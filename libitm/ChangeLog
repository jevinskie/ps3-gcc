<<<<<<< HEAD
2014-10-30  Release Manager

	* GCC 4.9.2 released.

2014-07-24  Richard Henderson  <rth@redhat.com>

	* config/aarch64/sjlj.S: New file.
	* config/aarch64/target.h: New file.
	* configure.tgt: Enable aarch64.

2014-07-16  Release Manager

	* GCC 4.9.1 released.
=======
2015-04-22  Release Manager

	* GCC 5.1.0 released.

2015-01-15  H.J. Lu  <hongjiu.lu@intel.com>

	PR libitm/64360
	* libitm.c/stackundo.c (test2): Make it static.
	(test1): Likewise.

2015-01-05  Jakub Jelinek  <jakub@redhat.com>

	Update copyright years.

2015-01-05  Jakub Jelinek  <jakub@redhat.com>

	* libitm.texi: Bump @copying's copyright year.

2014-12-12  Kyrylo Tkachov  <kyrylo.tkachov@arm.com>

	* testsuite/lib/libitm.exp: Load target-utils.exp.
	Move load of target-supports.exp earlier.

2014-12-03  Uros Bizjak  <ubizjak@gmail.com>

	* configure.tgt (x86_64): Tune -m32 multilib to generic.

2014-11-21  H.J. Lu  <hongjiu.lu@intel.com>

	PR bootstrap/63784
	* configure: Regenerated.

2014-11-11  Francois-Xavier Coudert  <fxcoudert@gcc.gnu.org>

	PR target/63610
	* configure: Regenerate.

2014-10-06  Marek Polacek  <polacek@redhat.com>

	* testsuite/libitm.c/memcpy-1.c: Declare getpagesize.
	* testsuite/libitm.c/memset-1.c: Likewise.

2014-07-24  Richard Henderson  <rth@redhat.com>

	* config/aarch64/sjlj.S (_ITM_beginTransaction): Use post-inc
	addressing mode in epilogue.
>>>>>>> d5ad84b3

2014-05-28  Rainer Orth  <ro@CeBiTec.Uni-Bielefeld.DE>

	* acinclude.m4 (LIBITM_CHECK_LINKER_HWCAP): Check for
	-mclear-hwcap instead.
	* configure: Regenerate.
	* clearcap.map: Remove.

<<<<<<< HEAD
2014-04-22  Release Manager

	* GCC 4.9.0 released.
=======
2014-05-21  John Marino  <gnugcc@marino.st>

	* configure.tgt (*-*-dragonfly*): New target.

2014-05-19  Richard Henderson  <rth@redhat.com>

	* config/aarch64/sjlj.S: New file.
	* config/aarch64/target.h: New file.
	* configure.tgt: Enable aarch64.
>>>>>>> d5ad84b3

2014-04-09  Rainer Orth  <ro@CeBiTec.Uni-Bielefeld.DE>

	* config/generic/asmcfi.h: Also check for
	__GCC_HAVE_DWARF2_CFI_ASM.

2013-04-02  Richard Henderson  <rth@redhat.com>

	* config/alpha/target.h (PAGE_SIZE, FIXED_PAGE_SIZE): Remove.
	* config/arm/target.h, config/sh/target.h: Likewise.
	* config/sparc/target.h, config/x86/target.h: Likewise.

2014-03-26  Jakub Jelinek  <jakub@redhat.com>

	* config/linux/futex_bits.h: Include errno.h.
	(sys_futex0): If syscall returns -1, return -errno rather than
	-1.

2014-03-26  Joseph Myers  <joseph@codesourcery.com>

	* libitm.texi (Index): Rename to Library Index.

2014-01-13  H.J. Lu  <hongjiu.lu@intel.com>

	PR libitm/53113
	* Makefile.am (x86_sse.lo): Append -msse to CXXFLAGS.
	(x86_avx.lo): Append -mavx to CXXFLAGS.
	* Makefile.in: Regenerate.

2014-01-02  Richard Sandiford  <rdsandiford@googlemail.com>

	Update copyright years

2014-01-02  Tobias Burnus  <burnus@net-b.de>

	* libitm.texi: Bump @copying's copyright year.

2013-11-14  Ulrich Weigand  <Ulrich.Weigand@de.ibm.com>

	* config/powerpc/sjlj.S [__powerpc64__ && _CALL_ELF == 2]:
	(FUNC): Define ELFv2 variant.
	(END): Likewise.
	(HIDDEN): Likewise.
	(CALL): Likewise.
	(BASE): Likewise.
	(LR_SAVE): Likewise.

2013-09-20  Alan Modra  <amodra@gmail.com>

	* configure: Regenerate.

2013-08-30  Torvald Riegel  <triegel@redhat.com>

	* config/posix/rwlock.cc: Fix initialization order.

2013-08-30  Torvald Riegel  <triegel@redhat.com>

	* libitm_i.h (gtm_thread): Assign an asm name to serial_lock.
	(htm_fastpath): Assign an asm name.
	* libitm.h (_ITM_codeProperties): Add non-ABI flags used by custom
	HTM fast paths.
	(_ITM_actions): Likewise.
	* config/x86/target.h (HTM_CUSTOM_FASTPATH): Enable custom fastpath on
	x86_64.
	* config/x86/sjlj.S (_ITM_beginTransaction): Add custom HTM fast path.
	* config/posix/rwlock.h (gtm_rwlock): Update comments.  Move summary
	field to the start of the structure.
	* config/linux/rwlock.h (gtm_rwlock): Update comments.
	* beginend.cc (gtm_thread::begin_transaction): Add retry policy
	handling for custom HTM fast paths.

2013-08-14  Andreas Krebbel  <Andreas.Krebbel@de.ibm.com>
	Revert:
	2013-08-02  Andreas Krebbel  <Andreas.Krebbel@de.ibm.com>

	* configure.tgt: Add -msoft-float to XCFLAGS.

2013-08-02  Andreas Krebbel  <Andreas.Krebbel@de.ibm.com>

	* configure.tgt: Add -msoft-float to XCFLAGS.

2013-07-29  Andreas Krebbel  <Andreas.Krebbel@de.ibm.com>

	* config/s390/target.h (htm_begin, htm_commit, htm_abort)
	(htm_transaction_active): Enable zEC12 instructions in the
	assembler.
	* configure.tgt: Remove -Wa,-march=zEC12 from XCFLAGS.

2013-07-17  Andreas Krebbel  <Andreas.Krebbel@de.ibm.com>

	* acinclude.m4: Add htm asm check for s390.
	* configure.tgt: Add -mhtm and -Wa,-march=zEC12 to the options.
	* configure: Regenerate.
	* config/s390/target.h: Remove __HTM__ check.
	(htm_available): Call getauxval to get hwcaps and check whether
	HTM is available or not.

2013-07-15  Peter Bergner  <bergner@vnet.ibm.com>

	* acinclude.m4 (LIBITM_CHECK_AS_HTM): New.
	* configure.ac: Use it.
	(AC_CHECK_HEADERS): Check for sys/auxv.h.
	(AC_CHECK_FUNCS): Check for getauxval.
	* config.h.in, configure: Rebuild.
	* configure.tgt (target_cpu): Add -mhtm to XCFLAGS.
	* config/powerpc/target.h: Include sys/auxv.h and htmintrin.h.
	(USE_HTM_FASTPATH): Define.
	(_TBEGIN_STARTED, _TBEGIN_INDETERMINATE, _TBEGIN_PERSISTENT,
	_HTM_RETRIES) New macros.
	(htm_abort, htm_abort_should_retry, htm_available, htm_begin, htm_init,
	htm_begin_success, htm_commit, htm_transaction_active): New functions.

2013-06-27  Andreas Krebbel  <Andreas.Krebbel@de.ibm.com>

	* config/s390/target.h: Include htmintrin.h.
	(_HTM_ITM_RETRIES): New macro definition.
	(htm_available, htm_init, htm_begin, htm_begin_success)
	(htm_commit, htm_abort, htm_abort_should_retry): New functions.

2013-06-20  Iain Sandoe  <iain@codesourcery.com>
	    Cesar Philippidis  <cesar@codesourcery.com>

	* testsuite/lib/libitm.exp: Reorder lib loads into dependency order.
	Do not load_gcc_lib gcc-dg.exp and add a comment as to why.
	* testsuite/libitm.c/c.exp: load_gcc_lib gcc-dg.exp.
	* testsuite/libitm.c++/c++.exp: load_gcc_lib gcc-dg.exp.

2013-06-20  Torvald Riegel  <triegel@redhat.com>

	* query.cc (_ITM_inTransaction): Abort when using the HTM fastpath.
	(_ITM_getTransactionId): Same.
	* config/x86/target.h (htm_transaction_active): New.

2013-06-20  Torvald Riegel  <triegel@redhat.com>

	PR libitm/57643
	* beginend.cc (gtm_thread::begin_transaction): Handle reentrancy in
	the HTM fastpath.

2013-03-31  Gerald Pfeifer  <gerald@pfeifer.com>

	PR bootstrap/56714
	* local_atomic (__always_inline): Always define our version.
	(__calculate_memory_order): Mark inline.
	(atomic_thread_fence): Ditto.
	(atomic_signal_fence): Ditto.
	(atomic_bool::atomic_flag_test_and_set_explicit): Ditto.
	(atomic_bool::atomic_flag_clear_explicit): Ditto.
	(atomic_bool::atomic_flag_test_and_set): Ditto.
	(atomic_bool::atomic_flag_clear): Ditto.

2013-04-23  Andreas Krebbel  <Andreas.Krebbel@de.ibm.com>

	* config/s390/sjlj.S: New file.
	* config/s390/target.h: New file.
	* configure.tgt: Set options for S/390.

2013-03-23  Andi Kleen  <ak@linux.intel.com>

	* local_atomic (__always_inline): Add.
	(__calculate_memory_order, atomic_thread_fence,
	 atomic_signal_fence, test_and_set, clear, store, load,
	 exchange, compare_exchange_weak, compare_exchange_strong,
	 fetch_add, fetch_sub, fetch_and, fetch_or, fetch_xor):
	Add __always_inline to force inlining.

2013-02-11  Iain Sandoe  <iain@codesourcery.com>
	    Jack Howarth  <howarth@bromo.med.uc.edu>
	    Patrick Marlier  <patrick.marlier@gmail.com>

	PR libitm/55693
	* alloc_cpp.cc: Enable function declarations on darwin.
	* eh_cpp.cc: Likewise.

2013-02-03  Richard Sandiford  <rdsandiford@googlemail.com>

	Update copyright years.

2012-11-09  Torvald Riegel  <triegel@redhat.com>

	* beginend.cc (htm_fastpath): New.
	(gtm_thread::begin_transaction, _ITM_commitTransaction,
	_ITM_commitTransactionEH): Add HTM fastpath handling.
	* config/linux/rwlock.h (gtm_rwlock.is_write_locked): New.
	* config/posix/rwlock.h (gtm_rwlock.is_write_locked): New.
	* config/x86/target.h (htm_available, htm_init, htm_begin_success,
	htm_begin, htm_commit, htm_abort, htm_abort_should_retry): New.
	* configure.tgt: Add -mrtm to XCFLAGS.
	* method-serial.cc (htm_mg, o_htm_mg, htm_dispatch, dispatch_htm): New.
	(gtm_thread::serialirr_mode): Add HTM fastpath handling.
	* libitm_i.h (htm_fastpath, dispatch_htm): Declare.
	* retry.cc (parse_default_method): Add HTM method parsing.
	(gtm_thread::number_of_threads_changed): Use HTM by default if
	available.

2012-11-04  Thomas Schwinge  <thomas@codesourcery.com>

	* configure: Regenerate.

2012-10-31  Richard Henderson  <rth@redhat.com>

	* acinclude.m4 (LIBITM_CHECK_AS_RTM): New.
	* configure.ac: Use it.
	* config.h.in, configure: Rebuild.
	* testsuite/Makefile.in: Rebuild.

2012-10-24  Torvald Riegel  <triegel@redhat.com>

	* libitm.texi: Clarify ABI requirements for data-logging functions.

2012-10-24  Torvald Riegel  <triegel@redhat.com>

	* retry.cc (gtm_thread::decide_begin_dispatch): Ask dispatch whether
	it requires serial mode instead of assuming that for certain
	dispatchs.
	* dispatch.h (abi_dispatch::requires_serial): New.
	(abi_dispatch::abi_dispatch): Adapt.
	* method-gl.cc (gl_wt_dispatch::gl_wt_dispatch): Adapt.
	* method-ml.cc (ml_wt_dispatch::ml_wt_dispatch): Same.
	* method-serial.cc (serialirr_dispatch::serialirr_dispatch,
	serial_dispatch::serial_dispatch,
	serialirr_onwrite_dispatch::serialirr_onwrite_dispatch): Same.

2012-10-02  Uros Bizjak  <ubizjak@gmail.com>

	* config/x86/target.h (struct gtm_jmpbuf): Merge x86_64
	and ia32 declarations some more.
	* config/x86/sjlj.S (_ITM_beginTransaction): Move ret to common code.

2012-09-20  Jakub Jelinek  <jakub@redhat.com>

	PR other/43620
	* configure.ac (AM_INIT_AUTOMAKE): Add no-dist.
	* configure: Regenerate.
	* Makefile.in: Regenerate.

2012-09-14  David Edelsohn  <dje.gcc@gmail.com>

	* configure: Regenerated.

2012-07-31  Uros Bizjak  <ubizjak@gmail.com>

	* config/x86/target.h (cpu_relax): Use __builtin_ia32_pause.

2012-05-21  Patrick Marlier  <patrick.marlier@gmail.com>

	* eh_cpp.cc: Fix __cxa_end_catch declaration.

2012-05-16  H.J. Lu  <hongjiu.lu@intel.com>

	* configure: Regenerated.

2012-04-04  H.J. Lu  <hongjiu.lu@intel.com>

	PR libitm/52854
	* config/x86/target.h (gtm_jmpbuf): Replace long with long long
	for x86-64.

2012-04-03  Tristan Gingold  <gingold@adacore.com>

	* configure: Regenerate.

2012-03-31  H.J. Lu  <hongjiu.lu@intel.com>

	PR bootstrap/52812
	* configure.tgt (i[456]86-*-linux*): Handle -mx32 like -m64.

2012-03-16  Bernhard Reutner-Fischer  <aldot@gcc.gnu.org>

	* testsuite/lib/libitm.exp: load fortran-modules.exp

2012-03-14  Rainer Orth  <ro@CeBiTec.Uni-Bielefeld.DE>

	* configure.tgt (*-*-irix6*): Remove.

2012-03-13  Torvald Riegel  <triegel@redhat.com>

	PR libitm/52526
	* config/linux/rwlock.cc (GTM::gtm_rwlock::read_lock): Fix lost
	wake-up.

2012-03-12  Rainer Orth  <ro@CeBiTec.Uni-Bielefeld.DE>

	* configure.tgt (*-*-osf*): Remove.
	* configure: Regenerate.

2012-03-05  Torvald Riegel  <triegel@redhat.com>

	* dispatch.h (CREATE_DISPATCH_METHODS_MEM): Don't execute
	memtransfer/memset if size isn't larger than zero.

2012-03-02  Torvald Riegel  <triegel@redhat.com>

	* libitm.texi: Link to specification and add a usage example.

2012-02-24  Torvald Riegel  <triegel@redhat.com>

	* retry.cc (GTM::gtm_thread::number_of_threads_changed): Change
	default dispatch for more than 1 thread to ml_wt.

2012-02-20  Torvald Riegel  <triegel@redhat.com>

	* method-gl.cc (gl_wt_dispatch::orec): Put on separate cacheline.

2012-02-20  Torvald Riegel  <triegel@redhat.com>

	* method-gl.cc (gl_wt_dispatch::rollback): Optimize memory orders.

2012-02-20  Torvald Riegel  <triegel@redhat.com>

	* method-gl.cc (gl_wt_dispatch::trycommit): Remove handling of
	serial mode corner cases made obsolete by prior gtm_rwlock changes.
	(gl_wt_dispatch.rollback): Same.

2012-02-20  Torvald Riegel  <triegel@redhat.com>

	* method-gl.cc (gl_wt_dispatch::pre_write): Optimize memory orders.

2012-02-20  Torvald Riegel  <triegel@redhat.com>

	* method-gl.cc (gl_wt_dispatch::memtransfer_static): Add missing undo
	for RfW src.  Optimize number of calls to gtm_thr.

2012-02-20  Torvald Riegel  <triegel@redhat.com>

	* beginend.cc (GTM::gtm_thread::begin_transaction): Move serial lock
	acquisition to ...
	* retry.cc (GTM::gtm_thread::decide_begin_dispatch): ... here.
	(default_dispatch): Make atomic.
	(GTM::gtm_thread::set_default_dispatch): Access atomically.
	(GTM::gtm_thread::decide_retry_strategy): Access atomically and
	use decide_begin_dispatch() if default_dispatch might have changed.
	(GTM::gtm_thread::number_of_threads_changed): Initialize
	default_dispatch here.

2012-02-15  Iain Sandoe  <iains@gcc.gnu.org>
	    Patrick Marlier  <patrick.marlier@gmail.com>

	PR libitm/52220
	* alloc_cpp.cc: No dummy definitions for darwin.
	* eh_cpp.cc: Likewise.

2012-02-14  Richard Henderson  <rth@redhat.com>

	* config/x86/target.h (GTM_longjmp): Correct the .cfi corrections.

2012-02-14  Uros Bizjak  <ubizjak@gmail.com>

	* config/x86/target.h (GTM_longjmp): Correct .cfi directives.

2012-02-14  Torvald Riegel  <triegel@redhat.com>

	* libitm_i.h (GTM::gtm_rwlog_entry): New.
	(GTM::gtm_thread): Add read and write logs.
	(GTM::dispatch_ml_wt): Declare.
	* retry.cc (parse_default_method): Support ml_wt.
	* method-ml.cc: New file.
	* Makefile.am: Add method-ml.cc.
	* Makefile.in: Regenerate.

2012-02-14  Torvald Riegel  <triegel@redhat.com>

	* dispatch.h (GTM::abi_dispatch::supports): New.
	(GTM::method_group::reinit): New.
	* retry.cc (GTM::gtm_thread::decide_retry_strategy): Use reinit().
	(GTM::gtm_thread::number_of_threads_changed): Check that the method
	supports the current situation.

2012-02-14  Torvald Riegel  <triegel@redhat.com>

	* util.cc (GTM::xcalloc): New.
	* common.h (GTM::xcalloc): Declare.

2012-02-14  Eric Botcazou  <ebotcazou@adacore.com>

	* config/sparc/target.h (cpu_relax): Read from CC register.
	* config/sparc/sjlj.S (GTM_longjmp): Restore %fp atomically.

2012-02-14  Uros Bizjak  <ubizjak@gmail.com>

	* config/x86/target.h (GTM_longjmp): Jump indirect from memory address.

2012-02-13  Eric Botcazou  <ebotcazou@adacore.com>

	* configure.tgt (target_cpu): Handle sparc and sparc64/sparcv9.
	* config/sparc/cacheline.h: New file.
	* config/sparc/target.h: Likewise.
	* config/sparc/sjlj.S: Likewise.
	* config/linux/sparc/futex_bits.h: Likewise.

2012-02-13  Eric Botcazou  <ebotcazou@adacore.com>

	* configure.ac (link_itm): Fix comment.
	* configure: Regenerate.
	* testsuite/lib/libitm.exp: Do not pass -litm for the link.

2012-01-31  Rainer Orth  <ro@CeBiTec.Uni-Bielefeld.DE>

	PR libitm/51822
	* testsuite/libitm.c++/c++.exp (lang_link_flags): Add -shared-libgcc.
	Correct libgomp references.

2012-01-24  Torvald Riegel  <triegel@redhat.com>

	* config/linux/rwlock.cc (GTM::gtm_rwlock::write_unlock): Fix reader
	wake-up.

2012-01-24  Uros Bizjak  <ubizjak@gmail.com>

	* config/x86/target.h (gtm_jmpbuf) [__x86_64__]: Move rip to the
	end of structure.
	* config/x86/sjlj.S (_ITM_beginTransaction) [__x86_64__]: Update
	offset values.  Do not copy return address.  Decrement stack
	by 56 bytes only.
	(GTM_longjump) [__x86_64__]: Update offset values.

2012-01-23  Uros Bizjak  <ubizjak@gmail.com>

	PR libitm/51830
	* config/x86/sjlj.S (_ITM_beginTransaction) [!__x86_64__]: Load
	the first function argument to %eax.

2012-01-23  Rainer Orth  <ro@CeBiTec.Uni-Bielefeld.DE>

	* libitm.h (_ITM_getThreadnum): Remove.
	* libitm.map (_ITM_getThreadnum): Remove from LIBITM_1.0.

2012-01-23  Rainer Orth  <ro@CeBiTec.Uni-Bielefeld.DE>

	* clearcap.map: New file.
	* acinclude.m4 (LIBITM_CHECK_LINKER_HWCAP): New test.
	* configure.ac: Call it.
	Clear HWCAP_LDFLAGS if defaulting to -mavx.
	* Makefile.am (AM_LDFLAGS): Add $(HWCAP_LDFLAGS)
	* configure: Regenerate.
	* Makefile.in: Regenerate.
	* testsuite/Makefile.in: Regenerate.

2012-01-17  Rainer Orth  <ro@CeBiTec.Uni-Bielefeld.DE>

	PR libitm/51173
	* testsuite/libitm.c++/static_ctor.C: Skip test, note PR, remove
	include, exclude options.

2012-01-14  Torvald Riegel  <triegel@redhat.com>

	* local.cc (GTM::gtm_undolog::rollback): Truncate undo log after
	rolling back.
	* containers.h (GTM::vector::set_size): New.

2012-01-14  Torvald Riegel  <triegel@redhat.com>

	PR libitm/51855
	* config/generic/tls.h (GTM::mask_stack_top): New.
	(GTM::mask_stack_bottom): Declare.
	* config/generic/tls.c (GTM::mask_stack_bottom): New.
	* local.cc (gtm_undolog::rollback): Filter out any updates that
	overlap the libitm stack.  Add current transaction as parameter.
	* libitm_i.h (GTM::gtm_undolog::rollback): Adapt.
	* beginend.cc (GTM::gtm_thread::rollback): Adapt.
	* testsuite/libitm.c/stackundo.c: New test.

2012-01-10  Richard Henderson  <rth@redhat.com>

	* libitm_i.h (_Unwind_DeleteException): Declare weak.
	* eh_cpp.cc (_Unwind_DeleteException): Define for
	!HAVE_ELF_STYLE_WEAKREF.

2012-01-08  Torvald Riegel  <triegel@redhat.com>

	* local.cc (GTM_LB): Use GTM::gtm_undolog.
	(GTM::gtm_thread::drop_references_undolog): Remove.
	(GTM::gtm_thread::commit_undolog,
	GTM::gtm_thread::rollback_undolog): Move to ...
	* libitm_i.h (GTM::gtm_undolog): ...here. New.
	(GTM::gtm_undolog_entry): Remove.
	(GTM::gtm_thread): Adapt.
	* beginend.cc (GTM::gtm_thread::rollback): Adapt.
	(GTM::gtm_thread::trycommit): Adapt.
	* method-serial.cc (serial_dispatch::log): Adapt.
	* method-gl.cc (gl_wt_dispatch::pre_write): Adapt.
	(gl_wt_dispatch::store): Fix likely/unlikely.
	* containers.h (GTM::vector::resize): Add additional_capacity
	parameter and handle it.
	(GTM::vector::resize_noinline): New/adapt.
	(GTM::vector::push): New.

2012-01-06  Richard Henderson  <rth@redhat.com>

	* configure.tgt: Support powerpc-linux and powerpc-darwin.
	* config/linux/powerpc/futex_bits.h: New file.
	* config/powerpc/cacheline.h: New file.
	* config/powerpc/sjlj.S: New file.
	* config/powerpc/target.h: New file.
	* config/generic/asmcfi.h (cfi_offset): New.
	(cfi_restore, cfi_undefined): New.

2012-01-05  Aldy Hernandez  <aldyh@redhat.com>

	PR other/51171
	* testsuite/libitm.c/reentrant.c: Remove xfail.
	(thread): Pass x to pure().
	From Patrik Marlier <patrick.marlier@gmail.com>.

2011-12-24  Torvald Riegel  <triegel@redhat.com>

	* beginend.cc (GTM::gtm_thread::trycommit): Don't enforce
	privatization safety if already in serial mode.

2011-12-24  Torvald Riegel  <triegel@redhat.com>

	* beginend.cc (GTM::gtm_thread::restart): Add and handle
	finish_serial_upgrade parameter.
	* libitm.h (GTM::gtm_thread::restart): Adapt declaration.
	* config/linux/rwlock.cc (GTM::gtm_rwlock::write_lock_generic):
	Don't unset reader flag.
	(GTM::gtm_rwlock::write_upgrade_finish): New.
	* config/posix/rwlock.cc: Same.
	* config/linux/rwlock.h (GTM::gtm_rwlock::write_upgrade_finish):
	Declare.
	* config/posix/rwlock.h: Same.
	* method-serial.cc (GTM::gtm_thread::serialirr_mode): Unset reader
	flag after commit or after rollback when restarting.

2011-12-24  Torvald Riegel  <triegel@redhat.com>

	* beginend.cc (GTM::gtm_thread::begin_transaction): Add comment.
	(GTM::gtm_thread::try_commit): Changed memory order.
	* config/linux/alpha/futex_bits.h (sys_futex0): Take atomic int
	as parameter.
	* config/linux/x86/futex_bits.h (sys_futex0): Same.
	* config/linux/sh/futex_bits.h (sys_futex0): Same.
	* config/linux/futex_bits.h (sys_futex0): Same.
	* config/linux/futex.cc (futex_wait, futex_wake): Same.
	* config/linux/futex.h (futex_wait, futex_wake): Same.
	* config/linux/rwlock.h (gtm_rwlock::writers,
	gtm_rwlock::writer_readers, gtm_rwlock::readers): Change to atomic
	ints.
	* config/linux/rwlock.cc (gtm_rwlock::read_lock,
	gtm_rwlock::write_lock_generic, gtm_rwlock::read_unlock,
	gtm_rwlock::write_unlock): Fix memory orders and fences.
	* config/posix/rwlock.cc (gtm_rwlock::read_lock,
	gtm_rwlock::write_lock_generic, gtm_rwlock::read_unlock,
	gtm_rwlock::write_unlock): Same.
	* config/linux/rwlock.h (gtm_rwlock::summary): Change to atomic int.
	* method-gl.cc (gl_mg::init, gl_wt_dispatch::memtransfer_static,
	gl_wt_dispatch::memset_static, gl_wt_dispatch::begin_or_restart):
	Add comments.
	(gl_wt_dispatch::pre_write, gl_wt_dispatch::validate,
	gl_wt_dispatch::load, gl_wt_dispatch::store,
	gl_wt_dispatch::try_commit, gl_wt_dispatch::rollback): Fix memory
	orders and fences.  Add comments.

2011-12-21  Jakub Jelinek  <jakub@redhat.com>

	* Makefile.am (AM_CXXFLAGS): Put $(XCFLAGS) first.
	* Makefile.in: Regenerated.

2011-12-17  Kaz Kojima  <kkojima@gcc.gnu.org>

	* configure.tgt: Add sh* case.
	* config/sh/target.h: New file.
	* config/sh/sjlj.S: New file.
	* config/linux/sh/futex_bits.h: New file.

2011-12-14  Richard Henderson  <rth@redhat.com>

	* config/arm/hwcap.h, config/arm/hwcap.cc: New files.
	* config/arm/sjlj.S, config/arm/target.h: New files.
	* config/generic/asmcfi.h (cfi_adjust_cfa_offset): New.
	(cfi_rel_offset): New.
	* config/linux/futex_bits.h: New file.
	* config/linux/futex.cc: Include futex_bits.h here...
	* config/linux/futex.h: ... not here.
	* Makefile.am (libitm_la_SOURCES) <ARCH_ARM>: Add hwcap.cc.
	* configure.ac (ARCH_AM): New conditional.
	* Makefile.in, configure: Rebuild.
	* configure.tgt: Handle ARM.

2011-12-13  Richard Henderson  <rth@redhat.com>

	* config/posix/rwlock.cc (gtm_rwlock::write_lock_generic): Fix
	signed/unsigned comparison werror.

	* local_atomic: New file.
	* libitm_i.h: Include it.
	(gtm_thread::shared_state): Use atomic template.
	* beginend.cc (GTM::gtm_clock): Use atomic template.
	(global_tid): Use atomic template if 64-bit atomics available.
	(gtm_thread::gtm_thread): Update shared_state access.
	(gtm_thread::trycommit): Likewise.
	(choose_code_path): Update global_tid access.
	* method-gl.cc (gl_mg::orec): Use atomic template.  Update all users.
	* stmlock.h (GTM::gtm_clock): Use atomic template.
	(gtm_get_clock, gtm_inc_clock): Update accesses.
	* config/linux/rwlock.cc (gtm_rwlock::read_lock): Remove
	redundant __sync_synchronize after atomic shared_state access.
	* config/posix/rwlock.cc (gtm_rwlock::read_lock): Likewise.
	(gtm_rwlock::write_lock_generic): Likewise.
	(gtm_rwlock::read_unlock): Likewise.
	* config/alpha/target.h (atomic_read_barrier): Remove.
	(atomic_write_barrier): Remove.
	* config/x86/target.h (atomic_read_barrier): Remove.
	(atomic_write_barrier): Remove.

2011-11-30  Richard Henderson  <rth@redhat.com>

	* libitm_i.h (GTM_longjmp): Swap first and second arguments.
	* beginend.c (_ITM_abortTransaction): Update to match.
	(GTM::gtm_thread::restart): Likewise.
	* config/alpha/sjlj.S (GTM_longjmp): Likewise.
	* config/x86/sjlj.S (GTM_longjmp): Likewise.

2011-11-23  Iain Sandoe  <iains@gcc.gnu.org>

	* Makefile.am (libitm_la_LDFLAGS): Remove "-no-undefined".
	* Makefile.in: Regenerate.

2011-11-22  Iain Sandoe  <iains@gcc.gnu.org>

	* configure.ac: Use GCC_CHECK_ELF_STYLE_WEAKREF.
	* alloc_cpp.cc: Generate dummy functions if we don't
	HAVE_ELF_STYLE_WEAKREF.
	* eh_cpp.cc: Likewise.
	* configure: Regenerate.
	* aclocal.m4:  Likewise.
	* config.h.in: Likewise.
	* Makefile.in: Likewise.
	* testsuite/Makefile.in: Likewise.

2011-11-22  Iain Sandoe  <iains@gcc.gnu.org>

	* config/x86/sjlj.S (CONCAT1, CONCAT2, SYM): Respond to
	__USER_LABEL_PREFIX__ for targets that use it.
	(TYPE, SIZE, HIDDEN): New macros to assist on non-elf targets.
	(_ITM_beginTransaction): Use SYM, TYPE, SIZE macros to assist
	in portability to non-elf targets.
	(GTM_longjmp): Likewise.
	* libitm_i.h (begin_transaction): Apply __USER_LABEL_PREFIX__
	where required.

2011-11-22  Iain Sandoe  <iains@gcc.gnu.org>

	* testsuite/libitm.c/memcpy-1.c: Allow for MAP_ANON spelling.
	* testsuite/libitm.c/memset-1.c: Likewise.

2011-11-21  Andreas Tobler  <andreast@fgznet.ch>

	* configure: Regenerate.

2011-11-21  Rainer Orth  <ro@CeBiTec.Uni-Bielefeld.DE>

	* acinclude.m4 (LIBITM_CHECK_LINKER_FEATURES): Handle gold.
	(LIBITM_ENABLE_SYMVERS): Handle sun style.
	* Makefile.am: Handle sun style versioning.
	(libitm_la_LINK): Add $(libitm_la_LDFLAGS).
	* configure: Regenerate.
	* Makefile.in: Regenerate.

2011-11-18  Rainer Orth  <ro@CeBiTec.Uni-Bielefeld.DE>

	* config/generic/asmcfi.h: Fix comment.
	* config/x86/sjlj.S (_ITM_beginTransaction): Provide ELF PIC code
	sequence without .hidden support, error for non-ELF targets.
	(GTM_longjmp) [__ELF__]: Only use .hidden if
	HAVE_ATTRIBUTE_VISIBILITY.

2011-11-17  Rainer Orth  <ro@CeBiTec.Uni-Bielefeld.DE>

	* alloc_cpp.cc [__osf__] (_ZnwX, _ZdlPv, _ZnaX, _ZdaPv,
	_ZnwXRKSt9nothrow_t, _ZdlPvRKSt9nothrow_t, _ZdaPvRKSt9nothrow_t):
	Dummy functions.
	* eh_cpp.cc [__osf__] (__cxa_allocate_exception, __cxa_throw,
	__cxa_begin_catch, __cxa_end_catch, __cxa_tm_cleanup): Likewise.

2011-11-16  Uros Bizjak  <ubizjak@gmail.com>

	PR bootstrap/51098
	* acinclude.m4 (LIBITM_CHECK_AS_AVX): Fix target selector.
	* configure: Regenerate.

2011-11-14  H.J. Lu  <hongjiu.lu@intel.com>

	* testsuite/lib/libitm.exp: Check ia32 instead of ilp32.

2011-11-10  Rainer Orth  <ro@CeBiTec.Uni-Bielefeld.DE>

	* config/alpha/sjlj.S (_ITM_beginTransaction) [!__ELF__]: Don't use
	.hidden.
	(.note.GNU-stack): Only use if __linux__.
	* alloc_cpp.cc [!__osf__] (_ZnaXRKSt9nothrow_t): Dummy function.
	* testsuite/libitm.c/notx.c: Use dg-options "-pthread".
	* testsuite/libitm.c/reentrant.c: Likewise.
	* testsuite/libitm.c/simple-2.c: Likewise.
	* testsuite/libitm.c/txrelease.c: Likewise.
	* testsuite/libitm.c++/static_ctor.C: Likewise.

2011-11-10  Richard Henderson  <rth@redhat.com>

	* config/x86/x86_avx.cc: Remove #undef __AVX__ hack.  Tidy comments.
	* Makefile.am (x86_avx.lo): Only add -mavx if ARCH_X86_AVX.
	* configure.ac (ARCH_X86_AVX): New conditional.
	* Makefile.in, configure: Rebuild.

2011-11-09  Richard Henderson  <rth@redhat.com>

	* acinclude.m4 (LIBITM_CHECK_AS_AVX): New.
	* configure.ac: Use it.
	* config.h.in, configure: Rebuild.
	* config/x86/x86_avx.cc: Handle !HAVE_AS_AVX.

2011-11-09  Richard Henderson  <rth@redhat.com>

	* barrier.tpl, memcpy.cc, memset.cc, method-wbetl.cc: Remove file.
	* config/alpha/unaligned.h: Remove file.
	* config/generic/unaligned.h: Remove file.
	* config/x86/unaligned.h: Remove file.
	* config/generic/cachepage.h: Remove file.
	* config/posix/cachepage.cc: Remove file.
	* config/generic/cacheline.cc: Remove file.
	* config/x86/cacheline.cc: Remove file.
	* config/generic/cacheline.h (gtm_cacheline): Remove the
	store_mask, copy_mask, copy_mask_wb methods.
	* config/x86/cacheline.h: Likewise.
	* config/alpha/cacheline.h: Fall back to generic after setting size.
	* config/generic/tls.cc (gtm_mask_stack): Remove.
	* config/x86/x86_avx.cc (GTM_vpperm_shift): Remove.
	(GTM_vpalignr_table): Remove.
	* config/x86/x86_sse.cc (GTM_palignr_table): Remove.
	(GTM_pshift_table): Remove.
	* config/libitm_i.h: Don't include cachepage.h.
	* Makefile.am (libitm_la_SOURCES): Remove cacheline.cc, cachepage.cc
	* Makefile.in, testsuite/Makefile.in: Rebuild.

2011-11-09  Richard Henderson  <rth@redhat.com>

	* config/x86/cacheline.h (gtm_cacheline::store_mask): Use .byte
	to emit branch prediction hint.

	* config/x86/sjlj.S: Protect elf directives with __ELF__.
	Protect .note.GNU-stack with __linux__.

	* configure.ac (GCC_AS_CFI_PSEUDO_OP): Test it.
	* configure, aclocal.m4, config.h.in: Rebuild.
	* config/generic/asmcfi.h: New file.
	* config/x86/sjlj.S: Use it.

2011-11-08  Richard Henderson  <rth@redhat.com>

	* local.cc (_ITM_LB): Use a normal call, not a function alias.

2011-11-08  Richard Henderson  <rth@redhat.com>

	* configure.tgt: Test correct directory for supported cpus.

	* configure.ac: Exit if unsupported.
	* configure: Rebuild.
	* configure.tgt: Delete boilerplate from libgomp for unsupported
	targets.  Set UNSUPPORTED for unsupported targets.

2011-11-08  Rainer Orth  <ro@CeBiTec.Uni-Bielefeld.DE>

	* configure.tgt: Handle i386 like i[456]86.
	* config/generic/tls.h [!HAVE_ARCH_GTM_THREAD] (gtm_thr): Don't
	take address.
	* config/generic/tls.cc [!HAVE_ARCH_GTM_THREAD ||
	!HAVE_ARCH_GTM_THREAD_DISP] (_gtm_thr_tls): New variable.

2011-11-05  Aldy Hernandez  <aldyh@redhat.com>

	* method-wbetl.cc: Update copyright notice.
	* aatree.cc: Same.
	* util.cc: Same.
	* libitm.h: Same.
	* memset.cc: Same.
	* eh_cpp.cc: Same.
	* barrier.tpl: Same.
	* useraction.cc: Same.
	* stmlock.h: Same.
	* memcpy.cc: Same.
	* common.h: Same.
	* config/generic/tls.cc: Same.
	* config/generic/cacheline.h: Same.
	* config/generic/cachepage.h: Same.
	* config/generic/cacheline.cc: Same.
	* config/generic/unaligned.h: Same.
	* config/x86/cacheline.h: Same.
	* config/x86/cacheline.cc: Same.
	* config/x86/unaligned.h: Same.
	* config/alpha/cacheline.h: Same.
	* config/alpha/unaligned.h: Same.
	* config/alpha/sjlj.S: Same.
	* config/posix/cachepage.cc: Same.
	* config/linux/futex.h: Same.
	* config/linux/alpha/futex_bits.h: Same.

2011-11-04  Torvald Riegel  <triegel@redhat.com>

	* libitm.texi: No cover text and invariant sections.

2011-11-03  Richard Henderson  <rth@redhat.com>

	* local_type_traits: New file.
	* libitm_i.h: Use it.  Use C headers, not C++ wrappers.

2011-11-03  Richard Henderson  <rth@redhat.com>

	* configure.ac: Don't test for gfortran.
	* configure: Rebuild.

	* testsuite/lib/libitm.exp: Don't include gfortran-dg.exp.
	* testsuite/libitm.c++/c++.exp: Don't use gfortran-dg-runtest.

2011-11-03  Aldy Hernandez  <aldyh@redhat.com>

	* testsuite/libitm.c/memcpy-1.c: Add copyright notice.
	* testsuite/libitm.c/memset-1.c: Same.
	* testsuite/libitm.c/c.exp: Same.
	* testsuite/lib/libitm-dg.exp: Same.
	* testsuite/lib/libitm.exp: Same.
	* testsuite/libitm.c++/c++.exp: Same.

2011-11-03  Aldy Hernandez  <aldyh@redhat.com>

	* testsuite/config/default.exp: Update copyright date.
	* configure.ac: Add copyright info.
	* configure.tgt: Same.

2011-11-03  Aldy Hernandez  <aldyh@redhat.com>

	* testsuite/libitm.c/reentrant.c: XFAIL.
	* testsuite/libitm.c++/static_ctor.C: XFAIL.

2011-10-29  Torvald Riegel  <triegel@redhat.com>

	* beginend.cc (GTM::gtm_thread::rollback): Add aborting flag and
	handle aborts.
	(_ITM_abortTransaction): Handle aborts of outer transactions.
	* libitm_i.h: Same.
	* eh_cpp.cc (GTM::gtm_thread::revert_cpp_exceptions): Fix assertion.
	* libitm.texi: Document aborts of outer transactions.
	* testsuite/libitm.c/cancel.c: New file.

2011-10-19  Torvald Riegel  <triegel@redhat.com>

	* testsuite/*: Change __transaction to __transaction_atomic or
	__transaction_relaxed.

2011-10-19  Torvald Riegel  <triegel@redhat.com>

	* config/linux/x86/tls.h (abi_disp): Make TLS slot read volatile.
	(gtm_thr): Same.

2011-10-19  Torvald Riegel  <triegel@redhat.com>

	* libitm_i.h: Add gl_wt dispatch.
	* retry.cc (parse_default_method): Same.
	* method-gl.cc: New file.
	* Makefile.am: Use method-gl.cc.
	* Makefile.in: Rebuild.

2011-10-19  Torvald Riegel  <triegel@redhat.com>

	* beginend.cc (GTM::gtm_thread::trycommit): Ensure privatization
	safety if requested by a TM method.
	* dispatch.h (GTM::abi_dispatch::trycommit): Add parameter for
	privatization safety.
	* method-serial.cc: Same.

2011-10-19  Torvald Riegel  <triegel@redhat.com>

	* libitm_i.h: Renamed gtm_local_undo to gtm_undolog_entry.
	(GTM::gtm_thread): Renamed local_undo to undolog. Renamed
	undolog-related member functions from *_local to *_undolog.
	* local.cc (gtm_thread::commit_undolog): Same.
	* beginend.cc (GTM::gtm_thread::trycommit): Same.
	(GTM::gtm_thread::rollback): Roll back undolog before
	dispatch-specific rollback.

2011-10-19  Torvald Riegel  <triegel@redhat.com>

	* retry.cc (GTM::gtm_thread::decide_retry_strategy): Handle
	re-initialization of the current method group.
	* libitm_i.h (GTM::gtm_restart_reason): Add restart reason for this.

2011-10-19  Torvald Riegel  <triegel@redhat.com>

	* alloc.cc (commit_allocations_2): Do not free transaction-local
	memory when committing a nested transaction.

2011-10-19  Torvald Riegel  <triegel@redhat.com>

	* method-serial.cc (GTM::gtm_thread::serialirr_mode): Fixed: Use
	serial-irrevocable dispatch, not serial.

2011-10-19  Torvald Riegel  <triegel@redhat.com>

	* libitm_i.h (GTM::gtm_restart_reason): Re-arrange and clean up
	declarations.
	* dispatch.h (GTM::abi_dispatch::begin_or_restart): New.
	* method-serial.cc: Implement begin_or_restart().
	* beginend.cc (GTM::gtm_thread::begin_transaction): Call
	dispatch-specific begin_or_restart().
	(GTM::gtm_thread::restart): Same.

2011-08-23  Torvald Riegel  <triegel@redhat.com>

	* retry.cc (GTM::gtm_thread::decide_retry_strategy): Cleanup. Fix
	restarting without switching to serial mode.
	(GTM::gtm_thread::decide_begin_dispatch): Let the caller set the
	transaction state. Choose closed-nesting alternative if available.
	(GTM::gtm_thread::set_default_dispatch): New.
	(parse_default_method): New.
	(GTM::gtm_thread::number_of_threads_changed): New.
	* method-serial.cc (GTM::serial_mg): New method group class.
	(GTM::serialirr_dispatch): Belongs to serial_mg. Remove reinit and
	fini.
	(GTM::serial_dispatch): Same.
	(GTM::serialirr_onwrite_dispatch): Same.
	(GTM::gtm_thread::serialirr_mode): Remove calls to fini.
	* beginend.cc (GTM::gtm_thread::~gtm_thread): Maintain number of
	registered threads.
	(GTM::gtm_thread::gtm_thread): Same.
	(_ITM_abortTransaction): Remove calls to abi_dispatch::fini().
	(GTM::gtm_thread::trycommit): Same. Reset number of restarts.
	(GTM::gtm_thread::begin_transaction): Let decide_begin_dispatch()
	choose dispatch but set state according to dispatch here.
	* dispatch.h (GTM::abi_dispatch::fini): Move to method group.
	(GTM::method_group): New class.
	(GTM::abi_dispatch): Add comments. Maintain pointer to method_group.
	* libitm_i.h (GTM::gtm_thread): Add declarations for new members.
	* libitm.texi: Document TM methods, method groups, method life cycle.
	Rename method sets to method groups.

2011-08-23  Torvald Riegel  <triegel@redhat.com>

	* config/x86/tls.h: Moved to ...
	* config/linux/x86/tls.h: ... here.

2011-08-23  Torvald Riegel  <triegel@redhat.com>

	* config/x86/tls.h: Use __x86_64__ instead of __LP64__.
	Add X32 support.
	* config/x86/sjlj.S: Same.

2011-08-19  Torvald Riegel  <triegel@redhat.com>

	* config/linux/rwlock.h: New file.
	* config/linux/rwlock.c: New file.
	* configure.ac: Reenable futex support (undo SVN rev 157758).
	* Makefile.am: Same.
	* configure.tgt: Same.
	* config/linux/alpha/futex_bits.h: Same.
	* config/linux/futex.h: Same. Return number of woken processes.
	* config/linux/futex.cc: Same.
	(futex_wait): Remove spinning.
	* config/linux/x86/futex_bits.h: Same. Set futex timeout to zero.
	Use __x86_64__ instead of __LP64__.
	* aclocal.m4: Include generic futex checks.
	* configure: Rebuild.
	* Makefile.in: Rebuild.
	* testsuite/Makefile.in: Rebuild.
	* beginend.cc: Include pthread.h.
	* config/posix/cachepage.cc: Same.

2011-08-12  Torvald Riegel  <triegel@redhat.com>

	* config/x86/tls.h (gtm_tx, set_gtm_tx, setup_gtm_thr): Removed.
	(abi_disp, set_abi_disp): Move to tx's TLS slot.
	(set_gtm_thr): New.
	* config/generic/tls.h (gtm_tx, set_gtm_tx, setup_gtm_thr): Removed.
	(set_gtm_thr): New.
	(GTM::gtm_thread::thread_num): Removed.
	(GTM::gtm_thread): Renamed to GTM::gtm_thread_tls.
	* libitm_i.h (GTM::gtm_transaction): Renamed to GTM::gtm_thread. More
	tx-to-thread renaming.
	* beginend.cc: Adapted to tx-to-thread renaming.
	(GTM::gtm_thread::~gtm_thread): Extracted from thread_exit_handler().
	(GTM::gtm_thread::gtm_thread): Extracted from begin_transaction().
	* query.cc (_ITM_getTransactionId, _ITM_inTransaction): Renamed
	gtm_transaction to gtm_thread.
	(_ITM_getThreadnum): Removed. Not supported anymore.
	* testsuite/libitm.c/notx.c (main): Removed _ITM_getThreadnum call.
	* libitm.texi: Documented that _ITM_getThreadnum is not supported.
	* useraction.cc: Renamed gtm_transaction to gtm_thread. Adapted to
	gtm_tx-to-gtm_thr renaming if necessary.
	* eh_cpp.cc: Same.
	* local.cc: Same.
	* retry.cc: Same.
	* clone.cc: Same.
	* alloc.cc: Same.
	* alloc_c.cc: Same.
	* alloc_cpp.cc: Same.
	* method-serial.cc: Same.
	* config/generic/tls.cc: Same.
	* config/posix/rwlock.h (gtm_rwlock): Same.
	* config/posix/rwlock.cc: Same. Adapted to more tx-to-thread renaming.

2011-08-12  Torvald Riegel  <triegel@redhat.com>

	* config/posix/rwlock.cc (gtm_rwlock::read_lock): Changed locking
	implementation.
	(gtm_rwlock::read_unlock): Same.
	(gtm_rwlock::write_lock_generic): New. Generalized from ...
	(gtm_rwlock::write_lock, gtm_rwlock::write_upgrade): ... these.
	* libitm_i.h (GTM::gtm_transaction): Added shared_state.
	* config/posix/rwlock.h (GTM::gtm_rwlock): Removed a_reader and
	w_upgrade. Replaced by per-transaction flags (in shared_state).
	Added c_confirmed_writers.
	(GTM::gtm_rwlock::read_lock, GTM::gtm_rwlock::read_unlock,
	GTM::gtm_rwlock::write_upgrade): Add tx parameter.
	* retry.cc (GTM::gtm_transaction::decide_retry_strategy): Same.
	* method-serial.cc (GTM::gtm_transaction::serialirr_mode): Same.
	* beginend.cc (GTM::gtm_transaction::begin_transaction,
	_ITM_abortTransaction, GTM::gtm_transaction::trycommit): Same.
	* libitm.texi: Document locking conventions and implementations in
	libitm.

2011-08-12  Torvald Riegel  <triegel@redhat.com>

	* libitm_i.h (next_tx): Add list of all threads' transaction.
	* beginend.cc (GTM::gtm_transaction::begin_transaction): Register
	transaction with list of transactions and ...
	(thread_exit_handler): ... deregister here.
	* config/alpha/target.h: Add HW_CACHELINE_SIZE setting.
	* config/x86/target.h: Same.

2011-08-12  Torvald Riegel  <triegel@redhat.com>

	* testsuite/libitm.c++/static_ctor.C: New file.

2011-08-12  Torvald Riegel  <triegel@redhat.com>

	* testsuite/libitm.c/reentrant.c: New file.

2011-08-12  Torvald Riegel  <triegel@redhat.com>

	* config/generic/tls.h: Remove the free list for transactions and ...
	* beginend.cc (GTM::gtm_transaction::operator new): ... allocate ...
	(GTM::gtm_transaction::operator delete): ... and release here.
	(thread_exit_handler): New. Delete tx when thread terminates.
	(thread_exit_init): New.
	(GTM::gtm_transaction::begin_transaction): Set up on-exit handler.
	* testsuite/libitm.c/txrelease.c: New file.

2011-08-12  Torvald Riegel  <triegel@redhat.com>

	* query.cc (_ITM_getThreadnum): Set up gtm_thread if necessary.
	* testsuite/libitm.c/notx.c: New file.

2011-08-12  Torvald Riegel  <triegel@redhat.com>

	* config/generic/tls.h (gtm_thread): Move local_tid from here ...
	* libitm_i.h (local_tid): ... to here.
	* beginend.cc (GTM::gtm_transaction::begin_transaction): Same.
	(GTM::gtm_transaction::operator new): Set up gtm_thread if necessary.

2011-08-12  Torvald Riegel  <triegel@redhat.com>

	* retry.cc (GTM::gtm_transaction::decide_begin_dispatch): Use
	serialirr_onwrite_dispatch as new default for now.
	* method-serial.cc (serialirr_onwrite_dispatch): New.
	(GTM::dispatch_serialirr_onwrite): New.
	* libitm_i.h: Same.

2011-08-12  Torvald Riegel  <triegel@redhat.com>

	* beginend.cc (GTM::gtm_transaction::rollback): Roll back tx id as well.
	* query.cc (_ITM_getTransactionId): There is no active transaction if
	the current nesting level is zero.

2011-07-28  Torvald Riegel  <triegel@redhat.com>

	* beginend.cc (GTM::gtm_transaction::rollback): Fix nesting level
	rollback.

2011-07-28  Torvald Riegel  <triegel@redhat.com>

	* retry.cc (GTM::gtm_transaction::decide_begin_dispatch): Get
	transaction properties from the caller instead of from the
	transaction object.
	* libitm_i.h: Same.
	* beginend.cc (GTM::gtm_transaction::begin_transaction): Same.

2011-07-28  Torvald Riegel  <triegel@redhat.com>

	* local.cc (gtm_transaction::rollback_local): Support closed nesting.
	* eh_cpp.cc (GTM::gtm_transaction::revert_cpp_exceptions): Same.
	* dispatch.h: Same.
	* method-serial.cc: Same.
	* beginend.cc (GTM::gtm_transaction::begin_transaction): Change to
	flat nesting as default, and closed nesting on demand.
	(GTM::gtm_transaction::rollback): Same.
	(_ITM_abortTransaction): Same.
	(GTM::gtm_transaction::restart): Same.
	(GTM::gtm_transaction::trycommit): Same.
	(GTM::gtm_transaction::trycommit_and_finalize): Removed.
	(choose_code_path): New.
	(GTM::gtm_transaction_cp::save): New.
	(GTM::gtm_transaction_cp::commit): New.
	* query.cc (_ITM_inTransaction): Support flat nesting.
	* libitm_i.h (GTM::gtm_transaction_cp): New helper struct for nesting.
	(GTM::gtm_transaction): Support flat and closed nesting.
	* alloc.cc (commit_allocations_2): New.
	(commit_cb_data): New helper struct.
	(GTM::gtm_transaction::commit_allocations): Handle nested
	commits/rollbacks.
	* libitm.texi: Update user action section, add description of nesting.

2011-07-28  Torvald Riegel  <triegel@redhat.com>

	* libitm_i.h: Add closed nesting as restart reason.
	* retry.cc (GTM::gtm_transaction::decide_retry_strategy): Same.

2011-07-28  Torvald Riegel  <triegel@redhat.com>

	* useraction.cc: Use vector instead of list to store actions.
	Also support partial rollbacks for closed nesting.
	* libitm_i.h (GTM::gtm_transaction::user_action): Same.
	* beginend.cc: Same.

2011-07-28  Torvald Riegel  <triegel@redhat.com>

	* dispatch.h (GTM::abi_dispatch): Add can_run_uninstrumented_code and
	closed_nesting flags, as well as a closed nesting alternative.
	* method-serial.cc: Same.
	(serial_dispatch): Renamed to serialirr_dispatch.
	(GTM::dispatch_serialirr): Same.
	(serial_dispatch_ul): Renamed to serial_dispatch.
	(GTM::dispatch_serial): Same.

2011-07-28  Torvald Riegel  <triegel@redhat.com>

	* libitm.h (_ITM_codeProperties): Change pr_hasElse to the ABI's value.

2011-07-28  Torvald Riegel  <triegel@redhat.com>

	* aatree.h (aa_tree::remove): New.
	(aa_tree::operator new): Add placement new.

2011-07-02  Torvald Riegel  <triegel@redhat.com>

	* containers.h: New file.
	* util.cc (xmalloc, xrealloc): Accept cacheline-alloc flag.
	* libitm_i.h (xmalloc, xrealloc): Moved declarations from here ...
	* common.h: ... to here.
	(local_undo): Use GTM::vector for gtm_transaction::local_undo.
	* local.cc: Same.

2011-06-30  Torvald Riegel  <triegel@redhat.com>

	* libitm_i.h (STATE_ABORTING): Remove.
	* beginend.cc (_ITM_abortTransaction): Same.
	(GTM::gtm_transaction::trycommit_and_finalize): Same.
	* libitm.h (_ITM_registerThrownObject, _ITM_tryCommitTransaction): Remove.
	(_ITM_rollbackTransaction): Remove.
	* beginend.cc: Same.
	* libitm.map: Same.
	* libitm.texi: Document these ABI changes.

2011-06-30  Torvald Riegel  <triegel@redhat.com>

	* libitm.texi: New file.
	* Makefile.am: Add libitm.texi.
	* Makefile.in: Rebuild.

2011-06-30  Torvald Riegel  <triegel@redhat.com>

	* libitm_i.h: Move parts to common.h and dispatch.h.
	* common.h: New file.
	* dispatch.h: New file, new dispatch class.
	Rename GTM::abi_dispatch::lock_type to ls_modifier.
	RenameGTM::abi_dispatch::NOLOCK to NONTXNAL.
	* beginend.cc (GTM::gtm_transaction::begin_transaction): Delegate mode
	decision to retry.cc.
	* retry.cc (GTM::gtm_transaction::decide_retry_strategy): Use serial mode
	only.
	(GTM::gtm_transaction::decide_begin_dispatch): Same.
	* method-serial.cc: Adapt to new dispatch. Add serial mode with undo
	logging.
	* barrier.cc: Use new barriers definitions.
	(abi_dispatch::memmove_overlap_check): New.
	* config/x86/x86_sse.cc: Same.
	* config/x86/x86_avx.cc: Same.
	* Makefile.am: Don't build readonly and wbetl methods, memset.cc and
	memcpy.cc.
	* Makefile.in: Rebuild.
	* method-readonly.cc: Remove.
	* method-wbetl.cc: Rename GTM::abi_dispatch::lock_type to ls_modifier.
	Rename GTM::abi_dispatch::NOLOCK to NONTXNAL.

2011-06-30  Torvald Riegel  <triegel@redhat.com>

	* alloc_c.cc (_ITM_dropReferences): Don't support it anymore.
	* testsuite/libitm.c++/dropref.C: _ITM_dropReferences is expected to fail.
	* testsuite/libitm.c/dropref-2.c: Same.
	* testsuite/libitm.c/dropref.c: Same.

2011-06-30  Torvald Riegel  <triegel@redhat.com>

	* config/generic/tls.h (gtm_disp): Rename to abi_disp.
	* config/generic/tls.h (set_gtm_disp): Rename to set_abi_disp.
	* libitm_i.h: Rename gtm_dispatch to abi_dispatch.
	* alloc_c.cc: Same.
	* barrier.tpl: Same.
	* beginend.c: Same.
	* config/generic/tls.h: Same.
	* config/x86/tls.h: Same.
	* libitm_i.h: Same.
	* memcpy.cc: Same.
	* memset.cc: Same.
	* method-readonly.cc: Same.
	* method-serial.cc: Same.
	* method-wbetl.cc: Same.
	* retry.cc: Same.

2011-03-03  Richard Henderson  <rth@redhat.com>

	* config/posix/rwlock.cc (write_upgrade): Add missing case.
	From Patrik Marlier <patrick.marlier@unine.ch>.

2011-02-03  Richard Henderson  <rth@redhat.com>

	* acinclude.m4 (LIBITM_CHECK_SIZE_T_MANGLING): New.
	* configure.ac: Use it.
	* configure, config.h.in: Rebuild.
	* alloc_cpp.cc (_ZnwX): Use MANGLE_SIZE_T in constructing the name.
	(_ZnaX, _ZnwXRKSt9nothrow_t, _ZnaXRKSt9nothrow_t, _ZGTtnwX,
	_ZGTtnaX, _ZGTtnwXRKSt9nothrow_t, _ZGTtnaXRKSt9nothrow_t): Likewise.
	* libitm.map: Use wildcards to match size_t mangling.

2010-12-14  Richard Henderson  <rth@redhat.com>

	* beginend.cc (GTM::gtm_transaction::begin_transaction): Allocate
	blocks of TIDs per thread.
	* config/generic/tls.h (struct gtm_thread): Add local_tid member.
	(setup_gtm_thr): Return the thread structure.
	* config/x86/tls.h (setup_gtm_thr): Likewise.

2010-12-14  Richard Henderson  <rth@redhat.com>

	* clone.cc (table_lock): Remove.
	(find_clone): Don't take it.
	(ExcludeTransaction): New helper class.
	(_ITM_registerTMCloneTable): Use it.
	(_ITM_deregisterTMCloneTable): Likewise.

2010-12-14  Richard Henderson  <rth@redhat.com>

	* config/x86/tls.h: New file.

2010-07-15  Richard Henderson  <rth@redhat.com>

	* Makefile.am (AM_CXXFLAGS): Add -funwind-tables.
	* Makefile.in: Rebuild.

2010-07-13  Aldy Hernandez  <aldyh@redhat.com>

	* method-wbetl.cc (trydropreference): Fix source line.

2010-07-13  Aldy Hernandez  <aldyh@redhat.com>

	* libitm.h: Add comment.
	* libitm_i.h (begin_transaction): Add ITM_REGPARM.

2010-07-07  Aldy Hernandez  <aldyh@redhat.com>

	* configure.ac: Call LIBITM_CHECK_64BIT_SYNC_BUILTINS.
	* beginend.cc (begin_transaction): If 64-bit sync builtins are not
	available, use pthread mutexes.
	* acinclude.m4 (LIBITM_CHECK_64BIT_SYNC_BUILTINS): New.
	* config.h.in: Regenerate.
	* configure: Regenerate.

2010-07-06  Aldy Hernandez  <aldyh@redhat.com>

	* libitm.h (ITM_PURE): Define.
	Declare _ITM_malloc, _ITM_calloc, and _ITM_free.

2010-06-28  Aldy Hernandez  <aldyh@redhat.com>

	* method-wbetl.cc (class wbetl_dispatch): Add trydropreference.
	(validate): Add comment.
	(trydropreference): New.
	* method-readonly.cc (class readonly_dispatch): Add
	trydropreference.
	* alloc_c.cc (_ITM_dropReferences): Remove const attribute.
	Call trydropreference().
	* libitm.h (_ITM_dropReferences): Remove const attribute.
	* method-serial.cc (class serial_dispatch): Add trydropreference.
	* libitm_i.h (struct gtm_dispatch): Add trydropreference.

2010-06-28  Aldy Hernandez  <aldyh@redhat.com>

	* memcpy.cc (do_memcpy): Comment.

2010-06-25  Aldy Hernandez  <aldyh@redhat.com>

	* barrier.tpl: Add comments throughout.

2010-06-24  Aldy Hernandez  <aldyh@redhat.com>

	* method-wbetl.cc (struct w_entry): Add comments.
	(trycommit): Same.
	(rollback): Same.

2010-06-24  Aldy Hernandez  <aldyh@redhat.com>

	* alloc_c.cc (_ITM_dropReferences): New.
	* libitm.map (_ITM_dropReferences): Add.
	* libitm.h (_ITM_dropReferences): Add transaction_pure attribute.
	* libitm_i.h (struct gtm_transaction): Declare
	drop_references_allocations and drop_references_local.
	* local.cc (rollback_local): Ignore memory when applicable.
	(drop_references_local): New.

2010-06-23  Richard Henderson  <rth@redhat.com>

	* barrier.tpl, beginend.cc, clone.cc, tls.h, memcpy.cc,
	memset.cc, method-serial.cc: Revert the 2010-06-16 change.
	* config/x86/target.h (struct gtm_jmpbuf): Change CFA type to void*.
	* config/alpha/target.h: Likewise.
	* config/generic/tls.cc (gtm_mask_stack): Use it.

2010-06-23  Richard Henderson  <rth@redhat.com>

	* config/posix/cachepage.cc (gtm_cacheline_page::operator new): Use
	a mutex instead of trying a lock-free compare-and-swap on the list.
	(gtm_cacheline_page::operator delete): Likewise.

2010-06-16  Richard Henderson  <rth@redhat.com>

	* method-wbetl.cc (wbetl_dispatch::trycommit): Discard changes
	that overlap the libitm stack.
	* barrier.tpl: Mark incoming stack.
	* beginend.cc (_ITM_rollbackTransaction, _ITM_abortTransaction,
	_ITM_commitTransaction, _ITM_commitTransactionEH): Likewise.
	* clone.cc (_ITM_getTMCloneOrIrrevocable): Likewise.
	* memcpy.cc, memset.cc: Likewise.
	* method-serial.cc (_ITM_changeTransactionMode): Likewise.
	* config/generic/tls.h (gtm_thread): Add stack_top member.
	(gtm_stack_top, set_gtm_stack_top, struct gtm_stack_marker): New.
	* libitm_i.h (gtm_mask_stack): Declare.
	* config/generic/tls.cc: New file.
	* Makefile.am (libitm_la_SOURCES): Add it.
	(AM_CXXFLAGS): Turn off exceptions.
	* Makefile.in: Rebuild.

2010-06-16  Richard Henderson  <rth@redhat.com>

	* alloc.cc (struct gtm_alloc_action): Move definition ...
	* libitm_i.h: ... here.
	(class gtm_transaction): Declare new and delete.
	* beginend.cc (alloc_tx): Reformulate as operator new.
	(free_tx): Reformulate as operator delete.
	* config/generic/tls.h (gtm_thread): Change free_tx member to void *.

2010-06-11  Richard Henderson  <rth@redhat.com>

	* clone.cc (clone_entry_compare): Fix typo.
	From Patrik Marlier <patrick.marlier@unine.ch>.

2010-05-13  Richard Henderson  <rth@redhat.com>

	* alloc_c.cc (_ITM_malloc, _ITM_calloc, _ITM_free): Wrap functions
	in extern "C".

2010-05-07  Aldy Hernandez  <aldyh@redhat.com>

	* libitm_i.h (struct gtm_transaction): Remove
	get_allocation_size.
	(record_allocation): Remove size parameter.
	* libitm.map (_ITM_realloc): Remove.
	* alloc_c.cc (_ITM_realloc): Remove.
	(_ITM_malloc): Remove size argument to record_allocation.
	(_ITM_calloc): Same.
	* alloc_cpp.cc (_ZGTtnwm): Same.
	(_ZGTtnwmRKSt9nothrow_t): Same.
	(_ZGTtnam): Same.
	(_ZGTtnamRKSt9nothrow_t): Same.
	* alloc.cc (struct gtm_alloc_action): Remove size.
	(get_allocation_size): Remove.
	(commit_allocations): Add comment.
	(record_allocation): Remove size parameter.
	(forget_allocation): Remove set of size.

2010-04-19  Aldy Hernandez  <aldyh@redhat.com>

	* Makefile.am (abi_version): New.
	(AM_CXXFLAGS): Pass abi_version.
	* Makefile.in: Regenerate.
	* config/x86/unaligned.h: Remove always_inline kludge for vectors.

2010-04-06  Aldy Hernandez  <aldyh@redhat.com>

	* clone.cc (_ITM_getTMCloneOrIrrevocable): Rename from
	_ITM_getTMCloneOrIrrevokable.
	* libitm.h (_ITM_getTMCloneOrIrrevocable): Same.
	* libitm.map (_ITM_getTMCloneOrIrrevocable): Same.

2010-03-26  Aldy Hernandez  <aldyh@redhat.com>

	* configure.ac: Remove Linux futex support.
	* configure.tgt (config_path): Same.
	* Makefile.am: Same.
	* config/linux: Remove entire directory.
	* configure: Rebuild.
	* Makefile.in: Rebuild.
	* testsuite/Makefile.in: Rebuild.

2010-03-09  Aldy Hernandez  <aldyh@redhat.com>

	* retry.cc (decide_retry_strategy): Set state to STATE_SERIAL when
	switching to serial mode.
	* beginend.cc (trycommit_and_finalize): Unlock serial_lock.

2010-03-03  Aldy Hernandez  <aldyh@redhat.com>

	* configure.tgt: Add emacs -*- tags.
	* barrier.tpl: Same.

2010-02-23  Aldy Hernandez  <aldyh@redhat.com>

	* Makefile.am: Rename serial.cc to method-serial.cc.
	* Makefile.in: Regenerate with automake 1.11.1.
	* testsuite/Makefile.in: Same.
	* aclocal.m4: Regenerate with aclocal 1.11.1.
	* method-serial.cc: Rename from serial.cc.
	* libitm_i.h (struct gtm_transaction): Update comment on
	serialirr_mode.

2010-02-22  Aldy Hernandez  <aldyh@redhat.com>

	* libitm_i.h (GTM_longjmp): Add ITM_REGPARM.
	* config/linux/rwlock.h (class gtm_rwlock): Add comments.

2010-02-11  Aldy Hernandez  <aldyh@redhat.com>

	* configure: Rebuild.

2009-11-12  Richard Henderson  <rth@redhat.com>

	* Rewrite everything in C++.

2009-11-03  Richard Henderson  <rth@redhat.com>

	* config/x86/x86_sse.c, config/x86/x86_avx.c: New files.
	* Makefile.am (libitm_la_SOURCES): Add them.
	* configure.ac (ARCH_X86): New conditional.
	* Makefile.in, configure: Rebuild.
	* configure.tgt: Set up ARCH; do cflags setup at the same time.
	Move futex setup into "other system configury" case.
	* local.c (rollback_local): Merge into ...
	(GTM_rollback_local): ... here.
	(GTM_LB): Rename from GTM_alloc_local; do the memcpy here.
	(_ITM_LB): Define as an alias to GTM_LB.

2009-11-03  Richard Henderson  <rth@redhat.com>

	* method-readonly.c: New file.
	* Makefile.am (libitm_la_SOURCES): Add it.
	* Makefile.in: Rebuild.
	* beginend.c (gtm_stmlock_array, gtm_clock): New.
	(GTM_begin_transaction): Use dispatch_readonly for read-only txn.
	* libitm_i.h (gtm_stmlock, gtm_version): Move from method-wbetl.c.
	(GTM_VERSION_MAX, GTM_VERSION_INVALID, gtm_stmlock_owned_p,
	gtm_stmlock_set_owned, gtm_stmlock_get_addr,
	gtm_stmlock_get_version, gtm_stmlock_set_version, LOCK_ARRAY_SIZE,
	gtm_stmlock_array, gtm_get_stmlock, gtm_clock, RESTART_NOT_READONLY,
	gtm_get_clock, gtm_inc_clock): New.
	* method-wbetl.c (gtm_version, gtm_stmlock, OWNED_MASK, VERSION_MAX,
	LOCK_GET_OWNED, LOCK_SET_ADDR, LOCK_GET_ADDR, LOCK_GET_TIMESTAMP,
	LOCK_SET_TIMESTAMP, LOCK_ARRAY_SIZE, LOCK_MASK, LOCK_IDX, GET_LOCK,
	locks, gclock, CLOCK, GET_CLOCK, FETCH_AND_INC_CLOCK): Remove and
	replace uses with new libitm_i.h symbols.
	(dispatch_wbetl): Rename from wbetl_dispatch.
	* retry.c (GTM_decide_retry_strategy): If RESTART_NOT_READONLY, move
	away from dispatch_readonly; abort if the beginTransaction call
	asserted that the transaction was readonly.

2009-11-03  Richard Henderson  <rth@redhat.com>

	* memset.c: New file.
	* Makefile.am (libitm_la_SOURCES): Add it.
	* Makefile.in: Rebuild.
	* testsuite/libitm.c/memset-1.c: New.

2009-11-03  Richard Henderson  <rth@redhat.com>

	* dispatch.c: Remove file.
	* useraction.c (struct gtm_user_action): Move from libitm.h.
	* serial.c (GTM_null_read_lock, GTM_null_write_lock): New.
	(serial_memset, serial_memmove, serial_memcpy): Remove.
	(serial_W*, serial_R*): Remove.
	(serial_dispatch): Update to match.
	* configure.ac: Move Werror down below configure checks.  Don't
	check for sys/loadavg.h, do check for malloc.h.  Don't check for
	getloadavg and clock_gettime; do check for memalign, posix_memalign.
	Use GCC_AC_FUNC_MMAP_BLACKLIST
	* libitm.h: Split out all internal items to...
	* libitm_i.h: ... here.  New file.
	* copymask.c: New file.
	* local.c (struct gtm_local_undo): Move from libitm.h.
	(GTM_alloc_local): Rename from alloc_local; export.
	* memcpy.c: New file.
	* alloc_c.c (_ITM_realloc): Use _ITM_memcpyRnWt directly.
	* config/posix/page.c: New file.
	* config/posix/target_tls.h: Remove file.
	* barrier.c: New file.
	* Makefile.am (libitm_la_SOURCES): Add barrier.c, memcpy.c,
	copymask.c, page.c.
	* alloc.c (struct gtm_alloc_action): Move from libitm.h.
	* method-wbetl.c: Rewrite for new cacheline methods.
	* Makefile.in, configure, testsuite/Makefile.in, config.h.in: Rebuild.

	* config/alpha/sjlj.S: Fix typo.
	* config/alpha/target_i.h: Copy functions from alpha/target.h.
	* config/alpha/copymask.c: New file.
	* config/alpha/target.h (CACHELINE_SIZE): New.
	(STRICT_ALIGNMENT, PAGE_SIZE, FIXED_PAGE_SIZE): New.

	* config/x86/target_i.h: Copy functions from x86/target.h.
	* config/x86/copymask.c: New file.
	* config/x86/target.h (_ITM_ALL_TARGET_TYPES): Remove.
	(CACHELINE_SIZE, STRICT_ALIGNMENT): New.
	(PAGE_SIZE, FIXED_PAGE_SIZE): New.
	* config/x86/target_tls.h: Move contents to target_i.h.

	* testsuite/libitm.c/clone-1.c: Include libitm.h.
	* testsuite/libitm.c/memcpy-1.c: New.

2009-10-22  Richard Henderson  <rth@redhat.com>

	* Makefile.am (CCAS, CCASFLAGS, LTCCASCOMPILE): Remove.
	(AM_CCASFLAGS): New.
	* configure.ac: Add AM_PROG_AS.  Use m4_rename_force for
	saving/restoring _AC_ARG_VAR_PRECIOUS.
	* Makefile.in, aclocal.m4, config.h.in, configure,
	testsuite/Makefile.in: Rebuild with automake 1.11; autoconf 2.64.

2009-10-22  Richard Henderson  <rth@redhat.com>

	* testsuite/*: Update for new compiler syntax.

2009-10-21  Richard Henderson  <rth@redhat.com>

	* libitm.h (_ITM_abortReason): Add outerAbort.

2009-08-03  Richard Henderson  <rth@redhat.com>

	* libitm.map (_ITM_commitTransactionEH, _ITM_cxa_allocate_exception,
	_ITM_cxa_begin_catch, _ITM_cxa_end_catch, _ITM_cxa_throw): Export.
	* method-wbetl.c (struct w_entry): Remove mask.
	(wbetl_write, wbetl_load): Return pointer to word containing the data;
	adjust all callers.

2009-07-22  Richard Henderson  <rth@redhat.com>

	* eh_cpp.c: New file.
	* Makefile.am (libitm_la_SOURCES): Add it.
	* Makefile.in: Rebuild.
	* beginend.c (GTM_rollback_transaction): Undo exception state.
	(GTM_trycommit_transaction): Mark inline.
	(GTM_trycommit_and_finalize_transaction): Split out from ...
	(_ITM_commitTransaction): ... here.
	(_ITM_commitTransactionEH): New function.
	* libitm.h (struct gtm_transaction): Add cxa_catch_count,
	cxa_unthrown, eh_in_flight; reorder.

	* testsuite/libitm.c++/c++.exp: New.
	* testsuite/libitm.c++/eh-1.C: New.

	* aatree.c (aa_free): Remove REGPARM.
	* aatree.h: Remove all REGPARM.

2009-07-18  Richard Henderson  <rth@redhat.com>

	* aatree.c, aatree.h, alloc.c, alloc_c.c, alloc_cpp.c: New files.
	* Makefile.am (libitm_la_SOURCES): Add them.
	* Makefile.in: Rebuild.
	* beginend.c (GTM_rollback_transaction): Use GTM_commit_allocations.
	(GTM_trycommit_transaction): Likewise.
	* libitm.h: Include aatree.h
	(struct gtm_alloc_action): New.
	(struct gtm_transaction): Add alloc_actions.
	(GTM_record_allocation, GTM_forget_allocation): Declare.
	(GTM_get_allocation_size, GTM_commit_allocations): Declare.
	* libitm.map (_ITM_malloc, _ITM_calloc, _ITM_realloc, _ITM_free,
	_ZGTtnwm, _ZGTtnam, _ZGTtdlPv, _ZGTtdaPv, _ZGTtnwmRKSt9nothrow_t,
	_ZGTtnamRKSt9nothrow_t, _ZGTtdlPvRKSt9nothrow_t,
	_ZGTtdaPvRKSt9nothrow_t): Export.

2009-07-18  Richard Henderson  <rth@redhat.com>

	* target_tls.h: Move ...
	* config/posix/target_tls.h: ... here.

2009-07-07  Richard Henderson  <rth@redhat.com>

	* config/x86/target.h (atomic_write_barrier): Use sfence if available.

2009-07-07  Richard Henderson  <rth@redhat.com>

	* Update to GPL3.

2009-07-07  Richard Henderson  <rth@redhat.com>

	* libitm.h (struct gtm_transaction): Widen id to _ITM_transactionId_t.
	* beginend.c (global_tid): Widen to _ITM_transactionId_t.

	* configure.tgt: Don't use -ftls-model for x86 linux.
	* libitm.h: Include target.h after standard includes.
	(_gtm_thr): Rename from gtm_thr.
	(setup_gtm_thr, gtm_thr, gtm_tx, set_gtm_tx): New.
	(gtm_disp, set_gtm_disp): New.
	* beginend.c, dispatch.c, local.c, method-wbetl.c, query.c,
	retry.c, serial.c, useraction.c: Use accessor functions throughout.
	* config/alpha/target_tls.h, config/x86/target_tls.h: New files.

2009-07-07  Richard Henderson  <rth@redhat.com>

	* config/linux/rwlock.c (EZ): New define.  Use it throughout.

2009-07-06  Richard Henderson  <rth@redhat.com>

	* libitm.h (_ITM_SRCLOCATION_DECL_1, _ITM_SRCLOCATION_DECL_2): Remove.
	(_ITM_SRCLOCATION_DEFN_1, _ITM_SRCLOCATION_DEFN_2): Remove.
	(_ITM_beginTransaction): Take variadic arguments.
	(_ITM_registerThrownObject): Declare.
	* beginend.c, serial.c: Update.
	* libitm.map: Add _ITM_registerThrownObject.

2009-01-28  Richard Henderson  <rth@redhat.com>

	* Makefile.am (libitm_la_SOURCES): Add clone.c.
	* Makefile.in: Rebuild.
	* beginend.c (_ITM_abortTransaction): Abort if irrevokable.
	(GTM_restart_transaction): Fix uninstrumented code check.
	* retry.c (GTM_decide_retry_strategy): Add serial check.
	* serial.c (GTM_serialmode): Add irrevokable variable.  Don't
	automatically go irrevokable when in serial mode.
	* clone.c: New file.
	* libitm.h, libitm.map: Update.

2009-01-27  Richard Henderson  <rth@redhat.com>

	* Makefile.am (LTCCASCOMPILE): Define.
	(libitm_la_SOURCES): Add methid-wbetl.c.
	* testsuite/Makefile.am: New
	* configure.ac: Add testsuite/Makefile.
	* Makefile.in, testsuite/Makefile.in, configure: Regenerate.
	* beginend.c (GTM_begin_transaction): Install wbetl_dispatch.
	(_ITM_abortTransaction): Finalize implementation method; pass
	transaction properties to longjmp.
	(GTM_restart_transaction): Split out from ...
	(_ITM_commitTransaction): ... here.
	* config/linux/x86/futex_bits.h (cpu_relax, atomic_write_barrier):
	Move to config/x86/target.h.
	* config/linux/alpha/futex_bits.h: New.
	* config/x86/sjlj.S (GTM_longjmp): Fix 64-bit input register.
	* config/x86/target.h: Disable target types for 32-bit.
	* config/alpha/sjlj.S, config/alpha/target.h: New.
	* libitm.h (struct gtm_dispatch): Add init, fini.
	(enum restart_reason): New.
	(struct gtm_transaction): Add method and restarts.
	* retry.c (GTM_decide_retry_strategy): Implement.
	* serial.c (serial_init, serial_fini): New.
	(GTM_serialmode): Finialize outgoing method.
	* method-wbetl.c: New.

2008-12-09  Richard Henderson  <rth@redhat.com>

	* config/x86/target.h (_ITM_ALL_TARGET_TYPES, _ITM_TYPE_ATTR): New.
	* configure.tgt (i386-*, x86_64-*): Don't force SSE.
	* dispatch.c (_ITM_##R##T, _ITM_##W##T): Use _ITM_TYPE_ATTR.
	* libitm.h (_ITM_ALL_TARGET_TYPES, _ITM_TYPE_ATTR): Provide default.
	(_ITM_TYPE_M64, _ITM_TYPE_M128, _ITM_TYPE_M256): Move to x86 header.
	(_ITM_ALL_TYPES): Use _ITM_ALL_TARGET_TYPES.
	* local.c (_ITM_L##T): Use _ITM_TYPE_ATTR.
	* serial.c (serial_R##T, serial_W##T): Likewise.

2008-11-21  Richard Henderson  <rth@redhat.com>

	* Initial commit.<|MERGE_RESOLUTION|>--- conflicted
+++ resolved
@@ -1,18 +1,3 @@
-<<<<<<< HEAD
-2014-10-30  Release Manager
-
-	* GCC 4.9.2 released.
-
-2014-07-24  Richard Henderson  <rth@redhat.com>
-
-	* config/aarch64/sjlj.S: New file.
-	* config/aarch64/target.h: New file.
-	* configure.tgt: Enable aarch64.
-
-2014-07-16  Release Manager
-
-	* GCC 4.9.1 released.
-=======
 2015-04-22  Release Manager
 
 	* GCC 5.1.0 released.
@@ -59,7 +44,6 @@
 
 	* config/aarch64/sjlj.S (_ITM_beginTransaction): Use post-inc
 	addressing mode in epilogue.
->>>>>>> d5ad84b3
 
 2014-05-28  Rainer Orth  <ro@CeBiTec.Uni-Bielefeld.DE>
 
@@ -68,11 +52,6 @@
 	* configure: Regenerate.
 	* clearcap.map: Remove.
 
-<<<<<<< HEAD
-2014-04-22  Release Manager
-
-	* GCC 4.9.0 released.
-=======
 2014-05-21  John Marino  <gnugcc@marino.st>
 
 	* configure.tgt (*-*-dragonfly*): New target.
@@ -82,7 +61,6 @@
 	* config/aarch64/sjlj.S: New file.
 	* config/aarch64/target.h: New file.
 	* configure.tgt: Enable aarch64.
->>>>>>> d5ad84b3
 
 2014-04-09  Rainer Orth  <ro@CeBiTec.Uni-Bielefeld.DE>
 
