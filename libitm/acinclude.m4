--- conflicted
+++ resolved
@@ -140,11 +140,7 @@
     save_CFLAGS="$CFLAGS"
     CFLAGS="$CFLAGS -march=zEC12"
     AC_TRY_COMPILE([], [asm("tbegin 0,0; tend");],
-<<<<<<< HEAD
-                   [libitm_cv_as_htm=yes], [libitm_cv_as_htm=no])
-=======
 		   [libitm_cv_as_htm=yes], [libitm_cv_as_htm=no])
->>>>>>> a7aa3838
     CFLAGS="$save_CFLAGS"])
   if test x$libitm_cv_as_htm = xyes; then
     AC_DEFINE(HAVE_AS_HTM, 1, [Define to 1 if the assembler supports HTM.])
