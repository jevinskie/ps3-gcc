<<<<<<< HEAD
2014-12-19  Release Manager

	* GCC 4.8.4 released.

2014-05-22  Release Manager

	* GCC 4.8.3 released.

2014-04-04  Bill Schmidt  <wschmidt@linux.vnet.ibm.com>

	Backport from mainline
	2013-11-15  Ulrich Weigand  <Ulrich.Weigand@de.ibm.com>

	* configure: Regenerate.

2013-10-16  Release Manager

	* GCC 4.8.2 released.

2013-05-31  Release Manager

	* GCC 4.8.1 released.

2013-03-22  Release Manager

	* GCC 4.8.0 released.

=======
2014-04-22  Release Manager

	* GCC 4.9.0 released.

2013-12-07  Jakub Jelinek  <jakub@redhat.com>

	* ssp.c (fail): Avoid -Wformat-security warning.

2013-09-20  Alan Modra  <amodra@gmail.com>

	* configure: Regenerate.

>>>>>>> a7aa3838
2013-02-06  Richard Sandiford  <rdsandiford@googlemail.com>

	Revert previous patch.

2013-02-03  Richard Sandiford  <rdsandiford@googlemail.com>

	Update copyright years.

2013-01-15  Paul Pluzhnikov  <ppluzhnikov@google.com>

	PR 55982
	* strncat-chk.c (__strncat_chk): Fix loop unroll.

2012-09-14  David Edelsohn  <dje.gcc@gmail.com>

	* configure: Regenerated.

2012-05-29  Benjamin Kosnik  <bkoz@redhat.com>

	PR libstdc++/51007
	* configure.ac: Allow gnu, gnu* variants for --enable-symvers argument.
	* configure: Regenerated.

2012-05-16  H.J. Lu  <hongjiu.lu@intel.com>

	* configure: Regenerated.

2011-11-21  Andreas Tobler  <andreast@fgznet.ch>

	* configure: Regenerate.

2011-03-21  Rainer Orth  <ro@CeBiTec.Uni-Bielefeld.DE>

	PR bootstrap/48135
	* configure.ac (ssp_use_symver): Handle --disable-symvers.
	* configure: Regenerate.

2011-02-13  Ralf Wildenhues  <Ralf.Wildenhues@gmx.de>

	* Makefile.in: Regenerate.
	* aclocal.m4: Likewise.
	* configure: Likewise.

2010-12-06  Dave Korn  <dave.korn.cygwin@gmail.com>

	PR target/40125
	PR lto/46695
	* configure.ac: Invoke ACX_LT_HOST_FLAGS.
	* Makefile.am (libssp_la_LDFLAGS): Use lt_host_flags.
	* aclocal.m4: Regenerate.
	* configure: Regenerate.
	* Makefile.in: Regenerate.

2010-07-02  Rainer Orth  <ro@CeBiTec.Uni-Bielefeld.DE>

	* configure.ac (ssp_use_symver): Only check for Sun-style symbol
	versioning on Solaris 2.
	* configure: Regenerate.

2010-07-02  Rainer Orth  <ro@CeBiTec.Uni-Bielefeld.DE>

	* configure.ac: Check for Sun symbol versioning.
	Check for memmove.
	* configure: Regenerate.
	* config.h.in: Regenerate.

	* Makefile.am [LIBSSP_USE_SYMVER]: Protect version_arg,
	version_dep with LIBSSP_USE_SYMVER_GNU.
	[LIBSSP_USE_SYMVER_SUN]: Handle Sun symbol versioning.
	* Makefile.in: Regenerate.

	* ssp.map: Reformat.

	* memmove-chk.c: Change guard to HAVE_MEMMOVE.

2010-05-04  Ralf Wildenhues  <Ralf.Wildenhues@gmx.de>

	PR other/43620
	* configure.ac (AM_INIT_AUTOMAKE): Add no-dist.
	* Makefile.in: Regenerate.

2010-04-02  Ralf Wildenhues  <Ralf.Wildenhues@gmx.de>

	* Makefile.in: Regenerate.
	* aclocal.m4: Regenerate.

2009-12-05  Ralf Wildenhues  <Ralf.Wildenhues@gmx.de>

	* Makefile.in: Regenerate.
	* configure: Regenerate.

2009-08-24  Ralf Wildenhues  <Ralf.Wildenhues@gmx.de>

	* configure.ac (AC_PREREQ): Bump to 2.64.

2009-08-22  Ralf Wildenhues  <Ralf.Wildenhues@gmx.de>

	* Makefile.am (install-html, install-pdf): Remove.
	* Makefile.in: Regenerate.

	* Makefile.in: Regenerate.
	* aclocal.m4: Regenerate.
	* config.h.in: Regenerate.
	* configure: Regenerate.

2009-08-20  Dave Korn  <dave.korn.cygwin@gmail.com>

	* Makefile.am (libssp_la_LDFLAGS): Add -bindir flag.
	* Makefile.in: Regenerate.

2009-07-30  Ralf Wildenhues  <Ralf.Wildenhues@gmx.de>

	* configure.ac (_AC_ARG_VAR_PRECIOUS): Use m4_rename_force.

2009-04-13  Ozkan Sezer  <sezeroz@gmail.com>

	PR target/39062
	* ssp.c: Also include malloc.h for alloca(). MinGW needs it.
	* configure.ac: Also check for malloc.h.
	* configure: Regenerated.
	* config.h.in: Regenerated.

2009-04-09  Nick Clifton  <nickc@redhat.com>

	* strcat-chk.c: Change copyright header to refer to version 3
	of the GNU General Public License with version 3.1 of the GCC
	Runtime Library Exception and to point readers at the COPYING3
	and COPYING3.RUNTIME files and the FSF's license web page.
	* gets-chk.c: Likewise.
	* memcpy-chk.c: Likewise.
	* memmove-chk.c: Likewise.
	* mempcpy-chk.c: Likewise.
	* memset-chk.c: Likewise.
	* snprintf-chk.c: Likewise.
	* sprintf-chk.c: Likewise.
	* ssp-local.c: Likewise.
	* ssp.c: Likewise.
	* ssp/ssp.h.in: Likewise.
	* ssp/stdio.h: Likewise.
	* ssp/string.h: Likewise.
	* ssp/unistd.h: Likewise.
	* stpcpy-chk.c: Likewise.
	* strcpy-chk.c: Likewise.
	* strncat-chk.c: Likewise.
	* strncpy-chk.c: Likewise.
	* vsnprintf-chk.c: Likewise.
	* vsprintf-chk.c: Likewise.

2009-03-01  Ralf Wildenhues  <Ralf.Wildenhues@gmx.de>

	* configure: Regenerate.

2009-02-02  Danny Smith  <dannysmith@users.sourcforge.net>

	* ssp.c (_PATH_TTY): Define as "CONOUT$" for _WIN32.

2008-12-18  Ralf Wildenhues  <Ralf.Wildenhues@gmx.de>

	* configure: Regenerate.

2008-09-26  Peter O'Gorman  <pogma@thewrittenword.com>
            Steve Ellcey  <sje@cup.hp.com>

	* configure: Regenerate for new libtool.
	* Makefile.in: Ditto.
	* aclocal.m4: Ditto.

2008-08-21  Aaron W. LaFramboise  <aaronavay62@aaronwl.com>

	* Makefile.am: Add -no-undefined
	* Makefile.in: Regenerate.

2008-06-17  Ralf Wildenhues  <Ralf.Wildenhues@gmx.de>

	* Makefile.in: Regenerate.
	* config.h.in: Regenerate.
	* configure: Regenerate.

2008-04-18  Paolo Bonzini  <bonzini@gnu.org>

	PR bootstrap/35457
	* aclocal.m4: Regenerate.
	* configure: Regenerate.

2008-03-16  Ralf Wildenhues  <Ralf.Wildenhues@gmx.de>

	* aclocal.m4: Regenerate.
	* configure: Likewise.
	* Makefile.in: Likewise.

2008-01-24  David Edelsohn  <edelsohn@gnu.org>

	* configure: Regenerate.

2007-07-05  H.J. Lu  <hongjiu.lu@intel.com>

	* aclocal.m4: Regenerated.

2007-06-02  Paolo Bonzini  <bonzini@gnu.org>

	* configure: Regenerate.

2007-05-23  Steve Ellcey  <sje@cup.hp.com>

	* Makefile.in: Regenerate.
	* configure: Regenerate.
	* aclocal.m4: Regenerate.

2007-03-01  Brooks Moses  <brooks.moses@codesourcery.com>

	* Makefile.am: Add dummy install-pdf target.
	* Makefile.in: Regenerate

2006-10-14  Geoffrey Keating  <geoffk@apple.com>

	* aclocal.m4: Regenerate.
	* configure: Regenerate.

2006-09-29  Joseph S. Myers  <joseph@codesourcery.com>

	PR other/25035
	* configure.ac (AC_EXEEXT): Remove.
	(GCC_NO_EXECUTABLES): Call.
	(ssp_use_symver): Default to no if unable to link.
	(AC_CHECK_FUNCS): Hardwire results if unable to link.
	* aclocal.m4, configure, Makefile.in: Regenerate.

2006-05-23  Carlos O'Donell  <carlos@codesourcery.com>

	* Makefile.am: Add install-html target. Add install-html to .PHONY
	* Makefile.in: Regenerate.

2006-02-27  Mark Mitchell  <mark@codesourcery.com>
	
	PR 26473
	* configure.ac (ACX_NONCANONICAL_TARGET): Use it.
	* Makefile.am (target_noncanonical): Define.
	(libsubincludedir): New variable.
	(nobase_libsubinclude_HEADERS): Likewise.
	(nobase_include_HEADERS): Remove.
	* configure: Regenerated.
	* Makefile.in: Likewise.
	* aclocal.m4: Regenerated.

2006-01-20  Richard Guenther  <rguenther@suse.de>

	* configure.ac: Use -fPIC for symbol versioning test.
	* configure: Regenerate.

2005-08-17  Kelley Cook  <kcook@gcc.gnu.org>

	* ALL: Update FSF address.

2005-07-02  Jakub Jelinek  <jakub@redhat.com>

	* ALL: First release as more than just a single file.<|MERGE_RESOLUTION|>--- conflicted
+++ resolved
@@ -1,32 +1,3 @@
-<<<<<<< HEAD
-2014-12-19  Release Manager
-
-	* GCC 4.8.4 released.
-
-2014-05-22  Release Manager
-
-	* GCC 4.8.3 released.
-
-2014-04-04  Bill Schmidt  <wschmidt@linux.vnet.ibm.com>
-
-	Backport from mainline
-	2013-11-15  Ulrich Weigand  <Ulrich.Weigand@de.ibm.com>
-
-	* configure: Regenerate.
-
-2013-10-16  Release Manager
-
-	* GCC 4.8.2 released.
-
-2013-05-31  Release Manager
-
-	* GCC 4.8.1 released.
-
-2013-03-22  Release Manager
-
-	* GCC 4.8.0 released.
-
-=======
 2014-04-22  Release Manager
 
 	* GCC 4.9.0 released.
@@ -39,7 +10,6 @@
 
 	* configure: Regenerate.
 
->>>>>>> a7aa3838
 2013-02-06  Richard Sandiford  <rdsandiford@googlemail.com>
 
 	Revert previous patch.
