<<<<<<< HEAD
2014-10-30  Release Manager

	* GCC 4.9.2 released.
=======
2015-04-22  Release Manager

	* GCC 5.1.0 released.

2015-04-08  Julian Brown  <julian@codesourcery.com>

	* libgomp.h (target_mem_desc: Remove mem_map field.
	(acc_dispatch_t): Remove open_device_func, close_device_func,
	get_device_num_func, set_device_num_func, target_data members.
	Change create_thread_data_func argument to device number instead of
	generic pointer.
	* oacc-async.c (assert.h): Include.
	(acc_async_test, acc_async_test_all, acc_wait, acc_wait_async)
	(acc_wait_all, acc_wait_all_async): Use current host thread's
	active device, not base_dev.
	* oacc-cuda.c (acc_get_current_cuda_device)
	(acc_get_current_cuda_context, acc_get_cuda_stream)
	(acc_set_cuda_stream): Likewise.
	* oacc-host.c (host_dispatch): Don't set open_device_func,
	close_device_func, get_device_num_func or set_device_num_func.
	* oacc-init.c (base_dev, init_key): Remove.
	(cached_base_dev): New.
	(name_of_acc_device_t): New.
	(acc_init_1): Initialise default-numbered device, not zeroth.
	(acc_shutdown_1): Close all devices of a given type.
	(goacc_destroy_thread): Don't use base_dev.
	(lazy_open, lazy_init, lazy_init_and_open): Remove.
	(goacc_attach_host_thread_to_device): New.
	(acc_init): Reimplement with goacc_attach_host_thread_to_device.
	(acc_get_num_devices): Don't use base_dev.
	(acc_set_device_type): Reimplement.
	(acc_get_device_type): Don't use base_dev.
	(acc_get_device_num): Tweak logic.
	(acc_set_device_num): Likewise.
	(acc_on_device): Use acc_get_device_type.
	(goacc_runtime_initialize): Initialize cached_base_dev not base_dev.
	(goacc_lazy_initialize): Reimplement with acc_init and
	goacc_attach_host_thread_to_device.
	* oacc-int.h (goacc_thread): Add base_dev field.
	(base_dev): Remove extern declaration.
	(goacc_attach_host_thread_to_device): Add prototype.
	* oacc-mem.c (acc_malloc): Use current thread's device instead of
	base_dev.
	(acc_free): Likewise.
	(acc_memcpy_to_device): Likewise.
	(acc_memcpy_from_device): Likewise.
	* oacc-parallel.c (select_acc_device): Remove. Replace calls with
	goacc_lazy_initialize (throughout).
	(GOACC_parallel): Use tgt_offset to locate target functions.
	* target.c (gomp_map_vars): Don't set tgt->mem_map.
	(gomp_unmap_vars): Use devicep->mem_map pointer not tgt->mem_map.
	(gomp_load_plugin_for_device): Remove open_device, close_device,
	get_device_num, set_device_num openacc hook initialisation. Don't set
	openacc.target_data.
	* plugin/plugin-host.c (GOMP_OFFLOAD_openacc_open_device)
	(GOMP_OFFLOAD_openacc_close_device)
	(GOMP_OFFLOAD_openacc_get_device_num)
	(GOMP_OFFLOAD_openacc_set_device_num): Remove.
	(GOMP_OFFLOAD_openacc_create_thread_data): Change (unused) argument
	to int.
	* plugin/plugin-nvptx.c (ptx_inited): Remove.
	(instantiated_devices, ptx_dev_lock): New.
	(struct ptx_image_data): New.
	(ptx_devices, ptx_images, ptx_image_lock): New.
	(fini_streams_for_device): Reorder cuStreamDestroy call.
	(nvptx_get_num_devices): Remove forward declaration.
	(nvptx_init): Change return type to bool.
	(nvptx_fini): Remove.
	(nvptx_attach_host_thread_to_device): New.
	(nvptx_open_device): Return struct ptx_device* instead of void*.
	(nvptx_close_device): Change argument type to struct ptx_device*,
	return type to void.
	(nvptx_get_num_devices): Use instantiated_devices not ptx_inited.
	(kernel_target_data, kernel_host_table): Remove static globals.
	(GOMP_OFFLOAD_register_image, GOMP_OFFLOAD_get_table): Remove.
	(GOMP_OFFLOAD_init_device): Reimplement.
	(GOMP_OFFLOAD_fini_device): Likewise.
	(GOMP_OFFLOAD_load_image, GOMP_OFFLOAD_unload_image): New.
	(GOMP_OFFLOAD_alloc, GOMP_OFFLOAD_free, GOMP_OFFLOAD_dev2host)
	(GOMP_OFFLOAD_host2dev): Use ORD argument.
	(GOMP_OFFLOAD_openacc_open_device)
	(GOMP_OFFLOAD_openacc_close_device)
	(GOMP_OFFLOAD_openacc_set_device_num)
	(GOMP_OFFLOAD_openacc_get_device_num): Remove.
	(GOMP_OFFLOAD_openacc_create_thread_data): Change argument to int
	(device number).

	testsuite/
	* libgomp.oacc-c-c++-common/lib-9.c: Fix devnum check in test.

2015-04-06  Ilya Verbin  <ilya.verbin@intel.com>

	* libgomp-plugin.h (struct mapping_table): Replace with addr_pair.
	* libgomp.h (struct gomp_memory_mapping): Remove.
	(struct target_mem_desc): Change type of mem_map from
	gomp_memory_mapping * to splay_tree_s *.
	(struct gomp_device_descr): Remove register_image_func, get_table_func.
	Add load_image_func, unload_image_func.
	Change type of mem_map from gomp_memory_mapping to splay_tree_s.
	Remove offload_regions_registered.
	(gomp_init_tables): Remove.
	(gomp_free_memmap): Change type of argument from gomp_memory_mapping *
	to splay_tree_s *.
	* libgomp.map (GOMP_4.0.1): Add GOMP_offload_unregister.
	* oacc-host.c (host_dispatch): Do not initialize register_image_func,
	get_table_func, mem_map.is_initialized, mem_map.splay_tree.root,
	offload_regions_registered.
	Initialize load_image_func, unload_image_func, mem_map.root.
	(goacc_host_init): Do not initialize host_dispatch.mem_map.lock.
	* oacc-init.c (lazy_open): Don't call gomp_init_tables.
	(acc_shutdown_1): Use dev's lock and splay_tree instead of mem_map's.
	* oacc-mem.c (lookup_host): Get gomp_device_descr *dev instead of
	gomp_memory_mapping *.  Use dev's lock and splay_tree.
	(lookup_dev): Use dev's lock.
	(acc_deviceptr): Pass dev to lookup_host instead of mem_map.
	(acc_is_present): Likewise.
	(acc_map_data): Likewise.
	(acc_unmap_data): Likewise.  Use dev's lock.
	(present_create_copy): Likewise.
	(delete_copyout): Pass dev to lookup_host instead of mem_map.
	(update_dev_host): Likewise.
	(gomp_acc_remove_pointer): Likewise.  Use dev's lock.
	* oacc-parallel.c (GOACC_parallel): Use dev's lock and splay_tree.
	* plugin/plugin-host.c (GOMP_OFFLOAD_register_image): Remove.
	(GOMP_OFFLOAD_get_table): Remove
	(GOMP_OFFLOAD_load_image): New function.
	(GOMP_OFFLOAD_unload_image): New function.
	* target.c (register_lock): New mutex for offload image registration.
	(num_devices): Do not guard with PLUGIN_SUPPORT.
	(gomp_realloc_unlock): New static function.
	(gomp_map_vars_existing): Add device descriptor argument.  Unlock mutex
	before gomp_fatal.
	(gomp_map_vars): Use dev's lock and splay_tree instead of mem_map's.
	Pass devicep to gomp_map_vars_existing.  Unlock mutex before gomp_fatal.
	(gomp_copy_from_async): Use dev's lock and splay_tree instead of
	mem_map's.
	(gomp_unmap_vars): Likewise.
	(gomp_update): Remove gomp_memory_mapping argument.  Use dev's lock and
	splay_tree instead of mm's.  Unlock mutex before gomp_fatal.
	(gomp_offload_image_to_device): New static function.
	(GOMP_offload_register): Add mutex lock.
	Call gomp_offload_image_to_device for all initialized devices.
	Replace gomp_realloc with gomp_realloc_unlock.
	(GOMP_offload_unregister): New function.
	(gomp_init_tables): Replace with gomp_init_device.  Replace a call to
	get_table_func from the plugin with calls to init_device_func and
	gomp_offload_image_to_device.
	(gomp_free_memmap): Change type of argument from gomp_memory_mapping *
	to splay_tree_s *.
	(GOMP_target): Do not call gomp_init_tables.  Use dev's lock and
	splay_tree instead of mem_map's.  Unlock mutex before gomp_fatal.
	(GOMP_target_data): Do not call gomp_init_tables.
	(GOMP_target_update): Likewise.  Remove argument from gomp_update.
	(gomp_load_plugin_for_device): Replace register_image and get_table
	with load_image and unload_image in DLSYM ().
	(gomp_register_images_for_device): Remove function.
	(gomp_target_init): Do not initialize current_device.mem_map.*,
	current_device.offload_regions_registered.
	Remove call to gomp_register_images_for_device.
	Do not free offload_images and num_offload_images.

2015-03-30  Jakub Jelinek  <jakub@redhat.com>

	PR fortran/65597
	* testsuite/libgomp.fortran/pr65597.f90: New test.

2015-03-27  Tom de Vries  <tom@codesourcery.com>

	PR testsuite/65594
	* testsuite/libgomp.graphite/force-parallel-6.c (abort): Declare.
	(init, check): New function.
	(foo): Change return type to void.
	(main): Call init and check.

2015-03-27  Tom de Vries  <tom@codesourcery.com>

	PR testsuite/65594
	* testsuite/libgomp.graphite/force-parallel-6.c (M): Define.
	(foo): Use M for non-inner loops to scale down test-case.

2015-03-25  Kai Tietz  <ktietz@redhat.com>

	PR libgomp/64972
	* oacc-parallel.c (GOACC_parallel): Use PRIu64 if available.
	(GOACC_data_start): Likewise.
	* target.c (gomp_map_vars): Likewise.

2015-03-21  John David Anglin  <danglin@gcc.gnu.org>

	* testsuite/libgomp.oacc-c-c++-common/reduction-4.c: Don't run on
	hppa*-*-hpux*.

2015-03-19  Jakub Jelinek  <jakub@redhat.com>

	* testsuite/libgomp.c/target-10.c: New test.
	* testsuite/libgomp.c++/target-4.C: New test.

2015-03-13  Ilya Verbin  <ilya.verbin@intel.com>

	* testsuite/libgomp.fortran/declare-target-1.f90: New test.
	* testsuite/libgomp.fortran/declare-target-2.f90: New file.

2015-03-13  Sebastian Huber  <sebastian.huber@embedded-brains.de>

	* configure.tgt (*-*-rtems*): Use local-exec TLS model.
	* configure.ac (*-*-rtems*): Assume Pthread is supported.
	(pthread.h): Check for this header file.
	* configure: Regenerate.

2015-02-25  Tom de Vries  <tom@codesourcery.com>

	* testsuite/libgomp.oacc-c-c++-common/reduction-1.c (DO_PRAGMA)
	(check_reduction_op, check_reduction_macro, max, min):
	Declare.
	(test_reductions_int, test_reductions_minmax, test_reductions_bool): New
	function.
	(main): Use new functions.

2015-02-18  Ilya Tocar  <ilya.tocar@intel.com>

	* target.c (gomp_load_plugin_for_device): Use const char * instead of
	char * for variables holding dlerror return values.
	(DLSYM_OPT): Ditto.

2015-02-17  Thomas Schwinge  <thomas@codesourcery.com>

	* libgomp-plugin.c (GOMP_PLUGIN_debug): Fix typo.

2015-02-17  Thomas Schwinge  <thomas@codesourcery.com>
	    Cesar Philippidis  <cesar@codesourcery.com>

	* oacc-ptx.h (GOACC_INTERNAL_PTX): Add GOACC_tid, GOACC_ntid,
	GOACC_ctaid, and GOACC_nctaid routines.

2015-02-11  Jakub Jelinek  <jakub@redhat.com>

	PR c/64824
	* testsuite/libgomp.c/atomic-18.c: New test.
	* testsuite/libgomp.c++/atomic-16.C: New test.

2015-02-04  Jakub Jelinek  <jakub@redhat.com>

	PR c/64824
	PR c/64868
	* testsuite/libgomp.c/pr64824.c: New test.
	* testsuite/libgomp.c/pr64868.c: New test.
	* testsuite/libgomp.c++/pr64824.C: New test.
	* testsuite/libgomp.c++/pr64868.C: New test.

2015-02-01  David Edelsohn  <dje.gcc@gmail.com>

	PR libgomp/64635
	* configure.tgt (*-*-aix*): Use standard posix plugin-suffix.h.
	Link with -lpthread.
	* config/aix/plugin-suffix.h: Delete.

2015-01-28  Jack Howarth  <howarth.at.gcc@gmail.com>

	PR libgomp/64635
	* configure.tgt (*-*-aix*): Use config_path "aix posix".
	(*-*-darwin*): Use config_path "bsd darwin posix".
	(*-*-hpux*): Use config_path "hpux posix".
	* target.c: Add include of plugin-suffix.h and use
	SONAME_SUFFIX macro.
	* config/aix/plugin-suffix.h: New file.
	* config/darwin/plugin-suffix.h: New file.
	* config/hpux/plugin-suffix.h: New file.
	* config/posix/plugin-suffix.h: New file.

2015-01-23  Jakub Jelinek  <jakub@redhat.com>

	PR middle-end/64734
	* libgomp.c/pr64734.c: New test.

2015-01-23  Tom de Vries  <tom@codesourcery.com>

	PR libgomp/64672
	* testsuite/libgomp.oacc-c-c++-common/abort-5.c: New test.

2015-01-23  Tom de Vries  <tom@codesourcery.com>

	PR libgomp/64707
	* testsuite/libgomp.c/target-9.c: Add -ftree-parallelize-loops=0 to
	dg-options.

2015-01-19  Thomas Schwinge  <thomas@codesourcery.com>

	PR libgomp/64625
	* libgomp_g.h (GOACC_data_start, GOACC_enter_exit_data)
	(GOACC_parallel, GOACC_update): Remove const_void *offload_table
	formal parameter.  Update all users.
	* target.c (GOMP_target, GOMP_target_data, GOMP_target_update):
	Document unused formal parameter.

2015-01-16  Thomas Schwinge  <thomas@codesourcery.com>

	* oacc-parallel.c: Don't include <alloca.h>.
	(GOACC_parallel): Use gomp_alloca instead of alloca.

2015-01-16  Gerald Pfeifer  <gerald@pfeifer.com>

	* target.c (num_devices): Guard with PLUGIN_SUPPORT.

2015-01-15  Thomas Schwinge  <thomas@codesourcery.com>
	    James Norris  <jnorris@codesourcery.com>
	    Tom de Vries  <tom@codesourcery.com>
	    Julian Brown  <julian@codesourcery.com>
	    Cesar Philippidis  <cesar@codesourcery.com>
	    Nathan Sidwell  <nathan@codesourcery.com>
	    Tobias Burnus  <burnus@net-b.de>

	* Makefile.am (search_path): Add $(top_srcdir)/../include.
	(libgomp_la_SOURCES): Add splay-tree.c, libgomp-plugin.c,
	oacc-parallel.c, oacc-host.c, oacc-init.c, oacc-mem.c,
	oacc-async.c, oacc-plugin.c, oacc-cuda.c.
	[USE_FORTRAN] (libgomp_la_SOURCES): Add openacc.f90.
	Include $(top_srcdir)/plugin/Makefrag.am.
	(nodist_libsubinclude_HEADERS): Add openacc.h.
	[USE_FORTRAN] (nodist_finclude_HEADERS): Add openacc_lib.h,
	openacc.f90, openacc.mod, openacc_kinds.mod.
	(omp_lib.mod): Generalize into...
	(%.mod): ... this new rule.
	(openacc_kinds.mod, openacc.mod): New rules.
	* plugin/configfrag.ac: New file.
	* configure.ac: Move plugin/offloading support into it.  Include
	it.  Instantiate testsuite/libgomp-test-support.pt.exp.
	* plugin/Makefrag.am: New file.
	* testsuite/Makefile.am (OFFLOAD_TARGETS)
	(OFFLOAD_ADDITIONAL_OPTIONS, OFFLOAD_ADDITIONAL_LIB_PATHS): Don't
	export.
	(libgomp-test-support.exp): New rule.
	(all-local): Depend on it.
	* Makefile.in: Regenerate.
	* testsuite/Makefile.in: Regenerate.
	* config.h.in: Likewise.
	* configure: Likewise.
	* configure.tgt: Harden shell syntax.
	* env.c: Include "oacc-int.h".
	(parse_acc_device_type): New function.
	(gomp_debug_var, goacc_device_type, goacc_device_num): New
	variables.
	(initialize_env): Initialize those.  Call
	goacc_runtime_initialize.
	* error.c (gomp_vdebug, gomp_debug, gomp_vfatal): New functions.
	(gomp_fatal): Call gomp_vfatal.
	* libgomp.h: Include "libgomp-plugin.h" and <stdarg.h>.
	(gomp_debug_var, goacc_device_type, goacc_device_num, gomp_vdebug)
	(gomp_debug, gomp_verror, gomp_vfatal, gomp_init_targets_once)
	(splay_tree_node, splay_tree, splay_tree_key)
	(struct target_mem_desc, struct splay_tree_key_s)
	(struct gomp_memory_mapping, struct acc_dispatch_t)
	(struct gomp_device_descr, gomp_acc_insert_pointer)
	(gomp_acc_remove_pointer, target_mem_desc, gomp_copy_from_async)
	(gomp_unmap_vars, gomp_init_device, gomp_init_tables)
	(gomp_free_memmap, gomp_fini_device): New declarations.
	(gomp_vdebug, gomp_debug): New macros.
	Include "splay-tree.h".
	* libgomp.map (OACC_2.0): New symbol version.  Use for
	acc_get_num_devices, acc_get_num_devices_h_, acc_set_device_type,
	acc_set_device_type_h_, acc_get_device_type,
	acc_get_device_type_h_, acc_set_device_num, acc_set_device_num_h_,
	acc_get_device_num, acc_get_device_num_h_, acc_async_test,
	acc_async_test_h_, acc_async_test_all, acc_async_test_all_h_,
	acc_wait, acc_wait_h_, acc_wait_async, acc_wait_async_h_,
	acc_wait_all, acc_wait_all_h_, acc_wait_all_async,
	acc_wait_all_async_h_, acc_init, acc_init_h_, acc_shutdown,
	acc_shutdown_h_, acc_on_device, acc_on_device_h_, acc_malloc,
	acc_free, acc_copyin, acc_copyin_32_h_, acc_copyin_64_h_,
	acc_copyin_array_h_, acc_present_or_copyin,
	acc_present_or_copyin_32_h_, acc_present_or_copyin_64_h_,
	acc_present_or_copyin_array_h_, acc_create, acc_create_32_h_,
	acc_create_64_h_, acc_create_array_h_, acc_present_or_create,
	acc_present_or_create_32_h_, acc_present_or_create_64_h_,
	acc_present_or_create_array_h_, acc_copyout, acc_copyout_32_h_,
	acc_copyout_64_h_, acc_copyout_array_h_, acc_delete,
	acc_delete_32_h_, acc_delete_64_h_, acc_delete_array_h_,
	acc_update_device, acc_update_device_32_h_,
	acc_update_device_64_h_, acc_update_device_array_h_,
	acc_update_self, acc_update_self_32_h_, acc_update_self_64_h_,
	acc_update_self_array_h_, acc_map_data, acc_unmap_data,
	acc_deviceptr, acc_hostptr, acc_is_present, acc_is_present_32_h_,
	acc_is_present_64_h_, acc_is_present_array_h_,
	acc_memcpy_to_device, acc_memcpy_from_device,
	acc_get_current_cuda_device, acc_get_current_cuda_context,
	acc_get_cuda_stream, acc_set_cuda_stream.
	(GOACC_2.0): New symbol version.  Use for GOACC_data_end,
	GOACC_data_start, GOACC_enter_exit_data, GOACC_parallel,
	GOACC_update, GOACC_wait, GOACC_get_thread_num,
	GOACC_get_num_threads.
	(GOMP_PLUGIN_1.0): New symbol version.  Use for
	GOMP_PLUGIN_malloc, GOMP_PLUGIN_malloc_cleared,
	GOMP_PLUGIN_realloc, GOMP_PLUGIN_debug, GOMP_PLUGIN_error,
	GOMP_PLUGIN_fatal, GOMP_PLUGIN_async_unmap_vars,
	GOMP_PLUGIN_acc_thread.
	* libgomp.texi: Update for OpenACC changes, and GOMP_DEBUG
	environment variable.
	* libgomp_g.h (GOACC_data_start, GOACC_data_end)
	(GOACC_enter_exit_data, GOACC_parallel, GOACC_update, GOACC_wait)
	(GOACC_get_num_threads, GOACC_get_thread_num): New declarations.
	* splay-tree.h (splay_tree_lookup, splay_tree_insert)
	(splay_tree_remove): New declarations.
	(rotate_left, rotate_right, splay_tree_splay, splay_tree_insert)
	(splay_tree_remove, splay_tree_lookup): Move into...
	* splay-tree.c: ... this new file.
	* target.c: Include "oacc-plugin.h", "oacc-int.h", <assert.h>.
	(splay_tree_node, splay_tree, splay_tree_key)
	(struct target_mem_desc, struct splay_tree_key_s)
	(struct gomp_device_descr): Don't declare.
	(num_devices_openmp): New variable.
	(gomp_get_num_devices ): Use it.
	(gomp_init_targets_once): New function.
	(gomp_get_num_devices ): Use it.
	(get_kind, gomp_copy_from_async, gomp_free_memmap)
	(gomp_fini_device, gomp_register_image_for_device): New functions.
	(gomp_map_vars): Add devaddrs parameter.
	(gomp_update): Add mm parameter.
	(gomp_init_device): Move most of it into...
	(gomp_init_tables): ... this new function.
	(gomp_register_images_for_device): Remove function.
	(splay_compare, gomp_map_vars, gomp_unmap_vars, gomp_init_device):
	Make them hidden instead of static.
	(gomp_map_vars_existing, gomp_map_vars, gomp_unmap_vars)
	(gomp_update, gomp_init_device, GOMP_target, GOMP_target_data)
	(GOMP_target_end_data, GOMP_target_update)
	(gomp_load_plugin_for_device, gomp_target_init): Update for
	OpenACC changes.
	* oacc-async.c: New file.
	* oacc-cuda.c: Likewise.
	* oacc-host.c: Likewise.
	* oacc-init.c: Likewise.
	* oacc-int.h: Likewise.
	* oacc-mem.c: Likewise.
	* oacc-parallel.c: Likewise.
	* oacc-plugin.c: Likewise.
	* oacc-plugin.h: Likewise.
	* oacc-ptx.h: Likewise.
	* openacc.f90: Likewise.
	* openacc.h: Likewise.
	* openacc_lib.h: Likewise.
	* plugin/plugin-host.c: Likewise.
	* plugin/plugin-nvptx.c: Likewise.
	* libgomp-plugin.c: Likewise.
	* libgomp-plugin.h: Likewise.
	* libgomp_target.h: Remove file after merging content into the
	former file.  Update all users.
	* testsuite/lib/libgomp.exp: Load libgomp-test-support.exp.
	(offload_targets_s, offload_targets_s_openacc): New variables.
	(check_effective_target_openacc_nvidia_accel_present)
	(check_effective_target_openacc_nvidia_accel_selected): New
	procedures.
	(libgomp_init): Update for OpenACC changes.
	* testsuite/libgomp-test-support.exp.in: New file.
	* testsuite/libgomp.oacc-c++/c++.exp: Likewise.
	* testsuite/libgomp.oacc-c/c.exp: Likewise.
	* testsuite/libgomp.oacc-fortran/fortran.exp: Likewise.
	* testsuite/libgomp.oacc-c-c++-common/abort-1.c: Likewise.
	* testsuite/libgomp.oacc-c-c++-common/abort-2.c: Likewise.
	* testsuite/libgomp.oacc-c-c++-common/abort-3.c: Likewise.
	* testsuite/libgomp.oacc-c-c++-common/abort-4.c: Likewise.
	* testsuite/libgomp.oacc-c-c++-common/acc_on_device-1.c: Likewise.
	* testsuite/libgomp.oacc-c-c++-common/asyncwait-1.c: Likewise.
	* testsuite/libgomp.oacc-c-c++-common/cache-1.c: Likewise.
	* testsuite/libgomp.oacc-c-c++-common/clauses-1.c: Likewise.
	* testsuite/libgomp.oacc-c-c++-common/clauses-2.c: Likewise.
	* testsuite/libgomp.oacc-c-c++-common/collapse-1.c: Likewise.
	* testsuite/libgomp.oacc-c-c++-common/collapse-2.c: Likewise.
	* testsuite/libgomp.oacc-c-c++-common/collapse-3.c: Likewise.
	* testsuite/libgomp.oacc-c-c++-common/collapse-4.c: Likewise.
	* testsuite/libgomp.oacc-c-c++-common/context-1.c: Likewise.
	* testsuite/libgomp.oacc-c-c++-common/context-2.c: Likewise.
	* testsuite/libgomp.oacc-c-c++-common/context-3.c: Likewise.
	* testsuite/libgomp.oacc-c-c++-common/context-4.c: Likewise.
	* testsuite/libgomp.oacc-c-c++-common/data-1.c: Likewise.
	* testsuite/libgomp.oacc-c-c++-common/data-2.c: Likewise.
	* testsuite/libgomp.oacc-c-c++-common/data-3.c: Likewise.
	* testsuite/libgomp.oacc-c-c++-common/data-already-1.c: Likewise.
	* testsuite/libgomp.oacc-c-c++-common/data-already-2.c: Likewise.
	* testsuite/libgomp.oacc-c-c++-common/data-already-3.c: Likewise.
	* testsuite/libgomp.oacc-c-c++-common/data-already-4.c: Likewise.
	* testsuite/libgomp.oacc-c-c++-common/data-already-5.c: Likewise.
	* testsuite/libgomp.oacc-c-c++-common/data-already-6.c: Likewise.
	* testsuite/libgomp.oacc-c-c++-common/data-already-7.c: Likewise.
	* testsuite/libgomp.oacc-c-c++-common/data-already-8.c: Likewise.
	* testsuite/libgomp.oacc-c-c++-common/deviceptr-1.c: Likewise.
	* testsuite/libgomp.oacc-c-c++-common/if-1.c: Likewise.
	* testsuite/libgomp.oacc-c-c++-common/kernels-1.c: Likewise.
	* testsuite/libgomp.oacc-c-c++-common/kernels-empty.c: Likewise.
	* testsuite/libgomp.oacc-c-c++-common/lib-1.c: Likewise.
	* testsuite/libgomp.oacc-c-c++-common/lib-10.c: Likewise.
	* testsuite/libgomp.oacc-c-c++-common/lib-11.c: Likewise.
	* testsuite/libgomp.oacc-c-c++-common/lib-12.c: Likewise.
	* testsuite/libgomp.oacc-c-c++-common/lib-13.c: Likewise.
	* testsuite/libgomp.oacc-c-c++-common/lib-14.c: Likewise.
	* testsuite/libgomp.oacc-c-c++-common/lib-15.c: Likewise.
	* testsuite/libgomp.oacc-c-c++-common/lib-16.c: Likewise.
	* testsuite/libgomp.oacc-c-c++-common/lib-17.c: Likewise.
	* testsuite/libgomp.oacc-c-c++-common/lib-18.c: Likewise.
	* testsuite/libgomp.oacc-c-c++-common/lib-19.c: Likewise.
	* testsuite/libgomp.oacc-c-c++-common/lib-2.c: Likewise.
	* testsuite/libgomp.oacc-c-c++-common/lib-20.c: Likewise.
	* testsuite/libgomp.oacc-c-c++-common/lib-21.c: Likewise.
	* testsuite/libgomp.oacc-c-c++-common/lib-22.c: Likewise.
	* testsuite/libgomp.oacc-c-c++-common/lib-23.c: Likewise.
	* testsuite/libgomp.oacc-c-c++-common/lib-24.c: Likewise.
	* testsuite/libgomp.oacc-c-c++-common/lib-25.c: Likewise.
	* testsuite/libgomp.oacc-c-c++-common/lib-26.c: Likewise.
	* testsuite/libgomp.oacc-c-c++-common/lib-27.c: Likewise.
	* testsuite/libgomp.oacc-c-c++-common/lib-28.c: Likewise.
	* testsuite/libgomp.oacc-c-c++-common/lib-29.c: Likewise.
	* testsuite/libgomp.oacc-c-c++-common/lib-3.c: Likewise.
	* testsuite/libgomp.oacc-c-c++-common/lib-30.c: Likewise.
	* testsuite/libgomp.oacc-c-c++-common/lib-31.c: Likewise.
	* testsuite/libgomp.oacc-c-c++-common/lib-32.c: Likewise.
	* testsuite/libgomp.oacc-c-c++-common/lib-33.c: Likewise.
	* testsuite/libgomp.oacc-c-c++-common/lib-34.c: Likewise.
	* testsuite/libgomp.oacc-c-c++-common/lib-35.c: Likewise.
	* testsuite/libgomp.oacc-c-c++-common/lib-36.c: Likewise.
	* testsuite/libgomp.oacc-c-c++-common/lib-37.c: Likewise.
	* testsuite/libgomp.oacc-c-c++-common/lib-38.c: Likewise.
	* testsuite/libgomp.oacc-c-c++-common/lib-39.c: Likewise.
	* testsuite/libgomp.oacc-c-c++-common/lib-4.c: Likewise.
	* testsuite/libgomp.oacc-c-c++-common/lib-40.c: Likewise.
	* testsuite/libgomp.oacc-c-c++-common/lib-41.c: Likewise.
	* testsuite/libgomp.oacc-c-c++-common/lib-42.c: Likewise.
	* testsuite/libgomp.oacc-c-c++-common/lib-43.c: Likewise.
	* testsuite/libgomp.oacc-c-c++-common/lib-44.c: Likewise.
	* testsuite/libgomp.oacc-c-c++-common/lib-45.c: Likewise.
	* testsuite/libgomp.oacc-c-c++-common/lib-46.c: Likewise.
	* testsuite/libgomp.oacc-c-c++-common/lib-47.c: Likewise.
	* testsuite/libgomp.oacc-c-c++-common/lib-48.c: Likewise.
	* testsuite/libgomp.oacc-c-c++-common/lib-49.c: Likewise.
	* testsuite/libgomp.oacc-c-c++-common/lib-5.c: Likewise.
	* testsuite/libgomp.oacc-c-c++-common/lib-50.c: Likewise.
	* testsuite/libgomp.oacc-c-c++-common/lib-51.c: Likewise.
	* testsuite/libgomp.oacc-c-c++-common/lib-52.c: Likewise.
	* testsuite/libgomp.oacc-c-c++-common/lib-53.c: Likewise.
	* testsuite/libgomp.oacc-c-c++-common/lib-54.c: Likewise.
	* testsuite/libgomp.oacc-c-c++-common/lib-55.c: Likewise.
	* testsuite/libgomp.oacc-c-c++-common/lib-56.c: Likewise.
	* testsuite/libgomp.oacc-c-c++-common/lib-57.c: Likewise.
	* testsuite/libgomp.oacc-c-c++-common/lib-58.c: Likewise.
	* testsuite/libgomp.oacc-c-c++-common/lib-59.c: Likewise.
	* testsuite/libgomp.oacc-c-c++-common/lib-6.c: Likewise.
	* testsuite/libgomp.oacc-c-c++-common/lib-60.c: Likewise.
	* testsuite/libgomp.oacc-c-c++-common/lib-61.c: Likewise.
	* testsuite/libgomp.oacc-c-c++-common/lib-62.c: Likewise.
	* testsuite/libgomp.oacc-c-c++-common/lib-63.c: Likewise.
	* testsuite/libgomp.oacc-c-c++-common/lib-64.c: Likewise.
	* testsuite/libgomp.oacc-c-c++-common/lib-65.c: Likewise.
	* testsuite/libgomp.oacc-c-c++-common/lib-66.c: Likewise.
	* testsuite/libgomp.oacc-c-c++-common/lib-67.c: Likewise.
	* testsuite/libgomp.oacc-c-c++-common/lib-68.c: Likewise.
	* testsuite/libgomp.oacc-c-c++-common/lib-69.c: Likewise.
	* testsuite/libgomp.oacc-c-c++-common/lib-7.c: Likewise.
	* testsuite/libgomp.oacc-c-c++-common/lib-70.c: Likewise.
	* testsuite/libgomp.oacc-c-c++-common/lib-71.c: Likewise.
	* testsuite/libgomp.oacc-c-c++-common/lib-72.c: Likewise.
	* testsuite/libgomp.oacc-c-c++-common/lib-73.c: Likewise.
	* testsuite/libgomp.oacc-c-c++-common/lib-74.c: Likewise.
	* testsuite/libgomp.oacc-c-c++-common/lib-75.c: Likewise.
	* testsuite/libgomp.oacc-c-c++-common/lib-76.c: Likewise.
	* testsuite/libgomp.oacc-c-c++-common/lib-77.c: Likewise.
	* testsuite/libgomp.oacc-c-c++-common/lib-78.c: Likewise.
	* testsuite/libgomp.oacc-c-c++-common/lib-79.c: Likewise.
	* testsuite/libgomp.oacc-c-c++-common/lib-80.c: Likewise.
	* testsuite/libgomp.oacc-c-c++-common/lib-81.c: Likewise.
	* testsuite/libgomp.oacc-c-c++-common/lib-82.c: Likewise.
	* testsuite/libgomp.oacc-c-c++-common/lib-83.c: Likewise.
	* testsuite/libgomp.oacc-c-c++-common/lib-84.c: Likewise.
	* testsuite/libgomp.oacc-c-c++-common/lib-85.c: Likewise.
	* testsuite/libgomp.oacc-c-c++-common/lib-86.c: Likewise.
	* testsuite/libgomp.oacc-c-c++-common/lib-87.c: Likewise.
	* testsuite/libgomp.oacc-c-c++-common/lib-88.c: Likewise.
	* testsuite/libgomp.oacc-c-c++-common/lib-89.c: Likewise.
	* testsuite/libgomp.oacc-c-c++-common/lib-9.c: Likewise.
	* testsuite/libgomp.oacc-c-c++-common/lib-90.c: Likewise.
	* testsuite/libgomp.oacc-c-c++-common/lib-91.c: Likewise.
	* testsuite/libgomp.oacc-c-c++-common/lib-92.c: Likewise.
	* testsuite/libgomp.oacc-c-c++-common/nested-1.c: Likewise.
	* testsuite/libgomp.oacc-c-c++-common/nested-2.c: Likewise.
	* testsuite/libgomp.oacc-c-c++-common/offset-1.c: Likewise.
	* testsuite/libgomp.oacc-c-c++-common/parallel-1.c: Likewise.
	* testsuite/libgomp.oacc-c-c++-common/parallel-empty.c: Likewise.
	* testsuite/libgomp.oacc-c-c++-common/pointer-align-1.c: Likewise.
	* testsuite/libgomp.oacc-c-c++-common/present-1.c: Likewise.
	* testsuite/libgomp.oacc-c-c++-common/present-2.c: Likewise.
	* testsuite/libgomp.oacc-c-c++-common/reduction-1.c: Likewise.
	* testsuite/libgomp.oacc-c-c++-common/reduction-2.c: Likewise.
	* testsuite/libgomp.oacc-c-c++-common/reduction-3.c: Likewise.
	* testsuite/libgomp.oacc-c-c++-common/reduction-4.c: Likewise.
	* testsuite/libgomp.oacc-c-c++-common/reduction-5.c: Likewise.
	* testsuite/libgomp.oacc-c-c++-common/reduction-initial-1.c:
	Likewise.
	* testsuite/libgomp.oacc-c-c++-common/subr.h: Likewise.
	* testsuite/libgomp.oacc-c-c++-common/subr.ptx: Likewise.
	* testsuite/libgomp.oacc-c-c++-common/timer.h: Likewise.
	* testsuite/libgomp.oacc-c-c++-common/update-1-2.c: Likewise.
	* testsuite/libgomp.oacc-c-c++-common/update-1.c: Likewise.
	* testsuite/libgomp.oacc-fortran/abort-1.f90: Likewise.
	* testsuite/libgomp.oacc-fortran/abort-2.f90: Likewise.
	* testsuite/libgomp.oacc-fortran/acc_on_device-1-1.f90: Likewise.
	* testsuite/libgomp.oacc-fortran/acc_on_device-1-2.f: Likewise.
	* testsuite/libgomp.oacc-fortran/acc_on_device-1-3.f: Likewise.
	* testsuite/libgomp.oacc-fortran/asyncwait-1.f90: Likewise.
	* testsuite/libgomp.oacc-fortran/asyncwait-2.f90: Likewise.
	* testsuite/libgomp.oacc-fortran/asyncwait-3.f90: Likewise.
	* testsuite/libgomp.oacc-fortran/collapse-1.f90: Likewise.
	* testsuite/libgomp.oacc-fortran/collapse-2.f90: Likewise.
	* testsuite/libgomp.oacc-fortran/collapse-3.f90: Likewise.
	* testsuite/libgomp.oacc-fortran/collapse-4.f90: Likewise.
	* testsuite/libgomp.oacc-fortran/collapse-5.f90: Likewise.
	* testsuite/libgomp.oacc-fortran/collapse-6.f90: Likewise.
	* testsuite/libgomp.oacc-fortran/collapse-7.f90: Likewise.
	* testsuite/libgomp.oacc-fortran/collapse-8.f90: Likewise.
	* testsuite/libgomp.oacc-fortran/data-1.f90: Likewise.
	* testsuite/libgomp.oacc-fortran/data-2.f90: Likewise.
	* testsuite/libgomp.oacc-fortran/data-3.f90: Likewise.
	* testsuite/libgomp.oacc-fortran/data-4-2.f90: Likewise.
	* testsuite/libgomp.oacc-fortran/data-4.f90: Likewise.
	* testsuite/libgomp.oacc-fortran/data-already-1.f: Likewise.
	* testsuite/libgomp.oacc-fortran/data-already-2.f: Likewise.
	* testsuite/libgomp.oacc-fortran/data-already-3.f: Likewise.
	* testsuite/libgomp.oacc-fortran/data-already-4.f: Likewise.
	* testsuite/libgomp.oacc-fortran/data-already-5.f: Likewise.
	* testsuite/libgomp.oacc-fortran/data-already-6.f: Likewise.
	* testsuite/libgomp.oacc-fortran/data-already-7.f: Likewise.
	* testsuite/libgomp.oacc-fortran/data-already-8.f: Likewise.
	* testsuite/libgomp.oacc-fortran/lib-1.f90: Likewise.
	* testsuite/libgomp.oacc-fortran/lib-10.f90: Likewise.
	* testsuite/libgomp.oacc-fortran/lib-2.f: Likewise.
	* testsuite/libgomp.oacc-fortran/lib-3.f: Likewise.
	* testsuite/libgomp.oacc-fortran/lib-4.f90: Likewise.
	* testsuite/libgomp.oacc-fortran/lib-5.f90: Likewise.
	* testsuite/libgomp.oacc-fortran/lib-6.f90: Likewise.
	* testsuite/libgomp.oacc-fortran/lib-7.f90: Likewise.
	* testsuite/libgomp.oacc-fortran/lib-8.f90: Likewise.
	* testsuite/libgomp.oacc-fortran/map-1.f90: Likewise.
	* testsuite/libgomp.oacc-fortran/openacc_version-1.f: Likewise.
	* testsuite/libgomp.oacc-fortran/openacc_version-2.f90: Likewise.
	* testsuite/libgomp.oacc-fortran/pointer-align-1.f90: Likewise.
	* testsuite/libgomp.oacc-fortran/pset-1.f90: Likewise.
	* testsuite/libgomp.oacc-fortran/reduction-1.f90: Likewise.
	* testsuite/libgomp.oacc-fortran/reduction-2.f90: Likewise.
	* testsuite/libgomp.oacc-fortran/reduction-3.f90: Likewise.
	* testsuite/libgomp.oacc-fortran/reduction-4.f90: Likewise.
	* testsuite/libgomp.oacc-fortran/reduction-5.f90: Likewise.
	* testsuite/libgomp.oacc-fortran/reduction-6.f90: Likewise.
	* testsuite/libgomp.oacc-fortran/routine-1.f90: Likewise.
	* testsuite/libgomp.oacc-fortran/routine-2.f90: Likewise.
	* testsuite/libgomp.oacc-fortran/routine-3.f90: Likewise.
	* testsuite/libgomp.oacc-fortran/routine-4.f90: Likewise.
	* testsuite/libgomp.oacc-fortran/subarrays-1.f90: Likewise.
	* testsuite/libgomp.oacc-fortran/subarrays-2.f90: Likewise.

2015-01-10  Thomas Schwinge  <thomas@codesourcery.com>
	    Julian Brown  <julian@codesourcery.com>
	    David Malcolm  <dmalcolm@redhat.com>

	* configure.ac: Rename libgomp from "GNU OpenMP Runtime Library"
	to "GNU Offloading and Multi Processing Runtime Library".  Change
	all users.
	* configure: Regenerate.
	* libgomp.texi: Update.

2015-01-08  Thomas Schwinge  <thomas@codesourcery.com>

	* configure.ac [tgt_dir] (offload_additional_lib_paths): Also add
	"$tgt_dir/lib32".
	* configure: Regenerate.

	* testsuite/lib/libgomp.exp (libgomp_init): Correctly match
	"intelmic" in $offload_targets.

2015-01-05  Jakub Jelinek  <jakub@redhat.com>

	Update copyright years.

	* libgomp.texi: Bump @copying's copyright year.

2014-12-12  Kyrylo Tkachov  <kyrylo.tkachov@arm.com>

	* testsuite/lib/libgomp.exp: Load target-utils.exp.
	Move load of target-supportes.exp earlier.

2014-12-10  Ilya Verbin  <ilya.verbin@intel.com>

	* testsuite/libgomp.c/target-9.c: New test.

2014-12-09  Varvara Rainchik  <varvara.rainchik@intel.com>

	* config.h.in: Regenerate.
	* configure: Regenerate.
	* configure.ac: Add GCC_CHECK_EMUTLS.
	* libgomp.h: Add check for USE_EMUTLS: this case
	is equal to HAVE_TLS.
	* team.c: Likewise.

2014-12-03  Uros Bizjak  <ubizjak@gmail.com>

	* configure.tgt (x86_64-*-linux*): Tune -m32 multilib to generic.

2014-11-28  Andrey Turetskiy  <andrey.turetskiy@intel.com>
	    Ilya Verbin  <ilya.verbin@intel.com>

	* testsuite/libgomp.c/target-critical-1.c: New test.

2014-11-26  Jakub Jelinek  <jakub@redhat.com>

	* testsuite/libgomp.c/examples-4/e.53.4.c: Add -DITESTITERS=20
	to dg-options unless expensive testing is on.
	(TESTITERS): Define to N if not defined.
	(main): Use TESTITERS instead of N.
	* testsuite/libgomp.c/examples-4/e.55.1.c: Define CHUNKSZ from
	dg-additional-options depending on whether expensive testing is on.
	* testsuite/libgomp.fortran/examples-4/e.55.1.f90 (e_55_1_mod):
	Decrease N to 100000 and CHUNKSZ to 10000.

2014-11-24  Jakub Jelinek  <jakub@redhat.com>

	PR fortran/63938
	* testsuite/libgomp.fortran/pr63938-1.f90: New test.
	* testsuite/libgomp.fortran/pr63938-2.f90: New test.

2014-11-21  Steve Ellcey  <sellcey@imgtec.com>

	* config/linux/mips/futex.h (SYS_futex): Define if not already done.

2014-11-21  H.J. Lu  <hongjiu.lu@intel.com>

	PR bootstrap/63784
	* configure: Regenerated.

2014-11-19  Uros Bizjak  <ubizjak@gmail.com>

	* testsuite/libgomp.c/examples-4/e.53.5.c: Require
	vect_simd_clones effective target.
	* testsuite/libgomp.fortran/examples-4/e.53.5.f90: Ditto.

2014-11-14  Jakub Jelinek  <jakub@redhat.com>

	* libgomp.c/examples-4/e.54.2.c (main): Use N / 8 instead
	of 32 as block_size.
	* libgomp.fortran/examples-4/e.54.2.f90 (e_54_1): Use n / 8
	instead of 32 as block_size.

2014-11-13  Andrey Turetskiy  <andrey.turetskiy@intel.com>
	    Ilya Verbin  <ilya.verbin@intel.com>

	* Makefile.in: Regenerate.
	* configure: Regenerate.
	* configure.ac: Set up offload_additional_options,
	offload_additional_lib_paths and offload_targets.
	* testsuite/Makefile.am: Export environment variables: OFFLOAD_TARGETS,
	OFFLOAD_ADDITIONAL_OPTIONS, OFFLOAD_ADDITIONAL_LIB_PATHS.
	* testsuite/Makefile.in: Regenerate.
	* testsuite/lib/libgomp.exp (libgomp_init): Append
	offload_additional_lib_paths to LD_LIBRARY_PATH.  Append
	offload_additional_options to ALWAYS_CFLAGS.  Append liboffloadmic
	build directory to LD_LIBRARY_PATH for intelmic offload targets.

2014-11-13  Andrey Turetskiy  <andrey.turetskiy@intel.com>
	    Ilya Verbin  <ilya.verbin@intel.com>
	    Kirill Yukhin  <kirill.yukhin@intel.com>
	    Ilya Tocar  <ilya.tocar@intel.com>

	* testsuite/lib/libgomp.exp
	(check_effective_target_offload_device): New.
	* testsuite/libgomp.c++/c++.exp: Include tests from subdirectories.
	* testsuite/libgomp.c++/examples-4/e.51.5.C: New test.
	* testsuite/libgomp.c++/examples-4/e.53.2.C: Ditto.
	* testsuite/libgomp.c/examples-4/e.50.1.c: Ditto.
	* testsuite/libgomp.c/examples-4/e.50.2.c: Ditto.
	* testsuite/libgomp.c/examples-4/e.50.3.c: Ditto.
	* testsuite/libgomp.c/examples-4/e.50.4.c: Ditto.
	* testsuite/libgomp.c/examples-4/e.50.5.c: Ditto.
	* testsuite/libgomp.c/examples-4/e.51.1.c: Ditto.
	* testsuite/libgomp.c/examples-4/e.51.2.c: Ditto.
	* testsuite/libgomp.c/examples-4/e.51.3.c: Ditto.
	* testsuite/libgomp.c/examples-4/e.51.4.c: Ditto.
	* testsuite/libgomp.c/examples-4/e.51.6.c: Ditto.
	* testsuite/libgomp.c/examples-4/e.51.7.c: Ditto.
	* testsuite/libgomp.c/examples-4/e.52.1.c: Ditto.
	* testsuite/libgomp.c/examples-4/e.52.2.c: Ditto.
	* testsuite/libgomp.c/examples-4/e.53.1.c: Ditto.
	* testsuite/libgomp.c/examples-4/e.53.3.c: Ditto.
	* testsuite/libgomp.c/examples-4/e.53.4.c: Ditto.
	* testsuite/libgomp.c/examples-4/e.53.5.c: Ditto.
	* testsuite/libgomp.c/examples-4/e.54.2.c: Ditto.
	* testsuite/libgomp.c/examples-4/e.54.3.c: Ditto.
	* testsuite/libgomp.c/examples-4/e.54.4.c: Ditto.
	* testsuite/libgomp.c/examples-4/e.54.5.c: Ditto.
	* testsuite/libgomp.c/examples-4/e.54.6.c: Ditto.
	* testsuite/libgomp.c/examples-4/e.55.1.c: Ditto.
	* testsuite/libgomp.c/examples-4/e.55.2.c: Ditto.
	* testsuite/libgomp.c/examples-4/e.56.3.c: Ditto.
	* testsuite/libgomp.c/examples-4/e.56.4.c: Ditto.
	* testsuite/libgomp.c/examples-4/e.57.1.c: Ditto.
	* testsuite/libgomp.c/examples-4/e.57.2.c: Ditto.
	* testsuite/libgomp.c/examples-4/e.57.3.c: Ditto.
	* testsuite/libgomp.c/target-7.c: Fix test.
	* testsuite/libgomp.fortran/examples-4/e.50.1.f90: New test.
	* testsuite/libgomp.fortran/examples-4/e.50.2.f90: Ditto.
	* testsuite/libgomp.fortran/examples-4/e.50.3.f90: Ditto.
	* testsuite/libgomp.fortran/examples-4/e.50.4.f90: Ditto.
	* testsuite/libgomp.fortran/examples-4/e.50.5.f90: Ditto.
	* testsuite/libgomp.fortran/examples-4/e.51.1.f90: Ditto.
	* testsuite/libgomp.fortran/examples-4/e.51.2.f90: Ditto.
	* testsuite/libgomp.fortran/examples-4/e.51.3.f90: Ditto.
	* testsuite/libgomp.fortran/examples-4/e.51.4.f90: Ditto.
	* testsuite/libgomp.fortran/examples-4/e.51.5.f90: Ditto.
	* testsuite/libgomp.fortran/examples-4/e.51.6.f90: Ditto.
	* testsuite/libgomp.fortran/examples-4/e.51.7.f90: Ditto.
	* testsuite/libgomp.fortran/examples-4/e.52.1.f90: Ditto.
	* testsuite/libgomp.fortran/examples-4/e.52.2.f90: Ditto.
	* testsuite/libgomp.fortran/examples-4/e.53.1.f90: Ditto.
	* testsuite/libgomp.fortran/examples-4/e.53.2.f90: Ditto.
	* testsuite/libgomp.fortran/examples-4/e.53.3.f90: Ditto.
	* testsuite/libgomp.fortran/examples-4/e.53.4.f90: Ditto.
	* testsuite/libgomp.fortran/examples-4/e.53.5.f90: Ditto.
	* testsuite/libgomp.fortran/examples-4/e.54.2.f90: Ditto.
	* testsuite/libgomp.fortran/examples-4/e.54.3.f90: Ditto.
	* testsuite/libgomp.fortran/examples-4/e.54.4.f90: Ditto.
	* testsuite/libgomp.fortran/examples-4/e.54.5.f90: Ditto.
	* testsuite/libgomp.fortran/examples-4/e.54.6.f90: Ditto.
	* testsuite/libgomp.fortran/examples-4/e.55.1.f90: Ditto.
	* testsuite/libgomp.fortran/examples-4/e.55.2.f90: Ditto.
	* testsuite/libgomp.fortran/examples-4/e.56.3.f90: Ditto.
	* testsuite/libgomp.fortran/examples-4/e.56.4.f90: Ditto.
	* testsuite/libgomp.fortran/examples-4/e.57.1.f90: Ditto.
	* testsuite/libgomp.fortran/examples-4/e.57.2.f90: Ditto.
	* testsuite/libgomp.fortran/examples-4/e.57.3.f90: Ditto.

2014-11-13  Jakub Jelinek  <jakub@redhat.com>
	    Ilya Verbin  <ilya.verbin@intel.com>
	    Thomas Schwinge  <thomas@codesourcery.com>
	    Andrey Turetskiy  <andrey.turetskiy@intel.com>

	* libgomp.map (GOMP_4.0.1): New symbol version.
	Add GOMP_offload_register.
	* libgomp_target.h: New file.
	* splay-tree.h: New file.
	* target.c: Include config.h, libgomp_target.h, dlfcn.h, splay-tree.h.
	(gomp_target_init): New forward declaration.
	(gomp_is_initialized): New static variable.
	(splay_tree_node, splay_tree, splay_tree_key): New typedefs.
	(struct target_mem_desc, struct splay_tree_key_s, offload_image_descr):
	New structures.
	(offload_images, num_offload_images, devices, num_devices): New static
	variables.
	(splay_compare): New static function.
	(struct gomp_device_descr): New structure.
	(gomp_get_num_devices): Call gomp_target_init.
	(resolve_device, gomp_map_vars_existing, gomp_map_vars, gomp_unmap_tgt)
	(gomp_unmap_vars, gomp_update, gomp_init_device): New static functions.
	(GOMP_offload_register): New function.
	(GOMP_target): Arrange for host callback to be performed in a separate
	initial thread and contention group, inheriting ICVs from
	gomp_global_icv etc.  Call gomp_map_vars and gomp_unmap_vars.
	Add device initialization and lookup for target function in splay tree.
	(GOMP_target_data): Add device initialization and call gomp_map_vars.
	(GOMP_target_end_data): Call gomp_unmap_vars.
	(GOMP_target_update): Add device initialization and call gomp_update.
	(gomp_load_plugin_for_device, gomp_register_images_for_device)
	(gomp_target_init): New static functions.

2014-11-13  Bernd Schmidt  <bernds@codesourcery.com>
	    Thomas Schwinge  <thomas@codesourcery.com>
	    Ilya Verbin  <ilya.verbin@intel.com>
	    Andrey Turetskiy  <andrey.turetskiy@intel.com>

	* config.h.in: Regenerate.
	* configure: Regenerate.
	* configure.ac: Check for libdl, required for plugin support.
	(PLUGIN_SUPPORT): Define if plugins are supported.
	(enable_offload_targets): Support Intel MIC targets.
	(OFFLOAD_TARGETS): List of target names suitable for offloading.

2014-11-11  Francois-Xavier Coudert  <fxcoudert@gcc.gnu.org>

	PR target/63610
	* configure: Regenerate.

2014-11-05  Rainer Orth  <ro@CeBiTec.Uni-Bielefeld.DE>

	* config/posix/lock.c (_XOPEN_SOURCE) Define as 600.

2014-10-06  Marek Polacek  <polacek@redhat.com>

	* testsuite/libgomp.c/affinity-1.c: Include <sys/wait.h>.
	* testsuite/libgomp.c/nqueens-1.c: Include <stdlib.h>.
	* testsuite/libgomp.c/thread-limit-1.c: Include <omp.h>
	* testsuite/libgomp.c/thread-limit-2.c: Likewise.

2014-10-06  Marek Polacek  <polacek@redhat.com>

	* testsuite/libgomp.c/affinity-1.c: Fix implicit declarations.
	* testsuite/libgomp.c/nqueens-1.c: Likewise.
	* testsuite/libgomp.c/pr26943-3.c: Likewise.
	* testsuite/libgomp.c/pr26943-4.c: Likewise.
	* testsuite/libgomp.c/pr36802-2.c: Likewise.
	* testsuite/libgomp.c/pr36802-3.c: Likewise.
	* testsuite/libgomp.c/thread-limit-1.c: Likewise.
	* testsuite/libgomp.c/thread-limit-2.c: Likewise.
	* testsuite/libgomp.c/appendix-a/a.15.1.c: Include <omp.h>.
	* testsuite/libgomp.c/omp-loop02.c: Fix defaulting to int.
	* testsuite/libgomp.c/omp-parallel-for.c: Likewise.
	* testsuite/libgomp.c/omp-parallel-if.c: Likewise.
	* testsuite/libgomp.c/omp-single-1.c: Likewise.
	* testsuite/libgomp.c/omp-single-2.c: Likewise.
	* testsuite/libgomp.c/omp_matvec.c: Likewise.
	* testsuite/libgomp.c/omp_workshare3.c: Likewise.
	* testsuite/libgomp.c/omp_workshare4.c: Likewise.
	* testsuite/libgomp.c/shared-1.c: Fix defaulting to int.  Fix implicit
	declarations.
>>>>>>> d5ad84b3

2014-10-03  Jakub Jelinek  <jakub@redhat.com>

	PR libgomp/61200
	* testsuite/libgomp.c/pr61200.c: New test.

2014-09-18  Jakub Jelinek  <jakub@redhat.com>

	PR c++/63248
	* testsuite/libgomp.c++/pr63248.C: New test.

2014-08-04  Jakub Jelinek  <jakub@redhat.com>

	* task.c (GOMP_taskgroup_end): If taskgroup->num_children
	is not zero, but taskgroup->children is NULL and there are
	any task->children, schedule those instead of waiting.
	* testsuite/libgomp.c/depend-6.c: New test.
	* testsuite/libgomp.c/depend-7.c: New test.
	* testsuite/libgomp.c/depend-8.c: New test.
	* testsuite/libgomp.c/depend-9.c: New test.
	* testsuite/libgomp.c/depend-10.c: New test.

2014-08-01  Jakub Jelinek  <jakub@redhat.com>

	* libgomp.h (struct gomp_task_depend_entry): Add redundant_out field.
	(struct gomp_taskwait): New type.
	(struct gomp_task): Add taskwait and parent_depends_on, remove
	in_taskwait and taskwait_sem fields.
	(gomp_finish_task): Don't destroy taskwait_sem.
	* task.c (gomp_init_task): Don't init in_taskwait, instead init
	taskwait and parent_depends_on.
	(GOMP_task): For if (0) tasks with depend clause that depend on
	earlier tasks don't defer them, instead call
	gomp_task_maybe_wait_for_dependencies to wait for the dependencies.
	Initialize redundant_out field, for redundant out entries just
	move them at the end of linked list instead of removing them
	completely, and set redundant_out flag instead of redundant.
	(gomp_task_run_pre): Update last_parent_depends_on if scheduling
	that task.
	(gomp_task_run_post_handle_dependers): If parent is in
	gomp_task_maybe_wait_for_dependencies and newly runnable task
	is not parent_depends_on, queue it in parent->children linked
	list after all runnable tasks with parent_depends_on set.
	Adjust for addition of taskwait indirection.
	(gomp_task_run_post_remove_parent): If parent is in
	gomp_task_maybe_wait_for_dependencies and task to be removed
	is parent_depends_on, decrement n_depend and if needed awake
	parent.  Adjust for addition of taskwait indirection.
	(GOMP_taskwait): Adjust for addition of taskwait indirection.
	(gomp_task_maybe_wait_for_dependencies): New function.
	* testsuite/libgomp.c/depend-5.c: New test.

<<<<<<< HEAD
2014-07-16  Release Manager

	* GCC 4.9.1 released.

2014-06-30  Jakub Jelinek  <jakub@redhat.com>

	Backported from mainline
	2014-06-25  Jakub Jelinek  <jakub@redhat.com>
=======
2014-07-13  Tobias Burnus  <burnus@net-b.de>

	* testsuite/libgomp.fortran/pr34020.f90: Make compile
	with TS 18508/Fortran 2015.

2014-07-06  Marek Polacek  <polacek@redhat.com>

	PR c/6940
	* testsuite/libgomp.c/appendix-a/a.29.1.c (f): Add dg-warnings.

2014-07-03  Jakub Jelinek  <jakub@redhat.com>

	* testsuite/lib/libgomp.exp (libgomp_target_compile): If $source
	matches regex $lang_source_re, add $lang_include_flags to options.
	* testsuite/libgomp.c/c.exp: Unset lang_include_flags.
	* testsuite/libgomp.c++/c++.exp: Likewise.
	* testsuite/libgomp.fortran/fortran.exp: Likewise.  Set lang_source_re
	and lang_include_flags instead of adding -fintrinsic-modules-path= to
	ALWAYS_CFLAGS.
	* testsuite/libgomp.graphite/graphite.exp: Unset lang_include_flags.

2014-07-03  Thomas Schwinge  <thomas@codesourcery.com>

	* testsuite/libgomp.fortran/fortran.exp: Explain
	gfortran-dg-runtest usage.

2014-06-25  Jakub Jelinek  <jakub@redhat.com>
>>>>>>> d5ad84b3

	* testsuite/libgomp.fortran/simd5.f90: New test.
	* testsuite/libgomp.fortran/simd6.f90: New test.
	* testsuite/libgomp.fortran/simd7.f90: New test.

<<<<<<< HEAD
	2014-06-24  Jakub Jelinek  <jakub@redhat.com>
=======
2014-06-24  Jakub Jelinek  <jakub@redhat.com>

	* testsuite/libgomp.c/for-2.c: Define SC to static for
	#pragma omp for simd testing.
	* testsuite/libgomp.c/for-2.h (SC): Define if not defined.
	(N(f5), N(f6), N(f7), N(f8), N(f10), N(f12), N(f14)): Use
	SC macro.
	* testsuite/libgomp.c/simd-14.c: New test.
	* testsuite/libgomp.c/simd-15.c: New test.
	* testsuite/libgomp.c/simd-16.c: New test.
	* testsuite/libgomp.c/simd-17.c: New test.
	* testsuite/libgomp.c++/for-10.C: Define SC to static for
	#pragma omp for simd testing.
	* testsuite/libgomp.c++/simd10.C: New test.
	* testsuite/libgomp.c++/simd11.C: New test.
	* testsuite/libgomp.c++/simd12.C: New test.
	* testsuite/libgomp.c++/simd13.C: New test.
>>>>>>> d5ad84b3

	* testsuite/libgomp.fortran/aligned1.f03: New test.
	* testsuite/libgomp.fortran/nestedfn5.f90: New test.
	* testsuite/libgomp.fortran/target7.f90: Surround loop spawning
	tasks with !$omp parallel !$omp single.
	* testsuite/libgomp.fortran/target8.f90: New test.
	* testsuite/libgomp.fortran/udr4.f90 (foo UDR, bar UDR): Adjust
	not to use trim in the combiner, instead call elemental function.
	(fn): New elemental function.
	* testsuite/libgomp.fortran/udr6.f90 (do_add, dp_add, dp_init):
	Make elemental.
	* testsuite/libgomp.fortran/udr7.f90 (omp_priv, omp_orig, omp_out,
	omp_in): Likewise.
	* testsuite/libgomp.fortran/udr12.f90: New test.
	* testsuite/libgomp.fortran/udr13.f90: New test.
	* testsuite/libgomp.fortran/udr14.f90: New test.
	* testsuite/libgomp.fortran/udr15.f90: New test.

<<<<<<< HEAD
	2014-06-18  Jakub Jelinek  <jakub@redhat.com>
=======
2014-06-18  Jakub Jelinek  <jakub@redhat.com>
>>>>>>> d5ad84b3

	* omp_lib.f90.in (openmp_version): Set to 201307.
	* omp_lib.h.in (openmp_version): Likewise.
	* testsuite/libgomp.c/target-8.c: New test.
	* testsuite/libgomp.fortran/declare-simd-1.f90: Add notinbranch
	and inbranch clauses.
	* testsuite/libgomp.fortran/depend-3.f90: New test.
	* testsuite/libgomp.fortran/openmp_version-1.f: Adjust for new
	openmp_version.
	* testsuite/libgomp.fortran/openmp_version-2.f90: Likewise.
	* testsuite/libgomp.fortran/target1.f90: New test.
	* testsuite/libgomp.fortran/target2.f90: New test.
	* testsuite/libgomp.fortran/target3.f90: New test.
	* testsuite/libgomp.fortran/target4.f90: New test.
	* testsuite/libgomp.fortran/target5.f90: New test.
	* testsuite/libgomp.fortran/target6.f90: New test.
	* testsuite/libgomp.fortran/target7.f90: New test.

<<<<<<< HEAD
	2014-06-10  Jakub Jelinek  <jakub@redhat.com>
=======
2014-06-10  Jakub Jelinek  <jakub@redhat.com>
>>>>>>> d5ad84b3

	PR fortran/60928
	* testsuite/libgomp.fortran/allocatable9.f90: New test.
	* testsuite/libgomp.fortran/allocatable10.f90: New test.
	* testsuite/libgomp.fortran/allocatable11.f90: New test.
	* testsuite/libgomp.fortran/allocatable12.f90: New test.
	* testsuite/libgomp.fortran/alloc-comp-1.f90: New test.
	* testsuite/libgomp.fortran/alloc-comp-2.f90: New test.
	* testsuite/libgomp.fortran/alloc-comp-3.f90: New test.
	* testsuite/libgomp.fortran/associate1.f90: New test.
	* testsuite/libgomp.fortran/associate2.f90: New test.
	* testsuite/libgomp.fortran/procptr1.f90: New test.

<<<<<<< HEAD
	2014-06-06  Jakub Jelinek  <jakub@redhat.com>
=======
2014-06-06  Jakub Jelinek  <jakub@redhat.com>
>>>>>>> d5ad84b3

	* testsuite/libgomp.fortran/simd1.f90: New test.
	* testsuite/libgomp.fortran/udr1.f90: New test.
	* testsuite/libgomp.fortran/udr2.f90: New test.
	* testsuite/libgomp.fortran/udr3.f90: New test.
	* testsuite/libgomp.fortran/udr4.f90: New test.
	* testsuite/libgomp.fortran/udr5.f90: New test.
	* testsuite/libgomp.fortran/udr6.f90: New test.
	* testsuite/libgomp.fortran/udr7.f90: New test.
	* testsuite/libgomp.fortran/udr8.f90: New test.
	* testsuite/libgomp.fortran/udr9.f90: New test.
	* testsuite/libgomp.fortran/udr10.f90: New test.
	* testsuite/libgomp.fortran/udr11.f90: New test.

<<<<<<< HEAD
	2014-05-27  Uros Bizjak  <ubizjak@gmail.com>
=======
2014-05-27  Uros Bizjak  <ubizjak@gmail.com>
>>>>>>> d5ad84b3

	* testsuite/libgomp.fortran/declare-simd-1.f90: Require
	vect_simd_clones effective target.
	* testsuite/libgomp.fortran/declare-simd-2.f90: Ditto.

<<<<<<< HEAD
	2014-05-11  Jakub Jelinek  <jakub@redhat.com>
=======
2014-05-21  Jakub Jelinek  <jakub@redhat.com>

	PR middle-end/61252
	* testsuite/libgomp.c++/simd-9.C: New test.

2014-05-18  Uros Bizjak  <ubizjak@gmail.com>

	* libgomp.texi (Runitme Library Routines): Remove multiple @menu.
	(Environment Variables) Move OMP_PROC_BIND and OMP_STACKSIZE node
	texts according to their @menu entry positions.

2014-05-11  Jakub Jelinek  <jakub@redhat.com>
>>>>>>> d5ad84b3

	* testsuite/libgomp.fortran/cancel-do-1.f90: New test.
	* testsuite/libgomp.fortran/cancel-do-2.f90: New test.
	* testsuite/libgomp.fortran/cancel-parallel-1.f90: New test.
	* testsuite/libgomp.fortran/cancel-parallel-3.f90: New test.
	* testsuite/libgomp.fortran/cancel-sections-1.f90: New test.
	* testsuite/libgomp.fortran/cancel-taskgroup-2.f90: New test.
	* testsuite/libgomp.fortran/declare-simd-1.f90: New test.
	* testsuite/libgomp.fortran/declare-simd-2.f90: New test.
	* testsuite/libgomp.fortran/declare-simd-3.f90: New test.
	* testsuite/libgomp.fortran/depend-1.f90: New test.
	* testsuite/libgomp.fortran/depend-2.f90: New test.
	* testsuite/libgomp.fortran/omp_atomic5.f90: New test.
	* testsuite/libgomp.fortran/simd1.f90: New test.
	* testsuite/libgomp.fortran/simd2.f90: New test.
	* testsuite/libgomp.fortran/simd3.f90: New test.
	* testsuite/libgomp.fortran/simd4.f90: New test.
	* testsuite/libgomp.fortran/taskgroup1.f90: New test.

<<<<<<< HEAD
2014-06-24  Jakub Jelinek  <jakub@redhat.com>

	* testsuite/libgomp.c/for-2.c: Define SC to static for
	#pragma omp for simd testing.
	* testsuite/libgomp.c/for-2.h (SC): Define if not defined.
	(N(f5), N(f6), N(f7), N(f8), N(f10), N(f12), N(f14)): Use
	SC macro.
	* testsuite/libgomp.c/simd-14.c: New test.
	* testsuite/libgomp.c/simd-15.c: New test.
	* testsuite/libgomp.c/simd-16.c: New test.
	* testsuite/libgomp.c/simd-17.c: New test.
	* testsuite/libgomp.c++/for-10.C: Define SC to static for
	#pragma omp for simd testing.
	* testsuite/libgomp.c++/simd10.C: New test.
	* testsuite/libgomp.c++/simd11.C: New test.
	* testsuite/libgomp.c++/simd12.C: New test.
	* testsuite/libgomp.c++/simd13.C: New test.

2014-05-21  Jakub Jelinek  <jakub@redhat.com>

	PR middle-end/61252
	* testsuite/libgomp.c++/simd-9.C: New test.

2014-05-18  Uros Bizjak  <ubizjak@gmail.com>

	* libgomp.texi (Runitme Library Routines): Remove multiple @menu.
	(Environment Variables) Move OMP_PROC_BIND and OMP_STACKSIZE node
	texts according to their @menu entry positions.

=======
>>>>>>> d5ad84b3
2014-05-02  Jakub Jelinek  <jakub@redhat.com>

	* testsuite/libgomp.c/simd-10.c: New test.
	* testsuite/libgomp.c/simd-11.c: New test.
	* testsuite/libgomp.c/simd-12.c: New test.
	* testsuite/libgomp.c/simd-13.c: New test.

2014-04-24  Jakub Jelinek  <jakub@redhat.com>

	* testsuite/libgomp.c++/atomic-14.C: Allow seq_cst and
	atomic type clauses in any order and optional comma in between.
	* testsuite/libgomp.c++/atomic-15.C: Likewise.
	* testsuite/libgomp.c/atomic-17.c: Likewise.

	* testsuite/libgomp.c/simd-7.c: New test.
	* testsuite/libgomp.c/simd-8.c: New test.
	* testsuite/libgomp.c/simd-9.c: New test.
	* testsuite/libgomp.c/loop-16.c: New test.

<<<<<<< HEAD
2014-04-22  Release Manager

	* GCC 4.9.0 released.

=======
>>>>>>> d5ad84b3
2014-04-02  Richard Henderson  <rth@redhat.com>

	* config/linux/futex.h (futex_wait): Get error value from errno.
	(futex_wake): Likewise.

2014-03-25  Jakub Jelinek  <jakub@redhat.com>

	PR c++/60331
	* testsuite/libgomp.c++/udr-11.C: New test.
	* testsuite/libgomp.c++/udr-12.C: New test.
	* testsuite/libgomp.c++/udr-13.C: New test.
	* testsuite/libgomp.c++/udr-14.C: New test.
	* testsuite/libgomp.c++/udr-15.C: New test.
	* testsuite/libgomp.c++/udr-16.C: New test.
	* testsuite/libgomp.c++/udr-17.C: New test.
	* testsuite/libgomp.c++/udr-18.C: New test.
	* testsuite/libgomp.c++/udr-19.C: New test.

2014-01-02  Richard Sandiford  <rdsandiford@googlemail.com>

	Update copyright years

2014-01-02  Richard Sandiford  <rdsandiford@googlemail.com>

	* hashtab.h: Use the standard form for the copyright notice.

2014-01-02  Tobias Burnus  <burnus@net-b.de>

	* libgomp.texi: Bump @copying's copyright year.

2013-12-17  Andreas Tobler  <andreast@gcc.gnu.org>

	* testsuite/libgomp.c/affinity-1.c: Remove alloca.h inlcude. Replace
	alloca () with __builtin_alloca ().
	* testsuite/libgomp.c/icv-2.c: Add FreeBSD coverage.
	* testsuite/libgomp.c/lock-3.c: Likewise.
	* testsuite/libgomp.c/pr48591.c: Likewise.

2013-12-17  Jakub Jelinek  <jakub@redhat.com>

	PR testsuite/59534
	* testsuite/libgomp.fortran/retval1.f90 (e5): Avoid non-shortcircuited
	comparisons.

2013-12-16  Jakub Jelinek  <jakub@redhat.com>

	PR libgomp/58756
	* testsuite/libgomp.c/pr58756.c: New test.

2013-12-12  Jakub Jelinek  <jakub@redhat.com>

	PR libgomp/59467
	* testsuite/libgomp.fortran/crayptr2.f90: Add private (d) clause to
	!$omp parallel.

2013-11-07  Thomas Schwinge  <thomas@codesourcery.com>

	* testsuite/lib/libgomp.exp (libgomp_init): Don't add -fopenmp to
	ALWAYS_CFLAGS.
	* testsuite/libgomp.c++/c++.exp (ALWAYS_CFLAGS): Add -fopenmp.
	* testsuite/libgomp.c/c.exp (ALWAYS_CFLAGS): Likewise.
	* testsuite/libgomp.fortran/fortran.exp (ALWAYS_CFLAGS): Likewise.
	* testsuite/libgomp.graphite/graphite.exp (ALWAYS_CFLAGS):
	Likewise.

	* libgomp_g.h: Include <stddef.h> for size_t.

	* libgomp.spec.in: Update comment about libgomp's dependencies.
	* configure.ac: Likewise.
	* configure: Regenerate.

2013-10-16  Tobias Burnus  <burnus@net-b.de>

	* libgomp.texi: (Runtime Library Routines): Update references for
	OpenMP 4.0. Add omp_get_cancellation, omp_get_default_device,
	omp_get_num_devices, omp_get_num_teams, omp_get_proc_bind,
	omp_get_team_num, omp_is_initial_device, omp_set_default_device.
	(Environment Variables): Update references for OpenMP 4.0. Add
	OMP_CANCELLATION, OMP_DEFAULT_DEVICE, OMP_PLACES.
	Move OMP_DISPLAY_ENV and OMP_PROC_BIND up to be in alphabetical
	order.

2013-10-14  Jakub Jelinek  <jakub@redhat.com>

	* env.c (parse_bind_var): Initialize value to avoid
	(false positive) warning.

2013-10-12  Jakub Jelinek  <jakub@redhat.com>

	PR libgomp/58691
	* config/linux/proc.c (gomp_cpuset_popcount): Add unused attribute
	to check variable.
	(gomp_init_num_threads): Move i variable declaration into
	#ifdef CPU_ALLOC_SIZE block.
	* config/linux/affinity.c (gomp_affinity_init_level): Test
	gomp_places_list_len == 0 rather than gomp_places_list == 0
	when checking for topology reading error.
	* team.c (gomp_team_start): Don't handle bind == omp_proc_bind_false.
	* env.c (parse_affinity): Add ignore argument, if true, don't populate
	gomp_places_list, only parse env var and always return false.
	(parse_places_var): Likewise.  Don't check gomp_global_icv.bind_var.
	(initialize_env): Always parse OMP_PLACES and GOMP_CPU_AFFINITY env
	vars, default to OMP_PROC_BIND=true if OMP_PROC_BIND wasn't specified
	and either of these variables were parsed correctly into a places
	list.

2013-10-11  Thomas Schwinge  <thomas@codesourcery.com>
	    Jakub Jelinek  <jakub@redhat.com>

	* testsuite/libgomp.graphite/force-parallel-1.c: Expect 4 instead
	of 5 loopfn matches.
	* testsuite/libgomp.graphite/force-parallel-2.c: Likewise.
	* testsuite/libgomp.graphite/force-parallel-3.c: Likewise.
	* testsuite/libgomp.graphite/force-parallel-4.c: Likewise.
	* testsuite/libgomp.graphite/force-parallel-5.c: Likewise.
	* testsuite/libgomp.graphite/force-parallel-6.c: Likewise.
	* testsuite/libgomp.graphite/force-parallel-7.c: Likewise.
	* testsuite/libgomp.graphite/force-parallel-8.c: Likewise.
	* testsuite/libgomp.graphite/force-parallel-9.c: Likewise.

2013-10-11  Thomas Schwinge  <thomas@codesourcery.com>

	* Makefile.am (omp_lib.mod): Streamline rule.
	* Makefile.in: Regenerate.

	* libgomp.texi (Runtime Library Routines): C linkage, don't throw
	exceptions.

	* testsuite/libgomp.c/lib-1.c (main): Add missing error check.
	* testsuite/libgomp.fortran/lib1.f90: Likewise.
	* testsuite/libgomp.fortran/lib2.f: Likewise.
	* testsuite/libgomp.fortran/lib3.f: Likewise.

	* configure.ac: Typo fix.
	* configure: Regenerate.

	* testsuite/libgomp.fortran/openmp_version-1.f: New file.
	* testsuite/libgomp.fortran/openmp_version-2.f90: Likewise.

	* omp.h.in: Don't touch the user's namespace.

2013-10-11  Jakub Jelinek  <jakub@redhat.com>
	    Tobias Burnus  <burnus@net-b.de>
	    Richard Henderson  <rth@redhat.com>

	* target.c: New file.
	* Makefile.am (libgomp_la_SOURCES): Add target.c.
	* Makefile.in: Regenerated.
	* libgomp_g.h (GOMP_task): Add depend argument.
	(GOMP_barrier_cancel, GOMP_loop_end_cancel,
	GOMP_sections_end_cancel, GOMP_target, GOMP_target_data,
	GOMP_target_end_data, GOMP_target_update, GOMP_teams,
	GOMP_parallel_loop_static, GOMP_parallel_loop_dynamic,
	GOMP_parallel_loop_guided, GOMP_parallel_loop_runtime,
	GOMP_parallel, GOMP_cancel, GOMP_cancellation_point,
	GOMP_taskgroup_start, GOMP_taskgroup_end,
	GOMP_parallel_sections): New prototypes.
	* fortran.c (omp_is_initial_device): Add ialias_redirect.
	(omp_is_initial_device_): New function.
	(ULP, STR1, STR2, ialias_redirect): Removed.
	(omp_get_cancellation_, omp_get_proc_bind_, omp_set_default_device_,
	omp_set_default_device_8_, omp_get_default_device_,
	omp_get_num_devices_, omp_get_num_teams_, omp_get_team_num_): New
	functions.
	* libgomp.map (GOMP_barrier_cancel, GOMP_loop_end_cancel,
	GOMP_sections_end_cancel, GOMP_target, GOMP_target_data,
	GOMP_target_end_data, GOMP_target_update, GOMP_teams): Export
	@@GOMP_4.0.
	(omp_is_initial_device, omp_is_initial_device_, omp_get_cancellation,
	omp_get_cancellation_, omp_get_proc_bind, omp_get_proc_bind_,
	omp_set_default_device, omp_set_default_device_,
	omp_set_default_device_8_, omp_get_default_device,
	omp_get_default_device_, omp_get_num_devices, omp_get_num_devices_,
	omp_get_num_teams, omp_get_num_teams_, omp_get_team_num,
	omp_get_team_num_): Export @@OMP_4.0.
	* team.c (struct gomp_thread_start_data): Add place field.
	(gomp_thread_start): Clear thr->thread_pool and
	thr->task before returning.  Use gomp_team_barrier_wait_final
	instead of gomp_team_barrier_wait.  Initialize thr->place.
	(gomp_new_team): Initialize work_shares_to_free, work_share_cancelled,
	team_cancelled and task_queued_count fields.
	(gomp_free_pool_helper): Clear thr->thread_pool and thr->task
	before calling pthread_exit.
	(gomp_free_thread): No longer static.  Use
	gomp_managed_threads_lock instead of gomp_remaining_threads_lock.
	(gomp_team_start): Add flags argument.  Set
	thr->thread_pool->threads_busy to nthreads immediately after creating
	new pool.  Use gomp_managed_threads_lock instead of
	gomp_remaining_threads_lock.  Handle OpenMP 4.0 affinity.
	(gomp_team_end): Use gomp_managed_threads_lock instead of
	gomp_remaining_threads_lock.  Use gomp_team_barrier_wait_final instead
	of gomp_team_barrier_wait.  If team->team_cancelled, call
	gomp_fini_worshare on ws chain starting at team->work_shares_to_free
	rather than thr->ts.work_share.
	(initialize_team): Don't call gomp_sem_init here.
	* sections.c (GOMP_parallel_sections_start): Adjust gomp_team_start
	caller.
	(GOMP_parallel_sections, GOMP_sections_end_cancel): New functions.
	* env.c (gomp_global_icv): Add default_device_var, target_data and
	bind_var initializers.
	(gomp_cpu_affinity, gomp_cpu_affinity_len): Remove.
	(gomp_bind_var_list, gomp_bind_var_list_len, gomp_places_list,
	gomp_places_list_len): New variables.
	(parse_bind_var, parse_one_place, parse_places_var): New functions.
	(parse_affinity): Rewritten to construct OMP_PLACES list with unit
	sized places.
	(gomp_cancel_var): New global variable.
	(parse_int): New function.
	(handle_omp_display_env): New function.
	(initialize_env): Use it.  Initialize default_device_var.
	Parse OMP_CANCELLATION env var.  Use parse_bind_var to parse
	OMP_PROC_BIND instead of parse_boolean.  Use parse_places_var for
	OMP_PLACES parsing.  Don't call parse_affinity if OMP_PLACES has
	been successfully parsed (and call gomp_init_affinity in that case).
	(omp_get_cancellation, omp_get_proc_bind, omp_set_default_device,
	omp_get_default_device, omp_get_num_devices, omp_get_num_teams,
	omp_get_team_num, omp_is_initial_device): New functions.
	* libgomp.h: Include stdlib.h.
	(ialias_ulp, ialias_str1, ialias_str2, ialias_redirect, ialias_call):
	Define.
	(struct target_mem_desc): Forward declare.
	(struct gomp_task_icv): Add default_device_var, target_data, bind_var
	and thread_limit_var fields.
	(gomp_get_num_devices): New prototype.
	(gomp_cancel_var): New extern decl.
	(struct gomp_team): Add work_shares_to_free, work_share_cancelled,
	team_cancelled and task_queued_count fields.  Add comments about
	task_{,queued_,running_}count.
	(gomp_cancel_kind): New enum.
	(gomp_work_share_end_cancel): New prototype.
	(struct gomp_task): Add next_taskgroup, prev_taskgroup, taskgroup,
	copy_ctors_done, dependers, depend_hash, depend_count, num_dependees
	and depend fields.
	(struct gomp_taskgroup): New type.
	(struct gomp_task_depend_entry,
	struct gomp_dependers_vec): New types.
	(gomp_finish_task): Free depend_hash if non-NULL.
	(struct gomp_team_state): Add place_partition_off
	and place_partition_len fields.
	(gomp_bind_var_list, gomp_bind_var_list_len, gomp_places_list,
	gomp_places_list_len): New extern decls.
	(struct gomp_thread): Add place field.
	(gomp_cpu_affinity, gomp_cpu_affinity_len): Remove.
	(gomp_init_thread_affinity): Add place argument.
	(gomp_affinity_alloc, gomp_affinity_init_place, gomp_affinity_add_cpus,
	gomp_affinity_remove_cpu, gomp_affinity_copy_place,
	gomp_affinity_same_place, gomp_affinity_finalize_place_list,
	gomp_affinity_init_level, gomp_affinity_print_place): New
	prototypes.
	(gomp_team_start): Add flags argument.
	(gomp_thread_limit_var, gomp_remaining_threads_count,
	gomp_remaining_threads_lock): Remove.
	(gomp_managed_threads_lock): New variable.
	(struct gomp_thread_pool): Add threads_busy field.
	(gomp_free_thread): New prototype.
	* task.c: Include hashtab.h.
	(hash_entry_type): New typedef.
	(htab_alloc, htab_free, htab_hash, htab_eq): New inlines.
	(gomp_init_task): Clear dependers, depend_hash, depend_count,
	copy_ctors_done and taskgroup fields.
	(GOMP_task): Add depend argument, handle depend clauses.  If
	gomp_team_barrier_cancelled or if it's taskgroup has been
	cancelled, don't queue or start new tasks.  Set copy_ctors_done
	field if needed.  Initialize taskgroup field.  If copy_ctors_done
	and already cancelled, don't discard the task.  If taskgroup is
	non-NULL, enqueue the task into taskgroup queue.  Increment
	num_children field in taskgroup.  Increment task_queued_count.
	(gomp_task_run_pre, gomp_task_run_post_remove_parent,
	gomp_task_run_post_remove_taskgroup): New inline functions.
	(gomp_task_run_post_handle_depend_hash,
	gomp_task_run_post_handle_dependers,
	gomp_task_run_post_handle_depend): New functions.
	(GOMP_taskwait): Use them.  If more than one new tasks
	have been queued, wake other threads if needed.
	(gomp_barrier_handle_tasks): Likewise.  If
	gomp_team_barrier_cancelled, don't start any new tasks, just free
	all tasks.
	(GOMP_taskgroup_start, GOMP_taskgroup_end): New functions.
	* omp_lib.f90.in
	(omp_proc_bind_kind, omp_proc_bind_false,
	omp_proc_bind_true, omp_proc_bind_master, omp_proc_bind_close,
	omp_proc_bind_spread): New params.
	(omp_get_cancellation, omp_get_proc_bind, omp_set_default_device,
	omp_get_default_device, omp_get_num_devices, omp_get_num_teams,
	omp_get_team_num, omp_is_initial_device): New interfaces.
	(omp_get_dynamic, omp_get_nested, omp_in_parallel,
	omp_get_max_threads, omp_get_num_procs, omp_get_num_threads,
	omp_get_thread_num, omp_get_thread_limit, omp_set_max_active_levels,
	omp_get_max_active_levels, omp_get_level, omp_get_ancestor_thread_num,
	omp_get_team_size, omp_get_active_level, omp_in_final): Remove
	useless use omp_lib_kinds.
	* omp.h.in (omp_proc_bind_t): New typedef.
	(omp_get_cancellation, omp_get_proc_bind, omp_set_default_device,
	omp_get_default_device, omp_get_num_devices, omp_get_num_teams,
	omp_get_team_num, omp_is_initial_device): New prototypes.
	* loop.c (gomp_parallel_loop_start): Add flags argument, pass it
	through to gomp_team_start.
	(GOMP_parallel_loop_static_start, GOMP_parallel_loop_dynamic_start,
	GOMP_parallel_loop_guided_start, GOMP_parallel_loop_runtime_start):
	Adjust gomp_parallel_loop_start callers.
	(GOMP_parallel_loop_static, GOMP_parallel_loop_dynamic,
	GOMP_parallel_loop_guided, GOMP_parallel_loop_runtime,
	GOMP_loop_end_cancel): New functions.
	(GOMP_parallel_end): Add ialias_redirect.
	* hashtab.h: New file.
	* libgomp.texi (Environment Variables): Minor cleanup,
	update section refs to OpenMP 4.0rc2.
	(OMP_DISPLAY_ENV, GOMP_SPINCOUNT): Document these
	environment variables.
	* work.c (gomp_work_share_end, gomp_work_share_end_nowait): Set
	team->work_shares_to_free to thr->ts.work_share before calling
	free_work_share.
	(gomp_work_share_end_cancel): New function.
	* config/linux/proc.c: Include errno.h.
	(gomp_get_cpuset_size, gomp_cpuset_size, gomp_cpusetp): New variables.
	(gomp_cpuset_popcount): Add cpusetsize argument, use it instead of
	sizeof (cpu_set_t) to determine number of iterations.  Fix up check
	extern decl.  Use CPU_COUNT_S if available, or CPU_COUNT if
	gomp_cpuset_size is sizeof (cpu_set_t).
	(gomp_init_num_threads): Initialize gomp_cpuset_size,
	gomp_get_cpuset_size and gomp_cpusetp here, use gomp_cpusetp instead
	of &cpuset and pass gomp_cpuset_size instead of sizeof (cpu_set_t)
	to pthread_getaffinity_np.  Free and clear gomp_cpusetp if it didn't
	contain any logical CPUs.
	(get_num_procs): Don't call pthread_getaffinity_np if gomp_cpusetp
	is NULL.  Use gomp_cpusetp instead of &cpuset and pass
	gomp_get_cpuset_size instead of sizeof (cpu_set_t) to
	pthread_getaffinity_np.  Check gomp_places_list instead of
	gomp_cpu_affinity.  Adjust gomp_cpuset_popcount caller.
	* config/linux/bar.c (gomp_barrier_wait_end,
	gomp_barrier_wait_last): Use BAR_* defines.
	(gomp_team_barrier_wait_end): Likewise.  Clear BAR_CANCELLED
	from state where needed.  Set work_share_cancelled to 0 on last
	thread.
	(gomp_team_barrier_wait_final, gomp_team_barrier_wait_cancel_end,
	gomp_team_barrier_wait_cancel, gomp_team_barrier_cancel): New
	functions.
	* config/linux/proc.h (gomp_cpuset_popcount): Add attribute_hidden.
	Add cpusetsize argument.
	(gomp_cpuset_size, gomp_cpusetp): Declare.
	* config/linux/affinity.c: Include errno.h, stdio.h and string.h.
	(affinity_counter): Remove.
	(CPU_ISSET_S, CPU_ZERO_S, CPU_SET_S, CPU_CLR_S): Define
	if CPU_ALLOC_SIZE isn't defined.
	(gomp_init_affinity): Rewritten, if gomp_places_list is NULL, try
	silently create OMP_PLACES=threads, if it is non-NULL afterwards,
	bind current thread to the first place.
	(gomp_init_thread_affinity): Rewritten.  Add place argument, just
	pthread_setaffinity_np to gomp_places_list[place].
	(gomp_affinity_alloc, gomp_affinity_init_place, gomp_affinity_add_cpus,
	gomp_affinity_remove_cpu, gomp_affinity_copy_place,
	gomp_affinity_same_place, gomp_affinity_finalize_place_list,
	gomp_affinity_init_level, gomp_affinity_print_place): New functions.
	* config/linux/bar.h (BAR_TASK_PENDING, BAR_WAS_LAST,
	BAR_WAITING_FOR_TASK, BAR_INCR, BAR_CANCELLED): Define.
	(gomp_barrier_t): Add awaited_final field.
	(gomp_barrier_init): Initialize awaited_final field.
	(gomp_team_barrier_wait_final, gomp_team_barrier_wait_cancel,
	gomp_team_barrier_wait_cancel_end, gomp_team_barrier_cancel): New
	prototypes.
	(gomp_barrier_wait_start): Preserve BAR_CANCELLED bit.  Use BAR_*
	defines.
	(gomp_barrier_wait_cancel_start, gomp_team_barrier_wait_final_start,
	gomp_team_barrier_cancelled): New inline functions.
	(gomp_barrier_last_thread,
	gomp_team_barrier_set_task_pending,
	gomp_team_barrier_clear_task_pending,
	gomp_team_barrier_set_waiting_for_tasks,
	gomp_team_barrier_waiting_for_tasks,
	gomp_team_barrier_done): Use BAR_* defines.
	* config/posix/bar.c (gomp_barrier_init): Clear cancellable field.
	(gomp_barrier_wait_end): Use BAR_* defines.
	(gomp_team_barrier_wait_end): Clear BAR_CANCELLED from state.
	Set work_share_cancelled to 0 on last thread, use __atomic_load_n.
	Use BAR_* defines.
	(gomp_team_barrier_wait_cancel_end, gomp_team_barrier_wait_cancel,
	gomp_team_barrier_cancel): New functions.
	* config/posix/affinity.c (gomp_init_thread_affinity): Add place
	argument.
	(gomp_affinity_alloc, gomp_affinity_init_place, gomp_affinity_add_cpus,
	gomp_affinity_remove_cpu, gomp_affinity_copy_place,
	gomp_affinity_same_place, gomp_affinity_finalize_place_list,
	gomp_affinity_init_level, gomp_affinity_print_place): New stubs.
	* config/posix/bar.h (BAR_TASK_PENDING, BAR_WAS_LAST,
	BAR_WAITING_FOR_TASK, BAR_INCR, BAR_CANCELLED): Define.
	(gomp_barrier_t): Add cancellable field.
	(gomp_team_barrier_wait_cancel, gomp_team_barrier_wait_cancel_end,
	gomp_team_barrier_cancel): New prototypes.
	(gomp_barrier_wait_start): Preserve BAR_CANCELLED bit.
	(gomp_barrier_wait_cancel_start, gomp_team_barrier_wait_final,
	gomp_team_barrier_cancelled): New inline functions.
	(gomp_barrier_wait_start, gomp_barrier_last_thread,
	gomp_team_barrier_set_task_pending,
	gomp_team_barrier_clear_task_pending,
	gomp_team_barrier_set_waiting_for_tasks,
	gomp_team_barrier_waiting_for_tasks,
	gomp_team_barrier_done): Use BAR_* defines.
	* barrier.c (GOMP_barrier_cancel): New function.
	* omp_lib.h.in (omp_proc_bind_kind, omp_proc_bind_false,
	omp_proc_bind_true, omp_proc_bind_master, omp_proc_bind_close,
	omp_proc_bind_spread): New params.
	(omp_get_cancellation, omp_get_proc_bind, omp_set_default_device,
	omp_get_default_device, omp_get_num_devices, omp_get_num_teams,
	omp_get_team_num, omp_is_initial_device): New externals.
	* parallel.c (GOMP_parallel, GOMP_cancel, GOMP_cancellation_point):
	New functions.
	(gomp_resolve_num_threads): Adjust for thread_limit now being in
	icv->thread_limit_var.  Use UINT_MAX instead of ULONG_MAX as
	infinity.  If not nested, just return minimum of max_num_threads
	and icv->thread_limit_var and if thr->thread_pool, set threads_busy
	to the returned value.  Otherwise, don't update atomically
	gomp_remaining_threads_count, but instead thr->thread_pool->threads_busy.
	(GOMP_parallel_end): Adjust for thread_limit now being in
	icv->thread_limit_var.  Use UINT_MAX instead of ULONG_MAX as
	infinity.  Adjust threads_busy in the pool rather than
	gomp_remaining_threads_count.  Remember team->nthreads and call
	gomp_team_end before adjusting threads_busy, if not nested
	afterwards, just set it to 1 non-atomically.  Add ialias.
	(GOMP_parallel_start): Adjust gomp_team_start caller.
	* testsuite/libgomp.c/atomic-14.c: Add parens to make it valid.
	* testsuite/libgomp.c/affinity-1.c: New test.
	* testsuite/libgomp.c/atomic-15.c: New test.
	* testsuite/libgomp.c/atomic-16.c: New test.
	* testsuite/libgomp.c/atomic-17.c: New test.
	* testsuite/libgomp.c/cancel-for-1.c: New test.
	* testsuite/libgomp.c/cancel-for-2.c: New test.
	* testsuite/libgomp.c/cancel-parallel-1.c: New test.
	* testsuite/libgomp.c/cancel-parallel-2.c: New test.
	* testsuite/libgomp.c/cancel-parallel-3.c: New test.
	* testsuite/libgomp.c/cancel-sections-1.c: New test.
	* testsuite/libgomp.c/cancel-taskgroup-1.c: New test.
	* testsuite/libgomp.c/cancel-taskgroup-2.c: New test.
	* testsuite/libgomp.c/depend-1.c: New test.
	* testsuite/libgomp.c/depend-2.c: New test.
	* testsuite/libgomp.c/depend-3.c: New test.
	* testsuite/libgomp.c/depend-4.c: New test.
	* testsuite/libgomp.c/for-1.c: New test.
	* testsuite/libgomp.c/for-1.h: New file.
	* testsuite/libgomp.c/for-2.c: New test.
	* testsuite/libgomp.c/for-2.h: New file.
	* testsuite/libgomp.c/for-3.c: New test.
	* testsuite/libgomp.c/pr58392.c: New test.
	* testsuite/libgomp.c/simd-1.c: New test.
	* testsuite/libgomp.c/simd-2.c: New test.
	* testsuite/libgomp.c/simd-3.c: New test.
	* testsuite/libgomp.c/simd-4.c: New test.
	* testsuite/libgomp.c/simd-5.c: New test.
	* testsuite/libgomp.c/simd-6.c: New test.
	* testsuite/libgomp.c/target-1.c: New test.
	* testsuite/libgomp.c/target-2.c: New test.
	* testsuite/libgomp.c/target-3.c: New test.
	* testsuite/libgomp.c/target-4.c: New test.
	* testsuite/libgomp.c/target-5.c: New test.
	* testsuite/libgomp.c/target-6.c: New test.
	* testsuite/libgomp.c/target-7.c: New test.
	* testsuite/libgomp.c/taskgroup-1.c: New test.
	* testsuite/libgomp.c/thread-limit-1.c: New test.
	* testsuite/libgomp.c/thread-limit-2.c: New test.
	* testsuite/libgomp.c/thread-limit-3.c: New test.
	* testsuite/libgomp.c/udr-1.c: New test.
	* testsuite/libgomp.c/udr-2.c: New test.
	* testsuite/libgomp.c/udr-3.c: New test.
	* testsuite/libgomp.c++/affinity-1.C: New test.
	* testsuite/libgomp.c++/atomic-10.C: New test.
	* testsuite/libgomp.c++/atomic-11.C: New test.
	* testsuite/libgomp.c++/atomic-12.C: New test.
	* testsuite/libgomp.c++/atomic-13.C: New test.
	* testsuite/libgomp.c++/atomic-14.C: New test.
	* testsuite/libgomp.c++/atomic-15.C: New test.
	* testsuite/libgomp.c++/cancel-for-1.C: New test.
	* testsuite/libgomp.c++/cancel-for-2.C: New test.
	* testsuite/libgomp.c++/cancel-parallel-1.C: New test.
	* testsuite/libgomp.c++/cancel-parallel-2.C: New test.
	* testsuite/libgomp.c++/cancel-parallel-3.C: New test.
	* testsuite/libgomp.c++/cancel-sections-1.C: New test.
	* testsuite/libgomp.c++/cancel-taskgroup-1.C: New test.
	* testsuite/libgomp.c++/cancel-taskgroup-2.C: New test.
	* testsuite/libgomp.c++/cancel-taskgroup-3.C: New test.
	* testsuite/libgomp.c++/cancel-test.h: New file.
	* testsuite/libgomp.c++/for-9.C: New test.
	* testsuite/libgomp.c++/for-10.C: New test.
	* testsuite/libgomp.c++/for-11.C: New test.
	* testsuite/libgomp.c++/simd-1.C: New test.
	* testsuite/libgomp.c++/simd-2.C: New test.
	* testsuite/libgomp.c++/simd-3.C: New test.
	* testsuite/libgomp.c++/simd-4.C: New test.
	* testsuite/libgomp.c++/simd-5.C: New test.
	* testsuite/libgomp.c++/simd-6.C: New test.
	* testsuite/libgomp.c++/simd-7.C: New test.
	* testsuite/libgomp.c++/simd-8.C: New test.
	* testsuite/libgomp.c++/target-1.C: New test.
	* testsuite/libgomp.c++/target-2.C: New test.
	* testsuite/libgomp.c++/target-2-aux.cc: New file.
	* testsuite/libgomp.c++/target-3.C: New test.
	* testsuite/libgomp.c++/taskgroup-1.C: New test.
	* testsuite/libgomp.c++/udr-1.C: New test.
	* testsuite/libgomp.c++/udr-2.C: New test.
	* testsuite/libgomp.c++/udr-3.C: New test.
	* testsuite/libgomp.c++/udr-4.C: New test.
	* testsuite/libgomp.c++/udr-5.C: New test.
	* testsuite/libgomp.c++/udr-6.C: New test.
	* testsuite/libgomp.c++/udr-7.C: New test.
	* testsuite/libgomp.c++/udr-8.C: New test.
	* testsuite/libgomp.c++/udr-9.C: New test.

2013-09-20  Jakub Jelinek  <jakub@redhat.com>

	PR testsuite/57605
	* testsuite/lib/libgomp.exp: Add -fdiagnostics-color=never to
	ALWAYS_CFLAGS.

2013-09-20  Alan Modra  <amodra@gmail.com>

	* configure: Regenerate.

2013-09-19  Jakub Jelinek  <jakub@redhat.com>

	* testsuite/libgomp.c/sections-2.c: New test.

2013-06-28  Marcus Shawcroft  <marcus.shawcroft@arm.com>

	* testsuite/libgomp.fortran/strassen.f90:
	Add dg-skip-if aarch64_tiny.

2013-06-20  Iain Sandoe  <iain@codesourcery.com>
	    Cesar Philippidis  <cesar@codesourcery.com>

	* testsuite/lib/libgomp.exp: Reorder lib loads into dependency order.
	Do not load_gcc_lib gcc-dg.exp and add a comment as to why.
	* testsuite/libgomp.c/c.exp: load_gcc_lib gcc-dg.exp.
	* testsuite/libgomp.fortran/fortran.exp: Likewise.
	* testsuite/libgomp.graphite/graphite.exp: Likewise.
	* testsuite/libgomp.c++/c++.exp: load_gcc_lib gcc-dg.exp.
	Use dg-runtest rather than gfortran-dg-runtest.

2013-06-10  Thomas Schwinge  <thomas@codesourcery.com>

	* testsuite/libgomp.c/icv-2.c: Extend current handling of
	Linux-based x86 systems to cover all GNU systems.
	* testsuite/libgomp.c/lock-3.c: Likewise.
	* testsuite/libgomp.c/pr48591.c: Likewise.

2013-06-06  Thomas Schwinge  <thomas@codesourcery.com>

	* configure.tgt (XCFLAGS): Add -ftls-model=initial-exec for
	GNU/Hurd, as done for Linux-based systems.

	* config/posix/ptrlock.h: Fix comment.

2013-05-27  Tobias Burnus  <burnus@net-b.de>

	PR fortran/57423
	* libgomp.texi (omp_set_dynamic, omp_set_nested, omp_set_nested,
	omp_set_num_threads, omp_init_lock, omp_set_lock, omp_test_lock,
	omp_unset_lock, omp_destroy_lock, omp_init_nest_lock,
	omp_set_nest_lock, omp_test_nest_lock, omp_unset_nest_lock,
	omp_destroy_nest_lock): Correct arguments to match the one in
	the OpenMP spec.
	* omp_lib.f90.in (omp_init_lock, omp_init_nest_lock, omp_destroy_lock
	omp_destroy_nest_lock, omp_set_lock, omp_set_nest_lock, omp_unset_lock,
	omp_unset_nest_lock, omp_set_dynamic, omp_set_nested,
	omp_set_num_threads, omp_test_lock, omp_test_nest_lock): Ditto.

2013-05-16  Jakub Jelinek  <jakub@redhat.com>

	* testsuite/libgomp.c/loop-13.c: New test.
	* testsuite/libgomp.c/loop-14.c: New test.
	* testsuite/libgomp.c/loop-15.c: New test.
	* testsuite/libgomp.c++/loop-13.C: New test.
	* testsuite/libgomp.c++/loop-14.C: New test.
	* testsuite/libgomp.c++/loop-15.C: New test.

2013-02-06  Jakub Jelinek  <jakub@redhat.com>

	PR middle-end/56217
	* testsuite/libgomp.c++/pr56217.C: New test.

2013-02-01  Alan Modra  <amodra@gmail.com>

	* task.c (GOMP_task, GOMP_taskwait): Comment.

2013-01-31  Dmitry Vyukov  <dvyukov@gcc.gnu.org>
	    Joost VandeVondele  <Joost.VandeVondele@mat.ethz.ch>

	PR libgomp/55561
	* config/linux/wait.h (do_spin): Use atomic load for addr.
	* config/linux/ptrlock.c (gomp_ptrlock_get_slow): Use atomic
	for intptr and ptrlock.
	* config/linux/ptrlock.h (gomp_ptrlock_get): Use atomic load
	for ptrlock.

2013-01-22  Alan Modra  <amodra@gmail.com>

	PR libgomp/51376
	PR libgomp/56073
	* task.c (GOMP_task): Revert 2011-12-09 change.
	(GOMP_taskwait): Likewise.  Instead use atomic load with acquire
	barrier to read task->children..
	(gomp_barrier_handle_tasks): ..and matching atomic store with
	release barrier here when setting parent->children to NULL.

2013-01-16  Jakub Jelinek  <jakub@redhat.com>
	    Tobias Burnus  <burnus@net-b.de>

	PR driver/55884
	* testsuite/libgomp.fortran/fortran.exp: Use
	-fintrinsic-modules-path= instead of
	-fintrinsic-modules-path.

2013-01-14  Richard Sandiford  <rdsandiford@googlemail.com>

	Update copyright years.

2012-12-19  Tobias Burnus  <burnus@net-b.de>

	* testsuite/libgomp.fortran/fortran.exp: Set
	-fintrinsic-modules-path.

2012-12-19  Tobias Burnus  <burnus@net-b.de>

	* testsuite/libgomp.fortran/use_intrinsic_1.f90: New; moved
	from gcc/testsuite/gfortran.dg/gomp/use_intrinsic_1.f90.

2012-11-21  Jakub Jelinek  <jakub@redhat.com>

	PR libgomp/55411
	* team.c (gomp_free_thread): Decrease gomp_managed_threads
	if pool had any threads_used.

2012-11-07  Jack Howarth <howarth@bromo.med.uc.edu>

	* testsuite/libgomp.c++/pr24455.C: Use
	-Wl,-undefined,dynamic_lookup on darwin.

2012-11-07  David Edelsohn  <dje.gcc@gmail.com>

	* testsuite/libgomp.c++/pr24455.C: Use -Wl,-G on AIX.

2012-10-24  Dominique d'Humieres  <dominiq@lps.ens.fr>

	* testsuite/libgomp.graphite/force-parallel-6.c: Adjust the loops.

2012-10-23  Ian Bolton  <ian.bolton@arm.com>
	    Jim MacArthur  <jim.macarthur@arm.com>
	    Marcus Shawcroft  <marcus.shawcroft@arm.com>
	    Nigel Stephens  <nigel.stephens@arm.com>
	    Ramana Radhakrishnan  <ramana.radhakrishnan@arm.com>
	    Richard Earnshaw  <rearnsha@arm.com>
	    Sofiane Naci  <sofiane.naci@arm.com>
	    Stephen Thomas  <stephen.thomas@arm.com>
	    Tejas Belagod  <tejas.belagod@arm.com>
	    Yufeng Zhang  <yufeng.zhang@arm.com>

	* configure.tgt: Add AArch64.

2012-10-04  Jason Merrill  <jason@redhat.com>

	* testsuite/libgomp.c++/tls-init1.C: New.

2012-09-14  David Edelsohn  <dje.gcc@gmail.com>

	* configure: Regenerated.

2012-08-29  Chung-Lin Tang  <cltang@codesourcery.com>

	* config/linux/mips/futex.h (sys_futex0): Change to static
	function with noinline, nomips16 attributes under MIPS16. Adjust
	asm statement to place 'li v0,SYS_futex' immediately before
	syscall insn.

2012-07-04  Sandra Loosemore <sandra@codesourcery.com>

	* libgomp.texi (Library Index): Renamed from "Index" to prevent
	conflict with index.html on case-insensitive file systems.

2012-07-03  Uros Bizjak  <ubizjak@gmail.com>

	* config/linux/x86/futex.h (cpu_relax): Use __builtin_ia32_pause.
	* testsuite/libgomp.c/sort-1.c (busy_wait): Ditto.

2012-07-02  Richard Guenther  <rguenther@suse.de>
	    Michael Matz  <matz@suse.de>
	    Tobias Grosser <tobias@grosser.es>
	    Sebastian Pop <sebpop@gmail.com>

	* testsuite/libgomp.graphite/force-parallel-4.c: Adjust.
	* testsuite/libgomp.graphite/force-parallel-5.c: Likewise.
	* testsuite/libgomp.graphite/force-parallel-7.c: Likewise.
	* testsuite/libgomp.graphite/force-parallel-8.c: Likewise.

2012-06-28  Andreas Schwab  <schwab@linux-m68k.org>

	* libgomp.texi: Include gpl_v3.texi instead of gpl.texi.

2012-06-22  Richard Guenther  <rguenther@suse.de>

	Merge from graphite branch
	2012-01-13  Tobias Grosser  <tobias@grosser.es>

	* testsuite/libgomp.graphite/force-parallel-1.c: Adjust.
	* testsuite/libgomp.graphite/force-parallel-2.c: Likewise.

2012-06-07  Jakub Jelinek  <jakub@redhat.com>

	PR middle-end/53580
	* testsuite/libgomp.c/pr26943-2.c: Remove #pragma omp barrier,
	use GOMP_barrier () call instead.
	* testsuite/libgomp.c/pr26943-3.c: Likewise.
	* testsuite/libgomp.c/pr26943-4.c: Likewise.
	* testsuite/libgomp.fortran/vla4.f90: Remove !$omp barrier,
	call GOMP_barrier instead.
	* testsuite/libgomp.fortran/vla5.f90: Likewise.

2012-06-06  Jakub Jelinek  <jakub@redhat.com>

	PR libgomp/52993
	* config/linux/lock.c (gomp_init_nest_lock_25): Fix up last
	argument to memset call.

2012-05-16  H.J. Lu  <hongjiu.lu@intel.com>

	* configure: Regenerated.

2012-04-11  Manuel López-Ibáñez  <manu@gcc.gnu.org>

	* testsuite/lib/libgomp.exp: Add -fno-diagnostics-show-caret.

2012-03-31  H.J. Lu  <hongjiu.lu@intel.com>

	PR bootstrap/52812
	* configure.tgt (i[456]86-*-linux*): Handle -mx32 like -m64.

2012-03-22  Jakub Jelinek  <jakub@redhat.com>

	PR middle-end/52547
	* testsuite/libgomp.c/pr52547.c: New test.

2012-03-16  Bernhard Reutner-Fischer  <aldot@gcc.gnu.org>

	* testsuite/lib/libgomp.exp: load fortran-modules.exp

2012-03-14  Rainer Orth  <ro@CeBiTec.Uni-Bielefeld.DE>

	* configure.tgt (mips-sgi-irix6*): Remove.

2012-03-12  Rainer Orth  <ro@CeBiTec.Uni-Bielefeld.DE>

	* configure.tgt (alpha*-dec-osf*): Remove.

	* config/osf/sem.h: Remove.
	* config/posix/lock.c (_XOPEN_SOURCE): Define unconditionally.

2012-02-29  Eric Botcazou  <ebotcazou@adacore.com>

	* config/linux/sparc/futex.h (cpu_relax): Read from CC register.

2012-02-27  Rainer Orth  <ro@CeBiTec.Uni-Bielefeld.DE>

	PR libstdc++/52188
	* acinclude.m4 (LIBGOMP_ENABLE_SYMVERS): Remove	symvers_renaming.
	Remove ENABLE_SYMVERS_SOL2.
	* configure: Regenerate.
	* Makefile.am [LIBGOMP_BUILD_VERSIONED_SHLIB] (comma): New variable.
	(PREPROCESS): New variable.
	(libgomp.ver): New target.
	[LIBGOMP_BUILD_VERSIONED_SHLIB &&
	LIBGOMP_BUILD_VERSIONED_SHLIB_GNU]: Remove
	LIBGOMP_BUILD_VERSIONED_SHLIB_SOL2 handling.
	Use libgomp.ver.
	[LIBGOMP_BUILD_VERSIONED_SHLIB_SUN]: Use libgomp.ver, libgomp.ver-sun.
	* Makefile.in: Regenerate.

2012-02-14  Walter Lee  <walt@tilera.com>

	* configure.tgt: Handle tilegx and tilepro.
	* config/linux/tile/futex.h: New file.

2012-02-08  Richard Guenther  <rguenther@suse.de>

	PR tree-optimization/46886
	* testsuite/libgomp.c/pr46886.c: New testcase.

2012-01-25  Matthias Klose  <doko@ubuntu.com>

	* config/linux/arm: Remove empty directory.
	* configure.tgt (config_path): Remove linux-arm for arm*-*-linux*.

2011-12-09  Alan Modra  <amodra@gmail.com>

	PR libgomp/51376
	* task.c (GOMP_taskwait): Don't access task->children outside of
	task_lock mutex region.
	(GOMP_task): Likewise.

2011-12-06  Jakub Jelinek  <jakub@redhat.com>

	PR libgomp/51132
	* testsuite/libgomp.graphite/force-parallel-1.c: Move large arrays
	to file scope.
	* testsuite/libgomp.graphite/force-parallel-3.c: Likewise.
	* testsuite/libgomp.graphite/force-parallel-6.c: Likewise.
	* testsuite/libgomp.graphite/force-parallel-7.c: Likewise.
	* testsuite/libgomp.graphite/force-parallel-8.c: Likewise.
	* testsuite/libgomp.graphite/force-parallel-9.c: Likewise.

2011-12-02  Alan Modra  <amodra@gmail.com>

	* config/linux/affinity.c: Use atomic rather than sync builtin.
	* config/linux/lock.c: Likewise.
	* config/linux/ptrlock.h: Likewise.
	* config/linux/ptrlock.c: Likewise.
	* config/linux/ptrlock.h (gomp_ptrlock_set): Always write here..
	* config/linux/ptrlock.c (gomp_ptrlock_set_slow): ..not here.
	* config/linux/futex.h (atomic_write_barrier): Delete unused function.
	* config/linux/alpha/futex.h (atomic_write_barrier): Likewise.
	* config/linux/ia64/futex.h (atomic_write_barrier): Likewise.
	* config/linux/mips/futex.h (atomic_write_barrier): Likewise.
	* config/linux/powerpc/futex.h (atomic_write_barrier): Likewise.
	* config/linux/s390/futex.h (atomic_write_barrier): Likewise.
	* config/linux/sparc/futex.h (atomic_write_barrier): Likewise.
	* config/linux/x86/futex.h (atomic_write_barrier): Likewise.

2011-11-30  Alan Modra  <amodra@gmail.com>

	PR libgomp/51298
	* config/linux/bar.h: Use atomic rather than sync builtins.
	* config/linux/bar.c: Likewise.  Add missing acquire
	synchronisation on generation field.
	* task.c (gomp_barrier_handle_tasks): Regain lock so as to not
	double unlock.

2011-11-30  Alan Modra  <amodra@gmail.com>

	* ordered.c (gomp_ordered_sync): Add MEMMODEL_ACQ_REL fence.
	* critical.c (GOMP_critical_start): Add MEMMODEL_RELEASE fence.
	* config/linux/mutex.h: Use atomic rather than sync builtins.
	* config/linux/mutex.c: Likewise.  Comment.  Use -1 for waiting state.
	* config/linux/omp-lock.h: Comment fix.
	* config/linux/arm/mutex.h: Delete.
	* config/linux/powerpc/mutex.h: Delete.
	* config/linux/ia64/mutex.h: Delete.
	* config/linux/mips/mutex.h: Delete.

2011-11-30  Alan Modra  <amodra@gmail.com>

	PR libgomp/51249
	* config/linux/sem.h: Rewrite.
	* config/linux/sem.c: Rewrite.

2011-11-28  Richard Henderson  <rth@redhat.com>

	* libgomp.h (enum memmodel): New.

2011-11-21  Andreas Tobler  <andreast@fgznet.ch>

	* configure: Regenerate.

2011-10-10  Matthias Klose  <doko@ubuntu.com>

	* config/posix95: Remove empty directory.

2011-08-26  Jakub Jelinek  <jakub@redhat.com>

	* testsuite/libgomp.fortran/threadprivate4.f90: New test.

2011-08-19  Jakub Jelinek  <jakub@redhat.com>

	PR fortran/49792
	* testsuite/libgomp.fortran/pr49792-1.f90: New test.
	* testsuite/libgomp.fortran/pr49792-2.f90: New test.

2011-08-08  Rainer Orth  <ro@CeBiTec.Uni-Bielefeld.DE>

	* config/posix95/lock.c, posix95/omp-lock.h: Remove.

2011-08-05  Rainer Orth  <ro@CeBiTec.Uni-Bielefeld.DE>

	PR libgomp/49965
	* testsuite/libgomp.c++/task-8.C: Replaced err by errval.

2011-08-03  Uros Bizjak  <ubizjak@gmail.com>

	* config/linux/proc.h: New.
	* config/linux/proc.c: Include "proc.h".  Do not include <sched.h>.
	(gomp_cpuset_popcount): Rename from cpuset_popcount.  No more static.
	(gomp_init_num_threads): Update call to cpuset_popcount.
	(get_num_procs): Ditto.
	* config/linux/affinity.c (gomp_init_affinity): Call
	gomp_cpuset_popcount.

2011-08-02  Jakub Jelinek  <jakub@redhat.com>

	PR fortran/42041
	PR fortran/46752
	* omp.h.in (omp_in_final): New prototype.
	* omp_lib.f90.in (omp_in_final): New interface.
	(omp_integer_kind, omp_logical_kind): Remove
	and replace all its uses in the module with 4.
	(openmp_version): Change to 201107.
	* omp_lib.h.in (omp_sched_static, omp_sched_dynamic,
	omp_sched_guided, omp_sched_auto): Use omp_sched_kind
	kind for the parameters.
	(omp_in_final): New external.
	(openmp_version): Change to 201107.
	* task.c (omp_in_final): New function.
	(gomp_init_task): Initialize final_task.
	(GOMP_task): Remove unused attribute from flags.  Handle final
	tasks.
	(GOMP_taskyield): New function.
	(omp_in_final): Return true if if (false) or final (true) task
	or descendant of final (true).
	* fortran.c (omp_in_final_): New function.
	* libgomp.map (OMP_3.1): Export omp_in_final and omp_in_final_.
	(GOMP_3.0): Export GOMP_taskyield.
	* env.c (gomp_nthreads_var_list, gomp_nthreads_var_list_len): New
	variables.
	(parse_unsigned_long_list): New function.
	(initialize_env): Use it for OMP_NUM_THREADS.  Call parse_boolean
	with "OMP_PROC_BIND".  If OMP_PROC_BIND=true, call gomp_init_affinity
	even if parse_affinity returned false.
	* config/linux/affinity.c (gomp_init_affinity): Handle
	gomp_cpu_affinity_len == 0.
	* libgomp_g.h (GOMP_taskyield): New prototype.
	* libgomp.h (struct gomp_task): Add final_task field.
	(gomp_nthreads_var_list, gomp_nthreads_var_list_len): New externs.
	* team.c (gomp_team_start): Override new task's nthreads_var icv
	if list form OMP_NUM_THREADS has been used and it has value for
	the new nesting level.

	* testsuite/libgomp.c/atomic-11.c: New test.
	* testsuite/libgomp.c/atomic-12.c: New test.
	* testsuite/libgomp.c/atomic-13.c: New test.
	* testsuite/libgomp.c/atomic-14.c: New test.
	* testsuite/libgomp.c/reduction-6.c: New test.
	* testsuite/libgomp.c/task-5.c: New test.
	* testsuite/libgomp.c++/atomic-2.C: New test.
	* testsuite/libgomp.c++/atomic-3.C: New test.
	* testsuite/libgomp.c++/atomic-4.C: New test.
	* testsuite/libgomp.c++/atomic-5.C: New test.
	* testsuite/libgomp.c++/atomic-6.C: New test.
	* testsuite/libgomp.c++/atomic-7.C: New test.
	* testsuite/libgomp.c++/atomic-8.C: New test.
	* testsuite/libgomp.c++/atomic-9.C: New test.
	* testsuite/libgomp.c++/task-8.C: New test.
	* testsuite/libgomp.c++/reduction-4.C: New test.
	* testsuite/libgomp.fortran/allocatable7.f90: New test.
	* testsuite/libgomp.fortran/allocatable8.f90: New test.
	* testsuite/libgomp.fortran/crayptr3.f90: New test.
	* testsuite/libgomp.fortran/omp_atomic3.f90: New test.
	* testsuite/libgomp.fortran/omp_atomic4.f90: New test.
	* testsuite/libgomp.fortran/pointer1.f90: New test.
	* testsuite/libgomp.fortran/pointer2.f90: New test.
	* testsuite/libgomp.fortran/task4.f90: New test.

2011-08-02  Tobias Burnus  <burnus@net-b.de>

	* libgomp.texi: Update OpenMP spec references to 3.1.
	(omp_in_final,OMP_PROC_BIND): New sections.
	(OMP_NUM_THREADS): Document that the value can be now a list.
	(GOMP_STACKSIZE,GOMP_CPU_AFFINITY): Update @ref.

2011-08-02  H.J. Lu  <hongjiu.lu@intel.com>

	* config/linux/x86/futex.h: Check __x86_64__ instead of
	__LP64__.

2011-07-29  Jakub Jelinek  <jakub@redhat.com>

	PR middle-end/49897
	PR middle-end/49898
	* testsuite/libgomp.c/pr49897-1.c: New test.
	* testsuite/libgomp.c/pr49897-2.c: New test.
	* testsuite/libgomp.c/pr49898-1.c: New test.
	* testsuite/libgomp.c/pr49898-2.c: New test.

2011-07-28  H.J. Lu  <hongjiu.lu@intel.com>

	* testsuite/lib/libgomp.exp (libgomp_init): Add -march=i486
	for ia32 instead of ilp32.

	* testsuite/libgomp.c/atomic-1.c: Require ia32 instead of ilp32.
	* testsuite/libgomp.c/atomic-6.c: Likewise.

2011-07-23  Sebastian Pop  <sebastian.pop@amd.com>

	* testsuite/libgomp.graphite/force-parallel-1.c: Un-xfail.
	* testsuite/libgomp.graphite/force-parallel-2.c: Adjust pattern.

2011-07-25  Rainer Orth  <ro@CeBiTec.Uni-Bielefeld.DE>

	PR libgomp/45351
	* config/osf/sem.h: New file.
	* configure.tgt (alpha*-dec-osf*): Prepend osf to config_path.

2011-07-18  Rainer Orth  <ro@CeBiTec.Uni-Bielefeld.DE>

	PR target/49541
	* testsuite/lib/libgomp.exp (libgomp_init): Don't add -lgomp to
	ldflags.

2011-07-15  Jakub Jelinek  <jakub@redhat.com>

	* config/linux/wait.h (do_spin): New inline, largely copied
	from do_wait, just don't do futex_wait here, instead return true if
	it should be done.
	(do_wait): Implement using do_spin.
	* config/linux/mutex.h (gomp_mutex_lock_slow): Add an int argument
	to prototype.
	(gomp_mutex_lock): Use __sync_val_compare_and_swap instead of
	__sync_bool_compare_and_swap, pass the oldval to
	gomp_mutex_lock_slow.
	* config/linux/mutex.c (gomp_mutex_lock_slow): Add oldval argument.
	If all mutex contenders are just spinning and not sleeping, don't
	change state to 2 unnecessarily.  Optimize the loop when state has
	already become 2 to use just one atomic operation per loop instead
	of two.
	* config/linux/ia64/mutex.h (gomp_mutex_lock_slow): Add an int argument
	to prototype.
	(gomp_mutex_lock): Use __sync_val_compare_and_swap instead of
	__sync_bool_compare_and_swap, pass the oldval to
	gomp_mutex_lock_slow.

2011-06-22  Jakub Jelinek  <jakub@redhat.com>

	PR libgomp/49490
	* iter.c (gomp_iter_static_next): For chunk size 0
	only use n ceil/ nthreads size for the first
	n % nthreads threads in the team instead of
	all threads except for the last few ones which
	get less work or none at all.
	* iter_ull.c (gomp_iter_ull_static_next): Likewise.
	* env.c (parse_schedule): If OMP_SCHEDULE doesn't have
	chunk argument, set run_sched_modifier to 0 for static
	resp. 1 for other kinds.  If chunk argument is 0
	and not static, set value to 1.

2011-05-19  Jakub Jelinek  <jakub@redhat.com>

	PR c++/49043
	* testsuite/libgomp.c++/pr49043.C: New test.

	PR c++/48869
	* testsuite/libgomp.c++/pr48869.C: New test.

2011-05-06  Jakub Jelinek  <jakub@redhat.com>

	PR fortran/48894
	* fortran.c: Include limits.h.
	(TO_INT): Define.
	(omp_set_dynamic_8_, omp_set_num_threads_8_): Use !!*set instead of
	*set.
	(omp_set_num_threads_8_, omp_set_schedule_8_,
	omp_set_max_active_levels_8_, omp_get_ancestor_thread_num_8_,
	omp_get_team_size_8_): Use TO_INT macro.
	* testsuite/libgomp.fortran/pr48894.f90: New test.

2011-04-13  Jakub Jelinek  <jakub@redhat.com>

	PR middle-end/48591
	* testsuite/libgomp.c/pr48591.c: New test.

2011-03-21  Rainer Orth  <ro@CeBiTec.Uni-Bielefeld.DE>

	PR bootstrap/48135
	* acinclude.m4 (enable_symvers): Handle --disable-symvers.
	* configure: Regenerate.

2011-02-27  Jakub Jelinek  <jakub@redhat.com>

	PR fortran/47886
	* testsuite/libgomp.fortran/task3.f90: New test.

2011-02-24  Tobias Burnus  <burnus@net-b.de>

	* libgomp.texi (GOMP_STACKSIZE): Fix @ref to OMP_STACKSIZE.

2011-02-23  Jakub Jelinek  <jakub@redhat.com>

	PR libgomp/47854
	* libgomp.texi (omp_get_wtime): Don't say time in the past
	must be Unix Epoch.

2011-02-18  Jakub Jelinek  <jakub@redhat.com>

	PR libgomp/47804
	* testsuite/libgomp.fortran/fortran.exp: Check for both
	libquadmath.a and libquadmath.${shlib_ext}.  If neither exists,
	but $blddir != "", still append ${blddir}/${lang_library_path}
	to ld_library_path.

2011-02-16  Tobias Burnus  <burnus@net-b.de>

	PR libgomp/47758
	* testsuite/libgomp.fortran/fortran.exp: Check for the existence
	of libquadmath.a before adding its libpath to ldflags.

2011-02-14  Jakub Jelinek  <jakub@redhat.com>

	PR libgomp/47731
	* config/linux/futex.h (futex_wait): Pass NULL as timeout argument
	to FUTEX_WAIT futex syscall.
	* config/linux/wait.h: Include <futex.h> instead of "futex.h".

2011-02-13  Ralf Wildenhues  <Ralf.Wildenhues@gmx.de>

	* configure: Regenerate.

2011-01-20  Benjamin Kosnik  <bkoz@redhat.com>

	PR libstdc++/36104
	* acinclude.m4 (LIBGOMP_ENABLE_SYMVERS): Accept gnu variants.

2011-01-16  Gerald Pfeifer

	* configure.tgt (*-*-freebsd*): Add -lpthread to XLDFLAGS.

2010-12-14  Jakub Jelinek  <jakub@redhat.com>

	PR fortran/46874
	* libgomp.fortran/allocatable6.f90: New test.

2010-12-06  Rainer Orth  <ro@CeBiTec.Uni-Bielefeld.DE>

	* acinclude.m4 (symvers_renaming): Also set if enable_symvers = no.
	* configure: Regenerate.

2010-12-06  Dave Korn  <dave.korn.cygwin@gmail.com>

	PR target/40125
	PR lto/46695
	* configure.ac: Invoke ACX_LT_HOST_FLAGS.
	* Makefile.am (libgomp_la_LDFLAGS): Use lt_host_flags.
	* aclocal.m4: Regenerate.
	* configure: Regenerate.
	* Makefile.in: Regenerate.
	* testsuite/Makefile.in: Regenerate.

2010-12-02  Jakub Jelinek  <jakub@redhat.com>

	PR fortran/46753
	* libgomp.fortran/pr46753.f90: New test.

	PR libgomp/43706
	* env.c (initialize_env): Default to spin count 300000
	instead of 20000000 if neither OMP_WAIT_POLICY nor GOMP_SPINCOUNT
	is specified.

	PR libgomp/45240
	* parallel.c (GOMP_parallel_end): Unlock gomp_remaining_threads_lock
	at the end if sync builtins aren't supported.

2010-12-01  Rainer Orth  <ro@CeBiTec.Uni-Bielefeld.DE>

	* configure.tgt (mips-sgi-irix6*): Add -lpthread to XLDFLAGS.

2010-12-01  Rainer Orth  <ro@CeBiTec.Uni-Bielefeld.DE>

	* testsuite/libgomp.fortran/vla8.f90: Use dg-timeout-factor 2.0.

2010-11-24  Iain Sandoe  <iains@gcc.gnu.org>

	* testsuite/libgomp.fortran/fortran.exp: Add paths for libquadmath.

2010-11-16  Francois-Xavier Coudert  <fxcoudert@gcc.gnu.org>
	    Tobias Burnus  <burnus@net-b.de>

	PR fortran/32049
	* configure.ac:
	* configure: Regenerate.

2010-10-06  Marcus Shawcroft  <marcus.shawcroft@arm.com>

	* config/linux/futex.h: New.
	* config/linux/arm/mutex.h: New.
	* configure.tgt (arm*-*-linux*): Add config path.

2010-09-30  Sebastian Pop  <sebastian.pop@amd.com>

	* testsuite/libgomp.graphite/force-parallel-1.c: Adjust.

2010-09-23  Tobias Burnus  <burnus@net-b.de>

	* libgomp.texi (omp_get_nested, omp_set_nested, omp_set_dynamic):
	Change Fortran datatype to LOGICAL.
	(omp_set_lock, omp_test_lock, omp_unset_lock, omp_set_nested_lock,
	omp_unset_nested_lock): Use intent(inout) instead of intent(out).

2010-08-21  Ralf Wildenhues  <Ralf.Wildenhues@gmx.de>

	* configure: Regenerate.

2010-07-26  Jakub Jelinek  <jakub@redhat.com>

	* libgomp.texi: Add function keyword to a couple of Fortran
	interfaces, use integer instead of int for Fortran.

2010-07-26  Aldy Hernandez  <aldyh@redhat.com>

	* libgomp.texi: Fix spelling and pasto problems throughout.
	Adjust prototypes to match code.

2010-07-24  Tobias Burnus  <burnus@net-b.de>

	* testsuite/libgomp.fortran/appendix-a/a.28.5.f90: Add -w to
	silence -fwhole-file warning.

2010-07-23  Rainer Orth  <ro@CeBiTec.Uni-Bielefeld.DE>

	* configure.tgt (*-*-solaris2.[56]*): Removed.

2010-07-05  Rainer Orth  <ro@CeBiTec.Uni-Bielefeld.DE>

	* acinclude.m4 (LIBGOMP_ENABLE_SYMVERS): Handle sun style.
	Define LIBGOMP_BUILD_VERSIONED_SHLIB_GNU,
	LIBGOMP_BUILD_VERSIONED_SHLIB_SUN automake conditionals.
	(HAVE_SYMVER_SYMBOL_RENAMING_RUNTIME_SUPPORT): Define unless
	targetting solaris2*.
	* configure: Regenerate.
	* config.h.in: Regenerate.

	* Makefile.am [LIBGOMP_BUILD_VERSIONED_SHLIB]: Protect
	libgomp_version_script with LIBGOMP_BUILD_VERSIONED_SHLIB_GNU.
	Add libgomp_version_dep.
	[LIBGOMP_BUILD_VERSIONED_SHLIB_SUN]: Handle Sun symbol
	versioning.
	[!LIBGOMP_BUILD_VERSIONED_SHLIB]: Add libgomp_version_dep.
	(libgomp_la_DEPENDENCIES): Set to $(libgomp_version_dep).
	* Makefile.in: Regenerate.

	* libgomp.h (LIBGOMP_GNU_SYMBOL_VERSIONING): Undef unless
	HAVE_SYMVER_SYMBOL_RENAMING_RUNTIME_SUPPORT.
	* libgomp.map (OMP_1.0): Move symbols both in OMP_1.0 and OMP_3.0
	to common block, protected by
	HAVE_SYMVER_SYMBOL_RENAMING_RUNTIME_SUPPORT.

2010-06-10  Gerald Pfeifer  <gerald@pfeifer.com>

	* libgomp.texi: Move to GFDL version 1.3.  Update copyright years.

2010-06-09  Iain Sandoe  <iains@gcc.gnu.org>

	PR bootstrap/43170
	* configure: Regenerate.

2010-05-04  Ralf Wildenhues  <Ralf.Wildenhues@gmx.de>

	PR other/43620
	* configure.ac (AM_INIT_AUTOMAKE): Add no-dist.
	* configure: Regenerate.
	* Makefile.in: Regenerate.
	* testsuite/Makefile.in: Regenerate.

2010-04-26  Jakub Jelinek  <jakub@redhat.com>

	PR c/43893
	* testsuite/libgomp.c/pr43893.c: New test.
	* testsuite/libgomp.c++/pr43893.C: New test.

2010-04-21  Jakub Jelinek  <jakub@redhat.com>

	PR middle-end/43570
	* testsuite/libgomp.fortran/vla8.f90: New test.

2010-04-20  Jakub Jelinek  <jakub@redhat.com>

	PR libgomp/43706
	* config/linux/affinity.c (gomp_init_affinity): Decrease
	gomp_available_cpus if affinity mask confines the process to fewer
	CPUs.
	* config/linux/proc.c (get_num_procs): If gomp_cpu_affinity is
	non-NULL, just return gomp_available_cpus.

	PR libgomp/43569
	* sections.c (gomp_sections_init): Initialize ws->mode.

2010-04-14  Uros Bizjak  <ubizjak@gmail.com>

	* acinclude.m4 (LIBGOMP_CHECK_SYNC_BUILTINS): Remove set but
	not unused bar variable.
	* configure: Regenerate.

2010-04-02  Ralf Wildenhues  <Ralf.Wildenhues@gmx.de>

	* Makefile.in: Regenerate.
	* aclocal.m4: Regenerate.
	* testsuite/Makefile.in: Regenerate.

2010-03-22  Jakub Jelinek  <jakub@redhat.com>

	PR libgomp/42942
	* env.c (parse_unsigned_long): Add ALLOW_ZERO argument.
	(initialize_env): Adjust callers.
	(omp_set_max_active_levels): Set gomp_max_active_levels_var even
	when the argument is 0.

	* testsuite/libgomp.c/pr42942.c: New test.

2010-03-08  Tobias Grosser  <grosser@fim.uni-passau.de>

	PR middle-end/42644
	PR middle-end/42130
	* testsuite/libgomp.graphite/force-parallel-1.c: Adjust.
	* testsuite/libgomp.graphite/force-parallel-2.c: Adjust.

2010-01-29  Rainer Orth  <ro@CeBiTec.Uni-Bielefeld.DE>

	* testsuite/libgomp.c++/task-1.C: Renamed err to e.
	* testsuite/libgomp.c++/task-6.C: Likewise.

2010-01-28  Steve Ellcey  <sje@cup.hp.com>

	* configure.tgt (*-*-hpux*): Add -frandom-seed flag.

2010-01-26  Paolo Bonzini  <bonzini@gnu.org>

	* configure.ac: Test for executability of _the first word_ of GFORTRAN.
	* configure: Regenerate.

2010-01-26  Jakub Jelinek  <jakub@redhat.com>

	PR fortran/42866
	* testsuite/libgomp.fortran/allocatable5.f90: New test.

2010-01-20  Paolo Bonzini  <bonzini@gnu.org>

	* configure.ac: Test for executability of GFORTRAN.
	* configure: Regenerate.

2010-01-05  Rainer Orth  <ro@CeBiTec.Uni-Bielefeld.DE>

	* configure: Regenerate.

2010-01-04  H.J. Lu  <hongjiu.lu@intel.com>

	PR libgomp/42602
	* libgomp.fortran/recursion1.f90 (sub): Make 's' atomic.

2010-01-03  Richard Guenther  <rguenther@suse.de>

	* testsuite/libgomp.fortran/recursion1.f90: New testcase.

2009-12-23  Sebastian Pop  <sebpop@gmail.com>

	* testsuite/libgomp.graphite/pr4118.c: New.

2009-12-22  Iain Sandoe  <iain.sandoe@sandoe-acoustics.co.uk>

	* testsuite/libgomp.fortran/crayptr2.f90: Remove forced static linkage
	for darwin, protect the test with require-effective-target tls_runtime.
	* testsuite/libgomp.fortran/pr32550.f90: Ditto.

2009-12-22  Iain Sandoe  <iain.sandoe@sandoe-acoustics.co.uk>

	PR target/41605
	* testsuite/lib/libgomp.exp: Provide -B options to allow for
	link spec %s substitutions for static libraries.

2009-12-18  Jack Howarth <howarth@bromo.med.uc.edu>

	PR testsuite/42135
	* libgomp.graphite/force-parallel-2.c: Reduce array size.

2009-12-05  Ralf Wildenhues  <Ralf.Wildenhues@gmx.de>

	* Makefile.in: Regenerate.
	* configure: Regenerate.
	* testsuite/Makefile.in: Regenerate.

2009-11-30  Dave Korn  <dave.korn.cygwin@gmail.com>

	* testsuite/lib/libgomp.exp (libgomp_init): Add host-dependent
	settings for LC_ALL and LANG.

2009-11-25  Jakub Jelinek  <jakub@redhat.com>

	PR fortran/42162
	* testsuite/libgomp.fortran/pr42162.f90: New test.

2009-11-13  Jakub Jelinek  <jakub@redhat.com>

	PR middle-end/42029
	* testsuite/libgomp.c/pr42029.c: New test.

2009-10-26  Jakub Jelinek  <jakub@redhat.com>

	* acinclude.m4 (LIBGOMP_CHECK_LINKER_FEATURES): Avoid using too many
	*s.  Accept ld version without text in ()s.
	* configure: Regenerated.

2009-10-22  Razya Ladelsky  <razya@il.ibm.com>

	* testsuite/libgomp.graphite/force-parallel-2.c: Adjust scan.

2009-10-17  Ralf Wildenhues  <Ralf.Wildenhues@gmx.de>

	PR libgomp/41418
	* configure.ac: Set FC to "no" if $GFORTRAN starts with "no"
	or a hyphen (happens with fortran language disabled).
	* configure: Regenerate.

2009-09-30  Ralf Wildenhues  <Ralf.Wildenhues@gmx.de>

	* acinclude.m4 (LIBGOMP_CHECK_LINKER_FEATURES): Avoid 'head',
	use sed script portable to Solaris /bin/sed for extracting ld
	version.
	* configure: Regenerate.

2009-09-17  Alexander Monakov  <amonakov@ispras.ru>

	* testsuite/libgomp.graphite/bounds.c: New test.

2009-09-11  Ralf Wildenhues  <Ralf.Wildenhues@gmx.de>

	* Makefile.am (libgomp_la_LINK): New.
	* Makefile.in: Regenerate.

2009-08-24  Ralf Wildenhues  <Ralf.Wildenhues@gmx.de>

	* configure.ac (AC_PREREQ): Bump to 2.64.

2009-08-22  Ralf Wildenhues  <Ralf.Wildenhues@gmx.de>

	* Makefile.am (install-html, install-pdf): Remove.
	* Makefile.in: Regenerate.

	* Makefile.in: Regenerate.
	* aclocal.m4: Regenerate.
	* config.h.in: Regenerate.
	* configure: Regenerate.
	* testsuite/Makefile.in: Regenerate.

2009-08-22  Ralf Wildenhues  <Ralf.Wildenhues@gmx.de>

	* Makefile.am (LINK): Add $(AM_LIBTOOLFLAGS) and $(LIBTOOLFLAGS).
	* Makefile.in: Regenerate.

2009-08-20  Dave Korn  <dave.korn.cygwin@gmail.com>

	* Makefile.am (libgomp_la_LDFLAGS): Add -bindir flag.
	* Makefile.in: Regenerate.

2009-08-19  Tobias Burnus  <burnus@net-b.de>

	PR fortran/41102
	omp_lib.h.in: Fix -std=f95 errors.


2009-08-14  David Edelsohn  <edelsohn@gnu.org>

	* testsuite/libgomp.graphite: Move from gcc.dg/graphite.
	* testsuite/libgomp.graphite/graphite_autopar.exp: Delete.
	* testsuite/libgomp.graphite/graphite.exp: New.

2009-08-05  Andreas Tobler  <a.tobler@schweiz.org>

	* testsuite/libgomp.fortran/fortran.exp: Add flags in case of shared
	only build.

2009-08-04  David Daney  <ddaney@caviumnetworks.com>

	* config/linux/mutex.h (gomp_mutex_unlock): Add comment about
	needed memory barrier semantics.
	* config/linux/mips/mutex.h: New file.

2009-07-30  Ralf Wildenhues  <Ralf.Wildenhues@gmx.de>

	* configure.ac (_AC_ARG_VAR_PRECIOUS): Use m4_rename_force.

2009-07-16  Joseph Myers  <joseph@codesourcery.com>

	* configure: Regenerate.

2009-07-11  Richard Sandiford  <rdsandiford@googlemail.com>

	PR testsuite/40699
	PR testsuite/40707
	PR testsuite/40709
	* testsuite/lib/libgomp.exp: Revert 2009-07-02 and 2009-06-30 commits.
	* testsuite/libgomp.c/c.exp, testsuite/libgomp.c++/c++.exp,
	testsuite/libgomp.fortran/fortran.exp: Revert 2009-06-30 commits.

2009-07-02  Richard Sandiford  <r.sandiford@uk.ibm.com>

	* testsuite/lib/libgomp.exp (libgomp_init): Use the ALWAYS_CFLAGS
	options when choosing a multilib.

2009-06-30  Richard Sandiford  <r.sandiford@uk.ibm.com>

	* testsuite/lib/libgomp.exp (libgomp_init): Don't add "." to
	ld_library_path.  Use add_path.  Add just find_libgcc_s to
	ld_library_path, not every libgcc multilib directory.
	* testsuite/libgomp.c/c.exp (ld_library_path): Don't call
	gcc-set-multilib-library-path; rely on $always_ld_library_path instead.
	* testsuite/libgomp.c++/c++.exp (ld_library_path): Likewise.
	Use add_path.
	* testsuite/libgomp.fortran/fortran.exp (ld_library_path): Likewise.

2009-06-09  Nathan Froyd  <froydnj@codesourcery.com>

	* Makefile.am (LTLDFLAGS): Define.
	(LINK): Define.
	* Makefile.in: Regenerate.

2009-05-27  Janne Blomqvist  <jb@gcc.gnu.org>

	PR fortran/39718
	* testsuite/libgomp.fortran/fortran.exp: Don't link with
	libgfortranbegin, check existence of libgfortran.a instead of
	libgfortranbegin.a.

2009-05-20  Jakub Jelinek  <jakub@redhat.com>

	PR libgomp/40174
	* team.c (gomp_thread_start): Destroy thr->release semaphore.
	(gomp_free_pool_helper): Likewise.

2009-04-20  Vasilis Liaskovitis  <vliaskov@gmail.com>
	    Jakub Jelinek  <jakub@redhat.com>

	PR fortran/35423
	* testsuite/libgomp.fortran/workshare2.f90: New test.

2009-04-09  Nick Clifton  <nickc@redhat.com>

	* iter.c: Change copyright header to refer to version 3 of the
	GNU General Public License with version 3.1 of the GCC Runtime
	Library Exception and to point readers at the COPYING3 and
	COPYING3.RUNTIME files and the FSF's license web page.
	* alloc.c: Likewise.
	* barrier.c: Likewise.
	* config/bsd/proc.c: Likewise.
	* config/linux/affinity.c: Likewise.
	* config/linux/alpha/futex.h: Likewise.
	* config/linux/bar.c: Likewise.
	* config/linux/bar.h: Likewise.
	* config/linux/ia64/futex.h: Likewise.
	* config/linux/ia64/mutex.h: Likewise.
	* config/linux/lock.c: Likewise.
	* config/linux/mips/futex.h: Likewise.
	* config/linux/mutex.c: Likewise.
	* config/linux/mutex.h: Likewise.
	* config/linux/powerpc/futex.h: Likewise.
	* config/linux/proc.c: Likewise.
	* config/linux/ptrlock.c: Likewise.
	* config/linux/ptrlock.h: Likewise.
	* config/linux/s390/futex.h: Likewise.
	* config/linux/sem.c: Likewise.
	* config/linux/sem.h: Likewise.
	* config/linux/sparc/futex.h: Likewise.
	* config/linux/wait.h: Likewise.
	* config/linux/x86/futex.h: Likewise.
	* config/mingw32/proc.c: Likewise.
	* config/mingw32/time.c: Likewise.
	* config/posix/affinity.c: Likewise.
	* config/posix/bar.c: Likewise.
	* config/posix/bar.h: Likewise.
	* config/posix/lock.c: Likewise.
	* config/posix/mutex.h: Likewise.
	* config/posix/proc.c: Likewise.
	* config/posix/ptrlock.h: Likewise.
	* config/posix/sem.c: Likewise.
	* config/posix/sem.h: Likewise.
	* config/posix/time.c: Likewise.
	* config/posix95/lock.c: Likewise.
	* critical.c: Likewise.
	* env.c: Likewise.
	* error.c: Likewise.
	* fortran.c: Likewise.
	* iter_ull.c: Likewise.
	* libgomp.h: Likewise.
	* libgomp_f.h.in: Likewise.
	* libgomp_g.h: Likewise.
	* loop.c: Likewise.
	* loop_ull.c: Likewise.
	* omp.h.in: Likewise.
	* omp_lib.f90.in: Likewise.
	* omp_lib.h.in: Likewise.
	* ordered.c: Likewise.
	* parallel.c: Likewise.
	* sections.c: Likewise.
	* single.c: Likewise.
	* task.c: Likewise.
	* team.c: Likewise.
	* work.c: Likewise.

2009-04-09  Jakub Jelinek  <jakub@redhat.com>

	* testsuite/config/default.exp: Change copyright header to refer to
	version 3 of the GNU General Public License and to point readers
	at the COPYING3 file and the FSF's license web page.

2009-04-08  Jakub Jelinek  <jakub@redhat.com>

	PR middle-end/39573
	* libgomp.c++/pr39573.C: New test.

2009-04-01  Jakub Jelinek  <jakub@redhat.com>

	PR other/39591
	* testsuite/libgomp.c/pr39591-1.c: New test.
	* testsuite/libgomp.c/pr39591-2.c: New test.
	* testsuite/libgomp.c/pr39591-3.c: New test.

2009-03-25  Uros Bizjak  <ubizjak@gmail.com>

	* testsuite/libgomp.c/atomic-5.c: Cleanup cpuid usage.
	* testsuite/libgomp.c/atomic-6.c: Ditto.

2009-03-23  Jakub Jelinek  <jakub@redhat.com>

	PR c/39495
	* testsuite/libgomp.c/loop-12.c: New test.
	* testsuite/libgomp.c/loop-11.c: New test.
	* testsuite/libgomp.c++/loop-11.C: New test.
	* testsuite/libgomp.c++/loop-12.C: New test.
	* testsuite/libgomp.c++/for-8.C: New test.

2009-03-01  Ralf Wildenhues  <Ralf.Wildenhues@gmx.de>

	* configure: Regenerate.

2009-02-11  Jakub Jelinek  <jakub@redhat.com>

	PR middle-end/39154
	* testsuite/libgomp.c/pr39154.c: New test.

2009-01-30  Ian Lance Taylor  <iant@google.com>

	* acinclude.m4 (LIBCOMP_CHECK_LINKER_FEATURES): Set
	libgomp_ld_is_gold.  Get gold version number.
	(LIBGOMP_ENABLE_SYMVERS): Gold always support symbol versioning.
	* configure: Rebuild.

2009-01-19  Iain Sandoe  <iain.sandoe@sandoe-acoustics.co.uk>

	* testsuite/lib/libgomp.exp: Add -B option for targets that
	use libgfortran.a%s in their specs.

2009-01-07  Jakub Jelinek  <jakub@redhat.com>

	PR libgomp/38086
	* acinclude.m4 (HAVE_AS_SYMVER_DIRECTIVE): New check.
	* libgomp.h (LIBGOMP_GNU_SYMBOL_VERSIONING): Undefine if
	HAVE_AS_SYMVER_DIRECTIVE is not defined.
	* configure: Regenerated.
	* config.h.in: Likewise.

2008-12-28  Jakub Jelinek  <jakub@redhat.com>

	PR c++/38650
	* testsuite/libgomp.c/pr38650.c: New test.
	* testsuite/libgomp.c++/pr38650.C: New test.

2008-12-27  Jakub Jelinek  <jakub@redhat.com>

	* testsuite/libgomp.c/collapse-1.c (main): Add private(k) clause.

2008-12-26  Uros Bizjak  <ubizjak@gmail.com>

	* testsuite/libgomp.c/atomic-6.c: Add -mieee for alpha*-*-* targets.

2008-12-18  Ralf Wildenhues  <Ralf.Wildenhues@gmx.de>

	* configure: Regenerate.

2008-12-08  Jakub Jelinek  <jakub@redhat.com>

	PR middle-end/36802
	* testsuite/libgomp.c/pr36802-1.c: New test.
	* testsuite/libgomp.c/pr36802-2.c: New test.
	* testsuite/libgomp.c/pr36802-3.c: New test.

2008-12-01  Janis Johnson  <janis187@us.ibm.com>

	PR libgomp/38270
	* config/linux/powerpc/mutex.h: New.

2008-12-01  Jakub Jelinek  <jakub@redhat.com>

	PR c++/38257
	* testsuite/libgomp.c++/for-7.C: New test.

	PR c++/38348
	* testsuite/libgomp.c++/for-6.C: New test.

2008-11-26  Janis Johnson  <janis187@us.ibm.com>

	PR testsuite/28870
	* testsuite/lib/libgomp.exp: Include new timeout library files.
	(libgomp_target_compile): Set timeout value from new proc.

2008-11-13  Steve Ellcey  <sje@cup.hp.com>

	PR libgomp/37938
	* config/linux/ia64/mutex.h: New.

2008-11-04  Tobias Burnus  <burnus@net-b.de>

	PR libgomp/37935
	* libgomp.texi (Runtime library routines, environment variables):
	Update for OpenMP version 3.0.

2008-09-26  Peter O'Gorman  <pogma@thewrittenword.com>
	    Steve Ellcey  <sje@cup.hp.com>

	* configure: Regenerate for new libtool.
	* Makefile.in: Ditto.
	* testsuite/Makefile.in: Ditto.

2008-09-19  Jakub Jelinek  <jakub@redhat.com>
	    Andreas Tobler  <a.tobler@schweiz.org>

	* config/bsd/proc.c: New file.
	* configure.tgt (*-*-darwin*): Use config_path "bsd posix".
	* configure.ac: Check for header <sys/sysctl.h>
	* configure: Regenerate.
	* config.h.in: Likewise.

2008-09-05  Janis Johnson  <janis187@us.ibm.com>

	* testsuite/ligbomp.c/c.exp: Unset lang_test_file only if it exists.

2008-08-31  Aaron W. LaFramboise  <aaronavay62@aaronwl.com>

	* Makefile.am (libgomp_la_LDFLAGS): Add -no-undefined.
	* Makefile.in: Regenerated.
	* testsuite/Makefile.in: Regenerated.

2008-08-21  Nathan Froyd  <froydnj@codesourcery.com>

	* testsuite/lib/libgomp.exp (libgomp_init): Only set things that
	depend on blddir if blddir exists.
	(libgomp_target_compile): Likewise.
	* testsuite/libgomp.c++/c++.exp: Likewise.
	* testsuite/libgomp.fortran/fortran.exp: Likewise.

2008-07-30  Ralf Wildenhues  <Ralf.Wildenhues@gmx.de>

	* libgomp.texi: Update to GFDL 1.2.  Update copyright years.
	Do not list GPL as Invariant Section.

2008-07-28  Ilie Garbacea  <ilie@mips.com>
	    Chao-ying Fu  <fu@mips.com>

	* configure.tgt: Enable futex for MIPS.
	* config/linux/mips/futex.h: New file.

2008-07-16  Jakub Jelinek  <jakub@redhat.com>

	* team.c (gomp_team_end): Free team immediately if it has
	just one thread.

2008-07-08  David Edelsohn  <edelsohn@gnu.org>

	* testsuite/libgomp.c++/c++.exp: Append multilib library path.
	* testsuite/libgomp.fortran/fortran.exp: Same.
	* testsuite/libgomp.c/c.exp: Same.
	* testsuite/lib/libgomp.exp: Append AIX libgcc pthread multilib
	directory to library path first.

2008-06-29  Krister Walfridsson  <krister.walfridsson@gmail.com>

	* env.c (parse_stacksize): Add cast to avoid warning.
	(parse_spincount): Likewise.

2008-06-27  Jakub Jelinek  <jakub@redhat.com>

	* testsuite/libgomp.c/loop-10.c: New test.
	* libgomp.c/loop-3.c (main): Add lastprivate clause.
	* libgomp.c++/loop-6.C (main): Likewise.

	PR debug/36617
	* testsuite/libgomp.c/debug-1.c: New test.

2008-06-19  Jakub Jelinek  <jakub@redhat.com>

	* testsuite/libgomp.c/nqueens-1.c: New test.

	PR c++/36523
	* testsuite/libgomp.c++/task-7.C: New function.

2008-06-17  Ralf Wildenhues  <Ralf.Wildenhues@gmx.de>

	* configure: Regenerate.

2008-06-15  John David Anglin  <dave.anglin@nrc-cnrc.gc.ca>

	* env.c (initialize_env): Always initialize gomp_remaining_threads_lock
	mutex when HAVE_SYNC_BUILTINS isn't defined.

2008-06-15  Ralf Wildenhues  <Ralf.Wildenhues@gmx.de>

	* libgomp.texi (omp_test_lock): Fix typo.

2008-06-12  Tobias Burnus  <burnus@net-b.de>

	* omp_lib.f90.in: Add "implicit none".

2008-06-12  Jakub Jelinek  <jakub@redhat.com>

	PR middle-end/36506
	* testsuite/libgomp.c/reduction-5.c: New test.

2008-06-11  Jakub Jelinek  <jakub@redhat.com>

	* libgomp.h (struct gomp_task): Add in_tied_task field.
	* task.c (gomp_init_task): Initialize it.
	(GOMP_task): Likewise.  Call gomp_team_barrier_set_task_pending
	unconditionally.  Don't call gomp_team_barrier_wake if
	current task is implicit or if(0) from implicit and number of
	running tasks is equal to nthreads - 1.

	PR libgomp/36471
	* omp_lib.f90.in (omp_get_ancestor_thread_num_8,
	omp_get_team_size_8): Fix pastos.

	PR libgomp/36469
	* configure.ac: Add AC_CHECK_FUNCS (strtoull).
	* configure: Regenerated.
	* config.h.in: Regenerated.
	* env.c (strtoull): Define to strtoul if HAVE_STRTOULL is not
	defined.

2008-06-06  Andreas Tobler  <a.tobler@schweiz.org>

	PR bootstrap/36452
	* loop_ull.c (GOMP_loop_ull_static_start): Adjust API.
	(GOMP_loop_ull_dynamic_start): Likewise.
	(GOMP_loop_ull_guided_start): Likewise.
	(GOMP_loop_ull_ordered_static_start): Likewise.
	(GOMP_loop_ull_ordered_dynamic_start): Likewise.
	(GOMP_loop_ull_ordered_guided_start): Likewise.

2008-06-06  Jakub Jelinek  <jakub@redhat.com>
	    Richard Henderson  <rth@redhat.com>
	    Ulrich Drepper  <drepper@redhat.com>
	    Jakob Blomer  <jakob.blomer@ira.uka.de>

	* configure.ac (LIBGOMP_GNU_SYMBOL_VERSIONING): New AC_DEFINE.
	Substitute also OMP_*LOCK_25*.
	* configure: Regenerated.
	* config.h.in: Regenerated.
	* Makefile.am (libgomp_la_SOURCES): Add loop_ull.c, iter_ull.c,
	ptrlock.c and task.c.
	* Makefile.in: Regenerated.
	* testsuite/Makefile.in: Regenerated.
	* task.c: New file.
	* loop_ull.c: New file.
	* iter_ull.c: New file.
	* libgomp.h: Include ptrlock.h.
	(enum gomp_task_kind): New type.
	(struct gomp_team): Add task_lock, task_queue, task_count,
	task_running_count, single_count fields.  Add
	work_share_list_free_lock ifndef HAVE_SYNC_BUILTINS.
	Remove work_share_lock, generation_mask,
	oldest_live_gen, num_live_gen and init_work_shares fields, add
	work work_share_list_alloc, work_share_list_free and work_share_chunk
	fields.  Change work_shares from pointer to pointers into an array.
	Change ordered_release field into gomp_sem_t ** from flexible array
	member.  Add implicit_task and initial_work_shares fields.
	Move close to the end of the struct.
	(struct gomp_team_state): Add single_count, last_work_share,
	active_level and level fields, remove work_share_generation.
	(gomp_barrier_handle_tasks): New prototype.
	(gomp_finish_task): New inline function.
	(struct gomp_work_share): Move chunk_size, end, incr into
	transparent union/struct, add chunk_size_ull, end_ll, incr_ll and
	next_ll fields.  Reshuffle fields.  Add next_alloc,
	next_ws, next_free and inline_ordered_team_ids fields, change
	ordered_team_ids into pointer from flexible array member.
	Add mode field.  Put lock and next into a different cache line
	from most of the write-once fields.
	(gomp_iter_ull_static_next, gomp_iter_ull_dynamic_next_locked,
	gomp_iter_ull_guided_next_locked, gomp_iter_ull_dynamic_next,
	gomp_iter_ull_guided_next): New prototypes.
	(gomp_new_icv): New prototype.
	(struct gomp_thread): Add thread_pool and task fields.
	(struct gomp_thread_pool): New type.
	(gomp_new_team): New prototype.
	(gomp_team_start): Change type of last argument.
	(gomp_new_work_share): Removed.
	(gomp_init_work_share, gomp_fini_work_share): New prototypes.
	(gomp_work_share_init_done): New static inline.
	(gomp_throttled_spin_count_var, gomp_available_cpus,
	gomp_managed_threads): New extern decls.
	(gomp_init_task): New prototype.
	(gomp_spin_count_var): New extern var decl.
	(LIBGOMP_GNU_SYMBOL_VERSIONING): Undef if no visibility
	or no alias support, or if not PIC.
	(gomp_init_lock_30, gomp_destroy_lock_30, gomp_set_lock_30,
	gomp_unset_lock_30, gomp_test_lock_30, gomp_init_nest_lock_30,
	gomp_destroy_nest_lock_30, gomp_set_nest_lock_30,
	gomp_unset_nest_lock_30, gomp_test_nest_lock_30, gomp_init_lock_25,
	gomp_destroy_lock_25, gomp_set_lock_25, gomp_unset_lock_25,
	gomp_test_lock_25, gomp_init_nest_lock_25, gomp_destroy_nest_lock_25,
	gomp_set_nest_lock_25, gomp_unset_nest_lock_25,
	gomp_test_nest_lock_25): New prototypes.
	(omp_lock_symver, strong_alias): Define.
	(gomp_remaining_threads_count, gomp_remaining_threads_lock): New
	decls.
	(gomp_end_task): New.
	(struct gomp_task_icv, gomp_global_icv): New.
	(gomp_thread_limit_var, gomp_max_active_levels_var): New.
	(struct gomp_task): New.
	(gomp_nthreads_var, gomp_dyn_var, gomp_nest_var,
	gomp_run_sched_var, gomp_run_sched_chunk): Remove.
	(gomp_icv): New.
	(gomp_schedule_type): Reorder enum to match
	omp_sched_t.
	* team.c (struct gomp_thread_start_data): Add thread_pool and task
	fields.
	(gomp_thread_start): Add gomp_team_barrier_wait call.
	For non-nested case remove clearing of docked thread thr fields.
	Use pool fields instead of global gomp_* variables.  Use
	gomp_barrier_wait_last when needed.  Initialize ts.active_level.
	Create tasks for each member thread.
	(free_team): Only destroy team barrier, task_lock here and free it.
	(gomp_free_thread): Free last_team if non-NULL.
	(gomp_team_end): Call gomp_team_barrier_wait instead of
	gomp_barrier_wait.  For nested case call one extra
	gomp_barrier_wait.  Move here some destruction from free_team.
	Call free_team on pool->last_team if any, rather than freeing
	current team.  Destroy work_share_list_free_lock ifndef
	HAVE_SYNC_BUILTINS.
	(gomp_new_icv): New function.
	(gomp_threads, gomp_threads_size, gomp_threads_used,
	gomp_threads_dock): Removed.
	(gomp_thread_destructor): New variable.
	(gomp_new_thread_pool, gomp_free_pool_helper, gomp_free_thread): New
	functions.
	(gomp_team_start): Create new pool if current thread doesn't have
	one.  Use pool fields instead of global gomp_* variables.
	Initialize thread_pool field for new threads.  Clear single_count.
	Change last argument from ws to team, don't create
	new team, set ts.work_share to &team->work_shares[0] and clear
	ts.last_work_share.  Don't clear ts.work_share_generation.
	If number of threads changed, adjust atomically gomp_managed_threads.
	Use gomp_init_task instead of gomp_new_task,
	set thr->task to the corresponding implicit_task array entry.
	Create tasks for each member thread.  Initialize ts.level.
	(initialize_team): Call pthread_key_create on
	gomp_thread_destructor.
	(team_destructor): New function.
	(new_team): Removed.
	(gomp_new_team): New function.
	(free_team): Free gomp_work_share blocks chained through next_alloc,
	instead of freeing work_shares and destroying work_share_lock.
	(gomp_team_end): Call gomp_fini_work_share.  If number of threads
	changed, adjust atomically gomp_managed_threads.  Use gomp_end_task.
	* barrier.c (GOMP_barrier): Call gomp_team_barrier_wait instead
	of gomp_barrier_wait.
	* single.c (GOMP_single_copy_start): Call gomp_team_barrier_wait
	instead of gomp_barrier_wait.  Call gomp_work_share_init_done
	if gomp_work_share_start returned true.  Don't unlock ws->lock.
	(GOMP_single_copy_end): Call gomp_team_barrier_wait instead
	of gomp_barrier_wait.
	(GOMP_single_start): Rewritten if HAVE_SYNC_BUILTINS.  Call
	gomp_work_share_init_done if gomp_work_share_start returned true.
	Don't unlock ws->lock.
	* work.c: Include stddef.h.
	(free_work_share): Use work_share_list_free_lock instead
	of atomic chaining ifndef HAVE_SYNC_BUILTINS.  Add team argument.
	Call gomp_fini_work_share and then either free ws if orphaned, or
	put it into work_share_list_free list of the current team.
	(alloc_work_share, gomp_init_work_share, gomp_fini_work_share): New
	functions.
	(gomp_work_share_start, gomp_work_share_end,
	gomp_work_share_end_nowait): Rewritten.
	* omp_lib.f90.in Change some tabs to spaces to prevent warnings.
	(openmp_version): Set to 200805.
	(omp_sched_kind, omp_sched_static, omp_sched_dynamic,
	omp_sched_guided, omp_sched_auto): New parameters.
	(omp_set_schedule, omp_get_schedule, omp_get_thread_limit,
	omp_set_max_active_levels, omp_get_max_active_levels,
	omp_get_level, omp_get_ancestor_thread_num, omp_get_team_size,
	omp_get_active_level): New interfaces.
	* omp_lib.h.in (openmp_version): Set to 200805.
	(omp_sched_kind, omp_sched_static, omp_sched_dynamic,
	omp_sched_guided, omp_sched_auto): New parameters.
	(omp_set_schedule, omp_get_schedule, omp_get_thread_limit,
	omp_set_max_active_levels, omp_get_max_active_levels,
	omp_get_level, omp_get_ancestor_thread_num, omp_get_team_size,
	omp_get_active_level): New externals.
	* loop.c: Include limits.h.
	(GOMP_loop_runtime_next, GOMP_loop_ordered_runtime_next): Handle
	GFS_AUTO.
	(GOMP_loop_runtime_start, GOMP_loop_ordered_runtime_start):
	Likewise.  Use gomp_icv.
	(gomp_loop_static_start, gomp_loop_dynamic_start): Clear
	ts.static_trip here.
	(gomp_loop_static_start, gomp_loop_ordered_static_start): Call
	gomp_work_share_init_done after gomp_loop_init.  Don't unlock ws->lock.
	(gomp_loop_dynamic_start, gomp_loop_guided_start): Call
	gomp_work_share_init_done after gomp_loop_init.  If HAVE_SYNC_BUILTINS,
	don't unlock ws->lock, otherwise lock it.
	(gomp_loop_ordered_dynamic_start, gomp_loop_ordered_guided_start): Call
	gomp_work_share_init_done after gomp_loop_init.  Lock ws->lock.
	(gomp_parallel_loop_start): Call gomp_new_team instead of
	gomp_new_work_share.  Call gomp_loop_init on &team->work_shares[0].
	Adjust gomp_team_start caller.  Pass 0 as second argument to
	gomp_resolve_num_threads.
	(gomp_loop_init): For GFS_DYNAMIC, multiply ws->chunk_size by incr.
	If adding ws->chunk_size nthreads + 1 times after end won't
	overflow, set ws->mode to 1.
	* libgomp_g.h (GOMP_loop_ull_static_start, GOMP_loop_ull_dynamic_start,
	GOMP_loop_ull_guided_start, GOMP_loop_ull_runtime_start,
	GOMP_loop_ull_ordered_static_start,
	GOMP_loop_ull_ordered_dynamic_start,
	GOMP_loop_ull_ordered_guided_start,
	GOMP_loop_ull_ordered_runtime_start, GOMP_loop_ull_static_next,
	GOMP_loop_ull_dynamic_next, GOMP_loop_ull_guided_next,
	GOMP_loop_ull_runtime_next, GOMP_loop_ull_ordered_static_next,
	GOMP_loop_ull_ordered_dynamic_next, GOMP_loop_ull_ordered_guided_next,
	GOMP_loop_ull_ordered_runtime_next, GOMP_task, GOMP_taskwait): New
	prototypes.
	* libgomp.map: Export lock routines also @@OMP_2.0.
	(GOMP_loop_ordered_dynamic_first,
	GOMP_loop_ordered_guided_first, GOMP_loop_ordered_runtime_first,
	GOMP_loop_ordered_static_first): Remove.
	(GOMP_loop_ull_dynamic_next, GOMP_loop_ull_dynamic_start,
	GOMP_loop_ull_guided_next, GOMP_loop_ull_guided_start,
	GOMP_loop_ull_ordered_dynamic_next,
	GOMP_loop_ull_ordered_dynamic_start,
	GOMP_loop_ull_ordered_guided_next,
	GOMP_loop_ull_ordered_guided_start,
	GOMP_loop_ull_ordered_runtime_next,
	GOMP_loop_ull_ordered_runtime_start,
	GOMP_loop_ull_ordered_static_next,
	GOMP_loop_ull_ordered_static_start,
	GOMP_loop_ull_runtime_next, GOMP_loop_ull_runtime_start,
	GOMP_loop_ull_static_next, GOMP_loop_ull_static_start,
	GOMP_task, GOMP_taskwait): Export @@GOMP_2.0.
	(omp_set_schedule, omp_get_schedule,
	omp_get_thread_limit, omp_set_max_active_levels,
	omp_get_max_active_levels, omp_get_level,
	omp_get_ancestor_thread_num, omp_get_team_size, omp_get_active_level,
	omp_set_schedule_, omp_set_schedule_8_,
	omp_get_schedule_, omp_get_schedule_8_, omp_get_thread_limit_,
	omp_set_max_active_levels_, omp_set_max_active_levels_8_,
	omp_get_max_active_levels_, omp_get_level_,
	omp_get_ancestor_thread_num_, omp_get_ancestor_thread_num_8_,
	omp_get_team_size_, omp_get_team_size_8_, omp_get_active_level_):
	New exports @@OMP_3.0.
	* omp.h.in (omp_sched_t): New type.
	(omp_set_schedule, omp_get_schedule, omp_get_thread_limit,
	omp_set_max_active_levels, omp_get_max_active_levels,
	omp_get_level, omp_get_ancestor_thread_num, omp_get_team_size,
	omp_get_active_level): New prototypes.
	* env.c (gomp_spin_count_var, gomp_throttled_spin_count_var,
	gomp_available_cpus, gomp_managed_threads, gomp_max_active_levels_var,
	gomp_thread_limit_var, gomp_remaining_threads_count,
	gomp_remaining_threads_lock): New variables.
	(parse_spincount): New function.
	(initialize_env): Call gomp_init_num_threads unconditionally.
	Initialize gomp_available_cpus.  Call parse_spincount,
	initialize gomp_{,throttled_}spin_count_var
	depending on presence and value of OMP_WAIT_POLICY and
	GOMP_SPINCOUNT env vars.  Handle GOMP_BLOCKTIME env var.
	Handle OMP_WAIT_POLICY, OMP_MAX_ACTIVE_LEVELS,
	OMP_THREAD_LIMIT, OMP_STACKSIZE env vars.  Handle unit specification
	for GOMP_STACKSIZE.  Initialize gomp_remaining_threads_count and
	gomp_remaining_threads_lock if needed.  Use gomp_global_icv.
	(gomp_nthreads_var, gomp_dyn_var, gomp_nest_var,
	gomp_run_sched_var, gomp_run_sched_chunk): Remove.
	(gomp_global_icv): New.
	(parse_schedule): Use it.  Parse "auto".
	(omp_set_num_threads): Use gomp_icv.
	(omp_set_dynamic, omp_get_dynamic, omp_set_nested, omp_get_nested):
	Likewise.
	(omp_get_max_threads): Move from parallel.c.
	(omp_set_schedule, omp_get_schedule, omp_get_thread_limit,
	omp_set_max_active_levels, omp_get_max_active_levels): New functions,
	add ialias.
	(parse_stacksize, parse_wait_policy): New functions.
	* fortran.c: Rewrite lock wrappers, if symbol versioning provide
	both wrappers for compatibility and new locks.
	(omp_set_schedule, omp_get_schedule,
	omp_get_thread_limit, omp_set_max_active_levels,
	omp_get_max_active_levels, omp_get_level,
	omp_get_ancestor_thread_num, omp_get_team_size,
	omp_get_active_level): New ialias_redirect.
	(omp_set_schedule_, omp_set_schedule_8_,
	omp_get_schedule_, omp_get_schedule_8_, omp_get_thread_limit_,
	omp_set_max_active_levels_, omp_set_max_active_levels_8_,
	omp_get_max_active_levels_, omp_get_level_,
	omp_get_ancestor_thread_num_, omp_get_ancestor_thread_num_8_,
	omp_get_team_size_, omp_get_team_size_8_, omp_get_active_level_):
	New functions.
	* parallel.c: Include limits.h.
	(gomp_resolve_num_threads): Add count argument.  Rewritten.
	(GOMP_parallel_start): Call gomp_new_team and pass that as last
	argument to gomp_team_start.  Pass 0 as second argument to
	gomp_resolve_num_threads.
	(GOMP_parallel_end): Decrease gomp_remaining_threads_count
	if gomp_thread_limit_var != ULONG_MAX.
	(omp_in_parallel): Implement using ts.active_level.
	(omp_get_max_threads): Move to env.c.
	(omp_get_level, omp_get_ancestor_thread_num,
	omp_get_team_size, omp_get_active_level): New functions,
	add ialias.
	* sections.c (GOMP_sections_start): Call gomp_work_share_init_done
	after gomp_sections_init.  If HAVE_SYNC_BUILTINS, call
	gomp_iter_dynamic_next instead of the _locked variant and don't take
	lock around it, otherwise acquire it before calling
	gomp_iter_dynamic_next_locked.
	(GOMP_sections_next): If HAVE_SYNC_BUILTINS, call
	gomp_iter_dynamic_next instead of the _locked variant and don't take
	lock around it.
	(GOMP_parallel_sections_start): Call gomp_new_team instead of
	gomp_new_work_share.  Call gomp_sections_init on &team->work_shares[0].
	Adjust gomp_team_start caller.  Pass count as second argument to
	gomp_resolve_num_threads, don't adjust num_threads after the call.
	Use gomp_icv.
	* iter.c (gomp_iter_dynamic_next_locked): Don't multiply
	ws->chunk_size by incr.
	(gomp_iter_dynamic_next): Likewise.  If ws->mode, use more efficient
	code.
	* libgomp_f.h.in (omp_lock_25_arg_t, omp_nest_lock_25_arg_t): New
	types.
	(omp_lock_25_arg, omp_nest_lock_25_arg): New macros.
	(omp_check_defines): Check even the compat defines.
	* config/linux/ptrlock.c: New file.
	* config/linux/ptrlock.h: New file.
	* config/linux/wait.h: New file.
	* config/posix/ptrlock.c: New file.
	* config/posix/ptrlock.h: New file.
	* config/linux/bar.h (gomp_team_barrier_wait,
	gomp_team_barrier_wait_end, gomp_team_barrier_wake): New prototypes.
	(gomp_team_barrier_set_task_pending,
	gomp_team_barrier_clear_task_pending,
	gomp_team_barrier_set_waiting_for_tasks,
	gomp_team_barrier_waiting_for_tasks,
	gomp_team_barrier_done): New inlines.
	(gomp_barrier_t): Rewritten.
	(gomp_barrier_state_t): New typedef.
	(gomp_barrier_init, gomp_barrier_reinit, gomp_barrier_destroy,
	gomp_barrier_wait_start): Rewritten.
	(gomp_barrier_wait_end): Change second argument to
	gomp_barrier_state_t.
	(gomp_barrier_last_thread, gomp_barrier_wait_last): New static
	inlines.
	* config/linux/bar.c: Include wait.h instead of libgomp.h and
	futex.h.
	(gomp_barrier_wait_end): Rewritten.
	(gomp_team_barrier_wait, gomp_team_barrier_wait_end,
	gomp_team_barrier_wake, gomp_barrier_wait_last): New functions.
	* config/posix/bar.h (gomp_barrier_t): Add generation field.
	(gomp_barrier_state_t): New typedef.
	(gomp_team_barrier_wait,
	gomp_team_barrier_wait_end, gomp_team_barrier_wake): New prototypes.
	(gomp_barrier_wait_start): Or all but low 2 bits from generation
	into the return value.  Return gomp_barrier_state_t.
	(gomp_team_barrier_set_task_pending,
	gomp_team_barrier_clear_task_pending,
	gomp_team_barrier_set_waiting_for_tasks,
	gomp_team_barrier_waiting_for_tasks,
	gomp_team_barrier_done): New inlines.
	(gomp_barrier_wait_end): Change second argument to
	gomp_barrier_state_t.
	(gomp_barrier_last_thread, gomp_barrier_wait_last): New static
	inlines.
	* config/posix/bar.c (gomp_barrier_init): Clear generation field.
	(gomp_barrier_wait_end): Change second argument to
	gomp_barrier_state_t.
	(gomp_team_barrier_wait, gomp_team_barrier_wait_end,
	gomp_team_barrier_wake): New functions.
	* config/linux/mutex.c: Include wait.h instead of libgomp.h and
	futex.h.
	(gomp_futex_wake, gomp_futex_wait): New variables.
	(gomp_mutex_lock_slow): Call do_wait instead of futex_wait.
	* config/linux/lock.c: Rewrite to make locks task owned,
	for backwards compatibility provide the old entrypoints
	if symbol versioning.  Include wait.h instead of libgomp.h and
	futex.h.
	(gomp_set_nest_lock_25): Call do_wait instead of futex_wait.
	* config/posix95/lock.c: Rewrite to make locks task owned,
	for backwards compatibility provide the old entrypoints
	if symbol versioning.
	* config/posix/lock.c: Rewrite to make locks task owned,
	for backwards compatibility provide the old entrypoints
	if symbol versioning.
	* config/linux/proc.c (gomp_init_num_threads): Use gomp_global_icv.
	(get_num_procs, gomp_dynamic_max_threads): Use gomp_icv.
	* config/posix/proc.c, config/mingw32/proc.c: Similarly.
	* config/linux/powerpc/futex.h (FUTEX_WAIT, FUTEX_WAKE): Remove.
	(sys_futex0): Return error code.
	(futex_wake, futex_wait): If ENOSYS was returned, clear
	FUTEX_PRIVATE_FLAG in gomp_futex_wa{ke,it} and retry.
	(cpu_relax, atomic_write_barrier): New static inlines.
	* config/linux/alpha/futex.h (FUTEX_WAIT, FUTEX_WAKE): Remove.
	(futex_wake, futex_wait): If ENOSYS was returned, clear
	FUTEX_PRIVATE_FLAG in gomp_futex_wa{ke,it} and retry.
	(cpu_relax, atomic_write_barrier): New static inlines.
	* config/linux/x86/futex.h (FUTEX_WAIT, FUTEX_WAKE): Remove.
	(sys_futex0): Return error code.
	(futex_wake, futex_wait): If ENOSYS was returned, clear
	FUTEX_PRIVATE_FLAG in gomp_futex_wa{ke,it} and retry.
	(cpu_relax, atomic_write_barrier): New static inlines.
	* config/linux/s390/futex.h (FUTEX_WAIT, FUTEX_WAKE): Remove.
	(sys_futex0): Return error code.
	(futex_wake, futex_wait): If ENOSYS was returned, clear
	FUTEX_PRIVATE_FLAG in gomp_futex_wa{ke,it} and retry.
	(cpu_relax, atomic_write_barrier): New static inlines.
	* config/linux/ia64/futex.h (FUTEX_WAIT, FUTEX_WAKE): Remove.
	(sys_futex0): Return error code.
	(futex_wake, futex_wait): If ENOSYS was returned, clear
	FUTEX_PRIVATE_FLAG in gomp_futex_wa{ke,it} and retry.
	(cpu_relax, atomic_write_barrier): New static inlines.
	* config/linux/sparc/futex.h (FUTEX_WAIT, FUTEX_WAKE): Remove.
	(sys_futex0): Return error code.
	(futex_wake, futex_wait): If ENOSYS was returned, clear
	FUTEX_PRIVATE_FLAG in gomp_futex_wa{ke,it} and retry.
	(cpu_relax, atomic_write_barrier): New static inlines.
	* config/linux/sem.c: Include wait.h instead of libgomp.h and
	futex.h.
	(gomp_sem_wait_slow): Call do_wait instead of futex_wait.
	* config/linux/affinity.c: Assume HAVE_SYNC_BUILTINS.
	* config/linux/omp-lock.h (omp_lock_25_t, omp_nest_lock_25_t): New
	types.
	(omp_nest_lock_t): Change owner into void *, add lock field.
	* config/posix95/omp-lock.h: Include semaphore.h.
	(omp_lock_25_t, omp_nest_lock_25_t): New types.
	(omp_lock_t): Use sem_t instead of mutex if semaphores
	aren't broken.
	(omp_nest_lock_t): Likewise.  Change owner to void *.
	* config/posix/omp-lock.h: Include semaphore.h.
	(omp_lock_25_t, omp_nest_lock_25_t): New types.
	(omp_lock_t): Use sem_t instead of mutex if semaphores
	aren't broken.
	(omp_nest_lock_t): Likewise.  Add owner field.

2008-06-06  Jakub Jelinek  <jakub@redhat.com>

	* testsuite/libgomp.c/collapse-1.c: New test.
	* testsuite/libgomp.c/collapse-2.c: New test.
	* testsuite/libgomp.c/collapse-3.c: New test.
	* testsuite/libgomp.c/icv-1.c: New test.
	* testsuite/libgomp.c/icv-2.c: New test.
	* testsuite/libgomp.c/lib-2.c: New test.
	* testsuite/libgomp.c/lock-1.c: New test.
	* testsuite/libgomp.c/lock-2.c: New test.
	* testsuite/libgomp.c/lock-3.c: New test.
	* testsuite/libgomp.c/loop-4.c: New test.
	* testsuite/libgomp.c/loop-5.c: New test.
	* testsuite/libgomp.c/loop-6.c: New test.
	* testsuite/libgomp.c/loop-7.c: New test.
	* testsuite/libgomp.c/loop-8.c: New test.
	* testsuite/libgomp.c/loop-9.c: New test.
	* testsuite/libgomp.c/nested-3.c: New test.
	* testsuite/libgomp.c/nestedfn-6.c: New test.
	* testsuite/libgomp.c/sort-1.c: New test.
	* testsuite/libgomp.c/task-1.c: New test.
	* testsuite/libgomp.c/task-2.c: New test.
	* testsuite/libgomp.c/task-3.c: New test.
	* testsuite/libgomp.c/task-4.c: New test.
	* testsuite/libgomp.c++/c++.exp: Add libstdc++-v3 build includes
	to C++ testsuite default compiler options.
	* testsuite/libgomp.c++/collapse-1.C: New test.
	* testsuite/libgomp.c++/collapse-2.C: New test.
	* testsuite/libgomp.c++/ctor-10.C: New test.
	* testsuite/libgomp.c++/for-1.C: New test.
	* testsuite/libgomp.c++/for-2.C: New test.
	* testsuite/libgomp.c++/for-3.C: New test.
	* testsuite/libgomp.c++/for-4.C: New test.
	* testsuite/libgomp.c++/for-5.C: New test.
	* testsuite/libgomp.c++/loop-8.C: New test.
	* testsuite/libgomp.c++/loop-9.C: New test.
	* testsuite/libgomp.c++/loop-10.C: New test.
	* testsuite/libgomp.c++/task-1.C: New test.
	* testsuite/libgomp.c++/task-2.C: New test.
	* testsuite/libgomp.c++/task-3.C: New test.
	* testsuite/libgomp.c++/task-4.C: New test.
	* testsuite/libgomp.c++/task-5.C: New test.
	* testsuite/libgomp.c++/task-6.C: New test.
	* testsuite/libgomp.fortran/allocatable1.f90: New test.
	* testsuite/libgomp.fortran/allocatable2.f90: New test.
	* testsuite/libgomp.fortran/allocatable3.f90: New test.
	* testsuite/libgomp.fortran/allocatable4.f90: New test.
	* testsuite/libgomp.fortran/collapse1.f90: New test.
	* testsuite/libgomp.fortran/collapse2.f90: New test.
	* testsuite/libgomp.fortran/collapse3.f90: New test.
	* testsuite/libgomp.fortran/collapse4.f90: New test.
	* testsuite/libgomp.fortran/lastprivate1.f90: New test.
	* testsuite/libgomp.fortran/lastprivate2.f90: New test.
	* testsuite/libgomp.fortran/lib4.f90: New test.
	* testsuite/libgomp.fortran/lock-1.f90: New test.
	* testsuite/libgomp.fortran/lock-2.f90: New test.
	* testsuite/libgomp.fortran/nested1.f90: New test.
	* testsuite/libgomp.fortran/nestedfn4.f90: New test.
	* testsuite/libgomp.fortran/strassen.f90: New test.
	* testsuite/libgomp.fortran/tabs1.f90: New test.
	* testsuite/libgomp.fortran/tabs2.f: New test.
	* testsuite/libgomp.fortran/task1.f90: New test.
	* testsuite/libgomp.fortran/task2.f90: New test.
	* testsuite/libgomp.fortran/vla4.f90: Add dg-warning.
	* testsuite/libgomp.fortran/vla5.f90: Likewise.
	* testsuite/libgomp.c/pr26943-2.c: Likewise.
	* testsuite/libgomp.c/pr26943-3.c: Likewise.
	* testsuite/libgomp.c/pr26943-4.c: Likewise.

2008-05-23  Jakub Jelinek  <jakub@redhat.com>

	PR c++/36308
	* testsuite/libgomp.c++/ctor-11.C: New test.
	* testsuite/libgomp.c++/ctor-12.C: New test.

2008-05-15  Janis Johnson  <janis187@us.ibm.com>

	* testsuite/lib/libgomp.exp: Load torture-options.exp from gcc lib.

2008-05-07  Jakub Jelinek  <jakub@redhat.com>

	PR middle-end/36106
	* testsuite/libgomp.c/atomic-5.c: New test.
	* testsuite/libgomp.c/atomic-6.c: New test.
	* testsuite/libgomp.c/autopar-1.c: New test.

2008-04-21  Ralf Wildenhues  <Ralf.Wildenhues@gmx.de>

	* acinclude.m4 (LIBGOMP_CHECK_SYNC_BUILTINS)
	(LIBGOMP_CHECK_ATTRIBUTE_VISIBILITY)
	(LIBGOMP_CHECK_ATTRIBUTE_DLLEXPORT)
	(LIBGOMP_CHECK_ATTRIBUTE_ALIAS): Fix cache variable names.
	* configure: Regenerate.
	* Makefile.in, testsuite/Makefile.in: Likewise.

2008-04-18  Paolo Bonzini  <bonzini@gnu.org>

	PR bootstrap/35457
	* aclocal.m4: Regenerate.
	* configure: Regenerate.

2008-03-18  Jakub Jelinek  <jakub@redhat.com>

	PR middle-end/35611
	* testsuite/libgomp.c/atomic-4.c: New test.

	PR libgomp/35625
	* iter.c (gomp_iter_guided_next_locked): If q > n, set end to ws->end.
	(gomp_iter_guided_next): Likewise.
	* testsuite/libgomp.c/pr35625.c: New test.

2008-03-16  Ralf Wildenhues  <Ralf.Wildenhues@gmx.de>

	* aclocal.m4: Regenerate.
	* configure: Likewise.
	* Makefile.in: Likewise.
	* testsuite/Makefile.in: Likewise.

2008-03-13  Jakub Jelinek  <jakub@redhat.com>

	PR middle-end/35185
	* testsuite/libgomp.c++/pr35185.C: New test.

2008-03-12  Jakub Jelinek  <jakub@redhat.com>

	PR middle-end/35549
	* testsuite/libgomp.c/pr35549.c: New test.

2008-03-06  Jakub Jelinek  <jakub@redhat.com>

	* testsuite/libgomp.c/atomic-3.c: New test.

2008-03-03  Francois-Xavier Coudert  <fxcoudert@gcc.gnu.org>

	PR fortran/33197
	* testsuite/libgomp.fortran/fortran.exp: Add .f08 and
	.F08 file suffixes.

2008-03-03  Peter O'Gorman  <pogma@thewrittenword.com>

	PR libgomp/33131
	* configure.ac: Add ACX_HEADER_STRING.
	* env.c: Include strings.h.
	* aclocal.m4: Regenerate.
	* config.h.in: Regenerate.
	* configure: Regenerate.
	* Makefile.in: Regenerate.
	* testsuite/Makefile.in: Regenerate.

2008-02-15  Jakub Jelinek  <jakub@redhat.com>

	PR middle-end/35196
	* testsuite/libgomp.c/pr35196.c: New test.

	PR middle-end/35130
	* testsuite/libgomp.fortran/pr35130.f90: New test.
	* testsuite/libgomp.c/pr35130.c: New test.

2008-01-25  Jakub Jelinek  <jakub@redhat.com>

	PR middle-end/33880
	* testsuite/libgomp.c/pr33880.c: New test.
	* testsuite/libgomp.fortran/pr33880.f90: New test.

2008-01-24  David Edelsohn  <edelsohn@gnu.org>

	* configure: Regenerate.

2008-01-08  Jakub Jelinek  <jakub@redhat.com>

	* configure.ac: Move futex checking into ../config/futex.m4.
	* configure: Rebuilt.
	* aclocal.m4: Rebuilt.
	* Makefile.in: Rebuilt.

	* configure.tgt: Rename have_tls to gcc_cv_have_tls to match
	2007-10-15 ../config/tls.m4 change.

2007-12-19  Jakub Jelinek  <jakub@redhat.com>

	PR c++/34513
	* testsuite/libgomp.c/pr34513.c: New test.
	* testsuite/libgomp.c++/pr34513.C: New test.

2007-12-17  Jack Howarth  <howarth@bromo.med.uc.edu>

	PR target/32765
	* testsuite/libgomp.fortran/crayptr2.f90: Move dg-options for darwin.

2007-12-04  Jakub Jelinek  <jakub@redhat.com>

	* omp.h.in (__GOMP_NOTHROW): Define.  Use it on omp_* prototypes.

2007-12-03  Jakub Jelinek  <jakub@redhat.com>

	* testsuite/libgomp.c/private-1.c: New test.

2007-11-29  Andris Pavenis <andris.pavenis@iki.fi>
	    Paolo Bonzini  <bonzini@gnu.org>

	* Makefile.am: Use space as vpath separator.  Use 'vpath %'
	instead of 'VPATH ='.
	* Makefile.in: Regenerate.

2007-11-23  Matthias Klose  <doko@ubuntu.com>

	* configure.ac: Adjust makeinfo version check.
	* configure: Regenerate.

2007-11-10  Jakub Jelinek  <jakub@redhat.com>

	PR fortran/34020
	* testsuite/libgomp.fortran/pr34020.f90: New test.

2007-11-06  Jakub Jelinek  <jakub@redhat.com>

	PR c++/33894
	* testsuite/libgomp.c++/atomic-1.C: New test.

2007-10-25  Jakub Jelinek  <jakub@redhat.com>

	PR libgomp/33275
	* testsuite/libgomp.fortran/omp_parse3.f90 (test_threadprivate):
	Make x and y integers rather than (implicit) reals.  Add private (j)
	clause to the last omp parallel.

2007-10-15  Maciej W. Rozycki  <macro@linux-mips.org>

	* configure: Regenerate following changes to ../config/tls.m4.

2007-09-28  Jakub Jelinek  <jakub@redhat.com>

	* testsuite/libgomp.fortran/stack.f90: New test.

2007-09-10  Danny Smith  <dannysmith@users.sourceforge.net>

	* config/mingw32/proc.c: New file.

2007-09-05  Uros Bizjak  <ubizjak@gmail.com>

	* testsuite/libgomp.c/atomic-1.c: Include cpuid.h for i386 targets.
	(main): Use __get_cpuid to get i386 target fetaures.
	* testsuite/libgomp.c/atomic-2.c: Include cpuid.h for x86_64 targets.
	(main): Use __get_cpuid to get x86_64 target fetaures.

2007-08-15  Jack Howarth  <howarth@bromo.med.uc.edu>

	PR target/32765
	* testsuite/libgomp.fortran/pr32550.f90: Use -static-libgcc on Darwin.
	* testsuite/libgomp.fortran/crayptr2.f90: Likwise.

2007-07-12  Jakub Jelinek  <jakub@redhat.com>

	PR fortran/32550
	* testsuite/libgomp.fortran/pr32550.f90: New test.
	* testsuite/libgomp.fortran/crayptr2.f90: New test.

2007-07-05  H.J. Lu  <hongjiu.lu@intel.com>

	* aclocal.m4: Regenerated.

2007-07-05  Tobias Burnus  <burnus@net-b.de>

	PR fortran/32359
	* testsuite/libgomp.fortran/pr32359.f90: New.

2007-07-02  Jakub Jelinek  <jakub@redhat.com>

	PR libgomp/32468
	* sections.c (GOMP_parallel_sections_start): Only decrease
	number of threads to COUNT if dyn_var is true.
	* testsuite/libgomp.c/pr32468.c: New test.

2007-07-02  Rainer Orth  <ro@TechFak.Uni-Bielefeld.DE>

	PR libgomp/26308
	* config/posix/lock.c (_XOPEN_SOURCE): Don't define on Tru64 UNIX.

2007-06-21  Jakub Jelinek  <jakub@redhat.com>

	PR middle-end/32362
	* testsuite/libgomp.c/pr32362-1.c: New test.
	* testsuite/libgomp.c/pr32362-2.c: New test.
	* testsuite/libgomp.c/pr32362-3.c: New test.

2007-06-07  Jakub Jelinek  <jakub@redhat.com>

	* team.c (gomp_team_start): Fix setting up thread_attr
	stack size.

2007-06-02  Paolo Bonzini  <bonzini@gnu.org>

	* configure: Regenerate.

2007-05-23  Steve Ellcey  <sje@cup.hp.com>

	* Makefile.in: Regenerate.
	* configure: Regenerate.
	* aclocal.m4: Regenerate.
	* testsuite/Makefile.in: Regenerate.

2007-05-04  Jakub Jelinek  <jakub@redhat.com>

	* config/linux/proc.c: New file.

	PR libgomp/28482
	* configure.tgt: Don't link with -Wl,-z,nodlopen even on Linux.

2007-04-19  Daniel Franke  <franke.daniel@gmail.com>

	* libgomp.texi (GOMP_CPU_AFFINITY): Updated.

2007-04-16  Matthias Klose  <doko@debian.org>

	* configure.tgt (i[456]86-*-linux*): Only add ia32 specific
	flags if not building with -m64.
	* testsuite/lib/libgomp-dg.exp (libgomp_init): Don't add -march
	flag for i?86-*-* targets, if current target matches -m64.

2007-04-14  Steve Ellcey  <sje@cup.hp.com>

	* Makefile.am: Add -I .. to ACLOCAL_AMFLAGS.
	* Makefile.in: Regenerate.

2007-04-07  John David Anglin  <dave.anglin@nrc-cnrc.gc.ca>

	PR testsuite/31369
	* testsuite/libgomp.c++/c++.exp: Don't use concat when setting
	ld_library_path.
	* testsuite/libgomp.fortran/fortran.exp: Likewise.

2007-04-04  Jakub Jelinek  <jakub@redhat.com>

	* libgomp.h (gomp_cpu_affinity, gomp_cpu_affinity_len): New extern
	decls.
	(gomp_init_affinity, gomp_init_thread_affinity): New prototypes.
	* env.c (gomp_cpu_affinity, gomp_cpu_affinity_len): New variables.
	(parse_affinity): New function.
	(initialize_env): Call it and gomp_init_affinity.
	* team.c (gomp_team_start): If gomp_cpu_affinity != NULL,
	create new pthread_attr_t and call gomp_init_thread_affinity
	on it for each thread before passing the attribute to pthread_create.
	* config/linux/affinity.c: New file.
	* config/posix/affinity.c: New file.
	* configure.ac (HAVE_PTHREAD_AFFINITY_NP): New test.
	* configure: Rebuilt.
	* config.h.in: Rebuilt.
	* Makefile.am (libgomp_la_SOURCES): Add affinity.c.
	* Makefile.in: Rebuilt.

2007-03-23  Andreas Tobler  <a.tobler@schweiz.org>

	* testsuite/lib/libgomp.exp (libgomp_init): Add -shared-libgcc for
	*-*-darwin*.
	* testsuite/libgomp.c++/c++.exp: Look for shared libstdc++ library
	and use it if found.

2007-03-18  Uros Bizjak  <ubizjak@gmail.com>

	* testsuite/config/default.exp: New file.
	* testsuite/lib/libgomp.exp: New file.
	* testsuite/lib/libgomp.dg (load_gcc_lib, libgomp_init,
	libgomp_target_compile, libgomp_option_help, libgomp_option_proc,
	load_lib *, load_gcc_lib *): Move to libgomp.exp.
	(libgomp_load): Remove.
	* testsuite/lib/libgomp.exp (libgomp_init): Compute
	always_ld_library_path, not ld_library_path.  Set additional_flags
	to -march=i486 for ilp32 x86_64-*-* and i386-*-* targets.
	(target_compile): Do not call libgomp_init.  Append lang_library_path
	and lang_link_flags to options.
	* testsuite/libgomp.c/c.exp: Set DEFAULT_FLAGS to -O2.  Set
	ld_library_path from always_ld_library_path.  Set LD_LIBRARY_PATH
	here.
	* testsuite/libgomp.c++/c++.exp: Set ld_library_path from
	always_ld_library_path.  Set LD_LIBRARY_PATH here.
	* testsuite/libgomp.fortran/fortran.exp: Ditto.
	* testsuite/libgomp.c/atomic-1.c: Set dg-options to
	"-O2 -march=pentium" for ilp32 x86 targets. Simplify check for
	CX8 flag.
	* testsuite/libgomp.c/atomic-2.c: Set dg-options to "-O2 -mcx16" for
	lp64 x86 targets. Do not check for SSE3 bit. Do not define bit_SSE3.
	* testsuite/libgomp.c/pr29947-1.c: Remove default dg-options.
	* testsuite/libgomp.c/pr29947-1.c: Ditto.
	* testsuite/libgomp.c/atomic-10.c: Ditto.

2007-03-21  Jakub Jelinek  <jakub@redhat.com>

	* testsuite/libgomp.fortran/appendix-a/a.22.8.f90: Add
	dg-final cleanup-modules line.
	* testsuite/libgomp.fortran/appendix-a/a.40.1.f90: Likewise.
	* testsuite/libgomp.fortran/appendix-a/a.31.5.f90: Likewise.
	* testsuite/libgomp.fortran/appendix-a/a.31.4.f90: Likewise.
	* testsuite/libgomp.fortran/threadprivate2.f90: Likewise.
	* testsuite/libgomp.fortran/reduction5.f90: Likewise.
	* testsuite/libgomp.fortran/threadprivate3.f90: Likewise.
	* testsuite/libgomp.fortran/threadprivate1.f90: Likewise.

2007-03-18  Andreas Schwab  <schwab@suse.de>

	* acinclude.m4: Adjust regular expression for ld version
	extraction.
	* configure: Regenerate.

2007-03-01  Brooks Moses  <brooks.moses@codesourcery.com>

	* Makefile.am: Add install-pdf target as copied from
	automake v1.10 rules.
	* Makefile.in: Regenerate

2007-02-07  Jakub Jelinek  <jakub@redhat.com>

	PR libgomp/28486
	* configure: Regenerate.

	PR c++/30703
	* testsuite/libgomp.c++/pr30703.C: New test.

2007-02-02  Jakub Jelinek  <jakub@redhat.com>

	Revert:
	2006-07-05  Eric Christopher  <echristo@apple.com>
	* configure.ac: Depend addition of -pthread on host OS.
	* configure: Regenerate.

2007-01-31  Ralf Wildenhues  <Ralf.Wildenhues@gmx.de>

	* libgomp.texi: Fix spacing after abbreviations.

2007-01-31  Daniel Franke <franke.daniel@gmail.com>

	PR libgomp/30546
	* configure.ac: Add check for makeinfo
	* Makefile.am: Redefined target libgomp.info, build libgomp.info only
	if an appropiate version of makeinfo is found.
	* aclocal.m4: Regenerated.
	* configure: Regenerated.
	* Makefile.in: Regenerated.
	* testsuite/Makefile.in: Regenerated.

2007-01-29  Daniel Franke <franke.daniel@gmail.com>

	PR libgomp/30540
	* libgomp.texi: More about implementation-dependent settings.

2007-01-26  Tobias Burnus  <burnus@net-b.de>

	* testsuite/libgomp.fortran/fortran.exp: Support .f03 extension.

2007-01-24  Jakub Jelinek  <jakub@redhat.com>

	PR middle-end/30494
	* testsuite/libgomp.c/pr30494.c: New test.

2007-01-15  Tom Tromey  <tromey@redhat.com>

	* configure: Rebuilt.
	* configure.ac: Fixed comment.

2007-01-14  Daniel Franke  <franke.daniel@gmail.com>

	* libgomp.texi: Document implementation specific default values of
	environment variables.

2006-12-21  Daniel Franke  <franke.daniel@gmail.com>

	PR libgomp/28209
	* libgomp.texi: New file.
	* configure.ac: Add --enable-generated-files-in-srcdir option.
	* Makefile.am: Add info, dvi, pdf, html targets. On request, copy
	files to srcdir.
	* Makefile.in: Regenerated.
	* config.h.in: Regenerated.
	* testsuite/Makefile.in: Regenerated.
	* NOTES: Removed.

2006-12-04  Daniel Franke  <franke.daniel@gmail.com>

	PR libgomp/29949
	* env.c (omp_set_num_threads): Set illegal thread count to 1.

2006-12-04  Eric Botcazou  <ebotcazou@libertysurf.fr>

	* configure: Regenerate.

2006-12-04  Jakub Jelinek  <jakub@redhat.com>

	PR libgomp/29947
	* loop.c (gomp_loop_init): Make parameters signed.  Set ws->end to
	start if there shouldn't be any loop iterations.
	(gomp_loop_ordered_static_start): Remove start == end test.
	* testsuite/libgomp.c/pr29947-1.c: New test.
	* testsuite/libgomp.c/pr29947-2.c: New test.

2006-12-02  Eric Botcazou  <ebotcazou@libertysurf.fr>

	* configure.tgt: Force initial-exec TLS model on Linux only.

2006-11-13  Daniel Jacobowitz  <dan@codesourcery.com>

	* configure: Regenerated.

2006-11-09  Uros Bizjak  <ubizjak@gmail.com>

	* env.c (parse_schedule): Reject out of range values.
	(parse_unsigned_long): Reject out of range, negative or zero values.

2006-10-29  Jakub Jelinek  <jakub@redhat.com>

	PR fortran/29629
	* testsuite/libgomp.fortran/pr29629.f90: New test.

2006-10-24  Eric Botcazou  <ebotcazou@libertysurf.fr>

	PR libgomp/29494
	* configure.tgt: Use posix95 configuration for Solaris 2.5.1 and 2.6.
	* config/posix95: New directory.
	* config/posix95/omp-lock.h: New file.
	* config/posix95/lock.c: Likewise.

2006-10-14  Geoffrey Keating  <geoffk@apple.com>

	* aclocal.m4: Regenerate.
	* configure: Regenerate.

2006-10-05  Danny Smith  <dannysmith@users.sourceforge.net>

	* testsuite/libgomp.c/barrier-1.c: Change timestamp tests from
	'<' to '<='.

2006-10-05  Danny Smith  <dannysmith@users.sourceforge.net>

	* acinclude.m4 (HAVE_ATTRIBUTE_ALIAS): Remove __USER_LABEL_PREFIX__ from
	test.
	* configure: Regenerate.
	* fortran.c  (ialias_redirect): Add __USER_LABEL_PREFIX__ to alias.

2006-09-26  Jakub Jelinek  <jakub@redhat.com>

	PR middle-end/25261
	PR middle-end/28790
	* testsuite/libgomp.c/nestedfn-4.c: New test.
	* testsuite/libgomp.c/nestedfn-5.c: New test.
	* testsuite/libgomp.fortran/nestedfn3.f90: New test.

	PR fortran/29097
	* testsuite/libgomp.fortran/condinc1.f: New test.
	* testsuite/libgomp.fortran/condinc2.f: New test.
	* testsuite/libgomp.fortran/condinc3.f90: New test.
	* testsuite/libgomp.fortran/condinc4.f90: New test.
	* testsuite/libgomp.fortran/condinc1.inc: New file.

2006-09-18  Tom Tromey  <tromey@redhat.com>

	* configure: Rebuilt.

2006-09-13  Joseph S. Myers  <joseph@codesourcery.com>

	PR c/28768
	PR preprocessor/14634
	* configure.ac (HAVE_CLOCK_GETTIME): Add missing second argument
	to AC_DEFINE.
	* configure: Regenerate.

2006-09-08  Steven G. Kargl  <kargl@gcc.gnu.org>

	* testsuite/libgomp.fortran/reduction3.f90: Change
	-2147483648 to -huge(i)-1 to avoid overflow.
	* testsuite/libgomp.fortran/reduction4.f90: Change
	Z'ffffffff' to not(0) to avoid overflow.

2006-08-26  Joseph S. Myers  <joseph@codesourcery.com>

	PR libgomp/25938
	* Makefile.am (libsubincludedir): New.
	(nodist_include_HEADERS): Rename to nodist_libsubinclude_HEADERS.
	* Makefile.in: Regenerate.

2006-08-17  Jakub Jelinek  <jakub@redhat.com>

	PR libgomp/28725
	* env.c: Include ctype.h.
	(parse_schedule, parse_unsigned_long, parse_boolean): Allow
	leading and/or trailing whitespace and compare strings case
	insensitively.

2006-07-16  Jakub Jelinek  <jakub@redhat.com>

	PR fortran/28390
	* testsuite/libgomp.fortran/pr28390.f: New test.

2006-07-05  Eric Christopher  <echristo@apple.com>

	* configure.ac: Depend addition of -pthread on host OS.
	* configure: Regenerate.

2006-06-21  Jakub Jelinek  <jakub@redhat.com>

	* critical.c (GOMP_critical_name_start): Fix *pptr initialization
	when gomp_mutex_t is larger than pointer and HAVE_SYNC_BUILTINS is
	defined.

2006-06-20  Jakub Jelinek  <jakub@redhat.com>

	PR libgomp/26175
	PR libgomp/26477
	* configure.ac: If neither --enable-linux-futex nor
	--disable-linux-futex is passed, determine the default by checking
	for compiling and/or running against NPTL.  With --enable-linux-futex,
	check if SYS_gettid and SYS_futex are defined.
	* configure: Rebuilt.

2006-06-14  Richard Henderson  <rth@redhat.com>

	PR libgomp/28008
	* env.c (initialize_env): Avoid using PTHREAD_STACK_MIN when
	undefined.  Use GOMP_STACKSIZE not OMP_STACKSIZE for environment.

2006-06-09  Richard Henderson  <rth@redhat.com>

	* env.c (gomp_nthreads_var): Change to unsigned long.
	(gomp_run_sched_chunk): Likewise.
	(parse_unsigned_long): Rename from parse_num_threads and generalize.
	(initialize_env): Initialize gomp_thread_attr.
	* libgomp.h (gomp_nthreads_var): Update decl.
	(gomp_run_sched_chunk): Likewise.
	(gomp_thread_attr): Declare.
	* team.c (gomp_thread_attr): Export.
	(initialize_team): Don't initialize it.

2006-06-09  Jakub Jelinek  <jakub@redhat.com>

	PR fortran/27916
	* testsuite/libgomp.fortran/pr27916-1.f90: New test.
	* testsuite/libgomp.fortran/pr27916-2.f90: New test.

2006-06-06  Francois-Xavier Coudert  <coudert@clipper.ens.fr>

	* config/mingw32/time.c: New file.
	* configure.tgt: Use it.

2006-05-23  Carlos O'Donell  <carlos@codesourcery.com>

	* Makefile.am: Add install-html target. Add install-html to .PHONY
	* Makefile.in: Regenerate.

2006-05-22  John David Anglin  <dave.anglin@nrc-cnrc.gc.ca>

	PR libgomp/27612
	* testsuite/libgomp.c/sections-1.c: Require sync_int_long.
	* testsuite/libgomp.c/critical-1.c: Likewise.
	* testsuite/libgomp.c/loop-1.c: Likewise.
	* testsuite/libgomp.c/loop-2.c: Likewise.
	* testsuite/libgomp.c/single-1.c: Likewise.
	* testsuite/libgomp.c/ordered-1.c: Likewise.
	* testsuite/libgomp.c/ordered-2.c: Likewise.

2006-05-15  Jakub Jelinek  <jakub@redhat.com>

	PR middle-end/27416
	* libgomp.fortran/pr27416-1.f90: New test.

2006-05-03  Jakub Jelinek  <jakub@redhat.com>

	PR fortran/27395
	* testsuite/libgomp.fortran/pr27395-1.f90: New test.
	* testsuite/libgomp.fortran/pr27395-2.f90: New test.

2006-05-02  Jakub Jelinek  <jakub@redhat.com>

	PR c++/26943
	* testsuite/libgomp.c/pr26943-1.c: New test.
	* testsuite/libgomp.c/pr26943-2.c: New test.
	* testsuite/libgomp.c/pr26943-3.c: New test.
	* testsuite/libgomp.c/pr26943-4.c: New test.
	* testsuite/libgomp.c++/pr27337.C: Remove barrier.
	* testsuite/libgomp.c++/pr26943.C: New test.

2006-05-02  Jakub Jelinek  <jakub@redhat.com>

	PR middle-end/27337
	* testsuite/libgomp.c++/pr27337.C: New test.

2006-04-26  Jakub Jelinek  <jakub@redhat.com>

	PR c/26171
	* testsuite/libgomp.c/pr26171.c: New test.

2006-04-25  Richard Henderson  <rth@redhat.com>

	PR libgomp/25865
	* configure.ac: Use GCC_CHECK_TLS.
	* acinclude.m4 (LIBGOMP_CHECK_TLS): Remove.
	* Makefile.in, aclocal.m4, configure: Regenerate.

2006-04-10  Matthias Klose  <doko@debian.org>

	* testsuite/lib/libgomp.exp (libgomp_init): Recognize multilib
	directory names containing underscores.

2006-03-21  Jakub Jelinek  <jakub@redhat.com>

	PR c++/26691
	* testsuite/libgomp.c++/pr26691.C: New test.

2006-03-13  Jakub Jelinek  <jakub@redhat.com>

	* testsuite/libgomp.fortran/retval2.f90: New test.

2006-03-09  Diego Novillo  <dnovillo@redhat.com>

	* testsuite/libgomp.c++: New directory.

2006-02-25  Shantonu Sen  <ssen@opendarwin.org>

	* config/posix/sem.h: Define BROKEN_POSIX_SEMAPHORES functions.
	* config/posix/sem.c: Implement the above.

2006-02-25  Andreas Tobler  <a.tobler@schweiz.ch>

	* configure.ac (HAVE_BROKEN_POSIX_SEMAPHORES): Check for darwin and
	define HAVE_BROKEN_POSIX_SEMAPHORES.
	* configure: Rebuilt.
	* config.h.in: Rebuilt.

2006-02-17  Francois-Xavier Coudert  <coudert@clipper.ens.fr>

	PR bootstrap/26161
	* configure.ac: Remove AC_CHECK_HEADER for pthread.h. Add comment
	for the other pthread check.
	* configure: Regenerate.
	* config.h.in: Regenerate.

2006-02-15  Jakub Jelinek  <jakub@redhat.com>

	PR libgomp/25938
	PR libgomp/25984
	* Makefile.am (fincludedir): New variable.
	(nodist_include_HEADERS): Remove Fortran files.
	(nodist_finclude_HEADERS): New variable.
	* Makefile.in: Regenerated.

2006-02-13  Jakub Jelinek  <jakub@redhat.com>

	* testsuite/libgomp.fortran/vla7.f90: Add -w to options.
	Remove tests for returning assumed character length arrays.

2006-02-12  Roger Sayle  <roger@eyesopen.com>
	    John David Anglin  <dave@hiauly1.hia.nrc.ca>

	PR libgomp/25936
	* configure.tgt: Link against -lrt for sem_init on HPUX v11 systems.

2006-02-08  Ulrich Weigand  <uweigand@de.ibm.com>

	* testsuite/lib/libgomp-dg.exp: Load scanrtl.exp library.

2006-02-07  Eric Botcazou  <ebotcazou@libertysurf.fr>

	* testsuite/lib/libgomp-dg.exp (libgomp_init): Compute multilib related
	part of LD_LIBRARY_PATH manually.

2006-02-03  H.J. Lu  <hongjiu.lu@intel.com>

	PR libgomp/25852
	* testsuite/lib/libgomp-dg.exp (blddir): Set it in
	libgomp_init.

2005-01-25  Paolo Bonzini  <bonzini@gnu.org>

	PR libgomp/25884
	* Makefile.am (omp.h, omp_lib.h, omp_lib.f90, libgomp_f.h): Remove.
	* configure.ac (PERL): Don't set.
	(gstdint.h, omp.h, omp_lib.h, omp_lib.f90, libgomp_f.h): Create here.
	(OMP_LOCK_SIZE, OMP_LOCK_ALIGN, OMP_LOCK_KIND, OMP_NEST_LOCK_SIZE,
	OMP_NEST_LOCK_ALIGN, OMP_NEST_LOCK_KIND): New substitutions.
	* omp.h.in: Wrap the new configure substitutions with @ characters.
	* omp_lib.h.in, omp_lib.f90.in, libgomp_f.h.in: Likewise.
	* aclocal.m4, configure, Makefile.in: Regenerate.
	* mkomp_h.pl: Delete.

2005-01-24  Paolo Bonzini  <bonzini@gnu.org>

	PR libgomp/25259
	* configure.ac: Use GCC_HEADER_STDINT.
	* libgomp.h: Include gstdint.h.
	* libgomp_f.h.in: Don't include stdint.h or inttypes.h.
	* configure, Makefile.in, testsuite/Makefile.in, aclocal.m4: Rebuild.

2006-01-24  Richard Henderson  <rth@redhat.com>

	PR libgomp/25942
	* configure.ac: Add AM_MAINTAINER_MODE.
	* Makefile.in, aclocal.m4, configure, testsuite/Makefile.in: Rebuild.

2006-01-24  Diego Novillo  <dnovillo@redhat.com>

	* Makefile.in: Regenerate.
	* testsuite/Makefile.in: Regenerate.
	* aclocal.m4: Regenerate.

2006-01-23  Andreas Tobler  <a.tobler@schweiz.ch>

	* config/posix/proc.c: Conditional include of sys/loadavg.h for
	Solaris.
	* configure.ac: Add check for loadavg.h.
	(link_gomp): Adjust comment.
	* configure: Regenerate.
	* config.h.in: Regenerate.

2006-01-21  Steve Ellcey  <sje@cup.hp.com>

	PR libgomp/25877
	* configure.ac: Remove check for alloca.h.
	* configure: Regenerate.
	* config.h.in: Regenerate.
	* libgomp.h: define gomp_alloca to be __builtin_alloca.
	* team.c: Remove use of alloca.h.
	Call gomp_alloca instead of alloca.

2006-01-20  Steve Ellcey  <sje@cup.hp.com>

	PR libgomp/25877
	* team.c: Add include of alloca.h.
	* configure.ac: Add check for alloca.h.
	* configure: Regenerate.
	* config.h.in: Regenerate.

2006-01-17  Jakub Jelinek  <jakub@redhat.com>

	PR fortran/25219
	* testsuite/libgomp.fortran/pr25219.f90: New test.

2005-12-05  Uros Bizjak  <uros@kss-loka.si>

	* testsuite/libgomp.c/pr24455.c, testsuite/libgomp.c/copyin-1.c,
	testsuite/libgomp.c/copyin-2.c, testsuite/libgomp.c/copyin-3.c,
	testsuite/libgomp.c++/copyin-1.C, testsuite/libgomp.c++/copyin-2.C,
	testsuite/libgomp.c++/ctor-5.C, testsuite/libgomp.c++/ctor-8.C,
	testsuite/libgomp.c++/ctor-9.C, testsuite/libgomp.c++/pr24455.C,
	testsuite/libgomp.fortran/threadprivate1.f90,
	testsuite/libgomp.fortran/threadprivate2.f90,
	testsuite/libgomp.fortran/threadprivate3.f90,
	testsuite/libgomp.fortran/appendix-a/a.22.7.f9,
	testsuite/libgomp.fortran/appendix-a/a.22.8.f9,
	testsuite/libgomp.fortran/omp_parse3.f90: Change required
	effective-target to TLS runtime.

	* testsuite/libgomp.fortran/pr25162.f: Require
	effective-target TLS runtime.

2005-12-01  Jakub Jelinek  <jakub@redhat.com>

	* testsuite/libgomp.fortran/nestedfn2.f90: New test.
	* testsuite/libgomp.c/nestedfn-3.c: New test.

2005-11-30  Jakub Jelinek  <jakub@redhat.com>

	PR fortran/25162
	* testsuite/libgomp.fortran/pr25162.f: New test.

2005-11-28  Jakub Jelinek  <jakub@redhat.com>

	* config/posix/time.c (omp_get_wtime, omp_get_wtick): Fall back to
	CLOCK_REALTIME if clock_* (CLOCK_MONOTONIC, &ts) call failed.

2005-11-25  Jakub Jelinek  <jakub@redhat.com>

	* alloc.c, barrier.c, critical.c, env.c, error.c, fortran.c, iter.c,
	libgomp.h, libgomp_f.h.in, libgomp_g.h, loop.c, mkomp_h.pl, omp.h.in,
	omp_lib.f90.in, omp_lib.h.in, ordered.c, parallel.c, sections.c,
	single.c, team.c, work.c, config/linux/alpha/futex.h,
	config/linux/bar.c, config/linux/bar.h, config/linux/ia64/futex.h,
	config/linux/lock.c, config/linux/mutex.c, config/linux/mutex.h,
	config/linux/powerpc/futex.h, config/linux/s390/futex.h,
	config/linux/sem.c, config/linux/sem.h, config/linux/sparc/futex.h,
	config/linux/x86/futex.h, config/posix/bar.c, config/posix/bar.h,
	config/posix/lock.c, config/posix/mutex.h, config/posix/proc.c,
	config/posix/sem.c, config/posix/sem.h, config/posix/time.c: Update
	FSF address.

2005-11-18  Jakub Jelinek  <jakub@redhat.com>

	* Makefile.am: Move libgomp_f.h from nodist_include_HEADERS
	to nodist_noinst_HEADERS.
	* Makefile.in: Rebuilt.

	* config/posix/omp-lock.h (omp_nest_lock_t): Change into struct,
	add integer count field.
	* config/posix/lock.c (omp_destroy_nest_lock): Adjust for
	omp_nest_lock_t type change.
	(omp_init_nest_lock): Likewise.  Initialize count to 0.
	(omp_set_nest_lock): Adjust for omp_nest_lock_t type change.
	Increment count.
	(omp_unset_nest_lock): Adjust for omp_nest_lock_t type change.
	Decrement count.
	(omp_test_nest_lock): Adjust for omp_nest_lock_t type change.
	Increment count if successful and return the new nesting level.
	* config/linux/lock.c (omp_test_nest_lock): Return new nesting level.
	* omp_lib.f90.in (omp_test_lock): Fix LOCK argument type.
	* testsuite/libgomp.c/lib-1.c: New test.
	* testsuite/libgomp.fortran/lib1.f90: New test.
	* testsuite/libgomp.fortran/lib2.f: New test.
	* testsuite/libgomp.fortran/lib3.f: New test.

2005-11-17  Richard Henderson  <rth@redhat.com>

	PR 24845
	* Makefile.am (nodist_toolexeclib_HEADERS): New.
	* configure.ac (link_gomp): New.  Substitute it.
	(AC_CONFIG_FILES): Add libgomp.spec.
	* libgomp.spec.in: New file.
	* Makefile.in, testsuite/Makefile.in, configure: Rebuild.
	* testsuite/lib/libgomp-dg.exp: Add -B${blddir}/ to flags.

2005-11-18  Jakub Jelinek  <jakub@redhat.com>

	* testsuite/libgomp.fortran/reduction1.f90: Adjust for
	reduction(-:var) behaving the same as reduction(+:var).
	* testsuite/libgomp.c/reduction-4.c: New test.

2005-11-15  Uros Bizjak  <uros@kss-loka.si>

	* testsuite/libgomp.c/pr24455-1.c, testsuite/libgomp.c/pr24455.c,
	testsuite/libgomp.c/copyin-1.c, testsuite/libgomp.c/copyin-2.c,
	testsuite/libgomp.c/copyin-3.c,
	testsuite/libgomp.c++/copyin-1.C, testsuite/libgomp.c++/copyin-2.C,
	testsuite/libgomp.c++/ctor-5.C, testsuite/libgomp.c++/ctor-8.C,
	testsuite/libgomp.c++/ctor-9.C, testsuite/libgomp.c++/pr24455-1.C,
	testsuite/libgomp.c++/pr24455.C,
	testsuite/libgomp.fortran/threadprivate1.f90,
	testsuite/libgomp.fortran/threadprivate2.f90,
	testsuite/libgomp.fortran/threadprivate3.f90,
	testsuite/libgomp.fortran/appendix-a/a.22.7.f9,
	testsuite/libgomp.fortran/appendix-a/a.22.8.f9,
	testsuite/libgomp.fortran/omp_parse3.f90: Require
	effective-target TLS.

2005-11-14  Diego Novillo  <dnovillo@redhat.com>

	* HEADER: Remove.

2005-11-13  Jakub Jelinek  <jakub@redhat.com>

	PR libgomp/24797
	* team.c (initialize_team): Pass NULL rather than free as
	pthread_key_create destructor.  Initialize thread specific data
	pointer in initial thread to a static local variable rather than
	malloced memory.

2005-11-11  Uros Bizjak  <uros@kss-loka.si>

	* testsuite/lib/libgomp-dg.exp: Locate libgcc.a and append
	its location to ld_library_path.

2005-11-10  Diego Novillo  <dnovillo@redhat.com>

	* testsuite/libgomp.c/c.exp: Rename from dg.exp.

2005-11-10  Diego Novillo  <dnovillo@redhat.com>

	* testsuite/libgomp.c: Rename from libgomp.dg.

2005-11-09  Diego Novillo  <dnovillo@redhat.com>

	* testsuite/libgomp.c++/pr24455.C: Add copyin clause for
	threadprivate variable 'i'.

2005-11-09  Jakub Jelinek  <jakub@redhat.com>

	* config/linux/s390/futex.h: New file.
	* configure.tgt: Use it.

	* testsuite/libgomp.fortran/omp_parse4.f90: Move n initialization
	before the parallel.

2005-11-08  Jakub Jelinek  <jakub@redhat.com>

	PR c++/24734
	* testsuite/libgomp.c++/master-1.C: New test.

2005-11-07  Jakub Jelinek  <jakub@redhat.com>

	* testsuite/libgomp.dg/copyin-3.c: New test.

2005-11-07  Jakub Jelinek  <jakub@redhat.com>

	* testsuite/libgomp.fortran/retval1.f90: New test.
	* testsuite/libgomp.fortran/vla7.f90: New test.

2005-11-06  Jakub Jelinek  <jakub@redhat.com>

	* testsuite/libgomp.fortran/vla2.f90: New test.
	* testsuite/libgomp.fortran/vla3.f90: New test.
	* testsuite/libgomp.fortran/vla4.f90: New test.
	* testsuite/libgomp.fortran/vla5.f90: New test.
	* testsuite/libgomp.fortran/vla6.f90: New test.

2005-11-01  Jakub Jelinek  <jakub@redhat.com>

	* config/linux/sparc/futex.h: New file.
	* configure.tgt: Use it.
	* testsuite/lib/libgomp-dg.exp: Use -mcpu=v9 for sparc testing.

	* critical.c: Include stdlib.h.
	* acinclude.m4 (LIBGOMP_CHECK_SYNC_BUILTINS): Avoid warnings about
	ignoring return value.
	* configure.ac: Don't put -Wc,-pthread into XCFLAGS until after
	LIBGOMP_CHECK_SYNC_BUILTINS check.
	* configure: Rebuilt.

2005-10-31  Jakub Jelinek  <jakub@redhat.com>

	* testsuite/libgomp.fortran/vla1.f90: New test.

2005-10-31  Richard Henderson  <rth@redhat.com>

	* testsuite/libgomp.fortran/character2.f90: Fix race condition
	setting 's' in different threads.

2005-10-31  Jakub Jelinek  <jakub@redhat.com>

	* libgomp.h (attribute_hidden, ialias): Define.
	* config/posix/proc.c (omp_get_num_procs): Add ialias.
	* config/posix/time.c (omp_get_wtime, omp_get_wtick): Likewise.
	* config/posix/lock.c (omp_init_lock, omp_init_nest_lock,
	omp_destroy_lock, omp_destroy_nest_lock, omp_set_lock,
	omp_set_nest_lock, omp_unset_lock, omp_unset_nest_lock,
	omp_test_lock, omp_test_nest_lock): Likewise.
	* config/linux/lock.c (omp_init_lock, omp_init_nest_lock,
	omp_destroy_lock, omp_destroy_nest_lock, omp_set_lock,
	omp_set_nest_lock, omp_unset_lock, omp_unset_nest_lock,
	omp_test_lock, omp_test_nest_lock): Likewise.
	* env.c (omp_set_dynamic, omp_set_nested, omp_set_num_threads,
	omp_get_dynamic, omp_get_nested): Likewise.
	* parallel.c (omp_get_num_threads, omp_get_max_threads,
	omp_get_thread_num, omp_in_parallel): Likewise.
	* fortran.c (ialias_redirect): Define.
	(omp_init_lock, omp_init_nest_lock, omp_destroy_lock,
	omp_destroy_nest_lock, omp_set_lock, omp_set_nest_lock,
	omp_unset_lock, omp_unset_nest_lock, omp_test_lock,
	omp_test_nest_lock, omp_set_dynamic, omp_set_nested,
	omp_set_num_threads, omp_get_dynamic, omp_get_nested,
	omp_in_parallel, omp_get_max_threads, omp_get_num_procs,
	omp_get_num_threads, omp_get_thread_num, omp_get_wtick,
	omp_get_wtime): Add ialias_redirect.

2005-10-30  Jakub Jelinek  <jakub@redhat.com>

	* fortran.c: Include stdlib.h.

2005-10-29  Jakub Jelinek  <jakub@redhat.com>

	* Makefile.am (env.o, env.lo): Depend on libgomp_f.h.
	* Makefile.in: Regenerated.

2005-10-28  Jakub Jelinek  <jakub@redhat.com>

	* mkomp_h.pl: Remove all -Wc, option prefixes in $COMPILE.
	* libgomp_f.h.in (omp_check_defines): New function.
	* env.c: Include libgomp_f.h.
	(initialize_env): Call omp_check_defines.

	* testsuite/libgomp.dg/copyin-2.c: New test.
	* testsuite/libgomp.c++/copyin-2.C: New test.
	* testsuite/libgomp.fortran/threadprivate3.f90: New test.

	* testsuite/libgomp.fortran/threadprivate2.f90: New test.
	* testsuite/libgomp.fortran/sharing2.f90: New test.

	* testsuite/libgomp.dg/copyin-1.c: New test.
	* testsuite/libgomp.c++/copyin-1.C: New test.

2005-10-26  Jakub Jelinek  <jakub@redhat.com>

	* testsuite/libgomp.fortran/crayptr1.f90: New test.

	* testsuite/libgomp.fortran/workshare1.f90: New test.

	* libgomp.fortran/appendix-a/a.28.5.f90: Change into compile
	only test.
	* libgomp.fortran/sharing1.f90: New test.

2005-10-24  Jakub Jelinek  <jakub@redhat.com>

	PR c++/24502
	* testsuite/libgomp.c++/loop-7.C: New test.

	* testsuite/libgomp.dg/nestedfn-2.c: New test.

	* testsuite/libgomp.dg/nestedfn-1.c: New test.
	* testsuite/libgomp.fortran/reduction6.f90: New test.
	* testsuite/libgomp.fortran/nestedfn1.f90: New test.

2005-10-23  Richard Henderson  <rth@redhat.com>

	* testsuite/libgomp.c++/ctor-1.C: New.
	* testsuite/libgomp.c++/ctor-2.C: New.
	* testsuite/libgomp.c++/ctor-3.C: New.
	* testsuite/libgomp.c++/ctor-4.C: New.
	* testsuite/libgomp.c++/ctor-5.C: New.
	* testsuite/libgomp.c++/ctor-6.C: New.
	* testsuite/libgomp.c++/ctor-7.C: New.
	* testsuite/libgomp.c++/ctor-8.C: New.
	* testsuite/libgomp.c++/ctor-9.C: New.

2005-10-21  Diego Novillo  <dnovillo@redhat.com>

	PR 24455
	* testsuite/libgomp.c++/pr24455-1.C: New test.
	* testsuite/libgomp.c++/pr24455.C: New test.
	* testsuite/libgomp.dg/pr24455-1.c: New test.
	* testsuite/libgomp.dg/pr24455.c: New test.

2005-10-20  Richard Henderson  <rth@redhat.com>

	* testsuite/libgomp.c++/loop-6.C: New.
	* testsuite/libgomp.dg/loop-3.c: New.

2005-10-20  Jakub Jelinek  <jakub@redhat.com>

	* testsuite/libgomp.fortran/jacobi.f: Don't make i and j
	explicitly private.
	* testsuite/libgomp.fortran/omp_parse1.f90 (test_do): Make i
	explicitly shared.

2005-10-19  Diego Novillo  <dnovillo@redhat.com>

	* testsuite/libgomp.fortran/jacobi.f: New test.

2005-10-19  Richard Henderson  <rth@redhat.com>

	* configure.tgt (i?86-linux): Default to with_arch instead of
	CFLAGS.  Add -mtune to match target_cpu.
	(x86_64-linux): Tune to i686.

	* fortran.c (omp_test_nest_lock_): Fix typo.

2005-10-19  Jakub Jelinek  <jakub@redhat.com>

	* ordered.c (gomp_ordered_first, gomp_ordered_last, gomp_ordered_next,
	gomp_ordered_sync): Do nothing if team->nthreads == 1.
	* testsuite/libgomp.dg/ordered-3.c: New test.

	* testsuite/libgomp.dg/appendix-a/a.18.1.c: Remove unconditional abort.
	Remove volatile keyword.

	* testsuite/libgomp.fortran/appendix-a/a.19.1.f90: Reorder variables
	in COMMON block to avoid warnings on 64-bit targets.

2005-10-18  Diego Novillo  <dnovillo@redhat.com>

	* testsuite/libgomp.dg/shared-3.c: New test.

2005-10-18  Jakub Jelinek  <jakub@redhat.com>

	* testsuite/libgomp.fortran/appendix-a/a.31.3.f90: Removed.
	* testsuite/libgomp.fortran/reduction5.f90: New test.

2005-10-18  Jakub Jelinek  <jakub@redhat.com>

	* testsuite/libgomp.fortran/appendix-a/a.40.1.f90: Add -ffixed-form to
	dg-options.
	* testsuite/libgomp.fortran/appendix-a/a.18.1.f90: Likewise.  Enable
	flush loop now that __sync_synchronize has proper memory barrier.
	* testsuite/libgomp.fortran/appendix-a/a.3.1.f90: Fix a typo.
	Add -ffixed-form to dg-options.

2005-10-17  Diego Novillo  <dnovillo@redhat.com>

	* testsuite/libgomp.fortran/fortran.exp: Also gather tests
	from subdirectories.
	* testsuite/libgomp.fortran/appendix-a/a.15.1.f90: New test.
	* testsuite/libgomp.fortran/appendix-a/a.16.1.f90: New test.
	* testsuite/libgomp.fortran/appendix-a/a.18.1.f90: New test.
	* testsuite/libgomp.fortran/appendix-a/a.19.1.f90: New test.
	* testsuite/libgomp.fortran/appendix-a/a.2.1.f90: New test.
	* testsuite/libgomp.fortran/appendix-a/a.21.1.f90: New test.
	* testsuite/libgomp.fortran/appendix-a/a.22.7.f90: New test.
	* testsuite/libgomp.fortran/appendix-a/a.22.8.f90: New test.
	* testsuite/libgomp.fortran/appendix-a/a.26.1.f90: New test.
	* testsuite/libgomp.fortran/appendix-a/a.28.1.f90: New test.
	* testsuite/libgomp.fortran/appendix-a/a.28.2.f90: New test.
	* testsuite/libgomp.fortran/appendix-a/a.28.3.f90: New test.
	* testsuite/libgomp.fortran/appendix-a/a.28.4.f90: New test.
	* testsuite/libgomp.fortran/appendix-a/a.28.5.f90: New test.
	* testsuite/libgomp.fortran/appendix-a/a.3.1.f90: New test.
	* testsuite/libgomp.fortran/appendix-a/a.31.3.f90: New test.
	* testsuite/libgomp.fortran/appendix-a/a.31.4.f90: New test.
	* testsuite/libgomp.fortran/appendix-a/a.31.5.f90: New test.
	* testsuite/libgomp.fortran/appendix-a/a.33.3.f90: New test.
	* testsuite/libgomp.fortran/appendix-a/a.38.1.f90: New test.
	* testsuite/libgomp.fortran/appendix-a/a.39.1.f90: New test.
	* testsuite/libgomp.fortran/appendix-a/a.4.1.f90: New test.
	* testsuite/libgomp.fortran/appendix-a/a.40.1.f90: New test.
	* testsuite/libgomp.fortran/appendix-a/a.5.1.f90: New test.
	* testsuite/libgomp.fortran/appendix-a/a10.1.f90: New test.

2005-10-17  Jakub Jelinek  <jakub@redhat.com>

	* testsuite/libgomp.dg/dg.exp: Only unset lang_* if
	lang_library_path exists.  Use find instead of glob to gather tests.
	* testsuite/libgomp.dg/appendix-a/appendix-a.exp: Removed.

2005-10-17  Diego Novillo  <dnovillo@redhat.com>

	* testsuite/libgomp.dg/appendix-a/a.15.1.c: New test.
	* testsuite/libgomp.dg/appendix-a/a.16.1.c: New test.
	* testsuite/libgomp.dg/appendix-a/a.18.1.c: New test.
	* testsuite/libgomp.dg/appendix-a/a.19.1.c: New test.
	* testsuite/libgomp.dg/appendix-a/a.2.1.c: New test.
	* testsuite/libgomp.dg/appendix-a/a.21.1.c: New test.
	* testsuite/libgomp.dg/appendix-a/a.26.1.c: New test.
	* testsuite/libgomp.dg/appendix-a/a.29.1.c: New test.
	* testsuite/libgomp.dg/appendix-a/a.3.1.c: New test.
	* testsuite/libgomp.dg/appendix-a/a.39.1.c: New test.
	* testsuite/libgomp.dg/appendix-a/a.4.1.c: New test.
	* testsuite/libgomp.dg/appendix-a/a.5.1.c: New test.
	* testsuite/libgomp.dg/appendix-a/appendix-a.exp: New file.

2005-10-15  Jakub Jelinek  <jakub@redhat.com>

	* testsuite/libgomp.dg/vla-1.c: New test.

	* testsuite/libgomp.fortran/reference2.f90: New test.

	* testsuite/libgomp.fortran/character2.f90: Remove explicit
	declaration of omp_get_thread_num.
	* testsuite/libgomp.fortran/threadprivate1.f90: Likewise.  Add
	use omp_lib.

	* testsuite/libgomp.fortran/reduction1.f90: New test.
	* testsuite/libgomp.fortran/reduction2.f90: New test.
	* testsuite/libgomp.fortran/reduction3.f90: New test.
	* testsuite/libgomp.fortran/reduction4.f90: New test.

2005-10-13  Richard Henderson  <rth@redhat.com>

	* Makefile.am (libgomp_la_SOURCES): Add bar.c.
	* Makefile.in: Regenerate.
	* barrier.c (GOMP_barrier): Use gomp_barrier_wait.
	* libgomp.h: Include bar.h.
	(struct gomp_barrier): Remove.
	(struct gomp_team): Add barrier.  Replace master_barrier with
	master_release.  Replace threads with ordered_release.
	(struct gomp_thread): Replace barrier with release.
	* ordered.c (gomp_ordered_first): Update for ordered_release change.
	(gomp_ordered_last, gomp_ordered_next, gomp_ordered_static_init,
	gomp_ordered_static_next, gomp_ordered_sync): Likewise.
	* single.c (GOMP_single_copy_start): Use gomp_barrier_wait.
	(GOMP_single_copy_end): Likewise.
	* team.c (gomp_threads_dock): New.
	(gomp_barrier_init, gomp_barrier_destroy): Remove.
	(gomp_thread_start): Use gomp_barrier_wait.
	(new_team, free_team): Update for gomp_team changes.
	(gomp_team_start): Use gomp_barrier_wait and gomp_barrier_reinit.
	(gomp_team_end): Use gomp_barrier_wait.
	(initialize_team): Update for gomp_thread changes.
	* work.c (gomp_work_share_end): Use gomp_barrier_wait_start.
	(gomp_work_share_end_nowait): Use atomic ops when available.
	* config/linux/bar.c, config/linux/bar.h: New files.
	* config/posix/bar.c, config/posix/bar.h: New files.

2005-10-13  Jakub Jelinek  <jakub@redhat.com>

	* single.c (GOMP_single_copy_end): Don't segfault if team is NULL.
	* testsuite/libgomp.dg/single-2.c: New test.

	* testsuite/libgomp.dg/dg.exp (lang_library_path, lang_test_file,
	lang_link_flags): Unset, so that they aren't inherited from previously
	sourced *.exp.

	* testsuite/libgomp.fortran/threadprivate1.f90: New test.

2005-10-12  Richard Henderson  <rth@redhat.com>

	* testsuite/lib/libgomp-dg.exp: Set blddir at toplevel.
	(libgomp_init): Use lang_test_file, lang_library_path, and
	lang_link_flags, set by the subdirectory files.  Add -fopenmp here.

	* testsuite/libgomp.fortran/fortran.exp (lang_library_path): New.
	(lang_test_file, lang_link_flags): New.
	(DEFAULT_FFLAGS, ALWAYS_CFLAGS, multilibs, blddir): Remove.

	* testsuite/libgomp.c++/c++.exp, testsuite/libgomp.c++/loop-1.C,
	testsuite/libgomp.c++/loop-2.C, testsuite/libgomp.c++/loop-3.C,
	testsuite/libgomp.c++/loop-4.C, testsuite/libgomp.c++/nested-1.C,
	testsuite/libgomp.c++/parallel-1.C,
	testsuite/libgomp.c++/reduction-1.C,
	testsuite/libgomp.c++/reduction-2.C,
	testsuite/libgomp.c++/reduction-3.C,
	testsuite/libgomp.c++/sections-1.C, testsuite/libgomp.c++/shared-1.C,
	testsuite/libgomp.c++/shared-2.C, testsuite/libgomp.c++/single-1.C,
	testsuite/libgomp.c++/single-2.C, testsuite/libgomp.c++/single-3.C:
	New files, largely cribbed from the C testsuite.

2005-10-12  Jakub Jelinek  <jakub@redhat.com>

	* testsuite/libgomp.fortran/character1.f90: New test.
	* testsuite/libgomp.fortran/character2.f90: New test.

	* testsuite/libgomp.dg/nested-1.c: New test.
	* testsuite/libgomp.dg/nested-2.c: New test.
	* testsuite/libgomp.fortran/do1.f90: New test.
	* testsuite/libgomp.fortran/do2.f90: New test.

	* testsuite/libgomp.fortran/reference1.f90: New test.

2005-10-11  Jakub Jelinek  <jakub@redhat.com>

	* testsuite/libgomp.dg/reduction-1.c: New test.
	* testsuite/libgomp.dg/reduction-2.c: New test.
	* testsuite/libgomp.dg/reduction-3.c: New test.

2005-10-10  Jakub Jelinek  <jakub@redhat.com>

	* testsuite/libgomp.dg/atomic-1.c: New test.
	* testsuite/libgomp.dg/atomic-2.c: New test.

2005-10-09  Richard Henderson  <rth@redhat.com>

	* critical.c (atomic_lock): New.
	(initialize_critical): Initialize it.
	(GOMP_atomic_start, GOMP_atomic_end): New.
	* libgomp.map: Export them.
	* libgomp_g.h: Declare them.

	* testsuite/libgomp.dg/atomic-10.c: Move from gcc testsuite.

2005-10-02  Richard Henderson  <rth@redhat.com>

	* configure.ac: Move save_CFLAGS hack earlier.  Append -Wall/-Werror
	to XCFLAGS instead of CFLAGS.

2005-09-30  Richard Henderson  <rth@redhat.com>

	* configure.ac: Determine whether -pthread or -lpthread is needed.
	* Makefile.am (libgomp_la_LDFLAGS): Remove explicit -lpthread.
	* Makefine.in, configure: Rebuild.

2005-09-28  Richard Henderson  <rth@redhat.com>

	* testsuite/libgomp.dg/omp-loop03.c: Fix return code.
	* testsuite/libgomp.dg/omp-single-3.c: New test.

2005-09-28  Diego Novillo  <dnovillo@redhat.com>

	* testsuite/libgomp.dg/omp-single-2.c: New test.
	* testsuite/libgomp.dg/shared-2.c: Fix return code.

2005-09-27  Richard Henderson  <rth@redhat.com>

	* testsuite/libgomp.dg/omp-loop03.c: Add initial barrier.
	* testsuite/libgomp.dg/omp-parallel-for.c: Specify static schedule.

2005-09-27  Jakub Jelinek  <jakub@redhat.com>

	* testsuite/libgomp.dg/omp-loop03.c: New test.

2005-09-27  Diego Novillo  <dnovillo@redhat.com>

	* testsuite/libgomp.dg/omp-parallel-for.c: New test.

2005-09-27  Diego Novillo  <dnovillo@redhat.com>

	* testsuite/libgomp.dg/omp-single-1.c: New test.
	* testsuite/libgomp.dg/shared-1.c: Return 0.
	Add prototype for abort.
	* testsuite/libgomp.dg/shared-2.c: Likewise.

2005-09-26  Jakub Jelinek  <jakub@redhat.com>

	* testsuite/libgomp.fortran/omp_parse3.f90: Fix non-conforming
	constructs.

2005-09-26  Diego Novillo  <dnovillo@redhat.com>

	* testsuite/libgomp.dg/shared-1.c: New test.
	* testsuite/libgomp.dg/shared-2.c: New test.

2005-09-24  Richard Henderson  <rth@redhat.com>

	* testsuite/libgomp.dg/omp_workshare3.c: Mark dg-error.

2005-09-24  Richard Henderson  <rth@redhat.com>

	* iter.c (gomp_iter_static_next): Round up when computing number
	of iterations.  Don't bother distributing a remainder equally.

	* testsuite/libgomp.dg/omp-loop01.c (main1): Rename from main.
	Don't call srand.  Zero b before testing.
	(main): New.

2005-09-24  Jakub Jelinek  <jakub@redhat.com>

	* testsuite/libgomp.fortran/omp_atomic1.f90: New test.
	* testsuite/libgomp.fortran/omp_atomic2.f90: New test.

2005-09-23  Jakub Jelinek  <jakub@redhat.com>

	* testsuite/libgomp.fortran/omp_parse1.f90: Add a test for !$omp do
	without !$omp end do, followed immediately by subroutine end.

2005-09-23  Diego Novillo  <dnovillo@redhat.com>

	* testsuite/libgomp.dg/omp-parallel-if.c: New test.

2005-09-22  Richard Henderson  <rth@redhat.com>

	* critical.c (GOMP_critical_name_start): Change argument to void**.
	Reuse the pointer space if the mutex fits.
	(GOMP_critical_name_end): Likewise.
	(initialize_critical): Don't define if GOMP_MUTEX_INIT_0.
	* libgomp_g.h (GOMP_critical_name_start): Update decl.
	(GOMP_critical_name_end): Likewise.
	* config/linux/mutex.h (GOMP_MUTEX_INIT_0): New.
	* config/posix/mutex.h (GOMP_MUTEX_INIT_0): New.

2005-09-20  Richard Henderson  <rth@redhat.com>

	* critical.c (GOMP_critical_name_start, GOMP_critical_name_end): New.
	(create_lock_lock): New.
	(initialize_critical): Initialize it.
	* libgomp.map (GOMP_critical_name_start, GOMP_critical_name_end): New.
	* libgomp_g.h (GOMP_ordered_start, GOMP_ordered_end): Declare.

2005-09-20  Diego Novillo  <dnovillo@redhat.com>

	* testsuite/libgom.dg/omp-loop01.c: Include stdio.h.

2005-09-20  Diego Novillo  <dnovillo@redhat.com>

	* testsuite/libgomp.dg/omp-loop01.c: New test.
	* testsuite/libgomp.dg/omp-loop02.c: New test.

2005-09-20  Jakub Jelinek  <jakub@redhat.com>

	* configure.ac (AC_PROG_FC): Add.
	(USE_FORTRAN): New automake conditional.
	* configure: Rebuilt.
	* Makefile.am (libgomp_la_SOURCES): Add fortran.c.
	(nodist_include_HEADERS): Add omp_lib.h, omp_lib.f90 and libgomp_f.h.
	If USE_FORTRAN, add also omp_lib.mod and omp_lib_kinds.mod.
	Add rules to build them.
	* Makefile.in: Rebuilt.
	* mkomp_h.pl: Compute and replace also OMP_LOCK_KIND and
	OMP_NEST_LOCK_KIND.
	* libgomp.map: Add Fortran wrappers.
	* libgomp_f.h.in: New file.
	* omp_lib.h.in: New file.
	* omp_lib.f90.in: New file.
	* fortran.c: New file.
	* testsuite/lib/libgomp-dg.exp: Load a few more .exp files.
	Append libgfortran directory to LD_LIBRARY_PATH if it exists.
	Add -Lpath_to_libgfortran and -lgfortran -lgfortranbegin if
	libgfortran has been built.
	* testsuite/libgomp.fortran/fortran.exp: New file.
	* testsuite/libgomp.fortran/omp_cond1.f: New test.
	* testsuite/libgomp.fortran/omp_cond2.f: New test.
	* testsuite/libgomp.fortran/omp_cond3.F90: New test.
	* testsuite/libgomp.fortran/omp_cond4.F90: New test.
	* testsuite/libgomp.fortran/omp_hello.f: New test.
	* testsuite/libgomp.fortran/omp_orphan.f: New test.
	* testsuite/libgomp.fortran/omp_parse1.f90: New test.
	* testsuite/libgomp.fortran/omp_parse2.f90: New test.
	* testsuite/libgomp.fortran/omp_parse3.f90: New test.
	* testsuite/libgomp.fortran/omp_parse4.f90: New test.
	* testsuite/libgomp.fortran/omp_reduction.f: New test.
	* testsuite/libgomp.fortran/omp_workshare1.f: New test.
	* testsuite/libgomp.fortran/omp_workshare2.f: New test.

2005-08-30  Richard Henderson  <rth@redhat.com>

	* loop.c (GOMP_loop_static_start): Provide fallback wrapper
	function for when aliases are not usable.
	(GOMP_loop_dynamic_start, GOMP_loop_guided_start,
	GOMP_loop_ordered_static_start, GOMP_loop_ordered_dynamic_start,
	GOMP_loop_ordered_guided_start, GOMP_loop_static_next,
	GOMP_loop_dynamic_next, GOMP_loop_guided_next,
	GOMP_loop_ordered_static_next, GOMP_loop_ordered_dynamic_next,
	GOMP_loop_ordered_guided_next): Likewise.
	* ordered.c (GOMP_ordered_start): Likewise.

2005-08-01  Diego Novillo  <dnovillo@redhat.com>

	* testsuite/libgomp.dg/dg.exp: Use -O2 for now.
	* testsuite/libgomp.dg/omp_hello.c: Fix return code
	* testsuite/libgomp.dg/omp_matvec.c: Likewise.
	* testsuite/libgomp.dg/omp_orphan.c: Likewise
	* testsuite/libgomp.dg/omp_reduction.c: Likewise
	* testsuite/libgomp.dg/omp_workshare1.c: Likewise
	* testsuite/libgomp.dg/omp_workshare2.c: Likewise
	* testsuite/libgomp.dg/omp_workshare3.c: Likewise
	* testsuite/libgomp.dg/omp_workshare4.c: Likewise

2005-07-07  Eric Christopher  <echristo@redhat.com>
	    Diego Novillo  <dnovillo@redhat.com>

	* testsuite/libgomp.dg/dg.exp: Add -fopenmp to DEFAULT_CFLAGS.
	* testsuite/libgomp.dg/omp_hello.c: Add standard includes, fix
	up code.
	* testsuite/libgomp.dg/omp_matvec.c: Ditto.
	* testsuite/libgomp.dg/omp_orphan.c: Ditto.
	* testsuite/libgomp.dg/omp_reduction.c: Ditto.
	* testsuite/libgomp.dg/omp_workshare1.c: Ditto.
	* testsuite/libgomp.dg/omp_workshare2.c: Ditto.
	* testsuite/libgomp.dg/omp_workshare3.c: Ditto.
	* testsuite/libgomp.dg/omp_workshare4.c: Ditto.

2005-06-13  Diego Novillo  <dnovillo@redhat.com>

	* TOPLEVEL.patch: Remove.

2005-05-16  Richard Henderson  <rth@redhat.com>

	* configure.ac: Test for clock_gettime.
	* config.h.in, configure: Rebuild.
	* config/posix/time.c: Use recommended TIME_WITH_SYS_TIME pattern.
	(omp_get_wtime): Use clock_gettime if available.
	(omp_get_wtick): Use clock_getres if available.

2005-05-11  Richard Henderson  <rth@redhat.com>

	* config/linux/ia64/futex.h: New file.
	* configure.tgt: Use it.

	* team.c (gomp_barrier_init, gomp_barrier_destroy): Mark inline.

2005-05-07  Richard Henderson  <rth@redhat.com>

	* config/linux/powerpc/futex.h: New file.
	* configure.tgt: Use it.

	* config/linux/i486/futex.h: Merge ...
	* config/linux/x86_64/futex.h: ... into ...
	* config/linux/x86/futex.h: ... here.
	* configure.tgt: Update to match.

2005-05-06  Richard Henderson  <rth@redhat.com>

	* config/linux/alpha/futex.h: Conditionally define SYS_futex.
	* config/linux/i486/futex.h: Likewise.
	* config/linux/x86_64/futex.h: Likewise.

	* config/linux/lock.c: New file.
	* config/linux/omp-lock.h: New file.

	* critical.c, env.h: Don't include omp.h
	* config/posix/lock.c: Include libgomp.h instead of omp.h.
	* config/posix/time.c: Likewise.
	* config/posix/omp-lock.h: New file.
	* libgomp.h: Include omp-lock.h and omp.h.
	* Makefile.am (nodist_include_HEADERS): New.
	(omp.h): New rule.
	* configure.ac (PERL): New.
	* mkomp_h.pl: New file.
	* omp.h.in: Rename from omp.h; replace omp_lock_t and omp_nest_lock_t
	with templates.
	* Makefile.in, configure, testsuite/Makefile.in: Rebuild.

	* testsuite/lib/libgomp-dg.exp (libgomp_init): Add include into
	build directory.  Re-add -march=i486 hack.

	* testsuite/lib/libgomp-dg.exp (libgomp_compile_flags): Remove.
	(libgomp_link_flags): Remove.
	(libgomp_initialized): Remove.
	(libgomp_init): Don't protect from reinitialization.  Copy code
	from libstdc++ for getting the multilib set correctly.

2005-05-05  Richard Henderson  <rth@redhat.com>

	* config/linux/alpha/futex.h: New file.
	* configure.tgt (alpha*-*-linux*): Use it.

	* config/posix/mutex.c: New file.
	* config/posix/sem.c: Use libgomp.h.

	* configure.tgt (x86_64-linux): Also test CC for -m32.
	* config/linux/x86_64/futex.h (futex_wait): Fix r10 usage.

	* testsuite/lib/libgomp-dg.exp (libgomp_link_flags): Add /
	after $gccpath.

	* Makefile.am (SUBDIRS): New.
	(libgomp_la_LDFLAGS): Add -lpthread.
	* configure.ac (AM_INIT_AUTOMAKE): Enable dependencies.
	* Makefile.in, aclocal.m4, config.h.in, configure: Rebuild.

	* libgomp_g.h: New file.
	* libgomp.h: Split out all public declarations to libgomp_g.h.
	Use pragma GCC visibility instead of ATTRIBUTE_HIDDEN.
	* config/linux/mutex.h: Remove ATTRIBUTE_HIDDEN.
	* config/linux/sem.h: Likewise.
	* config/posix/sem.h: Likewise.

	* Makefile.am (AM_LDFLAGS): New.
	(libgomp_version_script): Split out from ...
	(libgomp_la_LDFLAGS): ... here.
	(libgomp_version_info): New.
	* acinclude.m4 (LIBGOMP_CHECK_TLS): Use LIBGOMP_ENABLE.
	(LIBGOMP_ENABLE): New.
	(LIBGOMP_CHECK_LINKER_FEATURES): New.
	(LIBGOMP_ENABLE_SYMVERS): New.
	* configure.ac (AC_INIT): Version 1.0.
	(enable-version-specific-runtime-libs): Use LIBGOMP_ENABLE.
	(enable-linux-futex): Likewise.  Rename from enable-futex.
	(libtool_VERSION): New.
	(LIBGOMP_ENABLE_SYMVERS): Use it.
	* configure.tgt: Check with_gnu_ld wrt have_tls optimizations.
	* Makefile.in, aclocal.m4, configure: Rebuild.

	* config/linux/mutex.c: Include libgomp.h instead of mutex.h.
	(gomp_mutex_unlock_slow): Fix typo.
	* config/linux/sem.c: Similarly.
	(gomp_sem_post_slow): Fix typo.
	* config/linux/sem.h (gomp_sem_post_slow): Fix typo.
	* config/linux/i486/futex.h: Remove USE_LINUX_SYSENTER code.
	[__PIC__] (sys_futex0): Don't use tmp output in asm.

	* Makefile.am (AM_CFLAGS): Expand with XCFLAGS.
	(libgomp_la_LDFLAGS): Add top_srcdir to path.
	* acinclude.m4: Copy libtool.m4 stuff from libgfortran.
	* configure.ac: Check for getloadavg.  Substitute XCFLAGS and
	XLDFLAGS.  Add XCFLAGS to CFLAGS around LIBGOMP_CHECK_SYNC_BUILTINS.
	* configure.tgt: Set XCFLAGS and XLDFLAGS instead of CFLAGS and
	LDFLAGS.  Pull enable_futex check to top-level.
	* libgomp.h: Fix sem.h and mutex.h includes.  Define ATTRIBUTE_HIDDEN.
	* Makefile.in, aclocal.m4, config.h.in, configure: Regenerate.

	First attempt at real configury.
	* Makefile, config.h: Remove file.
	* Makefile.am, Makefile.in: New file.
	* acinclude.m4 aclocal.m4: New file.
	* configure.ac, configure.tgt, configure: New file.

	* config/posix/lock.c: Rename from sys-lock.c.
	* config/posix/mutex.h: Rename from sys-mutex.h.
	* config/posix/sem.c: Rename from sys-sem.c.
	* config/posix/sem.h: Rename from sys-sem.h.
	* config/posix/proc.c: Rename from sys-proc.c.
	* config/posix/time.c: Rename from sys-proc.c.

	* config/linux/mutex.c: New file.
	* config/linux/mutex.h: New file.
	* config/linux/sem.c: New file.
	* config/linux/sem.h: New file.
	* config/linux/i486/futex.h: New file.
	* config/linux/x86_64/futex.h: New file.

2005-05-04  Richard Henderson  <rth@redhat.com>

	* iter.c (gomp_iter_dynamic_next, gomp_iter_guided_next): New.
	* libgomp.h: Declare them.
	* loop.c (gomp_loop_dynamic_start, gomp_loop_guided_start,
	gomp_loop_dynamic_next, gomp_loop_guided_next): Use them.

2005-05-04  Richard Henderson  <rth@redhat.com>

	* libgomp-1 code drop

2005-05-04  Richard Henderson  <rth@redhat.com>

	* iter.c (gomp_iter_static_next): Return tri-state on 0.
	* ordered.c (gomp_ordered_static_next): Remove not_last argument.
	* libgomp.h (struct gomp_team_state): Make static_trip unsigned.
	(gomp_iter_static_next): Update.
	(gomp_ordered_static_next): Update.
	* loop.c (gomp_loop_static_start): Update for gomp_iter_static_next.
	(gomp_loop_ordered_static_start): Likewise.  Exit early for a
	totally empty range.
	(gomp_loop_ordered_static_next): Refine test for calling
	gomp_ordered_static_next.
	* testsuite/ordered-1.c: Add case for more threads than iterations.

	* iter.c (gomp_iter_runtime_next_locked): Remove.
	* loop.c (gomp_loop_static_start, gomp_loop_dynamic_start,
	gomp_loop_guided_start, gomp_loop_ordered_static_start,
	gomp_loop_ordered_dynamic_start, gomp_loop_ordered_guided_start,
	gomp_loop_static_next, gomp_loop_dynamic_next, gomp_loop_guided_next,
	gomp_loop_ordered_static_next, gomp_loop_ordered_dynamic_next,
	gomp_loop_ordered_guided_next): Downcase name, make static, add
	an external alias with the old name.
	(GOMP_loop_runtime_start, GOMP_loop_ordered_runtime_start,
	GOMP_loop_runtime_next, GOMP_loop_ordered_runtime_next): Use a
	switch and call one of the above static functions.
	* libgomp.h: Update.

	* work.c (gomp_work_share_start): Lock the mutex for !first too.
	* loop.c (GOMP_loop_static_start, GOMP_loop_dynamic_start,
	GOMP_loop_guided_start, GOMP_loop_runtime_start,
	GOMP_loop_ordered_static_start, GOMP_loop_ordered_dynamic_start,
	GOMP_loop_ordered_guided_start): Update to match.
	* sections.c (GOMP_sections_start): Likewise.
	* single.c (GOMP_single_start, GOMP_single_copy_start): Likewise.

	* ordered.c (gomp_ordered_first, gomp_ordered_last, gomp_ordered_next,
	gomp_ordered_static_init, gomp_ordered_static_next): Rename s/_loop//.
	Use bounds check instead of modulus.
	(gomp_ordered_sync): Split out of GOMP_ordered_start.
	(gomp_ordered_last): Don't sync with ordered_owner here.
	(gomp_ordered_next): Likewise.
	(gomp_ordered_static_loop_next): Likewise.
	* loop.c, libgomp.h: Update to match.

	* libgomp.h (GOMP_barrier): Declare.

	* testsuite/barrier-1.c: New file.
	* testsuite/critical-1.c: New file.
	* testsuite/ordered-2.c: New file.
	* testsuite/ordered-1.c: New file.
	* testsuite/sections-1.c: New file.
	* testsuite/single-1.c: New file.
	* testsuite/Makefile (TESTS): Add them.

2005-05-04  Richard Henderson  <rth@redhat.com>

	* libgomp.h (struct gomp_work_share): Add ordered_owner.
	* loop.c (GOMP_loop_static_start): If not the startup thread,
	acquire the mutex to wait for initialization complete.
	(GOMP_loop_ordered_static_start): Likewise.
	(GOMP_loop_ordered_runtime_start): Likewise.
	(GOMP_loop_ordered_static_first): Remove.
	(GOMP_loop_ordered_dynamic_first): Remove.
	(GOMP_loop_ordered_guided_first): Remove.
	(GOMP_loop_ordered_runtime_first): Remove.
	* ordered.c (gomp_ordered_loop_first): Post to own release when
	we're the first thread.
	(gomp_ordered_loop_last): Wait on release if not owner.
	(gomp_ordered_loop_next): Likewise.
	(gomp_ordered_static_loop_init): New.
	(gomp_ordered_static_loop_next): Use ordered_owner.
	(GOMP_ordered_start): Likewise.
	* work.c (gomp_new_work_share): Initialize ordered_owner.

2005-05-03  Richard Henderson  <rth@redhat.com>

	* Makefile (OPT): New.
	(CFLAGS): Use it.

	* loop.c (GOMP_loop_end, GOMP_loop_end_nowait): New.
	* sections.c (GOMP_sections_end, GOMP_sections_end_nowait): New.
	* libgomp.h, libgomp.map, NOTES: Update to match.

	* team.c (struct gomp_thread_start_data): Remove ts, fn, data.
	Add initialized and thr members.
	(gomp_thread_start): Pause when initially spawned to wait for
	the whole team to be created.
	(gomp_team_start): Release team members at the end.

	* testsuite/loop-1.c (N): New.  Use it instead of hardcoded 100.
	(f_foo_1): Use GOMP_loop_end.
	(f_foo_2): Use GOMP_loop_end_nowait.

	* testsuite/loop-2.c: New file.
	* testsuite/Makefile (TESTS): Add it.

2005-05-03  Richard Henderson  <rth@redhat.com>

	* iter.c (gomp_iter_static_next): Fix overflow check typo.
	(gomp_iter_dynamic_next_locked): Fix overflow check thinko.
	* team.c (new_team): Initialize oldest_live_gen to 1 if no
	initial work_share.

	* testsuite/Makefile: New file.
	* testsuite/loop-1.c: New file.

2005-05-03  Richard Henderson  <rth@redhat.com>

	Initial implementation and checkin.<|MERGE_RESOLUTION|>--- conflicted
+++ resolved
@@ -1,8 +1,3 @@
-<<<<<<< HEAD
-2014-10-30  Release Manager
-
-	* GCC 4.9.2 released.
-=======
 2015-04-22  Release Manager
 
 	* GCC 5.1.0 released.
@@ -917,7 +912,6 @@
 	* testsuite/libgomp.c/omp_workshare4.c: Likewise.
 	* testsuite/libgomp.c/shared-1.c: Fix defaulting to int.  Fix implicit
 	declarations.
->>>>>>> d5ad84b3
 
 2014-10-03  Jakub Jelinek  <jakub@redhat.com>
 
@@ -970,16 +964,6 @@
 	(gomp_task_maybe_wait_for_dependencies): New function.
 	* testsuite/libgomp.c/depend-5.c: New test.
 
-<<<<<<< HEAD
-2014-07-16  Release Manager
-
-	* GCC 4.9.1 released.
-
-2014-06-30  Jakub Jelinek  <jakub@redhat.com>
-
-	Backported from mainline
-	2014-06-25  Jakub Jelinek  <jakub@redhat.com>
-=======
 2014-07-13  Tobias Burnus  <burnus@net-b.de>
 
 	* testsuite/libgomp.fortran/pr34020.f90: Make compile
@@ -1007,15 +991,11 @@
 	gfortran-dg-runtest usage.
 
 2014-06-25  Jakub Jelinek  <jakub@redhat.com>
->>>>>>> d5ad84b3
 
 	* testsuite/libgomp.fortran/simd5.f90: New test.
 	* testsuite/libgomp.fortran/simd6.f90: New test.
 	* testsuite/libgomp.fortran/simd7.f90: New test.
 
-<<<<<<< HEAD
-	2014-06-24  Jakub Jelinek  <jakub@redhat.com>
-=======
 2014-06-24  Jakub Jelinek  <jakub@redhat.com>
 
 	* testsuite/libgomp.c/for-2.c: Define SC to static for
@@ -1033,7 +1013,6 @@
 	* testsuite/libgomp.c++/simd11.C: New test.
 	* testsuite/libgomp.c++/simd12.C: New test.
 	* testsuite/libgomp.c++/simd13.C: New test.
->>>>>>> d5ad84b3
 
 	* testsuite/libgomp.fortran/aligned1.f03: New test.
 	* testsuite/libgomp.fortran/nestedfn5.f90: New test.
@@ -1052,11 +1031,7 @@
 	* testsuite/libgomp.fortran/udr14.f90: New test.
 	* testsuite/libgomp.fortran/udr15.f90: New test.
 
-<<<<<<< HEAD
-	2014-06-18  Jakub Jelinek  <jakub@redhat.com>
-=======
 2014-06-18  Jakub Jelinek  <jakub@redhat.com>
->>>>>>> d5ad84b3
 
 	* omp_lib.f90.in (openmp_version): Set to 201307.
 	* omp_lib.h.in (openmp_version): Likewise.
@@ -1075,11 +1050,7 @@
 	* testsuite/libgomp.fortran/target6.f90: New test.
 	* testsuite/libgomp.fortran/target7.f90: New test.
 
-<<<<<<< HEAD
-	2014-06-10  Jakub Jelinek  <jakub@redhat.com>
-=======
 2014-06-10  Jakub Jelinek  <jakub@redhat.com>
->>>>>>> d5ad84b3
 
 	PR fortran/60928
 	* testsuite/libgomp.fortran/allocatable9.f90: New test.
@@ -1093,11 +1064,7 @@
 	* testsuite/libgomp.fortran/associate2.f90: New test.
 	* testsuite/libgomp.fortran/procptr1.f90: New test.
 
-<<<<<<< HEAD
-	2014-06-06  Jakub Jelinek  <jakub@redhat.com>
-=======
 2014-06-06  Jakub Jelinek  <jakub@redhat.com>
->>>>>>> d5ad84b3
 
 	* testsuite/libgomp.fortran/simd1.f90: New test.
 	* testsuite/libgomp.fortran/udr1.f90: New test.
@@ -1112,19 +1079,12 @@
 	* testsuite/libgomp.fortran/udr10.f90: New test.
 	* testsuite/libgomp.fortran/udr11.f90: New test.
 
-<<<<<<< HEAD
-	2014-05-27  Uros Bizjak  <ubizjak@gmail.com>
-=======
 2014-05-27  Uros Bizjak  <ubizjak@gmail.com>
->>>>>>> d5ad84b3
 
 	* testsuite/libgomp.fortran/declare-simd-1.f90: Require
 	vect_simd_clones effective target.
 	* testsuite/libgomp.fortran/declare-simd-2.f90: Ditto.
 
-<<<<<<< HEAD
-	2014-05-11  Jakub Jelinek  <jakub@redhat.com>
-=======
 2014-05-21  Jakub Jelinek  <jakub@redhat.com>
 
 	PR middle-end/61252
@@ -1137,7 +1097,6 @@
 	texts according to their @menu entry positions.
 
 2014-05-11  Jakub Jelinek  <jakub@redhat.com>
->>>>>>> d5ad84b3
 
 	* testsuite/libgomp.fortran/cancel-do-1.f90: New test.
 	* testsuite/libgomp.fortran/cancel-do-2.f90: New test.
@@ -1157,38 +1116,6 @@
 	* testsuite/libgomp.fortran/simd4.f90: New test.
 	* testsuite/libgomp.fortran/taskgroup1.f90: New test.
 
-<<<<<<< HEAD
-2014-06-24  Jakub Jelinek  <jakub@redhat.com>
-
-	* testsuite/libgomp.c/for-2.c: Define SC to static for
-	#pragma omp for simd testing.
-	* testsuite/libgomp.c/for-2.h (SC): Define if not defined.
-	(N(f5), N(f6), N(f7), N(f8), N(f10), N(f12), N(f14)): Use
-	SC macro.
-	* testsuite/libgomp.c/simd-14.c: New test.
-	* testsuite/libgomp.c/simd-15.c: New test.
-	* testsuite/libgomp.c/simd-16.c: New test.
-	* testsuite/libgomp.c/simd-17.c: New test.
-	* testsuite/libgomp.c++/for-10.C: Define SC to static for
-	#pragma omp for simd testing.
-	* testsuite/libgomp.c++/simd10.C: New test.
-	* testsuite/libgomp.c++/simd11.C: New test.
-	* testsuite/libgomp.c++/simd12.C: New test.
-	* testsuite/libgomp.c++/simd13.C: New test.
-
-2014-05-21  Jakub Jelinek  <jakub@redhat.com>
-
-	PR middle-end/61252
-	* testsuite/libgomp.c++/simd-9.C: New test.
-
-2014-05-18  Uros Bizjak  <ubizjak@gmail.com>
-
-	* libgomp.texi (Runitme Library Routines): Remove multiple @menu.
-	(Environment Variables) Move OMP_PROC_BIND and OMP_STACKSIZE node
-	texts according to their @menu entry positions.
-
-=======
->>>>>>> d5ad84b3
 2014-05-02  Jakub Jelinek  <jakub@redhat.com>
 
 	* testsuite/libgomp.c/simd-10.c: New test.
@@ -1208,13 +1135,6 @@
 	* testsuite/libgomp.c/simd-9.c: New test.
 	* testsuite/libgomp.c/loop-16.c: New test.
 
-<<<<<<< HEAD
-2014-04-22  Release Manager
-
-	* GCC 4.9.0 released.
-
-=======
->>>>>>> d5ad84b3
 2014-04-02  Richard Henderson  <rth@redhat.com>
 
 	* config/linux/futex.h (futex_wait): Get error value from errno.
