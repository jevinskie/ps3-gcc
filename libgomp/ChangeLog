--- conflicted
+++ resolved
@@ -1,42 +1,3 @@
-<<<<<<< HEAD
-2014-12-19  Release Manager
-
-	* GCC 4.8.4 released.
-
-2014-12-05  Uros Bizjak  <ubizjak@gmail.com>
-
-	* configure.tgt (x86_64): Tune -m32 multilib to generic.
-
-2014-11-28  Jakub Jelinek  <jakub@redhat.com>
-
-	Backported from mainline
-	2014-11-24  Jakub Jelinek  <jakub@redhat.com>
-
-	PR fortran/63938
-	* libgomp.fortran/pr63938-1.f90: New test.
-	* libgomp.fortran/pr63938-2.f90: New test.
-
-	2014-10-03  Jakub Jelinek  <jakub@redhat.com>
-
-	PR libgomp/61200
-	* testsuite/libgomp.c/pr61200.c: New test.
-
-2014-05-22  Release Manager
-
-	* GCC 4.8.3 released.
-
-2014-04-04  Bill Schmidt  <wschmidt@linux.vnet.ibm.com>
-
-	Backport from mainline
-	2013-11-15  Ulrich Weigand  <Ulrich.Weigand@de.ibm.com>
-
-	* configure: Regenerate.
-
-2014-04-02  Richard Henderson  <rth@redhat.com>
-
-	* config/linux/futex.h (futex_wait): Get error value from errno.
-	(futex_wake): Likewise.
-=======
 2014-04-22  Release Manager
 
 	* GCC 4.9.0 released.
@@ -89,7 +50,6 @@
 
 	PR libgomp/58756
 	* testsuite/libgomp.c/pr58756.c: New test.
->>>>>>> a7aa3838
 
 2013-12-12  Jakub Jelinek  <jakub@redhat.com>
 
@@ -97,18 +57,6 @@
 	* testsuite/libgomp.fortran/crayptr2.f90: Add private (d) clause to
 	!$omp parallel.
 
-<<<<<<< HEAD
-2013-10-16  Release Manager
-
-	* GCC 4.8.2 released.
-
-2013-10-09  Jakub Jelinek  <jakub@redhat.com>
-
-	* parallel.c (GOMP_parallel_end): Remember team->nthreads and call
-	gomp_team_end before adjusting gomp_remaining_threads_count, increment
-	gomp_remaining_threads_count instead of decrementing it again.
-	* testsuite/libgomp.c/thread-limit-1.c: New test.
-=======
 2013-11-07  Thomas Schwinge  <thomas@codesourcery.com>
 
 	* testsuite/lib/libgomp.exp (libgomp_init): Don't add -fopenmp to
@@ -568,17 +516,11 @@
 2013-09-20  Alan Modra  <amodra@gmail.com>
 
 	* configure: Regenerate.
->>>>>>> a7aa3838
 
 2013-09-19  Jakub Jelinek  <jakub@redhat.com>
 
 	* testsuite/libgomp.c/sections-2.c: New test.
 
-<<<<<<< HEAD
-2013-05-31  Release Manager
-
-	* GCC 4.8.1 released.
-=======
 2013-06-28  Marcus Shawcroft  <marcus.shawcroft@arm.com>
 
 	* testsuite/libgomp.fortran/strassen.f90:
@@ -622,7 +564,6 @@
 	omp_destroy_nest_lock, omp_set_lock, omp_set_nest_lock, omp_unset_lock,
 	omp_unset_nest_lock, omp_set_dynamic, omp_set_nested,
 	omp_set_num_threads, omp_test_lock, omp_test_nest_lock): Ditto.
->>>>>>> a7aa3838
 
 2013-05-16  Jakub Jelinek  <jakub@redhat.com>
 
@@ -633,13 +574,6 @@
 	* testsuite/libgomp.c++/loop-14.C: New test.
 	* testsuite/libgomp.c++/loop-15.C: New test.
 
-<<<<<<< HEAD
-2013-03-22  Release Manager
-
-	* GCC 4.8.0 released.
-
-=======
->>>>>>> a7aa3838
 2013-02-06  Jakub Jelinek  <jakub@redhat.com>
 
 	PR middle-end/56217
