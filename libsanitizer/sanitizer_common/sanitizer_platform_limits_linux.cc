--- conflicted
+++ resolved
@@ -60,12 +60,8 @@
 #endif
 }  // namespace __sanitizer
 
-<<<<<<< HEAD
-#if !defined(__powerpc64__) && !defined(__x86_64__) && !defined(__sparc__)
-=======
 #if !defined(__powerpc64__) && !defined(__x86_64__) && !defined(__aarch64__)\
                             && !defined(__mips__) && !defined(__sparc__)
->>>>>>> d5ad84b3
 COMPILER_CHECK(struct___old_kernel_stat_sz == sizeof(struct __old_kernel_stat));
 #endif
 
