--- conflicted
+++ resolved
@@ -1,19 +1,3 @@
-<<<<<<< HEAD
-2014-10-30  Release Manager
-
-	* GCC 4.9.2 released.
-
-2014-10-16  Yury Gribov  <y.gribov@samsung.com>
-
-	Backport from mainline
-	2014-05-14  Yury Gribov  <y.gribov@samsung.com>
-
-	PR sanitizer/61100
-
-	* Makefile.am (nodist_saninclude_HEADERS): Install
-	public headers.
-	* Makefile.in: Regenerate.
-=======
 2015-04-22  Release Manager
 
 	* GCC 5.1.0 released.
@@ -181,7 +165,6 @@
 
 	* asan/Makefile.am: IPA ICF pass is disabled.
 	* asan/Makefile.in: Likewise.
->>>>>>> d5ad84b3
 
 2014-10-14  David S. Miller  <davem@davemloft.net>
 
@@ -196,15 +179,6 @@
 	(__sanitizer_sigaction): Likewsie.
 	(IOC_SIZE): Likewsie.
 
-<<<<<<< HEAD
-2014-07-16  Release Manager
-
-	* GCC 4.9.1 released.
-
-2014-04-22  Release Manager
-
-	* GCC 4.9.0 released.
-=======
 2014-10-14  Jakub Jelinek  <jakub@redhat.com>
 
 	* ubsan/Makefile.am (DEFS): Add -DPIC.
@@ -274,7 +248,6 @@
 	* Makefile.am (nodist_saninclude_HEADERS): Install
 	public headers.
 	* Makefile.in: Regenerate.
->>>>>>> d5ad84b3
 
 2014-03-07  Rainer Orth  <ro@CeBiTec.Uni-Bielefeld.DE>
 
