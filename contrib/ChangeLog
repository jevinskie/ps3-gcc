<<<<<<< HEAD
2014-10-30  Release Manager

	* GCC 4.9.2 released.
=======
2015-04-22  Release Manager

	* GCC 5.1.0 released.

2015-04-22  Jakub Jelinek  <jakub@redhat.com>

	* gennews (files): Add files for GCC 5.

2015-03-06  Bernd Edlinger  <bernd.edlinger@hotmail.de>

	* dg-extract-results.sh: Check that the necessary python modules exist.

2015-02-05  Ilya Verbin  <ilya.verbin@intel.com>

	* gcc_update (files_and_dependencies): Add rules for liboffloadmic and
	liboffloadmic/plugin.

2015-01-15  Richard Sandiford  <richard.sandiford@arm.com>

	* update-copyright.py (Copyright.__init__): Add a regexp for
	"copyright = u'".
	(Copyright.update_copyright): Don't add a space before the year
	in that case.

2015-01-15  Thomas Schwinge  <thomas@codesourcery.com>

	* gcc_update (files_and_dependencies): Update rules for new
	libgomp/plugin/Makefrag.am and libgomp/plugin/configfrag.ac files.

2015-01-12  Yury Gribov  <y.gribov@samsung.com>

	* check_GNU_style.sh: Support patches coming from stdin.
	Check that spaces are converted to tabs.
	Make double-space-after-dot check more precice.

2015-01-06  Eric Botcazou  <ebotcazou@adacore.com>

	* config-list.mk (LIST): Add visium-elf.

2015-01-05  Jan-Benedict Glaw  <jbglaw@lug-owl.de>

	* config-list.mk: Use shortest match for OPT to find the actual
	target name.

2014-12-17  Sergio Durigan Junior  <sergiodj@redhat.com>

	* dg-extract-results.sh: Use --text with grep to avoid issues with
	binary files.  Fall back to cat -v, if that doesn't work.

2014-12-12  Chung-Ju Wu  <jasonwucj@gmail.com>

	* download_prerequisites: Modify the comment for GRAPHITE_LOOP_OPT.

2014-12-09  Laurynas Biveinis  <laurynas.biveinis@gmail.com>
	    Yury Gribov  <y.gribov@samsung.com>

	* vimrc: New file.

2014-12-04  Thomas Preud'homme  <thomas.preudhomme@arm.com>

	* check_GNU_style.sh: Warn for incorrect number of spaces in function
	call only if 0 or 2+ spaces found.

2014-12-02  Tobias Burnus  <burnus@net-b.de>

	* download_prerequisites: Download ISL 0.14 instead of 0.12.2.

2014-11-25  Tom de Vries  <tom@codesourcery.com>
	    Peter Bergner  <bergner@vnet.ibm.com>

	* mklog: Handle .mklog.  Use git setting independent of presence .git
	directory.

2014-11-14  Tom de Vries  <tom@codesourcery.com>

	* mklog: Move reading of .diff file up and add comment.  Copy diff_lines
	to orig_diff_lines.  Use orig_diff_lines when appending patch.

2014-11-11  David Malcolm  <dmalcolm@redhat.com>

	* ChangeLog.jit: New.
	* jit-coverage-report.py: New file: a script to print crude
	code-coverage information for the libgccjit API.

2014-11-11  Marat Zakirov  <m.zakirov@samsung.com>

	* mklog: Symbol '}' stops search for changes.  

2014-11-11  Tobias Burnus  <burnus@net-b.de>

	* download_prerequisites: Stop downloading CLooG.

2014-11-07  Marat Zakirov  <m.zakirov@samsung.com>

	* mklog: Always doubt in functions.  
	Add EOF protection.  

2014-10-31  Jan-Benedict Glaw  <jbglaw@lug-owl.de>

	* config-list.mk: Don't build Go for certain targets.

2014-10-04  Trevor Saunders  <tsaunders@mozilla.com>

	* compare-all-tests: Don't test score-*.
	* config-list.mk: Likewise.

2014-10-02  Segher Boessenkool  <segher@kernel.crashing.org>

	* dg-extract-results.py (output_variation): Always sort if do_sum.

2014-09-22  Tom de Vries  <tom@codesourcery.com>

	* mklog: Add --inline option.

2014-09-19  Segher Boessenkool  <segher@kernel.crashing.org>

	* dg-extract-results.py (Prog.result_re): Include options in test name.

2014-09-19  Olivier Hainque  <hainque@adacore.com>

	* config-list.mk (LIST): Add powerpc-wrs-vxworksmils.
>>>>>>> d5ad84b3

2014-09-18  Joel Sherrill <joel.sherrill@oarcorp.com>

	* config-list.mk (LIST): Add v850-rtems.

2014-09-18  Sebastian Huber  <sebastian.huber@embedded-brains.de>

	* config-list.mk (LIST): Add arm-rtems.
	Add nios2-rtems.  Remove extra option from powerpc-rtems.

<<<<<<< HEAD
2014-07-16  Release Manager

	* GCC 4.9.1 released.

2014-06-29  Richard Biener  <rguenther@suse.de>

	* gennews: Use gcc-3.0/index.html.

2014-04-22  Release Manager

	* GCC 4.9.0 released.
=======
2014-09-08  Trevor Saunders  <tsaunders@mozilla.com>

	* compare-all-tests: Don't test picochip.
	* config-list.mk: Likewise.

2014-08-11  Mingjie Xing <mingjie.xing@gmail.com>

	* texi2pod.pl (postprocess): Move command process for '@sc' to the
	front of '@dfn'.  Add a new command process for '@t{...}', just print
	the content.

2014-07-21  Trevor Saunders  <tsaunders@mozilla.com>
	    Yury Gribov  <y.gribov@samsung.com>

	* mklog: Run mklog as a filter.

2014-07-21  Trevor Saunders  <tsaunders@mozilla.com>

	* mklog: Read name and email from git config when available.

2014-06-28  Richard Biener  <rguenther@suse.de>

	* gennews: Use gcc-3.0/index.html.

2014-06-14  Richard Sandiford  <rdsandiford@googlemail.com>

	* dg-extract-results.py: For Python 3, force sys.stdout to handle
	surrogate escape sequences.
	(safe_open): New function.
	(output_segment, main): Use it.

2014-05-25  Richard Sandiford  <rdsandiford@googlemail.com>

	* dg-extract-results.py (Named): Remove __cmp__ method.
	(output_variation): Use a key to sort variation.harnesses.

2014-05-24  Uros Bizjak  <ubizjak@gmail.com>

	* texi2pod.pl: Force .pod file to not be a numbered list.

2014-05-20  Richard Sandiford  <rdsandiford@googlemail.com>

	* dg-extract-results.py (parse_run): Handle warnings that are printed
	before a test harness is run.

2014-05-09  Jan-Benedict Glaw  <jbglaw@lug-owl.de>

	* config-list.mk (show): New target.

2014-05-08  Richard Sandiford  <rdsandiford@googlemail.com>

	* dg-extract-results.py: New file.
	* dg-extract-results.sh: Use it if the environment seems suitable.

2014-04-22  Rainer Orth  <ro@CeBiTec.Uni-Bielefeld.DE>

	* config-list.mk (LIST): Remove sparc-sun-solaris2.9, i686-solaris2.9.
>>>>>>> d5ad84b3

2013-04-22  Jakub Jelinek  <jakub@redhat.com>

	* gennews (files): Add files for GCC 4.9.

2014-02-24  Walter Lee  <walt@tilera.com>

	* config-list.mk (LIST): Add tilegxbe-linux-gnu.

2014-02-13  Richard Biener  <rguenther@suse.de>

	* download_prerequisites: Update ISL and CLOOG versions.

2014-01-31  Brooks Moses  <bmoses@google.com>

	* gcc_update (files_and_dependencies): Add aarch64-tune.md.

2014-01-29  Yury Gribov  <y.gribov@samsung.com>

	* mklog: Improve support of context diffs.

2014-01-21  Tatiana Udalova  <t.udalova@samsung.com>

	* mklog: Avoid adding falsely changed functions to ChangeLog.

2013-12-31  Chung-Lin Tang  <cltang@codesourcery.com>

	* config-list.mk: Add nios2-elf, nios2-linux-gnu. Corrected
	ordering of some configs.

2013-12-23  Yury Gribov  <y.gribov@samsung.com>

	* mklog: Automatically insert comments in trivial cases.

2013-12-19  Yury Gribov  <y.gribov@samsung.com>

	* mklog: Split generated message in parts.

2013-10-31  Chung-Ju Wu  <jasonwucj@gmail.com>

	* config-list.mk (nds32le-elf, nds32be-elf): Add nds32 target.

2013-10-29  Tobias Burnus  <burnus@net-b.de>

	* gcc_update (files_and_dependencies): Add rules for
	libcilkrts.

2013-10-11  Thomas Schwinge  <thomas@codesourcery.com>

	* gcc_update (files_and_dependencies): Fix rule for
	libgomp/testsuite/Makefile.in.

2013-10-01  Joern Rennecke  <joern.rennecke@embecosm.com>

	* config-list.mk: Add arc configurations.

2013-09-27  Diego Novillo  <dnovillo@google.com>

	* testsuite-management/x86_64-unknown-linux-gnu.xfail: Update.

2013-09-12  DJ Delorie  <dj@redhat.com>

	* config-list.mk: Add msp430-elf.

2013-08-31  Diego Novillo  <dnovillo@google.com>

	* testsuite-management/x86_64-unknown-linux-gnu.xfail: Update.

2013-08-29  Mike Stump  <mikestump@comcast.net>

	* gcc_update (configure): Update to handle svn 1.8.1.

2013-08-03  Caroline Tice  <cmtice@google.com>

	* gcc_update: Add libvtv files.

2013-06-06  Brooks Moses  <bmoses@google.com>

	* testsuite-management/validate_failures.py: Fix handling of
	summary lines with "|" characters or empty description fields.

2013-05-24  Chung-Ju Wu  <jasonwucj@gmail.com>

	* download_prerequisites: Download isl and cloog conditionally.

2013-05-21  David Malcolm  <dmalcolm@redhat.com>

	* repro_fail: Filter out "-ignore SIGHUP" from the spawn lines.

2013-05-16  Rainer Orth  <ro@CeBiTec.Uni-Bielefeld.DE>

	* config-list.mk (LIST): Add -enable-obsolete for
	sparc-sun-solaris2.9, i686-solaris2.9.

2013-05-13  Mike Stump  <mikestump@comcast.net>

	* compare_tests: Limit lines to 2000 characters as comm on Mac OS
	X 10.8.3 doesn't like long lines (those 2055 characters or more).

2013-04-22  Sofiane Naci  <sofiane.naci@arm.com>

	* config-list.mk (LIST): Add aarch64-elf and aarch64-linux-gnu.

2013-04-18  Diego Novillo  <dnovillo@google.com>

	* validate_failures.py: Fix typo.

2013-04-18  Diego Novillo  <dnovillo@google.com>

	* validate_failures.py: Loosen check for build directory.
	State what failed if we couldn't find the source tree or
	the target triplet.

2013-03-22  Jakub Jelinek  <jakub@redhat.com>

	* gennews (files): Add files for GCC 4.8.

2013-03-06  Tobias Burnus  <burnus@net-b.de>

	* make-obstacks-texi.pl: New.

2013-02-27  Rainer Orth  <ro@CeBiTec.Uni-Bielefeld.DE>

	* make_sunver.pl: Enforce C locale.

2013-02-06  Richard Sandiford  <rdsandiford@googlemail.com>

	* update-copyright.py: Add libdecnumber to the default list.
	Remove libquadmath and libssp.

2013-02-06  Diego Novillo  <dnovillo@google.com>

	* testsuite-management/validate_failures.py: Fix typo.

2013-02-06  Diego Novillo  <dnovillo@google.com>

	* testsuite-management/validate_failures.py: Update
	Copyright years.
	Request contributions not to use Python features newer
	than 2.4.
	(GetBuildData): If this is not a build directory,
	emit an error only if --results or --manifest are missing.

2013-02-06  Bernhard Reutner-Fischer  <aldot@gcc.gnu.org>

	* testsuite-management/validate_failures.py
	(IsInterestingResult): Fix performance regression

2013-02-04  Richard Sandiford  <rdsandiford@googlemail.com>

	* update-copyright.py: New file.

2013-01-15  David Blaikie  <dblaikie@gmail.com>

	* dg-extract-results.sh: Handle KPASSes.

	* dg-extract-results.sh: Constrain the start-of-log pattern.

	* dg-extract-results.sh: Fix order of summary counts.

2012-12-01  Bernhard Reutner-Fischer  <aldot@gcc.gnu.org>

	* testsuite-management/validate_failures.py
	(IsInterestingResult): Only strip line a second time if we did split.
	Rephrase return statement while at it.
	(CollectSumFiles): Also ignore .git directory.

2012-12-03  Diego Novillo  <dnovillo@google.com>

	* testsuite-management/validate_failures.py: Fix stale
	use of 'options'.

2012-11-30  Doug Evans  <dje@google.com>

	* testsuite-management/validate_failures.py: Add support for @include,
	@remove directives in manifest files.

	* testsuite-management/validate_failures.py: Add function
	GetManifestPath.  New global _MANIFEST_SUBDIR.

2012-11-29  Doug Evans  <dje@google.com>

	* testsuite-management/validate_failures.py: Remove pass/fail
	indicator from result of GetBuildData.

	* testsuite-management/validate_failures.py: Store options in global
	variable _OPTIONS.

	* testsuite-management/validate_failures.py: Rename variable
	manifest_name to manifest_path everywhere.

	* testsuite-management/validate_failures.py (CompareBuilds): Pass
	options.results to GetSumFiles for clean build.

2012-11-28  Doug Evans  <dje@google.com>

	* testsuite-management/validate_failures.py: Use <target_alias> instead
	of <target>.  Minor whitespace changes.

	* testsuite-management/validate_failures.py: Record ordinal with
	TestResult.

2012-11-19  Mike Stump  <mikestump@comcast.net>

	* compare_tests: Add export LC_ALL=C to make sort happier.

2012-11-14  H.J. Lu  <hongjiu.lu@intel.com>

	* gcc_update: Update libsanitizer generated files.

2012-11-12  Tobias Burnus  <burnus@net-b.de>

	* gcc_update: Add libquadmath generated files.

2012-11-12  H.J. Lu  <hongjiu.lu@intel.com>

	* gcc_update: Add libsanitizer generated files.

2012-11-05  Lawrence Crowl  <crowl@google.com>

	* compare_two_ftime_report_sets: New.

2012-11-02  Diego Novillo  <dnovillo@google.com>

	* testsuite-management/validate_failures.py: Add option
	--clean_build to compare test results against another
	build.

2012-10-31  Diego Novillo  <dnovillo@google.com>

	* testsuite-management/validate_failures.py: Fix parsing
	of summary lines.

2012-10-29  Diego Novillo  <dnovillo@google.com>

	* testsuite-management/x86_64-unknown-linux-gnu.xfail: Update.

2012-10-06  Diego Novillo  <dnovillo@google.com>

	* testsuite-management/x86_64-unknown-linux-gnu.xfail: Update.

2012-10-02   Christophe Lyon  <christophe.lyon@linaro.org>

	* check_GNU_style.sh: Remove temporay file upon exit.

2012-09-26  Joern Rennecke  <joern.rennecke@embecosm.com>

	* contrib-list.mk (LIST): Remove arm-freebsd6, arm-linux,
	arm-ecos-elf, arm-rtems, arm-elf and arm-wince-pe.
	Use --enable-obsolete for picochip-elf.

2012-09-10   Diego Novillo  <dnovillo@google.com>

	* testsuite-management/x86_64-unknown-linux-gnu.xfail: Update.

2012-09-04  Eric Botcazou  <ebotcazou@adacore.com>

	* make_sunver.pl: Add missing newline at the end of extern "C++" block.

2012-08-24   Diego Novillo  <dnovillo@google.com>

	* testsuite-management/x86_64-unknown-linux-gnu.xfail: Update.

2012-08-14   Diego Novillo  <dnovillo@google.com>

	* testsuite-management/x86_64-unknown-linux-gnu.xfail: New.

2012-08-13  Diego Novillo  <dnovillo@google.com>

	* testsuite-management/validate_failures.py (ExpirationDate): Tidy
	comment.

2012-08-13  Diego Novillo  <dnovillo@google.com>

	* testsuite-management/validate_failures.py (ParseSummary): Fix
	comment.

2012-08-13  Diego Novillo  <dnovillo@google.com>

	* testsuite-management/validate_failures.py: Import datetime.
	(TestResult.ExpirationDate): New.
	(TestResult.HasExpired): New.
	(ParseSummary): Call it.  If it returns True, warn that the
	expected failure has expired and do not add it to the set of
	expected results.
	(GetResults): Clarify documentation.

2012-07-26   Diego Novillo  <dnovillo@google.com>

	* testsuite-management/validate_failures.py: Do not use
	'with ... as ...' constructs.

2012-07-19   Diego Novillo  <dnovillo@google.com>

	* testsuite-management/validate_failures.py (CollectSumFiles):
	Rename from GetSumFiles.
	(GetSumFiles): Factor out of CheckExpectedResults.
	(CheckExpectedResults): Call it.
	(ProduceManifest): Call it.

2012-07-18   Diego Novillo  <dnovillo@google.com>

	* testsuite-management/validate_failures.py: Fix
	/usr/bin/python invocation.

2012-06-19  Steven Bosscher  <steven@gcc.gnu.org>

	* check_makefile_deps.sh: Look for c-common.o in c-family/.
	Add a few more crt* files to the list of files to skip.

2012-05-31  Marek Polacek  <polacek@redhat.com>

       * mklog: Prevent printing three spaces after the date.

2012-06-04   Diego Novillo  <dnovillo@google.com>

	* testsuite-management/validate_failures.py (GetResults):
	Change argument to accept list of summary files to analyze.
	Update callers.
	(CheckExpectedResults): Handle options.manifest, options.results
	and options.ignore_missing_failures.
	(Main): Add options --manifest, --results and --ignore_missing_failures.

2012-05-31   Diego Novillo  <dnovillo@google.com>
	     Cary Coutant  <ccoutant@google.com>

	* mklog: New.

2012-05-25  H.J. Lu  <hongjiu.lu@intel.com>

	PR bootstrap/53472
	* contrib/compare-debug (remove_comment): New function.
	Remove any .comment sections if the first cmp failed.

2012-05-09  David Edelsohn  <dje.gcc@gmail.com>

	* gcc_update: Use $GCC_SVN to retrieve branch and revision.

2012-05-01  Richard Henderson  <rth@redhat.com>

	* gcc_update: Add libatomic generated files.

2012-04-23  Manuel López-Ibáñez  <manu@gcc.gnu.org>

	* compare_tests: Append '/' to make 'find' traverse
	symlinked directories.

2012-04-16  Rainer Orth  <ro@CeBiTec.Uni-Bielefeld.DE>

	* testsuite-management/validate_failures.py (GetBuildData): Use
	target_alias.

2012-04-06  Doug Evans  <dje@google.com>

	* dg-extract-results.sh: Handle KFAILs.

2012-03-14  Rainer Orth  <ro@CeBiTec.Uni-Bielefeld.DE>

	* config-list.mk (LIST): Remove mips-sgi-irix6.5.

2012-03-13  Joseph Myers  <joseph@codesourcery.com>

	* gennews (files): Add files for GCC 4.7.

2012-03-12  Rainer Orth  <ro@CeBiTec.Uni-Bielefeld.DE>

	* config-list.mk (LIST): Remove mips-openbsd.

2012-03-12  Rainer Orth  <ro@CeBiTec.Uni-Bielefeld.DE>

	* config-list.mk (LIST): Remove alpha-dec-osf5.1.

2012-03-02   Diego Novillo  <dnovillo@google.com>

	* testsuite-management/validate_failures.py (class TestResult): Fix
	match pattern for the summary line.  If there is a parsing failure,
	show the line we failed to parse.

2012-02-27  Rainer Orth  <ro@CeBiTec.Uni-Bielefeld.DE>

	PR libstdc++/52188
	* make_sunver.pl: Remove #ifdef handling.

2012-02-17   Doug Kwan  <dougkwan@google.com>

	* contrib/testsuite-management/validate_failures.py
	(GetMakefileValue): Check for cross compilers.

2012-02-15   Quentin Neill  <quentin.neill@amd.com>

	* compare_tests: Fix trailing paths in dir arguments.
	Handle sum1/sum2 temp files with others.

2012-02-14  Walter Lee  <walt@tilera.com>

	* config-list.mk (LIST): Add tilegx-linux-gnu and
	tilepro-linux-gnu.
	* gcc_update (gcc/config/tilegx/mul-tables.c): New dependencies.
	(gcc/config/tilepro/mul-tables.c): New dependencies.

2012-02-11  Mike Stump  <mikestump@comcast.net>

	* compare_tests (exit_status): Fix.

2012-02-10   Diego Novillo  <dnovillo@google.com>

	* repro_fail: Add --debug and --debug-tui flags.

2012-02-02  Sumanth G  <sumanth.gundapaneni@kpitcummins.com>
	    Jayant R Sonar  <jayant.sonar@kpitcummins.com>

	* config-list.mk (LIST): Add cr16-elf.

2012-01-02  Georg-Johann Lay  <avr@gjlay.de>

	PR target/51345
	* gcc_update (files_and_dependencies): Add
	gcc/config/avr/t-multilib, gcc/config/avr/multilib.h.

2011-11-29  DJ Delorie  <dj@redhat.com>

	* config-list.mk (LIST): Add rl78-elf.

2011-11-21  Rainer Orth  <ro@CeBiTec.Uni-Bielefeld.DE>

	* make_sunver.pl: Convert '?' in glob patterns to '.'.

2011-11-07  Richard Henderson  <rth@redhat.com>

	Merged from transactional-memory.

	* gcc_update: Add libitm to touch data.

2011-11-07   Quentin Neill  <quentin.neill@amd.com>

	* compare_tests: Add ability to compare all .sum
	files from two build directories.

2011-11-05  Joern Rennecke  <joern.rennecke@embecosm.com>

	* contrib-list.mk: Add Epiphany configurations.

2011-09-13   Diego Novillo  <dnovillo@google.com>

	* testsuite-management: New.
	* testsuite-management/validate_failures.py: New.

2011-08-25  Rainer Orth  <ro@CeBiTec.Uni-Bielefeld.DE>

	* gcc_update: Determine svn branch from hg convert_revision.

2011-07-18  Rainer Orth  <ro@CeBiTec.Uni-Bielefeld.DE>

	* config-list.mk (i586-netware): Remove.
	(.PHONY): Remove make-script-dir dependency.
	(make-script-dir): Remove.
	($(LIST)): Remove make-script-dir dependency.

2011-07-15  Bernd Schmidt  <bernds@codesourcery.com>

	* gcc_update: Add C6X generated files.
	* contrib/config-list.mk: Add c6x-elf and c6x-uclinux.

2011-07-01  Rainer Orth  <ro@CeBiTec.Uni-Bielefeld.DE>

	* config-list.mk (LIST): Append OPT-enable-obsolete to
	alpha-dec-osf5.1, mips-sgi-irix6.5.

2011-06-24  Diego Novillo  <dnovillo@google.com>

	* repro_fail: New.

2011-06-21  Joseph Myers  <joseph@codesourcery.com>

	* gcc_update (gcc/config/avr/avr-tables.opt): New dependencies.

2011-05-19  Joseph Myers  <joseph@codesourcery.com>

	* gcc_update (gcc/config/arm/arm-tables.opt): Also depend on
	gcc/config/arm/arm-fpus.def.

2011-05-10  Joseph Myers  <joseph@codesourcery.com>

	* gcc_update (gcc/config/rs6000/rs6000-tables.opt): New
	dependencies.

2011-05-09  Joseph Myers  <joseph@codesourcery.com>

	* gcc_update (gcc/config/mips/mips-tables.opt): New dependencies.

2010-05-05  Joern Rennecke  <joern.rennecke@embecosm.com>

	* config-list.mk: New file.

2011-05-02  Joseph Myers  <joseph@codesourcery.com>

	* gcc_update (gcc/config/m68k/m68k-tables.opt): New dependencies.

2011-04-25  Jan Kratochvil  <jan.kratochvil@redhat.com>

	* paranoia.cc (ENUM_BITFIELD): Remove.

2011-04-08  Joseph Myers  <joseph@codesourcery.com>

	* gcc_update (gcc/config/arm/arm-tables.opt): New dependencies.

2011-03-22  Joseph Myers  <joseph@codesourcery.com>

	* compare-all-tests (all_targets): Remove crx and m68hc11.

2011-03-21  Rainer Orth  <ro@CeBiTec.Uni-Bielefeld.DE>

	PR bootstrap/48135
	* make_sunver.pl: Don't use File::Glob.

2011-03-05  Joseph Myers  <joseph@codesourcery.com>

	* gennews (files): Add files for GCC 4.6.

2011-01-26  Dave Korn  <dave.korn.cygwin@gmail.com>

	* patch_tester.sh (nopristinecache): New shell var, set according
	to presence or absence of new -nopristinecache option.
	(usage): Document new option.
	(bootntest_pristine): Implement it.

2010-11-25  Rainer Orth  <ro@CeBiTec.Uni-Bielefeld.DE>

	* make_sunver.pl: Use elfdump -s to extract symbols if possible,
	readelf -s otherwise.

2010-11-08  Eric Botcazou  <ebotcazou@adacore.com>

	* make_sunver.pl: Ignore entries without symbol name first.  Then do
	not ignore symbols marked as 'R'.

2010-10-18  Andi Kleen  <ak@linux.intel.com>

	* gccbug.el: Remove.

2010-10-12  Rainer Orth  <ro@CeBiTec.Uni-Bielefeld.DE>

	* gcc_update: Run $GCC_HG pull and update separately.
	Check parents for SVN revision.

2010-10-11  Ralf Wildenhues  <Ralf.Wildenhues@gmx.de>

	* test_recheck: New script.

2010-08-22  Ralf Wildenhues  <Ralf.Wildenhues@gmx.de>

	* texi2pod.pl: Replace @@ before @{ and @}, for @samp{@@}.
	Also escape characters with grave accents, to be fixed ...
	(unmunge): ... here.
	(postprocess): Also handle @/ and @acronym{...}.

2010-07-02  Sebastian Pop  <sebastian.pop@amd.com>

	* check_GNU_style.sh: Do not print warning messages when there are
	no occurences.

2010-09-13  Rainer Orth  <ro@CeBiTec.Uni-Bielefeld.DE>

	* gcc_update: Handle hg, too.

2010-07-08  Eric Botcazou  <ebotcazou@adacore.com>

	* make_sunver.pl: Remove extra whitespace in regexp.

2010-07-02  Sebastian Pop  <sebastian.pop@amd.com>

	* check_GNU_style.sh: New.

2010-07-02  Rainer Orth  <ro@CeBiTec.Uni-Bielefeld.DE>

	* make_sunver.pl: New file.

2010-07-02  Iain Sandoe  <iains@gcc.gnu.org>

       * compare-debug (Darwin): Remove '-x' flag from ld-based object
       stripping.  Add a comment as to why we do it this way.

2010-06-20  Alexandre Oliva  <aoliva@redhat.com>

	* compare-debug: Drop LTO sections.

2010-06-15  Bernhard Reutner-Fischer  <aldot@gcc.gnu.org>

	* gcc_update: Support updating a git clone.

2010-06-04  Rainer Orth  <ro@CeBiTec.Uni-Bielefeld.DE>

	* test_summary: Don't use diff -u.
	Adapt egrep regex.

2010-06-02  Andrew Haley  <aph@redhat.com>

	* download_prerequisites: New script.

2010-05-25  Rainer Orth  <ro@CeBiTec.Uni-Bielefeld.DE>

	* dg-extract-results.sh: Redirect grep output to /dev/null instead
	of grep -q.

2010-04-22  Basile Starynkevitch  <basile@starynkevitch.net>

	* gcc_update: Sets the locale to C.

2010-04-06  Joseph Myers  <joseph@codesourcery.com>

	* gennews (files): Add files for GCC 4.5.

2010-03-22  Jan Kratochvil  <jan.kratochvil@redhat.com>

	Fix *.log tests output containing "===".
	* dg-extract-results.sh (/\===/): Rename to ...
	(/^\t\t=== .* ===$/): ... this pattern.

2010-03-02  Rainer Orth  <ro@CeBiTec.Uni-Bielefeld.DE>

	* dg-extract-results.sh: Fix result order to match sequential case.

2010-01-16  Ralf Wildenhues  <Ralf.Wildenhues@gmx.de>

	* check_warning_flags.sh: Use \012 instead of \n with tr.

2010-01-05  Rainer Orth  <ro@CeBiTec.Uni-Bielefeld.DE>

	* dg-extract-results.sh: Don't use tail -n.

2009-10-03  H.J. Lu  <hongjiu.lu@intel.com>
	    Richard Guenther  <rguenther@suse.de>

	PR lto/39216
	* gcc_update: Adjust file timestamps for lto-plugin.

2009-09-10  Iain Sandoe  <iain.sandoe@sandoe-acoustics.co.uk>

	PR bootstrap/41245
	* compare-debug: Handle stripping of dwarf debug sections from darwin
	mach-o objects.

2009-09-04  Alexandre Oliva  <aoliva@redhat.com>

	* compare-debug: Grep for blank before dash to avoid grep -e.

2009-09-01  Alexandre Oliva  <aoliva@redhat.com>

	* compare-debug: Look for .gkd files and compare them.

2009-08-27  Ralf Wildenhues  <Ralf.Wildenhues@gmx.de>

	PR testsuite/41166
	* test_summary: Invoke config.status, rather than trying to
	parse it.  Adjust awk script.

2009-08-18  Alexandre Oliva  <aoliva@redhat.com>

	* compare-debug: Drop .eh_frame relocations too.

2009-08-18  H.J. Lu  <hongjiu.lu@intel.com>

	PR testsuite/40704
	* test_summary: Filter out "\r".

2009-06-02  Alexandre Oliva  <aoliva@redhat.com>

	* compare-debug: Don't fail just because of .eh_frame differences.

2009-04-27  Jakub Jelinek  <jakub@redhat.com>

	PR testsuite/39807
	* dg-extract-results.sh: Close open files and use >> instead of >
	to decrease number of concurrently open files from awk.  Avoid
	= at the beginning of a regexp and redirect to a file determined
	by curfile variable rather than concatenated strings to workaround
	Solaris nawk bug.

2009-04-25  Gerald Pfeifer  <gerald@pfeifer.com>

	* test_summary: Only include LAST_UPDATED if it exists.
	Complete copyright years.

2009-04-16  Paolo Bonzini  <bonzini@gnu.org>

	* compare-all-tests: New.

2009-04-14  Jakub Jelinek  <jakub@redhat.com>

	* gennews (files): Reference GCC 4.4 web pages.

2009-04-09  Jakub Jelinek  <jakub@redhat.com>

	* reghunt/date_based/reg_periodic: Change copyright header to refer
	to version 3 of the GNU General Public License and to point readers
	at the COPYING3 file and the FSF's license web page.
	* reghunt/date_based/reg_search: Likewise.
	* regression/GCC_Regression_Tester.wdgt/widget.html: Likewise.
	* regression/btest-gcc.sh: Likewise.
	* regression/objs-gcc.sh: Likewise.

2009-03-01  Ralf Wildenhues  <Ralf.Wildenhues@gmx.de>

	* check_warning_flags.sh: Update flag exceptions.

2008-11-18  Ben Elliston  <bje@au.ibm.com>

	* dg-cmp-results.sh: Do not print usage if either .sum file cannot
	be opened; print a more meaningful error instead.

2008-10-24  Janis Johnson  <janis187@us.ibm.com>
	    Jakub Jelinek  <jakub@redhat.com>

	* dg-extract-results.sh: New file.

2008-07-14  Ralf Wildenhues  <Ralf.Wildenhues@gmx.de>

	* check_makefile_deps.sh: New file.

2008-05-08  Sebastian Pop  <sebastian.pop@amd.com>

	* patch_tester.sh (report): Do not print "Checker: ".

2008-04-23  Sebastian Pop  <sebastian.pop@amd.com>

	* patch_tester.sh (report): Do not print the time.

2008-04-01  Joseph Myers  <joseph@codesourcery.com>

	* texi2pod.pl: Handle @samp and @url inside verbatim blocks.
	Handle @heading.  Handle enumerated lists with starting numbers
	and extra headings.

2008-03-10  Janis Johnson  <janis187@us.ibm.com>

	* patch_tester.sh (initialization): Initialize svnpatch and stop.
	(usage): Add -svnpath and -stop.
	(makedir): New.
	(argument handling): Process -stop and -svnpath.
	(setup code): Use makedir, error out if initial svn checkout fails.
	(update): Use svnpath.  Invoke contrib/gcc_update.
	(apply_patch): Require that patch was created at top level.  Use eval
	with option variables.  Don't use bootstrap target for make.  Verify
	that some tests were run.
	(bootntest_patched): Use snvpath.
	(main loop): For -stop, exit when there are no more patches to test.

2008-03-09  Ralf Wildenhues  <Ralf.Wildenhues@gmx.de>

	* check_warning_flags.sh: Instead of invoke.texi, take the path
	to the doc directory as argument.  Check that warnings listed in
	'gcc --help' are accepted by the compiler, and listed in the
	manuals.

2008-03-06  Tom Tromey  <tromey@redhat.com>

	* patch_tester.sh (usage): Watermark is not lexicographic.
	Load $STATE/defaults if it exists.
	(selfexec): Use $0.
	(apply_patch): Handle deletions.
	(bootntest): Handle default settings.

2008-03-05  Jakub Jelinek  <jakub@redhat.com>

	* gennews (files): Reference GCC 4.3 web pages.

2008-02-15  Ralf Wildenhues  <Ralf.Wildenhues@gmx.de>

	* check_warning_flags.sh: New file.

2008-01-25  Joseph Myers  <joseph@codesourcery.com>

	* paranoia.cc (main): Remove handling of c4x_single and
	c4x_extended formats.

2007-12-26  Sebastian Pop  <sebastian.pop@amd.com>

	* compareSumTests3: Changed to GPLv3.
	* prepare_patch.sh: Same.
	* uninclude: Same.
	* dglib.pm: Same.
	* gennews: Same.
	* texi2pod.pl: Same.
	* analyze_brprob: Same.
	* gcc_build: Same.

2007-12-26  Sebastian Pop  <sebastian.pop@amd.com>

	* patch_tester.sh: Changed to GPLv3.

2007-12-15  Sebastian Pop  <sebastian.pop@amd.com>

	* patch_tester.sh: Don't save the script anymore.

2007-12-15  Sebastian Pop  <sebastian.pop@amd.com>

	* patch_tester.sh: New.
	* prepare_patch.sh: New.

2007-11-26  Alexandre Oliva  <aoliva@redhat.com>

	* compare-debug: Introduce -p flag to preserve .stripped files.

2007-10-08  Manuel Lopez-Ibanez  <manu@gcc.gnu.org>

	* texi2pod.pl: Handle @asis.
	(postprocess): Move @gccoptlist{} after all formatting commands.

2007-10-01  Alexandre Oliva  <aoliva@redhat.com>

	* compare-debug: Avoid spurious errors when .stripped files
	exist.

2007-09-22  Hans-Peter Nilsson  <hp@axis.com>

	* warn_summary (srcdirFilter): Add fixincludes, sim,
	newlib and mpfr.

2007-08-23  H.J. Lu  <hongjiu.lu@intel.com>

	* gcc_update: Handle different URL paths and tags.

2007-08-16  Alexandre Oliva  <aoliva@redhat.com>

	* compare-debug: New.

2007-08-16  H.J. Lu  <hongjiu.lu@intel.com>
	    Andreas Schwab  <schwab@suse.de>

	* gcc_update: Use "svn info" for revision number.  Create
	gcc/REVISION with branch name and revision number.

2007-08-10  Diego Novillo  <dnovillo@google.com>

	* gcc.doxy: Rename from tree-ssa.doxy.

2007-08-10  Diego Novillo  <dnovillo@google.com>

	* tree-ssa.doxy: Update for doxygen 1.5.
	Include all the files in the middle and back ends.

2007-06-30  Hans-Peter Nilsson  <hp@axis.com>

	* gcc_update (files_and_dependencies): Handle
	gcc/testsuite/gcc.dg/cpp/direct2s.c.

2007-05-13  Mark Mitchell  <mark@codesourcery.com>

	* gennews (files): Reference GCC 4.2 web pages.

2007-04-04  Zack Weinberg  <zack@mrtock.ucsd.edu>

	* texi2pod.pl: Correct handling of @itemize with no argument.

2007-03-17  Hans-Peter Nilsson  <hp@axis.com>

	* uninclude: New utility, from Alexandre Oliva.

2007-02-26  Dominique Dhumieres  <dominiq@lps.ens.fr>

	* test_installed: Adjust to the move from g77 to gfortran.

2007-02-16  Matthias Klose  <doko@debian.org>

	* texi2pod.pl: Handle @subsubsection, ignore @anchor.

2007-02-10  Hans-Peter Nilsson  <hp@axis.com>

	* test_summary (configflags): Adjust for changes in the
	config.status format due to update to autoconf 2.59.

2007-02-09  Daniel Jacobowitz  <dan@codesourcery.com>

	* gcc_update: Update for configure.in -> configure.ac.

2007-02-06  Richard Sandiford  <richard@codesourcery.com>

	* texi2pod.pl: Handle @multitable.

2007-01-15  Tom Tromey  <tromey@redhat.com>

	* download_ecj: New file.

2006-09-27  Matthew Sachs  <msachs@apple.com>

	* compareSumTests3: POD syntax fix.

2006-09-27  Matthew Sachs  <msachs@apple.com>

	* dglib.pm: Initial commit.
	* compareSumTests3: Initial commit.

2006-09-18  Bernhard Fischer  <aldot@gcc.gnu.org>

	* dg-cmp-results.sh (compare-$$.awk): Print name[old]
	and not non-existing nm[old].

2006-07-06  Paul Eggert  <eggert@cs.ucla.edu>

	Port to hosts whose 'sort' and 'tail' implementations
	treat operands with leading '+' as file names, as POSIX
	has required since 2001.  However, make sure the code still
	works on pre-POSIX hosts.
	* compare_tests: Don't assume "sort +2" is equivalent to
	"sort -k 3", since POSIX 1003.1-2001 no longer requires this.

2006-06-05  James Lemke  <jwlemke@wasabisystems.com>

	* dg-cmp-results.sh: New script for comparing DejaGNU logs.

2006-06-02  Richard Earnshaw  <rearnsha@arm.com>
	    Mike Stump  <mrs@apple.com>

	* compare_tests: Handle multilibs better.

2006-05-31  Daniel Jacobowitz  <dan@codesourcery.com>

	* texi2pod.pl: Correct handling of absolute @include.

2006-05-02  Daniel Jacobowitz  <dan@codesourcery.com>

	* texi2pod.pl: Handle -I.

2006-02-28  Mark Mitchell  <mark@codesourcery.com>

	* gennews (files): Update for GCC 4.1.

2006-01-24  Diego Novillo  <dnovillo@redhat.com>

	* gcc_update (files_and_dependencies): Handle
	libgomp/testsuite/Makefile.in.

2006-01-18  Richard Henderson  <rth@redhat.com>
	    Diego Novillo  <dnovillo@redhat.com>

	* gcc_update (files_and_dependencies): Add libgomp files.

2005-12-06  Ben Elliston  <bje@au.ibm.com>

	* newcvsroot: Remove.

2005-11-03  Steven Bosscher  <stevenb@suse.de>

	* gcc_build: Fix my previous checking.

2005-11-01  Joseph S. Myers  <joseph@codesourcery.com>

	* gcc_update: Include revision number in LAST_UPDATED.

2005-10-30  Steven Bosscher  <stevenb@suse.de>

	* gcc_build: Use gcc.gnu.org as the default server.  Set up
	SVN_REPOSITORY correctly.  Add support for checking out branches.

2005-10-28  Andrew Pinski  <pinskia@gcc.gnu.org>

	* gcc_update: When svn update is called and
	--silent is used, pass -q.

2005-10-28  Andrew Pinski  <pinskia@gcc.gnu.org>

	* gcc_update: Remove the -q from svn invocation.

2005-10-28  Andrew Pinski  <pinskia@gcc.gnu.org>

	* gcc_build: Remove -d from the call to gcc_update.

2005-10-28  Daniel Berlin  <dberlin@dberlin.org>
	    Ben Elliston  <bje@au1.ibm.com>

	* gcc_update: Update for svn.
	* newcvsroot: Ditto.
	* gcc_build: Ditto.

2005-10-21  Mark Mitchell  <mark@codesourcery.com>

	* texi2pod.pl: Substitue for @value even when part of @include.

2005-10-21  Bob Wilson  <bob.wilson@acm.org>

	* texi2pod.pl: Convert two single quotes or two backquotes to
	double quotes.

2005-08-23  Ben Elliston  <bje@au.ibm.com>

	* gcc_update: Update dependencies for libjava/aclocal.m4.

2005-08-14  Kelley Cook  <kcook@gcc.gnu.org>

	* All files: Update with new FSF address.

2005-07-14  Ben Elliston  <bje@au.ibm.com>

	* filter_params.pl: Typo fix.
	* filter_knr2ansi.pl: Likewise.

2005-06-05  Gerald Pfeifer  <gerald@pfeifer.com>

	* gennews (files): Update for egcs-1.0 release pages consolidation.

2005-04-17  Joseph S. Myers  <joseph@codesourcery.com>

	* gennews (files): Update for GCC 4.0.

2005-03-18  Alexandre Oliva  <aoliva@redhat.com>

	* gcc_update (silent): Unset instead of initializing to null.

2005-03-18  Andreas Schwab  <schwab@suse.de>

	* gcc_update (apply_patch): Properly quote $1.

2005-03-18  Zack Weinberg  <zack@codesourcery.com>

	* gcc_update: Add --silent option.

2005-03-08  Kaveh R. Ghazi  <ghazi@caip.rutgers.edu>

	* warn_summary (keywordFilter): Update sed pattern for new quoting
	style in warnings.

2005-03-07  Kaveh R. Ghazi  <ghazi@caip.rutgers.edu>

	* warn_summary: Add -fortran subdir flag.
	(subdirectoryFilter): Fix missing ada subdir.

2004-11-20  Hans-Peter Nilsson  <hp@bitrange.com>

	* gcc_update (touch_files): Don't rely on "make" being GNU make;
	grep for "Touching" to determine that the rule executes.

2004-11-14  Hans-Peter Nilsson  <hp@bitrange.com>

	* gcc_update (touch_files): Explicitly pass --no-print-directory.

2004-11-04  Andrew Pinski  <pinskia@physics.uc.edu>

	* gcc_update (boehm-gc/aclocal.m4): Remove boehm-gc/acinclude.m4.

2004-08-04  Paolo Bonzini  <bonzini@gnu.org>

	* gcc_update: Add fixincludes.

2004-08-26  Matthias Klose  <doko@debian.org>

	* texi2pod.pl: keep references of the form @ref{...}, print them bold.

2004-08-26  Matthias Klose  <doko@debian.org>

	* test_summary: Include baseline used for libstdc++-v3 abi check
	in test summary.

2004-08-25  Ben Elliston  <bje@au.ibm.com>

	* gcc_update (libcpp/Makefile.in): Remove libcpp/Makefile.am.

2004-08-20  Andreas Tobler  <a.tobler@schweiz.ch>

	* gcc_update (self): libjava/configure.in -> configure.ac. Automake
	update done.

2004-08-04  Paolo Bonzini  <bonzini@gnu.org>

	* gcc_update: libjava/configure.ac -> configure.in.  Automake
	1.4 does not handle configure.ac properly.

2004-08-04  Andreas Schwab  <schwab@suse.de>

	* gcc_update: libjava/configure.in -> configure.ac.

2004-08-03  Richard Earnshaw  <rearnsha@arm.com>

	* gcc_update: gcc/config/arm/arm-tune.md -> arm-cores.def gentune.sh.

2004-07-16  Jeff Law  <law@redhat.com>

	* analyze_brprob: Fix comments.  More consistent output format.

2004-06-17  Diego Novillo  <dnovillo@redhat.com>

	* tree-ssa.doxy: Update for doxygen 1.3.5.

2004-06-14  Andreas Jaeger  <aj@suse.de>

	* gcc_update: boehm-gc/configure.in -> configure.ac.

2004-06-16  Paolo Bonzini  <bonzini@gnu.org>

	* gcc_update (boehm-gc/configure): Depend on
	boehm-gc/configure.ac instead of boehm-gc/configure.in

2004-06-14  Paolo Bonzini  <bonzini@gnu.org>

	* gcc_update (libmudflap/configure): Depend on
	libmudflap/configure.ac instead of libmudflap/configure.in

2004-06-14  Andreas Jaeger  <aj@suse.de>

	* gcc_update: Add libcpp.

2004-06-10  Andreas Jaeger  <aj@suse.de>

	* gcc_update: Add libgfortran.

2004-05-29  Andrew Pinski  <pinskia@physics.uc.edu>

	* gcc_update (libbanshee/configure): Depend on
	libbanshee/configure.ac instead of libbanshee/configure.in

2004-05-17  Zack Weinberg  <zack@codesourcery.com>

	* gcc_update: Remove gcc/f/intdoc.texi and all libf2c files
	from list of files to be touched.
	* convert_to_f2c, convert_to_g2c, download_f2c: Delete.

2004-05-15  Joseph S. Myers  <jsm@polyomino.org.uk>

	* gennews: Update for GCC 3.4.

2004-05-13  Diego Novillo  <dnovillo@redhat.com>

	Merge from tree-ssa-20020619-branch.

	* filter_gcc_for_doxygen: New file.
	* filter_knr2ansi.pl: New file.
	* filter_params.pl: New file.
	* tree-ssa.doxy: New file.
	* contrib/gcc_update (files_and_dependencies): Handle
	libbanshee and libmudflap.

2004-04-12  Kelley Cook  <kcook@gcc.gnu.org>
	    Andreas Jaeger  <aj@suse.de>

	* gcc_update (files_and_dependencies): Insert zlib dependencies.

2004-04-09  Nathanael Nerode  <neroden@gcc.gnu.org>

	* gcc_update (files_and_dependencies): libobjc/configure now
	depends on configure.ac, not configure.in.

2004-04-01  Kelley Cook  <kcook@gcc.gnu.org>

	* gcc_update (files_and_dependencies): Remove gcc/ada/*.texi.

2004-03-16  Andreas Tobler  <a.tobler@schweiz.ch>

	* gcc_update (files_and_dependencies): Insert libffi dependencies.

2004-03-10  Kelley Cook  <kcook@gcc.gnu.org>

	* gcc_update (files_and_dependencies): Insert libada/configure.

2004-02-29  Andrew Pinski  <pinskia@physics.uc.edu>

	* gcc_update (files_and_dependencies): Update intl/configure.in
	to intl/configure.ac.

2004-01-09  Kelley Cook  <kcook@gcc.gnu.org>

	* gcc_update (files_and_dependencies): Update fastjar/configure.in
	to fastjar/configure.ac

2004-01-07  Kelley Cook  <kcook@gcc.gnu.org>

	* gcc_update (files_and_dependencies): Remove non-existant files.

2004-01-05  Kelley Cook  <kcook@gcc.gnu.org>

	* gcc_update (files_generated): Revert 2003-12-18 change.

2004-01-03  Andrew Pinski  <pinskia@physics.uc.edu>

	* gcc_update (files_and_dependencies): For gcc directory,
	rename configure.in to configure.ac.

2003-12-19  Andreas Tobler  <a.tobler@schweiz.ch>

	* gcc_update (files_and_dependencies): For libjava/libltdl directory,
	remove acconfig.h. No longer used.

2003-12-18  Kelley Cook  <kcook@gcc.gnu.org>

	* gcc_update (files_generated): Add in gcc/ada/stamp-xgnatug and update
	gcc/ada/gnat_ug_* to use it.

2003-12-16  James E Wilson  <wilson@specifixinc.com>

	* gcc_update (files_and_dependencies): For libjava/libltdl directory,
	rename configure.in to configure.ac, and stamp-h.in to config-h.in.

2003-12-11  Kelley Cook  <kcook@gcc.gnu.org>

	* gcc_update (files_and_dependencies): Correct typo in the filename
	gnat_ug_wnt.texi.

2003-12-08  Arnaud Charlet  <charlet@act-europe.fr

	* gcc_update: Remove handling of sinfo.h, einfo.h, nmake.ads,
	treeprs.ads.

2003-10-16  Mark Mitchell  <mark@codesourcery.com>

	* gennews (files): Add GCC 3.3 files.

2003-08-21  Mark Mitchell  <mark@codesourcery.com>

	* gcc_build: Fix handling of -t option.  Add -x option.

2003-07-31  Matt Kraai  <kraai@alumni.cmu.edu>

	* texi2pod.pl: Remove extra line.

2003-07-15  Matt Kraai  <kraai@alumni.cmu.edu>

	* texi2pod.pl: Default @itemize's parameter to @bullet.

2003-07-12  Zack Weinberg  <zack@codesourcery.com>

	* gcc_update: gcc/acconfig.h no longer exists.

2003-07-11  Matthias Klose  <doko@debian.org>

	* test_installed: Add options to run objc tests.
	In generated site.exp, initialize rootme, CFLAGS, CXXFLAGS.

2003-07-04  Zack Weinberg  <zack@codesourcery.com>

	* gcc_update: Remove gcc/intl/plural.c from list.
	Add new generated files intl/plural.c, intl/configure,
	intl/config.h.in.

2003-06-13  Jason Thorpe  <thorpej@wasabisystems.com>

	* gcc_update (files_and_dependencies): Add
	gcc/testsuite/gcc.dg/cpp/_Pragma3.c depends on
	gcc/testsuite/gcc.dg/cpp/mi1c.h.

2003-05-23  Nathanael Nerode  <neroden@gcc.gnu.org>

	* paranoia.cc: Fix spelling error.

	* analyze_brprob, gcc_build, gennews, texi2pod.pl: Change GNU CC
	to GCC.

2003-04-04  Mike Stump  <mrs@apple.com>

	* compare_tests: Fix exit status and be more flexible with spacing.

2003-03-08  Phil Edwards  <pme@gcc.gnu.org>

	* test_summary:  Add -h, print existing comments as help.

2003-03-03  H.J. Lu  <hjl@gnu.org>

	* gcc_build: Use $GCC_CVS/$CVS instead of cvs.
	* gcc_update: Likewise.

2003-01-19  Alexandre Oliva  <aoliva@redhat.com>

	* test_summary (configflags): Only use the first match.  Remove
	excess space.  Use sub instead of gsub where possible.  Use `none'
	if no configure flags were given.

2003-01-10  Loren J. Rittle  <ljrittle@acm.org>

	* test_summary (configflags): awk portability.

2003-01-07  Alexandre Oliva  <aoliva@redhat.com>

	* test_summary (configflags): Compute correctly with both
	autoconfiscated and Cygnus-style top-level.

2003-01-03  Kaveh R. Ghazi  <ghazi@caip.rutgers.edu>

	* gcc_update (files_and_dependencies): Add gcc/cp/cfns.h depends
	on gcc/cp/cfns.gperf and gcc/java/keyword.h depends on
	gcc/java/keyword.gperf

2002-12-29  Gerald Pfeifer  <pfeifer@dbai.tuwien.ac.at>

	* gcc_update (files_and_dependencies): Add gcc/intl/plural.c as
	depending on gcc/intl/plural.y.

2002-12-28  Alexandre Oliva  <aoliva@redhat.com>

	* gcc_update (configure): Depend on config/acx.m4 as well.

	* gcc_update (configure): Depend on configure.in.

2002-12-24  Joseph S. Myers  <jsm@polyomino.org.uk>

	* texi2pod.pl: Skip contents of @copying.

2002-11-09  Zack Weinberg  <zack@codesourcery.com>

	* gthr_supp_vxw_5x.c: New file.

2002-10-21  Richard Henderson  <rth@redhat.com>

	* paranoia.cc (real_c_float::image): Accomodate size of
	real_internal format.
	(main): Unbuffer stdio.  Add real_internal format.
	(floor_log2_wide): New.

2002-10-16  Richard Henderson  <rth@redhat.com>

	* paranoia.cc (ENUM_BITFIELD): New.
	(class): Define as klass around real.h.
	(real_c_float): Not a template any longer; define MODE as a
	class static constant; use real_format elements for SIZE.
	Update uses of real_to_decimal and real_to_hexadecimal.
	(main): Change -g argument to use a format name.
	(mode_for_size): Remove.

2002-09-16  Richard Henderson  <rth@redhat.com>

	* paranoia.cc: New file.

2002-09-04  Richard Henderson  <rth@redhat.com>

	* enquire.c: Remove.

2002-08-14  Mark Mitchell  <mark@codesourcery.com>

	* gennews (files): Add GCC 3.2 files.

2002-07-22  Gerald Pfeifer  <pfeifer@dbai.tuwien.ac.at>

	* gennews (files): Add proper files for the GCC 3.1 release series.
	Simplify and reformat introductory wording.

2002-07-16  Nathanael Nerode  <neroden@gcc.gnu.org>

	* enquire.c: Move from gcc.

2002-07-16  H.J. Lu  <hjl@gnu.org>

	* gcc_update (touch_files): Pass -s to ${MAKE}.

2002-06-26  Zack Weinberg  <zack@codesourcery.com>

	* texi2pod.pl: Correct handling of the internal R<> sequence.

2002-05-31  Florian Weimer  <fw@deneb.enyo.de>

	* gcc_update (files_and_dependencies): Add generated Texinfo files
	for Ada.

2002-05-16  Rainer Orth  <ro@TechFak.Uni-Bielefeld.DE>

	* test_installed: Allow for PWDCMD to override hardcoded pwd.
	* test_summary: Likewise.

2002-04-18  Geoffrey Keating  <geoffk@redhat.com>

	* gcc_update (touch_files): Don't have empty for loop.

2002-04-16  Richard Henderson  <rth@redhat.com>

	* gcc_update: Remove libchill.

2002-03-25  Zack Weinberg  <zack@codesourcery.com>

	* texi2pod.pl: Handle @end ftable and @end vtable.

2002-03-11  Zack Weinberg  <zack@codesourcery.com>

	* texi2pod.pl: Handle @include, @ftable, @vtable.
	Reformat some code for clarity.

2002-02-24  Christian Jönsson  <c.christian.joensson@telia.com>

	* test_summary: Additional to XPASS and FAIL, add UNRESOLVED,
	WARNING and ERROR output from the *.sum files.

2002-01-26  Gerald Pfeifer  <pfeifer@dbai.tuwien.ac.at>

	* gennews (files): Replace gcc-2.95/gcc-2.95.html,
	gcc-2.95/gcc-2.95.1.html, gcc-2.95/gcc-2.95.2.html,
	and gcc-2.95/gcc-2.95.3.html by gcc-2.95/index.html.

2002-01-16  Gerald Pfeifer  <pfeifer@dbai.tuwien.ac.at>

	* gennews (files): Replace egcs-1.1/egcs-1.1.2.html,
	egcs-1.1/egcs-1.1.1.html, and egcs-1.1/egcs-1.1.html by
	egcs-1.1/index.html.

2002-01-01  Kaveh R. Ghazi  <ghazi@caip.rutgers.edu>

	* warn_summary: Add -ada subdirectory flag.

2001-12-12  Matthias Klose  <doko@debian.org>

	* texi2pod.pl: Merge changes from binutils' texi2pod.pl. Allows
	generation of more than one man page from one source.
	Add '-' to set of valid chars for an identifier.
	Let -D option accept flags of the form <flag>=<value>.
	Use \s+ for whitespace detection in '@c man' lines.
	Handle @set and @clear independent of $output.
	Substitute all @value{}'s in a line.

2001-11-14  Joseph S. Myers  <jsm28@cam.ac.uk>

	* texi2pod.pl: Handle @ifnottex, @iftex and @display.  Handle @var
	in verbatim blocks specially.  Handle @unnumbered, @unnumberedsec
	and @center.  Allow [a-z] after @enumerate.  Handle 0 and numbers
	greater than 9 in enumerations.

2001-11-07  Laurent Guerby  <guerby@acm.org>

	* gcc_update (files_and_dependencies): Add Ada dependencies.

2001-10-08  Joseph S. Myers  <jsm28@cam.ac.uk>

	* snapshot: Remove.

2001-09-07  Richard Sandiford  <rsandifo@redhat.com>

	Revert:
	* gcc_update: (files_and_dependencies) Add gcc/java/parse.c
	gcc/java/parse-scan.c and gcc/java/keyword.h to list of files to
	touch.

2001-09-04  David.Billinghurst  <David.Billinghurst@riotinto.com>

	* gcc_update: (files_and_dependencies) Add gcc/java/parse.c
	gcc/java/parse-scan.c and gcc/java/keyword.h to list of files to
	touch.

Mon Aug 13 02:29:08 CEST 2001  Jan Hubicka  <jh@suse.cz>

	* analyze_brprob: Update for changes in gcc debug output.

Sat Jul 28 22:37:49 CEST 2001  Jan Hubicka  <jh@suse.cz>

	* analyze_brprob: Avoid more overflows.

2001-07-27  Richard Henderson  <rth@redhat.com>

	* test_summary: Copy LAST_UPDATED UTC time to head of summary.

Fri Jul 27 18:01:21 CEST 2001  Jan Hubicka  <jh@suse.cz>

	* analyze_brprob: Avoid overflows.

2001-07-27  Richard Henderson  <rth@redhat.com>

	* gcc_update: Dump timestamp in LAST_UPDATED.

2001-07-26  Andreas Jaeger  <aj@suse.de>,
	    Hans-Peter Nilsson  <hp@bitrange.com>

	* analyze_brprob: Fix documentation.

Mon Jul 23 15:47:19 CEST 2001  Jan Hubicka  <jh@suse.cz>

	* analyze_brprob: Fix awk compatibility problems; update comment.

2001-07-23  Andreas Jaeger  <aj@suse.de>

	* analyze_brprob: Fix more typos.

2001-07-23  Andreas Jaeger  <aj@suse.de>

	* analyze_brprob: Fix typos.

2001-07-03  Joseph S. Myers  <jsm28@cam.ac.uk>

	* texi2pod.pl: Handle @r inside @item.

2001-07-02  Zack Weinberg  <zackw@stanford.edu>

	* gcc_update: Remove entries for gcc.1, cpp.1, gcov.1.

2001-07-01  Zoltan Felleg  <zfelleg@telnet.hu>

	* warn_summary: Fix typo in a comment.

2001-06-14  Albert Chin-A-Young  <china@thewrittenword.com>

	* contrib/gcc_update: Fix timestamp on gcc/f/intdoc.texi.

2001-06-13  Mark Mitchell  <mark@codesourcery.com>

	* gennews: Set TERM to vt100 for Lynx.

2001-06-13  Gerald Pfeifer  <pfeifer@dbai.tuwien.ac.at>

	* release: Remove.

Tue Jun 12 12:21:40 CEST 2001  Jan Hubicka  <jh@suse.cz>

	* analyze_brprob: New file.

2001-06-11  Mark Mitchell  <mark@codesourcery.com>

	* gcc_build: Output information about the commands used to
	configure the compiler.

2001-06-07  Joseph S. Myers  <jsm28@cam.ac.uk>

	* gennews: Update for GCC 3.0.

2001-06-02  Joseph S. Myers  <jsm28@cam.ac.uk>

	* gcc_update: Update for move of documentation to gcc/doc.

2001-05-28  Rainer Orth  <ro@TechFak.Uni-Bielefeld.DE>

	* contrib/test_summary (files): Sort before evaluating.

2001-05-23  Gerald Pfeifer  <pfeifer@dbai.tuwien.ac.at>

	* gcc_update (UPDATE_OPTIONS): Add -d to the default settings.

2001-05-21  Mark Mitchell  <mark@codesourcery.com>

	* gcc_build: Use -d when invoking gcc_update.

2001-05-18  Andreas Jaeger  <aj@suse.de>

	* gcc_update: Add rules for libf2c/libI77.

2001-05-17  Alexandre Oliva  <aoliva@redhat.com>

	* gcc_update (touch_files): Use simpler, yet as portable, syntax.

2001-05-14  Loren J. Rittle  <ljrittle@acm.org>

	* gcc_update (touch_files): Enhance make portability.

2001-05-14  Alexandre Oliva  <aoliva@redhat.com>

	* gcc_update (touch_files): Use a Makefile to touch files.

2001-05-03  Joseph S. Myers  <jsm28@cam.ac.uk>

	* texi2pod.pl: Add copyright and GPL notices.

2001-01-24  Joseph S. Myers  <jsm28@cam.ac.uk>

	* texi2pod.pl: Handle "\,".

2001-01-15  Joseph S. Myers  <jsm28@cam.ac.uk>

	* texi2pod.pl: Fix regular expression for @r to avoid exponential
	recursion.  From Russ Allbery <rra@stanford.edu>.  Remove perl
	version check.

2001-01-15  Kaveh R. Ghazi  <ghazi@caip.rutgers.edu>

	* warn_summary (stageNfilter): Update for recent changes in
	bootstrap logic.

2001-01-14  Joseph S. Myers  <jsm28@cam.ac.uk>

	* texi2pod.pl: Require at least perl 5.6.0.

2001-01-13  Joseph S. Myers  <jsm28@cam.ac.uk>

	* gcc_update: Add gcc/gcc.1 to generated files.
	* texi2pod.pl: Handle @r and @gccoptlist.  Handle @gol.  Handle
	discarding to end of sentence with @xref where the sentence has an
	interior "." in markup, and handle discarding parentheses around
	such a sentence.

2001-01-11  Bernd Schmidt  <bernds@redhat.com>

	* gennews: Add gcc-2.95.3.

2001-01-10  Joseph S. Myers  <jsm28@cam.ac.uk>

	* texi2pod.pl: Handle @gcctabopt and @env in tables.  Handle
	@command.  Format URLs and email addresses in bold.

2001-01-03  Joseph S. Myers  <jsm28@cam.ac.uk>

	* gcc_update: Add cpp.1 to the list of generated files.

	* texi2pod.pl: Handle @option and @env.

2001-01-03  Mike Stump  <mrs@wrs.com>

	* snapshot: Update to account for java libraries.

2000-12-28  Jeffrey Oldham  <oldham@codesourcery.com>

	* test_summary: Export filesuffix, not fileprefix.

2000-12-22  Joseph S. Myers  <jsm28@cam.ac.uk>

	* release: Change some EGCS references to GCC.

2000-12-14  Kaveh R. Ghazi  <ghazi@caip.rutgers.edu>

	* warn_summary: Fix subdirectory filtering.  Add -intl and -fixinc
	subdirectory flags.  Add source directory prefix filtering.
	Redirect diagnostic output to stderr.

2000-12-07  Zack Weinberg  <zack@wolery.stanford.edu>

	* texi2pod.pl: If multiple @c man sections with the same tag
	appear, concatenate them in the final output.  When skipping,
	ignore block commands that can't cause skipping, and honor
	those that can.  Ensure that verbatim blocks are separate
	paragraphs.

2000-12-07  Joseph S. Myers  <jsm28@cam.ac.uk>

	* gcc_update: Don't touch tradcif.c or java/parse.h.

2000-12-05  Zack Weinberg  <zack@wolery.stanford.edu>

	* texi2pod.pl: Restructure for comprehensibility, add
	comments.  Merge handling of @ignore and @ifxxx.  Handle a
	whole bunch more Texinfo commands.  Use consistent formatting
	style.

2000-12-04  Joseph S. Myers  <jsm28@cam.ac.uk>

	* gennews: New script.

2000-11-22  Gerald Pfeifer  <pfeifer@dbai.tuwien.ac.at>

	* gcc_update: Update a comment as we now require bison for CVS users.

2000-11-22  Joseph S. Myers  <jsm28@cam.ac.uk>

	* gcc_update: Add gcov.1 to the list of generated files.

2000-11-21  Mark Mitchell  <mark@codesourcery.com>

	* gcc_build: Remove code to put information in a log file.

2000-11-19  Zack Weinberg  <zackw@stanford.edu>

	* texi2pod.pl:
	  - Add real command line parsing.
	  - Support @ifset, @ifclear, @set, @value, -D switch.
	  - Support @sc.  Improve handling of @ref and friends.
	  - Discard @subsection, @need, @node lines.
	  - Un-nest font changes to match texinfo semantics.
	  - Handle @{ and @}.  Oops.
	  - Don't emit E<> directives inside verbatim blocks.

2000-11-12  Bruce Korb  <bkorb@gnu.org>

	* release: generalize the release script a bit.

Sat Nov 11 17:29:03 2000  Mark P Mitchell  <mark@codesourcery.com>

	* gcc_build: Add -o option for setting the objdir to use.

2000-11-11  Jeff Law  <law@redhat.com>,

	* release: New file.

2000-11-08  Jeff Law  <law@redhat.com>,
	    Gerald Pfeifer  <pfeifer@dbai.tuwien.ac.at>

	* snapshot: New file.

2000-11-08  Jeffrey Oldham  <oldham@oz.codesourcery.com>

	* gcc_build (bootstrap_gcc): New function.
	(configure_gcc): Likewise.
	(build_gcc): Rewritten to use configure and bootstrap.
	(MAKE_BOOTSTRAP_OPTIONS): Replaced MAKE_OPTIONS.

2000-10-31  Mark Mitchell  <mark@codesourcery.com>

	* gcc_build (MAKE): New variable.
	(build_gcc): Use it.  Fix logging of errors.
	(install_gcc): Likewise.

2000-10-29  Mark Mitchell  <mark@codesourcery.com>

	* gcc_build: Save the output from CVS into the logfile as well.

2000-10-25  Mark Mitchell  <mark@codesourcery.com>

	* gcc_build: Fix typos.

2000-10-14  Joseph S. Myers  <jsm28@cam.ac.uk>

	* gperf-2.7-19981006.pat: Remove.

2000-10-08  Joseph S. Myers  <jsm28@cam.ac.uk>

	* test_installed: Change EGCS references to refer to GCC.

2000-09-28  Gerald Pfeifer  <pfeifer@dbai.tuwien.ac.at>

	* gcc_update (touch_files): Add some informative output.

2000-09-16  Andreas Jaeger  <aj@suse.de>

	* gcc_update: Remove gcc/c-parse.gperf.

2000-08-30  Gerald Pfeifer  <pfeifer@dbai.tuwien.ac.at>,
	    Alexandre Oliva  <aoliva@redhat.com>

	* gcc_update: Execute touch_files_reexec even if `cvs update`
	failed.

2000-08-09  Alexandre Oliva  <aoliva@redhat.com>

	* test_summary: AWK breaks with filenames containing `='.

Sun Jul 16 12:04:33 2000  Mark P Mitchell  <mark@codesourcery.com>

	* gcc_build: New script.

2000-07-13  Mark Mitchell  <mark@codesourcery.com>

	* gcc_update (files_and_dependencies): Remove generated YACC files.

2000-07-12  Mark Mitchell  <mark@codesourcery.com>

	* gcc_update (files_and_dependencies): Remove generated YACC files.

2000-06-04  Mark Mitchell  <mark@codesourcery.com>

	* newcvsroot: Handle filenames that contain spaces.

2000-06-03  Zack Weinberg  <zack@wolery.cumb.org>

	* test_summary: In generated script, use cat <<'EOF' not cat <<\EOF.
	Elide --with-gcc-version-trigger and --norecursion from
	configure flags.  Remove code to report status of haifa scheduler.

2000-05-18  Alexandre Oliva  <aoliva@cygnus.com>

	* gcc_update (self): Set to `$0'.
	(touch_files_reexec): Use `$self' instead of `$0'.

2000-05-12  Alexandre Oliva  <aoliva@cygnus.com>

	* gcc_update (touch_files_reexec): New function, run after the
	tree is modified.

2000-05-08  Richard Hendeson  <rth@cygnus.com>

	* gcc_update: Remove references to inclhack.tpl.

2000-04-28  Jason Merrill  <jason@casey.cygnus.com>

	* index-prop: Use a single pattern.  Also support *** cdiffs.

2000-04-28  Pavel Roskin  <pavel_roskin@geocities.com>

	* index-prop: Don't change /dev/null.

2000-04-27  Gerald Pfeifer  <pfeifer@dbai.tuwien.ac.at>

	* gcc_update: Refer to GCC and gcc_update instead of egcs and
	egcs_update.

2000-04-26  Jonathan Larmour  <jlarmour@redhat.co.uk>

	* index-prop: Fix occasional problem when using cvs diff -p.

2000-04-18  Zack Weinberg  <zack@wolery.cumb.org>

	* gcc_update: Remove references to cexp.c/cexp.y.

1999-12-18  Gerald Pfeifer  <pfeifer@dbai.tuwien.ac.at>

	* newcvsroot: Add check on the number of command-line arguments.
	Add usage.

Sun Nov 28 00:41:44 1999  William Bader (william@nscs.fast.net)

	* gcc_update: Allow patches compressed by bzip2.

1999-10-11  Martin v. Löwis  <loewis@informatik.hu-berlin.de>

	* newcvsroot: New file.

1999-09-11  Craig Burley  <craig@jcb-sc.com>

	* convert_to_f2c, convert_to_g2c, download_f2c: New file.

1999-08-16  Gerald Pfeifer  <pfeifer@dbai.tuwien.ac.at>

	* gcc_update: New file.
	* egcs_update: Renamed to gcc_update.

1999-08-09  Robert Lipe  <robertlipe@usa.net>

	* test_summary: Quote curly braces in 1999-07-03 change.

1999-07-28  Alexandre Oliva  <oliva@dcc.unicamp.br>

	* egcs_update (files_and_dependencies): Fixed typo in
	gcc/cstamp-h.in.  Added gcc/config.in.

1999-07-27  Alexandre Oliva  <oliva@dcc.unicamp.br>

	* egcs_update (files_and_dependencies): New function, with
	complete list of files to be updated, as well as their
	dependencies.
	(touch_files): Check the timestamp of each generated file against
	its dependencies'.
	(main): New flags --touch, --list and --help.  Remove the
	pre-update step.

1999-07-17  Alexandre Oliva  <oliva@dcc.unicamp.br>

	* test_summary: Replace egcs with gcc.  Update e-mail address.

1999-07-05  Gerald Pfeifer  <pfeifer@dbai.tuwien.ac.at>
	    Jerry Quinn  <jquinn@nortelnetworks.com>

	* egcs_update (touch_files, apply_patch): New functions.
	Use them.  New command-line option --patch.  Split test of local
	tree into two parts.  Add comments.

1999-07-03  Alexandre Oliva  <oliva@dcc.unicamp.br>

	* test_summary: If Target is `unix{*}', append the Target variants
	to Host.

1999-06-12  Alexandre Oliva  <oliva@dcc.unicamp.br>

	* test_summary: Set default mail-address and version for egcs
	instead of relying on unpredictable pathnames.
	Reported by Andreas Jaeger <aj@arthur.rhein-neckar.de>

Fri Apr  2 16:09:02 1999  Jeffrey A Law  (law@cygnus.com)

	* fixinc/*: Delete obsolete files.

1999-02-04  Robert Lipe  <robertlipe@usa.net>

	* egcs_update: Test return values of 'cvs update'.  Propogate
	to caller as exit values.

1999-01-25  Gerald Pfeifer  <pfeifer@dbai.tuwien.ac.at>

	* egcs_update: Use "if" instead of "&&".  Touch generated files
	only after the corresponding *.y files.

1999-01-19  Gerald Pfeifer  <pfeifer@dbai.tuwien.ac.at>

	* egcs_update: Do not use xargs, but a backquote construct.

1999-01-07  Alexandre Oliva  <oliva@dcc.unicamp.br>

	* test_summary (version): Remove carriage return that gawk inserts
	in the version string for some reason.

1998-11-30  Gerald Pfeifer  <pfeifer@dbai.tuwien.ac.at>

	* egcs_update: Only touch files that already exist.

1998-11-29  Alexandre Oliva  <oliva@dcc.unicamp.br>

	* test_summary (EOF): Remove double backslash.
	Reported by Franz Sirl <Franz.Sirl-kernel@lauterbach.com>

1998-11-28  Alexandre Oliva  <oliva@dcc.unicamp.br>

	* test_summary (address): Set to egcs-testresults mailing list.

1998-11-27  Alexandre Oliva  <oliva@dcc.unicamp.br>

	* test_summary (address): Added Marc Lehmann's testsuite-results
	to the default e-mail address.

1998-11-25  Alexandre Oliva  <oliva@dcc.unicamp.br>

	* test_summary (-p, prepend_logs): Add these before the summary.
	(Compiler, Platform): Print these just before configflags.

Sat Oct 31 10:53:40 1998  Kaveh R. Ghazi  <ghazi@caip.rutgers.edu>

	* warn_summary (longLineFilter): New shell function to encapsulate
	this functionality.  It is off by default, only active if -llf
	flag is specified.
	(subdirectoryFilter): Fix bug in filtering which made some
	subdirectory warnings erroneously appear in the toplevel set.
	(stageNfilter): Renamed from `stageNwarns'.  Updated to collect
	warnings from stage1 as well as stage0, which means warnings from
	outside the bootstrap directory.  Eg, the libraries, etc.
	(warningFilter): New shell function to encapsulate this
	functionality.
	(keywordFilter): New shell function to encapsulate this
	functionality.

	Store data in a temp file rather than calculating it 3x.  Arrange
	to remove it on exit and signals.

	Add -pass/-wpass flags to do "pass through" (i.e. manual
	inspection) of bootstrap output from a particular stageN as well
	as language subdirs.

	Add better comments/documentation.

Sat Oct 31 16:39:31 1998  Gerald Pfeifer  <pfeifer@dbai.tuwien.ac.at>

	* egcs_update: Add comment about keeping the FAQ synchronized.

Fri Oct 30 00:39:27 1998  Jeffrey A Law  (law@cygnus.com)

	* egcs_update: Do touch java/parse.c and java/parse-scan.c. They're
	in the repo again.

Fri Oct 16 07:35:00 1998  Bruce Korb  <korb@datadesign.com>

	* egcs_update:  Added gcc/fixinc/* generated files to touch list.

Tue Oct 13 23:28:33 1998  Jeffrey A Law  (law@cygnus.com)

	* egcs_update: Remove gcc/java/parse.c from list of files to
	touch.

Wed Oct  7 13:00:40 1998  Kaveh R. Ghazi  <ghazi@caip.rutgers.edu>

	* gperf-2.7-19981006.pat: New file, patch for egcs-local gperf.

Mon Oct  5 14:19:48 1998  Kaveh R. Ghazi  <ghazi@caip.rutgers.edu>

	* warn_summary (subdirectoryFilter): New shell function to
	optionally filter in/out gcc subdirectories when summarizing
	warnings.  Add new flags to support subdirectory filtering.

	Also, ensure the bootstrap stage is a number.  Add some more C
	keywords that are preserved in the "warning type" summary and
	tighten up the "arg ???" regexp.

Tue Sep 22 07:30  Bruce Korb  <korb@datadesign.com>

	* fixinc/inclhack.def:  Not all C++ comments in C headers
	were treated alike.  They are now.  Also fixed syntax
	of sed expression in "systypes" fix.

	* fixinc/inclhack.def:  Removed SVR4.2-ism from shell invocation

	* egcs_update:  Added fixinc/* generated files to touch list.

Wed Sep 16 16:06:51 1998  Kaveh R. Ghazi  <ghazi@caip.rutgers.edu>

	* egcs_update: Additionally touch gcc/java/parse.[ch].

Thu Sep  9 16:48  Bruce Korb <korb@datadesign.com>

	* fixinc/inclhack.def:  Added two files required by
	SCO's Open Server 5's avoid_bool fix.
	Regenerated fixinc.x and inclhack.sh to incorporate
	the update.

Thu Sep  3 10:11:32 1998  Robert Lipe   <robertl@dgii.com>

	* egcs_update: Do the pass 1 CVS update only for files that
	may reasonably be under CVS control.

1998-08-14  Alexandre Oliva  <oliva@dcc.unicamp.br>

	* test_installed: New script for testing already-installed
	gcc/g++/g77.

Wed Aug 12 19:59:36 1998  Gerald Pfeifer  <pfeifer@dbai.tuwien.ac.at>

	* egcs_update: Assigned copyright to FSF.

Tue Aug 11 17:55:53 1998  Gerald Pfeifer  <pfeifer@dbai.tuwien.ac.at>
			  Alexandre Oliva  <oliva@dcc.unicamp.br>

	* egcs_update: New switch --nostdflags and documentation
	enhancements.

Tue Aug 11 17:33:19 1998  Gerald Pfeifer  <pfeifer@dbai.tuwien.ac.at>

	* egcs_update: New script.

1998-08-05  Bruce Korb  <korbb@datadesign.com>

	* fixinc/Makefile
	Added define for target machine so machine-specific tests
	can be selected for or against.

	* fixinc/fixincl.c
	Added an array of string pointers to machines to select
	or avoid, depending on a FD_MACH_IFNOT bit flag.
	Used a shell script to match the defined TARGET_MACHINE
	with any of the given match patterns.

	* fixinc/fixincl.tpl
	Generate the array of strings and bit flag, as needed,
	depending on "mach" and "not_machine" attributes for a fix.

	* fixinc/mkfixinc.sh
	Invoke the make with TARGET assigned the value of the
	machine name argument.

Mon Jul 27 22:08:12 1998  Mike Stump  (mrs@wrs.com)

	* compare_tests: New script.

1998-07-28  Alexandre Oliva  <oliva@dcc.unicamp.br>

	* test_summary: Assigned copyright to FSF.

Mon Jul 27 20:33:02 1998  Gerald Pfeifer  <pfeifer@dbai.tuwien.ac.at>

	* test_summary: Corrected script name in comments providing
	documentation.  Added linebreaks for lines with > 80 characters.

Fri Jun 19 02:36:59 1998  Alexandre Oliva  <oliva@dcc.unicamp.br>

	* test_summary: New switch, -i, and environment variable,
	append_logs, for including files in the report.

1998-06-01  Manfred Hollstein  <manfred@s-direktnet.de>

	* warn_summary: Update to Kaveh's latest version allowing to
	specify the last stage built.

1998-05-29  Bruce Korb  <korbb@datadesign.com>

	* fixinc/mkfixinc.sh
	Changes to make it easier to invoke on platforms that
	normally do not invoke fixincludes.

	* fixinc/inclhack.def
	Applied fixes from egcs/gcc/fixincludes from the past several
	months.

1998-05-28  Bruce Korb  <korbb@datadesign.com>

	* fixinc/*: Updated most everything for a first real
	try at getting "fast_fixincludes" working.

1998-05-28  Jason Merrill  <jason@yorick.cygnus.com>

	* index-prop: New file.

Sat May 23 23:38:49 1998  Matthias Klose  <doko@cs.tu-berlin.de>

	* test_summary: find good awk (copied from warn_summary).

Sat May 23 23:38:33 1998  Jeffrey A Law  (law@cygnus.com)

	* test_summary, warn_summary: New files<|MERGE_RESOLUTION|>--- conflicted
+++ resolved
@@ -1,8 +1,3 @@
-<<<<<<< HEAD
-2014-10-30  Release Manager
-
-	* GCC 4.9.2 released.
-=======
 2015-04-22  Release Manager
 
 	* GCC 5.1.0 released.
@@ -124,7 +119,6 @@
 2014-09-19  Olivier Hainque  <hainque@adacore.com>
 
 	* config-list.mk (LIST): Add powerpc-wrs-vxworksmils.
->>>>>>> d5ad84b3
 
 2014-09-18  Joel Sherrill <joel.sherrill@oarcorp.com>
 
@@ -135,19 +129,6 @@
 	* config-list.mk (LIST): Add arm-rtems.
 	Add nios2-rtems.  Remove extra option from powerpc-rtems.
 
-<<<<<<< HEAD
-2014-07-16  Release Manager
-
-	* GCC 4.9.1 released.
-
-2014-06-29  Richard Biener  <rguenther@suse.de>
-
-	* gennews: Use gcc-3.0/index.html.
-
-2014-04-22  Release Manager
-
-	* GCC 4.9.0 released.
-=======
 2014-09-08  Trevor Saunders  <tsaunders@mozilla.com>
 
 	* compare-all-tests: Don't test picochip.
@@ -205,7 +186,6 @@
 2014-04-22  Rainer Orth  <ro@CeBiTec.Uni-Bielefeld.DE>
 
 	* config-list.mk (LIST): Remove sparc-sun-solaris2.9, i686-solaris2.9.
->>>>>>> d5ad84b3
 
 2013-04-22  Jakub Jelinek  <jakub@redhat.com>
 
