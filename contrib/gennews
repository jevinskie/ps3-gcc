--- conflicted
+++ resolved
@@ -3,11 +3,7 @@
 # Script to generate the NEWS file from online release notes.
 # Contributed by Joseph Myers <jsm28@cam.ac.uk>.
 #
-<<<<<<< HEAD
-# Copyright (C) 2000-2014 Free Software Foundation, Inc.
-=======
 # Copyright (C) 2000-2015 Free Software Foundation, Inc.
->>>>>>> d5ad84b3
 # This file is part of GCC.
 #
 # GCC is free software; you can redistribute it and/or modify
@@ -27,10 +23,7 @@
 
 website=http://gcc.gnu.org/
 files="
-<<<<<<< HEAD
-=======
     gcc-5/index.html gcc-5/changes.html
->>>>>>> d5ad84b3
     gcc-4.9/index.html gcc-4.9/changes.html
     gcc-4.8/index.html gcc-4.8/changes.html
     gcc-4.7/index.html gcc-4.7/changes.html
