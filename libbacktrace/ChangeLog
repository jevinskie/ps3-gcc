--- conflicted
+++ resolved
@@ -1,16 +1,3 @@
-<<<<<<< HEAD
-2014-10-30  Release Manager
-
-	* GCC 4.9.2 released.
-
-2014-07-16  Release Manager
-
-	* GCC 4.9.1 released.
-
-2014-05-08  Ian Lance Taylor  <iant@google.com>
-
-	Backport from mainline:
-=======
 2015-04-22  Release Manager
 
 	* GCC 5.1.0 released.
@@ -45,20 +32,12 @@
 
 2014-05-08  Ian Lance Taylor  <iant@google.com>
 
->>>>>>> d5ad84b3
 	* mmap.c (backtrace_free): If freeing a large aligned block of
 	memory, call munmap rather than holding onto it.
 	(backtrace_vector_grow): When growing a vector, double the number
 	of pages requested.  When releasing the old version of a grown
 	vector, pass the correct size to backtrace_free.
 
-<<<<<<< HEAD
-2014-04-22  Release Manager
-
-	* GCC 4.9.0 released.
-
-=======
->>>>>>> d5ad84b3
 2014-03-07  Ian Lance Taylor  <iant@google.com>
 
 	* sort.c (backtrace_qsort): Use middle element as pivot.
