--- conflicted
+++ resolved
@@ -1,25 +1,3 @@
-<<<<<<< HEAD
-2014-06-12  Release Manager
-
-	* GCC 4.7.4 released.
-
-2013-11-15  Joseph Myers  <joseph@codesourcery.com>
-
-	Backport from mainline:
-	2012-06-29  Andreas Schwab  <schwab@linux-m68k.org>
-
-	* copying-lib.texi (Library Copying): Don't use @heading inside
-	@enumerate.
-
-2013-04-11  Release Manager
-
-	* GCC 4.7.3 released.
-
-2013-02-19  Jakub Jelinek  <jakub@redhat.com>
-
-	Backported from mainline
-	2013-02-09  Jakub Jelinek  <jakub@redhat.com>
-=======
 2013-03-22  Release Manager
 
 	* GCC 4.8.0 released.
@@ -47,7 +25,6 @@
 	(d_print_comp): Likewise.
 
 2013-02-09  Jakub Jelinek  <jakub@redhat.com>
->>>>>>> e9c762ec
 
 	PR other/56245
 	* regex.c (PTR_INT_TYPE): Define.
@@ -55,51 +32,14 @@
 
 2013-01-31  Kai Tietz  <ktietz@redhat.com>
 
-<<<<<<< HEAD
-	Merged from trunk
-=======
->>>>>>> e9c762ec
 	PR other/54620
 	* sha1.c (sha1_process_block):  Handle case that size_t is
 	a wider-integer-scalar as a 32-bit unsigned integer.
 
-<<<<<<< HEAD
-	Merged from trunk.
-=======
->>>>>>> e9c762ec
 	PR other/53413
 	* md5.c (md5_process_block):  Handle case that size_t is
 	a wider-integer-scalar a 32-bit unsigned integer.
 
-<<<<<<< HEAD
-        2012-07-31  Mike Frysinger  <vapier@gentoo.org>
-
-	Merged from trunk.
-	PR other/53285
-	* md5.c (md5_finish_ctx): Declare swap_bytes.  Assign SWAP() output
-	to swap_bytes, and then call memcpy to move it to ctx->buffer.
-
-2012-09-20  Release Manager
-
-	* GCC 4.7.2 released.
-
-2012-06-14  Release Manager
-
-	* GCC 4.7.1 released.
-
-2012-03-24  H.J. Lu  <hongjiu.lu@intel.com>
-
-	* testsuite/demangle-expected: Fix a typo.
-
-2012-03-22  Jason Merrill  <jason@redhat.com>
-
-	* cp-demangle.c (cplus_demangle_operators): Add li.
-	(d_unqualified_name): Handle it specially.
-
-2012-03-22  Release Manager
-
-	* GCC 4.7.0 released.
-=======
 2013-01-04  Ian Lance Taylor  <iant@google.com>
 
 	PR other/54800
@@ -215,20 +155,16 @@
 
 	* stack-limit.c: Includes ansidecl.h.
 	(stack_limit_increase): Add ATTRIBUTE_UNUSED
->>>>>>> e9c762ec
 
 2012-03-20  Jason Merrill  <jason@redhat.com>
 
 	* cp-demangle.c (cplus_demangle_type): Handle 'auto'.
 
-<<<<<<< HEAD
-=======
 2012-03-07  Jason Merrill  <jason@redhat.com>
 
 	* cp-demangle.c (cplus_demangle_operators): Add li.
 	(d_unqualified_name): Handle it specially.
 
->>>>>>> e9c762ec
 2012-01-26  Jakub Jelinek  <jakub@redhat.com>
 
 	* make-relative-prefix.c (make_relative_prefix_1): Avoid warning
