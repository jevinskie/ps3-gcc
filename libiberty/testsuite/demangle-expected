--- conflicted
+++ resolved
@@ -4290,9 +4290,6 @@
 void m<void () &&>(void (A::*)() &&)
 --format=gnu-v3
 _Z1nIM1AKFvvREEvT_
-<<<<<<< HEAD
-void n<void (A::*)() const &>(void (A::*)() const &)
-=======
 void n<void (A::*)() const &>(void (A::*)() const &)
 --format=gnu-v3
 _ZL1fIiEvv
@@ -4319,5 +4316,4 @@
 --format=gnu-v3 --no-params
 _ZN1AcvT_IiEI1CEEv
 A::operator C<int><C>()
-A::operator C<int><C>
->>>>>>> a7aa3838
+A::operator C<int><C>