/* Demangler for g++ V3 ABI.
   Copyright (C) 2003, 2004, 2005, 2006, 2007, 2008, 2009, 2010, 2011
   Free Software Foundation, Inc.
   Written by Ian Lance Taylor <ian@wasabisystems.com>.

   This file is part of the libiberty library, which is part of GCC.

   This file is free software; you can redistribute it and/or modify
   it under the terms of the GNU General Public License as published by
   the Free Software Foundation; either version 2 of the License, or
   (at your option) any later version.

   In addition to the permissions in the GNU General Public License, the
   Free Software Foundation gives you unlimited permission to link the
   compiled version of this file into combinations with other programs,
   and to distribute those combinations without any restriction coming
   from the use of this file.  (The General Public License restrictions
   do apply in other respects; for example, they cover modification of
   the file, and distribution when not linked into a combined
   executable.)

   This program is distributed in the hope that it will be useful,
   but WITHOUT ANY WARRANTY; without even the implied warranty of
   MERCHANTABILITY or FITNESS FOR A PARTICULAR PURPOSE.  See the
   GNU General Public License for more details.

   You should have received a copy of the GNU General Public License
   along with this program; if not, write to the Free Software
   Foundation, Inc., 51 Franklin Street - Fifth Floor, Boston, MA 02110-1301, USA. 
*/

/* This code implements a demangler for the g++ V3 ABI.  The ABI is
   described on this web page:
       http://www.codesourcery.com/cxx-abi/abi.html#mangling

   This code was written while looking at the demangler written by
   Alex Samuel <samuel@codesourcery.com>.

   This code first pulls the mangled name apart into a list of
   components, and then walks the list generating the demangled
   name.

   This file will normally define the following functions, q.v.:
      char *cplus_demangle_v3(const char *mangled, int options)
      char *java_demangle_v3(const char *mangled)
      int cplus_demangle_v3_callback(const char *mangled, int options,
                                     demangle_callbackref callback)
      int java_demangle_v3_callback(const char *mangled,
                                    demangle_callbackref callback)
      enum gnu_v3_ctor_kinds is_gnu_v3_mangled_ctor (const char *name)
      enum gnu_v3_dtor_kinds is_gnu_v3_mangled_dtor (const char *name)

   Also, the interface to the component list is public, and defined in
   demangle.h.  The interface consists of these types, which are
   defined in demangle.h:
      enum demangle_component_type
      struct demangle_component
      demangle_callbackref
   and these functions defined in this file:
      cplus_demangle_fill_name
      cplus_demangle_fill_extended_operator
      cplus_demangle_fill_ctor
      cplus_demangle_fill_dtor
      cplus_demangle_print
      cplus_demangle_print_callback
   and other functions defined in the file cp-demint.c.

   This file also defines some other functions and variables which are
   only to be used by the file cp-demint.c.

   Preprocessor macros you can define while compiling this file:

   IN_LIBGCC2
      If defined, this file defines the following functions, q.v.:
         char *__cxa_demangle (const char *mangled, char *buf, size_t *len,
                               int *status)
         int __gcclibcxx_demangle_callback (const char *,
                                            void (*)
                                              (const char *, size_t, void *),
                                            void *)
      instead of cplus_demangle_v3[_callback]() and
      java_demangle_v3[_callback]().

   IN_GLIBCPP_V3
      If defined, this file defines only __cxa_demangle() and
      __gcclibcxx_demangle_callback(), and no other publically visible
      functions or variables.

   STANDALONE_DEMANGLER
      If defined, this file defines a main() function which demangles
      any arguments, or, if none, demangles stdin.

   CP_DEMANGLE_DEBUG
      If defined, turns on debugging mode, which prints information on
      stdout about the mangled string.  This is not generally useful.
*/

#if defined (_AIX) && !defined (__GNUC__)
 #pragma alloca
#endif

#ifdef HAVE_CONFIG_H
#include "config.h"
#endif

#include <stdio.h>

#ifdef HAVE_STDLIB_H
#include <stdlib.h>
#endif
#ifdef HAVE_STRING_H
#include <string.h>
#endif

#ifdef HAVE_ALLOCA_H
# include <alloca.h>
#else
# ifndef alloca
#  ifdef __GNUC__
#   define alloca __builtin_alloca
#  else
extern char *alloca ();
#  endif /* __GNUC__ */
# endif /* alloca */
#endif /* HAVE_ALLOCA_H */

#include "ansidecl.h"
#include "libiberty.h"
#include "demangle.h"
#include "cp-demangle.h"

/* If IN_GLIBCPP_V3 is defined, some functions are made static.  We
   also rename them via #define to avoid compiler errors when the
   static definition conflicts with the extern declaration in a header
   file.  */
#ifdef IN_GLIBCPP_V3

#define CP_STATIC_IF_GLIBCPP_V3 static

#define cplus_demangle_fill_name d_fill_name
static int d_fill_name (struct demangle_component *, const char *, int);

#define cplus_demangle_fill_extended_operator d_fill_extended_operator
static int
d_fill_extended_operator (struct demangle_component *, int,
                          struct demangle_component *);

#define cplus_demangle_fill_ctor d_fill_ctor
static int
d_fill_ctor (struct demangle_component *, enum gnu_v3_ctor_kinds,
             struct demangle_component *);

#define cplus_demangle_fill_dtor d_fill_dtor
static int
d_fill_dtor (struct demangle_component *, enum gnu_v3_dtor_kinds,
             struct demangle_component *);

#define cplus_demangle_mangled_name d_mangled_name
static struct demangle_component *d_mangled_name (struct d_info *, int);

#define cplus_demangle_type d_type
static struct demangle_component *d_type (struct d_info *);

#define cplus_demangle_print d_print
static char *d_print (int, const struct demangle_component *, int, size_t *);

#define cplus_demangle_print_callback d_print_callback
static int d_print_callback (int, const struct demangle_component *,
                             demangle_callbackref, void *);

#define cplus_demangle_init_info d_init_info
static void d_init_info (const char *, int, size_t, struct d_info *);

#else /* ! defined(IN_GLIBCPP_V3) */
#define CP_STATIC_IF_GLIBCPP_V3
#endif /* ! defined(IN_GLIBCPP_V3) */

/* See if the compiler supports dynamic arrays.  */

#ifdef __GNUC__
#define CP_DYNAMIC_ARRAYS
#else
#ifdef __STDC__
#ifdef __STDC_VERSION__
#if __STDC_VERSION__ >= 199901L
#define CP_DYNAMIC_ARRAYS
#endif /* __STDC__VERSION >= 199901L */
#endif /* defined (__STDC_VERSION__) */
#endif /* defined (__STDC__) */
#endif /* ! defined (__GNUC__) */

/* We avoid pulling in the ctype tables, to prevent pulling in
   additional unresolved symbols when this code is used in a library.
   FIXME: Is this really a valid reason?  This comes from the original
   V3 demangler code.

   As of this writing this file has the following undefined references
   when compiled with -DIN_GLIBCPP_V3: realloc, free, memcpy, strcpy,
   strcat, strlen.  */

#define IS_DIGIT(c) ((c) >= '0' && (c) <= '9')
#define IS_UPPER(c) ((c) >= 'A' && (c) <= 'Z')
#define IS_LOWER(c) ((c) >= 'a' && (c) <= 'z')

/* The prefix prepended by GCC to an identifier represnting the
   anonymous namespace.  */
#define ANONYMOUS_NAMESPACE_PREFIX "_GLOBAL_"
#define ANONYMOUS_NAMESPACE_PREFIX_LEN \
  (sizeof (ANONYMOUS_NAMESPACE_PREFIX) - 1)

/* Information we keep for the standard substitutions.  */

struct d_standard_sub_info
{
  /* The code for this substitution.  */
  char code;
  /* The simple string it expands to.  */
  const char *simple_expansion;
  /* The length of the simple expansion.  */
  int simple_len;
  /* The results of a full, verbose, expansion.  This is used when
     qualifying a constructor/destructor, or when in verbose mode.  */
  const char *full_expansion;
  /* The length of the full expansion.  */
  int full_len;
  /* What to set the last_name field of d_info to; NULL if we should
     not set it.  This is only relevant when qualifying a
     constructor/destructor.  */
  const char *set_last_name;
  /* The length of set_last_name.  */
  int set_last_name_len;
};

/* Accessors for subtrees of struct demangle_component.  */

#define d_left(dc) ((dc)->u.s_binary.left)
#define d_right(dc) ((dc)->u.s_binary.right)

/* A list of templates.  This is used while printing.  */

struct d_print_template
{
  /* Next template on the list.  */
  struct d_print_template *next;
  /* This template.  */
  const struct demangle_component *template_decl;
};

/* A list of type modifiers.  This is used while printing.  */

struct d_print_mod
{
  /* Next modifier on the list.  These are in the reverse of the order
     in which they appeared in the mangled string.  */
  struct d_print_mod *next;
  /* The modifier.  */
  const struct demangle_component *mod;
  /* Whether this modifier was printed.  */
  int printed;
  /* The list of templates which applies to this modifier.  */
  struct d_print_template *templates;
};

/* We use these structures to hold information during printing.  */

struct d_growable_string
{
  /* Buffer holding the result.  */
  char *buf;
  /* Current length of data in buffer.  */
  size_t len;
  /* Allocated size of buffer.  */
  size_t alc;
  /* Set to 1 if we had a memory allocation failure.  */
  int allocation_failure;
};

enum { D_PRINT_BUFFER_LENGTH = 256 };
struct d_print_info
{
  /* Fixed-length allocated buffer for demangled data, flushed to the
     callback with a NUL termination once full.  */
  char buf[D_PRINT_BUFFER_LENGTH];
  /* Current length of data in buffer.  */
  size_t len;
  /* The last character printed, saved individually so that it survives
     any buffer flush.  */
  char last_char;
  /* Callback function to handle demangled buffer flush.  */
  demangle_callbackref callback;
  /* Opaque callback argument.  */
  void *opaque;
  /* The current list of templates, if any.  */
  struct d_print_template *templates;
  /* The current list of modifiers (e.g., pointer, reference, etc.),
     if any.  */
  struct d_print_mod *modifiers;
  /* Set to 1 if we saw a demangling error.  */
  int demangle_failure;
  /* The current index into any template argument packs we are using
     for printing.  */
  int pack_index;
  /* Number of d_print_flush calls so far.  */
  unsigned long int flush_count;
};

#ifdef CP_DEMANGLE_DEBUG
static void d_dump (struct demangle_component *, int);
#endif

static struct demangle_component *
d_make_empty (struct d_info *);

static struct demangle_component *
d_make_comp (struct d_info *, enum demangle_component_type,
             struct demangle_component *,
             struct demangle_component *);

static struct demangle_component *
d_make_name (struct d_info *, const char *, int);

static struct demangle_component *
d_make_demangle_mangled_name (struct d_info *, const char *);

static struct demangle_component *
d_make_builtin_type (struct d_info *,
                     const struct demangle_builtin_type_info *);

static struct demangle_component *
d_make_operator (struct d_info *,
                 const struct demangle_operator_info *);

static struct demangle_component *
d_make_extended_operator (struct d_info *, int,
                          struct demangle_component *);

static struct demangle_component *
d_make_ctor (struct d_info *, enum gnu_v3_ctor_kinds,
             struct demangle_component *);

static struct demangle_component *
d_make_dtor (struct d_info *, enum gnu_v3_dtor_kinds,
             struct demangle_component *);

static struct demangle_component *
d_make_template_param (struct d_info *, long);

static struct demangle_component *
d_make_sub (struct d_info *, const char *, int);

static int
has_return_type (struct demangle_component *);

static int
is_ctor_dtor_or_conversion (struct demangle_component *);

static struct demangle_component *d_encoding (struct d_info *, int);

static struct demangle_component *d_name (struct d_info *);

static struct demangle_component *d_nested_name (struct d_info *);

static struct demangle_component *d_prefix (struct d_info *);

static struct demangle_component *d_unqualified_name (struct d_info *);

static struct demangle_component *d_source_name (struct d_info *);

static long d_number (struct d_info *);

static struct demangle_component *d_identifier (struct d_info *, int);

static struct demangle_component *d_operator_name (struct d_info *);

static struct demangle_component *d_special_name (struct d_info *);

static int d_call_offset (struct d_info *, int);

static struct demangle_component *d_ctor_dtor_name (struct d_info *);

static struct demangle_component **
d_cv_qualifiers (struct d_info *, struct demangle_component **, int);

static struct demangle_component *
d_function_type (struct d_info *);

static struct demangle_component *
d_bare_function_type (struct d_info *, int);

static struct demangle_component *
d_class_enum_type (struct d_info *);

static struct demangle_component *d_array_type (struct d_info *);

static struct demangle_component *d_vector_type (struct d_info *);

static struct demangle_component *
d_pointer_to_member_type (struct d_info *);

static struct demangle_component *
d_template_param (struct d_info *);

static struct demangle_component *d_template_args (struct d_info *);

static struct demangle_component *
d_template_arg (struct d_info *);

static struct demangle_component *d_expression (struct d_info *);

static struct demangle_component *d_expr_primary (struct d_info *);

static struct demangle_component *d_local_name (struct d_info *);

static int d_discriminator (struct d_info *);

static struct demangle_component *d_lambda (struct d_info *);

static struct demangle_component *d_unnamed_type (struct d_info *);

static struct demangle_component *
d_clone_suffix (struct d_info *, struct demangle_component *);

static int
d_add_substitution (struct d_info *, struct demangle_component *);

static struct demangle_component *d_substitution (struct d_info *, int);

static void d_growable_string_init (struct d_growable_string *, size_t);

static inline void
d_growable_string_resize (struct d_growable_string *, size_t);

static inline void
d_growable_string_append_buffer (struct d_growable_string *,
                                 const char *, size_t);
static void
d_growable_string_callback_adapter (const char *, size_t, void *);

static void
d_print_init (struct d_print_info *, demangle_callbackref, void *);

static inline void d_print_error (struct d_print_info *);

static inline int d_print_saw_error (struct d_print_info *);

static inline void d_print_flush (struct d_print_info *);

static inline void d_append_char (struct d_print_info *, char);

static inline void d_append_buffer (struct d_print_info *,
                                    const char *, size_t);

static inline void d_append_string (struct d_print_info *, const char *);

static inline char d_last_char (struct d_print_info *);

static void
d_print_comp (struct d_print_info *, int, const struct demangle_component *);

static void
d_print_java_identifier (struct d_print_info *, const char *, int);

static void
d_print_mod_list (struct d_print_info *, int, struct d_print_mod *, int);

static void
d_print_mod (struct d_print_info *, int, const struct demangle_component *);

static void
d_print_function_type (struct d_print_info *, int,
                       const struct demangle_component *,
                       struct d_print_mod *);

static void
d_print_array_type (struct d_print_info *, int,
                    const struct demangle_component *,
                    struct d_print_mod *);

static void
d_print_expr_op (struct d_print_info *, int, const struct demangle_component *);

static void
d_print_cast (struct d_print_info *, int, const struct demangle_component *);

static int d_demangle_callback (const char *, int,
                                demangle_callbackref, void *);
static char *d_demangle (const char *, int, size_t *);

#ifdef CP_DEMANGLE_DEBUG

static void
d_dump (struct demangle_component *dc, int indent)
{
  int i;

  if (dc == NULL)
    {
      if (indent == 0)
        printf ("failed demangling\n");
      return;
    }

  for (i = 0; i < indent; ++i)
    putchar (' ');

  switch (dc->type)
    {
    case DEMANGLE_COMPONENT_NAME:
      printf ("name '%.*s'\n", dc->u.s_name.len, dc->u.s_name.s);
      return;
    case DEMANGLE_COMPONENT_TAGGED_NAME:
      printf ("tagged name\n");
      d_dump (dc->u.s_binary.left, indent + 2);
      d_dump (dc->u.s_binary.right, indent + 2);
      return;
    case DEMANGLE_COMPONENT_TEMPLATE_PARAM:
      printf ("template parameter %ld\n", dc->u.s_number.number);
      return;
    case DEMANGLE_COMPONENT_CTOR:
      printf ("constructor %d\n", (int) dc->u.s_ctor.kind);
      d_dump (dc->u.s_ctor.name, indent + 2);
      return;
    case DEMANGLE_COMPONENT_DTOR:
      printf ("destructor %d\n", (int) dc->u.s_dtor.kind);
      d_dump (dc->u.s_dtor.name, indent + 2);
      return;
    case DEMANGLE_COMPONENT_SUB_STD:
      printf ("standard substitution %s\n", dc->u.s_string.string);
      return;
    case DEMANGLE_COMPONENT_BUILTIN_TYPE:
      printf ("builtin type %s\n", dc->u.s_builtin.type->name);
      return;
    case DEMANGLE_COMPONENT_OPERATOR:
      printf ("operator %s\n", dc->u.s_operator.op->name);
      return;
    case DEMANGLE_COMPONENT_EXTENDED_OPERATOR:
      printf ("extended operator with %d args\n",
	      dc->u.s_extended_operator.args);
      d_dump (dc->u.s_extended_operator.name, indent + 2);
      return;

    case DEMANGLE_COMPONENT_QUAL_NAME:
      printf ("qualified name\n");
      break;
    case DEMANGLE_COMPONENT_LOCAL_NAME:
      printf ("local name\n");
      break;
    case DEMANGLE_COMPONENT_TYPED_NAME:
      printf ("typed name\n");
      break;
    case DEMANGLE_COMPONENT_TEMPLATE:
      printf ("template\n");
      break;
    case DEMANGLE_COMPONENT_VTABLE:
      printf ("vtable\n");
      break;
    case DEMANGLE_COMPONENT_VTT:
      printf ("VTT\n");
      break;
    case DEMANGLE_COMPONENT_CONSTRUCTION_VTABLE:
      printf ("construction vtable\n");
      break;
    case DEMANGLE_COMPONENT_TYPEINFO:
      printf ("typeinfo\n");
      break;
    case DEMANGLE_COMPONENT_TYPEINFO_NAME:
      printf ("typeinfo name\n");
      break;
    case DEMANGLE_COMPONENT_TYPEINFO_FN:
      printf ("typeinfo function\n");
      break;
    case DEMANGLE_COMPONENT_THUNK:
      printf ("thunk\n");
      break;
    case DEMANGLE_COMPONENT_VIRTUAL_THUNK:
      printf ("virtual thunk\n");
      break;
    case DEMANGLE_COMPONENT_COVARIANT_THUNK:
      printf ("covariant thunk\n");
      break;
    case DEMANGLE_COMPONENT_JAVA_CLASS:
      printf ("java class\n");
      break;
    case DEMANGLE_COMPONENT_GUARD:
      printf ("guard\n");
      break;
    case DEMANGLE_COMPONENT_REFTEMP:
      printf ("reference temporary\n");
      break;
    case DEMANGLE_COMPONENT_HIDDEN_ALIAS:
      printf ("hidden alias\n");
      break;
    case DEMANGLE_COMPONENT_TRANSACTION_CLONE:
      printf ("transaction clone\n");
      break;
    case DEMANGLE_COMPONENT_NONTRANSACTION_CLONE:
      printf ("non-transaction clone\n");
      break;
    case DEMANGLE_COMPONENT_RESTRICT:
      printf ("restrict\n");
      break;
    case DEMANGLE_COMPONENT_VOLATILE:
      printf ("volatile\n");
      break;
    case DEMANGLE_COMPONENT_CONST:
      printf ("const\n");
      break;
    case DEMANGLE_COMPONENT_RESTRICT_THIS:
      printf ("restrict this\n");
      break;
    case DEMANGLE_COMPONENT_VOLATILE_THIS:
      printf ("volatile this\n");
      break;
    case DEMANGLE_COMPONENT_CONST_THIS:
      printf ("const this\n");
      break;
    case DEMANGLE_COMPONENT_VENDOR_TYPE_QUAL:
      printf ("vendor type qualifier\n");
      break;
    case DEMANGLE_COMPONENT_POINTER:
      printf ("pointer\n");
      break;
    case DEMANGLE_COMPONENT_REFERENCE:
      printf ("reference\n");
      break;
    case DEMANGLE_COMPONENT_RVALUE_REFERENCE:
      printf ("rvalue reference\n");
      break;
    case DEMANGLE_COMPONENT_COMPLEX:
      printf ("complex\n");
      break;
    case DEMANGLE_COMPONENT_IMAGINARY:
      printf ("imaginary\n");
      break;
    case DEMANGLE_COMPONENT_VENDOR_TYPE:
      printf ("vendor type\n");
      break;
    case DEMANGLE_COMPONENT_FUNCTION_TYPE:
      printf ("function type\n");
      break;
    case DEMANGLE_COMPONENT_ARRAY_TYPE:
      printf ("array type\n");
      break;
    case DEMANGLE_COMPONENT_PTRMEM_TYPE:
      printf ("pointer to member type\n");
      break;
    case DEMANGLE_COMPONENT_FIXED_TYPE:
      printf ("fixed-point type\n");
      break;
    case DEMANGLE_COMPONENT_ARGLIST:
      printf ("argument list\n");
      break;
    case DEMANGLE_COMPONENT_TEMPLATE_ARGLIST:
      printf ("template argument list\n");
      break;
    case DEMANGLE_COMPONENT_INITIALIZER_LIST:
      printf ("initializer list\n");
      break;
    case DEMANGLE_COMPONENT_CAST:
      printf ("cast\n");
      break;
    case DEMANGLE_COMPONENT_NULLARY:
      printf ("nullary operator\n");
      break;
    case DEMANGLE_COMPONENT_UNARY:
      printf ("unary operator\n");
      break;
    case DEMANGLE_COMPONENT_BINARY:
      printf ("binary operator\n");
      break;
    case DEMANGLE_COMPONENT_BINARY_ARGS:
      printf ("binary operator arguments\n");
      break;
    case DEMANGLE_COMPONENT_TRINARY:
      printf ("trinary operator\n");
      break;
    case DEMANGLE_COMPONENT_TRINARY_ARG1:
      printf ("trinary operator arguments 1\n");
      break;
    case DEMANGLE_COMPONENT_TRINARY_ARG2:
      printf ("trinary operator arguments 1\n");
      break;
    case DEMANGLE_COMPONENT_LITERAL:
      printf ("literal\n");
      break;
    case DEMANGLE_COMPONENT_LITERAL_NEG:
      printf ("negative literal\n");
      break;
    case DEMANGLE_COMPONENT_JAVA_RESOURCE:
      printf ("java resource\n");
      break;
    case DEMANGLE_COMPONENT_COMPOUND_NAME:
      printf ("compound name\n");
      break;
    case DEMANGLE_COMPONENT_CHARACTER:
      printf ("character '%c'\n",  dc->u.s_character.character);
      return;
    case DEMANGLE_COMPONENT_DECLTYPE:
      printf ("decltype\n");
      break;
    case DEMANGLE_COMPONENT_PACK_EXPANSION:
      printf ("pack expansion\n");
      break;
    case DEMANGLE_COMPONENT_TLS_INIT:
      printf ("tls init function\n");
      break;
    case DEMANGLE_COMPONENT_TLS_WRAPPER:
      printf ("tls wrapper function\n");
      break;
    case DEMANGLE_COMPONENT_DEFAULT_ARG:
      printf ("default argument %d\n", dc->u.s_unary_num.num);
      d_dump (dc->u.s_unary_num.sub, indent+2);
      return;
    case DEMANGLE_COMPONENT_LAMBDA:
      printf ("lambda %d\n", dc->u.s_unary_num.num);
      d_dump (dc->u.s_unary_num.sub, indent+2);
      return;
    }

  d_dump (d_left (dc), indent + 2);
  d_dump (d_right (dc), indent + 2);
}

#endif /* CP_DEMANGLE_DEBUG */

/* Fill in a DEMANGLE_COMPONENT_NAME.  */

CP_STATIC_IF_GLIBCPP_V3
int
cplus_demangle_fill_name (struct demangle_component *p, const char *s, int len)
{
  if (p == NULL || s == NULL || len == 0)
    return 0;
  p->type = DEMANGLE_COMPONENT_NAME;
  p->u.s_name.s = s;
  p->u.s_name.len = len;
  return 1;
}

/* Fill in a DEMANGLE_COMPONENT_EXTENDED_OPERATOR.  */

CP_STATIC_IF_GLIBCPP_V3
int
cplus_demangle_fill_extended_operator (struct demangle_component *p, int args,
                                       struct demangle_component *name)
{
  if (p == NULL || args < 0 || name == NULL)
    return 0;
  p->type = DEMANGLE_COMPONENT_EXTENDED_OPERATOR;
  p->u.s_extended_operator.args = args;
  p->u.s_extended_operator.name = name;
  return 1;
}

/* Fill in a DEMANGLE_COMPONENT_CTOR.  */

CP_STATIC_IF_GLIBCPP_V3
int
cplus_demangle_fill_ctor (struct demangle_component *p,
                          enum gnu_v3_ctor_kinds kind,
                          struct demangle_component *name)
{
  if (p == NULL
      || name == NULL
      || (int) kind < gnu_v3_complete_object_ctor
      || (int) kind > gnu_v3_object_ctor_group)
    return 0;
  p->type = DEMANGLE_COMPONENT_CTOR;
  p->u.s_ctor.kind = kind;
  p->u.s_ctor.name = name;
  return 1;
}

/* Fill in a DEMANGLE_COMPONENT_DTOR.  */

CP_STATIC_IF_GLIBCPP_V3
int
cplus_demangle_fill_dtor (struct demangle_component *p,
                          enum gnu_v3_dtor_kinds kind,
                          struct demangle_component *name)
{
  if (p == NULL
      || name == NULL
      || (int) kind < gnu_v3_deleting_dtor
      || (int) kind > gnu_v3_object_dtor_group)
    return 0;
  p->type = DEMANGLE_COMPONENT_DTOR;
  p->u.s_dtor.kind = kind;
  p->u.s_dtor.name = name;
  return 1;
}

/* Add a new component.  */

static struct demangle_component *
d_make_empty (struct d_info *di)
{
  struct demangle_component *p;

  if (di->next_comp >= di->num_comps)
    return NULL;
  p = &di->comps[di->next_comp];
  ++di->next_comp;
  return p;
}

/* Add a new generic component.  */

static struct demangle_component *
d_make_comp (struct d_info *di, enum demangle_component_type type,
             struct demangle_component *left,
             struct demangle_component *right)
{
  struct demangle_component *p;

  /* We check for errors here.  A typical error would be a NULL return
     from a subroutine.  We catch those here, and return NULL
     upward.  */
  switch (type)
    {
      /* These types require two parameters.  */
    case DEMANGLE_COMPONENT_QUAL_NAME:
    case DEMANGLE_COMPONENT_LOCAL_NAME:
    case DEMANGLE_COMPONENT_TYPED_NAME:
    case DEMANGLE_COMPONENT_TAGGED_NAME:
    case DEMANGLE_COMPONENT_TEMPLATE:
    case DEMANGLE_COMPONENT_CONSTRUCTION_VTABLE:
    case DEMANGLE_COMPONENT_VENDOR_TYPE_QUAL:
    case DEMANGLE_COMPONENT_PTRMEM_TYPE:
    case DEMANGLE_COMPONENT_UNARY:
    case DEMANGLE_COMPONENT_BINARY:
    case DEMANGLE_COMPONENT_BINARY_ARGS:
    case DEMANGLE_COMPONENT_TRINARY:
    case DEMANGLE_COMPONENT_TRINARY_ARG1:
    case DEMANGLE_COMPONENT_LITERAL:
    case DEMANGLE_COMPONENT_LITERAL_NEG:
    case DEMANGLE_COMPONENT_COMPOUND_NAME:
    case DEMANGLE_COMPONENT_VECTOR_TYPE:
    case DEMANGLE_COMPONENT_CLONE:
      if (left == NULL || right == NULL)
	return NULL;
      break;

      /* These types only require one parameter.  */
    case DEMANGLE_COMPONENT_VTABLE:
    case DEMANGLE_COMPONENT_VTT:
    case DEMANGLE_COMPONENT_TYPEINFO:
    case DEMANGLE_COMPONENT_TYPEINFO_NAME:
    case DEMANGLE_COMPONENT_TYPEINFO_FN:
    case DEMANGLE_COMPONENT_THUNK:
    case DEMANGLE_COMPONENT_VIRTUAL_THUNK:
    case DEMANGLE_COMPONENT_COVARIANT_THUNK:
    case DEMANGLE_COMPONENT_JAVA_CLASS:
    case DEMANGLE_COMPONENT_GUARD:
    case DEMANGLE_COMPONENT_TLS_INIT:
    case DEMANGLE_COMPONENT_TLS_WRAPPER:
    case DEMANGLE_COMPONENT_REFTEMP:
    case DEMANGLE_COMPONENT_HIDDEN_ALIAS:
    case DEMANGLE_COMPONENT_TRANSACTION_CLONE:
    case DEMANGLE_COMPONENT_NONTRANSACTION_CLONE:
    case DEMANGLE_COMPONENT_POINTER:
    case DEMANGLE_COMPONENT_REFERENCE:
    case DEMANGLE_COMPONENT_RVALUE_REFERENCE:
    case DEMANGLE_COMPONENT_COMPLEX:
    case DEMANGLE_COMPONENT_IMAGINARY:
    case DEMANGLE_COMPONENT_VENDOR_TYPE:
    case DEMANGLE_COMPONENT_CAST:
    case DEMANGLE_COMPONENT_JAVA_RESOURCE:
    case DEMANGLE_COMPONENT_DECLTYPE:
    case DEMANGLE_COMPONENT_PACK_EXPANSION:
    case DEMANGLE_COMPONENT_GLOBAL_CONSTRUCTORS:
    case DEMANGLE_COMPONENT_GLOBAL_DESTRUCTORS:
    case DEMANGLE_COMPONENT_NULLARY:
    case DEMANGLE_COMPONENT_TRINARY_ARG2:
      if (left == NULL)
	return NULL;
      break;

      /* This needs a right parameter, but the left parameter can be
	 empty.  */
    case DEMANGLE_COMPONENT_ARRAY_TYPE:
    case DEMANGLE_COMPONENT_INITIALIZER_LIST:
      if (right == NULL)
	return NULL;
      break;

      /* These are allowed to have no parameters--in some cases they
	 will be filled in later.  */
    case DEMANGLE_COMPONENT_FUNCTION_TYPE:
    case DEMANGLE_COMPONENT_RESTRICT:
    case DEMANGLE_COMPONENT_VOLATILE:
    case DEMANGLE_COMPONENT_CONST:
    case DEMANGLE_COMPONENT_RESTRICT_THIS:
    case DEMANGLE_COMPONENT_VOLATILE_THIS:
    case DEMANGLE_COMPONENT_CONST_THIS:
    case DEMANGLE_COMPONENT_ARGLIST:
    case DEMANGLE_COMPONENT_TEMPLATE_ARGLIST:
      break;

      /* Other types should not be seen here.  */
    default:
      return NULL;
    }

  p = d_make_empty (di);
  if (p != NULL)
    {
      p->type = type;
      p->u.s_binary.left = left;
      p->u.s_binary.right = right;
    }
  return p;
}

/* Add a new demangle mangled name component.  */

static struct demangle_component *
d_make_demangle_mangled_name (struct d_info *di, const char *s)
{
  if (d_peek_char (di) != '_' || d_peek_next_char (di) != 'Z')
    return d_make_name (di, s, strlen (s));
  d_advance (di, 2);
  return d_encoding (di, 0);
}

/* Add a new name component.  */

static struct demangle_component *
d_make_name (struct d_info *di, const char *s, int len)
{
  struct demangle_component *p;

  p = d_make_empty (di);
  if (! cplus_demangle_fill_name (p, s, len))
    return NULL;
  return p;
}

/* Add a new builtin type component.  */

static struct demangle_component *
d_make_builtin_type (struct d_info *di,
                     const struct demangle_builtin_type_info *type)
{
  struct demangle_component *p;

  if (type == NULL)
    return NULL;
  p = d_make_empty (di);
  if (p != NULL)
    {
      p->type = DEMANGLE_COMPONENT_BUILTIN_TYPE;
      p->u.s_builtin.type = type;
    }
  return p;
}

/* Add a new operator component.  */

static struct demangle_component *
d_make_operator (struct d_info *di, const struct demangle_operator_info *op)
{
  struct demangle_component *p;

  p = d_make_empty (di);
  if (p != NULL)
    {
      p->type = DEMANGLE_COMPONENT_OPERATOR;
      p->u.s_operator.op = op;
    }
  return p;
}

/* Add a new extended operator component.  */

static struct demangle_component *
d_make_extended_operator (struct d_info *di, int args,
                          struct demangle_component *name)
{
  struct demangle_component *p;

  p = d_make_empty (di);
  if (! cplus_demangle_fill_extended_operator (p, args, name))
    return NULL;
  return p;
}

static struct demangle_component *
d_make_default_arg (struct d_info *di, int num,
		    struct demangle_component *sub)
{
  struct demangle_component *p = d_make_empty (di);
  if (p)
    {
      p->type = DEMANGLE_COMPONENT_DEFAULT_ARG;
      p->u.s_unary_num.num = num;
      p->u.s_unary_num.sub = sub;
    }
  return p;
}

/* Add a new constructor component.  */

static struct demangle_component *
d_make_ctor (struct d_info *di, enum gnu_v3_ctor_kinds kind,
             struct demangle_component *name)
{
  struct demangle_component *p;

  p = d_make_empty (di);
  if (! cplus_demangle_fill_ctor (p, kind, name))
    return NULL;
  return p;
}

/* Add a new destructor component.  */

static struct demangle_component *
d_make_dtor (struct d_info *di, enum gnu_v3_dtor_kinds kind,
             struct demangle_component *name)
{
  struct demangle_component *p;

  p = d_make_empty (di);
  if (! cplus_demangle_fill_dtor (p, kind, name))
    return NULL;
  return p;
}

/* Add a new template parameter.  */

static struct demangle_component *
d_make_template_param (struct d_info *di, long i)
{
  struct demangle_component *p;

  p = d_make_empty (di);
  if (p != NULL)
    {
      p->type = DEMANGLE_COMPONENT_TEMPLATE_PARAM;
      p->u.s_number.number = i;
    }
  return p;
}

/* Add a new function parameter.  */

static struct demangle_component *
d_make_function_param (struct d_info *di, long i)
{
  struct demangle_component *p;

  p = d_make_empty (di);
  if (p != NULL)
    {
      p->type = DEMANGLE_COMPONENT_FUNCTION_PARAM;
      p->u.s_number.number = i;
    }
  return p;
}

/* Add a new standard substitution component.  */

static struct demangle_component *
d_make_sub (struct d_info *di, const char *name, int len)
{
  struct demangle_component *p;

  p = d_make_empty (di);
  if (p != NULL)
    {
      p->type = DEMANGLE_COMPONENT_SUB_STD;
      p->u.s_string.string = name;
      p->u.s_string.len = len;
    }
  return p;
}

/* <mangled-name> ::= _Z <encoding> [<clone-suffix>]*

   TOP_LEVEL is non-zero when called at the top level.  */

CP_STATIC_IF_GLIBCPP_V3
struct demangle_component *
cplus_demangle_mangled_name (struct d_info *di, int top_level)
{
  struct demangle_component *p;

  if (! d_check_char (di, '_')
      /* Allow missing _ if not at toplevel to work around a
	 bug in G++ abi-version=2 mangling; see the comment in
	 write_template_arg.  */
      && top_level)
    return NULL;
  if (! d_check_char (di, 'Z'))
    return NULL;
  p = d_encoding (di, top_level);

  /* If at top level and parsing parameters, check for a clone
     suffix.  */
  if (top_level && (di->options & DMGL_PARAMS) != 0)
    while (d_peek_char (di) == '.'
	   && (IS_LOWER (d_peek_next_char (di))
	       || d_peek_next_char (di) == '_'
	       || IS_DIGIT (d_peek_next_char (di))))
      p = d_clone_suffix (di, p);

  return p;
}

/* Return whether a function should have a return type.  The argument
   is the function name, which may be qualified in various ways.  The
   rules are that template functions have return types with some
   exceptions, function types which are not part of a function name
   mangling have return types with some exceptions, and non-template
   function names do not have return types.  The exceptions are that
   constructors, destructors, and conversion operators do not have
   return types.  */

static int
has_return_type (struct demangle_component *dc)
{
  if (dc == NULL)
    return 0;
  switch (dc->type)
    {
    default:
      return 0;
    case DEMANGLE_COMPONENT_TEMPLATE:
      return ! is_ctor_dtor_or_conversion (d_left (dc));
    case DEMANGLE_COMPONENT_RESTRICT_THIS:
    case DEMANGLE_COMPONENT_VOLATILE_THIS:
    case DEMANGLE_COMPONENT_CONST_THIS:
      return has_return_type (d_left (dc));
    }
}

/* Return whether a name is a constructor, a destructor, or a
   conversion operator.  */

static int
is_ctor_dtor_or_conversion (struct demangle_component *dc)
{
  if (dc == NULL)
    return 0;
  switch (dc->type)
    {
    default:
      return 0;
    case DEMANGLE_COMPONENT_QUAL_NAME:
    case DEMANGLE_COMPONENT_LOCAL_NAME:
      return is_ctor_dtor_or_conversion (d_right (dc));
    case DEMANGLE_COMPONENT_CTOR:
    case DEMANGLE_COMPONENT_DTOR:
    case DEMANGLE_COMPONENT_CAST:
      return 1;
    }
}

/* <encoding> ::= <(function) name> <bare-function-type>
              ::= <(data) name>
              ::= <special-name>

   TOP_LEVEL is non-zero when called at the top level, in which case
   if DMGL_PARAMS is not set we do not demangle the function
   parameters.  We only set this at the top level, because otherwise
   we would not correctly demangle names in local scopes.  */

static struct demangle_component *
d_encoding (struct d_info *di, int top_level)
{
  char peek = d_peek_char (di);

  if (peek == 'G' || peek == 'T')
    return d_special_name (di);
  else
    {
      struct demangle_component *dc;

      dc = d_name (di);

      if (dc != NULL && top_level && (di->options & DMGL_PARAMS) == 0)
	{
	  /* Strip off any initial CV-qualifiers, as they really apply
	     to the `this' parameter, and they were not output by the
	     v2 demangler without DMGL_PARAMS.  */
	  while (dc->type == DEMANGLE_COMPONENT_RESTRICT_THIS
		 || dc->type == DEMANGLE_COMPONENT_VOLATILE_THIS
		 || dc->type == DEMANGLE_COMPONENT_CONST_THIS)
	    dc = d_left (dc);

	  /* If the top level is a DEMANGLE_COMPONENT_LOCAL_NAME, then
	     there may be CV-qualifiers on its right argument which
	     really apply here; this happens when parsing a class
	     which is local to a function.  */
	  if (dc->type == DEMANGLE_COMPONENT_LOCAL_NAME)
	    {
	      struct demangle_component *dcr;

	      dcr = d_right (dc);
	      while (dcr->type == DEMANGLE_COMPONENT_RESTRICT_THIS
		     || dcr->type == DEMANGLE_COMPONENT_VOLATILE_THIS
		     || dcr->type == DEMANGLE_COMPONENT_CONST_THIS)
		dcr = d_left (dcr);
	      dc->u.s_binary.right = dcr;
	    }

	  return dc;
	}

      peek = d_peek_char (di);
      if (dc == NULL || peek == '\0' || peek == 'E')
	return dc;
      return d_make_comp (di, DEMANGLE_COMPONENT_TYPED_NAME, dc,
			  d_bare_function_type (di, has_return_type (dc)));
    }
}

/* <tagged-name> ::= <name> B <source-name> */

static struct demangle_component *
d_abi_tags (struct d_info *di, struct demangle_component *dc)
{
  char peek;
  while (peek = d_peek_char (di),
	 peek == 'B')
    {
      struct demangle_component *tag;
      d_advance (di, 1);
      tag = d_source_name (di);
      dc = d_make_comp (di, DEMANGLE_COMPONENT_TAGGED_NAME, dc, tag);
    }
  return dc;
}

/* <name> ::= <nested-name>
          ::= <unscoped-name>
          ::= <unscoped-template-name> <template-args>
          ::= <local-name>

   <unscoped-name> ::= <unqualified-name>
                   ::= St <unqualified-name>

   <unscoped-template-name> ::= <unscoped-name>
                            ::= <substitution>
*/

static struct demangle_component *
d_name (struct d_info *di)
{
  char peek = d_peek_char (di);
  struct demangle_component *dc;

  switch (peek)
    {
    case 'N':
      return d_nested_name (di);

    case 'Z':
      return d_local_name (di);

    case 'L':
    case 'U':
      return d_unqualified_name (di);

    case 'S':
      {
	int subst;

	if (d_peek_next_char (di) != 't')
	  {
	    dc = d_substitution (di, 0);
	    subst = 1;
	  }
	else
	  {
	    d_advance (di, 2);
	    dc = d_make_comp (di, DEMANGLE_COMPONENT_QUAL_NAME,
			      d_make_name (di, "std", 3),
			      d_unqualified_name (di));
	    di->expansion += 3;
	    subst = 0;
	  }

	if (d_peek_char (di) != 'I')
	  {
	    /* The grammar does not permit this case to occur if we
	       called d_substitution() above (i.e., subst == 1).  We
	       don't bother to check.  */
	  }
	else
	  {
	    /* This is <template-args>, which means that we just saw
	       <unscoped-template-name>, which is a substitution
	       candidate if we didn't just get it from a
	       substitution.  */
	    if (! subst)
	      {
		if (! d_add_substitution (di, dc))
		  return NULL;
	      }
	    dc = d_make_comp (di, DEMANGLE_COMPONENT_TEMPLATE, dc,
			      d_template_args (di));
	  }

	return dc;
      }

    default:
      dc = d_unqualified_name (di);
      if (d_peek_char (di) == 'I')
	{
	  /* This is <template-args>, which means that we just saw
	     <unscoped-template-name>, which is a substitution
	     candidate.  */
	  if (! d_add_substitution (di, dc))
	    return NULL;
	  dc = d_make_comp (di, DEMANGLE_COMPONENT_TEMPLATE, dc,
			    d_template_args (di));
	}
      return dc;
    }
}

/* <nested-name> ::= N [<CV-qualifiers>] <prefix> <unqualified-name> E
                 ::= N [<CV-qualifiers>] <template-prefix> <template-args> E
*/

static struct demangle_component *
d_nested_name (struct d_info *di)
{
  struct demangle_component *ret;
  struct demangle_component **pret;

  if (! d_check_char (di, 'N'))
    return NULL;

  pret = d_cv_qualifiers (di, &ret, 1);
  if (pret == NULL)
    return NULL;

  *pret = d_prefix (di);
  if (*pret == NULL)
    return NULL;

  if (! d_check_char (di, 'E'))
    return NULL;

  return ret;
}

/* <prefix> ::= <prefix> <unqualified-name>
            ::= <template-prefix> <template-args>
            ::= <template-param>
            ::= <decltype>
            ::=
            ::= <substitution>

   <template-prefix> ::= <prefix> <(template) unqualified-name>
                     ::= <template-param>
                     ::= <substitution>
*/

static struct demangle_component *
d_prefix (struct d_info *di)
{
  struct demangle_component *ret = NULL;

  while (1)
    {
      char peek;
      enum demangle_component_type comb_type;
      struct demangle_component *dc;

      peek = d_peek_char (di);
      if (peek == '\0')
	return NULL;

      /* The older code accepts a <local-name> here, but I don't see
	 that in the grammar.  The older code does not accept a
	 <template-param> here.  */

      comb_type = DEMANGLE_COMPONENT_QUAL_NAME;
      if (peek == 'D')
	{
	  char peek2 = d_peek_next_char (di);
	  if (peek2 == 'T' || peek2 == 't')
	    /* Decltype.  */
	    dc = cplus_demangle_type (di);
	  else
	    /* Destructor name.  */
	    dc = d_unqualified_name (di);
	}
      else if (IS_DIGIT (peek)
	  || IS_LOWER (peek)
	  || peek == 'C'
	  || peek == 'U'
	  || peek == 'L')
	dc = d_unqualified_name (di);
      else if (peek == 'S')
	dc = d_substitution (di, 1);
      else if (peek == 'I')
	{
	  if (ret == NULL)
	    return NULL;
	  comb_type = DEMANGLE_COMPONENT_TEMPLATE;
	  dc = d_template_args (di);
	}
      else if (peek == 'T')
	dc = d_template_param (di);
      else if (peek == 'E')
	return ret;
      else if (peek == 'M')
	{
	  /* Initializer scope for a lambda.  We don't need to represent
	     this; the normal code will just treat the variable as a type
	     scope, which gives appropriate output.  */
	  if (ret == NULL)
	    return NULL;
	  d_advance (di, 1);
	  continue;
	}
      else
	return NULL;

      if (ret == NULL)
	ret = dc;
      else
	ret = d_make_comp (di, comb_type, ret, dc);

      if (peek != 'S' && d_peek_char (di) != 'E')
	{
	  if (! d_add_substitution (di, ret))
	    return NULL;
	}
    }
}

/* <unqualified-name> ::= <operator-name>
                      ::= <ctor-dtor-name>
                      ::= <source-name>
		      ::= <local-source-name> 

    <local-source-name>	::= L <source-name> <discriminator>
*/

static struct demangle_component *
d_unqualified_name (struct d_info *di)
{
  struct demangle_component *ret;
  char peek;

  peek = d_peek_char (di);
  if (IS_DIGIT (peek))
    ret = d_source_name (di);
  else if (IS_LOWER (peek))
    {
      ret = d_operator_name (di);
      if (ret != NULL && ret->type == DEMANGLE_COMPONENT_OPERATOR)
	{
	  di->expansion += sizeof "operator" + ret->u.s_operator.op->len - 2;
	  if (!strcmp (ret->u.s_operator.op->code, "li"))
	    ret = d_make_comp (di, DEMANGLE_COMPONENT_UNARY, ret,
			       d_source_name (di));
	}
<<<<<<< HEAD
      return ret;
=======
>>>>>>> e9c762ec
    }
  else if (peek == 'C' || peek == 'D')
    ret = d_ctor_dtor_name (di);
  else if (peek == 'L')
    {
      d_advance (di, 1);

      ret = d_source_name (di);
      if (ret == NULL)
	return NULL;
      if (! d_discriminator (di))
	return NULL;
    }
  else if (peek == 'U')
    {
      switch (d_peek_next_char (di))
	{
	case 'l':
	  ret = d_lambda (di);
	  break;
	case 't':
	  ret = d_unnamed_type (di);
	  break;
	default:
	  return NULL;
	}
    }
  else
    return NULL;

  if (d_peek_char (di) == 'B')
    ret = d_abi_tags (di, ret);
  return ret;
}

/* <source-name> ::= <(positive length) number> <identifier>  */

static struct demangle_component *
d_source_name (struct d_info *di)
{
  long len;
  struct demangle_component *ret;

  len = d_number (di);
  if (len <= 0)
    return NULL;
  ret = d_identifier (di, len);
  di->last_name = ret;
  return ret;
}

/* number ::= [n] <(non-negative decimal integer)>  */

static long
d_number (struct d_info *di)
{
  int negative;
  char peek;
  long ret;

  negative = 0;
  peek = d_peek_char (di);
  if (peek == 'n')
    {
      negative = 1;
      d_advance (di, 1);
      peek = d_peek_char (di);
    }

  ret = 0;
  while (1)
    {
      if (! IS_DIGIT (peek))
	{
	  if (negative)
	    ret = - ret;
	  return ret;
	}
      ret = ret * 10 + peek - '0';
      d_advance (di, 1);
      peek = d_peek_char (di);
    }
}

/* Like d_number, but returns a demangle_component.  */

static struct demangle_component *
d_number_component (struct d_info *di)
{
  struct demangle_component *ret = d_make_empty (di);
  if (ret)
    {
      ret->type = DEMANGLE_COMPONENT_NUMBER;
      ret->u.s_number.number = d_number (di);
    }
  return ret;
}

/* identifier ::= <(unqualified source code identifier)>  */

static struct demangle_component *
d_identifier (struct d_info *di, int len)
{
  const char *name;

  name = d_str (di);

  if (di->send - name < len)
    return NULL;

  d_advance (di, len);

  /* A Java mangled name may have a trailing '$' if it is a C++
     keyword.  This '$' is not included in the length count.  We just
     ignore the '$'.  */
  if ((di->options & DMGL_JAVA) != 0
      && d_peek_char (di) == '$')
    d_advance (di, 1);

  /* Look for something which looks like a gcc encoding of an
     anonymous namespace, and replace it with a more user friendly
     name.  */
  if (len >= (int) ANONYMOUS_NAMESPACE_PREFIX_LEN + 2
      && memcmp (name, ANONYMOUS_NAMESPACE_PREFIX,
		 ANONYMOUS_NAMESPACE_PREFIX_LEN) == 0)
    {
      const char *s;

      s = name + ANONYMOUS_NAMESPACE_PREFIX_LEN;
      if ((*s == '.' || *s == '_' || *s == '$')
	  && s[1] == 'N')
	{
	  di->expansion -= len - sizeof "(anonymous namespace)";
	  return d_make_name (di, "(anonymous namespace)",
			      sizeof "(anonymous namespace)" - 1);
	}
    }

  return d_make_name (di, name, len);
}

/* operator_name ::= many different two character encodings.
                 ::= cv <type>
                 ::= v <digit> <source-name>

   This list is sorted for binary search.  */

#define NL(s) s, (sizeof s) - 1

CP_STATIC_IF_GLIBCPP_V3
const struct demangle_operator_info cplus_demangle_operators[] =
{
  { "aN", NL ("&="),        2 },
  { "aS", NL ("="),         2 },
  { "aa", NL ("&&"),        2 },
  { "ad", NL ("&"),         1 },
  { "an", NL ("&"),         2 },
  { "at", NL ("alignof "),   1 },
  { "az", NL ("alignof "),   1 },
  { "cc", NL ("const_cast"), 2 },
  { "cl", NL ("()"),        2 },
  { "cm", NL (","),         2 },
  { "co", NL ("~"),         1 },
  { "dV", NL ("/="),        2 },
  { "da", NL ("delete[] "), 1 },
  { "dc", NL ("dynamic_cast"), 2 },
  { "de", NL ("*"),         1 },
  { "dl", NL ("delete "),   1 },
  { "ds", NL (".*"),        2 },
  { "dt", NL ("."),         2 },
  { "dv", NL ("/"),         2 },
  { "eO", NL ("^="),        2 },
  { "eo", NL ("^"),         2 },
  { "eq", NL ("=="),        2 },
  { "ge", NL (">="),        2 },
  { "gs", NL ("::"),	    1 },
  { "gt", NL (">"),         2 },
  { "ix", NL ("[]"),        2 },
  { "lS", NL ("<<="),       2 },
  { "le", NL ("<="),        2 },
  { "li", NL ("operator\"\" "), 1 },
  { "ls", NL ("<<"),        2 },
  { "lt", NL ("<"),         2 },
  { "mI", NL ("-="),        2 },
  { "mL", NL ("*="),        2 },
  { "mi", NL ("-"),         2 },
  { "ml", NL ("*"),         2 },
  { "mm", NL ("--"),        1 },
  { "na", NL ("new[]"),     3 },
  { "ne", NL ("!="),        2 },
  { "ng", NL ("-"),         1 },
  { "nt", NL ("!"),         1 },
  { "nw", NL ("new"),       3 },
  { "oR", NL ("|="),        2 },
  { "oo", NL ("||"),        2 },
  { "or", NL ("|"),         2 },
  { "pL", NL ("+="),        2 },
  { "pl", NL ("+"),         2 },
  { "pm", NL ("->*"),       2 },
  { "pp", NL ("++"),        1 },
  { "ps", NL ("+"),         1 },
  { "pt", NL ("->"),        2 },
  { "qu", NL ("?"),         3 },
  { "rM", NL ("%="),        2 },
  { "rS", NL (">>="),       2 },
  { "rc", NL ("reinterpret_cast"), 2 },
  { "rm", NL ("%"),         2 },
  { "rs", NL (">>"),        2 },
  { "sc", NL ("static_cast"), 2 },
  { "st", NL ("sizeof "),   1 },
  { "sz", NL ("sizeof "),   1 },
  { "tr", NL ("throw"),     0 },
  { "tw", NL ("throw "),    1 },
  { NULL, NULL, 0,          0 }
};

static struct demangle_component *
d_operator_name (struct d_info *di)
{
  char c1;
  char c2;

  c1 = d_next_char (di);
  c2 = d_next_char (di);
  if (c1 == 'v' && IS_DIGIT (c2))
    return d_make_extended_operator (di, c2 - '0', d_source_name (di));
  else if (c1 == 'c' && c2 == 'v')
    return d_make_comp (di, DEMANGLE_COMPONENT_CAST,
			cplus_demangle_type (di), NULL);
  else
    {
      /* LOW is the inclusive lower bound.  */
      int low = 0;
      /* HIGH is the exclusive upper bound.  We subtract one to ignore
	 the sentinel at the end of the array.  */
      int high = ((sizeof (cplus_demangle_operators)
		   / sizeof (cplus_demangle_operators[0]))
		  - 1);

      while (1)
	{
	  int i;
	  const struct demangle_operator_info *p;

	  i = low + (high - low) / 2;
	  p = cplus_demangle_operators + i;

	  if (c1 == p->code[0] && c2 == p->code[1])
	    return d_make_operator (di, p);

	  if (c1 < p->code[0] || (c1 == p->code[0] && c2 < p->code[1]))
	    high = i;
	  else
	    low = i + 1;
	  if (low == high)
	    return NULL;
	}
    }
}

static struct demangle_component *
d_make_character (struct d_info *di, int c)
{
  struct demangle_component *p;
  p = d_make_empty (di);
  if (p != NULL)
    {
      p->type = DEMANGLE_COMPONENT_CHARACTER;
      p->u.s_character.character = c;
    }
  return p;
}

static struct demangle_component *
d_java_resource (struct d_info *di)
{
  struct demangle_component *p = NULL;
  struct demangle_component *next = NULL;
  long len, i;
  char c;
  const char *str;

  len = d_number (di);
  if (len <= 1)
    return NULL;

  /* Eat the leading '_'.  */
  if (d_next_char (di) != '_')
    return NULL;
  len--;

  str = d_str (di);
  i = 0;

  while (len > 0)
    {
      c = str[i];
      if (!c)
	return NULL;

      /* Each chunk is either a '$' escape...  */
      if (c == '$')
	{
	  i++;
	  switch (str[i++])
	    {
	    case 'S':
	      c = '/';
	      break;
	    case '_':
	      c = '.';
	      break;
	    case '$':
	      c = '$';
	      break;
	    default:
	      return NULL;
	    }
	  next = d_make_character (di, c);
	  d_advance (di, i);
	  str = d_str (di);
	  len -= i;
	  i = 0;
	  if (next == NULL)
	    return NULL;
	}
      /* ... or a sequence of characters.  */
      else
	{
	  while (i < len && str[i] && str[i] != '$')
	    i++;

	  next = d_make_name (di, str, i);
	  d_advance (di, i);
	  str = d_str (di);
	  len -= i;
	  i = 0;
	  if (next == NULL)
	    return NULL;
	}

      if (p == NULL)
	p = next;
      else
	{
	  p = d_make_comp (di, DEMANGLE_COMPONENT_COMPOUND_NAME, p, next);
	  if (p == NULL)
	    return NULL;
	}
    }

  p = d_make_comp (di, DEMANGLE_COMPONENT_JAVA_RESOURCE, p, NULL);

  return p;
}

/* <special-name> ::= TV <type>
                  ::= TT <type>
                  ::= TI <type>
                  ::= TS <type>
                  ::= GV <(object) name>
                  ::= T <call-offset> <(base) encoding>
                  ::= Tc <call-offset> <call-offset> <(base) encoding>
   Also g++ extensions:
                  ::= TC <type> <(offset) number> _ <(base) type>
                  ::= TF <type>
                  ::= TJ <type>
                  ::= GR <name>
		  ::= GA <encoding>
		  ::= Gr <resource name>
		  ::= GTt <encoding>
		  ::= GTn <encoding>
*/

static struct demangle_component *
d_special_name (struct d_info *di)
{
  di->expansion += 20;
  if (d_check_char (di, 'T'))
    {
      switch (d_next_char (di))
	{
	case 'V':
	  di->expansion -= 5;
	  return d_make_comp (di, DEMANGLE_COMPONENT_VTABLE,
			      cplus_demangle_type (di), NULL);
	case 'T':
	  di->expansion -= 10;
	  return d_make_comp (di, DEMANGLE_COMPONENT_VTT,
			      cplus_demangle_type (di), NULL);
	case 'I':
	  return d_make_comp (di, DEMANGLE_COMPONENT_TYPEINFO,
			      cplus_demangle_type (di), NULL);
	case 'S':
	  return d_make_comp (di, DEMANGLE_COMPONENT_TYPEINFO_NAME,
			      cplus_demangle_type (di), NULL);

	case 'h':
	  if (! d_call_offset (di, 'h'))
	    return NULL;
	  return d_make_comp (di, DEMANGLE_COMPONENT_THUNK,
			      d_encoding (di, 0), NULL);

	case 'v':
	  if (! d_call_offset (di, 'v'))
	    return NULL;
	  return d_make_comp (di, DEMANGLE_COMPONENT_VIRTUAL_THUNK,
			      d_encoding (di, 0), NULL);

	case 'c':
	  if (! d_call_offset (di, '\0'))
	    return NULL;
	  if (! d_call_offset (di, '\0'))
	    return NULL;
	  return d_make_comp (di, DEMANGLE_COMPONENT_COVARIANT_THUNK,
			      d_encoding (di, 0), NULL);

	case 'C':
	  {
	    struct demangle_component *derived_type;
	    long offset;
	    struct demangle_component *base_type;

	    derived_type = cplus_demangle_type (di);
	    offset = d_number (di);
	    if (offset < 0)
	      return NULL;
	    if (! d_check_char (di, '_'))
	      return NULL;
	    base_type = cplus_demangle_type (di);
	    /* We don't display the offset.  FIXME: We should display
	       it in verbose mode.  */
	    di->expansion += 5;
	    return d_make_comp (di, DEMANGLE_COMPONENT_CONSTRUCTION_VTABLE,
				base_type, derived_type);
	  }

	case 'F':
	  return d_make_comp (di, DEMANGLE_COMPONENT_TYPEINFO_FN,
			      cplus_demangle_type (di), NULL);
	case 'J':
	  return d_make_comp (di, DEMANGLE_COMPONENT_JAVA_CLASS,
			      cplus_demangle_type (di), NULL);

	case 'H':
	  return d_make_comp (di, DEMANGLE_COMPONENT_TLS_INIT,
			      d_name (di), NULL);

	case 'W':
	  return d_make_comp (di, DEMANGLE_COMPONENT_TLS_WRAPPER,
			      d_name (di), NULL);

	default:
	  return NULL;
	}
    }
  else if (d_check_char (di, 'G'))
    {
      switch (d_next_char (di))
	{
	case 'V':
	  return d_make_comp (di, DEMANGLE_COMPONENT_GUARD, d_name (di), NULL);

	case 'R':
	  {
	    struct demangle_component *name = d_name (di);
	    return d_make_comp (di, DEMANGLE_COMPONENT_REFTEMP, name,
				d_number_component (di));
	  }

	case 'A':
	  return d_make_comp (di, DEMANGLE_COMPONENT_HIDDEN_ALIAS,
			      d_encoding (di, 0), NULL);

	case 'T':
	  switch (d_next_char (di))
	    {
	    case 'n':
	      return d_make_comp (di, DEMANGLE_COMPONENT_NONTRANSACTION_CLONE,
				  d_encoding (di, 0), NULL);
	    default:
	      /* ??? The proposal is that other letters (such as 'h') stand
		 for different variants of transaction cloning, such as
		 compiling directly for hardware transaction support.  But
		 they still should all be transactional clones of some sort
		 so go ahead and call them that.  */
	    case 't':
	      return d_make_comp (di, DEMANGLE_COMPONENT_TRANSACTION_CLONE,
				  d_encoding (di, 0), NULL);
	    }

	case 'r':
	  return d_java_resource (di);

	default:
	  return NULL;
	}
    }
  else
    return NULL;
}

/* <call-offset> ::= h <nv-offset> _
                 ::= v <v-offset> _

   <nv-offset> ::= <(offset) number>

   <v-offset> ::= <(offset) number> _ <(virtual offset) number>

   The C parameter, if not '\0', is a character we just read which is
   the start of the <call-offset>.

   We don't display the offset information anywhere.  FIXME: We should
   display it in verbose mode.  */

static int
d_call_offset (struct d_info *di, int c)
{
  if (c == '\0')
    c = d_next_char (di);

  if (c == 'h')
    d_number (di);
  else if (c == 'v')
    {
      d_number (di);
      if (! d_check_char (di, '_'))
	return 0;
      d_number (di);
    }
  else
    return 0;

  if (! d_check_char (di, '_'))
    return 0;

  return 1;
}

/* <ctor-dtor-name> ::= C1
                    ::= C2
                    ::= C3
                    ::= D0
                    ::= D1
                    ::= D2
*/

static struct demangle_component *
d_ctor_dtor_name (struct d_info *di)
{
  if (di->last_name != NULL)
    {
      if (di->last_name->type == DEMANGLE_COMPONENT_NAME)
	di->expansion += di->last_name->u.s_name.len;
      else if (di->last_name->type == DEMANGLE_COMPONENT_SUB_STD)
	di->expansion += di->last_name->u.s_string.len;
    }
  switch (d_peek_char (di))
    {
    case 'C':
      {
	enum gnu_v3_ctor_kinds kind;

	switch (d_peek_next_char (di))
	  {
	  case '1':
	    kind = gnu_v3_complete_object_ctor;
	    break;
	  case '2':
	    kind = gnu_v3_base_object_ctor;
	    break;
	  case '3':
	    kind = gnu_v3_complete_object_allocating_ctor;
	    break;
	  case '5':
	    kind = gnu_v3_object_ctor_group;
	    break;
	  default:
	    return NULL;
	  }
	d_advance (di, 2);
	return d_make_ctor (di, kind, di->last_name);
      }

    case 'D':
      {
	enum gnu_v3_dtor_kinds kind;

	switch (d_peek_next_char (di))
	  {
	  case '0':
	    kind = gnu_v3_deleting_dtor;
	    break;
	  case '1':
	    kind = gnu_v3_complete_object_dtor;
	    break;
	  case '2':
	    kind = gnu_v3_base_object_dtor;
	    break;
	  case '5':
	    kind = gnu_v3_object_dtor_group;
	    break;
	  default:
	    return NULL;
	  }
	d_advance (di, 2);
	return d_make_dtor (di, kind, di->last_name);
      }

    default:
      return NULL;
    }
}

/* <type> ::= <builtin-type>
          ::= <function-type>
          ::= <class-enum-type>
          ::= <array-type>
          ::= <pointer-to-member-type>
          ::= <template-param>
          ::= <template-template-param> <template-args>
          ::= <substitution>
          ::= <CV-qualifiers> <type>
          ::= P <type>
          ::= R <type>
          ::= O <type> (C++0x)
          ::= C <type>
          ::= G <type>
          ::= U <source-name> <type>

   <builtin-type> ::= various one letter codes
                  ::= u <source-name>
*/

CP_STATIC_IF_GLIBCPP_V3
const struct demangle_builtin_type_info
cplus_demangle_builtin_types[D_BUILTIN_TYPE_COUNT] =
{
  /* a */ { NL ("signed char"),	NL ("signed char"),	D_PRINT_DEFAULT },
  /* b */ { NL ("bool"),	NL ("boolean"),		D_PRINT_BOOL },
  /* c */ { NL ("char"),	NL ("byte"),		D_PRINT_DEFAULT },
  /* d */ { NL ("double"),	NL ("double"),		D_PRINT_FLOAT },
  /* e */ { NL ("long double"),	NL ("long double"),	D_PRINT_FLOAT },
  /* f */ { NL ("float"),	NL ("float"),		D_PRINT_FLOAT },
  /* g */ { NL ("__float128"),	NL ("__float128"),	D_PRINT_FLOAT },
  /* h */ { NL ("unsigned char"), NL ("unsigned char"),	D_PRINT_DEFAULT },
  /* i */ { NL ("int"),		NL ("int"),		D_PRINT_INT },
  /* j */ { NL ("unsigned int"), NL ("unsigned"),	D_PRINT_UNSIGNED },
  /* k */ { NULL, 0,		NULL, 0,		D_PRINT_DEFAULT },
  /* l */ { NL ("long"),	NL ("long"),		D_PRINT_LONG },
  /* m */ { NL ("unsigned long"), NL ("unsigned long"),	D_PRINT_UNSIGNED_LONG },
  /* n */ { NL ("__int128"),	NL ("__int128"),	D_PRINT_DEFAULT },
  /* o */ { NL ("unsigned __int128"), NL ("unsigned __int128"),
	    D_PRINT_DEFAULT },
  /* p */ { NULL, 0,		NULL, 0,		D_PRINT_DEFAULT },
  /* q */ { NULL, 0,		NULL, 0,		D_PRINT_DEFAULT },
  /* r */ { NULL, 0,		NULL, 0,		D_PRINT_DEFAULT },
  /* s */ { NL ("short"),	NL ("short"),		D_PRINT_DEFAULT },
  /* t */ { NL ("unsigned short"), NL ("unsigned short"), D_PRINT_DEFAULT },
  /* u */ { NULL, 0,		NULL, 0,		D_PRINT_DEFAULT },
  /* v */ { NL ("void"),	NL ("void"),		D_PRINT_VOID },
  /* w */ { NL ("wchar_t"),	NL ("char"),		D_PRINT_DEFAULT },
  /* x */ { NL ("long long"),	NL ("long"),		D_PRINT_LONG_LONG },
  /* y */ { NL ("unsigned long long"), NL ("unsigned long long"),
	    D_PRINT_UNSIGNED_LONG_LONG },
  /* z */ { NL ("..."),		NL ("..."),		D_PRINT_DEFAULT },
  /* 26 */ { NL ("decimal32"),	NL ("decimal32"),	D_PRINT_DEFAULT },
  /* 27 */ { NL ("decimal64"),	NL ("decimal64"),	D_PRINT_DEFAULT },
  /* 28 */ { NL ("decimal128"),	NL ("decimal128"),	D_PRINT_DEFAULT },
  /* 29 */ { NL ("half"),	NL ("half"),		D_PRINT_FLOAT },
  /* 30 */ { NL ("char16_t"),	NL ("char16_t"),	D_PRINT_DEFAULT },
  /* 31 */ { NL ("char32_t"),	NL ("char32_t"),	D_PRINT_DEFAULT },
  /* 32 */ { NL ("decltype(nullptr)"),	NL ("decltype(nullptr)"),
	     D_PRINT_DEFAULT },
};

CP_STATIC_IF_GLIBCPP_V3
struct demangle_component *
cplus_demangle_type (struct d_info *di)
{
  char peek;
  struct demangle_component *ret;
  int can_subst;

  /* The ABI specifies that when CV-qualifiers are used, the base type
     is substitutable, and the fully qualified type is substitutable,
     but the base type with a strict subset of the CV-qualifiers is
     not substitutable.  The natural recursive implementation of the
     CV-qualifiers would cause subsets to be substitutable, so instead
     we pull them all off now.

     FIXME: The ABI says that order-insensitive vendor qualifiers
     should be handled in the same way, but we have no way to tell
     which vendor qualifiers are order-insensitive and which are
     order-sensitive.  So we just assume that they are all
     order-sensitive.  g++ 3.4 supports only one vendor qualifier,
     __vector, and it treats it as order-sensitive when mangling
     names.  */

  peek = d_peek_char (di);
  if (peek == 'r' || peek == 'V' || peek == 'K')
    {
      struct demangle_component **pret;

      pret = d_cv_qualifiers (di, &ret, 0);
      if (pret == NULL)
	return NULL;
      *pret = cplus_demangle_type (di);
      if (! *pret || ! d_add_substitution (di, ret))
	return NULL;
      return ret;
    }

  can_subst = 1;

  switch (peek)
    {
    case 'a': case 'b': case 'c': case 'd': case 'e': case 'f': case 'g':
    case 'h': case 'i': case 'j':           case 'l': case 'm': case 'n':
    case 'o':                               case 's': case 't':
    case 'v': case 'w': case 'x': case 'y': case 'z':
      ret = d_make_builtin_type (di,
				 &cplus_demangle_builtin_types[peek - 'a']);
      di->expansion += ret->u.s_builtin.type->len;
      can_subst = 0;
      d_advance (di, 1);
      break;

    case 'u':
      d_advance (di, 1);
      ret = d_make_comp (di, DEMANGLE_COMPONENT_VENDOR_TYPE,
			 d_source_name (di), NULL);
      break;

    case 'F':
      ret = d_function_type (di);
      break;

    case '0': case '1': case '2': case '3': case '4':
    case '5': case '6': case '7': case '8': case '9':
    case 'N':
    case 'Z':
      ret = d_class_enum_type (di);
      break;

    case 'A':
      ret = d_array_type (di);
      break;

    case 'M':
      ret = d_pointer_to_member_type (di);
      break;

    case 'T':
      ret = d_template_param (di);
      if (d_peek_char (di) == 'I')
	{
	  /* This is <template-template-param> <template-args>.  The
	     <template-template-param> part is a substitution
	     candidate.  */
	  if (! d_add_substitution (di, ret))
	    return NULL;
	  ret = d_make_comp (di, DEMANGLE_COMPONENT_TEMPLATE, ret,
			     d_template_args (di));
	}
      break;

    case 'S':
      /* If this is a special substitution, then it is the start of
	 <class-enum-type>.  */
      {
	char peek_next;

	peek_next = d_peek_next_char (di);
	if (IS_DIGIT (peek_next)
	    || peek_next == '_'
	    || IS_UPPER (peek_next))
	  {
	    ret = d_substitution (di, 0);
	    /* The substituted name may have been a template name and
	       may be followed by tepmlate args.  */
	    if (d_peek_char (di) == 'I')
	      ret = d_make_comp (di, DEMANGLE_COMPONENT_TEMPLATE, ret,
				 d_template_args (di));
	    else
	      can_subst = 0;
	  }
	else
	  {
	    ret = d_class_enum_type (di);
	    /* If the substitution was a complete type, then it is not
	       a new substitution candidate.  However, if the
	       substitution was followed by template arguments, then
	       the whole thing is a substitution candidate.  */
	    if (ret != NULL && ret->type == DEMANGLE_COMPONENT_SUB_STD)
	      can_subst = 0;
	  }
      }
      break;

    case 'O':
      d_advance (di, 1);
      ret = d_make_comp (di, DEMANGLE_COMPONENT_RVALUE_REFERENCE,
                         cplus_demangle_type (di), NULL);
      break;

    case 'P':
      d_advance (di, 1);
      ret = d_make_comp (di, DEMANGLE_COMPONENT_POINTER,
			 cplus_demangle_type (di), NULL);
      break;

    case 'R':
      d_advance (di, 1);
      ret = d_make_comp (di, DEMANGLE_COMPONENT_REFERENCE,
                         cplus_demangle_type (di), NULL);
      break;

    case 'C':
      d_advance (di, 1);
      ret = d_make_comp (di, DEMANGLE_COMPONENT_COMPLEX,
			 cplus_demangle_type (di), NULL);
      break;

    case 'G':
      d_advance (di, 1);
      ret = d_make_comp (di, DEMANGLE_COMPONENT_IMAGINARY,
			 cplus_demangle_type (di), NULL);
      break;

    case 'U':
      d_advance (di, 1);
      ret = d_source_name (di);
      ret = d_make_comp (di, DEMANGLE_COMPONENT_VENDOR_TYPE_QUAL,
			 cplus_demangle_type (di), ret);
      break;

    case 'D':
      can_subst = 0;
      d_advance (di, 1);
      peek = d_next_char (di);
      switch (peek)
	{
	case 'T':
	case 't':
	  /* decltype (expression) */
	  ret = d_make_comp (di, DEMANGLE_COMPONENT_DECLTYPE,
			     d_expression (di), NULL);
	  if (ret && d_next_char (di) != 'E')
	    ret = NULL;
	  can_subst = 1;
	  break;
	  
	case 'p':
	  /* Pack expansion.  */
	  ret = d_make_comp (di, DEMANGLE_COMPONENT_PACK_EXPANSION,
			     cplus_demangle_type (di), NULL);
	  can_subst = 1;
	  break;

	case 'a':
	  /* auto */
	  ret = d_make_name (di, "auto", 4);
	  break;
	  
	case 'f':
	  /* 32-bit decimal floating point */
	  ret = d_make_builtin_type (di, &cplus_demangle_builtin_types[26]);
	  di->expansion += ret->u.s_builtin.type->len;
	  break;
	case 'd':
	  /* 64-bit DFP */
	  ret = d_make_builtin_type (di, &cplus_demangle_builtin_types[27]);
	  di->expansion += ret->u.s_builtin.type->len;
	  break;
	case 'e':
	  /* 128-bit DFP */
	  ret = d_make_builtin_type (di, &cplus_demangle_builtin_types[28]);
	  di->expansion += ret->u.s_builtin.type->len;
	  break;
	case 'h':
	  /* 16-bit half-precision FP */
	  ret = d_make_builtin_type (di, &cplus_demangle_builtin_types[29]);
	  di->expansion += ret->u.s_builtin.type->len;
	  break;
	case 's':
	  /* char16_t */
	  ret = d_make_builtin_type (di, &cplus_demangle_builtin_types[30]);
	  di->expansion += ret->u.s_builtin.type->len;
	  break;
	case 'i':
	  /* char32_t */
	  ret = d_make_builtin_type (di, &cplus_demangle_builtin_types[31]);
	  di->expansion += ret->u.s_builtin.type->len;
	  break;

	case 'F':
	  /* Fixed point types. DF<int bits><length><fract bits><sat>  */
	  ret = d_make_empty (di);
	  ret->type = DEMANGLE_COMPONENT_FIXED_TYPE;
	  if ((ret->u.s_fixed.accum = IS_DIGIT (d_peek_char (di))))
	    /* For demangling we don't care about the bits.  */
	    d_number (di);
	  ret->u.s_fixed.length = cplus_demangle_type (di);
	  if (ret->u.s_fixed.length == NULL)
	    return NULL;
	  d_number (di);
	  peek = d_next_char (di);
	  ret->u.s_fixed.sat = (peek == 's');
	  break;

	case 'v':
	  ret = d_vector_type (di);
	  can_subst = 1;
	  break;

        case 'n':
          /* decltype(nullptr) */
	  ret = d_make_builtin_type (di, &cplus_demangle_builtin_types[32]);
	  di->expansion += ret->u.s_builtin.type->len;
	  break;

	default:
	  return NULL;
	}
      break;

    default:
      return NULL;
    }

  if (can_subst)
    {
      if (! d_add_substitution (di, ret))
	return NULL;
    }

  return ret;
}

/* <CV-qualifiers> ::= [r] [V] [K]  */

static struct demangle_component **
d_cv_qualifiers (struct d_info *di,
                 struct demangle_component **pret, int member_fn)
{
  struct demangle_component **pstart;
  char peek;

  pstart = pret;
  peek = d_peek_char (di);
  while (peek == 'r' || peek == 'V' || peek == 'K')
    {
      enum demangle_component_type t;

      d_advance (di, 1);
      if (peek == 'r')
	{
	  t = (member_fn
	       ? DEMANGLE_COMPONENT_RESTRICT_THIS
	       : DEMANGLE_COMPONENT_RESTRICT);
	  di->expansion += sizeof "restrict";
	}
      else if (peek == 'V')
	{
	  t = (member_fn
	       ? DEMANGLE_COMPONENT_VOLATILE_THIS
	       : DEMANGLE_COMPONENT_VOLATILE);
	  di->expansion += sizeof "volatile";
	}
      else
	{
	  t = (member_fn
	       ? DEMANGLE_COMPONENT_CONST_THIS
	       : DEMANGLE_COMPONENT_CONST);
	  di->expansion += sizeof "const";
	}

      *pret = d_make_comp (di, t, NULL, NULL);
      if (*pret == NULL)
	return NULL;
      pret = &d_left (*pret);

      peek = d_peek_char (di);
    }

  if (!member_fn && peek == 'F')
    {
      while (pstart != pret)
	{
	  switch ((*pstart)->type)
	    {
	    case DEMANGLE_COMPONENT_RESTRICT:
	      (*pstart)->type = DEMANGLE_COMPONENT_RESTRICT_THIS;
	      break;
	    case DEMANGLE_COMPONENT_VOLATILE:
	      (*pstart)->type = DEMANGLE_COMPONENT_VOLATILE_THIS;
	      break;
	    case DEMANGLE_COMPONENT_CONST:
	      (*pstart)->type = DEMANGLE_COMPONENT_CONST_THIS;
	      break;
	    default:
	      break;
	    }
	  pstart = &d_left (*pstart);
	}
    }

  return pret;
}

/* <function-type> ::= F [Y] <bare-function-type> E  */

static struct demangle_component *
d_function_type (struct d_info *di)
{
  struct demangle_component *ret;

  if (! d_check_char (di, 'F'))
    return NULL;
  if (d_peek_char (di) == 'Y')
    {
      /* Function has C linkage.  We don't print this information.
	 FIXME: We should print it in verbose mode.  */
      d_advance (di, 1);
    }
  ret = d_bare_function_type (di, 1);
  if (! d_check_char (di, 'E'))
    return NULL;
  return ret;
}

/* <type>+ */

static struct demangle_component *
d_parmlist (struct d_info *di)
{
  struct demangle_component *tl;
  struct demangle_component **ptl;

  tl = NULL;
  ptl = &tl;
  while (1)
    {
      struct demangle_component *type;

      char peek = d_peek_char (di);
      if (peek == '\0' || peek == 'E' || peek == '.')
	break;
      type = cplus_demangle_type (di);
      if (type == NULL)
	return NULL;
      *ptl = d_make_comp (di, DEMANGLE_COMPONENT_ARGLIST, type, NULL);
      if (*ptl == NULL)
	return NULL;
      ptl = &d_right (*ptl);
    }

  /* There should be at least one parameter type besides the optional
     return type.  A function which takes no arguments will have a
     single parameter type void.  */
  if (tl == NULL)
    return NULL;

  /* If we have a single parameter type void, omit it.  */
  if (d_right (tl) == NULL
      && d_left (tl)->type == DEMANGLE_COMPONENT_BUILTIN_TYPE
      && d_left (tl)->u.s_builtin.type->print == D_PRINT_VOID)
    {
      di->expansion -= d_left (tl)->u.s_builtin.type->len;
      d_left (tl) = NULL;
    }

  return tl;
}

/* <bare-function-type> ::= [J]<type>+  */

static struct demangle_component *
d_bare_function_type (struct d_info *di, int has_return_type)
{
  struct demangle_component *return_type;
  struct demangle_component *tl;
  char peek;

  /* Detect special qualifier indicating that the first argument
     is the return type.  */
  peek = d_peek_char (di);
  if (peek == 'J')
    {
      d_advance (di, 1);
      has_return_type = 1;
    }

  if (has_return_type)
    {
      return_type = cplus_demangle_type (di);
      if (return_type == NULL)
	return NULL;
    }
  else
    return_type = NULL;

  tl = d_parmlist (di);
  if (tl == NULL)
    return NULL;

  return d_make_comp (di, DEMANGLE_COMPONENT_FUNCTION_TYPE,
		      return_type, tl);
}

/* <class-enum-type> ::= <name>  */

static struct demangle_component *
d_class_enum_type (struct d_info *di)
{
  return d_name (di);
}

/* <array-type> ::= A <(positive dimension) number> _ <(element) type>
                ::= A [<(dimension) expression>] _ <(element) type>
*/

static struct demangle_component *
d_array_type (struct d_info *di)
{
  char peek;
  struct demangle_component *dim;

  if (! d_check_char (di, 'A'))
    return NULL;

  peek = d_peek_char (di);
  if (peek == '_')
    dim = NULL;
  else if (IS_DIGIT (peek))
    {
      const char *s;

      s = d_str (di);
      do
	{
	  d_advance (di, 1);
	  peek = d_peek_char (di);
	}
      while (IS_DIGIT (peek));
      dim = d_make_name (di, s, d_str (di) - s);
      if (dim == NULL)
	return NULL;
    }
  else
    {
      dim = d_expression (di);
      if (dim == NULL)
	return NULL;
    }

  if (! d_check_char (di, '_'))
    return NULL;

  return d_make_comp (di, DEMANGLE_COMPONENT_ARRAY_TYPE, dim,
		      cplus_demangle_type (di));
}

/* <vector-type> ::= Dv <number> _ <type>
                 ::= Dv _ <expression> _ <type> */

static struct demangle_component *
d_vector_type (struct d_info *di)
{
  char peek;
  struct demangle_component *dim;

  peek = d_peek_char (di);
  if (peek == '_')
    {
      d_advance (di, 1);
      dim = d_expression (di);
    }
  else
    dim = d_number_component (di);

  if (dim == NULL)
    return NULL;

  if (! d_check_char (di, '_'))
    return NULL;

  return d_make_comp (di, DEMANGLE_COMPONENT_VECTOR_TYPE, dim,
		      cplus_demangle_type (di));
}

/* <pointer-to-member-type> ::= M <(class) type> <(member) type>  */

static struct demangle_component *
d_pointer_to_member_type (struct d_info *di)
{
  struct demangle_component *cl;
  struct demangle_component *mem;
  struct demangle_component **pmem;

  if (! d_check_char (di, 'M'))
    return NULL;

  cl = cplus_demangle_type (di);

  /* The ABI specifies that any type can be a substitution source, and
     that M is followed by two types, and that when a CV-qualified
     type is seen both the base type and the CV-qualified types are
     substitution sources.  The ABI also specifies that for a pointer
     to a CV-qualified member function, the qualifiers are attached to
     the second type.  Given the grammar, a plain reading of the ABI
     suggests that both the CV-qualified member function and the
     non-qualified member function are substitution sources.  However,
     g++ does not work that way.  g++ treats only the CV-qualified
     member function as a substitution source.  FIXME.  So to work
     with g++, we need to pull off the CV-qualifiers here, in order to
     avoid calling add_substitution() in cplus_demangle_type().  But
     for a CV-qualified member which is not a function, g++ does
     follow the ABI, so we need to handle that case here by calling
     d_add_substitution ourselves.  */

  pmem = d_cv_qualifiers (di, &mem, 1);
  if (pmem == NULL)
    return NULL;
  *pmem = cplus_demangle_type (di);
  if (*pmem == NULL)
    return NULL;

  if (pmem != &mem && (*pmem)->type != DEMANGLE_COMPONENT_FUNCTION_TYPE)
    {
      if (! d_add_substitution (di, mem))
	return NULL;
    }

  return d_make_comp (di, DEMANGLE_COMPONENT_PTRMEM_TYPE, cl, mem);
}

/* <non-negative number> _ */

static long
d_compact_number (struct d_info *di)
{
  long num;
  if (d_peek_char (di) == '_')
    num = 0;
  else if (d_peek_char (di) == 'n')
    return -1;
  else
    num = d_number (di) + 1;

  if (! d_check_char (di, '_'))
    return -1;
  return num;
}

/* <template-param> ::= T_
                    ::= T <(parameter-2 non-negative) number> _
*/

static struct demangle_component *
d_template_param (struct d_info *di)
{
  long param;

  if (! d_check_char (di, 'T'))
    return NULL;

  param = d_compact_number (di);
  if (param < 0)
    return NULL;

  ++di->did_subs;

  return d_make_template_param (di, param);
}

/* <template-args> ::= I <template-arg>+ E  */

static struct demangle_component *
d_template_args (struct d_info *di)
{
  struct demangle_component *hold_last_name;
  struct demangle_component *al;
  struct demangle_component **pal;

  /* Preserve the last name we saw--don't let the template arguments
     clobber it, as that would give us the wrong name for a subsequent
     constructor or destructor.  */
  hold_last_name = di->last_name;

  if (d_peek_char (di) != 'I'
      && d_peek_char (di) != 'J')
    return NULL;
  d_advance (di, 1);

  if (d_peek_char (di) == 'E')
    {
      /* An argument pack can be empty.  */
      d_advance (di, 1);
      return d_make_comp (di, DEMANGLE_COMPONENT_TEMPLATE_ARGLIST, NULL, NULL);
    }

  al = NULL;
  pal = &al;
  while (1)
    {
      struct demangle_component *a;

      a = d_template_arg (di);
      if (a == NULL)
	return NULL;

      *pal = d_make_comp (di, DEMANGLE_COMPONENT_TEMPLATE_ARGLIST, a, NULL);
      if (*pal == NULL)
	return NULL;
      pal = &d_right (*pal);

      if (d_peek_char (di) == 'E')
	{
	  d_advance (di, 1);
	  break;
	}
    }

  di->last_name = hold_last_name;

  return al;
}

/* <template-arg> ::= <type>
                  ::= X <expression> E
                  ::= <expr-primary>
*/

static struct demangle_component *
d_template_arg (struct d_info *di)
{
  struct demangle_component *ret;

  switch (d_peek_char (di))
    {
    case 'X':
      d_advance (di, 1);
      ret = d_expression (di);
      if (! d_check_char (di, 'E'))
	return NULL;
      return ret;

    case 'L':
      return d_expr_primary (di);

    case 'I':
    case 'J':
      /* An argument pack.  */
      return d_template_args (di);

    default:
      return cplus_demangle_type (di);
    }
}

/* Parse a sequence of expressions until we hit the terminator
   character.  */

static struct demangle_component *
d_exprlist (struct d_info *di, char terminator)
{
  struct demangle_component *list = NULL;
  struct demangle_component **p = &list;

  if (d_peek_char (di) == terminator)
    {
      d_advance (di, 1);
      return d_make_comp (di, DEMANGLE_COMPONENT_ARGLIST, NULL, NULL);
    }

  while (1)
    {
      struct demangle_component *arg = d_expression (di);
      if (arg == NULL)
	return NULL;

      *p = d_make_comp (di, DEMANGLE_COMPONENT_ARGLIST, arg, NULL);
      if (*p == NULL)
	return NULL;
      p = &d_right (*p);

      if (d_peek_char (di) == terminator)
	{
	  d_advance (di, 1);
	  break;
	}
    }

  return list;
}

/* Returns nonzero iff OP is an operator for a C++ cast: const_cast,
   dynamic_cast, static_cast or reinterpret_cast.  */

static int
op_is_new_cast (struct demangle_component *op)
{
  const char *code = op->u.s_operator.op->code;
  return (code[1] == 'c'
	  && (code[0] == 's' || code[0] == 'd'
	      || code[0] == 'c' || code[0] == 'r'));
}

/* <expression> ::= <(unary) operator-name> <expression>
                ::= <(binary) operator-name> <expression> <expression>
                ::= <(trinary) operator-name> <expression> <expression> <expression>
		::= cl <expression>+ E
                ::= st <type>
                ::= <template-param>
                ::= sr <type> <unqualified-name>
                ::= sr <type> <unqualified-name> <template-args>
                ::= <expr-primary>
*/

static struct demangle_component *
d_expression (struct d_info *di)
{
  char peek;

  peek = d_peek_char (di);
  if (peek == 'L')
    return d_expr_primary (di);
  else if (peek == 'T')
    return d_template_param (di);
  else if (peek == 's' && d_peek_next_char (di) == 'r')
    {
      struct demangle_component *type;
      struct demangle_component *name;

      d_advance (di, 2);
      type = cplus_demangle_type (di);
      name = d_unqualified_name (di);
      if (d_peek_char (di) != 'I')
	return d_make_comp (di, DEMANGLE_COMPONENT_QUAL_NAME, type, name);
      else
	return d_make_comp (di, DEMANGLE_COMPONENT_QUAL_NAME, type,
			    d_make_comp (di, DEMANGLE_COMPONENT_TEMPLATE, name,
					 d_template_args (di)));
    }
  else if (peek == 's' && d_peek_next_char (di) == 'p')
    {
      d_advance (di, 2);
      return d_make_comp (di, DEMANGLE_COMPONENT_PACK_EXPANSION,
			  d_expression (di), NULL);
    }
  else if (peek == 'f' && d_peek_next_char (di) == 'p')
    {
      /* Function parameter used in a late-specified return type.  */
      int index;
      d_advance (di, 2);
      if (d_peek_char (di) == 'T')
	{
	  /* 'this' parameter.  */
	  d_advance (di, 1);
	  index = 0;
	}
      else
	{
	  index = d_compact_number (di) + 1;
	  if (index == 0)
	    return NULL;
	}
      return d_make_function_param (di, index);
    }
  else if (IS_DIGIT (peek)
	   || (peek == 'o' && d_peek_next_char (di) == 'n'))
    {
      /* We can get an unqualified name as an expression in the case of
         a dependent function call, i.e. decltype(f(t)).  */
      struct demangle_component *name;

      if (peek == 'o')
	/* operator-function-id, i.e. operator+(t).  */
	d_advance (di, 2);

      name = d_unqualified_name (di);
      if (name == NULL)
	return NULL;
      if (d_peek_char (di) == 'I')
	return d_make_comp (di, DEMANGLE_COMPONENT_TEMPLATE, name,
			    d_template_args (di));
      else
	return name;
    }
  else if ((peek == 'i' || peek == 't')
	   && d_peek_next_char (di) == 'l')
    {
      /* Brace-enclosed initializer list, untyped or typed.  */
      struct demangle_component *type = NULL;
      if (peek == 't')
	type = cplus_demangle_type (di);
      d_advance (di, 2);
      return d_make_comp (di, DEMANGLE_COMPONENT_INITIALIZER_LIST,
			  type, d_exprlist (di, 'E'));
    }
  else
    {
      struct demangle_component *op;
      const char *code = NULL;
      int args;

      op = d_operator_name (di);
      if (op == NULL)
	return NULL;

      if (op->type == DEMANGLE_COMPONENT_OPERATOR)
	{
	  code = op->u.s_operator.op->code;
	  di->expansion += op->u.s_operator.op->len - 2;
	  if (strcmp (code, "st") == 0)
	    return d_make_comp (di, DEMANGLE_COMPONENT_UNARY, op,
				cplus_demangle_type (di));
	}

      switch (op->type)
	{
	default:
	  return NULL;
	case DEMANGLE_COMPONENT_OPERATOR:
	  args = op->u.s_operator.op->args;
	  break;
	case DEMANGLE_COMPONENT_EXTENDED_OPERATOR:
	  args = op->u.s_extended_operator.args;
	  break;
	case DEMANGLE_COMPONENT_CAST:
	  args = 1;
	  break;
	}

      switch (args)
	{
	case 0:
	  return d_make_comp (di, DEMANGLE_COMPONENT_NULLARY, op, NULL);

	case 1:
	  {
	    struct demangle_component *operand;
	    int suffix = 0;

	    if (code && (code[0] == 'p' || code[0] == 'm')
		&& code[1] == code[0])
	      /* pp_ and mm_ are the prefix variants.  */
	      suffix = !d_check_char (di, '_');

	    if (op->type == DEMANGLE_COMPONENT_CAST
		&& d_check_char (di, '_'))
	      operand = d_exprlist (di, 'E');
	    else
	      operand = d_expression (di);

	    if (suffix)
	      /* Indicate the suffix variant for d_print_comp.  */
	      return d_make_comp (di, DEMANGLE_COMPONENT_UNARY, op,
				  d_make_comp (di,
					       DEMANGLE_COMPONENT_BINARY_ARGS,
					       operand, operand));
	    else
	      return d_make_comp (di, DEMANGLE_COMPONENT_UNARY, op,
				  operand);
	  }
	case 2:
	  {
	    struct demangle_component *left;
	    struct demangle_component *right;

	    if (op_is_new_cast (op))
	      left = cplus_demangle_type (di);
	    else
	      left = d_expression (di);
	    if (!strcmp (code, "cl"))
	      right = d_exprlist (di, 'E');
	    else if (!strcmp (code, "dt") || !strcmp (code, "pt"))
	      {
		right = d_unqualified_name (di);
		if (d_peek_char (di) == 'I')
		  right = d_make_comp (di, DEMANGLE_COMPONENT_TEMPLATE,
				       right, d_template_args (di));
	      }
	    else
	      right = d_expression (di);

	    return d_make_comp (di, DEMANGLE_COMPONENT_BINARY, op,
				d_make_comp (di,
					     DEMANGLE_COMPONENT_BINARY_ARGS,
					     left, right));
	  }
	case 3:
	  {
	    struct demangle_component *first;
	    struct demangle_component *second;
	    struct demangle_component *third;

	    if (!strcmp (code, "qu"))
	      {
		/* ?: expression.  */
		first = d_expression (di);
		second = d_expression (di);
		third = d_expression (di);
	      }
	    else if (code[0] == 'n')
	      {
		/* new-expression.  */
		if (code[1] != 'w' && code[1] != 'a')
		  return NULL;
		first = d_exprlist (di, '_');
		second = cplus_demangle_type (di);
		if (d_peek_char (di) == 'E')
		  {
		    d_advance (di, 1);
		    third = NULL;
		  }
		else if (d_peek_char (di) == 'p'
			 && d_peek_next_char (di) == 'i')
		  {
		    /* Parenthesized initializer.  */
		    d_advance (di, 2);
		    third = d_exprlist (di, 'E');
		  }
		else if (d_peek_char (di) == 'i'
			 && d_peek_next_char (di) == 'l')
		  /* initializer-list.  */
		  third = d_expression (di);
		else
		  return NULL;
	      }
	    else
	      return NULL;
	    return d_make_comp (di, DEMANGLE_COMPONENT_TRINARY, op,
				d_make_comp (di,
					     DEMANGLE_COMPONENT_TRINARY_ARG1,
					     first,
					     d_make_comp (di,
							  DEMANGLE_COMPONENT_TRINARY_ARG2,
							  second, third)));
	  }
	default:
	  return NULL;
	}
    }
}

/* <expr-primary> ::= L <type> <(value) number> E
                  ::= L <type> <(value) float> E
                  ::= L <mangled-name> E
*/

static struct demangle_component *
d_expr_primary (struct d_info *di)
{
  struct demangle_component *ret;

  if (! d_check_char (di, 'L'))
    return NULL;
  if (d_peek_char (di) == '_'
      /* Workaround for G++ bug; see comment in write_template_arg.  */
      || d_peek_char (di) == 'Z')
    ret = cplus_demangle_mangled_name (di, 0);
  else
    {
      struct demangle_component *type;
      enum demangle_component_type t;
      const char *s;

      type = cplus_demangle_type (di);
      if (type == NULL)
	return NULL;

      /* If we have a type we know how to print, we aren't going to
	 print the type name itself.  */
      if (type->type == DEMANGLE_COMPONENT_BUILTIN_TYPE
	  && type->u.s_builtin.type->print != D_PRINT_DEFAULT)
	di->expansion -= type->u.s_builtin.type->len;

      /* Rather than try to interpret the literal value, we just
	 collect it as a string.  Note that it's possible to have a
	 floating point literal here.  The ABI specifies that the
	 format of such literals is machine independent.  That's fine,
	 but what's not fine is that versions of g++ up to 3.2 with
	 -fabi-version=1 used upper case letters in the hex constant,
	 and dumped out gcc's internal representation.  That makes it
	 hard to tell where the constant ends, and hard to dump the
	 constant in any readable form anyhow.  We don't attempt to
	 handle these cases.  */

      t = DEMANGLE_COMPONENT_LITERAL;
      if (d_peek_char (di) == 'n')
	{
	  t = DEMANGLE_COMPONENT_LITERAL_NEG;
	  d_advance (di, 1);
	}
      s = d_str (di);
      while (d_peek_char (di) != 'E')
	{
	  if (d_peek_char (di) == '\0')
	    return NULL;
	  d_advance (di, 1);
	}
      ret = d_make_comp (di, t, type, d_make_name (di, s, d_str (di) - s));
    }
  if (! d_check_char (di, 'E'))
    return NULL;
  return ret;
}

/* <local-name> ::= Z <(function) encoding> E <(entity) name> [<discriminator>]
                ::= Z <(function) encoding> E s [<discriminator>]
                ::= Z <(function) encoding> E d [<parameter> number>] _ <entity name>
*/

static struct demangle_component *
d_local_name (struct d_info *di)
{
  struct demangle_component *function;

  if (! d_check_char (di, 'Z'))
    return NULL;

  function = d_encoding (di, 0);

  if (! d_check_char (di, 'E'))
    return NULL;

  if (d_peek_char (di) == 's')
    {
      d_advance (di, 1);
      if (! d_discriminator (di))
	return NULL;
      return d_make_comp (di, DEMANGLE_COMPONENT_LOCAL_NAME, function,
			  d_make_name (di, "string literal",
				       sizeof "string literal" - 1));
    }
  else
    {
      struct demangle_component *name;
      int num = -1;

      if (d_peek_char (di) == 'd')
	{
	  /* Default argument scope: d <number> _.  */
	  d_advance (di, 1);
	  num = d_compact_number (di);
	  if (num < 0)
	    return NULL;
	}

      name = d_name (di);
      if (name)
	switch (name->type)
	  {
	    /* Lambdas and unnamed types have internal discriminators.  */
	  case DEMANGLE_COMPONENT_LAMBDA:
	  case DEMANGLE_COMPONENT_UNNAMED_TYPE:
	    break;
	  default:
	    if (! d_discriminator (di))
	      return NULL;
	  }
      if (num >= 0)
	name = d_make_default_arg (di, num, name);
      return d_make_comp (di, DEMANGLE_COMPONENT_LOCAL_NAME, function, name);
    }
}

/* <discriminator> ::= _ <(non-negative) number>

   We demangle the discriminator, but we don't print it out.  FIXME:
   We should print it out in verbose mode.  */

static int
d_discriminator (struct d_info *di)
{
  long discrim;

  if (d_peek_char (di) != '_')
    return 1;
  d_advance (di, 1);
  discrim = d_number (di);
  if (discrim < 0)
    return 0;
  return 1;
}

/* <closure-type-name> ::= Ul <lambda-sig> E [ <nonnegative number> ] _ */

static struct demangle_component *
d_lambda (struct d_info *di)
{
  struct demangle_component *tl;
  struct demangle_component *ret;
  int num;

  if (! d_check_char (di, 'U'))
    return NULL;
  if (! d_check_char (di, 'l'))
    return NULL;

  tl = d_parmlist (di);
  if (tl == NULL)
    return NULL;

  if (! d_check_char (di, 'E'))
    return NULL;

  num = d_compact_number (di);
  if (num < 0)
    return NULL;

  ret = d_make_empty (di);
  if (ret)
    {
      ret->type = DEMANGLE_COMPONENT_LAMBDA;
      ret->u.s_unary_num.sub = tl;
      ret->u.s_unary_num.num = num;
    }

  if (! d_add_substitution (di, ret))
    return NULL;

  return ret;
}

/* <unnamed-type-name> ::= Ut [ <nonnegative number> ] _ */

static struct demangle_component *
d_unnamed_type (struct d_info *di)
{
  struct demangle_component *ret;
  long num;

  if (! d_check_char (di, 'U'))
    return NULL;
  if (! d_check_char (di, 't'))
    return NULL;

  num = d_compact_number (di);
  if (num < 0)
    return NULL;

  ret = d_make_empty (di);
  if (ret)
    {
      ret->type = DEMANGLE_COMPONENT_UNNAMED_TYPE;
      ret->u.s_number.number = num;
    }

  if (! d_add_substitution (di, ret))
    return NULL;

  return ret;
}

/* <clone-suffix> ::= [ . <clone-type-identifier> ] [ . <nonnegative number> ]*
*/

static struct demangle_component *
d_clone_suffix (struct d_info *di, struct demangle_component *encoding)
{
  const char *suffix = d_str (di);
  const char *pend = suffix;
  struct demangle_component *n;

  if (*pend == '.' && (IS_LOWER (pend[1]) || pend[1] == '_'))
    {
      pend += 2;
      while (IS_LOWER (*pend) || *pend == '_')
	++pend;
    }
  while (*pend == '.' && IS_DIGIT (pend[1]))
    {
      pend += 2;
      while (IS_DIGIT (*pend))
	++pend;
    }
  d_advance (di, pend - suffix);
  n = d_make_name (di, suffix, pend - suffix);
  return d_make_comp (di, DEMANGLE_COMPONENT_CLONE, encoding, n);
}

/* Add a new substitution.  */

static int
d_add_substitution (struct d_info *di, struct demangle_component *dc)
{
  if (dc == NULL)
    return 0;
  if (di->next_sub >= di->num_subs)
    return 0;
  di->subs[di->next_sub] = dc;
  ++di->next_sub;
  return 1;
}

/* <substitution> ::= S <seq-id> _
                  ::= S_
                  ::= St
                  ::= Sa
                  ::= Sb
                  ::= Ss
                  ::= Si
                  ::= So
                  ::= Sd

   If PREFIX is non-zero, then this type is being used as a prefix in
   a qualified name.  In this case, for the standard substitutions, we
   need to check whether we are being used as a prefix for a
   constructor or destructor, and return a full template name.
   Otherwise we will get something like std::iostream::~iostream()
   which does not correspond particularly well to any function which
   actually appears in the source.
*/

static const struct d_standard_sub_info standard_subs[] =
{
  { 't', NL ("std"),
    NL ("std"),
    NULL, 0 },
  { 'a', NL ("std::allocator"),
    NL ("std::allocator"),
    NL ("allocator") },
  { 'b', NL ("std::basic_string"),
    NL ("std::basic_string"),
    NL ("basic_string") },
  { 's', NL ("std::string"),
    NL ("std::basic_string<char, std::char_traits<char>, std::allocator<char> >"),
    NL ("basic_string") },
  { 'i', NL ("std::istream"),
    NL ("std::basic_istream<char, std::char_traits<char> >"),
    NL ("basic_istream") },
  { 'o', NL ("std::ostream"),
    NL ("std::basic_ostream<char, std::char_traits<char> >"),
    NL ("basic_ostream") },
  { 'd', NL ("std::iostream"),
    NL ("std::basic_iostream<char, std::char_traits<char> >"),
    NL ("basic_iostream") }
};

static struct demangle_component *
d_substitution (struct d_info *di, int prefix)
{
  char c;

  if (! d_check_char (di, 'S'))
    return NULL;

  c = d_next_char (di);
  if (c == '_' || IS_DIGIT (c) || IS_UPPER (c))
    {
      unsigned int id;

      id = 0;
      if (c != '_')
	{
	  do
	    {
	      unsigned int new_id;

	      if (IS_DIGIT (c))
		new_id = id * 36 + c - '0';
	      else if (IS_UPPER (c))
		new_id = id * 36 + c - 'A' + 10;
	      else
		return NULL;
	      if (new_id < id)
		return NULL;
	      id = new_id;
	      c = d_next_char (di);
	    }
	  while (c != '_');

	  ++id;
	}

      if (id >= (unsigned int) di->next_sub)
	return NULL;

      ++di->did_subs;

      return di->subs[id];
    }
  else
    {
      int verbose;
      const struct d_standard_sub_info *p;
      const struct d_standard_sub_info *pend;

      verbose = (di->options & DMGL_VERBOSE) != 0;
      if (! verbose && prefix)
	{
	  char peek;

	  peek = d_peek_char (di);
	  if (peek == 'C' || peek == 'D')
	    verbose = 1;
	}

      pend = (&standard_subs[0]
	      + sizeof standard_subs / sizeof standard_subs[0]);
      for (p = &standard_subs[0]; p < pend; ++p)
	{
	  if (c == p->code)
	    {
	      const char *s;
	      int len;

	      if (p->set_last_name != NULL)
		di->last_name = d_make_sub (di, p->set_last_name,
					    p->set_last_name_len);
	      if (verbose)
		{
		  s = p->full_expansion;
		  len = p->full_len;
		}
	      else
		{
		  s = p->simple_expansion;
		  len = p->simple_len;
		}
	      di->expansion += len;
	      return d_make_sub (di, s, len);
	    }
	}

      return NULL;
    }
}

/* Initialize a growable string.  */

static void
d_growable_string_init (struct d_growable_string *dgs, size_t estimate)
{
  dgs->buf = NULL;
  dgs->len = 0;
  dgs->alc = 0;
  dgs->allocation_failure = 0;

  if (estimate > 0)
    d_growable_string_resize (dgs, estimate);
}

/* Grow a growable string to a given size.  */

static inline void
d_growable_string_resize (struct d_growable_string *dgs, size_t need)
{
  size_t newalc;
  char *newbuf;

  if (dgs->allocation_failure)
    return;

  /* Start allocation at two bytes to avoid any possibility of confusion
     with the special value of 1 used as a return in *palc to indicate
     allocation failures.  */
  newalc = dgs->alc > 0 ? dgs->alc : 2;
  while (newalc < need)
    newalc <<= 1;

  newbuf = (char *) realloc (dgs->buf, newalc);
  if (newbuf == NULL)
    {
      free (dgs->buf);
      dgs->buf = NULL;
      dgs->len = 0;
      dgs->alc = 0;
      dgs->allocation_failure = 1;
      return;
    }
  dgs->buf = newbuf;
  dgs->alc = newalc;
}

/* Append a buffer to a growable string.  */

static inline void
d_growable_string_append_buffer (struct d_growable_string *dgs,
                                 const char *s, size_t l)
{
  size_t need;

  need = dgs->len + l + 1;
  if (need > dgs->alc)
    d_growable_string_resize (dgs, need);

  if (dgs->allocation_failure)
    return;

  memcpy (dgs->buf + dgs->len, s, l);
  dgs->buf[dgs->len + l] = '\0';
  dgs->len += l;
}

/* Bridge growable strings to the callback mechanism.  */

static void
d_growable_string_callback_adapter (const char *s, size_t l, void *opaque)
{
  struct d_growable_string *dgs = (struct d_growable_string*) opaque;

  d_growable_string_append_buffer (dgs, s, l);
}

/* Initialize a print information structure.  */

static void
d_print_init (struct d_print_info *dpi, demangle_callbackref callback,
	      void *opaque)
{
  dpi->len = 0;
  dpi->last_char = '\0';
  dpi->templates = NULL;
  dpi->modifiers = NULL;
  dpi->pack_index = 0;
  dpi->flush_count = 0;

  dpi->callback = callback;
  dpi->opaque = opaque;

  dpi->demangle_failure = 0;
}

/* Indicate that an error occurred during printing, and test for error.  */

static inline void
d_print_error (struct d_print_info *dpi)
{
  dpi->demangle_failure = 1;
}

static inline int
d_print_saw_error (struct d_print_info *dpi)
{
  return dpi->demangle_failure != 0;
}

/* Flush buffered characters to the callback.  */

static inline void
d_print_flush (struct d_print_info *dpi)
{
  dpi->buf[dpi->len] = '\0';
  dpi->callback (dpi->buf, dpi->len, dpi->opaque);
  dpi->len = 0;
  dpi->flush_count++;
}

/* Append characters and buffers for printing.  */

static inline void
d_append_char (struct d_print_info *dpi, char c)
{
  if (dpi->len == sizeof (dpi->buf) - 1)
    d_print_flush (dpi);

  dpi->buf[dpi->len++] = c;
  dpi->last_char = c;
}

static inline void
d_append_buffer (struct d_print_info *dpi, const char *s, size_t l)
{
  size_t i;

  for (i = 0; i < l; i++)
    d_append_char (dpi, s[i]);
}

static inline void
d_append_string (struct d_print_info *dpi, const char *s)
{
  d_append_buffer (dpi, s, strlen (s));
}

static inline void
d_append_num (struct d_print_info *dpi, long l)
{
  char buf[25];
  sprintf (buf,"%ld", l);
  d_append_string (dpi, buf);
}

static inline char
d_last_char (struct d_print_info *dpi)
{
  return dpi->last_char;
}

/* Turn components into a human readable string.  OPTIONS is the
   options bits passed to the demangler.  DC is the tree to print.
   CALLBACK is a function to call to flush demangled string segments
   as they fill the intermediate buffer, and OPAQUE is a generalized
   callback argument.  On success, this returns 1.  On failure,
   it returns 0, indicating a bad parse.  It does not use heap
   memory to build an output string, so cannot encounter memory
   allocation failure.  */

CP_STATIC_IF_GLIBCPP_V3
int
cplus_demangle_print_callback (int options,
                               const struct demangle_component *dc,
                               demangle_callbackref callback, void *opaque)
{
  struct d_print_info dpi;

  d_print_init (&dpi, callback, opaque);

  d_print_comp (&dpi, options, dc);

  d_print_flush (&dpi);

  return ! d_print_saw_error (&dpi);
}

/* Turn components into a human readable string.  OPTIONS is the
   options bits passed to the demangler.  DC is the tree to print.
   ESTIMATE is a guess at the length of the result.  This returns a
   string allocated by malloc, or NULL on error.  On success, this
   sets *PALC to the size of the allocated buffer.  On failure, this
   sets *PALC to 0 for a bad parse, or to 1 for a memory allocation
   failure.  */

CP_STATIC_IF_GLIBCPP_V3
char *
cplus_demangle_print (int options, const struct demangle_component *dc,
                      int estimate, size_t *palc)
{
  struct d_growable_string dgs;

  d_growable_string_init (&dgs, estimate);

  if (! cplus_demangle_print_callback (options, dc,
                                       d_growable_string_callback_adapter,
                                       &dgs))
    {
      free (dgs.buf);
      *palc = 0;
      return NULL;
    }

  *palc = dgs.allocation_failure ? 1 : dgs.alc;
  return dgs.buf;
}

/* Returns the I'th element of the template arglist ARGS, or NULL on
   failure.  */

static struct demangle_component *
d_index_template_argument (struct demangle_component *args, int i)
{
  struct demangle_component *a;

  for (a = args;
       a != NULL;
       a = d_right (a))
    {
      if (a->type != DEMANGLE_COMPONENT_TEMPLATE_ARGLIST)
	return NULL;
      if (i <= 0)
	break;
      --i;
    }
  if (i != 0 || a == NULL)
    return NULL;

  return d_left (a);
}

/* Returns the template argument from the current context indicated by DC,
   which is a DEMANGLE_COMPONENT_TEMPLATE_PARAM, or NULL.  */

static struct demangle_component *
d_lookup_template_argument (struct d_print_info *dpi,
			    const struct demangle_component *dc)
{
  if (dpi->templates == NULL)
    {
      d_print_error (dpi);
      return NULL;
    }
	
  return d_index_template_argument
    (d_right (dpi->templates->template_decl),
     dc->u.s_number.number);
}

/* Returns a template argument pack used in DC (any will do), or NULL.  */

static struct demangle_component *
d_find_pack (struct d_print_info *dpi,
	     const struct demangle_component *dc)
{
  struct demangle_component *a;
  if (dc == NULL)
    return NULL;

  switch (dc->type)
    {
    case DEMANGLE_COMPONENT_TEMPLATE_PARAM:
      a = d_lookup_template_argument (dpi, dc);
      if (a && a->type == DEMANGLE_COMPONENT_TEMPLATE_ARGLIST)
	return a;
      return NULL;

    case DEMANGLE_COMPONENT_PACK_EXPANSION:
      return NULL;
      
    case DEMANGLE_COMPONENT_LAMBDA:
    case DEMANGLE_COMPONENT_NAME:
    case DEMANGLE_COMPONENT_TAGGED_NAME:
    case DEMANGLE_COMPONENT_OPERATOR:
    case DEMANGLE_COMPONENT_BUILTIN_TYPE:
    case DEMANGLE_COMPONENT_SUB_STD:
    case DEMANGLE_COMPONENT_CHARACTER:
    case DEMANGLE_COMPONENT_FUNCTION_PARAM:
    case DEMANGLE_COMPONENT_UNNAMED_TYPE:
      return NULL;

    case DEMANGLE_COMPONENT_EXTENDED_OPERATOR:
      return d_find_pack (dpi, dc->u.s_extended_operator.name);
    case DEMANGLE_COMPONENT_CTOR:
      return d_find_pack (dpi, dc->u.s_ctor.name);
    case DEMANGLE_COMPONENT_DTOR:
      return d_find_pack (dpi, dc->u.s_dtor.name);

    default:
      a = d_find_pack (dpi, d_left (dc));
      if (a)
	return a;
      return d_find_pack (dpi, d_right (dc));
    }
}

/* Returns the length of the template argument pack DC.  */

static int
d_pack_length (const struct demangle_component *dc)
{
  int count = 0;
  while (dc && dc->type == DEMANGLE_COMPONENT_TEMPLATE_ARGLIST
	 && d_left (dc) != NULL)
    {
      ++count;
      dc = d_right (dc);
    }
  return count;
}

/* DC is a component of a mangled expression.  Print it, wrapped in parens
   if needed.  */

static void
d_print_subexpr (struct d_print_info *dpi, int options,
		 const struct demangle_component *dc)
{
  int simple = 0;
  if (dc->type == DEMANGLE_COMPONENT_NAME
      || dc->type == DEMANGLE_COMPONENT_QUAL_NAME
      || dc->type == DEMANGLE_COMPONENT_INITIALIZER_LIST
      || dc->type == DEMANGLE_COMPONENT_FUNCTION_PARAM)
    simple = 1;
  if (!simple)
    d_append_char (dpi, '(');
  d_print_comp (dpi, options, dc);
  if (!simple)
    d_append_char (dpi, ')');
}

/* Subroutine to handle components.  */

static void
d_print_comp (struct d_print_info *dpi, int options,
              const struct demangle_component *dc)
{
  /* Magic variable to let reference smashing skip over the next modifier
     without needing to modify *dc.  */
  const struct demangle_component *mod_inner = NULL;

  if (dc == NULL)
    {
      d_print_error (dpi);
      return;
    }
  if (d_print_saw_error (dpi))
    return;

  switch (dc->type)
    {
    case DEMANGLE_COMPONENT_NAME:
      if ((options & DMGL_JAVA) == 0)
	d_append_buffer (dpi, dc->u.s_name.s, dc->u.s_name.len);
      else
	d_print_java_identifier (dpi, dc->u.s_name.s, dc->u.s_name.len);
      return;

    case DEMANGLE_COMPONENT_TAGGED_NAME:
      d_print_comp (dpi, options, d_left (dc));
      d_append_string (dpi, "[abi:");
      d_print_comp (dpi, options, d_right (dc));
      d_append_char (dpi, ']');
      return;

    case DEMANGLE_COMPONENT_QUAL_NAME:
    case DEMANGLE_COMPONENT_LOCAL_NAME:
      d_print_comp (dpi, options, d_left (dc));
      if ((options & DMGL_JAVA) == 0)
	d_append_string (dpi, "::");
      else
	d_append_char (dpi, '.');
      {
	struct demangle_component *local_name = d_right (dc);
	if (local_name->type == DEMANGLE_COMPONENT_DEFAULT_ARG)
	  {
	    d_append_string (dpi, "{default arg#");
	    d_append_num (dpi, local_name->u.s_unary_num.num + 1);
	    d_append_string (dpi, "}::");
	    local_name = local_name->u.s_unary_num.sub;
	  }
	d_print_comp (dpi, options, local_name);
      }
      return;

    case DEMANGLE_COMPONENT_TYPED_NAME:
      {
	struct d_print_mod *hold_modifiers;
	struct demangle_component *typed_name;
	struct d_print_mod adpm[4];
	unsigned int i;
	struct d_print_template dpt;

	/* Pass the name down to the type so that it can be printed in
	   the right place for the type.  We also have to pass down
	   any CV-qualifiers, which apply to the this parameter.  */
	hold_modifiers = dpi->modifiers;
	dpi->modifiers = 0;
	i = 0;
	typed_name = d_left (dc);
	while (typed_name != NULL)
	  {
	    if (i >= sizeof adpm / sizeof adpm[0])
	      {
		d_print_error (dpi);
		return;
	      }

	    adpm[i].next = dpi->modifiers;
	    dpi->modifiers = &adpm[i];
	    adpm[i].mod = typed_name;
	    adpm[i].printed = 0;
	    adpm[i].templates = dpi->templates;
	    ++i;

	    if (typed_name->type != DEMANGLE_COMPONENT_RESTRICT_THIS
		&& typed_name->type != DEMANGLE_COMPONENT_VOLATILE_THIS
		&& typed_name->type != DEMANGLE_COMPONENT_CONST_THIS)
	      break;

	    typed_name = d_left (typed_name);
	  }

	if (typed_name == NULL)
	  {
	    d_print_error (dpi);
	    return;
	  }

	/* If typed_name is a template, then it applies to the
	   function type as well.  */
	if (typed_name->type == DEMANGLE_COMPONENT_TEMPLATE)
	  {
	    dpt.next = dpi->templates;
	    dpi->templates = &dpt;
	    dpt.template_decl = typed_name;
	  }

	/* If typed_name is a DEMANGLE_COMPONENT_LOCAL_NAME, then
	   there may be CV-qualifiers on its right argument which
	   really apply here; this happens when parsing a class which
	   is local to a function.  */
	if (typed_name->type == DEMANGLE_COMPONENT_LOCAL_NAME)
	  {
	    struct demangle_component *local_name;

	    local_name = d_right (typed_name);
	    if (local_name->type == DEMANGLE_COMPONENT_DEFAULT_ARG)
	      local_name = local_name->u.s_unary_num.sub;
	    while (local_name->type == DEMANGLE_COMPONENT_RESTRICT_THIS
		   || local_name->type == DEMANGLE_COMPONENT_VOLATILE_THIS
		   || local_name->type == DEMANGLE_COMPONENT_CONST_THIS)
	      {
		if (i >= sizeof adpm / sizeof adpm[0])
		  {
		    d_print_error (dpi);
		    return;
		  }

		adpm[i] = adpm[i - 1];
		adpm[i].next = &adpm[i - 1];
		dpi->modifiers = &adpm[i];

		adpm[i - 1].mod = local_name;
		adpm[i - 1].printed = 0;
		adpm[i - 1].templates = dpi->templates;
		++i;

		local_name = d_left (local_name);
	      }
	  }

	d_print_comp (dpi, options, d_right (dc));

	if (typed_name->type == DEMANGLE_COMPONENT_TEMPLATE)
	  dpi->templates = dpt.next;

	/* If the modifiers didn't get printed by the type, print them
	   now.  */
	while (i > 0)
	  {
	    --i;
	    if (! adpm[i].printed)
	      {
		d_append_char (dpi, ' ');
		d_print_mod (dpi, options, adpm[i].mod);
	      }
	  }

	dpi->modifiers = hold_modifiers;

	return;
      }

    case DEMANGLE_COMPONENT_TEMPLATE:
      {
	struct d_print_mod *hold_dpm;
	struct demangle_component *dcl;

	/* Don't push modifiers into a template definition.  Doing so
	   could give the wrong definition for a template argument.
	   Instead, treat the template essentially as a name.  */

	hold_dpm = dpi->modifiers;
	dpi->modifiers = NULL;

        dcl = d_left (dc);

        if ((options & DMGL_JAVA) != 0
            && dcl->type == DEMANGLE_COMPONENT_NAME
            && dcl->u.s_name.len == 6
            && strncmp (dcl->u.s_name.s, "JArray", 6) == 0)
          {
            /* Special-case Java arrays, so that JArray<TYPE> appears
               instead as TYPE[].  */

            d_print_comp (dpi, options, d_right (dc));
            d_append_string (dpi, "[]");
          }
        else
          {
	    d_print_comp (dpi, options, dcl);
	    if (d_last_char (dpi) == '<')
	      d_append_char (dpi, ' ');
	    d_append_char (dpi, '<');
	    d_print_comp (dpi, options, d_right (dc));
	    /* Avoid generating two consecutive '>' characters, to avoid
	       the C++ syntactic ambiguity.  */
	    if (d_last_char (dpi) == '>')
	      d_append_char (dpi, ' ');
	    d_append_char (dpi, '>');
          }

	dpi->modifiers = hold_dpm;

	return;
      }

    case DEMANGLE_COMPONENT_TEMPLATE_PARAM:
      {
	struct d_print_template *hold_dpt;
	struct demangle_component *a = d_lookup_template_argument (dpi, dc);

	if (a && a->type == DEMANGLE_COMPONENT_TEMPLATE_ARGLIST)
	  a = d_index_template_argument (a, dpi->pack_index);

	if (a == NULL)
	  {
	    d_print_error (dpi);
	    return;
	  }

	/* While processing this parameter, we need to pop the list of
	   templates.  This is because the template parameter may
	   itself be a reference to a parameter of an outer
	   template.  */

	hold_dpt = dpi->templates;
	dpi->templates = hold_dpt->next;

	d_print_comp (dpi, options, a);

	dpi->templates = hold_dpt;

	return;
      }

    case DEMANGLE_COMPONENT_CTOR:
      d_print_comp (dpi, options, dc->u.s_ctor.name);
      return;

    case DEMANGLE_COMPONENT_DTOR:
      d_append_char (dpi, '~');
      d_print_comp (dpi, options, dc->u.s_dtor.name);
      return;

    case DEMANGLE_COMPONENT_VTABLE:
      d_append_string (dpi, "vtable for ");
      d_print_comp (dpi, options, d_left (dc));
      return;

    case DEMANGLE_COMPONENT_VTT:
      d_append_string (dpi, "VTT for ");
      d_print_comp (dpi, options, d_left (dc));
      return;

    case DEMANGLE_COMPONENT_CONSTRUCTION_VTABLE:
      d_append_string (dpi, "construction vtable for ");
      d_print_comp (dpi, options, d_left (dc));
      d_append_string (dpi, "-in-");
      d_print_comp (dpi, options, d_right (dc));
      return;

    case DEMANGLE_COMPONENT_TYPEINFO:
      d_append_string (dpi, "typeinfo for ");
      d_print_comp (dpi, options, d_left (dc));
      return;

    case DEMANGLE_COMPONENT_TYPEINFO_NAME:
      d_append_string (dpi, "typeinfo name for ");
      d_print_comp (dpi, options, d_left (dc));
      return;

    case DEMANGLE_COMPONENT_TYPEINFO_FN:
      d_append_string (dpi, "typeinfo fn for ");
      d_print_comp (dpi, options, d_left (dc));
      return;

    case DEMANGLE_COMPONENT_THUNK:
      d_append_string (dpi, "non-virtual thunk to ");
      d_print_comp (dpi, options, d_left (dc));
      return;

    case DEMANGLE_COMPONENT_VIRTUAL_THUNK:
      d_append_string (dpi, "virtual thunk to ");
      d_print_comp (dpi, options, d_left (dc));
      return;

    case DEMANGLE_COMPONENT_COVARIANT_THUNK:
      d_append_string (dpi, "covariant return thunk to ");
      d_print_comp (dpi, options, d_left (dc));
      return;

    case DEMANGLE_COMPONENT_JAVA_CLASS:
      d_append_string (dpi, "java Class for ");
      d_print_comp (dpi, options, d_left (dc));
      return;

    case DEMANGLE_COMPONENT_GUARD:
      d_append_string (dpi, "guard variable for ");
      d_print_comp (dpi, options, d_left (dc));
      return;

    case DEMANGLE_COMPONENT_TLS_INIT:
      d_append_string (dpi, "TLS init function for ");
      d_print_comp (dpi, options, d_left (dc));
      return;

    case DEMANGLE_COMPONENT_TLS_WRAPPER:
      d_append_string (dpi, "TLS wrapper function for ");
      d_print_comp (dpi, options, d_left (dc));
      return;

    case DEMANGLE_COMPONENT_REFTEMP:
      d_append_string (dpi, "reference temporary #");
      d_print_comp (dpi, options, d_right (dc));
      d_append_string (dpi, " for ");
      d_print_comp (dpi, options, d_left (dc));
      return;

    case DEMANGLE_COMPONENT_HIDDEN_ALIAS:
      d_append_string (dpi, "hidden alias for ");
      d_print_comp (dpi, options, d_left (dc));
      return;

    case DEMANGLE_COMPONENT_TRANSACTION_CLONE:
      d_append_string (dpi, "transaction clone for ");
      d_print_comp (dpi, options, d_left (dc));
      return;

    case DEMANGLE_COMPONENT_NONTRANSACTION_CLONE:
      d_append_string (dpi, "non-transaction clone for ");
      d_print_comp (dpi, options, d_left (dc));
      return;

    case DEMANGLE_COMPONENT_SUB_STD:
      d_append_buffer (dpi, dc->u.s_string.string, dc->u.s_string.len);
      return;

    case DEMANGLE_COMPONENT_RESTRICT:
    case DEMANGLE_COMPONENT_VOLATILE:
    case DEMANGLE_COMPONENT_CONST:
      {
	struct d_print_mod *pdpm;

	/* When printing arrays, it's possible to have cases where the
	   same CV-qualifier gets pushed on the stack multiple times.
	   We only need to print it once.  */

	for (pdpm = dpi->modifiers; pdpm != NULL; pdpm = pdpm->next)
	  {
	    if (! pdpm->printed)
	      {
		if (pdpm->mod->type != DEMANGLE_COMPONENT_RESTRICT
		    && pdpm->mod->type != DEMANGLE_COMPONENT_VOLATILE
		    && pdpm->mod->type != DEMANGLE_COMPONENT_CONST)
		  break;
		if (pdpm->mod->type == dc->type)
		  {
		    d_print_comp (dpi, options, d_left (dc));
		    return;
		  }
	      }
	  }
      }
      goto modifier;

    case DEMANGLE_COMPONENT_REFERENCE:
    case DEMANGLE_COMPONENT_RVALUE_REFERENCE:
      {
	/* Handle reference smashing: & + && = &.  */
	const struct demangle_component *sub = d_left (dc);
	if (sub->type == DEMANGLE_COMPONENT_TEMPLATE_PARAM)
	  {
	    struct demangle_component *a = d_lookup_template_argument (dpi, sub);
	    if (a && a->type == DEMANGLE_COMPONENT_TEMPLATE_ARGLIST)
	      a = d_index_template_argument (a, dpi->pack_index);

	    if (a == NULL)
	      {
		d_print_error (dpi);
		return;
	      }

	    sub = a;
	  }

	if (sub->type == DEMANGLE_COMPONENT_REFERENCE
	    || sub->type == dc->type)
	  dc = sub;
	else if (sub->type == DEMANGLE_COMPONENT_RVALUE_REFERENCE)
	  mod_inner = d_left (sub);
      }
      /* Fall through.  */

    case DEMANGLE_COMPONENT_RESTRICT_THIS:
    case DEMANGLE_COMPONENT_VOLATILE_THIS:
    case DEMANGLE_COMPONENT_CONST_THIS:
    case DEMANGLE_COMPONENT_VENDOR_TYPE_QUAL:
    case DEMANGLE_COMPONENT_POINTER:
    case DEMANGLE_COMPONENT_COMPLEX:
    case DEMANGLE_COMPONENT_IMAGINARY:
    modifier:
      {
	/* We keep a list of modifiers on the stack.  */
	struct d_print_mod dpm;

	dpm.next = dpi->modifiers;
	dpi->modifiers = &dpm;
	dpm.mod = dc;
	dpm.printed = 0;
	dpm.templates = dpi->templates;

	if (!mod_inner)
	  mod_inner = d_left (dc);

	d_print_comp (dpi, options, mod_inner);

	/* If the modifier didn't get printed by the type, print it
	   now.  */
	if (! dpm.printed)
	  d_print_mod (dpi, options, dc);

	dpi->modifiers = dpm.next;

	return;
      }

    case DEMANGLE_COMPONENT_BUILTIN_TYPE:
      if ((options & DMGL_JAVA) == 0)
	d_append_buffer (dpi, dc->u.s_builtin.type->name,
			 dc->u.s_builtin.type->len);
      else
	d_append_buffer (dpi, dc->u.s_builtin.type->java_name,
			 dc->u.s_builtin.type->java_len);
      return;

    case DEMANGLE_COMPONENT_VENDOR_TYPE:
      d_print_comp (dpi, options, d_left (dc));
      return;

    case DEMANGLE_COMPONENT_FUNCTION_TYPE:
      {
	if ((options & DMGL_RET_POSTFIX) != 0)
	  d_print_function_type (dpi,
				 options & ~(DMGL_RET_POSTFIX | DMGL_RET_DROP),
				 dc, dpi->modifiers);

	/* Print return type if present */
	if (d_left (dc) != NULL && (options & DMGL_RET_POSTFIX) != 0)
	  d_print_comp (dpi, options & ~(DMGL_RET_POSTFIX | DMGL_RET_DROP),
			d_left (dc));
	else if (d_left (dc) != NULL && (options & DMGL_RET_DROP) == 0)
	  {
	    struct d_print_mod dpm;

	    /* We must pass this type down as a modifier in order to
	       print it in the right location.  */
	    dpm.next = dpi->modifiers;
	    dpi->modifiers = &dpm;
	    dpm.mod = dc;
	    dpm.printed = 0;
	    dpm.templates = dpi->templates;

	    d_print_comp (dpi, options & ~(DMGL_RET_POSTFIX | DMGL_RET_DROP),
			  d_left (dc));

	    dpi->modifiers = dpm.next;

	    if (dpm.printed)
	      return;

	    /* In standard prefix notation, there is a space between the
	       return type and the function signature.  */
	    if ((options & DMGL_RET_POSTFIX) == 0)
	      d_append_char (dpi, ' ');
	  }

	if ((options & DMGL_RET_POSTFIX) == 0)
	  d_print_function_type (dpi,
				 options & ~(DMGL_RET_POSTFIX | DMGL_RET_DROP),
				 dc, dpi->modifiers);

	return;
      }

    case DEMANGLE_COMPONENT_ARRAY_TYPE:
      {
	struct d_print_mod *hold_modifiers;
	struct d_print_mod adpm[4];
	unsigned int i;
	struct d_print_mod *pdpm;

	/* We must pass this type down as a modifier in order to print
	   multi-dimensional arrays correctly.  If the array itself is
	   CV-qualified, we act as though the element type were
	   CV-qualified.  We do this by copying the modifiers down
	   rather than fiddling pointers, so that we don't wind up
	   with a d_print_mod higher on the stack pointing into our
	   stack frame after we return.  */

	hold_modifiers = dpi->modifiers;

	adpm[0].next = hold_modifiers;
	dpi->modifiers = &adpm[0];
	adpm[0].mod = dc;
	adpm[0].printed = 0;
	adpm[0].templates = dpi->templates;

	i = 1;
	pdpm = hold_modifiers;
	while (pdpm != NULL
	       && (pdpm->mod->type == DEMANGLE_COMPONENT_RESTRICT
		   || pdpm->mod->type == DEMANGLE_COMPONENT_VOLATILE
		   || pdpm->mod->type == DEMANGLE_COMPONENT_CONST))
	  {
	    if (! pdpm->printed)
	      {
		if (i >= sizeof adpm / sizeof adpm[0])
		  {
		    d_print_error (dpi);
		    return;
		  }

		adpm[i] = *pdpm;
		adpm[i].next = dpi->modifiers;
		dpi->modifiers = &adpm[i];
		pdpm->printed = 1;
		++i;
	      }

	    pdpm = pdpm->next;
	  }

	d_print_comp (dpi, options, d_right (dc));

	dpi->modifiers = hold_modifiers;

	if (adpm[0].printed)
	  return;

	while (i > 1)
	  {
	    --i;
	    d_print_mod (dpi, options, adpm[i].mod);
	  }

	d_print_array_type (dpi, options, dc, dpi->modifiers);

	return;
      }

    case DEMANGLE_COMPONENT_PTRMEM_TYPE:
    case DEMANGLE_COMPONENT_VECTOR_TYPE:
      {
	struct d_print_mod dpm;

	dpm.next = dpi->modifiers;
	dpi->modifiers = &dpm;
	dpm.mod = dc;
	dpm.printed = 0;
	dpm.templates = dpi->templates;

	d_print_comp (dpi, options, d_right (dc));

	/* If the modifier didn't get printed by the type, print it
	   now.  */
	if (! dpm.printed)
	  d_print_mod (dpi, options, dc);

	dpi->modifiers = dpm.next;

	return;
      }

    case DEMANGLE_COMPONENT_FIXED_TYPE:
      if (dc->u.s_fixed.sat)
	d_append_string (dpi, "_Sat ");
      /* Don't print "int _Accum".  */
      if (dc->u.s_fixed.length->u.s_builtin.type
	  != &cplus_demangle_builtin_types['i'-'a'])
	{
	  d_print_comp (dpi, options, dc->u.s_fixed.length);
	  d_append_char (dpi, ' ');
	}
      if (dc->u.s_fixed.accum)
	d_append_string (dpi, "_Accum");
      else
	d_append_string (dpi, "_Fract");
      return;

    case DEMANGLE_COMPONENT_ARGLIST:
    case DEMANGLE_COMPONENT_TEMPLATE_ARGLIST:
      if (d_left (dc) != NULL)
	d_print_comp (dpi, options, d_left (dc));
      if (d_right (dc) != NULL)
	{
	  size_t len;
	  unsigned long int flush_count;
	  /* Make sure ", " isn't flushed by d_append_string, otherwise
	     dpi->len -= 2 wouldn't work.  */
	  if (dpi->len >= sizeof (dpi->buf) - 2)
	    d_print_flush (dpi);
	  d_append_string (dpi, ", ");
	  len = dpi->len;
	  flush_count = dpi->flush_count;
	  d_print_comp (dpi, options, d_right (dc));
	  /* If that didn't print anything (which can happen with empty
	     template argument packs), remove the comma and space.  */
	  if (dpi->flush_count == flush_count && dpi->len == len)
	    dpi->len -= 2;
	}
      return;

    case DEMANGLE_COMPONENT_INITIALIZER_LIST:
      {
	struct demangle_component *type = d_left (dc);
	struct demangle_component *list = d_right (dc);

	if (type)
	  d_print_comp (dpi, options, type);
	d_append_char (dpi, '{');
	d_print_comp (dpi, options, list);
	d_append_char (dpi, '}');
      }
      return;

    case DEMANGLE_COMPONENT_OPERATOR:
      {
	const struct demangle_operator_info *op = dc->u.s_operator.op;
	int len = op->len;

	d_append_string (dpi, "operator");
	/* Add a space before new/delete.  */
	if (IS_LOWER (op->name[0]))
	  d_append_char (dpi, ' ');
	/* Omit a trailing space.  */
	if (op->name[len-1] == ' ')
	  --len;
	d_append_buffer (dpi, op->name, len);
	return;
      }

    case DEMANGLE_COMPONENT_EXTENDED_OPERATOR:
      d_append_string (dpi, "operator ");
      d_print_comp (dpi, options, dc->u.s_extended_operator.name);
      return;

    case DEMANGLE_COMPONENT_CAST:
      d_append_string (dpi, "operator ");
      d_print_cast (dpi, options, dc);
      return;

    case DEMANGLE_COMPONENT_NULLARY:
      d_print_expr_op (dpi, options, d_left (dc));
      return;

    case DEMANGLE_COMPONENT_UNARY:
      {
	struct demangle_component *op = d_left (dc);
	struct demangle_component *operand = d_right (dc);
	const char *code = NULL;

	if (op->type == DEMANGLE_COMPONENT_OPERATOR)
	  {
	    code = op->u.s_operator.op->code;
	    if (!strcmp (code, "ad"))
	      {
		/* Don't print the argument list for the address of a
		   function.  */
		if (operand->type == DEMANGLE_COMPONENT_TYPED_NAME
		    && d_left (operand)->type == DEMANGLE_COMPONENT_QUAL_NAME
		    && d_right (operand)->type == DEMANGLE_COMPONENT_FUNCTION_TYPE)
		  operand = d_left (operand);
	      }
	    if (operand->type == DEMANGLE_COMPONENT_BINARY_ARGS)
	      {
		/* This indicates a suffix operator.  */
		operand = d_left (operand);
		d_print_subexpr (dpi, options, operand);
		d_print_expr_op (dpi, options, op);
		return;
	      }
	  }

	if (op->type != DEMANGLE_COMPONENT_CAST)
	  d_print_expr_op (dpi, options, op);
	else
	  {
	    d_append_char (dpi, '(');
	    d_print_cast (dpi, options, op);
	    d_append_char (dpi, ')');
	  }
	if (code && !strcmp (code, "gs"))
	  /* Avoid parens after '::'.  */
	  d_print_comp (dpi, options, operand);
	else if (code && !strcmp (code, "st"))
	  /* Always print parens for sizeof (type).  */
	  {
	    d_append_char (dpi, '(');
	    d_print_comp (dpi, options, operand);
	    d_append_char (dpi, ')');
	  }
	else
	  d_print_subexpr (dpi, options, operand);
      }
      return;

    case DEMANGLE_COMPONENT_BINARY:
      if (d_right (dc)->type != DEMANGLE_COMPONENT_BINARY_ARGS)
	{
	  d_print_error (dpi);
	  return;
	}

      if (op_is_new_cast (d_left (dc)))
	{
	  d_print_expr_op (dpi, options, d_left (dc));
	  d_append_char (dpi, '<');
	  d_print_comp (dpi, options, d_left (d_right (dc)));
	  d_append_string (dpi, ">(");
	  d_print_comp (dpi, options, d_right (d_right (dc)));
	  d_append_char (dpi, ')');
	  return;
	}

      /* We wrap an expression which uses the greater-than operator in
	 an extra layer of parens so that it does not get confused
	 with the '>' which ends the template parameters.  */
      if (d_left (dc)->type == DEMANGLE_COMPONENT_OPERATOR
	  && d_left (dc)->u.s_operator.op->len == 1
	  && d_left (dc)->u.s_operator.op->name[0] == '>')
	d_append_char (dpi, '(');

      if (strcmp (d_left (dc)->u.s_operator.op->code, "cl") == 0
          && d_left (d_right (dc))->type == DEMANGLE_COMPONENT_TYPED_NAME)
	{
	  /* Function call used in an expression should not have printed types
	     of the function arguments.  Values of the function arguments still
	     get printed below.  */

	  const struct demangle_component *func = d_left (d_right (dc));

	  if (d_right (func)->type != DEMANGLE_COMPONENT_FUNCTION_TYPE)
	    d_print_error (dpi);
	  d_print_subexpr (dpi, options, d_left (func));
	}
      else
	d_print_subexpr (dpi, options, d_left (d_right (dc)));
      if (strcmp (d_left (dc)->u.s_operator.op->code, "ix") == 0)
	{
	  d_append_char (dpi, '[');
	  d_print_comp (dpi, options, d_right (d_right (dc)));
	  d_append_char (dpi, ']');
	}
      else
	{
	  if (strcmp (d_left (dc)->u.s_operator.op->code, "cl") != 0)
	    d_print_expr_op (dpi, options, d_left (dc));
	  d_print_subexpr (dpi, options, d_right (d_right (dc)));
	}

      if (d_left (dc)->type == DEMANGLE_COMPONENT_OPERATOR
	  && d_left (dc)->u.s_operator.op->len == 1
	  && d_left (dc)->u.s_operator.op->name[0] == '>')
	d_append_char (dpi, ')');

      return;

    case DEMANGLE_COMPONENT_BINARY_ARGS:
      /* We should only see this as part of DEMANGLE_COMPONENT_BINARY.  */
      d_print_error (dpi);
      return;

    case DEMANGLE_COMPONENT_TRINARY:
      if (d_right (dc)->type != DEMANGLE_COMPONENT_TRINARY_ARG1
	  || d_right (d_right (dc))->type != DEMANGLE_COMPONENT_TRINARY_ARG2)
	{
	  d_print_error (dpi);
	  return;
	}
      {
	struct demangle_component *op = d_left (dc);
	struct demangle_component *first = d_left (d_right (dc));
	struct demangle_component *second = d_left (d_right (d_right (dc)));
	struct demangle_component *third = d_right (d_right (d_right (dc)));

	if (!strcmp (op->u.s_operator.op->code, "qu"))
	  {
	    d_print_subexpr (dpi, options, first);
	    d_print_expr_op (dpi, options, op);
	    d_print_subexpr (dpi, options, second);
	    d_append_string (dpi, " : ");
	    d_print_subexpr (dpi, options, third);
	  }
	else
	  {
	    d_append_string (dpi, "new ");
	    if (d_left (first) != NULL)
	      {
		d_print_subexpr (dpi, options, first);
		d_append_char (dpi, ' ');
	      }
	    d_print_comp (dpi, options, second);
	    if (third)
	      d_print_subexpr (dpi, options, third);
	  }
      }
      return;

    case DEMANGLE_COMPONENT_TRINARY_ARG1:
    case DEMANGLE_COMPONENT_TRINARY_ARG2:
      /* We should only see these are part of DEMANGLE_COMPONENT_TRINARY.  */
      d_print_error (dpi);
      return;

    case DEMANGLE_COMPONENT_LITERAL:
    case DEMANGLE_COMPONENT_LITERAL_NEG:
      {
	enum d_builtin_type_print tp;

	/* For some builtin types, produce simpler output.  */
	tp = D_PRINT_DEFAULT;
	if (d_left (dc)->type == DEMANGLE_COMPONENT_BUILTIN_TYPE)
	  {
	    tp = d_left (dc)->u.s_builtin.type->print;
	    switch (tp)
	      {
	      case D_PRINT_INT:
	      case D_PRINT_UNSIGNED:
	      case D_PRINT_LONG:
	      case D_PRINT_UNSIGNED_LONG:
	      case D_PRINT_LONG_LONG:
	      case D_PRINT_UNSIGNED_LONG_LONG:
		if (d_right (dc)->type == DEMANGLE_COMPONENT_NAME)
		  {
		    if (dc->type == DEMANGLE_COMPONENT_LITERAL_NEG)
		      d_append_char (dpi, '-');
		    d_print_comp (dpi, options, d_right (dc));
		    switch (tp)
		      {
		      default:
			break;
		      case D_PRINT_UNSIGNED:
			d_append_char (dpi, 'u');
			break;
		      case D_PRINT_LONG:
			d_append_char (dpi, 'l');
			break;
		      case D_PRINT_UNSIGNED_LONG:
			d_append_string (dpi, "ul");
			break;
		      case D_PRINT_LONG_LONG:
			d_append_string (dpi, "ll");
			break;
		      case D_PRINT_UNSIGNED_LONG_LONG:
			d_append_string (dpi, "ull");
			break;
		      }
		    return;
		  }
		break;

	      case D_PRINT_BOOL:
		if (d_right (dc)->type == DEMANGLE_COMPONENT_NAME
		    && d_right (dc)->u.s_name.len == 1
		    && dc->type == DEMANGLE_COMPONENT_LITERAL)
		  {
		    switch (d_right (dc)->u.s_name.s[0])
		      {
		      case '0':
			d_append_string (dpi, "false");
			return;
		      case '1':
			d_append_string (dpi, "true");
			return;
		      default:
			break;
		      }
		  }
		break;

	      default:
		break;
	      }
	  }

	d_append_char (dpi, '(');
	d_print_comp (dpi, options, d_left (dc));
	d_append_char (dpi, ')');
	if (dc->type == DEMANGLE_COMPONENT_LITERAL_NEG)
	  d_append_char (dpi, '-');
	if (tp == D_PRINT_FLOAT)
	  d_append_char (dpi, '[');
	d_print_comp (dpi, options, d_right (dc));
	if (tp == D_PRINT_FLOAT)
	  d_append_char (dpi, ']');
      }
      return;

    case DEMANGLE_COMPONENT_NUMBER:
      d_append_num (dpi, dc->u.s_number.number);
      return;

    case DEMANGLE_COMPONENT_JAVA_RESOURCE:
      d_append_string (dpi, "java resource ");
      d_print_comp (dpi, options, d_left (dc));
      return;

    case DEMANGLE_COMPONENT_COMPOUND_NAME:
      d_print_comp (dpi, options, d_left (dc));
      d_print_comp (dpi, options, d_right (dc));
      return;

    case DEMANGLE_COMPONENT_CHARACTER:
      d_append_char (dpi, dc->u.s_character.character);
      return;

    case DEMANGLE_COMPONENT_DECLTYPE:
      d_append_string (dpi, "decltype (");
      d_print_comp (dpi, options, d_left (dc));
      d_append_char (dpi, ')');
      return;

    case DEMANGLE_COMPONENT_PACK_EXPANSION:
      {
	int len;
	int i;
	struct demangle_component *a = d_find_pack (dpi, d_left (dc));
	if (a == NULL)
	  {
	    /* d_find_pack won't find anything if the only packs involved
	       in this expansion are function parameter packs; in that
	       case, just print the pattern and "...".  */
	    d_print_subexpr (dpi, options, d_left (dc));
	    d_append_string (dpi, "...");
	    return;
	  }

	len = d_pack_length (a);
	dc = d_left (dc);
	for (i = 0; i < len; ++i)
	  {
	    dpi->pack_index = i;
	    d_print_comp (dpi, options, dc);
	    if (i < len-1)
	      d_append_string (dpi, ", ");
	  }
      }
      return;

    case DEMANGLE_COMPONENT_FUNCTION_PARAM:
      {
	long num = dc->u.s_number.number;
	if (num == 0)
	  d_append_string (dpi, "this");
	else
	  {
	    d_append_string (dpi, "{parm#");
	    d_append_num (dpi, num);
	    d_append_char (dpi, '}');
	  }
      }
      return;

    case DEMANGLE_COMPONENT_GLOBAL_CONSTRUCTORS:
      d_append_string (dpi, "global constructors keyed to ");
      d_print_comp (dpi, options, dc->u.s_binary.left);
      return;

    case DEMANGLE_COMPONENT_GLOBAL_DESTRUCTORS:
      d_append_string (dpi, "global destructors keyed to ");
      d_print_comp (dpi, options, dc->u.s_binary.left);
      return;

    case DEMANGLE_COMPONENT_LAMBDA:
      d_append_string (dpi, "{lambda(");
      d_print_comp (dpi, options, dc->u.s_unary_num.sub);
      d_append_string (dpi, ")#");
      d_append_num (dpi, dc->u.s_unary_num.num + 1);
      d_append_char (dpi, '}');
      return;

    case DEMANGLE_COMPONENT_UNNAMED_TYPE:
      d_append_string (dpi, "{unnamed type#");
      d_append_num (dpi, dc->u.s_number.number + 1);
      d_append_char (dpi, '}');
      return;

    case DEMANGLE_COMPONENT_CLONE:
      d_print_comp (dpi, options, d_left (dc));
      d_append_string (dpi, " [clone ");
      d_print_comp (dpi, options, d_right (dc));
      d_append_char (dpi, ']');
      return;

    default:
      d_print_error (dpi);
      return;
    }
}

/* Print a Java dentifier.  For Java we try to handle encoded extended
   Unicode characters.  The C++ ABI doesn't mention Unicode encoding,
   so we don't it for C++.  Characters are encoded as
   __U<hex-char>+_.  */

static void
d_print_java_identifier (struct d_print_info *dpi, const char *name, int len)
{
  const char *p;
  const char *end;

  end = name + len;
  for (p = name; p < end; ++p)
    {
      if (end - p > 3
	  && p[0] == '_'
	  && p[1] == '_'
	  && p[2] == 'U')
	{
	  unsigned long c;
	  const char *q;

	  c = 0;
	  for (q = p + 3; q < end; ++q)
	    {
	      int dig;

	      if (IS_DIGIT (*q))
		dig = *q - '0';
	      else if (*q >= 'A' && *q <= 'F')
		dig = *q - 'A' + 10;
	      else if (*q >= 'a' && *q <= 'f')
		dig = *q - 'a' + 10;
	      else
		break;

	      c = c * 16 + dig;
	    }
	  /* If the Unicode character is larger than 256, we don't try
	     to deal with it here.  FIXME.  */
	  if (q < end && *q == '_' && c < 256)
	    {
	      d_append_char (dpi, c);
	      p = q;
	      continue;
	    }
	}

      d_append_char (dpi, *p);
    }
}

/* Print a list of modifiers.  SUFFIX is 1 if we are printing
   qualifiers on this after printing a function.  */

static void
d_print_mod_list (struct d_print_info *dpi, int options,
                  struct d_print_mod *mods, int suffix)
{
  struct d_print_template *hold_dpt;

  if (mods == NULL || d_print_saw_error (dpi))
    return;

  if (mods->printed
      || (! suffix
	  && (mods->mod->type == DEMANGLE_COMPONENT_RESTRICT_THIS
	      || mods->mod->type == DEMANGLE_COMPONENT_VOLATILE_THIS
	      || mods->mod->type == DEMANGLE_COMPONENT_CONST_THIS)))
    {
      d_print_mod_list (dpi, options, mods->next, suffix);
      return;
    }

  mods->printed = 1;

  hold_dpt = dpi->templates;
  dpi->templates = mods->templates;

  if (mods->mod->type == DEMANGLE_COMPONENT_FUNCTION_TYPE)
    {
      d_print_function_type (dpi, options, mods->mod, mods->next);
      dpi->templates = hold_dpt;
      return;
    }
  else if (mods->mod->type == DEMANGLE_COMPONENT_ARRAY_TYPE)
    {
      d_print_array_type (dpi, options, mods->mod, mods->next);
      dpi->templates = hold_dpt;
      return;
    }
  else if (mods->mod->type == DEMANGLE_COMPONENT_LOCAL_NAME)
    {
      struct d_print_mod *hold_modifiers;
      struct demangle_component *dc;

      /* When this is on the modifier stack, we have pulled any
	 qualifiers off the right argument already.  Otherwise, we
	 print it as usual, but don't let the left argument see any
	 modifiers.  */

      hold_modifiers = dpi->modifiers;
      dpi->modifiers = NULL;
      d_print_comp (dpi, options, d_left (mods->mod));
      dpi->modifiers = hold_modifiers;

      if ((options & DMGL_JAVA) == 0)
	d_append_string (dpi, "::");
      else
	d_append_char (dpi, '.');

      dc = d_right (mods->mod);

      if (dc->type == DEMANGLE_COMPONENT_DEFAULT_ARG)
	{
	  d_append_string (dpi, "{default arg#");
	  d_append_num (dpi, dc->u.s_unary_num.num + 1);
	  d_append_string (dpi, "}::");
	  dc = dc->u.s_unary_num.sub;
	}

      while (dc->type == DEMANGLE_COMPONENT_RESTRICT_THIS
	     || dc->type == DEMANGLE_COMPONENT_VOLATILE_THIS
	     || dc->type == DEMANGLE_COMPONENT_CONST_THIS)
	dc = d_left (dc);

      d_print_comp (dpi, options, dc);

      dpi->templates = hold_dpt;
      return;
    }

  d_print_mod (dpi, options, mods->mod);

  dpi->templates = hold_dpt;

  d_print_mod_list (dpi, options, mods->next, suffix);
}

/* Print a modifier.  */

static void
d_print_mod (struct d_print_info *dpi, int options,
             const struct demangle_component *mod)
{
  switch (mod->type)
    {
    case DEMANGLE_COMPONENT_RESTRICT:
    case DEMANGLE_COMPONENT_RESTRICT_THIS:
      d_append_string (dpi, " restrict");
      return;
    case DEMANGLE_COMPONENT_VOLATILE:
    case DEMANGLE_COMPONENT_VOLATILE_THIS:
      d_append_string (dpi, " volatile");
      return;
    case DEMANGLE_COMPONENT_CONST:
    case DEMANGLE_COMPONENT_CONST_THIS:
      d_append_string (dpi, " const");
      return;
    case DEMANGLE_COMPONENT_VENDOR_TYPE_QUAL:
      d_append_char (dpi, ' ');
      d_print_comp (dpi, options, d_right (mod));
      return;
    case DEMANGLE_COMPONENT_POINTER:
      /* There is no pointer symbol in Java.  */
      if ((options & DMGL_JAVA) == 0)
	d_append_char (dpi, '*');
      return;
    case DEMANGLE_COMPONENT_REFERENCE:
      d_append_char (dpi, '&');
      return;
    case DEMANGLE_COMPONENT_RVALUE_REFERENCE:
      d_append_string (dpi, "&&");
      return;
    case DEMANGLE_COMPONENT_COMPLEX:
      d_append_string (dpi, "complex ");
      return;
    case DEMANGLE_COMPONENT_IMAGINARY:
      d_append_string (dpi, "imaginary ");
      return;
    case DEMANGLE_COMPONENT_PTRMEM_TYPE:
      if (d_last_char (dpi) != '(')
	d_append_char (dpi, ' ');
      d_print_comp (dpi, options, d_left (mod));
      d_append_string (dpi, "::*");
      return;
    case DEMANGLE_COMPONENT_TYPED_NAME:
      d_print_comp (dpi, options, d_left (mod));
      return;
    case DEMANGLE_COMPONENT_VECTOR_TYPE:
      d_append_string (dpi, " __vector(");
      d_print_comp (dpi, options, d_left (mod));
      d_append_char (dpi, ')');
      return;

    default:
      /* Otherwise, we have something that won't go back on the
	 modifier stack, so we can just print it.  */
      d_print_comp (dpi, options, mod);
      return;
    }
}

/* Print a function type, except for the return type.  */

static void
d_print_function_type (struct d_print_info *dpi, int options,
                       const struct demangle_component *dc,
                       struct d_print_mod *mods)
{
  int need_paren;
  int need_space;
  struct d_print_mod *p;
  struct d_print_mod *hold_modifiers;

  need_paren = 0;
  need_space = 0;
  for (p = mods; p != NULL; p = p->next)
    {
      if (p->printed)
	break;

      switch (p->mod->type)
	{
	case DEMANGLE_COMPONENT_POINTER:
	case DEMANGLE_COMPONENT_REFERENCE:
	case DEMANGLE_COMPONENT_RVALUE_REFERENCE:
	  need_paren = 1;
	  break;
	case DEMANGLE_COMPONENT_RESTRICT:
	case DEMANGLE_COMPONENT_VOLATILE:
	case DEMANGLE_COMPONENT_CONST:
	case DEMANGLE_COMPONENT_VENDOR_TYPE_QUAL:
	case DEMANGLE_COMPONENT_COMPLEX:
	case DEMANGLE_COMPONENT_IMAGINARY:
	case DEMANGLE_COMPONENT_PTRMEM_TYPE:
	  need_space = 1;
	  need_paren = 1;
	  break;
	case DEMANGLE_COMPONENT_RESTRICT_THIS:
	case DEMANGLE_COMPONENT_VOLATILE_THIS:
	case DEMANGLE_COMPONENT_CONST_THIS:
	  break;
	default:
	  break;
	}
      if (need_paren)
	break;
    }

  if (need_paren)
    {
      if (! need_space)
	{
	  if (d_last_char (dpi) != '('
	      && d_last_char (dpi) != '*')
	    need_space = 1;
	}
      if (need_space && d_last_char (dpi) != ' ')
	d_append_char (dpi, ' ');
      d_append_char (dpi, '(');
    }

  hold_modifiers = dpi->modifiers;
  dpi->modifiers = NULL;

  d_print_mod_list (dpi, options, mods, 0);

  if (need_paren)
    d_append_char (dpi, ')');

  d_append_char (dpi, '(');

  if (d_right (dc) != NULL)
    d_print_comp (dpi, options, d_right (dc));

  d_append_char (dpi, ')');

  d_print_mod_list (dpi, options, mods, 1);

  dpi->modifiers = hold_modifiers;
}

/* Print an array type, except for the element type.  */

static void
d_print_array_type (struct d_print_info *dpi, int options,
                    const struct demangle_component *dc,
                    struct d_print_mod *mods)
{
  int need_space;

  need_space = 1;
  if (mods != NULL)
    {
      int need_paren;
      struct d_print_mod *p;

      need_paren = 0;
      for (p = mods; p != NULL; p = p->next)
	{
	  if (! p->printed)
	    {
	      if (p->mod->type == DEMANGLE_COMPONENT_ARRAY_TYPE)
		{
		  need_space = 0;
		  break;
		}
	      else
		{
		  need_paren = 1;
		  need_space = 1;
		  break;
		}
	    }
	}

      if (need_paren)
	d_append_string (dpi, " (");

      d_print_mod_list (dpi, options, mods, 0);

      if (need_paren)
	d_append_char (dpi, ')');
    }

  if (need_space)
    d_append_char (dpi, ' ');

  d_append_char (dpi, '[');

  if (d_left (dc) != NULL)
    d_print_comp (dpi, options, d_left (dc));

  d_append_char (dpi, ']');
}

/* Print an operator in an expression.  */

static void
d_print_expr_op (struct d_print_info *dpi, int options,
                 const struct demangle_component *dc)
{
  if (dc->type == DEMANGLE_COMPONENT_OPERATOR)
    d_append_buffer (dpi, dc->u.s_operator.op->name,
		     dc->u.s_operator.op->len);
  else
    d_print_comp (dpi, options, dc);
}

/* Print a cast.  */

static void
d_print_cast (struct d_print_info *dpi, int options,
              const struct demangle_component *dc)
{
  if (d_left (dc)->type != DEMANGLE_COMPONENT_TEMPLATE)
    d_print_comp (dpi, options, d_left (dc));
  else
    {
      struct d_print_mod *hold_dpm;
      struct d_print_template dpt;

      /* It appears that for a templated cast operator, we need to put
	 the template parameters in scope for the operator name, but
	 not for the parameters.  The effect is that we need to handle
	 the template printing here.  */

      hold_dpm = dpi->modifiers;
      dpi->modifiers = NULL;

      dpt.next = dpi->templates;
      dpi->templates = &dpt;
      dpt.template_decl = d_left (dc);

      d_print_comp (dpi, options, d_left (d_left (dc)));

      dpi->templates = dpt.next;

      if (d_last_char (dpi) == '<')
	d_append_char (dpi, ' ');
      d_append_char (dpi, '<');
      d_print_comp (dpi, options, d_right (d_left (dc)));
      /* Avoid generating two consecutive '>' characters, to avoid
	 the C++ syntactic ambiguity.  */
      if (d_last_char (dpi) == '>')
	d_append_char (dpi, ' ');
      d_append_char (dpi, '>');

      dpi->modifiers = hold_dpm;
    }
}

/* Initialize the information structure we use to pass around
   information.  */

CP_STATIC_IF_GLIBCPP_V3
void
cplus_demangle_init_info (const char *mangled, int options, size_t len,
                          struct d_info *di)
{
  di->s = mangled;
  di->send = mangled + len;
  di->options = options;

  di->n = mangled;

  /* We can not need more components than twice the number of chars in
     the mangled string.  Most components correspond directly to
     chars, but the ARGLIST types are exceptions.  */
  di->num_comps = 2 * len;
  di->next_comp = 0;

  /* Similarly, we can not need more substitutions than there are
     chars in the mangled string.  */
  di->num_subs = len;
  di->next_sub = 0;
  di->did_subs = 0;

  di->last_name = NULL;

  di->expansion = 0;
}

/* Internal implementation for the demangler.  If MANGLED is a g++ v3 ABI
   mangled name, return strings in repeated callback giving the demangled
   name.  OPTIONS is the usual libiberty demangler options.  On success,
   this returns 1.  On failure, returns 0.  */

static int
d_demangle_callback (const char *mangled, int options,
                     demangle_callbackref callback, void *opaque)
{
  enum
    {
      DCT_TYPE,
      DCT_MANGLED,
      DCT_GLOBAL_CTORS,
      DCT_GLOBAL_DTORS
    }
  type;
  struct d_info di;
  struct demangle_component *dc;
  int status;

  if (mangled[0] == '_' && mangled[1] == 'Z')
    type = DCT_MANGLED;
  else if (strncmp (mangled, "_GLOBAL_", 8) == 0
	   && (mangled[8] == '.' || mangled[8] == '_' || mangled[8] == '$')
	   && (mangled[9] == 'D' || mangled[9] == 'I')
	   && mangled[10] == '_')
    type = mangled[9] == 'I' ? DCT_GLOBAL_CTORS : DCT_GLOBAL_DTORS;
  else
    {
      if ((options & DMGL_TYPES) == 0)
	return 0;
      type = DCT_TYPE;
    }

  cplus_demangle_init_info (mangled, options, strlen (mangled), &di);

  {
#ifdef CP_DYNAMIC_ARRAYS
    __extension__ struct demangle_component comps[di.num_comps];
    __extension__ struct demangle_component *subs[di.num_subs];

    di.comps = comps;
    di.subs = subs;
#else
    di.comps = alloca (di.num_comps * sizeof (*di.comps));
    di.subs = alloca (di.num_subs * sizeof (*di.subs));
#endif

    switch (type)
      {
      case DCT_TYPE:
	dc = cplus_demangle_type (&di);
	break;
      case DCT_MANGLED:
	dc = cplus_demangle_mangled_name (&di, 1);
	break;
      case DCT_GLOBAL_CTORS:
      case DCT_GLOBAL_DTORS:
	d_advance (&di, 11);
	dc = d_make_comp (&di,
			  (type == DCT_GLOBAL_CTORS
			   ? DEMANGLE_COMPONENT_GLOBAL_CONSTRUCTORS
			   : DEMANGLE_COMPONENT_GLOBAL_DESTRUCTORS),
			  d_make_demangle_mangled_name (&di, d_str (&di)),
			  NULL);
	d_advance (&di, strlen (d_str (&di)));
	break;
      }

    /* If DMGL_PARAMS is set, then if we didn't consume the entire
       mangled string, then we didn't successfully demangle it.  If
       DMGL_PARAMS is not set, we didn't look at the trailing
       parameters.  */
    if (((options & DMGL_PARAMS) != 0) && d_peek_char (&di) != '\0')
      dc = NULL;

#ifdef CP_DEMANGLE_DEBUG
    d_dump (dc, 0);
#endif

    status = (dc != NULL)
             ? cplus_demangle_print_callback (options, dc, callback, opaque)
             : 0;
  }

  return status;
}

/* Entry point for the demangler.  If MANGLED is a g++ v3 ABI mangled
   name, return a buffer allocated with malloc holding the demangled
   name.  OPTIONS is the usual libiberty demangler options.  On
   success, this sets *PALC to the allocated size of the returned
   buffer.  On failure, this sets *PALC to 0 for a bad name, or 1 for
   a memory allocation failure, and returns NULL.  */

static char *
d_demangle (const char *mangled, int options, size_t *palc)
{
  struct d_growable_string dgs;
  int status;

  d_growable_string_init (&dgs, 0);

  status = d_demangle_callback (mangled, options,
                                d_growable_string_callback_adapter, &dgs);
  if (status == 0)
    {
      free (dgs.buf);
      *palc = 0;
      return NULL;
    }

  *palc = dgs.allocation_failure ? 1 : dgs.alc;
  return dgs.buf;
}

#if defined(IN_LIBGCC2) || defined(IN_GLIBCPP_V3)

extern char *__cxa_demangle (const char *, char *, size_t *, int *);

/* ia64 ABI-mandated entry point in the C++ runtime library for
   performing demangling.  MANGLED_NAME is a NUL-terminated character
   string containing the name to be demangled.

   OUTPUT_BUFFER is a region of memory, allocated with malloc, of
   *LENGTH bytes, into which the demangled name is stored.  If
   OUTPUT_BUFFER is not long enough, it is expanded using realloc.
   OUTPUT_BUFFER may instead be NULL; in that case, the demangled name
   is placed in a region of memory allocated with malloc.

   If LENGTH is non-NULL, the length of the buffer containing the
   demangled name, is placed in *LENGTH.

   The return value is a pointer to the start of the NUL-terminated
   demangled name, or NULL if the demangling fails.  The caller is
   responsible for deallocating this memory using free.

   *STATUS is set to one of the following values:
      0: The demangling operation succeeded.
     -1: A memory allocation failure occurred.
     -2: MANGLED_NAME is not a valid name under the C++ ABI mangling rules.
     -3: One of the arguments is invalid.

   The demangling is performed using the C++ ABI mangling rules, with
   GNU extensions.  */

char *
__cxa_demangle (const char *mangled_name, char *output_buffer,
                size_t *length, int *status)
{
  char *demangled;
  size_t alc;

  if (mangled_name == NULL)
    {
      if (status != NULL)
	*status = -3;
      return NULL;
    }

  if (output_buffer != NULL && length == NULL)
    {
      if (status != NULL)
	*status = -3;
      return NULL;
    }

  demangled = d_demangle (mangled_name, DMGL_PARAMS | DMGL_TYPES, &alc);

  if (demangled == NULL)
    {
      if (status != NULL)
	{
	  if (alc == 1)
	    *status = -1;
	  else
	    *status = -2;
	}
      return NULL;
    }

  if (output_buffer == NULL)
    {
      if (length != NULL)
	*length = alc;
    }
  else
    {
      if (strlen (demangled) < *length)
	{
	  strcpy (output_buffer, demangled);
	  free (demangled);
	  demangled = output_buffer;
	}
      else
	{
	  free (output_buffer);
	  *length = alc;
	}
    }

  if (status != NULL)
    *status = 0;

  return demangled;
}

extern int __gcclibcxx_demangle_callback (const char *,
                                          void (*)
                                            (const char *, size_t, void *),
                                          void *);

/* Alternative, allocationless entry point in the C++ runtime library
   for performing demangling.  MANGLED_NAME is a NUL-terminated character
   string containing the name to be demangled.

   CALLBACK is a callback function, called with demangled string
   segments as demangling progresses; it is called at least once,
   but may be called more than once.  OPAQUE is a generalized pointer
   used as a callback argument.

   The return code is one of the following values, equivalent to
   the STATUS values of __cxa_demangle() (excluding -1, since this
   function performs no memory allocations):
      0: The demangling operation succeeded.
     -2: MANGLED_NAME is not a valid name under the C++ ABI mangling rules.
     -3: One of the arguments is invalid.

   The demangling is performed using the C++ ABI mangling rules, with
   GNU extensions.  */

int
__gcclibcxx_demangle_callback (const char *mangled_name,
                               void (*callback) (const char *, size_t, void *),
                               void *opaque)
{
  int status;

  if (mangled_name == NULL || callback == NULL)
    return -3;

  status = d_demangle_callback (mangled_name, DMGL_PARAMS | DMGL_TYPES,
                                callback, opaque);
  if (status == 0)
    return -2;

  return 0;
}

#else /* ! (IN_LIBGCC2 || IN_GLIBCPP_V3) */

/* Entry point for libiberty demangler.  If MANGLED is a g++ v3 ABI
   mangled name, return a buffer allocated with malloc holding the
   demangled name.  Otherwise, return NULL.  */

char *
cplus_demangle_v3 (const char *mangled, int options)
{
  size_t alc;

  return d_demangle (mangled, options, &alc);
}

int
cplus_demangle_v3_callback (const char *mangled, int options,
                            demangle_callbackref callback, void *opaque)
{
  return d_demangle_callback (mangled, options, callback, opaque);
}

/* Demangle a Java symbol.  Java uses a subset of the V3 ABI C++ mangling 
   conventions, but the output formatting is a little different.
   This instructs the C++ demangler not to emit pointer characters ("*"), to
   use Java's namespace separator symbol ("." instead of "::"), and to output
   JArray<TYPE> as TYPE[].  */

char *
java_demangle_v3 (const char *mangled)
{
  size_t alc;

  return d_demangle (mangled, DMGL_JAVA | DMGL_PARAMS | DMGL_RET_POSTFIX, &alc);
}

int
java_demangle_v3_callback (const char *mangled,
                           demangle_callbackref callback, void *opaque)
{
  return d_demangle_callback (mangled,
                              DMGL_JAVA | DMGL_PARAMS | DMGL_RET_POSTFIX,
                              callback, opaque);
}

#endif /* IN_LIBGCC2 || IN_GLIBCPP_V3 */

#ifndef IN_GLIBCPP_V3

/* Demangle a string in order to find out whether it is a constructor
   or destructor.  Return non-zero on success.  Set *CTOR_KIND and
   *DTOR_KIND appropriately.  */

static int
is_ctor_or_dtor (const char *mangled,
                 enum gnu_v3_ctor_kinds *ctor_kind,
                 enum gnu_v3_dtor_kinds *dtor_kind)
{
  struct d_info di;
  struct demangle_component *dc;
  int ret;

  *ctor_kind = (enum gnu_v3_ctor_kinds) 0;
  *dtor_kind = (enum gnu_v3_dtor_kinds) 0;

  cplus_demangle_init_info (mangled, DMGL_GNU_V3, strlen (mangled), &di);

  {
#ifdef CP_DYNAMIC_ARRAYS
    __extension__ struct demangle_component comps[di.num_comps];
    __extension__ struct demangle_component *subs[di.num_subs];

    di.comps = comps;
    di.subs = subs;
#else
    di.comps = alloca (di.num_comps * sizeof (*di.comps));
    di.subs = alloca (di.num_subs * sizeof (*di.subs));
#endif

    dc = cplus_demangle_mangled_name (&di, 1);

    /* Note that because we did not pass DMGL_PARAMS, we don't expect
       to demangle the entire string.  */

    ret = 0;
    while (dc != NULL)
      {
	switch (dc->type)
	  {
	  default:
	    dc = NULL;
	    break;
	  case DEMANGLE_COMPONENT_TYPED_NAME:
	  case DEMANGLE_COMPONENT_TEMPLATE:
	  case DEMANGLE_COMPONENT_RESTRICT_THIS:
	  case DEMANGLE_COMPONENT_VOLATILE_THIS:
	  case DEMANGLE_COMPONENT_CONST_THIS:
	    dc = d_left (dc);
	    break;
	  case DEMANGLE_COMPONENT_QUAL_NAME:
	  case DEMANGLE_COMPONENT_LOCAL_NAME:
	    dc = d_right (dc);
	    break;
	  case DEMANGLE_COMPONENT_CTOR:
	    *ctor_kind = dc->u.s_ctor.kind;
	    ret = 1;
	    dc = NULL;
	    break;
	  case DEMANGLE_COMPONENT_DTOR:
	    *dtor_kind = dc->u.s_dtor.kind;
	    ret = 1;
	    dc = NULL;
	    break;
	  }
      }
  }

  return ret;
}

/* Return whether NAME is the mangled form of a g++ V3 ABI constructor
   name.  A non-zero return indicates the type of constructor.  */

enum gnu_v3_ctor_kinds
is_gnu_v3_mangled_ctor (const char *name)
{
  enum gnu_v3_ctor_kinds ctor_kind;
  enum gnu_v3_dtor_kinds dtor_kind;

  if (! is_ctor_or_dtor (name, &ctor_kind, &dtor_kind))
    return (enum gnu_v3_ctor_kinds) 0;
  return ctor_kind;
}


/* Return whether NAME is the mangled form of a g++ V3 ABI destructor
   name.  A non-zero return indicates the type of destructor.  */

enum gnu_v3_dtor_kinds
is_gnu_v3_mangled_dtor (const char *name)
{
  enum gnu_v3_ctor_kinds ctor_kind;
  enum gnu_v3_dtor_kinds dtor_kind;

  if (! is_ctor_or_dtor (name, &ctor_kind, &dtor_kind))
    return (enum gnu_v3_dtor_kinds) 0;
  return dtor_kind;
}

#endif /* IN_GLIBCPP_V3 */

#ifdef STANDALONE_DEMANGLER

#include "getopt.h"
#include "dyn-string.h"

static void print_usage (FILE* fp, int exit_value);

#define IS_ALPHA(CHAR)                                                  \
  (((CHAR) >= 'a' && (CHAR) <= 'z')                                     \
   || ((CHAR) >= 'A' && (CHAR) <= 'Z'))

/* Non-zero if CHAR is a character than can occur in a mangled name.  */
#define is_mangled_char(CHAR)                                           \
  (IS_ALPHA (CHAR) || IS_DIGIT (CHAR)                                   \
   || (CHAR) == '_' || (CHAR) == '.' || (CHAR) == '$')

/* The name of this program, as invoked.  */
const char* program_name;

/* Prints usage summary to FP and then exits with EXIT_VALUE.  */

static void
print_usage (FILE* fp, int exit_value)
{
  fprintf (fp, "Usage: %s [options] [names ...]\n", program_name);
  fprintf (fp, "Options:\n");
  fprintf (fp, "  -h,--help       Display this message.\n");
  fprintf (fp, "  -p,--no-params  Don't display function parameters\n");
  fprintf (fp, "  -v,--verbose    Produce verbose demanglings.\n");
  fprintf (fp, "If names are provided, they are demangled.  Otherwise filters standard input.\n");

  exit (exit_value);
}

/* Option specification for getopt_long.  */
static const struct option long_options[] = 
{
  { "help",	 no_argument, NULL, 'h' },
  { "no-params", no_argument, NULL, 'p' },
  { "verbose",   no_argument, NULL, 'v' },
  { NULL,        no_argument, NULL, 0   },
};

/* Main entry for a demangling filter executable.  It will demangle
   its command line arguments, if any.  If none are provided, it will
   filter stdin to stdout, replacing any recognized mangled C++ names
   with their demangled equivalents.  */

int
main (int argc, char *argv[])
{
  int i;
  int opt_char;
  int options = DMGL_PARAMS | DMGL_ANSI | DMGL_TYPES;

  /* Use the program name of this program, as invoked.  */
  program_name = argv[0];

  /* Parse options.  */
  do 
    {
      opt_char = getopt_long (argc, argv, "hpv", long_options, NULL);
      switch (opt_char)
	{
	case '?':  /* Unrecognized option.  */
	  print_usage (stderr, 1);
	  break;

	case 'h':
	  print_usage (stdout, 0);
	  break;

	case 'p':
	  options &= ~ DMGL_PARAMS;
	  break;

	case 'v':
	  options |= DMGL_VERBOSE;
	  break;
	}
    }
  while (opt_char != -1);

  if (optind == argc) 
    /* No command line arguments were provided.  Filter stdin.  */
    {
      dyn_string_t mangled = dyn_string_new (3);
      char *s;

      /* Read all of input.  */
      while (!feof (stdin))
	{
	  char c;

	  /* Pile characters into mangled until we hit one that can't
	     occur in a mangled name.  */
	  c = getchar ();
	  while (!feof (stdin) && is_mangled_char (c))
	    {
	      dyn_string_append_char (mangled, c);
	      if (feof (stdin))
		break;
	      c = getchar ();
	    }

	  if (dyn_string_length (mangled) > 0)
	    {
#ifdef IN_GLIBCPP_V3
	      s = __cxa_demangle (dyn_string_buf (mangled), NULL, NULL, NULL);
#else
	      s = cplus_demangle_v3 (dyn_string_buf (mangled), options);
#endif

	      if (s != NULL)
		{
		  fputs (s, stdout);
		  free (s);
		}
	      else
		{
		  /* It might not have been a mangled name.  Print the
		     original text.  */
		  fputs (dyn_string_buf (mangled), stdout);
		}

	      dyn_string_clear (mangled);
	    }

	  /* If we haven't hit EOF yet, we've read one character that
	     can't occur in a mangled name, so print it out.  */
	  if (!feof (stdin))
	    putchar (c);
	}

      dyn_string_delete (mangled);
    }
  else
    /* Demangle command line arguments.  */
    {
      /* Loop over command line arguments.  */
      for (i = optind; i < argc; ++i)
	{
	  char *s;
#ifdef IN_GLIBCPP_V3
	  int status;
#endif

	  /* Attempt to demangle.  */
#ifdef IN_GLIBCPP_V3
	  s = __cxa_demangle (argv[i], NULL, NULL, &status);
#else
	  s = cplus_demangle_v3 (argv[i], options);
#endif

	  /* If it worked, print the demangled name.  */
	  if (s != NULL)
	    {
	      printf ("%s\n", s);
	      free (s);
	    }
	  else
	    {
#ifdef IN_GLIBCPP_V3
	      fprintf (stderr, "Failed: %s (status %d)\n", argv[i], status);
#else
	      fprintf (stderr, "Failed: %s\n", argv[i]);
#endif
	    }
	}
    }

  return 0;
}

#endif /* STANDALONE_DEMANGLER */<|MERGE_RESOLUTION|>--- conflicted
+++ resolved
@@ -1463,10 +1463,6 @@
 	    ret = d_make_comp (di, DEMANGLE_COMPONENT_UNARY, ret,
 			       d_source_name (di));
 	}
-<<<<<<< HEAD
-      return ret;
-=======
->>>>>>> e9c762ec
     }
   else if (peek == 'C' || peek == 'D')
     ret = d_ctor_dtor_name (di);
