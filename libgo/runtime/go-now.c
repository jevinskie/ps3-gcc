// Copyright 2011 The Go Authors. All rights reserved.
// Use of this source code is governed by a BSD-style
// license that can be found in the LICENSE file.

#include <stddef.h>
#include <stdint.h>
#include <sys/time.h>

#include "runtime.h"

// Return current time.  This is the implementation of time.now().

struct time_now_ret
{
  int64_t sec;
  int32_t nsec;
};

struct time_now_ret now()
<<<<<<< HEAD
  __asm__ ("time.now")
=======
  __asm__ (GOSYM_PREFIX "time.now")
>>>>>>> e9c762ec
  __attribute__ ((no_split_stack));

struct time_now_ret
now()
{
  struct timeval tv;
  struct time_now_ret ret;

  gettimeofday (&tv, NULL);
  ret.sec = tv.tv_sec;
  ret.nsec = tv.tv_usec * 1000;
  return ret;
}<|MERGE_RESOLUTION|>--- conflicted
+++ resolved
@@ -17,11 +17,7 @@
 };
 
 struct time_now_ret now()
-<<<<<<< HEAD
-  __asm__ ("time.now")
-=======
   __asm__ (GOSYM_PREFIX "time.now")
->>>>>>> e9c762ec
   __attribute__ ((no_split_stack));
 
 struct time_now_ret
