/* go-nosys.c -- functions missing from system.

   Copyright 2012 The Go Authors. All rights reserved.
   Use of this source code is governed by a BSD-style
   license that can be found in the LICENSE file.  */

/* This file exists to provide definitions for functions that are
   missing from libc, according to the configure script.  This permits
   the Go syscall package to not worry about whether the functions
   exist or not.  */

#include "config.h"

#include <errno.h>
#include <fcntl.h>
#include <math.h>
#include <stdint.h>
#include <sys/types.h>
#include <sys/socket.h>
#include <sys/stat.h>
#include <sys/time.h>
#include <time.h>
#include <unistd.h>

#ifndef HAVE_OFF64_T
typedef signed int off64_t __attribute__ ((mode (DI)));
#endif

#ifndef HAVE_LOFF_T
typedef off64_t loff_t;
#endif

#ifndef HAVE_ACCEPT4
struct sockaddr;
int
accept4 (int sockfd __attribute__ ((unused)),
	 struct sockaddr *addr __attribute__ ((unused)),
	 socklen_t *addrlen __attribute__ ((unused)),
	 int flags __attribute__ ((unused)))
{
  errno = ENOSYS;
  return -1;
}
#endif

#ifndef HAVE_EPOLL_CREATE1
int
epoll_create1 (int flags __attribute__ ((unused)))
{
  errno = ENOSYS;
  return -1;
}
#endif

#ifndef HAVE_FACCESSAT
int
faccessat (int fd __attribute__ ((unused)),
	   const char *pathname __attribute__ ((unused)),
	   int mode __attribute__ ((unused)),
	   int flags __attribute__ ((unused)))
{
  errno = ENOSYS;
  return -1;
}
#endif

#ifndef HAVE_FALLOCATE
int
fallocate (int fd __attribute__ ((unused)),
	   int mode __attribute__ ((unused)),
	   off_t offset __attribute__ ((unused)),
	   off_t len __attribute__ ((unused)))
{
  errno = ENOSYS;
  return -1;
}
#endif

#ifndef HAVE_FCHMODAT
int
fchmodat (int dirfd __attribute__ ((unused)),
	  const char *pathname __attribute__ ((unused)),
	  mode_t mode __attribute__ ((unused)),
	  int flags __attribute__ ((unused)))
{
  errno = ENOSYS;
  return -1;
}
#endif

#ifndef HAVE_FCHOWNAT
int
fchownat (int dirfd __attribute__ ((unused)),
	  const char *pathname __attribute__ ((unused)),
	  uid_t owner __attribute__ ((unused)),
	  gid_t group __attribute__ ((unused)),
	  int flags __attribute__ ((unused)))
{
  errno = ENOSYS;
  return -1;
}
#endif

#ifndef HAVE_FUTIMESAT
int
futimesat (int dirfd __attribute__ ((unused)),
	   const char *pathname __attribute__ ((unused)),
	   const struct timeval times[2] __attribute__ ((unused)))
{
  errno = ENOSYS;
  return -1;
}
#endif

#ifndef HAVE_INOTIFY_ADD_WATCH
int
inotify_add_watch (int fd __attribute__ ((unused)),
		   const char* pathname __attribute__ ((unused)),
		   uint32_t mask __attribute__ ((unused)))
{
  errno = ENOSYS;
  return -1;
}
#endif

#ifndef HAVE_INOTIFY_INIT
int
inotify_init (void)
{
  errno = ENOSYS;
  return -1;
}
#endif

#ifndef HAVE_INOTIFY_INIT1
int
inotify_init1 (int flags __attribute__ ((unused)))
{
  errno = ENOSYS;
  return -1;
}
#endif

#ifndef HAVE_INOTIFY_RM_WATCH
int
inotify_rm_watch (int fd __attribute__ ((unused)),
		  uint32_t wd __attribute__ ((unused)))
{
  errno = ENOSYS;
  return -1;
}
#endif

#ifndef HAVE_MKDIRAT
int
mkdirat (int dirfd __attribute__ ((unused)),
	 const char *pathname __attribute__ ((unused)),
	 mode_t mode __attribute__ ((unused)))
{
  errno = ENOSYS;
  return -1;
}
#endif

#ifndef HAVE_MKNODAT
int
mknodat (int dirfd __attribute__ ((unused)),
	 const char *pathname __attribute__ ((unused)),
	 mode_t mode __attribute__ ((unused)),
	 dev_t dev __attribute__ ((unused)))
{
  errno = ENOSYS;
  return -1;
}
#endif

#ifndef HAVE_OPENAT
int
openat (int dirfd __attribute__ ((unused)),
	const char *pathname __attribute__ ((unused)),
	int oflag __attribute__ ((unused)),
	...)
{
  errno = ENOSYS;
  return -1;
}
#endif

#ifndef HAVE_PIPE2
int
pipe2 (int pipefd[2] __attribute__ ((unused)),
       int flags __attribute__ ((unused)))
{
  errno = ENOSYS;
  return -1;
}
#endif

#ifndef HAVE_RENAMEAT
int
renameat (int olddirfd __attribute__ ((unused)),
	  const char *oldpath __attribute__ ((unused)),
	  int newdirfd __attribute__ ((unused)),
	  const char *newpath __attribute__ ((unused)))
{
  errno = ENOSYS;
  return -1;
}
#endif

#ifndef HAVE_SPLICE
int
splice (int fd __attribute__ ((unused)),
	loff_t *off_in __attribute__ ((unused)),
	int fd_out __attribute__ ((unused)),
	loff_t *off_out __attribute__ ((unused)),
	size_t len __attribute__ ((unused)),
	unsigned int flags __attribute__ ((unused)))
{
  errno = ENOSYS;
  return -1;
}
#endif

#ifndef HAVE_SYNC_FILE_RANGE
int
sync_file_range (int fd __attribute__ ((unused)),
		 off64_t offset __attribute__ ((unused)),
		 off64_t nbytes __attribute__ ((unused)),
		 unsigned int flags __attribute__ ((unused)))
{
  errno = ENOSYS;
  return -1;
}
#endif

#ifndef HAVE_TEE
int
tee (int fd_in __attribute__ ((unused)),
     int fd_out __attribute__ ((unused)),
     size_t len __attribute__ ((unused)),
     unsigned int flags __attribute__ ((unused)))
{
  errno = ENOSYS;
  return -1;
}
#endif

#ifndef HAVE_UNLINKAT
int
unlinkat (int dirfd __attribute__ ((unused)),
	  const char *pathname __attribute__ ((unused)),
	  int flags __attribute__ ((unused)))
{
  errno = ENOSYS;
  return -1;
}
#endif

#ifndef HAVE_UNSHARE
int
unshare (int flags __attribute__ ((unused)))
{
  errno = ENOSYS;
  return -1;
}
#endif

<<<<<<< HEAD
=======
#ifndef HAVE_UTIMENSAT
struct timespec;
int
utimensat(int dirfd __attribute__ ((unused)),
	  const char *pathname __attribute__ ((unused)),
	  const struct timespec times[2] __attribute__ ((unused)),
	  int flags __attribute__ ((unused)))
{
  errno = ENOSYS;
  return -1;
}
#endif

>>>>>>> e9c762ec
/* Long double math functions.  These are needed on old i386 systems
   that don't have them in libm.  The compiler translates calls to
   these functions on float64 to call an 80-bit floating point
   function instead, because when optimizing that function can be
   executed as an x87 instructure.  However, when not optimizing, this
   translates into a call to the math function.  So on systems that
   don't provide these functions, we provide a version that just calls
   the float64 version.  */

#ifndef HAVE_COSL
long double
cosl (long double a)
{
  return (long double) cos ((double) a);
}
#endif

#ifndef HAVE_EXPL
long double
expl (long double a)
{
  return (long double) exp ((double) a);
}
#endif

#ifndef HAVE_LOGL
long double
logl (long double a)
{
  return (long double) log ((double) a);
}
#endif

#ifndef HAVE_SINL
long double
sinl (long double a)
{
  return (long double) sin ((double) a);
}
#endif

#ifndef HAVE_TANL
long double
tanl (long double a)
{
  return (long double) tan ((double) a);
}
#endif

#ifndef HAVE_ACOSL
long double
acosl (long double a)
{
  return (long double) acos ((double) a);
}
#endif

#ifndef HAVE_ASINL
long double
asinl (long double a)
{
  return (long double) asin ((double) a);
}
#endif

#ifndef HAVE_ATANL
long double
atanl (long double a)
{
  return (long double) atan ((double) a);
}
#endif

#ifndef HAVE_ATAN2L
long double
atan2l (long double a, long double b)
{
  return (long double) atan2 ((double) a, (double) b);
}
#endif

#ifndef HAVE_EXPM1L
long double
expm1l (long double a)
{
  return (long double) expm1 ((double) a);
}
#endif

#ifndef HAVE_LDEXPL
long double
ldexpl (long double a, int exp)
{
  return (long double) ldexp ((double) a, exp);
}
#endif

#ifndef HAVE_LOG10L
long double
log10l (long double a)
{
  return (long double) log10 ((double) a);
}
#endif

#ifndef HAVE_LOG1PL
long double
log1pl (long double a)
{
  return (long double) log1p ((double) a);
}
#endif<|MERGE_RESOLUTION|>--- conflicted
+++ resolved
@@ -266,8 +266,6 @@
 }
 #endif
 
-<<<<<<< HEAD
-=======
 #ifndef HAVE_UTIMENSAT
 struct timespec;
 int
@@ -281,7 +279,6 @@
 }
 #endif
 
->>>>>>> e9c762ec
 /* Long double math functions.  These are needed on old i386 systems
    that don't have them in libm.  The compiler translates calls to
    these functions on float64 to call an 80-bit floating point
