--- conflicted
+++ resolved
@@ -219,11 +219,7 @@
 		if(mp == m) {
 			// No wakeup yet; unregister if possible.
 			if(runtime_casp((void**)&n->key, mp, nil))
-<<<<<<< HEAD
-				return;
-=======
 				return false;
->>>>>>> a7aa3838
 		} else if(mp == (M*)LOCKED) {
 			// Wakeup happened so semaphore is available.
 			// Grab it to avoid getting out of sync.
