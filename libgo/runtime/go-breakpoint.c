/* go-breakpoint.c -- the runtime.Breakpoint function.

   Copyright 2009 The Go Authors. All rights reserved.
   Use of this source code is governed by a BSD-style
   license that can be found in the LICENSE file.  */

#include <sched.h>

<<<<<<< HEAD
void Breakpoint (void) asm ("runtime.Breakpoint");
=======
#include "runtime.h"

void Breakpoint (void) __asm__ (GOSYM_PREFIX "runtime.Breakpoint");
>>>>>>> e9c762ec

void
Breakpoint (void)
{
  __builtin_trap ();
}<|MERGE_RESOLUTION|>--- conflicted
+++ resolved
@@ -6,13 +6,9 @@
 
 #include <sched.h>
 
-<<<<<<< HEAD
-void Breakpoint (void) asm ("runtime.Breakpoint");
-=======
 #include "runtime.h"
 
 void Breakpoint (void) __asm__ (GOSYM_PREFIX "runtime.Breakpoint");
->>>>>>> e9c762ec
 
 void
 Breakpoint (void)
