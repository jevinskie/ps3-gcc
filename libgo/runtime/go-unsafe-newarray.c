/* go-unsafe-newarray.c -- unsafe.NewArray function for Go.

   Copyright 2009 The Go Authors. All rights reserved.
   Use of this source code is governed by a BSD-style
   license that can be found in the LICENSE file.  */

#include "runtime.h"
#include "arch.h"
#include "malloc.h"
#include "go-type.h"
#include "interface.h"

/* Implement unsafe_NewArray, called from the reflect package.  */

<<<<<<< HEAD
void *unsafe_NewArray (struct __go_empty_interface type, int n)
  asm ("reflect.unsafe_NewArray");
=======
void *unsafe_NewArray (const struct __go_type_descriptor *, intgo)
  __asm__ (GOSYM_PREFIX "reflect.unsafe_NewArray");
>>>>>>> e9c762ec

/* The dynamic type of the argument will be a pointer to a type
   descriptor.  */

void *
<<<<<<< HEAD
unsafe_NewArray (struct __go_empty_interface type, int n)
=======
unsafe_NewArray (const struct __go_type_descriptor *descriptor, intgo n)
>>>>>>> e9c762ec
{
  uint64 size;
  void *ret;

  size = n * descriptor->__size;
  if (size == 0)
    ret = &runtime_zerobase;
  else if ((descriptor->__code & GO_NO_POINTERS) != 0)
    ret = runtime_mallocgc (size, FlagNoPointers, 1, 1);
  else
    {
      ret = runtime_mallocgc (size, 0, 1, 1);

      if (UseSpanType)
	runtime_settype (ret, (uintptr) descriptor | TypeInfo_Array);
    }

  return ret;
}<|MERGE_RESOLUTION|>--- conflicted
+++ resolved
@@ -12,23 +12,14 @@
 
 /* Implement unsafe_NewArray, called from the reflect package.  */
 
-<<<<<<< HEAD
-void *unsafe_NewArray (struct __go_empty_interface type, int n)
-  asm ("reflect.unsafe_NewArray");
-=======
 void *unsafe_NewArray (const struct __go_type_descriptor *, intgo)
   __asm__ (GOSYM_PREFIX "reflect.unsafe_NewArray");
->>>>>>> e9c762ec
 
 /* The dynamic type of the argument will be a pointer to a type
    descriptor.  */
 
 void *
-<<<<<<< HEAD
-unsafe_NewArray (struct __go_empty_interface type, int n)
-=======
 unsafe_NewArray (const struct __go_type_descriptor *descriptor, intgo n)
->>>>>>> e9c762ec
 {
   uint64 size;
   void *ret;
