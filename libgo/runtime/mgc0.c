--- conflicted
+++ resolved
@@ -2185,11 +2185,6 @@
 		g->status = Gwaiting;
 		g->waitreason = "garbage collection";
 		runtime_mcall(mgc);
-<<<<<<< HEAD
-		// record a new start time in case we're going around again
-		a.start_time = runtime_nanotime();
-=======
->>>>>>> d5ad84b3
 		m = runtime_m();
 	}
 
