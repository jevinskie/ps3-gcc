// Copyright 2009 The Go Authors. All rights reserved.
// Use of this source code is governed by a BSD-style
// license that can be found in the LICENSE file.

// Memory allocator, based on tcmalloc.
// http://goog-perftools.sourceforge.net/doc/tcmalloc.html

// The main allocator works in runs of pages.
// Small allocation sizes (up to and including 32 kB) are
// rounded to one of about 100 size classes, each of which
// has its own free list of objects of exactly that size.
// Any free page of memory can be split into a set of objects
// of one size class, which are then managed using free list
// allocators.
//
// The allocator's data structures are:
//
//	FixAlloc: a free-list allocator for fixed-size objects,
//		used to manage storage used by the allocator.
//	MHeap: the malloc heap, managed at page (4096-byte) granularity.
//	MSpan: a run of pages managed by the MHeap.
//	MCentral: a shared free list for a given size class.
//	MCache: a per-thread (in Go, per-M) cache for small objects.
//	MStats: allocation statistics.
//
// Allocating a small object proceeds up a hierarchy of caches:
//
//	1. Round the size up to one of the small size classes
//	   and look in the corresponding MCache free list.
//	   If the list is not empty, allocate an object from it.
//	   This can all be done without acquiring a lock.
//
//	2. If the MCache free list is empty, replenish it by
//	   taking a bunch of objects from the MCentral free list.
//	   Moving a bunch amortizes the cost of acquiring the MCentral lock.
//
//	3. If the MCentral free list is empty, replenish it by
//	   allocating a run of pages from the MHeap and then
//	   chopping that memory into a objects of the given size.
//	   Allocating many objects amortizes the cost of locking
//	   the heap.
//
//	4. If the MHeap is empty or has no page runs large enough,
//	   allocate a new group of pages (at least 1MB) from the
//	   operating system.  Allocating a large run of pages
//	   amortizes the cost of talking to the operating system.
//
// Freeing a small object proceeds up the same hierarchy:
//
//	1. Look up the size class for the object and add it to
//	   the MCache free list.
//
//	2. If the MCache free list is too long or the MCache has
//	   too much memory, return some to the MCentral free lists.
//
//	3. If all the objects in a given span have returned to
//	   the MCentral list, return that span to the page heap.
//
//	4. If the heap has too much memory, return some to the
//	   operating system.
//
//	TODO(rsc): Step 4 is not implemented.
//
// Allocating and freeing a large object uses the page heap
// directly, bypassing the MCache and MCentral free lists.
//
// The small objects on the MCache and MCentral free lists
// may or may not be zeroed.  They are zeroed if and only if
// the second word of the object is zero.  The spans in the
// page heap are always zeroed.  When a span full of objects
// is returned to the page heap, the objects that need to be
// are zeroed first.  There are two main benefits to delaying the
// zeroing this way:
//
//	1. stack frames allocated from the small object lists
//	   can avoid zeroing altogether.
//	2. the cost of zeroing when reusing a small object is
//	   charged to the mutator, not the garbage collector.
//
// This C code was written with an eye toward translating to Go
// in the future.  Methods have the form Type_Method(Type *t, ...).

typedef struct MCentral	MCentral;
typedef struct MHeap	MHeap;
typedef struct MSpan	MSpan;
typedef struct MStats	MStats;
typedef struct MLink	MLink;
typedef struct MTypes	MTypes;

enum
{
	PageShift	= 12,
	PageSize	= 1<<PageShift,
	PageMask	= PageSize - 1,
};
typedef	uintptr	PageID;		// address >> PageShift

enum
{
	// Computed constant.  The definition of MaxSmallSize and the
	// algorithm in msize.c produce some number of different allocation
	// size classes.  NumSizeClasses is that number.  It's needed here
	// because there are static arrays of this length; when msize runs its
	// size choosing algorithm it double-checks that NumSizeClasses agrees.
	NumSizeClasses = 61,

	// Tunable constants.
	MaxSmallSize = 32<<10,

	FixAllocChunk = 128<<10,	// Chunk size for FixAlloc
	MaxMCacheListLen = 256,		// Maximum objects on MCacheList
	MaxMCacheSize = 2<<20,		// Maximum bytes in one MCache
	MaxMHeapList = 1<<(20 - PageShift),	// Maximum page length for fixed-size list in MHeap.
	HeapAllocChunk = 1<<20,		// Chunk size for heap growth

	// Number of bits in page to span calculations (4k pages).
	// On 64-bit, we limit the arena to 128GB, or 37 bits.
	// On 32-bit, we don't bother limiting anything, so we use the full 32-bit address.
#if __SIZEOF_POINTER__ == 8
	MHeapMap_Bits = 37 - PageShift,
#else
	MHeapMap_Bits = 32 - PageShift,
#endif

	// Max number of threads to run garbage collection.
	// 2, 3, and 4 are all plausible maximums depending
	// on the hardware details of the machine.  The garbage
	// collector scales well to 8 cpus.
	MaxGcproc = 8,
};

// Maximum memory allocation size, a hint for callers.
// This must be a #define instead of an enum because it
// is so large.
#if __SIZEOF_POINTER__ == 8
<<<<<<< HEAD
#define	MaxMem	(16ULL<<30)	/* 16 GB */
=======
#define	MaxMem	(1ULL<<(MHeapMap_Bits+PageShift))	/* 128 GB */
>>>>>>> e9c762ec
#else
#define	MaxMem	((uintptr)-1)
#endif

// A generic linked list of blocks.  (Typically the block is bigger than sizeof(MLink).)
struct MLink
{
	MLink *next;
};

// SysAlloc obtains a large chunk of zeroed memory from the
// operating system, typically on the order of a hundred kilobytes
// or a megabyte.  If the pointer argument is non-nil, the caller
// wants a mapping there or nowhere.
//
// SysUnused notifies the operating system that the contents
// of the memory region are no longer needed and can be reused
// for other purposes.  The program reserves the right to start
// accessing those pages in the future.
//
// SysFree returns it unconditionally; this is only used if
// an out-of-memory error has been detected midway through
// an allocation.  It is okay if SysFree is a no-op.
//
// SysReserve reserves address space without allocating memory.
// If the pointer passed to it is non-nil, the caller wants the
// reservation there, but SysReserve can still choose another
// location if that one is unavailable.
//
// SysMap maps previously reserved address space for use.

void*	runtime_SysAlloc(uintptr nbytes);
void	runtime_SysFree(void *v, uintptr nbytes);
void	runtime_SysUnused(void *v, uintptr nbytes);
void	runtime_SysMap(void *v, uintptr nbytes);
void*	runtime_SysReserve(void *v, uintptr nbytes);

// FixAlloc is a simple free-list allocator for fixed size objects.
// Malloc uses a FixAlloc wrapped around SysAlloc to manages its
// MCache and MSpan objects.
//
// Memory returned by FixAlloc_Alloc is not zeroed.
// The caller is responsible for locking around FixAlloc calls.
// Callers can keep state in the object but the first word is
// smashed by freeing and reallocating.
struct FixAlloc
{
	uintptr size;
	void *(*alloc)(uintptr);
	void (*first)(void *arg, byte *p);	// called first time p is returned
	void *arg;
	MLink *list;
	byte *chunk;
	uint32 nchunk;
	uintptr inuse;	// in-use bytes now
	uintptr sys;	// bytes obtained from system
};

void	runtime_FixAlloc_Init(FixAlloc *f, uintptr size, void *(*alloc)(uintptr), void (*first)(void*, byte*), void *arg);
void*	runtime_FixAlloc_Alloc(FixAlloc *f);
void	runtime_FixAlloc_Free(FixAlloc *f, void *p);


// Statistics.
// Shared with Go: if you edit this structure, also edit type MemStats in mem.go.
struct MStats
{
	// General statistics.
	uint64	alloc;		// bytes allocated and still in use
	uint64	total_alloc;	// bytes allocated (even if freed)
	uint64	sys;		// bytes obtained from system (should be sum of xxx_sys below, no locking, approximate)
	uint64	nlookup;	// number of pointer lookups
	uint64	nmalloc;	// number of mallocs
	uint64	nfree;  // number of frees

	// Statistics about malloc heap.
	// protected by mheap.Lock
	uint64	heap_alloc;	// bytes allocated and still in use
	uint64	heap_sys;	// bytes obtained from system
	uint64	heap_idle;	// bytes in idle spans
	uint64	heap_inuse;	// bytes in non-idle spans
	uint64	heap_released;	// bytes released to the OS
	uint64	heap_objects;	// total number of allocated objects

	// Statistics about allocation of low-level fixed-size structures.
	// Protected by FixAlloc locks.
	uint64	stacks_inuse;	// bootstrap stacks
	uint64	stacks_sys;
	uint64	mspan_inuse;	// MSpan structures
	uint64	mspan_sys;
	uint64	mcache_inuse;	// MCache structures
	uint64	mcache_sys;
	uint64	buckhash_sys;	// profiling bucket hash table

	// Statistics about garbage collector.
	// Protected by stopping the world during GC.
	uint64	next_gc;	// next GC (in heap_alloc time)
	uint64  last_gc;	// last GC (in absolute time)
	uint64	pause_total_ns;
	uint64	pause_ns[256];
	uint32	numgc;
	bool	enablegc;
	bool	debuggc;

	// Statistics about allocation size classes.
	struct {
		uint32 size;
		uint64 nmalloc;
		uint64 nfree;
	} by_size[NumSizeClasses];
};

extern MStats mstats
<<<<<<< HEAD
  __asm__ ("runtime.VmemStats");
=======
  __asm__ (GOSYM_PREFIX "runtime.VmemStats");
>>>>>>> e9c762ec


// Size classes.  Computed and initialized by InitSizes.
//
// SizeToClass(0 <= n <= MaxSmallSize) returns the size class,
//	1 <= sizeclass < NumSizeClasses, for n.
//	Size class 0 is reserved to mean "not small".
//
// class_to_size[i] = largest size in class i
// class_to_allocnpages[i] = number of pages to allocate when
//	making new objects in class i
// class_to_transfercount[i] = number of objects to move when
//	taking a bunch of objects out of the central lists
//	and putting them in the thread free list.

int32	runtime_SizeToClass(int32);
extern	int32	runtime_class_to_size[NumSizeClasses];
extern	int32	runtime_class_to_allocnpages[NumSizeClasses];
extern	int32	runtime_class_to_transfercount[NumSizeClasses];
extern	void	runtime_InitSizes(void);


// Per-thread (in Go, per-M) cache for small objects.
// No locking needed because it is per-thread (per-M).
typedef struct MCacheList MCacheList;
struct MCacheList
{
	MLink *list;
	uint32 nlist;
	uint32 nlistmin;
};

struct MCache
{
	MCacheList list[NumSizeClasses];
	uintptr size;
	intptr local_cachealloc;	// bytes allocated (or freed) from cache since last lock of heap
	intptr local_objects;	// objects allocated (or freed) from cache since last lock of heap
	intptr local_alloc;	// bytes allocated (or freed) since last lock of heap
	uintptr local_total_alloc;	// bytes allocated (even if freed) since last lock of heap
	uintptr local_nmalloc;	// number of mallocs since last lock of heap
	uintptr local_nfree;	// number of frees since last lock of heap
	uintptr local_nlookup;	// number of pointer lookups since last lock of heap
	int32 next_sample;	// trigger heap sample after allocating this many bytes
	// Statistics about allocation size classes since last lock of heap
	struct {
		uintptr nmalloc;
		uintptr nfree;
	} local_by_size[NumSizeClasses];

};

void*	runtime_MCache_Alloc(MCache *c, int32 sizeclass, uintptr size, int32 zeroed);
void	runtime_MCache_Free(MCache *c, void *p, int32 sizeclass, uintptr size);
void	runtime_MCache_ReleaseAll(MCache *c);

// MTypes describes the types of blocks allocated within a span.
// The compression field describes the layout of the data.
//
// MTypes_Empty:
//     All blocks are free, or no type information is available for
//     allocated blocks.
//     The data field has no meaning.
// MTypes_Single:
//     The span contains just one block.
//     The data field holds the type information.
//     The sysalloc field has no meaning.
// MTypes_Words:
//     The span contains multiple blocks.
//     The data field points to an array of type [NumBlocks]uintptr,
//     and each element of the array holds the type of the corresponding
//     block.
// MTypes_Bytes:
//     The span contains at most seven different types of blocks.
//     The data field points to the following structure:
//         struct {
//             type  [8]uintptr       // type[0] is always 0
//             index [NumBlocks]byte
//         }
//     The type of the i-th block is: data.type[data.index[i]]
enum
{
	MTypes_Empty = 0,
	MTypes_Single = 1,
	MTypes_Words = 2,
	MTypes_Bytes = 3,
};
struct MTypes
{
	byte	compression;	// one of MTypes_*
	bool	sysalloc;	// whether (void*)data is from runtime_SysAlloc
	uintptr	data;
};

// An MSpan is a run of pages.
enum
{
	MSpanInUse = 0,
	MSpanFree,
	MSpanListHead,
	MSpanDead,
};
struct MSpan
{
	MSpan	*next;		// in a span linked list
	MSpan	*prev;		// in a span linked list
<<<<<<< HEAD
	MSpan	*allnext;	// in the list of all spans
=======
>>>>>>> e9c762ec
	PageID	start;		// starting page number
	uintptr	npages;		// number of pages in span
	MLink	*freelist;	// list of free objects
	uint32	ref;		// number of allocated objects in this span
	int32	sizeclass;	// size class
	uintptr	elemsize;	// computed from sizeclass or from npages
	uint32	state;		// MSpanInUse etc
	int64   unusedsince;	// First time spotted by GC in MSpanFree state
	uintptr npreleased;	// number of pages released to the OS
	byte	*limit;		// end of data in span
<<<<<<< HEAD
=======
	MTypes	types;		// types of allocated objects in this span
>>>>>>> e9c762ec
};

void	runtime_MSpan_Init(MSpan *span, PageID start, uintptr npages);

// Every MSpan is in one doubly-linked list,
// either one of the MHeap's free lists or one of the
// MCentral's span lists.  We use empty MSpan structures as list heads.
void	runtime_MSpanList_Init(MSpan *list);
bool	runtime_MSpanList_IsEmpty(MSpan *list);
void	runtime_MSpanList_Insert(MSpan *list, MSpan *span);
void	runtime_MSpanList_Remove(MSpan *span);	// from whatever list it is in


// Central list of free objects of a given size.
struct MCentral
{
	Lock;
	int32 sizeclass;
	MSpan nonempty;
	MSpan empty;
	int32 nfree;
};

void	runtime_MCentral_Init(MCentral *c, int32 sizeclass);
int32	runtime_MCentral_AllocList(MCentral *c, int32 n, MLink **first);
void	runtime_MCentral_FreeList(MCentral *c, int32 n, MLink *first);
void	runtime_MCentral_FreeSpan(MCentral *c, MSpan *s, int32 n, MLink *start, MLink *end);

// Main malloc heap.
// The heap itself is the "free[]" and "large" arrays,
// but all the other global data is here too.
struct MHeap
{
	Lock;
	MSpan free[MaxMHeapList];	// free lists of given length
	MSpan large;			// free lists length >= MaxMHeapList
	MSpan **allspans;
	uint32	nspan;
	uint32	nspancap;

	// span lookup
	MSpan *map[1<<MHeapMap_Bits];

	// range of addresses we might see in the heap
	byte *bitmap;
	uintptr bitmap_mapped;
	byte *arena_start;
	byte *arena_used;
	byte *arena_end;

	// central free lists for small size classes.
	// the union makes sure that the MCentrals are
	// spaced CacheLineSize bytes apart, so that each MCentral.Lock
	// gets its own cache line.
	union {
		MCentral;
		byte pad[CacheLineSize];
	} central[NumSizeClasses];

	FixAlloc spanalloc;	// allocator for Span*
	FixAlloc cachealloc;	// allocator for MCache*
};
extern MHeap runtime_mheap;

void	runtime_MHeap_Init(MHeap *h, void *(*allocator)(uintptr));
MSpan*	runtime_MHeap_Alloc(MHeap *h, uintptr npage, int32 sizeclass, int32 acct, int32 zeroed);
void	runtime_MHeap_Free(MHeap *h, MSpan *s, int32 acct);
MSpan*	runtime_MHeap_Lookup(MHeap *h, void *v);
MSpan*	runtime_MHeap_LookupMaybe(MHeap *h, void *v);
void	runtime_MGetSizeClassInfo(int32 sizeclass, uintptr *size, int32 *npages, int32 *nobj);
void*	runtime_MHeap_SysAlloc(MHeap *h, uintptr n);
void	runtime_MHeap_MapBits(MHeap *h);
void	runtime_MHeap_Scavenger(void*);

void*	runtime_mallocgc(uintptr size, uint32 flag, int32 dogc, int32 zeroed);
int32	runtime_mlookup(void *v, byte **base, uintptr *size, MSpan **s);
void	runtime_gc(int32 force);
void	runtime_markallocated(void *v, uintptr n, bool noptr);
void	runtime_checkallocated(void *v, uintptr n);
void	runtime_markfreed(void *v, uintptr n);
void	runtime_checkfreed(void *v, uintptr n);
extern	int32	runtime_checking;
void	runtime_markspan(void *v, uintptr size, uintptr n, bool leftover);
void	runtime_unmarkspan(void *v, uintptr size);
bool	runtime_blockspecial(void*);
void	runtime_setblockspecial(void*, bool);
void	runtime_purgecachedstats(MCache*);
void*	runtime_new(const Type *);
#define runtime_cnew(T) runtime_new(T)

void	runtime_settype(void*, uintptr);
void	runtime_settype_flush(M*, bool);
void	runtime_settype_sysfree(MSpan*);
uintptr	runtime_gettype(void*);

enum
{
	// flags to malloc
	FlagNoPointers = 1<<0,	// no pointers here
	FlagNoProfiling = 1<<1,	// must not profile
	FlagNoGC = 1<<2,	// must not free or scan for pointers
};

typedef struct Obj Obj;
struct Obj
{
	byte	*p;	// data pointer
	uintptr	n;	// size of data in bytes
	uintptr	ti;	// type info
};

void	runtime_MProf_Malloc(void*, uintptr);
void	runtime_MProf_Free(void*, uintptr);
void	runtime_MProf_GC(void);
<<<<<<< HEAD
void	runtime_MProf_Mark(void (*scan)(byte *, int64));
int32	runtime_helpgc(bool*);
=======
void	runtime_MProf_Mark(void (*addroot)(Obj));
int32	runtime_gcprocs(void);
void	runtime_helpgc(int32 nproc);
>>>>>>> e9c762ec
void	runtime_gchelper(void);

struct __go_func_type;
bool	runtime_getfinalizer(void *p, bool del, void (**fn)(void*), const struct __go_func_type **ft);
void	runtime_walkfintab(void (*fn)(void*), void (*scan)(Obj));

enum
{
	TypeInfo_SingleObject = 0,
	TypeInfo_Array = 1,
	TypeInfo_Map = 2,

	// Enables type information at the end of blocks allocated from heap	
	DebugTypeAtBlockEnd = 0,
};

// defined in mgc0.go
void	runtime_gc_m_ptr(Eface*);
void	runtime_gc_itab_ptr(Eface*);

void	runtime_memorydump(void);

void	runtime_time_scan(void (*)(Obj));
void	runtime_trampoline_scan(void (*)(Obj));<|MERGE_RESOLUTION|>--- conflicted
+++ resolved
@@ -133,11 +133,7 @@
 // This must be a #define instead of an enum because it
 // is so large.
 #if __SIZEOF_POINTER__ == 8
-<<<<<<< HEAD
-#define	MaxMem	(16ULL<<30)	/* 16 GB */
-=======
 #define	MaxMem	(1ULL<<(MHeapMap_Bits+PageShift))	/* 128 GB */
->>>>>>> e9c762ec
 #else
 #define	MaxMem	((uintptr)-1)
 #endif
@@ -251,11 +247,7 @@
 };
 
 extern MStats mstats
-<<<<<<< HEAD
-  __asm__ ("runtime.VmemStats");
-=======
   __asm__ (GOSYM_PREFIX "runtime.VmemStats");
->>>>>>> e9c762ec
 
 
 // Size classes.  Computed and initialized by InitSizes.
@@ -362,10 +354,6 @@
 {
 	MSpan	*next;		// in a span linked list
 	MSpan	*prev;		// in a span linked list
-<<<<<<< HEAD
-	MSpan	*allnext;	// in the list of all spans
-=======
->>>>>>> e9c762ec
 	PageID	start;		// starting page number
 	uintptr	npages;		// number of pages in span
 	MLink	*freelist;	// list of free objects
@@ -376,10 +364,7 @@
 	int64   unusedsince;	// First time spotted by GC in MSpanFree state
 	uintptr npreleased;	// number of pages released to the OS
 	byte	*limit;		// end of data in span
-<<<<<<< HEAD
-=======
 	MTypes	types;		// types of allocated objects in this span
->>>>>>> e9c762ec
 };
 
 void	runtime_MSpan_Init(MSpan *span, PageID start, uintptr npages);
@@ -494,14 +479,9 @@
 void	runtime_MProf_Malloc(void*, uintptr);
 void	runtime_MProf_Free(void*, uintptr);
 void	runtime_MProf_GC(void);
-<<<<<<< HEAD
-void	runtime_MProf_Mark(void (*scan)(byte *, int64));
-int32	runtime_helpgc(bool*);
-=======
 void	runtime_MProf_Mark(void (*addroot)(Obj));
 int32	runtime_gcprocs(void);
 void	runtime_helpgc(int32 nproc);
->>>>>>> e9c762ec
 void	runtime_gchelper(void);
 
 struct __go_func_type;
