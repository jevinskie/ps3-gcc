--- conflicted
+++ resolved
@@ -168,8 +168,6 @@
 
 int32	runtime_gcwaiting;
 
-<<<<<<< HEAD
-=======
 G*	runtime_allg;
 G*	runtime_lastg;
 M*	runtime_allm;
@@ -177,7 +175,6 @@
 int8*	runtime_goos;
 int32	runtime_ncpu;
 
->>>>>>> e9c762ec
 // The static TLS size.  See runtime_newm.
 static int tlssize;
 
@@ -532,10 +529,7 @@
 	setmcpumax(runtime_gomaxprocs);
 	runtime_sched.init = true;
 	scvg = __go_go(runtime_MHeap_Scavenger, nil);
-<<<<<<< HEAD
-=======
 	scvg->issystem = true;
->>>>>>> e9c762ec
 	main_init();
 	runtime_sched.init = false;
 	if(!runtime_sched.lockmain)
@@ -624,15 +618,6 @@
 runtime_goroutinetrailer(G *g)
 {
 	if(g != nil && g->gopc != 0 && g->goid != 1) {
-<<<<<<< HEAD
-		struct __go_string fn;
-		struct __go_string file;
-		int line;
-
-		if(__go_file_line(g->gopc - 1, &fn, &file, &line)) {
-			runtime_printf("created by %s\n", fn.__data);
-			runtime_printf("\t%s:%d\n", file.__data, line);
-=======
 		String fn;
 		String file;
 		intgo line;
@@ -640,7 +625,6 @@
 		if(__go_file_line(g->gopc - 1, &fn, &file, &line)) {
 			runtime_printf("created by %S\n", fn);
 			runtime_printf("\t%S:%D\n", file, (int64) line);
->>>>>>> e9c762ec
 		}
 	}
 }
@@ -648,24 +632,6 @@
 struct Traceback
 {
 	G* gp;
-<<<<<<< HEAD
-	uintptr pcbuf[100];
-	int32 c;
-};
-
-void
-runtime_tracebackothers(G * volatile me)
-{
-	G * volatile g;
-	Traceback traceback;
-
-	traceback.gp = me;
-	for(g = runtime_allg; g != nil; g = g->alllink) {
-		if(g == me || g->status == Gdead)
-			continue;
-		runtime_printf("\n");
-		runtime_goroutineheader(g);
-=======
 	Location locbuf[100];
 	int32 c;
 };
@@ -686,7 +652,6 @@
 			continue;
 		runtime_printf("\n");
 		runtime_goroutineheader(gp);
->>>>>>> e9c762ec
 
 		// Our only mechanism for doing a stack trace is
 		// _Unwind_Backtrace.  And that only works for the
@@ -696,15 +661,6 @@
 
 		// This means that if g is running or in a syscall, we
 		// can't reliably print a stack trace.  FIXME.
-<<<<<<< HEAD
-		if(g->status == Gsyscall || g->status == Grunning) {
-			runtime_printf("no stack trace available\n");
-			runtime_goroutinetrailer(g);
-			continue;
-		}
-
-		g->traceback = &traceback;
-=======
 		if(gp->status == Gsyscall || gp->status == Grunning) {
 			runtime_printf("no stack trace available\n");
 			runtime_goroutinetrailer(gp);
@@ -712,28 +668,18 @@
 		}
 
 		gp->traceback = &tb;
->>>>>>> e9c762ec
 
 #ifdef USING_SPLIT_STACK
 		__splitstack_getcontext(&me->stack_context[0]);
 #endif
 		getcontext(&me->context);
 
-<<<<<<< HEAD
-		if(g->traceback != nil) {
-			runtime_gogo(g);
-		}
-
-		runtime_printtrace(traceback.pcbuf, traceback.c);
-		runtime_goroutinetrailer(g);
-=======
 		if(gp->traceback != nil) {
 			runtime_gogo(gp);
 		}
 
 		runtime_printtrace(tb.locbuf, tb.c, false);
 		runtime_goroutinetrailer(gp);
->>>>>>> e9c762ec
 	}
 }
 
@@ -747,13 +693,8 @@
 
 	traceback = gp->traceback;
 	gp->traceback = nil;
-<<<<<<< HEAD
-	traceback->c = runtime_callers(1, traceback->pcbuf,
-		sizeof traceback->pcbuf / sizeof traceback->pcbuf[0]);
-=======
 	traceback->c = runtime_callers(1, traceback->locbuf,
 		sizeof traceback->locbuf / sizeof traceback->locbuf[0]);
->>>>>>> e9c762ec
 	runtime_gogo(traceback->gp);
 }
 
@@ -772,22 +713,6 @@
 static void
 mcommoninit(M *mp)
 {
-<<<<<<< HEAD
-	m->id = runtime_sched.mcount++;
-	m->fastrand = 0x49f6428aUL + m->id + runtime_cputicks();
-
-	if(m->mcache == nil)
-		m->mcache = runtime_allocmcache();
-
-	runtime_callers(1, m->createstack, nelem(m->createstack));
-
-	// Add to runtime_allm so garbage collector doesn't free m
-	// when it is just in a register or thread-local storage.
-	m->alllink = runtime_allm;
-	// runtime_NumCgoCall() iterates over allm w/o schedlock,
-	// so we need to publish it safely.
-	runtime_atomicstorep(&runtime_allm, m);
-=======
 	mp->id = runtime_sched.mcount++;
 	mp->fastrand = 0x49f6428aUL + mp->id + runtime_cputicks();
 
@@ -802,7 +727,6 @@
 	// runtime_NumCgoCall() iterates over allm w/o schedlock,
 	// so we need to publish it safely.
 	runtime_atomicstorep(&runtime_allm, mp);
->>>>>>> e9c762ec
 }
 
 // Try to increment mcpu.  Report whether succeeded.
@@ -1057,10 +981,7 @@
 	if((scvg == nil && runtime_sched.grunning == 0) ||
 	   (scvg != nil && runtime_sched.grunning == 1 && runtime_sched.gwait == 0 &&
 	    (scvg->status == Grunning || scvg->status == Gsyscall))) {
-<<<<<<< HEAD
-=======
 		m->throwing = -1;  // do not dump full stacks
->>>>>>> e9c762ec
 		runtime_throw("all goroutines are asleep - deadlock!");
 	}
 
@@ -1297,8 +1218,6 @@
 	pthread_attr_t attr;
 	pthread_t tid;
 	size_t stacksize;
-<<<<<<< HEAD
-=======
 	sigset_t clear;
 	sigset_t old;
 	int ret;
@@ -1311,7 +1230,6 @@
 		mtype = ((const PtrType*)e.__type_descriptor)->__element_type;
 	}
 #endif
->>>>>>> e9c762ec
 
 	mp = runtime_mal(sizeof *mp);
 	mcommoninit(mp);
@@ -1613,11 +1531,7 @@
 /* For runtime package testing.  */
 
 void runtime_testing_entersyscall(void)
-<<<<<<< HEAD
-  __asm__("runtime.entersyscall");
-=======
   __asm__ (GOSYM_PREFIX "runtime.entersyscall");
->>>>>>> e9c762ec
 
 void
 runtime_testing_entersyscall()
@@ -1626,11 +1540,7 @@
 }
 
 void runtime_testing_exitsyscall(void)
-<<<<<<< HEAD
-  __asm__("runtime.exitsyscall");
-=======
   __asm__ (GOSYM_PREFIX "runtime.exitsyscall");
->>>>>>> e9c762ec
 
 void
 runtime_testing_exitsyscall()
@@ -1644,14 +1554,11 @@
 	byte *sp;
 	size_t spsize;
 	G *newg;
-<<<<<<< HEAD
-=======
 	int64 goid;
 
 	goid = runtime_xadd64((uint64*)&runtime_sched.goidgen, 1);
 	if(raceenabled)
 		runtime_racegostart(goid, runtime_getcallerpc(&fn));
->>>>>>> e9c762ec
 
 	schedlock();
 
@@ -1725,37 +1632,7 @@
 static G*
 gfget(void)
 {
-<<<<<<< HEAD
-	G *g;
-
-	g = runtime_sched.gfree;
-	if(g)
-		runtime_sched.gfree = g->schedlink;
-	return g;
-}
-
-// Run all deferred functions for the current goroutine.
-static void
-rundefer(void)
-{
-	Defer *d;
-
-	while((d = g->defer) != nil) {
-		void (*pfn)(void*);
-
-		pfn = d->__pfn;
-		d->__pfn = nil;
-		if (pfn != nil)
-			(*pfn)(d->__arg);
-		g->defer = d->__next;
-		runtime_free(d);
-	}
-}
-
-void runtime_Goexit (void) asm ("runtime.Goexit");
-=======
 	G *gp;
->>>>>>> e9c762ec
 
 	gp = runtime_sched.gfree;
 	if(gp)
@@ -1763,11 +1640,7 @@
 	return gp;
 }
 
-<<<<<<< HEAD
-void runtime_Gosched (void) asm ("runtime.Gosched");
-=======
 void runtime_Gosched (void) __asm__ (GOSYM_PREFIX "runtime.Gosched");
->>>>>>> e9c762ec
 
 void
 runtime_Gosched(void)
@@ -1846,11 +1719,7 @@
 // for testing of callbacks
 
 _Bool runtime_golockedOSThread(void)
-<<<<<<< HEAD
-  asm("runtime.golockedOSThread");
-=======
   __asm__ (GOSYM_PREFIX "runtime.golockedOSThread");
->>>>>>> e9c762ec
 
 _Bool
 runtime_golockedOSThread(void)
@@ -1865,18 +1734,6 @@
 	return m->id;
 }
 
-<<<<<<< HEAD
-int32 runtime_NumGoroutine (void)
-  __asm__ ("runtime.NumGoroutine");
-
-int32
-runtime_NumGoroutine()
-{
-	return runtime_sched.gcount;
-}
-
-int32
-=======
 intgo runtime_NumGoroutine (void)
   __asm__ (GOSYM_PREFIX "runtime.NumGoroutine");
 
@@ -1887,7 +1744,6 @@
 }
 
 int32
->>>>>>> e9c762ec
 runtime_gcount(void)
 {
 	return runtime_sched.gcount;
@@ -1911,11 +1767,7 @@
 void
 runtime_sigprof()
 {
-<<<<<<< HEAD
-	int32 n;
-=======
 	int32 n, i;
->>>>>>> e9c762ec
 
 	if(prof.fn == nil || prof.hz == 0)
 		return;
@@ -1925,13 +1777,9 @@
 		runtime_unlock(&prof);
 		return;
 	}
-<<<<<<< HEAD
-	n = runtime_callers(0, prof.pcbuf, nelem(prof.pcbuf));
-=======
 	n = runtime_callers(0, prof.locbuf, nelem(prof.locbuf));
 	for(i = 0; i < n; i++)
 		prof.pcbuf[i] = prof.locbuf[i].pc;
->>>>>>> e9c762ec
 	if(n > 0)
 		prof.fn(prof.pcbuf, n);
 	runtime_unlock(&prof);
