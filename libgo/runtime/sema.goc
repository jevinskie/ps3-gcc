--- conflicted
+++ resolved
@@ -189,11 +189,7 @@
 }
 
 func runtime_Semacquire(addr *uint32) {
-<<<<<<< HEAD
-	runtime_semacquire(addr);
-=======
 	semacquireimpl(addr, 1);
->>>>>>> e9c762ec
 }
 
 func runtime_Semrelease(addr *uint32) {
