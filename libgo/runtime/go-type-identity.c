--- conflicted
+++ resolved
@@ -6,11 +6,7 @@
 
 #include <stddef.h>
 
-<<<<<<< HEAD
-#include "config.h"
-=======
 #include "runtime.h"
->>>>>>> e9c762ec
 #include "go-type.h"
 
 /* An identity hash function for a type.  This is used for types where
