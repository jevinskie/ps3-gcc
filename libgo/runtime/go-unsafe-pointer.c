--- conflicted
+++ resolved
@@ -15,11 +15,7 @@
    descriptor.  */
 
 extern const struct __go_type_descriptor unsafe_Pointer
-<<<<<<< HEAD
-  asm ("__go_tdn_unsafe.Pointer");
-=======
   __asm__ (GOSYM_PREFIX "__go_tdn_unsafe.Pointer");
->>>>>>> e9c762ec
 
 /* Used to determine the field alignment.  */
 struct field_align
@@ -65,11 +61,7 @@
    it to be defined elsewhere.  */
 
 extern const struct __go_ptr_type pointer_unsafe_Pointer
-<<<<<<< HEAD
-  asm ("__go_td_pN14_unsafe.Pointer");
-=======
   __asm__ (GOSYM_PREFIX "__go_td_pN14_unsafe.Pointer");
->>>>>>> e9c762ec
 
 /* The reflection string.  */
 #define PREFLECTION "*unsafe.Pointer"
