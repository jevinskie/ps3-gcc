// Copyright 2009 The Go Authors. All rights reserved.
// Use of this source code is governed by a BSD-style
// license that can be found in the LICENSE file.

// +build ignore

/*
 * Translate a .goc file into a .c file.  A .goc file is a combination
 * of a limited form of Go with C.
 */

/*
	package PACKAGENAME
	{# line}
	func NAME([NAME TYPE { , NAME TYPE }]) [(NAME TYPE { , NAME TYPE })] \{
	  C code with proper brace nesting
	\}
*/

/*
 * We generate C code which implements the function such that it can
 * be called from Go and executes the C code.
 */

#include <assert.h>
#include <ctype.h>
#include <stdarg.h>
#include <stdio.h>
#include <stdlib.h>
#include <string.h>
#include <errno.h>

/* Package path to use.  */
static const char *pkgpath;

<<<<<<< HEAD
/* Package path to use; only meaningful for gcc */
static const char *pkgpath;

/* Package prefix to use; only meaningful for gcc */
=======
/* Package prefix to use.  */
>>>>>>> e9c762ec
static const char *prefix;

/* File and line number */
static const char *file;
static unsigned int lineno = 1;

/* List of names and types.  */
struct params {
	struct params *next;
	char *name;
	char *type;
};

char *argv0;

static void
sysfatal(char *fmt, ...)
{
	char buf[256];
	va_list arg;

	va_start(arg, fmt);
	vsnprintf(buf, sizeof buf, fmt, arg);
	va_end(arg);

	fprintf(stderr, "%s: %s\n", argv0 ? argv0 : "<prog>", buf);
	exit(1);
}

/* Unexpected EOF.  */
static void
bad_eof(void)
{
	sysfatal("%s:%ud: unexpected EOF\n", file, lineno);
}

/* Out of memory.  */
static void
bad_mem(void)
{
	sysfatal("%s:%ud: out of memory\n", file, lineno);
}

/* Allocate memory without fail.  */
static void *
xmalloc(unsigned int size)
{
	void *ret = malloc(size);
	if (ret == NULL)
		bad_mem();
	return ret;
}

/* Reallocate memory without fail.  */
static void*
xrealloc(void *buf, unsigned int size)
{
	void *ret = realloc(buf, size);
	if (ret == NULL)
		bad_mem();
	return ret;
}

/* Copy a string into memory without fail.  */
static char *
xstrdup(const char *p)
{
	char *ret = xmalloc(strlen(p) + 1);
	strcpy(ret, p);
	return ret;
}

/* Free a list of parameters.  */
static void
free_params(struct params *p)
{
	while (p != NULL) {
		struct params *next;

		next = p->next;
		free(p->name);
		free(p->type);
		free(p);
		p = next;
	}
}

/* Read a character, tracking lineno.  */
static int
getchar_update_lineno(void)
{
	int c;

	c = getchar();
	if (c == '\n')
		++lineno;
	return c;
}

/* Read a character, giving an error on EOF, tracking lineno.  */
static int
getchar_no_eof(void)
{
	int c;

	c = getchar_update_lineno();
	if (c == EOF)
		bad_eof();
	return c;
}

/* Read a character, skipping comments.  */
static int
getchar_skipping_comments(void)
{
	int c;

	while (1) {
		c = getchar_update_lineno();
		if (c != '/')
			return c;

		c = getchar();
		if (c == '/') {
			do {
				c = getchar_update_lineno();
			} while (c != EOF && c != '\n');
			return c;
		} else if (c == '*') {
			while (1) {
				c = getchar_update_lineno();
				if (c == EOF)
					return EOF;
				if (c == '*') {
					do {
						c = getchar_update_lineno();
					} while (c == '*');
					if (c == '/')
						break;
				}
			}
		} else {
			ungetc(c, stdin);
			return '/';
		}
	}
}

/*
 * Read and return a token.  Tokens are string or character literals
 * or else delimited by whitespace or by [(),{}].
 * The latter are all returned as single characters.
 */
static char *
read_token(void)
{
	int c, q;
	char *buf;
	unsigned int alc, off;
	const char* delims = "(),{}";

	while (1) {
		c = getchar_skipping_comments();
		if (c == EOF)
			return NULL;
		if (!isspace(c))
			break;
	}
	alc = 16;
	buf = xmalloc(alc + 1);
	off = 0;
	if(c == '"' || c == '\'') {
		q = c;
		buf[off] = c;
		++off;
		while (1) {
			if (off+2 >= alc) { // room for c and maybe next char
				alc *= 2;
				buf = xrealloc(buf, alc + 1);
			}
			c = getchar_no_eof();
			buf[off] = c;
			++off;
			if(c == q)
				break;
			if(c == '\\') {
				buf[off] = getchar_no_eof();
				++off;
			}
		}
	} else if (strchr(delims, c) != NULL) {
		buf[off] = c;
		++off;
	} else {
		while (1) {
			if (off >= alc) {
				alc *= 2;
				buf = xrealloc(buf, alc + 1);
			}
			buf[off] = c;
			++off;
			c = getchar_skipping_comments();
			if (c == EOF)
				break;
			if (isspace(c) || strchr(delims, c) != NULL) {
				if (c == '\n')
					lineno--;
				ungetc(c, stdin);
				break;
			}
		}
	}
	buf[off] = '\0';
	return buf;
}

/* Read a token, giving an error on EOF.  */
static char *
read_token_no_eof(void)
{
	char *token = read_token();
	if (token == NULL)
		bad_eof();
	return token;
}

/* Read the package clause, and return the package name.  */
static char *
read_package(void)
{
	char *token;

	token = read_token_no_eof();
	if (token == NULL)
		sysfatal("%s:%ud: no token\n", file, lineno);
	if (strcmp(token, "package") != 0) {
		sysfatal("%s:%ud: expected \"package\", got \"%s\"\n",
			file, lineno, token);
	}
	return read_token_no_eof();
}

/* Read and copy preprocessor lines.  */
static void
read_preprocessor_lines(void)
{
	while (1) {
		int c;

		do {
			c = getchar_skipping_comments();
		} while (isspace(c));
		if (c != '#') {
			ungetc(c, stdin);
			break;
		}
		putchar(c);
		do {
			c = getchar_update_lineno();
			putchar(c);
		} while (c != '\n');
	}
}

/*
 * Read a type in Go syntax and return a type in C syntax.  We only
 * permit basic types and pointers.
 */
static char *
read_type(void)
{
	char *p, *op, *q;
	int pointer_count;
	unsigned int len;

	p = read_token_no_eof();
	if (*p != '*') {
		/* Convert the Go type "int" to the C type "intgo",
		   and similarly for "uint".  */
		if (strcmp(p, "int") == 0)
			return xstrdup("intgo");
		else if (strcmp(p, "uint") == 0)
			return xstrdup("uintgo");
		return p;
	}
	op = p;
	pointer_count = 0;
	while (*p == '*') {
		++pointer_count;
		++p;
	}

	/* Convert the Go type "int" to the C type "intgo", and
	   similarly for "uint".  */
	if (strcmp(p, "int") == 0)
	  p = (char *) "intgo";
	else if (strcmp(p, "uint") == 0)
	  p = (char *) "uintgo";

	len = strlen(p);
	q = xmalloc(len + pointer_count + 1);
	memcpy(q, p, len);
	while (pointer_count > 0) {
		q[len] = '*';
		++len;
		--pointer_count;
	}
	q[len] = '\0';
	free(op);
	return q;
}

/*
 * Read a list of parameters.  Each parameter is a name and a type.
 * The list ends with a ')'.  We have already read the '('.
 */
static struct params *
read_params()
{
	char *token;
	struct params *ret, **pp, *p;

	ret = NULL;
	pp = &ret;
	token = read_token_no_eof();
	if (strcmp(token, ")") != 0) {
		while (1) {
			p = xmalloc(sizeof(struct params));
			p->name = token;
			p->type = read_type();
			p->next = NULL;
			*pp = p;
			pp = &p->next;

			token = read_token_no_eof();
			if (strcmp(token, ",") != 0)
				break;
			token = read_token_no_eof();
		}
	}
	if (strcmp(token, ")") != 0) {
		sysfatal("%s:%ud: expected '('\n",
			file, lineno);
	}
	return ret;
}

/*
 * Read a function header.  This reads up to and including the initial
 * '{' character.  Returns 1 if it read a header, 0 at EOF.
 */
static int
read_func_header(char **name, struct params **params, struct params **rets)
{
	int lastline;
	char *token;

	lastline = -1;
	while (1) {
		token = read_token();
		if (token == NULL)
			return 0;
		if (strcmp(token, "func") == 0) {
			if(lastline != -1)
				printf("\n");
			break;
		}
		if (lastline != lineno) {
			if (lastline == lineno-1)
				printf("\n");
			else
				printf("\n#line %d \"%s\"\n", lineno, file);
			lastline = lineno;
		}
		printf("%s ", token);
	}

	*name = read_token_no_eof();

	token = read_token();
	if (token == NULL || strcmp(token, "(") != 0) {
		sysfatal("%s:%ud: expected \"(\"\n",
			file, lineno);
	}
	*params = read_params();

	token = read_token();
	if (token == NULL || strcmp(token, "(") != 0)
		*rets = NULL;
	else {
		*rets = read_params();
		token = read_token();
	}
	if (token == NULL || strcmp(token, "{") != 0) {
		sysfatal("%s:%ud: expected \"{\"\n",
			file, lineno);
	}
	return 1;
}

/* Write out parameters.  */
static void
write_params(struct params *params, int *first)
{
	struct params *p;

	for (p = params; p != NULL; p = p->next) {
		if (*first)
			*first = 0;
		else
			printf(", ");
		printf("%s %s", p->type, p->name);
	}
}

/* Define the gcc function return type if necessary.  */
static void
define_gcc_return_type(char *package, char *name, struct params *rets)
{
	struct params *p;

	if (rets == NULL || rets->next == NULL)
		return;
	printf("struct %s_%s_ret {\n", package, name);
	for (p = rets; p != NULL; p = p->next)
		printf("  %s %s;\n", p->type, p->name);
	printf("};\n");
}

/* Write out the gcc function return type.  */
static void
write_gcc_return_type(char *package, char *name, struct params *rets)
{
	if (rets == NULL)
		printf("void");
	else if (rets->next == NULL)
		printf("%s", rets->type);
	else
		printf("struct %s_%s_ret", package, name);
}

/* Write out a gcc function header.  */
static void
write_gcc_func_header(char *package, char *name, struct params *params,
		      struct params *rets)
{
	int first;
	struct params *p;

	define_gcc_return_type(package, name, rets);
	write_gcc_return_type(package, name, rets);
	printf(" %s_%s(", package, name);
	first = 1;
	write_params(params, &first);
<<<<<<< HEAD
	printf(") asm (\"");
=======
	printf(") __asm__ (GOSYM_PREFIX \"");
>>>>>>> e9c762ec
	if (pkgpath != NULL)
	  printf("%s", pkgpath);
	else if (prefix != NULL)
	  printf("%s.%s", prefix, package);
	else
	  printf("%s", package);
	printf(".%s\");\n", name);
	write_gcc_return_type(package, name, rets);
	printf(" %s_%s(", package, name);
	first = 1;
	write_params(params, &first);
	printf(")\n{\n");
	for (p = rets; p != NULL; p = p->next)
		printf("  %s %s;\n", p->type, p->name);
}

/* Write out a gcc function trailer.  */
static void
write_gcc_func_trailer(char *package, char *name, struct params *rets)
{
	if (rets == NULL)
		;
	else if (rets->next == NULL)
		printf("return %s;\n", rets->name);
	else {
		struct params *p;

		printf("  {\n    struct %s_%s_ret __ret;\n", package, name);
		for (p = rets; p != NULL; p = p->next)
			printf("    __ret.%s = %s;\n", p->name, p->name);
		printf("    return __ret;\n  }\n");
	}
	printf("}\n");
}

/* Write out a function header.  */
static void
write_func_header(char *package, char *name, struct params *params, 
		  struct params *rets)
{
	write_gcc_func_header(package, name, params, rets);
	printf("#line %d \"%s\"\n", lineno, file);
}

/* Write out a function trailer.  */
static void
write_func_trailer(char *package, char *name,
		   struct params *rets)
{
	write_gcc_func_trailer(package, name, rets);
}

/*
 * Read and write the body of the function, ending in an unnested }
 * (which is read but not written).
 */
static void
copy_body(void)
{
	int nesting = 0;
	while (1) {
		int c;

		c = getchar_no_eof();
		if (c == '}' && nesting == 0)
			return;
		putchar(c);
		switch (c) {
		default:
			break;
		case '{':
			++nesting;
			break;
		case '}':
			--nesting;
			break;
		case '/':
			c = getchar_update_lineno();
			putchar(c);
			if (c == '/') {
				do {
					c = getchar_no_eof();
					putchar(c);
				} while (c != '\n');
			} else if (c == '*') {
				while (1) {
					c = getchar_no_eof();
					putchar(c);
					if (c == '*') {
						do {
							c = getchar_no_eof();
							putchar(c);
						} while (c == '*');
						if (c == '/')
							break;
					}
				}
			}
			break;
		case '"':
		case '\'':
			{
				int delim = c;
				do {
					c = getchar_no_eof();
					putchar(c);
					if (c == '\\') {
						c = getchar_no_eof();
						putchar(c);
						c = '\0';
					}
				} while (c != delim);
			}
			break;
		}
	}
}

/* Process the entire file.  */
static void
process_file(void)
{
	char *package, *name;
	struct params *params, *rets;

	package = read_package();
	read_preprocessor_lines();
	while (read_func_header(&name, &params, &rets)) {
		write_func_header(package, name, params, rets);
		copy_body();
		write_func_trailer(package, name, rets);
		free(name);
		free_params(params);
		free_params(rets);
	}
	free(package);
}

static void
usage(void)
{
<<<<<<< HEAD
	sysfatal("Usage: goc2c [--6g | --gc] [--go-pkgpath PKGPATH] [--go-prefix PREFIX] [file]\n");
=======
	sysfatal("Usage: goc2c [--go-pkgpath PKGPATH] [--go-prefix PREFIX] [file]\n");
>>>>>>> e9c762ec
}

int
main(int argc, char **argv)
{
	char *goarch;

	argv0 = argv[0];
	while(argc > 1 && argv[1][0] == '-') {
		if(strcmp(argv[1], "-") == 0)
			break;
<<<<<<< HEAD
		if(strcmp(argv[1], "--6g") == 0)
			gcc = 0;
		else if(strcmp(argv[1], "--gcc") == 0)
			gcc = 1;
		else if (strcmp(argv[1], "--go-pkgpath") == 0 && argc > 2) {
=======
		if (strcmp(argv[1], "--go-pkgpath") == 0 && argc > 2) {
>>>>>>> e9c762ec
			pkgpath = argv[2];
			argc--;
			argv++;
		} else if (strcmp(argv[1], "--go-prefix") == 0 && argc > 2) {
			prefix = argv[2];
			argc--;
			argv++;
		} else
			usage();
		argc--;
		argv++;
	}

	if(argc <= 1 || strcmp(argv[1], "-") == 0) {
		file = "<stdin>";
		process_file();
		exit(0);
	}

	if(argc > 2)
		usage();

	file = argv[1];
	if(freopen(file, "r", stdin) == 0) {
		sysfatal("open %s: %r\n", file);
	}

	printf("// AUTO-GENERATED by autogen.sh; DO NOT EDIT\n\n");
	process_file();
	exit(0);
}<|MERGE_RESOLUTION|>--- conflicted
+++ resolved
@@ -33,14 +33,7 @@
 /* Package path to use.  */
 static const char *pkgpath;
 
-<<<<<<< HEAD
-/* Package path to use; only meaningful for gcc */
-static const char *pkgpath;
-
-/* Package prefix to use; only meaningful for gcc */
-=======
 /* Package prefix to use.  */
->>>>>>> e9c762ec
 static const char *prefix;
 
 /* File and line number */
@@ -495,11 +488,7 @@
 	printf(" %s_%s(", package, name);
 	first = 1;
 	write_params(params, &first);
-<<<<<<< HEAD
-	printf(") asm (\"");
-=======
 	printf(") __asm__ (GOSYM_PREFIX \"");
->>>>>>> e9c762ec
 	if (pkgpath != NULL)
 	  printf("%s", pkgpath);
 	else if (prefix != NULL)
@@ -641,11 +630,7 @@
 static void
 usage(void)
 {
-<<<<<<< HEAD
-	sysfatal("Usage: goc2c [--6g | --gc] [--go-pkgpath PKGPATH] [--go-prefix PREFIX] [file]\n");
-=======
 	sysfatal("Usage: goc2c [--go-pkgpath PKGPATH] [--go-prefix PREFIX] [file]\n");
->>>>>>> e9c762ec
 }
 
 int
@@ -657,15 +642,7 @@
 	while(argc > 1 && argv[1][0] == '-') {
 		if(strcmp(argv[1], "-") == 0)
 			break;
-<<<<<<< HEAD
-		if(strcmp(argv[1], "--6g") == 0)
-			gcc = 0;
-		else if(strcmp(argv[1], "--gcc") == 0)
-			gcc = 1;
-		else if (strcmp(argv[1], "--go-pkgpath") == 0 && argc > 2) {
-=======
 		if (strcmp(argv[1], "--go-pkgpath") == 0 && argc > 2) {
->>>>>>> e9c762ec
 			pkgpath = argv[2];
 			argc--;
 			argv++;
