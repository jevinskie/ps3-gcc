// Copyright 2009 The Go Authors. All rights reserved.
// Use of this source code is governed by a BSD-style
// license that can be found in the LICENSE file.

// Malloc profiling.
// Patterned after tcmalloc's algorithms; shorter code.

package runtime
#include "runtime.h"
#include "arch.h"
#include "malloc.h"
#include "defs.h"
#include "go-type.h"
#include "go-string.h"

// NOTE(rsc): Everything here could use cas if contention became an issue.
static Lock proflock;

enum { MProf, BProf };  // profile types

// Per-call-stack profiling information.
// Lookup by hashing call stack into a linked-list hash table.
typedef struct Bucket Bucket;
struct Bucket
{
	Bucket	*next;	// next in hash list
<<<<<<< HEAD
	Bucket	*allnext;	// next in list of all buckets
	uintptr	allocs;
	uintptr	frees;
	uintptr	alloc_bytes;
	uintptr	free_bytes;
	uintptr	recent_allocs;  // since last gc
	uintptr	recent_frees;
	uintptr	recent_alloc_bytes;
	uintptr	recent_free_bytes;
=======
	Bucket	*allnext;	// next in list of all mbuckets/bbuckets
	int32	typ;
	union
	{
		struct  // typ == MProf
		{
			uintptr	allocs;
			uintptr	frees;
			uintptr	alloc_bytes;
			uintptr	free_bytes;
			uintptr	recent_allocs;  // since last gc
			uintptr	recent_frees;
			uintptr	recent_alloc_bytes;
			uintptr	recent_free_bytes;
		};
		struct  // typ == BProf
		{
			int64	count;
			int64	cycles;
		};
	};
>>>>>>> e9c762ec
	uintptr	hash;
	uintptr	nstk;
	Location stk[1];
};
enum {
	BuckHashSize = 179999,
};
static Bucket **buckhash;
static Bucket *mbuckets;  // memory profile buckets
static Bucket *bbuckets;  // blocking profile buckets
static uintptr bucketmem;

// Return the bucket for stk[0:nstk], allocating new bucket if needed.
static Bucket*
<<<<<<< HEAD
stkbucket(uintptr *stk, int32 nstk, bool alloc)
=======
stkbucket(int32 typ, Location *stk, int32 nstk, bool alloc)
>>>>>>> e9c762ec
{
	int32 i, j;
	uintptr h;
	Bucket *b;

	if(buckhash == nil) {
		buckhash = runtime_SysAlloc(BuckHashSize*sizeof buckhash[0]);
		mstats.buckhash_sys += BuckHashSize*sizeof buckhash[0];
	}

	// Hash stack.
	h = 0;
	for(i=0; i<nstk; i++) {
		h += stk[i].pc;
		h += h<<10;
		h ^= h>>6;
	}
	h += h<<3;
	h ^= h>>11;

	i = h%BuckHashSize;
	for(b = buckhash[i]; b; b=b->next) {
		if(b->typ == typ && b->hash == h && b->nstk == (uintptr)nstk) {
			for(j = 0; j < nstk; j++) {
				if(b->stk[j].pc != stk[j].pc ||
				   b->stk[j].lineno != stk[j].lineno ||
				   !__go_strings_equal(b->stk[j].filename, stk[j].filename))
					break;
			}
			if (j == nstk)
				return b;
		}
	}

	if(!alloc)
		return nil;

	if(!alloc)
		return nil;

	b = runtime_mallocgc(sizeof *b + nstk*sizeof stk[0], FlagNoProfiling, 0, 1);
	bucketmem += sizeof *b + nstk*sizeof stk[0];
	runtime_memmove(b->stk, stk, nstk*sizeof stk[0]);
	b->typ = typ;
	b->hash = h;
	b->nstk = nstk;
	b->next = buckhash[i];
	buckhash[i] = b;
	if(typ == MProf) {
		b->allnext = mbuckets;
		mbuckets = b;
	} else {
		b->allnext = bbuckets;
		bbuckets = b;
	}
	return b;
}

// Record that a gc just happened: all the 'recent' statistics are now real.
void
runtime_MProf_GC(void)
{
	Bucket *b;
	
	runtime_lock(&proflock);
<<<<<<< HEAD
	for(b=buckets; b; b=b->allnext) {
=======
	for(b=mbuckets; b; b=b->allnext) {
>>>>>>> e9c762ec
		b->allocs += b->recent_allocs;
		b->frees += b->recent_frees;
		b->alloc_bytes += b->recent_alloc_bytes;
		b->free_bytes += b->recent_free_bytes;
		b->recent_allocs = 0;
		b->recent_frees = 0;
		b->recent_alloc_bytes = 0;
		b->recent_free_bytes = 0;
	}
	runtime_unlock(&proflock);
}

// Map from pointer to Bucket* that allocated it.
// Three levels:
//	Linked-list hash table for top N-AddrHashShift bits.
//	Array index for next AddrDenseBits bits.
//	Linked list for next AddrHashShift-AddrDenseBits bits.
// This is more efficient than using a general map,
// because of the typical clustering of the pointer keys.

typedef struct AddrHash AddrHash;
typedef struct AddrEntry AddrEntry;

enum {
	AddrHashBits = 12,	// good for 4GB of used address space
	AddrHashShift = 20,	// each AddrHash knows about 1MB of address space
	AddrDenseBits = 8,	// good for a profiling rate of 4096 bytes
};

struct AddrHash
{
	AddrHash *next;	// next in top-level hash table linked list
	uintptr addr;	// addr>>20
	AddrEntry *dense[1<<AddrDenseBits];
};

struct AddrEntry
{
	AddrEntry *next;	// next in bottom-level linked list
	uint32 addr;
	Bucket *b;
};

static AddrHash *addrhash[1<<AddrHashBits];
static AddrEntry *addrfree;
static uintptr addrmem;

// Multiplicative hash function:
// hashMultiplier is the bottom 32 bits of int((sqrt(5)-1)/2 * (1<<32)).
// This is a good multiplier as suggested in CLR, Knuth.  The hash
// value is taken to be the top AddrHashBits bits of the bottom 32 bits
// of the multiplied value.
enum {
	HashMultiplier = 2654435769U
};

// Set the bucket associated with addr to b.
static void
setaddrbucket(uintptr addr, Bucket *b)
{
	int32 i;
	uint32 h;
	AddrHash *ah;
	AddrEntry *e;

	h = (uint32)((addr>>AddrHashShift)*HashMultiplier) >> (32-AddrHashBits);
	for(ah=addrhash[h]; ah; ah=ah->next)
		if(ah->addr == (addr>>AddrHashShift))
			goto found;

	ah = runtime_mallocgc(sizeof *ah, FlagNoProfiling, 0, 1);
	addrmem += sizeof *ah;
	ah->next = addrhash[h];
	ah->addr = addr>>AddrHashShift;
	addrhash[h] = ah;

found:
	if((e = addrfree) == nil) {
		e = runtime_mallocgc(64*sizeof *e, FlagNoProfiling, 0, 0);
		addrmem += 64*sizeof *e;
		for(i=0; i+1<64; i++)
			e[i].next = &e[i+1];
		e[63].next = nil;
	}
	addrfree = e->next;
	e->addr = (uint32)~(addr & ((1<<AddrHashShift)-1));
	e->b = b;
	h = (addr>>(AddrHashShift-AddrDenseBits))&(nelem(ah->dense)-1);	// entry in dense is top 8 bits of low 20.
	e->next = ah->dense[h];
	ah->dense[h] = e;
}

// Get the bucket associated with addr and clear the association.
static Bucket*
getaddrbucket(uintptr addr)
{
	uint32 h;
	AddrHash *ah;
	AddrEntry *e, **l;
	Bucket *b;

	h = (uint32)((addr>>AddrHashShift)*HashMultiplier) >> (32-AddrHashBits);
	for(ah=addrhash[h]; ah; ah=ah->next)
		if(ah->addr == (addr>>AddrHashShift))
			goto found;
	return nil;

found:
	h = (addr>>(AddrHashShift-AddrDenseBits))&(nelem(ah->dense)-1);	// entry in dense is top 8 bits of low 20.
	for(l=&ah->dense[h]; (e=*l) != nil; l=&e->next) {
		if(e->addr == (uint32)~(addr & ((1<<AddrHashShift)-1))) {
			*l = e->next;
			b = e->b;
			e->next = addrfree;
			addrfree = e;
			return b;
		}
	}
	return nil;
}

// Called by malloc to record a profiled block.
void
runtime_MProf_Malloc(void *p, uintptr size)
{
	M *m;
	int32 nstk;
	Location stk[32];
	Bucket *b;

	m = runtime_m();
	if(m->nomemprof > 0)
		return;

	m->nomemprof++;
	nstk = runtime_callers(1, stk, 32);
	runtime_lock(&proflock);
<<<<<<< HEAD
	b = stkbucket(stk, nstk, true);
=======
	b = stkbucket(MProf, stk, nstk, true);
>>>>>>> e9c762ec
	b->recent_allocs++;
	b->recent_alloc_bytes += size;
	setaddrbucket((uintptr)p, b);
	runtime_unlock(&proflock);
	m = runtime_m();
	m->nomemprof--;
}

// Called when freeing a profiled block.
void
runtime_MProf_Free(void *p, uintptr size)
{
	M *m;
	Bucket *b;

	m = runtime_m();
	if(m->nomemprof > 0)
		return;

	m->nomemprof++;
	runtime_lock(&proflock);
	b = getaddrbucket((uintptr)p);
	if(b != nil) {
		b->recent_frees++;
		b->recent_free_bytes += size;
	}
	runtime_unlock(&proflock);
	m = runtime_m();
	m->nomemprof--;
}

int64 runtime_blockprofilerate;  // in CPU ticks

void runtime_SetBlockProfileRate(intgo) __asm__ (GOSYM_PREFIX "runtime.SetBlockProfileRate");

<<<<<<< HEAD
=======
void
runtime_SetBlockProfileRate(intgo rate)
{
	runtime_atomicstore64((uint64*)&runtime_blockprofilerate, rate * runtime_tickspersecond() / (1000*1000*1000));
}

void
runtime_blockevent(int64 cycles, int32 skip)
{
	int32 nstk;
	int64 rate;
	Location stk[32];
	Bucket *b;

	if(cycles <= 0)
		return;
	rate = runtime_atomicload64((uint64*)&runtime_blockprofilerate);
	if(rate <= 0 || (rate > cycles && runtime_fastrand1()%rate > cycles))
		return;

	nstk = runtime_callers(skip, stk, 32);
	runtime_lock(&proflock);
	b = stkbucket(BProf, stk, nstk, true);
	b->count++;
	b->cycles += cycles;
	runtime_unlock(&proflock);
}

// Go interface to profile data.  (Declared in debug.go)

>>>>>>> e9c762ec
// Must match MemProfileRecord in debug.go.
typedef struct Record Record;
struct Record {
	int64 alloc_bytes, free_bytes;
	int64 alloc_objects, free_objects;
	uintptr stk[32];
};

// Write b's data to r.
static void
record(Record *r, Bucket *b)
{
	uint32 i;

	r->alloc_bytes = b->alloc_bytes;
	r->free_bytes = b->free_bytes;
	r->alloc_objects = b->allocs;
	r->free_objects = b->frees;
	for(i=0; i<b->nstk && i<nelem(r->stk); i++)
		r->stk[i] = b->stk[i].pc;
	for(; i<nelem(r->stk); i++)
		r->stk[i] = 0;
}

func MemProfile(p Slice, include_inuse_zero bool) (n int, ok bool) {
	Bucket *b;
	Record *r;

	runtime_lock(&proflock);
	n = 0;
	for(b=mbuckets; b; b=b->allnext)
		if(include_inuse_zero || b->alloc_bytes != b->free_bytes)
			n++;
	ok = false;
	if(n <= p.__count) {
		ok = true;
		r = (Record*)p.__values;
		for(b=mbuckets; b; b=b->allnext)
			if(include_inuse_zero || b->alloc_bytes != b->free_bytes)
				record(r++, b);
	}
	runtime_unlock(&proflock);
}

void
runtime_MProf_Mark(void (*addroot)(Obj))
{
	// buckhash is not allocated via mallocgc.
<<<<<<< HEAD
	scan((byte*)&buckets, sizeof buckets);
	scan((byte*)&addrhash, sizeof addrhash);
	scan((byte*)&addrfree, sizeof addrfree);
=======
	addroot((Obj){(byte*)&mbuckets, sizeof mbuckets, 0});
	addroot((Obj){(byte*)&bbuckets, sizeof bbuckets, 0});
	addroot((Obj){(byte*)&addrhash, sizeof addrhash, 0});
	addroot((Obj){(byte*)&addrfree, sizeof addrfree, 0});
}

// Must match BlockProfileRecord in debug.go.
typedef struct BRecord BRecord;
struct BRecord {
	int64 count;
	int64 cycles;
	uintptr stk[32];
};

func BlockProfile(p Slice) (n int, ok bool) {
	Bucket *b;
	BRecord *r;
	int32 i;

	runtime_lock(&proflock);
	n = 0;
	for(b=bbuckets; b; b=b->allnext)
		n++;
	ok = false;
	if(n <= p.__count) {
		ok = true;
		r = (BRecord*)p.__values;
		for(b=bbuckets; b; b=b->allnext, r++) {
			r->count = b->count;
			r->cycles = b->cycles;
			for(i=0; (uintptr)i<b->nstk && (uintptr)i<nelem(r->stk); i++)
				r->stk[i] = b->stk[i].pc;
			for(; (uintptr)i<nelem(r->stk); i++)
				r->stk[i] = 0;			
		}
	}
	runtime_unlock(&proflock);
>>>>>>> e9c762ec
}

// Must match StackRecord in debug.go.
typedef struct TRecord TRecord;
struct TRecord {
	uintptr stk[32];
};

<<<<<<< HEAD
func ThreadCreateProfile(p Slice) (n int32, ok bool) {
	TRecord *r;
	M *first, *m;
	
	first = runtime_atomicloadp(&runtime_allm);
	n = 0;
	for(m=first; m; m=m->alllink)
=======
func ThreadCreateProfile(p Slice) (n int, ok bool) {
	TRecord *r;
	M *first, *mp;
	int32 i;
	
	first = runtime_atomicloadp(&runtime_allm);
	n = 0;
	for(mp=first; mp; mp=mp->alllink)
>>>>>>> e9c762ec
		n++;
	ok = false;
	if(n <= p.__count) {
		ok = true;
		r = (TRecord*)p.__values;
<<<<<<< HEAD
		for(m=first; m; m=m->alllink) {
			runtime_memmove(r->stk, m->createstack, sizeof r->stk);
=======
		for(mp=first; mp; mp=mp->alllink) {
			for(i = 0; (uintptr)i < nelem(r->stk); i++) {
				r->stk[i] = mp->createstack[i].pc;
			}
>>>>>>> e9c762ec
			r++;
		}
	}
}

<<<<<<< HEAD
func Stack(b Slice, all bool) (n int32) {
=======
func Stack(b Slice, all bool) (n int) {
>>>>>>> e9c762ec
	byte *pc, *sp;
	bool enablegc;
	
	sp = runtime_getcallersp(&b);
	pc = runtime_getcallerpc(&b);

	if(all) {
		runtime_semacquire(&runtime_worldsema);
		runtime_m()->gcing = 1;
		runtime_stoptheworld();
		enablegc = mstats.enablegc;
		mstats.enablegc = false;
	}

	if(b.__count == 0)
		n = 0;
	else{
		G* g = runtime_g();
		g->writebuf = (byte*)b.__values;
		g->writenbuf = b.__count;
		USED(pc);
		USED(sp);
		runtime_goroutineheader(g);
		runtime_traceback();
		runtime_goroutinetrailer(g);
		if(all)
			runtime_tracebackothers(g);
		n = b.__count - g->writenbuf;
		g->writebuf = nil;
		g->writenbuf = 0;
	}
	
	if(all) {
		runtime_m()->gcing = 0;
		mstats.enablegc = enablegc;
		runtime_semrelease(&runtime_worldsema);
<<<<<<< HEAD
		runtime_starttheworld(false);
=======
		runtime_starttheworld();
>>>>>>> e9c762ec
	}
}

static void
<<<<<<< HEAD
saveg(G *g, TRecord *r)
{
	int32 n;

	if(g == runtime_g())
		n = runtime_callers(0, r->stk, nelem(r->stk));
=======
saveg(G *gp, TRecord *r)
{
	int32 n, i;
	Location locstk[nelem(r->stk)];

	if(gp == runtime_g()) {
		n = runtime_callers(0, locstk, nelem(r->stk));
		for(i = 0; i < n; i++)
			r->stk[i] = locstk[i].pc;
	}
>>>>>>> e9c762ec
	else {
		// FIXME: Not implemented.
		n = 0;
	}
	if((size_t)n < nelem(r->stk))
		r->stk[n] = 0;
}

<<<<<<< HEAD
func GoroutineProfile(b Slice) (n int32, ok bool) {
=======
func GoroutineProfile(b Slice) (n int, ok bool) {
>>>>>>> e9c762ec
	TRecord *r;
	G *gp;
	
	ok = false;
	n = runtime_gcount();
	if(n <= b.__count) {
		runtime_semacquire(&runtime_worldsema);
		runtime_m()->gcing = 1;
		runtime_stoptheworld();

		n = runtime_gcount();
		if(n <= b.__count) {
			G* g = runtime_g();
			ok = true;
			r = (TRecord*)b.__values;
			saveg(g, r++);
			for(gp = runtime_allg; gp != nil; gp = gp->alllink) {
				if(gp == g || gp->status == Gdead)
					continue;
				saveg(gp, r++);
			}
		}
	
		runtime_m()->gcing = 0;
		runtime_semrelease(&runtime_worldsema);
<<<<<<< HEAD
		runtime_starttheworld(false);
=======
		runtime_starttheworld();
>>>>>>> e9c762ec
	}
}
<|MERGE_RESOLUTION|>--- conflicted
+++ resolved
@@ -24,17 +24,6 @@
 struct Bucket
 {
 	Bucket	*next;	// next in hash list
-<<<<<<< HEAD
-	Bucket	*allnext;	// next in list of all buckets
-	uintptr	allocs;
-	uintptr	frees;
-	uintptr	alloc_bytes;
-	uintptr	free_bytes;
-	uintptr	recent_allocs;  // since last gc
-	uintptr	recent_frees;
-	uintptr	recent_alloc_bytes;
-	uintptr	recent_free_bytes;
-=======
 	Bucket	*allnext;	// next in list of all mbuckets/bbuckets
 	int32	typ;
 	union
@@ -56,7 +45,6 @@
 			int64	cycles;
 		};
 	};
->>>>>>> e9c762ec
 	uintptr	hash;
 	uintptr	nstk;
 	Location stk[1];
@@ -71,11 +59,7 @@
 
 // Return the bucket for stk[0:nstk], allocating new bucket if needed.
 static Bucket*
-<<<<<<< HEAD
-stkbucket(uintptr *stk, int32 nstk, bool alloc)
-=======
 stkbucket(int32 typ, Location *stk, int32 nstk, bool alloc)
->>>>>>> e9c762ec
 {
 	int32 i, j;
 	uintptr h;
@@ -109,9 +93,6 @@
 				return b;
 		}
 	}
-
-	if(!alloc)
-		return nil;
 
 	if(!alloc)
 		return nil;
@@ -141,11 +122,7 @@
 	Bucket *b;
 	
 	runtime_lock(&proflock);
-<<<<<<< HEAD
-	for(b=buckets; b; b=b->allnext) {
-=======
 	for(b=mbuckets; b; b=b->allnext) {
->>>>>>> e9c762ec
 		b->allocs += b->recent_allocs;
 		b->frees += b->recent_frees;
 		b->alloc_bytes += b->recent_alloc_bytes;
@@ -283,11 +260,7 @@
 	m->nomemprof++;
 	nstk = runtime_callers(1, stk, 32);
 	runtime_lock(&proflock);
-<<<<<<< HEAD
-	b = stkbucket(stk, nstk, true);
-=======
 	b = stkbucket(MProf, stk, nstk, true);
->>>>>>> e9c762ec
 	b->recent_allocs++;
 	b->recent_alloc_bytes += size;
 	setaddrbucket((uintptr)p, b);
@@ -323,8 +296,6 @@
 
 void runtime_SetBlockProfileRate(intgo) __asm__ (GOSYM_PREFIX "runtime.SetBlockProfileRate");
 
-<<<<<<< HEAD
-=======
 void
 runtime_SetBlockProfileRate(intgo rate)
 {
@@ -355,7 +326,6 @@
 
 // Go interface to profile data.  (Declared in debug.go)
 
->>>>>>> e9c762ec
 // Must match MemProfileRecord in debug.go.
 typedef struct Record Record;
 struct Record {
@@ -404,11 +374,6 @@
 runtime_MProf_Mark(void (*addroot)(Obj))
 {
 	// buckhash is not allocated via mallocgc.
-<<<<<<< HEAD
-	scan((byte*)&buckets, sizeof buckets);
-	scan((byte*)&addrhash, sizeof addrhash);
-	scan((byte*)&addrfree, sizeof addrfree);
-=======
 	addroot((Obj){(byte*)&mbuckets, sizeof mbuckets, 0});
 	addroot((Obj){(byte*)&bbuckets, sizeof bbuckets, 0});
 	addroot((Obj){(byte*)&addrhash, sizeof addrhash, 0});
@@ -446,7 +411,6 @@
 		}
 	}
 	runtime_unlock(&proflock);
->>>>>>> e9c762ec
 }
 
 // Must match StackRecord in debug.go.
@@ -455,15 +419,6 @@
 	uintptr stk[32];
 };
 
-<<<<<<< HEAD
-func ThreadCreateProfile(p Slice) (n int32, ok bool) {
-	TRecord *r;
-	M *first, *m;
-	
-	first = runtime_atomicloadp(&runtime_allm);
-	n = 0;
-	for(m=first; m; m=m->alllink)
-=======
 func ThreadCreateProfile(p Slice) (n int, ok bool) {
 	TRecord *r;
 	M *first, *mp;
@@ -472,31 +427,21 @@
 	first = runtime_atomicloadp(&runtime_allm);
 	n = 0;
 	for(mp=first; mp; mp=mp->alllink)
->>>>>>> e9c762ec
 		n++;
 	ok = false;
 	if(n <= p.__count) {
 		ok = true;
 		r = (TRecord*)p.__values;
-<<<<<<< HEAD
-		for(m=first; m; m=m->alllink) {
-			runtime_memmove(r->stk, m->createstack, sizeof r->stk);
-=======
 		for(mp=first; mp; mp=mp->alllink) {
 			for(i = 0; (uintptr)i < nelem(r->stk); i++) {
 				r->stk[i] = mp->createstack[i].pc;
 			}
->>>>>>> e9c762ec
 			r++;
 		}
 	}
 }
 
-<<<<<<< HEAD
-func Stack(b Slice, all bool) (n int32) {
-=======
 func Stack(b Slice, all bool) (n int) {
->>>>>>> e9c762ec
 	byte *pc, *sp;
 	bool enablegc;
 	
@@ -533,23 +478,11 @@
 		runtime_m()->gcing = 0;
 		mstats.enablegc = enablegc;
 		runtime_semrelease(&runtime_worldsema);
-<<<<<<< HEAD
-		runtime_starttheworld(false);
-=======
 		runtime_starttheworld();
->>>>>>> e9c762ec
 	}
 }
 
 static void
-<<<<<<< HEAD
-saveg(G *g, TRecord *r)
-{
-	int32 n;
-
-	if(g == runtime_g())
-		n = runtime_callers(0, r->stk, nelem(r->stk));
-=======
 saveg(G *gp, TRecord *r)
 {
 	int32 n, i;
@@ -560,7 +493,6 @@
 		for(i = 0; i < n; i++)
 			r->stk[i] = locstk[i].pc;
 	}
->>>>>>> e9c762ec
 	else {
 		// FIXME: Not implemented.
 		n = 0;
@@ -569,11 +501,7 @@
 		r->stk[n] = 0;
 }
 
-<<<<<<< HEAD
-func GoroutineProfile(b Slice) (n int32, ok bool) {
-=======
 func GoroutineProfile(b Slice) (n int, ok bool) {
->>>>>>> e9c762ec
 	TRecord *r;
 	G *gp;
 	
@@ -599,10 +527,6 @@
 	
 		runtime_m()->gcing = 0;
 		runtime_semrelease(&runtime_worldsema);
-<<<<<<< HEAD
-		runtime_starttheworld(false);
-=======
 		runtime_starttheworld();
->>>>>>> e9c762ec
-	}
-}
+	}
+}
