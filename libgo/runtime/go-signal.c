/* go-signal.c -- signal handling for Go.

   Copyright 2009 The Go Authors. All rights reserved.
   Use of this source code is governed by a BSD-style
   license that can be found in the LICENSE file.  */

#include <signal.h>
#include <stdlib.h>
#include <unistd.h>
#include <sys/time.h>

#include "runtime.h"
#include "go-assert.h"
#include "go-panic.h"

#ifndef SA_RESTART
  #define SA_RESTART 0
#endif

#ifdef USING_SPLIT_STACK

extern void __splitstack_getcontext(void *context[10]);

extern void __splitstack_setcontext(void *context[10]);

#endif

#define N SigNotify
#define K SigKill
#define T SigThrow
#define P SigPanic
#define D SigDefault

/* Signal actions.  This collects the sigtab tables for several
   different targets from the master library.  SIGKILL, SIGCONT, and
   SIGSTOP are not listed, as we don't want to set signal handlers for
   them.  */

SigTab runtime_sigtab[] = {
#ifdef SIGHUP
  { SIGHUP,	N + K },
#endif
#ifdef SIGINT
  { SIGINT, 	N + K },
#endif
#ifdef SIGQUIT
  { SIGQUIT, 	N + T },
#endif
#ifdef SIGILL
  { SIGILL, 	T },
#endif
#ifdef SIGTRAP
  { SIGTRAP, 	T },
#endif
#ifdef SIGABRT
  { SIGABRT, 	N + T },
#endif
#ifdef SIGBUS
  { SIGBUS, 	P },
#endif
#ifdef SIGFPE
  { SIGFPE, 	P },
#endif
#ifdef SIGUSR1
  { SIGUSR1, 	N },
#endif
#ifdef SIGSEGV
  { SIGSEGV, 	P },
#endif
#ifdef SIGUSR2
  { SIGUSR2, 	N },
#endif
#ifdef SIGPIPE
  { SIGPIPE, 	N },
#endif
#ifdef SIGALRM
  { SIGALRM, 	N },
#endif
#ifdef SIGTERM
  { SIGTERM, 	N + K },
#endif
#ifdef SIGSTKFLT
  { SIGSTKFLT, 	T },
#endif
#ifdef SIGCHLD
  { SIGCHLD, 	N },
#endif
#ifdef SIGTSTP
  { SIGTSTP, 	N + D },
#endif
#ifdef SIGTTIN
  { SIGTTIN, 	N + D },
#endif
#ifdef SIGTTOU
  { SIGTTOU, 	N + D },
#endif
#ifdef SIGURG
  { SIGURG, 	N },
#endif
#ifdef SIGXCPU
  { SIGXCPU, 	N },
#endif
#ifdef SIGXFSZ
  { SIGXFSZ, 	N },
#endif
#ifdef SIGVTALRM
  { SIGVTALRM, 	N },
#endif
#ifdef SIGPROF
  { SIGPROF, 	N },
#endif
#ifdef SIGWINCH
  { SIGWINCH, 	N },
#endif
#ifdef SIGIO
  { SIGIO, 	N },
#endif
#ifdef SIGPWR
  { SIGPWR, 	N },
#endif
#ifdef SIGSYS
  { SIGSYS, 	N },
#endif
#ifdef SIGEMT
  { SIGEMT,	T },
#endif
#ifdef SIGINFO
  { SIGINFO,	N },
#endif
#ifdef SIGTHR
  { SIGTHR,	N },
#endif
  { -1,		0 }
};
#undef N
#undef K
#undef T
#undef P
#undef D
<<<<<<< HEAD
=======


static int8 badsignal[] = "runtime: signal received on thread not created by Go.\n";

static void
runtime_badsignal(int32 sig)
{
	// Avoid -D_FORTIFY_SOURCE problems.
	int rv __attribute__((unused));

	if (sig == SIGPROF) {
		return;  // Ignore SIGPROFs intended for a non-Go thread.
	}
	rv = runtime_write(2, badsignal, sizeof badsignal - 1);
	runtime_exit(1);
}
>>>>>>> e9c762ec

/* Handle a signal, for cases where we don't panic.  We can split the
   stack here.  */

static void
sig_handler (int sig)
{
  int i;

  if (runtime_m () == NULL)
    {
      runtime_badsignal (sig);
      return;
    }

#ifdef SIGPROF
  if (sig == SIGPROF)
    {
      runtime_sigprof ();
      return;
    }
#endif

  for (i = 0; runtime_sigtab[i].sig != -1; ++i)
    {
      SigTab *t;

      t = &runtime_sigtab[i];

      if (t->sig != sig)
	continue;

      if ((t->flags & SigNotify) != 0)
	{
	  if (__go_sigsend (sig))
	    return;
	}
      if ((t->flags & SigKill) != 0)
	runtime_exit (2);
      if ((t->flags & SigThrow) == 0)
	return;
<<<<<<< HEAD

      runtime_startpanic ();

      {
	const char *name = NULL;

#ifdef HAVE_STRSIGNAL
	name = strsignal (sig);
#endif

	if (name == NULL)
	  runtime_printf ("Signal %d\n", sig);
	else
	  runtime_printf ("%s\n", name);
      }

      runtime_printf ("\n");

      if (runtime_gotraceback ())
	{
	  G *g;

	  g = runtime_g ();
	  runtime_traceback (g);
	  runtime_tracebackothers (g);

=======

      runtime_startpanic ();

      {
	const char *name = NULL;

#ifdef HAVE_STRSIGNAL
	name = strsignal (sig);
#endif

	if (name == NULL)
	  runtime_printf ("Signal %d\n", sig);
	else
	  runtime_printf ("%s\n", name);
      }

      runtime_printf ("\n");

      if (runtime_gotraceback ())
	{
	  G *g;

	  g = runtime_g ();
	  runtime_traceback (g);
	  runtime_tracebackothers (g);

>>>>>>> e9c762ec
	  /* The gc library calls runtime_dumpregs here, and provides
	     a function that prints the registers saved in context in
	     a readable form.  */
	}

      runtime_exit (2);
    }

  __builtin_unreachable ();
}

/* The start of handling a signal which panics.  */

static void
sig_panic_leadin (int sig)
{
  int i;
  sigset_t clear;

  if (runtime_m ()->mallocing)
    {
      runtime_printf ("caught signal while mallocing: %d\n", sig);
      runtime_throw ("caught signal while mallocing");
    }

  /* The signal handler blocked signals; unblock them.  */
  i = sigfillset (&clear);
  __go_assert (i == 0);
  i = sigprocmask (SIG_UNBLOCK, &clear, NULL);
  __go_assert (i == 0);
}

#ifdef SA_SIGINFO

/* Signal dispatch for signals which panic, on systems which support
   SA_SIGINFO.  This is called on the thread stack, and as such it is
   permitted to split the stack.  */

static void
sig_panic_info_handler (int sig, siginfo_t *info,
			void *context __attribute__ ((unused)))
{
  G *g;

  g = runtime_g ();
  if (g == NULL || info->si_code == SI_USER)
    {
      sig_handler (sig);
      return;
    }

  g->sig = sig;
  g->sigcode0 = info->si_code;
  g->sigcode1 = (uintptr_t) info->si_addr;

  /* It would be nice to set g->sigpc here as the gc library does, but
     I don't know how to get it portably.  */

  sig_panic_leadin (sig);

  switch (sig)
    {
#ifdef SIGBUS
    case SIGBUS:
      if (info->si_code == BUS_ADRERR && (uintptr_t) info->si_addr < 0x1000)
	runtime_panicstring ("invalid memory address or "
			     "nil pointer dereference");
      runtime_printf ("unexpected fault address %p\n", info->si_addr);
      runtime_throw ("fault");
#endif

#ifdef SIGSEGV
    case SIGSEGV:
      if ((info->si_code == 0
	   || info->si_code == SEGV_MAPERR
	   || info->si_code == SEGV_ACCERR)
	  && (uintptr_t) info->si_addr < 0x1000)
	runtime_panicstring ("invalid memory address or "
			     "nil pointer dereference");
      runtime_printf ("unexpected fault address %p\n", info->si_addr);
      runtime_throw ("fault");
#endif

#ifdef SIGFPE
    case SIGFPE:
      switch (info->si_code)
	{
	case FPE_INTDIV:
	  runtime_panicstring ("integer divide by zero");
	case FPE_INTOVF:
	  runtime_panicstring ("integer overflow");
	}
      runtime_panicstring ("floating point error");
#endif
    }

  /* All signals with SigPanic should be in cases above, and this
     handler should only be invoked for those signals.  */
  __builtin_unreachable ();
}

#else /* !defined (SA_SIGINFO) */

static void
sig_panic_handler (int sig)
{
  G *g;

  g = runtime_g ();
  if (g == NULL)
    {
      sig_handler (sig);
      return;
    }

  g->sig = sig;
  g->sigcode0 = 0;
  g->sigcode1 = 0;

  sig_panic_leadin (sig);

  switch (sig)
    {
#ifdef SIGBUS
    case SIGBUS:
      runtime_panicstring ("invalid memory address or "
			   "nil pointer dereference");
#endif

#ifdef SIGSEGV
    case SIGSEGV:
      runtime_panicstring ("invalid memory address or "
			   "nil pointer dereference");
#endif

#ifdef SIGFPE
    case SIGFPE:
      runtime_panicstring ("integer divide by zero or floating point error");
#endif
    }

  /* All signals with SigPanic should be in cases above, and this
     handler should only be invoked for those signals.  */
  __builtin_unreachable ();
}

#endif /* !defined (SA_SIGINFO) */

/* A signal handler used for signals which are not going to panic.
   This is called on the alternate signal stack so it may not split
   the stack.  */

static void
sig_tramp (int) __attribute__ ((no_split_stack));

static void
sig_tramp (int sig)
{
  G *gp;
  M *mp;

  /* We are now running on the stack registered via sigaltstack.
     (Actually there is a small span of time between runtime_siginit
     and sigaltstack when the program starts.)  */
  gp = runtime_g ();
  mp = runtime_m ();

  if (gp != NULL)
    {
#ifdef USING_SPLIT_STACK
      __splitstack_getcontext (&gp->stack_context[0]);
#endif
    }

  if (gp != NULL && mp->gsignal != NULL)
    {
      /* We are running on the signal stack.  Set the split stack
	 context so that the stack guards are checked correctly.  */
#ifdef USING_SPLIT_STACK
      __splitstack_setcontext (&mp->gsignal->stack_context[0]);
#endif
    }

  sig_handler (sig);

  /* We are going to return back to the signal trampoline and then to
     whatever we were doing before we got the signal.  Restore the
     split stack context so that stack guards are checked
     correctly.  */

  if (gp != NULL)
    {
#ifdef USING_SPLIT_STACK
      __splitstack_setcontext (&gp->stack_context[0]);
#endif
    }
}

void
runtime_setsig (int32 i, bool def __attribute__ ((unused)), bool restart)
{
  struct sigaction sa;
  int r;
  SigTab *t;

  memset (&sa, 0, sizeof sa);

  r = sigfillset (&sa.sa_mask);
  __go_assert (r == 0);
<<<<<<< HEAD

  t = &runtime_sigtab[i];

=======

  t = &runtime_sigtab[i];

>>>>>>> e9c762ec
  if ((t->flags & SigPanic) == 0)
    {
      sa.sa_flags = SA_ONSTACK;
      sa.sa_handler = sig_tramp;
    }
  else
    {
#ifdef SA_SIGINFO
      sa.sa_flags = SA_SIGINFO;
      sa.sa_sigaction = sig_panic_info_handler;
#else
      sa.sa_flags = 0;
      sa.sa_handler = sig_panic_handler;
#endif
    }
<<<<<<< HEAD

  if (restart)
    sa.sa_flags |= SA_RESTART;

=======

  if (restart)
    sa.sa_flags |= SA_RESTART;

>>>>>>> e9c762ec
  if (sigaction (t->sig, &sa, NULL) != 0)
    __go_assert (0);
}

/* Used by the os package to raise SIGPIPE.  */

<<<<<<< HEAD
void os_sigpipe (void) __asm__ ("os.sigpipe");
=======
void os_sigpipe (void) __asm__ (GOSYM_PREFIX "os.sigpipe");
>>>>>>> e9c762ec

void
os_sigpipe (void)
{
  struct sigaction sa;
  int i;

  memset (&sa, 0, sizeof sa);

  sa.sa_handler = SIG_DFL;

  i = sigemptyset (&sa.sa_mask);
  __go_assert (i == 0);

  if (sigaction (SIGPIPE, &sa, NULL) != 0)
    abort ();

  raise (SIGPIPE);
}

void
runtime_setprof(bool on)
{
	USED(on);
}<|MERGE_RESOLUTION|>--- conflicted
+++ resolved
@@ -137,8 +137,6 @@
 #undef T
 #undef P
 #undef D
-<<<<<<< HEAD
-=======
 
 
 static int8 badsignal[] = "runtime: signal received on thread not created by Go.\n";
@@ -155,7 +153,6 @@
 	rv = runtime_write(2, badsignal, sizeof badsignal - 1);
 	runtime_exit(1);
 }
->>>>>>> e9c762ec
 
 /* Handle a signal, for cases where we don't panic.  We can split the
    stack here.  */
@@ -197,7 +194,6 @@
 	runtime_exit (2);
       if ((t->flags & SigThrow) == 0)
 	return;
-<<<<<<< HEAD
 
       runtime_startpanic ();
 
@@ -224,34 +220,6 @@
 	  runtime_traceback (g);
 	  runtime_tracebackothers (g);
 
-=======
-
-      runtime_startpanic ();
-
-      {
-	const char *name = NULL;
-
-#ifdef HAVE_STRSIGNAL
-	name = strsignal (sig);
-#endif
-
-	if (name == NULL)
-	  runtime_printf ("Signal %d\n", sig);
-	else
-	  runtime_printf ("%s\n", name);
-      }
-
-      runtime_printf ("\n");
-
-      if (runtime_gotraceback ())
-	{
-	  G *g;
-
-	  g = runtime_g ();
-	  runtime_traceback (g);
-	  runtime_tracebackothers (g);
-
->>>>>>> e9c762ec
 	  /* The gc library calls runtime_dumpregs here, and provides
 	     a function that prints the registers saved in context in
 	     a readable form.  */
@@ -461,15 +429,9 @@
 
   r = sigfillset (&sa.sa_mask);
   __go_assert (r == 0);
-<<<<<<< HEAD
 
   t = &runtime_sigtab[i];
 
-=======
-
-  t = &runtime_sigtab[i];
-
->>>>>>> e9c762ec
   if ((t->flags & SigPanic) == 0)
     {
       sa.sa_flags = SA_ONSTACK;
@@ -485,28 +447,17 @@
       sa.sa_handler = sig_panic_handler;
 #endif
     }
-<<<<<<< HEAD
 
   if (restart)
     sa.sa_flags |= SA_RESTART;
 
-=======
-
-  if (restart)
-    sa.sa_flags |= SA_RESTART;
-
->>>>>>> e9c762ec
   if (sigaction (t->sig, &sa, NULL) != 0)
     __go_assert (0);
 }
 
 /* Used by the os package to raise SIGPIPE.  */
 
-<<<<<<< HEAD
-void os_sigpipe (void) __asm__ ("os.sigpipe");
-=======
 void os_sigpipe (void) __asm__ (GOSYM_PREFIX "os.sigpipe");
->>>>>>> e9c762ec
 
 void
 os_sigpipe (void)
