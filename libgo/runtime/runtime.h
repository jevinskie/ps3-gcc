--- conflicted
+++ resolved
@@ -83,11 +83,8 @@
 
 typedef struct  Traceback	Traceback;
 
-<<<<<<< HEAD
-=======
 typedef struct	Location	Location;
 
->>>>>>> e9c762ec
 /*
  * Per-CPU declaration.
  */
@@ -201,22 +198,15 @@
 	int32	sig;
 	int32	writenbuf;
 	byte*	writebuf;
-<<<<<<< HEAD
-=======
 	// DeferChunk	*dchunk;
 	// DeferChunk	*dchunknext;
->>>>>>> e9c762ec
 	uintptr	sigcode0;
 	uintptr	sigcode1;
 	// uintptr	sigpc;
 	uintptr	gopc;	// pc of go statement that created this goroutine
 
 	int32	ncgo;
-<<<<<<< HEAD
-	struct cgoalloc *cgoalloc;
-=======
 	CgoMal*	cgomal;
->>>>>>> e9c762ec
 
 	Traceback* traceback;
 
@@ -240,11 +230,7 @@
 	int32	profilehz;
 	int32	helpgc;
 	uint32	fastrand;
-<<<<<<< HEAD
-	uint64	ncgocall;
-=======
 	uint64	ncgocall;	// number of cgo calls in total
->>>>>>> e9c762ec
 	Note	havenextg;
 	G*	nextg;
 	M*	alllink;	// on allm
@@ -252,11 +238,7 @@
 	MCache	*mcache;
 	G*	lockedg;
 	G*	idleg;
-<<<<<<< HEAD
-	uintptr	createstack[32];	// Stack that created this thread.
-=======
 	Location createstack[32];	// Stack that created this thread.
->>>>>>> e9c762ec
 	M*	nextwaitm;	// next M waiting for lock
 	uintptr	waitsema;	// semaphore for parking on locks
 	uint32	waitsemacount;
@@ -397,11 +379,7 @@
 /*
  * common functions and data
  */
-<<<<<<< HEAD
-int32	runtime_findnull(const byte*);
-=======
 intgo	runtime_findnull(const byte*);
->>>>>>> e9c762ec
 void	runtime_dump(byte*, int32);
 
 /*
@@ -425,12 +403,8 @@
 void	runtime_goroutinetrailer(G*);
 void	runtime_traceback();
 void	runtime_tracebackothers(G*);
-<<<<<<< HEAD
-void	runtime_printtrace(uintptr*, int32);
-=======
 void	runtime_printtrace(Location*, int32, bool);
 String	runtime_gostring(const byte*);
->>>>>>> e9c762ec
 String	runtime_gostringnocopy(const byte*);
 void*	runtime_mstart(void*);
 G*	runtime_malg(int32, byte**, size_t*);
@@ -441,19 +415,11 @@
 void	runtime_tsleep(int64, const char*);
 M*	runtime_newm(void);
 void	runtime_goexit(void);
-<<<<<<< HEAD
-void	runtime_entersyscall(void) __asm__("syscall.Entersyscall");
-void	runtime_exitsyscall(void) __asm__("syscall.Exitsyscall");
-void	siginit(void);
-bool	__go_sigsend(int32 sig);
-int32	runtime_callers(int32, uintptr*, int32);
-=======
 void	runtime_entersyscall(void) __asm__ (GOSYM_PREFIX "syscall.Entersyscall");
 void	runtime_exitsyscall(void) __asm__ (GOSYM_PREFIX "syscall.Exitsyscall");
 void	siginit(void);
 bool	__go_sigsend(int32 sig);
 int32	runtime_callers(int32, Location*, int32);
->>>>>>> e9c762ec
 int64	runtime_nanotime(void);
 int64	runtime_cputicks(void);
 int64	runtime_tickspersecond(void);
@@ -461,11 +427,7 @@
 extern int64 runtime_blockprofilerate;
 
 void	runtime_stoptheworld(void);
-<<<<<<< HEAD
-void	runtime_starttheworld(bool);
-=======
 void	runtime_starttheworld(void);
->>>>>>> e9c762ec
 extern uint32 runtime_worldsema;
 G*	__go_go(void (*pfn)(void*), void*);
 
@@ -513,8 +475,6 @@
 void	runtime_futexwakeup(uint32*, uint32);
 
 /*
-<<<<<<< HEAD
-=======
  * Lock-free stack.
  * Initialize uint64 head to 0, compare with 0 to test for emptiness.
  * The stack does not keep pointers to nodes,
@@ -537,7 +497,6 @@
 void	runtime_parfordo(ParFor *desc) __asm__ (GOSYM_PREFIX "runtime.parfordo");
 
 /*
->>>>>>> e9c762ec
  * low level C-called
  */
 #define runtime_mmap mmap
@@ -583,11 +542,7 @@
 struct __go_func_type;
 void reflect_call(const struct __go_func_type *, const void *, _Bool, _Bool,
 		  void **, void **)
-<<<<<<< HEAD
-  asm ("reflect.call");
-=======
   __asm__ (GOSYM_PREFIX "reflect.call");
->>>>>>> e9c762ec
 
 /* Functions.  */
 #define runtime_panic __go_panic
@@ -635,39 +590,25 @@
  * runtime c-called (but written in Go)
  */
 void	runtime_printany(Eface)
-<<<<<<< HEAD
-     __asm__("runtime.Printany");
-void	runtime_newTypeAssertionError(const String*, const String*, const String*, const String*, Eface*)
-     __asm__("runtime.NewTypeAssertionError");
-void	runtime_newErrorString(String, Eface*)
-     __asm__("runtime.NewErrorString");
-=======
      __asm__ (GOSYM_PREFIX "runtime.Printany");
 void	runtime_newTypeAssertionError(const String*, const String*, const String*, const String*, Eface*)
      __asm__ (GOSYM_PREFIX "runtime.NewTypeAssertionError");
 void	runtime_newErrorString(String, Eface*)
      __asm__ (GOSYM_PREFIX "runtime.NewErrorString");
->>>>>>> e9c762ec
 
 /*
  * wrapped for go users
  */
-<<<<<<< HEAD
-bool	runtime_isInf(float64 f, int32 sign);
-#define runtime_isNaN(f) __builtin_isnan(f)
-=======
 #define ISNAN(f) __builtin_isnan(f)
->>>>>>> e9c762ec
 void	runtime_semacquire(uint32 volatile *);
 void	runtime_semrelease(uint32 volatile *);
 int32	runtime_gomaxprocsfunc(int32 n);
 void	runtime_procyield(uint32);
 void	runtime_osyield(void);
-<<<<<<< HEAD
-void	runtime_LockOSThread(void) __asm__("runtime.LockOSThread");
-void	runtime_UnlockOSThread(void) __asm__("runtime.UnlockOSThread");
-
-bool	runtime_showframe(const unsigned char*);
+void	runtime_LockOSThread(void) __asm__ (GOSYM_PREFIX "runtime.LockOSThread");
+void	runtime_UnlockOSThread(void) __asm__ (GOSYM_PREFIX "runtime.UnlockOSThread");
+
+bool	runtime_showframe(String, bool);
 
 uintptr	runtime_memlimit(void);
 
@@ -681,8 +622,10 @@
 // This is a no-op on other systems.
 void	runtime_setprof(bool);
 
-void	runtime_time_scan(void (*)(byte*, int64));
-void	runtime_trampoline_scan(void (*)(byte *, int64));
+enum
+{
+	UseSpanType = 1,
+};
 
 void	runtime_setsig(int32, bool, bool);
 #define runtime_setitimer setitimer
@@ -700,59 +643,14 @@
 
 void	__go_register_gc_roots(struct root_list*);
 
-=======
-void	runtime_LockOSThread(void) __asm__ (GOSYM_PREFIX "runtime.LockOSThread");
-void	runtime_UnlockOSThread(void) __asm__ (GOSYM_PREFIX "runtime.UnlockOSThread");
-
-bool	runtime_showframe(String, bool);
-
-uintptr	runtime_memlimit(void);
-
-// If appropriate, ask the operating system to control whether this
-// thread should receive profiling signals.  This is only necessary on OS X.
-// An operating system should not deliver a profiling signal to a
-// thread that is not actually executing (what good is that?), but that's
-// what OS X prefers to do.  When profiling is turned on, we mask
-// away the profiling signal when threads go to sleep, so that OS X
-// is forced to deliver the signal to a thread that's actually running.
-// This is a no-op on other systems.
-void	runtime_setprof(bool);
-
-enum
-{
-	UseSpanType = 1,
-};
-
-void	runtime_setsig(int32, bool, bool);
-#define runtime_setitimer setitimer
-
-void	runtime_check(void);
-
-// A list of global variables that the garbage collector must scan.
-struct root_list {
-	struct root_list *next;
-	struct root {
-		void *decl;
-		size_t size;
-	} roots[];
-};
-
-void	__go_register_gc_roots(struct root_list*);
-
->>>>>>> e9c762ec
 // Size of stack space allocated using Go's allocator.
 // This will be 0 when using split stacks, as in that case
 // the stacks are allocated by the splitstack library.
 extern uintptr runtime_stacks_sys;
-<<<<<<< HEAD
-
-extern _Bool __go_file_line (uintptr, String*, String*, int *);
-=======
 
 struct backtrace_state;
 extern struct backtrace_state *__go_get_backtrace_state(void);
 extern _Bool __go_file_line(uintptr, String*, String*, intgo *);
 extern byte* runtime_progname();
 
-int32 getproccount(void);
->>>>>>> e9c762ec
+int32 getproccount(void);