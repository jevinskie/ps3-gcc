// Copyright 2009 The Go Authors. All rights reserved.
// Use of this source code is governed by a BSD-style
// license that can be found in the LICENSE file.

// Page heap.
//
// See malloc.h for overview.
//
// When a MSpan is in the heap free list, state == MSpanFree
// and heapmap(s->start) == span, heapmap(s->start+s->npages-1) == span.
//
// When a MSpan is allocated, state == MSpanInUse
// and heapmap(i) == span for all s->start <= i < s->start+s->npages.

#include "runtime.h"
#include "arch.h"
#include "malloc.h"

static MSpan *MHeap_AllocLocked(MHeap*, uintptr, int32);
static bool MHeap_Grow(MHeap*, uintptr);
static void MHeap_FreeLocked(MHeap*, MSpan*);
static MSpan *MHeap_AllocLarge(MHeap*, uintptr);
static MSpan *BestFit(MSpan*, uintptr, MSpan*);

static void
RecordSpan(void *vh, byte *p)
{
	MHeap *h;
	MSpan *s;
	MSpan **all;
	uint32 cap;

	h = vh;
	s = (MSpan*)p;
	if(h->nspan >= h->nspancap) {
		cap = 64*1024/sizeof(all[0]);
		if(cap < h->nspancap*3/2)
			cap = h->nspancap*3/2;
		all = (MSpan**)runtime_SysAlloc(cap*sizeof(all[0]));
		if(h->allspans) {
			runtime_memmove(all, h->allspans, h->nspancap*sizeof(all[0]));
			runtime_SysFree(h->allspans, h->nspancap*sizeof(all[0]));
		}
		h->allspans = all;
		h->nspancap = cap;
	}
	h->allspans[h->nspan++] = s;
}

// Initialize the heap; fetch memory using alloc.
void
runtime_MHeap_Init(MHeap *h, void *(*alloc)(uintptr))
{
	uint32 i;

	runtime_FixAlloc_Init(&h->spanalloc, sizeof(MSpan), alloc, RecordSpan, h);
	runtime_FixAlloc_Init(&h->cachealloc, sizeof(MCache), alloc, nil, nil);
	// h->mapcache needs no init
	for(i=0; i<nelem(h->free); i++)
		runtime_MSpanList_Init(&h->free[i]);
	runtime_MSpanList_Init(&h->large);
	for(i=0; i<nelem(h->central); i++)
		runtime_MCentral_Init(&h->central[i], i);
}

// Allocate a new span of npage pages from the heap
// and record its size class in the HeapMap and HeapMapCache.
MSpan*
runtime_MHeap_Alloc(MHeap *h, uintptr npage, int32 sizeclass, int32 acct, int32 zeroed)
{
	MSpan *s;

	runtime_lock(h);
	runtime_purgecachedstats(runtime_m()->mcache);
	s = MHeap_AllocLocked(h, npage, sizeclass);
	if(s != nil) {
		mstats.heap_inuse += npage<<PageShift;
		if(acct) {
			mstats.heap_objects++;
			mstats.heap_alloc += npage<<PageShift;
		}
	}
	runtime_unlock(h);
	if(s != nil && *(uintptr*)(s->start<<PageShift) != 0 && zeroed)
		runtime_memclr((byte*)(s->start<<PageShift), s->npages<<PageShift);
	return s;
}

static MSpan*
MHeap_AllocLocked(MHeap *h, uintptr npage, int32 sizeclass)
{
	uintptr n;
	MSpan *s, *t;
	PageID p;

	// Try in fixed-size lists up to max.
	for(n=npage; n < nelem(h->free); n++) {
		if(!runtime_MSpanList_IsEmpty(&h->free[n])) {
			s = h->free[n].next;
			goto HaveSpan;
		}
	}

	// Best fit in list of large spans.
	if((s = MHeap_AllocLarge(h, npage)) == nil) {
		if(!MHeap_Grow(h, npage))
			return nil;
		if((s = MHeap_AllocLarge(h, npage)) == nil)
			return nil;
	}

HaveSpan:
	// Mark span in use.
	if(s->state != MSpanFree)
		runtime_throw("MHeap_AllocLocked - MSpan not free");
	if(s->npages < npage)
		runtime_throw("MHeap_AllocLocked - bad npages");
	runtime_MSpanList_Remove(s);
	s->state = MSpanInUse;
	mstats.heap_idle -= s->npages<<PageShift;
	mstats.heap_released -= s->npreleased<<PageShift;
	s->npreleased = 0;

	if(s->npages > npage) {
		// Trim extra and put it back in the heap.
		t = runtime_FixAlloc_Alloc(&h->spanalloc);
		mstats.mspan_inuse = h->spanalloc.inuse;
		mstats.mspan_sys = h->spanalloc.sys;
		runtime_MSpan_Init(t, s->start + npage, s->npages - npage);
		s->npages = npage;
		p = t->start;
		if(sizeof(void*) == 8)
			p -= ((uintptr)h->arena_start>>PageShift);
		if(p > 0)
			h->map[p-1] = s;
		h->map[p] = t;
		h->map[p+t->npages-1] = t;
		*(uintptr*)(t->start<<PageShift) = *(uintptr*)(s->start<<PageShift);  // copy "needs zeroing" mark
		t->state = MSpanInUse;
		MHeap_FreeLocked(h, t);
		t->unusedsince = s->unusedsince; // preserve age
	}
	s->unusedsince = 0;

	// Record span info, because gc needs to be
	// able to map interior pointer to containing span.
	s->sizeclass = sizeclass;
	s->elemsize = (sizeclass==0 ? s->npages<<PageShift : (uintptr)runtime_class_to_size[sizeclass]);
	s->types.compression = MTypes_Empty;
	p = s->start;
	if(sizeof(void*) == 8)
		p -= ((uintptr)h->arena_start>>PageShift);
	for(n=0; n<npage; n++)
		h->map[p+n] = s;
	return s;
}

// Allocate a span of exactly npage pages from the list of large spans.
static MSpan*
MHeap_AllocLarge(MHeap *h, uintptr npage)
{
	return BestFit(&h->large, npage, nil);
}

// Search list for smallest span with >= npage pages.
// If there are multiple smallest spans, take the one
// with the earliest starting address.
static MSpan*
BestFit(MSpan *list, uintptr npage, MSpan *best)
{
	MSpan *s;

	for(s=list->next; s != list; s=s->next) {
		if(s->npages < npage)
			continue;
		if(best == nil
		|| s->npages < best->npages
		|| (s->npages == best->npages && s->start < best->start))
			best = s;
	}
	return best;
}

// Try to add at least npage pages of memory to the heap,
// returning whether it worked.
static bool
MHeap_Grow(MHeap *h, uintptr npage)
{
	uintptr ask;
	void *v;
	MSpan *s;
	PageID p;

	// Ask for a big chunk, to reduce the number of mappings
	// the operating system needs to track; also amortizes
	// the overhead of an operating system mapping.
	// Allocate a multiple of 64kB (16 pages).
	npage = (npage+15)&~15;
	ask = npage<<PageShift;
	if(ask < HeapAllocChunk)
		ask = HeapAllocChunk;

	v = runtime_MHeap_SysAlloc(h, ask);
	if(v == nil) {
		if(ask > (npage<<PageShift)) {
			ask = npage<<PageShift;
			v = runtime_MHeap_SysAlloc(h, ask);
		}
		if(v == nil) {
			runtime_printf("runtime: out of memory: cannot allocate %D-byte block (%D in use)\n", (uint64)ask, mstats.heap_sys);
			return false;
		}
	}
	mstats.heap_sys += ask;

	// Create a fake "in use" span and free it, so that the
	// right coalescing happens.
	s = runtime_FixAlloc_Alloc(&h->spanalloc);
	mstats.mspan_inuse = h->spanalloc.inuse;
	mstats.mspan_sys = h->spanalloc.sys;
	runtime_MSpan_Init(s, (uintptr)v>>PageShift, ask>>PageShift);
	p = s->start;
	if(sizeof(void*) == 8)
		p -= ((uintptr)h->arena_start>>PageShift);
	h->map[p] = s;
	h->map[p + s->npages - 1] = s;
	s->state = MSpanInUse;
	MHeap_FreeLocked(h, s);
	return true;
}

// Look up the span at the given address.
// Address is guaranteed to be in map
// and is guaranteed to be start or end of span.
MSpan*
runtime_MHeap_Lookup(MHeap *h, void *v)
{
	uintptr p;
	
	p = (uintptr)v;
	if(sizeof(void*) == 8)
		p -= (uintptr)h->arena_start;
	return h->map[p >> PageShift];
}

// Look up the span at the given address.
// Address is *not* guaranteed to be in map
// and may be anywhere in the span.
// Map entries for the middle of a span are only
// valid for allocated spans.  Free spans may have
// other garbage in their middles, so we have to
// check for that.
MSpan*
runtime_MHeap_LookupMaybe(MHeap *h, void *v)
{
	MSpan *s;
	PageID p, q;

	if((byte*)v < h->arena_start || (byte*)v >= h->arena_used)
		return nil;
	p = (uintptr)v>>PageShift;
	q = p;
	if(sizeof(void*) == 8)
		q -= (uintptr)h->arena_start >> PageShift;
	s = h->map[q];
	if(s == nil || p < s->start || p - s->start >= s->npages)
		return nil;
	if(s->state != MSpanInUse)
		return nil;
	return s;
}

// Free the span back into the heap.
void
runtime_MHeap_Free(MHeap *h, MSpan *s, int32 acct)
{
	runtime_lock(h);
	runtime_purgecachedstats(runtime_m()->mcache);
	mstats.heap_inuse -= s->npages<<PageShift;
	if(acct) {
		mstats.heap_alloc -= s->npages<<PageShift;
		mstats.heap_objects--;
	}
	MHeap_FreeLocked(h, s);
	runtime_unlock(h);
}

static void
MHeap_FreeLocked(MHeap *h, MSpan *s)
{
	uintptr *sp, *tp;
	MSpan *t;
	PageID p;

	if(s->types.sysalloc)
		runtime_settype_sysfree(s);
	s->types.compression = MTypes_Empty;

	if(s->state != MSpanInUse || s->ref != 0) {
		runtime_printf("MHeap_FreeLocked - span %p ptr %p state %d ref %d\n", s, s->start<<PageShift, s->state, s->ref);
		runtime_throw("MHeap_FreeLocked - invalid free");
	}
	mstats.heap_idle += s->npages<<PageShift;
	s->state = MSpanFree;
	s->unusedsince = 0;
	s->npreleased = 0;
	runtime_MSpanList_Remove(s);
	sp = (uintptr*)(s->start<<PageShift);
	// Stamp newly unused spans. The scavenger will use that
	// info to potentially give back some pages to the OS.
	s->unusedsince = runtime_nanotime();
	s->npreleased = 0;

	// Coalesce with earlier, later spans.
	p = s->start;
	if(sizeof(void*) == 8)
		p -= (uintptr)h->arena_start >> PageShift;
	if(p > 0 && (t = h->map[p-1]) != nil && t->state != MSpanInUse) {
		tp = (uintptr*)(t->start<<PageShift);
		*tp |= *sp;	// propagate "needs zeroing" mark
		s->start = t->start;
		s->npages += t->npages;
		s->npreleased = t->npreleased; // absorb released pages
		p -= t->npages;
		h->map[p] = s;
		runtime_MSpanList_Remove(t);
		t->state = MSpanDead;
		runtime_FixAlloc_Free(&h->spanalloc, t);
		mstats.mspan_inuse = h->spanalloc.inuse;
		mstats.mspan_sys = h->spanalloc.sys;
	}
	if(p+s->npages < nelem(h->map) && (t = h->map[p+s->npages]) != nil && t->state != MSpanInUse) {
		tp = (uintptr*)(t->start<<PageShift);
		*sp |= *tp;	// propagate "needs zeroing" mark
		s->npages += t->npages;
		s->npreleased += t->npreleased;
		h->map[p + s->npages - 1] = s;
		runtime_MSpanList_Remove(t);
		t->state = MSpanDead;
		runtime_FixAlloc_Free(&h->spanalloc, t);
		mstats.mspan_inuse = h->spanalloc.inuse;
		mstats.mspan_sys = h->spanalloc.sys;
	}

	// Insert s into appropriate list.
	if(s->npages < nelem(h->free))
		runtime_MSpanList_Insert(&h->free[s->npages], s);
	else
		runtime_MSpanList_Insert(&h->large, s);
}
<<<<<<< HEAD

=======

static void
forcegchelper(void *vnote)
{
	Note *note = (Note*)vnote;

	runtime_gc(1);
	runtime_notewakeup(note);
}

>>>>>>> e9c762ec
// Release (part of) unused memory to OS.
// Goroutine created at startup.
// Loop forever.
void
runtime_MHeap_Scavenger(void* dummy)
{
	MHeap *h;
	MSpan *s, *list;
	uint64 tick, now, forcegc, limit;
	uint32 k, i;
	uintptr released, sumreleased;
	const byte *env;
	bool trace;
<<<<<<< HEAD
	Note note;
=======
	Note note, *notep;
>>>>>>> e9c762ec

	USED(dummy);

	// If we go two minutes without a garbage collection, force one to run.
	forcegc = 2*60*1e9;
	// If a span goes unused for 5 minutes after a garbage collection,
	// we hand it back to the operating system.
	limit = 5*60*1e9;
	// Make wake-up period small enough for the sampling to be correct.
	if(forcegc < limit)
		tick = forcegc/2;
	else
		tick = limit/2;

	trace = false;
	env = runtime_getenv("GOGCTRACE");
	if(env != nil)
		trace = runtime_atoi(env) > 0;

	h = &runtime_mheap;
	for(k=0;; k++) {
		runtime_noteclear(&note);
		runtime_entersyscall();
		runtime_notetsleep(&note, tick);
		runtime_exitsyscall();

		runtime_lock(h);
		now = runtime_nanotime();
		if(now - mstats.last_gc > forcegc) {
			runtime_unlock(h);
<<<<<<< HEAD
			runtime_gc(1);
			runtime_lock(h);
			now = runtime_nanotime();
			if (trace)
				runtime_printf("scvg%d: GC forced\n", k);
=======
			// The scavenger can not block other goroutines,
			// otherwise deadlock detector can fire spuriously.
			// GC blocks other goroutines via the runtime_worldsema.
			runtime_noteclear(&note);
			notep = &note;
			__go_go(forcegchelper, (void*)notep);
			runtime_entersyscall();
			runtime_notesleep(&note);
			runtime_exitsyscall();
			if(trace)
				runtime_printf("scvg%d: GC forced\n", k);
			runtime_lock(h);
			now = runtime_nanotime();
>>>>>>> e9c762ec
		}
		sumreleased = 0;
		for(i=0; i < nelem(h->free)+1; i++) {
			if(i < nelem(h->free))
				list = &h->free[i];
			else
				list = &h->large;
			if(runtime_MSpanList_IsEmpty(list))
				continue;
			for(s=list->next; s != list; s=s->next) {
<<<<<<< HEAD
				if(s->unusedsince != 0 && (now - s->unusedsince) > limit) {
=======
				if((now - s->unusedsince) > limit) {
>>>>>>> e9c762ec
					released = (s->npages - s->npreleased) << PageShift;
					mstats.heap_released += released;
					sumreleased += released;
					s->npreleased = s->npages;
					runtime_SysUnused((void*)(s->start << PageShift), s->npages << PageShift);
				}
			}
		}
		runtime_unlock(h);

		if(trace) {
			if(sumreleased > 0)
				runtime_printf("scvg%d: %p MB released\n", k, sumreleased>>20);
			runtime_printf("scvg%d: inuse: %D, idle: %D, sys: %D, released: %D, consumed: %D (MB)\n",
				k, mstats.heap_inuse>>20, mstats.heap_idle>>20, mstats.heap_sys>>20,
				mstats.heap_released>>20, (mstats.heap_sys - mstats.heap_released)>>20);
		}
	}
}

// Initialize a new span with the given start and npages.
void
runtime_MSpan_Init(MSpan *span, PageID start, uintptr npages)
{
	span->next = nil;
	span->prev = nil;
	span->start = start;
	span->npages = npages;
	span->freelist = nil;
	span->ref = 0;
	span->sizeclass = 0;
	span->elemsize = 0;
	span->state = 0;
	span->unusedsince = 0;
	span->npreleased = 0;
<<<<<<< HEAD
=======
	span->types.compression = MTypes_Empty;
>>>>>>> e9c762ec
}

// Initialize an empty doubly-linked list.
void
runtime_MSpanList_Init(MSpan *list)
{
	list->state = MSpanListHead;
	list->next = list;
	list->prev = list;
}

void
runtime_MSpanList_Remove(MSpan *span)
{
	if(span->prev == nil && span->next == nil)
		return;
	span->prev->next = span->next;
	span->next->prev = span->prev;
	span->prev = nil;
	span->next = nil;
}

bool
runtime_MSpanList_IsEmpty(MSpan *list)
{
	return list->next == list;
}

void
runtime_MSpanList_Insert(MSpan *list, MSpan *span)
{
	if(span->next != nil || span->prev != nil) {
		runtime_printf("failed MSpanList_Insert %p %p %p\n", span, span->next, span->prev);
		runtime_throw("MSpanList_Insert");
	}
	span->next = list->next;
	span->prev = list;
	span->next->prev = span;
	span->prev->next = span;
}

<|MERGE_RESOLUTION|>--- conflicted
+++ resolved
@@ -302,8 +302,6 @@
 	}
 	mstats.heap_idle += s->npages<<PageShift;
 	s->state = MSpanFree;
-	s->unusedsince = 0;
-	s->npreleased = 0;
 	runtime_MSpanList_Remove(s);
 	sp = (uintptr*)(s->start<<PageShift);
 	// Stamp newly unused spans. The scavenger will use that
@@ -348,9 +346,6 @@
 	else
 		runtime_MSpanList_Insert(&h->large, s);
 }
-<<<<<<< HEAD
-
-=======
 
 static void
 forcegchelper(void *vnote)
@@ -361,7 +356,6 @@
 	runtime_notewakeup(note);
 }
 
->>>>>>> e9c762ec
 // Release (part of) unused memory to OS.
 // Goroutine created at startup.
 // Loop forever.
@@ -375,11 +369,7 @@
 	uintptr released, sumreleased;
 	const byte *env;
 	bool trace;
-<<<<<<< HEAD
-	Note note;
-=======
 	Note note, *notep;
->>>>>>> e9c762ec
 
 	USED(dummy);
 
@@ -410,13 +400,6 @@
 		now = runtime_nanotime();
 		if(now - mstats.last_gc > forcegc) {
 			runtime_unlock(h);
-<<<<<<< HEAD
-			runtime_gc(1);
-			runtime_lock(h);
-			now = runtime_nanotime();
-			if (trace)
-				runtime_printf("scvg%d: GC forced\n", k);
-=======
 			// The scavenger can not block other goroutines,
 			// otherwise deadlock detector can fire spuriously.
 			// GC blocks other goroutines via the runtime_worldsema.
@@ -430,7 +413,6 @@
 				runtime_printf("scvg%d: GC forced\n", k);
 			runtime_lock(h);
 			now = runtime_nanotime();
->>>>>>> e9c762ec
 		}
 		sumreleased = 0;
 		for(i=0; i < nelem(h->free)+1; i++) {
@@ -441,11 +423,7 @@
 			if(runtime_MSpanList_IsEmpty(list))
 				continue;
 			for(s=list->next; s != list; s=s->next) {
-<<<<<<< HEAD
-				if(s->unusedsince != 0 && (now - s->unusedsince) > limit) {
-=======
 				if((now - s->unusedsince) > limit) {
->>>>>>> e9c762ec
 					released = (s->npages - s->npreleased) << PageShift;
 					mstats.heap_released += released;
 					sumreleased += released;
@@ -481,10 +459,7 @@
 	span->state = 0;
 	span->unusedsince = 0;
 	span->npreleased = 0;
-<<<<<<< HEAD
-=======
 	span->types.compression = MTypes_Empty;
->>>>>>> e9c762ec
 }
 
 // Initialize an empty doubly-linked list.
