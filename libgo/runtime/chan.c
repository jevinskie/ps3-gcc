--- conflicted
+++ resolved
@@ -4,10 +4,6 @@
 
 #include "runtime.h"
 #include "arch.h"
-<<<<<<< HEAD
-#include "malloc.h"
-=======
->>>>>>> e9c762ec
 #include "go-type.h"
 #include "race.h"
 #include "malloc.h"
@@ -97,15 +93,11 @@
 
 	elem = t->__element_type;
 
-<<<<<<< HEAD
-	if(hint < 0 || (int32)hint != hint || (elem->__size > 0 && (uintptr)hint > MaxMem / elem->__size))
-=======
 	// compiler checks this but be safe.
 	if(elem->__size >= (1<<16))
 		runtime_throw("makechan: invalid channel element type");
 
 	if(hint < 0 || (intgo)hint != hint || (elem->__size > 0 && (uintptr)hint > MaxMem / elem->__size))
->>>>>>> e9c762ec
 		runtime_panicstring("makechan: size out of range");
 
 	n = sizeof(*c);
@@ -117,27 +109,16 @@
 	c->dataqsiz = hint;
 
 	if(debug)
-<<<<<<< HEAD
-		runtime_printf("makechan: chan=%p; elemsize=%D; elemalign=%d; dataqsiz=%d\n",
-			c, (int64)elem->__size, elem->__align, c->dataqsiz);
-=======
 		runtime_printf("makechan: chan=%p; elemsize=%D; elemalign=%d; dataqsiz=%D\n",
 			c, (int64)elem->__size, elem->__align, (int64)c->dataqsiz);
->>>>>>> e9c762ec
 
 	return c;
 }
 
 // For reflect
-<<<<<<< HEAD
-//	func makechan(typ *ChanType, size uint32) (chan)
-uintptr reflect_makechan(ChanType *, uint32)
-  asm ("reflect.makechan");
-=======
 //	func makechan(typ *ChanType, size uint64) (chan)
 uintptr reflect_makechan(ChanType *, uint64)
   __asm__ (GOSYM_PREFIX "reflect.makechan");
->>>>>>> e9c762ec
 
 uintptr
 reflect_makechan(ChanType *t, uint64 size)
@@ -632,11 +613,7 @@
 // the actual data if it fits, or else a pointer to the data.
 
 _Bool reflect_chansend(ChanType *, Hchan *, uintptr, _Bool)
-<<<<<<< HEAD
-  __asm__("reflect.chansend");
-=======
   __asm__ (GOSYM_PREFIX "reflect.chansend");
->>>>>>> e9c762ec
 
 _Bool
 reflect_chansend(ChanType *t, Hchan *c, uintptr val, _Bool nb)
@@ -673,11 +650,7 @@
 };
 
 struct chanrecv_ret reflect_chanrecv(ChanType *, Hchan *, _Bool)
-<<<<<<< HEAD
-  __asm__("reflect.chanrecv");
-=======
   __asm__ (GOSYM_PREFIX "reflect.chanrecv");
->>>>>>> e9c762ec
 
 struct chanrecv_ret
 reflect_chanrecv(ChanType *t, Hchan *c, _Bool nb)
@@ -1336,11 +1309,7 @@
 // For reflect
 //	func chanclose(c chan)
 
-<<<<<<< HEAD
-void reflect_chanclose(uintptr) __asm__("reflect.chanclose");
-=======
 void reflect_chanclose(uintptr) __asm__ (GOSYM_PREFIX "reflect.chanclose");
->>>>>>> e9c762ec
 
 void
 reflect_chanclose(uintptr c)
@@ -1351,11 +1320,7 @@
 // For reflect
 //	func chanlen(c chan) (len int)
 
-<<<<<<< HEAD
-int32 reflect_chanlen(uintptr) __asm__("reflect.chanlen");
-=======
 intgo reflect_chanlen(uintptr) __asm__ (GOSYM_PREFIX "reflect.chanlen");
->>>>>>> e9c762ec
 
 intgo
 reflect_chanlen(uintptr ca)
@@ -1380,11 +1345,7 @@
 // For reflect
 //	func chancap(c chan) (cap intgo)
 
-<<<<<<< HEAD
-int32 reflect_chancap(uintptr) __asm__("reflect.chancap");
-=======
 intgo reflect_chancap(uintptr) __asm__ (GOSYM_PREFIX "reflect.chancap");
->>>>>>> e9c762ec
 
 intgo
 reflect_chancap(uintptr ca)
