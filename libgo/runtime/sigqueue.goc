--- conflicted
+++ resolved
@@ -9,34 +9,6 @@
 // so the handler communicates with a processing goroutine
 // via struct sig, below.
 //
-<<<<<<< HEAD
-// Ownership for sig.Note passes back and forth between
-// the signal handler and the signal goroutine in rounds.
-// The initial state is that sig.note is cleared (setup by signal_enable).
-// At the beginning of each round, mask == 0.
-// The round goes through three stages:
-//
-// (In parallel)
-// 1a) One or more signals arrive and are handled
-// by sigsend using cas to set bits in sig.mask.
-// The handler that changes sig.mask from zero to non-zero
-// calls notewakeup(&sig).
-// 1b) Sigrecv calls notesleep(&sig) to wait for the wakeup.
-//
-// 2) Having received the wakeup, sigrecv knows that sigsend
-// will not send another wakeup, so it can noteclear(&sig)
-// to prepare for the next round. (Sigsend may still be adding
-// signals to sig.mask at this point, which is fine.)
-//
-// 3) Sigrecv uses cas to grab the current sig.mask and zero it,
-// triggering the next round.
-//
-// The signal handler takes ownership of the note by atomically
-// changing mask from a zero to non-zero value. It gives up
-// ownership by calling notewakeup. The signal goroutine takes
-// ownership by returning from notesleep (caused by the notewakeup)
-// and gives up ownership by clearing mask.
-=======
 // sigsend() is called by the signal handler to queue a new signal.
 // signal_recv() is called by the Go program to receive a newly queued signal.
 // Synchronization between sigsend() and signal_recv() is based on the sig.state
@@ -51,7 +23,6 @@
 // If several sigsend()'s and signal_recv() execute concurrently, it can lead to
 // unnecessary rechecks of sig.mask, but must not lead to missed signals
 // nor deadlocks.
->>>>>>> e9c762ec
 
 package signal
 #include "config.h"
@@ -64,12 +35,6 @@
 	Note;
 	uint32 mask[(NSIG+31)/32];
 	uint32 wanted[(NSIG+31)/32];
-<<<<<<< HEAD
-	uint32 kick;
-	bool inuse;
-} sig;
-
-=======
 	uint32 state;
 	bool inuse;
 } sig;
@@ -79,7 +44,6 @@
 	HASSIGNAL = 2,
 };
 
->>>>>>> e9c762ec
 // Called from sighandler to send a signal back out of the signal handling thread.
 bool
 __go_sigsend(int32 s)
@@ -96,10 +60,6 @@
 		if(runtime_cas(&sig.mask[s/32], mask, mask|bit)) {
 			// Added to queue.
 			// Only send a wakeup if the receiver needs a kick.
-<<<<<<< HEAD
-			if(runtime_cas(&sig.kick, 1, 0))
-				runtime_notewakeup(&sig);
-=======
 			for(;;) {
 				old = runtime_atomicload(&sig.state);
 				if(old == HASSIGNAL)
@@ -114,7 +74,6 @@
 					break;
 				}
 			}
->>>>>>> e9c762ec
 			break;
 		}
 	}
@@ -125,11 +84,7 @@
 // Must only be called from a single goroutine at a time.
 func signal_recv() (m uint32) {
 	static uint32 recv[nelem(sig.mask)];
-<<<<<<< HEAD
-	int32 i, more;
-=======
 	uint32 i, old, new;
->>>>>>> e9c762ec
 	
 	for(;;) {
 		// Serve from local copy if there are bits left.
@@ -141,17 +96,6 @@
 			}
 		}
 
-<<<<<<< HEAD
-		// Get a new local copy.
-		// Ask for a kick if more signals come in
-		// during or after our check (before the sleep).
-		if(sig.kick == 0) {
-			runtime_noteclear(&sig);
-			runtime_cas(&sig.kick, 0, 1);
-		}
-
-		more = 0;
-=======
 		// Check and update sig.state.
 		for(;;) {
 			old = runtime_atomicload(&sig.state);
@@ -173,7 +117,6 @@
 		}
 
 		// Get a new local copy.
->>>>>>> e9c762ec
 		for(i=0; (size_t)i<nelem(sig.mask); i++) {
 			for(;;) {
 				m = sig.mask[i];
@@ -181,20 +124,7 @@
 					break;
 			}
 			recv[i] = m;
-<<<<<<< HEAD
-			if(m != 0)
-				more = 1;
 		}
-		if(more)
-			continue;
-
-		// Sleep waiting for more.
-		runtime_entersyscall();
-		runtime_notesleep(&sig);
-		runtime_exitsyscall();
-=======
-		}
->>>>>>> e9c762ec
 	}
 
 done:;
