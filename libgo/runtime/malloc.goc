// Copyright 2009 The Go Authors. All rights reserved.
// Use of this source code is governed by a BSD-style
// license that can be found in the LICENSE file.

// See malloc.h for overview.
//
// TODO(rsc): double-check stats.

package runtime
#include <stddef.h>
#include <errno.h>
#include <stdlib.h>
#include "go-alloc.h"
#include "runtime.h"
#include "arch.h"
#include "malloc.h"
#include "interface.h"
#include "go-type.h"
#include "race.h"

MHeap runtime_mheap;
<<<<<<< HEAD

extern MStats mstats;	// defined in extern.go

extern volatile int32 runtime_MemProfileRate
  __asm__ ("runtime.MemProfileRate");
=======

int32	runtime_checking;

extern MStats mstats;	// defined in zruntime_def_$GOOS_$GOARCH.go

extern volatile intgo runtime_MemProfileRate
  __asm__ (GOSYM_PREFIX "runtime.MemProfileRate");
>>>>>>> e9c762ec

// Allocate an object of at least size bytes.
// Small objects are allocated from the per-thread cache's free lists.
// Large objects (> 32 kB) are allocated straight from the heap.
void*
runtime_mallocgc(uintptr size, uint32 flag, int32 dogc, int32 zeroed)
{
	M *m;
	G *g;
	int32 sizeclass;
	intgo rate;
	MCache *c;
	uintptr npages;
	MSpan *s;
	void *v;

	m = runtime_m();
	g = runtime_g();
	if(g->status == Gsyscall)
		dogc = 0;
	if(runtime_gcwaiting && g != m->g0 && m->locks == 0 && g->status != Gsyscall) {
		runtime_gosched();
		m = runtime_m();
	}
	if(m->mallocing)
		runtime_throw("malloc/free - deadlock");
	m->mallocing = 1;
	if(size == 0)
		size = 1;

	if(DebugTypeAtBlockEnd)
		size += sizeof(uintptr);

	c = m->mcache;
	c->local_nmalloc++;
	if(size <= MaxSmallSize) {
		// Allocate from mcache free lists.
		sizeclass = runtime_SizeToClass(size);
		size = runtime_class_to_size[sizeclass];
		v = runtime_MCache_Alloc(c, sizeclass, size, zeroed);
		if(v == nil)
			runtime_throw("out of memory");
		c->local_alloc += size;
		c->local_total_alloc += size;
		c->local_by_size[sizeclass].nmalloc++;
	} else {
		// TODO(rsc): Report tracebacks for very large allocations.

		// Allocate directly from heap.
		npages = size >> PageShift;
		if((size & PageMask) != 0)
			npages++;
<<<<<<< HEAD
		s = runtime_MHeap_Alloc(&runtime_mheap, npages, 0, 1);
=======
		s = runtime_MHeap_Alloc(&runtime_mheap, npages, 0, 1, zeroed);
>>>>>>> e9c762ec
		if(s == nil)
			runtime_throw("out of memory");
		size = npages<<PageShift;
		c->local_alloc += size;
		c->local_total_alloc += size;
		v = (void*)(s->start << PageShift);

		// setup for mark sweep
		runtime_markspan(v, 0, 0, true);
	}

	if (sizeof(void*) == 4 && c->local_total_alloc >= (1<<30)) {
		// purge cache stats to prevent overflow
		runtime_lock(&runtime_mheap);
		runtime_purgecachedstats(c);
		runtime_unlock(&runtime_mheap);
	}

	if(!(flag & FlagNoGC))
		runtime_markallocated(v, size, (flag&FlagNoPointers) != 0);

	if(DebugTypeAtBlockEnd)
		*(uintptr*)((uintptr)v+size-sizeof(uintptr)) = 0;

	m->mallocing = 0;

	if(!(flag & FlagNoProfiling) && (rate = runtime_MemProfileRate) > 0) {
		if(size >= (uint32) rate)
			goto profile;
		if((uint32) m->mcache->next_sample > size)
			m->mcache->next_sample -= size;
		else {
			// pick next profile time
			// If you change this, also change allocmcache.
			if(rate > 0x3fffffff)	// make 2*rate not overflow
				rate = 0x3fffffff;
			m->mcache->next_sample = runtime_fastrand1() % (2*rate);
		profile:
			runtime_setblockspecial(v, true);
			runtime_MProf_Malloc(v, size);
		}
	}

	if(dogc && mstats.heap_alloc >= mstats.next_gc)
		runtime_gc(0);

	if(raceenabled) {
		runtime_racemalloc(v, size, m->racepc);
		m->racepc = nil;
	}
	return v;
}

void*
__go_alloc(uintptr size)
{
	return runtime_mallocgc(size, 0, 0, 1);
}

// Free the object whose base pointer is v.
void
__go_free(void *v)
{
	M *m;
	int32 sizeclass;
	MSpan *s;
	MCache *c;
	uint32 prof;
	uintptr size;

	if(v == nil)
		return;
	
	// If you change this also change mgc0.c:/^sweep,
	// which has a copy of the guts of free.

	m = runtime_m();
	if(m->mallocing)
		runtime_throw("malloc/free - deadlock");
	m->mallocing = 1;

	if(!runtime_mlookup(v, nil, nil, &s)) {
		runtime_printf("free %p: not an allocated block\n", v);
		runtime_throw("free runtime_mlookup");
	}
	prof = runtime_blockspecial(v);

	if(raceenabled)
		runtime_racefree(v);

	// Find size class for v.
	sizeclass = s->sizeclass;
	c = m->mcache;
	if(sizeclass == 0) {
		// Large object.
		size = s->npages<<PageShift;
		*(uintptr*)(s->start<<PageShift) = 1;	// mark as "needs to be zeroed"
		// Must mark v freed before calling unmarkspan and MHeap_Free:
		// they might coalesce v into other spans and change the bitmap further.
		runtime_markfreed(v, size);
		runtime_unmarkspan(v, 1<<PageShift);
		runtime_MHeap_Free(&runtime_mheap, s, 1);
	} else {
		// Small object.
		size = runtime_class_to_size[sizeclass];
		if(size > sizeof(uintptr))
			((uintptr*)v)[1] = 1;	// mark as "needs to be zeroed"
		// Must mark v freed before calling MCache_Free:
		// it might coalesce v and other blocks into a bigger span
		// and change the bitmap further.
		runtime_markfreed(v, size);
		c->local_by_size[sizeclass].nfree++;
		runtime_MCache_Free(c, v, sizeclass, size);
	}
	c->local_nfree++;
	c->local_alloc -= size;
	if(prof)
		runtime_MProf_Free(v, size);
	m->mallocing = 0;
}

int32
runtime_mlookup(void *v, byte **base, uintptr *size, MSpan **sp)
{
	M *m;
	uintptr n, i;
	byte *p;
	MSpan *s;

	m = runtime_m();

	m->mcache->local_nlookup++;
	if (sizeof(void*) == 4 && m->mcache->local_nlookup >= (1<<30)) {
		// purge cache stats to prevent overflow
		runtime_lock(&runtime_mheap);
		runtime_purgecachedstats(m->mcache);
		runtime_unlock(&runtime_mheap);
	}

	s = runtime_MHeap_LookupMaybe(&runtime_mheap, v);
	if(sp)
		*sp = s;
	if(s == nil) {
		runtime_checkfreed(v, 1);
		if(base)
			*base = nil;
		if(size)
			*size = 0;
		return 0;
	}

	p = (byte*)((uintptr)s->start<<PageShift);
	if(s->sizeclass == 0) {
		// Large object.
		if(base)
			*base = p;
		if(size)
			*size = s->npages<<PageShift;
		return 1;
	}

	if((byte*)v >= (byte*)s->limit) {
		// pointers past the last block do not count as pointers.
		return 0;
	}

	n = s->elemsize;
	if(base) {
		i = ((byte*)v - p)/n;
		*base = p + i*n;
	}
	if(size)
		*size = n;

	return 1;
}

MCache*
runtime_allocmcache(void)
{
	intgo rate;
	MCache *c;

	runtime_lock(&runtime_mheap);
	c = runtime_FixAlloc_Alloc(&runtime_mheap.cachealloc);
	mstats.mcache_inuse = runtime_mheap.cachealloc.inuse;
	mstats.mcache_sys = runtime_mheap.cachealloc.sys;
	runtime_unlock(&runtime_mheap);
	runtime_memclr((byte*)c, sizeof(*c));

	// Set first allocation sample size.
	rate = runtime_MemProfileRate;
	if(rate > 0x3fffffff)	// make 2*rate not overflow
		rate = 0x3fffffff;
	if(rate != 0)
		c->next_sample = runtime_fastrand1() % (2*rate);

	return c;
}

void
runtime_freemcache(MCache *c)
{
	runtime_MCache_ReleaseAll(c);
	runtime_lock(&runtime_mheap);
	runtime_purgecachedstats(c);
	runtime_FixAlloc_Free(&runtime_mheap.cachealloc, c);
	runtime_unlock(&runtime_mheap);
}

void
runtime_purgecachedstats(MCache *c)
{
	// Protected by either heap or GC lock.
	mstats.heap_alloc += c->local_cachealloc;
	c->local_cachealloc = 0;
	mstats.heap_objects += c->local_objects;
	c->local_objects = 0;
	mstats.nmalloc += c->local_nmalloc;
	c->local_nmalloc = 0;
	mstats.nfree += c->local_nfree;
	c->local_nfree = 0;
	mstats.nlookup += c->local_nlookup;
	c->local_nlookup = 0;
	mstats.alloc += c->local_alloc;
	c->local_alloc= 0;
	mstats.total_alloc += c->local_total_alloc;
	c->local_total_alloc= 0;
}

extern uintptr runtime_sizeof_C_MStats
<<<<<<< HEAD
  __asm__ ("runtime.Sizeof_C_MStats");
=======
  __asm__ (GOSYM_PREFIX "runtime.Sizeof_C_MStats");
>>>>>>> e9c762ec

#define MaxArena32 (2U<<30)

void
runtime_mallocinit(void)
{
	byte *p;
	uintptr arena_size, bitmap_size;
	extern byte end[];
	byte *want;
	uintptr limit;

	runtime_sizeof_C_MStats = sizeof(MStats);

	p = nil;
	arena_size = 0;
	bitmap_size = 0;
	
	// for 64-bit build
	USED(p);
	USED(arena_size);
	USED(bitmap_size);

	runtime_InitSizes();

	limit = runtime_memlimit();

	// Set up the allocation arena, a contiguous area of memory where
	// allocated data will be found.  The arena begins with a bitmap large
	// enough to hold 4 bits per allocated word.
	if(sizeof(void*) == 8 && (limit == 0 || limit > (1<<30))) {
		// On a 64-bit machine, allocate from a single contiguous reservation.
		// 128 GB (MaxMem) should be big enough for now.
		//
		// The code will work with the reservation at any address, but ask
		// SysReserve to use 0x000000c000000000 if possible.
		// Allocating a 128 GB region takes away 37 bits, and the amd64
		// doesn't let us choose the top 17 bits, so that leaves the 11 bits
		// in the middle of 0x00c0 for us to choose.  Choosing 0x00c0 means
		// that the valid memory addresses will begin 0x00c0, 0x00c1, ..., 0x0x00df.
		// In little-endian, that's c0 00, c1 00, ..., df 00. None of those are valid
		// UTF-8 sequences, and they are otherwise as far away from 
		// ff (likely a common byte) as possible. An earlier attempt to use 0x11f8 
		// caused out of memory errors on OS X during thread allocations.
		// These choices are both for debuggability and to reduce the
		// odds of the conservative garbage collector not collecting memory
		// because some non-pointer block of memory had a bit pattern
		// that matched a memory address.
		//
<<<<<<< HEAD
		// Actually we reserve 17 GB (because the bitmap ends up being 1 GB)
		// but it hardly matters: fc is not valid UTF-8 either, and we have to
		// allocate 15 GB before we get that far.
		//
		// If this fails we fall back to the 32 bit memory mechanism
		arena_size = (uintptr)(16LL<<30);
		bitmap_size = arena_size / (sizeof(void*)*8/4);
		p = runtime_SysReserve((void*)(0x00f8ULL<<32), bitmap_size + arena_size);
=======
		// Actually we reserve 136 GB (because the bitmap ends up being 8 GB)
		// but it hardly matters: e0 00 is not valid UTF-8 either.
		//
		// If this fails we fall back to the 32 bit memory mechanism
		arena_size = MaxMem;
		bitmap_size = arena_size / (sizeof(void*)*8/4);
		p = runtime_SysReserve((void*)(0x00c0ULL<<32), bitmap_size + arena_size);
>>>>>>> e9c762ec
	}
	if (p == nil) {
		// On a 32-bit machine, we can't typically get away
		// with a giant virtual address space reservation.
		// Instead we map the memory information bitmap
		// immediately after the data segment, large enough
		// to handle another 2GB of mappings (256 MB),
		// along with a reservation for another 512 MB of memory.
		// When that gets used up, we'll start asking the kernel
		// for any memory anywhere and hope it's in the 2GB
		// following the bitmap (presumably the executable begins
		// near the bottom of memory, so we'll have to use up
		// most of memory before the kernel resorts to giving out
		// memory before the beginning of the text segment).
		//
		// Alternatively we could reserve 512 MB bitmap, enough
		// for 4GB of mappings, and then accept any memory the
		// kernel threw at us, but normally that's a waste of 512 MB
		// of address space, which is probably too much in a 32-bit world.
		bitmap_size = MaxArena32 / (sizeof(void*)*8/4);
		arena_size = 512<<20;
		if(limit > 0 && arena_size+bitmap_size > limit) {
			bitmap_size = (limit / 9) & ~((1<<PageShift) - 1);
			arena_size = bitmap_size * 8;
		}
		
		// SysReserve treats the address we ask for, end, as a hint,
		// not as an absolute requirement.  If we ask for the end
		// of the data segment but the operating system requires
		// a little more space before we can start allocating, it will
		// give out a slightly higher pointer.  Except QEMU, which
		// is buggy, as usual: it won't adjust the pointer upward.
		// So adjust it upward a little bit ourselves: 1/4 MB to get
		// away from the running binary image and then round up
		// to a MB boundary.
		want = (byte*)(((uintptr)end + (1<<18) + (1<<20) - 1)&~((1<<20)-1));
		if(0xffffffff - (uintptr)want <= bitmap_size + arena_size)
		  want = 0;
		p = runtime_SysReserve(want, bitmap_size + arena_size);
		if(p == nil)
			runtime_throw("runtime: cannot reserve arena virtual address space");
		if((uintptr)p & (((uintptr)1<<PageShift)-1))
			runtime_printf("runtime: SysReserve returned unaligned address %p; asked for %p", p, bitmap_size+arena_size);
	}
	if((uintptr)p & (((uintptr)1<<PageShift)-1))
		runtime_throw("runtime: SysReserve returned unaligned address");

	runtime_mheap.bitmap = p;
	runtime_mheap.arena_start = p + bitmap_size;
	runtime_mheap.arena_used = runtime_mheap.arena_start;
	runtime_mheap.arena_end = runtime_mheap.arena_start + arena_size;

	// Initialize the rest of the allocator.	
	runtime_MHeap_Init(&runtime_mheap, runtime_SysAlloc);
	runtime_m()->mcache = runtime_allocmcache();

	// See if it works.
	runtime_free(runtime_malloc(1));
}

void*
runtime_MHeap_SysAlloc(MHeap *h, uintptr n)
{
	byte *p;


	if(n > (uintptr)(h->arena_end - h->arena_used)) {
		// We are in 32-bit mode, maybe we didn't use all possible address space yet.
		// Reserve some more space.
		byte *new_end;
		uintptr needed;

		needed = (uintptr)h->arena_used + n - (uintptr)h->arena_end;
		// Round wanted arena size to a multiple of 256MB.
		needed = (needed + (256<<20) - 1) & ~((256<<20)-1);
		new_end = h->arena_end + needed;
		if(new_end <= h->arena_start + MaxArena32) {
			p = runtime_SysReserve(h->arena_end, new_end - h->arena_end);
			if(p == h->arena_end)
				h->arena_end = new_end;
		}
	}
	if(n <= (uintptr)(h->arena_end - h->arena_used)) {
		// Keep taking from our reservation.
		p = h->arena_used;
		runtime_SysMap(p, n);
		h->arena_used += n;
		runtime_MHeap_MapBits(h);
		if(raceenabled)
			runtime_racemapshadow(p, n);
		return p;
	}
	
	// If using 64-bit, our reservation is all we have.
	if(sizeof(void*) == 8 && (uintptr)h->bitmap >= 0xffffffffU)
		return nil;

	// On 32-bit, once the reservation is gone we can
	// try to get memory at a location chosen by the OS
	// and hope that it is in the range we allocated bitmap for.
	p = runtime_SysAlloc(n);
	if(p == nil)
		return nil;

	if(p < h->arena_start || (uintptr)(p+n - h->arena_start) >= MaxArena32) {
		runtime_printf("runtime: memory allocated by OS (%p) not in usable range [%p,%p)\n",
			p, h->arena_start, h->arena_start+MaxArena32);
		runtime_SysFree(p, n);
		return nil;
	}

	if(p+n > h->arena_used) {
		h->arena_used = p+n;
		if(h->arena_used > h->arena_end)
			h->arena_end = h->arena_used;
		runtime_MHeap_MapBits(h);
		if(raceenabled)
			runtime_racemapshadow(p, n);
	}
	
	return p;
}

static Lock settype_lock;

void
runtime_settype_flush(M *mp, bool sysalloc)
{
	uintptr *buf, *endbuf;
	uintptr size, ofs, j, t;
	uintptr ntypes, nbytes2, nbytes3;
	uintptr *data2;
	byte *data3;
	bool sysalloc3;
	void *v;
	uintptr typ, p;
	MSpan *s;

	buf = mp->settype_buf;
	endbuf = buf + mp->settype_bufsize;

	runtime_lock(&settype_lock);
	while(buf < endbuf) {
		v = (void*)*buf;
		*buf = 0;
		buf++;
		typ = *buf;
		buf++;

		// (Manually inlined copy of runtime_MHeap_Lookup)
		p = (uintptr)v>>PageShift;
		if(sizeof(void*) == 8)
			p -= (uintptr)runtime_mheap.arena_start >> PageShift;
		s = runtime_mheap.map[p];

		if(s->sizeclass == 0) {
			s->types.compression = MTypes_Single;
			s->types.data = typ;
			continue;
		}

		size = s->elemsize;
		ofs = ((uintptr)v - (s->start<<PageShift)) / size;

		switch(s->types.compression) {
		case MTypes_Empty:
			ntypes = (s->npages << PageShift) / size;
			nbytes3 = 8*sizeof(uintptr) + 1*ntypes;

			if(!sysalloc) {
				data3 = runtime_mallocgc(nbytes3, FlagNoPointers, 0, 1);
			} else {
				data3 = runtime_SysAlloc(nbytes3);
				if(0) runtime_printf("settype(0->3): SysAlloc(%x) --> %p\n", (uint32)nbytes3, data3);
			}

			s->types.compression = MTypes_Bytes;
			s->types.sysalloc = sysalloc;
			s->types.data = (uintptr)data3;

			((uintptr*)data3)[1] = typ;
			data3[8*sizeof(uintptr) + ofs] = 1;
			break;

		case MTypes_Words:
			((uintptr*)s->types.data)[ofs] = typ;
			break;

		case MTypes_Bytes:
			data3 = (byte*)s->types.data;
			for(j=1; j<8; j++) {
				if(((uintptr*)data3)[j] == typ) {
					break;
				}
				if(((uintptr*)data3)[j] == 0) {
					((uintptr*)data3)[j] = typ;
					break;
				}
			}
			if(j < 8) {
				data3[8*sizeof(uintptr) + ofs] = j;
			} else {
				ntypes = (s->npages << PageShift) / size;
				nbytes2 = ntypes * sizeof(uintptr);

				if(!sysalloc) {
					data2 = runtime_mallocgc(nbytes2, FlagNoPointers, 0, 1);
				} else {
					data2 = runtime_SysAlloc(nbytes2);
					if(0) runtime_printf("settype.(3->2): SysAlloc(%x) --> %p\n", (uint32)nbytes2, data2);
				}

				sysalloc3 = s->types.sysalloc;

				s->types.compression = MTypes_Words;
				s->types.sysalloc = sysalloc;
				s->types.data = (uintptr)data2;

				// Move the contents of data3 to data2. Then deallocate data3.
				for(j=0; j<ntypes; j++) {
					t = data3[8*sizeof(uintptr) + j];
					t = ((uintptr*)data3)[t];
					data2[j] = t;
				}
				if(sysalloc3) {
					nbytes3 = 8*sizeof(uintptr) + 1*ntypes;
					if(0) runtime_printf("settype.(3->2): SysFree(%p,%x)\n", data3, (uint32)nbytes3);
					runtime_SysFree(data3, nbytes3);
				}

				data2[ofs] = typ;
			}
			break;
		}
	}
	runtime_unlock(&settype_lock);

	mp->settype_bufsize = 0;
}

// It is forbidden to use this function if it is possible that
// explicit deallocation via calling runtime_free(v) may happen.
void
runtime_settype(void *v, uintptr t)
{
	M *mp;
	uintptr *buf;
	uintptr i;
	MSpan *s;

	if(t == 0)
		runtime_throw("settype: zero type");

	mp = runtime_m();
	buf = mp->settype_buf;
	i = mp->settype_bufsize;
	buf[i+0] = (uintptr)v;
	buf[i+1] = t;
	i += 2;
	mp->settype_bufsize = i;

	if(i == nelem(mp->settype_buf)) {
		runtime_settype_flush(mp, false);
	}

	if(DebugTypeAtBlockEnd) {
		s = runtime_MHeap_Lookup(&runtime_mheap, v);
		*(uintptr*)((uintptr)v+s->elemsize-sizeof(uintptr)) = t;
	}
}

void
runtime_settype_sysfree(MSpan *s)
{
	uintptr ntypes, nbytes;

	if(!s->types.sysalloc)
		return;

	nbytes = (uintptr)-1;

	switch (s->types.compression) {
	case MTypes_Words:
		ntypes = (s->npages << PageShift) / s->elemsize;
		nbytes = ntypes * sizeof(uintptr);
		break;
	case MTypes_Bytes:
		ntypes = (s->npages << PageShift) / s->elemsize;
		nbytes = 8*sizeof(uintptr) + 1*ntypes;
		break;
	}

	if(nbytes != (uintptr)-1) {
		if(0) runtime_printf("settype: SysFree(%p,%x)\n", (void*)s->types.data, (uint32)nbytes);
		runtime_SysFree((void*)s->types.data, nbytes);
	}
}

uintptr
runtime_gettype(void *v)
{
	MSpan *s;
	uintptr t, ofs;
	byte *data;

	s = runtime_MHeap_LookupMaybe(&runtime_mheap, v);
	if(s != nil) {
		t = 0;
		switch(s->types.compression) {
		case MTypes_Empty:
			break;
		case MTypes_Single:
			t = s->types.data;
			break;
		case MTypes_Words:
			ofs = (uintptr)v - (s->start<<PageShift);
			t = ((uintptr*)s->types.data)[ofs/s->elemsize];
			break;
		case MTypes_Bytes:
			ofs = (uintptr)v - (s->start<<PageShift);
			data = (byte*)s->types.data;
			t = data[8*sizeof(uintptr) + ofs/s->elemsize];
			t = ((uintptr*)data)[t];
			break;
		default:
			runtime_throw("runtime_gettype: invalid compression kind");
		}
		if(0) {
			runtime_lock(&settype_lock);
			runtime_printf("%p -> %d,%X\n", v, (int32)s->types.compression, (int64)t);
			runtime_unlock(&settype_lock);
		}
		return t;
	}
	return 0;
}

// Runtime stubs.

void*
runtime_mal(uintptr n)
{
	return runtime_mallocgc(n, 0, 1, 1);
}

void *
runtime_new(const Type *typ)
{
	void *ret;
	uint32 flag;

<<<<<<< HEAD
=======
	if(raceenabled)
		runtime_m()->racepc = runtime_getcallerpc(&typ);

	if(typ->__size == 0) {
		// All 0-length allocations use this pointer.
		// The language does not require the allocations to
		// have distinct values.
		ret = (uint8*)&runtime_zerobase;
	} else {
		flag = typ->__code&GO_NO_POINTERS ? FlagNoPointers : 0;
		ret = runtime_mallocgc(typ->__size, flag, 1, 1);

		if(UseSpanType && !flag) {
			if(false) {
				runtime_printf("new %S: %p\n", *typ->__reflection, ret);
			}
			runtime_settype(ret, (uintptr)typ | TypeInfo_SingleObject);
		}
	}

	return ret;
}

>>>>>>> e9c762ec
func GC() {
	runtime_gc(1);
}

func SetFinalizer(obj Eface, finalizer Eface) {
	byte *base;
	uintptr size;
	const FuncType *ft;

	if(obj.__type_descriptor == nil) {
		runtime_printf("runtime.SetFinalizer: first argument is nil interface\n");
		goto throw;
	}
	if(obj.__type_descriptor->__code != GO_PTR) {
		runtime_printf("runtime.SetFinalizer: first argument is %S, not pointer\n", *obj.__type_descriptor->__reflection);
		goto throw;
	}
	if(!runtime_mlookup(obj.__object, &base, &size, nil) || obj.__object != base) {
		runtime_printf("runtime.SetFinalizer: pointer not at beginning of allocated block\n");
		goto throw;
	}
	ft = nil;
	if(finalizer.__type_descriptor != nil) {
		if(finalizer.__type_descriptor->__code != GO_FUNC)
			goto badfunc;
		ft = (const FuncType*)finalizer.__type_descriptor;
		if(ft->__dotdotdot || ft->__in.__count != 1 || !__go_type_descriptors_equal(*(Type**)ft->__in.__values, obj.__type_descriptor))
			goto badfunc;
	}

	if(!runtime_addfinalizer(obj.__object, finalizer.__type_descriptor != nil ? *(void**)finalizer.__object : nil, ft)) {
		runtime_printf("runtime.SetFinalizer: finalizer already set\n");
		goto throw;
	}
	return;

badfunc:
	runtime_printf("runtime.SetFinalizer: second argument is %S, not func(%S)\n", *finalizer.__type_descriptor->__reflection, *obj.__type_descriptor->__reflection);
throw:
	runtime_throw("runtime.SetFinalizer");
}<|MERGE_RESOLUTION|>--- conflicted
+++ resolved
@@ -19,13 +19,6 @@
 #include "race.h"
 
 MHeap runtime_mheap;
-<<<<<<< HEAD
-
-extern MStats mstats;	// defined in extern.go
-
-extern volatile int32 runtime_MemProfileRate
-  __asm__ ("runtime.MemProfileRate");
-=======
 
 int32	runtime_checking;
 
@@ -33,7 +26,6 @@
 
 extern volatile intgo runtime_MemProfileRate
   __asm__ (GOSYM_PREFIX "runtime.MemProfileRate");
->>>>>>> e9c762ec
 
 // Allocate an object of at least size bytes.
 // Small objects are allocated from the per-thread cache's free lists.
@@ -86,11 +78,7 @@
 		npages = size >> PageShift;
 		if((size & PageMask) != 0)
 			npages++;
-<<<<<<< HEAD
-		s = runtime_MHeap_Alloc(&runtime_mheap, npages, 0, 1);
-=======
 		s = runtime_MHeap_Alloc(&runtime_mheap, npages, 0, 1, zeroed);
->>>>>>> e9c762ec
 		if(s == nil)
 			runtime_throw("out of memory");
 		size = npages<<PageShift;
@@ -322,11 +310,7 @@
 }
 
 extern uintptr runtime_sizeof_C_MStats
-<<<<<<< HEAD
-  __asm__ ("runtime.Sizeof_C_MStats");
-=======
   __asm__ (GOSYM_PREFIX "runtime.Sizeof_C_MStats");
->>>>>>> e9c762ec
 
 #define MaxArena32 (2U<<30)
 
@@ -376,16 +360,6 @@
 		// because some non-pointer block of memory had a bit pattern
 		// that matched a memory address.
 		//
-<<<<<<< HEAD
-		// Actually we reserve 17 GB (because the bitmap ends up being 1 GB)
-		// but it hardly matters: fc is not valid UTF-8 either, and we have to
-		// allocate 15 GB before we get that far.
-		//
-		// If this fails we fall back to the 32 bit memory mechanism
-		arena_size = (uintptr)(16LL<<30);
-		bitmap_size = arena_size / (sizeof(void*)*8/4);
-		p = runtime_SysReserve((void*)(0x00f8ULL<<32), bitmap_size + arena_size);
-=======
 		// Actually we reserve 136 GB (because the bitmap ends up being 8 GB)
 		// but it hardly matters: e0 00 is not valid UTF-8 either.
 		//
@@ -393,7 +367,6 @@
 		arena_size = MaxMem;
 		bitmap_size = arena_size / (sizeof(void*)*8/4);
 		p = runtime_SysReserve((void*)(0x00c0ULL<<32), bitmap_size + arena_size);
->>>>>>> e9c762ec
 	}
 	if (p == nil) {
 		// On a 32-bit machine, we can't typically get away
@@ -745,8 +718,6 @@
 	void *ret;
 	uint32 flag;
 
-<<<<<<< HEAD
-=======
 	if(raceenabled)
 		runtime_m()->racepc = runtime_getcallerpc(&typ);
 
@@ -770,7 +741,6 @@
 	return ret;
 }
 
->>>>>>> e9c762ec
 func GC() {
 	runtime_gc(1);
 }
