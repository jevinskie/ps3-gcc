--- conflicted
+++ resolved
@@ -91,23 +91,14 @@
 {
 	uint32 v;
 
-<<<<<<< HEAD
-	if(--runtime_m()->locks < 0)
-		runtime_throw("runtime_unlock: lock count");
-
-=======
->>>>>>> a7aa3838
 	v = runtime_xchg((uint32*)&l->key, MUTEX_UNLOCKED);
 	if(v == MUTEX_UNLOCKED)
 		runtime_throw("unlock of unlocked lock");
 	if(v == MUTEX_SLEEPING)
 		runtime_futexwakeup((uint32*)&l->key, 1);
-<<<<<<< HEAD
-=======
 
 	if(--runtime_m()->locks < 0)
 		runtime_throw("runtime_unlock: lock count");
->>>>>>> a7aa3838
 }
 
 // One-time notifications.
@@ -120,10 +111,6 @@
 void
 runtime_notewakeup(Note *n)
 {
-<<<<<<< HEAD
-	if(runtime_xchg((uint32*)&n->key, 1))
-		runtime_throw("notewakeup - double wakeup");
-=======
 	uint32 old;
 
 	old = runtime_xchg((uint32*)&n->key, 1);
@@ -131,21 +118,12 @@
 		runtime_printf("notewakeup - double wakeup (%d)\n", old);
 		runtime_throw("notewakeup - double wakeup");
 	}
->>>>>>> a7aa3838
 	runtime_futexwakeup((uint32*)&n->key, 1);
 }
 
 void
 runtime_notesleep(Note *n)
 {
-<<<<<<< HEAD
-	if(runtime_m()->profilehz > 0)
-		runtime_setprof(false);
-	while(runtime_atomicload((uint32*)&n->key) == 0)
-		runtime_futexsleep((uint32*)&n->key, 0, -1);
-	if(runtime_m()->profilehz > 0)
-		runtime_setprof(true);
-=======
   /* For gccgo it's OK to sleep in non-g0, and it happens in
      stoptheworld because we have not implemented preemption.
 
@@ -154,7 +132,6 @@
   */
 	while(runtime_atomicload((uint32*)&n->key) == 0)
 		runtime_futexsleep((uint32*)&n->key, 0, -1);
->>>>>>> a7aa3838
 }
 
 static bool
@@ -171,11 +148,7 @@
 	}
 
 	if(runtime_atomicload((uint32*)&n->key) != 0)
-<<<<<<< HEAD
-		return;
-=======
 		return true;
->>>>>>> a7aa3838
 
 	deadline = runtime_nanotime() + ns;
 	for(;;) {
