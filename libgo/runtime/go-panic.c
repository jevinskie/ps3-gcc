/* go-panic.c -- support for the go panic function.

   Copyright 2009 The Go Authors. All rights reserved.
   Use of this source code is governed by a BSD-style
   license that can be found in the LICENSE file.  */

#include <stdio.h>
#include <stdlib.h>

#include "runtime.h"
#include "arch.h"
#include "malloc.h"
#include "go-alloc.h"
#include "go-defer.h"
#include "go-panic.h"
#include "interface.h"

/* Print the panic stack.  This is used when there is no recover.  */

static void
__printpanics (struct __go_panic_stack *p)
{
  if (p->__next != NULL)
    {
      __printpanics (p->__next);
      runtime_printf ("\t");
    }
  runtime_printf ("panic: ");
  runtime_printany (p->__arg);
  if (p->__was_recovered)
    runtime_printf (" [recovered]");
  runtime_printf ("\n");
}

/* This implements __go_panic which is used for the panic
   function.  */

void
__go_panic (struct __go_empty_interface arg)
{
  G *g;
  struct __go_panic_stack *n;

  g = runtime_g ();

  n = (struct __go_panic_stack *) __go_alloc (sizeof (struct __go_panic_stack));
  n->__arg = arg;
  n->__next = g->panic;
  g->panic = n;

  /* Run all the defer functions.  */

  while (1)
    {
      struct __go_defer_stack *d;
      void (*pfn) (void *);
      M *m;

      d = g->defer;
      if (d == NULL)
	break;

      pfn = d->__pfn;
      d->__pfn = NULL;

      if (pfn != NULL)
	{
	  (*pfn) (d->__arg);

	  if (n->__was_recovered)
	    {
	      /* Some defer function called recover.  That means that
		 we should stop running this panic.  */

	      g->panic = n->__next;
	      __go_free (n);

	      /* Now unwind the stack by throwing an exception.  The
		 compiler has arranged to create exception handlers in
		 each function which uses a defer statement.  These
		 exception handlers will check whether the entry on
		 the top of the defer stack is from the current
		 function.  If it is, we have unwound the stack far
		 enough.  */
	      __go_unwind_stack ();

	      /* __go_unwind_stack should not return.  */
	      abort ();
	    }

	  /* Because we executed that defer function by a panic, and
	     it did not call recover, we know that we are not
	     returning from the calling function--we are panicing
	     through it.  */
	  *d->__frame = 0;
	}

      g->defer = d->__next;

      /* This may be called by a cgo callback routine to defer the
	 call to syscall.CgocallBackDone, in which case we will not
	 have a memory context.  Don't try to free anything in that
	 case--the GC will release it later.  */
      m = runtime_m ();
<<<<<<< HEAD
      if (m != NULL && m->mcache != NULL)
=======
      if (m != NULL && m->mcache != NULL && d->__free)
>>>>>>> a7aa3838
	__go_free (d);
    }

  /* The panic was not recovered.  */

  runtime_startpanic ();
  __printpanics (g->panic);
  runtime_dopanic (0);
}<|MERGE_RESOLUTION|>--- conflicted
+++ resolved
@@ -102,11 +102,7 @@
 	 have a memory context.  Don't try to free anything in that
 	 case--the GC will release it later.  */
       m = runtime_m ();
-<<<<<<< HEAD
-      if (m != NULL && m->mcache != NULL)
-=======
       if (m != NULL && m->mcache != NULL && d->__free)
->>>>>>> a7aa3838
 	__go_free (d);
     }
 
