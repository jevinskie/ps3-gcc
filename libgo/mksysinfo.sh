--- conflicted
+++ resolved
@@ -195,15 +195,12 @@
 #ifdef TIOCSIG
   TIOCSIG_val = TIOCSIG,
 #endif
-<<<<<<< HEAD
-=======
 #ifdef TCGETS
   TCGETS_val = TCGETS,
 #endif
 #ifdef TCSETS
   TCSETS_val = TCSETS,
 #endif
->>>>>>> d5ad84b3
 };
 EOF
 
@@ -1242,14 +1239,6 @@
 # The GNU/Linux CLONE flags.
 grep '^const _CLONE_' gen-sysinfo.go | \
   sed -e 's/^\(const \)_\(CLONE_[^= ]*\)\(.*\)$/\1\2 = _\2/' >> ${OUT}
-<<<<<<< HEAD
-
-# The Solaris 11 Update 1 _zone_net_addr_t struct.
-grep '^type _zone_net_addr_t ' gen-sysinfo.go | \
-    sed -e 's/_in6_addr/[16]byte/' \
-    >> ${OUT}
-=======
->>>>>>> d5ad84b3
 
 # Struct sizes.
 set cmsghdr Cmsghdr ip_mreq IPMreq ip_mreqn IPMreqn ipv6_mreq IPv6Mreq \
