--- conflicted
+++ resolved
@@ -13,11 +13,7 @@
 #include "runtime.h"
 
 extern _Bool Exited (uint32_t *w)
-<<<<<<< HEAD
-  __asm__ ("syscall.Exited.N18_syscall.WaitStatus");
-=======
   __asm__ (GOSYM_PREFIX "syscall.Exited.N18_syscall.WaitStatus");
->>>>>>> e9c762ec
 
 _Bool
 Exited (uint32_t *w)
@@ -26,11 +22,7 @@
 }
 
 extern _Bool Signaled (uint32_t *w)
-<<<<<<< HEAD
-  __asm__ ("syscall.Signaled.N18_syscall.WaitStatus");
-=======
   __asm__ (GOSYM_PREFIX "syscall.Signaled.N18_syscall.WaitStatus");
->>>>>>> e9c762ec
 
 _Bool
 Signaled (uint32_t *w)
@@ -39,11 +31,7 @@
 }
 
 extern _Bool Stopped (uint32_t *w)
-<<<<<<< HEAD
-  __asm__ ("syscall.Stopped.N18_syscall.WaitStatus");
-=======
   __asm__ (GOSYM_PREFIX "syscall.Stopped.N18_syscall.WaitStatus");
->>>>>>> e9c762ec
 
 _Bool
 Stopped (uint32_t *w)
@@ -52,11 +40,7 @@
 }
 
 extern _Bool Continued (uint32_t *w)
-<<<<<<< HEAD
-  __asm__ ("syscall.Continued.N18_syscall.WaitStatus");
-=======
   __asm__ (GOSYM_PREFIX "syscall.Continued.N18_syscall.WaitStatus");
->>>>>>> e9c762ec
 
 _Bool
 Continued (uint32_t *w)
@@ -65,11 +49,7 @@
 }
 
 extern _Bool CoreDump (uint32_t *w)
-<<<<<<< HEAD
-  __asm__ ("syscall.CoreDump.N18_syscall.WaitStatus");
-=======
   __asm__ (GOSYM_PREFIX "syscall.CoreDump.N18_syscall.WaitStatus");
->>>>>>> e9c762ec
 
 _Bool
 CoreDump (uint32_t *w)
@@ -78,11 +58,7 @@
 }
 
 extern int ExitStatus (uint32_t *w)
-<<<<<<< HEAD
-  __asm__ ("syscall.ExitStatus.N18_syscall.WaitStatus");
-=======
   __asm__ (GOSYM_PREFIX "syscall.ExitStatus.N18_syscall.WaitStatus");
->>>>>>> e9c762ec
 
 int
 ExitStatus (uint32_t *w)
@@ -93,11 +69,7 @@
 }
 
 extern int Signal (uint32_t *w)
-<<<<<<< HEAD
-  __asm__ ("syscall.Signal.N18_syscall.WaitStatus");
-=======
   __asm__ (GOSYM_PREFIX "syscall.Signal.N18_syscall.WaitStatus");
->>>>>>> e9c762ec
 
 int
 Signal (uint32_t *w)
@@ -108,11 +80,7 @@
 }
 
 extern int StopSignal (uint32_t *w)
-<<<<<<< HEAD
-  __asm__ ("syscall.StopSignal.N18_syscall.WaitStatus");
-=======
   __asm__ (GOSYM_PREFIX "syscall.StopSignal.N18_syscall.WaitStatus");
->>>>>>> e9c762ec
 
 int
 StopSignal (uint32_t *w)
@@ -123,11 +91,7 @@
 }
 
 extern int TrapCause (uint32_t *w)
-<<<<<<< HEAD
-  __asm__ ("syscall.TrapCause.N18_syscall.WaitStatus");
-=======
   __asm__ (GOSYM_PREFIX "syscall.TrapCause.N18_syscall.WaitStatus");
->>>>>>> e9c762ec
 
 int
 TrapCause (uint32_t *w __attribute__ ((unused)))
