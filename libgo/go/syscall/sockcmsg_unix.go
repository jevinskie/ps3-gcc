// Copyright 2011 The Go Authors.  All rights reserved.
// Use of this source code is governed by a BSD-style
// license that can be found in the LICENSE file.

// +build darwin freebsd linux netbsd openbsd

// Socket control messages

package syscall

import (
	"runtime"
	"unsafe"
)

// Round the length of a raw sockaddr up to align it propery.
func cmsgAlignOf(salen int) int {
	salign := int(sizeofPtr)
	// NOTE: It seems like 64-bit Darwin kernel still requires 32-bit
	// aligned access to BSD subsystem.
	if darwinAMD64 {
		salign = 4
	}
	// NOTE: Solaris always uses 32-bit alignment,
	// cf. _CMSG_DATA_ALIGNMENT in <sys/socket.h>.
	if runtime.GOOS == "solaris" {
		salign = 4
	}
	if salen == 0 {
		return salign
	}
	return (salen + salign - 1) & ^(salign - 1)
}

// CmsgLen returns the value to store in the Len field of the Cmsghdr
// structure, taking into account any necessary alignment.
func CmsgLen(datalen int) int {
	return cmsgAlignOf(SizeofCmsghdr) + datalen
}

// CmsgSpace returns the number of bytes an ancillary element with
// payload of the passed data length occupies.
func CmsgSpace(datalen int) int {
	return cmsgAlignOf(SizeofCmsghdr) + cmsgAlignOf(datalen)
}

<<<<<<< HEAD
func cmsgData(cmsg *Cmsghdr) unsafe.Pointer {
	return unsafe.Pointer(uintptr(unsafe.Pointer(cmsg)) + SizeofCmsghdr)
=======
func cmsgData(h *Cmsghdr) unsafe.Pointer {
	return unsafe.Pointer(uintptr(unsafe.Pointer(h)) + SizeofCmsghdr)
>>>>>>> e9c762ec
}

// SocketControlMessage represents a socket control message.
type SocketControlMessage struct {
	Header Cmsghdr
	Data   []byte
}

// ParseSocketControlMessage parses b as an array of socket control
// messages.
func ParseSocketControlMessage(b []byte) ([]SocketControlMessage, error) {
	var msgs []SocketControlMessage
	for len(b) >= CmsgLen(0) {
		h, dbuf, err := socketControlMessageHeaderAndData(b)
		if err != nil {
			return nil, err
		}
		m := SocketControlMessage{Header: *h, Data: dbuf[:int(h.Len)-cmsgAlignOf(SizeofCmsghdr)]}
		msgs = append(msgs, m)
		b = b[cmsgAlignOf(int(h.Len)):]
	}
	return msgs, nil
}

<<<<<<< HEAD
func socketControlMessageHeaderAndData(buf []byte) (*Cmsghdr, []byte, error) {
	h := (*Cmsghdr)(unsafe.Pointer(&buf[0]))
	if h.Len < SizeofCmsghdr || int(h.Len) > len(buf) {
=======
func socketControlMessageHeaderAndData(b []byte) (*Cmsghdr, []byte, error) {
	h := (*Cmsghdr)(unsafe.Pointer(&b[0]))
	if h.Len < SizeofCmsghdr || int(h.Len) > len(b) {
>>>>>>> e9c762ec
		return nil, nil, EINVAL
	}
	return h, b[cmsgAlignOf(SizeofCmsghdr):], nil
}

// UnixRights encodes a set of open file descriptors into a socket
// control message for sending to another process.
func UnixRights(fds ...int) []byte {
	datalen := len(fds) * 4
	b := make([]byte, CmsgSpace(datalen))
	h := (*Cmsghdr)(unsafe.Pointer(&b[0]))
	h.Level = SOL_SOCKET
	h.Type = SCM_RIGHTS
	h.SetLen(CmsgLen(datalen))
	data := uintptr(cmsgData(h))
	for _, fd := range fds {
		*(*int32)(unsafe.Pointer(data)) = int32(fd)
		data += 4
	}
	return b
}

// ParseUnixRights decodes a socket control message that contains an
// integer array of open file descriptors from another process.
func ParseUnixRights(m *SocketControlMessage) ([]int, error) {
	if m.Header.Level != SOL_SOCKET {
		return nil, EINVAL
	}
	if m.Header.Type != SCM_RIGHTS {
		return nil, EINVAL
	}
	fds := make([]int, len(m.Data)>>2)
	for i, j := 0, 0; i < len(m.Data); i += 4 {
		fds[j] = int(*(*int32)(unsafe.Pointer(&m.Data[i])))
		j++
	}
	return fds, nil
}<|MERGE_RESOLUTION|>--- conflicted
+++ resolved
@@ -44,13 +44,8 @@
 	return cmsgAlignOf(SizeofCmsghdr) + cmsgAlignOf(datalen)
 }
 
-<<<<<<< HEAD
-func cmsgData(cmsg *Cmsghdr) unsafe.Pointer {
-	return unsafe.Pointer(uintptr(unsafe.Pointer(cmsg)) + SizeofCmsghdr)
-=======
 func cmsgData(h *Cmsghdr) unsafe.Pointer {
 	return unsafe.Pointer(uintptr(unsafe.Pointer(h)) + SizeofCmsghdr)
->>>>>>> e9c762ec
 }
 
 // SocketControlMessage represents a socket control message.
@@ -75,15 +70,9 @@
 	return msgs, nil
 }
 
-<<<<<<< HEAD
-func socketControlMessageHeaderAndData(buf []byte) (*Cmsghdr, []byte, error) {
-	h := (*Cmsghdr)(unsafe.Pointer(&buf[0]))
-	if h.Len < SizeofCmsghdr || int(h.Len) > len(buf) {
-=======
 func socketControlMessageHeaderAndData(b []byte) (*Cmsghdr, []byte, error) {
 	h := (*Cmsghdr)(unsafe.Pointer(&b[0]))
 	if h.Len < SizeofCmsghdr || int(h.Len) > len(b) {
->>>>>>> e9c762ec
 		return nil, nil, EINVAL
 	}
 	return h, b[cmsgAlignOf(SizeofCmsghdr):], nil
