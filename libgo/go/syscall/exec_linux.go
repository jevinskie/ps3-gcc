--- conflicted
+++ resolved
@@ -21,10 +21,7 @@
 	Setpgid    bool        // Set process group ID to new pid (SYSV setpgrp)
 	Setctty    bool        // Set controlling terminal to fd Ctty (only meaningful if Setsid is set)
 	Noctty     bool        // Detach fd 0 from controlling terminal
-<<<<<<< HEAD
-=======
 	Ctty       int         // Controlling TTY fd (Linux only)
->>>>>>> e9c762ec
 	Pdeathsig  Signal      // Signal that the process will get when its parent dies (Linux only)
 }
 
