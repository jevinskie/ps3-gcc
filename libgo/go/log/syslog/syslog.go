--- conflicted
+++ resolved
@@ -4,15 +4,9 @@
 
 // +build !windows,!plan9
 
-<<<<<<< HEAD
-// Package syslog provides a simple interface to the system log service. It
-// can send messages to the syslog daemon using UNIX domain sockets, UDP, or
-// TCP connections.
-=======
 // Package syslog provides a simple interface to the system log
 // service. It can send messages to the syslog daemon using UNIX
 // domain sockets, UDP, or TCP connections.
->>>>>>> e9c762ec
 package syslog
 
 import (
@@ -202,30 +196,6 @@
 	return err
 }
 
-<<<<<<< HEAD
-func (n netConn) writeBytes(p Priority, prefix string, b []byte) (int, error) {
-	nl := ""
-	if len(b) == 0 || b[len(b)-1] != '\n' {
-		nl = "\n"
-	}
-	_, err := fmt.Fprintf(n.conn, "<%d>%s: %s%s", p, prefix, b, nl)
-	if err != nil {
-		return 0, err
-	}
-	return len(b), nil
-}
-
-func (n netConn) writeString(p Priority, prefix string, s string) (int, error) {
-	nl := ""
-	if len(s) == 0 || s[len(s)-1] != '\n' {
-		nl = "\n"
-	}
-	_, err := fmt.Fprintf(n.conn, "<%d>%s: %s%s", p, prefix, s, nl)
-	if err != nil {
-		return 0, err
-	}
-	return len(s), nil
-=======
 func (w *Writer) writeString(p Priority, s string) (int, error) {
 	return w.conn.writeString((w.priority&facilityMask)|(p&severityMask),
 		w.hostname, w.tag, s)
@@ -244,7 +214,6 @@
 		return 0, err
 	}
 	return len(msg), nil
->>>>>>> e9c762ec
 }
 
 func (n netConn) close() error {
