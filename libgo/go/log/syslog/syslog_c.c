/* syslog_c.c -- call syslog for Go.

   Copyright 2011 The Go Authors. All rights reserved.
   Use of this source code is governed by a BSD-style
   license that can be found in the LICENSE file.  */

#include <syslog.h>

#include "runtime.h"

/* We need to use a C function to call the syslog function, because we
   can't represent a C varargs function in Go.  */

<<<<<<< HEAD
void syslog_c(int, const char*)
  asm ("log_syslog.syslog_c");
=======
void syslog_c(intgo, const char*)
  __asm__ (GOSYM_PREFIX "log_syslog.syslog_c");
>>>>>>> e9c762ec

void
syslog_c (intgo priority, const char *msg)
{
  syslog (priority, "%s", msg);
}<|MERGE_RESOLUTION|>--- conflicted
+++ resolved
@@ -11,13 +11,8 @@
 /* We need to use a C function to call the syslog function, because we
    can't represent a C varargs function in Go.  */
 
-<<<<<<< HEAD
-void syslog_c(int, const char*)
-  asm ("log_syslog.syslog_c");
-=======
 void syslog_c(intgo, const char*)
   __asm__ (GOSYM_PREFIX "log_syslog.syslog_c");
->>>>>>> e9c762ec
 
 void
 syslog_c (intgo priority, const char *msg)
