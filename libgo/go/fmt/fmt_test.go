// Copyright 2009 The Go Authors. All rights reserved.
// Use of this source code is governed by a BSD-style
// license that can be found in the LICENSE file.

package fmt_test

import (
	"bytes"
	. "fmt"
	"io"
	"math"
	"runtime" // for the malloc count test only
	"strings"
	"testing"
	"time"
	"unicode"
)

type (
	renamedBool       bool
	renamedInt        int
	renamedInt8       int8
	renamedInt16      int16
	renamedInt32      int32
	renamedInt64      int64
	renamedUint       uint
	renamedUint8      uint8
	renamedUint16     uint16
	renamedUint32     uint32
	renamedUint64     uint64
	renamedUintptr    uintptr
	renamedString     string
	renamedBytes      []byte
	renamedFloat32    float32
	renamedFloat64    float64
	renamedComplex64  complex64
	renamedComplex128 complex128
)

func TestFmtInterface(t *testing.T) {
	var i1 interface{}
	i1 = "abc"
	s := Sprintf("%s", i1)
	if s != "abc" {
		t.Errorf(`Sprintf("%%s", empty("abc")) = %q want %q`, s, "abc")
	}
}

const b32 uint32 = 1<<32 - 1
const b64 uint64 = 1<<64 - 1

var array = [5]int{1, 2, 3, 4, 5}
var iarray = [4]interface{}{1, "hello", 2.5, nil}
var slice = array[:]
var islice = iarray[:]

type A struct {
	i int
	j uint
	s string
	x []int
}

type I int

func (i I) String() string { return Sprintf("<%d>", int(i)) }

type B struct {
	I I
	j int
}

type C struct {
	i int
	B
}

type F int

func (f F) Format(s State, c rune) {
	Fprintf(s, "<%c=F(%d)>", c, int(f))
}

type G int

func (g G) GoString() string {
	return Sprintf("GoString(%d)", int(g))
}

type S struct {
	F F // a struct field that Formats
	G G // a struct field that GoStrings
}

type SI struct {
	I interface{}
}

// P is a type with a String method with pointer receiver for testing %p.
type P int

var pValue P

func (p *P) String() string {
	return "String(p)"
}

var b byte

var fmttests = []struct {
	fmt string
	val interface{}
	out string
}{
	{"%d", 12345, "12345"},
	{"%v", 12345, "12345"},
	{"%t", true, "true"},

	// basic string
	{"%s", "abc", "abc"},
	{"%x", "abc", "616263"},
	{"%x", "xyz", "78797a"},
	{"%X", "xyz", "78797A"},
	{"%q", "abc", `"abc"`},

	// basic bytes
	{"%s", []byte("abc"), "abc"},
	{"%x", []byte("abc"), "616263"},
	{"% x", []byte("abc\xff"), "61 62 63 ff"},
	{"%#x", []byte("abc\xff"), "0x610x620x630xff"},
	{"%#X", []byte("abc\xff"), "0X610X620X630XFF"},
	{"%# x", []byte("abc\xff"), "0x61 0x62 0x63 0xff"},
	{"%# X", []byte("abc\xff"), "0X61 0X62 0X63 0XFF"},
	{"% X", []byte("abc\xff"), "61 62 63 FF"},
	{"%x", []byte("xyz"), "78797a"},
	{"%X", []byte("xyz"), "78797A"},
	{"%q", []byte("abc"), `"abc"`},

	// escaped strings
	{"%#q", `abc`, "`abc`"},
	{"%#q", `"`, "`\"`"},
	{"1 %#q", `\n`, "1 `\\n`"},
	{"2 %#q", "\n", `2 "\n"`},
	{"%q", `"`, `"\""`},
	{"%q", "\a\b\f\r\n\t\v", `"\a\b\f\r\n\t\v"`},
	{"%q", "abc\xffdef", `"abc\xffdef"`},
	{"%q", "\u263a", `"☺"`},
	{"%+q", "\u263a", `"\u263a"`},
	{"%q", "\U0010ffff", `"\U0010ffff"`},

	// escaped characters
	{"%q", 'x', `'x'`},
	{"%q", 0, `'\x00'`},
	{"%q", '\n', `'\n'`},
	{"%q", '\u0e00', `'\u0e00'`},         // not a printable rune.
	{"%q", '\U000c2345', `'\U000c2345'`}, // not a printable rune.
	{"%q", int64(0x7FFFFFFF), `%!q(int64=2147483647)`},
	{"%q", uint64(0xFFFFFFFF), `%!q(uint64=4294967295)`},
	{"%q", '"', `'"'`},
	{"%q", '\'', `'\''`},
	{"%q", "\u263a", `"☺"`},
	{"%+q", "\u263a", `"\u263a"`},

	// width
	{"%5s", "abc", "  abc"},
	{"%2s", "\u263a", " ☺"},
	{"%-5s", "abc", "abc  "},
	{"%-8q", "abc", `"abc"   `},
	{"%05s", "abc", "00abc"},
	{"%08q", "abc", `000"abc"`},
	{"%5s", "abcdefghijklmnopqrstuvwxyz", "abcdefghijklmnopqrstuvwxyz"},
	{"%.5s", "abcdefghijklmnopqrstuvwxyz", "abcde"},
	{"%.5s", "日本語日本語", "日本語日本"},
	{"%.5s", []byte("日本語日本語"), "日本語日本"},
	{"%.5q", "abcdefghijklmnopqrstuvwxyz", `"abcde"`},
	{"%.3q", "日本語日本語", `"日本語"`},
	{"%.3q", []byte("日本語日本語"), `"日本語"`},
	{"%10.1q", "日本語日本語", `       "日"`},

	// integers
	{"%d", 12345, "12345"},
	{"%d", -12345, "-12345"},
	{"%10d", 12345, "     12345"},
	{"%10d", -12345, "    -12345"},
	{"%+10d", 12345, "    +12345"},
	{"%010d", 12345, "0000012345"},
	{"%010d", -12345, "-000012345"},
	{"%-10d", 12345, "12345     "},
	{"%010.3d", 1, "       001"},
	{"%010.3d", -1, "      -001"},
	{"%+d", 12345, "+12345"},
	{"%+d", -12345, "-12345"},
	{"%+d", 0, "+0"},
	{"% d", 0, " 0"},
	{"% d", 12345, " 12345"},
	{"%.0d", 0, ""},
	{"%.d", 0, ""},

	// unicode format
	{"%U", 0x1, "U+0001"},
	{"%U", uint(0x1), "U+0001"},
	{"%.8U", 0x2, "U+00000002"},
	{"%U", 0x1234, "U+1234"},
	{"%U", 0x12345, "U+12345"},
	{"%10.6U", 0xABC, "  U+000ABC"},
	{"%-10.6U", 0xABC, "U+000ABC  "},
	{"%U", '\n', `U+000A`},
	{"%#U", '\n', `U+000A`},
	{"%U", 'x', `U+0078`},
	{"%#U", 'x', `U+0078 'x'`},
	{"%U", '\u263a', `U+263A`},
	{"%#U", '\u263a', `U+263A '☺'`},

	// floats
	{"%+.3e", 0.0, "+0.000e+00"},
	{"%+.3e", 1.0, "+1.000e+00"},
	{"%+.3f", -1.0, "-1.000"},
	{"% .3E", -1.0, "-1.000E+00"},
	{"% .3e", 1.0, " 1.000e+00"},
	{"%+.3g", 0.0, "+0"},
	{"%+.3g", 1.0, "+1"},
	{"%+.3g", -1.0, "-1"},
	{"% .3g", -1.0, "-1"},
	{"% .3g", 1.0, " 1"},

	// complex values
	{"%+.3e", 0i, "(+0.000e+00+0.000e+00i)"},
	{"%+.3f", 0i, "(+0.000+0.000i)"},
	{"%+.3g", 0i, "(+0+0i)"},
	{"%+.3e", 1 + 2i, "(+1.000e+00+2.000e+00i)"},
	{"%+.3f", 1 + 2i, "(+1.000+2.000i)"},
	{"%+.3g", 1 + 2i, "(+1+2i)"},
	{"%.3e", 0i, "(0.000e+00+0.000e+00i)"},
	{"%.3f", 0i, "(0.000+0.000i)"},
	{"%.3g", 0i, "(0+0i)"},
	{"%.3e", 1 + 2i, "(1.000e+00+2.000e+00i)"},
	{"%.3f", 1 + 2i, "(1.000+2.000i)"},
	{"%.3g", 1 + 2i, "(1+2i)"},
	{"%.3e", -1 - 2i, "(-1.000e+00-2.000e+00i)"},
	{"%.3f", -1 - 2i, "(-1.000-2.000i)"},
	{"%.3g", -1 - 2i, "(-1-2i)"},
	{"% .3E", -1 - 2i, "(-1.000E+00-2.000E+00i)"},
	{"%+.3g", complex64(1 + 2i), "(+1+2i)"},
	{"%+.3g", complex128(1 + 2i), "(+1+2i)"},

	// erroneous formats
	{"", 2, "%!(EXTRA int=2)"},
	{"%d", "hello", "%!d(string=hello)"},

	// old test/fmt_test.go
	{"%d", 1234, "1234"},
	{"%d", -1234, "-1234"},
	{"%d", uint(1234), "1234"},
	{"%d", uint32(b32), "4294967295"},
	{"%d", uint64(b64), "18446744073709551615"},
	{"%o", 01234, "1234"},
	{"%#o", 01234, "01234"},
	{"%o", uint32(b32), "37777777777"},
	{"%o", uint64(b64), "1777777777777777777777"},
	{"%x", 0x1234abcd, "1234abcd"},
	{"%#x", 0x1234abcd, "0x1234abcd"},
	{"%x", b32 - 0x1234567, "fedcba98"},
	{"%X", 0x1234abcd, "1234ABCD"},
	{"%X", b32 - 0x1234567, "FEDCBA98"},
	{"%#X", 0, "0X0"},
	{"%x", b64, "ffffffffffffffff"},
	{"%b", 7, "111"},
	{"%b", b64, "1111111111111111111111111111111111111111111111111111111111111111"},
	{"%b", -6, "-110"},
	{"%e", 1.0, "1.000000e+00"},
	{"%e", 1234.5678e3, "1.234568e+06"},
	{"%e", 1234.5678e-8, "1.234568e-05"},
	{"%e", -7.0, "-7.000000e+00"},
	{"%e", -1e-9, "-1.000000e-09"},
	{"%f", 1234.5678e3, "1234567.800000"},
	{"%f", 1234.5678e-8, "0.000012"},
	{"%f", -7.0, "-7.000000"},
	{"%f", -1e-9, "-0.000000"},
	{"%g", 1234.5678e3, "1.2345678e+06"},
	{"%g", float32(1234.5678e3), "1.2345678e+06"},
	{"%g", 1234.5678e-8, "1.2345678e-05"},
	{"%g", -7.0, "-7"},
	{"%g", -1e-9, "-1e-09"},
	{"%g", float32(-1e-9), "-1e-09"},
	{"%E", 1.0, "1.000000E+00"},
	{"%E", 1234.5678e3, "1.234568E+06"},
	{"%E", 1234.5678e-8, "1.234568E-05"},
	{"%E", -7.0, "-7.000000E+00"},
	{"%E", -1e-9, "-1.000000E-09"},
	{"%G", 1234.5678e3, "1.2345678E+06"},
	{"%G", float32(1234.5678e3), "1.2345678E+06"},
	{"%G", 1234.5678e-8, "1.2345678E-05"},
	{"%G", -7.0, "-7"},
	{"%G", -1e-9, "-1E-09"},
	{"%G", float32(-1e-9), "-1E-09"},
	{"%c", 'x', "x"},
	{"%c", 0xe4, "ä"},
	{"%c", 0x672c, "本"},
	{"%c", '日', "日"},
	{"%20.8d", 1234, "            00001234"},
	{"%20.8d", -1234, "           -00001234"},
	{"%20d", 1234, "                1234"},
	{"%-20.8d", 1234, "00001234            "},
	{"%-20.8d", -1234, "-00001234           "},
	{"%-#20.8x", 0x1234abc, "0x01234abc          "},
	{"%-#20.8X", 0x1234abc, "0X01234ABC          "},
	{"%-#20.8o", 01234, "00001234            "},
	{"%.20b", 7, "00000000000000000111"},
	{"%20.5s", "qwertyuiop", "               qwert"},
	{"%.5s", "qwertyuiop", "qwert"},
	{"%-20.5s", "qwertyuiop", "qwert               "},
	{"%20c", 'x', "                   x"},
	{"%-20c", 'x', "x                   "},
	{"%20.6e", 1.2345e3, "        1.234500e+03"},
	{"%20.6e", 1.2345e-3, "        1.234500e-03"},
	{"%20e", 1.2345e3, "        1.234500e+03"},
	{"%20e", 1.2345e-3, "        1.234500e-03"},
	{"%20.8e", 1.2345e3, "      1.23450000e+03"},
	{"%20f", 1.23456789e3, "         1234.567890"},
	{"%20f", 1.23456789e-3, "            0.001235"},
	{"%20f", 12345678901.23456789, "  12345678901.234568"},
	{"%-20f", 1.23456789e3, "1234.567890         "},
	{"%20.8f", 1.23456789e3, "       1234.56789000"},
	{"%20.8f", 1.23456789e-3, "          0.00123457"},
	{"%g", 1.23456789e3, "1234.56789"},
	{"%g", 1.23456789e-3, "0.00123456789"},
	{"%g", 1.23456789e20, "1.23456789e+20"},
	{"%20e", math.Inf(1), "                +Inf"},
	{"%-20f", math.Inf(-1), "-Inf                "},
	{"%20g", math.NaN(), "                 NaN"},

	// arrays
	{"%v", array, "[1 2 3 4 5]"},
	{"%v", iarray, "[1 hello 2.5 <nil>]"},
	{"%v", &array, "&[1 2 3 4 5]"},
	{"%v", &iarray, "&[1 hello 2.5 <nil>]"},

	// slices
	{"%v", slice, "[1 2 3 4 5]"},
	{"%v", islice, "[1 hello 2.5 <nil>]"},
	{"%v", &slice, "&[1 2 3 4 5]"},
	{"%v", &islice, "&[1 hello 2.5 <nil>]"},

	// complexes with %v
	{"%v", 1 + 2i, "(1+2i)"},
	{"%v", complex64(1 + 2i), "(1+2i)"},
	{"%v", complex128(1 + 2i), "(1+2i)"},

	// structs
	{"%v", A{1, 2, "a", []int{1, 2}}, `{1 2 a [1 2]}`},
	{"%+v", A{1, 2, "a", []int{1, 2}}, `{i:1 j:2 s:a x:[1 2]}`},

	// +v on structs with Stringable items
	{"%+v", B{1, 2}, `{I:<1> j:2}`},
	{"%+v", C{1, B{2, 3}}, `{i:1 B:{I:<2> j:3}}`},

	// other formats on Stringable items
	{"%s", I(23), `<23>`},
	{"%q", I(23), `"<23>"`},
	{"%x", I(23), `3c32333e`},
	{"%#x", I(23), `0x3c0x320x330x3e`},
	{"%# x", I(23), `0x3c 0x32 0x33 0x3e`},
	{"%d", I(23), `23`}, // Stringer applies only to string formats.

	// go syntax
	{"%#v", A{1, 2, "a", []int{1, 2}}, `fmt_test.A{i:1, j:0x2, s:"a", x:[]int{1, 2}}`},
	{"%#v", &b, "(*uint8)(0xPTR)"},
	{"%#v", TestFmtInterface, "(func(*testing.T))(0xPTR)"},
	{"%#v", make(chan int), "(chan int)(0xPTR)"},
	{"%#v", uint64(1<<64 - 1), "0xffffffffffffffff"},
	{"%#v", 1000000000, "1000000000"},
	{"%#v", map[string]int{"a": 1}, `map[string]int{"a":1}`},
	{"%#v", map[string]B{"a": {1, 2}}, `map[string]fmt_test.B{"a":fmt_test.B{I:1, j:2}}`},
	{"%#v", []string{"a", "b"}, `[]string{"a", "b"}`},
	{"%#v", SI{}, `fmt_test.SI{I:interface {}(nil)}`},
	{"%#v", []int(nil), `[]int(nil)`},
	{"%#v", []int{}, `[]int{}`},
	{"%#v", array, `[5]int{1, 2, 3, 4, 5}`},
	{"%#v", &array, `&[5]int{1, 2, 3, 4, 5}`},
	{"%#v", iarray, `[4]interface {}{1, "hello", 2.5, interface {}(nil)}`},
	{"%#v", &iarray, `&[4]interface {}{1, "hello", 2.5, interface {}(nil)}`},
	{"%#v", map[int]byte(nil), `map[int]uint8(nil)`},
	{"%#v", map[int]byte{}, `map[int]uint8{}`},
	{"%#v", "foo", `"foo"`},

	// slices with other formats
	{"%#x", []int{1, 2, 15}, `[0x1 0x2 0xf]`},
	{"%x", []int{1, 2, 15}, `[1 2 f]`},
	{"%d", []int{1, 2, 15}, `[1 2 15]`},
	{"%d", []byte{1, 2, 15}, `[1 2 15]`},
	{"%q", []string{"a", "b"}, `["a" "b"]`},

	// renamings
	{"%v", renamedBool(true), "true"},
	{"%d", renamedBool(true), "%!d(fmt_test.renamedBool=true)"},
	{"%o", renamedInt(8), "10"},
	{"%d", renamedInt8(-9), "-9"},
	{"%v", renamedInt16(10), "10"},
	{"%v", renamedInt32(-11), "-11"},
	{"%X", renamedInt64(255), "FF"},
	{"%v", renamedUint(13), "13"},
	{"%o", renamedUint8(14), "16"},
	{"%X", renamedUint16(15), "F"},
	{"%d", renamedUint32(16), "16"},
	{"%X", renamedUint64(17), "11"},
	{"%o", renamedUintptr(18), "22"},
	{"%x", renamedString("thing"), "7468696e67"},
	{"%d", renamedBytes([]byte{1, 2, 15}), `[1 2 15]`},
	{"%q", renamedBytes([]byte("hello")), `"hello"`},
	{"%v", renamedFloat32(22), "22"},
	{"%v", renamedFloat64(33), "33"},
	{"%v", renamedComplex64(3 + 4i), "(3+4i)"},
	{"%v", renamedComplex128(4 - 3i), "(4-3i)"},

	// Formatter
	{"%x", F(1), "<x=F(1)>"},
	{"%x", G(2), "2"},
	{"%+v", S{F(4), G(5)}, "{F:<v=F(4)> G:5}"},

	// GoStringer
	{"%#v", G(6), "GoString(6)"},
	{"%#v", S{F(7), G(8)}, "fmt_test.S{F:<v=F(7)>, G:GoString(8)}"},

	// %T
	{"%T", (4 - 3i), "complex128"},
	{"%T", renamedComplex128(4 - 3i), "fmt_test.renamedComplex128"},
	{"%T", intVal, "int"},
	{"%6T", &intVal, "  *int"},

	// %p
	{"p0=%p", new(int), "p0=0xPTR"},
	{"p1=%s", &pValue, "p1=String(p)"}, // String method...
	{"p2=%p", &pValue, "p2=0xPTR"},     // ... not called with %p
	{"p3=%p", (*int)(nil), "p3=0x0"},
	{"p4=%#p", new(int), "p4=PTR"},

	// %p on non-pointers
	{"%p", make(chan int), "0xPTR"},
	{"%p", make(map[int]int), "0xPTR"},
	{"%p", make([]int, 1), "0xPTR"},
	{"%p", 27, "%!p(int=27)"}, // not a pointer at all

	// %q on pointers
	{"%q", (*int)(nil), "%!q(*int=<nil>)"},
	{"%q", new(int), "%!q(*int=0xPTR)"},

	// %v on pointers formats 0 as <nil>
	{"%v", (*int)(nil), "<nil>"},
	{"%v", new(int), "0xPTR"},

<<<<<<< HEAD
=======
	// %d etc. pointers use specified base.
	{"%d", new(int), "PTR_d"},
	{"%o", new(int), "PTR_o"},
	{"%x", new(int), "PTR_x"},

>>>>>>> e9c762ec
	// %d on Stringer should give integer if possible
	{"%s", time.Time{}.Month(), "January"},
	{"%d", time.Time{}.Month(), "1"},

	// erroneous things
	{"%s %", "hello", "hello %!(NOVERB)"},
	{"%s %.2", "hello", "hello %!(NOVERB)"},
	{"%d", "hello", "%!d(string=hello)"},
	{"no args", "hello", "no args%!(EXTRA string=hello)"},
	{"%s", nil, "%!s(<nil>)"},
	{"%T", nil, "<nil>"},
	{"%-1", 100, "%!(NOVERB)%!(EXTRA int=100)"},

	// The "<nil>" show up because maps are printed by
	// first obtaining a list of keys and then looking up
	// each key.  Since NaNs can be map keys but cannot
	// be fetched directly, the lookup fails and returns a
	// zero reflect.Value, which formats as <nil>.
	// This test is just to check that it shows the two NaNs at all.
	{"%v", map[float64]int{math.NaN(): 1, math.NaN(): 2}, "map[NaN:<nil> NaN:<nil>]"},

	// Used to crash because nByte didn't allow for a sign.
	{"%b", int64(-1 << 63), "-1000000000000000000000000000000000000000000000000000000000000000"},
<<<<<<< HEAD
=======

	// Complex fmt used to leave the plus flag set for future entries in the array
	// causing +2+0i and +3+0i instead of 2+0i and 3+0i.
	{"%v", []complex64{1, 2, 3}, "[(1+0i) (2+0i) (3+0i)]"},
	{"%v", []complex128{1, 2, 3}, "[(1+0i) (2+0i) (3+0i)]"},
>>>>>>> e9c762ec
}

func TestSprintf(t *testing.T) {
	for _, tt := range fmttests {
		s := Sprintf(tt.fmt, tt.val)
		if i := strings.Index(tt.out, "PTR"); i >= 0 {
			pattern := "PTR"
			chars := "0123456789abcdefABCDEF"
			switch {
			case strings.HasPrefix(tt.out[i:], "PTR_d"):
				pattern = "PTR_d"
				chars = chars[:10]
			case strings.HasPrefix(tt.out[i:], "PTR_o"):
				pattern = "PTR_o"
				chars = chars[:8]
			case strings.HasPrefix(tt.out[i:], "PTR_x"):
				pattern = "PTR_x"
			}
			j := i
			for ; j < len(s); j++ {
				c := s[j]
				if !strings.ContainsRune(chars, rune(c)) {
					break
				}
			}
			s = s[0:i] + pattern + s[j:]
		}
		if s != tt.out {
			if _, ok := tt.val.(string); ok {
				// Don't requote the already-quoted strings.
				// It's too confusing to read the errors.
				t.Errorf("Sprintf(%q, %q) = <%s> want <%s>", tt.fmt, tt.val, s, tt.out)
			} else {
				t.Errorf("Sprintf(%q, %v) = %q want %q", tt.fmt, tt.val, s, tt.out)
			}
		}
	}
}

func BenchmarkSprintfEmpty(b *testing.B) {
	for i := 0; i < b.N; i++ {
		Sprintf("")
	}
}

func BenchmarkSprintfString(b *testing.B) {
	for i := 0; i < b.N; i++ {
		Sprintf("%s", "hello")
	}
}

func BenchmarkSprintfInt(b *testing.B) {
	for i := 0; i < b.N; i++ {
		Sprintf("%d", 5)
	}
}

func BenchmarkSprintfIntInt(b *testing.B) {
	for i := 0; i < b.N; i++ {
		Sprintf("%d %d", 5, 6)
	}
}

func BenchmarkSprintfPrefixedInt(b *testing.B) {
	for i := 0; i < b.N; i++ {
		Sprintf("This is some meaningless prefix text that needs to be scanned %d", 6)
	}
}

func BenchmarkSprintfFloat(b *testing.B) {
	for i := 0; i < b.N; i++ {
		Sprintf("%g", 5.23184)
	}
}

func BenchmarkManyArgs(b *testing.B) {
	var buf bytes.Buffer
	for i := 0; i < b.N; i++ {
		buf.Reset()
		Fprintf(&buf, "%2d/%2d/%2d %d:%d:%d %s %s\n", 3, 4, 5, 11, 12, 13, "hello", "world")
	}
}

var mallocBuf bytes.Buffer

// gccgo numbers are different because gccgo does not have escape
// analysis yet.
var mallocTest = []struct {
	count int
	desc  string
	fn    func()
}{
	{5, `Sprintf("")`, func() { Sprintf("") }},
	{5, `Sprintf("xxx")`, func() { Sprintf("xxx") }},
	{5, `Sprintf("%x")`, func() { Sprintf("%x", 7) }},
	{5, `Sprintf("%s")`, func() { Sprintf("%s", "hello") }},
	{5, `Sprintf("%x %x")`, func() { Sprintf("%x %x", 7, 112) }},
	// For %g we use a float32, not float64, to guarantee passing the argument
	// does not need to allocate memory to store the result in a pointer-sized word.
	{20, `Sprintf("%g")`, func() { Sprintf("%g", float32(3.14159)) }},
	{5, `Fprintf(buf, "%x %x %x")`, func() { mallocBuf.Reset(); Fprintf(&mallocBuf, "%x %x %x", 7, 8, 9) }},
	{5, `Fprintf(buf, "%s")`, func() { mallocBuf.Reset(); Fprintf(&mallocBuf, "%s", "hello") }},
}

var _ bytes.Buffer

func TestCountMallocs(t *testing.T) {
	defer runtime.GOMAXPROCS(runtime.GOMAXPROCS(1))
	for _, mt := range mallocTest {
		const N = 100
		memstats := new(runtime.MemStats)
		runtime.ReadMemStats(memstats)
		mallocs := 0 - memstats.Mallocs
		for i := 0; i < N; i++ {
			mt.fn()
		}
		runtime.ReadMemStats(memstats)
		mallocs += memstats.Mallocs
		if mallocs/N > uint64(mt.count) {
			t.Errorf("%s: expected %d mallocs, got %d", mt.desc, mt.count, mallocs/N)
		}
	}
}

type flagPrinter struct{}

func (*flagPrinter) Format(f State, c rune) {
	s := "%"
	for i := 0; i < 128; i++ {
		if f.Flag(i) {
			s += string(i)
		}
	}
	if w, ok := f.Width(); ok {
		s += Sprintf("%d", w)
	}
	if p, ok := f.Precision(); ok {
		s += Sprintf(".%d", p)
	}
	s += string(c)
	io.WriteString(f, "["+s+"]")
}

var flagtests = []struct {
	in  string
	out string
}{
	{"%a", "[%a]"},
	{"%-a", "[%-a]"},
	{"%+a", "[%+a]"},
	{"%#a", "[%#a]"},
	{"% a", "[% a]"},
	{"%0a", "[%0a]"},
	{"%1.2a", "[%1.2a]"},
	{"%-1.2a", "[%-1.2a]"},
	{"%+1.2a", "[%+1.2a]"},
	{"%-+1.2a", "[%+-1.2a]"},
	{"%-+1.2abc", "[%+-1.2a]bc"},
	{"%-1.2abc", "[%-1.2a]bc"},
}

func TestFlagParser(t *testing.T) {
	var flagprinter flagPrinter
	for _, tt := range flagtests {
		s := Sprintf(tt.in, &flagprinter)
		if s != tt.out {
			t.Errorf("Sprintf(%q, &flagprinter) => %q, want %q", tt.in, s, tt.out)
		}
	}
}

func TestStructPrinter(t *testing.T) {
	var s struct {
		a string
		b string
		c int
	}
	s.a = "abc"
	s.b = "def"
	s.c = 123
	var tests = []struct {
		fmt string
		out string
	}{
		{"%v", "{abc def 123}"},
		{"%+v", "{a:abc b:def c:123}"},
	}
	for _, tt := range tests {
		out := Sprintf(tt.fmt, s)
		if out != tt.out {
			t.Errorf("Sprintf(%q, &s) = %q, want %q", tt.fmt, out, tt.out)
		}
	}
}

// presentInMap checks map printing using substrings so we don't depend on the
// print order.
func presentInMap(s string, a []string, t *testing.T) {
	for i := 0; i < len(a); i++ {
		loc := strings.Index(s, a[i])
		if loc < 0 {
			t.Errorf("map print: expected to find %q in %q", a[i], s)
		}
		// make sure the match ends here
		loc += len(a[i])
		if loc >= len(s) || (s[loc] != ' ' && s[loc] != ']') {
			t.Errorf("map print: %q not properly terminated in %q", a[i], s)
		}
	}
}

func TestMapPrinter(t *testing.T) {
	m0 := make(map[int]string)
	s := Sprint(m0)
	if s != "map[]" {
		t.Errorf("empty map printed as %q not %q", s, "map[]")
	}
	m1 := map[int]string{1: "one", 2: "two", 3: "three"}
	a := []string{"1:one", "2:two", "3:three"}
	presentInMap(Sprintf("%v", m1), a, t)
	presentInMap(Sprint(m1), a, t)
}

func TestEmptyMap(t *testing.T) {
	const emptyMapStr = "map[]"
	var m map[string]int
	s := Sprint(m)
	if s != emptyMapStr {
		t.Errorf("nil map printed as %q not %q", s, emptyMapStr)
	}
	m = make(map[string]int)
	s = Sprint(m)
	if s != emptyMapStr {
		t.Errorf("empty map printed as %q not %q", s, emptyMapStr)
	}
}

// TestBlank checks that Sprint (and hence Print, Fprint) puts spaces in the
// right places, that is, between arg pairs in which neither is a string.
func TestBlank(t *testing.T) {
	got := Sprint("<", 1, ">:", 1, 2, 3, "!")
	expect := "<1>:1 2 3!"
	if got != expect {
		t.Errorf("got %q expected %q", got, expect)
	}
}

// TestBlankln checks that Sprintln (and hence Println, Fprintln) puts spaces in
// the right places, that is, between all arg pairs.
func TestBlankln(t *testing.T) {
	got := Sprintln("<", 1, ">:", 1, 2, 3, "!")
	expect := "< 1 >: 1 2 3 !\n"
	if got != expect {
		t.Errorf("got %q expected %q", got, expect)
	}
}

// TestFormatterPrintln checks Formatter with Sprint, Sprintln, Sprintf.
func TestFormatterPrintln(t *testing.T) {
	f := F(1)
	expect := "<v=F(1)>\n"
	s := Sprint(f, "\n")
	if s != expect {
		t.Errorf("Sprint wrong with Formatter: expected %q got %q", expect, s)
	}
	s = Sprintln(f)
	if s != expect {
		t.Errorf("Sprintln wrong with Formatter: expected %q got %q", expect, s)
	}
	s = Sprintf("%v\n", f)
	if s != expect {
		t.Errorf("Sprintf wrong with Formatter: expected %q got %q", expect, s)
	}
}

func args(a ...interface{}) []interface{} { return a }

var startests = []struct {
	fmt string
	in  []interface{}
	out string
}{
	{"%*d", args(4, 42), "  42"},
	{"%.*d", args(4, 42), "0042"},
	{"%*.*d", args(8, 4, 42), "    0042"},
	{"%0*d", args(4, 42), "0042"},
	{"%-*d", args(4, 42), "42  "},

	// erroneous
	{"%*d", args(nil, 42), "%!(BADWIDTH)42"},
	{"%.*d", args(nil, 42), "%!(BADPREC)42"},
	{"%*d", args(5, "foo"), "%!d(string=  foo)"},
	{"%*% %d", args(20, 5), "% 5"},
	{"%*", args(4), "%!(NOVERB)"},
	{"%*d", args(int32(4), 42), "%!(BADWIDTH)42"},
}

func TestWidthAndPrecision(t *testing.T) {
	for _, tt := range startests {
		s := Sprintf(tt.fmt, tt.in...)
		if s != tt.out {
			t.Errorf("%q: got %q expected %q", tt.fmt, s, tt.out)
		}
	}
}

// Panic is a type that panics in String.
type Panic struct {
	message interface{}
}

// Value receiver.
func (p Panic) GoString() string {
	panic(p.message)
}

// Value receiver.
func (p Panic) String() string {
	panic(p.message)
}

// PanicF is a type that panics in Format.
type PanicF struct {
	message interface{}
}

// Value receiver.
func (p PanicF) Format(f State, c rune) {
	panic(p.message)
}

var panictests = []struct {
	fmt string
	in  interface{}
	out string
}{
	// String
	{"%s", (*Panic)(nil), "<nil>"}, // nil pointer special case
	{"%s", Panic{io.ErrUnexpectedEOF}, "%s(PANIC=unexpected EOF)"},
	{"%s", Panic{3}, "%s(PANIC=3)"},
	// GoString
	{"%#v", (*Panic)(nil), "<nil>"}, // nil pointer special case
	{"%#v", Panic{io.ErrUnexpectedEOF}, "%v(PANIC=unexpected EOF)"},
	{"%#v", Panic{3}, "%v(PANIC=3)"},
	// Format
	{"%s", (*PanicF)(nil), "<nil>"}, // nil pointer special case
	{"%s", PanicF{io.ErrUnexpectedEOF}, "%s(PANIC=unexpected EOF)"},
	{"%s", PanicF{3}, "%s(PANIC=3)"},
}

func TestPanics(t *testing.T) {
	for _, tt := range panictests {
		s := Sprintf(tt.fmt, tt.in)
		if s != tt.out {
			t.Errorf("%q: got %q expected %q", tt.fmt, s, tt.out)
		}
	}
}

// recurCount tests that erroneous String routine doesn't cause fatal recursion.
var recurCount = 0

type Recur struct {
	i      int
	failed *bool
}

func (r Recur) String() string {
	if recurCount++; recurCount > 10 {
		*r.failed = true
		return "FAIL"
	}
	// This will call badVerb. Before the fix, that would cause us to recur into
	// this routine to print %!p(value). Now we don't call the user's method
	// during an error.
	return Sprintf("recur@%p value: %d", r, r.i)
}

func TestBadVerbRecursion(t *testing.T) {
	failed := false
	r := Recur{3, &failed}
	Sprintf("recur@%p value: %d\n", &r, r.i)
	if failed {
		t.Error("fail with pointer")
	}
	failed = false
	r = Recur{4, &failed}
	Sprintf("recur@%p, value: %d\n", r, r.i)
	if failed {
		t.Error("fail with value")
	}
}

func TestIsSpace(t *testing.T) {
	// This tests the internal isSpace function.
	// IsSpace = isSpace is defined in export_test.go.
	for i := rune(0); i <= unicode.MaxRune; i++ {
		if IsSpace(i) != unicode.IsSpace(i) {
			t.Errorf("isSpace(%U) = %v, want %v", i, IsSpace(i), unicode.IsSpace(i))
		}
	}
}

func TestNilDoesNotBecomeTyped(t *testing.T) {
	type A struct{}
	type B struct{}
	var a *A = nil
	var b B = B{}
	got := Sprintf("%s %s %s %s %s", nil, a, nil, b, nil)
	const expect = "%!s(<nil>) %!s(*fmt_test.A=<nil>) %!s(<nil>) {} %!s(<nil>)"
	if got != expect {
		t.Errorf("expected:\n\t%q\ngot:\n\t%q", expect, got)
	}
}<|MERGE_RESOLUTION|>--- conflicted
+++ resolved
@@ -448,14 +448,11 @@
 	{"%v", (*int)(nil), "<nil>"},
 	{"%v", new(int), "0xPTR"},
 
-<<<<<<< HEAD
-=======
 	// %d etc. pointers use specified base.
 	{"%d", new(int), "PTR_d"},
 	{"%o", new(int), "PTR_o"},
 	{"%x", new(int), "PTR_x"},
 
->>>>>>> e9c762ec
 	// %d on Stringer should give integer if possible
 	{"%s", time.Time{}.Month(), "January"},
 	{"%d", time.Time{}.Month(), "1"},
@@ -479,14 +476,11 @@
 
 	// Used to crash because nByte didn't allow for a sign.
 	{"%b", int64(-1 << 63), "-1000000000000000000000000000000000000000000000000000000000000000"},
-<<<<<<< HEAD
-=======
 
 	// Complex fmt used to leave the plus flag set for future entries in the array
 	// causing +2+0i and +3+0i instead of 2+0i and 3+0i.
 	{"%v", []complex64{1, 2, 3}, "[(1+0i) (2+0i) (3+0i)]"},
 	{"%v", []complex128{1, 2, 3}, "[(1+0i) (2+0i) (3+0i)]"},
->>>>>>> e9c762ec
 }
 
 func TestSprintf(t *testing.T) {
