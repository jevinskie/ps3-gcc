--- conflicted
+++ resolved
@@ -671,12 +671,9 @@
 var _ bytes.Buffer
 
 func TestCountMallocs(t *testing.T) {
-<<<<<<< HEAD
-=======
 	if testing.Short() {
 		t.Skip("skipping malloc count in short mode")
 	}
->>>>>>> a7aa3838
 	if runtime.GOMAXPROCS(0) > 1 {
 		t.Skip("skipping; GOMAXPROCS>1")
 	}
