--- conflicted
+++ resolved
@@ -1124,12 +1124,6 @@
 				p.goodArgNum = false
 			}
 		}
-<<<<<<< HEAD
-		// do we have precision?
-		if i+1 < end && format[i] == '.' {
-			if format[i+1] == '*' {
-				p.fmt.prec, p.fmt.precPresent, i, fieldnum = intFromArg(a, end, i+1, fieldnum)
-=======
 
 		// Do we have precision?
 		if i+1 < end && format[i] == '.' {
@@ -1141,7 +1135,6 @@
 			if format[i] == '*' {
 				i++
 				p.fmt.prec, p.fmt.precPresent, argNum = intFromArg(a, argNum)
->>>>>>> a7aa3838
 				if !p.fmt.precPresent {
 					p.buf.Write(badPrecBytes)
 				}
