--- conflicted
+++ resolved
@@ -584,17 +584,12 @@
 }
 
 func (p *pp) fmtPointer(value reflect.Value, verb rune, goSyntax bool) {
-<<<<<<< HEAD
-	switch verb {
-	case 'p', 'v', 'b', 'd', 'o', 'x', 'X':
-=======
 	use0x64 := true
 	switch verb {
 	case 'p', 'v':
 		// ok
 	case 'b', 'd', 'o', 'x', 'X':
 		use0x64 = false
->>>>>>> e9c762ec
 		// ok
 	default:
 		p.badVerb(verb)
