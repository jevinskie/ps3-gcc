--- conflicted
+++ resolved
@@ -104,10 +104,6 @@
 	progCoeffs    [nColorComponent][]block // Saved state between progressive-mode scans.
 	huff          [maxTc + 1][maxTh + 1]huffman
 	quant         [maxTq + 1]block // Quantization tables, in zig-zag order.
-<<<<<<< HEAD
-	b             bits
-=======
->>>>>>> e9c762ec
 	tmp           [1024]byte
 }
 
@@ -213,165 +209,6 @@
 	return nil
 }
 
-<<<<<<< HEAD
-// makeImg allocates and initializes the destination image.
-func (d *decoder) makeImg(h0, v0, mxx, myy int) {
-	if d.nComp == nGrayComponent {
-		m := image.NewGray(image.Rect(0, 0, 8*mxx, 8*myy))
-		d.img1 = m.SubImage(image.Rect(0, 0, d.width, d.height)).(*image.Gray)
-		return
-	}
-	var subsampleRatio image.YCbCrSubsampleRatio
-	switch h0 * v0 {
-	case 1:
-		subsampleRatio = image.YCbCrSubsampleRatio444
-	case 2:
-		subsampleRatio = image.YCbCrSubsampleRatio422
-	case 4:
-		subsampleRatio = image.YCbCrSubsampleRatio420
-	default:
-		panic("unreachable")
-	}
-	m := image.NewYCbCr(image.Rect(0, 0, 8*h0*mxx, 8*v0*myy), subsampleRatio)
-	d.img3 = m.SubImage(image.Rect(0, 0, d.width, d.height)).(*image.YCbCr)
-}
-
-// Specified in section B.2.3.
-func (d *decoder) processSOS(n int) error {
-	if d.nComp == 0 {
-		return FormatError("missing SOF marker")
-	}
-	if n != 4+2*d.nComp {
-		return UnsupportedError("SOS has wrong length")
-	}
-	_, err := io.ReadFull(d.r, d.tmp[0:4+2*d.nComp])
-	if err != nil {
-		return err
-	}
-	if int(d.tmp[0]) != d.nComp {
-		return UnsupportedError("SOS has wrong number of image components")
-	}
-	var scan [nColorComponent]struct {
-		td uint8 // DC table selector.
-		ta uint8 // AC table selector.
-	}
-	for i := 0; i < d.nComp; i++ {
-		cs := d.tmp[1+2*i] // Component selector.
-		if cs != d.comp[i].c {
-			return UnsupportedError("scan components out of order")
-		}
-		scan[i].td = d.tmp[2+2*i] >> 4
-		scan[i].ta = d.tmp[2+2*i] & 0x0f
-	}
-	// mxx and myy are the number of MCUs (Minimum Coded Units) in the image.
-	h0, v0 := d.comp[0].h, d.comp[0].v // The h and v values from the Y components.
-	mxx := (d.width + 8*h0 - 1) / (8 * h0)
-	myy := (d.height + 8*v0 - 1) / (8 * v0)
-	if d.img1 == nil && d.img3 == nil {
-		d.makeImg(h0, v0, mxx, myy)
-	}
-
-	mcu, expectedRST := 0, uint8(rst0Marker)
-	var (
-		b  block
-		dc [nColorComponent]int
-	)
-	for my := 0; my < myy; my++ {
-		for mx := 0; mx < mxx; mx++ {
-			for i := 0; i < d.nComp; i++ {
-				qt := &d.quant[d.comp[i].tq]
-				for j := 0; j < d.comp[i].h*d.comp[i].v; j++ {
-					// TODO(nigeltao): make this a "var b block" once the compiler's escape
-					// analysis is good enough to allocate it on the stack, not the heap.
-					// b is in natural (not zig-zag) order.
-					b = block{}
-
-					// Decode the DC coefficient, as specified in section F.2.2.1.
-					value, err := d.decodeHuffman(&d.huff[dcTable][scan[i].td])
-					if err != nil {
-						return err
-					}
-					if value > 16 {
-						return UnsupportedError("excessive DC component")
-					}
-					dcDelta, err := d.receiveExtend(value)
-					if err != nil {
-						return err
-					}
-					dc[i] += dcDelta
-					b[0] = dc[i] * qt[0]
-
-					// Decode the AC coefficients, as specified in section F.2.2.2.
-					for zig := 1; zig < blockSize; zig++ {
-						value, err := d.decodeHuffman(&d.huff[acTable][scan[i].ta])
-						if err != nil {
-							return err
-						}
-						val0 := value >> 4
-						val1 := value & 0x0f
-						if val1 != 0 {
-							zig += int(val0)
-							if zig > blockSize {
-								return FormatError("bad DCT index")
-							}
-							ac, err := d.receiveExtend(val1)
-							if err != nil {
-								return err
-							}
-							b[unzig[zig]] = ac * qt[zig]
-						} else {
-							if val0 != 0x0f {
-								break
-							}
-							zig += 0x0f
-						}
-					}
-
-					// Perform the inverse DCT and store the MCU component to the image.
-					if d.nComp == nGrayComponent {
-						idct(d.img1.Pix[8*(my*d.img1.Stride+mx):], d.img1.Stride, &b)
-					} else {
-						switch i {
-						case 0:
-							mx0 := h0*mx + (j % 2)
-							my0 := v0*my + (j / 2)
-							idct(d.img3.Y[8*(my0*d.img3.YStride+mx0):], d.img3.YStride, &b)
-						case 1:
-							idct(d.img3.Cb[8*(my*d.img3.CStride+mx):], d.img3.CStride, &b)
-						case 2:
-							idct(d.img3.Cr[8*(my*d.img3.CStride+mx):], d.img3.CStride, &b)
-						}
-					}
-				} // for j
-			} // for i
-			mcu++
-			if d.ri > 0 && mcu%d.ri == 0 && mcu < mxx*myy {
-				// A more sophisticated decoder could use RST[0-7] markers to resynchronize from corrupt input,
-				// but this one assumes well-formed input, and hence the restart marker follows immediately.
-				_, err := io.ReadFull(d.r, d.tmp[0:2])
-				if err != nil {
-					return err
-				}
-				if d.tmp[0] != 0xff || d.tmp[1] != expectedRST {
-					return FormatError("bad RST marker")
-				}
-				expectedRST++
-				if expectedRST == rst7Marker+1 {
-					expectedRST = rst0Marker
-				}
-				// Reset the Huffman decoder.
-				d.b = bits{}
-				// Reset the DC components, as per section F.2.1.3.1.
-				dc = [nColorComponent]int{}
-			}
-		} // for mx
-	} // for my
-
-	return nil
-}
-
-=======
->>>>>>> e9c762ec
 // Specified in section B.2.4.4.
 func (d *decoder) processDRI(n int) error {
 	if n != 2 {
