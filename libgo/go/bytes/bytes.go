--- conflicted
+++ resolved
@@ -11,13 +11,8 @@
 	"unicode/utf8"
 )
 
-<<<<<<< HEAD
-// Compare returns an integer comparing the two byte arrays lexicographically.
-// The result will be 0 if a==b, -1 if a < b, and +1 if a > b
-=======
 // Compare returns an integer comparing two byte slices lexicographically.
 // The result will be 0 if a==b, -1 if a < b, and +1 if a > b.
->>>>>>> e9c762ec
 // A nil argument is equivalent to an empty slice.
 func Compare(a, b []byte) int {
 	m := len(a)
@@ -421,11 +416,7 @@
 // ToUpper returns a copy of the byte slice s with all Unicode letters mapped to their upper case.
 func ToUpper(s []byte) []byte { return Map(unicode.ToUpper, s) }
 
-<<<<<<< HEAD
-// ToLower returns a copy of the byte array s with all Unicode letters mapped to their lower case.
-=======
 // ToLower returns a copy of the byte slice s with all Unicode letters mapped to their lower case.
->>>>>>> e9c762ec
 func ToLower(s []byte) []byte { return Map(unicode.ToLower, s) }
 
 // ToTitle returns a copy of the byte slice s with all Unicode letters mapped to their title case.
