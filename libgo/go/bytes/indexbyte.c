/* indexbyte.c -- implement bytes.IndexByte for Go.

   Copyright 2009 The Go Authors. All rights reserved.
   Use of this source code is governed by a BSD-style
   license that can be found in the LICENSE file.  */

#include <stddef.h>

#include "runtime.h"
#include "array.h"

/* This is in C so that the compiler can optimize it appropriately.
   We deliberately don't split the stack in case it does call the
   library function, which shouldn't need much stack space.  */

<<<<<<< HEAD
int IndexByte (struct __go_open_array, char)
  asm ("bytes.IndexByte")
=======
intgo IndexByte (struct __go_open_array, char)
  __asm__ (GOSYM_PREFIX "bytes.IndexByte")
>>>>>>> e9c762ec
  __attribute__ ((no_split_stack));

intgo
IndexByte (struct __go_open_array s, char b)
{
  char *p;

  p = __builtin_memchr (s.__values, b, s.__count);
  if (p == NULL)
    return -1;
  return p - (char *) s.__values;
}

/* Comparison.  */

_Bool Equal (struct __go_open_array a, struct __go_open_array b)
<<<<<<< HEAD
  asm ("bytes.Equal")
=======
  __asm__ (GOSYM_PREFIX "bytes.Equal")
>>>>>>> e9c762ec
  __attribute__ ((no_split_stack));

_Bool
Equal (struct __go_open_array a, struct __go_open_array b)
{
  if (a.__count != b.__count)
    return 0;
  return __builtin_memcmp (a.__values, b.__values, a.__count) == 0;
}<|MERGE_RESOLUTION|>--- conflicted
+++ resolved
@@ -13,13 +13,8 @@
    We deliberately don't split the stack in case it does call the
    library function, which shouldn't need much stack space.  */
 
-<<<<<<< HEAD
-int IndexByte (struct __go_open_array, char)
-  asm ("bytes.IndexByte")
-=======
 intgo IndexByte (struct __go_open_array, char)
   __asm__ (GOSYM_PREFIX "bytes.IndexByte")
->>>>>>> e9c762ec
   __attribute__ ((no_split_stack));
 
 intgo
@@ -36,11 +31,7 @@
 /* Comparison.  */
 
 _Bool Equal (struct __go_open_array a, struct __go_open_array b)
-<<<<<<< HEAD
-  asm ("bytes.Equal")
-=======
   __asm__ (GOSYM_PREFIX "bytes.Equal")
->>>>>>> e9c762ec
   __attribute__ ((no_split_stack));
 
 _Bool
