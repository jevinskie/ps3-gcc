--- conflicted
+++ resolved
@@ -211,11 +211,7 @@
 
 // emptyInterface is the header for an interface{} value.
 type emptyInterface struct {
-<<<<<<< HEAD
-	typ  *runtimeType
-=======
 	typ  *rtype
->>>>>>> e9c762ec
 	word iword
 }
 
@@ -223,11 +219,7 @@
 type nonEmptyInterface struct {
 	// see ../runtime/iface.c:/Itab
 	itab *struct {
-<<<<<<< HEAD
-		typ *runtimeType           // dynamic concrete type
-=======
 		typ *rtype                 // dynamic concrete type
->>>>>>> e9c762ec
 		fun [100000]unsafe.Pointer // method table
 	}
 	word iword
@@ -956,13 +948,10 @@
 		eface.word = iword(ptr)
 	}
 
-<<<<<<< HEAD
-=======
 	if v.flag&flagIndir == 0 && v.kind() != Ptr && v.kind() != UnsafePointer {
 		panic("missing flagIndir")
 	}
 
->>>>>>> e9c762ec
 	return *(*interface{})(unsafe.Pointer(&eface))
 }
 
@@ -1886,13 +1875,8 @@
  */
 
 // implemented in package runtime
-<<<<<<< HEAD
-func unsafe_New(Type) unsafe.Pointer
-func unsafe_NewArray(Type, int) unsafe.Pointer
-=======
 func unsafe_New(*rtype) unsafe.Pointer
 func unsafe_NewArray(*rtype, int) unsafe.Pointer
->>>>>>> e9c762ec
 
 // MakeSlice creates a new zero-initialized slice value
 // for the specified slice type, length, and capacity.
@@ -1915,11 +1899,7 @@
 
 	// Reinterpret as *SliceHeader to edit.
 	s := (*SliceHeader)(unsafe.Pointer(&x))
-<<<<<<< HEAD
-	s.Data = uintptr(unsafe_NewArray(typ.Elem(), cap))
-=======
 	s.Data = uintptr(unsafe_NewArray(typ.Elem().(*rtype), cap))
->>>>>>> e9c762ec
 	s.Len = len
 	s.Cap = cap
 
@@ -1999,11 +1979,7 @@
 	if t.Kind() == Ptr || t.Kind() == UnsafePointer {
 		return Value{t, nil, fl}
 	}
-<<<<<<< HEAD
-	return Value{t, unsafe_New(typ), fl | flagIndir}
-=======
 	return Value{t, unsafe_New(typ.(*rtype)), fl | flagIndir}
->>>>>>> e9c762ec
 }
 
 // New returns a Value representing a pointer to a new zero value
@@ -2012,11 +1988,7 @@
 	if typ == nil {
 		panic("reflect: New(nil)")
 	}
-<<<<<<< HEAD
-	ptr := unsafe_New(typ)
-=======
 	ptr := unsafe_New(typ.(*rtype))
->>>>>>> e9c762ec
 	fl := flag(Ptr) << flagKindShift
 	return Value{typ.common().ptrTo(), ptr, fl}
 }
@@ -2361,17 +2333,6 @@
 // implemented in ../pkg/runtime
 func chancap(ch iword) int
 func chanclose(ch iword)
-<<<<<<< HEAD
-func chanlen(ch iword) int32
-func chanrecv(t *runtimeType, ch iword, nb bool) (val iword, selected, received bool)
-func chansend(t *runtimeType, ch iword, val iword, nb bool) bool
-
-func makechan(typ *runtimeType, size uint32) (ch iword)
-func makemap(t *runtimeType) (m iword)
-func mapaccess(t *runtimeType, m iword, key iword) (val iword, ok bool)
-func mapassign(t *runtimeType, m iword, key, val iword, ok bool)
-func mapiterinit(t *runtimeType, m iword) *byte
-=======
 func chanlen(ch iword) int
 func chanrecv(t *rtype, ch iword, nb bool) (val iword, selected, received bool)
 func chansend(t *rtype, ch iword, val iword, nb bool) bool
@@ -2381,18 +2342,12 @@
 func mapaccess(t *rtype, m iword, key iword) (val iword, ok bool)
 func mapassign(t *rtype, m iword, key, val iword, ok bool)
 func mapiterinit(t *rtype, m iword) *byte
->>>>>>> e9c762ec
 func mapiterkey(it *byte) (key iword, ok bool)
 func mapiternext(it *byte)
 func maplen(m iword) int
 
-<<<<<<< HEAD
-func call(typ *commonType, fnaddr unsafe.Pointer, isInterface bool, isMethod bool, params *unsafe.Pointer, results *unsafe.Pointer)
-func ifaceE2I(t *runtimeType, src interface{}, dst unsafe.Pointer)
-=======
 func call(typ *rtype, fnaddr unsafe.Pointer, isInterface bool, isMethod bool, params *unsafe.Pointer, results *unsafe.Pointer)
 func ifaceE2I(t *rtype, src interface{}, dst unsafe.Pointer)
->>>>>>> e9c762ec
 
 // Dummy annotation marking that the value x escapes,
 // for use in cases where the reflect code is so clever that
