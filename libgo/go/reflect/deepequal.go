--- conflicted
+++ resolved
@@ -122,18 +122,12 @@
 	panic("Not reached")
 }
 
-<<<<<<< HEAD
-// DeepEqual tests for deep equality. It uses normal == equality where possible
-// but will scan members of arrays, slices, maps, and fields of structs. It correctly
-// handles recursive types. Functions are equal only if they are both nil.
-=======
 // DeepEqual tests for deep equality. It uses normal == equality where
 // possible but will scan elements of arrays, slices, maps, and fields of
 // structs. In maps, keys are compared with == but elements use deep
 // equality. DeepEqual correctly handles recursive types. Functions are equal
 // only if they are both nil.
 // An empty slice is not equal to a nil slice.
->>>>>>> e9c762ec
 func DeepEqual(a1, a2 interface{}) bool {
 	if a1 == nil || a2 == nil {
 		return a1 == a2
