--- conflicted
+++ resolved
@@ -1004,12 +1004,7 @@
 
 func TestStoreLoadSeqCst32(t *testing.T) {
 	if runtime.NumCPU() == 1 {
-<<<<<<< HEAD
-		t.Logf("Skipping test on %v processor machine", runtime.NumCPU())
-		return
-=======
 		t.Skipf("Skipping test on %v processor machine", runtime.NumCPU())
->>>>>>> e9c762ec
 	}
 	defer runtime.GOMAXPROCS(runtime.GOMAXPROCS(4))
 	N := int32(1e3)
@@ -1049,12 +1044,7 @@
 
 func TestStoreLoadSeqCst64(t *testing.T) {
 	if runtime.NumCPU() == 1 {
-<<<<<<< HEAD
-		t.Logf("Skipping test on %v processor machine", runtime.NumCPU())
-		return
-=======
 		t.Skipf("Skipping test on %v processor machine", runtime.NumCPU())
->>>>>>> e9c762ec
 	}
 	if test64err != nil {
 		t.Skipf("Skipping 64-bit tests: %v", test64err)
@@ -1097,12 +1087,7 @@
 
 func TestStoreLoadRelAcq32(t *testing.T) {
 	if runtime.NumCPU() == 1 {
-<<<<<<< HEAD
-		t.Logf("Skipping test on %v processor machine", runtime.NumCPU())
-		return
-=======
 		t.Skipf("Skipping test on %v processor machine", runtime.NumCPU())
->>>>>>> e9c762ec
 	}
 	defer runtime.GOMAXPROCS(runtime.GOMAXPROCS(4))
 	N := int32(1e3)
@@ -1147,12 +1132,7 @@
 
 func TestStoreLoadRelAcq64(t *testing.T) {
 	if runtime.NumCPU() == 1 {
-<<<<<<< HEAD
-		t.Logf("Skipping test on %v processor machine", runtime.NumCPU())
-		return
-=======
 		t.Skipf("Skipping test on %v processor machine", runtime.NumCPU())
->>>>>>> e9c762ec
 	}
 	if test64err != nil {
 		t.Skipf("Skipping 64-bit tests: %v", test64err)
