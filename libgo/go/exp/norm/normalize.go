--- conflicted
+++ resolved
@@ -452,11 +452,7 @@
 				i += int(info.size)
 				n++
 			} else {
-<<<<<<< HEAD
-				dcomp := info.decomposition()
-=======
 				dcomp := info.Decomposition()
->>>>>>> e9c762ec
 				for i := 0; i < len(dcomp); {
 					inf := rb.f.info(inputBytes(dcomp), i)
 					i += int(inf.size)
