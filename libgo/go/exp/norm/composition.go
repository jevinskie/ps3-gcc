--- conflicted
+++ resolved
@@ -103,20 +103,12 @@
 
 // insert inserts the given rune in the buffer ordered by CCC.
 // It returns true if the buffer was large enough to hold the decomposed rune.
-<<<<<<< HEAD
-func (rb *reorderBuffer) insert(src input, i int, info runeInfo) bool {
-=======
 func (rb *reorderBuffer) insert(src input, i int, info Properties) bool {
->>>>>>> e9c762ec
 	if rune := src.hangul(i); rune != 0 {
 		return rb.decomposeHangul(rune)
 	}
 	if info.hasDecomposition() {
-<<<<<<< HEAD
-		return rb.insertDecomposed(info.decomposition())
-=======
 		return rb.insertDecomposed(info.Decomposition())
->>>>>>> e9c762ec
 	}
 	return rb.insertSingle(src, i, info)
 }
@@ -125,15 +117,9 @@
 // in dcomp.  dcomp must be a sequence of decomposed UTF-8-encoded runes.
 func (rb *reorderBuffer) insertDecomposed(dcomp []byte) bool {
 	saveNrune, saveNbyte := rb.nrune, rb.nbyte
-<<<<<<< HEAD
-	rb.tmpBytes = inputBytes(dcomp)
-	for i := 0; i < len(dcomp); {
-		info := rb.f.info(&rb.tmpBytes, i)
-=======
 	rb.tmpBytes.setBytes(dcomp)
 	for i := 0; i < len(dcomp); {
 		info := rb.f.info(rb.tmpBytes, i)
->>>>>>> e9c762ec
 		pos := rb.nbyte
 		if !rb.insertOrdered(info) {
 			rb.nrune, rb.nbyte = saveNrune, saveNbyte
@@ -146,11 +132,7 @@
 
 // insertSingle inserts an entry in the reorderBuffer for the rune at
 // position i. info is the runeInfo for the rune at position i.
-<<<<<<< HEAD
-func (rb *reorderBuffer) insertSingle(src input, i int, info runeInfo) bool {
-=======
 func (rb *reorderBuffer) insertSingle(src input, i int, info Properties) bool {
->>>>>>> e9c762ec
 	// insertOrder changes nbyte
 	pos := rb.nbyte
 	if !rb.insertOrdered(info) {
