--- conflicted
+++ resolved
@@ -6,10 +6,7 @@
 
 import (
 	"bytes"
-<<<<<<< HEAD
-=======
 	"io"
->>>>>>> e9c762ec
 	"strings"
 	"testing"
 )
@@ -508,14 +505,6 @@
 }
 
 func iterBench(f Form, in []byte) func() {
-<<<<<<< HEAD
-	buf := make([]byte, 4*len(in))
-	iter := Iter{}
-	return func() {
-		iter.SetInput(f, in)
-		for !iter.Done() {
-			iter.Next(buf)
-=======
 	iter := Iter{}
 	return func() {
 		iter.Init(f, in)
@@ -545,7 +534,6 @@
 		r := f.Writer(bytes.NewBuffer(buf))
 		if _, err := r.Write(in); err != nil {
 			panic("")
->>>>>>> e9c762ec
 		}
 	}
 }
@@ -553,11 +541,8 @@
 func appendBenchmarks(bm []func(), f Form, in []byte) []func() {
 	//bm = append(bm, appendBench(f, in))
 	bm = append(bm, iterBench(f, in))
-<<<<<<< HEAD
-=======
 	//bm = append(bm, readerBench(f, in))
 	//bm = append(bm, writerBench(f, in))
->>>>>>> e9c762ec
 	return bm
 }
 
