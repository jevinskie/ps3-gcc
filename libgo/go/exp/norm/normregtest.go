--- conflicted
+++ resolved
@@ -223,21 +223,11 @@
 	cmpResult(t, "Bytes", f, gold, test, string(result))
 	sresult := f.String(test)
 	cmpResult(t, "String", f, gold, test, sresult)
-<<<<<<< HEAD
-	buf := make([]byte, norm.MaxSegmentSize)
-	acc := []byte{}
-	i := norm.Iter{}
-	i.SetInputString(f, test)
-	for !i.Done() {
-		n := i.Next(buf)
-		acc = append(acc, buf[:n]...)
-=======
 	acc := []byte{}
 	i := norm.Iter{}
 	i.InitString(f, test)
 	for !i.Done() {
 		acc = append(acc, i.Next()...)
->>>>>>> e9c762ec
 	}
 	cmpResult(t, "Iter.Next", f, gold, test, string(acc))
 	for i := range test {
