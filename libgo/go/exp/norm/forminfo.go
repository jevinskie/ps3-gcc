--- conflicted
+++ resolved
@@ -32,13 +32,8 @@
 	headerFlagsMask = 0xC0 // extract the qcInfo bits from the header byte
 )
 
-<<<<<<< HEAD
-// runeInfo is a representation for the data stored in charinfoTrie.
-type runeInfo struct {
-=======
 // Properties provides access to normalization properties of a rune.
 type Properties struct {
->>>>>>> e9c762ec
 	pos   uint8  // start position in reorderBuffer; used in composition.go
 	size  uint8  // length of UTF-8 encoding of this rune
 	ccc   uint8  // leading canonical combining class (ccc if not decomposition)
@@ -48,21 +43,14 @@
 }
 
 // functions dispatchable per form
-<<<<<<< HEAD
-type lookupFunc func(b input, i int) runeInfo
-=======
 type lookupFunc func(b input, i int) Properties
->>>>>>> e9c762ec
 
 // formInfo holds Form-specific functions and tables.
 type formInfo struct {
 	form                     Form
 	composing, compatibility bool // form type
 	info                     lookupFunc
-<<<<<<< HEAD
-=======
 	nextMain                 iterFunc
->>>>>>> e9c762ec
 }
 
 var formTable []*formInfo
@@ -136,16 +124,6 @@
 	return p.index >= firstMulti && p.index < endMulti
 }
 
-<<<<<<< HEAD
-func (r runeInfo) decomposition() []byte {
-	if r.index == 0 {
-		return nil
-	}
-	p := r.index
-	n := decomps[p] & 0x3F
-	p++
-	return decomps[p : p+uint16(n)]
-=======
 // Decomposition returns the decomposition for the underlying rune
 // or nil if there is none.
 func (p Properties) Decomposition() []byte {
@@ -181,7 +159,6 @@
 // If there is no decomposition, TrailCCC equals CCC.
 func (p Properties) TrailCCC() uint8 {
 	return p.tccc
->>>>>>> e9c762ec
 }
 
 // Recomposition
@@ -197,26 +174,6 @@
 	return recompMap[key]
 }
 
-<<<<<<< HEAD
-func lookupInfoNFC(b input, i int) runeInfo {
-	v, sz := b.charinfoNFC(i)
-	return compInfo(v, sz)
-}
-
-func lookupInfoNFKC(b input, i int) runeInfo {
-	v, sz := b.charinfoNFKC(i)
-	return compInfo(v, sz)
-}
-
-// compInfo converts the information contained in v and sz
-// to a runeInfo.  See the comment at the top of the file
-// for more information on the format.
-func compInfo(v uint16, sz int) runeInfo {
-	if v == 0 {
-		return runeInfo{size: uint8(sz)}
-	} else if v >= 0x8000 {
-		return runeInfo{
-=======
 func lookupInfoNFC(b input, i int) Properties {
 	v, sz := b.charinfoNFC(i)
 	return compInfo(v, sz)
@@ -251,7 +208,6 @@
 		return Properties{size: uint8(sz)}
 	} else if v >= 0x8000 {
 		return Properties{
->>>>>>> e9c762ec
 			size:  uint8(sz),
 			ccc:   uint8(v),
 			tccc:  uint8(v),
@@ -261,11 +217,7 @@
 	// has decomposition
 	h := decomps[v]
 	f := (qcInfo(h&headerFlagsMask) >> 4) | 0x1
-<<<<<<< HEAD
-	ri := runeInfo{size: uint8(sz), flags: f, index: v}
-=======
 	ri := Properties{size: uint8(sz), flags: f, index: v}
->>>>>>> e9c762ec
 	if v >= firstCCC {
 		v += uint16(h&headerLenMask) + 1
 		ri.tccc = decomps[v]
