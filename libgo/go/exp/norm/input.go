// Copyright 2011 The Go Authors. All rights reserved.
// Use of this source code is governed by a BSD-style
// license that can be found in the LICENSE file.

package norm

import "unicode/utf8"

<<<<<<< HEAD
type input interface {
	skipASCII(p, max int) int
	skipNonStarter(p int) int
	appendSlice(buf []byte, s, e int) []byte
	copySlice(buf []byte, s, e int)
	charinfoNFC(p int) (uint16, int)
	charinfoNFKC(p int) (uint16, int)
	hangul(p int) rune
}

type inputString string

func (s inputString) skipASCII(p, max int) int {
	for ; p < max && s[p] < utf8.RuneSelf; p++ {
	}
	return p
}

func (s inputString) skipNonStarter(p int) int {
	for ; p < len(s) && !utf8.RuneStart(s[p]); p++ {
	}
	return p
}

func (s inputString) appendSlice(buf []byte, b, e int) []byte {
	for i := b; i < e; i++ {
		buf = append(buf, s[i])
	}
	return buf
}

func (s inputString) copySlice(buf []byte, b, e int) {
	copy(buf, s[b:e])
}

func (s inputString) charinfoNFC(p int) (uint16, int) {
	return nfcTrie.lookupString(string(s[p:]))
}

func (s inputString) charinfoNFKC(p int) (uint16, int) {
	return nfkcTrie.lookupString(string(s[p:]))
=======
type input struct {
	str   string
	bytes []byte
}

func inputBytes(str []byte) input {
	return input{bytes: str}
}

func inputString(str string) input {
	return input{str: str}
}

func (in *input) setBytes(str []byte) {
	in.str = ""
	in.bytes = str
}

func (in *input) setString(str string) {
	in.str = str
	in.bytes = nil
>>>>>>> e9c762ec
}

func (in *input) _byte(p int) byte {
	if in.bytes == nil {
		return in.str[p]
	}
	return in.bytes[p]
}

<<<<<<< HEAD
type inputBytes []byte

func (s inputBytes) skipASCII(p, max int) int {
	for ; p < max && s[p] < utf8.RuneSelf; p++ {
=======
func (in *input) skipASCII(p, max int) int {
	if in.bytes == nil {
		for ; p < max && in.str[p] < utf8.RuneSelf; p++ {
		}
	} else {
		for ; p < max && in.bytes[p] < utf8.RuneSelf; p++ {
		}
>>>>>>> e9c762ec
	}
	return p
}

func (in *input) skipNonStarter(p int) int {
	if in.bytes == nil {
		for ; p < len(in.str) && !utf8.RuneStart(in.str[p]); p++ {
		}
	} else {
		for ; p < len(in.bytes) && !utf8.RuneStart(in.bytes[p]); p++ {
		}
	}
	return p
}

<<<<<<< HEAD
func (s inputBytes) appendSlice(buf []byte, b, e int) []byte {
	return append(buf, s[b:e]...)
}

func (s inputBytes) copySlice(buf []byte, b, e int) {
	copy(buf, s[b:e])
}

func (s inputBytes) charinfoNFC(p int) (uint16, int) {
	return nfcTrie.lookup(s[p:])
}

func (s inputBytes) charinfoNFKC(p int) (uint16, int) {
	return nfkcTrie.lookup(s[p:])
=======
func (in *input) appendSlice(buf []byte, b, e int) []byte {
	if in.bytes != nil {
		return append(buf, in.bytes[b:e]...)
	}
	for i := b; i < e; i++ {
		buf = append(buf, in.str[i])
	}
	return buf
}

func (in *input) copySlice(buf []byte, b, e int) int {
	if in.bytes == nil {
		return copy(buf, in.str[b:e])
	}
	return copy(buf, in.bytes[b:e])
}

func (in *input) charinfoNFC(p int) (uint16, int) {
	if in.bytes == nil {
		return nfcTrie.lookupString(in.str[p:])
	}
	return nfcTrie.lookup(in.bytes[p:])
>>>>>>> e9c762ec
}

func (in *input) charinfoNFKC(p int) (uint16, int) {
	if in.bytes == nil {
		return nfkcTrie.lookupString(in.str[p:])
	}
	return nfkcTrie.lookup(in.bytes[p:])
}

func (in *input) hangul(p int) (r rune) {
	if in.bytes == nil {
		if !isHangulString(in.str[p:]) {
			return 0
		}
		r, _ = utf8.DecodeRuneInString(in.str[p:])
	} else {
		if !isHangul(in.bytes[p:]) {
			return 0
		}
		r, _ = utf8.DecodeRune(in.bytes[p:])
	}
	return r
}<|MERGE_RESOLUTION|>--- conflicted
+++ resolved
@@ -6,49 +6,6 @@
 
 import "unicode/utf8"
 
-<<<<<<< HEAD
-type input interface {
-	skipASCII(p, max int) int
-	skipNonStarter(p int) int
-	appendSlice(buf []byte, s, e int) []byte
-	copySlice(buf []byte, s, e int)
-	charinfoNFC(p int) (uint16, int)
-	charinfoNFKC(p int) (uint16, int)
-	hangul(p int) rune
-}
-
-type inputString string
-
-func (s inputString) skipASCII(p, max int) int {
-	for ; p < max && s[p] < utf8.RuneSelf; p++ {
-	}
-	return p
-}
-
-func (s inputString) skipNonStarter(p int) int {
-	for ; p < len(s) && !utf8.RuneStart(s[p]); p++ {
-	}
-	return p
-}
-
-func (s inputString) appendSlice(buf []byte, b, e int) []byte {
-	for i := b; i < e; i++ {
-		buf = append(buf, s[i])
-	}
-	return buf
-}
-
-func (s inputString) copySlice(buf []byte, b, e int) {
-	copy(buf, s[b:e])
-}
-
-func (s inputString) charinfoNFC(p int) (uint16, int) {
-	return nfcTrie.lookupString(string(s[p:]))
-}
-
-func (s inputString) charinfoNFKC(p int) (uint16, int) {
-	return nfkcTrie.lookupString(string(s[p:]))
-=======
 type input struct {
 	str   string
 	bytes []byte
@@ -70,7 +27,6 @@
 func (in *input) setString(str string) {
 	in.str = str
 	in.bytes = nil
->>>>>>> e9c762ec
 }
 
 func (in *input) _byte(p int) byte {
@@ -80,12 +36,6 @@
 	return in.bytes[p]
 }
 
-<<<<<<< HEAD
-type inputBytes []byte
-
-func (s inputBytes) skipASCII(p, max int) int {
-	for ; p < max && s[p] < utf8.RuneSelf; p++ {
-=======
 func (in *input) skipASCII(p, max int) int {
 	if in.bytes == nil {
 		for ; p < max && in.str[p] < utf8.RuneSelf; p++ {
@@ -93,7 +43,6 @@
 	} else {
 		for ; p < max && in.bytes[p] < utf8.RuneSelf; p++ {
 		}
->>>>>>> e9c762ec
 	}
 	return p
 }
@@ -109,22 +58,6 @@
 	return p
 }
 
-<<<<<<< HEAD
-func (s inputBytes) appendSlice(buf []byte, b, e int) []byte {
-	return append(buf, s[b:e]...)
-}
-
-func (s inputBytes) copySlice(buf []byte, b, e int) {
-	copy(buf, s[b:e])
-}
-
-func (s inputBytes) charinfoNFC(p int) (uint16, int) {
-	return nfcTrie.lookup(s[p:])
-}
-
-func (s inputBytes) charinfoNFKC(p int) (uint16, int) {
-	return nfkcTrie.lookup(s[p:])
-=======
 func (in *input) appendSlice(buf []byte, b, e int) []byte {
 	if in.bytes != nil {
 		return append(buf, in.bytes[b:e]...)
@@ -147,7 +80,6 @@
 		return nfcTrie.lookupString(in.str[p:])
 	}
 	return nfcTrie.lookup(in.bytes[p:])
->>>>>>> e9c762ec
 }
 
 func (in *input) charinfoNFKC(p int) (uint16, int) {
