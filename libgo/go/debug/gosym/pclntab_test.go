// Copyright 2009 The Go Authors.  All rights reserved.
// Use of this source code is governed by a BSD-style
// license that can be found in the LICENSE file.

package gosym

import (
	"debug/elf"
	"fmt"
	"io/ioutil"
	"os"
	"os/exec"
	"path/filepath"
	"runtime"
	"strings"
	"testing"
)

var (
	pclineTempDir    string
	pclinetestBinary string
)

func dotest() bool {
	// For now, only works on ELF platforms.
	if runtime.GOOS != "linux" || runtime.GOARCH != "amd64" {
		return false
	}
	if pclinetestBinary != "" {
		return true
	}
	var err error
	pclineTempDir, err = ioutil.TempDir("", "pclinetest")
	if err != nil {
		panic(err)
	}
	if strings.Contains(pclineTempDir, " ") {
		panic("unexpected space in tempdir")
	}
	// This command builds pclinetest from pclinetest.asm;
	// the resulting binary looks like it was built from pclinetest.s,
	// but we have renamed it to keep it away from the go tool.
	pclinetestBinary = filepath.Join(pclineTempDir, "pclinetest")
	command := fmt.Sprintf("go tool 6a -o %s.6 pclinetest.asm && go tool 6l -E main -o %s %s.6",
		pclinetestBinary, pclinetestBinary, pclinetestBinary)
	cmd := exec.Command("sh", "-c", command)
	cmd.Stdout = os.Stdout
	cmd.Stderr = os.Stderr
	if err := cmd.Run(); err != nil {
		panic(err)
	}
	return true
<<<<<<< HEAD
=======
}

func endtest() {
	if pclineTempDir != "" {
		os.RemoveAll(pclineTempDir)
		pclineTempDir = ""
		pclinetestBinary = ""
	}
>>>>>>> e9c762ec
}

func getTable(t *testing.T) *Table {
	f, tab := crack(os.Args[0], t)
	f.Close()
	return tab
}

func crack(file string, t *testing.T) (*elf.File, *Table) {
	// Open self
	f, err := elf.Open(file)
	if err != nil {
		t.Fatal(err)
	}
	return parse(file, f, t)
}

func parse(file string, f *elf.File, t *testing.T) (*elf.File, *Table) {
	symdat, err := f.Section(".gosymtab").Data()
	if err != nil {
		f.Close()
		t.Fatalf("reading %s gosymtab: %v", file, err)
	}
	pclndat, err := f.Section(".gopclntab").Data()
	if err != nil {
		f.Close()
		t.Fatalf("reading %s gopclntab: %v", file, err)
	}

	pcln := NewLineTable(pclndat, f.Section(".text").Addr)
	tab, err := NewTable(symdat, pcln)
	if err != nil {
		f.Close()
		t.Fatalf("parsing %s gosymtab: %v", file, err)
	}

	return f, tab
}

var goarch = os.Getenv("O")

func TestLineFromAline(t *testing.T) {
	if !dotest() {
		return
	}
	defer endtest()

	tab := getTable(t)

	// Find the sym package
	pkg := tab.LookupFunc("debug/gosym.TestLineFromAline").Obj
	if pkg == nil {
		t.Fatalf("nil pkg")
	}

	// Walk every absolute line and ensure that we hit every
	// source line monotonically
	lastline := make(map[string]int)
	final := -1
	for i := 0; i < 10000; i++ {
		path, line := pkg.lineFromAline(i)
		// Check for end of object
		if path == "" {
			if final == -1 {
				final = i - 1
			}
			continue
		} else if final != -1 {
			t.Fatalf("reached end of package at absolute line %d, but absolute line %d mapped to %s:%d", final, i, path, line)
		}
		// It's okay to see files multiple times (e.g., sys.a)
		if line == 1 {
			lastline[path] = 1
			continue
		}
		// Check that the is the next line in path
		ll, ok := lastline[path]
		if !ok {
			t.Errorf("file %s starts on line %d", path, line)
		} else if line != ll+1 {
			t.Fatalf("expected next line of file %s to be %d, got %d", path, ll+1, line)
		}
		lastline[path] = line
	}
	if final == -1 {
		t.Errorf("never reached end of object")
	}
}

func TestLineAline(t *testing.T) {
	if !dotest() {
		return
	}
	defer endtest()

	tab := getTable(t)

	for _, o := range tab.Files {
		// A source file can appear multiple times in a
		// object.  alineFromLine will always return alines in
		// the first file, so track which lines we've seen.
		found := make(map[string]int)
		for i := 0; i < 1000; i++ {
			path, line := o.lineFromAline(i)
			if path == "" {
				break
			}

			// cgo files are full of 'Z' symbols, which we don't handle
			if len(path) > 4 && path[len(path)-4:] == ".cgo" {
				continue
			}

			if minline, ok := found[path]; path != "" && ok {
				if minline >= line {
					// We've already covered this file
					continue
				}
			}
			found[path] = line

			a, err := o.alineFromLine(path, line)
			if err != nil {
				t.Errorf("absolute line %d in object %s maps to %s:%d, but mapping that back gives error %s", i, o.Paths[0].Name, path, line, err)
			} else if a != i {
				t.Errorf("absolute line %d in object %s maps to %s:%d, which maps back to absolute line %d\n", i, o.Paths[0].Name, path, line, a)
			}
		}
	}
}

func TestPCLine(t *testing.T) {
	if !dotest() {
		return
	}
<<<<<<< HEAD
	defer os.RemoveAll(pclineTempDir)
=======
	defer endtest()
>>>>>>> e9c762ec

	f, tab := crack(pclinetestBinary, t)
	text := f.Section(".text")
	textdat, err := text.Data()
	if err != nil {
		t.Fatalf("reading .text: %v", err)
	}

	// Test PCToLine
	sym := tab.LookupFunc("linefrompc")
	wantLine := 0
	for pc := sym.Entry; pc < sym.End; pc++ {
		file, line, fn := tab.PCToLine(pc)
		off := pc - text.Addr // TODO(rsc): should not need off; bug in 8g
		wantLine += int(textdat[off])
		t.Logf("off is %d", off)
		if fn == nil {
			t.Errorf("failed to get line of PC %#x", pc)
		} else if !strings.HasSuffix(file, "pclinetest.asm") {
			t.Errorf("expected %s (%s) at PC %#x, got %s (%s)", "pclinetest.asm", sym.Name, pc, file, fn.Name)
		} else if line != wantLine || fn != sym {
			t.Errorf("expected :%d (%s) at PC %#x, got :%d (%s)", wantLine, sym.Name, pc, line, fn.Name)
		}
	}

	// Test LineToPC
	sym = tab.LookupFunc("pcfromline")
	lookupline := -1
	wantLine = 0
	off := uint64(0) // TODO(rsc): should not need off; bug in 8g
	for pc := sym.Value; pc < sym.End; pc += 2 + uint64(textdat[off]) {
		file, line, fn := tab.PCToLine(pc)
		off = pc - text.Addr
		wantLine += int(textdat[off])
		if line != wantLine {
			t.Errorf("expected line %d at PC %#x in pcfromline, got %d", wantLine, pc, line)
			off = pc + 1 - text.Addr
			continue
		}
		if lookupline == -1 {
			lookupline = line
		}
		for ; lookupline <= line; lookupline++ {
			pc2, fn2, err := tab.LineToPC(file, lookupline)
			if lookupline != line {
				// Should be nothing on this line
				if err == nil {
					t.Errorf("expected no PC at line %d, got %#x (%s)", lookupline, pc2, fn2.Name)
				}
			} else if err != nil {
				t.Errorf("failed to get PC of line %d: %s", lookupline, err)
			} else if pc != pc2 {
				t.Errorf("expected PC %#x (%s) at line %d, got PC %#x (%s)", pc, fn.Name, line, pc2, fn2.Name)
			}
		}
		off = pc + 1 - text.Addr
	}
}<|MERGE_RESOLUTION|>--- conflicted
+++ resolved
@@ -50,8 +50,6 @@
 		panic(err)
 	}
 	return true
-<<<<<<< HEAD
-=======
 }
 
 func endtest() {
@@ -60,7 +58,6 @@
 		pclineTempDir = ""
 		pclinetestBinary = ""
 	}
->>>>>>> e9c762ec
 }
 
 func getTable(t *testing.T) *Table {
@@ -196,11 +193,7 @@
 	if !dotest() {
 		return
 	}
-<<<<<<< HEAD
-	defer os.RemoveAll(pclineTempDir)
-=======
 	defer endtest()
->>>>>>> e9c762ec
 
 	f, tab := crack(pclinetestBinary, t)
 	text := f.Section(".text")
