--- conflicted
+++ resolved
@@ -2,10 +2,6 @@
 // Use of this source code is governed by a BSD-style
 // license that can be found in the LICENSE file.
 
-// Package syntax parses regular expressions into parse trees and compiles
-// parse trees into programs. Most clients of regular expressions will use
-// the facilities of package regexp (such as Compile and Match) instead of
-// this package.
 package syntax
 
 import (
@@ -48,9 +44,6 @@
 	ErrTrailingBackslash     ErrorCode = "trailing backslash at end of expression"
 	ErrUnexpectedParen       ErrorCode = "unexpected )"
 )
-
-// TODO: Export for Go 1.1.
-const errUnexpectedParen ErrorCode = "unexpected )"
 
 func (e ErrorCode) String() string {
 	return string(e)
@@ -1172,21 +1165,13 @@
 
 	n := len(p.stack)
 	if n < 2 {
-<<<<<<< HEAD
-		return &Error{errUnexpectedParen, p.wholeRegexp}
-=======
 		return &Error{ErrUnexpectedParen, p.wholeRegexp}
->>>>>>> e9c762ec
 	}
 	re1 := p.stack[n-1]
 	re2 := p.stack[n-2]
 	p.stack = p.stack[:n-2]
 	if re2.Op != opLeftParen {
-<<<<<<< HEAD
-		return &Error{errUnexpectedParen, p.wholeRegexp}
-=======
 		return &Error{ErrUnexpectedParen, p.wholeRegexp}
->>>>>>> e9c762ec
 	}
 	// Restore flags at time of paren.
 	p.flags = re2.Flags
