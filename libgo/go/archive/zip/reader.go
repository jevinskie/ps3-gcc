--- conflicted
+++ resolved
@@ -123,11 +123,7 @@
 	if err != nil {
 		return
 	}
-<<<<<<< HEAD
-	size := int64(f.CompressedSize)
-=======
 	size := int64(f.CompressedSize64)
->>>>>>> e9c762ec
 	r := io.NewSectionReader(f.zipr, f.headerOffset+bodyOffset, size)
 	switch f.Method {
 	case Store: // (no compression)
@@ -224,11 +220,8 @@
 	f.CRC32 = b.uint32()
 	f.CompressedSize = b.uint32()
 	f.UncompressedSize = b.uint32()
-<<<<<<< HEAD
-=======
 	f.CompressedSize64 = uint64(f.CompressedSize)
 	f.UncompressedSize64 = uint64(f.UncompressedSize)
->>>>>>> e9c762ec
 	filenameLen := int(b.uint16())
 	extraLen := int(b.uint16())
 	commentLen := int(b.uint16())
@@ -301,11 +294,6 @@
 		return err
 	}
 	b := readBuf(buf[:12])
-<<<<<<< HEAD
-	f.CRC32 = b.uint32()
-	f.CompressedSize = b.uint32()
-	f.UncompressedSize = b.uint32()
-=======
 	if b.uint32() != f.CRC32 {
 		return ErrChecksum
 	}
@@ -316,17 +304,13 @@
 	// already have the sizes from the central directory so we can
 	// just ignore these.
 
->>>>>>> e9c762ec
 	return nil
 }
 
 func readDirectoryEnd(r io.ReaderAt, size int64) (dir *directoryEnd, err error) {
 	// look for directoryEndSignature in the last 1k, then in the last 65k
 	var buf []byte
-<<<<<<< HEAD
-=======
 	var directoryEndOffset int64
->>>>>>> e9c762ec
 	for i, bLen := range []int64{1024, 65 * 1024} {
 		if bLen > size {
 			bLen = size
@@ -337,10 +321,7 @@
 		}
 		if p := findSignatureInBlock(buf); p >= 0 {
 			buf = buf[p:]
-<<<<<<< HEAD
-=======
 			directoryEndOffset = size - bLen + int64(p)
->>>>>>> e9c762ec
 			break
 		}
 		if i == 1 || bLen == size {
@@ -351,21 +332,12 @@
 	// read header into struct
 	b := readBuf(buf[4:]) // skip signature
 	d := &directoryEnd{
-<<<<<<< HEAD
-		diskNbr:            b.uint16(),
-		dirDiskNbr:         b.uint16(),
-		dirRecordsThisDisk: b.uint16(),
-		directoryRecords:   b.uint16(),
-		directorySize:      b.uint32(),
-		directoryOffset:    b.uint32(),
-=======
 		diskNbr:            uint32(b.uint16()),
 		dirDiskNbr:         uint32(b.uint16()),
 		dirRecordsThisDisk: uint64(b.uint16()),
 		directoryRecords:   uint64(b.uint16()),
 		directorySize:      uint64(b.uint32()),
 		directoryOffset:    uint64(b.uint32()),
->>>>>>> e9c762ec
 		commentLen:         b.uint16(),
 	}
 	l := int(d.commentLen)
@@ -373,8 +345,6 @@
 		return nil, errors.New("zip: invalid comment length")
 	}
 	d.comment = string(b[:l])
-<<<<<<< HEAD
-=======
 
 	p, err := findDirectory64End(r, directoryEndOffset)
 	if err == nil && p >= 0 {
@@ -383,7 +353,6 @@
 	if err != nil {
 		return nil, err
 	}
->>>>>>> e9c762ec
 	return d, nil
 }
 
@@ -458,13 +427,10 @@
 	v := binary.LittleEndian.Uint32(*b)
 	*b = (*b)[4:]
 	return v
-<<<<<<< HEAD
-=======
 }
 
 func (b *readBuf) uint64() uint64 {
 	v := binary.LittleEndian.Uint64(*b)
 	*b = (*b)[8:]
 	return v
->>>>>>> e9c762ec
 }