--- conflicted
+++ resolved
@@ -62,10 +62,6 @@
 		b.uint16(h.ModifiedTime)
 		b.uint16(h.ModifiedDate)
 		b.uint32(h.CRC32)
-<<<<<<< HEAD
-		b.uint32(h.CompressedSize)
-		b.uint32(h.UncompressedSize)
-=======
 		if h.isZip64() || h.offset > uint32max {
 			// the file needs a zip64 header. store maxint in both
 			// 32 bit size fields (and offset later) to signal that the
@@ -86,21 +82,16 @@
 			b.uint32(h.CompressedSize)
 			b.uint32(h.UncompressedSize)
 		}
->>>>>>> e9c762ec
 		b.uint16(uint16(len(h.Name)))
 		b.uint16(uint16(len(h.Extra)))
 		b.uint16(uint16(len(h.Comment)))
 		b = b[4:] // skip disk number start and internal file attr (2x uint16)
 		b.uint32(h.ExternalAttrs)
-<<<<<<< HEAD
-		b.uint32(h.offset)
-=======
 		if h.offset > uint32max {
 			b.uint32(uint32max)
 		} else {
 			b.uint32(uint32(h.offset))
 		}
->>>>>>> e9c762ec
 		if _, err := w.cw.Write(buf[:]); err != nil {
 			return err
 		}
@@ -115,8 +106,6 @@
 		}
 	}
 	end := w.cw.count
-<<<<<<< HEAD
-=======
 
 	records := uint64(len(w.dir))
 	size := uint64(end - start)
@@ -154,25 +143,16 @@
 		size = uint32max
 		offset = uint32max
 	}
->>>>>>> e9c762ec
 
 	// write end record
 	var buf [directoryEndLen]byte
 	b := writeBuf(buf[:])
 	b.uint32(uint32(directoryEndSignature))
-<<<<<<< HEAD
-	b = b[4:]                     // skip over disk number and first disk number (2x uint16)
-	b.uint16(uint16(len(w.dir)))  // number of entries this disk
-	b.uint16(uint16(len(w.dir)))  // number of entries total
-	b.uint32(uint32(end - start)) // size of directory
-	b.uint32(uint32(start))       // start of directory
-=======
 	b = b[4:]                 // skip over disk number and first disk number (2x uint16)
 	b.uint16(uint16(records)) // number of entries this disk
 	b.uint16(uint16(records)) // number of entries total
 	b.uint32(uint32(size))    // size of directory
 	b.uint32(uint32(offset))  // start of directory
->>>>>>> e9c762ec
 	// skipped size of comment (always zero)
 	if _, err := w.cw.Write(buf[:]); err != nil {
 		return err
@@ -231,11 +211,7 @@
 
 	h := &header{
 		FileHeader: fh,
-<<<<<<< HEAD
-		offset:     uint32(w.cw.count),
-=======
 		offset:     uint64(w.cw.count),
->>>>>>> e9c762ec
 	}
 	w.dir = append(w.dir, h)
 	fw.header = h
@@ -257,15 +233,9 @@
 	b.uint16(h.Method)
 	b.uint16(h.ModifiedTime)
 	b.uint16(h.ModifiedDate)
-<<<<<<< HEAD
-	b.uint32(h.CRC32)
-	b.uint32(h.CompressedSize)
-	b.uint32(h.UncompressedSize)
-=======
 	b.uint32(0) // since we are writing a data descriptor crc32,
 	b.uint32(0) // compressed size,
 	b.uint32(0) // and uncompressed size should be zero
->>>>>>> e9c762ec
 	b.uint16(uint16(len(h.Name)))
 	b.uint16(uint16(len(h.Extra)))
 	if _, err := w.Write(buf[:]); err != nil {
@@ -311,16 +281,6 @@
 	fh.CompressedSize64 = uint64(w.compCount.count)
 	fh.UncompressedSize64 = uint64(w.rawCount.count)
 
-<<<<<<< HEAD
-	// write data descriptor
-	var buf [dataDescriptorLen]byte
-	b := writeBuf(buf[:])
-	b.uint32(dataDescriptorSignature) // de-facto standard, required by OS X
-	b.uint32(fh.CRC32)
-	b.uint32(fh.CompressedSize)
-	b.uint32(fh.UncompressedSize)
-	_, err := w.zipw.Write(buf[:])
-=======
 	if fh.isZip64() {
 		fh.CompressedSize = uint32max
 		fh.UncompressedSize = uint32max
@@ -352,7 +312,6 @@
 		b.uint32(fh.UncompressedSize)
 	}
 	_, err := w.zipw.Write(buf)
->>>>>>> e9c762ec
 	return err
 }
 
@@ -385,12 +344,9 @@
 func (b *writeBuf) uint32(v uint32) {
 	binary.LittleEndian.PutUint32(*b, v)
 	*b = (*b)[4:]
-<<<<<<< HEAD
-=======
 }
 
 func (b *writeBuf) uint64(v uint64) {
 	binary.LittleEndian.PutUint64(*b, v)
 	*b = (*b)[8:]
->>>>>>> e9c762ec
 }