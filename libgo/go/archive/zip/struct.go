--- conflicted
+++ resolved
@@ -34,22 +34,16 @@
 	fileHeaderSignature      = 0x04034b50
 	directoryHeaderSignature = 0x02014b50
 	directoryEndSignature    = 0x06054b50
-<<<<<<< HEAD
-=======
 	directory64LocSignature  = 0x07064b50
 	directory64EndSignature  = 0x06064b50
->>>>>>> e9c762ec
 	dataDescriptorSignature  = 0x08074b50 // de-facto standard; required by OS X Finder
 	fileHeaderLen            = 30         // + filename + extra
 	directoryHeaderLen       = 46         // + filename + extra + comment
 	directoryEndLen          = 22         // + comment
 	dataDescriptorLen        = 16         // four uint32: descriptor signature, crc32, compressed size, size
-<<<<<<< HEAD
-=======
 	dataDescriptor64Len      = 24         // descriptor with 8 byte sizes
 	directory64LocLen        = 20         //
 	directory64EndLen        = 56         // + extra
->>>>>>> e9c762ec
 
 	// Constants for the first byte in CreatorVersion
 	creatorFAT    = 0
