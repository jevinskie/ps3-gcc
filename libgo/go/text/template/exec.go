// Copyright 2011 The Go Authors. All rights reserved.
// Use of this source code is governed by a BSD-style
// license that can be found in the LICENSE file.

package template

import (
	"fmt"
	"io"
	"reflect"
	"runtime"
	"sort"
	"strings"
	"text/template/parse"
)

// state represents the state of an execution. It's not part of the
// template so that multiple executions of the same template
// can execute in parallel.
type state struct {
	tmpl *Template
	wr   io.Writer
	node parse.Node // current node, for errors
	vars []variable // push-down stack of variable values.
}

// variable holds the dynamic value of a variable such as $, $x etc.
type variable struct {
	name  string
	value reflect.Value
}

// push pushes a new variable on the stack.
func (s *state) push(name string, value reflect.Value) {
	s.vars = append(s.vars, variable{name, value})
}

// mark returns the length of the variable stack.
func (s *state) mark() int {
	return len(s.vars)
}

// pop pops the variable stack up to the mark.
func (s *state) pop(mark int) {
	s.vars = s.vars[0:mark]
}

// setVar overwrites the top-nth variable on the stack. Used by range iterations.
func (s *state) setVar(n int, value reflect.Value) {
	s.vars[len(s.vars)-n].value = value
}

// varValue returns the value of the named variable.
func (s *state) varValue(name string) reflect.Value {
	for i := s.mark() - 1; i >= 0; i-- {
		if s.vars[i].name == name {
			return s.vars[i].value
		}
	}
	s.errorf("undefined variable: %s", name)
	return zero
}

var zero reflect.Value

// at marks the state to be on node n, for error reporting.
func (s *state) at(node parse.Node) {
	s.node = node
}

// doublePercent returns the string with %'s replaced by %%, if necessary,
// so it can be used safely inside a Printf format string.
func doublePercent(str string) string {
	if strings.Contains(str, "%") {
		str = strings.Replace(str, "%", "%%", -1)
	}
	return str
}

// errorf formats the error and terminates processing.
func (s *state) errorf(format string, args ...interface{}) {
	name := doublePercent(s.tmpl.Name())
	if s.node == nil {
		format = fmt.Sprintf("template: %s: %s", name, format)
	} else {
		location, context := s.tmpl.ErrorContext(s.node)
		format = fmt.Sprintf("template: %s: executing %q at <%s>: %s", location, name, doublePercent(context), format)
	}
	panic(fmt.Errorf(format, args...))
}

// errRecover is the handler that turns panics into returns from the top
// level of Parse.
func errRecover(errp *error) {
	e := recover()
	if e != nil {
		switch err := e.(type) {
		case runtime.Error:
			panic(e)
		case error:
			*errp = err
		default:
			panic(e)
		}
	}
}

// ExecuteTemplate applies the template associated with t that has the given name
// to the specified data object and writes the output to wr.
func (t *Template) ExecuteTemplate(wr io.Writer, name string, data interface{}) error {
	tmpl := t.tmpl[name]
	if tmpl == nil {
		return fmt.Errorf("template: no template %q associated with template %q", name, t.name)
	}
	return tmpl.Execute(wr, data)
}

// Execute applies a parsed template to the specified data object,
// and writes the output to wr.
func (t *Template) Execute(wr io.Writer, data interface{}) (err error) {
	defer errRecover(&err)
	value := reflect.ValueOf(data)
	state := &state{
		tmpl: t,
		wr:   wr,
		vars: []variable{{"$", value}},
	}
	if t.Tree == nil || t.Root == nil {
		state.errorf("%q is an incomplete or empty template", t.name)
	}
	state.walk(value, t.Root)
	return
}

// Walk functions step through the major pieces of the template structure,
// generating output as they go.
func (s *state) walk(dot reflect.Value, node parse.Node) {
	s.at(node)
	switch node := node.(type) {
	case *parse.ActionNode:
		// Do not pop variables so they persist until next end.
		// Also, if the action declares variables, don't print the result.
		val := s.evalPipeline(dot, node.Pipe)
		if len(node.Pipe.Decl) == 0 {
			s.printValue(node, val)
		}
	case *parse.IfNode:
		s.walkIfOrWith(parse.NodeIf, dot, node.Pipe, node.List, node.ElseList)
	case *parse.ListNode:
		for _, node := range node.Nodes {
			s.walk(dot, node)
		}
	case *parse.RangeNode:
		s.walkRange(dot, node)
	case *parse.TemplateNode:
		s.walkTemplate(dot, node)
	case *parse.TextNode:
		if _, err := s.wr.Write(node.Text); err != nil {
			s.errorf("%s", err)
		}
	case *parse.WithNode:
		s.walkIfOrWith(parse.NodeWith, dot, node.Pipe, node.List, node.ElseList)
	default:
		s.errorf("unknown node: %s", node)
	}
}

// walkIfOrWith walks an 'if' or 'with' node. The two control structures
// are identical in behavior except that 'with' sets dot.
func (s *state) walkIfOrWith(typ parse.NodeType, dot reflect.Value, pipe *parse.PipeNode, list, elseList *parse.ListNode) {
	defer s.pop(s.mark())
	val := s.evalPipeline(dot, pipe)
	truth, ok := isTrue(val)
	if !ok {
		s.errorf("if/with can't use %v", val)
	}
	if truth {
		if typ == parse.NodeWith {
			s.walk(val, list)
		} else {
			s.walk(dot, list)
		}
	} else if elseList != nil {
		s.walk(dot, elseList)
	}
}

// isTrue returns whether the value is 'true', in the sense of not the zero of its type,
// and whether the value has a meaningful truth value.
func isTrue(val reflect.Value) (truth, ok bool) {
	if !val.IsValid() {
		// Something like var x interface{}, never set. It's a form of nil.
		return false, true
	}
	switch val.Kind() {
	case reflect.Array, reflect.Map, reflect.Slice, reflect.String:
		truth = val.Len() > 0
	case reflect.Bool:
		truth = val.Bool()
	case reflect.Complex64, reflect.Complex128:
		truth = val.Complex() != 0
	case reflect.Chan, reflect.Func, reflect.Ptr, reflect.Interface:
		truth = !val.IsNil()
	case reflect.Int, reflect.Int8, reflect.Int16, reflect.Int32, reflect.Int64:
		truth = val.Int() != 0
	case reflect.Float32, reflect.Float64:
		truth = val.Float() != 0
	case reflect.Uint, reflect.Uint8, reflect.Uint16, reflect.Uint32, reflect.Uint64, reflect.Uintptr:
		truth = val.Uint() != 0
	case reflect.Struct:
		truth = true // Struct values are always true.
	default:
		return
	}
	return truth, true
}

func (s *state) walkRange(dot reflect.Value, r *parse.RangeNode) {
	s.at(r)
	defer s.pop(s.mark())
	val, _ := indirect(s.evalPipeline(dot, r.Pipe))
	// mark top of stack before any variables in the body are pushed.
	mark := s.mark()
	oneIteration := func(index, elem reflect.Value) {
		// Set top var (lexically the second if there are two) to the element.
		if len(r.Pipe.Decl) > 0 {
			s.setVar(1, elem)
		}
		// Set next var (lexically the first if there are two) to the index.
		if len(r.Pipe.Decl) > 1 {
			s.setVar(2, index)
		}
		s.walk(elem, r.List)
		s.pop(mark)
	}
	switch val.Kind() {
	case reflect.Array, reflect.Slice:
		if val.Len() == 0 {
			break
		}
		for i := 0; i < val.Len(); i++ {
			oneIteration(reflect.ValueOf(i), val.Index(i))
		}
		return
	case reflect.Map:
		if val.Len() == 0 {
			break
		}
		for _, key := range sortKeys(val.MapKeys()) {
			oneIteration(key, val.MapIndex(key))
		}
		return
	case reflect.Chan:
		if val.IsNil() {
			break
		}
		i := 0
		for ; ; i++ {
			elem, ok := val.Recv()
			if !ok {
				break
			}
			oneIteration(reflect.ValueOf(i), elem)
		}
		if i == 0 {
			break
		}
		return
	case reflect.Invalid:
		break // An invalid value is likely a nil map, etc. and acts like an empty map.
	default:
		s.errorf("range can't iterate over %v", val)
	}
	if r.ElseList != nil {
		s.walk(dot, r.ElseList)
	}
}

func (s *state) walkTemplate(dot reflect.Value, t *parse.TemplateNode) {
	s.at(t)
	tmpl := s.tmpl.tmpl[t.Name]
	if tmpl == nil {
		s.errorf("template %q not defined", t.Name)
	}
	// Variables declared by the pipeline persist.
	dot = s.evalPipeline(dot, t.Pipe)
	newState := *s
	newState.tmpl = tmpl
	// No dynamic scoping: template invocations inherit no variables.
	newState.vars = []variable{{"$", dot}}
	newState.walk(dot, tmpl.Root)
}

// Eval functions evaluate pipelines, commands, and their elements and extract
// values from the data structure by examining fields, calling methods, and so on.
// The printing of those values happens only through walk functions.

// evalPipeline returns the value acquired by evaluating a pipeline. If the
// pipeline has a variable declaration, the variable will be pushed on the
// stack. Callers should therefore pop the stack after they are finished
// executing commands depending on the pipeline value.
func (s *state) evalPipeline(dot reflect.Value, pipe *parse.PipeNode) (value reflect.Value) {
	if pipe == nil {
		return
	}
	s.at(pipe)
	for _, cmd := range pipe.Cmds {
		value = s.evalCommand(dot, cmd, value) // previous value is this one's final arg.
		// If the object has type interface{}, dig down one level to the thing inside.
		if value.Kind() == reflect.Interface && value.Type().NumMethod() == 0 {
			value = reflect.ValueOf(value.Interface()) // lovely!
		}
	}
	for _, variable := range pipe.Decl {
		s.push(variable.Ident[0], value)
	}
	return value
}

func (s *state) notAFunction(args []parse.Node, final reflect.Value) {
	if len(args) > 1 || final.IsValid() {
		s.errorf("can't give argument to non-function %s", args[0])
	}
}

func (s *state) evalCommand(dot reflect.Value, cmd *parse.CommandNode, final reflect.Value) reflect.Value {
	firstWord := cmd.Args[0]
	switch n := firstWord.(type) {
	case *parse.FieldNode:
		return s.evalFieldNode(dot, n, cmd.Args, final)
	case *parse.ChainNode:
		return s.evalChainNode(dot, n, cmd.Args, final)
	case *parse.IdentifierNode:
		// Must be a function.
		return s.evalFunction(dot, n, cmd, cmd.Args, final)
	case *parse.PipeNode:
		// Parenthesized pipeline. The arguments are all inside the pipeline; final is ignored.
		return s.evalPipeline(dot, n)
	case *parse.VariableNode:
		return s.evalVariableNode(dot, n, cmd.Args, final)
	}
	s.at(firstWord)
	s.notAFunction(cmd.Args, final)
	switch word := firstWord.(type) {
	case *parse.BoolNode:
		return reflect.ValueOf(word.True)
	case *parse.DotNode:
		return dot
	case *parse.NilNode:
		s.errorf("nil is not a command")
	case *parse.NumberNode:
		return s.idealConstant(word)
	case *parse.StringNode:
		return reflect.ValueOf(word.Text)
	}
	s.errorf("can't evaluate command %q", firstWord)
	panic("not reached")
}

// idealConstant is called to return the value of a number in a context where
// we don't know the type. In that case, the syntax of the number tells us
// its type, and we use Go rules to resolve.  Note there is no such thing as
// a uint ideal constant in this situation - the value must be of int type.
func (s *state) idealConstant(constant *parse.NumberNode) reflect.Value {
	// These are ideal constants but we don't know the type
	// and we have no context.  (If it was a method argument,
	// we'd know what we need.) The syntax guides us to some extent.
	s.at(constant)
	switch {
	case constant.IsComplex:
		return reflect.ValueOf(constant.Complex128) // incontrovertible.
	case constant.IsFloat && strings.IndexAny(constant.Text, ".eE") >= 0:
		return reflect.ValueOf(constant.Float64)
	case constant.IsInt:
		n := int(constant.Int64)
		if int64(n) != constant.Int64 {
			s.errorf("%s overflows int", constant.Text)
		}
		return reflect.ValueOf(n)
	case constant.IsUint:
		s.errorf("%s overflows int", constant.Text)
	}
	return zero
}

func (s *state) evalFieldNode(dot reflect.Value, field *parse.FieldNode, args []parse.Node, final reflect.Value) reflect.Value {
	s.at(field)
	return s.evalFieldChain(dot, dot, field, field.Ident, args, final)
}

func (s *state) evalChainNode(dot reflect.Value, chain *parse.ChainNode, args []parse.Node, final reflect.Value) reflect.Value {
	s.at(chain)
	// (pipe).Field1.Field2 has pipe as .Node, fields as .Field. Eval the pipeline, then the fields.
	pipe := s.evalArg(dot, nil, chain.Node)
	if len(chain.Field) == 0 {
		s.errorf("internal error: no fields in evalChainNode")
	}
	return s.evalFieldChain(dot, pipe, chain, chain.Field, args, final)
}

func (s *state) evalVariableNode(dot reflect.Value, variable *parse.VariableNode, args []parse.Node, final reflect.Value) reflect.Value {
	// $x.Field has $x as the first ident, Field as the second. Eval the var, then the fields.
<<<<<<< HEAD
	value := s.varValue(v.Ident[0])
	if len(v.Ident) == 1 {
=======
	s.at(variable)
	value := s.varValue(variable.Ident[0])
	if len(variable.Ident) == 1 {
>>>>>>> e9c762ec
		s.notAFunction(args, final)
		return value
	}
	return s.evalFieldChain(dot, value, variable, variable.Ident[1:], args, final)
}

// evalFieldChain evaluates .X.Y.Z possibly followed by arguments.
// dot is the environment in which to evaluate arguments, while
// receiver is the value being walked along the chain.
func (s *state) evalFieldChain(dot, receiver reflect.Value, node parse.Node, ident []string, args []parse.Node, final reflect.Value) reflect.Value {
	n := len(ident)
	for i := 0; i < n-1; i++ {
		receiver = s.evalField(dot, ident[i], node, nil, zero, receiver)
	}
	// Now if it's a method, it gets the arguments.
	return s.evalField(dot, ident[n-1], node, args, final, receiver)
}

func (s *state) evalFunction(dot reflect.Value, node *parse.IdentifierNode, cmd parse.Node, args []parse.Node, final reflect.Value) reflect.Value {
	s.at(node)
	name := node.Ident
	function, ok := findFunction(name, s.tmpl)
	if !ok {
		s.errorf("%q is not a defined function", name)
	}
	return s.evalCall(dot, function, cmd, name, args, final)
}

// evalField evaluates an expression like (.Field) or (.Field arg1 arg2).
// The 'final' argument represents the return value from the preceding
// value of the pipeline, if any.
func (s *state) evalField(dot reflect.Value, fieldName string, node parse.Node, args []parse.Node, final, receiver reflect.Value) reflect.Value {
	if !receiver.IsValid() {
		return zero
	}
	typ := receiver.Type()
	receiver, _ = indirect(receiver)
	// Unless it's an interface, need to get to a value of type *T to guarantee
	// we see all methods of T and *T.
	ptr := receiver
	if ptr.Kind() != reflect.Interface && ptr.CanAddr() {
		ptr = ptr.Addr()
	}
	if method := ptr.MethodByName(fieldName); method.IsValid() {
		return s.evalCall(dot, method, node, fieldName, args, final)
	}
	hasArgs := len(args) > 1 || final.IsValid()
	// It's not a method; must be a field of a struct or an element of a map. The receiver must not be nil.
	receiver, isNil := indirect(receiver)
	if isNil {
		s.errorf("nil pointer evaluating %s.%s", typ, fieldName)
	}
	switch receiver.Kind() {
	case reflect.Struct:
		tField, ok := receiver.Type().FieldByName(fieldName)
		if ok {
			field := receiver.FieldByIndex(tField.Index)
<<<<<<< HEAD
			if tField.PkgPath == "" { // field is exported
				// If it's a function, we must call it.
				if hasArgs {
					s.errorf("%s has arguments but cannot be invoked as function", fieldName)
				}
				return field
=======
			if tField.PkgPath != "" { // field is unexported
				s.errorf("%s is an unexported field of struct type %s", fieldName, typ)
			}
			// If it's a function, we must call it.
			if hasArgs {
				s.errorf("%s has arguments but cannot be invoked as function", fieldName)
>>>>>>> e9c762ec
			}
			return field
		}
		s.errorf("%s is not a field of struct type %s", fieldName, typ)
	case reflect.Map:
		// If it's a map, attempt to use the field name as a key.
		nameVal := reflect.ValueOf(fieldName)
		if nameVal.Type().AssignableTo(receiver.Type().Key()) {
			if hasArgs {
				s.errorf("%s is not a method but has arguments", fieldName)
			}
			return receiver.MapIndex(nameVal)
		}
	}
	s.errorf("can't evaluate field %s in type %s", fieldName, typ)
	panic("not reached")
}

var (
	errorType       = reflect.TypeOf((*error)(nil)).Elem()
	fmtStringerType = reflect.TypeOf((*fmt.Stringer)(nil)).Elem()
)

// evalCall executes a function or method call. If it's a method, fun already has the receiver bound, so
// it looks just like a function call.  The arg list, if non-nil, includes (in the manner of the shell), arg[0]
// as the function itself.
func (s *state) evalCall(dot, fun reflect.Value, node parse.Node, name string, args []parse.Node, final reflect.Value) reflect.Value {
	if args != nil {
		args = args[1:] // Zeroth arg is function name/node; not passed to function.
	}
	typ := fun.Type()
	numIn := len(args)
	if final.IsValid() {
		numIn++
	}
	numFixed := len(args)
	if typ.IsVariadic() {
		numFixed = typ.NumIn() - 1 // last arg is the variadic one.
		if numIn < numFixed {
			s.errorf("wrong number of args for %s: want at least %d got %d", name, typ.NumIn()-1, len(args))
		}
	} else if numIn < typ.NumIn()-1 || !typ.IsVariadic() && numIn != typ.NumIn() {
		s.errorf("wrong number of args for %s: want %d got %d", name, typ.NumIn(), len(args))
	}
	if !goodFunc(typ) {
		// TODO: This could still be a confusing error; maybe goodFunc should provide info.
		s.errorf("can't call method/function %q with %d results", name, typ.NumOut())
	}
	// Build the arg list.
	argv := make([]reflect.Value, numIn)
	// Args must be evaluated. Fixed args first.
	i := 0
	for ; i < numFixed; i++ {
		argv[i] = s.evalArg(dot, typ.In(i), args[i])
	}
	// Now the ... args.
	if typ.IsVariadic() {
		argType := typ.In(typ.NumIn() - 1).Elem() // Argument is a slice.
		for ; i < len(args); i++ {
			argv[i] = s.evalArg(dot, argType, args[i])
		}
	}
	// Add final value if necessary.
	if final.IsValid() {
		t := typ.In(typ.NumIn() - 1)
		if typ.IsVariadic() {
			t = t.Elem()
		}
		argv[i] = s.validateType(final, t)
	}
	result := fun.Call(argv)
	// If we have an error that is not nil, stop execution and return that error to the caller.
	if len(result) == 2 && !result[1].IsNil() {
		s.at(node)
		s.errorf("error calling %s: %s", name, result[1].Interface().(error))
	}
	return result[0]
}

// canBeNil reports whether an untyped nil can be assigned to the type. See reflect.Zero.
func canBeNil(typ reflect.Type) bool {
	switch typ.Kind() {
	case reflect.Chan, reflect.Func, reflect.Interface, reflect.Map, reflect.Ptr, reflect.Slice:
		return true
	}
	return false
}

// validateType guarantees that the value is valid and assignable to the type.
func (s *state) validateType(value reflect.Value, typ reflect.Type) reflect.Value {
	if !value.IsValid() {
		if typ == nil || canBeNil(typ) {
			// An untyped nil interface{}. Accept as a proper nil value.
<<<<<<< HEAD
			// TODO: Can we delete the other types in this list? Should we?
			value = reflect.Zero(typ)
		default:
			s.errorf("invalid value; expected %s", typ)
=======
			return reflect.Zero(typ)
>>>>>>> e9c762ec
		}
		s.errorf("invalid value; expected %s", typ)
	}
<<<<<<< HEAD
	if !value.Type().AssignableTo(typ) {
=======
	if typ != nil && !value.Type().AssignableTo(typ) {
>>>>>>> e9c762ec
		if value.Kind() == reflect.Interface && !value.IsNil() {
			value = value.Elem()
			if value.Type().AssignableTo(typ) {
				return value
			}
			// fallthrough
		}
		// Does one dereference or indirection work? We could do more, as we
		// do with method receivers, but that gets messy and method receivers
		// are much more constrained, so it makes more sense there than here.
		// Besides, one is almost always all you need.
		switch {
		case value.Kind() == reflect.Ptr && value.Type().Elem().AssignableTo(typ):
			value = value.Elem()
		case reflect.PtrTo(value.Type()).AssignableTo(typ) && value.CanAddr():
			value = value.Addr()
		default:
			s.errorf("wrong type for value; expected %s; got %s", typ, value.Type())
		}
	}
	return value
}

func (s *state) evalArg(dot reflect.Value, typ reflect.Type, n parse.Node) reflect.Value {
	s.at(n)
	switch arg := n.(type) {
	case *parse.DotNode:
		return s.validateType(dot, typ)
	case *parse.NilNode:
		if canBeNil(typ) {
			return reflect.Zero(typ)
		}
		s.errorf("cannot assign nil to %s", typ)
	case *parse.FieldNode:
		return s.validateType(s.evalFieldNode(dot, arg, []parse.Node{n}, zero), typ)
	case *parse.VariableNode:
		return s.validateType(s.evalVariableNode(dot, arg, nil, zero), typ)
	case *parse.PipeNode:
		return s.validateType(s.evalPipeline(dot, arg), typ)
	}
	switch typ.Kind() {
	case reflect.Bool:
		return s.evalBool(typ, n)
	case reflect.Complex64, reflect.Complex128:
		return s.evalComplex(typ, n)
	case reflect.Float32, reflect.Float64:
		return s.evalFloat(typ, n)
	case reflect.Int, reflect.Int8, reflect.Int16, reflect.Int32, reflect.Int64:
		return s.evalInteger(typ, n)
	case reflect.Interface:
		if typ.NumMethod() == 0 {
			return s.evalEmptyInterface(dot, n)
		}
	case reflect.String:
		return s.evalString(typ, n)
	case reflect.Uint, reflect.Uint8, reflect.Uint16, reflect.Uint32, reflect.Uint64, reflect.Uintptr:
		return s.evalUnsignedInteger(typ, n)
	}
	s.errorf("can't handle %s for arg of type %s", n, typ)
	panic("not reached")
}

func (s *state) evalBool(typ reflect.Type, n parse.Node) reflect.Value {
	s.at(n)
	if n, ok := n.(*parse.BoolNode); ok {
		value := reflect.New(typ).Elem()
		value.SetBool(n.True)
		return value
	}
	s.errorf("expected bool; found %s", n)
	panic("not reached")
}

func (s *state) evalString(typ reflect.Type, n parse.Node) reflect.Value {
	s.at(n)
	if n, ok := n.(*parse.StringNode); ok {
		value := reflect.New(typ).Elem()
		value.SetString(n.Text)
		return value
	}
	s.errorf("expected string; found %s", n)
	panic("not reached")
}

func (s *state) evalInteger(typ reflect.Type, n parse.Node) reflect.Value {
	s.at(n)
	if n, ok := n.(*parse.NumberNode); ok && n.IsInt {
		value := reflect.New(typ).Elem()
		value.SetInt(n.Int64)
		return value
	}
	s.errorf("expected integer; found %s", n)
	panic("not reached")
}

func (s *state) evalUnsignedInteger(typ reflect.Type, n parse.Node) reflect.Value {
	s.at(n)
	if n, ok := n.(*parse.NumberNode); ok && n.IsUint {
		value := reflect.New(typ).Elem()
		value.SetUint(n.Uint64)
		return value
	}
	s.errorf("expected unsigned integer; found %s", n)
	panic("not reached")
}

func (s *state) evalFloat(typ reflect.Type, n parse.Node) reflect.Value {
	s.at(n)
	if n, ok := n.(*parse.NumberNode); ok && n.IsFloat {
		value := reflect.New(typ).Elem()
		value.SetFloat(n.Float64)
		return value
	}
	s.errorf("expected float; found %s", n)
	panic("not reached")
}

func (s *state) evalComplex(typ reflect.Type, n parse.Node) reflect.Value {
	if n, ok := n.(*parse.NumberNode); ok && n.IsComplex {
		value := reflect.New(typ).Elem()
		value.SetComplex(n.Complex128)
		return value
	}
	s.errorf("expected complex; found %s", n)
	panic("not reached")
}

func (s *state) evalEmptyInterface(dot reflect.Value, n parse.Node) reflect.Value {
	s.at(n)
	switch n := n.(type) {
	case *parse.BoolNode:
		return reflect.ValueOf(n.True)
	case *parse.DotNode:
		return dot
	case *parse.FieldNode:
		return s.evalFieldNode(dot, n, nil, zero)
	case *parse.IdentifierNode:
		return s.evalFunction(dot, n, n, nil, zero)
	case *parse.NilNode:
		// NilNode is handled in evalArg, the only place that calls here.
		s.errorf("evalEmptyInterface: nil (can't happen)")
	case *parse.NumberNode:
		return s.idealConstant(n)
	case *parse.StringNode:
		return reflect.ValueOf(n.Text)
	case *parse.VariableNode:
		return s.evalVariableNode(dot, n, nil, zero)
	case *parse.PipeNode:
		return s.evalPipeline(dot, n)
	}
	s.errorf("can't handle assignment of %s to empty interface argument", n)
	panic("not reached")
}

// indirect returns the item at the end of indirection, and a bool to indicate if it's nil.
// We indirect through pointers and empty interfaces (only) because
// non-empty interfaces have methods we might need.
func indirect(v reflect.Value) (rv reflect.Value, isNil bool) {
	for ; v.Kind() == reflect.Ptr || v.Kind() == reflect.Interface; v = v.Elem() {
		if v.IsNil() {
			return v, true
		}
		if v.Kind() == reflect.Interface && v.NumMethod() > 0 {
			break
		}
	}
	return v, false
}

// printValue writes the textual representation of the value to the output of
// the template.
func (s *state) printValue(n parse.Node, v reflect.Value) {
	s.at(n)
	if v.Kind() == reflect.Ptr {
		v, _ = indirect(v) // fmt.Fprint handles nil.
	}
	if !v.IsValid() {
		fmt.Fprint(s.wr, "<no value>")
		return
	}

	if !v.Type().Implements(errorType) && !v.Type().Implements(fmtStringerType) {
		if v.CanAddr() && (reflect.PtrTo(v.Type()).Implements(errorType) || reflect.PtrTo(v.Type()).Implements(fmtStringerType)) {
			v = v.Addr()
		} else {
			switch v.Kind() {
			case reflect.Chan, reflect.Func:
				s.errorf("can't print %s of type %s", n, v.Type())
			}
		}
	}
	fmt.Fprint(s.wr, v.Interface())
}

// Types to help sort the keys in a map for reproducible output.

type rvs []reflect.Value

func (x rvs) Len() int      { return len(x) }
func (x rvs) Swap(i, j int) { x[i], x[j] = x[j], x[i] }

type rvInts struct{ rvs }

func (x rvInts) Less(i, j int) bool { return x.rvs[i].Int() < x.rvs[j].Int() }

type rvUints struct{ rvs }

func (x rvUints) Less(i, j int) bool { return x.rvs[i].Uint() < x.rvs[j].Uint() }

type rvFloats struct{ rvs }

func (x rvFloats) Less(i, j int) bool { return x.rvs[i].Float() < x.rvs[j].Float() }

type rvStrings struct{ rvs }

func (x rvStrings) Less(i, j int) bool { return x.rvs[i].String() < x.rvs[j].String() }

// sortKeys sorts (if it can) the slice of reflect.Values, which is a slice of map keys.
func sortKeys(v []reflect.Value) []reflect.Value {
	if len(v) <= 1 {
		return v
	}
	switch v[0].Kind() {
	case reflect.Float32, reflect.Float64:
		sort.Sort(rvFloats{v})
	case reflect.Int, reflect.Int8, reflect.Int16, reflect.Int32, reflect.Int64:
		sort.Sort(rvInts{v})
	case reflect.String:
		sort.Sort(rvStrings{v})
	case reflect.Uint, reflect.Uint8, reflect.Uint16, reflect.Uint32, reflect.Uint64, reflect.Uintptr:
		sort.Sort(rvUints{v})
	}
	return v
}<|MERGE_RESOLUTION|>--- conflicted
+++ resolved
@@ -400,14 +400,9 @@
 
 func (s *state) evalVariableNode(dot reflect.Value, variable *parse.VariableNode, args []parse.Node, final reflect.Value) reflect.Value {
 	// $x.Field has $x as the first ident, Field as the second. Eval the var, then the fields.
-<<<<<<< HEAD
-	value := s.varValue(v.Ident[0])
-	if len(v.Ident) == 1 {
-=======
 	s.at(variable)
 	value := s.varValue(variable.Ident[0])
 	if len(variable.Ident) == 1 {
->>>>>>> e9c762ec
 		s.notAFunction(args, final)
 		return value
 	}
@@ -465,21 +460,12 @@
 		tField, ok := receiver.Type().FieldByName(fieldName)
 		if ok {
 			field := receiver.FieldByIndex(tField.Index)
-<<<<<<< HEAD
-			if tField.PkgPath == "" { // field is exported
-				// If it's a function, we must call it.
-				if hasArgs {
-					s.errorf("%s has arguments but cannot be invoked as function", fieldName)
-				}
-				return field
-=======
 			if tField.PkgPath != "" { // field is unexported
 				s.errorf("%s is an unexported field of struct type %s", fieldName, typ)
 			}
 			// If it's a function, we must call it.
 			if hasArgs {
 				s.errorf("%s has arguments but cannot be invoked as function", fieldName)
->>>>>>> e9c762ec
 			}
 			return field
 		}
@@ -573,22 +559,11 @@
 	if !value.IsValid() {
 		if typ == nil || canBeNil(typ) {
 			// An untyped nil interface{}. Accept as a proper nil value.
-<<<<<<< HEAD
-			// TODO: Can we delete the other types in this list? Should we?
-			value = reflect.Zero(typ)
-		default:
-			s.errorf("invalid value; expected %s", typ)
-=======
 			return reflect.Zero(typ)
->>>>>>> e9c762ec
 		}
 		s.errorf("invalid value; expected %s", typ)
 	}
-<<<<<<< HEAD
-	if !value.Type().AssignableTo(typ) {
-=======
 	if typ != nil && !value.Type().AssignableTo(typ) {
->>>>>>> e9c762ec
 		if value.Kind() == reflect.Interface && !value.IsNil() {
 			value = value.Elem()
 			if value.Type().AssignableTo(typ) {
