// Copyright 2011 The Go Authors. All rights reserved.
// Use of this source code is governed by a BSD-style
// license that can be found in the LICENSE file.

// Parse nodes.

package parse

import (
	"bytes"
	"fmt"
	"strconv"
	"strings"
)

// A Node is an element in the parse tree. The interface is trivial.
// The interface contains an unexported method so that only
// types local to this package can satisfy it.
type Node interface {
	Type() NodeType
	String() string
	// Copy does a deep copy of the Node and all its components.
	// To avoid type assertions, some XxxNodes also have specialized
	// CopyXxx methods that return *XxxNode.
	Copy() Node
<<<<<<< HEAD
=======
	Position() Pos // byte position of start of node in full original input string
	// Make sure only functions in this package can create Nodes.
	unexported()
>>>>>>> e9c762ec
}

// NodeType identifies the type of a parse tree node.
type NodeType int

// Pos represents a byte position in the original input text from which
// this template was parsed.
type Pos int

func (p Pos) Position() Pos {
	return p
}

// unexported keeps Node implementations local to the package.
// All implementations embed Pos, so this takes care of it.
func (Pos) unexported() {
}

// Type returns itself and provides an easy default implementation
// for embedding in a Node. Embedded in all non-trivial Nodes.
func (t NodeType) Type() NodeType {
	return t
}

const (
	NodeText       NodeType = iota // Plain text.
	NodeAction                     // A non-control action such as a field evaluation.
	NodeBool                       // A boolean constant.
	NodeChain                      // A sequence of field accesses.
	NodeCommand                    // An element of a pipeline.
	NodeDot                        // The cursor, dot.
	nodeElse                       // An else action. Not added to tree.
	nodeEnd                        // An end action. Not added to tree.
	NodeField                      // A field or method name.
	NodeIdentifier                 // An identifier; always a function name.
	NodeIf                         // An if action.
	NodeList                       // A list of Nodes.
	NodeNil                        // An untyped nil constant.
	NodeNumber                     // A numerical constant.
	NodePipe                       // A pipeline of commands.
	NodeRange                      // A range action.
	NodeString                     // A string constant.
	NodeTemplate                   // A template invocation action.
	NodeVariable                   // A $ variable.
	NodeWith                       // A with action.
)

// Nodes.

// ListNode holds a sequence of nodes.
type ListNode struct {
	NodeType
	Pos
	Nodes []Node // The element nodes in lexical order.
}

func newList(pos Pos) *ListNode {
	return &ListNode{NodeType: NodeList, Pos: pos}
}

func (l *ListNode) append(n Node) {
	l.Nodes = append(l.Nodes, n)
}

func (l *ListNode) String() string {
	b := new(bytes.Buffer)
	for _, n := range l.Nodes {
		fmt.Fprint(b, n)
	}
	return b.String()
}

func (l *ListNode) CopyList() *ListNode {
	if l == nil {
		return l
	}
<<<<<<< HEAD
	n := newList()
=======
	n := newList(l.Pos)
>>>>>>> e9c762ec
	for _, elem := range l.Nodes {
		n.append(elem.Copy())
	}
	return n
}

func (l *ListNode) Copy() Node {
	return l.CopyList()
}

// TextNode holds plain text.
type TextNode struct {
	NodeType
	Pos
	Text []byte // The text; may span newlines.
}

func newText(pos Pos, text string) *TextNode {
	return &TextNode{NodeType: NodeText, Pos: pos, Text: []byte(text)}
}

func (t *TextNode) String() string {
	return fmt.Sprintf("%q", t.Text)
}

func (t *TextNode) Copy() Node {
	return &TextNode{NodeType: NodeText, Text: append([]byte{}, t.Text...)}
}

// PipeNode holds a pipeline with optional declaration
type PipeNode struct {
	NodeType
	Pos
	Line int             // The line number in the input (deprecated; kept for compatibility)
	Decl []*VariableNode // Variable declarations in lexical order.
	Cmds []*CommandNode  // The commands in lexical order.
}

func newPipeline(pos Pos, line int, decl []*VariableNode) *PipeNode {
	return &PipeNode{NodeType: NodePipe, Pos: pos, Line: line, Decl: decl}
}

func (p *PipeNode) append(command *CommandNode) {
	p.Cmds = append(p.Cmds, command)
}

func (p *PipeNode) String() string {
	s := ""
	if len(p.Decl) > 0 {
		for i, v := range p.Decl {
			if i > 0 {
				s += ", "
			}
			s += v.String()
		}
		s += " := "
	}
	for i, c := range p.Cmds {
		if i > 0 {
			s += " | "
		}
		s += c.String()
	}
	return s
}

func (p *PipeNode) CopyPipe() *PipeNode {
	if p == nil {
		return p
	}
	var decl []*VariableNode
	for _, d := range p.Decl {
		decl = append(decl, d.Copy().(*VariableNode))
	}
<<<<<<< HEAD
	n := newPipeline(p.Line, decl)
=======
	n := newPipeline(p.Pos, p.Line, decl)
>>>>>>> e9c762ec
	for _, c := range p.Cmds {
		n.append(c.Copy().(*CommandNode))
	}
	return n
}

func (p *PipeNode) Copy() Node {
	return p.CopyPipe()
}

// ActionNode holds an action (something bounded by delimiters).
// Control actions have their own nodes; ActionNode represents simple
// ones such as field evaluations and parenthesized pipelines.
type ActionNode struct {
	NodeType
	Pos
	Line int       // The line number in the input (deprecated; kept for compatibility)
	Pipe *PipeNode // The pipeline in the action.
}

func newAction(pos Pos, line int, pipe *PipeNode) *ActionNode {
	return &ActionNode{NodeType: NodeAction, Pos: pos, Line: line, Pipe: pipe}
}

func (a *ActionNode) String() string {
	return fmt.Sprintf("{{%s}}", a.Pipe)

}

func (a *ActionNode) Copy() Node {
<<<<<<< HEAD
	return newAction(a.Line, a.Pipe.CopyPipe())
=======
	return newAction(a.Pos, a.Line, a.Pipe.CopyPipe())
>>>>>>> e9c762ec

}

// CommandNode holds a command (a pipeline inside an evaluating action).
type CommandNode struct {
	NodeType
	Pos
	Args []Node // Arguments in lexical order: Identifier, field, or constant.
}

func newCommand(pos Pos) *CommandNode {
	return &CommandNode{NodeType: NodeCommand, Pos: pos}
}

func (c *CommandNode) append(arg Node) {
	c.Args = append(c.Args, arg)
}

func (c *CommandNode) String() string {
	s := ""
	for i, arg := range c.Args {
		if i > 0 {
			s += " "
		}
		if arg, ok := arg.(*PipeNode); ok {
			s += "(" + arg.String() + ")"
			continue
		}
		s += arg.String()
	}
	return s
}

func (c *CommandNode) Copy() Node {
	if c == nil {
		return c
	}
<<<<<<< HEAD
	n := newCommand()
=======
	n := newCommand(c.Pos)
>>>>>>> e9c762ec
	for _, c := range c.Args {
		n.append(c.Copy())
	}
	return n
}

// IdentifierNode holds an identifier.
type IdentifierNode struct {
	NodeType
	Pos
	Ident string // The identifier's name.
}

// NewIdentifier returns a new IdentifierNode with the given identifier name.
func NewIdentifier(ident string) *IdentifierNode {
	return &IdentifierNode{NodeType: NodeIdentifier, Ident: ident}
}

// SetPos sets the position. NewIdentifier is a public method so we can't modify its signature.
// Chained for convenience.
// TODO: fix one day?
func (i *IdentifierNode) SetPos(pos Pos) *IdentifierNode {
	i.Pos = pos
	return i
}

func (i *IdentifierNode) String() string {
	return i.Ident
}

func (i *IdentifierNode) Copy() Node {
<<<<<<< HEAD
	return NewIdentifier(i.Ident)
}

// VariableNode holds a list of variable names. The dollar sign is
// part of the name.
=======
	return NewIdentifier(i.Ident).SetPos(i.Pos)
}

// VariableNode holds a list of variable names, possibly with chained field
// accesses. The dollar sign is part of the (first) name.
>>>>>>> e9c762ec
type VariableNode struct {
	NodeType
	Pos
	Ident []string // Variable name and fields in lexical order.
}

func newVariable(pos Pos, ident string) *VariableNode {
	return &VariableNode{NodeType: NodeVariable, Pos: pos, Ident: strings.Split(ident, ".")}
}

func (v *VariableNode) String() string {
	s := ""
	for i, id := range v.Ident {
		if i > 0 {
			s += "."
		}
		s += id
	}
	return s
}

func (v *VariableNode) Copy() Node {
<<<<<<< HEAD
	return &VariableNode{NodeType: NodeVariable, Ident: append([]string{}, v.Ident...)}
}

// DotNode holds the special identifier '.'. It is represented by a nil pointer.
type DotNode bool
=======
	return &VariableNode{NodeType: NodeVariable, Pos: v.Pos, Ident: append([]string{}, v.Ident...)}
}
>>>>>>> e9c762ec

// DotNode holds the special identifier '.'.
type DotNode struct {
	Pos
}

func newDot(pos Pos) *DotNode {
	return &DotNode{Pos: pos}
}

func (d *DotNode) Type() NodeType {
	return NodeDot
}

func (d *DotNode) String() string {
	return "."
}

func (d *DotNode) Copy() Node {
<<<<<<< HEAD
	return newDot()
=======
	return newDot(d.Pos)
}

// NilNode holds the special identifier 'nil' representing an untyped nil constant.
type NilNode struct {
	Pos
}

func newNil(pos Pos) *NilNode {
	return &NilNode{Pos: pos}
}

func (n *NilNode) Type() NodeType {
	return NodeNil
}

func (n *NilNode) String() string {
	return "nil"
}

func (n *NilNode) Copy() Node {
	return newNil(n.Pos)
>>>>>>> e9c762ec
}

// FieldNode holds a field (identifier starting with '.').
// The names may be chained ('.x.y').
// The period is dropped from each ident.
type FieldNode struct {
	NodeType
	Pos
	Ident []string // The identifiers in lexical order.
}

func newField(pos Pos, ident string) *FieldNode {
	return &FieldNode{NodeType: NodeField, Pos: pos, Ident: strings.Split(ident[1:], ".")} // [1:] to drop leading period
}

func (f *FieldNode) String() string {
	s := ""
	for _, id := range f.Ident {
		s += "." + id
	}
	return s
}

func (f *FieldNode) Copy() Node {
<<<<<<< HEAD
	return &FieldNode{NodeType: NodeField, Ident: append([]string{}, f.Ident...)}
=======
	return &FieldNode{NodeType: NodeField, Pos: f.Pos, Ident: append([]string{}, f.Ident...)}
}

// ChainNode holds a term followed by a chain of field accesses (identifier starting with '.').
// The names may be chained ('.x.y').
// The periods are dropped from each ident.
type ChainNode struct {
	NodeType
	Pos
	Node  Node
	Field []string // The identifiers in lexical order.
}

func newChain(pos Pos, node Node) *ChainNode {
	return &ChainNode{NodeType: NodeChain, Pos: pos, Node: node}
}

// Add adds the named field (which should start with a period) to the end of the chain.
func (c *ChainNode) Add(field string) {
	if len(field) == 0 || field[0] != '.' {
		panic("no dot in field")
	}
	field = field[1:] // Remove leading dot.
	if field == "" {
		panic("empty field")
	}
	c.Field = append(c.Field, field)
}

func (c *ChainNode) String() string {
	s := c.Node.String()
	if _, ok := c.Node.(*PipeNode); ok {
		s = "(" + s + ")"
	}
	for _, field := range c.Field {
		s += "." + field
	}
	return s
}

func (c *ChainNode) Copy() Node {
	return &ChainNode{NodeType: NodeChain, Pos: c.Pos, Node: c.Node, Field: append([]string{}, c.Field...)}
>>>>>>> e9c762ec
}

// BoolNode holds a boolean constant.
type BoolNode struct {
	NodeType
	Pos
	True bool // The value of the boolean constant.
}

func newBool(pos Pos, true bool) *BoolNode {
	return &BoolNode{NodeType: NodeBool, Pos: pos, True: true}
}

func (b *BoolNode) String() string {
	if b.True {
		return "true"
	}
	return "false"
}

func (b *BoolNode) Copy() Node {
<<<<<<< HEAD
	return newBool(b.True)
=======
	return newBool(b.Pos, b.True)
>>>>>>> e9c762ec
}

// NumberNode holds a number: signed or unsigned integer, float, or complex.
// The value is parsed and stored under all the types that can represent the value.
// This simulates in a small amount of code the behavior of Go's ideal constants.
type NumberNode struct {
	NodeType
	Pos
	IsInt      bool       // Number has an integral value.
	IsUint     bool       // Number has an unsigned integral value.
	IsFloat    bool       // Number has a floating-point value.
	IsComplex  bool       // Number is complex.
	Int64      int64      // The signed integer value.
	Uint64     uint64     // The unsigned integer value.
	Float64    float64    // The floating-point value.
	Complex128 complex128 // The complex value.
	Text       string     // The original textual representation from the input.
}

func newNumber(pos Pos, text string, typ itemType) (*NumberNode, error) {
	n := &NumberNode{NodeType: NodeNumber, Pos: pos, Text: text}
	switch typ {
	case itemCharConstant:
		rune, _, tail, err := strconv.UnquoteChar(text[1:], text[0])
		if err != nil {
			return nil, err
		}
		if tail != "'" {
			return nil, fmt.Errorf("malformed character constant: %s", text)
		}
		n.Int64 = int64(rune)
		n.IsInt = true
		n.Uint64 = uint64(rune)
		n.IsUint = true
		n.Float64 = float64(rune) // odd but those are the rules.
		n.IsFloat = true
		return n, nil
	case itemComplex:
		// fmt.Sscan can parse the pair, so let it do the work.
		if _, err := fmt.Sscan(text, &n.Complex128); err != nil {
			return nil, err
		}
		n.IsComplex = true
		n.simplifyComplex()
		return n, nil
	}
	// Imaginary constants can only be complex unless they are zero.
	if len(text) > 0 && text[len(text)-1] == 'i' {
		f, err := strconv.ParseFloat(text[:len(text)-1], 64)
		if err == nil {
			n.IsComplex = true
			n.Complex128 = complex(0, f)
			n.simplifyComplex()
			return n, nil
		}
	}
	// Do integer test first so we get 0x123 etc.
	u, err := strconv.ParseUint(text, 0, 64) // will fail for -0; fixed below.
	if err == nil {
		n.IsUint = true
		n.Uint64 = u
	}
	i, err := strconv.ParseInt(text, 0, 64)
	if err == nil {
		n.IsInt = true
		n.Int64 = i
		if i == 0 {
			n.IsUint = true // in case of -0.
			n.Uint64 = u
		}
	}
	// If an integer extraction succeeded, promote the float.
	if n.IsInt {
		n.IsFloat = true
		n.Float64 = float64(n.Int64)
	} else if n.IsUint {
		n.IsFloat = true
		n.Float64 = float64(n.Uint64)
	} else {
		f, err := strconv.ParseFloat(text, 64)
		if err == nil {
			n.IsFloat = true
			n.Float64 = f
			// If a floating-point extraction succeeded, extract the int if needed.
			if !n.IsInt && float64(int64(f)) == f {
				n.IsInt = true
				n.Int64 = int64(f)
			}
			if !n.IsUint && float64(uint64(f)) == f {
				n.IsUint = true
				n.Uint64 = uint64(f)
			}
		}
	}
	if !n.IsInt && !n.IsUint && !n.IsFloat {
		return nil, fmt.Errorf("illegal number syntax: %q", text)
	}
	return n, nil
}

// simplifyComplex pulls out any other types that are represented by the complex number.
// These all require that the imaginary part be zero.
func (n *NumberNode) simplifyComplex() {
	n.IsFloat = imag(n.Complex128) == 0
	if n.IsFloat {
		n.Float64 = real(n.Complex128)
		n.IsInt = float64(int64(n.Float64)) == n.Float64
		if n.IsInt {
			n.Int64 = int64(n.Float64)
		}
		n.IsUint = float64(uint64(n.Float64)) == n.Float64
		if n.IsUint {
			n.Uint64 = uint64(n.Float64)
		}
	}
}

func (n *NumberNode) String() string {
	return n.Text
}

func (n *NumberNode) Copy() Node {
	nn := new(NumberNode)
	*nn = *n // Easy, fast, correct.
	return nn
}

// StringNode holds a string constant. The value has been "unquoted".
type StringNode struct {
	NodeType
	Pos
	Quoted string // The original text of the string, with quotes.
	Text   string // The string, after quote processing.
}

func newString(pos Pos, orig, text string) *StringNode {
	return &StringNode{NodeType: NodeString, Pos: pos, Quoted: orig, Text: text}
}

func (s *StringNode) String() string {
	return s.Quoted
}

func (s *StringNode) Copy() Node {
<<<<<<< HEAD
	return newString(s.Quoted, s.Text)
}

// endNode represents an {{end}} action. It is represented by a nil pointer.
=======
	return newString(s.Pos, s.Quoted, s.Text)
}

// endNode represents an {{end}} action.
>>>>>>> e9c762ec
// It does not appear in the final parse tree.
type endNode struct {
	Pos
}

func newEnd(pos Pos) *endNode {
	return &endNode{Pos: pos}
}

func (e *endNode) Type() NodeType {
	return nodeEnd
}

func (e *endNode) String() string {
	return "{{end}}"
}

func (e *endNode) Copy() Node {
<<<<<<< HEAD
	return newEnd()
=======
	return newEnd(e.Pos)
>>>>>>> e9c762ec
}

// elseNode represents an {{else}} action. Does not appear in the final tree.
type elseNode struct {
	NodeType
	Pos
	Line int // The line number in the input (deprecated; kept for compatibility)
}

func newElse(pos Pos, line int) *elseNode {
	return &elseNode{NodeType: nodeElse, Pos: pos, Line: line}
}

func (e *elseNode) Type() NodeType {
	return nodeElse
}

func (e *elseNode) String() string {
	return "{{else}}"
}

func (e *elseNode) Copy() Node {
<<<<<<< HEAD
	return newElse(e.Line)
=======
	return newElse(e.Pos, e.Line)
>>>>>>> e9c762ec
}

// BranchNode is the common representation of if, range, and with.
type BranchNode struct {
	NodeType
	Pos
	Line     int       // The line number in the input (deprecated; kept for compatibility)
	Pipe     *PipeNode // The pipeline to be evaluated.
	List     *ListNode // What to execute if the value is non-empty.
	ElseList *ListNode // What to execute if the value is empty (nil if absent).
}

func (b *BranchNode) String() string {
	name := ""
	switch b.NodeType {
	case NodeIf:
		name = "if"
	case NodeRange:
		name = "range"
	case NodeWith:
		name = "with"
	default:
		panic("unknown branch type")
	}
	if b.ElseList != nil {
		return fmt.Sprintf("{{%s %s}}%s{{else}}%s{{end}}", name, b.Pipe, b.List, b.ElseList)
	}
	return fmt.Sprintf("{{%s %s}}%s{{end}}", name, b.Pipe, b.List)
}

// IfNode represents an {{if}} action and its commands.
type IfNode struct {
	BranchNode
}

func newIf(pos Pos, line int, pipe *PipeNode, list, elseList *ListNode) *IfNode {
	return &IfNode{BranchNode{NodeType: NodeIf, Pos: pos, Line: line, Pipe: pipe, List: list, ElseList: elseList}}
}

func (i *IfNode) Copy() Node {
	return newIf(i.Pos, i.Line, i.Pipe.CopyPipe(), i.List.CopyList(), i.ElseList.CopyList())
}

func (i *IfNode) Copy() Node {
	return newIf(i.Line, i.Pipe.CopyPipe(), i.List.CopyList(), i.ElseList.CopyList())
}

// RangeNode represents a {{range}} action and its commands.
type RangeNode struct {
	BranchNode
}

func newRange(pos Pos, line int, pipe *PipeNode, list, elseList *ListNode) *RangeNode {
	return &RangeNode{BranchNode{NodeType: NodeRange, Pos: pos, Line: line, Pipe: pipe, List: list, ElseList: elseList}}
}

func (r *RangeNode) Copy() Node {
	return newRange(r.Pos, r.Line, r.Pipe.CopyPipe(), r.List.CopyList(), r.ElseList.CopyList())
}

func (r *RangeNode) Copy() Node {
	return newRange(r.Line, r.Pipe.CopyPipe(), r.List.CopyList(), r.ElseList.CopyList())
}

// WithNode represents a {{with}} action and its commands.
type WithNode struct {
	BranchNode
}

func newWith(pos Pos, line int, pipe *PipeNode, list, elseList *ListNode) *WithNode {
	return &WithNode{BranchNode{NodeType: NodeWith, Pos: pos, Line: line, Pipe: pipe, List: list, ElseList: elseList}}
}

func (w *WithNode) Copy() Node {
	return newWith(w.Pos, w.Line, w.Pipe.CopyPipe(), w.List.CopyList(), w.ElseList.CopyList())
}

func (w *WithNode) Copy() Node {
	return newWith(w.Line, w.Pipe.CopyPipe(), w.List.CopyList(), w.ElseList.CopyList())
}

// TemplateNode represents a {{template}} action.
type TemplateNode struct {
	NodeType
	Pos
	Line int       // The line number in the input (deprecated; kept for compatibility)
	Name string    // The name of the template (unquoted).
	Pipe *PipeNode // The command to evaluate as dot for the template.
}

func newTemplate(pos Pos, line int, name string, pipe *PipeNode) *TemplateNode {
	return &TemplateNode{NodeType: NodeTemplate, Line: line, Pos: pos, Name: name, Pipe: pipe}
}

func (t *TemplateNode) String() string {
	if t.Pipe == nil {
		return fmt.Sprintf("{{template %q}}", t.Name)
	}
	return fmt.Sprintf("{{template %q %s}}", t.Name, t.Pipe)
}

func (t *TemplateNode) Copy() Node {
<<<<<<< HEAD
	return newTemplate(t.Line, t.Name, t.Pipe.CopyPipe())
=======
	return newTemplate(t.Pos, t.Line, t.Name, t.Pipe.CopyPipe())
>>>>>>> e9c762ec
}<|MERGE_RESOLUTION|>--- conflicted
+++ resolved
@@ -23,12 +23,9 @@
 	// To avoid type assertions, some XxxNodes also have specialized
 	// CopyXxx methods that return *XxxNode.
 	Copy() Node
-<<<<<<< HEAD
-=======
 	Position() Pos // byte position of start of node in full original input string
 	// Make sure only functions in this package can create Nodes.
 	unexported()
->>>>>>> e9c762ec
 }
 
 // NodeType identifies the type of a parse tree node.
@@ -105,11 +102,7 @@
 	if l == nil {
 		return l
 	}
-<<<<<<< HEAD
-	n := newList()
-=======
 	n := newList(l.Pos)
->>>>>>> e9c762ec
 	for _, elem := range l.Nodes {
 		n.append(elem.Copy())
 	}
@@ -184,11 +177,7 @@
 	for _, d := range p.Decl {
 		decl = append(decl, d.Copy().(*VariableNode))
 	}
-<<<<<<< HEAD
-	n := newPipeline(p.Line, decl)
-=======
 	n := newPipeline(p.Pos, p.Line, decl)
->>>>>>> e9c762ec
 	for _, c := range p.Cmds {
 		n.append(c.Copy().(*CommandNode))
 	}
@@ -219,11 +208,7 @@
 }
 
 func (a *ActionNode) Copy() Node {
-<<<<<<< HEAD
-	return newAction(a.Line, a.Pipe.CopyPipe())
-=======
 	return newAction(a.Pos, a.Line, a.Pipe.CopyPipe())
->>>>>>> e9c762ec
 
 }
 
@@ -261,11 +246,7 @@
 	if c == nil {
 		return c
 	}
-<<<<<<< HEAD
-	n := newCommand()
-=======
 	n := newCommand(c.Pos)
->>>>>>> e9c762ec
 	for _, c := range c.Args {
 		n.append(c.Copy())
 	}
@@ -297,19 +278,11 @@
 }
 
 func (i *IdentifierNode) Copy() Node {
-<<<<<<< HEAD
-	return NewIdentifier(i.Ident)
-}
-
-// VariableNode holds a list of variable names. The dollar sign is
-// part of the name.
-=======
 	return NewIdentifier(i.Ident).SetPos(i.Pos)
 }
 
 // VariableNode holds a list of variable names, possibly with chained field
 // accesses. The dollar sign is part of the (first) name.
->>>>>>> e9c762ec
 type VariableNode struct {
 	NodeType
 	Pos
@@ -332,16 +305,8 @@
 }
 
 func (v *VariableNode) Copy() Node {
-<<<<<<< HEAD
-	return &VariableNode{NodeType: NodeVariable, Ident: append([]string{}, v.Ident...)}
-}
-
-// DotNode holds the special identifier '.'. It is represented by a nil pointer.
-type DotNode bool
-=======
 	return &VariableNode{NodeType: NodeVariable, Pos: v.Pos, Ident: append([]string{}, v.Ident...)}
 }
->>>>>>> e9c762ec
 
 // DotNode holds the special identifier '.'.
 type DotNode struct {
@@ -361,9 +326,6 @@
 }
 
 func (d *DotNode) Copy() Node {
-<<<<<<< HEAD
-	return newDot()
-=======
 	return newDot(d.Pos)
 }
 
@@ -386,7 +348,6 @@
 
 func (n *NilNode) Copy() Node {
 	return newNil(n.Pos)
->>>>>>> e9c762ec
 }
 
 // FieldNode holds a field (identifier starting with '.').
@@ -411,9 +372,6 @@
 }
 
 func (f *FieldNode) Copy() Node {
-<<<<<<< HEAD
-	return &FieldNode{NodeType: NodeField, Ident: append([]string{}, f.Ident...)}
-=======
 	return &FieldNode{NodeType: NodeField, Pos: f.Pos, Ident: append([]string{}, f.Ident...)}
 }
 
@@ -456,7 +414,6 @@
 
 func (c *ChainNode) Copy() Node {
 	return &ChainNode{NodeType: NodeChain, Pos: c.Pos, Node: c.Node, Field: append([]string{}, c.Field...)}
->>>>>>> e9c762ec
 }
 
 // BoolNode holds a boolean constant.
@@ -478,11 +435,7 @@
 }
 
 func (b *BoolNode) Copy() Node {
-<<<<<<< HEAD
-	return newBool(b.True)
-=======
 	return newBool(b.Pos, b.True)
->>>>>>> e9c762ec
 }
 
 // NumberNode holds a number: signed or unsigned integer, float, or complex.
@@ -627,17 +580,10 @@
 }
 
 func (s *StringNode) Copy() Node {
-<<<<<<< HEAD
-	return newString(s.Quoted, s.Text)
-}
-
-// endNode represents an {{end}} action. It is represented by a nil pointer.
-=======
 	return newString(s.Pos, s.Quoted, s.Text)
 }
 
 // endNode represents an {{end}} action.
->>>>>>> e9c762ec
 // It does not appear in the final parse tree.
 type endNode struct {
 	Pos
@@ -656,11 +602,7 @@
 }
 
 func (e *endNode) Copy() Node {
-<<<<<<< HEAD
-	return newEnd()
-=======
 	return newEnd(e.Pos)
->>>>>>> e9c762ec
 }
 
 // elseNode represents an {{else}} action. Does not appear in the final tree.
@@ -683,11 +625,7 @@
 }
 
 func (e *elseNode) Copy() Node {
-<<<<<<< HEAD
-	return newElse(e.Line)
-=======
 	return newElse(e.Pos, e.Line)
->>>>>>> e9c762ec
 }
 
 // BranchNode is the common representation of if, range, and with.
@@ -731,10 +669,6 @@
 	return newIf(i.Pos, i.Line, i.Pipe.CopyPipe(), i.List.CopyList(), i.ElseList.CopyList())
 }
 
-func (i *IfNode) Copy() Node {
-	return newIf(i.Line, i.Pipe.CopyPipe(), i.List.CopyList(), i.ElseList.CopyList())
-}
-
 // RangeNode represents a {{range}} action and its commands.
 type RangeNode struct {
 	BranchNode
@@ -748,10 +682,6 @@
 	return newRange(r.Pos, r.Line, r.Pipe.CopyPipe(), r.List.CopyList(), r.ElseList.CopyList())
 }
 
-func (r *RangeNode) Copy() Node {
-	return newRange(r.Line, r.Pipe.CopyPipe(), r.List.CopyList(), r.ElseList.CopyList())
-}
-
 // WithNode represents a {{with}} action and its commands.
 type WithNode struct {
 	BranchNode
@@ -765,10 +695,6 @@
 	return newWith(w.Pos, w.Line, w.Pipe.CopyPipe(), w.List.CopyList(), w.ElseList.CopyList())
 }
 
-func (w *WithNode) Copy() Node {
-	return newWith(w.Line, w.Pipe.CopyPipe(), w.List.CopyList(), w.ElseList.CopyList())
-}
-
 // TemplateNode represents a {{template}} action.
 type TemplateNode struct {
 	NodeType
@@ -790,9 +716,5 @@
 }
 
 func (t *TemplateNode) Copy() Node {
-<<<<<<< HEAD
-	return newTemplate(t.Line, t.Name, t.Pipe.CopyPipe())
-=======
 	return newTemplate(t.Pos, t.Line, t.Name, t.Pipe.CopyPipe())
->>>>>>> e9c762ec
 }