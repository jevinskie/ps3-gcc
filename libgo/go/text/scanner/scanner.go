// Copyright 2009 The Go Authors. All rights reserved.
// Use of this source code is governed by a BSD-style
// license that can be found in the LICENSE file.

// Package scanner provides a scanner and tokenizer for UTF-8-encoded text.
// It takes an io.Reader providing the source, which then can be tokenized
// through repeated calls to the Scan function.  For compatibility with
<<<<<<< HEAD
// existing tools, the NUL character is not allowed.
=======
// existing tools, the NUL character is not allowed. If the first character
// in the source is a UTF-8 encoded byte order mark (BOM), it is discarded.
>>>>>>> e9c762ec
//
// By default, a Scanner skips white space and Go comments and recognizes all
// literals as defined by the Go language specification.  It may be
// customized to recognize only a subset of those literals and to recognize
// different white space characters.
//
// Basic usage pattern:
//
//	var s scanner.Scanner
//	s.Init(src)
//	tok := s.Scan()
//	for tok != scanner.EOF {
//		// do something with tok
//		tok = s.Scan()
//	}
//
package scanner

import (
	"bytes"
	"fmt"
	"io"
	"os"
	"unicode"
	"unicode/utf8"
)

// TODO(gri): Consider changing this to use the new (token) Position package.

// A source position is represented by a Position value.
// A position is valid if Line > 0.
type Position struct {
	Filename string // filename, if any
	Offset   int    // byte offset, starting at 0
	Line     int    // line number, starting at 1
	Column   int    // column number, starting at 1 (character count per line)
}

// IsValid returns true if the position is valid.
func (pos *Position) IsValid() bool { return pos.Line > 0 }

func (pos Position) String() string {
	s := pos.Filename
	if pos.IsValid() {
		if s != "" {
			s += ":"
		}
		s += fmt.Sprintf("%d:%d", pos.Line, pos.Column)
	}
	if s == "" {
		s = "???"
	}
	return s
}

// Predefined mode bits to control recognition of tokens. For instance,
// to configure a Scanner such that it only recognizes (Go) identifiers,
// integers, and skips comments, set the Scanner's Mode field to:
//
//	ScanIdents | ScanInts | SkipComments
//
const (
	ScanIdents     = 1 << -Ident
	ScanInts       = 1 << -Int
	ScanFloats     = 1 << -Float // includes Ints
	ScanChars      = 1 << -Char
	ScanStrings    = 1 << -String
	ScanRawStrings = 1 << -RawString
	ScanComments   = 1 << -Comment
	SkipComments   = 1 << -skipComment // if set with ScanComments, comments become white space
	GoTokens       = ScanIdents | ScanFloats | ScanChars | ScanStrings | ScanRawStrings | ScanComments | SkipComments
)

// The result of Scan is one of the following tokens or a Unicode character.
const (
	EOF = -(iota + 1)
	Ident
	Int
	Float
	Char
	String
	RawString
	Comment
	skipComment
)

var tokenString = map[rune]string{
	EOF:       "EOF",
	Ident:     "Ident",
	Int:       "Int",
	Float:     "Float",
	Char:      "Char",
	String:    "String",
	RawString: "RawString",
	Comment:   "Comment",
}

// TokenString returns a printable string for a token or Unicode character.
func TokenString(tok rune) string {
	if s, found := tokenString[tok]; found {
		return s
	}
	return fmt.Sprintf("%q", string(tok))
}

// GoWhitespace is the default value for the Scanner's Whitespace field.
// Its value selects Go's white space characters.
const GoWhitespace = 1<<'\t' | 1<<'\n' | 1<<'\r' | 1<<' '

const bufLen = 1024 // at least utf8.UTFMax

// A Scanner implements reading of Unicode characters and tokens from an io.Reader.
type Scanner struct {
	// Input
	src io.Reader

	// Source buffer
	srcBuf [bufLen + 1]byte // +1 for sentinel for common case of s.next()
	srcPos int              // reading position (srcBuf index)
	srcEnd int              // source end (srcBuf index)

	// Source position
	srcBufOffset int // byte offset of srcBuf[0] in source
	line         int // line count
	column       int // character count
	lastLineLen  int // length of last line in characters (for correct column reporting)
	lastCharLen  int // length of last character in bytes

	// Token text buffer
	// Typically, token text is stored completely in srcBuf, but in general
	// the token text's head may be buffered in tokBuf while the token text's
	// tail is stored in srcBuf.
	tokBuf bytes.Buffer // token text head that is not in srcBuf anymore
	tokPos int          // token text tail position (srcBuf index); valid if >= 0
	tokEnd int          // token text tail end (srcBuf index)

	// One character look-ahead
	ch rune // character before current srcPos

	// Error is called for each error encountered. If no Error
	// function is set, the error is reported to os.Stderr.
	Error func(s *Scanner, msg string)

	// ErrorCount is incremented by one for each error encountered.
	ErrorCount int

	// The Mode field controls which tokens are recognized. For instance,
	// to recognize Ints, set the ScanInts bit in Mode. The field may be
	// changed at any time.
	Mode uint

	// The Whitespace field controls which characters are recognized
	// as white space. To recognize a character ch <= ' ' as white space,
	// set the ch'th bit in Whitespace (the Scanner's behavior is undefined
	// for values ch > ' '). The field may be changed at any time.
	Whitespace uint64

	// Start position of most recently scanned token; set by Scan.
	// Calling Init or Next invalidates the position (Line == 0).
	// The Filename field is always left untouched by the Scanner.
	// If an error is reported (via Error) and Position is invalid,
	// the scanner is not inside a token. Call Pos to obtain an error
	// position in that case.
	Position
}

// Init initializes a Scanner with a new source and returns s.
// Error is set to nil, ErrorCount is set to 0, Mode is set to GoTokens,
// and Whitespace is set to GoWhitespace.
func (s *Scanner) Init(src io.Reader) *Scanner {
	s.src = src

	// initialize source buffer
	// (the first call to next() will fill it by calling src.Read)
	s.srcBuf[0] = utf8.RuneSelf // sentinel
	s.srcPos = 0
	s.srcEnd = 0

	// initialize source position
	s.srcBufOffset = 0
	s.line = 1
	s.column = 0
	s.lastLineLen = 0
	s.lastCharLen = 0

	// initialize token text buffer
	// (required for first call to next()).
	s.tokPos = -1

	// initialize one character look-ahead
	s.ch = -1 // no char read yet

	// initialize public fields
	s.Error = nil
	s.ErrorCount = 0
	s.Mode = GoTokens
	s.Whitespace = GoWhitespace
	s.Line = 0 // invalidate token position

	return s
}

// next reads and returns the next Unicode character. It is designed such
// that only a minimal amount of work needs to be done in the common ASCII
// case (one test to check for both ASCII and end-of-buffer, and one test
// to check for newlines).
func (s *Scanner) next() rune {
	ch, width := rune(s.srcBuf[s.srcPos]), 1

	if ch >= utf8.RuneSelf {
		// uncommon case: not ASCII or not enough bytes
		for s.srcPos+utf8.UTFMax > s.srcEnd && !utf8.FullRune(s.srcBuf[s.srcPos:s.srcEnd]) {
			// not enough bytes: read some more, but first
			// save away token text if any
			if s.tokPos >= 0 {
				s.tokBuf.Write(s.srcBuf[s.tokPos:s.srcPos])
				s.tokPos = 0
				// s.tokEnd is set by Scan()
			}
			// move unread bytes to beginning of buffer
			copy(s.srcBuf[0:], s.srcBuf[s.srcPos:s.srcEnd])
			s.srcBufOffset += s.srcPos
			// read more bytes
			// (an io.Reader must return io.EOF when it reaches
			// the end of what it is reading - simply returning
			// n == 0 will make this loop retry forever; but the
			// error is in the reader implementation in that case)
			i := s.srcEnd - s.srcPos
			n, err := s.src.Read(s.srcBuf[i:bufLen])
			s.srcPos = 0
			s.srcEnd = i + n
			s.srcBuf[s.srcEnd] = utf8.RuneSelf // sentinel
			if err != nil {
				if s.srcEnd == 0 {
					if s.lastCharLen > 0 {
						// previous character was not EOF
						s.column++
					}
					s.lastCharLen = 0
					return EOF
				}
				if err != io.EOF {
					s.error(err.Error())
				}
				// If err == EOF, we won't be getting more
				// bytes; break to avoid infinite loop. If
				// err is something else, we don't know if
				// we can get more bytes; thus also break.
				break
			}
		}
		// at least one byte
		ch = rune(s.srcBuf[s.srcPos])
		if ch >= utf8.RuneSelf {
			// uncommon case: not ASCII
			ch, width = utf8.DecodeRune(s.srcBuf[s.srcPos:s.srcEnd])
			if ch == utf8.RuneError && width == 1 {
				// advance for correct error position
				s.srcPos += width
				s.lastCharLen = width
				s.column++
				s.error("illegal UTF-8 encoding")
				return ch
			}
		}
	}

	// advance
	s.srcPos += width
	s.lastCharLen = width
	s.column++

	// special situations
	switch ch {
	case 0:
		// for compatibility with other tools
		s.error("illegal character NUL")
	case '\n':
		s.line++
		s.lastLineLen = s.column
		s.column = 0
	}

	return ch
}

// Next reads and returns the next Unicode character.
// It returns EOF at the end of the source. It reports
// a read error by calling s.Error, if not nil; otherwise
// it prints an error message to os.Stderr. Next does not
// update the Scanner's Position field; use Pos() to
// get the current position.
func (s *Scanner) Next() rune {
	s.tokPos = -1 // don't collect token text
	s.Line = 0    // invalidate token position
	ch := s.Peek()
	s.ch = s.next()
	return ch
}

// Peek returns the next Unicode character in the source without advancing
// the scanner. It returns EOF if the scanner's position is at the last
// character of the source.
func (s *Scanner) Peek() rune {
	if s.ch < 0 {
		// this code is only run for the very first character
		s.ch = s.next()
		if s.ch == '\uFEFF' {
			s.ch = s.next() // ignore BOM
		}
	}
	return s.ch
}

func (s *Scanner) error(msg string) {
	s.ErrorCount++
	if s.Error != nil {
		s.Error(s, msg)
		return
	}
	pos := s.Position
	if !pos.IsValid() {
		pos = s.Pos()
	}
	fmt.Fprintf(os.Stderr, "%s: %s\n", pos, msg)
}

func (s *Scanner) scanIdentifier() rune {
	ch := s.next() // read character after first '_' or letter
	for ch == '_' || unicode.IsLetter(ch) || unicode.IsDigit(ch) {
		ch = s.next()
	}
	return ch
}

func digitVal(ch rune) int {
	switch {
	case '0' <= ch && ch <= '9':
		return int(ch - '0')
	case 'a' <= ch && ch <= 'f':
		return int(ch - 'a' + 10)
	case 'A' <= ch && ch <= 'F':
		return int(ch - 'A' + 10)
	}
	return 16 // larger than any legal digit val
}

func isDecimal(ch rune) bool { return '0' <= ch && ch <= '9' }

func (s *Scanner) scanMantissa(ch rune) rune {
	for isDecimal(ch) {
		ch = s.next()
	}
	return ch
}

func (s *Scanner) scanFraction(ch rune) rune {
	if ch == '.' {
		ch = s.scanMantissa(s.next())
	}
	return ch
}

func (s *Scanner) scanExponent(ch rune) rune {
	if ch == 'e' || ch == 'E' {
		ch = s.next()
		if ch == '-' || ch == '+' {
			ch = s.next()
		}
		ch = s.scanMantissa(ch)
	}
	return ch
}

func (s *Scanner) scanNumber(ch rune) (rune, rune) {
	// isDecimal(ch)
	if ch == '0' {
		// int or float
		ch = s.next()
		if ch == 'x' || ch == 'X' {
			// hexadecimal int
			ch = s.next()
			hasMantissa := false
			for digitVal(ch) < 16 {
				ch = s.next()
				hasMantissa = true
			}
			if !hasMantissa {
				s.error("illegal hexadecimal number")
			}
		} else {
			// octal int or float
			has8or9 := false
			for isDecimal(ch) {
				if ch > '7' {
					has8or9 = true
				}
				ch = s.next()
			}
			if s.Mode&ScanFloats != 0 && (ch == '.' || ch == 'e' || ch == 'E') {
				// float
				ch = s.scanFraction(ch)
				ch = s.scanExponent(ch)
				return Float, ch
			}
			// octal int
			if has8or9 {
				s.error("illegal octal number")
			}
		}
		return Int, ch
	}
	// decimal int or float
	ch = s.scanMantissa(ch)
	if s.Mode&ScanFloats != 0 && (ch == '.' || ch == 'e' || ch == 'E') {
		// float
		ch = s.scanFraction(ch)
		ch = s.scanExponent(ch)
		return Float, ch
	}
	return Int, ch
}

func (s *Scanner) scanDigits(ch rune, base, n int) rune {
	for n > 0 && digitVal(ch) < base {
		ch = s.next()
		n--
	}
	if n > 0 {
		s.error("illegal char escape")
	}
	return ch
}

func (s *Scanner) scanEscape(quote rune) rune {
	ch := s.next() // read character after '/'
	switch ch {
	case 'a', 'b', 'f', 'n', 'r', 't', 'v', '\\', quote:
		// nothing to do
		ch = s.next()
	case '0', '1', '2', '3', '4', '5', '6', '7':
		ch = s.scanDigits(ch, 8, 3)
	case 'x':
		ch = s.scanDigits(s.next(), 16, 2)
	case 'u':
		ch = s.scanDigits(s.next(), 16, 4)
	case 'U':
		ch = s.scanDigits(s.next(), 16, 8)
	default:
		s.error("illegal char escape")
	}
	return ch
}

func (s *Scanner) scanString(quote rune) (n int) {
	ch := s.next() // read character after quote
	for ch != quote {
		if ch == '\n' || ch < 0 {
			s.error("literal not terminated")
			return
		}
		if ch == '\\' {
			ch = s.scanEscape(quote)
		} else {
			ch = s.next()
		}
		n++
	}
	return
}

func (s *Scanner) scanRawString() {
	ch := s.next() // read character after '`'
	for ch != '`' {
		if ch < 0 {
			s.error("literal not terminated")
			return
		}
		ch = s.next()
	}
}

func (s *Scanner) scanChar() {
	if s.scanString('\'') != 1 {
		s.error("illegal char literal")
	}
}

func (s *Scanner) scanComment(ch rune) rune {
	// ch == '/' || ch == '*'
	if ch == '/' {
		// line comment
		ch = s.next() // read character after "//"
		for ch != '\n' && ch >= 0 {
			ch = s.next()
		}
		return ch
	}

	// general comment
	ch = s.next() // read character after "/*"
	for {
		if ch < 0 {
			s.error("comment not terminated")
			break
		}
		ch0 := ch
		ch = s.next()
		if ch0 == '*' && ch == '/' {
			ch = s.next()
			break
		}
	}
	return ch
}

// Scan reads the next token or Unicode character from source and returns it.
// It only recognizes tokens t for which the respective Mode bit (1<<-t) is set.
// It returns EOF at the end of the source. It reports scanner errors (read and
// token errors) by calling s.Error, if not nil; otherwise it prints an error
// message to os.Stderr.
func (s *Scanner) Scan() rune {
	ch := s.Peek()

	// reset token text position
	s.tokPos = -1
	s.Line = 0

redo:
	// skip white space
	for s.Whitespace&(1<<uint(ch)) != 0 {
		ch = s.next()
	}

	// start collecting token text
	s.tokBuf.Reset()
	s.tokPos = s.srcPos - s.lastCharLen

	// set token position
	// (this is a slightly optimized version of the code in Pos())
	s.Offset = s.srcBufOffset + s.tokPos
	if s.column > 0 {
		// common case: last character was not a '\n'
		s.Line = s.line
		s.Column = s.column
	} else {
		// last character was a '\n'
		// (we cannot be at the beginning of the source
		// since we have called next() at least once)
		s.Line = s.line - 1
		s.Column = s.lastLineLen
	}

	// determine token value
	tok := ch
	switch {
	case unicode.IsLetter(ch) || ch == '_':
		if s.Mode&ScanIdents != 0 {
			tok = Ident
			ch = s.scanIdentifier()
		} else {
			ch = s.next()
		}
	case isDecimal(ch):
		if s.Mode&(ScanInts|ScanFloats) != 0 {
			tok, ch = s.scanNumber(ch)
		} else {
			ch = s.next()
		}
	default:
		switch ch {
		case '"':
			if s.Mode&ScanStrings != 0 {
				s.scanString('"')
				tok = String
			}
			ch = s.next()
		case '\'':
			if s.Mode&ScanChars != 0 {
				s.scanChar()
				tok = Char
			}
			ch = s.next()
		case '.':
			ch = s.next()
			if isDecimal(ch) && s.Mode&ScanFloats != 0 {
				tok = Float
				ch = s.scanMantissa(ch)
				ch = s.scanExponent(ch)
			}
		case '/':
			ch = s.next()
			if (ch == '/' || ch == '*') && s.Mode&ScanComments != 0 {
				if s.Mode&SkipComments != 0 {
					s.tokPos = -1 // don't collect token text
					ch = s.scanComment(ch)
					goto redo
				}
				ch = s.scanComment(ch)
				tok = Comment
			}
		case '`':
			if s.Mode&ScanRawStrings != 0 {
				s.scanRawString()
				tok = String
			}
			ch = s.next()
		default:
			ch = s.next()
		}
	}

	// end of token text
	s.tokEnd = s.srcPos - s.lastCharLen

	s.ch = ch
	return tok
}

// Pos returns the position of the character immediately after
// the character or token returned by the last call to Next or Scan.
func (s *Scanner) Pos() (pos Position) {
	pos.Filename = s.Filename
	pos.Offset = s.srcBufOffset + s.srcPos - s.lastCharLen
	switch {
	case s.column > 0:
		// common case: last character was not a '\n'
		pos.Line = s.line
		pos.Column = s.column
	case s.lastLineLen > 0:
		// last character was a '\n'
		pos.Line = s.line - 1
		pos.Column = s.lastLineLen
	default:
		// at the beginning of the source
		pos.Line = 1
		pos.Column = 1
	}
	return
}

// TokenText returns the string corresponding to the most recently scanned token.
// Valid after calling Scan().
func (s *Scanner) TokenText() string {
	if s.tokPos < 0 {
		// no token text
		return ""
	}

	if s.tokEnd < 0 {
		// if EOF was reached, s.tokEnd is set to -1 (s.srcPos == 0)
		s.tokEnd = s.tokPos
	}

	if s.tokBuf.Len() == 0 {
		// common case: the entire token text is still in srcBuf
		return string(s.srcBuf[s.tokPos:s.tokEnd])
	}

	// part of the token text was saved in tokBuf: save the rest in
	// tokBuf as well and return its content
	s.tokBuf.Write(s.srcBuf[s.tokPos:s.tokEnd])
	s.tokPos = s.tokEnd // ensure idempotency of TokenText() call
	return s.tokBuf.String()
}<|MERGE_RESOLUTION|>--- conflicted
+++ resolved
@@ -5,12 +5,8 @@
 // Package scanner provides a scanner and tokenizer for UTF-8-encoded text.
 // It takes an io.Reader providing the source, which then can be tokenized
 // through repeated calls to the Scan function.  For compatibility with
-<<<<<<< HEAD
-// existing tools, the NUL character is not allowed.
-=======
 // existing tools, the NUL character is not allowed. If the first character
 // in the source is a UTF-8 encoded byte order mark (BOM), it is discarded.
->>>>>>> e9c762ec
 //
 // By default, a Scanner skips white space and Go comments and recognizes all
 // literals as defined by the Go language specification.  It may be
