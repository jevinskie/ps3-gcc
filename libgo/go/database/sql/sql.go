// Copyright 2011 The Go Authors. All rights reserved.
// Use of this source code is governed by a BSD-style
// license that can be found in the LICENSE file.

// Package sql provides a generic interface around SQL (or SQL-like)
// databases.
package sql

import (
	"database/sql/driver"
	"errors"
	"fmt"
	"io"
	"sync"
)

var drivers = make(map[string]driver.Driver)

// Register makes a database driver available by the provided name.
// If Register is called twice with the same name or if driver is nil,
// it panics.
func Register(name string, driver driver.Driver) {
	if driver == nil {
		panic("sql: Register driver is nil")
	}
	if _, dup := drivers[name]; dup {
		panic("sql: Register called twice for driver " + name)
	}
	drivers[name] = driver
}

// RawBytes is a byte slice that holds a reference to memory owned by
// the database itself. After a Scan into a RawBytes, the slice is only
// valid until the next call to Next, Scan, or Close.
type RawBytes []byte

// NullString represents a string that may be null.
// NullString implements the Scanner interface so
// it can be used as a scan destination:
//
//  var s NullString
//  err := db.QueryRow("SELECT name FROM foo WHERE id=?", id).Scan(&s)
//  ...
//  if s.Valid {
//     // use s.String
//  } else {
//     // NULL value
//  }
//
type NullString struct {
	String string
	Valid  bool // Valid is true if String is not NULL
}

// Scan implements the Scanner interface.
func (ns *NullString) Scan(value interface{}) error {
	if value == nil {
		ns.String, ns.Valid = "", false
		return nil
	}
	ns.Valid = true
	return convertAssign(&ns.String, value)
}

// Value implements the driver Valuer interface.
func (ns NullString) Value() (driver.Value, error) {
	if !ns.Valid {
		return nil, nil
	}
	return ns.String, nil
}

// NullInt64 represents an int64 that may be null.
// NullInt64 implements the Scanner interface so
// it can be used as a scan destination, similar to NullString.
type NullInt64 struct {
	Int64 int64
	Valid bool // Valid is true if Int64 is not NULL
}

// Scan implements the Scanner interface.
func (n *NullInt64) Scan(value interface{}) error {
	if value == nil {
		n.Int64, n.Valid = 0, false
		return nil
	}
	n.Valid = true
	return convertAssign(&n.Int64, value)
}

// Value implements the driver Valuer interface.
func (n NullInt64) Value() (driver.Value, error) {
	if !n.Valid {
		return nil, nil
	}
	return n.Int64, nil
}

// NullFloat64 represents a float64 that may be null.
// NullFloat64 implements the Scanner interface so
// it can be used as a scan destination, similar to NullString.
type NullFloat64 struct {
	Float64 float64
	Valid   bool // Valid is true if Float64 is not NULL
}

// Scan implements the Scanner interface.
func (n *NullFloat64) Scan(value interface{}) error {
	if value == nil {
		n.Float64, n.Valid = 0, false
		return nil
	}
	n.Valid = true
	return convertAssign(&n.Float64, value)
}

// Value implements the driver Valuer interface.
func (n NullFloat64) Value() (driver.Value, error) {
	if !n.Valid {
		return nil, nil
	}
	return n.Float64, nil
}

// NullBool represents a bool that may be null.
// NullBool implements the Scanner interface so
// it can be used as a scan destination, similar to NullString.
type NullBool struct {
	Bool  bool
	Valid bool // Valid is true if Bool is not NULL
}

// Scan implements the Scanner interface.
func (n *NullBool) Scan(value interface{}) error {
	if value == nil {
		n.Bool, n.Valid = false, false
		return nil
	}
	n.Valid = true
	return convertAssign(&n.Bool, value)
}

// Value implements the driver Valuer interface.
func (n NullBool) Value() (driver.Value, error) {
	if !n.Valid {
		return nil, nil
	}
	return n.Bool, nil
}

// Scanner is an interface used by Scan.
type Scanner interface {
	// Scan assigns a value from a database driver.
	//
	// The src value will be of one of the following restricted
	// set of types:
	//
	//    int64
	//    float64
	//    bool
	//    []byte
	//    string
	//    time.Time
	//    nil - for NULL values
	//
	// An error should be returned if the value can not be stored
	// without loss of information.
	Scan(src interface{}) error
}

// ErrNoRows is returned by Scan when QueryRow doesn't return a
// row. In such a case, QueryRow returns a placeholder *Row value that
// defers this error until a Scan.
var ErrNoRows = errors.New("sql: no rows in result set")

// DB is a database handle. It's safe for concurrent use by multiple
// goroutines.
//
// If the underlying database driver has the concept of a connection
// and per-connection session state, the sql package manages creating
// and freeing connections automatically, including maintaining a free
// pool of idle connections. If observing session state is required,
// either do not share a *DB between multiple concurrent goroutines or
// create and observe all state only within a transaction. Once
// DB.Open is called, the returned Tx is bound to a single isolated
// connection. Once Tx.Commit or Tx.Rollback is called, that
// connection is returned to DB's idle connection pool.
type DB struct {
	driver driver.Driver
	dsn    string

	mu       sync.Mutex // protects freeConn and closed
	freeConn []driver.Conn
	closed   bool
}

// Open opens a database specified by its database driver name and a
// driver-specific data source name, usually consisting of at least a
// database name and connection information.
//
// Most users will open a database via a driver-specific connection
// helper function that returns a *DB.
func Open(driverName, dataSourceName string) (*DB, error) {
	driver, ok := drivers[driverName]
	if !ok {
		return nil, fmt.Errorf("sql: unknown driver %q (forgotten import?)", driverName)
	}
	return &DB{driver: driver, dsn: dataSourceName}, nil
}

// Close closes the database, releasing any open resources.
func (db *DB) Close() error {
	db.mu.Lock()
	defer db.mu.Unlock()
	var err error
	for _, c := range db.freeConn {
		err1 := c.Close()
		if err1 != nil {
			err = err1
		}
	}
	db.freeConn = nil
	db.closed = true
	return err
}

func (db *DB) maxIdleConns() int {
	const defaultMaxIdleConns = 2
	// TODO(bradfitz): ask driver, if supported, for its default preference
	// TODO(bradfitz): let users override?
	return defaultMaxIdleConns
}

// conn returns a newly-opened or cached driver.Conn
func (db *DB) conn() (driver.Conn, error) {
	db.mu.Lock()
	if db.closed {
		db.mu.Unlock()
		return nil, errors.New("sql: database is closed")
	}
	if n := len(db.freeConn); n > 0 {
		conn := db.freeConn[n-1]
		db.freeConn = db.freeConn[:n-1]
		db.mu.Unlock()
		return conn, nil
	}
	db.mu.Unlock()
	return db.driver.Open(db.dsn)
}

func (db *DB) connIfFree(wanted driver.Conn) (conn driver.Conn, ok bool) {
	db.mu.Lock()
	defer db.mu.Unlock()
	for i, conn := range db.freeConn {
		if conn != wanted {
			continue
		}
		db.freeConn[i] = db.freeConn[len(db.freeConn)-1]
		db.freeConn = db.freeConn[:len(db.freeConn)-1]
		return wanted, true
	}
	return nil, false
}

// putConnHook is a hook for testing.
var putConnHook func(*DB, driver.Conn)

// putConn adds a connection to the db's free pool.
<<<<<<< HEAD
// err is optionally the last error that occured on this connection.
=======
// err is optionally the last error that occurred on this connection.
>>>>>>> e9c762ec
func (db *DB) putConn(c driver.Conn, err error) {
	if err == driver.ErrBadConn {
		// Don't reuse bad connections.
		return
	}
	db.mu.Lock()
	if putConnHook != nil {
		putConnHook(db, c)
	}
	if n := len(db.freeConn); !db.closed && n < db.maxIdleConns() {
		db.freeConn = append(db.freeConn, c)
		db.mu.Unlock()
		return
	}
	// TODO: check to see if we need this Conn for any prepared
	// statements which are still active?
	db.mu.Unlock()
	c.Close()
}

// Prepare creates a prepared statement for later execution.
func (db *DB) Prepare(query string) (*Stmt, error) {
	var stmt *Stmt
	var err error
	for i := 0; i < 10; i++ {
		stmt, err = db.prepare(query)
		if err != driver.ErrBadConn {
			break
		}
	}
	return stmt, err
}

func (db *DB) prepare(query string) (stmt *Stmt, err error) {
	// TODO: check if db.driver supports an optional
	// driver.Preparer interface and call that instead, if so,
	// otherwise we make a prepared statement that's bound
	// to a connection, and to execute this prepared statement
	// we either need to use this connection (if it's free), else
	// get a new connection + re-prepare + execute on that one.
	ci, err := db.conn()
	if err != nil {
		return nil, err
	}
	defer func() {
		db.putConn(ci, err)
	}()

	si, err := ci.Prepare(query)
	if err != nil {
		return nil, err
	}
	stmt = &Stmt{
		db:    db,
		query: query,
		css:   []connStmt{{ci, si}},
	}
	return stmt, nil
}

// Exec executes a query without returning any rows.
func (db *DB) Exec(query string, args ...interface{}) (Result, error) {
	var res Result
	var err error
	for i := 0; i < 10; i++ {
		res, err = db.exec(query, args)
		if err != driver.ErrBadConn {
			break
		}
	}
<<<<<<< HEAD
	var res Result
	for i := 0; i < 10; i++ {
		res, err = db.exec(query, sargs)
		if err != driver.ErrBadConn {
			break
		}
	}
	return res, err
}

func (db *DB) exec(query string, sargs []driver.Value) (res Result, err error) {
=======
	return res, err
}

func (db *DB) exec(query string, args []interface{}) (res Result, err error) {
>>>>>>> e9c762ec
	ci, err := db.conn()
	if err != nil {
		return nil, err
	}
	defer func() {
		db.putConn(ci, err)
	}()

	if execer, ok := ci.(driver.Execer); ok {
		dargs, err := driverArgs(nil, args)
		if err != nil {
			return nil, err
		}
		resi, err := execer.Exec(query, dargs)
		if err != driver.ErrSkip {
			if err != nil {
				return nil, err
			}
			return result{resi}, nil
		}
	}

	sti, err := ci.Prepare(query)
	if err != nil {
		return nil, err
	}
	defer sti.Close()

	return resultFromStatement(sti, args...)
}

// Query executes a query that returns rows, typically a SELECT.
// The args are for any placeholder parameters in the query.
func (db *DB) Query(query string, args ...interface{}) (*Rows, error) {
	stmt, err := db.Prepare(query)
	if err != nil {
		return nil, err
	}
	rows, err := stmt.Query(args...)
	if err != nil {
		stmt.Close()
		return nil, err
	}
	rows.closeStmt = stmt
	return rows, nil
}

// QueryRow executes a query that is expected to return at most one row.
// QueryRow always return a non-nil value. Errors are deferred until
// Row's Scan method is called.
func (db *DB) QueryRow(query string, args ...interface{}) *Row {
	rows, err := db.Query(query, args...)
	return &Row{rows: rows, err: err}
}

// Begin starts a transaction. The isolation level is dependent on
// the driver.
func (db *DB) Begin() (*Tx, error) {
	var tx *Tx
	var err error
	for i := 0; i < 10; i++ {
		tx, err = db.begin()
		if err != driver.ErrBadConn {
			break
		}
	}
	return tx, err
}

func (db *DB) begin() (tx *Tx, err error) {
	ci, err := db.conn()
	if err != nil {
		return nil, err
	}
	txi, err := ci.Begin()
	if err != nil {
		db.putConn(ci, err)
<<<<<<< HEAD
		return nil, fmt.Errorf("sql: failed to Begin transaction: %v", err)
=======
		return nil, err
>>>>>>> e9c762ec
	}
	return &Tx{
		db:  db,
		ci:  ci,
		txi: txi,
	}, nil
}

// Driver returns the database's underlying driver.
func (db *DB) Driver() driver.Driver {
	return db.driver
}

// Tx is an in-progress database transaction.
//
// A transaction must end with a call to Commit or Rollback.
//
// After a call to Commit or Rollback, all operations on the
// transaction fail with ErrTxDone.
type Tx struct {
	db *DB

	// ci is owned exclusively until Commit or Rollback, at which point
	// it's returned with putConn.
	ci  driver.Conn
	txi driver.Tx

	// cimu is held while somebody is using ci (between grabConn
	// and releaseConn)
	cimu sync.Mutex

	// done transitions from false to true exactly once, on Commit
	// or Rollback. once done, all operations fail with
	// ErrTxDone.
	done bool
}

var ErrTxDone = errors.New("sql: Transaction has already been committed or rolled back")

func (tx *Tx) close() {
	if tx.done {
		panic("double close") // internal error
	}
	tx.done = true
	tx.db.putConn(tx.ci, nil)
	tx.ci = nil
	tx.txi = nil
}

func (tx *Tx) grabConn() (driver.Conn, error) {
	if tx.done {
		return nil, ErrTxDone
	}
	tx.cimu.Lock()
	return tx.ci, nil
}

func (tx *Tx) releaseConn() {
	tx.cimu.Unlock()
}

// Commit commits the transaction.
func (tx *Tx) Commit() error {
	if tx.done {
		return ErrTxDone
	}
	defer tx.close()
	return tx.txi.Commit()
}

// Rollback aborts the transaction.
func (tx *Tx) Rollback() error {
	if tx.done {
		return ErrTxDone
	}
	defer tx.close()
	return tx.txi.Rollback()
}

// Prepare creates a prepared statement for use within a transaction.
//
// The returned statement operates within the transaction and can no longer
// be used once the transaction has been committed or rolled back.
//
// To use an existing prepared statement on this transaction, see Tx.Stmt.
func (tx *Tx) Prepare(query string) (*Stmt, error) {
	// TODO(bradfitz): We could be more efficient here and either
	// provide a method to take an existing Stmt (created on
	// perhaps a different Conn), and re-create it on this Conn if
	// necessary. Or, better: keep a map in DB of query string to
	// Stmts, and have Stmt.Execute do the right thing and
	// re-prepare if the Conn in use doesn't have that prepared
	// statement.  But we'll want to avoid caching the statement
	// in the case where we only call conn.Prepare implicitly
	// (such as in db.Exec or tx.Exec), but the caller package
	// can't be holding a reference to the returned statement.
	// Perhaps just looking at the reference count (by noting
	// Stmt.Close) would be enough. We might also want a finalizer
	// on Stmt to drop the reference count.
	ci, err := tx.grabConn()
	if err != nil {
		return nil, err
	}
	defer tx.releaseConn()

	si, err := ci.Prepare(query)
	if err != nil {
		return nil, err
	}

	stmt := &Stmt{
		db:    tx.db,
		tx:    tx,
		txsi:  si,
		query: query,
	}
	return stmt, nil
}

// Stmt returns a transaction-specific prepared statement from
// an existing statement.
//
// Example:
//  updateMoney, err := db.Prepare("UPDATE balance SET money=money+? WHERE id=?")
//  ...
//  tx, err := db.Begin()
//  ...
//  res, err := tx.Stmt(updateMoney).Exec(123.45, 98293203)
func (tx *Tx) Stmt(stmt *Stmt) *Stmt {
	// TODO(bradfitz): optimize this. Currently this re-prepares
	// each time.  This is fine for now to illustrate the API but
	// we should really cache already-prepared statements
	// per-Conn. See also the big comment in Tx.Prepare.

	if tx.db != stmt.db {
		return &Stmt{stickyErr: errors.New("sql: Tx.Stmt: statement from different database used")}
	}
	ci, err := tx.grabConn()
	if err != nil {
		return &Stmt{stickyErr: err}
	}
	defer tx.releaseConn()
	si, err := ci.Prepare(stmt.query)
	return &Stmt{
		db:        tx.db,
		tx:        tx,
		txsi:      si,
		query:     stmt.query,
		stickyErr: err,
	}
}

// Exec executes a query that doesn't return rows.
// For example: an INSERT and UPDATE.
func (tx *Tx) Exec(query string, args ...interface{}) (Result, error) {
	ci, err := tx.grabConn()
	if err != nil {
		return nil, err
	}
	defer tx.releaseConn()

	sargs, err := subsetTypeArgs(args)
	if err != nil {
		return nil, err
	}

	if execer, ok := ci.(driver.Execer); ok {
<<<<<<< HEAD
		resi, err := execer.Exec(query, sargs)
		if err == nil {
			return result{resi}, nil
		}
		if err != driver.ErrSkip {
			return nil, err
		}
=======
		dargs, err := driverArgs(nil, args)
		if err != nil {
			return nil, err
		}
		resi, err := execer.Exec(query, dargs)
		if err == nil {
			return result{resi}, nil
		}
		if err != driver.ErrSkip {
			return nil, err
		}
>>>>>>> e9c762ec
	}

	sti, err := ci.Prepare(query)
	if err != nil {
		return nil, err
	}
	defer sti.Close()

<<<<<<< HEAD
	resi, err := sti.Exec(sargs)
	if err != nil {
		return nil, err
	}
	return result{resi}, nil
=======
	return resultFromStatement(sti, args...)
>>>>>>> e9c762ec
}

// Query executes a query that returns rows, typically a SELECT.
func (tx *Tx) Query(query string, args ...interface{}) (*Rows, error) {
	if tx.done {
		return nil, ErrTxDone
	}
	stmt, err := tx.Prepare(query)
	if err != nil {
		return nil, err
	}
	rows, err := stmt.Query(args...)
	if err != nil {
		stmt.Close()
		return nil, err
	}
	rows.closeStmt = stmt
	return rows, err
}

// QueryRow executes a query that is expected to return at most one row.
// QueryRow always return a non-nil value. Errors are deferred until
// Row's Scan method is called.
func (tx *Tx) QueryRow(query string, args ...interface{}) *Row {
	rows, err := tx.Query(query, args...)
	return &Row{rows: rows, err: err}
}

// connStmt is a prepared statement on a particular connection.
type connStmt struct {
	ci driver.Conn
	si driver.Stmt
}

// Stmt is a prepared statement. Stmt is safe for concurrent use by multiple goroutines.
type Stmt struct {
	// Immutable:
	db        *DB    // where we came from
	query     string // that created the Stmt
	stickyErr error  // if non-nil, this error is returned for all operations

	// If in a transaction, else both nil:
	tx   *Tx
	txsi driver.Stmt

	mu     sync.Mutex // protects the rest of the fields
	closed bool

	// css is a list of underlying driver statement interfaces
	// that are valid on particular connections.  This is only
	// used if tx == nil and one is found that has idle
	// connections.  If tx != nil, txsi is always used.
	css []connStmt
}

// Exec executes a prepared statement with the given arguments and
// returns a Result summarizing the effect of the statement.
func (s *Stmt) Exec(args ...interface{}) (Result, error) {
	_, releaseConn, si, err := s.connStmt()
	if err != nil {
		return nil, err
	}
	defer releaseConn(nil)
<<<<<<< HEAD
=======

	return resultFromStatement(si, args...)
}
>>>>>>> e9c762ec

func resultFromStatement(si driver.Stmt, args ...interface{}) (Result, error) {
	// -1 means the driver doesn't know how to count the number of
	// placeholders, so we won't sanity check input here and instead let the
	// driver deal with errors.
	if want := si.NumInput(); want != -1 && len(args) != want {
		return nil, fmt.Errorf("sql: expected %d arguments, got %d", want, len(args))
	}

<<<<<<< HEAD
	sargs := make([]driver.Value, len(args))

	// Convert args to subset types.
	if cc, ok := si.(driver.ColumnConverter); ok {
		for n, arg := range args {
			// First, see if the value itself knows how to convert
			// itself to a driver type.  For example, a NullString
			// struct changing into a string or nil.
			if svi, ok := arg.(driver.Valuer); ok {
				sv, err := svi.Value()
				if err != nil {
					return nil, fmt.Errorf("sql: argument index %d from Value: %v", n, err)
				}
				if !driver.IsValue(sv) {
					return nil, fmt.Errorf("sql: argument index %d: non-subset type %T returned from Value", n, sv)
				}
				arg = sv
			}

			// Second, ask the column to sanity check itself. For
			// example, drivers might use this to make sure that
			// an int64 values being inserted into a 16-bit
			// integer field is in range (before getting
			// truncated), or that a nil can't go into a NOT NULL
			// column before going across the network to get the
			// same error.
			sargs[n], err = cc.ColumnConverter(n).ConvertValue(arg)
			if err != nil {
				return nil, fmt.Errorf("sql: converting Exec argument #%d's type: %v", n, err)
			}
			if !driver.IsValue(sargs[n]) {
				return nil, fmt.Errorf("sql: driver ColumnConverter error converted %T to unsupported type %T",
					arg, sargs[n])
			}
		}
	} else {
		for n, arg := range args {
			sargs[n], err = driver.DefaultParameterConverter.ConvertValue(arg)
			if err != nil {
				return nil, fmt.Errorf("sql: converting Exec argument #%d's type: %v", n, err)
			}
		}
	}

	resi, err := si.Exec(sargs)
=======
	dargs, err := driverArgs(si, args)
	if err != nil {
		return nil, err
	}

	resi, err := si.Exec(dargs)
>>>>>>> e9c762ec
	if err != nil {
		return nil, err
	}
	return result{resi}, nil
}

// connStmt returns a free driver connection on which to execute the
// statement, a function to call to release the connection, and a
// statement bound to that connection.
func (s *Stmt) connStmt() (ci driver.Conn, releaseConn func(error), si driver.Stmt, err error) {
	if err = s.stickyErr; err != nil {
		return
	}
	s.mu.Lock()
	if s.closed {
		s.mu.Unlock()
		err = errors.New("sql: statement is closed")
		return
	}

	// In a transaction, we always use the connection that the
	// transaction was created on.
	if s.tx != nil {
		s.mu.Unlock()
		ci, err = s.tx.grabConn() // blocks, waiting for the connection.
		if err != nil {
			return
		}
		releaseConn = func(error) { s.tx.releaseConn() }
		return ci, releaseConn, s.txsi, nil
	}

	var cs connStmt
	match := false
	for _, v := range s.css {
		// TODO(bradfitz): lazily clean up entries in this
		// list with dead conns while enumerating
		if _, match = s.db.connIfFree(v.ci); match {
			cs = v
			break
		}
	}
	s.mu.Unlock()

	// Make a new conn if all are busy.
	// TODO(bradfitz): or wait for one? make configurable later?
	if !match {
		for i := 0; ; i++ {
			ci, err := s.db.conn()
			if err != nil {
				return nil, nil, nil, err
			}
			si, err := ci.Prepare(s.query)
			if err == driver.ErrBadConn && i < 10 {
				continue
			}
			if err != nil {
				return nil, nil, nil, err
			}
			s.mu.Lock()
			cs = connStmt{ci, si}
			s.css = append(s.css, cs)
			s.mu.Unlock()
			break
		}
	}

	conn := cs.ci
	releaseConn = func(err error) { s.db.putConn(conn, err) }
	return conn, releaseConn, cs.si, nil
}

// Query executes a prepared query statement with the given arguments
// and returns the query results as a *Rows.
func (s *Stmt) Query(args ...interface{}) (*Rows, error) {
	ci, releaseConn, si, err := s.connStmt()
	if err != nil {
		return nil, err
	}

	// -1 means the driver doesn't know how to count the number of
	// placeholders, so we won't sanity check input here and instead let the
	// driver deal with errors.
	if want := si.NumInput(); want != -1 && len(args) != want {
		return nil, fmt.Errorf("sql: statement expects %d inputs; got %d", si.NumInput(), len(args))
	}

	dargs, err := driverArgs(si, args)
	if err != nil {
		return nil, err
	}

	rowsi, err := si.Query(dargs)
	if err != nil {
		releaseConn(err)
		return nil, err
	}
	// Note: ownership of ci passes to the *Rows, to be freed
	// with releaseConn.
	rows := &Rows{
		db:          s.db,
		ci:          ci,
		releaseConn: releaseConn,
		rowsi:       rowsi,
	}
	return rows, nil
}

// QueryRow executes a prepared query statement with the given arguments.
// If an error occurs during the execution of the statement, that error will
// be returned by a call to Scan on the returned *Row, which is always non-nil.
// If the query selects no rows, the *Row's Scan will return ErrNoRows.
// Otherwise, the *Row's Scan scans the first selected row and discards
// the rest.
//
// Example usage:
//
//  var name string
//  err := nameByUseridStmt.QueryRow(id).Scan(&name)
func (s *Stmt) QueryRow(args ...interface{}) *Row {
	rows, err := s.Query(args...)
	if err != nil {
		return &Row{err: err}
	}
	return &Row{rows: rows}
}

// Close closes the statement.
func (s *Stmt) Close() error {
	if s.stickyErr != nil {
		return s.stickyErr
	}
	s.mu.Lock()
	defer s.mu.Unlock()
	if s.closed {
		return nil
	}
	s.closed = true

	if s.tx != nil {
		s.txsi.Close()
	} else {
		for _, v := range s.css {
			if ci, match := s.db.connIfFree(v.ci); match {
				v.si.Close()
				s.db.putConn(ci, nil)
			} else {
				// TODO(bradfitz): care that we can't close
				// this statement because the statement's
				// connection is in use?
			}
		}
	}
	return nil
}

// Rows is the result of a query. Its cursor starts before the first row
// of the result set. Use Next to advance through the rows:
//
//     rows, err := db.Query("SELECT ...")
//     ...
//     for rows.Next() {
//         var id int
//         var name string
//         err = rows.Scan(&id, &name)
//         ...
//     }
//     err = rows.Err() // get any error encountered during iteration
//     ...
type Rows struct {
	db          *DB
	ci          driver.Conn // owned; must call putconn when closed to release
	releaseConn func(error)
	rowsi       driver.Rows

	closed    bool
	lastcols  []driver.Value
	lasterr   error
	closeStmt *Stmt // if non-nil, statement to Close on close
}

// Next prepares the next result row for reading with the Scan method.
// It returns true on success, false if there is no next result row.
// Every call to Scan, even the first one, must be preceded by a call
// to Next.
func (rs *Rows) Next() bool {
	if rs.closed {
		return false
	}
	if rs.lasterr != nil {
		return false
	}
	if rs.lastcols == nil {
		rs.lastcols = make([]driver.Value, len(rs.rowsi.Columns()))
	}
	rs.lasterr = rs.rowsi.Next(rs.lastcols)
	if rs.lasterr == io.EOF {
		rs.Close()
	}
	return rs.lasterr == nil
}

// Err returns the error, if any, that was encountered during iteration.
func (rs *Rows) Err() error {
	if rs.lasterr == io.EOF {
		return nil
	}
	return rs.lasterr
}

// Columns returns the column names.
// Columns returns an error if the rows are closed, or if the rows
// are from QueryRow and there was a deferred error.
func (rs *Rows) Columns() ([]string, error) {
	if rs.closed {
		return nil, errors.New("sql: Rows are closed")
	}
	if rs.rowsi == nil {
		return nil, errors.New("sql: no Rows available")
	}
	return rs.rowsi.Columns(), nil
}

// Scan copies the columns in the current row into the values pointed
// at by dest.
//
// If an argument has type *[]byte, Scan saves in that argument a copy
// of the corresponding data. The copy is owned by the caller and can
// be modified and held indefinitely. The copy can be avoided by using
// an argument of type *RawBytes instead; see the documentation for
// RawBytes for restrictions on its use.
//
// If an argument has type *interface{}, Scan copies the value
// provided by the underlying driver without conversion. If the value
// is of type []byte, a copy is made and the caller owns the result.
func (rs *Rows) Scan(dest ...interface{}) error {
	if rs.closed {
		return errors.New("sql: Rows closed")
	}
	if rs.lasterr != nil {
		return rs.lasterr
	}
	if rs.lastcols == nil {
		return errors.New("sql: Scan called without calling Next")
	}
	if len(dest) != len(rs.lastcols) {
		return fmt.Errorf("sql: expected %d destination arguments in Scan, not %d", len(rs.lastcols), len(dest))
	}
	for i, sv := range rs.lastcols {
		err := convertAssign(dest[i], sv)
		if err != nil {
			return fmt.Errorf("sql: Scan error on column index %d: %v", i, err)
		}
	}
	for _, dp := range dest {
		b, ok := dp.(*[]byte)
		if !ok {
			continue
		}
		if *b == nil {
			// If the []byte is now nil (for a NULL value),
			// don't fall through to below which would
			// turn it into a non-nil 0-length byte slice
			continue
		}
		if _, ok = dp.(*RawBytes); ok {
			continue
		}
		clone := make([]byte, len(*b))
		copy(clone, *b)
		*b = clone
	}
	return nil
}

// Close closes the Rows, preventing further enumeration. If the
// end is encountered, the Rows are closed automatically. Close
// is idempotent.
func (rs *Rows) Close() error {
	if rs.closed {
		return nil
	}
	rs.closed = true
	err := rs.rowsi.Close()
	rs.releaseConn(err)
	if rs.closeStmt != nil {
		rs.closeStmt.Close()
	}
	return err
}

// Row is the result of calling QueryRow to select a single row.
type Row struct {
	// One of these two will be non-nil:
	err  error // deferred error for easy chaining
	rows *Rows
}

// Scan copies the columns from the matched row into the values
// pointed at by dest.  If more than one row matches the query,
// Scan uses the first row and discards the rest.  If no row matches
// the query, Scan returns ErrNoRows.
func (r *Row) Scan(dest ...interface{}) error {
	if r.err != nil {
		return r.err
	}

	// TODO(bradfitz): for now we need to defensively clone all
	// []byte that the driver returned (not permitting
	// *RawBytes in Rows.Scan), since we're about to close
	// the Rows in our defer, when we return from this function.
	// the contract with the driver.Next(...) interface is that it
	// can return slices into read-only temporary memory that's
	// only valid until the next Scan/Close.  But the TODO is that
	// for a lot of drivers, this copy will be unnecessary.  We
	// should provide an optional interface for drivers to
	// implement to say, "don't worry, the []bytes that I return
	// from Next will not be modified again." (for instance, if
	// they were obtained from the network anyway) But for now we
	// don't care.
	for _, dp := range dest {
		if _, ok := dp.(*RawBytes); ok {
			return errors.New("sql: RawBytes isn't allowed on Row.Scan")
		}
	}

	defer r.rows.Close()
	if !r.rows.Next() {
		return ErrNoRows
	}
	err := r.rows.Scan(dest...)
	if err != nil {
		return err
	}

	return nil
}

// A Result summarizes an executed SQL command.
type Result interface {
	LastInsertId() (int64, error)
	RowsAffected() (int64, error)
}

type result struct {
	driver.Result
}<|MERGE_RESOLUTION|>--- conflicted
+++ resolved
@@ -266,11 +266,7 @@
 var putConnHook func(*DB, driver.Conn)
 
 // putConn adds a connection to the db's free pool.
-<<<<<<< HEAD
-// err is optionally the last error that occured on this connection.
-=======
 // err is optionally the last error that occurred on this connection.
->>>>>>> e9c762ec
 func (db *DB) putConn(c driver.Conn, err error) {
 	if err == driver.ErrBadConn {
 		// Don't reuse bad connections.
@@ -341,24 +337,10 @@
 			break
 		}
 	}
-<<<<<<< HEAD
-	var res Result
-	for i := 0; i < 10; i++ {
-		res, err = db.exec(query, sargs)
-		if err != driver.ErrBadConn {
-			break
-		}
-	}
 	return res, err
 }
 
-func (db *DB) exec(query string, sargs []driver.Value) (res Result, err error) {
-=======
-	return res, err
-}
-
 func (db *DB) exec(query string, args []interface{}) (res Result, err error) {
->>>>>>> e9c762ec
 	ci, err := db.conn()
 	if err != nil {
 		return nil, err
@@ -436,11 +418,7 @@
 	txi, err := ci.Begin()
 	if err != nil {
 		db.putConn(ci, err)
-<<<<<<< HEAD
-		return nil, fmt.Errorf("sql: failed to Begin transaction: %v", err)
-=======
-		return nil, err
->>>>>>> e9c762ec
+		return nil, err
 	}
 	return &Tx{
 		db:  db,
@@ -602,21 +580,7 @@
 	}
 	defer tx.releaseConn()
 
-	sargs, err := subsetTypeArgs(args)
-	if err != nil {
-		return nil, err
-	}
-
 	if execer, ok := ci.(driver.Execer); ok {
-<<<<<<< HEAD
-		resi, err := execer.Exec(query, sargs)
-		if err == nil {
-			return result{resi}, nil
-		}
-		if err != driver.ErrSkip {
-			return nil, err
-		}
-=======
 		dargs, err := driverArgs(nil, args)
 		if err != nil {
 			return nil, err
@@ -628,7 +592,6 @@
 		if err != driver.ErrSkip {
 			return nil, err
 		}
->>>>>>> e9c762ec
 	}
 
 	sti, err := ci.Prepare(query)
@@ -637,15 +600,7 @@
 	}
 	defer sti.Close()
 
-<<<<<<< HEAD
-	resi, err := sti.Exec(sargs)
-	if err != nil {
-		return nil, err
-	}
-	return result{resi}, nil
-=======
 	return resultFromStatement(sti, args...)
->>>>>>> e9c762ec
 }
 
 // Query executes a query that returns rows, typically a SELECT.
@@ -709,12 +664,9 @@
 		return nil, err
 	}
 	defer releaseConn(nil)
-<<<<<<< HEAD
-=======
 
 	return resultFromStatement(si, args...)
 }
->>>>>>> e9c762ec
 
 func resultFromStatement(si driver.Stmt, args ...interface{}) (Result, error) {
 	// -1 means the driver doesn't know how to count the number of
@@ -724,60 +676,12 @@
 		return nil, fmt.Errorf("sql: expected %d arguments, got %d", want, len(args))
 	}
 
-<<<<<<< HEAD
-	sargs := make([]driver.Value, len(args))
-
-	// Convert args to subset types.
-	if cc, ok := si.(driver.ColumnConverter); ok {
-		for n, arg := range args {
-			// First, see if the value itself knows how to convert
-			// itself to a driver type.  For example, a NullString
-			// struct changing into a string or nil.
-			if svi, ok := arg.(driver.Valuer); ok {
-				sv, err := svi.Value()
-				if err != nil {
-					return nil, fmt.Errorf("sql: argument index %d from Value: %v", n, err)
-				}
-				if !driver.IsValue(sv) {
-					return nil, fmt.Errorf("sql: argument index %d: non-subset type %T returned from Value", n, sv)
-				}
-				arg = sv
-			}
-
-			// Second, ask the column to sanity check itself. For
-			// example, drivers might use this to make sure that
-			// an int64 values being inserted into a 16-bit
-			// integer field is in range (before getting
-			// truncated), or that a nil can't go into a NOT NULL
-			// column before going across the network to get the
-			// same error.
-			sargs[n], err = cc.ColumnConverter(n).ConvertValue(arg)
-			if err != nil {
-				return nil, fmt.Errorf("sql: converting Exec argument #%d's type: %v", n, err)
-			}
-			if !driver.IsValue(sargs[n]) {
-				return nil, fmt.Errorf("sql: driver ColumnConverter error converted %T to unsupported type %T",
-					arg, sargs[n])
-			}
-		}
-	} else {
-		for n, arg := range args {
-			sargs[n], err = driver.DefaultParameterConverter.ConvertValue(arg)
-			if err != nil {
-				return nil, fmt.Errorf("sql: converting Exec argument #%d's type: %v", n, err)
-			}
-		}
-	}
-
-	resi, err := si.Exec(sargs)
-=======
 	dargs, err := driverArgs(si, args)
 	if err != nil {
 		return nil, err
 	}
 
 	resi, err := si.Exec(dargs)
->>>>>>> e9c762ec
 	if err != nil {
 		return nil, err
 	}
