--- conflicted
+++ resolved
@@ -5,11 +5,8 @@
 package sql
 
 import (
-<<<<<<< HEAD
-=======
 	"database/sql/driver"
 	"errors"
->>>>>>> a7aa3838
 	"fmt"
 	"math/rand"
 	"reflect"
@@ -27,23 +24,12 @@
 	}
 	freedFrom := make(map[dbConn]string)
 	putConnHook = func(db *DB, c *driverConn) {
-<<<<<<< HEAD
-		for _, oc := range db.freeConn {
-			if oc == c {
-				// print before panic, as panic may get lost due to conflicting panic
-				// (all goroutines asleep) elsewhere, since we might not unlock
-				// the mutex in freeConn here.
-				println("double free of conn. conflicts are:\nA) " + freedFrom[dbConn{db, c}] + "\n\nand\nB) " + stack())
-				panic("double free of conn.")
-			}
-=======
 		if c.listElem != nil {
 			// print before panic, as panic may get lost due to conflicting panic
 			// (all goroutines asleep) elsewhere, since we might not unlock
 			// the mutex in freeConn here.
 			println("double free of conn. conflicts are:\nA) " + freedFrom[dbConn{db, c}] + "\n\nand\nB) " + stack())
 			panic("double free of conn.")
->>>>>>> a7aa3838
 		}
 		freedFrom[dbConn{db, c}] = stack()
 	}
@@ -53,19 +39,7 @@
 
 var chrisBirthday = time.Unix(123456789, 0)
 
-<<<<<<< HEAD
-type testOrBench interface {
-	Fatalf(string, ...interface{})
-	Errorf(string, ...interface{})
-	Fatal(...interface{})
-	Error(...interface{})
-	Logf(string, ...interface{})
-}
-
-func newTestDB(t testOrBench, name string) *DB {
-=======
 func newTestDB(t testing.TB, name string) *DB {
->>>>>>> a7aa3838
 	db, err := Open("test", fakeDBName)
 	if err != nil {
 		t.Fatalf("Open: %v", err)
@@ -87,22 +61,14 @@
 	return db
 }
 
-<<<<<<< HEAD
-func exec(t testOrBench, db *DB, query string, args ...interface{}) {
-=======
 func exec(t testing.TB, db *DB, query string, args ...interface{}) {
->>>>>>> a7aa3838
 	_, err := db.Exec(query, args...)
 	if err != nil {
 		t.Fatalf("Exec of %q: %v", query, err)
 	}
 }
 
-<<<<<<< HEAD
-func closeDB(t testOrBench, db *DB) {
-=======
 func closeDB(t testing.TB, db *DB) {
->>>>>>> a7aa3838
 	if e := recover(); e != nil {
 		fmt.Printf("Panic: %v\n", e)
 		panic(e)
@@ -113,23 +79,15 @@
 			t.Errorf("Error closing fakeConn: %v", err)
 		}
 	})
-<<<<<<< HEAD
-	for i, dc := range db.freeConn {
-=======
 	for node, i := db.freeConn.Front(), 0; node != nil; node, i = node.Next(), i+1 {
 		dc := node.Value.(*driverConn)
->>>>>>> a7aa3838
 		if n := len(dc.openStmt); n > 0 {
 			// Just a sanity check. This is legal in
 			// general, but if we make the tests clean up
 			// their statements first, then we can safely
 			// verify this is always zero here, and any
 			// other value is a leak.
-<<<<<<< HEAD
-			t.Errorf("while closing db, freeConn %d/%d had %d open stmts; want 0", i, len(db.freeConn), n)
-=======
 			t.Errorf("while closing db, freeConn %d/%d had %d open stmts; want 0", i, db.freeConn.Len(), n)
->>>>>>> a7aa3838
 		}
 	}
 	err := db.Close()
@@ -150,11 +108,7 @@
 	if n := db.freeConn.Len(); n != 1 {
 		t.Fatalf("free conns = %d; want 1", n)
 	}
-<<<<<<< HEAD
-	return db.freeConn[0].ci.(*fakeConn).numPrepare
-=======
 	return (db.freeConn.Front().Value.(*driverConn)).ci.(*fakeConn).numPrepare
->>>>>>> a7aa3838
 }
 
 func (db *DB) numDeps() int {
@@ -179,11 +133,7 @@
 func (db *DB) numFreeConns() int {
 	db.mu.Lock()
 	defer db.mu.Unlock()
-<<<<<<< HEAD
-	return len(db.freeConn)
-=======
 	return db.freeConn.Len()
->>>>>>> a7aa3838
 }
 
 func (db *DB) dumpDeps(t *testing.T) {
@@ -704,11 +654,7 @@
 	if db.freeConn.Len() != 1 {
 		t.Fatalf("expected 1 free conn")
 	}
-<<<<<<< HEAD
-	fakeConn := db.freeConn[0].ci.(*fakeConn)
-=======
 	fakeConn := (db.freeConn.Front().Value.(*driverConn)).ci.(*fakeConn)
->>>>>>> a7aa3838
 	if made, closed := fakeConn.stmtsMade, fakeConn.stmtsClosed; made != closed {
 		t.Errorf("statement close mismatch: made %d, closed %d", made, closed)
 	}
@@ -904,21 +850,13 @@
 		t.Fatal(err)
 	}
 	tx.Commit()
-<<<<<<< HEAD
-	if got := len(db.freeConn); got != 1 {
-=======
 	if got := db.freeConn.Len(); got != 1 {
->>>>>>> a7aa3838
 		t.Errorf("freeConns = %d; want 1", got)
 	}
 
 	db.SetMaxIdleConns(0)
 
-<<<<<<< HEAD
-	if got := len(db.freeConn); got != 0 {
-=======
 	if got := db.freeConn.Len(); got != 0 {
->>>>>>> a7aa3838
 		t.Errorf("freeConns after set to zero = %d; want 0", got)
 	}
 
@@ -927,17 +865,11 @@
 		t.Fatal(err)
 	}
 	tx.Commit()
-<<<<<<< HEAD
-	if got := len(db.freeConn); got != 0 {
-=======
 	if got := db.freeConn.Len(); got != 0 {
->>>>>>> a7aa3838
 		t.Errorf("freeConns = %d; want 0", got)
 	}
 }
 
-<<<<<<< HEAD
-=======
 func TestMaxOpenConns(t *testing.T) {
 	if testing.Short() {
 		t.Skip("skipping in short mode")
@@ -1096,7 +1028,6 @@
 	}
 }
 
->>>>>>> a7aa3838
 // golang.org/issue/5323
 func TestStmtCloseDeps(t *testing.T) {
 	if testing.Short() {
@@ -1162,13 +1093,8 @@
 	driver.mu.Lock()
 	opens := driver.openCount - opens0
 	closes := driver.closeCount - closes0
-<<<<<<< HEAD
-	driver.mu.Unlock()
-	openDelta := (driver.openCount - driver.closeCount) - openDelta0
-=======
 	openDelta := (driver.openCount - driver.closeCount) - openDelta0
 	driver.mu.Unlock()
->>>>>>> a7aa3838
 
 	if openDelta > 2 {
 		t.Logf("open calls = %d", opens)
@@ -1226,17 +1152,10 @@
 		t.Fatal(err)
 	}
 
-<<<<<<< HEAD
-	if len(db.freeConn) != 1 {
-		t.Fatalf("expected 1 freeConn; got %d", len(db.freeConn))
-	}
-	dc := db.freeConn[0]
-=======
 	if db.freeConn.Len() != 1 {
 		t.Fatalf("expected 1 freeConn; got %d", db.freeConn.Len())
 	}
 	dc := db.freeConn.Front().Value.(*driverConn)
->>>>>>> a7aa3838
 	if dc.closed {
 		t.Errorf("conn shouldn't be closed")
 	}
@@ -1288,9 +1207,6 @@
 	}
 }
 
-<<<<<<< HEAD
-func manyConcurrentQueries(t testOrBench) {
-=======
 func TestRowsImplicitClose(t *testing.T) {
 	db := newTestDB(t, "people")
 	defer closeDB(t, db)
@@ -1678,7 +1594,6 @@
 }
 
 func manyConcurrentQueries(t testing.TB) {
->>>>>>> a7aa3838
 	maxProcs, numReqs := 16, 500
 	if testing.Short() {
 		maxProcs, numReqs = 4, 50
@@ -1728,16 +1643,6 @@
 	wg.Wait()
 }
 
-<<<<<<< HEAD
-func TestConcurrency(t *testing.T) {
-	manyConcurrentQueries(t)
-}
-
-func BenchmarkConcurrency(b *testing.B) {
-	b.ReportAllocs()
-	for i := 0; i < b.N; i++ {
-		manyConcurrentQueries(b)
-=======
 func TestIssue6081(t *testing.T) {
 	db := newTestDB(t, "people")
 	defer closeDB(t, db)
@@ -1907,6 +1812,5 @@
 	ct := new(concurrentRandomTest)
 	for i := 0; i < b.N; i++ {
 		doConcurrentTest(b, ct)
->>>>>>> a7aa3838
 	}
 }