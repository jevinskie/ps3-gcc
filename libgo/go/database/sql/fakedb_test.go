--- conflicted
+++ resolved
@@ -84,10 +84,7 @@
 	stmtsMade   int
 	stmtsClosed int
 	numPrepare  int
-<<<<<<< HEAD
-=======
 	bad         bool
->>>>>>> e9c762ec
 }
 
 func (c *fakeConn) incrStat(v *int) {
