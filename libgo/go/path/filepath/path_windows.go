// Copyright 2010 The Go Authors. All rights reserved.
// Use of this source code is governed by a BSD-style
// license that can be found in the LICENSE file.

package filepath

import (
	"strings"
)

func isSlash(c uint8) bool {
	return c == '\\' || c == '/'
}

// IsAbs returns true if the path is absolute.
func IsAbs(path string) (b bool) {
	l := volumeNameLen(path)
	if l == 0 {
		return false
	}
	path = path[l:]
	if path == "" {
		return false
	}
	return isSlash(path[0])
}

// volumeNameLen returns length of the leading volume name on Windows.
// It returns 0 elsewhere.
func volumeNameLen(path string) int {
	if len(path) < 2 {
		return 0
	}
	// with drive letter
	c := path[0]
	if path[1] == ':' && ('a' <= c && c <= 'z' || 'A' <= c && c <= 'Z') {
<<<<<<< HEAD
		return path[:2]
=======
		return 2
>>>>>>> e9c762ec
	}
	// is it UNC
	if l := len(path); l >= 5 && isSlash(path[0]) && isSlash(path[1]) &&
		!isSlash(path[2]) && path[2] != '.' {
		// first, leading `\\` and next shouldn't be `\`. its server name.
		for n := 3; n < l-1; n++ {
			// second, next '\' shouldn't be repeated.
			if isSlash(path[n]) {
				n++
				// third, following something characters. its share name.
				if !isSlash(path[n]) {
					if path[n] == '.' {
						break
					}
					for ; n < l; n++ {
						if isSlash(path[n]) {
							break
						}
					}
					return n
				}
				break
			}
		}
	}
	return 0
}

// HasPrefix exists for historical compatibility and should not be used.
func HasPrefix(p, prefix string) bool {
	if strings.HasPrefix(p, prefix) {
		return true
	}
	return strings.HasPrefix(strings.ToLower(p), strings.ToLower(prefix))
}<|MERGE_RESOLUTION|>--- conflicted
+++ resolved
@@ -34,11 +34,7 @@
 	// with drive letter
 	c := path[0]
 	if path[1] == ':' && ('a' <= c && c <= 'z' || 'A' <= c && c <= 'Z') {
-<<<<<<< HEAD
-		return path[:2]
-=======
 		return 2
->>>>>>> e9c762ec
 	}
 	// is it UNC
 	if l := len(path); l >= 5 && isSlash(path[0]) && isSlash(path[1]) &&
