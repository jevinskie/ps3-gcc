--- conflicted
+++ resolved
@@ -1465,13 +1465,8 @@
 	// An instance triggering a type name of length ~102 GB.
 	testFuzz(t, 1328492090837718000, 100, new(float32))
 	// An instance triggering a type name of 1.6 GB.
-<<<<<<< HEAD
-	// Commented out because it takes 5m to run.
-	//testFuzz(t, 1330522872628565000, 100, new(int))
-=======
 	// Note: can take several minutes to run.
 	testFuzz(t, 1330522872628565000, 100, new(int))
->>>>>>> e9c762ec
 }
 
 func testFuzz(t *testing.T, seed int64, n int, input ...interface{}) {
