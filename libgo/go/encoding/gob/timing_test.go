--- conflicted
+++ resolved
@@ -49,12 +49,9 @@
 }
 
 func TestCountEncodeMallocs(t *testing.T) {
-<<<<<<< HEAD
-=======
 	if testing.Short() {
 		t.Skip("skipping malloc count in short mode")
 	}
->>>>>>> a7aa3838
 	if runtime.GOMAXPROCS(0) > 1 {
 		t.Skip("skipping; GOMAXPROCS>1")
 	}
@@ -71,12 +68,6 @@
 			t.Fatal("encode:", err)
 		}
 	})
-<<<<<<< HEAD
-	fmt.Printf("mallocs per encode of type Bench: %v\n", allocs)
-}
-
-func TestCountDecodeMallocs(t *testing.T) {
-=======
 	if allocs != 0 {
 		t.Fatalf("mallocs per encode of type Bench: %v; wanted 0\n", allocs)
 	}
@@ -86,7 +77,6 @@
 	if testing.Short() {
 		t.Skip("skipping malloc count in short mode")
 	}
->>>>>>> a7aa3838
 	if runtime.GOMAXPROCS(0) > 1 {
 		t.Skip("skipping; GOMAXPROCS>1")
 	}
@@ -113,11 +103,7 @@
 			t.Fatal("decode:", err)
 		}
 	})
-<<<<<<< HEAD
-	fmt.Printf("mallocs per decode of type Bench: %v\n", allocs)
-=======
 	if allocs != 3 {
 		t.Fatalf("mallocs per decode of type Bench: %v; wanted 3\n", allocs)
 	}
->>>>>>> a7aa3838
 }