--- conflicted
+++ resolved
@@ -81,13 +81,8 @@
 //      of the above rules and the struct has a field with tag ",any",
 //      unmarshal maps the sub-element to that struct field.
 //
-<<<<<<< HEAD
-//   * A non-pointer anonymous struct field is handled as if the
-//      fields of its value were part of the outer struct.
-=======
 //   * An anonymous struct field is handled as if the fields of its
 //      value were part of the outer struct.
->>>>>>> e9c762ec
 //
 //   * A struct field with tag "-" is never unmarshalled into.
 //
@@ -423,24 +418,14 @@
 			// non-nil to flag presence
 			src = []byte{}
 		}
-<<<<<<< HEAD
-		t.SetBytes(src)
-	case reflect.Struct:
-		if t.Type() == timeType {
-=======
 		dst.SetBytes(src)
 	case reflect.Struct:
 		if dst.Type() == timeType {
->>>>>>> e9c762ec
 			tv, err := time.Parse(time.RFC3339, string(src))
 			if err != nil {
 				return err
 			}
-<<<<<<< HEAD
-			t.Set(reflect.ValueOf(tv))
-=======
 			dst.Set(reflect.ValueOf(tv))
->>>>>>> e9c762ec
 		}
 	}
 	return nil
