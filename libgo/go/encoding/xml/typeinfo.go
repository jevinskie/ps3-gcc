// Copyright 2011 The Go Authors.  All rights reserved.
// Use of this source code is governed by a BSD-style
// license that can be found in the LICENSE file.

package xml

import (
	"fmt"
	"reflect"
	"strings"
	"sync"
)

// typeInfo holds details for the xml representation of a type.
type typeInfo struct {
	xmlname *fieldInfo
	fields  []fieldInfo
}

// fieldInfo holds details for the xml representation of a single field.
type fieldInfo struct {
	idx     []int
	name    string
	xmlns   string
	flags   fieldFlags
	parents []string
}

type fieldFlags int

const (
	fElement fieldFlags = 1 << iota
	fAttr
	fCharData
	fInnerXml
	fComment
	fAny

	fOmitEmpty

	fMode = fElement | fAttr | fCharData | fInnerXml | fComment | fAny
)

var tinfoMap = make(map[reflect.Type]*typeInfo)
var tinfoLock sync.RWMutex

var nameType = reflect.TypeOf(Name{})

// getTypeInfo returns the typeInfo structure with details necessary
// for marshalling and unmarshalling typ.
func getTypeInfo(typ reflect.Type) (*typeInfo, error) {
	tinfoLock.RLock()
	tinfo, ok := tinfoMap[typ]
	tinfoLock.RUnlock()
	if ok {
		return tinfo, nil
	}
	tinfo = &typeInfo{}
	if typ.Kind() == reflect.Struct && typ != nameType {
		n := typ.NumField()
		for i := 0; i < n; i++ {
			f := typ.Field(i)
			if f.PkgPath != "" || f.Tag.Get("xml") == "-" {
				continue // Private field
			}

			// For embedded structs, embed its fields.
			if f.Anonymous {
				t := f.Type
				if t.Kind() == reflect.Ptr {
					t = t.Elem()
				}
				if t.Kind() != reflect.Struct {
					continue
				}
				inner, err := getTypeInfo(t)
				if err != nil {
					return nil, err
				}
				for _, finfo := range inner.fields {
					finfo.idx = append([]int{i}, finfo.idx...)
					if err := addFieldInfo(typ, tinfo, &finfo); err != nil {
						return nil, err
					}
				}
				continue
			}

			finfo, err := structFieldInfo(typ, &f)
			if err != nil {
				return nil, err
			}

			if f.Name == "XMLName" {
				tinfo.xmlname = finfo
				continue
			}

			// Add the field if it doesn't conflict with other fields.
			if err := addFieldInfo(typ, tinfo, finfo); err != nil {
				return nil, err
			}
		}
	}
	tinfoLock.Lock()
	tinfoMap[typ] = tinfo
	tinfoLock.Unlock()
	return tinfo, nil
}

// structFieldInfo builds and returns a fieldInfo for f.
func structFieldInfo(typ reflect.Type, f *reflect.StructField) (*fieldInfo, error) {
	finfo := &fieldInfo{idx: f.Index}

	// Split the tag from the xml namespace if necessary.
	tag := f.Tag.Get("xml")
	if i := strings.Index(tag, " "); i >= 0 {
		finfo.xmlns, tag = tag[:i], tag[i+1:]
	}

	// Parse flags.
	tokens := strings.Split(tag, ",")
	if len(tokens) == 1 {
		finfo.flags = fElement
	} else {
		tag = tokens[0]
		for _, flag := range tokens[1:] {
			switch flag {
			case "attr":
				finfo.flags |= fAttr
			case "chardata":
				finfo.flags |= fCharData
			case "innerxml":
				finfo.flags |= fInnerXml
			case "comment":
				finfo.flags |= fComment
			case "any":
				finfo.flags |= fAny
			case "omitempty":
				finfo.flags |= fOmitEmpty
			}
		}

		// Validate the flags used.
		valid := true
		switch mode := finfo.flags & fMode; mode {
		case 0:
			finfo.flags |= fElement
		case fAttr, fCharData, fInnerXml, fComment, fAny:
			if f.Name == "XMLName" || tag != "" && mode != fAttr {
				valid = false
			}
		default:
			// This will also catch multiple modes in a single field.
			valid = false
		}
<<<<<<< HEAD
=======
		if finfo.flags&fMode == fAny {
			finfo.flags |= fElement
		}
>>>>>>> e9c762ec
		if finfo.flags&fOmitEmpty != 0 && finfo.flags&(fElement|fAttr) == 0 {
			valid = false
		}
		if !valid {
			return nil, fmt.Errorf("xml: invalid tag in field %s of type %s: %q",
				f.Name, typ, f.Tag.Get("xml"))
		}
	}

	// Use of xmlns without a name is not allowed.
	if finfo.xmlns != "" && tag == "" {
		return nil, fmt.Errorf("xml: namespace without name in field %s of type %s: %q",
			f.Name, typ, f.Tag.Get("xml"))
	}

	if f.Name == "XMLName" {
		// The XMLName field records the XML element name. Don't
		// process it as usual because its name should default to
		// empty rather than to the field name.
		finfo.name = tag
		return finfo, nil
	}

	if tag == "" {
		// If the name part of the tag is completely empty, get
		// default from XMLName of underlying struct if feasible,
		// or field name otherwise.
		if xmlname := lookupXMLName(f.Type); xmlname != nil {
			finfo.xmlns, finfo.name = xmlname.xmlns, xmlname.name
		} else {
			finfo.name = f.Name
		}
		return finfo, nil
	}

	// Prepare field name and parents.
	tokens = strings.Split(tag, ">")
	if tokens[0] == "" {
		tokens[0] = f.Name
	}
	if tokens[len(tokens)-1] == "" {
		return nil, fmt.Errorf("xml: trailing '>' in field %s of type %s", f.Name, typ)
	}
	finfo.name = tokens[len(tokens)-1]
	if len(tokens) > 1 {
		finfo.parents = tokens[:len(tokens)-1]
	}

	// If the field type has an XMLName field, the names must match
	// so that the behavior of both marshalling and unmarshalling
	// is straightforward and unambiguous.
	if finfo.flags&fElement != 0 {
		ftyp := f.Type
		xmlname := lookupXMLName(ftyp)
		if xmlname != nil && xmlname.name != finfo.name {
			return nil, fmt.Errorf("xml: name %q in tag of %s.%s conflicts with name %q in %s.XMLName",
				finfo.name, typ, f.Name, xmlname.name, ftyp)
		}
	}
	return finfo, nil
}

// lookupXMLName returns the fieldInfo for typ's XMLName field
// in case it exists and has a valid xml field tag, otherwise
// it returns nil.
func lookupXMLName(typ reflect.Type) (xmlname *fieldInfo) {
	for typ.Kind() == reflect.Ptr {
		typ = typ.Elem()
	}
	if typ.Kind() != reflect.Struct {
		return nil
	}
	for i, n := 0, typ.NumField(); i < n; i++ {
		f := typ.Field(i)
		if f.Name != "XMLName" {
			continue
		}
		finfo, err := structFieldInfo(typ, &f)
		if finfo.name != "" && err == nil {
			return finfo
		}
		// Also consider errors as a non-existent field tag
		// and let getTypeInfo itself report the error.
		break
	}
	return nil
}

func min(a, b int) int {
	if a <= b {
		return a
	}
	return b
}

// addFieldInfo adds finfo to tinfo.fields if there are no
// conflicts, or if conflicts arise from previous fields that were
// obtained from deeper embedded structures than finfo. In the latter
// case, the conflicting entries are dropped.
// A conflict occurs when the path (parent + name) to a field is
// itself a prefix of another path, or when two paths match exactly.
// It is okay for field paths to share a common, shorter prefix.
func addFieldInfo(typ reflect.Type, tinfo *typeInfo, newf *fieldInfo) error {
	var conflicts []int
Loop:
	// First, figure all conflicts. Most working code will have none.
	for i := range tinfo.fields {
		oldf := &tinfo.fields[i]
		if oldf.flags&fMode != newf.flags&fMode {
			continue
		}
		minl := min(len(newf.parents), len(oldf.parents))
		for p := 0; p < minl; p++ {
			if oldf.parents[p] != newf.parents[p] {
				continue Loop
			}
		}
		if len(oldf.parents) > len(newf.parents) {
			if oldf.parents[len(newf.parents)] == newf.name {
				conflicts = append(conflicts, i)
			}
		} else if len(oldf.parents) < len(newf.parents) {
			if newf.parents[len(oldf.parents)] == oldf.name {
				conflicts = append(conflicts, i)
			}
		} else {
			if newf.name == oldf.name {
				conflicts = append(conflicts, i)
			}
		}
	}
	// Without conflicts, add the new field and return.
	if conflicts == nil {
		tinfo.fields = append(tinfo.fields, *newf)
		return nil
	}

	// If any conflict is shallower, ignore the new field.
	// This matches the Go field resolution on embedding.
	for _, i := range conflicts {
		if len(tinfo.fields[i].idx) < len(newf.idx) {
			return nil
		}
	}

	// Otherwise, if any of them is at the same depth level, it's an error.
	for _, i := range conflicts {
		oldf := &tinfo.fields[i]
		if len(oldf.idx) == len(newf.idx) {
			f1 := typ.FieldByIndex(oldf.idx)
			f2 := typ.FieldByIndex(newf.idx)
			return &TagPathError{typ, f1.Name, f1.Tag.Get("xml"), f2.Name, f2.Tag.Get("xml")}
		}
	}

	// Otherwise, the new field is shallower, and thus takes precedence,
	// so drop the conflicting fields from tinfo and append the new one.
	for c := len(conflicts) - 1; c >= 0; c-- {
		i := conflicts[c]
		copy(tinfo.fields[i:], tinfo.fields[i+1:])
		tinfo.fields = tinfo.fields[:len(tinfo.fields)-1]
	}
	tinfo.fields = append(tinfo.fields, *newf)
	return nil
}

// A TagPathError represents an error in the unmarshalling process
// caused by the use of field tags with conflicting paths.
type TagPathError struct {
	Struct       reflect.Type
	Field1, Tag1 string
	Field2, Tag2 string
}

func (e *TagPathError) Error() string {
	return fmt.Sprintf("%s field %q with tag %q conflicts with field %q with tag %q", e.Struct, e.Field1, e.Tag1, e.Field2, e.Tag2)
}

// value returns v's field value corresponding to finfo.
// It's equivalent to v.FieldByIndex(finfo.idx), but initializes
// and dereferences pointers as necessary.
func (finfo *fieldInfo) value(v reflect.Value) reflect.Value {
	for i, x := range finfo.idx {
		if i > 0 {
			t := v.Type()
			if t.Kind() == reflect.Ptr && t.Elem().Kind() == reflect.Struct {
				if v.IsNil() {
					v.Set(reflect.New(v.Type().Elem()))
				}
				v = v.Elem()
			}
		}
		v = v.Field(x)
	}
	return v
}<|MERGE_RESOLUTION|>--- conflicted
+++ resolved
@@ -154,12 +154,9 @@
 			// This will also catch multiple modes in a single field.
 			valid = false
 		}
-<<<<<<< HEAD
-=======
 		if finfo.flags&fMode == fAny {
 			finfo.flags |= fElement
 		}
->>>>>>> e9c762ec
 		if finfo.flags&fOmitEmpty != 0 && finfo.flags&(fElement|fAttr) == 0 {
 			valid = false
 		}
