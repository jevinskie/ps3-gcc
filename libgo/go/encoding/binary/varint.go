// Copyright 2011 The Go Authors.  All rights reserved.
// Use of this source code is governed by a BSD-style
// license that can be found in the LICENSE file.

package binary

// This file implements "varint" encoding of 64-bit integers.
// The encoding is:
// - unsigned integers are serialized 7 bits at a time, starting with the
//   least significant bits
// - the most significant bit (msb) in each output byte indicates if there
//   is a continuation byte (msb = 1)
// - signed integers are mapped to unsigned integers using "zig-zag"
//   encoding: Positive values x are written as 2*x + 0, negative values
//   are written as 2*(^x) + 1; that is, negative numbers are complemented
//   and whether to complement is encoded in bit 0.
//
// Design note:
// At most 10 bytes are needed for 64-bit values. The encoding could
// be more dense: a full 64-bit value needs an extra byte just to hold bit 63.
// Instead, the msb of the previous byte could be used to hold bit 63 since we
// know there can't be more than 64 bits. This is a trivial improvement and
// would reduce the maximum encoding length to 9 bytes. However, it breaks the
// invariant that the msb is always the "continuation bit" and thus makes the
// format incompatible with a varint encoding for larger numbers (say 128-bit).

import (
	"errors"
	"io"
)

// MaxVarintLenN is the maximum length of a varint-encoded N-bit integer.
const (
	MaxVarintLen16 = 3
	MaxVarintLen32 = 5
	MaxVarintLen64 = 10
)

// PutUvarint encodes a uint64 into buf and returns the number of bytes written.
// If the buffer is too small, PutUvarint will panic.
func PutUvarint(buf []byte, x uint64) int {
	i := 0
	for x >= 0x80 {
		buf[i] = byte(x) | 0x80
		x >>= 7
		i++
	}
	buf[i] = byte(x)
	return i + 1
}

// Uvarint decodes a uint64 from buf and returns that value and the
// number of bytes read (> 0). If an error occurred, the value is 0
// and the number of bytes n is <= 0 meaning:
//
//	n == 0: buf too small
//	n  < 0: value larger than 64 bits (overflow)
//              and -n is the number of bytes read
//
func Uvarint(buf []byte) (uint64, int) {
	var x uint64
	var s uint
	for i, b := range buf {
		if b < 0x80 {
			if i > 9 || i == 9 && b > 1 {
				return 0, -(i + 1) // overflow
			}
			return x | uint64(b)<<s, i + 1
		}
		x |= uint64(b&0x7f) << s
		s += 7
	}
	return 0, 0
}

// PutVarint encodes an int64 into buf and returns the number of bytes written.
// If the buffer is too small, PutVarint will panic.
func PutVarint(buf []byte, x int64) int {
	ux := uint64(x) << 1
	if x < 0 {
		ux = ^ux
	}
	return PutUvarint(buf, ux)
}

// Varint decodes an int64 from buf and returns that value and the
// number of bytes read (> 0). If an error occurred, the value is 0
// and the number of bytes n is <= 0 with the following meaning:
//
//	n == 0: buf too small
//	n  < 0: value larger than 64 bits (overflow)
//              and -n is the number of bytes read
//
func Varint(buf []byte) (int64, int) {
	ux, n := Uvarint(buf) // ok to continue in presence of error
	x := int64(ux >> 1)
	if ux&1 != 0 {
		x = ^x
	}
	return x, n
}

var overflow = errors.New("binary: varint overflows a 64-bit integer")

// ReadUvarint reads an encoded unsigned integer from r and returns it as a uint64.
func ReadUvarint(r io.ByteReader) (uint64, error) {
	var x uint64
	var s uint
	for i := 0; ; i++ {
		b, err := r.ReadByte()
		if err != nil {
			return x, err
		}
		if b < 0x80 {
			if i > 9 || i == 9 && b > 1 {
				return x, overflow
			}
			return x | uint64(b)<<s, nil
		}
		x |= uint64(b&0x7f) << s
		s += 7
	}
	panic("unreachable")
}

<<<<<<< HEAD
// ReadVarint reads an encoded unsigned integer from r and returns it as an int64.
=======
// ReadVarint reads an encoded signed integer from r and returns it as an int64.
>>>>>>> e9c762ec
func ReadVarint(r io.ByteReader) (int64, error) {
	ux, err := ReadUvarint(r) // ok to continue in presence of error
	x := int64(ux >> 1)
	if ux&1 != 0 {
		x = ^x
	}
	return x, err
}<|MERGE_RESOLUTION|>--- conflicted
+++ resolved
@@ -123,11 +123,7 @@
 	panic("unreachable")
 }
 
-<<<<<<< HEAD
-// ReadVarint reads an encoded unsigned integer from r and returns it as an int64.
-=======
 // ReadVarint reads an encoded signed integer from r and returns it as an int64.
->>>>>>> e9c762ec
 func ReadVarint(r io.ByteReader) (int64, error) {
 	ux, err := ReadUvarint(r) // ok to continue in presence of error
 	x := int64(ux >> 1)
