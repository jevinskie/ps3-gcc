--- conflicted
+++ resolved
@@ -282,25 +282,10 @@
 		v = v.Addr()
 	}
 	for {
-<<<<<<< HEAD
-		var isUnmarshaler bool
-		if v.Type().NumMethod() > 0 {
-			// Remember that this is an unmarshaler,
-			// but wait to return it until after allocating
-			// the pointer (if necessary).
-			_, isUnmarshaler = v.Interface().(Unmarshaler)
-		}
-
-		// Load value from interface, but only if the result will be
-		// usefully addressable.
-		if iv := v; iv.Kind() == reflect.Interface && !iv.IsNil() {
-			e := iv.Elem()
-=======
 		// Load value from interface, but only if the result will be
 		// usefully addressable.
 		if v.Kind() == reflect.Interface && !v.IsNil() {
 			e := v.Elem()
->>>>>>> e9c762ec
 			if e.Kind() == reflect.Ptr && !e.IsNil() && (!decodingNull || e.Elem().Kind() == reflect.Ptr) {
 				v = e
 				continue
@@ -511,34 +496,8 @@
 					f = ff
 					break
 				}
-<<<<<<< HEAD
-				if sf.Anonymous {
-					// Pretend this field doesn't exist,
-					// so that we can do a good job with
-					// these in a later version.
-					continue
-				}
-				// First, tag match
-				tagName, _ := parseTag(tag)
-				if tagName == key {
-					f = sf
-					ok = true
-					break // no better match possible
-				}
-				// Second, exact field name match
-				if sf.Name == key {
-					f = sf
-					ok = true
-				}
-				// Third, case-insensitive field name match,
-				// but only if a better match hasn't already been seen
-				if !ok && strings.EqualFold(sf.Name, key) {
-					f = sf
-					ok = true
-=======
 				if f == nil && strings.EqualFold(ff.name, key) {
 					f = ff
->>>>>>> e9c762ec
 				}
 			}
 			if f != nil {
@@ -1026,12 +985,4 @@
 		}
 	}
 	return b[0:w], true
-}
-
-// The following is issue 3069.
-
-// BUG(rsc): This package ignores anonymous (embedded) struct fields
-// during encoding and decoding.  A future version may assign meaning
-// to them.  To force an anonymous field to be ignored in all future
-// versions of this package, use an explicit `json:"-"` tag in the struct
-// definition.+}