--- conflicted
+++ resolved
@@ -906,38 +906,6 @@
 	}
 }
 
-<<<<<<< HEAD
-// Test that anonymous fields are ignored.
-// We may assign meaning to them later.
-func TestAnonymous(t *testing.T) {
-	type S struct {
-		T
-		N int
-	}
-
-	data, err := Marshal(new(S))
-	if err != nil {
-		t.Fatalf("Marshal: %v", err)
-	}
-	want := `{"N":0}`
-	if string(data) != want {
-		t.Fatalf("Marshal = %#q, want %#q", string(data), want)
-	}
-
-	var s S
-	if err := Unmarshal([]byte(`{"T": 1, "T": {"Y": 1}, "N": 2}`), &s); err != nil {
-		t.Fatalf("Unmarshal: %v", err)
-	}
-	if s.N != 2 {
-		t.Fatal("Unmarshal: did not set N")
-	}
-	if s.T.Y != 0 {
-		t.Fatal("Unmarshal: did set T.Y")
-	}
-}
-
-=======
->>>>>>> e9c762ec
 // Test that the empty string doesn't panic decoding when ,string is specified
 // Issue 3450
 func TestEmptyString(t *testing.T) {
@@ -1001,8 +969,6 @@
 			t.Errorf("Unmarshal %#q into %#v: X=%#v, want %#v", blob, tt.pre, b.X, tt.post)
 		}
 	}
-<<<<<<< HEAD
-=======
 }
 
 // JSON null values should be ignored for primitives and string values instead of resulting in an error.
@@ -1140,5 +1106,4 @@
 	if !reflect.DeepEqual(out, want) {
 		t.Errorf("got %q, want %q", out, want)
 	}
->>>>>>> e9c762ec
 }