// Copyright 2011 The Go Authors. All rights reserved.
// Use of this source code is governed by a BSD-style
// license that can be found in the LICENSE file.

package json

import (
	"bytes"
	"math"
	"reflect"
	"testing"
)

type Optionals struct {
	Sr string `json:"sr"`
	So string `json:"so,omitempty"`
	Sw string `json:"-"`

	Ir int `json:"omitempty"` // actually named omitempty, not an option
	Io int `json:"io,omitempty"`

	Slr []string `json:"slr,random"`
	Slo []string `json:"slo,omitempty"`

	Mr map[string]interface{} `json:"mr"`
	Mo map[string]interface{} `json:",omitempty"`
}

var optionalsExpected = `{
 "sr": "",
 "omitempty": 0,
 "slr": null,
 "mr": {}
}`

func TestOmitEmpty(t *testing.T) {
	var o Optionals
	o.Sw = "something"
	o.Mr = map[string]interface{}{}
	o.Mo = map[string]interface{}{}

	got, err := MarshalIndent(&o, "", " ")
	if err != nil {
		t.Fatal(err)
	}
	if got := string(got); got != optionalsExpected {
		t.Errorf(" got: %s\nwant: %s\n", got, optionalsExpected)
	}
}

type StringTag struct {
	BoolStr bool   `json:",string"`
	IntStr  int64  `json:",string"`
	StrStr  string `json:",string"`
}

var stringTagExpected = `{
 "BoolStr": "true",
 "IntStr": "42",
 "StrStr": "\"xzbit\""
}`

func TestStringTag(t *testing.T) {
	var s StringTag
	s.BoolStr = true
	s.IntStr = 42
	s.StrStr = "xzbit"
	got, err := MarshalIndent(&s, "", " ")
	if err != nil {
		t.Fatal(err)
	}
	if got := string(got); got != stringTagExpected {
		t.Fatalf(" got: %s\nwant: %s\n", got, stringTagExpected)
	}

	// Verify that it round-trips.
	var s2 StringTag
	err = NewDecoder(bytes.NewBuffer(got)).Decode(&s2)
	if err != nil {
		t.Fatalf("Decode: %v", err)
	}
	if !reflect.DeepEqual(s, s2) {
		t.Fatalf("decode didn't match.\nsource: %#v\nEncoded as:\n%s\ndecode: %#v", s, string(got), s2)
	}
}

// byte slices are special even if they're renamed types.
type renamedByte byte
type renamedByteSlice []byte
type renamedRenamedByteSlice []renamedByte

func TestEncodeRenamedByteSlice(t *testing.T) {
	s := renamedByteSlice("abc")
	result, err := Marshal(s)
	if err != nil {
		t.Fatal(err)
	}
	expect := `"YWJj"`
	if string(result) != expect {
		t.Errorf(" got %s want %s", result, expect)
	}
	r := renamedRenamedByteSlice("abc")
	result, err = Marshal(r)
	if err != nil {
		t.Fatal(err)
	}
	if string(result) != expect {
		t.Errorf(" got %s want %s", result, expect)
	}
}

var unsupportedValues = []interface{}{
	math.NaN(),
	math.Inf(-1),
	math.Inf(1),
}

func TestUnsupportedValues(t *testing.T) {
	for _, v := range unsupportedValues {
		if _, err := Marshal(v); err != nil {
			if _, ok := err.(*UnsupportedValueError); !ok {
				t.Errorf("for %v, got %T want UnsupportedValueError", v, err)
			}
		} else {
			t.Errorf("for %v, expected error", v)
		}
	}
}

// Ref has Marshaler and Unmarshaler methods with pointer receiver.
type Ref int

func (*Ref) MarshalJSON() ([]byte, error) {
	return []byte(`"ref"`), nil
}

func (r *Ref) UnmarshalJSON([]byte) error {
	*r = 12
	return nil
}

// Val has Marshaler methods with value receiver.
type Val int

func (Val) MarshalJSON() ([]byte, error) {
	return []byte(`"val"`), nil
}

func TestRefValMarshal(t *testing.T) {
	var s = struct {
		R0 Ref
		R1 *Ref
		V0 Val
		V1 *Val
	}{
		R0: 12,
		R1: new(Ref),
		V0: 13,
		V1: new(Val),
	}
	const want = `{"R0":"ref","R1":"ref","V0":"val","V1":"val"}`
	b, err := Marshal(&s)
	if err != nil {
		t.Fatalf("Marshal: %v", err)
	}
	if got := string(b); got != want {
		t.Errorf("got %q, want %q", got, want)
	}
}

// C implements Marshaler and returns unescaped JSON.
type C int

func (C) MarshalJSON() ([]byte, error) {
	return []byte(`"<&>"`), nil
}

func TestMarshalerEscaping(t *testing.T) {
	var c C
	const want = `"\u003c\u0026\u003e"`
	b, err := Marshal(c)
	if err != nil {
		t.Fatalf("Marshal: %v", err)
	}
	if got := string(b); got != want {
		t.Errorf("got %q, want %q", got, want)
	}
<<<<<<< HEAD
=======
}

type IntType int

type MyStruct struct {
	IntType
}

func TestAnonymousNonstruct(t *testing.T) {
	var i IntType = 11
	a := MyStruct{i}
	const want = `{"IntType":11}`

	b, err := Marshal(a)
	if err != nil {
		t.Fatalf("Marshal: %v", err)
	}
	if got := string(b); got != want {
		t.Errorf("got %q, want %q", got, want)
	}
>>>>>>> e9c762ec
}<|MERGE_RESOLUTION|>--- conflicted
+++ resolved
@@ -185,8 +185,6 @@
 	if got := string(b); got != want {
 		t.Errorf("got %q, want %q", got, want)
 	}
-<<<<<<< HEAD
-=======
 }
 
 type IntType int
@@ -207,5 +205,4 @@
 	if got := string(b); got != want {
 		t.Errorf("got %q, want %q", got, want)
 	}
->>>>>>> e9c762ec
 }