--- conflicted
+++ resolved
@@ -350,8 +350,6 @@
 	}
 }
 
-<<<<<<< HEAD
-=======
 func TestQuotedPrintableEncoding(t *testing.T) {
 	// From http://golang.org/issue/4411
 	body := "--0016e68ee29c5d515f04cedf6733\r\nContent-Type: text/plain; charset=ISO-8859-1\r\nContent-Disposition: form-data; name=text\r\nContent-Transfer-Encoding: quoted-printable\r\n\r\nwords words words words words words words words words words words words wor=\r\nds words words words words words words words words words words words words =\r\nwords words words words words words words words words words words words wor=\r\nds words words words words words words words words words words words words =\r\nwords words words words words words words words words\r\n--0016e68ee29c5d515f04cedf6733\r\nContent-Type: text/plain; charset=ISO-8859-1\r\nContent-Disposition: form-data; name=submit\r\n\r\nSubmit\r\n--0016e68ee29c5d515f04cedf6733--"
@@ -375,7 +373,6 @@
 	}
 }
 
->>>>>>> e9c762ec
 // Test parsing an image attachment from gmail, which previously failed.
 func TestNested(t *testing.T) {
 	// nested-mime is the body part of a multipart/mixed email
