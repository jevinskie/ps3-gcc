// Copyright 2010 The Go Authors. All rights reserved.
// Use of this source code is governed by a BSD-style
// license that can be found in the LICENSE file.
//

/*
Package multipart implements MIME multipart parsing, as defined in RFC
2046.

The implementation is sufficient for HTTP (RFC 2388) and the multipart
bodies generated by popular browsers.
*/
package multipart

import (
	"bufio"
	"bytes"
	"fmt"
	"io"
	"io/ioutil"
	"mime"
	"net/textproto"
)

var emptyParams = make(map[string]string)

// A Part represents a single part in a multipart body.
type Part struct {
	// The headers of the body, if any, with the keys canonicalized
	// in the same fashion that the Go http.Request headers are.
	// For example, "foo-bar" changes case to "Foo-Bar"
	//
	// As a special case, if the "Content-Transfer-Encoding" header
	// has a value of "quoted-printable", that header is instead
	// hidden from this map and the body is transparently decoded
	// during Read calls.
	Header textproto.MIMEHeader

	buffer    *bytes.Buffer
	mr        *Reader
	bytesRead int

	disposition       string
	dispositionParams map[string]string

	// r is either a reader directly reading from mr, or it's a
	// wrapper around such a reader, decoding the
	// Content-Transfer-Encoding
	r io.Reader
}

// FormName returns the name parameter if p has a Content-Disposition
// of type "form-data".  Otherwise it returns the empty string.
func (p *Part) FormName() string {
	// See http://tools.ietf.org/html/rfc2183 section 2 for EBNF
	// of Content-Disposition value format.
	if p.dispositionParams == nil {
		p.parseContentDisposition()
	}
	if p.disposition != "form-data" {
		return ""
	}
	return p.dispositionParams["name"]
}

// FileName returns the filename parameter of the Part's
// Content-Disposition header.
func (p *Part) FileName() string {
	if p.dispositionParams == nil {
		p.parseContentDisposition()
	}
	return p.dispositionParams["filename"]
}

func (p *Part) parseContentDisposition() {
	v := p.Header.Get("Content-Disposition")
	var err error
	p.disposition, p.dispositionParams, err = mime.ParseMediaType(v)
	if err != nil {
		p.dispositionParams = emptyParams
	}
}

// NewReader creates a new multipart Reader reading from reader using the
// given MIME boundary.
func NewReader(reader io.Reader, boundary string) *Reader {
	b := []byte("\r\n--" + boundary + "--")
	return &Reader{
		bufReader: bufio.NewReader(reader),

		nl:               b[:2],
		nlDashBoundary:   b[:len(b)-2],
		dashBoundaryDash: b[2:],
		dashBoundary:     b[2 : len(b)-2],
	}
}

func newPart(mr *Reader) (*Part, error) {
	bp := &Part{
		Header: make(map[string][]string),
		mr:     mr,
		buffer: new(bytes.Buffer),
	}
	if err := bp.populateHeaders(); err != nil {
		return nil, err
	}
	bp.r = partReader{bp}
	const cte = "Content-Transfer-Encoding"
	if bp.Header.Get(cte) == "quoted-printable" {
		bp.Header.Del(cte)
		bp.r = newQuotedPrintableReader(bp.r)
	}
	return bp, nil
}

func (bp *Part) populateHeaders() error {
	r := textproto.NewReader(bp.mr.bufReader)
	header, err := r.ReadMIMEHeader()
	if err == nil {
		bp.Header = header
	}
	return err
}

// Read reads the body of a part, after its headers and before the
// next part (if any) begins.
func (p *Part) Read(d []byte) (n int, err error) {
	return p.r.Read(d)
}

// partReader implements io.Reader by reading raw bytes directly from the
// wrapped *Part, without doing any Transfer-Encoding decoding.
type partReader struct {
	p *Part
}

func (pr partReader) Read(d []byte) (n int, err error) {
	p := pr.p
	defer func() {
		p.bytesRead += n
	}()
	if p.buffer.Len() >= len(d) {
		// Internal buffer of unconsumed data is large enough for
		// the read request.  No need to parse more at the moment.
		return p.buffer.Read(d)
	}
	peek, err := p.mr.bufReader.Peek(4096) // TODO(bradfitz): add buffer size accessor

	// Look for an immediate empty part without a leading \r\n
	// before the boundary separator.  Some MIME code makes empty
	// parts like this. Most browsers, however, write the \r\n
	// before the subsequent boundary even for empty parts and
	// won't hit this path.
	if p.bytesRead == 0 && p.mr.peekBufferIsEmptyPart(peek) {
		return 0, io.EOF
	}
	unexpectedEOF := err == io.EOF
	if err != nil && !unexpectedEOF {
		return 0, fmt.Errorf("multipart: Part Read: %v", err)
	}
	if peek == nil {
		panic("nil peek buf")
	}

	// Search the peek buffer for "\r\n--boundary". If found,
	// consume everything up to the boundary. If not, consume only
	// as much of the peek buffer as cannot hold the boundary
	// string.
	nCopy := 0
	foundBoundary := false
	if idx := bytes.Index(peek, p.mr.nlDashBoundary); idx != -1 {
		nCopy = idx
		foundBoundary = true
	} else if safeCount := len(peek) - len(p.mr.nlDashBoundary); safeCount > 0 {
		nCopy = safeCount
	} else if unexpectedEOF {
		// If we've run out of peek buffer and the boundary
		// wasn't found (and can't possibly fit), we must have
		// hit the end of the file unexpectedly.
		return 0, io.ErrUnexpectedEOF
	}
	if nCopy > 0 {
		if _, err := io.CopyN(p.buffer, p.mr.bufReader, int64(nCopy)); err != nil {
			return 0, err
		}
	}
	n, err = p.buffer.Read(d)
	if err == io.EOF && !foundBoundary {
		// If the boundary hasn't been reached there's more to
		// read, so don't pass through an EOF from the buffer
		err = nil
	}
	return
}

func (p *Part) Close() error {
	io.Copy(ioutil.Discard, p)
	return nil
}

// Reader is an iterator over parts in a MIME multipart body.
// Reader's underlying parser consumes its input as needed.  Seeking
// isn't supported.
type Reader struct {
	bufReader *bufio.Reader

	currentPart *Part
	partsRead   int

	nl               []byte // "\r\n" or "\n" (set after seeing first boundary line)
	nlDashBoundary   []byte // nl + "--boundary"
	dashBoundaryDash []byte // "--boundary--"
	dashBoundary     []byte // "--boundary"
}

// NextPart returns the next part in the multipart or an error.
// When there are no more parts, the error io.EOF is returned.
func (r *Reader) NextPart() (*Part, error) {
	if r.currentPart != nil {
		r.currentPart.Close()
	}

	expectNewPart := false
	for {
		line, err := r.bufReader.ReadSlice('\n')
		if err == io.EOF && r.isFinalBoundary(line) {
			// If the buffer ends in "--boundary--" without the
			// trailing "\r\n", ReadSlice will return an error
			// (since it's missing the '\n'), but this is a valid
			// multipart EOF so we need to return io.EOF instead of
			// a fmt-wrapped one.
			return nil, io.EOF
		}
		if err != nil {
			return nil, fmt.Errorf("multipart: NextPart: %v", err)
		}

		if r.isBoundaryDelimiterLine(line) {
			r.partsRead++
			bp, err := newPart(r)
			if err != nil {
				return nil, err
			}
			r.currentPart = bp
			return bp, nil
		}

		if r.isFinalBoundary(line) {
			// Expected EOF
			return nil, io.EOF
		}

		if expectNewPart {
			return nil, fmt.Errorf("multipart: expecting a new Part; got line %q", string(line))
		}

		if r.partsRead == 0 {
			// skip line
			continue
		}

		// Consume the "\n" or "\r\n" separator between the
		// body of the previous part and the boundary line we
		// now expect will follow. (either a new part or the
		// end boundary)
		if bytes.Equal(line, r.nl) {
			expectNewPart = true
			continue
		}

		return nil, fmt.Errorf("multipart: unexpected line in Next(): %q", line)
	}
}

<<<<<<< HEAD
// isFinalBoundary returns whether line is the final boundary line
=======
// isFinalBoundary reports whether line is the final boundary line
>>>>>>> a7aa3838
// indicating that all parts are over.
// It matches `^--boundary--[ \t]*(\r\n)?$`
func (mr *Reader) isFinalBoundary(line []byte) bool {
	if !bytes.HasPrefix(line, mr.dashBoundaryDash) {
		return false
	}
	rest := line[len(mr.dashBoundaryDash):]
	rest = skipLWSPChar(rest)
	return len(rest) == 0 || bytes.Equal(rest, mr.nl)
}

func (mr *Reader) isBoundaryDelimiterLine(line []byte) (ret bool) {
	// http://tools.ietf.org/html/rfc2046#section-5.1
	//   The boundary delimiter line is then defined as a line
	//   consisting entirely of two hyphen characters ("-",
	//   decimal value 45) followed by the boundary parameter
	//   value from the Content-Type header field, optional linear
	//   whitespace, and a terminating CRLF.
	if !bytes.HasPrefix(line, mr.dashBoundary) {
		return false
	}
	rest := line[len(mr.dashBoundary):]
	rest = skipLWSPChar(rest)

	// On the first part, see our lines are ending in \n instead of \r\n
	// and switch into that mode if so.  This is a violation of the spec,
	// but occurs in practice.
	if mr.partsRead == 0 && len(rest) == 1 && rest[0] == '\n' {
		mr.nl = mr.nl[1:]
		mr.nlDashBoundary = mr.nlDashBoundary[1:]
	}
	return bytes.Equal(rest, mr.nl)
}

// peekBufferIsEmptyPart reports whether the provided peek-ahead
// buffer represents an empty part. It is called only if we've not
// already read any bytes in this part and checks for the case of MIME
// software not writing the \r\n on empty parts. Some does, some
// doesn't.
//
// This checks that what follows the "--boundary" is actually the end
// ("--boundary--" with optional whitespace) or optional whitespace
// and then a newline, so we don't catch "--boundaryFAKE", in which
// case the whole line is part of the data.
func (mr *Reader) peekBufferIsEmptyPart(peek []byte) bool {
	// End of parts case.
	// Test whether peek matches `^--boundary--[ \t]*(?:\r\n|$)`
	if bytes.HasPrefix(peek, mr.dashBoundaryDash) {
		rest := peek[len(mr.dashBoundaryDash):]
		rest = skipLWSPChar(rest)
		return bytes.HasPrefix(rest, mr.nl) || len(rest) == 0
	}
	if !bytes.HasPrefix(peek, mr.dashBoundary) {
		return false
	}
	// Test whether rest matches `^[ \t]*\r\n`)
	rest := peek[len(mr.dashBoundary):]
	rest = skipLWSPChar(rest)
	return bytes.HasPrefix(rest, mr.nl)
}

// skipLWSPChar returns b with leading spaces and tabs removed.
// RFC 822 defines:
//    LWSP-char = SPACE / HTAB
func skipLWSPChar(b []byte) []byte {
	for len(b) > 0 && (b[0] == ' ' || b[0] == '\t') {
		b = b[1:]
	}
	return b
}<|MERGE_RESOLUTION|>--- conflicted
+++ resolved
@@ -272,11 +272,7 @@
 	}
 }
 
-<<<<<<< HEAD
-// isFinalBoundary returns whether line is the final boundary line
-=======
 // isFinalBoundary reports whether line is the final boundary line
->>>>>>> a7aa3838
 // indicating that all parts are over.
 // It matches `^--boundary--[ \t]*(\r\n)?$`
 func (mr *Reader) isFinalBoundary(line []byte) bool {
