--- conflicted
+++ resolved
@@ -459,19 +459,11 @@
 		if i < 0 {
 			return m, ProtocolError("malformed MIME header line: " + string(kv))
 		}
-<<<<<<< HEAD
-		key := string(kv[0:i])
-		if strings.Index(key, " ") >= 0 {
-			key = strings.TrimRight(key, " ")
-		}
-		key = CanonicalMIMEHeaderKey(key)
-=======
 		endKey := i
 		for endKey > 0 && kv[endKey-1] == ' ' {
 			endKey--
 		}
 		key := canonicalMIMEHeaderKey(kv[:endKey])
->>>>>>> e9c762ec
 
 		// Skip initial spaces in value.
 		i++ // skip colon
@@ -522,10 +514,6 @@
 	// of textproto. If we don't find it, a has been canonicalized
 	// so just return string(a).
 	upper := true
-<<<<<<< HEAD
-	for i, v := range a {
-		if v == ' ' {
-=======
 	lo := 0
 	hi := len(commonHeaders)
 	for i := 0; i < len(a); i++ {
@@ -534,21 +522,15 @@
 		// (Host, User-Agent, If-Modified-Since).
 		// MIME headers are ASCII only, so no Unicode issues.
 		if a[i] == ' ' {
->>>>>>> e9c762ec
 			a[i] = '-'
 			upper = true
 			continue
 		}
-<<<<<<< HEAD
-		if upper && 'a' <= v && v <= 'z' {
-			a[i] = v + 'A' - 'a'
-=======
 		c := a[i]
 		if upper && 'a' <= c && c <= 'z' {
 			c -= toLower
 		} else if !upper && 'A' <= c && c <= 'Z' {
 			c += toLower
->>>>>>> e9c762ec
 		}
 		a[i] = c
 		upper = c == '-' // for next time
