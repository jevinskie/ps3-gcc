--- conflicted
+++ resolved
@@ -43,12 +43,7 @@
 func TestWriteToUDP(t *testing.T) {
 	switch runtime.GOOS {
 	case "plan9":
-<<<<<<< HEAD
-		t.Logf("skipping test on %q", runtime.GOOS)
-		return
-=======
 		t.Skipf("skipping test on %q", runtime.GOOS)
->>>>>>> e9c762ec
 	}
 
 	l, err := ListenPacket("udp", "127.0.0.1:0")
@@ -120,8 +115,6 @@
 	_, err = c.(*UDPConn).Write([]byte("Connection-less mode socket"))
 	if err == nil {
 		t.Fatal("Write should fail")
-<<<<<<< HEAD
-=======
 	}
 }
 
@@ -151,6 +144,5 @@
 			t.Errorf("got %v; expected a proper address with non-zero port number", la)
 			return
 		}
->>>>>>> e9c762ec
 	}
 }