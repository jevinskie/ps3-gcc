// Copyright 2011 The Go Authors.  All rights reserved.
// Use of this source code is governed by a BSD-style
// license that can be found in the LICENSE file.

package net

import (
	"os"
	"syscall"
)

<<<<<<< HEAD
func ipv4MulticastInterface(fd *netFD) (*Interface, error) {
	if err := fd.incref(false); err != nil {
		return nil, err
	}
	defer fd.decref()
	mreq, err := syscall.GetsockoptIPMreqn(fd.sysfd, syscall.IPPROTO_IP, syscall.IP_MULTICAST_IF)
	if err != nil {
		return nil, os.NewSyscallError("getsockopt", err)
	}
	if int(mreq.Ifindex) == 0 {
		return nil, nil
	}
	return InterfaceByIndex(int(mreq.Ifindex))
}

=======
>>>>>>> e9c762ec
func setIPv4MulticastInterface(fd *netFD, ifi *Interface) error {
	var v int32
	if ifi != nil {
		v = int32(ifi.Index)
	}
	mreq := &syscall.IPMreqn{Ifindex: v}
	if err := fd.incref(false); err != nil {
		return err
<<<<<<< HEAD
	}
	defer fd.decref()
	err := syscall.SetsockoptIPMreqn(fd.sysfd, syscall.IPPROTO_IP, syscall.IP_MULTICAST_IF, mreq)
	if err != nil {
		return os.NewSyscallError("setsockopt", err)
	}
	return nil
}

func ipv4MulticastTTL(fd *netFD) (int, error) {
	if err := fd.incref(false); err != nil {
		return 0, err
	}
	defer fd.decref()
	v, err := syscall.GetsockoptInt(fd.sysfd, syscall.IPPROTO_IP, syscall.IP_MULTICAST_TTL)
	if err != nil {
		return -1, os.NewSyscallError("getsockopt", err)
	}
	return v, nil
}

func setIPv4MulticastTTL(fd *netFD, v int) error {
	if err := fd.incref(false); err != nil {
		return err
	}
=======
	}
>>>>>>> e9c762ec
	defer fd.decref()
	err := syscall.SetsockoptIPMreqn(fd.sysfd, syscall.IPPROTO_IP, syscall.IP_MULTICAST_IF, mreq)
	if err != nil {
		return os.NewSyscallError("setsockopt", err)
	}
	return nil
}

<<<<<<< HEAD
func ipv4MulticastLoopback(fd *netFD) (bool, error) {
	if err := fd.incref(false); err != nil {
		return false, err
	}
	defer fd.decref()
	v, err := syscall.GetsockoptInt(fd.sysfd, syscall.IPPROTO_IP, syscall.IP_MULTICAST_LOOP)
	if err != nil {
		return false, os.NewSyscallError("getsockopt", err)
	}
	return v == 1, nil
}

func setIPv4MulticastLoopback(fd *netFD, v bool) error {
	if err := fd.incref(false); err != nil {
		return err
	}
	defer fd.decref()
	err := syscall.SetsockoptInt(fd.sysfd, syscall.IPPROTO_IP, syscall.IP_MULTICAST_LOOP, boolint(v))
	if err != nil {
		return os.NewSyscallError("setsockopt", err)
	}
	return nil
}

func ipv4ReceiveInterface(fd *netFD) (bool, error) {
	if err := fd.incref(false); err != nil {
		return false, err
	}
	defer fd.decref()
	v, err := syscall.GetsockoptInt(fd.sysfd, syscall.IPPROTO_IP, syscall.IP_PKTINFO)
	if err != nil {
		return false, os.NewSyscallError("getsockopt", err)
	}
	return v == 1, nil
}

func setIPv4ReceiveInterface(fd *netFD, v bool) error {
	if err := fd.incref(false); err != nil {
		return err
	}
	defer fd.decref()
	err := syscall.SetsockoptInt(fd.sysfd, syscall.IPPROTO_IP, syscall.IP_PKTINFO, boolint(v))
	if err != nil {
		return os.NewSyscallError("setsockopt", err)
	}
	return nil
}

func ipv6TrafficClass(fd *netFD) (int, error) {
	if err := fd.incref(false); err != nil {
		return 0, err
	}
	defer fd.decref()
	v, err := syscall.GetsockoptInt(fd.sysfd, syscall.IPPROTO_IPV6, syscall.IPV6_TCLASS)
	if err != nil {
		return 0, os.NewSyscallError("getsockopt", err)
	}
	return v, nil
}

func setIPv6TrafficClass(fd *netFD, v int) error {
	if err := fd.incref(false); err != nil {
		return err
	}
	defer fd.decref()
	err := syscall.SetsockoptInt(fd.sysfd, syscall.IPPROTO_IPV6, syscall.IPV6_TCLASS, v)
=======
func setIPv4MulticastLoopback(fd *netFD, v bool) error {
	if err := fd.incref(false); err != nil {
		return err
	}
	defer fd.decref()
	err := syscall.SetsockoptInt(fd.sysfd, syscall.IPPROTO_IP, syscall.IP_MULTICAST_LOOP, boolint(v))
>>>>>>> e9c762ec
	if err != nil {
		return os.NewSyscallError("setsockopt", err)
	}
	return nil
}<|MERGE_RESOLUTION|>--- conflicted
+++ resolved
@@ -9,24 +9,6 @@
 	"syscall"
 )
 
-<<<<<<< HEAD
-func ipv4MulticastInterface(fd *netFD) (*Interface, error) {
-	if err := fd.incref(false); err != nil {
-		return nil, err
-	}
-	defer fd.decref()
-	mreq, err := syscall.GetsockoptIPMreqn(fd.sysfd, syscall.IPPROTO_IP, syscall.IP_MULTICAST_IF)
-	if err != nil {
-		return nil, os.NewSyscallError("getsockopt", err)
-	}
-	if int(mreq.Ifindex) == 0 {
-		return nil, nil
-	}
-	return InterfaceByIndex(int(mreq.Ifindex))
-}
-
-=======
->>>>>>> e9c762ec
 func setIPv4MulticastInterface(fd *netFD, ifi *Interface) error {
 	var v int32
 	if ifi != nil {
@@ -35,7 +17,6 @@
 	mreq := &syscall.IPMreqn{Ifindex: v}
 	if err := fd.incref(false); err != nil {
 		return err
-<<<<<<< HEAD
 	}
 	defer fd.decref()
 	err := syscall.SetsockoptIPMreqn(fd.sysfd, syscall.IPPROTO_IP, syscall.IP_MULTICAST_IF, mreq)
@@ -43,46 +24,6 @@
 		return os.NewSyscallError("setsockopt", err)
 	}
 	return nil
-}
-
-func ipv4MulticastTTL(fd *netFD) (int, error) {
-	if err := fd.incref(false); err != nil {
-		return 0, err
-	}
-	defer fd.decref()
-	v, err := syscall.GetsockoptInt(fd.sysfd, syscall.IPPROTO_IP, syscall.IP_MULTICAST_TTL)
-	if err != nil {
-		return -1, os.NewSyscallError("getsockopt", err)
-	}
-	return v, nil
-}
-
-func setIPv4MulticastTTL(fd *netFD, v int) error {
-	if err := fd.incref(false); err != nil {
-		return err
-	}
-=======
-	}
->>>>>>> e9c762ec
-	defer fd.decref()
-	err := syscall.SetsockoptIPMreqn(fd.sysfd, syscall.IPPROTO_IP, syscall.IP_MULTICAST_IF, mreq)
-	if err != nil {
-		return os.NewSyscallError("setsockopt", err)
-	}
-	return nil
-}
-
-<<<<<<< HEAD
-func ipv4MulticastLoopback(fd *netFD) (bool, error) {
-	if err := fd.incref(false); err != nil {
-		return false, err
-	}
-	defer fd.decref()
-	v, err := syscall.GetsockoptInt(fd.sysfd, syscall.IPPROTO_IP, syscall.IP_MULTICAST_LOOP)
-	if err != nil {
-		return false, os.NewSyscallError("getsockopt", err)
-	}
-	return v == 1, nil
 }
 
 func setIPv4MulticastLoopback(fd *netFD, v bool) error {
@@ -95,60 +36,4 @@
 		return os.NewSyscallError("setsockopt", err)
 	}
 	return nil
-}
-
-func ipv4ReceiveInterface(fd *netFD) (bool, error) {
-	if err := fd.incref(false); err != nil {
-		return false, err
-	}
-	defer fd.decref()
-	v, err := syscall.GetsockoptInt(fd.sysfd, syscall.IPPROTO_IP, syscall.IP_PKTINFO)
-	if err != nil {
-		return false, os.NewSyscallError("getsockopt", err)
-	}
-	return v == 1, nil
-}
-
-func setIPv4ReceiveInterface(fd *netFD, v bool) error {
-	if err := fd.incref(false); err != nil {
-		return err
-	}
-	defer fd.decref()
-	err := syscall.SetsockoptInt(fd.sysfd, syscall.IPPROTO_IP, syscall.IP_PKTINFO, boolint(v))
-	if err != nil {
-		return os.NewSyscallError("setsockopt", err)
-	}
-	return nil
-}
-
-func ipv6TrafficClass(fd *netFD) (int, error) {
-	if err := fd.incref(false); err != nil {
-		return 0, err
-	}
-	defer fd.decref()
-	v, err := syscall.GetsockoptInt(fd.sysfd, syscall.IPPROTO_IPV6, syscall.IPV6_TCLASS)
-	if err != nil {
-		return 0, os.NewSyscallError("getsockopt", err)
-	}
-	return v, nil
-}
-
-func setIPv6TrafficClass(fd *netFD, v int) error {
-	if err := fd.incref(false); err != nil {
-		return err
-	}
-	defer fd.decref()
-	err := syscall.SetsockoptInt(fd.sysfd, syscall.IPPROTO_IPV6, syscall.IPV6_TCLASS, v)
-=======
-func setIPv4MulticastLoopback(fd *netFD, v bool) error {
-	if err := fd.incref(false); err != nil {
-		return err
-	}
-	defer fd.decref()
-	err := syscall.SetsockoptInt(fd.sysfd, syscall.IPPROTO_IP, syscall.IP_MULTICAST_LOOP, boolint(v))
->>>>>>> e9c762ec
-	if err != nil {
-		return os.NewSyscallError("setsockopt", err)
-	}
-	return nil
 }