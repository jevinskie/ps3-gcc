--- conflicted
+++ resolved
@@ -11,24 +11,6 @@
 	"syscall"
 )
 
-<<<<<<< HEAD
-func ipv4MulticastTTL(fd *netFD) (int, error) {
-	if err := fd.incref(false); err != nil {
-		return 0, err
-	}
-	defer fd.decref()
-	v, err := syscall.GetsockoptByte(fd.sysfd, syscall.IPPROTO_IP, syscall.IP_MULTICAST_TTL)
-	if err != nil {
-		return 0, os.NewSyscallError("getsockopt", err)
-	}
-	return int(v), nil
-}
-
-func setIPv4MulticastTTL(fd *netFD, v int) error {
-	if err := fd.incref(false); err != nil {
-		return err
-	}
-=======
 func setIPv4MulticastInterface(fd *netFD, ifi *Interface) error {
 	ip, err := interfaceToIPv4Addr(ifi)
 	if err != nil {
@@ -39,7 +21,6 @@
 	if err := fd.incref(false); err != nil {
 		return err
 	}
->>>>>>> e9c762ec
 	defer fd.decref()
 	err = syscall.SetsockoptInet4Addr(fd.sysfd, syscall.IPPROTO_IP, syscall.IP_MULTICAST_IF, a)
 	if err != nil {
@@ -48,29 +29,10 @@
 	return nil
 }
 
-<<<<<<< HEAD
-func ipv6TrafficClass(fd *netFD) (int, error) {
-	if err := fd.incref(false); err != nil {
-		return 0, err
-	}
-	defer fd.decref()
-	v, err := syscall.GetsockoptInt(fd.sysfd, syscall.IPPROTO_IPV6, syscall.IPV6_TCLASS)
-	if err != nil {
-		return 0, os.NewSyscallError("getsockopt", err)
-	}
-	return v, nil
-}
-
-func setIPv6TrafficClass(fd *netFD, v int) error {
-	if err := fd.incref(false); err != nil {
-		return err
-	}
-=======
 func setIPv4MulticastLoopback(fd *netFD, v bool) error {
 	if err := fd.incref(false); err != nil {
 		return err
 	}
->>>>>>> e9c762ec
 	defer fd.decref()
 	err := syscall.SetsockoptByte(fd.sysfd, syscall.IPPROTO_IP, syscall.IP_MULTICAST_LOOP, byte(boolint(v)))
 	if err != nil {
