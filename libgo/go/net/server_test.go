--- conflicted
+++ resolved
@@ -142,12 +142,7 @@
 
 func TestSeqpacketConnServer(t *testing.T) {
 	if runtime.GOOS != "linux" {
-<<<<<<< HEAD
-		t.Logf("skipping test on %q", runtime.GOOS)
-		return
-=======
 		t.Skipf("skipping test on %q", runtime.GOOS)
->>>>>>> e9c762ec
 	}
 
 	for _, tt := range seqpacketConnServerTests {
