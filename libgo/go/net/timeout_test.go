// Copyright 2009 The Go Authors. All rights reserved.
// Use of this source code is governed by a BSD-style
// license that can be found in the LICENSE file.

package net

import (
	"fmt"
	"io"
	"io/ioutil"
	"runtime"
	"testing"
	"time"
)

<<<<<<< HEAD
=======
func isTimeout(err error) bool {
	e, ok := err.(Error)
	return ok && e.Timeout()
}

type copyRes struct {
	n   int64
	err error
	d   time.Duration
}

func TestAcceptTimeout(t *testing.T) {
	switch runtime.GOOS {
	case "plan9":
		t.Skipf("skipping test on %q", runtime.GOOS)
	}

	ln := newLocalListener(t).(*TCPListener)
	defer ln.Close()
	ln.SetDeadline(time.Now().Add(-1 * time.Second))
	if _, err := ln.Accept(); !isTimeout(err) {
		t.Fatalf("Accept: expected err %v, got %v", errTimeout, err)
	}
	if _, err := ln.Accept(); !isTimeout(err) {
		t.Fatalf("Accept: expected err %v, got %v", errTimeout, err)
	}
	ln.SetDeadline(time.Now().Add(100 * time.Millisecond))
	if _, err := ln.Accept(); !isTimeout(err) {
		t.Fatalf("Accept: expected err %v, got %v", errTimeout, err)
	}
	if _, err := ln.Accept(); !isTimeout(err) {
		t.Fatalf("Accept: expected err %v, got %v", errTimeout, err)
	}
	ln.SetDeadline(noDeadline)
	errc := make(chan error)
	go func() {
		_, err := ln.Accept()
		errc <- err
	}()
	time.Sleep(100 * time.Millisecond)
	select {
	case err := <-errc:
		t.Fatalf("Expected Accept() to not return, but it returned with %v\n", err)
	default:
	}
	ln.Close()
	switch nerr := <-errc; err := nerr.(type) {
	case *OpError:
		if err.Err != errClosing {
			t.Fatalf("Accept: expected err %v, got %v", errClosing, err)
		}
	default:
		if err != errClosing {
			t.Fatalf("Accept: expected err %v, got %v", errClosing, err)
		}
	}
}

func TestReadTimeout(t *testing.T) {
	switch runtime.GOOS {
	case "plan9":
		t.Skipf("skipping test on %q", runtime.GOOS)
	}

	ln := newLocalListener(t)
	defer ln.Close()
	c, err := DialTCP("tcp", nil, ln.Addr().(*TCPAddr))
	if err != nil {
		t.Fatalf("Connect: %v", err)
	}
	defer c.Close()
	c.SetDeadline(time.Now().Add(time.Hour))
	c.SetReadDeadline(time.Now().Add(-1 * time.Second))
	buf := make([]byte, 1)
	if _, err = c.Read(buf); !isTimeout(err) {
		t.Fatalf("Read: expected err %v, got %v", errTimeout, err)
	}
	if _, err = c.Read(buf); !isTimeout(err) {
		t.Fatalf("Read: expected err %v, got %v", errTimeout, err)
	}
	c.SetDeadline(time.Now().Add(100 * time.Millisecond))
	if _, err = c.Read(buf); !isTimeout(err) {
		t.Fatalf("Read: expected err %v, got %v", errTimeout, err)
	}
	if _, err = c.Read(buf); !isTimeout(err) {
		t.Fatalf("Read: expected err %v, got %v", errTimeout, err)
	}
	c.SetReadDeadline(noDeadline)
	c.SetWriteDeadline(time.Now().Add(-1 * time.Second))
	errc := make(chan error)
	go func() {
		_, err := c.Read(buf)
		errc <- err
	}()
	time.Sleep(100 * time.Millisecond)
	select {
	case err := <-errc:
		t.Fatalf("Expected Read() to not return, but it returned with %v\n", err)
	default:
	}
	c.Close()
	switch nerr := <-errc; err := nerr.(type) {
	case *OpError:
		if err.Err != errClosing {
			t.Fatalf("Read: expected err %v, got %v", errClosing, err)
		}
	default:
		if err != errClosing {
			t.Fatalf("Read: expected err %v, got %v", errClosing, err)
		}
	}
}

func TestWriteTimeout(t *testing.T) {
	switch runtime.GOOS {
	case "plan9":
		t.Skipf("skipping test on %q", runtime.GOOS)
	}

	ln := newLocalListener(t)
	defer ln.Close()
	c, err := DialTCP("tcp", nil, ln.Addr().(*TCPAddr))
	if err != nil {
		t.Fatalf("Connect: %v", err)
	}
	defer c.Close()
	c.SetDeadline(time.Now().Add(time.Hour))
	c.SetWriteDeadline(time.Now().Add(-1 * time.Second))
	buf := make([]byte, 4096)
	writeUntilTimeout := func() {
		for {
			_, err := c.Write(buf)
			if err != nil {
				if isTimeout(err) {
					return
				}
				t.Fatalf("Write: expected err %v, got %v", errTimeout, err)
			}
		}
	}
	writeUntilTimeout()
	c.SetDeadline(time.Now().Add(10 * time.Millisecond))
	writeUntilTimeout()
	writeUntilTimeout()
	c.SetWriteDeadline(noDeadline)
	c.SetReadDeadline(time.Now().Add(-1 * time.Second))
	errc := make(chan error)
	go func() {
		for {
			_, err := c.Write(buf)
			if err != nil {
				errc <- err
			}
		}
	}()
	time.Sleep(100 * time.Millisecond)
	select {
	case err := <-errc:
		t.Fatalf("Expected Write() to not return, but it returned with %v\n", err)
	default:
	}
	c.Close()
	switch nerr := <-errc; err := nerr.(type) {
	case *OpError:
		if err.Err != errClosing {
			t.Fatalf("Write: expected err %v, got %v", errClosing, err)
		}
	default:
		if err != errClosing {
			t.Fatalf("Write: expected err %v, got %v", errClosing, err)
		}
	}
}

>>>>>>> e9c762ec
func testTimeout(t *testing.T, net, addr string, readFrom bool) {
	c, err := Dial(net, addr)
	if err != nil {
		t.Errorf("Dial(%q, %q) failed: %v", net, addr, err)
		return
	}
	defer c.Close()
	what := "Read"
	if readFrom {
		what = "ReadFrom"
	}

	errc := make(chan error, 1)
	go func() {
		t0 := time.Now()
		c.SetReadDeadline(time.Now().Add(100 * time.Millisecond))
		var b [100]byte
		var n int
		var err error
		if readFrom {
			n, _, err = c.(PacketConn).ReadFrom(b[0:])
		} else {
			n, err = c.Read(b[0:])
		}
		t1 := time.Now()
		if n != 0 || err == nil || !err.(Error).Timeout() {
			errc <- fmt.Errorf("%s(%q, %q) did not return 0, timeout: %v, %v", what, net, addr, n, err)
			return
		}
		if dt := t1.Sub(t0); dt < 50*time.Millisecond || !testing.Short() && dt > 250*time.Millisecond {
			errc <- fmt.Errorf("%s(%q, %q) took %s, expected 0.1s", what, net, addr, dt)
			return
		}
		errc <- nil
	}()
	select {
	case err := <-errc:
		if err != nil {
			t.Error(err)
		}
	case <-time.After(1 * time.Second):
		t.Errorf("%s(%q, %q) took over 1 second, expected 0.1s", what, net, addr)
	}
}

func TestTimeoutUDP(t *testing.T) {
	switch runtime.GOOS {
	case "plan9":
<<<<<<< HEAD
		t.Logf("skipping test on %q", runtime.GOOS)
		return
=======
		t.Skipf("skipping test on %q", runtime.GOOS)
>>>>>>> e9c762ec
	}

	// set up a listener that won't talk back
	listening := make(chan string)
	done := make(chan int)
	go runDatagramPacketConnServer(t, "udp", "127.0.0.1:0", listening, done)
	addr := <-listening

	testTimeout(t, "udp", addr, false)
	testTimeout(t, "udp", addr, true)
	<-done
}

func TestTimeoutTCP(t *testing.T) {
	switch runtime.GOOS {
	case "plan9":
<<<<<<< HEAD
		t.Logf("skipping test on %q", runtime.GOOS)
		return
=======
		t.Skipf("skipping test on %q", runtime.GOOS)
>>>>>>> e9c762ec
	}

	// set up a listener that won't talk back
	listening := make(chan string)
	done := make(chan int)
	go runStreamConnServer(t, "tcp", "127.0.0.1:0", listening, done)
	addr := <-listening

	testTimeout(t, "tcp", addr, false)
	<-done
}

func TestDeadlineReset(t *testing.T) {
	switch runtime.GOOS {
	case "plan9":
<<<<<<< HEAD
		t.Logf("skipping test on %q", runtime.GOOS)
		return
=======
		t.Skipf("skipping test on %q", runtime.GOOS)
>>>>>>> e9c762ec
	}
	ln, err := Listen("tcp", "127.0.0.1:0")
	if err != nil {
		t.Fatal(err)
	}
	defer ln.Close()
	tl := ln.(*TCPListener)
	tl.SetDeadline(time.Now().Add(1 * time.Minute))
	tl.SetDeadline(noDeadline) // reset it
	errc := make(chan error, 1)
	go func() {
		_, err := ln.Accept()
		errc <- err
	}()
	select {
	case <-time.After(50 * time.Millisecond):
		// Pass.
	case err := <-errc:
		// Accept should never return; we never
		// connected to it.
		t.Errorf("unexpected return from Accept; err=%v", err)
	}
}

func TestTimeoutAccept(t *testing.T) {
	switch runtime.GOOS {
	case "plan9":
		t.Skipf("skipping test on %q", runtime.GOOS)
	}
	ln, err := Listen("tcp", "127.0.0.1:0")
	if err != nil {
		t.Fatal(err)
	}
	defer ln.Close()
	tl := ln.(*TCPListener)
	tl.SetDeadline(time.Now().Add(100 * time.Millisecond))
	errc := make(chan error, 1)
	go func() {
		_, err := ln.Accept()
		errc <- err
	}()
	select {
	case <-time.After(1 * time.Second):
		// Accept shouldn't block indefinitely
		t.Errorf("Accept didn't return in an expected time")
	case <-errc:
		// Pass.
	}
}

func TestReadWriteDeadline(t *testing.T) {
	switch runtime.GOOS {
	case "plan9":
		t.Skipf("skipping test on %q", runtime.GOOS)
	}

	if !canCancelIO {
		t.Skip("skipping test on this system")
	}
	const (
		readTimeout  = 50 * time.Millisecond
		writeTimeout = 250 * time.Millisecond
	)
	checkTimeout := func(command string, start time.Time, should time.Duration) {
		is := time.Now().Sub(start)
		d := is - should
		if d < -30*time.Millisecond || !testing.Short() && 150*time.Millisecond < d {
			t.Errorf("%s timeout test failed: is=%v should=%v\n", command, is, should)
		}
	}

	ln, err := Listen("tcp", "127.0.0.1:0")
	if err != nil {
		t.Fatalf("ListenTCP on :0: %v", err)
	}
	defer ln.Close()

	lnquit := make(chan bool)

	go func() {
		c, err := ln.Accept()
		if err != nil {
			t.Fatalf("Accept: %v", err)
		}
		defer c.Close()
		lnquit <- true
	}()

	c, err := Dial("tcp", ln.Addr().String())
	if err != nil {
		t.Fatalf("Dial: %v", err)
	}
	defer c.Close()

	start := time.Now()
	err = c.SetReadDeadline(start.Add(readTimeout))
	if err != nil {
		t.Fatalf("SetReadDeadline: %v", err)
	}
	err = c.SetWriteDeadline(start.Add(writeTimeout))
	if err != nil {
		t.Fatalf("SetWriteDeadline: %v", err)
	}

	quit := make(chan bool)

	go func() {
		var buf [10]byte
		_, err := c.Read(buf[:])
		if err == nil {
			t.Errorf("Read should not succeed")
		}
		checkTimeout("Read", start, readTimeout)
		quit <- true
	}()

	go func() {
		var buf [10000]byte
		for {
			_, err := c.Write(buf[:])
			if err != nil {
				break
			}
		}
		checkTimeout("Write", start, writeTimeout)
		quit <- true
	}()

	<-quit
	<-quit
	<-lnquit
}

type neverEnding byte

func (b neverEnding) Read(p []byte) (n int, err error) {
	for i := range p {
		p[i] = byte(b)
	}
	return len(p), nil
}

func TestVariousDeadlines1Proc(t *testing.T) {
	testVariousDeadlines(t, 1)
}

func TestVariousDeadlines4Proc(t *testing.T) {
	testVariousDeadlines(t, 4)
}

func testVariousDeadlines(t *testing.T, maxProcs int) {
	defer runtime.GOMAXPROCS(runtime.GOMAXPROCS(maxProcs))
	ln := newLocalListener(t)
	defer ln.Close()
	acceptc := make(chan error, 1)

	// The server, with no timeouts of its own, sending bytes to clients
	// as fast as it can.
	servec := make(chan copyRes)
	go func() {
		for {
			c, err := ln.Accept()
			if err != nil {
				acceptc <- err
				return
			}
			go func() {
				t0 := time.Now()
				n, err := io.Copy(c, neverEnding('a'))
				d := time.Since(t0)
				c.Close()
				servec <- copyRes{n, err, d}
			}()
		}
	}()

	for _, timeout := range []time.Duration{
		1 * time.Nanosecond,
		2 * time.Nanosecond,
		5 * time.Nanosecond,
		50 * time.Nanosecond,
		100 * time.Nanosecond,
		200 * time.Nanosecond,
		500 * time.Nanosecond,
		750 * time.Nanosecond,
		1 * time.Microsecond,
		5 * time.Microsecond,
		25 * time.Microsecond,
		250 * time.Microsecond,
		500 * time.Microsecond,
		1 * time.Millisecond,
		5 * time.Millisecond,
		100 * time.Millisecond,
		250 * time.Millisecond,
		500 * time.Millisecond,
		1 * time.Second,
	} {
		numRuns := 3
		if testing.Short() {
			numRuns = 1
			if timeout > 500*time.Microsecond {
				continue
			}
		}
		for run := 0; run < numRuns; run++ {
			name := fmt.Sprintf("%v run %d/%d", timeout, run+1, numRuns)
			t.Log(name)

			c, err := Dial("tcp", ln.Addr().String())
			if err != nil {
				t.Fatalf("Dial: %v", err)
			}
			clientc := make(chan copyRes)
			go func() {
				t0 := time.Now()
				c.SetDeadline(t0.Add(timeout))
				n, err := io.Copy(ioutil.Discard, c)
				d := time.Since(t0)
				c.Close()
				clientc <- copyRes{n, err, d}
			}()

			const tooLong = 2000 * time.Millisecond
			select {
			case res := <-clientc:
				if isTimeout(res.err) {
					t.Logf("for %v, good client timeout after %v, reading %d bytes", name, res.d, res.n)
				} else {
					t.Fatalf("for %v: client Copy = %d, %v (want timeout)", name, res.n, res.err)
				}
			case <-time.After(tooLong):
				t.Fatalf("for %v: timeout (%v) waiting for client to timeout (%v) reading", name, tooLong, timeout)
			}

			select {
			case res := <-servec:
				t.Logf("for %v: server in %v wrote %d, %v", name, res.d, res.n, res.err)
			case err := <-acceptc:
				t.Fatalf("for %v: server Accept = %v", name, err)
			case <-time.After(tooLong):
				t.Fatalf("for %v, timeout waiting for server to finish writing", name)
			}
		}
	}
}

// TestReadDeadlineDataAvailable tests that read deadlines work, even
// if there's data ready to be read.
func TestReadDeadlineDataAvailable(t *testing.T) {
	ln := newLocalListener(t)
	defer ln.Close()

	servec := make(chan copyRes)
	const msg = "data client shouldn't read, even though it it'll be waiting"
	go func() {
		c, err := ln.Accept()
		if err != nil {
			t.Fatalf("Accept: %v", err)
		}
		defer c.Close()
		n, err := c.Write([]byte(msg))
		servec <- copyRes{n: int64(n), err: err}
	}()

	c, err := Dial("tcp", ln.Addr().String())
	if err != nil {
		t.Fatalf("Dial: %v", err)
	}
	defer c.Close()
	if res := <-servec; res.err != nil || res.n != int64(len(msg)) {
		t.Fatalf("unexpected server Write: n=%d, err=%d; want n=%d, err=nil", res.n, res.err, len(msg))
	}
	c.SetReadDeadline(time.Now().Add(-5 * time.Second)) // in the psat.
	buf := make([]byte, len(msg)/2)
	n, err := c.Read(buf)
	if n > 0 || !isTimeout(err) {
		t.Fatalf("client read = %d (%q) err=%v; want 0, timeout", n, buf[:n], err)
	}
}

// TestWriteDeadlineBufferAvailable tests that write deadlines work, even
// if there's buffer space available to write.
func TestWriteDeadlineBufferAvailable(t *testing.T) {
	ln := newLocalListener(t)
	defer ln.Close()

	servec := make(chan copyRes)
	go func() {
		c, err := ln.Accept()
		if err != nil {
			t.Fatalf("Accept: %v", err)
		}
		defer c.Close()
		c.SetWriteDeadline(time.Now().Add(-5 * time.Second)) // in the past
		n, err := c.Write([]byte{'x'})
		servec <- copyRes{n: int64(n), err: err}
	}()

	c, err := Dial("tcp", ln.Addr().String())
	if err != nil {
		t.Fatalf("Dial: %v", err)
	}
	defer c.Close()
	res := <-servec
	if res.n != 0 {
		t.Errorf("Write = %d; want 0", res.n)
	}
	if !isTimeout(res.err) {
		t.Errorf("Write error = %v; want timeout", res.err)
	}
}

// TestProlongTimeout tests concurrent deadline modification.
// Known to cause data races in the past.
func TestProlongTimeout(t *testing.T) {
	switch runtime.GOOS {
	case "plan9":
		t.Skipf("skipping test on %q", runtime.GOOS)
	}

	ln := newLocalListener(t)
	defer ln.Close()
	connected := make(chan bool)
	go func() {
		s, err := ln.Accept()
		connected <- true
		if err != nil {
			t.Fatalf("ln.Accept: %v", err)
		}
		defer s.Close()
		s.SetDeadline(time.Now().Add(time.Hour))
		go func() {
			var buf [4096]byte
			for {
				_, err := s.Write(buf[:])
				if err != nil {
					break
				}
				s.SetDeadline(time.Now().Add(time.Hour))
			}
		}()
		buf := make([]byte, 1)
		for {
			_, err := s.Read(buf)
			if err != nil {
				break
			}
			s.SetDeadline(time.Now().Add(time.Hour))
		}
	}()
	c, err := Dial("tcp", ln.Addr().String())
	if err != nil {
		t.Fatalf("DialTCP: %v", err)
	}
	defer c.Close()
	<-connected
	for i := 0; i < 1024; i++ {
		var buf [1]byte
		c.Write(buf[:])
	}
}<|MERGE_RESOLUTION|>--- conflicted
+++ resolved
@@ -13,8 +13,6 @@
 	"time"
 )
 
-<<<<<<< HEAD
-=======
 func isTimeout(err error) bool {
 	e, ok := err.(Error)
 	return ok && e.Timeout()
@@ -189,7 +187,6 @@
 	}
 }
 
->>>>>>> e9c762ec
 func testTimeout(t *testing.T, net, addr string, readFrom bool) {
 	c, err := Dial(net, addr)
 	if err != nil {
@@ -238,12 +235,7 @@
 func TestTimeoutUDP(t *testing.T) {
 	switch runtime.GOOS {
 	case "plan9":
-<<<<<<< HEAD
-		t.Logf("skipping test on %q", runtime.GOOS)
-		return
-=======
-		t.Skipf("skipping test on %q", runtime.GOOS)
->>>>>>> e9c762ec
+		t.Skipf("skipping test on %q", runtime.GOOS)
 	}
 
 	// set up a listener that won't talk back
@@ -260,12 +252,7 @@
 func TestTimeoutTCP(t *testing.T) {
 	switch runtime.GOOS {
 	case "plan9":
-<<<<<<< HEAD
-		t.Logf("skipping test on %q", runtime.GOOS)
-		return
-=======
-		t.Skipf("skipping test on %q", runtime.GOOS)
->>>>>>> e9c762ec
+		t.Skipf("skipping test on %q", runtime.GOOS)
 	}
 
 	// set up a listener that won't talk back
@@ -281,12 +268,7 @@
 func TestDeadlineReset(t *testing.T) {
 	switch runtime.GOOS {
 	case "plan9":
-<<<<<<< HEAD
-		t.Logf("skipping test on %q", runtime.GOOS)
-		return
-=======
-		t.Skipf("skipping test on %q", runtime.GOOS)
->>>>>>> e9c762ec
+		t.Skipf("skipping test on %q", runtime.GOOS)
 	}
 	ln, err := Listen("tcp", "127.0.0.1:0")
 	if err != nil {
