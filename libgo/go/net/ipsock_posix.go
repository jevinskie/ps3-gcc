--- conflicted
+++ resolved
@@ -102,12 +102,6 @@
 		return syscall.AF_INET6, true
 	}
 
-<<<<<<< HEAD
-	if mode == "listen" && laddr.isWildcard() {
-		if supportsIPv4map {
-			return syscall.AF_INET6, false
-		}
-=======
 	if mode == "listen" && (laddr == nil || laddr.isWildcard()) {
 		if supportsIPv4map {
 			return syscall.AF_INET6, false
@@ -115,7 +109,6 @@
 		if laddr == nil {
 			return syscall.AF_INET, false
 		}
->>>>>>> e9c762ec
 		return laddr.family(), false
 	}
 
@@ -137,11 +130,7 @@
 	sockaddr(family int) (syscall.Sockaddr, error)
 }
 
-<<<<<<< HEAD
-func internetSocket(net string, laddr, raddr sockaddr, sotype, proto int, mode string, toAddr func(syscall.Sockaddr) Addr) (fd *netFD, err error) {
-=======
 func internetSocket(net string, laddr, raddr sockaddr, deadline time.Time, sotype, proto int, mode string, toAddr func(syscall.Sockaddr) Addr) (fd *netFD, err error) {
->>>>>>> e9c762ec
 	var la, ra syscall.Sockaddr
 	family, ipv6only := favoriteAddrFamily(net, laddr, raddr, mode)
 	if laddr != nil {
@@ -154,11 +143,7 @@
 			goto Error
 		}
 	}
-<<<<<<< HEAD
-	fd, err = socket(net, family, sotype, proto, ipv6only, la, ra, toAddr)
-=======
 	fd, err = socket(net, family, sotype, proto, ipv6only, la, ra, deadline, toAddr)
->>>>>>> e9c762ec
 	if err != nil {
 		goto Error
 	}
