--- conflicted
+++ resolved
@@ -52,15 +52,9 @@
 		f = sockaddrToUnixpacket
 	}
 
-<<<<<<< HEAD
-	fd, err = socket(net, syscall.AF_UNIX, sotype, 0, false, la, ra, f)
-	if err != nil {
-		goto Error
-=======
 	fd, err := socket(net, syscall.AF_UNIX, sotype, 0, false, la, ra, deadline, f)
 	if err != nil {
 		goto error
->>>>>>> e9c762ec
 	}
 	return fd, nil
 
@@ -111,105 +105,6 @@
 // UnixConn is an implementation of the Conn interface for connections
 // to Unix domain sockets.
 type UnixConn struct {
-<<<<<<< HEAD
-	fd *netFD
-}
-
-func newUnixConn(fd *netFD) *UnixConn { return &UnixConn{fd} }
-
-func (c *UnixConn) ok() bool { return c != nil && c.fd != nil }
-
-// Implementation of the Conn interface - see Conn for documentation.
-
-// Read implements the Conn Read method.
-func (c *UnixConn) Read(b []byte) (n int, err error) {
-	if !c.ok() {
-		return 0, syscall.EINVAL
-	}
-	return c.fd.Read(b)
-}
-
-// Write implements the Conn Write method.
-func (c *UnixConn) Write(b []byte) (n int, err error) {
-	if !c.ok() {
-		return 0, syscall.EINVAL
-	}
-	return c.fd.Write(b)
-}
-
-// Close closes the Unix domain connection.
-func (c *UnixConn) Close() error {
-	if !c.ok() {
-		return syscall.EINVAL
-	}
-	return c.fd.Close()
-}
-
-// LocalAddr returns the local network address, a *UnixAddr.
-// Unlike in other protocols, LocalAddr is usually nil for dialed connections.
-func (c *UnixConn) LocalAddr() Addr {
-	if !c.ok() {
-		return nil
-	}
-	return c.fd.laddr
-}
-
-// RemoteAddr returns the remote network address, a *UnixAddr.
-// Unlike in other protocols, RemoteAddr is usually nil for connections
-// accepted by a listener.
-func (c *UnixConn) RemoteAddr() Addr {
-	if !c.ok() {
-		return nil
-	}
-	return c.fd.raddr
-}
-
-// SetDeadline implements the Conn SetDeadline method.
-func (c *UnixConn) SetDeadline(t time.Time) error {
-	if !c.ok() {
-		return syscall.EINVAL
-	}
-	return setDeadline(c.fd, t)
-}
-
-// SetReadDeadline implements the Conn SetReadDeadline method.
-func (c *UnixConn) SetReadDeadline(t time.Time) error {
-	if !c.ok() {
-		return syscall.EINVAL
-	}
-	return setReadDeadline(c.fd, t)
-}
-
-// SetWriteDeadline implements the Conn SetWriteDeadline method.
-func (c *UnixConn) SetWriteDeadline(t time.Time) error {
-	if !c.ok() {
-		return syscall.EINVAL
-	}
-	return setWriteDeadline(c.fd, t)
-}
-
-// SetReadBuffer sets the size of the operating system's
-// receive buffer associated with the connection.
-func (c *UnixConn) SetReadBuffer(bytes int) error {
-	if !c.ok() {
-		return syscall.EINVAL
-	}
-	return setReadBuffer(c.fd, bytes)
-}
-
-// SetWriteBuffer sets the size of the operating system's
-// transmit buffer associated with the connection.
-func (c *UnixConn) SetWriteBuffer(bytes int) error {
-	if !c.ok() {
-		return syscall.EINVAL
-	}
-	return setWriteBuffer(c.fd, bytes)
-}
-
-// ReadFromUnix reads a packet from c, copying the payload into b.
-// It returns the number of bytes copied into b and the source address
-// of the packet.
-=======
 	conn
 }
 
@@ -218,7 +113,6 @@
 // ReadFromUnix reads a packet from c, copying the payload into b.  It
 // returns the number of bytes copied into b and the source address of
 // the packet.
->>>>>>> e9c762ec
 //
 // ReadFromUnix can be made to time out and return an error with
 // Timeout() == true after a fixed time limit; see SetDeadline and
@@ -289,32 +183,9 @@
 	return c.WriteToUnix(b, a)
 }
 
-<<<<<<< HEAD
-// ReadMsgUnix reads a packet from c, copying the payload into b
-// and the associated out-of-band data into oob.
-// It returns the number of bytes copied into b, the number of
-// bytes copied into oob, the flags that were set on the packet,
-// and the source address of the packet.
-func (c *UnixConn) ReadMsgUnix(b, oob []byte) (n, oobn, flags int, addr *UnixAddr, err error) {
-	if !c.ok() {
-		return 0, 0, 0, nil, syscall.EINVAL
-	}
-	n, oobn, flags, sa, err := c.fd.ReadMsg(b, oob)
-	switch sa := sa.(type) {
-	case *syscall.SockaddrUnix:
-		addr = &UnixAddr{sa.Name, sotypeToNet(c.fd.sotype)}
-	}
-	return
-}
-
-// WriteMsgUnix writes a packet to addr via c, copying the payload from b
-// and the associated out-of-band data from oob.  It returns the number
-// of payload and out-of-band bytes written.
-=======
 // WriteMsgUnix writes a packet to addr via c, copying the payload
 // from b and the associated out-of-band data from oob.  It returns
 // the number of payload and out-of-band bytes written.
->>>>>>> e9c762ec
 func (c *UnixConn) WriteMsgUnix(b, oob []byte, addr *UnixAddr) (n, oobn int, err error) {
 	if !c.ok() {
 		return 0, 0, syscall.EINVAL
@@ -458,13 +329,8 @@
 	return setDeadline(l.fd, t)
 }
 
-<<<<<<< HEAD
-// File returns a copy of the underlying os.File, set to blocking mode.
-// It is the caller's responsibility to close f when finished.
-=======
 // File returns a copy of the underlying os.File, set to blocking
 // mode.  It is the caller's responsibility to close f when finished.
->>>>>>> e9c762ec
 // Closing l does not affect f, and closing f does not affect l.
 func (l *UnixListener) File() (f *os.File, err error) { return l.fd.dup() }
 
