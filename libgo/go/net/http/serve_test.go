// Copyright 2010 The Go Authors. All rights reserved.
// Use of this source code is governed by a BSD-style
// license that can be found in the LICENSE file.

// End-to-end serving tests

package http_test

import (
	"bufio"
	"bytes"
	"crypto/tls"
	"fmt"
	"io"
	"io/ioutil"
	"log"
	"net"
	. "net/http"
	"net/http/httptest"
	"net/http/httputil"
	"net/url"
	"os"
	"os/exec"
	"reflect"
	"runtime"
	"strconv"
	"strings"
	"sync"
	"sync/atomic"
	"syscall"
	"testing"
	"time"
)

type dummyAddr string
type oneConnListener struct {
	conn net.Conn
}

func (l *oneConnListener) Accept() (c net.Conn, err error) {
	c = l.conn
	if c == nil {
		err = io.EOF
		return
	}
	err = nil
	l.conn = nil
	return
}

func (l *oneConnListener) Close() error {
	return nil
}

func (l *oneConnListener) Addr() net.Addr {
	return dummyAddr("test-address")
}

func (a dummyAddr) Network() string {
	return string(a)
}

func (a dummyAddr) String() string {
	return string(a)
}

type testConn struct {
	readBuf  bytes.Buffer
	writeBuf bytes.Buffer
	closec   chan bool // if non-nil, send value to it on close
}

func (c *testConn) Read(b []byte) (int, error) {
	return c.readBuf.Read(b)
}

func (c *testConn) Write(b []byte) (int, error) {
	return c.writeBuf.Write(b)
}

func (c *testConn) Close() error {
	select {
	case c.closec <- true:
	default:
	}
	return nil
}

func (c *testConn) LocalAddr() net.Addr {
	return dummyAddr("local-addr")
}

func (c *testConn) RemoteAddr() net.Addr {
	return dummyAddr("remote-addr")
}

func (c *testConn) SetDeadline(t time.Time) error {
	return nil
}

func (c *testConn) SetReadDeadline(t time.Time) error {
	return nil
}

func (c *testConn) SetWriteDeadline(t time.Time) error {
	return nil
}

func TestConsumingBodyOnNextConn(t *testing.T) {
	conn := new(testConn)
	for i := 0; i < 2; i++ {
		conn.readBuf.Write([]byte(
			"POST / HTTP/1.1\r\n" +
				"Host: test\r\n" +
				"Content-Length: 11\r\n" +
				"\r\n" +
				"foo=1&bar=1"))
	}

	reqNum := 0
	ch := make(chan *Request)
	servech := make(chan error)
	listener := &oneConnListener{conn}
	handler := func(res ResponseWriter, req *Request) {
		reqNum++
		ch <- req
	}

	go func() {
		servech <- Serve(listener, HandlerFunc(handler))
	}()

	var req *Request
	req = <-ch
	if req == nil {
		t.Fatal("Got nil first request.")
	}
	if req.Method != "POST" {
		t.Errorf("For request #1's method, got %q; expected %q",
			req.Method, "POST")
	}

	req = <-ch
	if req == nil {
		t.Fatal("Got nil first request.")
	}
	if req.Method != "POST" {
		t.Errorf("For request #2's method, got %q; expected %q",
			req.Method, "POST")
	}

	if serveerr := <-servech; serveerr != io.EOF {
		t.Errorf("Serve returned %q; expected EOF", serveerr)
	}
}

type stringHandler string

func (s stringHandler) ServeHTTP(w ResponseWriter, r *Request) {
	w.Header().Set("Result", string(s))
}

var handlers = []struct {
	pattern string
	msg     string
}{
	{"/", "Default"},
	{"/someDir/", "someDir"},
	{"someHost.com/someDir/", "someHost.com/someDir"},
}

var vtests = []struct {
	url      string
	expected string
}{
	{"http://localhost/someDir/apage", "someDir"},
	{"http://localhost/otherDir/apage", "Default"},
	{"http://someHost.com/someDir/apage", "someHost.com/someDir"},
	{"http://otherHost.com/someDir/apage", "someDir"},
	{"http://otherHost.com/aDir/apage", "Default"},
	// redirections for trees
	{"http://localhost/someDir", "/someDir/"},
	{"http://someHost.com/someDir", "/someDir/"},
}

func TestHostHandlers(t *testing.T) {
	mux := NewServeMux()
	for _, h := range handlers {
		mux.Handle(h.pattern, stringHandler(h.msg))
	}
	ts := httptest.NewServer(mux)
	defer ts.Close()

	conn, err := net.Dial("tcp", ts.Listener.Addr().String())
	if err != nil {
		t.Fatal(err)
	}
	defer conn.Close()
	cc := httputil.NewClientConn(conn, nil)
	for _, vt := range vtests {
		var r *Response
		var req Request
		if req.URL, err = url.Parse(vt.url); err != nil {
			t.Errorf("cannot parse url: %v", err)
			continue
		}
		if err := cc.Write(&req); err != nil {
			t.Errorf("writing request: %v", err)
			continue
		}
		r, err := cc.Read(&req)
		if err != nil {
			t.Errorf("reading response: %v", err)
			continue
		}
		switch r.StatusCode {
		case StatusOK:
			s := r.Header.Get("Result")
			if s != vt.expected {
				t.Errorf("Get(%q) = %q, want %q", vt.url, s, vt.expected)
			}
		case StatusMovedPermanently:
			s := r.Header.Get("Location")
			if s != vt.expected {
				t.Errorf("Get(%q) = %q, want %q", vt.url, s, vt.expected)
			}
		default:
			t.Errorf("Get(%q) unhandled status code %d", vt.url, r.StatusCode)
		}
	}
}

// Tests for http://code.google.com/p/go/issues/detail?id=900
func TestMuxRedirectLeadingSlashes(t *testing.T) {
	paths := []string{"//foo.txt", "///foo.txt", "/../../foo.txt"}
	for _, path := range paths {
		req, err := ReadRequest(bufio.NewReader(bytes.NewBufferString("GET " + path + " HTTP/1.1\r\nHost: test\r\n\r\n")))
		if err != nil {
			t.Errorf("%s", err)
		}
		mux := NewServeMux()
		resp := httptest.NewRecorder()

		mux.ServeHTTP(resp, req)

		if loc, expected := resp.Header().Get("Location"), "/foo.txt"; loc != expected {
			t.Errorf("Expected Location header set to %q; got %q", expected, loc)
			return
		}

		if code, expected := resp.Code, StatusMovedPermanently; code != expected {
			t.Errorf("Expected response code of StatusMovedPermanently; got %d", code)
			return
		}
	}
}

func TestServerTimeouts(t *testing.T) {
	// TODO(bradfitz): convert this to use httptest.Server
	l, err := net.Listen("tcp", "127.0.0.1:0")
	if err != nil {
		t.Fatalf("listen error: %v", err)
	}
	addr, _ := l.Addr().(*net.TCPAddr)

	reqNum := 0
	handler := HandlerFunc(func(res ResponseWriter, req *Request) {
		reqNum++
		fmt.Fprintf(res, "req=%d", reqNum)
	})

	server := &Server{Handler: handler, ReadTimeout: 250 * time.Millisecond, WriteTimeout: 250 * time.Millisecond}
	go server.Serve(l)

	url := fmt.Sprintf("http://%s/", addr)

	// Hit the HTTP server successfully.
	tr := &Transport{DisableKeepAlives: true} // they interfere with this test
	c := &Client{Transport: tr}
	r, err := c.Get(url)
	if err != nil {
		t.Fatalf("http Get #1: %v", err)
	}
	got, _ := ioutil.ReadAll(r.Body)
	expected := "req=1"
	if string(got) != expected {
		t.Errorf("Unexpected response for request #1; got %q; expected %q",
			string(got), expected)
	}

	// Slow client that should timeout.
	t1 := time.Now()
	conn, err := net.Dial("tcp", addr.String())
	if err != nil {
		t.Fatalf("Dial: %v", err)
	}
	buf := make([]byte, 1)
	n, err := conn.Read(buf)
	latency := time.Now().Sub(t1)
	if n != 0 || err != io.EOF {
		t.Errorf("Read = %v, %v, wanted %v, %v", n, err, 0, io.EOF)
	}
	if latency < 200*time.Millisecond /* fudge from 250 ms above */ {
		t.Errorf("got EOF after %s, want >= %s", latency, 200*time.Millisecond)
	}

	// Hit the HTTP server successfully again, verifying that the
	// previous slow connection didn't run our handler.  (that we
	// get "req=2", not "req=3")
	r, err = Get(url)
	if err != nil {
		t.Fatalf("http Get #2: %v", err)
	}
	got, _ = ioutil.ReadAll(r.Body)
	expected = "req=2"
	if string(got) != expected {
		t.Errorf("Get #2 got %q, want %q", string(got), expected)
	}

	l.Close()
}

// TestIdentityResponse verifies that a handler can unset
func TestIdentityResponse(t *testing.T) {
	handler := HandlerFunc(func(rw ResponseWriter, req *Request) {
		rw.Header().Set("Content-Length", "3")
		rw.Header().Set("Transfer-Encoding", req.FormValue("te"))
		switch {
		case req.FormValue("overwrite") == "1":
			_, err := rw.Write([]byte("foo TOO LONG"))
			if err != ErrContentLength {
				t.Errorf("expected ErrContentLength; got %v", err)
			}
		case req.FormValue("underwrite") == "1":
			rw.Header().Set("Content-Length", "500")
			rw.Write([]byte("too short"))
		default:
			rw.Write([]byte("foo"))
		}
	})

	ts := httptest.NewServer(handler)
	defer ts.Close()

	// Note: this relies on the assumption (which is true) that
	// Get sends HTTP/1.1 or greater requests.  Otherwise the
	// server wouldn't have the choice to send back chunked
	// responses.
	for _, te := range []string{"", "identity"} {
		url := ts.URL + "/?te=" + te
		res, err := Get(url)
		if err != nil {
			t.Fatalf("error with Get of %s: %v", url, err)
		}
		if cl, expected := res.ContentLength, int64(3); cl != expected {
			t.Errorf("for %s expected res.ContentLength of %d; got %d", url, expected, cl)
		}
		if cl, expected := res.Header.Get("Content-Length"), "3"; cl != expected {
			t.Errorf("for %s expected Content-Length header of %q; got %q", url, expected, cl)
		}
		if tl, expected := len(res.TransferEncoding), 0; tl != expected {
			t.Errorf("for %s expected len(res.TransferEncoding) of %d; got %d (%v)",
				url, expected, tl, res.TransferEncoding)
		}
		res.Body.Close()
	}

	// Verify that ErrContentLength is returned
	url := ts.URL + "/?overwrite=1"
	_, err := Get(url)
	if err != nil {
		t.Fatalf("error with Get of %s: %v", url, err)
	}
	// Verify that the connection is closed when the declared Content-Length
	// is larger than what the handler wrote.
	conn, err := net.Dial("tcp", ts.Listener.Addr().String())
	if err != nil {
		t.Fatalf("error dialing: %v", err)
	}
	_, err = conn.Write([]byte("GET /?underwrite=1 HTTP/1.1\r\nHost: foo\r\n\r\n"))
	if err != nil {
		t.Fatalf("error writing: %v", err)
	}

	// The ReadAll will hang for a failing test, so use a Timer to
	// fail explicitly.
	goTimeout(t, 2*time.Second, func() {
		got, _ := ioutil.ReadAll(conn)
		expectedSuffix := "\r\n\r\ntoo short"
		if !strings.HasSuffix(string(got), expectedSuffix) {
			t.Errorf("Expected output to end with %q; got response body %q",
				expectedSuffix, string(got))
		}
	})
}

func testTCPConnectionCloses(t *testing.T, req string, h Handler) {
	s := httptest.NewServer(h)
	defer s.Close()

	conn, err := net.Dial("tcp", s.Listener.Addr().String())
	if err != nil {
		t.Fatal("dial error:", err)
	}
	defer conn.Close()

	_, err = fmt.Fprint(conn, req)
	if err != nil {
		t.Fatal("print error:", err)
	}

	r := bufio.NewReader(conn)
	res, err := ReadResponse(r, &Request{Method: "GET"})
	if err != nil {
		t.Fatal("ReadResponse error:", err)
	}

	didReadAll := make(chan bool, 1)
	go func() {
		select {
		case <-time.After(5 * time.Second):
			t.Error("body not closed after 5s")
			return
		case <-didReadAll:
		}
	}()

	_, err = ioutil.ReadAll(r)
	if err != nil {
		t.Fatal("read error:", err)
	}
	didReadAll <- true

	if !res.Close {
		t.Errorf("Response.Close = false; want true")
	}
}

// TestServeHTTP10Close verifies that HTTP/1.0 requests won't be kept alive.
func TestServeHTTP10Close(t *testing.T) {
	testTCPConnectionCloses(t, "GET / HTTP/1.0\r\n\r\n", HandlerFunc(func(w ResponseWriter, r *Request) {
		ServeFile(w, r, "testdata/file")
	}))
}

// TestClientCanClose verifies that clients can also force a connection to close.
func TestClientCanClose(t *testing.T) {
	testTCPConnectionCloses(t, "GET / HTTP/1.1\r\nConnection: close\r\n\r\n", HandlerFunc(func(w ResponseWriter, r *Request) {
		// Nothing.
	}))
}

// TestHandlersCanSetConnectionClose verifies that handlers can force a connection to close,
// even for HTTP/1.1 requests.
func TestHandlersCanSetConnectionClose11(t *testing.T) {
	testTCPConnectionCloses(t, "GET / HTTP/1.1\r\n\r\n", HandlerFunc(func(w ResponseWriter, r *Request) {
		w.Header().Set("Connection", "close")
	}))
}

func TestHandlersCanSetConnectionClose10(t *testing.T) {
	testTCPConnectionCloses(t, "GET / HTTP/1.0\r\nConnection: keep-alive\r\n\r\n", HandlerFunc(func(w ResponseWriter, r *Request) {
		w.Header().Set("Connection", "close")
	}))
}

func TestSetsRemoteAddr(t *testing.T) {
	ts := httptest.NewServer(HandlerFunc(func(w ResponseWriter, r *Request) {
		fmt.Fprintf(w, "%s", r.RemoteAddr)
	}))
	defer ts.Close()

	res, err := Get(ts.URL)
	if err != nil {
		t.Fatalf("Get error: %v", err)
	}
	body, err := ioutil.ReadAll(res.Body)
	if err != nil {
		t.Fatalf("ReadAll error: %v", err)
	}
	ip := string(body)
	if !strings.HasPrefix(ip, "127.0.0.1:") && !strings.HasPrefix(ip, "[::1]:") {
		t.Fatalf("Expected local addr; got %q", ip)
	}
}

func TestChunkedResponseHeaders(t *testing.T) {
	log.SetOutput(ioutil.Discard) // is noisy otherwise
	defer log.SetOutput(os.Stderr)

	ts := httptest.NewServer(HandlerFunc(func(w ResponseWriter, r *Request) {
		w.Header().Set("Content-Length", "intentional gibberish") // we check that this is deleted
		w.(Flusher).Flush()
		fmt.Fprintf(w, "I am a chunked response.")
	}))
	defer ts.Close()

	res, err := Get(ts.URL)
	if err != nil {
		t.Fatalf("Get error: %v", err)
	}
	if g, e := res.ContentLength, int64(-1); g != e {
		t.Errorf("expected ContentLength of %d; got %d", e, g)
	}
	if g, e := res.TransferEncoding, []string{"chunked"}; !reflect.DeepEqual(g, e) {
		t.Errorf("expected TransferEncoding of %v; got %v", e, g)
	}
	if _, haveCL := res.Header["Content-Length"]; haveCL {
		t.Errorf("Unexpected Content-Length")
	}
}

// Test304Responses verifies that 304s don't declare that they're
// chunking in their response headers and aren't allowed to produce
// output.
func Test304Responses(t *testing.T) {
	ts := httptest.NewServer(HandlerFunc(func(w ResponseWriter, r *Request) {
		w.WriteHeader(StatusNotModified)
		_, err := w.Write([]byte("illegal body"))
		if err != ErrBodyNotAllowed {
			t.Errorf("on Write, expected ErrBodyNotAllowed, got %v", err)
		}
	}))
	defer ts.Close()
	res, err := Get(ts.URL)
	if err != nil {
		t.Error(err)
	}
	if len(res.TransferEncoding) > 0 {
		t.Errorf("expected no TransferEncoding; got %v", res.TransferEncoding)
	}
	body, err := ioutil.ReadAll(res.Body)
	if err != nil {
		t.Error(err)
	}
	if len(body) > 0 {
		t.Errorf("got unexpected body %q", string(body))
	}
}

// TestHeadResponses verifies that responses to HEAD requests don't
// declare that they're chunking in their response headers, aren't
// allowed to produce output, and don't set a Content-Type since
// the real type of the body data cannot be inferred.
func TestHeadResponses(t *testing.T) {
	ts := httptest.NewServer(HandlerFunc(func(w ResponseWriter, r *Request) {
		_, err := w.Write([]byte("Ignored body"))
		if err != ErrBodyNotAllowed {
			t.Errorf("on Write, expected ErrBodyNotAllowed, got %v", err)
		}

		// Also exercise the ReaderFrom path
		_, err = io.Copy(w, strings.NewReader("Ignored body"))
		if err != ErrBodyNotAllowed {
			t.Errorf("on Copy, expected ErrBodyNotAllowed, got %v", err)
		}
	}))
	defer ts.Close()
	res, err := Head(ts.URL)
	if err != nil {
		t.Error(err)
	}
	if len(res.TransferEncoding) > 0 {
		t.Errorf("expected no TransferEncoding; got %v", res.TransferEncoding)
	}
	ct := res.Header.Get("Content-Type")
	if ct != "" {
		t.Errorf("expected no Content-Type; got %s", ct)
	}
	body, err := ioutil.ReadAll(res.Body)
	if err != nil {
		t.Error(err)
	}
	if len(body) > 0 {
		t.Errorf("got unexpected body %q", string(body))
	}
}

func TestTLSHandshakeTimeout(t *testing.T) {
	ts := httptest.NewUnstartedServer(HandlerFunc(func(w ResponseWriter, r *Request) {}))
	ts.Config.ReadTimeout = 250 * time.Millisecond
	ts.StartTLS()
	defer ts.Close()
	conn, err := net.Dial("tcp", ts.Listener.Addr().String())
	if err != nil {
		t.Fatalf("Dial: %v", err)
	}
	defer conn.Close()
	goTimeout(t, 10*time.Second, func() {
		var buf [1]byte
		n, err := conn.Read(buf[:])
		if err == nil || n != 0 {
			t.Errorf("Read = %d, %v; want an error and no bytes", n, err)
		}
	})
}

func TestTLSServer(t *testing.T) {
	ts := httptest.NewTLSServer(HandlerFunc(func(w ResponseWriter, r *Request) {
		if r.TLS != nil {
			w.Header().Set("X-TLS-Set", "true")
			if r.TLS.HandshakeComplete {
				w.Header().Set("X-TLS-HandshakeComplete", "true")
			}
		}
	}))
	defer ts.Close()

	// Connect an idle TCP connection to this server before we run
	// our real tests.  This idle connection used to block forever
	// in the TLS handshake, preventing future connections from
	// being accepted. It may prevent future accidental blocking
	// in newConn.
	idleConn, err := net.Dial("tcp", ts.Listener.Addr().String())
	if err != nil {
		t.Fatalf("Dial: %v", err)
	}
	defer idleConn.Close()
	goTimeout(t, 10*time.Second, func() {
		if !strings.HasPrefix(ts.URL, "https://") {
			t.Errorf("expected test TLS server to start with https://, got %q", ts.URL)
			return
		}
		noVerifyTransport := &Transport{
			TLSClientConfig: &tls.Config{
				InsecureSkipVerify: true,
			},
		}
		client := &Client{Transport: noVerifyTransport}
		res, err := client.Get(ts.URL)
		if err != nil {
			t.Error(err)
			return
		}
		if res == nil {
			t.Errorf("got nil Response")
			return
		}
		defer res.Body.Close()
		if res.Header.Get("X-TLS-Set") != "true" {
			t.Errorf("expected X-TLS-Set response header")
			return
		}
		if res.Header.Get("X-TLS-HandshakeComplete") != "true" {
			t.Errorf("expected X-TLS-HandshakeComplete header")
		}
	})
}

type serverExpectTest struct {
	contentLength    int    // of request body
	expectation      string // e.g. "100-continue"
	readBody         bool   // whether handler should read the body (if false, sends StatusUnauthorized)
	expectedResponse string // expected substring in first line of http response
}

var serverExpectTests = []serverExpectTest{
	// Normal 100-continues, case-insensitive.
	{100, "100-continue", true, "100 Continue"},
	{100, "100-cOntInUE", true, "100 Continue"},

	// No 100-continue.
	{100, "", true, "200 OK"},

	// 100-continue but requesting client to deny us,
	// so it never reads the body.
	{100, "100-continue", false, "401 Unauthorized"},
	// Likewise without 100-continue:
	{100, "", false, "401 Unauthorized"},

	// Non-standard expectations are failures
	{0, "a-pony", false, "417 Expectation Failed"},

	// Expect-100 requested but no body
	{0, "100-continue", true, "400 Bad Request"},
}

// Tests that the server responds to the "Expect" request header
// correctly.
func TestServerExpect(t *testing.T) {
	ts := httptest.NewServer(HandlerFunc(func(w ResponseWriter, r *Request) {
		// Note using r.FormValue("readbody") because for POST
		// requests that would read from r.Body, which we only
		// conditionally want to do.
		if strings.Contains(r.URL.RawQuery, "readbody=true") {
			ioutil.ReadAll(r.Body)
			w.Write([]byte("Hi"))
		} else {
			w.WriteHeader(StatusUnauthorized)
		}
	}))
	defer ts.Close()

	runTest := func(test serverExpectTest) {
		conn, err := net.Dial("tcp", ts.Listener.Addr().String())
		if err != nil {
			t.Fatalf("Dial: %v", err)
		}
		defer conn.Close()

		// Only send the body immediately if we're acting like an HTTP client
		// that doesn't send 100-continue expectations.
		writeBody := test.contentLength > 0 && strings.ToLower(test.expectation) != "100-continue"

		go func() {
			_, err := fmt.Fprintf(conn, "POST /?readbody=%v HTTP/1.1\r\n"+
				"Connection: close\r\n"+
				"Content-Length: %d\r\n"+
				"Expect: %s\r\nHost: foo\r\n\r\n",
				test.readBody, test.contentLength, test.expectation)
			if err != nil {
				t.Errorf("On test %#v, error writing request headers: %v", test, err)
				return
			}
			if writeBody {
				body := strings.Repeat("A", test.contentLength)
				_, err = fmt.Fprint(conn, body)
				if err != nil {
					if !test.readBody {
						// Server likely already hung up on us.
						// See larger comment below.
						t.Logf("On test %#v, acceptable error writing request body: %v", test, err)
						return
					}
					t.Errorf("On test %#v, error writing request body: %v", test, err)
				}
			}
		}()
		bufr := bufio.NewReader(conn)
		line, err := bufr.ReadString('\n')
		if err != nil {
			if writeBody && !test.readBody {
				// This is an acceptable failure due to a possible TCP race:
				// We were still writing data and the server hung up on us. A TCP
				// implementation may send a RST if our request body data was known
				// to be lost, which may trigger our reads to fail.
				// See RFC 1122 page 88.
				t.Logf("On test %#v, acceptable error from ReadString: %v", test, err)
				return
			}
			t.Fatalf("On test %#v, ReadString: %v", test, err)
		}
		if !strings.Contains(line, test.expectedResponse) {
			t.Errorf("On test %#v, got first line = %q; want %q", test, line, test.expectedResponse)
		}
	}

	for _, test := range serverExpectTests {
		runTest(test)
	}
}

// Under a ~256KB (maxPostHandlerReadBytes) threshold, the server
// should consume client request bodies that a handler didn't read.
func TestServerUnreadRequestBodyLittle(t *testing.T) {
	conn := new(testConn)
	body := strings.Repeat("x", 100<<10)
	conn.readBuf.Write([]byte(fmt.Sprintf(
		"POST / HTTP/1.1\r\n"+
			"Host: test\r\n"+
			"Content-Length: %d\r\n"+
			"\r\n", len(body))))
	conn.readBuf.Write([]byte(body))

	done := make(chan bool)

	ls := &oneConnListener{conn}
	go Serve(ls, HandlerFunc(func(rw ResponseWriter, req *Request) {
		defer close(done)
		if conn.readBuf.Len() < len(body)/2 {
			t.Errorf("on request, read buffer length is %d; expected about 100 KB", conn.readBuf.Len())
		}
		rw.WriteHeader(200)
		rw.(Flusher).Flush()
		if g, e := conn.readBuf.Len(), 0; g != e {
			t.Errorf("after WriteHeader, read buffer length is %d; want %d", g, e)
		}
		if c := rw.Header().Get("Connection"); c != "" {
			t.Errorf(`Connection header = %q; want ""`, c)
		}
	}))
	<-done
}

// Over a ~256KB (maxPostHandlerReadBytes) threshold, the server
// should ignore client request bodies that a handler didn't read
// and close the connection.
func TestServerUnreadRequestBodyLarge(t *testing.T) {
	conn := new(testConn)
	body := strings.Repeat("x", 1<<20)
	conn.readBuf.Write([]byte(fmt.Sprintf(
		"POST / HTTP/1.1\r\n"+
			"Host: test\r\n"+
			"Content-Length: %d\r\n"+
			"\r\n", len(body))))
	conn.readBuf.Write([]byte(body))
	conn.closec = make(chan bool, 1)

	ls := &oneConnListener{conn}
	go Serve(ls, HandlerFunc(func(rw ResponseWriter, req *Request) {
		if conn.readBuf.Len() < len(body)/2 {
			t.Errorf("on request, read buffer length is %d; expected about 1MB", conn.readBuf.Len())
		}
		rw.WriteHeader(200)
		rw.(Flusher).Flush()
		if conn.readBuf.Len() < len(body)/2 {
			t.Errorf("post-WriteHeader, read buffer length is %d; expected about 1MB", conn.readBuf.Len())
		}
	}))
	<-conn.closec

	if res := conn.writeBuf.String(); !strings.Contains(res, "Connection: close") {
		t.Errorf("Expected a Connection: close header; got response: %s", res)
	}
}

func TestTimeoutHandler(t *testing.T) {
	sendHi := make(chan bool, 1)
	writeErrors := make(chan error, 1)
	sayHi := HandlerFunc(func(w ResponseWriter, r *Request) {
		<-sendHi
		_, werr := w.Write([]byte("hi"))
		writeErrors <- werr
	})
	timeout := make(chan time.Time, 1) // write to this to force timeouts
	ts := httptest.NewServer(NewTestTimeoutHandler(sayHi, timeout))
	defer ts.Close()

	// Succeed without timing out:
	sendHi <- true
	res, err := Get(ts.URL)
	if err != nil {
		t.Error(err)
	}
	if g, e := res.StatusCode, StatusOK; g != e {
		t.Errorf("got res.StatusCode %d; expected %d", g, e)
	}
	body, _ := ioutil.ReadAll(res.Body)
	if g, e := string(body), "hi"; g != e {
		t.Errorf("got body %q; expected %q", g, e)
	}
	if g := <-writeErrors; g != nil {
		t.Errorf("got unexpected Write error on first request: %v", g)
	}

	// Times out:
	timeout <- time.Time{}
	res, err = Get(ts.URL)
	if err != nil {
		t.Error(err)
	}
	if g, e := res.StatusCode, StatusServiceUnavailable; g != e {
		t.Errorf("got res.StatusCode %d; expected %d", g, e)
	}
	body, _ = ioutil.ReadAll(res.Body)
	if !strings.Contains(string(body), "<title>Timeout</title>") {
		t.Errorf("expected timeout body; got %q", string(body))
	}

	// Now make the previously-timed out handler speak again,
	// which verifies the panic is handled:
	sendHi <- true
	if g, e := <-writeErrors, ErrHandlerTimeout; g != e {
		t.Errorf("expected Write error of %v; got %v", e, g)
	}
}

// Verifies we don't path.Clean() on the wrong parts in redirects.
func TestRedirectMunging(t *testing.T) {
	req, _ := NewRequest("GET", "http://example.com/", nil)

	resp := httptest.NewRecorder()
	Redirect(resp, req, "/foo?next=http://bar.com/", 302)
	if g, e := resp.Header().Get("Location"), "/foo?next=http://bar.com/"; g != e {
		t.Errorf("Location header was %q; want %q", g, e)
	}

	resp = httptest.NewRecorder()
	Redirect(resp, req, "http://localhost:8080/_ah/login?continue=http://localhost:8080/", 302)
	if g, e := resp.Header().Get("Location"), "http://localhost:8080/_ah/login?continue=http://localhost:8080/"; g != e {
		t.Errorf("Location header was %q; want %q", g, e)
	}
}

// TestZeroLengthPostAndResponse exercises an optimization done by the Transport:
// when there is no body (either because the method doesn't permit a body, or an
// explicit Content-Length of zero is present), then the transport can re-use the
// connection immediately. But when it re-uses the connection, it typically closes
// the previous request's body, which is not optimal for zero-lengthed bodies,
// as the client would then see http.ErrBodyReadAfterClose and not 0, io.EOF.
func TestZeroLengthPostAndResponse(t *testing.T) {
	ts := httptest.NewServer(HandlerFunc(func(rw ResponseWriter, r *Request) {
		all, err := ioutil.ReadAll(r.Body)
		if err != nil {
			t.Fatalf("handler ReadAll: %v", err)
		}
		if len(all) != 0 {
			t.Errorf("handler got %d bytes; expected 0", len(all))
		}
		rw.Header().Set("Content-Length", "0")
	}))
	defer ts.Close()

	req, err := NewRequest("POST", ts.URL, strings.NewReader(""))
	if err != nil {
		t.Fatal(err)
	}
	req.ContentLength = 0

	var resp [5]*Response
	for i := range resp {
		resp[i], err = DefaultClient.Do(req)
		if err != nil {
			t.Fatalf("client post #%d: %v", i, err)
		}
	}

	for i := range resp {
		all, err := ioutil.ReadAll(resp[i].Body)
		if err != nil {
			t.Fatalf("req #%d: client ReadAll: %v", i, err)
		}
		if len(all) != 0 {
			t.Errorf("req #%d: client got %d bytes; expected 0", i, len(all))
		}
	}
}

func TestHandlerPanicNil(t *testing.T) {
	testHandlerPanic(t, false, nil)
}

func TestHandlerPanic(t *testing.T) {
	testHandlerPanic(t, false, "intentional death for testing")
}

func TestHandlerPanicWithHijack(t *testing.T) {
	testHandlerPanic(t, true, "intentional death for testing")
}

func testHandlerPanic(t *testing.T, withHijack bool, panicValue interface{}) {
	// Unlike the other tests that set the log output to ioutil.Discard
	// to quiet the output, this test uses a pipe.  The pipe serves three
	// purposes:
	//
	//   1) The log.Print from the http server (generated by the caught
	//      panic) will go to the pipe instead of stderr, making the
	//      output quiet.
	//
	//   2) We read from the pipe to verify that the handler
	//      actually caught the panic and logged something.
	//
	//   3) The blocking Read call prevents this TestHandlerPanic
	//      function from exiting before the HTTP server handler
	//      finishes crashing. If this text function exited too
	//      early (and its defer log.SetOutput(os.Stderr) ran),
	//      then the crash output could spill into the next test.
	pr, pw := io.Pipe()
	log.SetOutput(pw)
	defer log.SetOutput(os.Stderr)

	ts := httptest.NewServer(HandlerFunc(func(w ResponseWriter, r *Request) {
		if withHijack {
			rwc, _, err := w.(Hijacker).Hijack()
			if err != nil {
				t.Logf("unexpected error: %v", err)
			}
			defer rwc.Close()
		}
		panic(panicValue)
	}))
	defer ts.Close()

	// Do a blocking read on the log output pipe so its logging
	// doesn't bleed into the next test.  But wait only 5 seconds
	// for it.
	done := make(chan bool, 1)
	go func() {
		buf := make([]byte, 4<<10)
		_, err := pr.Read(buf)
		pr.Close()
		if err != nil {
			t.Error(err)
		}
		done <- true
	}()

	_, err := Get(ts.URL)
	if err == nil {
		t.Logf("expected an error")
	}

	if panicValue == nil {
		return
	}

	select {
	case <-done:
		return
	case <-time.After(5 * time.Second):
		t.Fatal("expected server handler to log an error")
	}
}

func TestNoDate(t *testing.T) {
	ts := httptest.NewServer(HandlerFunc(func(w ResponseWriter, r *Request) {
		w.Header()["Date"] = nil
	}))
	defer ts.Close()
	res, err := Get(ts.URL)
	if err != nil {
		t.Fatal(err)
	}
	_, present := res.Header["Date"]
	if present {
		t.Fatalf("Expected no Date header; got %v", res.Header["Date"])
	}
}

func TestStripPrefix(t *testing.T) {
	h := HandlerFunc(func(w ResponseWriter, r *Request) {
		w.Header().Set("X-Path", r.URL.Path)
	})
	ts := httptest.NewServer(StripPrefix("/foo", h))
	defer ts.Close()

	res, err := Get(ts.URL + "/foo/bar")
	if err != nil {
		t.Fatal(err)
	}
	if g, e := res.Header.Get("X-Path"), "/bar"; g != e {
		t.Errorf("test 1: got %s, want %s", g, e)
	}

	res, err = Get(ts.URL + "/bar")
	if err != nil {
		t.Fatal(err)
	}
	if g, e := res.StatusCode, 404; g != e {
		t.Errorf("test 2: got status %v, want %v", g, e)
	}
}

func TestRequestLimit(t *testing.T) {
	ts := httptest.NewServer(HandlerFunc(func(w ResponseWriter, r *Request) {
		t.Fatalf("didn't expect to get request in Handler")
	}))
	defer ts.Close()
	req, _ := NewRequest("GET", ts.URL, nil)
	var bytesPerHeader = len("header12345: val12345\r\n")
	for i := 0; i < ((DefaultMaxHeaderBytes+4096)/bytesPerHeader)+1; i++ {
		req.Header.Set(fmt.Sprintf("header%05d", i), fmt.Sprintf("val%05d", i))
	}
	res, err := DefaultClient.Do(req)
	if err != nil {
		// Some HTTP clients may fail on this undefined behavior (server replying and
		// closing the connection while the request is still being written), but
		// we do support it (at least currently), so we expect a response below.
		t.Fatalf("Do: %v", err)
	}
	if res.StatusCode != 413 {
		t.Fatalf("expected 413 response status; got: %d %s", res.StatusCode, res.Status)
	}
}

type neverEnding byte

func (b neverEnding) Read(p []byte) (n int, err error) {
	for i := range p {
		p[i] = byte(b)
	}
	return len(p), nil
}

type countReader struct {
	r io.Reader
	n *int64
}

func (cr countReader) Read(p []byte) (n int, err error) {
	n, err = cr.r.Read(p)
	atomic.AddInt64(cr.n, int64(n))
	return
}

func TestRequestBodyLimit(t *testing.T) {
	const limit = 1 << 20
	ts := httptest.NewServer(HandlerFunc(func(w ResponseWriter, r *Request) {
		r.Body = MaxBytesReader(w, r.Body, limit)
		n, err := io.Copy(ioutil.Discard, r.Body)
		if err == nil {
			t.Errorf("expected error from io.Copy")
		}
		if n != limit {
			t.Errorf("io.Copy = %d, want %d", n, limit)
		}
	}))
	defer ts.Close()

	nWritten := new(int64)
	req, _ := NewRequest("POST", ts.URL, io.LimitReader(countReader{neverEnding('a'), nWritten}, limit*200))

	// Send the POST, but don't care it succeeds or not.  The
	// remote side is going to reply and then close the TCP
	// connection, and HTTP doesn't really define if that's
	// allowed or not.  Some HTTP clients will get the response
	// and some (like ours, currently) will complain that the
	// request write failed, without reading the response.
	//
	// But that's okay, since what we're really testing is that
	// the remote side hung up on us before we wrote too much.
	_, _ = DefaultClient.Do(req)

	if atomic.LoadInt64(nWritten) > limit*100 {
		t.Errorf("handler restricted the request body to %d bytes, but client managed to write %d",
			limit, nWritten)
	}
}

// TestClientWriteShutdown tests that if the client shuts down the write
// side of their TCP connection, the server doesn't send a 400 Bad Request.
func TestClientWriteShutdown(t *testing.T) {
	ts := httptest.NewServer(HandlerFunc(func(w ResponseWriter, r *Request) {}))
	defer ts.Close()
	conn, err := net.Dial("tcp", ts.Listener.Addr().String())
	if err != nil {
		t.Fatalf("Dial: %v", err)
	}
	err = conn.(*net.TCPConn).CloseWrite()
	if err != nil {
		t.Fatalf("Dial: %v", err)
	}
	donec := make(chan bool)
	go func() {
		defer close(donec)
		bs, err := ioutil.ReadAll(conn)
		if err != nil {
			t.Fatalf("ReadAll: %v", err)
		}
		got := string(bs)
		if got != "" {
			t.Errorf("read %q from server; want nothing", got)
		}
	}()
	select {
	case <-donec:
	case <-time.After(10 * time.Second):
		t.Fatalf("timeout")
	}
}

// Tests that chunked server responses that write 1 byte at a time are
// buffered before chunk headers are added, not after chunk headers.
func TestServerBufferedChunking(t *testing.T) {
	conn := new(testConn)
	conn.readBuf.Write([]byte("GET / HTTP/1.1\r\n\r\n"))
	conn.closec = make(chan bool, 1)
	ls := &oneConnListener{conn}
	go Serve(ls, HandlerFunc(func(rw ResponseWriter, req *Request) {
		rw.(Flusher).Flush() // force the Header to be sent, in chunking mode, not counting the length
		rw.Write([]byte{'x'})
		rw.Write([]byte{'y'})
		rw.Write([]byte{'z'})
	}))
	<-conn.closec
	if !bytes.HasSuffix(conn.writeBuf.Bytes(), []byte("\r\n\r\n3\r\nxyz\r\n0\r\n\r\n")) {
		t.Errorf("response didn't end with a single 3 byte 'xyz' chunk; got:\n%q",
			conn.writeBuf.Bytes())
	}
}

<<<<<<< HEAD
=======
// Tests that the server flushes its response headers out when it's
// ignoring the response body and waits a bit before forcefully
// closing the TCP connection, causing the client to get a RST.
// See http://golang.org/issue/3595
func TestServerGracefulClose(t *testing.T) {
	ts := httptest.NewServer(HandlerFunc(func(w ResponseWriter, r *Request) {
		Error(w, "bye", StatusUnauthorized)
	}))
	defer ts.Close()

	conn, err := net.Dial("tcp", ts.Listener.Addr().String())
	if err != nil {
		t.Fatal(err)
	}
	defer conn.Close()
	const bodySize = 5 << 20
	req := []byte(fmt.Sprintf("POST / HTTP/1.1\r\nHost: foo.com\r\nContent-Length: %d\r\n\r\n", bodySize))
	for i := 0; i < bodySize; i++ {
		req = append(req, 'x')
	}
	writeErr := make(chan error)
	go func() {
		_, err := conn.Write(req)
		writeErr <- err
	}()
	br := bufio.NewReader(conn)
	lineNum := 0
	for {
		line, err := br.ReadString('\n')
		if err == io.EOF {
			break
		}
		if err != nil {
			t.Fatalf("ReadLine: %v", err)
		}
		lineNum++
		if lineNum == 1 && !strings.Contains(line, "401 Unauthorized") {
			t.Errorf("Response line = %q; want a 401", line)
		}
	}
	// Wait for write to finish. This is a broken pipe on both
	// Darwin and Linux, but checking this isn't the point of
	// the test.
	<-writeErr
}

func TestCaseSensitiveMethod(t *testing.T) {
	ts := httptest.NewServer(HandlerFunc(func(w ResponseWriter, r *Request) {
		if r.Method != "get" {
			t.Errorf(`Got method %q; want "get"`, r.Method)
		}
	}))
	defer ts.Close()
	req, _ := NewRequest("get", ts.URL, nil)
	res, err := DefaultClient.Do(req)
	if err != nil {
		t.Error(err)
		return
	}
	res.Body.Close()
}

>>>>>>> e9c762ec
// TestContentLengthZero tests that for both an HTTP/1.0 and HTTP/1.1
// request (both keep-alive), when a Handler never writes any
// response, the net/http package adds a "Content-Length: 0" response
// header.
func TestContentLengthZero(t *testing.T) {
	ts := httptest.NewServer(HandlerFunc(func(rw ResponseWriter, req *Request) {}))
	defer ts.Close()

	for _, version := range []string{"HTTP/1.0", "HTTP/1.1"} {
		conn, err := net.Dial("tcp", ts.Listener.Addr().String())
		if err != nil {
			t.Fatalf("error dialing: %v", err)
		}
		_, err = fmt.Fprintf(conn, "GET / %v\r\nConnection: keep-alive\r\nHost: foo\r\n\r\n", version)
		if err != nil {
			t.Fatalf("error writing: %v", err)
		}
		req, _ := NewRequest("GET", "/", nil)
		res, err := ReadResponse(bufio.NewReader(conn), req)
		if err != nil {
			t.Fatalf("error reading response: %v", err)
		}
		if te := res.TransferEncoding; len(te) > 0 {
			t.Errorf("For version %q, Transfer-Encoding = %q; want none", version, te)
		}
		if cl := res.ContentLength; cl != 0 {
			t.Errorf("For version %q, Content-Length = %v; want 0", version, cl)
		}
		conn.Close()
	}
}

<<<<<<< HEAD
=======
func TestCloseNotifier(t *testing.T) {
	gotReq := make(chan bool, 1)
	sawClose := make(chan bool, 1)
	ts := httptest.NewServer(HandlerFunc(func(rw ResponseWriter, req *Request) {
		gotReq <- true
		cc := rw.(CloseNotifier).CloseNotify()
		<-cc
		sawClose <- true
	}))
	conn, err := net.Dial("tcp", ts.Listener.Addr().String())
	if err != nil {
		t.Fatalf("error dialing: %v", err)
	}
	diec := make(chan bool)
	go func() {
		_, err = fmt.Fprintf(conn, "GET / HTTP/1.1\r\nConnection: keep-alive\r\nHost: foo\r\n\r\n")
		if err != nil {
			t.Fatal(err)
		}
		<-diec
		conn.Close()
	}()
For:
	for {
		select {
		case <-gotReq:
			diec <- true
		case <-sawClose:
			break For
		case <-time.After(5 * time.Second):
			t.Fatal("timeout")
		}
	}
	ts.Close()
}

func TestOptions(t *testing.T) {
	uric := make(chan string, 2) // only expect 1, but leave space for 2
	mux := NewServeMux()
	mux.HandleFunc("/", func(w ResponseWriter, r *Request) {
		uric <- r.RequestURI
	})
	ts := httptest.NewServer(mux)
	defer ts.Close()

	conn, err := net.Dial("tcp", ts.Listener.Addr().String())
	if err != nil {
		t.Fatal(err)
	}
	defer conn.Close()

	// An OPTIONS * request should succeed.
	_, err = conn.Write([]byte("OPTIONS * HTTP/1.1\r\nHost: foo.com\r\n\r\n"))
	if err != nil {
		t.Fatal(err)
	}
	br := bufio.NewReader(conn)
	res, err := ReadResponse(br, &Request{Method: "OPTIONS"})
	if err != nil {
		t.Fatal(err)
	}
	if res.StatusCode != 200 {
		t.Errorf("Got non-200 response to OPTIONS *: %#v", res)
	}

	// A GET * request on a ServeMux should fail.
	_, err = conn.Write([]byte("GET * HTTP/1.1\r\nHost: foo.com\r\n\r\n"))
	if err != nil {
		t.Fatal(err)
	}
	res, err = ReadResponse(br, &Request{Method: "GET"})
	if err != nil {
		t.Fatal(err)
	}
	if res.StatusCode != 400 {
		t.Errorf("Got non-400 response to GET *: %#v", res)
	}

	res, err = Get(ts.URL + "/second")
	if err != nil {
		t.Fatal(err)
	}
	res.Body.Close()
	if got := <-uric; got != "/second" {
		t.Errorf("Handler saw request for %q; want /second", got)
	}
}

>>>>>>> e9c762ec
// goTimeout runs f, failing t if f takes more than ns to complete.
func goTimeout(t *testing.T, d time.Duration, f func()) {
	ch := make(chan bool, 2)
	timer := time.AfterFunc(d, func() {
		t.Errorf("Timeout expired after %v", d)
		ch <- true
	})
	defer timer.Stop()
	go func() {
		defer func() { ch <- true }()
		f()
	}()
	<-ch
}

type errorListener struct {
	errs []error
}

func (l *errorListener) Accept() (c net.Conn, err error) {
	if len(l.errs) == 0 {
		return nil, io.EOF
	}
	err = l.errs[0]
	l.errs = l.errs[1:]
	return
}

func (l *errorListener) Close() error {
	return nil
}

func (l *errorListener) Addr() net.Addr {
	return dummyAddr("test-address")
}

func TestAcceptMaxFds(t *testing.T) {
	log.SetOutput(ioutil.Discard) // is noisy otherwise
	defer log.SetOutput(os.Stderr)

	ln := &errorListener{[]error{
		&net.OpError{
			Op:  "accept",
			Err: syscall.EMFILE,
		}}}
	err := Serve(ln, HandlerFunc(HandlerFunc(func(ResponseWriter, *Request) {})))
	if err != io.EOF {
		t.Errorf("got error %v, want EOF", err)
	}
}

func BenchmarkClientServer(b *testing.B) {
	b.StopTimer()
	ts := httptest.NewServer(HandlerFunc(func(rw ResponseWriter, r *Request) {
		fmt.Fprintf(rw, "Hello world.\n")
	}))
	defer ts.Close()
	b.StartTimer()

	for i := 0; i < b.N; i++ {
		res, err := Get(ts.URL)
		if err != nil {
			b.Fatal("Get:", err)
		}
		all, err := ioutil.ReadAll(res.Body)
		if err != nil {
			b.Fatal("ReadAll:", err)
		}
		body := string(all)
		if body != "Hello world.\n" {
			b.Fatal("Got body:", body)
		}
	}

	b.StopTimer()
}

func BenchmarkClientServerParallel4(b *testing.B) {
	benchmarkClientServerParallel(b, 4)
}

func BenchmarkClientServerParallel64(b *testing.B) {
	benchmarkClientServerParallel(b, 64)
}

func benchmarkClientServerParallel(b *testing.B, conc int) {
	b.StopTimer()
	ts := httptest.NewServer(HandlerFunc(func(rw ResponseWriter, r *Request) {
		fmt.Fprintf(rw, "Hello world.\n")
	}))
	defer ts.Close()
	b.StartTimer()

	numProcs := runtime.GOMAXPROCS(-1) * conc
	var wg sync.WaitGroup
	wg.Add(numProcs)
	n := int32(b.N)
	for p := 0; p < numProcs; p++ {
		go func() {
			for atomic.AddInt32(&n, -1) >= 0 {
				res, err := Get(ts.URL)
				if err != nil {
					b.Logf("Get: %v", err)
					continue
				}
				all, err := ioutil.ReadAll(res.Body)
				if err != nil {
					b.Logf("ReadAll: %v", err)
					continue
				}
				body := string(all)
				if body != "Hello world.\n" {
					panic("Got body: " + body)
				}
			}
			wg.Done()
		}()
	}
	wg.Wait()
}

// A benchmark for profiling the server without the HTTP client code.
// The client code runs in a subprocess.
//
// For use like:
//   $ go test -c
//   $ ./http.test -test.run=XX -test.bench=BenchmarkServer -test.benchtime=15s -test.cpuprofile=http.prof
//   $ go tool pprof http.test http.prof
//   (pprof) web
func BenchmarkServer(b *testing.B) {
	// Child process mode;
	if url := os.Getenv("TEST_BENCH_SERVER_URL"); url != "" {
		n, err := strconv.Atoi(os.Getenv("TEST_BENCH_CLIENT_N"))
		if err != nil {
			panic(err)
		}
		for i := 0; i < n; i++ {
			res, err := Get(url)
			if err != nil {
				log.Panicf("Get: %v", err)
			}
			all, err := ioutil.ReadAll(res.Body)
			if err != nil {
				log.Panicf("ReadAll: %v", err)
			}
			body := string(all)
			if body != "Hello world.\n" {
				log.Panicf("Got body: %q", body)
			}
		}
		os.Exit(0)
		return
	}

	var res = []byte("Hello world.\n")
	b.StopTimer()
	ts := httptest.NewServer(HandlerFunc(func(rw ResponseWriter, r *Request) {
		rw.Header().Set("Content-Type", "text/html; charset=utf-8")
		rw.Write(res)
	}))
	defer ts.Close()
	b.StartTimer()

	cmd := exec.Command(os.Args[0], "-test.run=XXXX", "-test.bench=BenchmarkServer")
	cmd.Env = append([]string{
		fmt.Sprintf("TEST_BENCH_CLIENT_N=%d", b.N),
		fmt.Sprintf("TEST_BENCH_SERVER_URL=%s", ts.URL),
	}, os.Environ()...)
	out, err := cmd.CombinedOutput()
	if err != nil {
		b.Errorf("Test failure: %v, with output: %s", err, out)
	}
}<|MERGE_RESOLUTION|>--- conflicted
+++ resolved
@@ -1169,8 +1169,6 @@
 	}
 }
 
-<<<<<<< HEAD
-=======
 // Tests that the server flushes its response headers out when it's
 // ignoring the response body and waits a bit before forcefully
 // closing the TCP connection, causing the client to get a RST.
@@ -1233,7 +1231,6 @@
 	res.Body.Close()
 }
 
->>>>>>> e9c762ec
 // TestContentLengthZero tests that for both an HTTP/1.0 and HTTP/1.1
 // request (both keep-alive), when a Handler never writes any
 // response, the net/http package adds a "Content-Length: 0" response
@@ -1266,8 +1263,6 @@
 	}
 }
 
-<<<<<<< HEAD
-=======
 func TestCloseNotifier(t *testing.T) {
 	gotReq := make(chan bool, 1)
 	sawClose := make(chan bool, 1)
@@ -1356,7 +1351,6 @@
 	}
 }
 
->>>>>>> e9c762ec
 // goTimeout runs f, failing t if f takes more than ns to complete.
 func goTimeout(t *testing.T, d time.Duration, f func()) {
 	ch := make(chan bool, 2)
