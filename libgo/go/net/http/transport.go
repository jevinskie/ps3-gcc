--- conflicted
+++ resolved
@@ -90,11 +90,7 @@
 		return nil, nil
 	}
 	proxyURL, err := url.Parse(proxy)
-<<<<<<< HEAD
-	if err != nil || proxyURL.Scheme == "" {
-=======
 	if err != nil || !strings.HasPrefix(proxyURL.Scheme, "http") {
->>>>>>> e9c762ec
 		if u, err := url.Parse("http://" + proxy); err == nil {
 			proxyURL = u
 			err = nil
@@ -272,14 +268,11 @@
 		t.idleLk.Unlock()
 		pconn.close()
 		return false
-<<<<<<< HEAD
-=======
 	}
 	for _, exist := range t.idleConn[key] {
 		if exist == pconn {
 			log.Fatalf("dup idle pconn %p in freelist", pconn)
 		}
->>>>>>> e9c762ec
 	}
 	t.idleConn[key] = append(t.idleConn[key], pconn)
 	t.idleLk.Unlock()
@@ -391,11 +384,7 @@
 		// Initiate TLS and check remote host name against certificate.
 		cfg := t.TLSClientConfig
 		if cfg == nil || cfg.ServerName == "" {
-<<<<<<< HEAD
-			host, _, _ := net.SplitHostPort(cm.addr())
-=======
 			host := cm.tlsHost()
->>>>>>> e9c762ec
 			if cfg == nil {
 				cfg = &tls.Config{ServerName: host}
 			} else {
@@ -630,17 +619,6 @@
 		var waitForBodyRead chan bool
 		if hasBody {
 			lastbody = resp.Body
-<<<<<<< HEAD
-			waitForBodyRead = make(chan bool)
-			resp.Body.(*bodyEOFSignal).fn = func() {
-				if alive && !pc.t.putIdleConn(pc) {
-					alive = false
-				}
-				if !alive {
-					pc.close()
-				}
-				waitForBodyRead <- true
-=======
 			waitForBodyRead = make(chan bool, 1)
 			resp.Body.(*bodyEOFSignal).fn = func(err error) {
 				alive1 := alive
@@ -654,7 +632,6 @@
 					pc.close()
 				}
 				waitForBodyRead <- alive1
->>>>>>> e9c762ec
 			}
 		}
 
@@ -705,10 +682,6 @@
 			wr.ch <- err
 		case <-pc.closech:
 			return
-		}
-
-		if !alive {
-			pc.close()
 		}
 	}
 }
