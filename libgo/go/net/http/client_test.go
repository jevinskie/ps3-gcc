--- conflicted
+++ resolved
@@ -238,8 +238,6 @@
 	res, err = c.Get(ts.URL)
 	if urlError, ok := err.(*url.Error); !ok || urlError.Err != checkErr {
 		t.Errorf("with redirects forbidden, expected a *url.Error with our 'no redirects allowed' error inside; got %#v (%q)", err, err)
-<<<<<<< HEAD
-=======
 	}
 	if res == nil {
 		t.Fatalf("Expected a non-nil Response on CheckRedirect failure (http://golang.org/issue/3795)")
@@ -292,7 +290,6 @@
 	want := "POST / POST /?code=301 POST /?code=302 GET / POST /?code=303 GET / POST /?code=404 "
 	if got != want {
 		t.Errorf("Log differs.\n Got: %q\nWant: %q", got, want)
->>>>>>> e9c762ec
 	}
 }
 
@@ -338,13 +335,10 @@
 	req, _ := NewRequest("GET", us, nil)
 	client.Do(req) // Note: doesn't hit network
 	matchReturnedCookies(t, expectedCookies, tr.req.Cookies())
-<<<<<<< HEAD
-=======
 
 	req, _ = NewRequest("POST", us, nil)
 	client.Do(req) // Note: doesn't hit network
 	matchReturnedCookies(t, expectedCookies, tr.req.Cookies())
->>>>>>> e9c762ec
 }
 
 // Just enough correctness for our redirect tests. Uses the URL.Host as the
@@ -646,8 +640,6 @@
 	if !strings.Contains(err.Error(), "127.0.0.1") || !strings.Contains(err.Error(), "badserver") {
 		t.Errorf("wanted error mentioning 127.0.0.1 and badserver; got error: %v", err)
 	}
-<<<<<<< HEAD
-=======
 }
 
 // Verify Response.ContentLength is populated. http://golang.org/issue/4126
@@ -683,5 +675,4 @@
 			t.Errorf("Unexpected content: %q", bs)
 		}
 	}
->>>>>>> e9c762ec
 }