// Copyright 2011 The Go Authors. All rights reserved.
// Use of this source code is governed by a BSD-style
// license that can be found in the LICENSE file.

// Implementation of Server

package httptest

import (
	"crypto/tls"
	"flag"
	"fmt"
	"net"
	"net/http"
	"os"
	"sync"
)

// A Server is an HTTP server listening on a system-chosen port on the
// local loopback interface, for use in end-to-end HTTP tests.
type Server struct {
	URL      string // base URL of form http://ipaddr:port with no trailing slash
	Listener net.Listener
	TLS      *tls.Config // nil if not using TLS

	// Config may be changed after calling NewUnstartedServer and
	// before Start or StartTLS.
	Config *http.Server

	// wg counts the number of outstanding HTTP requests on this server.
	// Close blocks until all requests are finished.
	wg sync.WaitGroup
}

// historyListener keeps track of all connections that it's ever
// accepted.
type historyListener struct {
	net.Listener
	sync.Mutex // protects history
	history    []net.Conn
}

func (hs *historyListener) Accept() (c net.Conn, err error) {
	c, err = hs.Listener.Accept()
	if err == nil {
		hs.Lock()
		hs.history = append(hs.history, c)
		hs.Unlock()
	}
	return
}

func newLocalListener() net.Listener {
	if *serve != "" {
		l, err := net.Listen("tcp", *serve)
		if err != nil {
			panic(fmt.Sprintf("httptest: failed to listen on %v: %v", *serve, err))
		}
		return l
	}
	l, err := net.Listen("tcp", "127.0.0.1:0")
	if err != nil {
		if l, err = net.Listen("tcp6", "[::1]:0"); err != nil {
			panic(fmt.Sprintf("httptest: failed to listen on a port: %v", err))
		}
	}
	return l
}

// When debugging a particular http server-based test,
// this flag lets you run
//	go test -run=BrokenTest -httptest.serve=127.0.0.1:8000
// to start the broken server so you can interact with it manually.
var serve = flag.String("httptest.serve", "", "if non-empty, httptest.NewServer serves on this address and blocks")

// NewServer starts and returns a new Server.
// The caller should call Close when finished, to shut it down.
func NewServer(handler http.Handler) *Server {
	ts := NewUnstartedServer(handler)
	ts.Start()
	return ts
}

// NewUnstartedServer returns a new Server but doesn't start it.
//
// After changing its configuration, the caller should call Start or
// StartTLS.
//
// The caller should call Close when finished, to shut it down.
func NewUnstartedServer(handler http.Handler) *Server {
	return &Server{
		Listener: newLocalListener(),
		Config:   &http.Server{Handler: handler},
	}
}

// Start starts a server from NewUnstartedServer.
func (s *Server) Start() {
	if s.URL != "" {
		panic("Server already started")
	}
	s.Listener = &historyListener{Listener: s.Listener}
	s.URL = "http://" + s.Listener.Addr().String()
	s.wrapHandler()
	go s.Config.Serve(s.Listener)
	if *serve != "" {
		fmt.Fprintln(os.Stderr, "httptest: serving on", s.URL)
		select {}
	}
}

// StartTLS starts TLS on a server from NewUnstartedServer.
func (s *Server) StartTLS() {
	if s.URL != "" {
		panic("Server already started")
	}
	cert, err := tls.X509KeyPair(localhostCert, localhostKey)
	if err != nil {
		panic(fmt.Sprintf("httptest: NewTLSServer: %v", err))
	}

	s.TLS = &tls.Config{
		NextProtos:   []string{"http/1.1"},
		Certificates: []tls.Certificate{cert},
	}
	tlsListener := tls.NewListener(s.Listener, s.TLS)

	s.Listener = &historyListener{Listener: tlsListener}
	s.URL = "https://" + s.Listener.Addr().String()
	s.wrapHandler()
	go s.Config.Serve(s.Listener)
}

func (s *Server) wrapHandler() {
	h := s.Config.Handler
	if h == nil {
		h = http.DefaultServeMux
	}
	s.Config.Handler = &waitGroupHandler{
		s: s,
		h: h,
	}
}

// NewTLSServer starts and returns a new Server using TLS.
// The caller should call Close when finished, to shut it down.
func NewTLSServer(handler http.Handler) *Server {
	ts := NewUnstartedServer(handler)
	ts.StartTLS()
	return ts
}

// Close shuts down the server and blocks until all outstanding
// requests on this server have completed.
func (s *Server) Close() {
	s.Listener.Close()
	s.wg.Wait()
<<<<<<< HEAD
=======
	s.CloseClientConnections()
	if t, ok := http.DefaultTransport.(*http.Transport); ok {
		t.CloseIdleConnections()
	}
>>>>>>> e9c762ec
}

// CloseClientConnections closes any currently open HTTP connections
// to the test Server.
func (s *Server) CloseClientConnections() {
	hl, ok := s.Listener.(*historyListener)
	if !ok {
		return
	}
	hl.Lock()
	for _, conn := range hl.history {
		conn.Close()
	}
	hl.Unlock()
}

// waitGroupHandler wraps a handler, incrementing and decrementing a
// sync.WaitGroup on each request, to enable Server.Close to block
// until outstanding requests are finished.
type waitGroupHandler struct {
	s *Server
	h http.Handler // non-nil
}

func (h *waitGroupHandler) ServeHTTP(w http.ResponseWriter, r *http.Request) {
	h.s.wg.Add(1)
	defer h.s.wg.Done() // a defer, in case ServeHTTP below panics
	h.h.ServeHTTP(w, r)
}

// waitGroupHandler wraps a handler, incrementing and decrementing a
// sync.WaitGroup on each request, to enable Server.Close to block
// until outstanding requests are finished.
type waitGroupHandler struct {
	s *Server
	h http.Handler // non-nil
}

func (h *waitGroupHandler) ServeHTTP(w http.ResponseWriter, r *http.Request) {
	h.s.wg.Add(1)
	defer h.s.wg.Done() // a defer, in case ServeHTTP below panics
	h.h.ServeHTTP(w, r)
}

// localhostCert is a PEM-encoded TLS cert with SAN DNS names
// "127.0.0.1" and "[::1]", expiring at the last second of 2049 (the end
// of ASN.1 time).
var localhostCert = []byte(`-----BEGIN CERTIFICATE-----
MIIBTTCB+qADAgECAgEAMAsGCSqGSIb3DQEBBTAAMB4XDTcwMDEwMTAwMDAwMFoX
DTQ5MTIzMTIzNTk1OVowADBaMAsGCSqGSIb3DQEBAQNLADBIAkEAsuA5mAFMj6Q7
qoBzcvKzIq4kzuT5epSp2AkcQfyBHm7K13Ws7u+0b5Vb9gqTf5cAiIKcrtrXVqkL
8i1UQF6AzwIDAQABo2MwYTAOBgNVHQ8BAf8EBAMCACQwEgYDVR0TAQH/BAgwBgEB
/wIBATANBgNVHQ4EBgQEAQIDBDAPBgNVHSMECDAGgAQBAgMEMBsGA1UdEQQUMBKC
CTEyNy4wLjAuMYIFWzo6MV0wCwYJKoZIhvcNAQEFA0EAj1Jsn/h2KHy7dgqutZNB
nCGlNN+8vw263Bax9MklR85Ti6a0VWSvp/fDQZUADvmFTDkcXeA24pqmdUxeQDWw
Pg==
-----END CERTIFICATE-----`)

// localhostKey is the private key for localhostCert.
var localhostKey = []byte(`-----BEGIN RSA PRIVATE KEY-----
MIIBPQIBAAJBALLgOZgBTI+kO6qAc3LysyKuJM7k+XqUqdgJHEH8gR5uytd1rO7v
tG+VW/YKk3+XAIiCnK7a11apC/ItVEBegM8CAwEAAQJBAI5sxq7naeR9ahyqRkJi
SIv2iMxLuPEHaezf5CYOPWjSjBPyVhyRevkhtqEjF/WkgL7C2nWpYHsUcBDBQVF0
3KECIQDtEGB2ulnkZAahl3WuJziXGLB+p8Wgx7wzSM6bHu1c6QIhAMEp++CaS+SJ
/TrU0zwY/fW4SvQeb49BPZUF3oqR8Xz3AiEA1rAJHBzBgdOQKdE3ksMUPcnvNJSN
poCcELmz2clVXtkCIQCLytuLV38XHToTipR4yMl6O+6arzAjZ56uq7m7ZRV0TwIh
AM65XAOw8Dsg9Kq78aYXiOEDc5DL0sbFUu/SlmRcCg93
-----END RSA PRIVATE KEY-----
`)<|MERGE_RESOLUTION|>--- conflicted
+++ resolved
@@ -155,13 +155,10 @@
 func (s *Server) Close() {
 	s.Listener.Close()
 	s.wg.Wait()
-<<<<<<< HEAD
-=======
 	s.CloseClientConnections()
 	if t, ok := http.DefaultTransport.(*http.Transport); ok {
 		t.CloseIdleConnections()
 	}
->>>>>>> e9c762ec
 }
 
 // CloseClientConnections closes any currently open HTTP connections
@@ -176,20 +173,6 @@
 		conn.Close()
 	}
 	hl.Unlock()
-}
-
-// waitGroupHandler wraps a handler, incrementing and decrementing a
-// sync.WaitGroup on each request, to enable Server.Close to block
-// until outstanding requests are finished.
-type waitGroupHandler struct {
-	s *Server
-	h http.Handler // non-nil
-}
-
-func (h *waitGroupHandler) ServeHTTP(w http.ResponseWriter, r *http.Request) {
-	h.s.wg.Add(1)
-	defer h.s.wg.Done() // a defer, in case ServeHTTP below panics
-	h.h.ServeHTTP(w, r)
 }
 
 // waitGroupHandler wraps a handler, incrementing and decrementing a
