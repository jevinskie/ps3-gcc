// Copyright 2011 The Go Authors. All rights reserved.
// Use of this source code is governed by a BSD-style
// license that can be found in the LICENSE file.

// Tests for transport.go

package http_test

import (
	"bytes"
	"compress/gzip"
	"crypto/rand"
	"fmt"
	"io"
	"io/ioutil"
	"net"
	. "net/http"
	"net/http/httptest"
	"net/url"
	"os"
	"runtime"
	"strconv"
	"strings"
	"sync"
	"testing"
	"time"
)

// TODO: test 5 pipelined requests with responses: 1) OK, 2) OK, Connection: Close
//       and then verify that the final 2 responses get errors back.

// hostPortHandler writes back the client's "host:port".
var hostPortHandler = HandlerFunc(func(w ResponseWriter, r *Request) {
	if r.FormValue("close") == "true" {
		w.Header().Set("Connection", "close")
	}
	w.Write([]byte(r.RemoteAddr))
})

// testCloseConn is a net.Conn tracked by a testConnSet.
type testCloseConn struct {
	net.Conn
	set *testConnSet
}

func (c *testCloseConn) Close() error {
	c.set.remove(c)
	return c.Conn.Close()
}

// testConnSet tracks a set of TCP connections and whether they've
// been closed.
type testConnSet struct {
	t      *testing.T
	closed map[net.Conn]bool
	list   []net.Conn // in order created
	mutex  sync.Mutex
}

func (tcs *testConnSet) insert(c net.Conn) {
	tcs.mutex.Lock()
	defer tcs.mutex.Unlock()
	tcs.closed[c] = false
	tcs.list = append(tcs.list, c)
}

func (tcs *testConnSet) remove(c net.Conn) {
	tcs.mutex.Lock()
	defer tcs.mutex.Unlock()
	tcs.closed[c] = true
}

// some tests use this to manage raw tcp connections for later inspection
func makeTestDial(t *testing.T) (*testConnSet, func(n, addr string) (net.Conn, error)) {
	connSet := &testConnSet{
		t:      t,
		closed: make(map[net.Conn]bool),
	}
	dial := func(n, addr string) (net.Conn, error) {
		c, err := net.Dial(n, addr)
		if err != nil {
			return nil, err
		}
		tc := &testCloseConn{c, connSet}
		connSet.insert(tc)
		return tc, nil
	}
	return connSet, dial
}

func (tcs *testConnSet) check(t *testing.T) {
	tcs.mutex.Lock()
	defer tcs.mutex.Unlock()

	for i, c := range tcs.list {
		if !tcs.closed[c] {
			t.Errorf("TCP connection #%d, %p (of %d total) was not closed", i+1, c, len(tcs.list))
		}
	}
}

// Two subsequent requests and verify their response is the same.
// The response from the server is our own IP:port
func TestTransportKeepAlives(t *testing.T) {
	ts := httptest.NewServer(hostPortHandler)
	defer ts.Close()

	for _, disableKeepAlive := range []bool{false, true} {
		tr := &Transport{DisableKeepAlives: disableKeepAlive}
		c := &Client{Transport: tr}

		fetch := func(n int) string {
			res, err := c.Get(ts.URL)
			if err != nil {
				t.Fatalf("error in disableKeepAlive=%v, req #%d, GET: %v", disableKeepAlive, n, err)
			}
			body, err := ioutil.ReadAll(res.Body)
			if err != nil {
				t.Fatalf("error in disableKeepAlive=%v, req #%d, ReadAll: %v", disableKeepAlive, n, err)
			}
			return string(body)
		}

		body1 := fetch(1)
		body2 := fetch(2)

		bodiesDiffer := body1 != body2
		if bodiesDiffer != disableKeepAlive {
			t.Errorf("error in disableKeepAlive=%v. unexpected bodiesDiffer=%v; body1=%q; body2=%q",
				disableKeepAlive, bodiesDiffer, body1, body2)
		}
	}
}

func TestTransportConnectionCloseOnResponse(t *testing.T) {
	ts := httptest.NewServer(hostPortHandler)
	defer ts.Close()

	connSet, testDial := makeTestDial(t)

	for _, connectionClose := range []bool{false, true} {
		tr := &Transport{
			Dial: testDial,
		}
		c := &Client{Transport: tr}

		fetch := func(n int) string {
			req := new(Request)
			var err error
			req.URL, err = url.Parse(ts.URL + fmt.Sprintf("/?close=%v", connectionClose))
			if err != nil {
				t.Fatalf("URL parse error: %v", err)
			}
			req.Method = "GET"
			req.Proto = "HTTP/1.1"
			req.ProtoMajor = 1
			req.ProtoMinor = 1

			res, err := c.Do(req)
			if err != nil {
				t.Fatalf("error in connectionClose=%v, req #%d, Do: %v", connectionClose, n, err)
			}
			defer res.Body.Close()
			body, err := ioutil.ReadAll(res.Body)
			if err != nil {
				t.Fatalf("error in connectionClose=%v, req #%d, ReadAll: %v", connectionClose, n, err)
			}
			return string(body)
		}

		body1 := fetch(1)
		body2 := fetch(2)
		bodiesDiffer := body1 != body2
		if bodiesDiffer != connectionClose {
			t.Errorf("error in connectionClose=%v. unexpected bodiesDiffer=%v; body1=%q; body2=%q",
				connectionClose, bodiesDiffer, body1, body2)
		}

		tr.CloseIdleConnections()
	}

	connSet.check(t)
}

func TestTransportConnectionCloseOnRequest(t *testing.T) {
	ts := httptest.NewServer(hostPortHandler)
	defer ts.Close()

	connSet, testDial := makeTestDial(t)

	for _, connectionClose := range []bool{false, true} {
		tr := &Transport{
			Dial: testDial,
		}
		c := &Client{Transport: tr}

		fetch := func(n int) string {
			req := new(Request)
			var err error
			req.URL, err = url.Parse(ts.URL)
			if err != nil {
				t.Fatalf("URL parse error: %v", err)
			}
			req.Method = "GET"
			req.Proto = "HTTP/1.1"
			req.ProtoMajor = 1
			req.ProtoMinor = 1
			req.Close = connectionClose

			res, err := c.Do(req)
			if err != nil {
				t.Fatalf("error in connectionClose=%v, req #%d, Do: %v", connectionClose, n, err)
			}
			body, err := ioutil.ReadAll(res.Body)
			if err != nil {
				t.Fatalf("error in connectionClose=%v, req #%d, ReadAll: %v", connectionClose, n, err)
			}
			return string(body)
		}

		body1 := fetch(1)
		body2 := fetch(2)
		bodiesDiffer := body1 != body2
		if bodiesDiffer != connectionClose {
			t.Errorf("error in connectionClose=%v. unexpected bodiesDiffer=%v; body1=%q; body2=%q",
				connectionClose, bodiesDiffer, body1, body2)
		}

		tr.CloseIdleConnections()
	}

	connSet.check(t)
}

func TestTransportIdleCacheKeys(t *testing.T) {
	ts := httptest.NewServer(hostPortHandler)
	defer ts.Close()

	tr := &Transport{DisableKeepAlives: false}
	c := &Client{Transport: tr}

	if e, g := 0, len(tr.IdleConnKeysForTesting()); e != g {
		t.Errorf("After CloseIdleConnections expected %d idle conn cache keys; got %d", e, g)
	}

	resp, err := c.Get(ts.URL)
	if err != nil {
		t.Error(err)
	}
	ioutil.ReadAll(resp.Body)

	keys := tr.IdleConnKeysForTesting()
	if e, g := 1, len(keys); e != g {
		t.Fatalf("After Get expected %d idle conn cache keys; got %d", e, g)
	}

	if e := "|http|" + ts.Listener.Addr().String(); keys[0] != e {
		t.Errorf("Expected idle cache key %q; got %q", e, keys[0])
	}

	tr.CloseIdleConnections()
	if e, g := 0, len(tr.IdleConnKeysForTesting()); e != g {
		t.Errorf("After CloseIdleConnections expected %d idle conn cache keys; got %d", e, g)
	}
}

func TestTransportMaxPerHostIdleConns(t *testing.T) {
	resch := make(chan string)
	gotReq := make(chan bool)
	ts := httptest.NewServer(HandlerFunc(func(w ResponseWriter, r *Request) {
		gotReq <- true
		msg := <-resch
		_, err := w.Write([]byte(msg))
		if err != nil {
			t.Fatalf("Write: %v", err)
		}
	}))
	defer ts.Close()
	maxIdleConns := 2
	tr := &Transport{DisableKeepAlives: false, MaxIdleConnsPerHost: maxIdleConns}
	c := &Client{Transport: tr}

	// Start 3 outstanding requests and wait for the server to get them.
	// Their responses will hang until we write to resch, though.
	donech := make(chan bool)
	doReq := func() {
		resp, err := c.Get(ts.URL)
		if err != nil {
			t.Error(err)
		}
		_, err = ioutil.ReadAll(resp.Body)
		if err != nil {
			t.Fatalf("ReadAll: %v", err)
		}
		donech <- true
	}
	go doReq()
	<-gotReq
	go doReq()
	<-gotReq
	go doReq()
	<-gotReq

	if e, g := 0, len(tr.IdleConnKeysForTesting()); e != g {
		t.Fatalf("Before writes, expected %d idle conn cache keys; got %d", e, g)
	}

	resch <- "res1"
	<-donech
	keys := tr.IdleConnKeysForTesting()
	if e, g := 1, len(keys); e != g {
		t.Fatalf("after first response, expected %d idle conn cache keys; got %d", e, g)
	}
	cacheKey := "|http|" + ts.Listener.Addr().String()
	if keys[0] != cacheKey {
		t.Fatalf("Expected idle cache key %q; got %q", cacheKey, keys[0])
	}
	if e, g := 1, tr.IdleConnCountForTesting(cacheKey); e != g {
		t.Errorf("after first response, expected %d idle conns; got %d", e, g)
	}

	resch <- "res2"
	<-donech
	if e, g := 2, tr.IdleConnCountForTesting(cacheKey); e != g {
		t.Errorf("after second response, expected %d idle conns; got %d", e, g)
	}

	resch <- "res3"
	<-donech
	if e, g := maxIdleConns, tr.IdleConnCountForTesting(cacheKey); e != g {
		t.Errorf("after third response, still expected %d idle conns; got %d", e, g)
	}
}

func TestTransportServerClosingUnexpectedly(t *testing.T) {
	ts := httptest.NewServer(hostPortHandler)
	defer ts.Close()

	tr := &Transport{}
	c := &Client{Transport: tr}

	fetch := func(n, retries int) string {
		condFatalf := func(format string, arg ...interface{}) {
			if retries <= 0 {
				t.Fatalf(format, arg...)
			}
			t.Logf("retrying shortly after expected error: "+format, arg...)
			time.Sleep(time.Second / time.Duration(retries))
		}
		for retries >= 0 {
			retries--
			res, err := c.Get(ts.URL)
			if err != nil {
				condFatalf("error in req #%d, GET: %v", n, err)
				continue
			}
			body, err := ioutil.ReadAll(res.Body)
			if err != nil {
				condFatalf("error in req #%d, ReadAll: %v", n, err)
				continue
			}
			res.Body.Close()
			return string(body)
		}
		panic("unreachable")
	}

	body1 := fetch(1, 0)
	body2 := fetch(2, 0)

	ts.CloseClientConnections() // surprise!

	// This test has an expected race. Sleeping for 25 ms prevents
	// it on most fast machines, causing the next fetch() call to
	// succeed quickly.  But if we do get errors, fetch() will retry 5
	// times with some delays between.
	time.Sleep(25 * time.Millisecond)

	body3 := fetch(3, 5)

	if body1 != body2 {
		t.Errorf("expected body1 and body2 to be equal")
	}
	if body2 == body3 {
		t.Errorf("expected body2 and body3 to be different")
	}
}

// Test for http://golang.org/issue/2616 (appropriate issue number)
// This fails pretty reliably with GOMAXPROCS=100 or something high.
func TestStressSurpriseServerCloses(t *testing.T) {
	if testing.Short() {
		t.Skip("skipping test in short mode")
	}
	ts := httptest.NewServer(HandlerFunc(func(w ResponseWriter, r *Request) {
		w.Header().Set("Content-Length", "5")
		w.Header().Set("Content-Type", "text/plain")
		w.Write([]byte("Hello"))
		w.(Flusher).Flush()
		conn, buf, _ := w.(Hijacker).Hijack()
		buf.Flush()
		conn.Close()
	}))
	defer ts.Close()

	tr := &Transport{DisableKeepAlives: false}
	c := &Client{Transport: tr}

	// Do a bunch of traffic from different goroutines. Send to activityc
	// after each request completes, regardless of whether it failed.
	const (
		numClients    = 50
		reqsPerClient = 250
	)
	activityc := make(chan bool)
	for i := 0; i < numClients; i++ {
		go func() {
			for i := 0; i < reqsPerClient; i++ {
				res, err := c.Get(ts.URL)
				if err == nil {
					// We expect errors since the server is
					// hanging up on us after telling us to
					// send more requests, so we don't
					// actually care what the error is.
					// But we want to close the body in cases
					// where we won the race.
					res.Body.Close()
				}
				activityc <- true
			}
		}()
	}

	// Make sure all the request come back, one way or another.
	for i := 0; i < numClients*reqsPerClient; i++ {
		select {
		case <-activityc:
		case <-time.After(5 * time.Second):
			t.Fatalf("presumed deadlock; no HTTP client activity seen in awhile")
		}
	}
}

// TestTransportHeadResponses verifies that we deal with Content-Lengths
// with no bodies properly
func TestTransportHeadResponses(t *testing.T) {
	ts := httptest.NewServer(HandlerFunc(func(w ResponseWriter, r *Request) {
		if r.Method != "HEAD" {
			panic("expected HEAD; got " + r.Method)
		}
		w.Header().Set("Content-Length", "123")
		w.WriteHeader(200)
	}))
	defer ts.Close()

	tr := &Transport{DisableKeepAlives: false}
	c := &Client{Transport: tr}
	for i := 0; i < 2; i++ {
		res, err := c.Head(ts.URL)
		if err != nil {
			t.Errorf("error on loop %d: %v", i, err)
		}
		if e, g := "123", res.Header.Get("Content-Length"); e != g {
			t.Errorf("loop %d: expected Content-Length header of %q, got %q", i, e, g)
		}
		if e, g := int64(123), res.ContentLength; e != g {
			t.Errorf("loop %d: expected res.ContentLength of %v, got %v", i, e, g)
		}
	}
}

// TestTransportHeadChunkedResponse verifies that we ignore chunked transfer-encoding
// on responses to HEAD requests.
func TestTransportHeadChunkedResponse(t *testing.T) {
	ts := httptest.NewServer(HandlerFunc(func(w ResponseWriter, r *Request) {
		if r.Method != "HEAD" {
			panic("expected HEAD; got " + r.Method)
		}
		w.Header().Set("Transfer-Encoding", "chunked") // client should ignore
		w.Header().Set("x-client-ipport", r.RemoteAddr)
		w.WriteHeader(200)
	}))
	defer ts.Close()

	tr := &Transport{DisableKeepAlives: false}
	c := &Client{Transport: tr}

	res1, err := c.Head(ts.URL)
	if err != nil {
		t.Fatalf("request 1 error: %v", err)
	}
	res2, err := c.Head(ts.URL)
	if err != nil {
		t.Fatalf("request 2 error: %v", err)
	}
	if v1, v2 := res1.Header.Get("x-client-ipport"), res2.Header.Get("x-client-ipport"); v1 != v2 {
		t.Errorf("ip/ports differed between head requests: %q vs %q", v1, v2)
	}
}

var roundTripTests = []struct {
	accept       string
	expectAccept string
	compressed   bool
}{
	// Requests with no accept-encoding header use transparent compression
	{"", "gzip", false},
	// Requests with other accept-encoding should pass through unmodified
	{"foo", "foo", false},
	// Requests with accept-encoding == gzip should be passed through
	{"gzip", "gzip", true},
}

// Test that the modification made to the Request by the RoundTripper is cleaned up
func TestRoundTripGzip(t *testing.T) {
	const responseBody = "test response body"
	ts := httptest.NewServer(HandlerFunc(func(rw ResponseWriter, req *Request) {
		accept := req.Header.Get("Accept-Encoding")
		if expect := req.FormValue("expect_accept"); accept != expect {
			t.Errorf("in handler, test %v: Accept-Encoding = %q, want %q",
				req.FormValue("testnum"), accept, expect)
		}
		if accept == "gzip" {
			rw.Header().Set("Content-Encoding", "gzip")
			gz := gzip.NewWriter(rw)
			gz.Write([]byte(responseBody))
			gz.Close()
		} else {
			rw.Header().Set("Content-Encoding", accept)
			rw.Write([]byte(responseBody))
		}
	}))
	defer ts.Close()

	for i, test := range roundTripTests {
		// Test basic request (no accept-encoding)
		req, _ := NewRequest("GET", fmt.Sprintf("%s/?testnum=%d&expect_accept=%s", ts.URL, i, test.expectAccept), nil)
		if test.accept != "" {
			req.Header.Set("Accept-Encoding", test.accept)
		}
		res, err := DefaultTransport.RoundTrip(req)
		var body []byte
		if test.compressed {
			gzip, err := gzip.NewReader(res.Body)
			if err != nil {
				t.Errorf("%d. gzip NewReader: %v", i, err)
				continue
			}
			body, err = ioutil.ReadAll(gzip)
			res.Body.Close()
		} else {
			body, err = ioutil.ReadAll(res.Body)
		}
		if err != nil {
			t.Errorf("%d. Error: %q", i, err)
			continue
		}
		if g, e := string(body), responseBody; g != e {
			t.Errorf("%d. body = %q; want %q", i, g, e)
		}
		if g, e := req.Header.Get("Accept-Encoding"), test.accept; g != e {
			t.Errorf("%d. Accept-Encoding = %q; want %q (it was mutated, in violation of RoundTrip contract)", i, g, e)
		}
		if g, e := res.Header.Get("Content-Encoding"), test.accept; g != e {
			t.Errorf("%d. Content-Encoding = %q; want %q", i, g, e)
		}
	}

}

func TestTransportGzip(t *testing.T) {
	const testString = "The test string aaaaaaaaaaaaaaaaaaaaaaaaaaaaaaaaaaaaaaaaaaa"
	const nRandBytes = 1024 * 1024
	ts := httptest.NewServer(HandlerFunc(func(rw ResponseWriter, req *Request) {
		if g, e := req.Header.Get("Accept-Encoding"), "gzip"; g != e {
			t.Errorf("Accept-Encoding = %q, want %q", g, e)
		}
		rw.Header().Set("Content-Encoding", "gzip")
		if req.Method == "HEAD" {
			return
		}

		var w io.Writer = rw
		var buf bytes.Buffer
		if req.FormValue("chunked") == "0" {
			w = &buf
			defer io.Copy(rw, &buf)
			defer func() {
				rw.Header().Set("Content-Length", strconv.Itoa(buf.Len()))
			}()
		}
		gz := gzip.NewWriter(w)
		gz.Write([]byte(testString))
		if req.FormValue("body") == "large" {
			io.CopyN(gz, rand.Reader, nRandBytes)
		}
		gz.Close()
	}))
	defer ts.Close()

	for _, chunked := range []string{"1", "0"} {
		c := &Client{Transport: &Transport{}}

		// First fetch something large, but only read some of it.
		res, err := c.Get(ts.URL + "/?body=large&chunked=" + chunked)
		if err != nil {
			t.Fatalf("large get: %v", err)
		}
		buf := make([]byte, len(testString))
		n, err := io.ReadFull(res.Body, buf)
		if err != nil {
			t.Fatalf("partial read of large response: size=%d, %v", n, err)
		}
		if e, g := testString, string(buf); e != g {
			t.Errorf("partial read got %q, expected %q", g, e)
		}
		res.Body.Close()
		// Read on the body, even though it's closed
		n, err = res.Body.Read(buf)
		if n != 0 || err == nil {
			t.Errorf("expected error post-closed large Read; got = %d, %v", n, err)
		}

		// Then something small.
		res, err = c.Get(ts.URL + "/?chunked=" + chunked)
		if err != nil {
			t.Fatal(err)
		}
		body, err := ioutil.ReadAll(res.Body)
		if err != nil {
			t.Fatal(err)
		}
		if g, e := string(body), testString; g != e {
			t.Fatalf("body = %q; want %q", g, e)
		}
		if g, e := res.Header.Get("Content-Encoding"), ""; g != e {
			t.Fatalf("Content-Encoding = %q; want %q", g, e)
		}

		// Read on the body after it's been fully read:
		n, err = res.Body.Read(buf)
		if n != 0 || err == nil {
			t.Errorf("expected Read error after exhausted reads; got %d, %v", n, err)
		}
		res.Body.Close()
		n, err = res.Body.Read(buf)
		if n != 0 || err == nil {
			t.Errorf("expected Read error after Close; got %d, %v", n, err)
		}
	}

	// And a HEAD request too, because they're always weird.
	c := &Client{Transport: &Transport{}}
	res, err := c.Head(ts.URL)
	if err != nil {
		t.Fatalf("Head: %v", err)
	}
	if res.StatusCode != 200 {
		t.Errorf("Head status=%d; want=200", res.StatusCode)
	}
}

func TestTransportProxy(t *testing.T) {
	ch := make(chan string, 1)
	ts := httptest.NewServer(HandlerFunc(func(w ResponseWriter, r *Request) {
		ch <- "real server"
	}))
	defer ts.Close()
	proxy := httptest.NewServer(HandlerFunc(func(w ResponseWriter, r *Request) {
		ch <- "proxy for " + r.URL.String()
	}))
	defer proxy.Close()

	pu, err := url.Parse(proxy.URL)
	if err != nil {
		t.Fatal(err)
	}
	c := &Client{Transport: &Transport{Proxy: ProxyURL(pu)}}
	c.Head(ts.URL)
	got := <-ch
	want := "proxy for " + ts.URL + "/"
	if got != want {
		t.Errorf("want %q, got %q", want, got)
	}
}

// TestTransportGzipRecursive sends a gzip quine and checks that the
// client gets the same value back. This is more cute than anything,
// but checks that we don't recurse forever, and checks that
// Content-Encoding is removed.
func TestTransportGzipRecursive(t *testing.T) {
	ts := httptest.NewServer(HandlerFunc(func(w ResponseWriter, r *Request) {
		w.Header().Set("Content-Encoding", "gzip")
		w.Write(rgz)
	}))
	defer ts.Close()

	c := &Client{Transport: &Transport{}}
	res, err := c.Get(ts.URL)
	if err != nil {
		t.Fatal(err)
	}
	body, err := ioutil.ReadAll(res.Body)
	if err != nil {
		t.Fatal(err)
	}
	if !bytes.Equal(body, rgz) {
		t.Fatalf("Incorrect result from recursive gz:\nhave=%x\nwant=%x",
			body, rgz)
	}
	if g, e := res.Header.Get("Content-Encoding"), ""; g != e {
		t.Fatalf("Content-Encoding = %q; want %q", g, e)
	}
}

// tests that persistent goroutine connections shut down when no longer desired.
func TestTransportPersistConnLeak(t *testing.T) {
	gotReqCh := make(chan bool)
	unblockCh := make(chan bool)
	ts := httptest.NewServer(HandlerFunc(func(w ResponseWriter, r *Request) {
		gotReqCh <- true
		<-unblockCh
		w.Header().Set("Content-Length", "0")
		w.WriteHeader(204)
	}))
	defer ts.Close()

	tr := &Transport{}
	c := &Client{Transport: tr}

	n0 := runtime.NumGoroutine()

	const numReq = 25
	didReqCh := make(chan bool)
	for i := 0; i < numReq; i++ {
		go func() {
			res, err := c.Get(ts.URL)
			didReqCh <- true
			if err != nil {
				t.Errorf("client fetch error: %v", err)
				return
			}
			res.Body.Close()
		}()
	}

	// Wait for all goroutines to be stuck in the Handler.
	for i := 0; i < numReq; i++ {
		<-gotReqCh
	}

	nhigh := runtime.NumGoroutine()

	// Tell all handlers to unblock and reply.
	for i := 0; i < numReq; i++ {
		unblockCh <- true
	}

	// Wait for all HTTP clients to be done.
	for i := 0; i < numReq; i++ {
		<-didReqCh
	}

	tr.CloseIdleConnections()
	time.Sleep(100 * time.Millisecond)
	runtime.GC()
	runtime.GC() // even more.
	nfinal := runtime.NumGoroutine()

	growth := nfinal - n0

	// We expect 0 or 1 extra goroutine, empirically.  Allow up to 5.
	// Previously we were leaking one per numReq.
	t.Logf("goroutine growth: %d -> %d -> %d (delta: %d)", n0, nhigh, nfinal, growth)
	if int(growth) > 5 {
		t.Error("too many new goroutines")
	}
}

<<<<<<< HEAD
=======
// golang.org/issue/4531: Transport leaks goroutines when
// request.ContentLength is explicitly short
func TestTransportPersistConnLeakShortBody(t *testing.T) {
	ts := httptest.NewServer(HandlerFunc(func(w ResponseWriter, r *Request) {
	}))
	defer ts.Close()

	tr := &Transport{}
	c := &Client{Transport: tr}

	n0 := runtime.NumGoroutine()
	body := []byte("Hello")
	for i := 0; i < 20; i++ {
		req, err := NewRequest("POST", ts.URL, bytes.NewReader(body))
		if err != nil {
			t.Fatal(err)
		}
		req.ContentLength = int64(len(body) - 2) // explicitly short
		_, err = c.Do(req)
		if err == nil {
			t.Fatal("Expect an error from writing too long of a body.")
		}
	}
	nhigh := runtime.NumGoroutine()
	tr.CloseIdleConnections()
	time.Sleep(50 * time.Millisecond)
	runtime.GC()
	nfinal := runtime.NumGoroutine()

	growth := nfinal - n0

	// We expect 0 or 1 extra goroutine, empirically.  Allow up to 5.
	// Previously we were leaking one per numReq.
	t.Logf("goroutine growth: %d -> %d -> %d (delta: %d)", n0, nhigh, nfinal, growth)
	if int(growth) > 5 {
		t.Error("too many new goroutines")
	}
}

>>>>>>> e9c762ec
// This used to crash; http://golang.org/issue/3266
func TestTransportIdleConnCrash(t *testing.T) {
	tr := &Transport{}
	c := &Client{Transport: tr}

	unblockCh := make(chan bool, 1)
	ts := httptest.NewServer(HandlerFunc(func(w ResponseWriter, r *Request) {
		<-unblockCh
		tr.CloseIdleConnections()
	}))
	defer ts.Close()

	didreq := make(chan bool)
	go func() {
		res, err := c.Get(ts.URL)
		if err != nil {
			t.Error(err)
		} else {
			res.Body.Close() // returns idle conn
		}
		didreq <- true
	}()
	unblockCh <- true
	<-didreq
}

// Test that the transport doesn't close the TCP connection early,
// before the response body has been read.  This was a regression
// which sadly lacked a triggering test.  The large response body made
// the old race easier to trigger.
func TestIssue3644(t *testing.T) {
	const numFoos = 5000
	ts := httptest.NewServer(HandlerFunc(func(w ResponseWriter, r *Request) {
		w.Header().Set("Connection", "close")
		for i := 0; i < numFoos; i++ {
			w.Write([]byte("foo "))
		}
	}))
	defer ts.Close()
	tr := &Transport{}
	c := &Client{Transport: tr}
	res, err := c.Get(ts.URL)
	if err != nil {
		t.Fatal(err)
	}
	defer res.Body.Close()
	bs, err := ioutil.ReadAll(res.Body)
	if err != nil {
		t.Fatal(err)
	}
	if len(bs) != numFoos*len("foo ") {
		t.Errorf("unexpected response length")
	}
}

<<<<<<< HEAD
=======
// Test that a client receives a server's reply, even if the server doesn't read
// the entire request body.
func TestIssue3595(t *testing.T) {
	const deniedMsg = "sorry, denied."
	ts := httptest.NewServer(HandlerFunc(func(w ResponseWriter, r *Request) {
		Error(w, deniedMsg, StatusUnauthorized)
	}))
	defer ts.Close()
	tr := &Transport{}
	c := &Client{Transport: tr}
	res, err := c.Post(ts.URL, "application/octet-stream", neverEnding('a'))
	if err != nil {
		t.Errorf("Post: %v", err)
		return
	}
	got, err := ioutil.ReadAll(res.Body)
	if err != nil {
		t.Fatalf("Body ReadAll: %v", err)
	}
	if !strings.Contains(string(got), deniedMsg) {
		t.Errorf("Known bug: response %q does not contain %q", got, deniedMsg)
	}
}

// From http://golang.org/issue/4454 ,
// "client fails to handle requests with no body and chunked encoding"
func TestChunkedNoContent(t *testing.T) {
	ts := httptest.NewServer(HandlerFunc(func(w ResponseWriter, r *Request) {
		w.WriteHeader(StatusNoContent)
	}))
	defer ts.Close()

	for _, closeBody := range []bool{true, false} {
		c := &Client{Transport: &Transport{}}
		const n = 4
		for i := 1; i <= n; i++ {
			res, err := c.Get(ts.URL)
			if err != nil {
				t.Errorf("closingBody=%v, req %d/%d: %v", closeBody, i, n, err)
			} else {
				if closeBody {
					res.Body.Close()
				}
			}
		}
	}
}

func TestTransportConcurrency(t *testing.T) {
	const maxProcs = 16
	const numReqs = 500
	defer runtime.GOMAXPROCS(runtime.GOMAXPROCS(maxProcs))
	ts := httptest.NewServer(HandlerFunc(func(w ResponseWriter, r *Request) {
		fmt.Fprintf(w, "%v", r.FormValue("echo"))
	}))
	defer ts.Close()
	tr := &Transport{}
	c := &Client{Transport: tr}
	reqs := make(chan string)
	defer close(reqs)

	var wg sync.WaitGroup
	wg.Add(numReqs)
	for i := 0; i < maxProcs*2; i++ {
		go func() {
			for req := range reqs {
				res, err := c.Get(ts.URL + "/?echo=" + req)
				if err != nil {
					t.Errorf("error on req %s: %v", req, err)
					wg.Done()
					continue
				}
				all, err := ioutil.ReadAll(res.Body)
				if err != nil {
					t.Errorf("read error on req %s: %v", req, err)
					wg.Done()
					continue
				}
				if string(all) != req {
					t.Errorf("body of req %s = %q; want %q", req, all, req)
				}
				wg.Done()
				res.Body.Close()
			}
		}()
	}
	for i := 0; i < numReqs; i++ {
		reqs <- fmt.Sprintf("request-%d", i)
	}
	wg.Wait()
}

func TestIssue4191_InfiniteGetTimeout(t *testing.T) {
	const debug = false
	mux := NewServeMux()
	mux.HandleFunc("/get", func(w ResponseWriter, r *Request) {
		io.Copy(w, neverEnding('a'))
	})
	ts := httptest.NewServer(mux)

	client := &Client{
		Transport: &Transport{
			Dial: func(n, addr string) (net.Conn, error) {
				conn, err := net.Dial(n, addr)
				if err != nil {
					return nil, err
				}
				conn.SetDeadline(time.Now().Add(100 * time.Millisecond))
				if debug {
					conn = NewLoggingConn("client", conn)
				}
				return conn, nil
			},
			DisableKeepAlives: true,
		},
	}

	nRuns := 5
	if testing.Short() {
		nRuns = 1
	}
	for i := 0; i < nRuns; i++ {
		if debug {
			println("run", i+1, "of", nRuns)
		}
		sres, err := client.Get(ts.URL + "/get")
		if err != nil {
			t.Errorf("Error issuing GET: %v", err)
			break
		}
		_, err = io.Copy(ioutil.Discard, sres.Body)
		if err == nil {
			t.Errorf("Unexpected successful copy")
			break
		}
	}
	if debug {
		println("tests complete; waiting for handlers to finish")
	}
	ts.Close()
}

func TestIssue4191_InfiniteGetToPutTimeout(t *testing.T) {
	const debug = false
	mux := NewServeMux()
	mux.HandleFunc("/get", func(w ResponseWriter, r *Request) {
		io.Copy(w, neverEnding('a'))
	})
	mux.HandleFunc("/put", func(w ResponseWriter, r *Request) {
		defer r.Body.Close()
		io.Copy(ioutil.Discard, r.Body)
	})
	ts := httptest.NewServer(mux)

	client := &Client{
		Transport: &Transport{
			Dial: func(n, addr string) (net.Conn, error) {
				conn, err := net.Dial(n, addr)
				if err != nil {
					return nil, err
				}
				conn.SetDeadline(time.Now().Add(100 * time.Millisecond))
				if debug {
					conn = NewLoggingConn("client", conn)
				}
				return conn, nil
			},
			DisableKeepAlives: true,
		},
	}

	nRuns := 5
	if testing.Short() {
		nRuns = 1
	}
	for i := 0; i < nRuns; i++ {
		if debug {
			println("run", i+1, "of", nRuns)
		}
		sres, err := client.Get(ts.URL + "/get")
		if err != nil {
			t.Errorf("Error issuing GET: %v", err)
			break
		}
		req, _ := NewRequest("PUT", ts.URL+"/put", sres.Body)
		_, err = client.Do(req)
		if err == nil {
			sres.Body.Close()
			t.Errorf("Unexpected successful PUT")
			break
		}
		sres.Body.Close()
	}
	if debug {
		println("tests complete; waiting for handlers to finish")
	}
	ts.Close()
}

>>>>>>> e9c762ec
type fooProto struct{}

func (fooProto) RoundTrip(req *Request) (*Response, error) {
	res := &Response{
		Status:     "200 OK",
		StatusCode: 200,
		Header:     make(Header),
		Body:       ioutil.NopCloser(strings.NewReader("You wanted " + req.URL.String())),
	}
	return res, nil
}

func TestTransportAltProto(t *testing.T) {
	tr := &Transport{}
	c := &Client{Transport: tr}
	tr.RegisterProtocol("foo", fooProto{})
	res, err := c.Get("foo://bar.com/path")
	if err != nil {
		t.Fatal(err)
	}
	bodyb, err := ioutil.ReadAll(res.Body)
	if err != nil {
		t.Fatal(err)
	}
	body := string(bodyb)
	if e := "You wanted foo://bar.com/path"; body != e {
		t.Errorf("got response %q, want %q", body, e)
	}
}

<<<<<<< HEAD
var proxyFromEnvTests = []struct {
	env     string
	wanturl string
	wanterr error
}{
	{"127.0.0.1:8080", "http://127.0.0.1:8080", nil},
	{"http://127.0.0.1:8080", "http://127.0.0.1:8080", nil},
	{"https://127.0.0.1:8080", "https://127.0.0.1:8080", nil},
	{"", "<nil>", nil},
=======
func TestTransportNoHost(t *testing.T) {
	tr := &Transport{}
	_, err := tr.RoundTrip(&Request{
		Header: make(Header),
		URL: &url.URL{
			Scheme: "http",
		},
	})
	want := "http: no Host in request URL"
	if got := fmt.Sprint(err); got != want {
		t.Errorf("error = %v; want %q", err, want)
	}
}

type proxyFromEnvTest struct {
	req     string // URL to fetch; blank means "http://example.com"
	env     string
	noenv   string
	want    string
	wanterr error
}

func (t proxyFromEnvTest) String() string {
	var buf bytes.Buffer
	if t.env != "" {
		fmt.Fprintf(&buf, "http_proxy=%q", t.env)
	}
	if t.noenv != "" {
		fmt.Fprintf(&buf, " no_proxy=%q", t.noenv)
	}
	req := "http://example.com"
	if t.req != "" {
		req = t.req
	}
	fmt.Fprintf(&buf, " req=%q", req)
	return strings.TrimSpace(buf.String())
}

var proxyFromEnvTests = []proxyFromEnvTest{
	{env: "127.0.0.1:8080", want: "http://127.0.0.1:8080"},
	{env: "cache.corp.example.com:1234", want: "http://cache.corp.example.com:1234"},
	{env: "cache.corp.example.com", want: "http://cache.corp.example.com"},
	{env: "https://cache.corp.example.com", want: "https://cache.corp.example.com"},
	{env: "http://127.0.0.1:8080", want: "http://127.0.0.1:8080"},
	{env: "https://127.0.0.1:8080", want: "https://127.0.0.1:8080"},
	{want: "<nil>"},
	{noenv: "example.com", req: "http://example.com/", env: "proxy", want: "<nil>"},
	{noenv: ".example.com", req: "http://example.com/", env: "proxy", want: "<nil>"},
	{noenv: "ample.com", req: "http://example.com/", env: "proxy", want: "http://proxy"},
	{noenv: "example.com", req: "http://foo.example.com/", env: "proxy", want: "<nil>"},
	{noenv: ".foo.com", req: "http://example.com/", env: "proxy", want: "http://proxy"},
>>>>>>> e9c762ec
}

func TestProxyFromEnvironment(t *testing.T) {
	os.Setenv("HTTP_PROXY", "")
	os.Setenv("http_proxy", "")
	os.Setenv("NO_PROXY", "")
	os.Setenv("no_proxy", "")
<<<<<<< HEAD
	for i, tt := range proxyFromEnvTests {
		os.Setenv("HTTP_PROXY", tt.env)
		req, _ := NewRequest("GET", "http://example.com", nil)
		url, err := ProxyFromEnvironment(req)
		if g, e := fmt.Sprintf("%v", err), fmt.Sprintf("%v", tt.wanterr); g != e {
			t.Errorf("%d. got error = %q, want %q", i, g, e)
			continue
		}
		if got := fmt.Sprintf("%s", url); got != tt.wanturl {
			t.Errorf("%d. got URL = %q, want %q", i, url, tt.wanturl)
=======
	for _, tt := range proxyFromEnvTests {
		os.Setenv("HTTP_PROXY", tt.env)
		os.Setenv("NO_PROXY", tt.noenv)
		reqURL := tt.req
		if reqURL == "" {
			reqURL = "http://example.com"
		}
		req, _ := NewRequest("GET", reqURL, nil)
		url, err := ProxyFromEnvironment(req)
		if g, e := fmt.Sprintf("%v", err), fmt.Sprintf("%v", tt.wanterr); g != e {
			t.Errorf("%v: got error = %q, want %q", tt, g, e)
			continue
		}
		if got := fmt.Sprintf("%s", url); got != tt.want {
			t.Errorf("%v: got URL = %q, want %q", tt, url, tt.want)
>>>>>>> e9c762ec
		}
	}
}

// rgz is a gzip quine that uncompresses to itself.
var rgz = []byte{
	0x1f, 0x8b, 0x08, 0x08, 0x00, 0x00, 0x00, 0x00,
	0x00, 0x00, 0x72, 0x65, 0x63, 0x75, 0x72, 0x73,
	0x69, 0x76, 0x65, 0x00, 0x92, 0xef, 0xe6, 0xe0,
	0x60, 0x00, 0x83, 0xa2, 0xd4, 0xe4, 0xd2, 0xa2,
	0xe2, 0xcc, 0xb2, 0x54, 0x06, 0x00, 0x00, 0x17,
	0x00, 0xe8, 0xff, 0x92, 0xef, 0xe6, 0xe0, 0x60,
	0x00, 0x83, 0xa2, 0xd4, 0xe4, 0xd2, 0xa2, 0xe2,
	0xcc, 0xb2, 0x54, 0x06, 0x00, 0x00, 0x17, 0x00,
	0xe8, 0xff, 0x42, 0x12, 0x46, 0x16, 0x06, 0x00,
	0x05, 0x00, 0xfa, 0xff, 0x42, 0x12, 0x46, 0x16,
	0x06, 0x00, 0x05, 0x00, 0xfa, 0xff, 0x00, 0x05,
	0x00, 0xfa, 0xff, 0x00, 0x14, 0x00, 0xeb, 0xff,
	0x42, 0x12, 0x46, 0x16, 0x06, 0x00, 0x05, 0x00,
	0xfa, 0xff, 0x00, 0x05, 0x00, 0xfa, 0xff, 0x00,
	0x14, 0x00, 0xeb, 0xff, 0x42, 0x88, 0x21, 0xc4,
	0x00, 0x00, 0x14, 0x00, 0xeb, 0xff, 0x42, 0x88,
	0x21, 0xc4, 0x00, 0x00, 0x14, 0x00, 0xeb, 0xff,
	0x42, 0x88, 0x21, 0xc4, 0x00, 0x00, 0x14, 0x00,
	0xeb, 0xff, 0x42, 0x88, 0x21, 0xc4, 0x00, 0x00,
	0x14, 0x00, 0xeb, 0xff, 0x42, 0x88, 0x21, 0xc4,
	0x00, 0x00, 0x00, 0x00, 0xff, 0xff, 0x00, 0x00,
	0x00, 0xff, 0xff, 0x00, 0x17, 0x00, 0xe8, 0xff,
	0x42, 0x88, 0x21, 0xc4, 0x00, 0x00, 0x00, 0x00,
	0xff, 0xff, 0x00, 0x00, 0x00, 0xff, 0xff, 0x00,
	0x17, 0x00, 0xe8, 0xff, 0x42, 0x12, 0x46, 0x16,
	0x06, 0x00, 0x00, 0x00, 0xff, 0xff, 0x01, 0x08,
	0x00, 0xf7, 0xff, 0x3d, 0xb1, 0x20, 0x85, 0xfa,
	0x00, 0x00, 0x00, 0x42, 0x12, 0x46, 0x16, 0x06,
	0x00, 0x00, 0x00, 0xff, 0xff, 0x01, 0x08, 0x00,
	0xf7, 0xff, 0x3d, 0xb1, 0x20, 0x85, 0xfa, 0x00,
	0x00, 0x00, 0x3d, 0xb1, 0x20, 0x85, 0xfa, 0x00,
	0x00, 0x00,
}<|MERGE_RESOLUTION|>--- conflicted
+++ resolved
@@ -777,8 +777,6 @@
 	}
 }
 
-<<<<<<< HEAD
-=======
 // golang.org/issue/4531: Transport leaks goroutines when
 // request.ContentLength is explicitly short
 func TestTransportPersistConnLeakShortBody(t *testing.T) {
@@ -818,7 +816,6 @@
 	}
 }
 
->>>>>>> e9c762ec
 // This used to crash; http://golang.org/issue/3266
 func TestTransportIdleConnCrash(t *testing.T) {
 	tr := &Transport{}
@@ -874,8 +871,6 @@
 	}
 }
 
-<<<<<<< HEAD
-=======
 // Test that a client receives a server's reply, even if the server doesn't read
 // the entire request body.
 func TestIssue3595(t *testing.T) {
@@ -1075,7 +1070,6 @@
 	ts.Close()
 }
 
->>>>>>> e9c762ec
 type fooProto struct{}
 
 func (fooProto) RoundTrip(req *Request) (*Response, error) {
@@ -1106,17 +1100,6 @@
 	}
 }
 
-<<<<<<< HEAD
-var proxyFromEnvTests = []struct {
-	env     string
-	wanturl string
-	wanterr error
-}{
-	{"127.0.0.1:8080", "http://127.0.0.1:8080", nil},
-	{"http://127.0.0.1:8080", "http://127.0.0.1:8080", nil},
-	{"https://127.0.0.1:8080", "https://127.0.0.1:8080", nil},
-	{"", "<nil>", nil},
-=======
 func TestTransportNoHost(t *testing.T) {
 	tr := &Transport{}
 	_, err := tr.RoundTrip(&Request{
@@ -1168,7 +1151,6 @@
 	{noenv: "ample.com", req: "http://example.com/", env: "proxy", want: "http://proxy"},
 	{noenv: "example.com", req: "http://foo.example.com/", env: "proxy", want: "<nil>"},
 	{noenv: ".foo.com", req: "http://example.com/", env: "proxy", want: "http://proxy"},
->>>>>>> e9c762ec
 }
 
 func TestProxyFromEnvironment(t *testing.T) {
@@ -1176,18 +1158,6 @@
 	os.Setenv("http_proxy", "")
 	os.Setenv("NO_PROXY", "")
 	os.Setenv("no_proxy", "")
-<<<<<<< HEAD
-	for i, tt := range proxyFromEnvTests {
-		os.Setenv("HTTP_PROXY", tt.env)
-		req, _ := NewRequest("GET", "http://example.com", nil)
-		url, err := ProxyFromEnvironment(req)
-		if g, e := fmt.Sprintf("%v", err), fmt.Sprintf("%v", tt.wanterr); g != e {
-			t.Errorf("%d. got error = %q, want %q", i, g, e)
-			continue
-		}
-		if got := fmt.Sprintf("%s", url); got != tt.wanturl {
-			t.Errorf("%d. got URL = %q, want %q", i, url, tt.wanturl)
-=======
 	for _, tt := range proxyFromEnvTests {
 		os.Setenv("HTTP_PROXY", tt.env)
 		os.Setenv("NO_PROXY", tt.noenv)
@@ -1203,7 +1173,6 @@
 		}
 		if got := fmt.Sprintf("%s", url); got != tt.want {
 			t.Errorf("%v: got URL = %q, want %q", tt, url, tt.want)
->>>>>>> e9c762ec
 		}
 	}
 }
