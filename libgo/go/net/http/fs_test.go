// Copyright 2010 The Go Authors. All rights reserved.
// Use of this source code is governed by a BSD-style
// license that can be found in the LICENSE file.

package http_test

import (
	"bytes"
	"errors"
	"fmt"
	"io"
	"io/ioutil"
	"mime"
	"mime/multipart"
	"net"
	. "net/http"
	"net/http/httptest"
	"net/url"
	"os"
	"os/exec"
	"path"
	"path/filepath"
	"regexp"
	"runtime"
	"strings"
	"testing"
	"time"
)

const (
	testFile    = "testdata/file"
	testFileLen = 11
)

type wantRange struct {
	start, end int64 // range [start,end)
}

var ServeFileRangeTests = []struct {
	r      string
	code   int
	ranges []wantRange
}{
	{r: "", code: StatusOK},
	{r: "bytes=0-4", code: StatusPartialContent, ranges: []wantRange{{0, 5}}},
	{r: "bytes=2-", code: StatusPartialContent, ranges: []wantRange{{2, testFileLen}}},
	{r: "bytes=-5", code: StatusPartialContent, ranges: []wantRange{{testFileLen - 5, testFileLen}}},
	{r: "bytes=3-7", code: StatusPartialContent, ranges: []wantRange{{3, 8}}},
	{r: "bytes=20-", code: StatusRequestedRangeNotSatisfiable},
	{r: "bytes=0-0,-2", code: StatusPartialContent, ranges: []wantRange{{0, 1}, {testFileLen - 2, testFileLen}}},
	{r: "bytes=0-1,5-8", code: StatusPartialContent, ranges: []wantRange{{0, 2}, {5, 9}}},
	{r: "bytes=0-1,5-", code: StatusPartialContent, ranges: []wantRange{{0, 2}, {5, testFileLen}}},
	{r: "bytes=0-,1-,2-,3-,4-", code: StatusOK}, // ignore wasteful range request
}

func TestServeFile(t *testing.T) {
	ts := httptest.NewServer(HandlerFunc(func(w ResponseWriter, r *Request) {
		ServeFile(w, r, "testdata/file")
	}))
	defer ts.Close()

	var err error

	file, err := ioutil.ReadFile(testFile)
	if err != nil {
		t.Fatal("reading file:", err)
	}

	// set up the Request (re-used for all tests)
	var req Request
	req.Header = make(Header)
	if req.URL, err = url.Parse(ts.URL); err != nil {
		t.Fatal("ParseURL:", err)
	}
	req.Method = "GET"

	// straight GET
	_, body := getBody(t, "straight get", req)
	if !bytes.Equal(body, file) {
		t.Fatalf("body mismatch: got %q, want %q", body, file)
	}

	// Range tests
Cases:
	for _, rt := range ServeFileRangeTests {
		if rt.r != "" {
			req.Header.Set("Range", rt.r)
		}
		resp, body := getBody(t, fmt.Sprintf("range test %q", rt.r), req)
		if resp.StatusCode != rt.code {
			t.Errorf("range=%q: StatusCode=%d, want %d", rt.r, resp.StatusCode, rt.code)
		}
		if rt.code == StatusRequestedRangeNotSatisfiable {
			continue
		}
		wantContentRange := ""
		if len(rt.ranges) == 1 {
			rng := rt.ranges[0]
			wantContentRange = fmt.Sprintf("bytes %d-%d/%d", rng.start, rng.end-1, testFileLen)
		}
		cr := resp.Header.Get("Content-Range")
		if cr != wantContentRange {
			t.Errorf("range=%q: Content-Range = %q, want %q", rt.r, cr, wantContentRange)
		}
		ct := resp.Header.Get("Content-Type")
		if len(rt.ranges) == 1 {
			rng := rt.ranges[0]
			wantBody := file[rng.start:rng.end]
			if !bytes.Equal(body, wantBody) {
				t.Errorf("range=%q: body = %q, want %q", rt.r, body, wantBody)
			}
			if strings.HasPrefix(ct, "multipart/byteranges") {
<<<<<<< HEAD
				t.Errorf("range=%q content-type = %q; unexpected multipart/byteranges", rt.r)
=======
				t.Errorf("range=%q content-type = %q; unexpected multipart/byteranges", rt.r, ct)
>>>>>>> e9c762ec
			}
		}
		if len(rt.ranges) > 1 {
			typ, params, err := mime.ParseMediaType(ct)
			if err != nil {
				t.Errorf("range=%q content-type = %q; %v", rt.r, ct, err)
				continue
			}
			if typ != "multipart/byteranges" {
<<<<<<< HEAD
				t.Errorf("range=%q content-type = %q; want multipart/byteranges", rt.r)
=======
				t.Errorf("range=%q content-type = %q; want multipart/byteranges", rt.r, typ)
>>>>>>> e9c762ec
				continue
			}
			if params["boundary"] == "" {
				t.Errorf("range=%q content-type = %q; lacks boundary", rt.r, ct)
<<<<<<< HEAD
			}
			if g, w := resp.ContentLength, int64(len(body)); g != w {
				t.Errorf("range=%q Content-Length = %d; want %d", rt.r, g, w)
=======
				continue
			}
			if g, w := resp.ContentLength, int64(len(body)); g != w {
				t.Errorf("range=%q Content-Length = %d; want %d", rt.r, g, w)
				continue
>>>>>>> e9c762ec
			}
			mr := multipart.NewReader(bytes.NewReader(body), params["boundary"])
			for ri, rng := range rt.ranges {
				part, err := mr.NextPart()
				if err != nil {
<<<<<<< HEAD
					t.Fatalf("range=%q, reading part index %d: %v", rt.r, ri, err)
				}
				body, err := ioutil.ReadAll(part)
				if err != nil {
					t.Fatalf("range=%q, reading part index %d body: %v", rt.r, ri, err)
				}
				wantContentRange = fmt.Sprintf("bytes %d-%d/%d", rng.start, rng.end-1, testFileLen)
=======
					t.Errorf("range=%q, reading part index %d: %v", rt.r, ri, err)
					continue Cases
				}
				wantContentRange = fmt.Sprintf("bytes %d-%d/%d", rng.start, rng.end-1, testFileLen)
				if g, w := part.Header.Get("Content-Range"), wantContentRange; g != w {
					t.Errorf("range=%q: part Content-Range = %q; want %q", rt.r, g, w)
				}
				body, err := ioutil.ReadAll(part)
				if err != nil {
					t.Errorf("range=%q, reading part index %d body: %v", rt.r, ri, err)
					continue Cases
				}
>>>>>>> e9c762ec
				wantBody := file[rng.start:rng.end]
				if !bytes.Equal(body, wantBody) {
					t.Errorf("range=%q: body = %q, want %q", rt.r, body, wantBody)
				}
<<<<<<< HEAD
				if g, w := part.Header.Get("Content-Range"), wantContentRange; g != w {
					t.Errorf("range=%q: part Content-Range = %q; want %q", rt.r, g, w)
				}
			}
			_, err = mr.NextPart()
			if err != io.EOF {
				t.Errorf("range=%q; expected final error io.EOF; got %v", err)
=======
			}
			_, err = mr.NextPart()
			if err != io.EOF {
				t.Errorf("range=%q; expected final error io.EOF; got %v", rt.r, err)
>>>>>>> e9c762ec
			}
		}
	}
}

var fsRedirectTestData = []struct {
	original, redirect string
}{
	{"/test/index.html", "/test/"},
	{"/test/testdata", "/test/testdata/"},
	{"/test/testdata/file/", "/test/testdata/file"},
}

func TestFSRedirect(t *testing.T) {
	ts := httptest.NewServer(StripPrefix("/test", FileServer(Dir("."))))
	defer ts.Close()

	for _, data := range fsRedirectTestData {
		res, err := Get(ts.URL + data.original)
		if err != nil {
			t.Fatal(err)
		}
		res.Body.Close()
		if g, e := res.Request.URL.Path, data.redirect; g != e {
			t.Errorf("redirect from %s: got %s, want %s", data.original, g, e)
		}
	}
}

type testFileSystem struct {
	open func(name string) (File, error)
}

func (fs *testFileSystem) Open(name string) (File, error) {
	return fs.open(name)
}

func TestFileServerCleans(t *testing.T) {
	ch := make(chan string, 1)
	fs := FileServer(&testFileSystem{func(name string) (File, error) {
		ch <- name
		return nil, errors.New("file does not exist")
	}})
	tests := []struct {
		reqPath, openArg string
	}{
		{"/foo.txt", "/foo.txt"},
		{"//foo.txt", "/foo.txt"},
		{"/../foo.txt", "/foo.txt"},
	}
	req, _ := NewRequest("GET", "http://example.com", nil)
	for n, test := range tests {
		rec := httptest.NewRecorder()
		req.URL.Path = test.reqPath
		fs.ServeHTTP(rec, req)
		if got := <-ch; got != test.openArg {
			t.Errorf("test %d: got %q, want %q", n, got, test.openArg)
		}
	}
}

func mustRemoveAll(dir string) {
	err := os.RemoveAll(dir)
	if err != nil {
		panic(err)
	}
}

func TestFileServerImplicitLeadingSlash(t *testing.T) {
	tempDir, err := ioutil.TempDir("", "")
	if err != nil {
		t.Fatalf("TempDir: %v", err)
	}
	defer mustRemoveAll(tempDir)
	if err := ioutil.WriteFile(filepath.Join(tempDir, "foo.txt"), []byte("Hello world"), 0644); err != nil {
		t.Fatalf("WriteFile: %v", err)
	}
	ts := httptest.NewServer(StripPrefix("/bar/", FileServer(Dir(tempDir))))
	defer ts.Close()
	get := func(suffix string) string {
		res, err := Get(ts.URL + suffix)
		if err != nil {
			t.Fatalf("Get %s: %v", suffix, err)
		}
		b, err := ioutil.ReadAll(res.Body)
		if err != nil {
			t.Fatalf("ReadAll %s: %v", suffix, err)
		}
		res.Body.Close()
		return string(b)
	}
	if s := get("/bar/"); !strings.Contains(s, ">foo.txt<") {
		t.Logf("expected a directory listing with foo.txt, got %q", s)
	}
	if s := get("/bar/foo.txt"); s != "Hello world" {
		t.Logf("expected %q, got %q", "Hello world", s)
	}
}

func TestDirJoin(t *testing.T) {
	wfi, err := os.Stat("/etc/hosts")
	if err != nil {
		t.Skip("skipping test; no /etc/hosts file")
	}
	test := func(d Dir, name string) {
		f, err := d.Open(name)
		if err != nil {
			t.Fatalf("open of %s: %v", name, err)
		}
		defer f.Close()
		gfi, err := f.Stat()
		if err != nil {
			t.Fatalf("stat of %s: %v", name, err)
		}
		if !os.SameFile(gfi, wfi) {
			t.Errorf("%s got different file", name)
		}
	}
	test(Dir("/etc/"), "/hosts")
	test(Dir("/etc/"), "hosts")
	test(Dir("/etc/"), "../../../../hosts")
	test(Dir("/etc"), "/hosts")
	test(Dir("/etc"), "hosts")
	test(Dir("/etc"), "../../../../hosts")

	// Not really directories, but since we use this trick in
	// ServeFile, test it:
	test(Dir("/etc/hosts"), "")
	test(Dir("/etc/hosts"), "/")
	test(Dir("/etc/hosts"), "../")
}

func TestEmptyDirOpenCWD(t *testing.T) {
	test := func(d Dir) {
		name := "fs_test.go"
		f, err := d.Open(name)
		if err != nil {
			t.Fatalf("open of %s: %v", name, err)
		}
		defer f.Close()
	}
	test(Dir(""))
	test(Dir("."))
	test(Dir("./"))
}

func TestServeFileContentType(t *testing.T) {
	const ctype = "icecream/chocolate"
	ts := httptest.NewServer(HandlerFunc(func(w ResponseWriter, r *Request) {
		if r.FormValue("override") == "1" {
			w.Header().Set("Content-Type", ctype)
		}
		ServeFile(w, r, "testdata/file")
	}))
	defer ts.Close()
	get := func(override, want string) {
		resp, err := Get(ts.URL + "?override=" + override)
		if err != nil {
			t.Fatal(err)
		}
		if h := resp.Header.Get("Content-Type"); h != want {
			t.Errorf("Content-Type mismatch: got %q, want %q", h, want)
		}
	}
	get("0", "text/plain; charset=utf-8")
	get("1", ctype)
}

func TestServeFileMimeType(t *testing.T) {
	ts := httptest.NewServer(HandlerFunc(func(w ResponseWriter, r *Request) {
		ServeFile(w, r, "testdata/style.css")
	}))
	defer ts.Close()
	resp, err := Get(ts.URL)
	if err != nil {
		t.Fatal(err)
	}
	want := "text/css; charset=utf-8"
	if h := resp.Header.Get("Content-Type"); h != want {
		t.Errorf("Content-Type mismatch: got %q, want %q", h, want)
	}
}

func TestServeFileFromCWD(t *testing.T) {
	if runtime.GOOS == "windows" {
		// TODO(brainman): find out why this test is broken
		t.Logf("Temporarily skipping test on Windows; see http://golang.org/issue/3917")
		return
	}
	ts := httptest.NewServer(HandlerFunc(func(w ResponseWriter, r *Request) {
		ServeFile(w, r, "fs_test.go")
	}))
	defer ts.Close()
	r, err := Get(ts.URL)
	if err != nil {
		t.Fatal(err)
	}
	r.Body.Close()
	if r.StatusCode != 200 {
		t.Fatalf("expected 200 OK, got %s", r.Status)
	}
}

func TestServeFileWithContentEncoding(t *testing.T) {
	ts := httptest.NewServer(HandlerFunc(func(w ResponseWriter, r *Request) {
		w.Header().Set("Content-Encoding", "foo")
		ServeFile(w, r, "testdata/file")
	}))
	defer ts.Close()
	resp, err := Get(ts.URL)
	if err != nil {
		t.Fatal(err)
	}
	if g, e := resp.ContentLength, int64(-1); g != e {
		t.Errorf("Content-Length mismatch: got %d, want %d", g, e)
	}
}

func TestServeIndexHtml(t *testing.T) {
	const want = "index.html says hello\n"
	ts := httptest.NewServer(FileServer(Dir(".")))
	defer ts.Close()

	for _, path := range []string{"/testdata/", "/testdata/index.html"} {
		res, err := Get(ts.URL + path)
		if err != nil {
			t.Fatal(err)
		}
		b, err := ioutil.ReadAll(res.Body)
		if err != nil {
			t.Fatal("reading Body:", err)
		}
		if s := string(b); s != want {
			t.Errorf("for path %q got %q, want %q", path, s, want)
		}
		res.Body.Close()
	}
}

func TestFileServerZeroByte(t *testing.T) {
	ts := httptest.NewServer(FileServer(Dir(".")))
	defer ts.Close()

	res, err := Get(ts.URL + "/..\x00")
	if err != nil {
		t.Fatal(err)
	}
	b, err := ioutil.ReadAll(res.Body)
	if err != nil {
		t.Fatal("reading Body:", err)
	}
	if res.StatusCode == 200 {
		t.Errorf("got status 200; want an error. Body is:\n%s", string(b))
	}
}

type fakeFileInfo struct {
	dir      bool
	basename string
	modtime  time.Time
	ents     []*fakeFileInfo
	contents string
}

func (f *fakeFileInfo) Name() string       { return f.basename }
func (f *fakeFileInfo) Sys() interface{}   { return nil }
func (f *fakeFileInfo) ModTime() time.Time { return f.modtime }
func (f *fakeFileInfo) IsDir() bool        { return f.dir }
func (f *fakeFileInfo) Size() int64        { return int64(len(f.contents)) }
func (f *fakeFileInfo) Mode() os.FileMode {
	if f.dir {
		return 0755 | os.ModeDir
<<<<<<< HEAD
	}
	return 0644
}

type fakeFile struct {
	io.ReadSeeker
	fi   *fakeFileInfo
	path string // as opened
}

func (f *fakeFile) Close() error               { return nil }
func (f *fakeFile) Stat() (os.FileInfo, error) { return f.fi, nil }
func (f *fakeFile) Readdir(count int) ([]os.FileInfo, error) {
	if !f.fi.dir {
		return nil, os.ErrInvalid
	}
	var fis []os.FileInfo
	for _, fi := range f.fi.ents {
		fis = append(fis, fi)
	}
	return fis, nil
}

type fakeFS map[string]*fakeFileInfo

func (fs fakeFS) Open(name string) (File, error) {
	name = path.Clean(name)
	f, ok := fs[name]
	if !ok {
		println("fake filesystem didn't find file", name)
		return nil, os.ErrNotExist
	}
	return &fakeFile{ReadSeeker: strings.NewReader(f.contents), fi: f, path: name}, nil
}

=======
	}
	return 0644
}

type fakeFile struct {
	io.ReadSeeker
	fi   *fakeFileInfo
	path string // as opened
}

func (f *fakeFile) Close() error               { return nil }
func (f *fakeFile) Stat() (os.FileInfo, error) { return f.fi, nil }
func (f *fakeFile) Readdir(count int) ([]os.FileInfo, error) {
	if !f.fi.dir {
		return nil, os.ErrInvalid
	}
	var fis []os.FileInfo
	for _, fi := range f.fi.ents {
		fis = append(fis, fi)
	}
	return fis, nil
}

type fakeFS map[string]*fakeFileInfo

func (fs fakeFS) Open(name string) (File, error) {
	name = path.Clean(name)
	f, ok := fs[name]
	if !ok {
		println("fake filesystem didn't find file", name)
		return nil, os.ErrNotExist
	}
	return &fakeFile{ReadSeeker: strings.NewReader(f.contents), fi: f, path: name}, nil
}

>>>>>>> e9c762ec
func TestDirectoryIfNotModified(t *testing.T) {
	const indexContents = "I am a fake index.html file"
	fileMod := time.Unix(1000000000, 0).UTC()
	fileModStr := fileMod.Format(TimeFormat)
	dirMod := time.Unix(123, 0).UTC()
	indexFile := &fakeFileInfo{
		basename: "index.html",
		modtime:  fileMod,
		contents: indexContents,
	}
	fs := fakeFS{
		"/": &fakeFileInfo{
			dir:     true,
			modtime: dirMod,
			ents:    []*fakeFileInfo{indexFile},
		},
		"/index.html": indexFile,
	}

	ts := httptest.NewServer(FileServer(fs))
	defer ts.Close()

	res, err := Get(ts.URL)
	if err != nil {
		t.Fatal(err)
	}
	b, err := ioutil.ReadAll(res.Body)
	if err != nil {
		t.Fatal(err)
	}
	if string(b) != indexContents {
		t.Fatalf("Got body %q; want %q", b, indexContents)
	}
	res.Body.Close()

	lastMod := res.Header.Get("Last-Modified")
	if lastMod != fileModStr {
		t.Fatalf("initial Last-Modified = %q; want %q", lastMod, fileModStr)
	}

	req, _ := NewRequest("GET", ts.URL, nil)
	req.Header.Set("If-Modified-Since", lastMod)

	res, err = DefaultClient.Do(req)
	if err != nil {
		t.Fatal(err)
	}
	if res.StatusCode != 304 {
		t.Fatalf("Code after If-Modified-Since request = %v; want 304", res.StatusCode)
	}
	res.Body.Close()

	// Advance the index.html file's modtime, but not the directory's.
	indexFile.modtime = indexFile.modtime.Add(1 * time.Hour)

	res, err = DefaultClient.Do(req)
	if err != nil {
		t.Fatal(err)
	}
	if res.StatusCode != 200 {
		t.Fatalf("Code after second If-Modified-Since request = %v; want 200; res is %#v", res.StatusCode, res)
	}
	res.Body.Close()
}

<<<<<<< HEAD
func TestServeContent(t *testing.T) {
	type req struct {
		name    string
		modtime time.Time
		content io.ReadSeeker
	}
	ch := make(chan req, 1)
	ts := httptest.NewServer(HandlerFunc(func(w ResponseWriter, r *Request) {
		p := <-ch
=======
func mustStat(t *testing.T, fileName string) os.FileInfo {
	fi, err := os.Stat(fileName)
	if err != nil {
		t.Fatal(err)
	}
	return fi
}

func TestServeContent(t *testing.T) {
	type serveParam struct {
		name        string
		modtime     time.Time
		content     io.ReadSeeker
		contentType string
		etag        string
	}
	servec := make(chan serveParam, 1)
	ts := httptest.NewServer(HandlerFunc(func(w ResponseWriter, r *Request) {
		p := <-servec
		if p.etag != "" {
			w.Header().Set("ETag", p.etag)
		}
		if p.contentType != "" {
			w.Header().Set("Content-Type", p.contentType)
		}
>>>>>>> e9c762ec
		ServeContent(w, r, p.name, p.modtime, p.content)
	}))
	defer ts.Close()

<<<<<<< HEAD
	css, err := os.Open("testdata/style.css")
	if err != nil {
		t.Fatal(err)
	}
	defer css.Close()

	ch <- req{"style.css", time.Time{}, css}
	res, err := Get(ts.URL)
	if err != nil {
		t.Fatal(err)
	}
	if g, e := res.Header.Get("Content-Type"), "text/css; charset=utf-8"; g != e {
		t.Errorf("style.css: content type = %q, want %q", g, e)
	}
	if g := res.Header.Get("Last-Modified"); g != "" {
		t.Errorf("want empty Last-Modified; got %q", g)
	}

	fi, err := css.Stat()
	if err != nil {
		t.Fatal(err)
	}
	ch <- req{"style.html", fi.ModTime(), css}
	res, err = Get(ts.URL)
	if err != nil {
		t.Fatal(err)
	}
	if g, e := res.Header.Get("Content-Type"), "text/html; charset=utf-8"; g != e {
		t.Errorf("style.html: content type = %q, want %q", g, e)
	}
	if g := res.Header.Get("Last-Modified"); g == "" {
		t.Errorf("want non-empty last-modified")
=======
	type testCase struct {
		file             string
		modtime          time.Time
		serveETag        string // optional
		serveContentType string // optional
		reqHeader        map[string]string
		wantLastMod      string
		wantContentType  string
		wantStatus       int
	}
	htmlModTime := mustStat(t, "testdata/index.html").ModTime()
	tests := map[string]testCase{
		"no_last_modified": {
			file:            "testdata/style.css",
			wantContentType: "text/css; charset=utf-8",
			wantStatus:      200,
		},
		"with_last_modified": {
			file:            "testdata/index.html",
			wantContentType: "text/html; charset=utf-8",
			modtime:         htmlModTime,
			wantLastMod:     htmlModTime.UTC().Format(TimeFormat),
			wantStatus:      200,
		},
		"not_modified_modtime": {
			file:    "testdata/style.css",
			modtime: htmlModTime,
			reqHeader: map[string]string{
				"If-Modified-Since": htmlModTime.UTC().Format(TimeFormat),
			},
			wantStatus: 304,
		},
		"not_modified_modtime_with_contenttype": {
			file:             "testdata/style.css",
			serveContentType: "text/css", // explicit content type
			modtime:          htmlModTime,
			reqHeader: map[string]string{
				"If-Modified-Since": htmlModTime.UTC().Format(TimeFormat),
			},
			wantStatus: 304,
		},
		"not_modified_etag": {
			file:      "testdata/style.css",
			serveETag: `"foo"`,
			reqHeader: map[string]string{
				"If-None-Match": `"foo"`,
			},
			wantStatus: 304,
		},
		"range_good": {
			file:      "testdata/style.css",
			serveETag: `"A"`,
			reqHeader: map[string]string{
				"Range": "bytes=0-4",
			},
			wantStatus:      StatusPartialContent,
			wantContentType: "text/css; charset=utf-8",
		},
		// An If-Range resource for entity "A", but entity "B" is now current.
		// The Range request should be ignored.
		"range_no_match": {
			file:      "testdata/style.css",
			serveETag: `"A"`,
			reqHeader: map[string]string{
				"Range":    "bytes=0-4",
				"If-Range": `"B"`,
			},
			wantStatus:      200,
			wantContentType: "text/css; charset=utf-8",
		},
	}
	for testName, tt := range tests {
		f, err := os.Open(tt.file)
		if err != nil {
			t.Fatalf("test %q: %v", testName, err)
		}
		defer f.Close()

		servec <- serveParam{
			name:        filepath.Base(tt.file),
			content:     f,
			modtime:     tt.modtime,
			etag:        tt.serveETag,
			contentType: tt.serveContentType,
		}
		req, err := NewRequest("GET", ts.URL, nil)
		if err != nil {
			t.Fatal(err)
		}
		for k, v := range tt.reqHeader {
			req.Header.Set(k, v)
		}
		res, err := DefaultClient.Do(req)
		if err != nil {
			t.Fatal(err)
		}
		io.Copy(ioutil.Discard, res.Body)
		res.Body.Close()
		if res.StatusCode != tt.wantStatus {
			t.Errorf("test %q: status = %d; want %d", testName, res.StatusCode, tt.wantStatus)
		}
		if g, e := res.Header.Get("Content-Type"), tt.wantContentType; g != e {
			t.Errorf("test %q: content-type = %q, want %q", testName, g, e)
		}
		if g, e := res.Header.Get("Last-Modified"), tt.wantLastMod; g != e {
			t.Errorf("test %q: last-modified = %q, want %q", testName, g, e)
		}
>>>>>>> e9c762ec
	}
}

// verifies that sendfile is being used on Linux
func TestLinuxSendfile(t *testing.T) {
	if runtime.GOOS != "linux" {
<<<<<<< HEAD
		t.Logf("skipping; linux-only test")
		return
	}
	_, err := exec.LookPath("strace")
	if err != nil {
		t.Logf("skipping; strace not found in path")
		return
=======
		t.Skip("skipping; linux-only test")
	}
	if _, err := exec.LookPath("strace"); err != nil {
		t.Skip("skipping; strace not found in path")
>>>>>>> e9c762ec
	}

	ln, err := net.Listen("tcp", "127.0.0.1:0")
	if err != nil {
		t.Fatal(err)
	}
	lnf, err := ln.(*net.TCPListener).File()
	if err != nil {
		t.Fatal(err)
	}
	defer ln.Close()

	var buf bytes.Buffer
	child := exec.Command("strace", "-f", "-e!sigaltstack", os.Args[0], "-test.run=TestLinuxSendfileChild")
	child.ExtraFiles = append(child.ExtraFiles, lnf)
	child.Env = append([]string{"GO_WANT_HELPER_PROCESS=1"}, os.Environ()...)
	child.Stdout = &buf
	child.Stderr = &buf
<<<<<<< HEAD
	err = child.Start()
	if err != nil {
		t.Logf("skipping; failed to start straced child: %v", err)
		return
=======
	if err := child.Start(); err != nil {
		t.Skipf("skipping; failed to start straced child: %v", err)
>>>>>>> e9c762ec
	}

	res, err := Get(fmt.Sprintf("http://%s/", ln.Addr()))
	if err != nil {
		t.Fatalf("http client error: %v", err)
	}
	_, err = io.Copy(ioutil.Discard, res.Body)
	if err != nil {
		t.Fatalf("client body read error: %v", err)
	}
	res.Body.Close()

	// Force child to exit cleanly.
	Get(fmt.Sprintf("http://%s/quit", ln.Addr()))
	child.Wait()

	rx := regexp.MustCompile(`sendfile(64)?\(\d+,\s*\d+,\s*NULL,\s*\d+\)\s*=\s*\d+\s*\n`)
	rxResume := regexp.MustCompile(`<\.\.\. sendfile(64)? resumed> \)\s*=\s*\d+\s*\n`)
	out := buf.String()
	if !rx.MatchString(out) && !rxResume.MatchString(out) {
		t.Errorf("no sendfile system call found in:\n%s", out)
	}
}

func getBody(t *testing.T, testName string, req Request) (*Response, []byte) {
	r, err := DefaultClient.Do(&req)
	if err != nil {
		t.Fatalf("%s: for URL %q, send error: %v", testName, req.URL.String(), err)
	}
	b, err := ioutil.ReadAll(r.Body)
	if err != nil {
		t.Fatalf("%s: for URL %q, reading body: %v", testName, req.URL.String(), err)
	}
	return r, b
}

// TestLinuxSendfileChild isn't a real test. It's used as a helper process
// for TestLinuxSendfile.
func TestLinuxSendfileChild(*testing.T) {
	if os.Getenv("GO_WANT_HELPER_PROCESS") != "1" {
		return
	}
	defer os.Exit(0)
	fd3 := os.NewFile(3, "ephemeral-port-listener")
	ln, err := net.FileListener(fd3)
	if err != nil {
		panic(err)
	}
	mux := NewServeMux()
	mux.Handle("/", FileServer(Dir("testdata")))
	mux.HandleFunc("/quit", func(ResponseWriter, *Request) {
		os.Exit(0)
	})
	s := &Server{Handler: mux}
	err = s.Serve(ln)
	if err != nil {
		panic(err)
	}
}<|MERGE_RESOLUTION|>--- conflicted
+++ resolved
@@ -110,11 +110,7 @@
 				t.Errorf("range=%q: body = %q, want %q", rt.r, body, wantBody)
 			}
 			if strings.HasPrefix(ct, "multipart/byteranges") {
-<<<<<<< HEAD
-				t.Errorf("range=%q content-type = %q; unexpected multipart/byteranges", rt.r)
-=======
 				t.Errorf("range=%q content-type = %q; unexpected multipart/byteranges", rt.r, ct)
->>>>>>> e9c762ec
 			}
 		}
 		if len(rt.ranges) > 1 {
@@ -124,40 +120,21 @@
 				continue
 			}
 			if typ != "multipart/byteranges" {
-<<<<<<< HEAD
-				t.Errorf("range=%q content-type = %q; want multipart/byteranges", rt.r)
-=======
 				t.Errorf("range=%q content-type = %q; want multipart/byteranges", rt.r, typ)
->>>>>>> e9c762ec
 				continue
 			}
 			if params["boundary"] == "" {
 				t.Errorf("range=%q content-type = %q; lacks boundary", rt.r, ct)
-<<<<<<< HEAD
-			}
-			if g, w := resp.ContentLength, int64(len(body)); g != w {
-				t.Errorf("range=%q Content-Length = %d; want %d", rt.r, g, w)
-=======
 				continue
 			}
 			if g, w := resp.ContentLength, int64(len(body)); g != w {
 				t.Errorf("range=%q Content-Length = %d; want %d", rt.r, g, w)
 				continue
->>>>>>> e9c762ec
 			}
 			mr := multipart.NewReader(bytes.NewReader(body), params["boundary"])
 			for ri, rng := range rt.ranges {
 				part, err := mr.NextPart()
 				if err != nil {
-<<<<<<< HEAD
-					t.Fatalf("range=%q, reading part index %d: %v", rt.r, ri, err)
-				}
-				body, err := ioutil.ReadAll(part)
-				if err != nil {
-					t.Fatalf("range=%q, reading part index %d body: %v", rt.r, ri, err)
-				}
-				wantContentRange = fmt.Sprintf("bytes %d-%d/%d", rng.start, rng.end-1, testFileLen)
-=======
 					t.Errorf("range=%q, reading part index %d: %v", rt.r, ri, err)
 					continue Cases
 				}
@@ -170,25 +147,14 @@
 					t.Errorf("range=%q, reading part index %d body: %v", rt.r, ri, err)
 					continue Cases
 				}
->>>>>>> e9c762ec
 				wantBody := file[rng.start:rng.end]
 				if !bytes.Equal(body, wantBody) {
 					t.Errorf("range=%q: body = %q, want %q", rt.r, body, wantBody)
 				}
-<<<<<<< HEAD
-				if g, w := part.Header.Get("Content-Range"), wantContentRange; g != w {
-					t.Errorf("range=%q: part Content-Range = %q; want %q", rt.r, g, w)
-				}
-			}
-			_, err = mr.NextPart()
-			if err != io.EOF {
-				t.Errorf("range=%q; expected final error io.EOF; got %v", err)
-=======
 			}
 			_, err = mr.NextPart()
 			if err != io.EOF {
 				t.Errorf("range=%q; expected final error io.EOF; got %v", rt.r, err)
->>>>>>> e9c762ec
 			}
 		}
 	}
@@ -373,11 +339,6 @@
 }
 
 func TestServeFileFromCWD(t *testing.T) {
-	if runtime.GOOS == "windows" {
-		// TODO(brainman): find out why this test is broken
-		t.Logf("Temporarily skipping test on Windows; see http://golang.org/issue/3917")
-		return
-	}
 	ts := httptest.NewServer(HandlerFunc(func(w ResponseWriter, r *Request) {
 		ServeFile(w, r, "fs_test.go")
 	}))
@@ -461,7 +422,6 @@
 func (f *fakeFileInfo) Mode() os.FileMode {
 	if f.dir {
 		return 0755 | os.ModeDir
-<<<<<<< HEAD
 	}
 	return 0644
 }
@@ -497,43 +457,6 @@
 	return &fakeFile{ReadSeeker: strings.NewReader(f.contents), fi: f, path: name}, nil
 }
 
-=======
-	}
-	return 0644
-}
-
-type fakeFile struct {
-	io.ReadSeeker
-	fi   *fakeFileInfo
-	path string // as opened
-}
-
-func (f *fakeFile) Close() error               { return nil }
-func (f *fakeFile) Stat() (os.FileInfo, error) { return f.fi, nil }
-func (f *fakeFile) Readdir(count int) ([]os.FileInfo, error) {
-	if !f.fi.dir {
-		return nil, os.ErrInvalid
-	}
-	var fis []os.FileInfo
-	for _, fi := range f.fi.ents {
-		fis = append(fis, fi)
-	}
-	return fis, nil
-}
-
-type fakeFS map[string]*fakeFileInfo
-
-func (fs fakeFS) Open(name string) (File, error) {
-	name = path.Clean(name)
-	f, ok := fs[name]
-	if !ok {
-		println("fake filesystem didn't find file", name)
-		return nil, os.ErrNotExist
-	}
-	return &fakeFile{ReadSeeker: strings.NewReader(f.contents), fi: f, path: name}, nil
-}
-
->>>>>>> e9c762ec
 func TestDirectoryIfNotModified(t *testing.T) {
 	const indexContents = "I am a fake index.html file"
 	fileMod := time.Unix(1000000000, 0).UTC()
@@ -599,17 +522,6 @@
 	res.Body.Close()
 }
 
-<<<<<<< HEAD
-func TestServeContent(t *testing.T) {
-	type req struct {
-		name    string
-		modtime time.Time
-		content io.ReadSeeker
-	}
-	ch := make(chan req, 1)
-	ts := httptest.NewServer(HandlerFunc(func(w ResponseWriter, r *Request) {
-		p := <-ch
-=======
 func mustStat(t *testing.T, fileName string) os.FileInfo {
 	fi, err := os.Stat(fileName)
 	if err != nil {
@@ -635,45 +547,10 @@
 		if p.contentType != "" {
 			w.Header().Set("Content-Type", p.contentType)
 		}
->>>>>>> e9c762ec
 		ServeContent(w, r, p.name, p.modtime, p.content)
 	}))
 	defer ts.Close()
 
-<<<<<<< HEAD
-	css, err := os.Open("testdata/style.css")
-	if err != nil {
-		t.Fatal(err)
-	}
-	defer css.Close()
-
-	ch <- req{"style.css", time.Time{}, css}
-	res, err := Get(ts.URL)
-	if err != nil {
-		t.Fatal(err)
-	}
-	if g, e := res.Header.Get("Content-Type"), "text/css; charset=utf-8"; g != e {
-		t.Errorf("style.css: content type = %q, want %q", g, e)
-	}
-	if g := res.Header.Get("Last-Modified"); g != "" {
-		t.Errorf("want empty Last-Modified; got %q", g)
-	}
-
-	fi, err := css.Stat()
-	if err != nil {
-		t.Fatal(err)
-	}
-	ch <- req{"style.html", fi.ModTime(), css}
-	res, err = Get(ts.URL)
-	if err != nil {
-		t.Fatal(err)
-	}
-	if g, e := res.Header.Get("Content-Type"), "text/html; charset=utf-8"; g != e {
-		t.Errorf("style.html: content type = %q, want %q", g, e)
-	}
-	if g := res.Header.Get("Last-Modified"); g == "" {
-		t.Errorf("want non-empty last-modified")
-=======
 	type testCase struct {
 		file             string
 		modtime          time.Time
@@ -781,27 +658,16 @@
 		if g, e := res.Header.Get("Last-Modified"), tt.wantLastMod; g != e {
 			t.Errorf("test %q: last-modified = %q, want %q", testName, g, e)
 		}
->>>>>>> e9c762ec
 	}
 }
 
 // verifies that sendfile is being used on Linux
 func TestLinuxSendfile(t *testing.T) {
 	if runtime.GOOS != "linux" {
-<<<<<<< HEAD
-		t.Logf("skipping; linux-only test")
-		return
-	}
-	_, err := exec.LookPath("strace")
-	if err != nil {
-		t.Logf("skipping; strace not found in path")
-		return
-=======
 		t.Skip("skipping; linux-only test")
 	}
 	if _, err := exec.LookPath("strace"); err != nil {
 		t.Skip("skipping; strace not found in path")
->>>>>>> e9c762ec
 	}
 
 	ln, err := net.Listen("tcp", "127.0.0.1:0")
@@ -820,15 +686,8 @@
 	child.Env = append([]string{"GO_WANT_HELPER_PROCESS=1"}, os.Environ()...)
 	child.Stdout = &buf
 	child.Stderr = &buf
-<<<<<<< HEAD
-	err = child.Start()
-	if err != nil {
-		t.Logf("skipping; failed to start straced child: %v", err)
-		return
-=======
 	if err := child.Start(); err != nil {
 		t.Skipf("skipping; failed to start straced child: %v", err)
->>>>>>> e9c762ec
 	}
 
 	res, err := Get(fmt.Sprintf("http://%s/", ln.Addr()))
