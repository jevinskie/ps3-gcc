--- conflicted
+++ resolved
@@ -30,18 +30,12 @@
 //
 //	go tool pprof http://localhost:6060/debug/pprof/profile
 //
-<<<<<<< HEAD
-// Or to view all available profiles:
-//
-//	go tool pprof http://localhost:6060/debug/pprof/
-=======
 // Or to look at the goroutine blocking profile:
 //
 //	go tool pprof http://localhost:6060/debug/pprof/block
 //
 // To view all available profiles, open http://localhost:6060/debug/pprof/
 // in your browser.
->>>>>>> e9c762ec
 //
 // For a study of the facility in action, visit
 //
@@ -52,7 +46,6 @@
 import (
 	"bufio"
 	"bytes"
-	_ "debug/elf"
 	"fmt"
 	"html/template"
 	"io"
