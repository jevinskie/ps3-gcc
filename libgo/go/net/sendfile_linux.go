// Copyright 2011 The Go Authors.  All rights reserved.
// Use of this source code is governed by a BSD-style
// license that can be found in the LICENSE file.

package net

import (
	"io"
	"os"
	"syscall"
)

// maxSendfileSize is the largest chunk size we ask the kernel to copy
// at a time.
const maxSendfileSize int = 4 << 20

// sendFile copies the contents of r to c using the sendfile
// system call to minimize copies.
//
// if handled == true, sendFile returns the number of bytes copied and any
// non-EOF error.
//
// if handled == false, sendFile performed no work.
func sendFile(c *netFD, r io.Reader) (written int64, err error, handled bool) {
	var remain int64 = 1 << 62 // by default, copy until EOF

	lr, ok := r.(*io.LimitedReader)
	if ok {
		remain, r = lr.N, lr.R
		if remain <= 0 {
			return 0, nil, true
		}
	}
	f, ok := r.(*os.File)
	if !ok {
		return 0, nil, false
	}

	c.wio.Lock()
	defer c.wio.Unlock()
	if err := c.incref(false); err != nil {
		return 0, err, true
	}
	defer c.decref()

	dst := c.sysfd
	src := int(f.Fd())
	for remain > 0 {
		n := maxSendfileSize
		if int64(n) > remain {
			n = int(remain)
		}
		n, err1 := syscall.Sendfile(dst, src, nil, n)
		if n > 0 {
			written += int64(n)
			remain -= int64(n)
		}
		if n == 0 && err1 == nil {
			break
		}
<<<<<<< HEAD
		if err1 == syscall.EAGAIN && c.wdeadline >= 0 {
			if err1 = pollserver.WaitWrite(c); err1 == nil {
=======
		if err1 == syscall.EAGAIN {
			if err1 = c.pollServer.WaitWrite(c); err1 == nil {
>>>>>>> e9c762ec
				continue
			}
		}
		if err1 != nil {
			// This includes syscall.ENOSYS (no kernel
			// support) and syscall.EINVAL (fd types which
			// don't implement sendfile together)
			err = &OpError{"sendfile", c.net, c.raddr, err1}
			break
		}
	}
	if lr != nil {
		lr.N = remain
	}
	return written, err, written > 0
}<|MERGE_RESOLUTION|>--- conflicted
+++ resolved
@@ -58,13 +58,8 @@
 		if n == 0 && err1 == nil {
 			break
 		}
-<<<<<<< HEAD
-		if err1 == syscall.EAGAIN && c.wdeadline >= 0 {
-			if err1 = pollserver.WaitWrite(c); err1 == nil {
-=======
 		if err1 == syscall.EAGAIN {
 			if err1 = c.pollServer.WaitWrite(c); err1 == nil {
->>>>>>> e9c762ec
 				continue
 			}
 		}
