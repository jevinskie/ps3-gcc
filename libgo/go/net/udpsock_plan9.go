--- conflicted
+++ resolved
@@ -19,26 +19,6 @@
 	conn
 }
 
-<<<<<<< HEAD
-// SetDeadline implements the Conn SetDeadline method.
-func (c *UDPConn) SetDeadline(t time.Time) error {
-	return syscall.EPLAN9
-}
-
-// SetReadDeadline implements the Conn SetReadDeadline method.
-func (c *UDPConn) SetReadDeadline(t time.Time) error {
-	return syscall.EPLAN9
-}
-
-// SetWriteDeadline implements the Conn SetWriteDeadline method.
-func (c *UDPConn) SetWriteDeadline(t time.Time) error {
-	return syscall.EPLAN9
-}
-
-// UDP-specific methods.
-
-=======
->>>>>>> e9c762ec
 // ReadFromUDP reads a UDP packet from c, copying the payload into b.
 // It returns the number of bytes copied into b and the return address
 // that was on the packet.
@@ -126,11 +106,7 @@
 	}
 	a, ok := addr.(*UDPAddr)
 	if !ok {
-<<<<<<< HEAD
-		return 0, &OpError{"write", c.dir, addr, syscall.EINVAL}
-=======
 		return 0, &OpError{"write", c.fd.dir, addr, syscall.EINVAL}
->>>>>>> e9c762ec
 	}
 	return c.WriteToUDP(b, a)
 }
