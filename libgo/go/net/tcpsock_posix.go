// Copyright 2009 The Go Authors.  All rights reserved.
// Use of this source code is governed by a BSD-style
// license that can be found in the LICENSE file.

// +build darwin freebsd linux netbsd openbsd windows

// TCP sockets

package net

import (
	"io"
	"os"
	"syscall"
	"time"
)

// BUG(rsc): On OpenBSD, listening on the "tcp" network does not listen for
// both IPv4 and IPv6 connections. This is due to the fact that IPv4 traffic
// will not be routed to an IPv6 socket - two separate sockets are required
// if both AFs are to be supported. See inet6(4) on OpenBSD for details.

func sockaddrToTCP(sa syscall.Sockaddr) Addr {
	switch sa := sa.(type) {
	case *syscall.SockaddrInet4:
		return &TCPAddr{IP: sa.Addr[0:], Port: sa.Port}
	case *syscall.SockaddrInet6:
<<<<<<< HEAD
		return &TCPAddr{sa.Addr[0:], sa.Port}
	default:
		if sa != nil {
			// Diagnose when we will turn a non-nil sockaddr into a nil.
			panic("unexpected type in sockaddrToTCP")
		}
=======
		return &TCPAddr{IP: sa.Addr[0:], Port: sa.Port, Zone: zoneToString(int(sa.ZoneId))}
>>>>>>> e9c762ec
	}
	return nil
}

func (a *TCPAddr) family() int {
	if a == nil || len(a.IP) <= IPv4len {
		return syscall.AF_INET
	}
	if a.IP.To4() != nil {
		return syscall.AF_INET
	}
	return syscall.AF_INET6
}

func (a *TCPAddr) isWildcard() bool {
	if a == nil || a.IP == nil {
		return true
	}
	return a.IP.IsUnspecified()
}

func (a *TCPAddr) sockaddr(family int) (syscall.Sockaddr, error) {
	return ipToSockaddr(family, a.IP, a.Port, a.Zone)
}

func (a *TCPAddr) toAddr() sockaddr {
	if a == nil { // nil *TCPAddr
		return nil // nil interface
	}
	return a
}

// TCPConn is an implementation of the Conn interface
// for TCP network connections.
type TCPConn struct {
	conn
}

func newTCPConn(fd *netFD) *TCPConn {
	c := &TCPConn{conn{fd}}
	c.SetNoDelay(true)
	return c
}

<<<<<<< HEAD
func (c *TCPConn) ok() bool { return c != nil && c.fd != nil }

// Implementation of the Conn interface - see Conn for documentation.

// Read implements the Conn Read method.
func (c *TCPConn) Read(b []byte) (n int, err error) {
	if !c.ok() {
		return 0, syscall.EINVAL
	}
	return c.fd.Read(b)
}

=======
>>>>>>> e9c762ec
// ReadFrom implements the io.ReaderFrom ReadFrom method.
func (c *TCPConn) ReadFrom(r io.Reader) (int64, error) {
	if n, err, handled := sendFile(c.fd, r); handled {
		return n, err
	}
	return genericReadFrom(c, r)
}

<<<<<<< HEAD
// Write implements the Conn Write method.
func (c *TCPConn) Write(b []byte) (n int, err error) {
	if !c.ok() {
		return 0, syscall.EINVAL
	}
	return c.fd.Write(b)
}

// Close closes the TCP connection.
func (c *TCPConn) Close() error {
	if !c.ok() {
		return syscall.EINVAL
	}
	return c.fd.Close()
}

=======
>>>>>>> e9c762ec
// CloseRead shuts down the reading side of the TCP connection.
// Most callers should just use Close.
func (c *TCPConn) CloseRead() error {
	if !c.ok() {
		return syscall.EINVAL
	}
	return c.fd.CloseRead()
}

// CloseWrite shuts down the writing side of the TCP connection.
// Most callers should just use Close.
func (c *TCPConn) CloseWrite() error {
	if !c.ok() {
		return syscall.EINVAL
	}
	return c.fd.CloseWrite()
}

<<<<<<< HEAD
// LocalAddr returns the local network address, a *TCPAddr.
func (c *TCPConn) LocalAddr() Addr {
	if !c.ok() {
		return nil
	}
	return c.fd.laddr
}

// RemoteAddr returns the remote network address, a *TCPAddr.
func (c *TCPConn) RemoteAddr() Addr {
	if !c.ok() {
		return nil
	}
	return c.fd.raddr
}

// SetDeadline implements the Conn SetDeadline method.
func (c *TCPConn) SetDeadline(t time.Time) error {
	if !c.ok() {
		return syscall.EINVAL
	}
	return setDeadline(c.fd, t)
}

// SetReadDeadline implements the Conn SetReadDeadline method.
func (c *TCPConn) SetReadDeadline(t time.Time) error {
	if !c.ok() {
		return syscall.EINVAL
	}
	return setReadDeadline(c.fd, t)
}

// SetWriteDeadline implements the Conn SetWriteDeadline method.
func (c *TCPConn) SetWriteDeadline(t time.Time) error {
	if !c.ok() {
		return syscall.EINVAL
	}
	return setWriteDeadline(c.fd, t)
}

// SetReadBuffer sets the size of the operating system's
// receive buffer associated with the connection.
func (c *TCPConn) SetReadBuffer(bytes int) error {
	if !c.ok() {
		return syscall.EINVAL
	}
	return setReadBuffer(c.fd, bytes)
}

// SetWriteBuffer sets the size of the operating system's
// transmit buffer associated with the connection.
func (c *TCPConn) SetWriteBuffer(bytes int) error {
	if !c.ok() {
		return syscall.EINVAL
	}
	return setWriteBuffer(c.fd, bytes)
}

=======
>>>>>>> e9c762ec
// SetLinger sets the behavior of Close() on a connection
// which still has data waiting to be sent or to be acknowledged.
//
// If sec < 0 (the default), Close returns immediately and
// the operating system finishes sending the data in the background.
//
// If sec == 0, Close returns immediately and the operating system
// discards any unsent or unacknowledged data.
//
// If sec > 0, Close blocks for at most sec seconds waiting for
// data to be sent and acknowledged.
func (c *TCPConn) SetLinger(sec int) error {
	if !c.ok() {
		return syscall.EINVAL
	}
	return setLinger(c.fd, sec)
}

// SetKeepAlive sets whether the operating system should send
// keepalive messages on the connection.
func (c *TCPConn) SetKeepAlive(keepalive bool) error {
	if !c.ok() {
		return syscall.EINVAL
	}
	return setKeepAlive(c.fd, keepalive)
}

// SetNoDelay controls whether the operating system should delay
// packet transmission in hopes of sending fewer packets
// (Nagle's algorithm).  The default is true (no delay), meaning
// that data is sent as soon as possible after a Write.
func (c *TCPConn) SetNoDelay(noDelay bool) error {
	if !c.ok() {
		return syscall.EINVAL
	}
	return setNoDelay(c.fd, noDelay)
}

// DialTCP connects to the remote address raddr on the network net,
// which must be "tcp", "tcp4", or "tcp6".  If laddr is not nil, it is used
// as the local address for the connection.
func DialTCP(net string, laddr, raddr *TCPAddr) (*TCPConn, error) {
	switch net {
	case "tcp", "tcp4", "tcp6":
	default:
		return nil, UnknownNetworkError(net)
	}
	if raddr == nil {
		return nil, &OpError{"dial", net, nil, errMissingAddress}
	}
<<<<<<< HEAD

	fd, err := internetSocket(net, laddr.toAddr(), raddr.toAddr(), syscall.SOCK_STREAM, 0, "dial", sockaddrToTCP)
=======
	return dialTCP(net, laddr, raddr, noDeadline)
}

func dialTCP(net string, laddr, raddr *TCPAddr, deadline time.Time) (*TCPConn, error) {
	fd, err := internetSocket(net, laddr.toAddr(), raddr.toAddr(), deadline, syscall.SOCK_STREAM, 0, "dial", sockaddrToTCP)
>>>>>>> e9c762ec

	// TCP has a rarely used mechanism called a 'simultaneous connection' in
	// which Dial("tcp", addr1, addr2) run on the machine at addr1 can
	// connect to a simultaneous Dial("tcp", addr2, addr1) run on the machine
	// at addr2, without either machine executing Listen.  If laddr == nil,
	// it means we want the kernel to pick an appropriate originating local
	// address.  Some Linux kernels cycle blindly through a fixed range of
	// local ports, regardless of destination port.  If a kernel happens to
	// pick local port 50001 as the source for a Dial("tcp", "", "localhost:50001"),
	// then the Dial will succeed, having simultaneously connected to itself.
	// This can only happen when we are letting the kernel pick a port (laddr == nil)
	// and when there is no listener for the destination address.
	// It's hard to argue this is anything other than a kernel bug.  If we
	// see this happen, rather than expose the buggy effect to users, we
	// close the fd and try again.  If it happens twice more, we relent and
	// use the result.  See also:
	//	http://golang.org/issue/2690
	//	http://stackoverflow.com/questions/4949858/
<<<<<<< HEAD
	for i := 0; i < 2 && err == nil && laddr == nil && selfConnect(fd); i++ {
		fd.Close()
		fd, err = internetSocket(net, laddr.toAddr(), raddr.toAddr(), syscall.SOCK_STREAM, 0, "dial", sockaddrToTCP)
=======
	//
	// The opposite can also happen: if we ask the kernel to pick an appropriate
	// originating local address, sometimes it picks one that is already in use.
	// So if the error is EADDRNOTAVAIL, we have to try again too, just for
	// a different reason.
	//
	// The kernel socket code is no doubt enjoying watching us squirm.
	for i := 0; i < 2 && (laddr == nil || laddr.Port == 0) && (selfConnect(fd, err) || spuriousENOTAVAIL(err)); i++ {
		if err == nil {
			fd.Close()
		}
		fd, err = internetSocket(net, laddr.toAddr(), raddr.toAddr(), deadline, syscall.SOCK_STREAM, 0, "dial", sockaddrToTCP)
>>>>>>> e9c762ec
	}

	if err != nil {
		return nil, err
	}
	return newTCPConn(fd), nil
}

<<<<<<< HEAD
func selfConnect(fd *netFD) bool {
=======
func selfConnect(fd *netFD, err error) bool {
	// If the connect failed, we clearly didn't connect to ourselves.
	if err != nil {
		return false
	}

>>>>>>> e9c762ec
	// The socket constructor can return an fd with raddr nil under certain
	// unknown conditions. The errors in the calls there to Getpeername
	// are discarded, but we can't catch the problem there because those
	// calls are sometimes legally erroneous with a "socket not connected".
	// Since this code (selfConnect) is already trying to work around
	// a problem, we make sure if this happens we recognize trouble and
	// ask the DialTCP routine to try again.
	// TODO: try to understand what's really going on.
	if fd.laddr == nil || fd.raddr == nil {
		return true
	}
	l := fd.laddr.(*TCPAddr)
	r := fd.raddr.(*TCPAddr)
	return l.Port == r.Port && l.IP.Equal(r.IP)
}

<<<<<<< HEAD
=======
func spuriousENOTAVAIL(err error) bool {
	e, ok := err.(*OpError)
	return ok && e.Err == syscall.EADDRNOTAVAIL
}

>>>>>>> e9c762ec
// TCPListener is a TCP network listener.
// Clients should typically use variables of type Listener
// instead of assuming TCP.
type TCPListener struct {
	fd *netFD
}

// AcceptTCP accepts the next incoming call and returns the new connection
// and the remote address.
func (l *TCPListener) AcceptTCP() (c *TCPConn, err error) {
<<<<<<< HEAD
	if l == nil || l.fd == nil || l.fd.sysfd < 0 {
=======
	if l == nil || l.fd == nil {
>>>>>>> e9c762ec
		return nil, syscall.EINVAL
	}
	fd, err := l.fd.accept(sockaddrToTCP)
	if err != nil {
		return nil, err
	}
	return newTCPConn(fd), nil
}

// Accept implements the Accept method in the Listener interface;
// it waits for the next call and returns a generic Conn.
func (l *TCPListener) Accept() (c Conn, err error) {
	c1, err := l.AcceptTCP()
	if err != nil {
		return nil, err
	}
	return c1, nil
}

// Close stops listening on the TCP address.
// Already Accepted connections are not closed.
func (l *TCPListener) Close() error {
	if l == nil || l.fd == nil {
		return syscall.EINVAL
	}
	return l.fd.Close()
}

// Addr returns the listener's network address, a *TCPAddr.
func (l *TCPListener) Addr() Addr { return l.fd.laddr }

// SetDeadline sets the deadline associated with the listener.
// A zero time value disables the deadline.
func (l *TCPListener) SetDeadline(t time.Time) error {
	if l == nil || l.fd == nil {
		return syscall.EINVAL
	}
	return setDeadline(l.fd, t)
}

// File returns a copy of the underlying os.File, set to blocking mode.
// It is the caller's responsibility to close f when finished.
// Closing l does not affect f, and closing f does not affect l.
<<<<<<< HEAD
func (l *TCPListener) File() (f *os.File, err error) { return l.fd.dup() }
=======
func (l *TCPListener) File() (f *os.File, err error) { return l.fd.dup() }

// ListenTCP announces on the TCP address laddr and returns a TCP listener.
// Net must be "tcp", "tcp4", or "tcp6".
// If laddr has a port of 0, it means to listen on some available port.
// The caller can use l.Addr() to retrieve the chosen address.
func ListenTCP(net string, laddr *TCPAddr) (*TCPListener, error) {
	switch net {
	case "tcp", "tcp4", "tcp6":
	default:
		return nil, UnknownNetworkError(net)
	}
	if laddr == nil {
		laddr = &TCPAddr{}
	}
	fd, err := internetSocket(net, laddr.toAddr(), nil, noDeadline, syscall.SOCK_STREAM, 0, "listen", sockaddrToTCP)
	if err != nil {
		return nil, err
	}
	err = syscall.Listen(fd.sysfd, listenerBacklog)
	if err != nil {
		closesocket(fd.sysfd)
		return nil, &OpError{"listen", net, laddr, err}
	}
	return &TCPListener{fd}, nil
}
>>>>>>> e9c762ec
<|MERGE_RESOLUTION|>--- conflicted
+++ resolved
@@ -25,16 +25,7 @@
 	case *syscall.SockaddrInet4:
 		return &TCPAddr{IP: sa.Addr[0:], Port: sa.Port}
 	case *syscall.SockaddrInet6:
-<<<<<<< HEAD
-		return &TCPAddr{sa.Addr[0:], sa.Port}
-	default:
-		if sa != nil {
-			// Diagnose when we will turn a non-nil sockaddr into a nil.
-			panic("unexpected type in sockaddrToTCP")
-		}
-=======
 		return &TCPAddr{IP: sa.Addr[0:], Port: sa.Port, Zone: zoneToString(int(sa.ZoneId))}
->>>>>>> e9c762ec
 	}
 	return nil
 }
@@ -79,21 +70,6 @@
 	return c
 }
 
-<<<<<<< HEAD
-func (c *TCPConn) ok() bool { return c != nil && c.fd != nil }
-
-// Implementation of the Conn interface - see Conn for documentation.
-
-// Read implements the Conn Read method.
-func (c *TCPConn) Read(b []byte) (n int, err error) {
-	if !c.ok() {
-		return 0, syscall.EINVAL
-	}
-	return c.fd.Read(b)
-}
-
-=======
->>>>>>> e9c762ec
 // ReadFrom implements the io.ReaderFrom ReadFrom method.
 func (c *TCPConn) ReadFrom(r io.Reader) (int64, error) {
 	if n, err, handled := sendFile(c.fd, r); handled {
@@ -102,25 +78,6 @@
 	return genericReadFrom(c, r)
 }
 
-<<<<<<< HEAD
-// Write implements the Conn Write method.
-func (c *TCPConn) Write(b []byte) (n int, err error) {
-	if !c.ok() {
-		return 0, syscall.EINVAL
-	}
-	return c.fd.Write(b)
-}
-
-// Close closes the TCP connection.
-func (c *TCPConn) Close() error {
-	if !c.ok() {
-		return syscall.EINVAL
-	}
-	return c.fd.Close()
-}
-
-=======
->>>>>>> e9c762ec
 // CloseRead shuts down the reading side of the TCP connection.
 // Most callers should just use Close.
 func (c *TCPConn) CloseRead() error {
@@ -139,67 +96,6 @@
 	return c.fd.CloseWrite()
 }
 
-<<<<<<< HEAD
-// LocalAddr returns the local network address, a *TCPAddr.
-func (c *TCPConn) LocalAddr() Addr {
-	if !c.ok() {
-		return nil
-	}
-	return c.fd.laddr
-}
-
-// RemoteAddr returns the remote network address, a *TCPAddr.
-func (c *TCPConn) RemoteAddr() Addr {
-	if !c.ok() {
-		return nil
-	}
-	return c.fd.raddr
-}
-
-// SetDeadline implements the Conn SetDeadline method.
-func (c *TCPConn) SetDeadline(t time.Time) error {
-	if !c.ok() {
-		return syscall.EINVAL
-	}
-	return setDeadline(c.fd, t)
-}
-
-// SetReadDeadline implements the Conn SetReadDeadline method.
-func (c *TCPConn) SetReadDeadline(t time.Time) error {
-	if !c.ok() {
-		return syscall.EINVAL
-	}
-	return setReadDeadline(c.fd, t)
-}
-
-// SetWriteDeadline implements the Conn SetWriteDeadline method.
-func (c *TCPConn) SetWriteDeadline(t time.Time) error {
-	if !c.ok() {
-		return syscall.EINVAL
-	}
-	return setWriteDeadline(c.fd, t)
-}
-
-// SetReadBuffer sets the size of the operating system's
-// receive buffer associated with the connection.
-func (c *TCPConn) SetReadBuffer(bytes int) error {
-	if !c.ok() {
-		return syscall.EINVAL
-	}
-	return setReadBuffer(c.fd, bytes)
-}
-
-// SetWriteBuffer sets the size of the operating system's
-// transmit buffer associated with the connection.
-func (c *TCPConn) SetWriteBuffer(bytes int) error {
-	if !c.ok() {
-		return syscall.EINVAL
-	}
-	return setWriteBuffer(c.fd, bytes)
-}
-
-=======
->>>>>>> e9c762ec
 // SetLinger sets the behavior of Close() on a connection
 // which still has data waiting to be sent or to be acknowledged.
 //
@@ -250,16 +146,11 @@
 	if raddr == nil {
 		return nil, &OpError{"dial", net, nil, errMissingAddress}
 	}
-<<<<<<< HEAD
-
-	fd, err := internetSocket(net, laddr.toAddr(), raddr.toAddr(), syscall.SOCK_STREAM, 0, "dial", sockaddrToTCP)
-=======
 	return dialTCP(net, laddr, raddr, noDeadline)
 }
 
 func dialTCP(net string, laddr, raddr *TCPAddr, deadline time.Time) (*TCPConn, error) {
 	fd, err := internetSocket(net, laddr.toAddr(), raddr.toAddr(), deadline, syscall.SOCK_STREAM, 0, "dial", sockaddrToTCP)
->>>>>>> e9c762ec
 
 	// TCP has a rarely used mechanism called a 'simultaneous connection' in
 	// which Dial("tcp", addr1, addr2) run on the machine at addr1 can
@@ -278,11 +169,6 @@
 	// use the result.  See also:
 	//	http://golang.org/issue/2690
 	//	http://stackoverflow.com/questions/4949858/
-<<<<<<< HEAD
-	for i := 0; i < 2 && err == nil && laddr == nil && selfConnect(fd); i++ {
-		fd.Close()
-		fd, err = internetSocket(net, laddr.toAddr(), raddr.toAddr(), syscall.SOCK_STREAM, 0, "dial", sockaddrToTCP)
-=======
 	//
 	// The opposite can also happen: if we ask the kernel to pick an appropriate
 	// originating local address, sometimes it picks one that is already in use.
@@ -295,7 +181,6 @@
 			fd.Close()
 		}
 		fd, err = internetSocket(net, laddr.toAddr(), raddr.toAddr(), deadline, syscall.SOCK_STREAM, 0, "dial", sockaddrToTCP)
->>>>>>> e9c762ec
 	}
 
 	if err != nil {
@@ -304,16 +189,12 @@
 	return newTCPConn(fd), nil
 }
 
-<<<<<<< HEAD
-func selfConnect(fd *netFD) bool {
-=======
 func selfConnect(fd *netFD, err error) bool {
 	// If the connect failed, we clearly didn't connect to ourselves.
 	if err != nil {
 		return false
 	}
 
->>>>>>> e9c762ec
 	// The socket constructor can return an fd with raddr nil under certain
 	// unknown conditions. The errors in the calls there to Getpeername
 	// are discarded, but we can't catch the problem there because those
@@ -330,14 +211,11 @@
 	return l.Port == r.Port && l.IP.Equal(r.IP)
 }
 
-<<<<<<< HEAD
-=======
 func spuriousENOTAVAIL(err error) bool {
 	e, ok := err.(*OpError)
 	return ok && e.Err == syscall.EADDRNOTAVAIL
 }
 
->>>>>>> e9c762ec
 // TCPListener is a TCP network listener.
 // Clients should typically use variables of type Listener
 // instead of assuming TCP.
@@ -348,11 +226,7 @@
 // AcceptTCP accepts the next incoming call and returns the new connection
 // and the remote address.
 func (l *TCPListener) AcceptTCP() (c *TCPConn, err error) {
-<<<<<<< HEAD
-	if l == nil || l.fd == nil || l.fd.sysfd < 0 {
-=======
 	if l == nil || l.fd == nil {
->>>>>>> e9c762ec
 		return nil, syscall.EINVAL
 	}
 	fd, err := l.fd.accept(sockaddrToTCP)
@@ -396,9 +270,6 @@
 // File returns a copy of the underlying os.File, set to blocking mode.
 // It is the caller's responsibility to close f when finished.
 // Closing l does not affect f, and closing f does not affect l.
-<<<<<<< HEAD
-func (l *TCPListener) File() (f *os.File, err error) { return l.fd.dup() }
-=======
 func (l *TCPListener) File() (f *os.File, err error) { return l.fd.dup() }
 
 // ListenTCP announces on the TCP address laddr and returns a TCP listener.
@@ -424,5 +295,4 @@
 		return nil, &OpError{"listen", net, laddr, err}
 	}
 	return &TCPListener{fd}, nil
-}
->>>>>>> e9c762ec
+}