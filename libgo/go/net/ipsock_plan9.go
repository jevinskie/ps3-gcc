// Copyright 2009 The Go Authors.  All rights reserved.
// Use of this source code is governed by a BSD-style
// license that can be found in the LICENSE file.

// Internet protocol family sockets for Plan 9

package net

import (
	"errors"
	"os"
<<<<<<< HEAD
	"syscall"
	"time"
=======
>>>>>>> e9c762ec
)

// /sys/include/ape/sys/socket.h:/SOMAXCONN
var listenerBacklog = 5

// probeIPv6Stack returns two boolean values.  If the first boolean
// value is true, kernel supports basic IPv6 functionality.  If the
// second boolean value is true, kernel supports IPv6 IPv4-mapping.
func probeIPv6Stack() (supportsIPv6, supportsIPv4map bool) {
	return false, false
}

// parsePlan9Addr parses address of the form [ip!]port (e.g. 127.0.0.1!80).
func parsePlan9Addr(s string) (ip IP, iport int, err error) {
	addr := IPv4zero // address contains port only
	i := byteIndex(s, '!')
	if i >= 0 {
		addr = ParseIP(s[:i])
		if addr == nil {
			return nil, 0, errors.New("net: parsing IP failed")
		}
	}
	p, _, ok := dtoi(s[i+1:], 0)
	if !ok {
		return nil, 0, errors.New("net: parsing port failed")
	}
	if p < 0 || p > 0xFFFF {
		return nil, 0, &AddrError{"invalid port", string(p)}
	}
	return addr, p, nil
}

func readPlan9Addr(proto, filename string) (addr Addr, err error) {
	var buf [128]byte

	f, err := os.Open(filename)
	if err != nil {
		return
	}
	defer f.Close()
	n, err := f.Read(buf[:])
	if err != nil {
		return
	}
	ip, port, err := parsePlan9Addr(string(buf[:n]))
	if err != nil {
		return
	}
	switch proto {
	case "tcp":
		addr = &TCPAddr{IP: ip, Port: port}
	case "udp":
		addr = &UDPAddr{IP: ip, Port: port}
	default:
		return nil, errors.New("unknown protocol " + proto)
	}
	return addr, nil
}

<<<<<<< HEAD
type plan9Conn struct {
	proto, name, dir string
	ctl, data        *os.File
	laddr, raddr     Addr
}

func newPlan9Conn(proto, name string, ctl *os.File, laddr, raddr Addr) *plan9Conn {
	return &plan9Conn{proto, name, "/net/" + proto + "/" + name, ctl, nil, laddr, raddr}
}

func (c *plan9Conn) ok() bool { return c != nil && c.ctl != nil }

// Implementation of the Conn interface - see Conn for documentation.

// Read implements the Conn Read method.
func (c *plan9Conn) Read(b []byte) (n int, err error) {
	if !c.ok() {
		return 0, syscall.EINVAL
	}
	if c.data == nil {
		c.data, err = os.OpenFile(c.dir+"/data", os.O_RDWR, 0)
		if err != nil {
			return 0, err
		}
	}
	n, err = c.data.Read(b)
	if c.proto == "udp" && err == io.EOF {
		n = 0
		err = nil
	}
	return
}

// Write implements the Conn Write method.
func (c *plan9Conn) Write(b []byte) (n int, err error) {
	if !c.ok() {
		return 0, syscall.EINVAL
	}
	if c.data == nil {
		c.data, err = os.OpenFile(c.dir+"/data", os.O_RDWR, 0)
		if err != nil {
			return 0, err
		}
	}
	return c.data.Write(b)
}

// Close closes the connection.
func (c *plan9Conn) Close() error {
	if !c.ok() {
		return syscall.EINVAL
	}
	err := c.ctl.Close()
	if err != nil {
		return err
	}
	if c.data != nil {
		err = c.data.Close()
	}
	c.ctl = nil
	c.data = nil
	return err
}

// LocalAddr returns the local network address.
func (c *plan9Conn) LocalAddr() Addr {
	if !c.ok() {
		return nil
	}
	return c.laddr
}

// RemoteAddr returns the remote network address.
func (c *plan9Conn) RemoteAddr() Addr {
	if !c.ok() {
		return nil
	}
	return c.raddr
}

// SetDeadline implements the Conn SetDeadline method.
func (c *plan9Conn) SetDeadline(t time.Time) error {
	return syscall.EPLAN9
}

// SetReadDeadline implements the Conn SetReadDeadline method.
func (c *plan9Conn) SetReadDeadline(t time.Time) error {
	return syscall.EPLAN9
}

// SetWriteDeadline implements the Conn SetWriteDeadline method.
func (c *plan9Conn) SetWriteDeadline(t time.Time) error {
	return syscall.EPLAN9
}

=======
>>>>>>> e9c762ec
func startPlan9(net string, addr Addr) (ctl *os.File, dest, proto, name string, err error) {
	var (
		ip   IP
		port int
	)
	switch a := addr.(type) {
	case *TCPAddr:
		proto = "tcp"
		ip = a.IP
		port = a.Port
	case *UDPAddr:
		proto = "udp"
		ip = a.IP
		port = a.Port
	default:
		err = UnknownNetworkError(net)
		return
	}

	clone, dest, err := queryCS1(proto, ip, port)
	if err != nil {
		return
	}
	f, err := os.OpenFile(clone, os.O_RDWR, 0)
	if err != nil {
		return
	}
	var buf [16]byte
	n, err := f.Read(buf[:])
	if err != nil {
		f.Close()
		return
	}
	return f, dest, proto, string(buf[:n]), nil
}

func dialPlan9(net string, laddr, raddr Addr) (*netFD, error) {
	f, dest, proto, name, err := startPlan9(net, raddr)
	if err != nil {
		return nil, err
	}
	_, err = f.WriteString("connect " + dest)
	if err != nil {
		f.Close()
		return nil, err
	}
	laddr, err = readPlan9Addr(proto, "/net/"+proto+"/"+name+"/local")
	if err != nil {
		f.Close()
		return nil, err
	}
	raddr, err = readPlan9Addr(proto, "/net/"+proto+"/"+name+"/remote")
	if err != nil {
		f.Close()
		return nil, err
	}
	return newFD(proto, name, f, laddr, raddr), nil
}

func listenPlan9(net string, laddr Addr) (*netFD, error) {
	f, dest, proto, name, err := startPlan9(net, laddr)
	if err != nil {
		return nil, err
	}
	_, err = f.WriteString("announce " + dest)
	if err != nil {
		f.Close()
		return nil, err
	}
	laddr, err = readPlan9Addr(proto, "/net/"+proto+"/"+name+"/local")
	if err != nil {
		f.Close()
		return nil, err
	}
	return &netFD{proto: proto, name: name, dir: "/net/" + proto + "/" + name, ctl: f, laddr: laddr}, nil
}

func (l *netFD) netFD() *netFD {
	return newFD(l.proto, l.name, l.ctl, l.laddr, nil)
}

func (l *netFD) acceptPlan9() (*netFD, error) {
	f, err := os.Open(l.dir + "/listen")
	if err != nil {
		return nil, err
	}
	var buf [16]byte
	n, err := f.Read(buf[:])
	if err != nil {
		f.Close()
		return nil, err
	}
	name := string(buf[:n])
	laddr, err := readPlan9Addr(l.proto, l.dir+"/local")
	if err != nil {
		f.Close()
		return nil, err
	}
	raddr, err := readPlan9Addr(l.proto, l.dir+"/remote")
	if err != nil {
		f.Close()
		return nil, err
	}
<<<<<<< HEAD
	return c1, nil
}

func (l *plan9Listener) Close() error {
	if l == nil || l.ctl == nil {
		return syscall.EINVAL
	}
	return l.ctl.Close()
}

func (l *plan9Listener) Addr() Addr { return l.laddr }
=======
	return newFD(l.proto, name, f, laddr, raddr), nil
}
>>>>>>> e9c762ec
<|MERGE_RESOLUTION|>--- conflicted
+++ resolved
@@ -9,11 +9,6 @@
 import (
 	"errors"
 	"os"
-<<<<<<< HEAD
-	"syscall"
-	"time"
-=======
->>>>>>> e9c762ec
 )
 
 // /sys/include/ape/sys/socket.h:/SOMAXCONN
@@ -73,104 +68,6 @@
 	return addr, nil
 }
 
-<<<<<<< HEAD
-type plan9Conn struct {
-	proto, name, dir string
-	ctl, data        *os.File
-	laddr, raddr     Addr
-}
-
-func newPlan9Conn(proto, name string, ctl *os.File, laddr, raddr Addr) *plan9Conn {
-	return &plan9Conn{proto, name, "/net/" + proto + "/" + name, ctl, nil, laddr, raddr}
-}
-
-func (c *plan9Conn) ok() bool { return c != nil && c.ctl != nil }
-
-// Implementation of the Conn interface - see Conn for documentation.
-
-// Read implements the Conn Read method.
-func (c *plan9Conn) Read(b []byte) (n int, err error) {
-	if !c.ok() {
-		return 0, syscall.EINVAL
-	}
-	if c.data == nil {
-		c.data, err = os.OpenFile(c.dir+"/data", os.O_RDWR, 0)
-		if err != nil {
-			return 0, err
-		}
-	}
-	n, err = c.data.Read(b)
-	if c.proto == "udp" && err == io.EOF {
-		n = 0
-		err = nil
-	}
-	return
-}
-
-// Write implements the Conn Write method.
-func (c *plan9Conn) Write(b []byte) (n int, err error) {
-	if !c.ok() {
-		return 0, syscall.EINVAL
-	}
-	if c.data == nil {
-		c.data, err = os.OpenFile(c.dir+"/data", os.O_RDWR, 0)
-		if err != nil {
-			return 0, err
-		}
-	}
-	return c.data.Write(b)
-}
-
-// Close closes the connection.
-func (c *plan9Conn) Close() error {
-	if !c.ok() {
-		return syscall.EINVAL
-	}
-	err := c.ctl.Close()
-	if err != nil {
-		return err
-	}
-	if c.data != nil {
-		err = c.data.Close()
-	}
-	c.ctl = nil
-	c.data = nil
-	return err
-}
-
-// LocalAddr returns the local network address.
-func (c *plan9Conn) LocalAddr() Addr {
-	if !c.ok() {
-		return nil
-	}
-	return c.laddr
-}
-
-// RemoteAddr returns the remote network address.
-func (c *plan9Conn) RemoteAddr() Addr {
-	if !c.ok() {
-		return nil
-	}
-	return c.raddr
-}
-
-// SetDeadline implements the Conn SetDeadline method.
-func (c *plan9Conn) SetDeadline(t time.Time) error {
-	return syscall.EPLAN9
-}
-
-// SetReadDeadline implements the Conn SetReadDeadline method.
-func (c *plan9Conn) SetReadDeadline(t time.Time) error {
-	return syscall.EPLAN9
-}
-
-// SetWriteDeadline implements the Conn SetWriteDeadline method.
-func (c *plan9Conn) SetWriteDeadline(t time.Time) error {
-	return syscall.EPLAN9
-}
-
-=======
->>>>>>> e9c762ec
 func startPlan9(net string, addr Addr) (ctl *os.File, dest, proto, name string, err error) {
 	var (
 		ip   IP
@@ -274,19 +171,5 @@
 		f.Close()
 		return nil, err
 	}
-<<<<<<< HEAD
-	return c1, nil
-}
-
-func (l *plan9Listener) Close() error {
-	if l == nil || l.ctl == nil {
-		return syscall.EINVAL
-	}
-	return l.ctl.Close()
-}
-
-func (l *plan9Listener) Addr() Addr { return l.laddr }
-=======
 	return newFD(l.proto, name, f, laddr, raddr), nil
-}
->>>>>>> e9c762ec
+}