// Copyright 2009 The Go Authors. All rights reserved.
// Use of this source code is governed by a BSD-style
// license that can be found in the LICENSE file.

// DNS packet assembly.  See RFC 1035.
//
// This is intended to support name resolution during Dial.
// It doesn't have to be blazing fast.
//
// Each message structure has a Walk method that is used by
// a generic pack/unpack routine. Thus, if in the future we need
// to define new message structs, no new pack/unpack/printing code
// needs to be written.
//
// The first half of this file defines the DNS message formats.
// The second half implements the conversion to and from wire format.
// A few of the structure elements have string tags to aid the
// generic pack/unpack routines.
//
// TODO(rsc):  There are enough names defined in this file that they're all
// prefixed with dns.  Perhaps put this in its own package later.

package net

// Packet formats

// Wire constants.
const (
	// valid dnsRR_Header.Rrtype and dnsQuestion.qtype
	dnsTypeA     = 1
	dnsTypeNS    = 2
	dnsTypeMD    = 3
	dnsTypeMF    = 4
	dnsTypeCNAME = 5
	dnsTypeSOA   = 6
	dnsTypeMB    = 7
	dnsTypeMG    = 8
	dnsTypeMR    = 9
	dnsTypeNULL  = 10
	dnsTypeWKS   = 11
	dnsTypePTR   = 12
	dnsTypeHINFO = 13
	dnsTypeMINFO = 14
	dnsTypeMX    = 15
	dnsTypeTXT   = 16
	dnsTypeAAAA  = 28
	dnsTypeSRV   = 33

	// valid dnsQuestion.qtype only
	dnsTypeAXFR  = 252
	dnsTypeMAILB = 253
	dnsTypeMAILA = 254
	dnsTypeALL   = 255

	// valid dnsQuestion.qclass
	dnsClassINET   = 1
	dnsClassCSNET  = 2
	dnsClassCHAOS  = 3
	dnsClassHESIOD = 4
	dnsClassANY    = 255

	// dnsMsg.rcode
	dnsRcodeSuccess        = 0
	dnsRcodeFormatError    = 1
	dnsRcodeServerFailure  = 2
	dnsRcodeNameError      = 3
	dnsRcodeNotImplemented = 4
	dnsRcodeRefused        = 5
)

// A dnsStruct describes how to iterate over its fields to emulate
// reflective marshalling.
type dnsStruct interface {
	// Walk iterates over fields of a structure and calls f
	// with a reference to that field, the name of the field
	// and a tag ("", "domain", "ipv4", "ipv6") specifying
	// particular encodings. Possible concrete types
	// for v are *uint16, *uint32, *string, or []byte, and
	// *int, *bool in the case of dnsMsgHdr.
	// Whenever f returns false, Walk must stop and return
	// false, and otherwise return true.
	Walk(f func(v interface{}, name, tag string) (ok bool)) (ok bool)
}

// The wire format for the DNS packet header.
type dnsHeader struct {
	Id                                 uint16
	Bits                               uint16
	Qdcount, Ancount, Nscount, Arcount uint16
}

func (h *dnsHeader) Walk(f func(v interface{}, name, tag string) bool) bool {
	return f(&h.Id, "Id", "") &&
		f(&h.Bits, "Bits", "") &&
		f(&h.Qdcount, "Qdcount", "") &&
		f(&h.Ancount, "Ancount", "") &&
		f(&h.Nscount, "Nscount", "") &&
		f(&h.Arcount, "Arcount", "")
}

const (
	// dnsHeader.Bits
	_QR = 1 << 15 // query/response (response=1)
	_AA = 1 << 10 // authoritative
	_TC = 1 << 9  // truncated
	_RD = 1 << 8  // recursion desired
	_RA = 1 << 7  // recursion available
)

// DNS queries.
type dnsQuestion struct {
	Name   string `net:"domain-name"` // `net:"domain-name"` specifies encoding; see packers below
	Qtype  uint16
	Qclass uint16
}

func (q *dnsQuestion) Walk(f func(v interface{}, name, tag string) bool) bool {
	return f(&q.Name, "Name", "domain") &&
		f(&q.Qtype, "Qtype", "") &&
		f(&q.Qclass, "Qclass", "")
}

// DNS responses (resource records).
// There are many types of messages,
// but they all share the same header.
type dnsRR_Header struct {
	Name     string `net:"domain-name"`
	Rrtype   uint16
	Class    uint16
	Ttl      uint32
	Rdlength uint16 // length of data after header
}

func (h *dnsRR_Header) Header() *dnsRR_Header {
	return h
}

func (h *dnsRR_Header) Walk(f func(v interface{}, name, tag string) bool) bool {
	return f(&h.Name, "Name", "domain") &&
		f(&h.Rrtype, "Rrtype", "") &&
		f(&h.Class, "Class", "") &&
		f(&h.Ttl, "Ttl", "") &&
		f(&h.Rdlength, "Rdlength", "")
}

type dnsRR interface {
	dnsStruct
	Header() *dnsRR_Header
}

// Specific DNS RR formats for each query type.

type dnsRR_CNAME struct {
	Hdr   dnsRR_Header
	Cname string `net:"domain-name"`
}

func (rr *dnsRR_CNAME) Header() *dnsRR_Header {
	return &rr.Hdr
}

func (rr *dnsRR_CNAME) Walk(f func(v interface{}, name, tag string) bool) bool {
	return rr.Hdr.Walk(f) && f(&rr.Cname, "Cname", "domain")
}

type dnsRR_HINFO struct {
	Hdr dnsRR_Header
	Cpu string
	Os  string
}

func (rr *dnsRR_HINFO) Header() *dnsRR_Header {
	return &rr.Hdr
}

func (rr *dnsRR_HINFO) Walk(f func(v interface{}, name, tag string) bool) bool {
	return rr.Hdr.Walk(f) && f(&rr.Cpu, "Cpu", "") && f(&rr.Os, "Os", "")
}

type dnsRR_MB struct {
	Hdr dnsRR_Header
	Mb  string `net:"domain-name"`
}

func (rr *dnsRR_MB) Header() *dnsRR_Header {
	return &rr.Hdr
}

func (rr *dnsRR_MB) Walk(f func(v interface{}, name, tag string) bool) bool {
	return rr.Hdr.Walk(f) && f(&rr.Mb, "Mb", "domain")
}

type dnsRR_MG struct {
	Hdr dnsRR_Header
	Mg  string `net:"domain-name"`
}

func (rr *dnsRR_MG) Header() *dnsRR_Header {
	return &rr.Hdr
}

func (rr *dnsRR_MG) Walk(f func(v interface{}, name, tag string) bool) bool {
	return rr.Hdr.Walk(f) && f(&rr.Mg, "Mg", "domain")
}

type dnsRR_MINFO struct {
	Hdr   dnsRR_Header
	Rmail string `net:"domain-name"`
	Email string `net:"domain-name"`
}

func (rr *dnsRR_MINFO) Header() *dnsRR_Header {
	return &rr.Hdr
}

func (rr *dnsRR_MINFO) Walk(f func(v interface{}, name, tag string) bool) bool {
	return rr.Hdr.Walk(f) && f(&rr.Rmail, "Rmail", "domain") && f(&rr.Email, "Email", "domain")
}

type dnsRR_MR struct {
	Hdr dnsRR_Header
	Mr  string `net:"domain-name"`
}

func (rr *dnsRR_MR) Header() *dnsRR_Header {
	return &rr.Hdr
}

func (rr *dnsRR_MR) Walk(f func(v interface{}, name, tag string) bool) bool {
	return rr.Hdr.Walk(f) && f(&rr.Mr, "Mr", "domain")
}

type dnsRR_MX struct {
	Hdr  dnsRR_Header
	Pref uint16
	Mx   string `net:"domain-name"`
}

func (rr *dnsRR_MX) Header() *dnsRR_Header {
	return &rr.Hdr
}

func (rr *dnsRR_MX) Walk(f func(v interface{}, name, tag string) bool) bool {
	return rr.Hdr.Walk(f) && f(&rr.Pref, "Pref", "") && f(&rr.Mx, "Mx", "domain")
}

type dnsRR_NS struct {
	Hdr dnsRR_Header
	Ns  string `net:"domain-name"`
}

func (rr *dnsRR_NS) Header() *dnsRR_Header {
	return &rr.Hdr
}

func (rr *dnsRR_NS) Walk(f func(v interface{}, name, tag string) bool) bool {
	return rr.Hdr.Walk(f) && f(&rr.Ns, "Ns", "domain")
}

type dnsRR_PTR struct {
	Hdr dnsRR_Header
	Ptr string `net:"domain-name"`
}

func (rr *dnsRR_PTR) Header() *dnsRR_Header {
	return &rr.Hdr
}

func (rr *dnsRR_PTR) Walk(f func(v interface{}, name, tag string) bool) bool {
	return rr.Hdr.Walk(f) && f(&rr.Ptr, "Ptr", "domain")
}

type dnsRR_SOA struct {
	Hdr     dnsRR_Header
	Ns      string `net:"domain-name"`
	Mbox    string `net:"domain-name"`
	Serial  uint32
	Refresh uint32
	Retry   uint32
	Expire  uint32
	Minttl  uint32
}

func (rr *dnsRR_SOA) Header() *dnsRR_Header {
	return &rr.Hdr
}

func (rr *dnsRR_SOA) Walk(f func(v interface{}, name, tag string) bool) bool {
	return rr.Hdr.Walk(f) &&
		f(&rr.Ns, "Ns", "domain") &&
		f(&rr.Mbox, "Mbox", "domain") &&
		f(&rr.Serial, "Serial", "") &&
		f(&rr.Refresh, "Refresh", "") &&
		f(&rr.Retry, "Retry", "") &&
		f(&rr.Expire, "Expire", "") &&
		f(&rr.Minttl, "Minttl", "")
}

type dnsRR_TXT struct {
	Hdr dnsRR_Header
	Txt string // not domain name
}

func (rr *dnsRR_TXT) Header() *dnsRR_Header {
	return &rr.Hdr
}

func (rr *dnsRR_TXT) Walk(f func(v interface{}, name, tag string) bool) bool {
	return rr.Hdr.Walk(f) && f(&rr.Txt, "Txt", "")
}

type dnsRR_SRV struct {
	Hdr      dnsRR_Header
	Priority uint16
	Weight   uint16
	Port     uint16
	Target   string `net:"domain-name"`
}

func (rr *dnsRR_SRV) Header() *dnsRR_Header {
	return &rr.Hdr
}

func (rr *dnsRR_SRV) Walk(f func(v interface{}, name, tag string) bool) bool {
	return rr.Hdr.Walk(f) &&
		f(&rr.Priority, "Priority", "") &&
		f(&rr.Weight, "Weight", "") &&
		f(&rr.Port, "Port", "") &&
		f(&rr.Target, "Target", "domain")
}

type dnsRR_A struct {
	Hdr dnsRR_Header
	A   uint32 `net:"ipv4"`
}

func (rr *dnsRR_A) Header() *dnsRR_Header {
	return &rr.Hdr
}

func (rr *dnsRR_A) Walk(f func(v interface{}, name, tag string) bool) bool {
	return rr.Hdr.Walk(f) && f(&rr.A, "A", "ipv4")
}

type dnsRR_AAAA struct {
	Hdr  dnsRR_Header
	AAAA [16]byte `net:"ipv6"`
}

func (rr *dnsRR_AAAA) Header() *dnsRR_Header {
	return &rr.Hdr
}

func (rr *dnsRR_AAAA) Walk(f func(v interface{}, name, tag string) bool) bool {
	return rr.Hdr.Walk(f) && f(rr.AAAA[:], "AAAA", "ipv6")
}

// Packing and unpacking.
//
// All the packers and unpackers take a (msg []byte, off int)
// and return (off1 int, ok bool).  If they return ok==false, they
// also return off1==len(msg), so that the next unpacker will
// also fail.  This lets us avoid checks of ok until the end of a
// packing sequence.

// Map of constructors for each RR wire type.
var rr_mk = map[int]func() dnsRR{
	dnsTypeCNAME: func() dnsRR { return new(dnsRR_CNAME) },
	dnsTypeHINFO: func() dnsRR { return new(dnsRR_HINFO) },
	dnsTypeMB:    func() dnsRR { return new(dnsRR_MB) },
	dnsTypeMG:    func() dnsRR { return new(dnsRR_MG) },
	dnsTypeMINFO: func() dnsRR { return new(dnsRR_MINFO) },
	dnsTypeMR:    func() dnsRR { return new(dnsRR_MR) },
	dnsTypeMX:    func() dnsRR { return new(dnsRR_MX) },
	dnsTypeNS:    func() dnsRR { return new(dnsRR_NS) },
	dnsTypePTR:   func() dnsRR { return new(dnsRR_PTR) },
	dnsTypeSOA:   func() dnsRR { return new(dnsRR_SOA) },
	dnsTypeTXT:   func() dnsRR { return new(dnsRR_TXT) },
	dnsTypeSRV:   func() dnsRR { return new(dnsRR_SRV) },
	dnsTypeA:     func() dnsRR { return new(dnsRR_A) },
	dnsTypeAAAA:  func() dnsRR { return new(dnsRR_AAAA) },
}

// Pack a domain name s into msg[off:].
// Domain names are a sequence of counted strings
// split at the dots.  They end with a zero-length string.
func packDomainName(s string, msg []byte, off int) (off1 int, ok bool) {
	// Add trailing dot to canonicalize name.
	if n := len(s); n == 0 || s[n-1] != '.' {
		s += "."
	}

	// Each dot ends a segment of the name.
	// We trade each dot byte for a length byte.
	// There is also a trailing zero.
	// Check that we have all the space we need.
	tot := len(s) + 1
	if off+tot > len(msg) {
		return len(msg), false
	}

	// Emit sequence of counted strings, chopping at dots.
	begin := 0
	for i := 0; i < len(s); i++ {
		if s[i] == '.' {
			if i-begin >= 1<<6 { // top two bits of length must be clear
				return len(msg), false
			}
			msg[off] = byte(i - begin)
			off++
			for j := begin; j < i; j++ {
				msg[off] = s[j]
				off++
			}
			begin = i + 1
		}
	}
	msg[off] = 0
	off++
	return off, true
}

// Unpack a domain name.
// In addition to the simple sequences of counted strings above,
// domain names are allowed to refer to strings elsewhere in the
// packet, to avoid repeating common suffixes when returning
// many entries in a single domain.  The pointers are marked
// by a length byte with the top two bits set.  Ignoring those
// two bits, that byte and the next give a 14 bit offset from msg[0]
// where we should pick up the trail.
// Note that if we jump elsewhere in the packet,
// we return off1 == the offset after the first pointer we found,
// which is where the next record will start.
// In theory, the pointers are only allowed to jump backward.
// We let them jump anywhere and stop jumping after a while.
func unpackDomainName(msg []byte, off int) (s string, off1 int, ok bool) {
	s = ""
	ptr := 0 // number of pointers followed
Loop:
	for {
		if off >= len(msg) {
			return "", len(msg), false
		}
		c := int(msg[off])
		off++
		switch c & 0xC0 {
		case 0x00:
			if c == 0x00 {
				// end of name
				break Loop
			}
			// literal string
			if off+c > len(msg) {
				return "", len(msg), false
			}
			s += string(msg[off:off+c]) + "."
			off += c
		case 0xC0:
			// pointer to somewhere else in msg.
			// remember location after first ptr,
			// since that's how many bytes we consumed.
			// also, don't follow too many pointers --
			// maybe there's a loop.
			if off >= len(msg) {
				return "", len(msg), false
			}
			c1 := msg[off]
			off++
			if ptr == 0 {
				off1 = off
			}
			if ptr++; ptr > 10 {
				return "", len(msg), false
			}
			off = (c^0xC0)<<8 | int(c1)
		default:
			// 0x80 and 0x40 are reserved
			return "", len(msg), false
		}
	}
	if ptr == 0 {
		off1 = off
	}
	return s, off1, true
}

// packStruct packs a structure into msg at specified offset off, and
// returns off1 such that msg[off:off1] is the encoded data.
func packStruct(any dnsStruct, msg []byte, off int) (off1 int, ok bool) {
	ok = any.Walk(func(field interface{}, name, tag string) bool {
		switch fv := field.(type) {
		default:
			println("net: dns: unknown packing type")
			return false
		case *uint16:
			i := *fv
			if off+2 > len(msg) {
				return false
			}
			msg[off] = byte(i >> 8)
			msg[off+1] = byte(i)
			off += 2
		case *uint32:
			i := *fv
			msg[off] = byte(i >> 24)
			msg[off+1] = byte(i >> 16)
			msg[off+2] = byte(i >> 8)
			msg[off+3] = byte(i)
			off += 4
		case []byte:
			n := len(fv)
			if off+n > len(msg) {
				return false
			}
			copy(msg[off:off+n], fv)
			off += n
		case *string:
			s := *fv
			switch tag {
			default:
				println("net: dns: unknown string tag", tag)
				return false
			case "domain":
				off, ok = packDomainName(s, msg, off)
				if !ok {
					return false
				}
			case "":
				// Counted string: 1 byte length.
				if len(s) > 255 || off+1+len(s) > len(msg) {
					return false
				}
				msg[off] = byte(len(s))
				off++
				off += copy(msg[off:], s)
			}
		}
		return true
	})
	if !ok {
		return len(msg), false
	}
	return off, true
}

// unpackStruct decodes msg[off:] into the given structure, and
// returns off1 such that msg[off:off1] is the encoded data.
func unpackStruct(any dnsStruct, msg []byte, off int) (off1 int, ok bool) {
	ok = any.Walk(func(field interface{}, name, tag string) bool {
		switch fv := field.(type) {
		default:
			println("net: dns: unknown packing type")
			return false
		case *uint16:
			if off+2 > len(msg) {
				return false
			}
			*fv = uint16(msg[off])<<8 | uint16(msg[off+1])
			off += 2
		case *uint32:
			if off+4 > len(msg) {
				return false
			}
			*fv = uint32(msg[off])<<24 | uint32(msg[off+1])<<16 |
				uint32(msg[off+2])<<8 | uint32(msg[off+3])
			off += 4
		case []byte:
			n := len(fv)
			if off+n > len(msg) {
				return false
			}
			copy(fv, msg[off:off+n])
			off += n
		case *string:
			var s string
			switch tag {
			default:
				println("net: dns: unknown string tag", tag)
				return false
			case "domain":
				s, off, ok = unpackDomainName(msg, off)
				if !ok {
					return false
				}
			case "":
				if off >= len(msg) || off+1+int(msg[off]) > len(msg) {
					return false
				}
				n := int(msg[off])
				off++
				b := make([]byte, n)
				for i := 0; i < n; i++ {
					b[i] = msg[off+i]
				}
				off += n
				s = string(b)
			}
			*fv = s
		}
		return true
	})
	if !ok {
		return len(msg), false
	}
	return off, true
}

// Generic struct printer. Prints fields with tag "ipv4" or "ipv6"
// as IP addresses.
func printStruct(any dnsStruct) string {
	s := "{"
	i := 0
	any.Walk(func(val interface{}, name, tag string) bool {
		i++
		if i > 1 {
			s += ", "
		}
		s += name + "="
		switch tag {
		case "ipv4":
<<<<<<< HEAD
			i := val.(uint32)
=======
			i := *val.(*uint32)
>>>>>>> e9c762ec
			s += IPv4(byte(i>>24), byte(i>>16), byte(i>>8), byte(i)).String()
		case "ipv6":
			i := val.([]byte)
			s += IP(i).String()
		default:
			var i int64
			switch v := val.(type) {
			default:
				// can't really happen.
				s += "<unknown type>"
				return true
			case *string:
				s += *v
				return true
			case []byte:
				s += string(v)
				return true
			case *bool:
				if *v {
					s += "true"
				} else {
					s += "false"
				}
				return true
			case *int:
				i = int64(*v)
			case *uint:
				i = int64(*v)
			case *uint8:
				i = int64(*v)
			case *uint16:
				i = int64(*v)
			case *uint32:
				i = int64(*v)
			case *uint64:
				i = int64(*v)
			case *uintptr:
				i = int64(*v)
			}
			s += itoa(int(i))
		}
		return true
	})
	s += "}"
	return s
}

// Resource record packer.
func packRR(rr dnsRR, msg []byte, off int) (off2 int, ok bool) {
	var off1 int
	// pack twice, once to find end of header
	// and again to find end of packet.
	// a bit inefficient but this doesn't need to be fast.
	// off1 is end of header
	// off2 is end of rr
	off1, ok = packStruct(rr.Header(), msg, off)
	off2, ok = packStruct(rr, msg, off)
	if !ok {
		return len(msg), false
	}
	// pack a third time; redo header with correct data length
	rr.Header().Rdlength = uint16(off2 - off1)
	packStruct(rr.Header(), msg, off)
	return off2, true
}

// Resource record unpacker.
func unpackRR(msg []byte, off int) (rr dnsRR, off1 int, ok bool) {
	// unpack just the header, to find the rr type and length
	var h dnsRR_Header
	off0 := off
	if off, ok = unpackStruct(&h, msg, off); !ok {
		return nil, len(msg), false
	}
	end := off + int(h.Rdlength)

	// make an rr of that type and re-unpack.
	// again inefficient but doesn't need to be fast.
	mk, known := rr_mk[int(h.Rrtype)]
	if !known {
		return &h, end, true
	}
	rr = mk()
	off, ok = unpackStruct(rr, msg, off0)
	if off != end {
		return &h, end, true
	}
	return rr, off, ok
}

// Usable representation of a DNS packet.

// A manually-unpacked version of (id, bits).
// This is in its own struct for easy printing.
type dnsMsgHdr struct {
	id                  uint16
	response            bool
	opcode              int
	authoritative       bool
	truncated           bool
	recursion_desired   bool
	recursion_available bool
	rcode               int
}

func (h *dnsMsgHdr) Walk(f func(v interface{}, name, tag string) bool) bool {
	return f(&h.id, "id", "") &&
		f(&h.response, "response", "") &&
		f(&h.opcode, "opcode", "") &&
		f(&h.authoritative, "authoritative", "") &&
		f(&h.truncated, "truncated", "") &&
		f(&h.recursion_desired, "recursion_desired", "") &&
		f(&h.recursion_available, "recursion_available", "") &&
		f(&h.rcode, "rcode", "")
}

type dnsMsg struct {
	dnsMsgHdr
	question []dnsQuestion
	answer   []dnsRR
	ns       []dnsRR
	extra    []dnsRR
}

func (dns *dnsMsg) Pack() (msg []byte, ok bool) {
	var dh dnsHeader

	// Convert convenient dnsMsg into wire-like dnsHeader.
	dh.Id = dns.id
	dh.Bits = uint16(dns.opcode)<<11 | uint16(dns.rcode)
	if dns.recursion_available {
		dh.Bits |= _RA
	}
	if dns.recursion_desired {
		dh.Bits |= _RD
	}
	if dns.truncated {
		dh.Bits |= _TC
	}
	if dns.authoritative {
		dh.Bits |= _AA
	}
	if dns.response {
		dh.Bits |= _QR
	}

	// Prepare variable sized arrays.
	question := dns.question
	answer := dns.answer
	ns := dns.ns
	extra := dns.extra

	dh.Qdcount = uint16(len(question))
	dh.Ancount = uint16(len(answer))
	dh.Nscount = uint16(len(ns))
	dh.Arcount = uint16(len(extra))

	// Could work harder to calculate message size,
	// but this is far more than we need and not
	// big enough to hurt the allocator.
	msg = make([]byte, 2000)

	// Pack it in: header and then the pieces.
	off := 0
	off, ok = packStruct(&dh, msg, off)
	for i := 0; i < len(question); i++ {
		off, ok = packStruct(&question[i], msg, off)
	}
	for i := 0; i < len(answer); i++ {
		off, ok = packRR(answer[i], msg, off)
	}
	for i := 0; i < len(ns); i++ {
		off, ok = packRR(ns[i], msg, off)
	}
	for i := 0; i < len(extra); i++ {
		off, ok = packRR(extra[i], msg, off)
	}
	if !ok {
		return nil, false
	}
	return msg[0:off], true
}

func (dns *dnsMsg) Unpack(msg []byte) bool {
	// Header.
	var dh dnsHeader
	off := 0
	var ok bool
	if off, ok = unpackStruct(&dh, msg, off); !ok {
		return false
	}
	dns.id = dh.Id
	dns.response = (dh.Bits & _QR) != 0
	dns.opcode = int(dh.Bits>>11) & 0xF
	dns.authoritative = (dh.Bits & _AA) != 0
	dns.truncated = (dh.Bits & _TC) != 0
	dns.recursion_desired = (dh.Bits & _RD) != 0
	dns.recursion_available = (dh.Bits & _RA) != 0
	dns.rcode = int(dh.Bits & 0xF)

	// Arrays.
	dns.question = make([]dnsQuestion, dh.Qdcount)
	dns.answer = make([]dnsRR, 0, dh.Ancount)
	dns.ns = make([]dnsRR, 0, dh.Nscount)
	dns.extra = make([]dnsRR, 0, dh.Arcount)

	var rec dnsRR

	for i := 0; i < len(dns.question); i++ {
		off, ok = unpackStruct(&dns.question[i], msg, off)
	}
	for i := 0; i < int(dh.Ancount); i++ {
		rec, off, ok = unpackRR(msg, off)
		if !ok {
			return false
		}
		dns.answer = append(dns.answer, rec)
	}
	for i := 0; i < int(dh.Nscount); i++ {
		rec, off, ok = unpackRR(msg, off)
		if !ok {
			return false
		}
		dns.ns = append(dns.ns, rec)
	}
	for i := 0; i < int(dh.Arcount); i++ {
		rec, off, ok = unpackRR(msg, off)
		if !ok {
			return false
		}
		dns.extra = append(dns.extra, rec)
	}
	//	if off != len(msg) {
	//		println("extra bytes in dns packet", off, "<", len(msg));
	//	}
	return true
}

func (dns *dnsMsg) String() string {
	s := "DNS: " + printStruct(&dns.dnsMsgHdr) + "\n"
	if len(dns.question) > 0 {
		s += "-- Questions\n"
		for i := 0; i < len(dns.question); i++ {
			s += printStruct(&dns.question[i]) + "\n"
		}
	}
	if len(dns.answer) > 0 {
		s += "-- Answers\n"
		for i := 0; i < len(dns.answer); i++ {
			s += printStruct(dns.answer[i]) + "\n"
		}
	}
	if len(dns.ns) > 0 {
		s += "-- Name servers\n"
		for i := 0; i < len(dns.ns); i++ {
			s += printStruct(dns.ns[i]) + "\n"
		}
	}
	if len(dns.extra) > 0 {
		s += "-- Extra\n"
		for i := 0; i < len(dns.extra); i++ {
			s += printStruct(dns.extra[i]) + "\n"
		}
	}
	return s
}<|MERGE_RESOLUTION|>--- conflicted
+++ resolved
@@ -618,11 +618,7 @@
 		s += name + "="
 		switch tag {
 		case "ipv4":
-<<<<<<< HEAD
-			i := val.(uint32)
-=======
 			i := *val.(*uint32)
->>>>>>> e9c762ec
 			s += IPv4(byte(i>>24), byte(i>>16), byte(i>>8), byte(i)).String()
 		case "ipv6":
 			i := val.([]byte)
