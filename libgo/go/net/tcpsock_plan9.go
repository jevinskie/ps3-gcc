--- conflicted
+++ resolved
@@ -7,11 +7,8 @@
 package net
 
 import (
-<<<<<<< HEAD
-=======
 	"io"
 	"os"
->>>>>>> e9c762ec
 	"syscall"
 	"time"
 )
@@ -22,21 +19,6 @@
 	conn
 }
 
-<<<<<<< HEAD
-// SetDeadline implements the Conn SetDeadline method.
-func (c *TCPConn) SetDeadline(t time.Time) error {
-	return syscall.EPLAN9
-}
-
-// SetReadDeadline implements the Conn SetReadDeadline method.
-func (c *TCPConn) SetReadDeadline(t time.Time) error {
-	return syscall.EPLAN9
-}
-
-// SetWriteDeadline implements the Conn SetWriteDeadline method.
-func (c *TCPConn) SetWriteDeadline(t time.Time) error {
-	return syscall.EPLAN9
-=======
 func newTCPConn(fd *netFD) *TCPConn {
 	return &TCPConn{conn{fd}}
 }
@@ -44,7 +26,6 @@
 // ReadFrom implements the io.ReaderFrom ReadFrom method.
 func (c *TCPConn) ReadFrom(r io.Reader) (int64, error) {
 	return genericReadFrom(c, r)
->>>>>>> e9c762ec
 }
 
 // CloseRead shuts down the reading side of the TCP connection.
@@ -53,11 +34,7 @@
 	if !c.ok() {
 		return syscall.EINVAL
 	}
-<<<<<<< HEAD
-	return syscall.EPLAN9
-=======
 	return c.fd.CloseRead()
->>>>>>> e9c762ec
 }
 
 // CloseWrite shuts down the writing side of the TCP connection.
@@ -66,8 +43,6 @@
 	if !c.ok() {
 		return syscall.EINVAL
 	}
-<<<<<<< HEAD
-=======
 	return c.fd.CloseWrite()
 }
 
@@ -97,7 +72,6 @@
 // algorithm).  The default is true (no delay), meaning that data is
 // sent as soon as possible after a Write.
 func (c *TCPConn) SetNoDelay(noDelay bool) error {
->>>>>>> e9c762ec
 	return syscall.EPLAN9
 }
 
