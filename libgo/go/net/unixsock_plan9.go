// Copyright 2009 The Go Authors.  All rights reserved.
// Use of this source code is governed by a BSD-style
// license that can be found in the LICENSE file.

// Unix domain sockets stubs for Plan 9

package net

import (
<<<<<<< HEAD
=======
	"os"
>>>>>>> e9c762ec
	"syscall"
	"time"
)

<<<<<<< HEAD
// UnixConn is an implementation of the Conn interface
// for connections to Unix domain sockets.
type UnixConn bool

// Implementation of the Conn interface - see Conn for documentation.

// Read implements the Conn Read method.
func (c *UnixConn) Read(b []byte) (n int, err error) {
	return 0, syscall.EPLAN9
}

// Write implements the Conn Write method.
func (c *UnixConn) Write(b []byte) (n int, err error) {
	return 0, syscall.EPLAN9
}

// Close closes the Unix domain connection.
func (c *UnixConn) Close() error {
	return syscall.EPLAN9
=======
// UnixConn is an implementation of the Conn interface for connections
// to Unix domain sockets.
type UnixConn struct {
	conn
}

// ReadFromUnix reads a packet from c, copying the payload into b.  It
// returns the number of bytes copied into b and the source address of
// the packet.
//
// ReadFromUnix can be made to time out and return an error with
// Timeout() == true after a fixed time limit; see SetDeadline and
// SetReadDeadline.
func (c *UnixConn) ReadFromUnix(b []byte) (int, *UnixAddr, error) {
	return 0, nil, syscall.EPLAN9
}

// ReadFrom implements the PacketConn ReadFrom method.
func (c *UnixConn) ReadFrom(b []byte) (int, Addr, error) {
	return 0, nil, syscall.EPLAN9
>>>>>>> e9c762ec
}

// ReadMsgUnix reads a packet from c, copying the payload into b and
// the associated out-of-band data into oob.  It returns the number of
// bytes copied into b, the number of bytes copied into oob, the flags
// that were set on the packet, and the source address of the packet.
func (c *UnixConn) ReadMsgUnix(b, oob []byte) (n, oobn, flags int, addr *UnixAddr, err error) {
	return 0, 0, 0, nil, syscall.EPLAN9
}

// WriteToUnix writes a packet to addr via c, copying the payload from b.
//
// WriteToUnix can be made to time out and return an error with
// Timeout() == true after a fixed time limit; see SetDeadline and
// SetWriteDeadline.  On packet-oriented connections, write timeouts
// are rare.
func (c *UnixConn) WriteToUnix(b []byte, addr *UnixAddr) (int, error) {
	return 0, syscall.EPLAN9
}

<<<<<<< HEAD
// SetDeadline implements the Conn SetDeadline method.
func (c *UnixConn) SetDeadline(t time.Time) error {
	return syscall.EPLAN9
}

// SetReadDeadline implements the Conn SetReadDeadline method.
func (c *UnixConn) SetReadDeadline(t time.Time) error {
	return syscall.EPLAN9
}

// SetWriteDeadline implements the Conn SetWriteDeadline method.
func (c *UnixConn) SetWriteDeadline(t time.Time) error {
	return syscall.EPLAN9
}

// ReadFrom implements the PacketConn ReadFrom method.
func (c *UnixConn) ReadFrom(b []byte) (n int, addr Addr, err error) {
	err = syscall.EPLAN9
	return
}

// WriteTo implements the PacketConn WriteTo method.
func (c *UnixConn) WriteTo(b []byte, addr Addr) (n int, err error) {
	err = syscall.EPLAN9
	return
}

// DialUnix connects to the remote address raddr on the network net,
// which must be "unix" or "unixgram".  If laddr is not nil, it is used
// as the local address for the connection.
func DialUnix(net string, laddr, raddr *UnixAddr) (c *UnixConn, err error) {
=======
// WriteTo implements the PacketConn WriteTo method.
func (c *UnixConn) WriteTo(b []byte, addr Addr) (int, error) {
	return 0, syscall.EPLAN9
}

// WriteMsgUnix writes a packet to addr via c, copying the payload
// from b and the associated out-of-band data from oob.  It returns
// the number of payload and out-of-band bytes written.
func (c *UnixConn) WriteMsgUnix(b, oob []byte, addr *UnixAddr) (n, oobn int, err error) {
	return 0, 0, syscall.EPLAN9
}

// CloseRead shuts down the reading side of the Unix domain connection.
// Most callers should just use Close.
func (c *UnixConn) CloseRead() error {
	return syscall.EPLAN9
}

// CloseWrite shuts down the writing side of the Unix domain connection.
// Most callers should just use Close.
func (c *UnixConn) CloseWrite() error {
	return syscall.EPLAN9
}

// DialUnix connects to the remote address raddr on the network net,
// which must be "unix", "unixgram" or "unixpacket".  If laddr is not
// nil, it is used as the local address for the connection.
func DialUnix(net string, laddr, raddr *UnixAddr) (*UnixConn, error) {
	return dialUnix(net, laddr, raddr, noDeadline)
}

func dialUnix(net string, laddr, raddr *UnixAddr, deadline time.Time) (*UnixConn, error) {
>>>>>>> e9c762ec
	return nil, syscall.EPLAN9
}

// UnixListener is a Unix domain socket listener.  Clients should
// typically use variables of type Listener instead of assuming Unix
// domain sockets.
type UnixListener struct{}

<<<<<<< HEAD
// ListenUnix announces on the Unix domain socket laddr and returns a Unix listener.
// Net must be "unix" (stream sockets).
func ListenUnix(net string, laddr *UnixAddr) (l *UnixListener, err error) {
	return nil, syscall.EPLAN9
}

// Accept implements the Accept method in the Listener interface;
// it waits for the next call and returns a generic Conn.
func (l *UnixListener) Accept() (c Conn, err error) {
=======
// ListenUnix announces on the Unix domain socket laddr and returns a
// Unix listener.  The network net must be "unix", "unixgram" or
// "unixpacket".
func ListenUnix(net string, laddr *UnixAddr) (*UnixListener, error) {
	return nil, syscall.EPLAN9
}

// AcceptUnix accepts the next incoming call and returns the new
// connection and the remote address.
func (l *UnixListener) AcceptUnix() (*UnixConn, error) {
>>>>>>> e9c762ec
	return nil, syscall.EPLAN9
}

// Accept implements the Accept method in the Listener interface; it
// waits for the next call and returns a generic Conn.
func (l *UnixListener) Accept() (Conn, error) {
	return nil, syscall.EPLAN9
}

// Close stops listening on the Unix address.  Already accepted
// connections are not closed.
func (l *UnixListener) Close() error {
	return syscall.EPLAN9
}

// Addr returns the listener's network address.
func (l *UnixListener) Addr() Addr { return nil }

// SetDeadline sets the deadline associated with the listener.
// A zero time value disables the deadline.
func (l *UnixListener) SetDeadline(t time.Time) error {
	return syscall.EPLAN9
}

// File returns a copy of the underlying os.File, set to blocking
// mode.  It is the caller's responsibility to close f when finished.
// Closing l does not affect f, and closing f does not affect l.
func (l *UnixListener) File() (*os.File, error) {
	return nil, syscall.EPLAN9
}

// ListenUnixgram listens for incoming Unix datagram packets addressed
// to the local address laddr.  The returned connection c's ReadFrom
// and WriteTo methods can be used to receive and send packets with
// per-packet addressing.  The network net must be "unixgram".
func ListenUnixgram(net string, laddr *UnixAddr) (*UnixConn, error) {
	return nil, syscall.EPLAN9
}<|MERGE_RESOLUTION|>--- conflicted
+++ resolved
@@ -7,35 +7,11 @@
 package net
 
 import (
-<<<<<<< HEAD
-=======
 	"os"
->>>>>>> e9c762ec
 	"syscall"
 	"time"
 )
 
-<<<<<<< HEAD
-// UnixConn is an implementation of the Conn interface
-// for connections to Unix domain sockets.
-type UnixConn bool
-
-// Implementation of the Conn interface - see Conn for documentation.
-
-// Read implements the Conn Read method.
-func (c *UnixConn) Read(b []byte) (n int, err error) {
-	return 0, syscall.EPLAN9
-}
-
-// Write implements the Conn Write method.
-func (c *UnixConn) Write(b []byte) (n int, err error) {
-	return 0, syscall.EPLAN9
-}
-
-// Close closes the Unix domain connection.
-func (c *UnixConn) Close() error {
-	return syscall.EPLAN9
-=======
 // UnixConn is an implementation of the Conn interface for connections
 // to Unix domain sockets.
 type UnixConn struct {
@@ -56,7 +32,6 @@
 // ReadFrom implements the PacketConn ReadFrom method.
 func (c *UnixConn) ReadFrom(b []byte) (int, Addr, error) {
 	return 0, nil, syscall.EPLAN9
->>>>>>> e9c762ec
 }
 
 // ReadMsgUnix reads a packet from c, copying the payload into b and
@@ -77,39 +52,6 @@
 	return 0, syscall.EPLAN9
 }
 
-<<<<<<< HEAD
-// SetDeadline implements the Conn SetDeadline method.
-func (c *UnixConn) SetDeadline(t time.Time) error {
-	return syscall.EPLAN9
-}
-
-// SetReadDeadline implements the Conn SetReadDeadline method.
-func (c *UnixConn) SetReadDeadline(t time.Time) error {
-	return syscall.EPLAN9
-}
-
-// SetWriteDeadline implements the Conn SetWriteDeadline method.
-func (c *UnixConn) SetWriteDeadline(t time.Time) error {
-	return syscall.EPLAN9
-}
-
-// ReadFrom implements the PacketConn ReadFrom method.
-func (c *UnixConn) ReadFrom(b []byte) (n int, addr Addr, err error) {
-	err = syscall.EPLAN9
-	return
-}
-
-// WriteTo implements the PacketConn WriteTo method.
-func (c *UnixConn) WriteTo(b []byte, addr Addr) (n int, err error) {
-	err = syscall.EPLAN9
-	return
-}
-
-// DialUnix connects to the remote address raddr on the network net,
-// which must be "unix" or "unixgram".  If laddr is not nil, it is used
-// as the local address for the connection.
-func DialUnix(net string, laddr, raddr *UnixAddr) (c *UnixConn, err error) {
-=======
 // WriteTo implements the PacketConn WriteTo method.
 func (c *UnixConn) WriteTo(b []byte, addr Addr) (int, error) {
 	return 0, syscall.EPLAN9
@@ -142,7 +84,6 @@
 }
 
 func dialUnix(net string, laddr, raddr *UnixAddr, deadline time.Time) (*UnixConn, error) {
->>>>>>> e9c762ec
 	return nil, syscall.EPLAN9
 }
 
@@ -151,17 +92,6 @@
 // domain sockets.
 type UnixListener struct{}
 
-<<<<<<< HEAD
-// ListenUnix announces on the Unix domain socket laddr and returns a Unix listener.
-// Net must be "unix" (stream sockets).
-func ListenUnix(net string, laddr *UnixAddr) (l *UnixListener, err error) {
-	return nil, syscall.EPLAN9
-}
-
-// Accept implements the Accept method in the Listener interface;
-// it waits for the next call and returns a generic Conn.
-func (l *UnixListener) Accept() (c Conn, err error) {
-=======
 // ListenUnix announces on the Unix domain socket laddr and returns a
 // Unix listener.  The network net must be "unix", "unixgram" or
 // "unixpacket".
@@ -172,7 +102,6 @@
 // AcceptUnix accepts the next incoming call and returns the new
 // connection and the remote address.
 func (l *UnixListener) AcceptUnix() (*UnixConn, error) {
->>>>>>> e9c762ec
 	return nil, syscall.EPLAN9
 }
 
