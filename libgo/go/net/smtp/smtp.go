// Copyright 2010 The Go Authors. All rights reserved.
// Use of this source code is governed by a BSD-style
// license that can be found in the LICENSE file.

// Package smtp implements the Simple Mail Transfer Protocol as defined in RFC 5321.
// It also implements the following extensions:
//	8BITMIME  RFC 1652
//	AUTH      RFC 2554
//	STARTTLS  RFC 3207
// Additional extensions may be handled by clients.
package smtp

import (
	"crypto/tls"
	"encoding/base64"
	"errors"
	"io"
	"net"
	"net/textproto"
	"strings"
)

// A Client represents a client connection to an SMTP server.
type Client struct {
	// Text is the textproto.Conn used by the Client. It is exported to allow for
	// clients to add extensions.
	Text *textproto.Conn
	// keep a reference to the connection so it can be used to create a TLS
	// connection later
	conn net.Conn
	// whether the Client is using TLS
	tls        bool
	serverName string
	// map of supported extensions
	ext map[string]string
	// supported auth mechanisms
	auth       []string
	localName  string // the name to use in HELO/EHLO
	didHello   bool   // whether we've said HELO/EHLO
	helloError error  // the error from the hello
}

// Dial returns a new Client connected to an SMTP server at addr.
func Dial(addr string) (*Client, error) {
	conn, err := net.Dial("tcp", addr)
	if err != nil {
		return nil, err
	}
	host := addr[:strings.Index(addr, ":")]
	return NewClient(conn, host)
}

// NewClient returns a new Client using an existing connection and host as a
// server name to be used when authenticating.
func NewClient(conn net.Conn, host string) (*Client, error) {
	text := textproto.NewConn(conn)
	_, _, err := text.ReadResponse(220)
	if err != nil {
		text.Close()
		return nil, err
	}
<<<<<<< HEAD
	c := &Client{Text: text, conn: conn, serverName: host}
	err = c.ehlo()
	if err != nil {
		err = c.helo()
=======
	c := &Client{Text: text, conn: conn, serverName: host, localName: "localhost"}
	return c, nil
}

// hello runs a hello exchange if needed.
func (c *Client) hello() error {
	if !c.didHello {
		c.didHello = true
		err := c.ehlo()
		if err != nil {
			c.helloError = c.helo()
		}
	}
	return c.helloError
}

// Hello sends a HELO or EHLO to the server as the given host name.
// Calling this method is only necessary if the client needs control
// over the host name used.  The client will introduce itself as "localhost"
// automatically otherwise.  If Hello is called, it must be called before
// any of the other methods.
func (c *Client) Hello(localName string) error {
	if c.didHello {
		return errors.New("smtp: Hello called after other methods")
>>>>>>> e9c762ec
	}
	c.localName = localName
	return c.hello()
}

// cmd is a convenience function that sends a command and returns the response
func (c *Client) cmd(expectCode int, format string, args ...interface{}) (int, string, error) {
	id, err := c.Text.Cmd(format, args...)
	if err != nil {
		return 0, "", err
	}
	c.Text.StartResponse(id)
	defer c.Text.EndResponse(id)
	code, msg, err := c.Text.ReadResponse(expectCode)
	return code, msg, err
}

// helo sends the HELO greeting to the server. It should be used only when the
// server does not support ehlo.
func (c *Client) helo() error {
	c.ext = nil
	_, _, err := c.cmd(250, "HELO %s", c.localName)
	return err
}

// ehlo sends the EHLO (extended hello) greeting to the server. It
// should be the preferred greeting for servers that support it.
func (c *Client) ehlo() error {
	_, msg, err := c.cmd(250, "EHLO %s", c.localName)
	if err != nil {
		return err
	}
	ext := make(map[string]string)
	extList := strings.Split(msg, "\n")
	if len(extList) > 1 {
		extList = extList[1:]
		for _, line := range extList {
			args := strings.SplitN(line, " ", 2)
			if len(args) > 1 {
				ext[args[0]] = args[1]
			} else {
				ext[args[0]] = ""
			}
		}
	}
	if mechs, ok := ext["AUTH"]; ok {
		c.auth = strings.Split(mechs, " ")
	}
	c.ext = ext
	return err
}

// StartTLS sends the STARTTLS command and encrypts all further communication.
// Only servers that advertise the STARTTLS extension support this function.
func (c *Client) StartTLS(config *tls.Config) error {
	if err := c.hello(); err != nil {
		return err
	}
	_, _, err := c.cmd(220, "STARTTLS")
	if err != nil {
		return err
	}
	c.conn = tls.Client(c.conn, config)
	c.Text = textproto.NewConn(c.conn)
	c.tls = true
	return c.ehlo()
}

// Verify checks the validity of an email address on the server.
// If Verify returns nil, the address is valid. A non-nil return
// does not necessarily indicate an invalid address. Many servers
// will not verify addresses for security reasons.
func (c *Client) Verify(addr string) error {
	if err := c.hello(); err != nil {
		return err
	}
	_, _, err := c.cmd(250, "VRFY %s", addr)
	return err
}

// Auth authenticates a client using the provided authentication mechanism.
// A failed authentication closes the connection.
// Only servers that advertise the AUTH extension support this function.
func (c *Client) Auth(a Auth) error {
	if err := c.hello(); err != nil {
		return err
	}
	encoding := base64.StdEncoding
	mech, resp, err := a.Start(&ServerInfo{c.serverName, c.tls, c.auth})
	if err != nil {
		c.Quit()
		return err
	}
	resp64 := make([]byte, encoding.EncodedLen(len(resp)))
	encoding.Encode(resp64, resp)
	code, msg64, err := c.cmd(0, "AUTH %s %s", mech, resp64)
	for err == nil {
		var msg []byte
		switch code {
		case 334:
			msg, err = encoding.DecodeString(msg64)
		case 235:
			// the last message isn't base64 because it isn't a challenge
			msg = []byte(msg64)
		default:
			err = &textproto.Error{Code: code, Msg: msg64}
		}
		resp, err = a.Next(msg, code == 334)
		if err != nil {
			// abort the AUTH
			c.cmd(501, "*")
			c.Quit()
			break
		}
		if resp == nil {
			break
		}
		resp64 = make([]byte, encoding.EncodedLen(len(resp)))
		encoding.Encode(resp64, resp)
		code, msg64, err = c.cmd(0, string(resp64))
	}
	return err
}

// Mail issues a MAIL command to the server using the provided email address.
// If the server supports the 8BITMIME extension, Mail adds the BODY=8BITMIME
// parameter.
// This initiates a mail transaction and is followed by one or more Rcpt calls.
func (c *Client) Mail(from string) error {
	if err := c.hello(); err != nil {
		return err
	}
	cmdStr := "MAIL FROM:<%s>"
	if c.ext != nil {
		if _, ok := c.ext["8BITMIME"]; ok {
			cmdStr += " BODY=8BITMIME"
		}
	}
	_, _, err := c.cmd(250, cmdStr, from)
	return err
}

// Rcpt issues a RCPT command to the server using the provided email address.
// A call to Rcpt must be preceded by a call to Mail and may be followed by
// a Data call or another Rcpt call.
func (c *Client) Rcpt(to string) error {
	_, _, err := c.cmd(25, "RCPT TO:<%s>", to)
	return err
}

type dataCloser struct {
	c *Client
	io.WriteCloser
}

func (d *dataCloser) Close() error {
	d.WriteCloser.Close()
	_, _, err := d.c.Text.ReadResponse(250)
	return err
}

// Data issues a DATA command to the server and returns a writer that
// can be used to write the data. The caller should close the writer
// before calling any more methods on c.
// A call to Data must be preceded by one or more calls to Rcpt.
func (c *Client) Data() (io.WriteCloser, error) {
	_, _, err := c.cmd(354, "DATA")
	if err != nil {
		return nil, err
	}
	return &dataCloser{c, c.Text.DotWriter()}, nil
}

// SendMail connects to the server at addr, switches to TLS if possible,
// authenticates with mechanism a if possible, and then sends an email from
// address from, to addresses to, with message msg.
func SendMail(addr string, a Auth, from string, to []string, msg []byte) error {
	c, err := Dial(addr)
	if err != nil {
		return err
	}
	if err := c.hello(); err != nil {
		return err
	}
	if ok, _ := c.Extension("STARTTLS"); ok {
		if err = c.StartTLS(nil); err != nil {
			return err
		}
	}
	if a != nil && c.ext != nil {
		if _, ok := c.ext["AUTH"]; ok {
			if err = c.Auth(a); err != nil {
				return err
			}
		}
	}
	if err = c.Mail(from); err != nil {
		return err
	}
	for _, addr := range to {
		if err = c.Rcpt(addr); err != nil {
			return err
		}
	}
	w, err := c.Data()
	if err != nil {
		return err
	}
	_, err = w.Write(msg)
	if err != nil {
		return err
	}
	err = w.Close()
	if err != nil {
		return err
	}
	return c.Quit()
}

// Extension reports whether an extension is support by the server.
// The extension name is case-insensitive. If the extension is supported,
// Extension also returns a string that contains any parameters the
// server specifies for the extension.
func (c *Client) Extension(ext string) (bool, string) {
	if err := c.hello(); err != nil {
		return false, ""
	}
	if c.ext == nil {
		return false, ""
	}
	ext = strings.ToUpper(ext)
	param, ok := c.ext[ext]
	return ok, param
}

// Reset sends the RSET command to the server, aborting the current mail
// transaction.
func (c *Client) Reset() error {
	if err := c.hello(); err != nil {
		return err
	}
	_, _, err := c.cmd(250, "RSET")
	return err
}

// Quit sends the QUIT command and closes the connection to the server.
func (c *Client) Quit() error {
	if err := c.hello(); err != nil {
		return err
	}
	_, _, err := c.cmd(221, "QUIT")
	if err != nil {
		return err
	}
	return c.Text.Close()
}<|MERGE_RESOLUTION|>--- conflicted
+++ resolved
@@ -59,12 +59,6 @@
 		text.Close()
 		return nil, err
 	}
-<<<<<<< HEAD
-	c := &Client{Text: text, conn: conn, serverName: host}
-	err = c.ehlo()
-	if err != nil {
-		err = c.helo()
-=======
 	c := &Client{Text: text, conn: conn, serverName: host, localName: "localhost"}
 	return c, nil
 }
@@ -89,7 +83,6 @@
 func (c *Client) Hello(localName string) error {
 	if c.didHello {
 		return errors.New("smtp: Hello called after other methods")
->>>>>>> e9c762ec
 	}
 	c.localName = localName
 	return c.hello()
