// Copyright 2011 The Go Authors.  All rights reserved.
// Use of this source code is governed by a BSD-style
// license that can be found in the LICENSE file.

package net

import (
	"reflect"
	"testing"
)

// loopbackInterface returns an available logical network interface
// for loopback tests.  It returns nil if no suitable interface is
// found.
func loopbackInterface() *Interface {
	ift, err := Interfaces()
	if err != nil {
		return nil
	}
	for _, ifi := range ift {
		if ifi.Flags&FlagLoopback != 0 && ifi.Flags&FlagUp != 0 {
			return &ifi
		}
	}
	return nil
}

// ipv6LinkLocalUnicastAddr returns an IPv6 link-local unicast address
// on the given network interface for tests. It returns "" if no
// suitable address is found.
func ipv6LinkLocalUnicastAddr(ifi *Interface) string {
	if ifi == nil {
		return ""
	}
	ifat, err := ifi.Addrs()
	if err != nil {
		return ""
	}
	for _, ifa := range ifat {
		switch ifa := ifa.(type) {
		case *IPAddr:
			if ifa.IP.To4() == nil && ifa.IP.IsLinkLocalUnicast() {
				return ifa.IP.String()
			}
		case *IPNet:
			if ifa.IP.To4() == nil && ifa.IP.IsLinkLocalUnicast() {
				return ifa.IP.String()
			}
		}
	}
	return ""
}

func TestInterfaces(t *testing.T) {
	ift, err := Interfaces()
	if err != nil {
		t.Fatalf("Interfaces failed: %v", err)
	}
	t.Logf("table: len/cap = %v/%v", len(ift), cap(ift))

	for _, ifi := range ift {
		ifxi, err := InterfaceByIndex(ifi.Index)
		if err != nil {
			t.Fatalf("InterfaceByIndex(%v) failed: %v", ifi.Index, err)
		}
		if !reflect.DeepEqual(ifxi, &ifi) {
			t.Fatalf("InterfaceByIndex(%v) = %v, want %v", ifi.Index, ifxi, ifi)
		}
		ifxn, err := InterfaceByName(ifi.Name)
		if err != nil {
			t.Fatalf("InterfaceByName(%q) failed: %v", ifi.Name, err)
		}
		if !reflect.DeepEqual(ifxn, &ifi) {
			t.Fatalf("InterfaceByName(%q) = %v, want %v", ifi.Name, ifxn, ifi)
		}
		t.Logf("%q: flags %q, ifindex %v, mtu %v", ifi.Name, ifi.Flags.String(), ifi.Index, ifi.MTU)
		t.Logf("\thardware address %q", ifi.HardwareAddr.String())
		testInterfaceAddrs(t, &ifi)
		testInterfaceMulticastAddrs(t, &ifi)
	}
}

func TestInterfaceAddrs(t *testing.T) {
	ifat, err := InterfaceAddrs()
	if err != nil {
		t.Fatalf("InterfaceAddrs failed: %v", err)
	}
	t.Logf("table: len/cap = %v/%v", len(ifat), cap(ifat))
	testAddrs(t, ifat)
}

func testInterfaceAddrs(t *testing.T, ifi *Interface) {
	ifat, err := ifi.Addrs()
	if err != nil {
		t.Fatalf("Interface.Addrs failed: %v", err)
	}
	testAddrs(t, ifat)
}

func testInterfaceMulticastAddrs(t *testing.T, ifi *Interface) {
	ifmat, err := ifi.MulticastAddrs()
	if err != nil {
		t.Fatalf("Interface.MulticastAddrs failed: %v", err)
	}
	testMulticastAddrs(t, ifmat)
}

func testAddrs(t *testing.T, ifat []Addr) {
	for _, ifa := range ifat {
		switch ifa := ifa.(type) {
<<<<<<< HEAD
		case *IPAddr, *IPNet:
			if ifa == nil {
				t.Errorf("\tunexpected value: %v", ifa)
=======
		case *IPAddr:
			if ifa == nil || ifa.IP == nil {
				t.Errorf("\tunexpected value: %v, %v", ifa, ifa.IP)
>>>>>>> a7aa3838
			} else {
				t.Logf("\tinterface address %q", ifa.String())
			}
		case *IPNet:
			if ifa == nil || ifa.IP == nil || ifa.Mask == nil {
				t.Errorf("\tunexpected value: %v, %v, %v", ifa, ifa.IP, ifa.Mask)
			} else {
				_, prefixLen := ifa.Mask.Size()
				if ifa.IP.To4() != nil && prefixLen != 8*IPv4len || ifa.IP.To16() != nil && ifa.IP.To4() == nil && prefixLen != 8*IPv6len {
					t.Errorf("\tunexpected value: %v, %v, %v, %v", ifa, ifa.IP, ifa.Mask, prefixLen)
				} else {
					t.Logf("\tinterface address %q", ifa.String())
				}
			}
		default:
			t.Errorf("\tunexpected type: %T", ifa)
		}
	}
}

func testMulticastAddrs(t *testing.T, ifmat []Addr) {
	for _, ifma := range ifmat {
		switch ifma := ifma.(type) {
		case *IPAddr:
			if ifma == nil {
				t.Errorf("\tunexpected value: %v", ifma)
			} else {
				t.Logf("\tjoined group address %q", ifma.String())
			}
		default:
			t.Errorf("\tunexpected type: %T", ifma)
		}
	}
}

func BenchmarkInterfaces(b *testing.B) {
	for i := 0; i < b.N; i++ {
		if _, err := Interfaces(); err != nil {
			b.Fatalf("Interfaces failed: %v", err)
		}
	}
}

func BenchmarkInterfaceByIndex(b *testing.B) {
	ifi := loopbackInterface()
	if ifi == nil {
		b.Skip("loopback interface not found")
	}
	for i := 0; i < b.N; i++ {
		if _, err := InterfaceByIndex(ifi.Index); err != nil {
			b.Fatalf("InterfaceByIndex failed: %v", err)
		}
	}
}

func BenchmarkInterfaceByName(b *testing.B) {
	ifi := loopbackInterface()
	if ifi == nil {
		b.Skip("loopback interface not found")
	}
	for i := 0; i < b.N; i++ {
		if _, err := InterfaceByName(ifi.Name); err != nil {
			b.Fatalf("InterfaceByName failed: %v", err)
		}
	}
}

func BenchmarkInterfaceAddrs(b *testing.B) {
	for i := 0; i < b.N; i++ {
		if _, err := InterfaceAddrs(); err != nil {
			b.Fatalf("InterfaceAddrs failed: %v", err)
		}
	}
}

func BenchmarkInterfacesAndAddrs(b *testing.B) {
	ifi := loopbackInterface()
	if ifi == nil {
		b.Skip("loopback interface not found")
	}
	for i := 0; i < b.N; i++ {
		if _, err := ifi.Addrs(); err != nil {
			b.Fatalf("Interface.Addrs failed: %v", err)
		}
	}
}

func BenchmarkInterfacesAndMulticastAddrs(b *testing.B) {
	ifi := loopbackInterface()
	if ifi == nil {
		b.Skip("loopback interface not found")
	}
	for i := 0; i < b.N; i++ {
		if _, err := ifi.MulticastAddrs(); err != nil {
			b.Fatalf("Interface.MulticastAddrs failed: %v", err)
		}
	}
}<|MERGE_RESOLUTION|>--- conflicted
+++ resolved
@@ -108,15 +108,9 @@
 func testAddrs(t *testing.T, ifat []Addr) {
 	for _, ifa := range ifat {
 		switch ifa := ifa.(type) {
-<<<<<<< HEAD
-		case *IPAddr, *IPNet:
-			if ifa == nil {
-				t.Errorf("\tunexpected value: %v", ifa)
-=======
 		case *IPAddr:
 			if ifa == nil || ifa.IP == nil {
 				t.Errorf("\tunexpected value: %v, %v", ifa, ifa.IP)
->>>>>>> a7aa3838
 			} else {
 				t.Logf("\tinterface address %q", ifa.String())
 			}
