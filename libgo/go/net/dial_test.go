--- conflicted
+++ resolved
@@ -7,11 +7,8 @@
 import (
 	"flag"
 	"fmt"
-<<<<<<< HEAD
-=======
 	"io"
 	"os"
->>>>>>> e9c762ec
 	"regexp"
 	"runtime"
 	"testing"
@@ -60,11 +57,7 @@
 		// on our 386 builder, this Dial succeeds, connecting
 		// to an IIS web server somewhere.  The data center
 		// or VM or firewall must be stealing the TCP connection.
-<<<<<<< HEAD
-		// 
-=======
 		//
->>>>>>> e9c762ec
 		// IANA Service Name and Transport Protocol Port Number Registry
 		// <http://www.iana.org/assignments/service-names-port-numbers/service-names-port-numbers.xml>
 		go func() {
@@ -81,12 +74,7 @@
 		// by default. FreeBSD likely works, but is untested.
 		// TODO(rsc):
 		// The timeout never happens on Windows.  Why?  Issue 3016.
-<<<<<<< HEAD
-		t.Logf("skipping test on %q; untested.", runtime.GOOS)
-		return
-=======
 		t.Skipf("skipping test on %q; untested.", runtime.GOOS)
->>>>>>> e9c762ec
 	}
 
 	connected := 0
@@ -118,12 +106,7 @@
 func TestSelfConnect(t *testing.T) {
 	if runtime.GOOS == "windows" {
 		// TODO(brainman): do not know why it hangs.
-<<<<<<< HEAD
-		t.Logf("skipping known-broken test on windows")
-		return
-=======
 		t.Skip("skipping known-broken test on windows")
->>>>>>> e9c762ec
 	}
 	// Test that Dial does not honor self-connects.
 	// See the comment in DialTCP.
@@ -147,11 +130,7 @@
 		n = 1000
 	}
 	switch runtime.GOOS {
-<<<<<<< HEAD
-	case "darwin", "freebsd", "openbsd", "solaris", "windows":
-=======
 	case "darwin", "freebsd", "netbsd", "openbsd", "plan9", "solaris", "windows":
->>>>>>> e9c762ec
 		// Non-Linux systems take a long time to figure
 		// out that there is nothing listening on localhost.
 		n = 100
@@ -242,8 +221,6 @@
 			t.Errorf("#%d: %q, duplicate error return from Dial", i, s)
 		}
 	}
-<<<<<<< HEAD
-=======
 }
 
 func TestDialTimeoutFDLeak(t *testing.T) {
@@ -320,5 +297,4 @@
 	}
 	// All tests using this should be skipped anyway, but:
 	panic("numFDs not implemented on " + runtime.GOOS)
->>>>>>> e9c762ec
 }