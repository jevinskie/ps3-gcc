// Copyright 2010 The Go Authors.  All rights reserved.
// Use of this source code is governed by a BSD-style
// license that can be found in the LICENSE file.

// Raw IP sockets for Plan 9

package net

import (
	"syscall"
	"time"
)

<<<<<<< HEAD
// IPConn is the implementation of the Conn and PacketConn
// interfaces for IP network connections.
type IPConn bool

// SetDeadline implements the Conn SetDeadline method.
func (c *IPConn) SetDeadline(t time.Time) error {
	return syscall.EPLAN9
}

// SetReadDeadline implements the Conn SetReadDeadline method.
func (c *IPConn) SetReadDeadline(t time.Time) error {
	return syscall.EPLAN9
}

// SetWriteDeadline implements the Conn SetWriteDeadline method.
func (c *IPConn) SetWriteDeadline(t time.Time) error {
	return syscall.EPLAN9
}

// Implementation of the Conn interface - see Conn for documentation.

// Read implements the Conn Read method.
func (c *IPConn) Read(b []byte) (int, error) {
	return 0, syscall.EPLAN9
}

// Write implements the Conn Write method.
func (c *IPConn) Write(b []byte) (int, error) {
	return 0, syscall.EPLAN9
}

// Close closes the IP connection.
func (c *IPConn) Close() error {
	return syscall.EPLAN9
}

// LocalAddr returns the local network address.
func (c *IPConn) LocalAddr() Addr {
	return nil
}

// RemoteAddr returns the remote network address, a *IPAddr.
func (c *IPConn) RemoteAddr() Addr {
	return nil
}

// IP-specific methods.

=======
// IPConn is the implementation of the Conn and PacketConn interfaces
// for IP network connections.
type IPConn struct {
	conn
}

>>>>>>> e9c762ec
// ReadFromIP reads an IP packet from c, copying the payload into b.
// It returns the number of bytes copied into b and the return address
// that was on the packet.
//
// ReadFromIP can be made to time out and return an error with
// Timeout() == true after a fixed time limit; see SetDeadline and
// SetReadDeadline.
func (c *IPConn) ReadFromIP(b []byte) (int, *IPAddr, error) {
	return 0, nil, syscall.EPLAN9
}

// ReadFrom implements the PacketConn ReadFrom method.
func (c *IPConn) ReadFrom(b []byte) (int, Addr, error) {
	return 0, nil, syscall.EPLAN9
<<<<<<< HEAD
}

// WriteToIP writes an IP packet to addr via c, copying the payload from b.
=======
}

// ReadMsgIP reads a packet from c, copying the payload into b and the
// associdated out-of-band data into oob.  It returns the number of
// bytes copied into b, the number of bytes copied into oob, the flags
// that were set on the packet and the source address of the packet.
func (c *IPConn) ReadMsgIP(b, oob []byte) (n, oobn, flags int, addr *IPAddr, err error) {
	return 0, 0, 0, nil, syscall.EPLAN9
}

// WriteToIP writes an IP packet to addr via c, copying the payload
// from b.
>>>>>>> e9c762ec
//
// WriteToIP can be made to time out and return an error with
// Timeout() == true after a fixed time limit; see SetDeadline and
// SetWriteDeadline.  On packet-oriented connections, write timeouts
// are rare.
func (c *IPConn) WriteToIP(b []byte, addr *IPAddr) (int, error) {
	return 0, syscall.EPLAN9
}

// WriteTo implements the PacketConn WriteTo method.
func (c *IPConn) WriteTo(b []byte, addr Addr) (int, error) {
	return 0, syscall.EPLAN9
<<<<<<< HEAD
=======
}

// WriteMsgIP writes a packet to addr via c, copying the payload from
// b and the associated out-of-band data from oob.  It returns the
// number of payload and out-of-band bytes written.
func (c *IPConn) WriteMsgIP(b, oob []byte, addr *IPAddr) (n, oobn int, err error) {
	return 0, 0, syscall.EPLAN9
>>>>>>> e9c762ec
}

// DialIP connects to the remote address raddr on the network protocol
// netProto, which must be "ip", "ip4", or "ip6" followed by a colon
// and a protocol number or name.
func DialIP(netProto string, laddr, raddr *IPAddr) (*IPConn, error) {
<<<<<<< HEAD
=======
	return dialIP(netProto, laddr, raddr, noDeadline)
}

func dialIP(netProto string, laddr, raddr *IPAddr, deadline time.Time) (*IPConn, error) {
>>>>>>> e9c762ec
	return nil, syscall.EPLAN9
}

// ListenIP listens for incoming IP packets addressed to the local
// address laddr.  The returned connection c's ReadFrom and WriteTo
// methods can be used to receive and send IP packets with per-packet
// addressing.
func ListenIP(netProto string, laddr *IPAddr) (*IPConn, error) {
	return nil, syscall.EPLAN9
}<|MERGE_RESOLUTION|>--- conflicted
+++ resolved
@@ -11,63 +11,12 @@
 	"time"
 )
 
-<<<<<<< HEAD
-// IPConn is the implementation of the Conn and PacketConn
-// interfaces for IP network connections.
-type IPConn bool
-
-// SetDeadline implements the Conn SetDeadline method.
-func (c *IPConn) SetDeadline(t time.Time) error {
-	return syscall.EPLAN9
-}
-
-// SetReadDeadline implements the Conn SetReadDeadline method.
-func (c *IPConn) SetReadDeadline(t time.Time) error {
-	return syscall.EPLAN9
-}
-
-// SetWriteDeadline implements the Conn SetWriteDeadline method.
-func (c *IPConn) SetWriteDeadline(t time.Time) error {
-	return syscall.EPLAN9
-}
-
-// Implementation of the Conn interface - see Conn for documentation.
-
-// Read implements the Conn Read method.
-func (c *IPConn) Read(b []byte) (int, error) {
-	return 0, syscall.EPLAN9
-}
-
-// Write implements the Conn Write method.
-func (c *IPConn) Write(b []byte) (int, error) {
-	return 0, syscall.EPLAN9
-}
-
-// Close closes the IP connection.
-func (c *IPConn) Close() error {
-	return syscall.EPLAN9
-}
-
-// LocalAddr returns the local network address.
-func (c *IPConn) LocalAddr() Addr {
-	return nil
-}
-
-// RemoteAddr returns the remote network address, a *IPAddr.
-func (c *IPConn) RemoteAddr() Addr {
-	return nil
-}
-
-// IP-specific methods.
-
-=======
 // IPConn is the implementation of the Conn and PacketConn interfaces
 // for IP network connections.
 type IPConn struct {
 	conn
 }
 
->>>>>>> e9c762ec
 // ReadFromIP reads an IP packet from c, copying the payload into b.
 // It returns the number of bytes copied into b and the return address
 // that was on the packet.
@@ -82,11 +31,6 @@
 // ReadFrom implements the PacketConn ReadFrom method.
 func (c *IPConn) ReadFrom(b []byte) (int, Addr, error) {
 	return 0, nil, syscall.EPLAN9
-<<<<<<< HEAD
-}
-
-// WriteToIP writes an IP packet to addr via c, copying the payload from b.
-=======
 }
 
 // ReadMsgIP reads a packet from c, copying the payload into b and the
@@ -99,7 +43,6 @@
 
 // WriteToIP writes an IP packet to addr via c, copying the payload
 // from b.
->>>>>>> e9c762ec
 //
 // WriteToIP can be made to time out and return an error with
 // Timeout() == true after a fixed time limit; see SetDeadline and
@@ -112,8 +55,6 @@
 // WriteTo implements the PacketConn WriteTo method.
 func (c *IPConn) WriteTo(b []byte, addr Addr) (int, error) {
 	return 0, syscall.EPLAN9
-<<<<<<< HEAD
-=======
 }
 
 // WriteMsgIP writes a packet to addr via c, copying the payload from
@@ -121,20 +62,16 @@
 // number of payload and out-of-band bytes written.
 func (c *IPConn) WriteMsgIP(b, oob []byte, addr *IPAddr) (n, oobn int, err error) {
 	return 0, 0, syscall.EPLAN9
->>>>>>> e9c762ec
 }
 
 // DialIP connects to the remote address raddr on the network protocol
 // netProto, which must be "ip", "ip4", or "ip6" followed by a colon
 // and a protocol number or name.
 func DialIP(netProto string, laddr, raddr *IPAddr) (*IPConn, error) {
-<<<<<<< HEAD
-=======
 	return dialIP(netProto, laddr, raddr, noDeadline)
 }
 
 func dialIP(netProto string, laddr, raddr *IPAddr, deadline time.Time) (*IPConn, error) {
->>>>>>> e9c762ec
 	return nil, syscall.EPLAN9
 }
 
