// Copyright 2010 The Go Authors. All rights reserved.
// Use of this source code is governed by a BSD-style
// license that can be found in the LICENSE file.

package math

// The original C code, the long comment, and the constants
// below are from http://netlib.sandia.gov/cephes/cprob/gamma.c.
// The go code is a simplified version of the original C.
//
//      tgamma.c
//
//      Gamma function
//
// SYNOPSIS:
//
// double x, y, tgamma();
// extern int signgam;
//
// y = tgamma( x );
//
// DESCRIPTION:
//
// Returns gamma function of the argument.  The result is
// correctly signed, and the sign (+1 or -1) is also
// returned in a global (extern) variable named signgam.
// This variable is also filled in by the logarithmic gamma
// function lgamma().
//
// Arguments |x| <= 34 are reduced by recurrence and the function
// approximated by a rational function of degree 6/7 in the
// interval (2,3).  Large arguments are handled by Stirling's
// formula. Large negative arguments are made positive using
// a reflection formula.
//
// ACCURACY:
//
//                      Relative error:
// arithmetic   domain     # trials      peak         rms
//    DEC      -34, 34      10000       1.3e-16     2.5e-17
//    IEEE    -170,-33      20000       2.3e-15     3.3e-16
//    IEEE     -33,  33     20000       9.4e-16     2.2e-16
//    IEEE      33, 171.6   20000       2.3e-15     3.2e-16
//
// Error for arguments outside the test range will be larger
// owing to error amplification by the exponential function.
//
// Cephes Math Library Release 2.8:  June, 2000
// Copyright 1984, 1987, 1989, 1992, 2000 by Stephen L. Moshier
//
// The readme file at http://netlib.sandia.gov/cephes/ says:
//    Some software in this archive may be from the book _Methods and
// Programs for Mathematical Functions_ (Prentice-Hall or Simon & Schuster
// International, 1989) or from the Cephes Mathematical Library, a
// commercial product. In either event, it is copyrighted by the author.
// What you see here may be used freely but it comes with no support or
// guarantee.
//
//   The two known misprints in the book are repaired here in the
// source listings for the gamma function and the incomplete beta
// integral.
//
//   Stephen L. Moshier
//   moshier@na-net.ornl.gov

var _gamP = [...]float64{
	1.60119522476751861407e-04,
	1.19135147006586384913e-03,
	1.04213797561761569935e-02,
	4.76367800457137231464e-02,
	2.07448227648435975150e-01,
	4.94214826801497100753e-01,
	9.99999999999999996796e-01,
}
var _gamQ = [...]float64{
	-2.31581873324120129819e-05,
	5.39605580493303397842e-04,
	-4.45641913851797240494e-03,
	1.18139785222060435552e-02,
	3.58236398605498653373e-02,
	-2.34591795718243348568e-01,
	7.14304917030273074085e-02,
	1.00000000000000000320e+00,
}
var _gamS = [...]float64{
	7.87311395793093628397e-04,
	-2.29549961613378126380e-04,
	-2.68132617805781232825e-03,
	3.47222221605458667310e-03,
	8.33333333333482257126e-02,
}

// Gamma function computed by Stirling's formula.
// The polynomial is valid for 33 <= x <= 172.
func stirling(x float64) float64 {
	const (
		SqrtTwoPi   = 2.506628274631000502417
		MaxStirling = 143.01608
	)
	w := 1 / x
	w = 1 + w*((((_gamS[0]*w+_gamS[1])*w+_gamS[2])*w+_gamS[3])*w+_gamS[4])
	y := Exp(x)
	if x > MaxStirling { // avoid Pow() overflow
		v := Pow(x, 0.5*x-0.25)
		y = v * (v / y)
	} else {
		y = Pow(x, x-0.5) / y
	}
	y = SqrtTwoPi * y * w
	return y
}

// Gamma returns the Gamma function of x.
//
// Special cases are:
//	Gamma(+Inf) = +Inf
//	Gamma(+0) = +Inf
//	Gamma(-0) = -Inf
//	Gamma(x) = NaN for integer x < 0
//	Gamma(-Inf) = NaN
//	Gamma(NaN) = NaN
<<<<<<< HEAD
// Large values overflow to +Inf.
// Zero and negative integer arguments return ±Inf.
=======
>>>>>>> e9c762ec
func Gamma(x float64) float64 {
	const Euler = 0.57721566490153286060651209008240243104215933593992 // A001620
	// special cases
	switch {
	case isNegInt(x) || IsInf(x, -1) || IsNaN(x):
		return NaN()
	case x == 0:
		if Signbit(x) {
			return Inf(-1)
		}
		return Inf(1)
	case x < -170.5674972726612 || x > 171.61447887182298:
		return Inf(1)
	}
	q := Abs(x)
	p := Floor(q)
	if q > 33 {
		if x >= 0 {
			return stirling(x)
		}
		signgam := 1
		if ip := int(p); ip&1 == 0 {
			signgam = -1
		}
		z := q - p
		if z > 0.5 {
			p = p + 1
			z = q - p
		}
		z = q * Sin(Pi*z)
		if z == 0 {
			return Inf(signgam)
		}
		z = Pi / (Abs(z) * stirling(q))
		return float64(signgam) * z
	}

	// Reduce argument
	z := 1.0
	for x >= 3 {
		x = x - 1
		z = z * x
	}
	for x < 0 {
		if x > -1e-09 {
			goto small
		}
		z = z / x
		x = x + 1
	}
	for x < 2 {
		if x < 1e-09 {
			goto small
		}
		z = z / x
		x = x + 1
	}

	if x == 2 {
		return z
	}

	x = x - 2
	p = (((((x*_gamP[0]+_gamP[1])*x+_gamP[2])*x+_gamP[3])*x+_gamP[4])*x+_gamP[5])*x + _gamP[6]
	q = ((((((x*_gamQ[0]+_gamQ[1])*x+_gamQ[2])*x+_gamQ[3])*x+_gamQ[4])*x+_gamQ[5])*x+_gamQ[6])*x + _gamQ[7]
	return z * p / q

small:
	if x == 0 {
		return Inf(1)
	}
	return z / ((1 + Euler*x) * x)
}

func isNegInt(x float64) bool {
	if x < 0 {
		_, xf := Modf(x)
		return xf == 0
	}
	return false
}<|MERGE_RESOLUTION|>--- conflicted
+++ resolved
@@ -119,11 +119,6 @@
 //	Gamma(x) = NaN for integer x < 0
 //	Gamma(-Inf) = NaN
 //	Gamma(NaN) = NaN
-<<<<<<< HEAD
-// Large values overflow to +Inf.
-// Zero and negative integer arguments return ±Inf.
-=======
->>>>>>> e9c762ec
 func Gamma(x float64) float64 {
 	const Euler = 0.57721566490153286060651209008240243104215933593992 // A001620
 	// special cases
