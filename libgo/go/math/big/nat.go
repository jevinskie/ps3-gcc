// Copyright 2009 The Go Authors. All rights reserved.
// Use of this source code is governed by a BSD-style
// license that can be found in the LICENSE file.

// Package big implements multi-precision arithmetic (big numbers).
// The following numeric types are supported:
//
//	- Int	signed integers
//	- Rat	rational numbers
//
// Methods are typically of the form:
//
//	func (z *Int) Op(x, y *Int) *Int	(similar for *Rat)
//
// and implement operations z = x Op y with the result as receiver; if it
// is one of the operands it may be overwritten (and its memory reused).
// To enable chaining of operations, the result is also returned. Methods
// returning a result other than *Int or *Rat take one of the operands as
// the receiver.
//
package big

// This file contains operations on unsigned multi-precision integers.
// These are the building blocks for the operations on signed integers
// and rationals.

import (
	"errors"
	"io"
	"math"
	"math/rand"
	"sync"
)

// An unsigned integer x of the form
//
//   x = x[n-1]*_B^(n-1) + x[n-2]*_B^(n-2) + ... + x[1]*_B + x[0]
//
// with 0 <= x[i] < _B and 0 <= i < n is stored in a slice of length n,
// with the digits x[i] as the slice elements.
//
// A number is normalized if the slice contains no leading 0 digits.
// During arithmetic operations, denormalized values may occur but are
// always normalized before returning the final result. The normalized
// representation of 0 is the empty or nil slice (length = 0).
//
type nat []Word

var (
	natOne = nat{1}
	natTwo = nat{2}
	natTen = nat{10}
)

func (z nat) clear() {
	for i := range z {
		z[i] = 0
	}
}

func (z nat) norm() nat {
	i := len(z)
	for i > 0 && z[i-1] == 0 {
		i--
	}
	return z[0:i]
}

func (z nat) make(n int) nat {
	if n <= cap(z) {
		return z[0:n] // reuse z
	}
	// Choosing a good value for e has significant performance impact
	// because it increases the chance that a value can be reused.
	const e = 4 // extra capacity
	return make(nat, n, n+e)
}

func (z nat) setWord(x Word) nat {
	if x == 0 {
		return z.make(0)
	}
	z = z.make(1)
	z[0] = x
	return z
}

func (z nat) setUint64(x uint64) nat {
	// single-digit values
	if w := Word(x); uint64(w) == x {
		return z.setWord(w)
	}

	// compute number of words n required to represent x
	n := 0
	for t := x; t > 0; t >>= _W {
		n++
	}

	// split x into n words
	z = z.make(n)
	for i := range z {
		z[i] = Word(x & _M)
		x >>= _W
	}

	return z
}

func (z nat) set(x nat) nat {
	z = z.make(len(x))
	copy(z, x)
	return z
}

func (z nat) add(x, y nat) nat {
	m := len(x)
	n := len(y)

	switch {
	case m < n:
		return z.add(y, x)
	case m == 0:
		// n == 0 because m >= n; result is 0
		return z.make(0)
	case n == 0:
		// result is x
		return z.set(x)
	}
	// m > 0

	z = z.make(m + 1)
	c := addVV(z[0:n], x, y)
	if m > n {
		c = addVW(z[n:m], x[n:], c)
	}
	z[m] = c

	return z.norm()
}

func (z nat) sub(x, y nat) nat {
	m := len(x)
	n := len(y)

	switch {
	case m < n:
		panic("underflow")
	case m == 0:
		// n == 0 because m >= n; result is 0
		return z.make(0)
	case n == 0:
		// result is x
		return z.set(x)
	}
	// m > 0

	z = z.make(m)
	c := subVV(z[0:n], x, y)
	if m > n {
		c = subVW(z[n:], x[n:], c)
	}
	if c != 0 {
		panic("underflow")
	}

	return z.norm()
}

func (x nat) cmp(y nat) (r int) {
	m := len(x)
	n := len(y)
	if m != n || m == 0 {
		switch {
		case m < n:
			r = -1
		case m > n:
			r = 1
		}
		return
	}

	i := m - 1
	for i > 0 && x[i] == y[i] {
		i--
	}

	switch {
	case x[i] < y[i]:
		r = -1
	case x[i] > y[i]:
		r = 1
	}
	return
}

func (z nat) mulAddWW(x nat, y, r Word) nat {
	m := len(x)
	if m == 0 || y == 0 {
		return z.setWord(r) // result is r
	}
	// m > 0

	z = z.make(m + 1)
	z[m] = mulAddVWW(z[0:m], x, y, r)

	return z.norm()
}

// basicMul multiplies x and y and leaves the result in z.
// The (non-normalized) result is placed in z[0 : len(x) + len(y)].
func basicMul(z, x, y nat) {
	z[0 : len(x)+len(y)].clear() // initialize z
	for i, d := range y {
		if d != 0 {
			z[len(x)+i] = addMulVVW(z[i:i+len(x)], x, d)
		}
	}
}

// Fast version of z[0:n+n>>1].add(z[0:n+n>>1], x[0:n]) w/o bounds checks.
// Factored out for readability - do not use outside karatsuba.
func karatsubaAdd(z, x nat, n int) {
	if c := addVV(z[0:n], z, x); c != 0 {
		addVW(z[n:n+n>>1], z[n:], c)
	}
}

// Like karatsubaAdd, but does subtract.
func karatsubaSub(z, x nat, n int) {
	if c := subVV(z[0:n], z, x); c != 0 {
		subVW(z[n:n+n>>1], z[n:], c)
	}
}

// Operands that are shorter than karatsubaThreshold are multiplied using
// "grade school" multiplication; for longer operands the Karatsuba algorithm
// is used.
var karatsubaThreshold int = 40 // computed by calibrate.go

// karatsuba multiplies x and y and leaves the result in z.
// Both x and y must have the same length n and n must be a
// power of 2. The result vector z must have len(z) >= 6*n.
// The (non-normalized) result is placed in z[0 : 2*n].
func karatsuba(z, x, y nat) {
	n := len(y)

	// Switch to basic multiplication if numbers are odd or small.
	// (n is always even if karatsubaThreshold is even, but be
	// conservative)
	if n&1 != 0 || n < karatsubaThreshold || n < 2 {
		basicMul(z, x, y)
		return
	}
	// n&1 == 0 && n >= karatsubaThreshold && n >= 2

	// Karatsuba multiplication is based on the observation that
	// for two numbers x and y with:
	//
	//   x = x1*b + x0
	//   y = y1*b + y0
	//
	// the product x*y can be obtained with 3 products z2, z1, z0
	// instead of 4:
	//
	//   x*y = x1*y1*b*b + (x1*y0 + x0*y1)*b + x0*y0
	//       =    z2*b*b +              z1*b +    z0
	//
	// with:
	//
	//   xd = x1 - x0
	//   yd = y0 - y1
	//
	//   z1 =      xd*yd                    + z2 + z0
	//      = (x1-x0)*(y0 - y1)             + z2 + z0
	//      = x1*y0 - x1*y1 - x0*y0 + x0*y1 + z2 + z0
	//      = x1*y0 -    z2 -    z0 + x0*y1 + z2 + z0
	//      = x1*y0                 + x0*y1

	// split x, y into "digits"
	n2 := n >> 1              // n2 >= 1
	x1, x0 := x[n2:], x[0:n2] // x = x1*b + y0
	y1, y0 := y[n2:], y[0:n2] // y = y1*b + y0

	// z is used for the result and temporary storage:
	//
	//   6*n     5*n     4*n     3*n     2*n     1*n     0*n
	// z = [z2 copy|z0 copy| xd*yd | yd:xd | x1*y1 | x0*y0 ]
	//
	// For each recursive call of karatsuba, an unused slice of
	// z is passed in that has (at least) half the length of the
	// caller's z.

	// compute z0 and z2 with the result "in place" in z
	karatsuba(z, x0, y0)     // z0 = x0*y0
	karatsuba(z[n:], x1, y1) // z2 = x1*y1

	// compute xd (or the negative value if underflow occurs)
	s := 1 // sign of product xd*yd
	xd := z[2*n : 2*n+n2]
	if subVV(xd, x1, x0) != 0 { // x1-x0
		s = -s
		subVV(xd, x0, x1) // x0-x1
	}

	// compute yd (or the negative value if underflow occurs)
	yd := z[2*n+n2 : 3*n]
	if subVV(yd, y0, y1) != 0 { // y0-y1
		s = -s
		subVV(yd, y1, y0) // y1-y0
	}

	// p = (x1-x0)*(y0-y1) == x1*y0 - x1*y1 - x0*y0 + x0*y1 for s > 0
	// p = (x0-x1)*(y0-y1) == x0*y0 - x0*y1 - x1*y0 + x1*y1 for s < 0
	p := z[n*3:]
	karatsuba(p, xd, yd)

	// save original z2:z0
	// (ok to use upper half of z since we're done recursing)
	r := z[n*4:]
	copy(r, z[:n*2])

	// add up all partial products
	//
	//   2*n     n     0
	// z = [ z2  | z0  ]
	//   +    [ z0  ]
	//   +    [ z2  ]
	//   +    [  p  ]
	//
	karatsubaAdd(z[n2:], r, n)
	karatsubaAdd(z[n2:], r[n:], n)
	if s > 0 {
		karatsubaAdd(z[n2:], p, n)
	} else {
		karatsubaSub(z[n2:], p, n)
	}
}

// alias returns true if x and y share the same base array.
func alias(x, y nat) bool {
	return cap(x) > 0 && cap(y) > 0 && &x[0:cap(x)][cap(x)-1] == &y[0:cap(y)][cap(y)-1]
}

// addAt implements z += x<<(_W*i); z must be long enough.
// (we don't use nat.add because we need z to stay the same
// slice, and we don't need to normalize z after each addition)
func addAt(z, x nat, i int) {
	if n := len(x); n > 0 {
		if c := addVV(z[i:i+n], z[i:], x); c != 0 {
			j := i + n
			if j < len(z) {
				addVW(z[j:], z[j:], c)
			}
		}
	}
}

func max(x, y int) int {
	if x > y {
		return x
	}
	return y
}

// karatsubaLen computes an approximation to the maximum k <= n such that
// k = p<<i for a number p <= karatsubaThreshold and an i >= 0. Thus, the
// result is the largest number that can be divided repeatedly by 2 before
// becoming about the value of karatsubaThreshold.
func karatsubaLen(n int) int {
	i := uint(0)
	for n > karatsubaThreshold {
		n >>= 1
		i++
	}
	return n << i
}

func (z nat) mul(x, y nat) nat {
	m := len(x)
	n := len(y)

	switch {
	case m < n:
		return z.mul(y, x)
	case m == 0 || n == 0:
		return z.make(0)
	case n == 1:
		return z.mulAddWW(x, y[0], 0)
	}
	// m >= n > 1

	// determine if z can be reused
	if alias(z, x) || alias(z, y) {
		z = nil // z is an alias for x or y - cannot reuse
	}

	// use basic multiplication if the numbers are small
	if n < karatsubaThreshold {
		z = z.make(m + n)
		basicMul(z, x, y)
		return z.norm()
	}
	// m >= n && n >= karatsubaThreshold && n >= 2

	// determine Karatsuba length k such that
	//
	//   x = xh*b + x0  (0 <= x0 < b)
	//   y = yh*b + y0  (0 <= y0 < b)
	//   b = 1<<(_W*k)  ("base" of digits xi, yi)
	//
	k := karatsubaLen(n)
	// k <= n

	// multiply x0 and y0 via Karatsuba
	x0 := x[0:k]              // x0 is not normalized
	y0 := y[0:k]              // y0 is not normalized
	z = z.make(max(6*k, m+n)) // enough space for karatsuba of x0*y0 and full result of x*y
	karatsuba(z, x0, y0)
	z = z[0 : m+n]  // z has final length but may be incomplete
	z[2*k:].clear() // upper portion of z is garbage (and 2*k <= m+n since k <= n <= m)

	// If xh != 0 or yh != 0, add the missing terms to z. For
	//
	//   xh = xi*b^i + ... + x2*b^2 + x1*b (0 <= xi < b)
	//   yh =                         y1*b (0 <= y1 < b)
	//
	// the missing terms are
	//
	//   x0*y1*b and xi*y0*b^i, xi*y1*b^(i+1) for i > 0
	//
	// since all the yi for i > 1 are 0 by choice of k: If any of them
	// were > 0, then yh >= b^2 and thus y >= b^2. Then k' = k*2 would
	// be a larger valid threshold contradicting the assumption about k.
	//
	if k < n || m != n {
		var t nat

		// add x0*y1*b
		x0 := x0.norm()
		y1 := y[k:]       // y1 is normalized because y is
		t = t.mul(x0, y1) // update t so we don't lose t's underlying array
		addAt(z, t, k)

		// add xi*y0<<i, xi*y1*b<<(i+k)
		y0 := y0.norm()
		for i := k; i < len(x); i += k {
			xi := x[i:]
			if len(xi) > k {
				xi = xi[:k]
			}
			xi = xi.norm()
			t = t.mul(xi, y0)
			addAt(z, t, i)
			t = t.mul(xi, y1)
			addAt(z, t, i+k)
		}
	}

	return z.norm()
}

// mulRange computes the product of all the unsigned integers in the
// range [a, b] inclusively. If a > b (empty range), the result is 1.
func (z nat) mulRange(a, b uint64) nat {
	switch {
	case a == 0:
		// cut long ranges short (optimization)
		return z.setUint64(0)
	case a > b:
		return z.setUint64(1)
	case a == b:
		return z.setUint64(a)
	case a+1 == b:
		return z.mul(nat(nil).setUint64(a), nat(nil).setUint64(b))
	}
	m := (a + b) / 2
	return z.mul(nat(nil).mulRange(a, m), nat(nil).mulRange(m+1, b))
}

// q = (x-r)/y, with 0 <= r < y
func (z nat) divW(x nat, y Word) (q nat, r Word) {
	m := len(x)
	switch {
	case y == 0:
		panic("division by zero")
	case y == 1:
		q = z.set(x) // result is x
		return
	case m == 0:
		q = z.make(0) // result is 0
		return
	}
	// m > 0
	z = z.make(m)
	r = divWVW(z, 0, x, y)
	q = z.norm()
	return
}

func (z nat) div(z2, u, v nat) (q, r nat) {
	if len(v) == 0 {
		panic("division by zero")
	}

	if u.cmp(v) < 0 {
		q = z.make(0)
		r = z2.set(u)
		return
	}

	if len(v) == 1 {
		var r2 Word
		q, r2 = z.divW(u, v[0])
		r = z2.setWord(r2)
		return
	}

	q, r = z.divLarge(z2, u, v)
	return
}

// q = (uIn-r)/v, with 0 <= r < y
// Uses z as storage for q, and u as storage for r if possible.
// See Knuth, Volume 2, section 4.3.1, Algorithm D.
// Preconditions:
//    len(v) >= 2
//    len(uIn) >= len(v)
func (z nat) divLarge(u, uIn, v nat) (q, r nat) {
	n := len(v)
	m := len(uIn) - n

	// determine if z can be reused
	// TODO(gri) should find a better solution - this if statement
	//           is very costly (see e.g. time pidigits -s -n 10000)
	if alias(z, uIn) || alias(z, v) {
		z = nil // z is an alias for uIn or v - cannot reuse
	}
	q = z.make(m + 1)

	qhatv := make(nat, n+1)
	if alias(u, uIn) || alias(u, v) {
		u = nil // u is an alias for uIn or v - cannot reuse
	}
	u = u.make(len(uIn) + 1)
	u.clear()

	// D1.
	shift := leadingZeros(v[n-1])
	if shift > 0 {
		// do not modify v, it may be used by another goroutine simultaneously
		v1 := make(nat, n)
		shlVU(v1, v, shift)
		v = v1
	}
	u[len(uIn)] = shlVU(u[0:len(uIn)], uIn, shift)

	// D2.
	for j := m; j >= 0; j-- {
		// D3.
		qhat := Word(_M)
		if u[j+n] != v[n-1] {
			var rhat Word
			qhat, rhat = divWW(u[j+n], u[j+n-1], v[n-1])

			// x1 | x2 = q̂v_{n-2}
			x1, x2 := mulWW(qhat, v[n-2])
			// test if q̂v_{n-2} > br̂ + u_{j+n-2}
			for greaterThan(x1, x2, rhat, u[j+n-2]) {
				qhat--
				prevRhat := rhat
				rhat += v[n-1]
				// v[n-1] >= 0, so this tests for overflow.
				if rhat < prevRhat {
					break
				}
				x1, x2 = mulWW(qhat, v[n-2])
			}
		}

		// D4.
		qhatv[n] = mulAddVWW(qhatv[0:n], v, qhat, 0)

		c := subVV(u[j:j+len(qhatv)], u[j:], qhatv)
		if c != 0 {
			c := addVV(u[j:j+n], u[j:], v)
			u[j+n] += c
			qhat--
		}

		q[j] = qhat
	}

	q = q.norm()
	shrVU(u, u, shift)
	r = u.norm()

	return q, r
}

// Length of x in bits. x must be normalized.
func (x nat) bitLen() int {
	if i := len(x) - 1; i >= 0 {
		return i*_W + bitLen(x[i])
	}
	return 0
}

// MaxBase is the largest number base accepted for string conversions.
const MaxBase = 'z' - 'a' + 10 + 1 // = hexValue('z') + 1

func hexValue(ch rune) Word {
	d := int(MaxBase + 1) // illegal base
	switch {
	case '0' <= ch && ch <= '9':
		d = int(ch - '0')
	case 'a' <= ch && ch <= 'z':
		d = int(ch - 'a' + 10)
	case 'A' <= ch && ch <= 'Z':
		d = int(ch - 'A' + 10)
	}
	return Word(d)
}

// scan sets z to the natural number corresponding to the longest possible prefix
// read from r representing an unsigned integer in a given conversion base.
// It returns z, the actual conversion base used, and an error, if any. In the
// error case, the value of z is undefined. The syntax follows the syntax of
// unsigned integer literals in Go.
//
// The base argument must be 0 or a value from 2 through MaxBase. If the base
// is 0, the string prefix determines the actual conversion base. A prefix of
// ``0x'' or ``0X'' selects base 16; the ``0'' prefix selects base 8, and a
// ``0b'' or ``0B'' prefix selects base 2. Otherwise the selected base is 10.
//
func (z nat) scan(r io.RuneScanner, base int) (nat, int, error) {
	// reject illegal bases
	if base < 0 || base == 1 || MaxBase < base {
		return z, 0, errors.New("illegal number base")
	}

	// one char look-ahead
	ch, _, err := r.ReadRune()
	if err != nil {
		return z, 0, err
	}

	// determine base if necessary
	b := Word(base)
	if base == 0 {
		b = 10
		if ch == '0' {
			switch ch, _, err = r.ReadRune(); err {
			case nil:
				b = 8
				switch ch {
				case 'x', 'X':
					b = 16
				case 'b', 'B':
					b = 2
				}
				if b == 2 || b == 16 {
					if ch, _, err = r.ReadRune(); err != nil {
						return z, 0, err
					}
				}
			case io.EOF:
				return z.make(0), 10, nil
			default:
				return z, 10, err
			}
		}
	}

	// convert string
	// - group as many digits d as possible together into a "super-digit" dd with "super-base" bb
	// - only when bb does not fit into a word anymore, do a full number mulAddWW using bb and dd
	z = z.make(0)
	bb := Word(1)
	dd := Word(0)
	for max := _M / b; ; {
		d := hexValue(ch)
		if d >= b {
			r.UnreadRune() // ch does not belong to number anymore
			break
		}

		if bb <= max {
			bb *= b
			dd = dd*b + d
		} else {
			// bb * b would overflow
			z = z.mulAddWW(z, bb, dd)
			bb = b
			dd = d
		}

		if ch, _, err = r.ReadRune(); err != nil {
			if err != io.EOF {
				return z, int(b), err
			}
			break
		}
	}

	switch {
	case bb > 1:
		// there was at least one mantissa digit
		z = z.mulAddWW(z, bb, dd)
	case base == 0 && b == 8:
		// there was only the octal prefix 0 (possibly followed by digits > 7);
		// return base 10, not 8
		return z, 10, nil
	case base != 0 || b != 8:
		// there was neither a mantissa digit nor the octal prefix 0
		return z, int(b), errors.New("syntax error scanning number")
	}

	return z.norm(), int(b), nil
}

// Character sets for string conversion.
const (
	lowercaseDigits = "0123456789abcdefghijklmnopqrstuvwxyz"
	uppercaseDigits = "0123456789ABCDEFGHIJKLMNOPQRSTUVWXYZ"
)

// decimalString returns a decimal representation of x.
// It calls x.string with the charset "0123456789".
func (x nat) decimalString() string {
	return x.string(lowercaseDigits[0:10])
}

// string converts x to a string using digits from a charset; a digit with
// value d is represented by charset[d]. The conversion base is determined
// by len(charset), which must be >= 2 and <= 256.
func (x nat) string(charset string) string {
	b := Word(len(charset))

	// special cases
	switch {
	case b < 2 || MaxBase > 256:
		panic("illegal base")
	case len(x) == 0:
		return string(charset[0])
	}

	// allocate buffer for conversion
	i := int(float64(x.bitLen())/math.Log2(float64(b))) + 1 // off by one at most
	s := make([]byte, i)

	// convert power of two and non power of two bases separately
	if b == b&-b {
		// shift is base-b digit size in bits
		shift := trailingZeroBits(b) // shift > 0 because b >= 2
		mask := Word(1)<<shift - 1
		w := x[0]
		nbits := uint(_W) // number of unprocessed bits in w

		// convert less-significant words
		for k := 1; k < len(x); k++ {
			// convert full digits
			for nbits >= shift {
				i--
				s[i] = charset[w&mask]
				w >>= shift
				nbits -= shift
			}

			// convert any partial leading digit and advance to next word
			if nbits == 0 {
				// no partial digit remaining, just advance
				w = x[k]
				nbits = _W
			} else {
				// partial digit in current (k-1) and next (k) word
				w |= x[k] << nbits
				i--
				s[i] = charset[w&mask]

				// advance
				w = x[k] >> (shift - nbits)
				nbits = _W - (shift - nbits)
			}
		}

		// convert digits of most-significant word (omit leading zeros)
		for nbits >= 0 && w != 0 {
			i--
			s[i] = charset[w&mask]
			w >>= shift
			nbits -= shift
		}

	} else {
		// determine "big base"; i.e., the largest possible value bb
		// that is a power of base b and still fits into a Word
		// (as in 10^19 for 19 decimal digits in a 64bit Word)
		bb := b      // big base is b**ndigits
		ndigits := 1 // number of base b digits
		for max := Word(_M / b); bb <= max; bb *= b {
			ndigits++ // maximize ndigits where bb = b**ndigits, bb <= _M
		}

		// construct table of successive squares of bb*leafSize to use in subdivisions
		// result (table != nil) <=> (len(x) > leafSize > 0)
		table := divisors(len(x), b, ndigits, bb)

		// preserve x, create local copy for use by convertWords
		q := nat(nil).set(x)

		// convert q to string s in base b
		q.convertWords(s, charset, b, ndigits, bb, table)

		// strip leading zeros
		// (x != 0; thus s must contain at least one non-zero digit
		// and the loop will terminate)
		i = 0
		for zero := charset[0]; s[i] == zero; {
			i++
		}
	}

	return string(s[i:])
}

// Convert words of q to base b digits in s. If q is large, it is recursively "split in half"
// by nat/nat division using tabulated divisors. Otherwise, it is converted iteratively using
// repeated nat/Word division.
//
// The iterative method processes n Words by n divW() calls, each of which visits every Word in the
// incrementally shortened q for a total of n + (n-1) + (n-2) ... + 2 + 1, or n(n+1)/2 divW()'s.
// Recursive conversion divides q by its approximate square root, yielding two parts, each half
// the size of q. Using the iterative method on both halves means 2 * (n/2)(n/2 + 1)/2 divW()'s
// plus the expensive long div(). Asymptotically, the ratio is favorable at 1/2 the divW()'s, and
<<<<<<< HEAD
// is made better by splitting the subblocks recursively. Best is to split blocks until one more 
// split would take longer (because of the nat/nat div()) than the twice as many divW()'s of the 
// iterative approach. This threshold is represented by leafSize. Benchmarking of leafSize in the 
// range 2..64 shows that values of 8 and 16 work well, with a 4x speedup at medium lengths and 
// ~30x for 20000 digits. Use nat_test.go's BenchmarkLeafSize tests to optimize leafSize for 
=======
// is made better by splitting the subblocks recursively. Best is to split blocks until one more
// split would take longer (because of the nat/nat div()) than the twice as many divW()'s of the
// iterative approach. This threshold is represented by leafSize. Benchmarking of leafSize in the
// range 2..64 shows that values of 8 and 16 work well, with a 4x speedup at medium lengths and
// ~30x for 20000 digits. Use nat_test.go's BenchmarkLeafSize tests to optimize leafSize for
>>>>>>> e9c762ec
// specific hardware.
//
func (q nat) convertWords(s []byte, charset string, b Word, ndigits int, bb Word, table []divisor) {
	// split larger blocks recursively
	if table != nil {
		// len(q) > leafSize > 0
		var r nat
		index := len(table) - 1
		for len(q) > leafSize {
			// find divisor close to sqrt(q) if possible, but in any case < q
			maxLength := q.bitLen()     // ~= log2 q, or at of least largest possible q of this bit length
			minLength := maxLength >> 1 // ~= log2 sqrt(q)
			for index > 0 && table[index-1].nbits > minLength {
				index-- // desired
			}
			if table[index].nbits >= maxLength && table[index].bbb.cmp(q) >= 0 {
				index--
				if index < 0 {
					panic("internal inconsistency")
				}
			}

			// split q into the two digit number (q'*bbb + r) to form independent subblocks
			q, r = q.div(r, q, table[index].bbb)

			// convert subblocks and collect results in s[:h] and s[h:]
			h := len(s) - table[index].ndigits
			r.convertWords(s[h:], charset, b, ndigits, bb, table[0:index])
			s = s[:h] // == q.convertWords(s, charset, b, ndigits, bb, table[0:index+1])
		}
	}

	// having split any large blocks now process the remaining (small) block iteratively
	i := len(s)
	var r Word
	if b == 10 {
		// hard-coding for 10 here speeds this up by 1.25x (allows for / and % by constants)
		for len(q) > 0 {
			// extract least significant, base bb "digit"
			q, r = q.divW(q, bb)
			for j := 0; j < ndigits && i > 0; j++ {
				i--
				// avoid % computation since r%10 == r - int(r/10)*10;
				// this appears to be faster for BenchmarkString10000Base10
				// and smaller strings (but a bit slower for larger ones)
				t := r / 10
				s[i] = charset[r-t<<3-t-t] // TODO(gri) replace w/ t*10 once compiler produces better code
				r = t
			}
		}
	} else {
		for len(q) > 0 {
			// extract least significant, base bb "digit"
			q, r = q.divW(q, bb)
			for j := 0; j < ndigits && i > 0; j++ {
				i--
				s[i] = charset[r%b]
				r /= b
			}
		}
	}

	// prepend high-order zeroes
	zero := charset[0]
	for i > 0 { // while need more leading zeroes
		i--
		s[i] = zero
	}
}

// Split blocks greater than leafSize Words (or set to 0 to disable recursive conversion)
// Benchmark and configure leafSize using: go test -bench="Leaf"
//   8 and 16 effective on 3.0 GHz Xeon "Clovertown" CPU (128 byte cache lines)
//   8 and 16 effective on 2.66 GHz Core 2 Duo "Penryn" CPU
var leafSize int = 8 // number of Word-size binary values treat as a monolithic block

type divisor struct {
	bbb     nat // divisor
	nbits   int // bit length of divisor (discounting leading zeroes) ~= log2(bbb)
	ndigits int // digit length of divisor in terms of output base digits
}

var cacheBase10 struct {
	sync.Mutex
	table [64]divisor // cached divisors for base 10
}

// expWW computes x**y
func (z nat) expWW(x, y Word) nat {
	return z.expNN(nat(nil).setWord(x), nat(nil).setWord(y), nil)
}

// construct table of powers of bb*leafSize to use in subdivisions
func divisors(m int, b Word, ndigits int, bb Word) []divisor {
	// only compute table when recursive conversion is enabled and x is large
	if leafSize == 0 || m <= leafSize {
		return nil
	}

	// determine k where (bb**leafSize)**(2**k) >= sqrt(x)
	k := 1
	for words := leafSize; words < m>>1 && k < len(cacheBase10.table); words <<= 1 {
		k++
	}

	// reuse and extend existing table of divisors or create new table as appropriate
	var table []divisor // for b == 10, table overlaps with cacheBase10.table
	if b == 10 {
		cacheBase10.Lock()
		table = cacheBase10.table[0:k] // reuse old table for this conversion
	} else {
		table = make([]divisor, k) // create new table for this conversion
	}

	// extend table
	if table[k-1].ndigits == 0 {
		// add new entries as needed
		var larger nat
		for i := 0; i < k; i++ {
			if table[i].ndigits == 0 {
				if i == 0 {
					table[0].bbb = nat(nil).expWW(bb, Word(leafSize))
					table[0].ndigits = ndigits * leafSize
				} else {
					table[i].bbb = nat(nil).mul(table[i-1].bbb, table[i-1].bbb)
					table[i].ndigits = 2 * table[i-1].ndigits
				}

				// optimization: exploit aggregated extra bits in macro blocks
				larger = nat(nil).set(table[i].bbb)
				for mulAddVWW(larger, larger, b, 0) == 0 {
					table[i].bbb = table[i].bbb.set(larger)
					table[i].ndigits++
				}

				table[i].nbits = table[i].bbb.bitLen()
			}
		}
	}

	if b == 10 {
		cacheBase10.Unlock()
	}

	return table
}

const deBruijn32 = 0x077CB531

var deBruijn32Lookup = []byte{
	0, 1, 28, 2, 29, 14, 24, 3, 30, 22, 20, 15, 25, 17, 4, 8,
	31, 27, 13, 23, 21, 19, 16, 7, 26, 12, 18, 6, 11, 5, 10, 9,
}

const deBruijn64 = 0x03f79d71b4ca8b09

var deBruijn64Lookup = []byte{
	0, 1, 56, 2, 57, 49, 28, 3, 61, 58, 42, 50, 38, 29, 17, 4,
	62, 47, 59, 36, 45, 43, 51, 22, 53, 39, 33, 30, 24, 18, 12, 5,
	63, 55, 48, 27, 60, 41, 37, 16, 46, 35, 44, 21, 52, 32, 23, 11,
	54, 26, 40, 15, 34, 20, 31, 10, 25, 14, 19, 9, 13, 8, 7, 6,
}

// trailingZeroBits returns the number of consecutive least significant zero
// bits of x.
func trailingZeroBits(x Word) uint {
	// x & -x leaves only the right-most bit set in the word. Let k be the
	// index of that bit. Since only a single bit is set, the value is two
	// to the power of k. Multiplying by a power of two is equivalent to
	// left shifting, in this case by k bits.  The de Bruijn constant is
	// such that all six bit, consecutive substrings are distinct.
	// Therefore, if we have a left shifted version of this constant we can
	// find by how many bits it was shifted by looking at which six bit
	// substring ended up at the top of the word.
	// (Knuth, volume 4, section 7.3.1)
	switch _W {
	case 32:
		return uint(deBruijn32Lookup[((x&-x)*deBruijn32)>>27])
	case 64:
		return uint(deBruijn64Lookup[((x&-x)*(deBruijn64&_M))>>58])
	default:
		panic("unknown word size")
	}

	return 0
}

// trailingZeroBits returns the number of consecutive least significant zero
// bits of x.
func (x nat) trailingZeroBits() uint {
	if len(x) == 0 {
		return 0
	}
	var i uint
	for x[i] == 0 {
		i++
	}
	// x[i] != 0
	return i*_W + trailingZeroBits(x[i])
}

// z = x << s
func (z nat) shl(x nat, s uint) nat {
	m := len(x)
	if m == 0 {
		return z.make(0)
	}
	// m > 0

	n := m + int(s/_W)
	z = z.make(n + 1)
	z[n] = shlVU(z[n-m:n], x, s%_W)
	z[0 : n-m].clear()

	return z.norm()
}

// z = x >> s
func (z nat) shr(x nat, s uint) nat {
	m := len(x)
	n := m - int(s/_W)
	if n <= 0 {
		return z.make(0)
	}
	// n > 0

	z = z.make(n)
	shrVU(z, x[m-n:], s%_W)

	return z.norm()
}

func (z nat) setBit(x nat, i uint, b uint) nat {
	j := int(i / _W)
	m := Word(1) << (i % _W)
	n := len(x)
	switch b {
	case 0:
		z = z.make(n)
		copy(z, x)
		if j >= n {
			// no need to grow
			return z
		}
		z[j] &^= m
		return z.norm()
	case 1:
		if j >= n {
			z = z.make(j + 1)
			z[n:].clear()
		} else {
			z = z.make(n)
		}
		copy(z, x)
		z[j] |= m
		// no need to normalize
		return z
	}
	panic("set bit is not 0 or 1")
}

func (z nat) bit(i uint) uint {
	j := int(i / _W)
	if j >= len(z) {
		return 0
	}
	return uint(z[j] >> (i % _W) & 1)
}

func (z nat) and(x, y nat) nat {
	m := len(x)
	n := len(y)
	if m > n {
		m = n
	}
	// m <= n

	z = z.make(m)
	for i := 0; i < m; i++ {
		z[i] = x[i] & y[i]
	}

	return z.norm()
}

func (z nat) andNot(x, y nat) nat {
	m := len(x)
	n := len(y)
	if n > m {
		n = m
	}
	// m >= n

	z = z.make(m)
	for i := 0; i < n; i++ {
		z[i] = x[i] &^ y[i]
	}
	copy(z[n:m], x[n:m])

	return z.norm()
}

func (z nat) or(x, y nat) nat {
	m := len(x)
	n := len(y)
	s := x
	if m < n {
		n, m = m, n
		s = y
	}
	// m >= n

	z = z.make(m)
	for i := 0; i < n; i++ {
		z[i] = x[i] | y[i]
	}
	copy(z[n:m], s[n:m])

	return z.norm()
}

func (z nat) xor(x, y nat) nat {
	m := len(x)
	n := len(y)
	s := x
	if m < n {
		n, m = m, n
		s = y
	}
	// m >= n

	z = z.make(m)
	for i := 0; i < n; i++ {
		z[i] = x[i] ^ y[i]
	}
	copy(z[n:m], s[n:m])

	return z.norm()
}

// greaterThan returns true iff (x1<<_W + x2) > (y1<<_W + y2)
func greaterThan(x1, x2, y1, y2 Word) bool {
	return x1 > y1 || x1 == y1 && x2 > y2
}

// modW returns x % d.
func (x nat) modW(d Word) (r Word) {
	// TODO(agl): we don't actually need to store the q value.
	var q nat
	q = q.make(len(x))
	return divWVW(q, 0, x, d)
}

// random creates a random integer in [0..limit), using the space in z if
// possible. n is the bit length of limit.
func (z nat) random(rand *rand.Rand, limit nat, n int) nat {
	if alias(z, limit) {
		z = nil // z is an alias for limit - cannot reuse
	}
	z = z.make(len(limit))

	bitLengthOfMSW := uint(n % _W)
	if bitLengthOfMSW == 0 {
		bitLengthOfMSW = _W
	}
	mask := Word((1 << bitLengthOfMSW) - 1)

	for {
		switch _W {
		case 32:
			for i := range z {
				z[i] = Word(rand.Uint32())
			}
		case 64:
			for i := range z {
				z[i] = Word(rand.Uint32()) | Word(rand.Uint32())<<32
			}
		default:
			panic("unknown word size")
		}
		z[len(limit)-1] &= mask
		if z.cmp(limit) < 0 {
			break
		}
	}

	return z.norm()
}

// If m != 0 (i.e., len(m) != 0), expNN sets z to x**y mod m;
// otherwise it sets z to x**y. The result is the value of z.
func (z nat) expNN(x, y, m nat) nat {
	if alias(z, x) || alias(z, y) {
		// We cannot allow in-place modification of x or y.
		z = nil
	}

	if len(y) == 0 {
		z = z.make(1)
		z[0] = 1
		return z
	}
	// y > 0

	if len(m) != 0 {
		// We likely end up being as long as the modulus.
		z = z.make(len(m))
	}
	z = z.set(x)

	// If the base is non-trivial and the exponent is large, we use
	// 4-bit, windowed exponentiation. This involves precomputing 14 values
	// (x^2...x^15) but then reduces the number of multiply-reduces by a
	// third. Even for a 32-bit exponent, this reduces the number of
	// operations.
	if len(x) > 1 && len(y) > 1 && len(m) > 0 {
		return z.expNNWindowed(x, y, m)
	}

	v := y[len(y)-1] // v > 0 because y is normalized and y > 0
	shift := leadingZeros(v) + 1
	v <<= shift
	var q nat

	const mask = 1 << (_W - 1)

	// We walk through the bits of the exponent one by one. Each time we
	// see a bit, we square, thus doubling the power. If the bit is a one,
	// we also multiply by x, thus adding one to the power.

	w := _W - int(shift)
	// zz and r are used to avoid allocating in mul and div as
	// otherwise the arguments would alias.
	var zz, r nat
	for j := 0; j < w; j++ {
		zz = zz.mul(z, z)
		zz, z = z, zz

		if v&mask != 0 {
			zz = zz.mul(z, x)
			zz, z = z, zz
		}

		if len(m) != 0 {
			zz, r = zz.div(r, z, m)
			zz, r, q, z = q, z, zz, r
		}

		v <<= 1
	}

	for i := len(y) - 2; i >= 0; i-- {
		v = y[i]

		for j := 0; j < _W; j++ {
			zz = zz.mul(z, z)
			zz, z = z, zz

			if v&mask != 0 {
				zz = zz.mul(z, x)
				zz, z = z, zz
			}

			if len(m) != 0 {
				zz, r = zz.div(r, z, m)
				zz, r, q, z = q, z, zz, r
			}

			v <<= 1
		}
	}

	return z.norm()
}

// expNNWindowed calculates x**y mod m using a fixed, 4-bit window.
func (z nat) expNNWindowed(x, y, m nat) nat {
	// zz and r are used to avoid allocating in mul and div as otherwise
	// the arguments would alias.
	var zz, r nat

	const n = 4
	// powers[i] contains x^i.
	var powers [1 << n]nat
	powers[0] = natOne
	powers[1] = x
	for i := 2; i < 1<<n; i += 2 {
		p2, p, p1 := &powers[i/2], &powers[i], &powers[i+1]
		*p = p.mul(*p2, *p2)
		zz, r = zz.div(r, *p, m)
		*p, r = r, *p
		*p1 = p1.mul(*p, x)
		zz, r = zz.div(r, *p1, m)
		*p1, r = r, *p1
	}

	z = z.setWord(1)

	for i := len(y) - 1; i >= 0; i-- {
		yi := y[i]
		for j := 0; j < _W; j += n {
			if i != len(y)-1 || j != 0 {
				// Unrolled loop for significant performance
				// gain.  Use go test -bench=".*" in crypto/rsa
				// to check performance before making changes.
				zz = zz.mul(z, z)
				zz, z = z, zz
				zz, r = zz.div(r, z, m)
				z, r = r, z

				zz = zz.mul(z, z)
				zz, z = z, zz
				zz, r = zz.div(r, z, m)
				z, r = r, z

				zz = zz.mul(z, z)
				zz, z = z, zz
				zz, r = zz.div(r, z, m)
				z, r = r, z

				zz = zz.mul(z, z)
				zz, z = z, zz
				zz, r = zz.div(r, z, m)
				z, r = r, z
			}

			zz = zz.mul(z, powers[yi>>(_W-n)])
			zz, z = z, zz
			zz, r = zz.div(r, z, m)
			z, r = r, z

			yi <<= n
		}
	}

	return z.norm()
}

// probablyPrime performs reps Miller-Rabin tests to check whether n is prime.
// If it returns true, n is prime with probability 1 - 1/4^reps.
// If it returns false, n is not prime.
func (n nat) probablyPrime(reps int) bool {
	if len(n) == 0 {
		return false
	}

	if len(n) == 1 {
		if n[0] < 2 {
			return false
		}

		if n[0]%2 == 0 {
			return n[0] == 2
		}

		// We have to exclude these cases because we reject all
		// multiples of these numbers below.
		switch n[0] {
		case 3, 5, 7, 11, 13, 17, 19, 23, 29, 31, 37, 41, 43, 47, 53:
			return true
		}
	}

	const primesProduct32 = 0xC0CFD797         // Π {p ∈ primes, 2 < p <= 29}
	const primesProduct64 = 0xE221F97C30E94E1D // Π {p ∈ primes, 2 < p <= 53}

	var r Word
	switch _W {
	case 32:
		r = n.modW(primesProduct32)
	case 64:
		r = n.modW(primesProduct64 & _M)
	default:
		panic("Unknown word size")
	}

	if r%3 == 0 || r%5 == 0 || r%7 == 0 || r%11 == 0 ||
		r%13 == 0 || r%17 == 0 || r%19 == 0 || r%23 == 0 || r%29 == 0 {
		return false
	}

	if _W == 64 && (r%31 == 0 || r%37 == 0 || r%41 == 0 ||
		r%43 == 0 || r%47 == 0 || r%53 == 0) {
		return false
	}

	nm1 := nat(nil).sub(n, natOne)
	// determine q, k such that nm1 = q << k
	k := nm1.trailingZeroBits()
	q := nat(nil).shr(nm1, k)

	nm3 := nat(nil).sub(nm1, natTwo)
	rand := rand.New(rand.NewSource(int64(n[0])))

	var x, y, quotient nat
	nm3Len := nm3.bitLen()

NextRandom:
	for i := 0; i < reps; i++ {
		x = x.random(rand, nm3, nm3Len)
		x = x.add(x, natTwo)
		y = y.expNN(x, q, n)
		if y.cmp(natOne) == 0 || y.cmp(nm1) == 0 {
			continue
		}
		for j := uint(1); j < k; j++ {
			y = y.mul(y, y)
			quotient, y = quotient.div(y, y, n)
			if y.cmp(nm1) == 0 {
				continue NextRandom
			}
			if y.cmp(natOne) == 0 {
				return false
			}
		}
		return false
	}

	return true
}

// bytes writes the value of z into buf using big-endian encoding.
// len(buf) must be >= len(z)*_S. The value of z is encoded in the
// slice buf[i:]. The number i of unused bytes at the beginning of
// buf is returned as result.
func (z nat) bytes(buf []byte) (i int) {
	i = len(buf)
	for _, d := range z {
		for j := 0; j < _S; j++ {
			i--
			buf[i] = byte(d)
			d >>= 8
		}
	}

	for i < len(buf) && buf[i] == 0 {
		i++
	}

	return
}

// setBytes interprets buf as the bytes of a big-endian unsigned
// integer, sets z to that value, and returns z.
func (z nat) setBytes(buf []byte) nat {
	z = z.make((len(buf) + _S - 1) / _S)

	k := 0
	s := uint(0)
	var d Word
	for i := len(buf); i > 0; i-- {
		d |= Word(buf[i-1]) << s
		if s += 8; s == _S*8 {
			z[k] = d
			k++
			s = 0
			d = 0
		}
	}
	if k < len(z) {
		z[k] = d
	}

	return z.norm()
}<|MERGE_RESOLUTION|>--- conflicted
+++ resolved
@@ -833,19 +833,11 @@
 // Recursive conversion divides q by its approximate square root, yielding two parts, each half
 // the size of q. Using the iterative method on both halves means 2 * (n/2)(n/2 + 1)/2 divW()'s
 // plus the expensive long div(). Asymptotically, the ratio is favorable at 1/2 the divW()'s, and
-<<<<<<< HEAD
-// is made better by splitting the subblocks recursively. Best is to split blocks until one more 
-// split would take longer (because of the nat/nat div()) than the twice as many divW()'s of the 
-// iterative approach. This threshold is represented by leafSize. Benchmarking of leafSize in the 
-// range 2..64 shows that values of 8 and 16 work well, with a 4x speedup at medium lengths and 
-// ~30x for 20000 digits. Use nat_test.go's BenchmarkLeafSize tests to optimize leafSize for 
-=======
 // is made better by splitting the subblocks recursively. Best is to split blocks until one more
 // split would take longer (because of the nat/nat div()) than the twice as many divW()'s of the
 // iterative approach. This threshold is represented by leafSize. Benchmarking of leafSize in the
 // range 2..64 shows that values of 8 and 16 work well, with a 4x speedup at medium lengths and
 // ~30x for 20000 digits. Use nat_test.go's BenchmarkLeafSize tests to optimize leafSize for
->>>>>>> e9c762ec
 // specific hardware.
 //
 func (q nat) convertWords(s []byte, charset string, b Word, ndigits int, bb Word, table []divisor) {
