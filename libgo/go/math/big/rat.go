// Copyright 2010 The Go Authors. All rights reserved.
// Use of this source code is governed by a BSD-style
// license that can be found in the LICENSE file.

// This file implements multi-precision rational numbers.

package big

import (
	"encoding/binary"
	"errors"
	"fmt"
	"math"
	"strings"
)

// A Rat represents a quotient a/b of arbitrary precision.
// The zero value for a Rat represents the value 0.
type Rat struct {
	// To make zero values for Rat work w/o initialization,
	// a zero value of b (len(b) == 0) acts like b == 1.
	// a.neg determines the sign of the Rat, b.neg is ignored.
	a, b Int
}

// NewRat creates a new Rat with numerator a and denominator b.
func NewRat(a, b int64) *Rat {
	return new(Rat).SetFrac64(a, b)
}

// SetFloat64 sets z to exactly f and returns z.
// If f is not finite, SetFloat returns nil.
func (z *Rat) SetFloat64(f float64) *Rat {
	const expMask = 1<<11 - 1
	bits := math.Float64bits(f)
	mantissa := bits & (1<<52 - 1)
	exp := int((bits >> 52) & expMask)
	switch exp {
	case expMask: // non-finite
		return nil
	case 0: // denormal
		exp -= 1022
	default: // normal
		mantissa |= 1 << 52
		exp -= 1023
	}

	shift := 52 - exp

	// Optimisation (?): partially pre-normalise.
	for mantissa&1 == 0 && shift > 0 {
		mantissa >>= 1
		shift--
	}

	z.a.SetUint64(mantissa)
	z.a.neg = f < 0
	z.b.Set(intOne)
	if shift > 0 {
		z.b.Lsh(&z.b, uint(shift))
	} else {
		z.a.Lsh(&z.a, uint(-shift))
	}
	return z.norm()
}

// isFinite reports whether f represents a finite rational value.
// It is equivalent to !math.IsNan(f) && !math.IsInf(f, 0).
func isFinite(f float64) bool {
	return math.Abs(f) <= math.MaxFloat64
}

// low64 returns the least significant 64 bits of natural number z.
func low64(z nat) uint64 {
	if len(z) == 0 {
		return 0
	}
	if _W == 32 && len(z) > 1 {
		return uint64(z[1])<<32 | uint64(z[0])
	}
	return uint64(z[0])
}

// quotToFloat returns the non-negative IEEE 754 double-precision
// value nearest to the quotient a/b, using round-to-even in halfway
// cases.  It does not mutate its arguments.
// Preconditions: b is non-zero; a and b have no common factors.
func quotToFloat(a, b nat) (f float64, exact bool) {
	// TODO(adonovan): specialize common degenerate cases: 1.0, integers.
	alen := a.bitLen()
	if alen == 0 {
		return 0, true
	}
	blen := b.bitLen()
	if blen == 0 {
		panic("division by zero")
	}

	// 1. Left-shift A or B such that quotient A/B is in [1<<53, 1<<55).
	// (54 bits if A<B when they are left-aligned, 55 bits if A>=B.)
	// This is 2 or 3 more than the float64 mantissa field width of 52:
	// - the optional extra bit is shifted away in step 3 below.
	// - the high-order 1 is omitted in float64 "normal" representation;
	// - the low-order 1 will be used during rounding then discarded.
	exp := alen - blen
	var a2, b2 nat
	a2 = a2.set(a)
	b2 = b2.set(b)
	if shift := 54 - exp; shift > 0 {
		a2 = a2.shl(a2, uint(shift))
	} else if shift < 0 {
		b2 = b2.shl(b2, uint(-shift))
	}

	// 2. Compute quotient and remainder (q, r).  NB: due to the
	// extra shift, the low-order bit of q is logically the
	// high-order bit of r.
	var q nat
	q, r := q.div(a2, a2, b2) // (recycle a2)
	mantissa := low64(q)
	haveRem := len(r) > 0 // mantissa&1 && !haveRem => remainder is exactly half

	// 3. If quotient didn't fit in 54 bits, re-do division by b2<<1
	// (in effect---we accomplish this incrementally).
	if mantissa>>54 == 1 {
		if mantissa&1 == 1 {
			haveRem = true
		}
		mantissa >>= 1
		exp++
	}
	if mantissa>>53 != 1 {
		panic("expected exactly 54 bits of result")
	}

	// 4. Rounding.
	if -1022-52 <= exp && exp <= -1022 {
		// Denormal case; lose 'shift' bits of precision.
		shift := uint64(-1022 - (exp - 1)) // [1..53)
		lostbits := mantissa & (1<<shift - 1)
		haveRem = haveRem || lostbits != 0
		mantissa >>= shift
		exp = -1023 + 2
	}
	// Round q using round-half-to-even.
	exact = !haveRem
	if mantissa&1 != 0 {
		exact = false
		if haveRem || mantissa&2 != 0 {
			if mantissa++; mantissa >= 1<<54 {
				// Complete rollover 11...1 => 100...0, so shift is safe
				mantissa >>= 1
				exp++
			}
		}
	}
	mantissa >>= 1 // discard rounding bit.  Mantissa now scaled by 2^53.

	f = math.Ldexp(float64(mantissa), exp-53)
	if math.IsInf(f, 0) {
		exact = false
	}
	return
}

// Float64 returns the nearest float64 value for x and a bool indicating
<<<<<<< HEAD
// whether f represents x exactly. The sign of f always matches the sign
// of x, even if f == 0.
=======
// whether f represents x exactly. If the magnitude of x is too large to
// be represented by a float64, f is an infinity and exact is false.
// The sign of f always matches the sign of x, even if f == 0.
>>>>>>> a7aa3838
func (x *Rat) Float64() (f float64, exact bool) {
	b := x.b.abs
	if len(b) == 0 {
		b = b.set(natOne) // materialize denominator
	}
	f, exact = quotToFloat(x.a.abs, b)
	if x.a.neg {
		f = -f
	}
	return
}

// SetFrac sets z to a/b and returns z.
func (z *Rat) SetFrac(a, b *Int) *Rat {
	z.a.neg = a.neg != b.neg
	babs := b.abs
	if len(babs) == 0 {
		panic("division by zero")
	}
	if &z.a == b || alias(z.a.abs, babs) {
		babs = nat(nil).set(babs) // make a copy
	}
	z.a.abs = z.a.abs.set(a.abs)
	z.b.abs = z.b.abs.set(babs)
	return z.norm()
}

// SetFrac64 sets z to a/b and returns z.
func (z *Rat) SetFrac64(a, b int64) *Rat {
	z.a.SetInt64(a)
	if b == 0 {
		panic("division by zero")
	}
	if b < 0 {
		b = -b
		z.a.neg = !z.a.neg
	}
	z.b.abs = z.b.abs.setUint64(uint64(b))
	return z.norm()
}

// SetInt sets z to x (by making a copy of x) and returns z.
func (z *Rat) SetInt(x *Int) *Rat {
	z.a.Set(x)
	z.b.abs = z.b.abs.make(0)
	return z
}

// SetInt64 sets z to x and returns z.
func (z *Rat) SetInt64(x int64) *Rat {
	z.a.SetInt64(x)
	z.b.abs = z.b.abs.make(0)
	return z
}

// Set sets z to x (by making a copy of x) and returns z.
func (z *Rat) Set(x *Rat) *Rat {
	if z != x {
		z.a.Set(&x.a)
		z.b.Set(&x.b)
	}
	return z
}

// Abs sets z to |x| (the absolute value of x) and returns z.
func (z *Rat) Abs(x *Rat) *Rat {
	z.Set(x)
	z.a.neg = false
	return z
}

// Neg sets z to -x and returns z.
func (z *Rat) Neg(x *Rat) *Rat {
	z.Set(x)
	z.a.neg = len(z.a.abs) > 0 && !z.a.neg // 0 has no sign
	return z
}

// Inv sets z to 1/x and returns z.
func (z *Rat) Inv(x *Rat) *Rat {
	if len(x.a.abs) == 0 {
		panic("division by zero")
	}
	z.Set(x)
	a := z.b.abs
	if len(a) == 0 {
		a = a.set(natOne) // materialize numerator
	}
	b := z.a.abs
	if b.cmp(natOne) == 0 {
		b = b.make(0) // normalize denominator
	}
	z.a.abs, z.b.abs = a, b // sign doesn't change
	return z
}

// Sign returns:
//
//	-1 if x <  0
//	 0 if x == 0
//	+1 if x >  0
//
func (x *Rat) Sign() int {
	return x.a.Sign()
}

// IsInt returns true if the denominator of x is 1.
func (x *Rat) IsInt() bool {
	return len(x.b.abs) == 0 || x.b.abs.cmp(natOne) == 0
}

// Num returns the numerator of x; it may be <= 0.
// The result is a reference to x's numerator; it
// may change if a new value is assigned to x, and vice versa.
// The sign of the numerator corresponds to the sign of x.
func (x *Rat) Num() *Int {
	return &x.a
}

// Denom returns the denominator of x; it is always > 0.
// The result is a reference to x's denominator; it
// may change if a new value is assigned to x, and vice versa.
func (x *Rat) Denom() *Int {
	x.b.neg = false // the result is always >= 0
	if len(x.b.abs) == 0 {
		x.b.abs = x.b.abs.set(natOne) // materialize denominator
	}
	return &x.b
}

func (z *Rat) norm() *Rat {
	switch {
	case len(z.a.abs) == 0:
		// z == 0 - normalize sign and denominator
		z.a.neg = false
		z.b.abs = z.b.abs.make(0)
	case len(z.b.abs) == 0:
		// z is normalized int - nothing to do
	case z.b.abs.cmp(natOne) == 0:
		// z is int - normalize denominator
		z.b.abs = z.b.abs.make(0)
	default:
		neg := z.a.neg
		z.a.neg = false
		z.b.neg = false
		if f := NewInt(0).binaryGCD(&z.a, &z.b); f.Cmp(intOne) != 0 {
			z.a.abs, _ = z.a.abs.div(nil, z.a.abs, f.abs)
			z.b.abs, _ = z.b.abs.div(nil, z.b.abs, f.abs)
			if z.b.abs.cmp(natOne) == 0 {
				// z is int - normalize denominator
				z.b.abs = z.b.abs.make(0)
			}
		}
		z.a.neg = neg
	}
	return z
}

// mulDenom sets z to the denominator product x*y (by taking into
// account that 0 values for x or y must be interpreted as 1) and
// returns z.
func mulDenom(z, x, y nat) nat {
	switch {
	case len(x) == 0:
		return z.set(y)
	case len(y) == 0:
		return z.set(x)
	}
	return z.mul(x, y)
}

// scaleDenom computes x*f.
// If f == 0 (zero value of denominator), the result is (a copy of) x.
func scaleDenom(x *Int, f nat) *Int {
	var z Int
	if len(f) == 0 {
		return z.Set(x)
	}
	z.abs = z.abs.mul(x.abs, f)
	z.neg = x.neg
	return &z
}

// Cmp compares x and y and returns:
//
//   -1 if x <  y
//    0 if x == y
//   +1 if x >  y
//
func (x *Rat) Cmp(y *Rat) int {
	return scaleDenom(&x.a, y.b.abs).Cmp(scaleDenom(&y.a, x.b.abs))
}

// Add sets z to the sum x+y and returns z.
func (z *Rat) Add(x, y *Rat) *Rat {
	a1 := scaleDenom(&x.a, y.b.abs)
	a2 := scaleDenom(&y.a, x.b.abs)
	z.a.Add(a1, a2)
	z.b.abs = mulDenom(z.b.abs, x.b.abs, y.b.abs)
	return z.norm()
}

// Sub sets z to the difference x-y and returns z.
func (z *Rat) Sub(x, y *Rat) *Rat {
	a1 := scaleDenom(&x.a, y.b.abs)
	a2 := scaleDenom(&y.a, x.b.abs)
	z.a.Sub(a1, a2)
	z.b.abs = mulDenom(z.b.abs, x.b.abs, y.b.abs)
	return z.norm()
}

// Mul sets z to the product x*y and returns z.
func (z *Rat) Mul(x, y *Rat) *Rat {
	z.a.Mul(&x.a, &y.a)
	z.b.abs = mulDenom(z.b.abs, x.b.abs, y.b.abs)
	return z.norm()
}

// Quo sets z to the quotient x/y and returns z.
// If y == 0, a division-by-zero run-time panic occurs.
func (z *Rat) Quo(x, y *Rat) *Rat {
	if len(y.a.abs) == 0 {
		panic("division by zero")
	}
	a := scaleDenom(&x.a, y.b.abs)
	b := scaleDenom(&y.a, x.b.abs)
	z.a.abs = a.abs
	z.b.abs = b.abs
	z.a.neg = a.neg != b.neg
	return z.norm()
}

func ratTok(ch rune) bool {
	return strings.IndexRune("+-/0123456789.eE", ch) >= 0
}

// Scan is a support routine for fmt.Scanner. It accepts the formats
// 'e', 'E', 'f', 'F', 'g', 'G', and 'v'. All formats are equivalent.
func (z *Rat) Scan(s fmt.ScanState, ch rune) error {
	tok, err := s.Token(true, ratTok)
	if err != nil {
		return err
	}
	if strings.IndexRune("efgEFGv", ch) < 0 {
		return errors.New("Rat.Scan: invalid verb")
	}
	if _, ok := z.SetString(string(tok)); !ok {
		return errors.New("Rat.Scan: invalid syntax")
	}
	return nil
}

// SetString sets z to the value of s and returns z and a boolean indicating
// success. s can be given as a fraction "a/b" or as a floating-point number
// optionally followed by an exponent. If the operation failed, the value of
// z is undefined but the returned value is nil.
func (z *Rat) SetString(s string) (*Rat, bool) {
	if len(s) == 0 {
		return nil, false
	}

	// check for a quotient
	sep := strings.Index(s, "/")
	if sep >= 0 {
		if _, ok := z.a.SetString(s[0:sep], 10); !ok {
			return nil, false
		}
		s = s[sep+1:]
		var err error
		if z.b.abs, _, err = z.b.abs.scan(strings.NewReader(s), 10); err != nil {
			return nil, false
		}
		return z.norm(), true
	}

	// check for a decimal point
	sep = strings.Index(s, ".")
	// check for an exponent
	e := strings.IndexAny(s, "eE")
	var exp Int
	if e >= 0 {
		if e < sep {
			// The E must come after the decimal point.
			return nil, false
		}
		if _, ok := exp.SetString(s[e+1:], 10); !ok {
			return nil, false
		}
		s = s[0:e]
	}
	if sep >= 0 {
		s = s[0:sep] + s[sep+1:]
		exp.Sub(&exp, NewInt(int64(len(s)-sep)))
	}

	if _, ok := z.a.SetString(s, 10); !ok {
		return nil, false
	}
	powTen := nat(nil).expNN(natTen, exp.abs, nil)
	if exp.neg {
		z.b.abs = powTen
		z.norm()
	} else {
		z.a.abs = z.a.abs.mul(z.a.abs, powTen)
		z.b.abs = z.b.abs.make(0)
	}

	return z, true
}

// String returns a string representation of z in the form "a/b" (even if b == 1).
func (x *Rat) String() string {
	s := "/1"
	if len(x.b.abs) != 0 {
		s = "/" + x.b.abs.decimalString()
	}
	return x.a.String() + s
}

// RatString returns a string representation of z in the form "a/b" if b != 1,
// and in the form "a" if b == 1.
func (x *Rat) RatString() string {
	if x.IsInt() {
		return x.a.String()
	}
	return x.String()
}

// FloatString returns a string representation of z in decimal form with prec
// digits of precision after the decimal point and the last digit rounded.
func (x *Rat) FloatString(prec int) string {
	if x.IsInt() {
		s := x.a.String()
		if prec > 0 {
			s += "." + strings.Repeat("0", prec)
		}
		return s
	}
	// x.b.abs != 0

	q, r := nat(nil).div(nat(nil), x.a.abs, x.b.abs)

	p := natOne
	if prec > 0 {
		p = nat(nil).expNN(natTen, nat(nil).setUint64(uint64(prec)), nil)
	}

	r = r.mul(r, p)
	r, r2 := r.div(nat(nil), r, x.b.abs)

	// see if we need to round up
	r2 = r2.add(r2, r2)
	if x.b.abs.cmp(r2) <= 0 {
		r = r.add(r, natOne)
		if r.cmp(p) >= 0 {
			q = nat(nil).add(q, natOne)
			r = nat(nil).sub(r, p)
		}
	}

	s := q.decimalString()
	if x.a.neg {
		s = "-" + s
	}

	if prec > 0 {
		rs := r.decimalString()
		leadingZeros := prec - len(rs)
		s += "." + strings.Repeat("0", leadingZeros) + rs
	}

	return s
}

// Gob codec version. Permits backward-compatible changes to the encoding.
const ratGobVersion byte = 1

// GobEncode implements the gob.GobEncoder interface.
func (x *Rat) GobEncode() ([]byte, error) {
	if x == nil {
		return nil, nil
	}
	buf := make([]byte, 1+4+(len(x.a.abs)+len(x.b.abs))*_S) // extra bytes for version and sign bit (1), and numerator length (4)
	i := x.b.abs.bytes(buf)
	j := x.a.abs.bytes(buf[0:i])
	n := i - j
	if int(uint32(n)) != n {
		// this should never happen
		return nil, errors.New("Rat.GobEncode: numerator too large")
	}
	binary.BigEndian.PutUint32(buf[j-4:j], uint32(n))
	j -= 1 + 4
	b := ratGobVersion << 1 // make space for sign bit
	if x.a.neg {
		b |= 1
	}
	buf[j] = b
	return buf[j:], nil
}

// GobDecode implements the gob.GobDecoder interface.
func (z *Rat) GobDecode(buf []byte) error {
	if len(buf) == 0 {
		// Other side sent a nil or default value.
		*z = Rat{}
		return nil
	}
	b := buf[0]
	if b>>1 != ratGobVersion {
		return errors.New(fmt.Sprintf("Rat.GobDecode: encoding version %d not supported", b>>1))
	}
	const j = 1 + 4
	i := j + binary.BigEndian.Uint32(buf[j-4:j])
	z.a.neg = b&1 != 0
	z.a.abs = z.a.abs.setBytes(buf[j:i])
	z.b.abs = z.b.abs.setBytes(buf[i:])
	return nil
}<|MERGE_RESOLUTION|>--- conflicted
+++ resolved
@@ -164,14 +164,9 @@
 }
 
 // Float64 returns the nearest float64 value for x and a bool indicating
-<<<<<<< HEAD
-// whether f represents x exactly. The sign of f always matches the sign
-// of x, even if f == 0.
-=======
 // whether f represents x exactly. If the magnitude of x is too large to
 // be represented by a float64, f is an infinity and exact is false.
 // The sign of f always matches the sign of x, even if f == 0.
->>>>>>> a7aa3838
 func (x *Rat) Float64() (f float64, exact bool) {
 	b := x.b.abs
 	if len(b) == 0 {
