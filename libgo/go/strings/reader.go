--- conflicted
+++ resolved
@@ -10,11 +10,7 @@
 	"unicode/utf8"
 )
 
-<<<<<<< HEAD
-// A Reader implements the io.Reader, io.ReaderAt, io.Seeker,
-=======
 // A Reader implements the io.Reader, io.ReaderAt, io.Seeker, io.WriterTo,
->>>>>>> e9c762ec
 // io.ByteScanner, and io.RuneScanner interfaces by reading
 // from a string.
 type Reader struct {
@@ -124,8 +120,6 @@
 	return abs, nil
 }
 
-<<<<<<< HEAD
-=======
 // WriteTo implements the io.WriterTo interface.
 func (r *Reader) WriteTo(w io.Writer) (n int64, err error) {
 	r.prevRune = -1
@@ -145,7 +139,6 @@
 	return
 }
 
->>>>>>> e9c762ec
 // NewReader returns a new Reader reading from s.
 // It is similar to bytes.NewBufferString but more efficient and read-only.
 func NewReader(s string) *Reader { return &Reader{s, 0, -1} }