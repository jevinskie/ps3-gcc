--- conflicted
+++ resolved
@@ -246,8 +246,6 @@
 		<-tmp
 	}
 	<-c
-<<<<<<< HEAD
-=======
 }
 
 func testReset(d Duration) error {
@@ -295,5 +293,4 @@
 		}
 	}
 	t.Error(err)
->>>>>>> e9c762ec
 }