--- conflicted
+++ resolved
@@ -106,11 +106,7 @@
 	*u5
 }
 
-<<<<<<< HEAD
-// U4.M should appear as method of U4. 
-=======
 // U4.M should appear as method of U4.
->>>>>>> e9c762ec
 func (*U4) M() {}
 
 type u5 struct {
