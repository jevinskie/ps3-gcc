--- conflicted
+++ resolved
@@ -9,28 +9,16 @@
 import (
 	"go/ast"
 	"go/token"
-<<<<<<< HEAD
-	"regexp"
-	"sort"
-=======
 	"path"
 	"regexp"
 	"sort"
 	"strconv"
->>>>>>> e9c762ec
 	"strings"
 	"unicode"
 	"unicode/utf8"
 )
 
 type Example struct {
-<<<<<<< HEAD
-	Name     string // name of the item being exemplified
-	Doc      string // example function doc string
-	Code     ast.Node
-	Comments []*ast.CommentGroup
-	Output   string // expected output
-=======
 	Name        string // name of the item being exemplified
 	Doc         string // example function doc string
 	Code        ast.Node
@@ -38,7 +26,6 @@
 	Comments    []*ast.CommentGroup
 	Output      string // expected output
 	EmptyOutput bool   // expect empty output
->>>>>>> e9c762ec
 }
 
 func Examples(files ...*ast.File) []*Example {
@@ -69,14 +56,6 @@
 			if f.Doc != nil {
 				doc = f.Doc.Text()
 			}
-<<<<<<< HEAD
-			flist = append(flist, &Example{
-				Name:     name[len("Example"):],
-				Doc:      doc,
-				Code:     f.Body,
-				Comments: file.Comments,
-				Output:   exampleOutput(f, file.Comments),
-=======
 			output, hasOutput := exampleOutput(f.Body, file.Comments)
 			flist = append(flist, &Example{
 				Name:        name[len("Example"):],
@@ -86,7 +65,6 @@
 				Comments:    file.Comments,
 				Output:      output,
 				EmptyOutput: output == "" && hasOutput,
->>>>>>> e9c762ec
 			})
 		}
 		if !hasTests && numDecl > 1 && len(flist) == 1 {
@@ -94,37 +72,6 @@
 			// other top-level declarations, and no tests or
 			// benchmarks, use the whole file as the example.
 			flist[0].Code = file
-<<<<<<< HEAD
-		}
-		list = append(list, flist...)
-	}
-	sort.Sort(exampleByName(list))
-	return list
-}
-
-var outputPrefix = regexp.MustCompile(`(?i)^[[:space:]]*output:`)
-
-func exampleOutput(fun *ast.FuncDecl, comments []*ast.CommentGroup) string {
-	// find the last comment in the function
-	var last *ast.CommentGroup
-	for _, cg := range comments {
-		if cg.Pos() < fun.Pos() {
-			continue
-		}
-		if cg.End() > fun.End() {
-			break
-		}
-		last = cg
-	}
-	if last != nil {
-		// test that it begins with the correct prefix
-		text := last.Text()
-		if loc := outputPrefix.FindStringIndex(text); loc != nil {
-			return strings.TrimSpace(text[loc[1]:])
-		}
-	}
-	return "" // no suitable comment found
-=======
 			flist[0].Play = playExampleFile(file)
 		}
 		list = append(list, flist...)
@@ -151,7 +98,6 @@
 		}
 	}
 	return "", false // no suitable comment found
->>>>>>> e9c762ec
 }
 
 // isTest tells whether name looks like a test, example, or benchmark.
@@ -172,9 +118,6 @@
 
 func (s exampleByName) Len() int           { return len(s) }
 func (s exampleByName) Swap(i, j int)      { s[i], s[j] = s[j], s[i] }
-<<<<<<< HEAD
-func (s exampleByName) Less(i, j int) bool { return s[i].Name < s[j].Name }
-=======
 func (s exampleByName) Less(i, j int) bool { return s[i].Name < s[j].Name }
 
 // playExample synthesizes a new *ast.File based on the provided
@@ -386,5 +329,4 @@
 		i, last = j, cg
 	}
 	return
-}
->>>>>>> e9c762ec
+}