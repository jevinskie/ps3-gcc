// Copyright 2009 The Go Authors. All rights reserved.
// Use of this source code is governed by a BSD-style
// license that can be found in the LICENSE file.

// This file contains the exported entry points for invoking the parser.

package parser

import (
	"bytes"
	"errors"
	"go/ast"
	"go/token"
	"io"
	"io/ioutil"
	"os"
	"path/filepath"
)

// If src != nil, readSource converts src to a []byte if possible;
// otherwise it returns an error. If src == nil, readSource returns
// the result of reading the file specified by filename.
//
func readSource(filename string, src interface{}) ([]byte, error) {
	if src != nil {
		switch s := src.(type) {
		case string:
			return []byte(s), nil
		case []byte:
			return s, nil
		case *bytes.Buffer:
			// is io.Reader, but src is already available in []byte form
			if s != nil {
				return s.Bytes(), nil
			}
		case io.Reader:
			var buf bytes.Buffer
			if _, err := io.Copy(&buf, s); err != nil {
				return nil, err
			}
			return buf.Bytes(), nil
		}
		return nil, errors.New("invalid source")
	}
	return ioutil.ReadFile(filename)
}

// A Mode value is a set of flags (or 0).
// They control the amount of source code parsed and other optional
// parser functionality.
//
type Mode uint

const (
	PackageClauseOnly Mode = 1 << iota // parsing stops after package clause
	ImportsOnly                        // parsing stops after import declarations
	ParseComments                      // parse comments and add them to AST
	Trace                              // print a trace of parsed productions
	DeclarationErrors                  // report declaration errors
	SpuriousErrors                     // report all (not just the first) errors per line
)

// ParseFile parses the source code of a single Go source file and returns
// the corresponding ast.File node. The source code may be provided via
// the filename of the source file, or via the src parameter.
//
// If src != nil, ParseFile parses the source from src and the filename is
// only used when recording position information. The type of the argument
// for the src parameter must be string, []byte, or io.Reader.
// If src == nil, ParseFile parses the file specified by filename.
//
// The mode parameter controls the amount of source text parsed and other
// optional parser functionality. Position information is recorded in the
// file set fset.
//
// If the source couldn't be read, the returned AST is nil and the error
// indicates the specific failure. If the source was read but syntax
// errors were found, the result is a partial AST (with ast.Bad* nodes
// representing the fragments of erroneous source code). Multiple errors
// are returned via a scanner.ErrorList which is sorted by file position.
//
func ParseFile(fset *token.FileSet, filename string, src interface{}, mode Mode) (*ast.File, error) {
	// get source
	text, err := readSource(filename, src)
	if err != nil {
		return nil, err
	}

	// parse source
	var p parser
	p.init(fset, filename, text, mode)
	f := p.parseFile()
<<<<<<< HEAD
=======
	if f == nil {
		// source is not a valid Go source file - satisfy
		// ParseFile API and return a valid (but) empty
		// *ast.File
		f = &ast.File{
			Name:  new(ast.Ident),
			Scope: ast.NewScope(nil),
		}
	}
>>>>>>> e9c762ec

	// sort errors
	if p.mode&SpuriousErrors == 0 {
		p.errors.RemoveMultiples()
	} else {
		p.errors.Sort()
	}

	return f, p.errors.Err()
}

// ParseDir calls ParseFile for the files in the directory specified by path and
// returns a map of package name -> package AST with all the packages found. If
// filter != nil, only the files with os.FileInfo entries passing through the filter
// are considered. The mode bits are passed to ParseFile unchanged. Position
// information is recorded in the file set fset.
//
// If the directory couldn't be read, a nil map and the respective error are
// returned. If a parse error occurred, a non-nil but incomplete map and the
// first error encountered are returned.
//
func ParseDir(fset *token.FileSet, path string, filter func(os.FileInfo) bool, mode Mode) (pkgs map[string]*ast.Package, first error) {
	fd, err := os.Open(path)
	if err != nil {
		return nil, err
	}
	defer fd.Close()

	list, err := fd.Readdir(-1)
	if err != nil {
		return nil, err
	}

	pkgs = make(map[string]*ast.Package)
	for _, d := range list {
		if filter == nil || filter(d) {
			filename := filepath.Join(path, d.Name())
			if src, err := ParseFile(fset, filename, nil, mode); err == nil {
				name := src.Name.Name
				pkg, found := pkgs[name]
				if !found {
					pkg = &ast.Package{
						Name:  name,
						Files: make(map[string]*ast.File),
					}
					pkgs[name] = pkg
				}
				pkg.Files[filename] = src
			} else if first == nil {
				first = err
			}
		}
	}

	return
}

// ParseExpr is a convenience function for obtaining the AST of an expression x.
// The position information recorded in the AST is undefined.
//
func ParseExpr(x string) (ast.Expr, error) {
	// parse x within the context of a complete package for correct scopes;
	// use //line directive for correct positions in error messages and put
	// x alone on a separate line (handles line comments), followed by a ';'
	// to force an error if the expression is incomplete
	file, err := ParseFile(token.NewFileSet(), "", "package p;func _(){_=\n//line :1\n"+x+"\n;}", 0)
	if err != nil {
		return nil, err
	}
	return file.Decls[0].(*ast.FuncDecl).Body.List[0].(*ast.AssignStmt).Rhs[0], nil
}<|MERGE_RESOLUTION|>--- conflicted
+++ resolved
@@ -90,8 +90,6 @@
 	var p parser
 	p.init(fset, filename, text, mode)
 	f := p.parseFile()
-<<<<<<< HEAD
-=======
 	if f == nil {
 		// source is not a valid Go source file - satisfy
 		// ParseFile API and return a valid (but) empty
@@ -101,7 +99,6 @@
 			Scope: ast.NewScope(nil),
 		}
 	}
->>>>>>> e9c762ec
 
 	// sort errors
 	if p.mode&SpuriousErrors == 0 {
