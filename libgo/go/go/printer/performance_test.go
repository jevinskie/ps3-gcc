--- conflicted
+++ resolved
@@ -3,11 +3,7 @@
 // license that can be found in the LICENSE file.
 
 // This file implements a simple printer performance benchmark:
-<<<<<<< HEAD
-// go test -bench=BenchmarkPrint 
-=======
 // go test -bench=BenchmarkPrint
->>>>>>> e9c762ec
 
 package printer
 
