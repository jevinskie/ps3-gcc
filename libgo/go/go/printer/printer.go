// Copyright 2009 The Go Authors. All rights reserved.
// Use of this source code is governed by a BSD-style
// license that can be found in the LICENSE file.

// Package printer implements printing of AST nodes.
package printer

import (
	"fmt"
	"go/ast"
	"go/token"
	"io"
	"os"
	"strconv"
	"strings"
	"text/tabwriter"
	"unicode"
)

const (
	maxNewlines = 2     // max. number of newlines between source text
	debug       = false // enable for debugging
	infinity    = 1 << 30
)

type whiteSpace byte

const (
	ignore   = whiteSpace(0)
	blank    = whiteSpace(' ')
	vtab     = whiteSpace('\v')
	newline  = whiteSpace('\n')
	formfeed = whiteSpace('\f')
	indent   = whiteSpace('>')
	unindent = whiteSpace('<')
)

// A pmode value represents the current printer mode.
type pmode int

const (
	noExtraLinebreak pmode = 1 << iota
)

type printer struct {
	// Configuration (does not change after initialization)
	Config
	fset *token.FileSet

	// Current state
	output      []byte       // raw printer result
	indent      int          // current indentation
	mode        pmode        // current printer mode
	impliedSemi bool         // if set, a linebreak implies a semicolon
	lastTok     token.Token  // the last token printed (token.ILLEGAL if it's whitespace)
	wsbuf       []whiteSpace // delayed white space

	// Positions
	// The out position differs from the pos position when the result
	// formatting differs from the source formatting (in the amount of
	// white space). If there's a difference and SourcePos is set in
	// ConfigMode, //line comments are used in the output to restore
	// original source positions for a reader.
	pos  token.Position // current position in AST (source) space
	out  token.Position // current position in output space
	last token.Position // value of pos after calling writeString

	// The list of all source comments, in order of appearance.
	comments        []*ast.CommentGroup // may be nil
	cindex          int                 // current comment index
	useNodeComments bool                // if not set, ignore lead and line comments of nodes

	// Information about p.comments[p.cindex]; set up by nextComment.
	comment        *ast.CommentGroup // = p.comments[p.cindex]; or nil
	commentOffset  int               // = p.posFor(p.comments[p.cindex].List[0].Pos()).Offset; or infinity
	commentNewline bool              // true if the comment group contains newlines

	// Cache of already computed node sizes.
	nodeSizes map[ast.Node]int

	// Cache of most recently computed line position.
	cachedPos  token.Pos
	cachedLine int // line corresponding to cachedPos
}

func (p *printer) init(cfg *Config, fset *token.FileSet, nodeSizes map[ast.Node]int) {
	p.Config = *cfg
	p.fset = fset
	p.pos = token.Position{Line: 1, Column: 1}
	p.out = token.Position{Line: 1, Column: 1}
	p.wsbuf = make([]whiteSpace, 0, 16) // whitespace sequences are short
	p.nodeSizes = nodeSizes
	p.cachedPos = -1
}

// commentsHaveNewline reports whether a list of comments belonging to
// an *ast.CommentGroup contains newlines. Because the position information
// may only be partially correct, we also have to read the comment text.
func (p *printer) commentsHaveNewline(list []*ast.Comment) bool {
	// len(list) > 0
	line := p.lineFor(list[0].Pos())
	for i, c := range list {
		if i > 0 && p.lineFor(list[i].Pos()) != line {
			// not all comments on the same line
			return true
		}
		if t := c.Text; len(t) >= 2 && (t[1] == '/' || strings.Contains(t, "\n")) {
			return true
		}
	}
	_ = line
	return false
}

func (p *printer) nextComment() {
	for p.cindex < len(p.comments) {
		c := p.comments[p.cindex]
		p.cindex++
		if list := c.List; len(list) > 0 {
			p.comment = c
			p.commentOffset = p.posFor(list[0].Pos()).Offset
			p.commentNewline = p.commentsHaveNewline(list)
			return
		}
		// we should not reach here (correct ASTs don't have empty
		// ast.CommentGroup nodes), but be conservative and try again
	}
	// no more comments
	p.commentOffset = infinity
}

func (p *printer) internalError(msg ...interface{}) {
	if debug {
		fmt.Print(p.pos.String() + ": ")
		fmt.Println(msg...)
		panic("go/printer")
	}
}

func (p *printer) posFor(pos token.Pos) token.Position {
	// not used frequently enough to cache entire token.Position
	return p.fset.Position(pos)
}

func (p *printer) lineFor(pos token.Pos) int {
	if pos != p.cachedPos {
		p.cachedPos = pos
		p.cachedLine = p.fset.Position(pos).Line
	}
	return p.cachedLine
}

// atLineBegin emits a //line comment if necessary and prints indentation.
func (p *printer) atLineBegin(pos token.Position) {
	// write a //line comment if necessary
	if p.Config.Mode&SourcePos != 0 && pos.IsValid() && (p.out.Line != pos.Line || p.out.Filename != pos.Filename) {
		p.output = append(p.output, tabwriter.Escape) // protect '\n' in //line from tabwriter interpretation
		p.output = append(p.output, fmt.Sprintf("//line %s:%d\n", pos.Filename, pos.Line)...)
		p.output = append(p.output, tabwriter.Escape)
		// p.out must match the //line comment
		p.out.Filename = pos.Filename
		p.out.Line = pos.Line
	}

	// write indentation
	// use "hard" htabs - indentation columns
	// must not be discarded by the tabwriter
<<<<<<< HEAD
	for i := 0; i < p.indent; i++ {
=======
	n := p.Config.Indent + p.indent // include base indentation
	for i := 0; i < n; i++ {
>>>>>>> e9c762ec
		p.output = append(p.output, '\t')
	}

	// update positions
<<<<<<< HEAD
	i := p.indent
	p.pos.Offset += i
	p.pos.Column += i
	p.out.Column += i
=======
	p.pos.Offset += n
	p.pos.Column += n
	p.out.Column += n
>>>>>>> e9c762ec
}

// writeByte writes ch n times to p.output and updates p.pos.
func (p *printer) writeByte(ch byte, n int) {
	if p.out.Column == 1 {
		p.atLineBegin(p.pos)
<<<<<<< HEAD
	}

	for i := 0; i < n; i++ {
		p.output = append(p.output, ch)
	}

=======
	}

	for i := 0; i < n; i++ {
		p.output = append(p.output, ch)
	}

>>>>>>> e9c762ec
	// update positions
	p.pos.Offset += n
	if ch == '\n' || ch == '\f' {
		p.pos.Line += n
		p.out.Line += n
		p.pos.Column = 1
		p.out.Column = 1
		return
	}
	p.pos.Column += n
	p.out.Column += n
}

// writeString writes the string s to p.output and updates p.pos, p.out,
// and p.last. If isLit is set, s is escaped w/ tabwriter.Escape characters
// to protect s from being interpreted by the tabwriter.
//
// Note: writeString is only used to write Go tokens, literals, and
// comments, all of which must be written literally. Thus, it is correct
// to always set isLit = true. However, setting it explicitly only when
// needed (i.e., when we don't know that s contains no tabs or line breaks)
// avoids processing extra escape characters and reduces run time of the
// printer benchmark by up to 10%.
//
func (p *printer) writeString(pos token.Position, s string, isLit bool) {
	if p.out.Column == 1 {
		p.atLineBegin(pos)
	}

	if pos.IsValid() {
		// update p.pos (if pos is invalid, continue with existing p.pos)
		// Note: Must do this after handling line beginnings because
		// atLineBegin updates p.pos if there's indentation, but p.pos
		// is the position of s.
		p.pos = pos
<<<<<<< HEAD
		// reset state if the file changed
		// (used when printing merged ASTs of different files
		// e.g., the result of ast.MergePackageFiles)
		if p.last.IsValid() && p.last.Filename != pos.Filename {
			p.indent = 0
			p.mode = 0
			p.wsbuf = p.wsbuf[0:0]
		}
=======
>>>>>>> e9c762ec
	}

	if isLit {
		// Protect s such that is passes through the tabwriter
		// unchanged. Note that valid Go programs cannot contain
		// tabwriter.Escape bytes since they do not appear in legal
		// UTF-8 sequences.
		p.output = append(p.output, tabwriter.Escape)
	}

	if debug {
		p.output = append(p.output, fmt.Sprintf("/*%s*/", pos)...) // do not update p.pos!
	}
	p.output = append(p.output, s...)

	// update positions
	nlines := 0
	var li int // index of last newline; valid if nlines > 0
	for i := 0; i < len(s); i++ {
		// Go tokens cannot contain '\f' - no need to look for it
		if s[i] == '\n' {
			nlines++
			li = i
		}
	}
	p.pos.Offset += len(s)
	if nlines > 0 {
		p.pos.Line += nlines
		p.out.Line += nlines
		c := len(s) - li
		p.pos.Column = c
		p.out.Column = c
	} else {
		p.pos.Column += len(s)
		p.out.Column += len(s)
	}

	if isLit {
		p.output = append(p.output, tabwriter.Escape)
	}

	p.last = p.pos
}

// writeCommentPrefix writes the whitespace before a comment.
// If there is any pending whitespace, it consumes as much of
// it as is likely to help position the comment nicely.
// pos is the comment position, next the position of the item
// after all pending comments, prev is the previous comment in
// a group of comments (or nil), and tok is the next token.
//
func (p *printer) writeCommentPrefix(pos, next token.Position, prev, comment *ast.Comment, tok token.Token) {
	if len(p.output) == 0 {
		// the comment is the first item to be printed - don't write any whitespace
		return
	}

	if pos.IsValid() && pos.Filename != p.last.Filename {
		// comment in a different file - separate with newlines
		p.writeByte('\f', maxNewlines)
		return
	}

	if pos.Line == p.last.Line && (prev == nil || prev.Text[1] != '/') {
		// comment on the same line as last item:
		// separate with at least one separator
		hasSep := false
		if prev == nil {
			// first comment of a comment group
			j := 0
			for i, ch := range p.wsbuf {
				switch ch {
				case blank:
					// ignore any blanks before a comment
					p.wsbuf[i] = ignore
					continue
				case vtab:
					// respect existing tabs - important
					// for proper formatting of commented structs
					hasSep = true
					continue
				case indent:
					// apply pending indentation
					continue
				}
				j = i
				break
			}
			p.writeWhitespace(j)
		}
		// make sure there is at least one separator
		if !hasSep {
			sep := byte('\t')
			if pos.Line == next.Line {
				// next item is on the same line as the comment
				// (which must be a /*-style comment): separate
				// with a blank instead of a tab
				sep = ' '
			}
			p.writeByte(sep, 1)
		}

	} else {
		// comment on a different line:
		// separate with at least one line break
		droppedLinebreak := false
		j := 0
		for i, ch := range p.wsbuf {
			switch ch {
			case blank, vtab:
				// ignore any horizontal whitespace before line breaks
				p.wsbuf[i] = ignore
				continue
			case indent:
				// apply pending indentation
				continue
			case unindent:
				// if this is not the last unindent, apply it
				// as it is (likely) belonging to the last
				// construct (e.g., a multi-line expression list)
				// and is not part of closing a block
				if i+1 < len(p.wsbuf) && p.wsbuf[i+1] == unindent {
					continue
				}
				// if the next token is not a closing }, apply the unindent
				// if it appears that the comment is aligned with the
				// token; otherwise assume the unindent is part of a
				// closing block and stop (this scenario appears with
				// comments before a case label where the comments
				// apply to the next case instead of the current one)
				if tok != token.RBRACE && pos.Column == next.Column {
					continue
				}
			case newline, formfeed:
				p.wsbuf[i] = ignore
				droppedLinebreak = prev == nil // record only if first comment of a group
			}
			j = i
			break
		}
		p.writeWhitespace(j)

		// determine number of linebreaks before the comment
		n := 0
		if pos.IsValid() && p.last.IsValid() {
			n = pos.Line - p.last.Line
			if n < 0 { // should never happen
				n = 0
			}
		}

		// at the package scope level only (p.indent == 0),
		// add an extra newline if we dropped one before:
		// this preserves a blank line before documentation
		// comments at the package scope level (issue 2570)
		if p.indent == 0 && droppedLinebreak {
			n++
		}

		// make sure there is at least one line break
		// if the previous comment was a line comment
		if n == 0 && prev != nil && prev.Text[1] == '/' {
			n = 1
		}

		if n > 0 {
			// use formfeeds to break columns before a comment;
			// this is analogous to using formfeeds to separate
			// individual lines of /*-style comments
			p.writeByte('\f', nlimit(n))
		}
	}
}

// Split comment text into lines
// (using strings.Split(text, "\n") is significantly slower for
// this specific purpose, as measured with: go test -bench=Print)
<<<<<<< HEAD
=======
//
>>>>>>> e9c762ec
func split(text string) []string {
	// count lines (comment text never ends in a newline)
	n := 1
	for i := 0; i < len(text); i++ {
		if text[i] == '\n' {
			n++
		}
	}

	// split
	lines := make([]string, n)
	n = 0
	i := 0
	for j := 0; j < len(text); j++ {
		if text[j] == '\n' {
			lines[n] = text[i:j] // exclude newline
			i = j + 1            // discard newline
			n++
		}
	}
	lines[n] = text[i:]

	return lines
}

// Returns true if s contains only white space
// (only tabs and blanks can appear in the printer's context).
//
func isBlank(s string) bool {
	for i := 0; i < len(s); i++ {
		if s[i] > ' ' {
			return false
		}
	}
	return true
}

// commonPrefix returns the common prefix of a and b.
func commonPrefix(a, b string) string {
	i := 0
	for i < len(a) && i < len(b) && a[i] == b[i] && (a[i] <= ' ' || a[i] == '*') {
		i++
	}
	return a[0:i]
}

// trimRight returns s with trailing whitespace removed.
func trimRight(s string) string {
	return strings.TrimRightFunc(s, unicode.IsSpace)
}

// stripCommonPrefix removes a common prefix from /*-style comment lines (unless no
// comment line is indented, all but the first line have some form of space prefix).
// The prefix is computed using heuristics such that is likely that the comment
// contents are nicely laid out after re-printing each line using the printer's
// current indentation.
//
func stripCommonPrefix(lines []string) {
	if len(lines) <= 1 {
		return // at most one line - nothing to do
	}
	// len(lines) > 1

	// The heuristic in this function tries to handle a few
	// common patterns of /*-style comments: Comments where
	// the opening /* and closing */ are aligned and the
	// rest of the comment text is aligned and indented with
	// blanks or tabs, cases with a vertical "line of stars"
	// on the left, and cases where the closing */ is on the
	// same line as the last comment text.

	// Compute maximum common white prefix of all but the first,
	// last, and blank lines, and replace blank lines with empty
	// lines (the first line starts with /* and has no prefix).
	// In case of two-line comments, consider the last line for
	// the prefix computation since otherwise the prefix would
	// be empty.
	//
	// Note that the first and last line are never empty (they
	// contain the opening /* and closing */ respectively) and
	// thus they can be ignored by the blank line check.
	var prefix string
	if len(lines) > 2 {
		first := true
		for i, line := range lines[1 : len(lines)-1] {
			switch {
			case isBlank(line):
				lines[1+i] = "" // range starts with lines[1]
			case first:
				prefix = commonPrefix(line, line)
				first = false
			default:
				prefix = commonPrefix(prefix, line)
			}
		}
	} else { // len(lines) == 2, lines cannot be blank (contain /* and */)
		line := lines[1]
		prefix = commonPrefix(line, line)
	}

	/*
	 * Check for vertical "line of stars" and correct prefix accordingly.
	 */
	lineOfStars := false
	if i := strings.Index(prefix, "*"); i >= 0 {
		// Line of stars present.
		if i > 0 && prefix[i-1] == ' ' {
			i-- // remove trailing blank from prefix so stars remain aligned
		}
		prefix = prefix[0:i]
		lineOfStars = true
	} else {
		// No line of stars present.
		// Determine the white space on the first line after the /*
		// and before the beginning of the comment text, assume two
		// blanks instead of the /* unless the first character after
		// the /* is a tab. If the first comment line is empty but
		// for the opening /*, assume up to 3 blanks or a tab. This
		// whitespace may be found as suffix in the common prefix.
		first := lines[0]
		if isBlank(first[2:]) {
			// no comment text on the first line:
			// reduce prefix by up to 3 blanks or a tab
			// if present - this keeps comment text indented
			// relative to the /* and */'s if it was indented
			// in the first place
			i := len(prefix)
			for n := 0; n < 3 && i > 0 && prefix[i-1] == ' '; n++ {
				i--
			}
			if i == len(prefix) && i > 0 && prefix[i-1] == '\t' {
				i--
			}
			prefix = prefix[0:i]
		} else {
			// comment text on the first line
			suffix := make([]byte, len(first))
			n := 2 // start after opening /*
			for n < len(first) && first[n] <= ' ' {
				suffix[n] = first[n]
				n++
			}
			if n > 2 && suffix[2] == '\t' {
				// assume the '\t' compensates for the /*
				suffix = suffix[2:n]
			} else {
				// otherwise assume two blanks
				suffix[0], suffix[1] = ' ', ' '
				suffix = suffix[0:n]
			}
			// Shorten the computed common prefix by the length of
			// suffix, if it is found as suffix of the prefix.
			if strings.HasSuffix(prefix, string(suffix)) {
				prefix = prefix[0 : len(prefix)-len(suffix)]
			}
		}
	}

	// Handle last line: If it only contains a closing */, align it
	// with the opening /*, otherwise align the text with the other
	// lines.
	last := lines[len(lines)-1]
	closing := "*/"
	i := strings.Index(last, closing) // i >= 0 (closing is always present)
	if isBlank(last[0:i]) {
		// last line only contains closing */
		if lineOfStars {
			closing = " */" // add blank to align final star
		}
		lines[len(lines)-1] = prefix + closing
	} else {
		// last line contains more comment text - assume
		// it is aligned like the other lines and include
		// in prefix computation
		prefix = commonPrefix(prefix, last)
	}

	// Remove the common prefix from all but the first and empty lines.
	for i, line := range lines {
		if i > 0 && line != "" {
			lines[i] = line[len(prefix):]
		}
	}
}

func (p *printer) writeComment(comment *ast.Comment) {
	text := comment.Text
	pos := p.posFor(comment.Pos())

	const linePrefix = "//line "
	if strings.HasPrefix(text, linePrefix) && (!pos.IsValid() || pos.Column == 1) {
		// possibly a line directive
		ldir := strings.TrimSpace(text[len(linePrefix):])
		if i := strings.LastIndex(ldir, ":"); i >= 0 {
			if line, err := strconv.Atoi(ldir[i+1:]); err == nil && line > 0 {
				// The line directive we are about to print changed
				// the Filename and Line number used for subsequent
				// tokens. We have to update our AST-space position
				// accordingly and suspend indentation temporarily.
				indent := p.indent
				p.indent = 0
				defer func() {
					p.pos.Filename = ldir[:i]
					p.pos.Line = line
					p.pos.Column = 1
					p.indent = indent
				}()
			}
		}
	}

	// shortcut common case of //-style comments
	if text[1] == '/' {
<<<<<<< HEAD
		p.writeString(pos, text, true)
=======
		p.writeString(pos, trimRight(text), true)
>>>>>>> e9c762ec
		return
	}

	// for /*-style comments, print line by line and let the
	// write function take care of the proper indentation
	lines := split(text)

	// The comment started in the first column but is going
	// to be indented. For an idempotent result, add indentation
	// to all lines such that they look like they were indented
	// before - this will make sure the common prefix computation
	// is the same independent of how many times formatting is
	// applied (was issue 1835).
	if pos.IsValid() && pos.Column == 1 && p.indent > 0 {
		for i, line := range lines[1:] {
			lines[1+i] = "   " + line
		}
	}

	stripCommonPrefix(lines)

	// write comment lines, separated by formfeed,
	// without a line break after the last line
	for i, line := range lines {
		if i > 0 {
			p.writeByte('\f', 1)
			pos = p.pos
		}
		if len(line) > 0 {
<<<<<<< HEAD
			p.writeString(pos, line, true)
=======
			p.writeString(pos, trimRight(line), true)
>>>>>>> e9c762ec
		}
	}
}

// writeCommentSuffix writes a line break after a comment if indicated
// and processes any leftover indentation information. If a line break
// is needed, the kind of break (newline vs formfeed) depends on the
// pending whitespace. The writeCommentSuffix result indicates if a
// newline was written or if a formfeed was dropped from the whitespace
// buffer.
//
func (p *printer) writeCommentSuffix(needsLinebreak bool) (wroteNewline, droppedFF bool) {
	for i, ch := range p.wsbuf {
		switch ch {
		case blank, vtab:
			// ignore trailing whitespace
			p.wsbuf[i] = ignore
		case indent, unindent:
			// don't lose indentation information
		case newline, formfeed:
			// if we need a line break, keep exactly one
			// but remember if we dropped any formfeeds
			if needsLinebreak {
				needsLinebreak = false
				wroteNewline = true
			} else {
				if ch == formfeed {
					droppedFF = true
				}
				p.wsbuf[i] = ignore
			}
		}
	}
	p.writeWhitespace(len(p.wsbuf))

	// make sure we have a line break
	if needsLinebreak {
		p.writeByte('\n', 1)
		wroteNewline = true
	}

	return
}

// intersperseComments consumes all comments that appear before the next token
// tok and prints it together with the buffered whitespace (i.e., the whitespace
// that needs to be written before the next token). A heuristic is used to mix
// the comments and whitespace. The intersperseComments result indicates if a
// newline was written or if a formfeed was dropped from the whitespace buffer.
//
func (p *printer) intersperseComments(next token.Position, tok token.Token) (wroteNewline, droppedFF bool) {
	var last *ast.Comment
	for p.commentBefore(next) {
		for _, c := range p.comment.List {
			p.writeCommentPrefix(p.posFor(c.Pos()), next, last, c, tok)
			p.writeComment(c)
			last = c
		}
		p.nextComment()
	}

	if last != nil {
		// if the last comment is a /*-style comment and the next item
		// follows on the same line but is not a comma or a "closing"
		// token, add an extra blank for separation
		if last.Text[1] == '*' && p.lineFor(last.Pos()) == next.Line && tok != token.COMMA &&
			tok != token.RPAREN && tok != token.RBRACK && tok != token.RBRACE {
			p.writeByte(' ', 1)
		}
		// ensure that there is a line break after a //-style comment,
		// before a closing '}' unless explicitly disabled, or at eof
		needsLinebreak :=
			last.Text[1] == '/' ||
				tok == token.RBRACE && p.mode&noExtraLinebreak == 0 ||
				tok == token.EOF
		return p.writeCommentSuffix(needsLinebreak)
	}

	// no comment was written - we should never reach here since
	// intersperseComments should not be called in that case
	p.internalError("intersperseComments called without pending comments")
	return
}

// whiteWhitespace writes the first n whitespace entries.
func (p *printer) writeWhitespace(n int) {
	// write entries
	for i := 0; i < n; i++ {
		switch ch := p.wsbuf[i]; ch {
		case ignore:
			// ignore!
		case indent:
			p.indent++
		case unindent:
			p.indent--
			if p.indent < 0 {
				p.internalError("negative indentation:", p.indent)
				p.indent = 0
			}
		case newline, formfeed:
			// A line break immediately followed by a "correcting"
			// unindent is swapped with the unindent - this permits
			// proper label positioning. If a comment is between
			// the line break and the label, the unindent is not
			// part of the comment whitespace prefix and the comment
			// will be positioned correctly indented.
			if i+1 < n && p.wsbuf[i+1] == unindent {
				// Use a formfeed to terminate the current section.
				// Otherwise, a long label name on the next line leading
				// to a wide column may increase the indentation column
				// of lines before the label; effectively leading to wrong
				// indentation.
				p.wsbuf[i], p.wsbuf[i+1] = unindent, formfeed
				i-- // do it again
				continue
			}
			fallthrough
		default:
			p.writeByte(byte(ch), 1)
		}
	}

	// shift remaining entries down
	i := 0
	for ; n < len(p.wsbuf); n++ {
		p.wsbuf[i] = p.wsbuf[n]
		i++
	}
	p.wsbuf = p.wsbuf[0:i]
}

// ----------------------------------------------------------------------------
// Printing interface

// nlines limits n to maxNewlines.
func nlimit(n int) int {
	if n > maxNewlines {
		n = maxNewlines
	}
	return n
}

func mayCombine(prev token.Token, next byte) (b bool) {
	switch prev {
	case token.INT:
		b = next == '.' // 1.
	case token.ADD:
		b = next == '+' // ++
	case token.SUB:
		b = next == '-' // --
	case token.QUO:
		b = next == '*' // /*
	case token.LSS:
		b = next == '-' || next == '<' // <- or <<
	case token.AND:
		b = next == '&' || next == '^' // && or &^
	}
	return
}

// print prints a list of "items" (roughly corresponding to syntactic
// tokens, but also including whitespace and formatting information).
// It is the only print function that should be called directly from
// any of the AST printing functions in nodes.go.
//
// Whitespace is accumulated until a non-whitespace token appears. Any
// comments that need to appear before that token are printed first,
// taking into account the amount and structure of any pending white-
// space for best comment placement. Then, any leftover whitespace is
// printed, followed by the actual token.
//
func (p *printer) print(args ...interface{}) {
	for _, arg := range args {
		// information about the current arg
		var data string
		var isLit bool
		var impliedSemi bool // value for p.impliedSemi after this arg

		switch x := arg.(type) {
		case pmode:
			// toggle printer mode
			p.mode ^= x
			continue

		case whiteSpace:
			if x == ignore {
				// don't add ignore's to the buffer; they
				// may screw up "correcting" unindents (see
				// LabeledStmt)
				continue
			}
			i := len(p.wsbuf)
			if i == cap(p.wsbuf) {
				// Whitespace sequences are very short so this should
				// never happen. Handle gracefully (but possibly with
				// bad comment placement) if it does happen.
				p.writeWhitespace(i)
				i = 0
			}
			p.wsbuf = p.wsbuf[0 : i+1]
			p.wsbuf[i] = x
			if x == newline || x == formfeed {
				// newlines affect the current state (p.impliedSemi)
				// and not the state after printing arg (impliedSemi)
				// because comments can be interspersed before the arg
				// in this case
				p.impliedSemi = false
			}
			p.lastTok = token.ILLEGAL
			continue

		case *ast.Ident:
			data = x.Name
			impliedSemi = true
			p.lastTok = token.IDENT

		case *ast.BasicLit:
			data = x.Value
			isLit = true
			impliedSemi = true
			p.lastTok = x.Kind

		case token.Token:
			s := x.String()
			if mayCombine(p.lastTok, s[0]) {
				// the previous and the current token must be
				// separated by a blank otherwise they combine
				// into a different incorrect token sequence
				// (except for token.INT followed by a '.' this
				// should never happen because it is taken care
				// of via binary expression formatting)
				if len(p.wsbuf) != 0 {
					p.internalError("whitespace buffer not empty")
				}
				p.wsbuf = p.wsbuf[0:1]
				p.wsbuf[0] = ' '
			}
			data = s
			// some keywords followed by a newline imply a semicolon
			switch x {
			case token.BREAK, token.CONTINUE, token.FALLTHROUGH, token.RETURN,
				token.INC, token.DEC, token.RPAREN, token.RBRACK, token.RBRACE:
				impliedSemi = true
			}
			p.lastTok = x

		case token.Pos:
			if x.IsValid() {
				p.pos = p.posFor(x) // accurate position of next item
			}
			continue

		case string:
			// incorrect AST - print error message
			data = x
			isLit = true
			impliedSemi = true
			p.lastTok = token.STRING

		default:
			fmt.Fprintf(os.Stderr, "print: unsupported argument %v (%T)\n", arg, arg)
			panic("go/printer type")
		}
		// data != ""

		next := p.pos // estimated/accurate position of next item
		wroteNewline, droppedFF := p.flush(next, p.lastTok)

		// intersperse extra newlines if present in the source and
		// if they don't cause extra semicolons (don't do this in
		// flush as it will cause extra newlines at the end of a file)
		if !p.impliedSemi {
			n := nlimit(next.Line - p.pos.Line)
			// don't exceed maxNewlines if we already wrote one
			if wroteNewline && n == maxNewlines {
				n = maxNewlines - 1
			}
			if n > 0 {
				ch := byte('\n')
				if droppedFF {
					ch = '\f' // use formfeed since we dropped one before
				}
				p.writeByte(ch, n)
				impliedSemi = false
			}
		}

		p.writeString(next, data, isLit)
		p.impliedSemi = impliedSemi
	}
}

// commentBefore returns true iff the current comment group occurs
// before the next position in the source code and printing it does
// not introduce implicit semicolons.
//
func (p *printer) commentBefore(next token.Position) (result bool) {
	return p.commentOffset < next.Offset && (!p.impliedSemi || !p.commentNewline)
}

// flush prints any pending comments and whitespace occurring textually
// before the position of the next token tok. The flush result indicates
// if a newline was written or if a formfeed was dropped from the whitespace
// buffer.
//
func (p *printer) flush(next token.Position, tok token.Token) (wroteNewline, droppedFF bool) {
	if p.commentBefore(next) {
		// if there are comments before the next item, intersperse them
		wroteNewline, droppedFF = p.intersperseComments(next, tok)
	} else {
		// otherwise, write any leftover whitespace
		p.writeWhitespace(len(p.wsbuf))
	}
	return
}

// getNode returns the ast.CommentGroup associated with n, if any.
func getDoc(n ast.Node) *ast.CommentGroup {
	switch n := n.(type) {
	case *ast.Field:
		return n.Doc
	case *ast.ImportSpec:
		return n.Doc
	case *ast.ValueSpec:
		return n.Doc
	case *ast.TypeSpec:
		return n.Doc
	case *ast.GenDecl:
		return n.Doc
	case *ast.FuncDecl:
		return n.Doc
	case *ast.File:
		return n.Doc
	}
	return nil
}

func (p *printer) printNode(node interface{}) error {
	// unpack *CommentedNode, if any
	var comments []*ast.CommentGroup
	if cnode, ok := node.(*CommentedNode); ok {
		node = cnode.Node
		comments = cnode.Comments
	}

	if comments != nil {
		// commented node - restrict comment list to relevant range
		n, ok := node.(ast.Node)
		if !ok {
			goto unsupported
		}
		beg := n.Pos()
		end := n.End()
		// if the node has associated documentation,
		// include that commentgroup in the range
		// (the comment list is sorted in the order
		// of the comment appearance in the source code)
		if doc := getDoc(n); doc != nil {
			beg = doc.Pos()
		}
		// token.Pos values are global offsets, we can
		// compare them directly
		i := 0
		for i < len(comments) && comments[i].End() < beg {
			i++
		}
		j := i
		for j < len(comments) && comments[j].Pos() < end {
			j++
		}
		if i < j {
			p.comments = comments[i:j]
		}
	} else if n, ok := node.(*ast.File); ok {
		// use ast.File comments, if any
		p.comments = n.Comments
	}

	// if there are no comments, use node comments
	p.useNodeComments = p.comments == nil

	// get comments ready for use
	p.nextComment()

	// format node
	switch n := node.(type) {
	case ast.Expr:
		p.expr(n)
	case ast.Stmt:
		// A labeled statement will un-indent to position the label.
		// Set p.indent to 1 so we don't get indent "underflow".
		if _, ok := n.(*ast.LabeledStmt); ok {
			p.indent = 1
		}
		p.stmt(n, false)
	case ast.Decl:
		p.decl(n)
	case ast.Spec:
		p.spec(n, 1, false)
<<<<<<< HEAD
=======
	case []ast.Stmt:
		// A labeled statement will un-indent to position the label.
		// Set p.indent to 1 so we don't get indent "underflow".
		for _, s := range n {
			if _, ok := s.(*ast.LabeledStmt); ok {
				p.indent = 1
			}
		}
		p.stmtList(n, 0, false)
	case []ast.Decl:
		p.declList(n)
>>>>>>> e9c762ec
	case *ast.File:
		p.file(n)
	default:
		goto unsupported
	}

	return nil

unsupported:
	return fmt.Errorf("go/printer: unsupported node type %T", node)
}

// ----------------------------------------------------------------------------
// Trimmer

// A trimmer is an io.Writer filter for stripping tabwriter.Escape
// characters, trailing blanks and tabs, and for converting formfeed
// and vtab characters into newlines and htabs (in case no tabwriter
// is used). Text bracketed by tabwriter.Escape characters is passed
// through unchanged.
//
type trimmer struct {
	output io.Writer
	state  int
	space  []byte
}

// trimmer is implemented as a state machine.
// It can be in one of the following states:
const (
	inSpace  = iota // inside space
	inEscape        // inside text bracketed by tabwriter.Escapes
	inText          // inside text
)

func (p *trimmer) resetSpace() {
	p.state = inSpace
	p.space = p.space[0:0]
}

// Design note: It is tempting to eliminate extra blanks occurring in
//              whitespace in this function as it could simplify some
//              of the blanks logic in the node printing functions.
//              However, this would mess up any formatting done by
//              the tabwriter.

var aNewline = []byte("\n")

func (p *trimmer) Write(data []byte) (n int, err error) {
	// invariants:
	// p.state == inSpace:
	//	p.space is unwritten
	// p.state == inEscape, inText:
	//	data[m:n] is unwritten
	m := 0
	var b byte
	for n, b = range data {
		if b == '\v' {
			b = '\t' // convert to htab
		}
		switch p.state {
		case inSpace:
			switch b {
			case '\t', ' ':
				p.space = append(p.space, b)
			case '\n', '\f':
				p.resetSpace() // discard trailing space
				_, err = p.output.Write(aNewline)
			case tabwriter.Escape:
				_, err = p.output.Write(p.space)
				p.state = inEscape
				m = n + 1 // +1: skip tabwriter.Escape
			default:
				_, err = p.output.Write(p.space)
				p.state = inText
				m = n
			}
		case inEscape:
			if b == tabwriter.Escape {
				_, err = p.output.Write(data[m:n])
				p.resetSpace()
			}
		case inText:
			switch b {
			case '\t', ' ':
				_, err = p.output.Write(data[m:n])
				p.resetSpace()
				p.space = append(p.space, b)
			case '\n', '\f':
				_, err = p.output.Write(data[m:n])
				p.resetSpace()
				_, err = p.output.Write(aNewline)
			case tabwriter.Escape:
				_, err = p.output.Write(data[m:n])
				p.state = inEscape
				m = n + 1 // +1: skip tabwriter.Escape
			}
		default:
			panic("unreachable")
		}
		if err != nil {
			return
		}
	}
	n = len(data)

	switch p.state {
	case inEscape, inText:
		_, err = p.output.Write(data[m:n])
		p.resetSpace()
	}

	return
}

// ----------------------------------------------------------------------------
// Public interface

<<<<<<< HEAD
// A Mode value is a set of flags (or 0). They coontrol printing. 
=======
// A Mode value is a set of flags (or 0). They control printing.
>>>>>>> e9c762ec
type Mode uint

const (
	RawFormat Mode = 1 << iota // do not use a tabwriter; if set, UseSpaces is ignored
	TabIndent                  // use tabs for indentation independent of UseSpaces
	UseSpaces                  // use spaces instead of tabs for alignment
	SourcePos                  // emit //line comments to preserve original source positions
)

// A Config node controls the output of Fprint.
type Config struct {
	Mode     Mode // default: 0
	Tabwidth int  // default: 8
	Indent   int  // default: 0 (all code is indented at least by this much)
}

// fprint implements Fprint and takes a nodesSizes map for setting up the printer state.
func (cfg *Config) fprint(output io.Writer, fset *token.FileSet, node interface{}, nodeSizes map[ast.Node]int) (err error) {
	// print node
	var p printer
	p.init(cfg, fset, nodeSizes)
	if err = p.printNode(node); err != nil {
		return
	}
	// print outstanding comments
	p.impliedSemi = false // EOF acts like a newline
	p.flush(token.Position{Offset: infinity, Line: infinity}, token.EOF)

	// redirect output through a trimmer to eliminate trailing whitespace
	// (Input to a tabwriter must be untrimmed since trailing tabs provide
	// formatting information. The tabwriter could provide trimming
	// functionality but no tabwriter is used when RawFormat is set.)
	output = &trimmer{output: output}

	// redirect output through a tabwriter if necessary
	if cfg.Mode&RawFormat == 0 {
		minwidth := cfg.Tabwidth

		padchar := byte('\t')
		if cfg.Mode&UseSpaces != 0 {
			padchar = ' '
		}

		twmode := tabwriter.DiscardEmptyColumns
		if cfg.Mode&TabIndent != 0 {
			minwidth = 0
			twmode |= tabwriter.TabIndent
		}

		output = tabwriter.NewWriter(output, minwidth, cfg.Tabwidth, 1, padchar, twmode)
	}

	// write printer result via tabwriter/trimmer to output
	if _, err = output.Write(p.output); err != nil {
		return
	}

	// flush tabwriter, if any
	if tw, _ := output.(*tabwriter.Writer); tw != nil {
		err = tw.Flush()
	}

	return
}

// A CommentedNode bundles an AST node and corresponding comments.
// It may be provided as argument to any of the Fprint functions.
//
type CommentedNode struct {
	Node     interface{} // *ast.File, or ast.Expr, ast.Decl, ast.Spec, or ast.Stmt
	Comments []*ast.CommentGroup
}

// Fprint "pretty-prints" an AST node to output for a given configuration cfg.
// Position information is interpreted relative to the file set fset.
// The node type must be *ast.File, *CommentedNode, []ast.Decl, []ast.Stmt,
// or assignment-compatible to ast.Expr, ast.Decl, ast.Spec, or ast.Stmt.
//
func (cfg *Config) Fprint(output io.Writer, fset *token.FileSet, node interface{}) error {
	return cfg.fprint(output, fset, node, make(map[ast.Node]int))
}

// Fprint "pretty-prints" an AST node to output.
// It calls Config.Fprint with default settings.
//
func Fprint(output io.Writer, fset *token.FileSet, node interface{}) error {
	return (&Config{Tabwidth: 8}).Fprint(output, fset, node)
}<|MERGE_RESOLUTION|>--- conflicted
+++ resolved
@@ -165,47 +165,27 @@
 	// write indentation
 	// use "hard" htabs - indentation columns
 	// must not be discarded by the tabwriter
-<<<<<<< HEAD
-	for i := 0; i < p.indent; i++ {
-=======
 	n := p.Config.Indent + p.indent // include base indentation
 	for i := 0; i < n; i++ {
->>>>>>> e9c762ec
 		p.output = append(p.output, '\t')
 	}
 
 	// update positions
-<<<<<<< HEAD
-	i := p.indent
-	p.pos.Offset += i
-	p.pos.Column += i
-	p.out.Column += i
-=======
 	p.pos.Offset += n
 	p.pos.Column += n
 	p.out.Column += n
->>>>>>> e9c762ec
 }
 
 // writeByte writes ch n times to p.output and updates p.pos.
 func (p *printer) writeByte(ch byte, n int) {
 	if p.out.Column == 1 {
 		p.atLineBegin(p.pos)
-<<<<<<< HEAD
 	}
 
 	for i := 0; i < n; i++ {
 		p.output = append(p.output, ch)
 	}
 
-=======
-	}
-
-	for i := 0; i < n; i++ {
-		p.output = append(p.output, ch)
-	}
-
->>>>>>> e9c762ec
 	// update positions
 	p.pos.Offset += n
 	if ch == '\n' || ch == '\f' {
@@ -241,17 +221,6 @@
 		// atLineBegin updates p.pos if there's indentation, but p.pos
 		// is the position of s.
 		p.pos = pos
-<<<<<<< HEAD
-		// reset state if the file changed
-		// (used when printing merged ASTs of different files
-		// e.g., the result of ast.MergePackageFiles)
-		if p.last.IsValid() && p.last.Filename != pos.Filename {
-			p.indent = 0
-			p.mode = 0
-			p.wsbuf = p.wsbuf[0:0]
-		}
-=======
->>>>>>> e9c762ec
 	}
 
 	if isLit {
@@ -429,10 +398,7 @@
 // Split comment text into lines
 // (using strings.Split(text, "\n") is significantly slower for
 // this specific purpose, as measured with: go test -bench=Print)
-<<<<<<< HEAD
-=======
-//
->>>>>>> e9c762ec
+//
 func split(text string) []string {
 	// count lines (comment text never ends in a newline)
 	n := 1
@@ -646,11 +612,7 @@
 
 	// shortcut common case of //-style comments
 	if text[1] == '/' {
-<<<<<<< HEAD
-		p.writeString(pos, text, true)
-=======
 		p.writeString(pos, trimRight(text), true)
->>>>>>> e9c762ec
 		return
 	}
 
@@ -680,11 +642,7 @@
 			pos = p.pos
 		}
 		if len(line) > 0 {
-<<<<<<< HEAD
-			p.writeString(pos, line, true)
-=======
 			p.writeString(pos, trimRight(line), true)
->>>>>>> e9c762ec
 		}
 	}
 }
@@ -1084,8 +1042,6 @@
 		p.decl(n)
 	case ast.Spec:
 		p.spec(n, 1, false)
-<<<<<<< HEAD
-=======
 	case []ast.Stmt:
 		// A labeled statement will un-indent to position the label.
 		// Set p.indent to 1 so we don't get indent "underflow".
@@ -1097,7 +1053,6 @@
 		p.stmtList(n, 0, false)
 	case []ast.Decl:
 		p.declList(n)
->>>>>>> e9c762ec
 	case *ast.File:
 		p.file(n)
 	default:
@@ -1216,11 +1171,7 @@
 // ----------------------------------------------------------------------------
 // Public interface
 
-<<<<<<< HEAD
-// A Mode value is a set of flags (or 0). They coontrol printing. 
-=======
 // A Mode value is a set of flags (or 0). They control printing.
->>>>>>> e9c762ec
 type Mode uint
 
 const (
