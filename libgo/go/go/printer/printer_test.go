--- conflicted
+++ resolved
@@ -123,13 +123,6 @@
 	res, err := format(src, mode)
 	if err != nil {
 		t.Error(err)
-		return
-	}
-
-	// formatted source must be valid
-	if _, err := parser.ParseFile(fset, "", res, 0); err != nil {
-		t.Error(err)
-		t.Logf("\n%s", res)
 		return
 	}
 
@@ -441,8 +434,6 @@
 	}
 }
 
-<<<<<<< HEAD
-=======
 var decls = []string{
 	`import "fmt"`,
 	"const pi = 3.1415\nconst e = 2.71828\n\nvar x = pi",
@@ -535,7 +526,6 @@
 	}
 }
 
->>>>>>> e9c762ec
 // TestFuncType tests that an ast.FuncType with a nil Params field
 // can be printed (per go/ast specification). Test case for issue 3870.
 func TestFuncType(t *testing.T) {
@@ -572,28 +562,8 @@
 package p
 func _() {}
 `
-<<<<<<< HEAD
-	// parse original
-	f, err := parser.ParseFile(fset, "src", src, parser.ParseComments)
-	if err != nil {
-		t.Fatal(err)
-	}
-
-	// pretty-print original
-	var buf bytes.Buffer
-	if err = (&Config{Mode: UseSpaces, Tabwidth: 8}).Fprint(&buf, fset, f); err != nil {
-		t.Fatal(err)
-	}
-
-	// parse pretty printed original
-	if _, err := parser.ParseFile(fset, "", buf.Bytes(), 0); err != nil {
-		t.Fatalf("%s\n%s", err, buf.Bytes())
-	}
-
-=======
 	_, err := format([]byte(src), 0)
 	if err != nil {
 		t.Error(err)
 	}
->>>>>>> e9c762ec
 }