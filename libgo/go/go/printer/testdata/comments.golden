// Copyright 2009 The Go Authors. All rights reserved.
// Use of this source code is governed by a BSD-style
// license that can be found in the LICENSE file.

// This is a package for testing comment placement by go/printer.
//
package main

import "fmt"	// fmt

const c0 = 0	// zero
const (
	c1	= iota	// c1
	c2		// c2
)

// Alignment of comments in declarations>
const (
	_	T	= iota	// comment
	_			// comment
	_			// comment
	_	= iota + 10
	_	// comments

	_		= 10	// comment
	_	T	= 20	// comment
)

const (
	_____	= iota	// foo
	_		// bar
	_	= 0	// bal
	_		// bat
)

const (
	_	T	= iota	// comment
	_			// comment
	_			// comment
	_	= iota + 10
	_		// comment
	_		= 10
	_		= 20	// comment
	_	T	= 0	// comment
)

// The SZ struct; it is empty.
type SZ struct{}

// The S0 struct; no field is exported.
type S0 struct {
	int
	x, y, z	int	// 3 unexported fields
}

// The S1 struct; some fields are not exported.
type S1 struct {
	S0
	A, B, C	float	// 3 exported fields
	D, b, c	int	// 2 unexported fields
}

// The S2 struct; all fields are exported.
type S2 struct {
	S1
	A, B, C	float	// 3 exported fields
}

// The IZ interface; it is empty.
type SZ interface{}

// The I0 interface; no method is exported.
type I0 interface {
	f(x int) int	// unexported method
}

// The I1 interface; some methods are not exported.
type I1 interface {
	I0
	F(x float) float	// exported methods
	g(x int) int		// unexported method
}

// The I2 interface; all methods are exported.
type I2 interface {
	I0
	F(x float) float	// exported method
	G(x float) float	// exported method
}

// The S3 struct; all comments except for the last one must appear in the export.
type S3 struct {
	// lead comment for F1
	F1	int	// line comment for F1
	// lead comment for F2
	F2	int	// line comment for F2
	f3	int	// f3 is not exported
}

// This comment group should be separated
// with a newline from the next comment
// group.

// This comment should NOT be associated with the next declaration.

var x int	// x
var ()

// This comment SHOULD be associated with f0.
func f0() {
	const pi = 3.14	// pi
	var s1 struct{}	/* an empty struct */	/* foo */
	// a struct constructor
	// --------------------
	var s2 struct{} = struct{}{}
	x := pi
}

//
// This comment should be associated with f1, with one blank line before the comment.
//
func f1() {
	f0()
	/* 1 */
	// 2
	/* 3 */
	/* 4 */
	f0()
}

func _() {
	// this comment should be properly indented
}

func _(x int) int {
	if x < 0 {	// the tab printed before this comment's // must not affect the remaining lines
		return -x	// this statement should be properly indented
	}
	if x < 0 {	/* the tab printed before this comment's /* must not affect the remaining lines */
		return -x	// this statement should be properly indented
	}
	return x
}

func typeswitch(x interface{}) {
	switch v := x.(type) {
	case bool, int, float:
	case string:
	default:
	}

	switch x.(type) {
	}

	switch v0, ok := x.(int); v := x.(type) {
	}

	switch v0, ok := x.(int); x.(type) {
	case byte:	// this comment should be on the same line as the keyword
		// this comment should be normally indented
		_ = 0
	case bool, int, float:
		// this comment should be indented
	case string:
	default:
		// this comment should be indented
	}
	// this comment should not be indented
}

//
// Indentation of comments after possibly indented multi-line constructs
// (test cases for issue 3147).
//

func _() {
	s := 1 +
		2
	// should be indented like s
}

func _() {
	s := 1 +
		2	// comment
	// should be indented like s
}

func _() {
	s := 1 +
		2	// comment
	// should be indented like s
	_ = 0
}

func _() {
	s := 1 +
		2
	// should be indented like s
	_ = 0
}

func _() {
	s := 1 +
		2

	// should be indented like s
}

func _() {
	s := 1 +
		2	// comment

	// should be indented like s
}

func _() {
	s := 1 +
		2	// comment

	// should be indented like s
	_ = 0
}

func _() {
	s := 1 +
		2

	// should be indented like s
	_ = 0
}

// Test case from issue 3147.
func f() {
	templateText := "a" +	// A
		"b" +	// B
		"c"	// C

	// should be aligned with f()
	f()
}

// Modified test case from issue 3147.
func f() {
	templateText := "a" +	// A
		"b" +	// B
		"c"	// C

		// may not be aligned with f() (source is not aligned)
	f()
}

//
// Test cases for alignment of lines in general comments.
//

func _() {
	/* freestanding comment
	   aligned		line
	   aligned line
	*/
}

func _() {
	/* freestanding comment
	   aligned		line
	   aligned line
	*/
}

func _() {
	/* freestanding comment
	   aligned		line
	   aligned line */
}

func _() {
	/*	freestanding comment
		aligned		line
		aligned line
	*/
}

func _() {
	/*	freestanding comment
		aligned		line
		aligned line
	*/
}

func _() {
	/*	freestanding comment
		aligned		line
		aligned line */
}

func _() {
	/*
	   freestanding comment
	   aligned		line
	   aligned line
	*/
}

func _() {
	/*
	   freestanding comment
	   aligned		line
	   aligned line
	*/
}

func _() {
	/*
	   freestanding comment
	   aligned		line
	   aligned line */
}

func _() {
	/*
		freestanding comment
		aligned		line
		aligned line
	*/
}

func _() {
	/*
		freestanding comment
		aligned		line
		aligned line
	*/
}

func _() {
	/*
		freestanding comment
		aligned		line
		aligned line */
}

func _() {
	/* freestanding comment
	   aligned line
	*/
}

func _() {
	/* freestanding comment
	   aligned line
	*/
}

func _() {
	/* freestanding comment
	   aligned line */
}

func _() {
	/*	freestanding comment
		aligned line
	*/
}

func _() {
	/*	freestanding comment
		aligned line
	*/
}

func _() {
	/*	freestanding comment
		aligned line */
}

func _() {
	/*
	   freestanding comment
	   aligned line
	*/
}

func _() {
	/*
	   freestanding comment
	   aligned line
	*/
}

func _() {
	/*
	   freestanding comment
	   aligned line */
}

func _() {
	/*
		freestanding comment
		aligned line
	*/
}

func _() {
	/*
		freestanding comment
		aligned line
	*/
}

func _() {
	/*
		freestanding comment
		aligned line */
}

/*
 * line
 * of
 * stars
 */

/* another line
 * of
 * stars */

/*	and another line
 *	of
 *	stars */

/* a line of
 * stars */

/*	and another line of
 *	stars */

/* a line of stars
 */

/*	and another line of
 */

/* a line of stars
 */

/*	and another line of
 */

/*
aligned in middle
here
        not here
*/

/*
blank line in middle:

with no leading spaces on blank line.
*/

/*
   aligned in middle
   here
           not here
*/

/*
	blank line in middle:

	with no leading spaces on blank line.
*/

func _() {
	/*
	 * line
	 * of
	 * stars
	 */

	/*
		aligned in middle
		here
			not here
	*/

	/*
		blank line in middle:

		with no leading spaces on blank line.
	*/
}

// Some interesting interspersed comments.
// See below for more common cases.
func _( /* this */ x /* is */ /* an */ int) {
}

func _( /* no params */)	{}

func _() {
	f( /* no args */)
}

func ( /* comment1 */ T /* comment2 */) _()	{}

func _() { /* one-line functions with comments are formatted as multi-line functions */
}

func _() {
	_ = 0
	/* closing curly brace should be on new line */
}

func _() {
	_ = []int{0, 1 /* don't introduce a newline after this comment - was issue 1365 */}
<<<<<<< HEAD
}

// Test cases from issue 1542:
// Comments must not be placed before commas and cause invalid programs.
func _() {
	var a = []int{1, 2	/*jasldf*/}
	_ = a
}

func _() {
	var a = []int{1, 2}/*jasldf
	 */

	_ = a
}

func _() {
	var a = []int{1, 2}// jasldf 

	_ = a
}

=======
}

// Test cases from issue 1542:
// Comments must not be placed before commas and cause invalid programs.
func _() {
	var a = []int{1, 2	/*jasldf*/}
	_ = a
}

func _() {
	var a = []int{1, 2}/*jasldf
	 */

	_ = a
}

func _() {
	var a = []int{1, 2}// jasldf

	_ = a
}

>>>>>>> e9c762ec
// Comments immediately adjacent to punctuation followed by a newline
// remain after the punctuation (looks better and permits alignment of
// comments).
func _() {
	_ = T{
		1,	// comment after comma
		2,	/* comment after comma */
		3,	// comment after comma
	}
	_ = T{
		1,	// comment after comma
		2,	/* comment after comma */
		3,	// comment after comma
	}
	_ = T{
		/* comment before literal */ 1,
		2,	/* comment before comma - ok to move after comma */
		3,	/* comment before comma - ok to move after comma */
	}

	for i = 0;	// comment after semicolon
	i < 9;		/* comment after semicolon */
	i++ {		// comment after opening curly brace
	}

	// TODO(gri) the last comment in this example should be aligned */
	for i = 0;	// comment after semicolon
	i < 9;		/* comment before semicolon - ok to move after semicolon */
	i++ /* comment before opening curly brace */ {
	}
}

// If there is no newline following punctuation, commas move before the punctuation.
// This way, commas interspersed in lists stay with the respective expression.
func f(x /* comment */, y int, z int /* comment */, u, v, w int /* comment */) {
	f(x /* comment */, y)
	f(x,	/* comment */
		y)
	f(
		x,	/* comment */
	)
}

func g(
	x int,	/* comment */
) {
}

type _ struct {
	a, b /* comment */, c int
}

type _ struct {
	a, b /* comment */, c int
}

func _() {
	for a /* comment */, b := range x {
	}
}

// Print line directives correctly.

// The following is a legal line directive.
//line foo:1
func _() {
	_ = 0
	// The following is a legal line directive. It must not be indented:
//line foo:2
	_ = 1

	// The following is not a legal line directive (it doesn't start in column 1):
	//line foo:2
	_ = 2

	// The following is not a legal line directive (negative line number):
	//line foo:-3
	_ = 3
}

// Line comments with tabs
func _() {
	var finput *bufio.Reader	// input file
	var stderr *bufio.Writer
	var ftable *bufio.Writer	// y.go file
	var foutput *bufio.Writer	// y.output file

	var oflag string	// -o [y.go]		- y.go file
	var vflag string	// -v [y.output]	- y.output file
	var lflag bool		// -l			- disable line directives
}

// Trailing white space in comments should be trimmed
func _() {
	// This comment has 4 blanks following that should be trimmed:
	/* Each line of this comment has blanks or tabs following that should be trimmed:
	   line 2:
	   line 3:
	*/
}

/* This comment is the last entry in this file. It must be printed and should be followed by a newline */<|MERGE_RESOLUTION|>--- conflicted
+++ resolved
@@ -512,7 +512,6 @@
 
 func _() {
 	_ = []int{0, 1 /* don't introduce a newline after this comment - was issue 1365 */}
-<<<<<<< HEAD
 }
 
 // Test cases from issue 1542:
@@ -530,35 +529,11 @@
 }
 
 func _() {
-	var a = []int{1, 2}// jasldf 
+	var a = []int{1, 2}// jasldf
 
 	_ = a
 }
 
-=======
-}
-
-// Test cases from issue 1542:
-// Comments must not be placed before commas and cause invalid programs.
-func _() {
-	var a = []int{1, 2	/*jasldf*/}
-	_ = a
-}
-
-func _() {
-	var a = []int{1, 2}/*jasldf
-	 */
-
-	_ = a
-}
-
-func _() {
-	var a = []int{1, 2}// jasldf
-
-	_ = a
-}
-
->>>>>>> e9c762ec
 // Comments immediately adjacent to punctuation followed by a newline
 // remain after the punctuation (looks better and permits alignment of
 // comments).
