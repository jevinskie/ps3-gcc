--- conflicted
+++ resolved
@@ -646,8 +646,6 @@
 		s,
 		a...,
 	)
-<<<<<<< HEAD
-=======
 }
 
 // Literal function types in conversions must be parenthesized;
@@ -663,5 +661,4 @@
 	_ = (func())(nil)
 	_ = (func(x int) float)(nil)
 	_ = (func() func() func())(nil)
->>>>>>> e9c762ec
 }