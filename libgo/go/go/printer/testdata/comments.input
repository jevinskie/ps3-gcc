// Copyright 2009 The Go Authors. All rights reserved.
// Use of this source code is governed by a BSD-style
// license that can be found in the LICENSE file.

// This is a package for testing comment placement by go/printer.
//
package main

import "fmt"  // fmt

const c0 = 0  // zero
const (
	c1 = iota  // c1
	c2  // c2
)

// Alignment of comments in declarations>
const (
	_ T = iota  // comment
	_  // comment
	_  // comment
	_ = iota+10
	_  // comments

	_ = 10  // comment
	_ T = 20  // comment
)

const (
	_____ = iota // foo
	_ // bar
	_  = 0    // bal
	_ // bat
)

const (
	_ T = iota // comment
	_ // comment
	_ // comment
	_ = iota + 10
	_ // comment
	_ = 10
	_ = 20 // comment
	_ T = 0 // comment
)

// The SZ struct; it is empty.
type SZ struct {}

// The S0 struct; no field is exported.
type S0 struct {
	int
	x, y, z int  // 3 unexported fields
}

// The S1 struct; some fields are not exported.
type S1 struct {
	S0
	A, B, C float  // 3 exported fields
	D, b, c int  // 2 unexported fields
}

// The S2 struct; all fields are exported.
type S2 struct {
	S1
	A, B, C float  // 3 exported fields
}

// The IZ interface; it is empty.
type SZ interface {}

// The I0 interface; no method is exported.
type I0 interface {
	f(x int) int  // unexported method
}

// The I1 interface; some methods are not exported.
type I1 interface {
	I0
	F(x float) float  // exported methods
	g(x int) int  // unexported method
}

// The I2 interface; all methods are exported.
type I2 interface {
	I0
	F(x float) float  // exported method
	G(x float) float  // exported method
}

// The S3 struct; all comments except for the last one must appear in the export.
type S3 struct {
	// lead comment for F1
	F1 int // line comment for F1
	// lead comment for F2
	F2 int // line comment for F2
	f3 int // f3 is not exported
}

// This comment group should be separated
// with a newline from the next comment
// group.

// This comment should NOT be associated with the next declaration.

var x int  // x
var ()


// This comment SHOULD be associated with f0.
func f0() {
	const pi = 3.14  // pi
	var s1 struct {}  /* an empty struct */ /* foo */
	// a struct constructor
	// --------------------
	var s2 struct {} = struct {}{}
	x := pi
}
//
// This comment should be associated with f1, with one blank line before the comment.
//
func f1() {
	f0()
	/* 1 */
	// 2
	/* 3 */
	/* 4 */
	f0()
}


func _() {
// this comment should be properly indented
}


func _(x int) int {
	if x < 0 {  // the tab printed before this comment's // must not affect the remaining lines
		return -x  // this statement should be properly indented
	}
	if x < 0 {  /* the tab printed before this comment's /* must not affect the remaining lines */
		return -x  // this statement should be properly indented
	}
	return x
}


func typeswitch(x interface{}) {
	switch v := x.(type) {
	case bool, int, float:
	case string:
	default:
	}

	switch x.(type) {
	}

	switch v0, ok := x.(int); v := x.(type) {
	}

	switch v0, ok := x.(int); x.(type) {
	case byte:  // this comment should be on the same line as the keyword
		// this comment should be normally indented
		_ = 0
	case bool, int, float:
		// this comment should be indented
	case string:
	default:
		// this comment should be indented
	}
	// this comment should not be indented
}

//
// Indentation of comments after possibly indented multi-line constructs
// (test cases for issue 3147).
//

func _() {
	s := 1 +
		2
// should be indented like s
}

func _() {
	s := 1 +
		2 // comment
		// should be indented like s
}

func _() {
	s := 1 +
		2 // comment
	// should be indented like s
	_ = 0
}

func _() {
	s := 1 +
		2
	// should be indented like s
	_ = 0
}

func _() {
	s := 1 +
		2

// should be indented like s
}

func _() {
	s := 1 +
		2 // comment

		// should be indented like s
}

func _() {
	s := 1 +
		2 // comment

	// should be indented like s
	_ = 0
}

func _() {
	s := 1 +
		2

	// should be indented like s
	_ = 0
}

// Test case from issue 3147.
func f() {
	templateText := "a" + // A
		"b" + // B
		"c" // C

	// should be aligned with f()
	f()
}

// Modified test case from issue 3147.
func f() {
	templateText := "a" + // A
		"b" + // B
		"c" // C

		// may not be aligned with f() (source is not aligned)
	f()
}

//
// Test cases for alignment of lines in general comments.
//

func _() {
	/* freestanding comment
	   aligned		line
	   aligned line
	*/
}

func _() {
	/* freestanding comment
	   aligned		line
	   aligned line
	   */
}

func _() {
	/* freestanding comment
	   aligned		line
	   aligned line */
}

func _() {
	/*	freestanding comment
		aligned		line
		aligned line
	*/
}

func _() {
	/*	freestanding comment
		aligned		line
		aligned line
		*/
}

func _() {
	/*	freestanding comment
		aligned		line
		aligned line */
}


func _() {
	/*
	   freestanding comment
	   aligned		line
	   aligned line
	*/
}

func _() {
	/*
	   freestanding comment
	   aligned		line
	   aligned line
	   */
}

func _() {
	/*
	   freestanding comment
	   aligned		line
	   aligned line */
}

func _() {
	/*
		freestanding comment
		aligned		line
		aligned line
	*/
}

func _() {
	/*
		freestanding comment
		aligned		line
		aligned line
		*/
}

func _() {
	/*
		freestanding comment
		aligned		line
		aligned line */
}

func _() {
	/* freestanding comment
	   aligned line
	*/
}

func _() {
	/* freestanding comment
	   aligned line
	   */
}

func _() {
	/* freestanding comment
	   aligned line */
}

func _() {
	/*	freestanding comment
		aligned line
	*/
}

func _() {
	/*	freestanding comment
		aligned line
		*/
}

func _() {
	/*	freestanding comment
		aligned line */
}


func _() {
	/*
	   freestanding comment
	   aligned line
	*/
}

func _() {
	/*
	   freestanding comment
	   aligned line
	   */
}

func _() {
	/*
	   freestanding comment
	   aligned line */
}

func _() {
	/*
		freestanding comment
		aligned line
	*/
}

func _() {
	/*
		freestanding comment
		aligned line
		*/
}

func _() {
	/*
		freestanding comment
		aligned line */
}

/*
 * line
 * of
 * stars
 */

/* another line
 * of
 * stars */

/*	and another line
 *	of
 *	stars */

/* a line of
 * stars */

/*	and another line of
 *	stars */

/* a line of stars
*/

/*	and another line of
*/

/* a line of stars
 */

/*	and another line of
 */

/*
aligned in middle
here
        not here
*/

/*
blank line in middle:

with no leading spaces on blank line.
*/

/*
   aligned in middle
   here
           not here
*/

/*
	blank line in middle:

	with no leading spaces on blank line.
*/

func _() {
	/*
	 * line
	 * of
	 * stars
	 */

	/*
	aligned in middle
	here
		not here
	*/

	/*
	blank line in middle:

	with no leading spaces on blank line.
*/
}


// Some interesting interspersed comments.
// See below for more common cases.
func _(/* this */x/* is *//* an */ int) {
}

func _(/* no params */) {}

func _() {
	f(/* no args */)
}

func (/* comment1 */ T /* comment2 */) _() {}

func _() { /* one-line functions with comments are formatted as multi-line functions */ }

func _() {
	_ = 0
	/* closing curly brace should be on new line */ }

func _() {
	_ = []int{0, 1 /* don't introduce a newline after this comment - was issue 1365 */}
}

// Test cases from issue 1542:
// Comments must not be placed before commas and cause invalid programs.
func _() {
	var a = []int{1, 2, /*jasldf*/
	}
	_ = a
}
<<<<<<< HEAD

func _() {
	var a = []int{1, 2, /*jasldf
						*/
	}
	_ = a
}

func _() {
	var a = []int{1, 2, // jasldf 
=======

func _() {
	var a = []int{1, 2, /*jasldf
						*/
	}
	_ = a
}

func _() {
	var a = []int{1, 2, // jasldf
>>>>>>> e9c762ec
	}
	_ = a
}

// Comments immediately adjacent to punctuation followed by a newline
// remain after the punctuation (looks better and permits alignment of
// comments).
func _() {
	_ = T{
		1,    // comment after comma
		2,    /* comment after comma */
		3  ,  // comment after comma
	}
	_ = T{
		1  ,// comment after comma
		2  ,/* comment after comma */
		3,// comment after comma
	}
	_ = T{
		/* comment before literal */1,
		2/* comment before comma - ok to move after comma */,
		3  /* comment before comma - ok to move after comma */  ,
	}

	for
		i=0;// comment after semicolon
		i<9;/* comment after semicolon */
		i++{// comment after opening curly brace
	}

	// TODO(gri) the last comment in this example should be aligned */
	for
		i=0;// comment after semicolon
		i<9/* comment before semicolon - ok to move after semicolon */;
		i++ /* comment before opening curly brace */ {
	}
}

// If there is no newline following punctuation, commas move before the punctuation.
// This way, commas interspersed in lists stay with the respective expression.
func f(x/* comment */, y int, z int /* comment */, u, v, w int /* comment */) {
	f(x /* comment */, y)
	f(x /* comment */, 
	y)
	f(
		x /* comment */,
	)
}

func g(
	x int /* comment */,
) {}

type _ struct {
	a, b /* comment */, c int
}

type _ struct { a, b /* comment */, c int }

func _() {
	for a /* comment */, b := range x {
	}
}

// Print line directives correctly.

// The following is a legal line directive.
//line foo:1
func _() {
	_ = 0
// The following is a legal line directive. It must not be indented:
//line foo:2
	_ = 1

// The following is not a legal line directive (it doesn't start in column 1):
	//line foo:2
	_ = 2

// The following is not a legal line directive (negative line number):
//line foo:-3
	_ = 3
}

// Line comments with tabs
func _() {
var	finput		*bufio.Reader			// input file
var	stderr		*bufio.Writer
var	ftable		*bufio.Writer			// y.go file
var	foutput		*bufio.Writer			// y.output file

var	oflag		string				// -o [y.go]		- y.go file
var	vflag		string				// -v [y.output]	- y.output file
var	lflag		bool				// -l			- disable line directives
}

// Trailing white space in comments should be trimmed
func _() {
// This comment has 4 blanks following that should be trimmed:    
/* Each line of this comment has blanks or tabs following that should be trimmed:	
   line 2:    
   line 3:    			
*/
}

/* This comment is the last entry in this file. It must be printed and should be followed by a newline */<|MERGE_RESOLUTION|>--- conflicted
+++ resolved
@@ -525,7 +525,6 @@
 	}
 	_ = a
 }
-<<<<<<< HEAD
 
 func _() {
 	var a = []int{1, 2, /*jasldf
@@ -535,19 +534,7 @@
 }
 
 func _() {
-	var a = []int{1, 2, // jasldf 
-=======
-
-func _() {
-	var a = []int{1, 2, /*jasldf
-						*/
-	}
-	_ = a
-}
-
-func _() {
 	var a = []int{1, 2, // jasldf
->>>>>>> e9c762ec
 	}
 	_ = a
 }
