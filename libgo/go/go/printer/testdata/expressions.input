--- conflicted
+++ resolved
@@ -675,8 +675,6 @@
 		s,
 		a...,
 	)
-<<<<<<< HEAD
-=======
 }
 
 // Literal function types in conversions must be parenthesized;
@@ -692,5 +690,4 @@
 	_ = (func()())(nil)
 	_ = (func(x int)(float))(nil)
 	_ = (func() func() func()())(nil)
->>>>>>> e9c762ec
 }