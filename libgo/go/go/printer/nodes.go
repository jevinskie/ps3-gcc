// Copyright 2009 The Go Authors. All rights reserved.
// Use of this source code is governed by a BSD-style
// license that can be found in the LICENSE file.

// This file implements printing of AST nodes; specifically
// expressions, statements, declarations, and files. It uses
// the print functionality implemented in printer.go.

package printer

import (
	"bytes"
	"go/ast"
	"go/token"
	"unicode/utf8"
)

// Formatting issues:
// - better comment formatting for /*-style comments at the end of a line (e.g. a declaration)
//   when the comment spans multiple lines; if such a comment is just two lines, formatting is
//   not idempotent
// - formatting of expression lists
// - should use blank instead of tab to separate one-line function bodies from
//   the function header unless there is a group of consecutive one-liners

// ----------------------------------------------------------------------------
// Common AST nodes.

// Print as many newlines as necessary (but at least min newlines) to get to
// the current line. ws is printed before the first line break. If newSection
// is set, the first line break is printed as formfeed. Returns true if any
// line break was printed; returns false otherwise.
//
// TODO(gri): linebreak may add too many lines if the next statement at "line"
//            is preceded by comments because the computation of n assumes
//            the current position before the comment and the target position
//            after the comment. Thus, after interspersing such comments, the
//            space taken up by them is not considered to reduce the number of
//            linebreaks. At the moment there is no easy way to know about
//            future (not yet interspersed) comments in this function.
//
func (p *printer) linebreak(line, min int, ws whiteSpace, newSection bool) (printedBreak bool) {
	n := nlimit(line - p.pos.Line)
	if n < min {
		n = min
	}
	if n > 0 {
		p.print(ws)
		if newSection {
			p.print(formfeed)
			n--
		}
		for ; n > 0; n-- {
			p.print(newline)
		}
		printedBreak = true
	}
	return
}

// setComment sets g as the next comment if g != nil and if node comments
// are enabled - this mode is used when printing source code fragments such
// as exports only. It assumes that there is no pending comment in p.comments
// and at most one pending comment in the p.comment cache.
func (p *printer) setComment(g *ast.CommentGroup) {
	if g == nil || !p.useNodeComments {
		return
	}
	if p.comments == nil {
		// initialize p.comments lazily
		p.comments = make([]*ast.CommentGroup, 1)
	} else if p.cindex < len(p.comments) {
		// for some reason there are pending comments; this
		// should never happen - handle gracefully and flush
		// all comments up to g, ignore anything after that
		p.flush(p.posFor(g.List[0].Pos()), token.ILLEGAL)
		p.comments = p.comments[0:1]
		// in debug mode, report error
		p.internalError("setComment found pending comments")
	}
	p.comments[0] = g
	p.cindex = 0
	// don't overwrite any pending comment in the p.comment cache
	// (there may be a pending comment when a line comment is
	// immediately followed by a lead comment with no other
<<<<<<< HEAD
	// tokens inbetween)
=======
	// tokens between)
>>>>>>> e9c762ec
	if p.commentOffset == infinity {
		p.nextComment() // get comment ready for use
	}
}

type exprListMode uint

const (
	commaTerm exprListMode = 1 << iota // list is optionally terminated by a comma
	noIndent                           // no extra indentation in multi-line lists
)

// If indent is set, a multi-line identifier list is indented after the
// first linebreak encountered.
func (p *printer) identList(list []*ast.Ident, indent bool) {
	// convert into an expression list so we can re-use exprList formatting
	xlist := make([]ast.Expr, len(list))
	for i, x := range list {
		xlist[i] = x
	}
	var mode exprListMode
	if !indent {
		mode = noIndent
	}
	p.exprList(token.NoPos, xlist, 1, mode, token.NoPos)
}

// Print a list of expressions. If the list spans multiple
// source lines, the original line breaks are respected between
// expressions.
//
// TODO(gri) Consider rewriting this to be independent of []ast.Expr
//           so that we can use the algorithm for any kind of list
//           (e.g., pass list via a channel over which to range).
func (p *printer) exprList(prev0 token.Pos, list []ast.Expr, depth int, mode exprListMode, next0 token.Pos) {
	if len(list) == 0 {
		return
	}

	prev := p.posFor(prev0)
	next := p.posFor(next0)
	line := p.lineFor(list[0].Pos())
	endLine := p.lineFor(list[len(list)-1].End())

	if prev.IsValid() && prev.Line == line && line == endLine {
		// all list entries on a single line
		for i, x := range list {
			if i > 0 {
				// use position of expression following the comma as
				// comma position for correct comment placement
				p.print(x.Pos(), token.COMMA, blank)
			}
			p.expr0(x, depth)
		}
		return
	}

	// list entries span multiple lines;
	// use source code positions to guide line breaks

	// don't add extra indentation if noIndent is set;
	// i.e., pretend that the first line is already indented
	ws := ignore
	if mode&noIndent == 0 {
		ws = indent
	}

	// the first linebreak is always a formfeed since this section must not
	// depend on any previous formatting
	prevBreak := -1 // index of last expression that was followed by a linebreak
	if prev.IsValid() && prev.Line < line && p.linebreak(line, 0, ws, true) {
		ws = ignore
		prevBreak = 0
	}

	// initialize expression/key size: a zero value indicates expr/key doesn't fit on a single line
	size := 0

	// print all list elements
	for i, x := range list {
		prevLine := line
		line = p.lineFor(x.Pos())

		// determine if the next linebreak, if any, needs to use formfeed:
		// in general, use the entire node size to make the decision; for
		// key:value expressions, use the key size
		// TODO(gri) for a better result, should probably incorporate both
		//           the key and the node size into the decision process
		useFF := true

		// determine element size: all bets are off if we don't have
		// position information for the previous and next token (likely
		// generated code - simply ignore the size in this case by setting
		// it to 0)
		prevSize := size
		const infinity = 1e6 // larger than any source line
		size = p.nodeSize(x, infinity)
		pair, isPair := x.(*ast.KeyValueExpr)
		if size <= infinity && prev.IsValid() && next.IsValid() {
			// x fits on a single line
			if isPair {
				size = p.nodeSize(pair.Key, infinity) // size <= infinity
			}
		} else {
			// size too large or we don't have good layout information
			size = 0
		}

		// if the previous line and the current line had single-
		// line-expressions and the key sizes are small or the
		// the ratio between the key sizes does not exceed a
		// threshold, align columns and do not use formfeed
		if prevSize > 0 && size > 0 {
			const smallSize = 20
			if prevSize <= smallSize && size <= smallSize {
				useFF = false
			} else {
				const r = 4 // threshold
				ratio := float64(size) / float64(prevSize)
				useFF = ratio <= 1.0/r || r <= ratio
			}
		}

		if i > 0 {
			needsLinebreak := prevLine < line && prevLine > 0 && line > 0
			// use position of expression following the comma as
			// comma position for correct comment placement, but
			// only if the expression is on the same line
			if !needsLinebreak {
				p.print(x.Pos())
			}
			p.print(token.COMMA)
			needsBlank := true
			if needsLinebreak {
				// lines are broken using newlines so comments remain aligned
				// unless forceFF is set or there are multiple expressions on
				// the same line in which case formfeed is used
				if p.linebreak(line, 0, ws, useFF || prevBreak+1 < i) {
					ws = ignore
					prevBreak = i
					needsBlank = false // we got a line break instead
				}
			}
			if needsBlank {
				p.print(blank)
			}
		}

		if isPair && size > 0 && len(list) > 1 {
			// we have a key:value expression that fits onto one line and
			// is in a list with more then one entry: use a column for the
			// key such that consecutive entries can align if possible
			p.expr(pair.Key)
			p.print(pair.Colon, token.COLON, vtab)
			p.expr(pair.Value)
		} else {
			p.expr0(x, depth)
		}
	}

	if mode&commaTerm != 0 && next.IsValid() && p.pos.Line < next.Line {
		// print a terminating comma if the next token is on a new line
		p.print(token.COMMA)
		if ws == ignore && mode&noIndent == 0 {
			// unindent if we indented
			p.print(unindent)
		}
		p.print(formfeed) // terminating comma needs a line break to look good
		return
	}

	if ws == ignore && mode&noIndent == 0 {
		// unindent if we indented
		p.print(unindent)
	}
}

func (p *printer) parameters(fields *ast.FieldList) {
	p.print(fields.Opening, token.LPAREN)
	if len(fields.List) > 0 {
		prevLine := p.lineFor(fields.Opening)
		ws := indent
		for i, par := range fields.List {
			// determine par begin and end line (may be different
			// if there are multiple parameter names for this par
			// or the type is on a separate line)
			var parLineBeg int
			var parLineEnd = p.lineFor(par.Type.Pos())
			if len(par.Names) > 0 {
				parLineBeg = p.lineFor(par.Names[0].Pos())
			} else {
				parLineBeg = parLineEnd
			}
			// separating "," if needed
			needsLinebreak := 0 < prevLine && prevLine < parLineBeg
			if i > 0 {
				// use position of parameter following the comma as
				// comma position for correct comma placement, but
				// only if the next parameter is on the same line
				if !needsLinebreak {
					p.print(par.Pos())
				}
				p.print(token.COMMA)
			}
			// separator if needed (linebreak or blank)
			if needsLinebreak && p.linebreak(parLineBeg, 0, ws, true) {
				// break line if the opening "(" or previous parameter ended on a different line
				ws = ignore
			} else if i > 0 {
				p.print(blank)
			}
			// parameter names
			if len(par.Names) > 0 {
				// Very subtle: If we indented before (ws == ignore), identList
				// won't indent again. If we didn't (ws == indent), identList will
				// indent if the identList spans multiple lines, and it will outdent
				// again at the end (and still ws == indent). Thus, a subsequent indent
				// by a linebreak call after a type, or in the next multi-line identList
				// will do the right thing.
				p.identList(par.Names, ws == indent)
				p.print(blank)
			}
			// parameter type
<<<<<<< HEAD
			p.expr(par.Type)
=======
			p.expr(stripParensAlways(par.Type))
>>>>>>> e9c762ec
			prevLine = parLineEnd
		}
		// if the closing ")" is on a separate line from the last parameter,
		// print an additional "," and line break
		if closing := p.lineFor(fields.Closing); 0 < prevLine && prevLine < closing {
			p.print(token.COMMA)
			p.linebreak(closing, 0, ignore, true)
		}
		// unindent if we indented
		if ws == ignore {
			p.print(unindent)
		}
	}
	p.print(fields.Closing, token.RPAREN)
}

func (p *printer) signature(params, result *ast.FieldList) {
	if params != nil {
		p.parameters(params)
	} else {
		p.print(token.LPAREN, token.RPAREN)
	}
	n := result.NumFields()
	if n > 0 {
		// result != nil
		p.print(blank)
		if n == 1 && result.List[0].Names == nil {
			// single anonymous result; no ()'s
<<<<<<< HEAD
			p.expr(result.List[0].Type)
=======
			p.expr(stripParensAlways(result.List[0].Type))
>>>>>>> e9c762ec
			return
		}
		p.parameters(result)
	}
}

func identListSize(list []*ast.Ident, maxSize int) (size int) {
	for i, x := range list {
		if i > 0 {
			size += len(", ")
		}
		size += utf8.RuneCountInString(x.Name)
		if size >= maxSize {
			break
		}
	}
	return
}

func (p *printer) isOneLineFieldList(list []*ast.Field) bool {
	if len(list) != 1 {
		return false // allow only one field
	}
	f := list[0]
	if f.Tag != nil || f.Comment != nil {
		return false // don't allow tags or comments
	}
	// only name(s) and type
	const maxSize = 30 // adjust as appropriate, this is an approximate value
	namesSize := identListSize(f.Names, maxSize)
	if namesSize > 0 {
		namesSize = 1 // blank between names and types
	}
	typeSize := p.nodeSize(f.Type, maxSize)
	return namesSize+typeSize <= maxSize
}

func (p *printer) setLineComment(text string) {
	p.setComment(&ast.CommentGroup{List: []*ast.Comment{{Slash: token.NoPos, Text: text}}})
}

func (p *printer) isMultiLine(n ast.Node) bool {
	return p.lineFor(n.End())-p.lineFor(n.Pos()) > 0
}

func (p *printer) fieldList(fields *ast.FieldList, isStruct, isIncomplete bool) {
	lbrace := fields.Opening
	list := fields.List
	rbrace := fields.Closing
	hasComments := isIncomplete || p.commentBefore(p.posFor(rbrace))
	srcIsOneLine := lbrace.IsValid() && rbrace.IsValid() && p.lineFor(lbrace) == p.lineFor(rbrace)

	if !hasComments && srcIsOneLine {
		// possibly a one-line struct/interface
		if len(list) == 0 {
			// no blank between keyword and {} in this case
			p.print(lbrace, token.LBRACE, rbrace, token.RBRACE)
			return
		} else if isStruct && p.isOneLineFieldList(list) { // for now ignore interfaces
			// small enough - print on one line
			// (don't use identList and ignore source line breaks)
			p.print(lbrace, token.LBRACE, blank)
			f := list[0]
			for i, x := range f.Names {
				if i > 0 {
					// no comments so no need for comma position
					p.print(token.COMMA, blank)
				}
				p.expr(x)
			}
			if len(f.Names) > 0 {
				p.print(blank)
			}
			p.expr(f.Type)
			p.print(blank, rbrace, token.RBRACE)
			return
		}
	}
	// hasComments || !srcIsOneLine

	p.print(blank, lbrace, token.LBRACE, indent)
	if hasComments || len(list) > 0 {
		p.print(formfeed)
	}

	if isStruct {

		sep := vtab
		if len(list) == 1 {
			sep = blank
		}
		newSection := false
		for i, f := range list {
			if i > 0 {
				p.linebreak(p.lineFor(f.Pos()), 1, ignore, newSection)
			}
			extraTabs := 0
			p.setComment(f.Doc)
			if len(f.Names) > 0 {
				// named fields
				p.identList(f.Names, false)
				p.print(sep)
				p.expr(f.Type)
				extraTabs = 1
			} else {
				// anonymous field
				p.expr(f.Type)
				extraTabs = 2
			}
			if f.Tag != nil {
				if len(f.Names) > 0 && sep == vtab {
					p.print(sep)
				}
				p.print(sep)
				p.expr(f.Tag)
				extraTabs = 0
			}
			if f.Comment != nil {
				for ; extraTabs > 0; extraTabs-- {
					p.print(sep)
				}
				p.setComment(f.Comment)
			}
			newSection = p.isMultiLine(f)
		}
		if isIncomplete {
			if len(list) > 0 {
				p.print(formfeed)
			}
			p.flush(p.posFor(rbrace), token.RBRACE) // make sure we don't lose the last line comment
			p.setLineComment("// contains filtered or unexported fields")
		}

	} else { // interface

		newSection := false
		for i, f := range list {
			if i > 0 {
				p.linebreak(p.lineFor(f.Pos()), 1, ignore, newSection)
			}
			p.setComment(f.Doc)
			if ftyp, isFtyp := f.Type.(*ast.FuncType); isFtyp {
				// method
				p.expr(f.Names[0])
				p.signature(ftyp.Params, ftyp.Results)
			} else {
				// embedded interface
				p.expr(f.Type)
			}
			p.setComment(f.Comment)
			newSection = p.isMultiLine(f)
		}
		if isIncomplete {
			if len(list) > 0 {
				p.print(formfeed)
			}
			p.flush(p.posFor(rbrace), token.RBRACE) // make sure we don't lose the last line comment
			p.setLineComment("// contains filtered or unexported methods")
		}

	}
	p.print(unindent, formfeed, rbrace, token.RBRACE)
}

// ----------------------------------------------------------------------------
// Expressions

func walkBinary(e *ast.BinaryExpr) (has4, has5 bool, maxProblem int) {
	switch e.Op.Precedence() {
	case 4:
		has4 = true
	case 5:
		has5 = true
	}

	switch l := e.X.(type) {
	case *ast.BinaryExpr:
		if l.Op.Precedence() < e.Op.Precedence() {
			// parens will be inserted.
			// pretend this is an *ast.ParenExpr and do nothing.
			break
		}
		h4, h5, mp := walkBinary(l)
		has4 = has4 || h4
		has5 = has5 || h5
		if maxProblem < mp {
			maxProblem = mp
		}
	}

	switch r := e.Y.(type) {
	case *ast.BinaryExpr:
		if r.Op.Precedence() <= e.Op.Precedence() {
			// parens will be inserted.
			// pretend this is an *ast.ParenExpr and do nothing.
			break
		}
		h4, h5, mp := walkBinary(r)
		has4 = has4 || h4
		has5 = has5 || h5
		if maxProblem < mp {
			maxProblem = mp
		}

	case *ast.StarExpr:
		if e.Op == token.QUO { // `*/`
			maxProblem = 5
		}

	case *ast.UnaryExpr:
		switch e.Op.String() + r.Op.String() {
		case "/*", "&&", "&^":
			maxProblem = 5
		case "++", "--":
			if maxProblem < 4 {
				maxProblem = 4
			}
		}
	}
	return
}

func cutoff(e *ast.BinaryExpr, depth int) int {
	has4, has5, maxProblem := walkBinary(e)
	if maxProblem > 0 {
		return maxProblem + 1
	}
	if has4 && has5 {
		if depth == 1 {
			return 5
		}
		return 4
	}
	if depth == 1 {
		return 6
	}
	return 4
}

func diffPrec(expr ast.Expr, prec int) int {
	x, ok := expr.(*ast.BinaryExpr)
	if !ok || prec != x.Op.Precedence() {
		return 1
	}
	return 0
}

func reduceDepth(depth int) int {
	depth--
	if depth < 1 {
		depth = 1
	}
	return depth
}

// Format the binary expression: decide the cutoff and then format.
// Let's call depth == 1 Normal mode, and depth > 1 Compact mode.
// (Algorithm suggestion by Russ Cox.)
//
// The precedences are:
//	5             *  /  %  <<  >>  &  &^
//	4             +  -  |  ^
//	3             ==  !=  <  <=  >  >=
//	2             &&
//	1             ||
//
// The only decision is whether there will be spaces around levels 4 and 5.
// There are never spaces at level 6 (unary), and always spaces at levels 3 and below.
//
// To choose the cutoff, look at the whole expression but excluding primary
// expressions (function calls, parenthesized exprs), and apply these rules:
//
//	1) If there is a binary operator with a right side unary operand
//	   that would clash without a space, the cutoff must be (in order):
//
//		/*	6
//		&&	6
//		&^	6
//		++	5
//		--	5
//
//         (Comparison operators always have spaces around them.)
//
//	2) If there is a mix of level 5 and level 4 operators, then the cutoff
//	   is 5 (use spaces to distinguish precedence) in Normal mode
//	   and 4 (never use spaces) in Compact mode.
//
//	3) If there are no level 4 operators or no level 5 operators, then the
//	   cutoff is 6 (always use spaces) in Normal mode
//	   and 4 (never use spaces) in Compact mode.
//
func (p *printer) binaryExpr(x *ast.BinaryExpr, prec1, cutoff, depth int) {
	prec := x.Op.Precedence()
	if prec < prec1 {
		// parenthesis needed
		// Note: The parser inserts an ast.ParenExpr node; thus this case
		//       can only occur if the AST is created in a different way.
		p.print(token.LPAREN)
		p.expr0(x, reduceDepth(depth)) // parentheses undo one level of depth
		p.print(token.RPAREN)
		return
	}

	printBlank := prec < cutoff

	ws := indent
	p.expr1(x.X, prec, depth+diffPrec(x.X, prec))
	if printBlank {
		p.print(blank)
	}
	xline := p.pos.Line // before the operator (it may be on the next line!)
	yline := p.lineFor(x.Y.Pos())
	p.print(x.OpPos, x.Op)
	if xline != yline && xline > 0 && yline > 0 {
		// at least one line break, but respect an extra empty line
		// in the source
		if p.linebreak(yline, 1, ws, true) {
			ws = ignore
			printBlank = false // no blank after line break
		}
	}
	if printBlank {
		p.print(blank)
	}
	p.expr1(x.Y, prec+1, depth+1)
	if ws == ignore {
		p.print(unindent)
	}
}

func isBinary(expr ast.Expr) bool {
	_, ok := expr.(*ast.BinaryExpr)
	return ok
}

func (p *printer) expr1(expr ast.Expr, prec1, depth int) {
	p.print(expr.Pos())

	switch x := expr.(type) {
	case *ast.BadExpr:
		p.print("BadExpr")

	case *ast.Ident:
		p.print(x)

	case *ast.BinaryExpr:
		if depth < 1 {
			p.internalError("depth < 1:", depth)
			depth = 1
		}
		p.binaryExpr(x, prec1, cutoff(x, depth), depth)

	case *ast.KeyValueExpr:
		p.expr(x.Key)
		p.print(x.Colon, token.COLON, blank)
		p.expr(x.Value)

	case *ast.StarExpr:
		const prec = token.UnaryPrec
		if prec < prec1 {
			// parenthesis needed
			p.print(token.LPAREN)
			p.print(token.MUL)
			p.expr(x.X)
			p.print(token.RPAREN)
		} else {
			// no parenthesis needed
			p.print(token.MUL)
			p.expr(x.X)
		}

	case *ast.UnaryExpr:
		const prec = token.UnaryPrec
		if prec < prec1 {
			// parenthesis needed
			p.print(token.LPAREN)
			p.expr(x)
			p.print(token.RPAREN)
		} else {
			// no parenthesis needed
			p.print(x.Op)
			if x.Op == token.RANGE {
				// TODO(gri) Remove this code if it cannot be reached.
				p.print(blank)
			}
			p.expr1(x.X, prec, depth)
		}

	case *ast.BasicLit:
		p.print(x)

	case *ast.FuncLit:
		p.expr(x.Type)
<<<<<<< HEAD
		p.funcBody(x.Body, p.distance(x.Type.Pos(), p.pos), true)
=======
		p.adjBlock(p.distanceFrom(x.Type.Pos()), blank, x.Body)
>>>>>>> e9c762ec

	case *ast.ParenExpr:
		if _, hasParens := x.X.(*ast.ParenExpr); hasParens {
			// don't print parentheses around an already parenthesized expression
			// TODO(gri) consider making this more general and incorporate precedence levels
			p.expr0(x.X, reduceDepth(depth)) // parentheses undo one level of depth
		} else {
			p.print(token.LPAREN)
			p.expr0(x.X, reduceDepth(depth)) // parentheses undo one level of depth
			p.print(x.Rparen, token.RPAREN)
		}

	case *ast.SelectorExpr:
		p.expr1(x.X, token.HighestPrec, depth)
		p.print(token.PERIOD)
		if line := p.lineFor(x.Sel.Pos()); p.pos.IsValid() && p.pos.Line < line {
			p.print(indent, newline, x.Sel.Pos(), x.Sel, unindent)
		} else {
			p.print(x.Sel.Pos(), x.Sel)
		}

	case *ast.TypeAssertExpr:
		p.expr1(x.X, token.HighestPrec, depth)
		p.print(token.PERIOD, token.LPAREN)
		if x.Type != nil {
			p.expr(x.Type)
		} else {
			p.print(token.TYPE)
		}
		p.print(token.RPAREN)

	case *ast.IndexExpr:
		// TODO(gri): should treat[] like parentheses and undo one level of depth
		p.expr1(x.X, token.HighestPrec, 1)
		p.print(x.Lbrack, token.LBRACK)
		p.expr0(x.Index, depth+1)
		p.print(x.Rbrack, token.RBRACK)

	case *ast.SliceExpr:
		// TODO(gri): should treat[] like parentheses and undo one level of depth
		p.expr1(x.X, token.HighestPrec, 1)
		p.print(x.Lbrack, token.LBRACK)
		if x.Low != nil {
			p.expr0(x.Low, depth+1)
		}
		// blanks around ":" if both sides exist and either side is a binary expression
		if depth <= 1 && x.Low != nil && x.High != nil && (isBinary(x.Low) || isBinary(x.High)) {
			p.print(blank, token.COLON, blank)
		} else {
			p.print(token.COLON)
		}
		if x.High != nil {
			p.expr0(x.High, depth+1)
		}
		p.print(x.Rbrack, token.RBRACK)

	case *ast.CallExpr:
		if len(x.Args) > 1 {
			depth++
		}
<<<<<<< HEAD
		p.expr1(x.Fun, token.HighestPrec, depth)
=======
		if _, ok := x.Fun.(*ast.FuncType); ok {
			// conversions to literal function types require parentheses around the type
			p.print(token.LPAREN)
			p.expr1(x.Fun, token.HighestPrec, depth)
			p.print(token.RPAREN)
		} else {
			p.expr1(x.Fun, token.HighestPrec, depth)
		}
>>>>>>> e9c762ec
		p.print(x.Lparen, token.LPAREN)
		if x.Ellipsis.IsValid() {
			p.exprList(x.Lparen, x.Args, depth, 0, x.Ellipsis)
			p.print(x.Ellipsis, token.ELLIPSIS)
			if x.Rparen.IsValid() && p.lineFor(x.Ellipsis) < p.lineFor(x.Rparen) {
				p.print(token.COMMA, formfeed)
			}
		} else {
			p.exprList(x.Lparen, x.Args, depth, commaTerm, x.Rparen)
		}
		p.print(x.Rparen, token.RPAREN)

	case *ast.CompositeLit:
		// composite literal elements that are composite literals themselves may have the type omitted
		if x.Type != nil {
			p.expr1(x.Type, token.HighestPrec, depth)
		}
		p.print(x.Lbrace, token.LBRACE)
		p.exprList(x.Lbrace, x.Elts, 1, commaTerm, x.Rbrace)
		// do not insert extra line breaks because of comments before
		// the closing '}' as it might break the code if there is no
		// trailing ','
		p.print(noExtraLinebreak, x.Rbrace, token.RBRACE, noExtraLinebreak)

	case *ast.Ellipsis:
		p.print(token.ELLIPSIS)
		if x.Elt != nil {
			p.expr(x.Elt)
		}

	case *ast.ArrayType:
		p.print(token.LBRACK)
		if x.Len != nil {
			p.expr(x.Len)
		}
		p.print(token.RBRACK)
		p.expr(x.Elt)

	case *ast.StructType:
		p.print(token.STRUCT)
		p.fieldList(x.Fields, true, x.Incomplete)

	case *ast.FuncType:
		p.print(token.FUNC)
		p.signature(x.Params, x.Results)

	case *ast.InterfaceType:
		p.print(token.INTERFACE)
		p.fieldList(x.Methods, false, x.Incomplete)

	case *ast.MapType:
		p.print(token.MAP, token.LBRACK)
		p.expr(x.Key)
		p.print(token.RBRACK)
		p.expr(x.Value)

	case *ast.ChanType:
		switch x.Dir {
		case ast.SEND | ast.RECV:
			p.print(token.CHAN)
		case ast.RECV:
			p.print(token.ARROW, token.CHAN) // x.Arrow and x.Pos() are the same
		case ast.SEND:
			p.print(token.CHAN, x.Arrow, token.ARROW)
		}
		p.print(blank)
		p.expr(x.Value)

	default:
		panic("unreachable")
	}

	return
}

func (p *printer) expr0(x ast.Expr, depth int) {
	p.expr1(x, token.LowestPrec, depth)
}

func (p *printer) expr(x ast.Expr) {
	const depth = 1
	p.expr1(x, token.LowestPrec, depth)
}

// ----------------------------------------------------------------------------
// Statements

// Print the statement list indented, but without a newline after the last statement.
// Extra line breaks between statements in the source are respected but at most one
// empty line is printed between statements.
func (p *printer) stmtList(list []ast.Stmt, nindent int, nextIsRBrace bool) {
	if nindent > 0 {
		p.print(indent)
	}
	multiLine := false
<<<<<<< HEAD
	for i, s := range list {
		// _indent == 0 only for lists of switch/select case clauses;
		// in those cases each clause is a new section
		p.linebreak(p.lineFor(s.Pos()), 1, ignore, i == 0 || _indent == 0 || multiLine)
		p.stmt(s, nextIsRBrace && i == len(list)-1)
		multiLine = p.isMultiLine(s)
=======
	i := 0
	for _, s := range list {
		// ignore empty statements (was issue 3466)
		if _, isEmpty := s.(*ast.EmptyStmt); !isEmpty {
			// _indent == 0 only for lists of switch/select case clauses;
			// in those cases each clause is a new section
			if len(p.output) > 0 {
				// only print line break if we are not at the beginning of the output
				// (i.e., we are not printing only a partial program)
				p.linebreak(p.lineFor(s.Pos()), 1, ignore, i == 0 || nindent == 0 || multiLine)
			}
			p.stmt(s, nextIsRBrace && i == len(list)-1)
			multiLine = p.isMultiLine(s)
			i++
		}
>>>>>>> e9c762ec
	}
	if nindent > 0 {
		p.print(unindent)
	}
}

// block prints an *ast.BlockStmt; it always spans at least two lines.
func (p *printer) block(b *ast.BlockStmt, nindent int) {
	p.print(b.Lbrace, token.LBRACE)
	p.stmtList(b.List, nindent, true)
	p.linebreak(p.lineFor(b.Rbrace), 1, ignore, true)
	p.print(b.Rbrace, token.RBRACE)
}

func isTypeName(x ast.Expr) bool {
	switch t := x.(type) {
	case *ast.Ident:
		return true
	case *ast.SelectorExpr:
		return isTypeName(t.X)
	}
	return false
}

func stripParens(x ast.Expr) ast.Expr {
	if px, strip := x.(*ast.ParenExpr); strip {
		// parentheses must not be stripped if there are any
		// unparenthesized composite literals starting with
		// a type name
		ast.Inspect(px.X, func(node ast.Node) bool {
			switch x := node.(type) {
			case *ast.ParenExpr:
				// parentheses protect enclosed composite literals
				return false
			case *ast.CompositeLit:
				if isTypeName(x.Type) {
					strip = false // do not strip parentheses
				}
				return false
			}
			// in all other cases, keep inspecting
			return true
		})
		if strip {
			return stripParens(px.X)
		}
	}
	return x
}

func stripParensAlways(x ast.Expr) ast.Expr {
	if x, ok := x.(*ast.ParenExpr); ok {
		return stripParensAlways(x.X)
	}
	return x
}

func (p *printer) controlClause(isForStmt bool, init ast.Stmt, expr ast.Expr, post ast.Stmt) {
	p.print(blank)
	needsBlank := false
	if init == nil && post == nil {
		// no semicolons required
		if expr != nil {
			p.expr(stripParens(expr))
			needsBlank = true
		}
	} else {
		// all semicolons required
		// (they are not separators, print them explicitly)
		if init != nil {
			p.stmt(init, false)
		}
		p.print(token.SEMICOLON, blank)
		if expr != nil {
			p.expr(stripParens(expr))
			needsBlank = true
		}
		if isForStmt {
			p.print(token.SEMICOLON, blank)
			needsBlank = false
			if post != nil {
				p.stmt(post, false)
				needsBlank = true
			}
		}
	}
	if needsBlank {
		p.print(blank)
	}
}

// indentList reports whether an expression list would look better if it
// were indented wholesale (starting with the very first element, rather
// than starting at the first line break).
//
func (p *printer) indentList(list []ast.Expr) bool {
	// Heuristic: indentList returns true if there are more than one multi-
	// line element in the list, or if there is any element that is not
	// starting on the same line as the previous one ends.
	if len(list) >= 2 {
		var b = p.lineFor(list[0].Pos())
		var e = p.lineFor(list[len(list)-1].End())
		if 0 < b && b < e {
			// list spans multiple lines
			n := 0 // multi-line element count
			line := b
			for _, x := range list {
				xb := p.lineFor(x.Pos())
				xe := p.lineFor(x.End())
				if line < xb {
					// x is not starting on the same
					// line as the previous one ended
					return true
				}
				if xb < xe {
					// x is a multi-line element
					n++
				}
				line = xe
			}
			return n > 1
		}
	}
	return false
}

func (p *printer) stmt(stmt ast.Stmt, nextIsRBrace bool) {
	p.print(stmt.Pos())

	switch s := stmt.(type) {
	case *ast.BadStmt:
		p.print("BadStmt")

	case *ast.DeclStmt:
		p.decl(s.Decl)

	case *ast.EmptyStmt:
		// nothing to do

	case *ast.LabeledStmt:
		// a "correcting" unindent immediately following a line break
		// is applied before the line break if there is no comment
		// between (see writeWhitespace)
		p.print(unindent)
		p.expr(s.Label)
		p.print(s.Colon, token.COLON, indent)
		if e, isEmpty := s.Stmt.(*ast.EmptyStmt); isEmpty {
			if !nextIsRBrace {
				p.print(newline, e.Pos(), token.SEMICOLON)
				break
			}
		} else {
			p.linebreak(p.lineFor(s.Stmt.Pos()), 1, ignore, true)
		}
		p.stmt(s.Stmt, nextIsRBrace)

	case *ast.ExprStmt:
		const depth = 1
		p.expr0(s.X, depth)

	case *ast.SendStmt:
		const depth = 1
		p.expr0(s.Chan, depth)
		p.print(blank, s.Arrow, token.ARROW, blank)
		p.expr0(s.Value, depth)

	case *ast.IncDecStmt:
		const depth = 1
		p.expr0(s.X, depth+1)
		p.print(s.TokPos, s.Tok)

	case *ast.AssignStmt:
		var depth = 1
		if len(s.Lhs) > 1 && len(s.Rhs) > 1 {
			depth++
		}
		p.exprList(s.Pos(), s.Lhs, depth, 0, s.TokPos)
		p.print(blank, s.TokPos, s.Tok, blank)
		p.exprList(s.TokPos, s.Rhs, depth, 0, token.NoPos)

	case *ast.GoStmt:
		p.print(token.GO, blank)
		p.expr(s.Call)

	case *ast.DeferStmt:
		p.print(token.DEFER, blank)
		p.expr(s.Call)

	case *ast.ReturnStmt:
		p.print(token.RETURN)
		if s.Results != nil {
			p.print(blank)
			// Use indentList heuristic to make corner cases look
			// better (issue 1207). A more systematic approach would
			// always indent, but this would cause significant
			// reformatting of the code base and not necessarily
			// lead to more nicely formatted code in general.
			if p.indentList(s.Results) {
				p.print(indent)
				p.exprList(s.Pos(), s.Results, 1, noIndent, token.NoPos)
				p.print(unindent)
			} else {
				p.exprList(s.Pos(), s.Results, 1, 0, token.NoPos)
			}
		}

	case *ast.BranchStmt:
		p.print(s.Tok)
		if s.Label != nil {
			p.print(blank)
			p.expr(s.Label)
		}

	case *ast.BlockStmt:
		p.block(s, 1)

	case *ast.IfStmt:
		p.print(token.IF)
		p.controlClause(false, s.Init, s.Cond, nil)
		p.block(s.Body, 1)
		if s.Else != nil {
			p.print(blank, token.ELSE, blank)
			switch s.Else.(type) {
			case *ast.BlockStmt, *ast.IfStmt:
				p.stmt(s.Else, nextIsRBrace)
			default:
				p.print(token.LBRACE, indent, formfeed)
				p.stmt(s.Else, true)
				p.print(unindent, formfeed, token.RBRACE)
			}
		}

	case *ast.CaseClause:
		if s.List != nil {
			p.print(token.CASE, blank)
			p.exprList(s.Pos(), s.List, 1, 0, s.Colon)
		} else {
			p.print(token.DEFAULT)
		}
		p.print(s.Colon, token.COLON)
		p.stmtList(s.Body, 1, nextIsRBrace)

	case *ast.SwitchStmt:
		p.print(token.SWITCH)
		p.controlClause(false, s.Init, s.Tag, nil)
		p.block(s.Body, 0)

	case *ast.TypeSwitchStmt:
		p.print(token.SWITCH)
		if s.Init != nil {
			p.print(blank)
			p.stmt(s.Init, false)
			p.print(token.SEMICOLON)
		}
		p.print(blank)
		p.stmt(s.Assign, false)
		p.print(blank)
		p.block(s.Body, 0)

	case *ast.CommClause:
		if s.Comm != nil {
			p.print(token.CASE, blank)
			p.stmt(s.Comm, false)
		} else {
			p.print(token.DEFAULT)
		}
		p.print(s.Colon, token.COLON)
		p.stmtList(s.Body, 1, nextIsRBrace)

	case *ast.SelectStmt:
		p.print(token.SELECT, blank)
		body := s.Body
		if len(body.List) == 0 && !p.commentBefore(p.posFor(body.Rbrace)) {
			// print empty select statement w/o comments on one line
			p.print(body.Lbrace, token.LBRACE, body.Rbrace, token.RBRACE)
		} else {
			p.block(body, 0)
		}

	case *ast.ForStmt:
		p.print(token.FOR)
		p.controlClause(true, s.Init, s.Cond, s.Post)
		p.block(s.Body, 1)

	case *ast.RangeStmt:
		p.print(token.FOR, blank)
		p.expr(s.Key)
		if s.Value != nil {
			// use position of value following the comma as
			// comma position for correct comment placement
			p.print(s.Value.Pos(), token.COMMA, blank)
			p.expr(s.Value)
		}
		p.print(blank, s.TokPos, s.Tok, blank, token.RANGE, blank)
		p.expr(stripParens(s.X))
		p.print(blank)
		p.block(s.Body, 1)

	default:
		panic("unreachable")
	}

	return
}

// ----------------------------------------------------------------------------
// Declarations

// The keepTypeColumn function determines if the type column of a series of
// consecutive const or var declarations must be kept, or if initialization
// values (V) can be placed in the type column (T) instead. The i'th entry
// in the result slice is true if the type column in spec[i] must be kept.
//
// For example, the declaration:
//
//	const (
//		foobar int = 42 // comment
//		x          = 7  // comment
//		foo
//              bar = 991
//	)
//
// leads to the type/values matrix below. A run of value columns (V) can
// be moved into the type column if there is no type for any of the values
// in that column (we only move entire columns so that they align properly).
//
//	matrix        formatted     result
//                    matrix
//	T  V    ->    T  V     ->   true      there is a T and so the type
//	-  V          -  V          true      column must be kept
//	-  -          -  -          false
//	-  V          V  -          false     V is moved into T column
//
func keepTypeColumn(specs []ast.Spec) []bool {
	m := make([]bool, len(specs))

	populate := func(i, j int, keepType bool) {
		if keepType {
			for ; i < j; i++ {
				m[i] = true
			}
		}
	}

	i0 := -1 // if i0 >= 0 we are in a run and i0 is the start of the run
	var keepType bool
	for i, s := range specs {
		t := s.(*ast.ValueSpec)
		if t.Values != nil {
			if i0 < 0 {
				// start of a run of ValueSpecs with non-nil Values
				i0 = i
				keepType = false
			}
		} else {
			if i0 >= 0 {
				// end of a run
				populate(i0, i, keepType)
				i0 = -1
			}
		}
		if t.Type != nil {
			keepType = true
		}
	}
	if i0 >= 0 {
		// end of a run
		populate(i0, len(specs), keepType)
	}

	return m
}

func (p *printer) valueSpec(s *ast.ValueSpec, keepType bool) {
	p.setComment(s.Doc)
	p.identList(s.Names, false) // always present
	extraTabs := 3
	if s.Type != nil || keepType {
		p.print(vtab)
		extraTabs--
	}
	if s.Type != nil {
		p.expr(s.Type)
	}
	if s.Values != nil {
		p.print(vtab, token.ASSIGN, blank)
		p.exprList(token.NoPos, s.Values, 1, 0, token.NoPos)
		extraTabs--
	}
	if s.Comment != nil {
		for ; extraTabs > 0; extraTabs-- {
			p.print(vtab)
		}
		p.setComment(s.Comment)
	}
}

// The parameter n is the number of specs in the group. If doIndent is set,
// multi-line identifier lists in the spec are indented when the first
// linebreak is encountered.
//
func (p *printer) spec(spec ast.Spec, n int, doIndent bool) {
	switch s := spec.(type) {
	case *ast.ImportSpec:
		p.setComment(s.Doc)
		if s.Name != nil {
			p.expr(s.Name)
			p.print(blank)
		}
		p.expr(s.Path)
		p.setComment(s.Comment)
		p.print(s.EndPos)

	case *ast.ValueSpec:
		if n != 1 {
			p.internalError("expected n = 1; got", n)
		}
		p.setComment(s.Doc)
		p.identList(s.Names, doIndent) // always present
		if s.Type != nil {
			p.print(blank)
			p.expr(s.Type)
		}
		if s.Values != nil {
			p.print(blank, token.ASSIGN, blank)
			p.exprList(token.NoPos, s.Values, 1, 0, token.NoPos)
		}
		p.setComment(s.Comment)

	case *ast.TypeSpec:
		p.setComment(s.Doc)
		p.expr(s.Name)
		if n == 1 {
			p.print(blank)
		} else {
			p.print(vtab)
		}
		p.expr(s.Type)
		p.setComment(s.Comment)

	default:
		panic("unreachable")
	}
}

func (p *printer) genDecl(d *ast.GenDecl) {
	p.setComment(d.Doc)
	p.print(d.Pos(), d.Tok, blank)

	if d.Lparen.IsValid() {
		// group of parenthesized declarations
		p.print(d.Lparen, token.LPAREN)
		if n := len(d.Specs); n > 0 {
			p.print(indent, formfeed)
			if n > 1 && (d.Tok == token.CONST || d.Tok == token.VAR) {
				// two or more grouped const/var declarations:
				// determine if the type column must be kept
				keepType := keepTypeColumn(d.Specs)
				newSection := false
				for i, s := range d.Specs {
					if i > 0 {
						p.linebreak(p.lineFor(s.Pos()), 1, ignore, newSection)
					}
					p.valueSpec(s.(*ast.ValueSpec), keepType[i])
					newSection = p.isMultiLine(s)
				}
			} else {
				newSection := false
				for i, s := range d.Specs {
					if i > 0 {
						p.linebreak(p.lineFor(s.Pos()), 1, ignore, newSection)
					}
					p.spec(s, n, false)
					newSection = p.isMultiLine(s)
				}
			}
			p.print(unindent, formfeed)
		}
		p.print(d.Rparen, token.RPAREN)

	} else {
		// single declaration
		p.spec(d.Specs[0], 1, true)
	}
}

// nodeSize determines the size of n in chars after formatting.
// The result is <= maxSize if the node fits on one line with at
// most maxSize chars and the formatted output doesn't contain
// any control chars. Otherwise, the result is > maxSize.
//
func (p *printer) nodeSize(n ast.Node, maxSize int) (size int) {
	// nodeSize invokes the printer, which may invoke nodeSize
	// recursively. For deep composite literal nests, this can
	// lead to an exponential algorithm. Remember previous
	// results to prune the recursion (was issue 1628).
	if size, found := p.nodeSizes[n]; found {
		return size
	}

	size = maxSize + 1 // assume n doesn't fit
	p.nodeSizes[n] = size

	// nodeSize computation must be independent of particular
	// style so that we always get the same decision; print
	// in RawFormat
	cfg := Config{Mode: RawFormat}
	var buf bytes.Buffer
	if err := cfg.fprint(&buf, p.fset, n, p.nodeSizes); err != nil {
		return
	}
	if buf.Len() <= maxSize {
		for _, ch := range buf.Bytes() {
			if ch < ' ' {
				return
			}
		}
		size = buf.Len() // n fits
		p.nodeSizes[n] = size
	}
	return
}

// bodySize is like nodeSize but it is specialized for *ast.BlockStmt's.
func (p *printer) bodySize(b *ast.BlockStmt, maxSize int) int {
	pos1 := b.Pos()
	pos2 := b.Rbrace
	if pos1.IsValid() && pos2.IsValid() && p.lineFor(pos1) != p.lineFor(pos2) {
		// opening and closing brace are on different lines - don't make it a one-liner
		return maxSize + 1
	}
	if len(b.List) > 5 || p.commentBefore(p.posFor(pos2)) {
		// too many statements or there is a comment inside - don't make it a one-liner
		return maxSize + 1
	}
	// otherwise, estimate body size
	bodySize := 0
	for i, s := range b.List {
		if i > 0 {
			bodySize += 2 // space for a semicolon and blank
		}
		bodySize += p.nodeSize(s, maxSize)
	}
	return bodySize
}

<<<<<<< HEAD
func (p *printer) funcBody(b *ast.BlockStmt, headerSize int, isLit bool) {
=======
// adjBlock prints an "adjacent" block (e.g., a for-loop or function body) following
// a header (e.g., a for-loop control clause or function signature) of given headerSize.
// If the header's and block's size are "small enough" and the block is "simple enough",
// the block is printed on the current line, without line breaks, spaced from the header
// by sep. Otherwise the block's opening "{" is printed on the current line, followed by
// lines for the block's statements and its closing "}".
//
func (p *printer) adjBlock(headerSize int, sep whiteSpace, b *ast.BlockStmt) {
>>>>>>> e9c762ec
	if b == nil {
		return
	}

	const maxSize = 100
	if headerSize+p.bodySize(b, maxSize) <= maxSize {
		p.print(sep, b.Lbrace, token.LBRACE)
		if len(b.List) > 0 {
			p.print(blank)
			for i, s := range b.List {
				if i > 0 {
					p.print(token.SEMICOLON, blank)
				}
				p.stmt(s, i == len(b.List)-1)
			}
			p.print(blank)
		}
		p.print(b.Rbrace, token.RBRACE)
		return
	}

	if sep != ignore {
		p.print(blank) // always use blank
	}
	p.block(b, 1)
}

// distanceFrom returns the column difference between from and p.pos (the current
// estimated position) if both are on the same line; if they are on different lines
// (or unknown) the result is infinity.
func (p *printer) distanceFrom(from token.Pos) int {
	if from.IsValid() && p.pos.IsValid() {
		if f := p.posFor(from); f.Line == p.pos.Line {
			return p.pos.Column - f.Column
		}
	}
	return infinity
}

func (p *printer) funcDecl(d *ast.FuncDecl) {
	p.setComment(d.Doc)
	p.print(d.Pos(), token.FUNC, blank)
	if d.Recv != nil {
		p.parameters(d.Recv) // method: print receiver
		p.print(blank)
	}
	p.expr(d.Name)
	p.signature(d.Type.Params, d.Type.Results)
<<<<<<< HEAD
	p.funcBody(d.Body, p.distance(d.Pos(), p.pos), false)
=======
	p.adjBlock(p.distanceFrom(d.Pos()), vtab, d.Body)
>>>>>>> e9c762ec
}

func (p *printer) decl(decl ast.Decl) {
	switch d := decl.(type) {
	case *ast.BadDecl:
		p.print(d.Pos(), "BadDecl")
	case *ast.GenDecl:
		p.genDecl(d)
	case *ast.FuncDecl:
		p.funcDecl(d)
	default:
		panic("unreachable")
	}
}

// ----------------------------------------------------------------------------
// Files

func declToken(decl ast.Decl) (tok token.Token) {
	tok = token.ILLEGAL
	switch d := decl.(type) {
	case *ast.GenDecl:
		tok = d.Tok
	case *ast.FuncDecl:
		tok = token.FUNC
	}
	return
}

<<<<<<< HEAD
func (p *printer) file(src *ast.File) {
	p.setComment(src.Doc)
	p.print(src.Pos(), token.PACKAGE, blank)
	p.expr(src.Name)

	if len(src.Decls) > 0 {
		tok := token.ILLEGAL
		for _, d := range src.Decls {
			prev := tok
			tok = declToken(d)
			// if the declaration token changed (e.g., from CONST to TYPE)
			// or the next declaration has documentation associated with it,
			// print an empty line between top-level declarations
			// (because p.linebreak is called with the position of d, which
			// is past any documentation, the minimum requirement is satisfied
			// even w/o the extra getDoc(d) nil-check - leave it in case the
			// linebreak logic improves - there's already a TODO).
=======
func (p *printer) declList(list []ast.Decl) {
	tok := token.ILLEGAL
	for _, d := range list {
		prev := tok
		tok = declToken(d)
		// If the declaration token changed (e.g., from CONST to TYPE)
		// or the next declaration has documentation associated with it,
		// print an empty line between top-level declarations.
		// (because p.linebreak is called with the position of d, which
		// is past any documentation, the minimum requirement is satisfied
		// even w/o the extra getDoc(d) nil-check - leave it in case the
		// linebreak logic improves - there's already a TODO).
		if len(p.output) > 0 {
			// only print line break if we are not at the beginning of the output
			// (i.e., we are not printing only a partial program)
>>>>>>> e9c762ec
			min := 1
			if prev != tok || getDoc(d) != nil {
				min = 2
			}
			p.linebreak(p.lineFor(d.Pos()), min, ignore, false)
<<<<<<< HEAD
			p.decl(d)
=======
>>>>>>> e9c762ec
		}
		p.decl(d)
	}
}

func (p *printer) file(src *ast.File) {
	p.setComment(src.Doc)
	p.print(src.Pos(), token.PACKAGE, blank)
	p.expr(src.Name)
	p.declList(src.Decls)
	p.print(newline)
}<|MERGE_RESOLUTION|>--- conflicted
+++ resolved
@@ -83,11 +83,7 @@
 	// don't overwrite any pending comment in the p.comment cache
 	// (there may be a pending comment when a line comment is
 	// immediately followed by a lead comment with no other
-<<<<<<< HEAD
-	// tokens inbetween)
-=======
 	// tokens between)
->>>>>>> e9c762ec
 	if p.commentOffset == infinity {
 		p.nextComment() // get comment ready for use
 	}
@@ -311,11 +307,7 @@
 				p.print(blank)
 			}
 			// parameter type
-<<<<<<< HEAD
-			p.expr(par.Type)
-=======
 			p.expr(stripParensAlways(par.Type))
->>>>>>> e9c762ec
 			prevLine = parLineEnd
 		}
 		// if the closing ")" is on a separate line from the last parameter,
@@ -344,11 +336,7 @@
 		p.print(blank)
 		if n == 1 && result.List[0].Names == nil {
 			// single anonymous result; no ()'s
-<<<<<<< HEAD
-			p.expr(result.List[0].Type)
-=======
 			p.expr(stripParensAlways(result.List[0].Type))
->>>>>>> e9c762ec
 			return
 		}
 		p.parameters(result)
@@ -742,11 +730,7 @@
 
 	case *ast.FuncLit:
 		p.expr(x.Type)
-<<<<<<< HEAD
-		p.funcBody(x.Body, p.distance(x.Type.Pos(), p.pos), true)
-=======
 		p.adjBlock(p.distanceFrom(x.Type.Pos()), blank, x.Body)
->>>>>>> e9c762ec
 
 	case *ast.ParenExpr:
 		if _, hasParens := x.X.(*ast.ParenExpr); hasParens {
@@ -807,9 +791,6 @@
 		if len(x.Args) > 1 {
 			depth++
 		}
-<<<<<<< HEAD
-		p.expr1(x.Fun, token.HighestPrec, depth)
-=======
 		if _, ok := x.Fun.(*ast.FuncType); ok {
 			// conversions to literal function types require parentheses around the type
 			p.print(token.LPAREN)
@@ -818,7 +799,6 @@
 		} else {
 			p.expr1(x.Fun, token.HighestPrec, depth)
 		}
->>>>>>> e9c762ec
 		p.print(x.Lparen, token.LPAREN)
 		if x.Ellipsis.IsValid() {
 			p.exprList(x.Lparen, x.Args, depth, 0, x.Ellipsis)
@@ -914,14 +894,6 @@
 		p.print(indent)
 	}
 	multiLine := false
-<<<<<<< HEAD
-	for i, s := range list {
-		// _indent == 0 only for lists of switch/select case clauses;
-		// in those cases each clause is a new section
-		p.linebreak(p.lineFor(s.Pos()), 1, ignore, i == 0 || _indent == 0 || multiLine)
-		p.stmt(s, nextIsRBrace && i == len(list)-1)
-		multiLine = p.isMultiLine(s)
-=======
 	i := 0
 	for _, s := range list {
 		// ignore empty statements (was issue 3466)
@@ -937,7 +909,6 @@
 			multiLine = p.isMultiLine(s)
 			i++
 		}
->>>>>>> e9c762ec
 	}
 	if nindent > 0 {
 		p.print(unindent)
@@ -1484,9 +1455,6 @@
 	return bodySize
 }
 
-<<<<<<< HEAD
-func (p *printer) funcBody(b *ast.BlockStmt, headerSize int, isLit bool) {
-=======
 // adjBlock prints an "adjacent" block (e.g., a for-loop or function body) following
 // a header (e.g., a for-loop control clause or function signature) of given headerSize.
 // If the header's and block's size are "small enough" and the block is "simple enough",
@@ -1495,7 +1463,6 @@
 // lines for the block's statements and its closing "}".
 //
 func (p *printer) adjBlock(headerSize int, sep whiteSpace, b *ast.BlockStmt) {
->>>>>>> e9c762ec
 	if b == nil {
 		return
 	}
@@ -1544,11 +1511,7 @@
 	}
 	p.expr(d.Name)
 	p.signature(d.Type.Params, d.Type.Results)
-<<<<<<< HEAD
-	p.funcBody(d.Body, p.distance(d.Pos(), p.pos), false)
-=======
 	p.adjBlock(p.distanceFrom(d.Pos()), vtab, d.Body)
->>>>>>> e9c762ec
 }
 
 func (p *printer) decl(decl ast.Decl) {
@@ -1578,25 +1541,6 @@
 	return
 }
 
-<<<<<<< HEAD
-func (p *printer) file(src *ast.File) {
-	p.setComment(src.Doc)
-	p.print(src.Pos(), token.PACKAGE, blank)
-	p.expr(src.Name)
-
-	if len(src.Decls) > 0 {
-		tok := token.ILLEGAL
-		for _, d := range src.Decls {
-			prev := tok
-			tok = declToken(d)
-			// if the declaration token changed (e.g., from CONST to TYPE)
-			// or the next declaration has documentation associated with it,
-			// print an empty line between top-level declarations
-			// (because p.linebreak is called with the position of d, which
-			// is past any documentation, the minimum requirement is satisfied
-			// even w/o the extra getDoc(d) nil-check - leave it in case the
-			// linebreak logic improves - there's already a TODO).
-=======
 func (p *printer) declList(list []ast.Decl) {
 	tok := token.ILLEGAL
 	for _, d := range list {
@@ -1612,16 +1556,11 @@
 		if len(p.output) > 0 {
 			// only print line break if we are not at the beginning of the output
 			// (i.e., we are not printing only a partial program)
->>>>>>> e9c762ec
 			min := 1
 			if prev != tok || getDoc(d) != nil {
 				min = 2
 			}
 			p.linebreak(p.lineFor(d.Pos()), min, ignore, false)
-<<<<<<< HEAD
-			p.decl(d)
-=======
->>>>>>> e9c762ec
 		}
 		p.decl(d)
 	}
