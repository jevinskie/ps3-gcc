// Copyright 2011 The Go Authors. All rights reserved.
// Use of this source code is governed by a BSD-style
// license that can be found in the LICENSE file.

package template

import (
	"fmt"
	"reflect"
)

// Strings of content from a trusted source.
type (
	// CSS encapsulates known safe content that matches any of:
	//   1. The CSS3 stylesheet production, such as `p { color: purple }`.
	//   2. The CSS3 rule production, such as `a[href=~"https:"].foo#bar`.
	//   3. CSS3 declaration productions, such as `color: red; margin: 2px`.
	//   4. The CSS3 value production, such as `rgba(0, 0, 255, 127)`.
	// See http://www.w3.org/TR/css3-syntax/#style
	CSS string

	// HTML encapsulates a known safe HTML document fragment.
	// It should not be used for HTML from a third-party, or HTML with
	// unclosed tags or comments. The outputs of a sound HTML sanitizer
	// and a template escaped by this package are fine for use with HTML.
	HTML string

	// HTMLAttr encapsulates an HTML attribute from a trusted source,
	// for example, ` dir="ltr"`.
	HTMLAttr string

	// JS encapsulates a known safe EcmaScript5 Expression, for example,
<<<<<<< HEAD
	// `(x + y * z())`. 
=======
	// `(x + y * z())`.
>>>>>>> e9c762ec
	// Template authors are responsible for ensuring that typed expressions
	// do not break the intended precedence and that there is no
	// statement/expression ambiguity as when passing an expression like
	// "{ foo: bar() }\n['foo']()", which is both a valid Expression and a
	// valid Program with a very different meaning.
	JS string

	// JSStr encapsulates a sequence of characters meant to be embedded
	// between quotes in a JavaScript expression.
	// The string must match a series of StringCharacters:
	//   StringCharacter :: SourceCharacter but not `\` or LineTerminator
	//                    | EscapeSequence
	// Note that LineContinuations are not allowed.
	// JSStr("foo\\nbar") is fine, but JSStr("foo\\\nbar") is not.
	JSStr string

	// URL encapsulates a known safe URL or URL substring (see RFC 3986).
	// A URL like `javascript:checkThatFormNotEditedBeforeLeavingPage()`
	// from a trusted source should go in the page, but by default dynamic
	// `javascript:` URLs are filtered out since they are a frequently
	// exploited injection vector.
	URL string
)

type contentType uint8

const (
	contentTypePlain contentType = iota
	contentTypeCSS
	contentTypeHTML
	contentTypeHTMLAttr
	contentTypeJS
	contentTypeJSStr
	contentTypeURL
	// contentTypeUnsafe is used in attr.go for values that affect how
	// embedded content and network messages are formed, vetted,
	// or interpreted; or which credentials network messages carry.
	contentTypeUnsafe
)

// indirect returns the value, after dereferencing as many times
// as necessary to reach the base type (or nil).
func indirect(a interface{}) interface{} {
	if t := reflect.TypeOf(a); t.Kind() != reflect.Ptr {
		// Avoid creating a reflect.Value if it's not a pointer.
		return a
	}
	v := reflect.ValueOf(a)
	for v.Kind() == reflect.Ptr && !v.IsNil() {
		v = v.Elem()
	}
	return v.Interface()
}

var (
	errorType       = reflect.TypeOf((*error)(nil)).Elem()
	fmtStringerType = reflect.TypeOf((*fmt.Stringer)(nil)).Elem()
)

// indirectToStringerOrError returns the value, after dereferencing as many times
// as necessary to reach the base type (or nil) or an implementation of fmt.Stringer
// or error,
func indirectToStringerOrError(a interface{}) interface{} {
	v := reflect.ValueOf(a)
	for !v.Type().Implements(fmtStringerType) && !v.Type().Implements(errorType) && v.Kind() == reflect.Ptr && !v.IsNil() {
		v = v.Elem()
	}
	return v.Interface()
}

// stringify converts its arguments to a string and the type of the content.
// All pointers are dereferenced, as in the text/template package.
func stringify(args ...interface{}) (string, contentType) {
	if len(args) == 1 {
		switch s := indirect(args[0]).(type) {
		case string:
			return s, contentTypePlain
		case CSS:
			return string(s), contentTypeCSS
		case HTML:
			return string(s), contentTypeHTML
		case HTMLAttr:
			return string(s), contentTypeHTMLAttr
		case JS:
			return string(s), contentTypeJS
		case JSStr:
			return string(s), contentTypeJSStr
		case URL:
			return string(s), contentTypeURL
		}
	}
	for i, arg := range args {
		args[i] = indirectToStringerOrError(arg)
	}
	return fmt.Sprint(args...), contentTypePlain
}<|MERGE_RESOLUTION|>--- conflicted
+++ resolved
@@ -30,11 +30,7 @@
 	HTMLAttr string
 
 	// JS encapsulates a known safe EcmaScript5 Expression, for example,
-<<<<<<< HEAD
-	// `(x + y * z())`. 
-=======
 	// `(x + y * z())`.
->>>>>>> e9c762ec
 	// Template authors are responsible for ensuring that typed expressions
 	// do not break the intended precedence and that there is no
 	// statement/expression ambiguity as when passing an expression like
