// Copyright 2009 The Go Authors. All rights reserved.
// Use of this source code is governed by a BSD-style
// license that can be found in the LICENSE file.

// Package os provides a platform-independent interface to operating system
// functionality. The design is Unix-like, although the error handling is
// Go-like; failing calls return values of type error rather than error numbers.
// Often, more information is available within the error. For example,
// if a call that takes a file name fails, such as Open or Stat, the error
// will include the failing file name when printed and will be of type
// *PathError, which may be unpacked for more information.
<<<<<<< HEAD
// 
=======
//
>>>>>>> e9c762ec
// The os interface is intended to be uniform across all operating systems.
// Features not generally available appear in the system-specific package syscall.
//
// Here is a simple example, opening a file and reading some of it.
//
//	file, err := os.Open("file.go") // For read access.
//	if err != nil {
//		log.Fatal(err)
//	}
//
// If the open fails, the error string will be self-explanatory, like
//
//	open file.go: no such file or directory
//
// The file's data can then be read into a slice of bytes. Read and
// Write take their byte counts from the length of the argument slice.
//
//	data := make([]byte, 100)
//	count, err := file.Read(data)
//	if err != nil {
//		log.Fatal(err)
//	}
//	fmt.Printf("read %d bytes: %q\n", count, data[:count])
//
package os

import (
	"io"
	"syscall"
)

// Name returns the name of the file as presented to Open.
func (f *File) Name() string { return f.name }

// Stdin, Stdout, and Stderr are open Files pointing to the standard input,
// standard output, and standard error file descriptors.
var (
	Stdin  = NewFile(uintptr(syscall.Stdin), "/dev/stdin")
	Stdout = NewFile(uintptr(syscall.Stdout), "/dev/stdout")
	Stderr = NewFile(uintptr(syscall.Stderr), "/dev/stderr")
)

// Flags to Open wrapping those of the underlying system. Not all flags
// may be implemented on a given system.
const (
	O_RDONLY int = syscall.O_RDONLY // open the file read-only.
	O_WRONLY int = syscall.O_WRONLY // open the file write-only.
	O_RDWR   int = syscall.O_RDWR   // open the file read-write.
	O_APPEND int = syscall.O_APPEND // append data to the file when writing.
	O_CREATE int = syscall.O_CREAT  // create a new file if none exists.
	O_EXCL   int = syscall.O_EXCL   // used with O_CREATE, file must not exist
	O_SYNC   int = syscall.O_SYNC   // open for synchronous I/O.
	O_TRUNC  int = syscall.O_TRUNC  // if possible, truncate file when opened.
)

// Seek whence values.
const (
	SEEK_SET int = 0 // seek relative to the origin of the file
	SEEK_CUR int = 1 // seek relative to the current offset
	SEEK_END int = 2 // seek relative to the end
)

// LinkError records an error during a link or symlink or rename
// system call and the paths that caused it.
type LinkError struct {
	Op  string
	Old string
	New string
	Err error
}

func (e *LinkError) Error() string {
	return e.Op + " " + e.Old + " " + e.New + ": " + e.Err.Error()
}

// Read reads up to len(b) bytes from the File.
// It returns the number of bytes read and an error, if any.
// EOF is signaled by a zero count with err set to io.EOF.
func (f *File) Read(b []byte) (n int, err error) {
	if f == nil {
		return 0, ErrInvalid
	}
	n, e := f.read(b)
	if n < 0 {
		n = 0
	}
	if n == 0 && len(b) > 0 && e == nil {
		return 0, io.EOF
	}
	if e != nil {
		err = &PathError{"read", f.name, e}
	}
	return n, err
}

// ReadAt reads len(b) bytes from the File starting at byte offset off.
// It returns the number of bytes read and the error, if any.
// ReadAt always returns a non-nil error when n < len(b).
// At end of file, that error is io.EOF.
func (f *File) ReadAt(b []byte, off int64) (n int, err error) {
	if f == nil {
		return 0, ErrInvalid
	}
	for len(b) > 0 {
		m, e := f.pread(b, off)
		if m == 0 && e == nil {
			return n, io.EOF
		}
		if e != nil {
			err = &PathError{"read", f.name, e}
			break
		}
		n += m
		b = b[m:]
		off += int64(m)
	}
	return
}

// Write writes len(b) bytes to the File.
// It returns the number of bytes written and an error, if any.
// Write returns a non-nil error when n != len(b).
func (f *File) Write(b []byte) (n int, err error) {
	if f == nil {
		return 0, ErrInvalid
	}
	n, e := f.write(b)
	if n < 0 {
		n = 0
	}

	epipecheck(f, e)

	if e != nil {
		err = &PathError{"write", f.name, e}
	}
	return n, err
}

// WriteAt writes len(b) bytes to the File starting at byte offset off.
// It returns the number of bytes written and an error, if any.
// WriteAt returns a non-nil error when n != len(b).
func (f *File) WriteAt(b []byte, off int64) (n int, err error) {
	if f == nil {
		return 0, ErrInvalid
	}
	for len(b) > 0 {
		m, e := f.pwrite(b, off)
		if e != nil {
			err = &PathError{"write", f.name, e}
			break
		}
		n += m
		b = b[m:]
		off += int64(m)
	}
	return
}

// Seek sets the offset for the next Read or Write on file to offset, interpreted
// according to whence: 0 means relative to the origin of the file, 1 means
// relative to the current offset, and 2 means relative to the end.
// It returns the new offset and an error, if any.
func (f *File) Seek(offset int64, whence int) (ret int64, err error) {
	r, e := f.seek(offset, whence)
	if e == nil && f.dirinfo != nil && r != 0 {
		e = syscall.EISDIR
	}
	if e != nil {
		return 0, &PathError{"seek", f.name, e}
	}
	return r, nil
}

// WriteString is like Write, but writes the contents of string s rather than
// a slice of bytes.
func (f *File) WriteString(s string) (ret int, err error) {
	if f == nil {
		return 0, ErrInvalid
	}
	return f.Write([]byte(s))
}

// Mkdir creates a new directory with the specified name and permission bits.
// If there is an error, it will be of type *PathError.
func Mkdir(name string, perm FileMode) error {
	e := syscall.Mkdir(name, syscallMode(perm))
	if e != nil {
		return &PathError{"mkdir", name, e}
	}
	return nil
}

// Chdir changes the current working directory to the named directory.
// If there is an error, it will be of type *PathError.
func Chdir(dir string) error {
	if e := syscall.Chdir(dir); e != nil {
		return &PathError{"chdir", dir, e}
	}
	return nil
}

// Chdir changes the current working directory to the file,
// which must be a directory.
// If there is an error, it will be of type *PathError.
func (f *File) Chdir() error {
	if e := syscall.Fchdir(f.fd); e != nil {
		return &PathError{"chdir", f.name, e}
	}
	return nil
}

// Open opens the named file for reading.  If successful, methods on
// the returned file can be used for reading; the associated file
// descriptor has mode O_RDONLY.
// If there is an error, it will be of type *PathError.
func Open(name string) (file *File, err error) {
	return OpenFile(name, O_RDONLY, 0)
}

// Create creates the named file mode 0666 (before umask), truncating
// it if it already exists.  If successful, methods on the returned
// File can be used for I/O; the associated file descriptor has mode
// O_RDWR.
// If there is an error, it will be of type *PathError.
func Create(name string) (file *File, err error) {
	return OpenFile(name, O_RDWR|O_CREATE|O_TRUNC, 0666)
}<|MERGE_RESOLUTION|>--- conflicted
+++ resolved
@@ -9,11 +9,7 @@
 // if a call that takes a file name fails, such as Open or Stat, the error
 // will include the failing file name when printed and will be of type
 // *PathError, which may be unpacked for more information.
-<<<<<<< HEAD
-// 
-=======
-//
->>>>>>> e9c762ec
+//
 // The os interface is intended to be uniform across all operating systems.
 // Features not generally available appear in the system-specific package syscall.
 //
