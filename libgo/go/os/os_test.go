// Copyright 2009 The Go Authors. All rights reserved.
// Use of this source code is governed by a BSD-style
// license that can be found in the LICENSE file.

package os_test

import (
	"bytes"
	"flag"
	"fmt"
	"io"
	"io/ioutil"
	. "os"
	"path/filepath"
	"runtime"
	"strings"
	"syscall"
	"testing"
	"time"
)

var dot = []string{
	"dir_unix.go",
	"env.go",
	"error.go",
	"file.go",
	"os_test.go",
	"types.go",
}

type sysDir struct {
	name  string
	files []string
}

var sysdir = func() (sd *sysDir) {
	switch runtime.GOOS {
	case "windows":
		sd = &sysDir{
			Getenv("SystemRoot") + "\\system32\\drivers\\etc",
			[]string{
				"hosts",
				"networks",
				"protocol",
				"services",
			},
		}
	case "plan9":
		sd = &sysDir{
			"/lib/ndb",
			[]string{
				"common",
				"local",
			},
		}
	default:
		sd = &sysDir{
			"/etc",
			[]string{
				"group",
				"hosts",
				"passwd",
			},
		}
	}
	return
}()

func size(name string, t *testing.T) int64 {
	file, err := Open(name)
	if err != nil {
		t.Fatal("open failed:", err)
	}
	defer file.Close()
	var buf [100]byte
	len := 0
	for {
		n, e := file.Read(buf[0:])
		len += n
		if e == io.EOF {
			break
		}
		if e != nil {
			t.Fatal("read failed:", err)
		}
	}
	return int64(len)
}

func equal(name1, name2 string) (r bool) {
	switch runtime.GOOS {
	case "windows":
		r = strings.ToLower(name1) == strings.ToLower(name2)
	default:
		r = name1 == name2
	}
	return
}

func newFile(testName string, t *testing.T) (f *File) {
	// Use a local file system, not NFS.
	// On Unix, override $TMPDIR in case the user
	// has it set to an NFS-mounted directory.
	dir := ""
	if runtime.GOOS != "windows" {
		dir = "/tmp"
	}
	f, err := ioutil.TempFile(dir, "_Go_"+testName)
	if err != nil {
		t.Fatalf("open %s: %s", testName, err)
	}
	return
}

var sfdir = sysdir.name
var sfname = sysdir.files[0]

func TestStat(t *testing.T) {
	path := sfdir + "/" + sfname
	dir, err := Stat(path)
	if err != nil {
		t.Fatal("stat failed:", err)
	}
	if !equal(sfname, dir.Name()) {
		t.Error("name should be ", sfname, "; is", dir.Name())
	}
	filesize := size(path, t)
	if dir.Size() != filesize {
		t.Error("size should be", filesize, "; is", dir.Size())
	}
}

func TestFstat(t *testing.T) {
	path := sfdir + "/" + sfname
	file, err1 := Open(path)
	if err1 != nil {
		t.Fatal("open failed:", err1)
	}
	defer file.Close()
	dir, err2 := file.Stat()
	if err2 != nil {
		t.Fatal("fstat failed:", err2)
	}
	if !equal(sfname, dir.Name()) {
		t.Error("name should be ", sfname, "; is", dir.Name())
	}
	filesize := size(path, t)
	if dir.Size() != filesize {
		t.Error("size should be", filesize, "; is", dir.Size())
	}
}

func TestLstat(t *testing.T) {
	path := sfdir + "/" + sfname
	dir, err := Lstat(path)
	if err != nil {
		t.Fatal("lstat failed:", err)
	}
	if !equal(sfname, dir.Name()) {
		t.Error("name should be ", sfname, "; is", dir.Name())
	}
	filesize := size(path, t)
	if dir.Size() != filesize {
		t.Error("size should be", filesize, "; is", dir.Size())
	}
}

// Read with length 0 should not return EOF.
func TestRead0(t *testing.T) {
	path := sfdir + "/" + sfname
	f, err := Open(path)
	if err != nil {
		t.Fatal("open failed:", err)
	}
	defer f.Close()

	b := make([]byte, 0)
	n, err := f.Read(b)
	if n != 0 || err != nil {
		t.Errorf("Read(0) = %d, %v, want 0, nil", n, err)
	}
	b = make([]byte, 100)
	n, err = f.Read(b)
	if n <= 0 || err != nil {
		t.Errorf("Read(100) = %d, %v, want >0, nil", n, err)
	}
}

func testReaddirnames(dir string, contents []string, t *testing.T) {
	file, err := Open(dir)
	if err != nil {
		t.Fatalf("open %q failed: %v", dir, err)
	}
	defer file.Close()
	s, err2 := file.Readdirnames(-1)
	if err2 != nil {
		t.Fatalf("readdirnames %q failed: %v", dir, err2)
	}
	for _, m := range contents {
		found := false
		for _, n := range s {
			if n == "." || n == ".." {
				t.Errorf("got %s in directory", n)
			}
			if equal(m, n) {
				if found {
					t.Error("present twice:", m)
				}
				found = true
			}
		}
		if !found {
			t.Error("could not find", m)
		}
	}
}

func testReaddir(dir string, contents []string, t *testing.T) {
	file, err := Open(dir)
	if err != nil {
		t.Fatalf("open %q failed: %v", dir, err)
	}
	defer file.Close()
	s, err2 := file.Readdir(-1)
	if err2 != nil {
		t.Fatalf("readdir %q failed: %v", dir, err2)
	}
	for _, m := range contents {
		found := false
		for _, n := range s {
			if equal(m, n.Name()) {
				if found {
					t.Error("present twice:", m)
				}
				found = true
			}
		}
		if !found {
			t.Error("could not find", m)
		}
	}
}

func TestReaddirnames(t *testing.T) {
	testReaddirnames(".", dot, t)
	testReaddirnames(sysdir.name, sysdir.files, t)
}

func TestReaddir(t *testing.T) {
	testReaddir(".", dot, t)
	testReaddir(sysdir.name, sysdir.files, t)
}

// Read the directory one entry at a time.
func smallReaddirnames(file *File, length int, t *testing.T) []string {
	names := make([]string, length)
	count := 0
	for {
		d, err := file.Readdirnames(1)
		if err == io.EOF {
			break
		}
		if err != nil {
			t.Fatalf("readdirnames %q failed: %v", file.Name(), err)
		}
		if len(d) == 0 {
			t.Fatalf("readdirnames %q returned empty slice and no error", file.Name())
		}
		names[count] = d[0]
		count++
	}
	return names[0:count]
}

// Check that reading a directory one entry at a time gives the same result
// as reading it all at once.
func TestReaddirnamesOneAtATime(t *testing.T) {
	// big directory that doesn't change often.
	dir := "/usr/bin"
	switch runtime.GOOS {
	case "windows":
		dir = Getenv("SystemRoot") + "\\system32"
	case "plan9":
		dir = "/bin"
	}
	file, err := Open(dir)
	if err != nil {
		t.Fatalf("open %q failed: %v", dir, err)
	}
	defer file.Close()
	all, err1 := file.Readdirnames(-1)
	if err1 != nil {
		t.Fatalf("readdirnames %q failed: %v", dir, err1)
	}
	file1, err2 := Open(dir)
	if err2 != nil {
		t.Fatalf("open %q failed: %v", dir, err2)
	}
	small := smallReaddirnames(file1, len(all)+100, t) // +100 in case we screw up
	if len(small) < len(all) {
		t.Fatalf("len(small) is %d, less than %d", len(small), len(all))
	}
	for i, n := range all {
		if small[i] != n {
			t.Errorf("small read %q mismatch: %v", small[i], n)
		}
	}
}

func TestReaddirNValues(t *testing.T) {
	if testing.Short() {
		t.Skip("test.short; skipping")
	}
	dir, err := ioutil.TempDir("", "")
	if err != nil {
		t.Fatalf("TempDir: %v", err)
	}
	defer RemoveAll(dir)
	for i := 1; i <= 105; i++ {
		f, err := Create(filepath.Join(dir, fmt.Sprintf("%d", i)))
		if err != nil {
			t.Fatalf("Create: %v", err)
		}
		f.Write([]byte(strings.Repeat("X", i)))
		f.Close()
	}

	var d *File
	openDir := func() {
		var err error
		d, err = Open(dir)
		if err != nil {
			t.Fatalf("Open directory: %v", err)
		}
	}

	readDirExpect := func(n, want int, wantErr error) {
		fi, err := d.Readdir(n)
		if err != wantErr {
			t.Fatalf("Readdir of %d got error %v, want %v", n, err, wantErr)
		}
		if g, e := len(fi), want; g != e {
			t.Errorf("Readdir of %d got %d files, want %d", n, g, e)
		}
	}

	readDirNamesExpect := func(n, want int, wantErr error) {
		fi, err := d.Readdirnames(n)
		if err != wantErr {
			t.Fatalf("Readdirnames of %d got error %v, want %v", n, err, wantErr)
		}
		if g, e := len(fi), want; g != e {
			t.Errorf("Readdirnames of %d got %d files, want %d", n, g, e)
		}
	}

	for _, fn := range []func(int, int, error){readDirExpect, readDirNamesExpect} {
		// Test the slurp case
		openDir()
		fn(0, 105, nil)
		fn(0, 0, nil)
		d.Close()

		// Slurp with -1 instead
		openDir()
		fn(-1, 105, nil)
		fn(-2, 0, nil)
		fn(0, 0, nil)
		d.Close()

		// Test the bounded case
		openDir()
		fn(1, 1, nil)
		fn(2, 2, nil)
		fn(105, 102, nil) // and tests buffer >100 case
		fn(3, 0, io.EOF)
		d.Close()
	}
}

func TestHardLink(t *testing.T) {
	// Hardlinks are not supported under windows or Plan 9.
	if runtime.GOOS == "windows" || runtime.GOOS == "plan9" {
		return
	}
	from, to := "hardlinktestfrom", "hardlinktestto"
	Remove(from) // Just in case.
	file, err := Create(to)
	if err != nil {
		t.Fatalf("open %q failed: %v", to, err)
	}
	defer Remove(to)
	if err = file.Close(); err != nil {
		t.Errorf("close %q failed: %v", to, err)
	}
	err = Link(to, from)
	if err != nil {
		t.Fatalf("link %q, %q failed: %v", to, from, err)
	}
	defer Remove(from)
	tostat, err := Stat(to)
	if err != nil {
		t.Fatalf("stat %q failed: %v", to, err)
	}
	fromstat, err := Stat(from)
	if err != nil {
		t.Fatalf("stat %q failed: %v", from, err)
	}
	if !SameFile(tostat, fromstat) {
		t.Errorf("link %q, %q did not create hard link", to, from)
	}
}

func TestSymLink(t *testing.T) {
	// Symlinks are not supported under windows or Plan 9.
	if runtime.GOOS == "windows" || runtime.GOOS == "plan9" {
		return
	}
	from, to := "symlinktestfrom", "symlinktestto"
	Remove(from) // Just in case.
	file, err := Create(to)
	if err != nil {
		t.Fatalf("open %q failed: %v", to, err)
	}
	defer Remove(to)
	if err = file.Close(); err != nil {
		t.Errorf("close %q failed: %v", to, err)
	}
	err = Symlink(to, from)
	if err != nil {
		t.Fatalf("symlink %q, %q failed: %v", to, from, err)
	}
	defer Remove(from)
	tostat, err := Lstat(to)
	if err != nil {
		t.Fatalf("stat %q failed: %v", to, err)
	}
	if tostat.Mode()&ModeSymlink != 0 {
		t.Fatalf("stat %q claims to have found a symlink", to)
	}
	fromstat, err := Stat(from)
	if err != nil {
		t.Fatalf("stat %q failed: %v", from, err)
	}
	if !SameFile(tostat, fromstat) {
		t.Errorf("symlink %q, %q did not create symlink", to, from)
	}
	fromstat, err = Lstat(from)
	if err != nil {
		t.Fatalf("lstat %q failed: %v", from, err)
	}
	if fromstat.Mode()&ModeSymlink == 0 {
		t.Fatalf("symlink %q, %q did not create symlink", to, from)
	}
	fromstat, err = Stat(from)
	if err != nil {
		t.Fatalf("stat %q failed: %v", from, err)
	}
	if fromstat.Mode()&ModeSymlink != 0 {
		t.Fatalf("stat %q did not follow symlink", from)
	}
	s, err := Readlink(from)
	if err != nil {
		t.Fatalf("readlink %q failed: %v", from, err)
	}
	if s != to {
		t.Fatalf("after symlink %q != %q", s, to)
	}
	file, err = Open(from)
	if err != nil {
		t.Fatalf("open %q failed: %v", from, err)
	}
	file.Close()
}

func TestLongSymlink(t *testing.T) {
	// Symlinks are not supported under windows or Plan 9.
	if runtime.GOOS == "windows" || runtime.GOOS == "plan9" {
		return
	}
	s := "0123456789abcdef"
	// Long, but not too long: a common limit is 255.
	s = s + s + s + s + s + s + s + s + s + s + s + s + s + s + s
	from := "longsymlinktestfrom"
	Remove(from) // Just in case.
	err := Symlink(s, from)
	if err != nil {
		t.Fatalf("symlink %q, %q failed: %v", s, from, err)
	}
	defer Remove(from)
	r, err := Readlink(from)
	if err != nil {
		t.Fatalf("readlink %q failed: %v", from, err)
	}
	if r != s {
		t.Fatalf("after symlink %q != %q", r, s)
	}
}

func TestRename(t *testing.T) {
	from, to := "renamefrom", "renameto"
	Remove(to) // Just in case.
	file, err := Create(from)
	if err != nil {
		t.Fatalf("open %q failed: %v", to, err)
	}
	if err = file.Close(); err != nil {
		t.Errorf("close %q failed: %v", to, err)
	}
	err = Rename(from, to)
	if err != nil {
		t.Fatalf("rename %q, %q failed: %v", to, from, err)
	}
	defer Remove(to)
	_, err = Stat(to)
	if err != nil {
		t.Errorf("stat %q failed: %v", to, err)
	}
}

func exec(t *testing.T, dir, cmd string, args []string, expect string) {
	r, w, err := Pipe()
	if err != nil {
		t.Fatalf("Pipe: %v", err)
	}
	attr := &ProcAttr{Dir: dir, Files: []*File{nil, w, Stderr}}
	p, err := StartProcess(cmd, args, attr)
	if err != nil {
		t.Fatalf("StartProcess: %v", err)
	}
	w.Close()

	var b bytes.Buffer
	io.Copy(&b, r)
	output := b.String()

	fi1, _ := Stat(strings.TrimSpace(output))
	fi2, _ := Stat(expect)
	if !SameFile(fi1, fi2) {
		t.Errorf("exec %q returned %q wanted %q",
			strings.Join(append([]string{cmd}, args...), " "), output, expect)
	}
	p.Wait()
}

func TestStartProcess(t *testing.T) {
	var dir, cmd string
	var args []string
	if runtime.GOOS == "windows" {
		cmd = Getenv("COMSPEC")
		dir = Getenv("SystemRoot")
		args = []string{"/c", "cd"}
	} else {
		cmd = "/bin/pwd"
		dir = "/"
		args = []string{}
	}
	cmddir, cmdbase := filepath.Split(cmd)
	args = append([]string{cmdbase}, args...)
	// Test absolute executable path.
	exec(t, dir, cmd, args, dir)
	// Test relative executable path.
	exec(t, cmddir, cmdbase, args, cmddir)
}

func checkMode(t *testing.T, path string, mode FileMode) {
	dir, err := Stat(path)
	if err != nil {
		t.Fatalf("Stat %q (looking for mode %#o): %s", path, mode, err)
	}
	if dir.Mode()&0777 != mode {
		t.Errorf("Stat %q: mode %#o want %#o", path, dir.Mode(), mode)
	}
}

func TestChmod(t *testing.T) {
	// Chmod is not supported under windows.
	if runtime.GOOS == "windows" {
		return
	}
	f := newFile("TestChmod", t)
	defer Remove(f.Name())
	defer f.Close()

	if err := Chmod(f.Name(), 0456); err != nil {
		t.Fatalf("chmod %s 0456: %s", f.Name(), err)
	}
	checkMode(t, f.Name(), 0456)

	if err := f.Chmod(0123); err != nil {
		t.Fatalf("chmod %s 0123: %s", f.Name(), err)
	}
	checkMode(t, f.Name(), 0123)
}

func checkSize(t *testing.T, f *File, size int64) {
	dir, err := f.Stat()
	if err != nil {
		t.Fatalf("Stat %q (looking for size %d): %s", f.Name(), size, err)
	}
	if dir.Size() != size {
		t.Errorf("Stat %q: size %d want %d", f.Name(), dir.Size(), size)
	}
}

func TestFTruncate(t *testing.T) {
	f := newFile("TestFTruncate", t)
	defer Remove(f.Name())
	defer f.Close()

	checkSize(t, f, 0)
	f.Write([]byte("hello, world\n"))
	checkSize(t, f, 13)
	f.Truncate(10)
	checkSize(t, f, 10)
	f.Truncate(1024)
	checkSize(t, f, 1024)
	f.Truncate(0)
	checkSize(t, f, 0)
	f.Write([]byte("surprise!"))
	checkSize(t, f, 13+9) // wrote at offset past where hello, world was.
}

func TestTruncate(t *testing.T) {
	f := newFile("TestTruncate", t)
	defer Remove(f.Name())
	defer f.Close()

	checkSize(t, f, 0)
	f.Write([]byte("hello, world\n"))
	checkSize(t, f, 13)
	Truncate(f.Name(), 10)
	checkSize(t, f, 10)
	Truncate(f.Name(), 1024)
	checkSize(t, f, 1024)
	Truncate(f.Name(), 0)
	checkSize(t, f, 0)
	f.Write([]byte("surprise!"))
	checkSize(t, f, 13+9) // wrote at offset past where hello, world was.
}

// Use TempDir() to make sure we're on a local file system,
// so that timings are not distorted by latency and caching.
// On NFS, timings can be off due to caching of meta-data on
// NFS servers (Issue 848).
func TestChtimes(t *testing.T) {
	f := newFile("TestChtimes", t)
	defer Remove(f.Name())
	defer f.Close()

	f.Write([]byte("hello, world\n"))
	f.Close()

	st, err := Stat(f.Name())
	if err != nil {
		t.Fatalf("Stat %s: %s", f.Name(), err)
	}
	preStat := st

	// Move access and modification time back a second
	at := Atime(preStat)
	mt := preStat.ModTime()
	err = Chtimes(f.Name(), at.Add(-time.Second), mt.Add(-time.Second))
	if err != nil {
		t.Fatalf("Chtimes %s: %s", f.Name(), err)
	}

	st, err = Stat(f.Name())
	if err != nil {
		t.Fatalf("second Stat %s: %s", f.Name(), err)
	}
	postStat := st

	/* Plan 9:
		Mtime is the time of the last change of content.  Similarly, atime is set whenever the
	    contents are accessed; also, it is set whenever mtime is set.
	*/
	pat := Atime(postStat)
	pmt := postStat.ModTime()
	if !pat.Before(at) && runtime.GOOS != "plan9" {
		t.Errorf("AccessTime didn't go backwards; was=%d, after=%d", at, pat)
	}

	if !pmt.Before(mt) {
		t.Errorf("ModTime didn't go backwards; was=%d, after=%d", mt, pmt)
	}
}

func TestChdirAndGetwd(t *testing.T) {
	// TODO(brainman): file.Chdir() is not implemented on windows.
	if runtime.GOOS == "windows" {
		return
	}
	fd, err := Open(".")
	if err != nil {
		t.Fatalf("Open .: %s", err)
	}
	// These are chosen carefully not to be symlinks on a Mac
	// (unlike, say, /var, /etc, and /tmp).
	dirs := []string{"/", "/usr/bin"}
	// /usr/bin does not usually exist on Plan 9.
	if runtime.GOOS == "plan9" {
		dirs = []string{"/", "/usr"}
	}
	for mode := 0; mode < 2; mode++ {
		for _, d := range dirs {
			if mode == 0 {
				err = Chdir(d)
			} else {
				fd1, err := Open(d)
				if err != nil {
					t.Errorf("Open %s: %s", d, err)
					continue
				}
				err = fd1.Chdir()
				fd1.Close()
			}
			pwd, err1 := Getwd()
			err2 := fd.Chdir()
			if err2 != nil {
				// We changed the current directory and cannot go back.
				// Don't let the tests continue; they'll scribble
				// all over some other directory.
				fmt.Fprintf(Stderr, "fchdir back to dot failed: %s\n", err2)
				Exit(1)
			}
			if err != nil {
				fd.Close()
				t.Fatalf("Chdir %s: %s", d, err)
			}
			if err1 != nil {
				fd.Close()
				t.Fatalf("Getwd in %s: %s", d, err1)
			}
			if pwd != d {
				fd.Close()
				t.Fatalf("Getwd returned %q want %q", pwd, d)
			}
		}
	}
	fd.Close()
}

func TestSeek(t *testing.T) {
	f := newFile("TestSeek", t)
	defer Remove(f.Name())
	defer f.Close()

	const data = "hello, world\n"
	io.WriteString(f, data)

	type test struct {
		in     int64
		whence int
		out    int64
	}
	var tests = []test{
		{0, 1, int64(len(data))},
		{0, 0, 0},
		{5, 0, 5},
		{0, 2, int64(len(data))},
		{0, 0, 0},
		{-1, 2, int64(len(data)) - 1},
		{1 << 33, 0, 1 << 33},
		{1 << 33, 2, 1<<33 + int64(len(data))},
	}
	for i, tt := range tests {
		off, err := f.Seek(tt.in, tt.whence)
		if off != tt.out || err != nil {
			if e, ok := err.(*PathError); ok && e.Err == syscall.EINVAL && tt.out > 1<<32 {
				// Reiserfs rejects the big seeks.
				// http://code.google.com/p/go/issues/detail?id=91
				break
			}
			t.Errorf("#%d: Seek(%v, %v) = %v, %v want %v, nil", i, tt.in, tt.whence, off, err, tt.out)
		}
	}
}

type openErrorTest struct {
	path  string
	mode  int
	error error
}

var openErrorTests = []openErrorTest{
	{
		sfdir + "/no-such-file",
		O_RDONLY,
		syscall.ENOENT,
	},
	{
		sfdir,
		O_WRONLY,
		syscall.EISDIR,
	},
	{
		sfdir + "/" + sfname + "/no-such-file",
		O_WRONLY,
		syscall.ENOTDIR,
	},
}

func TestOpenError(t *testing.T) {
	for _, tt := range openErrorTests {
		f, err := OpenFile(tt.path, tt.mode, 0)
		if err == nil {
			t.Errorf("Open(%q, %d) succeeded", tt.path, tt.mode)
			f.Close()
			continue
		}
		perr, ok := err.(*PathError)
		if !ok {
			t.Errorf("Open(%q, %d) returns error of %T type; want *PathError", tt.path, tt.mode, err)
		}
		if perr.Err != tt.error {
			if runtime.GOOS == "plan9" {
				syscallErrStr := perr.Err.Error()
				expectedErrStr := strings.Replace(tt.error.Error(), "file ", "", 1)
				if !strings.HasSuffix(syscallErrStr, expectedErrStr) {
					t.Errorf("Open(%q, %d) = _, %q; want suffix %q", tt.path, tt.mode, syscallErrStr, expectedErrStr)
				}
			} else {
				t.Errorf("Open(%q, %d) = _, %q; want %q", tt.path, tt.mode, perr.Err.Error(), tt.error.Error())
			}
		}
	}
}

func TestOpenNoName(t *testing.T) {
	f, err := Open("")
	if err == nil {
		t.Fatal(`Open("") succeeded`)
		f.Close()
	}
}

func run(t *testing.T, cmd []string) string {
	// Run /bin/hostname and collect output.
	r, w, err := Pipe()
	if err != nil {
		t.Fatal(err)
	}
	p, err := StartProcess("/bin/hostname", []string{"hostname"}, &ProcAttr{Files: []*File{nil, w, Stderr}})
	if err != nil {
		t.Fatal(err)
	}
	w.Close()

	var b bytes.Buffer
	io.Copy(&b, r)
	_, err = p.Wait()
	if err != nil {
		t.Fatalf("run hostname Wait: %v", err)
	}
	err = p.Kill()
	if err == nil {
		t.Errorf("expected an error from Kill running 'hostname'")
	}
	output := b.String()
	if n := len(output); n > 0 && output[n-1] == '\n' {
		output = output[0 : n-1]
	}
	if output == "" {
		t.Fatalf("%v produced no output", cmd)
	}

	return output
}

func TestHostname(t *testing.T) {
	// There is no other way to fetch hostname on windows, but via winapi.
	// On Plan 9 it is can be taken from #c/sysname as Hostname() does.
	if runtime.GOOS == "windows" || runtime.GOOS == "plan9" {
		return
	}

	// Check internal Hostname() against the output of /bin/hostname.
	// Allow that the internal Hostname returns a Fully Qualified Domain Name
	// and the /bin/hostname only returns the first component
	hostname, err := Hostname()
	if err != nil {
		t.Fatalf("%v", err)
	}
	want := run(t, []string{"/bin/hostname"})
	if hostname != want {
		i := strings.Index(hostname, ".")
		if i < 0 || hostname[0:i] != want {
			t.Errorf("Hostname() = %q, want %q", hostname, want)
		}
	}
}

func TestReadAt(t *testing.T) {
	f := newFile("TestReadAt", t)
	defer Remove(f.Name())
	defer f.Close()

	const data = "hello, world\n"
	io.WriteString(f, data)

	b := make([]byte, 5)
	n, err := f.ReadAt(b, 7)
	if err != nil || n != len(b) {
		t.Fatalf("ReadAt 7: %d, %v", n, err)
	}
	if string(b) != "world" {
		t.Fatalf("ReadAt 7: have %q want %q", string(b), "world")
	}
}

func TestWriteAt(t *testing.T) {
	f := newFile("TestWriteAt", t)
	defer Remove(f.Name())
	defer f.Close()

	const data = "hello, world\n"
	io.WriteString(f, data)

	n, err := f.WriteAt([]byte("WORLD"), 7)
	if err != nil || n != 5 {
		t.Fatalf("WriteAt 7: %d, %v", n, err)
	}

	b, err := ioutil.ReadFile(f.Name())
	if err != nil {
		t.Fatalf("ReadFile %s: %v", f.Name(), err)
	}
	if string(b) != "hello, WORLD\n" {
		t.Fatalf("after write: have %q want %q", string(b), "hello, WORLD\n")
	}
}

func writeFile(t *testing.T, fname string, flag int, text string) string {
	f, err := OpenFile(fname, flag, 0666)
	if err != nil {
		t.Fatalf("Open: %v", err)
	}
	n, err := io.WriteString(f, text)
	if err != nil {
		t.Fatalf("WriteString: %d, %v", n, err)
	}
	f.Close()
	data, err := ioutil.ReadFile(fname)
	if err != nil {
		t.Fatalf("ReadFile: %v", err)
	}
	return string(data)
}

func TestAppend(t *testing.T) {
	const f = "append.txt"
	defer Remove(f)
	s := writeFile(t, f, O_CREATE|O_TRUNC|O_RDWR, "new")
	if s != "new" {
		t.Fatalf("writeFile: have %q want %q", s, "new")
	}
	s = writeFile(t, f, O_APPEND|O_RDWR, "|append")
	if s != "new|append" {
		t.Fatalf("writeFile: have %q want %q", s, "new|append")
	}
	s = writeFile(t, f, O_CREATE|O_APPEND|O_RDWR, "|append")
	if s != "new|append|append" {
		t.Fatalf("writeFile: have %q want %q", s, "new|append|append")
	}
	err := Remove(f)
	if err != nil {
		t.Fatalf("Remove: %v", err)
	}
	s = writeFile(t, f, O_CREATE|O_APPEND|O_RDWR, "new&append")
	if s != "new&append" {
		t.Fatalf("writeFile: after append have %q want %q", s, "new&append")
	}
	s = writeFile(t, f, O_CREATE|O_RDWR, "old")
	if s != "old&append" {
		t.Fatalf("writeFile: after create have %q want %q", s, "old&append")
	}
	s = writeFile(t, f, O_CREATE|O_TRUNC|O_RDWR, "new")
	if s != "new" {
		t.Fatalf("writeFile: after truncate have %q want %q", s, "new")
	}
}

func TestStatDirWithTrailingSlash(t *testing.T) {
	// Create new temporary directory and arrange to clean it up.
	path, err := ioutil.TempDir("", "/_TestStatDirWithSlash_")
	if err != nil {
		t.Fatalf("TempDir: %s", err)
	}
	defer RemoveAll(path)

	// Stat of path should succeed.
	_, err = Stat(path)
	if err != nil {
		t.Fatalf("stat %s failed: %s", path, err)
	}

	// Stat of path+"/" should succeed too.
	path += "/"
	_, err = Stat(path)
	if err != nil {
		t.Fatalf("stat %s failed: %s", path, err)
	}
}

func TestNilProcessStateString(t *testing.T) {
	var ps *ProcessState
	s := ps.String()
	if s != "<nil>" {
		t.Errorf("(*ProcessState)(nil).String() = %q, want %q", s, "<nil>")
	}
}

func TestSameFile(t *testing.T) {
	fa, err := Create("a")
	if err != nil {
		t.Fatalf("Create(a): %v", err)
	}
	defer Remove(fa.Name())
	fa.Close()
	fb, err := Create("b")
	if err != nil {
		t.Fatalf("Create(b): %v", err)
	}
	defer Remove(fb.Name())
	fb.Close()

	ia1, err := Stat("a")
	if err != nil {
		t.Fatalf("Stat(a): %v", err)
	}
	ia2, err := Stat("a")
	if err != nil {
		t.Fatalf("Stat(a): %v", err)
	}
	if !SameFile(ia1, ia2) {
		t.Errorf("files should be same")
	}

	ib, err := Stat("b")
	if err != nil {
		t.Fatalf("Stat(b): %v", err)
	}
	if SameFile(ia1, ib) {
		t.Errorf("files should be different")
	}
}

func TestDevNullFile(t *testing.T) {
	f, err := Open(DevNull)
	if err != nil {
		t.Fatalf("Open(%s): %v", DevNull, err)
	}
	defer f.Close()
	fi, err := f.Stat()
	if err != nil {
		t.Fatalf("Stat(%s): %v", DevNull, err)
	}
	name := filepath.Base(DevNull)
	if fi.Name() != name {
		t.Fatalf("wrong file name have %v want %v", fi.Name(), name)
	}
	if fi.Size() != 0 {
		t.Fatalf("wrong file size have %d want 0", fi.Size())
<<<<<<< HEAD
=======
	}
}

var testLargeWrite = flag.Bool("large_write", false, "run TestLargeWriteToConsole test that floods console with output")

func TestLargeWriteToConsole(t *testing.T) {
	if !*testLargeWrite {
		t.Skip("skipping console-flooding test; enable with -large_write")
	}
	b := make([]byte, 32000)
	for i := range b {
		b[i] = '.'
	}
	b[len(b)-1] = '\n'
	n, err := Stdout.Write(b)
	if err != nil {
		t.Fatalf("Write to os.Stdout failed: %v", err)
	}
	if n != len(b) {
		t.Errorf("Write to os.Stdout should return %d; got %d", len(b), n)
	}
	n, err = Stderr.Write(b)
	if err != nil {
		t.Fatalf("Write to os.Stderr failed: %v", err)
	}
	if n != len(b) {
		t.Errorf("Write to os.Stderr should return %d; got %d", len(b), n)
	}
}

func TestStatDirModeExec(t *testing.T) {
	const mode = 0111

	path, err := ioutil.TempDir("", "go-build")
	if err != nil {
		t.Fatalf("Failed to create temp directory: %v", err)
	}
	defer RemoveAll(path)

	if err := Chmod(path, 0777); err != nil {
		t.Fatalf("Chmod %q 0777: %v", path, err)
	}

	dir, err := Stat(path)
	if err != nil {
		t.Fatalf("Stat %q (looking for mode %#o): %s", path, mode, err)
	}
	if dir.Mode()&mode != mode {
		t.Errorf("Stat %q: mode %#o want %#o", path, dir.Mode()&mode, mode)
>>>>>>> e9c762ec
	}
}<|MERGE_RESOLUTION|>--- conflicted
+++ resolved
@@ -1062,8 +1062,6 @@
 	}
 	if fi.Size() != 0 {
 		t.Fatalf("wrong file size have %d want 0", fi.Size())
-<<<<<<< HEAD
-=======
 	}
 }
 
@@ -1113,6 +1111,5 @@
 	}
 	if dir.Mode()&mode != mode {
 		t.Errorf("Stat %q: mode %#o want %#o", path, dir.Mode()&mode, mode)
->>>>>>> e9c762ec
 	}
 }