// Copyright 2009 The Go Authors. All rights reserved.
// Use of this source code is governed by a BSD-style
// license that can be found in the LICENSE file.

package os

import (
	"errors"
	"runtime"
	"syscall"
	"time"
)

<<<<<<< HEAD
=======
// The only signal values guaranteed to be present on all systems
// are Interrupt (send the process an interrupt) and Kill (force
// the process to exit).
var (
	Interrupt Signal = syscall.Note("interrupt")
	Kill      Signal = syscall.Note("kill")
)

>>>>>>> e9c762ec
func startProcess(name string, argv []string, attr *ProcAttr) (p *Process, err error) {
	sysattr := &syscall.ProcAttr{
		Dir: attr.Dir,
		Env: attr.Env,
		Sys: attr.Sys,
	}

	for _, f := range attr.Files {
		sysattr.Files = append(sysattr.Files, f.Fd())
	}

	pid, h, e := syscall.StartProcess(name, argv, sysattr)
	if e != nil {
		return nil, &PathError{"fork/exec", name, e}
	}

	return newProcess(pid, h), nil
}

<<<<<<< HEAD
// Plan9Note implements the Signal interface on Plan 9.
type Plan9Note string

func (note Plan9Note) String() string {
	return string(note)
}

func (p *Process) signal(sig Signal) error {
	if p.done() {
		return errors.New("os: process already finished")
	}

	f, e := OpenFile("/proc/"+itoa(p.Pid)+"/note", O_WRONLY, 0)
=======
func (p *Process) writeProcFile(file string, data string) error {
	f, e := OpenFile("/proc/"+itoa(p.Pid)+"/"+file, O_WRONLY, 0)
>>>>>>> e9c762ec
	if e != nil {
		return e
	}
	defer f.Close()
	_, e = f.Write([]byte(data))
	return e
}

<<<<<<< HEAD
func (p *Process) kill() error {
	f, e := OpenFile("/proc/"+itoa(p.Pid)+"/ctl", O_WRONLY, 0)
	if e != nil {
		return NewSyscallError("kill", e)
	}
	defer f.Close()
	_, e = f.Write([]byte("kill"))
	return e
=======
func (p *Process) signal(sig Signal) error {
	if p.done() {
		return errors.New("os: process already finished")
	}
	if sig == Kill {
		// Special-case the kill signal since it doesn't use /proc/$pid/note.
		return p.Kill()
	}
	if e := p.writeProcFile("note", sig.String()); e != nil {
		return NewSyscallError("signal", e)
	}
	return nil
}

func (p *Process) kill() error {
	if e := p.writeProcFile("ctl", "kill"); e != nil {
		return NewSyscallError("kill", e)
	}
	return nil
>>>>>>> e9c762ec
}

func (p *Process) wait() (ps *ProcessState, err error) {
	var waitmsg syscall.Waitmsg

	if p.Pid == -1 {
		return nil, ErrInvalid
	}
<<<<<<< HEAD

	for true {
		err = syscall.Await(&waitmsg)

		if err != nil {
			return nil, NewSyscallError("wait", err)
		}

		if waitmsg.Pid == p.Pid {
			p.setDone()
			break
		}
	}

=======
	err = syscall.WaitProcess(p.Pid, &waitmsg)
	if err != nil {
		return nil, NewSyscallError("wait", err)
	}

	p.setDone()
>>>>>>> e9c762ec
	ps = &ProcessState{
		pid:    waitmsg.Pid,
		status: &waitmsg,
	}
	return ps, nil
}

func (p *Process) release() error {
	// NOOP for Plan 9.
	p.Pid = -1
	// no need for a finalizer anymore
	runtime.SetFinalizer(p, nil)
	return nil
}

func findProcess(pid int) (p *Process, err error) {
	// NOOP for Plan 9.
	return newProcess(pid, 0), nil
}

// ProcessState stores information about a process, as reported by Wait.
type ProcessState struct {
	pid    int              // The process's id.
	status *syscall.Waitmsg // System-dependent status info.
}

// Pid returns the process id of the exited process.
func (p *ProcessState) Pid() int {
	return p.pid
}

func (p *ProcessState) exited() bool {
	return p.status.Exited()
}

func (p *ProcessState) success() bool {
	return p.status.ExitStatus() == 0
}

func (p *ProcessState) sys() interface{} {
	return p.status
}

func (p *ProcessState) sysUsage() interface{} {
	return p.status
}

func (p *ProcessState) userTime() time.Duration {
	return time.Duration(p.status.Time[0]) * time.Millisecond
}

func (p *ProcessState) systemTime() time.Duration {
	return time.Duration(p.status.Time[1]) * time.Millisecond
}

func (p *ProcessState) String() string {
	if p == nil {
		return "<nil>"
	}
	return "exit status: " + p.status.Msg
}<|MERGE_RESOLUTION|>--- conflicted
+++ resolved
@@ -11,8 +11,6 @@
 	"time"
 )
 
-<<<<<<< HEAD
-=======
 // The only signal values guaranteed to be present on all systems
 // are Interrupt (send the process an interrupt) and Kill (force
 // the process to exit).
@@ -21,7 +19,6 @@
 	Kill      Signal = syscall.Note("kill")
 )
 
->>>>>>> e9c762ec
 func startProcess(name string, argv []string, attr *ProcAttr) (p *Process, err error) {
 	sysattr := &syscall.ProcAttr{
 		Dir: attr.Dir,
@@ -41,24 +38,8 @@
 	return newProcess(pid, h), nil
 }
 
-<<<<<<< HEAD
-// Plan9Note implements the Signal interface on Plan 9.
-type Plan9Note string
-
-func (note Plan9Note) String() string {
-	return string(note)
-}
-
-func (p *Process) signal(sig Signal) error {
-	if p.done() {
-		return errors.New("os: process already finished")
-	}
-
-	f, e := OpenFile("/proc/"+itoa(p.Pid)+"/note", O_WRONLY, 0)
-=======
 func (p *Process) writeProcFile(file string, data string) error {
 	f, e := OpenFile("/proc/"+itoa(p.Pid)+"/"+file, O_WRONLY, 0)
->>>>>>> e9c762ec
 	if e != nil {
 		return e
 	}
@@ -67,16 +48,6 @@
 	return e
 }
 
-<<<<<<< HEAD
-func (p *Process) kill() error {
-	f, e := OpenFile("/proc/"+itoa(p.Pid)+"/ctl", O_WRONLY, 0)
-	if e != nil {
-		return NewSyscallError("kill", e)
-	}
-	defer f.Close()
-	_, e = f.Write([]byte("kill"))
-	return e
-=======
 func (p *Process) signal(sig Signal) error {
 	if p.done() {
 		return errors.New("os: process already finished")
@@ -96,7 +67,6 @@
 		return NewSyscallError("kill", e)
 	}
 	return nil
->>>>>>> e9c762ec
 }
 
 func (p *Process) wait() (ps *ProcessState, err error) {
@@ -105,29 +75,12 @@
 	if p.Pid == -1 {
 		return nil, ErrInvalid
 	}
-<<<<<<< HEAD
-
-	for true {
-		err = syscall.Await(&waitmsg)
-
-		if err != nil {
-			return nil, NewSyscallError("wait", err)
-		}
-
-		if waitmsg.Pid == p.Pid {
-			p.setDone()
-			break
-		}
-	}
-
-=======
 	err = syscall.WaitProcess(p.Pid, &waitmsg)
 	if err != nil {
 		return nil, NewSyscallError("wait", err)
 	}
 
 	p.setDone()
->>>>>>> e9c762ec
 	ps = &ProcessState{
 		pid:    waitmsg.Pid,
 		status: &waitmsg,
