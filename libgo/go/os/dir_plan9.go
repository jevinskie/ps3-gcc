// Copyright 2009 The Go Authors. All rights reserved.
// Use of this source code is governed by a BSD-style
// license that can be found in the LICENSE file.

package os

import (
	"io"
	"syscall"
)

<<<<<<< HEAD
var errShortStat = errors.New("short stat message")
var errBadStat = errors.New("bad stat message format")

func (file *File) readdir(n int) (fi []FileInfo, err error) {
=======
func (file *File) readdir(n int) ([]FileInfo, error) {
>>>>>>> e9c762ec
	// If this file has no dirinfo, create one.
	if file.dirinfo == nil {
		file.dirinfo = new(dirInfo)
	}
	d := file.dirinfo
	size := n
	if size <= 0 {
		size = 100
		n = -1
	}
	fi := make([]FileInfo, 0, size) // Empty with room to grow.
	for n != 0 {
		// Refill the buffer if necessary.
		if d.bufp >= d.nbuf {
			nb, err := file.Read(d.buf[:])

			// Update the buffer state before checking for errors.
			d.bufp, d.nbuf = 0, nb

			if err != nil {
				if err == io.EOF {
					break
				}
				return fi, &PathError{"readdir", file.name, err}
			}
<<<<<<< HEAD
			if d.nbuf < syscall.STATFIXLEN {
				return result, &PathError{"readdir", file.name, errShortStat}
=======
			if nb < syscall.STATFIXLEN {
				return fi, &PathError{"readdir", file.name, syscall.ErrShortStat}
>>>>>>> e9c762ec
			}
		}

		// Get a record from the buffer.
		b := d.buf[d.bufp:]
		m := int(uint16(b[0])|uint16(b[1])<<8) + 2
		if m < syscall.STATFIXLEN {
<<<<<<< HEAD
			return result, &PathError{"readdir", file.name, errShortStat}
=======
			return fi, &PathError{"readdir", file.name, syscall.ErrShortStat}
>>>>>>> e9c762ec
		}

		dir, err := syscall.UnmarshalDir(b[:m])
		if err != nil {
			return fi, &PathError{"readdir", file.name, err}
		}
		fi = append(fi, fileInfoFromStat(dir))

		d.bufp += m
		n--
	}

	if n >= 0 && len(fi) == 0 {
		return fi, io.EOF
	}
	return fi, nil
}

func (file *File) readdirnames(n int) (names []string, err error) {
	fi, err := file.Readdir(n)
	names = make([]string, len(fi))
	for i := range fi {
		names[i] = fi[i].Name()
	}
	return
<<<<<<< HEAD
}

type Dir struct {
	// system-modified data
	Type uint16 // server type
	Dev  uint32 // server subtype
	// file data
	Qid    Qid    // unique id from server
	Mode   uint32 // permissions
	Atime  uint32 // last read time
	Mtime  uint32 // last write time
	Length uint64 // file length
	Name   string // last element of path
	Uid    string // owner name
	Gid    string // group name
	Muid   string // last modifier name
}

type Qid struct {
	Path uint64 // the file server's unique identification for the file
	Vers uint32 // version number for given Path
	Type uint8  // the type of the file (syscall.QTDIR for example)
}

var nullDir = Dir{
	^uint16(0),
	^uint32(0),
	Qid{^uint64(0), ^uint32(0), ^uint8(0)},
	^uint32(0),
	^uint32(0),
	^uint32(0),
	^uint64(0),
	"",
	"",
	"",
	"",
}

// Null assigns members of d with special "don't care" values indicating
// they should not be written by syscall.Wstat. 
func (d *Dir) Null() {
	*d = nullDir
}

// pdir appends a 9P Stat message based on the contents of Dir d to a byte slice b.
func pdir(b []byte, d *Dir) []byte {
	n := len(b)
	b = pbit16(b, 0) // length, filled in later	
	b = pbit16(b, d.Type)
	b = pbit32(b, d.Dev)
	b = pqid(b, d.Qid)
	b = pbit32(b, d.Mode)
	b = pbit32(b, d.Atime)
	b = pbit32(b, d.Mtime)
	b = pbit64(b, d.Length)
	b = pstring(b, d.Name)
	b = pstring(b, d.Uid)
	b = pstring(b, d.Gid)
	b = pstring(b, d.Muid)
	pbit16(b[0:n], uint16(len(b)-(n+2)))
	return b
}

// UnmarshalDir reads a 9P Stat message from a 9P protocol message stored in b,
// returning the corresponding Dir struct.
func UnmarshalDir(b []byte) (d *Dir, err error) {
	n := uint16(0)
	n, b = gbit16(b)

	if int(n) != len(b) {
		return nil, errBadStat
	}

	d = new(Dir)
	d.Type, b = gbit16(b)
	d.Dev, b = gbit32(b)
	d.Qid, b = gqid(b)
	d.Mode, b = gbit32(b)
	d.Atime, b = gbit32(b)
	d.Mtime, b = gbit32(b)
	d.Length, b = gbit64(b)
	d.Name, b = gstring(b)
	d.Uid, b = gstring(b)
	d.Gid, b = gstring(b)
	d.Muid, b = gstring(b)

	if len(b) != 0 {
		return nil, errBadStat
	}

	return d, nil
}

// gqid reads the qid part of a 9P Stat message from a 9P protocol message stored in b,
// returning the corresponding Qid struct and the remaining slice of b.
func gqid(b []byte) (Qid, []byte) {
	var q Qid
	q.Path, b = gbit64(b)
	q.Vers, b = gbit32(b)
	q.Type, b = gbit8(b)
	return q, b
}

// pqid appends a Qid struct q to a 9P message b.
func pqid(b []byte, q Qid) []byte {
	b = pbit64(b, q.Path)
	b = pbit32(b, q.Vers)
	b = pbit8(b, q.Type)
	return b
}

// gbit8 reads a byte-sized numeric value from a 9P protocol message stored in b,
// returning the value and the remaining slice of b.
func gbit8(b []byte) (uint8, []byte) {
	return uint8(b[0]), b[1:]
}

// gbit16 reads a 16-bit numeric value from a 9P protocol message stored in b,
// returning the value and the remaining slice of b.
func gbit16(b []byte) (uint16, []byte) {
	return uint16(b[0]) | uint16(b[1])<<8, b[2:]
}

// gbit32 reads a 32-bit numeric value from a 9P protocol message stored in b,
// returning the value and the remaining slice of b.
func gbit32(b []byte) (uint32, []byte) {
	return uint32(b[0]) | uint32(b[1])<<8 | uint32(b[2])<<16 | uint32(b[3])<<24, b[4:]
}

// gbit64 reads a 64-bit numeric value from a 9P protocol message stored in b,
// returning the value and the remaining slice of b.
func gbit64(b []byte) (uint64, []byte) {
	lo, b := gbit32(b)
	hi, b := gbit32(b)
	return uint64(hi)<<32 | uint64(lo), b
}

// gstring reads a string from a 9P protocol message stored in b,
// returning the value as a Go string and the remaining slice of b.
func gstring(b []byte) (string, []byte) {
	n, b := gbit16(b)
	return string(b[0:n]), b[n:]
}

// pbit8 appends a byte-sized numeric value x to a 9P message b.
func pbit8(b []byte, x uint8) []byte {
	n := len(b)
	if n+1 > cap(b) {
		nb := make([]byte, n, 100+2*cap(b))
		copy(nb, b)
		b = nb
	}
	b = b[0 : n+1]
	b[n] = x
	return b
}

// pbit16 appends a 16-bit numeric value x to a 9P message b.
func pbit16(b []byte, x uint16) []byte {
	n := len(b)
	if n+2 > cap(b) {
		nb := make([]byte, n, 100+2*cap(b))
		copy(nb, b)
		b = nb
	}
	b = b[0 : n+2]
	b[n] = byte(x)
	b[n+1] = byte(x >> 8)
	return b
}

// pbit32 appends a 32-bit numeric value x to a 9P message b.
func pbit32(b []byte, x uint32) []byte {
	n := len(b)
	if n+4 > cap(b) {
		nb := make([]byte, n, 100+2*cap(b))
		copy(nb, b)
		b = nb
	}
	b = b[0 : n+4]
	b[n] = byte(x)
	b[n+1] = byte(x >> 8)
	b[n+2] = byte(x >> 16)
	b[n+3] = byte(x >> 24)
	return b
}

// pbit64 appends a 64-bit numeric value x to a 9P message b.
func pbit64(b []byte, x uint64) []byte {
	b = pbit32(b, uint32(x))
	b = pbit32(b, uint32(x>>32))
	return b
}

// pstring appends a Go string s to a 9P message b.
func pstring(b []byte, s string) []byte {
	if len(s) >= 1<<16 {
		panic(errors.New("string too long"))
	}
	b = pbit16(b, uint16(len(s)))
	b = append(b, s...)
	return b
=======
>>>>>>> e9c762ec
}<|MERGE_RESOLUTION|>--- conflicted
+++ resolved
@@ -9,14 +9,7 @@
 	"syscall"
 )
 
-<<<<<<< HEAD
-var errShortStat = errors.New("short stat message")
-var errBadStat = errors.New("bad stat message format")
-
-func (file *File) readdir(n int) (fi []FileInfo, err error) {
-=======
 func (file *File) readdir(n int) ([]FileInfo, error) {
->>>>>>> e9c762ec
 	// If this file has no dirinfo, create one.
 	if file.dirinfo == nil {
 		file.dirinfo = new(dirInfo)
@@ -42,13 +35,8 @@
 				}
 				return fi, &PathError{"readdir", file.name, err}
 			}
-<<<<<<< HEAD
-			if d.nbuf < syscall.STATFIXLEN {
-				return result, &PathError{"readdir", file.name, errShortStat}
-=======
 			if nb < syscall.STATFIXLEN {
 				return fi, &PathError{"readdir", file.name, syscall.ErrShortStat}
->>>>>>> e9c762ec
 			}
 		}
 
@@ -56,11 +44,7 @@
 		b := d.buf[d.bufp:]
 		m := int(uint16(b[0])|uint16(b[1])<<8) + 2
 		if m < syscall.STATFIXLEN {
-<<<<<<< HEAD
-			return result, &PathError{"readdir", file.name, errShortStat}
-=======
 			return fi, &PathError{"readdir", file.name, syscall.ErrShortStat}
->>>>>>> e9c762ec
 		}
 
 		dir, err := syscall.UnmarshalDir(b[:m])
@@ -86,209 +70,4 @@
 		names[i] = fi[i].Name()
 	}
 	return
-<<<<<<< HEAD
-}
-
-type Dir struct {
-	// system-modified data
-	Type uint16 // server type
-	Dev  uint32 // server subtype
-	// file data
-	Qid    Qid    // unique id from server
-	Mode   uint32 // permissions
-	Atime  uint32 // last read time
-	Mtime  uint32 // last write time
-	Length uint64 // file length
-	Name   string // last element of path
-	Uid    string // owner name
-	Gid    string // group name
-	Muid   string // last modifier name
-}
-
-type Qid struct {
-	Path uint64 // the file server's unique identification for the file
-	Vers uint32 // version number for given Path
-	Type uint8  // the type of the file (syscall.QTDIR for example)
-}
-
-var nullDir = Dir{
-	^uint16(0),
-	^uint32(0),
-	Qid{^uint64(0), ^uint32(0), ^uint8(0)},
-	^uint32(0),
-	^uint32(0),
-	^uint32(0),
-	^uint64(0),
-	"",
-	"",
-	"",
-	"",
-}
-
-// Null assigns members of d with special "don't care" values indicating
-// they should not be written by syscall.Wstat. 
-func (d *Dir) Null() {
-	*d = nullDir
-}
-
-// pdir appends a 9P Stat message based on the contents of Dir d to a byte slice b.
-func pdir(b []byte, d *Dir) []byte {
-	n := len(b)
-	b = pbit16(b, 0) // length, filled in later	
-	b = pbit16(b, d.Type)
-	b = pbit32(b, d.Dev)
-	b = pqid(b, d.Qid)
-	b = pbit32(b, d.Mode)
-	b = pbit32(b, d.Atime)
-	b = pbit32(b, d.Mtime)
-	b = pbit64(b, d.Length)
-	b = pstring(b, d.Name)
-	b = pstring(b, d.Uid)
-	b = pstring(b, d.Gid)
-	b = pstring(b, d.Muid)
-	pbit16(b[0:n], uint16(len(b)-(n+2)))
-	return b
-}
-
-// UnmarshalDir reads a 9P Stat message from a 9P protocol message stored in b,
-// returning the corresponding Dir struct.
-func UnmarshalDir(b []byte) (d *Dir, err error) {
-	n := uint16(0)
-	n, b = gbit16(b)
-
-	if int(n) != len(b) {
-		return nil, errBadStat
-	}
-
-	d = new(Dir)
-	d.Type, b = gbit16(b)
-	d.Dev, b = gbit32(b)
-	d.Qid, b = gqid(b)
-	d.Mode, b = gbit32(b)
-	d.Atime, b = gbit32(b)
-	d.Mtime, b = gbit32(b)
-	d.Length, b = gbit64(b)
-	d.Name, b = gstring(b)
-	d.Uid, b = gstring(b)
-	d.Gid, b = gstring(b)
-	d.Muid, b = gstring(b)
-
-	if len(b) != 0 {
-		return nil, errBadStat
-	}
-
-	return d, nil
-}
-
-// gqid reads the qid part of a 9P Stat message from a 9P protocol message stored in b,
-// returning the corresponding Qid struct and the remaining slice of b.
-func gqid(b []byte) (Qid, []byte) {
-	var q Qid
-	q.Path, b = gbit64(b)
-	q.Vers, b = gbit32(b)
-	q.Type, b = gbit8(b)
-	return q, b
-}
-
-// pqid appends a Qid struct q to a 9P message b.
-func pqid(b []byte, q Qid) []byte {
-	b = pbit64(b, q.Path)
-	b = pbit32(b, q.Vers)
-	b = pbit8(b, q.Type)
-	return b
-}
-
-// gbit8 reads a byte-sized numeric value from a 9P protocol message stored in b,
-// returning the value and the remaining slice of b.
-func gbit8(b []byte) (uint8, []byte) {
-	return uint8(b[0]), b[1:]
-}
-
-// gbit16 reads a 16-bit numeric value from a 9P protocol message stored in b,
-// returning the value and the remaining slice of b.
-func gbit16(b []byte) (uint16, []byte) {
-	return uint16(b[0]) | uint16(b[1])<<8, b[2:]
-}
-
-// gbit32 reads a 32-bit numeric value from a 9P protocol message stored in b,
-// returning the value and the remaining slice of b.
-func gbit32(b []byte) (uint32, []byte) {
-	return uint32(b[0]) | uint32(b[1])<<8 | uint32(b[2])<<16 | uint32(b[3])<<24, b[4:]
-}
-
-// gbit64 reads a 64-bit numeric value from a 9P protocol message stored in b,
-// returning the value and the remaining slice of b.
-func gbit64(b []byte) (uint64, []byte) {
-	lo, b := gbit32(b)
-	hi, b := gbit32(b)
-	return uint64(hi)<<32 | uint64(lo), b
-}
-
-// gstring reads a string from a 9P protocol message stored in b,
-// returning the value as a Go string and the remaining slice of b.
-func gstring(b []byte) (string, []byte) {
-	n, b := gbit16(b)
-	return string(b[0:n]), b[n:]
-}
-
-// pbit8 appends a byte-sized numeric value x to a 9P message b.
-func pbit8(b []byte, x uint8) []byte {
-	n := len(b)
-	if n+1 > cap(b) {
-		nb := make([]byte, n, 100+2*cap(b))
-		copy(nb, b)
-		b = nb
-	}
-	b = b[0 : n+1]
-	b[n] = x
-	return b
-}
-
-// pbit16 appends a 16-bit numeric value x to a 9P message b.
-func pbit16(b []byte, x uint16) []byte {
-	n := len(b)
-	if n+2 > cap(b) {
-		nb := make([]byte, n, 100+2*cap(b))
-		copy(nb, b)
-		b = nb
-	}
-	b = b[0 : n+2]
-	b[n] = byte(x)
-	b[n+1] = byte(x >> 8)
-	return b
-}
-
-// pbit32 appends a 32-bit numeric value x to a 9P message b.
-func pbit32(b []byte, x uint32) []byte {
-	n := len(b)
-	if n+4 > cap(b) {
-		nb := make([]byte, n, 100+2*cap(b))
-		copy(nb, b)
-		b = nb
-	}
-	b = b[0 : n+4]
-	b[n] = byte(x)
-	b[n+1] = byte(x >> 8)
-	b[n+2] = byte(x >> 16)
-	b[n+3] = byte(x >> 24)
-	return b
-}
-
-// pbit64 appends a 64-bit numeric value x to a 9P message b.
-func pbit64(b []byte, x uint64) []byte {
-	b = pbit32(b, uint32(x))
-	b = pbit32(b, uint32(x>>32))
-	return b
-}
-
-// pstring appends a Go string s to a 9P message b.
-func pstring(b []byte, s string) []byte {
-	if len(s) >= 1<<16 {
-		panic(errors.New("string too long"))
-	}
-	b = pbit16(b, uint16(len(s)))
-	b = append(b, s...)
-	return b
-=======
->>>>>>> e9c762ec
 }