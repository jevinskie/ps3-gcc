// Copyright 2009 The Go Authors. All rights reserved.
// Use of this source code is governed by a BSD-style
// license that can be found in the LICENSE file.

package os

import (
	"io"
	"sync/atomic"
	"syscall"
	"unsafe"
)

//extern opendir
func libc_opendir(*byte) *syscall.DIR

//extern closedir
func libc_closedir(*syscall.DIR) int

// FIXME: pathconf returns long, not int.
//extern pathconf
func libc_pathconf(*byte, int) int

func clen(n []byte) int {
	for i := 0; i < len(n); i++ {
		if n[i] == 0 {
			return i
		}
	}
	return len(n)
}

var nameMax int32

func (file *File) readdirnames(n int) (names []string, err error) {
<<<<<<< HEAD
	if elen == 0 {
		var dummy syscall.Dirent
		elen = (int(unsafe.Offsetof(dummy.Name)) +
			libc_pathconf(syscall.StringBytePtr(file.name), syscall.PC_NAME_MAX) +
			1)
	}

=======
>>>>>>> e9c762ec
	if file.dirinfo == nil {
		p, err := syscall.BytePtrFromString(file.name)
		if err != nil {
			return nil, err
		}

		elen := int(atomic.LoadInt32(&nameMax))
		if elen == 0 {
			syscall.Entersyscall()
			plen := libc_pathconf(p, syscall.PC_NAME_MAX)
			syscall.Exitsyscall()
			if plen < 1024 {
				plen = 1024
			}
			var dummy syscall.Dirent
			elen = int(unsafe.Offsetof(dummy.Name)) + plen + 1
			atomic.StoreInt32(&nameMax, int32(elen))
		}

		syscall.Entersyscall()
		r := libc_opendir(p)
		errno := syscall.GetErrno()
		syscall.Exitsyscall()
		if r == nil {
			return nil, &PathError{"opendir", file.name, errno}
		}

		file.dirinfo = new(dirInfo)
		file.dirinfo.buf = make([]byte, elen)
<<<<<<< HEAD
		p := syscall.StringBytePtr(file.name)
		syscall.Entersyscall()
		r := libc_opendir(p)
		syscall.Exitsyscall()
		file.dirinfo.dir = r
	}

	entry_dirent := (*syscall.Dirent)(unsafe.Pointer(&file.dirinfo.buf[0]))
=======
		file.dirinfo.dir = r
	}

	entryDirent := (*syscall.Dirent)(unsafe.Pointer(&file.dirinfo.buf[0]))
>>>>>>> e9c762ec

	size := n
	if size <= 0 {
		size = 100
		n = -1
	}

	names = make([]string, 0, size) // Empty with room to grow.

	for n != 0 {
<<<<<<< HEAD
		var result *syscall.Dirent
		pr := &result
		syscall.Entersyscall()
		i := libc_readdir_r(dir, entry_dirent, pr)
=======
		var dirent *syscall.Dirent
		pr := &dirent
		syscall.Entersyscall()
		i := libc_readdir_r(file.dirinfo.dir, entryDirent, pr)
>>>>>>> e9c762ec
		syscall.Exitsyscall()
		if i != 0 {
			return names, NewSyscallError("readdir_r", i)
		}
		if dirent == nil {
			break // EOF
		}
		bytes := (*[10000]byte)(unsafe.Pointer(&dirent.Name[0]))
		var name = string(bytes[0:clen(bytes[:])])
		if name == "." || name == ".." { // Useless names
			continue
		}
		names = append(names, name)
		n--
	}
	if n >= 0 && len(names) == 0 {
		return names, io.EOF
	}
	return names, nil
}<|MERGE_RESOLUTION|>--- conflicted
+++ resolved
@@ -33,16 +33,6 @@
 var nameMax int32
 
 func (file *File) readdirnames(n int) (names []string, err error) {
-<<<<<<< HEAD
-	if elen == 0 {
-		var dummy syscall.Dirent
-		elen = (int(unsafe.Offsetof(dummy.Name)) +
-			libc_pathconf(syscall.StringBytePtr(file.name), syscall.PC_NAME_MAX) +
-			1)
-	}
-
-=======
->>>>>>> e9c762ec
 	if file.dirinfo == nil {
 		p, err := syscall.BytePtrFromString(file.name)
 		if err != nil {
@@ -72,21 +62,10 @@
 
 		file.dirinfo = new(dirInfo)
 		file.dirinfo.buf = make([]byte, elen)
-<<<<<<< HEAD
-		p := syscall.StringBytePtr(file.name)
-		syscall.Entersyscall()
-		r := libc_opendir(p)
-		syscall.Exitsyscall()
-		file.dirinfo.dir = r
-	}
-
-	entry_dirent := (*syscall.Dirent)(unsafe.Pointer(&file.dirinfo.buf[0]))
-=======
 		file.dirinfo.dir = r
 	}
 
 	entryDirent := (*syscall.Dirent)(unsafe.Pointer(&file.dirinfo.buf[0]))
->>>>>>> e9c762ec
 
 	size := n
 	if size <= 0 {
@@ -97,17 +76,10 @@
 	names = make([]string, 0, size) // Empty with room to grow.
 
 	for n != 0 {
-<<<<<<< HEAD
-		var result *syscall.Dirent
-		pr := &result
-		syscall.Entersyscall()
-		i := libc_readdir_r(dir, entry_dirent, pr)
-=======
 		var dirent *syscall.Dirent
 		pr := &dirent
 		syscall.Entersyscall()
 		i := libc_readdir_r(file.dirinfo.dir, entryDirent, pr)
->>>>>>> e9c762ec
 		syscall.Exitsyscall()
 		if i != 0 {
 			return names, NewSyscallError("readdir_r", i)
