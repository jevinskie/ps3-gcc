--- conflicted
+++ resolved
@@ -153,12 +153,6 @@
 
 	// Ensure that file descriptors have not already been leaked into
 	// our environment.
-<<<<<<< HEAD
-	for fd := os.Stderr.Fd() + 1; fd <= 101; fd++ {
-		err := os.NewFile(fd, "").Close()
-		if err == nil {
-			t.Logf("Something already leaked - closed fd %d", fd)
-=======
 	if !testedAlreadyLeaked {
 		testedAlreadyLeaked = true
 		for fd := os.Stderr.Fd() + 1; fd <= 101; fd++ {
@@ -166,7 +160,6 @@
 			if err == nil {
 				t.Logf("Something already leaked - closed fd %d", fd)
 			}
->>>>>>> e9c762ec
 		}
 	}
 
@@ -228,12 +221,7 @@
 
 func TestExtraFilesRace(t *testing.T) {
 	if runtime.GOOS == "windows" {
-<<<<<<< HEAD
-		t.Logf("no operating system support; skipping")
-		return
-=======
 		t.Skip("no operating system support; skipping")
->>>>>>> e9c762ec
 	}
 	listen := func() net.Listener {
 		ln, err := net.Listen("tcp", "127.0.0.1:0")
