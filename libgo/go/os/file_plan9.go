// Copyright 2011 The Go Authors. All rights reserved.
// Use of this source code is governed by a BSD-style
// license that can be found in the LICENSE file.

package os

import (
	"errors"
	"runtime"
	"syscall"
	"time"
)

var ErrPlan9 = errors.New("unimplemented on Plan 9")

// File represents an open file descriptor.
type File struct {
	*file
}

// file is the real representation of *File.
// The extra level of indirection ensures that no clients of os
// can overwrite this data, which could cause the finalizer
// to close the wrong file descriptor.
type file struct {
	fd      int
	name    string
	dirinfo *dirInfo // nil unless directory being read
}

// Fd returns the integer Unix file descriptor referencing the open file.
func (f *File) Fd() uintptr {
	if f == nil {
		return ^(uintptr(0))
	}
	return uintptr(f.fd)
}

// NewFile returns a new File with the given file descriptor and name.
func NewFile(fd uintptr, name string) *File {
	fdi := int(fd)
	if fdi < 0 {
		return nil
	}
	f := &File{&file{fd: fdi, name: name}}
	runtime.SetFinalizer(f.file, (*file).close)
	return f
}

// Auxiliary information if the File describes a directory
type dirInfo struct {
	buf  [syscall.STATMAX]byte // buffer for directory I/O
	nbuf int                   // length of buf; return value from Read
	bufp int                   // location of next record in buf.
}

func epipecheck(file *File, e error) {
}

// DevNull is the name of the operating system's ``null device.''
// On Unix-like systems, it is "/dev/null"; on Windows, "NUL".
const DevNull = "/dev/null"

// syscallMode returns the syscall-specific mode bits from Go's portable mode bits.
func syscallMode(i FileMode) (o uint32) {
	o |= uint32(i.Perm())
	if i&ModeAppend != 0 {
		o |= syscall.DMAPPEND
	}
	if i&ModeExclusive != 0 {
		o |= syscall.DMEXCL
	}
	if i&ModeTemporary != 0 {
		o |= syscall.DMTMP
	}
	return
}

// OpenFile is the generalized open call; most users will use Open
// or Create instead.  It opens the named file with specified flag
// (O_RDONLY etc.) and perm, (0666 etc.) if applicable.  If successful,
// methods on the returned File can be used for I/O.
// If there is an error, it will be of type *PathError.
func OpenFile(name string, flag int, perm FileMode) (file *File, err error) {
	var (
		fd     int
		e      error
		create bool
		excl   bool
		trunc  bool
		append bool
	)

	if flag&O_CREATE == O_CREATE {
		flag = flag & ^O_CREATE
		create = true
	}
	if flag&O_EXCL == O_EXCL {
		excl = true
	}
	if flag&O_TRUNC == O_TRUNC {
		trunc = true
	}
	// O_APPEND is emulated on Plan 9
	if flag&O_APPEND == O_APPEND {
		flag = flag &^ O_APPEND
		append = true
	}

	syscall.ForkLock.RLock()
	if (create && trunc) || excl {
		fd, e = syscall.Create(name, flag, syscallMode(perm))
	} else {
		fd, e = syscall.Open(name, flag)
		if e != nil && create {
			var e1 error
			fd, e1 = syscall.Create(name, flag, syscallMode(perm))
			if e1 == nil {
				e = nil
			}
		}
	}
	syscall.ForkLock.RUnlock()

	if e != nil {
		return nil, &PathError{"open", name, e}
	}

	if append {
		if _, e = syscall.Seek(fd, 0, SEEK_END); e != nil {
			return nil, &PathError{"seek", name, e}
		}
	}

	return NewFile(uintptr(fd), name), nil
}

// Close closes the File, rendering it unusable for I/O.
// It returns an error, if any.
func (f *File) Close() error {
	return f.file.close()
}

func (file *file) close() error {
	if file == nil || file.fd < 0 {
		return ErrInvalid
	}
	var err error
	syscall.ForkLock.RLock()
	if e := syscall.Close(file.fd); e != nil {
		err = &PathError{"close", file.name, e}
	}
	syscall.ForkLock.RUnlock()
	file.fd = -1 // so it can't be closed again

	// no need for a finalizer anymore
	runtime.SetFinalizer(file, nil)
	return err
}

// Stat returns the FileInfo structure describing file.
// If there is an error, it will be of type *PathError.
func (f *File) Stat() (fi FileInfo, err error) {
	d, err := dirstat(f)
	if err != nil {
		return nil, err
	}
	return fileInfoFromStat(d), nil
}

// Truncate changes the size of the file.
// It does not change the I/O offset.
// If there is an error, it will be of type *PathError.
func (f *File) Truncate(size int64) error {
	var d syscall.Dir

	d.Null()
	d.Length = size

	var buf [syscall.STATFIXLEN]byte
	n, err := d.Marshal(buf[:])
	if err != nil {
		return &PathError{"truncate", f.name, err}
	}
	if err = syscall.Fwstat(f.fd, buf[:n]); err != nil {
		return &PathError{"truncate", f.name, err}
	}
	return nil
}

const chmodMask = uint32(syscall.DMAPPEND | syscall.DMEXCL | syscall.DMTMP | ModePerm)

// Chmod changes the mode of the file to mode.
// If there is an error, it will be of type *PathError.
func (f *File) Chmod(mode FileMode) error {
	var d syscall.Dir

	odir, e := dirstat(f)
	if e != nil {
		return &PathError{"chmod", f.name, e}
	}
	d.Null()
	d.Mode = odir.Mode&^chmodMask | syscallMode(mode)&chmodMask

	var buf [syscall.STATFIXLEN]byte
	n, err := d.Marshal(buf[:])
	if err != nil {
		return &PathError{"chmod", f.name, err}
	}
	if err = syscall.Fwstat(f.fd, buf[:n]); err != nil {
		return &PathError{"chmod", f.name, err}
	}
	return nil
}

// Sync commits the current contents of the file to stable storage.
// Typically, this means flushing the file system's in-memory copy
// of recently written data to disk.
func (f *File) Sync() (err error) {
	if f == nil {
		return ErrInvalid
	}
	var d syscall.Dir
	d.Null()

	var buf [syscall.STATFIXLEN]byte
	n, err := d.Marshal(buf[:])
	if err != nil {
		return NewSyscallError("fsync", err)
	}
	if err = syscall.Fwstat(f.fd, buf[:n]); err != nil {
		return NewSyscallError("fsync", err)
	}
	return nil
}

// read reads up to len(b) bytes from the File.
// It returns the number of bytes read and an error, if any.
func (f *File) read(b []byte) (n int, err error) {
	return syscall.Read(f.fd, b)
}

// pread reads len(b) bytes from the File starting at byte offset off.
// It returns the number of bytes read and the error, if any.
// EOF is signaled by a zero count with err set to nil.
func (f *File) pread(b []byte, off int64) (n int, err error) {
	return syscall.Pread(f.fd, b, off)
}

// write writes len(b) bytes to the File.
// It returns the number of bytes written and an error, if any.
func (f *File) write(b []byte) (n int, err error) {
	return syscall.Write(f.fd, b)
}

// pwrite writes len(b) bytes to the File starting at byte offset off.
// It returns the number of bytes written and an error, if any.
func (f *File) pwrite(b []byte, off int64) (n int, err error) {
	return syscall.Pwrite(f.fd, b, off)
}

// seek sets the offset for the next Read or Write on file to offset, interpreted
// according to whence: 0 means relative to the origin of the file, 1 means
// relative to the current offset, and 2 means relative to the end.
// It returns the new offset and an error, if any.
func (f *File) seek(offset int64, whence int) (ret int64, err error) {
	return syscall.Seek(f.fd, offset, whence)
}

// Truncate changes the size of the named file.
// If the file is a symbolic link, it changes the size of the link's target.
// If there is an error, it will be of type *PathError.
func Truncate(name string, size int64) error {
	var d syscall.Dir

	d.Null()
	d.Length = size

	var buf [syscall.STATFIXLEN]byte
	n, err := d.Marshal(buf[:])
	if err != nil {
		return &PathError{"truncate", name, err}
	}
	if err = syscall.Wstat(name, buf[:n]); err != nil {
		return &PathError{"truncate", name, err}
	}
	return nil
}

// Remove removes the named file or directory.
// If there is an error, it will be of type *PathError.
func Remove(name string) error {
	if e := syscall.Remove(name); e != nil {
		return &PathError{"remove", name, e}
	}
	return nil
}

// Rename renames a file.
func Rename(oldname, newname string) error {
	var d syscall.Dir

	d.Null()
	d.Name = newname

	var buf [syscall.STATFIXLEN]byte
	n, err := d.Marshal(buf[:])
	if err != nil {
		return &PathError{"rename", oldname, err}
	}
	if err = syscall.Wstat(oldname, buf[:n]); err != nil {
		return &PathError{"rename", oldname, err}
	}
	return nil
}

// Chmod changes the mode of the named file to mode.
<<<<<<< HEAD
=======
// If the file is a symbolic link, it changes the mode of the link's target.
>>>>>>> e9c762ec
// If there is an error, it will be of type *PathError.
func Chmod(name string, mode FileMode) error {
	var d syscall.Dir

	odir, e := dirstat(name)
	if e != nil {
		return &PathError{"chmod", name, e}
	}
	d.Null()
	d.Mode = odir.Mode&^chmodMask | syscallMode(mode)&chmodMask

	var buf [syscall.STATFIXLEN]byte
	n, err := d.Marshal(buf[:])
	if err != nil {
		return &PathError{"chmod", name, err}
	}
	if err = syscall.Wstat(name, buf[:n]); err != nil {
		return &PathError{"chmod", name, err}
	}
	return nil
}

// Chtimes changes the access and modification times of the named
// file, similar to the Unix utime() or utimes() functions.
//
// The underlying filesystem may truncate or round the values to a
// less precise time unit.
// If there is an error, it will be of type *PathError.
func Chtimes(name string, atime time.Time, mtime time.Time) error {
	var d syscall.Dir

	d.Null()
	d.Atime = uint32(atime.Unix())
	d.Mtime = uint32(mtime.Unix())

	var buf [syscall.STATFIXLEN]byte
	n, err := d.Marshal(buf[:])
	if err != nil {
		return &PathError{"chtimes", name, err}
	}
	if err = syscall.Wstat(name, buf[:n]); err != nil {
		return &PathError{"chtimes", name, err}
	}
	return nil
}

// Pipe returns a connected pair of Files; reads from r return bytes
// written to w. It returns the files and an error, if any.
func Pipe() (r *File, w *File, err error) {
	var p [2]int

	syscall.ForkLock.RLock()
	if e := syscall.Pipe(p[0:]); e != nil {
		syscall.ForkLock.RUnlock()
		return nil, nil, NewSyscallError("pipe", e)
	}
	syscall.ForkLock.RUnlock()

	return NewFile(uintptr(p[0]), "|0"), NewFile(uintptr(p[1]), "|1"), nil
}

// not supported on Plan 9

<<<<<<< HEAD
// Link creates a hard link.
// If there is an error, it will be of type *LinkError.
func Link(oldname, newname string) error {
	return &LinkError{"link", oldname, newname, ErrPlan9}
=======
// Link creates newname as a hard link to the oldname file.
// If there is an error, it will be of type *LinkError.
func Link(oldname, newname string) error {
	return &LinkError{"link", oldname, newname, syscall.EPLAN9}
>>>>>>> e9c762ec
}

// Symlink creates newname as a symbolic link to oldname.
// If there is an error, it will be of type *LinkError.
func Symlink(oldname, newname string) error {
<<<<<<< HEAD
	return &LinkError{"symlink", oldname, newname, ErrPlan9}
=======
	return &LinkError{"symlink", oldname, newname, syscall.EPLAN9}
>>>>>>> e9c762ec
}

// Readlink returns the destination of the named symbolic link.
// If there is an error, it will be of type *PathError.
func Readlink(name string) (string, error) {
<<<<<<< HEAD
	return "", ErrPlan9
=======
	return "", &PathError{"readlink", name, syscall.EPLAN9}
>>>>>>> e9c762ec
}

// Chown changes the numeric uid and gid of the named file.
// If the file is a symbolic link, it changes the uid and gid of the link's target.
// If there is an error, it will be of type *PathError.
func Chown(name string, uid, gid int) error {
<<<<<<< HEAD
	return ErrPlan9
=======
	return &PathError{"chown", name, syscall.EPLAN9}
>>>>>>> e9c762ec
}

// Lchown changes the numeric uid and gid of the named file.
// If the file is a symbolic link, it changes the uid and gid of the link itself.
// If there is an error, it will be of type *PathError.
func Lchown(name string, uid, gid int) error {
<<<<<<< HEAD
	return ErrPlan9
=======
	return &PathError{"lchown", name, syscall.EPLAN9}
>>>>>>> e9c762ec
}

// Chown changes the numeric uid and gid of the named file.
// If there is an error, it will be of type *PathError.
func (f *File) Chown(uid, gid int) error {
<<<<<<< HEAD
	return ErrPlan9
=======
	return &PathError{"chown", f.name, syscall.EPLAN9}
>>>>>>> e9c762ec
}

// TempDir returns the default directory to use for temporary files.
func TempDir() string {
	return "/tmp"
}<|MERGE_RESOLUTION|>--- conflicted
+++ resolved
@@ -5,13 +5,10 @@
 package os
 
 import (
-	"errors"
 	"runtime"
 	"syscall"
 	"time"
 )
-
-var ErrPlan9 = errors.New("unimplemented on Plan 9")
 
 // File represents an open file descriptor.
 type File struct {
@@ -315,10 +312,7 @@
 }
 
 // Chmod changes the mode of the named file to mode.
-<<<<<<< HEAD
-=======
 // If the file is a symbolic link, it changes the mode of the link's target.
->>>>>>> e9c762ec
 // If there is an error, it will be of type *PathError.
 func Chmod(name string, mode FileMode) error {
 	var d syscall.Dir
@@ -382,69 +376,42 @@
 
 // not supported on Plan 9
 
-<<<<<<< HEAD
-// Link creates a hard link.
-// If there is an error, it will be of type *LinkError.
-func Link(oldname, newname string) error {
-	return &LinkError{"link", oldname, newname, ErrPlan9}
-=======
 // Link creates newname as a hard link to the oldname file.
 // If there is an error, it will be of type *LinkError.
 func Link(oldname, newname string) error {
 	return &LinkError{"link", oldname, newname, syscall.EPLAN9}
->>>>>>> e9c762ec
 }
 
 // Symlink creates newname as a symbolic link to oldname.
 // If there is an error, it will be of type *LinkError.
 func Symlink(oldname, newname string) error {
-<<<<<<< HEAD
-	return &LinkError{"symlink", oldname, newname, ErrPlan9}
-=======
 	return &LinkError{"symlink", oldname, newname, syscall.EPLAN9}
->>>>>>> e9c762ec
 }
 
 // Readlink returns the destination of the named symbolic link.
 // If there is an error, it will be of type *PathError.
 func Readlink(name string) (string, error) {
-<<<<<<< HEAD
-	return "", ErrPlan9
-=======
 	return "", &PathError{"readlink", name, syscall.EPLAN9}
->>>>>>> e9c762ec
 }
 
 // Chown changes the numeric uid and gid of the named file.
 // If the file is a symbolic link, it changes the uid and gid of the link's target.
 // If there is an error, it will be of type *PathError.
 func Chown(name string, uid, gid int) error {
-<<<<<<< HEAD
-	return ErrPlan9
-=======
 	return &PathError{"chown", name, syscall.EPLAN9}
->>>>>>> e9c762ec
 }
 
 // Lchown changes the numeric uid and gid of the named file.
 // If the file is a symbolic link, it changes the uid and gid of the link itself.
 // If there is an error, it will be of type *PathError.
 func Lchown(name string, uid, gid int) error {
-<<<<<<< HEAD
-	return ErrPlan9
-=======
 	return &PathError{"lchown", name, syscall.EPLAN9}
->>>>>>> e9c762ec
 }
 
 // Chown changes the numeric uid and gid of the named file.
 // If there is an error, it will be of type *PathError.
 func (f *File) Chown(uid, gid int) error {
-<<<<<<< HEAD
-	return ErrPlan9
-=======
 	return &PathError{"chown", f.name, syscall.EPLAN9}
->>>>>>> e9c762ec
 }
 
 // TempDir returns the default directory to use for temporary files.
