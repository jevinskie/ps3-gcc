--- conflicted
+++ resolved
@@ -57,9 +57,6 @@
 	if pmeth != nil {
 		meth = *pmeth
 	}
-<<<<<<< HEAD
-	*ret = &TypeAssertionError{s1, s2, s3, meth}
-=======
 
 	// For gccgo, strip out quoted strings.
 	s1 = unquote(s1)
@@ -93,7 +90,6 @@
 		}
 	}
 	return string(r[:j])
->>>>>>> e9c762ec
 }
 
 // An errorString represents a runtime error described by a single string.
