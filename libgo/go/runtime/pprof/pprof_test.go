// Copyright 2011 The Go Authors.  All rights reserved.
// Use of this source code is governed by a BSD-style
// license that can be found in the LICENSE file.

package pprof_test

import (
	"bytes"
	"fmt"
	"hash/crc32"
	"os/exec"
	"runtime"
	. "runtime/pprof"
	"strings"
	"testing"
	"unsafe"
)

func TestCPUProfile(t *testing.T) {
	switch runtime.GOOS {
	case "darwin":
		out, err := exec.Command("uname", "-a").CombinedOutput()
		if err != nil {
			t.Fatal(err)
		}
		vers := string(out)
		t.Logf("uname -a: %v", vers)
		// Lion uses "Darwin Kernel Version 11".
		if strings.Contains(vers, "Darwin Kernel Version 10") && strings.Contains(vers, "RELEASE_X86_64") {
<<<<<<< HEAD
			t.Logf("skipping test on known-broken kernel (64-bit Leopard / Snow Leopard)")
			return
=======
			t.Skip("skipping test on known-broken kernel (64-bit Leopard / Snow Leopard)")
>>>>>>> e9c762ec
		}
	case "plan9":
		// unimplemented
		return
	}

	buf := make([]byte, 100000)
	var prof bytes.Buffer
	if err := StartCPUProfile(&prof); err != nil {
		t.Fatal(err)
	}
	// This loop takes about a quarter second on a 2 GHz laptop.
	// We only need to get one 100 Hz clock tick, so we've got
	// a 25x safety buffer.
	for i := 0; i < 1000; i++ {
		crc32.ChecksumIEEE(buf)
	}
	StopCPUProfile()

	// Convert []byte to []uintptr.
	bytes := prof.Bytes()
	l := len(bytes) / int(unsafe.Sizeof(uintptr(0)))
	val := *(*[]uintptr)(unsafe.Pointer(&bytes))
	val = val[:l]

	if l < 13 {
		t.Fatalf("profile too short: %#x", val)
	}

	fmt.Println(val, l)
	hd, val, tl := val[:5], val[5:l-3], val[l-3:]
	fmt.Println(hd, val, tl)
	if hd[0] != 0 || hd[1] != 3 || hd[2] != 0 || hd[3] != 1e6/100 || hd[4] != 0 {
		t.Fatalf("unexpected header %#x", hd)
	}

	if tl[0] != 0 || tl[1] != 1 || tl[2] != 0 {
		t.Fatalf("malformed end-of-data marker %#x", tl)
	}

	// Check that profile is well formed and contains ChecksumIEEE.
	found := false
	for len(val) > 0 {
		if len(val) < 2 || val[0] < 1 || val[1] < 1 || uintptr(len(val)) < 2+val[1] {
			t.Fatalf("malformed profile.  leftover: %#x", val)
		}
		for _, pc := range val[2 : 2+val[1]] {
			f := runtime.FuncForPC(pc)
			if f == nil {
				continue
			}
			if strings.Contains(f.Name(), "ChecksumIEEE") ||
				(strings.Contains(f.Name(), "update") && strings.Contains(f.Name(), "crc32")) {
				found = true
			}
		}
		val = val[2+val[1]:]
	}

	if !found {
		t.Fatal("did not find ChecksumIEEE in the profile")
	}
}<|MERGE_RESOLUTION|>--- conflicted
+++ resolved
@@ -27,12 +27,7 @@
 		t.Logf("uname -a: %v", vers)
 		// Lion uses "Darwin Kernel Version 11".
 		if strings.Contains(vers, "Darwin Kernel Version 10") && strings.Contains(vers, "RELEASE_X86_64") {
-<<<<<<< HEAD
-			t.Logf("skipping test on known-broken kernel (64-bit Leopard / Snow Leopard)")
-			return
-=======
 			t.Skip("skipping test on known-broken kernel (64-bit Leopard / Snow Leopard)")
->>>>>>> e9c762ec
 		}
 	case "plan9":
 		// unimplemented
