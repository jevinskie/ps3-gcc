// Copyright 2011 The Go Authors. All rights reserved.
// Use of this source code is governed by a BSD-style
// license that can be found in the LICENSE file.

package x509

import (
	"runtime"
	"strings"
	"time"
	"unicode/utf8"
)

type InvalidReason int

const (
	// NotAuthorizedToSign results when a certificate is signed by another
	// which isn't marked as a CA certificate.
	NotAuthorizedToSign InvalidReason = iota
	// Expired results when a certificate has expired, based on the time
	// given in the VerifyOptions.
	Expired
	// CANotAuthorizedForThisName results when an intermediate or root
	// certificate has a name constraint which doesn't include the name
	// being checked.
	CANotAuthorizedForThisName
	// TooManyIntermediates results when a path length constraint is
	// violated.
	TooManyIntermediates
<<<<<<< HEAD
=======
	// IncompatibleUsage results when the certificate's key usage indicates
	// that it may only be used for a different purpose.
	IncompatibleUsage
>>>>>>> e9c762ec
)

// CertificateInvalidError results when an odd error occurs. Users of this
// library probably want to handle all these errors uniformly.
type CertificateInvalidError struct {
	Cert   *Certificate
	Reason InvalidReason
}

func (e CertificateInvalidError) Error() string {
	switch e.Reason {
	case NotAuthorizedToSign:
		return "x509: certificate is not authorized to sign other certificates"
	case Expired:
		return "x509: certificate has expired or is not yet valid"
	case CANotAuthorizedForThisName:
		return "x509: a root or intermediate certificate is not authorized to sign in this domain"
	case TooManyIntermediates:
		return "x509: too many intermediates for path length constraint"
<<<<<<< HEAD
=======
	case IncompatibleUsage:
		return "x509: certificate specifies an incompatible key usage"
>>>>>>> e9c762ec
	}
	return "x509: unknown error"
}

// HostnameError results when the set of authorized names doesn't match the
// requested name.
type HostnameError struct {
	Certificate *Certificate
	Host        string
}

func (h HostnameError) Error() string {
	var valid string
	c := h.Certificate
	if len(c.DNSNames) > 0 {
		valid = strings.Join(c.DNSNames, ", ")
	} else {
		valid = c.Subject.CommonName
	}
	return "certificate is valid for " + valid + ", not " + h.Host
}

// UnknownAuthorityError results when the certificate issuer is unknown
type UnknownAuthorityError struct {
	cert *Certificate
}

func (e UnknownAuthorityError) Error() string {
	return "x509: certificate signed by unknown authority"
}

// SystemRootsError results when we fail to load the system root certificates.
type SystemRootsError struct {
}

func (e SystemRootsError) Error() string {
	return "x509: failed to load system roots and no roots provided"
}

// VerifyOptions contains parameters for Certificate.Verify. It's a structure
// because other PKIX verification APIs have ended up needing many options.
type VerifyOptions struct {
	DNSName       string
	Intermediates *CertPool
	Roots         *CertPool // if nil, the system roots are used
	CurrentTime   time.Time // if zero, the current time is used
	// KeyUsage specifies which Extended Key Usage values are acceptable.
	// An empty list means ExtKeyUsageServerAuth. Key usage is considered a
	// constraint down the chain which mirrors Windows CryptoAPI behaviour,
	// but not the spec. To accept any key usage, include ExtKeyUsageAny.
	KeyUsages []ExtKeyUsage
}

const (
	leafCertificate = iota
	intermediateCertificate
	rootCertificate
)

// isValid performs validity checks on the c.
func (c *Certificate) isValid(certType int, currentChain []*Certificate, opts *VerifyOptions) error {
	now := opts.CurrentTime
	if now.IsZero() {
		now = time.Now()
	}
	if now.Before(c.NotBefore) || now.After(c.NotAfter) {
		return CertificateInvalidError{c, Expired}
	}

	if len(c.PermittedDNSDomains) > 0 {
		for _, domain := range c.PermittedDNSDomains {
			if opts.DNSName == domain ||
				(strings.HasSuffix(opts.DNSName, domain) &&
					len(opts.DNSName) >= 1+len(domain) &&
					opts.DNSName[len(opts.DNSName)-len(domain)-1] == '.') {
				continue
			}

			return CertificateInvalidError{c, CANotAuthorizedForThisName}
		}
	}

	// KeyUsage status flags are ignored. From Engineering Security, Peter
	// Gutmann: A European government CA marked its signing certificates as
	// being valid for encryption only, but no-one noticed. Another
	// European CA marked its signature keys as not being valid for
	// signatures. A different CA marked its own trusted root certificate
	// as being invalid for certificate signing.  Another national CA
	// distributed a certificate to be used to encrypt data for the
	// country’s tax authority that was marked as only being usable for
	// digital signatures but not for encryption. Yet another CA reversed
	// the order of the bit flags in the keyUsage due to confusion over
	// encoding endianness, essentially setting a random keyUsage in
	// certificates that it issued. Another CA created a self-invalidating
	// certificate by adding a certificate policy statement stipulating
	// that the certificate had to be used strictly as specified in the
	// keyUsage, and a keyUsage containing a flag indicating that the RSA
	// encryption key could only be used for Diffie-Hellman key agreement.

	if certType == intermediateCertificate && (!c.BasicConstraintsValid || !c.IsCA) {
		return CertificateInvalidError{c, NotAuthorizedToSign}
	}

	if c.BasicConstraintsValid && c.MaxPathLen >= 0 {
		numIntermediates := len(currentChain) - 1
		if numIntermediates > c.MaxPathLen {
			return CertificateInvalidError{c, TooManyIntermediates}
		}
	}

	return nil
}

// Verify attempts to verify c by building one or more chains from c to a
// certificate in opts.Roots, using certificates in opts.Intermediates if
// needed. If successful, it returns one or more chains where the first
// element of the chain is c and the last element is from opts.Roots.
//
// WARNING: this doesn't do any revocation checking.
func (c *Certificate) Verify(opts VerifyOptions) (chains [][]*Certificate, err error) {
	// Use Windows's own verification and chain building.
	if opts.Roots == nil && runtime.GOOS == "windows" {
		return c.systemVerify(&opts)
	}

	if opts.Roots == nil {
		opts.Roots = systemRootsPool()
<<<<<<< HEAD
=======
		if opts.Roots == nil {
			return nil, SystemRootsError{}
		}
>>>>>>> e9c762ec
	}

	err = c.isValid(leafCertificate, nil, &opts)
	if err != nil {
		return
	}

	if len(opts.DNSName) > 0 {
		err = c.VerifyHostname(opts.DNSName)
		if err != nil {
			return
		}
	}

<<<<<<< HEAD
	return c.buildChains(make(map[int][][]*Certificate), []*Certificate{c}, &opts)
=======
	candidateChains, err := c.buildChains(make(map[int][][]*Certificate), []*Certificate{c}, &opts)
	if err != nil {
		return
	}

	keyUsages := opts.KeyUsages
	if len(keyUsages) == 0 {
		keyUsages = []ExtKeyUsage{ExtKeyUsageServerAuth}
	}

	// If any key usage is acceptable then we're done.
	for _, usage := range keyUsages {
		if usage == ExtKeyUsageAny {
			chains = candidateChains
			return
		}
	}

	for _, candidate := range candidateChains {
		if checkChainForKeyUsage(candidate, keyUsages) {
			chains = append(chains, candidate)
		}
	}

	if len(chains) == 0 {
		err = CertificateInvalidError{c, IncompatibleUsage}
	}

	return
>>>>>>> e9c762ec
}

func appendToFreshChain(chain []*Certificate, cert *Certificate) []*Certificate {
	n := make([]*Certificate, len(chain)+1)
	copy(n, chain)
	n[len(chain)] = cert
	return n
}

func (c *Certificate) buildChains(cache map[int][][]*Certificate, currentChain []*Certificate, opts *VerifyOptions) (chains [][]*Certificate, err error) {
	for _, rootNum := range opts.Roots.findVerifiedParents(c) {
		root := opts.Roots.certs[rootNum]
		err = root.isValid(rootCertificate, currentChain, opts)
		if err != nil {
			continue
		}
		chains = append(chains, appendToFreshChain(currentChain, root))
	}

nextIntermediate:
	for _, intermediateNum := range opts.Intermediates.findVerifiedParents(c) {
		intermediate := opts.Intermediates.certs[intermediateNum]
		for _, cert := range currentChain {
			if cert == intermediate {
				continue nextIntermediate
			}
		}
		err = intermediate.isValid(intermediateCertificate, currentChain, opts)
		if err != nil {
			continue
		}
		var childChains [][]*Certificate
		childChains, ok := cache[intermediateNum]
		if !ok {
			childChains, err = intermediate.buildChains(cache, appendToFreshChain(currentChain, intermediate), opts)
			cache[intermediateNum] = childChains
		}
		chains = append(chains, childChains...)
	}

	if len(chains) > 0 {
		err = nil
	}

	if len(chains) == 0 && err == nil {
		err = UnknownAuthorityError{c}
	}

	return
}

func matchHostnames(pattern, host string) bool {
	if len(pattern) == 0 || len(host) == 0 {
		return false
	}

	patternParts := strings.Split(pattern, ".")
	hostParts := strings.Split(host, ".")

	if len(patternParts) != len(hostParts) {
		return false
	}

	for i, patternPart := range patternParts {
		if patternPart == "*" {
			continue
		}
		if patternPart != hostParts[i] {
			return false
		}
	}

	return true
}

// toLowerCaseASCII returns a lower-case version of in. See RFC 6125 6.4.1. We use
// an explicitly ASCII function to avoid any sharp corners resulting from
// performing Unicode operations on DNS labels.
func toLowerCaseASCII(in string) string {
	// If the string is already lower-case then there's nothing to do.
	isAlreadyLowerCase := true
	for _, c := range in {
		if c == utf8.RuneError {
			// If we get a UTF-8 error then there might be
			// upper-case ASCII bytes in the invalid sequence.
			isAlreadyLowerCase = false
			break
		}
		if 'A' <= c && c <= 'Z' {
			isAlreadyLowerCase = false
			break
		}
	}

	if isAlreadyLowerCase {
		return in
	}

	out := []byte(in)
	for i, c := range out {
		if 'A' <= c && c <= 'Z' {
			out[i] += 'a' - 'A'
		}
	}
	return string(out)
}

// VerifyHostname returns nil if c is a valid certificate for the named host.
// Otherwise it returns an error describing the mismatch.
func (c *Certificate) VerifyHostname(h string) error {
	lowered := toLowerCaseASCII(h)

	if len(c.DNSNames) > 0 {
		for _, match := range c.DNSNames {
			if matchHostnames(toLowerCaseASCII(match), lowered) {
				return nil
			}
		}
		// If Subject Alt Name is given, we ignore the common name.
	} else if matchHostnames(toLowerCaseASCII(c.Subject.CommonName), lowered) {
		return nil
	}

	return HostnameError{c, h}
}

func checkChainForKeyUsage(chain []*Certificate, keyUsages []ExtKeyUsage) bool {
	usages := make([]ExtKeyUsage, len(keyUsages))
	copy(usages, keyUsages)

	if len(chain) == 0 {
		return false
	}

	usagesRemaining := len(usages)

	// We walk down the list and cross out any usages that aren't supported
	// by each certificate. If we cross out all the usages, then the chain
	// is unacceptable.

	for i := len(chain) - 1; i >= 0; i-- {
		cert := chain[i]
		if len(cert.ExtKeyUsage) == 0 && len(cert.UnknownExtKeyUsage) == 0 {
			// The certificate doesn't have any extended key usage specified.
			continue
		}

		for _, usage := range cert.ExtKeyUsage {
			if usage == ExtKeyUsageAny {
				// The certificate is explicitly good for any usage.
				continue
			}
		}

		const invalidUsage ExtKeyUsage = -1

	NextRequestedUsage:
		for i, requestedUsage := range usages {
			if requestedUsage == invalidUsage {
				continue
			}

			for _, usage := range cert.ExtKeyUsage {
				if requestedUsage == usage {
					continue NextRequestedUsage
				}
			}

			usages[i] = invalidUsage
			usagesRemaining--
			if usagesRemaining == 0 {
				return false
			}
		}
	}

	return true
}<|MERGE_RESOLUTION|>--- conflicted
+++ resolved
@@ -27,12 +27,9 @@
 	// TooManyIntermediates results when a path length constraint is
 	// violated.
 	TooManyIntermediates
-<<<<<<< HEAD
-=======
 	// IncompatibleUsage results when the certificate's key usage indicates
 	// that it may only be used for a different purpose.
 	IncompatibleUsage
->>>>>>> e9c762ec
 )
 
 // CertificateInvalidError results when an odd error occurs. Users of this
@@ -52,11 +49,8 @@
 		return "x509: a root or intermediate certificate is not authorized to sign in this domain"
 	case TooManyIntermediates:
 		return "x509: too many intermediates for path length constraint"
-<<<<<<< HEAD
-=======
 	case IncompatibleUsage:
 		return "x509: certificate specifies an incompatible key usage"
->>>>>>> e9c762ec
 	}
 	return "x509: unknown error"
 }
@@ -184,12 +178,9 @@
 
 	if opts.Roots == nil {
 		opts.Roots = systemRootsPool()
-<<<<<<< HEAD
-=======
 		if opts.Roots == nil {
 			return nil, SystemRootsError{}
 		}
->>>>>>> e9c762ec
 	}
 
 	err = c.isValid(leafCertificate, nil, &opts)
@@ -204,9 +195,6 @@
 		}
 	}
 
-<<<<<<< HEAD
-	return c.buildChains(make(map[int][][]*Certificate), []*Certificate{c}, &opts)
-=======
 	candidateChains, err := c.buildChains(make(map[int][][]*Certificate), []*Certificate{c}, &opts)
 	if err != nil {
 		return
@@ -236,7 +224,6 @@
 	}
 
 	return
->>>>>>> e9c762ec
 }
 
 func appendToFreshChain(chain []*Certificate, cert *Certificate) []*Certificate {
