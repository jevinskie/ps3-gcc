// Copyright 2009 The Go Authors. All rights reserved.
// Use of this source code is governed by a BSD-style
// license that can be found in the LICENSE file.

package x509

import (
	"bytes"
	"crypto/dsa"
	"crypto/ecdsa"
	"crypto/elliptic"
	"crypto/rand"
	"crypto/rsa"
	_ "crypto/sha256"
	_ "crypto/sha512"
	"crypto/x509/pkix"
	"encoding/asn1"
	"encoding/base64"
	"encoding/hex"
	"encoding/pem"
	"math/big"
	"net"
	"reflect"
	"testing"
	"time"
)

func TestParsePKCS1PrivateKey(t *testing.T) {
	block, _ := pem.Decode([]byte(pemPrivateKey))
	priv, err := ParsePKCS1PrivateKey(block.Bytes)
	if err != nil {
		t.Errorf("Failed to parse private key: %s", err)
		return
	}
	if priv.PublicKey.N.Cmp(rsaPrivateKey.PublicKey.N) != 0 ||
		priv.PublicKey.E != rsaPrivateKey.PublicKey.E ||
		priv.D.Cmp(rsaPrivateKey.D) != 0 ||
		priv.Primes[0].Cmp(rsaPrivateKey.Primes[0]) != 0 ||
		priv.Primes[1].Cmp(rsaPrivateKey.Primes[1]) != 0 {
		t.Errorf("got:%+v want:%+v", priv, rsaPrivateKey)
	}
}

func TestParsePKIXPublicKey(t *testing.T) {
	block, _ := pem.Decode([]byte(pemPublicKey))
	pub, err := ParsePKIXPublicKey(block.Bytes)
	if err != nil {
		t.Errorf("Failed to parse RSA public key: %s", err)
		return
	}
	rsaPub, ok := pub.(*rsa.PublicKey)
	if !ok {
		t.Errorf("Value returned from ParsePKIXPublicKey was not an RSA public key")
		return
	}

	pubBytes2, err := MarshalPKIXPublicKey(rsaPub)
	if err != nil {
		t.Errorf("Failed to marshal RSA public key for the second time: %s", err)
		return
	}
	if !bytes.Equal(pubBytes2, block.Bytes) {
		t.Errorf("Reserialization of public key didn't match. got %x, want %x", pubBytes2, block.Bytes)
	}
}

var pemPublicKey = `-----BEGIN PUBLIC KEY-----
MIIBIjANBgkqhkiG9w0BAQEFAAOCAQ8AMIIBCgKCAQEA3VoPN9PKUjKFLMwOge6+
wnDi8sbETGIx2FKXGgqtAKpzmem53kRGEQg8WeqRmp12wgp74TGpkEXsGae7RS1k
enJCnma4fii+noGH7R0qKgHvPrI2Bwa9hzsH8tHxpyM3qrXslOmD45EH9SxIDUBJ
FehNdaPbLP1gFyahKMsdfxFJLUvbUycuZSJ2ZnIgeVxwm4qbSvZInL9Iu4FzuPtg
fINKcbbovy1qq4KvPIrXzhbY3PWDc6btxCf3SE0JdE1MCPThntB62/bLMSQ7xdDR
FF53oIpvxe/SCOymfWq/LW849Ytv3Xwod0+wzAP8STXG4HSELS4UedPYeHJJJYcZ
+QIDAQAB
-----END PUBLIC KEY-----
`

var pemPrivateKey = `-----BEGIN RSA PRIVATE KEY-----
MIIBOgIBAAJBALKZD0nEffqM1ACuak0bijtqE2QrI/KLADv7l3kK3ppMyCuLKoF0
fd7Ai2KW5ToIwzFofvJcS/STa6HA5gQenRUCAwEAAQJBAIq9amn00aS0h/CrjXqu
/ThglAXJmZhOMPVn4eiu7/ROixi9sex436MaVeMqSNf7Ex9a8fRNfWss7Sqd9eWu
RTUCIQDasvGASLqmjeffBNLTXV2A5g4t+kLVCpsEIZAycV5GswIhANEPLmax0ME/
EO+ZJ79TJKN5yiGBRsv5yvx5UiHxajEXAiAhAol5N4EUyq6I9w1rYdhPMGpLfk7A
IU2snfRJ6Nq2CQIgFrPsWRCkV+gOYcajD17rEqmuLrdIRexpg8N1DOSXoJ8CIGlS
tAboUGBxTDq3ZroNism3DaMIbKPyYrAqhKov1h5V
-----END RSA PRIVATE KEY-----
`

func bigFromString(s string) *big.Int {
	ret := new(big.Int)
	ret.SetString(s, 10)
	return ret
}

func fromBase10(base10 string) *big.Int {
	i := new(big.Int)
	i.SetString(base10, 10)
	return i
}

func bigFromHexString(s string) *big.Int {
	ret := new(big.Int)
	ret.SetString(s, 16)
	return ret
}

var rsaPrivateKey = &rsa.PrivateKey{
	PublicKey: rsa.PublicKey{
		N: bigFromString("9353930466774385905609975137998169297361893554149986716853295022578535724979677252958524466350471210367835187480748268864277464700638583474144061408845077"),
		E: 65537,
	},
	D: bigFromString("7266398431328116344057699379749222532279343923819063639497049039389899328538543087657733766554155839834519529439851673014800261285757759040931985506583861"),
	Primes: []*big.Int{
		bigFromString("98920366548084643601728869055592650835572950932266967461790948584315647051443"),
		bigFromString("94560208308847015747498523884063394671606671904944666360068158221458669711639"),
	},
}

func TestMarshalRSAPrivateKey(t *testing.T) {
	priv := &rsa.PrivateKey{
		PublicKey: rsa.PublicKey{
			N: fromBase10("16346378922382193400538269749936049106320265317511766357599732575277382844051791096569333808598921852351577762718529818072849191122419410612033592401403764925096136759934497687765453905884149505175426053037420486697072448609022753683683718057795566811401938833367954642951433473337066311978821180526439641496973296037000052546108507805269279414789035461158073156772151892452251106173507240488993608650881929629163465099476849643165682709047462010581308719577053905787496296934240246311806555924593059995202856826239801816771116902778517096212527979497399966526283516447337775509777558018145573127308919204297111496233"),
			E: 3,
		},
		D: fromBase10("10897585948254795600358846499957366070880176878341177571733155050184921896034527397712889205732614568234385175145686545381899460748279607074689061600935843283397424506622998458510302603922766336783617368686090042765718290914099334449154829375179958369993407724946186243249568928237086215759259909861748642124071874879861299389874230489928271621259294894142840428407196932444474088857746123104978617098858619445675532587787023228852383149557470077802718705420275739737958953794088728369933811184572620857678792001136676902250566845618813972833750098806496641114644760255910789397593428910198080271317419213080834885003"),
		Primes: []*big.Int{
			fromBase10("1025363189502892836833747188838978207017355117492483312747347695538428729137306368764177201532277413433182799108299960196606011786562992097313508180436744488171474690412562218914213688661311117337381958560443"),
			fromBase10("3467903426626310123395340254094941045497208049900750380025518552334536945536837294961497712862519984786362199788654739924501424784631315081391467293694361474867825728031147665777546570788493758372218019373"),
			fromBase10("4597024781409332673052708605078359346966325141767460991205742124888960305710298765592730135879076084498363772408626791576005136245060321874472727132746643162385746062759369754202494417496879741537284589047"),
		},
	}

	derBytes := MarshalPKCS1PrivateKey(priv)

	priv2, err := ParsePKCS1PrivateKey(derBytes)
	if err != nil {
		t.Errorf("error parsing serialized key: %s", err)
		return
	}
	if priv.PublicKey.N.Cmp(priv2.PublicKey.N) != 0 ||
		priv.PublicKey.E != priv2.PublicKey.E ||
		priv.D.Cmp(priv2.D) != 0 ||
		len(priv2.Primes) != 3 ||
		priv.Primes[0].Cmp(priv2.Primes[0]) != 0 ||
		priv.Primes[1].Cmp(priv2.Primes[1]) != 0 ||
		priv.Primes[2].Cmp(priv2.Primes[2]) != 0 {
		t.Errorf("got:%+v want:%+v", priv, priv2)
	}
}

type matchHostnamesTest struct {
	pattern, host string
	ok            bool
}

var matchHostnamesTests = []matchHostnamesTest{
	{"a.b.c", "a.b.c", true},
	{"a.b.c", "b.b.c", false},
	{"", "b.b.c", false},
	{"a.b.c", "", false},
	{"example.com", "example.com", true},
	{"example.com", "www.example.com", false},
	{"*.example.com", "www.example.com", true},
	{"*.example.com", "xyz.www.example.com", false},
	{"*.*.example.com", "xyz.www.example.com", true},
	{"*.www.*.com", "xyz.www.example.com", true},
}

func TestMatchHostnames(t *testing.T) {
	for i, test := range matchHostnamesTests {
		r := matchHostnames(test.pattern, test.host)
		if r != test.ok {
			t.Errorf("#%d mismatch got: %t want: %t", i, r, test.ok)
		}
	}
}

func TestMatchIP(t *testing.T) {
	// Check that pattern matching is working.
	c := &Certificate{
		DNSNames: []string{"*.foo.bar.baz"},
		Subject: pkix.Name{
			CommonName: "*.foo.bar.baz",
		},
	}
	err := c.VerifyHostname("quux.foo.bar.baz")
	if err != nil {
		t.Fatalf("VerifyHostname(quux.foo.bar.baz): %v", err)
	}

	// But check that if we change it to be matching against an IP address,
	// it is rejected.
	c = &Certificate{
		DNSNames: []string{"*.2.3.4"},
		Subject: pkix.Name{
			CommonName: "*.2.3.4",
		},
	}
	err = c.VerifyHostname("1.2.3.4")
	if err == nil {
		t.Fatalf("VerifyHostname(1.2.3.4) should have failed, did not")
	}

	c = &Certificate{
		IPAddresses: []net.IP{net.ParseIP("127.0.0.1"), net.ParseIP("::1")},
	}
	err = c.VerifyHostname("127.0.0.1")
	if err != nil {
		t.Fatalf("VerifyHostname(127.0.0.1): %v", err)
	}
	err = c.VerifyHostname("::1")
	if err != nil {
		t.Fatalf("VerifyHostname(::1): %v", err)
	}
	err = c.VerifyHostname("[::1]")
	if err != nil {
		t.Fatalf("VerifyHostname([::1]): %v", err)
	}
}

func TestCertificateParse(t *testing.T) {
	s, _ := hex.DecodeString(certBytes)
	certs, err := ParseCertificates(s)
	if err != nil {
		t.Error(err)
	}
	if len(certs) != 2 {
		t.Errorf("Wrong number of certs: got %d want 2", len(certs))
		return
	}

	err = certs[0].CheckSignatureFrom(certs[1])
	if err != nil {
		t.Error(err)
	}

	if err := certs[0].VerifyHostname("mail.google.com"); err != nil {
		t.Error(err)
	}

	const expectedExtensions = 4
	if n := len(certs[0].Extensions); n != expectedExtensions {
		t.Errorf("want %d extensions, got %d", expectedExtensions, n)
	}
}

var certBytes = "308203223082028ba00302010202106edf0d9499fd4533dd1297fc42a93be1300d06092a864886" +
	"f70d0101050500304c310b3009060355040613025a4131253023060355040a131c546861777465" +
	"20436f6e73756c74696e67202850747929204c74642e311630140603550403130d546861777465" +
	"20534743204341301e170d3039303332353136343932395a170d3130303332353136343932395a" +
	"3069310b3009060355040613025553311330110603550408130a43616c69666f726e6961311630" +
	"140603550407130d4d6f756e7461696e205669657731133011060355040a130a476f6f676c6520" +
	"496e63311830160603550403130f6d61696c2e676f6f676c652e636f6d30819f300d06092a8648" +
	"86f70d010101050003818d0030818902818100c5d6f892fccaf5614b064149e80a2c9581a218ef" +
	"41ec35bd7a58125ae76f9ea54ddc893abbeb029f6b73616bf0ffd868791fba7af9c4aebf3706ba" +
	"3eeaeed27435b4ddcfb157c05f351d66aa87fee0de072d66d773affbd36ab78bef090e0cc861a9" +
	"03ac90dd98b51c9c41566c017f0beec3bff391051ffba0f5cc6850ad2a590203010001a381e730" +
	"81e430280603551d250421301f06082b0601050507030106082b06010505070302060960864801" +
	"86f842040130360603551d1f042f302d302ba029a0278625687474703a2f2f63726c2e74686177" +
	"74652e636f6d2f54686177746553474343412e63726c307206082b060105050701010466306430" +
	"2206082b060105050730018616687474703a2f2f6f6373702e7468617774652e636f6d303e0608" +
	"2b060105050730028632687474703a2f2f7777772e7468617774652e636f6d2f7265706f736974" +
	"6f72792f5468617774655f5347435f43412e637274300c0603551d130101ff04023000300d0609" +
	"2a864886f70d01010505000381810062f1f3050ebc105e497c7aedf87e24d2f4a986bb3b837bd1" +
	"9b91ebcad98b065992f6bd2b49b7d6d3cb2e427a99d606c7b1d46352527fac39e6a8b6726de5bf" +
	"70212a52cba07634a5e332011bd1868e78eb5e3c93cf03072276786f207494feaa0ed9d53b2110" +
	"a76571f90209cdae884385c882587030ee15f33d761e2e45a6bc308203233082028ca003020102" +
	"020430000002300d06092a864886f70d0101050500305f310b3009060355040613025553311730" +
	"15060355040a130e566572695369676e2c20496e632e31373035060355040b132e436c61737320" +
	"33205075626c6963205072696d6172792043657274696669636174696f6e20417574686f726974" +
	"79301e170d3034303531333030303030305a170d3134303531323233353935395a304c310b3009" +
	"060355040613025a4131253023060355040a131c54686177746520436f6e73756c74696e672028" +
	"50747929204c74642e311630140603550403130d5468617774652053474320434130819f300d06" +
	"092a864886f70d010101050003818d0030818902818100d4d367d08d157faecd31fe7d1d91a13f" +
	"0b713cacccc864fb63fc324b0794bd6f80ba2fe10493c033fc093323e90b742b71c403c6d2cde2" +
	"2ff50963cdff48a500bfe0e7f388b72d32de9836e60aad007bc4644a3b847503f270927d0e62f5" +
	"21ab693684317590f8bfc76c881b06957cc9e5a8de75a12c7a68dfd5ca1c875860190203010001" +
	"a381fe3081fb30120603551d130101ff040830060101ff020100300b0603551d0f040403020106" +
	"301106096086480186f842010104040302010630280603551d110421301fa41d301b3119301706" +
	"035504031310507269766174654c6162656c332d313530310603551d1f042a30283026a024a022" +
	"8620687474703a2f2f63726c2e766572697369676e2e636f6d2f706361332e63726c303206082b" +
	"0601050507010104263024302206082b060105050730018616687474703a2f2f6f6373702e7468" +
	"617774652e636f6d30340603551d25042d302b06082b0601050507030106082b06010505070302" +
	"06096086480186f8420401060a6086480186f845010801300d06092a864886f70d010105050003" +
	"81810055ac63eadea1ddd2905f9f0bce76be13518f93d9052bc81b774bad6950a1eededcfddb07" +
	"e9e83994dcab72792f06bfab8170c4a8edea5334edef1e53d906c7562bd15cf4d18a8eb42bb137" +
	"9048084225c53e8acb7feb6f04d16dc574a2f7a27c7b603c77cd0ece48027f012fb69b37e02a2a" +
	"36dcd585d6ace53f546f961e05af"

func TestCreateSelfSignedCertificate(t *testing.T) {
	random := rand.Reader

	block, _ := pem.Decode([]byte(pemPrivateKey))
	rsaPriv, err := ParsePKCS1PrivateKey(block.Bytes)
	if err != nil {
		t.Fatalf("Failed to parse private key: %s", err)
	}

	ecdsaPriv, err := ecdsa.GenerateKey(elliptic.P256(), rand.Reader)
	if err != nil {
		t.Fatalf("Failed to generate ECDSA key: %s", err)
	}

	tests := []struct {
		name      string
		pub, priv interface{}
		checkSig  bool
	}{
		{"RSA/RSA", &rsaPriv.PublicKey, rsaPriv, true},
		{"RSA/ECDSA", &rsaPriv.PublicKey, ecdsaPriv, false},
		{"ECDSA/RSA", &ecdsaPriv.PublicKey, rsaPriv, false},
		{"ECDSA/ECDSA", &ecdsaPriv.PublicKey, ecdsaPriv, true},
	}

	testExtKeyUsage := []ExtKeyUsage{ExtKeyUsageClientAuth, ExtKeyUsageServerAuth}
	testUnknownExtKeyUsage := []asn1.ObjectIdentifier{[]int{1, 2, 3}, []int{2, 59, 1}}
	extraExtensionData := []byte("extra extension")

	for _, test := range tests {
		commonName := "test.example.com"
		template := Certificate{
			SerialNumber: big.NewInt(1),
			Subject: pkix.Name{
				CommonName:   commonName,
				Organization: []string{"Σ Acme Co"},
			},
			NotBefore: time.Unix(1000, 0),
			NotAfter:  time.Unix(100000, 0),

			SubjectKeyId: []byte{1, 2, 3, 4},
			KeyUsage:     KeyUsageCertSign,

			ExtKeyUsage:        testExtKeyUsage,
			UnknownExtKeyUsage: testUnknownExtKeyUsage,

			BasicConstraintsValid: true,
			IsCA: true,

<<<<<<< HEAD
=======
			OCSPServer:            []string{"http://ocsp.example.com"},
			IssuingCertificateURL: []string{"http://crt.example.com/ca1.crt"},

>>>>>>> a7aa3838
			DNSNames:       []string{"test.example.com"},
			EmailAddresses: []string{"gopher@golang.org"},
			IPAddresses:    []net.IP{net.IPv4(127, 0, 0, 1).To4(), net.ParseIP("2001:4860:0:2001::68")},

			PolicyIdentifiers:   []asn1.ObjectIdentifier{[]int{1, 2, 3}},
			PermittedDNSDomains: []string{".example.com", "example.com"},

			CRLDistributionPoints: []string{"http://crl1.example.com/ca1.crl", "http://crl2.example.com/ca1.crl"},

			ExtraExtensions: []pkix.Extension{
				{
					Id:    []int{1, 2, 3, 4},
					Value: extraExtensionData,
				},
				// This extension should override the SubjectKeyId, above.
				{
					Id:       oidExtensionSubjectKeyId,
					Critical: false,
					Value:    []byte{0x04, 0x04, 4, 3, 2, 1},
				},
			},
		}

		derBytes, err := CreateCertificate(random, &template, &template, test.pub, test.priv)
		if err != nil {
			t.Errorf("%s: failed to create certificate: %s", test.name, err)
			continue
		}

		cert, err := ParseCertificate(derBytes)
		if err != nil {
			t.Errorf("%s: failed to parse certificate: %s", test.name, err)
			continue
		}

		if len(cert.PolicyIdentifiers) != 1 || !cert.PolicyIdentifiers[0].Equal(template.PolicyIdentifiers[0]) {
			t.Errorf("%s: failed to parse policy identifiers: got:%#v want:%#v", test.name, cert.PolicyIdentifiers, template.PolicyIdentifiers)
		}

		if len(cert.PermittedDNSDomains) != 2 || cert.PermittedDNSDomains[0] != ".example.com" || cert.PermittedDNSDomains[1] != "example.com" {
			t.Errorf("%s: failed to parse name constraints: %#v", test.name, cert.PermittedDNSDomains)
		}

		if cert.Subject.CommonName != commonName {
			t.Errorf("%s: subject wasn't correctly copied from the template. Got %s, want %s", test.name, cert.Subject.CommonName, commonName)
		}

		if cert.Issuer.CommonName != commonName {
			t.Errorf("%s: issuer wasn't correctly copied from the template. Got %s, want %s", test.name, cert.Issuer.CommonName, commonName)
		}

		if !reflect.DeepEqual(cert.ExtKeyUsage, testExtKeyUsage) {
			t.Errorf("%s: extkeyusage wasn't correctly copied from the template. Got %v, want %v", test.name, cert.ExtKeyUsage, testExtKeyUsage)
		}

		if !reflect.DeepEqual(cert.UnknownExtKeyUsage, testUnknownExtKeyUsage) {
			t.Errorf("%s: unknown extkeyusage wasn't correctly copied from the template. Got %v, want %v", test.name, cert.UnknownExtKeyUsage, testUnknownExtKeyUsage)
		}

<<<<<<< HEAD
=======
		if !reflect.DeepEqual(cert.OCSPServer, template.OCSPServer) {
			t.Errorf("%s: OCSP servers differ from template. Got %v, want %v", test.name, cert.OCSPServer, template.OCSPServer)
		}

		if !reflect.DeepEqual(cert.IssuingCertificateURL, template.IssuingCertificateURL) {
			t.Errorf("%s: Issuing certificate URLs differ from template. Got %v, want %v", test.name, cert.IssuingCertificateURL, template.IssuingCertificateURL)
		}

>>>>>>> a7aa3838
		if !reflect.DeepEqual(cert.DNSNames, template.DNSNames) {
			t.Errorf("%s: SAN DNS names differ from template. Got %v, want %v", test.name, cert.DNSNames, template.DNSNames)
		}

		if !reflect.DeepEqual(cert.EmailAddresses, template.EmailAddresses) {
			t.Errorf("%s: SAN emails differ from template. Got %v, want %v", test.name, cert.EmailAddresses, template.EmailAddresses)
		}

		if !reflect.DeepEqual(cert.IPAddresses, template.IPAddresses) {
			t.Errorf("%s: SAN IPs differ from template. Got %v, want %v", test.name, cert.IPAddresses, template.IPAddresses)
		}

<<<<<<< HEAD
=======
		if !reflect.DeepEqual(cert.CRLDistributionPoints, template.CRLDistributionPoints) {
			t.Errorf("%s: CRL distribution points differ from template. Got %v, want %v", test.name, cert.CRLDistributionPoints, template.CRLDistributionPoints)
		}

		if !bytes.Equal(cert.SubjectKeyId, []byte{4, 3, 2, 1}) {
			t.Errorf("%s: ExtraExtensions didn't override SubjectKeyId", test.name)
		}

		if bytes.Index(derBytes, extraExtensionData) == -1 {
			t.Errorf("%s: didn't find extra extension in DER output", test.name)
		}

>>>>>>> a7aa3838
		if test.checkSig {
			err = cert.CheckSignatureFrom(cert)
			if err != nil {
				t.Errorf("%s: signature verification failed: %s", test.name, err)
			}
		}
	}
}

// Self-signed certificate using ECDSA with SHA1 & secp256r1
var ecdsaSHA1CertPem = `
-----BEGIN CERTIFICATE-----
MIICDjCCAbUCCQDF6SfN0nsnrjAJBgcqhkjOPQQBMIGPMQswCQYDVQQGEwJVUzET
MBEGA1UECAwKQ2FsaWZvcm5pYTEWMBQGA1UEBwwNTW91bnRhaW4gVmlldzEVMBMG
A1UECgwMR29vZ2xlLCBJbmMuMRcwFQYDVQQDDA53d3cuZ29vZ2xlLmNvbTEjMCEG
CSqGSIb3DQEJARYUZ29sYW5nLWRldkBnbWFpbC5jb20wHhcNMTIwNTIwMjAyMDUw
WhcNMjIwNTE4MjAyMDUwWjCBjzELMAkGA1UEBhMCVVMxEzARBgNVBAgMCkNhbGlm
b3JuaWExFjAUBgNVBAcMDU1vdW50YWluIFZpZXcxFTATBgNVBAoMDEdvb2dsZSwg
SW5jLjEXMBUGA1UEAwwOd3d3Lmdvb2dsZS5jb20xIzAhBgkqhkiG9w0BCQEWFGdv
bGFuZy1kZXZAZ21haWwuY29tMFkwEwYHKoZIzj0CAQYIKoZIzj0DAQcDQgAE/Wgn
WQDo5+bz71T0327ERgd5SDDXFbXLpzIZDXTkjpe8QTEbsF+ezsQfrekrpDPC4Cd3
P9LY0tG+aI8IyVKdUjAJBgcqhkjOPQQBA0gAMEUCIGlsqMcRqWVIWTD6wXwe6Jk2
DKxL46r/FLgJYnzBEH99AiEA3fBouObsvV1R3oVkb4BQYnD4/4LeId6lAT43YvyV
a/A=
-----END CERTIFICATE-----
`

// Self-signed certificate using ECDSA with SHA256 & secp256r1
var ecdsaSHA256p256CertPem = `
-----BEGIN CERTIFICATE-----
MIICDzCCAbYCCQDlsuMWvgQzhTAKBggqhkjOPQQDAjCBjzELMAkGA1UEBhMCVVMx
EzARBgNVBAgMCkNhbGlmb3JuaWExFjAUBgNVBAcMDU1vdW50YWluIFZpZXcxFTAT
BgNVBAoMDEdvb2dsZSwgSW5jLjEXMBUGA1UEAwwOd3d3Lmdvb2dsZS5jb20xIzAh
BgkqhkiG9w0BCQEWFGdvbGFuZy1kZXZAZ21haWwuY29tMB4XDTEyMDUyMTAwMTkx
NloXDTIyMDUxOTAwMTkxNlowgY8xCzAJBgNVBAYTAlVTMRMwEQYDVQQIDApDYWxp
Zm9ybmlhMRYwFAYDVQQHDA1Nb3VudGFpbiBWaWV3MRUwEwYDVQQKDAxHb29nbGUs
IEluYy4xFzAVBgNVBAMMDnd3dy5nb29nbGUuY29tMSMwIQYJKoZIhvcNAQkBFhRn
b2xhbmctZGV2QGdtYWlsLmNvbTBZMBMGByqGSM49AgEGCCqGSM49AwEHA0IABPMt
2ErhxAty5EJRu9yM+MTy+hUXm3pdW1ensAv382KoGExSXAFWP7pjJnNtHO+XSwVm
YNtqjcAGFKpweoN//kQwCgYIKoZIzj0EAwIDRwAwRAIgIYSaUA/IB81gjbIw/hUV
70twxJr5EcgOo0hLp3Jm+EYCIFDO3NNcgmURbJ1kfoS3N/0O+irUtoPw38YoNkqJ
h5wi
-----END CERTIFICATE-----
`

// Self-signed certificate using ECDSA with SHA256 & secp384r1
var ecdsaSHA256p384CertPem = `
-----BEGIN CERTIFICATE-----
MIICSjCCAdECCQDje/no7mXkVzAKBggqhkjOPQQDAjCBjjELMAkGA1UEBhMCVVMx
EzARBgNVBAgMCkNhbGlmb3JuaWExFjAUBgNVBAcMDU1vdW50YWluIFZpZXcxFDAS
BgNVBAoMC0dvb2dsZSwgSW5jMRcwFQYDVQQDDA53d3cuZ29vZ2xlLmNvbTEjMCEG
CSqGSIb3DQEJARYUZ29sYW5nLWRldkBnbWFpbC5jb20wHhcNMTIwNTIxMDYxMDM0
WhcNMjIwNTE5MDYxMDM0WjCBjjELMAkGA1UEBhMCVVMxEzARBgNVBAgMCkNhbGlm
b3JuaWExFjAUBgNVBAcMDU1vdW50YWluIFZpZXcxFDASBgNVBAoMC0dvb2dsZSwg
SW5jMRcwFQYDVQQDDA53d3cuZ29vZ2xlLmNvbTEjMCEGCSqGSIb3DQEJARYUZ29s
YW5nLWRldkBnbWFpbC5jb20wdjAQBgcqhkjOPQIBBgUrgQQAIgNiAARRuzRNIKRK
jIktEmXanNmrTR/q/FaHXLhWRZ6nHWe26Fw7Rsrbk+VjGy4vfWtNn7xSFKrOu5ze
qxKnmE0h5E480MNgrUiRkaGO2GMJJVmxx20aqkXOk59U8yGA4CghE6MwCgYIKoZI
zj0EAwIDZwAwZAIwBZEN8gvmRmfeP/9C1PRLzODIY4JqWub2PLRT4mv9GU+yw3Gr
PU9A3CHMdEcdw/MEAjBBO1lId8KOCh9UZunsSMfqXiVurpzmhWd6VYZ/32G+M+Mh
3yILeYQzllt/g0rKVRk=
-----END CERTIFICATE-----
`

// Self-signed certificate using ECDSA with SHA384 & secp521r1
var ecdsaSHA384p521CertPem = `
-----BEGIN CERTIFICATE-----
MIICljCCAfcCCQDhp1AFD/ahKjAKBggqhkjOPQQDAzCBjjELMAkGA1UEBhMCVVMx
EzARBgNVBAgMCkNhbGlmb3JuaWExFjAUBgNVBAcMDU1vdW50YWluIFZpZXcxFDAS
BgNVBAoMC0dvb2dsZSwgSW5jMRcwFQYDVQQDDA53d3cuZ29vZ2xlLmNvbTEjMCEG
CSqGSIb3DQEJARYUZ29sYW5nLWRldkBnbWFpbC5jb20wHhcNMTIwNTIxMTUwNDI5
WhcNMjIwNTE5MTUwNDI5WjCBjjELMAkGA1UEBhMCVVMxEzARBgNVBAgMCkNhbGlm
b3JuaWExFjAUBgNVBAcMDU1vdW50YWluIFZpZXcxFDASBgNVBAoMC0dvb2dsZSwg
SW5jMRcwFQYDVQQDDA53d3cuZ29vZ2xlLmNvbTEjMCEGCSqGSIb3DQEJARYUZ29s
YW5nLWRldkBnbWFpbC5jb20wgZswEAYHKoZIzj0CAQYFK4EEACMDgYYABACqx9Rv
IssRs1LWYcNN+WffwlHw4Tv3y8/LIAA9MF1ZScIonU9nRMxt4a2uGJVCPDw6JHpz
PaYc0E9puLoE9AfKpwFr59Jkot7dBg55SKPEFkddoip/rvmN7NPAWjMBirOwjOkm
8FPthvPhGPqsu9AvgVuHu3PosWiHGNrhh379pva8MzAKBggqhkjOPQQDAwOBjAAw
gYgCQgEHNmswkUdPpHqrVxp9PvLVl+xxPuHBkT+75z9JizyxtqykHQo9Uh6SWCYH
BF9KLolo01wMt8DjoYP5Fb3j5MH7xwJCAbWZzTOp4l4DPkIvAh4LeC4VWbwPPyqh
kBg71w/iEcSY3wUKgHGcJJrObZw7wys91I5kENljqw/Samdr3ka+jBJa
-----END CERTIFICATE-----
`

var ecdsaTests = []struct {
	sigAlgo SignatureAlgorithm
	pemCert string
}{
	{ECDSAWithSHA1, ecdsaSHA1CertPem},
	{ECDSAWithSHA256, ecdsaSHA256p256CertPem},
	{ECDSAWithSHA256, ecdsaSHA256p384CertPem},
	{ECDSAWithSHA384, ecdsaSHA384p521CertPem},
}

func TestECDSA(t *testing.T) {
	for i, test := range ecdsaTests {
		pemBlock, _ := pem.Decode([]byte(test.pemCert))
		cert, err := ParseCertificate(pemBlock.Bytes)
		if err != nil {
			t.Errorf("%d: failed to parse certificate: %s", i, err)
			continue
		}
		if sa := cert.SignatureAlgorithm; sa != test.sigAlgo {
			t.Errorf("%d: signature algorithm is %v, want %v", i, sa, test.sigAlgo)
		}
		if parsedKey, ok := cert.PublicKey.(*ecdsa.PublicKey); !ok {
			t.Errorf("%d: wanted an ECDSA public key but found: %#v", i, parsedKey)
		}
		if pka := cert.PublicKeyAlgorithm; pka != ECDSA {
			t.Errorf("%d: public key algorithm is %v, want ECDSA", i, pka)
		}
		if err = cert.CheckSignatureFrom(cert); err != nil {
			t.Errorf("%d: certificate verification failed: %s", i, err)
		}
	}
}

// Self-signed certificate using DSA with SHA1
var dsaCertPem = `-----BEGIN CERTIFICATE-----
MIIEDTCCA82gAwIBAgIJALHPghaoxeDhMAkGByqGSM44BAMweTELMAkGA1UEBhMC
VVMxCzAJBgNVBAgTAk5DMQ8wDQYDVQQHEwZOZXd0b24xFDASBgNVBAoTC0dvb2ds
ZSwgSW5jMRIwEAYDVQQDEwlKb24gQWxsaWUxIjAgBgkqhkiG9w0BCQEWE2pvbmFs
bGllQGdvb2dsZS5jb20wHhcNMTEwNTE0MDMwMTQ1WhcNMTEwNjEzMDMwMTQ1WjB5
MQswCQYDVQQGEwJVUzELMAkGA1UECBMCTkMxDzANBgNVBAcTBk5ld3RvbjEUMBIG
A1UEChMLR29vZ2xlLCBJbmMxEjAQBgNVBAMTCUpvbiBBbGxpZTEiMCAGCSqGSIb3
DQEJARYTam9uYWxsaWVAZ29vZ2xlLmNvbTCCAbcwggEsBgcqhkjOOAQBMIIBHwKB
gQC8hLUnQ7FpFYu4WXTj6DKvXvz8QrJkNJCVMTpKAT7uBpobk32S5RrPKXocd4gN
8lyGB9ggS03EVlEwXvSmO0DH2MQtke2jl9j1HLydClMf4sbx5V6TV9IFw505U1iW
jL7awRMgxge+FsudtJK254FjMFo03ZnOQ8ZJJ9E6AEDrlwIVAJpnBn9moyP11Ox5
Asc/5dnjb6dPAoGBAJFHd4KVv1iTVCvEG6gGiYop5DJh28hUQcN9kul+2A0yPUSC
X93oN00P8Vh3eYgSaCWZsha7zDG53MrVJ0Zf6v/X/CoZNhLldeNOepivTRAzn+Rz
kKUYy5l1sxYLHQKF0UGNCXfFKZT0PCmgU+PWhYNBBMn6/cIh44vp85ideo5CA4GE
AAKBgFmifCafzeRaohYKXJgMGSEaggCVCRq5xdyDCat+wbOkjC4mfG01/um3G8u5
LxasjlWRKTR/tcAL7t0QuokVyQaYdVypZXNaMtx1db7YBuHjj3aP+8JOQRI9xz8c
bp5NDJ5pISiFOv4p3GZfqZPcqckDt78AtkQrmnal2txhhjF6o4HeMIHbMB0GA1Ud
DgQWBBQVyyr7hO11ZFFpWX50298Sa3V+rzCBqwYDVR0jBIGjMIGggBQVyyr7hO11
ZFFpWX50298Sa3V+r6F9pHsweTELMAkGA1UEBhMCVVMxCzAJBgNVBAgTAk5DMQ8w
DQYDVQQHEwZOZXd0b24xFDASBgNVBAoTC0dvb2dsZSwgSW5jMRIwEAYDVQQDEwlK
b24gQWxsaWUxIjAgBgkqhkiG9w0BCQEWE2pvbmFsbGllQGdvb2dsZS5jb22CCQCx
z4IWqMXg4TAMBgNVHRMEBTADAQH/MAkGByqGSM44BAMDLwAwLAIUPtn/5j8Q1jJI
7ggOIsgrhgUdjGQCFCsmDq1H11q9+9Wp9IMeGrTSKHIM
-----END CERTIFICATE-----
`

func TestParseCertificateWithDsaPublicKey(t *testing.T) {
	expectedKey := &dsa.PublicKey{
		Parameters: dsa.Parameters{
			P: bigFromHexString("00BC84B52743B169158BB85974E3E832AF5EFCFC42B264349095313A4A013EEE069A1B937D92E51ACF297A1C77880DF25C8607D8204B4DC45651305EF4A63B40C7D8C42D91EDA397D8F51CBC9D0A531FE2C6F1E55E9357D205C39D395358968CBEDAC11320C607BE16CB9DB492B6E78163305A34DD99CE43C64927D13A0040EB97"),
			Q: bigFromHexString("009A67067F66A323F5D4EC7902C73FE5D9E36FA74F"),
			G: bigFromHexString("009147778295BF5893542BC41BA806898A29E43261DBC85441C37D92E97ED80D323D44825FDDE8374D0FF15877798812682599B216BBCC31B9DCCAD527465FEAFFD7FC2A193612E575E34E7A98AF4D10339FE47390A518CB9975B3160B1D0285D1418D0977C52994F43C29A053E3D685834104C9FAFDC221E38BE9F3989D7A8E42"),
		},
		Y: bigFromHexString("59A27C269FCDE45AA2160A5C980C19211A820095091AB9C5DC8309AB7EC1B3A48C2E267C6D35FEE9B71BCBB92F16AC8E559129347FB5C00BEEDD10BA8915C90698755CA965735A32DC7575BED806E1E38F768FFBC24E41123DC73F1C6E9E4D0C9E692128853AFE29DC665FA993DCA9C903B7BF00B6442B9A76A5DADC6186317A"),
	}
	pemBlock, _ := pem.Decode([]byte(dsaCertPem))
	cert, err := ParseCertificate(pemBlock.Bytes)
	if err != nil {
		t.Fatalf("Failed to parse certificate: %s", err)
	}
	if cert.PublicKeyAlgorithm != DSA {
		t.Errorf("Parsed key algorithm was not DSA")
	}
	parsedKey, ok := cert.PublicKey.(*dsa.PublicKey)
	if !ok {
		t.Fatalf("Parsed key was not a DSA key: %s", err)
	}
	if expectedKey.Y.Cmp(parsedKey.Y) != 0 ||
		expectedKey.P.Cmp(parsedKey.P) != 0 ||
		expectedKey.Q.Cmp(parsedKey.Q) != 0 ||
		expectedKey.G.Cmp(parsedKey.G) != 0 {
		t.Fatal("Parsed key differs from expected key")
	}
}

func TestParseCertificateWithDSASignatureAlgorithm(t *testing.T) {
	pemBlock, _ := pem.Decode([]byte(dsaCertPem))
	cert, err := ParseCertificate(pemBlock.Bytes)
	if err != nil {
		t.Fatalf("Failed to parse certificate: %s", err)
	}
	if cert.SignatureAlgorithm != DSAWithSHA1 {
		t.Errorf("Parsed signature algorithm was not DSAWithSHA1")
	}
}

func TestVerifyCertificateWithDSASignature(t *testing.T) {
	pemBlock, _ := pem.Decode([]byte(dsaCertPem))
	cert, err := ParseCertificate(pemBlock.Bytes)
	if err != nil {
		t.Fatalf("Failed to parse certificate: %s", err)
	}
	// test cert is self-signed
	if err = cert.CheckSignatureFrom(cert); err != nil {
		t.Fatalf("DSA Certificate verification failed: %s", err)
	}
}

const pemCertificate = `-----BEGIN CERTIFICATE-----
MIIB5DCCAZCgAwIBAgIBATALBgkqhkiG9w0BAQUwLTEQMA4GA1UEChMHQWNtZSBDbzEZMBcGA1UE
AxMQdGVzdC5leGFtcGxlLmNvbTAeFw03MDAxMDEwMDE2NDBaFw03MDAxMDIwMzQ2NDBaMC0xEDAO
BgNVBAoTB0FjbWUgQ28xGTAXBgNVBAMTEHRlc3QuZXhhbXBsZS5jb20wWjALBgkqhkiG9w0BAQED
SwAwSAJBALKZD0nEffqM1ACuak0bijtqE2QrI/KLADv7l3kK3ppMyCuLKoF0fd7Ai2KW5ToIwzFo
fvJcS/STa6HA5gQenRUCAwEAAaOBnjCBmzAOBgNVHQ8BAf8EBAMCAAQwDwYDVR0TAQH/BAUwAwEB
/zANBgNVHQ4EBgQEAQIDBDAPBgNVHSMECDAGgAQBAgMEMBsGA1UdEQQUMBKCEHRlc3QuZXhhbXBs
ZS5jb20wDwYDVR0gBAgwBjAEBgIqAzAqBgNVHR4EIzAhoB8wDoIMLmV4YW1wbGUuY29tMA2CC2V4
YW1wbGUuY29tMAsGCSqGSIb3DQEBBQNBAHKZKoS1wEQOGhgklx4+/yFYQlnqwKXvar/ZecQvJwui
0seMQnwBhwdBkHfVIU2Fu5VUMRyxlf0ZNaDXcpU581k=
-----END CERTIFICATE-----`

func TestCRLCreation(t *testing.T) {
	block, _ := pem.Decode([]byte(pemPrivateKey))
	priv, _ := ParsePKCS1PrivateKey(block.Bytes)
	block, _ = pem.Decode([]byte(pemCertificate))
	cert, _ := ParseCertificate(block.Bytes)

	now := time.Unix(1000, 0)
	expiry := time.Unix(10000, 0)

	revokedCerts := []pkix.RevokedCertificate{
		{
			SerialNumber:   big.NewInt(1),
			RevocationTime: now,
		},
		{
			SerialNumber:   big.NewInt(42),
			RevocationTime: now,
		},
	}

	crlBytes, err := cert.CreateCRL(rand.Reader, priv, revokedCerts, now, expiry)
	if err != nil {
		t.Errorf("error creating CRL: %s", err)
	}

	_, err = ParseDERCRL(crlBytes)
	if err != nil {
		t.Errorf("error reparsing CRL: %s", err)
	}
}

func fromBase64(in string) []byte {
	out := make([]byte, base64.StdEncoding.DecodedLen(len(in)))
	_, err := base64.StdEncoding.Decode(out, []byte(in))
	if err != nil {
		panic("failed to base64 decode")
	}
	return out
}

func TestParseDERCRL(t *testing.T) {
	derBytes := fromBase64(derCRLBase64)
	certList, err := ParseDERCRL(derBytes)
	if err != nil {
		t.Errorf("error parsing: %s", err)
		return
	}
	numCerts := len(certList.TBSCertList.RevokedCertificates)
	expected := 88
	if numCerts != expected {
		t.Errorf("bad number of revoked certificates. got: %d want: %d", numCerts, expected)
	}

	if certList.HasExpired(time.Unix(1302517272, 0)) {
		t.Errorf("CRL has expired (but shouldn't have)")
	}

	// Can't check the signature here without a package cycle.
}

func TestParsePEMCRL(t *testing.T) {
	pemBytes := fromBase64(pemCRLBase64)
	certList, err := ParseCRL(pemBytes)
	if err != nil {
		t.Errorf("error parsing: %s", err)
		return
	}
	numCerts := len(certList.TBSCertList.RevokedCertificates)
	expected := 2
	if numCerts != expected {
		t.Errorf("bad number of revoked certificates. got: %d want: %d", numCerts, expected)
	}

	if certList.HasExpired(time.Unix(1302517272, 0)) {
		t.Errorf("CRL has expired (but shouldn't have)")
	}

	// Can't check the signature here without a package cycle.
}

const derCRLBase64 = "MIINqzCCDJMCAQEwDQYJKoZIhvcNAQEFBQAwVjEZMBcGA1UEAxMQUEtJIEZJTk1FQ0NBTklDQTEVMBMGA1UEChMMRklOTUVDQ0FOSUNBMRUwEwYDVQQLEwxGSU5NRUNDQU5JQ0ExCzAJBgNVBAYTAklUFw0xMTA1MDQxNjU3NDJaFw0xMTA1MDQyMDU3NDJaMIIMBzAhAg4Ze1od49Lt1qIXBydAzhcNMDkwNzE2MDg0MzIyWjAAMCECDl0HSL9bcZ1Ci/UHJ0DPFw0wOTA3MTYwODQzMTNaMAAwIQIOESB9tVAmX3cY7QcnQNAXDTA5MDcxNjA4NDUyMlowADAhAg4S1tGAQ3mHt8uVBydA1RcNMDkwODA0MTUyNTIyWjAAMCECDlQ249Y7vtC25ScHJ0DWFw0wOTA4MDQxNTI1MzdaMAAwIQIOISMop3NkA4PfYwcnQNkXDTA5MDgwNDExMDAzNFowADAhAg56/BMoS29KEShTBydA2hcNMDkwODA0MTEwMTAzWjAAMCECDnBp/22HPH5CSWoHJ0DbFw0wOTA4MDQxMDU0NDlaMAAwIQIOV9IP+8CD8bK+XAcnQNwXDTA5MDgwNDEwNTcxN1owADAhAg4v5aRz0IxWqYiXBydA3RcNMDkwODA0MTA1NzQ1WjAAMCECDlOU34VzvZAybQwHJ0DeFw0wOTA4MDQxMDU4MjFaMAAwIAINO4CD9lluIxcwBydBAxcNMDkwNzIyMTUzMTU5WjAAMCECDgOllfO8Y1QA7/wHJ0ExFw0wOTA3MjQxMTQxNDNaMAAwIQIOJBX7jbiCdRdyjgcnQUQXDTA5MDkxNjA5MzAwOFowADAhAg5iYSAgmDrlH/RZBydBRRcNMDkwOTE2MDkzMDE3WjAAMCECDmu6k6srP3jcMaQHJ0FRFw0wOTA4MDQxMDU2NDBaMAAwIQIOX8aHlO0V+WVH4QcnQVMXDTA5MDgwNDEwNTcyOVowADAhAg5flK2rg3NnsRgDBydBzhcNMTEwMjAxMTUzMzQ2WjAAMCECDg35yJDL1jOPTgoHJ0HPFw0xMTAyMDExNTM0MjZaMAAwIQIOMyFJ6+e9iiGVBQcnQdAXDTA5MDkxODEzMjAwNVowADAhAg5Emb/Oykucmn8fBydB1xcNMDkwOTIxMTAxMDQ3WjAAMCECDjQKCncV+MnUavMHJ0HaFw0wOTA5MjIwODE1MjZaMAAwIQIOaxiFUt3dpd+tPwcnQfQXDTEwMDYxODA4NDI1MVowADAhAg5G7P8nO0tkrMt7BydB9RcNMTAwNjE4MDg0MjMwWjAAMCECDmTCC3SXhmDRst4HJ0H2Fw0wOTA5MjgxMjA3MjBaMAAwIQIOHoGhUr/pRwzTKgcnQfcXDTA5MDkyODEyMDcyNFowADAhAg50wrcrCiw8mQmPBydCBBcNMTAwMjE2MTMwMTA2WjAAMCECDifWmkvwyhEqwEcHJ0IFFw0xMDAyMTYxMzAxMjBaMAAwIQIOfgPmlW9fg+osNgcnQhwXDTEwMDQxMzA5NTIwMFowADAhAg4YHAGuA6LgCk7tBydCHRcNMTAwNDEzMDk1MTM4WjAAMCECDi1zH1bxkNJhokAHJ0IsFw0xMDA0MTMwOTU5MzBaMAAwIQIOMipNccsb/wo2fwcnQi0XDTEwMDQxMzA5NTkwMFowADAhAg46lCmvPl4GpP6ABydCShcNMTAwMTE5MDk1MjE3WjAAMCECDjaTcaj+wBpcGAsHJ0JLFw0xMDAxMTkwOTUyMzRaMAAwIQIOOMC13EOrBuxIOQcnQloXDTEwMDIwMTA5NDcwNVowADAhAg5KmZl+krz4RsmrBydCWxcNMTAwMjAxMDk0NjQwWjAAMCECDmLG3zQJ/fzdSsUHJ0JiFw0xMDAzMDEwOTUxNDBaMAAwIQIOP39ksgHdojf4owcnQmMXDTEwMDMwMTA5NTExN1owADAhAg4LDQzvWNRlD6v9BydCZBcNMTAwMzAxMDk0NjIyWjAAMCECDkmNfeclaFhIaaUHJ0JlFw0xMDAzMDEwOTQ2MDVaMAAwIQIOT/qWWfpH/m8NTwcnQpQXDTEwMDUxMTA5MTgyMVowADAhAg5m/ksYxvCEgJSvBydClRcNMTAwNTExMDkxODAxWjAAMCECDgvf3Ohq6JOPU9AHJ0KWFw0xMDA1MTEwOTIxMjNaMAAwIQIOKSPas10z4jNVIQcnQpcXDTEwMDUxMTA5MjEwMlowADAhAg4mCWmhoZ3lyKCDBydCohcNMTEwNDI4MTEwMjI1WjAAMCECDkeiyRsBMK0Gvr4HJ0KjFw0xMTA0MjgxMTAyMDdaMAAwIQIOa09b/nH2+55SSwcnQq4XDTExMDQwMTA4Mjk0NlowADAhAg5O7M7iq7gGplr1BydCrxcNMTEwNDAxMDgzMDE3WjAAMCECDjlT6mJxUjTvyogHJ0K1Fw0xMTAxMjcxNTQ4NTJaMAAwIQIODS/l4UUFLe21NAcnQrYXDTExMDEyNzE1NDgyOFowADAhAg5lPRA0XdOUF6lSBydDHhcNMTEwMTI4MTQzNTA1WjAAMCECDixKX4fFGGpENwgHJ0MfFw0xMTAxMjgxNDM1MzBaMAAwIQIORNBkqsPnpKTtbAcnQ08XDTEwMDkwOTA4NDg0MlowADAhAg5QL+EMM3lohedEBydDUBcNMTAwOTA5MDg0ODE5WjAAMCECDlhDnHK+HiTRAXcHJ0NUFw0xMDEwMTkxNjIxNDBaMAAwIQIOdBFqAzq/INz53gcnQ1UXDTEwMTAxOTE2MjA0NFowADAhAg4OjR7s8MgKles1BydDWhcNMTEwMTI3MTY1MzM2WjAAMCECDmfR/elHee+d0SoHJ0NbFw0xMTAxMjcxNjUzNTZaMAAwIQIOBTKv2ui+KFMI+wcnQ5YXDTEwMDkxNTEwMjE1N1owADAhAg49F3c/GSah+oRUBydDmxcNMTEwMTI3MTczMjMzWjAAMCECDggv4I61WwpKFMMHJ0OcFw0xMTAxMjcxNzMyNTVaMAAwIQIOXx/Y8sEvwS10LAcnQ6UXDTExMDEyODExMjkzN1owADAhAg5LSLbnVrSKaw/9BydDphcNMTEwMTI4MTEyOTIwWjAAMCECDmFFoCuhKUeACQQHJ0PfFw0xMTAxMTExMDE3MzdaMAAwIQIOQTDdFh2fSPF6AAcnQ+AXDTExMDExMTEwMTcxMFowADAhAg5B8AOXX61FpvbbBydD5RcNMTAxMDA2MTAxNDM2WjAAMCECDh41P2Gmi7PkwI4HJ0PmFw0xMDEwMDYxMDE2MjVaMAAwIQIOWUHGLQCd+Ale9gcnQ/0XDTExMDUwMjA3NTYxMFowADAhAg5Z2c9AYkikmgWOBydD/hcNMTEwNTAyMDc1NjM0WjAAMCECDmf/UD+/h8nf+74HJ0QVFw0xMTA0MTUwNzI4MzNaMAAwIQIOICvj4epy3MrqfwcnRBYXDTExMDQxNTA3Mjg1NlowADAhAg4bouRMfOYqgv4xBydEHxcNMTEwMzA4MTYyNDI1WjAAMCECDhebWHGoKiTp7pEHJ0QgFw0xMTAzMDgxNjI0NDhaMAAwIQIOX+qnxxAqJ8LtawcnRDcXDTExMDEzMTE1MTIyOFowADAhAg4j0fICqZ+wkOdqBydEOBcNMTEwMTMxMTUxMTQxWjAAMCECDhmXjsV4SUpWtAMHJ0RLFw0xMTAxMjgxMTI0MTJaMAAwIQIODno/w+zG43kkTwcnREwXDTExMDEyODExMjM1MlowADAhAg4b1gc88767Fr+LBydETxcNMTEwMTI4MTEwMjA4WjAAMCECDn+M3Pa1w2nyFeUHJ0RQFw0xMTAxMjgxMDU4NDVaMAAwIQIOaduoyIH61tqybAcnRJUXDTEwMTIxNTA5NDMyMlowADAhAg4nLqQPkyi3ESAKBydElhcNMTAxMjE1MDk0MzM2WjAAMCECDi504NIMH8578gQHJ0SbFw0xMTAyMTQxNDA1NDFaMAAwIQIOGuaM8PDaC5u1egcnRJwXDTExMDIxNDE0MDYwNFowADAhAg4ehYq/BXGnB5PWBydEnxcNMTEwMjA0MDgwOTUxWjAAMCECDkSD4eS4FxW5H20HJ0SgFw0xMTAyMDQwODA5MjVaMAAwIQIOOCcb6ilYObt1egcnRKEXDTExMDEyNjEwNDEyOVowADAhAg58tISWCCwFnKGnBydEohcNMTEwMjA0MDgxMzQyWjAAMCECDn5rjtabY/L/WL0HJ0TJFw0xMTAyMDQxMTAzNDFaMAAwDQYJKoZIhvcNAQEFBQADggEBAGnF2Gs0+LNiYCW1Ipm83OXQYP/bd5tFFRzyz3iepFqNfYs4D68/QihjFoRHQoXEB0OEe1tvaVnnPGnEOpi6krwekquMxo4H88B5SlyiFIqemCOIss0SxlCFs69LmfRYvPPvPEhoXtQ3ZThe0UvKG83GOklhvGl6OaiRf4Mt+m8zOT4Wox/j6aOBK6cw6qKCdmD+Yj1rrNqFGg1CnSWMoD6S6mwNgkzwdBUJZ22BwrzAAo4RHa2Uy3ef1FjwD0XtU5N3uDSxGGBEDvOe5z82rps3E22FpAA8eYl8kaXtmWqyvYU0epp4brGuTxCuBMCAsxt/OjIjeNNQbBGkwxgfYA0="

const pemCRLBase64 = "LS0tLS1CRUdJTiBYNTA5IENSTC0tLS0tDQpNSUlCOWpDQ0FWOENBUUV3RFFZSktvWklodmNOQVFFRkJRQXdiREVhTUJnR0ExVUVDaE1SVWxOQklGTmxZM1Z5DQphWFI1SUVsdVl5NHhIakFjQmdOVkJBTVRGVkpUUVNCUWRXSnNhV01nVW05dmRDQkRRU0IyTVRFdU1Dd0dDU3FHDQpTSWIzRFFFSkFSWWZjbk5oYTJWdmJuSnZiM1J6YVdkdVFISnpZWE5sWTNWeWFYUjVMbU52YlJjTk1URXdNakl6DQpNVGt5T0RNd1doY05NVEV3T0RJeU1Ua3lPRE13V2pDQmpEQktBaEVBckRxb2g5RkhKSFhUN09QZ3V1bjQrQmNODQpNRGt4TVRBeU1UUXlOekE1V2pBbU1Bb0dBMVVkRlFRRENnRUpNQmdHQTFVZEdBUVJHQTh5TURBNU1URXdNakUwDQpNalExTlZvd1BnSVJBTEd6blowOTVQQjVhQU9MUGc1N2ZNTVhEVEF5TVRBeU16RTBOVEF4TkZvd0dqQVlCZ05WDQpIUmdFRVJnUE1qQXdNakV3TWpNeE5EVXdNVFJhb0RBd0xqQWZCZ05WSFNNRUdEQVdnQlQxVERGNlVRTS9MTmVMDQpsNWx2cUhHUXEzZzltekFMQmdOVkhSUUVCQUlDQUlRd0RRWUpLb1pJaHZjTkFRRUZCUUFEZ1lFQUZVNUFzNk16DQpxNVBSc2lmYW9iUVBHaDFhSkx5QytNczVBZ2MwYld5QTNHQWR4dXI1U3BQWmVSV0NCamlQL01FSEJXSkNsQkhQDQpHUmNxNXlJZDNFakRrYUV5eFJhK2k2N0x6dmhJNmMyOUVlNks5cFNZd2ppLzdSVWhtbW5Qclh0VHhsTDBsckxyDQptUVFKNnhoRFJhNUczUUE0Q21VZHNITnZicnpnbUNZcHZWRT0NCi0tLS0tRU5EIFg1MDkgQ1JMLS0tLS0NCg0K"<|MERGE_RESOLUTION|>--- conflicted
+++ resolved
@@ -336,12 +336,9 @@
 			BasicConstraintsValid: true,
 			IsCA: true,
 
-<<<<<<< HEAD
-=======
 			OCSPServer:            []string{"http://ocsp.example.com"},
 			IssuingCertificateURL: []string{"http://crt.example.com/ca1.crt"},
 
->>>>>>> a7aa3838
 			DNSNames:       []string{"test.example.com"},
 			EmailAddresses: []string{"gopher@golang.org"},
 			IPAddresses:    []net.IP{net.IPv4(127, 0, 0, 1).To4(), net.ParseIP("2001:4860:0:2001::68")},
@@ -401,8 +398,6 @@
 			t.Errorf("%s: unknown extkeyusage wasn't correctly copied from the template. Got %v, want %v", test.name, cert.UnknownExtKeyUsage, testUnknownExtKeyUsage)
 		}
 
-<<<<<<< HEAD
-=======
 		if !reflect.DeepEqual(cert.OCSPServer, template.OCSPServer) {
 			t.Errorf("%s: OCSP servers differ from template. Got %v, want %v", test.name, cert.OCSPServer, template.OCSPServer)
 		}
@@ -411,7 +406,6 @@
 			t.Errorf("%s: Issuing certificate URLs differ from template. Got %v, want %v", test.name, cert.IssuingCertificateURL, template.IssuingCertificateURL)
 		}
 
->>>>>>> a7aa3838
 		if !reflect.DeepEqual(cert.DNSNames, template.DNSNames) {
 			t.Errorf("%s: SAN DNS names differ from template. Got %v, want %v", test.name, cert.DNSNames, template.DNSNames)
 		}
@@ -424,8 +418,6 @@
 			t.Errorf("%s: SAN IPs differ from template. Got %v, want %v", test.name, cert.IPAddresses, template.IPAddresses)
 		}
 
-<<<<<<< HEAD
-=======
 		if !reflect.DeepEqual(cert.CRLDistributionPoints, template.CRLDistributionPoints) {
 			t.Errorf("%s: CRL distribution points differ from template. Got %v, want %v", test.name, cert.CRLDistributionPoints, template.CRLDistributionPoints)
 		}
@@ -438,7 +430,6 @@
 			t.Errorf("%s: didn't find extra extension in DER output", test.name)
 		}
 
->>>>>>> a7aa3838
 		if test.checkSig {
 			err = cert.CheckSignatureFrom(cert)
 			if err != nil {
