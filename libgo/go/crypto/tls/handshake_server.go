// Copyright 2009 The Go Authors. All rights reserved.
// Use of this source code is governed by a BSD-style
// license that can be found in the LICENSE file.

package tls

import (
	"crypto"
	"crypto/rsa"
	"crypto/subtle"
	"crypto/x509"
	"errors"
	"io"
)

// serverHandshakeState contains details of a server handshake in progress.
// It's discarded once the handshake has completed.
type serverHandshakeState struct {
	c               *Conn
	clientHello     *clientHelloMsg
	hello           *serverHelloMsg
	suite           *cipherSuite
	ellipticOk      bool
	sessionState    *sessionState
	finishedHash    finishedHash
	masterSecret    []byte
	certsFromClient [][]byte
}

// serverHandshake performs a TLS handshake as a server.
func (c *Conn) serverHandshake() error {
	config := c.config

	// If this is the first server handshake, we generate a random key to
	// encrypt the tickets with.
	config.serverInitOnce.Do(func() {
		if config.SessionTicketsDisabled {
			return
		}

		// If the key has already been set then we have nothing to do.
		for _, b := range config.SessionTicketKey {
			if b != 0 {
				return
			}
		}

		if _, err := io.ReadFull(config.rand(), config.SessionTicketKey[:]); err != nil {
			config.SessionTicketsDisabled = true
		}
	})

	hs := serverHandshakeState{
		c: c,
	}
	isResume, err := hs.readClientHello()
	if err != nil {
		return err
	}

	// For an overview of TLS handshaking, see https://tools.ietf.org/html/rfc5246#section-7.3
	if isResume {
		// The client has included a session ticket and so we do an abbreviated handshake.
		if err := hs.doResumeHandshake(); err != nil {
			return err
		}
		if err := hs.establishKeys(); err != nil {
			return err
		}
		if err := hs.sendFinished(); err != nil {
			return err
		}
		if err := hs.readFinished(); err != nil {
			return err
		}
		c.didResume = true
	} else {
		// The client didn't include a session ticket, or it wasn't
		// valid so we do a full handshake.
		if err := hs.doFullHandshake(); err != nil {
			return err
		}
		if err := hs.establishKeys(); err != nil {
			return err
		}
		if err := hs.readFinished(); err != nil {
			return err
		}
		if err := hs.sendSessionTicket(); err != nil {
			return err
		}
		if err := hs.sendFinished(); err != nil {
			return err
		}
	}
	c.handshakeComplete = true

	return nil
}

// readClientHello reads a ClientHello message from the client and decides
// whether we will perform session resumption.
func (hs *serverHandshakeState) readClientHello() (isResume bool, err error) {
	config := hs.c.config
	c := hs.c

	msg, err := c.readHandshake()
	if err != nil {
		return false, err
	}
	var ok bool
	hs.clientHello, ok = msg.(*clientHelloMsg)
	if !ok {
		return false, c.sendAlert(alertUnexpectedMessage)
	}
	c.vers, ok = mutualVersion(hs.clientHello.vers)
	if !ok {
		return false, c.sendAlert(alertProtocolVersion)
	}
	c.haveVers = true

	hs.finishedHash = newFinishedHash(c.vers)
	hs.finishedHash.Write(hs.clientHello.marshal())

	hs.hello = new(serverHelloMsg)

	supportedCurve := false
Curves:
	for _, curve := range hs.clientHello.supportedCurves {
		switch curve {
		case curveP256, curveP384, curveP521:
			supportedCurve = true
			break Curves
		}
	}

	supportedPointFormat := false
	for _, pointFormat := range hs.clientHello.supportedPoints {
		if pointFormat == pointFormatUncompressed {
			supportedPointFormat = true
			break
		}
	}
<<<<<<< HEAD

	ellipticOk := supportedCurve && supportedPointFormat

	var suite *cipherSuite
FindCipherSuite:
	for _, id := range clientHello.cipherSuites {
		for _, supported := range config.cipherSuites() {
			if id == supported {
				var candidate *cipherSuite

				for _, s := range cipherSuites {
					if s.id == id {
						candidate = s
						break
					}
				}
				if candidate == nil {
					continue
				}
				// Don't select a ciphersuite which we can't
				// support for this client.
				if candidate.elliptic && !ellipticOk {
					continue
				}
				suite = candidate
				break FindCipherSuite
			}
		}
	}
=======
	hs.ellipticOk = supportedCurve && supportedPointFormat
>>>>>>> e9c762ec

	foundCompression := false
	// We only support null compression, so check that the client offered it.
	for _, compression := range hs.clientHello.compressionMethods {
		if compression == compressionNone {
			foundCompression = true
			break
		}
	}

	if !foundCompression {
		return false, c.sendAlert(alertHandshakeFailure)
	}

	hs.hello.vers = c.vers
	t := uint32(config.time().Unix())
	hs.hello.random = make([]byte, 32)
	hs.hello.random[0] = byte(t >> 24)
	hs.hello.random[1] = byte(t >> 16)
	hs.hello.random[2] = byte(t >> 8)
	hs.hello.random[3] = byte(t)
	_, err = io.ReadFull(config.rand(), hs.hello.random[4:])
	if err != nil {
		return false, c.sendAlert(alertInternalError)
	}
	hs.hello.compressionMethod = compressionNone
	if len(hs.clientHello.serverName) > 0 {
		c.serverName = hs.clientHello.serverName
	}
	if hs.clientHello.nextProtoNeg {
		hs.hello.nextProtoNeg = true
		hs.hello.nextProtos = config.NextProtos
	}

	if hs.checkForResumption() {
		return true, nil
	}

	var preferenceList, supportedList []uint16
	if c.config.PreferServerCipherSuites {
		preferenceList = c.config.cipherSuites()
		supportedList = hs.clientHello.cipherSuites
	} else {
		preferenceList = hs.clientHello.cipherSuites
		supportedList = c.config.cipherSuites()
	}

	for _, id := range preferenceList {
		if hs.suite = c.tryCipherSuite(id, supportedList, hs.ellipticOk); hs.suite != nil {
			break
		}
	}

	if hs.suite == nil {
		return false, c.sendAlert(alertHandshakeFailure)
	}

	return false, nil
}

// checkForResumption returns true if we should perform resumption on this connection.
func (hs *serverHandshakeState) checkForResumption() bool {
	c := hs.c

	var ok bool
	if hs.sessionState, ok = c.decryptTicket(hs.clientHello.sessionTicket); !ok {
		return false
	}

	if hs.sessionState.vers > hs.clientHello.vers {
		return false
	}
	if vers, ok := mutualVersion(hs.sessionState.vers); !ok || vers != hs.sessionState.vers {
		return false
	}

	cipherSuiteOk := false
	// Check that the client is still offering the ciphersuite in the session.
	for _, id := range hs.clientHello.cipherSuites {
		if id == hs.sessionState.cipherSuite {
			cipherSuiteOk = true
			break
		}
	}
	if !cipherSuiteOk {
		return false
	}

	// Check that we also support the ciphersuite from the session.
	hs.suite = c.tryCipherSuite(hs.sessionState.cipherSuite, c.config.cipherSuites(), hs.ellipticOk)
	if hs.suite == nil {
		return false
	}

	sessionHasClientCerts := len(hs.sessionState.certificates) != 0
	needClientCerts := c.config.ClientAuth == RequireAnyClientCert || c.config.ClientAuth == RequireAndVerifyClientCert
	if needClientCerts && !sessionHasClientCerts {
		return false
	}
<<<<<<< HEAD
=======
	if sessionHasClientCerts && c.config.ClientAuth == NoClientCert {
		return false
	}

	return true
}

func (hs *serverHandshakeState) doResumeHandshake() error {
	c := hs.c

	hs.hello.cipherSuite = hs.suite.id
	// We echo the client's session ID in the ServerHello to let it know
	// that we're doing a resumption.
	hs.hello.sessionId = hs.clientHello.sessionId
	hs.finishedHash.Write(hs.hello.marshal())
	c.writeRecord(recordTypeHandshake, hs.hello.marshal())

	if len(hs.sessionState.certificates) > 0 {
		if _, err := hs.processCertsFromClient(hs.sessionState.certificates); err != nil {
			return err
		}
	}

	hs.masterSecret = hs.sessionState.masterSecret

	return nil
}

func (hs *serverHandshakeState) doFullHandshake() error {
	config := hs.c.config
	c := hs.c
>>>>>>> e9c762ec

	if len(config.Certificates) == 0 {
		return c.sendAlert(alertInternalError)
	}
	cert := &config.Certificates[0]
<<<<<<< HEAD
	if len(clientHello.serverName) > 0 {
		c.serverName = clientHello.serverName
		cert = config.getCertificateForName(clientHello.serverName)
	}

	if clientHello.ocspStapling && len(cert.OCSPStaple) > 0 {
		hello.ocspStapling = true
	}

	finishedHash.Write(hello.marshal())
	c.writeRecord(recordTypeHandshake, hello.marshal())

	certMsg := new(certificateMsg)
	certMsg.certificates = cert.Certificate
	finishedHash.Write(certMsg.marshal())
=======
	if len(hs.clientHello.serverName) > 0 {
		cert = config.getCertificateForName(hs.clientHello.serverName)
	}

	if hs.clientHello.ocspStapling && len(cert.OCSPStaple) > 0 {
		hs.hello.ocspStapling = true
	}

	hs.hello.ticketSupported = hs.clientHello.ticketSupported && !config.SessionTicketsDisabled
	hs.hello.cipherSuite = hs.suite.id
	hs.finishedHash.Write(hs.hello.marshal())
	c.writeRecord(recordTypeHandshake, hs.hello.marshal())

	certMsg := new(certificateMsg)
	certMsg.certificates = cert.Certificate
	hs.finishedHash.Write(certMsg.marshal())
>>>>>>> e9c762ec
	c.writeRecord(recordTypeHandshake, certMsg.marshal())

	if hs.hello.ocspStapling {
		certStatus := new(certificateStatusMsg)
		certStatus.statusType = statusTypeOCSP
		certStatus.response = cert.OCSPStaple
<<<<<<< HEAD
		finishedHash.Write(certStatus.marshal())
		c.writeRecord(recordTypeHandshake, certStatus.marshal())
	}

	keyAgreement := suite.ka()
	skx, err := keyAgreement.generateServerKeyExchange(config, cert, clientHello, hello)
=======
		hs.finishedHash.Write(certStatus.marshal())
		c.writeRecord(recordTypeHandshake, certStatus.marshal())
	}

	keyAgreement := hs.suite.ka()
	skx, err := keyAgreement.generateServerKeyExchange(config, cert, hs.clientHello, hs.hello)
>>>>>>> e9c762ec
	if err != nil {
		c.sendAlert(alertHandshakeFailure)
		return err
	}
	if skx != nil {
		hs.finishedHash.Write(skx.marshal())
		c.writeRecord(recordTypeHandshake, skx.marshal())
	}

	if config.ClientAuth >= RequestClientCert {
		// Request a client certificate
		certReq := new(certificateRequestMsg)
		certReq.certificateTypes = []byte{certTypeRSASign}

		// An empty list of certificateAuthorities signals to
		// the client that it may send any certificate in response
		// to our request. When we know the CAs we trust, then
		// we can send them down, so that the client can choose
		// an appropriate certificate to give to us.
		if config.ClientCAs != nil {
			certReq.certificateAuthorities = config.ClientCAs.Subjects()
		}
		hs.finishedHash.Write(certReq.marshal())
		c.writeRecord(recordTypeHandshake, certReq.marshal())
	}

	helloDone := new(serverHelloDoneMsg)
	hs.finishedHash.Write(helloDone.marshal())
	c.writeRecord(recordTypeHandshake, helloDone.marshal())

	var pub *rsa.PublicKey // public key for client auth, if any

	msg, err := c.readHandshake()
	if err != nil {
		return err
	}

	var ok bool
	// If we requested a client certificate, then the client must send a
	// certificate message, even if it's empty.
	if config.ClientAuth >= RequestClientCert {
		if certMsg, ok = msg.(*certificateMsg); !ok {
			return c.sendAlert(alertHandshakeFailure)
		}
		hs.finishedHash.Write(certMsg.marshal())

		if len(certMsg.certificates) == 0 {
			// The client didn't actually send a certificate
			switch config.ClientAuth {
			case RequireAnyClientCert, RequireAndVerifyClientCert:
				c.sendAlert(alertBadCertificate)
				return errors.New("tls: client didn't provide a certificate")
			}
		}

		pub, err = hs.processCertsFromClient(certMsg.certificates)
		if err != nil {
			return err
		}

		msg, err = c.readHandshake()
		if err != nil {
			return err
		}
	}

	// Get client key exchange
	ckx, ok := msg.(*clientKeyExchangeMsg)
	if !ok {
		return c.sendAlert(alertUnexpectedMessage)
	}
	hs.finishedHash.Write(ckx.marshal())

	// If we received a client cert in response to our certificate request message,
	// the client will send us a certificateVerifyMsg immediately after the
	// clientKeyExchangeMsg.  This message is a MD5SHA1 digest of all preceding
	// handshake-layer messages that is signed using the private key corresponding
	// to the client's certificate. This allows us to verify that the client is in
	// possession of the private key of the certificate.
	if len(c.peerCertificates) > 0 {
		msg, err = c.readHandshake()
		if err != nil {
			return err
		}
		certVerify, ok := msg.(*certificateVerifyMsg)
		if !ok {
			return c.sendAlert(alertUnexpectedMessage)
		}

		digest := make([]byte, 0, 36)
		digest = hs.finishedHash.serverMD5.Sum(digest)
		digest = hs.finishedHash.serverSHA1.Sum(digest)
		err = rsa.VerifyPKCS1v15(pub, crypto.MD5SHA1, digest, certVerify.signature)
		if err != nil {
			c.sendAlert(alertBadCertificate)
			return errors.New("could not validate signature of connection nonces: " + err.Error())
		}

		hs.finishedHash.Write(certVerify.marshal())
	}

	preMasterSecret, err := keyAgreement.processClientKeyExchange(config, cert, ckx, c.vers)
	if err != nil {
		c.sendAlert(alertHandshakeFailure)
		return err
	}
	hs.masterSecret = masterFromPreMasterSecret(c.vers, preMasterSecret, hs.clientHello.random, hs.hello.random)

	return nil
}

func (hs *serverHandshakeState) establishKeys() error {
	c := hs.c

	clientMAC, serverMAC, clientKey, serverKey, clientIV, serverIV :=
		keysFromMasterSecret(c.vers, hs.masterSecret, hs.clientHello.random, hs.hello.random, hs.suite.macLen, hs.suite.keyLen, hs.suite.ivLen)

<<<<<<< HEAD
	clientCipher := suite.cipher(clientKey, clientIV, true /* for reading */)
	clientHash := suite.mac(c.vers, clientMAC)
=======
	clientCipher := hs.suite.cipher(clientKey, clientIV, true /* for reading */)
	clientHash := hs.suite.mac(c.vers, clientMAC)
>>>>>>> e9c762ec
	c.in.prepareCipherSpec(c.vers, clientCipher, clientHash)

	serverCipher := hs.suite.cipher(serverKey, serverIV, false /* not for reading */)
	serverHash := hs.suite.mac(c.vers, serverMAC)
	c.out.prepareCipherSpec(c.vers, serverCipher, serverHash)

	return nil
}

func (hs *serverHandshakeState) readFinished() error {
	c := hs.c

	c.readRecord(recordTypeChangeCipherSpec)
	if err := c.error(); err != nil {
		return err
	}

	if hs.hello.nextProtoNeg {
		msg, err := c.readHandshake()
		if err != nil {
			return err
		}
		nextProto, ok := msg.(*nextProtoMsg)
		if !ok {
			return c.sendAlert(alertUnexpectedMessage)
		}
		hs.finishedHash.Write(nextProto.marshal())
		c.clientProtocol = nextProto.proto
	}

	msg, err := c.readHandshake()
	if err != nil {
		return err
	}
	clientFinished, ok := msg.(*finishedMsg)
	if !ok {
		return c.sendAlert(alertUnexpectedMessage)
	}

	verify := hs.finishedHash.clientSum(hs.masterSecret)
	if len(verify) != len(clientFinished.verifyData) ||
		subtle.ConstantTimeCompare(verify, clientFinished.verifyData) != 1 {
		return c.sendAlert(alertHandshakeFailure)
	}

	hs.finishedHash.Write(clientFinished.marshal())
	return nil
}

func (hs *serverHandshakeState) sendSessionTicket() error {
	if !hs.hello.ticketSupported {
		return nil
	}

	c := hs.c
	m := new(newSessionTicketMsg)

	var err error
	state := sessionState{
		vers:         c.vers,
		cipherSuite:  hs.suite.id,
		masterSecret: hs.masterSecret,
		certificates: hs.certsFromClient,
	}
	m.ticket, err = c.encryptTicket(&state)
	if err != nil {
		return err
	}

	hs.finishedHash.Write(m.marshal())
	c.writeRecord(recordTypeHandshake, m.marshal())

	return nil
}

func (hs *serverHandshakeState) sendFinished() error {
	c := hs.c

<<<<<<< HEAD
	serverCipher := suite.cipher(serverKey, serverIV, false /* not for reading */)
	serverHash := suite.mac(c.vers, serverMAC)
	c.out.prepareCipherSpec(c.vers, serverCipher, serverHash)
=======
>>>>>>> e9c762ec
	c.writeRecord(recordTypeChangeCipherSpec, []byte{1})

	finished := new(finishedMsg)
	finished.verifyData = hs.finishedHash.serverSum(hs.masterSecret)
	hs.finishedHash.Write(finished.marshal())
	c.writeRecord(recordTypeHandshake, finished.marshal())

	c.cipherSuite = hs.suite.id

	return nil
}

// processCertsFromClient takes a chain of client certificates either from a
// Certificates message or from a sessionState and verifies them. It returns
// the public key of the leaf certificate.
func (hs *serverHandshakeState) processCertsFromClient(certificates [][]byte) (*rsa.PublicKey, error) {
	c := hs.c

	hs.certsFromClient = certificates
	certs := make([]*x509.Certificate, len(certificates))
	var err error
	for i, asn1Data := range certificates {
		if certs[i], err = x509.ParseCertificate(asn1Data); err != nil {
			c.sendAlert(alertBadCertificate)
			return nil, errors.New("tls: failed to parse client certificate: " + err.Error())
		}
	}

	if c.config.ClientAuth >= VerifyClientCertIfGiven && len(certs) > 0 {
		opts := x509.VerifyOptions{
			Roots:         c.config.ClientCAs,
			CurrentTime:   c.config.time(),
			Intermediates: x509.NewCertPool(),
			KeyUsages:     []x509.ExtKeyUsage{x509.ExtKeyUsageClientAuth},
		}

		for _, cert := range certs[1:] {
			opts.Intermediates.AddCert(cert)
		}

		chains, err := certs[0].Verify(opts)
		if err != nil {
			c.sendAlert(alertBadCertificate)
			return nil, errors.New("tls: failed to verify client's certificate: " + err.Error())
		}

		ok := false
		for _, ku := range certs[0].ExtKeyUsage {
			if ku == x509.ExtKeyUsageClientAuth {
				ok = true
				break
			}
		}
		if !ok {
			c.sendAlert(alertHandshakeFailure)
			return nil, errors.New("tls: client's certificate's extended key usage doesn't permit it to be used for client authentication")
		}

		c.verifiedChains = chains
	}

	if len(certs) > 0 {
		pub, ok := certs[0].PublicKey.(*rsa.PublicKey)
		if !ok {
			return nil, c.sendAlert(alertUnsupportedCertificate)
		}
		c.peerCertificates = certs
		return pub, nil
	}

	return nil, nil
}

// tryCipherSuite returns a cipherSuite with the given id if that cipher suite
// is acceptable to use.
func (c *Conn) tryCipherSuite(id uint16, supportedCipherSuites []uint16, ellipticOk bool) *cipherSuite {
	for _, supported := range supportedCipherSuites {
		if id == supported {
			var candidate *cipherSuite

			for _, s := range cipherSuites {
				if s.id == id {
					candidate = s
					break
				}
			}
			if candidate == nil {
				continue
			}
			// Don't select a ciphersuite which we can't
			// support for this client.
			if candidate.elliptic && !ellipticOk {
				continue
			}
			return candidate
		}
	}

	return nil
}<|MERGE_RESOLUTION|>--- conflicted
+++ resolved
@@ -141,39 +141,7 @@
 			break
 		}
 	}
-<<<<<<< HEAD
-
-	ellipticOk := supportedCurve && supportedPointFormat
-
-	var suite *cipherSuite
-FindCipherSuite:
-	for _, id := range clientHello.cipherSuites {
-		for _, supported := range config.cipherSuites() {
-			if id == supported {
-				var candidate *cipherSuite
-
-				for _, s := range cipherSuites {
-					if s.id == id {
-						candidate = s
-						break
-					}
-				}
-				if candidate == nil {
-					continue
-				}
-				// Don't select a ciphersuite which we can't
-				// support for this client.
-				if candidate.elliptic && !ellipticOk {
-					continue
-				}
-				suite = candidate
-				break FindCipherSuite
-			}
-		}
-	}
-=======
 	hs.ellipticOk = supportedCurve && supportedPointFormat
->>>>>>> e9c762ec
 
 	foundCompression := false
 	// We only support null compression, so check that the client offered it.
@@ -273,8 +241,6 @@
 	if needClientCerts && !sessionHasClientCerts {
 		return false
 	}
-<<<<<<< HEAD
-=======
 	if sessionHasClientCerts && c.config.ClientAuth == NoClientCert {
 		return false
 	}
@@ -306,29 +272,11 @@
 func (hs *serverHandshakeState) doFullHandshake() error {
 	config := hs.c.config
 	c := hs.c
->>>>>>> e9c762ec
 
 	if len(config.Certificates) == 0 {
 		return c.sendAlert(alertInternalError)
 	}
 	cert := &config.Certificates[0]
-<<<<<<< HEAD
-	if len(clientHello.serverName) > 0 {
-		c.serverName = clientHello.serverName
-		cert = config.getCertificateForName(clientHello.serverName)
-	}
-
-	if clientHello.ocspStapling && len(cert.OCSPStaple) > 0 {
-		hello.ocspStapling = true
-	}
-
-	finishedHash.Write(hello.marshal())
-	c.writeRecord(recordTypeHandshake, hello.marshal())
-
-	certMsg := new(certificateMsg)
-	certMsg.certificates = cert.Certificate
-	finishedHash.Write(certMsg.marshal())
-=======
 	if len(hs.clientHello.serverName) > 0 {
 		cert = config.getCertificateForName(hs.clientHello.serverName)
 	}
@@ -345,28 +293,18 @@
 	certMsg := new(certificateMsg)
 	certMsg.certificates = cert.Certificate
 	hs.finishedHash.Write(certMsg.marshal())
->>>>>>> e9c762ec
 	c.writeRecord(recordTypeHandshake, certMsg.marshal())
 
 	if hs.hello.ocspStapling {
 		certStatus := new(certificateStatusMsg)
 		certStatus.statusType = statusTypeOCSP
 		certStatus.response = cert.OCSPStaple
-<<<<<<< HEAD
-		finishedHash.Write(certStatus.marshal())
-		c.writeRecord(recordTypeHandshake, certStatus.marshal())
-	}
-
-	keyAgreement := suite.ka()
-	skx, err := keyAgreement.generateServerKeyExchange(config, cert, clientHello, hello)
-=======
 		hs.finishedHash.Write(certStatus.marshal())
 		c.writeRecord(recordTypeHandshake, certStatus.marshal())
 	}
 
 	keyAgreement := hs.suite.ka()
 	skx, err := keyAgreement.generateServerKeyExchange(config, cert, hs.clientHello, hs.hello)
->>>>>>> e9c762ec
 	if err != nil {
 		c.sendAlert(alertHandshakeFailure)
 		return err
@@ -484,13 +422,8 @@
 	clientMAC, serverMAC, clientKey, serverKey, clientIV, serverIV :=
 		keysFromMasterSecret(c.vers, hs.masterSecret, hs.clientHello.random, hs.hello.random, hs.suite.macLen, hs.suite.keyLen, hs.suite.ivLen)
 
-<<<<<<< HEAD
-	clientCipher := suite.cipher(clientKey, clientIV, true /* for reading */)
-	clientHash := suite.mac(c.vers, clientMAC)
-=======
 	clientCipher := hs.suite.cipher(clientKey, clientIV, true /* for reading */)
 	clientHash := hs.suite.mac(c.vers, clientMAC)
->>>>>>> e9c762ec
 	c.in.prepareCipherSpec(c.vers, clientCipher, clientHash)
 
 	serverCipher := hs.suite.cipher(serverKey, serverIV, false /* not for reading */)
@@ -569,12 +502,6 @@
 func (hs *serverHandshakeState) sendFinished() error {
 	c := hs.c
 
-<<<<<<< HEAD
-	serverCipher := suite.cipher(serverKey, serverIV, false /* not for reading */)
-	serverHash := suite.mac(c.vers, serverMAC)
-	c.out.prepareCipherSpec(c.vers, serverCipher, serverHash)
-=======
->>>>>>> e9c762ec
 	c.writeRecord(recordTypeChangeCipherSpec, []byte{1})
 
 	finished := new(finishedMsg)
