--- conflicted
+++ resolved
@@ -743,21 +743,12 @@
 
 // Write writes data to the connection.
 func (c *Conn) Write(b []byte) (int, error) {
-<<<<<<< HEAD
-	if c.err != nil {
-		return 0, c.err
-	}
-
-	if c.err = c.Handshake(); c.err != nil {
-		return 0, c.err
-=======
 	if err := c.error(); err != nil {
 		return 0, err
 	}
 
 	if err := c.Handshake(); err != nil {
 		return 0, c.setError(err)
->>>>>>> e9c762ec
 	}
 
 	c.out.Lock()
@@ -767,11 +758,6 @@
 		return 0, alertInternalError
 	}
 
-<<<<<<< HEAD
-	var n int
-	n, c.err = c.writeRecord(recordTypeApplicationData, b)
-	return n, c.err
-=======
 	// SSL 3.0 and TLS 1.0 are susceptible to a chosen-plaintext
 	// attack when using block mode ciphers due to predictable IVs.
 	// This can be prevented by splitting each Application Data
@@ -794,7 +780,6 @@
 
 	n, err := c.writeRecord(recordTypeApplicationData, b)
 	return n + m, c.setError(err)
->>>>>>> e9c762ec
 }
 
 // Read can be made to time out and return a net.Error with Timeout() == true
