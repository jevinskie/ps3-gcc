// Copyright 2009 The Go Authors. All rights reserved.
// Use of this source code is governed by a BSD-style
// license that can be found in the LICENSE file.

// SHA1 hash algorithm.  See RFC 3174.

package sha1_test

import (
	"crypto/sha1"
	"fmt"
	"io"
	"testing"
)

type sha1Test struct {
	out string
	in  string
}

var golden = []sha1Test{
	{"da39a3ee5e6b4b0d3255bfef95601890afd80709", ""},
	{"86f7e437faa5a7fce15d1ddcb9eaeaea377667b8", "a"},
	{"da23614e02469a0d7c7bd1bdab5c9c474b1904dc", "ab"},
	{"a9993e364706816aba3e25717850c26c9cd0d89d", "abc"},
	{"81fe8bfe87576c3ecb22426f8e57847382917acf", "abcd"},
	{"03de6c570bfe24bfc328ccd7ca46b76eadaf4334", "abcde"},
	{"1f8ac10f23c5b5bc1167bda84b833e5c057a77d2", "abcdef"},
	{"2fb5e13419fc89246865e7a324f476ec624e8740", "abcdefg"},
	{"425af12a0743502b322e93a015bcf868e324d56a", "abcdefgh"},
	{"c63b19f1e4c8b5f76b25c49b8b87f57d8e4872a1", "abcdefghi"},
	{"d68c19a0a345b7eab78d5e11e991c026ec60db63", "abcdefghij"},
	{"ebf81ddcbe5bf13aaabdc4d65354fdf2044f38a7", "Discard medicine more than two years old."},
	{"e5dea09392dd886ca63531aaa00571dc07554bb6", "He who has a shady past knows that nice guys finish last."},
	{"45988f7234467b94e3e9494434c96ee3609d8f8f", "I wouldn't marry him with a ten foot pole."},
	{"55dee037eb7460d5a692d1ce11330b260e40c988", "Free! Free!/A trip/to Mars/for 900/empty jars/Burma Shave"},
	{"b7bc5fb91080c7de6b582ea281f8a396d7c0aee8", "The days of the digital watch are numbered.  -Tom Stoppard"},
	{"c3aed9358f7c77f523afe86135f06b95b3999797", "Nepal premier won't resign."},
	{"6e29d302bf6e3a5e4305ff318d983197d6906bb9", "For every action there is an equal and opposite government program."},
	{"597f6a540010f94c15d71806a99a2c8710e747bd", "His money is twice tainted: 'taint yours and 'taint mine."},
	{"6859733b2590a8a091cecf50086febc5ceef1e80", "There is no reason for any individual to have a computer in their home. -Ken Olsen, 1977"},
	{"514b2630ec089b8aee18795fc0cf1f4860cdacad", "It's a tiny change to the code and not completely disgusting. - Bob Manchek"},
	{"c5ca0d4a7b6676fc7aa72caa41cc3d5df567ed69", "size:  a.out:  bad magic"},
	{"74c51fa9a04eadc8c1bbeaa7fc442f834b90a00a", "The major problem is with sendmail.  -Mark Horton"},
	{"0b4c4ce5f52c3ad2821852a8dc00217fa18b8b66", "Give me a rock, paper and scissors and I will move the world.  CCFestoon"},
	{"3ae7937dd790315beb0f48330e8642237c61550a", "If the enemy is within range, then so are you."},
	{"410a2b296df92b9a47412b13281df8f830a9f44b", "It's well we cannot hear the screams/That we create in others' dreams."},
	{"841e7c85ca1adcddbdd0187f1289acb5c642f7f5", "You remind me of a TV show, but that's all right: I watch it anyway."},
	{"163173b825d03b952601376b25212df66763e1db", "C is as portable as Stonehedge!!"},
	{"32b0377f2687eb88e22106f133c586ab314d5279", "Even if I could be Shakespeare, I think I should still choose to be Faraday. - A. Huxley"},
	{"0885aaf99b569542fd165fa44e322718f4a984e0", "The fugacity of a constituent in a mixture of gases at a given temperature is proportional to its mole fraction.  Lewis-Randall Rule"},
	{"6627d6904d71420b0bf3886ab629623538689f45", "How can you write a big system without C++?  -Paul Glick"},
}

func TestGolden(t *testing.T) {
	for i := 0; i < len(golden); i++ {
		g := golden[i]
		c := sha1.New()
		for j := 0; j < 3; j++ {
			if j < 2 {
				io.WriteString(c, g.in)
			} else {
				io.WriteString(c, g.in[0:len(g.in)/2])
				c.Sum(nil)
				io.WriteString(c, g.in[len(g.in)/2:])
			}
			s := fmt.Sprintf("%x", c.Sum(nil))
			if s != g.out {
				t.Fatalf("sha1[%d](%s) = %s want %s", j, g.in, s, g.out)
			}
			c.Reset()
		}
	}
}

func ExampleNew() {
	h := sha1.New()
	io.WriteString(h, "His money is twice tainted: 'taint yours and 'taint mine.")
	fmt.Printf("% x", h.Sum(nil))
	// Output: 59 7f 6a 54 00 10 f9 4c 15 d7 18 06 a9 9a 2c 87 10 e7 47 bd
<<<<<<< HEAD
=======
}

var bench = sha1.New()
var buf = make([]byte, 8192)

func benchmarkSize(b *testing.B, size int) {
	b.SetBytes(int64(size))
	sum := make([]byte, bench.Size())
	for i := 0; i < b.N; i++ {
		bench.Reset()
		bench.Write(buf[:size])
		bench.Sum(sum[:0])
	}
}

func BenchmarkHash8Bytes(b *testing.B) {
	benchmarkSize(b, 8)
}

func BenchmarkHash1K(b *testing.B) {
	benchmarkSize(b, 1024)
}

func BenchmarkHash8K(b *testing.B) {
	benchmarkSize(b, 8192)
>>>>>>> e9c762ec
}<|MERGE_RESOLUTION|>--- conflicted
+++ resolved
@@ -78,8 +78,6 @@
 	io.WriteString(h, "His money is twice tainted: 'taint yours and 'taint mine.")
 	fmt.Printf("% x", h.Sum(nil))
 	// Output: 59 7f 6a 54 00 10 f9 4c 15 d7 18 06 a9 9a 2c 87 10 e7 47 bd
-<<<<<<< HEAD
-=======
 }
 
 var bench = sha1.New()
@@ -105,5 +103,4 @@
 
 func BenchmarkHash8K(b *testing.B) {
 	benchmarkSize(b, 8192)
->>>>>>> e9c762ec
 }