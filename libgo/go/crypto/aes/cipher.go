// Copyright 2009 The Go Authors. All rights reserved.
// Use of this source code is governed by a BSD-style
// license that can be found in the LICENSE file.

package aes

import (
	"crypto/cipher"
	"strconv"
)

// The AES block size in bytes.
const BlockSize = 16

// A cipher is an instance of AES encryption using a particular key.
type aesCipher struct {
	enc []uint32
	dec []uint32
}

type KeySizeError int

func (k KeySizeError) Error() string {
	return "crypto/aes: invalid key size " + strconv.Itoa(int(k))
}

// NewCipher creates and returns a new cipher.Block.
// The key argument should be the AES key,
// either 16, 24, or 32 bytes to select
// AES-128, AES-192, or AES-256.
func NewCipher(key []byte) (cipher.Block, error) {
	k := len(key)
	switch k {
	default:
		return nil, KeySizeError(k)
	case 16, 24, 32:
		break
	}

	n := k + 28
	c := &aesCipher{make([]uint32, n), make([]uint32, n)}
	expandKey(key, c.enc, c.dec)
	return c, nil
}

func (c *aesCipher) BlockSize() int { return BlockSize }

<<<<<<< HEAD
func (c *aesCipher) Encrypt(dst, src []byte) { encryptBlock(c.enc, dst, src) }

func (c *aesCipher) Decrypt(dst, src []byte) { decryptBlock(c.dec, dst, src) }
=======
func (c *aesCipher) Encrypt(dst, src []byte) {
	encryptBlock(c.enc, dst, src)
}

func (c *aesCipher) Decrypt(dst, src []byte) {
	decryptBlock(c.dec, dst, src)
}
>>>>>>> e9c762ec
<|MERGE_RESOLUTION|>--- conflicted
+++ resolved
@@ -45,16 +45,10 @@
 
 func (c *aesCipher) BlockSize() int { return BlockSize }
 
-<<<<<<< HEAD
-func (c *aesCipher) Encrypt(dst, src []byte) { encryptBlock(c.enc, dst, src) }
-
-func (c *aesCipher) Decrypt(dst, src []byte) { decryptBlock(c.dec, dst, src) }
-=======
 func (c *aesCipher) Encrypt(dst, src []byte) {
 	encryptBlock(c.enc, dst, src)
 }
 
 func (c *aesCipher) Decrypt(dst, src []byte) {
 	decryptBlock(c.dec, dst, src)
-}
->>>>>>> e9c762ec
+}