// Copyright 2009 The Go Authors. All rights reserved.
// Use of this source code is governed by a BSD-style
// license that can be found in the LICENSE file.

// Package strconv implements conversions to and from string representations
// of basic data types.
package strconv

// decimal to binary floating point conversion.
// Algorithm:
//   1) Store input in multiprecision decimal.
//   2) Multiply/divide decimal by powers of two until in range [0.5, 1)
//   3) Multiply by 2^precision and round to get mantissa.

import "math"
import "runtime"

var optimize = true // can change for testing

func equalIgnoreCase(s1, s2 string) bool {
	if len(s1) != len(s2) {
		return false
	}
	for i := 0; i < len(s1); i++ {
		c1 := s1[i]
		if 'A' <= c1 && c1 <= 'Z' {
			c1 += 'a' - 'A'
		}
		c2 := s2[i]
		if 'A' <= c2 && c2 <= 'Z' {
			c2 += 'a' - 'A'
		}
		if c1 != c2 {
			return false
		}
	}
	return true
}

func special(s string) (f float64, ok bool) {
	if len(s) == 0 {
		return
	}
	switch s[0] {
	default:
		return
	case '+':
		if equalIgnoreCase(s, "+inf") || equalIgnoreCase(s, "+infinity") {
			return math.Inf(1), true
		}
	case '-':
		if equalIgnoreCase(s, "-inf") || equalIgnoreCase(s, "-infinity") {
			return math.Inf(-1), true
		}
	case 'n', 'N':
		if equalIgnoreCase(s, "nan") {
			return math.NaN(), true
		}
	case 'i', 'I':
		if equalIgnoreCase(s, "inf") || equalIgnoreCase(s, "infinity") {
			return math.Inf(1), true
		}
	}
	return
}

func (b *decimal) set(s string) (ok bool) {
	i := 0
	b.neg = false
	b.trunc = false

	// optional sign
	if i >= len(s) {
		return
	}
	switch {
	case s[i] == '+':
		i++
	case s[i] == '-':
		b.neg = true
		i++
	}

	// digits
	sawdot := false
	sawdigits := false
	for ; i < len(s); i++ {
		switch {
		case s[i] == '.':
			if sawdot {
				return
			}
			sawdot = true
			b.dp = b.nd
			continue

		case '0' <= s[i] && s[i] <= '9':
			sawdigits = true
			if s[i] == '0' && b.nd == 0 { // ignore leading zeros
				b.dp--
				continue
			}
			if b.nd < len(b.d) {
				b.d[b.nd] = s[i]
				b.nd++
			} else if s[i] != '0' {
				b.trunc = true
			}
			continue
		}
		break
	}
	if !sawdigits {
		return
	}
	if !sawdot {
		b.dp = b.nd
	}

	// optional exponent moves decimal point.
	// if we read a very large, very long number,
	// just be sure to move the decimal point by
	// a lot (say, 100000).  it doesn't matter if it's
	// not the exact number.
	if i < len(s) && (s[i] == 'e' || s[i] == 'E') {
		i++
		if i >= len(s) {
			return
		}
		esign := 1
		if s[i] == '+' {
			i++
		} else if s[i] == '-' {
			i++
			esign = -1
		}
		if i >= len(s) || s[i] < '0' || s[i] > '9' {
			return
		}
		e := 0
		for ; i < len(s) && '0' <= s[i] && s[i] <= '9'; i++ {
			if e < 10000 {
				e = e*10 + int(s[i]) - '0'
			}
		}
		b.dp += e * esign
	}

	if i != len(s) {
		return
	}

	ok = true
	return
}

// readFloat reads a decimal mantissa and exponent from a float
// string representation. It sets ok to false if the number could
// not fit return types or is invalid.
func readFloat(s string) (mantissa uint64, exp int, neg, trunc, ok bool) {
	const uint64digits = 19
	i := 0

	// optional sign
	if i >= len(s) {
		return
	}
	switch {
	case s[i] == '+':
		i++
	case s[i] == '-':
		neg = true
		i++
	}

	// digits
	sawdot := false
	sawdigits := false
	nd := 0
	ndMant := 0
	dp := 0
	for ; i < len(s); i++ {
		switch c := s[i]; true {
		case c == '.':
			if sawdot {
				return
			}
			sawdot = true
			dp = nd
			continue

		case '0' <= c && c <= '9':
			sawdigits = true
			if c == '0' && nd == 0 { // ignore leading zeros
				dp--
				continue
			}
			nd++
			if ndMant < uint64digits {
				mantissa *= 10
				mantissa += uint64(c - '0')
				ndMant++
			} else if s[i] != '0' {
				trunc = true
			}
			continue
		}
		break
	}
	if !sawdigits {
		return
	}
	if !sawdot {
		dp = nd
	}

	// optional exponent moves decimal point.
	// if we read a very large, very long number,
	// just be sure to move the decimal point by
	// a lot (say, 100000).  it doesn't matter if it's
	// not the exact number.
	if i < len(s) && (s[i] == 'e' || s[i] == 'E') {
		i++
		if i >= len(s) {
			return
		}
		esign := 1
		if s[i] == '+' {
			i++
		} else if s[i] == '-' {
			i++
			esign = -1
		}
		if i >= len(s) || s[i] < '0' || s[i] > '9' {
			return
		}
		e := 0
		for ; i < len(s) && '0' <= s[i] && s[i] <= '9'; i++ {
			if e < 10000 {
				e = e*10 + int(s[i]) - '0'
			}
		}
		dp += e * esign
	}

	if i != len(s) {
		return
	}

	exp = dp - ndMant
	ok = true
	return

}

// decimal power of ten to binary power of two.
var powtab = []int{1, 3, 6, 9, 13, 16, 19, 23, 26}

func (d *decimal) floatBits(flt *floatInfo) (b uint64, overflow bool) {
	var exp int
	var mant uint64

	// Zero is always a special case.
	if d.nd == 0 {
		mant = 0
		exp = flt.bias
		goto out
	}

	// Obvious overflow/underflow.
	// These bounds are for 64-bit floats.
	// Will have to change if we want to support 80-bit floats in the future.
	if d.dp > 310 {
		goto overflow
	}
	if d.dp < -330 {
		// zero
		mant = 0
		exp = flt.bias
		goto out
	}

	// Scale by powers of two until in range [0.5, 1.0)
	exp = 0
	for d.dp > 0 {
		var n int
		if d.dp >= len(powtab) {
			n = 27
		} else {
			n = powtab[d.dp]
		}
		d.Shift(-n)
		exp += n
	}
	for d.dp < 0 || d.dp == 0 && d.d[0] < '5' {
		var n int
		if -d.dp >= len(powtab) {
			n = 27
		} else {
			n = powtab[-d.dp]
		}
		d.Shift(n)
		exp -= n
	}

	// Our range is [0.5,1) but floating point range is [1,2).
	exp--

	// Minimum representable exponent is flt.bias+1.
	// If the exponent is smaller, move it up and
	// adjust d accordingly.
	if exp < flt.bias+1 {
		n := flt.bias + 1 - exp
		d.Shift(-n)
		exp += n
	}

	if exp-flt.bias >= 1<<flt.expbits-1 {
		goto overflow
	}

	// Extract 1+flt.mantbits bits.
	d.Shift(int(1 + flt.mantbits))
	mant = d.RoundedInteger()

	// Rounding might have added a bit; shift down.
	if mant == 2<<flt.mantbits {
		mant >>= 1
		exp++
		if exp-flt.bias >= 1<<flt.expbits-1 {
			goto overflow
		}
	}

	// Denormalized?
	if mant&(1<<flt.mantbits) == 0 {
		exp = flt.bias
	}
	goto out

overflow:
	// ±Inf
	mant = 0
	exp = 1<<flt.expbits - 1 + flt.bias
	overflow = true

out:
	// Assemble bits.
	bits := mant & (uint64(1)<<flt.mantbits - 1)
	bits |= uint64((exp-flt.bias)&(1<<flt.expbits-1)) << flt.mantbits
	if d.neg {
		bits |= 1 << flt.mantbits << flt.expbits
	}
	return bits, overflow
}

func (d *decimal) atof32int() float32 {
	f := float32(0)
	for i := 0; i < d.nd; i++ {
		f = f*10 + float32(d.d[i]-'0')
	}
	if d.neg {
		f = -f
	}
	return f
}

// Exact powers of 10.
var float64pow10 = []float64{
	1e0, 1e1, 1e2, 1e3, 1e4, 1e5, 1e6, 1e7, 1e8, 1e9,
	1e10, 1e11, 1e12, 1e13, 1e14, 1e15, 1e16, 1e17, 1e18, 1e19,
	1e20, 1e21, 1e22,
}
var float32pow10 = []float32{1e0, 1e1, 1e2, 1e3, 1e4, 1e5, 1e6, 1e7, 1e8, 1e9, 1e10}

// If possible to convert decimal representation to 64-bit float f exactly,
// entirely in floating-point math, do so, avoiding the expense of decimalToFloatBits.
// Three common cases:
//	value is exact integer
//	value is exact integer * exact power of ten
//	value is exact integer / exact power of ten
// These all produce potentially inexact but correctly rounded answers.
func atof64exact(mantissa uint64, exp int, neg bool) (f float64, ok bool) {
	if mantissa>>float64info.mantbits != 0 {
		return
	}
	// gccgo gets this wrong on 32-bit i386 when not using -msse.
	// See TestRoundTrip in atof_test.go for a test case.
	if runtime.GOARCH == "386" {
		return
	}
<<<<<<< HEAD
	// gccgo gets this wrong on 32-bit i386 when not using -msse.
	// See TestRoundTrip in atof_test.go for a test case.
	if runtime.GOARCH == "386" {
		return
=======
	f = float64(mantissa)
	if neg {
		f = -f
>>>>>>> e9c762ec
	}
	switch {
	case exp == 0:
		// an integer.
		return f, true
	// Exact integers are <= 10^15.
	// Exact powers of ten are <= 10^22.
	case exp > 0 && exp <= 15+22: // int * 10^k
		// If exponent is big but number of digits is not,
		// can move a few zeros into the integer part.
		if exp > 22 {
			f *= float64pow10[exp-22]
			exp = 22
		}
		if f > 1e15 || f < -1e15 {
			// the exponent was really too large.
			return
		}
		return f * float64pow10[exp], true
	case exp < 0 && exp >= -22: // int / 10^k
		return f / float64pow10[-exp], true
	}
	return
}

// If possible to compute mantissa*10^exp to 32-bit float f exactly,
// entirely in floating-point math, do so, avoiding the machinery above.
func atof32exact(mantissa uint64, exp int, neg bool) (f float32, ok bool) {
	if mantissa>>float32info.mantbits != 0 {
		return
	}
	f = float32(mantissa)
	if neg {
		f = -f
	}
	switch {
	case exp == 0:
		return f, true
	// Exact integers are <= 10^7.
	// Exact powers of ten are <= 10^10.
	case exp > 0 && exp <= 7+10: // int * 10^k
		// If exponent is big but number of digits is not,
		// can move a few zeros into the integer part.
		if exp > 10 {
			f *= float32pow10[exp-10]
			exp = 10
		}
		if f > 1e7 || f < -1e7 {
			// the exponent was really too large.
			return
		}
		return f * float32pow10[exp], true
	case exp < 0 && exp >= -10: // int / 10^k
		return f / float32pow10[-exp], true
	}
	return
}

const fnParseFloat = "ParseFloat"

func atof32(s string) (f float32, err error) {
	if val, ok := special(s); ok {
		return float32(val), nil
	}

	if optimize {
		// Parse mantissa and exponent.
		mantissa, exp, neg, trunc, ok := readFloat(s)
		if ok {
			// Try pure floating-point arithmetic conversion.
			if !trunc {
				if f, ok := atof32exact(mantissa, exp, neg); ok {
					return f, nil
				}
			}
			// Try another fast path.
			ext := new(extFloat)
			if ok := ext.AssignDecimal(mantissa, exp, neg, trunc, &float32info); ok {
				b, ovf := ext.floatBits(&float32info)
				f = math.Float32frombits(uint32(b))
				if ovf {
					err = rangeError(fnParseFloat, s)
				}
				return f, err
			}
		}
	}
	var d decimal
	if !d.set(s) {
		return 0, syntaxError(fnParseFloat, s)
	}
	b, ovf := d.floatBits(&float32info)
	f = math.Float32frombits(uint32(b))
	if ovf {
		err = rangeError(fnParseFloat, s)
	}
	return f, err
}

func atof64(s string) (f float64, err error) {
	if val, ok := special(s); ok {
		return val, nil
	}

	if optimize {
		// Parse mantissa and exponent.
		mantissa, exp, neg, trunc, ok := readFloat(s)
		if ok {
			// Try pure floating-point arithmetic conversion.
			if !trunc {
				if f, ok := atof64exact(mantissa, exp, neg); ok {
					return f, nil
				}
			}
			// Try another fast path.
			ext := new(extFloat)
			if ok := ext.AssignDecimal(mantissa, exp, neg, trunc, &float64info); ok {
				b, ovf := ext.floatBits(&float64info)
				f = math.Float64frombits(b)
				if ovf {
					err = rangeError(fnParseFloat, s)
				}
				return f, err
			}
		}
	}
	var d decimal
	if !d.set(s) {
		return 0, syntaxError(fnParseFloat, s)
	}
	b, ovf := d.floatBits(&float64info)
	f = math.Float64frombits(b)
	if ovf {
		err = rangeError(fnParseFloat, s)
	}
	return f, err
}

// ParseFloat converts the string s to a floating-point number
// with the precision specified by bitSize: 32 for float32, or 64 for float64.
// When bitSize=32, the result still has type float64, but it will be
// convertible to float32 without changing its value.
//
// If s is well-formed and near a valid floating point number,
// ParseFloat returns the nearest floating point number rounded
// using IEEE754 unbiased rounding.
//
// The errors that ParseFloat returns have concrete type *NumError
// and include err.Num = s.
//
// If s is not syntactically well-formed, ParseFloat returns err.Error = ErrSyntax.
//
// If s is syntactically well-formed but is more than 1/2 ULP
// away from the largest floating point number of the given size,
// ParseFloat returns f = ±Inf, err.Error = ErrRange.
func ParseFloat(s string, bitSize int) (f float64, err error) {
	if bitSize == 32 {
		f1, err1 := atof32(s)
		return float64(f1), err1
	}
	f1, err1 := atof64(s)
	return f1, err1
}<|MERGE_RESOLUTION|>--- conflicted
+++ resolved
@@ -389,16 +389,9 @@
 	if runtime.GOARCH == "386" {
 		return
 	}
-<<<<<<< HEAD
-	// gccgo gets this wrong on 32-bit i386 when not using -msse.
-	// See TestRoundTrip in atof_test.go for a test case.
-	if runtime.GOARCH == "386" {
-		return
-=======
 	f = float64(mantissa)
 	if neg {
 		f = -f
->>>>>>> e9c762ec
 	}
 	switch {
 	case exp == 0:
