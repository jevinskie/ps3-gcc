// Copyright 2012 The Go Authors. All rights reserved.
// Use of this source code is governed by a BSD-style
// license that can be found in the LICENSE file.

package strconv_test

/*

gccgo does not pass this.

import (
	"runtime"
	. "strconv"
	"strings"
	"testing"
)

var (
	globalBuf [64]byte
	nextToOne = "1.00000000000000011102230246251565404236316680908203125" + strings.Repeat("0", 10000) + "1"

	mallocTest = []struct {
		count int
		desc  string
		fn    func()
	}{
		{0, `AppendInt(localBuf[:0], 123, 10)`, func() {
			var localBuf [64]byte
			AppendInt(localBuf[:0], 123, 10)
		}},
		{0, `AppendInt(globalBuf[:0], 123, 10)`, func() { AppendInt(globalBuf[:0], 123, 10) }},
		{0, `AppendFloat(localBuf[:0], 1.23, 'g', 5, 64)`, func() {
			var localBuf [64]byte
			AppendFloat(localBuf[:0], 1.23, 'g', 5, 64)
		}},
		{0, `AppendFloat(globalBuf[:0], 1.23, 'g', 5, 64)`, func() { AppendFloat(globalBuf[:0], 1.23, 'g', 5, 64) }},
		{0, `ParseFloat("123.45", 64)`, func() { ParseFloat("123.45", 64) }},
		{0, `ParseFloat("123.456789123456789", 64)`, func() { ParseFloat("123.456789123456789", 64) }},
		{0, `ParseFloat("1.000000000000000111022302462515654042363166809082031251", 64)`, func() {
			ParseFloat("1.000000000000000111022302462515654042363166809082031251", 64)
		}},
		{0, `ParseFloat("1.0000000000000001110223024625156540423631668090820312500...001", 64)`, func() {
			ParseFloat(nextToOne, 64)
		}},
	}
)

func TestCountMallocs(t *testing.T) {
<<<<<<< HEAD
=======
	if testing.Short() {
		t.Skip("skipping malloc count in short mode")
	}
>>>>>>> a7aa3838
	if runtime.GOMAXPROCS(0) > 1 {
		t.Skip("skipping; GOMAXPROCS>1")
	}
	for _, mt := range mallocTest {
		allocs := testing.AllocsPerRun(100, mt.fn)
		if max := float64(mt.count); allocs > max {
			t.Errorf("%s: %v allocs, want <=%v", mt.desc, allocs, max)
		}
	}
}

*/<|MERGE_RESOLUTION|>--- conflicted
+++ resolved
@@ -46,12 +46,9 @@
 )
 
 func TestCountMallocs(t *testing.T) {
-<<<<<<< HEAD
-=======
 	if testing.Short() {
 		t.Skip("skipping malloc count in short mode")
 	}
->>>>>>> a7aa3838
 	if runtime.GOMAXPROCS(0) > 1 {
 		t.Skip("skipping; GOMAXPROCS>1")
 	}
