--- conflicted
+++ resolved
@@ -125,42 +125,6 @@
 	}
 }
 
-<<<<<<< HEAD
-func numAllocations(f func()) int {
-	runtime.GC()
-	memstats := new(runtime.MemStats)
-	runtime.ReadMemStats(memstats)
-	n0 := memstats.Mallocs
-	f()
-	runtime.ReadMemStats(memstats)
-	return int(memstats.Mallocs - n0)
-}
-
-/* This test relies on escape analysis which gccgo does not yet do.
-
-var globalBuf [64]byte
-
-func TestAppendUintDoesntAllocate(t *testing.T) {
-	n := numAllocations(func() {
-		var buf [64]byte
-		AppendInt(buf[:0], 123, 10)
-	})
-	want := 1 // TODO(bradfitz): this might be 0, once escape analysis is better
-	if n != want {
-		t.Errorf("with local buffer, did %d allocations, want %d", n, want)
-	}
-	n = numAllocations(func() {
-		AppendInt(globalBuf[:0], 123, 10)
-	})
-	if n != 0 {
-		t.Errorf("with reused buffer, did %d allocations, want 0", n)
-	}
-}
-
-*/
-
-=======
->>>>>>> e9c762ec
 func BenchmarkFormatInt(b *testing.B) {
 	for i := 0; i < b.N; i++ {
 		for _, test := range itob64tests {
