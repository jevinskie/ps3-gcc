// Copyright 2009 The Go Authors. All rights reserved.
// Use of this source code is governed by a BSD-style
// license that can be found in the LICENSE file.

package strconv_test

import (
	"math"
	"math/rand"
	"reflect"
	. "strconv"
	"strings"
	"testing"
	"time"
)

type atofTest struct {
	in  string
	out string
	err error
}

var atoftests = []atofTest{
	{"", "0", ErrSyntax},
	{"1", "1", nil},
	{"+1", "1", nil},
	{"1x", "0", ErrSyntax},
	{"1.1.", "0", ErrSyntax},
	{"1e23", "1e+23", nil},
	{"1E23", "1e+23", nil},
	{"100000000000000000000000", "1e+23", nil},
	{"1e-100", "1e-100", nil},
	{"123456700", "1.234567e+08", nil},
	{"99999999999999974834176", "9.999999999999997e+22", nil},
	{"100000000000000000000001", "1.0000000000000001e+23", nil},
	{"100000000000000008388608", "1.0000000000000001e+23", nil},
	{"100000000000000016777215", "1.0000000000000001e+23", nil},
	{"100000000000000016777216", "1.0000000000000003e+23", nil},
	{"-1", "-1", nil},
	{"-0.1", "-0.1", nil},
	{"-0", "-0", nil},
	{"1e-20", "1e-20", nil},
	{"625e-3", "0.625", nil},

	// NaNs
	{"nan", "NaN", nil},
	{"NaN", "NaN", nil},
	{"NAN", "NaN", nil},

	// Infs
	{"inf", "+Inf", nil},
	{"-Inf", "-Inf", nil},
	{"+INF", "+Inf", nil},
	{"-Infinity", "-Inf", nil},
	{"+INFINITY", "+Inf", nil},
	{"Infinity", "+Inf", nil},

	// largest float64
	{"1.7976931348623157e308", "1.7976931348623157e+308", nil},
	{"-1.7976931348623157e308", "-1.7976931348623157e+308", nil},
	// next float64 - too large
	{"1.7976931348623159e308", "+Inf", ErrRange},
	{"-1.7976931348623159e308", "-Inf", ErrRange},
	// the border is ...158079
	// borderline - okay
	{"1.7976931348623158e308", "1.7976931348623157e+308", nil},
	{"-1.7976931348623158e308", "-1.7976931348623157e+308", nil},
	// borderline - too large
	{"1.797693134862315808e308", "+Inf", ErrRange},
	{"-1.797693134862315808e308", "-Inf", ErrRange},

	// a little too large
	{"1e308", "1e+308", nil},
	{"2e308", "+Inf", ErrRange},
	{"1e309", "+Inf", ErrRange},

	// way too large
	{"1e310", "+Inf", ErrRange},
	{"-1e310", "-Inf", ErrRange},
	{"1e400", "+Inf", ErrRange},
	{"-1e400", "-Inf", ErrRange},
	{"1e400000", "+Inf", ErrRange},
	{"-1e400000", "-Inf", ErrRange},

	// denormalized
	{"1e-305", "1e-305", nil},
	{"1e-306", "1e-306", nil},
	{"1e-307", "1e-307", nil},
	{"1e-308", "1e-308", nil},
	{"1e-309", "1e-309", nil},
	{"1e-310", "1e-310", nil},
	{"1e-322", "1e-322", nil},
	// smallest denormal
	{"5e-324", "5e-324", nil},
	{"4e-324", "5e-324", nil},
	{"3e-324", "5e-324", nil},
	// too small
	{"2e-324", "0", nil},
	// way too small
	{"1e-350", "0", nil},
	{"1e-400000", "0", nil},

	// try to overflow exponent
	{"1e-4294967296", "0", nil},
	{"1e+4294967296", "+Inf", ErrRange},
	{"1e-18446744073709551616", "0", nil},
	{"1e+18446744073709551616", "+Inf", ErrRange},

	// Parse errors
	{"1e", "0", ErrSyntax},
	{"1e-", "0", ErrSyntax},
	{".e-1", "0", ErrSyntax},

	// http://www.exploringbinary.com/java-hangs-when-converting-2-2250738585072012e-308/
	{"2.2250738585072012e-308", "2.2250738585072014e-308", nil},
	// http://www.exploringbinary.com/php-hangs-on-numeric-value-2-2250738585072011e-308/
	{"2.2250738585072011e-308", "2.225073858507201e-308", nil},

	// A very large number (initially wrongly parsed by the fast algorithm).
	{"4.630813248087435e+307", "4.630813248087435e+307", nil},

	// A different kind of very large number.
	{"22.222222222222222", "22.22222222222222", nil},
	{"2." + strings.Repeat("2", 4000) + "e+1", "22.22222222222222", nil},

	// Exactly halfway between 1 and math.Nextafter(1, 2).
	// Round to even (down).
	{"1.00000000000000011102230246251565404236316680908203125", "1", nil},
	// Slightly lower; still round down.
	{"1.00000000000000011102230246251565404236316680908203124", "1", nil},
	// Slightly higher; round up.
	{"1.00000000000000011102230246251565404236316680908203126", "1.0000000000000002", nil},
	// Slightly higher, but you have to read all the way to the end.
	{"1.00000000000000011102230246251565404236316680908203125" + strings.Repeat("0", 10000) + "1", "1.0000000000000002", nil},
<<<<<<< HEAD
=======
}

var atof32tests = []atofTest{
	// Exactly halfway between 1 and the next float32.
	// Round to even (down).
	{"1.000000059604644775390625", "1", nil},
	// Slightly lower.
	{"1.000000059604644775390624", "1", nil},
	// Slightly higher.
	{"1.000000059604644775390626", "1.0000001", nil},
	// Slightly higher, but you have to read all the way to the end.
	{"1.000000059604644775390625" + strings.Repeat("0", 10000) + "1", "1.0000001", nil},

	// largest float32: (1<<128) * (1 - 2^-24)
	{"340282346638528859811704183484516925440", "3.4028235e+38", nil},
	{"-340282346638528859811704183484516925440", "-3.4028235e+38", nil},
	// next float32 - too large
	{"3.4028236e38", "+Inf", ErrRange},
	{"-3.4028236e38", "-Inf", ErrRange},
	// the border is 3.40282356779...e+38
	// borderline - okay
	{"3.402823567e38", "3.4028235e+38", nil},
	{"-3.402823567e38", "-3.4028235e+38", nil},
	// borderline - too large
	{"3.4028235678e38", "+Inf", ErrRange},
	{"-3.4028235678e38", "-Inf", ErrRange},

	// Denormals: less than 2^-126
	{"1e-38", "1e-38", nil},
	{"1e-39", "1e-39", nil},
	{"1e-40", "1e-40", nil},
	{"1e-41", "1e-41", nil},
	{"1e-42", "1e-42", nil},
	{"1e-43", "1e-43", nil},
	{"1e-44", "1e-44", nil},
	{"6e-45", "6e-45", nil}, // 4p-149 = 5.6e-45
	{"5e-45", "6e-45", nil},
	// Smallest denormal
	{"1e-45", "1e-45", nil}, // 1p-149 = 1.4e-45
	{"2e-45", "1e-45", nil},

	// 2^92 = 8388608p+69 = 4951760157141521099596496896 (4.9517602e27)
	// is an exact power of two that needs 8 decimal digits to be correctly
	// parsed back.
	// The float32 before is 16777215p+68 = 4.95175986e+27
	// The halfway is 4.951760009. A bad algorithm that thinks the previous
	// float32 is 8388607p+69 will shorten incorrectly to 4.95176e+27.
	{"4951760157141521099596496896", "4.9517602e+27", nil},
>>>>>>> e9c762ec
}

type atofSimpleTest struct {
	x float64
	s string
}

var (
	atofRandomTests        []atofSimpleTest
	benchmarksRandomBits   [1024]string
	benchmarksRandomNormal [1024]string
)

func init() {
	// The atof routines return NumErrors wrapping
	// the error and the string.  Convert the table above.
	for i := range atoftests {
		test := &atoftests[i]
		if test.err != nil {
			test.err = &NumError{"ParseFloat", test.in, test.err}
		}
	}
	for i := range atof32tests {
		test := &atof32tests[i]
		if test.err != nil {
			test.err = &NumError{"ParseFloat", test.in, test.err}
		}
	}

	// Generate random inputs for tests and benchmarks
	rand.Seed(time.Now().UnixNano())
	if testing.Short() {
		atofRandomTests = make([]atofSimpleTest, 100)
	} else {
		atofRandomTests = make([]atofSimpleTest, 10000)
	}
	for i := range atofRandomTests {
		n := uint64(rand.Uint32())<<32 | uint64(rand.Uint32())
		x := math.Float64frombits(n)
		s := FormatFloat(x, 'g', -1, 64)
		atofRandomTests[i] = atofSimpleTest{x, s}
	}

	for i := range benchmarksRandomBits {
		bits := uint64(rand.Uint32())<<32 | uint64(rand.Uint32())
		x := math.Float64frombits(bits)
		benchmarksRandomBits[i] = FormatFloat(x, 'g', -1, 64)
	}

	for i := range benchmarksRandomNormal {
		x := rand.NormFloat64()
		benchmarksRandomNormal[i] = FormatFloat(x, 'g', -1, 64)
	}
}

func testAtof(t *testing.T, opt bool) {
	oldopt := SetOptimize(opt)
	for i := 0; i < len(atoftests); i++ {
		test := &atoftests[i]
		out, err := ParseFloat(test.in, 64)
		outs := FormatFloat(out, 'g', -1, 64)
		if outs != test.out || !reflect.DeepEqual(err, test.err) {
			t.Errorf("ParseFloat(%v, 64) = %v, %v want %v, %v",
				test.in, out, err, test.out, test.err)
		}

		if float64(float32(out)) == out {
			out, err := ParseFloat(test.in, 32)
			out32 := float32(out)
			if float64(out32) != out {
				t.Errorf("ParseFloat(%v, 32) = %v, not a float32 (closest is %v)", test.in, out, float64(out32))
				continue
			}
			outs := FormatFloat(float64(out32), 'g', -1, 32)
			if outs != test.out || !reflect.DeepEqual(err, test.err) {
				t.Errorf("ParseFloat(%v, 32) = %v, %v want %v, %v  # %v",
					test.in, out32, err, test.out, test.err, out)
			}
		}
	}
	for _, test := range atof32tests {
		out, err := ParseFloat(test.in, 32)
		out32 := float32(out)
		if float64(out32) != out {
			t.Errorf("ParseFloat(%v, 32) = %v, not a float32 (closest is %v)", test.in, out, float64(out32))
			continue
		}
		outs := FormatFloat(float64(out32), 'g', -1, 32)
		if outs != test.out || !reflect.DeepEqual(err, test.err) {
			t.Errorf("ParseFloat(%v, 32) = %v, %v want %v, %v  # %v",
				test.in, out32, err, test.out, test.err, out)
		}
	}
	SetOptimize(oldopt)
}

func TestAtof(t *testing.T) { testAtof(t, true) }

func TestAtofSlow(t *testing.T) { testAtof(t, false) }

func TestAtofRandom(t *testing.T) {
	for _, test := range atofRandomTests {
		x, _ := ParseFloat(test.s, 64)
		switch {
		default:
			t.Errorf("number %s badly parsed as %b (expected %b)", test.s, x, test.x)
		case x == test.x:
		case math.IsNaN(test.x) && math.IsNaN(x):
		}
	}
	t.Logf("tested %d random numbers", len(atofRandomTests))
}

var roundTripCases = []struct {
	f float64
	s string
}{
	// Issue 2917.
	// This test will break the optimized conversion if the
	// FPU is using 80-bit registers instead of 64-bit registers,
	// usually because the operating system initialized the
	// thread with 80-bit precision and the Go runtime didn't
	// fix the FP control word.
	{8865794286000691 << 39, "4.87402195346389e+27"},
	{8865794286000692 << 39, "4.8740219534638903e+27"},
}

func TestRoundTrip(t *testing.T) {
	for _, tt := range roundTripCases {
		old := SetOptimize(false)
		s := FormatFloat(tt.f, 'g', -1, 64)
		if s != tt.s {
			t.Errorf("no-opt FormatFloat(%b) = %s, want %s", tt.f, s, tt.s)
		}
		f, err := ParseFloat(tt.s, 64)
		if f != tt.f || err != nil {
			t.Errorf("no-opt ParseFloat(%s) = %b, %v want %b, nil", tt.s, f, err, tt.f)
		}
		SetOptimize(true)
		s = FormatFloat(tt.f, 'g', -1, 64)
		if s != tt.s {
			t.Errorf("opt FormatFloat(%b) = %s, want %s", tt.f, s, tt.s)
		}
		f, err = ParseFloat(tt.s, 64)
		if f != tt.f || err != nil {
			t.Errorf("opt ParseFloat(%s) = %b, %v want %b, nil", tt.s, f, err, tt.f)
		}
		SetOptimize(old)
	}
}

<<<<<<< HEAD
=======
// TestRoundTrip32 tries a fraction of all finite positive float32 values.
func TestRoundTrip32(t *testing.T) {
	step := uint32(997)
	if testing.Short() {
		step = 99991
	}
	count := 0
	for i := uint32(0); i < 0xff<<23; i += step {
		f := math.Float32frombits(i)
		if i&1 == 1 {
			f = -f // negative
		}
		s := FormatFloat(float64(f), 'g', -1, 32)

		parsed, err := ParseFloat(s, 32)
		parsed32 := float32(parsed)
		switch {
		case err != nil:
			t.Errorf("ParseFloat(%q, 32) gave error %s", s, err)
		case float64(parsed32) != parsed:
			t.Errorf("ParseFloat(%q, 32) = %v, not a float32 (nearest is %v)", s, parsed, parsed32)
		case parsed32 != f:
			t.Errorf("ParseFloat(%q, 32) = %b (expected %b)", s, parsed32, f)
		}
		count++
	}
	t.Logf("tested %d float32's", count)
}

>>>>>>> e9c762ec
func BenchmarkAtof64Decimal(b *testing.B) {
	for i := 0; i < b.N; i++ {
		ParseFloat("33909", 64)
	}
}

func BenchmarkAtof64Float(b *testing.B) {
	for i := 0; i < b.N; i++ {
		ParseFloat("339.7784", 64)
	}
}

func BenchmarkAtof64FloatExp(b *testing.B) {
	for i := 0; i < b.N; i++ {
		ParseFloat("-5.09e75", 64)
	}
}

func BenchmarkAtof64Big(b *testing.B) {
	for i := 0; i < b.N; i++ {
		ParseFloat("123456789123456789123456789", 64)
	}
}

func BenchmarkAtof64RandomBits(b *testing.B) {
	for i := 0; i < b.N; i++ {
		ParseFloat(benchmarksRandomBits[i%1024], 64)
	}
}

func BenchmarkAtof64RandomFloats(b *testing.B) {
	for i := 0; i < b.N; i++ {
		ParseFloat(benchmarksRandomNormal[i%1024], 64)
	}
}

func BenchmarkAtof32Decimal(b *testing.B) {
	for i := 0; i < b.N; i++ {
		ParseFloat("33909", 32)
	}
}

func BenchmarkAtof32Float(b *testing.B) {
	for i := 0; i < b.N; i++ {
		ParseFloat("339.778", 32)
	}
}

func BenchmarkAtof32FloatExp(b *testing.B) {
	for i := 0; i < b.N; i++ {
		ParseFloat("12.3456e32", 32)
	}
}

var float32strings [4096]string

func BenchmarkAtof32Random(b *testing.B) {
	n := uint32(997)
	for i := range float32strings {
		n = (99991*n + 42) % (0xff << 23)
		float32strings[i] = FormatFloat(float64(math.Float32frombits(n)), 'g', -1, 32)
	}
	b.ResetTimer()
	for i := 0; i < b.N; i++ {
		ParseFloat(float32strings[i%4096], 32)
	}
}<|MERGE_RESOLUTION|>--- conflicted
+++ resolved
@@ -132,8 +132,6 @@
 	{"1.00000000000000011102230246251565404236316680908203126", "1.0000000000000002", nil},
 	// Slightly higher, but you have to read all the way to the end.
 	{"1.00000000000000011102230246251565404236316680908203125" + strings.Repeat("0", 10000) + "1", "1.0000000000000002", nil},
-<<<<<<< HEAD
-=======
 }
 
 var atof32tests = []atofTest{
@@ -182,7 +180,6 @@
 	// The halfway is 4.951760009. A bad algorithm that thinks the previous
 	// float32 is 8388607p+69 will shorten incorrectly to 4.95176e+27.
 	{"4951760157141521099596496896", "4.9517602e+27", nil},
->>>>>>> e9c762ec
 }
 
 type atofSimpleTest struct {
@@ -334,8 +331,6 @@
 	}
 }
 
-<<<<<<< HEAD
-=======
 // TestRoundTrip32 tries a fraction of all finite positive float32 values.
 func TestRoundTrip32(t *testing.T) {
 	step := uint32(997)
@@ -365,7 +360,6 @@
 	t.Logf("tested %d float32's", count)
 }
 
->>>>>>> e9c762ec
 func BenchmarkAtof64Decimal(b *testing.B) {
 	for i := 0; i < b.N; i++ {
 		ParseFloat("33909", 64)
