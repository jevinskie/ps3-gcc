// Copyright 2009 The Go Authors. All rights reserved.
// Use of this source code is governed by a BSD-style
// license that can be found in the LICENSE file.

// Package unicode provides data and functions to test some properties of
// Unicode code points.
package unicode

const (
	MaxRune         = '\U0010FFFF' // Maximum valid Unicode code point.
	ReplacementChar = '\uFFFD'     // Represents invalid code points.
	MaxASCII        = '\u007F'     // maximum ASCII value.
	MaxLatin1       = '\u00FF'     // maximum Latin-1 value.
)

// RangeTable defines a set of Unicode code points by listing the ranges of
// code points within the set. The ranges are listed in two slices
// to save space: a slice of 16-bit ranges and a slice of 32-bit ranges.
// The two slices must be in sorted order and non-overlapping.
// Also, R32 should contain only values >= 0x10000 (1<<16).
type RangeTable struct {
	R16         []Range16
	R32         []Range32
	LatinOffset int // number of entries in R16 with Hi <= MaxLatin1
}

// Range16 represents of a range of 16-bit Unicode code points.  The range runs from Lo to Hi
// inclusive and has the specified stride.
type Range16 struct {
	Lo     uint16
	Hi     uint16
	Stride uint16
}

// Range32 represents of a range of Unicode code points and is used when one or
// more of the values will not fit in 16 bits.  The range runs from Lo to Hi
// inclusive and has the specified stride. Lo and Hi must always be >= 1<<16.
type Range32 struct {
	Lo     uint32
	Hi     uint32
	Stride uint32
}

// CaseRange represents a range of Unicode code points for simple (one
// code point to one code point) case conversion.
// The range runs from Lo to Hi inclusive, with a fixed stride of 1.  Deltas
// are the number to add to the code point to reach the code point for a
// different case for that character.  They may be negative.  If zero, it
// means the character is in the corresponding case. There is a special
// case representing sequences of alternating corresponding Upper and Lower
// pairs.  It appears with a fixed Delta of
//	{UpperLower, UpperLower, UpperLower}
// The constant UpperLower has an otherwise impossible delta value.
type CaseRange struct {
	Lo    uint32
	Hi    uint32
	Delta d
}

// SpecialCase represents language-specific case mappings such as Turkish.
// Methods of SpecialCase customize (by overriding) the standard mappings.
type SpecialCase []CaseRange

// BUG(r): There is no mechanism for full case folding, that is, for
// characters that involve multiple runes in the input or output.

// Indices into the Delta arrays inside CaseRanges for case mapping.
const (
	UpperCase = iota
	LowerCase
	TitleCase
	MaxCase
)

type d [MaxCase]rune // to make the CaseRanges text shorter

// If the Delta field of a CaseRange is UpperLower or LowerUpper, it means
// this CaseRange represents a sequence of the form (say)
// Upper Lower Upper Lower.
const (
	UpperLower = MaxRune + 1 // (Cannot be a valid delta.)
)

// linearMax is the maximum size table for linear search for non-Latin1 rune.
// Derived by running 'go test -calibrate'.
const linearMax = 18

// is16 reports whether r is in the sorted slice of 16-bit ranges.
func is16(ranges []Range16, r uint16) bool {
	if len(ranges) <= linearMax || r <= MaxLatin1 {
		for i := range ranges {
			range_ := &ranges[i]
			if r < range_.Lo {
				return false
			}
			if r <= range_.Hi {
				return (r-range_.Lo)%range_.Stride == 0
			}
		}
		return false
	}

	// binary search over ranges
	lo := 0
	hi := len(ranges)
	for lo < hi {
		m := lo + (hi-lo)/2
		range_ := &ranges[m]
		if range_.Lo <= r && r <= range_.Hi {
			return (r-range_.Lo)%range_.Stride == 0
		}
		if r < range_.Lo {
			hi = m
		} else {
			lo = m + 1
		}
	}
	return false
}

// is32 reports whether r is in the sorted slice of 32-bit ranges.
func is32(ranges []Range32, r uint32) bool {
	if len(ranges) <= linearMax {
		for i := range ranges {
			range_ := &ranges[i]
			if r < range_.Lo {
				return false
			}
			if r <= range_.Hi {
				return (r-range_.Lo)%range_.Stride == 0
			}
		}
		return false
	}

	// binary search over ranges
	lo := 0
	hi := len(ranges)
	for lo < hi {
		m := lo + (hi-lo)/2
		range_ := ranges[m]
		if range_.Lo <= r && r <= range_.Hi {
			return (r-range_.Lo)%range_.Stride == 0
		}
		if r < range_.Lo {
			hi = m
		} else {
			lo = m + 1
		}
	}
	return false
}

// Is tests whether rune is in the specified table of ranges.
func Is(rangeTab *RangeTable, r rune) bool {
	r16 := rangeTab.R16
	if len(r16) > 0 && r <= rune(r16[len(r16)-1].Hi) {
		return is16(r16, uint16(r))
	}
	r32 := rangeTab.R32
	if len(r32) > 0 && r >= rune(r32[0].Lo) {
		return is32(r32, uint32(r))
	}
	return false
}

func isExcludingLatin(rangeTab *RangeTable, r rune) bool {
	r16 := rangeTab.R16
	if off := rangeTab.LatinOffset; len(r16) > off && r <= rune(r16[len(r16)-1].Hi) {
		return is16(r16[off:], uint16(r))
	}
	r32 := rangeTab.R32
	if len(r32) > 0 && r >= rune(r32[0].Lo) {
		return is32(r32, uint32(r))
	}
	return false
}

// IsUpper reports whether the rune is an upper case letter.
func IsUpper(r rune) bool {
	// See comment in IsGraphic.
	if uint32(r) <= MaxLatin1 {
		return properties[uint8(r)]&pLmask == pLu
	}
	return isExcludingLatin(Upper, r)
}

// IsLower reports whether the rune is a lower case letter.
func IsLower(r rune) bool {
	// See comment in IsGraphic.
	if uint32(r) <= MaxLatin1 {
		return properties[uint8(r)]&pLmask == pLl
	}
	return isExcludingLatin(Lower, r)
}

// IsTitle reports whether the rune is a title case letter.
func IsTitle(r rune) bool {
	if r <= MaxLatin1 {
		return false
	}
	return isExcludingLatin(Title, r)
}

// to maps the rune using the specified case mapping.
func to(_case int, r rune, caseRange []CaseRange) rune {
	if _case < 0 || MaxCase <= _case {
		return ReplacementChar // as reasonable an error as any
	}
	// binary search over ranges
	lo := 0
	hi := len(caseRange)
	for lo < hi {
		m := lo + (hi-lo)/2
		cr := caseRange[m]
		if rune(cr.Lo) <= r && r <= rune(cr.Hi) {
			delta := rune(cr.Delta[_case])
			if delta > MaxRune {
				// In an Upper-Lower sequence, which always starts with
				// an UpperCase letter, the real deltas always look like:
				//	{0, 1, 0}    UpperCase (Lower is next)
				//	{-1, 0, -1}  LowerCase (Upper, Title are previous)
				// The characters at even offsets from the beginning of the
				// sequence are upper case; the ones at odd offsets are lower.
				// The correct mapping can be done by clearing or setting the low
				// bit in the sequence offset.
				// The constants UpperCase and TitleCase are even while LowerCase
				// is odd so we take the low bit from _case.
				return rune(cr.Lo) + ((r-rune(cr.Lo))&^1 | rune(_case&1))
			}
			return r + delta
		}
		if r < rune(cr.Lo) {
			hi = m
		} else {
			lo = m + 1
		}
	}
	return r
}

// To maps the rune to the specified case: UpperCase, LowerCase, or TitleCase.
func To(_case int, r rune) rune {
	return to(_case, r, CaseRanges)
}

// ToUpper maps the rune to upper case.
func ToUpper(r rune) rune {
	if r <= MaxASCII {
		if 'a' <= r && r <= 'z' {
			r -= 'a' - 'A'
		}
		return r
	}
	return To(UpperCase, r)
}

// ToLower maps the rune to lower case.
func ToLower(r rune) rune {
	if r <= MaxASCII {
		if 'A' <= r && r <= 'Z' {
			r += 'a' - 'A'
		}
		return r
	}
	return To(LowerCase, r)
}

// ToTitle maps the rune to title case.
func ToTitle(r rune) rune {
	if r <= MaxASCII {
		if 'a' <= r && r <= 'z' { // title case is upper case for ASCII
			r -= 'a' - 'A'
		}
		return r
	}
	return To(TitleCase, r)
}

// ToUpper maps the rune to upper case giving priority to the special mapping.
func (special SpecialCase) ToUpper(r rune) rune {
	r1 := to(UpperCase, r, []CaseRange(special))
	if r1 == r {
		r1 = ToUpper(r)
	}
	return r1
}

// ToTitle maps the rune to title case giving priority to the special mapping.
func (special SpecialCase) ToTitle(r rune) rune {
	r1 := to(TitleCase, r, []CaseRange(special))
	if r1 == r {
		r1 = ToTitle(r)
	}
	return r1
}

// ToLower maps the rune to lower case giving priority to the special mapping.
func (special SpecialCase) ToLower(r rune) rune {
	r1 := to(LowerCase, r, []CaseRange(special))
	if r1 == r {
		r1 = ToLower(r)
	}
	return r1
}

// caseOrbit is defined in tables.go as []foldPair.  Right now all the
// entries fit in uint16, so use uint16.  If that changes, compilation
// will fail (the constants in the composite literal will not fit in uint16)
// and the types here can change to uint32.
type foldPair struct {
	From uint16
	To   uint16
}

// SimpleFold iterates over Unicode code points equivalent under
// the Unicode-defined simple case folding.  Among the code points
// equivalent to rune (including rune itself), SimpleFold returns the
<<<<<<< HEAD
// smallest rune >= r if one exists, or else the smallest rune >= 0. 
=======
// smallest rune >= r if one exists, or else the smallest rune >= 0.
>>>>>>> e9c762ec
//
// For example:
//	SimpleFold('A') = 'a'
//	SimpleFold('a') = 'A'
//
//	SimpleFold('K') = 'k'
//	SimpleFold('k') = '\u212A' (Kelvin symbol, K)
//	SimpleFold('\u212A') = 'K'
//
//	SimpleFold('1') = '1'
//
func SimpleFold(r rune) rune {
	// Consult caseOrbit table for special cases.
	lo := 0
	hi := len(caseOrbit)
	for lo < hi {
		m := lo + (hi-lo)/2
		if rune(caseOrbit[m].From) < r {
			lo = m + 1
		} else {
			hi = m
		}
	}
	if lo < len(caseOrbit) && rune(caseOrbit[lo].From) == r {
		return rune(caseOrbit[lo].To)
	}

	// No folding specified.  This is a one- or two-element
	// equivalence class containing rune and ToLower(rune)
	// and ToUpper(rune) if they are different from rune.
	if l := ToLower(r); l != r {
		return l
	}
	return ToUpper(r)
}<|MERGE_RESOLUTION|>--- conflicted
+++ resolved
@@ -316,11 +316,7 @@
 // SimpleFold iterates over Unicode code points equivalent under
 // the Unicode-defined simple case folding.  Among the code points
 // equivalent to rune (including rune itself), SimpleFold returns the
-<<<<<<< HEAD
-// smallest rune >= r if one exists, or else the smallest rune >= 0. 
-=======
 // smallest rune >= r if one exists, or else the smallest rune >= 0.
->>>>>>> e9c762ec
 //
 // For example:
 //	SimpleFold('A') = 'a'
