/* config.h.in.  Generated from configure.ac by autoheader.  */

/* Define if building universal (internal helper macro) */
#undef AC_APPLE_UNIVERSAL_BUILD

<<<<<<< HEAD
=======
/* Define to 1 if you have the `accept4' function. */
#undef HAVE_ACCEPT4

>>>>>>> e9c762ec
/* Define to 1 if you have the `acosl' function. */
#undef HAVE_ACOSL

/* Define to 1 if you have the `asinl' function. */
#undef HAVE_ASINL

/* Define to 1 if you have the `atan2l' function. */
#undef HAVE_ATAN2L

/* Define to 1 if you have the `atanl' function. */
#undef HAVE_ATANL

/* Define to 1 if you have the `cosl' function. */
#undef HAVE_COSL

/* Define to 1 if you have the <dlfcn.h> header file. */
#undef HAVE_DLFCN_H

/* Define to 1 if you have the `dl_iterate_phdr' function. */
#undef HAVE_DL_ITERATE_PHDR

/* Define to 1 if you have the `epoll_create1' function. */
#undef HAVE_EPOLL_CREATE1

/* Define to 1 if you have the `expl' function. */
#undef HAVE_EXPL

/* Define to 1 if you have the `expm1l' function. */
#undef HAVE_EXPM1L

/* Define to 1 if you have the `faccessat' function. */
#undef HAVE_FACCESSAT

/* Define to 1 if you have the `fallocate' function. */
#undef HAVE_FALLOCATE

/* Define to 1 if you have the `fchmodat' function. */
#undef HAVE_FCHMODAT

/* Define to 1 if you have the `fchownat' function. */
#undef HAVE_FCHOWNAT

/* Define to 1 if you have the `futimesat' function. */
#undef HAVE_FUTIMESAT

/* Define if _Unwind_GetIPInfo is available. */
#undef HAVE_GETIPINFO

/* Define to 1 if you have the `inotify_add_watch' function. */
#undef HAVE_INOTIFY_ADD_WATCH

/* Define to 1 if you have the `inotify_init' function. */
#undef HAVE_INOTIFY_INIT

/* Define to 1 if you have the `inotify_init1' function. */
#undef HAVE_INOTIFY_INIT1

/* Define to 1 if you have the `inotify_rm_watch' function. */
#undef HAVE_INOTIFY_RM_WATCH

/* Define to 1 if you have the <inttypes.h> header file. */
#undef HAVE_INTTYPES_H

/* Define to 1 if you have the `ldexpl' function. */
#undef HAVE_LDEXPL

/* Define to 1 if you have the <linux/ether.h> header file. */
#undef HAVE_LINUX_ETHER_H

/* Define to 1 if you have the <linux/filter.h> header file. */
#undef HAVE_LINUX_FILTER_H

/* Define to 1 if you have the <linux/fs.h> header file. */
#undef HAVE_LINUX_FS_H

/* Define to 1 if you have the <linux/if_addr.h> header file. */
#undef HAVE_LINUX_IF_ADDR_H

/* Define to 1 if you have the <linux/if_ether.h> header file. */
#undef HAVE_LINUX_IF_ETHER_H

/* Define to 1 if you have the <linux/if_tun.h> header file. */
#undef HAVE_LINUX_IF_TUN_H

/* Define to 1 if you have the <linux/netlink.h> header file. */
#undef HAVE_LINUX_NETLINK_H

/* Define to 1 if you have the <linux/reboot.h> header file. */
#undef HAVE_LINUX_REBOOT_H

/* Define to 1 if you have the <linux/rtnetlink.h> header file. */
#undef HAVE_LINUX_RTNETLINK_H

/* Define to 1 if the system has the type `loff_t'. */
#undef HAVE_LOFF_T

/* Define to 1 if you have the `log10l' function. */
#undef HAVE_LOG10L

/* Define to 1 if you have the `log1pl' function. */
#undef HAVE_LOG1PL

/* Define to 1 if you have the `logl' function. */
#undef HAVE_LOGL

/* Define to 1 if you have the `matherr' function. */
#undef HAVE_MATHERR

/* Define to 1 if you have the <memory.h> header file. */
#undef HAVE_MEMORY_H

/* Define to 1 if you have the `mincore' function. */
#undef HAVE_MINCORE

/* Define to 1 if you have the `mkdirat' function. */
#undef HAVE_MKDIRAT

/* Define to 1 if you have the `mknodat' function. */
#undef HAVE_MKNODAT

/* Define to 1 if you have the <netinet/if_ether.h> header file. */
#undef HAVE_NETINET_IF_ETHER_H

/* Define to 1 if you have the <netinet/in_syst.h> header file. */
#undef HAVE_NETINET_IN_SYST_H

/* Define to 1 if you have the <netinet/ip.h> header file. */
#undef HAVE_NETINET_IP_H

/* Define to 1 if you have the <netinet/ip_mroute.h> header file. */
#undef HAVE_NETINET_IP_MROUTE_H

/* Define to 1 if you have the <netpacket/packet.h> header file. */
#undef HAVE_NETPACKET_PACKET_H

/* Define to 1 if you have the <net/if_arp.h> header file. */
#undef HAVE_NET_IF_ARP_H

/* Define to 1 if you have the <net/if.h> header file. */
#undef HAVE_NET_IF_H

/* Define to 1 if you have the <net/route.h> header file. */
#undef HAVE_NET_ROUTE_H

/* Define to 1 if the system has the type `off64_t'. */
#undef HAVE_OFF64_T

/* Define to 1 if you have the `openat' function. */
#undef HAVE_OPENAT

/* Define to 1 if you have the `pipe2' function. */
#undef HAVE_PIPE2

/* Define to 1 if you have the `renameat' function. */
#undef HAVE_RENAMEAT

/* Define to 1 if you have the `sem_timedwait' function. */
#undef HAVE_SEM_TIMEDWAIT

/* Define to 1 if you have the `setenv' function. */
#undef HAVE_SETENV

/* Define to 1 if you have the `sinl' function. */
#undef HAVE_SINL

/* Define to 1 if you have the `splice' function. */
#undef HAVE_SPLICE

/* Define to 1 if you have the <stdint.h> header file. */
#undef HAVE_STDINT_H

/* Define to 1 if you have the <stdlib.h> header file. */
#undef HAVE_STDLIB_H

/* Define to 1 if you have the `strerror_r' function. */
#undef HAVE_STRERROR_R

/* Define to 1 if you have the <strings.h> header file. */
#undef HAVE_STRINGS_H

/* Define to 1 if you have the <string.h> header file. */
#undef HAVE_STRING_H

/* Define to 1 if you have the `strsignal' function. */
#undef HAVE_STRSIGNAL

/* Define to 1 if <math.h> defines struct exception */
#undef HAVE_STRUCT_EXCEPTION

/* Define to 1 if the compiler provides the __sync_add_and_fetch function for
   uint64 */
#undef HAVE_SYNC_ADD_AND_FETCH_8

/* Define to 1 if the compiler provides the __sync_bool_compare_and_swap
   function for uint32 */
#undef HAVE_SYNC_BOOL_COMPARE_AND_SWAP_4

/* Define to 1 if the compiler provides the __sync_bool_compare_and_swap
   function for uint64 */
#undef HAVE_SYNC_BOOL_COMPARE_AND_SWAP_8

/* Define to 1 if the compiler provides the __sync_fetch_and_add function for
   uint32 */
#undef HAVE_SYNC_FETCH_AND_ADD_4

/* Define to 1 if you have the `sync_file_range' function. */
#undef HAVE_SYNC_FILE_RANGE

/* Define to 1 if you have the <syscall.h> header file. */
#undef HAVE_SYSCALL_H

/* Define to 1 if you have the <sys/epoll.h> header file. */
#undef HAVE_SYS_EPOLL_H

/* Define to 1 if you have the <sys/file.h> header file. */
#undef HAVE_SYS_FILE_H

/* Define to 1 if you have the <sys/inotify.h> header file. */
#undef HAVE_SYS_INOTIFY_H

/* Define to 1 if you have the <sys/mman.h> header file. */
#undef HAVE_SYS_MMAN_H

/* Define to 1 if you have the <sys/mount.h> header file. */
#undef HAVE_SYS_MOUNT_H

/* Define to 1 if you have the <sys/prctl.h> header file. */
#undef HAVE_SYS_PRCTL_H

/* Define to 1 if you have the <sys/ptrace.h> header file. */
#undef HAVE_SYS_PTRACE_H

/* Define to 1 if you have the <sys/select.h> header file. */
#undef HAVE_SYS_SELECT_H

/* Define to 1 if you have the <sys/socket.h> header file. */
#undef HAVE_SYS_SOCKET_H

/* Define to 1 if you have the <sys/statfs.h> header file. */
#undef HAVE_SYS_STATFS_H

/* Define to 1 if you have the <sys/stat.h> header file. */
#undef HAVE_SYS_STAT_H

/* Define to 1 if you have the <sys/syscall.h> header file. */
#undef HAVE_SYS_SYSCALL_H

/* Define to 1 if you have the <sys/sysinfo.h> header file. */
#undef HAVE_SYS_SYSINFO_H

/* Define to 1 if you have the <sys/timex.h> header file. */
#undef HAVE_SYS_TIMEX_H

/* Define to 1 if you have the <sys/types.h> header file. */
#undef HAVE_SYS_TYPES_H

/* Define to 1 if you have the <sys/user.h> header file. */
#undef HAVE_SYS_USER_H

/* Define to 1 if you have the <sys/utsname.h> header file. */
#undef HAVE_SYS_UTSNAME_H

/* Define to 1 if you have the <sys/vfs.h> header file. */
#undef HAVE_SYS_VFS_H

/* Define to 1 if you have the `tanl' function. */
#undef HAVE_TANL

/* Define to 1 if you have the `tee' function. */
#undef HAVE_TEE

/* Define to 1 if you have the <unistd.h> header file. */
#undef HAVE_UNISTD_H

/* Define to 1 if you have the `unlinkat' function. */
#undef HAVE_UNLINKAT

/* Define to 1 if you have the `unshare' function. */
#undef HAVE_UNSHARE

/* Define to 1 if you have the <ustat.h> header file and it works. */
#undef HAVE_USTAT_H

/* Define to 1 if you have the `utimensat' function. */
#undef HAVE_UTIMENSAT

/* Define to 1 if you have the <utime.h> header file. */
#undef HAVE_UTIME_H

/* Define to 1 if you have the `wait4' function. */
#undef HAVE_WAIT4

/* Define if the C++ compiler is configured for setjmp/longjmp exceptions. */
#undef LIBGO_SJLJ_EXCEPTIONS

/* Define if the linker support split stack adjustments */
#undef LINKER_SUPPORTS_SPLIT_STACK

/* Define to the sub-directory in which libtool stores uninstalled libraries.
   */
#undef LT_OBJDIR

/* Define if makecontext expects top of stack in uc_stack. */
#undef MAKECONTEXT_STACK_TOP

/* Name of package */
#undef PACKAGE

/* Define to the address where bug reports for this package should be sent. */
#undef PACKAGE_BUGREPORT

/* Define to the full name of this package. */
#undef PACKAGE_NAME

/* Define to the full name and version of this package. */
#undef PACKAGE_STRING

/* Define to the one symbol short name of this package. */
#undef PACKAGE_TARNAME

/* Define to the home page for this package. */
#undef PACKAGE_URL

/* Define to the version of this package. */
#undef PACKAGE_VERSION

/* Define if setcontext clobbers TLS variables */
#undef SETCONTEXT_CLOBBERS_TLS

/* The size of `void *', as computed by sizeof. */
#undef SIZEOF_VOID_P

/* Define to 1 if you have the ANSI C header files. */
#undef STDC_HEADERS

/* Define if we're to use libffi. */
#undef USE_LIBFFI

/* Define if the compiler supports -fsplit-stack */
#undef USING_SPLIT_STACK

/* Version number of package */
#undef VERSION

/* Define WORDS_BIGENDIAN to 1 if your processor stores words with the most
   significant byte first (like Motorola and SPARC, unlike Intel). */
#if defined AC_APPLE_UNIVERSAL_BUILD
# if defined __BIG_ENDIAN__
#  define WORDS_BIGENDIAN 1
# endif
#else
# ifndef WORDS_BIGENDIAN
#  undef WORDS_BIGENDIAN
# endif
#endif

/* Define to `long int' if <sys/types.h> does not define. */
#undef off_t<|MERGE_RESOLUTION|>--- conflicted
+++ resolved
@@ -3,12 +3,9 @@
 /* Define if building universal (internal helper macro) */
 #undef AC_APPLE_UNIVERSAL_BUILD
 
-<<<<<<< HEAD
-=======
 /* Define to 1 if you have the `accept4' function. */
 #undef HAVE_ACCEPT4
 
->>>>>>> e9c762ec
 /* Define to 1 if you have the `acosl' function. */
 #undef HAVE_ACOSL
 
