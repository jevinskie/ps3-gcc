--- conflicted
+++ resolved
@@ -121,11 +121,7 @@
 .PHONY: all clean
 
 clean:
-<<<<<<< HEAD
-	-rm -f config.h libgcc_tm.h libgcc.map
-=======
 	-rm -f auto-target.h libgcc_tm.h libgcc.map
->>>>>>> e9c762ec
 	-rm -f libgcc_tm.stamp stamp-h stmp-ldirs
 	-rm -f *$(objext)
 	-rm -f *.dep
