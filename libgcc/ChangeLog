--- conflicted
+++ resolved
@@ -1,211 +1,3 @@
-<<<<<<< HEAD
-2014-06-12  Release Manager
-
-	* GCC 4.7.4 released.
-
-2014-03-20  Joel Sherrill  <joel.sherrill@oarcorp.com>
-
-	* config.host (v850*-*-*): Add to tmake_file instead of resetting it.
-
-2014-02-28  Joey Ye  <joey.ye@arm.com>
-
-	Backport from mainline r208229
-	2014-02-28  Joey Ye  <joey.ye@arm.com>
-
-	PR libgcc/60166
-	* config/arm/sfp-machine.h (_FP_NANFRAC_H,
-	_FP_NANFRAC_S, _FP_NANFRAC_D, _FP_NANFRAC_Q):
-	Set to zero.
-
-2014-01-25  Walter Lee  <walt@tilera.com>
-
-	Backport from mainline
-	2014-01-25  Walter Lee  <walt@tilera.com>
-
-	* config/tilepro/atomic.c (pre_atomic_barrier): Mark inline.
-	(post_atomic_barrier): Ditto.
-	(__fetch_and_do): New macro.
-	(__atomic_fetch_and_do): Use __fetch_and_do.
-	(__sync_fetch_and_do): New macro.
-	(__sync_fetch_and_add_4): New function.
-	(__sync_fetch_and_sub_4): New function.
-	(__sync_fetch_and_or_4): New function.
-	(__sync_fetch_and_and_4): New function.
-	(__sync_fetch_and_xor_4): New function.
-	(__sync_fetch_and_nand_4): New function.
-	(__sync_fetch_and_add_8): New function.
-	(__sync_fetch_and_sub_8): New function.
-	(__sync_fetch_and_or_8): New function.
-	(__sync_fetch_and_and_8): New function.
-	(__sync_fetch_and_xor_8): New function.
-	(__sync_fetch_and_nand_8): New function.
-	(__do_and_fetch): New macro.
-	(__atomic_do_and_fetch): Use __do_and_fetch.
-	(__sync_do_and_fetch): New macro.
-	(__sync_add_and_fetch_4): New function.
-	(__sync_sub_and_fetch_4): New function.
-	(__sync_or_and_fetch_4): New function.
-	(__sync_and_and_fetch_4): New function.
-	(__sync_xor_and_fetch_4): New function.
-	(__sync_nand_and_fetch_4): New function.
-	(__sync_add_and_fetch_8): New function.
-	(__sync_sub_and_fetch_8): New function.
-	(__sync_or_and_fetch_8): New function.
-	(__sync_and_and_fetch_8): New function.
-	(__sync_xor_and_fetch_8): New function.
-	(__sync_nand_and_fetch_8): New function.
-	(__sync_exchange_methods): New macro.
-	(__sync_val_compare_and_swap_4): New function.
-	(__sync_bool_compare_and_swap_4): New function.
-	(__sync_lock_test_and_test_4): New function.
-	(__sync_val_compare_and_swap_8): New function.
-	(__sync_bool_compare_and_swap_8): New function.
-	(__sync_lock_test_and_test_8): New function.
-	(__subword_cmpxchg_body): New macro.
-	(__atomic_compare_exchange_1): Use __subword_cmpxchg_body.
-	(__atomic_compare_exchange_2): Ditto.
-	(__sync_subword_cmpxchg): New macro.
-	(__sync_val_compare_and_swap_1): New function.
-	(__sync_bool_compare_and_swap_1): New function.
-	(__sync_val_compare_and_swap_2): New function.
-	(__sync_bool_compare_and_swap_2): New function.
-	(__atomic_subword): Rename to ...
-	(__subword): ... New name.
-	(__atomic_subword_fetch): Use __subword.
-	(__sync_subword_fetch): New macro.
-	(__sync_fetch_and_add_1): New function.
-	(__sync_fetch_and_sub_1): New function.
-	(__sync_fetch_and_or_1): New function.
-	(__sync_fetch_and_and_1): New function.
-	(__sync_fetch_and_xor_1): New function.
-	(__sync_fetch_and_nand_1): New function.
-	(__sync_fetch_and_add_2): New function.
-	(__sync_fetch_and_sub_2): New function.
-	(__sync_fetch_and_or_2): New function.
-	(__sync_fetch_and_and_2): New function.
-	(__sync_fetch_and_xor_2): New function.
-	(__sync_fetch_and_nand_2): New function.
-	(__sync_add_and_fetch_1): New function.
-	(__sync_sub_and_fetch_1): New function.
-	(__sync_or_and_fetch_1): New function.
-	(__sync_and_and_fetch_1): New function.
-	(__sync_xor_and_fetch_1): New function.
-	(__sync_nand_and_fetch_1): New function.
-	(__sync_add_and_fetch_2): New function.
-	(__sync_sub_and_fetch_2): New function.
-	(__sync_or_and_fetch_2): New function.
-	(__sync_and_and_fetch_2): New function.
-	(__sync_xor_and_fetch_2): New function.
-	(__sync_nand_and_fetch_2): New function.
-	(__atomic_subword_lock): Use __subword.
-	(__sync_subword_lock): New macro.
-	(__sync_lock_test_and_set_1): New function.
-	(__sync_lock_test_and_set_2): New function.
-
-2014-01-25  Walter Lee  <walt@tilera.com>
-
-	Backport from mainline
-	2014-01-25  Walter Lee  <walt@tilera.com>
-
-	* config/tilepro/atomic.c (BIT_OFFSET): Define.
-	(__atomic_subword_cmpxchg): Use BIT_OFFSET.
-	(__atomic_subword): Ditto.
-
-2014-01-25  Walter Lee  <walt@tilera.com>
-
-	Backport from mainline
-	2014-01-25  Walter Lee  <walt@tilera.com>
-
-	* config/tilepro/atomic.c (__atomic_do_and_fetch): Add
-	a prefix op argument.
-	(__atomic_nand_fetch_4): Add prefix op.
-	(__atomic_nand_fetch_8): Ditto.
-
-2014-01-21  Baruch Siach <barch@tkos.co.il>
-
-	* config.host (tmake_file): add t-slibgcc-libgcc for xtensa*-*-linux*.
-
-2014-01-03  Joseph Myers  <joseph@codesourcery.com>
-
-	* config/rs6000/ibm-ldouble.c (__gcc_qdiv): Scale up arguments in
-	case of small numerator and finite nonzero result.
-
-2013-11-10  Kai Tietz  <ktietz@redhat.com>
-
-	Back-merged from trunk
-	* config/i386/cygming-crtbegin.c (__gcc_register_frame):
-	Increment load-count on use of LIBGCC_SONAME DLL.
-	(hmod_libgcc): New static variable to hold handle of
-	LIBGCC_SONAME DLL.
-	(__gcc_deregister_frame): Decrement load-count of
-	LIBGCC_SONAME DLL.
-
-2013-11-07  Uros Bizjak  <ubizjak@gmail.com>
-
-	* config/i386/32/sfp-machine.c (FP_HANDLE_EXCEPTIONS): Handle
-	FP_EX_DENORM.
-	* config/i386/64/sfp-machine.c (FP_HANDLE_EXCEPTIONS): Ditto.
-
-2013-08-01  Maxim Kuvyrkov  <maxim@kugelworks.com>
-
-	Backport from trunk: Fix licenses on several libgcc files.
-
-	* config/ia64/unwind-ia64.h,
-	* config/mips/vr4120-div.S: Fix license from GPL-3.0+ to
-	GPL-3.0-with-GCC-exception.
-
-2013-06-08  Walter Lee  <walt@tilera.com>
-
-	Backport from mainline:
-	2013-06-08  Walter Lee  <walt@tilera.com>
-
-	* config/tilepro/atomic.h: Don't include stdint.h or features.h.
-	Replace int64_t with long long.  Add __extension__ where
-	appropriate.
-
-2013-06-06  Douglas B Rupp  <rupp@adacore.com>
-
-	* config.host (arm-wrs-vxworks): Configure with other soft float.
-
-2013-05-20  Chung-Ju Wu  <jasonwucj@gmail.com>
-
-	Backport from mainline:
-	2012-05-24  Olivier Hainque  <hainque@adacore.com>
-
-	* Makefile.in (clean): Remove libgcc_tm.stamp as well.
-	Use a separate command for stamp removals.
-
-2013-04-11  Julian Brown  <julian@codesourcery.com>
-
-	* config/arm/linux-atomic.c (SUBWORD_SYNC_OP, SUBWORD_VAL_CAS)
-	(SUBWORD_TEST_AND_SET): Use signed char/short types instead of
-	unsigned char/unsigned short.
-	(__sync_val_compare_and_swap_{1,2}): Handle signed argument.
-
-2013-04-11  Release Manager
-
-	* GCC 4.7.3 released.
-
-2013-04-08  John David Anglin  <dave.anglin@nrc-cnrc.gc.ca>
-
-	PR other/55274
-	* config/t-slibgcc-hpux (SHLIB_MAPFILES): Define.
-
-2013-03-25  Oleg Endo  <olegendo@gcc.gnu.org>
-
-	Backport from mainline:
-	2013-03-13  Oleg Endo  <olegendo@gcc.gnu.org>
-
-	PR target/49880
-	* config/sh/lib1funcs.S (sdivsi3_i4, udivsi3_i4): Enable for SH2A.
-	(sdivsi3, udivsi3): Remove SH4 check and always compile these
-	functions.
-
-2013-03-06  Oleg Endo  <olegendo@gcc.gnu.org>
-
-	Backport from mainline.
-	2013-03-06  Oleg Endo  <olegendo@gcc.gnu.org>
-=======
 2013-03-22  Release Manager
 
 	* GCC 4.8.0 released.
@@ -229,32 +21,11 @@
 	sandybridge processors.
 
 2013-03-06  Oleg Endo  <olegendo@gcc.gnu.org>
->>>>>>> e9c762ec
 
 	PR target/56529
 	* config/sh/lib1funcs.S (udivsi3_i4i, sdivsi3_i4i): Add __SH2A__ to
 	inclusion list.
 
-<<<<<<< HEAD
-2013-03-06  Sebastian Huber <sebastian.huber@embedded-brains.de>
-
-	* config.host (arm*-*-rtemself*): New.
-	(arm*-*-eabi* | arm*-*-symbianelf* | arm*-*-rtemseabi*): Rename
-	"arm*-*-rtemseabi*" to "arm*-*-rtems*".
-
-2012-12-18  Matthew Gretton-Dann  <matthew.gretton-dann@linaro.org
-
-	Backport from mainline.
-	2012-10-15  Matthias Klose  <doko@ubuntu.com>
-
-	* config.host: Match arm*-*-linux-* for ARM Linux/GNU.
-
-2012-12-17  Matthias Klose  <doko@ubuntu.com>
-
-	* config/arm/unwind-arm.h (__gnu_unwind_24bit): Mark parameters
-	as unused.
-	(_Unwind_decode_typeinfo_ptr): Mark base as unused.
-=======
 2013-03-04  Edgar E. Iglesias <edgar.iglesias@gmail.com>
 
 	* config/microblaze/crti.S: Setup stack protection at entry
@@ -432,15 +203,12 @@
 	PR libgcc/55451
 	* fixed-bit.c (FIXED_SSADD, FIXED_SSSUB, FIXED_SSNEG): Avoid
 	undefined signed overflows.
->>>>>>> e9c762ec
 
 2012-12-09  Uros Bizjak  <ubizjak@gmail.com>
 
 	PR target/55344
 	* config/alpha/linux-unwind.h: Disable when inhibit_libc is defined.
 
-<<<<<<< HEAD
-=======
 2012-12-06  Uros Bizjak  <ubizjak@gmail.com>
 
 	* config/i386/sfp-machine.h (FP_EX_ALL): Define.
@@ -448,14 +216,11 @@
 	* config/i386/32/sfp-machine.h (FP_EX_SHIFT): Define.
 	* config/i386/64/sfp-machine.h (FP_EX_SHIFT): Ditto.
 
->>>>>>> e9c762ec
 2012-12-04  Richard Henderson  <rth@redhat.com>
 
 	PR bootstrap/55571
 	* Makefile.in (libgcc_s.so): Depend on and link with libgcc.a.
 
-<<<<<<< HEAD
-=======
 2012-12-04  Marcus Shawcroft <marcus.shawcroft@arm.com>
 
 	* config/aarch64/sfp-machine.h (FP_EX_ALL): Define.
@@ -494,20 +259,12 @@
 	* unwind-generic.h: Likewise.
 	* unwind-seh.c: Likewise.
 
->>>>>>> e9c762ec
 2012-11-28  Richard Henderson  <rth@redhat.com>
 
 	PR libgcc/48076
 	* emutls.c (__emutls_get_address): Avoid race condition between
 	obj->loc.offset read and emutls_key initialization.
 
-<<<<<<< HEAD
-2012-11-04  Uros Bizjak  <ubizjak@gmail.com>
-
-	PR target/55175
-	* config/i386/32/sfp-machine.h: Guard exception handling and
-	rounding handling code with _SOFT_FLOAT.
-=======
 2012-11-22  Georg-Johann Lay  <avr@gjlay.de>
 
 	Adjust decimal point of signed accum mode to GCC default.
@@ -564,7 +321,6 @@
 	code with _SOFT_FLOAT.
 	* config/i386/32/sfp-machine.h: Guard rounding handling
 	code with _SOFT_FLOAT.
->>>>>>> e9c762ec
 	* config/i386/64/sfp-machine.h: Ditto.
 
 2012-10-31  Joel Sherrill  <joel.sherrill@oarcorp.com>
@@ -572,8 +328,6 @@
 	* config.host (m32r-*-rtems*): Include crtinit.o and crtfinit.o
 	as extra_parts.
 
-<<<<<<< HEAD
-=======
 2012-10-26  Uros Bizjak  <ubizjak@gmail.com>
 
 	* config/i386/crtfastmath.c (set_fast_math): Use __builtin_ia32_fxsave.
@@ -582,7 +336,6 @@
 	* config/i386/t-crtfm (crtfastmath.o): Compile with -mfxsr, remove
 	-minline-all-stringops from compile flags.
 
->>>>>>> e9c762ec
 2012-10-25  Ralf Corsépius <ralf.corsepius@rtems.org>
 
 	* config.host (sparc64-*-rtems*): Remove sparc/t-elf.
@@ -596,8 +349,6 @@
 	* config.host (powerpc-*-rtems*): Add rs6000/t-savresfgpr to
 	tmake_file.
 
-<<<<<<< HEAD
-=======
 2012-10-23  Ian Bolton  <ian.bolton@arm.com>
 	    Jim MacArthur  <jim.macarthur@arm.com>
 	    Marcus Shawcroft  <marcus.shawcroft@arm.com>
@@ -663,7 +414,6 @@
 	as unused.
 	(_Unwind_decode_typeinfo_ptr): Mark base as unused.
 
->>>>>>> e9c762ec
 2012-10-06  Mark Kettenis  <kettenis@openbsd.org>
 
 	* config.host (*-*-openbsd*): Add t-eh-dw2-dip to tmake_file.
@@ -671,19 +421,6 @@
 	(USE_PT_GNU_EH_FRAME): Define for OpenBSD.
 	(ElfW): Likewise.
 
-<<<<<<< HEAD
-2012-09-20  Release Manager
-
-	* GCC 4.7.2 released.
-
-2012-09-05  Georg-Johann Lay  <avr@gjlay.de>
-
-	Backport from 2012-09-05 mainline r190697.
-
-	PR target/54461
-	* config.host (tmake_file,host=avr-*-*): Add avr/t-avrlibc if
-	configured --with-avrlibc.
-=======
 2012-10-05  Jonathan Wakely  <jwakely.gcc@gmail.com>
 
 	PR other/53889
@@ -768,14 +505,11 @@
 	PR target/54461
 	* config.host (tmake_file,host=avr-*-*): Add avr/t-avrlibc if
 	not configured --with-avrlibc=no.
->>>>>>> e9c762ec
 	* config/avr/t-avrlibc: New file.
 	* Makefile.in (FPBIT_FUNCS): filter-out LIB2FUNCS_EXCLUDE.
 	(DPBIT_FUNCS): Ditto.
 	(TPBIT_FUNCS): Ditto.
 
-<<<<<<< HEAD
-=======
 2012-09-04  Teresa Johnson  <tejohnson@google.com>
 
 	* libgcov.c (struct gcov_summary_buffer): New structure.
@@ -840,18 +574,11 @@
 	($(base)_s$(objext)): Use same rules for visibility handling as in
 	shared-object.mk.
 
->>>>>>> e9c762ec
 2012-08-21  Ian Lance Taylor  <iant@google.com>
 
 	* config/i386/morestack.S (__morestack_non_split): Increase amount
 	of space allocated for non-split code stack.
 
-<<<<<<< HEAD
-2012-08-16  David Edelsohn  <dje.gcc@gmail.com>
-
-	Backported from mainline
-	2012-08-16  David Edelsohn  <dje.gcc@gmail.com>
-=======
 2012-08-19  Joseph Myers  <joseph@codesourcery.com>
 
 	* crtstuff.c (USE_PT_GNU_EH_FRAME): Define for systems using glibc
@@ -870,16 +597,10 @@
 	type.
 
 2012-08-16  David Edelsohn  <dje.gcc@gmail.com>
->>>>>>> e9c762ec
 
 	* config.host (*-*-aix*): Move rs6000/t-ibm-ldouble after
 	rs6000/t-slibgcc-aix.
 
-<<<<<<< HEAD
-2012-06-14  Release Manager
-
-	* GCC 4.7.1 released.
-=======
 2012-08-15  Segher Boessenkool  <segher@kernel.crashing.org>
 
 	* longlong.h: (powerpc): Delete _ARCH_PWR and _ARCH_COM handling.
@@ -1025,34 +746,27 @@
 	* config/spu/mfc_tag_release.c: Fix typos.
 	* configure.ac: Fix typos.
 	* configure: Regenerate.
->>>>>>> e9c762ec
 
 2012-05-25  Ian Lance Taylor  <iant@google.com>
 
 	* config/i386/morestack.S (__morestack_non_split): Check whether
 	caller is varargs and needs %bp to hold the stack frame on return.
 
-<<<<<<< HEAD
-=======
 2012-05-25  Olivier Hainque  <hainque@adacore.com>
 
 	* config/rs6000/vxworks/tramp.S (trampoline_setup): Use a longcall
 	sequence in the non pic case on VxWorks.
 
->>>>>>> e9c762ec
 2012-05-24  Olivier Hainque  <hainque@adacore.com>
 
 	* Makefile.in: Move dependency on install-unwind_h from
 	"install-leaf" to "install".
 
-<<<<<<< HEAD
-=======
 2012-05-24  Olivier Hainque  <hainque@adacore.com>
 
 	* Makefile.in (clean): Remove libgcc_tm.stamp as well.
 	Use a separate command for stamp removals.
 
->>>>>>> e9c762ec
 2012-05-21  Andrew Pinski  <apinski@cavium.com>
 
 	PR bootstrap/53183
@@ -1068,16 +782,6 @@
 	for include files, not to the internal gcc object directory one.
 	(install-leaf): Depend on it.
 
-<<<<<<< HEAD
-2012-04-30  Andreas Tobler  <andreast@fgznet.ch>
-
-	Backport from mainline
-	2012-03-21  Andreas Tobler  <andreast@fgznet.ch>
-
-	* config.host: Add bits to support powerpc64-*-freebsd*.
-	* config/rs6000/freebsd-unwind.h: New file.
-	* config/rs6000/t-freebsd64: New file.
-=======
 2012-05-15  Olivier Hainque  <hainque@adacore.com>
 
 	* config/rs6000/aix-unwind.h (*_REGNO): New, set of useful
@@ -1127,7 +831,6 @@
 	(gcov_exit): Export hidden to enable use in L_gcov_dump.
 	(__gcov_flush): Outline functionality now in gcov_clear.
 	* Makefile.in (L_gcov_reset, L_gcov_dump): Define.
->>>>>>> e9c762ec
 
 2012-04-28  Aurelien Jarno  <aurelien@aurel32.net>
 
@@ -1135,15 +838,6 @@
 	(mips*-*-linux*): Include mips/t-tpbit when long double is
 	16 bytes long.
 
-<<<<<<< HEAD
-2012-04-20  Thomas Schwinge  <thomas@codesourcery.com>
-
-	struct siginfo vs. siginfo_t
-
-	Backport from trunk:
-
-	2012-04-20  Thomas Schwinge  <thomas@codesourcery.com>
-=======
 2012-04-25  Sriraman Tallam  <tmsriram@google.com>
 
 	* config/i386/i386-cpuinfo.c (FEATURE_AVX2): New enum value.
@@ -1175,7 +869,6 @@
 2012-04-20  Thomas Schwinge  <thomas@codesourcery.com>
 
 	struct siginfo vs. siginfo_t
->>>>>>> e9c762ec
 
 	* config/alpha/linux-unwind.h (alpha_fallback_frame_state): Use
 	siginfo_t instead of struct siginfo.
@@ -1190,31 +883,8 @@
 	* config/tilepro/linux-unwind.h (tile_fallback_frame_state): Likewise.
 	* config/xtensa/linux-unwind.h (xtensa_fallback_frame_state): Likewise.
 
-<<<<<<< HEAD
-2012-04-06  Walter Lee  <walt@tilera.com>
-
-	Backport from mainline
-	2012-03-07  Walter Lee  <walt@tilera.com>
-
-	* config/tilepro/atomic.c: Rename "atomic_" prefix to
-	"arch_atomic_".
-	(atomic_xor): Rename and move definition to
-	config/tilepro/atomic.h.
-	(atomic_nand): Ditto.
-	* config/tilepro/atomic.h: Rename "atomic_" prefix to
-	"arch_atomic_".
-	(arch_atomic_xor): Move from config/tilepro/atomic.c.
-	(arch_atomic_nand): Ditto.
-
 2012-04-02  H.J. Lu  <hongjiu.lu@intel.com>
 
-	Backported from mainline
-	2012-04-02  H.J. Lu  <hongjiu.lu@intel.com>
-
-=======
-2012-04-02  H.J. Lu  <hongjiu.lu@intel.com>
-
->>>>>>> e9c762ec
 	* config/i386/linux-unwind.h (RT_SIGRETURN_SYSCALL): Update x32
 	system call number.
 
@@ -1223,28 +893,17 @@
 	* config/ia64/unwind-ia64.c (uw_install_context): Manually save LC
 	if it hasn't been previously saved.
 
-<<<<<<< HEAD
-2012-03-28  Georg-Johann Lay  <avr@gjlay.de>
-
-	Backport from 2012-03-28 mainline r185907.
-=======
 2012-03-29  H.J. Lu  <hongjiu.lu@intel.com>
 
 	* config/i386/linux-unwind.h (x86_64_fallback_frame_state): Define
 	only for glibc.
 
 2012-03-28  Georg-Johann Lay  <avr@gjlay.de>
->>>>>>> e9c762ec
 
 	PR target/52737
 	* config/avr/lib1funcs.S: Use __AVR_HAVE_SPH__ for SP_H checks
 	instead of __AVR_HAVE_8BIT_SP__.
 
-<<<<<<< HEAD
-2012-03-22  Georg-Johann Lay  <avr@gjlay.de>
-
-	Backport from 2012-03-07 mainline r185033.
-=======
 2012-03-26  Tristan Gingold  <gingold@adacore.com>
 
 	* config/ia64/unwind-ia64.h: Declare unw_word and unw_sword.
@@ -1389,26 +1048,17 @@
 	(arch_atomic_nand): Ditto.
 
 2012-03-07  Georg-Johann Lay  <avr@gjlay.de>
->>>>>>> e9c762ec
 
 	PR target/52507
 	* config/avr/lib1funcs.S (__movmemx_hi): Fix loop label in RAM-part.
 
-<<<<<<< HEAD
-	Backport from 2012-03-07 mainline r185031.
-=======
 2012-03-07  Georg-Johann Lay  <avr@gjlay.de>
->>>>>>> e9c762ec
 
 	PR target/52505
 	* config/avr/lib1funcs.S (__xload_1): Don't read unintentionally
 	from RAM.
 
-<<<<<<< HEAD
-	Backport from 2012-03-07 mainline r185030.
-=======
 2012-03-07  Georg-Johann Lay  <avr@gjlay.de>
->>>>>>> e9c762ec
 
 	PR target/52461
 	PR target/52508
@@ -1422,16 +1072,10 @@
 	(__xload_1, __xload_2, __xload_3, __xload_4): Ditto.
 	(__movmemx_hi): Ditto.
 
-<<<<<<< HEAD
-2012-03-22  Release Manager
-
-	* GCC 4.7.0 released.
-=======
 2012-03-05  Richard Henderson  <rth@redhat.com>
 
 	* longlong.h [ARM] (umul_ppmm): Use umull for arm3m and later.
 	[ARM] (count_trailing_zeros): Use the builtin.
->>>>>>> e9c762ec
 
 2012-03-01  Kai Tietz  <ktietz@redhat.com>
 
