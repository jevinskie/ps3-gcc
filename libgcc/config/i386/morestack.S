# x86/x86_64 support for -fsplit-stack.
<<<<<<< HEAD
# Copyright (C) 2009, 2010, 2011, 2012 Free Software Foundation, Inc.
=======
# Copyright (C) 2009-2013 Free Software Foundation, Inc.
>>>>>>> e9c762ec
# Contributed by Ian Lance Taylor <iant@google.com>.

# This file is part of GCC.

# GCC is free software; you can redistribute it and/or modify it under
# the terms of the GNU General Public License as published by the Free
# Software Foundation; either version 3, or (at your option) any later
# version.

# GCC is distributed in the hope that it will be useful, but WITHOUT ANY
# WARRANTY; without even the implied warranty of MERCHANTABILITY or
# FITNESS FOR A PARTICULAR PURPOSE.  See the GNU General Public License
# for more details.

# Under Section 7 of GPL version 3, you are granted additional
# permissions described in the GCC Runtime Library Exception, version
# 3.1, as published by the Free Software Foundation.

# You should have received a copy of the GNU General Public License and
# a copy of the GCC Runtime Library Exception along with this program;
# see the files COPYING3 and COPYING.RUNTIME respectively.  If not, see
# <http://www.gnu.org/licenses/>.


# Support for allocating more stack space when using -fsplit-stack.
# When a function discovers that it needs more stack space, it will
# call __morestack with the size of the stack frame and the size of
# the parameters to copy from the old stack frame to the new one.
# The __morestack function preserves the parameter registers and
# calls __generic_morestack to actually allocate the stack space.

# When this is called stack space is very low, but we ensure that
# there is enough space to push the parameter registers and to call
# __generic_morestack.

# When calling __generic_morestack, FRAME_SIZE points to the size of
# the desired frame when the function is called, and the function
# sets it to the size of the allocated stack.  OLD_STACK points to
# the parameters on the old stack and PARAM_SIZE is the number of
# bytes of parameters to copy to the new stack.  These are the
# parameters of the function that called __morestack.  The
# __generic_morestack function returns the new stack pointer,
# pointing to the address of the first copied parameter.  The return
# value minus the returned *FRAME_SIZE will be the first address on
# the stack which we should not use.

# void *__generic_morestack (size_t *frame_size, void *old_stack,
#			     size_t param_size);

# The __morestack routine has to arrange for the caller to return to a
# stub on the new stack.  The stub is responsible for restoring the
# old stack pointer and returning to the caller's caller.  This calls
# __generic_releasestack to retrieve the old stack pointer and release
# the newly allocated stack.

# void *__generic_releasestack (size_t *available);

# We do a little dance so that the processor's call/return return
# address prediction works out.  The compiler arranges for the caller
# to look like this:
#   call __generic_morestack
#   ret
#  L:
#   // carry on with function
# After we allocate more stack, we call L, which is in our caller.
# When that returns (to the predicted instruction), we release the
# stack segment and reset the stack pointer.  We then return to the
# predicted instruction, namely the ret instruction immediately after
# the call to __generic_morestack.  That then returns to the caller of
# the original caller.


# The amount of extra space we ask for.  In general this has to be
# enough for the dynamic loader to find a symbol and for a signal
# handler to run.
	
#ifndef __x86_64__
#define BACKOFF (1024)
#else
#define BACKOFF (1536)
#endif


# The amount of space we ask for when calling non-split-stack code.
#define NON_SPLIT_STACK 0x100000

# This entry point is for split-stack code which calls non-split-stack
# code.  When the linker sees this case, it converts the call to
# __morestack to call __morestack_non_split instead.  We just bump the
# requested stack space by 16K.

	.global __morestack_non_split
	.hidden	__morestack_non_split

#ifdef __ELF__
       .type	__morestack_non_split,@function
#endif

__morestack_non_split:
	.cfi_startproc

#ifndef __x86_64__

	# See below for an extended explanation of this.
	.cfi_def_cfa %esp,16

	pushl	%eax			# Save %eax in case it is a parameter.

	.cfi_adjust_cfa_offset 4	# Account for pushed register.

	movl	%esp,%eax		# Current stack,
	subl	8(%esp),%eax		# less required stack frame size,
	subl	$NON_SPLIT_STACK,%eax	# less space for non-split code.
	cmpl	%gs:0x30,%eax		# See if we have enough space.
	jb	2f			# Get more space if we need it.

	# Here the stack is
	#	%esp + 20:	stack pointer after two returns
	#	%esp + 16:	return address of morestack caller's caller
	#	%esp + 12:	size of parameters
	#	%esp + 8:	new stack frame size
	#	%esp + 4:	return address of this function
	#	%esp:		saved %eax
	#
	# Since we aren't doing a full split stack, we don't need to
	# do anything when our caller returns.  So we return to our
	# caller rather than calling it, and let it return as usual.
	# To make that work we adjust the return address.

	# This breaks call/return address prediction for the call to
	# this function.  I can't figure out a way to make it work
	# short of copying the parameters down the stack, which will
	# probably take more clock cycles than we will lose breaking
	# call/return address prediction.  We will only break
	# prediction for this call, not for our caller.

	movl	4(%esp),%eax		# Increment the return address
	cmpb	$0xc3,(%eax)		# to skip the ret instruction;
	je	1f			# see above.
	addl	$2,%eax
1:	inc	%eax

	# If the instruction that we return to is
	#   leal  20(%ebp),{%eax,%ecx,%edx}
	# then we have been called by a varargs function that expects
	# %ebp to hold a real value.  That can only work if we do the
	# full stack split routine.  FIXME: This is fragile.
	cmpb	$0x8d,(%eax)
	jne	3f
	cmpb	$0x14,2(%eax)
	jne	3f
	cmpb	$0x45,1(%eax)
	je	2f
	cmpb	$0x4d,1(%eax)
	je	2f
	cmpb	$0x55,1(%eax)
	je	2f

3:	
	movl	%eax,4(%esp)		# Update return address.

	popl	%eax			# Restore %eax and stack.

	.cfi_adjust_cfa_offset -4	# Account for popped register.

	ret	$8			# Return to caller, popping args.

2:
	.cfi_adjust_cfa_offset 4	# Back to where we were.

	popl	%eax			# Restore %eax and stack.

	.cfi_adjust_cfa_offset -4	# Account for popped register.

	# Increment space we request.
	addl	$NON_SPLIT_STACK+0x1000+BACKOFF,4(%esp)

	# Fall through into morestack.

#else

	# See below for an extended explanation of this.
	.cfi_def_cfa %rsp,16

	pushq	%rax			# Save %rax in case caller is using
					# it to preserve original %r10.
	.cfi_adjust_cfa_offset 8	# Adjust for pushed register.

	movq	%rsp,%rax		# Current stack,
	subq	%r10,%rax		# less required stack frame size,
	subq	$NON_SPLIT_STACK,%rax	# less space for non-split code.

#ifdef __LP64__
	cmpq	%fs:0x70,%rax		# See if we have enough space.
#else
	cmpl	%fs:0x40,%eax
#endif

	jb	2f			# Get more space if we need it.

	# If the instruction that we return to is
	#   leaq  24(%rbp), %r11n
	# then we have been called by a varargs function that expects
	# %ebp to hold a real value.  That can only work if we do the
	# full stack split routine.  FIXME: This is fragile.
	movq	8(%rsp),%rax
	incq	%rax			# Skip ret instruction in caller.
	cmpl	$0x185d8d4c,(%rax)
	je	2f

	# This breaks call/return prediction, as described above.
	incq	8(%rsp)			# Increment the return address.

<<<<<<< HEAD
	# If the instruction that we return to is
	#   leaq  24(%rbp), %r11n
	# then we have been called by a varargs function that expects
	# %ebp to hold a real value.  That can only work if we do the
	# full stack split routine.  FIXME: This is fragile.
	movq	8(%rsp),%rax
	cmpl	$0x185d8d4c,(%rax)
	je	2f

=======
>>>>>>> e9c762ec
	popq	%rax			# Restore register.

	.cfi_adjust_cfa_offset -8	# Adjust for popped register.

	ret				# Return to caller.

2:
	popq	%rax			# Restore register.

	.cfi_adjust_cfa_offset -8	# Adjust for popped register.

	# Increment space we request.
	addq	$NON_SPLIT_STACK+0x1000+BACKOFF,%r10

	# Fall through into morestack.

#endif

	.cfi_endproc
#ifdef __ELF__
	.size	__morestack_non_split, . - __morestack_non_split
#endif

# __morestack_non_split falls through into __morestack.


# The __morestack function.

	.global	__morestack
	.hidden	__morestack

#ifdef __ELF__
	.type	__morestack,@function
#endif

__morestack:
.LFB1:
	.cfi_startproc


#ifndef __x86_64__


# The 32-bit __morestack function.

	# We use a cleanup to restore the stack guard if an exception
	# is thrown through this code.
#ifndef __PIC__
	.cfi_personality 0,__gcc_personality_v0
	.cfi_lsda 0,.LLSDA1
#else
	.cfi_personality 0x9b,DW.ref.__gcc_personality_v0
	.cfi_lsda 0x1b,.LLSDA1
#endif

	# We return below with a ret $8.  We will return to a single
	# return instruction, which will return to the caller of our
	# caller.  We let the unwinder skip that single return
	# instruction, and just return to the real caller.

	# Here CFA points just past the return address on the stack,
	# e.g., on function entry it is %esp + 4.  The stack looks
	# like this:
	#	CFA + 12:	stack pointer after two returns
	#	CFA + 8:	return address of morestack caller's caller
	#	CFA + 4:	size of parameters
	#	CFA:		new stack frame size
	#	CFA - 4:	return address of this function
	#	CFA - 8:	previous value of %ebp; %ebp points here
	# Setting the new CFA to be the current CFA + 12 (i.e., %esp +
	# 16) will make the unwinder pick up the right return address.

	.cfi_def_cfa %esp,16

	pushl	%ebp
	.cfi_adjust_cfa_offset 4
	.cfi_offset %ebp, -20
	movl	%esp,%ebp
	.cfi_def_cfa_register %ebp

	# In 32-bit mode the parameters are pushed on the stack.  The
	# argument size is pushed then the new stack frame size is
	# pushed.

	# In the body of a non-leaf function, the stack pointer will
	# be aligned to a 16-byte boundary.  That is CFA + 12 in the
	# stack picture above: (CFA + 12) % 16 == 0.  At this point we
	# have %esp == CFA - 8, so %esp % 16 == 12.  We need some
	# space for saving registers and passing parameters, and we
	# need to wind up with %esp % 16 == 0.
	subl	$44,%esp

	# Because our cleanup code may need to clobber %ebx, we need
	# to save it here so the unwinder can restore the value used
	# by the caller.  Note that we don't have to restore the
	# register, since we don't change it, we just have to save it
	# for the unwinder.
	movl	%ebx,-4(%ebp)
	.cfi_offset %ebx, -24

	# In 32-bit mode the registers %eax, %edx, and %ecx may be
	# used for parameters, depending on the regparm and fastcall
	# attributes.

	movl	%eax,-8(%ebp)
	movl	%edx,-12(%ebp)
	movl	%ecx,-16(%ebp)

	call	__morestack_block_signals

	movl	12(%ebp),%eax		# The size of the parameters.
	movl	%eax,8(%esp)
	leal	20(%ebp),%eax		# Address of caller's parameters.
	movl	%eax,4(%esp)
	addl	$BACKOFF,8(%ebp)	# Ask for backoff bytes.
	leal	8(%ebp),%eax		# The address of the new frame size.
	movl	%eax,(%esp)

	call	__generic_morestack

	movl	%eax,%esp		# Switch to the new stack.
	subl	8(%ebp),%eax		# The end of the stack space.
	addl	$BACKOFF,%eax		# Back off 512 bytes.

.LEHB0:
	# FIXME: The offset must match
	# TARGET_THREAD_SPLIT_STACK_OFFSET in
	# gcc/config/i386/linux.h.
	movl	%eax,%gs:0x30		# Save the new stack boundary.

	call	__morestack_unblock_signals

	movl	-12(%ebp),%edx		# Restore registers.
	movl	-16(%ebp),%ecx

	movl	4(%ebp),%eax		# Increment the return address
	cmpb	$0xc3,(%eax)		# to skip the ret instruction;
	je	1f			# see above.
	addl	$2,%eax
1:	inc	%eax

	movl	%eax,-12(%ebp)		# Store return address in an
					# unused slot.

	movl	-8(%ebp),%eax		# Restore the last register.

	call	*-12(%ebp)		# Call our caller!

	# The caller will return here, as predicted.

	# Save the registers which may hold a return value.  We
	# assume that __generic_releasestack does not touch any
	# floating point or vector registers.
	pushl	%eax
	pushl	%edx

	# Push the arguments to __generic_releasestack now so that the
	# stack is at a 16-byte boundary for
	# __morestack_block_signals.
	pushl	$0			# Where the available space is returned.
	leal	0(%esp),%eax		# Push its address.
	push	%eax

	call	__morestack_block_signals

	call	__generic_releasestack

	subl	4(%esp),%eax		# Subtract available space.
	addl	$BACKOFF,%eax		# Back off 512 bytes.
.LEHE0:
	movl	%eax,%gs:0x30		# Save the new stack boundary.

	addl	$8,%esp			# Remove values from stack.

	# We need to restore the old stack pointer, which is in %rbp,
	# before we unblock signals.  We also need to restore %eax and
	# %edx after we unblock signals but before we return.  Do this
	# by moving %eax and %edx from the current stack to the old
	# stack.

	popl	%edx			# Pop return value from current stack.
	popl	%eax

	movl	%ebp,%esp		# Restore stack pointer.

	# As before, we now have %esp % 16 == 12.

	pushl	%eax			# Push return value on old stack.
	pushl	%edx
	subl	$4,%esp			# Align stack to 16-byte boundary.

	call	__morestack_unblock_signals

	addl	$4,%esp
	popl	%edx			# Restore return value.
	popl	%eax

	.cfi_remember_state

	# We never changed %ebx, so we don't have to actually restore it.
	.cfi_restore %ebx

	popl	%ebp
	.cfi_restore %ebp
	.cfi_def_cfa %esp, 16
	ret	$8			# Return to caller, which will
					# immediately return.  Pop
					# arguments as we go.

# This is the cleanup code called by the stack unwinder when unwinding
# through the code between .LEHB0 and .LEHE0 above.
	
.L1:
	.cfi_restore_state
	subl	$16,%esp		# Maintain 16 byte alignment.
	movl	%eax,4(%esp)		# Save exception header.
	movl	%ebp,(%esp)		# Stack pointer after resume.
	call	__generic_findstack
	movl	%ebp,%ecx		# Get the stack pointer.
	subl	%eax,%ecx		# Subtract available space.
	addl	$BACKOFF,%ecx		# Back off 512 bytes.
	movl	%ecx,%gs:0x30		# Save new stack boundary.
	movl	4(%esp),%eax		# Function argument.
	movl	%eax,(%esp)
#ifdef __PIC__
	call	__x86.get_pc_thunk.bx	# %ebx may not be set up for us.
	addl	$_GLOBAL_OFFSET_TABLE_, %ebx
	call	_Unwind_Resume@PLT	# Resume unwinding.
#else
	call	_Unwind_Resume
#endif

#else /* defined(__x86_64__) */


# The 64-bit __morestack function.

	# We use a cleanup to restore the stack guard if an exception
	# is thrown through this code.
#ifndef __PIC__
	.cfi_personality 0x3,__gcc_personality_v0
	.cfi_lsda 0x3,.LLSDA1
#else
	.cfi_personality 0x9b,DW.ref.__gcc_personality_v0
	.cfi_lsda 0x1b,.LLSDA1
#endif

	# We will return a single return instruction, which will
	# return to the caller of our caller.  Let the unwinder skip
	# that single return instruction, and just return to the real
	# caller.
	.cfi_def_cfa %rsp,16

	# Set up a normal backtrace.
	pushq	%rbp
	.cfi_adjust_cfa_offset 8
	.cfi_offset %rbp, -24
	movq	%rsp, %rbp
	.cfi_def_cfa_register %rbp

	# In 64-bit mode the new stack frame size is passed in r10
        # and the argument size is passed in r11.

	addq	$BACKOFF,%r10		# Ask for backoff bytes.
	pushq	%r10			# Save new frame size.

	# In 64-bit mode the registers %rdi, %rsi, %rdx, %rcx, %r8,
	# and %r9 may be used for parameters.  We also preserve %rax
	# which the caller may use to hold %r10.

	pushq	%rax
	pushq	%rdi
	pushq	%rsi
	pushq	%rdx
	pushq	%rcx
	pushq	%r8
	pushq	%r9

	pushq	%r11

	# We entered morestack with the stack pointer aligned to a
	# 16-byte boundary (the call to morestack's caller used 8
	# bytes, and the call to morestack used 8 bytes).  We have now
	# pushed 10 registers, so we are still aligned to a 16-byte
	# boundary.

	call	__morestack_block_signals

	leaq	-8(%rbp),%rdi		# Address of new frame size.
	leaq	24(%rbp),%rsi		# The caller's parameters.
	popq	%rdx			# The size of the parameters.

	subq	$8,%rsp			# Align stack.

	call	__generic_morestack

	movq	-8(%rbp),%r10		# Reload modified frame size
	movq	%rax,%rsp		# Switch to the new stack.
	subq	%r10,%rax		# The end of the stack space.
	addq	$BACKOFF,%rax		# Back off 1024 bytes.

.LEHB0:
	# FIXME: The offset must match
	# TARGET_THREAD_SPLIT_STACK_OFFSET in
	# gcc/config/i386/linux64.h.
	# Macro to save the new stack boundary.
#ifdef __LP64__
#define X86_64_SAVE_NEW_STACK_BOUNDARY(reg)	movq	%r##reg,%fs:0x70
#else
#define X86_64_SAVE_NEW_STACK_BOUNDARY(reg)	movl	%e##reg,%fs:0x40
#endif
	X86_64_SAVE_NEW_STACK_BOUNDARY (ax)

	call	__morestack_unblock_signals

	movq	-24(%rbp),%rdi		# Restore registers.
	movq	-32(%rbp),%rsi
	movq	-40(%rbp),%rdx
	movq	-48(%rbp),%rcx
	movq	-56(%rbp),%r8
	movq	-64(%rbp),%r9

	movq	8(%rbp),%r10		# Increment the return address
	incq	%r10			# to skip the ret instruction;
					# see above.

	movq	-16(%rbp),%rax		# Restore caller's %rax.

	call	*%r10			# Call our caller!

	# The caller will return here, as predicted.

	# Save the registers which may hold a return value.  We
	# assume that __generic_releasestack does not touch any
	# floating point or vector registers.
	pushq	%rax
	pushq	%rdx

	call	__morestack_block_signals

	pushq	$0			# For alignment.
	pushq	$0			# Where the available space is returned.
	leaq	0(%rsp),%rdi		# Pass its address.

	call	__generic_releasestack

	subq	0(%rsp),%rax		# Subtract available space.
	addq	$BACKOFF,%rax		# Back off 1024 bytes.
.LEHE0:
	X86_64_SAVE_NEW_STACK_BOUNDARY (ax)

	addq	$16,%rsp		# Remove values from stack.

	# We need to restore the old stack pointer, which is in %rbp,
	# before we unblock signals.  We also need to restore %rax and
	# %rdx after we unblock signals but before we return.  Do this
	# by moving %rax and %rdx from the current stack to the old
	# stack.

	popq	%rdx			# Pop return value from current stack.
	popq	%rax

	movq	%rbp,%rsp		# Restore stack pointer.

	# Now (%rsp & 16) == 8.

	subq	$8,%rsp			# For alignment.
	pushq	%rax			# Push return value on old stack.
	pushq	%rdx

	call	__morestack_unblock_signals

	popq	%rdx			# Restore return value.
	popq	%rax
	addq	$8,%rsp

	.cfi_remember_state
	popq	%rbp
	.cfi_restore %rbp
	.cfi_def_cfa %rsp, 16
	ret				# Return to caller, which will
					# immediately return.

# This is the cleanup code called by the stack unwinder when unwinding
# through the code between .LEHB0 and .LEHE0 above.
	
.L1:
	.cfi_restore_state
	subq	$16,%rsp		# Maintain 16 byte alignment.
	movq	%rax,(%rsp)		# Save exception header.
	movq	%rbp,%rdi		# Stack pointer after resume.
	call	__generic_findstack
	movq	%rbp,%rcx		# Get the stack pointer.
	subq	%rax,%rcx		# Subtract available space.
	addq	$BACKOFF,%rcx		# Back off 1024 bytes.
	X86_64_SAVE_NEW_STACK_BOUNDARY (cx)
	movq	(%rsp),%rdi		# Restore exception data for call.
#ifdef __PIC__
	call	_Unwind_Resume@PLT	# Resume unwinding.
#else
	call	_Unwind_Resume		# Resume unwinding.
#endif

#endif /* defined(__x86_64__) */

	.cfi_endproc
#ifdef __ELF__
	.size	__morestack, . - __morestack
#endif

#if !defined(__x86_64__) && defined(__PIC__)
# Output the thunk to get PC into bx, since we use it above.
	.section	.text.__x86.get_pc_thunk.bx,"axG",@progbits,__x86.get_pc_thunk.bx,comdat
	.globl	__x86.get_pc_thunk.bx
	.hidden	__x86.get_pc_thunk.bx
#ifdef __ELF__
	.type	__x86.get_pc_thunk.bx, @function
#endif
__x86.get_pc_thunk.bx:
	.cfi_startproc
	movl	(%esp), %ebx
	ret
	.cfi_endproc
#ifdef __ELF__
	.size	__x86.get_pc_thunk.bx, . - __x86.get_pc_thunk.bx
#endif
#endif

# The exception table.  This tells the personality routine to execute
# the exception handler.

	.section	.gcc_except_table,"a",@progbits
	.align	4
.LLSDA1:
	.byte	0xff	# @LPStart format (omit)
	.byte	0xff	# @TType format (omit)
	.byte	0x1	# call-site format (uleb128)
	.uleb128 .LLSDACSE1-.LLSDACSB1	# Call-site table length
.LLSDACSB1:
	.uleb128 .LEHB0-.LFB1	# region 0 start
	.uleb128 .LEHE0-.LEHB0	# length
	.uleb128 .L1-.LFB1	# landing pad
	.uleb128 0		# action
.LLSDACSE1:


	.global __gcc_personality_v0
#ifdef __PIC__
	# Build a position independent reference to the basic
        # personality function.
	.hidden DW.ref.__gcc_personality_v0
	.weak   DW.ref.__gcc_personality_v0
	.section .data.DW.ref.__gcc_personality_v0,"awG",@progbits,DW.ref.__gcc_personality_v0,comdat
	.type	DW.ref.__gcc_personality_v0, @object
DW.ref.__gcc_personality_v0:
#ifndef __LP64__
	.align 4
	.size	DW.ref.__gcc_personality_v0, 4
	.long	__gcc_personality_v0
#else
	.align 8
	.size	DW.ref.__gcc_personality_v0, 8
	.quad	__gcc_personality_v0
#endif
#endif

#if defined __x86_64__ && defined __LP64__

# This entry point is used for the large model.  With this entry point
# the upper 32 bits of %r10 hold the argument size and the lower 32
# bits hold the new stack frame size.  There doesn't seem to be a way
# to know in the assembler code that we are assembling for the large
# model, and there doesn't seem to be a large model multilib anyhow.
# If one is developed, then the non-PIC code is probably OK since we
# will probably be close to the morestack code, but the PIC code
# almost certainly needs to be changed.  FIXME.

	.text
	.global	__morestack_large_model
	.hidden	__morestack_large_model

#ifdef __ELF__
	.type	__morestack_large_model,@function
#endif

__morestack_large_model:

	.cfi_startproc

	movq	%r10, %r11
	andl	$0xffffffff, %r10d
	sarq	$32, %r11
	jmp	__morestack

	.cfi_endproc
#ifdef __ELF__
       .size	__morestack_large_model, . - __morestack_large_model
#endif

#endif /* __x86_64__ && __LP64__ */

# Initialize the stack test value when the program starts or when a
# new thread starts.  We don't know how large the main stack is, so we
# guess conservatively.  We might be able to use getrlimit here.

	.text
	.global	__stack_split_initialize
	.hidden	__stack_split_initialize

#ifdef __ELF__
	.type	__stack_split_initialize, @function
#endif

__stack_split_initialize:

#ifndef __x86_64__

	leal	-16000(%esp),%eax	# We should have at least 16K.
	movl	%eax,%gs:0x30
	pushl	$16000
	pushl	%esp
#ifdef __PIC__
	call	__generic_morestack_set_initial_sp@PLT
#else
	call	__generic_morestack_set_initial_sp
#endif
	addl	$8,%esp
	ret

#else /* defined(__x86_64__) */

	leaq	-16000(%rsp),%rax	# We should have at least 16K.
	X86_64_SAVE_NEW_STACK_BOUNDARY (ax)
	movq	%rsp,%rdi
	movq	$16000,%rsi
#ifdef __PIC__
	call	__generic_morestack_set_initial_sp@PLT
#else
	call	__generic_morestack_set_initial_sp
#endif
	ret

#endif /* defined(__x86_64__) */

#ifdef __ELF__
	.size	__stack_split_initialize, . - __stack_split_initialize
#endif

# Routines to get and set the guard, for __splitstack_getcontext,
# __splitstack_setcontext, and __splitstack_makecontext.

# void *__morestack_get_guard (void) returns the current stack guard.
	.text
	.global	__morestack_get_guard
	.hidden	__morestack_get_guard

#ifdef __ELF__
	.type	__morestack_get_guard,@function
#endif

__morestack_get_guard:

#ifndef __x86_64__
	movl	%gs:0x30,%eax
#else
#ifdef __LP64__
	movq	%fs:0x70,%rax
#else
	movl	%fs:0x40,%eax
#endif
#endif
	ret

#ifdef __ELF__
	.size	__morestack_get_guard, . - __morestack_get_guard
#endif

# void __morestack_set_guard (void *) sets the stack guard.
	.global	__morestack_set_guard
	.hidden	__morestack_set_guard

#ifdef __ELF__
	.type	__morestack_set_guard,@function
#endif

__morestack_set_guard:

#ifndef __x86_64__
	movl	4(%esp),%eax
	movl	%eax,%gs:0x30
#else
	X86_64_SAVE_NEW_STACK_BOUNDARY (di)
#endif
	ret

#ifdef __ELF__
	.size	__morestack_set_guard, . - __morestack_set_guard
#endif

# void *__morestack_make_guard (void *, size_t) returns the stack
# guard value for a stack.
	.global	__morestack_make_guard
	.hidden	__morestack_make_guard

#ifdef __ELF__
	.type	__morestack_make_guard,@function
#endif

__morestack_make_guard:

#ifndef __x86_64__
	movl	4(%esp),%eax
	subl	8(%esp),%eax
	addl	$BACKOFF,%eax
#else
	subq	%rsi,%rdi
	addq	$BACKOFF,%rdi
	movq	%rdi,%rax
#endif
	ret

#ifdef __ELF__
	.size	__morestack_make_guard, . - __morestack_make_guard
#endif

# Make __stack_split_initialize a high priority constructor.  FIXME:
# This is ELF specific.

	.section	.ctors.65535,"aw",@progbits

#ifndef __LP64__
	.align	4
	.long	__stack_split_initialize
	.long	__morestack_load_mmap
#else
	.align	8
	.quad	__stack_split_initialize
	.quad	__morestack_load_mmap
#endif

#ifdef __ELF__
	.section	.note.GNU-stack,"",@progbits
	.section	.note.GNU-split-stack,"",@progbits
	.section	.note.GNU-no-split-stack,"",@progbits
#endif<|MERGE_RESOLUTION|>--- conflicted
+++ resolved
@@ -1,9 +1,5 @@
 # x86/x86_64 support for -fsplit-stack.
-<<<<<<< HEAD
-# Copyright (C) 2009, 2010, 2011, 2012 Free Software Foundation, Inc.
-=======
 # Copyright (C) 2009-2013 Free Software Foundation, Inc.
->>>>>>> e9c762ec
 # Contributed by Ian Lance Taylor <iant@google.com>.
 
 # This file is part of GCC.
@@ -217,18 +213,6 @@
 	# This breaks call/return prediction, as described above.
 	incq	8(%rsp)			# Increment the return address.
 
-<<<<<<< HEAD
-	# If the instruction that we return to is
-	#   leaq  24(%rbp), %r11n
-	# then we have been called by a varargs function that expects
-	# %ebp to hold a real value.  That can only work if we do the
-	# full stack split routine.  FIXME: This is fragile.
-	movq	8(%rsp),%rax
-	cmpl	$0x185d8d4c,(%rax)
-	je	2f
-
-=======
->>>>>>> e9c762ec
 	popq	%rax			# Restore register.
 
 	.cfi_adjust_cfa_offset -8	# Adjust for popped register.
