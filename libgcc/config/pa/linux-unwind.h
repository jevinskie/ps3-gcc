/* DWARF2 EH unwinding support for PA Linux.
<<<<<<< HEAD
   Copyright (C) 2004, 2005, 2009, 2012 Free Software Foundation, Inc.
=======
   Copyright (C) 2004-2013 Free Software Foundation, Inc.
>>>>>>> e9c762ec

This file is part of GCC.

GCC is free software; you can redistribute it and/or modify
it under the terms of the GNU General Public License as published by
the Free Software Foundation; either version 3, or (at your option)
any later version.

GCC is distributed in the hope that it will be useful,
but WITHOUT ANY WARRANTY; without even the implied warranty of
MERCHANTABILITY or FITNESS FOR A PARTICULAR PURPOSE.  See the
GNU General Public License for more details.

Under Section 7 of GPL version 3, you are granted additional
permissions described in the GCC Runtime Library Exception, version
3.1, as published by the Free Software Foundation.

You should have received a copy of the GNU General Public License and
a copy of the GCC Runtime Library Exception along with this program;
see the files COPYING3 and COPYING.RUNTIME respectively.  If not, see
<http://www.gnu.org/licenses/>.  */


/* Do code reading to identify a signal frame, and set the frame
   state data appropriately.  See unwind-dw2.c for the structs.  */

/* Don't use this if inhibit_libc is set.
   The build for this target will fail trying to include missing headers. */
#ifndef inhibit_libc
#include <signal.h>
#include <sys/ucontext.h>

/* Unfortunately, because of various bugs and changes to the kernel,
   we have several cases to deal with.

   In 2.4, the signal trampoline is 4 words, and (CONTEXT)->ra should
   point directly at the beginning of the trampoline and struct rt_sigframe.

   In <= 2.6.5-rc2-pa3, the signal trampoline is 9 words, and 
   (CONTEXT)->ra points at the 4th word in the trampoline structure.  This 
   is wrong, it should point at the 5th word.  This is fixed in 2.6.5-rc2-pa4.

   To detect these cases, we first take (CONTEXT)->ra, align it to 64-bytes
   to get the beginning of the signal frame, and then check offsets 0, 4
   and 5 to see if we found the beginning of the trampoline.  This will
   tell us how to locate the sigcontext structure.

   Note that with a 2.4 64-bit kernel, the signal context is not properly
   passed back to userspace so the unwind will not work correctly.  */

#define MD_FALLBACK_FRAME_STATE_FOR pa32_fallback_frame_state

static _Unwind_Reason_Code
pa32_fallback_frame_state (struct _Unwind_Context *context,
			   _Unwind_FrameState *fs)
{
  unsigned long sp = (unsigned long)context->ra & ~63;
  unsigned int *pc = (unsigned int *)sp;
  unsigned long off;
  _Unwind_Ptr new_cfa;
  int i;
  struct sigcontext *sc;
  struct rt_sigframe {
    siginfo_t info;
    struct ucontext uc;
  } *frame;

  /* rt_sigreturn trampoline:
     3419000x ldi 0, %r25 or ldi 1, %r25   (x = 0 or 2)
     3414015a ldi __NR_rt_sigreturn, %r20
     e4008200 be,l 0x100(%sr2, %r0), %sr0, %r31
     08000240 nop  */

  if (pc[0] == 0x34190000 || pc[0] == 0x34190002)
    off = 4*4;
  else if (pc[4] == 0x34190000 || pc[4] == 0x34190002)
    {
      pc += 4;
      off = 10 * 4;
    }
  else if (pc[5] == 0x34190000 || pc[5] == 0x34190002)
    {
      pc += 5;
      off = 10 * 4;
    }
  else
    {
      /* We may have to unwind through an alternate signal stack.
	 We assume that the alignment of the alternate signal stack
	 is BIGGEST_ALIGNMENT (i.e., that it has been allocated using
	 malloc).  As a result, we can't distinguish trampolines
	 used prior to 2.6.5-rc2-pa4.  However after 2.6.5-rc2-pa4,
	 the return address of a signal trampoline will be on an odd
	 word boundary and we can then determine the frame offset.  */
      sp = (unsigned long)context->ra;
      pc = (unsigned int *)sp;
      if ((pc[0] == 0x34190000 || pc[0] == 0x34190002) && (sp & 4))
	off = 5 * 4;
      else
	return _URC_END_OF_STACK;
    }

  if (pc[1] != 0x3414015a
      || pc[2] != 0xe4008200
      || pc[3] != 0x08000240)
    return _URC_END_OF_STACK;

  frame = (struct rt_sigframe *)(sp + off);
  sc = &frame->uc.uc_mcontext;

  new_cfa = sc->sc_gr[30];
  fs->regs.cfa_how = CFA_REG_OFFSET;
  fs->regs.cfa_reg = 30;
  fs->regs.cfa_offset = new_cfa - (long) context->cfa;
  for (i = 1; i <= 31; i++)
    {
      fs->regs.reg[i].how = REG_SAVED_OFFSET;
      fs->regs.reg[i].loc.offset = (long)&sc->sc_gr[i] - new_cfa;
    }
  for (i = 4; i <= 31; i++)
    {
      /* FP regs have left and right halves */
      fs->regs.reg[2*i+24].how = REG_SAVED_OFFSET;
      fs->regs.reg[2*i+24].loc.offset
	= (long)&sc->sc_fr[i] - new_cfa;
      fs->regs.reg[2*i+24+1].how = REG_SAVED_OFFSET;
      fs->regs.reg[2*i+24+1].loc.offset
	= (long)&sc->sc_fr[i] + 4 - new_cfa;
    }
  fs->regs.reg[88].how = REG_SAVED_OFFSET;
  fs->regs.reg[88].loc.offset = (long) &sc->sc_sar - new_cfa;
  fs->regs.reg[DWARF_ALT_FRAME_RETURN_COLUMN].how = REG_SAVED_OFFSET;
  fs->regs.reg[DWARF_ALT_FRAME_RETURN_COLUMN].loc.offset
    = (long) &sc->sc_iaoq[0] - new_cfa;
  fs->retaddr_column = DWARF_ALT_FRAME_RETURN_COLUMN;
  fs->signal_frame = 1;
  return _URC_NO_REASON;
}
#endif /* inhibit_libc */<|MERGE_RESOLUTION|>--- conflicted
+++ resolved
@@ -1,9 +1,5 @@
 /* DWARF2 EH unwinding support for PA Linux.
-<<<<<<< HEAD
-   Copyright (C) 2004, 2005, 2009, 2012 Free Software Foundation, Inc.
-=======
    Copyright (C) 2004-2013 Free Software Foundation, Inc.
->>>>>>> e9c762ec
 
 This file is part of GCC.
 
