# libgcc host-specific configuration file.
# Copyright (C) 1997-2013 Free Software Foundation, Inc.

#This file is part of GCC.

#GCC is free software; you can redistribute it and/or modify it under
#the terms of the GNU General Public License as published by the Free
#Software Foundation; either version 3, or (at your option) any later
#version.

#GCC is distributed in the hope that it will be useful, but WITHOUT
#ANY WARRANTY; without even the implied warranty of MERCHANTABILITY or
#FITNESS FOR A PARTICULAR PURPOSE.  See the GNU General Public License
#for more details.

#You should have received a copy of the GNU General Public License
#along with GCC; see the file COPYING3.  If not see
#<http://www.gnu.org/licenses/>.

# This is the libgcc host-specific configuration file
# where a configuration type is mapped to different system-specific
# definitions and files.  This is invoked by the autoconf-generated
# configure script.  Putting it in a separate shell file lets us skip
# running autoconf when modifying host-specific information.

# This file bears an obvious resemblance to gcc/config.gcc.  The cases
# should be kept similar, to ease moving library-specific settings
# from config.gcc to this file.  That is also why tmake_file is
# left as tmake_file, rather than hmake_file, even though this library
# switches on ${host}.

# This file switches on the shell variable ${host}, and also uses the
# following shell variables:
#
#  with_*		Various variables as set by configure.

# This file sets the following shell variables for use by the
# autoconf-generated configure script:
#
#  asm_hidden_op	The assembler pseudo-op to use for hide
#			lists for object files implemented in
#			assembly (with -fvisibility=hidden for C).
#			The default is ".hidden".
#  cpu_type		The name of the cpu, if different from the first
#			chunk of the canonical host name.
#  enable_execute_stack The name of a source file implementing
#			__enable_execute_stack.
#  extra_parts		List of extra object files that should be compiled
#			for this target machine.  This may be overridden
#			by setting EXTRA_PARTS in a tmake_file fragment.
#			If either is set, EXTRA_PARTS and
#			EXTRA_MULTILIB_PARTS inherited from the GCC
#			subdirectory will be ignored.
#  md_unwind_header	The name of a header file defining
#			MD_FALLBACK_FRAME_STATE_FOR.
#  sfp_machine_header	The name of a sfp-machine.h header file for soft-fp.
#  			Defaults to "$cpu_type/sfp-machine.h" if it exists,
#			no-sfp-machine.h otherwise.
#  tmake_file		A list of machine-description-specific
#			makefile fragments.
#  tm_defines		List of target macros to define for all compilations.
#  tm_file		A list of target macro files used only for code
#			built for the target, not the host.  These files
#			are relative to $srcdir/config and must not have
#			the same names as files in $srcdir/../gcc/config.
#  unwind_header	The name of the header file declaring the unwind
#			runtime interface routines.

asm_hidden_op=.hidden
enable_execute_stack=
extra_parts=
tmake_file=
tm_file=
tm_define=
md_unwind_header=no-unwind.h
unwind_header=unwind-generic.h

# Set default cpu_type so it can be updated in each machine entry.
cpu_type=`echo ${host} | sed 's/-.*$//'`
case ${host} in
m32c*-*-*)
        cpu_type=m32c
	tmake_file=t-fdpbit
        ;;
aarch64*-*-*)
	cpu_type=aarch64
	;;
alpha*-*-*)
	cpu_type=alpha
	;;
am33_2.0-*-linux*)
	cpu_type=mn10300
	;;
arm*-*-*)
	cpu_type=arm
	;;
avr-*-*)
	cpu_type=avr
	;;    
bfin*-*)
	cpu_type=bfin
	;;
cr16-*-*)
	;;
fido-*-*)
	cpu_type=m68k
	;;
frv*)	cpu_type=frv
	;;
moxie*)	cpu_type=moxie
	;;
i[34567]86-*-*)
	cpu_type=i386
	;;
x86_64-*-*)
	cpu_type=i386
	;;
ia64-*-*)
	;;
hppa*-*-*)
	cpu_type=pa
	;;
lm32*-*-*)
	cpu_type=lm32
	;;
m32r*-*-*)
        cpu_type=m32r
        ;;
m68k-*-*)
	;;
mep*-*-*)
	;;
microblaze*-*-*)
	cpu_type=microblaze
	;;
mips*-*-*)
	cpu_type=mips
	tmake_file=mips/t-mips
	;;
powerpc*-*-*)
	cpu_type=rs6000
	;;
rs6000*-*-*)
	;;
score*-*-*)
	cpu_type=score
	;;
sparc64*-*-*)
	cpu_type=sparc
	;;
sparc*-*-*)
	cpu_type=sparc
	;;
spu*-*-*)
	cpu_type=spu
	;;
s390*-*-*)
	cpu_type=s390
	;;
# Note the 'l'; we need to be able to match e.g. "shle" or "shl".
sh[123456789lbe]*-*-*)
	cpu_type=sh
	;;
v850*-*-*)
	cpu_type=v850
	;;
tic6x-*-*)
	cpu_type=c6x
	;;
esac

# Common parts for widely ported systems.
case ${host} in
*-*-darwin*)
  asm_hidden_op=.private_extern
  tmake_file="$tmake_file t-darwin ${cpu_type}/t-darwin t-libgcc-pic t-slibgcc-darwin"
  extra_parts="crt3.o crttms.o crttme.o"
  ;;
*-*-freebsd*)
  # This is the generic ELF configuration of FreeBSD.  Later
  # machine-specific sections may refine and add to this
  # configuration.
  tmake_file="$tmake_file t-freebsd t-crtstuff-pic t-libgcc-pic t-eh-dw2-dip t-slibgcc t-slibgcc-gld t-slibgcc-elf-ver"
  extra_parts="crtbegin.o crtend.o crtbeginS.o crtendS.o"
  case ${target_thread_file} in
    posix)
      tmake_file="${tmake_file} t-freebsd-thread"
      # Before 5.0, FreeBSD can't bind shared libraries to -lc
      # when "optionally" threaded via weak pthread_* checks.
      case ${host} in
        *-*-freebsd[34] | *-*-freebsd[34].*)
          tmake_file="${tmake_file} t-slibgcc-nolc-override"
          ;;
      esac
      ;;
  esac
  ;;
*-*-linux* | frv-*-*linux* | *-*-kfreebsd*-gnu | *-*-knetbsd*-gnu | *-*-gnu* | *-*-kopensolaris*-gnu)
  tmake_file="$tmake_file t-crtstuff-pic t-libgcc-pic t-eh-dw2-dip t-slibgcc t-slibgcc-gld t-slibgcc-elf-ver t-linux"
  extra_parts="crtbegin.o crtbeginS.o crtbeginT.o crtend.o crtendS.o"
  ;;
*-*-lynxos*)
  tmake_file="$tmake_file t-lynx $cpu_type/t-crtstuff t-crtstuff-pic t-libgcc-pic"
  extra_parts="crtbegin.o crtbeginS.o crtend.o crtendS.o"
  ;;
*-*-netbsd*)
  tmake_file="$tmake_file t-crtstuff-pic t-libgcc-pic t-slibgcc t-slibgcc-gld t-slibgcc-elf-ver"
  # NetBSD 1.7 and later are set up to use GCC's crtstuff for
  # ELF configurations.  We will clear extra_parts in the
  # a.out configurations.
  case ${host} in
    *-*-netbsd*1.[7-9]* | *-*-netbsd[2-9]* | *-*-netbsdelf[2-9]*)
      extra_parts="crtbegin.o crtend.o crtbeginS.o crtendS.o crtbeginT.o"
      ;;
  esac
  ;;
*-*-openbsd*)
  tmake_file="$tmake_file t-crtstuff-pic t-libgcc-pic t-eh-dw2-dip"
  case ${target_thread_file} in
    posix)
      tmake_file="$tmake_file t-openbsd-thread"
      ;;
  esac
  ;;
*-*-rtems*)
  tmake_file="$tmake_file t-rtems"
  extra_parts="crtbegin.o crtend.o"
  ;;
*-*-solaris2*)
  # Unless linker support and dl_iterate_phdr are present,
  # unwind-dw2-fde-dip.c automatically falls back to unwind-dw2-fde.c.
  tmake_file="$tmake_file t-sol2 t-eh-dw2-dip t-libgcc-pic t-slibgcc t-slibgcc-elf-ver"
  if test $with_gnu_ld = yes; then
    tmake_file="$tmake_file t-slibgcc-gld"
  else
    tmake_file="$tmake_file t-slibgcc-sld"
  fi
  # Add cpu-specific t-sol2 after t-slibgcc-* so it can augment SHLIB_MAPFILES.
  tmake_file="$tmake_file $cpu_type/t-sol2"
  extra_parts="gmon.o crtbegin.o crtend.o"
  case ${host} in
    i?86-*-solaris2.1[0-9]* | x86_64-*-solaris2.1[0-9]*)
      # Solaris 10+/x86 provides crt1.o, crti.o, crtn.o, and gcrt1.o as
      # part of the base system.
      ;;
    sparc*-*-solaris2.1[0-9]*)
      # Solaris 10+/SPARC lacks crt1.o and gcrt1.o.
      extra_parts="$extra_parts crt1.o gcrt1.o"
      ;;
    *)
      extra_parts="$extra_parts crt1.o crti.o crtn.o gcrt1.o"
      ;;
  esac
  ;;
*-*-uclinux*)
  extra_parts="crtbegin.o crtend.o"
  ;;
*-*-*vms*)
  tmake_file="vms/t-vms"
  extra_parts="crt0.o crtbegin.o crtbeginS.o crtend.o crtendS.o"
  ;;
*-*-vxworks*)
  tmake_file=t-vxworks
  ;;
*-*-elf)
  extra_parts="crtbegin.o crtend.o"
  ;;
esac

case ${host} in
*-*-darwin* | *-*-freebsd* | *-*-netbsd* | *-*-openbsd* | *-*-solaris2*)
  enable_execute_stack=enable-execute-stack-mprotect.c
  ;;
i[34567]86-*-mingw* | x86_64-*-mingw*)
  enable_execute_stack=config/i386/enable-execute-stack-mingw32.c
  ;;
*)
  enable_execute_stack=enable-execute-stack-empty.c;
  ;;
esac

case ${host} in
aarch64*-*-elf)
	extra_parts="$extra_parts crtbegin.o crtend.o crti.o crtn.o"
	tmake_file="${tmake_file} ${cpu_type}/t-aarch64"
	tmake_file="${tmake_file} ${cpu_type}/t-softfp t-softfp"
	;;
aarch64*-*-linux*)
	md_unwind_header=aarch64/linux-unwind.h
	tmake_file="${tmake_file} ${cpu_type}/t-aarch64"
	tmake_file="${tmake_file} ${cpu_type}/t-softfp t-softfp"
	;;
alpha*-*-linux*)
	tmake_file="${tmake_file} alpha/t-alpha alpha/t-ieee t-crtfm alpha/t-linux"
	extra_parts="$extra_parts crtfastmath.o"
	md_unwind_header=alpha/linux-unwind.h
	;;
alpha*-*-freebsd*)
	tmake_file="${tmake_file} alpha/t-alpha alpha/t-ieee t-crtfm"
	extra_parts="$extra_parts crtbeginT.o crtfastmath.o"
	;;
alpha*-*-netbsd*)
	tmake_file="${tmake_file} alpha/t-alpha alpha/t-ieee"
	;;
alpha*-*-openbsd*)
	tmake_file="${tmake_file} alpha/t-alpha alpha/t-ieee"
	;;
alpha64-dec-*vms*)
	tmake_file="$tmake_file alpha/t-alpha alpha/t-ieee alpha/t-vms t-slibgcc-vms"
	extra_parts="$extra_parts vms-dwarf2.o vms-dwarf2eh.o"
	md_unwind_header=alpha/vms-unwind.h
	;;
alpha*-dec-*vms*)
	tmake_file="$tmake_file alpha/t-alpha alpha/t-ieee alpha/t-vms t-slibgcc-vms"
	extra_parts="$extra_parts vms-dwarf2.o vms-dwarf2eh.o"
	md_unwind_header=alpha/vms-unwind.h
	;;
arm-wrs-vxworks)
	tmake_file="$tmake_file arm/t-arm arm/t-vxworks t-softfp-sfdf t-softfp-excl arm/t-softfp t-softfp"
	extra_parts="$extra_parts crti.o crtn.o"
	;;
arm*-*-netbsdelf*)
	tmake_file="$tmake_file arm/t-arm arm/t-netbsd t-slibgcc-gld-nover"
	;;
arm*-*-linux*)			# ARM GNU/Linux with ELF
	tmake_file="${tmake_file} arm/t-arm t-fixedpoint-gnu-prefix"
<<<<<<< HEAD
	case ${host} in
	arm*-*-linux-*eabi*)
	  tmake_file="${tmake_file} arm/t-elf arm/t-bpabi arm/t-linux-eabi t-slibgcc-libgcc"
	  tm_file="$tm_file arm/bpabi-lib.h"
	  unwind_header=config/arm/unwind-arm.h
	  ;;
	*)
	  tmake_file="$tmake_file arm/t-linux"
 	  ;;
	esac
=======
	tmake_file="${tmake_file} arm/t-elf arm/t-bpabi arm/t-linux-eabi t-slibgcc-libgcc"
	tm_file="$tm_file arm/bpabi-lib.h"
	unwind_header=config/arm/unwind-arm.h
>>>>>>> e9c762ec
	tmake_file="$tmake_file t-softfp-sfdf t-softfp-excl arm/t-softfp t-softfp"
	;;
arm*-*-uclinux*)		# ARM ucLinux
	tmake_file="${tmake_file} t-fixedpoint-gnu-prefix"
	tmake_file="${tmake_file} arm/t-bpabi"
	tm_file="$tm_file arm/bpabi-lib.h"
	unwind_header=config/arm/unwind-arm.h
	tmake_file="$tmake_file arm/t-arm arm/t-elf t-softfp-sfdf t-softfp-excl arm/t-softfp t-softfp"
	extra_parts="$extra_parts crti.o crtn.o"
	;;
<<<<<<< HEAD
arm*-*-rtemself*)
	tmake_file="$tmake_file arm/t-arm arm/t-elf t-softfp-sfdf t-softfp-excl arm/t-softfp t-softfp"
	extra_parts="$extra_parts crti.o crtn.o"
	;;
=======
>>>>>>> e9c762ec
arm*-*-eabi* | arm*-*-symbianelf* | arm*-*-rtems*)
	tmake_file="${tmake_file} arm/t-arm arm/t-elf t-fixedpoint-gnu-prefix"
	tm_file="$tm_file arm/bpabi-lib.h"
	case ${host} in
	arm*-*-eabi* | arm*-*-rtems*)
	  tmake_file="${tmake_file} arm/t-bpabi"
	  extra_parts="crtbegin.o crtend.o crti.o crtn.o"
	  ;;
	arm*-*-symbianelf*)
	  tmake_file="${tmake_file} arm/t-symbian t-slibgcc-nolc-override"
	  tm_file="$tm_file arm/symbian-lib.h"
	  # Symbian OS provides its own startup code.
	  ;;
	esac
	tmake_file="$tmake_file t-softfp-sfdf t-softfp-excl arm/t-softfp t-softfp"
	unwind_header=config/arm/unwind-arm.h
	;;
<<<<<<< HEAD
arm*-*-elf)
	tmake_file="$tmake_file arm/t-arm arm/t-elf t-softfp-sfdf t-softfp-excl arm/t-softfp t-softfp"
	extra_parts="$extra_parts crti.o crtn.o"
	;;
arm*-wince-pe*)
	tmake_file="$tmake_file arm/t-arm arm/t-wince-pe"
	;;
=======
>>>>>>> e9c762ec
avr-*-rtems*)
	tmake_file="$tmake_file avr/t-avr avr/t-rtems t-fpbit"
	tm_file="$tm_file avr/avr-lib.h"
	# Don't use default.
	extra_parts=
	;;
avr-*-*)
	# Make HImode functions for AVR
	tmake_file="${cpu_type}/t-avr t-fpbit"
<<<<<<< HEAD
	if test x${with_avrlibc} = xyes; then
=======
	if test x${with_avrlibc} != xno; then
>>>>>>> e9c762ec
	    tmake_file="$tmake_file ${cpu_type}/t-avrlibc"
	fi
	tm_file="$tm_file avr/avr-lib.h"
	;;
bfin*-elf*)
	tmake_file="bfin/t-bfin bfin/t-crtlibid bfin/t-crtstuff t-libgcc-pic t-fdpbit"
	extra_parts="$extra_parts crtbeginS.o crtendS.o crti.o crtn.o crtlibid.o"
        ;;
bfin*-uclinux*)
	tmake_file="bfin/t-bfin bfin/t-crtlibid bfin/t-crtstuff t-libgcc-pic t-fdpbit"
	extra_parts="$extra_parts crtbeginS.o crtendS.o crtlibid.o"
	md_unwind_header=bfin/linux-unwind.h
        ;;
bfin*-linux-uclibc*)
	tmake_file="$tmake_file bfin/t-bfin bfin/t-crtstuff t-libgcc-pic t-fdpbit bfin/t-linux"
	# No need to build crtbeginT.o on uClibc systems.  Should probably
	# be moved to the OS specific section above.
	extra_parts="crtbegin.o crtbeginS.o crtend.o crtendS.o"
	md_unwind_header=bfin/linux-unwind.h
	;;
bfin*-rtems*)
	tmake_file="$tmake_file bfin/t-bfin t-fdpbit"
	extra_parts="$extra_parts crti.o crtn.o"
	;;
bfin*-*)
	tmake_file="$tmake_file bfin/t-bfin t-fdpbit"
	extra_parts="crtbegin.o crtend.o crti.o crtn.o"
        ;;
cr16-*-elf)
	tmake_file="${tmake_file} cr16/t-cr16 cr16/t-crtlibid t-fdpbit"
	extra_parts="$extra_parts crti.o crtn.o crtlibid.o"
        ;;
crisv32-*-elf)
	tmake_file="$tmake_file cris/t-cris t-fdpbit"
 	;;
cris-*-elf)
	tmake_file="$tmake_file cris/t-cris t-fdpbit cris/t-elfmulti"
	;;
cris-*-linux* | crisv32-*-linux*)
	tmake_file="$tmake_file cris/t-cris t-fdpbit cris/t-linux"
	;;
epiphany-*-elf*)
	tmake_file="epiphany/t-epiphany t-fdpbit epiphany/t-custom-eqsf"
	extra_parts="$extra_parts crti.o crtint.o crtrunc.o crtm1reg-r43.o crtm1reg-r63.o crtn.o"
	;;
fr30-*-elf)
	tmake_file="$tmake_file fr30/t-fr30 t-fdpbit"
	extra_parts="$extra_parts crti.o crtn.o"
	;;
frv-*-elf)
	tmake_file="$tmake_file frv/t-frv t-fdpbit"
	tm_file="$tm_file frv/frv-abi.h"
	# Don't use crtbegin.o, crtend.o.
	extra_parts="frvbegin.o frvend.o"
	;;
frv-*-*linux*)
	tmake_file="$tmake_file frv/t-frv frv/t-linux t-fdpbit"
	tm_file="$tm_file frv/frv-abi.h"
	;;
h8300-*-rtems*)
	tmake_file="$tmake_file h8300/t-h8300 t-fpbit"
	tm_file="$tm_file h8300/h8300-lib.h"
	extra_parts="$extra_parts crti.o crtn.o"
	;;
h8300-*-elf*)
	tmake_file="$tmake_file h8300/t-h8300 t-fpbit"
	tm_file="$tm_file h8300/h8300-lib.h"
	extra_parts="$extra_parts crti.o crtn.o"
	;;
hppa*64*-*-linux*)
	tmake_file="$tmake_file pa/t-linux pa/t-linux64"
	;;
hppa*-*-linux*)
	tmake_file="$tmake_file pa/t-linux t-slibgcc-libgcc"
	# Set the libgcc version number
	if test x$enable_sjlj_exceptions = xyes; then
	    tmake_file="$tmake_file pa/t-slibgcc-sjlj-ver"
	else
	    tmake_file="$tmake_file pa/t-slibgcc-dwarf-ver"
	fi
	md_unwind_header=pa/linux-unwind.h
	;;
hppa[12]*-*-hpux10*)
	tmake_file="$tmake_file pa/t-hpux pa/t-hpux10 t-libgcc-pic t-slibgcc"
	# Set the libgcc version number
	if test x$enable_sjlj_exceptions = xyes; then
	    tmake_file="$tmake_file pa/t-slibgcc-sjlj-ver"
	else
	    tmake_file="$tmake_file pa/t-slibgcc-dwarf-ver"
	fi
	tmake_file="$tmake_file pa/t-slibgcc-hpux t-slibgcc-hpux"
	md_unwind_header=pa/hpux-unwind.h
	;;
hppa*64*-*-hpux11*)
	tmake_file="$tmake_file pa/t-hpux pa/t-pa64 pa/t-stublib t-libgcc-pic t-slibgcc"
	# Set the libgcc version number
	if test x$enable_sjlj_exceptions = xyes; then
	    tmake_file="$tmake_file pa/t-slibgcc-sjlj-ver"
	else
	    tmake_file="$tmake_file pa/t-slibgcc-dwarf-ver"
	fi
	tmake_file="$tmake_file pa/t-slibgcc-hpux t-slibgcc-hpux"
	extra_parts="crtbegin.o crtend.o crtbeginS.o crtendS.o crtbeginT.o \
		     libgcc_stub.a"
	md_unwind_header=pa/hpux-unwind.h
	;;
hppa[12]*-*-hpux11*)
	tmake_file="$tmake_file pa/t-hpux pa/t-stublib t-libgcc-pic t-slibgcc"
	# Set the libgcc version number
	if test x$enable_sjlj_exceptions = xyes; then
	    tmake_file="$tmake_file pa/t-slibgcc-sjlj-ver"
	else
	    tmake_file="$tmake_file pa/t-slibgcc-dwarf-ver"
	fi
	tmake_file="$tmake_file pa/t-slibgcc-hpux t-slibgcc-hpux"
	extra_parts="libgcc_stub.a"
	md_unwind_header=pa/hpux-unwind.h
	;;
hppa*-*-openbsd*)
	tmake_file="$tmake_file pa/t-openbsd"
	;;
i[34567]86-*-darwin*)
	tmake_file="$tmake_file i386/t-crtpc i386/t-crtfm"
	tm_file="$tm_file i386/darwin-lib.h"
	extra_parts="$extra_parts crtprec32.o crtprec64.o crtprec80.o crtfastmath.o"
	;;
x86_64-*-darwin*)
	tmake_file="$tmake_file i386/t-crtpc i386/t-crtfm"
	tm_file="$tm_file i386/darwin-lib.h"
	extra_parts="$extra_parts crtprec32.o crtprec64.o crtprec80.o crtfastmath.o"
	;;
i[34567]86-*-elf*)
	tmake_file="$tmake_file i386/t-crtstuff t-crtstuff-pic t-libgcc-pic"
	;;
x86_64-*-elf*)
	tmake_file="$tmake_file i386/t-crtstuff t-crtstuff-pic t-libgcc-pic"
	;;
i[34567]86-*-freebsd*)
	tmake_file="${tmake_file} i386/t-freebsd i386/t-crtstuff"
	;;
x86_64-*-freebsd*)
	tmake_file="${tmake_file} i386/t-freebsd i386/t-crtstuff"
	;;
i[34567]86-*-netbsdelf*)
	;;
x86_64-*-netbsd*)
	tmake_file="${tmake_file} i386/t-crtstuff"
	;;
i[34567]86-*-openbsd2.*|i[34567]86-*openbsd3.[0123])
	;;
i[34567]86-*-openbsd*)
	;;
x86_64-*-openbsd*)
	;;
i[34567]86-*-linux*)
	extra_parts="$extra_parts crtprec32.o crtprec64.o crtprec80.o crtfastmath.o"
	tmake_file="${tmake_file} i386/t-crtpc i386/t-crtfm i386/t-crtstuff t-dfprules"
	md_unwind_header=i386/linux-unwind.h
	;;
i[34567]86-*-kfreebsd*-gnu | i[34567]86-*-knetbsd*-gnu | i[34567]86-*-gnu* | i[34567]86-*-kopensolaris*-gnu)
	extra_parts="$extra_parts crtprec32.o crtprec64.o crtprec80.o crtfastmath.o"
	tmake_file="${tmake_file} i386/t-crtpc i386/t-crtfm i386/t-crtstuff t-dfprules"
	;;
x86_64-*-linux*)
	extra_parts="$extra_parts crtprec32.o crtprec64.o crtprec80.o crtfastmath.o"
	tmake_file="${tmake_file} i386/t-crtpc i386/t-crtfm i386/t-crtstuff t-dfprules"
	md_unwind_header=i386/linux-unwind.h
	;;
x86_64-*-kfreebsd*-gnu | x86_64-*-knetbsd*-gnu)
	extra_parts="$extra_parts crtprec32.o crtprec64.o crtprec80.o crtfastmath.o"
	tmake_file="${tmake_file} i386/t-crtpc i386/t-crtfm i386/t-crtstuff t-dfprules"
	;;
i[34567]86-pc-msdosdjgpp*)
	;;
i[34567]86-*-lynxos*)
	;;
i[34567]86-*-nto-qnx*)
	tmake_file="$tmake_file i386/t-nto t-libgcc-pic"
	extra_parts=crtbegin.o
	;;
i[34567]86-*-rtems*)
	tmake_file="$tmake_file i386/t-softfp i386/t-crtstuff"
	extra_parts="$extra_parts crti.o crtn.o"
	;;
i[34567]86-*-solaris2* | x86_64-*-solaris2.1[0-9]*)
	tmake_file="$tmake_file i386/t-crtpc i386/t-crtfm"
	extra_parts="$extra_parts crtprec32.o crtprec64.o crtprec80.o crtfastmath.o"
	md_unwind_header=i386/sol2-unwind.h
	;;
i[4567]86-wrs-vxworks|i[4567]86-wrs-vxworksae)
	;;
i[34567]86-*-cygwin*)
	extra_parts="crtbegin.o crtend.o crtfastmath.o"
	# This has to match the logic for DWARF2_UNWIND_INFO in gcc/config/i386/cygming.h
	if test x$enable_sjlj_exceptions = xyes; then
		tmake_eh_file="i386/t-sjlj-eh"
	else
		tmake_eh_file="i386/t-dw2-eh"
	fi
	# Shared libgcc DLL install dir depends on cross/native build.
	if test x${build} = x${host} ; then
		tmake_dlldir_file="i386/t-dlldir"
	else
		tmake_dlldir_file="i386/t-dlldir-x"
	fi
	tmake_file="${tmake_file} ${tmake_eh_file} ${tmake_dlldir_file} i386/t-slibgcc-cygming i386/t-cygming i386/t-cygwin i386/t-crtfm i386/t-chkstk t-dfprules"
	;;
i[34567]86-*-mingw*)
	extra_parts="crtbegin.o crtend.o crtfastmath.o"
	case ${target_thread_file} in
	  win32)
	    tmake_file="$tmake_file i386/t-gthr-win32"
	    ;;
	  posix)
	    tmake_file="i386/t-mingw-pthread $tmake_file"
	    ;;
	esac
	# This has to match the logic for DWARF2_UNWIND_INFO in gcc/config/i386/cygming.h
	if test x$enable_sjlj_exceptions = xyes; then
		tmake_eh_file="i386/t-sjlj-eh"
	else
		tmake_eh_file="i386/t-dw2-eh"
		md_unwind_header=i386/w32-unwind.h
	fi
	# Shared libgcc DLL install dir depends on cross/native build.
	if test x${build} = x${host} ; then
		tmake_dlldir_file="i386/t-dlldir"
	else
		tmake_dlldir_file="i386/t-dlldir-x"
	fi
	tmake_file="${tmake_file} ${tmake_eh_file} ${tmake_dlldir_file} i386/t-slibgcc-cygming i386/t-cygming i386/t-mingw32 i386/t-crtfm i386/t-chkstk t-dfprules"
	;;
x86_64-*-mingw*)
	case ${target_thread_file} in
	  win32)
	    tmake_file="$tmake_file i386/t-gthr-win32"
	    ;;
	  posix)
	    tmake_file="i386/t-mingw-pthread $tmake_file"
	    ;;
	esac
	# This has to match the logic for DWARF2_UNWIND_INFO in gcc/config/i386/cygming.h
	if test x$enable_sjlj_exceptions = xyes; then
		tmake_eh_file="i386/t-sjlj-eh"
	else
		tmake_eh_file="i386/t-seh-eh"
	fi
	# Shared libgcc DLL install dir depends on cross/native build.
	if test x${build} = x${host} ; then
		tmake_dlldir_file="i386/t-dlldir"
	else
		tmake_dlldir_file="i386/t-dlldir-x"
	fi
	tmake_file="${tmake_file} ${tmake_eh_file} ${tmake_dlldir_file} i386/t-slibgcc-cygming i386/t-mingw32 t-dfprules i386/t-crtfm i386/t-chkstk"
	extra_parts="$extra_parts crtfastmath.o"
	;;
i[34567]86-*-interix[3-9]*)
	tmake_file="$tmake_file i386/t-interix i386/t-chkstk"
	;;
ia64*-*-elf*)
	extra_parts="$extra_parts crtbeginS.o crtendS.o crtfastmath.o"
	tmake_file="ia64/t-ia64 ia64/t-ia64-elf ia64/t-eh-ia64 t-crtfm"
	;;
ia64*-*-freebsd*)
	extra_parts="$extra_parts crtfastmath.o"
	tmake_file="$tmake_file ia64/t-ia64 ia64/t-ia64-elf ia64/t-eh-ia64 t-crtfm"
	;;
ia64*-*-linux*)
	# Don't use crtbeginT.o from *-*-linux* default.
	extra_parts="crtbegin.o crtend.o crtbeginS.o crtendS.o crtfastmath.o"
	tmake_file="$tmake_file ia64/t-ia64 ia64/t-ia64-elf t-crtfm t-softfp-tf ia64/t-softfp t-softfp ia64/t-softfp-compat ia64/t-eh-ia64 t-libunwind ia64/t-linux"
	if test x$with_system_libunwind != xyes ; then
		tmake_file="${tmake_file} t-libunwind-elf ia64/t-linux-libunwind"
	fi
	md_unwind_header=ia64/linux-unwind.h
	;;
ia64*-*-hpux*)
	tmake_file="ia64/t-ia64 ia64/t-ia64-elf ia64/t-hpux t-slibgcc ia64/t-slibgcc-hpux t-slibgcc-hpux"
	;;
ia64-hp-*vms*)
	tmake_file="$tmake_file ia64/t-ia64 ia64/t-eh-ia64 ia64/t-vms t-slibgcc-vms"
	extra_parts="$extra_parts crtinitS.o"
	md_unwind_header=ia64/vms-unwind.h
	;;
iq2000*-*-elf*)
	tmake_file="iq2000/t-iq2000 t-fdpbit"
	# Don't use default.
	extra_parts=
        ;;
lm32-*-elf*)
        extra_parts="$extra_parts crti.o crtn.o"
        tmake_file="lm32/t-lm32 lm32/t-elf t-softfp-sfdf t-softfp"
	;;
lm32-*-rtems*)
        tmake_file="$tmake_file lm32/t-lm32 lm32/t-elf t-softfp-sfdf t-softfp"
        extra_parts="$extra_parts crti.o crtn.o"
	;;
lm32-*-uclinux*)
        extra_parts="$extra_parts crtbegin.o crtendS.o crtbeginT.o"
        tmake_file="lm32/t-lm32 lm32/t-uclinux t-libgcc-pic t-softfp-sfdf t-softfp"
	;;	
m32r-*-elf*)
	tmake_file=t-fdpbit
 	;;
m32r-*-rtems*)
	tmake_file="$tmake_file m32r/t-m32r t-fdpbit"
	extra_parts="$extra_parts crtinit.o crtfini.o"
	;;
m32rle-*-elf*)
	tmake_file=t-fdpbit
	;;
m32r-*-linux*)
	tmake_file="$tmake_file m32r/t-linux t-fdpbit"
 	;;
m32rle-*-linux*)
	tmake_file="$tmake_file m32r/t-linux t-fdpbit"
	;;
m68k-*-elf* | fido-*-elf)
	tmake_file="$tmake_file m68k/t-floatlib"
	;;
m68k*-*-netbsdelf*)
	;;
m68k*-*-openbsd*)
	;;
m68k-*-uclinux*)	# Motorola m68k/ColdFire running uClinux with uClibc
	tmake_file="$tmake_file m68k/t-floatlib m68k/t-linux"
	md_unwind_header=m68k/linux-unwind.h
	;;
m68k-*-linux*)			# Motorola m68k's running GNU/Linux
				# with ELF format using glibc 2
				# aka the GNU/Linux C library 6.
	tmake_file="$tmake_file m68k/t-floatlib m68k/t-linux"
	# If not configured with --enable-sjlj-exceptions, bump the
	# libgcc version number.
	if test x$enable_sjlj_exceptions != xyes; then
	    tmake_file="$tmake_file m68k/t-slibgcc-elf-ver"
	fi
	md_unwind_header=m68k/linux-unwind.h
	;;
m68k-*-rtems*)
	tmake_file="$tmake_file m68k/t-floatlib"
	extra_parts="$extra_parts crti.o crtn.o"
	;;
mcore-*-elf)
	tmake_file="mcore/t-mcore t-fdpbit"
	extra_parts="$extra_parts crti.o crtn.o"
	;;
microblaze*-linux*)
	tmake_file="${tmake_file} microblaze/t-microblaze t-fdpbit t-slibgcc-libgcc"
	;;
microblaze*-*-elf)
	tmake_file="${tmake_file} microblaze/t-microblaze t-fdpbit"
	extra_parts="$extra_parts crtbeginS.o crtendS.o crtbeginT.o crti.o crtn.o"
	;;
mips*-*-netbsd*)			# NetBSD/mips, either endian.
	;;
mips*-*-linux*)				# Linux MIPS, either endian.
	extra_parts="$extra_parts crtfastmath.o"
	tmake_file="${tmake_file} t-crtfm mips/t-mips16"
	md_unwind_header=mips/linux-unwind.h
	if test "${ac_cv_sizeof_long_double}" = 16; then
		tmake_file="${tmake_file} mips/t-tpbit"
	fi
<<<<<<< HEAD
	;;
mips*-*-openbsd*)
=======
>>>>>>> e9c762ec
	;;
mips*-sde-elf*)
	tmake_file="$tmake_file mips/t-crtstuff mips/t-mips16"
	case "${with_newlib}" in
	  yes)
	    # newlib / libgloss.
	    ;;
	  *)
	    # MIPS toolkit libraries.
	    tmake_file="$tmake_file mips/t-sdemtk"
	    ;;
	esac
	extra_parts="$extra_parts crti.o crtn.o"
	;;
mipsisa32-*-elf* | mipsisa32el-*-elf* | \
mipsisa32r2-*-elf* | mipsisa32r2el-*-elf* | \
mipsisa64-*-elf* | mipsisa64el-*-elf* | \
mipsisa64r2-*-elf* | mipsisa64r2el-*-elf*)
	tmake_file="$tmake_file mips/t-elf mips/t-crtstuff mips/t-mips16"
	extra_parts="$extra_parts crti.o crtn.o"
	;;
mipsisa64sr71k-*-elf*)
	tmake_file="$tmake_file mips/t-elf mips/t-crtstuff t-fdpbit"
	extra_parts="$extra_parts crti.o crtn.o"
        ;;
mipsisa64sb1-*-elf* | mipsisa64sb1el-*-elf*)
	tmake_file="$tmake_file mips/t-elf mips/t-crtstuff mips/t-mips16"
	extra_parts="$extra_parts crti.o crtn.o"
	;;
mips-*-elf* | mipsel-*-elf*)
	tmake_file="$tmake_file mips/t-elf mips/t-crtstuff mips/t-mips16"
	extra_parts="$extra_parts crti.o crtn.o"
	;;
mips64-*-elf* | mips64el-*-elf*)
	tmake_file="$tmake_file mips/t-elf mips/t-crtstuff mips/t-mips16"
	extra_parts="$extra_parts crti.o crtn.o"
	;;
mips64vr-*-elf* | mips64vrel-*-elf*)
	tmake_file="$tmake_file mips/t-elf mips/t-vr mips/t-crtstuff"
	extra_parts="$extra_parts crti.o crtn.o"
        ;;
mips64orion-*-elf* | mips64orionel-*-elf*)
	tmake_file="$tmake_file mips/t-elf mips/t-crtstuff mips/t-mips16"
	extra_parts="$extra_parts crti.o crtn.o"
	;;
mips*-*-rtems*)
	tmake_file="$tmake_file mips/t-elf mips/t-crtstuff mips/t-mips16"
	extra_parts="$extra_parts crti.o crtn.o"
	;;
mips-wrs-vxworks)
	;;
mipstx39-*-elf* | mipstx39el-*-elf*)
	tmake_file="$tmake_file mips/t-crtstuff mips/t-mips16"
	;;
mmix-knuth-mmixware)
	extra_parts="crti.o crtn.o crtbegin.o crtend.o"
	tmake_file="${tmake_file} ${cpu_type}/t-${cpu_type}"
	;;
mn10300-*-*)
	tmake_file=t-fdpbit
	;;
moxie-*-elf | moxie-*-uclinux*)
	tmake_file="moxie/t-moxie t-softfp-sfdf t-softfp-excl t-softfp"
	extra_parts="$extra_parts crti.o crtn.o"
	;;
moxie-*-rtems*)
	tmake_file="$tmake_file moxie/t-moxie t-softfp-sfdf t-softfp-excl t-softfp"
	# Don't use default.
	extra_parts=
	;;
pdp11-*-*)
	tmake_file="pdp11/t-pdp11 t-fdpbit"
	;;
picochip-*-*)
	tmake_file="picochip/t-picochip t-fpbit"
        ;;
powerpc-*-darwin*)
	case ${host} in
	*-*-darwin9* | *-*-darwin[12][0-9]*)
	  # libSystem contains unwind information for signal frames since
	  # Darwin 9.
	  ;;
	*)
	  md_unwind_header=rs6000/darwin-unwind.h
	  ;;
	esac
	tmake_file="$tmake_file rs6000/t-ibm-ldouble"
	extra_parts="$extra_parts crt2.o"
	;;
powerpc64-*-darwin*)
	tmake_file="$tmake_file rs6000/t-darwin64 rs6000/t-ibm-ldouble"
	extra_parts="$extra_parts crt2.o"
	;;
powerpc*-*-freebsd*)
	tmake_file="${tmake_file} rs6000/t-ppccomm rs6000/t-savresfgpr rs6000/t-crtstuff rs6000/t-freebsd t-softfp-sfdf t-softfp-excl t-softfp"
	extra_parts="$extra_parts crtbeginT.o ecrti.o ecrtn.o ncrti.o ncrtn.o"
	case ${host} in
	powerpc64*)
	  tmake_file="${tmake_file} rs6000/t-freebsd64"
	  md_unwind_header=rs6000/freebsd-unwind.h
	  ;;
	esac
	;;
powerpc-*-netbsd*)
	tmake_file="$tmake_file rs6000/t-netbsd rs6000/t-crtstuff"
	;;
powerpc-*-eabispe*)
	tmake_file="${tmake_file} rs6000/t-ppccomm rs6000/t-savresfgpr rs6000/t-crtstuff t-crtstuff-pic"
	extra_parts="$extra_parts crtbegin.o crtend.o crtbeginS.o crtendS.o crtbeginT.o ecrti.o ecrtn.o ncrti.o ncrtn.o"
	;;
powerpc-*-eabisimaltivec*)
	tmake_file="${tmake_file} rs6000/t-ppccomm rs6000/t-crtstuff t-crtstuff-pic t-fdpbit"
	extra_parts="$extra_parts crtbegin.o crtend.o crtbeginS.o crtendS.o crtbeginT.o ecrti.o ecrtn.o ncrti.o ncrtn.o"
	;;
powerpc-*-eabisim*)
	tmake_file="${tmake_file} rs6000/t-ppccomm rs6000/t-crtstuff t-crtstuff-pic t-fdpbit"
	extra_parts="$extra_parts crtbegin.o crtend.o crtbeginS.o crtendS.o crtbeginT.o ecrti.o ecrtn.o ncrti.o ncrtn.o"
	;;
powerpc-*-elf*)
	tmake_file="${tmake_file} rs6000/t-ppccomm rs6000/t-crtstuff t-crtstuff-pic t-fdpbit"
	extra_parts="$extra_parts crtbeginS.o crtendS.o crtbeginT.o ecrti.o ecrtn.o ncrti.o ncrtn.o"
	;;
powerpc-*-eabialtivec*)
	tmake_file="${tmake_file} rs6000/t-ppccomm rs6000/t-crtstuff t-crtstuff-pic t-fdpbit"
	extra_parts="$extra_parts crtbegin.o crtend.o crtbeginS.o crtendS.o crtbeginT.o ecrti.o ecrtn.o ncrti.o ncrtn.o"
	;;
powerpc-xilinx-eabi*)
	tmake_file="${tmake_file} rs6000/t-ppccomm rs6000/t-crtstuff t-crtstuff-pic t-fdpbit"
	extra_parts="$extra_parts crtbegin.o crtend.o crtbeginS.o crtendS.o crtbeginT.o ecrti.o ecrtn.o ncrti.o ncrtn.o"
	;;
powerpc-*-eabi*)
	tmake_file="${tmake_file} rs6000/t-ppccomm rs6000/t-savresfgpr rs6000/t-crtstuff t-crtstuff-pic t-fdpbit"
	extra_parts="$extra_parts crtbegin.o crtend.o crtbeginS.o crtendS.o crtbeginT.o ecrti.o ecrtn.o ncrti.o ncrtn.o"
	;;
powerpc-*-rtems*)
	tmake_file="${tmake_file} rs6000/t-ppccomm rs6000/t-savresfgpr rs6000/t-crtstuff t-crtstuff-pic t-fdpbit"
	extra_parts="$extra_parts crtbeginS.o crtendS.o crtbeginT.o ecrti.o ecrtn.o ncrti.o ncrtn.o"
	;;
powerpc64-ps3-elf)
	;;
powerpc-*-linux* | powerpc64-*-linux*)
	tmake_file="${tmake_file} rs6000/t-ppccomm rs6000/t-savresfgpr rs6000/t-crtstuff rs6000/t-linux t-softfp-sfdf t-softfp-excl t-dfprules rs6000/t-ppc64-fp t-softfp t-slibgcc-libgcc"
	extra_parts="$extra_parts ecrti.o ecrtn.o ncrti.o ncrtn.o"
	md_unwind_header=rs6000/linux-unwind.h
	;;
powerpc-wrs-vxworks|powerpc-wrs-vxworksae)
	tmake_file="$tmake_file rs6000/t-ppccomm t-fdpbit"
	;;
powerpc-*-lynxos*)
	tmake_file="$tmake_file rs6000/t-lynx t-fdpbit"
	;;
powerpcle-*-elf*)
	tmake_file="${tmake_file} rs6000/t-ppccomm rs6000/t-crtstuff t-crtstuff-pic t-fdpbit"
	extra_parts="$extra_parts crtbeginS.o crtendS.o crtbeginT.o ecrti.o ecrtn.o ncrti.o ncrtn.o"
	;;
powerpcle-*-eabisim*)
	tmake_file="${tmake_file} rs6000/t-ppccomm rs6000/t-crtstuff t-crtstuff-pic t-fdpbit"
	extra_parts="$extra_parts crtbegin.o crtend.o crtbeginS.o crtendS.o crtbeginT.o ecrti.o ecrtn.o ncrti.o ncrtn.o"
	;;
powerpcle-*-eabi*)
	tmake_file="${tmake_file} rs6000/t-ppccomm rs6000/t-crtstuff t-crtstuff-pic t-fdpbit"
	extra_parts="$extra_parts crtbegin.o crtend.o crtbeginS.o crtendS.o crtbeginT.o ecrti.o ecrtn.o ncrti.o ncrtn.o"
	;;
rs6000-ibm-aix4.[3456789]* | powerpc-ibm-aix4.[3456789]*)
	md_unwind_header=rs6000/aix-unwind.h
	tmake_file="t-fdpbit rs6000/t-ppc64-fp rs6000/t-slibgcc-aix rs6000/t-ibm-ldouble"
	;;
rs6000-ibm-aix5.1.* | powerpc-ibm-aix5.1.*)
	md_unwind_header=rs6000/aix-unwind.h
	tmake_file="t-fdpbit rs6000/t-ppc64-fp rs6000/t-slibgcc-aix rs6000/t-ibm-ldouble"
	;;
rs6000-ibm-aix[56789].* | powerpc-ibm-aix[56789].*)
	md_unwind_header=rs6000/aix-unwind.h
<<<<<<< HEAD
	tmake_file="t-fdpbit rs6000/t-ppc64-fp rs6000/t-slibgcc-aix rs6000/t-ibm-ldouble"
=======
	tmake_file="t-fdpbit rs6000/t-ppc64-fp rs6000/t-slibgcc-aix rs6000/t-ibm-ldouble rs6000/t-aix-cxa"
	extra_parts="crtcxa.o crtcxa_s.o"
>>>>>>> e9c762ec
	;;
rl78-*-elf)
	tmake_file="$tm_file t-fdpbit rl78/t-rl78"
	;;
rx-*-elf)
	tmake_file="rx/t-rx t-fdpbit"
	tm_file="$tm_file rx/rx-abi.h rx/rx-lib.h"
	;;
s390-*-linux*)
	tmake_file="${tmake_file} s390/t-crtstuff s390/t-linux s390/32/t-floattodi"
	md_unwind_header=s390/linux-unwind.h
	;;
s390x-*-linux*)
	tmake_file="${tmake_file} s390/t-crtstuff s390/t-linux"
	md_unwind_header=s390/linux-unwind.h
	;;
s390x-ibm-tpf*)
	tmake_file="${tmake_file} s390/t-crtstuff t-libgcc-pic t-eh-dw2-dip"
	extra_parts="crtbeginS.o crtendS.o"
	md_unwind_header=s390/tpf-unwind.h
	;;
score-*-elf)
	tmake_file="${tmake_file} t-softfp-sfdf t-softfp-excl t-softfp"
	extra_parts="$extra_parts crti.o crtn.o"
        ;;
sh-*-elf* | sh[12346l]*-*-elf*)
	tmake_file="$tmake_file sh/t-sh t-crtstuff-pic t-fdpbit"
	extra_parts="$extra_parts crt1.o crti.o crtn.o crtbeginS.o crtendS.o \
		libic_invalidate_array_4-100.a \
		libic_invalidate_array_4-200.a \
		libic_invalidate_array_4a.a \
		libgcc-Os-4-200.a libgcc-4-300.a"
	case ${host} in sh64*-*-*)
		tmake_file="$tmake_file sh/t-sh64"
		;;
	esac
	case ${host} in
	sh*-superh-elf)
		tmake_file="$tmake_file sh/t-superh"
		extra_parts="$extra_parts crt1-mmu.o gcrt1-mmu.o gcrt1.o"
 		;;
 	esac
	;;
sh-*-linux* | sh[2346lbe]*-*-linux*)
	tmake_file="${tmake_file} sh/t-sh t-slibgcc-libgcc sh/t-linux t-fdpbit"
	case ${host} in sh64*-*-linux*)
		tmake_file="$tmake_file sh/t-sh64"
		;;
	esac
	md_unwind_header=sh/linux-unwind.h
	;;
sh-*-netbsdelf* | shl*-*-netbsdelf* | sh5-*-netbsd* | sh5l*-*-netbsd* | \
  sh64-*-netbsd* | sh64l*-*-netbsd*)
	tmake_file="$tmake_file sh/t-sh sh/t-netbsd"
	case ${host} in
	sh5*-*-netbsd* | sh64*-netbsd*)
		tmake_file="$tmake_file sh/t-sh64"
		;;
	esac
	# NetBSD's C library includes a fast software FP library that
	# has support for setting/setting the rounding mode, exception
	# mask, etc.  Therefore, we don't want to include software FP
	# in libgcc.
	;;
sh-*-rtems*)
	tmake_file="$tmake_file sh/t-sh t-crtstuff-pic t-fdpbit"
	extra_parts="$extra_parts crt1.o crti.o crtn.o crtbeginS.o crtendS.o \
		libic_invalidate_array_4-100.a \
		libic_invalidate_array_4-200.a \
		libic_invalidate_array_4a.a \
		libgcc-Os-4-200.a libgcc-4-300.a"
	;;
sh-wrs-vxworks)
	tmake_file="$tmake_file sh/t-sh t-crtstuff-pic t-fdpbit"
	;;
sparc-*-netbsdelf*)
	;;
sparc64-*-openbsd*)
	;;
sparc-*-elf*)
	case ${host} in
	*-leon[3-9]*)
		;;
	*)
	  	tmake_file="sparc/t-softmul"
	  	;;
	esac
	tmake_file="${tmake_file} t-fdpbit t-crtfm"
	extra_parts="$extra_parts crti.o crtn.o crtfastmath.o"
	;;
sparc-*-linux*)		# SPARC's running GNU/Linux, libc6
	tmake_file="${tmake_file} t-crtfm"
	if test "${host_address}" = 64; then
		tmake_file="$tmake_file sparc/t-linux64"
	fi
	case ${host} in
	*-leon*)
		tmake_file="${tmake_file} t-fdpbit"
		;;
	*)
		tmake_file="${tmake_file} sparc/t-linux"
		;;
	esac
	case ${host} in
	*-leon[3-9]*)
		;;
	*)
		if test "${host_address}" = 32; then
			tmake_file="$tmake_file sparc/t-softmul"
		fi
	  	;;
	esac
	extra_parts="$extra_parts crtfastmath.o"
	md_unwind_header=sparc/linux-unwind.h
	;;
sparc-*-rtems*)
	tmake_file="$tmake_file sparc/t-elf sparc/t-softmul t-crtfm t-fdpbit"
	extra_parts="$extra_parts crti.o crtn.o crtfastmath.o"
	;;
sparc*-*-solaris2*)
	tmake_file="$tmake_file t-crtfm"
	extra_parts="$extra_parts crtfastmath.o"
	md_unwind_header=sparc/sol2-unwind.h
	;;
sparc64-*-elf*)
	tmake_file="${tmake_file} t-crtfm"
	extra_parts="$extra_parts crti.o crtn.o crtfastmath.o"
	;;
sparc64-*-rtems*)
	tmake_file="$tmake_file t-crtfm"
	extra_parts="$extra_parts crti.o crtn.o crtfastmath.o"
	;;
sparc-wrs-vxworks)
	;;
sparc64-*-freebsd*|ultrasparc-*-freebsd*)
	tmake_file="$tmake_file t-crtfm"
	extra_parts="$extra_parts crtfastmath.o"
	;;
sparc64-*-linux*)		# 64-bit SPARC's running GNU/Linux
	extra_parts="$extra_parts crtfastmath.o"
	tmake_file="${tmake_file} t-crtfm sparc/t-linux"
	if test "${host_address}" = 64; then
		tmake_file="${tmake_file} sparc/t-linux64"
	fi
	if test "${host_address}" = 32; then
		tmake_file="${tmake_file} sparc/t-softmul"
	fi
	md_unwind_header=sparc/linux-unwind.h
	;;
sparc64-*-netbsd*)
	;;
spu-*-elf*)
	tmake_file="$tmake_file spu/t-elf t-libgcc-pic t-fdpbit"
	extra_parts="$extra_parts \
		libgcc_cachemgr.a libgcc_cachemgr_nonatomic.a \
		libgcc_cache8k.a libgcc_cache16k.a libgcc_cache32k.a \
		libgcc_cache64k.a libgcc_cache128k.a"
	;;
tic6x-*-uclinux)
	tmake_file="${tmake_file} t-softfp-sfdf t-softfp-excl t-softfp \
		c6x/t-elf  c6x/t-uclinux t-crtstuff-pic t-libgcc-pic \
		t-slibgcc t-slibgcc-gld t-slibgcc-elf-ver t-gnu-prefix"
	tm_file="$tm_file c6x/c6x-abi.h"
	extra_parts="$extra_parts crtbeginS.o crtendS.o crti.o crtn.o"
	unwind_header=config/c6x/unwind-c6x.h
	;;
tic6x-*-elf)
	tmake_file="${tmake_file} t-softfp-sfdf t-softfp-excl t-softfp t-gnu-prefix c6x/t-elf"
	tm_file="$tm_file c6x/c6x-abi.h"
	extra_parts="$extra_parts crtbeginS.o crtendS.o crti.o crtn.o"
	unwind_header=config/c6x/unwind-c6x.h
	;;
tilegx-*-linux*)
	tmake_file="${tmake_file} tilegx/t-crtstuff t-softfp-sfdf tilegx/t-softfp t-softfp tilegx/t-tilegx"
	md_unwind_header=tilepro/linux-unwind.h
        ;;
tilepro-*-linux*)
	tmake_file="${tmake_file} tilepro/t-crtstuff t-softfp-sfdf t-softfp tilepro/t-tilepro"
	md_unwind_header=tilepro/linux-unwind.h
        ;;
v850*-*-*)
	tmake_file="${tmake_file} v850/t-v850 t-fdpbit"
	;;
vax-*-linux*)
	tmake_file="$tmake_file vax/t-linux"
	;;
vax-*-netbsdelf*)
	;;
vax-*-openbsd*)
	;;
xstormy16-*-elf)
	tmake_file="stormy16/t-stormy16 t-fdpbit"
	;;
xtensa*-*-elf*)
	tmake_file="$tmake_file xtensa/t-xtensa xtensa/t-elf"
	extra_parts="$extra_parts crti.o crtn.o"
	;;
xtensa*-*-linux*)
	tmake_file="$tmake_file xtensa/t-xtensa xtensa/t-linux t-slibgcc-libgcc"
	md_unwind_header=xtensa/linux-unwind.h
	;;
am33_2.0-*-linux*)
	# Don't need crtbeginT.o from *-*-linux* default.
	extra_parts="crtbegin.o crtend.o crtbeginS.o crtendS.o"
	tmake_file="$tmake_file t-fdpbit"
	;;
m32c-*-elf*|m32c-*-rtems*)
	tmake_file="$tmake_file m32c/t-m32c"
 	;;
mep*-*-*)
	tmake_file="mep/t-mep t-fdpbit"
	extra_parts="crtbegin.o crtend.o"
	;;
*)
	echo "*** Configuration ${host} not supported" 1>&2
	exit 1
	;;
esac

case ${host} in
i[34567]86-*-* | x86_64-*-*)
	tmake_file="${tmake_file} i386/t-cpuinfo"
	;;
esac

case ${host} in
i[34567]86-*-linux* | x86_64-*-linux* | \
  i[34567]86-*-kfreebsd*-gnu | x86_64-*-kfreebsd*-gnu | \
  i[34567]86-*-knetbsd*-gnu | \
  i[34567]86-*-gnu*)
	tmake_file="${tmake_file} t-tls i386/t-linux"
	if test "$libgcc_cv_cfi" = "yes"; then
		tmake_file="${tmake_file} t-stack i386/t-stack-i386"
	fi
	;;
esac

case ${host} in
i[34567]86-*-darwin* | x86_64-*-darwin* | \
  i[34567]86-*-kfreebsd*-gnu | x86_64-*-kfreebsd*-gnu | \
  i[34567]86-*-linux* | x86_64-*-linux* | \
  i[34567]86-*-gnu* | \
  i[34567]86-*-solaris2* | x86_64-*-solaris2.1[0-9]* | \
  i[34567]86-*-cygwin* | i[34567]86-*-mingw* | x86_64-*-mingw* | \
  i[34567]86-*-freebsd* | x86_64-*-freebsd* | \
  i[34567]86-*-openbsd* | x86_64-*-openbsd*)
  	tmake_file="${tmake_file} t-softfp-tf"
	if test "${host_address}" = 32; then
		tmake_file="${tmake_file} i386/${host_address}/t-softfp"
	fi
	tmake_file="${tmake_file} i386/t-softfp t-softfp"
	;;
esac

case ${host} in
i[34567]86-*-linux* | x86_64-*-linux*)
	# Provide backward binary compatibility for 64bit Linux/x86.
	if test "${host_address}" = 64; then
		tmake_file="${tmake_file} i386/${host_address}/t-softfp-compat"
	fi
	tm_file="${tm_file} i386/value-unwind.h"
	;;
esac<|MERGE_RESOLUTION|>--- conflicted
+++ resolved
@@ -316,7 +316,7 @@
 	md_unwind_header=alpha/vms-unwind.h
 	;;
 arm-wrs-vxworks)
-	tmake_file="$tmake_file arm/t-arm arm/t-vxworks t-softfp-sfdf t-softfp-excl arm/t-softfp t-softfp"
+	tmake_file="$tmake_file arm/t-arm arm/t-vxworks t-fdpbit"
 	extra_parts="$extra_parts crti.o crtn.o"
 	;;
 arm*-*-netbsdelf*)
@@ -324,22 +324,9 @@
 	;;
 arm*-*-linux*)			# ARM GNU/Linux with ELF
 	tmake_file="${tmake_file} arm/t-arm t-fixedpoint-gnu-prefix"
-<<<<<<< HEAD
-	case ${host} in
-	arm*-*-linux-*eabi*)
-	  tmake_file="${tmake_file} arm/t-elf arm/t-bpabi arm/t-linux-eabi t-slibgcc-libgcc"
-	  tm_file="$tm_file arm/bpabi-lib.h"
-	  unwind_header=config/arm/unwind-arm.h
-	  ;;
-	*)
-	  tmake_file="$tmake_file arm/t-linux"
- 	  ;;
-	esac
-=======
 	tmake_file="${tmake_file} arm/t-elf arm/t-bpabi arm/t-linux-eabi t-slibgcc-libgcc"
 	tm_file="$tm_file arm/bpabi-lib.h"
 	unwind_header=config/arm/unwind-arm.h
->>>>>>> e9c762ec
 	tmake_file="$tmake_file t-softfp-sfdf t-softfp-excl arm/t-softfp t-softfp"
 	;;
 arm*-*-uclinux*)		# ARM ucLinux
@@ -350,13 +337,6 @@
 	tmake_file="$tmake_file arm/t-arm arm/t-elf t-softfp-sfdf t-softfp-excl arm/t-softfp t-softfp"
 	extra_parts="$extra_parts crti.o crtn.o"
 	;;
-<<<<<<< HEAD
-arm*-*-rtemself*)
-	tmake_file="$tmake_file arm/t-arm arm/t-elf t-softfp-sfdf t-softfp-excl arm/t-softfp t-softfp"
-	extra_parts="$extra_parts crti.o crtn.o"
-	;;
-=======
->>>>>>> e9c762ec
 arm*-*-eabi* | arm*-*-symbianelf* | arm*-*-rtems*)
 	tmake_file="${tmake_file} arm/t-arm arm/t-elf t-fixedpoint-gnu-prefix"
 	tm_file="$tm_file arm/bpabi-lib.h"
@@ -374,16 +354,6 @@
 	tmake_file="$tmake_file t-softfp-sfdf t-softfp-excl arm/t-softfp t-softfp"
 	unwind_header=config/arm/unwind-arm.h
 	;;
-<<<<<<< HEAD
-arm*-*-elf)
-	tmake_file="$tmake_file arm/t-arm arm/t-elf t-softfp-sfdf t-softfp-excl arm/t-softfp t-softfp"
-	extra_parts="$extra_parts crti.o crtn.o"
-	;;
-arm*-wince-pe*)
-	tmake_file="$tmake_file arm/t-arm arm/t-wince-pe"
-	;;
-=======
->>>>>>> e9c762ec
 avr-*-rtems*)
 	tmake_file="$tmake_file avr/t-avr avr/t-rtems t-fpbit"
 	tm_file="$tm_file avr/avr-lib.h"
@@ -393,11 +363,7 @@
 avr-*-*)
 	# Make HImode functions for AVR
 	tmake_file="${cpu_type}/t-avr t-fpbit"
-<<<<<<< HEAD
-	if test x${with_avrlibc} = xyes; then
-=======
 	if test x${with_avrlibc} != xno; then
->>>>>>> e9c762ec
 	    tmake_file="$tmake_file ${cpu_type}/t-avrlibc"
 	fi
 	tm_file="$tm_file avr/avr-lib.h"
@@ -761,11 +727,6 @@
 	if test "${ac_cv_sizeof_long_double}" = 16; then
 		tmake_file="${tmake_file} mips/t-tpbit"
 	fi
-<<<<<<< HEAD
-	;;
-mips*-*-openbsd*)
-=======
->>>>>>> e9c762ec
 	;;
 mips*-sde-elf*)
 	tmake_file="$tmake_file mips/t-crtstuff mips/t-mips16"
@@ -904,8 +865,6 @@
 	tmake_file="${tmake_file} rs6000/t-ppccomm rs6000/t-savresfgpr rs6000/t-crtstuff t-crtstuff-pic t-fdpbit"
 	extra_parts="$extra_parts crtbeginS.o crtendS.o crtbeginT.o ecrti.o ecrtn.o ncrti.o ncrtn.o"
 	;;
-powerpc64-ps3-elf)
-	;;
 powerpc-*-linux* | powerpc64-*-linux*)
 	tmake_file="${tmake_file} rs6000/t-ppccomm rs6000/t-savresfgpr rs6000/t-crtstuff rs6000/t-linux t-softfp-sfdf t-softfp-excl t-dfprules rs6000/t-ppc64-fp t-softfp t-slibgcc-libgcc"
 	extra_parts="$extra_parts ecrti.o ecrtn.o ncrti.o ncrtn.o"
@@ -939,12 +898,8 @@
 	;;
 rs6000-ibm-aix[56789].* | powerpc-ibm-aix[56789].*)
 	md_unwind_header=rs6000/aix-unwind.h
-<<<<<<< HEAD
-	tmake_file="t-fdpbit rs6000/t-ppc64-fp rs6000/t-slibgcc-aix rs6000/t-ibm-ldouble"
-=======
 	tmake_file="t-fdpbit rs6000/t-ppc64-fp rs6000/t-slibgcc-aix rs6000/t-ibm-ldouble rs6000/t-aix-cxa"
 	extra_parts="crtcxa.o crtcxa_s.o"
->>>>>>> e9c762ec
 	;;
 rl78-*-elf)
 	tmake_file="$tm_file t-fdpbit rl78/t-rl78"
@@ -1126,7 +1081,7 @@
 	md_unwind_header=tilepro/linux-unwind.h
         ;;
 v850*-*-*)
-	tmake_file="${tmake_file} v850/t-v850 t-fdpbit"
+	tmake_file="v850/t-v850 t-fdpbit"
 	;;
 vax-*-linux*)
 	tmake_file="$tmake_file vax/t-linux"
@@ -1143,7 +1098,7 @@
 	extra_parts="$extra_parts crti.o crtn.o"
 	;;
 xtensa*-*-linux*)
-	tmake_file="$tmake_file xtensa/t-xtensa xtensa/t-linux t-slibgcc-libgcc"
+	tmake_file="$tmake_file xtensa/t-xtensa xtensa/t-linux"
 	md_unwind_header=xtensa/linux-unwind.h
 	;;
 am33_2.0-*-linux*)
