<<<<<<< HEAD
2014-12-19  Release Manager

	* GCC 4.8.4 released.

2014-12-06  Jonathan Wakely  <jwakely@redhat.com>

	PR libstdc++/63840
	* include/std/functional (function::function(const function&)): Set
	_M_manager after operations that might throw.
	* include/tr1/functional (function::function(const function&),
	function::function(_Functor, _Useless)): Likewise.
	* testsuite/20_util/function/63840.cc: New.
	* testsuite/tr1/3_function_objects/function/63840.cc: New.

	PR libstdc++/61947
	* include/std/tuple (_Head_base): Use allocator_arg_t parameters to
	disambiguate unary constructors.
	(_Tuple_impl): Pass allocator_arg_t arguments.
	* testsuite/20_util/tuple/61947.cc: New.
	* testsuite/20_util/uses_allocator/cons_neg.cc: Adjust dg-error line.

	PR libstdc++/59603
	* include/bits/stl_algo.h (random_shuffle): Prevent self-swapping.
	* testsuite/25_algorithms/random_shuffle/59603.cc: New.

2014-11-27  Thomas Preud'homme  <thomas.preudhomme@arm.com>

	Backport from mainline
	2014-09-10  Tony Wang  <tony.wang@arm.com>

	PR target/56846
	* libsupc++/eh_personality.cc (PERSONALITY_FUNCTION):
	Return with CONTINUE_UNWINDING when the state pattern
	contains: _US_VIRTUAL_UNWIND_FRAME | _US_FORCE_UNWIND

2014-11-05  David Edelsohn  <dje.gcc@gmail.com>

	Backported from mainline.
	2014-10-30  David Edelsohn  <dje.gcc@gmail.com>

	* configure.host (aix4.3+, 5+): Do not use -G in link command.

2014-10-15  Jason Merrill  <jason@redhat.com>

	* libsupc++/dyncast.cc (__dynamic_cast): Handle mid-destruction
	dynamic_cast more gracefully.

2014-10-14  Kai Tietz  <ktietz@redhat.com>

	PR libstdc++/57440
	* config/os/mingw32/os_defines.h (_GTHREAD_USE_MUTEX_INIT_FUNC):
	Define to avoid leak.
	* config/os/mingw32-w64/os_defines.h: Likewise.

2014-10-03  Jonathan Wakely  <jwakely@redhat.com>

	PR libstdc++/63449
	* doc/xml/manual/containers.xml: Remove outdated section. Update
	std::list notes.
	* doc/html/*: Regenerate.

2014-10-01  Jonathan Wakely  <jwakely@redhat.com>

	* doc/xml/manual/status_cxx2011.xml: Corrections.
	* doc/html/manual/status.html: Regenerate.

2014-08-28  Samuel Bronson  <naesten@gmail.com>

	Backport r212453 from trunk
	2014-07-11  Samuel Bronson  <naesten@gmail.com>
		    Matthias Klose  <doko@ubuntu.com>

	PR libstdc++/58962
	* python/libstdcxx/v6/printers.py: Port to Python 2+3
	(imap): New compat function.
	(izip): Likewise.
	(Iterator): New mixin to allow writing iterators in Python 3 style
	regardless of which version we're running on.
	[Python3] (long) New compat alias for "int".
	* testsuite/lib/gdb-test.exp: Port to Python 2+3 (print syntax)

	Backport r210625 from trunk
	2014-05-19  Jonathan Wakely  <jwakely@redhat.com>

	* python/libstdcxx/v6/printers.py: Use Python3 raise syntax.

2014-08-26  John David Anglin  <danglin@gcc.gnu.org>

	* config/abi/post/hppa-linux-gnu/baseline_symbols.txt: Update.

2014-08-26  Jonathan Wakely  <jwakely@redhat.com>

	* doc/xml/manual/status_cxx2011.xml: Correct status table.
	* doc/html/manual/*: Regenerate.

2014-08-04  Jonathan Wakely  <jwakely@redhat.com>

	Backported from mainline
	2014-07-29  Jonathan Wakely  <jwakely@redhat.com>

	PR libstdc++/61946
	* include/ext/rope (rope::rope(char_producer<_CharT>*, size_t, bool,
	const allocator_type&)): Pass non-const allocator to
	_S_new_RopeFunction.
	* testsuite/ext/rope/61946.cc: New.

2014-08-04  Zifei Tong  <zifeitong@gmail.com>

	* libsupc++/atexit_thread.cc (HAVE___CXA_THREAD_ATEXIT_IMPL): Add
	_GLIBCXX_ prefix to macro.

2014-06-03  Jonathan Wakely  <jwakely@redhat.com>

	Backport from mainline
	2014-04-15  Jonathan Wakely  <jwakely@redhat.com>

	PR libstdc++/60734
	* include/bits/stl_tree.h (_Rb_tree::_M_end): Fix invalid cast.

	Backport from mainline
	2014-05-16  Jonathan Wakely  <jwakely@redhat.com>

	PR libstdc++/60966
	* include/std/future (__future_base::_State_baseV2::_M_set_result):
	Signal condition variable after call_once returns.
	(__future_base::_State_baseV2::_M_do_set): Do not signal here.
	(promise::set_value, promise::set_exception): Increment the reference
	count on the shared state until the function returns.
	* testsuite/30_threads/promise/60966.cc: New.

2014-05-29  Jonathan Wakely  <jwakely@redhat.com>

	* include/tr2/bool_set: Use UTF-8 for accented characters.
	* scripts/run_doxygen: Handle Doxygen 1.8.x change.

2014-05-22  Release Manager

	* GCC 4.8.3 released.

2014-05-08  Joshua Gay  <jgay@gnu.org>

	PR libstdc++/61117
	* doc/xml/faq.xml (faq.license.what_restrictions): Replace "open
	source" with "free software".
	* doc/html/faq.html: Likewise.

2014-05-08  Jonathan Wakely  <jwakely@redhat.com>

	* include/std/iostream: Fix URL in comment.
	* src/c++98/ios_init.cc: Fix path in comment.

2014-05-06  Jonathan Wakely  <jwakely@redhat.com>

	Backport from mainline
	2014-04-15  Jonathan Wakely  <jwakely@redhat.com>

	PR libstdc++/60594
	* include/std/functional (function::_Callable): Exclude own type
	from the callable checks.
	* testsuite/20_util/function/60594.cc: New.

2014-04-27  Jonathan Wakely  <jwakely@redhat.com>

	PR libstdc++/60497
	* include/std/tuple (get): Qualify calls to prevent ADL.
	* testsuite/20_util/tuple/60497.cc: New.

2012-04-05  Dominique d'Humieres  <dominiq@lps.ens.fr>
	    Jack Howarth <howarth@bromo.med.uc.edu>

	PR target/54407
	* 30_threads/condition_variable/54185.cc: Skip for darwin < 11.

2014-04-04  Bill Schmidt  <wschmidt@linux.vnet.ibm.com>

	Backport from mainline
	2013-11-15  Ulrich Weigand  <Ulrich.Weigand@de.ibm.com>

	* configure: Regenerate.

2014-04-04  Bill Schmidt  <wschmidt@linux.vnet.ibm.com>

	Backport from mainline r204808:

	2013-11-14  Ulrich Weigand  <Ulrich.Weigand@de.ibm.com>

	* scripts/extract_symvers.in: Ignore <localentry: > fields
	in readelf --symbols output.

2014-03-26  Jonathan Wakely  <jwakely@redhat.com>

	PR libstdc++/59548
	* include/debug/safe_unordered_base.h (_Safe_unordered_container_base):
	Define copy and move constructors that handle iterators correctly.
	* testsuite/23_containers/unordered_map/59548.cc: New.

2014-03-25  Jonathan Wakely  <jwakely@redhat.com>

	PR libstdc++/60658
	* include/bits/atomic_base.h (__atomic_base<_PTp*>::is_lock_free()):
	Use sizeof pointer type not the element type.
	* testsuite/29_atomics/atomic/60658.cc: New.

2014-03-18  Jonathan Wakely  <jwakely@redhat.com>

	PR libstdc++/60564
	* include/std/future (__future_base::_Task_state<>): Change
	constructors to template functions using perfect forwarding.
	(__create_task_state): Use decayed type as stored task.
	(packaged_task::packaged_task(_Fn&&)): Forward instead of moving.
	* testsuite/30_threads/packaged_task/60564.cc: New.

2014-03-12  Roland McGrath  <mcgrathr@google.com>
	    Mark Seaborn  <mseaborn@google.com>

	PR libstdc++/59392
	* libsupc++/eh_call.cc (__cxa_call_unexpected): Call __do_catch with
	the address of a null pointer, not with a null pointer to pointer.
	Copy comment for this case from eh_personality.cc:__cxa_call_unexpected.
	* testsuite/18_support/bad_exception/59392.cc: New file.

2014-03-11  Jonathan Wakely  <jwakely@redhat.com>

	Backport from mainline.
	2014-01-09  Jonathan Wakely  <jwakely@redhat.com>

	PR libstdc++/59680
	* src/c++11/thread.cc (__sleep_for): Fix call to ::sleep.

2014-03-11  Jonathan Wakely  <jwakely@redhat.com>

	Backport from mainline.
	2014-01-27  Jonathan Wakely  <jwakely@redhat.com>

	PR libstdc++/59215
	* include/bits/shared_ptr_base.h
	(_Sp_counted_base<_S_atomic>::_M_add_ref_lock()): Use relaxed atomic
	load.

2014-03-11  Jonathan Wakely  <jwakely@redhat.com>

	Backport from mainline.

	2014-01-09  Jonathan Wakely  <jwakely@redhat.com>

	PR libstdc++/59738
	* include/bits/stl_vector.h (vector<>::_M_move_assign): Restore
	support for non-Movable types.

	2014-01-08  François Dumont  <fdumont@gcc.gnu.org>

	* include/bits/stl_vector.h (std::vector<>::_M_move_assign): Pass
	*this allocator instance when building temporary vector instance
	so that *this allocator does not get moved.
	* testsuite/23_containers/vector/allocator/move.cc (test01): Add
	check on a vector iterator.
	* testsuite/23_containers/vector/allocator/move_assign.cc
	(test02): Likewise.
	(test03): New, test with a non-propagating allocator.

	2013-11-15  Jonathan Wakely  <jwakely.gcc@gmail.com>

	* testsuite/23_containers/vector/allocator/move.cc: New

2014-01-27  Jason Merrill  <jason@redhat.com>

	Core DR 475
	PR c++/41174
	PR c++/59224
	* libsupc++/eh_throw.cc (__cxa_throw): Set uncaughtExceptions.
	* libsupc++/eh_alloc.cc (__cxa_allocate_dependent_exception)
	(__cxa_allocate_exception): Don't set it here.

2013-12-15  H.J. Lu  <hongjiu.lu@intel.com>

	* config/abi/post/x86_64-linux-gnu/x32/baseline_symbols.txt: Update.

2013-11-22  Jonathan Wakely  <jwakely.gcc@gmail.com>

	* acinclude.m4 (libtool_VERSION): Bump.
	* configure: Regenerate.
	* doc/xml/manual/abi.xml: Update version information.

2013-11-05  Jonathan Wakely  <jwakely.gcc@gmail.com>

	* doc/xml/manual/status_cxx2011.xml: Document aligned_union as
	missing.

	* doc/xml/manual/spine.xml: Update copyright years.
	* doc/html/*: Regenerate.

2013-11-01  Paolo Carlini  <paolo.carlini@oracle.com>

	PR libstdc++/58952
	* include/c_global/cstdio: Undef getchar.

2013-10-31  Jonathan Wakely  <jwakely.gcc@gmail.com>

	* testsuite/20_util/shared_ptr/cons/58839.cc: Do not use
	default_delete<void>.

2013-10-30  Chris Studholme  <cvs@cs.utoronto.ca>

	PR libstdc++/58912
	* include/bits/shared_ptr_base.h (_Sp_counted_ptr_inplace): Remove
	unnecessary initialization of storage buffer.

2013-10-29  Jonathan Wakely  <jwakely.gcc@gmail.com>

	PR libstdc++/58839
	* include/bits/shared_ptr_base.h
	(__shared_ptr<T>::__shared_ptr(unique_ptr<U,D>&&)): Do not dereference
	pointer.
	* testsuite/20_util/shared_ptr/cons/58839.cc: New.

2013-10-20  Chris Jefferson  <chris@bubblescope.net>
	    Paolo Carlini  <paolo.carlini@oracle.com>

	PR libstdc++/58800
	* include/bits/stl_algo.h (__unguarded_partition_pivot): Change
	__last - 2 to __last - 1.
	* testsuite/25_algorithms/nth_element/58800.cc: New

2013-10-16  François Dumont  <fdumont@gcc.gnu.org>

	PR libstdc++/58191
	* include/debug/macros.h (__glibcxx_check_partitioned_lower): Add
	__gnu_debug::__base calls on iterators passed to internal debug
	check.
	(__glibcxx_check_partitioned_lower_pred): Likewise.
	(__glibcxx_check_partitioned_upper): Likewise.
	(__glibcxx_check_partitioned_upper_pred): Likewise.
	* include/debug/functions.h (__check_partitioned_lower):
	Remove code to detect safe iterators.
	(__check_partitioned_upper): Likewise.

2013-10-16  Release Manager

	* GCC 4.8.2 released.

2013-10-09  Jonathan Wakely  <jwakely.gcc@gmail.com>

	* testsuite/20_util/shared_ptr/cons/58659.cc: Use VERIFY instead of
	aborting.

2013-10-08  Jonathan Wakely  <jwakely.gcc@gmail.com>

	PR libstdc++/58659
	* include/bits/shared_ptr_base.h (__shared_count::__shared_count(P,D)):
	Delegate to constructor taking allocator.
	(__shared_count::_S_create_from_up): Inline into ...
	(__shared_count::__shared_count(unique_ptr<Y,D>&&): Here. Use
	std::conditional instead of constrained overloads. Allocate memory
	using the allocator type that will be used for deallocation.
	* testsuite/20_util/shared_ptr/cons/58659.cc: New.
	* testsuite/20_util/shared_ptr/cons/43820_neg.cc: Adjust.

2013-10-07  Jonathan Wakely  <jwakely.gcc@gmail.com>

	PR libstdc++/57641
	* include/std/mutex (timed_mutex, recursive_timed_mutex): Add
	overloaded _M_try_lock_until to handle conversion between different
	clocks. Replace constrained __try_lock_for_impl overloads with
	conditional increment.
	* testsuite/30_threads/timed_mutex/try_lock_until/57641.cc: New.

2013-10-06  Jonathan Wakely  <jwakely.gcc@gmail.com>

	PR libstdc++/57465
	* include/std/functional
	(_Function_base::_Base_manager::_M_not_empty_function): Fix overload
	for pointers.
	* testsuite/20_util/function/cons/57465.cc: New.

2013-10-02  Jonathan Wakely  <jwakely.gcc@gmail.com>
	    Daniel Krugler  <daniel.kruegler@gmail.com>

	PR libstdc++/58569
	* include/std/functional (function::_CheckResult): Move to namespace
	scope and rename to __check_func_return_type.
	* testsuite/20_util/function/58569.cc: New.

2013-09-30  Chris Jefferson  <chris@bubblescope.net>

	PR libstdc++/58437
	* include/bits/stl_algo.h (__move_median_first): Rename to
	__move_median_to_first, change to take an addition argument.
	(__unguarded_partition_pivot): Adjust.
	* testsuite/performance/25_algorithms/sort.cc: New.
	* testsuite/performance/25_algorithms/sort_heap.cc: Likewise.
	* testsuite/performance/25_algorithms/stable_sort.cc: Likewise.

2013-09-19  Mitsuru Kariya  <kariya_mitsuru@hotmail.com>
	    Chris Jefferson  <chris@bubblescope.net>

	PR libstdc++/58358
	* include/bits/stl_algo.h (search_n): Fix to guarantee a number
	of comparisons <= number of elements in the range.
	* testsuite/25_algorithms/search_n/58358.cc: New.
	* testsuite/25_algorithms/search_n/iterator.cc: Extend.

2013-09-13  Paolo Carlini  <paolo.carlini@oracle.com>

	PR libstdc++/58415
	* include/ext/sso_string_base.h (__sso_string_base<>::
	__sso_string_base(__sso_string_base&&)): Fix thinkos about
	_M_length vs _M_set_length.
	* testsuite/ext/vstring/cons/58415-1.cc: New.
	* testsuite/ext/vstring/cons/58415-2.cc: Likewise.

2013-09-10  Kai Tietz  <ktietz@redhat.com>

	Backport from trunk.
	PR libstdc++/54314
	* config/abi/pre/gnu-versioned-namespace.ver: Add thunk _ZTv0_n12_NS*
	like in gnu.ver.

2013-09-07  Paolo Carlini  <paolo.carlini@oracle.com>

	PR libstdc++/58341
	* include/bits/stl_algobase.h (copy_backward): Fix documentation
	per DR 1206.

2013-09-03  Paolo Carlini  <paolo.carlini@oracle.com>

	PR libstdc++/58302
	* include/bits/random.tcc (negative_binomial_distribution<>::
	operator()(_UniformRandomNumberGenerator&, const param_type&):
	Fix typo in template argument.
	* testsuite/26_numerics/random/negative_binomial_distribution/
	operators/58302.cc: New.

2013-08-16  Uros Bizjak  <ubizjak@gmail.com>

	* src/c++98/compatibility.cc (_ZTIe): Use
	reinterpret_cast<const cast *> to avoid -Wcast-qual warnings.
	(_ZTIPe): Ditto.
	(ZTIPKe): Ditto.

2013-08-07  Paolo Carlini  <paolo.carlini@oracle.com>

	* include/ext/atomicity.h: Add #pragma GCC system_header.

2013-08-07  Paolo Carlini  <paolo.carlini@oracle.com>

	PR libstdc++/58098
	* include/bits/random.h (cauchy_distribution<>::min,
	extreme_value_distribution<>::min, normal_distribution<>::min,
	student_t_distribution<>::min): Fix.
	* include/ext/random (normal_mv_distribution<>::min): Likewise.
	* testsuite/26_numerics/random/cauchy_distribution/cons/parms.cc:
	Adjust.
	testsuite/26_numerics/random/cauchy_distribution/cons/default.cc:
	Likewise.
	* testsuite/26_numerics/random/extreme_value_distribution/cons/
	parms.cc: Likewise.
	testsuite/26_numerics/random/extreme_value_distribution/cons/
	default.cc: Likewise.
	* testsuite/26_numerics/random/normal_distribution/cons/parms.cc:
	Likewise.
	* testsuite/26_numerics/random/normal_distribution/cons/default.cc:
	Likewise.
	* testsuite/26_numerics/random/student_t_distribution/cons/parms.cc:
	Likewise.
	* testsuite/26_numerics/random/student_t_distribution/cons/default.cc:
	Likewise.
	* testsuite/ext/random/normal_mv_distribution/cons/parms.cc: Likewise.
	* testsuite/ext/random/normal_mv_distribution/cons/default.cc: Likewise.

	* testsuite/26_numerics/random/exponential_distribution/cons/parms.cc:
	Minor tweak.
	* testsuite/26_numerics/random/exponential_distribution/cons/default.cc:
	Likewise.

	* testsuite/ext/von_mises_distribution/*: Move to...
	* testsuite/ext/random/von_mises_distribution/*: ... here.
	* testsuite/ext/triangular_distribution/*: Move to...
	* testsuite/ext/random/triangular_distribution/*: ... here.

2013-07-31  François Dumont  <fdumont@gcc.gnu.org>

	* include/profile/unordered_base.h: New.
	* include/Makefile.am: Add new profile header.
	* include/Makefile.in: Regenerate.
	* include/profile/impl/profiler.h
	(__profcxx_inefficient_hash_is_on): New macro.
	* include/profile/unordered_map (std::profile::unordered_map<>):
	Use new _Unordered_profile base class. Use default implementations
	for special functions.
	(std::profile::unordered_multimap<>): Likewise.
	* include/profile/unordered_set (std::profile::unordered_set<>):
	Likewise.
	(std::profile::unordered_multiset<>): Likewise.
	* testsuite/23_containers/unordered_multiset/55043.cc: Fix
	MoveOnly equality operator signature.

2013-07-31  Paolo Carlini  <paolo.carlini@oracle.com>

	PR libstdc++/56627
	* include/bits/stl_bvector.h: Use friend struct hash intead of
	friend class hash to work around useless warnings produced by
	some compilers.
	* include/std/bitset: Likewise.

2013-07-29  Paolo Carlini  <paolo.carlini@oracle.com>

	Revert last commit.

2013-07-29  Paolo Carlini  <paolo.carlini@oracle.com>

	* include/profile/unordered_map (unordered_map<>,
	unordered_multimap<>): Clean-up constructors and assignment
	operators to match debug-mode.
	* include/profile/unordered_set (unordered_set<>,
	unordered_multiset<>): Likewise.

2013-07-22  Jason Merrill  <jason@redhat.com>

	PR libstdc++/57914
	* libsupc++/atexit_thread.cc (run): Delete cleanup elts.

2013-06-27  Paolo Carlini  <paolo.carlini@oracle.com>

	* include/profile/vector (emplace(iterator, _Args&&...)): Define.

2013-06-25  Paolo Carlini  <paolo.carlini@oracle.com>

	* testsuite/23_containers/map/modifiers/erase/abi_tag.cc: Avoid
	spurious fails with check-debug.
	* testsuite/23_containers/multimap/modifiers/erase/abi_tag.cc:
	Likewise.
	* testsuite/23_containers/set/modifiers/erase/abi_tag.cc: Likewise.
	* testsuite/23_containers/multiset/modifiers/erase/abi_tag.cc:
	Likewise.

2013-06-22  Paolo Carlini  <paolo.carlini@oracle.com>

	PR libstdc++/57674
	* include/bits/random.h (binomial_distribution<>::_M_waiting):
	Add double parameter.
	* include/bits/random.tcc (binomial_distribution<>::operator()
	(_UniformRandomNumberGenerator&, const param_type&)): Pass
	__param._M_q to _M_waiting.
	(_M_waiting): Adjust.
	* testsuite/26_numerics/random/binomial_distribution/
	operators/values.cc: Add tests.

2013-06-21  Paolo Carlini  <paolo.carlini@oracle.com>

	PR libstdc++/57666
	* include/std/valarray (valarray<>::operator=(const _Expr<>&)):
	Implement correctly C++11 26.6.2.3/1.
	* testsuite/26_numerics/valarray/dr630-3.C: New.

2013-06-19  Alan Modra  <amodra@gmail.com>

	Apply mainline patch
	2013-06-14  Alan Modra  <amodra@gmail.com>
	* configure.host (abi_baseline_pair): Match powerpc64*.

2013-06-15  Paolo Carlini  <paolo.carlini@oracle.com>

	PR libstdc++/57619
	* include/bits/unordered_map.h (unordered_map<>::insert,
	unordered_multimap<>::insert): Use std::forward, not std::move.
	* testsuite/23_containers/unordered_map/insert/57619.C: New.
	* testsuite/23_containers/unordered_multimap/insert/57619.C: Likewise.

2013-06-12  Benjamin Kosnik  <bkoz@redhat.com>

	* include/bits/c++config (_GLIBCXX_ABI_TAG_CXX11): Add.
	* include/bits/stl_map.h (erase): Use abi_tag when C++11.
	* include/bits/stl_multimap.h: Same.
	* include/bits/stl_multiset.h: Same.
	* include/bits/stl_set.h: Same.
	* include/bits/stl_tree.h: Same.
	* include/std/complex (real, imag): Use macro for abi_tag.

	* testsuite/lib/libstdc++.exp: Disable inlinling with -fno-inline.
	* testsuite/util/testsuite_containers.h (erase_external): New
	declarations.
	(erase_external_iterators): Same.
	(linkage_check_cxx98_cxx11_erase): Same.
	(linkage_check_cxx98_cxx11_erase_iterators): Same.
	* testsuite/util/testsuite_shared.cc: Define.
	* testsuite/23_containers/map/modifiers/erase/abi_tag.cc: New.
	* testsuite/23_containers/map/modifiers/erase/
	dr130-linkage-check.cc: New.
	* testsuite/23_containers/multimap/modifiers/erase/abi_tag.cc: New.
	* testsuite/23_containers/multimap/modifiers/erase/
	dr130-linkage-check.cc: New.
	* testsuite/23_containers/multiset/modifiers/erase/abi_tag.cc: New.
	* testsuite/23_containers/multiset/modifiers/erase/
	dr130-linkage-check.cc: New.
	* testsuite/23_containers/set/modifiers/erase/abi_tag.cc: New.
	* testsuite/23_containers/set/modifiers/erase/dr130-linkage-check.cc:
	New.
	* testsuite/ext/profile/mutex_extensions_neg.cc: Adjust line number.

	* testsuite/23_containers/map/dr130.cc: Move...
	* testsuite/23_containers/map/modifiers/dr130.cc: ...here.
	* testsuite/23_containers/multimap/dr130.cc: Move ...
	* testsuite/23_containers/multimap/modifiers/dr130.cc: ...here.
	* testsuite/23_containers/multiset/dr130.cc: Move...
	* testsuite/23_containers/multiset/modifiers/dr130.cc: ...here.
	* testsuite/23_containers/set/dr130.cc: Move...
	* testsuite/23_containers/set/modifiers/dr130.cc: ...here.

2013-06-11  Matthias Klose  <doko@ubuntu.com>

	* include/Makefile.am (bits_headers): Remove ${bits_host_headers}.
	(ext_headers): Remove ${ext_host_headers}.
	(stamp-${host_alias}): Create ${host_builddir}/../ext.
	(stamp-host): Link ${bits_host_headers} and ${ext_host_headers}.
	(install-headers): Install ${bits_host_headers} and ${ext_host_headers}.
	* include/Makefile.in: Regenerate.
	* include/ext/random: Include ext/opt_random.h.

2013-06-07  Uros Bizjak  <ubizjak@gmail.com>

	* config/abi/post/alpha-linux-gnu/baseline_symbols.txt: Update.

2013-05-31  Release Manager

	* GCC 4.8.1 released.

2013-05-28  Jonathan Wakely  <jwakely.gcc@gmail.com>

	* src/c++11/compatibility-chrono.cc (steady_clock::now()): If
	!_GLIBCXX_USE_GETTIMEOFDAY perform conversion inline instead of
	calling non-existent from_time_t.

2013-05-28  Rainer Orth  <ro@CeBiTec.Uni-Bielefeld.DE>

	* config/abi/post/solaris2.10/sparcv9/baseline_symbols.txt:
	Regenerate.

2013-05-26  Jakub Jelinek  <jakub@redhat.com>

	Backported from mainline
	2013-05-24  Benjamin Kosnik  <bkoz@redhat.com>

	* include/std/chrono: Wrap clocks in inline namespace _V2.
	* src/c++11/chrono.cc: Same.
	* src/c++11/compatibility-chrono.cc: Revert to previous chrono.cc
	file, with default configure macros selected.

	* config/abi/pre/gnu.ver (GLIBCXX_3.4.19): Use symbols from inline
	namespace.
	* config/abi/post/x86_64-linux-gnu/baseline_symbols.txt: Fix up.

	* config/abi/post/i386-linux-gnu/baseline_symbols.txt: Regenerated.
	* config/abi/post/s390x-linux-gnu/baseline_symbols.txt: Regenerated.
	* config/abi/post/powerpc64-linux-gnu/baseline_symbols.txt:
	Regenerated.
	* config/abi/post/powerpc64-linux-gnu/32/baseline_symbols.txt:
	Regenerated.
	* config/abi/post/x86_64-linux-gnu/baseline_symbols.txt: Regenerated.
	* config/abi/post/x86_64-linux-gnu/32/baseline_symbols.txt:
	Regenerated.
	* config/abi/post/powerpc-linux-gnu/baseline_symbols.txt: Regenerated.
	* config/abi/post/s390-linux-gnu/baseline_symbols.txt: Regenerated.
	* config/abi/post/i486-linux-gnu/baseline_symbols.txt: Regenerated.
	* config/abi/post/solaris2.10/baseline_symbols.txt: Regenerated.
	* config/abi/post/solaris2.10/amd64/baseline_symbols.txt: Regenerated.
	* config/abi/post/solaris2.10/sparcv9/baseline_symbols.txt:
	Regenerated.
	* config/abi/post/solaris2.9/baseline_symbols.txt: Regenerated.
	* config/abi/post/solaris2.9/sparcv9/baseline_symbols.txt: Regenerated.

2013-05-24  Jakub Jelinek  <jakub@redhat.com>

	* src/c++11/chrono.cc: If _GLIBCXX_USE_CLOCK_GETTIME_SYSCALL,
	include unistd.h and sys/syscall.h.  If _GLIBCXX_COMPATIBILITY_CXX0X,
	don't define system_clock::is_steady, system_clock::now() and
	steady_clock::is_steady.
	(std::chrono::system_clock::now()): If
	_GLIBCXX_USE_CLOCK_GETTIME_SYSCALL, call
	syscall (SYS_clock_gettime, ...) instead of clock_gettime (...).
	(std::chrono::system_clock::now()): Likewise.  Add weak attribute
	if _GLIBCXX_COMPATIBILITY_CXX0X and compatibility-chrono.cc will
	be non-empty.
	* src/Makefile.am (cxx11_sources): Add compatibility-chrono.cc.
	(compatibility-chrono.lo, compatibility-chrono.o): New goals.
	* src/c++11/compatibility-chrono.cc: New file.
	* acinclude.m4 (GLIBCXX_ENABLE_LIBSTDCXX_TIME): On linux*, check for
	syscall (SYS_clock_gettime, CLOCK_MONOTONIC, &tp).
	* testsuite/util/testsuite_abi.cc (check_version): Add
	GLIBCXX_3.4.19 version and make it the latest.
	* config/abi/pre/gnu.ver (_ZNSt6chrono12steady_clock3nowEv): Export
	also @@GLIBCXX_3.4.19.
	* config/abi/post/i386-linux-gnu/baseline_symbols.txt: Regenerated.
	* config/abi/post/s390x-linux-gnu/baseline_symbols.txt: Regenerated.
	* config/abi/post/powerpc64-linux-gnu/baseline_symbols.txt:
	Regenerated.
	* config/abi/post/powerpc64-linux-gnu/32/baseline_symbols.txt:
	Regenerated.
	* config/abi/post/x86_64-linux-gnu/baseline_symbols.txt: Regenerated.
	* config/abi/post/x86_64-linux-gnu/32/baseline_symbols.txt:
	Regenerated.
	* config/abi/post/powerpc-linux-gnu/baseline_symbols.txt: Regenerated.
	* config/abi/post/s390-linux-gnu/baseline_symbols.txt: Regenerated.
	* config/abi/post/i486-linux-gnu/baseline_symbols.txt: Regenerated.
	* config/abi/post/solaris2.10/baseline_symbols.txt: Regenerated.
	* config/abi/post/solaris2.10/amd64/baseline_symbols.txt: Regenerated.
	* config/abi/post/solaris2.10/sparcv9/baseline_symbols.txt:
	Regenerated.
	* config/abi/post/solaris2.9/baseline_symbols.txt: Regenerated.
	* config/abi/post/solaris2.9/sparcv9/baseline_symbols.txt: Regenerated.
	* config.h.in: Regenerated.
	* src/Makefile.in: Regenerated.
	* configure: Regenerated.

2013-05-21  Jonathan Wakely  <jwakely.gcc@gmail.com>

	PR libstdc++/57336
	* include/std/functional (__invoke): Do not form function types with
	abstract return type.
	* testsuite/20_util/reference_wrapper/invoke-3.cc: New.

2013-05-15  Jonathan Wakely  <jwakely.gcc@gmail.com>

	* include/bits/basic_string.h (getline): Fix doxygen comments.

2013-05-14  Evgeniy Stepanov  <eugenis@google.com>

	* src/c++11/system_error.cc (generic_category_instance): Add
	initializer.
	(system_category_instance): Likewise.
	* src/c++11/future.cc (__fec): Likewise.

2013-05-08  Andoni Morales Alastruey <ylatuya@gmail.com>

	PR libstdc++/57212
	* include/Makefile.am (_GLIBCXX___MINGW32_GLIBCXX___): Modify
	to __MINGW32__.
	* include/Makefile.in: Regenerated.

2013-04-27  François Dumont  <fdumont@gcc.gnu.org>

	* include/bits/hashtable_policy.h
	(_Insert_base<>::insert<_It>(_It, _It)): Enable move semantics.
	* testsuite/23_containers/unordered_set/insert/move_range.cc: New.

2013-04-22  Paolo Carlini  <paolo.carlini@oracle.com>

	PR libstdc++/57010
	* include/bits/stl_heap.h (pop_heap): Avoid self move-assignment.
	* testsuite/25_algorithms/pop_heap/57010.cc: New.

2013-04-09  Tom Tromey  <tromey@redhat.com>

	* configure, config.h.in: Rebuild.
	* configure.ac: Use GLIBCXX_CHECK_SDT_H.  Don't check for
	sys/sdt.h.
	* acinclude.m4 (GLIBCXX_CHECK_SDT_H): New defun.

2013-04-04  Gerald Pfeifer  <gerald@pfeifer.com>

	* doc/xml/manual/allocator.xml: Adjust link to Dr.Dobb's article.

	* doc/xml/manual/appendix_contributing.xml: Adjust link to GNU
	Coding Standards.

	* doc/xml/manual/debug.xml: Adjust link for ThreadSanitizer.

	* doc/xml/manual/debug_mode.xml: Adjust link for SafeSTL.

	* doc/xml/manual/documentation_hacking.xml: Adjust Doxygen link.

	* doc/xml/manual/messages.xml: Adjust link to Java API specs.

	* doc/xml/manual/policy_data_structures: Remove direct link to
	IBM Haifa Research Labs.

	* doc/xml/manual/policy_data_structures_biblio.xml: Adjust links
	for biblio.maverik_lowerbounds and biblio.nelson96stlpq.

	* doc/xml/manual/profile_mode.xml: Adjust two links to acm.org
	papers.

	* doc/xml/manual/shared_ptr.xml: Use canonical address for
	www.boost.org.

2013-04-03  Paolo Carlini  <paolo.carlini@oracle.com>

	PR libstdc++/56834
	* include/debug/array (tuple_size, tuple_element): Do not declare.
	* include/profile/array: Likewise.
	* testsuite/23_containers/array/tuple_interface/
	tuple_element_debug_neg.cc: Adjust dg-error line number.

2013-03-27  Paolo Carlini  <paolo.carlini@oracle.com>

	PR libstdc++/55977 (partial, std::vector and std::deque bits)
	* include/bits/stl_vector.h (_M_range_initialize(_InputIterator,
	_InputIterator, std::input_iterator_tag)): Use emplace_back.
	* include/bits/deque.tcc (_M_range_initialize(_InputIterator,
	_InputIterator, std::input_iterator_tag)): Likewise.
	* testsuite/23_containers/vector/cons/55977.cc: New.
	* testsuite/23_containers/deque/cons/55977.cc: Likewise.
	* testsuite/23_containers/vector/requirements/dr438/assign_neg.cc:
	Adjust dg-error line number.
	* testsuite/23_containers/vector/requirements/dr438/insert_neg.cc:
	Likewise.

2013-03-27  Paolo Carlini  <paolo.carlini@oracle.com>

	PR libstdc++/55979
	* include/bits/stl_list.h (_M_initialize_dispatch(_InputIterator,
	_InputIterator, __false_type)): Use emplace_back.
	* testsuite/23_containers/list/cons/55979.cc: New.
	* testsuite/23_containers/list/modifiers/1.h: Adjust.
	* testsuite/23_containers/list/requirements/dr438/assign_neg.cc:
	Adjust dg-error line number.

2013-03-24  Jonathan Wakely  <jwakely.gcc@gmail.com>

	PR libstdc++/56002
	* include/std/mutex (lock_guard, unique_lock, lock): Define without
	depending on _GLIBCXX_HAS_GTHREADS.
	* testsuite/30_threads/lock_guard/cons/1.cc: Run on all targets.

2013-03-22  Paolo Carlini  <paolo.carlini@oracle.com>

	PR libstdc++/56678
	* include/std/chrono (__is_ratio): Uglify T.

2013-03-22  Release Manager

	* GCC 4.8.0 released.

2013-03-16  Jonathan Wakely  <jwakely.gcc@gmail.com>

	PR libstdc++/56468
	* libsupc++/exception_ptr.h (type_info): Declare.

2013-03-16  Jonathan Wakely  <jwakely.gcc@gmail.com>

	PR libstdc++/56492
	* include/std/future (__future_base::_Result): Add result_type
	typedef.
	(__future_base::_S_allocate_result): Overload for std::allocator.
	(__future_base::_Task_setter): Use _Result::result_type instead of
	deducing the type from the task.
	(__future_base::_Task_state): Store allocator to allow shared state
	to be reset.  Replace std::function with member of target object type
	accessed via ...
	(__future_base::_Task_state_base): New abstract base class.
	(__future_base::_Task_state_base::_M_run): New virtual function to
	invoke type-erased target object.
	(__future_base::_Task_state_base::_M_reset): New virtual function to
	create new shared_state using same target object and allocator.
	(__future_base::__create_task_state): Allocate a new _Task_state.
	(packaged_task::packaged_task): Use __create_task_state.
	(packaged_task::reset): Use _Task_state_base::_M_reset.
	* testsuite/30_threads/packaged_task/cons/56492.cc: New.

2013-03-15  Tom Tromey  <tromey@redhat.com>

	* libsupc++/unwind-cxx.h: Include sys/sdt.h if detected.
	(PROBE2): New macro.
	* libsupc++/eh_throw.cc (__cxa_throw, __cxa_rethrow): Add probe.
	* libsupc++/eh_catch.cc (__cxa_begin_catch): Add probe.
	* configure.ac: Check for sys/sdt.h.
	* configure, config.h.in: Rebuild.

2013-03-14  Jonathan Wakely  <jwakely.gcc@gmail.com>

	PR libstdc++/56613
	* include/bits/stl_tree.h (_Rb_tree::_M_create_node): Use
	allocator_traits instead of calling construct directly.
	* testsuite/23_containers/map/56613.cc: New.

2013-03-13  Benjamin Kosnik  <bkoz@redhat.com>
=======
2014-04-22  Release Manager
>>>>>>> a7aa3838

	* GCC 4.9.0 released.

2014-04-10  Andreas Schwab  <schwab@suse.de>

	* config/abi/post/alpha-linux-gnu/baseline_symbols.txt: Remove TLS
	symbols.
	* config/abi/post/m68k-linux-gnu/baseline_symbols.txt: Likewise.
	* config/abi/post/mips64-linux-gnu/baseline_symbols.txt: Likewise.

	* config/abi/post/ia64-linux-gnu/baseline_symbols.txt: Update.

2014-04-07  Jonathan Wakely  <jwakely@redhat.com>

	* testsuite/20_util/exchange/1.cc: Add missing return statements.
	* testsuite/20_util/pair/40925.cc: Avoid most vexing parse.
	* testsuite/22_locale/codecvt_byname/50714.cc: Add missing exception
	specifications.

2014-04-02  Dominique d'Humieres  <dominiq@lps.ens.fr>
	    Jack Howarth <howarth@bromo.med.uc.edu>

	PR target/54407
	* testsuite/30_threads/condition_variable/54185.cc: Skip for
	darwin < 11.

2014-04-01  Jonathan Wakely  <jwakely@redhat.com>

	* doc/xml/manual/backwards_compatibility.xml (backwards.third.headers):
	Update link.
	* doc/xml/manual/policy_data_structures_biblio.xml (bibliography):
	Fix broken links.
	* doc/xml/manual/shared_ptr.xml (shared_ptr.impl): Likewise.
	* doc/xml/manual/using_exceptions.xml (bibliography): Likewise.
	* doc/xml/manual/concurrency_extensions.xml
	(manual.ext.concurrency.impl.atomic_fallbacks): Likewise.
	* doc/html/*: Regenerate.

2014-03-31  Lars Gullik Bjønnes  <larsbj@gullik.org>
	    Jonathan Wakely  <jwakely@redhat.com>

	PR libstdc++/60270
	* include/std/iomanip (_Quoted_string operator>>): Do not clear
	string if input is not quoted.
	* testsuite/27_io/manipulators/standard/char/60270.cc: New.

2014-03-31  Jonathan Wakely  <jwakely@redhat.com>

	* libsupc++/eh_ptr.cc: Improve static_assert messages.

2014-03-31  Rainer Orth  <ro@CeBiTec.Uni-Bielefeld.DE>

	* testsuite/18_support/exception_ptr/60612-terminate.cc
	(terminate, f): Wrap in _GLIBCXX_USE_C99.
	* testsuite/18_support/exception_ptr/60612-unexpected.cc: Likewise.

2014-03-27  Jonathan Wakely  <jwakely@redhat.com>

	* doc/xml/manual/io.xml (std.io.objects): Additional markup.

	* doc/xml/faq.xml (faq): Refer to clauses instead of chapters.
	* doc/xml/manual/appendix_contributing.xml (contrib.design_notes):
	Likewise.
	* doc/xml/manual/backwards_compatibility.xml (backwards.third):
	Likewise.
	* doc/xml/manual/test.xml (test.organization.layout): Likewise.

	* doc/xml/manual/containers.xml (associative.bitset.size_variable):
	Fix bad s/part/chapter/ substitutions.
	* doc/xml/manual/io.xml (std.io): Likewise.
	* doc/xml/manual/numerics.xml (std.numerics.generalized_ops): Likewise.
	* doc/xml/manual/strings.xml (strings.string.Cstring): Likewise.

	* doc/html/*: Regenerate.

2014-03-27  Jonathan Wakely  <jwakely@redhat.com>

	PR libstdc++/60612
	* libsupc++/eh_ptr.cc: Assert __cxa_dependent_exception layout is
	compatible with __cxa_exception.
	* libsupc++/unwind-cxx.h (__cxa_dependent_exception): Add padding.
	Fix typos in comments.
	* testsuite/18_support/exception_ptr/60612-terminate.cc: New.
	* testsuite/18_support/exception_ptr/60612-unexpected.cc: New.

2014-03-25  Jonathan Wakely  <jwakely@redhat.com>

	PR libstdc++/60658
	* include/bits/atomic_base.h (__atomic_base<_PTp*>::is_lock_free()):
	Use sizeof pointer type not the element type.
	* testsuite/29_atomics/atomic/60658.cc: New.

2014-03-24  Jakub Jelinek  <jakub@redhat.com>

	* config/abi/post/powerpc64-linux-gnu/32/baseline_symbols.txt: Update.
	* config/abi/post/powerpc64-linux-gnu/baseline_symbols.txt: Likewise.
	* config/abi/post/s390-linux-gnu/baseline_symbols.txt: Likewise.
	* config/abi/post/s390x-linux-gnu/baseline_symbols.txt: Likewise.
	* config/abi/post/i486-linux-gnu/baseline_symbols.txt: Likewise.
	* config/abi/post/x86_64-linux-gnu/32/baseline_symbols.txt: Likewise.
	* config/abi/post/x86_64-linux-gnu/baseline_symbols.txt: Likewise.
	* config/abi/post/powerpc-linux-gnu/baseline_symbols.txt: Likewise.
	* config/abi/post/i386-linux-gnu/baseline_symbols.txt: Likewise.
	* config/abi/post/hppa-linux-gnu/baseline_symbols.txt: Remove TLS
	entries.

2014-03-23  John David Anglin  <danglin@gcc.gnu.org>

	* testsuite/23_containers/bitset/45713.cc: Skip compile on hppa*64*-*-*.

2014-03-23  François Dumont  <fdumont@gcc.gnu.org>

	* include/bits/hashtable.h (_Hashtable(allocator_type)): Fix call
	to delegated constructor.
	(_Hashtable(size_type, _H1, key_equal, allocator_type)): Likewise.
	(_Hashtable<_It>(_It, _It, size_type, _H1, key_equal, allocator_type)):
	Likewise.
	(_Hashtable(
	initializer_list, size_type, _H1, key_equal, allocator_type)): Likewise.

2014-03-23  John David Anglin  <danglin@gcc.gnu.org>

	PR libstdc++/60623
	* config/abi/post/hppa-linux-gnu/baseline_symbols.txt: Update.

2014-03-21  Jonathan Wakely  <jwakely@redhat.com>

	PR libstdc++/60587
	* include/debug/functions.h (_Is_contiguous_sequence): Define.
	(__foreign_iterator): Accept additional iterator. Do not dispatch on
	iterator category.
	(__foreign_iterator_aux2): Likewise. Add overload for iterators
	from different types of debug container. Use _Is_contiguous_sequence
	instead of is_lvalue_reference.
	(__foreign_iterator_aux3): Accept additional iterator. Avoid
	dereferencing past-the-end iterator.
	(__foreign_iterator_aux4): Use const value_type* instead of
	potentially user-defined const_pointer type.
	* include/debug/macros.h (__glibcxx_check_insert_range): Fix comment
	and pass end iterator to __gnu_debug::__foreign_iterator.
	(__glibcxx_check_insert_range_after): Likewise.
	(__glibcxx_check_max_load_factor): Fix comment.
	* include/debug/vector (_Is_contiguous_sequence): Define partial
	specializations.
	* testsuite/23_containers/vector/debug/57779_neg.cc: Remove
	-std=gnu++11 option and unused header.
	* testsuite/23_containers/vector/debug/60587.cc: New.
	* testsuite/23_containers/vector/debug/60587_neg.cc: New.

2014-03-20  Ulrich Weigand  <Ulrich.Weigand@de.ibm.com>

	* crossconfig.m4: Support spu-*-elf* targets.
	* configure: Regenerate.

2014-03-18  Jonathan Wakely  <jwakely@redhat.com>

	PR libstdc++/60564
	* include/std/future (__future_base::_Task_state<>): Change
	constructors to template functions using perfect forwarding.
	(__create_task_state): Use decayed type as stored task.
	(packaged_task::packaged_task(_Fn&&)): Forward instead of moving.
	* testsuite/30_threads/packaged_task/60564.cc: New.

2014-03-16  François Dumont  <fdumont@gcc.gnu.org>

	* scripts/create_testsuite_files: Add testsuite/experimental in
	the list of folders to search for tests.

2014-03-15  Andreas Schwab  <schwab@linux-m68k.org>

	* config/abi/post/m68k-linux-gnu/baseline_symbols.txt: New file.

2014-03-15  Tim Shen  <timshen91@gmail.com>

	* include/bits/regex.h: Add/modify comments.
	* include/bits/regex_compiler.h: Likewise.
	* include/bits/regex_executor.h: Likewise.
	* include/bits/regex_executor.tcc: Likewise.
	* include/bits/regex_scanner.h: Likewise.

2014-03-14  Jonathan Wakely  <jwakely@redhat.com>

	PR ipa/58721
	* config/abi/pre/gnu.ver (GLIBCXX_3.4.11): Remove unused pattern for
	_ZNSt12system_errorC* symbols which are not exported on any target.

2014-03-12  Roland McGrath  <mcgrathr@google.com>
	    Mark Seaborn  <mseaborn@google.com>

	PR libstdc++/59392
	* libsupc++/eh_call.cc (__cxa_call_unexpected): Call __do_catch with
	the address of a null pointer, not with a null pointer to pointer.
	Copy comment for this case from eh_personality.cc:__cxa_call_unexpected.
	* testsuite/18_support/bad_exception/59392.cc: New file.

2014-03-11  Jonathan Wakely  <jwakely@redhat.com>

	PR libstdc++/60499
	* include/debug/forward_list (forward_list::operator=(forward_list&&)):
	Uglify name.
	* include/debug/map (map::operator=(map&&)): Likewise.
	* include/debug/multimap (multimap::operator=(multimap&&)): Likewise.
	* include/debug/multiset (multiset::operator=(multiset&&)): Likewise.
	* include/debug/set (set::operator=(set&&)): Likewise.
	* include/debug/unordered_map
	(unordered_map::operator=(unordered_map&&)): Likewise.
	(unordered_multimap::operator=(unordered_multimap&&)): Likewise.
	* include/debug/unordered_set
	(unordered_set::operator=(unordered_set&&)): Likewise.
	(unordered_multiset::operator=(unordered_multiset&&)): Likewise.
	* include/debug/vector (vector::operator=(vector&&)): Likewise.
	* testsuite/23_containers/forward_list/debug/60499.cc: New
	* testsuite/23_containers/map/debug/60499.cc: New
	* testsuite/23_containers/multimap/debug/60499.cc: New
	* testsuite/23_containers/multiset/debug/60499.cc: New
	* testsuite/23_containers/set/debug/60499.cc: New
	* testsuite/23_containers/unordered_map/debug/60499.cc: New
	* testsuite/23_containers/unordered_multimap/debug/60499.cc: New
	* testsuite/23_containers/unordered_multiset/debug/60499.cc: New
	* testsuite/23_containers/unordered_set/debug/60499.cc: New
	* testsuite/23_containers/vector/debug/60499.cc: New

2014-03-05  Ed Smith-Rowland  <3dw4rd@verizon.net>

	* doc/xml/manual/status_cxx2014.xml: Add new items and latest papers
	for filesystem and fundamentals TS work items.

2014-03-04  Paolo Carlini  <paolo.carlini@oracle.com>

	PR c++/60376
	* testsuite/29_atomics/headers/atomic/types_std_c++0x_neg.cc:
	Adjust dg-error directives.

2014-02-26  Tim Shen  <timshen91@gmail.com>

	* include/bits/regex.tcc (match_results<>::format,
	regex_replace<>): Update __out after calling std::copy.
	* testsuite/28_regex/algorithms/regex_replace/char/dr2213.cc:
	Add testcase.
	* testsuite/28_regex/match_results/format.cc: Likewise.

2014-02-22  Marc Glisse  <marc.glisse@inria.fr>

	PR libstdc++/60308
	* include/bits/stl_deque.h (_Deque_base::_Deque_base(const
	allocator_type&)): Remove redundant call to _M_initialize_map.
	(deque::deque(const allocator_type&)): Initialize _Base with a
	constructor that calls _M_initialize_map.

	Partial revert:

	2013-09-20  Marc Glisse  <marc.glisse@inria.fr>
	PR libstdc++/58338
	(_Deque_base) [_Deque_base(const allocator_type&)]: Add missing call to
	_M_initialize_map.

2014-02-21  Ed Smith-Rowland  <3dw4rd@verizon.net>

	Rename testsuite directory shared_mutex to shared_timed_mutex
	for consistency.
	* testsuite/30_threads/shared_mutex: Moved to...
	* testsuite/30_threads/shared_timed_mutex: ...here

2014-02-20  Ed Smith-Rowland  <3dw4rd@verizon.net>

	Rename shared_mutex to shared_timed_mutex per C++14 acceptance of N3891.
	* include/std/shared_mutex: Rename shared_mutex to shared_timed_mutex.
	* testsuite/30_threads/shared_lock/locking/2.cc: Ditto.
	* testsuite/30_threads/shared_lock/locking/4.cc: Ditto.
	* testsuite/30_threads/shared_lock/locking/1.cc: Ditto.
	* testsuite/30_threads/shared_lock/locking/3.cc: Ditto.
	* testsuite/30_threads/shared_lock/requirements/
	explicit_instantiation.cc: Ditto.
	* testsuite/30_threads/shared_lock/requirements/typedefs.cc: Ditto.
	* testsuite/30_threads/shared_lock/cons/2.cc: Ditto.
	* testsuite/30_threads/shared_lock/cons/4.cc: Ditto.
	* testsuite/30_threads/shared_lock/cons/1.cc: Ditto.
	* testsuite/30_threads/shared_lock/cons/6.cc: Ditto.
	* testsuite/30_threads/shared_lock/cons/3.cc: Ditto.
	* testsuite/30_threads/shared_lock/cons/5.cc: Ditto.
	* testsuite/30_threads/shared_lock/modifiers/2.cc: Ditto.
	* testsuite/30_threads/shared_lock/modifiers/1.cc: Ditto.
	* testsuite/30_threads/shared_mutex/requirements/
	standard_layout.cc: Ditto.
	* testsuite/30_threads/shared_mutex/cons/copy_neg.cc: Ditto.
	* testsuite/30_threads/shared_mutex/cons/1.cc: Ditto.
	* testsuite/30_threads/shared_mutex/cons/assign_neg.cc: Ditto.
	* testsuite/30_threads/shared_mutex/try_lock/2.cc: Ditto.
	* testsuite/30_threads/shared_mutex/try_lock/1.cc: Ditto.

2014-02-10  Rainer Orth  <ro@CeBiTec.Uni-Bielefeld.DE>

	* testsuite/22_locale/num_put/put/char/14220.cc: Don't xfail
	execution on i?86-*-solaris2.9, remove comment.
	* testsuite/22_locale/num_put/put/wchar_t/14220.cc: Likewise.

2014-02-09  Richard Sandiford  <rdsandiford@googlemail.com>

	* config/abi/post/mips64-linux-gnu/32/baseline_symbols.txt: New file.
	* config/abi/post/mips64-linux-gnu/baseline_symbols.txt: Update.
	* config/abi/post/mips64-linux-gnu/64/baseline_symbols.txt: Likewise.

2014-01-29  Jonathan Wakely  <jwakely@redhat.com>

	* include/bits/alloc_traits.h (allocator_traits::_S_allocate): Do
	not use varargs when argument could be non-POD.
	(__alloctr_rebind_helper): Eliminate static const bool member by
	using true_type and false_type.
	(allocator_traits::__allocate_helper): Likewise.
	(allocator_traits::__construct_helper): Likewise.
	(allocator_traits::__destroy_helper): Likewise.
	(allocator_traits::__maxsize_helper): Likewise.
	(allocator_traits::__select_helper): Likewise.
	* include/bits/ptr_traits.h (__ptrtr_rebind_helper): Likewise.
	* include/bits/stl_tree.h (_Rb_tree::operator=(const _Rb_tree&)):
	Remove redundant condition.
	* include/bits/stl_vector.h (vector::operator=(const vector&)):
	Likewise.
	(_Vector_impl::_M_allocate, _Vector_impl::_M_deallocate): Use
	indirection through __alloc_traits.
	* include/ext/alloc_traits.h (__allocator_always_compares_equal):
	Eliminate static const bool members by using true_type and false_type.
	(__gnu_cxx::__alloc_traits::__is_custom_pointer): Optimize.
	* testsuite/util/testsuite_allocator.h (PointerBase): Define.
	* testsuite/20_util/allocator_traits/members/allocate_hint_nonpod.cc:
	New.
	* testsuite/20_util/allocator_traits/requirements/typedefs2.cc: New.

	PR libstdc++/59829
	* include/bits/stl_vector.h (vector::data()): Call _M_data_ptr.
	(vector::_M_data_ptr): New overloaded functions to ensure empty
	vectors do not dereference the pointer.
	* testsuite/23_containers/vector/59829.cc: New.
	* testsuite/23_containers/vector/requirements/dr438/assign_neg.cc:
	Adjust dg-error line number.
	* testsuite/23_containers/vector/requirements/dr438/
	constructor_1_neg.cc: Likewise.
	* testsuite/23_containers/vector/requirements/dr438/
	constructor_2_neg.cc: Likewise.
	* testsuite/23_containers/vector/requirements/dr438/insert_neg.cc:
	Likewise.

	PR libstdc++/21609
	* include/ext/array_allocator.h: Add deprecated attribute.

	PR libstdc++/57226
	* doc/xml/manual/debug.xml (debug.gdb): Update documentation for
	installation and use of python printers.
	* doc/xml/manual/status_cxx2011.xml: Update.
	* doc/html/*: Regenerate.

2014-01-28  Jonathan Wakely  <jwakely@redhat.com>
	    Kyle Lippincott  <spectral@google.com>

	PR libstdc++/59656
	* include/bits/shared_ptr.h (shared_ptr): Add new non-throwing
	constructor and grant friendship to weak_ptr.
	(weak_ptr::lock()): Use new constructor.
	* include/bits/shared_ptr_base.h
	(_Sp_counted_base::_M_add_ref_lock_nothrow()): Declare new function
	and define specializations.
	(__shared_count): Add new non-throwing constructor.
	(__shared_ptr): Add new non-throwing constructor and grant friendship
	to __weak_ptr.
	(__weak_ptr::lock()): Use new constructor.
	* testsuite/20_util/shared_ptr/cons/43820_neg.cc: Adjust dg-error.
	* testsuite/20_util/shared_ptr/cons/void_neg.cc: Likewise.

2014-01-27  Jonathan Wakely  <jwakely@redhat.com>

	PR libstdc++/59215
	* include/bits/shared_ptr_base.h
	(_Sp_counted_base<_S_atomic>::_M_add_ref_lock()): Use relaxed atomic
	load.

2014-01-27  Jason Merrill  <jason@redhat.com>

	Core DR 475
	PR c++/41174
	PR c++/59224
	* libsupc++/eh_throw.cc (__cxa_throw): Set uncaughtExceptions.
	* libsupc++/eh_alloc.cc (__cxa_allocate_dependent_exception)
	(__cxa_allocate_exception): Don't set it here.

2014-01-26  Jonathan Wakely  <jwakely@redhat.com>

	* include/bits/stl_map.h: Remove anachronistic comment.
	* include/bits/stl_multimap.h: Add whitespace.
	* testsuite/23_containers/map/modifiers/emplace/1.cc: Use
	-std=gnu++11 instead of -std=c++11.
	* testsuite/23_containers/map/operators/2.cc: Likewise.
	* testsuite/23_containers/multimap/modifiers/emplace/1.cc: Likewise.
	* testsuite/23_containers/multiset/modifiers/emplace/1.cc: Likewise.
	* testsuite/23_containers/set/modifiers/emplace/1.cc: Likewise.

	* acinclude.m4 (GLIBCXX_ENABLE_C99): Fix typo.
	* configure: Regenerate.

2014-01-24  Ed Smith-Rowland  <3dw4rd@verizon.net>

	PR libstdc++/59531
	* testsuite/experimental/string_view/operations/copy/char/1.cc: New.
	* testsuite/experimental/string_view/operations/copy/wchar_t/1.cc: New.

2014-01-24  Ed Smith-Rowland  <3dw4rd@verizon.net>
	    Peter A. Bigot <pab@pabigot.com>

	PR libstdc++/59531
	* include/experimental/string_view
	(copy(_CharT*, size_type, size_type) const): Correct throw string.
	Correct copy start location.

2014-01-24  Ed Smith-Rowland  <3dw4rd@verizon.net>
	    Peter A. Bigot <pab@pabigot.com>

	PR libstdc++/59530
	* include/experimental/string_view (operator[](size_type) const):
	Fix one-off index error in debug check.
	* testsuite/experimental/string_view/element_access/char/1.cc: Don't
	test basic_string_view at size().
	* testsuite/experimental/string_view/element_access/wchar_t/1.cc: Ditto.

2014-01-24  Ed Smith-Rowland  <3dw4rd@verizon.net>
	    Peter A. Bigot <pab@pabigot.com>

	PR libstdc++/59529
	* include/experimental/string_view
	(basic_string_view(const _CharT*, size_type)): Don't care if len == 0.
	* testsuite/experimental/string_view/operations/substr/char/1.cc:
	Comment out catch of out_of_range; No terminating null
	in basic_string_view.  Check begin == end.
	* testsuite/experimental/string_view/operations/substr/wchar_t/1.cc:
	Ditto.

2014-01-24  Jonathan Wakely  <jwakely@redhat.com>

	PR libstdc++/59548
	* include/debug/safe_base.h (_Safe_sequence_base): Define copy
	constructor to prevent it being implicitly defined as deleted, but
	do not copy anything.
	* include/debug/safe_unordered_base.h (_Safe_unordered_container_base):
	Define copy and move constructors similar to _Safe_sequence_base's.
	* testsuite/23_containers/unordered_map/59548.cc: New.

2014-01-23  Bernhard Reutner-Fischer  <aldot@gcc.gnu.org>
	    Steve Ellcey  <sellcey@mips.com>

	* acinclude.m4 (GLIBCXX_CHECK_TMPNAM): New check for tmpnam
	function.
	* configure.ac: Use GLIBCXX_CHECK_TMPNAM.
	* (configure, config.h.in): Regenerate.
	* include/c_global/cstdio: Guard ::tmpnam with _GLIBCXX_USE_TMPNAM

2014-01-23  Jonathan Wakely  <jwakely@redhat.com>

	* doc/xml/faq.xml (a-how_to_set_paths): Expand FAQ answer.
	* doc/xml/manual/abi.xml (abi.versioning.history): Correct symver.

	PR libstdc++/59872
	* include/bits/stl_map.h (map::operator=(map&&)): Fix comment.
	* include/bits/stl_multimap.h (multimap::operator=(multimap&&)):
	Likewise.
	* include/bits/stl_multiset.h (multiset::operator=(multiset&&)):
	Likewise.
	* include/bits/stl_set.h (set::operator=(set&&)): Likewise.
	* include/bits/stl_tree.h (_Rb_tree::_M_move_data): New overloaded
	functions to perform moving or copying of elements from rvalue tree.
	(_Rb_tree::_Rb_tree(_Rb_tree&&)): Use _M_move_data.
	(_Rb_tree::_Rb_tree(_Rb_tree&&, _Node_allocator&&)): Likewise.
	* testsuite/23_containers/map/59872.cc: New.
	* testsuite/23_containers/map/56613.cc: Remove duplicate include.

2014-01-22  Jonathan Wakely  <jwakely@redhat.com>

	* include/bits/stl_deque.h (_Deque_impl): Move comment.

	PR libstdc++/58764
	* include/bits/stl_deque.h (deque::deque(const allocator_type&):
	Split into separate default constructor and constructor taking
	allocator.
	* include/bits/stl_list.h (list::list(const allocator_type&): Likewise.
	* include/bits/stl_vector.h (vector::vector(const allocator_type&):
	Likewise.
	* include/debug/deque (deque::deque(const allocator_type&)): Likewise.
	* include/debug/list (list::list(const _Allocator&)): Likewise.
	* include/debug/map.h (map::map(const _Compare&, const _Allocator&)):
	Likewise.
	* include/debug/multimap.h
	(multimap::multimap(const _Compare&, const _Allocator&)): Likewise.
	* include/debug/set.h (set::set(const _Compare&, const _Allocator&)):
	Likewise.
	* include/debug/multiset.h
	(multiset::multiset(const _Compare&, const _Allocator&)): Likewise.
	* include/debug/vector (vector::vector(const allocator_type&)):
	Likewise.
	* include/profile/deque (deque::deque(const _Allocator&)): Likewise.
	* include/profile/list (list::list(const _Allocator&)): Likewise.
	* include/profile/map.h
	(map::map(const _Compare&, const _Allocator&)): Likewise.
	* include/profile/multimap.h
	(multimap::multimap(const _Compare&, const _Allocator&)): Likewise.
	* include/profile/set.h
	(set::set(const _Compare&, const _Allocator&)): Likewise.
	* include/profile/multiset.h
	(multiset::multiset(const _Compare&, const _Allocator&)): Likewise.
	* include/profile/vector (vector::vector(const _Allocator&)):
	Likewise.
	* testsuite/23_containers/deque/58764.cc: New.
	* testsuite/23_containers/list/58764.cc: New.
	* testsuite/23_containers/map/58764.cc: New.
	* testsuite/23_containers/multimap/58764.cc: New.
	* testsuite/23_containers/set/58764.cc: New.
	* testsuite/23_containers/multiset/58764.cc: New.
	* testsuite/23_containers/vector/58764.cc: New.
	* testsuite/23_containers/deque/requirements/dr438/assign_neg.cc:
	Adjust dg-error line number.
	* testsuite/23_containers/deque/requirements/dr438/
	constructor_1_neg.cc: Likewise.
	* testsuite/23_containers/deque/requirements/dr438/
	constructor_2_neg.cc: Likewise.
	* testsuite/23_containers/deque/requirements/dr438/insert_neg.cc:
	Likewise.
	* testsuite/23_containers/list/requirements/dr438/assign_neg.cc:
	Likewise.
	* testsuite/23_containers/list/requirements/dr438/constructor_1_neg.cc:
	Likewise.
	* testsuite/23_containers/list/requirements/dr438/constructor_2_neg.cc:
	Likewise.
	* testsuite/23_containers/list/requirements/dr438/insert_neg.cc:
	Likewise.
	* testsuite/23_containers/vector/requirements/dr438/assign_neg.cc:
	Likewise.
	* testsuite/23_containers/vector/requirements/dr438/
	constructor_1_neg.cc: Likewise.
	* testsuite/23_containers/vector/requirements/dr438/
	constructor_2_neg.cc: Likewise.
	* testsuite/23_containers/vector/requirements/dr438/insert_neg.cc:
	Likewise.

	PR libstdc++/58764 (again)
	* include/bits/stl_list.h (list): Make default constructor's exception
	specification conditional.
	* include/bits/stl_vector.h (vector): Likewise.
	* testsuite/util/testsuite_allocator.h (SimpleAllocator): Add noexcept
	to default constructor.
	* testsuite/23_containers/list/requirements/dr438/assign_neg.cc:
	Adjust dg-error line number.
	* testsuite/23_containers/list/requirements/dr438/constructor_1_neg.cc:
	Likewise.
	* testsuite/23_containers/list/requirements/dr438/constructor_2_neg.cc:
	Likewise.
	* testsuite/23_containers/list/requirements/dr438/insert_neg.cc:
	Likewise.
	* testsuite/23_containers/vector/requirements/dr438/assign_neg.cc:
	Likewise.
	* testsuite/23_containers/vector/requirements/dr438/
	constructor_1_neg.cc: Likewise.
	* testsuite/23_containers/vector/requirements/dr438/
	constructor_2_neg.cc: Likewise.
	* testsuite/23_containers/vector/requirements/dr438/insert_neg.cc:
	Likewise.

2014-01-21  Tim Shen  <timshen91@gmail.com>

	* include/bits/regex.tcc: Remove incorrect `nosubs` handling.
	* include/bits/regex_scanner.tcc: Handle `nosubs` correctly.
	* testsuite/28_regex/constants/syntax_option_type.cc: Add a test case.

2014-01-21  Jonathan Wakely  <jwakely@redhat.com>

	PR libstdc++/56267
	* include/bits/hashtable.h (__cache_default): Do not depend on
	whether the hash function is DefaultConstructible or CopyAssignable.
	(_Hashtable): Adjust static assertions.
	* doc/xml/manual/containers.xml (containers.unordered.cache): Update.
	* testsuite/23_containers/unordered_set/instantiation_neg.cc: Adjust
	dg-error line number.
	* testsuite/23_containers/unordered_set/
	not_default_constructible_hash_neg.cc: Remove.

2014-01-20  François Dumont  <fdumont@gcc.gnu.org>

	* scripts/create_testsuite_files: Add testsuite/experimental in
	the list of folders to search for tests.
	* include/experimental/string_view
	(basic_string_view<>::operator[]): Comment _GLIBCXX_DEBUG_ASSERT,
	incompatible with constexpr qualifier.
	(basic_string_view<>::front()): Likewise.
	(basic_string_view<>::back()): Likewise.
	* testsuite/experimental/string_view/element_access/wchar_t/2.cc:
	Merge dg-options directives into one.
	* testsuite/experimental/string_view/element_access/char/2.cc:
	Likewise. Remove invalid experimental namespace scope on
	string_view_type.

2014-01-20  Jonathan Wakely  <jwakely@redhat.com>

	PR libstdc++/56267
	* include/bits/hashtable_policy.h (_Hash_code_base<... false>): Grant
	friendship to _Local_iterator_base<..., false>.
	(_Local_iterator_base): Give protected access to all existing members.
	(_Local_iterator_base::_M_curr()): New public accessor.
	(_Local_iterator_base::_M_get_bucket()): New public accessor.
	(_Local_iterator_base<..., false>::_M_init()): New function to manage
	the lifetime of the _Hash_code_base explicitly.
	(_Local_iterator_base<..., false>::_M_destroy()): Likewise.
	(_Local_iterator_base<..., false>): Define copy constructor and copy
	assignment operator that use new functions to manage _Hash_code_base.
	(operator==(const _Local_iterator_base&, const _Local_iterator_base&),
	operator==(const _Local_iterator_base&, const _Local_iterator_base&)):
	Use public API for _Local_iterator_base.
	* include/debug/safe_local_iterator.h (_Safe_local_iterator): Likewise.
	* include/debug/unordered_map (__debug::unordered_map::erase(),
	__debug::unordered_multimap::erase()): Likewise.
	* include/debug/unordered_set (__debug::unordered_set::erase(),
	__debug::unordered_multiset::erase()): Likewise.
	* testsuite/23_containers/unordered_set/56267-2.cc: New test.

2014-01-19  Tim Shen  <timshen91@gmail.com>

	* include/bits/regex_compiler.h (_Comipler<>::_M_quantifier()):
	Fix parse error of multiple consecutive quantifiers like "a**".
	* include/bits/regex_compiler.tcc (_Comipler<>::_M_quantifier()):
	Likewise.
	* testsuite/28_regex/basic_regex/multiple_quantifiers.cc: New.

2014-01-17  François Dumont  <fdumont@gcc.gnu.org>

	* include/profile/set.h (set): Implement C++11 allocator-aware
	container requirements.
	* include/profile/map.h (map): Likewise.
	* include/profile/multiset.h (multiset): Likewise.
	* include/profile/multimap.h (multimap): Likewise.
	* include/profile/set.h
	(set::operator=(const set&)): Define as default in C++11 mode.
	(set::operator=(set&&)): Likewise.
	* include/profile/map.h
	(map::operator=(const map&)): Likewise.
	(map::operator=(map&&)): Likewise.
	* include/profile/multiset.h
	(multiset::operator=(const multiset&)): Likewise.
	(multiset::operator=(multiset&&)): Likewise.
	* include/profile/multimap.h
	(multimap::operator=(const multimap&)): Likewise.
	(multimap::operator=(multimap&&)): Likewise.
	* include/profile/set.h (set::operator=(std::initializer_list<>)):
	Rely on the same operator from normal mode.
	* include/profile/map.h (map::operator=(std::initializer_list<>)):
	Likewise.
	* include/profile/multiset.h
	(multiset::operator=(std::initializer_list<>)): Likewise.
	* include/profile/multimap.h
	(multimap::operator=(std::initializer_list<>)): Likewise.
	* include/profile/set.h (set::swap(set&)): Add noexcept
	specification.
	* include/profile/map.h (map::swap(map&)): Likewise.
	* include/profile/multiset.h (multiset::swap(multiset&)): Likewise.
	* include/profile/multimap.h (multimap::swap(multimap&)): Likewise.

2014-01-17  Tim Shen  <timshen91@gmail.com>

	* include/bits/regex_automaton.tcc (_StateSeq<>::_M_clone()): Do not
	use std::map.
	* include/bits/regex_automaton.h: Do not use std::set.
	* include/bits/regex_compiler.h (_BracketMatcher<>::_M_add_char(),
	_BracketMatcher<>::_M_add_collating_element(),
	_BracketMatcher<>::_M_add_equivalence_class(),
	_BracketMatcher<>::_M_make_range()): Likewise.
	* include/bits/regex_compiler.tcc (_BracketMatcher<>::_M_apply()):
	Likewise.
	* include/bits/regex_executor.h: Do not use std::queue.
	* include/bits/regex_executor.tcc (_Executor<>::_M_main(),
	_Executor<>::_M_dfs()): Likewise.
	* include/std/regex: Remove <map>, <set> and <queue>.

2014-01-17  Tim Shen  <timshen91@gmail.com>

	* include/bits/regex.h (__compile_nfa<>(), basic_regex<>::basic_regex(),
	basic_regex<>::assign()): Change __compile_nfa to accept
	const _CharT* only.
	* include/bits/regex_compiler.h: Change _Compiler's template
	argument from <_FwdIter, _TraitsT> to <_TraitsT>.
	* include/bits/regex_compiler.tcc: Likewise.

2014-01-17  Tim Shen  <timshen91@gmail.com>

	* include/bits/regex_compiler.h: Change _ScannerT into char-type
	templated.
	* include/bits/regex_scanner.h (_Scanner<>::_Scanner()): Separate
	_ScannerBase from _Scanner; Change _Scanner's template argument from
	_FwdIter to _CharT. Avoid use of std::map and std::set by using arrays
	instead.
	* include/bits/regex_scanner.tcc (_Scanner<>::_Scanner(),
	_Scanner<>::_M_scan_normal(), _Scanner<>::_M_eat_escape_ecma(),
	_Scanner<>::_M_eat_escape_posix(), _Scanner<>::_M_eat_escape_awk()):
	Likewise.
	* include/std/regex: Add <cstring> for using strchr.

2014-01-17  Tim Shen  <timshen91@gmail.com>

	* bits/regex_automaton.tcc: Indentation fix.
	* bits/regex_compiler.h (__compile_nfa<>(), _Compiler<>,
	_RegexTranslator<> _AnyMatcher<>, _CharMatcher<>,
	_BracketMatcher<>): Add bool option template parameters and
	specializations to make matching more efficient and space saving.
	* bits/regex_compiler.tcc: Likewise.

2014-01-15  François Dumont  <fdumont@gcc.gnu.org>

	PR libstdc++/59712
	* include/bits/hashtable_policy.h: Fix some long lines.
	* include/bits/hashtable.h (__hash_code_base_access): Define and
	use it to check its _M_bucket_index noexcept qualification. Use
	also in place of...
	(__access_protected_ctor): ...this.
	* testsuite/23_containers/unordered_set/instantiation_neg.cc:
	Adapt line number.
	* testsuite/23_containers/unordered_set/
	not_default_constructible_hash_neg.cc: Likewise.

2014-01-13  François Dumont  <fdumont@gcc.gnu.org>

	* include/debug/set.h (set): Implement C++11 allocator-aware
	container requirements.
	* include/debug/map.h (map): Likewise.
	* include/debug/multiset.h (multiset): Likewise.
	* include/debug/multimap.h (multimap): Likewise.
	* include/debug/set.h (set::operator=(set&&)): Add noexcept and
	fix implementation regarding management of safe iterators.
	* include/debug/map.h (map::operator=(map&&)): Likewise.
	* include/debug/multiset.h (multiset::operator=(multiset&&)): Likewise.
	* include/debug/multimap.h (multimap::operator=(multimap&&)):
	Likewise.
	* include/debug/set.h (set::operator=(std::initializer_list<>)):
	Rely on the same operator from normal mode.
	* include/debug/map.h (map::operator=(std::initializer_list<>)):
	Likewise.
	* include/debug/multiset.h
	(multiset::operator=(std::initializer_list<>)): Likewise.
	* include/debug/multimap.h
	(multimap::operator=(std::initializer_list<>)): Likewise.
	* include/debug/set.h (set::swap(set&)): Add noexcept
	specification, add allocator equality check.
	* include/debug/map.h (map::swap(map&)): Likewise.
	* include/debug/multiset.h (multiset::swap(multiset&)): Likewise.
	* include/debug/multimap.h (multimap::swap(multimap&)): Likewise.

2014-01-10  Jonathan Wakely  <jwakely@redhat.com>

	PR libstdc++/59698
	* doc/xml/manual/status_cxx1998.xml (iso.1998.specific): Markup
	and stylistic improvements.
	* doc/xml/manual/codecvt.xml (std.localization.facet.codecvt): Likewise
	and update for C++11.
	* doc/xml/manual/ctype.xml (std.localization.facet.ctype): Likewise.

	PR libstdc++/59687
	* doc/xml/manual/backwards_compatibility.xml
	(backwards.third.nocreate_noreplace): Correct and expand.

	PR libstdc++/59699
	* doc/xml/manual/support.xml (std.support.types.null): Update links.

2014-01-09  Jonathan Wakely  <jwakely@redhat.com>

	PR libstdc++/59738
	* include/bits/stl_vector.h (vector<>::_M_move_assign): Restore
	support for non-Movable types.

	PR libstdc++/59680
	* src/c++11/thread.cc (__sleep_for): Fix call to ::sleep.

2014-01-08  François Dumont  <fdumont@gcc.gnu.org>

	* include/bits/stl_vector.h (std::vector<>::_M_move_assign): Pass
	*this allocator instance when building temporary vector instance
	so that *this allocator does not get moved.
	* include/debug/safe_base.h
	(_Safe_sequence_base(_Safe_sequence_base&&)): New.
	* include/debug/vector (__gnu_debug::vector<>(vector&&)): Use new
	move constructor from _Safe_sequence_base.
	(__gnu_debug::vector<>(vector&&, const allocator_type&)): Swap
	safe iterators if the instance is moved.
	(__gnu_debug::vector<>::operator=(vector&&)): Likewise.
	* testsuite/23_containers/vector/allocator/move.cc (test01): Add
	check on a vector iterator.
	* testsuite/23_containers/vector/allocator/move_assign.cc
	(test02): Likewise.
	(test03): New, test with a non-propagating allocator.
	* testsuite/23_containers/vector/debug/move_assign_neg.cc: New.

2014-01-07  Tim Shen  <timshen91@gmail.com>

	* include/bits/regex_compiler.h (_AnyMatcher<>::_AnyMatcher(),
	_AnyMatcher<>::operator(), _AnyMatcher<>::_M_apply(),
	_CharMatcher<>::_CharMatcher(), _CharMatcher<>::_M_translate(),
	_BracketMatcher<>::_BracketMatcher(), _BracketMatcher<>::operator(),
	_BracketMatcher<>::_M_add_char(),
	_BracketMatcher<>::_M_add_collating_element(),
	_BracketMatcher<>::_M_add_equivalence_class(),
	_BracketMatcher<>::_M_add_character_class(),
	_BracketMatcher<>::_M_make_range(), _BracketMatcher<>::_M_ready(),
	_BracketMatcher<>::_M_apply(), _BracketMatcher<>::_M_make_cache()):
	Fix _AnyMatcher behavior of POSIX style and move _M_flags
	to template parameter; Add cache for _BracketMatcher. Adjust
	declarations from here...
	* include/bits/regex.h (basic_regex<>::imbue()): ...to here. Also,
	imbuing a regex will trigger a recompilation to rebuild the cache.
	* include/bits/regex_compiler.tcc (_Compiler<>::_M_atom(),
	_Compiler<>::_M_bracket_expression()): Adjust matchers' caller for
	different template bool parameters.
	* include/bits/regex_executor.h: Remove unnecessary declarations.
	* include/std/regex: Adjust including orders.
	* testsuite/28_regex/traits/char/user_defined.cc: New.
	* testsuite/28_regex/traits/wchar_t/user_defined.cc: New.

2014-01-07  Rainer Orth  <ro@CeBiTec.Uni-Bielefeld.DE>

	* config/abi/post/solaris2.9/baseline_symbols.txt: Regenerate.
	* config/abi/post/solaris2.9/sparcv9/baseline_symbols.txt: Likewise.
	* config/abi/post/solaris2.10/baseline_symbols.txt: Likewise.
	* config/abi/post/solaris2.10/amd64/baseline_symbols.txt: Likewise.
	* config/abi/post/solaris2.10/sparcv9/baseline_symbols.txt: Likewise.

2014-01-02  Richard Sandiford  <rdsandiford@googlemail.com>

	Update copyright years

2014-01-02  Richard Sandiford  <rdsandiford@googlemail.com>

	* testsuite/18_support/new_handler.cc,
	testsuite/18_support/terminate_handler.cc,
	testsuite/18_support/unexpected_handler.cc: Use the standard form for
	the copyright notice.

Copyright (C) 2014 Free Software Foundation, Inc.

Copying and distribution of this file, with or without modification,
are permitted in any medium without royalty provided the copyright
notice and this notice are preserved.<|MERGE_RESOLUTION|>--- conflicted
+++ resolved
@@ -1,882 +1,4 @@
-<<<<<<< HEAD
-2014-12-19  Release Manager
-
-	* GCC 4.8.4 released.
-
-2014-12-06  Jonathan Wakely  <jwakely@redhat.com>
-
-	PR libstdc++/63840
-	* include/std/functional (function::function(const function&)): Set
-	_M_manager after operations that might throw.
-	* include/tr1/functional (function::function(const function&),
-	function::function(_Functor, _Useless)): Likewise.
-	* testsuite/20_util/function/63840.cc: New.
-	* testsuite/tr1/3_function_objects/function/63840.cc: New.
-
-	PR libstdc++/61947
-	* include/std/tuple (_Head_base): Use allocator_arg_t parameters to
-	disambiguate unary constructors.
-	(_Tuple_impl): Pass allocator_arg_t arguments.
-	* testsuite/20_util/tuple/61947.cc: New.
-	* testsuite/20_util/uses_allocator/cons_neg.cc: Adjust dg-error line.
-
-	PR libstdc++/59603
-	* include/bits/stl_algo.h (random_shuffle): Prevent self-swapping.
-	* testsuite/25_algorithms/random_shuffle/59603.cc: New.
-
-2014-11-27  Thomas Preud'homme  <thomas.preudhomme@arm.com>
-
-	Backport from mainline
-	2014-09-10  Tony Wang  <tony.wang@arm.com>
-
-	PR target/56846
-	* libsupc++/eh_personality.cc (PERSONALITY_FUNCTION):
-	Return with CONTINUE_UNWINDING when the state pattern
-	contains: _US_VIRTUAL_UNWIND_FRAME | _US_FORCE_UNWIND
-
-2014-11-05  David Edelsohn  <dje.gcc@gmail.com>
-
-	Backported from mainline.
-	2014-10-30  David Edelsohn  <dje.gcc@gmail.com>
-
-	* configure.host (aix4.3+, 5+): Do not use -G in link command.
-
-2014-10-15  Jason Merrill  <jason@redhat.com>
-
-	* libsupc++/dyncast.cc (__dynamic_cast): Handle mid-destruction
-	dynamic_cast more gracefully.
-
-2014-10-14  Kai Tietz  <ktietz@redhat.com>
-
-	PR libstdc++/57440
-	* config/os/mingw32/os_defines.h (_GTHREAD_USE_MUTEX_INIT_FUNC):
-	Define to avoid leak.
-	* config/os/mingw32-w64/os_defines.h: Likewise.
-
-2014-10-03  Jonathan Wakely  <jwakely@redhat.com>
-
-	PR libstdc++/63449
-	* doc/xml/manual/containers.xml: Remove outdated section. Update
-	std::list notes.
-	* doc/html/*: Regenerate.
-
-2014-10-01  Jonathan Wakely  <jwakely@redhat.com>
-
-	* doc/xml/manual/status_cxx2011.xml: Corrections.
-	* doc/html/manual/status.html: Regenerate.
-
-2014-08-28  Samuel Bronson  <naesten@gmail.com>
-
-	Backport r212453 from trunk
-	2014-07-11  Samuel Bronson  <naesten@gmail.com>
-		    Matthias Klose  <doko@ubuntu.com>
-
-	PR libstdc++/58962
-	* python/libstdcxx/v6/printers.py: Port to Python 2+3
-	(imap): New compat function.
-	(izip): Likewise.
-	(Iterator): New mixin to allow writing iterators in Python 3 style
-	regardless of which version we're running on.
-	[Python3] (long) New compat alias for "int".
-	* testsuite/lib/gdb-test.exp: Port to Python 2+3 (print syntax)
-
-	Backport r210625 from trunk
-	2014-05-19  Jonathan Wakely  <jwakely@redhat.com>
-
-	* python/libstdcxx/v6/printers.py: Use Python3 raise syntax.
-
-2014-08-26  John David Anglin  <danglin@gcc.gnu.org>
-
-	* config/abi/post/hppa-linux-gnu/baseline_symbols.txt: Update.
-
-2014-08-26  Jonathan Wakely  <jwakely@redhat.com>
-
-	* doc/xml/manual/status_cxx2011.xml: Correct status table.
-	* doc/html/manual/*: Regenerate.
-
-2014-08-04  Jonathan Wakely  <jwakely@redhat.com>
-
-	Backported from mainline
-	2014-07-29  Jonathan Wakely  <jwakely@redhat.com>
-
-	PR libstdc++/61946
-	* include/ext/rope (rope::rope(char_producer<_CharT>*, size_t, bool,
-	const allocator_type&)): Pass non-const allocator to
-	_S_new_RopeFunction.
-	* testsuite/ext/rope/61946.cc: New.
-
-2014-08-04  Zifei Tong  <zifeitong@gmail.com>
-
-	* libsupc++/atexit_thread.cc (HAVE___CXA_THREAD_ATEXIT_IMPL): Add
-	_GLIBCXX_ prefix to macro.
-
-2014-06-03  Jonathan Wakely  <jwakely@redhat.com>
-
-	Backport from mainline
-	2014-04-15  Jonathan Wakely  <jwakely@redhat.com>
-
-	PR libstdc++/60734
-	* include/bits/stl_tree.h (_Rb_tree::_M_end): Fix invalid cast.
-
-	Backport from mainline
-	2014-05-16  Jonathan Wakely  <jwakely@redhat.com>
-
-	PR libstdc++/60966
-	* include/std/future (__future_base::_State_baseV2::_M_set_result):
-	Signal condition variable after call_once returns.
-	(__future_base::_State_baseV2::_M_do_set): Do not signal here.
-	(promise::set_value, promise::set_exception): Increment the reference
-	count on the shared state until the function returns.
-	* testsuite/30_threads/promise/60966.cc: New.
-
-2014-05-29  Jonathan Wakely  <jwakely@redhat.com>
-
-	* include/tr2/bool_set: Use UTF-8 for accented characters.
-	* scripts/run_doxygen: Handle Doxygen 1.8.x change.
-
-2014-05-22  Release Manager
-
-	* GCC 4.8.3 released.
-
-2014-05-08  Joshua Gay  <jgay@gnu.org>
-
-	PR libstdc++/61117
-	* doc/xml/faq.xml (faq.license.what_restrictions): Replace "open
-	source" with "free software".
-	* doc/html/faq.html: Likewise.
-
-2014-05-08  Jonathan Wakely  <jwakely@redhat.com>
-
-	* include/std/iostream: Fix URL in comment.
-	* src/c++98/ios_init.cc: Fix path in comment.
-
-2014-05-06  Jonathan Wakely  <jwakely@redhat.com>
-
-	Backport from mainline
-	2014-04-15  Jonathan Wakely  <jwakely@redhat.com>
-
-	PR libstdc++/60594
-	* include/std/functional (function::_Callable): Exclude own type
-	from the callable checks.
-	* testsuite/20_util/function/60594.cc: New.
-
-2014-04-27  Jonathan Wakely  <jwakely@redhat.com>
-
-	PR libstdc++/60497
-	* include/std/tuple (get): Qualify calls to prevent ADL.
-	* testsuite/20_util/tuple/60497.cc: New.
-
-2012-04-05  Dominique d'Humieres  <dominiq@lps.ens.fr>
-	    Jack Howarth <howarth@bromo.med.uc.edu>
-
-	PR target/54407
-	* 30_threads/condition_variable/54185.cc: Skip for darwin < 11.
-
-2014-04-04  Bill Schmidt  <wschmidt@linux.vnet.ibm.com>
-
-	Backport from mainline
-	2013-11-15  Ulrich Weigand  <Ulrich.Weigand@de.ibm.com>
-
-	* configure: Regenerate.
-
-2014-04-04  Bill Schmidt  <wschmidt@linux.vnet.ibm.com>
-
-	Backport from mainline r204808:
-
-	2013-11-14  Ulrich Weigand  <Ulrich.Weigand@de.ibm.com>
-
-	* scripts/extract_symvers.in: Ignore <localentry: > fields
-	in readelf --symbols output.
-
-2014-03-26  Jonathan Wakely  <jwakely@redhat.com>
-
-	PR libstdc++/59548
-	* include/debug/safe_unordered_base.h (_Safe_unordered_container_base):
-	Define copy and move constructors that handle iterators correctly.
-	* testsuite/23_containers/unordered_map/59548.cc: New.
-
-2014-03-25  Jonathan Wakely  <jwakely@redhat.com>
-
-	PR libstdc++/60658
-	* include/bits/atomic_base.h (__atomic_base<_PTp*>::is_lock_free()):
-	Use sizeof pointer type not the element type.
-	* testsuite/29_atomics/atomic/60658.cc: New.
-
-2014-03-18  Jonathan Wakely  <jwakely@redhat.com>
-
-	PR libstdc++/60564
-	* include/std/future (__future_base::_Task_state<>): Change
-	constructors to template functions using perfect forwarding.
-	(__create_task_state): Use decayed type as stored task.
-	(packaged_task::packaged_task(_Fn&&)): Forward instead of moving.
-	* testsuite/30_threads/packaged_task/60564.cc: New.
-
-2014-03-12  Roland McGrath  <mcgrathr@google.com>
-	    Mark Seaborn  <mseaborn@google.com>
-
-	PR libstdc++/59392
-	* libsupc++/eh_call.cc (__cxa_call_unexpected): Call __do_catch with
-	the address of a null pointer, not with a null pointer to pointer.
-	Copy comment for this case from eh_personality.cc:__cxa_call_unexpected.
-	* testsuite/18_support/bad_exception/59392.cc: New file.
-
-2014-03-11  Jonathan Wakely  <jwakely@redhat.com>
-
-	Backport from mainline.
-	2014-01-09  Jonathan Wakely  <jwakely@redhat.com>
-
-	PR libstdc++/59680
-	* src/c++11/thread.cc (__sleep_for): Fix call to ::sleep.
-
-2014-03-11  Jonathan Wakely  <jwakely@redhat.com>
-
-	Backport from mainline.
-	2014-01-27  Jonathan Wakely  <jwakely@redhat.com>
-
-	PR libstdc++/59215
-	* include/bits/shared_ptr_base.h
-	(_Sp_counted_base<_S_atomic>::_M_add_ref_lock()): Use relaxed atomic
-	load.
-
-2014-03-11  Jonathan Wakely  <jwakely@redhat.com>
-
-	Backport from mainline.
-
-	2014-01-09  Jonathan Wakely  <jwakely@redhat.com>
-
-	PR libstdc++/59738
-	* include/bits/stl_vector.h (vector<>::_M_move_assign): Restore
-	support for non-Movable types.
-
-	2014-01-08  François Dumont  <fdumont@gcc.gnu.org>
-
-	* include/bits/stl_vector.h (std::vector<>::_M_move_assign): Pass
-	*this allocator instance when building temporary vector instance
-	so that *this allocator does not get moved.
-	* testsuite/23_containers/vector/allocator/move.cc (test01): Add
-	check on a vector iterator.
-	* testsuite/23_containers/vector/allocator/move_assign.cc
-	(test02): Likewise.
-	(test03): New, test with a non-propagating allocator.
-
-	2013-11-15  Jonathan Wakely  <jwakely.gcc@gmail.com>
-
-	* testsuite/23_containers/vector/allocator/move.cc: New
-
-2014-01-27  Jason Merrill  <jason@redhat.com>
-
-	Core DR 475
-	PR c++/41174
-	PR c++/59224
-	* libsupc++/eh_throw.cc (__cxa_throw): Set uncaughtExceptions.
-	* libsupc++/eh_alloc.cc (__cxa_allocate_dependent_exception)
-	(__cxa_allocate_exception): Don't set it here.
-
-2013-12-15  H.J. Lu  <hongjiu.lu@intel.com>
-
-	* config/abi/post/x86_64-linux-gnu/x32/baseline_symbols.txt: Update.
-
-2013-11-22  Jonathan Wakely  <jwakely.gcc@gmail.com>
-
-	* acinclude.m4 (libtool_VERSION): Bump.
-	* configure: Regenerate.
-	* doc/xml/manual/abi.xml: Update version information.
-
-2013-11-05  Jonathan Wakely  <jwakely.gcc@gmail.com>
-
-	* doc/xml/manual/status_cxx2011.xml: Document aligned_union as
-	missing.
-
-	* doc/xml/manual/spine.xml: Update copyright years.
-	* doc/html/*: Regenerate.
-
-2013-11-01  Paolo Carlini  <paolo.carlini@oracle.com>
-
-	PR libstdc++/58952
-	* include/c_global/cstdio: Undef getchar.
-
-2013-10-31  Jonathan Wakely  <jwakely.gcc@gmail.com>
-
-	* testsuite/20_util/shared_ptr/cons/58839.cc: Do not use
-	default_delete<void>.
-
-2013-10-30  Chris Studholme  <cvs@cs.utoronto.ca>
-
-	PR libstdc++/58912
-	* include/bits/shared_ptr_base.h (_Sp_counted_ptr_inplace): Remove
-	unnecessary initialization of storage buffer.
-
-2013-10-29  Jonathan Wakely  <jwakely.gcc@gmail.com>
-
-	PR libstdc++/58839
-	* include/bits/shared_ptr_base.h
-	(__shared_ptr<T>::__shared_ptr(unique_ptr<U,D>&&)): Do not dereference
-	pointer.
-	* testsuite/20_util/shared_ptr/cons/58839.cc: New.
-
-2013-10-20  Chris Jefferson  <chris@bubblescope.net>
-	    Paolo Carlini  <paolo.carlini@oracle.com>
-
-	PR libstdc++/58800
-	* include/bits/stl_algo.h (__unguarded_partition_pivot): Change
-	__last - 2 to __last - 1.
-	* testsuite/25_algorithms/nth_element/58800.cc: New
-
-2013-10-16  François Dumont  <fdumont@gcc.gnu.org>
-
-	PR libstdc++/58191
-	* include/debug/macros.h (__glibcxx_check_partitioned_lower): Add
-	__gnu_debug::__base calls on iterators passed to internal debug
-	check.
-	(__glibcxx_check_partitioned_lower_pred): Likewise.
-	(__glibcxx_check_partitioned_upper): Likewise.
-	(__glibcxx_check_partitioned_upper_pred): Likewise.
-	* include/debug/functions.h (__check_partitioned_lower):
-	Remove code to detect safe iterators.
-	(__check_partitioned_upper): Likewise.
-
-2013-10-16  Release Manager
-
-	* GCC 4.8.2 released.
-
-2013-10-09  Jonathan Wakely  <jwakely.gcc@gmail.com>
-
-	* testsuite/20_util/shared_ptr/cons/58659.cc: Use VERIFY instead of
-	aborting.
-
-2013-10-08  Jonathan Wakely  <jwakely.gcc@gmail.com>
-
-	PR libstdc++/58659
-	* include/bits/shared_ptr_base.h (__shared_count::__shared_count(P,D)):
-	Delegate to constructor taking allocator.
-	(__shared_count::_S_create_from_up): Inline into ...
-	(__shared_count::__shared_count(unique_ptr<Y,D>&&): Here. Use
-	std::conditional instead of constrained overloads. Allocate memory
-	using the allocator type that will be used for deallocation.
-	* testsuite/20_util/shared_ptr/cons/58659.cc: New.
-	* testsuite/20_util/shared_ptr/cons/43820_neg.cc: Adjust.
-
-2013-10-07  Jonathan Wakely  <jwakely.gcc@gmail.com>
-
-	PR libstdc++/57641
-	* include/std/mutex (timed_mutex, recursive_timed_mutex): Add
-	overloaded _M_try_lock_until to handle conversion between different
-	clocks. Replace constrained __try_lock_for_impl overloads with
-	conditional increment.
-	* testsuite/30_threads/timed_mutex/try_lock_until/57641.cc: New.
-
-2013-10-06  Jonathan Wakely  <jwakely.gcc@gmail.com>
-
-	PR libstdc++/57465
-	* include/std/functional
-	(_Function_base::_Base_manager::_M_not_empty_function): Fix overload
-	for pointers.
-	* testsuite/20_util/function/cons/57465.cc: New.
-
-2013-10-02  Jonathan Wakely  <jwakely.gcc@gmail.com>
-	    Daniel Krugler  <daniel.kruegler@gmail.com>
-
-	PR libstdc++/58569
-	* include/std/functional (function::_CheckResult): Move to namespace
-	scope and rename to __check_func_return_type.
-	* testsuite/20_util/function/58569.cc: New.
-
-2013-09-30  Chris Jefferson  <chris@bubblescope.net>
-
-	PR libstdc++/58437
-	* include/bits/stl_algo.h (__move_median_first): Rename to
-	__move_median_to_first, change to take an addition argument.
-	(__unguarded_partition_pivot): Adjust.
-	* testsuite/performance/25_algorithms/sort.cc: New.
-	* testsuite/performance/25_algorithms/sort_heap.cc: Likewise.
-	* testsuite/performance/25_algorithms/stable_sort.cc: Likewise.
-
-2013-09-19  Mitsuru Kariya  <kariya_mitsuru@hotmail.com>
-	    Chris Jefferson  <chris@bubblescope.net>
-
-	PR libstdc++/58358
-	* include/bits/stl_algo.h (search_n): Fix to guarantee a number
-	of comparisons <= number of elements in the range.
-	* testsuite/25_algorithms/search_n/58358.cc: New.
-	* testsuite/25_algorithms/search_n/iterator.cc: Extend.
-
-2013-09-13  Paolo Carlini  <paolo.carlini@oracle.com>
-
-	PR libstdc++/58415
-	* include/ext/sso_string_base.h (__sso_string_base<>::
-	__sso_string_base(__sso_string_base&&)): Fix thinkos about
-	_M_length vs _M_set_length.
-	* testsuite/ext/vstring/cons/58415-1.cc: New.
-	* testsuite/ext/vstring/cons/58415-2.cc: Likewise.
-
-2013-09-10  Kai Tietz  <ktietz@redhat.com>
-
-	Backport from trunk.
-	PR libstdc++/54314
-	* config/abi/pre/gnu-versioned-namespace.ver: Add thunk _ZTv0_n12_NS*
-	like in gnu.ver.
-
-2013-09-07  Paolo Carlini  <paolo.carlini@oracle.com>
-
-	PR libstdc++/58341
-	* include/bits/stl_algobase.h (copy_backward): Fix documentation
-	per DR 1206.
-
-2013-09-03  Paolo Carlini  <paolo.carlini@oracle.com>
-
-	PR libstdc++/58302
-	* include/bits/random.tcc (negative_binomial_distribution<>::
-	operator()(_UniformRandomNumberGenerator&, const param_type&):
-	Fix typo in template argument.
-	* testsuite/26_numerics/random/negative_binomial_distribution/
-	operators/58302.cc: New.
-
-2013-08-16  Uros Bizjak  <ubizjak@gmail.com>
-
-	* src/c++98/compatibility.cc (_ZTIe): Use
-	reinterpret_cast<const cast *> to avoid -Wcast-qual warnings.
-	(_ZTIPe): Ditto.
-	(ZTIPKe): Ditto.
-
-2013-08-07  Paolo Carlini  <paolo.carlini@oracle.com>
-
-	* include/ext/atomicity.h: Add #pragma GCC system_header.
-
-2013-08-07  Paolo Carlini  <paolo.carlini@oracle.com>
-
-	PR libstdc++/58098
-	* include/bits/random.h (cauchy_distribution<>::min,
-	extreme_value_distribution<>::min, normal_distribution<>::min,
-	student_t_distribution<>::min): Fix.
-	* include/ext/random (normal_mv_distribution<>::min): Likewise.
-	* testsuite/26_numerics/random/cauchy_distribution/cons/parms.cc:
-	Adjust.
-	testsuite/26_numerics/random/cauchy_distribution/cons/default.cc:
-	Likewise.
-	* testsuite/26_numerics/random/extreme_value_distribution/cons/
-	parms.cc: Likewise.
-	testsuite/26_numerics/random/extreme_value_distribution/cons/
-	default.cc: Likewise.
-	* testsuite/26_numerics/random/normal_distribution/cons/parms.cc:
-	Likewise.
-	* testsuite/26_numerics/random/normal_distribution/cons/default.cc:
-	Likewise.
-	* testsuite/26_numerics/random/student_t_distribution/cons/parms.cc:
-	Likewise.
-	* testsuite/26_numerics/random/student_t_distribution/cons/default.cc:
-	Likewise.
-	* testsuite/ext/random/normal_mv_distribution/cons/parms.cc: Likewise.
-	* testsuite/ext/random/normal_mv_distribution/cons/default.cc: Likewise.
-
-	* testsuite/26_numerics/random/exponential_distribution/cons/parms.cc:
-	Minor tweak.
-	* testsuite/26_numerics/random/exponential_distribution/cons/default.cc:
-	Likewise.
-
-	* testsuite/ext/von_mises_distribution/*: Move to...
-	* testsuite/ext/random/von_mises_distribution/*: ... here.
-	* testsuite/ext/triangular_distribution/*: Move to...
-	* testsuite/ext/random/triangular_distribution/*: ... here.
-
-2013-07-31  François Dumont  <fdumont@gcc.gnu.org>
-
-	* include/profile/unordered_base.h: New.
-	* include/Makefile.am: Add new profile header.
-	* include/Makefile.in: Regenerate.
-	* include/profile/impl/profiler.h
-	(__profcxx_inefficient_hash_is_on): New macro.
-	* include/profile/unordered_map (std::profile::unordered_map<>):
-	Use new _Unordered_profile base class. Use default implementations
-	for special functions.
-	(std::profile::unordered_multimap<>): Likewise.
-	* include/profile/unordered_set (std::profile::unordered_set<>):
-	Likewise.
-	(std::profile::unordered_multiset<>): Likewise.
-	* testsuite/23_containers/unordered_multiset/55043.cc: Fix
-	MoveOnly equality operator signature.
-
-2013-07-31  Paolo Carlini  <paolo.carlini@oracle.com>
-
-	PR libstdc++/56627
-	* include/bits/stl_bvector.h: Use friend struct hash intead of
-	friend class hash to work around useless warnings produced by
-	some compilers.
-	* include/std/bitset: Likewise.
-
-2013-07-29  Paolo Carlini  <paolo.carlini@oracle.com>
-
-	Revert last commit.
-
-2013-07-29  Paolo Carlini  <paolo.carlini@oracle.com>
-
-	* include/profile/unordered_map (unordered_map<>,
-	unordered_multimap<>): Clean-up constructors and assignment
-	operators to match debug-mode.
-	* include/profile/unordered_set (unordered_set<>,
-	unordered_multiset<>): Likewise.
-
-2013-07-22  Jason Merrill  <jason@redhat.com>
-
-	PR libstdc++/57914
-	* libsupc++/atexit_thread.cc (run): Delete cleanup elts.
-
-2013-06-27  Paolo Carlini  <paolo.carlini@oracle.com>
-
-	* include/profile/vector (emplace(iterator, _Args&&...)): Define.
-
-2013-06-25  Paolo Carlini  <paolo.carlini@oracle.com>
-
-	* testsuite/23_containers/map/modifiers/erase/abi_tag.cc: Avoid
-	spurious fails with check-debug.
-	* testsuite/23_containers/multimap/modifiers/erase/abi_tag.cc:
-	Likewise.
-	* testsuite/23_containers/set/modifiers/erase/abi_tag.cc: Likewise.
-	* testsuite/23_containers/multiset/modifiers/erase/abi_tag.cc:
-	Likewise.
-
-2013-06-22  Paolo Carlini  <paolo.carlini@oracle.com>
-
-	PR libstdc++/57674
-	* include/bits/random.h (binomial_distribution<>::_M_waiting):
-	Add double parameter.
-	* include/bits/random.tcc (binomial_distribution<>::operator()
-	(_UniformRandomNumberGenerator&, const param_type&)): Pass
-	__param._M_q to _M_waiting.
-	(_M_waiting): Adjust.
-	* testsuite/26_numerics/random/binomial_distribution/
-	operators/values.cc: Add tests.
-
-2013-06-21  Paolo Carlini  <paolo.carlini@oracle.com>
-
-	PR libstdc++/57666
-	* include/std/valarray (valarray<>::operator=(const _Expr<>&)):
-	Implement correctly C++11 26.6.2.3/1.
-	* testsuite/26_numerics/valarray/dr630-3.C: New.
-
-2013-06-19  Alan Modra  <amodra@gmail.com>
-
-	Apply mainline patch
-	2013-06-14  Alan Modra  <amodra@gmail.com>
-	* configure.host (abi_baseline_pair): Match powerpc64*.
-
-2013-06-15  Paolo Carlini  <paolo.carlini@oracle.com>
-
-	PR libstdc++/57619
-	* include/bits/unordered_map.h (unordered_map<>::insert,
-	unordered_multimap<>::insert): Use std::forward, not std::move.
-	* testsuite/23_containers/unordered_map/insert/57619.C: New.
-	* testsuite/23_containers/unordered_multimap/insert/57619.C: Likewise.
-
-2013-06-12  Benjamin Kosnik  <bkoz@redhat.com>
-
-	* include/bits/c++config (_GLIBCXX_ABI_TAG_CXX11): Add.
-	* include/bits/stl_map.h (erase): Use abi_tag when C++11.
-	* include/bits/stl_multimap.h: Same.
-	* include/bits/stl_multiset.h: Same.
-	* include/bits/stl_set.h: Same.
-	* include/bits/stl_tree.h: Same.
-	* include/std/complex (real, imag): Use macro for abi_tag.
-
-	* testsuite/lib/libstdc++.exp: Disable inlinling with -fno-inline.
-	* testsuite/util/testsuite_containers.h (erase_external): New
-	declarations.
-	(erase_external_iterators): Same.
-	(linkage_check_cxx98_cxx11_erase): Same.
-	(linkage_check_cxx98_cxx11_erase_iterators): Same.
-	* testsuite/util/testsuite_shared.cc: Define.
-	* testsuite/23_containers/map/modifiers/erase/abi_tag.cc: New.
-	* testsuite/23_containers/map/modifiers/erase/
-	dr130-linkage-check.cc: New.
-	* testsuite/23_containers/multimap/modifiers/erase/abi_tag.cc: New.
-	* testsuite/23_containers/multimap/modifiers/erase/
-	dr130-linkage-check.cc: New.
-	* testsuite/23_containers/multiset/modifiers/erase/abi_tag.cc: New.
-	* testsuite/23_containers/multiset/modifiers/erase/
-	dr130-linkage-check.cc: New.
-	* testsuite/23_containers/set/modifiers/erase/abi_tag.cc: New.
-	* testsuite/23_containers/set/modifiers/erase/dr130-linkage-check.cc:
-	New.
-	* testsuite/ext/profile/mutex_extensions_neg.cc: Adjust line number.
-
-	* testsuite/23_containers/map/dr130.cc: Move...
-	* testsuite/23_containers/map/modifiers/dr130.cc: ...here.
-	* testsuite/23_containers/multimap/dr130.cc: Move ...
-	* testsuite/23_containers/multimap/modifiers/dr130.cc: ...here.
-	* testsuite/23_containers/multiset/dr130.cc: Move...
-	* testsuite/23_containers/multiset/modifiers/dr130.cc: ...here.
-	* testsuite/23_containers/set/dr130.cc: Move...
-	* testsuite/23_containers/set/modifiers/dr130.cc: ...here.
-
-2013-06-11  Matthias Klose  <doko@ubuntu.com>
-
-	* include/Makefile.am (bits_headers): Remove ${bits_host_headers}.
-	(ext_headers): Remove ${ext_host_headers}.
-	(stamp-${host_alias}): Create ${host_builddir}/../ext.
-	(stamp-host): Link ${bits_host_headers} and ${ext_host_headers}.
-	(install-headers): Install ${bits_host_headers} and ${ext_host_headers}.
-	* include/Makefile.in: Regenerate.
-	* include/ext/random: Include ext/opt_random.h.
-
-2013-06-07  Uros Bizjak  <ubizjak@gmail.com>
-
-	* config/abi/post/alpha-linux-gnu/baseline_symbols.txt: Update.
-
-2013-05-31  Release Manager
-
-	* GCC 4.8.1 released.
-
-2013-05-28  Jonathan Wakely  <jwakely.gcc@gmail.com>
-
-	* src/c++11/compatibility-chrono.cc (steady_clock::now()): If
-	!_GLIBCXX_USE_GETTIMEOFDAY perform conversion inline instead of
-	calling non-existent from_time_t.
-
-2013-05-28  Rainer Orth  <ro@CeBiTec.Uni-Bielefeld.DE>
-
-	* config/abi/post/solaris2.10/sparcv9/baseline_symbols.txt:
-	Regenerate.
-
-2013-05-26  Jakub Jelinek  <jakub@redhat.com>
-
-	Backported from mainline
-	2013-05-24  Benjamin Kosnik  <bkoz@redhat.com>
-
-	* include/std/chrono: Wrap clocks in inline namespace _V2.
-	* src/c++11/chrono.cc: Same.
-	* src/c++11/compatibility-chrono.cc: Revert to previous chrono.cc
-	file, with default configure macros selected.
-
-	* config/abi/pre/gnu.ver (GLIBCXX_3.4.19): Use symbols from inline
-	namespace.
-	* config/abi/post/x86_64-linux-gnu/baseline_symbols.txt: Fix up.
-
-	* config/abi/post/i386-linux-gnu/baseline_symbols.txt: Regenerated.
-	* config/abi/post/s390x-linux-gnu/baseline_symbols.txt: Regenerated.
-	* config/abi/post/powerpc64-linux-gnu/baseline_symbols.txt:
-	Regenerated.
-	* config/abi/post/powerpc64-linux-gnu/32/baseline_symbols.txt:
-	Regenerated.
-	* config/abi/post/x86_64-linux-gnu/baseline_symbols.txt: Regenerated.
-	* config/abi/post/x86_64-linux-gnu/32/baseline_symbols.txt:
-	Regenerated.
-	* config/abi/post/powerpc-linux-gnu/baseline_symbols.txt: Regenerated.
-	* config/abi/post/s390-linux-gnu/baseline_symbols.txt: Regenerated.
-	* config/abi/post/i486-linux-gnu/baseline_symbols.txt: Regenerated.
-	* config/abi/post/solaris2.10/baseline_symbols.txt: Regenerated.
-	* config/abi/post/solaris2.10/amd64/baseline_symbols.txt: Regenerated.
-	* config/abi/post/solaris2.10/sparcv9/baseline_symbols.txt:
-	Regenerated.
-	* config/abi/post/solaris2.9/baseline_symbols.txt: Regenerated.
-	* config/abi/post/solaris2.9/sparcv9/baseline_symbols.txt: Regenerated.
-
-2013-05-24  Jakub Jelinek  <jakub@redhat.com>
-
-	* src/c++11/chrono.cc: If _GLIBCXX_USE_CLOCK_GETTIME_SYSCALL,
-	include unistd.h and sys/syscall.h.  If _GLIBCXX_COMPATIBILITY_CXX0X,
-	don't define system_clock::is_steady, system_clock::now() and
-	steady_clock::is_steady.
-	(std::chrono::system_clock::now()): If
-	_GLIBCXX_USE_CLOCK_GETTIME_SYSCALL, call
-	syscall (SYS_clock_gettime, ...) instead of clock_gettime (...).
-	(std::chrono::system_clock::now()): Likewise.  Add weak attribute
-	if _GLIBCXX_COMPATIBILITY_CXX0X and compatibility-chrono.cc will
-	be non-empty.
-	* src/Makefile.am (cxx11_sources): Add compatibility-chrono.cc.
-	(compatibility-chrono.lo, compatibility-chrono.o): New goals.
-	* src/c++11/compatibility-chrono.cc: New file.
-	* acinclude.m4 (GLIBCXX_ENABLE_LIBSTDCXX_TIME): On linux*, check for
-	syscall (SYS_clock_gettime, CLOCK_MONOTONIC, &tp).
-	* testsuite/util/testsuite_abi.cc (check_version): Add
-	GLIBCXX_3.4.19 version and make it the latest.
-	* config/abi/pre/gnu.ver (_ZNSt6chrono12steady_clock3nowEv): Export
-	also @@GLIBCXX_3.4.19.
-	* config/abi/post/i386-linux-gnu/baseline_symbols.txt: Regenerated.
-	* config/abi/post/s390x-linux-gnu/baseline_symbols.txt: Regenerated.
-	* config/abi/post/powerpc64-linux-gnu/baseline_symbols.txt:
-	Regenerated.
-	* config/abi/post/powerpc64-linux-gnu/32/baseline_symbols.txt:
-	Regenerated.
-	* config/abi/post/x86_64-linux-gnu/baseline_symbols.txt: Regenerated.
-	* config/abi/post/x86_64-linux-gnu/32/baseline_symbols.txt:
-	Regenerated.
-	* config/abi/post/powerpc-linux-gnu/baseline_symbols.txt: Regenerated.
-	* config/abi/post/s390-linux-gnu/baseline_symbols.txt: Regenerated.
-	* config/abi/post/i486-linux-gnu/baseline_symbols.txt: Regenerated.
-	* config/abi/post/solaris2.10/baseline_symbols.txt: Regenerated.
-	* config/abi/post/solaris2.10/amd64/baseline_symbols.txt: Regenerated.
-	* config/abi/post/solaris2.10/sparcv9/baseline_symbols.txt:
-	Regenerated.
-	* config/abi/post/solaris2.9/baseline_symbols.txt: Regenerated.
-	* config/abi/post/solaris2.9/sparcv9/baseline_symbols.txt: Regenerated.
-	* config.h.in: Regenerated.
-	* src/Makefile.in: Regenerated.
-	* configure: Regenerated.
-
-2013-05-21  Jonathan Wakely  <jwakely.gcc@gmail.com>
-
-	PR libstdc++/57336
-	* include/std/functional (__invoke): Do not form function types with
-	abstract return type.
-	* testsuite/20_util/reference_wrapper/invoke-3.cc: New.
-
-2013-05-15  Jonathan Wakely  <jwakely.gcc@gmail.com>
-
-	* include/bits/basic_string.h (getline): Fix doxygen comments.
-
-2013-05-14  Evgeniy Stepanov  <eugenis@google.com>
-
-	* src/c++11/system_error.cc (generic_category_instance): Add
-	initializer.
-	(system_category_instance): Likewise.
-	* src/c++11/future.cc (__fec): Likewise.
-
-2013-05-08  Andoni Morales Alastruey <ylatuya@gmail.com>
-
-	PR libstdc++/57212
-	* include/Makefile.am (_GLIBCXX___MINGW32_GLIBCXX___): Modify
-	to __MINGW32__.
-	* include/Makefile.in: Regenerated.
-
-2013-04-27  François Dumont  <fdumont@gcc.gnu.org>
-
-	* include/bits/hashtable_policy.h
-	(_Insert_base<>::insert<_It>(_It, _It)): Enable move semantics.
-	* testsuite/23_containers/unordered_set/insert/move_range.cc: New.
-
-2013-04-22  Paolo Carlini  <paolo.carlini@oracle.com>
-
-	PR libstdc++/57010
-	* include/bits/stl_heap.h (pop_heap): Avoid self move-assignment.
-	* testsuite/25_algorithms/pop_heap/57010.cc: New.
-
-2013-04-09  Tom Tromey  <tromey@redhat.com>
-
-	* configure, config.h.in: Rebuild.
-	* configure.ac: Use GLIBCXX_CHECK_SDT_H.  Don't check for
-	sys/sdt.h.
-	* acinclude.m4 (GLIBCXX_CHECK_SDT_H): New defun.
-
-2013-04-04  Gerald Pfeifer  <gerald@pfeifer.com>
-
-	* doc/xml/manual/allocator.xml: Adjust link to Dr.Dobb's article.
-
-	* doc/xml/manual/appendix_contributing.xml: Adjust link to GNU
-	Coding Standards.
-
-	* doc/xml/manual/debug.xml: Adjust link for ThreadSanitizer.
-
-	* doc/xml/manual/debug_mode.xml: Adjust link for SafeSTL.
-
-	* doc/xml/manual/documentation_hacking.xml: Adjust Doxygen link.
-
-	* doc/xml/manual/messages.xml: Adjust link to Java API specs.
-
-	* doc/xml/manual/policy_data_structures: Remove direct link to
-	IBM Haifa Research Labs.
-
-	* doc/xml/manual/policy_data_structures_biblio.xml: Adjust links
-	for biblio.maverik_lowerbounds and biblio.nelson96stlpq.
-
-	* doc/xml/manual/profile_mode.xml: Adjust two links to acm.org
-	papers.
-
-	* doc/xml/manual/shared_ptr.xml: Use canonical address for
-	www.boost.org.
-
-2013-04-03  Paolo Carlini  <paolo.carlini@oracle.com>
-
-	PR libstdc++/56834
-	* include/debug/array (tuple_size, tuple_element): Do not declare.
-	* include/profile/array: Likewise.
-	* testsuite/23_containers/array/tuple_interface/
-	tuple_element_debug_neg.cc: Adjust dg-error line number.
-
-2013-03-27  Paolo Carlini  <paolo.carlini@oracle.com>
-
-	PR libstdc++/55977 (partial, std::vector and std::deque bits)
-	* include/bits/stl_vector.h (_M_range_initialize(_InputIterator,
-	_InputIterator, std::input_iterator_tag)): Use emplace_back.
-	* include/bits/deque.tcc (_M_range_initialize(_InputIterator,
-	_InputIterator, std::input_iterator_tag)): Likewise.
-	* testsuite/23_containers/vector/cons/55977.cc: New.
-	* testsuite/23_containers/deque/cons/55977.cc: Likewise.
-	* testsuite/23_containers/vector/requirements/dr438/assign_neg.cc:
-	Adjust dg-error line number.
-	* testsuite/23_containers/vector/requirements/dr438/insert_neg.cc:
-	Likewise.
-
-2013-03-27  Paolo Carlini  <paolo.carlini@oracle.com>
-
-	PR libstdc++/55979
-	* include/bits/stl_list.h (_M_initialize_dispatch(_InputIterator,
-	_InputIterator, __false_type)): Use emplace_back.
-	* testsuite/23_containers/list/cons/55979.cc: New.
-	* testsuite/23_containers/list/modifiers/1.h: Adjust.
-	* testsuite/23_containers/list/requirements/dr438/assign_neg.cc:
-	Adjust dg-error line number.
-
-2013-03-24  Jonathan Wakely  <jwakely.gcc@gmail.com>
-
-	PR libstdc++/56002
-	* include/std/mutex (lock_guard, unique_lock, lock): Define without
-	depending on _GLIBCXX_HAS_GTHREADS.
-	* testsuite/30_threads/lock_guard/cons/1.cc: Run on all targets.
-
-2013-03-22  Paolo Carlini  <paolo.carlini@oracle.com>
-
-	PR libstdc++/56678
-	* include/std/chrono (__is_ratio): Uglify T.
-
-2013-03-22  Release Manager
-
-	* GCC 4.8.0 released.
-
-2013-03-16  Jonathan Wakely  <jwakely.gcc@gmail.com>
-
-	PR libstdc++/56468
-	* libsupc++/exception_ptr.h (type_info): Declare.
-
-2013-03-16  Jonathan Wakely  <jwakely.gcc@gmail.com>
-
-	PR libstdc++/56492
-	* include/std/future (__future_base::_Result): Add result_type
-	typedef.
-	(__future_base::_S_allocate_result): Overload for std::allocator.
-	(__future_base::_Task_setter): Use _Result::result_type instead of
-	deducing the type from the task.
-	(__future_base::_Task_state): Store allocator to allow shared state
-	to be reset.  Replace std::function with member of target object type
-	accessed via ...
-	(__future_base::_Task_state_base): New abstract base class.
-	(__future_base::_Task_state_base::_M_run): New virtual function to
-	invoke type-erased target object.
-	(__future_base::_Task_state_base::_M_reset): New virtual function to
-	create new shared_state using same target object and allocator.
-	(__future_base::__create_task_state): Allocate a new _Task_state.
-	(packaged_task::packaged_task): Use __create_task_state.
-	(packaged_task::reset): Use _Task_state_base::_M_reset.
-	* testsuite/30_threads/packaged_task/cons/56492.cc: New.
-
-2013-03-15  Tom Tromey  <tromey@redhat.com>
-
-	* libsupc++/unwind-cxx.h: Include sys/sdt.h if detected.
-	(PROBE2): New macro.
-	* libsupc++/eh_throw.cc (__cxa_throw, __cxa_rethrow): Add probe.
-	* libsupc++/eh_catch.cc (__cxa_begin_catch): Add probe.
-	* configure.ac: Check for sys/sdt.h.
-	* configure, config.h.in: Rebuild.
-
-2013-03-14  Jonathan Wakely  <jwakely.gcc@gmail.com>
-
-	PR libstdc++/56613
-	* include/bits/stl_tree.h (_Rb_tree::_M_create_node): Use
-	allocator_traits instead of calling construct directly.
-	* testsuite/23_containers/map/56613.cc: New.
-
-2013-03-13  Benjamin Kosnik  <bkoz@redhat.com>
-=======
 2014-04-22  Release Manager
->>>>>>> a7aa3838
 
 	* GCC 4.9.0 released.
 
