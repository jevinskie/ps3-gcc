<?xml version="1.0" encoding="UTF-8" standalone="no"?>
<!DOCTYPE html PUBLIC "-//W3C//DTD XHTML 1.0 Transitional//EN" "http://www.w3.org/TR/xhtml1/DTD/xhtml1-transitional.dtd"><html xmlns="http://www.w3.org/1999/xhtml"><head><meta http-equiv="Content-Type" content="text/html; charset=UTF-8" /><title>Frequently Asked Questions</title><meta name="generator" content="DocBook XSL-NS Stylesheets V1.78.1" /><meta name="keywords" content="ISO C++, runtime, library" /><link rel="home" href="index.html" title="The GNU C++ Library" /><link rel="up" href="bk03.html" title="" /><link rel="prev" href="bk03.html" title="" /></head><body><div class="navheader"><table width="100%" summary="Navigation header"><tr><th colspan="3" align="center">Frequently Asked Questions</th></tr><tr><td width="20%" align="left"><a accesskey="p" href="bk03.html">Prev</a> </td><th width="60%" align="center"></th><td width="20%" align="right"> </td></tr></table><hr /></div><div class="article"><div class="titlepage"><div><div><h1 class="title"><a id="faq"></a>Frequently Asked Questions</h1></div><div><p class="copyright">Copyright © 
      2008, 2010
     
      <a class="link" href="http://www.fsf.org" target="_top">FSF</a>
<<<<<<< HEAD
    </p></div></div><hr /></div><div class="qandaset"><a id="idm270011560848"></a><dl><dt></dt><dd><dl><dt>1.1. <a href="faq.html#faq.what">
=======
    </p></div></div><hr /></div><div class="qandaset"><a id="idm269899593232"></a><dl><dt></dt><dd><dl><dt>1.1. <a href="faq.html#faq.what">
>>>>>>> a7aa3838
      What is libstdc++?
    </a></dt><dt>1.2. <a href="faq.html#faq.why">
      Why should I use libstdc++?
    </a></dt><dt>1.3. <a href="faq.html#faq.who">
      Who's in charge of it?
    </a></dt><dt>1.4. <a href="faq.html#faq.when">
      When is libstdc++ going to be finished?
    </a></dt><dt>1.5. <a href="faq.html#faq.how">
      How do I contribute to the effort?
    </a></dt><dt>1.6. <a href="faq.html#faq.whereis_old">
      What happened to the older libg++? I need that!
    </a></dt><dt>1.7. <a href="faq.html#faq.more_questions">
      What if I have more questions?
    </a></dt></dl></dd><dt></dt><dd><dl><dt>2.1. <a href="faq.html#faq.license.what">
      What are the license terms for libstdc++?
    </a></dt><dt>2.2. <a href="faq.html#faq.license.any_program">
      So any program which uses libstdc++ falls under the GPL?
    </a></dt><dt>2.3. <a href="faq.html#faq.license.lgpl">
      How is that different from the GNU {Lesser,Library} GPL?
    </a></dt><dt>2.4. <a href="faq.html#faq.license.what_restrictions">
      I see. So, what restrictions are there on programs that use the library?
    </a></dt></dl></dd><dt></dt><dd><dl><dt>3.1. <a href="faq.html#faq.how_to_install">How do I install libstdc++?
    </a></dt><dt>3.2. <a href="faq.html#faq.how_to_get_sources">How does one get current libstdc++ sources?
    </a></dt><dt>3.3. <a href="faq.html#faq.how_to_test">How do I know if it works?
    </a></dt><dt>3.4. <a href="faq.html#faq.how_to_set_paths">How do I insure that the dynamically linked library will be found?
    </a></dt><dt>3.5. <a href="faq.html#faq.what_is_libsupcxx">
      What's libsupc++?
    </a></dt><dt>3.6. <a href="faq.html#faq.size">
      This library is HUGE!
    </a></dt></dl></dd><dt></dt><dd><dl><dt>4.1. <a href="faq.html#faq.other_compilers">
      Can libstdc++ be used with non-GNU compilers?
    </a></dt><dt>4.2. <a href="faq.html#faq.solaris_long_long">
      No 'long long' type on Solaris?
    </a></dt><dt>4.3. <a href="faq.html#faq.predefined">
      _XOPEN_SOURCE and _GNU_SOURCE are always defined?
    </a></dt><dt>4.4. <a href="faq.html#faq.darwin_ctype">
      Mac OS X ctype.h is broken! How can I fix it?
    </a></dt><dt>4.5. <a href="faq.html#faq.threads_i386">
      Threading is broken on i386?
    </a></dt><dt>4.6. <a href="faq.html#faq.atomic_mips">
      MIPS atomic operations
    </a></dt><dt>4.7. <a href="faq.html#faq.linux_glibc">
      Recent GNU/Linux glibc required?
    </a></dt><dt>4.8. <a href="faq.html#faq.freebsd_wchar">
      Can't use wchar_t/wstring on FreeBSD
    </a></dt></dl></dd><dt></dt><dd><dl><dt>5.1. <a href="faq.html#faq.what_works">
      What works already?
    </a></dt><dt>5.2. <a href="faq.html#faq.standard_bugs">
      Bugs in the ISO C++ language or library specification
    </a></dt><dt>5.3. <a href="faq.html#faq.compiler_bugs">
      Bugs in the compiler (gcc/g++) and not libstdc++
    </a></dt></dl></dd><dt></dt><dd><dl><dt>6.1. <a href="faq.html#faq.stream_reopening_fails">
      Reopening a stream fails
    </a></dt><dt>6.2. <a href="faq.html#faq.wefcxx_verbose">
      -Weffc++ complains too much
    </a></dt><dt>6.3. <a href="faq.html#faq.ambiguous_overloads">
      Ambiguous overloads after including an old-style header
    </a></dt><dt>6.4. <a href="faq.html#faq.v2_headers">
      The g++-3 headers are not ours
    </a></dt><dt>6.5. <a href="faq.html#faq.boost_concept_checks">
      Errors about *Concept and
      constraints in the STL
    </a></dt><dt>6.6. <a href="faq.html#faq.dlopen_crash">
      Program crashes when using library code in a
      dynamically-loaded library
    </a></dt><dt>6.7. <a href="faq.html#faq.memory_leaks">
      “Memory leaks” in containers
    </a></dt><dt>6.8. <a href="faq.html#faq.list_size_on">
      list::size() is O(n)!
    </a></dt><dt>6.9. <a href="faq.html#faq.easy_to_fix">
      Aw, that's easy to fix!
    </a></dt></dl></dd><dt></dt><dd><dl><dt>7.1. <a href="faq.html#faq.iterator_as_pod">
      string::iterator is not char*; vector&lt;T&gt;::iterator is not T*
    </a></dt><dt>7.2. <a href="faq.html#faq.what_is_next">
      What's next after libstdc++?
    </a></dt><dt>7.3. <a href="faq.html#faq.sgi_stl">
      What about the STL from SGI?
    </a></dt><dt>7.4. <a href="faq.html#faq.extensions_and_backwards_compat">
      Extensions and Backward Compatibility
    </a></dt><dt>7.5. <a href="faq.html#faq.tr1_support">
      Does libstdc++ support TR1?
    </a></dt><dt>7.6. <a href="faq.html#faq.get_iso_cxx">How do I get a copy of the ISO C++ Standard?
    </a></dt><dt>7.7. <a href="faq.html#faq.what_is_abi">
      What's an ABI and why is it so messy?
    </a></dt><dt>7.8. <a href="faq.html#faq.size_equals_capacity">
      How do I make std::vector&lt;T&gt;::capacity() == std::vector&lt;T&gt;::size?
    </a></dt></dl></dd></dl><table border="0" style="width: 100%;"><colgroup><col align="left" width="1%" /><col /></colgroup><tbody><tr class="toc"><td align="left" valign="top" colspan="2"><dl><dt>1.1. <a href="faq.html#faq.what">
      What is libstdc++?
    </a></dt><dt>1.2. <a href="faq.html#faq.why">
      Why should I use libstdc++?
    </a></dt><dt>1.3. <a href="faq.html#faq.who">
      Who's in charge of it?
    </a></dt><dt>1.4. <a href="faq.html#faq.when">
      When is libstdc++ going to be finished?
    </a></dt><dt>1.5. <a href="faq.html#faq.how">
      How do I contribute to the effort?
    </a></dt><dt>1.6. <a href="faq.html#faq.whereis_old">
      What happened to the older libg++? I need that!
    </a></dt><dt>1.7. <a href="faq.html#faq.more_questions">
      What if I have more questions?
    </a></dt></dl></td></tr><tr class="question"><td align="left" valign="top"><a id="faq.what"></a><a id="faq.what.q"></a><p><strong>1.1.</strong></p></td><td align="left" valign="top"><p>
      What is libstdc++?
    </p></td></tr><tr class="answer"><td align="left" valign="top"><a id="faq.what.a"></a></td><td align="left" valign="top"><p>
     The GNU Standard C++ Library v3 is an ongoing project to
     implement the ISO 14882 Standard C++ library as described in
     clauses 17 through 27 and annex D.  For those who want to see
     exactly how far the project has come, or just want the latest
     bleeding-edge code, the up-to-date source is available over
     anonymous SVN, and can even be browsed over
     the <a class="link" href="http://gcc.gnu.org/svn.html" target="_top">web</a>.
    </p></td></tr><tr class="question"><td align="left" valign="top"><a id="faq.why"></a><a id="q-why"></a><p><strong>1.2.</strong></p></td><td align="left" valign="top"><p>
      Why should I use libstdc++?
    </p></td></tr><tr class="answer"><td align="left" valign="top"><a id="a-why"></a></td><td align="left" valign="top"><p>
    The completion of the ISO C++ standardization gave the C++
    community a powerful set of reuseable tools in the form of the C++
    Standard Library.  However, all existing C++ implementations are
    (as the Draft Standard used to say) <span class="quote">“<span class="quote">incomplet and
    incorrekt</span>”</span>, and many suffer from limitations of the compilers
    that use them.
    </p><p>
    The GNU compiler collection
    (<span class="command"><strong>gcc</strong></span>, <span class="command"><strong>g++</strong></span>, etc) is widely
    considered to be one of the leading compilers in the world.  Its
    development is overseen by the
    <a class="link" href="http://gcc.gnu.org/" target="_top">GCC team</a>.  All of
    the rapid development and near-legendary
    <a class="link" href="http://gcc.gnu.org/buildstat.html" target="_top">portability</a>
    that are the hallmarks of an open-source project are being
    applied to libstdc++.
    </p><p>
    That means that all of the Standard classes and functions will be
    freely available and fully compliant. (Such as
    <code class="classname">string</code>,
    <code class="classname">vector&lt;&gt;</code>, iostreams, and algorithms.)
    Programmers will no longer need to <span class="quote">“<span class="quote">roll their own</span>”</span>
    nor be worried about platform-specific incompatibilities.
    </p></td></tr><tr class="question"><td align="left" valign="top"><a id="faq.who"></a><a id="q-who"></a><p><strong>1.3.</strong></p></td><td align="left" valign="top"><p>
      Who's in charge of it?
    </p></td></tr><tr class="answer"><td align="left" valign="top"><a id="a-who"></a></td><td align="left" valign="top"><p>
     The libstdc++ project is contributed to by several developers
     all over the world, in the same way as GCC or the Linux kernel.
     Benjamin Kosnik, Gabriel Dos Reis, Phil Edwards, Ulrich Drepper,
     Loren James Rittle, and Paolo Carlini are the lead maintainers of
     the SVN archive.
    </p><p>
    Development and discussion is held on the libstdc++ mailing
    list.  Subscribing to the list, or searching the list
    archives, is open to everyone.  You can read instructions for
    doing so on the <a class="link" href="http://gcc.gnu.org/libstdc++/" target="_top">homepage</a>.
    If you have questions, ideas, code, or are just curious, sign up!
    </p></td></tr><tr class="question"><td align="left" valign="top"><a id="faq.when"></a><a id="q-when"></a><p><strong>1.4.</strong></p></td><td align="left" valign="top"><p>
      When is libstdc++ going to be finished?
    </p></td></tr><tr class="answer"><td align="left" valign="top"><a id="a-when"></a></td><td align="left" valign="top"><p>
    Nathan Myers gave the best of all possible answers, responding to
    a Usenet article asking this question: <span class="emphasis"><em>Sooner, if you
    help.</em></span>
    </p></td></tr><tr class="question"><td align="left" valign="top"><a id="faq.how"></a><a id="q-how"></a><p><strong>1.5.</strong></p></td><td align="left" valign="top"><p>
      How do I contribute to the effort?
    </p></td></tr><tr class="answer"><td align="left" valign="top"><a id="a-how"></a></td><td align="left" valign="top"><p>
    Here is <a class="link" href="manual/appendix_contributing.html" title="Appendix A.  Contributing">a page devoted to
    this topic</a>. Subscribing to the mailing list (see above, or
    the homepage) is a very good idea if you have something to
    contribute, or if you have spare time and want to
    help. Contributions don't have to be in the form of source code;
    anybody who is willing to help write documentation, for example,
    or has found a bug in code that we all thought was working and is
    willing to provide details, is more than welcome!
    </p></td></tr><tr class="question"><td align="left" valign="top"><a id="faq.whereis_old"></a><a id="q-whereis_old"></a><p><strong>1.6.</strong></p></td><td align="left" valign="top"><p>
      What happened to the older libg++? I need that!
    </p></td></tr><tr class="answer"><td align="left" valign="top"><a id="a-whereis_old"></a></td><td align="left" valign="top"><p>
    The most recent libg++ README states that libg++ is no longer
    being actively maintained.  It should not be used for new
    projects, and is only being kicked along to support older code.
    </p><p>
    More information in the <a class="link" href="manual/backwards.html" title="Backwards Compatibility">backwards compatibility documentation</a>
    </p></td></tr><tr class="question"><td align="left" valign="top"><a id="faq.more_questions"></a><a id="q-more_questions"></a><p><strong>1.7.</strong></p></td><td align="left" valign="top"><p>
      What if I have more questions?
    </p></td></tr><tr class="answer"><td align="left" valign="top"><a id="a-more_questions"></a></td><td align="left" valign="top"><p>
    If you have read the README file, and your question remains
    unanswered, then just ask the mailing list. At present, you do not
    need to be subscribed to the list to send a message to it.  More
    information is available on the homepage (including how to browse
    the list archives); to send a message to the list,
    use <code class="email">&lt;<a class="email" href="mailto:libstdc++@gcc.gnu.org">libstdc++@gcc.gnu.org</a>&gt;</code>.
    </p><p> 
    If you have a question that you think should be included
    here, or if you have a question <span class="emphasis"><em>about</em></span> a question/answer
    here, please send email to the libstdc++ mailing list, as above.
    </p></td></tr><tr class="toc"><td align="left" valign="top" colspan="2"><dl><dt>2.1. <a href="faq.html#faq.license.what">
      What are the license terms for libstdc++?
    </a></dt><dt>2.2. <a href="faq.html#faq.license.any_program">
      So any program which uses libstdc++ falls under the GPL?
    </a></dt><dt>2.3. <a href="faq.html#faq.license.lgpl">
      How is that different from the GNU {Lesser,Library} GPL?
    </a></dt><dt>2.4. <a href="faq.html#faq.license.what_restrictions">
      I see. So, what restrictions are there on programs that use the library?
    </a></dt></dl></td></tr><tr class="question"><td align="left" valign="top"><a id="faq.license.what"></a><a id="q-license.what"></a><p><strong>2.1.</strong></p></td><td align="left" valign="top"><p>
      What are the license terms for libstdc++?
    </p></td></tr><tr class="answer"><td align="left" valign="top"><a id="a-license.what"></a></td><td align="left" valign="top"><p>
    See <a class="link" href="manual/license.html" title="License">our license description</a>
    for these and related questions.
    </p></td></tr><tr class="question"><td align="left" valign="top"><a id="faq.license.any_program"></a><a id="q-license.any_program"></a><p><strong>2.2.</strong></p></td><td align="left" valign="top"><p>
      So any program which uses libstdc++ falls under the GPL?
    </p></td></tr><tr class="answer"><td align="left" valign="top"><a id="a-license.any_program"></a></td><td align="left" valign="top"><p>
     No. The special exception permits use of the library in
     proprietary applications.
    </p></td></tr><tr class="question"><td align="left" valign="top"><a id="faq.license.lgpl"></a><a id="q-license.lgpl"></a><p><strong>2.3.</strong></p></td><td align="left" valign="top"><p>
      How is that different from the GNU {Lesser,Library} GPL?
    </p></td></tr><tr class="answer"><td align="left" valign="top"><a id="a-license.lgpl"></a></td><td align="left" valign="top"><p>
      The LGPL requires that users be able to replace the LGPL code with a
     modified version; this is trivial if the library in question is a C
     shared library.  But there's no way to make that work with C++, where
     much of the library consists of inline functions and templates, which
     are expanded inside the code that uses the library.  So to allow people
     to replace the library code, someone using the library would have to
     distribute their own source, rendering the LGPL equivalent to the GPL.
    </p></td></tr><tr class="question"><td align="left" valign="top"><a id="faq.license.what_restrictions"></a><a id="q-license.what_restrictions"></a><p><strong>2.4.</strong></p></td><td align="left" valign="top"><p>
      I see. So, what restrictions are there on programs that use the library?
    </p></td></tr><tr class="answer"><td align="left" valign="top"><a id="a-license.what_restrictions"></a></td><td align="left" valign="top"><p>
      None.  We encourage such programs to be released as free software,
     but we won't punish you or sue you if you choose otherwise.
    </p></td></tr><tr class="toc"><td align="left" valign="top" colspan="2"><dl><dt>3.1. <a href="faq.html#faq.how_to_install">How do I install libstdc++?
    </a></dt><dt>3.2. <a href="faq.html#faq.how_to_get_sources">How does one get current libstdc++ sources?
    </a></dt><dt>3.3. <a href="faq.html#faq.how_to_test">How do I know if it works?
    </a></dt><dt>3.4. <a href="faq.html#faq.how_to_set_paths">How do I insure that the dynamically linked library will be found?
    </a></dt><dt>3.5. <a href="faq.html#faq.what_is_libsupcxx">
      What's libsupc++?
    </a></dt><dt>3.6. <a href="faq.html#faq.size">
      This library is HUGE!
    </a></dt></dl></td></tr><tr class="question"><td align="left" valign="top"><a id="faq.how_to_install"></a><a id="q-how_to_install"></a><p><strong>3.1.</strong></p></td><td align="left" valign="top"><p>How do I install libstdc++?
    </p></td></tr><tr class="answer"><td align="left" valign="top"><a id="a-how_to_install"></a></td><td align="left" valign="top"><p>
    Often libstdc++ comes pre-installed as an integral part of many
    existing GNU/Linux and Unix systems, as well as many embedded
    development tools. It may be necessary to install extra
    development packages to get the headers, or the documentation, or
    the source: please consult your vendor for details.
    </p><p> 
    To build and install from the GNU GCC sources, please consult the 
    <a class="link" href="manual/setup.html" title="Chapter 2. Setup">setup
    documentation</a> for detailed
    instructions. You may wish to browse those files ahead
    of time to get a feel for what's required.
    </p></td></tr><tr class="question"><td align="left" valign="top"><a id="faq.how_to_get_sources"></a><a id="q-how_to_get_sources"></a><p><strong>3.2.</strong></p></td><td align="left" valign="top"><p>How does one get current libstdc++ sources?
    </p></td></tr><tr class="answer"><td align="left" valign="top"><a id="a-how_to_get_sources"></a></td><td align="left" valign="top"><p>
    Libstdc++ sources for all official releases can be obtained as
    part of the GCC sources, available from various sites and
    mirrors. A full <a class="link" href="http://gcc.gnu.org/mirrors.html" target="_top">list of 
    download sites</a> is provided on the main GCC site.
    </p><p>
    Current libstdc++ sources can always be checked out of the main
    GCC source repository using the appropriate version control
    tool. At this time, that tool
    is <span class="application">Subversion</span>.
    </p><p>
    <span class="application">Subversion</span>, or <acronym class="acronym">SVN</acronym>, is
    one of several revision control packages.  It was selected for GNU
    projects because it's free (speech), free (beer), and very high
    quality.  The <a class="link" href="http://subversion.tigris.org" target="_top"> Subversion
    home page</a> has a better description.
    </p><p>
    The <span class="quote">“<span class="quote">anonymous client checkout</span>”</span> feature of SVN is
    similar to anonymous FTP in that it allows anyone to retrieve
    the latest libstdc++ sources.
    </p><p>
    For more information
    see <a class="link" href="http://gcc.gnu.org/svn.html" target="_top"><acronym class="acronym">SVN</acronym>
    details</a>.
    </p></td></tr><tr class="question"><td align="left" valign="top"><a id="faq.how_to_test"></a><a id="q-how_to_test"></a><p><strong>3.3.</strong></p></td><td align="left" valign="top"><p>How do I know if it works?
    </p></td></tr><tr class="answer"><td align="left" valign="top"><a id="a-how_to_test"></a></td><td align="left" valign="top"><p>
    Libstdc++ comes with its own validation testsuite, which includes
    conformance testing, regression testing, ABI testing, and
    performance testing. Please consult the 
    <a class="link" href="http://gcc.gnu.org/install/test.html" target="_top">testing
    documentation</a> for more details.
    </p><p>
    If you find bugs in the testsuite programs themselves, or if you
    think of a new test program that should be added to the suite,
    <span class="emphasis"><em>please</em></span> write up your idea and send it to the list!
    </p></td></tr><tr class="question"><td align="left" valign="top"><a id="faq.how_to_set_paths"></a><a id="q-how_to_set_paths"></a><p><strong>3.4.</strong></p></td><td align="left" valign="top"><p>How do I insure that the dynamically linked library will be found?
    </p></td></tr><tr class="answer"><td align="left" valign="top"><a id="a-how_to_set_paths"></a></td><td align="left" valign="top"><p>
    Depending on your platform and library version, the error message might
    be similar to one of the following:
    </p><pre class="screen">
    ./a.out: error while loading shared libraries: libstdc++.so.6: cannot open shared object file: No such file or directory

    /usr/libexec/ld-elf.so.1: Shared object "libstdc++.so.6" not found
    </pre><p>
    This doesn't mean that the shared library isn't installed, only
    that the dynamic linker can't find it. When a dynamically-linked
    executable is run the linker finds and loads the required shared
    libraries by searching a pre-configured list of directories. If
    the directory where you've installed libstdc++ is not in this list
    then the libraries won't be found.
    </p><p>
    If you already have an older version of libstdc++ installed then the
    error might look like one of the following instead:
    </p><pre class="screen">
    ./a.out: /usr/lib/libstdc++.so.6: version `GLIBCXX_3.4.20' not found
    ./a.out: /usr/lib/libstdc++.so.6: version `CXXABI_1.3.8' not found
    </pre><p>
    This means the linker found <code class="filename">/usr/lib/libstdc++.so.6</code>
    but that library belongs to an older version of GCC than was used to
    compile and link the program <code class="filename">a.out</code> (or some part
    of it). The program depends on code defined in the newer libstdc++
    that belongs to the newer version of GCC, so the linker must be told
    how to find the newer libstdc++ shared library.
    </p><p>
    The simplest way to fix this is
    to use the <code class="literal">LD_LIBRARY_PATH</code> environment variable,
    which is a colon-separated list of directories in which the linker
    will search for shared libraries:
    </p><pre class="screen">
    LD_LIBRARY_PATH=${prefix}/lib:$LD_LIBRARY_PATH
    export LD_LIBRARY_PATH
    </pre><p>
    Here the shell variable <span class="command"><strong>${prefix}</strong></span> is assumed to contain
    the directory prefix where GCC was installed to. The directory containing
    the library might depend on whether you want the 32-bit or 64-bit copy
    of the library, so for example would be
    <code class="filename">${prefix}/lib64</code> on some systems.
    The exact environment variable to use will depend on your
    platform, e.g. DYLD_LIBRARY_PATH for Darwin,
    LD_LIBRARY_PATH_32/LD_LIBRARY_PATH_64 for Solaris 32-/64-bit
    and SHLIB_PATH for HP-UX.
    </p><p>
    See the man pages for <span class="command"><strong>ld</strong></span>, <span class="command"><strong>ldd</strong></span>
    and <span class="command"><strong>ldconfig</strong></span> for more information. The dynamic
    linker has different names on different platforms but the man page
    is usually called something such as <code class="filename">ld.so</code>,
    <code class="filename">rtld</code> or <code class="filename">dld.so</code>.
    </p><p>
    Using LD_LIBRARY_PATH is not always the best solution, <a class="link" href="manual/using_dynamic_or_shared.html#manual.intro.using.linkage.dynamic" title="Finding Dynamic or Shared Libraries">Finding Dynamic or Shared
    Libraries</a> in the manual gives some alternatives.
    </p></td></tr><tr class="question"><td align="left" valign="top"><a id="faq.what_is_libsupcxx"></a><a id="q-what_is_libsupcxx"></a><p><strong>3.5.</strong></p></td><td align="left" valign="top"><p>
      What's libsupc++?
    </p></td></tr><tr class="answer"><td align="left" valign="top"><a id="a-what_is_libsupcxx"></a></td><td align="left" valign="top"><p>
      If the only functions from <code class="filename">libstdc++.a</code>
      which you need are language support functions (those listed in
      <a class="link" href="manual/support.html" title="Chapter 4.  Support">clause 18</a> of the
      standard, e.g., <code class="function">new</code> and
      <code class="function">delete</code>), then try linking against
      <code class="filename">libsupc++.a</code>, which is a subset of
      <code class="filename">libstdc++.a</code>.  (Using <span class="command"><strong>gcc</strong></span>
      instead of <span class="command"><strong>g++</strong></span> and explicitly linking in
      <code class="filename">libsupc++.a</code> via <code class="literal">-lsupc++</code>
      for the final link step will do it).  This library contains only
      those support routines, one per object file.  But if you are
      using anything from the rest of the library, such as IOStreams
      or vectors, then you'll still need pieces from
      <code class="filename">libstdc++.a</code>.
    </p></td></tr><tr class="question"><td align="left" valign="top"><a id="faq.size"></a><a id="q-size"></a><p><strong>3.6.</strong></p></td><td align="left" valign="top"><p>
      This library is HUGE!
    </p></td></tr><tr class="answer"><td align="left" valign="top"><a id="a-size"></a></td><td align="left" valign="top"><p>
    Usually the size of libraries on disk isn't noticeable.  When a
    link editor (or simply <span class="quote">“<span class="quote">linker</span>”</span>) pulls things from a
    static archive library, only the necessary object files are copied
    into your executable, not the entire library.  Unfortunately, even
    if you only need a single function or variable from an object file,
    the entire object file is extracted.  (There's nothing unique to C++
    or libstdc++ about this; it's just common behavior, given here
    for background reasons.)
    </p><p>
    Some of the object files which make up libstdc++.a are rather large.
    If you create a statically-linked executable with
    <code class="literal">-static</code>, those large object files are suddenly part
    of your executable.  Historically the best way around this was to
    only place a very few functions (often only a single one) in each
    source/object file; then extracting a single function is the same
    as extracting a single .o file.  For libstdc++ this is only
    possible to a certain extent; the object files in question contain
    template classes and template functions, pre-instantiated, and
    splitting those up causes severe maintenance headaches.
    </p><p>
    On supported platforms, libstdc++ takes advantage of garbage
    collection in the GNU linker to get a result similar to separating
    each symbol into a separate source and object files. On these platforms,
    GNU ld can place each function and variable into its own
    section in a .o file.  The GNU linker can then perform garbage
    collection on unused sections; this reduces the situation to only
    copying needed functions into the executable, as before, but all
    happens automatically.
    </p></td></tr><tr class="toc"><td align="left" valign="top" colspan="2"><dl><dt>4.1. <a href="faq.html#faq.other_compilers">
      Can libstdc++ be used with non-GNU compilers?
    </a></dt><dt>4.2. <a href="faq.html#faq.solaris_long_long">
      No 'long long' type on Solaris?
    </a></dt><dt>4.3. <a href="faq.html#faq.predefined">
      _XOPEN_SOURCE and _GNU_SOURCE are always defined?
    </a></dt><dt>4.4. <a href="faq.html#faq.darwin_ctype">
      Mac OS X ctype.h is broken! How can I fix it?
    </a></dt><dt>4.5. <a href="faq.html#faq.threads_i386">
      Threading is broken on i386?
    </a></dt><dt>4.6. <a href="faq.html#faq.atomic_mips">
      MIPS atomic operations
    </a></dt><dt>4.7. <a href="faq.html#faq.linux_glibc">
      Recent GNU/Linux glibc required?
    </a></dt><dt>4.8. <a href="faq.html#faq.freebsd_wchar">
      Can't use wchar_t/wstring on FreeBSD
    </a></dt></dl></td></tr><tr class="question"><td align="left" valign="top"><a id="faq.other_compilers"></a><a id="q-other_compilers"></a><p><strong>4.1.</strong></p></td><td align="left" valign="top"><p>
      Can libstdc++ be used with non-GNU compilers?
    </p></td></tr><tr class="answer"><td align="left" valign="top"><a id="a-other_compilers"></a></td><td align="left" valign="top"><p>
    Perhaps.
    </p><p>
    Since the goal of ISO Standardization is for all C++
    implementations to be able to share code, libstdc++ should be
    usable under any ISO-compliant compiler, at least in theory.
    </p><p>
    However, the reality is that libstdc++ is targeted and optimized
    for GCC/g++. This means that often libstdc++ uses specific,
    non-standard features of g++ that are not present in older
    versions of proprietary compilers. It may take as much as a year or two
    after an official release of GCC that contains these features for
    proprietary tools to support these constructs.
    </p><p>
    In the near past, specific released versions of libstdc++ have
    been known to work with versions of the EDG C++ compiler, and
    vendor-specific proprietary C++ compilers such as the Intel ICC
    C++ compiler.
    </p></td></tr><tr class="question"><td align="left" valign="top"><a id="faq.solaris_long_long"></a><a id="q-solaris_long_long"></a><p><strong>4.2.</strong></p></td><td align="left" valign="top"><p>
      No 'long long' type on Solaris?
    </p></td></tr><tr class="answer"><td align="left" valign="top"><a id="a-solaris_long_long"></a></td><td align="left" valign="top"><p>
    By default we try to support the C99 <span class="type">long long</span> type.
    This requires that certain functions from your C library be present.
    </p><p> 
    Up through release 3.0.2 the platform-specific tests performed by
    libstdc++ were too general, resulting in a conservative approach
    to enabling the <span class="type">long long</span> code paths. The most
    commonly reported platform affected was Solaris.
    </p><p> 
    This has been fixed for libstdc++ releases greater than 3.0.3.
    </p></td></tr><tr class="question"><td align="left" valign="top"><a id="faq.predefined"></a><a id="q-predefined"></a><p><strong>4.3.</strong></p></td><td align="left" valign="top"><p>
      <code class="constant">_XOPEN_SOURCE</code> and <code class="constant">_GNU_SOURCE</code> are always defined?
    </p></td></tr><tr class="answer"><td align="left" valign="top"><a id="a-predefined"></a></td><td align="left" valign="top"><p>On Solaris, g++ (but not gcc) always defines the preprocessor
         macro <code class="constant">_XOPEN_SOURCE</code>.  On GNU/Linux, the same happens
         with <code class="constant">_GNU_SOURCE</code>.  (This is not an exhaustive list;
         other macros and other platforms are also affected.)
      </p><p>These macros are typically used in C library headers, guarding new
         versions of functions from their older versions.  The C++ standard
         library includes the C standard library, but it requires the C90
         version, which for backwards-compatibility reasons is often not the
         default for many vendors.
      </p><p>More to the point, the C++ standard requires behavior which is only
         available on certain platforms after certain symbols are defined.
         Usually the issue involves I/O-related typedefs.  In order to
         ensure correctness, the compiler simply predefines those symbols.
      </p><p>Note that it's not enough to #define them only when the library is
         being built (during installation).  Since we don't have an 'export'
         keyword, much of the library exists as headers, which means that
         the symbols must also be defined as your programs are parsed and
         compiled.
      </p><p>To see which symbols are defined, look for CPLUSPLUS_CPP_SPEC in
         the gcc config headers for your target (and try changing them to
         see what happens when building complicated code).  You can also run
         <span class="command"><strong>g++ -E -dM - &lt; /dev/null"</strong></span> to display
         a list of predefined macros for any particular installation.
      </p><p>This has been discussed on the mailing lists
         <a class="link" href="http://gcc.gnu.org/cgi-bin/htsearch?method=and&amp;format=builtin-long&amp;sort=score&amp;words=_XOPEN_SOURCE+Solaris" target="_top">quite a bit</a>.
      </p><p>This method is something of a wart.  We'd like to find a cleaner
         solution, but nobody yet has contributed the time.
      </p></td></tr><tr class="question"><td align="left" valign="top"><a id="faq.darwin_ctype"></a><a id="q-darwin_ctype"></a><p><strong>4.4.</strong></p></td><td align="left" valign="top"><p>
      Mac OS X <code class="filename">ctype.h</code> is broken! How can I fix it?
    </p></td></tr><tr class="answer"><td align="left" valign="top"><a id="a-darwin_ctype"></a></td><td align="left" valign="top"><p>This is a long-standing bug in the OS X support.  Fortunately,
         the patch is quite simple, and well-known.
         <a class="link" href="http://gcc.gnu.org/ml/gcc/2002-03/msg00817.html" target="_top"> Here's a
         link to the solution</a>.
      </p></td></tr><tr class="question"><td align="left" valign="top"><a id="faq.threads_i386"></a><a id="q-threads_i386"></a><p><strong>4.5.</strong></p></td><td align="left" valign="top"><p>
      Threading is broken on i386?
    </p></td></tr><tr class="answer"><td align="left" valign="top"><a id="a-threads_i386"></a></td><td align="left" valign="top"><p>
    </p><p>Support for atomic integer operations is/was broken on i386
         platforms.  The assembly code accidentally used opcodes that are
         only available on the i486 and later.  So if you configured GCC
         to target, for example, i386-linux, but actually used the programs
         on an i686, then you would encounter no problems.  Only when
         actually running the code on a i386 will the problem appear.
      </p><p>This is fixed in 3.2.2.
      </p></td></tr><tr class="question"><td align="left" valign="top"><a id="faq.atomic_mips"></a><a id="q-atomic_mips"></a><p><strong>4.6.</strong></p></td><td align="left" valign="top"><p>
      MIPS atomic operations
    </p></td></tr><tr class="answer"><td align="left" valign="top"><a id="a-atomic_mips"></a></td><td align="left" valign="top"><p>
    The atomic locking routines for MIPS targets requires MIPS II
    and later.  A patch went in just after the 3.3 release to
    make mips* use the generic implementation instead.  You can also
    configure for mipsel-elf as a workaround.
    </p><p>    
    The mips*-*-linux* port continues to use the MIPS II routines, and more
    work in this area is expected.
    </p></td></tr><tr class="question"><td align="left" valign="top"><a id="faq.linux_glibc"></a><a id="q-linux_glibc"></a><p><strong>4.7.</strong></p></td><td align="left" valign="top"><p>
      Recent GNU/Linux glibc required?
    </p></td></tr><tr class="answer"><td align="left" valign="top"><a id="a-linux_glibc"></a></td><td align="left" valign="top"><p>When running on GNU/Linux, libstdc++ 3.2.1 (shared library version
         5.0.1) and later uses localization and formatting code from the system
         C library (glibc) version 2.2.5 which contains necessary bugfixes.
         Most GNU/Linux distros make more recent versions available now.
         libstdc++ 4.6.0 and later require glibc 2.3 or later for this
         localization and formatting code.
      </p><p>The guideline is simple:  the more recent the C++ library, the
         more recent the C library.  (This is also documented in the main
         GCC installation instructions.)
      </p></td></tr><tr class="question"><td align="left" valign="top"><a id="faq.freebsd_wchar"></a><a id="q-freebsd_wchar"></a><p><strong>4.8.</strong></p></td><td align="left" valign="top"><p>
      Can't use wchar_t/wstring on FreeBSD
    </p></td></tr><tr class="answer"><td align="left" valign="top"><a id="a-freebsd_wchar"></a></td><td align="left" valign="top"><p>
    Older versions of FreeBSD's C library do not have sufficient
    support for wide character functions, and as a result the
    libstdc++ configury decides that wchar_t support should be
    disabled. In addition, the libstdc++ platform checks that
    enabled <span class="type">wchar_t</span> were quite strict, and not granular
    enough to detect when the minimal support to
    enable <span class="type">wchar_t</span> and C++ library structures
    like <code class="classname">wstring</code> were present. This impacted Solaris,
    Darwin, and BSD variants, and is fixed in libstdc++ versions post 4.1.0.
    </p><p> 
    </p></td></tr><tr class="toc"><td align="left" valign="top" colspan="2"><dl><dt>5.1. <a href="faq.html#faq.what_works">
      What works already?
    </a></dt><dt>5.2. <a href="faq.html#faq.standard_bugs">
      Bugs in the ISO C++ language or library specification
    </a></dt><dt>5.3. <a href="faq.html#faq.compiler_bugs">
      Bugs in the compiler (gcc/g++) and not libstdc++
    </a></dt></dl></td></tr><tr class="question"><td align="left" valign="top"><a id="faq.what_works"></a><a id="q-what_works"></a><p><strong>5.1.</strong></p></td><td align="left" valign="top"><p>
      What works already?
    </p></td></tr><tr class="answer"><td align="left" valign="top"><a id="a-what_works"></a></td><td align="left" valign="top"><p>
    Short answer: Pretty much everything <span class="emphasis"><em>works</em></span>
    except for some corner cases.  Support for localization
    in <code class="classname">locale</code> may be incomplete on non-GNU
    platforms. Also dependent on the underlying platform is support
    for <span class="type">wchar_t</span> and <span class="type">long
    long</span> specializations, and details of thread support.
    </p><p>    
    Long answer: See the implementation status pages for 
    <a class="link" href="manual/status.html#status.iso.1998" title="C++ 1998/2003">C++98</a>,
    <a class="link" href="manual/status.html#status.iso.tr1" title="C++ TR1">TR1</a>, and 
    <a class="link" href="manual/status.html#status.iso.2011" title="C++ 2011">C++11</a>.
    <a class="link" href="manual/status.html#status.iso.2014" title="C++ 2014">C++14</a>.
    </p></td></tr><tr class="question"><td align="left" valign="top"><a id="faq.standard_bugs"></a><a id="q-standard_bugs"></a><p><strong>5.2.</strong></p></td><td align="left" valign="top"><p>
      Bugs in the ISO C++ language or library specification
    </p></td></tr><tr class="answer"><td align="left" valign="top"><a id="a-standard_bugs"></a></td><td align="left" valign="top"><p>
    Unfortunately, there are some. 
    </p><p>
    For those people who are not part of the ISO Library Group
    (i.e., nearly all of us needing to read this page in the first
    place), a public list of the library defects is occasionally
    published on <a class="link" href="http://www.open-std.org/jtc1/sc22/wg21/" target="_top">the WG21
    website</a>.
    Some of these issues have resulted in code changes in libstdc++.
    </p><p>
    If you think you've discovered a new bug that is not listed,
    please post a message describing your problem to the author of
    the library issues list or the Usenet group comp.lang.c++.moderated.
    </p></td></tr><tr class="question"><td align="left" valign="top"><a id="faq.compiler_bugs"></a><a id="q-compiler_bugs"></a><p><strong>5.3.</strong></p></td><td align="left" valign="top"><p>
      Bugs in the compiler (gcc/g++) and not libstdc++
    </p></td></tr><tr class="answer"><td align="left" valign="top"><a id="a-compiler_bugs"></a></td><td align="left" valign="top"><p>
    On occasion, the compiler is wrong. Please be advised that this
    happens much less often than one would think, and avoid jumping to
    conclusions.
    </p><p>
    First, examine the ISO C++ standard. Second, try another compiler
    or an older version of the GNU compilers. Third, you can find more
    information on the libstdc++ and the GCC mailing lists: search
    these lists with terms describing your issue.
    </p><p> 
    Before reporting a bug, please examine the
    <a class="link" href="http://gcc.gnu.org/bugs/" target="_top">bugs database</a> with the
    category set to <span class="quote">“<span class="quote">g++</span>”</span>. 
    </p></td></tr><tr class="toc"><td align="left" valign="top" colspan="2"><dl><dt>6.1. <a href="faq.html#faq.stream_reopening_fails">
      Reopening a stream fails
    </a></dt><dt>6.2. <a href="faq.html#faq.wefcxx_verbose">
      -Weffc++ complains too much
    </a></dt><dt>6.3. <a href="faq.html#faq.ambiguous_overloads">
      Ambiguous overloads after including an old-style header
    </a></dt><dt>6.4. <a href="faq.html#faq.v2_headers">
      The g++-3 headers are not ours
    </a></dt><dt>6.5. <a href="faq.html#faq.boost_concept_checks">
      Errors about *Concept and
      constraints in the STL
    </a></dt><dt>6.6. <a href="faq.html#faq.dlopen_crash">
      Program crashes when using library code in a
      dynamically-loaded library
    </a></dt><dt>6.7. <a href="faq.html#faq.memory_leaks">
      “Memory leaks” in containers
    </a></dt><dt>6.8. <a href="faq.html#faq.list_size_on">
      list::size() is O(n)!
    </a></dt><dt>6.9. <a href="faq.html#faq.easy_to_fix">
      Aw, that's easy to fix!
    </a></dt></dl></td></tr><tr class="question"><td align="left" valign="top"><a id="faq.stream_reopening_fails"></a><a id="q-stream_reopening_fails"></a><p><strong>6.1.</strong></p></td><td align="left" valign="top"><p>
      Reopening a stream fails
    </p></td></tr><tr class="answer"><td align="left" valign="top"><a id="a-stream_reopening_fails"></a></td><td align="left" valign="top"><p>
    One of the most-reported non-bug reports. Executing a sequence like:
    </p><div class="literallayout"><p><br />
    #include &lt;fstream&gt;<br />
    ...<br />
    std::fstream  fs(<span class="quote">“<span class="quote">a_file</span>”</span>);<br />
    // .<br />
    // . do things with fs...<br />
    // .<br />
    fs.close();<br />
    fs.open(<span class="quote">“<span class="quote">a_new_file</span>”</span>);<br />
    </p></div><p>
    All operations on the re-opened <code class="varname">fs</code> will fail, or at
    least act very strangely.  Yes, they often will, especially if
    <code class="varname">fs</code> reached the EOF state on the previous file.  The
    reason is that the state flags are <span class="emphasis"><em>not</em></span> cleared
    on a successful call to open().  The standard unfortunately did
    not specify behavior in this case, and to everybody's great sorrow,
    the <a class="link" href="manual/bugs.html" title="Bugs">proposed LWG resolution in
      DR #22</a> is to leave the flags unchanged.  You must insert a call
    to <code class="function">fs.clear()</code> between the calls to close() and open(),
    and then everything will work like we all expect it to work.
    <span class="emphasis"><em>Update:</em></span> for GCC 4.0 we implemented the resolution
    of <a class="link" href="manual/bugs.html" title="Bugs">DR #409</a> and open() 
    now calls <code class="function">clear()</code> on success!
    </p></td></tr><tr class="question"><td align="left" valign="top"><a id="faq.wefcxx_verbose"></a><a id="q-wefcxx_verbose"></a><p><strong>6.2.</strong></p></td><td align="left" valign="top"><p>
      -Weffc++ complains too much
    </p></td></tr><tr class="answer"><td align="left" valign="top"><a id="a-wefcxx_verbose"></a></td><td align="left" valign="top"><p>
    Many warnings are emitted when <code class="literal">-Weffc++</code> is used.  Making
    libstdc++ <code class="literal">-Weffc++</code>-clean is not a goal of the project,
    for a few reasons.  Mainly, that option tries to enforce
    object-oriented programming, while the Standard Library isn't
    necessarily trying to be OO.
    </p><p>
    We do, however, try to have libstdc++ sources as clean as possible. If
    you see some simple changes that pacify <code class="literal">-Weffc++</code>
    without other drawbacks, send us a patch.
    </p></td></tr><tr class="question"><td align="left" valign="top"><a id="faq.ambiguous_overloads"></a><a id="q-ambiguous_overloads"></a><p><strong>6.3.</strong></p></td><td align="left" valign="top"><p>
      Ambiguous overloads after including an old-style header
    </p></td></tr><tr class="answer"><td align="left" valign="top"><a id="a-ambiguous_overloads"></a></td><td align="left" valign="top"><p>
    Another problem is the <code class="literal">rel_ops</code> namespace and the template
    comparison operator functions contained therein.  If they become
    visible in the same namespace as other comparison functions
    (e.g., <span class="quote">“<span class="quote">using</span>”</span> them and the &lt;iterator&gt; header),
    then you will suddenly be faced with huge numbers of ambiguity
    errors.  This was discussed on the -v3 list; Nathan Myers
    <a class="link" href="http://gcc.gnu.org/ml/libstdc++/2001-01/msg00247.html" target="_top">sums
      things up here</a>.  The collisions with vector/string iterator
    types have been fixed for 3.1.
    </p></td></tr><tr class="question"><td align="left" valign="top"><a id="faq.v2_headers"></a><a id="q-v2_headers"></a><p><strong>6.4.</strong></p></td><td align="left" valign="top"><p>
      The g++-3 headers are <span class="emphasis"><em>not ours</em></span>
    </p></td></tr><tr class="answer"><td align="left" valign="top"><a id="a-v2_headers"></a></td><td align="left" valign="top"><p>
	If you are using headers in
	<code class="filename">${prefix}/include/g++-3</code>, or if the installed
	library's name looks like <code class="filename">libstdc++-2.10.a</code> or
	<code class="filename">libstdc++-libc6-2.10.so</code>, then you are using the
	old libstdc++-v2 library, which is nonstandard and
	unmaintained.  Do not report problems with -v2 to the -v3
	mailing list.
      </p><p>
	For GCC versions 3.0 and 3.1 the libstdc++ header files are
	installed in <code class="filename">${prefix}/include/g++-v3</code> (see the
	'v'?).  Starting with version 3.2 the headers are installed in
	<code class="filename">${prefix}/include/c++/${version}</code> as this prevents
	headers from previous versions being found by mistake.
      </p></td></tr><tr class="question"><td align="left" valign="top"><a id="faq.boost_concept_checks"></a><a id="q-boost_concept_checks"></a><p><strong>6.5.</strong></p></td><td align="left" valign="top"><p>
      Errors about <span class="emphasis"><em>*Concept</em></span> and
      <span class="emphasis"><em>constraints</em></span> in the STL
    </p></td></tr><tr class="answer"><td align="left" valign="top"><a id="a-boost_concept_checks"></a></td><td align="left" valign="top"><p>
    If you see compilation errors containing messages about
    <span class="errortext">foo Concept </span>and something to do with a
    <span class="errortext">constraints</span> member function, then most
    likely you have violated one of the requirements for types used
    during instantiation of template containers and functions.  For
    example, EqualityComparableConcept appears if your types must be
    comparable with == and you have not provided this capability (a
    typo, or wrong visibility, or you just plain forgot, etc).
    </p><p>
    More information, including how to optionally enable/disable the
    checks, is available in the
    <a class="link" href="manual/concept_checking.html" title="Concept Checking">Diagnostics</a>.
    chapter of the manual.
    </p></td></tr><tr class="question"><td align="left" valign="top"><a id="faq.dlopen_crash"></a><a id="q-dlopen_crash"></a><p><strong>6.6.</strong></p></td><td align="left" valign="top"><p>
      Program crashes when using library code in a
      dynamically-loaded library
    </p></td></tr><tr class="answer"><td align="left" valign="top"><a id="a-dlopen_crash"></a></td><td align="left" valign="top"><p>
    If you are using the C++ library across dynamically-loaded
    objects, make certain that you are passing the correct options
    when compiling and linking:
    </p><div class="literallayout"><p><br />
    // compile your library components<br />
    g++ -fPIC -c a.cc<br />
    g++ -fPIC -c b.cc<br />
    ...<br />
    g++ -fPIC -c z.cc<br />
<br />
    // create your library<br />
    g++ -fPIC -shared -rdynamic -o libfoo.so a.o b.o ... z.o<br />
<br />
    // link the executable<br />
    g++ -fPIC -rdynamic -o foo ... -L. -lfoo -ldl<br />
    </p></div></td></tr><tr class="question"><td align="left" valign="top"><a id="faq.memory_leaks"></a><a id="q-memory_leaks"></a><p><strong>6.7.</strong></p></td><td align="left" valign="top"><p>
      <span class="quote">“<span class="quote">Memory leaks</span>”</span> in containers
    </p></td></tr><tr class="answer"><td align="left" valign="top"><a id="a-memory_leaks"></a></td><td align="left" valign="top"><p>
    A few people have reported that the standard containers appear
    to leak memory when tested with memory checkers such as
    <a class="link" href="http://valgrind.org/" target="_top">valgrind</a>.
    Under some configurations the library's allocators keep free memory in a
    pool for later reuse, rather than returning it to the OS.  Although
    this memory is always reachable by the library and is never
    lost, memory debugging tools can report it as a leak.  If you
    want to test the library for memory leaks please read
    <a class="link" href="manual/debug.html#debug.memory" title="Memory Leak Hunting">Tips for memory leak hunting</a>
    first.
    </p></td></tr><tr class="question"><td align="left" valign="top"><a id="faq.list_size_on"></a><a id="q-list_size_on"></a><p><strong>6.8.</strong></p></td><td align="left" valign="top"><p>
      list::size() is O(n)!
    </p></td></tr><tr class="answer"><td align="left" valign="top"><a id="a-list_size_on"></a></td><td align="left" valign="top"><p>
    See
    the <a class="link" href="manual/containers.html" title="Chapter 9.  Containers">Containers</a>
    chapter.
    </p></td></tr><tr class="question"><td align="left" valign="top"><a id="faq.easy_to_fix"></a><a id="q-easy_to_fix"></a><p><strong>6.9.</strong></p></td><td align="left" valign="top"><p>
      Aw, that's easy to fix!
    </p></td></tr><tr class="answer"><td align="left" valign="top"><a id="a-easy_to_fix"></a></td><td align="left" valign="top"><p>
    If you have found a bug in the library and you think you have
    a working fix, then send it in!  The main GCC site has a page
    on <a class="link" href="http://gcc.gnu.org/contribute.html" target="_top">submitting
    patches</a> that covers the procedure, but for libstdc++ you
    should also send the patch to our mailing list in addition to
    the GCC patches mailing list.  The libstdc++
    <a class="link" href="manual/appendix_contributing.html" title="Appendix A.  Contributing">contributors' page</a>
    also talks about how to submit patches.
    </p><p>
    In addition to the description, the patch, and the ChangeLog
    entry, it is a Good Thing if you can additionally create a small
    test program to test for the presence of the bug that your patch
    fixes.  Bugs have a way of being reintroduced; if an old bug
    creeps back in, it will be caught immediately by the testsuite -
    but only if such a test exists.
    </p></td></tr><tr class="toc"><td align="left" valign="top" colspan="2"><dl><dt>7.1. <a href="faq.html#faq.iterator_as_pod">
      string::iterator is not char*; vector&lt;T&gt;::iterator is not T*
    </a></dt><dt>7.2. <a href="faq.html#faq.what_is_next">
      What's next after libstdc++?
    </a></dt><dt>7.3. <a href="faq.html#faq.sgi_stl">
      What about the STL from SGI?
    </a></dt><dt>7.4. <a href="faq.html#faq.extensions_and_backwards_compat">
      Extensions and Backward Compatibility
    </a></dt><dt>7.5. <a href="faq.html#faq.tr1_support">
      Does libstdc++ support TR1?
    </a></dt><dt>7.6. <a href="faq.html#faq.get_iso_cxx">How do I get a copy of the ISO C++ Standard?
    </a></dt><dt>7.7. <a href="faq.html#faq.what_is_abi">
      What's an ABI and why is it so messy?
    </a></dt><dt>7.8. <a href="faq.html#faq.size_equals_capacity">
      How do I make std::vector&lt;T&gt;::capacity() == std::vector&lt;T&gt;::size?
    </a></dt></dl></td></tr><tr class="question"><td align="left" valign="top"><a id="faq.iterator_as_pod"></a><a id="faq.iterator_as_pod_q"></a><p><strong>7.1.</strong></p></td><td align="left" valign="top"><p>
      string::iterator is not char*; vector&lt;T&gt;::iterator is not T*
    </p></td></tr><tr class="answer"><td align="left" valign="top"><a id="faq.iterator_as_pod_a"></a></td><td align="left" valign="top"><p>
    If you have code that depends on container&lt;T&gt; iterators
    being implemented as pointer-to-T, your code is broken. It's
    considered a feature, not a bug, that libstdc++ points this out.
    </p><p>
    While there are arguments for iterators to be implemented in
    that manner, A) they aren't very good ones in the long term,
    and B) they were never guaranteed by the Standard anyway.  The
    type-safety achieved by making iterators a real class rather
    than a typedef for <span class="type">T*</span> outweighs nearly all opposing
    arguments.
    </p><p>
    Code which does assume that a vector iterator <code class="varname">i</code>
    is a pointer can often be fixed by changing <code class="varname">i</code> in
    certain expressions to <code class="varname">&amp;*i</code>.  Future revisions
    of the Standard are expected to bless this usage for
    vector&lt;&gt; (but not for basic_string&lt;&gt;).
    </p></td></tr><tr class="question"><td align="left" valign="top"><a id="faq.what_is_next"></a><a id="q-what_is_next"></a><p><strong>7.2.</strong></p></td><td align="left" valign="top"><p>
      What's next after libstdc++?
    </p></td></tr><tr class="answer"><td align="left" valign="top"><a id="a-what_is_next"></a></td><td align="left" valign="top"><p>
	Hopefully, not much.  The goal of libstdc++ is to produce a
	fully-compliant, fully-portable Standard Library.  After that,
	we're mostly done: there won't <span class="emphasis"><em>be</em></span> any
	more compliance work to do.
      </p><p>
	There is an effort underway to add significant extensions to
	the standard library specification.  The latest version of
	this effort is described in
         <a class="link" href="http://www.open-std.org/jtc1/sc22/wg21/docs/papers/2005/n1836.pdf" target="_top">
         The C++ Library Technical Report 1</a>.
      </p></td></tr><tr class="question"><td align="left" valign="top"><a id="faq.sgi_stl"></a><a id="q-sgi_stl"></a><p><strong>7.3.</strong></p></td><td align="left" valign="top"><p>
      What about the STL from SGI?
    </p></td></tr><tr class="answer"><td align="left" valign="top"><a id="a-sgi_stl"></a></td><td align="left" valign="top"><p>
      The <a class="link" href="http://www.sgi.com/tech/stl/" target="_top">STL from SGI</a>,
    version 3.3, was the final merge of the STL codebase.  The
    code in libstdc++ contains many fixes and changes, and
    the SGI code is no longer under active
    development.  We expect that no future merges will take place.
    </p><p>
    In particular, <code class="classname">string</code> is not from SGI and makes no
    use of their "rope" class (which is included as an
    optional extension), nor is <code class="classname">valarray</code> and some others.
    Classes like <code class="classname">vector&lt;&gt;</code> are, but have been
    extensively modified.
    </p><p>
    More information on the evolution of libstdc++ can be found at the
    <a class="link" href="manual/api.html" title="API Evolution and Deprecation History">API
    evolution</a>
    and <a class="link" href="manual/backwards.html" title="Backwards Compatibility">backwards
    compatibility</a> documentation.
    </p><p>
    The FAQ for SGI's STL (one jump off of their main page) is
    still recommended reading.
    </p></td></tr><tr class="question"><td align="left" valign="top"><a id="faq.extensions_and_backwards_compat"></a><a id="q-extensions_and_backwards_compat"></a><p><strong>7.4.</strong></p></td><td align="left" valign="top"><p>
      Extensions and Backward Compatibility
    </p></td></tr><tr class="answer"><td align="left" valign="top"><a id="a-extensions_and_backwards_compat"></a></td><td align="left" valign="top"><p>
      See the <a class="link" href="manual/backwards.html" title="Backwards Compatibility">link</a> on backwards compatibility and <a class="link" href="manual/api.html" title="API Evolution and Deprecation History">link</a> on evolution.
    </p></td></tr><tr class="question"><td align="left" valign="top"><a id="faq.tr1_support"></a><a id="q-tr1_support"></a><p><strong>7.5.</strong></p></td><td align="left" valign="top"><p>
      Does libstdc++ support TR1?
    </p></td></tr><tr class="answer"><td align="left" valign="top"><a id="a-tr1_support"></a></td><td align="left" valign="top"><p>
    Yes.
    </p><p>
    The C++ Standard Library Technical Report adds many new features to 
    the library.  The latest version of this effort is described in
    <a class="link" href="http://www.open-std.org/jtc1/sc22/wg21/docs/papers/2005/n1836.pdf" target="_top">
         Technical Report 1</a>.
    </p><p>
    The implementation status of TR1 in libstdc++ can be tracked <a class="link" href="manual/status.html#status.iso.tr1" title="C++ TR1">on the TR1 status
    page</a>.
    </p></td></tr><tr class="question"><td align="left" valign="top"><a id="faq.get_iso_cxx"></a><a id="q-get_iso_cxx"></a><p><strong>7.6.</strong></p></td><td align="left" valign="top"><p>How do I get a copy of the ISO C++ Standard?
    </p></td></tr><tr class="answer"><td align="left" valign="top"><a id="a-get_iso_cxx"></a></td><td align="left" valign="top"><p>
    Copies of the full ISO 14882 standard are available on line via
    the ISO mirror site for committee members.  Non-members, or those
    who have not paid for the privilege of sitting on the committee
    and sustained their two-meeting commitment for voting rights, may
    get a copy of the standard from their respective national
    standards organization.  In the USA, this national standards
    organization is ANSI and their website is
    right <a class="link" href="http://www.ansi.org" target="_top">here</a>.  (And if
    you've already registered with them, clicking this link will take
    you to directly to the place where you can
    <a class="link" href="http://webstore.ansi.org/RecordDetail.aspx?sku=ISO%2FIEC+14882:2003" target="_top">buy the standard on-line</a>.
    </p><p>
    Who is your country's member body?  Visit the
    <a class="link" href="http://www.iso.ch/" target="_top">ISO homepage</a> and find out!
    </p><p>
    The 2003 version of the standard (the 1998 version plus TC1) is
    available in print, ISBN 0-470-84674-7.
    </p></td></tr><tr class="question"><td align="left" valign="top"><a id="faq.what_is_abi"></a><a id="q-what_is_abi"></a><p><strong>7.7.</strong></p></td><td align="left" valign="top"><p>
      What's an ABI and why is it so messy?
    </p></td></tr><tr class="answer"><td align="left" valign="top"><a id="a-what_is_abi"></a></td><td align="left" valign="top"><p>
    <acronym class="acronym">ABI</acronym> stands for <span class="quote">“<span class="quote">Application Binary
     Interface</span>”</span>.  Conventionally, it refers to a great
    mass of details about how arguments are arranged on the call
    stack and/or in registers, and how various types are arranged
    and padded in structs.  A single CPU design may suffer
    multiple ABIs designed by different development tool vendors
    who made different choices, or even by the same vendor for
    different target applications or compiler versions.  In ideal
    circumstances the CPU designer presents one ABI and all the
    OSes and compilers use it.  In practice every ABI omits
    details that compiler implementers (consciously or
    accidentally) must choose for themselves.
    </p><p>
    That ABI definition suffices for compilers to generate code so a
    program can interact safely with an OS and its lowest-level libraries.
    Users usually want an ABI to encompass more detail, allowing libraries
    built with different compilers (or different releases of the same
    compiler!) to be linked together.  For C++, this includes many more
    details than for C, and CPU designers (for good reasons elaborated
    below) have not stepped up to publish C++ ABIs.  The details include
    virtual function implementation, struct inheritance layout, name
    mangling, and exception handling.  Such an ABI has been defined for
    GNU C++, and is immediately useful for embedded work relying only on
    a <span class="quote">“<span class="quote">free-standing implementation</span>”</span> that doesn't include (much
    of) the standard library.  It is a good basis for the work to come.
    </p><p>
    A useful C++ ABI must also incorporate many details of the standard
    library implementation.  For a C ABI, the layouts of a few structs
    (such as FILE, stat, jmpbuf, and the like) and a few macros suffice.
    For C++, the details include the complete set of names of functions
    and types used, the offsets of class members and virtual functions,
    and the actual definitions of all inlines.  C++ exposes many more
    library details to the caller than C does.  It makes defining
    a complete ABI a much bigger undertaking, and requires not just
    documenting library implementation details, but carefully designing
    those details so that future bug fixes and optimizations don't
    force breaking the ABI.
    </p><p>
    There are ways to help isolate library implementation details from the
    ABI, but they trade off against speed.  Library details used in
    inner loops (e.g., getchar) must be exposed and frozen for all
    time, but many others may reasonably be kept hidden from user code,
    so they may later be changed.  Deciding which, and implementing
    the decisions, must happen before you can reasonably document a
    candidate C++ ABI that encompasses the standard library.
    </p></td></tr><tr class="question"><td align="left" valign="top"><a id="faq.size_equals_capacity"></a><a id="q-size_equals_capacity"></a><p><strong>7.8.</strong></p></td><td align="left" valign="top"><p>
      How do I make std::vector&lt;T&gt;::capacity() == std::vector&lt;T&gt;::size?
    </p></td></tr><tr class="answer"><td align="left" valign="top"><a id="a-size_equals_capacity"></a></td><td align="left" valign="top"><p>
    The standard idiom for deallocating a <code class="classname">vector&lt;T&gt;</code>'s
    unused memory is to create a temporary copy of the vector and swap their
    contents, e.g. for <code class="classname">vector&lt;T&gt; v</code>
    </p><div class="literallayout"><p><br />
     std::vector&lt;T&gt;(v).swap(v);<br />
    </p></div><p>
    The copy will take O(n) time and the swap is constant time.
    </p><p>
    See <a class="link" href="manual/strings.html#strings.string.shrink" title="Shrink to Fit">Shrink-to-fit
    strings</a> for a similar solution for strings.
    </p></td></tr></tbody></table></div></div><div class="navfooter"><hr /><table width="100%" summary="Navigation footer"><tr><td width="40%" align="left"><a accesskey="p" href="bk03.html">Prev</a> </td><td width="20%" align="center"><a accesskey="u" href="bk03.html">Up</a></td><td width="40%" align="right"> </td></tr><tr><td width="40%" align="left" valign="top"> </td><td width="20%" align="center"><a accesskey="h" href="index.html">Home</a></td><td width="40%" align="right" valign="top"> </td></tr></table></div></body></html><|MERGE_RESOLUTION|>--- conflicted
+++ resolved
@@ -3,11 +3,7 @@
       2008, 2010
      
       <a class="link" href="http://www.fsf.org" target="_top">FSF</a>
-<<<<<<< HEAD
-    </p></div></div><hr /></div><div class="qandaset"><a id="idm270011560848"></a><dl><dt></dt><dd><dl><dt>1.1. <a href="faq.html#faq.what">
-=======
     </p></div></div><hr /></div><div class="qandaset"><a id="idm269899593232"></a><dl><dt></dt><dd><dl><dt>1.1. <a href="faq.html#faq.what">
->>>>>>> a7aa3838
       What is libstdc++?
     </a></dt><dt>1.2. <a href="faq.html#faq.why">
       Why should I use libstdc++?
@@ -227,7 +223,7 @@
     </p></td></tr><tr class="question"><td align="left" valign="top"><a id="faq.license.what_restrictions"></a><a id="q-license.what_restrictions"></a><p><strong>2.4.</strong></p></td><td align="left" valign="top"><p>
       I see. So, what restrictions are there on programs that use the library?
     </p></td></tr><tr class="answer"><td align="left" valign="top"><a id="a-license.what_restrictions"></a></td><td align="left" valign="top"><p>
-      None.  We encourage such programs to be released as free software,
+      None.  We encourage such programs to be released as open source,
      but we won't punish you or sue you if you choose otherwise.
     </p></td></tr><tr class="toc"><td align="left" valign="top" colspan="2"><dl><dt>3.1. <a href="faq.html#faq.how_to_install">How do I install libstdc++?
     </a></dt><dt>3.2. <a href="faq.html#faq.how_to_get_sources">How does one get current libstdc++ sources?
