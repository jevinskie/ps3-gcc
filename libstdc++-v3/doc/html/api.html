<?xml version="1.0" encoding="UTF-8" standalone="no"?>
<<<<<<< HEAD
<!DOCTYPE html PUBLIC "-//W3C//DTD XHTML 1.0 Transitional//EN" "http://www.w3.org/TR/xhtml1/DTD/xhtml1-transitional.dtd"><html xmlns="http://www.w3.org/1999/xhtml"><head><meta http-equiv="Content-Type" content="text/html; charset=UTF-8" /><title>The GNU C++ Library API Reference</title><meta name="generator" content="DocBook XSL-NS Stylesheets V1.78.1" /><meta name="keywords" content="&#10;      ISO C++&#10;    , &#10;      runtime&#10;    , &#10;      library&#10;    " /><link rel="home" href="index.html" title="The GNU C++ Library" /><link rel="up" href="bk02.html" title="" /><link rel="prev" href="bk02.html" title="" /><link rel="next" href="bk03.html" title="" /></head><body><div class="navheader"><table width="100%" summary="Navigation header"><tr><th colspan="3" align="center">The GNU C++ Library API Reference</th></tr><tr><td width="20%" align="left"><a accesskey="p" href="bk02.html">Prev</a> </td><th width="60%" align="center"></th><td width="20%" align="right"> <a accesskey="n" href="bk03.html">Next</a></td></tr></table><hr /></div><div class="article"><div class="titlepage"><div><div><h1 class="title"><a id="api"></a>The GNU C++ Library API Reference</h1></div><div><p class="copyright">Copyright © 
=======
<!DOCTYPE html PUBLIC "-//W3C//DTD XHTML 1.0 Transitional//EN" "http://www.w3.org/TR/xhtml1/DTD/xhtml1-transitional.dtd"><html xmlns="http://www.w3.org/1999/xhtml"><head><meta http-equiv="Content-Type" content="text/html; charset=UTF-8" /><title>The GNU C++ Library API Reference</title><meta name="generator" content="DocBook XSL-NS Stylesheets V1.77.1" /><meta name="keywords" content="ISO C++, runtime, library" /><link rel="home" href="index.html" title="The GNU C++ Library" /><link rel="up" href="bk02.html" title="" /><link rel="prev" href="bk02.html" title="" /><link rel="next" href="bk03.html" title="" /></head><body><div class="navheader"><table width="100%" summary="Navigation header"><tr><th colspan="3" align="center">The GNU C++ Library API Reference</th></tr><tr><td width="20%" align="left"><a accesskey="p" href="bk02.html">Prev</a> </td><th width="60%" align="center"></th><td width="20%" align="right"> <a accesskey="n" href="bk03.html">Next</a></td></tr></table><hr /></div><div class="article"><div class="titlepage"><div><div><h1 class="title"><a id="api"></a>The GNU C++ Library API Reference</h1></div><div><p class="copyright">Copyright © 
>>>>>>> e9c762ec
      2008
    , 
      2010
     
      <a class="link" href="http://www.fsf.org/" target="_top">FSF
      </a>
<<<<<<< HEAD
    </p></div><div><div class="legalnotice"><a id="idm269994087488"></a><p>
=======
    </p></div><div><div class="legalnotice"><a id="idp3706336"></a><p>
>>>>>>> e9c762ec
      <a class="link" href="manual/license.html" title="License">License
      </a>
    </p></div></div></div><hr /></div><p>
  The GNU C++ library sources have been specially formatted so that
  with the proper invocation of another tool (Doxygen), a set of
  indexed reference material can generated from the sources files
  themselves. The resultant documentation is referred to as the API
  documentation, and is useful for examining the signatures of public
  member functions for the library classes, finding out what is in a
  particular include file, looking at inheritance diagrams, etc.
</p><p>
  The API documentation, rendered into HTML, can be viewed online:
</p><div class="itemizedlist"><ul class="itemizedlist" style="list-style-type: disc; "><li class="listitem"><p>
      <a class="link" href="http://gcc.gnu.org/onlinedocs/libstdc++/libstdc++-html-USERS-3.4/index.html" target="_top">for the 3.4 release
      </a>
    </p></li><li class="listitem"><p>
      <a class="link" href="http://gcc.gnu.org/onlinedocs/libstdc++/libstdc++-html-USERS-4.1/index.html" target="_top">for the 4.1 release
      </a>
    </p></li><li class="listitem"><p>
      <a class="link" href="http://gcc.gnu.org/onlinedocs/libstdc++/libstdc++-html-USERS-4.2/index.html" target="_top">for the 4.2 release
      </a>
    </p></li><li class="listitem"><p>
      <a class="link" href="http://gcc.gnu.org/onlinedocs/libstdc++/libstdc++-html-USERS-4.3/index.html" target="_top">for the 4.3 release
      </a>
    </p></li><li class="listitem"><p>
      <a class="link" href="http://gcc.gnu.org/onlinedocs/libstdc++/libstdc++-html-USERS-4.4/index.html" target="_top">for the 4.4 release
      </a>
    </p></li><li class="listitem"><p>
      <a class="link" href="http://gcc.gnu.org/onlinedocs/libstdc++/libstdc++-api-4.5/index.html" target="_top">for the 4.5 release
      </a>
    </p></li><li class="listitem"><p>
      <a class="link" href="http://gcc.gnu.org/onlinedocs/libstdc++/libstdc++-api-4.6/index.html" target="_top">for the 4.6 release
      </a>
    </p></li><li class="listitem"><p>
      <a class="link" href="http://gcc.gnu.org/onlinedocs/libstdc++/latest-doxygen/index.html" target="_top">"the latest collection"
      </a>
      (For the main development tree; see the date on the first page.)
    </p></li></ul></div><p>
  The rendered HTML, as above, is also available for download on the
  gcc.org site in a directory located at
   <code class="literal">&lt;URL:ftp://gcc.gnu.org/pub/gcc/libstdc++/doxygen/&gt;</code>.
   You will almost certainly need to use one of the
   <a class="link" href="http://gcc.gnu.org/mirrors.html" target="_top">mirror sites</a> to download
   the tarball. After unpacking, simply load libstdc++-html-*/index.html
   into a browser.
</p><p>
  In addition, a rendered set of man pages are available in the same
  location specified above. Start with C++Intro(3).
</p></div><div class="navfooter"><hr /><table width="100%" summary="Navigation footer"><tr><td width="40%" align="left"><a accesskey="p" href="bk02.html">Prev</a> </td><td width="20%" align="center"><a accesskey="u" href="bk02.html">Up</a></td><td width="40%" align="right"> <a accesskey="n" href="bk03.html">Next</a></td></tr><tr><td width="40%" align="left" valign="top"> </td><td width="20%" align="center"><a accesskey="h" href="index.html">Home</a></td><td width="40%" align="right" valign="top"> </td></tr></table></div></body></html><|MERGE_RESOLUTION|>--- conflicted
+++ resolved
@@ -1,20 +1,12 @@
 <?xml version="1.0" encoding="UTF-8" standalone="no"?>
-<<<<<<< HEAD
-<!DOCTYPE html PUBLIC "-//W3C//DTD XHTML 1.0 Transitional//EN" "http://www.w3.org/TR/xhtml1/DTD/xhtml1-transitional.dtd"><html xmlns="http://www.w3.org/1999/xhtml"><head><meta http-equiv="Content-Type" content="text/html; charset=UTF-8" /><title>The GNU C++ Library API Reference</title><meta name="generator" content="DocBook XSL-NS Stylesheets V1.78.1" /><meta name="keywords" content="&#10;      ISO C++&#10;    , &#10;      runtime&#10;    , &#10;      library&#10;    " /><link rel="home" href="index.html" title="The GNU C++ Library" /><link rel="up" href="bk02.html" title="" /><link rel="prev" href="bk02.html" title="" /><link rel="next" href="bk03.html" title="" /></head><body><div class="navheader"><table width="100%" summary="Navigation header"><tr><th colspan="3" align="center">The GNU C++ Library API Reference</th></tr><tr><td width="20%" align="left"><a accesskey="p" href="bk02.html">Prev</a> </td><th width="60%" align="center"></th><td width="20%" align="right"> <a accesskey="n" href="bk03.html">Next</a></td></tr></table><hr /></div><div class="article"><div class="titlepage"><div><div><h1 class="title"><a id="api"></a>The GNU C++ Library API Reference</h1></div><div><p class="copyright">Copyright © 
-=======
 <!DOCTYPE html PUBLIC "-//W3C//DTD XHTML 1.0 Transitional//EN" "http://www.w3.org/TR/xhtml1/DTD/xhtml1-transitional.dtd"><html xmlns="http://www.w3.org/1999/xhtml"><head><meta http-equiv="Content-Type" content="text/html; charset=UTF-8" /><title>The GNU C++ Library API Reference</title><meta name="generator" content="DocBook XSL-NS Stylesheets V1.77.1" /><meta name="keywords" content="ISO C++, runtime, library" /><link rel="home" href="index.html" title="The GNU C++ Library" /><link rel="up" href="bk02.html" title="" /><link rel="prev" href="bk02.html" title="" /><link rel="next" href="bk03.html" title="" /></head><body><div class="navheader"><table width="100%" summary="Navigation header"><tr><th colspan="3" align="center">The GNU C++ Library API Reference</th></tr><tr><td width="20%" align="left"><a accesskey="p" href="bk02.html">Prev</a> </td><th width="60%" align="center"></th><td width="20%" align="right"> <a accesskey="n" href="bk03.html">Next</a></td></tr></table><hr /></div><div class="article"><div class="titlepage"><div><div><h1 class="title"><a id="api"></a>The GNU C++ Library API Reference</h1></div><div><p class="copyright">Copyright © 
->>>>>>> e9c762ec
       2008
     , 
       2010
      
       <a class="link" href="http://www.fsf.org/" target="_top">FSF
       </a>
-<<<<<<< HEAD
-    </p></div><div><div class="legalnotice"><a id="idm269994087488"></a><p>
-=======
     </p></div><div><div class="legalnotice"><a id="idp3706336"></a><p>
->>>>>>> e9c762ec
       <a class="link" href="manual/license.html" title="License">License
       </a>
     </p></div></div></div><hr /></div><p>
