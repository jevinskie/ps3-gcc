<?xml version="1.0" encoding="UTF-8" standalone="no"?>
<<<<<<< HEAD
<!DOCTYPE html PUBLIC "-//W3C//DTD XHTML 1.0 Transitional//EN" "http://www.w3.org/TR/xhtml1/DTD/xhtml1-transitional.dtd"><html xmlns="http://www.w3.org/1999/xhtml"><head><meta http-equiv="Content-Type" content="text/html; charset=UTF-8" /><title>Test</title><meta name="generator" content="DocBook XSL-NS Stylesheets V1.78.1" /><meta name="keywords" content="&#10;      ISO C++&#10;    , &#10;      test&#10;    , &#10;      testsuite&#10;    , &#10;      performance&#10;    , &#10;      conformance&#10;    , &#10;      ABI&#10;    , &#10;      exception safety&#10;    " /><meta name="keywords" content="&#10;      ISO C++&#10;    , &#10;      library&#10;    " /><meta name="keywords" content="&#10;      ISO C++&#10;    , &#10;      runtime&#10;    , &#10;      library&#10;    " /><link rel="home" href="../index.html" title="The GNU C++ Library" /><link rel="up" href="appendix_porting.html" title="Appendix B.  Porting and Maintenance" /><link rel="prev" href="internals.html" title="Porting to New Hardware or Operating Systems" /><link rel="next" href="abi.html" title="ABI Policy and Guidelines" /></head><body><div class="navheader"><table width="100%" summary="Navigation header"><tr><th colspan="3" align="center">Test</th></tr><tr><td width="20%" align="left"><a accesskey="p" href="internals.html">Prev</a> </td><th width="60%" align="center">Appendix B. 
=======
<!DOCTYPE html PUBLIC "-//W3C//DTD XHTML 1.0 Transitional//EN" "http://www.w3.org/TR/xhtml1/DTD/xhtml1-transitional.dtd"><html xmlns="http://www.w3.org/1999/xhtml"><head><meta http-equiv="Content-Type" content="text/html; charset=UTF-8" /><title>Test</title><meta name="generator" content="DocBook XSL-NS Stylesheets V1.77.1" /><meta name="keywords" content="ISO C++, test, testsuite, performance, conformance, ABI, exception safety" /><meta name="keywords" content="ISO C++, library" /><meta name="keywords" content="ISO C++, runtime, library" /><link rel="home" href="../index.html" title="The GNU C++ Library" /><link rel="up" href="appendix_porting.html" title="Appendix B.  Porting and Maintenance" /><link rel="prev" href="internals.html" title="Porting to New Hardware or Operating Systems" /><link rel="next" href="abi.html" title="ABI Policy and Guidelines" /></head><body><div class="navheader"><table width="100%" summary="Navigation header"><tr><th colspan="3" align="center">Test</th></tr><tr><td width="20%" align="left"><a accesskey="p" href="internals.html">Prev</a> </td><th width="60%" align="center">Appendix B. 
>>>>>>> e9c762ec
  Porting and Maintenance
  
</th><td width="20%" align="right"> <a accesskey="n" href="abi.html">Next</a></td></tr></table><hr /></div><div class="section"><div class="titlepage"><div><div><h2 class="title" style="clear: both"><a id="manual.intro.setup.test"></a>Test</h2></div></div></div><p>
The libstdc++ testsuite includes testing for standard conformance,
regressions, ABI, and performance.
</p><div class="section"><div class="titlepage"><div><div><h3 class="title"><a id="test.organization"></a>Organization</h3></div></div></div><div class="section"><div class="titlepage"><div><div><h4 class="title"><a id="test.organization.layout"></a>Directory Layout</h4></div></div></div><p>
  The directory <span class="emphasis"><em>libsrcdir/testsuite</em></span> contains the
  individual test cases organized in sub-directories corresponding to
  chapters of the C++ standard (detailed below), the dejagnu test
  harness support files, and sources to various testsuite utilities
  that are packaged in a separate testing library.
</p><p>
  All test cases for functionality required by the runtime components
  of the C++ standard (ISO 14882) are files within the following
  directories.
</p><pre class="programlisting">
17_intro
18_support
19_diagnostics
20_util
21_strings
22_locale
23_containers
25_algorithms
26_numerics
27_io
28_regex
29_atomics
30_threads
   </pre><p>
      In addition, the following directories include test files:
   </p><pre class="programlisting">
tr1		  Tests for components as described by the Technical Report on Standard Library Extensions (TR1).
backward	  Tests for backwards compatibility and deprecated features.
demangle	  Tests for __cxa_demangle, the IA 64 C++ ABI demangler
ext		  Tests for extensions.
performance	  Tests for performance analysis, and performance regressions.
   </pre><p>
      Some directories don't have test files, but instead contain
      auxiliary information:
   </p><pre class="programlisting">
config		  Files for the dejagnu test harness.
lib		  Files for the dejagnu test harness.
libstdc++*     	  Files for the dejagnu test harness.
data		  Sample text files for testing input and output.
util		  Files for libtestc++, utilities and testing routines.
   </pre><p>
      Within a directory that includes test files, there may be
      additional subdirectories, or files.  Originally, test cases
      were appended to one file that represented a particular section
      of the chapter under test, and was named accordingly. For
      instance, to test items related to <code class="code"> 21.3.6.1 -
      basic_string::find [lib.string::find]</code> in the standard,
      the following was used:
   </p><pre class="programlisting">
21_strings/find.cc
   </pre><p>
      However, that practice soon became a liability as the test cases
      became huge and unwieldy, and testing new or extended
      functionality (like wide characters or named locales) became
      frustrating, leading to aggressive pruning of test cases on some
      platforms that covered up implementation errors. Now, the test
      suite has a policy of one file, one test case, which solves the
      above issues and gives finer grained results and more manageable
      error debugging. As an example, the test case quoted above
      becomes:
   </p><pre class="programlisting">
21_strings/basic_string/find/char/1.cc
21_strings/basic_string/find/char/2.cc
21_strings/basic_string/find/char/3.cc
21_strings/basic_string/find/wchar_t/1.cc
21_strings/basic_string/find/wchar_t/2.cc
21_strings/basic_string/find/wchar_t/3.cc
   </pre><p>
      All new tests should be written with the policy of one test
      case, one file in mind.
   </p></div><div class="section"><div class="titlepage"><div><div><h4 class="title"><a id="test.organization.naming"></a>Naming Conventions</h4></div></div></div><p>
      In addition, there are some special names and suffixes that are
      used within the testsuite to designate particular kinds of
      tests.
   </p><div class="itemizedlist"><ul class="itemizedlist" style="list-style-type: disc; "><li class="listitem"><p>
   <span class="emphasis"><em>_xin.cc</em></span>
  </p><p>
      This test case expects some kind of interactive input in order
      to finish or pass. At the moment, the interactive tests are not
      run by default. Instead, they are run by hand, like:
   </p><pre class="programlisting">
g++ 27_io/objects/char/3_xin.cc
cat 27_io/objects/char/3_xin.in | a.out
     </pre></li><li class="listitem"><p>
     <span class="emphasis"><em>.in</em></span>
   </p><p>
      This file contains the expected input for the corresponding <span class="emphasis"><em>
      _xin.cc</em></span> test case.
   </p></li><li class="listitem"><p>
   <span class="emphasis"><em>_neg.cc</em></span>
  </p><p>
      This test case is expected to fail: it's a negative test. At the
      moment, these are almost always compile time errors.
   </p></li><li class="listitem"><p>
   <span class="emphasis"><em>char</em></span>
  </p><p>
      This can either be a directory name or part of a longer file
      name, and indicates that this file, or the files within this
      directory are testing the <code class="code">char</code> instantiation of a
      template.
   </p></li><li class="listitem"><p>
   <span class="emphasis"><em>wchar_t</em></span>
  </p><p>
      This can either be a directory name or part of a longer file
      name, and indicates that this file, or the files within this
      directory are testing the <code class="code">wchar_t</code> instantiation of
      a template. Some hosts do not support <code class="code">wchar_t</code>
      functionality, so for these targets, all of these tests will not
      be run.
   </p></li><li class="listitem"><p>
   <span class="emphasis"><em>thread</em></span>
  </p><p>
      This can either be a directory name or part of a longer file
      name, and indicates that this file, or the files within this
      directory are testing situations where multiple threads are
      being used.
   </p></li><li class="listitem"><p>
   <span class="emphasis"><em>performance</em></span>
  </p><p>
      This can either be an enclosing directory name or part of a
      specific file name. This indicates a test that is used to
      analyze runtime performance, for performance regression testing,
      or for other optimization related analysis. At the moment, these
      test cases are not run by default.
   </p></li></ul></div></div></div><div class="section"><div class="titlepage"><div><div><h3 class="title"><a id="test.run"></a>Running the Testsuite</h3></div></div></div><div class="section"><div class="titlepage"><div><div><h4 class="title"><a id="test.run.basic"></a>Basic</h4></div></div></div><p>
      You can check the status of the build without installing it
      using the dejagnu harness, much like the rest of the gcc
      tools.</p><pre class="programlisting"> make check</pre><p>in the <span class="emphasis"><em>libbuilddir</em></span> directory.</p><p>or</p><pre class="programlisting"> make check-target-libstdc++-v3</pre><p>in the <span class="emphasis"><em>gccbuilddir</em></span> directory.
     </p><p>
       These commands are functionally equivalent and will create a
       'testsuite' directory underneath
       <span class="emphasis"><em>libbuilddir</em></span> containing the results of the
       tests. Two results files will be generated: <span class="emphasis"><em>
       libstdc++.sum</em></span>, which is a PASS/FAIL summary for each
       test, and <span class="emphasis"><em>libstdc++.log</em></span> which is a log of
       the exact command line passed to the compiler, the compiler
       output, and the executable output (if any).
     </p><p>
       Archives of test results for various versions and platforms are
       available on the GCC website in the <a class="link" href="http://gcc.gnu.org/gcc-4.3/buildstat.html" target="_top">build
       status</a> section of each individual release, and are also
       archived on a daily basis on the <a class="link" href="http://gcc.gnu.org/ml/gcc-testresults/current" target="_top">gcc-testresults</a>
       mailing list. Please check either of these places for a similar
       combination of source version, operating system, and host CPU.
     </p></div><div class="section"><div class="titlepage"><div><div><h4 class="title"><a id="test.run.variations"></a>Variations</h4></div></div></div><p>
      There are several options for running tests, including testing
      the regression tests, testing a subset of the regression tests,
      testing the performance tests, testing just compilation, testing
      installed tools, etc. In addition, there is a special rule for
      checking the exported symbols of the shared library.
    </p><p>
      To debug the dejagnu test harness during runs, try invoking with a
      specific argument to the variable RUNTESTFLAGS, as below.
    </p><pre class="programlisting">
make check-target-libstdc++-v3 RUNTESTFLAGS="-v"
</pre><p>
      or
    </p><pre class="programlisting">
make check-target-libstdc++-v3 RUNTESTFLAGS="-v -v"
</pre><p>
      To run a subset of the library tests, you will need to generate
      the <span class="emphasis"><em>testsuite_files</em></span> file by running
      <span class="command"><strong>make testsuite_files</strong></span> in the
      <span class="emphasis"><em>libbuilddir/testsuite</em></span> directory, described
      below.  Edit the file to remove the tests you don't want and
      then run the testsuite as normal.
    </p><p>
      There are two ways to run on a simulator: set up DEJAGNU to point to a
      specially crafted site.exp, or pass down --target_board flags.
    </p><p>
    Example flags to pass down for various embedded builds are as follows:
    </p><pre class="programlisting">
      --target=powerpc-eabism (libgloss/sim)
make check-target-libstdc++-v3 RUNTESTFLAGS="--target_board=powerpc-sim"

--target=calmrisc32 (libgloss/sid)
make check-target-libstdc++-v3 RUNTESTFLAGS="--target_board=calmrisc32-sid"

--target=xscale-elf (newlib/sim)
make check-target-libstdc++-v3 RUNTESTFLAGS="--target_board=arm-sim"
</pre><p>
      Also, here is an example of how to run the libstdc++ testsuite
      for a multilibed build directory with different ABI settings:
    </p><pre class="programlisting">
make check-target-libstdc++-v3 RUNTESTFLAGS='--target_board \"unix{-mabi=32,,-mabi=64}\"'
</pre><p>
      You can run the tests with a compiler and library that have
      already been installed.  Make sure that the compiler (e.g.,
      <code class="code">g++</code>) is in your <code class="code">PATH</code>.  If you are
      using shared libraries, then you must also ensure that the
      directory containing the shared version of libstdc++ is in your
      <code class="code">LD_LIBRARY_PATH</code>, or equivalent.  If your GCC source
      tree is at <code class="code">/path/to/gcc</code>, then you can run the tests
      as follows:
    </p><pre class="programlisting">
runtest --tool libstdc++ --srcdir=/path/to/gcc/libstdc++-v3/testsuite
</pre><p>
      The testsuite will create a number of files in the directory in
      which you run this command,.  Some of those files might use the
      same name as files created by other testsuites (like the ones
      for GCC and G++), so you should not try to run all the
      testsuites in parallel from the same directory.
    </p><p>
      In addition, there are some testing options that are mostly of
      interest to library maintainers and system integrators. As such,
      these tests may not work on all cpu and host combinations, and
      may need to be executed in the
      <span class="emphasis"><em>libbuilddir/testsuite</em></span> directory.  These
      options include, but are not necessarily limited to, the
      following:
   </p><pre class="programlisting">
   make testsuite_files
   </pre><p>
    Five files are generated that determine what test files
    are run. These files are:
  </p><div class="itemizedlist"><ul class="itemizedlist" style="list-style-type: disc; "><li class="listitem"><p>
	 <span class="emphasis"><em>testsuite_files</em></span>
       </p><p>
	 This is a list of all the test cases that will be run. Each
	 test case is on a separate line, given with an absolute path
	 from the <span class="emphasis"><em>libsrcdir/testsuite</em></span> directory.
       </p></li><li class="listitem"><p>
	 <span class="emphasis"><em>testsuite_files_interactive</em></span>
       </p><p>
	 This is a list of all the interactive test cases, using the
	 same format as the file list above. These tests are not run
	 by default.
     </p></li><li class="listitem"><p>
	 <span class="emphasis"><em>testsuite_files_performance</em></span>
       </p><p>
	 This is a list of all the performance test cases, using the
	 same format as the file list above. These tests are not run
	 by default.
     </p></li><li class="listitem"><p>
	 <span class="emphasis"><em>testsuite_thread</em></span>
       </p><p>
	 This file indicates that the host system can run tests which
	 involved multiple threads.
       </p></li><li class="listitem"><p>
	 <span class="emphasis"><em>testsuite_wchar_t</em></span>
       </p><p>
	 This file indicates that the host system can run the wchar_t
	 tests, and corresponds to the macro definition <code class="code">
	 _GLIBCXX_USE_WCHAR_T</code> in the file c++config.h.
       </p></li></ul></div><pre class="programlisting">
   make check-abi
   </pre><p>
     The library ABI can be tested. This involves testing the shared
     library against an ABI-defining previous version of symbol
     exports.
   </p><pre class="programlisting">
   make check-compile
  </pre><p>
     This rule compiles, but does not link or execute, the
     <span class="emphasis"><em>testsuite_files</em></span> test cases and displays the
     output on stdout.
   </p><pre class="programlisting">
   make check-performance
   </pre><p>
     This rule runs through the
     <span class="emphasis"><em>testsuite_files_performance</em></span> test cases and
     collects information for performance analysis and can be used to
     spot performance regressions. Various timing information is
     collected, as well as number of hard page faults, and memory
     used. This is not run by default, and the implementation is in
     flux.
   </p><p>
      We are interested in any strange failures of the testsuite;
      please email the main libstdc++ mailing list if you see
      something odd or have questions.
   </p></div><div class="section"><div class="titlepage"><div><div><h4 class="title"><a id="test.run.permutations"></a>Permutations</h4></div></div></div><p>
      To run the libstdc++ test suite under the <a class="link" href="debug_mode.html" title="Chapter 17. Debug Mode">debug mode</a>, edit
      <code class="filename">libstdc++-v3/scripts/testsuite_flags</code> to add the
      compile-time flag <code class="constant">-D_GLIBCXX_DEBUG</code> to the
      result printed by the <code class="literal">--build-cxx</code>
      option. Additionally, add the
      <code class="constant">-D_GLIBCXX_DEBUG_PEDANTIC</code> flag to turn on
      pedantic checking. The libstdc++ test suite should produce
      precisely the same results under debug mode that it does under
      release mode: any deviation indicates an error in either the
      library or the test suite.
    </p><p>
      The <a class="link" href="parallel_mode.html" title="Chapter 18. Parallel Mode">parallel
      mode</a> can be tested in much the same manner, substituting
      <code class="constant">-D_GLIBCXX_PARALLEL</code> for
      <code class="constant">-D_GLIBCXX_DEBUG</code> in the previous paragraph.
    </p><p>
      Or, just run the testsuites with <code class="constant">CXXFLAGS</code>
      set to <code class="constant">-D_GLIBCXX_DEBUG</code> or
      <code class="constant">-D_GLIBCXX_PARALLEL</code>.
    </p></div></div><div class="section"><div class="titlepage"><div><div><h3 class="title"><a id="test.new_tests"></a>Writing a new test case</h3></div></div></div><p>
    The first step in making a new test case is to choose the correct
    directory and file name, given the organization as previously
    described.
   </p><p>
    All files are copyright the FSF, and GPL'd: this is very
    important.  The first copyright year should correspond to the date
    the file was checked in to SVN.
   </p><p>
     As per the dejagnu instructions, always return 0 from main to
     indicate success.
   </p><p>
   A bunch of utility functions and classes have already been
   abstracted out into the testsuite utility library, <code class="code">
   libtestc++</code>. To use this functionality, just include the
   appropriate header file: the library or specific object files will
   automatically be linked in as part of the testsuite run.
   </p><p>
   For a test that needs to take advantage of the dejagnu test
   harness, what follows below is a list of special keyword that
   harness uses. Basically, a test case contains dg-keywords (see
   dg.exp) indicating what to do and what kinds of behavior are to be
   expected.  New test cases should be written with the new style
   DejaGnu framework in mind.
   </p><p>
    To ease transition, here is the list of dg-keyword documentation
    lifted from dg.exp.
   </p><pre class="programlisting">
# The currently supported options are:
#
# dg-prms-id N
#	set prms_id to N
#
# dg-options "options ..." [{ target selector }]
#	specify special options to pass to the tool (eg: compiler)
#
# dg-do do-what-keyword [{ target/xfail selector }]
#	`do-what-keyword' is tool specific and is passed unchanged to
#	${tool}-dg-test.  An example is gcc where `keyword' can be any of:
#	preprocess|compile|assemble|link|run
#	and will do one of: produce a .i, produce a .s, produce a .o,
#	produce an a.out, or produce an a.out and run it (the default is
#	compile).
#
# dg-error regexp comment [{ target/xfail selector } [{.|0|linenum}]]
#	indicate an error message &lt;regexp&gt; is expected on this line
#	(the test fails if it doesn't occur)
#	Linenum=0 for general tool messages (eg: -V arg missing).
#	"." means the current line.
#
# dg-warning regexp comment [{ target/xfail selector } [{.|0|linenum}]]
#	indicate a warning message &lt;regexp&gt; is expected on this line
#	(the test fails if it doesn't occur)
#
# dg-bogus regexp comment [{ target/xfail selector } [{.|0|linenum}]]
#	indicate a bogus error message &lt;regexp&gt; use to occur here
#	(the test fails if it does occur)
#
# dg-build regexp comment [{ target/xfail selector }]
#	indicate the build use to fail for some reason
#	(errors covered here include bad assembler generated, tool crashes,
#	and link failures)
#	(the test fails if it does occur)
#
# dg-excess-errors comment [{ target/xfail selector }]
#	indicate excess errors are expected (any line)
#	(this should only be used sparingly and temporarily)
#
# dg-output regexp [{ target selector }]
#	indicate the expected output of the program is &lt;regexp&gt;
#	(there may be multiple occurrences of this, they are concatenated)
#
# dg-final { tcl code }
#	add some tcl code to be run at the end
#	(there may be multiple occurrences of this, they are concatenated)
#	(unbalanced braces must be \-escaped)
#
# "{ target selector }" is a list of expressions that determine whether the
# test succeeds or fails for a particular target, or in some cases whether the
# option applies for a particular target.  If the case of `dg-do' it specifies
# whether the test case is even attempted on the specified target.
#
# The target selector is always optional.  The format is one of:
#
# { xfail *-*-* ... } - the test is expected to fail for the given targets
# { target *-*-* ... } - the option only applies to the given targets
#
# At least one target must be specified, use *-*-* for "all targets".
# At present it is not possible to specify both `xfail' and `target'.
# "native" may be used in place of "*-*-*".

Example 1: Testing compilation only
// { dg-do compile }

Example 2: Testing for expected warnings on line 36, which all targets fail
// { dg-warning "string literals" "" { xfail *-*-* } 36 }

Example 3: Testing for expected warnings on line 36
// { dg-warning "string literals" "" { target *-*-* } 36 }

Example 4: Testing for compilation errors on line 41
// { dg-do compile }
// { dg-error "no match for" "" { target *-*-* } 41 }

Example 5: Testing with special command line settings, or without the
use of pre-compiled headers, in particular the stdc++.h.gch file. Any
options here will override the DEFAULT_CXXFLAGS and PCH_CXXFLAGS set
up in the normal.exp file.
// { dg-options "-O0" { target *-*-* } }
</pre><p>
    More examples can be found in the libstdc++-v3/testsuite/*/*.cc files.
   </p></div><div class="section"><div class="titlepage"><div><div><h3 class="title"><a id="test.harness"></a>Test Harness and Utilities</h3></div></div></div><div class="section"><div class="titlepage"><div><div><h4 class="title"><a id="test.harness.dejagnu"></a>Dejagnu Harness Details</h4></div></div></div><p>
    Underlying details of testing for conformance and regressions are
    abstracted via the GNU Dejagnu package. This is similar to the
    rest of GCC.
  </p><p>This is information for those looking at making changes to the testsuite
structure, and/or needing to trace dejagnu's actions with --verbose.  This
will not be useful to people who are "merely" adding new tests to the existing
structure.
</p><p>The first key point when working with dejagnu is the idea of a "tool".
Files, directories, and functions are all implicitly used when they are
named after the tool in use.  Here, the tool will always be "libstdc++".
</p><p>The <code class="code">lib</code> subdir contains support routines.  The
<code class="code">lib/libstdc++.exp</code> file ("support library") is loaded
automagically, and must explicitly load the others.  For example, files can
be copied from the core compiler's support directory into <code class="code">lib</code>.
</p><p>Some routines in <code class="code">lib/libstdc++.exp</code> are callbacks, some are
our own.  Callbacks must be prefixed with the name of the tool.  To easily
distinguish the others, by convention our own routines are named "v3-*".
</p><p>The next key point when working with dejagnu is "test files".  Any
directory whose name starts with the tool name will be searched for test files.
(We have only one.)  In those directories, any <code class="code">.exp</code> file is
considered a test file, and will be run in turn.  Our main test file is called
<code class="code">normal.exp</code>; it runs all the tests in testsuite_files using the
callbacks loaded from the support library.
</p><p>The <code class="code">config</code> directory is searched for any particular "target
board" information unique to this library.  This is currently unused and sets
only default variables.
</p></div><div class="section"><div class="titlepage"><div><div><h4 class="title"><a id="test.harness.utils"></a>Utilities</h4></div></div></div><p>
  </p><p>
   The testsuite directory also contains some files that implement
   functionality that is intended to make writing test cases easier,
   or to avoid duplication, or to provide error checking in a way that
   is consistent across platforms and test harnesses. A stand-alone
   executable, called <span class="emphasis"><em>abi_check</em></span>, and a static
   library called <span class="emphasis"><em>libtestc++</em></span> are
   constructed. Both of these items are not installed, and only used
   during testing.
  </p><p>
  These files include the following functionality:
  </p><div class="itemizedlist"><ul class="itemizedlist" style="list-style-type: disc; "><li class="listitem"><p>
       <span class="emphasis"><em>testsuite_abi.h</em></span>,
       <span class="emphasis"><em>testsuite_abi.cc</em></span>,
       <span class="emphasis"><em>testsuite_abi_check.cc</em></span>
       </p><p>
	Creates the executable <span class="emphasis"><em>abi_check</em></span>.
	Used to check correctness of symbol versioning, visibility of
	exported symbols, and compatibility on symbols in the shared
	library, for hosts that support this feature. More information
	can be found in the ABI documentation <a class="link" href="abi.html" title="ABI Policy and Guidelines">here</a>
       </p></li><li class="listitem"><p>
       <span class="emphasis"><em>testsuite_allocator.h</em></span>,
       <span class="emphasis"><em>testsuite_allocator.cc</em></span>
       </p><p>
	Contains specialized allocators that keep track of construction
	and destruction. Also, support for overriding global new and
	delete operators, including verification that new and delete
	are called during execution, and that allocation over max_size
	fails.
       </p></li><li class="listitem"><p>
       <span class="emphasis"><em>testsuite_character.h</em></span>
       </p><p>
	Contains <code class="code">std::char_traits</code> and
	<code class="code">std::codecvt</code> specializations for a user-defined
	POD.
       </p></li><li class="listitem"><p>
       <span class="emphasis"><em>testsuite_hooks.h</em></span>,
       <span class="emphasis"><em>testsuite_hooks.cc</em></span>
       </p><p>
       A large number of utilities, including:
       </p><div class="itemizedlist"><ul class="itemizedlist" style="list-style-type: circle; "><li class="listitem"><p>VERIFY</p></li><li class="listitem"><p>set_memory_limits</p></li><li class="listitem"><p>verify_demangle</p></li><li class="listitem"><p>run_tests_wrapped_locale</p></li><li class="listitem"><p>run_tests_wrapped_env</p></li><li class="listitem"><p>try_named_locale</p></li><li class="listitem"><p>try_mkfifo</p></li><li class="listitem"><p>func_callback</p></li><li class="listitem"><p>counter</p></li><li class="listitem"><p>copy_tracker</p></li><li class="listitem"><p>copy_constructor</p></li><li class="listitem"><p>assignment_operator</p></li><li class="listitem"><p>destructor</p></li><li class="listitem"><p>pod_char, pod_int and associated char_traits specializations</p></li></ul></div></li><li class="listitem"><p>
	 <span class="emphasis"><em>testsuite_io.h</em></span>
       </p><p>
       Error, exception, and constraint checking for
       <code class="code">std::streambuf, std::basic_stringbuf, std::basic_filebuf</code>.
       </p></li><li class="listitem"><p>
	 <span class="emphasis"><em>testsuite_iterators.h</em></span>
       </p><p>
	 Wrappers for various iterators.
       </p></li><li class="listitem"><p>
	 <span class="emphasis"><em>testsuite_performance.h</em></span>
       </p><p>
       A number of class abstractions for performance counters, and
       reporting functions including:
       </p><div class="itemizedlist"><ul class="itemizedlist" style="list-style-type: circle; "><li class="listitem"><p>time_counter</p></li><li class="listitem"><p>resource_counter</p></li><li class="listitem"><p>report_performance</p></li></ul></div></li></ul></div></div></div><div class="section"><div class="titlepage"><div><div><h3 class="title"><a id="test.special"></a>Special Topics</h3></div></div></div><div class="section"><div class="titlepage"><div><div><h4 class="title"><a id="test.exception.safety"></a>
  Qualifying Exception Safety Guarantees
<<<<<<< HEAD
  <a id="idm269979621504" class="indexterm"></a>
=======
  <a id="idp22628992" class="indexterm"></a>
>>>>>>> e9c762ec
</h4></div></div></div><div class="section"><div class="titlepage"><div><div><h5 class="title"><a id="test.exception.safety.overview"></a>Overview</h5></div></div></div><p>
	 Testing is composed of running a particular test sequence,
	 and looking at what happens to the surrounding code when
	 exceptions are thrown. Each test is composed of measuring
	 initial state, executing a particular sequence of code under
	 some instrumented conditions, measuring a final state, and
	 then examining the differences between the two states.
       </p><p>
	 Test sequences are composed of constructed code sequences
	 that exercise a particular function or member function, and
	 either confirm no exceptions were generated, or confirm the
	 consistency/coherency of the test subject in the event of a
	 thrown exception.
       </p><p>
	 Random code paths can be constructed using the basic test
	 sequences and instrumentation as above, only combined in a
	 random or pseudo-random way.
       </p><p> To compute the code paths that throw, test instruments
	 are used that throw on allocation events
	 (<code class="classname">__gnu_cxx::throw_allocator_random</code>
	 and <code class="classname">__gnu_cxx::throw_allocator_limit</code>)
	 and copy, assignment, comparison, increment, swap, and
	 various operators
	 (<code class="classname">__gnu_cxx::throw_type_random</code>
	 and <code class="classname">__gnu_cxx::throw_type_limit</code>). Looping
	 through a given test sequence and conditionally throwing in
	 all instrumented places.  Then, when the test sequence
	 completes without an exception being thrown, assume all
	 potential error paths have been exercised in a sequential
	 manner.
       </p></div><div class="section"><div class="titlepage"><div><div><h5 class="title"><a id="test.exception.safety.status"></a>
    Existing tests
</h5></div></div></div><div class="itemizedlist"><ul class="itemizedlist" style="list-style-type: disc; "><li class="listitem"><p>
	 Ad Hoc
       </p><p>
	 For example,
	 <code class="filename">testsuite/23_containers/list/modifiers/3.cc</code>.
       </p></li><li class="listitem"><p>
	 Policy Based Data Structures
       </p><p>
	 For example, take the test
	 functor <code class="classname">rand_reg_test</code> in
	 in <code class="filename">testsuite/ext/pb_ds/regression/tree_no_data_map_rand.cc</code>. This uses <code class="classname">container_rand_regression_test</code> in
<code class="filename">testsuite/util/regression/rand/assoc/container_rand_regression_test.h</code>.

       </p><p>
	 Which has several tests for container member functions,
Includes control and test container objects. Configuration includes
random seed, iterations, number of distinct values, and the
probability that an exception will be thrown. Assumes instantiating
container uses an extension
allocator, <code class="classname">__gnu_cxx::throw_allocator_random</code>,
as the allocator type.
       </p></li><li class="listitem"><p>
	 C++11 Container Requirements.
       </p><p>
	 Coverage is currently limited to testing container
	 requirements for exception safety,
	 although <code class="classname">__gnu_cxx::throw_type</code> meets
	 the additional type requirements for testing numeric data
	 structures and instantiating algorithms.
       </p><p>
	 Of particular interest is extending testing to algorithms and
	 then to parallel algorithms. Also io and locales.
       </p><p>
	 The test instrumentation should also be extended to add
	 instrumentation to <code class="classname">iterator</code>
	 and <code class="classname">const_iterator</code> types that throw
	 conditionally on iterator operations.
       </p></li></ul></div></div><div class="section"><div class="titlepage"><div><div><h5 class="title"><a id="test.exception.safety.containers"></a>
C++11 Requirements Test Sequence Descriptions
</h5></div></div></div><div class="itemizedlist"><ul class="itemizedlist" style="list-style-type: disc; "><li class="listitem"><p>
	 Basic
       </p><p>
	 Basic consistency on exception propagation tests. For
	 each container, an object of that container is constructed,
	 a specific member function is exercised in
	 a <code class="literal">try</code> block, and then any thrown
	 exceptions lead to error checking in the appropriate
	 <code class="literal">catch</code> block. The container's use of
	 resources is compared to the container's use prior to the
	 test block. Resource monitoring is limited to allocations
	 made through the container's <span class="type">allocator_type</span>,
	 which should be sufficient for container data
	 structures. Included in these tests are member functions
	 are <span class="type">iterator</span> and <span class="type">const_iterator</span>
	 operations, <code class="function">pop_front</code>, <code class="function">pop_back</code>, <code class="function">push_front</code>, <code class="function">push_back</code>, <code class="function">insert</code>, <code class="function">erase</code>, <code class="function">swap</code>, <code class="function">clear</code>,
	 and <code class="function">rehash</code>. The container in question is
	 instantiated with two instrumented template arguments,
	 with <code class="classname">__gnu_cxx::throw_allocator_limit</code>
	 as the allocator type, and
	 with <code class="classname">__gnu_cxx::throw_type_limit</code> as
	 the value type. This allows the test to loop through
	 conditional throw points.
       </p><p>
	 The general form is demonstrated in
	 <code class="filename">testsuite/23_containers/list/requirements/exception/basic.cc
	 </code>. The instantiating test object is <code class="classname">__gnu_test::basic_safety</code> and is detailed in <code class="filename">testsuite/util/exception/safety.h</code>.
       </p></li><li class="listitem"><p>
	 Generation Prohibited
       </p><p>
	 Exception generation tests. For each container, an object of
	 that container is constructed and all member functions
	 required to not throw exceptions are exercised. Included in
	 these tests are member functions
	 are <span class="type">iterator</span> and <span class="type">const_iterator</span> operations, <code class="function">erase</code>, <code class="function">pop_front</code>, <code class="function">pop_back</code>, <code class="function">swap</code>,
	 and <code class="function">clear</code>. The container in question is
	 instantiated with two instrumented template arguments,
	 with <code class="classname">__gnu_cxx::throw_allocator_random</code>
	 as the allocator type, and
	 with <code class="classname">__gnu_cxx::throw_type_random</code> as
	 the value type. This test does not loop, an instead is sudden
	 death: first error fails.
       </p><p>
	 The general form is demonstrated in
	 <code class="filename">testsuite/23_containers/list/requirements/exception/generation_prohibited.cc
	 </code>. The instantiating test object is <code class="classname">__gnu_test::generation_prohibited</code> and is detailed in <code class="filename">testsuite/util/exception/safety.h</code>.
       </p></li><li class="listitem"><p>
	 Propagation Consistent
       </p><p>
	 Container rollback on exception propagation tests. For
	 each container, an object of that container is constructed,
	 a specific member function that requires rollback to a previous
	 known good state is exercised in
	 a <code class="literal">try</code> block, and then any thrown
	 exceptions lead to error checking in the appropriate
	 <code class="literal">catch</code> block. The container is compared to
	 the container's last known good state using such parameters
	 as size, contents, and iterator references. Included in these
	 tests are member functions
	 are <code class="function">push_front</code>, <code class="function">push_back</code>, <code class="function">insert</code>,
	 and <code class="function">rehash</code>. The container in question is
	 instantiated with two instrumented template arguments,
	 with <code class="classname">__gnu_cxx::throw_allocator_limit</code>
	 as the allocator type, and
	 with <code class="classname">__gnu_cxx::throw_type_limit</code> as
	 the value type. This allows the test to loop through
	 conditional throw points.
       </p><p>
	 The general form demonstrated in
	 <code class="filename">testsuite/23_containers/list/requirements/exception/propagation_coherent.cc
	 </code>. The instantiating test object is <code class="classname">__gnu_test::propagation_coherent</code> and is detailed in <code class="filename">testsuite/util/exception/safety.h</code>.
       </p></li></ul></div></div></div></div></div><div class="navfooter"><hr /><table width="100%" summary="Navigation footer"><tr><td width="40%" align="left"><a accesskey="p" href="internals.html">Prev</a> </td><td width="20%" align="center"><a accesskey="u" href="appendix_porting.html">Up</a></td><td width="40%" align="right"> <a accesskey="n" href="abi.html">Next</a></td></tr><tr><td width="40%" align="left" valign="top">Porting to New Hardware or Operating Systems </td><td width="20%" align="center"><a accesskey="h" href="../index.html">Home</a></td><td width="40%" align="right" valign="top"> ABI Policy and Guidelines</td></tr></table></div></body></html><|MERGE_RESOLUTION|>--- conflicted
+++ resolved
@@ -1,9 +1,5 @@
 <?xml version="1.0" encoding="UTF-8" standalone="no"?>
-<<<<<<< HEAD
-<!DOCTYPE html PUBLIC "-//W3C//DTD XHTML 1.0 Transitional//EN" "http://www.w3.org/TR/xhtml1/DTD/xhtml1-transitional.dtd"><html xmlns="http://www.w3.org/1999/xhtml"><head><meta http-equiv="Content-Type" content="text/html; charset=UTF-8" /><title>Test</title><meta name="generator" content="DocBook XSL-NS Stylesheets V1.78.1" /><meta name="keywords" content="&#10;      ISO C++&#10;    , &#10;      test&#10;    , &#10;      testsuite&#10;    , &#10;      performance&#10;    , &#10;      conformance&#10;    , &#10;      ABI&#10;    , &#10;      exception safety&#10;    " /><meta name="keywords" content="&#10;      ISO C++&#10;    , &#10;      library&#10;    " /><meta name="keywords" content="&#10;      ISO C++&#10;    , &#10;      runtime&#10;    , &#10;      library&#10;    " /><link rel="home" href="../index.html" title="The GNU C++ Library" /><link rel="up" href="appendix_porting.html" title="Appendix B.  Porting and Maintenance" /><link rel="prev" href="internals.html" title="Porting to New Hardware or Operating Systems" /><link rel="next" href="abi.html" title="ABI Policy and Guidelines" /></head><body><div class="navheader"><table width="100%" summary="Navigation header"><tr><th colspan="3" align="center">Test</th></tr><tr><td width="20%" align="left"><a accesskey="p" href="internals.html">Prev</a> </td><th width="60%" align="center">Appendix B. 
-=======
 <!DOCTYPE html PUBLIC "-//W3C//DTD XHTML 1.0 Transitional//EN" "http://www.w3.org/TR/xhtml1/DTD/xhtml1-transitional.dtd"><html xmlns="http://www.w3.org/1999/xhtml"><head><meta http-equiv="Content-Type" content="text/html; charset=UTF-8" /><title>Test</title><meta name="generator" content="DocBook XSL-NS Stylesheets V1.77.1" /><meta name="keywords" content="ISO C++, test, testsuite, performance, conformance, ABI, exception safety" /><meta name="keywords" content="ISO C++, library" /><meta name="keywords" content="ISO C++, runtime, library" /><link rel="home" href="../index.html" title="The GNU C++ Library" /><link rel="up" href="appendix_porting.html" title="Appendix B.  Porting and Maintenance" /><link rel="prev" href="internals.html" title="Porting to New Hardware or Operating Systems" /><link rel="next" href="abi.html" title="ABI Policy and Guidelines" /></head><body><div class="navheader"><table width="100%" summary="Navigation header"><tr><th colspan="3" align="center">Test</th></tr><tr><td width="20%" align="left"><a accesskey="p" href="internals.html">Prev</a> </td><th width="60%" align="center">Appendix B. 
->>>>>>> e9c762ec
   Porting and Maintenance
   
 </th><td width="20%" align="right"> <a accesskey="n" href="abi.html">Next</a></td></tr></table><hr /></div><div class="section"><div class="titlepage"><div><div><h2 class="title" style="clear: both"><a id="manual.intro.setup.test"></a>Test</h2></div></div></div><p>
@@ -496,11 +492,7 @@
        reporting functions including:
        </p><div class="itemizedlist"><ul class="itemizedlist" style="list-style-type: circle; "><li class="listitem"><p>time_counter</p></li><li class="listitem"><p>resource_counter</p></li><li class="listitem"><p>report_performance</p></li></ul></div></li></ul></div></div></div><div class="section"><div class="titlepage"><div><div><h3 class="title"><a id="test.special"></a>Special Topics</h3></div></div></div><div class="section"><div class="titlepage"><div><div><h4 class="title"><a id="test.exception.safety"></a>
   Qualifying Exception Safety Guarantees
-<<<<<<< HEAD
-  <a id="idm269979621504" class="indexterm"></a>
-=======
   <a id="idp22628992" class="indexterm"></a>
->>>>>>> e9c762ec
 </h4></div></div></div><div class="section"><div class="titlepage"><div><div><h5 class="title"><a id="test.exception.safety.overview"></a>Overview</h5></div></div></div><p>
 	 Testing is composed of running a particular test sequence,
 	 and looking at what happens to the surrounding code when
