<?xml version="1.0" encoding="UTF-8" standalone="no"?>
<<<<<<< HEAD
<!DOCTYPE html PUBLIC "-//W3C//DTD XHTML 1.0 Transitional//EN" "http://www.w3.org/TR/xhtml1/DTD/xhtml1-transitional.dtd"><html xmlns="http://www.w3.org/1999/xhtml"><head><meta http-equiv="Content-Type" content="text/html; charset=UTF-8" /><title>Configure</title><meta name="generator" content="DocBook XSL-NS Stylesheets V1.78.1" /><meta name="keywords" content="&#10;      ISO C++&#10;    , &#10;      configure&#10;    , &#10;      options&#10;    " /><meta name="keywords" content="&#10;      ISO C++&#10;    , &#10;      library&#10;    " /><meta name="keywords" content="&#10;      ISO C++&#10;    , &#10;      runtime&#10;    , &#10;      library&#10;    " /><link rel="home" href="../index.html" title="The GNU C++ Library" /><link rel="up" href="setup.html" title="Chapter 2. Setup" /><link rel="prev" href="setup.html" title="Chapter 2. Setup" /><link rel="next" href="make.html" title="Make" /></head><body><div class="navheader"><table width="100%" summary="Navigation header"><tr><th colspan="3" align="center">Configure</th></tr><tr><td width="20%" align="left"><a accesskey="p" href="setup.html">Prev</a> </td><th width="60%" align="center">Chapter 2. Setup</th><td width="20%" align="right"> <a accesskey="n" href="make.html">Next</a></td></tr></table><hr /></div><div class="section"><div class="titlepage"><div><div><h2 class="title" style="clear: both"><a id="manual.intro.setup.configure"></a>Configure</h2></div></div></div><p>
=======
<!DOCTYPE html PUBLIC "-//W3C//DTD XHTML 1.0 Transitional//EN" "http://www.w3.org/TR/xhtml1/DTD/xhtml1-transitional.dtd"><html xmlns="http://www.w3.org/1999/xhtml"><head><meta http-equiv="Content-Type" content="text/html; charset=UTF-8" /><title>Configure</title><meta name="generator" content="DocBook XSL-NS Stylesheets V1.77.1" /><meta name="keywords" content="ISO C++, configure, options" /><meta name="keywords" content="ISO C++, library" /><meta name="keywords" content="ISO C++, runtime, library" /><link rel="home" href="../index.html" title="The GNU C++ Library" /><link rel="up" href="setup.html" title="Chapter 2. Setup" /><link rel="prev" href="setup.html" title="Chapter 2. Setup" /><link rel="next" href="make.html" title="Make" /></head><body><div class="navheader"><table width="100%" summary="Navigation header"><tr><th colspan="3" align="center">Configure</th></tr><tr><td width="20%" align="left"><a accesskey="p" href="setup.html">Prev</a> </td><th width="60%" align="center">Chapter 2. Setup</th><td width="20%" align="right"> <a accesskey="n" href="make.html">Next</a></td></tr></table><hr /></div><div class="section"><div class="titlepage"><div><div><h2 class="title" style="clear: both"><a id="manual.intro.setup.configure"></a>Configure</h2></div></div></div><p>
>>>>>>> e9c762ec
  When configuring libstdc++, you'll have to configure the entire
  <span class="emphasis"><em>gccsrcdir</em></span> directory. Consider using the
  toplevel gcc configuration option
  <code class="literal">--enable-languages=c++</code>, which saves time by only
  building the C++ toolchain.
</p><p>
  Here are all of the configure options specific to libstdc++.  Keep
  in mind that
   
   <a class="link" href="http://sourceware.org/autobook/autobook/autobook_14.html" target="_top">they
   all have opposite forms as well</a> (enable/disable and
   with/without).  The defaults are for the <span class="emphasis"><em>current
   development sources</em></span>, which may be different than those
   for released versions.
</p><p>The canonical way to find out the configure options that are
   available for a given set of libstdc++ sources is to go to the
<<<<<<< HEAD
   source directory and then type:<span class="command"><strong>./configure --help</strong></span>.
=======
   source directory and then type: <span class="command"><strong>./configure --help</strong></span>.
>>>>>>> e9c762ec
</p><div class="variablelist"><dl class="variablelist"><dt><span class="term"><code class="code">--enable-multilib</code>[default]</span></dt><dd><p>This is part of the generic multilib support for building cross
	compilers.  As such, targets like "powerpc-elf" will have
	libstdc++ built many different ways:  "-msoft-float"
	and not, etc.  A different libstdc++ will be built for each of
	the different multilib versions.  This option is on by default.
     </p></dd><dt><span class="term"><code class="code">--enable-sjlj-exceptions</code></span></dt><dd><p>Forces old, set-jump/long-jump exception handling model.  If
	at all possible, the new, frame unwinding exception handling routines
	should be used instead, as they significantly reduce both
	runtime memory usage and executable size. This option can
	change the library ABI.
     </p></dd><dt><span class="term"><code class="code">--enable-version-specific-runtime-libs</code></span></dt><dd><p>Specify that run-time libraries should be installed in the
	compiler-specific subdirectory (i.e.,
	<code class="code">${libdir}/gcc-lib/${target_alias}/${gcc_version}</code>)
	instead of <code class="code">${libdir}</code>.  This option is useful if you
	intend to use several versions of gcc in parallel.  In addition,
	libstdc++'s include files will be installed in
	<code class="code">${libdir}/gcc-lib/${target_alias}/${gcc_version}/include/g++</code>,
	unless you also specify
       <code class="literal">--with-gxx-include-dir=</code><code class="filename">dirname</code> during configuration.
     </p></dd><dt><span class="term"><code class="code">--with-gxx-include-dir=&lt;include-files dir&gt;</code></span></dt><dd><p>Adds support for named libstdc++ include directory.  For instance,
	the following puts all the libstdc++ headers into a directory
	called "4.4-20090404" instead of the usual
	"c++/(version)".
     </p><pre class="programlisting">
   --with-gxx-include-dir=/foo/H-x86-gcc-3-c-gxx-inc/include/4.4-20090404</pre></dd><dt><span class="term"><code class="code">--enable-cstdio</code></span></dt><dd><p>This is an abbreviated form of <code class="code">'--enable-cstdio=stdio'</code>
	(described next).
     </p></dd><dt><span class="term"><code class="code">--enable-cstdio=OPTION</code></span></dt><dd><p>Select a target-specific I/O package. At the moment, the only
	choice is to use 'stdio', a generic "C" abstraction.
	The default is 'stdio'. This option can change the library ABI.
     </p></dd><dt><span class="term"><code class="code">--enable-clocale</code></span></dt><dd><p>This is an abbreviated form of <code class="code">'--enable-clocale=generic'</code>
	(described next).
     </p></dd><dt><span class="term"><code class="code">--enable-clocale=OPTION</code></span></dt><dd><p>Select a target-specific underlying locale package.  The
	choices are 'ieee_1003.1-2001' to specify an X/Open, Standard Unix
	(IEEE Std. 1003.1-2001) model based on langinfo/iconv/catgets,
	'gnu' to specify a model based on functionality from the GNU C
<<<<<<< HEAD
	library (langinfo/iconv/gettext) (from <a class="link" href="http://sources.redhat.com/glibc/" target="_top">glibc</a>, the GNU C
	library), or 'generic' to use a generic "C"
	abstraction which consists of "C" locale info.
     </p><p>If not explicitly specified, the configure proccess tries
=======
	library (langinfo/iconv/gettext) (from <a class="link" href="https://www.gnu.org/software/libc/" target="_top">glibc</a>, the GNU C
	library), 'generic' to use a generic "C" abstraction which consists
	of "C" locale info, 'newlib' to specify the Newlib C library model
	which only differs from the 'generic' model in the handling of
	ctype, or 'darwin' which omits the <span class="type">wchar_t</span> specializations
	needed by the 'generic' model.
     </p><p>If not explicitly specified, the configure process tries
>>>>>>> e9c762ec
      to guess the most suitable package from the choices above. The
      default is 'generic'. On glibc-based systems of sufficient
      vintage (2.3 and newer), 'gnu' is automatically selected. On newlib-based
      systems (<code class="code">'--with_newlib=yes'</code>) and OpenBSD, 'newlib' is
      automatically selected. On Mac OS X 'darwin' is automatically selected.
      This option can change the library ABI.
     </p></dd><dt><span class="term"><code class="code">--enable-libstdcxx-allocator</code></span></dt><dd><p>This is an abbreviated form of
	<code class="code">'--enable-libstdcxx-allocator=auto'</code> (described
	next).
     </p></dd><dt><span class="term"><code class="code">--enable-libstdcxx-allocator=OPTION  </code></span></dt><dd><p>Select a target-specific underlying std::allocator.  The
	choices are 'new' to specify a wrapper for new, 'malloc' to
	specify a wrapper for malloc, 'mt' for a fixed power of two allocator,
	'pool' for the SGI pooled allocator or 'bitmap' for a bitmap allocator.
	See this page for more information on allocator
	<a class="link" href="memory.html#allocator.ext" title="Extension Allocators">extensions</a>. This option
	can change the library ABI.
     </p></dd><dt><span class="term"><code class="code">--enable-cheaders=OPTION</code></span></dt><dd><p>This allows the user to define the approach taken for C header
	compatibility with C++. Options are c, c_std, and c_global.
	These correspond to the source directory's include/c,
	include/c_std, and include/c_global, and may also include
	include/c_compatibility.  The default is 'c_global'.
     </p></dd><dt><span class="term"><code class="code">--enable-threads</code></span></dt><dd><p>This is an abbreviated form of <code class="code">'--enable-threads=yes'</code>
	(described next).
     </p></dd><dt><span class="term"><code class="code">--enable-threads=OPTION</code></span></dt><dd><p>Select a threading library.  A full description is
	given in the
	general <a class="link" href="http://gcc.gnu.org/install/configure.html" target="_top">compiler
	configuration instructions</a>. This option can change the
	library ABI.
     </p></dd><dt><span class="term"><code class="code">--enable-libstdcxx-threads</code></span></dt><dd><p>Enable C++11 threads support.  If not explicitly specified,
        the  configure process enables it if possible.  It defaults to 'off'
<<<<<<< HEAD
	on Solaris 8 and 9, where it would break symbol versioning.   This
=======
	on Solaris 9, where it would break symbol versioning.   This
>>>>>>> e9c762ec
	option can change the library ABI.
     </p></dd><dt><span class="term"><code class="code">--enable-libstdcxx-time</code></span></dt><dd><p>This is an abbreviated form of
	<code class="code">'--enable-libstdcxx-time=yes'</code>(described next).
     </p></dd><dt><span class="term"><code class="code">--enable-libstdcxx-time=OPTION</code></span></dt><dd><p>Enables link-type checks for the availability of the
	clock_gettime clocks, used in the implementation of [time.clock],
	and of the nanosleep and sched_yield functions, used in the
	implementation of [thread.thread.this] of the 2011 ISO C++ standard.
	The choice OPTION=yes checks for the availability of the facilities
	in libc and libposix4.  In case it's needed the latter is also linked
	to libstdc++ as part of the build process.  OPTION=rt also searches
	(and, if needed, links) librt.   Note that the latter is not always
	desirable because, in glibc, for example, in turn it triggers the
	linking of libpthread too, which activates locking, a large overhead
	for single-thread programs.  OPTION=no skips the tests completely.
	The default is OPTION=no.
    </p></dd><dt><span class="term"><code class="code">--enable-libstdcxx-debug</code></span></dt><dd><p>Build separate debug libraries in addition to what is normally built.
	By default, the debug libraries are compiled with
	<code class="code"> CXXFLAGS='-g3 -O0 -fno-inline'</code>
	, are installed in <code class="code">${libdir}/debug</code>, and have the
	same names and versioning information as the non-debug
	libraries. This option is off by default.
     </p><p>Note this make command, executed in
	the build directory, will do much the same thing, without the
	configuration difference and without building everything twice:
	<code class="code">make CXXFLAGS='-g3 -O0 -fno-inline' all</code>
     </p></dd><dt><span class="term"><code class="code">--enable-libstdcxx-debug-flags=FLAGS</code></span></dt><dd><p>This option is only valid when <code class="code"> --enable-debug </code>
	is also specified, and applies to the debug builds only. With
	this option, you can pass a specific string of flags to the
	compiler to use when building the debug versions of libstdc++.
	FLAGS is a quoted string of options, like
     </p><pre class="programlisting">
  --enable-libstdcxx-debug-flags='-g3 -O1 -fno-inline'</pre></dd><dt><span class="term"><code class="code">--enable-cxx-flags=FLAGS</code></span></dt><dd><p>With this option, you can pass a string of -f (functionality)
	flags to the compiler to use when building libstdc++. This
	option can change the library ABI. FLAGS is a quoted string of
	options, like
     </p><pre class="programlisting">
  --enable-cxx-flags='-fvtable-gc -fomit-frame-pointer -ansi'</pre><p>
	Note that the flags don't necessarily have to all be -f flags,
	as shown, but usually those are the ones that will make sense
	for experimentation and configure-time overriding.
     </p><p>The advantage of --enable-cxx-flags over setting CXXFLAGS in
	the 'make' environment is that, if files are automatically
	rebuilt, the same flags will be used when compiling those files
	as well, so that everything matches.
     </p><p>Fun flags to try might include combinations of
     </p><pre class="programlisting">
  -fstrict-aliasing
  -fno-exceptions
  -ffunction-sections
  -fvtable-gc</pre><p>and opposite forms (-fno-) of the same.  Tell us (the libstdc++
	mailing list) if you discover more!
     </p></dd><dt><span class="term"><code class="code">--enable-c99</code></span></dt><dd><p>The <span class="type">long long</span> type was introduced in C99, along
	with many other functions for wide characters, and math
	classification macros, etc.  If enabled, all C99 functions not
	specified by the C++ standard will be put into <code class="code">namespace
	__gnu_cxx</code>, and then all these names will
	be injected into namespace std, so that C99 functions can be
	used "as if" they were in the C++ standard (as they
	will eventually be in some future revision of the standard,
	without a doubt).  By default, C99 support is on, assuming the
	configure probes find all the necessary functions and bits
	necessary. This option can change the library ABI.
    </p></dd><dt><span class="term"><code class="code">--enable-wchar_t</code>[default]</span></dt><dd><p>Template specializations for the <span class="type">wchar_t</span> type are
	required for wide character conversion support.  Disabling
	wide character specializations may be expedient for initial
	porting efforts, but builds only a subset of what is required by
	ISO, and is not recommended.  By default, this option is on.
	This option can change the library ABI.
     </p></dd><dt><span class="term"><code class="code">--enable-long-long  </code></span></dt><dd><p>The <span class="type">long long</span> type was introduced in C99.  It is
	provided as a GNU extension to C++98 in g++.  This flag builds
	support for "long long" into the library (specialized
	templates and the like for iostreams).  This option is on by default:
	if enabled, users will have to either use the new-style "C"
	headers by default (i.e., &lt;cmath&gt; not &lt;math.h&gt;)
	or add appropriate compile-time flags to all compile lines to
	allow "C" visibility of this feature (on GNU/Linux,
	the flag is -D_ISOC99_SOURCE, which is added automatically via
	CPLUSPLUS_CPP_SPEC's addition of _GNU_SOURCE).
	This option can change the library ABI.
     </p></dd><dt><span class="term"><code class="code">--enable-fully-dynamic-string</code></span></dt><dd><p>This option enables a special version of basic_string avoiding
	the optimization that allocates empty objects in static memory.
	Mostly useful together with shared memory allocators, see PR
	libstdc++/16612 for details.
     </p></dd><dt><span class="term"><code class="code">--enable-concept-checks</code></span></dt><dd><p>This turns on additional compile-time checks for instantiated
	library templates, in the form of specialized templates,
	<a class="link" href="concept_checking.html" title="Concept Checking">described here</a>.  They
	can help users discover when they break the rules of the STL, before
	their programs run.
     </p></dd><dt><span class="term"><code class="code">--enable-symvers[=style]</code></span></dt><dd><p>In 3.1 and later, tries to turn on symbol versioning in the
	shared library (if a shared library has been
	requested). Values for 'style' that are currently supported
	are 'gnu', 'gnu-versioned-namespace', 'darwin',
	'darwin-export', and 'sun'. Both gnu- options require that a recent
	version of the GNU linker be in use. Both darwin options are
	equivalent. With no style given, the configure script will try
	to guess correct defaults for the host system, probe to see if
	additional requirements are necessary and present for
	activation, and if so, will turn symbol versioning on. This
	option can change the library ABI.
     </p></dd><dt><span class="term"><code class="code">--enable-libstdcxx-visibility</code></span></dt><dd><p> In 4.2 and later, enables or disables visibility 
        attributes. If enabled (as by default), and the compiler seems
        capable of passing the simple sanity checks thrown at it, adjusts
        items in namespace std, namespace std::tr1, namespace std::tr2,
        and namespace __gnu_cxx to have <code class="code">visibility ("default")</code>
        so that -fvisibility options can be used without affecting the
        normal external-visibility of namespace std entities.
        Prior to 4.7 this option was spelled <code class="code">--enable-visibility</code>.
    </p></dd><dt><span class="term"><code class="code">--enable-libstdcxx-pch</code></span></dt><dd><p>In 3.4 and later, tries to turn on the generation of
	stdc++.h.gch, a pre-compiled file including all the standard
	C++ includes. If enabled (as by default), and the compiler
	seems capable of passing the simple sanity checks thrown at
	it, try to build stdc++.h.gch as part of the make process.
	In addition, this generated file is used later on (by appending <code class="code">
	--include bits/stdc++.h </code> to CXXFLAGS) when running the
	testsuite.
     </p></dd><dt><span class="term"><code class="code">--enable-extern-template</code>[default]</span></dt><dd><p>Use extern template to pre-instantiate all required
 	specializations for certain types defined in the standard libraries. 
	These types include <code class="classname">string</code> and dependents like
	<code class="classname">char_traits</code>, the templatized IO classes,
	<code class="classname">allocator</code>, and others.  
	Disabling means that implicit
	template generation will be used when compiling these types.  By
	default, this option is on. This option can change the library ABI.
     </p></dd><dt><span class="term"><code class="code">--disable-hosted-libstdcxx</code></span></dt><dd><p>
     By default, a complete <span class="emphasis"><em>hosted</em></span> C++ library is
     built.  The C++ Standard also describes a
     <span class="emphasis"><em>freestanding</em></span> environment, in which only a
     minimal set of headers are provided.  This option builds such an
     environment.
<<<<<<< HEAD
     </p></dd></dl></div></div><div class="navfooter"><hr /><table width="100%" summary="Navigation footer"><tr><td width="40%" align="left"><a accesskey="p" href="setup.html">Prev</a> </td><td width="20%" align="center"><a accesskey="u" href="setup.html">Up</a></td><td width="40%" align="right"> <a accesskey="n" href="make.html">Next</a></td></tr><tr><td width="40%" align="left" valign="top">Chapter 2. Setup </td><td width="20%" align="center"><a accesskey="h" href="../index.html">Home</a></td><td width="40%" align="right" valign="top"> Make</td></tr></table></div></body></html>
=======
     </p></dd><dt><span class="term"><code class="code">--disable-libstdcxx-verbose</code></span></dt><dd><p>
     By default, the library is configured to write descriptive messages
     to standard error for certain events such as calling a pure virtual
     function or the invocation of the standard terminate handler.  Those
     messages cause the library to depend on the demangler and standard I/O
     facilites, which might be undesirable in a low-memory environment or
     when standard error is not available.  This option disables those
     messages.  This option does not change the library ABI.
   </p></dd></dl></div></div><div class="navfooter"><hr /><table width="100%" summary="Navigation footer"><tr><td width="40%" align="left"><a accesskey="p" href="setup.html">Prev</a> </td><td width="20%" align="center"><a accesskey="u" href="setup.html">Up</a></td><td width="40%" align="right"> <a accesskey="n" href="make.html">Next</a></td></tr><tr><td width="40%" align="left" valign="top">Chapter 2. Setup </td><td width="20%" align="center"><a accesskey="h" href="../index.html">Home</a></td><td width="40%" align="right" valign="top"> Make</td></tr></table></div></body></html>
>>>>>>> e9c762ec
<|MERGE_RESOLUTION|>--- conflicted
+++ resolved
@@ -1,9 +1,5 @@
 <?xml version="1.0" encoding="UTF-8" standalone="no"?>
-<<<<<<< HEAD
-<!DOCTYPE html PUBLIC "-//W3C//DTD XHTML 1.0 Transitional//EN" "http://www.w3.org/TR/xhtml1/DTD/xhtml1-transitional.dtd"><html xmlns="http://www.w3.org/1999/xhtml"><head><meta http-equiv="Content-Type" content="text/html; charset=UTF-8" /><title>Configure</title><meta name="generator" content="DocBook XSL-NS Stylesheets V1.78.1" /><meta name="keywords" content="&#10;      ISO C++&#10;    , &#10;      configure&#10;    , &#10;      options&#10;    " /><meta name="keywords" content="&#10;      ISO C++&#10;    , &#10;      library&#10;    " /><meta name="keywords" content="&#10;      ISO C++&#10;    , &#10;      runtime&#10;    , &#10;      library&#10;    " /><link rel="home" href="../index.html" title="The GNU C++ Library" /><link rel="up" href="setup.html" title="Chapter 2. Setup" /><link rel="prev" href="setup.html" title="Chapter 2. Setup" /><link rel="next" href="make.html" title="Make" /></head><body><div class="navheader"><table width="100%" summary="Navigation header"><tr><th colspan="3" align="center">Configure</th></tr><tr><td width="20%" align="left"><a accesskey="p" href="setup.html">Prev</a> </td><th width="60%" align="center">Chapter 2. Setup</th><td width="20%" align="right"> <a accesskey="n" href="make.html">Next</a></td></tr></table><hr /></div><div class="section"><div class="titlepage"><div><div><h2 class="title" style="clear: both"><a id="manual.intro.setup.configure"></a>Configure</h2></div></div></div><p>
-=======
 <!DOCTYPE html PUBLIC "-//W3C//DTD XHTML 1.0 Transitional//EN" "http://www.w3.org/TR/xhtml1/DTD/xhtml1-transitional.dtd"><html xmlns="http://www.w3.org/1999/xhtml"><head><meta http-equiv="Content-Type" content="text/html; charset=UTF-8" /><title>Configure</title><meta name="generator" content="DocBook XSL-NS Stylesheets V1.77.1" /><meta name="keywords" content="ISO C++, configure, options" /><meta name="keywords" content="ISO C++, library" /><meta name="keywords" content="ISO C++, runtime, library" /><link rel="home" href="../index.html" title="The GNU C++ Library" /><link rel="up" href="setup.html" title="Chapter 2. Setup" /><link rel="prev" href="setup.html" title="Chapter 2. Setup" /><link rel="next" href="make.html" title="Make" /></head><body><div class="navheader"><table width="100%" summary="Navigation header"><tr><th colspan="3" align="center">Configure</th></tr><tr><td width="20%" align="left"><a accesskey="p" href="setup.html">Prev</a> </td><th width="60%" align="center">Chapter 2. Setup</th><td width="20%" align="right"> <a accesskey="n" href="make.html">Next</a></td></tr></table><hr /></div><div class="section"><div class="titlepage"><div><div><h2 class="title" style="clear: both"><a id="manual.intro.setup.configure"></a>Configure</h2></div></div></div><p>
->>>>>>> e9c762ec
   When configuring libstdc++, you'll have to configure the entire
   <span class="emphasis"><em>gccsrcdir</em></span> directory. Consider using the
   toplevel gcc configuration option
@@ -20,11 +16,7 @@
    for released versions.
 </p><p>The canonical way to find out the configure options that are
    available for a given set of libstdc++ sources is to go to the
-<<<<<<< HEAD
-   source directory and then type:<span class="command"><strong>./configure --help</strong></span>.
-=======
    source directory and then type: <span class="command"><strong>./configure --help</strong></span>.
->>>>>>> e9c762ec
 </p><div class="variablelist"><dl class="variablelist"><dt><span class="term"><code class="code">--enable-multilib</code>[default]</span></dt><dd><p>This is part of the generic multilib support for building cross
 	compilers.  As such, targets like "powerpc-elf" will have
 	libstdc++ built many different ways:  "-msoft-float"
@@ -60,12 +52,6 @@
 	choices are 'ieee_1003.1-2001' to specify an X/Open, Standard Unix
 	(IEEE Std. 1003.1-2001) model based on langinfo/iconv/catgets,
 	'gnu' to specify a model based on functionality from the GNU C
-<<<<<<< HEAD
-	library (langinfo/iconv/gettext) (from <a class="link" href="http://sources.redhat.com/glibc/" target="_top">glibc</a>, the GNU C
-	library), or 'generic' to use a generic "C"
-	abstraction which consists of "C" locale info.
-     </p><p>If not explicitly specified, the configure proccess tries
-=======
 	library (langinfo/iconv/gettext) (from <a class="link" href="https://www.gnu.org/software/libc/" target="_top">glibc</a>, the GNU C
 	library), 'generic' to use a generic "C" abstraction which consists
 	of "C" locale info, 'newlib' to specify the Newlib C library model
@@ -73,7 +59,6 @@
 	ctype, or 'darwin' which omits the <span class="type">wchar_t</span> specializations
 	needed by the 'generic' model.
      </p><p>If not explicitly specified, the configure process tries
->>>>>>> e9c762ec
       to guess the most suitable package from the choices above. The
       default is 'generic'. On glibc-based systems of sufficient
       vintage (2.3 and newer), 'gnu' is automatically selected. On newlib-based
@@ -104,11 +89,7 @@
 	library ABI.
      </p></dd><dt><span class="term"><code class="code">--enable-libstdcxx-threads</code></span></dt><dd><p>Enable C++11 threads support.  If not explicitly specified,
         the  configure process enables it if possible.  It defaults to 'off'
-<<<<<<< HEAD
-	on Solaris 8 and 9, where it would break symbol versioning.   This
-=======
 	on Solaris 9, where it would break symbol versioning.   This
->>>>>>> e9c762ec
 	option can change the library ABI.
      </p></dd><dt><span class="term"><code class="code">--enable-libstdcxx-time</code></span></dt><dd><p>This is an abbreviated form of
 	<code class="code">'--enable-libstdcxx-time=yes'</code>(described next).
@@ -238,9 +219,6 @@
      <span class="emphasis"><em>freestanding</em></span> environment, in which only a
      minimal set of headers are provided.  This option builds such an
      environment.
-<<<<<<< HEAD
-     </p></dd></dl></div></div><div class="navfooter"><hr /><table width="100%" summary="Navigation footer"><tr><td width="40%" align="left"><a accesskey="p" href="setup.html">Prev</a> </td><td width="20%" align="center"><a accesskey="u" href="setup.html">Up</a></td><td width="40%" align="right"> <a accesskey="n" href="make.html">Next</a></td></tr><tr><td width="40%" align="left" valign="top">Chapter 2. Setup </td><td width="20%" align="center"><a accesskey="h" href="../index.html">Home</a></td><td width="40%" align="right" valign="top"> Make</td></tr></table></div></body></html>
-=======
      </p></dd><dt><span class="term"><code class="code">--disable-libstdcxx-verbose</code></span></dt><dd><p>
      By default, the library is configured to write descriptive messages
      to standard error for certain events such as calling a pure virtual
@@ -249,5 +227,4 @@
      facilites, which might be undesirable in a low-memory environment or
      when standard error is not available.  This option disables those
      messages.  This option does not change the library ABI.
-   </p></dd></dl></div></div><div class="navfooter"><hr /><table width="100%" summary="Navigation footer"><tr><td width="40%" align="left"><a accesskey="p" href="setup.html">Prev</a> </td><td width="20%" align="center"><a accesskey="u" href="setup.html">Up</a></td><td width="40%" align="right"> <a accesskey="n" href="make.html">Next</a></td></tr><tr><td width="40%" align="left" valign="top">Chapter 2. Setup </td><td width="20%" align="center"><a accesskey="h" href="../index.html">Home</a></td><td width="40%" align="right" valign="top"> Make</td></tr></table></div></body></html>
->>>>>>> e9c762ec
+   </p></dd></dl></div></div><div class="navfooter"><hr /><table width="100%" summary="Navigation footer"><tr><td width="40%" align="left"><a accesskey="p" href="setup.html">Prev</a> </td><td width="20%" align="center"><a accesskey="u" href="setup.html">Up</a></td><td width="40%" align="right"> <a accesskey="n" href="make.html">Next</a></td></tr><tr><td width="40%" align="left" valign="top">Chapter 2. Setup </td><td width="20%" align="center"><a accesskey="h" href="../index.html">Home</a></td><td width="40%" align="right" valign="top"> Make</td></tr></table></div></body></html>