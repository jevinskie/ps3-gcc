// { dg-options "-D_GLIBCXX_DEBUG -D_GLIBCXX_PROFILE" }
// { dg-do compile }

// -*- C++ -*-

// Otherwise we may get *multiple* errors.
#undef _GLIBCXX_PARALLEL

// Copyright (C) 2006-2014 Free Software Foundation, Inc.
//
// This file is part of the GNU ISO C++ Library.  This library is free
// software; you can redistribute it and/or modify it under the
// terms of the GNU General Public License as published by the
// Free Software Foundation; either version 3, or (at your option)
// any later version.
//
// This library is distributed in the hope that it will be useful,
// but WITHOUT ANY WARRANTY; without even the implied warranty of
// MERCHANTABILITY or FITNESS FOR A PARTICULAR PURPOSE.  See the
// GNU General Public License for more details.
//
// You should have received a copy of the GNU General Public License along
// with this library; see the file COPYING3.  If not see
// <http://www.gnu.org/licenses/>.

#include <vector>

<<<<<<< HEAD
// { dg-error "multiple inlined namespaces" "" { target *-*-* } 275 }
=======
// { dg-error "multiple inlined namespaces" "" { target *-*-* } 279 }
>>>>>>> a7aa3838
<|MERGE_RESOLUTION|>--- conflicted
+++ resolved
@@ -25,8 +25,4 @@
 
 #include <vector>
 
-<<<<<<< HEAD
-// { dg-error "multiple inlined namespaces" "" { target *-*-* } 275 }
-=======
-// { dg-error "multiple inlined namespaces" "" { target *-*-* } 279 }
->>>>>>> a7aa3838
+// { dg-error "multiple inlined namespaces" "" { target *-*-* } 279 }