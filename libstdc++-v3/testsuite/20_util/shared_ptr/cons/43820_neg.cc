--- conflicted
+++ resolved
@@ -32,13 +32,8 @@
 {
   X* px = 0;
   std::shared_ptr<X> p1(px);   // { dg-error "here" }
-  // { dg-error "incomplete" "" { target *-*-* } 775 }
+  // { dg-error "incomplete" "" { target *-*-* } 771 }
 
   std::shared_ptr<X> p9(ap());  // { dg-error "here" }
-<<<<<<< HEAD
-  // { dg-error "incomplete" "" { target *-*-* } 869 }
-
-=======
   // { dg-error "incomplete" "" { target *-*-* } 307 }
->>>>>>> e9c762ec
 }