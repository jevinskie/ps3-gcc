--- conflicted
+++ resolved
@@ -41,18 +41,10 @@
   std::unique_ptr<int, B&> ub(nullptr, b);
   std::unique_ptr<int, D&> ud(nullptr, d);
   ub = std::move(ud);
-<<<<<<< HEAD
-// { dg-error "use of deleted function" "" { target *-*-* } 195 }
-=======
 // { dg-error "use of deleted function" "" { target *-*-* } 206 }
->>>>>>> e9c762ec
 
   std::unique_ptr<int[], B&> uba(nullptr, b);
   std::unique_ptr<int[], D&> uda(nullptr, d);
   uba = std::move(uda);
-<<<<<<< HEAD
-// { dg-error "use of deleted function" "" { target *-*-* } 341 }
-=======
 // { dg-error "use of deleted function" "" { target *-*-* } 396 }
->>>>>>> e9c762ec
 }