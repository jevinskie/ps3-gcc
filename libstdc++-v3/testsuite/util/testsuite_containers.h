// -*- C++ -*-

// Copyright (C) 2009-2014 Free Software Foundation, Inc.
//
// This file is part of the GNU ISO C++ Library.  This library is free
// software; you can redistribute it and/or modify it under the terms
// of the GNU General Public License as published by the Free Software
// Foundation; either version 3, or (at your option) any later
// version.

// This library is distributed in the hope that it will be useful, but
// WITHOUT ANY WARRANTY; without even the implied warranty of
// MERCHANTABILITY or FITNESS FOR A PARTICULAR PURPOSE.  See the GNU
// General Public License for more details.

// You should have received a copy of the GNU General Public License along
// with this library; see the file COPYING3.  If not see
// <http://www.gnu.org/licenses/>.

#ifndef _GLIBCXX_TESTSUITE_CONTAINERS_H
#define _GLIBCXX_TESTSUITE_CONTAINERS_H

#include <cassert>
#include <testsuite_container_traits.h>

// Container requirement testing.
namespace __gnu_test
{
  // Compile-time typedef testing.
  template<typename _Tp, bool _Bt = traits<_Tp>::is_container::value>
    struct basic_types
    {
      // Base container requirements (table 80)
      typedef _Tp 					test_type;
      typedef typename test_type::value_type 		value_type;
      typedef typename test_type::pointer 		pointer;
      typedef typename test_type::const_pointer 	const_pointer;
      typedef typename test_type::reference 		reference;
      typedef typename test_type::const_reference 	const_reference;
      typedef typename test_type::iterator 		iterator;
      typedef typename test_type::const_iterator 	const_iterator;
      typedef typename test_type::size_type 		size_type;
      typedef typename test_type::difference_type 	difference_type;
    };

  // Conditional typedef testing, positive.
  template<typename _Tp, bool _Bt = traits<_Tp>::is_reversible::value>
    struct reversible_types
    {
      // Reversible container requirements (table 81)
      typedef _Tp 					 test_type;
      typedef typename test_type::reverse_iterator 	 reverse_iterator;
      typedef typename test_type::const_reverse_iterator const_reverse_iterator;
    };

  template<typename _Tp, bool _Bt = traits<_Tp>::is_allocator_aware::value>
    struct allocator_aware_types
    {
      // _Alloc-aware requirements (table 82)
      typedef _Tp 					 test_type;
      typedef typename test_type::allocator_type      	 allocator_type;
    };

  template<typename _Tp, bool _Bt = traits<_Tp>::is_associative::value>
    struct associative_types
    {
      // Associative container requirements (table 85)
      typedef _Tp 					 test_type;
      typedef typename test_type::key_type		 key_type;
      typedef typename test_type::key_compare		 key_compare;
      typedef typename test_type::value_compare		 value_compare;
    };

  template<typename _Tp, bool = traits<_Tp>::is_unordered::value>
    struct unordered_types
    {
      // Unordered associative container requirements (table 87)
      typedef _Tp 					 test_type;
      typedef typename test_type::key_type		 key_type;
      typedef typename test_type::hasher		 hasher;
      typedef typename test_type::key_equal		 key_equal;
      typedef typename test_type::local_iterator	 local_iterator;
      typedef typename test_type::const_local_iterator	 const_local_iterator;
    };

  template<typename _Tp, bool _Bt = traits<_Tp>::is_mapped::value>
    struct mapped_types
    {
      typedef _Tp 					 test_type;
      typedef typename test_type::mapped_type	   	 mapped_type;
    };

  template<typename _Tp, bool = traits<_Tp>::is_adaptor::value>
    struct adaptor_types
    {
      // Container adaptor requirements.
      typedef _Tp 					test_type;
      typedef typename test_type::value_type 		value_type;
      typedef typename test_type::reference 		reference;
      typedef typename test_type::const_reference 	const_reference;
      typedef typename test_type::size_type 		size_type;
      typedef typename test_type::container_type 	container_type;
    };

  // Conditional typedef testing, negative.
  template<typename _Tp>
    struct basic_types<_Tp, false> { };

  template<typename _Tp>
    struct adaptor_types<_Tp, false> { };

  template<typename _Tp>
    struct reversible_types<_Tp, false> { };

  template<typename _Tp>
    struct allocator_aware_types<_Tp, false> { };

  template<typename _Tp>
    struct associative_types<_Tp, false> { };

  template<typename _Tp>
    struct unordered_types<_Tp, false> { };

  template<typename _Tp>
    struct mapped_types<_Tp, false> { };

  // Primary template.
  template<typename _Tp>
    struct types
    : basic_types<_Tp>, adaptor_types<_Tp>, reversible_types<_Tp>,
      allocator_aware_types<_Tp>, associative_types<_Tp>,
      unordered_types<_Tp>, mapped_types<_Tp>
    { };


  // Run-time test for constant_iterator requirements.
  template<typename _Tp, bool = traits<_Tp>::is_allocator_aware::value>
    struct populate
    {
      populate(_Tp& container)
      {
	// Avoid uninitialized warnings, requires DefaultContructible.
	typedef typename _Tp::value_type value_type;
	container.insert(container.begin(), value_type());
	container.insert(container.begin(), value_type());
      }
  };

  template<typename _Tp>
    struct populate<_Tp, false>
    {
      populate(_Tp& container) { }
    };

  template<typename _Tp, bool = traits<_Tp>::is_reversible::value>
    struct reverse_members
    {
      reverse_members(_Tp& container)
      {
	assert( container.crbegin() == container.rbegin() );
	assert( container.crend() == container.rend() );
	assert( container.crbegin() != container.crend() );
      }
    };

  template<typename _Tp>
    struct reverse_members<_Tp, false>
    {
      reverse_members(_Tp& container) { }
    };

  // DR 691.
  template<typename _Tp, bool = traits<_Tp>::is_unordered::value>
    struct forward_members_unordered
    {
      forward_members_unordered(typename _Tp::value_type& v)
      {
	typedef _Tp					test_type;
	test_type container;
	container.insert(v);
	assert( container.cbegin(0) == container.begin(0) );
	assert( container.cend(0) == container.end(0) );
	const typename test_type::size_type bn = container.bucket(1);
	assert( container.cbegin(bn) != container.cend(bn) );
      }
    };

  template<typename _Tp>
    struct forward_members_unordered<_Tp, false>
    {
      forward_members_unordered(_Tp& container) { }
    };

  template<typename _Tp>
    struct citerator
    {
      typedef _Tp 					test_type;
      typedef traits<test_type>				traits_type;
      typedef typename test_type::value_type 		value_type;

      static test_type _S_container;

      // Unconditional.
      struct forward_members
      {
	forward_members()
	{
	  assert( _S_container.cbegin() == _S_container.begin() );
	  assert( _S_container.cend() == _S_container.end() );
	  assert( _S_container.cbegin() != _S_container.cend() );
	}
      };

      // Run test.
      citerator()
      {
	populate<test_type> p(_S_container);
	forward_members m1;
	reverse_members<test_type> m2(_S_container);
      }
  };

  template<typename _Tp>
  _Tp citerator<_Tp>::_S_container;

  // DR 130 vs. C++98 vs. C++11.
  // Defined in testsuite_shared.cc.
  void 
  erase_external(std::set<int>& s);

  void 
  erase_external(std::multiset<int>& s);

  void 
  erase_external(std::map<int, int>& s);

  void 
  erase_external(std::multimap<int, int>& s);

  void 
  erase_external_iterators(std::set<int>& s);

  void 
  erase_external_iterators(std::multiset<int>& s);

  void 
  erase_external_iterators(std::map<int, int>& s);

  void 
  erase_external_iterators(std::multimap<int, int>& s);

// NB: "must be compiled with C++11"
#if __cplusplus >= 201103L
template<typename _Tp>
  void 
  linkage_check_cxx98_cxx11_erase(_Tp& container)
  {
<<<<<<< HEAD
    // Crashing when exteral reference and internal reference symbols are
=======
    // Crashing when external reference and internal reference symbols are
>>>>>>> a7aa3838
    // equivalently mangled but have different size return types in C++98
    // and C++11 signatures.
    erase_external(container); 		// C++98
    container.erase(container.begin());	// C++11
  }

template<typename _Tp>
  void 
  linkage_check_cxx98_cxx11_erase_iterators(_Tp& container)
  {
<<<<<<< HEAD
    // Crashing when exteral reference and internal reference symbols are
=======
    // Crashing when external reference and internal reference symbols are
>>>>>>> a7aa3838
    // equivalently mangled but have different size return types in C++98
    // and C++11 signatures.
    erase_external_iterators(container);// C++98

    auto iter = container.begin();
    container.erase(iter, ++iter);	// C++11
  }
#endif

} // namespace __gnu_test

#endif<|MERGE_RESOLUTION|>--- conflicted
+++ resolved
@@ -255,11 +255,7 @@
   void 
   linkage_check_cxx98_cxx11_erase(_Tp& container)
   {
-<<<<<<< HEAD
-    // Crashing when exteral reference and internal reference symbols are
-=======
     // Crashing when external reference and internal reference symbols are
->>>>>>> a7aa3838
     // equivalently mangled but have different size return types in C++98
     // and C++11 signatures.
     erase_external(container); 		// C++98
@@ -270,11 +266,7 @@
   void 
   linkage_check_cxx98_cxx11_erase_iterators(_Tp& container)
   {
-<<<<<<< HEAD
-    // Crashing when exteral reference and internal reference symbols are
-=======
     // Crashing when external reference and internal reference symbols are
->>>>>>> a7aa3838
     // equivalently mangled but have different size return types in C++98
     // and C++11 signatures.
     erase_external_iterators(container);// C++98
