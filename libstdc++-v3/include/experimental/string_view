// Components for manipulating non-owning sequences of characters -*- C++ -*-

// Copyright (C) 2013-2015 Free Software Foundation, Inc.
//
// This file is part of the GNU ISO C++ Library.  This library is free
// software; you can redistribute it and/or modify it under the
// terms of the GNU General Public License as published by the
// Free Software Foundation; either version 3, or (at your option)
// any later version.

// This library is distributed in the hope that it will be useful,
// but WITHOUT ANY WARRANTY; without even the implied warranty of
// MERCHANTABILITY or FITNESS FOR A PARTICULAR PURPOSE.  See the
// GNU General Public License for more details.

// Under Section 7 of GPL version 3, you are granted additional
// permissions described in the GCC Runtime Library Exception, version
// 3.1, as published by the Free Software Foundation.

// You should have received a copy of the GNU General Public License and
// a copy of the GCC Runtime Library Exception along with this program;
// see the files COPYING3 and COPYING.RUNTIME respectively.  If not, see
// <http://www.gnu.org/licenses/>.

/** @file experimental/string_view
 *  This is a Standard C++ Library header.
 */

//
// N3762 basic_string_view library
//

#ifndef _GLIBCXX_EXPERIMENTAL_STRING_VIEW
#define _GLIBCXX_EXPERIMENTAL_STRING_VIEW 1

#pragma GCC system_header

#if __cplusplus <= 201103L
# include <bits/c++14_warning.h>
#else

#include <string>
#include <limits>

namespace std _GLIBCXX_VISIBILITY(default)
{
namespace experimental
{
inline namespace fundamentals_v1
{
_GLIBCXX_BEGIN_NAMESPACE_VERSION

#define __cpp_lib_experimental_string_view 201411

  /**
   *  @class basic_string_view <experimental/string_view>
   *  @brief  A non-owning reference to a string.
   *
   *  @ingroup strings
   *  @ingroup sequences
   *  @ingroup experimental
   *
   *  @tparam _CharT  Type of character
   *  @tparam _Traits  Traits for character type, defaults to
   *                   char_traits<_CharT>.
   *
   *  A basic_string_view looks like this:
   *
   *  @code
   *    _CharT*    _M_str
   *    size_t     _M_len
   *  @endcode
   */
  template<typename _CharT, typename _Traits = std::char_traits<_CharT>>
    class basic_string_view
    {
    public:

      // types
      using traits_type = _Traits;
      using value_type = _CharT;
      using pointer = const _CharT*;
      using const_pointer = const _CharT*;
      using reference = const _CharT&;
      using const_reference = const _CharT&;
      using const_iterator = const _CharT*;
      using iterator = const_iterator;
      using const_reverse_iterator = std::reverse_iterator<const_iterator>;
      using reverse_iterator = const_reverse_iterator;
      using size_type = size_t;
      using difference_type = ptrdiff_t;
      static constexpr size_type npos = size_type(-1);

      // [string.view.cons], construct/copy

      constexpr
      basic_string_view() noexcept
      : _M_len{0}, _M_str{nullptr}
      { }

      constexpr basic_string_view(const basic_string_view&) noexcept = default;

      template<typename _Allocator>
        basic_string_view(const basic_string<_CharT, _Traits,
			  _Allocator>& __str) noexcept
        : _M_len{__str.length()}, _M_str{__str.data()}
        { }

      constexpr basic_string_view(const _CharT* __str)
      : _M_len{__str == nullptr ? 0 : traits_type::length(__str)},
	_M_str{__str}
      { }

      constexpr basic_string_view(const _CharT* __str, size_type __len)
      : _M_len{__len},
        _M_str{__str}
      { }

      basic_string_view&
      operator=(const basic_string_view&) noexcept = default;

      // [string.view.iterators], iterators

      constexpr const_iterator
      begin() const noexcept
      { return this->_M_str; }

      constexpr const_iterator
      end() const noexcept
      { return this->_M_str + this->_M_len; }

      constexpr const_iterator
      cbegin() const noexcept
      { return this->_M_str; }

      constexpr const_iterator
      cend() const noexcept
      { return this->_M_str + this->_M_len; }

      const_reverse_iterator
      rbegin() const noexcept
      { return const_reverse_iterator(this->end()); }

      const_reverse_iterator
      rend() const noexcept
      { return const_reverse_iterator(this->begin()); }

      const_reverse_iterator
      crbegin() const noexcept
      { return const_reverse_iterator(this->end()); }

      const_reverse_iterator
      crend() const noexcept
      { return const_reverse_iterator(this->begin()); }

      // [string.view.capacity], capacity

      constexpr size_type
      size() const noexcept
      { return this->_M_len; }

      constexpr size_type
      length() const noexcept
      { return _M_len; }

      constexpr size_type
      max_size() const noexcept
      {
	return (npos - sizeof(size_type) - sizeof(void*))
		/ sizeof(value_type) / 4;
      }

      constexpr bool
      empty() const noexcept
      { return this->_M_len == 0; }

      // [string.view.access], element access

      constexpr const _CharT&
      operator[](size_type __pos) const
      {
	// TODO: Assert to restore in a way compatible with the constexpr.
	// _GLIBCXX_DEBUG_ASSERT(__pos < this->_M_len);
	return *(this->_M_str + __pos);
      }

      constexpr const _CharT&
      at(size_type __pos) const
      {
	return __pos < this->_M_len
	     ? *(this->_M_str + __pos)
	     : (__throw_out_of_range_fmt(__N("basic_string_view::at: __pos "
					     "(which is %zu) >= this->size() "
					     "(which is %zu)"),
					 __pos, this->size()),
		*this->_M_str);
      }

      constexpr const _CharT&
      front() const
      {
	// TODO: Assert to restore in a way compatible with the constexpr.
	// _GLIBCXX_DEBUG_ASSERT(this->_M_len > 0);
	return *this->_M_str;
      }

      constexpr const _CharT&
      back() const
      {
	// TODO: Assert to restore in a way compatible with the constexpr.
	// _GLIBCXX_DEBUG_ASSERT(this->_M_len > 0);
	return *(this->_M_str + this->_M_len - 1);
      }

      constexpr const _CharT*
      data() const noexcept
      { return this->_M_str; }

      // [string.view.modifiers], modifiers:
<<<<<<< HEAD

      void
      clear() noexcept
      {
	this->_M_len = 0;
	this->_M_str = nullptr;
      }
=======
>>>>>>> d5ad84b3

      void
      remove_prefix(size_type __n)
      {
	_GLIBCXX_DEBUG_ASSERT(this->_M_len >= __n);
	this->_M_str += __n;
	this->_M_len -= __n;
      }

      void
      remove_suffix(size_type __n)
      { this->_M_len -= __n; }

      void
      swap(basic_string_view& __sv) noexcept
      {
	std::swap(this->_M_len, __sv._M_len);
	std::swap(this->_M_str, __sv._M_str);
      }


      // [string.view.ops], string operations:

      template<typename _Allocator>
        explicit operator basic_string<_CharT, _Traits, _Allocator>() const
        {
	  return { this->_M_str, this->_M_len };
	}

      template<typename _Allocator = std::allocator<_CharT>>
	basic_string<_CharT, _Traits, _Allocator>
	to_string(const _Allocator& __alloc = _Allocator()) const
	{
	  return { this->_M_str, this->_M_len, __alloc };
	}

      size_type
      copy(_CharT* __str, size_type __n, size_type __pos = 0) const
      {
	__glibcxx_requires_string_len(__str, __n);
	if (__pos > this->_M_len)
	  __throw_out_of_range_fmt(__N("basic_string_view::copy: __pos "
				       "(which is %zu) > this->size() "
				       "(which is %zu)"),
				   __pos, this->size());
	size_type __rlen{std::min(__n, size_type{this->_M_len  - __pos})};
	for (auto __begin = this->_M_str + __pos,
	     __end = __begin + __rlen; __begin != __end;)
	  *__str++ = *__begin++;
	return __rlen;
      }


      // [string.view.ops], string operations:

      constexpr basic_string_view
      substr(size_type __pos, size_type __n=npos) const
      {
	return __pos <= this->_M_len
	     ? basic_string_view{this->_M_str + __pos,
				std::min(__n, size_type{this->_M_len  - __pos})}
	     : (__throw_out_of_range_fmt(__N("basic_string_view::substr: __pos "
					     "(which is %zu) > this->size() "
					     "(which is %zu)"),
				     __pos, this->size()), basic_string_view{});
      }

      int
      compare(basic_string_view __str) const noexcept
      {
	int __ret = traits_type::compare(this->_M_str, __str._M_str,
					 std::min(this->_M_len, __str._M_len));
	if (__ret == 0)
	  __ret = _S_compare(this->_M_len, __str._M_len);
	return __ret;
      }

      int
      compare(size_type __pos1, size_type __n1, basic_string_view __str) const
      { return this->substr(__pos1, __n1).compare(__str); }

      int
      compare(size_type __pos1, size_type __n1,
	      basic_string_view __str, size_type __pos2, size_type __n2) const
      { return this->substr(__pos1, __n1).compare(__str.substr(__pos2, __n2)); }

      int
      compare(const _CharT* __str) const noexcept
      { return this->compare(basic_string_view{__str}); }

      int
      compare(size_type __pos1, size_type __n1, const _CharT* __str) const
      { return this->substr(__pos1, __n1).compare(basic_string_view{__str}); }

      int
      compare(size_type __pos1, size_type __n1,
	      const _CharT* __str, size_type __n2) const
      {
	return this->substr(__pos1, __n1)
		   .compare(basic_string_view(__str, __n2));
      }

      size_type
      find(basic_string_view __str, size_type __pos = 0) const noexcept
      { return this->find(__str._M_str, __pos, __str._M_len); }

      size_type
      find(_CharT __c, size_type __pos=0) const noexcept;

      size_type
      find(const _CharT* __str, size_type __pos, size_type __n) const noexcept;

      size_type
      find(const _CharT* __str, size_type __pos=0) const noexcept
      { return this->find(__str, __pos, traits_type::length(__str)); }

      size_type
      rfind(basic_string_view __str, size_type __pos = npos) const noexcept
      { return this->rfind(__str._M_str, __pos, __str._M_len); }

      size_type
      rfind(_CharT __c, size_type __pos = npos) const noexcept;

      size_type
      rfind(const _CharT* __str, size_type __pos, size_type __n) const noexcept;

      size_type
      rfind(const _CharT* __str, size_type __pos = npos) const noexcept
      { return this->rfind(__str, __pos, traits_type::length(__str)); }

      size_type
      find_first_of(basic_string_view __str, size_type __pos = 0) const noexcept
      { return this->find_first_of(__str._M_str, __pos, __str._M_len); }

      size_type
      find_first_of(_CharT __c, size_type __pos = 0) const noexcept
      { return this->find(__c, __pos); }

      size_type
      find_first_of(const _CharT* __str, size_type __pos, size_type __n) const;

      size_type
      find_first_of(const _CharT* __str, size_type __pos = 0) const noexcept
      { return this->find_first_of(__str, __pos, traits_type::length(__str)); }

      size_type
      find_last_of(basic_string_view __str,
		   size_type __pos = npos) const noexcept
      { return this->find_last_of(__str._M_str, __pos, __str._M_len); }

      size_type
      find_last_of(_CharT __c, size_type __pos=npos) const noexcept
      { return this->rfind(__c, __pos); }

      size_type
      find_last_of(const _CharT* __str, size_type __pos, size_type __n) const;

      size_type
      find_last_of(const _CharT* __str, size_type __pos = npos) const noexcept
      { return this->find_last_of(__str, __pos, traits_type::length(__str)); }

      size_type
      find_first_not_of(basic_string_view __str,
			size_type __pos = 0) const noexcept
      { return this->find_first_not_of(__str._M_str, __pos, __str._M_len); }

      size_type
      find_first_not_of(_CharT __c, size_type __pos = 0) const noexcept;

      size_type
      find_first_not_of(const _CharT* __str,
			size_type __pos, size_type __n) const;

      size_type
      find_first_not_of(const _CharT* __str, size_type __pos = 0) const noexcept
      {
	return this->find_first_not_of(__str, __pos,
				       traits_type::length(__str));
      }

      size_type
      find_last_not_of(basic_string_view __str,
		       size_type __pos = npos) const noexcept
      { return this->find_last_not_of(__str._M_str, __pos, __str._M_len); }

      size_type
      find_last_not_of(_CharT __c, size_type __pos = npos) const noexcept;

      size_type
      find_last_not_of(const _CharT* __str,
		       size_type __pos, size_type __n) const;

      size_type
      find_last_not_of(const _CharT* __str,
		       size_type __pos = npos) const noexcept
      {
	return this->find_last_not_of(__str, __pos,
				      traits_type::length(__str));
      }

    private:

      static constexpr const int
      _S_compare(size_type __n1, size_type __n2) noexcept
      {
	return difference_type{__n1 - __n2} > std::numeric_limits<int>::max()
	     ? std::numeric_limits<int>::max()
	     : difference_type{__n1 - __n2} < std::numeric_limits<int>::min()
	     ? std::numeric_limits<int>::min()
	     : static_cast<int>(difference_type{__n1 - __n2});
      }

      size_t	    _M_len;
      const _CharT* _M_str;
    };


  // [string.view.comparison], non-member basic_string_view comparison functions

  namespace __detail
  {
    //  Identity transform to make ADL work with just one argument.
    //  See n3766.html.
    template<typename _Tp = void>
      struct __identity
      { typedef _Tp type; };

    template<>
      struct __identity<void>;

    template<typename _Tp>
      using __idt = typename __identity<_Tp>::type;
  }

  template<typename _CharT, typename _Traits>
    inline bool
    operator==(basic_string_view<_CharT, _Traits> __x,
               basic_string_view<_CharT, _Traits> __y) noexcept
    { return __x.compare(__y) == 0; }

  template<typename _CharT, typename _Traits>
    inline bool
    operator==(basic_string_view<_CharT, _Traits> __x,
               __detail::__idt<basic_string_view<_CharT, _Traits>> __y) noexcept
    { return __x.compare(__y) == 0; }

  template<typename _CharT, typename _Traits>
    inline bool
    operator==(__detail::__idt<basic_string_view<_CharT, _Traits>> __x,
               basic_string_view<_CharT, _Traits> __y) noexcept
    { return __x.compare(__y) == 0; }

  template<typename _CharT, typename _Traits>
    inline bool
    operator!=(basic_string_view<_CharT, _Traits> __x,
               basic_string_view<_CharT, _Traits> __y) noexcept
    { return !(__x == __y); }

  template<typename _CharT, typename _Traits>
    inline bool
    operator!=(basic_string_view<_CharT, _Traits> __x,
               __detail::__idt<basic_string_view<_CharT, _Traits>> __y) noexcept
    { return !(__x == __y); }

  template<typename _CharT, typename _Traits>
    inline bool
    operator!=(__detail::__idt<basic_string_view<_CharT, _Traits>> __x,
               basic_string_view<_CharT, _Traits> __y) noexcept
    { return !(__x == __y); }

  template<typename _CharT, typename _Traits>
    inline bool
    operator< (basic_string_view<_CharT, _Traits> __x,
               basic_string_view<_CharT, _Traits> __y) noexcept
    { return __x.compare(__y) < 0; }

  template<typename _CharT, typename _Traits>
    inline bool
    operator< (basic_string_view<_CharT, _Traits> __x,
               __detail::__idt<basic_string_view<_CharT, _Traits>> __y) noexcept
    { return __x.compare(__y) < 0; }

  template<typename _CharT, typename _Traits>
    inline bool
    operator< (__detail::__idt<basic_string_view<_CharT, _Traits>> __x,
               basic_string_view<_CharT, _Traits> __y) noexcept
    { return __x.compare(__y) < 0; }

  template<typename _CharT, typename _Traits>
    inline bool
    operator> (basic_string_view<_CharT, _Traits> __x,
               basic_string_view<_CharT, _Traits> __y) noexcept
    { return __x.compare(__y) > 0; }

  template<typename _CharT, typename _Traits>
    inline bool
    operator> (basic_string_view<_CharT, _Traits> __x,
               __detail::__idt<basic_string_view<_CharT, _Traits>> __y) noexcept
    { return __x.compare(__y) > 0; }

  template<typename _CharT, typename _Traits>
    inline bool
    operator> (__detail::__idt<basic_string_view<_CharT, _Traits>> __x,
               basic_string_view<_CharT, _Traits> __y) noexcept
    { return __x.compare(__y) > 0; }

  template<typename _CharT, typename _Traits>
    inline bool
    operator<=(basic_string_view<_CharT, _Traits> __x,
               basic_string_view<_CharT, _Traits> __y) noexcept
    { return __x.compare(__y) <= 0; }

  template<typename _CharT, typename _Traits>
    inline bool
    operator<=(basic_string_view<_CharT, _Traits> __x,
               __detail::__idt<basic_string_view<_CharT, _Traits>> __y) noexcept
    { return __x.compare(__y) <= 0; }

  template<typename _CharT, typename _Traits>
    inline bool
    operator<=(__detail::__idt<basic_string_view<_CharT, _Traits>> __x,
               basic_string_view<_CharT, _Traits> __y) noexcept
    { return __x.compare(__y) <= 0; }

  template<typename _CharT, typename _Traits>
    inline bool
    operator>=(basic_string_view<_CharT, _Traits> __x,
               basic_string_view<_CharT, _Traits> __y) noexcept
    { return __x.compare(__y) >= 0; }

  template<typename _CharT, typename _Traits>
    inline bool
    operator>=(basic_string_view<_CharT, _Traits> __x,
               __detail::__idt<basic_string_view<_CharT, _Traits>> __y) noexcept
    { return __x.compare(__y) >= 0; }

  template<typename _CharT, typename _Traits>
    inline bool
    operator>=(__detail::__idt<basic_string_view<_CharT, _Traits>> __x,
               basic_string_view<_CharT, _Traits> __y) noexcept
    { return __x.compare(__y) >= 0; }

  // [string.view.io], Inserters and extractors
  template<typename _CharT, typename _Traits>
    inline basic_ostream<_CharT, _Traits>&
    operator<<(basic_ostream<_CharT, _Traits>& __os,
	       basic_string_view<_CharT,_Traits> __str)
    { return __ostream_insert(__os, __str.data(), __str.size()); }


  // basic_string_view typedef names

  using string_view = basic_string_view<char>;
#ifdef _GLIBCXX_USE_WCHAR_T
  using wstring_view = basic_string_view<wchar_t>;
#endif
#ifdef _GLIBCXX_USE_C99_STDINT_TR1
  using u16string_view = basic_string_view<char16_t>;
  using u32string_view = basic_string_view<char32_t>;
#endif

_GLIBCXX_END_NAMESPACE_VERSION
} // namespace fundamentals_v1
} // namespace experimental


  // [string.view.hash], hash support:

_GLIBCXX_BEGIN_NAMESPACE_VERSION
  template<typename _Tp>
    struct hash;

  template<>
    struct hash<experimental::string_view>
    : public __hash_base<size_t, experimental::string_view>
    {
      size_t
      operator()(const experimental::string_view& __str) const noexcept
      { return std::_Hash_impl::hash(__str.data(), __str.length()); }
    };

  template<>
    struct __is_fast_hash<hash<experimental::string_view>> : std::false_type
    { };

#ifdef _GLIBCXX_USE_WCHAR_T
  template<>
    struct hash<experimental::wstring_view>
    : public __hash_base<size_t, wstring>
    {
      size_t
      operator()(const experimental::wstring_view& __s) const noexcept
      { return std::_Hash_impl::hash(__s.data(),
                                     __s.length() * sizeof(wchar_t)); }
    };

  template<>
    struct __is_fast_hash<hash<experimental::wstring_view>> : std::false_type
    { };
#endif

#ifdef _GLIBCXX_USE_C99_STDINT_TR1
  template<>
    struct hash<experimental::u16string_view>
    : public __hash_base<size_t, experimental::u16string_view>
    {
      size_t
      operator()(const experimental::u16string_view& __s) const noexcept
      { return std::_Hash_impl::hash(__s.data(),
                                     __s.length() * sizeof(char16_t)); }
    };

  template<>
    struct __is_fast_hash<hash<experimental::u16string_view>> : std::false_type
    { };

  template<>
    struct hash<experimental::u32string_view>
    : public __hash_base<size_t, experimental::u32string_view>
    {
      size_t
      operator()(const experimental::u32string_view& __s) const noexcept
      { return std::_Hash_impl::hash(__s.data(),
                                     __s.length() * sizeof(char32_t)); }
    };

  template<>
    struct __is_fast_hash<hash<experimental::u32string_view>> : std::false_type
    { };
#endif
_GLIBCXX_END_NAMESPACE_VERSION

namespace experimental
{
_GLIBCXX_BEGIN_NAMESPACE_VERSION

  // I added these EMSR.
  inline namespace literals
  {
  inline namespace string_view_literals
  {

    inline constexpr basic_string_view<char>
    operator""sv(const char* __str, size_t __len)
    { return basic_string_view<char>{__str, __len}; }

#ifdef _GLIBCXX_USE_WCHAR_T
    inline constexpr basic_string_view<wchar_t>
    operator""sv(const wchar_t* __str, size_t __len)
    { return basic_string_view<wchar_t>{__str, __len}; }
#endif

#ifdef _GLIBCXX_USE_C99_STDINT_TR1
    inline constexpr basic_string_view<char16_t>
    operator""sv(const char16_t* __str, size_t __len)
    { return basic_string_view<char16_t>{__str, __len}; }

    inline constexpr basic_string_view<char32_t>
    operator""sv(const char32_t* __str, size_t __len)
    { return basic_string_view<char32_t>{__str, __len}; }
#endif

  }
  }

_GLIBCXX_END_NAMESPACE_VERSION
} // namespace experimental
} // namespace std

#include <experimental/string_view.tcc>

#endif // __cplusplus <= 201103L

#endif // _GLIBCXX_EXPERIMENTAL_STRING_VIEW<|MERGE_RESOLUTION|>--- conflicted
+++ resolved
@@ -217,16 +217,6 @@
       { return this->_M_str; }
 
       // [string.view.modifiers], modifiers:
-<<<<<<< HEAD
-
-      void
-      clear() noexcept
-      {
-	this->_M_len = 0;
-	this->_M_str = nullptr;
-      }
-=======
->>>>>>> d5ad84b3
 
       void
       remove_prefix(size_type __n)
