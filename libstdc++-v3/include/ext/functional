// Functional extensions -*- C++ -*-

<<<<<<< HEAD
// Copyright (C) 2002, 2003, 2004, 2005, 2006, 2007, 2009, 2010, 2012
// Free Software Foundation, Inc.
=======
// Copyright (C) 2002-2013 Free Software Foundation, Inc.
>>>>>>> e9c762ec
//
// This file is part of the GNU ISO C++ Library.  This library is free
// software; you can redistribute it and/or modify it under the
// terms of the GNU General Public License as published by the
// Free Software Foundation; either version 3, or (at your option)
// any later version.

// This library is distributed in the hope that it will be useful,
// but WITHOUT ANY WARRANTY; without even the implied warranty of
// MERCHANTABILITY or FITNESS FOR A PARTICULAR PURPOSE.  See the
// GNU General Public License for more details.

// Under Section 7 of GPL version 3, you are granted additional
// permissions described in the GCC Runtime Library Exception, version
// 3.1, as published by the Free Software Foundation.

// You should have received a copy of the GNU General Public License and
// a copy of the GCC Runtime Library Exception along with this program;
// see the files COPYING3 and COPYING.RUNTIME respectively.  If not, see
// <http://www.gnu.org/licenses/>.

/*
 *
 * Copyright (c) 1994
 * Hewlett-Packard Company
 *
 * Permission to use, copy, modify, distribute and sell this software
 * and its documentation for any purpose is hereby granted without fee,
 * provided that the above copyright notice appear in all copies and
 * that both that copyright notice and this permission notice appear
 * in supporting documentation.  Hewlett-Packard Company makes no
 * representations about the suitability of this software for any
 * purpose.  It is provided "as is" without express or implied warranty.
 *
 *
 * Copyright (c) 1996
 * Silicon Graphics Computer Systems, Inc.
 *
 * Permission to use, copy, modify, distribute and sell this software
 * and its documentation for any purpose is hereby granted without fee,
 * provided that the above copyright notice appear in all copies and
 * that both that copyright notice and this permission notice appear
 * in supporting documentation.  Silicon Graphics makes no
 * representations about the suitability of this software for any
 * purpose.  It is provided "as is" without express or implied warranty.
 */

/** @file ext/functional
 *  This file is a GNU extension to the Standard C++ Library (possibly
 *  containing extensions from the HP/SGI STL subset).
 */

#ifndef _EXT_FUNCTIONAL
#define _EXT_FUNCTIONAL 1

#pragma GCC system_header

#include <functional>

namespace __gnu_cxx _GLIBCXX_VISIBILITY(default)
{
_GLIBCXX_BEGIN_NAMESPACE_VERSION

  using std::size_t;
  using std::unary_function;
  using std::binary_function;
  using std::mem_fun1_t;
  using std::const_mem_fun1_t;
  using std::mem_fun1_ref_t;
  using std::const_mem_fun1_ref_t;

  /** The @c identity_element functions are not part of the C++
   *  standard; SGI provided them as an extension.  Its argument is an
   *  operation, and its return value is the identity element for that
   *  operation.  It is overloaded for addition and multiplication,
   *  and you can overload it for your own nefarious operations.
   *
   *  @addtogroup SGIextensions
   *  @{
   */
  /// An \link SGIextensions SGI extension \endlink.
  template <class _Tp>
    inline _Tp
    identity_element(std::plus<_Tp>)
    { return _Tp(0); }

  /// An \link SGIextensions SGI extension \endlink.
  template <class _Tp>
    inline _Tp
    identity_element(std::multiplies<_Tp>)
    { return _Tp(1); }
  /** @}  */
  
  /** As an extension to the binders, SGI provided composition functors and
   *  wrapper functions to aid in their creation.  The @c unary_compose
   *  functor is constructed from two functions/functors, @c f and @c g.
   *  Calling @c operator() with a single argument @c x returns @c f(g(x)).
   *  The function @c compose1 takes the two functions and constructs a
   *  @c unary_compose variable for you.
   *
   *  @c binary_compose is constructed from three functors, @c f, @c g1,
   *  and @c g2.  Its @c operator() returns @c f(g1(x),g2(x)).  The function
   *  compose2 takes f, g1, and g2, and constructs the @c binary_compose
   *  instance for you.  For example, if @c f returns an int, then
   *  \code
   *  int answer = (compose2(f,g1,g2))(x);
   *  \endcode
   *  is equivalent to
   *  \code
   *  int temp1 = g1(x);
   *  int temp2 = g2(x);
   *  int answer = f(temp1,temp2);
   *  \endcode
   *  But the first form is more compact, and can be passed around as a
   *  functor to other algorithms.
   *
   *  @addtogroup SGIextensions
   *  @{
   */
  /// An \link SGIextensions SGI extension \endlink.
  template <class _Operation1, class _Operation2>
    class unary_compose
    : public unary_function<typename _Operation2::argument_type,
			    typename _Operation1::result_type>
    {
    protected:
      _Operation1 _M_fn1;
      _Operation2 _M_fn2;

    public:
      unary_compose(const _Operation1& __x, const _Operation2& __y)
      : _M_fn1(__x), _M_fn2(__y) {}

      typename _Operation1::result_type
      operator()(const typename _Operation2::argument_type& __x) const
      { return _M_fn1(_M_fn2(__x)); }
    };

  /// An \link SGIextensions SGI extension \endlink.
  template <class _Operation1, class _Operation2>
    inline unary_compose<_Operation1, _Operation2>
    compose1(const _Operation1& __fn1, const _Operation2& __fn2)
    { return unary_compose<_Operation1,_Operation2>(__fn1, __fn2); }

  /// An \link SGIextensions SGI extension \endlink.
  template <class _Operation1, class _Operation2, class _Operation3>
    class binary_compose
    : public unary_function<typename _Operation2::argument_type,
			    typename _Operation1::result_type>
    {
    protected:
      _Operation1 _M_fn1;
      _Operation2 _M_fn2;
      _Operation3 _M_fn3;
      
    public:
      binary_compose(const _Operation1& __x, const _Operation2& __y,
		     const _Operation3& __z)
      : _M_fn1(__x), _M_fn2(__y), _M_fn3(__z) { }

      typename _Operation1::result_type
      operator()(const typename _Operation2::argument_type& __x) const
      { return _M_fn1(_M_fn2(__x), _M_fn3(__x)); }
    };

  /// An \link SGIextensions SGI extension \endlink.
  template <class _Operation1, class _Operation2, class _Operation3>
    inline binary_compose<_Operation1, _Operation2, _Operation3>
    compose2(const _Operation1& __fn1, const _Operation2& __fn2,
	     const _Operation3& __fn3)
    { return binary_compose<_Operation1, _Operation2, _Operation3>
	(__fn1, __fn2, __fn3); }
  /** @}  */

  /** As an extension, SGI provided a functor called @c identity.  When a
   *  functor is required but no operations are desired, this can be used as a
   *  pass-through.  Its @c operator() returns its argument unchanged.
   *
   *  @addtogroup SGIextensions
   */
  template <class _Tp>
    struct identity
<<<<<<< HEAD
#ifdef __GXX_EXPERIMENTAL_CXX0X__
    : public std::unary_function<_Tp,_Tp>,
      public std::_Identity<_Tp> {};
#else
    : public std::_Identity<_Tp> {};
#endif
=======
    : public std::_Identity<_Tp> {};
>>>>>>> e9c762ec

  /** @c select1st and @c select2nd are extensions provided by SGI.  Their
   *  @c operator()s
   *  take a @c std::pair as an argument, and return either the first member
   *  or the second member, respectively.  They can be used (especially with
   *  the composition functors) to @a strip data from a sequence before
   *  performing the remainder of an algorithm.
   *
   *  @addtogroup SGIextensions
   *  @{
   */
  /// An \link SGIextensions SGI extension \endlink.
  template <class _Pair>
    struct select1st
<<<<<<< HEAD
#ifdef __GXX_EXPERIMENTAL_CXX0X__
    : public std::unary_function<_Pair, typename _Pair::first_type>,
      public std::_Select1st<_Pair> {};
#else
    : public std::_Select1st<_Pair> {};
#endif
=======
    : public std::_Select1st<_Pair> {};
>>>>>>> e9c762ec

  /// An \link SGIextensions SGI extension \endlink.
  template <class _Pair>
    struct select2nd
<<<<<<< HEAD
#ifdef __GXX_EXPERIMENTAL_CXX0X__
    : public std::unary_function<_Pair, typename _Pair::second_type>,
      public std::_Select2nd<_Pair> {};
#else
    : public std::_Select2nd<_Pair> {};
#endif
=======
    : public std::_Select2nd<_Pair> {};

>>>>>>> e9c762ec
  /** @}  */

  // extension documented next
  template <class _Arg1, class _Arg2>
    struct _Project1st : public binary_function<_Arg1, _Arg2, _Arg1>
    {
      _Arg1
      operator()(const _Arg1& __x, const _Arg2&) const
      { return __x; }
    };

  template <class _Arg1, class _Arg2>
    struct _Project2nd : public binary_function<_Arg1, _Arg2, _Arg2>
    {
      _Arg2
      operator()(const _Arg1&, const _Arg2& __y) const
      { return __y; }
    };

  /** The @c operator() of the @c project1st functor takes two arbitrary
   *  arguments and returns the first one, while @c project2nd returns the
   *  second one.  They are extensions provided by SGI.
   *
   *  @addtogroup SGIextensions
   *  @{
   */

  /// An \link SGIextensions SGI extension \endlink.
  template <class _Arg1, class _Arg2>
    struct project1st : public _Project1st<_Arg1, _Arg2> {};

  /// An \link SGIextensions SGI extension \endlink.
  template <class _Arg1, class _Arg2>
    struct project2nd : public _Project2nd<_Arg1, _Arg2> {};
  /** @}  */

  // extension documented next
  template <class _Result>
    struct _Constant_void_fun
    {
      typedef _Result result_type;
      result_type _M_val;

      _Constant_void_fun(const result_type& __v) : _M_val(__v) {}

      const result_type&
      operator()() const
      { return _M_val; }
    };

  template <class _Result, class _Argument>
    struct _Constant_unary_fun
    {
      typedef _Argument argument_type;
      typedef  _Result  result_type;
      result_type _M_val;
      
      _Constant_unary_fun(const result_type& __v) : _M_val(__v) {}

      const result_type&
      operator()(const _Argument&) const
      { return _M_val; }
    };

  template <class _Result, class _Arg1, class _Arg2>
    struct _Constant_binary_fun
    {
      typedef  _Arg1   first_argument_type;
      typedef  _Arg2   second_argument_type;
      typedef  _Result result_type;
      _Result _M_val;

      _Constant_binary_fun(const _Result& __v) : _M_val(__v) {}
      
      const result_type&
      operator()(const _Arg1&, const _Arg2&) const
      { return _M_val; }
    };

  /** These three functors are each constructed from a single arbitrary
   *  variable/value.  Later, their @c operator()s completely ignore any
   *  arguments passed, and return the stored value.
   *  - @c constant_void_fun's @c operator() takes no arguments
   *  - @c constant_unary_fun's @c operator() takes one argument (ignored)
   *  - @c constant_binary_fun's @c operator() takes two arguments (ignored)
   *
   *  The helper creator functions @c constant0, @c constant1, and
   *  @c constant2 each take a @a result argument and construct variables of
   *  the appropriate functor type.
   *
   *  @addtogroup SGIextensions
   *  @{
   */
  /// An \link SGIextensions SGI extension \endlink.
  template <class _Result>
    struct constant_void_fun
    : public _Constant_void_fun<_Result>
    {
      constant_void_fun(const _Result& __v)
      : _Constant_void_fun<_Result>(__v) {}
    };

  /// An \link SGIextensions SGI extension \endlink.
  template <class _Result, class _Argument = _Result>
    struct constant_unary_fun : public _Constant_unary_fun<_Result, _Argument>
    {
      constant_unary_fun(const _Result& __v)
      : _Constant_unary_fun<_Result, _Argument>(__v) {}
    };

  /// An \link SGIextensions SGI extension \endlink.
  template <class _Result, class _Arg1 = _Result, class _Arg2 = _Arg1>
    struct constant_binary_fun
    : public _Constant_binary_fun<_Result, _Arg1, _Arg2>
    {
      constant_binary_fun(const _Result& __v)
      : _Constant_binary_fun<_Result, _Arg1, _Arg2>(__v) {}
    };

  /// An \link SGIextensions SGI extension \endlink.
  template <class _Result>
    inline constant_void_fun<_Result>
    constant0(const _Result& __val)
    { return constant_void_fun<_Result>(__val); }

  /// An \link SGIextensions SGI extension \endlink.
  template <class _Result>
    inline constant_unary_fun<_Result, _Result>
    constant1(const _Result& __val)
    { return constant_unary_fun<_Result, _Result>(__val); }

  /// An \link SGIextensions SGI extension \endlink.
  template <class _Result>
    inline constant_binary_fun<_Result,_Result,_Result>
    constant2(const _Result& __val)
    { return constant_binary_fun<_Result, _Result, _Result>(__val); }
  /** @}  */

  /** The @c subtractive_rng class is documented on
   *  <a href="http://www.sgi.com/tech/stl/">SGI's site</a>.
   *  Note that this code assumes that @c int is 32 bits.
   *
   *  @ingroup SGIextensions
   */
  class subtractive_rng
  : public unary_function<unsigned int, unsigned int>
  {
  private:
    unsigned int _M_table[55];
    size_t _M_index1;
    size_t _M_index2;

  public:
    /// Returns a number less than the argument.
    unsigned int
    operator()(unsigned int __limit)
    {
      _M_index1 = (_M_index1 + 1) % 55;
      _M_index2 = (_M_index2 + 1) % 55;
      _M_table[_M_index1] = _M_table[_M_index1] - _M_table[_M_index2];
      return _M_table[_M_index1] % __limit;
    }

    void
    _M_initialize(unsigned int __seed)
    {
      unsigned int __k = 1;
      _M_table[54] = __seed;
      size_t __i;
      for (__i = 0; __i < 54; __i++)
	{
	  size_t __ii = (21 * (__i + 1) % 55) - 1;
	  _M_table[__ii] = __k;
	  __k = __seed - __k;
	  __seed = _M_table[__ii];
	}
      for (int __loop = 0; __loop < 4; __loop++)
	{
	  for (__i = 0; __i < 55; __i++)
            _M_table[__i] = _M_table[__i] - _M_table[(1 + __i + 30) % 55];
	}
      _M_index1 = 0;
      _M_index2 = 31;
    }

    /// Ctor allowing you to initialize the seed.
    subtractive_rng(unsigned int __seed)
    { _M_initialize(__seed); }

    /// Default ctor; initializes its state with some number you don't see.
    subtractive_rng()
    { _M_initialize(161803398u); }
  };

  // Mem_fun adaptor helper functions mem_fun1 and mem_fun1_ref,
  // provided for backward compatibility, they are no longer part of
  // the C++ standard.
  
  template <class _Ret, class _Tp, class _Arg>
    inline mem_fun1_t<_Ret, _Tp, _Arg>
    mem_fun1(_Ret (_Tp::*__f)(_Arg))
    { return mem_fun1_t<_Ret, _Tp, _Arg>(__f); }

  template <class _Ret, class _Tp, class _Arg>
    inline const_mem_fun1_t<_Ret, _Tp, _Arg>
    mem_fun1(_Ret (_Tp::*__f)(_Arg) const)
    { return const_mem_fun1_t<_Ret, _Tp, _Arg>(__f); }

  template <class _Ret, class _Tp, class _Arg>
    inline mem_fun1_ref_t<_Ret, _Tp, _Arg>
    mem_fun1_ref(_Ret (_Tp::*__f)(_Arg))
    { return mem_fun1_ref_t<_Ret, _Tp, _Arg>(__f); }

  template <class _Ret, class _Tp, class _Arg>
    inline const_mem_fun1_ref_t<_Ret, _Tp, _Arg>
    mem_fun1_ref(_Ret (_Tp::*__f)(_Arg) const)
    { return const_mem_fun1_ref_t<_Ret, _Tp, _Arg>(__f); }

_GLIBCXX_END_NAMESPACE_VERSION
} // namespace

#endif
<|MERGE_RESOLUTION|>--- conflicted
+++ resolved
@@ -1,11 +1,6 @@
 // Functional extensions -*- C++ -*-
 
-<<<<<<< HEAD
-// Copyright (C) 2002, 2003, 2004, 2005, 2006, 2007, 2009, 2010, 2012
-// Free Software Foundation, Inc.
-=======
 // Copyright (C) 2002-2013 Free Software Foundation, Inc.
->>>>>>> e9c762ec
 //
 // This file is part of the GNU ISO C++ Library.  This library is free
 // software; you can redistribute it and/or modify it under the
@@ -188,16 +183,7 @@
    */
   template <class _Tp>
     struct identity
-<<<<<<< HEAD
-#ifdef __GXX_EXPERIMENTAL_CXX0X__
-    : public std::unary_function<_Tp,_Tp>,
-      public std::_Identity<_Tp> {};
-#else
     : public std::_Identity<_Tp> {};
-#endif
-=======
-    : public std::_Identity<_Tp> {};
->>>>>>> e9c762ec
 
   /** @c select1st and @c select2nd are extensions provided by SGI.  Their
    *  @c operator()s
@@ -212,31 +198,13 @@
   /// An \link SGIextensions SGI extension \endlink.
   template <class _Pair>
     struct select1st
-<<<<<<< HEAD
-#ifdef __GXX_EXPERIMENTAL_CXX0X__
-    : public std::unary_function<_Pair, typename _Pair::first_type>,
-      public std::_Select1st<_Pair> {};
-#else
     : public std::_Select1st<_Pair> {};
-#endif
-=======
-    : public std::_Select1st<_Pair> {};
->>>>>>> e9c762ec
 
   /// An \link SGIextensions SGI extension \endlink.
   template <class _Pair>
     struct select2nd
-<<<<<<< HEAD
-#ifdef __GXX_EXPERIMENTAL_CXX0X__
-    : public std::unary_function<_Pair, typename _Pair::second_type>,
-      public std::_Select2nd<_Pair> {};
-#else
     : public std::_Select2nd<_Pair> {};
-#endif
-=======
-    : public std::_Select2nd<_Pair> {};
-
->>>>>>> e9c762ec
+
   /** @}  */
 
   // extension documented next
