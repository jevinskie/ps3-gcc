// Allocator traits -*- C++ -*-

<<<<<<< HEAD
// Copyright (C) 2011, 2012 Free Software Foundation, Inc.
=======
// Copyright (C) 2011-2013 Free Software Foundation, Inc.
>>>>>>> e9c762ec
//
// This file is part of the GNU ISO C++ Library.  This library is free
// software; you can redistribute it and/or modify it under the
// terms of the GNU General Public License as published by the
// Free Software Foundation; either version 3, or (at your option)
// any later version.

// This library is distributed in the hope that it will be useful,
// but WITHOUT ANY WARRANTY; without even the implied warranty of
// MERCHANTABILITY or FITNESS FOR A PARTICULAR PURPOSE.  See the
// GNU General Public License for more details.

// Under Section 7 of GPL version 3, you are granted additional
// permissions described in the GCC Runtime Library Exception, version
// 3.1, as published by the Free Software Foundation.

// You should have received a copy of the GNU General Public License and
// a copy of the GCC Runtime Library Exception along with this program;
// see the files COPYING3 and COPYING.RUNTIME respectively.  If not, see
// <http://www.gnu.org/licenses/>.

/** @file ext/alloc_traits.h
 *  This file is a GNU extension to the Standard C++ Library.
 */

#ifndef _EXT_ALLOC_TRAITS_H
#define _EXT_ALLOC_TRAITS_H 1

#pragma GCC system_header

<<<<<<< HEAD
#ifdef __GXX_EXPERIMENTAL_CXX0X__
=======
#if __cplusplus >= 201103L
>>>>>>> e9c762ec
# include <bits/move.h>
# include <bits/alloc_traits.h>
#else
# include <bits/allocator.h>  // for __alloc_swap
#endif

namespace __gnu_cxx _GLIBCXX_VISIBILITY(default)
{
_GLIBCXX_BEGIN_NAMESPACE_VERSION

<<<<<<< HEAD
#ifdef __GXX_EXPERIMENTAL_CXX0X__
=======
#if __cplusplus >= 201103L
>>>>>>> e9c762ec
  template<typename _Alloc>
    struct __allocator_always_compares_equal
    { static const bool value = false; };

  template<typename _Alloc>
    const bool __allocator_always_compares_equal<_Alloc>::value;

  template<typename _Tp>
    struct __allocator_always_compares_equal<std::allocator<_Tp>>
    { static const bool value = true; };

  template<typename _Tp>
    const bool __allocator_always_compares_equal<std::allocator<_Tp>>::value;

  template<typename, typename> struct array_allocator;

  template<typename _Tp, typename _Array>
    struct __allocator_always_compares_equal<array_allocator<_Tp, _Array>>
    { static const bool value = true; };

  template<typename _Tp, typename _Array>
    const bool
    __allocator_always_compares_equal<array_allocator<_Tp, _Array>>::value;

<<<<<<< HEAD
=======
  template<typename> struct bitmap_allocator;

  template<typename _Tp>
    struct __allocator_always_compares_equal<bitmap_allocator<_Tp>>
    { static const bool value = true; };

  template<typename _Tp>
    const bool __allocator_always_compares_equal<bitmap_allocator<_Tp>>::value;

  template<typename> struct malloc_allocator;

  template<typename _Tp>
    struct __allocator_always_compares_equal<malloc_allocator<_Tp>>
    { static const bool value = true; };

  template<typename _Tp>
    const bool __allocator_always_compares_equal<malloc_allocator<_Tp>>::value;

>>>>>>> e9c762ec
  template<typename> struct mt_allocator;

  template<typename _Tp>
    struct __allocator_always_compares_equal<mt_allocator<_Tp>>
    { static const bool value = true; };

  template<typename _Tp>
    const bool __allocator_always_compares_equal<mt_allocator<_Tp>>::value;

  template<typename> struct new_allocator;

  template<typename _Tp>
    struct __allocator_always_compares_equal<new_allocator<_Tp>>
    { static const bool value = true; };

  template<typename _Tp>
    const bool __allocator_always_compares_equal<new_allocator<_Tp>>::value;

  template<typename> struct pool_allocator;

  template<typename _Tp>
    struct __allocator_always_compares_equal<pool_allocator<_Tp>>
    { static const bool value = true; };

  template<typename _Tp>
    const bool __allocator_always_compares_equal<pool_allocator<_Tp>>::value;
#endif

/**
 * @brief  Uniform interface to C++98 and C++0x allocators.
 * @ingroup allocators
*/
template<typename _Alloc>
  struct __alloc_traits
#if __cplusplus >= 201103L
  : std::allocator_traits<_Alloc>
#endif
  {
    typedef _Alloc allocator_type;
#if __cplusplus >= 201103L
    typedef std::allocator_traits<_Alloc>           _Base_type;
    typedef typename _Base_type::value_type         value_type;
    typedef typename _Base_type::pointer            pointer;
    typedef typename _Base_type::const_pointer      const_pointer;
    typedef typename _Base_type::size_type          size_type;
    typedef typename _Base_type::difference_type    difference_type;
    // C++0x allocators do not define reference or const_reference
    typedef value_type&                             reference;
    typedef const value_type&                       const_reference;
    using _Base_type::allocate;
    using _Base_type::deallocate;
    using _Base_type::construct;
    using _Base_type::destroy;
    using _Base_type::max_size;

  private:
    template<typename _Ptr>
      struct __is_custom_pointer
      : std::integral_constant<bool, std::is_same<pointer, _Ptr>::value
                                     && !std::is_pointer<_Ptr>::value>
      { };

  public:
    // overload construct for non-standard pointer types
    template<typename _Ptr, typename... _Args>
      static typename std::enable_if<__is_custom_pointer<_Ptr>::value>::type
      construct(_Alloc& __a, _Ptr __p, _Args&&... __args)
      {
	_Base_type::construct(__a, std::addressof(*__p),
			      std::forward<_Args>(__args)...);
      }

    // overload destroy for non-standard pointer types
    template<typename _Ptr>
      static typename std::enable_if<__is_custom_pointer<_Ptr>::value>::type
      destroy(_Alloc& __a, _Ptr __p)
      { _Base_type::destroy(__a, std::addressof(*__p)); }

    static _Alloc _S_select_on_copy(const _Alloc& __a)
    { return _Base_type::select_on_container_copy_construction(__a); }

    static void _S_on_swap(_Alloc& __a, _Alloc& __b)
    { std::__alloc_on_swap(__a, __b); }

    static constexpr bool _S_propagate_on_copy_assign()
    { return _Base_type::propagate_on_container_copy_assignment::value; }

    static constexpr bool _S_propagate_on_move_assign()
    { return _Base_type::propagate_on_container_move_assignment::value; }

    static constexpr bool _S_propagate_on_swap()
    { return _Base_type::propagate_on_container_swap::value; }

    static constexpr bool _S_always_equal()
    { return __allocator_always_compares_equal<_Alloc>::value; }

    static constexpr bool _S_nothrow_move()
    { return _S_propagate_on_move_assign() || _S_always_equal(); }

    static constexpr bool _S_nothrow_swap()
    {
      using std::swap;
      return !_S_propagate_on_swap()
       	|| noexcept(swap(std::declval<_Alloc&>(), std::declval<_Alloc&>()));
    }

    template<typename _Tp>
      struct rebind
      { typedef typename _Base_type::template rebind_alloc<_Tp> other; };
#else

    typedef typename _Alloc::pointer                pointer;
    typedef typename _Alloc::const_pointer          const_pointer;
    typedef typename _Alloc::value_type             value_type;
    typedef typename _Alloc::reference              reference;
    typedef typename _Alloc::const_reference        const_reference;
    typedef typename _Alloc::size_type              size_type;
    typedef typename _Alloc::difference_type        difference_type;

    static pointer
    allocate(_Alloc& __a, size_type __n)
    { return __a.allocate(__n); }

    static void deallocate(_Alloc& __a, pointer __p, size_type __n)
    { __a.deallocate(__p, __n); }

    template<typename _Tp>
      static void construct(_Alloc& __a, pointer __p, const _Tp& __arg)
      { __a.construct(__p, __arg); }

    static void destroy(_Alloc& __a, pointer __p)
    { __a.destroy(__p); }

    static size_type max_size(const _Alloc& __a)
    { return __a.max_size(); }

    static const _Alloc& _S_select_on_copy(const _Alloc& __a) { return __a; }

    static void _S_on_swap(_Alloc& __a, _Alloc& __b)
    {
      // _GLIBCXX_RESOLVE_LIB_DEFECTS
      // 431. Swapping containers with unequal allocators.
      std::__alloc_swap<_Alloc>::_S_do_it(__a, __b);
    }

    template<typename _Tp>
      struct rebind
      { typedef typename _Alloc::template rebind<_Tp>::other other; };
#endif
  };

_GLIBCXX_END_NAMESPACE_VERSION
} // namespace std

#endif<|MERGE_RESOLUTION|>--- conflicted
+++ resolved
@@ -1,10 +1,6 @@
 // Allocator traits -*- C++ -*-
 
-<<<<<<< HEAD
-// Copyright (C) 2011, 2012 Free Software Foundation, Inc.
-=======
 // Copyright (C) 2011-2013 Free Software Foundation, Inc.
->>>>>>> e9c762ec
 //
 // This file is part of the GNU ISO C++ Library.  This library is free
 // software; you can redistribute it and/or modify it under the
@@ -35,11 +31,7 @@
 
 #pragma GCC system_header
 
-<<<<<<< HEAD
-#ifdef __GXX_EXPERIMENTAL_CXX0X__
-=======
-#if __cplusplus >= 201103L
->>>>>>> e9c762ec
+#if __cplusplus >= 201103L
 # include <bits/move.h>
 # include <bits/alloc_traits.h>
 #else
@@ -50,11 +42,7 @@
 {
 _GLIBCXX_BEGIN_NAMESPACE_VERSION
 
-<<<<<<< HEAD
-#ifdef __GXX_EXPERIMENTAL_CXX0X__
-=======
-#if __cplusplus >= 201103L
->>>>>>> e9c762ec
+#if __cplusplus >= 201103L
   template<typename _Alloc>
     struct __allocator_always_compares_equal
     { static const bool value = false; };
@@ -79,8 +67,6 @@
     const bool
     __allocator_always_compares_equal<array_allocator<_Tp, _Array>>::value;
 
-<<<<<<< HEAD
-=======
   template<typename> struct bitmap_allocator;
 
   template<typename _Tp>
@@ -99,7 +85,6 @@
   template<typename _Tp>
     const bool __allocator_always_compares_equal<malloc_allocator<_Tp>>::value;
 
->>>>>>> e9c762ec
   template<typename> struct mt_allocator;
 
   template<typename _Tp>
