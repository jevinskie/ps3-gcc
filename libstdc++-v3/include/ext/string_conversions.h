// String Conversions -*- C++ -*-

<<<<<<< HEAD
// Copyright (C) 2008, 2009, 2010, 2012 Free Software Foundation, Inc.
=======
// Copyright (C) 2008-2013 Free Software Foundation, Inc.
>>>>>>> e9c762ec
//
// This file is part of the GNU ISO C++ Library.  This library is free
// software; you can redistribute it and/or modify it under the
// terms of the GNU General Public License as published by the
// Free Software Foundation; either version 3, or (at your option)
// any later version.

// This library is distributed in the hope that it will be useful,
// but WITHOUT ANY WARRANTY; without even the implied warranty of
// MERCHANTABILITY or FITNESS FOR A PARTICULAR PURPOSE.  See the
// GNU General Public License for more details.

// Under Section 7 of GPL version 3, you are granted additional
// permissions described in the GCC Runtime Library Exception, version
// 3.1, as published by the Free Software Foundation.

// You should have received a copy of the GNU General Public License and
// a copy of the GCC Runtime Library Exception along with this program;
// see the files COPYING3 and COPYING.RUNTIME respectively.  If not, see
// <http://www.gnu.org/licenses/>.

/** @file ext/string_conversions.h
 *  This file is a GNU extension to the Standard C++ Library.
 */

#ifndef _STRING_CONVERSIONS_H
#define _STRING_CONVERSIONS_H 1

#pragma GCC system_header

<<<<<<< HEAD
#ifndef __GXX_EXPERIMENTAL_CXX0X__
=======
#if __cplusplus < 201103L
>>>>>>> e9c762ec
# include <bits/c++0x_warning.h>
#else

#include <bits/c++config.h>
#include <ext/numeric_traits.h>
#include <bits/functexcept.h>
#include <cstdlib>
#include <cwchar>
#include <cstdio>
#include <cerrno>

namespace __gnu_cxx _GLIBCXX_VISIBILITY(default)
{
_GLIBCXX_BEGIN_NAMESPACE_VERSION

  // Helper for all the sto* functions.
  template<typename _TRet, typename _Ret = _TRet, typename _CharT,
	   typename... _Base>
    _Ret
    __stoa(_TRet (*__convf) (const _CharT*, _CharT**, _Base...),
	   const char* __name, const _CharT* __str, std::size_t* __idx,
	   _Base... __base)
    {
      _Ret __ret;

      _CharT* __endptr;
      errno = 0;
      const _TRet __tmp = __convf(__str, &__endptr, __base...);

      if (__endptr == __str)
	std::__throw_invalid_argument(__name);
      else if (errno == ERANGE
	       || (std::__are_same<_Ret, int>::__value
		   && (__tmp < __numeric_traits<int>::__min
		       || __tmp > __numeric_traits<int>::__max)))
	std::__throw_out_of_range(__name);
      else
	__ret = __tmp;

      if (__idx)
	*__idx = __endptr - __str;

      return __ret;
    }

  // Helper for the to_string / to_wstring functions.
  template<typename _String, typename _CharT = typename _String::value_type>
    _String
    __to_xstring(int (*__convf) (_CharT*, std::size_t, const _CharT*,
				 __builtin_va_list), std::size_t __n,
		 const _CharT* __fmt, ...)
    {
      // XXX Eventually the result will be constructed in place in
      // the C++0x string, likely with the help of internal hooks.
      _CharT* __s = static_cast<_CharT*>(__builtin_alloca(sizeof(_CharT)
							  * __n));

      __builtin_va_list __args;
      __builtin_va_start(__args, __fmt);

      const int __len = __convf(__s, __n, __fmt, __args);

      __builtin_va_end(__args);

      return _String(__s, __s + __len);
    }

_GLIBCXX_END_NAMESPACE_VERSION
} // namespace

#endif // C++11

#endif // _STRING_CONVERSIONS_H<|MERGE_RESOLUTION|>--- conflicted
+++ resolved
@@ -1,10 +1,6 @@
 // String Conversions -*- C++ -*-
 
-<<<<<<< HEAD
-// Copyright (C) 2008, 2009, 2010, 2012 Free Software Foundation, Inc.
-=======
 // Copyright (C) 2008-2013 Free Software Foundation, Inc.
->>>>>>> e9c762ec
 //
 // This file is part of the GNU ISO C++ Library.  This library is free
 // software; you can redistribute it and/or modify it under the
@@ -35,11 +31,7 @@
 
 #pragma GCC system_header
 
-<<<<<<< HEAD
-#ifndef __GXX_EXPERIMENTAL_CXX0X__
-=======
 #if __cplusplus < 201103L
->>>>>>> e9c762ec
 # include <bits/c++0x_warning.h>
 #else
 
