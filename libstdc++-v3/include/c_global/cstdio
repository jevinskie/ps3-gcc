// -*- C++ -*- forwarding header.

// Copyright (C) 1997-2014 Free Software Foundation, Inc.
//
// This file is part of the GNU ISO C++ Library.  This library is free
// software; you can redistribute it and/or modify it under the
// terms of the GNU General Public License as published by the
// Free Software Foundation; either version 3, or (at your option)
// any later version.

// This library is distributed in the hope that it will be useful,
// but WITHOUT ANY WARRANTY; without even the implied warranty of
// MERCHANTABILITY or FITNESS FOR A PARTICULAR PURPOSE.  See the
// GNU General Public License for more details.

// Under Section 7 of GPL version 3, you are granted additional
// permissions described in the GCC Runtime Library Exception, version
// 3.1, as published by the Free Software Foundation.

// You should have received a copy of the GNU General Public License and
// a copy of the GCC Runtime Library Exception along with this program;
// see the files COPYING3 and COPYING.RUNTIME respectively.  If not, see
// <http://www.gnu.org/licenses/>.

/** @file include/cstdio
 *  This is a Standard C++ Library file.  You should @c \#include this file
 *  in your programs, rather than any of the @a *.h implementation files.
 *
 *  This is the C++ version of the Standard C Library header @c stdio.h,
 *  and its contents are (mostly) the same as that header, but are all
 *  contained in the namespace @c std (except for names which are defined
 *  as macros in C).
 */

//
// ISO C++ 14882: 27.8.2  C Library files
//

#pragma GCC system_header

#include <bits/c++config.h>
#include <stdio.h>

#ifndef _GLIBCXX_CSTDIO
#define _GLIBCXX_CSTDIO 1

#ifndef _GLIBCXX_HAVE_GETS
extern "C" char* gets (char* __s) __attribute__((deprecated));
#endif

// Get rid of those macros defined in <stdio.h> in lieu of real functions.
#undef clearerr
#undef fclose
#undef feof
#undef ferror
#undef fflush
#undef fgetc
#undef fgetpos
#undef fgets
#undef fopen
#undef fprintf
#undef fputc
#undef fputs
#undef fread
#undef freopen
#undef fscanf
#undef fseek
#undef fsetpos
#undef ftell
#undef fwrite
#undef getc
#undef getchar
<<<<<<< HEAD
#undef gets
=======
#if __cplusplus <= 201103L
# undef gets
#endif
>>>>>>> a7aa3838
#undef perror
#undef printf
#undef putc
#undef putchar
#undef puts
#undef remove
#undef rename
#undef rewind
#undef scanf
#undef setbuf
#undef setvbuf
#undef sprintf
#undef sscanf
#undef tmpfile
#undef tmpnam
#undef ungetc
#undef vfprintf
#undef vprintf
#undef vsprintf

namespace std
{
  using ::FILE;
  using ::fpos_t;

  using ::clearerr;
  using ::fclose;
  using ::feof;
  using ::ferror;
  using ::fflush;
  using ::fgetc;
  using ::fgetpos;
  using ::fgets;
  using ::fopen;
  using ::fprintf;
  using ::fputc;
  using ::fputs;
  using ::fread;
  using ::freopen;
  using ::fscanf;
  using ::fseek;
  using ::fsetpos;
  using ::ftell;
  using ::fwrite;
  using ::getc;
  using ::getchar;
#if __cplusplus <= 201103L
  // LWG 2249
  using ::gets;
#endif
  using ::perror;
  using ::printf;
  using ::putc;
  using ::putchar;
  using ::puts;
  using ::remove;
  using ::rename;
  using ::rewind;
  using ::scanf;
  using ::setbuf;
  using ::setvbuf;
  using ::sprintf;
  using ::sscanf;
  using ::tmpfile;
#if _GLIBCXX_USE_TMPNAM
  using ::tmpnam;
#endif
  using ::ungetc;
  using ::vfprintf;
  using ::vprintf;
  using ::vsprintf;
} // namespace

#if _GLIBCXX_USE_C99

#undef snprintf
#undef vfscanf
#undef vscanf
#undef vsnprintf
#undef vsscanf

namespace __gnu_cxx
{
#if _GLIBCXX_USE_C99_CHECK || _GLIBCXX_USE_C99_DYNAMIC
  extern "C" int
  (snprintf)(char * __restrict, std::size_t, const char * __restrict, ...)
  throw ();
  extern "C" int
  (vfscanf)(FILE * __restrict, const char * __restrict, __gnuc_va_list);
  extern "C" int (vscanf)(const char * __restrict, __gnuc_va_list);
  extern "C" int
  (vsnprintf)(char * __restrict, std::size_t, const char * __restrict,
	      __gnuc_va_list) throw ();
  extern "C" int
  (vsscanf)(const char * __restrict, const char * __restrict, __gnuc_va_list)
  throw ();
#endif

#if !_GLIBCXX_USE_C99_DYNAMIC
  using ::snprintf;
  using ::vfscanf;
  using ::vscanf;
  using ::vsnprintf;
  using ::vsscanf;
#endif
} // namespace __gnu_cxx

namespace std
{
  using ::__gnu_cxx::snprintf;
  using ::__gnu_cxx::vfscanf;
  using ::__gnu_cxx::vscanf;
  using ::__gnu_cxx::vsnprintf;
  using ::__gnu_cxx::vsscanf;
} // namespace std

#endif // _GLIBCXX_USE_C99

#endif<|MERGE_RESOLUTION|>--- conflicted
+++ resolved
@@ -70,13 +70,9 @@
 #undef fwrite
 #undef getc
 #undef getchar
-<<<<<<< HEAD
-#undef gets
-=======
 #if __cplusplus <= 201103L
 # undef gets
 #endif
->>>>>>> a7aa3838
 #undef perror
 #undef printf
 #undef putc
