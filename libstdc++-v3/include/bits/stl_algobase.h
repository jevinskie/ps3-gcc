// Core algorithmic facilities -*- C++ -*-

// Copyright (C) 2001-2013 Free Software Foundation, Inc.
//
// This file is part of the GNU ISO C++ Library.  This library is free
// software; you can redistribute it and/or modify it under the
// terms of the GNU General Public License as published by the
// Free Software Foundation; either version 3, or (at your option)
// any later version.

// This library is distributed in the hope that it will be useful,
// but WITHOUT ANY WARRANTY; without even the implied warranty of
// MERCHANTABILITY or FITNESS FOR A PARTICULAR PURPOSE.  See the
// GNU General Public License for more details.

// Under Section 7 of GPL version 3, you are granted additional
// permissions described in the GCC Runtime Library Exception, version
// 3.1, as published by the Free Software Foundation.

// You should have received a copy of the GNU General Public License and
// a copy of the GCC Runtime Library Exception along with this program;
// see the files COPYING3 and COPYING.RUNTIME respectively.  If not, see
// <http://www.gnu.org/licenses/>.

/*
 *
 * Copyright (c) 1994
 * Hewlett-Packard Company
 *
 * Permission to use, copy, modify, distribute and sell this software
 * and its documentation for any purpose is hereby granted without fee,
 * provided that the above copyright notice appear in all copies and
 * that both that copyright notice and this permission notice appear
 * in supporting documentation.  Hewlett-Packard Company makes no
 * representations about the suitability of this software for any
 * purpose.  It is provided "as is" without express or implied warranty.
 *
 *
 * Copyright (c) 1996-1998
 * Silicon Graphics Computer Systems, Inc.
 *
 * Permission to use, copy, modify, distribute and sell this software
 * and its documentation for any purpose is hereby granted without fee,
 * provided that the above copyright notice appear in all copies and
 * that both that copyright notice and this permission notice appear
 * in supporting documentation.  Silicon Graphics makes no
 * representations about the suitability of this software for any
 * purpose.  It is provided "as is" without express or implied warranty.
 */

/** @file bits/stl_algobase.h
 *  This is an internal header file, included by other library headers.
 *  Do not attempt to use it directly. @headername{algorithm}
 */

#ifndef _STL_ALGOBASE_H
#define _STL_ALGOBASE_H 1

#include <bits/c++config.h>
#include <bits/functexcept.h>
#include <bits/cpp_type_traits.h>
#include <ext/type_traits.h>
#include <ext/numeric_traits.h>
#include <bits/stl_pair.h>
#include <bits/stl_iterator_base_types.h>
#include <bits/stl_iterator_base_funcs.h>
#include <bits/stl_iterator.h>
#include <bits/concept_check.h>
#include <debug/debug.h>
#include <bits/move.h> // For std::swap and _GLIBCXX_MOVE

namespace std _GLIBCXX_VISIBILITY(default)
{
_GLIBCXX_BEGIN_NAMESPACE_VERSION

#if __cplusplus < 201103L
  // See http://gcc.gnu.org/ml/libstdc++/2004-08/msg00167.html: in a
  // nutshell, we are partially implementing the resolution of DR 187,
  // when it's safe, i.e., the value_types are equal.
  template<bool _BoolType>
    struct __iter_swap
    {
      template<typename _ForwardIterator1, typename _ForwardIterator2>
        static void
        iter_swap(_ForwardIterator1 __a, _ForwardIterator2 __b)
        {
          typedef typename iterator_traits<_ForwardIterator1>::value_type
            _ValueType1;
          _ValueType1 __tmp = _GLIBCXX_MOVE(*__a);
          *__a = _GLIBCXX_MOVE(*__b);
          *__b = _GLIBCXX_MOVE(__tmp);
	}
    };

  template<>
    struct __iter_swap<true>
    {
      template<typename _ForwardIterator1, typename _ForwardIterator2>
        static void 
        iter_swap(_ForwardIterator1 __a, _ForwardIterator2 __b)
        {
          swap(*__a, *__b);
        }
    };
#endif

  /**
   *  @brief Swaps the contents of two iterators.
   *  @ingroup mutating_algorithms
   *  @param  __a  An iterator.
   *  @param  __b  Another iterator.
   *  @return   Nothing.
   *
   *  This function swaps the values pointed to by two iterators, not the
   *  iterators themselves.
  */
  template<typename _ForwardIterator1, typename _ForwardIterator2>
    inline void
    iter_swap(_ForwardIterator1 __a, _ForwardIterator2 __b)
    {
      // concept requirements
      __glibcxx_function_requires(_Mutable_ForwardIteratorConcept<
				  _ForwardIterator1>)
      __glibcxx_function_requires(_Mutable_ForwardIteratorConcept<
				  _ForwardIterator2>)

#if __cplusplus < 201103L
      typedef typename iterator_traits<_ForwardIterator1>::value_type
	_ValueType1;
      typedef typename iterator_traits<_ForwardIterator2>::value_type
	_ValueType2;

      __glibcxx_function_requires(_ConvertibleConcept<_ValueType1,
				  _ValueType2>)
      __glibcxx_function_requires(_ConvertibleConcept<_ValueType2,
				  _ValueType1>)

      typedef typename iterator_traits<_ForwardIterator1>::reference
	_ReferenceType1;
      typedef typename iterator_traits<_ForwardIterator2>::reference
	_ReferenceType2;
      std::__iter_swap<__are_same<_ValueType1, _ValueType2>::__value
	&& __are_same<_ValueType1&, _ReferenceType1>::__value
	&& __are_same<_ValueType2&, _ReferenceType2>::__value>::
	iter_swap(__a, __b);
#else
      swap(*__a, *__b);
#endif
    }

  /**
   *  @brief Swap the elements of two sequences.
   *  @ingroup mutating_algorithms
   *  @param  __first1  A forward iterator.
   *  @param  __last1   A forward iterator.
   *  @param  __first2  A forward iterator.
   *  @return   An iterator equal to @p first2+(last1-first1).
   *
   *  Swaps each element in the range @p [first1,last1) with the
   *  corresponding element in the range @p [first2,(last1-first1)).
   *  The ranges must not overlap.
  */
  template<typename _ForwardIterator1, typename _ForwardIterator2>
    _ForwardIterator2
    swap_ranges(_ForwardIterator1 __first1, _ForwardIterator1 __last1,
		_ForwardIterator2 __first2)
    {
      // concept requirements
      __glibcxx_function_requires(_Mutable_ForwardIteratorConcept<
				  _ForwardIterator1>)
      __glibcxx_function_requires(_Mutable_ForwardIteratorConcept<
				  _ForwardIterator2>)
      __glibcxx_requires_valid_range(__first1, __last1);

      for (; __first1 != __last1; ++__first1, ++__first2)
	std::iter_swap(__first1, __first2);
      return __first2;
    }

  /**
   *  @brief This does what you think it does.
   *  @ingroup sorting_algorithms
   *  @param  __a  A thing of arbitrary type.
   *  @param  __b  Another thing of arbitrary type.
   *  @return   The lesser of the parameters.
   *
   *  This is the simple classic generic implementation.  It will work on
   *  temporary expressions, since they are only evaluated once, unlike a
   *  preprocessor macro.
  */
  template<typename _Tp>
    inline const _Tp&
    min(const _Tp& __a, const _Tp& __b)
    {
      // concept requirements
      __glibcxx_function_requires(_LessThanComparableConcept<_Tp>)
      //return __b < __a ? __b : __a;
      if (__b < __a)
	return __b;
      return __a;
    }

  /**
   *  @brief This does what you think it does.
   *  @ingroup sorting_algorithms
   *  @param  __a  A thing of arbitrary type.
   *  @param  __b  Another thing of arbitrary type.
   *  @return   The greater of the parameters.
   *
   *  This is the simple classic generic implementation.  It will work on
   *  temporary expressions, since they are only evaluated once, unlike a
   *  preprocessor macro.
  */
  template<typename _Tp>
    inline const _Tp&
    max(const _Tp& __a, const _Tp& __b)
    {
      // concept requirements
      __glibcxx_function_requires(_LessThanComparableConcept<_Tp>)
      //return  __a < __b ? __b : __a;
      if (__a < __b)
	return __b;
      return __a;
    }

  /**
   *  @brief This does what you think it does.
   *  @ingroup sorting_algorithms
   *  @param  __a  A thing of arbitrary type.
   *  @param  __b  Another thing of arbitrary type.
   *  @param  __comp  A @link comparison_functors comparison functor@endlink.
   *  @return   The lesser of the parameters.
   *
   *  This will work on temporary expressions, since they are only evaluated
   *  once, unlike a preprocessor macro.
  */
  template<typename _Tp, typename _Compare>
    inline const _Tp&
    min(const _Tp& __a, const _Tp& __b, _Compare __comp)
    {
      //return __comp(__b, __a) ? __b : __a;
      if (__comp(__b, __a))
	return __b;
      return __a;
    }

  /**
   *  @brief This does what you think it does.
   *  @ingroup sorting_algorithms
   *  @param  __a  A thing of arbitrary type.
   *  @param  __b  Another thing of arbitrary type.
   *  @param  __comp  A @link comparison_functors comparison functor@endlink.
   *  @return   The greater of the parameters.
   *
   *  This will work on temporary expressions, since they are only evaluated
   *  once, unlike a preprocessor macro.
  */
  template<typename _Tp, typename _Compare>
    inline const _Tp&
    max(const _Tp& __a, const _Tp& __b, _Compare __comp)
    {
      //return __comp(__a, __b) ? __b : __a;
      if (__comp(__a, __b))
	return __b;
      return __a;
    }

  // If _Iterator is a __normal_iterator return its base (a plain pointer,
  // normally) otherwise return it untouched.  See copy, fill, ... 
  template<typename _Iterator>
    struct _Niter_base
    : _Iter_base<_Iterator, __is_normal_iterator<_Iterator>::__value>
    { };

  template<typename _Iterator>
    inline typename _Niter_base<_Iterator>::iterator_type
    __niter_base(_Iterator __it)
    { return std::_Niter_base<_Iterator>::_S_base(__it); }

  // Likewise, for move_iterator.
  template<typename _Iterator>
    struct _Miter_base
    : _Iter_base<_Iterator, __is_move_iterator<_Iterator>::__value>
    { };

  template<typename _Iterator>
    inline typename _Miter_base<_Iterator>::iterator_type
    __miter_base(_Iterator __it)
    { return std::_Miter_base<_Iterator>::_S_base(__it); }

  // All of these auxiliary structs serve two purposes.  (1) Replace
  // calls to copy with memmove whenever possible.  (Memmove, not memcpy,
  // because the input and output ranges are permitted to overlap.)
  // (2) If we're using random access iterators, then write the loop as
  // a for loop with an explicit count.

  template<bool, bool, typename>
    struct __copy_move
    {
      template<typename _II, typename _OI>
        static _OI
        __copy_m(_II __first, _II __last, _OI __result)
        {
	  for (; __first != __last; ++__result, ++__first)
	    *__result = *__first;
	  return __result;
	}
    };

#if __cplusplus >= 201103L
  template<typename _Category>
    struct __copy_move<true, false, _Category>
    {
      template<typename _II, typename _OI>
        static _OI
        __copy_m(_II __first, _II __last, _OI __result)
        {
	  for (; __first != __last; ++__result, ++__first)
	    *__result = std::move(*__first);
	  return __result;
	}
    };
#endif

  template<>
    struct __copy_move<false, false, random_access_iterator_tag>
    {
      template<typename _II, typename _OI>
        static _OI
        __copy_m(_II __first, _II __last, _OI __result)
        { 
	  typedef typename iterator_traits<_II>::difference_type _Distance;
	  for(_Distance __n = __last - __first; __n > 0; --__n)
	    {
	      *__result = *__first;
	      ++__first;
	      ++__result;
	    }
	  return __result;
	}
    };

#if __cplusplus >= 201103L
  template<>
    struct __copy_move<true, false, random_access_iterator_tag>
    {
      template<typename _II, typename _OI>
        static _OI
        __copy_m(_II __first, _II __last, _OI __result)
        { 
	  typedef typename iterator_traits<_II>::difference_type _Distance;
	  for(_Distance __n = __last - __first; __n > 0; --__n)
	    {
	      *__result = std::move(*__first);
	      ++__first;
	      ++__result;
	    }
	  return __result;
	}
    };
#endif

  template<bool _IsMove>
    struct __copy_move<_IsMove, true, random_access_iterator_tag>
    {
      template<typename _Tp>
        static _Tp*
        __copy_m(const _Tp* __first, const _Tp* __last, _Tp* __result)
        {
	  const ptrdiff_t _Num = __last - __first;
	  if (_Num)
	    __builtin_memmove(__result, __first, sizeof(_Tp) * _Num);
	  return __result + _Num;
	}
    };

  template<bool _IsMove, typename _II, typename _OI>
    inline _OI
    __copy_move_a(_II __first, _II __last, _OI __result)
    {
      typedef typename iterator_traits<_II>::value_type _ValueTypeI;
      typedef typename iterator_traits<_OI>::value_type _ValueTypeO;
      typedef typename iterator_traits<_II>::iterator_category _Category;
      const bool __simple = (__is_trivial(_ValueTypeI)
	                     && __is_pointer<_II>::__value
	                     && __is_pointer<_OI>::__value
			     && __are_same<_ValueTypeI, _ValueTypeO>::__value);

      return std::__copy_move<_IsMove, __simple,
	                      _Category>::__copy_m(__first, __last, __result);
    }

  // Helpers for streambuf iterators (either istream or ostream).
  // NB: avoid including <iosfwd>, relatively large.
  template<typename _CharT>
    struct char_traits;

  template<typename _CharT, typename _Traits>
    class istreambuf_iterator;

  template<typename _CharT, typename _Traits>
    class ostreambuf_iterator;

  template<bool _IsMove, typename _CharT>
    typename __gnu_cxx::__enable_if<__is_char<_CharT>::__value, 
	     ostreambuf_iterator<_CharT, char_traits<_CharT> > >::__type
    __copy_move_a2(_CharT*, _CharT*,
		   ostreambuf_iterator<_CharT, char_traits<_CharT> >);

  template<bool _IsMove, typename _CharT>
    typename __gnu_cxx::__enable_if<__is_char<_CharT>::__value, 
	     ostreambuf_iterator<_CharT, char_traits<_CharT> > >::__type
    __copy_move_a2(const _CharT*, const _CharT*,
		   ostreambuf_iterator<_CharT, char_traits<_CharT> >);

  template<bool _IsMove, typename _CharT>
    typename __gnu_cxx::__enable_if<__is_char<_CharT>::__value,
				    _CharT*>::__type
    __copy_move_a2(istreambuf_iterator<_CharT, char_traits<_CharT> >,
		   istreambuf_iterator<_CharT, char_traits<_CharT> >, _CharT*);

  template<bool _IsMove, typename _II, typename _OI>
    inline _OI
    __copy_move_a2(_II __first, _II __last, _OI __result)
    {
      return _OI(std::__copy_move_a<_IsMove>(std::__niter_base(__first),
					     std::__niter_base(__last),
					     std::__niter_base(__result)));
    }

  /**
   *  @brief Copies the range [first,last) into result.
   *  @ingroup mutating_algorithms
   *  @param  __first  An input iterator.
   *  @param  __last   An input iterator.
   *  @param  __result An output iterator.
   *  @return   result + (first - last)
   *
   *  This inline function will boil down to a call to @c memmove whenever
   *  possible.  Failing that, if random access iterators are passed, then the
   *  loop count will be known (and therefore a candidate for compiler
   *  optimizations such as unrolling).  Result may not be contained within
   *  [first,last); the copy_backward function should be used instead.
   *
   *  Note that the end of the output range is permitted to be contained
   *  within [first,last).
  */
  template<typename _II, typename _OI>
    inline _OI
    copy(_II __first, _II __last, _OI __result)
    {
      // concept requirements
      __glibcxx_function_requires(_InputIteratorConcept<_II>)
      __glibcxx_function_requires(_OutputIteratorConcept<_OI,
	    typename iterator_traits<_II>::value_type>)
      __glibcxx_requires_valid_range(__first, __last);

      return (std::__copy_move_a2<__is_move_iterator<_II>::__value>
	      (std::__miter_base(__first), std::__miter_base(__last),
	       __result));
    }

#if __cplusplus >= 201103L
  /**
   *  @brief Moves the range [first,last) into result.
   *  @ingroup mutating_algorithms
   *  @param  __first  An input iterator.
   *  @param  __last   An input iterator.
   *  @param  __result An output iterator.
   *  @return   result + (first - last)
   *
   *  This inline function will boil down to a call to @c memmove whenever
   *  possible.  Failing that, if random access iterators are passed, then the
   *  loop count will be known (and therefore a candidate for compiler
   *  optimizations such as unrolling).  Result may not be contained within
   *  [first,last); the move_backward function should be used instead.
   *
   *  Note that the end of the output range is permitted to be contained
   *  within [first,last).
  */
  template<typename _II, typename _OI>
    inline _OI
    move(_II __first, _II __last, _OI __result)
    {
      // concept requirements
      __glibcxx_function_requires(_InputIteratorConcept<_II>)
      __glibcxx_function_requires(_OutputIteratorConcept<_OI,
	    typename iterator_traits<_II>::value_type>)
      __glibcxx_requires_valid_range(__first, __last);

      return std::__copy_move_a2<true>(std::__miter_base(__first),
				       std::__miter_base(__last), __result);
    }

#define _GLIBCXX_MOVE3(_Tp, _Up, _Vp) std::move(_Tp, _Up, _Vp)
#else
#define _GLIBCXX_MOVE3(_Tp, _Up, _Vp) std::copy(_Tp, _Up, _Vp)
#endif

  template<bool, bool, typename>
    struct __copy_move_backward
    {
      template<typename _BI1, typename _BI2>
        static _BI2
        __copy_move_b(_BI1 __first, _BI1 __last, _BI2 __result)
        {
	  while (__first != __last)
	    *--__result = *--__last;
	  return __result;
	}
    };

#if __cplusplus >= 201103L
  template<typename _Category>
    struct __copy_move_backward<true, false, _Category>
    {
      template<typename _BI1, typename _BI2>
        static _BI2
        __copy_move_b(_BI1 __first, _BI1 __last, _BI2 __result)
        {
	  while (__first != __last)
	    *--__result = std::move(*--__last);
	  return __result;
	}
    };
#endif

  template<>
    struct __copy_move_backward<false, false, random_access_iterator_tag>
    {
      template<typename _BI1, typename _BI2>
        static _BI2
        __copy_move_b(_BI1 __first, _BI1 __last, _BI2 __result)
        {
	  typename iterator_traits<_BI1>::difference_type __n;
	  for (__n = __last - __first; __n > 0; --__n)
	    *--__result = *--__last;
	  return __result;
	}
    };

#if __cplusplus >= 201103L
  template<>
    struct __copy_move_backward<true, false, random_access_iterator_tag>
    {
      template<typename _BI1, typename _BI2>
        static _BI2
        __copy_move_b(_BI1 __first, _BI1 __last, _BI2 __result)
        {
	  typename iterator_traits<_BI1>::difference_type __n;
	  for (__n = __last - __first; __n > 0; --__n)
	    *--__result = std::move(*--__last);
	  return __result;
	}
    };
#endif

  template<bool _IsMove>
    struct __copy_move_backward<_IsMove, true, random_access_iterator_tag>
    {
      template<typename _Tp>
        static _Tp*
        __copy_move_b(const _Tp* __first, const _Tp* __last, _Tp* __result)
        {
	  const ptrdiff_t _Num = __last - __first;
	  if (_Num)
	    __builtin_memmove(__result - _Num, __first, sizeof(_Tp) * _Num);
	  return __result - _Num;
	}
    };

  template<bool _IsMove, typename _BI1, typename _BI2>
    inline _BI2
    __copy_move_backward_a(_BI1 __first, _BI1 __last, _BI2 __result)
    {
      typedef typename iterator_traits<_BI1>::value_type _ValueType1;
      typedef typename iterator_traits<_BI2>::value_type _ValueType2;
      typedef typename iterator_traits<_BI1>::iterator_category _Category;
      const bool __simple = (__is_trivial(_ValueType1)
	                     && __is_pointer<_BI1>::__value
	                     && __is_pointer<_BI2>::__value
			     && __are_same<_ValueType1, _ValueType2>::__value);

      return std::__copy_move_backward<_IsMove, __simple,
	                               _Category>::__copy_move_b(__first,
								 __last,
								 __result);
    }

  template<bool _IsMove, typename _BI1, typename _BI2>
    inline _BI2
    __copy_move_backward_a2(_BI1 __first, _BI1 __last, _BI2 __result)
    {
      return _BI2(std::__copy_move_backward_a<_IsMove>
		  (std::__niter_base(__first), std::__niter_base(__last),
		   std::__niter_base(__result)));
    }

  /**
   *  @brief Copies the range [first,last) into result.
   *  @ingroup mutating_algorithms
   *  @param  __first  A bidirectional iterator.
   *  @param  __last   A bidirectional iterator.
   *  @param  __result A bidirectional iterator.
   *  @return   result - (first - last)
   *
   *  The function has the same effect as copy, but starts at the end of the
   *  range and works its way to the start, returning the start of the result.
   *  This inline function will boil down to a call to @c memmove whenever
   *  possible.  Failing that, if random access iterators are passed, then the
   *  loop count will be known (and therefore a candidate for compiler
   *  optimizations such as unrolling).
   *
   *  Result may not be in the range [first,last).  Use copy instead.  Note
   *  that the start of the output range may overlap [first,last).
  */
  template<typename _BI1, typename _BI2>
    inline _BI2
    copy_backward(_BI1 __first, _BI1 __last, _BI2 __result)
    {
      // concept requirements
      __glibcxx_function_requires(_BidirectionalIteratorConcept<_BI1>)
      __glibcxx_function_requires(_Mutable_BidirectionalIteratorConcept<_BI2>)
      __glibcxx_function_requires(_ConvertibleConcept<
	    typename iterator_traits<_BI1>::value_type,
	    typename iterator_traits<_BI2>::value_type>)
      __glibcxx_requires_valid_range(__first, __last);

      return (std::__copy_move_backward_a2<__is_move_iterator<_BI1>::__value>
	      (std::__miter_base(__first), std::__miter_base(__last),
	       __result));
    }

#if __cplusplus >= 201103L
  /**
   *  @brief Moves the range [first,last) into result.
   *  @ingroup mutating_algorithms
   *  @param  __first  A bidirectional iterator.
   *  @param  __last   A bidirectional iterator.
   *  @param  __result A bidirectional iterator.
   *  @return   result - (first - last)
   *
   *  The function has the same effect as move, but starts at the end of the
   *  range and works its way to the start, returning the start of the result.
   *  This inline function will boil down to a call to @c memmove whenever
   *  possible.  Failing that, if random access iterators are passed, then the
   *  loop count will be known (and therefore a candidate for compiler
   *  optimizations such as unrolling).
   *
   *  Result may not be in the range (first,last].  Use move instead.  Note
   *  that the start of the output range may overlap [first,last).
  */
  template<typename _BI1, typename _BI2>
    inline _BI2
    move_backward(_BI1 __first, _BI1 __last, _BI2 __result)
    {
      // concept requirements
      __glibcxx_function_requires(_BidirectionalIteratorConcept<_BI1>)
      __glibcxx_function_requires(_Mutable_BidirectionalIteratorConcept<_BI2>)
      __glibcxx_function_requires(_ConvertibleConcept<
	    typename iterator_traits<_BI1>::value_type,
	    typename iterator_traits<_BI2>::value_type>)
      __glibcxx_requires_valid_range(__first, __last);

      return std::__copy_move_backward_a2<true>(std::__miter_base(__first),
						std::__miter_base(__last),
						__result);
    }

#define _GLIBCXX_MOVE_BACKWARD3(_Tp, _Up, _Vp) std::move_backward(_Tp, _Up, _Vp)
#else
#define _GLIBCXX_MOVE_BACKWARD3(_Tp, _Up, _Vp) std::copy_backward(_Tp, _Up, _Vp)
#endif

  template<typename _ForwardIterator, typename _Tp>
    inline typename
    __gnu_cxx::__enable_if<!__is_scalar<_Tp>::__value, void>::__type
    __fill_a(_ForwardIterator __first, _ForwardIterator __last,
 	     const _Tp& __value)
    {
      for (; __first != __last; ++__first)
	*__first = __value;
    }
    
  template<typename _ForwardIterator, typename _Tp>
    inline typename
    __gnu_cxx::__enable_if<__is_scalar<_Tp>::__value, void>::__type
    __fill_a(_ForwardIterator __first, _ForwardIterator __last,
	     const _Tp& __value)
    {
      const _Tp __tmp = __value;
      for (; __first != __last; ++__first)
	*__first = __tmp;
    }

  // Specialization: for char types we can use memset.
  template<typename _Tp>
    inline typename
    __gnu_cxx::__enable_if<__is_byte<_Tp>::__value, void>::__type
    __fill_a(_Tp* __first, _Tp* __last, const _Tp& __c)
    {
      const _Tp __tmp = __c;
      __builtin_memset(__first, static_cast<unsigned char>(__tmp),
		       __last - __first);
    }

  /**
   *  @brief Fills the range [first,last) with copies of value.
   *  @ingroup mutating_algorithms
   *  @param  __first  A forward iterator.
   *  @param  __last   A forward iterator.
   *  @param  __value  A reference-to-const of arbitrary type.
   *  @return   Nothing.
   *
   *  This function fills a range with copies of the same value.  For char
   *  types filling contiguous areas of memory, this becomes an inline call
   *  to @c memset or @c wmemset.
  */
  template<typename _ForwardIterator, typename _Tp>
    inline void
    fill(_ForwardIterator __first, _ForwardIterator __last, const _Tp& __value)
    {
      // concept requirements
      __glibcxx_function_requires(_Mutable_ForwardIteratorConcept<
				  _ForwardIterator>)
      __glibcxx_requires_valid_range(__first, __last);

      std::__fill_a(std::__niter_base(__first), std::__niter_base(__last),
		    __value);
    }

  template<typename _OutputIterator, typename _Size, typename _Tp>
    inline typename
    __gnu_cxx::__enable_if<!__is_scalar<_Tp>::__value, _OutputIterator>::__type
    __fill_n_a(_OutputIterator __first, _Size __n, const _Tp& __value)
    {
      for (__decltype(__n + 0) __niter = __n;
	   __niter > 0; --__niter, ++__first)
	*__first = __value;
      return __first;
    }

  template<typename _OutputIterator, typename _Size, typename _Tp>
    inline typename
    __gnu_cxx::__enable_if<__is_scalar<_Tp>::__value, _OutputIterator>::__type
    __fill_n_a(_OutputIterator __first, _Size __n, const _Tp& __value)
    {
      const _Tp __tmp = __value;
      for (__decltype(__n + 0) __niter = __n;
	   __niter > 0; --__niter, ++__first)
	*__first = __tmp;
      return __first;
    }

  template<typename _Size, typename _Tp>
    inline typename
    __gnu_cxx::__enable_if<__is_byte<_Tp>::__value, _Tp*>::__type
    __fill_n_a(_Tp* __first, _Size __n, const _Tp& __c)
    {
      std::__fill_a(__first, __first + __n, __c);
      return __first + __n;
    }

  /**
   *  @brief Fills the range [first,first+n) with copies of value.
   *  @ingroup mutating_algorithms
   *  @param  __first  An output iterator.
   *  @param  __n      The count of copies to perform.
   *  @param  __value  A reference-to-const of arbitrary type.
   *  @return   The iterator at first+n.
   *
   *  This function fills a range with copies of the same value.  For char
   *  types filling contiguous areas of memory, this becomes an inline call
   *  to @c memset or @ wmemset.
   *
   *  _GLIBCXX_RESOLVE_LIB_DEFECTS
   *  DR 865. More algorithms that throw away information
  */
  template<typename _OI, typename _Size, typename _Tp>
    inline _OI
    fill_n(_OI __first, _Size __n, const _Tp& __value)
    {
      // concept requirements
      __glibcxx_function_requires(_OutputIteratorConcept<_OI, _Tp>)

      return _OI(std::__fill_n_a(std::__niter_base(__first), __n, __value));
    }

  template<bool _BoolType>
    struct __equal
    {
      template<typename _II1, typename _II2>
        static bool
        equal(_II1 __first1, _II1 __last1, _II2 __first2)
        {
	  for (; __first1 != __last1; ++__first1, ++__first2)
	    if (!(*__first1 == *__first2))
	      return false;
	  return true;
	}
    };

  template<>
    struct __equal<true>
    {
      template<typename _Tp>
        static bool
        equal(const _Tp* __first1, const _Tp* __last1, const _Tp* __first2)
        {
	  return !__builtin_memcmp(__first1, __first2, sizeof(_Tp)
				   * (__last1 - __first1));
	}
    };

  template<typename _II1, typename _II2>
    inline bool
    __equal_aux(_II1 __first1, _II1 __last1, _II2 __first2)
    {
      typedef typename iterator_traits<_II1>::value_type _ValueType1;
      typedef typename iterator_traits<_II2>::value_type _ValueType2;
      const bool __simple = ((__is_integer<_ValueType1>::__value
			      || __is_pointer<_ValueType1>::__value)
	                     && __is_pointer<_II1>::__value
	                     && __is_pointer<_II2>::__value
			     && __are_same<_ValueType1, _ValueType2>::__value);

      return std::__equal<__simple>::equal(__first1, __last1, __first2);
    }


  template<typename, typename>
    struct __lc_rai
    {
      template<typename _II1, typename _II2>
        static _II1
        __newlast1(_II1, _II1 __last1, _II2, _II2)
        { return __last1; }

      template<typename _II>
        static bool
        __cnd2(_II __first, _II __last)
        { return __first != __last; }
    };

  template<>
    struct __lc_rai<random_access_iterator_tag, random_access_iterator_tag>
    {
      template<typename _RAI1, typename _RAI2>
        static _RAI1
        __newlast1(_RAI1 __first1, _RAI1 __last1,
		   _RAI2 __first2, _RAI2 __last2)
        {
	  const typename iterator_traits<_RAI1>::difference_type
	    __diff1 = __last1 - __first1;
	  const typename iterator_traits<_RAI2>::difference_type
	    __diff2 = __last2 - __first2;
	  return __diff2 < __diff1 ? __first1 + __diff2 : __last1;
	}

      template<typename _RAI>
        static bool
        __cnd2(_RAI, _RAI)
        { return true; }
    };

  template<bool _BoolType>
    struct __lexicographical_compare
    {
      template<typename _II1, typename _II2>
        static bool __lc(_II1, _II1, _II2, _II2);
    };

  template<bool _BoolType>
    template<typename _II1, typename _II2>
      bool
      __lexicographical_compare<_BoolType>::
      __lc(_II1 __first1, _II1 __last1, _II2 __first2, _II2 __last2)
      {
	typedef typename iterator_traits<_II1>::iterator_category _Category1;
	typedef typename iterator_traits<_II2>::iterator_category _Category2;
	typedef std::__lc_rai<_Category1, _Category2> 	__rai_type;
	
	__last1 = __rai_type::__newlast1(__first1, __last1,
					 __first2, __last2);
	for (; __first1 != __last1 && __rai_type::__cnd2(__first2, __last2);
	     ++__first1, ++__first2)
	  {
	    if (*__first1 < *__first2)
	      return true;
	    if (*__first2 < *__first1)
	      return false;
	  }
	return __first1 == __last1 && __first2 != __last2;
      }

  template<>
    struct __lexicographical_compare<true>
    {
      template<typename _Tp, typename _Up>
        static bool
        __lc(const _Tp* __first1, const _Tp* __last1,
	     const _Up* __first2, const _Up* __last2)
	{
	  const size_t __len1 = __last1 - __first1;
	  const size_t __len2 = __last2 - __first2;
	  const int __result = __builtin_memcmp(__first1, __first2,
						std::min(__len1, __len2));
	  return __result != 0 ? __result < 0 : __len1 < __len2;
	}
    };

  template<typename _II1, typename _II2>
    inline bool
    __lexicographical_compare_aux(_II1 __first1, _II1 __last1,
				  _II2 __first2, _II2 __last2)
    {
      typedef typename iterator_traits<_II1>::value_type _ValueType1;
      typedef typename iterator_traits<_II2>::value_type _ValueType2;
      const bool __simple =
	(__is_byte<_ValueType1>::__value && __is_byte<_ValueType2>::__value
	 && !__gnu_cxx::__numeric_traits<_ValueType1>::__is_signed
	 && !__gnu_cxx::__numeric_traits<_ValueType2>::__is_signed
	 && __is_pointer<_II1>::__value
	 && __is_pointer<_II2>::__value);

      return std::__lexicographical_compare<__simple>::__lc(__first1, __last1,
							    __first2, __last2);
    }

  /**
   *  @brief Finds the first position in which @a val could be inserted
   *         without changing the ordering.
   *  @param  __first   An iterator.
   *  @param  __last    Another iterator.
   *  @param  __val     The search term.
   *  @return         An iterator pointing to the first element <em>not less
   *                  than</em> @a val, or end() if every element is less than 
   *                  @a val.
   *  @ingroup binary_search_algorithms
  */
  template<typename _ForwardIterator, typename _Tp>
    _ForwardIterator
    lower_bound(_ForwardIterator __first, _ForwardIterator __last,
		const _Tp& __val)
    {
#ifdef _GLIBCXX_CONCEPT_CHECKS
      typedef typename iterator_traits<_ForwardIterator>::value_type
	_ValueType;
#endif
      typedef typename iterator_traits<_ForwardIterator>::difference_type
	_DistanceType;

      // concept requirements
      __glibcxx_function_requires(_ForwardIteratorConcept<_ForwardIterator>)
      __glibcxx_function_requires(_LessThanOpConcept<_ValueType, _Tp>)
      __glibcxx_requires_partitioned_lower(__first, __last, __val);

      _DistanceType __len = std::distance(__first, __last);

      while (__len > 0)
	{
	  _DistanceType __half = __len >> 1;
	  _ForwardIterator __middle = __first;
	  std::advance(__middle, __half);
	  if (*__middle < __val)
	    {
	      __first = __middle;
	      ++__first;
	      __len = __len - __half - 1;
	    }
	  else
	    __len = __half;
	}
      return __first;
    }

  /// This is a helper function for the sort routines and for random.tcc.
  //  Precondition: __n > 0.
  inline _GLIBCXX_CONSTEXPR int
  __lg(int __n)
  { return sizeof(int) * __CHAR_BIT__  - 1 - __builtin_clz(__n); }

<<<<<<< HEAD
  inline unsigned
  __lg(unsigned __n)
  { return sizeof(int) * __CHAR_BIT__  - 1 - __builtin_clz(__n); }

  inline long
  __lg(long __n)
  { return sizeof(long) * __CHAR_BIT__ - 1 - __builtin_clzl(__n); }

  inline unsigned long
  __lg(unsigned long __n)
  { return sizeof(long) * __CHAR_BIT__ - 1 - __builtin_clzl(__n); }

  inline long long
  __lg(long long __n)
  { return sizeof(long long) * __CHAR_BIT__ - 1 - __builtin_clzll(__n); }

  inline unsigned long long
=======
  inline _GLIBCXX_CONSTEXPR unsigned
  __lg(unsigned __n)
  { return sizeof(int) * __CHAR_BIT__  - 1 - __builtin_clz(__n); }

  inline _GLIBCXX_CONSTEXPR long
  __lg(long __n)
  { return sizeof(long) * __CHAR_BIT__ - 1 - __builtin_clzl(__n); }

  inline _GLIBCXX_CONSTEXPR unsigned long
  __lg(unsigned long __n)
  { return sizeof(long) * __CHAR_BIT__ - 1 - __builtin_clzl(__n); }

  inline _GLIBCXX_CONSTEXPR long long
  __lg(long long __n)
  { return sizeof(long long) * __CHAR_BIT__ - 1 - __builtin_clzll(__n); }

  inline _GLIBCXX_CONSTEXPR unsigned long long
>>>>>>> e9c762ec
  __lg(unsigned long long __n)
  { return sizeof(long long) * __CHAR_BIT__ - 1 - __builtin_clzll(__n); }

_GLIBCXX_END_NAMESPACE_VERSION

_GLIBCXX_BEGIN_NAMESPACE_ALGO

  /**
   *  @brief Tests a range for element-wise equality.
   *  @ingroup non_mutating_algorithms
   *  @param  __first1  An input iterator.
   *  @param  __last1   An input iterator.
   *  @param  __first2  An input iterator.
   *  @return   A boolean true or false.
   *
   *  This compares the elements of two ranges using @c == and returns true or
   *  false depending on whether all of the corresponding elements of the
   *  ranges are equal.
  */
  template<typename _II1, typename _II2>
    inline bool
    equal(_II1 __first1, _II1 __last1, _II2 __first2)
    {
      // concept requirements
      __glibcxx_function_requires(_InputIteratorConcept<_II1>)
      __glibcxx_function_requires(_InputIteratorConcept<_II2>)
      __glibcxx_function_requires(_EqualOpConcept<
	    typename iterator_traits<_II1>::value_type,
	    typename iterator_traits<_II2>::value_type>)
      __glibcxx_requires_valid_range(__first1, __last1);

      return std::__equal_aux(std::__niter_base(__first1),
			      std::__niter_base(__last1),
			      std::__niter_base(__first2));
    }

  /**
   *  @brief Tests a range for element-wise equality.
   *  @ingroup non_mutating_algorithms
   *  @param  __first1  An input iterator.
   *  @param  __last1   An input iterator.
   *  @param  __first2  An input iterator.
   *  @param __binary_pred A binary predicate @link functors
   *                  functor@endlink.
   *  @return         A boolean true or false.
   *
   *  This compares the elements of two ranges using the binary_pred
   *  parameter, and returns true or
   *  false depending on whether all of the corresponding elements of the
   *  ranges are equal.
  */
  template<typename _IIter1, typename _IIter2, typename _BinaryPredicate>
    inline bool
    equal(_IIter1 __first1, _IIter1 __last1,
	  _IIter2 __first2, _BinaryPredicate __binary_pred)
    {
      // concept requirements
      __glibcxx_function_requires(_InputIteratorConcept<_IIter1>)
      __glibcxx_function_requires(_InputIteratorConcept<_IIter2>)
      __glibcxx_requires_valid_range(__first1, __last1);

      for (; __first1 != __last1; ++__first1, ++__first2)
	if (!bool(__binary_pred(*__first1, *__first2)))
	  return false;
      return true;
    }

  /**
   *  @brief Performs @b dictionary comparison on ranges.
   *  @ingroup sorting_algorithms
   *  @param  __first1  An input iterator.
   *  @param  __last1   An input iterator.
   *  @param  __first2  An input iterator.
   *  @param  __last2   An input iterator.
   *  @return   A boolean true or false.
   *
   *  <em>Returns true if the sequence of elements defined by the range
   *  [first1,last1) is lexicographically less than the sequence of elements
   *  defined by the range [first2,last2).  Returns false otherwise.</em>
   *  (Quoted from [25.3.8]/1.)  If the iterators are all character pointers,
   *  then this is an inline call to @c memcmp.
  */
  template<typename _II1, typename _II2>
    inline bool
    lexicographical_compare(_II1 __first1, _II1 __last1,
			    _II2 __first2, _II2 __last2)
    {
#ifdef _GLIBCXX_CONCEPT_CHECKS
      // concept requirements
      typedef typename iterator_traits<_II1>::value_type _ValueType1;
      typedef typename iterator_traits<_II2>::value_type _ValueType2;
#endif
      __glibcxx_function_requires(_InputIteratorConcept<_II1>)
      __glibcxx_function_requires(_InputIteratorConcept<_II2>)
      __glibcxx_function_requires(_LessThanOpConcept<_ValueType1, _ValueType2>)
      __glibcxx_function_requires(_LessThanOpConcept<_ValueType2, _ValueType1>)
      __glibcxx_requires_valid_range(__first1, __last1);
      __glibcxx_requires_valid_range(__first2, __last2);

      return std::__lexicographical_compare_aux(std::__niter_base(__first1),
						std::__niter_base(__last1),
						std::__niter_base(__first2),
						std::__niter_base(__last2));
    }

  /**
   *  @brief Performs @b dictionary comparison on ranges.
   *  @ingroup sorting_algorithms
   *  @param  __first1  An input iterator.
   *  @param  __last1   An input iterator.
   *  @param  __first2  An input iterator.
   *  @param  __last2   An input iterator.
   *  @param  __comp  A @link comparison_functors comparison functor@endlink.
   *  @return   A boolean true or false.
   *
   *  The same as the four-parameter @c lexicographical_compare, but uses the
   *  comp parameter instead of @c <.
  */
  template<typename _II1, typename _II2, typename _Compare>
    bool
    lexicographical_compare(_II1 __first1, _II1 __last1,
			    _II2 __first2, _II2 __last2, _Compare __comp)
    {
      typedef typename iterator_traits<_II1>::iterator_category _Category1;
      typedef typename iterator_traits<_II2>::iterator_category _Category2;
      typedef std::__lc_rai<_Category1, _Category2> 	__rai_type;

      // concept requirements
      __glibcxx_function_requires(_InputIteratorConcept<_II1>)
      __glibcxx_function_requires(_InputIteratorConcept<_II2>)
      __glibcxx_requires_valid_range(__first1, __last1);
      __glibcxx_requires_valid_range(__first2, __last2);

      __last1 = __rai_type::__newlast1(__first1, __last1, __first2, __last2);
      for (; __first1 != __last1 && __rai_type::__cnd2(__first2, __last2);
	   ++__first1, ++__first2)
	{
	  if (__comp(*__first1, *__first2))
	    return true;
	  if (__comp(*__first2, *__first1))
	    return false;
	}
      return __first1 == __last1 && __first2 != __last2;
    }

  /**
   *  @brief Finds the places in ranges which don't match.
   *  @ingroup non_mutating_algorithms
   *  @param  __first1  An input iterator.
   *  @param  __last1   An input iterator.
   *  @param  __first2  An input iterator.
   *  @return   A pair of iterators pointing to the first mismatch.
   *
   *  This compares the elements of two ranges using @c == and returns a pair
   *  of iterators.  The first iterator points into the first range, the
   *  second iterator points into the second range, and the elements pointed
   *  to by the iterators are not equal.
  */
  template<typename _InputIterator1, typename _InputIterator2>
    pair<_InputIterator1, _InputIterator2>
    mismatch(_InputIterator1 __first1, _InputIterator1 __last1,
	     _InputIterator2 __first2)
    {
      // concept requirements
      __glibcxx_function_requires(_InputIteratorConcept<_InputIterator1>)
      __glibcxx_function_requires(_InputIteratorConcept<_InputIterator2>)
      __glibcxx_function_requires(_EqualOpConcept<
	    typename iterator_traits<_InputIterator1>::value_type,
	    typename iterator_traits<_InputIterator2>::value_type>)
      __glibcxx_requires_valid_range(__first1, __last1);

      while (__first1 != __last1 && *__first1 == *__first2)
        {
	  ++__first1;
	  ++__first2;
        }
      return pair<_InputIterator1, _InputIterator2>(__first1, __first2);
    }

  /**
   *  @brief Finds the places in ranges which don't match.
   *  @ingroup non_mutating_algorithms
   *  @param  __first1  An input iterator.
   *  @param  __last1   An input iterator.
   *  @param  __first2  An input iterator.
   *  @param __binary_pred A binary predicate @link functors
   *         functor@endlink.
   *  @return   A pair of iterators pointing to the first mismatch.
   *
   *  This compares the elements of two ranges using the binary_pred
   *  parameter, and returns a pair
   *  of iterators.  The first iterator points into the first range, the
   *  second iterator points into the second range, and the elements pointed
   *  to by the iterators are not equal.
  */
  template<typename _InputIterator1, typename _InputIterator2,
	   typename _BinaryPredicate>
    pair<_InputIterator1, _InputIterator2>
    mismatch(_InputIterator1 __first1, _InputIterator1 __last1,
	     _InputIterator2 __first2, _BinaryPredicate __binary_pred)
    {
      // concept requirements
      __glibcxx_function_requires(_InputIteratorConcept<_InputIterator1>)
      __glibcxx_function_requires(_InputIteratorConcept<_InputIterator2>)
      __glibcxx_requires_valid_range(__first1, __last1);

      while (__first1 != __last1 && bool(__binary_pred(*__first1, *__first2)))
        {
	  ++__first1;
	  ++__first2;
        }
      return pair<_InputIterator1, _InputIterator2>(__first1, __first2);
    }

_GLIBCXX_END_NAMESPACE_ALGO
} // namespace std

// NB: This file is included within many other C++ includes, as a way
// of getting the base algorithms. So, make sure that parallel bits
// come in too if requested. 
#ifdef _GLIBCXX_PARALLEL
# include <parallel/algobase.h>
#endif

#endif<|MERGE_RESOLUTION|>--- conflicted
+++ resolved
@@ -980,25 +980,6 @@
   __lg(int __n)
   { return sizeof(int) * __CHAR_BIT__  - 1 - __builtin_clz(__n); }
 
-<<<<<<< HEAD
-  inline unsigned
-  __lg(unsigned __n)
-  { return sizeof(int) * __CHAR_BIT__  - 1 - __builtin_clz(__n); }
-
-  inline long
-  __lg(long __n)
-  { return sizeof(long) * __CHAR_BIT__ - 1 - __builtin_clzl(__n); }
-
-  inline unsigned long
-  __lg(unsigned long __n)
-  { return sizeof(long) * __CHAR_BIT__ - 1 - __builtin_clzl(__n); }
-
-  inline long long
-  __lg(long long __n)
-  { return sizeof(long long) * __CHAR_BIT__ - 1 - __builtin_clzll(__n); }
-
-  inline unsigned long long
-=======
   inline _GLIBCXX_CONSTEXPR unsigned
   __lg(unsigned __n)
   { return sizeof(int) * __CHAR_BIT__  - 1 - __builtin_clz(__n); }
@@ -1016,7 +997,6 @@
   { return sizeof(long long) * __CHAR_BIT__ - 1 - __builtin_clzll(__n); }
 
   inline _GLIBCXX_CONSTEXPR unsigned long long
->>>>>>> e9c762ec
   __lg(unsigned long long __n)
   { return sizeof(long long) * __CHAR_BIT__ - 1 - __builtin_clzll(__n); }
 
