--- conflicted
+++ resolved
@@ -126,26 +126,8 @@
 	  auto __old_queue = std::move(_M_states._M_match_queue);
 	  for (auto& __task : __old_queue)
 	    {
-<<<<<<< HEAD
-	      _M_has_sol = false;
-	      if (_M_match_queue->empty())
-		break;
-	      _M_visited->assign(_M_visited->size(), false);
-	      auto __old_queue = std::move(*_M_match_queue);
-	      for (auto& __task : __old_queue)
-		{
-		  _M_cur_results = std::move(__task.second);
-		  _M_dfs<__match_mode>(__task.first);
-		}
-	      if (!__match_mode)
-		__ret |= _M_has_sol;
-	      if (_M_current == _M_end)
-		break;
-	      ++_M_current;
-=======
 	      _M_cur_results = std::move(__task.second);
 	      _M_dfs(__match_mode, __task.first);
->>>>>>> d5ad84b3
 	    }
 	  if (__match_mode == _Match_mode::_Prefix)
 	    __ret |= _M_has_sol;
