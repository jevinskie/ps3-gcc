// class template regex -*- C++ -*-

// Copyright (C) 2013-2015 Free Software Foundation, Inc.
//
// This file is part of the GNU ISO C++ Library.  This library is free
// software; you can redistribute it and/or modify it under the
// terms of the GNU General Public License as published by the
// Free Software Foundation; either version 3, or (at your option)
// any later version.

// This library is distributed in the hope that it will be useful,
// but WITHOUT ANY WARRANTY; without even the implied warranty of
// MERCHANTABILITY or FITNESS FOR A PARTICULAR PURPOSE.  See the
// GNU General Public License for more details.

// Under Section 7 of GPL version 3, you are granted additional
// permissions described in the GCC Runtime Library Exception, version
// 3.1, as published by the Free Software Foundation.

// You should have received a copy of the GNU General Public License and
// a copy of the GCC Runtime Library Exception along with this program;
// see the files COPYING3 and COPYING.RUNTIME respectively.  If not, see
// <http://www.gnu.org/licenses/>.

/**
 *  @file bits/regex_compiler.tcc
 *  This is an internal header file, included by other library headers.
 *  Do not attempt to use it directly. @headername{regex}
 */

// FIXME make comments doxygen format.

// This compiler refers to "Regular Expression Matching Can Be Simple And Fast"
// (http://swtch.com/~rsc/regexp/regexp1.html"),
// but doesn't strictly follow it.
//
// When compiling, states are *chained* instead of tree- or graph-constructed.
// It's more like structured programs: there's if statement and loop statement.
//
// For alternative structure (say "a|b"), aka "if statement", two branches
// should be constructed. However, these two shall merge to an "end_tag" at
// the end of this operator:
//
//                branch1
//              /        \
// => begin_tag            end_tag =>
//              \        /
//                branch2
//
// This is the difference between this implementation and that in Russ's
// article.
//
// That's why we introduced dummy node here ------ "end_tag" is a dummy node.
// All dummy node will be eliminated at the end of compiling process.

namespace std _GLIBCXX_VISIBILITY(default)
{
namespace __detail
{
_GLIBCXX_BEGIN_NAMESPACE_VERSION

  template<typename _TraitsT>
    _Compiler<_TraitsT>::
    _Compiler(_IterT __b, _IterT __e,
	      const typename _TraitsT::locale_type& __loc, _FlagT __flags)
    : _M_flags((__flags
		& (regex_constants::ECMAScript
		   | regex_constants::basic
		   | regex_constants::extended
		   | regex_constants::grep
		   | regex_constants::egrep
		   | regex_constants::awk))
	       ? __flags
	       : __flags | regex_constants::ECMAScript),
      _M_scanner(__b, __e, _M_flags, __loc),
      _M_nfa(make_shared<_RegexT>(__loc, _M_flags)),
      _M_traits(_M_nfa->_M_traits),
      _M_ctype(std::use_facet<_CtypeT>(__loc))
    {
      _StateSeqT __r(*_M_nfa, _M_nfa->_M_start());
      __r._M_append(_M_nfa->_M_insert_subexpr_begin());
      this->_M_disjunction();
      if (!_M_match_token(_ScannerT::_S_token_eof))
	__throw_regex_error(regex_constants::error_paren);
      __r._M_append(_M_pop());
      _GLIBCXX_DEBUG_ASSERT(_M_stack.empty());
      __r._M_append(_M_nfa->_M_insert_subexpr_end());
      __r._M_append(_M_nfa->_M_insert_accept());
      _M_nfa->_M_eliminate_dummy();
    }

  template<typename _TraitsT>
    void
    _Compiler<_TraitsT>::
    _M_disjunction()
    {
      this->_M_alternative();
      while (_M_match_token(_ScannerT::_S_token_or))
	{
	  _StateSeqT __alt1 = _M_pop();
	  this->_M_alternative();
	  _StateSeqT __alt2 = _M_pop();
	  auto __end = _M_nfa->_M_insert_dummy();
	  __alt1._M_append(__end);
	  __alt2._M_append(__end);
	  // __alt2 is state._M_next, __alt1 is state._M_alt. The executor
	  // executes _M_alt before _M_next, as well as executing left
	  // alternative before right one.
	  _M_stack.push(_StateSeqT(*_M_nfa,
				   _M_nfa->_M_insert_alt(
				     __alt2._M_start, __alt1._M_start, false),
				   __end));
	}
    }

  template<typename _TraitsT>
    void
    _Compiler<_TraitsT>::
    _M_alternative()
    {
      if (this->_M_term())
	{
	  _StateSeqT __re = _M_pop();
	  this->_M_alternative();
	  __re._M_append(_M_pop());
	  _M_stack.push(__re);
	}
      else
	_M_stack.push(_StateSeqT(*_M_nfa, _M_nfa->_M_insert_dummy()));
    }

  template<typename _TraitsT>
    bool
    _Compiler<_TraitsT>::
    _M_term()
    {
      if (this->_M_assertion())
	return true;
      if (this->_M_atom())
	{
	  while (this->_M_quantifier());
	  return true;
	}
      return false;
    }

  template<typename _TraitsT>
    bool
    _Compiler<_TraitsT>::
    _M_assertion()
    {
      if (_M_match_token(_ScannerT::_S_token_line_begin))
	_M_stack.push(_StateSeqT(*_M_nfa, _M_nfa->_M_insert_line_begin()));
      else if (_M_match_token(_ScannerT::_S_token_line_end))
	_M_stack.push(_StateSeqT(*_M_nfa, _M_nfa->_M_insert_line_end()));
      else if (_M_match_token(_ScannerT::_S_token_word_bound))
	// _M_value[0] == 'n' means it's negative, say "not word boundary".
	_M_stack.push(_StateSeqT(*_M_nfa, _M_nfa->
	      _M_insert_word_bound(_M_value[0] == 'n')));
      else if (_M_match_token(_ScannerT::_S_token_subexpr_lookahead_begin))
	{
	  auto __neg = _M_value[0] == 'n';
	  this->_M_disjunction();
	  if (!_M_match_token(_ScannerT::_S_token_subexpr_end))
	    __throw_regex_error(regex_constants::error_paren);
	  auto __tmp = _M_pop();
	  __tmp._M_append(_M_nfa->_M_insert_accept());
	  _M_stack.push(
	      _StateSeqT(
		*_M_nfa,
		_M_nfa->_M_insert_lookahead(__tmp._M_start, __neg)));
	}
      else
	return false;
      return true;
    }

  template<typename _TraitsT>
    bool
    _Compiler<_TraitsT>::
    _M_quantifier()
    {
      bool __neg = (_M_flags & regex_constants::ECMAScript);
      auto __init = [this, &__neg]()
	{
	  if (_M_stack.empty())
	    __throw_regex_error(regex_constants::error_badrepeat);
	  __neg = __neg && _M_match_token(_ScannerT::_S_token_opt);
	};
      if (_M_match_token(_ScannerT::_S_token_closure0))
	{
	  __init();
	  auto __e = _M_pop();
	  _StateSeqT __r(*_M_nfa,
			 _M_nfa->_M_insert_repeat(_S_invalid_state_id,
						  __e._M_start, __neg));
	  __e._M_append(__r);
	  _M_stack.push(__r);
	}
      else if (_M_match_token(_ScannerT::_S_token_closure1))
	{
	  __init();
	  auto __e = _M_pop();
	  __e._M_append(_M_nfa->_M_insert_repeat(_S_invalid_state_id,
						 __e._M_start, __neg));
	  _M_stack.push(__e);
	}
      else if (_M_match_token(_ScannerT::_S_token_opt))
	{
	  __init();
	  auto __e = _M_pop();
	  auto __end = _M_nfa->_M_insert_dummy();
	  _StateSeqT __r(*_M_nfa,
			 _M_nfa->_M_insert_repeat(_S_invalid_state_id,
						  __e._M_start, __neg));
	  __e._M_append(__end);
	  __r._M_append(__end);
	  _M_stack.push(__r);
	}
      else if (_M_match_token(_ScannerT::_S_token_interval_begin))
	{
	  if (_M_stack.empty())
	    __throw_regex_error(regex_constants::error_badrepeat);
	  if (!_M_match_token(_ScannerT::_S_token_dup_count))
	    __throw_regex_error(regex_constants::error_badbrace);
	  _StateSeqT __r(_M_pop());
	  _StateSeqT __e(*_M_nfa, _M_nfa->_M_insert_dummy());
	  long __min_rep = _M_cur_int_value(10);
	  bool __infi = false;
	  long __n;

	  // {3
	  if (_M_match_token(_ScannerT::_S_token_comma))
	    if (_M_match_token(_ScannerT::_S_token_dup_count)) // {3,7}
	      __n = _M_cur_int_value(10) - __min_rep;
	    else
	      __infi = true;
	  else
	    __n = 0;
	  if (!_M_match_token(_ScannerT::_S_token_interval_end))
	    __throw_regex_error(regex_constants::error_brace);

	  __neg = __neg && _M_match_token(_ScannerT::_S_token_opt);

	  for (long __i = 0; __i < __min_rep; ++__i)
	    __e._M_append(__r._M_clone());

	  if (__infi)
	    {
	      auto __tmp = __r._M_clone();
	      _StateSeqT __s(*_M_nfa,
			     _M_nfa->_M_insert_repeat(_S_invalid_state_id,
						      __tmp._M_start, __neg));
	      __tmp._M_append(__s);
	      __e._M_append(__s);
	    }
	  else
	    {
	      if (__n < 0)
		__throw_regex_error(regex_constants::error_badbrace);
	      auto __end = _M_nfa->_M_insert_dummy();
	      // _M_alt is the "match more" branch, and _M_next is the
	      // "match less" one. Switch _M_alt and _M_next of all created
	      // nodes. This is a hack but IMO works well.
	      std::stack<_StateIdT> __stack;
	      for (long __i = 0; __i < __n; ++__i)
		{
		  auto __tmp = __r._M_clone();
		  auto __alt = _M_nfa->_M_insert_repeat(__tmp._M_start,
							__end, __neg);
		  __stack.push(__alt);
		  __e._M_append(_StateSeqT(*_M_nfa, __alt, __tmp._M_end));
		}
	      __e._M_append(__end);
	      while (!__stack.empty())
		{
		  auto& __tmp = (*_M_nfa)[__stack.top()];
		  __stack.pop();
		  std::swap(__tmp._M_next, __tmp._M_alt);
		}
	    }
	  _M_stack.push(__e);
	}
      else
	return false;
      return true;
    }

#define __INSERT_REGEX_MATCHER(__func, args...)\
	do\
	  if (!(_M_flags & regex_constants::icase))\
	    if (!(_M_flags & regex_constants::collate))\
	      __func<false, false>(args);\
	    else\
	      __func<false, true>(args);\
	  else\
	    if (!(_M_flags & regex_constants::collate))\
	      __func<true, false>(args);\
	    else\
	      __func<true, true>(args);\
	while (false)

  template<typename _TraitsT>
    bool
    _Compiler<_TraitsT>::
    _M_atom()
    {
      if (_M_match_token(_ScannerT::_S_token_anychar))
	{
	  if (!(_M_flags & regex_constants::ECMAScript))
	    __INSERT_REGEX_MATCHER(_M_insert_any_matcher_posix);
	  else
	    __INSERT_REGEX_MATCHER(_M_insert_any_matcher_ecma);
	}
      else if (_M_try_char())
	__INSERT_REGEX_MATCHER(_M_insert_char_matcher);
      else if (_M_match_token(_ScannerT::_S_token_backref))
	_M_stack.push(_StateSeqT(*_M_nfa, _M_nfa->
				 _M_insert_backref(_M_cur_int_value(10))));
      else if (_M_match_token(_ScannerT::_S_token_quoted_class))
	__INSERT_REGEX_MATCHER(_M_insert_character_class_matcher);
      else if (_M_match_token(_ScannerT::_S_token_subexpr_no_group_begin))
	{
	  _StateSeqT __r(*_M_nfa, _M_nfa->_M_insert_dummy());
	  this->_M_disjunction();
	  if (!_M_match_token(_ScannerT::_S_token_subexpr_end))
	    __throw_regex_error(regex_constants::error_paren);
	  __r._M_append(_M_pop());
	  _M_stack.push(__r);
	}
      else if (_M_match_token(_ScannerT::_S_token_subexpr_begin))
	{
	  _StateSeqT __r(*_M_nfa, _M_nfa->_M_insert_subexpr_begin());
	  this->_M_disjunction();
	  if (!_M_match_token(_ScannerT::_S_token_subexpr_end))
	    __throw_regex_error(regex_constants::error_paren);
	  __r._M_append(_M_pop());
	  __r._M_append(_M_nfa->_M_insert_subexpr_end());
	  _M_stack.push(__r);
	}
      else if (!_M_bracket_expression())
	return false;
      return true;
    }

  template<typename _TraitsT>
    bool
    _Compiler<_TraitsT>::
    _M_bracket_expression()
    {
      bool __neg =
	_M_match_token(_ScannerT::_S_token_bracket_neg_begin);
      if (!(__neg || _M_match_token(_ScannerT::_S_token_bracket_begin)))
	return false;
      __INSERT_REGEX_MATCHER(_M_insert_bracket_matcher, __neg);
      return true;
    }
#undef __INSERT_REGEX_MATCHER

  template<typename _TraitsT>
  template<bool __icase, bool __collate>
    void
    _Compiler<_TraitsT>::
    _M_insert_any_matcher_ecma()
    {
      _M_stack.push(_StateSeqT(*_M_nfa,
	_M_nfa->_M_insert_matcher
	  (_AnyMatcher<_TraitsT, true, __icase, __collate>
	    (_M_traits))));
    }

  template<typename _TraitsT>
  template<bool __icase, bool __collate>
    void
    _Compiler<_TraitsT>::
    _M_insert_any_matcher_posix()
    {
      _M_stack.push(_StateSeqT(*_M_nfa,
	_M_nfa->_M_insert_matcher
	  (_AnyMatcher<_TraitsT, false, __icase, __collate>
	    (_M_traits))));
    }

  template<typename _TraitsT>
  template<bool __icase, bool __collate>
    void
    _Compiler<_TraitsT>::
    _M_insert_char_matcher()
    {
      _M_stack.push(_StateSeqT(*_M_nfa,
	_M_nfa->_M_insert_matcher
	  (_CharMatcher<_TraitsT, __icase, __collate>
	    (_M_value[0], _M_traits))));
    }

  template<typename _TraitsT>
  template<bool __icase, bool __collate>
    void
    _Compiler<_TraitsT>::
    _M_insert_character_class_matcher()
    {
      _GLIBCXX_DEBUG_ASSERT(_M_value.size() == 1);
      _BracketMatcher<_TraitsT, __icase, __collate> __matcher
	(_M_ctype.is(_CtypeT::upper, _M_value[0]), _M_traits);
      __matcher._M_add_character_class(_M_value, false);
      __matcher._M_ready();
      _M_stack.push(_StateSeqT(*_M_nfa,
	_M_nfa->_M_insert_matcher(std::move(__matcher))));
    }

  template<typename _TraitsT>
  template<bool __icase, bool __collate>
    void
    _Compiler<_TraitsT>::
    _M_insert_bracket_matcher(bool __neg)
    {
      _BracketMatcher<_TraitsT, __icase, __collate> __matcher(__neg, _M_traits);
      pair<bool, _CharT> __last_char; // Optional<_CharT>
      __last_char.first = false;
      if (!(_M_flags & regex_constants::ECMAScript))
	if (_M_try_char())
	  {
	    __matcher._M_add_char(_M_value[0]);
	    __last_char.first = true;
	    __last_char.second = _M_value[0];
	  }
      while (!_M_match_token(_ScannerT::_S_token_bracket_end))
	_M_expression_term(__last_char, __matcher);
      __matcher._M_ready();
      _M_stack.push(_StateSeqT(
		      *_M_nfa,
		      _M_nfa->_M_insert_matcher(std::move(__matcher))));
    }

  template<typename _TraitsT>
  template<bool __icase, bool __collate>
    void
    _Compiler<_TraitsT>::
    _M_expression_term(pair<bool, _CharT>& __last_char,
		       _BracketMatcher<_TraitsT, __icase, __collate>& __matcher)
    {
      if (_M_match_token(_ScannerT::_S_token_collsymbol))
	__matcher._M_add_collating_element(_M_value);
      else if (_M_match_token(_ScannerT::_S_token_equiv_class_name))
	__matcher._M_add_equivalence_class(_M_value);
      else if (_M_match_token(_ScannerT::_S_token_char_class_name))
	__matcher._M_add_character_class(_M_value, false);
<<<<<<< HEAD
      else if (_M_try_char()) // [a
=======
      // POSIX doesn't permit '-' as a start-range char (say [a-z--0]),
      // except when the '-' is the first character in the bracket expression
      // ([--0]). ECMAScript treats all '-' after a range as a normal character.
      // Also see above, where _M_expression_term gets called.
      //
      // As a result, POSIX rejects [-----], but ECMAScript doesn't.
      // Boost (1.57.0) always uses POSIX style even in its ECMAScript syntax.
      // Clang (3.5) always uses ECMAScript style even in its POSIX syntax.
      //
      // It turns out that no one reads BNFs ;)
      else if (_M_try_char())
>>>>>>> d5ad84b3
	{
	  if (!__last_char.first)
	    {
	      if (_M_value[0] == '-'
		  && !(_M_flags & regex_constants::ECMAScript))
		__throw_regex_error(regex_constants::error_range);
	      __matcher._M_add_char(_M_value[0]);
	      __last_char.first = true;
	      __last_char.second = _M_value[0];
	    }
	  else
	    {
	      if (_M_value[0] == '-')
		{
		  if (_M_try_char())
		    {
		      __matcher._M_make_range(__last_char.second , _M_value[0]);
		      __last_char.first = false;
		    }
		  else
		    {
		      if (_M_scanner._M_get_token()
			  != _ScannerT::_S_token_bracket_end)
			__throw_regex_error(regex_constants::error_range);
		      __matcher._M_add_char(_M_value[0]);
		    }
		}
	      else
		{
		  __matcher._M_add_char(_M_value[0]);
		  __last_char.second = _M_value[0];
		}
	    }
	}
      else if (_M_match_token(_ScannerT::_S_token_quoted_class))
	__matcher._M_add_character_class(_M_value,
					 _M_ctype.is(_CtypeT::upper,
						     _M_value[0]));
      else
	__throw_regex_error(regex_constants::error_brack);
    }

  template<typename _TraitsT>
    bool
    _Compiler<_TraitsT>::
    _M_try_char()
    {
      bool __is_char = false;
      if (_M_match_token(_ScannerT::_S_token_oct_num))
	{
	  __is_char = true;
	  _M_value.assign(1, _M_cur_int_value(8));
	}
      else if (_M_match_token(_ScannerT::_S_token_hex_num))
	{
	  __is_char = true;
	  _M_value.assign(1, _M_cur_int_value(16));
	}
      else if (_M_match_token(_ScannerT::_S_token_ord_char))
	__is_char = true;
      return __is_char;
    }

  template<typename _TraitsT>
    bool
    _Compiler<_TraitsT>::
    _M_match_token(_TokenT token)
    {
      if (token == _M_scanner._M_get_token())
	{
	  _M_value = _M_scanner._M_get_value();
	  _M_scanner._M_advance();
	  return true;
	}
      return false;
    }

  template<typename _TraitsT>
    int
    _Compiler<_TraitsT>::
    _M_cur_int_value(int __radix)
    {
      long __v = 0;
      for (typename _StringT::size_type __i = 0;
	   __i < _M_value.length(); ++__i)
	__v =__v * __radix + _M_traits.value(_M_value[__i], __radix);
      return __v;
    }

  template<typename _TraitsT, bool __icase, bool __collate>
    bool
    _BracketMatcher<_TraitsT, __icase, __collate>::
    _M_apply(_CharT __ch, false_type) const
    {
      bool __ret = std::binary_search(_M_char_set.begin(), _M_char_set.end(),
				      _M_translator._M_translate(__ch));
      if (!__ret)
	{
	  auto __s = _M_translator._M_transform(__ch);
	  for (auto& __it : _M_range_set)
	    if (__it.first <= __s && __s <= __it.second)
	      {
		__ret = true;
		break;
	      }
	  if (_M_traits.isctype(__ch, _M_class_set))
	    __ret = true;
	  else if (std::find(_M_equiv_set.begin(), _M_equiv_set.end(),
			     _M_traits.transform_primary(&__ch, &__ch+1))
		   != _M_equiv_set.end())
	    __ret = true;
	  else
	    {
	      for (auto& __it : _M_neg_class_set)
		if (!_M_traits.isctype(__ch, __it))
		  {
		    __ret = true;
		    break;
		  }
	    }
	}
      if (_M_is_non_matching)
	return !__ret;
      else
	return __ret;
    }

_GLIBCXX_END_NAMESPACE_VERSION
} // namespace __detail
} // namespace<|MERGE_RESOLUTION|>--- conflicted
+++ resolved
@@ -445,9 +445,6 @@
 	__matcher._M_add_equivalence_class(_M_value);
       else if (_M_match_token(_ScannerT::_S_token_char_class_name))
 	__matcher._M_add_character_class(_M_value, false);
-<<<<<<< HEAD
-      else if (_M_try_char()) // [a
-=======
       // POSIX doesn't permit '-' as a start-range char (say [a-z--0]),
       // except when the '-' is the first character in the bracket expression
       // ([--0]). ECMAScript treats all '-' after a range as a normal character.
@@ -459,7 +456,6 @@
       //
       // It turns out that no one reads BNFs ;)
       else if (_M_try_char())
->>>>>>> d5ad84b3
 	{
 	  if (!__last_char.first)
 	    {
