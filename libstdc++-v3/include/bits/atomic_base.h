--- conflicted
+++ resolved
@@ -764,19 +764,11 @@
 
       bool
       is_lock_free() const noexcept
-<<<<<<< HEAD
-      { return __atomic_is_lock_free(sizeof(__pointer_type), &_M_p); }
-
-      bool
-      is_lock_free() const volatile noexcept
-      { return __atomic_is_lock_free(sizeof(__pointer_type), &_M_p); }
-=======
       { return __atomic_is_lock_free(_M_type_size(1), nullptr); }
 
       bool
       is_lock_free() const volatile noexcept
       { return __atomic_is_lock_free(_M_type_size(1), nullptr); }
->>>>>>> e9c762ec
 
       void
       store(__pointer_type __p,
