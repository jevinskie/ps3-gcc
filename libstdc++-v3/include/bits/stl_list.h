// List implementation -*- C++ -*-

<<<<<<< HEAD
// Copyright (C) 2001, 2002, 2003, 2004, 2005, 2006, 2007, 2008, 2009, 2010,
// 2011, 2012 Free Software Foundation, Inc.
=======
// Copyright (C) 2001-2013 Free Software Foundation, Inc.
>>>>>>> e9c762ec
//
// This file is part of the GNU ISO C++ Library.  This library is free
// software; you can redistribute it and/or modify it under the
// terms of the GNU General Public License as published by the
// Free Software Foundation; either version 3, or (at your option)
// any later version.

// This library is distributed in the hope that it will be useful,
// but WITHOUT ANY WARRANTY; without even the implied warranty of
// MERCHANTABILITY or FITNESS FOR A PARTICULAR PURPOSE.  See the
// GNU General Public License for more details.

// Under Section 7 of GPL version 3, you are granted additional
// permissions described in the GCC Runtime Library Exception, version
// 3.1, as published by the Free Software Foundation.

// You should have received a copy of the GNU General Public License and
// a copy of the GCC Runtime Library Exception along with this program;
// see the files COPYING3 and COPYING.RUNTIME respectively.  If not, see
// <http://www.gnu.org/licenses/>.

/*
 *
 * Copyright (c) 1994
 * Hewlett-Packard Company
 *
 * Permission to use, copy, modify, distribute and sell this software
 * and its documentation for any purpose is hereby granted without fee,
 * provided that the above copyright notice appear in all copies and
 * that both that copyright notice and this permission notice appear
 * in supporting documentation.  Hewlett-Packard Company makes no
 * representations about the suitability of this software for any
 * purpose.  It is provided "as is" without express or implied warranty.
 *
 *
 * Copyright (c) 1996,1997
 * Silicon Graphics Computer Systems, Inc.
 *
 * Permission to use, copy, modify, distribute and sell this software
 * and its documentation for any purpose is hereby granted without fee,
 * provided that the above copyright notice appear in all copies and
 * that both that copyright notice and this permission notice appear
 * in supporting documentation.  Silicon Graphics makes no
 * representations about the suitability of this software for any
 * purpose.  It is provided "as is" without express or implied warranty.
 */

/** @file bits/stl_list.h
 *  This is an internal header file, included by other library headers.
 *  Do not attempt to use it directly. @headername{list}
 */

#ifndef _STL_LIST_H
#define _STL_LIST_H 1

#include <bits/concept_check.h>
#if __cplusplus >= 201103L
#include <initializer_list>
#endif

namespace std _GLIBCXX_VISIBILITY(default)
{
  namespace __detail
  {
  _GLIBCXX_BEGIN_NAMESPACE_VERSION

    // Supporting structures are split into common and templated
    // types; the latter publicly inherits from the former in an
    // effort to reduce code duplication.  This results in some
    // "needless" static_cast'ing later on, but it's all safe
    // downcasting.

    /// Common part of a node in the %list. 
    struct _List_node_base
    {
      _List_node_base* _M_next;
      _List_node_base* _M_prev;

      static void
      swap(_List_node_base& __x, _List_node_base& __y) _GLIBCXX_USE_NOEXCEPT;

      void
      _M_transfer(_List_node_base* const __first,
		  _List_node_base* const __last) _GLIBCXX_USE_NOEXCEPT;

      void
      _M_reverse() _GLIBCXX_USE_NOEXCEPT;

      void
      _M_hook(_List_node_base* const __position) _GLIBCXX_USE_NOEXCEPT;

      void
      _M_unhook() _GLIBCXX_USE_NOEXCEPT;
    };

  _GLIBCXX_END_NAMESPACE_VERSION
  } // namespace detail

_GLIBCXX_BEGIN_NAMESPACE_CONTAINER

  /// An actual node in the %list.
  template<typename _Tp>
    struct _List_node : public __detail::_List_node_base
    {
      ///< User's data.
      _Tp _M_data;

#if __cplusplus >= 201103L
      template<typename... _Args>
        _List_node(_Args&&... __args)
	: __detail::_List_node_base(), _M_data(std::forward<_Args>(__args)...) 
        { }
#endif
    };

  /**
   *  @brief A list::iterator.
   *
   *  All the functions are op overloads.
  */
  template<typename _Tp>
    struct _List_iterator
    {
      typedef _List_iterator<_Tp>                _Self;
      typedef _List_node<_Tp>                    _Node;

      typedef ptrdiff_t                          difference_type;
      typedef std::bidirectional_iterator_tag    iterator_category;
      typedef _Tp                                value_type;
      typedef _Tp*                               pointer;
      typedef _Tp&                               reference;

      _List_iterator()
      : _M_node() { }

      explicit
      _List_iterator(__detail::_List_node_base* __x)
      : _M_node(__x) { }

      // Must downcast from _List_node_base to _List_node to get to _M_data.
      reference
      operator*() const
      { return static_cast<_Node*>(_M_node)->_M_data; }

      pointer
      operator->() const
      { return std::__addressof(static_cast<_Node*>(_M_node)->_M_data); }

      _Self&
      operator++()
      {
	_M_node = _M_node->_M_next;
	return *this;
      }

      _Self
      operator++(int)
      {
	_Self __tmp = *this;
	_M_node = _M_node->_M_next;
	return __tmp;
      }

      _Self&
      operator--()
      {
	_M_node = _M_node->_M_prev;
	return *this;
      }

      _Self
      operator--(int)
      {
	_Self __tmp = *this;
	_M_node = _M_node->_M_prev;
	return __tmp;
      }

      bool
      operator==(const _Self& __x) const
      { return _M_node == __x._M_node; }

      bool
      operator!=(const _Self& __x) const
      { return _M_node != __x._M_node; }

      // The only member points to the %list element.
      __detail::_List_node_base* _M_node;
    };

  /**
   *  @brief A list::const_iterator.
   *
   *  All the functions are op overloads.
  */
  template<typename _Tp>
    struct _List_const_iterator
    {
      typedef _List_const_iterator<_Tp>          _Self;
      typedef const _List_node<_Tp>              _Node;
      typedef _List_iterator<_Tp>                iterator;

      typedef ptrdiff_t                          difference_type;
      typedef std::bidirectional_iterator_tag    iterator_category;
      typedef _Tp                                value_type;
      typedef const _Tp*                         pointer;
      typedef const _Tp&                         reference;

      _List_const_iterator()
      : _M_node() { }

      explicit
      _List_const_iterator(const __detail::_List_node_base* __x)
      : _M_node(__x) { }

      _List_const_iterator(const iterator& __x)
      : _M_node(__x._M_node) { }

      // Must downcast from List_node_base to _List_node to get to
      // _M_data.
      reference
      operator*() const
      { return static_cast<_Node*>(_M_node)->_M_data; }

      pointer
      operator->() const
      { return std::__addressof(static_cast<_Node*>(_M_node)->_M_data); }

      _Self&
      operator++()
      {
	_M_node = _M_node->_M_next;
	return *this;
      }

      _Self
      operator++(int)
      {
	_Self __tmp = *this;
	_M_node = _M_node->_M_next;
	return __tmp;
      }

      _Self&
      operator--()
      {
	_M_node = _M_node->_M_prev;
	return *this;
      }

      _Self
      operator--(int)
      {
	_Self __tmp = *this;
	_M_node = _M_node->_M_prev;
	return __tmp;
      }

      bool
      operator==(const _Self& __x) const
      { return _M_node == __x._M_node; }

      bool
      operator!=(const _Self& __x) const
      { return _M_node != __x._M_node; }

      // The only member points to the %list element.
      const __detail::_List_node_base* _M_node;
    };

  template<typename _Val>
    inline bool
    operator==(const _List_iterator<_Val>& __x,
	       const _List_const_iterator<_Val>& __y)
    { return __x._M_node == __y._M_node; }

  template<typename _Val>
    inline bool
    operator!=(const _List_iterator<_Val>& __x,
               const _List_const_iterator<_Val>& __y)
    { return __x._M_node != __y._M_node; }


  /// See bits/stl_deque.h's _Deque_base for an explanation.
  template<typename _Tp, typename _Alloc>
    class _List_base
    {
    protected:
      // NOTA BENE
      // The stored instance is not actually of "allocator_type"'s
      // type.  Instead we rebind the type to
      // Allocator<List_node<Tp>>, which according to [20.1.5]/4
      // should probably be the same.  List_node<Tp> is not the same
      // size as Tp (it's two pointers larger), and specializations on
      // Tp may go unused because List_node<Tp> is being bound
      // instead.
      //
      // We put this to the test in the constructors and in
      // get_allocator, where we use conversions between
      // allocator_type and _Node_alloc_type. The conversion is
      // required by table 32 in [20.1.5].
      typedef typename _Alloc::template rebind<_List_node<_Tp> >::other
        _Node_alloc_type;

      typedef typename _Alloc::template rebind<_Tp>::other _Tp_alloc_type;

      struct _List_impl
      : public _Node_alloc_type
      {
	__detail::_List_node_base _M_node;

	_List_impl()
	: _Node_alloc_type(), _M_node()
	{ }

	_List_impl(const _Node_alloc_type& __a)
	: _Node_alloc_type(__a), _M_node()
	{ }

#if __cplusplus >= 201103L
	_List_impl(_Node_alloc_type&& __a)
	: _Node_alloc_type(std::move(__a)), _M_node()
	{ }
#endif
      };

      _List_impl _M_impl;

      _List_node<_Tp>*
      _M_get_node()
      { return _M_impl._Node_alloc_type::allocate(1); }

      void
      _M_put_node(_List_node<_Tp>* __p)
      { _M_impl._Node_alloc_type::deallocate(__p, 1); }

  public:
      typedef _Alloc allocator_type;

      _Node_alloc_type&
      _M_get_Node_allocator() _GLIBCXX_NOEXCEPT
      { return *static_cast<_Node_alloc_type*>(&_M_impl); }

      const _Node_alloc_type&
      _M_get_Node_allocator() const _GLIBCXX_NOEXCEPT
      { return *static_cast<const _Node_alloc_type*>(&_M_impl); }

      _Tp_alloc_type
      _M_get_Tp_allocator() const _GLIBCXX_NOEXCEPT
      { return _Tp_alloc_type(_M_get_Node_allocator()); }

      allocator_type
      get_allocator() const _GLIBCXX_NOEXCEPT
      { return allocator_type(_M_get_Node_allocator()); }

      _List_base()
      : _M_impl()
      { _M_init(); }

      _List_base(const _Node_alloc_type& __a)
      : _M_impl(__a)
      { _M_init(); }

#if __cplusplus >= 201103L
      _List_base(_List_base&& __x)
      : _M_impl(std::move(__x._M_get_Node_allocator()))
      {
	_M_init();
	__detail::_List_node_base::swap(_M_impl._M_node, __x._M_impl._M_node);
      }
#endif

      // This is what actually destroys the list.
      ~_List_base() _GLIBCXX_NOEXCEPT
      { _M_clear(); }

      void
      _M_clear();

      void
      _M_init()
      {
        this->_M_impl._M_node._M_next = &this->_M_impl._M_node;
        this->_M_impl._M_node._M_prev = &this->_M_impl._M_node;
      }
    };

  /**
   *  @brief A standard container with linear time access to elements,
   *  and fixed time insertion/deletion at any point in the sequence.
   *
   *  @ingroup sequences
   *
   *  @tparam _Tp  Type of element.
   *  @tparam _Alloc  Allocator type, defaults to allocator<_Tp>.
   *
   *  Meets the requirements of a <a href="tables.html#65">container</a>, a
   *  <a href="tables.html#66">reversible container</a>, and a
   *  <a href="tables.html#67">sequence</a>, including the
   *  <a href="tables.html#68">optional sequence requirements</a> with the
   *  %exception of @c at and @c operator[].
   *
   *  This is a @e doubly @e linked %list.  Traversal up and down the
   *  %list requires linear time, but adding and removing elements (or
   *  @e nodes) is done in constant time, regardless of where the
   *  change takes place.  Unlike std::vector and std::deque,
   *  random-access iterators are not provided, so subscripting ( @c
   *  [] ) access is not allowed.  For algorithms which only need
   *  sequential access, this lack makes no difference.
   *
   *  Also unlike the other standard containers, std::list provides
   *  specialized algorithms %unique to linked lists, such as
   *  splicing, sorting, and in-place reversal.
   *
   *  A couple points on memory allocation for list<Tp>:
   *
   *  First, we never actually allocate a Tp, we allocate
   *  List_node<Tp>'s and trust [20.1.5]/4 to DTRT.  This is to ensure
   *  that after elements from %list<X,Alloc1> are spliced into
   *  %list<X,Alloc2>, destroying the memory of the second %list is a
   *  valid operation, i.e., Alloc1 giveth and Alloc2 taketh away.
   *
   *  Second, a %list conceptually represented as
   *  @code
   *    A <---> B <---> C <---> D
   *  @endcode
   *  is actually circular; a link exists between A and D.  The %list
   *  class holds (as its only data member) a private list::iterator
   *  pointing to @e D, not to @e A!  To get to the head of the %list,
   *  we start at the tail and move forward by one.  When this member
   *  iterator's next/previous pointers refer to itself, the %list is
   *  %empty. 
  */
  template<typename _Tp, typename _Alloc = std::allocator<_Tp> >
    class list : protected _List_base<_Tp, _Alloc>
    {
      // concept requirements
      typedef typename _Alloc::value_type                _Alloc_value_type;
      __glibcxx_class_requires(_Tp, _SGIAssignableConcept)
      __glibcxx_class_requires2(_Tp, _Alloc_value_type, _SameTypeConcept)

      typedef _List_base<_Tp, _Alloc>                    _Base;
      typedef typename _Base::_Tp_alloc_type		 _Tp_alloc_type;
      typedef typename _Base::_Node_alloc_type		 _Node_alloc_type;

    public:
      typedef _Tp                                        value_type;
      typedef typename _Tp_alloc_type::pointer           pointer;
      typedef typename _Tp_alloc_type::const_pointer     const_pointer;
      typedef typename _Tp_alloc_type::reference         reference;
      typedef typename _Tp_alloc_type::const_reference   const_reference;
      typedef _List_iterator<_Tp>                        iterator;
      typedef _List_const_iterator<_Tp>                  const_iterator;
      typedef std::reverse_iterator<const_iterator>      const_reverse_iterator;
      typedef std::reverse_iterator<iterator>            reverse_iterator;
      typedef size_t                                     size_type;
      typedef ptrdiff_t                                  difference_type;
      typedef _Alloc                                     allocator_type;

    protected:
      // Note that pointers-to-_Node's can be ctor-converted to
      // iterator types.
      typedef _List_node<_Tp>				 _Node;

      using _Base::_M_impl;
      using _Base::_M_put_node;
      using _Base::_M_get_node;
      using _Base::_M_get_Tp_allocator;
      using _Base::_M_get_Node_allocator;

      /**
       *  @param  __args  An instance of user data.
       *
       *  Allocates space for a new node and constructs a copy of
       *  @a __args in it.
       */
#if __cplusplus < 201103L
      _Node*
      _M_create_node(const value_type& __x)
      {
	_Node* __p = this->_M_get_node();
	__try
	  {
	    _M_get_Tp_allocator().construct
	      (std::__addressof(__p->_M_data), __x);
	  }
	__catch(...)
	  {
	    _M_put_node(__p);
	    __throw_exception_again;
	  }
	return __p;
      }
#else
      template<typename... _Args>
        _Node*
        _M_create_node(_Args&&... __args)
	{
	  _Node* __p = this->_M_get_node();
	  __try
	    {
	      _M_get_Node_allocator().construct(__p,
						std::forward<_Args>(__args)...);
	    }
	  __catch(...)
	    {
	      _M_put_node(__p);
	      __throw_exception_again;
	    }
	  return __p;
	}
#endif

    public:
      // [23.2.2.1] construct/copy/destroy
      // (assign() and get_allocator() are also listed in this section)
      /**
       *  @brief  Default constructor creates no elements.
       */
      list()
      : _Base() { }

      /**
       *  @brief  Creates a %list with no elements.
       *  @param  __a  An allocator object.
       */
      explicit
      list(const allocator_type& __a)
      : _Base(_Node_alloc_type(__a)) { }

#if __cplusplus >= 201103L
      /**
       *  @brief  Creates a %list with default constructed elements.
       *  @param  __n  The number of elements to initially create.
       *
       *  This constructor fills the %list with @a __n default
       *  constructed elements.
       */
      explicit
      list(size_type __n)
      : _Base()
      { _M_default_initialize(__n); }

      /**
       *  @brief  Creates a %list with copies of an exemplar element.
       *  @param  __n  The number of elements to initially create.
       *  @param  __value  An element to copy.
       *  @param  __a  An allocator object.
       *
       *  This constructor fills the %list with @a __n copies of @a __value.
       */
      list(size_type __n, const value_type& __value,
	   const allocator_type& __a = allocator_type())
      : _Base(_Node_alloc_type(__a))
      { _M_fill_initialize(__n, __value); }
#else
      /**
       *  @brief  Creates a %list with copies of an exemplar element.
       *  @param  __n  The number of elements to initially create.
       *  @param  __value  An element to copy.
       *  @param  __a  An allocator object.
       *
       *  This constructor fills the %list with @a __n copies of @a __value.
       */
      explicit
      list(size_type __n, const value_type& __value = value_type(),
	   const allocator_type& __a = allocator_type())
      : _Base(_Node_alloc_type(__a))
      { _M_fill_initialize(__n, __value); }
#endif

      /**
       *  @brief  %List copy constructor.
       *  @param  __x  A %list of identical element and allocator types.
       *
       *  The newly-created %list uses a copy of the allocation object used
       *  by @a __x.
       */
      list(const list& __x)
      : _Base(__x._M_get_Node_allocator())
      { _M_initialize_dispatch(__x.begin(), __x.end(), __false_type()); }

#if __cplusplus >= 201103L
      /**
       *  @brief  %List move constructor.
       *  @param  __x  A %list of identical element and allocator types.
       *
       *  The newly-created %list contains the exact contents of @a __x.
       *  The contents of @a __x are a valid, but unspecified %list.
       */
      list(list&& __x) noexcept
      : _Base(std::move(__x)) { }

      /**
       *  @brief  Builds a %list from an initializer_list
       *  @param  __l  An initializer_list of value_type.
       *  @param  __a  An allocator object.
       *
       *  Create a %list consisting of copies of the elements in the
       *  initializer_list @a __l.  This is linear in __l.size().
       */
      list(initializer_list<value_type> __l,
           const allocator_type& __a = allocator_type())
      : _Base(_Node_alloc_type(__a))
      { _M_initialize_dispatch(__l.begin(), __l.end(), __false_type()); }
#endif

      /**
       *  @brief  Builds a %list from a range.
       *  @param  __first  An input iterator.
       *  @param  __last  An input iterator.
       *  @param  __a  An allocator object.
       *
       *  Create a %list consisting of copies of the elements from
       *  [@a __first,@a __last).  This is linear in N (where N is
       *  distance(@a __first,@a __last)).
       */
#if __cplusplus >= 201103L
      template<typename _InputIterator,
	       typename = std::_RequireInputIter<_InputIterator>>
        list(_InputIterator __first, _InputIterator __last,
	     const allocator_type& __a = allocator_type())
	: _Base(_Node_alloc_type(__a))
        { _M_initialize_dispatch(__first, __last, __false_type()); }
#else
      template<typename _InputIterator>
        list(_InputIterator __first, _InputIterator __last,
	     const allocator_type& __a = allocator_type())
	: _Base(_Node_alloc_type(__a))
        { 
	  // Check whether it's an integral type.  If so, it's not an iterator.
	  typedef typename std::__is_integer<_InputIterator>::__type _Integral;
	  _M_initialize_dispatch(__first, __last, _Integral());
	}
#endif

      /**
       *  No explicit dtor needed as the _Base dtor takes care of
       *  things.  The _Base dtor only erases the elements, and note
       *  that if the elements themselves are pointers, the pointed-to
       *  memory is not touched in any way.  Managing the pointer is
       *  the user's responsibility.
       */

      /**
       *  @brief  %List assignment operator.
       *  @param  __x  A %list of identical element and allocator types.
       *
       *  All the elements of @a __x are copied, but unlike the copy
       *  constructor, the allocator object is not copied.
       */
      list&
      operator=(const list& __x);

#if __cplusplus >= 201103L
      /**
       *  @brief  %List move assignment operator.
       *  @param  __x  A %list of identical element and allocator types.
       *
       *  The contents of @a __x are moved into this %list (without copying).
       *  @a __x is a valid, but unspecified %list
       */
      list&
      operator=(list&& __x)
      {
	// NB: DR 1204.
	// NB: DR 675.
	this->clear();
	this->swap(__x);
	return *this;
      }

      /**
       *  @brief  %List initializer list assignment operator.
       *  @param  __l  An initializer_list of value_type.
       *
       *  Replace the contents of the %list with copies of the elements
       *  in the initializer_list @a __l.  This is linear in l.size().
       */
      list&
      operator=(initializer_list<value_type> __l)
      {
	this->assign(__l.begin(), __l.end());
	return *this;
      }
#endif

      /**
       *  @brief  Assigns a given value to a %list.
       *  @param  __n  Number of elements to be assigned.
       *  @param  __val  Value to be assigned.
       *
       *  This function fills a %list with @a __n copies of the given
       *  value.  Note that the assignment completely changes the %list
       *  and that the resulting %list's size is the same as the number
       *  of elements assigned.  Old data may be lost.
       */
      void
      assign(size_type __n, const value_type& __val)
      { _M_fill_assign(__n, __val); }

      /**
       *  @brief  Assigns a range to a %list.
       *  @param  __first  An input iterator.
       *  @param  __last   An input iterator.
       *
       *  This function fills a %list with copies of the elements in the
       *  range [@a __first,@a __last).
       *
       *  Note that the assignment completely changes the %list and
       *  that the resulting %list's size is the same as the number of
       *  elements assigned.  Old data may be lost.
       */
#if __cplusplus >= 201103L
      template<typename _InputIterator,
	       typename = std::_RequireInputIter<_InputIterator>>
        void
        assign(_InputIterator __first, _InputIterator __last)
        { _M_assign_dispatch(__first, __last, __false_type()); }
#else
      template<typename _InputIterator>
        void
        assign(_InputIterator __first, _InputIterator __last)
        {
	  // Check whether it's an integral type.  If so, it's not an iterator.
	  typedef typename std::__is_integer<_InputIterator>::__type _Integral;
	  _M_assign_dispatch(__first, __last, _Integral());
	}
#endif

#if __cplusplus >= 201103L
      /**
       *  @brief  Assigns an initializer_list to a %list.
       *  @param  __l  An initializer_list of value_type.
       *
       *  Replace the contents of the %list with copies of the elements
       *  in the initializer_list @a __l.  This is linear in __l.size().
       */
      void
      assign(initializer_list<value_type> __l)
      { this->assign(__l.begin(), __l.end()); }
#endif

      /// Get a copy of the memory allocation object.
      allocator_type
      get_allocator() const _GLIBCXX_NOEXCEPT
      { return _Base::get_allocator(); }

      // iterators
      /**
       *  Returns a read/write iterator that points to the first element in the
       *  %list.  Iteration is done in ordinary element order.
       */
      iterator
      begin() _GLIBCXX_NOEXCEPT
      { return iterator(this->_M_impl._M_node._M_next); }

      /**
       *  Returns a read-only (constant) iterator that points to the
       *  first element in the %list.  Iteration is done in ordinary
       *  element order.
       */
      const_iterator
      begin() const _GLIBCXX_NOEXCEPT
      { return const_iterator(this->_M_impl._M_node._M_next); }

      /**
       *  Returns a read/write iterator that points one past the last
       *  element in the %list.  Iteration is done in ordinary element
       *  order.
       */
      iterator
      end() _GLIBCXX_NOEXCEPT
      { return iterator(&this->_M_impl._M_node); }

      /**
       *  Returns a read-only (constant) iterator that points one past
       *  the last element in the %list.  Iteration is done in ordinary
       *  element order.
       */
      const_iterator
      end() const _GLIBCXX_NOEXCEPT
      { return const_iterator(&this->_M_impl._M_node); }

      /**
       *  Returns a read/write reverse iterator that points to the last
       *  element in the %list.  Iteration is done in reverse element
       *  order.
       */
      reverse_iterator
      rbegin() _GLIBCXX_NOEXCEPT
      { return reverse_iterator(end()); }

      /**
       *  Returns a read-only (constant) reverse iterator that points to
       *  the last element in the %list.  Iteration is done in reverse
       *  element order.
       */
      const_reverse_iterator
      rbegin() const _GLIBCXX_NOEXCEPT
      { return const_reverse_iterator(end()); }

      /**
       *  Returns a read/write reverse iterator that points to one
       *  before the first element in the %list.  Iteration is done in
       *  reverse element order.
       */
      reverse_iterator
      rend() _GLIBCXX_NOEXCEPT
      { return reverse_iterator(begin()); }

      /**
       *  Returns a read-only (constant) reverse iterator that points to one
       *  before the first element in the %list.  Iteration is done in reverse
       *  element order.
       */
      const_reverse_iterator
      rend() const _GLIBCXX_NOEXCEPT
      { return const_reverse_iterator(begin()); }

#if __cplusplus >= 201103L
      /**
       *  Returns a read-only (constant) iterator that points to the
       *  first element in the %list.  Iteration is done in ordinary
       *  element order.
       */
      const_iterator
      cbegin() const noexcept
      { return const_iterator(this->_M_impl._M_node._M_next); }

      /**
       *  Returns a read-only (constant) iterator that points one past
       *  the last element in the %list.  Iteration is done in ordinary
       *  element order.
       */
      const_iterator
      cend() const noexcept
      { return const_iterator(&this->_M_impl._M_node); }

      /**
       *  Returns a read-only (constant) reverse iterator that points to
       *  the last element in the %list.  Iteration is done in reverse
       *  element order.
       */
      const_reverse_iterator
      crbegin() const noexcept
      { return const_reverse_iterator(end()); }

      /**
       *  Returns a read-only (constant) reverse iterator that points to one
       *  before the first element in the %list.  Iteration is done in reverse
       *  element order.
       */
      const_reverse_iterator
      crend() const noexcept
      { return const_reverse_iterator(begin()); }
#endif

      // [23.2.2.2] capacity
      /**
       *  Returns true if the %list is empty.  (Thus begin() would equal
       *  end().)
       */
      bool
      empty() const _GLIBCXX_NOEXCEPT
      { return this->_M_impl._M_node._M_next == &this->_M_impl._M_node; }

      /**  Returns the number of elements in the %list.  */
      size_type
      size() const _GLIBCXX_NOEXCEPT
      { return std::distance(begin(), end()); }

      /**  Returns the size() of the largest possible %list.  */
      size_type
      max_size() const _GLIBCXX_NOEXCEPT
      { return _M_get_Node_allocator().max_size(); }

#if __cplusplus >= 201103L
      /**
       *  @brief Resizes the %list to the specified number of elements.
       *  @param __new_size Number of elements the %list should contain.
       *
       *  This function will %resize the %list to the specified number
       *  of elements.  If the number is smaller than the %list's
       *  current size the %list is truncated, otherwise default
       *  constructed elements are appended.
       */
      void
      resize(size_type __new_size);

      /**
       *  @brief Resizes the %list to the specified number of elements.
       *  @param __new_size Number of elements the %list should contain.
       *  @param __x Data with which new elements should be populated.
       *
       *  This function will %resize the %list to the specified number
       *  of elements.  If the number is smaller than the %list's
       *  current size the %list is truncated, otherwise the %list is
       *  extended and new elements are populated with given data.
       */
      void
      resize(size_type __new_size, const value_type& __x);
#else
      /**
       *  @brief Resizes the %list to the specified number of elements.
       *  @param __new_size Number of elements the %list should contain.
       *  @param __x Data with which new elements should be populated.
       *
       *  This function will %resize the %list to the specified number
       *  of elements.  If the number is smaller than the %list's
       *  current size the %list is truncated, otherwise the %list is
       *  extended and new elements are populated with given data.
       */
      void
      resize(size_type __new_size, value_type __x = value_type());
#endif

      // element access
      /**
       *  Returns a read/write reference to the data at the first
       *  element of the %list.
       */
      reference
      front()
      { return *begin(); }

      /**
       *  Returns a read-only (constant) reference to the data at the first
       *  element of the %list.
       */
      const_reference
      front() const
      { return *begin(); }

      /**
       *  Returns a read/write reference to the data at the last element
       *  of the %list.
       */
      reference
      back()
      { 
	iterator __tmp = end();
	--__tmp;
	return *__tmp;
      }

      /**
       *  Returns a read-only (constant) reference to the data at the last
       *  element of the %list.
       */
      const_reference
      back() const
      { 
	const_iterator __tmp = end();
	--__tmp;
	return *__tmp;
      }

      // [23.2.2.3] modifiers
      /**
       *  @brief  Add data to the front of the %list.
       *  @param  __x  Data to be added.
       *
       *  This is a typical stack operation.  The function creates an
       *  element at the front of the %list and assigns the given data
       *  to it.  Due to the nature of a %list this operation can be
       *  done in constant time, and does not invalidate iterators and
       *  references.
       */
      void
      push_front(const value_type& __x)
      { this->_M_insert(begin(), __x); }

#if __cplusplus >= 201103L
      void
      push_front(value_type&& __x)
      { this->_M_insert(begin(), std::move(__x)); }

      template<typename... _Args>
        void
        emplace_front(_Args&&... __args)
        { this->_M_insert(begin(), std::forward<_Args>(__args)...); }
#endif

      /**
       *  @brief  Removes first element.
       *
       *  This is a typical stack operation.  It shrinks the %list by
       *  one.  Due to the nature of a %list this operation can be done
       *  in constant time, and only invalidates iterators/references to
       *  the element being removed.
       *
       *  Note that no data is returned, and if the first element's data
       *  is needed, it should be retrieved before pop_front() is
       *  called.
       */
      void
      pop_front()
      { this->_M_erase(begin()); }

      /**
       *  @brief  Add data to the end of the %list.
       *  @param  __x  Data to be added.
       *
       *  This is a typical stack operation.  The function creates an
       *  element at the end of the %list and assigns the given data to
       *  it.  Due to the nature of a %list this operation can be done
       *  in constant time, and does not invalidate iterators and
       *  references.
       */
      void
      push_back(const value_type& __x)
      { this->_M_insert(end(), __x); }

#if __cplusplus >= 201103L
      void
      push_back(value_type&& __x)
      { this->_M_insert(end(), std::move(__x)); }

      template<typename... _Args>
        void
        emplace_back(_Args&&... __args)
        { this->_M_insert(end(), std::forward<_Args>(__args)...); }
#endif

      /**
       *  @brief  Removes last element.
       *
       *  This is a typical stack operation.  It shrinks the %list by
       *  one.  Due to the nature of a %list this operation can be done
       *  in constant time, and only invalidates iterators/references to
       *  the element being removed.
       *
       *  Note that no data is returned, and if the last element's data
       *  is needed, it should be retrieved before pop_back() is called.
       */
      void
      pop_back()
      { this->_M_erase(iterator(this->_M_impl._M_node._M_prev)); }

#if __cplusplus >= 201103L
      /**
       *  @brief  Constructs object in %list before specified iterator.
       *  @param  __position  A const_iterator into the %list.
       *  @param  __args  Arguments.
       *  @return  An iterator that points to the inserted data.
       *
       *  This function will insert an object of type T constructed
       *  with T(std::forward<Args>(args)...) before the specified
       *  location.  Due to the nature of a %list this operation can
       *  be done in constant time, and does not invalidate iterators
       *  and references.
       */
      template<typename... _Args>
        iterator
        emplace(iterator __position, _Args&&... __args);
#endif

      /**
       *  @brief  Inserts given value into %list before specified iterator.
       *  @param  __position  An iterator into the %list.
       *  @param  __x  Data to be inserted.
       *  @return  An iterator that points to the inserted data.
       *
       *  This function will insert a copy of the given value before
       *  the specified location.  Due to the nature of a %list this
       *  operation can be done in constant time, and does not
       *  invalidate iterators and references.
       */
      iterator
      insert(iterator __position, const value_type& __x);

#if __cplusplus >= 201103L
      /**
       *  @brief  Inserts given rvalue into %list before specified iterator.
       *  @param  __position  An iterator into the %list.
       *  @param  __x  Data to be inserted.
       *  @return  An iterator that points to the inserted data.
       *
       *  This function will insert a copy of the given rvalue before
       *  the specified location.  Due to the nature of a %list this
       *  operation can be done in constant time, and does not
       *  invalidate iterators and references.
        */
      iterator
      insert(iterator __position, value_type&& __x)
      { return emplace(__position, std::move(__x)); }

      /**
       *  @brief  Inserts the contents of an initializer_list into %list
       *          before specified iterator.
       *  @param  __p  An iterator into the %list.
       *  @param  __l  An initializer_list of value_type.
       *
       *  This function will insert copies of the data in the
       *  initializer_list @a l into the %list before the location
       *  specified by @a p.
       *
       *  This operation is linear in the number of elements inserted and
       *  does not invalidate iterators and references.
       */
      void
      insert(iterator __p, initializer_list<value_type> __l)
      { this->insert(__p, __l.begin(), __l.end()); }
#endif

      /**
       *  @brief  Inserts a number of copies of given data into the %list.
       *  @param  __position  An iterator into the %list.
       *  @param  __n  Number of elements to be inserted.
       *  @param  __x  Data to be inserted.
       *
       *  This function will insert a specified number of copies of the
       *  given data before the location specified by @a position.
       *
       *  This operation is linear in the number of elements inserted and
       *  does not invalidate iterators and references.
       */
      void
      insert(iterator __position, size_type __n, const value_type& __x)
      {
	list __tmp(__n, __x, get_allocator());
	splice(__position, __tmp);
      }

      /**
       *  @brief  Inserts a range into the %list.
       *  @param  __position  An iterator into the %list.
       *  @param  __first  An input iterator.
       *  @param  __last   An input iterator.
       *
       *  This function will insert copies of the data in the range [@a
       *  first,@a last) into the %list before the location specified by
       *  @a position.
       *
       *  This operation is linear in the number of elements inserted and
       *  does not invalidate iterators and references.
       */
#if __cplusplus >= 201103L
      template<typename _InputIterator,
	       typename = std::_RequireInputIter<_InputIterator>>
#else
      template<typename _InputIterator>
#endif
        void
        insert(iterator __position, _InputIterator __first,
	       _InputIterator __last)
        {
	  list __tmp(__first, __last, get_allocator());
	  splice(__position, __tmp);
	}

      /**
       *  @brief  Remove element at given position.
       *  @param  __position  Iterator pointing to element to be erased.
       *  @return  An iterator pointing to the next element (or end()).
       *
       *  This function will erase the element at the given position and thus
       *  shorten the %list by one.
       *
       *  Due to the nature of a %list this operation can be done in
       *  constant time, and only invalidates iterators/references to
       *  the element being removed.  The user is also cautioned that
       *  this function only erases the element, and that if the element
       *  is itself a pointer, the pointed-to memory is not touched in
       *  any way.  Managing the pointer is the user's responsibility.
       */
      iterator
      erase(iterator __position);

      /**
       *  @brief  Remove a range of elements.
       *  @param  __first  Iterator pointing to the first element to be erased.
       *  @param  __last  Iterator pointing to one past the last element to be
       *                erased.
       *  @return  An iterator pointing to the element pointed to by @a last
       *           prior to erasing (or end()).
       *
       *  This function will erase the elements in the range @a
       *  [first,last) and shorten the %list accordingly.
       *
       *  This operation is linear time in the size of the range and only
       *  invalidates iterators/references to the element being removed.
       *  The user is also cautioned that this function only erases the
       *  elements, and that if the elements themselves are pointers, the
       *  pointed-to memory is not touched in any way.  Managing the pointer
       *  is the user's responsibility.
       */
      iterator
      erase(iterator __first, iterator __last)
      {
	while (__first != __last)
	  __first = erase(__first);
	return __last;
      }

      /**
       *  @brief  Swaps data with another %list.
       *  @param  __x  A %list of the same element and allocator types.
       *
       *  This exchanges the elements between two lists in constant
       *  time.  Note that the global std::swap() function is
       *  specialized such that std::swap(l1,l2) will feed to this
       *  function.
       */
      void
      swap(list& __x)
      {
	__detail::_List_node_base::swap(this->_M_impl._M_node, 
					__x._M_impl._M_node);

	// _GLIBCXX_RESOLVE_LIB_DEFECTS
	// 431. Swapping containers with unequal allocators.
	std::__alloc_swap<typename _Base::_Node_alloc_type>::
	  _S_do_it(_M_get_Node_allocator(), __x._M_get_Node_allocator());
      }

      /**
       *  Erases all the elements.  Note that this function only erases
       *  the elements, and that if the elements themselves are
       *  pointers, the pointed-to memory is not touched in any way.
       *  Managing the pointer is the user's responsibility.
       */
      void
      clear() _GLIBCXX_NOEXCEPT
      {
        _Base::_M_clear();
        _Base::_M_init();
      }

      // [23.2.2.4] list operations
      /**
       *  @brief  Insert contents of another %list.
       *  @param  __position  Iterator referencing the element to insert before.
       *  @param  __x  Source list.
       *
       *  The elements of @a __x are inserted in constant time in front of
       *  the element referenced by @a __position.  @a __x becomes an empty
       *  list.
       *
       *  Requires this != @a __x.
       */
      void
#if __cplusplus >= 201103L
      splice(iterator __position, list&& __x)
#else
      splice(iterator __position, list& __x)
#endif
      {
	if (!__x.empty())
	  {
	    _M_check_equal_allocators(__x);

	    this->_M_transfer(__position, __x.begin(), __x.end());
	  }
      }

#if __cplusplus >= 201103L
      void
      splice(iterator __position, list& __x)
      { splice(__position, std::move(__x)); }
#endif

      /**
       *  @brief  Insert element from another %list.
       *  @param  __position  Iterator referencing the element to insert before.
       *  @param  __x  Source list.
       *  @param  __i  Iterator referencing the element to move.
       *
       *  Removes the element in list @a __x referenced by @a __i and
       *  inserts it into the current list before @a __position.
       */
      void
#if __cplusplus >= 201103L
      splice(iterator __position, list&& __x, iterator __i)
#else
      splice(iterator __position, list& __x, iterator __i)
#endif
      {
	iterator __j = __i;
	++__j;
	if (__position == __i || __position == __j)
	  return;

	if (this != &__x)
	  _M_check_equal_allocators(__x);

	this->_M_transfer(__position, __i, __j);
      }

#if __cplusplus >= 201103L
      void
      splice(iterator __position, list& __x, iterator __i)
      { splice(__position, std::move(__x), __i); }
#endif

      /**
       *  @brief  Insert range from another %list.
       *  @param  __position  Iterator referencing the element to insert before.
       *  @param  __x  Source list.
       *  @param  __first  Iterator referencing the start of range in x.
       *  @param  __last  Iterator referencing the end of range in x.
       *
       *  Removes elements in the range [__first,__last) and inserts them
       *  before @a __position in constant time.
       *
       *  Undefined if @a __position is in [__first,__last).
       */
      void
#if __cplusplus >= 201103L
      splice(iterator __position, list&& __x, iterator __first,
	     iterator __last)
#else
      splice(iterator __position, list& __x, iterator __first,
	     iterator __last)
#endif
      {
	if (__first != __last)
	  {
	    if (this != &__x)
	      _M_check_equal_allocators(__x);

	    this->_M_transfer(__position, __first, __last);
	  }
      }

#if __cplusplus >= 201103L
      void
      splice(iterator __position, list& __x, iterator __first, iterator __last)
      { splice(__position, std::move(__x), __first, __last); }
#endif

      /**
       *  @brief  Remove all elements equal to value.
       *  @param  __value  The value to remove.
       *
       *  Removes every element in the list equal to @a value.
       *  Remaining elements stay in list order.  Note that this
       *  function only erases the elements, and that if the elements
       *  themselves are pointers, the pointed-to memory is not
       *  touched in any way.  Managing the pointer is the user's
       *  responsibility.
       */
      void
      remove(const _Tp& __value);

      /**
       *  @brief  Remove all elements satisfying a predicate.
       *  @tparam  _Predicate  Unary predicate function or object.
       *
       *  Removes every element in the list for which the predicate
       *  returns true.  Remaining elements stay in list order.  Note
       *  that this function only erases the elements, and that if the
       *  elements themselves are pointers, the pointed-to memory is
       *  not touched in any way.  Managing the pointer is the user's
       *  responsibility.
       */
      template<typename _Predicate>
        void
        remove_if(_Predicate);

      /**
       *  @brief  Remove consecutive duplicate elements.
       *
       *  For each consecutive set of elements with the same value,
       *  remove all but the first one.  Remaining elements stay in
       *  list order.  Note that this function only erases the
       *  elements, and that if the elements themselves are pointers,
       *  the pointed-to memory is not touched in any way.  Managing
       *  the pointer is the user's responsibility.
       */
      void
      unique();

      /**
       *  @brief  Remove consecutive elements satisfying a predicate.
       *  @tparam _BinaryPredicate  Binary predicate function or object.
       *
       *  For each consecutive set of elements [first,last) that
       *  satisfy predicate(first,i) where i is an iterator in
       *  [first,last), remove all but the first one.  Remaining
       *  elements stay in list order.  Note that this function only
       *  erases the elements, and that if the elements themselves are
       *  pointers, the pointed-to memory is not touched in any way.
       *  Managing the pointer is the user's responsibility.
       */
      template<typename _BinaryPredicate>
        void
        unique(_BinaryPredicate);

      /**
       *  @brief  Merge sorted lists.
       *  @param  __x  Sorted list to merge.
       *
       *  Assumes that both @a __x and this list are sorted according to
       *  operator<().  Merges elements of @a __x into this list in
       *  sorted order, leaving @a __x empty when complete.  Elements in
       *  this list precede elements in @a __x that are equal.
       */
#if __cplusplus >= 201103L
      void
      merge(list&& __x);

      void
      merge(list& __x)
      { merge(std::move(__x)); }
#else
      void
      merge(list& __x);
#endif

      /**
       *  @brief  Merge sorted lists according to comparison function.
       *  @tparam _StrictWeakOrdering Comparison function defining
       *  sort order.
       *  @param  __x  Sorted list to merge.
       *  @param  __comp  Comparison functor.
       *
       *  Assumes that both @a __x and this list are sorted according to
       *  StrictWeakOrdering.  Merges elements of @a __x into this list
       *  in sorted order, leaving @a __x empty when complete.  Elements
       *  in this list precede elements in @a __x that are equivalent
       *  according to StrictWeakOrdering().
       */
#if __cplusplus >= 201103L
      template<typename _StrictWeakOrdering>
        void
        merge(list&& __x, _StrictWeakOrdering __comp);

      template<typename _StrictWeakOrdering>
        void
        merge(list& __x, _StrictWeakOrdering __comp)
        { merge(std::move(__x), __comp); }
#else
      template<typename _StrictWeakOrdering>
        void
        merge(list& __x, _StrictWeakOrdering __comp);
#endif

      /**
       *  @brief  Reverse the elements in list.
       *
       *  Reverse the order of elements in the list in linear time.
       */
      void
      reverse() _GLIBCXX_NOEXCEPT
      { this->_M_impl._M_node._M_reverse(); }

      /**
       *  @brief  Sort the elements.
       *
       *  Sorts the elements of this list in NlogN time.  Equivalent
       *  elements remain in list order.
       */
      void
      sort();

      /**
       *  @brief  Sort the elements according to comparison function.
       *
       *  Sorts the elements of this list in NlogN time.  Equivalent
       *  elements remain in list order.
       */
      template<typename _StrictWeakOrdering>
        void
        sort(_StrictWeakOrdering);

    protected:
      // Internal constructor functions follow.

      // Called by the range constructor to implement [23.1.1]/9

      // _GLIBCXX_RESOLVE_LIB_DEFECTS
      // 438. Ambiguity in the "do the right thing" clause
      template<typename _Integer>
        void
        _M_initialize_dispatch(_Integer __n, _Integer __x, __true_type)
        { _M_fill_initialize(static_cast<size_type>(__n), __x); }

      // Called by the range constructor to implement [23.1.1]/9
      template<typename _InputIterator>
        void
        _M_initialize_dispatch(_InputIterator __first, _InputIterator __last,
			       __false_type)
        {
	  for (; __first != __last; ++__first)
	    push_back(*__first);
	}

      // Called by list(n,v,a), and the range constructor when it turns out
      // to be the same thing.
      void
      _M_fill_initialize(size_type __n, const value_type& __x)
      {
	for (; __n; --__n)
	  push_back(__x);
      }

#if __cplusplus >= 201103L
      // Called by list(n).
      void
      _M_default_initialize(size_type __n)
      {
	for (; __n; --__n)
	  emplace_back();
      }

      // Called by resize(sz).
      void
      _M_default_append(size_type __n);
#endif

      // Internal assign functions follow.

      // Called by the range assign to implement [23.1.1]/9

      // _GLIBCXX_RESOLVE_LIB_DEFECTS
      // 438. Ambiguity in the "do the right thing" clause
      template<typename _Integer>
        void
        _M_assign_dispatch(_Integer __n, _Integer __val, __true_type)
        { _M_fill_assign(__n, __val); }

      // Called by the range assign to implement [23.1.1]/9
      template<typename _InputIterator>
        void
        _M_assign_dispatch(_InputIterator __first, _InputIterator __last,
			   __false_type);

      // Called by assign(n,t), and the range assign when it turns out
      // to be the same thing.
      void
      _M_fill_assign(size_type __n, const value_type& __val);


      // Moves the elements from [first,last) before position.
      void
      _M_transfer(iterator __position, iterator __first, iterator __last)
      { __position._M_node->_M_transfer(__first._M_node, __last._M_node); }

      // Inserts new element at position given and with value given.
#if __cplusplus < 201103L
      void
      _M_insert(iterator __position, const value_type& __x)
      {
        _Node* __tmp = _M_create_node(__x);
        __tmp->_M_hook(__position._M_node);
      }
#else
     template<typename... _Args>
       void
       _M_insert(iterator __position, _Args&&... __args)
       {
	 _Node* __tmp = _M_create_node(std::forward<_Args>(__args)...);
	 __tmp->_M_hook(__position._M_node);
       }
#endif

      // Erases element at position given.
      void
      _M_erase(iterator __position)
      {
        __position._M_node->_M_unhook();
        _Node* __n = static_cast<_Node*>(__position._M_node);
#if __cplusplus >= 201103L
        _M_get_Node_allocator().destroy(__n);
#else
	_M_get_Tp_allocator().destroy(std::__addressof(__n->_M_data));
#endif
        _M_put_node(__n);
      }

      // To implement the splice (and merge) bits of N1599.
      void
      _M_check_equal_allocators(list& __x)
      {
	if (std::__alloc_neq<typename _Base::_Node_alloc_type>::
	    _S_do_it(_M_get_Node_allocator(), __x._M_get_Node_allocator()))
	  __throw_runtime_error(__N("list::_M_check_equal_allocators"));
      }
    };

  /**
   *  @brief  List equality comparison.
   *  @param  __x  A %list.
   *  @param  __y  A %list of the same type as @a __x.
   *  @return  True iff the size and elements of the lists are equal.
   *
   *  This is an equivalence relation.  It is linear in the size of
   *  the lists.  Lists are considered equivalent if their sizes are
   *  equal, and if corresponding elements compare equal.
  */
  template<typename _Tp, typename _Alloc>
    inline bool
    operator==(const list<_Tp, _Alloc>& __x, const list<_Tp, _Alloc>& __y)
    {
      typedef typename list<_Tp, _Alloc>::const_iterator const_iterator;
      const_iterator __end1 = __x.end();
      const_iterator __end2 = __y.end();

      const_iterator __i1 = __x.begin();
      const_iterator __i2 = __y.begin();
      while (__i1 != __end1 && __i2 != __end2 && *__i1 == *__i2)
	{
	  ++__i1;
	  ++__i2;
	}
      return __i1 == __end1 && __i2 == __end2;
    }

  /**
   *  @brief  List ordering relation.
   *  @param  __x  A %list.
   *  @param  __y  A %list of the same type as @a __x.
   *  @return  True iff @a __x is lexicographically less than @a __y.
   *
   *  This is a total ordering relation.  It is linear in the size of the
   *  lists.  The elements must be comparable with @c <.
   *
   *  See std::lexicographical_compare() for how the determination is made.
  */
  template<typename _Tp, typename _Alloc>
    inline bool
    operator<(const list<_Tp, _Alloc>& __x, const list<_Tp, _Alloc>& __y)
    { return std::lexicographical_compare(__x.begin(), __x.end(),
					  __y.begin(), __y.end()); }

  /// Based on operator==
  template<typename _Tp, typename _Alloc>
    inline bool
    operator!=(const list<_Tp, _Alloc>& __x, const list<_Tp, _Alloc>& __y)
    { return !(__x == __y); }

  /// Based on operator<
  template<typename _Tp, typename _Alloc>
    inline bool
    operator>(const list<_Tp, _Alloc>& __x, const list<_Tp, _Alloc>& __y)
    { return __y < __x; }

  /// Based on operator<
  template<typename _Tp, typename _Alloc>
    inline bool
    operator<=(const list<_Tp, _Alloc>& __x, const list<_Tp, _Alloc>& __y)
    { return !(__y < __x); }

  /// Based on operator<
  template<typename _Tp, typename _Alloc>
    inline bool
    operator>=(const list<_Tp, _Alloc>& __x, const list<_Tp, _Alloc>& __y)
    { return !(__x < __y); }

  /// See std::list::swap().
  template<typename _Tp, typename _Alloc>
    inline void
    swap(list<_Tp, _Alloc>& __x, list<_Tp, _Alloc>& __y)
    { __x.swap(__y); }

_GLIBCXX_END_NAMESPACE_CONTAINER
} // namespace std

#endif /* _STL_LIST_H */<|MERGE_RESOLUTION|>--- conflicted
+++ resolved
@@ -1,11 +1,6 @@
 // List implementation -*- C++ -*-
 
-<<<<<<< HEAD
-// Copyright (C) 2001, 2002, 2003, 2004, 2005, 2006, 2007, 2008, 2009, 2010,
-// 2011, 2012 Free Software Foundation, Inc.
-=======
 // Copyright (C) 2001-2013 Free Software Foundation, Inc.
->>>>>>> e9c762ec
 //
 // This file is part of the GNU ISO C++ Library.  This library is free
 // software; you can redistribute it and/or modify it under the
