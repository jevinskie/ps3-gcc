// Allocator traits -*- C++ -*-

<<<<<<< HEAD
// Copyright (C) 2011, 2012, 2013 Free Software Foundation, Inc.
=======
// Copyright (C) 2011-2013 Free Software Foundation, Inc.
>>>>>>> e9c762ec
//
// This file is part of the GNU ISO C++ Library.  This library is free
// software; you can redistribute it and/or modify it under the
// terms of the GNU General Public License as published by the
// Free Software Foundation; either version 3, or (at your option)
// any later version.

// This library is distributed in the hope that it will be useful,
// but WITHOUT ANY WARRANTY; without even the implied warranty of
// MERCHANTABILITY or FITNESS FOR A PARTICULAR PURPOSE.  See the
// GNU General Public License for more details.

// Under Section 7 of GPL version 3, you are granted additional
// permissions described in the GCC Runtime Library Exception, version
// 3.1, as published by the Free Software Foundation.

// You should have received a copy of the GNU General Public License and
// a copy of the GCC Runtime Library Exception along with this program;
// see the files COPYING3 and COPYING.RUNTIME respectively.  If not, see
// <http://www.gnu.org/licenses/>.

/** @file bits/alloc_traits.h
 *  This is an internal header file, included by other library headers.
 *  Do not attempt to use it directly. @headername{memory}
 */

#ifndef _ALLOC_TRAITS_H
#define _ALLOC_TRAITS_H 1

#if __cplusplus >= 201103L

#include <bits/memoryfwd.h>
#include <bits/ptr_traits.h>
#include <ext/numeric_traits.h>

namespace std _GLIBCXX_VISIBILITY(default)
{
_GLIBCXX_BEGIN_NAMESPACE_VERSION

  template<typename _Tp>
    class allocator;

  template<typename _Alloc, typename _Tp>
    class __alloctr_rebind_helper
    {
      template<typename _Alloc2, typename _Tp2>
	static constexpr bool
       	_S_chk(typename _Alloc2::template rebind<_Tp2>::other*)
	{ return true; }

      template<typename, typename>
        static constexpr bool
       	_S_chk(...)
       	{ return false; }

    public:
      static const bool __value = _S_chk<_Alloc, _Tp>(nullptr);
    };

  template<typename _Alloc, typename _Tp>
    const bool __alloctr_rebind_helper<_Alloc, _Tp>::__value;

  template<typename _Alloc, typename _Tp,
           bool = __alloctr_rebind_helper<_Alloc, _Tp>::__value>
    struct __alloctr_rebind;

  template<typename _Alloc, typename _Tp>
    struct __alloctr_rebind<_Alloc, _Tp, true>
    {
      typedef typename _Alloc::template rebind<_Tp>::other __type;
    };

  template<template<typename, typename...> class _Alloc, typename _Tp,
            typename _Up, typename... _Args>
    struct __alloctr_rebind<_Alloc<_Up, _Args...>, _Tp, false>
    {
      typedef _Alloc<_Tp, _Args...> __type;
    };

  /**
   * @brief  Uniform interface to all allocator types.
   * @ingroup allocators
  */
  template<typename _Alloc>
    struct allocator_traits
    {
      /// The allocator type
      typedef _Alloc allocator_type;
      /// The allocated type
      typedef typename _Alloc::value_type value_type;

#define _GLIBCXX_ALLOC_TR_NESTED_TYPE(_NTYPE, _ALT) \
  private: \
  template<typename _Tp> \
    static typename _Tp::_NTYPE _S_##_NTYPE##_helper(_Tp*); \
  static _ALT _S_##_NTYPE##_helper(...); \
    typedef decltype(_S_##_NTYPE##_helper((_Alloc*)0)) __##_NTYPE; \
  public:

_GLIBCXX_ALLOC_TR_NESTED_TYPE(pointer, value_type*)

      /**
       * @brief   The allocator's pointer type.
       *
       * @c Alloc::pointer if that type exists, otherwise @c value_type*
      */
      typedef __pointer pointer;

_GLIBCXX_ALLOC_TR_NESTED_TYPE(const_pointer,
  typename pointer_traits<pointer>::template rebind<const value_type>)

      /**
       * @brief   The allocator's const pointer type.
       *
       * @c Alloc::const_pointer if that type exists, otherwise
       * <tt> pointer_traits<pointer>::rebind<const value_type> </tt>
      */
      typedef __const_pointer const_pointer;

_GLIBCXX_ALLOC_TR_NESTED_TYPE(void_pointer,
  typename pointer_traits<pointer>::template rebind<void>)

      /**
       * @brief   The allocator's void pointer type.
       *
       * @c Alloc::void_pointer if that type exists, otherwise
       * <tt> pointer_traits<pointer>::rebind<void> </tt>
      */
      typedef __void_pointer void_pointer;

_GLIBCXX_ALLOC_TR_NESTED_TYPE(const_void_pointer,
  typename pointer_traits<pointer>::template rebind<const void>)

      /**
       * @brief   The allocator's const void pointer type.
       *
       * @c Alloc::const_void_pointer if that type exists, otherwise
       * <tt> pointer_traits<pointer>::rebind<const void> </tt>
      */
      typedef __const_void_pointer const_void_pointer;

_GLIBCXX_ALLOC_TR_NESTED_TYPE(difference_type,
                              typename pointer_traits<pointer>::difference_type)

      /**
       * @brief   The allocator's difference type
       *
       * @c Alloc::difference_type if that type exists, otherwise
       * <tt> pointer_traits<pointer>::difference_type </tt>
      */
      typedef __difference_type difference_type;

_GLIBCXX_ALLOC_TR_NESTED_TYPE(size_type,
                              typename make_unsigned<difference_type>::type)

      /**
       * @brief   The allocator's size type
       *
       * @c Alloc::size_type if that type exists, otherwise
       * <tt> make_unsigned<difference_type>::type </tt>
      */
      typedef __size_type size_type;

_GLIBCXX_ALLOC_TR_NESTED_TYPE(propagate_on_container_copy_assignment,
                              false_type)

      /**
       * @brief   How the allocator is propagated on copy assignment
       *
       * @c Alloc::propagate_on_container_copy_assignment if that type exists,
       * otherwise @c false_type
      */
      typedef __propagate_on_container_copy_assignment
       	propagate_on_container_copy_assignment;

_GLIBCXX_ALLOC_TR_NESTED_TYPE(propagate_on_container_move_assignment,
                              false_type)

      /**
       * @brief   How the allocator is propagated on move assignment
       *
       * @c Alloc::propagate_on_container_move_assignment if that type exists,
       * otherwise @c false_type
      */
      typedef __propagate_on_container_move_assignment
       	propagate_on_container_move_assignment;

_GLIBCXX_ALLOC_TR_NESTED_TYPE(propagate_on_container_swap,
                              false_type)

      /**
       * @brief   How the allocator is propagated on swap
       *
       * @c Alloc::propagate_on_container_swap if that type exists,
       * otherwise @c false_type
      */
      typedef __propagate_on_container_swap propagate_on_container_swap;

#undef _GLIBCXX_ALLOC_TR_NESTED_TYPE

      template<typename _Tp>
        using rebind_alloc = typename __alloctr_rebind<_Alloc, _Tp>::__type;
      template<typename _Tp>
        using rebind_traits = allocator_traits<rebind_alloc<_Tp>>;

    private:
      template<typename _Alloc2>
	struct __allocate_helper
	{
	  template<typename _Alloc3,
	    typename = decltype(std::declval<_Alloc3*>()->allocate(
		  std::declval<size_type>(),
		  std::declval<const_void_pointer>()))>
	    static true_type __test(int);

	  template<typename>
	    static false_type __test(...);

	  typedef decltype(__test<_Alloc>(0)) type;
	  static const bool value = type::value;
	};

      template<typename _Alloc2>
	static typename
       	enable_if<__allocate_helper<_Alloc2>::value, pointer>::type
       	_S_allocate(_Alloc2& __a, size_type __n, const_void_pointer __hint)
	{ return __a.allocate(__n, __hint); }

      template<typename _Alloc2>
	static typename
       	enable_if<!__allocate_helper<_Alloc2>::value, pointer>::type
       	_S_allocate(_Alloc2& __a, size_type __n, ...)
	{ return __a.allocate(__n); }

      template<typename _Tp, typename... _Args>
	struct __construct_helper
	{
	  template<typename _Alloc2,
	    typename = decltype(std::declval<_Alloc2*>()->construct(
		  std::declval<_Tp*>(), std::declval<_Args>()...))>
	    static true_type __test(int);

	  template<typename>
	    static false_type __test(...);

	  typedef decltype(__test<_Alloc>(0)) type;
	  static const bool value = type::value;
	};

      template<typename _Tp, typename... _Args>
	static typename
       	enable_if<__construct_helper<_Tp, _Args...>::value, void>::type
       	_S_construct(_Alloc& __a, _Tp* __p, _Args&&... __args)
	{ __a.construct(__p, std::forward<_Args>(__args)...); }

      template<typename _Tp, typename... _Args>
	static typename
	enable_if<__and_<__not_<__construct_helper<_Tp, _Args...>>,
			 is_constructible<_Tp, _Args...>>::value, void>::type
       	_S_construct(_Alloc&, _Tp* __p, _Args&&... __args)
	{ ::new((void*)__p) _Tp(std::forward<_Args>(__args)...); }

      template<typename _Tp>
	struct __destroy_helper
	{
	  template<typename _Alloc2,
	    typename = decltype(std::declval<_Alloc2*>()->destroy(
		  std::declval<_Tp*>()))>
	    static true_type __test(int);

	  template<typename>
	    static false_type __test(...);

	  typedef decltype(__test<_Alloc>(0)) type;
	  static const bool value = type::value;
	};

      template<typename _Tp>
	static typename enable_if<__destroy_helper<_Tp>::value, void>::type
       	_S_destroy(_Alloc& __a, _Tp* __p)
	{ __a.destroy(__p); }

      template<typename _Tp>
	static typename enable_if<!__destroy_helper<_Tp>::value, void>::type
       	_S_destroy(_Alloc&, _Tp* __p)
	{ __p->~_Tp(); }

      template<typename _Alloc2>
	struct __maxsize_helper
	{
	  template<typename _Alloc3,
	    typename = decltype(std::declval<_Alloc3*>()->max_size())>
	    static true_type __test(int);

	  template<typename>
	    static false_type __test(...);

	  typedef decltype(__test<_Alloc2>(0)) type;
	  static const bool value = type::value;
	};

      template<typename _Alloc2>
	static typename
       	enable_if<__maxsize_helper<_Alloc2>::value, size_type>::type
       	_S_max_size(_Alloc2& __a)
	{ return __a.max_size(); }

      template<typename _Alloc2>
	static typename
       	enable_if<!__maxsize_helper<_Alloc2>::value, size_type>::type
	_S_max_size(_Alloc2&)
	{ return __gnu_cxx::__numeric_traits<size_type>::__max; }

      template<typename _Alloc2>
	struct __select_helper
	{
	  template<typename _Alloc3, typename
	    = decltype(std::declval<_Alloc3*>()
		->select_on_container_copy_construction())>
	    static true_type __test(int);

	  template<typename>
	    static false_type __test(...);

	  typedef decltype(__test<_Alloc2>(0)) type;
	  static const bool value = type::value;
	};
      template<typename _Alloc2>
	static typename
       	enable_if<__select_helper<_Alloc2>::value, _Alloc2>::type
       	_S_select(_Alloc2& __a)
	{ return __a.select_on_container_copy_construction(); }

      template<typename _Alloc2>
	static typename
       	enable_if<!__select_helper<_Alloc2>::value, _Alloc2>::type
       	_S_select(_Alloc2& __a)
	{ return __a; }

    public:

      /**
       *  @brief  Allocate memory.
       *  @param  __a  An allocator.
       *  @param  __n  The number of objects to allocate space for.
       *
       *  Calls @c a.allocate(n)
      */
      static pointer
      allocate(_Alloc& __a, size_type __n)
      { return __a.allocate(__n); }

      /**
       *  @brief  Allocate memory.
       *  @param  __a  An allocator.
       *  @param  __n  The number of objects to allocate space for.
       *  @param  __hint Aid to locality.
       *  @return Memory of suitable size and alignment for @a n objects
       *          of type @c value_type
       *
       *  Returns <tt> a.allocate(n, hint) </tt> if that expression is
       *  well-formed, otherwise returns @c a.allocate(n)
      */
      static pointer
      allocate(_Alloc& __a, size_type __n, const_void_pointer __hint)
      { return _S_allocate(__a, __n, __hint); }

      /**
       *  @brief  Deallocate memory.
       *  @param  __a  An allocator.
       *  @param  __p  Pointer to the memory to deallocate.
       *  @param  __n  The number of objects space was allocated for.
       *
       *  Calls <tt> a.deallocate(p, n) </tt>
      */
      static void deallocate(_Alloc& __a, pointer __p, size_type __n)
      { __a.deallocate(__p, __n); }

      /**
       *  @brief  Construct an object of type @a _Tp
       *  @param  __a  An allocator.
       *  @param  __p  Pointer to memory of suitable size and alignment for Tp
       *  @param  __args Constructor arguments.
       *
       *  Calls <tt> __a.construct(__p, std::forward<Args>(__args)...) </tt>
       *  if that expression is well-formed, otherwise uses placement-new
       *  to construct an object of type @a _Tp at location @a __p from the
       *  arguments @a __args...
      */
      template<typename _Tp, typename... _Args>
	static auto construct(_Alloc& __a, _Tp* __p, _Args&&... __args)
	-> decltype(_S_construct(__a, __p, std::forward<_Args>(__args)...))
	{ _S_construct(__a, __p, std::forward<_Args>(__args)...); }

      /**
       *  @brief  Destroy an object of type @a _Tp
       *  @param  __a  An allocator.
       *  @param  __p  Pointer to the object to destroy
       *
       *  Calls @c __a.destroy(__p) if that expression is well-formed,
       *  otherwise calls @c __p->~_Tp()
      */
      template <class _Tp>
	static void destroy(_Alloc& __a, _Tp* __p)
	{ _S_destroy(__a, __p); }

      /**
       *  @brief  The maximum supported allocation size
       *  @param  __a  An allocator.
       *  @return @c __a.max_size() or @c numeric_limits<size_type>::max()
       *
       *  Returns @c __a.max_size() if that expression is well-formed,
       *  otherwise returns @c numeric_limits<size_type>::max()
      */
      static size_type max_size(const _Alloc& __a)
      { return _S_max_size(__a); }

      /**
       *  @brief  Obtain an allocator to use when copying a container.
       *  @param  __rhs  An allocator.
       *  @return @c __rhs.select_on_container_copy_construction() or @a __rhs
       *
       *  Returns @c __rhs.select_on_container_copy_construction() if that
       *  expression is well-formed, otherwise returns @a __rhs
      */
      static _Alloc
      select_on_container_copy_construction(const _Alloc& __rhs)
      { return _S_select(__rhs); }
    };

  template<typename _Alloc>
  template<typename _Alloc2>
    const bool allocator_traits<_Alloc>::__allocate_helper<_Alloc2>::value;

  template<typename _Alloc>
  template<typename _Tp, typename... _Args>
    const bool
    allocator_traits<_Alloc>::__construct_helper<_Tp, _Args...>::value;

  template<typename _Alloc>
  template<typename _Tp>
    const bool allocator_traits<_Alloc>::__destroy_helper<_Tp>::value;

  template<typename _Alloc>
  template<typename _Alloc2>
    const bool allocator_traits<_Alloc>::__maxsize_helper<_Alloc2>::value;

  template<typename _Alloc>
  template<typename _Alloc2>
    const bool allocator_traits<_Alloc>::__select_helper<_Alloc2>::value;

  template<typename _Alloc>
    inline void
    __do_alloc_on_copy(_Alloc& __one, const _Alloc& __two, true_type)
    { __one = __two; }

  template<typename _Alloc>
    inline void
    __do_alloc_on_copy(_Alloc&, const _Alloc&, false_type)
    { }

  template<typename _Alloc>
    inline void __alloc_on_copy(_Alloc& __one, const _Alloc& __two)
    {
      typedef allocator_traits<_Alloc> __traits;
      typedef typename __traits::propagate_on_container_copy_assignment __pocca;
      __do_alloc_on_copy(__one, __two, __pocca());
    }

  template<typename _Alloc>
    inline _Alloc __alloc_on_copy(const _Alloc& __a)
    {
      typedef allocator_traits<_Alloc> __traits;
      return __traits::select_on_container_copy_construction(__a);
    }

  template<typename _Alloc>
    inline void __do_alloc_on_move(_Alloc& __one, _Alloc& __two, true_type)
    { __one = std::move(__two); }

  template<typename _Alloc>
    inline void __do_alloc_on_move(_Alloc&, _Alloc&, false_type)
    { }

  template<typename _Alloc>
    inline void __alloc_on_move(_Alloc& __one, _Alloc& __two)
    {
      typedef allocator_traits<_Alloc> __traits;
      typedef typename __traits::propagate_on_container_move_assignment __pocma;
      __do_alloc_on_move(__one, __two, __pocma());
    }

  template<typename _Alloc>
    inline void __do_alloc_on_swap(_Alloc& __one, _Alloc& __two, true_type)
    {
      using std::swap;
      swap(__one, __two);
    }

  template<typename _Alloc>
    inline void __do_alloc_on_swap(_Alloc&, _Alloc&, false_type)
    { }

  template<typename _Alloc>
    inline void __alloc_on_swap(_Alloc& __one, _Alloc& __two)
    {
      typedef allocator_traits<_Alloc> __traits;
      typedef typename __traits::propagate_on_container_swap __pocs;
      __do_alloc_on_swap(__one, __two, __pocs());
    }

  template<typename _Alloc>
    class __is_copy_insertable_impl
    {
      typedef allocator_traits<_Alloc> _Traits;

      template<typename _Up, typename
	       = decltype(_Traits::construct(std::declval<_Alloc&>(),
					     std::declval<_Up*>(),
					     std::declval<const _Up&>()))>
	static true_type
	_M_select(int);

      template<typename _Up>
	static false_type
	_M_select(...);

    public:
      typedef decltype(_M_select<typename _Alloc::value_type>(0)) type;
    };

  // true if _Alloc::value_type is CopyInsertable into containers using _Alloc
  template<typename _Alloc>
    struct __is_copy_insertable
    : __is_copy_insertable_impl<_Alloc>::type
    { };

  // std::allocator<_Tp> just requires CopyConstructible
  template<typename _Tp>
    struct __is_copy_insertable<allocator<_Tp>>
    : is_copy_constructible<_Tp>
    { };

  // Used to allow copy construction of unordered containers
  template<bool> struct __allow_copy_cons { };

  // Used to delete copy constructor of unordered containers
  template<>
    struct __allow_copy_cons<false>
    {
      __allow_copy_cons() = default;
      __allow_copy_cons(const __allow_copy_cons&) = delete;
      __allow_copy_cons(__allow_copy_cons&&) = default;
      __allow_copy_cons& operator=(const __allow_copy_cons&) = default;
      __allow_copy_cons& operator=(__allow_copy_cons&&) = default;
    };

  template<typename _Alloc>
    using __check_copy_constructible
      = __allow_copy_cons<__is_copy_insertable<_Alloc>::value>;

_GLIBCXX_END_NAMESPACE_VERSION
} // namespace std

#endif
#endif<|MERGE_RESOLUTION|>--- conflicted
+++ resolved
@@ -1,10 +1,6 @@
 // Allocator traits -*- C++ -*-
 
-<<<<<<< HEAD
-// Copyright (C) 2011, 2012, 2013 Free Software Foundation, Inc.
-=======
 // Copyright (C) 2011-2013 Free Software Foundation, Inc.
->>>>>>> e9c762ec
 //
 // This file is part of the GNU ISO C++ Library.  This library is free
 // software; you can redistribute it and/or modify it under the
@@ -43,9 +39,6 @@
 namespace std _GLIBCXX_VISIBILITY(default)
 {
 _GLIBCXX_BEGIN_NAMESPACE_VERSION
-
-  template<typename _Tp>
-    class allocator;
 
   template<typename _Alloc, typename _Tp>
     class __alloctr_rebind_helper
