// RB tree implementation -*- C++ -*-

// Copyright (C) 2001-2014 Free Software Foundation, Inc.
//
// This file is part of the GNU ISO C++ Library.  This library is free
// software; you can redistribute it and/or modify it under the
// terms of the GNU General Public License as published by the
// Free Software Foundation; either version 3, or (at your option)
// any later version.

// This library is distributed in the hope that it will be useful,
// but WITHOUT ANY WARRANTY; without even the implied warranty of
// MERCHANTABILITY or FITNESS FOR A PARTICULAR PURPOSE.  See the
// GNU General Public License for more details.

// Under Section 7 of GPL version 3, you are granted additional
// permissions described in the GCC Runtime Library Exception, version
// 3.1, as published by the Free Software Foundation.

// You should have received a copy of the GNU General Public License and
// a copy of the GCC Runtime Library Exception along with this program;
// see the files COPYING3 and COPYING.RUNTIME respectively.  If not, see
// <http://www.gnu.org/licenses/>.

/*
 *
 * Copyright (c) 1996,1997
 * Silicon Graphics Computer Systems, Inc.
 *
 * Permission to use, copy, modify, distribute and sell this software
 * and its documentation for any purpose is hereby granted without fee,
 * provided that the above copyright notice appear in all copies and
 * that both that copyright notice and this permission notice appear
 * in supporting documentation.  Silicon Graphics makes no
 * representations about the suitability of this software for any
 * purpose.  It is provided "as is" without express or implied warranty.
 *
 *
 * Copyright (c) 1994
 * Hewlett-Packard Company
 *
 * Permission to use, copy, modify, distribute and sell this software
 * and its documentation for any purpose is hereby granted without fee,
 * provided that the above copyright notice appear in all copies and
 * that both that copyright notice and this permission notice appear
 * in supporting documentation.  Hewlett-Packard Company makes no
 * representations about the suitability of this software for any
 * purpose.  It is provided "as is" without express or implied warranty.
 *
 *
 */

/** @file bits/stl_tree.h
 *  This is an internal header file, included by other library headers.
 *  Do not attempt to use it directly. @headername{map,set}
 */

#ifndef _STL_TREE_H
#define _STL_TREE_H 1

#include <bits/stl_algobase.h>
#include <bits/allocator.h>
#include <bits/stl_function.h>
#include <bits/cpp_type_traits.h>
#include <ext/alloc_traits.h>
#if __cplusplus >= 201103L
#include <ext/aligned_buffer.h>
#endif

namespace std _GLIBCXX_VISIBILITY(default)
{
_GLIBCXX_BEGIN_NAMESPACE_VERSION

  // Red-black tree class, designed for use in implementing STL
  // associative containers (set, multiset, map, and multimap). The
  // insertion and deletion algorithms are based on those in Cormen,
  // Leiserson, and Rivest, Introduction to Algorithms (MIT Press,
  // 1990), except that
  //
  // (1) the header cell is maintained with links not only to the root
  // but also to the leftmost node of the tree, to enable constant
  // time begin(), and to the rightmost node of the tree, to enable
  // linear time performance when used with the generic set algorithms
  // (set_union, etc.)
  // 
  // (2) when a node being deleted has two children its successor node
  // is relinked into its place, rather than copied, so that the only
  // iterators invalidated are those referring to the deleted node.

  enum _Rb_tree_color { _S_red = false, _S_black = true };

  struct _Rb_tree_node_base
  {
    typedef _Rb_tree_node_base* _Base_ptr;
    typedef const _Rb_tree_node_base* _Const_Base_ptr;

    _Rb_tree_color	_M_color;
    _Base_ptr		_M_parent;
    _Base_ptr		_M_left;
    _Base_ptr		_M_right;

    static _Base_ptr
    _S_minimum(_Base_ptr __x) _GLIBCXX_NOEXCEPT
    {
      while (__x->_M_left != 0) __x = __x->_M_left;
      return __x;
    }

    static _Const_Base_ptr
    _S_minimum(_Const_Base_ptr __x) _GLIBCXX_NOEXCEPT
    {
      while (__x->_M_left != 0) __x = __x->_M_left;
      return __x;
    }

    static _Base_ptr
    _S_maximum(_Base_ptr __x) _GLIBCXX_NOEXCEPT
    {
      while (__x->_M_right != 0) __x = __x->_M_right;
      return __x;
    }

    static _Const_Base_ptr
    _S_maximum(_Const_Base_ptr __x) _GLIBCXX_NOEXCEPT
    {
      while (__x->_M_right != 0) __x = __x->_M_right;
      return __x;
    }
  };

  template<typename _Val>
    struct _Rb_tree_node : public _Rb_tree_node_base
    {
      typedef _Rb_tree_node<_Val>* _Link_type;

#if __cplusplus < 201103L
      _Val _M_value_field;

      _Val*
      _M_valptr()
      { return std::__addressof(_M_value_field); }

      const _Val*
      _M_valptr() const
      { return std::__addressof(_M_value_field); }
#else
      __gnu_cxx::__aligned_buffer<_Val> _M_storage;

      _Val*
      _M_valptr()
      { return _M_storage._M_ptr(); }

      const _Val*
      _M_valptr() const
      { return _M_storage._M_ptr(); }
#endif
    };

  _GLIBCXX_PURE _Rb_tree_node_base*
  _Rb_tree_increment(_Rb_tree_node_base* __x) throw ();

  _GLIBCXX_PURE const _Rb_tree_node_base*
  _Rb_tree_increment(const _Rb_tree_node_base* __x) throw ();

  _GLIBCXX_PURE _Rb_tree_node_base*
  _Rb_tree_decrement(_Rb_tree_node_base* __x) throw ();

  _GLIBCXX_PURE const _Rb_tree_node_base*
  _Rb_tree_decrement(const _Rb_tree_node_base* __x) throw ();

  template<typename _Tp>
    struct _Rb_tree_iterator
    {
      typedef _Tp  value_type;
      typedef _Tp& reference;
      typedef _Tp* pointer;

      typedef bidirectional_iterator_tag iterator_category;
      typedef ptrdiff_t                  difference_type;

      typedef _Rb_tree_iterator<_Tp>        _Self;
      typedef _Rb_tree_node_base::_Base_ptr _Base_ptr;
      typedef _Rb_tree_node<_Tp>*           _Link_type;

      _Rb_tree_iterator() _GLIBCXX_NOEXCEPT
      : _M_node() { }

      explicit
      _Rb_tree_iterator(_Link_type __x) _GLIBCXX_NOEXCEPT
      : _M_node(__x) { }

      reference
      operator*() const _GLIBCXX_NOEXCEPT
      { return *static_cast<_Link_type>(_M_node)->_M_valptr(); }

      pointer
      operator->() const _GLIBCXX_NOEXCEPT
      { return static_cast<_Link_type> (_M_node)->_M_valptr(); }

      _Self&
      operator++() _GLIBCXX_NOEXCEPT
      {
	_M_node = _Rb_tree_increment(_M_node);
	return *this;
      }

      _Self
      operator++(int) _GLIBCXX_NOEXCEPT
      {
	_Self __tmp = *this;
	_M_node = _Rb_tree_increment(_M_node);
	return __tmp;
      }

      _Self&
      operator--() _GLIBCXX_NOEXCEPT
      {
	_M_node = _Rb_tree_decrement(_M_node);
	return *this;
      }

      _Self
      operator--(int) _GLIBCXX_NOEXCEPT
      {
	_Self __tmp = *this;
	_M_node = _Rb_tree_decrement(_M_node);
	return __tmp;
      }

      bool
      operator==(const _Self& __x) const _GLIBCXX_NOEXCEPT
      { return _M_node == __x._M_node; }

      bool
      operator!=(const _Self& __x) const _GLIBCXX_NOEXCEPT
      { return _M_node != __x._M_node; }

      _Base_ptr _M_node;
  };

  template<typename _Tp>
    struct _Rb_tree_const_iterator
    {
      typedef _Tp        value_type;
      typedef const _Tp& reference;
      typedef const _Tp* pointer;

      typedef _Rb_tree_iterator<_Tp> iterator;

      typedef bidirectional_iterator_tag iterator_category;
      typedef ptrdiff_t                  difference_type;

      typedef _Rb_tree_const_iterator<_Tp>        _Self;
      typedef _Rb_tree_node_base::_Const_Base_ptr _Base_ptr;
      typedef const _Rb_tree_node<_Tp>*           _Link_type;

      _Rb_tree_const_iterator() _GLIBCXX_NOEXCEPT
      : _M_node() { }

      explicit
      _Rb_tree_const_iterator(_Link_type __x) _GLIBCXX_NOEXCEPT
      : _M_node(__x) { }

      _Rb_tree_const_iterator(const iterator& __it) _GLIBCXX_NOEXCEPT
      : _M_node(__it._M_node) { }

      iterator
      _M_const_cast() const _GLIBCXX_NOEXCEPT
      { return iterator(static_cast<typename iterator::_Link_type>
			(const_cast<typename iterator::_Base_ptr>(_M_node))); }

      reference
      operator*() const _GLIBCXX_NOEXCEPT
      { return *static_cast<_Link_type>(_M_node)->_M_valptr(); }

      pointer
      operator->() const _GLIBCXX_NOEXCEPT
      { return static_cast<_Link_type>(_M_node)->_M_valptr(); }

      _Self&
      operator++() _GLIBCXX_NOEXCEPT
      {
	_M_node = _Rb_tree_increment(_M_node);
	return *this;
      }

      _Self
      operator++(int) _GLIBCXX_NOEXCEPT
      {
	_Self __tmp = *this;
	_M_node = _Rb_tree_increment(_M_node);
	return __tmp;
      }

      _Self&
      operator--() _GLIBCXX_NOEXCEPT
      {
	_M_node = _Rb_tree_decrement(_M_node);
	return *this;
      }

      _Self
      operator--(int) _GLIBCXX_NOEXCEPT
      {
	_Self __tmp = *this;
	_M_node = _Rb_tree_decrement(_M_node);
	return __tmp;
      }

      bool
      operator==(const _Self& __x) const _GLIBCXX_NOEXCEPT
      { return _M_node == __x._M_node; }

      bool
      operator!=(const _Self& __x) const _GLIBCXX_NOEXCEPT
      { return _M_node != __x._M_node; }

      _Base_ptr _M_node;
    };

  template<typename _Val>
    inline bool
    operator==(const _Rb_tree_iterator<_Val>& __x,
               const _Rb_tree_const_iterator<_Val>& __y) _GLIBCXX_NOEXCEPT
    { return __x._M_node == __y._M_node; }

  template<typename _Val>
    inline bool
    operator!=(const _Rb_tree_iterator<_Val>& __x,
               const _Rb_tree_const_iterator<_Val>& __y) _GLIBCXX_NOEXCEPT
    { return __x._M_node != __y._M_node; }

  void
  _Rb_tree_insert_and_rebalance(const bool __insert_left,
                                _Rb_tree_node_base* __x,
                                _Rb_tree_node_base* __p,
                                _Rb_tree_node_base& __header) throw ();

  _Rb_tree_node_base*
  _Rb_tree_rebalance_for_erase(_Rb_tree_node_base* const __z,
			       _Rb_tree_node_base& __header) throw ();


  template<typename _Key, typename _Val, typename _KeyOfValue,
           typename _Compare, typename _Alloc = allocator<_Val> >
    class _Rb_tree
    {
      typedef typename __gnu_cxx::__alloc_traits<_Alloc>::template
        rebind<_Rb_tree_node<_Val> >::other _Node_allocator;

      typedef __gnu_cxx::__alloc_traits<_Node_allocator> _Alloc_traits;

    protected:
      typedef _Rb_tree_node_base* 		_Base_ptr;
      typedef const _Rb_tree_node_base* 	_Const_Base_ptr;

    public:
      typedef _Key 				key_type;
      typedef _Val 				value_type;
      typedef value_type* 			pointer;
      typedef const value_type* 		const_pointer;
      typedef value_type& 			reference;
      typedef const value_type& 		const_reference;
      typedef _Rb_tree_node<_Val>* 		_Link_type;
      typedef const _Rb_tree_node<_Val>*	_Const_Link_type;
      typedef size_t 				size_type;
      typedef ptrdiff_t 			difference_type;
      typedef _Alloc 				allocator_type;

      _Node_allocator&
      _M_get_Node_allocator() _GLIBCXX_NOEXCEPT
      { return *static_cast<_Node_allocator*>(&this->_M_impl); }
      
      const _Node_allocator&
      _M_get_Node_allocator() const _GLIBCXX_NOEXCEPT
      { return *static_cast<const _Node_allocator*>(&this->_M_impl); }

      allocator_type
      get_allocator() const _GLIBCXX_NOEXCEPT
      { return allocator_type(_M_get_Node_allocator()); }

    protected:
      _Link_type
      _M_get_node()
      { return _Alloc_traits::allocate(_M_get_Node_allocator(), 1); }

      void
      _M_put_node(_Link_type __p) _GLIBCXX_NOEXCEPT
      { _Alloc_traits::deallocate(_M_get_Node_allocator(), __p, 1); }

#if __cplusplus < 201103L
      _Link_type
      _M_create_node(const value_type& __x)
      {
	_Link_type __tmp = _M_get_node();
	__try
	  { get_allocator().construct(__tmp->_M_valptr(), __x); }
	__catch(...)
	  {
	    _M_put_node(__tmp);
	    __throw_exception_again;
	  }
	return __tmp;
      }

      void
      _M_destroy_node(_Link_type __p)
      {
	get_allocator().destroy(__p->_M_valptr());
	_M_put_node(__p);
      }
#else
      template<typename... _Args>
        _Link_type
        _M_create_node(_Args&&... __args)
	{
	  _Link_type __tmp = _M_get_node();
	  __try
	    {
	      ::new(__tmp) _Rb_tree_node<_Val>;
	      _Alloc_traits::construct(_M_get_Node_allocator(),
				       __tmp->_M_valptr(),
				       std::forward<_Args>(__args)...);
	    }
	  __catch(...)
	    {
	      _M_put_node(__tmp);
	      __throw_exception_again;
	    }
	  return __tmp;
	}

      void
      _M_destroy_node(_Link_type __p) noexcept
      {
	_Alloc_traits::destroy(_M_get_Node_allocator(), __p->_M_valptr());
	__p->~_Rb_tree_node<_Val>();
	_M_put_node(__p);
      }
#endif

      _Link_type
      _M_clone_node(_Const_Link_type __x)
      {
	_Link_type __tmp = _M_create_node(*__x->_M_valptr());
	__tmp->_M_color = __x->_M_color;
	__tmp->_M_left = 0;
	__tmp->_M_right = 0;
	return __tmp;
      }

    protected:
      template<typename _Key_compare, 
	       bool _Is_pod_comparator = __is_pod(_Key_compare)>
        struct _Rb_tree_impl : public _Node_allocator
        {
	  _Key_compare		_M_key_compare;
	  _Rb_tree_node_base 	_M_header;
	  size_type 		_M_node_count; // Keeps track of size of tree.

	  _Rb_tree_impl()
	  : _Node_allocator(), _M_key_compare(), _M_header(),
	    _M_node_count(0)
	  { _M_initialize(); }

	  _Rb_tree_impl(const _Key_compare& __comp, const _Node_allocator& __a)
	  : _Node_allocator(__a), _M_key_compare(__comp), _M_header(),
	    _M_node_count(0)
	  { _M_initialize(); }

#if __cplusplus >= 201103L
	  _Rb_tree_impl(const _Key_compare& __comp, _Node_allocator&& __a)
	  : _Node_allocator(std::move(__a)), _M_key_compare(__comp),
	    _M_header(), _M_node_count(0)
	  { _M_initialize(); }
#endif

	private:
	  void
	  _M_initialize()
	  {
	    this->_M_header._M_color = _S_red;
	    this->_M_header._M_parent = 0;
	    this->_M_header._M_left = &this->_M_header;
	    this->_M_header._M_right = &this->_M_header;
	  }	    
	};

      _Rb_tree_impl<_Compare> _M_impl;

    protected:
      _Base_ptr&
      _M_root() _GLIBCXX_NOEXCEPT
      { return this->_M_impl._M_header._M_parent; }

      _Const_Base_ptr
      _M_root() const _GLIBCXX_NOEXCEPT
      { return this->_M_impl._M_header._M_parent; }

      _Base_ptr&
      _M_leftmost() _GLIBCXX_NOEXCEPT
      { return this->_M_impl._M_header._M_left; }

      _Const_Base_ptr
      _M_leftmost() const _GLIBCXX_NOEXCEPT
      { return this->_M_impl._M_header._M_left; }

      _Base_ptr&
      _M_rightmost() _GLIBCXX_NOEXCEPT
      { return this->_M_impl._M_header._M_right; }

      _Const_Base_ptr
      _M_rightmost() const _GLIBCXX_NOEXCEPT
      { return this->_M_impl._M_header._M_right; }

      _Link_type
      _M_begin() _GLIBCXX_NOEXCEPT
      { return static_cast<_Link_type>(this->_M_impl._M_header._M_parent); }

      _Const_Link_type
      _M_begin() const _GLIBCXX_NOEXCEPT
      {
	return static_cast<_Const_Link_type>
	  (this->_M_impl._M_header._M_parent);
      }

      _Link_type
<<<<<<< HEAD
      _M_end()
      { return reinterpret_cast<_Link_type>(&this->_M_impl._M_header); }

      _Const_Link_type
      _M_end() const
      { return reinterpret_cast<_Const_Link_type>(&this->_M_impl._M_header); }
=======
      _M_end() _GLIBCXX_NOEXCEPT
      { return static_cast<_Link_type>(&this->_M_impl._M_header); }

      _Const_Link_type
      _M_end() const _GLIBCXX_NOEXCEPT
      { return static_cast<_Const_Link_type>(&this->_M_impl._M_header); }
>>>>>>> a7aa3838

      static const_reference
      _S_value(_Const_Link_type __x)
      { return *__x->_M_valptr(); }

      static const _Key&
      _S_key(_Const_Link_type __x)
      { return _KeyOfValue()(_S_value(__x)); }

      static _Link_type
      _S_left(_Base_ptr __x) _GLIBCXX_NOEXCEPT
      { return static_cast<_Link_type>(__x->_M_left); }

      static _Const_Link_type
      _S_left(_Const_Base_ptr __x) _GLIBCXX_NOEXCEPT
      { return static_cast<_Const_Link_type>(__x->_M_left); }

      static _Link_type
      _S_right(_Base_ptr __x) _GLIBCXX_NOEXCEPT
      { return static_cast<_Link_type>(__x->_M_right); }

      static _Const_Link_type
      _S_right(_Const_Base_ptr __x) _GLIBCXX_NOEXCEPT
      { return static_cast<_Const_Link_type>(__x->_M_right); }

      static const_reference
      _S_value(_Const_Base_ptr __x)
      { return *static_cast<_Const_Link_type>(__x)->_M_valptr(); }

      static const _Key&
      _S_key(_Const_Base_ptr __x)
      { return _KeyOfValue()(_S_value(__x)); }

      static _Base_ptr
      _S_minimum(_Base_ptr __x) _GLIBCXX_NOEXCEPT
      { return _Rb_tree_node_base::_S_minimum(__x); }

      static _Const_Base_ptr
      _S_minimum(_Const_Base_ptr __x) _GLIBCXX_NOEXCEPT
      { return _Rb_tree_node_base::_S_minimum(__x); }

      static _Base_ptr
      _S_maximum(_Base_ptr __x) _GLIBCXX_NOEXCEPT
      { return _Rb_tree_node_base::_S_maximum(__x); }

      static _Const_Base_ptr
      _S_maximum(_Const_Base_ptr __x) _GLIBCXX_NOEXCEPT
      { return _Rb_tree_node_base::_S_maximum(__x); }

    public:
      typedef _Rb_tree_iterator<value_type>       iterator;
      typedef _Rb_tree_const_iterator<value_type> const_iterator;

      typedef std::reverse_iterator<iterator>       reverse_iterator;
      typedef std::reverse_iterator<const_iterator> const_reverse_iterator;

    private:
      pair<_Base_ptr, _Base_ptr>
      _M_get_insert_unique_pos(const key_type& __k);

      pair<_Base_ptr, _Base_ptr>
      _M_get_insert_equal_pos(const key_type& __k);

      pair<_Base_ptr, _Base_ptr>
      _M_get_insert_hint_unique_pos(const_iterator __pos,
				    const key_type& __k);

      pair<_Base_ptr, _Base_ptr>
      _M_get_insert_hint_equal_pos(const_iterator __pos,
				   const key_type& __k);

#if __cplusplus >= 201103L
      template<typename _Arg>
        iterator
        _M_insert_(_Base_ptr __x, _Base_ptr __y, _Arg&& __v);

      iterator
      _M_insert_node(_Base_ptr __x, _Base_ptr __y, _Link_type __z);

      template<typename _Arg>
        iterator
        _M_insert_lower(_Base_ptr __y, _Arg&& __v);

      template<typename _Arg>
        iterator
        _M_insert_equal_lower(_Arg&& __x);

      iterator
      _M_insert_lower_node(_Base_ptr __p, _Link_type __z);

      iterator
      _M_insert_equal_lower_node(_Link_type __z);
#else
      iterator
      _M_insert_(_Base_ptr __x, _Base_ptr __y,
		 const value_type& __v);

      // _GLIBCXX_RESOLVE_LIB_DEFECTS
      // 233. Insertion hints in associative containers.
      iterator
      _M_insert_lower(_Base_ptr __y, const value_type& __v);

      iterator
      _M_insert_equal_lower(const value_type& __x);
#endif

      _Link_type
      _M_copy(_Const_Link_type __x, _Link_type __p);

      void
      _M_erase(_Link_type __x);

      iterator
      _M_lower_bound(_Link_type __x, _Link_type __y,
		     const _Key& __k);

      const_iterator
      _M_lower_bound(_Const_Link_type __x, _Const_Link_type __y,
		     const _Key& __k) const;

      iterator
      _M_upper_bound(_Link_type __x, _Link_type __y,
		     const _Key& __k);

      const_iterator
      _M_upper_bound(_Const_Link_type __x, _Const_Link_type __y,
		     const _Key& __k) const;

    public:
      // allocation/deallocation
      _Rb_tree() { }

      _Rb_tree(const _Compare& __comp,
	       const allocator_type& __a = allocator_type())
      : _M_impl(__comp, _Node_allocator(__a)) { }

      _Rb_tree(const _Rb_tree& __x)
      : _M_impl(__x._M_impl._M_key_compare,
	        _Alloc_traits::_S_select_on_copy(__x._M_get_Node_allocator()))
      {
	if (__x._M_root() != 0)
	  {
	    _M_root() = _M_copy(__x._M_begin(), _M_end());
	    _M_leftmost() = _S_minimum(_M_root());
	    _M_rightmost() = _S_maximum(_M_root());
	    _M_impl._M_node_count = __x._M_impl._M_node_count;
	  }
      }

#if __cplusplus >= 201103L
      _Rb_tree(const allocator_type& __a)
      : _M_impl(_Compare(), _Node_allocator(__a))
      { }

      _Rb_tree(const _Rb_tree& __x, const allocator_type& __a)
      : _M_impl(__x._M_impl._M_key_compare, _Node_allocator(__a))
      {
	if (__x._M_root() != 0)
	  {
	    _M_root() = _M_copy(__x._M_begin(), _M_end());
	    _M_leftmost() = _S_minimum(_M_root());
	    _M_rightmost() = _S_maximum(_M_root());
	    _M_impl._M_node_count = __x._M_impl._M_node_count;
	  }
      }

      _Rb_tree(_Rb_tree&& __x)
      : _M_impl(__x._M_impl._M_key_compare, __x._M_get_Node_allocator())
      {
	if (__x._M_root() != 0)
	  _M_move_data(__x, std::true_type());
      }

      _Rb_tree(_Rb_tree&& __x, const allocator_type& __a)
      : _Rb_tree(std::move(__x), _Node_allocator(__a))
      { }

      _Rb_tree(_Rb_tree&& __x, _Node_allocator&& __a);
#endif

      ~_Rb_tree() _GLIBCXX_NOEXCEPT
      { _M_erase(_M_begin()); }

      _Rb_tree&
      operator=(const _Rb_tree& __x);

      // Accessors.
      _Compare
      key_comp() const
      { return _M_impl._M_key_compare; }

      iterator
      begin() _GLIBCXX_NOEXCEPT
      { 
	return iterator(static_cast<_Link_type>
			(this->_M_impl._M_header._M_left));
      }

      const_iterator
      begin() const _GLIBCXX_NOEXCEPT
      { 
	return const_iterator(static_cast<_Const_Link_type>
			      (this->_M_impl._M_header._M_left));
      }

      iterator
      end() _GLIBCXX_NOEXCEPT
      { return iterator(static_cast<_Link_type>(&this->_M_impl._M_header)); }

      const_iterator
      end() const _GLIBCXX_NOEXCEPT
      { 
	return const_iterator(static_cast<_Const_Link_type>
			      (&this->_M_impl._M_header));
      }

      reverse_iterator
      rbegin() _GLIBCXX_NOEXCEPT
      { return reverse_iterator(end()); }

      const_reverse_iterator
      rbegin() const _GLIBCXX_NOEXCEPT
      { return const_reverse_iterator(end()); }

      reverse_iterator
      rend() _GLIBCXX_NOEXCEPT
      { return reverse_iterator(begin()); }

      const_reverse_iterator
      rend() const _GLIBCXX_NOEXCEPT
      { return const_reverse_iterator(begin()); }

      bool
      empty() const _GLIBCXX_NOEXCEPT
      { return _M_impl._M_node_count == 0; }

      size_type
      size() const _GLIBCXX_NOEXCEPT 
      { return _M_impl._M_node_count; }

      size_type
      max_size() const _GLIBCXX_NOEXCEPT
      { return _Alloc_traits::max_size(_M_get_Node_allocator()); }

      void
#if __cplusplus >= 201103L
      swap(_Rb_tree& __t) noexcept(_Alloc_traits::_S_nothrow_swap());
#else
      swap(_Rb_tree& __t);
#endif

      // Insert/erase.
#if __cplusplus >= 201103L
      template<typename _Arg>
        pair<iterator, bool>
        _M_insert_unique(_Arg&& __x);

      template<typename _Arg>
        iterator
        _M_insert_equal(_Arg&& __x);

      template<typename _Arg>
        iterator
        _M_insert_unique_(const_iterator __position, _Arg&& __x);

      template<typename _Arg>
        iterator
        _M_insert_equal_(const_iterator __position, _Arg&& __x);

      template<typename... _Args>
	pair<iterator, bool>
	_M_emplace_unique(_Args&&... __args);

      template<typename... _Args>
	iterator
	_M_emplace_equal(_Args&&... __args);

      template<typename... _Args>
	iterator
	_M_emplace_hint_unique(const_iterator __pos, _Args&&... __args);

      template<typename... _Args>
	iterator
	_M_emplace_hint_equal(const_iterator __pos, _Args&&... __args);
#else
      pair<iterator, bool>
      _M_insert_unique(const value_type& __x);

      iterator
      _M_insert_equal(const value_type& __x);

      iterator
      _M_insert_unique_(const_iterator __position, const value_type& __x);

      iterator
      _M_insert_equal_(const_iterator __position, const value_type& __x);
#endif

      template<typename _InputIterator>
        void
        _M_insert_unique(_InputIterator __first, _InputIterator __last);

      template<typename _InputIterator>
        void
        _M_insert_equal(_InputIterator __first, _InputIterator __last);

    private:
      void
      _M_erase_aux(const_iterator __position);

      void
      _M_erase_aux(const_iterator __first, const_iterator __last);

    public:
#if __cplusplus >= 201103L
      // _GLIBCXX_RESOLVE_LIB_DEFECTS
      // DR 130. Associative erase should return an iterator.
      _GLIBCXX_ABI_TAG_CXX11
      iterator
      erase(const_iterator __position)
      {
	const_iterator __result = __position;
	++__result;
	_M_erase_aux(__position);
	return __result._M_const_cast();
      }

      // LWG 2059.
      _GLIBCXX_ABI_TAG_CXX11
      iterator
      erase(iterator __position)
      {
	iterator __result = __position;
	++__result;
	_M_erase_aux(__position);
	return __result;
      }
#else
      void
      erase(iterator __position)
      { _M_erase_aux(__position); }

      void
      erase(const_iterator __position)
      { _M_erase_aux(__position); }
#endif
      size_type
      erase(const key_type& __x);

#if __cplusplus >= 201103L
      // _GLIBCXX_RESOLVE_LIB_DEFECTS
      // DR 130. Associative erase should return an iterator.
      _GLIBCXX_ABI_TAG_CXX11
      iterator
      erase(const_iterator __first, const_iterator __last)
      {
	_M_erase_aux(__first, __last);
	return __last._M_const_cast();
      }
#else
      void
      erase(iterator __first, iterator __last)
      { _M_erase_aux(__first, __last); }

      void
      erase(const_iterator __first, const_iterator __last)
      { _M_erase_aux(__first, __last); }
#endif
      void
      erase(const key_type* __first, const key_type* __last);

      void
      clear() _GLIBCXX_NOEXCEPT
      {
        _M_erase(_M_begin());
        _M_leftmost() = _M_end();
        _M_root() = 0;
        _M_rightmost() = _M_end();
        _M_impl._M_node_count = 0;
      }

      // Set operations.
      iterator
      find(const key_type& __k);

      const_iterator
      find(const key_type& __k) const;

      size_type
      count(const key_type& __k) const;

      iterator
      lower_bound(const key_type& __k)
      { return _M_lower_bound(_M_begin(), _M_end(), __k); }

      const_iterator
      lower_bound(const key_type& __k) const
      { return _M_lower_bound(_M_begin(), _M_end(), __k); }

      iterator
      upper_bound(const key_type& __k)
      { return _M_upper_bound(_M_begin(), _M_end(), __k); }

      const_iterator
      upper_bound(const key_type& __k) const
      { return _M_upper_bound(_M_begin(), _M_end(), __k); }

      pair<iterator, iterator>
      equal_range(const key_type& __k);

      pair<const_iterator, const_iterator>
      equal_range(const key_type& __k) const;

      // Debugging.
      bool
      __rb_verify() const;

#if __cplusplus >= 201103L
      bool
      _M_move_assign(_Rb_tree&);

    private:
      // Move elements from container with equal allocator.
      void
      _M_move_data(_Rb_tree&, std::true_type);

      // Move elements from container with possibly non-equal allocator,
      // which might result in a copy not a move.
      void
      _M_move_data(_Rb_tree&, std::false_type);
#endif
    };

  template<typename _Key, typename _Val, typename _KeyOfValue,
           typename _Compare, typename _Alloc>
    inline bool
    operator==(const _Rb_tree<_Key, _Val, _KeyOfValue, _Compare, _Alloc>& __x,
	       const _Rb_tree<_Key, _Val, _KeyOfValue, _Compare, _Alloc>& __y)
    {
      return __x.size() == __y.size()
	     && std::equal(__x.begin(), __x.end(), __y.begin());
    }

  template<typename _Key, typename _Val, typename _KeyOfValue,
           typename _Compare, typename _Alloc>
    inline bool
    operator<(const _Rb_tree<_Key, _Val, _KeyOfValue, _Compare, _Alloc>& __x,
	      const _Rb_tree<_Key, _Val, _KeyOfValue, _Compare, _Alloc>& __y)
    {
      return std::lexicographical_compare(__x.begin(), __x.end(), 
					  __y.begin(), __y.end());
    }

  template<typename _Key, typename _Val, typename _KeyOfValue,
           typename _Compare, typename _Alloc>
    inline bool
    operator!=(const _Rb_tree<_Key, _Val, _KeyOfValue, _Compare, _Alloc>& __x,
	       const _Rb_tree<_Key, _Val, _KeyOfValue, _Compare, _Alloc>& __y)
    { return !(__x == __y); }

  template<typename _Key, typename _Val, typename _KeyOfValue,
           typename _Compare, typename _Alloc>
    inline bool
    operator>(const _Rb_tree<_Key, _Val, _KeyOfValue, _Compare, _Alloc>& __x,
	      const _Rb_tree<_Key, _Val, _KeyOfValue, _Compare, _Alloc>& __y)
    { return __y < __x; }

  template<typename _Key, typename _Val, typename _KeyOfValue,
           typename _Compare, typename _Alloc>
    inline bool
    operator<=(const _Rb_tree<_Key, _Val, _KeyOfValue, _Compare, _Alloc>& __x,
	       const _Rb_tree<_Key, _Val, _KeyOfValue, _Compare, _Alloc>& __y)
    { return !(__y < __x); }

  template<typename _Key, typename _Val, typename _KeyOfValue,
           typename _Compare, typename _Alloc>
    inline bool
    operator>=(const _Rb_tree<_Key, _Val, _KeyOfValue, _Compare, _Alloc>& __x,
	       const _Rb_tree<_Key, _Val, _KeyOfValue, _Compare, _Alloc>& __y)
    { return !(__x < __y); }

  template<typename _Key, typename _Val, typename _KeyOfValue,
           typename _Compare, typename _Alloc>
    inline void
    swap(_Rb_tree<_Key, _Val, _KeyOfValue, _Compare, _Alloc>& __x,
	 _Rb_tree<_Key, _Val, _KeyOfValue, _Compare, _Alloc>& __y)
    { __x.swap(__y); }

#if __cplusplus >= 201103L
  template<typename _Key, typename _Val, typename _KeyOfValue,
           typename _Compare, typename _Alloc>
    _Rb_tree<_Key, _Val, _KeyOfValue, _Compare, _Alloc>::
    _Rb_tree(_Rb_tree&& __x, _Node_allocator&& __a)
    : _M_impl(__x._M_impl._M_key_compare, std::move(__a))
    {
      using __eq = integral_constant<bool, _Alloc_traits::_S_always_equal()>;
      if (__x._M_root() != 0)
	_M_move_data(__x, __eq());
    }

  template<typename _Key, typename _Val, typename _KeyOfValue,
           typename _Compare, typename _Alloc>
    void
    _Rb_tree<_Key, _Val, _KeyOfValue, _Compare, _Alloc>::
    _M_move_data(_Rb_tree& __x, std::true_type)
    {
      _M_root() = __x._M_root();
      _M_leftmost() = __x._M_leftmost();
      _M_rightmost() = __x._M_rightmost();
      _M_root()->_M_parent = _M_end();

      __x._M_root() = 0;
      __x._M_leftmost() = __x._M_end();
      __x._M_rightmost() = __x._M_end();

      this->_M_impl._M_node_count = __x._M_impl._M_node_count;
      __x._M_impl._M_node_count = 0;
    }

  template<typename _Key, typename _Val, typename _KeyOfValue,
           typename _Compare, typename _Alloc>
    void
    _Rb_tree<_Key, _Val, _KeyOfValue, _Compare, _Alloc>::
    _M_move_data(_Rb_tree& __x, std::false_type)
    {
      if (_M_get_Node_allocator() == __x._M_get_Node_allocator())
	  _M_move_data(__x, std::true_type());
      else
	{
	  _M_root() = _M_copy(__x._M_begin(), _M_end());
	  _M_leftmost() = _S_minimum(_M_root());
	  _M_rightmost() = _S_maximum(_M_root());
	  _M_impl._M_node_count = __x._M_impl._M_node_count;
	}
    }

  template<typename _Key, typename _Val, typename _KeyOfValue,
           typename _Compare, typename _Alloc>
    bool
    _Rb_tree<_Key, _Val, _KeyOfValue, _Compare, _Alloc>::
    _M_move_assign(_Rb_tree& __x)
    {
      if (_Alloc_traits::_S_propagate_on_move_assign()
	  || _Alloc_traits::_S_always_equal()
	  || _M_get_Node_allocator() == __x._M_get_Node_allocator())
	{
	  clear();
	  if (__x._M_root() != 0)
	    _M_move_data(__x, std::true_type());
	  std::__alloc_on_move(_M_get_Node_allocator(),
			       __x._M_get_Node_allocator());
	  return true;
	}
      return false;
    }
#endif

  template<typename _Key, typename _Val, typename _KeyOfValue,
           typename _Compare, typename _Alloc>
    _Rb_tree<_Key, _Val, _KeyOfValue, _Compare, _Alloc>&
    _Rb_tree<_Key, _Val, _KeyOfValue, _Compare, _Alloc>::
    operator=(const _Rb_tree& __x)
    {
      if (this != &__x)
	{
	  // Note that _Key may be a constant type.
	  clear();
#if __cplusplus >= 201103L
	  if (_Alloc_traits::_S_propagate_on_copy_assign())
	    {
	      auto& __this_alloc = this->_M_get_Node_allocator();
	      auto& __that_alloc = __x._M_get_Node_allocator();
	      if (!_Alloc_traits::_S_always_equal()
		  && __this_alloc != __that_alloc)
		{
		  std::__alloc_on_copy(__this_alloc, __that_alloc);
		}
	    }
#endif
	  _M_impl._M_key_compare = __x._M_impl._M_key_compare;
	  if (__x._M_root() != 0)
	    {
	      _M_root() = _M_copy(__x._M_begin(), _M_end());
	      _M_leftmost() = _S_minimum(_M_root());
	      _M_rightmost() = _S_maximum(_M_root());
	      _M_impl._M_node_count = __x._M_impl._M_node_count;
	    }
	}
      return *this;
    }

  template<typename _Key, typename _Val, typename _KeyOfValue,
           typename _Compare, typename _Alloc>
#if __cplusplus >= 201103L
    template<typename _Arg>
#endif
    typename _Rb_tree<_Key, _Val, _KeyOfValue, _Compare, _Alloc>::iterator
    _Rb_tree<_Key, _Val, _KeyOfValue, _Compare, _Alloc>::
#if __cplusplus >= 201103L
    _M_insert_(_Base_ptr __x, _Base_ptr __p, _Arg&& __v)
#else
    _M_insert_(_Base_ptr __x, _Base_ptr __p, const _Val& __v)
#endif
    {
      bool __insert_left = (__x != 0 || __p == _M_end()
			    || _M_impl._M_key_compare(_KeyOfValue()(__v),
						      _S_key(__p)));

      _Link_type __z = _M_create_node(_GLIBCXX_FORWARD(_Arg, __v));

      _Rb_tree_insert_and_rebalance(__insert_left, __z, __p,
				    this->_M_impl._M_header);
      ++_M_impl._M_node_count;
      return iterator(__z);
    }

  template<typename _Key, typename _Val, typename _KeyOfValue,
           typename _Compare, typename _Alloc>
#if __cplusplus >= 201103L
    template<typename _Arg>
#endif
    typename _Rb_tree<_Key, _Val, _KeyOfValue, _Compare, _Alloc>::iterator
    _Rb_tree<_Key, _Val, _KeyOfValue, _Compare, _Alloc>::
#if __cplusplus >= 201103L
    _M_insert_lower(_Base_ptr __p, _Arg&& __v)
#else
    _M_insert_lower(_Base_ptr __p, const _Val& __v)
#endif
    {
      bool __insert_left = (__p == _M_end()
			    || !_M_impl._M_key_compare(_S_key(__p),
						       _KeyOfValue()(__v)));

      _Link_type __z = _M_create_node(_GLIBCXX_FORWARD(_Arg, __v));

      _Rb_tree_insert_and_rebalance(__insert_left, __z, __p,
				    this->_M_impl._M_header);
      ++_M_impl._M_node_count;
      return iterator(__z);
    }

  template<typename _Key, typename _Val, typename _KeyOfValue,
           typename _Compare, typename _Alloc>
#if __cplusplus >= 201103L
    template<typename _Arg>
#endif
    typename _Rb_tree<_Key, _Val, _KeyOfValue, _Compare, _Alloc>::iterator
    _Rb_tree<_Key, _Val, _KeyOfValue, _Compare, _Alloc>::
#if __cplusplus >= 201103L
    _M_insert_equal_lower(_Arg&& __v)
#else
    _M_insert_equal_lower(const _Val& __v)
#endif
    {
      _Link_type __x = _M_begin();
      _Link_type __y = _M_end();
      while (__x != 0)
	{
	  __y = __x;
	  __x = !_M_impl._M_key_compare(_S_key(__x), _KeyOfValue()(__v)) ?
	        _S_left(__x) : _S_right(__x);
	}
      return _M_insert_lower(__y, _GLIBCXX_FORWARD(_Arg, __v));
    }

  template<typename _Key, typename _Val, typename _KoV,
           typename _Compare, typename _Alloc>
    typename _Rb_tree<_Key, _Val, _KoV, _Compare, _Alloc>::_Link_type
    _Rb_tree<_Key, _Val, _KoV, _Compare, _Alloc>::
    _M_copy(_Const_Link_type __x, _Link_type __p)
    {
      // Structural copy.  __x and __p must be non-null.
      _Link_type __top = _M_clone_node(__x);
      __top->_M_parent = __p;

      __try
	{
	  if (__x->_M_right)
	    __top->_M_right = _M_copy(_S_right(__x), __top);
	  __p = __top;
	  __x = _S_left(__x);

	  while (__x != 0)
	    {
	      _Link_type __y = _M_clone_node(__x);
	      __p->_M_left = __y;
	      __y->_M_parent = __p;
	      if (__x->_M_right)
		__y->_M_right = _M_copy(_S_right(__x), __y);
	      __p = __y;
	      __x = _S_left(__x);
	    }
	}
      __catch(...)
	{
	  _M_erase(__top);
	  __throw_exception_again;
	}
      return __top;
    }

  template<typename _Key, typename _Val, typename _KeyOfValue,
           typename _Compare, typename _Alloc>
    void
    _Rb_tree<_Key, _Val, _KeyOfValue, _Compare, _Alloc>::
    _M_erase(_Link_type __x)
    {
      // Erase without rebalancing.
      while (__x != 0)
	{
	  _M_erase(_S_right(__x));
	  _Link_type __y = _S_left(__x);
	  _M_destroy_node(__x);
	  __x = __y;
	}
    }

  template<typename _Key, typename _Val, typename _KeyOfValue,
           typename _Compare, typename _Alloc>
    typename _Rb_tree<_Key, _Val, _KeyOfValue,
		      _Compare, _Alloc>::iterator
    _Rb_tree<_Key, _Val, _KeyOfValue, _Compare, _Alloc>::
    _M_lower_bound(_Link_type __x, _Link_type __y,
		   const _Key& __k)
    {
      while (__x != 0)
	if (!_M_impl._M_key_compare(_S_key(__x), __k))
	  __y = __x, __x = _S_left(__x);
	else
	  __x = _S_right(__x);
      return iterator(__y);
    }

  template<typename _Key, typename _Val, typename _KeyOfValue,
           typename _Compare, typename _Alloc>
    typename _Rb_tree<_Key, _Val, _KeyOfValue,
		      _Compare, _Alloc>::const_iterator
    _Rb_tree<_Key, _Val, _KeyOfValue, _Compare, _Alloc>::
    _M_lower_bound(_Const_Link_type __x, _Const_Link_type __y,
		   const _Key& __k) const
    {
      while (__x != 0)
	if (!_M_impl._M_key_compare(_S_key(__x), __k))
	  __y = __x, __x = _S_left(__x);
	else
	  __x = _S_right(__x);
      return const_iterator(__y);
    }

  template<typename _Key, typename _Val, typename _KeyOfValue,
           typename _Compare, typename _Alloc>
    typename _Rb_tree<_Key, _Val, _KeyOfValue,
		      _Compare, _Alloc>::iterator
    _Rb_tree<_Key, _Val, _KeyOfValue, _Compare, _Alloc>::
    _M_upper_bound(_Link_type __x, _Link_type __y,
		   const _Key& __k)
    {
      while (__x != 0)
	if (_M_impl._M_key_compare(__k, _S_key(__x)))
	  __y = __x, __x = _S_left(__x);
	else
	  __x = _S_right(__x);
      return iterator(__y);
    }

  template<typename _Key, typename _Val, typename _KeyOfValue,
           typename _Compare, typename _Alloc>
    typename _Rb_tree<_Key, _Val, _KeyOfValue,
		      _Compare, _Alloc>::const_iterator
    _Rb_tree<_Key, _Val, _KeyOfValue, _Compare, _Alloc>::
    _M_upper_bound(_Const_Link_type __x, _Const_Link_type __y,
		   const _Key& __k) const
    {
      while (__x != 0)
	if (_M_impl._M_key_compare(__k, _S_key(__x)))
	  __y = __x, __x = _S_left(__x);
	else
	  __x = _S_right(__x);
      return const_iterator(__y);
    }

  template<typename _Key, typename _Val, typename _KeyOfValue,
           typename _Compare, typename _Alloc>
    pair<typename _Rb_tree<_Key, _Val, _KeyOfValue,
			   _Compare, _Alloc>::iterator,
	 typename _Rb_tree<_Key, _Val, _KeyOfValue,
			   _Compare, _Alloc>::iterator>
    _Rb_tree<_Key, _Val, _KeyOfValue, _Compare, _Alloc>::
    equal_range(const _Key& __k)
    {
      _Link_type __x = _M_begin();
      _Link_type __y = _M_end();
      while (__x != 0)
	{
	  if (_M_impl._M_key_compare(_S_key(__x), __k))
	    __x = _S_right(__x);
	  else if (_M_impl._M_key_compare(__k, _S_key(__x)))
	    __y = __x, __x = _S_left(__x);
	  else
	    {
	      _Link_type __xu(__x), __yu(__y);
	      __y = __x, __x = _S_left(__x);
	      __xu = _S_right(__xu);
	      return pair<iterator,
		          iterator>(_M_lower_bound(__x, __y, __k),
				    _M_upper_bound(__xu, __yu, __k));
	    }
	}
      return pair<iterator, iterator>(iterator(__y),
				      iterator(__y));
    }

  template<typename _Key, typename _Val, typename _KeyOfValue,
           typename _Compare, typename _Alloc>
    pair<typename _Rb_tree<_Key, _Val, _KeyOfValue,
			   _Compare, _Alloc>::const_iterator,
	 typename _Rb_tree<_Key, _Val, _KeyOfValue,
			   _Compare, _Alloc>::const_iterator>
    _Rb_tree<_Key, _Val, _KeyOfValue, _Compare, _Alloc>::
    equal_range(const _Key& __k) const
    {
      _Const_Link_type __x = _M_begin();
      _Const_Link_type __y = _M_end();
      while (__x != 0)
	{
	  if (_M_impl._M_key_compare(_S_key(__x), __k))
	    __x = _S_right(__x);
	  else if (_M_impl._M_key_compare(__k, _S_key(__x)))
	    __y = __x, __x = _S_left(__x);
	  else
	    {
	      _Const_Link_type __xu(__x), __yu(__y);
	      __y = __x, __x = _S_left(__x);
	      __xu = _S_right(__xu);
	      return pair<const_iterator,
		          const_iterator>(_M_lower_bound(__x, __y, __k),
					  _M_upper_bound(__xu, __yu, __k));
	    }
	}
      return pair<const_iterator, const_iterator>(const_iterator(__y),
						  const_iterator(__y));
    }

  template<typename _Key, typename _Val, typename _KeyOfValue,
           typename _Compare, typename _Alloc>
    void
    _Rb_tree<_Key, _Val, _KeyOfValue, _Compare, _Alloc>::
    swap(_Rb_tree<_Key, _Val, _KeyOfValue, _Compare, _Alloc>& __t)
#if __cplusplus >= 201103L
    noexcept(_Alloc_traits::_S_nothrow_swap())
#endif
    {
      if (_M_root() == 0)
	{
	  if (__t._M_root() != 0)
	    {
	      _M_root() = __t._M_root();
	      _M_leftmost() = __t._M_leftmost();
	      _M_rightmost() = __t._M_rightmost();
	      _M_root()->_M_parent = _M_end();
	      
	      __t._M_root() = 0;
	      __t._M_leftmost() = __t._M_end();
	      __t._M_rightmost() = __t._M_end();
	    }
	}
      else if (__t._M_root() == 0)
	{
	  __t._M_root() = _M_root();
	  __t._M_leftmost() = _M_leftmost();
	  __t._M_rightmost() = _M_rightmost();
	  __t._M_root()->_M_parent = __t._M_end();
	  
	  _M_root() = 0;
	  _M_leftmost() = _M_end();
	  _M_rightmost() = _M_end();
	}
      else
	{
	  std::swap(_M_root(),__t._M_root());
	  std::swap(_M_leftmost(),__t._M_leftmost());
	  std::swap(_M_rightmost(),__t._M_rightmost());
	  
	  _M_root()->_M_parent = _M_end();
	  __t._M_root()->_M_parent = __t._M_end();
	}
      // No need to swap header's color as it does not change.
      std::swap(this->_M_impl._M_node_count, __t._M_impl._M_node_count);
      std::swap(this->_M_impl._M_key_compare, __t._M_impl._M_key_compare);

      _Alloc_traits::_S_on_swap(_M_get_Node_allocator(),
				__t._M_get_Node_allocator());
    }

  template<typename _Key, typename _Val, typename _KeyOfValue,
           typename _Compare, typename _Alloc>
    pair<typename _Rb_tree<_Key, _Val, _KeyOfValue,
			   _Compare, _Alloc>::_Base_ptr,
	 typename _Rb_tree<_Key, _Val, _KeyOfValue,
			   _Compare, _Alloc>::_Base_ptr>
    _Rb_tree<_Key, _Val, _KeyOfValue, _Compare, _Alloc>::
    _M_get_insert_unique_pos(const key_type& __k)
    {
      typedef pair<_Base_ptr, _Base_ptr> _Res;
      _Link_type __x = _M_begin();
      _Link_type __y = _M_end();
      bool __comp = true;
      while (__x != 0)
	{
	  __y = __x;
	  __comp = _M_impl._M_key_compare(__k, _S_key(__x));
	  __x = __comp ? _S_left(__x) : _S_right(__x);
	}
      iterator __j = iterator(__y);
      if (__comp)
	{
	  if (__j == begin())
	    return _Res(__x, __y);
	  else
	    --__j;
	}
      if (_M_impl._M_key_compare(_S_key(__j._M_node), __k))
	return _Res(__x, __y);
      return _Res(__j._M_node, 0);
    }

  template<typename _Key, typename _Val, typename _KeyOfValue,
           typename _Compare, typename _Alloc>
    pair<typename _Rb_tree<_Key, _Val, _KeyOfValue,
			   _Compare, _Alloc>::_Base_ptr,
	 typename _Rb_tree<_Key, _Val, _KeyOfValue,
			   _Compare, _Alloc>::_Base_ptr>
    _Rb_tree<_Key, _Val, _KeyOfValue, _Compare, _Alloc>::
    _M_get_insert_equal_pos(const key_type& __k)
    {
      typedef pair<_Base_ptr, _Base_ptr> _Res;
      _Link_type __x = _M_begin();
      _Link_type __y = _M_end();
      while (__x != 0)
	{
	  __y = __x;
	  __x = _M_impl._M_key_compare(__k, _S_key(__x)) ?
	        _S_left(__x) : _S_right(__x);
	}
      return _Res(__x, __y);
    }

  template<typename _Key, typename _Val, typename _KeyOfValue,
           typename _Compare, typename _Alloc>
#if __cplusplus >= 201103L
    template<typename _Arg>
#endif
    pair<typename _Rb_tree<_Key, _Val, _KeyOfValue,
			   _Compare, _Alloc>::iterator, bool>
    _Rb_tree<_Key, _Val, _KeyOfValue, _Compare, _Alloc>::
#if __cplusplus >= 201103L
    _M_insert_unique(_Arg&& __v)
#else
    _M_insert_unique(const _Val& __v)
#endif
    {
      typedef pair<iterator, bool> _Res;
      pair<_Base_ptr, _Base_ptr> __res
	= _M_get_insert_unique_pos(_KeyOfValue()(__v));

      if (__res.second)
	return _Res(_M_insert_(__res.first, __res.second,
			       _GLIBCXX_FORWARD(_Arg, __v)),
		    true);

      return _Res(iterator(static_cast<_Link_type>(__res.first)), false);
    }

  template<typename _Key, typename _Val, typename _KeyOfValue,
           typename _Compare, typename _Alloc>
#if __cplusplus >= 201103L
    template<typename _Arg>
#endif
    typename _Rb_tree<_Key, _Val, _KeyOfValue, _Compare, _Alloc>::iterator
    _Rb_tree<_Key, _Val, _KeyOfValue, _Compare, _Alloc>::
#if __cplusplus >= 201103L
    _M_insert_equal(_Arg&& __v)
#else
    _M_insert_equal(const _Val& __v)
#endif
    {
      pair<_Base_ptr, _Base_ptr> __res
	= _M_get_insert_equal_pos(_KeyOfValue()(__v));
      return _M_insert_(__res.first, __res.second, _GLIBCXX_FORWARD(_Arg, __v));
    }

  template<typename _Key, typename _Val, typename _KeyOfValue,
           typename _Compare, typename _Alloc>
    pair<typename _Rb_tree<_Key, _Val, _KeyOfValue,
			   _Compare, _Alloc>::_Base_ptr,
         typename _Rb_tree<_Key, _Val, _KeyOfValue,
			   _Compare, _Alloc>::_Base_ptr>
    _Rb_tree<_Key, _Val, _KeyOfValue, _Compare, _Alloc>::
    _M_get_insert_hint_unique_pos(const_iterator __position,
				  const key_type& __k)
    {
      iterator __pos = __position._M_const_cast();
      typedef pair<_Base_ptr, _Base_ptr> _Res;

      // end()
      if (__pos._M_node == _M_end())
	{
	  if (size() > 0
	      && _M_impl._M_key_compare(_S_key(_M_rightmost()), __k))
	    return _Res(0, _M_rightmost());
	  else
	    return _M_get_insert_unique_pos(__k);
	}
      else if (_M_impl._M_key_compare(__k, _S_key(__pos._M_node)))
	{
	  // First, try before...
	  iterator __before = __pos;
	  if (__pos._M_node == _M_leftmost()) // begin()
	    return _Res(_M_leftmost(), _M_leftmost());
	  else if (_M_impl._M_key_compare(_S_key((--__before)._M_node), __k))
	    {
	      if (_S_right(__before._M_node) == 0)
		return _Res(0, __before._M_node);
	      else
		return _Res(__pos._M_node, __pos._M_node);
	    }
	  else
	    return _M_get_insert_unique_pos(__k);
	}
      else if (_M_impl._M_key_compare(_S_key(__pos._M_node), __k))
	{
	  // ... then try after.
	  iterator __after = __pos;
	  if (__pos._M_node == _M_rightmost())
	    return _Res(0, _M_rightmost());
	  else if (_M_impl._M_key_compare(__k, _S_key((++__after)._M_node)))
	    {
	      if (_S_right(__pos._M_node) == 0)
		return _Res(0, __pos._M_node);
	      else
		return _Res(__after._M_node, __after._M_node);
	    }
	  else
	    return _M_get_insert_unique_pos(__k);
	}
      else
	// Equivalent keys.
	return _Res(__pos._M_node, 0);
    }

  template<typename _Key, typename _Val, typename _KeyOfValue,
           typename _Compare, typename _Alloc>
#if __cplusplus >= 201103L
    template<typename _Arg>
#endif
    typename _Rb_tree<_Key, _Val, _KeyOfValue, _Compare, _Alloc>::iterator
    _Rb_tree<_Key, _Val, _KeyOfValue, _Compare, _Alloc>::
#if __cplusplus >= 201103L
    _M_insert_unique_(const_iterator __position, _Arg&& __v)
#else
    _M_insert_unique_(const_iterator __position, const _Val& __v)
#endif
    {
      pair<_Base_ptr, _Base_ptr> __res
	= _M_get_insert_hint_unique_pos(__position, _KeyOfValue()(__v));

      if (__res.second)
	return _M_insert_(__res.first, __res.second,
			  _GLIBCXX_FORWARD(_Arg, __v));
      return iterator(static_cast<_Link_type>(__res.first));
    }

  template<typename _Key, typename _Val, typename _KeyOfValue,
           typename _Compare, typename _Alloc>
    pair<typename _Rb_tree<_Key, _Val, _KeyOfValue,
			   _Compare, _Alloc>::_Base_ptr,
         typename _Rb_tree<_Key, _Val, _KeyOfValue,
			   _Compare, _Alloc>::_Base_ptr>
    _Rb_tree<_Key, _Val, _KeyOfValue, _Compare, _Alloc>::
    _M_get_insert_hint_equal_pos(const_iterator __position, const key_type& __k)
    {
      iterator __pos = __position._M_const_cast();
      typedef pair<_Base_ptr, _Base_ptr> _Res;

      // end()
      if (__pos._M_node == _M_end())
	{
	  if (size() > 0
	      && !_M_impl._M_key_compare(__k, _S_key(_M_rightmost())))
	    return _Res(0, _M_rightmost());
	  else
	    return _M_get_insert_equal_pos(__k);
	}
      else if (!_M_impl._M_key_compare(_S_key(__pos._M_node), __k))
	{
	  // First, try before...
	  iterator __before = __pos;
	  if (__pos._M_node == _M_leftmost()) // begin()
	    return _Res(_M_leftmost(), _M_leftmost());
	  else if (!_M_impl._M_key_compare(__k, _S_key((--__before)._M_node)))
	    {
	      if (_S_right(__before._M_node) == 0)
		return _Res(0, __before._M_node);
	      else
		return _Res(__pos._M_node, __pos._M_node);
	    }
	  else
	    return _M_get_insert_equal_pos(__k);
	}
      else
	{
	  // ... then try after.  
	  iterator __after = __pos;
	  if (__pos._M_node == _M_rightmost())
	    return _Res(0, _M_rightmost());
	  else if (!_M_impl._M_key_compare(_S_key((++__after)._M_node), __k))
	    {
	      if (_S_right(__pos._M_node) == 0)
		return _Res(0, __pos._M_node);
	      else
		return _Res(__after._M_node, __after._M_node);
	    }
	  else
	    return _Res(0, 0);
	}
    }

  template<typename _Key, typename _Val, typename _KeyOfValue,
           typename _Compare, typename _Alloc>
#if __cplusplus >= 201103L
    template<typename _Arg>
#endif
    typename _Rb_tree<_Key, _Val, _KeyOfValue, _Compare, _Alloc>::iterator
    _Rb_tree<_Key, _Val, _KeyOfValue, _Compare, _Alloc>::
#if __cplusplus >= 201103L
    _M_insert_equal_(const_iterator __position, _Arg&& __v)
#else
    _M_insert_equal_(const_iterator __position, const _Val& __v)
#endif
    {
      pair<_Base_ptr, _Base_ptr> __res
	= _M_get_insert_hint_equal_pos(__position, _KeyOfValue()(__v));

      if (__res.second)
	return _M_insert_(__res.first, __res.second,
			  _GLIBCXX_FORWARD(_Arg, __v));

      return _M_insert_equal_lower(_GLIBCXX_FORWARD(_Arg, __v));
    }

#if __cplusplus >= 201103L
  template<typename _Key, typename _Val, typename _KeyOfValue,
           typename _Compare, typename _Alloc>
    typename _Rb_tree<_Key, _Val, _KeyOfValue, _Compare, _Alloc>::iterator
    _Rb_tree<_Key, _Val, _KeyOfValue, _Compare, _Alloc>::
    _M_insert_node(_Base_ptr __x, _Base_ptr __p, _Link_type __z)
    {
      bool __insert_left = (__x != 0 || __p == _M_end()
			    || _M_impl._M_key_compare(_S_key(__z),
						      _S_key(__p)));

      _Rb_tree_insert_and_rebalance(__insert_left, __z, __p,
				    this->_M_impl._M_header);
      ++_M_impl._M_node_count;
      return iterator(__z);
    }

  template<typename _Key, typename _Val, typename _KeyOfValue,
           typename _Compare, typename _Alloc>
    typename _Rb_tree<_Key, _Val, _KeyOfValue, _Compare, _Alloc>::iterator
    _Rb_tree<_Key, _Val, _KeyOfValue, _Compare, _Alloc>::
    _M_insert_lower_node(_Base_ptr __p, _Link_type __z)
    {
      bool __insert_left = (__p == _M_end()
			    || !_M_impl._M_key_compare(_S_key(__p),
						       _S_key(__z)));

      _Rb_tree_insert_and_rebalance(__insert_left, __z, __p,
				    this->_M_impl._M_header);
      ++_M_impl._M_node_count;
      return iterator(__z);
    }

  template<typename _Key, typename _Val, typename _KeyOfValue,
           typename _Compare, typename _Alloc>
    typename _Rb_tree<_Key, _Val, _KeyOfValue, _Compare, _Alloc>::iterator
    _Rb_tree<_Key, _Val, _KeyOfValue, _Compare, _Alloc>::
    _M_insert_equal_lower_node(_Link_type __z)
    {
      _Link_type __x = _M_begin();
      _Link_type __y = _M_end();
      while (__x != 0)
	{
	  __y = __x;
	  __x = !_M_impl._M_key_compare(_S_key(__x), _S_key(__z)) ?
	        _S_left(__x) : _S_right(__x);
	}
      return _M_insert_lower_node(__y, __z);
    }

  template<typename _Key, typename _Val, typename _KeyOfValue,
           typename _Compare, typename _Alloc>
    template<typename... _Args>
      pair<typename _Rb_tree<_Key, _Val, _KeyOfValue,
			     _Compare, _Alloc>::iterator, bool>
      _Rb_tree<_Key, _Val, _KeyOfValue, _Compare, _Alloc>::
      _M_emplace_unique(_Args&&... __args)
      {
	_Link_type __z = _M_create_node(std::forward<_Args>(__args)...);

	__try
	  {
	    typedef pair<iterator, bool> _Res;
	    auto __res = _M_get_insert_unique_pos(_S_key(__z));
	    if (__res.second)
	      return _Res(_M_insert_node(__res.first, __res.second, __z), true);
	
	    _M_destroy_node(__z);
	    return _Res(iterator(static_cast<_Link_type>(__res.first)), false);
	  }
	__catch(...)
	  {
	    _M_destroy_node(__z);
	    __throw_exception_again;
	  }
      }

  template<typename _Key, typename _Val, typename _KeyOfValue,
           typename _Compare, typename _Alloc>
    template<typename... _Args>
      typename _Rb_tree<_Key, _Val, _KeyOfValue, _Compare, _Alloc>::iterator
      _Rb_tree<_Key, _Val, _KeyOfValue, _Compare, _Alloc>::
      _M_emplace_equal(_Args&&... __args)
      {
	_Link_type __z = _M_create_node(std::forward<_Args>(__args)...);

	__try
	  {
	    auto __res = _M_get_insert_equal_pos(_S_key(__z));
	    return _M_insert_node(__res.first, __res.second, __z);
	  }
	__catch(...)
	  {
	    _M_destroy_node(__z);
	    __throw_exception_again;
	  }
      }

  template<typename _Key, typename _Val, typename _KeyOfValue,
           typename _Compare, typename _Alloc>
    template<typename... _Args>
      typename _Rb_tree<_Key, _Val, _KeyOfValue, _Compare, _Alloc>::iterator
      _Rb_tree<_Key, _Val, _KeyOfValue, _Compare, _Alloc>::
      _M_emplace_hint_unique(const_iterator __pos, _Args&&... __args)
      {
	_Link_type __z = _M_create_node(std::forward<_Args>(__args)...);

	__try
	  {
	    auto __res = _M_get_insert_hint_unique_pos(__pos, _S_key(__z));

	    if (__res.second)
	      return _M_insert_node(__res.first, __res.second, __z);

	    _M_destroy_node(__z);
	    return iterator(static_cast<_Link_type>(__res.first));
	  }
	__catch(...)
	  {
	    _M_destroy_node(__z);
	    __throw_exception_again;
	  }
      }

  template<typename _Key, typename _Val, typename _KeyOfValue,
           typename _Compare, typename _Alloc>
    template<typename... _Args>
      typename _Rb_tree<_Key, _Val, _KeyOfValue, _Compare, _Alloc>::iterator
      _Rb_tree<_Key, _Val, _KeyOfValue, _Compare, _Alloc>::
      _M_emplace_hint_equal(const_iterator __pos, _Args&&... __args)
      {
	_Link_type __z = _M_create_node(std::forward<_Args>(__args)...);

	__try
	  {
	    auto __res = _M_get_insert_hint_equal_pos(__pos, _S_key(__z));

	    if (__res.second)
	      return _M_insert_node(__res.first, __res.second, __z);

	    return _M_insert_equal_lower_node(__z);
	  }
	__catch(...)
	  {
	    _M_destroy_node(__z);
	    __throw_exception_again;
	  }
      }
#endif

  template<typename _Key, typename _Val, typename _KoV,
           typename _Cmp, typename _Alloc>
    template<class _II>
      void
      _Rb_tree<_Key, _Val, _KoV, _Cmp, _Alloc>::
      _M_insert_unique(_II __first, _II __last)
      {
	for (; __first != __last; ++__first)
	  _M_insert_unique_(end(), *__first);
      }

  template<typename _Key, typename _Val, typename _KoV,
           typename _Cmp, typename _Alloc>
    template<class _II>
      void
      _Rb_tree<_Key, _Val, _KoV, _Cmp, _Alloc>::
      _M_insert_equal(_II __first, _II __last)
      {
	for (; __first != __last; ++__first)
	  _M_insert_equal_(end(), *__first);
      }

  template<typename _Key, typename _Val, typename _KeyOfValue,
           typename _Compare, typename _Alloc>
    void
    _Rb_tree<_Key, _Val, _KeyOfValue, _Compare, _Alloc>::
    _M_erase_aux(const_iterator __position)
    {
      _Link_type __y =
	static_cast<_Link_type>(_Rb_tree_rebalance_for_erase
				(const_cast<_Base_ptr>(__position._M_node),
				 this->_M_impl._M_header));
      _M_destroy_node(__y);
      --_M_impl._M_node_count;
    }

  template<typename _Key, typename _Val, typename _KeyOfValue,
           typename _Compare, typename _Alloc>
    void
    _Rb_tree<_Key, _Val, _KeyOfValue, _Compare, _Alloc>::
    _M_erase_aux(const_iterator __first, const_iterator __last)
    {
      if (__first == begin() && __last == end())
	clear();
      else
	while (__first != __last)
	  erase(__first++);
    }

  template<typename _Key, typename _Val, typename _KeyOfValue,
           typename _Compare, typename _Alloc>
    typename _Rb_tree<_Key, _Val, _KeyOfValue, _Compare, _Alloc>::size_type
    _Rb_tree<_Key, _Val, _KeyOfValue, _Compare, _Alloc>::
    erase(const _Key& __x)
    {
      pair<iterator, iterator> __p = equal_range(__x);
      const size_type __old_size = size();
      erase(__p.first, __p.second);
      return __old_size - size();
    }

  template<typename _Key, typename _Val, typename _KeyOfValue,
           typename _Compare, typename _Alloc>
    void
    _Rb_tree<_Key, _Val, _KeyOfValue, _Compare, _Alloc>::
    erase(const _Key* __first, const _Key* __last)
    {
      while (__first != __last)
	erase(*__first++);
    }

  template<typename _Key, typename _Val, typename _KeyOfValue,
           typename _Compare, typename _Alloc>
    typename _Rb_tree<_Key, _Val, _KeyOfValue,
		      _Compare, _Alloc>::iterator
    _Rb_tree<_Key, _Val, _KeyOfValue, _Compare, _Alloc>::
    find(const _Key& __k)
    {
      iterator __j = _M_lower_bound(_M_begin(), _M_end(), __k);
      return (__j == end()
	      || _M_impl._M_key_compare(__k,
					_S_key(__j._M_node))) ? end() : __j;
    }

  template<typename _Key, typename _Val, typename _KeyOfValue,
           typename _Compare, typename _Alloc>
    typename _Rb_tree<_Key, _Val, _KeyOfValue,
		      _Compare, _Alloc>::const_iterator
    _Rb_tree<_Key, _Val, _KeyOfValue, _Compare, _Alloc>::
    find(const _Key& __k) const
    {
      const_iterator __j = _M_lower_bound(_M_begin(), _M_end(), __k);
      return (__j == end()
	      || _M_impl._M_key_compare(__k, 
					_S_key(__j._M_node))) ? end() : __j;
    }

  template<typename _Key, typename _Val, typename _KeyOfValue,
           typename _Compare, typename _Alloc>
    typename _Rb_tree<_Key, _Val, _KeyOfValue, _Compare, _Alloc>::size_type
    _Rb_tree<_Key, _Val, _KeyOfValue, _Compare, _Alloc>::
    count(const _Key& __k) const
    {
      pair<const_iterator, const_iterator> __p = equal_range(__k);
      const size_type __n = std::distance(__p.first, __p.second);
      return __n;
    }

  _GLIBCXX_PURE unsigned int
  _Rb_tree_black_count(const _Rb_tree_node_base* __node,
                       const _Rb_tree_node_base* __root) throw ();

  template<typename _Key, typename _Val, typename _KeyOfValue,
           typename _Compare, typename _Alloc>
    bool
    _Rb_tree<_Key,_Val,_KeyOfValue,_Compare,_Alloc>::__rb_verify() const
    {
      if (_M_impl._M_node_count == 0 || begin() == end())
	return _M_impl._M_node_count == 0 && begin() == end()
	       && this->_M_impl._M_header._M_left == _M_end()
	       && this->_M_impl._M_header._M_right == _M_end();

      unsigned int __len = _Rb_tree_black_count(_M_leftmost(), _M_root());
      for (const_iterator __it = begin(); __it != end(); ++__it)
	{
	  _Const_Link_type __x = static_cast<_Const_Link_type>(__it._M_node);
	  _Const_Link_type __L = _S_left(__x);
	  _Const_Link_type __R = _S_right(__x);

	  if (__x->_M_color == _S_red)
	    if ((__L && __L->_M_color == _S_red)
		|| (__R && __R->_M_color == _S_red))
	      return false;

	  if (__L && _M_impl._M_key_compare(_S_key(__x), _S_key(__L)))
	    return false;
	  if (__R && _M_impl._M_key_compare(_S_key(__R), _S_key(__x)))
	    return false;

	  if (!__L && !__R && _Rb_tree_black_count(__x, _M_root()) != __len)
	    return false;
	}

      if (_M_leftmost() != _Rb_tree_node_base::_S_minimum(_M_root()))
	return false;
      if (_M_rightmost() != _Rb_tree_node_base::_S_maximum(_M_root()))
	return false;
      return true;
    }

_GLIBCXX_END_NAMESPACE_VERSION
} // namespace

#endif<|MERGE_RESOLUTION|>--- conflicted
+++ resolved
@@ -525,21 +525,12 @@
       }
 
       _Link_type
-<<<<<<< HEAD
-      _M_end()
-      { return reinterpret_cast<_Link_type>(&this->_M_impl._M_header); }
-
-      _Const_Link_type
-      _M_end() const
-      { return reinterpret_cast<_Const_Link_type>(&this->_M_impl._M_header); }
-=======
       _M_end() _GLIBCXX_NOEXCEPT
       { return static_cast<_Link_type>(&this->_M_impl._M_header); }
 
       _Const_Link_type
       _M_end() const _GLIBCXX_NOEXCEPT
       { return static_cast<_Const_Link_type>(&this->_M_impl._M_header); }
->>>>>>> a7aa3838
 
       static const_reference
       _S_value(_Const_Link_type __x)
