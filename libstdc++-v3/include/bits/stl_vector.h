// Vector implementation -*- C++ -*-

// Copyright (C) 2001-2013 Free Software Foundation, Inc.
//
// This file is part of the GNU ISO C++ Library.  This library is free
// software; you can redistribute it and/or modify it under the
// terms of the GNU General Public License as published by the
// Free Software Foundation; either version 3, or (at your option)
// any later version.

// This library is distributed in the hope that it will be useful,
// but WITHOUT ANY WARRANTY; without even the implied warranty of
// MERCHANTABILITY or FITNESS FOR A PARTICULAR PURPOSE.  See the
// GNU General Public License for more details.

// Under Section 7 of GPL version 3, you are granted additional
// permissions described in the GCC Runtime Library Exception, version
// 3.1, as published by the Free Software Foundation.

// You should have received a copy of the GNU General Public License and
// a copy of the GCC Runtime Library Exception along with this program;
// see the files COPYING3 and COPYING.RUNTIME respectively.  If not, see
// <http://www.gnu.org/licenses/>.

/*
 *
 * Copyright (c) 1994
 * Hewlett-Packard Company
 *
 * Permission to use, copy, modify, distribute and sell this software
 * and its documentation for any purpose is hereby granted without fee,
 * provided that the above copyright notice appear in all copies and
 * that both that copyright notice and this permission notice appear
 * in supporting documentation.  Hewlett-Packard Company makes no
 * representations about the suitability of this software for any
 * purpose.  It is provided "as is" without express or implied warranty.
 *
 *
 * Copyright (c) 1996
 * Silicon Graphics Computer Systems, Inc.
 *
 * Permission to use, copy, modify, distribute and sell this software
 * and its documentation for any purpose is hereby granted without fee,
 * provided that the above copyright notice appear in all copies and
 * that both that copyright notice and this permission notice appear
 * in supporting documentation.  Silicon Graphics makes no
 * representations about the suitability of this  software for any
 * purpose.  It is provided "as is" without express or implied warranty.
 */

/** @file bits/stl_vector.h
 *  This is an internal header file, included by other library headers.
 *  Do not attempt to use it directly. @headername{vector}
 */

#ifndef _STL_VECTOR_H
#define _STL_VECTOR_H 1

#include <bits/stl_iterator_base_funcs.h>
#include <bits/functexcept.h>
#include <bits/concept_check.h>
#if __cplusplus >= 201103L
#include <initializer_list>
#endif

namespace std _GLIBCXX_VISIBILITY(default)
{
_GLIBCXX_BEGIN_NAMESPACE_CONTAINER

  /// See bits/stl_deque.h's _Deque_base for an explanation.
  template<typename _Tp, typename _Alloc>
    struct _Vector_base
    {
      typedef typename __gnu_cxx::__alloc_traits<_Alloc>::template
        rebind<_Tp>::other _Tp_alloc_type;
      typedef typename __gnu_cxx::__alloc_traits<_Tp_alloc_type>::pointer
       	pointer;

      struct _Vector_impl 
      : public _Tp_alloc_type
      {
	pointer _M_start;
	pointer _M_finish;
	pointer _M_end_of_storage;

	_Vector_impl()
	: _Tp_alloc_type(), _M_start(0), _M_finish(0), _M_end_of_storage(0)
	{ }

	_Vector_impl(_Tp_alloc_type const& __a)
	: _Tp_alloc_type(__a), _M_start(0), _M_finish(0), _M_end_of_storage(0)
	{ }

#if __cplusplus >= 201103L
	_Vector_impl(_Tp_alloc_type&& __a)
	: _Tp_alloc_type(std::move(__a)),
	  _M_start(0), _M_finish(0), _M_end_of_storage(0)
	{ }
#endif

	void _M_swap_data(_Vector_impl& __x)
	{
	  std::swap(_M_start, __x._M_start);
	  std::swap(_M_finish, __x._M_finish);
	  std::swap(_M_end_of_storage, __x._M_end_of_storage);
	}
      };
      
    public:
      typedef _Alloc allocator_type;

      _Tp_alloc_type&
      _M_get_Tp_allocator() _GLIBCXX_NOEXCEPT
      { return *static_cast<_Tp_alloc_type*>(&this->_M_impl); }

      const _Tp_alloc_type&
      _M_get_Tp_allocator() const _GLIBCXX_NOEXCEPT
      { return *static_cast<const _Tp_alloc_type*>(&this->_M_impl); }

      allocator_type
      get_allocator() const _GLIBCXX_NOEXCEPT
      { return allocator_type(_M_get_Tp_allocator()); }

      _Vector_base()
      : _M_impl() { }

      _Vector_base(const allocator_type& __a)
      : _M_impl(__a) { }

      _Vector_base(size_t __n)
      : _M_impl()
      { _M_create_storage(__n); }

      _Vector_base(size_t __n, const allocator_type& __a)
      : _M_impl(__a)
      { _M_create_storage(__n); }

#if __cplusplus >= 201103L
      _Vector_base(_Tp_alloc_type&& __a)
      : _M_impl(std::move(__a)) { }

      _Vector_base(_Vector_base&& __x)
      : _M_impl(std::move(__x._M_get_Tp_allocator()))
      { this->_M_impl._M_swap_data(__x._M_impl); }

      _Vector_base(_Vector_base&& __x, const allocator_type& __a)
      : _M_impl(__a)
      {
	if (__x.get_allocator() == __a)
	  this->_M_impl._M_swap_data(__x._M_impl);
	else
	  {
	    size_t __n = __x._M_impl._M_finish - __x._M_impl._M_start;
	    _M_create_storage(__n);
	  }
      }
#endif

      ~_Vector_base()
      { _M_deallocate(this->_M_impl._M_start, this->_M_impl._M_end_of_storage
		      - this->_M_impl._M_start); }

    public:
      _Vector_impl _M_impl;

      pointer
      _M_allocate(size_t __n)
      { return __n != 0 ? _M_impl.allocate(__n) : 0; }

      void
      _M_deallocate(pointer __p, size_t __n)
      {
	if (__p)
	  _M_impl.deallocate(__p, __n);
      }

    private:
      void
      _M_create_storage(size_t __n)
      {
	this->_M_impl._M_start = this->_M_allocate(__n);
	this->_M_impl._M_finish = this->_M_impl._M_start;
	this->_M_impl._M_end_of_storage = this->_M_impl._M_start + __n;
      }
    };


  /**
   *  @brief A standard container which offers fixed time access to
   *  individual elements in any order.
   *
   *  @ingroup sequences
   *
   *  @tparam _Tp  Type of element.
   *  @tparam _Alloc  Allocator type, defaults to allocator<_Tp>.
   *
   *  Meets the requirements of a <a href="tables.html#65">container</a>, a
   *  <a href="tables.html#66">reversible container</a>, and a
   *  <a href="tables.html#67">sequence</a>, including the
   *  <a href="tables.html#68">optional sequence requirements</a> with the
   *  %exception of @c push_front and @c pop_front.
   *
   *  In some terminology a %vector can be described as a dynamic
   *  C-style array, it offers fast and efficient access to individual
   *  elements in any order and saves the user from worrying about
   *  memory and size allocation.  Subscripting ( @c [] ) access is
   *  also provided as with C-style arrays.
  */
  template<typename _Tp, typename _Alloc = std::allocator<_Tp> >
    class vector : protected _Vector_base<_Tp, _Alloc>
    {
      // Concept requirements.
      typedef typename _Alloc::value_type                _Alloc_value_type;
      __glibcxx_class_requires(_Tp, _SGIAssignableConcept)
      __glibcxx_class_requires2(_Tp, _Alloc_value_type, _SameTypeConcept)
      
      typedef _Vector_base<_Tp, _Alloc>			 _Base;
      typedef typename _Base::_Tp_alloc_type		 _Tp_alloc_type;
      typedef __gnu_cxx::__alloc_traits<_Tp_alloc_type>  _Alloc_traits;

    public:
      typedef _Tp					 value_type;
      typedef typename _Base::pointer                    pointer;
      typedef typename _Alloc_traits::const_pointer      const_pointer;
      typedef typename _Alloc_traits::reference          reference;
      typedef typename _Alloc_traits::const_reference    const_reference;
      typedef __gnu_cxx::__normal_iterator<pointer, vector> iterator;
      typedef __gnu_cxx::__normal_iterator<const_pointer, vector>
      const_iterator;
      typedef std::reverse_iterator<const_iterator>  const_reverse_iterator;
      typedef std::reverse_iterator<iterator>		 reverse_iterator;
      typedef size_t					 size_type;
      typedef ptrdiff_t					 difference_type;
      typedef _Alloc                        		 allocator_type;

    protected:
      using _Base::_M_allocate;
      using _Base::_M_deallocate;
      using _Base::_M_impl;
      using _Base::_M_get_Tp_allocator;

    public:
      // [23.2.4.1] construct/copy/destroy
      // (assign() and get_allocator() are also listed in this section)
      /**
       *  @brief  Default constructor creates no elements.
       */
      vector()
      : _Base() { }

      /**
       *  @brief  Creates a %vector with no elements.
       *  @param  __a  An allocator object.
       */
      explicit
      vector(const allocator_type& __a)
      : _Base(__a) { }

#if __cplusplus >= 201103L
      /**
       *  @brief  Creates a %vector with default constructed elements.
       *  @param  __n  The number of elements to initially create.
       *  @param  __a  An allocator.
       *
       *  This constructor fills the %vector with @a __n default
       *  constructed elements.
       */
      explicit
      vector(size_type __n, const allocator_type& __a = allocator_type())
      : _Base(__n, __a)
      { _M_default_initialize(__n); }

      /**
       *  @brief  Creates a %vector with copies of an exemplar element.
       *  @param  __n  The number of elements to initially create.
       *  @param  __value  An element to copy.
       *  @param  __a  An allocator.
       *
       *  This constructor fills the %vector with @a __n copies of @a __value.
       */
      vector(size_type __n, const value_type& __value,
	     const allocator_type& __a = allocator_type())
      : _Base(__n, __a)
      { _M_fill_initialize(__n, __value); }
#else
      /**
       *  @brief  Creates a %vector with copies of an exemplar element.
       *  @param  __n  The number of elements to initially create.
       *  @param  __value  An element to copy.
       *  @param  __a  An allocator.
       *
       *  This constructor fills the %vector with @a __n copies of @a __value.
       */
      explicit
      vector(size_type __n, const value_type& __value = value_type(),
	     const allocator_type& __a = allocator_type())
      : _Base(__n, __a)
      { _M_fill_initialize(__n, __value); }
#endif

      /**
       *  @brief  %Vector copy constructor.
       *  @param  __x  A %vector of identical element and allocator types.
       *
       *  The newly-created %vector uses a copy of the allocation
       *  object used by @a __x.  All the elements of @a __x are copied,
       *  but any extra memory in
       *  @a __x (for fast expansion) will not be copied.
       */
      vector(const vector& __x)
      : _Base(__x.size(),
        _Alloc_traits::_S_select_on_copy(__x._M_get_Tp_allocator()))
      { this->_M_impl._M_finish =
	  std::__uninitialized_copy_a(__x.begin(), __x.end(),
				      this->_M_impl._M_start,
				      _M_get_Tp_allocator());
      }

#if __cplusplus >= 201103L
      /**
       *  @brief  %Vector move constructor.
       *  @param  __x  A %vector of identical element and allocator types.
       *
       *  The newly-created %vector contains the exact contents of @a __x.
       *  The contents of @a __x are a valid, but unspecified %vector.
       */
      vector(vector&& __x) noexcept
      : _Base(std::move(__x)) { }

      /// Copy constructor with alternative allocator
      vector(const vector& __x, const allocator_type& __a)
      : _Base(__x.size(), __a)
      { this->_M_impl._M_finish =
	  std::__uninitialized_copy_a(__x.begin(), __x.end(),
				      this->_M_impl._M_start,
				      _M_get_Tp_allocator());
      }

      /// Move constructor with alternative allocator
      vector(vector&& __rv, const allocator_type& __m)
      : _Base(std::move(__rv), __m)
      {
	if (__rv.get_allocator() != __m)
	  {
	    this->_M_impl._M_finish =
	      std::__uninitialized_move_a(__rv.begin(), __rv.end(),
					  this->_M_impl._M_start,
					  _M_get_Tp_allocator());
	    __rv.clear();
	  }
      }

      /**
       *  @brief  Builds a %vector from an initializer list.
       *  @param  __l  An initializer_list.
       *  @param  __a  An allocator.
       *
       *  Create a %vector consisting of copies of the elements in the
       *  initializer_list @a __l.
       *
       *  This will call the element type's copy constructor N times
       *  (where N is @a __l.size()) and do no memory reallocation.
       */
      vector(initializer_list<value_type> __l,
	     const allocator_type& __a = allocator_type())
      : _Base(__a)
      {
	_M_range_initialize(__l.begin(), __l.end(),
			    random_access_iterator_tag());
      }
#endif

      /**
       *  @brief  Builds a %vector from a range.
       *  @param  __first  An input iterator.
       *  @param  __last  An input iterator.
       *  @param  __a  An allocator.
       *
       *  Create a %vector consisting of copies of the elements from
       *  [first,last).
       *
       *  If the iterators are forward, bidirectional, or
       *  random-access, then this will call the elements' copy
       *  constructor N times (where N is distance(first,last)) and do
       *  no memory reallocation.  But if only input iterators are
       *  used, then this will do at most 2N calls to the copy
       *  constructor, and logN memory reallocations.
       */
#if __cplusplus >= 201103L
      template<typename _InputIterator,
	       typename = std::_RequireInputIter<_InputIterator>>
        vector(_InputIterator __first, _InputIterator __last,
	       const allocator_type& __a = allocator_type())
	: _Base(__a)
        { _M_initialize_dispatch(__first, __last, __false_type()); }
#else
      template<typename _InputIterator>
        vector(_InputIterator __first, _InputIterator __last,
	       const allocator_type& __a = allocator_type())
	: _Base(__a)
        {
	  // Check whether it's an integral type.  If so, it's not an iterator.
	  typedef typename std::__is_integer<_InputIterator>::__type _Integral;
	  _M_initialize_dispatch(__first, __last, _Integral());
	}
#endif

      /**
       *  The dtor only erases the elements, and note that if the
       *  elements themselves are pointers, the pointed-to memory is
       *  not touched in any way.  Managing the pointer is the user's
       *  responsibility.
       */
      ~vector() _GLIBCXX_NOEXCEPT
      { std::_Destroy(this->_M_impl._M_start, this->_M_impl._M_finish,
		      _M_get_Tp_allocator()); }

      /**
       *  @brief  %Vector assignment operator.
       *  @param  __x  A %vector of identical element and allocator types.
       *
       *  All the elements of @a __x are copied, but any extra memory in
       *  @a __x (for fast expansion) will not be copied.  Unlike the
       *  copy constructor, the allocator object is not copied.
       */
      vector&
      operator=(const vector& __x);

#if __cplusplus >= 201103L
      /**
       *  @brief  %Vector move assignment operator.
       *  @param  __x  A %vector of identical element and allocator types.
       *
       *  The contents of @a __x are moved into this %vector (without copying,
       *  if the allocators permit it).
       *  @a __x is a valid, but unspecified %vector.
       */
      vector&
      operator=(vector&& __x) noexcept(_Alloc_traits::_S_nothrow_move())
      {
        constexpr bool __move_storage =
          _Alloc_traits::_S_propagate_on_move_assign()
          || _Alloc_traits::_S_always_equal();
        _M_move_assign(std::move(__x),
                       integral_constant<bool, __move_storage>());
	return *this;
      }

      /**
       *  @brief  %Vector list assignment operator.
       *  @param  __l  An initializer_list.
       *
       *  This function fills a %vector with copies of the elements in the
       *  initializer list @a __l.
       *
       *  Note that the assignment completely changes the %vector and
       *  that the resulting %vector's size is the same as the number
       *  of elements assigned.  Old data may be lost.
       */
      vector&
      operator=(initializer_list<value_type> __l)
      {
	this->assign(__l.begin(), __l.end());
	return *this;
      }
#endif

      /**
       *  @brief  Assigns a given value to a %vector.
       *  @param  __n  Number of elements to be assigned.
       *  @param  __val  Value to be assigned.
       *
       *  This function fills a %vector with @a __n copies of the given
       *  value.  Note that the assignment completely changes the
       *  %vector and that the resulting %vector's size is the same as
       *  the number of elements assigned.  Old data may be lost.
       */
      void
      assign(size_type __n, const value_type& __val)
      { _M_fill_assign(__n, __val); }

      /**
       *  @brief  Assigns a range to a %vector.
       *  @param  __first  An input iterator.
       *  @param  __last   An input iterator.
       *
       *  This function fills a %vector with copies of the elements in the
       *  range [__first,__last).
       *
       *  Note that the assignment completely changes the %vector and
       *  that the resulting %vector's size is the same as the number
       *  of elements assigned.  Old data may be lost.
       */
#if __cplusplus >= 201103L
      template<typename _InputIterator,
	       typename = std::_RequireInputIter<_InputIterator>>
        void
        assign(_InputIterator __first, _InputIterator __last)
        { _M_assign_dispatch(__first, __last, __false_type()); }
#else
      template<typename _InputIterator>
        void
        assign(_InputIterator __first, _InputIterator __last)
        {
	  // Check whether it's an integral type.  If so, it's not an iterator.
	  typedef typename std::__is_integer<_InputIterator>::__type _Integral;
	  _M_assign_dispatch(__first, __last, _Integral());
	}
#endif

#if __cplusplus >= 201103L
      /**
       *  @brief  Assigns an initializer list to a %vector.
       *  @param  __l  An initializer_list.
       *
       *  This function fills a %vector with copies of the elements in the
       *  initializer list @a __l.
       *
       *  Note that the assignment completely changes the %vector and
       *  that the resulting %vector's size is the same as the number
       *  of elements assigned.  Old data may be lost.
       */
      void
      assign(initializer_list<value_type> __l)
      { this->assign(__l.begin(), __l.end()); }
#endif

      /// Get a copy of the memory allocation object.
      using _Base::get_allocator;

      // iterators
      /**
       *  Returns a read/write iterator that points to the first
       *  element in the %vector.  Iteration is done in ordinary
       *  element order.
       */
      iterator
      begin() _GLIBCXX_NOEXCEPT
      { return iterator(this->_M_impl._M_start); }

      /**
       *  Returns a read-only (constant) iterator that points to the
       *  first element in the %vector.  Iteration is done in ordinary
       *  element order.
       */
      const_iterator
      begin() const _GLIBCXX_NOEXCEPT
      { return const_iterator(this->_M_impl._M_start); }

      /**
       *  Returns a read/write iterator that points one past the last
       *  element in the %vector.  Iteration is done in ordinary
       *  element order.
       */
      iterator
      end() _GLIBCXX_NOEXCEPT
      { return iterator(this->_M_impl._M_finish); }

      /**
       *  Returns a read-only (constant) iterator that points one past
       *  the last element in the %vector.  Iteration is done in
       *  ordinary element order.
       */
      const_iterator
      end() const _GLIBCXX_NOEXCEPT
      { return const_iterator(this->_M_impl._M_finish); }

      /**
       *  Returns a read/write reverse iterator that points to the
       *  last element in the %vector.  Iteration is done in reverse
       *  element order.
       */
      reverse_iterator
      rbegin() _GLIBCXX_NOEXCEPT
      { return reverse_iterator(end()); }

      /**
       *  Returns a read-only (constant) reverse iterator that points
       *  to the last element in the %vector.  Iteration is done in
       *  reverse element order.
       */
      const_reverse_iterator
      rbegin() const _GLIBCXX_NOEXCEPT
      { return const_reverse_iterator(end()); }

      /**
       *  Returns a read/write reverse iterator that points to one
       *  before the first element in the %vector.  Iteration is done
       *  in reverse element order.
       */
      reverse_iterator
      rend() _GLIBCXX_NOEXCEPT
      { return reverse_iterator(begin()); }

      /**
       *  Returns a read-only (constant) reverse iterator that points
       *  to one before the first element in the %vector.  Iteration
       *  is done in reverse element order.
       */
      const_reverse_iterator
      rend() const _GLIBCXX_NOEXCEPT
      { return const_reverse_iterator(begin()); }

#if __cplusplus >= 201103L
      /**
       *  Returns a read-only (constant) iterator that points to the
       *  first element in the %vector.  Iteration is done in ordinary
       *  element order.
       */
      const_iterator
      cbegin() const noexcept
      { return const_iterator(this->_M_impl._M_start); }

      /**
       *  Returns a read-only (constant) iterator that points one past
       *  the last element in the %vector.  Iteration is done in
       *  ordinary element order.
       */
      const_iterator
      cend() const noexcept
      { return const_iterator(this->_M_impl._M_finish); }

      /**
       *  Returns a read-only (constant) reverse iterator that points
       *  to the last element in the %vector.  Iteration is done in
       *  reverse element order.
       */
      const_reverse_iterator
      crbegin() const noexcept
      { return const_reverse_iterator(end()); }

      /**
       *  Returns a read-only (constant) reverse iterator that points
       *  to one before the first element in the %vector.  Iteration
       *  is done in reverse element order.
       */
      const_reverse_iterator
      crend() const noexcept
      { return const_reverse_iterator(begin()); }
#endif

      // [23.2.4.2] capacity
      /**  Returns the number of elements in the %vector.  */
      size_type
      size() const _GLIBCXX_NOEXCEPT
      { return size_type(this->_M_impl._M_finish - this->_M_impl._M_start); }

      /**  Returns the size() of the largest possible %vector.  */
      size_type
      max_size() const _GLIBCXX_NOEXCEPT
      { return _Alloc_traits::max_size(_M_get_Tp_allocator()); }

#if __cplusplus >= 201103L
      /**
       *  @brief  Resizes the %vector to the specified number of elements.
       *  @param  __new_size  Number of elements the %vector should contain.
       *
       *  This function will %resize the %vector to the specified
       *  number of elements.  If the number is smaller than the
       *  %vector's current size the %vector is truncated, otherwise
       *  default constructed elements are appended.
       */
      void
      resize(size_type __new_size)
      {
	if (__new_size > size())
	  _M_default_append(__new_size - size());
	else if (__new_size < size())
	  _M_erase_at_end(this->_M_impl._M_start + __new_size);
      }

      /**
       *  @brief  Resizes the %vector to the specified number of elements.
       *  @param  __new_size  Number of elements the %vector should contain.
       *  @param  __x  Data with which new elements should be populated.
       *
       *  This function will %resize the %vector to the specified
       *  number of elements.  If the number is smaller than the
       *  %vector's current size the %vector is truncated, otherwise
       *  the %vector is extended and new elements are populated with
       *  given data.
       */
      void
      resize(size_type __new_size, const value_type& __x)
      {
	if (__new_size > size())
	  insert(end(), __new_size - size(), __x);
	else if (__new_size < size())
	  _M_erase_at_end(this->_M_impl._M_start + __new_size);
      }
#else
      /**
       *  @brief  Resizes the %vector to the specified number of elements.
       *  @param  __new_size  Number of elements the %vector should contain.
       *  @param  __x  Data with which new elements should be populated.
       *
       *  This function will %resize the %vector to the specified
       *  number of elements.  If the number is smaller than the
       *  %vector's current size the %vector is truncated, otherwise
       *  the %vector is extended and new elements are populated with
       *  given data.
       */
      void
      resize(size_type __new_size, value_type __x = value_type())
      {
	if (__new_size > size())
	  insert(end(), __new_size - size(), __x);
	else if (__new_size < size())
	  _M_erase_at_end(this->_M_impl._M_start + __new_size);
      }
#endif

#if __cplusplus >= 201103L
      /**  A non-binding request to reduce capacity() to size().  */
      void
      shrink_to_fit()
      { _M_shrink_to_fit(); }
#endif

      /**
       *  Returns the total number of elements that the %vector can
       *  hold before needing to allocate more memory.
       */
      size_type
      capacity() const _GLIBCXX_NOEXCEPT
      { return size_type(this->_M_impl._M_end_of_storage
			 - this->_M_impl._M_start); }

      /**
       *  Returns true if the %vector is empty.  (Thus begin() would
       *  equal end().)
       */
      bool
      empty() const _GLIBCXX_NOEXCEPT
      { return begin() == end(); }

      /**
       *  @brief  Attempt to preallocate enough memory for specified number of
       *          elements.
       *  @param  __n  Number of elements required.
       *  @throw  std::length_error  If @a n exceeds @c max_size().
       *
       *  This function attempts to reserve enough memory for the
       *  %vector to hold the specified number of elements.  If the
       *  number requested is more than max_size(), length_error is
       *  thrown.
       *
       *  The advantage of this function is that if optimal code is a
       *  necessity and the user can determine the number of elements
       *  that will be required, the user can reserve the memory in
       *  %advance, and thus prevent a possible reallocation of memory
       *  and copying of %vector data.
       */
      void
      reserve(size_type __n);

      // element access
      /**
       *  @brief  Subscript access to the data contained in the %vector.
       *  @param __n The index of the element for which data should be
       *  accessed.
       *  @return  Read/write reference to data.
       *
       *  This operator allows for easy, array-style, data access.
       *  Note that data access with this operator is unchecked and
       *  out_of_range lookups are not defined. (For checked lookups
       *  see at().)
       */
      reference
      operator[](size_type __n)
      { return *(this->_M_impl._M_start + __n); }

      /**
       *  @brief  Subscript access to the data contained in the %vector.
       *  @param __n The index of the element for which data should be
       *  accessed.
       *  @return  Read-only (constant) reference to data.
       *
       *  This operator allows for easy, array-style, data access.
       *  Note that data access with this operator is unchecked and
       *  out_of_range lookups are not defined. (For checked lookups
       *  see at().)
       */
      const_reference
      operator[](size_type __n) const
      { return *(this->_M_impl._M_start + __n); }

    protected:
      /// Safety check used only from at().
      void
      _M_range_check(size_type __n) const
      {
	if (__n >= this->size())
	  __throw_out_of_range(__N("vector::_M_range_check"));
      }

    public:
      /**
       *  @brief  Provides access to the data contained in the %vector.
       *  @param __n The index of the element for which data should be
       *  accessed.
       *  @return  Read/write reference to data.
       *  @throw  std::out_of_range  If @a __n is an invalid index.
       *
       *  This function provides for safer data access.  The parameter
       *  is first checked that it is in the range of the vector.  The
       *  function throws out_of_range if the check fails.
       */
      reference
      at(size_type __n)
      {
	_M_range_check(__n);
	return (*this)[__n]; 
      }

      /**
       *  @brief  Provides access to the data contained in the %vector.
       *  @param __n The index of the element for which data should be
       *  accessed.
       *  @return  Read-only (constant) reference to data.
       *  @throw  std::out_of_range  If @a __n is an invalid index.
       *
       *  This function provides for safer data access.  The parameter
       *  is first checked that it is in the range of the vector.  The
       *  function throws out_of_range if the check fails.
       */
      const_reference
      at(size_type __n) const
      {
	_M_range_check(__n);
	return (*this)[__n];
      }

      /**
       *  Returns a read/write reference to the data at the first
       *  element of the %vector.
       */
      reference
      front()
      { return *begin(); }

      /**
       *  Returns a read-only (constant) reference to the data at the first
       *  element of the %vector.
       */
      const_reference
      front() const
      { return *begin(); }

      /**
       *  Returns a read/write reference to the data at the last
       *  element of the %vector.
       */
      reference
      back()
      { return *(end() - 1); }
      
      /**
       *  Returns a read-only (constant) reference to the data at the
       *  last element of the %vector.
       */
      const_reference
      back() const
      { return *(end() - 1); }

      // _GLIBCXX_RESOLVE_LIB_DEFECTS
      // DR 464. Suggestion for new member functions in standard containers.
      // data access
      /**
       *   Returns a pointer such that [data(), data() + size()) is a valid
       *   range.  For a non-empty %vector, data() == &front().
       */
#if __cplusplus >= 201103L
      _Tp*
#else
      pointer
#endif
      data() _GLIBCXX_NOEXCEPT
      { return std::__addressof(front()); }

#if __cplusplus >= 201103L
      const _Tp*
#else
      const_pointer
#endif
      data() const _GLIBCXX_NOEXCEPT
      { return std::__addressof(front()); }

      // [23.2.4.3] modifiers
      /**
       *  @brief  Add data to the end of the %vector.
       *  @param  __x  Data to be added.
       *
       *  This is a typical stack operation.  The function creates an
       *  element at the end of the %vector and assigns the given data
       *  to it.  Due to the nature of a %vector this operation can be
       *  done in constant time if the %vector has preallocated space
       *  available.
       */
      void
      push_back(const value_type& __x)
      {
	if (this->_M_impl._M_finish != this->_M_impl._M_end_of_storage)
	  {
	    _Alloc_traits::construct(this->_M_impl, this->_M_impl._M_finish,
	                             __x);
	    ++this->_M_impl._M_finish;
	  }
	else
#if __cplusplus >= 201103L
	  _M_emplace_back_aux(__x);
#else
	  _M_insert_aux(end(), __x);
#endif
      }

#if __cplusplus >= 201103L
      void
      push_back(value_type&& __x)
      { emplace_back(std::move(__x)); }

      template<typename... _Args>
        void
        emplace_back(_Args&&... __args);
#endif

      /**
       *  @brief  Removes last element.
       *
       *  This is a typical stack operation. It shrinks the %vector by one.
       *
       *  Note that no data is returned, and if the last element's
       *  data is needed, it should be retrieved before pop_back() is
       *  called.
       */
      void
      pop_back()
      {
	--this->_M_impl._M_finish;
	_Alloc_traits::destroy(this->_M_impl, this->_M_impl._M_finish);
      }

#if __cplusplus >= 201103L
      /**
       *  @brief  Inserts an object in %vector before specified iterator.
       *  @param  __position  An iterator into the %vector.
       *  @param  __args  Arguments.
       *  @return  An iterator that points to the inserted data.
       *
       *  This function will insert an object of type T constructed
       *  with T(std::forward<Args>(args)...) before the specified location.
       *  Note that this kind of operation could be expensive for a %vector
       *  and if it is frequently used the user should consider using
       *  std::list.
       */
      template<typename... _Args>
        iterator
        emplace(iterator __position, _Args&&... __args);
#endif

      /**
       *  @brief  Inserts given value into %vector before specified iterator.
       *  @param  __position  An iterator into the %vector.
       *  @param  __x  Data to be inserted.
       *  @return  An iterator that points to the inserted data.
       *
       *  This function will insert a copy of the given value before
       *  the specified location.  Note that this kind of operation
       *  could be expensive for a %vector and if it is frequently
       *  used the user should consider using std::list.
       */
      iterator
      insert(iterator __position, const value_type& __x);

#if __cplusplus >= 201103L
      /**
       *  @brief  Inserts given rvalue into %vector before specified iterator.
       *  @param  __position  An iterator into the %vector.
       *  @param  __x  Data to be inserted.
       *  @return  An iterator that points to the inserted data.
       *
       *  This function will insert a copy of the given rvalue before
       *  the specified location.  Note that this kind of operation
       *  could be expensive for a %vector and if it is frequently
       *  used the user should consider using std::list.
       */
      iterator
      insert(iterator __position, value_type&& __x)
      { return emplace(__position, std::move(__x)); }

      /**
       *  @brief  Inserts an initializer_list into the %vector.
       *  @param  __position  An iterator into the %vector.
       *  @param  __l  An initializer_list.
       *
       *  This function will insert copies of the data in the 
       *  initializer_list @a l into the %vector before the location
       *  specified by @a position.
       *
       *  Note that this kind of operation could be expensive for a
       *  %vector and if it is frequently used the user should
       *  consider using std::list.
       */
      void
      insert(iterator __position, initializer_list<value_type> __l)
      { this->insert(__position, __l.begin(), __l.end()); }
#endif

      /**
       *  @brief  Inserts a number of copies of given data into the %vector.
       *  @param  __position  An iterator into the %vector.
       *  @param  __n  Number of elements to be inserted.
       *  @param  __x  Data to be inserted.
       *
       *  This function will insert a specified number of copies of
       *  the given data before the location specified by @a position.
       *
       *  Note that this kind of operation could be expensive for a
       *  %vector and if it is frequently used the user should
       *  consider using std::list.
       */
      void
      insert(iterator __position, size_type __n, const value_type& __x)
      { _M_fill_insert(__position, __n, __x); }

      /**
       *  @brief  Inserts a range into the %vector.
       *  @param  __position  An iterator into the %vector.
       *  @param  __first  An input iterator.
       *  @param  __last   An input iterator.
       *
       *  This function will insert copies of the data in the range
       *  [__first,__last) into the %vector before the location specified
       *  by @a pos.
       *
       *  Note that this kind of operation could be expensive for a
       *  %vector and if it is frequently used the user should
       *  consider using std::list.
       */
#if __cplusplus >= 201103L
      template<typename _InputIterator,
	       typename = std::_RequireInputIter<_InputIterator>>
        void
        insert(iterator __position, _InputIterator __first,
	       _InputIterator __last)
        { _M_insert_dispatch(__position, __first, __last, __false_type()); }
#else
      template<typename _InputIterator>
        void
        insert(iterator __position, _InputIterator __first,
	       _InputIterator __last)
        {
	  // Check whether it's an integral type.  If so, it's not an iterator.
	  typedef typename std::__is_integer<_InputIterator>::__type _Integral;
	  _M_insert_dispatch(__position, __first, __last, _Integral());
	}
#endif

      /**
       *  @brief  Remove element at given position.
       *  @param  __position  Iterator pointing to element to be erased.
       *  @return  An iterator pointing to the next element (or end()).
       *
       *  This function will erase the element at the given position and thus
       *  shorten the %vector by one.
       *
       *  Note This operation could be expensive and if it is
       *  frequently used the user should consider using std::list.
       *  The user is also cautioned that this function only erases
       *  the element, and that if the element is itself a pointer,
       *  the pointed-to memory is not touched in any way.  Managing
       *  the pointer is the user's responsibility.
       */
      iterator
      erase(iterator __position);

      /**
       *  @brief  Remove a range of elements.
       *  @param  __first  Iterator pointing to the first element to be erased.
       *  @param  __last  Iterator pointing to one past the last element to be
       *                  erased.
       *  @return  An iterator pointing to the element pointed to by @a __last
       *           prior to erasing (or end()).
       *
       *  This function will erase the elements in the range
       *  [__first,__last) and shorten the %vector accordingly.
       *
       *  Note This operation could be expensive and if it is
       *  frequently used the user should consider using std::list.
       *  The user is also cautioned that this function only erases
       *  the elements, and that if the elements themselves are
       *  pointers, the pointed-to memory is not touched in any way.
       *  Managing the pointer is the user's responsibility.
       */
      iterator
      erase(iterator __first, iterator __last);

      /**
       *  @brief  Swaps data with another %vector.
       *  @param  __x  A %vector of the same element and allocator types.
       *
       *  This exchanges the elements between two vectors in constant time.
       *  (Three pointers, so it should be quite fast.)
       *  Note that the global std::swap() function is specialized such that
       *  std::swap(v1,v2) will feed to this function.
       */
      void
      swap(vector& __x)
#if __cplusplus >= 201103L
			noexcept(_Alloc_traits::_S_nothrow_swap())
#endif
      {
	this->_M_impl._M_swap_data(__x._M_impl);
	_Alloc_traits::_S_on_swap(_M_get_Tp_allocator(),
	                          __x._M_get_Tp_allocator());
      }

      /**
       *  Erases all the elements.  Note that this function only erases the
       *  elements, and that if the elements themselves are pointers, the
       *  pointed-to memory is not touched in any way.  Managing the pointer is
       *  the user's responsibility.
       */
      void
      clear() _GLIBCXX_NOEXCEPT
      { _M_erase_at_end(this->_M_impl._M_start); }

    protected:
      /**
       *  Memory expansion handler.  Uses the member allocation function to
       *  obtain @a n bytes of memory, and then copies [first,last) into it.
       */
      template<typename _ForwardIterator>
        pointer
        _M_allocate_and_copy(size_type __n,
			     _ForwardIterator __first, _ForwardIterator __last)
        {
	  pointer __result = this->_M_allocate(__n);
	  __try
	    {
	      std::__uninitialized_copy_a(__first, __last, __result,
					  _M_get_Tp_allocator());
	      return __result;
	    }
	  __catch(...)
	    {
	      _M_deallocate(__result, __n);
	      __throw_exception_again;
	    }
	}


      // Internal constructor functions follow.

      // Called by the range constructor to implement [23.1.1]/9

      // _GLIBCXX_RESOLVE_LIB_DEFECTS
      // 438. Ambiguity in the "do the right thing" clause
      template<typename _Integer>
        void
        _M_initialize_dispatch(_Integer __n, _Integer __value, __true_type)
        {
	  this->_M_impl._M_start = _M_allocate(static_cast<size_type>(__n));
	  this->_M_impl._M_end_of_storage =
	    this->_M_impl._M_start + static_cast<size_type>(__n);
	  _M_fill_initialize(static_cast<size_type>(__n), __value);
	}

      // Called by the range constructor to implement [23.1.1]/9
      template<typename _InputIterator>
        void
        _M_initialize_dispatch(_InputIterator __first, _InputIterator __last,
			       __false_type)
        {
	  typedef typename std::iterator_traits<_InputIterator>::
	    iterator_category _IterCategory;
	  _M_range_initialize(__first, __last, _IterCategory());
	}

      // Called by the second initialize_dispatch above
      template<typename _InputIterator>
        void
        _M_range_initialize(_InputIterator __first,
			    _InputIterator __last, std::input_iterator_tag)
        {
	  for (; __first != __last; ++__first)
	    push_back(*__first);
	}

      // Called by the second initialize_dispatch above
      template<typename _ForwardIterator>
        void
        _M_range_initialize(_ForwardIterator __first,
			    _ForwardIterator __last, std::forward_iterator_tag)
        {
	  const size_type __n = std::distance(__first, __last);
	  this->_M_impl._M_start = this->_M_allocate(__n);
	  this->_M_impl._M_end_of_storage = this->_M_impl._M_start + __n;
	  this->_M_impl._M_finish =
	    std::__uninitialized_copy_a(__first, __last,
					this->_M_impl._M_start,
					_M_get_Tp_allocator());
	}

      // Called by the first initialize_dispatch above and by the
      // vector(n,value,a) constructor.
      void
      _M_fill_initialize(size_type __n, const value_type& __value)
      {
	std::__uninitialized_fill_n_a(this->_M_impl._M_start, __n, __value, 
				      _M_get_Tp_allocator());
	this->_M_impl._M_finish = this->_M_impl._M_end_of_storage;
      }

#if __cplusplus >= 201103L
      // Called by the vector(n) constructor.
      void
      _M_default_initialize(size_type __n)
      {
	std::__uninitialized_default_n_a(this->_M_impl._M_start, __n, 
					 _M_get_Tp_allocator());
	this->_M_impl._M_finish = this->_M_impl._M_end_of_storage;
      }
#endif

      // Internal assign functions follow.  The *_aux functions do the actual
      // assignment work for the range versions.

      // Called by the range assign to implement [23.1.1]/9

      // _GLIBCXX_RESOLVE_LIB_DEFECTS
      // 438. Ambiguity in the "do the right thing" clause
      template<typename _Integer>
        void
        _M_assign_dispatch(_Integer __n, _Integer __val, __true_type)
        { _M_fill_assign(__n, __val); }

      // Called by the range assign to implement [23.1.1]/9
      template<typename _InputIterator>
        void
        _M_assign_dispatch(_InputIterator __first, _InputIterator __last,
			   __false_type)
        {
	  typedef typename std::iterator_traits<_InputIterator>::
	    iterator_category _IterCategory;
	  _M_assign_aux(__first, __last, _IterCategory());
	}

      // Called by the second assign_dispatch above
      template<typename _InputIterator>
        void
        _M_assign_aux(_InputIterator __first, _InputIterator __last,
		      std::input_iterator_tag);

      // Called by the second assign_dispatch above
      template<typename _ForwardIterator>
        void
        _M_assign_aux(_ForwardIterator __first, _ForwardIterator __last,
		      std::forward_iterator_tag);

      // Called by assign(n,t), and the range assign when it turns out
      // to be the same thing.
      void
      _M_fill_assign(size_type __n, const value_type& __val);


      // Internal insert functions follow.

      // Called by the range insert to implement [23.1.1]/9

      // _GLIBCXX_RESOLVE_LIB_DEFECTS
      // 438. Ambiguity in the "do the right thing" clause
      template<typename _Integer>
        void
        _M_insert_dispatch(iterator __pos, _Integer __n, _Integer __val,
			   __true_type)
        { _M_fill_insert(__pos, __n, __val); }

      // Called by the range insert to implement [23.1.1]/9
      template<typename _InputIterator>
        void
        _M_insert_dispatch(iterator __pos, _InputIterator __first,
			   _InputIterator __last, __false_type)
        {
	  typedef typename std::iterator_traits<_InputIterator>::
	    iterator_category _IterCategory;
	  _M_range_insert(__pos, __first, __last, _IterCategory());
	}

      // Called by the second insert_dispatch above
      template<typename _InputIterator>
        void
        _M_range_insert(iterator __pos, _InputIterator __first,
			_InputIterator __last, std::input_iterator_tag);

      // Called by the second insert_dispatch above
      template<typename _ForwardIterator>
        void
        _M_range_insert(iterator __pos, _ForwardIterator __first,
			_ForwardIterator __last, std::forward_iterator_tag);

      // Called by insert(p,n,x), and the range insert when it turns out to be
      // the same thing.
      void
      _M_fill_insert(iterator __pos, size_type __n, const value_type& __x);

#if __cplusplus >= 201103L
      // Called by resize(n).
      void
      _M_default_append(size_type __n);

      bool
      _M_shrink_to_fit();
#endif

      // Called by insert(p,x)
#if __cplusplus < 201103L
      void
      _M_insert_aux(iterator __position, const value_type& __x);
#else
      template<typename... _Args>
        void
        _M_insert_aux(iterator __position, _Args&&... __args);

      template<typename... _Args>
        void
        _M_emplace_back_aux(_Args&&... __args);
#endif

      // Called by the latter.
      size_type
      _M_check_len(size_type __n, const char* __s) const
      {
	if (max_size() - size() < __n)
	  __throw_length_error(__N(__s));

	const size_type __len = size() + std::max(size(), __n);
	return (__len < size() || __len > max_size()) ? max_size() : __len;
      }

      // Internal erase functions follow.

      // Called by erase(q1,q2), clear(), resize(), _M_fill_assign,
      // _M_assign_aux.
      void
      _M_erase_at_end(pointer __pos)
      {
	std::_Destroy(__pos, this->_M_impl._M_finish, _M_get_Tp_allocator());
	this->_M_impl._M_finish = __pos;
      }

<<<<<<< HEAD
#ifdef __GXX_EXPERIMENTAL_CXX0X__
=======
#if __cplusplus >= 201103L
>>>>>>> e9c762ec
    private:
      // Constant-time move assignment when source object's memory can be
      // moved, either because the source's allocator will move too
      // or because the allocators are equal.
      void
      _M_move_assign(vector&& __x, std::true_type) noexcept
      {
	const vector __tmp(std::move(*this));
	this->_M_impl._M_swap_data(__x._M_impl);
	if (_Alloc_traits::_S_propagate_on_move_assign())
	  std::__alloc_on_move(_M_get_Tp_allocator(),
			       __x._M_get_Tp_allocator());
      }

      // Do move assignment when it might not be possible to move source
      // object's memory, resulting in a linear-time operation.
      void
      _M_move_assign(vector&& __x, std::false_type)
      {
	if (__x._M_get_Tp_allocator() == this->_M_get_Tp_allocator())
	  _M_move_assign(std::move(__x), std::true_type());
	else
	  {
	    // The rvalue's allocator cannot be moved and is not equal,
	    // so we need to individually move each element.
	    this->assign(std::__make_move_if_noexcept_iterator(__x.begin()),
			 std::__make_move_if_noexcept_iterator(__x.end()));
	    __x.clear();
	  }
      }
#endif
    };


  /**
   *  @brief  Vector equality comparison.
   *  @param  __x  A %vector.
   *  @param  __y  A %vector of the same type as @a __x.
   *  @return  True iff the size and elements of the vectors are equal.
   *
   *  This is an equivalence relation.  It is linear in the size of the
   *  vectors.  Vectors are considered equivalent if their sizes are equal,
   *  and if corresponding elements compare equal.
  */
  template<typename _Tp, typename _Alloc>
    inline bool
    operator==(const vector<_Tp, _Alloc>& __x, const vector<_Tp, _Alloc>& __y)
    { return (__x.size() == __y.size()
	      && std::equal(__x.begin(), __x.end(), __y.begin())); }

  /**
   *  @brief  Vector ordering relation.
   *  @param  __x  A %vector.
   *  @param  __y  A %vector of the same type as @a __x.
   *  @return  True iff @a __x is lexicographically less than @a __y.
   *
   *  This is a total ordering relation.  It is linear in the size of the
   *  vectors.  The elements must be comparable with @c <.
   *
   *  See std::lexicographical_compare() for how the determination is made.
  */
  template<typename _Tp, typename _Alloc>
    inline bool
    operator<(const vector<_Tp, _Alloc>& __x, const vector<_Tp, _Alloc>& __y)
    { return std::lexicographical_compare(__x.begin(), __x.end(),
					  __y.begin(), __y.end()); }

  /// Based on operator==
  template<typename _Tp, typename _Alloc>
    inline bool
    operator!=(const vector<_Tp, _Alloc>& __x, const vector<_Tp, _Alloc>& __y)
    { return !(__x == __y); }

  /// Based on operator<
  template<typename _Tp, typename _Alloc>
    inline bool
    operator>(const vector<_Tp, _Alloc>& __x, const vector<_Tp, _Alloc>& __y)
    { return __y < __x; }

  /// Based on operator<
  template<typename _Tp, typename _Alloc>
    inline bool
    operator<=(const vector<_Tp, _Alloc>& __x, const vector<_Tp, _Alloc>& __y)
    { return !(__y < __x); }

  /// Based on operator<
  template<typename _Tp, typename _Alloc>
    inline bool
    operator>=(const vector<_Tp, _Alloc>& __x, const vector<_Tp, _Alloc>& __y)
    { return !(__x < __y); }

  /// See std::vector::swap().
  template<typename _Tp, typename _Alloc>
    inline void
    swap(vector<_Tp, _Alloc>& __x, vector<_Tp, _Alloc>& __y)
    { __x.swap(__y); }

_GLIBCXX_END_NAMESPACE_CONTAINER
} // namespace std

#endif /* _STL_VECTOR_H */<|MERGE_RESOLUTION|>--- conflicted
+++ resolved
@@ -1349,11 +1349,7 @@
 	this->_M_impl._M_finish = __pos;
       }
 
-<<<<<<< HEAD
-#ifdef __GXX_EXPERIMENTAL_CXX0X__
-=======
-#if __cplusplus >= 201103L
->>>>>>> e9c762ec
+#if __cplusplus >= 201103L
     private:
       // Constant-time move assignment when source object's memory can be
       // moved, either because the source's allocator will move too
