// shared_ptr and weak_ptr implementation details -*- C++ -*-

// Copyright (C) 2007-2014 Free Software Foundation, Inc.
//
// This file is part of the GNU ISO C++ Library.  This library is free
// software; you can redistribute it and/or modify it under the
// terms of the GNU General Public License as published by the
// Free Software Foundation; either version 3, or (at your option)
// any later version.

// This library is distributed in the hope that it will be useful,
// but WITHOUT ANY WARRANTY; without even the implied warranty of
// MERCHANTABILITY or FITNESS FOR A PARTICULAR PURPOSE.  See the
// GNU General Public License for more details.

// Under Section 7 of GPL version 3, you are granted additional
// permissions described in the GCC Runtime Library Exception, version
// 3.1, as published by the Free Software Foundation.

// You should have received a copy of the GNU General Public License and
// a copy of the GCC Runtime Library Exception along with this program;
// see the files COPYING3 and COPYING.RUNTIME respectively.  If not, see
// <http://www.gnu.org/licenses/>.

// GCC Note: Based on files from version 1.32.0 of the Boost library.

//  shared_count.hpp
//  Copyright (c) 2001, 2002, 2003 Peter Dimov and Multi Media Ltd.

//  shared_ptr.hpp
//  Copyright (C) 1998, 1999 Greg Colvin and Beman Dawes.
//  Copyright (C) 2001, 2002, 2003 Peter Dimov

//  weak_ptr.hpp
//  Copyright (C) 2001, 2002, 2003 Peter Dimov

//  enable_shared_from_this.hpp
//  Copyright (C) 2002 Peter Dimov

// Distributed under the Boost Software License, Version 1.0. (See
// accompanying file LICENSE_1_0.txt or copy at
// http://www.boost.org/LICENSE_1_0.txt)

/** @file bits/shared_ptr_base.h
 *  This is an internal header file, included by other library headers.
 *  Do not attempt to use it directly. @headername{memory}
 */

#ifndef _SHARED_PTR_BASE_H
#define _SHARED_PTR_BASE_H 1

#include <ext/aligned_buffer.h>

namespace std _GLIBCXX_VISIBILITY(default)
{
_GLIBCXX_BEGIN_NAMESPACE_VERSION

#if _GLIBCXX_USE_DEPRECATED
  template<typename> class auto_ptr;
#endif

 /**
   *  @brief  Exception possibly thrown by @c shared_ptr.
   *  @ingroup exceptions
   */
  class bad_weak_ptr : public std::exception
  {
  public:
    virtual char const*
    what() const noexcept;

    virtual ~bad_weak_ptr() noexcept;    
  };

  // Substitute for bad_weak_ptr object in the case of -fno-exceptions.
  inline void
  __throw_bad_weak_ptr()
  { _GLIBCXX_THROW_OR_ABORT(bad_weak_ptr()); }

  using __gnu_cxx::_Lock_policy;
  using __gnu_cxx::__default_lock_policy;
  using __gnu_cxx::_S_single;
  using __gnu_cxx::_S_mutex;
  using __gnu_cxx::_S_atomic;

  // Empty helper class except when the template argument is _S_mutex.
  template<_Lock_policy _Lp>
    class _Mutex_base
    {
    protected:
      // The atomic policy uses fully-fenced builtins, single doesn't care.
      enum { _S_need_barriers = 0 };
    };

  template<>
    class _Mutex_base<_S_mutex>
    : public __gnu_cxx::__mutex
    {
    protected:
      // This policy is used when atomic builtins are not available.
      // The replacement atomic operations might not have the necessary
      // memory barriers.
      enum { _S_need_barriers = 1 };
    };

  template<_Lock_policy _Lp = __default_lock_policy>
    class _Sp_counted_base
    : public _Mutex_base<_Lp>
    {
    public:  
      _Sp_counted_base() noexcept
      : _M_use_count(1), _M_weak_count(1) { }
      
      virtual
      ~_Sp_counted_base() noexcept
      { }
  
      // Called when _M_use_count drops to zero, to release the resources
      // managed by *this.
      virtual void
      _M_dispose() noexcept = 0;
      
      // Called when _M_weak_count drops to zero.
      virtual void
      _M_destroy() noexcept
      { delete this; }
      
      virtual void*
      _M_get_deleter(const std::type_info&) noexcept = 0;

      void
      _M_add_ref_copy()
      { __gnu_cxx::__atomic_add_dispatch(&_M_use_count, 1); }
  
      void
      _M_add_ref_lock();

      bool
      _M_add_ref_lock_nothrow();

      void
      _M_release() noexcept
      {
        // Be race-detector-friendly.  For more info see bits/c++config.
        _GLIBCXX_SYNCHRONIZATION_HAPPENS_BEFORE(&_M_use_count);
	if (__gnu_cxx::__exchange_and_add_dispatch(&_M_use_count, -1) == 1)
	  {
            _GLIBCXX_SYNCHRONIZATION_HAPPENS_AFTER(&_M_use_count);
	    _M_dispose();
	    // There must be a memory barrier between dispose() and destroy()
	    // to ensure that the effects of dispose() are observed in the
	    // thread that runs destroy().
	    // See http://gcc.gnu.org/ml/libstdc++/2005-11/msg00136.html
	    if (_Mutex_base<_Lp>::_S_need_barriers)
	      {
	        _GLIBCXX_READ_MEM_BARRIER;
	        _GLIBCXX_WRITE_MEM_BARRIER;
	      }

            // Be race-detector-friendly.  For more info see bits/c++config.
            _GLIBCXX_SYNCHRONIZATION_HAPPENS_BEFORE(&_M_weak_count);
	    if (__gnu_cxx::__exchange_and_add_dispatch(&_M_weak_count,
						       -1) == 1)
              {
                _GLIBCXX_SYNCHRONIZATION_HAPPENS_AFTER(&_M_weak_count);
	        _M_destroy();
              }
	  }
      }
  
      void
      _M_weak_add_ref() noexcept
      { __gnu_cxx::__atomic_add_dispatch(&_M_weak_count, 1); }

      void
      _M_weak_release() noexcept
      {
        // Be race-detector-friendly. For more info see bits/c++config.
        _GLIBCXX_SYNCHRONIZATION_HAPPENS_BEFORE(&_M_weak_count);
	if (__gnu_cxx::__exchange_and_add_dispatch(&_M_weak_count, -1) == 1)
	  {
            _GLIBCXX_SYNCHRONIZATION_HAPPENS_AFTER(&_M_weak_count);
	    if (_Mutex_base<_Lp>::_S_need_barriers)
	      {
	        // See _M_release(),
	        // destroy() must observe results of dispose()
	        _GLIBCXX_READ_MEM_BARRIER;
	        _GLIBCXX_WRITE_MEM_BARRIER;
	      }
	    _M_destroy();
	  }
      }
  
      long
      _M_get_use_count() const noexcept
      {
        // No memory barrier is used here so there is no synchronization
        // with other threads.
        return __atomic_load_n(&_M_use_count, __ATOMIC_RELAXED);
      }

    private:  
      _Sp_counted_base(_Sp_counted_base const&) = delete;
      _Sp_counted_base& operator=(_Sp_counted_base const&) = delete;

      _Atomic_word  _M_use_count;     // #shared
      _Atomic_word  _M_weak_count;    // #weak + (#shared != 0)
    };

  template<>
    inline void
    _Sp_counted_base<_S_single>::
    _M_add_ref_lock()
    {
      if (_M_use_count == 0)
	__throw_bad_weak_ptr();
      ++_M_use_count;
    }

  template<>
    inline void
    _Sp_counted_base<_S_mutex>::
    _M_add_ref_lock()
    {
      __gnu_cxx::__scoped_lock sentry(*this);
      if (__gnu_cxx::__exchange_and_add_dispatch(&_M_use_count, 1) == 0)
	{
	  _M_use_count = 0;
	  __throw_bad_weak_ptr();
	}
    }

  template<> 
    inline void
    _Sp_counted_base<_S_atomic>::
    _M_add_ref_lock()
    {
      // Perform lock-free add-if-not-zero operation.
      _Atomic_word __count = _M_get_use_count();
      do
	{
	  if (__count == 0)
	    __throw_bad_weak_ptr();
	  // Replace the current counter value with the old value + 1, as
	  // long as it's not changed meanwhile. 
	}
      while (!__atomic_compare_exchange_n(&_M_use_count, &__count, __count + 1,
					  true, __ATOMIC_ACQ_REL, 
					  __ATOMIC_RELAXED));
    }

  template<>
    inline bool
    _Sp_counted_base<_S_single>::
    _M_add_ref_lock_nothrow()
    {
      if (_M_use_count == 0)
	return false;
      ++_M_use_count;
      return true;
    }

  template<>
    inline bool
    _Sp_counted_base<_S_mutex>::
    _M_add_ref_lock_nothrow()
    {
      __gnu_cxx::__scoped_lock sentry(*this);
      if (__gnu_cxx::__exchange_and_add_dispatch(&_M_use_count, 1) == 0)
	{
	  _M_use_count = 0;
	  return false;
	}
      return true;
    }

  template<>
    inline bool
    _Sp_counted_base<_S_atomic>::
    _M_add_ref_lock_nothrow()
    {
      // Perform lock-free add-if-not-zero operation.
      _Atomic_word __count = _M_get_use_count();
      do
	{
	  if (__count == 0)
	    return false;
	  // Replace the current counter value with the old value + 1, as
	  // long as it's not changed meanwhile.
	}
      while (!__atomic_compare_exchange_n(&_M_use_count, &__count, __count + 1,
					  true, __ATOMIC_ACQ_REL,
					  __ATOMIC_RELAXED));
      return true;
    }

  template<>
    inline void
    _Sp_counted_base<_S_single>::_M_add_ref_copy()
    { ++_M_use_count; }

  template<>
    inline void
    _Sp_counted_base<_S_single>::_M_release() noexcept
    {
      if (--_M_use_count == 0)
        {
          _M_dispose();
          if (--_M_weak_count == 0)
            _M_destroy();
        }
    }

  template<>
    inline void
    _Sp_counted_base<_S_single>::_M_weak_add_ref() noexcept
    { ++_M_weak_count; }

  template<>
    inline void
    _Sp_counted_base<_S_single>::_M_weak_release() noexcept
    {
      if (--_M_weak_count == 0)
        _M_destroy();
    }

  template<>
    inline long
    _Sp_counted_base<_S_single>::_M_get_use_count() const noexcept
    { return _M_use_count; }


  // Forward declarations.
  template<typename _Tp, _Lock_policy _Lp = __default_lock_policy>
    class __shared_ptr;

  template<typename _Tp, _Lock_policy _Lp = __default_lock_policy>
    class __weak_ptr;

  template<typename _Tp, _Lock_policy _Lp = __default_lock_policy>
    class __enable_shared_from_this;

  template<typename _Tp>
    class shared_ptr;

  template<typename _Tp>
    class weak_ptr;

  template<typename _Tp>
    struct owner_less;

  template<typename _Tp>
    class enable_shared_from_this;

  template<_Lock_policy _Lp = __default_lock_policy>
    class __weak_count;

  template<_Lock_policy _Lp = __default_lock_policy>
    class __shared_count;


  // Counted ptr with no deleter or allocator support
  template<typename _Ptr, _Lock_policy _Lp>
    class _Sp_counted_ptr final : public _Sp_counted_base<_Lp>
    {
    public:
      explicit
      _Sp_counted_ptr(_Ptr __p) noexcept
      : _M_ptr(__p) { }

      virtual void
      _M_dispose() noexcept
      { delete _M_ptr; }

      virtual void
      _M_destroy() noexcept
      { delete this; }

      virtual void*
      _M_get_deleter(const std::type_info&) noexcept
      { return nullptr; }

      _Sp_counted_ptr(const _Sp_counted_ptr&) = delete;
      _Sp_counted_ptr& operator=(const _Sp_counted_ptr&) = delete;

    private:
      _Ptr             _M_ptr;
    };

  template<>
    inline void
    _Sp_counted_ptr<nullptr_t, _S_single>::_M_dispose() noexcept { }

  template<>
    inline void
    _Sp_counted_ptr<nullptr_t, _S_mutex>::_M_dispose() noexcept { }

  template<>
    inline void
    _Sp_counted_ptr<nullptr_t, _S_atomic>::_M_dispose() noexcept { }

  template<int _Nm, typename _Tp,
	   bool __use_ebo = !__is_final(_Tp) && __is_empty(_Tp)>
    struct _Sp_ebo_helper;

  /// Specialization using EBO.
  template<int _Nm, typename _Tp>
    struct _Sp_ebo_helper<_Nm, _Tp, true> : private _Tp
    {
      explicit _Sp_ebo_helper(const _Tp& __tp) : _Tp(__tp) { }

      static _Tp&
      _S_get(_Sp_ebo_helper& __eboh) { return static_cast<_Tp&>(__eboh); }
    };

  /// Specialization not using EBO.
  template<int _Nm, typename _Tp>
    struct _Sp_ebo_helper<_Nm, _Tp, false>
    {
      explicit _Sp_ebo_helper(const _Tp& __tp) : _M_tp(__tp) { }

      static _Tp&
      _S_get(_Sp_ebo_helper& __eboh)
      { return __eboh._M_tp; }

    private:
      _Tp _M_tp;
    };

  // Support for custom deleter and/or allocator
  template<typename _Ptr, typename _Deleter, typename _Alloc, _Lock_policy _Lp>
    class _Sp_counted_deleter final : public _Sp_counted_base<_Lp>
    {
      class _Impl : _Sp_ebo_helper<0, _Deleter>, _Sp_ebo_helper<1, _Alloc>
      {
	typedef _Sp_ebo_helper<0, _Deleter>	_Del_base;
	typedef _Sp_ebo_helper<1, _Alloc>	_Alloc_base;

      public:
	_Impl(_Ptr __p, _Deleter __d, const _Alloc& __a) noexcept
	: _M_ptr(__p), _Del_base(__d), _Alloc_base(__a)
	{ }

	_Deleter& _M_del() noexcept { return _Del_base::_S_get(*this); }
	_Alloc& _M_alloc() noexcept { return _Alloc_base::_S_get(*this); }

	_Ptr _M_ptr;
      };

    public:
      // __d(__p) must not throw.
      _Sp_counted_deleter(_Ptr __p, _Deleter __d) noexcept
      : _M_impl(__p, __d, _Alloc()) { }

      // __d(__p) must not throw.
      _Sp_counted_deleter(_Ptr __p, _Deleter __d, const _Alloc& __a) noexcept
      : _M_impl(__p, __d, __a) { }

      ~_Sp_counted_deleter() noexcept { }

      virtual void
      _M_dispose() noexcept
      { _M_impl._M_del()(_M_impl._M_ptr); }

      virtual void
      _M_destroy() noexcept
      {
	typedef typename allocator_traits<_Alloc>::template
	  rebind_traits<_Sp_counted_deleter> _Alloc_traits;
	typename _Alloc_traits::allocator_type __a(_M_impl._M_alloc());
	_Alloc_traits::destroy(__a, this);
	_Alloc_traits::deallocate(__a, this, 1);
      }

      virtual void*
      _M_get_deleter(const std::type_info& __ti) noexcept
      {
#ifdef __GXX_RTTI
        return __ti == typeid(_Deleter) ? &_M_impl._M_del() : nullptr;
#else
        return nullptr;
#endif
      }

    private:
      _Impl _M_impl;
    };

  // helpers for make_shared / allocate_shared

  struct _Sp_make_shared_tag { };

  template<typename _Tp, typename _Alloc, _Lock_policy _Lp>
    class _Sp_counted_ptr_inplace final : public _Sp_counted_base<_Lp>
    {
      class _Impl : _Sp_ebo_helper<0, _Alloc>
      {
	typedef _Sp_ebo_helper<0, _Alloc>	_A_base;

      public:
	explicit _Impl(_Alloc __a) noexcept : _A_base(__a) { }

	_Alloc& _M_alloc() noexcept { return _A_base::_S_get(*this); }

	__gnu_cxx::__aligned_buffer<_Tp> _M_storage;
      };

    public:
      template<typename... _Args>
	_Sp_counted_ptr_inplace(_Alloc __a, _Args&&... __args)
	: _M_impl(__a)
	{
	  // _GLIBCXX_RESOLVE_LIB_DEFECTS
	  // 2070.  allocate_shared should use allocator_traits<A>::construct
	  allocator_traits<_Alloc>::construct(__a, _M_ptr(),
	      std::forward<_Args>(__args)...); // might throw
	}

      ~_Sp_counted_ptr_inplace() noexcept { }

      virtual void
      _M_dispose() noexcept
      {
	allocator_traits<_Alloc>::destroy(_M_impl._M_alloc(), _M_ptr());
      }

      // Override because the allocator needs to know the dynamic type
      virtual void
      _M_destroy() noexcept
      {
	typedef typename allocator_traits<_Alloc>::template
	  rebind_traits<_Sp_counted_ptr_inplace> _Alloc_traits;
	typename _Alloc_traits::allocator_type __a(_M_impl._M_alloc());
	_Alloc_traits::destroy(__a, this);
	_Alloc_traits::deallocate(__a, this, 1);
      }

      // Sneaky trick so __shared_ptr can get the managed pointer
      virtual void*
      _M_get_deleter(const std::type_info& __ti) noexcept
      {
#ifdef __GXX_RTTI
	if (__ti == typeid(_Sp_make_shared_tag))
	  return const_cast<typename remove_cv<_Tp>::type*>(_M_ptr());
#endif
	return nullptr;
      }

    private:
      _Tp* _M_ptr() noexcept { return _M_impl._M_storage._M_ptr(); }

      _Impl _M_impl;
    };


  template<_Lock_policy _Lp>
    class __shared_count
    {
    public:
      constexpr __shared_count() noexcept : _M_pi(0)
      { }

      template<typename _Ptr>
        explicit
	__shared_count(_Ptr __p) : _M_pi(0)
	{
	  __try
	    {
	      _M_pi = new _Sp_counted_ptr<_Ptr, _Lp>(__p);
	    }
	  __catch(...)
	    {
	      delete __p;
	      __throw_exception_again;
	    }
	}

      template<typename _Ptr, typename _Deleter>
	__shared_count(_Ptr __p, _Deleter __d)
<<<<<<< HEAD
	: __shared_count(__p, std::move(__d), allocator<int>())
=======
	: __shared_count(__p, std::move(__d), allocator<void>())
>>>>>>> a7aa3838
	{ }

      template<typename _Ptr, typename _Deleter, typename _Alloc>
	__shared_count(_Ptr __p, _Deleter __d, _Alloc __a) : _M_pi(0)
	{
	  typedef _Sp_counted_deleter<_Ptr, _Deleter, _Alloc, _Lp> _Sp_cd_type;
	  typedef typename allocator_traits<_Alloc>::template
	    rebind_traits<_Sp_cd_type> _Alloc_traits;
	  typename _Alloc_traits::allocator_type __a2(__a);
	  _Sp_cd_type* __mem = 0;
	  __try
	    {
	      __mem = _Alloc_traits::allocate(__a2, 1);
	      _Alloc_traits::construct(__a2, __mem,
		  __p, std::move(__d), std::move(__a));
	      _M_pi = __mem;
	    }
	  __catch(...)
	    {
	      __d(__p); // Call _Deleter on __p.
	      if (__mem)
	        _Alloc_traits::deallocate(__a2, __mem, 1);
	      __throw_exception_again;
	    }
	}

      template<typename _Tp, typename _Alloc, typename... _Args>
	__shared_count(_Sp_make_shared_tag, _Tp*, const _Alloc& __a,
		       _Args&&... __args)
	: _M_pi(0)
	{
	  typedef _Sp_counted_ptr_inplace<_Tp, _Alloc, _Lp> _Sp_cp_type;
	  typedef typename allocator_traits<_Alloc>::template
	    rebind_traits<_Sp_cp_type> _Alloc_traits;
	  typename _Alloc_traits::allocator_type __a2(__a);
	  _Sp_cp_type* __mem = _Alloc_traits::allocate(__a2, 1);
	  __try
	    {
	      _Alloc_traits::construct(__a2, __mem, std::move(__a),
		    std::forward<_Args>(__args)...);
	      _M_pi = __mem;
	    }
	  __catch(...)
	    {
	      _Alloc_traits::deallocate(__a2, __mem, 1);
	      __throw_exception_again;
	    }
	}

#if _GLIBCXX_USE_DEPRECATED
      // Special case for auto_ptr<_Tp> to provide the strong guarantee.
      template<typename _Tp>
        explicit
	__shared_count(std::auto_ptr<_Tp>&& __r);
#endif

      // Special case for unique_ptr<_Tp,_Del> to provide the strong guarantee.
      template<typename _Tp, typename _Del>
        explicit
	__shared_count(std::unique_ptr<_Tp, _Del>&& __r) : _M_pi(0)
	{
	  using _Ptr = typename unique_ptr<_Tp, _Del>::pointer;
	  using _Del2 = typename conditional<is_reference<_Del>::value,
	      reference_wrapper<typename remove_reference<_Del>::type>,
	      _Del>::type;
	  using _Sp_cd_type
	    = _Sp_counted_deleter<_Ptr, _Del2, allocator<void>, _Lp>;
	  using _Alloc = allocator<_Sp_cd_type>;
	  using _Alloc_traits = allocator_traits<_Alloc>;
	  _Alloc __a;
	  _Sp_cd_type* __mem = _Alloc_traits::allocate(__a, 1);
	  _Alloc_traits::construct(__a, __mem, __r.release(),
				   __r.get_deleter());  // non-throwing
	  _M_pi = __mem;
	}

      // Throw bad_weak_ptr when __r._M_get_use_count() == 0.
      explicit __shared_count(const __weak_count<_Lp>& __r);

      // Does not throw if __r._M_get_use_count() == 0, caller must check.
      explicit __shared_count(const __weak_count<_Lp>& __r, std::nothrow_t);

      ~__shared_count() noexcept
      {
	if (_M_pi != nullptr)
	  _M_pi->_M_release();
      }

      __shared_count(const __shared_count& __r) noexcept
      : _M_pi(__r._M_pi)
      {
	if (_M_pi != 0)
	  _M_pi->_M_add_ref_copy();
      }

      __shared_count&
      operator=(const __shared_count& __r) noexcept
      {
	_Sp_counted_base<_Lp>* __tmp = __r._M_pi;
	if (__tmp != _M_pi)
	  {
	    if (__tmp != 0)
	      __tmp->_M_add_ref_copy();
	    if (_M_pi != 0)
	      _M_pi->_M_release();
	    _M_pi = __tmp;
	  }
	return *this;
      }

      void
      _M_swap(__shared_count& __r) noexcept
      {
	_Sp_counted_base<_Lp>* __tmp = __r._M_pi;
	__r._M_pi = _M_pi;
	_M_pi = __tmp;
      }

      long
      _M_get_use_count() const noexcept
      { return _M_pi != 0 ? _M_pi->_M_get_use_count() : 0; }

      bool
      _M_unique() const noexcept
      { return this->_M_get_use_count() == 1; }

      void*
      _M_get_deleter(const std::type_info& __ti) const noexcept
      { return _M_pi ? _M_pi->_M_get_deleter(__ti) : nullptr; }

      bool
      _M_less(const __shared_count& __rhs) const noexcept
      { return std::less<_Sp_counted_base<_Lp>*>()(this->_M_pi, __rhs._M_pi); }

      bool
      _M_less(const __weak_count<_Lp>& __rhs) const noexcept
      { return std::less<_Sp_counted_base<_Lp>*>()(this->_M_pi, __rhs._M_pi); }

      // Friend function injected into enclosing namespace and found by ADL
      friend inline bool
      operator==(const __shared_count& __a, const __shared_count& __b) noexcept
      { return __a._M_pi == __b._M_pi; }

    private:
      friend class __weak_count<_Lp>;

      _Sp_counted_base<_Lp>*  _M_pi;
    };


  template<_Lock_policy _Lp>
    class __weak_count
    {
    public:
      constexpr __weak_count() noexcept : _M_pi(0)
      { }

      __weak_count(const __shared_count<_Lp>& __r) noexcept
      : _M_pi(__r._M_pi)
      {
	if (_M_pi != 0)
	  _M_pi->_M_weak_add_ref();
      }

      __weak_count(const __weak_count<_Lp>& __r) noexcept
      : _M_pi(__r._M_pi)
      {
	if (_M_pi != 0)
	  _M_pi->_M_weak_add_ref();
      }

      ~__weak_count() noexcept
      {
	if (_M_pi != 0)
	  _M_pi->_M_weak_release();
      }

      __weak_count<_Lp>&
      operator=(const __shared_count<_Lp>& __r) noexcept
      {
	_Sp_counted_base<_Lp>* __tmp = __r._M_pi;
	if (__tmp != 0)
	  __tmp->_M_weak_add_ref();
	if (_M_pi != 0)
	  _M_pi->_M_weak_release();
	_M_pi = __tmp;
	return *this;
      }

      __weak_count<_Lp>&
      operator=(const __weak_count<_Lp>& __r) noexcept
      {
	_Sp_counted_base<_Lp>* __tmp = __r._M_pi;
	if (__tmp != 0)
	  __tmp->_M_weak_add_ref();
	if (_M_pi != 0)
	  _M_pi->_M_weak_release();
	_M_pi = __tmp;
	return *this;
      }

      void
      _M_swap(__weak_count<_Lp>& __r) noexcept
      {
	_Sp_counted_base<_Lp>* __tmp = __r._M_pi;
	__r._M_pi = _M_pi;
	_M_pi = __tmp;
      }

      long
      _M_get_use_count() const noexcept
      { return _M_pi != 0 ? _M_pi->_M_get_use_count() : 0; }

      bool
      _M_less(const __weak_count& __rhs) const noexcept
      { return std::less<_Sp_counted_base<_Lp>*>()(this->_M_pi, __rhs._M_pi); }

      bool
      _M_less(const __shared_count<_Lp>& __rhs) const noexcept
      { return std::less<_Sp_counted_base<_Lp>*>()(this->_M_pi, __rhs._M_pi); }

      // Friend function injected into enclosing namespace and found by ADL
      friend inline bool
      operator==(const __weak_count& __a, const __weak_count& __b) noexcept
      { return __a._M_pi == __b._M_pi; }

    private:
      friend class __shared_count<_Lp>;

      _Sp_counted_base<_Lp>*  _M_pi;
    };

  // Now that __weak_count is defined we can define this constructor:
  template<_Lock_policy _Lp>
    inline
    __shared_count<_Lp>::__shared_count(const __weak_count<_Lp>& __r)
    : _M_pi(__r._M_pi)
    {
      if (_M_pi != nullptr)
	_M_pi->_M_add_ref_lock();
      else
	__throw_bad_weak_ptr();
    }

  // Now that __weak_count is defined we can define this constructor:
  template<_Lock_policy _Lp>
    inline
    __shared_count<_Lp>::
    __shared_count(const __weak_count<_Lp>& __r, std::nothrow_t)
    : _M_pi(__r._M_pi)
    {
      if (_M_pi != nullptr)
	if (!_M_pi->_M_add_ref_lock_nothrow())
	  _M_pi = nullptr;
    }

  // Support for enable_shared_from_this.

  // Friend of __enable_shared_from_this.
  template<_Lock_policy _Lp, typename _Tp1, typename _Tp2>
    void
    __enable_shared_from_this_helper(const __shared_count<_Lp>&,
				     const __enable_shared_from_this<_Tp1,
				     _Lp>*, const _Tp2*) noexcept;

  // Friend of enable_shared_from_this.
  template<typename _Tp1, typename _Tp2>
    void
    __enable_shared_from_this_helper(const __shared_count<>&,
				     const enable_shared_from_this<_Tp1>*,
				     const _Tp2*) noexcept;

  template<_Lock_policy _Lp>
    inline void
    __enable_shared_from_this_helper(const __shared_count<_Lp>&, ...) noexcept
    { }


  template<typename _Tp, _Lock_policy _Lp>
    class __shared_ptr
    {
    public:
      typedef _Tp   element_type;

      constexpr __shared_ptr() noexcept
      : _M_ptr(0), _M_refcount()
      { }

      template<typename _Tp1>
	explicit __shared_ptr(_Tp1* __p)
        : _M_ptr(__p), _M_refcount(__p)
	{
	  __glibcxx_function_requires(_ConvertibleConcept<_Tp1*, _Tp*>)
	  static_assert( !is_void<_Tp>::value, "incomplete type" );
	  static_assert( sizeof(_Tp1) > 0, "incomplete type" );
	  __enable_shared_from_this_helper(_M_refcount, __p, __p);
	}

      template<typename _Tp1, typename _Deleter>
	__shared_ptr(_Tp1* __p, _Deleter __d)
	: _M_ptr(__p), _M_refcount(__p, __d)
	{
	  __glibcxx_function_requires(_ConvertibleConcept<_Tp1*, _Tp*>)
	  // TODO requires _Deleter CopyConstructible and __d(__p) well-formed
	  __enable_shared_from_this_helper(_M_refcount, __p, __p);
	}

      template<typename _Tp1, typename _Deleter, typename _Alloc>
	__shared_ptr(_Tp1* __p, _Deleter __d, _Alloc __a)
	: _M_ptr(__p), _M_refcount(__p, __d, std::move(__a))
	{
	  __glibcxx_function_requires(_ConvertibleConcept<_Tp1*, _Tp*>)
	  // TODO requires _Deleter CopyConstructible and __d(__p) well-formed
	  __enable_shared_from_this_helper(_M_refcount, __p, __p);
	}

      template<typename _Deleter>
	__shared_ptr(nullptr_t __p, _Deleter __d)
	: _M_ptr(0), _M_refcount(__p, __d)
	{ }

      template<typename _Deleter, typename _Alloc>
        __shared_ptr(nullptr_t __p, _Deleter __d, _Alloc __a)
	: _M_ptr(0), _M_refcount(__p, __d, std::move(__a))
	{ }

      template<typename _Tp1>
	__shared_ptr(const __shared_ptr<_Tp1, _Lp>& __r, _Tp* __p) noexcept
	: _M_ptr(__p), _M_refcount(__r._M_refcount) // never throws
	{ }

      __shared_ptr(const __shared_ptr&) noexcept = default;
      __shared_ptr& operator=(const __shared_ptr&) noexcept = default;
      ~__shared_ptr() = default;

      template<typename _Tp1, typename = typename
	       std::enable_if<std::is_convertible<_Tp1*, _Tp*>::value>::type>
	__shared_ptr(const __shared_ptr<_Tp1, _Lp>& __r) noexcept
	: _M_ptr(__r._M_ptr), _M_refcount(__r._M_refcount)
	{ }

      __shared_ptr(__shared_ptr&& __r) noexcept
      : _M_ptr(__r._M_ptr), _M_refcount()
      {
	_M_refcount._M_swap(__r._M_refcount);
	__r._M_ptr = 0;
      }

      template<typename _Tp1, typename = typename
	       std::enable_if<std::is_convertible<_Tp1*, _Tp*>::value>::type>
	__shared_ptr(__shared_ptr<_Tp1, _Lp>&& __r) noexcept
	: _M_ptr(__r._M_ptr), _M_refcount()
	{
	  _M_refcount._M_swap(__r._M_refcount);
	  __r._M_ptr = 0;
	}

      template<typename _Tp1>
	explicit __shared_ptr(const __weak_ptr<_Tp1, _Lp>& __r)
	: _M_refcount(__r._M_refcount) // may throw
	{
	  __glibcxx_function_requires(_ConvertibleConcept<_Tp1*, _Tp*>)

	  // It is now safe to copy __r._M_ptr, as
	  // _M_refcount(__r._M_refcount) did not throw.
	  _M_ptr = __r._M_ptr;
	}

      // If an exception is thrown this constructor has no effect.
      template<typename _Tp1, typename _Del>
	__shared_ptr(std::unique_ptr<_Tp1, _Del>&& __r)
	: _M_ptr(__r.get()), _M_refcount()
	{
	  __glibcxx_function_requires(_ConvertibleConcept<_Tp1*, _Tp*>)
<<<<<<< HEAD
	  auto __tmp = __r.get();
=======
	  auto __raw = _S_raw_ptr(__r.get());
>>>>>>> a7aa3838
	  _M_refcount = __shared_count<_Lp>(std::move(__r));
	  __enable_shared_from_this_helper(_M_refcount, __raw, __raw);
	}

#if _GLIBCXX_USE_DEPRECATED
      // Postcondition: use_count() == 1 and __r.get() == 0
      template<typename _Tp1>
	__shared_ptr(std::auto_ptr<_Tp1>&& __r);
#endif

      /* TODO: use delegating constructor */
      constexpr __shared_ptr(nullptr_t) noexcept
      : _M_ptr(0), _M_refcount()
      { }

      template<typename _Tp1>
	__shared_ptr&
	operator=(const __shared_ptr<_Tp1, _Lp>& __r) noexcept
	{
	  _M_ptr = __r._M_ptr;
	  _M_refcount = __r._M_refcount; // __shared_count::op= doesn't throw
	  return *this;
	}

#if _GLIBCXX_USE_DEPRECATED
      template<typename _Tp1>
	__shared_ptr&
	operator=(std::auto_ptr<_Tp1>&& __r)
	{
	  __shared_ptr(std::move(__r)).swap(*this);
	  return *this;
	}
#endif

      __shared_ptr&
      operator=(__shared_ptr&& __r) noexcept
      {
	__shared_ptr(std::move(__r)).swap(*this);
	return *this;
      }

      template<class _Tp1>
	__shared_ptr&
	operator=(__shared_ptr<_Tp1, _Lp>&& __r) noexcept
	{
	  __shared_ptr(std::move(__r)).swap(*this);
	  return *this;
	}

      template<typename _Tp1, typename _Del>
	__shared_ptr&
	operator=(std::unique_ptr<_Tp1, _Del>&& __r)
	{
	  __shared_ptr(std::move(__r)).swap(*this);
	  return *this;
	}

      void
      reset() noexcept
      { __shared_ptr().swap(*this); }

      template<typename _Tp1>
	void
	reset(_Tp1* __p) // _Tp1 must be complete.
	{
	  // Catch self-reset errors.
	  _GLIBCXX_DEBUG_ASSERT(__p == 0 || __p != _M_ptr);
	  __shared_ptr(__p).swap(*this);
	}

      template<typename _Tp1, typename _Deleter>
	void
	reset(_Tp1* __p, _Deleter __d)
	{ __shared_ptr(__p, __d).swap(*this); }

      template<typename _Tp1, typename _Deleter, typename _Alloc>
	void
        reset(_Tp1* __p, _Deleter __d, _Alloc __a)
        { __shared_ptr(__p, __d, std::move(__a)).swap(*this); }

      // Allow class instantiation when _Tp is [cv-qual] void.
      typename std::add_lvalue_reference<_Tp>::type
      operator*() const noexcept
      {
	_GLIBCXX_DEBUG_ASSERT(_M_ptr != 0);
	return *_M_ptr;
      }

      _Tp*
      operator->() const noexcept
      {
	_GLIBCXX_DEBUG_ASSERT(_M_ptr != 0);
	return _M_ptr;
      }

      _Tp*
      get() const noexcept
      { return _M_ptr; }

      explicit operator bool() const // never throws
      { return _M_ptr == 0 ? false : true; }

      bool
      unique() const noexcept
      { return _M_refcount._M_unique(); }

      long
      use_count() const noexcept
      { return _M_refcount._M_get_use_count(); }

      void
      swap(__shared_ptr<_Tp, _Lp>& __other) noexcept
      {
	std::swap(_M_ptr, __other._M_ptr);
	_M_refcount._M_swap(__other._M_refcount);
      }

      template<typename _Tp1>
	bool
	owner_before(__shared_ptr<_Tp1, _Lp> const& __rhs) const
	{ return _M_refcount._M_less(__rhs._M_refcount); }

      template<typename _Tp1>
	bool
	owner_before(__weak_ptr<_Tp1, _Lp> const& __rhs) const
	{ return _M_refcount._M_less(__rhs._M_refcount); }

#ifdef __GXX_RTTI
    protected:
      // This constructor is non-standard, it is used by allocate_shared.
      template<typename _Alloc, typename... _Args>
	__shared_ptr(_Sp_make_shared_tag __tag, const _Alloc& __a,
		     _Args&&... __args)
	: _M_ptr(), _M_refcount(__tag, (_Tp*)0, __a,
				std::forward<_Args>(__args)...)
	{
	  // _M_ptr needs to point to the newly constructed object.
	  // This relies on _Sp_counted_ptr_inplace::_M_get_deleter.
	  void* __p = _M_refcount._M_get_deleter(typeid(__tag));
	  _M_ptr = static_cast<_Tp*>(__p);
	  __enable_shared_from_this_helper(_M_refcount, _M_ptr, _M_ptr);
	}
#else
      template<typename _Alloc>
        struct _Deleter
        {
          void operator()(_Tp* __ptr)
          {
	    typedef allocator_traits<_Alloc> _Alloc_traits;
	    _Alloc_traits::destroy(_M_alloc, __ptr);
	    _Alloc_traits::deallocate(_M_alloc, __ptr, 1);
          }
          _Alloc _M_alloc;
        };

      template<typename _Alloc, typename... _Args>
	__shared_ptr(_Sp_make_shared_tag __tag, const _Alloc& __a,
		     _Args&&... __args)
	: _M_ptr(), _M_refcount()
        {
	  typedef typename _Alloc::template rebind<_Tp>::other _Alloc2;
          _Deleter<_Alloc2> __del = { _Alloc2(__a) };
	  typedef allocator_traits<_Alloc2> __traits;
          _M_ptr = __traits::allocate(__del._M_alloc, 1);
	  __try
	    {
	      // _GLIBCXX_RESOLVE_LIB_DEFECTS
	      // 2070. allocate_shared should use allocator_traits<A>::construct
	      __traits::construct(__del._M_alloc, _M_ptr,
		                  std::forward<_Args>(__args)...);
	    }
	  __catch(...)
	    {
	      __traits::deallocate(__del._M_alloc, _M_ptr, 1);
	      __throw_exception_again;
	    }
          __shared_count<_Lp> __count(_M_ptr, __del, __del._M_alloc);
          _M_refcount._M_swap(__count);
	  __enable_shared_from_this_helper(_M_refcount, _M_ptr, _M_ptr);
        }
#endif

      template<typename _Tp1, _Lock_policy _Lp1, typename _Alloc,
	       typename... _Args>
	friend __shared_ptr<_Tp1, _Lp1>
	__allocate_shared(const _Alloc& __a, _Args&&... __args);

      // This constructor is used by __weak_ptr::lock() and
      // shared_ptr::shared_ptr(const weak_ptr&, std::nothrow_t).
      __shared_ptr(const __weak_ptr<_Tp, _Lp>& __r, std::nothrow_t)
      : _M_refcount(__r._M_refcount, std::nothrow)
      {
	_M_ptr = _M_refcount._M_get_use_count() ? __r._M_ptr : nullptr;
      }

      friend class __weak_ptr<_Tp, _Lp>;

    private:
      void*
      _M_get_deleter(const std::type_info& __ti) const noexcept
      { return _M_refcount._M_get_deleter(__ti); }

      template<typename _Tp1>
	static _Tp1*
	_S_raw_ptr(_Tp1* __ptr)
	{ return __ptr; }

      template<typename _Tp1>
	static auto
	_S_raw_ptr(_Tp1 __ptr) -> decltype(std::__addressof(*__ptr))
	{ return std::__addressof(*__ptr); }

      template<typename _Tp1, _Lock_policy _Lp1> friend class __shared_ptr;
      template<typename _Tp1, _Lock_policy _Lp1> friend class __weak_ptr;

      template<typename _Del, typename _Tp1, _Lock_policy _Lp1>
	friend _Del* get_deleter(const __shared_ptr<_Tp1, _Lp1>&) noexcept;

      _Tp*	   	   _M_ptr;         // Contained pointer.
      __shared_count<_Lp>  _M_refcount;    // Reference counter.
    };


  // 20.7.2.2.7 shared_ptr comparisons
  template<typename _Tp1, typename _Tp2, _Lock_policy _Lp>
    inline bool
    operator==(const __shared_ptr<_Tp1, _Lp>& __a,
	       const __shared_ptr<_Tp2, _Lp>& __b) noexcept
    { return __a.get() == __b.get(); }

  template<typename _Tp, _Lock_policy _Lp>
    inline bool
    operator==(const __shared_ptr<_Tp, _Lp>& __a, nullptr_t) noexcept
    { return !__a; }

  template<typename _Tp, _Lock_policy _Lp>
    inline bool
    operator==(nullptr_t, const __shared_ptr<_Tp, _Lp>& __a) noexcept
    { return !__a; }

  template<typename _Tp1, typename _Tp2, _Lock_policy _Lp>
    inline bool
    operator!=(const __shared_ptr<_Tp1, _Lp>& __a,
	       const __shared_ptr<_Tp2, _Lp>& __b) noexcept
    { return __a.get() != __b.get(); }

  template<typename _Tp, _Lock_policy _Lp>
    inline bool
    operator!=(const __shared_ptr<_Tp, _Lp>& __a, nullptr_t) noexcept
    { return (bool)__a; }

  template<typename _Tp, _Lock_policy _Lp>
    inline bool
    operator!=(nullptr_t, const __shared_ptr<_Tp, _Lp>& __a) noexcept
    { return (bool)__a; }

  template<typename _Tp1, typename _Tp2, _Lock_policy _Lp>
    inline bool
    operator<(const __shared_ptr<_Tp1, _Lp>& __a,
	      const __shared_ptr<_Tp2, _Lp>& __b) noexcept
    {
      typedef typename std::common_type<_Tp1*, _Tp2*>::type _CT;
      return std::less<_CT>()(__a.get(), __b.get());
    }

  template<typename _Tp, _Lock_policy _Lp>
    inline bool
    operator<(const __shared_ptr<_Tp, _Lp>& __a, nullptr_t) noexcept
    { return std::less<_Tp*>()(__a.get(), nullptr); }

  template<typename _Tp, _Lock_policy _Lp>
    inline bool
    operator<(nullptr_t, const __shared_ptr<_Tp, _Lp>& __a) noexcept
    { return std::less<_Tp*>()(nullptr, __a.get()); }

  template<typename _Tp1, typename _Tp2, _Lock_policy _Lp>
    inline bool
    operator<=(const __shared_ptr<_Tp1, _Lp>& __a,
	       const __shared_ptr<_Tp2, _Lp>& __b) noexcept
    { return !(__b < __a); }

  template<typename _Tp, _Lock_policy _Lp>
    inline bool
    operator<=(const __shared_ptr<_Tp, _Lp>& __a, nullptr_t) noexcept
    { return !(nullptr < __a); }

  template<typename _Tp, _Lock_policy _Lp>
    inline bool
    operator<=(nullptr_t, const __shared_ptr<_Tp, _Lp>& __a) noexcept
    { return !(__a < nullptr); }

  template<typename _Tp1, typename _Tp2, _Lock_policy _Lp>
    inline bool
    operator>(const __shared_ptr<_Tp1, _Lp>& __a,
	      const __shared_ptr<_Tp2, _Lp>& __b) noexcept
    { return (__b < __a); }

  template<typename _Tp, _Lock_policy _Lp>
    inline bool
    operator>(const __shared_ptr<_Tp, _Lp>& __a, nullptr_t) noexcept
    { return std::less<_Tp*>()(nullptr, __a.get()); }

  template<typename _Tp, _Lock_policy _Lp>
    inline bool
    operator>(nullptr_t, const __shared_ptr<_Tp, _Lp>& __a) noexcept
    { return std::less<_Tp*>()(__a.get(), nullptr); }

  template<typename _Tp1, typename _Tp2, _Lock_policy _Lp>
    inline bool
    operator>=(const __shared_ptr<_Tp1, _Lp>& __a,
	       const __shared_ptr<_Tp2, _Lp>& __b) noexcept
    { return !(__a < __b); }

  template<typename _Tp, _Lock_policy _Lp>
    inline bool
    operator>=(const __shared_ptr<_Tp, _Lp>& __a, nullptr_t) noexcept
    { return !(__a < nullptr); }

  template<typename _Tp, _Lock_policy _Lp>
    inline bool
    operator>=(nullptr_t, const __shared_ptr<_Tp, _Lp>& __a) noexcept
    { return !(nullptr < __a); }

  template<typename _Sp>
    struct _Sp_less : public binary_function<_Sp, _Sp, bool>
    {
      bool
      operator()(const _Sp& __lhs, const _Sp& __rhs) const noexcept
      {
	typedef typename _Sp::element_type element_type;
	return std::less<element_type*>()(__lhs.get(), __rhs.get());
      }
    };

  template<typename _Tp, _Lock_policy _Lp>
    struct less<__shared_ptr<_Tp, _Lp>>
    : public _Sp_less<__shared_ptr<_Tp, _Lp>>
    { };

  // 20.7.2.2.8 shared_ptr specialized algorithms.
  template<typename _Tp, _Lock_policy _Lp>
    inline void
    swap(__shared_ptr<_Tp, _Lp>& __a, __shared_ptr<_Tp, _Lp>& __b) noexcept
    { __a.swap(__b); }

  // 20.7.2.2.9 shared_ptr casts

  // The seemingly equivalent code:
  // shared_ptr<_Tp, _Lp>(static_cast<_Tp*>(__r.get()))
  // will eventually result in undefined behaviour, attempting to
  // delete the same object twice.
  /// static_pointer_cast
  template<typename _Tp, typename _Tp1, _Lock_policy _Lp>
    inline __shared_ptr<_Tp, _Lp>
    static_pointer_cast(const __shared_ptr<_Tp1, _Lp>& __r) noexcept
    { return __shared_ptr<_Tp, _Lp>(__r, static_cast<_Tp*>(__r.get())); }

  // The seemingly equivalent code:
  // shared_ptr<_Tp, _Lp>(const_cast<_Tp*>(__r.get()))
  // will eventually result in undefined behaviour, attempting to
  // delete the same object twice.
  /// const_pointer_cast
  template<typename _Tp, typename _Tp1, _Lock_policy _Lp>
    inline __shared_ptr<_Tp, _Lp>
    const_pointer_cast(const __shared_ptr<_Tp1, _Lp>& __r) noexcept
    { return __shared_ptr<_Tp, _Lp>(__r, const_cast<_Tp*>(__r.get())); }

  // The seemingly equivalent code:
  // shared_ptr<_Tp, _Lp>(dynamic_cast<_Tp*>(__r.get()))
  // will eventually result in undefined behaviour, attempting to
  // delete the same object twice.
  /// dynamic_pointer_cast
  template<typename _Tp, typename _Tp1, _Lock_policy _Lp>
    inline __shared_ptr<_Tp, _Lp>
    dynamic_pointer_cast(const __shared_ptr<_Tp1, _Lp>& __r) noexcept
    {
      if (_Tp* __p = dynamic_cast<_Tp*>(__r.get()))
	return __shared_ptr<_Tp, _Lp>(__r, __p);
      return __shared_ptr<_Tp, _Lp>();
    }


  template<typename _Tp, _Lock_policy _Lp>
    class __weak_ptr
    {
    public:
      typedef _Tp element_type;

      constexpr __weak_ptr() noexcept
      : _M_ptr(0), _M_refcount()
      { }

      __weak_ptr(const __weak_ptr&) noexcept = default;
      __weak_ptr& operator=(const __weak_ptr&) noexcept = default;
      ~__weak_ptr() = default;

      // The "obvious" converting constructor implementation:
      //
      //  template<typename _Tp1>
      //    __weak_ptr(const __weak_ptr<_Tp1, _Lp>& __r)
      //    : _M_ptr(__r._M_ptr), _M_refcount(__r._M_refcount) // never throws
      //    { }
      //
      // has a serious problem.
      //
      //  __r._M_ptr may already have been invalidated. The _M_ptr(__r._M_ptr)
      //  conversion may require access to *__r._M_ptr (virtual inheritance).
      //
      // It is not possible to avoid spurious access violations since
      // in multithreaded programs __r._M_ptr may be invalidated at any point.
      template<typename _Tp1, typename = typename
	       std::enable_if<std::is_convertible<_Tp1*, _Tp*>::value>::type>
	__weak_ptr(const __weak_ptr<_Tp1, _Lp>& __r) noexcept
	: _M_refcount(__r._M_refcount)
        { _M_ptr = __r.lock().get(); }

      template<typename _Tp1, typename = typename
	       std::enable_if<std::is_convertible<_Tp1*, _Tp*>::value>::type>
	__weak_ptr(const __shared_ptr<_Tp1, _Lp>& __r) noexcept
	: _M_ptr(__r._M_ptr), _M_refcount(__r._M_refcount)
	{ }

      template<typename _Tp1>
	__weak_ptr&
	operator=(const __weak_ptr<_Tp1, _Lp>& __r) noexcept
	{
	  _M_ptr = __r.lock().get();
	  _M_refcount = __r._M_refcount;
	  return *this;
	}

      template<typename _Tp1>
	__weak_ptr&
	operator=(const __shared_ptr<_Tp1, _Lp>& __r) noexcept
	{
	  _M_ptr = __r._M_ptr;
	  _M_refcount = __r._M_refcount;
	  return *this;
	}

      __shared_ptr<_Tp, _Lp>
      lock() const noexcept
      { return __shared_ptr<element_type, _Lp>(*this, std::nothrow); }

      long
      use_count() const noexcept
      { return _M_refcount._M_get_use_count(); }

      bool
      expired() const noexcept
      { return _M_refcount._M_get_use_count() == 0; }

      template<typename _Tp1>
	bool
	owner_before(const __shared_ptr<_Tp1, _Lp>& __rhs) const
	{ return _M_refcount._M_less(__rhs._M_refcount); }

      template<typename _Tp1>
	bool
	owner_before(const __weak_ptr<_Tp1, _Lp>& __rhs) const
	{ return _M_refcount._M_less(__rhs._M_refcount); }

      void
      reset() noexcept
      { __weak_ptr().swap(*this); }

      void
      swap(__weak_ptr& __s) noexcept
      {
	std::swap(_M_ptr, __s._M_ptr);
	_M_refcount._M_swap(__s._M_refcount);
      }

    private:
      // Used by __enable_shared_from_this.
      void
      _M_assign(_Tp* __ptr, const __shared_count<_Lp>& __refcount) noexcept
      {
	_M_ptr = __ptr;
	_M_refcount = __refcount;
      }

      template<typename _Tp1, _Lock_policy _Lp1> friend class __shared_ptr;
      template<typename _Tp1, _Lock_policy _Lp1> friend class __weak_ptr;
      friend class __enable_shared_from_this<_Tp, _Lp>;
      friend class enable_shared_from_this<_Tp>;

      _Tp*	 	 _M_ptr;         // Contained pointer.
      __weak_count<_Lp>  _M_refcount;    // Reference counter.
    };

  // 20.7.2.3.6 weak_ptr specialized algorithms.
  template<typename _Tp, _Lock_policy _Lp>
    inline void
    swap(__weak_ptr<_Tp, _Lp>& __a, __weak_ptr<_Tp, _Lp>& __b) noexcept
    { __a.swap(__b); }

  template<typename _Tp, typename _Tp1>
    struct _Sp_owner_less : public binary_function<_Tp, _Tp, bool>
    {
      bool
      operator()(const _Tp& __lhs, const _Tp& __rhs) const
      { return __lhs.owner_before(__rhs); }

      bool
      operator()(const _Tp& __lhs, const _Tp1& __rhs) const
      { return __lhs.owner_before(__rhs); }

      bool
      operator()(const _Tp1& __lhs, const _Tp& __rhs) const
      { return __lhs.owner_before(__rhs); }
    };

  template<typename _Tp, _Lock_policy _Lp>
    struct owner_less<__shared_ptr<_Tp, _Lp>>
    : public _Sp_owner_less<__shared_ptr<_Tp, _Lp>, __weak_ptr<_Tp, _Lp>>
    { };

  template<typename _Tp, _Lock_policy _Lp>
    struct owner_less<__weak_ptr<_Tp, _Lp>>
    : public _Sp_owner_less<__weak_ptr<_Tp, _Lp>, __shared_ptr<_Tp, _Lp>>
    { };


  template<typename _Tp, _Lock_policy _Lp>
    class __enable_shared_from_this
    {
    protected:
      constexpr __enable_shared_from_this() noexcept { }

      __enable_shared_from_this(const __enable_shared_from_this&) noexcept { }

      __enable_shared_from_this&
      operator=(const __enable_shared_from_this&) noexcept
      { return *this; }

      ~__enable_shared_from_this() { }

    public:
      __shared_ptr<_Tp, _Lp>
      shared_from_this()
      { return __shared_ptr<_Tp, _Lp>(this->_M_weak_this); }

      __shared_ptr<const _Tp, _Lp>
      shared_from_this() const
      { return __shared_ptr<const _Tp, _Lp>(this->_M_weak_this); }

    private:
      template<typename _Tp1>
	void
	_M_weak_assign(_Tp1* __p, const __shared_count<_Lp>& __n) const noexcept
	{ _M_weak_this._M_assign(__p, __n); }

      template<typename _Tp1>
	friend void
	__enable_shared_from_this_helper(const __shared_count<_Lp>& __pn,
					 const __enable_shared_from_this* __pe,
					 const _Tp1* __px) noexcept
	{
	  if (__pe != 0)
	    __pe->_M_weak_assign(const_cast<_Tp1*>(__px), __pn);
	}

      mutable __weak_ptr<_Tp, _Lp>  _M_weak_this;
    };


  template<typename _Tp, _Lock_policy _Lp, typename _Alloc, typename... _Args>
    inline __shared_ptr<_Tp, _Lp>
    __allocate_shared(const _Alloc& __a, _Args&&... __args)
    {
      return __shared_ptr<_Tp, _Lp>(_Sp_make_shared_tag(), __a,
				    std::forward<_Args>(__args)...);
    }

  template<typename _Tp, _Lock_policy _Lp, typename... _Args>
    inline __shared_ptr<_Tp, _Lp>
    __make_shared(_Args&&... __args)
    {
      typedef typename std::remove_const<_Tp>::type _Tp_nc;
      return std::__allocate_shared<_Tp, _Lp>(std::allocator<_Tp_nc>(),
					      std::forward<_Args>(__args)...);
    }

  /// std::hash specialization for __shared_ptr.
  template<typename _Tp, _Lock_policy _Lp>
    struct hash<__shared_ptr<_Tp, _Lp>>
    : public __hash_base<size_t, __shared_ptr<_Tp, _Lp>>
    {
      size_t
      operator()(const __shared_ptr<_Tp, _Lp>& __s) const noexcept
      { return std::hash<_Tp*>()(__s.get()); }
    };

_GLIBCXX_END_NAMESPACE_VERSION
} // namespace

#endif // _SHARED_PTR_BASE_H<|MERGE_RESOLUTION|>--- conflicted
+++ resolved
@@ -577,11 +577,7 @@
 
       template<typename _Ptr, typename _Deleter>
 	__shared_count(_Ptr __p, _Deleter __d)
-<<<<<<< HEAD
-	: __shared_count(__p, std::move(__d), allocator<int>())
-=======
 	: __shared_count(__p, std::move(__d), allocator<void>())
->>>>>>> a7aa3838
 	{ }
 
       template<typename _Ptr, typename _Deleter, typename _Alloc>
@@ -956,11 +952,7 @@
 	: _M_ptr(__r.get()), _M_refcount()
 	{
 	  __glibcxx_function_requires(_ConvertibleConcept<_Tp1*, _Tp*>)
-<<<<<<< HEAD
-	  auto __tmp = __r.get();
-=======
 	  auto __raw = _S_raw_ptr(__r.get());
->>>>>>> a7aa3838
 	  _M_refcount = __shared_count<_Lp>(std::move(__r));
 	  __enable_shared_from_this_helper(_M_refcount, __raw, __raw);
 	}
