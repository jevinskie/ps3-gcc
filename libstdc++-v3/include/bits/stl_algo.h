--- conflicted
+++ resolved
@@ -4443,10 +4443,7 @@
       if (__first != __last)
 	for (_RandomAccessIterator __i = __first + 1; __i != __last; ++__i)
 	  {
-<<<<<<< HEAD
-=======
 	    // XXX rand() % N is not uniformly distributed
->>>>>>> d5ad84b3
 	    _RandomAccessIterator __j = __first
 					+ std::rand() % ((__i - __first) + 1);
 	    if (__i != __j)
