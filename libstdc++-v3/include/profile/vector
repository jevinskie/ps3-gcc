--- conflicted
+++ resolved
@@ -391,19 +391,6 @@
 
       template<typename... _Args>
         iterator
-<<<<<<< HEAD
-        emplace(iterator __position, _Args&&... __args)
-        {
-	  typename _Base::iterator __res
-	    = _Base::emplace(__position.base(),
-			     std::forward<_Args>(__args)...);
-	  return iterator(__res, this);
-	}
-
-      void
-      insert(iterator __position, initializer_list<value_type> __l)
-      { this->insert(__position, __l.begin(), __l.end()); }
-=======
         emplace(const_iterator __position, _Args&&... __args)
         {
 	  _Base_iterator __res = _Base::emplace(__position.base(),
@@ -414,7 +401,6 @@
       iterator
       insert(const_iterator __position, initializer_list<value_type> __l)
       { return this->insert(__position, __l.begin(), __l.end()); }
->>>>>>> a7aa3838
 #endif
 
 #if __cplusplus >= 201103L
