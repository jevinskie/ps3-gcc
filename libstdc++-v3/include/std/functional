// <functional> -*- C++ -*-

// Copyright (C) 2001-2014 Free Software Foundation, Inc.
//
// This file is part of the GNU ISO C++ Library.  This library is free
// software; you can redistribute it and/or modify it under the
// terms of the GNU General Public License as published by the
// Free Software Foundation; either version 3, or (at your option)
// any later version.

// This library is distributed in the hope that it will be useful,
// but WITHOUT ANY WARRANTY; without even the implied warranty of
// MERCHANTABILITY or FITNESS FOR A PARTICULAR PURPOSE.  See the
// GNU General Public License for more details.

// Under Section 7 of GPL version 3, you are granted additional
// permissions described in the GCC Runtime Library Exception, version
// 3.1, as published by the Free Software Foundation.

// You should have received a copy of the GNU General Public License and
// a copy of the GCC Runtime Library Exception along with this program;
// see the files COPYING3 and COPYING.RUNTIME respectively.  If not, see
// <http://www.gnu.org/licenses/>.

/*
 * Copyright (c) 1997
 * Silicon Graphics Computer Systems, Inc.
 *
 * Permission to use, copy, modify, distribute and sell this software
 * and its documentation for any purpose is hereby granted without fee,
 * provided that the above copyright notice appear in all copies and
 * that both that copyright notice and this permission notice appear
 * in supporting documentation.  Silicon Graphics makes no
 * representations about the suitability of this software for any
 * purpose.  It is provided "as is" without express or implied warranty.
 *
 */

/** @file include/functional
 *  This is a Standard C++ Library header.
 */

#ifndef _GLIBCXX_FUNCTIONAL
#define _GLIBCXX_FUNCTIONAL 1

#pragma GCC system_header

#include <bits/c++config.h>
#include <bits/stl_function.h>

#if __cplusplus >= 201103L

#include <typeinfo>
#include <new>
#include <tuple>
#include <type_traits>
#include <bits/functexcept.h>
#include <bits/functional_hash.h>

namespace std _GLIBCXX_VISIBILITY(default)
{
_GLIBCXX_BEGIN_NAMESPACE_VERSION

  template<typename _MemberPointer>
    class _Mem_fn;
  template<typename _Tp, typename _Class>
    _Mem_fn<_Tp _Class::*>
    mem_fn(_Tp _Class::*) noexcept;

_GLIBCXX_HAS_NESTED_TYPE(result_type)

  /// If we have found a result_type, extract it.
  template<bool _Has_result_type, typename _Functor>
    struct _Maybe_get_result_type
    { };

  template<typename _Functor>
    struct _Maybe_get_result_type<true, _Functor>
    { typedef typename _Functor::result_type result_type; };

  /**
   *  Base class for any function object that has a weak result type, as
   *  defined in 3.3/3 of TR1.
  */
  template<typename _Functor>
    struct _Weak_result_type_impl
    : _Maybe_get_result_type<__has_result_type<_Functor>::value, _Functor>
    { };

  /// Retrieve the result type for a function type.
  template<typename _Res, typename... _ArgTypes>
    struct _Weak_result_type_impl<_Res(_ArgTypes...)>
    { typedef _Res result_type; };

  template<typename _Res, typename... _ArgTypes>
    struct _Weak_result_type_impl<_Res(_ArgTypes......)>
    { typedef _Res result_type; };

  template<typename _Res, typename... _ArgTypes>
    struct _Weak_result_type_impl<_Res(_ArgTypes...) const>
    { typedef _Res result_type; };

  template<typename _Res, typename... _ArgTypes>
    struct _Weak_result_type_impl<_Res(_ArgTypes......) const>
    { typedef _Res result_type; };

  template<typename _Res, typename... _ArgTypes>
    struct _Weak_result_type_impl<_Res(_ArgTypes...) volatile>
    { typedef _Res result_type; };

  template<typename _Res, typename... _ArgTypes>
    struct _Weak_result_type_impl<_Res(_ArgTypes......) volatile>
    { typedef _Res result_type; };

  template<typename _Res, typename... _ArgTypes>
    struct _Weak_result_type_impl<_Res(_ArgTypes...) const volatile>
    { typedef _Res result_type; };

  template<typename _Res, typename... _ArgTypes>
    struct _Weak_result_type_impl<_Res(_ArgTypes......) const volatile>
    { typedef _Res result_type; };

  /// Retrieve the result type for a function reference.
  template<typename _Res, typename... _ArgTypes>
    struct _Weak_result_type_impl<_Res(&)(_ArgTypes...)>
    { typedef _Res result_type; };

  template<typename _Res, typename... _ArgTypes>
    struct _Weak_result_type_impl<_Res(&)(_ArgTypes......)>
    { typedef _Res result_type; };

  /// Retrieve the result type for a function pointer.
  template<typename _Res, typename... _ArgTypes>
    struct _Weak_result_type_impl<_Res(*)(_ArgTypes...)>
    { typedef _Res result_type; };

  template<typename _Res, typename... _ArgTypes>
    struct _Weak_result_type_impl<_Res(*)(_ArgTypes......)>
    { typedef _Res result_type; };

  /// Retrieve result type for a member function pointer.
  template<typename _Res, typename _Class, typename... _ArgTypes>
    struct _Weak_result_type_impl<_Res (_Class::*)(_ArgTypes...)>
    { typedef _Res result_type; };

  template<typename _Res, typename _Class, typename... _ArgTypes>
    struct _Weak_result_type_impl<_Res (_Class::*)(_ArgTypes......)>
    { typedef _Res result_type; };

  /// Retrieve result type for a const member function pointer.
  template<typename _Res, typename _Class, typename... _ArgTypes>
    struct _Weak_result_type_impl<_Res (_Class::*)(_ArgTypes...) const>
    { typedef _Res result_type; };

  template<typename _Res, typename _Class, typename... _ArgTypes>
    struct _Weak_result_type_impl<_Res (_Class::*)(_ArgTypes......) const>
    { typedef _Res result_type; };

  /// Retrieve result type for a volatile member function pointer.
  template<typename _Res, typename _Class, typename... _ArgTypes>
    struct _Weak_result_type_impl<_Res (_Class::*)(_ArgTypes...) volatile>
    { typedef _Res result_type; };

  template<typename _Res, typename _Class, typename... _ArgTypes>
    struct _Weak_result_type_impl<_Res (_Class::*)(_ArgTypes......) volatile>
    { typedef _Res result_type; };

  /// Retrieve result type for a const volatile member function pointer.
  template<typename _Res, typename _Class, typename... _ArgTypes>
    struct _Weak_result_type_impl<_Res (_Class::*)(_ArgTypes...)
				  const volatile>
    { typedef _Res result_type; };

  template<typename _Res, typename _Class, typename... _ArgTypes>
    struct _Weak_result_type_impl<_Res (_Class::*)(_ArgTypes......)
				  const volatile>
    { typedef _Res result_type; };

  /**
   *  Strip top-level cv-qualifiers from the function object and let
   *  _Weak_result_type_impl perform the real work.
  */
  template<typename _Functor>
    struct _Weak_result_type
    : _Weak_result_type_impl<typename remove_cv<_Functor>::type>
    { };

  /**
   * Invoke a function object, which may be either a member pointer or a
   * function object. The first parameter will tell which.
   */
  template<typename _Functor, typename... _Args>
    inline
    typename enable_if<
	     (!is_member_pointer<_Functor>::value
	      && !is_function<_Functor>::value
	      && !is_function<typename remove_pointer<_Functor>::type>::value),
	     typename result_of<_Functor&(_Args&&...)>::type
	   >::type
    __invoke(_Functor& __f, _Args&&... __args)
    {
      return __f(std::forward<_Args>(__args)...);
    }

  template<typename _Functor, typename... _Args>
    inline
    typename enable_if<
             (is_member_pointer<_Functor>::value
              && !is_function<_Functor>::value
              && !is_function<typename remove_pointer<_Functor>::type>::value),
             typename result_of<_Functor(_Args&&...)>::type
           >::type
    __invoke(_Functor& __f, _Args&&... __args)
    {
      return std::mem_fn(__f)(std::forward<_Args>(__args)...);
    }

  // To pick up function references (that will become function pointers)
  template<typename _Functor, typename... _Args>
    inline
    typename enable_if<
	     (is_pointer<_Functor>::value
	      && is_function<typename remove_pointer<_Functor>::type>::value),
	     typename result_of<_Functor(_Args&&...)>::type
	   >::type
    __invoke(_Functor __f, _Args&&... __args)
    {
      return __f(std::forward<_Args>(__args)...);
    }

  /**
   *  Knowing which of unary_function and binary_function _Tp derives
   *  from, derives from the same and ensures that reference_wrapper
   *  will have a weak result type. See cases below.
   */
  template<bool _Unary, bool _Binary, typename _Tp>
    struct _Reference_wrapper_base_impl;

  // None of the nested argument types.
  template<typename _Tp>
    struct _Reference_wrapper_base_impl<false, false, _Tp>
    : _Weak_result_type<_Tp>
    { };

  // Nested argument_type only.
  template<typename _Tp>
    struct _Reference_wrapper_base_impl<true, false, _Tp>
    : _Weak_result_type<_Tp>
    {
      typedef typename _Tp::argument_type argument_type;
    };

  // Nested first_argument_type and second_argument_type only.
  template<typename _Tp>
    struct _Reference_wrapper_base_impl<false, true, _Tp>
    : _Weak_result_type<_Tp>
    {
      typedef typename _Tp::first_argument_type first_argument_type;
      typedef typename _Tp::second_argument_type second_argument_type;
    };

  // All the nested argument types.
   template<typename _Tp>
    struct _Reference_wrapper_base_impl<true, true, _Tp>
    : _Weak_result_type<_Tp>
    {
      typedef typename _Tp::argument_type argument_type;
      typedef typename _Tp::first_argument_type first_argument_type;
      typedef typename _Tp::second_argument_type second_argument_type;
    };

  _GLIBCXX_HAS_NESTED_TYPE(argument_type)
  _GLIBCXX_HAS_NESTED_TYPE(first_argument_type)
  _GLIBCXX_HAS_NESTED_TYPE(second_argument_type)

  /**
   *  Derives from unary_function or binary_function when it
   *  can. Specializations handle all of the easy cases. The primary
   *  template determines what to do with a class type, which may
   *  derive from both unary_function and binary_function.
  */
  template<typename _Tp>
    struct _Reference_wrapper_base
    : _Reference_wrapper_base_impl<
      __has_argument_type<_Tp>::value,
      __has_first_argument_type<_Tp>::value
      && __has_second_argument_type<_Tp>::value,
      _Tp>
    { };

  // - a function type (unary)
  template<typename _Res, typename _T1>
    struct _Reference_wrapper_base<_Res(_T1)>
    : unary_function<_T1, _Res>
    { };

  template<typename _Res, typename _T1>
    struct _Reference_wrapper_base<_Res(_T1) const>
    : unary_function<_T1, _Res>
    { };

  template<typename _Res, typename _T1>
    struct _Reference_wrapper_base<_Res(_T1) volatile>
    : unary_function<_T1, _Res>
    { };

  template<typename _Res, typename _T1>
    struct _Reference_wrapper_base<_Res(_T1) const volatile>
    : unary_function<_T1, _Res>
    { };

  // - a function type (binary)
  template<typename _Res, typename _T1, typename _T2>
    struct _Reference_wrapper_base<_Res(_T1, _T2)>
    : binary_function<_T1, _T2, _Res>
    { };

  template<typename _Res, typename _T1, typename _T2>
    struct _Reference_wrapper_base<_Res(_T1, _T2) const>
    : binary_function<_T1, _T2, _Res>
    { };

  template<typename _Res, typename _T1, typename _T2>
    struct _Reference_wrapper_base<_Res(_T1, _T2) volatile>
    : binary_function<_T1, _T2, _Res>
    { };

  template<typename _Res, typename _T1, typename _T2>
    struct _Reference_wrapper_base<_Res(_T1, _T2) const volatile>
    : binary_function<_T1, _T2, _Res>
    { };

  // - a function pointer type (unary)
  template<typename _Res, typename _T1>
    struct _Reference_wrapper_base<_Res(*)(_T1)>
    : unary_function<_T1, _Res>
    { };

  // - a function pointer type (binary)
  template<typename _Res, typename _T1, typename _T2>
    struct _Reference_wrapper_base<_Res(*)(_T1, _T2)>
    : binary_function<_T1, _T2, _Res>
    { };

  // - a pointer to member function type (unary, no qualifiers)
  template<typename _Res, typename _T1>
    struct _Reference_wrapper_base<_Res (_T1::*)()>
    : unary_function<_T1*, _Res>
    { };

  // - a pointer to member function type (binary, no qualifiers)
  template<typename _Res, typename _T1, typename _T2>
    struct _Reference_wrapper_base<_Res (_T1::*)(_T2)>
    : binary_function<_T1*, _T2, _Res>
    { };

  // - a pointer to member function type (unary, const)
  template<typename _Res, typename _T1>
    struct _Reference_wrapper_base<_Res (_T1::*)() const>
    : unary_function<const _T1*, _Res>
    { };

  // - a pointer to member function type (binary, const)
  template<typename _Res, typename _T1, typename _T2>
    struct _Reference_wrapper_base<_Res (_T1::*)(_T2) const>
    : binary_function<const _T1*, _T2, _Res>
    { };

  // - a pointer to member function type (unary, volatile)
  template<typename _Res, typename _T1>
    struct _Reference_wrapper_base<_Res (_T1::*)() volatile>
    : unary_function<volatile _T1*, _Res>
    { };

  // - a pointer to member function type (binary, volatile)
  template<typename _Res, typename _T1, typename _T2>
    struct _Reference_wrapper_base<_Res (_T1::*)(_T2) volatile>
    : binary_function<volatile _T1*, _T2, _Res>
    { };

  // - a pointer to member function type (unary, const volatile)
  template<typename _Res, typename _T1>
    struct _Reference_wrapper_base<_Res (_T1::*)() const volatile>
    : unary_function<const volatile _T1*, _Res>
    { };

  // - a pointer to member function type (binary, const volatile)
  template<typename _Res, typename _T1, typename _T2>
    struct _Reference_wrapper_base<_Res (_T1::*)(_T2) const volatile>
    : binary_function<const volatile _T1*, _T2, _Res>
    { };

  /**
   *  @brief Primary class template for reference_wrapper.
   *  @ingroup functors
   *  @{
   */
  template<typename _Tp>
    class reference_wrapper
    : public _Reference_wrapper_base<typename remove_cv<_Tp>::type>
    {
      _Tp* _M_data;

    public:
      typedef _Tp type;

      reference_wrapper(_Tp& __indata) noexcept
      : _M_data(std::__addressof(__indata))
      { }

      reference_wrapper(_Tp&&) = delete;

      reference_wrapper(const reference_wrapper<_Tp>& __inref) noexcept
      : _M_data(__inref._M_data)
      { }

      reference_wrapper&
      operator=(const reference_wrapper<_Tp>& __inref) noexcept
      {
	_M_data = __inref._M_data;
	return *this;
      }

      operator _Tp&() const noexcept
      { return this->get(); }

      _Tp&
      get() const noexcept
      { return *_M_data; }

      template<typename... _Args>
	typename result_of<_Tp&(_Args&&...)>::type
	operator()(_Args&&... __args) const
	{
	  return __invoke(get(), std::forward<_Args>(__args)...);
	}
    };


  /// Denotes a reference should be taken to a variable.
  template<typename _Tp>
    inline reference_wrapper<_Tp>
    ref(_Tp& __t) noexcept
    { return reference_wrapper<_Tp>(__t); }

  /// Denotes a const reference should be taken to a variable.
  template<typename _Tp>
    inline reference_wrapper<const _Tp>
    cref(const _Tp& __t) noexcept
    { return reference_wrapper<const _Tp>(__t); }

  template<typename _Tp>
    void ref(const _Tp&&) = delete;

  template<typename _Tp>
    void cref(const _Tp&&) = delete;

  /// Partial specialization.
  template<typename _Tp>
    inline reference_wrapper<_Tp>
    ref(reference_wrapper<_Tp> __t) noexcept
    { return ref(__t.get()); }

  /// Partial specialization.
  template<typename _Tp>
    inline reference_wrapper<const _Tp>
    cref(reference_wrapper<_Tp> __t) noexcept
    { return cref(__t.get()); }

  // @} group functors

  template<typename... _Types>
    struct _Pack : integral_constant<size_t, sizeof...(_Types)>
    { };

  template<typename _From, typename _To, bool = _From::value == _To::value>
    struct _AllConvertible : false_type
    { };

  template<typename... _From, typename... _To>
    struct _AllConvertible<_Pack<_From...>, _Pack<_To...>, true>
    : __and_<is_convertible<_From, _To>...>
    { };

  template<typename _Tp1, typename _Tp2>
    using _NotSame = __not_<is_same<typename std::decay<_Tp1>::type,
				    typename std::decay<_Tp2>::type>>;

  /**
   * Derives from @c unary_function or @c binary_function, or perhaps
   * nothing, depending on the number of arguments provided. The
   * primary template is the basis case, which derives nothing.
   */
  template<typename _Res, typename... _ArgTypes>
    struct _Maybe_unary_or_binary_function { };

  /// Derives from @c unary_function, as appropriate.
  template<typename _Res, typename _T1>
    struct _Maybe_unary_or_binary_function<_Res, _T1>
    : std::unary_function<_T1, _Res> { };

  /// Derives from @c binary_function, as appropriate.
  template<typename _Res, typename _T1, typename _T2>
    struct _Maybe_unary_or_binary_function<_Res, _T1, _T2>
    : std::binary_function<_T1, _T2, _Res> { };

  /// Implementation of @c mem_fn for member function pointers.
  template<typename _Res, typename _Class, typename... _ArgTypes>
    class _Mem_fn<_Res (_Class::*)(_ArgTypes...)>
    : public _Maybe_unary_or_binary_function<_Res, _Class*, _ArgTypes...>
    {
      typedef _Res (_Class::*_Functor)(_ArgTypes...);

      template<typename _Tp, typename... _Args>
	_Res
	_M_call(_Tp&& __object, const volatile _Class *,
		_Args&&... __args) const
	{
	  return (std::forward<_Tp>(__object).*__pmf)
	    (std::forward<_Args>(__args)...);
	}

      template<typename _Tp, typename... _Args>
	_Res
	_M_call(_Tp&& __ptr, const volatile void *, _Args&&... __args) const
	{ return ((*__ptr).*__pmf)(std::forward<_Args>(__args)...); }

      // Require each _Args to be convertible to corresponding _ArgTypes
      template<typename... _Args>
	using _RequireValidArgs
	  = _Require<_AllConvertible<_Pack<_Args...>, _Pack<_ArgTypes...>>>;

      // Require each _Args to be convertible to corresponding _ArgTypes
      // and require _Tp is not _Class, _Class& or _Class*
      template<typename _Tp, typename... _Args>
	using _RequireValidArgs2
	  = _Require<_NotSame<_Class, _Tp>, _NotSame<_Class*, _Tp>,
		     _AllConvertible<_Pack<_Args...>, _Pack<_ArgTypes...>>>;

      // Require each _Args to be convertible to corresponding _ArgTypes
      // and require _Tp is _Class or derived from _Class
      template<typename _Tp, typename... _Args>
	using _RequireValidArgs3
	  = _Require<is_base_of<_Class, _Tp>,
		     _AllConvertible<_Pack<_Args...>, _Pack<_ArgTypes...>>>;

    public:
      typedef _Res result_type;

      explicit _Mem_fn(_Functor __pmf) : __pmf(__pmf) { }

      // Handle objects
      template<typename... _Args, typename _Req = _RequireValidArgs<_Args...>>
	_Res
	operator()(_Class& __object, _Args&&... __args) const
	{ return (__object.*__pmf)(std::forward<_Args>(__args)...); }

      template<typename... _Args, typename _Req = _RequireValidArgs<_Args...>>
	_Res
	operator()(_Class&& __object, _Args&&... __args) const
	{
	  return (std::move(__object).*__pmf)(std::forward<_Args>(__args)...);
	}

      // Handle pointers
      template<typename... _Args, typename _Req = _RequireValidArgs<_Args...>>
	_Res
	operator()(_Class* __object, _Args&&... __args) const
	{ return (__object->*__pmf)(std::forward<_Args>(__args)...); }

      // Handle smart pointers, references and pointers to derived
      template<typename _Tp, typename... _Args,
	       typename _Req = _RequireValidArgs2<_Tp, _Args...>>
	_Res
	operator()(_Tp&& __object, _Args&&... __args) const
	{
	  return _M_call(std::forward<_Tp>(__object), &__object,
	      std::forward<_Args>(__args)...);
	}

      template<typename _Tp, typename... _Args,
	       typename _Req = _RequireValidArgs3<_Tp, _Args...>>
	_Res
	operator()(reference_wrapper<_Tp> __ref, _Args&&... __args) const
	{ return operator()(__ref.get(), std::forward<_Args>(__args)...); }

    private:
      _Functor __pmf;
    };

  /// Implementation of @c mem_fn for const member function pointers.
  template<typename _Res, typename _Class, typename... _ArgTypes>
    class _Mem_fn<_Res (_Class::*)(_ArgTypes...) const>
    : public _Maybe_unary_or_binary_function<_Res, const _Class*,
					     _ArgTypes...>
    {
      typedef _Res (_Class::*_Functor)(_ArgTypes...) const;

      template<typename _Tp, typename... _Args>
	_Res
	_M_call(_Tp&& __object, const volatile _Class *,
		_Args&&... __args) const
	{
	  return (std::forward<_Tp>(__object).*__pmf)
	    (std::forward<_Args>(__args)...);
	}

      template<typename _Tp, typename... _Args>
	_Res
	_M_call(_Tp&& __ptr, const volatile void *, _Args&&... __args) const
	{ return ((*__ptr).*__pmf)(std::forward<_Args>(__args)...); }

      template<typename... _Args>
	using _RequireValidArgs
	  = _Require<_AllConvertible<_Pack<_Args...>, _Pack<_ArgTypes...>>>;

      template<typename _Tp, typename... _Args>
	using _RequireValidArgs2
	  = _Require<_NotSame<_Class, _Tp>, _NotSame<const _Class*, _Tp>,
		     _AllConvertible<_Pack<_Args...>, _Pack<_ArgTypes...>>>;

      template<typename _Tp, typename... _Args>
	using _RequireValidArgs3
	  = _Require<is_base_of<_Class, _Tp>,
		     _AllConvertible<_Pack<_Args...>, _Pack<_ArgTypes...>>>;

    public:
      typedef _Res result_type;

      explicit _Mem_fn(_Functor __pmf) : __pmf(__pmf) { }

      // Handle objects
      template<typename... _Args, typename _Req = _RequireValidArgs<_Args...>>
	_Res
	operator()(const _Class& __object, _Args&&... __args) const
	{ return (__object.*__pmf)(std::forward<_Args>(__args)...); }

      template<typename... _Args, typename _Req = _RequireValidArgs<_Args...>>
	_Res
	operator()(const _Class&& __object, _Args&&... __args) const
	{
	  return (std::move(__object).*__pmf)(std::forward<_Args>(__args)...);
	}

      // Handle pointers
      template<typename... _Args, typename _Req = _RequireValidArgs<_Args...>>
	_Res
	operator()(const _Class* __object, _Args&&... __args) const
	{ return (__object->*__pmf)(std::forward<_Args>(__args)...); }

      // Handle smart pointers, references and pointers to derived
      template<typename _Tp, typename... _Args,
	       typename _Req = _RequireValidArgs2<_Tp, _Args...>>
	_Res operator()(_Tp&& __object, _Args&&... __args) const
	{
	  return _M_call(std::forward<_Tp>(__object), &__object,
	      std::forward<_Args>(__args)...);
	}

      template<typename _Tp, typename... _Args,
	       typename _Req = _RequireValidArgs3<_Tp, _Args...>>
	_Res
	operator()(reference_wrapper<_Tp> __ref, _Args&&... __args) const
	{ return operator()(__ref.get(), std::forward<_Args>(__args)...); }

    private:
      _Functor __pmf;
    };

  /// Implementation of @c mem_fn for volatile member function pointers.
  template<typename _Res, typename _Class, typename... _ArgTypes>
    class _Mem_fn<_Res (_Class::*)(_ArgTypes...) volatile>
    : public _Maybe_unary_or_binary_function<_Res, volatile _Class*,
					     _ArgTypes...>
    {
      typedef _Res (_Class::*_Functor)(_ArgTypes...) volatile;

      template<typename _Tp, typename... _Args>
	_Res
	_M_call(_Tp&& __object, const volatile _Class *,
		_Args&&... __args) const
	{
	  return (std::forward<_Tp>(__object).*__pmf)
	    (std::forward<_Args>(__args)...);
	}

      template<typename _Tp, typename... _Args>
	_Res
	_M_call(_Tp&& __ptr, const volatile void *, _Args&&... __args) const
	{ return ((*__ptr).*__pmf)(std::forward<_Args>(__args)...); }

      template<typename... _Args>
	using _RequireValidArgs
	  = _Require<_AllConvertible<_Pack<_Args...>, _Pack<_ArgTypes...>>>;

      template<typename _Tp, typename... _Args>
	using _RequireValidArgs2
	  = _Require<_NotSame<_Class, _Tp>, _NotSame<volatile _Class*, _Tp>,
		     _AllConvertible<_Pack<_Args...>, _Pack<_ArgTypes...>>>;

      template<typename _Tp, typename... _Args>
	using _RequireValidArgs3
	  = _Require<is_base_of<_Class, _Tp>,
		     _AllConvertible<_Pack<_Args...>, _Pack<_ArgTypes...>>>;

    public:
      typedef _Res result_type;

      explicit _Mem_fn(_Functor __pmf) : __pmf(__pmf) { }

      // Handle objects
      template<typename... _Args, typename _Req = _RequireValidArgs<_Args...>>
	_Res
	operator()(volatile _Class& __object, _Args&&... __args) const
	{ return (__object.*__pmf)(std::forward<_Args>(__args)...); }

      template<typename... _Args, typename _Req = _RequireValidArgs<_Args...>>
	_Res
	operator()(volatile _Class&& __object, _Args&&... __args) const
	{
	  return (std::move(__object).*__pmf)(std::forward<_Args>(__args)...);
	}

      // Handle pointers
      template<typename... _Args, typename _Req = _RequireValidArgs<_Args...>>
	_Res
	operator()(volatile _Class* __object, _Args&&... __args) const
	{ return (__object->*__pmf)(std::forward<_Args>(__args)...); }

      // Handle smart pointers, references and pointers to derived
      template<typename _Tp, typename... _Args,
	       typename _Req = _RequireValidArgs2<_Tp, _Args...>>
	_Res
	operator()(_Tp&& __object, _Args&&... __args) const
	{
	  return _M_call(std::forward<_Tp>(__object), &__object,
	      std::forward<_Args>(__args)...);
	}

      template<typename _Tp, typename... _Args,
	       typename _Req = _RequireValidArgs3<_Tp, _Args...>>
	_Res
	operator()(reference_wrapper<_Tp> __ref, _Args&&... __args) const
	{ return operator()(__ref.get(), std::forward<_Args>(__args)...); }

    private:
      _Functor __pmf;
    };

  /// Implementation of @c mem_fn for const volatile member function pointers.
  template<typename _Res, typename _Class, typename... _ArgTypes>
    class _Mem_fn<_Res (_Class::*)(_ArgTypes...) const volatile>
    : public _Maybe_unary_or_binary_function<_Res, const volatile _Class*,
					     _ArgTypes...>
    {
      typedef _Res (_Class::*_Functor)(_ArgTypes...) const volatile;

      template<typename _Tp, typename... _Args>
	_Res
	_M_call(_Tp&& __object, const volatile _Class *,
		_Args&&... __args) const
	{
	  return (std::forward<_Tp>(__object).*__pmf)
	    (std::forward<_Args>(__args)...);
	}

      template<typename _Tp, typename... _Args>
	_Res
	_M_call(_Tp&& __ptr, const volatile void *, _Args&&... __args) const
	{ return ((*__ptr).*__pmf)(std::forward<_Args>(__args)...); }

      template<typename... _Args>
	using _RequireValidArgs
	  = _Require<_AllConvertible<_Pack<_Args...>, _Pack<_ArgTypes...>>>;

      template<typename _Tp, typename... _Args>
	using _RequireValidArgs2
	  = _Require<_NotSame<_Class, _Tp>,
		     _NotSame<const volatile _Class*, _Tp>,
		     _AllConvertible<_Pack<_Args...>, _Pack<_ArgTypes...>>>;

      template<typename _Tp, typename... _Args>
	using _RequireValidArgs3
	  = _Require<is_base_of<_Class, _Tp>,
		     _AllConvertible<_Pack<_Args...>, _Pack<_ArgTypes...>>>;

    public:
      typedef _Res result_type;

      explicit _Mem_fn(_Functor __pmf) : __pmf(__pmf) { }

      // Handle objects
      template<typename... _Args, typename _Req = _RequireValidArgs<_Args...>>
	_Res
	operator()(const volatile _Class& __object, _Args&&... __args) const
	{ return (__object.*__pmf)(std::forward<_Args>(__args)...); }

      template<typename... _Args, typename _Req = _RequireValidArgs<_Args...>>
	_Res
	operator()(const volatile _Class&& __object, _Args&&... __args) const
	{
	  return (std::move(__object).*__pmf)(std::forward<_Args>(__args)...);
	}

      // Handle pointers
      template<typename... _Args, typename _Req = _RequireValidArgs<_Args...>>
	_Res
	operator()(const volatile _Class* __object, _Args&&... __args) const
	{ return (__object->*__pmf)(std::forward<_Args>(__args)...); }

      // Handle smart pointers, references and pointers to derived
      template<typename _Tp, typename... _Args,
	       typename _Req = _RequireValidArgs2<_Tp, _Args...>>
	_Res operator()(_Tp&& __object, _Args&&... __args) const
	{
	  return _M_call(std::forward<_Tp>(__object), &__object,
	      std::forward<_Args>(__args)...);
	}

      template<typename _Tp, typename... _Args,
	       typename _Req = _RequireValidArgs3<_Tp, _Args...>>
	_Res
	operator()(reference_wrapper<_Tp> __ref, _Args&&... __args) const
	{ return operator()(__ref.get(), std::forward<_Args>(__args)...); }

    private:
      _Functor __pmf;
    };


  template<typename _Tp, bool>
    struct _Mem_fn_const_or_non
    {
      typedef const _Tp& type;
    };

  template<typename _Tp>
    struct _Mem_fn_const_or_non<_Tp, false>
    {
      typedef _Tp& type;
    };

  template<typename _Res, typename _Class>
    class _Mem_fn<_Res _Class::*>
    {
      using __pm_type = _Res _Class::*;

      // This bit of genius is due to Peter Dimov, improved slightly by
      // Douglas Gregor.
      // Made less elegant to support perfect forwarding and noexcept.
      template<typename _Tp>
	auto
	_M_call(_Tp&& __object, const _Class *) const noexcept
	-> decltype(std::forward<_Tp>(__object).*std::declval<__pm_type&>())
	{ return std::forward<_Tp>(__object).*__pm; }

      template<typename _Tp, typename _Up>
	auto
	_M_call(_Tp&& __object, _Up * const *) const noexcept
	-> decltype((*std::forward<_Tp>(__object)).*std::declval<__pm_type&>())
	{ return (*std::forward<_Tp>(__object)).*__pm; }

      template<typename _Tp>
	auto
	_M_call(_Tp&& __ptr, const volatile void*) const
	noexcept(noexcept((*__ptr).*std::declval<__pm_type&>()))
	-> decltype((*__ptr).*std::declval<__pm_type&>())
	{ return (*__ptr).*__pm; }

    public:
      explicit
      _Mem_fn(_Res _Class::*__pm) noexcept : __pm(__pm) { }

      // Handle objects
      _Res&
      operator()(_Class& __object) const noexcept
      { return __object.*__pm; }

      const _Res&
      operator()(const _Class& __object) const noexcept
      { return __object.*__pm; }

      _Res&&
      operator()(_Class&& __object) const noexcept
      { return std::forward<_Class>(__object).*__pm; }

      const _Res&&
      operator()(const _Class&& __object) const noexcept
      { return std::forward<const _Class>(__object).*__pm; }

      // Handle pointers
      _Res&
      operator()(_Class* __object) const noexcept
      { return __object->*__pm; }

      const _Res&
      operator()(const _Class* __object) const noexcept
      { return __object->*__pm; }

      // Handle smart pointers and derived
      template<typename _Tp, typename _Req = _Require<_NotSame<_Class*, _Tp>>>
	auto
	operator()(_Tp&& __unknown) const
	noexcept(noexcept(std::declval<_Mem_fn*>()->_M_call
			  (std::forward<_Tp>(__unknown), &__unknown)))
	-> decltype(this->_M_call(std::forward<_Tp>(__unknown), &__unknown))
	{ return _M_call(std::forward<_Tp>(__unknown), &__unknown); }

      template<typename _Tp, typename _Req = _Require<is_base_of<_Class, _Tp>>>
	auto
	operator()(reference_wrapper<_Tp> __ref) const
	noexcept(noexcept(std::declval<_Mem_fn&>()(__ref.get())))
	-> decltype((*this)(__ref.get()))
	{ return (*this)(__ref.get()); }

    private:
      _Res _Class::*__pm;
    };

  // _GLIBCXX_RESOLVE_LIB_DEFECTS
  // 2048.  Unnecessary mem_fn overloads
  /**
   *  @brief Returns a function object that forwards to the member
   *  pointer @a pm.
   *  @ingroup functors
   */
  template<typename _Tp, typename _Class>
    inline _Mem_fn<_Tp _Class::*>
    mem_fn(_Tp _Class::* __pm) noexcept
    {
      return _Mem_fn<_Tp _Class::*>(__pm);
    }

  /**
   *  @brief Determines if the given type _Tp is a function object
   *  should be treated as a subexpression when evaluating calls to
   *  function objects returned by bind(). [TR1 3.6.1]
   *  @ingroup binders
   */
  template<typename _Tp>
    struct is_bind_expression
    : public false_type { };

  /**
   *  @brief Determines if the given type _Tp is a placeholder in a
   *  bind() expression and, if so, which placeholder it is. [TR1 3.6.2]
   *  @ingroup binders
   */
  template<typename _Tp>
    struct is_placeholder
    : public integral_constant<int, 0>
    { };

  /** @brief The type of placeholder objects defined by libstdc++.
   *  @ingroup binders
   */
  template<int _Num> struct _Placeholder { };

  _GLIBCXX_END_NAMESPACE_VERSION

  /** @namespace std::placeholders
   *  @brief ISO C++11 entities sub-namespace for functional.
   *  @ingroup binders
   */
  namespace placeholders
  {
  _GLIBCXX_BEGIN_NAMESPACE_VERSION
  /* Define a large number of placeholders. There is no way to
   * simplify this with variadic templates, because we're introducing
   * unique names for each.
   */
    extern const _Placeholder<1> _1;
    extern const _Placeholder<2> _2;
    extern const _Placeholder<3> _3;
    extern const _Placeholder<4> _4;
    extern const _Placeholder<5> _5;
    extern const _Placeholder<6> _6;
    extern const _Placeholder<7> _7;
    extern const _Placeholder<8> _8;
    extern const _Placeholder<9> _9;
    extern const _Placeholder<10> _10;
    extern const _Placeholder<11> _11;
    extern const _Placeholder<12> _12;
    extern const _Placeholder<13> _13;
    extern const _Placeholder<14> _14;
    extern const _Placeholder<15> _15;
    extern const _Placeholder<16> _16;
    extern const _Placeholder<17> _17;
    extern const _Placeholder<18> _18;
    extern const _Placeholder<19> _19;
    extern const _Placeholder<20> _20;
    extern const _Placeholder<21> _21;
    extern const _Placeholder<22> _22;
    extern const _Placeholder<23> _23;
    extern const _Placeholder<24> _24;
    extern const _Placeholder<25> _25;
    extern const _Placeholder<26> _26;
    extern const _Placeholder<27> _27;
    extern const _Placeholder<28> _28;
    extern const _Placeholder<29> _29;
  _GLIBCXX_END_NAMESPACE_VERSION
  }

  _GLIBCXX_BEGIN_NAMESPACE_VERSION

  /**
   *  Partial specialization of is_placeholder that provides the placeholder
   *  number for the placeholder objects defined by libstdc++.
   *  @ingroup binders
   */
  template<int _Num>
    struct is_placeholder<_Placeholder<_Num> >
    : public integral_constant<int, _Num>
    { };

  template<int _Num>
    struct is_placeholder<const _Placeholder<_Num> >
    : public integral_constant<int, _Num>
    { };

  /**
   * Used by _Safe_tuple_element to indicate that there is no tuple
   * element at this position.
   */
  struct _No_tuple_element;

  /**
   * Implementation helper for _Safe_tuple_element. This primary
   * template handles the case where it is safe to use @c
   * tuple_element.
   */
  template<std::size_t __i, typename _Tuple, bool _IsSafe>
    struct _Safe_tuple_element_impl
    : tuple_element<__i, _Tuple> { };

  /**
   * Implementation helper for _Safe_tuple_element. This partial
   * specialization handles the case where it is not safe to use @c
   * tuple_element. We just return @c _No_tuple_element.
   */
  template<std::size_t __i, typename _Tuple>
    struct _Safe_tuple_element_impl<__i, _Tuple, false>
    {
      typedef _No_tuple_element type;
    };

  /**
   * Like tuple_element, but returns @c _No_tuple_element when
   * tuple_element would return an error.
   */
 template<std::size_t __i, typename _Tuple>
   struct _Safe_tuple_element
   : _Safe_tuple_element_impl<__i, _Tuple,
			      (__i < tuple_size<_Tuple>::value)>
   { };

  /**
   *  Maps an argument to bind() into an actual argument to the bound
   *  function object [TR1 3.6.3/5]. Only the first parameter should
   *  be specified: the rest are used to determine among the various
   *  implementations. Note that, although this class is a function
   *  object, it isn't entirely normal because it takes only two
   *  parameters regardless of the number of parameters passed to the
   *  bind expression. The first parameter is the bound argument and
   *  the second parameter is a tuple containing references to the
   *  rest of the arguments.
   */
  template<typename _Arg,
	   bool _IsBindExp = is_bind_expression<_Arg>::value,
	   bool _IsPlaceholder = (is_placeholder<_Arg>::value > 0)>
    class _Mu;

  /**
   *  If the argument is reference_wrapper<_Tp>, returns the
   *  underlying reference. [TR1 3.6.3/5 bullet 1]
   */
  template<typename _Tp>
    class _Mu<reference_wrapper<_Tp>, false, false>
    {
    public:
      typedef _Tp& result_type;

      /* Note: This won't actually work for const volatile
       * reference_wrappers, because reference_wrapper::get() is const
       * but not volatile-qualified. This might be a defect in the TR.
       */
      template<typename _CVRef, typename _Tuple>
	result_type
	operator()(_CVRef& __arg, _Tuple&) const volatile
	{ return __arg.get(); }
    };

  /**
   *  If the argument is a bind expression, we invoke the underlying
   *  function object with the same cv-qualifiers as we are given and
   *  pass along all of our arguments (unwrapped). [TR1 3.6.3/5 bullet 2]
   */
  template<typename _Arg>
    class _Mu<_Arg, true, false>
    {
    public:
      template<typename _CVArg, typename... _Args>
	auto
	operator()(_CVArg& __arg,
		   tuple<_Args...>& __tuple) const volatile
	-> decltype(__arg(declval<_Args>()...))
	{
	  // Construct an index tuple and forward to __call
	  typedef typename _Build_index_tuple<sizeof...(_Args)>::__type
	    _Indexes;
	  return this->__call(__arg, __tuple, _Indexes());
	}

    private:
      // Invokes the underlying function object __arg by unpacking all
      // of the arguments in the tuple.
      template<typename _CVArg, typename... _Args, std::size_t... _Indexes>
	auto
	__call(_CVArg& __arg, tuple<_Args...>& __tuple,
	       const _Index_tuple<_Indexes...>&) const volatile
	-> decltype(__arg(declval<_Args>()...))
	{
	  return __arg(std::forward<_Args>(get<_Indexes>(__tuple))...);
	}
    };

  /**
   *  If the argument is a placeholder for the Nth argument, returns
   *  a reference to the Nth argument to the bind function object.
   *  [TR1 3.6.3/5 bullet 3]
   */
  template<typename _Arg>
    class _Mu<_Arg, false, true>
    {
    public:
      template<typename _Signature> class result;

      template<typename _CVMu, typename _CVArg, typename _Tuple>
	class result<_CVMu(_CVArg, _Tuple)>
	{
	  // Add a reference, if it hasn't already been done for us.
	  // This allows us to be a little bit sloppy in constructing
	  // the tuple that we pass to result_of<...>.
	  typedef typename _Safe_tuple_element<(is_placeholder<_Arg>::value
						- 1), _Tuple>::type
	    __base_type;

	public:
	  typedef typename add_rvalue_reference<__base_type>::type type;
	};

      template<typename _Tuple>
	typename result<_Mu(_Arg, _Tuple)>::type
	operator()(const volatile _Arg&, _Tuple& __tuple) const volatile
	{
	  return std::forward<typename result<_Mu(_Arg, _Tuple)>::type>(
	      ::std::get<(is_placeholder<_Arg>::value - 1)>(__tuple));
	}
    };

  /**
   *  If the argument is just a value, returns a reference to that
   *  value. The cv-qualifiers on the reference are the same as the
   *  cv-qualifiers on the _Mu object. [TR1 3.6.3/5 bullet 4]
   */
  template<typename _Arg>
    class _Mu<_Arg, false, false>
    {
    public:
      template<typename _Signature> struct result;

      template<typename _CVMu, typename _CVArg, typename _Tuple>
	struct result<_CVMu(_CVArg, _Tuple)>
	{
	  typedef typename add_lvalue_reference<_CVArg>::type type;
	};

      // Pick up the cv-qualifiers of the argument
      template<typename _CVArg, typename _Tuple>
	_CVArg&&
	operator()(_CVArg&& __arg, _Tuple&) const volatile
	{ return std::forward<_CVArg>(__arg); }
    };

  /**
   *  Maps member pointers into instances of _Mem_fn but leaves all
   *  other function objects untouched. Used by tr1::bind(). The
   *  primary template handles the non--member-pointer case.
   */
  template<typename _Tp>
    struct _Maybe_wrap_member_pointer
    {
      typedef _Tp type;

      static const _Tp&
      __do_wrap(const _Tp& __x)
      { return __x; }

      static _Tp&&
      __do_wrap(_Tp&& __x)
      { return static_cast<_Tp&&>(__x); }
    };

  /**
   *  Maps member pointers into instances of _Mem_fn but leaves all
   *  other function objects untouched. Used by tr1::bind(). This
   *  partial specialization handles the member pointer case.
   */
  template<typename _Tp, typename _Class>
    struct _Maybe_wrap_member_pointer<_Tp _Class::*>
    {
      typedef _Mem_fn<_Tp _Class::*> type;

      static type
      __do_wrap(_Tp _Class::* __pm)
      { return type(__pm); }
    };

  // Specialization needed to prevent "forming reference to void" errors when
  // bind<void>() is called, because argument deduction instantiates
  // _Maybe_wrap_member_pointer<void> outside the immediate context where
  // SFINAE applies.
  template<>
    struct _Maybe_wrap_member_pointer<void>
    {
      typedef void type;
    };

  // std::get<I> for volatile-qualified tuples
  template<std::size_t _Ind, typename... _Tp>
    inline auto
    __volget(volatile tuple<_Tp...>& __tuple)
    -> typename tuple_element<_Ind, tuple<_Tp...>>::type volatile&
    { return std::get<_Ind>(const_cast<tuple<_Tp...>&>(__tuple)); }

  // std::get<I> for const-volatile-qualified tuples
  template<std::size_t _Ind, typename... _Tp>
    inline auto
    __volget(const volatile tuple<_Tp...>& __tuple)
    -> typename tuple_element<_Ind, tuple<_Tp...>>::type const volatile&
    { return std::get<_Ind>(const_cast<const tuple<_Tp...>&>(__tuple)); }

  /// Type of the function object returned from bind().
  template<typename _Signature>
    struct _Bind;

   template<typename _Functor, typename... _Bound_args>
    class _Bind<_Functor(_Bound_args...)>
    : public _Weak_result_type<_Functor>
    {
      typedef _Bind __self_type;
      typedef typename _Build_index_tuple<sizeof...(_Bound_args)>::__type
	_Bound_indexes;

      _Functor _M_f;
      tuple<_Bound_args...> _M_bound_args;

      // Call unqualified
      template<typename _Result, typename... _Args, std::size_t... _Indexes>
	_Result
	__call(tuple<_Args...>&& __args, _Index_tuple<_Indexes...>)
	{
	  return _M_f(_Mu<_Bound_args>()
		      (get<_Indexes>(_M_bound_args), __args)...);
	}

      // Call as const
      template<typename _Result, typename... _Args, std::size_t... _Indexes>
	_Result
	__call_c(tuple<_Args...>&& __args, _Index_tuple<_Indexes...>) const
	{
	  return _M_f(_Mu<_Bound_args>()
		      (get<_Indexes>(_M_bound_args), __args)...);
	}

      // Call as volatile
      template<typename _Result, typename... _Args, std::size_t... _Indexes>
	_Result
	__call_v(tuple<_Args...>&& __args,
		 _Index_tuple<_Indexes...>) volatile
	{
	  return _M_f(_Mu<_Bound_args>()
		      (__volget<_Indexes>(_M_bound_args), __args)...);
	}

      // Call as const volatile
      template<typename _Result, typename... _Args, std::size_t... _Indexes>
	_Result
	__call_c_v(tuple<_Args...>&& __args,
		   _Index_tuple<_Indexes...>) const volatile
	{
	  return _M_f(_Mu<_Bound_args>()
		      (__volget<_Indexes>(_M_bound_args), __args)...);
	}

     public:
      template<typename... _Args>
	explicit _Bind(const _Functor& __f, _Args&&... __args)
	: _M_f(__f), _M_bound_args(std::forward<_Args>(__args)...)
	{ }

      template<typename... _Args>
	explicit _Bind(_Functor&& __f, _Args&&... __args)
	: _M_f(std::move(__f)), _M_bound_args(std::forward<_Args>(__args)...)
	{ }

      _Bind(const _Bind&) = default;

      _Bind(_Bind&& __b)
      : _M_f(std::move(__b._M_f)), _M_bound_args(std::move(__b._M_bound_args))
      { }

      // Call unqualified
      template<typename... _Args, typename _Result
	= decltype( std::declval<_Functor>()(
	      _Mu<_Bound_args>()( std::declval<_Bound_args&>(),
				  std::declval<tuple<_Args...>&>() )... ) )>
	_Result
	operator()(_Args&&... __args)
	{
	  return this->__call<_Result>(
	      std::forward_as_tuple(std::forward<_Args>(__args)...),
	      _Bound_indexes());
	}

      // Call as const
      template<typename... _Args, typename _Result
	= decltype( std::declval<typename enable_if<(sizeof...(_Args) >= 0),
		       typename add_const<_Functor>::type>::type>()(
	      _Mu<_Bound_args>()( std::declval<const _Bound_args&>(),
				  std::declval<tuple<_Args...>&>() )... ) )>
	_Result
	operator()(_Args&&... __args) const
	{
	  return this->__call_c<_Result>(
	      std::forward_as_tuple(std::forward<_Args>(__args)...),
	      _Bound_indexes());
	}

      // Call as volatile
      template<typename... _Args, typename _Result
	= decltype( std::declval<typename enable_if<(sizeof...(_Args) >= 0),
                       typename add_volatile<_Functor>::type>::type>()(
	      _Mu<_Bound_args>()( std::declval<volatile _Bound_args&>(),
				  std::declval<tuple<_Args...>&>() )... ) )>
	_Result
	operator()(_Args&&... __args) volatile
	{
	  return this->__call_v<_Result>(
	      std::forward_as_tuple(std::forward<_Args>(__args)...),
	      _Bound_indexes());
	}

      // Call as const volatile
      template<typename... _Args, typename _Result
	= decltype( std::declval<typename enable_if<(sizeof...(_Args) >= 0),
                       typename add_cv<_Functor>::type>::type>()(
	      _Mu<_Bound_args>()( std::declval<const volatile _Bound_args&>(),
				  std::declval<tuple<_Args...>&>() )... ) )>
	_Result
	operator()(_Args&&... __args) const volatile
	{
	  return this->__call_c_v<_Result>(
	      std::forward_as_tuple(std::forward<_Args>(__args)...),
	      _Bound_indexes());
	}
    };

  /// Type of the function object returned from bind<R>().
  template<typename _Result, typename _Signature>
    struct _Bind_result;

  template<typename _Result, typename _Functor, typename... _Bound_args>
    class _Bind_result<_Result, _Functor(_Bound_args...)>
    {
      typedef _Bind_result __self_type;
      typedef typename _Build_index_tuple<sizeof...(_Bound_args)>::__type
	_Bound_indexes;

      _Functor _M_f;
      tuple<_Bound_args...> _M_bound_args;

      // sfinae types
      template<typename _Res>
	struct __enable_if_void : enable_if<is_void<_Res>::value, int> { };
      template<typename _Res>
	struct __disable_if_void : enable_if<!is_void<_Res>::value, int> { };

      // Call unqualified
      template<typename _Res, typename... _Args, std::size_t... _Indexes>
	_Result
	__call(tuple<_Args...>&& __args, _Index_tuple<_Indexes...>,
	    typename __disable_if_void<_Res>::type = 0)
	{
	  return _M_f(_Mu<_Bound_args>()
		      (get<_Indexes>(_M_bound_args), __args)...);
	}

      // Call unqualified, return void
      template<typename _Res, typename... _Args, std::size_t... _Indexes>
	void
	__call(tuple<_Args...>&& __args, _Index_tuple<_Indexes...>,
	    typename __enable_if_void<_Res>::type = 0)
	{
	  _M_f(_Mu<_Bound_args>()
	       (get<_Indexes>(_M_bound_args), __args)...);
	}

      // Call as const
      template<typename _Res, typename... _Args, std::size_t... _Indexes>
	_Result
	__call(tuple<_Args...>&& __args, _Index_tuple<_Indexes...>,
	    typename __disable_if_void<_Res>::type = 0) const
	{
	  return _M_f(_Mu<_Bound_args>()
		      (get<_Indexes>(_M_bound_args), __args)...);
	}

      // Call as const, return void
      template<typename _Res, typename... _Args, std::size_t... _Indexes>
	void
	__call(tuple<_Args...>&& __args, _Index_tuple<_Indexes...>,
	    typename __enable_if_void<_Res>::type = 0) const
	{
	  _M_f(_Mu<_Bound_args>()
	       (get<_Indexes>(_M_bound_args),  __args)...);
	}

      // Call as volatile
      template<typename _Res, typename... _Args, std::size_t... _Indexes>
	_Result
	__call(tuple<_Args...>&& __args, _Index_tuple<_Indexes...>,
	    typename __disable_if_void<_Res>::type = 0) volatile
	{
	  return _M_f(_Mu<_Bound_args>()
		      (__volget<_Indexes>(_M_bound_args), __args)...);
	}

      // Call as volatile, return void
      template<typename _Res, typename... _Args, std::size_t... _Indexes>
	void
	__call(tuple<_Args...>&& __args, _Index_tuple<_Indexes...>,
	    typename __enable_if_void<_Res>::type = 0) volatile
	{
	  _M_f(_Mu<_Bound_args>()
	       (__volget<_Indexes>(_M_bound_args), __args)...);
	}

      // Call as const volatile
      template<typename _Res, typename... _Args, std::size_t... _Indexes>
	_Result
	__call(tuple<_Args...>&& __args, _Index_tuple<_Indexes...>,
	    typename __disable_if_void<_Res>::type = 0) const volatile
	{
	  return _M_f(_Mu<_Bound_args>()
		      (__volget<_Indexes>(_M_bound_args), __args)...);
	}

      // Call as const volatile, return void
      template<typename _Res, typename... _Args, std::size_t... _Indexes>
	void
	__call(tuple<_Args...>&& __args,
	       _Index_tuple<_Indexes...>,
	    typename __enable_if_void<_Res>::type = 0) const volatile
	{
	  _M_f(_Mu<_Bound_args>()
	       (__volget<_Indexes>(_M_bound_args), __args)...);
	}

    public:
      typedef _Result result_type;

      template<typename... _Args>
	explicit _Bind_result(const _Functor& __f, _Args&&... __args)
	: _M_f(__f), _M_bound_args(std::forward<_Args>(__args)...)
	{ }

      template<typename... _Args>
	explicit _Bind_result(_Functor&& __f, _Args&&... __args)
	: _M_f(std::move(__f)), _M_bound_args(std::forward<_Args>(__args)...)
	{ }

      _Bind_result(const _Bind_result&) = default;

      _Bind_result(_Bind_result&& __b)
      : _M_f(std::move(__b._M_f)), _M_bound_args(std::move(__b._M_bound_args))
      { }

      // Call unqualified
      template<typename... _Args>
	result_type
	operator()(_Args&&... __args)
	{
	  return this->__call<_Result>(
	      std::forward_as_tuple(std::forward<_Args>(__args)...),
	      _Bound_indexes());
	}

      // Call as const
      template<typename... _Args>
	result_type
	operator()(_Args&&... __args) const
	{
	  return this->__call<_Result>(
	      std::forward_as_tuple(std::forward<_Args>(__args)...),
	      _Bound_indexes());
	}

      // Call as volatile
      template<typename... _Args>
	result_type
	operator()(_Args&&... __args) volatile
	{
	  return this->__call<_Result>(
	      std::forward_as_tuple(std::forward<_Args>(__args)...),
	      _Bound_indexes());
	}

      // Call as const volatile
      template<typename... _Args>
	result_type
	operator()(_Args&&... __args) const volatile
	{
	  return this->__call<_Result>(
	      std::forward_as_tuple(std::forward<_Args>(__args)...),
	      _Bound_indexes());
	}
    };

  /**
   *  @brief Class template _Bind is always a bind expression.
   *  @ingroup binders
   */
  template<typename _Signature>
    struct is_bind_expression<_Bind<_Signature> >
    : public true_type { };

  /**
   *  @brief Class template _Bind is always a bind expression.
   *  @ingroup binders
   */
  template<typename _Signature>
    struct is_bind_expression<const _Bind<_Signature> >
    : public true_type { };

  /**
   *  @brief Class template _Bind is always a bind expression.
   *  @ingroup binders
   */
  template<typename _Signature>
    struct is_bind_expression<volatile _Bind<_Signature> >
    : public true_type { };

  /**
   *  @brief Class template _Bind is always a bind expression.
   *  @ingroup binders
   */
  template<typename _Signature>
    struct is_bind_expression<const volatile _Bind<_Signature>>
    : public true_type { };

  /**
   *  @brief Class template _Bind_result is always a bind expression.
   *  @ingroup binders
   */
  template<typename _Result, typename _Signature>
    struct is_bind_expression<_Bind_result<_Result, _Signature>>
    : public true_type { };

  /**
   *  @brief Class template _Bind_result is always a bind expression.
   *  @ingroup binders
   */
  template<typename _Result, typename _Signature>
    struct is_bind_expression<const _Bind_result<_Result, _Signature>>
    : public true_type { };

  /**
   *  @brief Class template _Bind_result is always a bind expression.
   *  @ingroup binders
   */
  template<typename _Result, typename _Signature>
    struct is_bind_expression<volatile _Bind_result<_Result, _Signature>>
    : public true_type { };

  /**
   *  @brief Class template _Bind_result is always a bind expression.
   *  @ingroup binders
   */
  template<typename _Result, typename _Signature>
    struct is_bind_expression<const volatile _Bind_result<_Result, _Signature>>
    : public true_type { };

  // Trait type used to remove std::bind() from overload set via SFINAE
  // when first argument has integer type, so that std::bind() will
  // not be a better match than ::bind() from the BSD Sockets API.
  template<typename _Tp, typename _Tp2 = typename decay<_Tp>::type>
    using __is_socketlike = __or_<is_integral<_Tp2>, is_enum<_Tp2>>;

  template<bool _SocketLike, typename _Func, typename... _BoundArgs>
    struct _Bind_helper
    {
      typedef _Maybe_wrap_member_pointer<typename decay<_Func>::type>
	__maybe_type;
      typedef typename __maybe_type::type __func_type;
      typedef _Bind<__func_type(typename decay<_BoundArgs>::type...)> type;
    };

  // Partial specialization for is_socketlike == true, does not define
  // nested type so std::bind() will not participate in overload resolution
  // when the first argument might be a socket file descriptor.
  template<typename _Func, typename... _BoundArgs>
    struct _Bind_helper<true, _Func, _BoundArgs...>
    { };

  /**
   *  @brief Function template for std::bind.
   *  @ingroup binders
   */
  template<typename _Func, typename... _BoundArgs>
    inline typename
    _Bind_helper<__is_socketlike<_Func>::value, _Func, _BoundArgs...>::type
    bind(_Func&& __f, _BoundArgs&&... __args)
    {
      typedef _Bind_helper<false, _Func, _BoundArgs...> __helper_type;
      typedef typename __helper_type::__maybe_type __maybe_type;
      typedef typename __helper_type::type __result_type;
      return __result_type(__maybe_type::__do_wrap(std::forward<_Func>(__f)),
			   std::forward<_BoundArgs>(__args)...);
    }

  template<typename _Result, typename _Func, typename... _BoundArgs>
    struct _Bindres_helper
    {
      typedef _Maybe_wrap_member_pointer<typename decay<_Func>::type>
	__maybe_type;
      typedef typename __maybe_type::type __functor_type;
      typedef _Bind_result<_Result,
			   __functor_type(typename decay<_BoundArgs>::type...)>
	type;
    };

  /**
   *  @brief Function template for std::bind<R>.
   *  @ingroup binders
   */
  template<typename _Result, typename _Func, typename... _BoundArgs>
    inline
    typename _Bindres_helper<_Result, _Func, _BoundArgs...>::type
    bind(_Func&& __f, _BoundArgs&&... __args)
    {
      typedef _Bindres_helper<_Result, _Func, _BoundArgs...> __helper_type;
      typedef typename __helper_type::__maybe_type __maybe_type;
      typedef typename __helper_type::type __result_type;
      return __result_type(__maybe_type::__do_wrap(std::forward<_Func>(__f)),
			   std::forward<_BoundArgs>(__args)...);
    }

  template<typename _Signature>
    struct _Bind_simple;

  template<typename _Callable, typename... _Args>
    struct _Bind_simple<_Callable(_Args...)>
    {
      typedef typename result_of<_Callable(_Args...)>::type result_type;

      template<typename... _Args2, typename = typename
               enable_if< sizeof...(_Args) == sizeof...(_Args2)>::type>
        explicit
        _Bind_simple(const _Callable& __callable, _Args2&&... __args)
        : _M_bound(__callable, std::forward<_Args2>(__args)...)
        { }

      template<typename... _Args2, typename = typename
               enable_if< sizeof...(_Args) == sizeof...(_Args2)>::type>
        explicit
        _Bind_simple(_Callable&& __callable, _Args2&&... __args)
        : _M_bound(std::move(__callable), std::forward<_Args2>(__args)...)
        { }

      _Bind_simple(const _Bind_simple&) = default;
      _Bind_simple(_Bind_simple&&) = default;

      result_type
      operator()()
      {
        typedef typename _Build_index_tuple<sizeof...(_Args)>::__type _Indices;
        return _M_invoke(_Indices());
      }

    private:

      template<std::size_t... _Indices>
        typename result_of<_Callable(_Args...)>::type
        _M_invoke(_Index_tuple<_Indices...>)
        {
	  // std::bind always forwards bound arguments as lvalues,
	  // but this type can call functions which only accept rvalues.
          return std::forward<_Callable>(std::get<0>(_M_bound))(
              std::forward<_Args>(std::get<_Indices+1>(_M_bound))...);
        }

      std::tuple<_Callable, _Args...> _M_bound;
    };

  template<typename _Func, typename... _BoundArgs>
    struct _Bind_simple_helper
    {
      typedef _Maybe_wrap_member_pointer<typename decay<_Func>::type>
        __maybe_type;
      typedef typename __maybe_type::type __func_type;
      typedef _Bind_simple<__func_type(typename decay<_BoundArgs>::type...)>
       	__type;
    };

  // Simplified version of std::bind for internal use, without support for
  // unbound arguments, placeholders or nested bind expressions.
  template<typename _Callable, typename... _Args>
    typename _Bind_simple_helper<_Callable, _Args...>::__type
    __bind_simple(_Callable&& __callable, _Args&&... __args)
    {
      typedef _Bind_simple_helper<_Callable, _Args...> __helper_type;
      typedef typename __helper_type::__maybe_type __maybe_type;
      typedef typename __helper_type::__type __result_type;
      return __result_type(
          __maybe_type::__do_wrap( std::forward<_Callable>(__callable)),
          std::forward<_Args>(__args)...);
    }

  /**
   *  @brief Exception class thrown when class template function's
   *  operator() is called with an empty target.
   *  @ingroup exceptions
   */
  class bad_function_call : public std::exception
  {
  public:
    virtual ~bad_function_call() noexcept;

    const char* what() const noexcept;
  };

  /**
   *  Trait identifying "location-invariant" types, meaning that the
   *  address of the object (or any of its members) will not escape.
   *  Also implies a trivial copy constructor and assignment operator.
   */
  template<typename _Tp>
    struct __is_location_invariant
    : integral_constant<bool, (is_pointer<_Tp>::value
			       || is_member_pointer<_Tp>::value)>
    { };

  class _Undefined_class;

  union _Nocopy_types
  {
    void*       _M_object;
    const void* _M_const_object;
    void (*_M_function_pointer)();
    void (_Undefined_class::*_M_member_pointer)();
  };

  union _Any_data
  {
    void*       _M_access()       { return &_M_pod_data[0]; }
    const void* _M_access() const { return &_M_pod_data[0]; }

    template<typename _Tp>
      _Tp&
      _M_access()
      { return *static_cast<_Tp*>(_M_access()); }

    template<typename _Tp>
      const _Tp&
      _M_access() const
      { return *static_cast<const _Tp*>(_M_access()); }

    _Nocopy_types _M_unused;
    char _M_pod_data[sizeof(_Nocopy_types)];
  };

  enum _Manager_operation
  {
    __get_type_info,
    __get_functor_ptr,
    __clone_functor,
    __destroy_functor
  };

  // Simple type wrapper that helps avoid annoying const problems
  // when casting between void pointers and pointers-to-pointers.
  template<typename _Tp>
    struct _Simple_type_wrapper
    {
      _Simple_type_wrapper(_Tp __value) : __value(__value) { }

      _Tp __value;
    };

  template<typename _Tp>
    struct __is_location_invariant<_Simple_type_wrapper<_Tp> >
    : __is_location_invariant<_Tp>
    { };

  // Converts a reference to a function object into a callable
  // function object.
  template<typename _Functor>
    inline _Functor&
    __callable_functor(_Functor& __f)
    { return __f; }

  template<typename _Member, typename _Class>
    inline _Mem_fn<_Member _Class::*>
    __callable_functor(_Member _Class::* &__p)
    { return std::mem_fn(__p); }

  template<typename _Member, typename _Class>
    inline _Mem_fn<_Member _Class::*>
    __callable_functor(_Member _Class::* const &__p)
    { return std::mem_fn(__p); }

  template<typename _Member, typename _Class>
    inline _Mem_fn<_Member _Class::*>
    __callable_functor(_Member _Class::* volatile &__p)
    { return std::mem_fn(__p); }

  template<typename _Member, typename _Class>
    inline _Mem_fn<_Member _Class::*>
    __callable_functor(_Member _Class::* const volatile &__p)
    { return std::mem_fn(__p); }

  template<typename _Signature>
    class function;

  /// Base class of all polymorphic function object wrappers.
  class _Function_base
  {
  public:
    static const std::size_t _M_max_size = sizeof(_Nocopy_types);
    static const std::size_t _M_max_align = __alignof__(_Nocopy_types);

    template<typename _Functor>
      class _Base_manager
      {
      protected:
	static const bool __stored_locally =
	(__is_location_invariant<_Functor>::value
	 && sizeof(_Functor) <= _M_max_size
	 && __alignof__(_Functor) <= _M_max_align
	 && (_M_max_align % __alignof__(_Functor) == 0));

	typedef integral_constant<bool, __stored_locally> _Local_storage;

	// Retrieve a pointer to the function object
	static _Functor*
	_M_get_pointer(const _Any_data& __source)
	{
	  const _Functor* __ptr =
	    __stored_locally? std::__addressof(__source._M_access<_Functor>())
	    /* have stored a pointer */ : __source._M_access<_Functor*>();
	  return const_cast<_Functor*>(__ptr);
	}

	// Clone a location-invariant function object that fits within
	// an _Any_data structure.
	static void
	_M_clone(_Any_data& __dest, const _Any_data& __source, true_type)
	{
	  new (__dest._M_access()) _Functor(__source._M_access<_Functor>());
	}

	// Clone a function object that is not location-invariant or
	// that cannot fit into an _Any_data structure.
	static void
	_M_clone(_Any_data& __dest, const _Any_data& __source, false_type)
	{
	  __dest._M_access<_Functor*>() =
	    new _Functor(*__source._M_access<_Functor*>());
	}

	// Destroying a location-invariant object may still require
	// destruction.
	static void
	_M_destroy(_Any_data& __victim, true_type)
	{
	  __victim._M_access<_Functor>().~_Functor();
	}

	// Destroying an object located on the heap.
	static void
	_M_destroy(_Any_data& __victim, false_type)
	{
	  delete __victim._M_access<_Functor*>();
	}

      public:
	static bool
	_M_manager(_Any_data& __dest, const _Any_data& __source,
		   _Manager_operation __op)
	{
	  switch (__op)
	    {
#ifdef __GXX_RTTI
	    case __get_type_info:
	      __dest._M_access<const type_info*>() = &typeid(_Functor);
	      break;
#endif
	    case __get_functor_ptr:
	      __dest._M_access<_Functor*>() = _M_get_pointer(__source);
	      break;

	    case __clone_functor:
	      _M_clone(__dest, __source, _Local_storage());
	      break;

	    case __destroy_functor:
	      _M_destroy(__dest, _Local_storage());
	      break;
	    }
	  return false;
	}

	static void
	_M_init_functor(_Any_data& __functor, _Functor&& __f)
	{ _M_init_functor(__functor, std::move(__f), _Local_storage()); }

	template<typename _Signature>
	  static bool
	  _M_not_empty_function(const function<_Signature>& __f)
	  { return static_cast<bool>(__f); }

	template<typename _Tp>
	  static bool
	  _M_not_empty_function(_Tp* const& __fp)
	  { return __fp; }

	template<typename _Class, typename _Tp>
	  static bool
	  _M_not_empty_function(_Tp _Class::* const& __mp)
	  { return __mp; }

	template<typename _Tp>
	  static bool
	  _M_not_empty_function(const _Tp&)
	  { return true; }

      private:
	static void
	_M_init_functor(_Any_data& __functor, _Functor&& __f, true_type)
	{ new (__functor._M_access()) _Functor(std::move(__f)); }

	static void
	_M_init_functor(_Any_data& __functor, _Functor&& __f, false_type)
	{ __functor._M_access<_Functor*>() = new _Functor(std::move(__f)); }
      };

    template<typename _Functor>
      class _Ref_manager : public _Base_manager<_Functor*>
      {
	typedef _Function_base::_Base_manager<_Functor*> _Base;

      public:
	static bool
	_M_manager(_Any_data& __dest, const _Any_data& __source,
		   _Manager_operation __op)
	{
	  switch (__op)
	    {
#ifdef __GXX_RTTI
	    case __get_type_info:
	      __dest._M_access<const type_info*>() = &typeid(_Functor);
	      break;
#endif
	    case __get_functor_ptr:
	      __dest._M_access<_Functor*>() = *_Base::_M_get_pointer(__source);
	      return is_const<_Functor>::value;
	      break;

	    default:
	      _Base::_M_manager(__dest, __source, __op);
	    }
	  return false;
	}

	static void
	_M_init_functor(_Any_data& __functor, reference_wrapper<_Functor> __f)
	{
	  _Base::_M_init_functor(__functor, std::__addressof(__f.get()));
	}
      };

    _Function_base() : _M_manager(0) { }

    ~_Function_base()
    {
      if (_M_manager)
	_M_manager(_M_functor, _M_functor, __destroy_functor);
    }


    bool _M_empty() const { return !_M_manager; }

    typedef bool (*_Manager_type)(_Any_data&, const _Any_data&,
				  _Manager_operation);

    _Any_data     _M_functor;
    _Manager_type _M_manager;
  };

  template<typename _Signature, typename _Functor>
    class _Function_handler;

  template<typename _Res, typename _Functor, typename... _ArgTypes>
    class _Function_handler<_Res(_ArgTypes...), _Functor>
    : public _Function_base::_Base_manager<_Functor>
    {
      typedef _Function_base::_Base_manager<_Functor> _Base;

    public:
      static _Res
      _M_invoke(const _Any_data& __functor, _ArgTypes... __args)
      {
	return (*_Base::_M_get_pointer(__functor))(
	    std::forward<_ArgTypes>(__args)...);
      }
    };

  template<typename _Functor, typename... _ArgTypes>
    class _Function_handler<void(_ArgTypes...), _Functor>
    : public _Function_base::_Base_manager<_Functor>
    {
      typedef _Function_base::_Base_manager<_Functor> _Base;

     public:
      static void
      _M_invoke(const _Any_data& __functor, _ArgTypes... __args)
      {
	(*_Base::_M_get_pointer(__functor))(
	    std::forward<_ArgTypes>(__args)...);
      }
    };

  template<typename _Res, typename _Functor, typename... _ArgTypes>
    class _Function_handler<_Res(_ArgTypes...), reference_wrapper<_Functor> >
    : public _Function_base::_Ref_manager<_Functor>
    {
      typedef _Function_base::_Ref_manager<_Functor> _Base;

     public:
      static _Res
      _M_invoke(const _Any_data& __functor, _ArgTypes... __args)
      {
	return __callable_functor(**_Base::_M_get_pointer(__functor))(
	      std::forward<_ArgTypes>(__args)...);
      }
    };

  template<typename _Functor, typename... _ArgTypes>
    class _Function_handler<void(_ArgTypes...), reference_wrapper<_Functor> >
    : public _Function_base::_Ref_manager<_Functor>
    {
      typedef _Function_base::_Ref_manager<_Functor> _Base;

     public:
      static void
      _M_invoke(const _Any_data& __functor, _ArgTypes... __args)
      {
	__callable_functor(**_Base::_M_get_pointer(__functor))(
	    std::forward<_ArgTypes>(__args)...);
      }
    };

  template<typename _Class, typename _Member, typename _Res,
	   typename... _ArgTypes>
    class _Function_handler<_Res(_ArgTypes...), _Member _Class::*>
    : public _Function_handler<void(_ArgTypes...), _Member _Class::*>
    {
      typedef _Function_handler<void(_ArgTypes...), _Member _Class::*>
	_Base;

     public:
      static _Res
      _M_invoke(const _Any_data& __functor, _ArgTypes... __args)
      {
	return std::mem_fn(_Base::_M_get_pointer(__functor)->__value)(
	    std::forward<_ArgTypes>(__args)...);
      }
    };

  template<typename _Class, typename _Member, typename... _ArgTypes>
    class _Function_handler<void(_ArgTypes...), _Member _Class::*>
    : public _Function_base::_Base_manager<
		 _Simple_type_wrapper< _Member _Class::* > >
    {
      typedef _Member _Class::* _Functor;
      typedef _Simple_type_wrapper<_Functor> _Wrapper;
      typedef _Function_base::_Base_manager<_Wrapper> _Base;

    public:
      static bool
      _M_manager(_Any_data& __dest, const _Any_data& __source,
		 _Manager_operation __op)
      {
	switch (__op)
	  {
#ifdef __GXX_RTTI
	  case __get_type_info:
	    __dest._M_access<const type_info*>() = &typeid(_Functor);
	    break;
#endif
	  case __get_functor_ptr:
	    __dest._M_access<_Functor*>() =
	      &_Base::_M_get_pointer(__source)->__value;
	    break;

	  default:
	    _Base::_M_manager(__dest, __source, __op);
	  }
	return false;
      }

      static void
      _M_invoke(const _Any_data& __functor, _ArgTypes... __args)
      {
	std::mem_fn(_Base::_M_get_pointer(__functor)->__value)(
	    std::forward<_ArgTypes>(__args)...);
      }
    };

  template<typename _From, typename _To>
    using __check_func_return_type
      = __or_<is_void<_To>, is_convertible<_From, _To>>;

  /**
   *  @brief Primary class template for std::function.
   *  @ingroup functors
   *
   *  Polymorphic function wrapper.
   */
  template<typename _Res, typename... _ArgTypes>
    class function<_Res(_ArgTypes...)>
    : public _Maybe_unary_or_binary_function<_Res, _ArgTypes...>,
      private _Function_base
    {
      typedef _Res _Signature_type(_ArgTypes...);

      template<typename _Functor>
	using _Invoke = decltype(__callable_functor(std::declval<_Functor&>())
				 (std::declval<_ArgTypes>()...) );

<<<<<<< HEAD
      // Used so the return type convertibility checks aren't done when
      // performing overload resolution for copy construction/assignment.
      template<typename _Tp>
	using _NotSelf = __not_<is_same<_Tp, function>>;

      template<typename _Functor>
	using _Callable
	  = __and_<_NotSelf<_Functor>,
		   __check_func_return_type<_Invoke<_Functor>, _Res>>;
=======
      template<typename _Functor>
	using _Callable = __check_func_return_type<_Invoke<_Functor>, _Res>;
>>>>>>> a7aa3838

      template<typename _Cond, typename _Tp>
	using _Requires = typename enable_if<_Cond::value, _Tp>::type;

    public:
      typedef _Res result_type;

      // [3.7.2.1] construct/copy/destroy

      /**
       *  @brief Default construct creates an empty function call wrapper.
       *  @post @c !(bool)*this
       */
      function() noexcept
      : _Function_base() { }

      /**
       *  @brief Creates an empty function call wrapper.
       *  @post @c !(bool)*this
       */
      function(nullptr_t) noexcept
      : _Function_base() { }

      /**
       *  @brief %Function copy constructor.
       *  @param __x A %function object with identical call signature.
       *  @post @c bool(*this) == bool(__x)
       *
       *  The newly-created %function contains a copy of the target of @a
       *  __x (if it has one).
       */
      function(const function& __x);

      /**
       *  @brief %Function move constructor.
       *  @param __x A %function object rvalue with identical call signature.
       *
       *  The newly-created %function contains the target of @a __x
       *  (if it has one).
       */
      function(function&& __x) : _Function_base()
      {
	__x.swap(*this);
      }

      // TODO: needs allocator_arg_t

      /**
       *  @brief Builds a %function that targets a copy of the incoming
       *  function object.
       *  @param __f A %function object that is callable with parameters of
       *  type @c T1, @c T2, ..., @c TN and returns a value convertible
       *  to @c Res.
       *
       *  The newly-created %function object will target a copy of 
       *  @a __f. If @a __f is @c reference_wrapper<F>, then this function
       *  object will contain a reference to the function object @c
       *  __f.get(). If @a __f is a NULL function pointer or NULL
       *  pointer-to-member, the newly-created object will be empty.
       *
       *  If @a __f is a non-NULL function pointer or an object of type @c
       *  reference_wrapper<F>, this function will not throw.
       */
      template<typename _Functor,
	       typename = _Requires<_Callable<_Functor>, void>>
	function(_Functor);

      /**
       *  @brief %Function assignment operator.
       *  @param __x A %function with identical call signature.
       *  @post @c (bool)*this == (bool)x
       *  @returns @c *this
       *
       *  The target of @a __x is copied to @c *this. If @a __x has no
       *  target, then @c *this will be empty.
       *
       *  If @a __x targets a function pointer or a reference to a function
       *  object, then this operation will not throw an %exception.
       */
      function&
      operator=(const function& __x)
      {
	function(__x).swap(*this);
	return *this;
      }

      /**
       *  @brief %Function move-assignment operator.
       *  @param __x A %function rvalue with identical call signature.
       *  @returns @c *this
       *
       *  The target of @a __x is moved to @c *this. If @a __x has no
       *  target, then @c *this will be empty.
       *
       *  If @a __x targets a function pointer or a reference to a function
       *  object, then this operation will not throw an %exception.
       */
      function&
      operator=(function&& __x)
      {
	function(std::move(__x)).swap(*this);
	return *this;
      }

      /**
       *  @brief %Function assignment to zero.
       *  @post @c !(bool)*this
       *  @returns @c *this
       *
       *  The target of @c *this is deallocated, leaving it empty.
       */
      function&
      operator=(nullptr_t)
      {
	if (_M_manager)
	  {
	    _M_manager(_M_functor, _M_functor, __destroy_functor);
	    _M_manager = 0;
	    _M_invoker = 0;
	  }
	return *this;
      }

      /**
       *  @brief %Function assignment to a new target.
       *  @param __f A %function object that is callable with parameters of
       *  type @c T1, @c T2, ..., @c TN and returns a value convertible
       *  to @c Res.
       *  @return @c *this
       *
       *  This  %function object wrapper will target a copy of @a
       *  __f. If @a __f is @c reference_wrapper<F>, then this function
       *  object will contain a reference to the function object @c
       *  __f.get(). If @a __f is a NULL function pointer or NULL
       *  pointer-to-member, @c this object will be empty.
       *
       *  If @a __f is a non-NULL function pointer or an object of type @c
       *  reference_wrapper<F>, this function will not throw.
       */
      template<typename _Functor>
	_Requires<_Callable<typename decay<_Functor>::type>, function&>
	operator=(_Functor&& __f)
	{
	  function(std::forward<_Functor>(__f)).swap(*this);
	  return *this;
	}

      /// @overload
      template<typename _Functor>
	function&
	operator=(reference_wrapper<_Functor> __f) noexcept
	{
	  function(__f).swap(*this);
	  return *this;
	}

      // [3.7.2.2] function modifiers

      /**
       *  @brief Swap the targets of two %function objects.
       *  @param __x A %function with identical call signature.
       *
       *  Swap the targets of @c this function object and @a __f. This
       *  function will not throw an %exception.
       */
      void swap(function& __x)
      {
	std::swap(_M_functor, __x._M_functor);
	std::swap(_M_manager, __x._M_manager);
	std::swap(_M_invoker, __x._M_invoker);
      }

      // TODO: needs allocator_arg_t
      /*
      template<typename _Functor, typename _Alloc>
	void
	assign(_Functor&& __f, const _Alloc& __a)
	{
	  function(allocator_arg, __a,
		   std::forward<_Functor>(__f)).swap(*this);
	}
      */

      // [3.7.2.3] function capacity

      /**
       *  @brief Determine if the %function wrapper has a target.
       *
       *  @return @c true when this %function object contains a target,
       *  or @c false when it is empty.
       *
       *  This function will not throw an %exception.
       */
      explicit operator bool() const noexcept
      { return !_M_empty(); }

      // [3.7.2.4] function invocation

      /**
       *  @brief Invokes the function targeted by @c *this.
       *  @returns the result of the target.
       *  @throws bad_function_call when @c !(bool)*this
       *
       *  The function call operator invokes the target function object
       *  stored by @c this.
       */
      _Res operator()(_ArgTypes... __args) const;

#ifdef __GXX_RTTI
      // [3.7.2.5] function target access
      /**
       *  @brief Determine the type of the target of this function object
       *  wrapper.
       *
       *  @returns the type identifier of the target function object, or
       *  @c typeid(void) if @c !(bool)*this.
       *
       *  This function will not throw an %exception.
       */
      const type_info& target_type() const noexcept;

      /**
       *  @brief Access the stored target function object.
       *
       *  @return Returns a pointer to the stored target function object,
       *  if @c typeid(Functor).equals(target_type()); otherwise, a NULL
       *  pointer.
       *
       * This function will not throw an %exception.
       */
      template<typename _Functor>       _Functor* target() noexcept;

      /// @overload
      template<typename _Functor> const _Functor* target() const noexcept;
#endif

    private:
      typedef _Res (*_Invoker_type)(const _Any_data&, _ArgTypes...);
      _Invoker_type _M_invoker;
  };

  // Out-of-line member definitions.
  template<typename _Res, typename... _ArgTypes>
    function<_Res(_ArgTypes...)>::
    function(const function& __x)
    : _Function_base()
    {
      if (static_cast<bool>(__x))
	{
	  __x._M_manager(_M_functor, __x._M_functor, __clone_functor);
	  _M_invoker = __x._M_invoker;
	  _M_manager = __x._M_manager;
	}
    }

  template<typename _Res, typename... _ArgTypes>
    template<typename _Functor, typename>
      function<_Res(_ArgTypes...)>::
      function(_Functor __f)
      : _Function_base()
      {
	typedef _Function_handler<_Signature_type, _Functor> _My_handler;

	if (_My_handler::_M_not_empty_function(__f))
	  {
	    _My_handler::_M_init_functor(_M_functor, std::move(__f));
	    _M_invoker = &_My_handler::_M_invoke;
	    _M_manager = &_My_handler::_M_manager;
	  }
      }

  template<typename _Res, typename... _ArgTypes>
    _Res
    function<_Res(_ArgTypes...)>::
    operator()(_ArgTypes... __args) const
    {
      if (_M_empty())
	__throw_bad_function_call();
      return _M_invoker(_M_functor, std::forward<_ArgTypes>(__args)...);
    }

#ifdef __GXX_RTTI
  template<typename _Res, typename... _ArgTypes>
    const type_info&
    function<_Res(_ArgTypes...)>::
    target_type() const noexcept
    {
      if (_M_manager)
	{
	  _Any_data __typeinfo_result;
	  _M_manager(__typeinfo_result, _M_functor, __get_type_info);
	  return *__typeinfo_result._M_access<const type_info*>();
	}
      else
	return typeid(void);
    }

  template<typename _Res, typename... _ArgTypes>
    template<typename _Functor>
      _Functor*
      function<_Res(_ArgTypes...)>::
      target() noexcept
      {
	if (typeid(_Functor) == target_type() && _M_manager)
	  {
	    _Any_data __ptr;
	    if (_M_manager(__ptr, _M_functor, __get_functor_ptr)
		&& !is_const<_Functor>::value)
	      return 0;
	    else
	      return __ptr._M_access<_Functor*>();
	  }
	else
	  return 0;
      }

  template<typename _Res, typename... _ArgTypes>
    template<typename _Functor>
      const _Functor*
      function<_Res(_ArgTypes...)>::
      target() const noexcept
      {
	if (typeid(_Functor) == target_type() && _M_manager)
	  {
	    _Any_data __ptr;
	    _M_manager(__ptr, _M_functor, __get_functor_ptr);
	    return __ptr._M_access<const _Functor*>();
	  }
	else
	  return 0;
      }
#endif

  // [20.7.15.2.6] null pointer comparisons

  /**
   *  @brief Compares a polymorphic function object wrapper against 0
   *  (the NULL pointer).
   *  @returns @c true if the wrapper has no target, @c false otherwise
   *
   *  This function will not throw an %exception.
   */
  template<typename _Res, typename... _Args>
    inline bool
    operator==(const function<_Res(_Args...)>& __f, nullptr_t) noexcept
    { return !static_cast<bool>(__f); }

  /// @overload
  template<typename _Res, typename... _Args>
    inline bool
    operator==(nullptr_t, const function<_Res(_Args...)>& __f) noexcept
    { return !static_cast<bool>(__f); }

  /**
   *  @brief Compares a polymorphic function object wrapper against 0
   *  (the NULL pointer).
   *  @returns @c false if the wrapper has no target, @c true otherwise
   *
   *  This function will not throw an %exception.
   */
  template<typename _Res, typename... _Args>
    inline bool
    operator!=(const function<_Res(_Args...)>& __f, nullptr_t) noexcept
    { return static_cast<bool>(__f); }

  /// @overload
  template<typename _Res, typename... _Args>
    inline bool
    operator!=(nullptr_t, const function<_Res(_Args...)>& __f) noexcept
    { return static_cast<bool>(__f); }

  // [20.7.15.2.7] specialized algorithms

  /**
   *  @brief Swap the targets of two polymorphic function object wrappers.
   *
   *  This function will not throw an %exception.
   */
  template<typename _Res, typename... _Args>
    inline void
    swap(function<_Res(_Args...)>& __x, function<_Res(_Args...)>& __y)
    { __x.swap(__y); }

_GLIBCXX_END_NAMESPACE_VERSION
} // namespace std

#endif // C++11

#endif // _GLIBCXX_FUNCTIONAL<|MERGE_RESOLUTION|>--- conflicted
+++ resolved
@@ -2149,20 +2149,8 @@
 	using _Invoke = decltype(__callable_functor(std::declval<_Functor&>())
 				 (std::declval<_ArgTypes>()...) );
 
-<<<<<<< HEAD
-      // Used so the return type convertibility checks aren't done when
-      // performing overload resolution for copy construction/assignment.
-      template<typename _Tp>
-	using _NotSelf = __not_<is_same<_Tp, function>>;
-
-      template<typename _Functor>
-	using _Callable
-	  = __and_<_NotSelf<_Functor>,
-		   __check_func_return_type<_Invoke<_Functor>, _Res>>;
-=======
       template<typename _Functor>
 	using _Callable = __check_func_return_type<_Invoke<_Functor>, _Res>;
->>>>>>> a7aa3838
 
       template<typename _Cond, typename _Tp>
 	using _Requires = typename enable_if<_Cond::value, _Tp>::type;
@@ -2303,7 +2291,7 @@
        *  reference_wrapper<F>, this function will not throw.
        */
       template<typename _Functor>
-	_Requires<_Callable<typename decay<_Functor>::type>, function&>
+	_Requires<_Callable<_Functor>, function&>
 	operator=(_Functor&& __f)
 	{
 	  function(std::forward<_Functor>(__f)).swap(*this);
@@ -2412,9 +2400,9 @@
     {
       if (static_cast<bool>(__x))
 	{
-	  __x._M_manager(_M_functor, __x._M_functor, __clone_functor);
 	  _M_invoker = __x._M_invoker;
 	  _M_manager = __x._M_manager;
+	  __x._M_manager(_M_functor, __x._M_functor, __clone_functor);
 	}
     }
 
