# Top level -*- makefile -*- fragment for GNU C - C language.
# Copyright (C) 1994-2013 Free Software Foundation, Inc.

#This file is part of GCC.

#GCC is free software; you can redistribute it and/or modify
#it under the terms of the GNU General Public License as published by
#the Free Software Foundation; either version 3, or (at your option)
#any later version.

#GCC is distributed in the hope that it will be useful,
#but WITHOUT ANY WARRANTY; without even the implied warranty of
#MERCHANTABILITY or FITNESS FOR A PARTICULAR PURPOSE.  See the
#GNU General Public License for more details.

# You should have received a copy of the GNU General Public License
# along with GCC; see the file COPYING3.  If not see
# <http://www.gnu.org/licenses/>.

# This file provides the language dependent support in the main Makefile.
# Each language makefile fragment must provide the following targets:
#
# foo.all.cross, foo.start.encap, foo.rest.encap,
# foo.install-common, foo.install-man, foo.install-info, foo.install-pdf,
# foo.install-html, foo.info, foo.dvi, foo.pdf, foo.html, foo.uninstall,
# foo.mostlyclean, foo.clean, foo.distclean,
# foo.maintainer-clean, foo.stage1, foo.stage2, foo.stage3, foo.stage4
#
# where `foo' is the name of the language.
#
# It should also provide rules for:
#
# - making any compiler driver (eg: gcc)
# - the compiler proper (eg: cc1)
# - define the names for selecting the language in LANGUAGES.

#
# Define the names for selecting c in LANGUAGES.
c: cc1$(exeext)

# Tell GNU make to ignore these if they exist.
.PHONY: c gcc

# The C front end driver.  This is different from the drivers for other
# front ends, because there is no C language specific driver (i.e. nothing
# is to cc1 as e.g. g++ is to cc1plus, or gfortran is to f951).
CFLAGS-c/gccspec.o += $(DRIVER_DEFINES)

# The C compiler itself.

# Language-specific object files for C and Objective C.
C_AND_OBJC_OBJS = attribs.o c/c-errors.o c/c-decl.o c/c-typeck.o \
  c/c-convert.o c/c-aux-info.o c/c-objc-common.o c/c-parser.o \
  c/c-array-notation.o $(C_COMMON_OBJS) $(C_TARGET_OBJS)

# Language-specific object files for C.
C_OBJS = c/c-lang.o c-family/stub-objc.o $(C_AND_OBJC_OBJS)
c_OBJS = $(C_OBJS) cc1-checksum.o c/gccspec.o

# Use strict warnings for this front end.
c-warn = $(STRICT_WARN)

# compute checksum over all object files and the options
cc1-checksum.c : build/genchecksum$(build_exeext) checksum-options \
	$(C_OBJS) $(BACKEND) $(LIBDEPS) 
	build/genchecksum$(build_exeext) $(C_OBJS) $(BACKEND) $(LIBDEPS) \
                     checksum-options > cc1-checksum.c.tmp && 		 \
	$(srcdir)/../move-if-change cc1-checksum.c.tmp cc1-checksum.c

cc1$(exeext): $(C_OBJS) cc1-checksum.o $(BACKEND) $(LIBDEPS)
	+$(LLINKER) $(ALL_LINKERFLAGS) $(LDFLAGS) -o $@ $(C_OBJS) \
	  cc1-checksum.o $(BACKEND) $(LIBS) $(BACKENDLIBS)
#
# Build hooks:

c.info:
c.dvi:
c.pdf:
c.html:
c.install-info:
c.install-pdf:
c.install-html:
c.all.cross:
c.start.encap:
c.rest.encap:
c.srcinfo:
c.srcextra: gengtype-lex.c
	-cp -p $^ $(srcdir)
c.tags: force
	cd $(srcdir)/c; etags -o TAGS.sub *.c *.h; \
	etags --include TAGS.sub --include ../TAGS.sub
c.man:
c.srcman:

# List of targets that can use the generic check- rule and its // variant.
lang_checks += check-gcc
lang_checks_parallelized += check-gcc

# 'make check' in gcc/ looks for check-c.  Redirect it to check-gcc.
check-c : check-gcc

#
# Install hooks:
# cc1 is installed elsewhere as part of $(COMPILERS).

c.install-common:
c.install-man:
c.install-plugin:
c.uninstall:

#
# Clean hooks:
# A lot of the ancillary files are deleted by the main makefile.
# We just have to delete files specific to us.

c.mostlyclean:
	-rm -f cc1$(exeext)
	-rm -f c/*$(objext)
	-rm -f c/*$(coverageexts)
c.clean:
c.distclean:
	-rm -f c/config.status c/Makefile
c.maintainer-clean:
#
# Stage hooks:
# The main makefile has already created stage?/cp.

c.stage1: stage1-start
	-mv c/*$(objext) stage1/c
c.stage2: stage2-start
	-mv c/*$(objext) stage2/c
c.stage3: stage3-start
	-mv c/*$(objext) stage3/c
c.stage4: stage4-start
	-mv c/*$(objext) stage4/c
c.stageprofile: stageprofile-start
	-mv c/*$(objext) stageprofile/c
c.stagefeedback: stagefeedback-start
	-mv c/*$(objext) stagefeedback/c
<<<<<<< HEAD

#
# .o: .h dependencies.
# C language specific files.
C_TREE_H = c/c-tree.h $(C_COMMON_H) $(DIAGNOSTIC_H)
c/c-aux-info.o : c/c-aux-info.c  $(CONFIG_H) $(SYSTEM_H) coretypes.h $(TM_H) \
	$(C_TREE_H) $(TREE_H) $(FLAGS_H)

c/c-convert.o : c/c-convert.c $(CONFIG_H) $(SYSTEM_H) coretypes.h $(TM_H) \
	$(TREE_H) $(C_TREE_H) $(FLAGS_H) $(C_COMMON_H) convert.h \
	langhooks.h $(TARGET_H)

c/c-decl.o : c/c-decl.c c/c-lang.h $(CONFIG_H) $(SYSTEM_H) coretypes.h $(TM_H) \
	$(TREE_H) $(C_TREE_H) $(GGC_H) $(TARGET_H) $(FLAGS_H) $(FUNCTION_H) \
	output.h debug.h toplev.h intl.h $(TM_P_H) $(TREE_INLINE_H) \
	$(TIMEVAR_H) $(OPTS_H) $(C_PRAGMA_H) gt-c-c-decl.h $(CGRAPH_H) \
	$(HASH_TABLE_H) $(LANGHOOKS_DEF_H) \
	dumpfile.h $(C_COMMON_H) $(CPPLIB_H) $(DIAGNOSTIC_CORE_H) \
	$(INPUT_H) langhooks.h pointer-set.h tree-iterator.h \
	$(PLUGIN_H) c-family/c-ada-spec.h c-family/c-objc.h

c/c-errors.o: c/c-errors.c $(CONFIG_H) $(SYSTEM_H) coretypes.h $(TM_H) $(TREE_H) \
	$(C_TREE_H) $(FLAGS_H) $(DIAGNOSTIC_H) $(TM_P_H)

c/c-lang.o : c/c-lang.c c/c-objc-common.h \
	$(CONFIG_H) $(SYSTEM_H) coretypes.h $(TM_H) $(TREE_H) \
	$(C_TREE_H) $(DIAGNOSTIC_CORE_H) \
	langhooks.h $(LANGHOOKS_DEF_H) $(C_COMMON_H) gtype-c.h \
	$(C_PRAGMA_H) $(TREE_INLINE_H)

c/c-objc-common.o : c/c-objc-common.c c/c-objc-common.h \
	$(CONFIG_H) $(SYSTEM_H) coretypes.h \
	$(TREE_H) $(C_TREE_H) $(FLAGS_H) $(DIAGNOSTIC_H) \
	langhooks.h $(GGC_H) $(C_PRETTY_PRINT_H) intl.h \
	$(TREE_PRETTY_PRINT_H)

c/c-parser.o : c/c-parser.c $(CONFIG_H) $(SYSTEM_H) coretypes.h \
	$(TM_H) $(TREE_H) $(C_TREE_H) $(C_COMMON_H) $(C_PRAGMA_H) $(CPPLIB_H) \
	$(GGC_H) $(TIMEVAR_H) $(INPUT_H) $(FLAGS_H) \
	gt-c-c-parser.h langhooks.h \
	$(VEC_H) $(TARGET_H) $(CGRAPH_H) $(PLUGIN_H) \
	c-family/c-objc.h

c/c-typeck.o : c/c-typeck.c c/c-lang.h $(CONFIG_H) $(SYSTEM_H) coretypes.h $(TM_H) \
	$(TREE_H) $(C_TREE_H) $(TARGET_H) $(FLAGS_H) intl.h \
	langhooks.h tree-iterator.h $(BITMAP_H) $(GIMPLE_H) \
	c-family/c-objc.h c-family/c-common.h wide-int.h

c/c-array-notation.o: c/c-array-notation.c c/c-lang.h $(CONFIG_H) \
	$(SYSTEM_H) coretypes.h $(TREE_H) $(C_TREE_H) $(TARGET_H) \
	intl.h output.h $(EXPR_H) langhooks.h tree-iterator.h $(BITMAP_H) \
	$(GIMPLE_H) c-family/c-objc.h
=======
>>>>>>> fc1ce0cf
<|MERGE_RESOLUTION|>--- conflicted
+++ resolved
@@ -141,60 +141,4 @@
 c.stageprofile: stageprofile-start
 	-mv c/*$(objext) stageprofile/c
 c.stagefeedback: stagefeedback-start
-	-mv c/*$(objext) stagefeedback/c
-<<<<<<< HEAD
-
-#-
-# .o: .h dependencies.
-# C language specific files.
-C_TREE_H = c/c-tree.h $(C_COMMON_H) $(DIAGNOSTIC_H)
-c/c-aux-info.o : c/c-aux-info.c  $(CONFIG_H) $(SYSTEM_H) coretypes.h $(TM_H) \
-	$(C_TREE_H) $(TREE_H) $(FLAGS_H)
-
-c/c-convert.o : c/c-convert.c $(CONFIG_H) $(SYSTEM_H) coretypes.h $(TM_H) \
-	$(TREE_H) $(C_TREE_H) $(FLAGS_H) $(C_COMMON_H) convert.h \
-	langhooks.h $(TARGET_H)
-
-c/c-decl.o : c/c-decl.c c/c-lang.h $(CONFIG_H) $(SYSTEM_H) coretypes.h $(TM_H) \
-	$(TREE_H) $(C_TREE_H) $(GGC_H) $(TARGET_H) $(FLAGS_H) $(FUNCTION_H) \
-	output.h debug.h toplev.h intl.h $(TM_P_H) $(TREE_INLINE_H) \
-	$(TIMEVAR_H) $(OPTS_H) $(C_PRAGMA_H) gt-c-c-decl.h $(CGRAPH_H) \
-	$(HASH_TABLE_H) $(LANGHOOKS_DEF_H) \
-	dumpfile.h $(C_COMMON_H) $(CPPLIB_H) $(DIAGNOSTIC_CORE_H) \
-	$(INPUT_H) langhooks.h pointer-set.h tree-iterator.h \
-	$(PLUGIN_H) c-family/c-ada-spec.h c-family/c-objc.h
-
-c/c-errors.o: c/c-errors.c $(CONFIG_H) $(SYSTEM_H) coretypes.h $(TM_H) $(TREE_H) \
-	$(C_TREE_H) $(FLAGS_H) $(DIAGNOSTIC_H) $(TM_P_H)
-
-c/c-lang.o : c/c-lang.c c/c-objc-common.h \
-	$(CONFIG_H) $(SYSTEM_H) coretypes.h $(TM_H) $(TREE_H) \
-	$(C_TREE_H) $(DIAGNOSTIC_CORE_H) \
-	langhooks.h $(LANGHOOKS_DEF_H) $(C_COMMON_H) gtype-c.h \
-	$(C_PRAGMA_H) $(TREE_INLINE_H)
-
-c/c-objc-common.o : c/c-objc-common.c c/c-objc-common.h \
-	$(CONFIG_H) $(SYSTEM_H) coretypes.h \
-	$(TREE_H) $(C_TREE_H) $(FLAGS_H) $(DIAGNOSTIC_H) \
-	langhooks.h $(GGC_H) $(C_PRETTY_PRINT_H) intl.h \
-	$(TREE_PRETTY_PRINT_H)
-
-c/c-parser.o : c/c-parser.c $(CONFIG_H) $(SYSTEM_H) coretypes.h \
-	$(TM_H) $(TREE_H) $(C_TREE_H) $(C_COMMON_H) $(C_PRAGMA_H) $(CPPLIB_H) \
-	$(GGC_H) $(TIMEVAR_H) $(INPUT_H) $(FLAGS_H) \
-	gt-c-c-parser.h langhooks.h \
-	$(VEC_H) $(TARGET_H) $(CGRAPH_H) $(PLUGIN_H) \
-	c-family/c-objc.h
-
-c/c-typeck.o : c/c-typeck.c c/c-lang.h $(CONFIG_H) $(SYSTEM_H) coretypes.h $(TM_H) \
-	$(TREE_H) $(C_TREE_H) $(TARGET_H) $(FLAGS_H) intl.h \
-	langhooks.h tree-iterator.h $(BITMAP_H) $(GIMPLE_H) \
-	c-family/c-objc.h c-family/c-common.h wide-int.h
-
-c/c-array-notation.o: c/c-array-notation.c c/c-lang.h $(CONFIG_H) \
-	$(SYSTEM_H) coretypes.h $(TREE_H) $(C_TREE_H) $(TARGET_H) \
-	intl.h output.h $(EXPR_H) langhooks.h tree-iterator.h $(BITMAP_H) \
-	$(GIMPLE_H) c-family/c-objc.h
-=======
->>>>>>> fc1ce0cf
+	-mv c/*$(objext) stagefeedback/c