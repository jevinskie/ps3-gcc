/* Parser for C and Objective-C.
   Copyright (C) 1987-2014 Free Software Foundation, Inc.

   Parser actions based on the old Bison parser; structure somewhat
   influenced by and fragments based on the C++ parser.

This file is part of GCC.

GCC is free software; you can redistribute it and/or modify it under
the terms of the GNU General Public License as published by the Free
Software Foundation; either version 3, or (at your option) any later
version.

GCC is distributed in the hope that it will be useful, but WITHOUT ANY
WARRANTY; without even the implied warranty of MERCHANTABILITY or
FITNESS FOR A PARTICULAR PURPOSE.  See the GNU General Public License
for more details.

You should have received a copy of the GNU General Public License
along with GCC; see the file COPYING3.  If not see
<http://www.gnu.org/licenses/>.  */

/* TODO:

   Make sure all relevant comments, and all relevant code from all
   actions, brought over from old parser.  Verify exact correspondence
   of syntax accepted.

   Add testcases covering every input symbol in every state in old and
   new parsers.

   Include full syntax for GNU C, including erroneous cases accepted
   with error messages, in syntax productions in comments.

   Make more diagnostics in the front end generally take an explicit
   location rather than implicitly using input_location.  */

#include "config.h"
#include "system.h"
#include "coretypes.h"
#include "tm.h"			/* For rtl.h: needs enum reg_class.  */
#include "tree.h"
#include "stringpool.h"
#include "attribs.h"
#include "stor-layout.h"
#include "varasm.h"
#include "trans-mem.h"
#include "langhooks.h"
#include "input.h"
#include "cpplib.h"
#include "timevar.h"
#include "c-family/c-pragma.h"
#include "c-tree.h"
#include "c-lang.h"
#include "flags.h"
#include "ggc.h"
#include "c-family/c-common.h"
#include "c-family/c-objc.h"
#include "vec.h"
#include "target.h"
#include "cgraph.h"
#include "plugin.h"
#include "omp-low.h"


/* Initialization routine for this file.  */

void
c_parse_init (void)
{
  /* The only initialization required is of the reserved word
     identifiers.  */
  unsigned int i;
  tree id;
  int mask = 0;

  /* Make sure RID_MAX hasn't grown past the 8 bits used to hold the keyword in
     the c_token structure.  */
  gcc_assert (RID_MAX <= 255);

  mask |= D_CXXONLY;
  if (!flag_isoc99)
    mask |= D_C99;
  if (flag_no_asm)
    {
      mask |= D_ASM | D_EXT;
      if (!flag_isoc99)
	mask |= D_EXT89;
    }
  if (!c_dialect_objc ())
    mask |= D_OBJC | D_CXX_OBJC;

  ridpointers = ggc_alloc_cleared_vec_tree ((int) RID_MAX);
  for (i = 0; i < num_c_common_reswords; i++)
    {
      /* If a keyword is disabled, do not enter it into the table
	 and so create a canonical spelling that isn't a keyword.  */
      if (c_common_reswords[i].disable & mask)
	{
	  if (warn_cxx_compat
	      && (c_common_reswords[i].disable & D_CXXWARN))
	    {
	      id = get_identifier (c_common_reswords[i].word);
	      C_SET_RID_CODE (id, RID_CXX_COMPAT_WARN);
	      C_IS_RESERVED_WORD (id) = 1;
	    }
	  continue;
	}

      id = get_identifier (c_common_reswords[i].word);
      C_SET_RID_CODE (id, c_common_reswords[i].rid);
      C_IS_RESERVED_WORD (id) = 1;
      ridpointers [(int) c_common_reswords[i].rid] = id;
    }
}

/* The C lexer intermediates between the lexer in cpplib and c-lex.c
   and the C parser.  Unlike the C++ lexer, the parser structure
   stores the lexer information instead of using a separate structure.
   Identifiers are separated into ordinary identifiers, type names,
   keywords and some other Objective-C types of identifiers, and some
   look-ahead is maintained.

   ??? It might be a good idea to lex the whole file up front (as for
   C++).  It would then be possible to share more of the C and C++
   lexer code, if desired.  */

/* The following local token type is used.  */

/* A keyword.  */
#define CPP_KEYWORD ((enum cpp_ttype) (N_TTYPES + 1))

/* More information about the type of a CPP_NAME token.  */
typedef enum c_id_kind {
  /* An ordinary identifier.  */
  C_ID_ID,
  /* An identifier declared as a typedef name.  */
  C_ID_TYPENAME,
  /* An identifier declared as an Objective-C class name.  */
  C_ID_CLASSNAME,
  /* An address space identifier.  */
  C_ID_ADDRSPACE,
  /* Not an identifier.  */
  C_ID_NONE
} c_id_kind;

/* A single C token after string literal concatenation and conversion
   of preprocessing tokens to tokens.  */
typedef struct GTY (()) c_token {
  /* The kind of token.  */
  ENUM_BITFIELD (cpp_ttype) type : 8;
  /* If this token is a CPP_NAME, this value indicates whether also
     declared as some kind of type.  Otherwise, it is C_ID_NONE.  */
  ENUM_BITFIELD (c_id_kind) id_kind : 8;
  /* If this token is a keyword, this value indicates which keyword.
     Otherwise, this value is RID_MAX.  */
  ENUM_BITFIELD (rid) keyword : 8;
  /* If this token is a CPP_PRAGMA, this indicates the pragma that
     was seen.  Otherwise it is PRAGMA_NONE.  */
  ENUM_BITFIELD (pragma_kind) pragma_kind : 8;
  /* The location at which this token was found.  */
  location_t location;
  /* The value associated with this token, if any.  */
  tree value;
} c_token;

/* A parser structure recording information about the state and
   context of parsing.  Includes lexer information with up to two
   tokens of look-ahead; more are not needed for C.  */
typedef struct GTY(()) c_parser {
  /* The look-ahead tokens.  */
  c_token * GTY((skip)) tokens;
  /* Buffer for look-ahead tokens.  */
  c_token tokens_buf[2];
  /* How many look-ahead tokens are available (0, 1 or 2, or
     more if parsing from pre-lexed tokens).  */
  unsigned int tokens_avail;
  /* True if a syntax error is being recovered from; false otherwise.
     c_parser_error sets this flag.  It should clear this flag when
     enough tokens have been consumed to recover from the error.  */
  BOOL_BITFIELD error : 1;
  /* True if we're processing a pragma, and shouldn't automatically
     consume CPP_PRAGMA_EOL.  */
  BOOL_BITFIELD in_pragma : 1;
  /* True if we're parsing the outermost block of an if statement.  */
  BOOL_BITFIELD in_if_block : 1;
  /* True if we want to lex an untranslated string.  */
  BOOL_BITFIELD lex_untranslated_string : 1;

  /* Objective-C specific parser/lexer information.  */

  /* True if we are in a context where the Objective-C "PQ" keywords
     are considered keywords.  */
  BOOL_BITFIELD objc_pq_context : 1;
  /* True if we are parsing a (potential) Objective-C foreach
     statement.  This is set to true after we parsed 'for (' and while
     we wait for 'in' or ';' to decide if it's a standard C for loop or an
     Objective-C foreach loop.  */
  BOOL_BITFIELD objc_could_be_foreach_context : 1;
  /* The following flag is needed to contextualize Objective-C lexical
     analysis.  In some cases (e.g., 'int NSObject;'), it is
     undesirable to bind an identifier to an Objective-C class, even
     if a class with that name exists.  */
  BOOL_BITFIELD objc_need_raw_identifier : 1;
  /* Nonzero if we're processing a __transaction statement.  The value
     is 1 | TM_STMT_ATTR_*.  */
  unsigned int in_transaction : 4;
  /* True if we are in a context where the Objective-C "Property attribute"
     keywords are valid.  */
  BOOL_BITFIELD objc_property_attr_context : 1;

  /* Cilk Plus specific parser/lexer information.  */

  /* Buffer to hold all the tokens from parsing the vector attribute for the
     SIMD-enabled functions (formerly known as elemental functions).  */
  vec <c_token, va_gc> *cilk_simd_fn_tokens;
} c_parser;


/* The actual parser and external interface.  ??? Does this need to be
   garbage-collected?  */

static GTY (()) c_parser *the_parser;

/* Read in and lex a single token, storing it in *TOKEN.  */

static void
c_lex_one_token (c_parser *parser, c_token *token)
{
  timevar_push (TV_LEX);

  token->type = c_lex_with_flags (&token->value, &token->location, NULL,
				  (parser->lex_untranslated_string
				   ? C_LEX_STRING_NO_TRANSLATE : 0));
  token->id_kind = C_ID_NONE;
  token->keyword = RID_MAX;
  token->pragma_kind = PRAGMA_NONE;

  switch (token->type)
    {
    case CPP_NAME:
      {
	tree decl;

	bool objc_force_identifier = parser->objc_need_raw_identifier;
	if (c_dialect_objc ())
	  parser->objc_need_raw_identifier = false;

	if (C_IS_RESERVED_WORD (token->value))
	  {
	    enum rid rid_code = C_RID_CODE (token->value);

	    if (rid_code == RID_CXX_COMPAT_WARN)
	      {
		warning_at (token->location,
			    OPT_Wc___compat,
			    "identifier %qE conflicts with C++ keyword",
			    token->value);
	      }
	    else if (rid_code >= RID_FIRST_ADDR_SPACE
		     && rid_code <= RID_LAST_ADDR_SPACE)
	      {
		token->id_kind = C_ID_ADDRSPACE;
		token->keyword = rid_code;
		break;
	      }
	    else if (c_dialect_objc () && OBJC_IS_PQ_KEYWORD (rid_code))
	      {
		/* We found an Objective-C "pq" keyword (in, out,
		   inout, bycopy, byref, oneway).  They need special
		   care because the interpretation depends on the
		   context.  */
		if (parser->objc_pq_context)
		  {
		    token->type = CPP_KEYWORD;
		    token->keyword = rid_code;
		    break;
		  }
		else if (parser->objc_could_be_foreach_context
			 && rid_code == RID_IN)
		  {
		    /* We are in Objective-C, inside a (potential)
		       foreach context (which means after having
		       parsed 'for (', but before having parsed ';'),
		       and we found 'in'.  We consider it the keyword
		       which terminates the declaration at the
		       beginning of a foreach-statement.  Note that
		       this means you can't use 'in' for anything else
		       in that context; in particular, in Objective-C
		       you can't use 'in' as the name of the running
		       variable in a C for loop.  We could potentially
		       try to add code here to disambiguate, but it
		       seems a reasonable limitation.  */
		    token->type = CPP_KEYWORD;
		    token->keyword = rid_code;
		    break;
		  }
		/* Else, "pq" keywords outside of the "pq" context are
		   not keywords, and we fall through to the code for
		   normal tokens.  */
	      }
	    else if (c_dialect_objc () && OBJC_IS_PATTR_KEYWORD (rid_code))
	      {
		/* We found an Objective-C "property attribute"
		   keyword (getter, setter, readonly, etc). These are
		   only valid in the property context.  */
		if (parser->objc_property_attr_context)
		  {
		    token->type = CPP_KEYWORD;
		    token->keyword = rid_code;
		    break;
		  }
		/* Else they are not special keywords.
		*/
	      }
	    else if (c_dialect_objc () 
		     && (OBJC_IS_AT_KEYWORD (rid_code)
			 || OBJC_IS_CXX_KEYWORD (rid_code)))
	      {
		/* We found one of the Objective-C "@" keywords (defs,
		   selector, synchronized, etc) or one of the
		   Objective-C "cxx" keywords (class, private,
		   protected, public, try, catch, throw) without a
		   preceding '@' sign.  Do nothing and fall through to
		   the code for normal tokens (in C++ we would still
		   consider the CXX ones keywords, but not in C).  */
		;
	      }
	    else
	      {
		token->type = CPP_KEYWORD;
		token->keyword = rid_code;
		break;
	      }
	  }

	decl = lookup_name (token->value);
	if (decl)
	  {
	    if (TREE_CODE (decl) == TYPE_DECL)
	      {
		token->id_kind = C_ID_TYPENAME;
		break;
	      }
	  }
	else if (c_dialect_objc ())
	  {
	    tree objc_interface_decl = objc_is_class_name (token->value);
	    /* Objective-C class names are in the same namespace as
	       variables and typedefs, and hence are shadowed by local
	       declarations.  */
	    if (objc_interface_decl
                && (!objc_force_identifier || global_bindings_p ()))
	      {
		token->value = objc_interface_decl;
		token->id_kind = C_ID_CLASSNAME;
		break;
	      }
	  }
        token->id_kind = C_ID_ID;
      }
      break;
    case CPP_AT_NAME:
      /* This only happens in Objective-C; it must be a keyword.  */
      token->type = CPP_KEYWORD;
      switch (C_RID_CODE (token->value))
	{
	  /* Replace 'class' with '@class', 'private' with '@private',
	     etc.  This prevents confusion with the C++ keyword
	     'class', and makes the tokens consistent with other
	     Objective-C 'AT' keywords.  For example '@class' is
	     reported as RID_AT_CLASS which is consistent with
	     '@synchronized', which is reported as
	     RID_AT_SYNCHRONIZED.
	  */
	case RID_CLASS:     token->keyword = RID_AT_CLASS; break;
	case RID_PRIVATE:   token->keyword = RID_AT_PRIVATE; break;
	case RID_PROTECTED: token->keyword = RID_AT_PROTECTED; break;
	case RID_PUBLIC:    token->keyword = RID_AT_PUBLIC; break;
	case RID_THROW:     token->keyword = RID_AT_THROW; break;
	case RID_TRY:       token->keyword = RID_AT_TRY; break;
	case RID_CATCH:     token->keyword = RID_AT_CATCH; break;
	default:            token->keyword = C_RID_CODE (token->value);
	}
      break;
    case CPP_COLON:
    case CPP_COMMA:
    case CPP_CLOSE_PAREN:
    case CPP_SEMICOLON:
      /* These tokens may affect the interpretation of any identifiers
	 following, if doing Objective-C.  */
      if (c_dialect_objc ())
	parser->objc_need_raw_identifier = false;
      break;
    case CPP_PRAGMA:
      /* We smuggled the cpp_token->u.pragma value in an INTEGER_CST.  */
      token->pragma_kind = (enum pragma_kind) TREE_INT_CST_LOW (token->value);
      token->value = NULL;
      break;
    default:
      break;
    }
  timevar_pop (TV_LEX);
}

/* Return a pointer to the next token from PARSER, reading it in if
   necessary.  */

static inline c_token *
c_parser_peek_token (c_parser *parser)
{
  if (parser->tokens_avail == 0)
    {
      c_lex_one_token (parser, &parser->tokens[0]);
      parser->tokens_avail = 1;
    }
  return &parser->tokens[0];
}

/* Return true if the next token from PARSER has the indicated
   TYPE.  */

static inline bool
c_parser_next_token_is (c_parser *parser, enum cpp_ttype type)
{
  return c_parser_peek_token (parser)->type == type;
}

/* Return true if the next token from PARSER does not have the
   indicated TYPE.  */

static inline bool
c_parser_next_token_is_not (c_parser *parser, enum cpp_ttype type)
{
  return !c_parser_next_token_is (parser, type);
}

/* Return true if the next token from PARSER is the indicated
   KEYWORD.  */

static inline bool
c_parser_next_token_is_keyword (c_parser *parser, enum rid keyword)
{
  return c_parser_peek_token (parser)->keyword == keyword;
}

/* Return a pointer to the next-but-one token from PARSER, reading it
   in if necessary.  The next token is already read in.  */

static c_token *
c_parser_peek_2nd_token (c_parser *parser)
{
  if (parser->tokens_avail >= 2)
    return &parser->tokens[1];
  gcc_assert (parser->tokens_avail == 1);
  gcc_assert (parser->tokens[0].type != CPP_EOF);
  gcc_assert (parser->tokens[0].type != CPP_PRAGMA_EOL);
  c_lex_one_token (parser, &parser->tokens[1]);
  parser->tokens_avail = 2;
  return &parser->tokens[1];
}

/* Return true if TOKEN can start a type name,
   false otherwise.  */
static bool
c_token_starts_typename (c_token *token)
{
  switch (token->type)
    {
    case CPP_NAME:
      switch (token->id_kind)
	{
	case C_ID_ID:
	  return false;
	case C_ID_ADDRSPACE:
	  return true;
	case C_ID_TYPENAME:
	  return true;
	case C_ID_CLASSNAME:
	  gcc_assert (c_dialect_objc ());
	  return true;
	default:
	  gcc_unreachable ();
	}
    case CPP_KEYWORD:
      switch (token->keyword)
	{
	case RID_UNSIGNED:
	case RID_LONG:
	case RID_INT128:
	case RID_SHORT:
	case RID_SIGNED:
	case RID_COMPLEX:
	case RID_INT:
	case RID_CHAR:
	case RID_FLOAT:
	case RID_DOUBLE:
	case RID_VOID:
	case RID_DFLOAT32:
	case RID_DFLOAT64:
	case RID_DFLOAT128:
	case RID_BOOL:
	case RID_ENUM:
	case RID_STRUCT:
	case RID_UNION:
	case RID_TYPEOF:
	case RID_CONST:
	case RID_ATOMIC:
	case RID_VOLATILE:
	case RID_RESTRICT:
	case RID_ATTRIBUTE:
	case RID_FRACT:
	case RID_ACCUM:
	case RID_SAT:
	case RID_AUTO_TYPE:
	  return true;
	default:
	  return false;
	}
    case CPP_LESS:
      if (c_dialect_objc ())
	return true;
      return false;
    default:
      return false;
    }
}

enum c_lookahead_kind {
  /* Always treat unknown identifiers as typenames.  */
  cla_prefer_type,

  /* Could be parsing a nonabstract declarator.  Only treat an identifier
     as a typename if followed by another identifier or a star.  */
  cla_nonabstract_decl,

  /* Never treat identifiers as typenames.  */
  cla_prefer_id
};

/* Return true if the next token from PARSER can start a type name,
   false otherwise.  LA specifies how to do lookahead in order to
   detect unknown type names.  If unsure, pick CLA_PREFER_ID.  */

static inline bool
c_parser_next_tokens_start_typename (c_parser *parser, enum c_lookahead_kind la)
{
  c_token *token = c_parser_peek_token (parser);
  if (c_token_starts_typename (token))
    return true;

  /* Try a bit harder to detect an unknown typename.  */
  if (la != cla_prefer_id
      && token->type == CPP_NAME
      && token->id_kind == C_ID_ID

      /* Do not try too hard when we could have "object in array".  */
      && !parser->objc_could_be_foreach_context

      && (la == cla_prefer_type
	  || c_parser_peek_2nd_token (parser)->type == CPP_NAME
	  || c_parser_peek_2nd_token (parser)->type == CPP_MULT)

      /* Only unknown identifiers.  */
      && !lookup_name (token->value))
    return true;

  return false;
}

/* Return true if TOKEN is a type qualifier, false otherwise.  */
static bool
c_token_is_qualifier (c_token *token)
{
  switch (token->type)
    {
    case CPP_NAME:
      switch (token->id_kind)
	{
	case C_ID_ADDRSPACE:
	  return true;
	default:
	  return false;
	}
    case CPP_KEYWORD:
      switch (token->keyword)
	{
	case RID_CONST:
	case RID_VOLATILE:
	case RID_RESTRICT:
	case RID_ATTRIBUTE:
	case RID_ATOMIC:
	  return true;
	default:
	  return false;
	}
    case CPP_LESS:
      return false;
    default:
      gcc_unreachable ();
    }
}

/* Return true if the next token from PARSER is a type qualifier,
   false otherwise.  */
static inline bool
c_parser_next_token_is_qualifier (c_parser *parser)
{
  c_token *token = c_parser_peek_token (parser);
  return c_token_is_qualifier (token);
}

/* Return true if TOKEN can start declaration specifiers, false
   otherwise.  */
static bool
c_token_starts_declspecs (c_token *token)
{
  switch (token->type)
    {
    case CPP_NAME:
      switch (token->id_kind)
	{
	case C_ID_ID:
	  return false;
	case C_ID_ADDRSPACE:
	  return true;
	case C_ID_TYPENAME:
	  return true;
	case C_ID_CLASSNAME:
	  gcc_assert (c_dialect_objc ());
	  return true;
	default:
	  gcc_unreachable ();
	}
    case CPP_KEYWORD:
      switch (token->keyword)
	{
	case RID_STATIC:
	case RID_EXTERN:
	case RID_REGISTER:
	case RID_TYPEDEF:
	case RID_INLINE:
	case RID_NORETURN:
	case RID_AUTO:
	case RID_THREAD:
	case RID_UNSIGNED:
	case RID_LONG:
	case RID_INT128:
	case RID_SHORT:
	case RID_SIGNED:
	case RID_COMPLEX:
	case RID_INT:
	case RID_CHAR:
	case RID_FLOAT:
	case RID_DOUBLE:
	case RID_VOID:
	case RID_DFLOAT32:
	case RID_DFLOAT64:
	case RID_DFLOAT128:
	case RID_BOOL:
	case RID_ENUM:
	case RID_STRUCT:
	case RID_UNION:
	case RID_TYPEOF:
	case RID_CONST:
	case RID_VOLATILE:
	case RID_RESTRICT:
	case RID_ATTRIBUTE:
	case RID_FRACT:
	case RID_ACCUM:
	case RID_SAT:
	case RID_ALIGNAS:
	case RID_ATOMIC:
	case RID_AUTO_TYPE:
	  return true;
	default:
	  return false;
	}
    case CPP_LESS:
      if (c_dialect_objc ())
	return true;
      return false;
    default:
      return false;
    }
}


/* Return true if TOKEN can start declaration specifiers or a static
   assertion, false otherwise.  */
static bool
c_token_starts_declaration (c_token *token)
{
  if (c_token_starts_declspecs (token)
      || token->keyword == RID_STATIC_ASSERT)
    return true;
  else
    return false;
}

/* Return true if the next token from PARSER can start declaration
   specifiers, false otherwise.  */
static inline bool
c_parser_next_token_starts_declspecs (c_parser *parser)
{
  c_token *token = c_parser_peek_token (parser);

  /* In Objective-C, a classname normally starts a declspecs unless it
     is immediately followed by a dot.  In that case, it is the
     Objective-C 2.0 "dot-syntax" for class objects, ie, calls the
     setter/getter on the class.  c_token_starts_declspecs() can't
     differentiate between the two cases because it only checks the
     current token, so we have a special check here.  */
  if (c_dialect_objc () 
      && token->type == CPP_NAME
      && token->id_kind == C_ID_CLASSNAME 
      && c_parser_peek_2nd_token (parser)->type == CPP_DOT)
    return false;

  return c_token_starts_declspecs (token);
}

/* Return true if the next tokens from PARSER can start declaration
   specifiers or a static assertion, false otherwise.  */
static inline bool
c_parser_next_tokens_start_declaration (c_parser *parser)
{
  c_token *token = c_parser_peek_token (parser);

  /* Same as above.  */
  if (c_dialect_objc () 
      && token->type == CPP_NAME
      && token->id_kind == C_ID_CLASSNAME 
      && c_parser_peek_2nd_token (parser)->type == CPP_DOT)
    return false;

  /* Labels do not start declarations.  */
  if (token->type == CPP_NAME
      && c_parser_peek_2nd_token (parser)->type == CPP_COLON)
    return false;

  if (c_token_starts_declaration (token))
    return true;

  if (c_parser_next_tokens_start_typename (parser, cla_nonabstract_decl))
    return true;

  return false;
}

/* Consume the next token from PARSER.  */

static void
c_parser_consume_token (c_parser *parser)
{
  gcc_assert (parser->tokens_avail >= 1);
  gcc_assert (parser->tokens[0].type != CPP_EOF);
  gcc_assert (!parser->in_pragma || parser->tokens[0].type != CPP_PRAGMA_EOL);
  gcc_assert (parser->error || parser->tokens[0].type != CPP_PRAGMA);
  if (parser->tokens != &parser->tokens_buf[0])
    parser->tokens++;
  else if (parser->tokens_avail == 2)
    parser->tokens[0] = parser->tokens[1];
  parser->tokens_avail--;
}

/* Expect the current token to be a #pragma.  Consume it and remember
   that we've begun parsing a pragma.  */

static void
c_parser_consume_pragma (c_parser *parser)
{
  gcc_assert (!parser->in_pragma);
  gcc_assert (parser->tokens_avail >= 1);
  gcc_assert (parser->tokens[0].type == CPP_PRAGMA);
  if (parser->tokens != &parser->tokens_buf[0])
    parser->tokens++;
  else if (parser->tokens_avail == 2)
    parser->tokens[0] = parser->tokens[1];
  parser->tokens_avail--;
  parser->in_pragma = true;
}

/* Update the global input_location from TOKEN.  */
static inline void
c_parser_set_source_position_from_token (c_token *token)
{
  if (token->type != CPP_EOF)
    {
      input_location = token->location;
    }
}

/* Issue a diagnostic of the form
      FILE:LINE: MESSAGE before TOKEN
   where TOKEN is the next token in the input stream of PARSER.
   MESSAGE (specified by the caller) is usually of the form "expected
   OTHER-TOKEN".

   Do not issue a diagnostic if still recovering from an error.

   ??? This is taken from the C++ parser, but building up messages in
   this way is not i18n-friendly and some other approach should be
   used.  */

static void
c_parser_error (c_parser *parser, const char *gmsgid)
{
  c_token *token = c_parser_peek_token (parser);
  if (parser->error)
    return;
  parser->error = true;
  if (!gmsgid)
    return;
  /* This diagnostic makes more sense if it is tagged to the line of
     the token we just peeked at.  */
  c_parser_set_source_position_from_token (token);
  c_parse_error (gmsgid,
		 /* Because c_parse_error does not understand
		    CPP_KEYWORD, keywords are treated like
		    identifiers.  */
		 (token->type == CPP_KEYWORD ? CPP_NAME : token->type),
		 /* ??? The C parser does not save the cpp flags of a
		    token, we need to pass 0 here and we will not get
		    the source spelling of some tokens but rather the
		    canonical spelling.  */
		 token->value, /*flags=*/0);
}

/* If the next token is of the indicated TYPE, consume it.  Otherwise,
   issue the error MSGID.  If MSGID is NULL then a message has already
   been produced and no message will be produced this time.  Returns
   true if found, false otherwise.  */

static bool
c_parser_require (c_parser *parser,
		  enum cpp_ttype type,
		  const char *msgid)
{
  if (c_parser_next_token_is (parser, type))
    {
      c_parser_consume_token (parser);
      return true;
    }
  else
    {
      c_parser_error (parser, msgid);
      return false;
    }
}

/* If the next token is the indicated keyword, consume it.  Otherwise,
   issue the error MSGID.  Returns true if found, false otherwise.  */

static bool
c_parser_require_keyword (c_parser *parser,
			  enum rid keyword,
			  const char *msgid)
{
  if (c_parser_next_token_is_keyword (parser, keyword))
    {
      c_parser_consume_token (parser);
      return true;
    }
  else
    {
      c_parser_error (parser, msgid);
      return false;
    }
}

/* Like c_parser_require, except that tokens will be skipped until the
   desired token is found.  An error message is still produced if the
   next token is not as expected.  If MSGID is NULL then a message has
   already been produced and no message will be produced this
   time.  */

static void
c_parser_skip_until_found (c_parser *parser,
			   enum cpp_ttype type,
			   const char *msgid)
{
  unsigned nesting_depth = 0;

  if (c_parser_require (parser, type, msgid))
    return;

  /* Skip tokens until the desired token is found.  */
  while (true)
    {
      /* Peek at the next token.  */
      c_token *token = c_parser_peek_token (parser);
      /* If we've reached the token we want, consume it and stop.  */
      if (token->type == type && !nesting_depth)
	{
	  c_parser_consume_token (parser);
	  break;
	}

      /* If we've run out of tokens, stop.  */
      if (token->type == CPP_EOF)
	return;
      if (token->type == CPP_PRAGMA_EOL && parser->in_pragma)
	return;
      if (token->type == CPP_OPEN_BRACE
	  || token->type == CPP_OPEN_PAREN
	  || token->type == CPP_OPEN_SQUARE)
	++nesting_depth;
      else if (token->type == CPP_CLOSE_BRACE
	       || token->type == CPP_CLOSE_PAREN
	       || token->type == CPP_CLOSE_SQUARE)
	{
	  if (nesting_depth-- == 0)
	    break;
	}
      /* Consume this token.  */
      c_parser_consume_token (parser);
    }
  parser->error = false;
}

/* Skip tokens until the end of a parameter is found, but do not
   consume the comma, semicolon or closing delimiter.  */

static void
c_parser_skip_to_end_of_parameter (c_parser *parser)
{
  unsigned nesting_depth = 0;

  while (true)
    {
      c_token *token = c_parser_peek_token (parser);
      if ((token->type == CPP_COMMA || token->type == CPP_SEMICOLON)
	  && !nesting_depth)
	break;
      /* If we've run out of tokens, stop.  */
      if (token->type == CPP_EOF)
	return;
      if (token->type == CPP_PRAGMA_EOL && parser->in_pragma)
	return;
      if (token->type == CPP_OPEN_BRACE
	  || token->type == CPP_OPEN_PAREN
	  || token->type == CPP_OPEN_SQUARE)
	++nesting_depth;
      else if (token->type == CPP_CLOSE_BRACE
	       || token->type == CPP_CLOSE_PAREN
	       || token->type == CPP_CLOSE_SQUARE)
	{
	  if (nesting_depth-- == 0)
	    break;
	}
      /* Consume this token.  */
      c_parser_consume_token (parser);
    }
  parser->error = false;
}

/* Expect to be at the end of the pragma directive and consume an
   end of line marker.  */

static void
c_parser_skip_to_pragma_eol (c_parser *parser)
{
  gcc_assert (parser->in_pragma);
  parser->in_pragma = false;

  if (!c_parser_require (parser, CPP_PRAGMA_EOL, "expected end of line"))
    while (true)
      {
	c_token *token = c_parser_peek_token (parser);
	if (token->type == CPP_EOF)
	  break;
	if (token->type == CPP_PRAGMA_EOL)
	  {
	    c_parser_consume_token (parser);
	    break;
	  }
	c_parser_consume_token (parser);
      }

  parser->error = false;
}

/* Skip tokens until we have consumed an entire block, or until we
   have consumed a non-nested ';'.  */

static void
c_parser_skip_to_end_of_block_or_statement (c_parser *parser)
{
  unsigned nesting_depth = 0;
  bool save_error = parser->error;

  while (true)
    {
      c_token *token;

      /* Peek at the next token.  */
      token = c_parser_peek_token (parser);

      switch (token->type)
	{
	case CPP_EOF:
	  return;

	case CPP_PRAGMA_EOL:
	  if (parser->in_pragma)
	    return;
	  break;

	case CPP_SEMICOLON:
	  /* If the next token is a ';', we have reached the
	     end of the statement.  */
	  if (!nesting_depth)
	    {
	      /* Consume the ';'.  */
	      c_parser_consume_token (parser);
	      goto finished;
	    }
	  break;

	case CPP_CLOSE_BRACE:
	  /* If the next token is a non-nested '}', then we have
	     reached the end of the current block.  */
	  if (nesting_depth == 0 || --nesting_depth == 0)
	    {
	      c_parser_consume_token (parser);
	      goto finished;
	    }
	  break;

	case CPP_OPEN_BRACE:
	  /* If it the next token is a '{', then we are entering a new
	     block.  Consume the entire block.  */
	  ++nesting_depth;
	  break;

	case CPP_PRAGMA:
	  /* If we see a pragma, consume the whole thing at once.  We
	     have some safeguards against consuming pragmas willy-nilly.
	     Normally, we'd expect to be here with parser->error set,
	     which disables these safeguards.  But it's possible to get
	     here for secondary error recovery, after parser->error has
	     been cleared.  */
	  c_parser_consume_pragma (parser);
	  c_parser_skip_to_pragma_eol (parser);
	  parser->error = save_error;
	  continue;

	default:
	  break;
	}

      c_parser_consume_token (parser);
    }

 finished:
  parser->error = false;
}

/* CPP's options (initialized by c-opts.c).  */
extern cpp_options *cpp_opts;

/* Save the warning flags which are controlled by __extension__.  */

static inline int
disable_extension_diagnostics (void)
{
  int ret = (pedantic
	     | (warn_pointer_arith << 1)
	     | (warn_traditional << 2)
	     | (flag_iso << 3)
	     | (warn_long_long << 4)
	     | (warn_cxx_compat << 5)
	     | (warn_overlength_strings << 6));
  cpp_opts->cpp_pedantic = pedantic = 0;
  warn_pointer_arith = 0;
  cpp_opts->cpp_warn_traditional = warn_traditional = 0;
  flag_iso = 0;
  cpp_opts->cpp_warn_long_long = warn_long_long = 0;
  warn_cxx_compat = 0;
  warn_overlength_strings = 0;
  return ret;
}

/* Restore the warning flags which are controlled by __extension__.
   FLAGS is the return value from disable_extension_diagnostics.  */

static inline void
restore_extension_diagnostics (int flags)
{
  cpp_opts->cpp_pedantic = pedantic = flags & 1;
  warn_pointer_arith = (flags >> 1) & 1;
  cpp_opts->cpp_warn_traditional = warn_traditional = (flags >> 2) & 1;
  flag_iso = (flags >> 3) & 1;
  cpp_opts->cpp_warn_long_long = warn_long_long = (flags >> 4) & 1;
  warn_cxx_compat = (flags >> 5) & 1;
  warn_overlength_strings = (flags >> 6) & 1;
}

/* Possibly kinds of declarator to parse.  */
typedef enum c_dtr_syn {
  /* A normal declarator with an identifier.  */
  C_DTR_NORMAL,
  /* An abstract declarator (maybe empty).  */
  C_DTR_ABSTRACT,
  /* A parameter declarator: may be either, but after a type name does
     not redeclare a typedef name as an identifier if it can
     alternatively be interpreted as a typedef name; see DR#009,
     applied in C90 TC1, omitted from C99 and reapplied in C99 TC2
     following DR#249.  For example, given a typedef T, "int T" and
     "int *T" are valid parameter declarations redeclaring T, while
     "int (T)" and "int * (T)" and "int (T[])" and "int (T (int))" are
     abstract declarators rather than involving redundant parentheses;
     the same applies with attributes inside the parentheses before
     "T".  */
  C_DTR_PARM
} c_dtr_syn;

/* The binary operation precedence levels, where 0 is a dummy lowest level
   used for the bottom of the stack.  */
enum c_parser_prec {
  PREC_NONE,
  PREC_LOGOR,
  PREC_LOGAND,
  PREC_BITOR,
  PREC_BITXOR,
  PREC_BITAND,
  PREC_EQ,
  PREC_REL,
  PREC_SHIFT,
  PREC_ADD,
  PREC_MULT,
  NUM_PRECS
};

static void c_parser_external_declaration (c_parser *);
static void c_parser_asm_definition (c_parser *);
static void c_parser_declaration_or_fndef (c_parser *, bool, bool, bool,
					   bool, bool, tree *, vec<c_token>);
static void c_parser_static_assert_declaration_no_semi (c_parser *);
static void c_parser_static_assert_declaration (c_parser *);
static void c_parser_declspecs (c_parser *, struct c_declspecs *, bool, bool,
				bool, bool, bool, enum c_lookahead_kind);
static struct c_typespec c_parser_enum_specifier (c_parser *);
static struct c_typespec c_parser_struct_or_union_specifier (c_parser *);
static tree c_parser_struct_declaration (c_parser *);
static struct c_typespec c_parser_typeof_specifier (c_parser *);
static tree c_parser_alignas_specifier (c_parser *);
static struct c_declarator *c_parser_declarator (c_parser *, bool, c_dtr_syn,
						 bool *);
static struct c_declarator *c_parser_direct_declarator (c_parser *, bool,
							c_dtr_syn, bool *);
static struct c_declarator *c_parser_direct_declarator_inner (c_parser *,
							      bool,
							      struct c_declarator *);
static struct c_arg_info *c_parser_parms_declarator (c_parser *, bool, tree);
static struct c_arg_info *c_parser_parms_list_declarator (c_parser *, tree,
							  tree);
static struct c_parm *c_parser_parameter_declaration (c_parser *, tree);
static tree c_parser_simple_asm_expr (c_parser *);
static tree c_parser_attributes (c_parser *);
static struct c_type_name *c_parser_type_name (c_parser *);
static struct c_expr c_parser_initializer (c_parser *);
static struct c_expr c_parser_braced_init (c_parser *, tree, bool);
static void c_parser_initelt (c_parser *, struct obstack *);
static void c_parser_initval (c_parser *, struct c_expr *,
			      struct obstack *);
static tree c_parser_compound_statement (c_parser *);
static void c_parser_compound_statement_nostart (c_parser *);
static void c_parser_label (c_parser *);
static void c_parser_statement (c_parser *);
static void c_parser_statement_after_labels (c_parser *);
static void c_parser_if_statement (c_parser *);
static void c_parser_switch_statement (c_parser *);
static void c_parser_while_statement (c_parser *, bool);
static void c_parser_do_statement (c_parser *, bool);
static void c_parser_for_statement (c_parser *, bool);
static tree c_parser_asm_statement (c_parser *);
static tree c_parser_asm_operands (c_parser *);
static tree c_parser_asm_goto_operands (c_parser *);
static tree c_parser_asm_clobbers (c_parser *);
static struct c_expr c_parser_expr_no_commas (c_parser *, struct c_expr *,
					      tree = NULL_TREE);
static struct c_expr c_parser_conditional_expression (c_parser *,
						      struct c_expr *, tree);
static struct c_expr c_parser_binary_expression (c_parser *, struct c_expr *,
						 tree);
static struct c_expr c_parser_cast_expression (c_parser *, struct c_expr *);
static struct c_expr c_parser_unary_expression (c_parser *);
static struct c_expr c_parser_sizeof_expression (c_parser *);
static struct c_expr c_parser_alignof_expression (c_parser *);
static struct c_expr c_parser_postfix_expression (c_parser *);
static struct c_expr c_parser_postfix_expression_after_paren_type (c_parser *,
								   struct c_type_name *,
								   location_t);
static struct c_expr c_parser_postfix_expression_after_primary (c_parser *,
								location_t loc,
								struct c_expr);
static tree c_parser_transaction (c_parser *, enum rid);
static struct c_expr c_parser_transaction_expression (c_parser *, enum rid);
static tree c_parser_transaction_cancel (c_parser *);
static struct c_expr c_parser_expression (c_parser *);
static struct c_expr c_parser_expression_conv (c_parser *);
static vec<tree, va_gc> *c_parser_expr_list (c_parser *, bool, bool,
					     vec<tree, va_gc> **, location_t *,
					     tree *, vec<location_t> *);
static void c_parser_omp_construct (c_parser *);
static void c_parser_omp_threadprivate (c_parser *);
static void c_parser_omp_barrier (c_parser *);
static void c_parser_omp_flush (c_parser *);
static void c_parser_omp_taskwait (c_parser *);
static void c_parser_omp_taskyield (c_parser *);
static void c_parser_omp_cancel (c_parser *);
static void c_parser_omp_cancellation_point (c_parser *);

enum pragma_context { pragma_external, pragma_struct, pragma_param,
		      pragma_stmt, pragma_compound };
static bool c_parser_pragma (c_parser *, enum pragma_context);
static bool c_parser_omp_target (c_parser *, enum pragma_context);
static void c_parser_omp_end_declare_target (c_parser *);
static void c_parser_omp_declare (c_parser *, enum pragma_context);

/* These Objective-C parser functions are only ever called when
   compiling Objective-C.  */
static void c_parser_objc_class_definition (c_parser *, tree);
static void c_parser_objc_class_instance_variables (c_parser *);
static void c_parser_objc_class_declaration (c_parser *);
static void c_parser_objc_alias_declaration (c_parser *);
static void c_parser_objc_protocol_definition (c_parser *, tree);
static bool c_parser_objc_method_type (c_parser *);
static void c_parser_objc_method_definition (c_parser *);
static void c_parser_objc_methodprotolist (c_parser *);
static void c_parser_objc_methodproto (c_parser *);
static tree c_parser_objc_method_decl (c_parser *, bool, tree *, tree *);
static tree c_parser_objc_type_name (c_parser *);
static tree c_parser_objc_protocol_refs (c_parser *);
static void c_parser_objc_try_catch_finally_statement (c_parser *);
static void c_parser_objc_synchronized_statement (c_parser *);
static tree c_parser_objc_selector (c_parser *);
static tree c_parser_objc_selector_arg (c_parser *);
static tree c_parser_objc_receiver (c_parser *);
static tree c_parser_objc_message_args (c_parser *);
static tree c_parser_objc_keywordexpr (c_parser *);
static void c_parser_objc_at_property_declaration (c_parser *);
static void c_parser_objc_at_synthesize_declaration (c_parser *);
static void c_parser_objc_at_dynamic_declaration (c_parser *);
static bool c_parser_objc_diagnose_bad_element_prefix
  (c_parser *, struct c_declspecs *);

/* Cilk Plus supporting routines.  */
static void c_parser_cilk_simd (c_parser *);
static bool c_parser_cilk_verify_simd (c_parser *, enum pragma_context);
static tree c_parser_array_notation (location_t, c_parser *, tree, tree);
static tree c_parser_cilk_clause_vectorlength (c_parser *, tree, bool);

/* Parse a translation unit (C90 6.7, C99 6.9).

   translation-unit:
     external-declarations

   external-declarations:
     external-declaration
     external-declarations external-declaration

   GNU extensions:

   translation-unit:
     empty
*/

static void
c_parser_translation_unit (c_parser *parser)
{
  if (c_parser_next_token_is (parser, CPP_EOF))
    {
      pedwarn (c_parser_peek_token (parser)->location, OPT_Wpedantic,
	       "ISO C forbids an empty translation unit");
    }
  else
    {
      void *obstack_position = obstack_alloc (&parser_obstack, 0);
      mark_valid_location_for_stdc_pragma (false);
      do
	{
	  ggc_collect ();
	  c_parser_external_declaration (parser);
	  obstack_free (&parser_obstack, obstack_position);
	}
      while (c_parser_next_token_is_not (parser, CPP_EOF));
    }
}

/* Parse an external declaration (C90 6.7, C99 6.9).

   external-declaration:
     function-definition
     declaration

   GNU extensions:

   external-declaration:
     asm-definition
     ;
     __extension__ external-declaration

   Objective-C:

   external-declaration:
     objc-class-definition
     objc-class-declaration
     objc-alias-declaration
     objc-protocol-definition
     objc-method-definition
     @end
*/

static void
c_parser_external_declaration (c_parser *parser)
{
  int ext;
  switch (c_parser_peek_token (parser)->type)
    {
    case CPP_KEYWORD:
      switch (c_parser_peek_token (parser)->keyword)
	{
	case RID_EXTENSION:
	  ext = disable_extension_diagnostics ();
	  c_parser_consume_token (parser);
	  c_parser_external_declaration (parser);
	  restore_extension_diagnostics (ext);
	  break;
	case RID_ASM:
	  c_parser_asm_definition (parser);
	  break;
	case RID_AT_INTERFACE:
	case RID_AT_IMPLEMENTATION:
	  gcc_assert (c_dialect_objc ());
	  c_parser_objc_class_definition (parser, NULL_TREE);
	  break;
	case RID_AT_CLASS:
	  gcc_assert (c_dialect_objc ());
	  c_parser_objc_class_declaration (parser);
	  break;
	case RID_AT_ALIAS:
	  gcc_assert (c_dialect_objc ());
	  c_parser_objc_alias_declaration (parser);
	  break;
	case RID_AT_PROTOCOL:
	  gcc_assert (c_dialect_objc ());
	  c_parser_objc_protocol_definition (parser, NULL_TREE);
	  break;
	case RID_AT_PROPERTY:
	  gcc_assert (c_dialect_objc ());
	  c_parser_objc_at_property_declaration (parser);
	  break;
	case RID_AT_SYNTHESIZE:
	  gcc_assert (c_dialect_objc ());
	  c_parser_objc_at_synthesize_declaration (parser);
	  break;
	case RID_AT_DYNAMIC:
	  gcc_assert (c_dialect_objc ());
	  c_parser_objc_at_dynamic_declaration (parser);
	  break;
	case RID_AT_END:
	  gcc_assert (c_dialect_objc ());
	  c_parser_consume_token (parser);
	  objc_finish_implementation ();
	  break;
	default:
	  goto decl_or_fndef;
	}
      break;
    case CPP_SEMICOLON:
      pedwarn (c_parser_peek_token (parser)->location, OPT_Wpedantic,
	       "ISO C does not allow extra %<;%> outside of a function");
      c_parser_consume_token (parser);
      break;
    case CPP_PRAGMA:
      mark_valid_location_for_stdc_pragma (true);
      c_parser_pragma (parser, pragma_external);
      mark_valid_location_for_stdc_pragma (false);
      break;
    case CPP_PLUS:
    case CPP_MINUS:
      if (c_dialect_objc ())
	{
	  c_parser_objc_method_definition (parser);
	  break;
	}
      /* Else fall through, and yield a syntax error trying to parse
	 as a declaration or function definition.  */
    default:
    decl_or_fndef:
      /* A declaration or a function definition (or, in Objective-C,
	 an @interface or @protocol with prefix attributes).  We can
	 only tell which after parsing the declaration specifiers, if
	 any, and the first declarator.  */
      c_parser_declaration_or_fndef (parser, true, true, true, false, true,
				     NULL, vNULL);
      break;
    }
}

static void c_finish_omp_declare_simd (c_parser *, tree, tree, vec<c_token>);

/* Parse a declaration or function definition (C90 6.5, 6.7.1, C99
   6.7, 6.9.1).  If FNDEF_OK is true, a function definition is
   accepted; otherwise (old-style parameter declarations) only other
   declarations are accepted.  If STATIC_ASSERT_OK is true, a static
   assertion is accepted; otherwise (old-style parameter declarations)
   it is not.  If NESTED is true, we are inside a function or parsing
   old-style parameter declarations; any functions encountered are
   nested functions and declaration specifiers are required; otherwise
   we are at top level and functions are normal functions and
   declaration specifiers may be optional.  If EMPTY_OK is true, empty
   declarations are OK (subject to all other constraints); otherwise
   (old-style parameter declarations) they are diagnosed.  If
   START_ATTR_OK is true, the declaration specifiers may start with
   attributes; otherwise they may not.
   OBJC_FOREACH_OBJECT_DECLARATION can be used to get back the parsed
   declaration when parsing an Objective-C foreach statement.

   declaration:
     declaration-specifiers init-declarator-list[opt] ;
     static_assert-declaration

   function-definition:
     declaration-specifiers[opt] declarator declaration-list[opt]
       compound-statement

   declaration-list:
     declaration
     declaration-list declaration

   init-declarator-list:
     init-declarator
     init-declarator-list , init-declarator

   init-declarator:
     declarator simple-asm-expr[opt] attributes[opt]
     declarator simple-asm-expr[opt] attributes[opt] = initializer

   GNU extensions:

   nested-function-definition:
     declaration-specifiers declarator declaration-list[opt]
       compound-statement

   Objective-C:
     attributes objc-class-definition
     attributes objc-category-definition
     attributes objc-protocol-definition

   The simple-asm-expr and attributes are GNU extensions.

   This function does not handle __extension__; that is handled in its
   callers.  ??? Following the old parser, __extension__ may start
   external declarations, declarations in functions and declarations
   at the start of "for" loops, but not old-style parameter
   declarations.

   C99 requires declaration specifiers in a function definition; the
   absence is diagnosed through the diagnosis of implicit int.  In GNU
   C we also allow but diagnose declarations without declaration
   specifiers, but only at top level (elsewhere they conflict with
   other syntax).

   In Objective-C, declarations of the looping variable in a foreach
   statement are exceptionally terminated by 'in' (for example, 'for
   (NSObject *object in array) { ... }').

   OpenMP:

   declaration:
     threadprivate-directive  */

static void
c_parser_declaration_or_fndef (c_parser *parser, bool fndef_ok,
			       bool static_assert_ok, bool empty_ok,
			       bool nested, bool start_attr_ok,
			       tree *objc_foreach_object_declaration,
			       vec<c_token> omp_declare_simd_clauses)
{
  struct c_declspecs *specs;
  tree prefix_attrs;
  tree all_prefix_attrs;
  bool diagnosed_no_specs = false;
  location_t here = c_parser_peek_token (parser)->location;

  if (static_assert_ok
      && c_parser_next_token_is_keyword (parser, RID_STATIC_ASSERT))
    {
      c_parser_static_assert_declaration (parser);
      return;
    }
  specs = build_null_declspecs ();

  /* Try to detect an unknown type name when we have "A B" or "A *B".  */
  if (c_parser_peek_token (parser)->type == CPP_NAME
      && c_parser_peek_token (parser)->id_kind == C_ID_ID
      && (c_parser_peek_2nd_token (parser)->type == CPP_NAME
          || c_parser_peek_2nd_token (parser)->type == CPP_MULT)
      && (!nested || !lookup_name (c_parser_peek_token (parser)->value)))
    {
      error_at (here, "unknown type name %qE",
                c_parser_peek_token (parser)->value);

      /* Parse declspecs normally to get a correct pointer type, but avoid
         a further "fails to be a type name" error.  Refuse nested functions
         since it is not how the user likely wants us to recover.  */
      c_parser_peek_token (parser)->type = CPP_KEYWORD;
      c_parser_peek_token (parser)->keyword = RID_VOID;
      c_parser_peek_token (parser)->value = error_mark_node;
      fndef_ok = !nested;
    }

  c_parser_declspecs (parser, specs, true, true, start_attr_ok,
		      true, true, cla_nonabstract_decl);
  if (parser->error)
    {
      c_parser_skip_to_end_of_block_or_statement (parser);
      return;
    }
  if (nested && !specs->declspecs_seen_p)
    {
      c_parser_error (parser, "expected declaration specifiers");
      c_parser_skip_to_end_of_block_or_statement (parser);
      return;
    }
  finish_declspecs (specs);
  bool auto_type_p = specs->typespec_word == cts_auto_type;
  if (c_parser_next_token_is (parser, CPP_SEMICOLON))
    {
      if (auto_type_p)
	error_at (here, "%<__auto_type%> in empty declaration");
      else if (empty_ok)
	shadow_tag (specs);
      else
	{
	  shadow_tag_warned (specs, 1);
	  pedwarn (here, 0, "empty declaration");
	}
      c_parser_consume_token (parser);
      return;
    }

  /* Provide better error recovery.  Note that a type name here is usually
     better diagnosed as a redeclaration.  */
  if (empty_ok
      && specs->typespec_kind == ctsk_tagdef
      && c_parser_next_token_starts_declspecs (parser)
      && !c_parser_next_token_is (parser, CPP_NAME))
    {
      c_parser_error (parser, "expected %<;%>, identifier or %<(%>");
      parser->error = false;
      shadow_tag_warned (specs, 1);
      return;
    }
  else if (c_dialect_objc () && !auto_type_p)
    {
      /* Prefix attributes are an error on method decls.  */
      switch (c_parser_peek_token (parser)->type)
	{
	  case CPP_PLUS:
	  case CPP_MINUS:
	    if (c_parser_objc_diagnose_bad_element_prefix (parser, specs))
	      return;
	    if (specs->attrs)
	      {
		warning_at (c_parser_peek_token (parser)->location, 
			    OPT_Wattributes,
	       		    "prefix attributes are ignored for methods");
		specs->attrs = NULL_TREE;
	      }
	    if (fndef_ok)
	      c_parser_objc_method_definition (parser);
	    else
	      c_parser_objc_methodproto (parser);
	    return;
	    break;
	  default:
	    break;
	}
      /* This is where we parse 'attributes @interface ...',
	 'attributes @implementation ...', 'attributes @protocol ...'
	 (where attributes could be, for example, __attribute__
	 ((deprecated)).
      */
      switch (c_parser_peek_token (parser)->keyword)
	{
	case RID_AT_INTERFACE:
	  {
	    if (c_parser_objc_diagnose_bad_element_prefix (parser, specs))
	      return;
	    c_parser_objc_class_definition (parser, specs->attrs);
	    return;
	  }
	  break;
	case RID_AT_IMPLEMENTATION:
	  {
	    if (c_parser_objc_diagnose_bad_element_prefix (parser, specs))
	      return;
	    if (specs->attrs)
	      {
		warning_at (c_parser_peek_token (parser)->location, 
			OPT_Wattributes,
			"prefix attributes are ignored for implementations");
		specs->attrs = NULL_TREE;
	      }
	    c_parser_objc_class_definition (parser, NULL_TREE);	    
	    return;
	  }
	  break;
	case RID_AT_PROTOCOL:
	  {
	    if (c_parser_objc_diagnose_bad_element_prefix (parser, specs))
	      return;
	    c_parser_objc_protocol_definition (parser, specs->attrs);
	    return;
	  }
	  break;
	case RID_AT_ALIAS:
	case RID_AT_CLASS:
	case RID_AT_END:
	case RID_AT_PROPERTY:
	  if (specs->attrs)
	    {
	      c_parser_error (parser, "unexpected attribute");
	      specs->attrs = NULL;
	    }
	  break;
	default:
	  break;
	}
    }
  
  pending_xref_error ();
  prefix_attrs = specs->attrs;
  all_prefix_attrs = prefix_attrs;
  specs->attrs = NULL_TREE;
  while (true)
    {
      struct c_declarator *declarator;
      bool dummy = false;
      timevar_id_t tv;
      tree fnbody;
      /* Declaring either one or more declarators (in which case we
	 should diagnose if there were no declaration specifiers) or a
	 function definition (in which case the diagnostic for
	 implicit int suffices).  */
      declarator = c_parser_declarator (parser, 
					specs->typespec_kind != ctsk_none,
					C_DTR_NORMAL, &dummy);
      if (declarator == NULL)
	{
	  if (omp_declare_simd_clauses.exists ()
	      || !vec_safe_is_empty (parser->cilk_simd_fn_tokens))
	    c_finish_omp_declare_simd (parser, NULL_TREE, NULL_TREE,
				       omp_declare_simd_clauses);
	  c_parser_skip_to_end_of_block_or_statement (parser);
	  return;
	}
      if (auto_type_p && declarator->kind != cdk_id)
	{
	  error_at (here,
		    "%<__auto_type%> requires a plain identifier"
		    " as declarator");
	  c_parser_skip_to_end_of_block_or_statement (parser);
	  return;
	}
      if (c_parser_next_token_is (parser, CPP_EQ)
	  || c_parser_next_token_is (parser, CPP_COMMA)
	  || c_parser_next_token_is (parser, CPP_SEMICOLON)
	  || c_parser_next_token_is_keyword (parser, RID_ASM)
	  || c_parser_next_token_is_keyword (parser, RID_ATTRIBUTE)
	  || c_parser_next_token_is_keyword (parser, RID_IN))
	{
	  tree asm_name = NULL_TREE;
	  tree postfix_attrs = NULL_TREE;
	  if (!diagnosed_no_specs && !specs->declspecs_seen_p)
	    {
	      diagnosed_no_specs = true;
	      pedwarn (here, 0, "data definition has no type or storage class");
	    }
	  /* Having seen a data definition, there cannot now be a
	     function definition.  */
	  fndef_ok = false;
	  if (c_parser_next_token_is_keyword (parser, RID_ASM))
	    asm_name = c_parser_simple_asm_expr (parser);
	  if (c_parser_next_token_is_keyword (parser, RID_ATTRIBUTE))
	    postfix_attrs = c_parser_attributes (parser);
	  if (c_parser_next_token_is (parser, CPP_EQ))
	    {
	      tree d;
	      struct c_expr init;
	      location_t init_loc;
	      c_parser_consume_token (parser);
	      if (auto_type_p)
		{
		  start_init (NULL_TREE, asm_name, global_bindings_p ());
		  init_loc = c_parser_peek_token (parser)->location;
		  init = c_parser_expr_no_commas (parser, NULL);
		  if (TREE_CODE (init.value) == COMPONENT_REF
		      && DECL_C_BIT_FIELD (TREE_OPERAND (init.value, 1)))
		    error_at (here,
			      "%<__auto_type%> used with a bit-field"
			      " initializer");
		  init = convert_lvalue_to_rvalue (init_loc, init, true, true);
		  tree init_type = TREE_TYPE (init.value);
		  /* As with typeof, remove _Atomic and const
		     qualifiers from atomic types.  */
		  if (init_type != error_mark_node && TYPE_ATOMIC (init_type))
		    init_type
		      = c_build_qualified_type (init_type,
						(TYPE_QUALS (init_type)
						 & ~(TYPE_QUAL_ATOMIC
						     | TYPE_QUAL_CONST)));
		  bool vm_type = variably_modified_type_p (init_type,
							   NULL_TREE);
		  if (vm_type)
		    init.value = c_save_expr (init.value);
		  finish_init ();
		  specs->typespec_kind = ctsk_typeof;
		  specs->locations[cdw_typedef] = init_loc;
		  specs->typedef_p = true;
		  specs->type = init_type;
		  if (vm_type)
		    {
		      bool maybe_const = true;
		      tree type_expr = c_fully_fold (init.value, false,
						     &maybe_const);
		      specs->expr_const_operands &= maybe_const;
		      if (specs->expr)
			specs->expr = build2 (COMPOUND_EXPR,
					      TREE_TYPE (type_expr),
					      specs->expr, type_expr);
		      else
			specs->expr = type_expr;
		    }
		  d = start_decl (declarator, specs, true,
				  chainon (postfix_attrs, all_prefix_attrs));
		  if (!d)
		    d = error_mark_node;
		  if (omp_declare_simd_clauses.exists ()
		      || !vec_safe_is_empty (parser->cilk_simd_fn_tokens))
		    c_finish_omp_declare_simd (parser, d, NULL_TREE,
					       omp_declare_simd_clauses);
		}
	      else
		{
		  /* The declaration of the variable is in effect while
		     its initializer is parsed.  */
		  d = start_decl (declarator, specs, true,
				  chainon (postfix_attrs, all_prefix_attrs));
		  if (!d)
		    d = error_mark_node;
		  if (omp_declare_simd_clauses.exists ()
		      || !vec_safe_is_empty (parser->cilk_simd_fn_tokens))
		    c_finish_omp_declare_simd (parser, d, NULL_TREE,
					       omp_declare_simd_clauses);
		  start_init (d, asm_name, global_bindings_p ());
		  init_loc = c_parser_peek_token (parser)->location;
		  init = c_parser_initializer (parser);
		  finish_init ();
		}
	      if (d != error_mark_node)
		{
		  maybe_warn_string_init (TREE_TYPE (d), init);
		  finish_decl (d, init_loc, init.value,
		      	       init.original_type, asm_name);
		}
	    }
	  else
	    {
	      if (auto_type_p)
		{
		  error_at (here,
			    "%<__auto_type%> requires an initialized "
			    "data declaration");
		  c_parser_skip_to_end_of_block_or_statement (parser);
		  return;
		}
	      tree d = start_decl (declarator, specs, false,
				   chainon (postfix_attrs,
					    all_prefix_attrs));
	      if (omp_declare_simd_clauses.exists ()
		  || !vec_safe_is_empty (parser->cilk_simd_fn_tokens))
		{
		  tree parms = NULL_TREE;
		  if (d && TREE_CODE (d) == FUNCTION_DECL)
		    {
		      struct c_declarator *ce = declarator;
		      while (ce != NULL)
			if (ce->kind == cdk_function)
			  {
			    parms = ce->u.arg_info->parms;
			    break;
			  }
			else
			  ce = ce->declarator;
		    }
		  if (parms)
		    temp_store_parm_decls (d, parms);
		  c_finish_omp_declare_simd (parser, d, parms,
					     omp_declare_simd_clauses);
		  if (parms)
		    temp_pop_parm_decls ();
		}
	      if (d)
		finish_decl (d, UNKNOWN_LOCATION, NULL_TREE,
			     NULL_TREE, asm_name);
	      
	      if (c_parser_next_token_is_keyword (parser, RID_IN))
		{
		  if (d)
		    *objc_foreach_object_declaration = d;
		  else
		    *objc_foreach_object_declaration = error_mark_node;		    
		}
	    }
	  if (c_parser_next_token_is (parser, CPP_COMMA))
	    {
	      if (auto_type_p)
		{
		  error_at (here,
			    "%<__auto_type%> may only be used with"
			    " a single declarator");
		  c_parser_skip_to_end_of_block_or_statement (parser);
		  return;
		}
	      c_parser_consume_token (parser);
	      if (c_parser_next_token_is_keyword (parser, RID_ATTRIBUTE))
		all_prefix_attrs = chainon (c_parser_attributes (parser),
					    prefix_attrs);
	      else
		all_prefix_attrs = prefix_attrs;
	      continue;
	    }
	  else if (c_parser_next_token_is (parser, CPP_SEMICOLON))
	    {
	      c_parser_consume_token (parser);
	      return;
	    }
	  else if (c_parser_next_token_is_keyword (parser, RID_IN))
	    {
	      /* This can only happen in Objective-C: we found the
		 'in' that terminates the declaration inside an
		 Objective-C foreach statement.  Do not consume the
		 token, so that the caller can use it to determine
		 that this indeed is a foreach context.  */
	      return;
	    }
	  else
	    {
	      c_parser_error (parser, "expected %<,%> or %<;%>");
	      c_parser_skip_to_end_of_block_or_statement (parser);
	      return;
	    }
	}
      else if (auto_type_p)
	{
	  error_at (here,
		    "%<__auto_type%> requires an initialized data declaration");
	  c_parser_skip_to_end_of_block_or_statement (parser);
	  return;
	}
      else if (!fndef_ok)
	{
	  c_parser_error (parser, "expected %<=%>, %<,%>, %<;%>, "
			  "%<asm%> or %<__attribute__%>");
	  c_parser_skip_to_end_of_block_or_statement (parser);
	  return;
	}
      /* Function definition (nested or otherwise).  */
      if (nested)
	{
	  pedwarn (here, OPT_Wpedantic, "ISO C forbids nested functions");
	  c_push_function_context ();
	}
      if (!start_function (specs, declarator, all_prefix_attrs))
	{
	  /* This can appear in many cases looking nothing like a
	     function definition, so we don't give a more specific
	     error suggesting there was one.  */
	  c_parser_error (parser, "expected %<=%>, %<,%>, %<;%>, %<asm%> "
			  "or %<__attribute__%>");
	  if (nested)
	    c_pop_function_context ();
	  break;
	}

      if (DECL_DECLARED_INLINE_P (current_function_decl))
        tv = TV_PARSE_INLINE;
      else
        tv = TV_PARSE_FUNC;
      timevar_push (tv);

      /* Parse old-style parameter declarations.  ??? Attributes are
	 not allowed to start declaration specifiers here because of a
	 syntax conflict between a function declaration with attribute
	 suffix and a function definition with an attribute prefix on
	 first old-style parameter declaration.  Following the old
	 parser, they are not accepted on subsequent old-style
	 parameter declarations either.  However, there is no
	 ambiguity after the first declaration, nor indeed on the
	 first as long as we don't allow postfix attributes after a
	 declarator with a nonempty identifier list in a definition;
	 and postfix attributes have never been accepted here in
	 function definitions either.  */
      while (c_parser_next_token_is_not (parser, CPP_EOF)
	     && c_parser_next_token_is_not (parser, CPP_OPEN_BRACE))
	c_parser_declaration_or_fndef (parser, false, false, false,
				       true, false, NULL, vNULL);
      store_parm_decls ();
      if (omp_declare_simd_clauses.exists ()
	  || !vec_safe_is_empty (parser->cilk_simd_fn_tokens))
	c_finish_omp_declare_simd (parser, current_function_decl, NULL_TREE,
				   omp_declare_simd_clauses);
      DECL_STRUCT_FUNCTION (current_function_decl)->function_start_locus
	= c_parser_peek_token (parser)->location;
      fnbody = c_parser_compound_statement (parser);
      if (flag_cilkplus && contains_array_notation_expr (fnbody))
	fnbody = expand_array_notation_exprs (fnbody);
      if (nested)
	{
	  tree decl = current_function_decl;
	  /* Mark nested functions as needing static-chain initially.
	     lower_nested_functions will recompute it but the
	     DECL_STATIC_CHAIN flag is also used before that happens,
	     by initializer_constant_valid_p.  See gcc.dg/nested-fn-2.c.  */
	  DECL_STATIC_CHAIN (decl) = 1;
	  add_stmt (fnbody);
	  finish_function ();
	  c_pop_function_context ();
	  add_stmt (build_stmt (DECL_SOURCE_LOCATION (decl), DECL_EXPR, decl));
	}
      else
	{
	  add_stmt (fnbody);
	  finish_function ();
	}

      timevar_pop (tv);
      break;
    }
}

/* Parse an asm-definition (asm() outside a function body).  This is a
   GNU extension.

   asm-definition:
     simple-asm-expr ;
*/

static void
c_parser_asm_definition (c_parser *parser)
{
  tree asm_str = c_parser_simple_asm_expr (parser);
  if (asm_str)
    add_asm_node (asm_str);
  c_parser_skip_until_found (parser, CPP_SEMICOLON, "expected %<;%>");
}

/* Parse a static assertion (C11 6.7.10).

   static_assert-declaration:
     static_assert-declaration-no-semi ;
*/

static void
c_parser_static_assert_declaration (c_parser *parser)
{
  c_parser_static_assert_declaration_no_semi (parser);
  if (parser->error
      || !c_parser_require (parser, CPP_SEMICOLON, "expected %<;%>"))
    c_parser_skip_to_end_of_block_or_statement (parser);
}

/* Parse a static assertion (C11 6.7.10), without the trailing
   semicolon.

   static_assert-declaration-no-semi:
     _Static_assert ( constant-expression , string-literal )
*/

static void
c_parser_static_assert_declaration_no_semi (c_parser *parser)
{
  location_t assert_loc, value_loc;
  tree value;
  tree string;

  gcc_assert (c_parser_next_token_is_keyword (parser, RID_STATIC_ASSERT));
  assert_loc = c_parser_peek_token (parser)->location;
  if (!flag_isoc11)
    {
      if (flag_isoc99)
	pedwarn (assert_loc, OPT_Wpedantic,
		 "ISO C99 does not support %<_Static_assert%>");
      else
	pedwarn (assert_loc, OPT_Wpedantic,
		 "ISO C90 does not support %<_Static_assert%>");
    }
  c_parser_consume_token (parser);
  if (!c_parser_require (parser, CPP_OPEN_PAREN, "expected %<(%>"))
    return;
  value_loc = c_parser_peek_token (parser)->location;
  value = c_parser_expr_no_commas (parser, NULL).value;
  parser->lex_untranslated_string = true;
  if (!c_parser_require (parser, CPP_COMMA, "expected %<,%>"))
    {
      parser->lex_untranslated_string = false;
      return;
    }
  switch (c_parser_peek_token (parser)->type)
    {
    case CPP_STRING:
    case CPP_STRING16:
    case CPP_STRING32:
    case CPP_WSTRING:
    case CPP_UTF8STRING:
      string = c_parser_peek_token (parser)->value;
      c_parser_consume_token (parser);
      parser->lex_untranslated_string = false;
      break;
    default:
      c_parser_error (parser, "expected string literal");
      parser->lex_untranslated_string = false;
      return;
    }
  c_parser_require (parser, CPP_CLOSE_PAREN, "expected %<)%>");

  if (!INTEGRAL_TYPE_P (TREE_TYPE (value)))
    {
      error_at (value_loc, "expression in static assertion is not an integer");
      return;
    }
  if (TREE_CODE (value) != INTEGER_CST)
    {
      value = c_fully_fold (value, false, NULL);
      if (TREE_CODE (value) == INTEGER_CST)
	pedwarn (value_loc, OPT_Wpedantic, "expression in static assertion "
		 "is not an integer constant expression");
    }
  if (TREE_CODE (value) != INTEGER_CST)
    {
      error_at (value_loc, "expression in static assertion is not constant");
      return;
    }
  constant_expression_warning (value);
  if (integer_zerop (value))
    error_at (assert_loc, "static assertion failed: %E", string);
}

/* Parse some declaration specifiers (possibly none) (C90 6.5, C99
   6.7), adding them to SPECS (which may already include some).
   Storage class specifiers are accepted iff SCSPEC_OK; type
   specifiers are accepted iff TYPESPEC_OK; alignment specifiers are
   accepted iff ALIGNSPEC_OK; attributes are accepted at the start
   iff START_ATTR_OK; __auto_type is accepted iff AUTO_TYPE_OK.

   declaration-specifiers:
     storage-class-specifier declaration-specifiers[opt]
     type-specifier declaration-specifiers[opt]
     type-qualifier declaration-specifiers[opt]
     function-specifier declaration-specifiers[opt]
     alignment-specifier declaration-specifiers[opt]

   Function specifiers (inline) are from C99, and are currently
   handled as storage class specifiers, as is __thread.  Alignment
   specifiers are from C11.

   C90 6.5.1, C99 6.7.1:
   storage-class-specifier:
     typedef
     extern
     static
     auto
     register
     _Thread_local

   (_Thread_local is new in C11.)

   C99 6.7.4:
   function-specifier:
     inline
     _Noreturn

   (_Noreturn is new in C11.)

   C90 6.5.2, C99 6.7.2:
   type-specifier:
     void
     char
     short
     int
     long
     float
     double
     signed
     unsigned
     _Bool
     _Complex
     [_Imaginary removed in C99 TC2]
     struct-or-union-specifier
     enum-specifier
     typedef-name
     atomic-type-specifier

   (_Bool and _Complex are new in C99.)
   (atomic-type-specifier is new in C11.)

   C90 6.5.3, C99 6.7.3:

   type-qualifier:
     const
     restrict
     volatile
     address-space-qualifier
     _Atomic

   (restrict is new in C99.)
   (_Atomic is new in C11.)

   GNU extensions:

   declaration-specifiers:
     attributes declaration-specifiers[opt]

   type-qualifier:
     address-space

   address-space:
     identifier recognized by the target

   storage-class-specifier:
     __thread

   type-specifier:
     typeof-specifier
     __auto_type
     __int128
     _Decimal32
     _Decimal64
     _Decimal128
     _Fract
     _Accum
     _Sat

  (_Fract, _Accum, and _Sat are new from ISO/IEC DTR 18037:
   http://www.open-std.org/jtc1/sc22/wg14/www/docs/n1169.pdf)

   atomic-type-specifier
    _Atomic ( type-name )

   Objective-C:

   type-specifier:
     class-name objc-protocol-refs[opt]
     typedef-name objc-protocol-refs
     objc-protocol-refs
*/

static void
c_parser_declspecs (c_parser *parser, struct c_declspecs *specs,
		    bool scspec_ok, bool typespec_ok, bool start_attr_ok,
		    bool alignspec_ok, bool auto_type_ok,
		    enum c_lookahead_kind la)
{
  bool attrs_ok = start_attr_ok;
  bool seen_type = specs->typespec_kind != ctsk_none;

  if (!typespec_ok)
    gcc_assert (la == cla_prefer_id);

  while (c_parser_next_token_is (parser, CPP_NAME)
	 || c_parser_next_token_is (parser, CPP_KEYWORD)
	 || (c_dialect_objc () && c_parser_next_token_is (parser, CPP_LESS)))
    {
      struct c_typespec t;
      tree attrs;
      tree align;
      location_t loc = c_parser_peek_token (parser)->location;

      /* If we cannot accept a type, exit if the next token must start
	 one.  Also, if we already have seen a tagged definition,
	 a typename would be an error anyway and likely the user
	 has simply forgotten a semicolon, so we exit.  */
      if ((!typespec_ok || specs->typespec_kind == ctsk_tagdef)
	  && c_parser_next_tokens_start_typename (parser, la)
	  && !c_parser_next_token_is_qualifier (parser))
	break;

      if (c_parser_next_token_is (parser, CPP_NAME))
	{
	  c_token *name_token = c_parser_peek_token (parser);
	  tree value = name_token->value;
	  c_id_kind kind = name_token->id_kind;

	  if (kind == C_ID_ADDRSPACE)
	    {
	      addr_space_t as
		= name_token->keyword - RID_FIRST_ADDR_SPACE;
	      declspecs_add_addrspace (name_token->location, specs, as);
	      c_parser_consume_token (parser);
	      attrs_ok = true;
	      continue;
	    }

	  gcc_assert (!c_parser_next_token_is_qualifier (parser));

	  /* If we cannot accept a type, and the next token must start one,
	     exit.  Do the same if we already have seen a tagged definition,
	     since it would be an error anyway and likely the user has simply
	     forgotten a semicolon.  */
	  if (seen_type || !c_parser_next_tokens_start_typename (parser, la))
	    break;

	  /* Now at an unknown typename (C_ID_ID), a C_ID_TYPENAME or
	     a C_ID_CLASSNAME.  */
	  c_parser_consume_token (parser);
	  seen_type = true;
	  attrs_ok = true;
	  if (kind == C_ID_ID)
	    {
	      error_at (loc, "unknown type name %qE", value);
	      t.kind = ctsk_typedef;
	      t.spec = error_mark_node;
	    }
	  else if (kind == C_ID_TYPENAME
	           && (!c_dialect_objc ()
	               || c_parser_next_token_is_not (parser, CPP_LESS)))
	    {
	      t.kind = ctsk_typedef;
	      /* For a typedef name, record the meaning, not the name.
		 In case of 'foo foo, bar;'.  */
	      t.spec = lookup_name (value);
	    }
	  else
	    {
	      tree proto = NULL_TREE;
	      gcc_assert (c_dialect_objc ());
	      t.kind = ctsk_objc;
	      if (c_parser_next_token_is (parser, CPP_LESS))
		proto = c_parser_objc_protocol_refs (parser);
	      t.spec = objc_get_protocol_qualified_type (value, proto);
	    }
	  t.expr = NULL_TREE;
	  t.expr_const_operands = true;
	  declspecs_add_type (name_token->location, specs, t);
	  continue;
	}
      if (c_parser_next_token_is (parser, CPP_LESS))
	{
	  /* Make "<SomeProtocol>" equivalent to "id <SomeProtocol>" -
	     nisse@lysator.liu.se.  */
	  tree proto;
	  gcc_assert (c_dialect_objc ());
	  if (!typespec_ok || seen_type)
	    break;
	  proto = c_parser_objc_protocol_refs (parser);
	  t.kind = ctsk_objc;
	  t.spec = objc_get_protocol_qualified_type (NULL_TREE, proto);
	  t.expr = NULL_TREE;
	  t.expr_const_operands = true;
	  declspecs_add_type (loc, specs, t);
	  continue;
	}
      gcc_assert (c_parser_next_token_is (parser, CPP_KEYWORD));
      switch (c_parser_peek_token (parser)->keyword)
	{
	case RID_STATIC:
	case RID_EXTERN:
	case RID_REGISTER:
	case RID_TYPEDEF:
	case RID_INLINE:
	case RID_NORETURN:
	case RID_AUTO:
	case RID_THREAD:
	  if (!scspec_ok)
	    goto out;
	  attrs_ok = true;
	  /* TODO: Distinguish between function specifiers (inline, noreturn)
	     and storage class specifiers, either here or in
	     declspecs_add_scspec.  */
	  declspecs_add_scspec (loc, specs,
				c_parser_peek_token (parser)->value);
	  c_parser_consume_token (parser);
	  break;
	case RID_AUTO_TYPE:
	  if (!auto_type_ok)
	    goto out;
	  /* Fall through.  */
	case RID_UNSIGNED:
	case RID_LONG:
	case RID_INT128:
	case RID_SHORT:
	case RID_SIGNED:
	case RID_COMPLEX:
	case RID_INT:
	case RID_CHAR:
	case RID_FLOAT:
	case RID_DOUBLE:
	case RID_VOID:
	case RID_DFLOAT32:
	case RID_DFLOAT64:
	case RID_DFLOAT128:
	case RID_BOOL:
	case RID_FRACT:
	case RID_ACCUM:
	case RID_SAT:
	  if (!typespec_ok)
	    goto out;
	  attrs_ok = true;
	  seen_type = true;
	  if (c_dialect_objc ())
	    parser->objc_need_raw_identifier = true;
	  t.kind = ctsk_resword;
	  t.spec = c_parser_peek_token (parser)->value;
	  t.expr = NULL_TREE;
	  t.expr_const_operands = true;
	  declspecs_add_type (loc, specs, t);
	  c_parser_consume_token (parser);
	  break;
	case RID_ENUM:
	  if (!typespec_ok)
	    goto out;
	  attrs_ok = true;
	  seen_type = true;
	  t = c_parser_enum_specifier (parser);
	  declspecs_add_type (loc, specs, t);
	  break;
	case RID_STRUCT:
	case RID_UNION:
	  if (!typespec_ok)
	    goto out;
	  attrs_ok = true;
	  seen_type = true;
	  t = c_parser_struct_or_union_specifier (parser);
          invoke_plugin_callbacks (PLUGIN_FINISH_TYPE, t.spec);
	  declspecs_add_type (loc, specs, t);
	  break;
	case RID_TYPEOF:
	  /* ??? The old parser rejected typeof after other type
	     specifiers, but is a syntax error the best way of
	     handling this?  */
	  if (!typespec_ok || seen_type)
	    goto out;
	  attrs_ok = true;
	  seen_type = true;
	  t = c_parser_typeof_specifier (parser);
	  declspecs_add_type (loc, specs, t);
	  break;
	case RID_ATOMIC:
	  /* C parser handling of Objective-C constructs needs
	     checking for correct lvalue-to-rvalue conversions, and
	     the code in build_modify_expr handling various
	     Objective-C cases, and that in build_unary_op handling
	     Objective-C cases for increment / decrement, also needs
	     updating; uses of TYPE_MAIN_VARIANT in objc_compare_types
	     and objc_types_are_equivalent may also need updates.  */
	  if (c_dialect_objc ())
	    sorry ("%<_Atomic%> in Objective-C");
	  /* C parser handling of OpenMP constructs needs checking for
	     correct lvalue-to-rvalue conversions.  */
	  if (flag_openmp)
	    sorry ("%<_Atomic%> with OpenMP");
	  if (!flag_isoc11)
	    {
	      if (flag_isoc99)
		pedwarn (loc, OPT_Wpedantic,
			 "ISO C99 does not support the %<_Atomic%> qualifier");
	      else
		pedwarn (loc, OPT_Wpedantic,
			 "ISO C90 does not support the %<_Atomic%> qualifier");
	    }
	  attrs_ok = true;
	  tree value;
	  value = c_parser_peek_token (parser)->value;
	  c_parser_consume_token (parser);
	  if (typespec_ok && c_parser_next_token_is (parser, CPP_OPEN_PAREN))
	    {
	      /* _Atomic ( type-name ).  */
	      seen_type = true;
	      c_parser_consume_token (parser);
	      struct c_type_name *type = c_parser_type_name (parser);
	      t.kind = ctsk_typeof;
	      t.spec = error_mark_node;
	      t.expr = NULL_TREE;
	      t.expr_const_operands = true;
	      if (type != NULL)
		t.spec = groktypename (type, &t.expr,
				       &t.expr_const_operands);
	      c_parser_skip_until_found (parser, CPP_CLOSE_PAREN,
					 "expected %<)%>");
	      if (t.spec != error_mark_node)
		{
		  if (TREE_CODE (t.spec) == ARRAY_TYPE)
		    error_at (loc, "%<_Atomic%>-qualified array type");
		  else if (TREE_CODE (t.spec) == FUNCTION_TYPE)
		    error_at (loc, "%<_Atomic%>-qualified function type");
		  else if (TYPE_QUALS (t.spec) != TYPE_UNQUALIFIED)
		    error_at (loc, "%<_Atomic%> applied to a qualified type");
		  else
		    t.spec = c_build_qualified_type (t.spec, TYPE_QUAL_ATOMIC);
		}
	      declspecs_add_type (loc, specs, t);
	    }
	  else
	    declspecs_add_qual (loc, specs, value);
	  break;
	case RID_CONST:
	case RID_VOLATILE:
	case RID_RESTRICT:
	  attrs_ok = true;
	  declspecs_add_qual (loc, specs, c_parser_peek_token (parser)->value);
	  c_parser_consume_token (parser);
	  break;
	case RID_ATTRIBUTE:
	  if (!attrs_ok)
	    goto out;
	  attrs = c_parser_attributes (parser);
	  declspecs_add_attrs (loc, specs, attrs);
	  break;
	case RID_ALIGNAS:
	  if (!alignspec_ok)
	    goto out;
	  align = c_parser_alignas_specifier (parser);
	  declspecs_add_alignas (loc, specs, align);
	  break;
	default:
	  goto out;
	}
    }
 out: ;
}

/* Parse an enum specifier (C90 6.5.2.2, C99 6.7.2.2).

   enum-specifier:
     enum attributes[opt] identifier[opt] { enumerator-list } attributes[opt]
     enum attributes[opt] identifier[opt] { enumerator-list , } attributes[opt]
     enum attributes[opt] identifier

   The form with trailing comma is new in C99.  The forms with
   attributes are GNU extensions.  In GNU C, we accept any expression
   without commas in the syntax (assignment expressions, not just
   conditional expressions); assignment expressions will be diagnosed
   as non-constant.

   enumerator-list:
     enumerator
     enumerator-list , enumerator

   enumerator:
     enumeration-constant
     enumeration-constant = constant-expression
*/

static struct c_typespec
c_parser_enum_specifier (c_parser *parser)
{
  struct c_typespec ret;
  tree attrs;
  tree ident = NULL_TREE;
  location_t enum_loc;
  location_t ident_loc = UNKNOWN_LOCATION;  /* Quiet warning.  */
  gcc_assert (c_parser_next_token_is_keyword (parser, RID_ENUM));
  enum_loc = c_parser_peek_token (parser)->location;
  c_parser_consume_token (parser);
  attrs = c_parser_attributes (parser);
  enum_loc = c_parser_peek_token (parser)->location;
  /* Set the location in case we create a decl now.  */
  c_parser_set_source_position_from_token (c_parser_peek_token (parser));
  if (c_parser_next_token_is (parser, CPP_NAME))
    {
      ident = c_parser_peek_token (parser)->value;
      ident_loc = c_parser_peek_token (parser)->location;
      enum_loc = ident_loc;
      c_parser_consume_token (parser);
    }
  if (c_parser_next_token_is (parser, CPP_OPEN_BRACE))
    {
      /* Parse an enum definition.  */
      struct c_enum_contents the_enum;
      tree type;
      tree postfix_attrs;
      /* We chain the enumerators in reverse order, then put them in
	 forward order at the end.  */
      tree values;
      timevar_push (TV_PARSE_ENUM);
      type = start_enum (enum_loc, &the_enum, ident);
      values = NULL_TREE;
      c_parser_consume_token (parser);
      while (true)
	{
	  tree enum_id;
	  tree enum_value;
	  tree enum_decl;
	  bool seen_comma;
	  c_token *token;
	  location_t comma_loc = UNKNOWN_LOCATION;  /* Quiet warning.  */
	  location_t decl_loc, value_loc;
	  if (c_parser_next_token_is_not (parser, CPP_NAME))
	    {
	      c_parser_error (parser, "expected identifier");
	      c_parser_skip_until_found (parser, CPP_CLOSE_BRACE, NULL);
	      values = error_mark_node;
	      break;
	    }
	  token = c_parser_peek_token (parser);
	  enum_id = token->value;
	  /* Set the location in case we create a decl now.  */
	  c_parser_set_source_position_from_token (token);
	  decl_loc = value_loc = token->location;
	  c_parser_consume_token (parser);
	  if (c_parser_next_token_is (parser, CPP_EQ))
	    {
	      c_parser_consume_token (parser);
	      value_loc = c_parser_peek_token (parser)->location;
	      enum_value = c_parser_expr_no_commas (parser, NULL).value;
	    }
	  else
	    enum_value = NULL_TREE;
	  enum_decl = build_enumerator (decl_loc, value_loc,
	      				&the_enum, enum_id, enum_value);
	  TREE_CHAIN (enum_decl) = values;
	  values = enum_decl;
	  seen_comma = false;
	  if (c_parser_next_token_is (parser, CPP_COMMA))
	    {
	      comma_loc = c_parser_peek_token (parser)->location;
	      seen_comma = true;
	      c_parser_consume_token (parser);
	    }
	  if (c_parser_next_token_is (parser, CPP_CLOSE_BRACE))
	    {
	      if (seen_comma && !flag_isoc99)
		pedwarn (comma_loc, OPT_Wpedantic, "comma at end of enumerator list");
	      c_parser_consume_token (parser);
	      break;
	    }
	  if (!seen_comma)
	    {
	      c_parser_error (parser, "expected %<,%> or %<}%>");
	      c_parser_skip_until_found (parser, CPP_CLOSE_BRACE, NULL);
	      values = error_mark_node;
	      break;
	    }
	}
      postfix_attrs = c_parser_attributes (parser);
      ret.spec = finish_enum (type, nreverse (values),
			      chainon (attrs, postfix_attrs));
      ret.kind = ctsk_tagdef;
      ret.expr = NULL_TREE;
      ret.expr_const_operands = true;
      timevar_pop (TV_PARSE_ENUM);
      return ret;
    }
  else if (!ident)
    {
      c_parser_error (parser, "expected %<{%>");
      ret.spec = error_mark_node;
      ret.kind = ctsk_tagref;
      ret.expr = NULL_TREE;
      ret.expr_const_operands = true;
      return ret;
    }
  ret = parser_xref_tag (ident_loc, ENUMERAL_TYPE, ident);
  /* In ISO C, enumerated types can be referred to only if already
     defined.  */
  if (pedantic && !COMPLETE_TYPE_P (ret.spec))
    {
      gcc_assert (ident);
      pedwarn (enum_loc, OPT_Wpedantic,
	       "ISO C forbids forward references to %<enum%> types");
    }
  return ret;
}

/* Parse a struct or union specifier (C90 6.5.2.1, C99 6.7.2.1).

   struct-or-union-specifier:
     struct-or-union attributes[opt] identifier[opt]
       { struct-contents } attributes[opt]
     struct-or-union attributes[opt] identifier

   struct-contents:
     struct-declaration-list

   struct-declaration-list:
     struct-declaration ;
     struct-declaration-list struct-declaration ;

   GNU extensions:

   struct-contents:
     empty
     struct-declaration
     struct-declaration-list struct-declaration

   struct-declaration-list:
     struct-declaration-list ;
     ;

   (Note that in the syntax here, unlike that in ISO C, the semicolons
   are included here rather than in struct-declaration, in order to
   describe the syntax with extra semicolons and missing semicolon at
   end.)

   Objective-C:

   struct-declaration-list:
     @defs ( class-name )

   (Note this does not include a trailing semicolon, but can be
   followed by further declarations, and gets a pedwarn-if-pedantic
   when followed by a semicolon.)  */

static struct c_typespec
c_parser_struct_or_union_specifier (c_parser *parser)
{
  struct c_typespec ret;
  tree attrs;
  tree ident = NULL_TREE;
  location_t struct_loc;
  location_t ident_loc = UNKNOWN_LOCATION;
  enum tree_code code;
  switch (c_parser_peek_token (parser)->keyword)
    {
    case RID_STRUCT:
      code = RECORD_TYPE;
      break;
    case RID_UNION:
      code = UNION_TYPE;
      break;
    default:
      gcc_unreachable ();
    }
  struct_loc = c_parser_peek_token (parser)->location;
  c_parser_consume_token (parser);
  attrs = c_parser_attributes (parser);

  /* Set the location in case we create a decl now.  */
  c_parser_set_source_position_from_token (c_parser_peek_token (parser));

  if (c_parser_next_token_is (parser, CPP_NAME))
    {
      ident = c_parser_peek_token (parser)->value;
      ident_loc = c_parser_peek_token (parser)->location;
      struct_loc = ident_loc;
      c_parser_consume_token (parser);
    }
  if (c_parser_next_token_is (parser, CPP_OPEN_BRACE))
    {
      /* Parse a struct or union definition.  Start the scope of the
	 tag before parsing components.  */
      struct c_struct_parse_info *struct_info;
      tree type = start_struct (struct_loc, code, ident, &struct_info);
      tree postfix_attrs;
      /* We chain the components in reverse order, then put them in
	 forward order at the end.  Each struct-declaration may
	 declare multiple components (comma-separated), so we must use
	 chainon to join them, although when parsing each
	 struct-declaration we can use TREE_CHAIN directly.

	 The theory behind all this is that there will be more
	 semicolon separated fields than comma separated fields, and
	 so we'll be minimizing the number of node traversals required
	 by chainon.  */
      tree contents;
      timevar_push (TV_PARSE_STRUCT);
      contents = NULL_TREE;
      c_parser_consume_token (parser);
      /* Handle the Objective-C @defs construct,
	 e.g. foo(sizeof(struct{ @defs(ClassName) }));.  */
      if (c_parser_next_token_is_keyword (parser, RID_AT_DEFS))
	{
	  tree name;
	  gcc_assert (c_dialect_objc ());
	  c_parser_consume_token (parser);
	  if (!c_parser_require (parser, CPP_OPEN_PAREN, "expected %<(%>"))
	    goto end_at_defs;
	  if (c_parser_next_token_is (parser, CPP_NAME)
	      && c_parser_peek_token (parser)->id_kind == C_ID_CLASSNAME)
	    {
	      name = c_parser_peek_token (parser)->value;
	      c_parser_consume_token (parser);
	    }
	  else
	    {
	      c_parser_error (parser, "expected class name");
	      c_parser_skip_until_found (parser, CPP_CLOSE_PAREN, NULL);
	      goto end_at_defs;
	    }
	  c_parser_skip_until_found (parser, CPP_CLOSE_PAREN,
				     "expected %<)%>");
	  contents = nreverse (objc_get_class_ivars (name));
	}
    end_at_defs:
      /* Parse the struct-declarations and semicolons.  Problems with
	 semicolons are diagnosed here; empty structures are diagnosed
	 elsewhere.  */
      while (true)
	{
	  tree decls;
	  /* Parse any stray semicolon.  */
	  if (c_parser_next_token_is (parser, CPP_SEMICOLON))
	    {
	      pedwarn (c_parser_peek_token (parser)->location, OPT_Wpedantic,
		       "extra semicolon in struct or union specified");
	      c_parser_consume_token (parser);
	      continue;
	    }
	  /* Stop if at the end of the struct or union contents.  */
	  if (c_parser_next_token_is (parser, CPP_CLOSE_BRACE))
	    {
	      c_parser_consume_token (parser);
	      break;
	    }
	  /* Accept #pragmas at struct scope.  */
	  if (c_parser_next_token_is (parser, CPP_PRAGMA))
	    {
	      c_parser_pragma (parser, pragma_struct);
	      continue;
	    }
	  /* Parse some comma-separated declarations, but not the
	     trailing semicolon if any.  */
	  decls = c_parser_struct_declaration (parser);
	  contents = chainon (decls, contents);
	  /* If no semicolon follows, either we have a parse error or
	     are at the end of the struct or union and should
	     pedwarn.  */
	  if (c_parser_next_token_is (parser, CPP_SEMICOLON))
	    c_parser_consume_token (parser);
	  else
	    {
	      if (c_parser_next_token_is (parser, CPP_CLOSE_BRACE))
		pedwarn (c_parser_peek_token (parser)->location, 0,
			 "no semicolon at end of struct or union");
	      else if (parser->error
		       || !c_parser_next_token_starts_declspecs (parser))
		{
		  c_parser_error (parser, "expected %<;%>");
		  c_parser_skip_until_found (parser, CPP_CLOSE_BRACE, NULL);
		  break;
		}

	      /* If we come here, we have already emitted an error
		 for an expected `;', identifier or `(', and we also
	         recovered already.  Go on with the next field. */
	    }
	}
      postfix_attrs = c_parser_attributes (parser);
      ret.spec = finish_struct (struct_loc, type, nreverse (contents),
				chainon (attrs, postfix_attrs), struct_info);
      ret.kind = ctsk_tagdef;
      ret.expr = NULL_TREE;
      ret.expr_const_operands = true;
      timevar_pop (TV_PARSE_STRUCT);
      return ret;
    }
  else if (!ident)
    {
      c_parser_error (parser, "expected %<{%>");
      ret.spec = error_mark_node;
      ret.kind = ctsk_tagref;
      ret.expr = NULL_TREE;
      ret.expr_const_operands = true;
      return ret;
    }
  ret = parser_xref_tag (ident_loc, code, ident);
  return ret;
}

/* Parse a struct-declaration (C90 6.5.2.1, C99 6.7.2.1), *without*
   the trailing semicolon.

   struct-declaration:
     specifier-qualifier-list struct-declarator-list
     static_assert-declaration-no-semi

   specifier-qualifier-list:
     type-specifier specifier-qualifier-list[opt]
     type-qualifier specifier-qualifier-list[opt]
     attributes specifier-qualifier-list[opt]

   struct-declarator-list:
     struct-declarator
     struct-declarator-list , attributes[opt] struct-declarator

   struct-declarator:
     declarator attributes[opt]
     declarator[opt] : constant-expression attributes[opt]

   GNU extensions:

   struct-declaration:
     __extension__ struct-declaration
     specifier-qualifier-list

   Unlike the ISO C syntax, semicolons are handled elsewhere.  The use
   of attributes where shown is a GNU extension.  In GNU C, we accept
   any expression without commas in the syntax (assignment
   expressions, not just conditional expressions); assignment
   expressions will be diagnosed as non-constant.  */

static tree
c_parser_struct_declaration (c_parser *parser)
{
  struct c_declspecs *specs;
  tree prefix_attrs;
  tree all_prefix_attrs;
  tree decls;
  location_t decl_loc;
  if (c_parser_next_token_is_keyword (parser, RID_EXTENSION))
    {
      int ext;
      tree decl;
      ext = disable_extension_diagnostics ();
      c_parser_consume_token (parser);
      decl = c_parser_struct_declaration (parser);
      restore_extension_diagnostics (ext);
      return decl;
    }
  if (c_parser_next_token_is_keyword (parser, RID_STATIC_ASSERT))
    {
      c_parser_static_assert_declaration_no_semi (parser);
      return NULL_TREE;
    }
  specs = build_null_declspecs ();
  decl_loc = c_parser_peek_token (parser)->location;
  /* Strictly by the standard, we shouldn't allow _Alignas here,
     but it appears to have been intended to allow it there, so
     we're keeping it as it is until WG14 reaches a conclusion
     of N1731.
     <http://www.open-std.org/jtc1/sc22/wg14/www/docs/n1731.pdf>  */
  c_parser_declspecs (parser, specs, false, true, true,
		      true, false, cla_nonabstract_decl);
  if (parser->error)
    return NULL_TREE;
  if (!specs->declspecs_seen_p)
    {
      c_parser_error (parser, "expected specifier-qualifier-list");
      return NULL_TREE;
    }
  finish_declspecs (specs);
  if (c_parser_next_token_is (parser, CPP_SEMICOLON)
      || c_parser_next_token_is (parser, CPP_CLOSE_BRACE))
    {
      tree ret;
      if (specs->typespec_kind == ctsk_none)
	{
	  pedwarn (decl_loc, OPT_Wpedantic,
		   "ISO C forbids member declarations with no members");
	  shadow_tag_warned (specs, pedantic);
	  ret = NULL_TREE;
	}
      else
	{
	  /* Support for unnamed structs or unions as members of
	     structs or unions (which is [a] useful and [b] supports
	     MS P-SDK).  */
	  tree attrs = NULL;

	  ret = grokfield (c_parser_peek_token (parser)->location,
			   build_id_declarator (NULL_TREE), specs,
			   NULL_TREE, &attrs);
	  if (ret)
	    decl_attributes (&ret, attrs, 0);
	}
      return ret;
    }

  /* Provide better error recovery.  Note that a type name here is valid,
     and will be treated as a field name.  */
  if (specs->typespec_kind == ctsk_tagdef
      && TREE_CODE (specs->type) != ENUMERAL_TYPE
      && c_parser_next_token_starts_declspecs (parser)
      && !c_parser_next_token_is (parser, CPP_NAME))
    {
      c_parser_error (parser, "expected %<;%>, identifier or %<(%>");
      parser->error = false;
      return NULL_TREE;
    }

  pending_xref_error ();
  prefix_attrs = specs->attrs;
  all_prefix_attrs = prefix_attrs;
  specs->attrs = NULL_TREE;
  decls = NULL_TREE;
  while (true)
    {
      /* Declaring one or more declarators or un-named bit-fields.  */
      struct c_declarator *declarator;
      bool dummy = false;
      if (c_parser_next_token_is (parser, CPP_COLON))
	declarator = build_id_declarator (NULL_TREE);
      else
	declarator = c_parser_declarator (parser,
					  specs->typespec_kind != ctsk_none,
					  C_DTR_NORMAL, &dummy);
      if (declarator == NULL)
	{
	  c_parser_skip_to_end_of_block_or_statement (parser);
	  break;
	}
      if (c_parser_next_token_is (parser, CPP_COLON)
	  || c_parser_next_token_is (parser, CPP_COMMA)
	  || c_parser_next_token_is (parser, CPP_SEMICOLON)
	  || c_parser_next_token_is (parser, CPP_CLOSE_BRACE)
	  || c_parser_next_token_is_keyword (parser, RID_ATTRIBUTE))
	{
	  tree postfix_attrs = NULL_TREE;
	  tree width = NULL_TREE;
	  tree d;
	  if (c_parser_next_token_is (parser, CPP_COLON))
	    {
	      c_parser_consume_token (parser);
	      width = c_parser_expr_no_commas (parser, NULL).value;
	    }
	  if (c_parser_next_token_is_keyword (parser, RID_ATTRIBUTE))
	    postfix_attrs = c_parser_attributes (parser);
	  d = grokfield (c_parser_peek_token (parser)->location,
			 declarator, specs, width, &all_prefix_attrs);
	  decl_attributes (&d, chainon (postfix_attrs,
					all_prefix_attrs), 0);
	  DECL_CHAIN (d) = decls;
	  decls = d;
	  if (c_parser_next_token_is_keyword (parser, RID_ATTRIBUTE))
	    all_prefix_attrs = chainon (c_parser_attributes (parser),
					prefix_attrs);
	  else
	    all_prefix_attrs = prefix_attrs;
	  if (c_parser_next_token_is (parser, CPP_COMMA))
	    c_parser_consume_token (parser);
	  else if (c_parser_next_token_is (parser, CPP_SEMICOLON)
		   || c_parser_next_token_is (parser, CPP_CLOSE_BRACE))
	    {
	      /* Semicolon consumed in caller.  */
	      break;
	    }
	  else
	    {
	      c_parser_error (parser, "expected %<,%>, %<;%> or %<}%>");
	      break;
	    }
	}
      else
	{
	  c_parser_error (parser,
			  "expected %<:%>, %<,%>, %<;%>, %<}%> or "
			  "%<__attribute__%>");
	  break;
	}
    }
  return decls;
}

/* Parse a typeof specifier (a GNU extension).

   typeof-specifier:
     typeof ( expression )
     typeof ( type-name )
*/

static struct c_typespec
c_parser_typeof_specifier (c_parser *parser)
{
  struct c_typespec ret;
  ret.kind = ctsk_typeof;
  ret.spec = error_mark_node;
  ret.expr = NULL_TREE;
  ret.expr_const_operands = true;
  gcc_assert (c_parser_next_token_is_keyword (parser, RID_TYPEOF));
  c_parser_consume_token (parser);
  c_inhibit_evaluation_warnings++;
  in_typeof++;
  if (!c_parser_require (parser, CPP_OPEN_PAREN, "expected %<(%>"))
    {
      c_inhibit_evaluation_warnings--;
      in_typeof--;
      return ret;
    }
  if (c_parser_next_tokens_start_typename (parser, cla_prefer_id))
    {
      struct c_type_name *type = c_parser_type_name (parser);
      c_inhibit_evaluation_warnings--;
      in_typeof--;
      if (type != NULL)
	{
	  ret.spec = groktypename (type, &ret.expr, &ret.expr_const_operands);
	  pop_maybe_used (variably_modified_type_p (ret.spec, NULL_TREE));
	}
    }
  else
    {
      bool was_vm;
      location_t here = c_parser_peek_token (parser)->location;
      struct c_expr expr = c_parser_expression (parser);
      c_inhibit_evaluation_warnings--;
      in_typeof--;
      if (TREE_CODE (expr.value) == COMPONENT_REF
	  && DECL_C_BIT_FIELD (TREE_OPERAND (expr.value, 1)))
	error_at (here, "%<typeof%> applied to a bit-field");
      mark_exp_read (expr.value);
      ret.spec = TREE_TYPE (expr.value);
      was_vm = variably_modified_type_p (ret.spec, NULL_TREE);
      /* This is returned with the type so that when the type is
	 evaluated, this can be evaluated.  */
      if (was_vm)
	ret.expr = c_fully_fold (expr.value, false, &ret.expr_const_operands);
      pop_maybe_used (was_vm);
      /* For use in macros such as those in <stdatomic.h>, remove
	 _Atomic and const qualifiers from atomic types.  (Possibly
	 all qualifiers should be removed; const can be an issue for
	 more macros using typeof than just the <stdatomic.h>
	 ones.)  */
      if (ret.spec != error_mark_node && TYPE_ATOMIC (ret.spec))
	ret.spec = c_build_qualified_type (ret.spec,
					   (TYPE_QUALS (ret.spec)
					    & ~(TYPE_QUAL_ATOMIC
						| TYPE_QUAL_CONST)));
    }
  c_parser_skip_until_found (parser, CPP_CLOSE_PAREN, "expected %<)%>");
  return ret;
}

/* Parse an alignment-specifier.

   C11 6.7.5:

   alignment-specifier:
     _Alignas ( type-name )
     _Alignas ( constant-expression )
*/

static tree
c_parser_alignas_specifier (c_parser * parser)
{
  tree ret = error_mark_node;
  location_t loc = c_parser_peek_token (parser)->location;
  gcc_assert (c_parser_next_token_is_keyword (parser, RID_ALIGNAS));
  c_parser_consume_token (parser);
  if (!flag_isoc11)
    {
      if (flag_isoc99)
	pedwarn (loc, OPT_Wpedantic,
		 "ISO C99 does not support %<_Alignas%>");
      else
	pedwarn (loc, OPT_Wpedantic,
		 "ISO C90 does not support %<_Alignas%>");
    }
  if (!c_parser_require (parser, CPP_OPEN_PAREN, "expected %<(%>"))
    return ret;
  if (c_parser_next_tokens_start_typename (parser, cla_prefer_id))
    {
      struct c_type_name *type = c_parser_type_name (parser);
      if (type != NULL)
	ret = c_sizeof_or_alignof_type (loc, groktypename (type, NULL, NULL),
					false, true, 1);
    }
  else
    ret = c_parser_expr_no_commas (parser, NULL).value;
  c_parser_skip_until_found (parser, CPP_CLOSE_PAREN, "expected %<)%>");
  return ret;
}

/* Parse a declarator, possibly an abstract declarator (C90 6.5.4,
   6.5.5, C99 6.7.5, 6.7.6).  If TYPE_SEEN_P then a typedef name may
   be redeclared; otherwise it may not.  KIND indicates which kind of
   declarator is wanted.  Returns a valid declarator except in the
   case of a syntax error in which case NULL is returned.  *SEEN_ID is
   set to true if an identifier being declared is seen; this is used
   to diagnose bad forms of abstract array declarators and to
   determine whether an identifier list is syntactically permitted.

   declarator:
     pointer[opt] direct-declarator

   direct-declarator:
     identifier
     ( attributes[opt] declarator )
     direct-declarator array-declarator
     direct-declarator ( parameter-type-list )
     direct-declarator ( identifier-list[opt] )

   pointer:
     * type-qualifier-list[opt]
     * type-qualifier-list[opt] pointer

   type-qualifier-list:
     type-qualifier
     attributes
     type-qualifier-list type-qualifier
     type-qualifier-list attributes

   array-declarator:
     [ type-qualifier-list[opt] assignment-expression[opt] ]
     [ static type-qualifier-list[opt] assignment-expression ]
     [ type-qualifier-list static assignment-expression ]
     [ type-qualifier-list[opt] * ]

   parameter-type-list:
     parameter-list
     parameter-list , ...

   parameter-list:
     parameter-declaration
     parameter-list , parameter-declaration

   parameter-declaration:
     declaration-specifiers declarator attributes[opt]
     declaration-specifiers abstract-declarator[opt] attributes[opt]

   identifier-list:
     identifier
     identifier-list , identifier

   abstract-declarator:
     pointer
     pointer[opt] direct-abstract-declarator

   direct-abstract-declarator:
     ( attributes[opt] abstract-declarator )
     direct-abstract-declarator[opt] array-declarator
     direct-abstract-declarator[opt] ( parameter-type-list[opt] )

   GNU extensions:

   direct-declarator:
     direct-declarator ( parameter-forward-declarations
			 parameter-type-list[opt] )

   direct-abstract-declarator:
     direct-abstract-declarator[opt] ( parameter-forward-declarations
				       parameter-type-list[opt] )

   parameter-forward-declarations:
     parameter-list ;
     parameter-forward-declarations parameter-list ;

   The uses of attributes shown above are GNU extensions.

   Some forms of array declarator are not included in C99 in the
   syntax for abstract declarators; these are disallowed elsewhere.
   This may be a defect (DR#289).

   This function also accepts an omitted abstract declarator as being
   an abstract declarator, although not part of the formal syntax.  */

static struct c_declarator *
c_parser_declarator (c_parser *parser, bool type_seen_p, c_dtr_syn kind,
		     bool *seen_id)
{
  /* Parse any initial pointer part.  */
  if (c_parser_next_token_is (parser, CPP_MULT))
    {
      struct c_declspecs *quals_attrs = build_null_declspecs ();
      struct c_declarator *inner;
      c_parser_consume_token (parser);
      c_parser_declspecs (parser, quals_attrs, false, false, true,
			  false, false, cla_prefer_id);
      inner = c_parser_declarator (parser, type_seen_p, kind, seen_id);
      if (inner == NULL)
	return NULL;
      else
	return make_pointer_declarator (quals_attrs, inner);
    }
  /* Now we have a direct declarator, direct abstract declarator or
     nothing (which counts as a direct abstract declarator here).  */
  return c_parser_direct_declarator (parser, type_seen_p, kind, seen_id);
}

/* Parse a direct declarator or direct abstract declarator; arguments
   as c_parser_declarator.  */

static struct c_declarator *
c_parser_direct_declarator (c_parser *parser, bool type_seen_p, c_dtr_syn kind,
			    bool *seen_id)
{
  /* The direct declarator must start with an identifier (possibly
     omitted) or a parenthesized declarator (possibly abstract).  In
     an ordinary declarator, initial parentheses must start a
     parenthesized declarator.  In an abstract declarator or parameter
     declarator, they could start a parenthesized declarator or a
     parameter list.  To tell which, the open parenthesis and any
     following attributes must be read.  If a declaration specifier
     follows, then it is a parameter list; if the specifier is a
     typedef name, there might be an ambiguity about redeclaring it,
     which is resolved in the direction of treating it as a typedef
     name.  If a close parenthesis follows, it is also an empty
     parameter list, as the syntax does not permit empty abstract
     declarators.  Otherwise, it is a parenthesized declarator (in
     which case the analysis may be repeated inside it, recursively).

     ??? There is an ambiguity in a parameter declaration "int
     (__attribute__((foo)) x)", where x is not a typedef name: it
     could be an abstract declarator for a function, or declare x with
     parentheses.  The proper resolution of this ambiguity needs
     documenting.  At present we follow an accident of the old
     parser's implementation, whereby the first parameter must have
     some declaration specifiers other than just attributes.  Thus as
     a parameter declaration it is treated as a parenthesized
     parameter named x, and as an abstract declarator it is
     rejected.

     ??? Also following the old parser, attributes inside an empty
     parameter list are ignored, making it a list not yielding a
     prototype, rather than giving an error or making it have one
     parameter with implicit type int.

     ??? Also following the old parser, typedef names may be
     redeclared in declarators, but not Objective-C class names.  */

  if (kind != C_DTR_ABSTRACT
      && c_parser_next_token_is (parser, CPP_NAME)
      && ((type_seen_p
	   && (c_parser_peek_token (parser)->id_kind == C_ID_TYPENAME
	       || c_parser_peek_token (parser)->id_kind == C_ID_CLASSNAME))
	  || c_parser_peek_token (parser)->id_kind == C_ID_ID))
    {
      struct c_declarator *inner
	= build_id_declarator (c_parser_peek_token (parser)->value);
      *seen_id = true;
      inner->id_loc = c_parser_peek_token (parser)->location;
      c_parser_consume_token (parser);
      return c_parser_direct_declarator_inner (parser, *seen_id, inner);
    }

  if (kind != C_DTR_NORMAL
      && c_parser_next_token_is (parser, CPP_OPEN_SQUARE))
    {
      struct c_declarator *inner = build_id_declarator (NULL_TREE);
      return c_parser_direct_declarator_inner (parser, *seen_id, inner);
    }

  /* Either we are at the end of an abstract declarator, or we have
     parentheses.  */

  if (c_parser_next_token_is (parser, CPP_OPEN_PAREN))
    {
      tree attrs;
      struct c_declarator *inner;
      c_parser_consume_token (parser);
      attrs = c_parser_attributes (parser);
      if (kind != C_DTR_NORMAL
	  && (c_parser_next_token_starts_declspecs (parser)
	      || c_parser_next_token_is (parser, CPP_CLOSE_PAREN)))
	{
	  struct c_arg_info *args
	    = c_parser_parms_declarator (parser, kind == C_DTR_NORMAL,
					 attrs);
	  if (args == NULL)
	    return NULL;
	  else
	    {
	      inner
		= build_function_declarator (args,
					     build_id_declarator (NULL_TREE));
	      return c_parser_direct_declarator_inner (parser, *seen_id,
						       inner);
	    }
	}
      /* A parenthesized declarator.  */
      inner = c_parser_declarator (parser, type_seen_p, kind, seen_id);
      if (inner != NULL && attrs != NULL)
	inner = build_attrs_declarator (attrs, inner);
      if (c_parser_next_token_is (parser, CPP_CLOSE_PAREN))
	{
	  c_parser_consume_token (parser);
	  if (inner == NULL)
	    return NULL;
	  else
	    return c_parser_direct_declarator_inner (parser, *seen_id, inner);
	}
      else
	{
	  c_parser_skip_until_found (parser, CPP_CLOSE_PAREN,
				     "expected %<)%>");
	  return NULL;
	}
    }
  else
    {
      if (kind == C_DTR_NORMAL)
	{
	  c_parser_error (parser, "expected identifier or %<(%>");
	  return NULL;
	}
      else
	return build_id_declarator (NULL_TREE);
    }
}

/* Parse part of a direct declarator or direct abstract declarator,
   given that some (in INNER) has already been parsed; ID_PRESENT is
   true if an identifier is present, false for an abstract
   declarator.  */

static struct c_declarator *
c_parser_direct_declarator_inner (c_parser *parser, bool id_present,
				  struct c_declarator *inner)
{
  /* Parse a sequence of array declarators and parameter lists.  */
  if (c_parser_next_token_is (parser, CPP_OPEN_SQUARE))
    {
      location_t brace_loc = c_parser_peek_token (parser)->location;
      struct c_declarator *declarator;
      struct c_declspecs *quals_attrs = build_null_declspecs ();
      bool static_seen;
      bool star_seen;
      struct c_expr dimen;
      dimen.value = NULL_TREE;
      dimen.original_code = ERROR_MARK;
      dimen.original_type = NULL_TREE;
      c_parser_consume_token (parser);
      c_parser_declspecs (parser, quals_attrs, false, false, true,
			  false, false, cla_prefer_id);
      static_seen = c_parser_next_token_is_keyword (parser, RID_STATIC);
      if (static_seen)
	c_parser_consume_token (parser);
      if (static_seen && !quals_attrs->declspecs_seen_p)
	c_parser_declspecs (parser, quals_attrs, false, false, true,
			    false, false, cla_prefer_id);
      if (!quals_attrs->declspecs_seen_p)
	quals_attrs = NULL;
      /* If "static" is present, there must be an array dimension.
	 Otherwise, there may be a dimension, "*", or no
	 dimension.  */
      if (static_seen)
	{
	  star_seen = false;
	  dimen = c_parser_expr_no_commas (parser, NULL);
	}
      else
	{
	  if (c_parser_next_token_is (parser, CPP_CLOSE_SQUARE))
	    {
	      dimen.value = NULL_TREE;
	      star_seen = false;
	    }
	  else if (flag_cilkplus
		   && c_parser_next_token_is (parser, CPP_COLON))
	    {
	      dimen.value = error_mark_node;
	      star_seen = false;
	      error_at (c_parser_peek_token (parser)->location,
			"array notations cannot be used in declaration");
	      c_parser_consume_token (parser);
	    }   
	  else if (c_parser_next_token_is (parser, CPP_MULT))
	    {
	      if (c_parser_peek_2nd_token (parser)->type == CPP_CLOSE_SQUARE)
		{
		  dimen.value = NULL_TREE;
		  star_seen = true;
		  c_parser_consume_token (parser);
		}
	      else
		{
		  star_seen = false;
		  dimen = c_parser_expr_no_commas (parser, NULL);
		}
	    }
	  else
	    {
	      star_seen = false;
	      dimen = c_parser_expr_no_commas (parser, NULL);
	    }
	}
      if (c_parser_next_token_is (parser, CPP_CLOSE_SQUARE))
	c_parser_consume_token (parser);
      else if (flag_cilkplus
	       && c_parser_next_token_is (parser, CPP_COLON))
	{
	  error_at (c_parser_peek_token (parser)->location,
		    "array notations cannot be used in declaration");
	  c_parser_skip_until_found (parser, CPP_CLOSE_SQUARE, NULL);
	  return NULL;
	}
      else
	{
	  c_parser_skip_until_found (parser, CPP_CLOSE_SQUARE,
				     "expected %<]%>");
	  return NULL;
	}
      if (dimen.value)
	dimen = convert_lvalue_to_rvalue (brace_loc, dimen, true, true);
      declarator = build_array_declarator (brace_loc, dimen.value, quals_attrs,
					   static_seen, star_seen);
      if (declarator == NULL)
	return NULL;
      inner = set_array_declarator_inner (declarator, inner);
      return c_parser_direct_declarator_inner (parser, id_present, inner);
    }
  else if (c_parser_next_token_is (parser, CPP_OPEN_PAREN))
    {
      tree attrs;
      struct c_arg_info *args;
      c_parser_consume_token (parser);
      attrs = c_parser_attributes (parser);
      args = c_parser_parms_declarator (parser, id_present, attrs);
      if (args == NULL)
	return NULL;
      else
	{
	  inner = build_function_declarator (args, inner);
	  return c_parser_direct_declarator_inner (parser, id_present, inner);
	}
    }
  return inner;
}

/* Parse a parameter list or identifier list, including the closing
   parenthesis but not the opening one.  ATTRS are the attributes at
   the start of the list.  ID_LIST_OK is true if an identifier list is
   acceptable; such a list must not have attributes at the start.  */

static struct c_arg_info *
c_parser_parms_declarator (c_parser *parser, bool id_list_ok, tree attrs)
{
  push_scope ();
  declare_parm_level ();
  /* If the list starts with an identifier, it is an identifier list.
     Otherwise, it is either a prototype list or an empty list.  */
  if (id_list_ok
      && !attrs
      && c_parser_next_token_is (parser, CPP_NAME)
      && c_parser_peek_token (parser)->id_kind == C_ID_ID
      
      /* Look ahead to detect typos in type names.  */
      && c_parser_peek_2nd_token (parser)->type != CPP_NAME
      && c_parser_peek_2nd_token (parser)->type != CPP_MULT
      && c_parser_peek_2nd_token (parser)->type != CPP_OPEN_PAREN
      && c_parser_peek_2nd_token (parser)->type != CPP_OPEN_SQUARE)
    {
      tree list = NULL_TREE, *nextp = &list;
      while (c_parser_next_token_is (parser, CPP_NAME)
	     && c_parser_peek_token (parser)->id_kind == C_ID_ID)
	{
	  *nextp = build_tree_list (NULL_TREE,
				    c_parser_peek_token (parser)->value);
	  nextp = & TREE_CHAIN (*nextp);
	  c_parser_consume_token (parser);
	  if (c_parser_next_token_is_not (parser, CPP_COMMA))
	    break;
	  c_parser_consume_token (parser);
	  if (c_parser_next_token_is (parser, CPP_CLOSE_PAREN))
	    {
	      c_parser_error (parser, "expected identifier");
	      break;
	    }
	}
      if (c_parser_next_token_is (parser, CPP_CLOSE_PAREN))
	{
	  struct c_arg_info *ret = build_arg_info ();
	  ret->types = list;
	  c_parser_consume_token (parser);
	  pop_scope ();
	  return ret;
	}
      else
	{
	  c_parser_skip_until_found (parser, CPP_CLOSE_PAREN,
				     "expected %<)%>");
	  pop_scope ();
	  return NULL;
	}
    }
  else
    {
      struct c_arg_info *ret = c_parser_parms_list_declarator (parser, attrs,
							       NULL);
      pop_scope ();
      return ret;
    }
}

/* Parse a parameter list (possibly empty), including the closing
   parenthesis but not the opening one.  ATTRS are the attributes at
   the start of the list.  EXPR is NULL or an expression that needs to
   be evaluated for the side effects of array size expressions in the
   parameters.  */

static struct c_arg_info *
c_parser_parms_list_declarator (c_parser *parser, tree attrs, tree expr)
{
  bool bad_parm = false;

  /* ??? Following the old parser, forward parameter declarations may
     use abstract declarators, and if no real parameter declarations
     follow the forward declarations then this is not diagnosed.  Also
     note as above that attributes are ignored as the only contents of
     the parentheses, or as the only contents after forward
     declarations.  */
  if (c_parser_next_token_is (parser, CPP_CLOSE_PAREN))
    {
      struct c_arg_info *ret = build_arg_info ();
      c_parser_consume_token (parser);
      return ret;
    }
  if (c_parser_next_token_is (parser, CPP_ELLIPSIS))
    {
      struct c_arg_info *ret = build_arg_info ();

      if (flag_allow_parameterless_variadic_functions)
        {
          /* F (...) is allowed.  */
          ret->types = NULL_TREE;
        }
      else
        {
          /* Suppress -Wold-style-definition for this case.  */
          ret->types = error_mark_node;
          error_at (c_parser_peek_token (parser)->location,
                    "ISO C requires a named argument before %<...%>");
        }
      c_parser_consume_token (parser);
      if (c_parser_next_token_is (parser, CPP_CLOSE_PAREN))
	{
	  c_parser_consume_token (parser);
	  return ret;
	}
      else
	{
	  c_parser_skip_until_found (parser, CPP_CLOSE_PAREN,
				     "expected %<)%>");
	  return NULL;
	}
    }
  /* Nonempty list of parameters, either terminated with semicolon
     (forward declarations; recurse) or with close parenthesis (normal
     function) or with ", ... )" (variadic function).  */
  while (true)
    {
      /* Parse a parameter.  */
      struct c_parm *parm = c_parser_parameter_declaration (parser, attrs);
      attrs = NULL_TREE;
      if (parm == NULL)
	bad_parm = true;
      else
	push_parm_decl (parm, &expr);
      if (c_parser_next_token_is (parser, CPP_SEMICOLON))
	{
	  tree new_attrs;
	  c_parser_consume_token (parser);
	  mark_forward_parm_decls ();
	  new_attrs = c_parser_attributes (parser);
	  return c_parser_parms_list_declarator (parser, new_attrs, expr);
	}
      if (c_parser_next_token_is (parser, CPP_CLOSE_PAREN))
	{
	  c_parser_consume_token (parser);
	  if (bad_parm)
	    return NULL;
	  else
	    return get_parm_info (false, expr);
	}
      if (!c_parser_require (parser, CPP_COMMA,
			     "expected %<;%>, %<,%> or %<)%>"))
	{
	  c_parser_skip_until_found (parser, CPP_CLOSE_PAREN, NULL);
	  return NULL;
	}
      if (c_parser_next_token_is (parser, CPP_ELLIPSIS))
	{
	  c_parser_consume_token (parser);
	  if (c_parser_next_token_is (parser, CPP_CLOSE_PAREN))
	    {
	      c_parser_consume_token (parser);
	      if (bad_parm)
		return NULL;
	      else
		return get_parm_info (true, expr);
	    }
	  else
	    {
	      c_parser_skip_until_found (parser, CPP_CLOSE_PAREN,
					 "expected %<)%>");
	      return NULL;
	    }
	}
    }
}

/* Parse a parameter declaration.  ATTRS are the attributes at the
   start of the declaration if it is the first parameter.  */

static struct c_parm *
c_parser_parameter_declaration (c_parser *parser, tree attrs)
{
  struct c_declspecs *specs;
  struct c_declarator *declarator;
  tree prefix_attrs;
  tree postfix_attrs = NULL_TREE;
  bool dummy = false;

  /* Accept #pragmas between parameter declarations.  */
  while (c_parser_next_token_is (parser, CPP_PRAGMA))
    c_parser_pragma (parser, pragma_param);

  if (!c_parser_next_token_starts_declspecs (parser))
    {
      c_token *token = c_parser_peek_token (parser);
      if (parser->error)
	return NULL;
      c_parser_set_source_position_from_token (token);
      if (c_parser_next_tokens_start_typename (parser, cla_prefer_type))
	{
	  error_at (token->location, "unknown type name %qE", token->value);
	  parser->error = true;
	}
      /* ??? In some Objective-C cases '...' isn't applicable so there
	 should be a different message.  */
      else
	c_parser_error (parser,
			"expected declaration specifiers or %<...%>");
      c_parser_skip_to_end_of_parameter (parser);
      return NULL;
    }
  specs = build_null_declspecs ();
  if (attrs)
    {
      declspecs_add_attrs (input_location, specs, attrs);
      attrs = NULL_TREE;
    }
  c_parser_declspecs (parser, specs, true, true, true, true, false,
		      cla_nonabstract_decl);
  finish_declspecs (specs);
  pending_xref_error ();
  prefix_attrs = specs->attrs;
  specs->attrs = NULL_TREE;
  declarator = c_parser_declarator (parser,
				    specs->typespec_kind != ctsk_none,
				    C_DTR_PARM, &dummy);
  if (declarator == NULL)
    {
      c_parser_skip_until_found (parser, CPP_COMMA, NULL);
      return NULL;
    }
  if (c_parser_next_token_is_keyword (parser, RID_ATTRIBUTE))
    postfix_attrs = c_parser_attributes (parser);
  return build_c_parm (specs, chainon (postfix_attrs, prefix_attrs),
		       declarator);
}

/* Parse a string literal in an asm expression.  It should not be
   translated, and wide string literals are an error although
   permitted by the syntax.  This is a GNU extension.

   asm-string-literal:
     string-literal

   ??? At present, following the old parser, the caller needs to have
   set lex_untranslated_string to 1.  It would be better to follow the
   C++ parser rather than using this kludge.  */

static tree
c_parser_asm_string_literal (c_parser *parser)
{
  tree str;
  int save_flag = warn_overlength_strings;
  warn_overlength_strings = 0;
  if (c_parser_next_token_is (parser, CPP_STRING))
    {
      str = c_parser_peek_token (parser)->value;
      c_parser_consume_token (parser);
    }
  else if (c_parser_next_token_is (parser, CPP_WSTRING))
    {
      error_at (c_parser_peek_token (parser)->location,
		"wide string literal in %<asm%>");
      str = build_string (1, "");
      c_parser_consume_token (parser);
    }
  else
    {
      c_parser_error (parser, "expected string literal");
      str = NULL_TREE;
    }
  warn_overlength_strings = save_flag;
  return str;
}

/* Parse a simple asm expression.  This is used in restricted
   contexts, where a full expression with inputs and outputs does not
   make sense.  This is a GNU extension.

   simple-asm-expr:
     asm ( asm-string-literal )
*/

static tree
c_parser_simple_asm_expr (c_parser *parser)
{
  tree str;
  gcc_assert (c_parser_next_token_is_keyword (parser, RID_ASM));
  /* ??? Follow the C++ parser rather than using the
     lex_untranslated_string kludge.  */
  parser->lex_untranslated_string = true;
  c_parser_consume_token (parser);
  if (!c_parser_require (parser, CPP_OPEN_PAREN, "expected %<(%>"))
    {
      parser->lex_untranslated_string = false;
      return NULL_TREE;
    }
  str = c_parser_asm_string_literal (parser);
  parser->lex_untranslated_string = false;
  if (!c_parser_require (parser, CPP_CLOSE_PAREN, "expected %<)%>"))
    {
      c_parser_skip_until_found (parser, CPP_CLOSE_PAREN, NULL);
      return NULL_TREE;
    }
  return str;
}

static tree
c_parser_attribute_any_word (c_parser *parser)
{
  tree attr_name = NULL_TREE;

  if (c_parser_next_token_is (parser, CPP_KEYWORD))
    {
      /* ??? See comment above about what keywords are accepted here.  */
      bool ok;
      switch (c_parser_peek_token (parser)->keyword)
	{
	case RID_STATIC:
	case RID_UNSIGNED:
	case RID_LONG:
	case RID_INT128:
	case RID_CONST:
	case RID_EXTERN:
	case RID_REGISTER:
	case RID_TYPEDEF:
	case RID_SHORT:
	case RID_INLINE:
	case RID_NORETURN:
	case RID_VOLATILE:
	case RID_SIGNED:
	case RID_AUTO:
	case RID_RESTRICT:
	case RID_COMPLEX:
	case RID_THREAD:
	case RID_INT:
	case RID_CHAR:
	case RID_FLOAT:
	case RID_DOUBLE:
	case RID_VOID:
	case RID_DFLOAT32:
	case RID_DFLOAT64:
	case RID_DFLOAT128:
	case RID_BOOL:
	case RID_FRACT:
	case RID_ACCUM:
	case RID_SAT:
	case RID_TRANSACTION_ATOMIC:
	case RID_TRANSACTION_CANCEL:
	case RID_ATOMIC:
	case RID_AUTO_TYPE:
	  ok = true;
	  break;
	default:
	  ok = false;
	  break;
	}
      if (!ok)
	return NULL_TREE;

      /* Accept __attribute__((__const)) as __attribute__((const)) etc.  */
      attr_name = ridpointers[(int) c_parser_peek_token (parser)->keyword];
    }
  else if (c_parser_next_token_is (parser, CPP_NAME))
    attr_name = c_parser_peek_token (parser)->value;

  return attr_name;
}

/* Returns true of NAME is an IDENTIFIER_NODE with identiifer "vector,"
   "__vector" or "__vector__."  */

static inline bool
is_cilkplus_vector_p (tree name)
{ 
  if (flag_cilkplus && is_attribute_p ("vector", name)) 
    return true;
  return false;
}

#define CILK_SIMD_FN_CLAUSE_MASK				  \
	((OMP_CLAUSE_MASK_1 << PRAGMA_CILK_CLAUSE_VECTORLENGTH)	  \
	 | (OMP_CLAUSE_MASK_1 << PRAGMA_CILK_CLAUSE_LINEAR)	  \
	 | (OMP_CLAUSE_MASK_1 << PRAGMA_CILK_CLAUSE_UNIFORM)	  \
	 | (OMP_CLAUSE_MASK_1 << PRAGMA_CILK_CLAUSE_MASK)	  \
	 | (OMP_CLAUSE_MASK_1 << PRAGMA_CILK_CLAUSE_NOMASK))

/* Parses the vector attribute of SIMD enabled functions in Cilk Plus.
   VEC_TOKEN is the "vector" token that is replaced with "simd" and
   pushed into the token list. 
   Syntax:
   vector
   vector (<vector attributes>).  */

static void
c_parser_cilk_simd_fn_vector_attrs (c_parser *parser, c_token vec_token)
{
  gcc_assert (is_cilkplus_vector_p (vec_token.value));
  
  int paren_scope = 0;
  vec_safe_push (parser->cilk_simd_fn_tokens, vec_token);
  /* Consume the "vector" token.  */
  c_parser_consume_token (parser);

  if (c_parser_next_token_is (parser, CPP_OPEN_PAREN))
    {
      c_parser_consume_token (parser);
      paren_scope++;
    }
  while (paren_scope > 0)
    {
      c_token *token = c_parser_peek_token (parser);
      if (token->type == CPP_OPEN_PAREN)
        paren_scope++;
      else if (token->type == CPP_CLOSE_PAREN)
        paren_scope--;
      /* Do not push the last ')' since we are not pushing the '('.  */
      if (!(token->type == CPP_CLOSE_PAREN && paren_scope == 0))
	vec_safe_push (parser->cilk_simd_fn_tokens, *token);
      c_parser_consume_token (parser);
    }
  
  /* Since we are converting an attribute to a pragma, we need to end the
     attribute with PRAGMA_EOL.  */
  c_token eol_token;
  memset (&eol_token, 0, sizeof (eol_token));
  eol_token.type = CPP_PRAGMA_EOL;
  vec_safe_push (parser->cilk_simd_fn_tokens, eol_token);
}

/* Add 2 CPP_EOF at the end of PARSER->ELEM_FN_TOKENS vector.  */

static void
c_finish_cilk_simd_fn_tokens (c_parser *parser)
{
  c_token last_token = parser->cilk_simd_fn_tokens->last ();

  /* c_parser_attributes is called in several places, so if these EOF
     tokens are already inserted, then don't do them again.  */
  if (last_token.type == CPP_EOF)
    return;
  
  /* Two CPP_EOF token are added as a safety net since the normal C
     front-end has two token look-ahead.  */
  c_token eof_token;
  eof_token.type = CPP_EOF;
  vec_safe_push (parser->cilk_simd_fn_tokens, eof_token);
  vec_safe_push (parser->cilk_simd_fn_tokens, eof_token);
}

/* Parse (possibly empty) attributes.  This is a GNU extension.

   attributes:
     empty
     attributes attribute

   attribute:
     __attribute__ ( ( attribute-list ) )

   attribute-list:
     attrib
     attribute_list , attrib

   attrib:
     empty
     any-word
     any-word ( identifier )
     any-word ( identifier , nonempty-expr-list )
     any-word ( expr-list )

   where the "identifier" must not be declared as a type, and
   "any-word" may be any identifier (including one declared as a
   type), a reserved word storage class specifier, type specifier or
   type qualifier.  ??? This still leaves out most reserved keywords
   (following the old parser), shouldn't we include them, and why not
   allow identifiers declared as types to start the arguments?  */

static tree
c_parser_attributes (c_parser *parser)
{
  tree attrs = NULL_TREE;
  while (c_parser_next_token_is_keyword (parser, RID_ATTRIBUTE))
    {
      /* ??? Follow the C++ parser rather than using the
	 lex_untranslated_string kludge.  */
      parser->lex_untranslated_string = true;
      c_parser_consume_token (parser);
      if (!c_parser_require (parser, CPP_OPEN_PAREN, "expected %<(%>"))
	{
	  parser->lex_untranslated_string = false;
	  return attrs;
	}
      if (!c_parser_require (parser, CPP_OPEN_PAREN, "expected %<(%>"))
	{
	  parser->lex_untranslated_string = false;
	  c_parser_skip_until_found (parser, CPP_CLOSE_PAREN, NULL);
	  return attrs;
	}
      /* Parse the attribute list.  */
      while (c_parser_next_token_is (parser, CPP_COMMA)
	     || c_parser_next_token_is (parser, CPP_NAME)
	     || c_parser_next_token_is (parser, CPP_KEYWORD))
	{
	  tree attr, attr_name, attr_args;
	  vec<tree, va_gc> *expr_list;
	  if (c_parser_next_token_is (parser, CPP_COMMA))
	    {
	      c_parser_consume_token (parser);
	      continue;
	    }

	  attr_name = c_parser_attribute_any_word (parser);
	  if (attr_name == NULL)
	    break;
	  if (is_cilkplus_vector_p (attr_name))		  
	    {
	      c_token *v_token = c_parser_peek_token (parser);
	      c_parser_cilk_simd_fn_vector_attrs (parser, *v_token);
	      continue;
	    }
	  c_parser_consume_token (parser);
	  if (c_parser_next_token_is_not (parser, CPP_OPEN_PAREN))
	    {
	      attr = build_tree_list (attr_name, NULL_TREE);
	      attrs = chainon (attrs, attr);
	      continue;
	    }
	  c_parser_consume_token (parser);
	  /* Parse the attribute contents.  If they start with an
	     identifier which is followed by a comma or close
	     parenthesis, then the arguments start with that
	     identifier; otherwise they are an expression list.  
	     In objective-c the identifier may be a classname.  */
	  if (c_parser_next_token_is (parser, CPP_NAME)
	      && (c_parser_peek_token (parser)->id_kind == C_ID_ID
		  || (c_dialect_objc () 
		      && c_parser_peek_token (parser)->id_kind == C_ID_CLASSNAME))
	      && ((c_parser_peek_2nd_token (parser)->type == CPP_COMMA)
		  || (c_parser_peek_2nd_token (parser)->type
		      == CPP_CLOSE_PAREN)))
	    {
	      tree arg1 = c_parser_peek_token (parser)->value;
	      c_parser_consume_token (parser);
	      if (c_parser_next_token_is (parser, CPP_CLOSE_PAREN))
		attr_args = build_tree_list (NULL_TREE, arg1);
	      else
		{
		  tree tree_list;
		  c_parser_consume_token (parser);
		  expr_list = c_parser_expr_list (parser, false, true,
						  NULL, NULL, NULL, NULL);
		  tree_list = build_tree_list_vec (expr_list);
		  attr_args = tree_cons (NULL_TREE, arg1, tree_list);
		  release_tree_vector (expr_list);
		}
	    }
	  else
	    {
	      if (c_parser_next_token_is (parser, CPP_CLOSE_PAREN))
		attr_args = NULL_TREE;
	      else
		{
		  expr_list = c_parser_expr_list (parser, false, true,
						  NULL, NULL, NULL, NULL);
		  attr_args = build_tree_list_vec (expr_list);
		  release_tree_vector (expr_list);
		}
	    }
	  attr = build_tree_list (attr_name, attr_args);
	  if (c_parser_next_token_is (parser, CPP_CLOSE_PAREN))
	    c_parser_consume_token (parser);
	  else
	    {
	      parser->lex_untranslated_string = false;
	      c_parser_skip_until_found (parser, CPP_CLOSE_PAREN,
					 "expected %<)%>");
	      return attrs;
	    }
	  attrs = chainon (attrs, attr);
	}
      if (c_parser_next_token_is (parser, CPP_CLOSE_PAREN))
	c_parser_consume_token (parser);
      else
	{
	  parser->lex_untranslated_string = false;
	  c_parser_skip_until_found (parser, CPP_CLOSE_PAREN,
				     "expected %<)%>");
	  return attrs;
	}
      if (c_parser_next_token_is (parser, CPP_CLOSE_PAREN))
	c_parser_consume_token (parser);
      else
	{
	  parser->lex_untranslated_string = false;
	  c_parser_skip_until_found (parser, CPP_CLOSE_PAREN,
				     "expected %<)%>");
	  return attrs;
	}
      parser->lex_untranslated_string = false;
    }

  if (flag_cilkplus && !vec_safe_is_empty (parser->cilk_simd_fn_tokens))
    c_finish_cilk_simd_fn_tokens (parser);
  return attrs;
}

/* Parse a type name (C90 6.5.5, C99 6.7.6).

   type-name:
     specifier-qualifier-list abstract-declarator[opt]
*/

static struct c_type_name *
c_parser_type_name (c_parser *parser)
{
  struct c_declspecs *specs = build_null_declspecs ();
  struct c_declarator *declarator;
  struct c_type_name *ret;
  bool dummy = false;
  c_parser_declspecs (parser, specs, false, true, true, false, false,
		      cla_prefer_type);
  if (!specs->declspecs_seen_p)
    {
      c_parser_error (parser, "expected specifier-qualifier-list");
      return NULL;
    }
  if (specs->type != error_mark_node)
    {
      pending_xref_error ();
      finish_declspecs (specs);
    }
  declarator = c_parser_declarator (parser,
				    specs->typespec_kind != ctsk_none,
				    C_DTR_ABSTRACT, &dummy);
  if (declarator == NULL)
    return NULL;
  ret = XOBNEW (&parser_obstack, struct c_type_name);
  ret->specs = specs;
  ret->declarator = declarator;
  return ret;
}

/* Parse an initializer (C90 6.5.7, C99 6.7.8).

   initializer:
     assignment-expression
     { initializer-list }
     { initializer-list , }

   initializer-list:
     designation[opt] initializer
     initializer-list , designation[opt] initializer

   designation:
     designator-list =

   designator-list:
     designator
     designator-list designator

   designator:
     array-designator
     . identifier

   array-designator:
     [ constant-expression ]

   GNU extensions:

   initializer:
     { }

   designation:
     array-designator
     identifier :

   array-designator:
     [ constant-expression ... constant-expression ]

   Any expression without commas is accepted in the syntax for the
   constant-expressions, with non-constant expressions rejected later.

   This function is only used for top-level initializers; for nested
   ones, see c_parser_initval.  */

static struct c_expr
c_parser_initializer (c_parser *parser)
{
  if (c_parser_next_token_is (parser, CPP_OPEN_BRACE))
    return c_parser_braced_init (parser, NULL_TREE, false);
  else
    {
      struct c_expr ret;
      location_t loc = c_parser_peek_token (parser)->location;
      ret = c_parser_expr_no_commas (parser, NULL);
      if (TREE_CODE (ret.value) != STRING_CST
	  && TREE_CODE (ret.value) != COMPOUND_LITERAL_EXPR)
	ret = convert_lvalue_to_rvalue (loc, ret, true, true);
      return ret;
    }
}

/* Parse a braced initializer list.  TYPE is the type specified for a
   compound literal, and NULL_TREE for other initializers and for
   nested braced lists.  NESTED_P is true for nested braced lists,
   false for the list of a compound literal or the list that is the
   top-level initializer in a declaration.  */

static struct c_expr
c_parser_braced_init (c_parser *parser, tree type, bool nested_p)
{
  struct c_expr ret;
  struct obstack braced_init_obstack;
  location_t brace_loc = c_parser_peek_token (parser)->location;
  gcc_obstack_init (&braced_init_obstack);
  gcc_assert (c_parser_next_token_is (parser, CPP_OPEN_BRACE));
  c_parser_consume_token (parser);
  if (nested_p)
    push_init_level (0, &braced_init_obstack);
  else
    really_start_incremental_init (type);
  if (c_parser_next_token_is (parser, CPP_CLOSE_BRACE))
    {
      pedwarn (brace_loc, OPT_Wpedantic, "ISO C forbids empty initializer braces");
    }
  else
    {
      /* Parse a non-empty initializer list, possibly with a trailing
	 comma.  */
      while (true)
	{
	  c_parser_initelt (parser, &braced_init_obstack);
	  if (parser->error)
	    break;
	  if (c_parser_next_token_is (parser, CPP_COMMA))
	    c_parser_consume_token (parser);
	  else
	    break;
	  if (c_parser_next_token_is (parser, CPP_CLOSE_BRACE))
	    break;
	}
    }
  if (c_parser_next_token_is_not (parser, CPP_CLOSE_BRACE))
    {
      ret.value = error_mark_node;
      ret.original_code = ERROR_MARK;
      ret.original_type = NULL;
      c_parser_skip_until_found (parser, CPP_CLOSE_BRACE, "expected %<}%>");
      pop_init_level (0, &braced_init_obstack);
      obstack_free (&braced_init_obstack, NULL);
      return ret;
    }
  c_parser_consume_token (parser);
  ret = pop_init_level (0, &braced_init_obstack);
  obstack_free (&braced_init_obstack, NULL);
  return ret;
}

/* Parse a nested initializer, including designators.  */

static void
c_parser_initelt (c_parser *parser, struct obstack * braced_init_obstack)
{
  /* Parse any designator or designator list.  A single array
     designator may have the subsequent "=" omitted in GNU C, but a
     longer list or a structure member designator may not.  */
  if (c_parser_next_token_is (parser, CPP_NAME)
      && c_parser_peek_2nd_token (parser)->type == CPP_COLON)
    {
      /* Old-style structure member designator.  */
      set_init_label (c_parser_peek_token (parser)->value,
		      braced_init_obstack);
      /* Use the colon as the error location.  */
      pedwarn (c_parser_peek_2nd_token (parser)->location, OPT_Wpedantic,
	       "obsolete use of designated initializer with %<:%>");
      c_parser_consume_token (parser);
      c_parser_consume_token (parser);
    }
  else
    {
      /* des_seen is 0 if there have been no designators, 1 if there
	 has been a single array designator and 2 otherwise.  */
      int des_seen = 0;
      /* Location of a designator.  */
      location_t des_loc = UNKNOWN_LOCATION;  /* Quiet warning.  */
      while (c_parser_next_token_is (parser, CPP_OPEN_SQUARE)
	     || c_parser_next_token_is (parser, CPP_DOT))
	{
	  int des_prev = des_seen;
	  if (!des_seen)
	    des_loc = c_parser_peek_token (parser)->location;
	  if (des_seen < 2)
	    des_seen++;
	  if (c_parser_next_token_is (parser, CPP_DOT))
	    {
	      des_seen = 2;
	      c_parser_consume_token (parser);
	      if (c_parser_next_token_is (parser, CPP_NAME))
		{
		  set_init_label (c_parser_peek_token (parser)->value,
				  braced_init_obstack);
		  c_parser_consume_token (parser);
		}
	      else
		{
		  struct c_expr init;
		  init.value = error_mark_node;
		  init.original_code = ERROR_MARK;
		  init.original_type = NULL;
		  c_parser_error (parser, "expected identifier");
		  c_parser_skip_until_found (parser, CPP_COMMA, NULL);
		  process_init_element (init, false, braced_init_obstack);
		  return;
		}
	    }
	  else
	    {
	      tree first, second;
	      location_t ellipsis_loc = UNKNOWN_LOCATION;  /* Quiet warning.  */
	      /* ??? Following the old parser, [ objc-receiver
		 objc-message-args ] is accepted as an initializer,
		 being distinguished from a designator by what follows
		 the first assignment expression inside the square
		 brackets, but after a first array designator a
		 subsequent square bracket is for Objective-C taken to
		 start an expression, using the obsolete form of
		 designated initializer without '=', rather than
		 possibly being a second level of designation: in LALR
		 terms, the '[' is shifted rather than reducing
		 designator to designator-list.  */
	      if (des_prev == 1 && c_dialect_objc ())
		{
		  des_seen = des_prev;
		  break;
		}
	      if (des_prev == 0 && c_dialect_objc ())
		{
		  /* This might be an array designator or an
		     Objective-C message expression.  If the former,
		     continue parsing here; if the latter, parse the
		     remainder of the initializer given the starting
		     primary-expression.  ??? It might make sense to
		     distinguish when des_prev == 1 as well; see
		     previous comment.  */
		  tree rec, args;
		  struct c_expr mexpr;
		  c_parser_consume_token (parser);
		  if (c_parser_peek_token (parser)->type == CPP_NAME
		      && ((c_parser_peek_token (parser)->id_kind
			   == C_ID_TYPENAME)
			  || (c_parser_peek_token (parser)->id_kind
			      == C_ID_CLASSNAME)))
		    {
		      /* Type name receiver.  */
		      tree id = c_parser_peek_token (parser)->value;
		      c_parser_consume_token (parser);
		      rec = objc_get_class_reference (id);
		      goto parse_message_args;
		    }
		  first = c_parser_expr_no_commas (parser, NULL).value;
		  mark_exp_read (first);
		  if (c_parser_next_token_is (parser, CPP_ELLIPSIS)
		      || c_parser_next_token_is (parser, CPP_CLOSE_SQUARE))
		    goto array_desig_after_first;
		  /* Expression receiver.  So far only one part
		     without commas has been parsed; there might be
		     more of the expression.  */
		  rec = first;
		  while (c_parser_next_token_is (parser, CPP_COMMA))
		    {
		      struct c_expr next;
		      location_t comma_loc, exp_loc;
		      comma_loc = c_parser_peek_token (parser)->location;
		      c_parser_consume_token (parser);
		      exp_loc = c_parser_peek_token (parser)->location;
		      next = c_parser_expr_no_commas (parser, NULL);
		      next = convert_lvalue_to_rvalue (exp_loc, next,
						       true, true);
		      rec = build_compound_expr (comma_loc, rec, next.value);
		    }
		parse_message_args:
		  /* Now parse the objc-message-args.  */
		  args = c_parser_objc_message_args (parser);
		  c_parser_skip_until_found (parser, CPP_CLOSE_SQUARE,
					     "expected %<]%>");
		  mexpr.value
		    = objc_build_message_expr (rec, args);
		  mexpr.original_code = ERROR_MARK;
		  mexpr.original_type = NULL;
		  /* Now parse and process the remainder of the
		     initializer, starting with this message
		     expression as a primary-expression.  */
		  c_parser_initval (parser, &mexpr, braced_init_obstack);
		  return;
		}
	      c_parser_consume_token (parser);
	      first = c_parser_expr_no_commas (parser, NULL).value;
	      mark_exp_read (first);
	    array_desig_after_first:
	      if (c_parser_next_token_is (parser, CPP_ELLIPSIS))
		{
		  ellipsis_loc = c_parser_peek_token (parser)->location;
		  c_parser_consume_token (parser);
		  second = c_parser_expr_no_commas (parser, NULL).value;
		  mark_exp_read (second);
		}
	      else
		second = NULL_TREE;
	      if (c_parser_next_token_is (parser, CPP_CLOSE_SQUARE))
		{
		  c_parser_consume_token (parser);
		  set_init_index (first, second, braced_init_obstack);
		  if (second)
		    pedwarn (ellipsis_loc, OPT_Wpedantic,
			     "ISO C forbids specifying range of elements to initialize");
		}
	      else
		c_parser_skip_until_found (parser, CPP_CLOSE_SQUARE,
					   "expected %<]%>");
	    }
	}
      if (des_seen >= 1)
	{
	  if (c_parser_next_token_is (parser, CPP_EQ))
	    {
	      if (!flag_isoc99)
		pedwarn (des_loc, OPT_Wpedantic,
			 "ISO C90 forbids specifying subobject to initialize");
	      c_parser_consume_token (parser);
	    }
	  else
	    {
	      if (des_seen == 1)
		pedwarn (c_parser_peek_token (parser)->location, OPT_Wpedantic,
			 "obsolete use of designated initializer without %<=%>");
	      else
		{
		  struct c_expr init;
		  init.value = error_mark_node;
		  init.original_code = ERROR_MARK;
		  init.original_type = NULL;
		  c_parser_error (parser, "expected %<=%>");
		  c_parser_skip_until_found (parser, CPP_COMMA, NULL);
		  process_init_element (init, false, braced_init_obstack);
		  return;
		}
	    }
	}
    }
  c_parser_initval (parser, NULL, braced_init_obstack);
}

/* Parse a nested initializer; as c_parser_initializer but parses
   initializers within braced lists, after any designators have been
   applied.  If AFTER is not NULL then it is an Objective-C message
   expression which is the primary-expression starting the
   initializer.  */

static void
c_parser_initval (c_parser *parser, struct c_expr *after,
		  struct obstack * braced_init_obstack)
{
  struct c_expr init;
  gcc_assert (!after || c_dialect_objc ());
  if (c_parser_next_token_is (parser, CPP_OPEN_BRACE) && !after)
    init = c_parser_braced_init (parser, NULL_TREE, true);
  else
    {
      location_t loc = c_parser_peek_token (parser)->location;
      init = c_parser_expr_no_commas (parser, after);
      if (init.value != NULL_TREE
	  && TREE_CODE (init.value) != STRING_CST
	  && TREE_CODE (init.value) != COMPOUND_LITERAL_EXPR)
	init = convert_lvalue_to_rvalue (loc, init, true, true);
    }
  process_init_element (init, false, braced_init_obstack);
}

/* Parse a compound statement (possibly a function body) (C90 6.6.2,
   C99 6.8.2).

   compound-statement:
     { block-item-list[opt] }
     { label-declarations block-item-list }

   block-item-list:
     block-item
     block-item-list block-item

   block-item:
     nested-declaration
     statement

   nested-declaration:
     declaration

   GNU extensions:

   compound-statement:
     { label-declarations block-item-list }

   nested-declaration:
     __extension__ nested-declaration
     nested-function-definition

   label-declarations:
     label-declaration
     label-declarations label-declaration

   label-declaration:
     __label__ identifier-list ;

   Allowing the mixing of declarations and code is new in C99.  The
   GNU syntax also permits (not shown above) labels at the end of
   compound statements, which yield an error.  We don't allow labels
   on declarations; this might seem like a natural extension, but
   there would be a conflict between attributes on the label and
   prefix attributes on the declaration.  ??? The syntax follows the
   old parser in requiring something after label declarations.
   Although they are erroneous if the labels declared aren't defined,
   is it useful for the syntax to be this way?

   OpenMP:

   block-item:
     openmp-directive

   openmp-directive:
     barrier-directive
     flush-directive
     taskwait-directive
     taskyield-directive
     cancel-directive
     cancellation-point-directive  */

static tree
c_parser_compound_statement (c_parser *parser)
{
  tree stmt;
  location_t brace_loc;
  brace_loc = c_parser_peek_token (parser)->location;
  if (!c_parser_require (parser, CPP_OPEN_BRACE, "expected %<{%>"))
    {
      /* Ensure a scope is entered and left anyway to avoid confusion
	 if we have just prepared to enter a function body.  */
      stmt = c_begin_compound_stmt (true);
      c_end_compound_stmt (brace_loc, stmt, true);
      return error_mark_node;
    }
  stmt = c_begin_compound_stmt (true);
  c_parser_compound_statement_nostart (parser);

  /* If the compound stmt contains array notations, then we expand them.  */
  if (flag_cilkplus && contains_array_notation_expr (stmt))
    stmt = expand_array_notation_exprs (stmt);
  return c_end_compound_stmt (brace_loc, stmt, true);
}

/* Parse a compound statement except for the opening brace.  This is
   used for parsing both compound statements and statement expressions
   (which follow different paths to handling the opening).  */

static void
c_parser_compound_statement_nostart (c_parser *parser)
{
  bool last_stmt = false;
  bool last_label = false;
  bool save_valid_for_pragma = valid_location_for_stdc_pragma_p ();
  location_t label_loc = UNKNOWN_LOCATION;  /* Quiet warning.  */
  if (c_parser_next_token_is (parser, CPP_CLOSE_BRACE))
    {
      c_parser_consume_token (parser);
      return;
    }
  mark_valid_location_for_stdc_pragma (true);
  if (c_parser_next_token_is_keyword (parser, RID_LABEL))
    {
      /* Read zero or more forward-declarations for labels that nested
	 functions can jump to.  */
      mark_valid_location_for_stdc_pragma (false);
      while (c_parser_next_token_is_keyword (parser, RID_LABEL))
	{
	  label_loc = c_parser_peek_token (parser)->location;
	  c_parser_consume_token (parser);
	  /* Any identifiers, including those declared as type names,
	     are OK here.  */
	  while (true)
	    {
	      tree label;
	      if (c_parser_next_token_is_not (parser, CPP_NAME))
		{
		  c_parser_error (parser, "expected identifier");
		  break;
		}
	      label
		= declare_label (c_parser_peek_token (parser)->value);
	      C_DECLARED_LABEL_FLAG (label) = 1;
	      add_stmt (build_stmt (label_loc, DECL_EXPR, label));
	      c_parser_consume_token (parser);
	      if (c_parser_next_token_is (parser, CPP_COMMA))
		c_parser_consume_token (parser);
	      else
		break;
	    }
	  c_parser_skip_until_found (parser, CPP_SEMICOLON, "expected %<;%>");
	}
      pedwarn (label_loc, OPT_Wpedantic, "ISO C forbids label declarations");
    }
  /* We must now have at least one statement, label or declaration.  */
  if (c_parser_next_token_is (parser, CPP_CLOSE_BRACE))
    {
      mark_valid_location_for_stdc_pragma (save_valid_for_pragma);
      c_parser_error (parser, "expected declaration or statement");
      c_parser_consume_token (parser);
      return;
    }
  while (c_parser_next_token_is_not (parser, CPP_CLOSE_BRACE))
    {
      location_t loc = c_parser_peek_token (parser)->location;
      if (c_parser_next_token_is_keyword (parser, RID_CASE)
	  || c_parser_next_token_is_keyword (parser, RID_DEFAULT)
	  || (c_parser_next_token_is (parser, CPP_NAME)
	      && c_parser_peek_2nd_token (parser)->type == CPP_COLON))
	{
	  if (c_parser_next_token_is_keyword (parser, RID_CASE))
	    label_loc = c_parser_peek_2nd_token (parser)->location;
	  else
	    label_loc = c_parser_peek_token (parser)->location;
	  last_label = true;
	  last_stmt = false;
	  mark_valid_location_for_stdc_pragma (false);
	  c_parser_label (parser);
	}
      else if (!last_label
	       && c_parser_next_tokens_start_declaration (parser))
	{
	  last_label = false;
	  mark_valid_location_for_stdc_pragma (false);
	  c_parser_declaration_or_fndef (parser, true, true, true, true,
					 true, NULL, vNULL);
	  if (last_stmt)
	    pedwarn_c90 (loc,
			 (pedantic && !flag_isoc99)
			 ? OPT_Wpedantic
			 : OPT_Wdeclaration_after_statement,
			 "ISO C90 forbids mixed declarations and code");
	  last_stmt = false;
	}
      else if (!last_label
	       && c_parser_next_token_is_keyword (parser, RID_EXTENSION))
	{
	  /* __extension__ can start a declaration, but is also an
	     unary operator that can start an expression.  Consume all
	     but the last of a possible series of __extension__ to
	     determine which.  */
	  while (c_parser_peek_2nd_token (parser)->type == CPP_KEYWORD
		 && (c_parser_peek_2nd_token (parser)->keyword
		     == RID_EXTENSION))
	    c_parser_consume_token (parser);
	  if (c_token_starts_declaration (c_parser_peek_2nd_token (parser)))
	    {
	      int ext;
	      ext = disable_extension_diagnostics ();
	      c_parser_consume_token (parser);
	      last_label = false;
	      mark_valid_location_for_stdc_pragma (false);
	      c_parser_declaration_or_fndef (parser, true, true, true, true,
					     true, NULL, vNULL);
	      /* Following the old parser, __extension__ does not
		 disable this diagnostic.  */
	      restore_extension_diagnostics (ext);
	      if (last_stmt)
		pedwarn_c90 (loc, (pedantic && !flag_isoc99)
			     ? OPT_Wpedantic
			     : OPT_Wdeclaration_after_statement,
			     "ISO C90 forbids mixed declarations and code");
	      last_stmt = false;
	    }
	  else
	    goto statement;
	}
      else if (c_parser_next_token_is (parser, CPP_PRAGMA))
	{
	  /* External pragmas, and some omp pragmas, are not associated
	     with regular c code, and so are not to be considered statements
	     syntactically.  This ensures that the user doesn't put them
	     places that would turn into syntax errors if the directive
	     were ignored.  */
	  if (c_parser_pragma (parser, pragma_compound))
	    last_label = false, last_stmt = true;
	}
      else if (c_parser_next_token_is (parser, CPP_EOF))
	{
	  mark_valid_location_for_stdc_pragma (save_valid_for_pragma);
	  c_parser_error (parser, "expected declaration or statement");
	  return;
	}
      else if (c_parser_next_token_is_keyword (parser, RID_ELSE))
        {
          if (parser->in_if_block)
            {
	      mark_valid_location_for_stdc_pragma (save_valid_for_pragma);
              error_at (loc, """expected %<}%> before %<else%>");
              return;
            }
          else
            {
              error_at (loc, "%<else%> without a previous %<if%>");
              c_parser_consume_token (parser);
              continue;
            }
        }
      else
	{
	statement:
	  last_label = false;
	  last_stmt = true;
	  mark_valid_location_for_stdc_pragma (false);
	  c_parser_statement_after_labels (parser);
	}

      parser->error = false;
    }
  if (last_label)
    error_at (label_loc, "label at end of compound statement");
  c_parser_consume_token (parser);
  /* Restore the value we started with.  */
  mark_valid_location_for_stdc_pragma (save_valid_for_pragma);
}

/* Parse a label (C90 6.6.1, C99 6.8.1).

   label:
     identifier : attributes[opt]
     case constant-expression :
     default :

   GNU extensions:

   label:
     case constant-expression ... constant-expression :

   The use of attributes on labels is a GNU extension.  The syntax in
   GNU C accepts any expressions without commas, non-constant
   expressions being rejected later.  */

static void
c_parser_label (c_parser *parser)
{
  location_t loc1 = c_parser_peek_token (parser)->location;
  tree label = NULL_TREE;
  if (c_parser_next_token_is_keyword (parser, RID_CASE))
    {
      tree exp1, exp2;
      c_parser_consume_token (parser);
      exp1 = c_parser_expr_no_commas (parser, NULL).value;
      if (c_parser_next_token_is (parser, CPP_COLON))
	{
	  c_parser_consume_token (parser);
	  label = do_case (loc1, exp1, NULL_TREE);
	}
      else if (c_parser_next_token_is (parser, CPP_ELLIPSIS))
	{
	  c_parser_consume_token (parser);
	  exp2 = c_parser_expr_no_commas (parser, NULL).value;
	  if (c_parser_require (parser, CPP_COLON, "expected %<:%>"))
	    label = do_case (loc1, exp1, exp2);
	}
      else
	c_parser_error (parser, "expected %<:%> or %<...%>");
    }
  else if (c_parser_next_token_is_keyword (parser, RID_DEFAULT))
    {
      c_parser_consume_token (parser);
      if (c_parser_require (parser, CPP_COLON, "expected %<:%>"))
	label = do_case (loc1, NULL_TREE, NULL_TREE);
    }
  else
    {
      tree name = c_parser_peek_token (parser)->value;
      tree tlab;
      tree attrs;
      location_t loc2 = c_parser_peek_token (parser)->location;
      gcc_assert (c_parser_next_token_is (parser, CPP_NAME));
      c_parser_consume_token (parser);
      gcc_assert (c_parser_next_token_is (parser, CPP_COLON));
      c_parser_consume_token (parser);
      attrs = c_parser_attributes (parser);
      tlab = define_label (loc2, name);
      if (tlab)
	{
	  decl_attributes (&tlab, attrs, 0);
	  label = add_stmt (build_stmt (loc1, LABEL_EXPR, tlab));
	}
    }
  if (label)
    {
      if (c_parser_next_tokens_start_declaration (parser))
	{
	  error_at (c_parser_peek_token (parser)->location,
		    "a label can only be part of a statement and "
		    "a declaration is not a statement");
	  c_parser_declaration_or_fndef (parser, /*fndef_ok*/ false,
					 /*static_assert_ok*/ true,
					 /*empty_ok*/ true, /*nested*/ true,
					 /*start_attr_ok*/ true, NULL,
					 vNULL);
	}
    }
}

/* Parse a statement (C90 6.6, C99 6.8).

   statement:
     labeled-statement
     compound-statement
     expression-statement
     selection-statement
     iteration-statement
     jump-statement

   labeled-statement:
     label statement

   expression-statement:
     expression[opt] ;

   selection-statement:
     if-statement
     switch-statement

   iteration-statement:
     while-statement
     do-statement
     for-statement

   jump-statement:
     goto identifier ;
     continue ;
     break ;
     return expression[opt] ;

   GNU extensions:

   statement:
     asm-statement

   jump-statement:
     goto * expression ;

   Objective-C:

   statement:
     objc-throw-statement
     objc-try-catch-statement
     objc-synchronized-statement

   objc-throw-statement:
     @throw expression ;
     @throw ;

   OpenMP:

   statement:
     openmp-construct

   openmp-construct:
     parallel-construct
     for-construct
     simd-construct
     for-simd-construct
     sections-construct
     single-construct
     parallel-for-construct
     parallel-for-simd-construct
     parallel-sections-construct
     master-construct
     critical-construct
     atomic-construct
     ordered-construct

   parallel-construct:
     parallel-directive structured-block

   for-construct:
     for-directive iteration-statement

   simd-construct:
     simd-directive iteration-statements

   for-simd-construct:
     for-simd-directive iteration-statements

   sections-construct:
     sections-directive section-scope

   single-construct:
     single-directive structured-block

   parallel-for-construct:
     parallel-for-directive iteration-statement

   parallel-for-simd-construct:
     parallel-for-simd-directive iteration-statement

   parallel-sections-construct:
     parallel-sections-directive section-scope

   master-construct:
     master-directive structured-block

   critical-construct:
     critical-directive structured-block

   atomic-construct:
     atomic-directive expression-statement

   ordered-construct:
     ordered-directive structured-block

   Transactional Memory:

   statement:
     transaction-statement
     transaction-cancel-statement
*/

static void
c_parser_statement (c_parser *parser)
{
  while (c_parser_next_token_is_keyword (parser, RID_CASE)
	 || c_parser_next_token_is_keyword (parser, RID_DEFAULT)
	 || (c_parser_next_token_is (parser, CPP_NAME)
	     && c_parser_peek_2nd_token (parser)->type == CPP_COLON))
    c_parser_label (parser);
  c_parser_statement_after_labels (parser);
}

/* Parse a statement, other than a labeled statement.  */

static void
c_parser_statement_after_labels (c_parser *parser)
{
  location_t loc = c_parser_peek_token (parser)->location;
  tree stmt = NULL_TREE;
  bool in_if_block = parser->in_if_block;
  parser->in_if_block = false;
  switch (c_parser_peek_token (parser)->type)
    {
    case CPP_OPEN_BRACE:
      add_stmt (c_parser_compound_statement (parser));
      break;
    case CPP_KEYWORD:
      switch (c_parser_peek_token (parser)->keyword)
	{
	case RID_IF:
	  c_parser_if_statement (parser);
	  break;
	case RID_SWITCH:
	  c_parser_switch_statement (parser);
	  break;
	case RID_WHILE:
	  c_parser_while_statement (parser, false);
	  break;
	case RID_DO:
	  c_parser_do_statement (parser, false);
	  break;
	case RID_FOR:
	  c_parser_for_statement (parser, false);
	  break;
	case RID_CILK_SYNC:
	  c_parser_consume_token (parser);
	  c_parser_skip_until_found (parser, CPP_SEMICOLON, "expected %<;%>");
	  if (!flag_cilkplus) 
	    error_at (loc, "-fcilkplus must be enabled to use %<_Cilk_sync%>");
	  else 
	    add_stmt (build_cilk_sync ());
	  break;
	case RID_GOTO:
	  c_parser_consume_token (parser);
	  if (c_parser_next_token_is (parser, CPP_NAME))
	    {
	      stmt = c_finish_goto_label (loc,
					  c_parser_peek_token (parser)->value);
	      c_parser_consume_token (parser);
	    }
	  else if (c_parser_next_token_is (parser, CPP_MULT))
	    {
	      struct c_expr val;

	      c_parser_consume_token (parser);
	      val = c_parser_expression (parser);
	      val = convert_lvalue_to_rvalue (loc, val, false, true);
	      stmt = c_finish_goto_ptr (loc, val.value);
	    }
	  else
	    c_parser_error (parser, "expected identifier or %<*%>");
	  goto expect_semicolon;
	case RID_CONTINUE:
	  c_parser_consume_token (parser);
	  stmt = c_finish_bc_stmt (loc, &c_cont_label, false);
	  goto expect_semicolon;
	case RID_BREAK:
	  c_parser_consume_token (parser);
	  stmt = c_finish_bc_stmt (loc, &c_break_label, true);
	  goto expect_semicolon;
	case RID_RETURN:
	  c_parser_consume_token (parser);
	  if (c_parser_next_token_is (parser, CPP_SEMICOLON))
	    {
	      stmt = c_finish_return (loc, NULL_TREE, NULL_TREE);
	      c_parser_consume_token (parser);
	    }
	  else
	    {
	      struct c_expr expr = c_parser_expression_conv (parser);
	      mark_exp_read (expr.value);
	      stmt = c_finish_return (loc, expr.value, expr.original_type);
	      goto expect_semicolon;
	    }
	  break;
	case RID_ASM:
	  stmt = c_parser_asm_statement (parser);
	  break;
	case RID_TRANSACTION_ATOMIC:
	case RID_TRANSACTION_RELAXED:
	  stmt = c_parser_transaction (parser,
	      c_parser_peek_token (parser)->keyword);
	  break;
	case RID_TRANSACTION_CANCEL:
	  stmt = c_parser_transaction_cancel (parser);
	  goto expect_semicolon;
	case RID_AT_THROW:
	  gcc_assert (c_dialect_objc ());
	  c_parser_consume_token (parser);
	  if (c_parser_next_token_is (parser, CPP_SEMICOLON))
	    {
	      stmt = objc_build_throw_stmt (loc, NULL_TREE);
	      c_parser_consume_token (parser);
	    }
	  else
	    {
	      struct c_expr expr = c_parser_expression (parser);
	      expr = convert_lvalue_to_rvalue (loc, expr, false, false);
	      expr.value = c_fully_fold (expr.value, false, NULL);
	      stmt = objc_build_throw_stmt (loc, expr.value);
	      goto expect_semicolon;
	    }
	  break;
	case RID_AT_TRY:
	  gcc_assert (c_dialect_objc ());
	  c_parser_objc_try_catch_finally_statement (parser);
	  break;
	case RID_AT_SYNCHRONIZED:
	  gcc_assert (c_dialect_objc ());
	  c_parser_objc_synchronized_statement (parser);
	  break;
	default:
	  goto expr_stmt;
	}
      break;
    case CPP_SEMICOLON:
      c_parser_consume_token (parser);
      break;
    case CPP_CLOSE_PAREN:
    case CPP_CLOSE_SQUARE:
      /* Avoid infinite loop in error recovery:
	 c_parser_skip_until_found stops at a closing nesting
	 delimiter without consuming it, but here we need to consume
	 it to proceed further.  */
      c_parser_error (parser, "expected statement");
      c_parser_consume_token (parser);
      break;
    case CPP_PRAGMA:
      c_parser_pragma (parser, pragma_stmt);
      break;
    default:
    expr_stmt:
      stmt = c_finish_expr_stmt (loc, c_parser_expression_conv (parser).value);
    expect_semicolon:
      c_parser_skip_until_found (parser, CPP_SEMICOLON, "expected %<;%>");
      break;
    }
  /* Two cases cannot and do not have line numbers associated: If stmt
     is degenerate, such as "2;", then stmt is an INTEGER_CST, which
     cannot hold line numbers.  But that's OK because the statement
     will either be changed to a MODIFY_EXPR during gimplification of
     the statement expr, or discarded.  If stmt was compound, but
     without new variables, we will have skipped the creation of a
     BIND and will have a bare STATEMENT_LIST.  But that's OK because
     (recursively) all of the component statements should already have
     line numbers assigned.  ??? Can we discard no-op statements
     earlier?  */
  if (CAN_HAVE_LOCATION_P (stmt)
      && EXPR_LOCATION (stmt) == UNKNOWN_LOCATION)
    SET_EXPR_LOCATION (stmt, loc);

  parser->in_if_block = in_if_block;
}

/* Parse the condition from an if, do, while or for statements.  */

static tree
c_parser_condition (c_parser *parser)
{
  location_t loc = c_parser_peek_token (parser)->location;
  tree cond;
  cond = c_parser_expression_conv (parser).value;
  cond = c_objc_common_truthvalue_conversion (loc, cond);
  cond = c_fully_fold (cond, false, NULL);
  if (warn_sequence_point)
    verify_sequence_points (cond);
  return cond;
}

/* Parse a parenthesized condition from an if, do or while statement.

   condition:
     ( expression )
*/
static tree
c_parser_paren_condition (c_parser *parser)
{
  tree cond;
  if (!c_parser_require (parser, CPP_OPEN_PAREN, "expected %<(%>"))
    return error_mark_node;
  cond = c_parser_condition (parser);
  c_parser_skip_until_found (parser, CPP_CLOSE_PAREN, "expected %<)%>");
  return cond;
}

/* Parse a statement which is a block in C99.  */

static tree
c_parser_c99_block_statement (c_parser *parser)
{
  tree block = c_begin_compound_stmt (flag_isoc99);
  location_t loc = c_parser_peek_token (parser)->location;
  c_parser_statement (parser);
  return c_end_compound_stmt (loc, block, flag_isoc99);
}

/* Parse the body of an if statement.  This is just parsing a
   statement but (a) it is a block in C99, (b) we track whether the
   body is an if statement for the sake of -Wparentheses warnings, (c)
   we handle an empty body specially for the sake of -Wempty-body
   warnings, and (d) we call parser_compound_statement directly
   because c_parser_statement_after_labels resets
   parser->in_if_block.  */

static tree
c_parser_if_body (c_parser *parser, bool *if_p)
{
  tree block = c_begin_compound_stmt (flag_isoc99);
  location_t body_loc = c_parser_peek_token (parser)->location;
  while (c_parser_next_token_is_keyword (parser, RID_CASE)
	 || c_parser_next_token_is_keyword (parser, RID_DEFAULT)
	 || (c_parser_next_token_is (parser, CPP_NAME)
	     && c_parser_peek_2nd_token (parser)->type == CPP_COLON))
    c_parser_label (parser);
  *if_p = c_parser_next_token_is_keyword (parser, RID_IF);
  if (c_parser_next_token_is (parser, CPP_SEMICOLON))
    {
      location_t loc = c_parser_peek_token (parser)->location;
      add_stmt (build_empty_stmt (loc));
      c_parser_consume_token (parser);
      if (!c_parser_next_token_is_keyword (parser, RID_ELSE))
	warning_at (loc, OPT_Wempty_body,
		    "suggest braces around empty body in an %<if%> statement");
    }
  else if (c_parser_next_token_is (parser, CPP_OPEN_BRACE))
    add_stmt (c_parser_compound_statement (parser));
  else
    c_parser_statement_after_labels (parser);
  return c_end_compound_stmt (body_loc, block, flag_isoc99);
}

/* Parse the else body of an if statement.  This is just parsing a
   statement but (a) it is a block in C99, (b) we handle an empty body
   specially for the sake of -Wempty-body warnings.  */

static tree
c_parser_else_body (c_parser *parser)
{
  location_t else_loc = c_parser_peek_token (parser)->location;
  tree block = c_begin_compound_stmt (flag_isoc99);
  while (c_parser_next_token_is_keyword (parser, RID_CASE)
	 || c_parser_next_token_is_keyword (parser, RID_DEFAULT)
	 || (c_parser_next_token_is (parser, CPP_NAME)
	     && c_parser_peek_2nd_token (parser)->type == CPP_COLON))
    c_parser_label (parser);
  if (c_parser_next_token_is (parser, CPP_SEMICOLON))
    {
      location_t loc = c_parser_peek_token (parser)->location;
      warning_at (loc,
		  OPT_Wempty_body,
	         "suggest braces around empty body in an %<else%> statement");
      add_stmt (build_empty_stmt (loc));
      c_parser_consume_token (parser);
    }
  else
    c_parser_statement_after_labels (parser);
  return c_end_compound_stmt (else_loc, block, flag_isoc99);
}

/* Parse an if statement (C90 6.6.4, C99 6.8.4).

   if-statement:
     if ( expression ) statement
     if ( expression ) statement else statement
*/

static void
c_parser_if_statement (c_parser *parser)
{
  tree block;
  location_t loc;
  tree cond;
  bool first_if = false;
  tree first_body, second_body;
  bool in_if_block;
  tree if_stmt;

  gcc_assert (c_parser_next_token_is_keyword (parser, RID_IF));
  c_parser_consume_token (parser);
  block = c_begin_compound_stmt (flag_isoc99);
  loc = c_parser_peek_token (parser)->location;
  cond = c_parser_paren_condition (parser);
  in_if_block = parser->in_if_block;
  parser->in_if_block = true;
  first_body = c_parser_if_body (parser, &first_if);
  parser->in_if_block = in_if_block;
  if (c_parser_next_token_is_keyword (parser, RID_ELSE))
    {
      c_parser_consume_token (parser);
      second_body = c_parser_else_body (parser);
    }
  else
    second_body = NULL_TREE;
  c_finish_if_stmt (loc, cond, first_body, second_body, first_if);
  if_stmt = c_end_compound_stmt (loc, block, flag_isoc99);

  /* If the if statement contains array notations, then we expand them.  */
  if (flag_cilkplus && contains_array_notation_expr (if_stmt))
    if_stmt = fix_conditional_array_notations (if_stmt);
  add_stmt (if_stmt);
}

/* Parse a switch statement (C90 6.6.4, C99 6.8.4).

   switch-statement:
     switch (expression) statement
*/

static void
c_parser_switch_statement (c_parser *parser)
{
  struct c_expr ce;
  tree block, expr, body, save_break;
  location_t switch_loc = c_parser_peek_token (parser)->location;
  location_t switch_cond_loc;
  gcc_assert (c_parser_next_token_is_keyword (parser, RID_SWITCH));
  c_parser_consume_token (parser);
  block = c_begin_compound_stmt (flag_isoc99);
  if (c_parser_require (parser, CPP_OPEN_PAREN, "expected %<(%>"))
    {
      switch_cond_loc = c_parser_peek_token (parser)->location;
      ce = c_parser_expression (parser);
      ce = convert_lvalue_to_rvalue (switch_cond_loc, ce, true, false);
      expr = ce.value;
      if (flag_cilkplus && contains_array_notation_expr (expr))
	{
	  error_at (switch_cond_loc,
		    "array notations cannot be used as a condition for switch "
		    "statement");
	  expr = error_mark_node;
	}
      c_parser_skip_until_found (parser, CPP_CLOSE_PAREN, "expected %<)%>");
    }
  else
    {
      switch_cond_loc = UNKNOWN_LOCATION;
      expr = error_mark_node;
    }
  c_start_case (switch_loc, switch_cond_loc, expr);
  save_break = c_break_label;
  c_break_label = NULL_TREE;
  body = c_parser_c99_block_statement (parser);
  c_finish_case (body);
  if (c_break_label)
    {
      location_t here = c_parser_peek_token (parser)->location;
      tree t = build1 (LABEL_EXPR, void_type_node, c_break_label);
      SET_EXPR_LOCATION (t, here);
      add_stmt (t);
    }
  c_break_label = save_break;
  add_stmt (c_end_compound_stmt (switch_loc, block, flag_isoc99));
}

/* Parse a while statement (C90 6.6.5, C99 6.8.5).

   while-statement:
      while (expression) statement
*/

static void
c_parser_while_statement (c_parser *parser, bool ivdep)
{
  tree block, cond, body, save_break, save_cont;
  location_t loc;
  gcc_assert (c_parser_next_token_is_keyword (parser, RID_WHILE));
  c_parser_consume_token (parser);
  block = c_begin_compound_stmt (flag_isoc99);
  loc = c_parser_peek_token (parser)->location;
  cond = c_parser_paren_condition (parser);
  if (flag_cilkplus && contains_array_notation_expr (cond))
    {
      error_at (loc, "array notations cannot be used as a condition for while "
		"statement");
      cond = error_mark_node;
    }

  if (ivdep && cond != error_mark_node)
    cond = build2 (ANNOTATE_EXPR, TREE_TYPE (cond), cond,
		   build_int_cst (integer_type_node,
		   annot_expr_ivdep_kind));
  save_break = c_break_label;
  c_break_label = NULL_TREE;
  save_cont = c_cont_label;
  c_cont_label = NULL_TREE;
  body = c_parser_c99_block_statement (parser);
  c_finish_loop (loc, cond, NULL, body, c_break_label, c_cont_label, true);
  add_stmt (c_end_compound_stmt (loc, block, flag_isoc99));
  c_break_label = save_break;
  c_cont_label = save_cont;
}

/* Parse a do statement (C90 6.6.5, C99 6.8.5).

   do-statement:
     do statement while ( expression ) ;
*/

static void
c_parser_do_statement (c_parser *parser, bool ivdep)
{
  tree block, cond, body, save_break, save_cont, new_break, new_cont;
  location_t loc;
  gcc_assert (c_parser_next_token_is_keyword (parser, RID_DO));
  c_parser_consume_token (parser);
  if (c_parser_next_token_is (parser, CPP_SEMICOLON))
    warning_at (c_parser_peek_token (parser)->location,
		OPT_Wempty_body,
		"suggest braces around empty body in %<do%> statement");
  block = c_begin_compound_stmt (flag_isoc99);
  loc = c_parser_peek_token (parser)->location;
  save_break = c_break_label;
  c_break_label = NULL_TREE;
  save_cont = c_cont_label;
  c_cont_label = NULL_TREE;
  body = c_parser_c99_block_statement (parser);
  c_parser_require_keyword (parser, RID_WHILE, "expected %<while%>");
  new_break = c_break_label;
  c_break_label = save_break;
  new_cont = c_cont_label;
  c_cont_label = save_cont;
  cond = c_parser_paren_condition (parser);
  if (flag_cilkplus && contains_array_notation_expr (cond))
    {
      error_at (loc, "array notations cannot be used as a condition for a "
		"do-while statement");
      cond = error_mark_node;
    }
  if (ivdep && cond != error_mark_node)
    cond = build2 (ANNOTATE_EXPR, TREE_TYPE (cond), cond,
		   build_int_cst (integer_type_node,
		   annot_expr_ivdep_kind));
  if (!c_parser_require (parser, CPP_SEMICOLON, "expected %<;%>"))
    c_parser_skip_to_end_of_block_or_statement (parser);
  c_finish_loop (loc, cond, NULL, body, new_break, new_cont, false);
  add_stmt (c_end_compound_stmt (loc, block, flag_isoc99));
}

/* Parse a for statement (C90 6.6.5, C99 6.8.5).

   for-statement:
     for ( expression[opt] ; expression[opt] ; expression[opt] ) statement
     for ( nested-declaration expression[opt] ; expression[opt] ) statement

   The form with a declaration is new in C99.

   ??? In accordance with the old parser, the declaration may be a
   nested function, which is then rejected in check_for_loop_decls,
   but does it make any sense for this to be included in the grammar?
   Note in particular that the nested function does not include a
   trailing ';', whereas the "declaration" production includes one.
   Also, can we reject bad declarations earlier and cheaper than
   check_for_loop_decls?

   In Objective-C, there are two additional variants:

   foreach-statement:
     for ( expression in expresssion ) statement
     for ( declaration in expression ) statement

   This is inconsistent with C, because the second variant is allowed
   even if c99 is not enabled.

   The rest of the comment documents these Objective-C foreach-statement.

   Here is the canonical example of the first variant:
    for (object in array)    { do something with object }
   we call the first expression ("object") the "object_expression" and 
   the second expression ("array") the "collection_expression".
   object_expression must be an lvalue of type "id" (a generic Objective-C
   object) because the loop works by assigning to object_expression the
   various objects from the collection_expression.  collection_expression
   must evaluate to something of type "id" which responds to the method
   countByEnumeratingWithState:objects:count:.

   The canonical example of the second variant is:
    for (id object in array)    { do something with object }
   which is completely equivalent to
    {
      id object;
      for (object in array) { do something with object }
    }
   Note that initizializing 'object' in some way (eg, "for ((object =
   xxx) in array) { do something with object }") is possibly
   technically valid, but completely pointless as 'object' will be
   assigned to something else as soon as the loop starts.  We should
   most likely reject it (TODO).

   The beginning of the Objective-C foreach-statement looks exactly
   like the beginning of the for-statement, and we can tell it is a
   foreach-statement only because the initial declaration or
   expression is terminated by 'in' instead of ';'.
*/

static void
c_parser_for_statement (c_parser *parser, bool ivdep)
{
  tree block, cond, incr, save_break, save_cont, body;
  /* The following are only used when parsing an ObjC foreach statement.  */
  tree object_expression;
  /* Silence the bogus uninitialized warning.  */
  tree collection_expression = NULL;
  location_t loc = c_parser_peek_token (parser)->location;
  location_t for_loc = c_parser_peek_token (parser)->location;
  bool is_foreach_statement = false;
  gcc_assert (c_parser_next_token_is_keyword (parser, RID_FOR));
  c_parser_consume_token (parser);
  /* Open a compound statement in Objective-C as well, just in case this is
     as foreach expression.  */
  block = c_begin_compound_stmt (flag_isoc99 || c_dialect_objc ());
  cond = error_mark_node;
  incr = error_mark_node;
  if (c_parser_require (parser, CPP_OPEN_PAREN, "expected %<(%>"))
    {
      /* Parse the initialization declaration or expression.  */
      object_expression = error_mark_node;
      parser->objc_could_be_foreach_context = c_dialect_objc ();
      if (c_parser_next_token_is (parser, CPP_SEMICOLON))
	{
	  parser->objc_could_be_foreach_context = false;
	  c_parser_consume_token (parser);
	  c_finish_expr_stmt (loc, NULL_TREE);
	}
      else if (c_parser_next_tokens_start_declaration (parser))
	{
	  c_parser_declaration_or_fndef (parser, true, true, true, true, true, 
					 &object_expression, vNULL);
	  parser->objc_could_be_foreach_context = false;
	  
	  if (c_parser_next_token_is_keyword (parser, RID_IN))
	    {
	      c_parser_consume_token (parser);
	      is_foreach_statement = true;
	      if (check_for_loop_decls (for_loc, true) == NULL_TREE)
		c_parser_error (parser, "multiple iterating variables in fast enumeration");
	    }
	  else
	    check_for_loop_decls (for_loc, flag_isoc99);
	}
      else if (c_parser_next_token_is_keyword (parser, RID_EXTENSION))
	{
	  /* __extension__ can start a declaration, but is also an
	     unary operator that can start an expression.  Consume all
	     but the last of a possible series of __extension__ to
	     determine which.  */
	  while (c_parser_peek_2nd_token (parser)->type == CPP_KEYWORD
		 && (c_parser_peek_2nd_token (parser)->keyword
		     == RID_EXTENSION))
	    c_parser_consume_token (parser);
	  if (c_token_starts_declaration (c_parser_peek_2nd_token (parser)))
	    {
	      int ext;
	      ext = disable_extension_diagnostics ();
	      c_parser_consume_token (parser);
	      c_parser_declaration_or_fndef (parser, true, true, true, true,
					     true, &object_expression, vNULL);
	      parser->objc_could_be_foreach_context = false;
	      
	      restore_extension_diagnostics (ext);
	      if (c_parser_next_token_is_keyword (parser, RID_IN))
		{
		  c_parser_consume_token (parser);
		  is_foreach_statement = true;
		  if (check_for_loop_decls (for_loc, true) == NULL_TREE)
		    c_parser_error (parser, "multiple iterating variables in fast enumeration");
		}
	      else
		check_for_loop_decls (for_loc, flag_isoc99);
	    }
	  else
	    goto init_expr;
	}
      else
	{
	init_expr:
	  {
	    struct c_expr ce;
	    tree init_expression;
	    ce = c_parser_expression (parser);
	    init_expression = ce.value;
	    parser->objc_could_be_foreach_context = false;
	    if (c_parser_next_token_is_keyword (parser, RID_IN))
	      {
		c_parser_consume_token (parser);
		is_foreach_statement = true;
		if (! lvalue_p (init_expression))
		  c_parser_error (parser, "invalid iterating variable in fast enumeration");
		object_expression = c_fully_fold (init_expression, false, NULL);
	      }
	    else
	      {
		ce = convert_lvalue_to_rvalue (loc, ce, true, false);
		init_expression = ce.value;
		c_finish_expr_stmt (loc, init_expression);
		c_parser_skip_until_found (parser, CPP_SEMICOLON, "expected %<;%>");
	      }
	  }
	}
      /* Parse the loop condition.  In the case of a foreach
	 statement, there is no loop condition.  */
      gcc_assert (!parser->objc_could_be_foreach_context);
      if (!is_foreach_statement)
	{
	  if (c_parser_next_token_is (parser, CPP_SEMICOLON))
	    {
	      if (ivdep)
		{
		  c_parser_error (parser, "missing loop condition in loop with "
				  "%<GCC ivdep%> pragma");
		  cond = error_mark_node;
		}
	      else
		{
		  c_parser_consume_token (parser);
		  cond = NULL_TREE;
		}
	    }
	  else
	    {
	      cond = c_parser_condition (parser);
	      if (flag_cilkplus && contains_array_notation_expr (cond))
		{
		  error_at (loc, "array notations cannot be used in a "
			    "condition for a for-loop");
		  cond = error_mark_node;
		}
	      c_parser_skip_until_found (parser, CPP_SEMICOLON,
					 "expected %<;%>");
	    }
	  if (ivdep && cond != error_mark_node)
	    cond = build2 (ANNOTATE_EXPR, TREE_TYPE (cond), cond,
			   build_int_cst (integer_type_node,
			   annot_expr_ivdep_kind));
	}
      /* Parse the increment expression (the third expression in a
	 for-statement).  In the case of a foreach-statement, this is
	 the expression that follows the 'in'.  */
      if (c_parser_next_token_is (parser, CPP_CLOSE_PAREN))
	{
	  if (is_foreach_statement)
	    {
	      c_parser_error (parser, "missing collection in fast enumeration");
	      collection_expression = error_mark_node;
	    }
	  else
	    incr = c_process_expr_stmt (loc, NULL_TREE);
	}
      else
	{
	  if (is_foreach_statement)
	    collection_expression = c_fully_fold (c_parser_expression (parser).value,
						  false, NULL);
	  else
	    {
	      struct c_expr ce = c_parser_expression (parser);
	      ce = convert_lvalue_to_rvalue (loc, ce, true, false);
	      incr = c_process_expr_stmt (loc, ce.value);
	    }
	}
      c_parser_skip_until_found (parser, CPP_CLOSE_PAREN, "expected %<)%>");
    }
  save_break = c_break_label;
  c_break_label = NULL_TREE;
  save_cont = c_cont_label;
  c_cont_label = NULL_TREE;
  body = c_parser_c99_block_statement (parser);
  if (is_foreach_statement)
    objc_finish_foreach_loop (loc, object_expression, collection_expression, body, c_break_label, c_cont_label);
  else
    c_finish_loop (loc, cond, incr, body, c_break_label, c_cont_label, true);
  add_stmt (c_end_compound_stmt (loc, block, flag_isoc99 || c_dialect_objc ()));
  c_break_label = save_break;
  c_cont_label = save_cont;
}

/* Parse an asm statement, a GNU extension.  This is a full-blown asm
   statement with inputs, outputs, clobbers, and volatile tag
   allowed.

   asm-statement:
     asm type-qualifier[opt] ( asm-argument ) ;
     asm type-qualifier[opt] goto ( asm-goto-argument ) ;

   asm-argument:
     asm-string-literal
     asm-string-literal : asm-operands[opt]
     asm-string-literal : asm-operands[opt] : asm-operands[opt]
     asm-string-literal : asm-operands[opt] : asm-operands[opt] : asm-clobbers[opt]

   asm-goto-argument:
     asm-string-literal : : asm-operands[opt] : asm-clobbers[opt] \
       : asm-goto-operands

   Qualifiers other than volatile are accepted in the syntax but
   warned for.  */

static tree
c_parser_asm_statement (c_parser *parser)
{
  tree quals, str, outputs, inputs, clobbers, labels, ret;
  bool simple, is_goto;
  location_t asm_loc = c_parser_peek_token (parser)->location;
  int section, nsections;

  gcc_assert (c_parser_next_token_is_keyword (parser, RID_ASM));
  c_parser_consume_token (parser);
  if (c_parser_next_token_is_keyword (parser, RID_VOLATILE))
    {
      quals = c_parser_peek_token (parser)->value;
      c_parser_consume_token (parser);
    }
  else if (c_parser_next_token_is_keyword (parser, RID_CONST)
	   || c_parser_next_token_is_keyword (parser, RID_RESTRICT))
    {
      warning_at (c_parser_peek_token (parser)->location,
		  0,
		  "%E qualifier ignored on asm",
		  c_parser_peek_token (parser)->value);
      quals = NULL_TREE;
      c_parser_consume_token (parser);
    }
  else
    quals = NULL_TREE;

  is_goto = false;
  if (c_parser_next_token_is_keyword (parser, RID_GOTO))
    {
      c_parser_consume_token (parser);
      is_goto = true;
    }

  /* ??? Follow the C++ parser rather than using the
     lex_untranslated_string kludge.  */
  parser->lex_untranslated_string = true;
  ret = NULL;

  if (!c_parser_require (parser, CPP_OPEN_PAREN, "expected %<(%>"))
    goto error;

  str = c_parser_asm_string_literal (parser);
  if (str == NULL_TREE)
    goto error_close_paren;

  simple = true;
  outputs = NULL_TREE;
  inputs = NULL_TREE;
  clobbers = NULL_TREE;
  labels = NULL_TREE;

  if (c_parser_next_token_is (parser, CPP_CLOSE_PAREN) && !is_goto)
    goto done_asm;

  /* Parse each colon-delimited section of operands.  */
  nsections = 3 + is_goto;
  for (section = 0; section < nsections; ++section)
    {
      if (!c_parser_require (parser, CPP_COLON,
			     is_goto
			     ? "expected %<:%>"
			     : "expected %<:%> or %<)%>"))
	goto error_close_paren;

      /* Once past any colon, we're no longer a simple asm.  */
      simple = false;

      if ((!c_parser_next_token_is (parser, CPP_COLON)
	   && !c_parser_next_token_is (parser, CPP_CLOSE_PAREN))
	  || section == 3)
	switch (section)
	  {
	  case 0:
	    /* For asm goto, we don't allow output operands, but reserve
	       the slot for a future extension that does allow them.  */
	    if (!is_goto)
	      outputs = c_parser_asm_operands (parser);
	    break;
	  case 1:
	    inputs = c_parser_asm_operands (parser);
	    break;
	  case 2:
	    clobbers = c_parser_asm_clobbers (parser);
	    break;
	  case 3:
	    labels = c_parser_asm_goto_operands (parser);
	    break;
	  default:
	    gcc_unreachable ();
	  }

      if (c_parser_next_token_is (parser, CPP_CLOSE_PAREN) && !is_goto)
	goto done_asm;
    }

 done_asm:
  if (!c_parser_require (parser, CPP_CLOSE_PAREN, "expected %<)%>"))
    {
      c_parser_skip_until_found (parser, CPP_CLOSE_PAREN, NULL);
      goto error;
    }

  if (!c_parser_require (parser, CPP_SEMICOLON, "expected %<;%>"))
    c_parser_skip_to_end_of_block_or_statement (parser);

  ret = build_asm_stmt (quals, build_asm_expr (asm_loc, str, outputs, inputs,
					       clobbers, labels, simple));

 error:
  parser->lex_untranslated_string = false;
  return ret;

 error_close_paren:
  c_parser_skip_until_found (parser, CPP_CLOSE_PAREN, NULL);
  goto error;
}

/* Parse asm operands, a GNU extension.

   asm-operands:
     asm-operand
     asm-operands , asm-operand

   asm-operand:
     asm-string-literal ( expression )
     [ identifier ] asm-string-literal ( expression )
*/

static tree
c_parser_asm_operands (c_parser *parser)
{
  tree list = NULL_TREE;
  while (true)
    {
      tree name, str;
      struct c_expr expr;
      if (c_parser_next_token_is (parser, CPP_OPEN_SQUARE))
	{
	  c_parser_consume_token (parser);
	  if (c_parser_next_token_is (parser, CPP_NAME))
	    {
	      tree id = c_parser_peek_token (parser)->value;
	      c_parser_consume_token (parser);
	      name = build_string (IDENTIFIER_LENGTH (id),
				   IDENTIFIER_POINTER (id));
	    }
	  else
	    {
	      c_parser_error (parser, "expected identifier");
	      c_parser_skip_until_found (parser, CPP_CLOSE_SQUARE, NULL);
	      return NULL_TREE;
	    }
	  c_parser_skip_until_found (parser, CPP_CLOSE_SQUARE,
				     "expected %<]%>");
	}
      else
	name = NULL_TREE;
      str = c_parser_asm_string_literal (parser);
      if (str == NULL_TREE)
	return NULL_TREE;
      parser->lex_untranslated_string = false;
      if (!c_parser_require (parser, CPP_OPEN_PAREN, "expected %<(%>"))
	{
	  parser->lex_untranslated_string = true;
	  return NULL_TREE;
	}
      expr = c_parser_expression (parser);
      mark_exp_read (expr.value);
      parser->lex_untranslated_string = true;
      if (!c_parser_require (parser, CPP_CLOSE_PAREN, "expected %<)%>"))
	{
	  c_parser_skip_until_found (parser, CPP_CLOSE_PAREN, NULL);
	  return NULL_TREE;
	}
      list = chainon (list, build_tree_list (build_tree_list (name, str),
					     expr.value));
      if (c_parser_next_token_is (parser, CPP_COMMA))
	c_parser_consume_token (parser);
      else
	break;
    }
  return list;
}

/* Parse asm clobbers, a GNU extension.

   asm-clobbers:
     asm-string-literal
     asm-clobbers , asm-string-literal
*/

static tree
c_parser_asm_clobbers (c_parser *parser)
{
  tree list = NULL_TREE;
  while (true)
    {
      tree str = c_parser_asm_string_literal (parser);
      if (str)
	list = tree_cons (NULL_TREE, str, list);
      else
	return NULL_TREE;
      if (c_parser_next_token_is (parser, CPP_COMMA))
	c_parser_consume_token (parser);
      else
	break;
    }
  return list;
}

/* Parse asm goto labels, a GNU extension.

   asm-goto-operands:
     identifier
     asm-goto-operands , identifier
*/

static tree
c_parser_asm_goto_operands (c_parser *parser)
{
  tree list = NULL_TREE;
  while (true)
    {
      tree name, label;

      if (c_parser_next_token_is (parser, CPP_NAME))
	{
	  c_token *tok = c_parser_peek_token (parser);
	  name = tok->value;
	  label = lookup_label_for_goto (tok->location, name);
	  c_parser_consume_token (parser);
	  TREE_USED (label) = 1;
	}
      else
	{
	  c_parser_error (parser, "expected identifier");
	  return NULL_TREE;
	}

      name = build_string (IDENTIFIER_LENGTH (name),
			   IDENTIFIER_POINTER (name));
      list = tree_cons (name, label, list);
      if (c_parser_next_token_is (parser, CPP_COMMA))
	c_parser_consume_token (parser);
      else
	return nreverse (list);
    }
}

/* Parse an expression other than a compound expression; that is, an
   assignment expression (C90 6.3.16, C99 6.5.16).  If AFTER is not
   NULL then it is an Objective-C message expression which is the
   primary-expression starting the expression as an initializer.

   assignment-expression:
     conditional-expression
     unary-expression assignment-operator assignment-expression

   assignment-operator: one of
     = *= /= %= += -= <<= >>= &= ^= |=

   In GNU C we accept any conditional expression on the LHS and
   diagnose the invalid lvalue rather than producing a syntax
   error.  */

static struct c_expr
c_parser_expr_no_commas (c_parser *parser, struct c_expr *after,
			 tree omp_atomic_lhs)
{
  struct c_expr lhs, rhs, ret;
  enum tree_code code;
  location_t op_location, exp_location;
  gcc_assert (!after || c_dialect_objc ());
  lhs = c_parser_conditional_expression (parser, after, omp_atomic_lhs);
  op_location = c_parser_peek_token (parser)->location;
  switch (c_parser_peek_token (parser)->type)
    {
    case CPP_EQ:
      code = NOP_EXPR;
      break;
    case CPP_MULT_EQ:
      code = MULT_EXPR;
      break;
    case CPP_DIV_EQ:
      code = TRUNC_DIV_EXPR;
      break;
    case CPP_MOD_EQ:
      code = TRUNC_MOD_EXPR;
      break;
    case CPP_PLUS_EQ:
      code = PLUS_EXPR;
      break;
    case CPP_MINUS_EQ:
      code = MINUS_EXPR;
      break;
    case CPP_LSHIFT_EQ:
      code = LSHIFT_EXPR;
      break;
    case CPP_RSHIFT_EQ:
      code = RSHIFT_EXPR;
      break;
    case CPP_AND_EQ:
      code = BIT_AND_EXPR;
      break;
    case CPP_XOR_EQ:
      code = BIT_XOR_EXPR;
      break;
    case CPP_OR_EQ:
      code = BIT_IOR_EXPR;
      break;
    default:
      return lhs;
    }
  c_parser_consume_token (parser);
  exp_location = c_parser_peek_token (parser)->location;
  rhs = c_parser_expr_no_commas (parser, NULL);
  rhs = convert_lvalue_to_rvalue (exp_location, rhs, true, true);
  
  ret.value = build_modify_expr (op_location, lhs.value, lhs.original_type,
				 code, exp_location, rhs.value,
				 rhs.original_type);
  if (code == NOP_EXPR)
    ret.original_code = MODIFY_EXPR;
  else
    {
      TREE_NO_WARNING (ret.value) = 1;
      ret.original_code = ERROR_MARK;
    }
  ret.original_type = NULL;
  return ret;
}

/* Parse a conditional expression (C90 6.3.15, C99 6.5.15).  If AFTER
   is not NULL then it is an Objective-C message expression which is
   the primary-expression starting the expression as an initializer.

   conditional-expression:
     logical-OR-expression
     logical-OR-expression ? expression : conditional-expression

   GNU extensions:

   conditional-expression:
     logical-OR-expression ? : conditional-expression
*/

static struct c_expr
c_parser_conditional_expression (c_parser *parser, struct c_expr *after,
				 tree omp_atomic_lhs)
{
  struct c_expr cond, exp1, exp2, ret;
  location_t cond_loc, colon_loc, middle_loc;

  gcc_assert (!after || c_dialect_objc ());

  cond = c_parser_binary_expression (parser, after, omp_atomic_lhs);

  if (c_parser_next_token_is_not (parser, CPP_QUERY))
    return cond;
  cond_loc = c_parser_peek_token (parser)->location;
  cond = convert_lvalue_to_rvalue (cond_loc, cond, true, true);
  c_parser_consume_token (parser);
  if (c_parser_next_token_is (parser, CPP_COLON))
    {
      tree eptype = NULL_TREE;

      middle_loc = c_parser_peek_token (parser)->location;
      pedwarn (middle_loc, OPT_Wpedantic, 
	       "ISO C forbids omitting the middle term of a ?: expression");
      warn_for_omitted_condop (middle_loc, cond.value);
      if (TREE_CODE (cond.value) == EXCESS_PRECISION_EXPR)
	{
	  eptype = TREE_TYPE (cond.value);
	  cond.value = TREE_OPERAND (cond.value, 0);
	}
      /* Make sure first operand is calculated only once.  */
      exp1.value = c_save_expr (default_conversion (cond.value));
      if (eptype)
	exp1.value = build1 (EXCESS_PRECISION_EXPR, eptype, exp1.value);
      exp1.original_type = NULL;
      cond.value = c_objc_common_truthvalue_conversion (cond_loc, exp1.value);
      c_inhibit_evaluation_warnings += cond.value == truthvalue_true_node;
    }
  else
    {
      cond.value
	= c_objc_common_truthvalue_conversion
	(cond_loc, default_conversion (cond.value));
      c_inhibit_evaluation_warnings += cond.value == truthvalue_false_node;
      exp1 = c_parser_expression_conv (parser);
      mark_exp_read (exp1.value);
      c_inhibit_evaluation_warnings +=
	((cond.value == truthvalue_true_node)
	 - (cond.value == truthvalue_false_node));
    }

  colon_loc = c_parser_peek_token (parser)->location;
  if (!c_parser_require (parser, CPP_COLON, "expected %<:%>"))
    {
      c_inhibit_evaluation_warnings -= cond.value == truthvalue_true_node;
      ret.value = error_mark_node;
      ret.original_code = ERROR_MARK;
      ret.original_type = NULL;
      return ret;
    }
  {
    location_t exp2_loc = c_parser_peek_token (parser)->location;
    exp2 = c_parser_conditional_expression (parser, NULL, NULL_TREE);
    exp2 = convert_lvalue_to_rvalue (exp2_loc, exp2, true, true);
  }
  c_inhibit_evaluation_warnings -= cond.value == truthvalue_true_node;
  ret.value = build_conditional_expr (colon_loc, cond.value,
				      cond.original_code == C_MAYBE_CONST_EXPR,
				      exp1.value, exp1.original_type,
				      exp2.value, exp2.original_type);
  ret.original_code = ERROR_MARK;
  if (exp1.value == error_mark_node || exp2.value == error_mark_node)
    ret.original_type = NULL;
  else
    {
      tree t1, t2;

      /* If both sides are enum type, the default conversion will have
	 made the type of the result be an integer type.  We want to
	 remember the enum types we started with.  */
      t1 = exp1.original_type ? exp1.original_type : TREE_TYPE (exp1.value);
      t2 = exp2.original_type ? exp2.original_type : TREE_TYPE (exp2.value);
      ret.original_type = ((t1 != error_mark_node
			    && t2 != error_mark_node
			    && (TYPE_MAIN_VARIANT (t1)
				== TYPE_MAIN_VARIANT (t2)))
			   ? t1
			   : NULL);
    }
  return ret;
}

/* Parse a binary expression; that is, a logical-OR-expression (C90
   6.3.5-6.3.14, C99 6.5.5-6.5.14).  If AFTER is not NULL then it is
   an Objective-C message expression which is the primary-expression
   starting the expression as an initializer.

   OMP_ATOMIC_LHS is NULL, unless parsing OpenMP #pragma omp atomic,
   when it should be the unfolded lhs.  In a valid OpenMP source,
   one of the operands of the toplevel binary expression must be equal
   to it.  In that case, just return a build2 created binary operation
   rather than result of parser_build_binary_op.

   multiplicative-expression:
     cast-expression
     multiplicative-expression * cast-expression
     multiplicative-expression / cast-expression
     multiplicative-expression % cast-expression

   additive-expression:
     multiplicative-expression
     additive-expression + multiplicative-expression
     additive-expression - multiplicative-expression

   shift-expression:
     additive-expression
     shift-expression << additive-expression
     shift-expression >> additive-expression

   relational-expression:
     shift-expression
     relational-expression < shift-expression
     relational-expression > shift-expression
     relational-expression <= shift-expression
     relational-expression >= shift-expression

   equality-expression:
     relational-expression
     equality-expression == relational-expression
     equality-expression != relational-expression

   AND-expression:
     equality-expression
     AND-expression & equality-expression

   exclusive-OR-expression:
     AND-expression
     exclusive-OR-expression ^ AND-expression

   inclusive-OR-expression:
     exclusive-OR-expression
     inclusive-OR-expression | exclusive-OR-expression

   logical-AND-expression:
     inclusive-OR-expression
     logical-AND-expression && inclusive-OR-expression

   logical-OR-expression:
     logical-AND-expression
     logical-OR-expression || logical-AND-expression
*/

static struct c_expr
c_parser_binary_expression (c_parser *parser, struct c_expr *after,
			    tree omp_atomic_lhs)
{
  /* A binary expression is parsed using operator-precedence parsing,
     with the operands being cast expressions.  All the binary
     operators are left-associative.  Thus a binary expression is of
     form:

     E0 op1 E1 op2 E2 ...

     which we represent on a stack.  On the stack, the precedence
     levels are strictly increasing.  When a new operator is
     encountered of higher precedence than that at the top of the
     stack, it is pushed; its LHS is the top expression, and its RHS
     is everything parsed until it is popped.  When a new operator is
     encountered with precedence less than or equal to that at the top
     of the stack, triples E[i-1] op[i] E[i] are popped and replaced
     by the result of the operation until the operator at the top of
     the stack has lower precedence than the new operator or there is
     only one element on the stack; then the top expression is the LHS
     of the new operator.  In the case of logical AND and OR
     expressions, we also need to adjust c_inhibit_evaluation_warnings
     as appropriate when the operators are pushed and popped.  */

  struct {
    /* The expression at this stack level.  */
    struct c_expr expr;
    /* The precedence of the operator on its left, PREC_NONE at the
       bottom of the stack.  */
    enum c_parser_prec prec;
    /* The operation on its left.  */
    enum tree_code op;
    /* The source location of this operation.  */
    location_t loc;
  } stack[NUM_PRECS];
  int sp;
  /* Location of the binary operator.  */
  location_t binary_loc = UNKNOWN_LOCATION;  /* Quiet warning.  */
#define POP								      \
  do {									      \
    switch (stack[sp].op)						      \
      {									      \
      case TRUTH_ANDIF_EXPR:						      \
	c_inhibit_evaluation_warnings -= (stack[sp - 1].expr.value	      \
					  == truthvalue_false_node);	      \
	break;								      \
      case TRUTH_ORIF_EXPR:						      \
	c_inhibit_evaluation_warnings -= (stack[sp - 1].expr.value	      \
					  == truthvalue_true_node);	      \
	break;								      \
      default:								      \
	break;								      \
      }									      \
    stack[sp - 1].expr							      \
      = convert_lvalue_to_rvalue (stack[sp - 1].loc,			      \
				  stack[sp - 1].expr, true, true);	      \
    stack[sp].expr							      \
      = convert_lvalue_to_rvalue (stack[sp].loc,			      \
				  stack[sp].expr, true, true);		      \
    if (__builtin_expect (omp_atomic_lhs != NULL_TREE, 0) && sp == 1	      \
	&& c_parser_peek_token (parser)->type == CPP_SEMICOLON		      \
	&& ((1 << stack[sp].prec)					      \
	    & (1 << (PREC_BITOR | PREC_BITXOR | PREC_BITAND | PREC_SHIFT      \
		     | PREC_ADD | PREC_MULT)))				      \
	&& stack[sp].op != TRUNC_MOD_EXPR				      \
	&& stack[0].expr.value != error_mark_node			      \
	&& stack[1].expr.value != error_mark_node			      \
	&& (c_tree_equal (stack[0].expr.value, omp_atomic_lhs)		      \
	    || c_tree_equal (stack[1].expr.value, omp_atomic_lhs)))	      \
      stack[0].expr.value						      \
	= build2 (stack[1].op, TREE_TYPE (stack[0].expr.value),		      \
		  stack[0].expr.value, stack[1].expr.value);		      \
    else								      \
      stack[sp - 1].expr = parser_build_binary_op (stack[sp].loc,	      \
						   stack[sp].op,	      \
						   stack[sp - 1].expr,	      \
						   stack[sp].expr);	      \
    sp--;								      \
  } while (0)
  gcc_assert (!after || c_dialect_objc ());
  stack[0].loc = c_parser_peek_token (parser)->location;
  stack[0].expr = c_parser_cast_expression (parser, after);
  stack[0].prec = PREC_NONE;
  sp = 0;
  while (true)
    {
      enum c_parser_prec oprec;
      enum tree_code ocode;
      if (parser->error)
	goto out;
      switch (c_parser_peek_token (parser)->type)
	{
	case CPP_MULT:
	  oprec = PREC_MULT;
	  ocode = MULT_EXPR;
	  break;
	case CPP_DIV:
	  oprec = PREC_MULT;
	  ocode = TRUNC_DIV_EXPR;
	  break;
	case CPP_MOD:
	  oprec = PREC_MULT;
	  ocode = TRUNC_MOD_EXPR;
	  break;
	case CPP_PLUS:
	  oprec = PREC_ADD;
	  ocode = PLUS_EXPR;
	  break;
	case CPP_MINUS:
	  oprec = PREC_ADD;
	  ocode = MINUS_EXPR;
	  break;
	case CPP_LSHIFT:
	  oprec = PREC_SHIFT;
	  ocode = LSHIFT_EXPR;
	  break;
	case CPP_RSHIFT:
	  oprec = PREC_SHIFT;
	  ocode = RSHIFT_EXPR;
	  break;
	case CPP_LESS:
	  oprec = PREC_REL;
	  ocode = LT_EXPR;
	  break;
	case CPP_GREATER:
	  oprec = PREC_REL;
	  ocode = GT_EXPR;
	  break;
	case CPP_LESS_EQ:
	  oprec = PREC_REL;
	  ocode = LE_EXPR;
	  break;
	case CPP_GREATER_EQ:
	  oprec = PREC_REL;
	  ocode = GE_EXPR;
	  break;
	case CPP_EQ_EQ:
	  oprec = PREC_EQ;
	  ocode = EQ_EXPR;
	  break;
	case CPP_NOT_EQ:
	  oprec = PREC_EQ;
	  ocode = NE_EXPR;
	  break;
	case CPP_AND:
	  oprec = PREC_BITAND;
	  ocode = BIT_AND_EXPR;
	  break;
	case CPP_XOR:
	  oprec = PREC_BITXOR;
	  ocode = BIT_XOR_EXPR;
	  break;
	case CPP_OR:
	  oprec = PREC_BITOR;
	  ocode = BIT_IOR_EXPR;
	  break;
	case CPP_AND_AND:
	  oprec = PREC_LOGAND;
	  ocode = TRUTH_ANDIF_EXPR;
	  break;
	case CPP_OR_OR:
	  oprec = PREC_LOGOR;
	  ocode = TRUTH_ORIF_EXPR;
	  break;
	default:
	  /* Not a binary operator, so end of the binary
	     expression.  */
	  goto out;
	}
      binary_loc = c_parser_peek_token (parser)->location;
      while (oprec <= stack[sp].prec)
	POP;
      c_parser_consume_token (parser);
      switch (ocode)
	{
	case TRUTH_ANDIF_EXPR:
	  stack[sp].expr
	    = convert_lvalue_to_rvalue (stack[sp].loc,
					stack[sp].expr, true, true);
	  stack[sp].expr.value = c_objc_common_truthvalue_conversion
	    (stack[sp].loc, default_conversion (stack[sp].expr.value));
	  c_inhibit_evaluation_warnings += (stack[sp].expr.value
					    == truthvalue_false_node);
	  break;
	case TRUTH_ORIF_EXPR:
	  stack[sp].expr
	    = convert_lvalue_to_rvalue (stack[sp].loc,
					stack[sp].expr, true, true);
	  stack[sp].expr.value = c_objc_common_truthvalue_conversion
	    (stack[sp].loc, default_conversion (stack[sp].expr.value));
	  c_inhibit_evaluation_warnings += (stack[sp].expr.value
					    == truthvalue_true_node);
	  break;
	default:
	  break;
	}
      sp++;
      stack[sp].loc = binary_loc;
      stack[sp].expr = c_parser_cast_expression (parser, NULL);
      stack[sp].prec = oprec;
      stack[sp].op = ocode;
      stack[sp].loc = binary_loc;
    }
 out:
  while (sp > 0)
    POP;
  return stack[0].expr;
#undef POP
}

/* Parse a cast expression (C90 6.3.4, C99 6.5.4).  If AFTER is not
   NULL then it is an Objective-C message expression which is the
   primary-expression starting the expression as an initializer.

   cast-expression:
     unary-expression
     ( type-name ) unary-expression
*/

static struct c_expr
c_parser_cast_expression (c_parser *parser, struct c_expr *after)
{
  location_t cast_loc = c_parser_peek_token (parser)->location;
  gcc_assert (!after || c_dialect_objc ());
  if (after)
    return c_parser_postfix_expression_after_primary (parser,
						      cast_loc, *after);
  /* If the expression begins with a parenthesized type name, it may
     be either a cast or a compound literal; we need to see whether
     the next character is '{' to tell the difference.  If not, it is
     an unary expression.  Full detection of unknown typenames here
     would require a 3-token lookahead.  */
  if (c_parser_next_token_is (parser, CPP_OPEN_PAREN)
      && c_token_starts_typename (c_parser_peek_2nd_token (parser)))
    {
      struct c_type_name *type_name;
      struct c_expr ret;
      struct c_expr expr;
      c_parser_consume_token (parser);
      type_name = c_parser_type_name (parser);
      c_parser_skip_until_found (parser, CPP_CLOSE_PAREN, "expected %<)%>");
      if (type_name == NULL)
	{
	  ret.value = error_mark_node;
	  ret.original_code = ERROR_MARK;
	  ret.original_type = NULL;
	  return ret;
	}

      /* Save casted types in the function's used types hash table.  */
      used_types_insert (type_name->specs->type);

      if (c_parser_next_token_is (parser, CPP_OPEN_BRACE))
	return c_parser_postfix_expression_after_paren_type (parser, type_name,
							     cast_loc);
      {
	location_t expr_loc = c_parser_peek_token (parser)->location;
	expr = c_parser_cast_expression (parser, NULL);
	expr = convert_lvalue_to_rvalue (expr_loc, expr, true, true);
      }
      ret.value = c_cast_expr (cast_loc, type_name, expr.value);
      ret.original_code = ERROR_MARK;
      ret.original_type = NULL;
      return ret;
    }
  else
    return c_parser_unary_expression (parser);
}

/* Parse an unary expression (C90 6.3.3, C99 6.5.3).

   unary-expression:
     postfix-expression
     ++ unary-expression
     -- unary-expression
     unary-operator cast-expression
     sizeof unary-expression
     sizeof ( type-name )

   unary-operator: one of
     & * + - ~ !

   GNU extensions:

   unary-expression:
     __alignof__ unary-expression
     __alignof__ ( type-name )
     && identifier

   (C11 permits _Alignof with type names only.)

   unary-operator: one of
     __extension__ __real__ __imag__

   Transactional Memory:

   unary-expression:
     transaction-expression

   In addition, the GNU syntax treats ++ and -- as unary operators, so
   they may be applied to cast expressions with errors for non-lvalues
   given later.  */

static struct c_expr
c_parser_unary_expression (c_parser *parser)
{
  int ext;
  struct c_expr ret, op;
  location_t op_loc = c_parser_peek_token (parser)->location;
  location_t exp_loc;
  ret.original_code = ERROR_MARK;
  ret.original_type = NULL;
  switch (c_parser_peek_token (parser)->type)
    {
    case CPP_PLUS_PLUS:
      c_parser_consume_token (parser);
      exp_loc = c_parser_peek_token (parser)->location;
      op = c_parser_cast_expression (parser, NULL);

      /* If there is array notations in op, we expand them.  */
      if (flag_cilkplus && TREE_CODE (op.value) == ARRAY_NOTATION_REF)
	return fix_array_notation_expr (exp_loc, PREINCREMENT_EXPR, op);
      else
	{
	  op = default_function_array_read_conversion (exp_loc, op);
	  return parser_build_unary_op (op_loc, PREINCREMENT_EXPR, op);
	}
    case CPP_MINUS_MINUS:
      c_parser_consume_token (parser);
      exp_loc = c_parser_peek_token (parser)->location;
      op = c_parser_cast_expression (parser, NULL);
      
      /* If there is array notations in op, we expand them.  */
      if (flag_cilkplus && TREE_CODE (op.value) == ARRAY_NOTATION_REF)
	return fix_array_notation_expr (exp_loc, PREDECREMENT_EXPR, op);
      else
	{
	  op = default_function_array_read_conversion (exp_loc, op);
	  return parser_build_unary_op (op_loc, PREDECREMENT_EXPR, op);
	}
    case CPP_AND:
      c_parser_consume_token (parser);
      op = c_parser_cast_expression (parser, NULL);
      mark_exp_read (op.value);
      return parser_build_unary_op (op_loc, ADDR_EXPR, op);
    case CPP_MULT:
      c_parser_consume_token (parser);
      exp_loc = c_parser_peek_token (parser)->location;
      op = c_parser_cast_expression (parser, NULL);
      op = convert_lvalue_to_rvalue (exp_loc, op, true, true);
      ret.value = build_indirect_ref (op_loc, op.value, RO_UNARY_STAR);
      return ret;
    case CPP_PLUS:
      if (!c_dialect_objc () && !in_system_header_at (input_location))
	warning_at (op_loc,
		    OPT_Wtraditional,
		    "traditional C rejects the unary plus operator");
      c_parser_consume_token (parser);
      exp_loc = c_parser_peek_token (parser)->location;
      op = c_parser_cast_expression (parser, NULL);
      op = convert_lvalue_to_rvalue (exp_loc, op, true, true);
      return parser_build_unary_op (op_loc, CONVERT_EXPR, op);
    case CPP_MINUS:
      c_parser_consume_token (parser);
      exp_loc = c_parser_peek_token (parser)->location;
      op = c_parser_cast_expression (parser, NULL);
      op = convert_lvalue_to_rvalue (exp_loc, op, true, true);
      return parser_build_unary_op (op_loc, NEGATE_EXPR, op);
    case CPP_COMPL:
      c_parser_consume_token (parser);
      exp_loc = c_parser_peek_token (parser)->location;
      op = c_parser_cast_expression (parser, NULL);
      op = convert_lvalue_to_rvalue (exp_loc, op, true, true);
      return parser_build_unary_op (op_loc, BIT_NOT_EXPR, op);
    case CPP_NOT:
      c_parser_consume_token (parser);
      exp_loc = c_parser_peek_token (parser)->location;
      op = c_parser_cast_expression (parser, NULL);
      op = convert_lvalue_to_rvalue (exp_loc, op, true, true);
      return parser_build_unary_op (op_loc, TRUTH_NOT_EXPR, op);
    case CPP_AND_AND:
      /* Refer to the address of a label as a pointer.  */
      c_parser_consume_token (parser);
      if (c_parser_next_token_is (parser, CPP_NAME))
	{
	  ret.value = finish_label_address_expr
	    (c_parser_peek_token (parser)->value, op_loc);
	  c_parser_consume_token (parser);
	}
      else
	{
	  c_parser_error (parser, "expected identifier");
	  ret.value = error_mark_node;
	}
	return ret;
    case CPP_KEYWORD:
      switch (c_parser_peek_token (parser)->keyword)
	{
	case RID_SIZEOF:
	  return c_parser_sizeof_expression (parser);
	case RID_ALIGNOF:
	  return c_parser_alignof_expression (parser);
	case RID_EXTENSION:
	  c_parser_consume_token (parser);
	  ext = disable_extension_diagnostics ();
	  ret = c_parser_cast_expression (parser, NULL);
	  restore_extension_diagnostics (ext);
	  return ret;
	case RID_REALPART:
	  c_parser_consume_token (parser);
	  exp_loc = c_parser_peek_token (parser)->location;
	  op = c_parser_cast_expression (parser, NULL);
	  op = default_function_array_conversion (exp_loc, op);
	  return parser_build_unary_op (op_loc, REALPART_EXPR, op);
	case RID_IMAGPART:
	  c_parser_consume_token (parser);
	  exp_loc = c_parser_peek_token (parser)->location;
	  op = c_parser_cast_expression (parser, NULL);
	  op = default_function_array_conversion (exp_loc, op);
	  return parser_build_unary_op (op_loc, IMAGPART_EXPR, op);
	case RID_TRANSACTION_ATOMIC:
	case RID_TRANSACTION_RELAXED:
	  return c_parser_transaction_expression (parser,
	      c_parser_peek_token (parser)->keyword);
	default:
	  return c_parser_postfix_expression (parser);
	}
    default:
      return c_parser_postfix_expression (parser);
    }
}

/* Parse a sizeof expression.  */

static struct c_expr
c_parser_sizeof_expression (c_parser *parser)
{
  struct c_expr expr;
  location_t expr_loc;
  gcc_assert (c_parser_next_token_is_keyword (parser, RID_SIZEOF));
  c_parser_consume_token (parser);
  c_inhibit_evaluation_warnings++;
  in_sizeof++;
  if (c_parser_next_token_is (parser, CPP_OPEN_PAREN)
      && c_token_starts_typename (c_parser_peek_2nd_token (parser)))
    {
      /* Either sizeof ( type-name ) or sizeof unary-expression
	 starting with a compound literal.  */
      struct c_type_name *type_name;
      c_parser_consume_token (parser);
      expr_loc = c_parser_peek_token (parser)->location;
      type_name = c_parser_type_name (parser);
      c_parser_skip_until_found (parser, CPP_CLOSE_PAREN, "expected %<)%>");
      if (type_name == NULL)
	{
	  struct c_expr ret;
	  c_inhibit_evaluation_warnings--;
	  in_sizeof--;
	  ret.value = error_mark_node;
	  ret.original_code = ERROR_MARK;
	  ret.original_type = NULL;
	  return ret;
	}
      if (c_parser_next_token_is (parser, CPP_OPEN_BRACE))
	{
	  expr = c_parser_postfix_expression_after_paren_type (parser,
							       type_name,
							       expr_loc);
	  goto sizeof_expr;
	}
      /* sizeof ( type-name ).  */
      c_inhibit_evaluation_warnings--;
      in_sizeof--;
      return c_expr_sizeof_type (expr_loc, type_name);
    }
  else
    {
      expr_loc = c_parser_peek_token (parser)->location;
      expr = c_parser_unary_expression (parser);
    sizeof_expr:
      c_inhibit_evaluation_warnings--;
      in_sizeof--;
      mark_exp_read (expr.value);
      if (TREE_CODE (expr.value) == COMPONENT_REF
	  && DECL_C_BIT_FIELD (TREE_OPERAND (expr.value, 1)))
	error_at (expr_loc, "%<sizeof%> applied to a bit-field");
      return c_expr_sizeof_expr (expr_loc, expr);
    }
}

/* Parse an alignof expression.  */

static struct c_expr
c_parser_alignof_expression (c_parser *parser)
{
  struct c_expr expr;
  location_t loc = c_parser_peek_token (parser)->location;
  tree alignof_spelling = c_parser_peek_token (parser)->value;
  gcc_assert (c_parser_next_token_is_keyword (parser, RID_ALIGNOF));
  bool is_c11_alignof = strcmp (IDENTIFIER_POINTER (alignof_spelling),
				"_Alignof") == 0;
  /* A diagnostic is not required for the use of this identifier in
     the implementation namespace; only diagnose it for the C11
     spelling because of existing code using the other spellings.  */
  if (!flag_isoc11 && is_c11_alignof)
    {
      if (flag_isoc99)
	pedwarn (loc, OPT_Wpedantic, "ISO C99 does not support %qE",
		 alignof_spelling);
      else
	pedwarn (loc, OPT_Wpedantic, "ISO C90 does not support %qE",
		 alignof_spelling);
    }
  c_parser_consume_token (parser);
  c_inhibit_evaluation_warnings++;
  in_alignof++;
  if (c_parser_next_token_is (parser, CPP_OPEN_PAREN)
      && c_token_starts_typename (c_parser_peek_2nd_token (parser)))
    {
      /* Either __alignof__ ( type-name ) or __alignof__
	 unary-expression starting with a compound literal.  */
      location_t loc;
      struct c_type_name *type_name;
      struct c_expr ret;
      c_parser_consume_token (parser);
      loc = c_parser_peek_token (parser)->location;
      type_name = c_parser_type_name (parser);
      c_parser_skip_until_found (parser, CPP_CLOSE_PAREN, "expected %<)%>");
      if (type_name == NULL)
	{
	  struct c_expr ret;
	  c_inhibit_evaluation_warnings--;
	  in_alignof--;
	  ret.value = error_mark_node;
	  ret.original_code = ERROR_MARK;
	  ret.original_type = NULL;
	  return ret;
	}
      if (c_parser_next_token_is (parser, CPP_OPEN_BRACE))
	{
	  expr = c_parser_postfix_expression_after_paren_type (parser,
							       type_name,
							       loc);
	  goto alignof_expr;
	}
      /* alignof ( type-name ).  */
      c_inhibit_evaluation_warnings--;
      in_alignof--;
      ret.value = c_sizeof_or_alignof_type (loc, groktypename (type_name,
							       NULL, NULL),
					    false, is_c11_alignof, 1);
      ret.original_code = ERROR_MARK;
      ret.original_type = NULL;
      return ret;
    }
  else
    {
      struct c_expr ret;
      expr = c_parser_unary_expression (parser);
    alignof_expr:
      mark_exp_read (expr.value);
      c_inhibit_evaluation_warnings--;
      in_alignof--;
      pedwarn (loc, OPT_Wpedantic, "ISO C does not allow %<%E (expression)%>",
	       alignof_spelling);
      ret.value = c_alignof_expr (loc, expr.value);
      ret.original_code = ERROR_MARK;
      ret.original_type = NULL;
      return ret;
    }
}

/* Helper function to read arguments of builtins which are interfaces
   for the middle-end nodes like COMPLEX_EXPR, VEC_PERM_EXPR and
   others.  The name of the builtin is passed using BNAME parameter.
   Function returns true if there were no errors while parsing and
   stores the arguments in CEXPR_LIST.  */
static bool
c_parser_get_builtin_args (c_parser *parser, const char *bname,
			   vec<c_expr_t, va_gc> **ret_cexpr_list,
			   bool choose_expr_p)
{
  location_t loc = c_parser_peek_token (parser)->location;
  vec<c_expr_t, va_gc> *cexpr_list;
  c_expr_t expr;
  bool saved_force_folding_builtin_constant_p;

  *ret_cexpr_list = NULL;
  if (c_parser_next_token_is_not (parser, CPP_OPEN_PAREN))
    {
      error_at (loc, "cannot take address of %qs", bname);
      return false;
    }

  c_parser_consume_token (parser);

  if (c_parser_next_token_is (parser, CPP_CLOSE_PAREN))
    {
      c_parser_consume_token (parser);
      return true;
    }

  saved_force_folding_builtin_constant_p
    = force_folding_builtin_constant_p;
  force_folding_builtin_constant_p |= choose_expr_p;
  expr = c_parser_expr_no_commas (parser, NULL);
  force_folding_builtin_constant_p
    = saved_force_folding_builtin_constant_p;
  vec_alloc (cexpr_list, 1);
  vec_safe_push (cexpr_list, expr);
  while (c_parser_next_token_is (parser, CPP_COMMA))
    {
      c_parser_consume_token (parser);
      expr = c_parser_expr_no_commas (parser, NULL);
      vec_safe_push (cexpr_list, expr);
    }

  if (!c_parser_require (parser, CPP_CLOSE_PAREN, "expected %<)%>"))
    return false;

  *ret_cexpr_list = cexpr_list;
  return true;
}

/* This represents a single generic-association.  */

struct c_generic_association
{
  /* The location of the starting token of the type.  */
  location_t type_location;
  /* The association's type, or NULL_TREE for 'default'.  */
  tree type;
  /* The association's expression.  */
  struct c_expr expression;
};

/* Parse a generic-selection.  (C11 6.5.1.1).
   
   generic-selection:
     _Generic ( assignment-expression , generic-assoc-list )
     
   generic-assoc-list:
     generic-association
     generic-assoc-list , generic-association
   
   generic-association:
     type-name : assignment-expression
     default : assignment-expression
*/

static struct c_expr
c_parser_generic_selection (c_parser *parser)
{
  vec<c_generic_association> associations = vNULL;
  struct c_expr selector, error_expr;
  tree selector_type;
  struct c_generic_association matched_assoc;
  bool match_found = false;
  location_t generic_loc, selector_loc;

  error_expr.original_code = ERROR_MARK;
  error_expr.original_type = NULL;
  error_expr.value = error_mark_node;
  matched_assoc.type_location = UNKNOWN_LOCATION;
  matched_assoc.type = NULL_TREE;
  matched_assoc.expression = error_expr;

  gcc_assert (c_parser_next_token_is_keyword (parser, RID_GENERIC));
  generic_loc = c_parser_peek_token (parser)->location;
  c_parser_consume_token (parser);
  if (!flag_isoc11)
    {
      if (flag_isoc99)
	pedwarn (generic_loc, OPT_Wpedantic,
		 "ISO C99 does not support %<_Generic%>");
      else
	pedwarn (generic_loc, OPT_Wpedantic,
		 "ISO C90 does not support %<_Generic%>");
    }

  if (!c_parser_require (parser, CPP_OPEN_PAREN, "expected %<(%>"))
    return error_expr;

  c_inhibit_evaluation_warnings++;
  selector_loc = c_parser_peek_token (parser)->location;
  selector = c_parser_expr_no_commas (parser, NULL);
  selector = default_function_array_conversion (selector_loc, selector);
  c_inhibit_evaluation_warnings--;

  if (selector.value == error_mark_node)
    {
      c_parser_skip_until_found (parser, CPP_CLOSE_PAREN, NULL);
      return selector;
    }
  selector_type = TREE_TYPE (selector.value);
  /* In ISO C terms, rvalues (including the controlling expression of
     _Generic) do not have qualified types.  */
  if (TREE_CODE (selector_type) != ARRAY_TYPE)
    selector_type = TYPE_MAIN_VARIANT (selector_type);
  /* In ISO C terms, _Noreturn is not part of the type of expressions
     such as &abort, but in GCC it is represented internally as a type
     qualifier.  */
  if (FUNCTION_POINTER_TYPE_P (selector_type)
      && TYPE_QUALS (TREE_TYPE (selector_type)) != TYPE_UNQUALIFIED)
    selector_type
      = build_pointer_type (TYPE_MAIN_VARIANT (TREE_TYPE (selector_type)));

  if (!c_parser_require (parser, CPP_COMMA, "expected %<,%>"))
    {
      c_parser_skip_until_found (parser, CPP_CLOSE_PAREN, NULL);
      return error_expr;
    }

  while (1)
    {
      struct c_generic_association assoc, *iter;
      unsigned int ix;
      c_token *token = c_parser_peek_token (parser);

      assoc.type_location = token->location;
      if (token->type == CPP_KEYWORD && token->keyword == RID_DEFAULT)
	{
	  c_parser_consume_token (parser);
	  assoc.type = NULL_TREE;
	}
      else
	{
	  struct c_type_name *type_name;

	  type_name = c_parser_type_name (parser);
	  if (type_name == NULL)
	    {
	      c_parser_skip_until_found (parser, CPP_CLOSE_PAREN, NULL);
	      goto error_exit;
	    }
	  assoc.type = groktypename (type_name, NULL, NULL);
	  if (assoc.type == error_mark_node)
	    {
	      c_parser_skip_until_found (parser, CPP_CLOSE_PAREN, NULL);
	      goto error_exit;
	    }

	  if (TREE_CODE (assoc.type) == FUNCTION_TYPE)
	    error_at (assoc.type_location,
		      "%<_Generic%> association has function type");
	  else if (!COMPLETE_TYPE_P (assoc.type))
	    error_at (assoc.type_location,
		      "%<_Generic%> association has incomplete type");

	  if (variably_modified_type_p (assoc.type, NULL_TREE))
	    error_at (assoc.type_location,
		      "%<_Generic%> association has "
		      "variable length type");
	}

      if (!c_parser_require (parser, CPP_COLON, "expected %<:%>"))
	{
	  c_parser_skip_until_found (parser, CPP_CLOSE_PAREN, NULL);
	  goto error_exit;
	}

      assoc.expression = c_parser_expr_no_commas (parser, NULL);
      if (assoc.expression.value == error_mark_node)
	{
	  c_parser_skip_until_found (parser, CPP_CLOSE_PAREN, NULL);
	  goto error_exit;
	}

      for (ix = 0; associations.iterate (ix, &iter); ++ix)
	{
	  if (assoc.type == NULL_TREE)
	    {
	      if (iter->type == NULL_TREE)
		{
		  error_at (assoc.type_location,
			    "duplicate %<default%> case in %<_Generic%>");
		  inform (iter->type_location, "original %<default%> is here");
		}
	    }
	  else if (iter->type != NULL_TREE)
	    {
	      if (comptypes (assoc.type, iter->type))
		{
		  error_at (assoc.type_location,
			    "%<_Generic%> specifies two compatible types");
		  inform (iter->type_location, "compatible type is here");
		}
	    }
	}

      if (assoc.type == NULL_TREE)
	{
	  if (!match_found)
	    {
	      matched_assoc = assoc;
	      match_found = true;
	    }
	}
      else if (comptypes (assoc.type, selector_type))
	{
	  if (!match_found || matched_assoc.type == NULL_TREE)
	    {
	      matched_assoc = assoc;
	      match_found = true;
	    }
	  else
	    {
	      error_at (assoc.type_location,
			"%<_Generic> selector matches multiple associations");
	      inform (matched_assoc.type_location,
		      "other match is here");
	    }
	}

      associations.safe_push (assoc);

      if (c_parser_peek_token (parser)->type != CPP_COMMA)
	break;
      c_parser_consume_token (parser);
    }

  associations.release ();

  if (!c_parser_require (parser, CPP_CLOSE_PAREN, "expected %<)%>"))
    {
      c_parser_skip_until_found (parser, CPP_CLOSE_PAREN, NULL);
      return error_expr;
    }

  if (!match_found)
    {
      error_at (selector_loc, "%<_Generic%> selector of type %qT is not "
		"compatible with any association",
		selector_type);
      return error_expr;
    }

  return matched_assoc.expression;

 error_exit:
  associations.release ();
  return error_expr;
}

/* Parse a postfix expression (C90 6.3.1-6.3.2, C99 6.5.1-6.5.2).

   postfix-expression:
     primary-expression
     postfix-expression [ expression ]
     postfix-expression ( argument-expression-list[opt] )
     postfix-expression . identifier
     postfix-expression -> identifier
     postfix-expression ++
     postfix-expression --
     ( type-name ) { initializer-list }
     ( type-name ) { initializer-list , }

   argument-expression-list:
     argument-expression
     argument-expression-list , argument-expression

   primary-expression:
     identifier
     constant
     string-literal
     ( expression )
     generic-selection

   GNU extensions:

   primary-expression:
     __func__
       (treated as a keyword in GNU C)
     __FUNCTION__
     __PRETTY_FUNCTION__
     ( compound-statement )
     __builtin_va_arg ( assignment-expression , type-name )
     __builtin_offsetof ( type-name , offsetof-member-designator )
     __builtin_choose_expr ( assignment-expression ,
			     assignment-expression ,
			     assignment-expression )
     __builtin_types_compatible_p ( type-name , type-name )
     __builtin_complex ( assignment-expression , assignment-expression )
     __builtin_shuffle ( assignment-expression , assignment-expression )
     __builtin_shuffle ( assignment-expression , 
			 assignment-expression ,
			 assignment-expression, )

   offsetof-member-designator:
     identifier
     offsetof-member-designator . identifier
     offsetof-member-designator [ expression ]

   Objective-C:

   primary-expression:
     [ objc-receiver objc-message-args ]
     @selector ( objc-selector-arg )
     @protocol ( identifier )
     @encode ( type-name )
     objc-string-literal
     Classname . identifier
*/

static struct c_expr
c_parser_postfix_expression (c_parser *parser)
{
  struct c_expr expr, e1;
  struct c_type_name *t1, *t2;
  location_t loc = c_parser_peek_token (parser)->location;;
  expr.original_code = ERROR_MARK;
  expr.original_type = NULL;
  switch (c_parser_peek_token (parser)->type)
    {
    case CPP_NUMBER:
      expr.value = c_parser_peek_token (parser)->value;
      loc = c_parser_peek_token (parser)->location;
      c_parser_consume_token (parser);
      if (TREE_CODE (expr.value) == FIXED_CST
	  && !targetm.fixed_point_supported_p ())
	{
	  error_at (loc, "fixed-point types not supported for this target");
	  expr.value = error_mark_node;
	}
      break;
    case CPP_CHAR:
    case CPP_CHAR16:
    case CPP_CHAR32:
    case CPP_WCHAR:
      expr.value = c_parser_peek_token (parser)->value;
      c_parser_consume_token (parser);
      break;
    case CPP_STRING:
    case CPP_STRING16:
    case CPP_STRING32:
    case CPP_WSTRING:
    case CPP_UTF8STRING:
      expr.value = c_parser_peek_token (parser)->value;
      expr.original_code = STRING_CST;
      c_parser_consume_token (parser);
      break;
    case CPP_OBJC_STRING:
      gcc_assert (c_dialect_objc ());
      expr.value
	= objc_build_string_object (c_parser_peek_token (parser)->value);
      c_parser_consume_token (parser);
      break;
    case CPP_NAME:
      switch (c_parser_peek_token (parser)->id_kind)
	{
	case C_ID_ID:
	  {
	    tree id = c_parser_peek_token (parser)->value;
	    c_parser_consume_token (parser);
	    expr.value = build_external_ref (loc, id,
					     (c_parser_peek_token (parser)->type
					      == CPP_OPEN_PAREN),
					     &expr.original_type);
	    break;
	  }
	case C_ID_CLASSNAME:
	  {
	    /* Here we parse the Objective-C 2.0 Class.name dot
	       syntax.  */
	    tree class_name = c_parser_peek_token (parser)->value;
	    tree component;
	    c_parser_consume_token (parser);
	    gcc_assert (c_dialect_objc ());
	    if (!c_parser_require (parser, CPP_DOT, "expected %<.%>"))
	      {
		expr.value = error_mark_node;
		break;
	      }
	    if (c_parser_next_token_is_not (parser, CPP_NAME))
	      {
		c_parser_error (parser, "expected identifier");
		expr.value = error_mark_node;
		break;
	      }
	    component = c_parser_peek_token (parser)->value;
	    c_parser_consume_token (parser);
	    expr.value = objc_build_class_component_ref (class_name, 
							 component);
	    break;
	  }
	default:
	  c_parser_error (parser, "expected expression");
	  expr.value = error_mark_node;
	  break;
	}
      break;
    case CPP_OPEN_PAREN:
      /* A parenthesized expression, statement expression or compound
	 literal.  */
      if (c_parser_peek_2nd_token (parser)->type == CPP_OPEN_BRACE)
	{
	  /* A statement expression.  */
	  tree stmt;
	  location_t brace_loc;
	  c_parser_consume_token (parser);
	  brace_loc = c_parser_peek_token (parser)->location;
	  c_parser_consume_token (parser);
	  if (!building_stmt_list_p ())
	    {
	      error_at (loc, "braced-group within expression allowed "
			"only inside a function");
	      parser->error = true;
	      c_parser_skip_until_found (parser, CPP_CLOSE_BRACE, NULL);
	      c_parser_skip_until_found (parser, CPP_CLOSE_PAREN, NULL);
	      expr.value = error_mark_node;
	      break;
	    }
	  stmt = c_begin_stmt_expr ();
	  c_parser_compound_statement_nostart (parser);
	  c_parser_skip_until_found (parser, CPP_CLOSE_PAREN,
				     "expected %<)%>");
	  pedwarn (loc, OPT_Wpedantic,
		   "ISO C forbids braced-groups within expressions");
	  expr.value = c_finish_stmt_expr (brace_loc, stmt);
	  mark_exp_read (expr.value);
	}
      else if (c_token_starts_typename (c_parser_peek_2nd_token (parser)))
	{
	  /* A compound literal.  ??? Can we actually get here rather
	     than going directly to
	     c_parser_postfix_expression_after_paren_type from
	     elsewhere?  */
	  location_t loc;
	  struct c_type_name *type_name;
	  c_parser_consume_token (parser);
	  loc = c_parser_peek_token (parser)->location;
	  type_name = c_parser_type_name (parser);
	  c_parser_skip_until_found (parser, CPP_CLOSE_PAREN,
				     "expected %<)%>");
	  if (type_name == NULL)
	    {
	      expr.value = error_mark_node;
	    }
	  else
	    expr = c_parser_postfix_expression_after_paren_type (parser,
								 type_name,
								 loc);
	}
      else
	{
	  /* A parenthesized expression.  */
	  c_parser_consume_token (parser);
	  expr = c_parser_expression (parser);
	  if (TREE_CODE (expr.value) == MODIFY_EXPR)
	    TREE_NO_WARNING (expr.value) = 1;
	  if (expr.original_code != C_MAYBE_CONST_EXPR)
	    expr.original_code = ERROR_MARK;
	  /* Don't change EXPR.ORIGINAL_TYPE.  */
	  c_parser_skip_until_found (parser, CPP_CLOSE_PAREN,
				     "expected %<)%>");
	}
      break;
    case CPP_KEYWORD:
      switch (c_parser_peek_token (parser)->keyword)
	{
	case RID_FUNCTION_NAME:
	case RID_PRETTY_FUNCTION_NAME:
	case RID_C99_FUNCTION_NAME:
	  expr.value = fname_decl (loc,
				   c_parser_peek_token (parser)->keyword,
				   c_parser_peek_token (parser)->value);
	  c_parser_consume_token (parser);
	  break;
	case RID_VA_ARG:
	  c_parser_consume_token (parser);
	  if (!c_parser_require (parser, CPP_OPEN_PAREN, "expected %<(%>"))
	    {
	      expr.value = error_mark_node;
	      break;
	    }
	  e1 = c_parser_expr_no_commas (parser, NULL);
	  mark_exp_read (e1.value);
	  e1.value = c_fully_fold (e1.value, false, NULL);
	  if (!c_parser_require (parser, CPP_COMMA, "expected %<,%>"))
	    {
	      c_parser_skip_until_found (parser, CPP_CLOSE_PAREN, NULL);
	      expr.value = error_mark_node;
	      break;
	    }
	  loc = c_parser_peek_token (parser)->location;
	  t1 = c_parser_type_name (parser);
	  c_parser_skip_until_found (parser, CPP_CLOSE_PAREN,
				     "expected %<)%>");
	  if (t1 == NULL)
	    {
	      expr.value = error_mark_node;
	    }
	  else
	    {
	      tree type_expr = NULL_TREE;
	      expr.value = c_build_va_arg (loc, e1.value,
					   groktypename (t1, &type_expr, NULL));
	      if (type_expr)
		{
		  expr.value = build2 (C_MAYBE_CONST_EXPR,
				       TREE_TYPE (expr.value), type_expr,
				       expr.value);
		  C_MAYBE_CONST_EXPR_NON_CONST (expr.value) = true;
		}
	    }
	  break;
	case RID_OFFSETOF:
	  c_parser_consume_token (parser);
	  if (!c_parser_require (parser, CPP_OPEN_PAREN, "expected %<(%>"))
	    {
	      expr.value = error_mark_node;
	      break;
	    }
	  t1 = c_parser_type_name (parser);
	  if (t1 == NULL)
	    parser->error = true;
	  if (!c_parser_require (parser, CPP_COMMA, "expected %<,%>"))
            gcc_assert (parser->error);
	  if (parser->error)
	    {
	      c_parser_skip_until_found (parser, CPP_CLOSE_PAREN, NULL);
	      expr.value = error_mark_node;
	      break;
	    }

	  {
	    tree type = groktypename (t1, NULL, NULL);
	    tree offsetof_ref;
	    if (type == error_mark_node)
	      offsetof_ref = error_mark_node;
	    else
	      {
		offsetof_ref = build1 (INDIRECT_REF, type, null_pointer_node);
		SET_EXPR_LOCATION (offsetof_ref, loc);
	      }
	    /* Parse the second argument to __builtin_offsetof.  We
	       must have one identifier, and beyond that we want to
	       accept sub structure and sub array references.  */
	    if (c_parser_next_token_is (parser, CPP_NAME))
	      {
		offsetof_ref = build_component_ref
		  (loc, offsetof_ref, c_parser_peek_token (parser)->value);
		c_parser_consume_token (parser);
		while (c_parser_next_token_is (parser, CPP_DOT)
		       || c_parser_next_token_is (parser,
						  CPP_OPEN_SQUARE)
		       || c_parser_next_token_is (parser,
						  CPP_DEREF))
		  {
		    if (c_parser_next_token_is (parser, CPP_DEREF))
		      {
			loc = c_parser_peek_token (parser)->location;
			offsetof_ref = build_array_ref (loc,
							offsetof_ref,
							integer_zero_node);
			goto do_dot;
		      }
		    else if (c_parser_next_token_is (parser, CPP_DOT))
		      {
		      do_dot:
			c_parser_consume_token (parser);
			if (c_parser_next_token_is_not (parser,
							CPP_NAME))
			  {
			    c_parser_error (parser, "expected identifier");
			    break;
			  }
			offsetof_ref = build_component_ref
			  (loc, offsetof_ref,
			   c_parser_peek_token (parser)->value);
			c_parser_consume_token (parser);
		      }
		    else
		      {
			struct c_expr ce;
			tree idx;
			loc = c_parser_peek_token (parser)->location;
			c_parser_consume_token (parser);
			ce = c_parser_expression (parser);
			ce = convert_lvalue_to_rvalue (loc, ce, false, false);
			idx = ce.value;
			idx = c_fully_fold (idx, false, NULL);
			c_parser_skip_until_found (parser, CPP_CLOSE_SQUARE,
						   "expected %<]%>");
			offsetof_ref = build_array_ref (loc, offsetof_ref, idx);
		      }
		  }
	      }
	    else
	      c_parser_error (parser, "expected identifier");
	    c_parser_skip_until_found (parser, CPP_CLOSE_PAREN,
				       "expected %<)%>");
	    expr.value = fold_offsetof (offsetof_ref);
	  }
	  break;
	case RID_CHOOSE_EXPR:
	  {
	    vec<c_expr_t, va_gc> *cexpr_list;
	    c_expr_t *e1_p, *e2_p, *e3_p;
	    tree c;

	    c_parser_consume_token (parser);
	    if (!c_parser_get_builtin_args (parser,
					    "__builtin_choose_expr",
					    &cexpr_list, true))
	      {
		expr.value = error_mark_node;
		break;
	      }

	    if (vec_safe_length (cexpr_list) != 3)
	      {
		error_at (loc, "wrong number of arguments to "
			       "%<__builtin_choose_expr%>");
		expr.value = error_mark_node;
		break;
	      }

	    e1_p = &(*cexpr_list)[0];
	    e2_p = &(*cexpr_list)[1];
	    e3_p = &(*cexpr_list)[2];

	    c = e1_p->value;
	    mark_exp_read (e2_p->value);
	    mark_exp_read (e3_p->value);
	    if (TREE_CODE (c) != INTEGER_CST
		|| !INTEGRAL_TYPE_P (TREE_TYPE (c)))
	      error_at (loc,
			"first argument to %<__builtin_choose_expr%> not"
			" a constant");
	    constant_expression_warning (c);
	    expr = integer_zerop (c) ? *e3_p : *e2_p;
	    break;
	  }
	case RID_TYPES_COMPATIBLE_P:
	  c_parser_consume_token (parser);
	  if (!c_parser_require (parser, CPP_OPEN_PAREN, "expected %<(%>"))
	    {
	      expr.value = error_mark_node;
	      break;
	    }
	  t1 = c_parser_type_name (parser);
	  if (t1 == NULL)
	    {
	      expr.value = error_mark_node;
	      break;
	    }
	  if (!c_parser_require (parser, CPP_COMMA, "expected %<,%>"))
	    {
	      c_parser_skip_until_found (parser, CPP_CLOSE_PAREN, NULL);
	      expr.value = error_mark_node;
	      break;
	    }
	  t2 = c_parser_type_name (parser);
	  if (t2 == NULL)
	    {
	      expr.value = error_mark_node;
	      break;
	    }
	  c_parser_skip_until_found (parser, CPP_CLOSE_PAREN,
				     "expected %<)%>");
	  {
	    tree e1, e2;
	    e1 = groktypename (t1, NULL, NULL);
	    e2 = groktypename (t2, NULL, NULL);
	    if (e1 == error_mark_node || e2 == error_mark_node)
	      {
		expr.value = error_mark_node;
		break;
	      }

	    e1 = TYPE_MAIN_VARIANT (e1);
	    e2 = TYPE_MAIN_VARIANT (e2);

	    expr.value
	      = comptypes (e1, e2) ? integer_one_node : integer_zero_node;
	  }
	  break;
	case RID_BUILTIN_COMPLEX:
	  {
	    vec<c_expr_t, va_gc> *cexpr_list;
	    c_expr_t *e1_p, *e2_p;

	    c_parser_consume_token (parser);
	    if (!c_parser_get_builtin_args (parser,
					    "__builtin_complex",
					    &cexpr_list, false))
	      {
		expr.value = error_mark_node;
		break;
	      }

	    if (vec_safe_length (cexpr_list) != 2)
	      {
		error_at (loc, "wrong number of arguments to "
			       "%<__builtin_complex%>");
		expr.value = error_mark_node;
		break;
	      }

	    e1_p = &(*cexpr_list)[0];
	    e2_p = &(*cexpr_list)[1];

	    *e1_p = convert_lvalue_to_rvalue (loc, *e1_p, true, true);
	    if (TREE_CODE (e1_p->value) == EXCESS_PRECISION_EXPR)
	      e1_p->value = convert (TREE_TYPE (e1_p->value),
				     TREE_OPERAND (e1_p->value, 0));
	    *e2_p = convert_lvalue_to_rvalue (loc, *e2_p, true, true);
	    if (TREE_CODE (e2_p->value) == EXCESS_PRECISION_EXPR)
	      e2_p->value = convert (TREE_TYPE (e2_p->value),
				     TREE_OPERAND (e2_p->value, 0));
	    if (!SCALAR_FLOAT_TYPE_P (TREE_TYPE (e1_p->value))
		|| DECIMAL_FLOAT_TYPE_P (TREE_TYPE (e1_p->value))
		|| !SCALAR_FLOAT_TYPE_P (TREE_TYPE (e2_p->value))
		|| DECIMAL_FLOAT_TYPE_P (TREE_TYPE (e2_p->value)))
	      {
		error_at (loc, "%<__builtin_complex%> operand "
			  "not of real binary floating-point type");
		expr.value = error_mark_node;
		break;
	      }
	    if (TYPE_MAIN_VARIANT (TREE_TYPE (e1_p->value))
		!= TYPE_MAIN_VARIANT (TREE_TYPE (e2_p->value)))
	      {
		error_at (loc,
			  "%<__builtin_complex%> operands of different types");
		expr.value = error_mark_node;
		break;
	      }
	    if (!flag_isoc99)
	      pedwarn (loc, OPT_Wpedantic,
		       "ISO C90 does not support complex types");
	    expr.value = build2 (COMPLEX_EXPR,
				 build_complex_type
				   (TYPE_MAIN_VARIANT
				     (TREE_TYPE (e1_p->value))),
				 e1_p->value, e2_p->value);
	    break;
	  }
	case RID_BUILTIN_SHUFFLE:
	  {
	    vec<c_expr_t, va_gc> *cexpr_list;
	    unsigned int i;
	    c_expr_t *p;

	    c_parser_consume_token (parser);
	    if (!c_parser_get_builtin_args (parser,
					    "__builtin_shuffle",
					    &cexpr_list, false))
	      {
		expr.value = error_mark_node;
		break;
	      }

	    FOR_EACH_VEC_SAFE_ELT (cexpr_list, i, p)
	      *p = convert_lvalue_to_rvalue (loc, *p, true, true);

	    if (vec_safe_length (cexpr_list) == 2)
	      expr.value =
		c_build_vec_perm_expr
		  (loc, (*cexpr_list)[0].value,
		   NULL_TREE, (*cexpr_list)[1].value);

	    else if (vec_safe_length (cexpr_list) == 3)
	      expr.value =
		c_build_vec_perm_expr
		  (loc, (*cexpr_list)[0].value,
		   (*cexpr_list)[1].value,
		   (*cexpr_list)[2].value);
	    else
	      {
		error_at (loc, "wrong number of arguments to "
			       "%<__builtin_shuffle%>");
		expr.value = error_mark_node;
	      }
	    break;
	  }
	case RID_AT_SELECTOR:
	  gcc_assert (c_dialect_objc ());
	  c_parser_consume_token (parser);
	  if (!c_parser_require (parser, CPP_OPEN_PAREN, "expected %<(%>"))
	    {
	      expr.value = error_mark_node;
	      break;
	    }
	  {
	    tree sel = c_parser_objc_selector_arg (parser);
	    c_parser_skip_until_found (parser, CPP_CLOSE_PAREN,
				       "expected %<)%>");
	    expr.value = objc_build_selector_expr (loc, sel);
	  }
	  break;
	case RID_AT_PROTOCOL:
	  gcc_assert (c_dialect_objc ());
	  c_parser_consume_token (parser);
	  if (!c_parser_require (parser, CPP_OPEN_PAREN, "expected %<(%>"))
	    {
	      expr.value = error_mark_node;
	      break;
	    }
	  if (c_parser_next_token_is_not (parser, CPP_NAME))
	    {
	      c_parser_error (parser, "expected identifier");
	      c_parser_skip_until_found (parser, CPP_CLOSE_PAREN, NULL);
	      expr.value = error_mark_node;
	      break;
	    }
	  {
	    tree id = c_parser_peek_token (parser)->value;
	    c_parser_consume_token (parser);
	    c_parser_skip_until_found (parser, CPP_CLOSE_PAREN,
				       "expected %<)%>");
	    expr.value = objc_build_protocol_expr (id);
	  }
	  break;
	case RID_AT_ENCODE:
	  /* Extension to support C-structures in the archiver.  */
	  gcc_assert (c_dialect_objc ());
	  c_parser_consume_token (parser);
	  if (!c_parser_require (parser, CPP_OPEN_PAREN, "expected %<(%>"))
	    {
	      expr.value = error_mark_node;
	      break;
	    }
	  t1 = c_parser_type_name (parser);
	  if (t1 == NULL)
	    {
	      expr.value = error_mark_node;
	      c_parser_skip_until_found (parser, CPP_CLOSE_PAREN, NULL);
	      break;
	    }
	  c_parser_skip_until_found (parser, CPP_CLOSE_PAREN,
				     "expected %<)%>");
	  {
	    tree type = groktypename (t1, NULL, NULL);
	    expr.value = objc_build_encode_expr (type);
	  }
	  break;
	case RID_GENERIC:
	  expr = c_parser_generic_selection (parser);
	  break;
	case RID_CILK_SPAWN:
	  c_parser_consume_token (parser);
	  if (!flag_cilkplus)
	    {
	      error_at (loc, "-fcilkplus must be enabled to use "
			"%<_Cilk_spawn%>");
	      expr = c_parser_postfix_expression (parser);
	      expr.value = error_mark_node;	      
	    }
	  else if (c_parser_peek_token (parser)->keyword == RID_CILK_SPAWN)
	    {
	      error_at (loc, "consecutive %<_Cilk_spawn%> keywords "
			"are not permitted");
	      /* Now flush out all the _Cilk_spawns.  */
	      while (c_parser_peek_token (parser)->keyword == RID_CILK_SPAWN)
		c_parser_consume_token (parser);
	      expr = c_parser_postfix_expression (parser);
	    }
	  else
	    {
	      expr = c_parser_postfix_expression (parser);
	      expr.value = build_cilk_spawn (loc, expr.value);
	    }
	  break; 
	default:
	  c_parser_error (parser, "expected expression");
	  expr.value = error_mark_node;
	  break;
	}
      break;
    case CPP_OPEN_SQUARE:
      if (c_dialect_objc ())
	{
	  tree receiver, args;
	  c_parser_consume_token (parser);
	  receiver = c_parser_objc_receiver (parser);
	  args = c_parser_objc_message_args (parser);
	  c_parser_skip_until_found (parser, CPP_CLOSE_SQUARE,
				     "expected %<]%>");
	  expr.value = objc_build_message_expr (receiver, args);
	  break;
	}
      /* Else fall through to report error.  */
    default:
      c_parser_error (parser, "expected expression");
      expr.value = error_mark_node;
      break;
    }
  return c_parser_postfix_expression_after_primary (parser, loc, expr);
}

/* Parse a postfix expression after a parenthesized type name: the
   brace-enclosed initializer of a compound literal, possibly followed
   by some postfix operators.  This is separate because it is not
   possible to tell until after the type name whether a cast
   expression has a cast or a compound literal, or whether the operand
   of sizeof is a parenthesized type name or starts with a compound
   literal.  TYPE_LOC is the location where TYPE_NAME starts--the
   location of the first token after the parentheses around the type
   name.  */

static struct c_expr
c_parser_postfix_expression_after_paren_type (c_parser *parser,
					      struct c_type_name *type_name,
					      location_t type_loc)
{
  tree type;
  struct c_expr init;
  bool non_const;
  struct c_expr expr;
  location_t start_loc;
  tree type_expr = NULL_TREE;
  bool type_expr_const = true;
  check_compound_literal_type (type_loc, type_name);
  start_init (NULL_TREE, NULL, 0);
  type = groktypename (type_name, &type_expr, &type_expr_const);
  start_loc = c_parser_peek_token (parser)->location;
  if (type != error_mark_node && C_TYPE_VARIABLE_SIZE (type))
    {
      error_at (type_loc, "compound literal has variable size");
      type = error_mark_node;
    }
  init = c_parser_braced_init (parser, type, false);
  finish_init ();
  maybe_warn_string_init (type, init);

  if (type != error_mark_node
      && !ADDR_SPACE_GENERIC_P (TYPE_ADDR_SPACE (type))
      && current_function_decl)
    {
      error ("compound literal qualified by address-space qualifier");
      type = error_mark_node;
    }

  if (!flag_isoc99)
    pedwarn (start_loc, OPT_Wpedantic, "ISO C90 forbids compound literals");
  non_const = ((init.value && TREE_CODE (init.value) == CONSTRUCTOR)
	       ? CONSTRUCTOR_NON_CONST (init.value)
	       : init.original_code == C_MAYBE_CONST_EXPR);
  non_const |= !type_expr_const;
  expr.value = build_compound_literal (start_loc, type, init.value, non_const);
  expr.original_code = ERROR_MARK;
  expr.original_type = NULL;
  if (type_expr)
    {
      if (TREE_CODE (expr.value) == C_MAYBE_CONST_EXPR)
	{
	  gcc_assert (C_MAYBE_CONST_EXPR_PRE (expr.value) == NULL_TREE);
	  C_MAYBE_CONST_EXPR_PRE (expr.value) = type_expr;
	}
      else
	{
	  gcc_assert (!non_const);
	  expr.value = build2 (C_MAYBE_CONST_EXPR, type,
			       type_expr, expr.value);
	}
    }
  return c_parser_postfix_expression_after_primary (parser, start_loc, expr);
}

/* Callback function for sizeof_pointer_memaccess_warning to compare
   types.  */

static bool
sizeof_ptr_memacc_comptypes (tree type1, tree type2)
{
  return comptypes (type1, type2) == 1;
}

/* Parse a postfix expression after the initial primary or compound
   literal; that is, parse a series of postfix operators.

   EXPR_LOC is the location of the primary expression.  */

static struct c_expr
c_parser_postfix_expression_after_primary (c_parser *parser,
					   location_t expr_loc,
					   struct c_expr expr)
{
  struct c_expr orig_expr;
  tree ident, idx;
  location_t sizeof_arg_loc[3];
  tree sizeof_arg[3];
  unsigned int i;
  vec<tree, va_gc> *exprlist;
  vec<tree, va_gc> *origtypes = NULL;
  vec<location_t> arg_loc = vNULL;

  while (true)
    {
      location_t op_loc = c_parser_peek_token (parser)->location;
      switch (c_parser_peek_token (parser)->type)
	{
	case CPP_OPEN_SQUARE:
	  /* Array reference.  */
	  c_parser_consume_token (parser);
	  if (flag_cilkplus
	      && c_parser_peek_token (parser)->type == CPP_COLON)
	    /* If we are here, then we have something like this:
	       Array [ : ]
	    */
	    expr.value = c_parser_array_notation (expr_loc, parser, NULL_TREE,
						  expr.value);
	  else
	    {	      
	      idx = c_parser_expression (parser).value;
	      /* Here we have 3 options:
		 1. Array [EXPR] -- Normal Array call.
		 2. Array [EXPR : EXPR] -- Array notation without stride.
		 3. Array [EXPR : EXPR : EXPR] -- Array notation with stride.

		 For 1, we just handle it just like a normal array expression.
		 For 2 and 3 we handle it like we handle array notations.  The
		 idx value we have above becomes the initial/start index.
	      */
	      if (flag_cilkplus
		  && c_parser_peek_token (parser)->type == CPP_COLON)
		expr.value = c_parser_array_notation (expr_loc, parser, idx, 
						      expr.value);
	      else
		{
		  c_parser_skip_until_found (parser, CPP_CLOSE_SQUARE,
					     "expected %<]%>");
		  expr.value = build_array_ref (op_loc, expr.value, idx);
		}
	    }
	  expr.original_code = ERROR_MARK;
	  expr.original_type = NULL;
	  break;
	case CPP_OPEN_PAREN:
	  /* Function call.  */
	  c_parser_consume_token (parser);
	  for (i = 0; i < 3; i++)
	    {
	      sizeof_arg[i] = NULL_TREE;
	      sizeof_arg_loc[i] = UNKNOWN_LOCATION;
	    }
	  if (c_parser_next_token_is (parser, CPP_CLOSE_PAREN))
	    exprlist = NULL;
	  else
	    exprlist = c_parser_expr_list (parser, true, false, &origtypes,
					   sizeof_arg_loc, sizeof_arg,
					   &arg_loc);
	  c_parser_skip_until_found (parser, CPP_CLOSE_PAREN,
				     "expected %<)%>");
	  orig_expr = expr;
	  mark_exp_read (expr.value);
	  if (warn_sizeof_pointer_memaccess)
	    sizeof_pointer_memaccess_warning (sizeof_arg_loc,
					      expr.value, exprlist,
					      sizeof_arg,
					      sizeof_ptr_memacc_comptypes);
<<<<<<< HEAD
	  /* FIXME diagnostics: Ideally we want the FUNCNAME, not the
	     "(" after the FUNCNAME, which is what we have now.    */
	  expr.value = c_build_function_call_vec (op_loc, expr.value, exprlist,
						  origtypes);
=======
	  expr.value
	    = c_build_function_call_vec (expr_loc, arg_loc, expr.value,
					 exprlist, origtypes);
>>>>>>> a7aa3838
	  expr.original_code = ERROR_MARK;
	  if (TREE_CODE (expr.value) == INTEGER_CST
	      && TREE_CODE (orig_expr.value) == FUNCTION_DECL
	      && DECL_BUILT_IN_CLASS (orig_expr.value) == BUILT_IN_NORMAL
	      && DECL_FUNCTION_CODE (orig_expr.value) == BUILT_IN_CONSTANT_P)
	    expr.original_code = C_MAYBE_CONST_EXPR;
	  expr.original_type = NULL;
	  if (exprlist)
	    {
	      release_tree_vector (exprlist);
	      release_tree_vector (origtypes);
	    }
	  arg_loc.release ();
	  break;
	case CPP_DOT:
	  /* Structure element reference.  */
	  c_parser_consume_token (parser);
	  expr = default_function_array_conversion (expr_loc, expr);
	  if (c_parser_next_token_is (parser, CPP_NAME))
	    ident = c_parser_peek_token (parser)->value;
	  else
	    {
	      c_parser_error (parser, "expected identifier");
	      expr.value = error_mark_node;
	      expr.original_code = ERROR_MARK;
              expr.original_type = NULL;
	      return expr;
	    }
	  c_parser_consume_token (parser);
	  expr.value = build_component_ref (op_loc, expr.value, ident);
	  expr.original_code = ERROR_MARK;
	  if (TREE_CODE (expr.value) != COMPONENT_REF)
	    expr.original_type = NULL;
	  else
	    {
	      /* Remember the original type of a bitfield.  */
	      tree field = TREE_OPERAND (expr.value, 1);
	      if (TREE_CODE (field) != FIELD_DECL)
		expr.original_type = NULL;
	      else
		expr.original_type = DECL_BIT_FIELD_TYPE (field);
	    }
	  break;
	case CPP_DEREF:
	  /* Structure element reference.  */
	  c_parser_consume_token (parser);
	  expr = convert_lvalue_to_rvalue (expr_loc, expr, true, false);
	  if (c_parser_next_token_is (parser, CPP_NAME))
	    ident = c_parser_peek_token (parser)->value;
	  else
	    {
	      c_parser_error (parser, "expected identifier");
	      expr.value = error_mark_node;
	      expr.original_code = ERROR_MARK;
	      expr.original_type = NULL;
	      return expr;
	    }
	  c_parser_consume_token (parser);
	  expr.value = build_component_ref (op_loc,
					    build_indirect_ref (op_loc,
								expr.value,
								RO_ARROW),
					    ident);
	  expr.original_code = ERROR_MARK;
	  if (TREE_CODE (expr.value) != COMPONENT_REF)
	    expr.original_type = NULL;
	  else
	    {
	      /* Remember the original type of a bitfield.  */
	      tree field = TREE_OPERAND (expr.value, 1);
	      if (TREE_CODE (field) != FIELD_DECL)
		expr.original_type = NULL;
	      else
		expr.original_type = DECL_BIT_FIELD_TYPE (field);
	    }
	  break;
	case CPP_PLUS_PLUS:
	  /* Postincrement.  */
	  c_parser_consume_token (parser);
	  /* If the expressions have array notations, we expand them.  */
	  if (flag_cilkplus
	      && TREE_CODE (expr.value) == ARRAY_NOTATION_REF)
	    expr = fix_array_notation_expr (expr_loc, POSTINCREMENT_EXPR, expr);
	  else
	    {
	      expr = default_function_array_read_conversion (expr_loc, expr);
	      expr.value = build_unary_op (op_loc,
					   POSTINCREMENT_EXPR, expr.value, 0);
	    }
	  expr.original_code = ERROR_MARK;
	  expr.original_type = NULL;
	  break;
	case CPP_MINUS_MINUS:
	  /* Postdecrement.  */
	  c_parser_consume_token (parser);
	  /* If the expressions have array notations, we expand them.  */
	  if (flag_cilkplus
	      && TREE_CODE (expr.value) == ARRAY_NOTATION_REF)
	    expr = fix_array_notation_expr (expr_loc, POSTDECREMENT_EXPR, expr);
	  else
	    {
	      expr = default_function_array_read_conversion (expr_loc, expr);
	      expr.value = build_unary_op (op_loc,
					   POSTDECREMENT_EXPR, expr.value, 0);
	    }
	  expr.original_code = ERROR_MARK;
	  expr.original_type = NULL;
	  break;
	default:
	  return expr;
	}
    }
}

/* Parse an expression (C90 6.3.17, C99 6.5.17).

   expression:
     assignment-expression
     expression , assignment-expression
*/

static struct c_expr
c_parser_expression (c_parser *parser)
{
  location_t tloc = c_parser_peek_token (parser)->location;
  struct c_expr expr;
  expr = c_parser_expr_no_commas (parser, NULL);
  if (c_parser_next_token_is (parser, CPP_COMMA))
    expr = convert_lvalue_to_rvalue (tloc, expr, true, false);
  while (c_parser_next_token_is (parser, CPP_COMMA))
    {
      struct c_expr next;
      tree lhsval;
      location_t loc = c_parser_peek_token (parser)->location;
      location_t expr_loc;
      c_parser_consume_token (parser);
      expr_loc = c_parser_peek_token (parser)->location;
      lhsval = expr.value;
      while (TREE_CODE (lhsval) == COMPOUND_EXPR)
	lhsval = TREE_OPERAND (lhsval, 1);
      if (DECL_P (lhsval) || handled_component_p (lhsval))
	mark_exp_read (lhsval);
      next = c_parser_expr_no_commas (parser, NULL);
      next = convert_lvalue_to_rvalue (expr_loc, next, true, false);
      expr.value = build_compound_expr (loc, expr.value, next.value);
      expr.original_code = COMPOUND_EXPR;
      expr.original_type = next.original_type;
    }
  return expr;
}

/* Parse an expression and convert functions or arrays to pointers and
   lvalues to rvalues.  */

static struct c_expr
c_parser_expression_conv (c_parser *parser)
{
  struct c_expr expr;
  location_t loc = c_parser_peek_token (parser)->location;
  expr = c_parser_expression (parser);
  expr = convert_lvalue_to_rvalue (loc, expr, true, false);
  return expr;
}

/* Parse a non-empty list of expressions.  If CONVERT_P, convert
   functions and arrays to pointers and lvalues to rvalues.  If
   FOLD_P, fold the expressions.  If LOCATIONS is non-NULL, save the
   locations of function arguments into this vector.

   nonempty-expr-list:
     assignment-expression
     nonempty-expr-list , assignment-expression
*/

static vec<tree, va_gc> *
c_parser_expr_list (c_parser *parser, bool convert_p, bool fold_p,
		    vec<tree, va_gc> **p_orig_types,
		    location_t *sizeof_arg_loc, tree *sizeof_arg,
		    vec<location_t> *locations)
{
  vec<tree, va_gc> *ret;
  vec<tree, va_gc> *orig_types;
  struct c_expr expr;
  location_t loc = c_parser_peek_token (parser)->location;
  location_t cur_sizeof_arg_loc = UNKNOWN_LOCATION;
  unsigned int idx = 0;

  ret = make_tree_vector ();
  if (p_orig_types == NULL)
    orig_types = NULL;
  else
    orig_types = make_tree_vector ();

  if (sizeof_arg != NULL
      && c_parser_next_token_is_keyword (parser, RID_SIZEOF))
    cur_sizeof_arg_loc = c_parser_peek_2nd_token (parser)->location;
  expr = c_parser_expr_no_commas (parser, NULL);
  if (convert_p)
    expr = convert_lvalue_to_rvalue (loc, expr, true, true);
  if (fold_p)
    expr.value = c_fully_fold (expr.value, false, NULL);
  ret->quick_push (expr.value);
  if (orig_types)
    orig_types->quick_push (expr.original_type);
  if (locations)
    locations->safe_push (loc);
  if (sizeof_arg != NULL
      && cur_sizeof_arg_loc != UNKNOWN_LOCATION
      && expr.original_code == SIZEOF_EXPR)
    {
      sizeof_arg[0] = c_last_sizeof_arg;
      sizeof_arg_loc[0] = cur_sizeof_arg_loc;
    }
  while (c_parser_next_token_is (parser, CPP_COMMA))
    {
      c_parser_consume_token (parser);
      loc = c_parser_peek_token (parser)->location;
      if (sizeof_arg != NULL
	  && c_parser_next_token_is_keyword (parser, RID_SIZEOF))
	cur_sizeof_arg_loc = c_parser_peek_2nd_token (parser)->location;
      else
	cur_sizeof_arg_loc = UNKNOWN_LOCATION;
      expr = c_parser_expr_no_commas (parser, NULL);
      if (convert_p)
	expr = convert_lvalue_to_rvalue (loc, expr, true, true);
      if (fold_p)
	expr.value = c_fully_fold (expr.value, false, NULL);
      vec_safe_push (ret, expr.value);
      if (orig_types)
	vec_safe_push (orig_types, expr.original_type);
      if (locations)
	locations->safe_push (loc);
      if (++idx < 3
	  && sizeof_arg != NULL
	  && cur_sizeof_arg_loc != UNKNOWN_LOCATION
	  && expr.original_code == SIZEOF_EXPR)
	{
	  sizeof_arg[idx] = c_last_sizeof_arg;
	  sizeof_arg_loc[idx] = cur_sizeof_arg_loc;
	}
    }
  if (orig_types)
    *p_orig_types = orig_types;
  return ret;
}

/* Parse Objective-C-specific constructs.  */

/* Parse an objc-class-definition.

   objc-class-definition:
     @interface identifier objc-superclass[opt] objc-protocol-refs[opt]
       objc-class-instance-variables[opt] objc-methodprotolist @end
     @implementation identifier objc-superclass[opt]
       objc-class-instance-variables[opt]
     @interface identifier ( identifier ) objc-protocol-refs[opt]
       objc-methodprotolist @end
     @interface identifier ( ) objc-protocol-refs[opt]
       objc-methodprotolist @end
     @implementation identifier ( identifier )

   objc-superclass:
     : identifier

   "@interface identifier (" must start "@interface identifier (
   identifier ) ...": objc-methodprotolist in the first production may
   not start with a parenthesized identifier as a declarator of a data
   definition with no declaration specifiers if the objc-superclass,
   objc-protocol-refs and objc-class-instance-variables are omitted.  */

static void
c_parser_objc_class_definition (c_parser *parser, tree attributes)
{
  bool iface_p;
  tree id1;
  tree superclass;
  if (c_parser_next_token_is_keyword (parser, RID_AT_INTERFACE))
    iface_p = true;
  else if (c_parser_next_token_is_keyword (parser, RID_AT_IMPLEMENTATION))
    iface_p = false;
  else
    gcc_unreachable ();

  c_parser_consume_token (parser);
  if (c_parser_next_token_is_not (parser, CPP_NAME))
    {
      c_parser_error (parser, "expected identifier");
      return;
    }
  id1 = c_parser_peek_token (parser)->value;
  c_parser_consume_token (parser);
  if (c_parser_next_token_is (parser, CPP_OPEN_PAREN))
    {
      /* We have a category or class extension.  */
      tree id2;
      tree proto = NULL_TREE;
      c_parser_consume_token (parser);
      if (c_parser_next_token_is_not (parser, CPP_NAME))
	{
	  if (iface_p && c_parser_next_token_is (parser, CPP_CLOSE_PAREN))
	    {
	      /* We have a class extension.  */
	      id2 = NULL_TREE;
	    }
	  else
	    {
	      c_parser_error (parser, "expected identifier or %<)%>");
	      c_parser_skip_until_found (parser, CPP_CLOSE_PAREN, NULL);
	      return;
	    }
	}
      else
	{
	  id2 = c_parser_peek_token (parser)->value;
	  c_parser_consume_token (parser);
	}
      c_parser_skip_until_found (parser, CPP_CLOSE_PAREN, "expected %<)%>");
      if (!iface_p)
	{
	  objc_start_category_implementation (id1, id2);
	  return;
	}
      if (c_parser_next_token_is (parser, CPP_LESS))
	proto = c_parser_objc_protocol_refs (parser);
      objc_start_category_interface (id1, id2, proto, attributes);
      c_parser_objc_methodprotolist (parser);
      c_parser_require_keyword (parser, RID_AT_END, "expected %<@end%>");
      objc_finish_interface ();
      return;
    }
  if (c_parser_next_token_is (parser, CPP_COLON))
    {
      c_parser_consume_token (parser);
      if (c_parser_next_token_is_not (parser, CPP_NAME))
	{
	  c_parser_error (parser, "expected identifier");
	  return;
	}
      superclass = c_parser_peek_token (parser)->value;
      c_parser_consume_token (parser);
    }
  else
    superclass = NULL_TREE;
  if (iface_p)
    {
      tree proto = NULL_TREE;
      if (c_parser_next_token_is (parser, CPP_LESS))
	proto = c_parser_objc_protocol_refs (parser);
      objc_start_class_interface (id1, superclass, proto, attributes);
    }
  else
    objc_start_class_implementation (id1, superclass);
  if (c_parser_next_token_is (parser, CPP_OPEN_BRACE))
    c_parser_objc_class_instance_variables (parser);
  if (iface_p)
    {
      objc_continue_interface ();
      c_parser_objc_methodprotolist (parser);
      c_parser_require_keyword (parser, RID_AT_END, "expected %<@end%>");
      objc_finish_interface ();
    }
  else
    {
      objc_continue_implementation ();
      return;
    }
}

/* Parse objc-class-instance-variables.

   objc-class-instance-variables:
     { objc-instance-variable-decl-list[opt] }

   objc-instance-variable-decl-list:
     objc-visibility-spec
     objc-instance-variable-decl ;
     ;
     objc-instance-variable-decl-list objc-visibility-spec
     objc-instance-variable-decl-list objc-instance-variable-decl ;
     objc-instance-variable-decl-list ;

   objc-visibility-spec:
     @private
     @protected
     @public

   objc-instance-variable-decl:
     struct-declaration
*/

static void
c_parser_objc_class_instance_variables (c_parser *parser)
{
  gcc_assert (c_parser_next_token_is (parser, CPP_OPEN_BRACE));
  c_parser_consume_token (parser);
  while (c_parser_next_token_is_not (parser, CPP_EOF))
    {
      tree decls;
      /* Parse any stray semicolon.  */
      if (c_parser_next_token_is (parser, CPP_SEMICOLON))
	{
	  pedwarn (c_parser_peek_token (parser)->location, OPT_Wpedantic,
		   "extra semicolon");
	  c_parser_consume_token (parser);
	  continue;
	}
      /* Stop if at the end of the instance variables.  */
      if (c_parser_next_token_is (parser, CPP_CLOSE_BRACE))
	{
	  c_parser_consume_token (parser);
	  break;
	}
      /* Parse any objc-visibility-spec.  */
      if (c_parser_next_token_is_keyword (parser, RID_AT_PRIVATE))
	{
	  c_parser_consume_token (parser);
	  objc_set_visibility (OBJC_IVAR_VIS_PRIVATE);
	  continue;
	}
      else if (c_parser_next_token_is_keyword (parser, RID_AT_PROTECTED))
	{
	  c_parser_consume_token (parser);
	  objc_set_visibility (OBJC_IVAR_VIS_PROTECTED);
	  continue;
	}
      else if (c_parser_next_token_is_keyword (parser, RID_AT_PUBLIC))
	{
	  c_parser_consume_token (parser);
	  objc_set_visibility (OBJC_IVAR_VIS_PUBLIC);
	  continue;
	}
      else if (c_parser_next_token_is_keyword (parser, RID_AT_PACKAGE))
	{
	  c_parser_consume_token (parser);
	  objc_set_visibility (OBJC_IVAR_VIS_PACKAGE);
	  continue;
	}
      else if (c_parser_next_token_is (parser, CPP_PRAGMA))
	{
	  c_parser_pragma (parser, pragma_external);
	  continue;
	}

      /* Parse some comma-separated declarations.  */
      decls = c_parser_struct_declaration (parser);
      if (decls == NULL)
	{
	  /* There is a syntax error.  We want to skip the offending
	     tokens up to the next ';' (included) or '}'
	     (excluded).  */
	  
	  /* First, skip manually a ')' or ']'.  This is because they
	     reduce the nesting level, so c_parser_skip_until_found()
	     wouldn't be able to skip past them.  */
	  c_token *token = c_parser_peek_token (parser);
	  if (token->type == CPP_CLOSE_PAREN || token->type == CPP_CLOSE_SQUARE)
	    c_parser_consume_token (parser);

	  /* Then, do the standard skipping.  */
	  c_parser_skip_until_found (parser, CPP_SEMICOLON, NULL);

	  /* We hopefully recovered.  Start normal parsing again.  */
	  parser->error = false;
	  continue;
	}
      else
	{
	  /* Comma-separated instance variables are chained together
	     in reverse order; add them one by one.  */
	  tree ivar = nreverse (decls);
	  for (; ivar; ivar = DECL_CHAIN (ivar))
	    objc_add_instance_variable (copy_node (ivar));
	}
      c_parser_skip_until_found (parser, CPP_SEMICOLON, "expected %<;%>");
    }
}

/* Parse an objc-class-declaration.

   objc-class-declaration:
     @class identifier-list ;
*/

static void
c_parser_objc_class_declaration (c_parser *parser)
{
  gcc_assert (c_parser_next_token_is_keyword (parser, RID_AT_CLASS));
  c_parser_consume_token (parser);
  /* Any identifiers, including those declared as type names, are OK
     here.  */
  while (true)
    {
      tree id;
      if (c_parser_next_token_is_not (parser, CPP_NAME))
	{
	  c_parser_error (parser, "expected identifier");
	  c_parser_skip_until_found (parser, CPP_SEMICOLON, NULL);
	  parser->error = false;
	  return;
	}
      id = c_parser_peek_token (parser)->value;
      objc_declare_class (id);
      c_parser_consume_token (parser);
      if (c_parser_next_token_is (parser, CPP_COMMA))
	c_parser_consume_token (parser);
      else
	break;
    }
  c_parser_skip_until_found (parser, CPP_SEMICOLON, "expected %<;%>");
}

/* Parse an objc-alias-declaration.

   objc-alias-declaration:
     @compatibility_alias identifier identifier ;
*/

static void
c_parser_objc_alias_declaration (c_parser *parser)
{
  tree id1, id2;
  gcc_assert (c_parser_next_token_is_keyword (parser, RID_AT_ALIAS));
  c_parser_consume_token (parser);
  if (c_parser_next_token_is_not (parser, CPP_NAME))
    {
      c_parser_error (parser, "expected identifier");
      c_parser_skip_until_found (parser, CPP_SEMICOLON, NULL);
      return;
    }
  id1 = c_parser_peek_token (parser)->value;
  c_parser_consume_token (parser);
  if (c_parser_next_token_is_not (parser, CPP_NAME))
    {
      c_parser_error (parser, "expected identifier");
      c_parser_skip_until_found (parser, CPP_SEMICOLON, NULL);
      return;
    }
  id2 = c_parser_peek_token (parser)->value;
  c_parser_consume_token (parser);
  c_parser_skip_until_found (parser, CPP_SEMICOLON, "expected %<;%>");
  objc_declare_alias (id1, id2);
}

/* Parse an objc-protocol-definition.

   objc-protocol-definition:
     @protocol identifier objc-protocol-refs[opt] objc-methodprotolist @end
     @protocol identifier-list ;

   "@protocol identifier ;" should be resolved as "@protocol
   identifier-list ;": objc-methodprotolist may not start with a
   semicolon in the first alternative if objc-protocol-refs are
   omitted.  */

static void
c_parser_objc_protocol_definition (c_parser *parser, tree attributes)
{
  gcc_assert (c_parser_next_token_is_keyword (parser, RID_AT_PROTOCOL));

  c_parser_consume_token (parser);
  if (c_parser_next_token_is_not (parser, CPP_NAME))
    {
      c_parser_error (parser, "expected identifier");
      return;
    }
  if (c_parser_peek_2nd_token (parser)->type == CPP_COMMA
      || c_parser_peek_2nd_token (parser)->type == CPP_SEMICOLON)
    {
      /* Any identifiers, including those declared as type names, are
	 OK here.  */
      while (true)
	{
	  tree id;
	  if (c_parser_next_token_is_not (parser, CPP_NAME))
	    {
	      c_parser_error (parser, "expected identifier");
	      break;
	    }
	  id = c_parser_peek_token (parser)->value;
	  objc_declare_protocol (id, attributes);
	  c_parser_consume_token (parser);
	  if (c_parser_next_token_is (parser, CPP_COMMA))
	    c_parser_consume_token (parser);
	  else
	    break;
	}
      c_parser_skip_until_found (parser, CPP_SEMICOLON, "expected %<;%>");
    }
  else
    {
      tree id = c_parser_peek_token (parser)->value;
      tree proto = NULL_TREE;
      c_parser_consume_token (parser);
      if (c_parser_next_token_is (parser, CPP_LESS))
	proto = c_parser_objc_protocol_refs (parser);
      parser->objc_pq_context = true;
      objc_start_protocol (id, proto, attributes);
      c_parser_objc_methodprotolist (parser);
      c_parser_require_keyword (parser, RID_AT_END, "expected %<@end%>");
      parser->objc_pq_context = false;
      objc_finish_interface ();
    }
}

/* Parse an objc-method-type.

   objc-method-type:
     +
     -

   Return true if it is a class method (+) and false if it is
   an instance method (-).
*/
static inline bool
c_parser_objc_method_type (c_parser *parser)
{
  switch (c_parser_peek_token (parser)->type)
    {
    case CPP_PLUS:
      c_parser_consume_token (parser);
      return true;
    case CPP_MINUS:
      c_parser_consume_token (parser);
      return false;
    default:
      gcc_unreachable ();
    }
}

/* Parse an objc-method-definition.

   objc-method-definition:
     objc-method-type objc-method-decl ;[opt] compound-statement
*/

static void
c_parser_objc_method_definition (c_parser *parser)
{
  bool is_class_method = c_parser_objc_method_type (parser);
  tree decl, attributes = NULL_TREE, expr = NULL_TREE;
  parser->objc_pq_context = true;
  decl = c_parser_objc_method_decl (parser, is_class_method, &attributes,
				    &expr);
  if (decl == error_mark_node)
    return;  /* Bail here. */

  if (c_parser_next_token_is (parser, CPP_SEMICOLON))
    {
      c_parser_consume_token (parser);
      pedwarn (c_parser_peek_token (parser)->location, OPT_Wpedantic,
	       "extra semicolon in method definition specified");
    }

  if (!c_parser_next_token_is (parser, CPP_OPEN_BRACE))
    {
      c_parser_error (parser, "expected %<{%>");
      return;
    }

  parser->objc_pq_context = false;
  if (objc_start_method_definition (is_class_method, decl, attributes, expr))
    {
      add_stmt (c_parser_compound_statement (parser));
      objc_finish_method_definition (current_function_decl);
    }
  else
    {
      /* This code is executed when we find a method definition
	 outside of an @implementation context (or invalid for other
	 reasons).  Parse the method (to keep going) but do not emit
	 any code.
      */
      c_parser_compound_statement (parser);
    }
}

/* Parse an objc-methodprotolist.

   objc-methodprotolist:
     empty
     objc-methodprotolist objc-methodproto
     objc-methodprotolist declaration
     objc-methodprotolist ;
     @optional
     @required

   The declaration is a data definition, which may be missing
   declaration specifiers under the same rules and diagnostics as
   other data definitions outside functions, and the stray semicolon
   is diagnosed the same way as a stray semicolon outside a
   function.  */

static void
c_parser_objc_methodprotolist (c_parser *parser)
{
  while (true)
    {
      /* The list is terminated by @end.  */
      switch (c_parser_peek_token (parser)->type)
	{
	case CPP_SEMICOLON:
	  pedwarn (c_parser_peek_token (parser)->location, OPT_Wpedantic,
		   "ISO C does not allow extra %<;%> outside of a function");
	  c_parser_consume_token (parser);
	  break;
	case CPP_PLUS:
	case CPP_MINUS:
	  c_parser_objc_methodproto (parser);
	  break;
	case CPP_PRAGMA:
	  c_parser_pragma (parser, pragma_external);
	  break;
	case CPP_EOF:
	  return;
	default:
	  if (c_parser_next_token_is_keyword (parser, RID_AT_END))
	    return;
	  else if (c_parser_next_token_is_keyword (parser, RID_AT_PROPERTY))
	    c_parser_objc_at_property_declaration (parser);
	  else if (c_parser_next_token_is_keyword (parser, RID_AT_OPTIONAL))
	    {
	      objc_set_method_opt (true);
	      c_parser_consume_token (parser);
	    }
	  else if (c_parser_next_token_is_keyword (parser, RID_AT_REQUIRED))
	    {
	      objc_set_method_opt (false);
	      c_parser_consume_token (parser);
	    }
	  else
	    c_parser_declaration_or_fndef (parser, false, false, true,
					   false, true, NULL, vNULL);
	  break;
	}
    }
}

/* Parse an objc-methodproto.

   objc-methodproto:
     objc-method-type objc-method-decl ;
*/

static void
c_parser_objc_methodproto (c_parser *parser)
{
  bool is_class_method = c_parser_objc_method_type (parser);
  tree decl, attributes = NULL_TREE;

  /* Remember protocol qualifiers in prototypes.  */
  parser->objc_pq_context = true;
  decl = c_parser_objc_method_decl (parser, is_class_method, &attributes,
				    NULL);
  /* Forget protocol qualifiers now.  */
  parser->objc_pq_context = false;

  /* Do not allow the presence of attributes to hide an erroneous 
     method implementation in the interface section.  */
  if (!c_parser_next_token_is (parser, CPP_SEMICOLON))
    {
      c_parser_error (parser, "expected %<;%>");
      return;
    }
  
  if (decl != error_mark_node)
    objc_add_method_declaration (is_class_method, decl, attributes);

  c_parser_skip_until_found (parser, CPP_SEMICOLON, "expected %<;%>");
}

/* If we are at a position that method attributes may be present, check that 
   there are not any parsed already (a syntax error) and then collect any 
   specified at the current location.  Finally, if new attributes were present,
   check that the next token is legal ( ';' for decls and '{' for defs).  */
   
static bool 
c_parser_objc_maybe_method_attributes (c_parser* parser, tree* attributes)
{
  bool bad = false;
  if (*attributes)
    {
      c_parser_error (parser, 
		    "method attributes must be specified at the end only");
      *attributes = NULL_TREE;
      bad = true;
    }

  if (c_parser_next_token_is_keyword (parser, RID_ATTRIBUTE))
    *attributes = c_parser_attributes (parser);

  /* If there were no attributes here, just report any earlier error.  */
  if (*attributes == NULL_TREE || bad)
    return bad;

  /* If the attributes are followed by a ; or {, then just report any earlier
     error.  */
  if (c_parser_next_token_is (parser, CPP_SEMICOLON)
      || c_parser_next_token_is (parser, CPP_OPEN_BRACE))
    return bad;

  /* We've got attributes, but not at the end.  */
  c_parser_error (parser, 
		  "expected %<;%> or %<{%> after method attribute definition");
  return true;
}

/* Parse an objc-method-decl.

   objc-method-decl:
     ( objc-type-name ) objc-selector
     objc-selector
     ( objc-type-name ) objc-keyword-selector objc-optparmlist
     objc-keyword-selector objc-optparmlist
     attributes

   objc-keyword-selector:
     objc-keyword-decl
     objc-keyword-selector objc-keyword-decl

   objc-keyword-decl:
     objc-selector : ( objc-type-name ) identifier
     objc-selector : identifier
     : ( objc-type-name ) identifier
     : identifier

   objc-optparmlist:
     objc-optparms objc-optellipsis

   objc-optparms:
     empty
     objc-opt-parms , parameter-declaration

   objc-optellipsis:
     empty
     , ...
*/

static tree
c_parser_objc_method_decl (c_parser *parser, bool is_class_method,
			   tree *attributes, tree *expr)
{
  tree type = NULL_TREE;
  tree sel;
  tree parms = NULL_TREE;
  bool ellipsis = false;
  bool attr_err = false;

  *attributes = NULL_TREE;
  if (c_parser_next_token_is (parser, CPP_OPEN_PAREN))
    {
      c_parser_consume_token (parser);
      type = c_parser_objc_type_name (parser);
      c_parser_skip_until_found (parser, CPP_CLOSE_PAREN, "expected %<)%>");
    }
  sel = c_parser_objc_selector (parser);
  /* If there is no selector, or a colon follows, we have an
     objc-keyword-selector.  If there is a selector, and a colon does
     not follow, that selector ends the objc-method-decl.  */
  if (!sel || c_parser_next_token_is (parser, CPP_COLON))
    {
      tree tsel = sel;
      tree list = NULL_TREE;
      while (true)
	{
	  tree atype = NULL_TREE, id, keyworddecl;
	  tree param_attr = NULL_TREE;
	  if (!c_parser_require (parser, CPP_COLON, "expected %<:%>"))
	    break;
	  if (c_parser_next_token_is (parser, CPP_OPEN_PAREN))
	    {
	      c_parser_consume_token (parser);
	      atype = c_parser_objc_type_name (parser);
	      c_parser_skip_until_found (parser, CPP_CLOSE_PAREN,
					 "expected %<)%>");
	    }
	  /* New ObjC allows attributes on method parameters.  */
	  if (c_parser_next_token_is_keyword (parser, RID_ATTRIBUTE))
	    param_attr = c_parser_attributes (parser);
	  if (c_parser_next_token_is_not (parser, CPP_NAME))
	    {
	      c_parser_error (parser, "expected identifier");
	      return error_mark_node;
	    }
	  id = c_parser_peek_token (parser)->value;
	  c_parser_consume_token (parser);
	  keyworddecl = objc_build_keyword_decl (tsel, atype, id, param_attr);
	  list = chainon (list, keyworddecl);
	  tsel = c_parser_objc_selector (parser);
	  if (!tsel && c_parser_next_token_is_not (parser, CPP_COLON))
	    break;
	}

      attr_err |= c_parser_objc_maybe_method_attributes (parser, attributes) ;

      /* Parse the optional parameter list.  Optional Objective-C
	 method parameters follow the C syntax, and may include '...'
	 to denote a variable number of arguments.  */
      parms = make_node (TREE_LIST);
      while (c_parser_next_token_is (parser, CPP_COMMA))
	{
	  struct c_parm *parm;
	  c_parser_consume_token (parser);
	  if (c_parser_next_token_is (parser, CPP_ELLIPSIS))
	    {
	      ellipsis = true;
	      c_parser_consume_token (parser);
	      attr_err |= c_parser_objc_maybe_method_attributes 
						(parser, attributes) ;
	      break;
	    }
	  parm = c_parser_parameter_declaration (parser, NULL_TREE);
	  if (parm == NULL)
	    break;
	  parms = chainon (parms,
			   build_tree_list (NULL_TREE, grokparm (parm, expr)));
	}
      sel = list;
    }
  else
    attr_err |= c_parser_objc_maybe_method_attributes (parser, attributes) ;

  if (sel == NULL)
    {
      c_parser_error (parser, "objective-c method declaration is expected");
      return error_mark_node;
    }

  if (attr_err)
    return error_mark_node;

  return objc_build_method_signature (is_class_method, type, sel, parms, ellipsis);
}

/* Parse an objc-type-name.

   objc-type-name:
     objc-type-qualifiers[opt] type-name
     objc-type-qualifiers[opt]

   objc-type-qualifiers:
     objc-type-qualifier
     objc-type-qualifiers objc-type-qualifier

   objc-type-qualifier: one of
     in out inout bycopy byref oneway
*/

static tree
c_parser_objc_type_name (c_parser *parser)
{
  tree quals = NULL_TREE;
  struct c_type_name *type_name = NULL;
  tree type = NULL_TREE;
  while (true)
    {
      c_token *token = c_parser_peek_token (parser);
      if (token->type == CPP_KEYWORD
	  && (token->keyword == RID_IN
	      || token->keyword == RID_OUT
	      || token->keyword == RID_INOUT
	      || token->keyword == RID_BYCOPY
	      || token->keyword == RID_BYREF
	      || token->keyword == RID_ONEWAY))
	{
	  quals = chainon (build_tree_list (NULL_TREE, token->value), quals);
	  c_parser_consume_token (parser);
	}
      else
	break;
    }
  if (c_parser_next_tokens_start_typename (parser, cla_prefer_type))
    type_name = c_parser_type_name (parser);
  if (type_name)
    type = groktypename (type_name, NULL, NULL);

  /* If the type is unknown, and error has already been produced and
     we need to recover from the error.  In that case, use NULL_TREE
     for the type, as if no type had been specified; this will use the
     default type ('id') which is good for error recovery.  */
  if (type == error_mark_node)
    type = NULL_TREE;

  return build_tree_list (quals, type);
}

/* Parse objc-protocol-refs.

   objc-protocol-refs:
     < identifier-list >
*/

static tree
c_parser_objc_protocol_refs (c_parser *parser)
{
  tree list = NULL_TREE;
  gcc_assert (c_parser_next_token_is (parser, CPP_LESS));
  c_parser_consume_token (parser);
  /* Any identifiers, including those declared as type names, are OK
     here.  */
  while (true)
    {
      tree id;
      if (c_parser_next_token_is_not (parser, CPP_NAME))
	{
	  c_parser_error (parser, "expected identifier");
	  break;
	}
      id = c_parser_peek_token (parser)->value;
      list = chainon (list, build_tree_list (NULL_TREE, id));
      c_parser_consume_token (parser);
      if (c_parser_next_token_is (parser, CPP_COMMA))
	c_parser_consume_token (parser);
      else
	break;
    }
  c_parser_require (parser, CPP_GREATER, "expected %<>%>");
  return list;
}

/* Parse an objc-try-catch-finally-statement.

   objc-try-catch-finally-statement:
     @try compound-statement objc-catch-list[opt]
     @try compound-statement objc-catch-list[opt] @finally compound-statement

   objc-catch-list:
     @catch ( objc-catch-parameter-declaration ) compound-statement
     objc-catch-list @catch ( objc-catch-parameter-declaration ) compound-statement

   objc-catch-parameter-declaration:
     parameter-declaration
     '...'

   where '...' is to be interpreted literally, that is, it means CPP_ELLIPSIS.

   PS: This function is identical to cp_parser_objc_try_catch_finally_statement
   for C++.  Keep them in sync.  */   

static void
c_parser_objc_try_catch_finally_statement (c_parser *parser)
{
  location_t location;
  tree stmt;

  gcc_assert (c_parser_next_token_is_keyword (parser, RID_AT_TRY));
  c_parser_consume_token (parser);
  location = c_parser_peek_token (parser)->location;
  objc_maybe_warn_exceptions (location);
  stmt = c_parser_compound_statement (parser);
  objc_begin_try_stmt (location, stmt);

  while (c_parser_next_token_is_keyword (parser, RID_AT_CATCH))
    {
      struct c_parm *parm;
      tree parameter_declaration = error_mark_node;
      bool seen_open_paren = false;

      c_parser_consume_token (parser);
      if (!c_parser_require (parser, CPP_OPEN_PAREN, "expected %<(%>"))
	seen_open_paren = true;
      if (c_parser_next_token_is (parser, CPP_ELLIPSIS))
	{
	  /* We have "@catch (...)" (where the '...' are literally
	     what is in the code).  Skip the '...'.
	     parameter_declaration is set to NULL_TREE, and
	     objc_being_catch_clauses() knows that that means
	     '...'.  */
	  c_parser_consume_token (parser);
	  parameter_declaration = NULL_TREE;
	}
      else
	{
	  /* We have "@catch (NSException *exception)" or something
	     like that.  Parse the parameter declaration.  */
	  parm = c_parser_parameter_declaration (parser, NULL_TREE);
	  if (parm == NULL)
	    parameter_declaration = error_mark_node;
	  else
	    parameter_declaration = grokparm (parm, NULL);
	}
      if (seen_open_paren)
	c_parser_require (parser, CPP_CLOSE_PAREN, "expected %<)%>");
      else
	{
	  /* If there was no open parenthesis, we are recovering from
	     an error, and we are trying to figure out what mistake
	     the user has made.  */

	  /* If there is an immediate closing parenthesis, the user
	     probably forgot the opening one (ie, they typed "@catch
	     NSException *e)".  Parse the closing parenthesis and keep
	     going.  */
	  if (c_parser_next_token_is (parser, CPP_CLOSE_PAREN))
	    c_parser_consume_token (parser);
	  
	  /* If these is no immediate closing parenthesis, the user
	     probably doesn't know that parenthesis are required at
	     all (ie, they typed "@catch NSException *e").  So, just
	     forget about the closing parenthesis and keep going.  */
	}
      objc_begin_catch_clause (parameter_declaration);
      if (c_parser_require (parser, CPP_OPEN_BRACE, "expected %<{%>"))
	c_parser_compound_statement_nostart (parser);
      objc_finish_catch_clause ();
    }
  if (c_parser_next_token_is_keyword (parser, RID_AT_FINALLY))
    {
      c_parser_consume_token (parser);
      location = c_parser_peek_token (parser)->location;
      stmt = c_parser_compound_statement (parser);
      objc_build_finally_clause (location, stmt);
    }
  objc_finish_try_stmt ();
}

/* Parse an objc-synchronized-statement.

   objc-synchronized-statement:
     @synchronized ( expression ) compound-statement
*/

static void
c_parser_objc_synchronized_statement (c_parser *parser)
{
  location_t loc;
  tree expr, stmt;
  gcc_assert (c_parser_next_token_is_keyword (parser, RID_AT_SYNCHRONIZED));
  c_parser_consume_token (parser);
  loc = c_parser_peek_token (parser)->location;
  objc_maybe_warn_exceptions (loc);
  if (c_parser_require (parser, CPP_OPEN_PAREN, "expected %<(%>"))
    {
      struct c_expr ce = c_parser_expression (parser);
      ce = convert_lvalue_to_rvalue (loc, ce, false, false);
      expr = ce.value;
      expr = c_fully_fold (expr, false, NULL);
      c_parser_skip_until_found (parser, CPP_CLOSE_PAREN, "expected %<)%>");
    }
  else
    expr = error_mark_node;
  stmt = c_parser_compound_statement (parser);
  objc_build_synchronized (loc, expr, stmt);
}

/* Parse an objc-selector; return NULL_TREE without an error if the
   next token is not an objc-selector.

   objc-selector:
     identifier
     one of
       enum struct union if else while do for switch case default
       break continue return goto asm sizeof typeof __alignof
       unsigned long const short volatile signed restrict _Complex
       in out inout bycopy byref oneway int char float double void _Bool
       _Atomic

   ??? Why this selection of keywords but not, for example, storage
   class specifiers?  */

static tree
c_parser_objc_selector (c_parser *parser)
{
  c_token *token = c_parser_peek_token (parser);
  tree value = token->value;
  if (token->type == CPP_NAME)
    {
      c_parser_consume_token (parser);
      return value;
    }
  if (token->type != CPP_KEYWORD)
    return NULL_TREE;
  switch (token->keyword)
    {
    case RID_ENUM:
    case RID_STRUCT:
    case RID_UNION:
    case RID_IF:
    case RID_ELSE:
    case RID_WHILE:
    case RID_DO:
    case RID_FOR:
    case RID_SWITCH:
    case RID_CASE:
    case RID_DEFAULT:
    case RID_BREAK:
    case RID_CONTINUE:
    case RID_RETURN:
    case RID_GOTO:
    case RID_ASM:
    case RID_SIZEOF:
    case RID_TYPEOF:
    case RID_ALIGNOF:
    case RID_UNSIGNED:
    case RID_LONG:
    case RID_INT128:
    case RID_CONST:
    case RID_SHORT:
    case RID_VOLATILE:
    case RID_SIGNED:
    case RID_RESTRICT:
    case RID_COMPLEX:
    case RID_IN:
    case RID_OUT:
    case RID_INOUT:
    case RID_BYCOPY:
    case RID_BYREF:
    case RID_ONEWAY:
    case RID_INT:
    case RID_CHAR:
    case RID_FLOAT:
    case RID_DOUBLE:
    case RID_VOID:
    case RID_BOOL:
    case RID_ATOMIC:
    case RID_AUTO_TYPE:
      c_parser_consume_token (parser);
      return value;
    default:
      return NULL_TREE;
    }
}

/* Parse an objc-selector-arg.

   objc-selector-arg:
     objc-selector
     objc-keywordname-list

   objc-keywordname-list:
     objc-keywordname
     objc-keywordname-list objc-keywordname

   objc-keywordname:
     objc-selector :
     :
*/

static tree
c_parser_objc_selector_arg (c_parser *parser)
{
  tree sel = c_parser_objc_selector (parser);
  tree list = NULL_TREE;
  if (sel && c_parser_next_token_is_not (parser, CPP_COLON))
    return sel;
  while (true)
    {
      if (!c_parser_require (parser, CPP_COLON, "expected %<:%>"))
	return list;
      list = chainon (list, build_tree_list (sel, NULL_TREE));
      sel = c_parser_objc_selector (parser);
      if (!sel && c_parser_next_token_is_not (parser, CPP_COLON))
	break;
    }
  return list;
}

/* Parse an objc-receiver.

   objc-receiver:
     expression
     class-name
     type-name
*/

static tree
c_parser_objc_receiver (c_parser *parser)
{
  location_t loc = c_parser_peek_token (parser)->location;

  if (c_parser_peek_token (parser)->type == CPP_NAME
      && (c_parser_peek_token (parser)->id_kind == C_ID_TYPENAME
	  || c_parser_peek_token (parser)->id_kind == C_ID_CLASSNAME))
    {
      tree id = c_parser_peek_token (parser)->value;
      c_parser_consume_token (parser);
      return objc_get_class_reference (id);
    }
  struct c_expr ce = c_parser_expression (parser);
  ce = convert_lvalue_to_rvalue (loc, ce, false, false);
  return c_fully_fold (ce.value, false, NULL);
}

/* Parse objc-message-args.

   objc-message-args:
     objc-selector
     objc-keywordarg-list

   objc-keywordarg-list:
     objc-keywordarg
     objc-keywordarg-list objc-keywordarg

   objc-keywordarg:
     objc-selector : objc-keywordexpr
     : objc-keywordexpr
*/

static tree
c_parser_objc_message_args (c_parser *parser)
{
  tree sel = c_parser_objc_selector (parser);
  tree list = NULL_TREE;
  if (sel && c_parser_next_token_is_not (parser, CPP_COLON))
    return sel;
  while (true)
    {
      tree keywordexpr;
      if (!c_parser_require (parser, CPP_COLON, "expected %<:%>"))
	return error_mark_node;
      keywordexpr = c_parser_objc_keywordexpr (parser);
      list = chainon (list, build_tree_list (sel, keywordexpr));
      sel = c_parser_objc_selector (parser);
      if (!sel && c_parser_next_token_is_not (parser, CPP_COLON))
	break;
    }
  return list;
}

/* Parse an objc-keywordexpr.

   objc-keywordexpr:
     nonempty-expr-list
*/

static tree
c_parser_objc_keywordexpr (c_parser *parser)
{
  tree ret;
  vec<tree, va_gc> *expr_list = c_parser_expr_list (parser, true, true,
						NULL, NULL, NULL, NULL);
  if (vec_safe_length (expr_list) == 1)
    {
      /* Just return the expression, remove a level of
	 indirection.  */
      ret = (*expr_list)[0];
    }
  else
    {
      /* We have a comma expression, we will collapse later.  */
      ret = build_tree_list_vec (expr_list);
    }
  release_tree_vector (expr_list);
  return ret;
}

/* A check, needed in several places, that ObjC interface, implementation or
   method definitions are not prefixed by incorrect items.  */
static bool
c_parser_objc_diagnose_bad_element_prefix (c_parser *parser, 
					   struct c_declspecs *specs)
{
  if (!specs->declspecs_seen_p || specs->non_sc_seen_p
      || specs->typespec_kind != ctsk_none)
    {
      c_parser_error (parser, 
      		      "no type or storage class may be specified here,");
      c_parser_skip_to_end_of_block_or_statement (parser);
      return true;
    }
  return false;
}

/* Parse an Objective-C @property declaration.  The syntax is:

   objc-property-declaration:
     '@property' objc-property-attributes[opt] struct-declaration ;

   objc-property-attributes:
    '(' objc-property-attribute-list ')'

   objc-property-attribute-list:
     objc-property-attribute
     objc-property-attribute-list, objc-property-attribute

   objc-property-attribute
     'getter' = identifier
     'setter' = identifier
     'readonly'
     'readwrite'
     'assign'
     'retain'
     'copy'
     'nonatomic'

  For example:
    @property NSString *name;
    @property (readonly) id object;
    @property (retain, nonatomic, getter=getTheName) id name;
    @property int a, b, c;

  PS: This function is identical to cp_parser_objc_at_propery_declaration
  for C++.  Keep them in sync.  */
static void
c_parser_objc_at_property_declaration (c_parser *parser)
{
  /* The following variables hold the attributes of the properties as
     parsed.  They are 'false' or 'NULL_TREE' if the attribute was not
     seen.  When we see an attribute, we set them to 'true' (if they
     are boolean properties) or to the identifier (if they have an
     argument, ie, for getter and setter).  Note that here we only
     parse the list of attributes, check the syntax and accumulate the
     attributes that we find.  objc_add_property_declaration() will
     then process the information.  */
  bool property_assign = false;
  bool property_copy = false;
  tree property_getter_ident = NULL_TREE;
  bool property_nonatomic = false;
  bool property_readonly = false;
  bool property_readwrite = false;
  bool property_retain = false;
  tree property_setter_ident = NULL_TREE;

  /* 'properties' is the list of properties that we read.  Usually a
     single one, but maybe more (eg, in "@property int a, b, c;" there
     are three).  */
  tree properties;
  location_t loc;

  loc = c_parser_peek_token (parser)->location;
  gcc_assert (c_parser_next_token_is_keyword (parser, RID_AT_PROPERTY));

  c_parser_consume_token (parser);  /* Eat '@property'.  */

  /* Parse the optional attribute list...  */
  if (c_parser_next_token_is (parser, CPP_OPEN_PAREN))
    {
      /* Eat the '(' */
      c_parser_consume_token (parser);
      
      /* Property attribute keywords are valid now.  */
      parser->objc_property_attr_context = true;

      while (true)
	{
	  bool syntax_error = false;
	  c_token *token = c_parser_peek_token (parser);
	  enum rid keyword;

	  if (token->type != CPP_KEYWORD)
	    {
	      if (token->type == CPP_CLOSE_PAREN)
		c_parser_error (parser, "expected identifier");
	      else
		{
		  c_parser_consume_token (parser);
		  c_parser_error (parser, "unknown property attribute");
		}
	      break;
	    }
	  keyword = token->keyword;
	  c_parser_consume_token (parser);
	  switch (keyword)
	    {
	    case RID_ASSIGN:    property_assign = true;    break;
	    case RID_COPY:      property_copy = true;      break;
	    case RID_NONATOMIC: property_nonatomic = true; break;
	    case RID_READONLY:  property_readonly = true;  break;
	    case RID_READWRITE: property_readwrite = true; break;
	    case RID_RETAIN:    property_retain = true;    break;

	    case RID_GETTER:
	    case RID_SETTER:
	      if (c_parser_next_token_is_not (parser, CPP_EQ))
		{
		  if (keyword == RID_GETTER)
		    c_parser_error (parser,
				    "missing %<=%> (after %<getter%> attribute)");
		  else
		    c_parser_error (parser,
				    "missing %<=%> (after %<setter%> attribute)");
		  syntax_error = true;
		  break;
		}
	      c_parser_consume_token (parser); /* eat the = */
	      if (c_parser_next_token_is_not (parser, CPP_NAME))
		{
		  c_parser_error (parser, "expected identifier");
		  syntax_error = true;
		  break;
		}
	      if (keyword == RID_SETTER)
		{
		  if (property_setter_ident != NULL_TREE)
		    c_parser_error (parser, "the %<setter%> attribute may only be specified once");
		  else
		    property_setter_ident = c_parser_peek_token (parser)->value;
		  c_parser_consume_token (parser);
		  if (c_parser_next_token_is_not (parser, CPP_COLON))
		    c_parser_error (parser, "setter name must terminate with %<:%>");
		  else
		    c_parser_consume_token (parser);
		}
	      else
		{
		  if (property_getter_ident != NULL_TREE)
		    c_parser_error (parser, "the %<getter%> attribute may only be specified once");
		  else
		    property_getter_ident = c_parser_peek_token (parser)->value;
		  c_parser_consume_token (parser);
		}
	      break;
	    default:
	      c_parser_error (parser, "unknown property attribute");
	      syntax_error = true;
	      break;
	    }

	  if (syntax_error)
	    break;
	  
	  if (c_parser_next_token_is (parser, CPP_COMMA))
	    c_parser_consume_token (parser);
	  else
	    break;
	}
      parser->objc_property_attr_context = false;
      c_parser_skip_until_found (parser, CPP_CLOSE_PAREN, "expected %<)%>");
    }
  /* ... and the property declaration(s).  */
  properties = c_parser_struct_declaration (parser);

  if (properties == error_mark_node)
    {
      c_parser_skip_until_found (parser, CPP_SEMICOLON, NULL);
      parser->error = false;
      return;
    }

  if (properties == NULL_TREE)
    c_parser_error (parser, "expected identifier");
  else
    {
      /* Comma-separated properties are chained together in
	 reverse order; add them one by one.  */
      properties = nreverse (properties);
      
      for (; properties; properties = TREE_CHAIN (properties))
	objc_add_property_declaration (loc, copy_node (properties),
				       property_readonly, property_readwrite,
				       property_assign, property_retain,
				       property_copy, property_nonatomic,
				       property_getter_ident, property_setter_ident);
    }

  c_parser_skip_until_found (parser, CPP_SEMICOLON, "expected %<;%>");
  parser->error = false;
}

/* Parse an Objective-C @synthesize declaration.  The syntax is:

   objc-synthesize-declaration:
     @synthesize objc-synthesize-identifier-list ;

   objc-synthesize-identifier-list:
     objc-synthesize-identifier
     objc-synthesize-identifier-list, objc-synthesize-identifier

   objc-synthesize-identifier
     identifier
     identifier = identifier

  For example:
    @synthesize MyProperty;
    @synthesize OneProperty, AnotherProperty=MyIvar, YetAnotherProperty;

  PS: This function is identical to cp_parser_objc_at_synthesize_declaration
  for C++.  Keep them in sync.
*/
static void
c_parser_objc_at_synthesize_declaration (c_parser *parser)
{
  tree list = NULL_TREE;
  location_t loc;
  gcc_assert (c_parser_next_token_is_keyword (parser, RID_AT_SYNTHESIZE));
  loc = c_parser_peek_token (parser)->location;

  c_parser_consume_token (parser);
  while (true)
    {
      tree property, ivar;
      if (c_parser_next_token_is_not (parser, CPP_NAME))
	{
	  c_parser_error (parser, "expected identifier");
	  c_parser_skip_until_found (parser, CPP_SEMICOLON, NULL);
	  /* Once we find the semicolon, we can resume normal parsing.
	     We have to reset parser->error manually because
	     c_parser_skip_until_found() won't reset it for us if the
	     next token is precisely a semicolon.  */
	  parser->error = false;
	  return;
	}
      property = c_parser_peek_token (parser)->value;
      c_parser_consume_token (parser);
      if (c_parser_next_token_is (parser, CPP_EQ))
	{
	  c_parser_consume_token (parser);
	  if (c_parser_next_token_is_not (parser, CPP_NAME))
	    {
	      c_parser_error (parser, "expected identifier");
	      c_parser_skip_until_found (parser, CPP_SEMICOLON, NULL);
	      parser->error = false;
	      return;
	    }
	  ivar = c_parser_peek_token (parser)->value;
	  c_parser_consume_token (parser);
	}
      else
	ivar = NULL_TREE;
      list = chainon (list, build_tree_list (ivar, property));
      if (c_parser_next_token_is (parser, CPP_COMMA))
	c_parser_consume_token (parser);
      else
	break;
    }
  c_parser_skip_until_found (parser, CPP_SEMICOLON, "expected %<;%>");
  objc_add_synthesize_declaration (loc, list);
}

/* Parse an Objective-C @dynamic declaration.  The syntax is:

   objc-dynamic-declaration:
     @dynamic identifier-list ;

   For example:
     @dynamic MyProperty;
     @dynamic MyProperty, AnotherProperty;

  PS: This function is identical to cp_parser_objc_at_dynamic_declaration
  for C++.  Keep them in sync.
*/
static void
c_parser_objc_at_dynamic_declaration (c_parser *parser)
{
  tree list = NULL_TREE;
  location_t loc;
  gcc_assert (c_parser_next_token_is_keyword (parser, RID_AT_DYNAMIC));
  loc = c_parser_peek_token (parser)->location;

  c_parser_consume_token (parser);
  while (true)
    {
      tree property;
      if (c_parser_next_token_is_not (parser, CPP_NAME))
	{
	  c_parser_error (parser, "expected identifier");
	  c_parser_skip_until_found (parser, CPP_SEMICOLON, NULL);
	  parser->error = false;
	  return;
	}
      property = c_parser_peek_token (parser)->value;
      list = chainon (list, build_tree_list (NULL_TREE, property));
      c_parser_consume_token (parser);
      if (c_parser_next_token_is (parser, CPP_COMMA))
	c_parser_consume_token (parser);
      else
	break;
    }
  c_parser_skip_until_found (parser, CPP_SEMICOLON, "expected %<;%>");
  objc_add_dynamic_declaration (loc, list);
}


/* Handle pragmas.  Some OpenMP pragmas are associated with, and therefore
   should be considered, statements.  ALLOW_STMT is true if we're within
   the context of a function and such pragmas are to be allowed.  Returns
   true if we actually parsed such a pragma.  */

static bool
c_parser_pragma (c_parser *parser, enum pragma_context context)
{
  unsigned int id;

  id = c_parser_peek_token (parser)->pragma_kind;
  gcc_assert (id != PRAGMA_NONE);

  switch (id)
    {
    case PRAGMA_OMP_BARRIER:
      if (context != pragma_compound)
	{
	  if (context == pragma_stmt)
	    c_parser_error (parser, "%<#pragma omp barrier%> may only be "
			    "used in compound statements");
	  goto bad_stmt;
	}
      c_parser_omp_barrier (parser);
      return false;

    case PRAGMA_OMP_FLUSH:
      if (context != pragma_compound)
	{
	  if (context == pragma_stmt)
	    c_parser_error (parser, "%<#pragma omp flush%> may only be "
			    "used in compound statements");
	  goto bad_stmt;
	}
      c_parser_omp_flush (parser);
      return false;

    case PRAGMA_OMP_TASKWAIT:
      if (context != pragma_compound)
	{
	  if (context == pragma_stmt)
	    c_parser_error (parser, "%<#pragma omp taskwait%> may only be "
			    "used in compound statements");
	  goto bad_stmt;
	}
      c_parser_omp_taskwait (parser);
      return false;

    case PRAGMA_OMP_TASKYIELD:
      if (context != pragma_compound)
	{
	  if (context == pragma_stmt)
	    c_parser_error (parser, "%<#pragma omp taskyield%> may only be "
			    "used in compound statements");
	  goto bad_stmt;
	}
      c_parser_omp_taskyield (parser);
      return false;

    case PRAGMA_OMP_CANCEL:
      if (context != pragma_compound)
	{
	  if (context == pragma_stmt)
	    c_parser_error (parser, "%<#pragma omp cancel%> may only be "
			    "used in compound statements");
	  goto bad_stmt;
	}
      c_parser_omp_cancel (parser);
      return false;

    case PRAGMA_OMP_CANCELLATION_POINT:
      if (context != pragma_compound)
	{
	  if (context == pragma_stmt)
	    c_parser_error (parser, "%<#pragma omp cancellation point%> may "
				    "only be used in compound statements");
	  goto bad_stmt;
	}
      c_parser_omp_cancellation_point (parser);
      return false;

    case PRAGMA_OMP_THREADPRIVATE:
      c_parser_omp_threadprivate (parser);
      return false;

    case PRAGMA_OMP_TARGET:
      return c_parser_omp_target (parser, context);

    case PRAGMA_OMP_END_DECLARE_TARGET:
      c_parser_omp_end_declare_target (parser);
      return false;

    case PRAGMA_OMP_SECTION:
      error_at (c_parser_peek_token (parser)->location,
		"%<#pragma omp section%> may only be used in "
		"%<#pragma omp sections%> construct");
      c_parser_skip_until_found (parser, CPP_PRAGMA_EOL, NULL);
      return false;

    case PRAGMA_OMP_DECLARE_REDUCTION:
      c_parser_omp_declare (parser, context);
      return false;
    case PRAGMA_IVDEP:
      c_parser_consume_pragma (parser);
      c_parser_skip_to_pragma_eol (parser);
      if (!c_parser_next_token_is_keyword (parser, RID_FOR)
	  && !c_parser_next_token_is_keyword (parser, RID_WHILE)
	  && !c_parser_next_token_is_keyword (parser, RID_DO))
	{
	  c_parser_error (parser, "for, while or do statement expected");
	  return false;
	}
      if (c_parser_next_token_is_keyword (parser, RID_FOR))
	c_parser_for_statement (parser, true);
      else if (c_parser_next_token_is_keyword (parser, RID_WHILE))
	c_parser_while_statement (parser, true);
      else
	c_parser_do_statement (parser, true);
      return false;

    case PRAGMA_GCC_PCH_PREPROCESS:
      c_parser_error (parser, "%<#pragma GCC pch_preprocess%> must be first");
      c_parser_skip_until_found (parser, CPP_PRAGMA_EOL, NULL);
      return false;

    case PRAGMA_CILK_SIMD:
      if (!c_parser_cilk_verify_simd (parser, context))
	return false;
      c_parser_consume_pragma (parser);
      c_parser_cilk_simd (parser);
      return false;

    default:
      if (id < PRAGMA_FIRST_EXTERNAL)
	{
	  if (context != pragma_stmt && context != pragma_compound)
	    {
	    bad_stmt:
	      c_parser_error (parser, "expected declaration specifiers");
	      c_parser_skip_until_found (parser, CPP_PRAGMA_EOL, NULL);
	      return false;
	    }
	  c_parser_omp_construct (parser);
	  return true;
	}
      break;
    }

  c_parser_consume_pragma (parser);
  c_invoke_pragma_handler (id);

  /* Skip to EOL, but suppress any error message.  Those will have been
     generated by the handler routine through calling error, as opposed
     to calling c_parser_error.  */
  parser->error = true;
  c_parser_skip_to_pragma_eol (parser);

  return false;
}

/* The interface the pragma parsers have to the lexer.  */

enum cpp_ttype
pragma_lex (tree *value)
{
  c_token *tok = c_parser_peek_token (the_parser);
  enum cpp_ttype ret = tok->type;

  *value = tok->value;
  if (ret == CPP_PRAGMA_EOL || ret == CPP_EOF)
    ret = CPP_EOF;
  else
    {
      if (ret == CPP_KEYWORD)
	ret = CPP_NAME;
      c_parser_consume_token (the_parser);
    }

  return ret;
}

static void
c_parser_pragma_pch_preprocess (c_parser *parser)
{
  tree name = NULL;

  c_parser_consume_pragma (parser);
  if (c_parser_next_token_is (parser, CPP_STRING))
    {
      name = c_parser_peek_token (parser)->value;
      c_parser_consume_token (parser);
    }
  else
    c_parser_error (parser, "expected string literal");
  c_parser_skip_to_pragma_eol (parser);

  if (name)
    c_common_pch_pragma (parse_in, TREE_STRING_POINTER (name));
}

/* OpenMP 2.5 / 3.0 / 3.1 / 4.0 parsing routines.  */

/* Returns name of the next clause.
   If the clause is not recognized PRAGMA_OMP_CLAUSE_NONE is returned and
   the token is not consumed.  Otherwise appropriate pragma_omp_clause is
   returned and the token is consumed.  */

static pragma_omp_clause
c_parser_omp_clause_name (c_parser *parser)
{
  pragma_omp_clause result = PRAGMA_OMP_CLAUSE_NONE;

  if (c_parser_next_token_is_keyword (parser, RID_IF))
    result = PRAGMA_OMP_CLAUSE_IF;
  else if (c_parser_next_token_is_keyword (parser, RID_DEFAULT))
    result = PRAGMA_OMP_CLAUSE_DEFAULT;
  else if (c_parser_next_token_is_keyword (parser, RID_FOR))
    result = PRAGMA_OMP_CLAUSE_FOR;
  else if (c_parser_next_token_is (parser, CPP_NAME))
    {
      const char *p = IDENTIFIER_POINTER (c_parser_peek_token (parser)->value);

      switch (p[0])
	{
	case 'a':
	  if (!strcmp ("aligned", p))
	    result = PRAGMA_OMP_CLAUSE_ALIGNED;
	  break;
	case 'c':
	  if (!strcmp ("collapse", p))
	    result = PRAGMA_OMP_CLAUSE_COLLAPSE;
	  else if (!strcmp ("copyin", p))
	    result = PRAGMA_OMP_CLAUSE_COPYIN;
          else if (!strcmp ("copyprivate", p))
	    result = PRAGMA_OMP_CLAUSE_COPYPRIVATE;
	  break;
	case 'd':
	  if (!strcmp ("depend", p))
	    result = PRAGMA_OMP_CLAUSE_DEPEND;
	  else if (!strcmp ("device", p))
	    result = PRAGMA_OMP_CLAUSE_DEVICE;
	  else if (!strcmp ("dist_schedule", p))
	    result = PRAGMA_OMP_CLAUSE_DIST_SCHEDULE;
	  break;
	case 'f':
	  if (!strcmp ("final", p))
	    result = PRAGMA_OMP_CLAUSE_FINAL;
	  else if (!strcmp ("firstprivate", p))
	    result = PRAGMA_OMP_CLAUSE_FIRSTPRIVATE;
	  else if (!strcmp ("from", p))
	    result = PRAGMA_OMP_CLAUSE_FROM;
	  break;
	case 'i':
	  if (!strcmp ("inbranch", p))
	    result = PRAGMA_OMP_CLAUSE_INBRANCH;
	  break;
	case 'l':
	  if (!strcmp ("lastprivate", p))
	    result = PRAGMA_OMP_CLAUSE_LASTPRIVATE;
	  else if (!strcmp ("linear", p))
	    result = PRAGMA_OMP_CLAUSE_LINEAR;
	  break;
	case 'm':
	  if (!strcmp ("map", p))
	    result = PRAGMA_OMP_CLAUSE_MAP;
	  else if (!strcmp ("mergeable", p))
	    result = PRAGMA_OMP_CLAUSE_MERGEABLE;
	  else if (flag_cilkplus && !strcmp ("mask", p))
	    result = PRAGMA_CILK_CLAUSE_MASK;
	  break;
	case 'n':
	  if (!strcmp ("notinbranch", p))
	    result = PRAGMA_OMP_CLAUSE_NOTINBRANCH;
	  else if (!strcmp ("nowait", p))
	    result = PRAGMA_OMP_CLAUSE_NOWAIT;
	  else if (!strcmp ("num_teams", p))
	    result = PRAGMA_OMP_CLAUSE_NUM_TEAMS;
	  else if (!strcmp ("num_threads", p))
	    result = PRAGMA_OMP_CLAUSE_NUM_THREADS;
	  else if (flag_cilkplus && !strcmp ("nomask", p))
	    result = PRAGMA_CILK_CLAUSE_NOMASK;
	  break;
	case 'o':
	  if (!strcmp ("ordered", p))
	    result = PRAGMA_OMP_CLAUSE_ORDERED;
	  break;
	case 'p':
	  if (!strcmp ("parallel", p))
	    result = PRAGMA_OMP_CLAUSE_PARALLEL;
	  else if (!strcmp ("private", p))
	    result = PRAGMA_OMP_CLAUSE_PRIVATE;
	  else if (!strcmp ("proc_bind", p))
	    result = PRAGMA_OMP_CLAUSE_PROC_BIND;
	  break;
	case 'r':
	  if (!strcmp ("reduction", p))
	    result = PRAGMA_OMP_CLAUSE_REDUCTION;
	  break;
	case 's':
	  if (!strcmp ("safelen", p))
	    result = PRAGMA_OMP_CLAUSE_SAFELEN;
	  else if (!strcmp ("schedule", p))
	    result = PRAGMA_OMP_CLAUSE_SCHEDULE;
	  else if (!strcmp ("sections", p))
	    result = PRAGMA_OMP_CLAUSE_SECTIONS;
	  else if (!strcmp ("shared", p))
	    result = PRAGMA_OMP_CLAUSE_SHARED;
	  else if (!strcmp ("simdlen", p))
	    result = PRAGMA_OMP_CLAUSE_SIMDLEN;
	  break;
	case 't':
	  if (!strcmp ("taskgroup", p))
	    result = PRAGMA_OMP_CLAUSE_TASKGROUP;
	  else if (!strcmp ("thread_limit", p))
	    result = PRAGMA_OMP_CLAUSE_THREAD_LIMIT;
	  else if (!strcmp ("to", p))
	    result = PRAGMA_OMP_CLAUSE_TO;
	  break;
	case 'u':
	  if (!strcmp ("uniform", p))
	    result = PRAGMA_OMP_CLAUSE_UNIFORM;
	  else if (!strcmp ("untied", p))
	    result = PRAGMA_OMP_CLAUSE_UNTIED;
	  break;
	case 'v':
	  if (flag_cilkplus && !strcmp ("vectorlength", p))
	    result = PRAGMA_CILK_CLAUSE_VECTORLENGTH;
	  break;
	}
    }

  if (result != PRAGMA_OMP_CLAUSE_NONE)
    c_parser_consume_token (parser);

  return result;
}

/* Validate that a clause of the given type does not already exist.  */

static void
check_no_duplicate_clause (tree clauses, enum omp_clause_code code,
			   const char *name)
{
  tree c;

  for (c = clauses; c ; c = OMP_CLAUSE_CHAIN (c))
    if (OMP_CLAUSE_CODE (c) == code)
      {
	location_t loc = OMP_CLAUSE_LOCATION (c);
	error_at (loc, "too many %qs clauses", name);
	break;
      }
}

/* OpenMP 2.5:
   variable-list:
     identifier
     variable-list , identifier

   If KIND is nonzero, create the appropriate node and install the
   decl in OMP_CLAUSE_DECL and add the node to the head of the list.
   If KIND is nonzero, CLAUSE_LOC is the location of the clause.

   If KIND is zero, create a TREE_LIST with the decl in TREE_PURPOSE;
   return the list created.  */

static tree
c_parser_omp_variable_list (c_parser *parser,
			    location_t clause_loc,
			    enum omp_clause_code kind, tree list)
{
  if (c_parser_next_token_is_not (parser, CPP_NAME)
      || c_parser_peek_token (parser)->id_kind != C_ID_ID)
    c_parser_error (parser, "expected identifier");

  while (c_parser_next_token_is (parser, CPP_NAME)
	 && c_parser_peek_token (parser)->id_kind == C_ID_ID)
    {
      tree t = lookup_name (c_parser_peek_token (parser)->value);

      if (t == NULL_TREE)
	{
	  undeclared_variable (c_parser_peek_token (parser)->location,
			       c_parser_peek_token (parser)->value);
	  t = error_mark_node;
	}

      c_parser_consume_token (parser);

      if (t == error_mark_node)
	;
      else if (kind != 0)
	{
	  switch (kind)
	    {
	    case OMP_CLAUSE_MAP:
	    case OMP_CLAUSE_FROM:
	    case OMP_CLAUSE_TO:
	    case OMP_CLAUSE_DEPEND:
	      while (c_parser_next_token_is (parser, CPP_OPEN_SQUARE))
		{
		  tree low_bound = NULL_TREE, length = NULL_TREE;

		  c_parser_consume_token (parser);
		  if (!c_parser_next_token_is (parser, CPP_COLON))
		    low_bound = c_parser_expression (parser).value;
		  if (c_parser_next_token_is (parser, CPP_CLOSE_SQUARE))
		    length = integer_one_node;
		  else
		    {
		      /* Look for `:'.  */
		      if (!c_parser_require (parser, CPP_COLON,
					     "expected %<:%>"))
			{
			  t = error_mark_node;
			  break;
			}
		      if (!c_parser_next_token_is (parser, CPP_CLOSE_SQUARE))
			length = c_parser_expression (parser).value;
		    }
		  /* Look for the closing `]'.  */
		  if (!c_parser_require (parser, CPP_CLOSE_SQUARE,
					 "expected %<]%>"))
		    {
		      t = error_mark_node;
		      break;
		    }
		  t = tree_cons (low_bound, length, t);
		}
	      break;
	    default:
	      break;
	    }

	  if (t != error_mark_node)
	    {
	      tree u = build_omp_clause (clause_loc, kind);
	      OMP_CLAUSE_DECL (u) = t;
	      OMP_CLAUSE_CHAIN (u) = list;
	      list = u;
	    }
	}
      else
	list = tree_cons (t, NULL_TREE, list);

      if (c_parser_next_token_is_not (parser, CPP_COMMA))
	break;

      c_parser_consume_token (parser);
    }

  return list;
}

/* Similarly, but expect leading and trailing parenthesis.  This is a very
   common case for omp clauses.  */

static tree
c_parser_omp_var_list_parens (c_parser *parser, enum omp_clause_code kind,
			      tree list)
{
  /* The clauses location.  */
  location_t loc = c_parser_peek_token (parser)->location;

  if (c_parser_require (parser, CPP_OPEN_PAREN, "expected %<(%>"))
    {
      list = c_parser_omp_variable_list (parser, loc, kind, list);
      c_parser_skip_until_found (parser, CPP_CLOSE_PAREN, "expected %<)%>");
    }
  return list;
}

/* OpenMP 3.0:
   collapse ( constant-expression ) */

static tree
c_parser_omp_clause_collapse (c_parser *parser, tree list)
{
  tree c, num = error_mark_node;
  HOST_WIDE_INT n;
  location_t loc;

  check_no_duplicate_clause (list, OMP_CLAUSE_COLLAPSE, "collapse");

  loc = c_parser_peek_token (parser)->location;
  if (c_parser_require (parser, CPP_OPEN_PAREN, "expected %<(%>"))
    {
      num = c_parser_expr_no_commas (parser, NULL).value;
      c_parser_skip_until_found (parser, CPP_CLOSE_PAREN, "expected %<)%>");
    }
  if (num == error_mark_node)
    return list;
  mark_exp_read (num);
  num = c_fully_fold (num, false, NULL);
  if (!INTEGRAL_TYPE_P (TREE_TYPE (num))
      || !tree_fits_shwi_p (num)
      || (n = tree_to_shwi (num)) <= 0
      || (int) n != n)
    {
      error_at (loc,
		"collapse argument needs positive constant integer expression");
      return list;
    }
  c = build_omp_clause (loc, OMP_CLAUSE_COLLAPSE);
  OMP_CLAUSE_COLLAPSE_EXPR (c) = num;
  OMP_CLAUSE_CHAIN (c) = list;
  return c;
}

/* OpenMP 2.5:
   copyin ( variable-list ) */

static tree
c_parser_omp_clause_copyin (c_parser *parser, tree list)
{
  return c_parser_omp_var_list_parens (parser, OMP_CLAUSE_COPYIN, list);
}

/* OpenMP 2.5:
   copyprivate ( variable-list ) */

static tree
c_parser_omp_clause_copyprivate (c_parser *parser, tree list)
{
  return c_parser_omp_var_list_parens (parser, OMP_CLAUSE_COPYPRIVATE, list);
}

/* OpenMP 2.5:
   default ( shared | none ) */

static tree
c_parser_omp_clause_default (c_parser *parser, tree list)
{
  enum omp_clause_default_kind kind = OMP_CLAUSE_DEFAULT_UNSPECIFIED;
  location_t loc = c_parser_peek_token (parser)->location;
  tree c;

  if (!c_parser_require (parser, CPP_OPEN_PAREN, "expected %<(%>"))
    return list;
  if (c_parser_next_token_is (parser, CPP_NAME))
    {
      const char *p = IDENTIFIER_POINTER (c_parser_peek_token (parser)->value);

      switch (p[0])
	{
	case 'n':
	  if (strcmp ("none", p) != 0)
	    goto invalid_kind;
	  kind = OMP_CLAUSE_DEFAULT_NONE;
	  break;

	case 's':
	  if (strcmp ("shared", p) != 0)
	    goto invalid_kind;
	  kind = OMP_CLAUSE_DEFAULT_SHARED;
	  break;

	default:
	  goto invalid_kind;
	}

      c_parser_consume_token (parser);
    }
  else
    {
    invalid_kind:
      c_parser_error (parser, "expected %<none%> or %<shared%>");
    }
  c_parser_skip_until_found (parser, CPP_CLOSE_PAREN, "expected %<)%>");

  if (kind == OMP_CLAUSE_DEFAULT_UNSPECIFIED)
    return list;

  check_no_duplicate_clause (list, OMP_CLAUSE_DEFAULT, "default");
  c = build_omp_clause (loc, OMP_CLAUSE_DEFAULT);
  OMP_CLAUSE_CHAIN (c) = list;
  OMP_CLAUSE_DEFAULT_KIND (c) = kind;

  return c;
}

/* OpenMP 2.5:
   firstprivate ( variable-list ) */

static tree
c_parser_omp_clause_firstprivate (c_parser *parser, tree list)
{
  return c_parser_omp_var_list_parens (parser, OMP_CLAUSE_FIRSTPRIVATE, list);
}

/* OpenMP 3.1:
   final ( expression ) */

static tree
c_parser_omp_clause_final (c_parser *parser, tree list)
{
  location_t loc = c_parser_peek_token (parser)->location;
  if (c_parser_next_token_is (parser, CPP_OPEN_PAREN))
    {
      tree t = c_parser_paren_condition (parser);
      tree c;

      check_no_duplicate_clause (list, OMP_CLAUSE_FINAL, "final");

      c = build_omp_clause (loc, OMP_CLAUSE_FINAL);
      OMP_CLAUSE_FINAL_EXPR (c) = t;
      OMP_CLAUSE_CHAIN (c) = list;
      list = c;
    }
  else
    c_parser_error (parser, "expected %<(%>");

  return list;
}

/* OpenMP 2.5:
   if ( expression ) */

static tree
c_parser_omp_clause_if (c_parser *parser, tree list)
{
  location_t loc = c_parser_peek_token (parser)->location;
  if (c_parser_next_token_is (parser, CPP_OPEN_PAREN))
    {
      tree t = c_parser_paren_condition (parser);
      tree c;

      check_no_duplicate_clause (list, OMP_CLAUSE_IF, "if");

      c = build_omp_clause (loc, OMP_CLAUSE_IF);
      OMP_CLAUSE_IF_EXPR (c) = t;
      OMP_CLAUSE_CHAIN (c) = list;
      list = c;
    }
  else
    c_parser_error (parser, "expected %<(%>");

  return list;
}

/* OpenMP 2.5:
   lastprivate ( variable-list ) */

static tree
c_parser_omp_clause_lastprivate (c_parser *parser, tree list)
{
  return c_parser_omp_var_list_parens (parser, OMP_CLAUSE_LASTPRIVATE, list);
}

/* OpenMP 3.1:
   mergeable */

static tree
c_parser_omp_clause_mergeable (c_parser *parser ATTRIBUTE_UNUSED, tree list)
{
  tree c;

  /* FIXME: Should we allow duplicates?  */
  check_no_duplicate_clause (list, OMP_CLAUSE_MERGEABLE, "mergeable");

  c = build_omp_clause (c_parser_peek_token (parser)->location,
			OMP_CLAUSE_MERGEABLE);
  OMP_CLAUSE_CHAIN (c) = list;

  return c;
}

/* OpenMP 2.5:
   nowait */

static tree
c_parser_omp_clause_nowait (c_parser *parser ATTRIBUTE_UNUSED, tree list)
{
  tree c;
  location_t loc = c_parser_peek_token (parser)->location;

  check_no_duplicate_clause (list, OMP_CLAUSE_NOWAIT, "nowait");

  c = build_omp_clause (loc, OMP_CLAUSE_NOWAIT);
  OMP_CLAUSE_CHAIN (c) = list;
  return c;
}

/* OpenMP 2.5:
   num_threads ( expression ) */

static tree
c_parser_omp_clause_num_threads (c_parser *parser, tree list)
{
  location_t num_threads_loc = c_parser_peek_token (parser)->location;
  if (c_parser_require (parser, CPP_OPEN_PAREN, "expected %<(%>"))
    {
      location_t expr_loc = c_parser_peek_token (parser)->location;
      tree c, t = c_parser_expression (parser).value;
      mark_exp_read (t);
      t = c_fully_fold (t, false, NULL);

      c_parser_skip_until_found (parser, CPP_CLOSE_PAREN, "expected %<)%>");

      if (!INTEGRAL_TYPE_P (TREE_TYPE (t)))
	{
	  c_parser_error (parser, "expected integer expression");
	  return list;
	}

      /* Attempt to statically determine when the number isn't positive.  */
      c = fold_build2_loc (expr_loc, LE_EXPR, boolean_type_node, t,
		       build_int_cst (TREE_TYPE (t), 0));
      if (CAN_HAVE_LOCATION_P (c))
	SET_EXPR_LOCATION (c, expr_loc);
      if (c == boolean_true_node)
	{
	  warning_at (expr_loc, 0,
		      "%<num_threads%> value must be positive");
	  t = integer_one_node;
	}

      check_no_duplicate_clause (list, OMP_CLAUSE_NUM_THREADS, "num_threads");

      c = build_omp_clause (num_threads_loc, OMP_CLAUSE_NUM_THREADS);
      OMP_CLAUSE_NUM_THREADS_EXPR (c) = t;
      OMP_CLAUSE_CHAIN (c) = list;
      list = c;
    }

  return list;
}

/* OpenMP 2.5:
   ordered */

static tree
c_parser_omp_clause_ordered (c_parser *parser, tree list)
{
  tree c;

  check_no_duplicate_clause (list, OMP_CLAUSE_ORDERED, "ordered");

  c = build_omp_clause (c_parser_peek_token (parser)->location,
			OMP_CLAUSE_ORDERED);
  OMP_CLAUSE_CHAIN (c) = list;

  return c;
}

/* OpenMP 2.5:
   private ( variable-list ) */

static tree
c_parser_omp_clause_private (c_parser *parser, tree list)
{
  return c_parser_omp_var_list_parens (parser, OMP_CLAUSE_PRIVATE, list);
}

/* OpenMP 2.5:
   reduction ( reduction-operator : variable-list )

   reduction-operator:
     One of: + * - & ^ | && ||

   OpenMP 3.1:
   
   reduction-operator:
     One of: + * - & ^ | && || max min

   OpenMP 4.0:

   reduction-operator:
     One of: + * - & ^ | && ||
     identifier  */

static tree
c_parser_omp_clause_reduction (c_parser *parser, tree list)
{
  location_t clause_loc = c_parser_peek_token (parser)->location;
  if (c_parser_require (parser, CPP_OPEN_PAREN, "expected %<(%>"))
    {
      enum tree_code code = ERROR_MARK;
      tree reduc_id = NULL_TREE;

      switch (c_parser_peek_token (parser)->type)
	{
	case CPP_PLUS:
	  code = PLUS_EXPR;
	  break;
	case CPP_MULT:
	  code = MULT_EXPR;
	  break;
	case CPP_MINUS:
	  code = MINUS_EXPR;
	  break;
	case CPP_AND:
	  code = BIT_AND_EXPR;
	  break;
	case CPP_XOR:
	  code = BIT_XOR_EXPR;
	  break;
	case CPP_OR:
	  code = BIT_IOR_EXPR;
	  break;
	case CPP_AND_AND:
	  code = TRUTH_ANDIF_EXPR;
	  break;
	case CPP_OR_OR:
	  code = TRUTH_ORIF_EXPR;
	  break;
        case CPP_NAME:
	  {
	    const char *p
	      = IDENTIFIER_POINTER (c_parser_peek_token (parser)->value);
	    if (strcmp (p, "min") == 0)
	      {
		code = MIN_EXPR;
		break;
	      }
	    if (strcmp (p, "max") == 0)
	      {
		code = MAX_EXPR;
		break;
	      }
	    reduc_id = c_parser_peek_token (parser)->value;
	    break;
	  }
	default:
	  c_parser_error (parser,
			  "expected %<+%>, %<*%>, %<-%>, %<&%>, "
			  "%<^%>, %<|%>, %<&&%>, %<||%>, %<min%> or %<max%>");
	  c_parser_skip_until_found (parser, CPP_CLOSE_PAREN, 0);
	  return list;
	}
      c_parser_consume_token (parser);
      reduc_id = c_omp_reduction_id (code, reduc_id);
      if (c_parser_require (parser, CPP_COLON, "expected %<:%>"))
	{
	  tree nl, c;

	  nl = c_parser_omp_variable_list (parser, clause_loc,
					   OMP_CLAUSE_REDUCTION, list);
	  for (c = nl; c != list; c = OMP_CLAUSE_CHAIN (c))
	    {
	      tree type = TREE_TYPE (OMP_CLAUSE_DECL (c));
	      OMP_CLAUSE_REDUCTION_CODE (c) = code;
	      if (code == ERROR_MARK
		  || !(INTEGRAL_TYPE_P (type)
		       || TREE_CODE (type) == REAL_TYPE
		       || TREE_CODE (type) == COMPLEX_TYPE))
		OMP_CLAUSE_REDUCTION_PLACEHOLDER (c)
		  = c_omp_reduction_lookup (reduc_id,
					    TYPE_MAIN_VARIANT (type));
	    }

	  list = nl;
	}
      c_parser_skip_until_found (parser, CPP_CLOSE_PAREN, "expected %<)%>");
    }
  return list;
}

/* OpenMP 2.5:
   schedule ( schedule-kind )
   schedule ( schedule-kind , expression )

   schedule-kind:
     static | dynamic | guided | runtime | auto
*/

static tree
c_parser_omp_clause_schedule (c_parser *parser, tree list)
{
  tree c, t;
  location_t loc = c_parser_peek_token (parser)->location;

  if (!c_parser_require (parser, CPP_OPEN_PAREN, "expected %<(%>"))
    return list;

  c = build_omp_clause (loc, OMP_CLAUSE_SCHEDULE);

  if (c_parser_next_token_is (parser, CPP_NAME))
    {
      tree kind = c_parser_peek_token (parser)->value;
      const char *p = IDENTIFIER_POINTER (kind);

      switch (p[0])
	{
	case 'd':
	  if (strcmp ("dynamic", p) != 0)
	    goto invalid_kind;
	  OMP_CLAUSE_SCHEDULE_KIND (c) = OMP_CLAUSE_SCHEDULE_DYNAMIC;
	  break;

        case 'g':
	  if (strcmp ("guided", p) != 0)
	    goto invalid_kind;
	  OMP_CLAUSE_SCHEDULE_KIND (c) = OMP_CLAUSE_SCHEDULE_GUIDED;
	  break;

	case 'r':
	  if (strcmp ("runtime", p) != 0)
	    goto invalid_kind;
	  OMP_CLAUSE_SCHEDULE_KIND (c) = OMP_CLAUSE_SCHEDULE_RUNTIME;
	  break;

	default:
	  goto invalid_kind;
	}
    }
  else if (c_parser_next_token_is_keyword (parser, RID_STATIC))
    OMP_CLAUSE_SCHEDULE_KIND (c) = OMP_CLAUSE_SCHEDULE_STATIC;
  else if (c_parser_next_token_is_keyword (parser, RID_AUTO))
    OMP_CLAUSE_SCHEDULE_KIND (c) = OMP_CLAUSE_SCHEDULE_AUTO;
  else
    goto invalid_kind;

  c_parser_consume_token (parser);
  if (c_parser_next_token_is (parser, CPP_COMMA))
    {
      location_t here;
      c_parser_consume_token (parser);

      here = c_parser_peek_token (parser)->location;
      t = c_parser_expr_no_commas (parser, NULL).value;
      mark_exp_read (t);
      t = c_fully_fold (t, false, NULL);

      if (OMP_CLAUSE_SCHEDULE_KIND (c) == OMP_CLAUSE_SCHEDULE_RUNTIME)
	error_at (here, "schedule %<runtime%> does not take "
		  "a %<chunk_size%> parameter");
      else if (OMP_CLAUSE_SCHEDULE_KIND (c) == OMP_CLAUSE_SCHEDULE_AUTO)
	error_at (here,
		  "schedule %<auto%> does not take "
		  "a %<chunk_size%> parameter");
      else if (TREE_CODE (TREE_TYPE (t)) == INTEGER_TYPE)
	OMP_CLAUSE_SCHEDULE_CHUNK_EXPR (c) = t;
      else
	c_parser_error (parser, "expected integer expression");

      c_parser_skip_until_found (parser, CPP_CLOSE_PAREN, "expected %<)%>");
    }
  else
    c_parser_skip_until_found (parser, CPP_CLOSE_PAREN,
			       "expected %<,%> or %<)%>");

  check_no_duplicate_clause (list, OMP_CLAUSE_SCHEDULE, "schedule");
  OMP_CLAUSE_CHAIN (c) = list;
  return c;

 invalid_kind:
  c_parser_error (parser, "invalid schedule kind");
  c_parser_skip_until_found (parser, CPP_CLOSE_PAREN, 0);
  return list;
}

/* OpenMP 2.5:
   shared ( variable-list ) */

static tree
c_parser_omp_clause_shared (c_parser *parser, tree list)
{
  return c_parser_omp_var_list_parens (parser, OMP_CLAUSE_SHARED, list);
}

/* OpenMP 3.0:
   untied */

static tree
c_parser_omp_clause_untied (c_parser *parser ATTRIBUTE_UNUSED, tree list)
{
  tree c;

  /* FIXME: Should we allow duplicates?  */
  check_no_duplicate_clause (list, OMP_CLAUSE_UNTIED, "untied");

  c = build_omp_clause (c_parser_peek_token (parser)->location,
			OMP_CLAUSE_UNTIED);
  OMP_CLAUSE_CHAIN (c) = list;

  return c;
}

/* OpenMP 4.0:
   inbranch
   notinbranch */

static tree
c_parser_omp_clause_branch (c_parser *parser ATTRIBUTE_UNUSED,
			    enum omp_clause_code code, tree list)
{
  check_no_duplicate_clause (list, code, omp_clause_code_name[code]);

  tree c = build_omp_clause (c_parser_peek_token (parser)->location, code);
  OMP_CLAUSE_CHAIN (c) = list;

  return c;
}

/* OpenMP 4.0:
   parallel
   for
   sections
   taskgroup */

static tree
c_parser_omp_clause_cancelkind (c_parser *parser ATTRIBUTE_UNUSED,
				enum omp_clause_code code, tree list)
{
  tree c = build_omp_clause (c_parser_peek_token (parser)->location, code);
  OMP_CLAUSE_CHAIN (c) = list;

  return c;
}

/* OpenMP 4.0:
   num_teams ( expression ) */

static tree
c_parser_omp_clause_num_teams (c_parser *parser, tree list)
{
  location_t num_teams_loc = c_parser_peek_token (parser)->location;
  if (c_parser_require (parser, CPP_OPEN_PAREN, "expected %<(%>"))
    {
      location_t expr_loc = c_parser_peek_token (parser)->location;
      tree c, t = c_parser_expression (parser).value;
      mark_exp_read (t);
      t = c_fully_fold (t, false, NULL);

      c_parser_skip_until_found (parser, CPP_CLOSE_PAREN, "expected %<)%>");

      if (!INTEGRAL_TYPE_P (TREE_TYPE (t)))
	{
	  c_parser_error (parser, "expected integer expression");
	  return list;
	}

      /* Attempt to statically determine when the number isn't positive.  */
      c = fold_build2_loc (expr_loc, LE_EXPR, boolean_type_node, t,
			   build_int_cst (TREE_TYPE (t), 0));
      if (CAN_HAVE_LOCATION_P (c))
	SET_EXPR_LOCATION (c, expr_loc);
      if (c == boolean_true_node)
	{
	  warning_at (expr_loc, 0, "%<num_teams%> value must be positive");
	  t = integer_one_node;
	}

      check_no_duplicate_clause (list, OMP_CLAUSE_NUM_TEAMS, "num_teams");

      c = build_omp_clause (num_teams_loc, OMP_CLAUSE_NUM_TEAMS);
      OMP_CLAUSE_NUM_TEAMS_EXPR (c) = t;
      OMP_CLAUSE_CHAIN (c) = list;
      list = c;
    }

  return list;
}

/* OpenMP 4.0:
   thread_limit ( expression ) */

static tree
c_parser_omp_clause_thread_limit (c_parser *parser, tree list)
{
  location_t num_teams_loc = c_parser_peek_token (parser)->location;
  if (c_parser_require (parser, CPP_OPEN_PAREN, "expected %<(%>"))
    {
      location_t expr_loc = c_parser_peek_token (parser)->location;
      tree c, t = c_parser_expression (parser).value;
      mark_exp_read (t);
      t = c_fully_fold (t, false, NULL);

      c_parser_skip_until_found (parser, CPP_CLOSE_PAREN, "expected %<)%>");

      if (!INTEGRAL_TYPE_P (TREE_TYPE (t)))
	{
	  c_parser_error (parser, "expected integer expression");
	  return list;
	}

      /* Attempt to statically determine when the number isn't positive.  */
      c = fold_build2_loc (expr_loc, LE_EXPR, boolean_type_node, t,
			   build_int_cst (TREE_TYPE (t), 0));
      if (CAN_HAVE_LOCATION_P (c))
	SET_EXPR_LOCATION (c, expr_loc);
      if (c == boolean_true_node)
	{
	  warning_at (expr_loc, 0, "%<thread_limit%> value must be positive");
	  t = integer_one_node;
	}

      check_no_duplicate_clause (list, OMP_CLAUSE_THREAD_LIMIT,
				 "thread_limit");

      c = build_omp_clause (num_teams_loc, OMP_CLAUSE_THREAD_LIMIT);
      OMP_CLAUSE_THREAD_LIMIT_EXPR (c) = t;
      OMP_CLAUSE_CHAIN (c) = list;
      list = c;
    }

  return list;
}

/* OpenMP 4.0:
   aligned ( variable-list )
   aligned ( variable-list : constant-expression ) */

static tree
c_parser_omp_clause_aligned (c_parser *parser, tree list)
{
  location_t clause_loc = c_parser_peek_token (parser)->location;
  tree nl, c;

  if (!c_parser_require (parser, CPP_OPEN_PAREN, "expected %<(%>"))
    return list;

  nl = c_parser_omp_variable_list (parser, clause_loc,
				   OMP_CLAUSE_ALIGNED, list);

  if (c_parser_next_token_is (parser, CPP_COLON))
    {
      c_parser_consume_token (parser);
      tree alignment = c_parser_expr_no_commas (parser, NULL).value;
      mark_exp_read (alignment);
      alignment = c_fully_fold (alignment, false, NULL);
      if (!INTEGRAL_TYPE_P (TREE_TYPE (alignment))
	  && TREE_CODE (alignment) != INTEGER_CST
	  && tree_int_cst_sgn (alignment) != 1)
	{
	  error_at (clause_loc, "%<aligned%> clause alignment expression must "
				"be positive constant integer expression");
	  alignment = NULL_TREE;
	}

      for (c = nl; c != list; c = OMP_CLAUSE_CHAIN (c))
	OMP_CLAUSE_ALIGNED_ALIGNMENT (c) = alignment;
    }

  c_parser_skip_until_found (parser, CPP_CLOSE_PAREN, "expected %<)%>");
  return nl;
}

/* OpenMP 4.0:
   linear ( variable-list )
   linear ( variable-list : expression ) */

static tree
c_parser_omp_clause_linear (c_parser *parser, tree list, bool is_cilk_simd_fn)
{
  location_t clause_loc = c_parser_peek_token (parser)->location;
  tree nl, c, step;

  if (!c_parser_require (parser, CPP_OPEN_PAREN, "expected %<(%>"))
    return list;

  nl = c_parser_omp_variable_list (parser, clause_loc,
				   OMP_CLAUSE_LINEAR, list);

  if (c_parser_next_token_is (parser, CPP_COLON))
    {
      c_parser_consume_token (parser);
      step = c_parser_expression (parser).value;
      mark_exp_read (step);
      step = c_fully_fold (step, false, NULL);
      if (is_cilk_simd_fn && TREE_CODE (step) == PARM_DECL)
	{
	  sorry ("using parameters for %<linear%> step is not supported yet");
	  step = integer_one_node;
	}
      if (!INTEGRAL_TYPE_P (TREE_TYPE (step)))
	{
	  error_at (clause_loc, "%<linear%> clause step expression must "
				"be integral");
	  step = integer_one_node;
	}

    }
  else
    step = integer_one_node;

  for (c = nl; c != list; c = OMP_CLAUSE_CHAIN (c))
    {
      OMP_CLAUSE_LINEAR_STEP (c) = step;
    }

  c_parser_skip_until_found (parser, CPP_CLOSE_PAREN, "expected %<)%>");
  return nl;
}

/* OpenMP 4.0:
   safelen ( constant-expression ) */

static tree
c_parser_omp_clause_safelen (c_parser *parser, tree list)
{
  location_t clause_loc = c_parser_peek_token (parser)->location;
  tree c, t;

  if (!c_parser_require (parser, CPP_OPEN_PAREN, "expected %<(%>"))
    return list;

  t = c_parser_expr_no_commas (parser, NULL).value;
  mark_exp_read (t);
  t = c_fully_fold (t, false, NULL);
  if (!INTEGRAL_TYPE_P (TREE_TYPE (t))
      && TREE_CODE (t) != INTEGER_CST
      && tree_int_cst_sgn (t) != 1)
    {
      error_at (clause_loc, "%<safelen%> clause expression must "
			    "be positive constant integer expression");
      t = NULL_TREE;
    }

  c_parser_skip_until_found (parser, CPP_CLOSE_PAREN, "expected %<)%>");
  if (t == NULL_TREE || t == error_mark_node)
    return list;

  check_no_duplicate_clause (list, OMP_CLAUSE_SAFELEN, "safelen");

  c = build_omp_clause (clause_loc, OMP_CLAUSE_SAFELEN);
  OMP_CLAUSE_SAFELEN_EXPR (c) = t;
  OMP_CLAUSE_CHAIN (c) = list;
  return c;
}

/* OpenMP 4.0:
   simdlen ( constant-expression ) */

static tree
c_parser_omp_clause_simdlen (c_parser *parser, tree list)
{
  location_t clause_loc = c_parser_peek_token (parser)->location;
  tree c, t;

  if (!c_parser_require (parser, CPP_OPEN_PAREN, "expected %<(%>"))
    return list;

  t = c_parser_expr_no_commas (parser, NULL).value;
  mark_exp_read (t);
  t = c_fully_fold (t, false, NULL);
  if (!INTEGRAL_TYPE_P (TREE_TYPE (t))
      && TREE_CODE (t) != INTEGER_CST
      && tree_int_cst_sgn (t) != 1)
    {
      error_at (clause_loc, "%<simdlen%> clause expression must "
			    "be positive constant integer expression");
      t = NULL_TREE;
    }

  c_parser_skip_until_found (parser, CPP_CLOSE_PAREN, "expected %<)%>");
  if (t == NULL_TREE || t == error_mark_node)
    return list;

  check_no_duplicate_clause (list, OMP_CLAUSE_SIMDLEN, "simdlen");

  c = build_omp_clause (clause_loc, OMP_CLAUSE_SIMDLEN);
  OMP_CLAUSE_SIMDLEN_EXPR (c) = t;
  OMP_CLAUSE_CHAIN (c) = list;
  return c;
}

/* OpenMP 4.0:
   depend ( depend-kind: variable-list )

   depend-kind:
     in | out | inout  */

static tree
c_parser_omp_clause_depend (c_parser *parser, tree list)
{
  location_t clause_loc = c_parser_peek_token (parser)->location;
  enum omp_clause_depend_kind kind = OMP_CLAUSE_DEPEND_INOUT;
  tree nl, c;

  if (!c_parser_require (parser, CPP_OPEN_PAREN, "expected %<(%>"))
    return list;

  if (c_parser_next_token_is (parser, CPP_NAME))
    {
      const char *p = IDENTIFIER_POINTER (c_parser_peek_token (parser)->value);
      if (strcmp ("in", p) == 0)
	kind = OMP_CLAUSE_DEPEND_IN;
      else if (strcmp ("inout", p) == 0)
	kind = OMP_CLAUSE_DEPEND_INOUT;
      else if (strcmp ("out", p) == 0)
	kind = OMP_CLAUSE_DEPEND_OUT;
      else
	goto invalid_kind;
    }
  else
    goto invalid_kind;

  c_parser_consume_token (parser);
  if (!c_parser_require (parser, CPP_COLON, "expected %<:%>"))
    goto resync_fail;

  nl = c_parser_omp_variable_list (parser, clause_loc,
				   OMP_CLAUSE_DEPEND, list);

  for (c = nl; c != list; c = OMP_CLAUSE_CHAIN (c))
    OMP_CLAUSE_DEPEND_KIND (c) = kind;

  c_parser_skip_until_found (parser, CPP_CLOSE_PAREN, "expected %<)%>");
  return nl;

 invalid_kind:
  c_parser_error (parser, "invalid depend kind");
 resync_fail:
  c_parser_skip_until_found (parser, CPP_CLOSE_PAREN, "expected %<)%>");
  return list;
}

/* OpenMP 4.0:
   map ( map-kind: variable-list )
   map ( variable-list )

   map-kind:
     alloc | to | from | tofrom  */

static tree
c_parser_omp_clause_map (c_parser *parser, tree list)
{
  location_t clause_loc = c_parser_peek_token (parser)->location;
  enum omp_clause_map_kind kind = OMP_CLAUSE_MAP_TOFROM;
  tree nl, c;

  if (!c_parser_require (parser, CPP_OPEN_PAREN, "expected %<(%>"))
    return list;

  if (c_parser_next_token_is (parser, CPP_NAME)
      && c_parser_peek_2nd_token (parser)->type == CPP_COLON)
    {
      const char *p = IDENTIFIER_POINTER (c_parser_peek_token (parser)->value);
      if (strcmp ("alloc", p) == 0)
	kind = OMP_CLAUSE_MAP_ALLOC;
      else if (strcmp ("to", p) == 0)
	kind = OMP_CLAUSE_MAP_TO;
      else if (strcmp ("from", p) == 0)
	kind = OMP_CLAUSE_MAP_FROM;
      else if (strcmp ("tofrom", p) == 0)
	kind = OMP_CLAUSE_MAP_TOFROM;
      else
	{
	  c_parser_error (parser, "invalid map kind");
	  c_parser_skip_until_found (parser, CPP_CLOSE_PAREN,
				     "expected %<)%>");
	  return list;
	}
      c_parser_consume_token (parser);
      c_parser_consume_token (parser);
    }

  nl = c_parser_omp_variable_list (parser, clause_loc, OMP_CLAUSE_MAP, list);

  for (c = nl; c != list; c = OMP_CLAUSE_CHAIN (c))
    OMP_CLAUSE_MAP_KIND (c) = kind;

  c_parser_skip_until_found (parser, CPP_CLOSE_PAREN, "expected %<)%>");
  return nl;
}

/* OpenMP 4.0:
   device ( expression ) */

static tree
c_parser_omp_clause_device (c_parser *parser, tree list)
{
  location_t clause_loc = c_parser_peek_token (parser)->location;
  if (c_parser_require (parser, CPP_OPEN_PAREN, "expected %<(%>"))
    {
      tree c, t = c_parser_expr_no_commas (parser, NULL).value;
      mark_exp_read (t);
      t = c_fully_fold (t, false, NULL);

      c_parser_skip_until_found (parser, CPP_CLOSE_PAREN, "expected %<)%>");

      if (!INTEGRAL_TYPE_P (TREE_TYPE (t)))
	{
	  c_parser_error (parser, "expected integer expression");
	  return list;
	}

      check_no_duplicate_clause (list, OMP_CLAUSE_DEVICE, "device");

      c = build_omp_clause (clause_loc, OMP_CLAUSE_DEVICE);
      OMP_CLAUSE_DEVICE_ID (c) = t;
      OMP_CLAUSE_CHAIN (c) = list;
      list = c;
    }

  return list;
}

/* OpenMP 4.0:
   dist_schedule ( static )
   dist_schedule ( static , expression ) */

static tree
c_parser_omp_clause_dist_schedule (c_parser *parser, tree list)
{
  tree c, t = NULL_TREE;
  location_t loc = c_parser_peek_token (parser)->location;

  if (!c_parser_require (parser, CPP_OPEN_PAREN, "expected %<(%>"))
    return list;

  if (!c_parser_next_token_is_keyword (parser, RID_STATIC))
    {
      c_parser_error (parser, "invalid dist_schedule kind");
      c_parser_skip_until_found (parser, CPP_CLOSE_PAREN,
				 "expected %<)%>");
      return list;
    }

  c_parser_consume_token (parser);
  if (c_parser_next_token_is (parser, CPP_COMMA))
    {
      c_parser_consume_token (parser);

      t = c_parser_expr_no_commas (parser, NULL).value;
      mark_exp_read (t);
      t = c_fully_fold (t, false, NULL);
      c_parser_skip_until_found (parser, CPP_CLOSE_PAREN, "expected %<)%>");
    }
  else
    c_parser_skip_until_found (parser, CPP_CLOSE_PAREN,
			       "expected %<,%> or %<)%>");

  check_no_duplicate_clause (list, OMP_CLAUSE_SCHEDULE, "schedule");
  if (t == error_mark_node)
    return list;

  c = build_omp_clause (loc, OMP_CLAUSE_DIST_SCHEDULE);
  OMP_CLAUSE_DIST_SCHEDULE_CHUNK_EXPR (c) = t;
  OMP_CLAUSE_CHAIN (c) = list;
  return c;
}

/* OpenMP 4.0:
   proc_bind ( proc-bind-kind )

   proc-bind-kind:
     master | close | spread  */

static tree
c_parser_omp_clause_proc_bind (c_parser *parser, tree list)
{
  location_t clause_loc = c_parser_peek_token (parser)->location;
  enum omp_clause_proc_bind_kind kind;
  tree c;

  if (!c_parser_require (parser, CPP_OPEN_PAREN, "expected %<(%>"))
    return list;

  if (c_parser_next_token_is (parser, CPP_NAME))
    {
      const char *p = IDENTIFIER_POINTER (c_parser_peek_token (parser)->value);
      if (strcmp ("master", p) == 0)
	kind = OMP_CLAUSE_PROC_BIND_MASTER;
      else if (strcmp ("close", p) == 0)
	kind = OMP_CLAUSE_PROC_BIND_CLOSE;
      else if (strcmp ("spread", p) == 0)
	kind = OMP_CLAUSE_PROC_BIND_SPREAD;
      else
	goto invalid_kind;
    }
  else
    goto invalid_kind;

  c_parser_consume_token (parser);
  c_parser_skip_until_found (parser, CPP_CLOSE_PAREN, "expected %<)%>");
  c = build_omp_clause (clause_loc, OMP_CLAUSE_PROC_BIND);
  OMP_CLAUSE_PROC_BIND_KIND (c) = kind;
  OMP_CLAUSE_CHAIN (c) = list;
  return c;

 invalid_kind:
  c_parser_error (parser, "invalid proc_bind kind");
  c_parser_skip_until_found (parser, CPP_CLOSE_PAREN, "expected %<)%>");
  return list;
}

/* OpenMP 4.0:
   to ( variable-list ) */

static tree
c_parser_omp_clause_to (c_parser *parser, tree list)
{
  return c_parser_omp_var_list_parens (parser, OMP_CLAUSE_TO, list);
}

/* OpenMP 4.0:
   from ( variable-list ) */

static tree
c_parser_omp_clause_from (c_parser *parser, tree list)
{
  return c_parser_omp_var_list_parens (parser, OMP_CLAUSE_FROM, list);
}

/* OpenMP 4.0:
   uniform ( variable-list ) */

static tree
c_parser_omp_clause_uniform (c_parser *parser, tree list)
{
  /* The clauses location.  */
  location_t loc = c_parser_peek_token (parser)->location;

  if (c_parser_require (parser, CPP_OPEN_PAREN, "expected %<(%>"))
    {
      list = c_parser_omp_variable_list (parser, loc, OMP_CLAUSE_UNIFORM,
					 list);
      c_parser_skip_until_found (parser, CPP_CLOSE_PAREN, "expected %<)%>");
    }
  return list;
}

/* Parse all OpenMP clauses.  The set clauses allowed by the directive
   is a bitmask in MASK.  Return the list of clauses found; the result
   of clause default goes in *pdefault.  */

static tree
c_parser_omp_all_clauses (c_parser *parser, omp_clause_mask mask,
			  const char *where, bool finish_p = true)
{
  tree clauses = NULL;
  bool first = true, cilk_simd_fn = false;

  while (c_parser_next_token_is_not (parser, CPP_PRAGMA_EOL))
    {
      location_t here;
      pragma_omp_clause c_kind;
      const char *c_name;
      tree prev = clauses;

      if (!first && c_parser_next_token_is (parser, CPP_COMMA))
	c_parser_consume_token (parser);

      here = c_parser_peek_token (parser)->location;
      c_kind = c_parser_omp_clause_name (parser);

      switch (c_kind)
	{
	case PRAGMA_OMP_CLAUSE_COLLAPSE:
	  clauses = c_parser_omp_clause_collapse (parser, clauses);
	  c_name = "collapse";
	  break;
	case PRAGMA_OMP_CLAUSE_COPYIN:
	  clauses = c_parser_omp_clause_copyin (parser, clauses);
	  c_name = "copyin";
	  break;
	case PRAGMA_OMP_CLAUSE_COPYPRIVATE:
	  clauses = c_parser_omp_clause_copyprivate (parser, clauses);
	  c_name = "copyprivate";
	  break;
	case PRAGMA_OMP_CLAUSE_DEFAULT:
	  clauses = c_parser_omp_clause_default (parser, clauses);
	  c_name = "default";
	  break;
	case PRAGMA_OMP_CLAUSE_FIRSTPRIVATE:
	  clauses = c_parser_omp_clause_firstprivate (parser, clauses);
	  c_name = "firstprivate";
	  break;
	case PRAGMA_OMP_CLAUSE_FINAL:
	  clauses = c_parser_omp_clause_final (parser, clauses);
	  c_name = "final";
	  break;
	case PRAGMA_OMP_CLAUSE_IF:
	  clauses = c_parser_omp_clause_if (parser, clauses);
	  c_name = "if";
	  break;
	case PRAGMA_OMP_CLAUSE_LASTPRIVATE:
	  clauses = c_parser_omp_clause_lastprivate (parser, clauses);
	  c_name = "lastprivate";
	  break;
	case PRAGMA_OMP_CLAUSE_MERGEABLE:
	  clauses = c_parser_omp_clause_mergeable (parser, clauses);
	  c_name = "mergeable";
	  break;
	case PRAGMA_OMP_CLAUSE_NOWAIT:
	  clauses = c_parser_omp_clause_nowait (parser, clauses);
	  c_name = "nowait";
	  break;
	case PRAGMA_OMP_CLAUSE_NUM_THREADS:
	  clauses = c_parser_omp_clause_num_threads (parser, clauses);
	  c_name = "num_threads";
	  break;
	case PRAGMA_OMP_CLAUSE_ORDERED:
	  clauses = c_parser_omp_clause_ordered (parser, clauses);
	  c_name = "ordered";
	  break;
	case PRAGMA_OMP_CLAUSE_PRIVATE:
	  clauses = c_parser_omp_clause_private (parser, clauses);
	  c_name = "private";
	  break;
	case PRAGMA_OMP_CLAUSE_REDUCTION:
	  clauses = c_parser_omp_clause_reduction (parser, clauses);
	  c_name = "reduction";
	  break;
	case PRAGMA_OMP_CLAUSE_SCHEDULE:
	  clauses = c_parser_omp_clause_schedule (parser, clauses);
	  c_name = "schedule";
	  break;
	case PRAGMA_OMP_CLAUSE_SHARED:
	  clauses = c_parser_omp_clause_shared (parser, clauses);
	  c_name = "shared";
	  break;
	case PRAGMA_OMP_CLAUSE_UNTIED:
	  clauses = c_parser_omp_clause_untied (parser, clauses);
	  c_name = "untied";
	  break;
	case PRAGMA_OMP_CLAUSE_INBRANCH:
	case PRAGMA_CILK_CLAUSE_MASK:
	  clauses = c_parser_omp_clause_branch (parser, OMP_CLAUSE_INBRANCH,
						clauses);
	  c_name = "inbranch";
	  break;
	case PRAGMA_OMP_CLAUSE_NOTINBRANCH:
	case PRAGMA_CILK_CLAUSE_NOMASK:
	  clauses = c_parser_omp_clause_branch (parser, OMP_CLAUSE_NOTINBRANCH,
						clauses);
	  c_name = "notinbranch";
	  break;
	case PRAGMA_OMP_CLAUSE_PARALLEL:
	  clauses
	    = c_parser_omp_clause_cancelkind (parser, OMP_CLAUSE_PARALLEL,
					      clauses);
	  c_name = "parallel";
	  if (!first)
	    {
	     clause_not_first:
	      error_at (here, "%qs must be the first clause of %qs",
			c_name, where);
	      clauses = prev;
	    }
	  break;
	case PRAGMA_OMP_CLAUSE_FOR:
	  clauses
	    = c_parser_omp_clause_cancelkind (parser, OMP_CLAUSE_FOR,
					      clauses);
	  c_name = "for";
	  if (!first)
	    goto clause_not_first;
	  break;
	case PRAGMA_OMP_CLAUSE_SECTIONS:
	  clauses
	    = c_parser_omp_clause_cancelkind (parser, OMP_CLAUSE_SECTIONS,
					      clauses);
	  c_name = "sections";
	  if (!first)
	    goto clause_not_first;
	  break;
	case PRAGMA_OMP_CLAUSE_TASKGROUP:
	  clauses
	    = c_parser_omp_clause_cancelkind (parser, OMP_CLAUSE_TASKGROUP,
					      clauses);
	  c_name = "taskgroup";
	  if (!first)
	    goto clause_not_first;
	  break;
	case PRAGMA_OMP_CLAUSE_TO:
	  clauses = c_parser_omp_clause_to (parser, clauses);
	  c_name = "to";
	  break;
	case PRAGMA_OMP_CLAUSE_FROM:
	  clauses = c_parser_omp_clause_from (parser, clauses);
	  c_name = "from";
	  break;
	case PRAGMA_OMP_CLAUSE_UNIFORM:
	  clauses = c_parser_omp_clause_uniform (parser, clauses);
	  c_name = "uniform";
	  break;
	case PRAGMA_OMP_CLAUSE_NUM_TEAMS:
	  clauses = c_parser_omp_clause_num_teams (parser, clauses);
	  c_name = "num_teams";
	  break;
	case PRAGMA_OMP_CLAUSE_THREAD_LIMIT:
	  clauses = c_parser_omp_clause_thread_limit (parser, clauses);
	  c_name = "thread_limit";
	  break;
	case PRAGMA_OMP_CLAUSE_ALIGNED:
	  clauses = c_parser_omp_clause_aligned (parser, clauses);
	  c_name = "aligned";
	  break;
	case PRAGMA_OMP_CLAUSE_LINEAR: 
	  if (((mask >> PRAGMA_CILK_CLAUSE_VECTORLENGTH) & 1) != 0)
	   cilk_simd_fn = true; 
	  clauses = c_parser_omp_clause_linear (parser, clauses, cilk_simd_fn); 
	  c_name = "linear";
	  break;
	case PRAGMA_OMP_CLAUSE_DEPEND:
	  clauses = c_parser_omp_clause_depend (parser, clauses);
	  c_name = "depend";
	  break;
	case PRAGMA_OMP_CLAUSE_MAP:
	  clauses = c_parser_omp_clause_map (parser, clauses);
	  c_name = "map";
	  break;
	case PRAGMA_OMP_CLAUSE_DEVICE:
	  clauses = c_parser_omp_clause_device (parser, clauses);
	  c_name = "device";
	  break;
	case PRAGMA_OMP_CLAUSE_DIST_SCHEDULE:
	  clauses = c_parser_omp_clause_dist_schedule (parser, clauses);
	  c_name = "dist_schedule";
	  break;
	case PRAGMA_OMP_CLAUSE_PROC_BIND:
	  clauses = c_parser_omp_clause_proc_bind (parser, clauses);
	  c_name = "proc_bind";
	  break;
	case PRAGMA_OMP_CLAUSE_SAFELEN:
	  clauses = c_parser_omp_clause_safelen (parser, clauses);
	  c_name = "safelen";
	  break;
	case PRAGMA_CILK_CLAUSE_VECTORLENGTH:
	  clauses = c_parser_cilk_clause_vectorlength (parser, clauses, true);
	  c_name = "simdlen";
	  break;
	case PRAGMA_OMP_CLAUSE_SIMDLEN:
	  clauses = c_parser_omp_clause_simdlen (parser, clauses);
	  c_name = "simdlen";
	  break;
	default:
	  c_parser_error (parser, "expected %<#pragma omp%> clause");
	  goto saw_error;
	}

      first = false;

      if (((mask >> c_kind) & 1) == 0 && !parser->error)
	{
	  /* Remove the invalid clause(s) from the list to avoid
	     confusing the rest of the compiler.  */
	  clauses = prev;
	  error_at (here, "%qs is not valid for %qs", c_name, where);
	}
    }

 saw_error:
  c_parser_skip_to_pragma_eol (parser);

  if (finish_p)
    return c_finish_omp_clauses (clauses);

  return clauses;
}

/* OpenMP 2.5:
   structured-block:
     statement

   In practice, we're also interested in adding the statement to an
   outer node.  So it is convenient if we work around the fact that
   c_parser_statement calls add_stmt.  */

static tree
c_parser_omp_structured_block (c_parser *parser)
{
  tree stmt = push_stmt_list ();
  c_parser_statement (parser);
  return pop_stmt_list (stmt);
}

/* OpenMP 2.5:
   # pragma omp atomic new-line
     expression-stmt

   expression-stmt:
     x binop= expr | x++ | ++x | x-- | --x
   binop:
     +, *, -, /, &, ^, |, <<, >>

  where x is an lvalue expression with scalar type.

   OpenMP 3.1:
   # pragma omp atomic new-line
     update-stmt

   # pragma omp atomic read new-line
     read-stmt

   # pragma omp atomic write new-line
     write-stmt

   # pragma omp atomic update new-line
     update-stmt

   # pragma omp atomic capture new-line
     capture-stmt

   # pragma omp atomic capture new-line
     capture-block

   read-stmt:
     v = x
   write-stmt:
     x = expr
   update-stmt:
     expression-stmt | x = x binop expr
   capture-stmt:
     v = expression-stmt
   capture-block:
     { v = x; update-stmt; } | { update-stmt; v = x; }

   OpenMP 4.0:
   update-stmt:
     expression-stmt | x = x binop expr | x = expr binop x
   capture-stmt:
     v = update-stmt
   capture-block:
     { v = x; update-stmt; } | { update-stmt; v = x; } | { v = x; x = expr; }

  where x and v are lvalue expressions with scalar type.

  LOC is the location of the #pragma token.  */

static void
c_parser_omp_atomic (location_t loc, c_parser *parser)
{
  tree lhs = NULL_TREE, rhs = NULL_TREE, v = NULL_TREE;
  tree lhs1 = NULL_TREE, rhs1 = NULL_TREE;
  tree stmt, orig_lhs, unfolded_lhs = NULL_TREE, unfolded_lhs1 = NULL_TREE;
  enum tree_code code = OMP_ATOMIC, opcode = NOP_EXPR;
  struct c_expr expr;
  location_t eloc;
  bool structured_block = false;
  bool swapped = false;
  bool seq_cst = false;

  if (c_parser_next_token_is (parser, CPP_NAME))
    {
      const char *p = IDENTIFIER_POINTER (c_parser_peek_token (parser)->value);

      if (!strcmp (p, "read"))
	code = OMP_ATOMIC_READ;
      else if (!strcmp (p, "write"))
	code = NOP_EXPR;
      else if (!strcmp (p, "update"))
	code = OMP_ATOMIC;
      else if (!strcmp (p, "capture"))
	code = OMP_ATOMIC_CAPTURE_NEW;
      else
	p = NULL;
      if (p)
	c_parser_consume_token (parser);
    }
  if (c_parser_next_token_is (parser, CPP_NAME))
    {
      const char *p = IDENTIFIER_POINTER (c_parser_peek_token (parser)->value);
      if (!strcmp (p, "seq_cst"))
	{
	  seq_cst = true;
	  c_parser_consume_token (parser);
	}
    }
  c_parser_skip_to_pragma_eol (parser);

  switch (code)
    {
    case OMP_ATOMIC_READ:
    case NOP_EXPR: /* atomic write */
      v = c_parser_unary_expression (parser).value;
      v = c_fully_fold (v, false, NULL);
      if (v == error_mark_node)
	goto saw_error;
      loc = c_parser_peek_token (parser)->location;
      if (!c_parser_require (parser, CPP_EQ, "expected %<=%>"))
	goto saw_error;
      if (code == NOP_EXPR)
	lhs = c_parser_expression (parser).value;
      else
	lhs = c_parser_unary_expression (parser).value;
      lhs = c_fully_fold (lhs, false, NULL);
      if (lhs == error_mark_node)
	goto saw_error;
      if (code == NOP_EXPR)
	{
	  /* atomic write is represented by OMP_ATOMIC with NOP_EXPR
	     opcode.  */
	  code = OMP_ATOMIC;
	  rhs = lhs;
	  lhs = v;
	  v = NULL_TREE;
	}
      goto done;
    case OMP_ATOMIC_CAPTURE_NEW:
      if (c_parser_next_token_is (parser, CPP_OPEN_BRACE))
	{
	  c_parser_consume_token (parser);
	  structured_block = true;
	}
      else
	{
	  v = c_parser_unary_expression (parser).value;
	  v = c_fully_fold (v, false, NULL);
	  if (v == error_mark_node)
	    goto saw_error;
	  if (!c_parser_require (parser, CPP_EQ, "expected %<=%>"))
	    goto saw_error;
	}
      break;
    default:
      break;
    }

  /* For structured_block case we don't know yet whether
     old or new x should be captured.  */
restart:
  eloc = c_parser_peek_token (parser)->location;
  expr = c_parser_unary_expression (parser);
  lhs = expr.value;
  expr = default_function_array_conversion (eloc, expr);
  unfolded_lhs = expr.value;
  lhs = c_fully_fold (lhs, false, NULL);
  orig_lhs = lhs;
  switch (TREE_CODE (lhs))
    {
    case ERROR_MARK:
    saw_error:
      c_parser_skip_to_end_of_block_or_statement (parser);
      if (structured_block)
	{
	  if (c_parser_next_token_is (parser, CPP_CLOSE_BRACE))
	    c_parser_consume_token (parser);
	  else if (code == OMP_ATOMIC_CAPTURE_NEW)
	    {
	      c_parser_skip_to_end_of_block_or_statement (parser);
	      if (c_parser_next_token_is (parser, CPP_CLOSE_BRACE))
		c_parser_consume_token (parser);
	    }
	}
      return;

    case POSTINCREMENT_EXPR:
      if (code == OMP_ATOMIC_CAPTURE_NEW && !structured_block)
	code = OMP_ATOMIC_CAPTURE_OLD;
      /* FALLTHROUGH */
    case PREINCREMENT_EXPR:
      lhs = TREE_OPERAND (lhs, 0);
      unfolded_lhs = NULL_TREE;
      opcode = PLUS_EXPR;
      rhs = integer_one_node;
      break;

    case POSTDECREMENT_EXPR:
      if (code == OMP_ATOMIC_CAPTURE_NEW && !structured_block)
	code = OMP_ATOMIC_CAPTURE_OLD;
      /* FALLTHROUGH */
    case PREDECREMENT_EXPR:
      lhs = TREE_OPERAND (lhs, 0);
      unfolded_lhs = NULL_TREE;
      opcode = MINUS_EXPR;
      rhs = integer_one_node;
      break;

    case COMPOUND_EXPR:
      if (TREE_CODE (TREE_OPERAND (lhs, 0)) == SAVE_EXPR
	  && TREE_CODE (TREE_OPERAND (lhs, 1)) == COMPOUND_EXPR
	  && TREE_CODE (TREE_OPERAND (TREE_OPERAND (lhs, 1), 0)) == MODIFY_EXPR
	  && TREE_OPERAND (TREE_OPERAND (lhs, 1), 1) == TREE_OPERAND (lhs, 0)
	  && TREE_CODE (TREE_TYPE (TREE_OPERAND (TREE_OPERAND
					      (TREE_OPERAND (lhs, 1), 0), 0)))
	     == BOOLEAN_TYPE)
	/* Undo effects of boolean_increment for post {in,de}crement.  */
	lhs = TREE_OPERAND (TREE_OPERAND (lhs, 1), 0);
      /* FALLTHRU */
    case MODIFY_EXPR:
      if (TREE_CODE (lhs) == MODIFY_EXPR
	  && TREE_CODE (TREE_TYPE (TREE_OPERAND (lhs, 0))) == BOOLEAN_TYPE)
	{
	  /* Undo effects of boolean_increment.  */
	  if (integer_onep (TREE_OPERAND (lhs, 1)))
	    {
	      /* This is pre or post increment.  */
	      rhs = TREE_OPERAND (lhs, 1);
	      lhs = TREE_OPERAND (lhs, 0);
	      unfolded_lhs = NULL_TREE;
	      opcode = NOP_EXPR;
	      if (code == OMP_ATOMIC_CAPTURE_NEW
		  && !structured_block
		  && TREE_CODE (orig_lhs) == COMPOUND_EXPR)
		code = OMP_ATOMIC_CAPTURE_OLD;
	      break;
	    }
	  if (TREE_CODE (TREE_OPERAND (lhs, 1)) == TRUTH_NOT_EXPR
	      && TREE_OPERAND (lhs, 0)
		 == TREE_OPERAND (TREE_OPERAND (lhs, 1), 0))
	    {
	      /* This is pre or post decrement.  */
	      rhs = TREE_OPERAND (lhs, 1);
	      lhs = TREE_OPERAND (lhs, 0);
	      unfolded_lhs = NULL_TREE;
	      opcode = NOP_EXPR;
	      if (code == OMP_ATOMIC_CAPTURE_NEW
		  && !structured_block
		  && TREE_CODE (orig_lhs) == COMPOUND_EXPR)
		code = OMP_ATOMIC_CAPTURE_OLD;
	      break;
	    }
	}
      /* FALLTHRU */
    default:
      switch (c_parser_peek_token (parser)->type)
	{
	case CPP_MULT_EQ:
	  opcode = MULT_EXPR;
	  break;
	case CPP_DIV_EQ:
	  opcode = TRUNC_DIV_EXPR;
	  break;
	case CPP_PLUS_EQ:
	  opcode = PLUS_EXPR;
	  break;
	case CPP_MINUS_EQ:
	  opcode = MINUS_EXPR;
	  break;
	case CPP_LSHIFT_EQ:
	  opcode = LSHIFT_EXPR;
	  break;
	case CPP_RSHIFT_EQ:
	  opcode = RSHIFT_EXPR;
	  break;
	case CPP_AND_EQ:
	  opcode = BIT_AND_EXPR;
	  break;
	case CPP_OR_EQ:
	  opcode = BIT_IOR_EXPR;
	  break;
	case CPP_XOR_EQ:
	  opcode = BIT_XOR_EXPR;
	  break;
	case CPP_EQ:
	  c_parser_consume_token (parser);
	  eloc = c_parser_peek_token (parser)->location;
	  expr = c_parser_expr_no_commas (parser, NULL, unfolded_lhs);
	  rhs1 = expr.value;
	  switch (TREE_CODE (rhs1))
	    {
	    case MULT_EXPR:
	    case TRUNC_DIV_EXPR:
	    case PLUS_EXPR:
	    case MINUS_EXPR:
	    case LSHIFT_EXPR:
	    case RSHIFT_EXPR:
	    case BIT_AND_EXPR:
	    case BIT_IOR_EXPR:
	    case BIT_XOR_EXPR:
	      if (c_tree_equal (TREE_OPERAND (rhs1, 0), unfolded_lhs))
		{
		  opcode = TREE_CODE (rhs1);
		  rhs = c_fully_fold (TREE_OPERAND (rhs1, 1), false, NULL);
		  rhs1 = c_fully_fold (TREE_OPERAND (rhs1, 0), false, NULL);
		  goto stmt_done;
		}
	      if (c_tree_equal (TREE_OPERAND (rhs1, 1), unfolded_lhs))
		{
		  opcode = TREE_CODE (rhs1);
		  rhs = c_fully_fold (TREE_OPERAND (rhs1, 0), false, NULL);
		  rhs1 = c_fully_fold (TREE_OPERAND (rhs1, 1), false, NULL);
		  swapped = !commutative_tree_code (opcode);
		  goto stmt_done;
		}
	      break;
	    case ERROR_MARK:
	      goto saw_error;
	    default:
	      break;
	    }
	  if (c_parser_peek_token (parser)->type == CPP_SEMICOLON)
	    {
	      if (structured_block && code == OMP_ATOMIC_CAPTURE_NEW)
		{
		  code = OMP_ATOMIC_CAPTURE_OLD;
		  v = lhs;
		  lhs = NULL_TREE;
		  expr = default_function_array_read_conversion (eloc, expr);
		  unfolded_lhs1 = expr.value;
		  lhs1 = c_fully_fold (unfolded_lhs1, false, NULL);
		  rhs1 = NULL_TREE;
		  c_parser_consume_token (parser);
		  goto restart;
		}
	      if (structured_block)
		{
		  opcode = NOP_EXPR;
		  expr = default_function_array_read_conversion (eloc, expr);
		  rhs = c_fully_fold (expr.value, false, NULL);
		  rhs1 = NULL_TREE;
		  goto stmt_done;
		}
	    }
	  c_parser_error (parser, "invalid form of %<#pragma omp atomic%>");
	  goto saw_error;
	default:
	  c_parser_error (parser,
			  "invalid operator for %<#pragma omp atomic%>");
	  goto saw_error;
	}

      /* Arrange to pass the location of the assignment operator to
	 c_finish_omp_atomic.  */
      loc = c_parser_peek_token (parser)->location;
      c_parser_consume_token (parser);
      eloc = c_parser_peek_token (parser)->location;
      expr = c_parser_expression (parser);
      expr = default_function_array_read_conversion (eloc, expr);
      rhs = expr.value;
      rhs = c_fully_fold (rhs, false, NULL);
      break;
    }
stmt_done:
  if (structured_block && code == OMP_ATOMIC_CAPTURE_NEW)
    {
      if (!c_parser_require (parser, CPP_SEMICOLON, "expected %<;%>"))
	goto saw_error;
      v = c_parser_unary_expression (parser).value;
      v = c_fully_fold (v, false, NULL);
      if (v == error_mark_node)
	goto saw_error;
      if (!c_parser_require (parser, CPP_EQ, "expected %<=%>"))
	goto saw_error;
      eloc = c_parser_peek_token (parser)->location;
      expr = c_parser_unary_expression (parser);
      lhs1 = expr.value;
      expr = default_function_array_read_conversion (eloc, expr);
      unfolded_lhs1 = expr.value;
      lhs1 = c_fully_fold (lhs1, false, NULL);
      if (lhs1 == error_mark_node)
	goto saw_error;
    }
  if (structured_block)
    {
      c_parser_skip_until_found (parser, CPP_SEMICOLON, "expected %<;%>");
      c_parser_require (parser, CPP_CLOSE_BRACE, "expected %<}%>");
    }
done:
  if (unfolded_lhs && unfolded_lhs1
      && !c_tree_equal (unfolded_lhs, unfolded_lhs1))
    {
      error ("%<#pragma omp atomic capture%> uses two different "
	     "expressions for memory");
      stmt = error_mark_node;
    }
  else
    stmt = c_finish_omp_atomic (loc, code, opcode, lhs, rhs, v, lhs1, rhs1,
				swapped, seq_cst);
  if (stmt != error_mark_node)
    add_stmt (stmt);

  if (!structured_block)
    c_parser_skip_until_found (parser, CPP_SEMICOLON, "expected %<;%>");
}


/* OpenMP 2.5:
   # pragma omp barrier new-line
*/

static void
c_parser_omp_barrier (c_parser *parser)
{
  location_t loc = c_parser_peek_token (parser)->location;
  c_parser_consume_pragma (parser);
  c_parser_skip_to_pragma_eol (parser);

  c_finish_omp_barrier (loc);
}

/* OpenMP 2.5:
   # pragma omp critical [(name)] new-line
     structured-block

  LOC is the location of the #pragma itself.  */

static tree
c_parser_omp_critical (location_t loc, c_parser *parser)
{
  tree stmt, name = NULL;

  if (c_parser_next_token_is (parser, CPP_OPEN_PAREN))
    {
      c_parser_consume_token (parser);
      if (c_parser_next_token_is (parser, CPP_NAME))
	{
	  name = c_parser_peek_token (parser)->value;
	  c_parser_consume_token (parser);
	  c_parser_require (parser, CPP_CLOSE_PAREN, "expected %<)%>");
	}
      else
	c_parser_error (parser, "expected identifier");
    }
  else if (c_parser_next_token_is_not (parser, CPP_PRAGMA_EOL))
    c_parser_error (parser, "expected %<(%> or end of line");
  c_parser_skip_to_pragma_eol (parser);

  stmt = c_parser_omp_structured_block (parser);
  return c_finish_omp_critical (loc, stmt, name);
}

/* OpenMP 2.5:
   # pragma omp flush flush-vars[opt] new-line

   flush-vars:
     ( variable-list ) */

static void
c_parser_omp_flush (c_parser *parser)
{
  location_t loc = c_parser_peek_token (parser)->location;
  c_parser_consume_pragma (parser);
  if (c_parser_next_token_is (parser, CPP_OPEN_PAREN))
    c_parser_omp_var_list_parens (parser, OMP_CLAUSE_ERROR, NULL);
  else if (c_parser_next_token_is_not (parser, CPP_PRAGMA_EOL))
    c_parser_error (parser, "expected %<(%> or end of line");
  c_parser_skip_to_pragma_eol (parser);

  c_finish_omp_flush (loc);
}

/* Parse the restricted form of the for statement allowed by OpenMP.
   The real trick here is to determine the loop control variable early
   so that we can push a new decl if necessary to make it private.
   LOC is the location of the OMP in "#pragma omp".  */

static tree
c_parser_omp_for_loop (location_t loc, c_parser *parser, enum tree_code code,
		       tree clauses, tree *cclauses)
{
  tree decl, cond, incr, save_break, save_cont, body, init, stmt, cl;
  tree declv, condv, incrv, initv, ret = NULL;
  bool fail = false, open_brace_parsed = false;
  int i, collapse = 1, nbraces = 0;
  location_t for_loc;
  vec<tree, va_gc> *for_block = make_tree_vector ();

  for (cl = clauses; cl; cl = OMP_CLAUSE_CHAIN (cl))
    if (OMP_CLAUSE_CODE (cl) == OMP_CLAUSE_COLLAPSE)
      collapse = tree_to_shwi (OMP_CLAUSE_COLLAPSE_EXPR (cl));

  gcc_assert (collapse >= 1);

  declv = make_tree_vec (collapse);
  initv = make_tree_vec (collapse);
  condv = make_tree_vec (collapse);
  incrv = make_tree_vec (collapse);

  if (!c_parser_next_token_is_keyword (parser, RID_FOR))
    {
      c_parser_error (parser, "for statement expected");
      return NULL;
    }
  for_loc = c_parser_peek_token (parser)->location;
  c_parser_consume_token (parser);

  for (i = 0; i < collapse; i++)
    {
      int bracecount = 0;

      if (!c_parser_require (parser, CPP_OPEN_PAREN, "expected %<(%>"))
	goto pop_scopes;

      /* Parse the initialization declaration or expression.  */
      if (c_parser_next_tokens_start_declaration (parser))
	{
	  if (i > 0)
	    vec_safe_push (for_block, c_begin_compound_stmt (true));
	  c_parser_declaration_or_fndef (parser, true, true, true, true, true,
					 NULL, vNULL);
	  decl = check_for_loop_decls (for_loc, flag_isoc99);
	  if (decl == NULL)
	    goto error_init;
	  if (DECL_INITIAL (decl) == error_mark_node)
	    decl = error_mark_node;
	  init = decl;
	}
      else if (c_parser_next_token_is (parser, CPP_NAME)
	       && c_parser_peek_2nd_token (parser)->type == CPP_EQ)
	{
	  struct c_expr decl_exp;
	  struct c_expr init_exp;
	  location_t init_loc;

	  decl_exp = c_parser_postfix_expression (parser);
	  decl = decl_exp.value;

	  c_parser_require (parser, CPP_EQ, "expected %<=%>");

	  init_loc = c_parser_peek_token (parser)->location;
	  init_exp = c_parser_expr_no_commas (parser, NULL);
	  init_exp = default_function_array_read_conversion (init_loc,
							     init_exp);
	  init = build_modify_expr (init_loc, decl, decl_exp.original_type,
				    NOP_EXPR, init_loc, init_exp.value,
				    init_exp.original_type);
	  init = c_process_expr_stmt (init_loc, init);

	  c_parser_skip_until_found (parser, CPP_SEMICOLON, "expected %<;%>");
	}
      else
	{
	error_init:
	  c_parser_error (parser,
			  "expected iteration declaration or initialization");
	  c_parser_skip_until_found (parser, CPP_CLOSE_PAREN,
				     "expected %<)%>");
	  fail = true;
	  goto parse_next;
	}

      /* Parse the loop condition.  */
      cond = NULL_TREE;
      if (c_parser_next_token_is_not (parser, CPP_SEMICOLON))
	{
	  location_t cond_loc = c_parser_peek_token (parser)->location;
	  struct c_expr cond_expr
	    = c_parser_binary_expression (parser, NULL, NULL_TREE);

	  cond = cond_expr.value;
	  cond = c_objc_common_truthvalue_conversion (cond_loc, cond);
	  cond = c_fully_fold (cond, false, NULL);
	  switch (cond_expr.original_code)
	    {
	    case GT_EXPR:
	    case GE_EXPR:
	    case LT_EXPR:
	    case LE_EXPR:
	      break;
	    case NE_EXPR:
	      if (code == CILK_SIMD)
		break;
	      /* FALLTHRU.  */
	    default:
	      /* Can't be cond = error_mark_node, because we want to preserve
		 the location until c_finish_omp_for.  */
	      cond = build1 (NOP_EXPR, boolean_type_node, error_mark_node);
	      break;
	    }
	  protected_set_expr_location (cond, cond_loc);
	}
      c_parser_skip_until_found (parser, CPP_SEMICOLON, "expected %<;%>");

      /* Parse the increment expression.  */
      incr = NULL_TREE;
      if (c_parser_next_token_is_not (parser, CPP_CLOSE_PAREN))
	{
	  location_t incr_loc = c_parser_peek_token (parser)->location;

	  incr = c_process_expr_stmt (incr_loc,
				      c_parser_expression (parser).value);
	}
      c_parser_skip_until_found (parser, CPP_CLOSE_PAREN, "expected %<)%>");

      if (decl == NULL || decl == error_mark_node || init == error_mark_node)
	fail = true;
      else
	{
	  TREE_VEC_ELT (declv, i) = decl;
	  TREE_VEC_ELT (initv, i) = init;
	  TREE_VEC_ELT (condv, i) = cond;
	  TREE_VEC_ELT (incrv, i) = incr;
	}

    parse_next:
      if (i == collapse - 1)
	break;

      /* FIXME: OpenMP 3.0 draft isn't very clear on what exactly is allowed
	 in between the collapsed for loops to be still considered perfectly
	 nested.  Hopefully the final version clarifies this.
	 For now handle (multiple) {'s and empty statements.  */
      do
	{
	  if (c_parser_next_token_is_keyword (parser, RID_FOR))
	    {
	      c_parser_consume_token (parser);
	      break;
	    }
	  else if (c_parser_next_token_is (parser, CPP_OPEN_BRACE))
	    {
	      c_parser_consume_token (parser);
	      bracecount++;
	    }
	  else if (bracecount
		   && c_parser_next_token_is (parser, CPP_SEMICOLON))
	    c_parser_consume_token (parser);
	  else
	    {
	      c_parser_error (parser, "not enough perfectly nested loops");
	      if (bracecount)
		{
		  open_brace_parsed = true;
		  bracecount--;
		}
	      fail = true;
	      collapse = 0;
	      break;
	    }
	}
      while (1);

      nbraces += bracecount;
    }

  save_break = c_break_label;
  if (code == CILK_SIMD)
    c_break_label = build_int_cst (size_type_node, 2);
  else
    c_break_label = size_one_node;
  save_cont = c_cont_label;
  c_cont_label = NULL_TREE;
  body = push_stmt_list ();

  if (open_brace_parsed)
    {
      location_t here = c_parser_peek_token (parser)->location;
      stmt = c_begin_compound_stmt (true);
      c_parser_compound_statement_nostart (parser);
      add_stmt (c_end_compound_stmt (here, stmt, true));
    }
  else
    add_stmt (c_parser_c99_block_statement (parser));
  if (c_cont_label)
    {
      tree t = build1 (LABEL_EXPR, void_type_node, c_cont_label);
      SET_EXPR_LOCATION (t, loc);
      add_stmt (t);
    }

  body = pop_stmt_list (body);
  c_break_label = save_break;
  c_cont_label = save_cont;

  while (nbraces)
    {
      if (c_parser_next_token_is (parser, CPP_CLOSE_BRACE))
	{
	  c_parser_consume_token (parser);
	  nbraces--;
	}
      else if (c_parser_next_token_is (parser, CPP_SEMICOLON))
	c_parser_consume_token (parser);
      else
	{
	  c_parser_error (parser, "collapsed loops not perfectly nested");
	  while (nbraces)
	    {
	      location_t here = c_parser_peek_token (parser)->location;
	      stmt = c_begin_compound_stmt (true);
	      add_stmt (body);
	      c_parser_compound_statement_nostart (parser);
	      body = c_end_compound_stmt (here, stmt, true);
	      nbraces--;
	    }
	  goto pop_scopes;
	}
    }

  /* Only bother calling c_finish_omp_for if we haven't already generated
     an error from the initialization parsing.  */
  if (!fail)
    {
      stmt = c_finish_omp_for (loc, code, declv, initv, condv,
			       incrv, body, NULL);
      if (stmt)
	{
	  if (cclauses != NULL
	      && cclauses[C_OMP_CLAUSE_SPLIT_PARALLEL] != NULL)
	    {
	      tree *c;
	      for (c = &cclauses[C_OMP_CLAUSE_SPLIT_PARALLEL]; *c ; )
		if (OMP_CLAUSE_CODE (*c) != OMP_CLAUSE_FIRSTPRIVATE
		    && OMP_CLAUSE_CODE (*c) != OMP_CLAUSE_LASTPRIVATE)
		  c = &OMP_CLAUSE_CHAIN (*c);
		else
		  {
		    for (i = 0; i < collapse; i++)
		      if (TREE_VEC_ELT (declv, i) == OMP_CLAUSE_DECL (*c))
			break;
		    if (i == collapse)
		      c = &OMP_CLAUSE_CHAIN (*c);
		    else if (OMP_CLAUSE_CODE (*c) == OMP_CLAUSE_FIRSTPRIVATE)
		      {
			error_at (loc,
				  "iteration variable %qD should not be firstprivate",
				  OMP_CLAUSE_DECL (*c));
			*c = OMP_CLAUSE_CHAIN (*c);
		      }
		    else
		      {
			/* Copy lastprivate (decl) clause to OMP_FOR_CLAUSES,
			   change it to shared (decl) in
			   OMP_PARALLEL_CLAUSES.  */
			tree l = build_omp_clause (OMP_CLAUSE_LOCATION (*c),
						   OMP_CLAUSE_LASTPRIVATE);
			OMP_CLAUSE_DECL (l) = OMP_CLAUSE_DECL (*c);
			OMP_CLAUSE_CHAIN (l) = clauses;
			clauses = l;
			OMP_CLAUSE_SET_CODE (*c, OMP_CLAUSE_SHARED);
		      }
		  }
	    }
	  OMP_FOR_CLAUSES (stmt) = clauses;
	}
      ret = stmt;
    }
pop_scopes:
  while (!for_block->is_empty ())
    {
      /* FIXME diagnostics: LOC below should be the actual location of
	 this particular for block.  We need to build a list of
	 locations to go along with FOR_BLOCK.  */
      stmt = c_end_compound_stmt (loc, for_block->pop (), true);
      add_stmt (stmt);
    }
  release_tree_vector (for_block);
  return ret;
}

/* Helper function for OpenMP parsing, split clauses and call
   finish_omp_clauses on each of the set of clauses afterwards.  */

static void
omp_split_clauses (location_t loc, enum tree_code code,
		   omp_clause_mask mask, tree clauses, tree *cclauses)
{
  int i;
  c_omp_split_clauses (loc, code, mask, clauses, cclauses);
  for (i = 0; i < C_OMP_CLAUSE_SPLIT_COUNT; i++)
    if (cclauses[i])
      cclauses[i] = c_finish_omp_clauses (cclauses[i]);
}

/* OpenMP 4.0:
   #pragma omp simd simd-clause[optseq] new-line
     for-loop

   LOC is the location of the #pragma token.
*/

#define OMP_SIMD_CLAUSE_MASK					\
	( (OMP_CLAUSE_MASK_1 << PRAGMA_OMP_CLAUSE_SAFELEN)	\
	| (OMP_CLAUSE_MASK_1 << PRAGMA_OMP_CLAUSE_LINEAR)	\
	| (OMP_CLAUSE_MASK_1 << PRAGMA_OMP_CLAUSE_ALIGNED)	\
	| (OMP_CLAUSE_MASK_1 << PRAGMA_OMP_CLAUSE_PRIVATE)	\
	| (OMP_CLAUSE_MASK_1 << PRAGMA_OMP_CLAUSE_LASTPRIVATE)	\
	| (OMP_CLAUSE_MASK_1 << PRAGMA_OMP_CLAUSE_REDUCTION)	\
	| (OMP_CLAUSE_MASK_1 << PRAGMA_OMP_CLAUSE_COLLAPSE))

static tree
c_parser_omp_simd (location_t loc, c_parser *parser,
		   char *p_name, omp_clause_mask mask, tree *cclauses)
{
  tree block, clauses, ret;

  strcat (p_name, " simd");
  mask |= OMP_SIMD_CLAUSE_MASK;
  mask &= ~(OMP_CLAUSE_MASK_1 << PRAGMA_OMP_CLAUSE_ORDERED);

  clauses = c_parser_omp_all_clauses (parser, mask, p_name, cclauses == NULL);
  if (cclauses)
    {
      omp_split_clauses (loc, OMP_SIMD, mask, clauses, cclauses);
      clauses = cclauses[C_OMP_CLAUSE_SPLIT_SIMD];
    }

  block = c_begin_compound_stmt (true);
  ret = c_parser_omp_for_loop (loc, parser, OMP_SIMD, clauses, cclauses);
  block = c_end_compound_stmt (loc, block, true);
  add_stmt (block);

  return ret;
}

/* OpenMP 2.5:
   #pragma omp for for-clause[optseq] new-line
     for-loop

   OpenMP 4.0:
   #pragma omp for simd for-simd-clause[optseq] new-line
     for-loop

   LOC is the location of the #pragma token.
*/

#define OMP_FOR_CLAUSE_MASK					\
	( (OMP_CLAUSE_MASK_1 << PRAGMA_OMP_CLAUSE_PRIVATE)	\
	| (OMP_CLAUSE_MASK_1 << PRAGMA_OMP_CLAUSE_FIRSTPRIVATE)	\
	| (OMP_CLAUSE_MASK_1 << PRAGMA_OMP_CLAUSE_LASTPRIVATE)	\
	| (OMP_CLAUSE_MASK_1 << PRAGMA_OMP_CLAUSE_REDUCTION)	\
	| (OMP_CLAUSE_MASK_1 << PRAGMA_OMP_CLAUSE_ORDERED)	\
	| (OMP_CLAUSE_MASK_1 << PRAGMA_OMP_CLAUSE_SCHEDULE)	\
	| (OMP_CLAUSE_MASK_1 << PRAGMA_OMP_CLAUSE_COLLAPSE)	\
	| (OMP_CLAUSE_MASK_1 << PRAGMA_OMP_CLAUSE_NOWAIT))

static tree
c_parser_omp_for (location_t loc, c_parser *parser,
		  char *p_name, omp_clause_mask mask, tree *cclauses)
{
  tree block, clauses, ret;

  strcat (p_name, " for");
  mask |= OMP_FOR_CLAUSE_MASK;
  if (cclauses)
    mask &= ~(OMP_CLAUSE_MASK_1 << PRAGMA_OMP_CLAUSE_NOWAIT);

  if (c_parser_next_token_is (parser, CPP_NAME))
    {
      const char *p = IDENTIFIER_POINTER (c_parser_peek_token (parser)->value);

      if (strcmp (p, "simd") == 0)
	{
	  tree cclauses_buf[C_OMP_CLAUSE_SPLIT_COUNT];
	  if (cclauses == NULL)
	    cclauses = cclauses_buf;

	  c_parser_consume_token (parser);
	  if (!flag_openmp)  /* flag_openmp_simd  */
	    return c_parser_omp_simd (loc, parser, p_name, mask, cclauses);
	  block = c_begin_compound_stmt (true);
	  ret = c_parser_omp_simd (loc, parser, p_name, mask, cclauses);
	  block = c_end_compound_stmt (loc, block, true);
	  if (ret == NULL_TREE)
	    return ret;
	  ret = make_node (OMP_FOR);
	  TREE_TYPE (ret) = void_type_node;
	  OMP_FOR_BODY (ret) = block;
	  OMP_FOR_CLAUSES (ret) = cclauses[C_OMP_CLAUSE_SPLIT_FOR];
	  SET_EXPR_LOCATION (ret, loc);
	  add_stmt (ret);
	  return ret;
	}
    }
  if (!flag_openmp)  /* flag_openmp_simd  */
    {
      c_parser_skip_to_pragma_eol (parser);
      return NULL_TREE;
    }

  clauses = c_parser_omp_all_clauses (parser, mask, p_name, cclauses == NULL);
  if (cclauses)
    {
      omp_split_clauses (loc, OMP_FOR, mask, clauses, cclauses);
      clauses = cclauses[C_OMP_CLAUSE_SPLIT_FOR];
    }

  block = c_begin_compound_stmt (true);
  ret = c_parser_omp_for_loop (loc, parser, OMP_FOR, clauses, cclauses);
  block = c_end_compound_stmt (loc, block, true);
  add_stmt (block);

  return ret;
}

/* OpenMP 2.5:
   # pragma omp master new-line
     structured-block

   LOC is the location of the #pragma token.
*/

static tree
c_parser_omp_master (location_t loc, c_parser *parser)
{
  c_parser_skip_to_pragma_eol (parser);
  return c_finish_omp_master (loc, c_parser_omp_structured_block (parser));
}

/* OpenMP 2.5:
   # pragma omp ordered new-line
     structured-block

   LOC is the location of the #pragma itself.
*/

static tree
c_parser_omp_ordered (location_t loc, c_parser *parser)
{
  c_parser_skip_to_pragma_eol (parser);
  return c_finish_omp_ordered (loc, c_parser_omp_structured_block (parser));
}

/* OpenMP 2.5:

   section-scope:
     { section-sequence }

   section-sequence:
     section-directive[opt] structured-block
     section-sequence section-directive structured-block

    SECTIONS_LOC is the location of the #pragma omp sections.  */

static tree
c_parser_omp_sections_scope (location_t sections_loc, c_parser *parser)
{
  tree stmt, substmt;
  bool error_suppress = false;
  location_t loc;

  loc = c_parser_peek_token (parser)->location;
  if (!c_parser_require (parser, CPP_OPEN_BRACE, "expected %<{%>"))
    {
      /* Avoid skipping until the end of the block.  */
      parser->error = false;
      return NULL_TREE;
    }

  stmt = push_stmt_list ();

  if (c_parser_peek_token (parser)->pragma_kind != PRAGMA_OMP_SECTION)
    {
      substmt = c_parser_omp_structured_block (parser);
      substmt = build1 (OMP_SECTION, void_type_node, substmt);
      SET_EXPR_LOCATION (substmt, loc);
      add_stmt (substmt);
    }

  while (1)
    {
      if (c_parser_next_token_is (parser, CPP_CLOSE_BRACE))
	break;
      if (c_parser_next_token_is (parser, CPP_EOF))
	break;

      loc = c_parser_peek_token (parser)->location;
      if (c_parser_peek_token (parser)->pragma_kind == PRAGMA_OMP_SECTION)
	{
	  c_parser_consume_pragma (parser);
	  c_parser_skip_to_pragma_eol (parser);
	  error_suppress = false;
	}
      else if (!error_suppress)
	{
	  error_at (loc, "expected %<#pragma omp section%> or %<}%>");
	  error_suppress = true;
	}

      substmt = c_parser_omp_structured_block (parser);
      substmt = build1 (OMP_SECTION, void_type_node, substmt);
      SET_EXPR_LOCATION (substmt, loc);
      add_stmt (substmt);
    }
  c_parser_skip_until_found (parser, CPP_CLOSE_BRACE,
			     "expected %<#pragma omp section%> or %<}%>");

  substmt = pop_stmt_list (stmt);

  stmt = make_node (OMP_SECTIONS);
  SET_EXPR_LOCATION (stmt, sections_loc);
  TREE_TYPE (stmt) = void_type_node;
  OMP_SECTIONS_BODY (stmt) = substmt;

  return add_stmt (stmt);
}

/* OpenMP 2.5:
   # pragma omp sections sections-clause[optseq] newline
     sections-scope

   LOC is the location of the #pragma token.
*/

#define OMP_SECTIONS_CLAUSE_MASK				\
	( (OMP_CLAUSE_MASK_1 << PRAGMA_OMP_CLAUSE_PRIVATE)	\
	| (OMP_CLAUSE_MASK_1 << PRAGMA_OMP_CLAUSE_FIRSTPRIVATE)	\
	| (OMP_CLAUSE_MASK_1 << PRAGMA_OMP_CLAUSE_LASTPRIVATE)	\
	| (OMP_CLAUSE_MASK_1 << PRAGMA_OMP_CLAUSE_REDUCTION)	\
	| (OMP_CLAUSE_MASK_1 << PRAGMA_OMP_CLAUSE_NOWAIT))

static tree
c_parser_omp_sections (location_t loc, c_parser *parser,
		       char *p_name, omp_clause_mask mask, tree *cclauses)
{
  tree block, clauses, ret;

  strcat (p_name, " sections");
  mask |= OMP_SECTIONS_CLAUSE_MASK;
  if (cclauses)
    mask &= ~(OMP_CLAUSE_MASK_1 << PRAGMA_OMP_CLAUSE_NOWAIT);

  clauses = c_parser_omp_all_clauses (parser, mask, p_name, cclauses == NULL);
  if (cclauses)
    {
      omp_split_clauses (loc, OMP_SECTIONS, mask, clauses, cclauses);
      clauses = cclauses[C_OMP_CLAUSE_SPLIT_SECTIONS];
    }

  block = c_begin_compound_stmt (true);
  ret = c_parser_omp_sections_scope (loc, parser);
  if (ret)
    OMP_SECTIONS_CLAUSES (ret) = clauses;
  block = c_end_compound_stmt (loc, block, true);
  add_stmt (block);

  return ret;
}

/* OpenMP 2.5:
   # pragma omp parallel parallel-clause[optseq] new-line
     structured-block
   # pragma omp parallel for parallel-for-clause[optseq] new-line
     structured-block
   # pragma omp parallel sections parallel-sections-clause[optseq] new-line
     structured-block

   OpenMP 4.0:
   # pragma omp parallel for simd parallel-for-simd-clause[optseq] new-line
     structured-block

   LOC is the location of the #pragma token.
*/

#define OMP_PARALLEL_CLAUSE_MASK				\
	( (OMP_CLAUSE_MASK_1 << PRAGMA_OMP_CLAUSE_IF)		\
	| (OMP_CLAUSE_MASK_1 << PRAGMA_OMP_CLAUSE_PRIVATE)	\
	| (OMP_CLAUSE_MASK_1 << PRAGMA_OMP_CLAUSE_FIRSTPRIVATE)	\
	| (OMP_CLAUSE_MASK_1 << PRAGMA_OMP_CLAUSE_DEFAULT)	\
	| (OMP_CLAUSE_MASK_1 << PRAGMA_OMP_CLAUSE_SHARED)	\
	| (OMP_CLAUSE_MASK_1 << PRAGMA_OMP_CLAUSE_COPYIN)	\
	| (OMP_CLAUSE_MASK_1 << PRAGMA_OMP_CLAUSE_REDUCTION)	\
	| (OMP_CLAUSE_MASK_1 << PRAGMA_OMP_CLAUSE_NUM_THREADS)	\
	| (OMP_CLAUSE_MASK_1 << PRAGMA_OMP_CLAUSE_PROC_BIND))

static tree
c_parser_omp_parallel (location_t loc, c_parser *parser,
		       char *p_name, omp_clause_mask mask, tree *cclauses)
{
  tree stmt, clauses, block;

  strcat (p_name, " parallel");
  mask |= OMP_PARALLEL_CLAUSE_MASK;

  if (c_parser_next_token_is_keyword (parser, RID_FOR))
    {
      tree cclauses_buf[C_OMP_CLAUSE_SPLIT_COUNT];
      if (cclauses == NULL)
	cclauses = cclauses_buf;

      c_parser_consume_token (parser);
      if (!flag_openmp)  /* flag_openmp_simd  */
	return c_parser_omp_for (loc, parser, p_name, mask, cclauses);
      block = c_begin_omp_parallel ();
      c_parser_omp_for (loc, parser, p_name, mask, cclauses);
      stmt
	= c_finish_omp_parallel (loc, cclauses[C_OMP_CLAUSE_SPLIT_PARALLEL],
				 block);
      OMP_PARALLEL_COMBINED (stmt) = 1;
      return stmt;
    }
  else if (cclauses)
    {
      error_at (loc, "expected %<for%> after %qs", p_name);
      c_parser_skip_to_pragma_eol (parser);
      return NULL_TREE;
    }
  else if (!flag_openmp)  /* flag_openmp_simd  */
    {
      c_parser_skip_to_pragma_eol (parser);
      return NULL_TREE;
    }
  else if (c_parser_next_token_is (parser, CPP_NAME))
    {
      const char *p = IDENTIFIER_POINTER (c_parser_peek_token (parser)->value);
      if (strcmp (p, "sections") == 0)
	{
	  tree cclauses_buf[C_OMP_CLAUSE_SPLIT_COUNT];
	  if (cclauses == NULL)
	    cclauses = cclauses_buf;

	  c_parser_consume_token (parser);
	  block = c_begin_omp_parallel ();
	  c_parser_omp_sections (loc, parser, p_name, mask, cclauses);
	  stmt = c_finish_omp_parallel (loc,
					cclauses[C_OMP_CLAUSE_SPLIT_PARALLEL],
					block);
	  OMP_PARALLEL_COMBINED (stmt) = 1;
	  return stmt;
	}
    }

  clauses = c_parser_omp_all_clauses (parser, mask, p_name, cclauses == NULL);

  block = c_begin_omp_parallel ();
  c_parser_statement (parser);
  stmt = c_finish_omp_parallel (loc, clauses, block);

  return stmt;
}

/* OpenMP 2.5:
   # pragma omp single single-clause[optseq] new-line
     structured-block

   LOC is the location of the #pragma.
*/

#define OMP_SINGLE_CLAUSE_MASK					\
	( (OMP_CLAUSE_MASK_1 << PRAGMA_OMP_CLAUSE_PRIVATE)	\
	| (OMP_CLAUSE_MASK_1 << PRAGMA_OMP_CLAUSE_FIRSTPRIVATE)	\
	| (OMP_CLAUSE_MASK_1 << PRAGMA_OMP_CLAUSE_COPYPRIVATE)	\
	| (OMP_CLAUSE_MASK_1 << PRAGMA_OMP_CLAUSE_NOWAIT))

static tree
c_parser_omp_single (location_t loc, c_parser *parser)
{
  tree stmt = make_node (OMP_SINGLE);
  SET_EXPR_LOCATION (stmt, loc);
  TREE_TYPE (stmt) = void_type_node;

  OMP_SINGLE_CLAUSES (stmt)
    = c_parser_omp_all_clauses (parser, OMP_SINGLE_CLAUSE_MASK,
				"#pragma omp single");
  OMP_SINGLE_BODY (stmt) = c_parser_omp_structured_block (parser);

  return add_stmt (stmt);
}

/* OpenMP 3.0:
   # pragma omp task task-clause[optseq] new-line

   LOC is the location of the #pragma.
*/

#define OMP_TASK_CLAUSE_MASK					\
	( (OMP_CLAUSE_MASK_1 << PRAGMA_OMP_CLAUSE_IF)		\
	| (OMP_CLAUSE_MASK_1 << PRAGMA_OMP_CLAUSE_UNTIED)	\
	| (OMP_CLAUSE_MASK_1 << PRAGMA_OMP_CLAUSE_DEFAULT)	\
	| (OMP_CLAUSE_MASK_1 << PRAGMA_OMP_CLAUSE_PRIVATE)	\
	| (OMP_CLAUSE_MASK_1 << PRAGMA_OMP_CLAUSE_FIRSTPRIVATE)	\
	| (OMP_CLAUSE_MASK_1 << PRAGMA_OMP_CLAUSE_SHARED)	\
	| (OMP_CLAUSE_MASK_1 << PRAGMA_OMP_CLAUSE_FINAL)	\
	| (OMP_CLAUSE_MASK_1 << PRAGMA_OMP_CLAUSE_MERGEABLE)	\
	| (OMP_CLAUSE_MASK_1 << PRAGMA_OMP_CLAUSE_DEPEND))

static tree
c_parser_omp_task (location_t loc, c_parser *parser)
{
  tree clauses, block;

  clauses = c_parser_omp_all_clauses (parser, OMP_TASK_CLAUSE_MASK,
				      "#pragma omp task");

  block = c_begin_omp_task ();
  c_parser_statement (parser);
  return c_finish_omp_task (loc, clauses, block);
}

/* OpenMP 3.0:
   # pragma omp taskwait new-line
*/

static void
c_parser_omp_taskwait (c_parser *parser)
{
  location_t loc = c_parser_peek_token (parser)->location;
  c_parser_consume_pragma (parser);
  c_parser_skip_to_pragma_eol (parser);

  c_finish_omp_taskwait (loc);
}

/* OpenMP 3.1:
   # pragma omp taskyield new-line
*/

static void
c_parser_omp_taskyield (c_parser *parser)
{
  location_t loc = c_parser_peek_token (parser)->location;
  c_parser_consume_pragma (parser);
  c_parser_skip_to_pragma_eol (parser);

  c_finish_omp_taskyield (loc);
}

/* OpenMP 4.0:
   # pragma omp taskgroup new-line
*/

static tree
c_parser_omp_taskgroup (c_parser *parser)
{
  location_t loc = c_parser_peek_token (parser)->location;
  c_parser_skip_to_pragma_eol (parser);
  return c_finish_omp_taskgroup (loc, c_parser_omp_structured_block (parser));
}

/* OpenMP 4.0:
   # pragma omp cancel cancel-clause[optseq] new-line

   LOC is the location of the #pragma.
*/

#define OMP_CANCEL_CLAUSE_MASK					\
	( (OMP_CLAUSE_MASK_1 << PRAGMA_OMP_CLAUSE_PARALLEL)	\
	| (OMP_CLAUSE_MASK_1 << PRAGMA_OMP_CLAUSE_FOR)		\
	| (OMP_CLAUSE_MASK_1 << PRAGMA_OMP_CLAUSE_SECTIONS)	\
	| (OMP_CLAUSE_MASK_1 << PRAGMA_OMP_CLAUSE_TASKGROUP)	\
	| (OMP_CLAUSE_MASK_1 << PRAGMA_OMP_CLAUSE_IF))

static void
c_parser_omp_cancel (c_parser *parser)
{
  location_t loc = c_parser_peek_token (parser)->location;

  c_parser_consume_pragma (parser);
  tree clauses = c_parser_omp_all_clauses (parser, OMP_CANCEL_CLAUSE_MASK,
					   "#pragma omp cancel");

  c_finish_omp_cancel (loc, clauses);
}

/* OpenMP 4.0:
   # pragma omp cancellation point cancelpt-clause[optseq] new-line

   LOC is the location of the #pragma.
*/

#define OMP_CANCELLATION_POINT_CLAUSE_MASK			\
	( (OMP_CLAUSE_MASK_1 << PRAGMA_OMP_CLAUSE_PARALLEL)	\
	| (OMP_CLAUSE_MASK_1 << PRAGMA_OMP_CLAUSE_FOR)		\
	| (OMP_CLAUSE_MASK_1 << PRAGMA_OMP_CLAUSE_SECTIONS)	\
	| (OMP_CLAUSE_MASK_1 << PRAGMA_OMP_CLAUSE_TASKGROUP))

static void
c_parser_omp_cancellation_point (c_parser *parser)
{
  location_t loc = c_parser_peek_token (parser)->location;
  tree clauses;
  bool point_seen = false;

  c_parser_consume_pragma (parser);
  if (c_parser_next_token_is (parser, CPP_NAME))
    {
      const char *p = IDENTIFIER_POINTER (c_parser_peek_token (parser)->value);
      if (strcmp (p, "point") == 0)
	{
	  c_parser_consume_token (parser);
	  point_seen = true;
	}
    }
  if (!point_seen)
    {
      c_parser_error (parser, "expected %<point%>");
      c_parser_skip_to_pragma_eol (parser);
      return;
    }

  clauses
    = c_parser_omp_all_clauses (parser, OMP_CANCELLATION_POINT_CLAUSE_MASK,
				"#pragma omp cancellation point");

  c_finish_omp_cancellation_point (loc, clauses);
}

/* OpenMP 4.0:
   #pragma omp distribute distribute-clause[optseq] new-line
     for-loop  */

#define OMP_DISTRIBUTE_CLAUSE_MASK				\
	( (OMP_CLAUSE_MASK_1 << PRAGMA_OMP_CLAUSE_PRIVATE)	\
	| (OMP_CLAUSE_MASK_1 << PRAGMA_OMP_CLAUSE_FIRSTPRIVATE)	\
	| (OMP_CLAUSE_MASK_1 << PRAGMA_OMP_CLAUSE_DIST_SCHEDULE)\
	| (OMP_CLAUSE_MASK_1 << PRAGMA_OMP_CLAUSE_COLLAPSE))

static tree
c_parser_omp_distribute (location_t loc, c_parser *parser,
			 char *p_name, omp_clause_mask mask, tree *cclauses)
{
  tree clauses, block, ret;

  strcat (p_name, " distribute");
  mask |= OMP_DISTRIBUTE_CLAUSE_MASK;

  if (c_parser_next_token_is (parser, CPP_NAME))
    {
      const char *p = IDENTIFIER_POINTER (c_parser_peek_token (parser)->value);
      bool simd = false;
      bool parallel = false;

      if (strcmp (p, "simd") == 0)
	simd = true;
      else
	parallel = strcmp (p, "parallel") == 0;
      if (parallel || simd)
	{
	  tree cclauses_buf[C_OMP_CLAUSE_SPLIT_COUNT];
	  if (cclauses == NULL)
	    cclauses = cclauses_buf;
	  c_parser_consume_token (parser);
	  if (!flag_openmp)  /* flag_openmp_simd  */
	    {
	      if (simd)
		return c_parser_omp_simd (loc, parser, p_name, mask, cclauses);
	      else
		return c_parser_omp_parallel (loc, parser, p_name, mask,
					      cclauses);
	    }
	  block = c_begin_compound_stmt (true);
	  if (simd)
	    ret = c_parser_omp_simd (loc, parser, p_name, mask, cclauses);
	  else
	    ret = c_parser_omp_parallel (loc, parser, p_name, mask, cclauses);
	  block = c_end_compound_stmt (loc, block, true);
	  if (ret == NULL)
	    return ret;
	  ret = make_node (OMP_DISTRIBUTE);
	  TREE_TYPE (ret) = void_type_node;
	  OMP_FOR_BODY (ret) = block;
	  OMP_FOR_CLAUSES (ret) = cclauses[C_OMP_CLAUSE_SPLIT_DISTRIBUTE];
	  SET_EXPR_LOCATION (ret, loc);
	  add_stmt (ret);
	  return ret;
	}
    }
  if (!flag_openmp)  /* flag_openmp_simd  */
    {
      c_parser_skip_to_pragma_eol (parser);
      return NULL_TREE;
    }

  clauses = c_parser_omp_all_clauses (parser, mask, p_name, cclauses == NULL);
  if (cclauses)
    {
      omp_split_clauses (loc, OMP_DISTRIBUTE, mask, clauses, cclauses);
      clauses = cclauses[C_OMP_CLAUSE_SPLIT_DISTRIBUTE];
    }

  block = c_begin_compound_stmt (true);
  ret = c_parser_omp_for_loop (loc, parser, OMP_DISTRIBUTE, clauses, NULL);
  block = c_end_compound_stmt (loc, block, true);
  add_stmt (block);

  return ret;
}

/* OpenMP 4.0:
   # pragma omp teams teams-clause[optseq] new-line
     structured-block  */

#define OMP_TEAMS_CLAUSE_MASK					\
	( (OMP_CLAUSE_MASK_1 << PRAGMA_OMP_CLAUSE_PRIVATE)	\
	| (OMP_CLAUSE_MASK_1 << PRAGMA_OMP_CLAUSE_FIRSTPRIVATE)	\
	| (OMP_CLAUSE_MASK_1 << PRAGMA_OMP_CLAUSE_SHARED)	\
	| (OMP_CLAUSE_MASK_1 << PRAGMA_OMP_CLAUSE_REDUCTION)	\
	| (OMP_CLAUSE_MASK_1 << PRAGMA_OMP_CLAUSE_NUM_TEAMS)	\
	| (OMP_CLAUSE_MASK_1 << PRAGMA_OMP_CLAUSE_THREAD_LIMIT)	\
	| (OMP_CLAUSE_MASK_1 << PRAGMA_OMP_CLAUSE_DEFAULT))

static tree
c_parser_omp_teams (location_t loc, c_parser *parser,
		    char *p_name, omp_clause_mask mask, tree *cclauses)
{
  tree clauses, block, ret;

  strcat (p_name, " teams");
  mask |= OMP_TEAMS_CLAUSE_MASK;

  if (c_parser_next_token_is (parser, CPP_NAME))
    {
      const char *p = IDENTIFIER_POINTER (c_parser_peek_token (parser)->value);
      if (strcmp (p, "distribute") == 0)
	{
	  tree cclauses_buf[C_OMP_CLAUSE_SPLIT_COUNT];
	  if (cclauses == NULL)
	    cclauses = cclauses_buf;

	  c_parser_consume_token (parser);
	  if (!flag_openmp)  /* flag_openmp_simd  */
	    return c_parser_omp_distribute (loc, parser, p_name, mask, cclauses);
	  block = c_begin_compound_stmt (true);
	  ret = c_parser_omp_distribute (loc, parser, p_name, mask, cclauses);
	  block = c_end_compound_stmt (loc, block, true);
	  if (ret == NULL)
	    return ret;
	  clauses = cclauses[C_OMP_CLAUSE_SPLIT_TEAMS];
	  ret = make_node (OMP_TEAMS);
	  TREE_TYPE (ret) = void_type_node;
	  OMP_TEAMS_CLAUSES (ret) = clauses;
	  OMP_TEAMS_BODY (ret) = block;
	  return add_stmt (ret);
	}
    }
  if (!flag_openmp)  /* flag_openmp_simd  */
    {
      c_parser_skip_to_pragma_eol (parser);
      return NULL_TREE;
    }

  clauses = c_parser_omp_all_clauses (parser, mask, p_name, cclauses == NULL);
  if (cclauses)
    {
      omp_split_clauses (loc, OMP_TEAMS, mask, clauses, cclauses);
      clauses = cclauses[C_OMP_CLAUSE_SPLIT_TEAMS];
    }

  tree stmt = make_node (OMP_TEAMS);
  TREE_TYPE (stmt) = void_type_node;
  OMP_TEAMS_CLAUSES (stmt) = clauses;
  OMP_TEAMS_BODY (stmt) = c_parser_omp_structured_block (parser);

  return add_stmt (stmt);
}

/* OpenMP 4.0:
   # pragma omp target data target-data-clause[optseq] new-line
     structured-block  */

#define OMP_TARGET_DATA_CLAUSE_MASK				\
	( (OMP_CLAUSE_MASK_1 << PRAGMA_OMP_CLAUSE_DEVICE)	\
	| (OMP_CLAUSE_MASK_1 << PRAGMA_OMP_CLAUSE_MAP)		\
	| (OMP_CLAUSE_MASK_1 << PRAGMA_OMP_CLAUSE_IF))

static tree
c_parser_omp_target_data (location_t loc, c_parser *parser)
{
  tree stmt = make_node (OMP_TARGET_DATA);
  TREE_TYPE (stmt) = void_type_node;

  OMP_TARGET_DATA_CLAUSES (stmt)
    = c_parser_omp_all_clauses (parser, OMP_TARGET_DATA_CLAUSE_MASK,
				"#pragma omp target data");
  keep_next_level ();
  tree block = c_begin_compound_stmt (true);
  add_stmt (c_parser_omp_structured_block (parser));
  OMP_TARGET_DATA_BODY (stmt) = c_end_compound_stmt (loc, block, true);

  SET_EXPR_LOCATION (stmt, loc);
  return add_stmt (stmt);
}

/* OpenMP 4.0:
   # pragma omp target update target-update-clause[optseq] new-line */

#define OMP_TARGET_UPDATE_CLAUSE_MASK				\
	( (OMP_CLAUSE_MASK_1 << PRAGMA_OMP_CLAUSE_FROM)		\
	| (OMP_CLAUSE_MASK_1 << PRAGMA_OMP_CLAUSE_TO)		\
	| (OMP_CLAUSE_MASK_1 << PRAGMA_OMP_CLAUSE_DEVICE)	\
	| (OMP_CLAUSE_MASK_1 << PRAGMA_OMP_CLAUSE_IF))

static bool
c_parser_omp_target_update (location_t loc, c_parser *parser,
			    enum pragma_context context)
{
  if (context == pragma_stmt)
    {
      error_at (loc,
		"%<#pragma omp target update%> may only be "
		"used in compound statements");
      c_parser_skip_to_pragma_eol (parser);
      return false;
    }

  tree clauses
    = c_parser_omp_all_clauses (parser, OMP_TARGET_UPDATE_CLAUSE_MASK,
				"#pragma omp target update");
  if (find_omp_clause (clauses, OMP_CLAUSE_TO) == NULL_TREE
      && find_omp_clause (clauses, OMP_CLAUSE_FROM) == NULL_TREE)
    {
      error_at (loc,
		"%<#pragma omp target update must contain at least one "
		"%<from%> or %<to%> clauses");
      return false;
    }

  tree stmt = make_node (OMP_TARGET_UPDATE);
  TREE_TYPE (stmt) = void_type_node;
  OMP_TARGET_UPDATE_CLAUSES (stmt) = clauses;
  SET_EXPR_LOCATION (stmt, loc);
  add_stmt (stmt);
  return false;
}

/* OpenMP 4.0:
   # pragma omp target target-clause[optseq] new-line
     structured-block  */

#define OMP_TARGET_CLAUSE_MASK					\
	( (OMP_CLAUSE_MASK_1 << PRAGMA_OMP_CLAUSE_DEVICE)	\
	| (OMP_CLAUSE_MASK_1 << PRAGMA_OMP_CLAUSE_MAP)		\
	| (OMP_CLAUSE_MASK_1 << PRAGMA_OMP_CLAUSE_IF))

static bool
c_parser_omp_target (c_parser *parser, enum pragma_context context)
{
  location_t loc = c_parser_peek_token (parser)->location;
  c_parser_consume_pragma (parser);

  if (context != pragma_stmt && context != pragma_compound)
    {
      c_parser_error (parser, "expected declaration specifiers");
      c_parser_skip_to_pragma_eol (parser);
      return false;
    }

  if (c_parser_next_token_is (parser, CPP_NAME))
    {
      const char *p = IDENTIFIER_POINTER (c_parser_peek_token (parser)->value);

      if (strcmp (p, "teams") == 0)
	{
	  tree cclauses[C_OMP_CLAUSE_SPLIT_COUNT];
	  char p_name[sizeof ("#pragma omp target teams distribute "
			      "parallel for simd")];

	  c_parser_consume_token (parser);
	  strcpy (p_name, "#pragma omp target");
	  if (!flag_openmp)  /* flag_openmp_simd  */
	    return c_parser_omp_teams (loc, parser, p_name,
				       OMP_TARGET_CLAUSE_MASK, cclauses);
	  keep_next_level ();
	  tree block = c_begin_compound_stmt (true);
	  tree ret = c_parser_omp_teams (loc, parser, p_name,
					 OMP_TARGET_CLAUSE_MASK, cclauses);
	  block = c_end_compound_stmt (loc, block, true);
	  if (ret == NULL)
	    return ret;
	  tree stmt = make_node (OMP_TARGET);
	  TREE_TYPE (stmt) = void_type_node;
	  OMP_TARGET_CLAUSES (stmt) = cclauses[C_OMP_CLAUSE_SPLIT_TARGET];
	  OMP_TARGET_BODY (stmt) = block;
	  add_stmt (stmt);
	  return true;
	}
      else if (!flag_openmp)  /* flag_openmp_simd  */
	{
	  c_parser_skip_to_pragma_eol (parser);
	  return NULL_TREE;
	}
      else if (strcmp (p, "data") == 0)
	{
	  c_parser_consume_token (parser);
	  c_parser_omp_target_data (loc, parser);
	  return true;
	}
      else if (strcmp (p, "update") == 0)
	{
	  c_parser_consume_token (parser);
	  return c_parser_omp_target_update (loc, parser, context);
	}
    }

  tree stmt = make_node (OMP_TARGET);
  TREE_TYPE (stmt) = void_type_node;

  OMP_TARGET_CLAUSES (stmt)
    = c_parser_omp_all_clauses (parser, OMP_TARGET_CLAUSE_MASK,
				"#pragma omp target");
  keep_next_level ();
  tree block = c_begin_compound_stmt (true);
  add_stmt (c_parser_omp_structured_block (parser));
  OMP_TARGET_BODY (stmt) = c_end_compound_stmt (loc, block, true);

  SET_EXPR_LOCATION (stmt, loc);
  add_stmt (stmt);
  return true;
}

/* OpenMP 4.0:
   # pragma omp declare simd declare-simd-clauses[optseq] new-line  */

#define OMP_DECLARE_SIMD_CLAUSE_MASK				\
	( (OMP_CLAUSE_MASK_1 << PRAGMA_OMP_CLAUSE_SIMDLEN)	\
	| (OMP_CLAUSE_MASK_1 << PRAGMA_OMP_CLAUSE_LINEAR)	\
	| (OMP_CLAUSE_MASK_1 << PRAGMA_OMP_CLAUSE_ALIGNED)	\
	| (OMP_CLAUSE_MASK_1 << PRAGMA_OMP_CLAUSE_UNIFORM)	\
	| (OMP_CLAUSE_MASK_1 << PRAGMA_OMP_CLAUSE_INBRANCH)	\
	| (OMP_CLAUSE_MASK_1 << PRAGMA_OMP_CLAUSE_NOTINBRANCH))

static void
c_parser_omp_declare_simd (c_parser *parser, enum pragma_context context)
{
  vec<c_token> clauses = vNULL;
  while (c_parser_next_token_is_not (parser, CPP_PRAGMA_EOL))
    {
      c_token *token = c_parser_peek_token (parser);
      if (token->type == CPP_EOF)
	{
	  c_parser_skip_to_pragma_eol (parser);
	  clauses.release ();
	  return;
	}
      clauses.safe_push (*token);
      c_parser_consume_token (parser);
    }
  clauses.safe_push (*c_parser_peek_token (parser));
  c_parser_skip_to_pragma_eol (parser);

  while (c_parser_next_token_is (parser, CPP_PRAGMA))
    {
      if (c_parser_peek_token (parser)->pragma_kind
	  != PRAGMA_OMP_DECLARE_REDUCTION
	  || c_parser_peek_2nd_token (parser)->type != CPP_NAME
	  || strcmp (IDENTIFIER_POINTER
				(c_parser_peek_2nd_token (parser)->value),
		     "simd") != 0)
	{
	  c_parser_error (parser,
			  "%<#pragma omp declare simd%> must be followed by "
			  "function declaration or definition or another "
			  "%<#pragma omp declare simd%>");
	  clauses.release ();
	  return;
	}
      c_parser_consume_pragma (parser);
      while (c_parser_next_token_is_not (parser, CPP_PRAGMA_EOL))
	{
	  c_token *token = c_parser_peek_token (parser);
	  if (token->type == CPP_EOF)
	    {
	      c_parser_skip_to_pragma_eol (parser);
	      clauses.release ();
	      return;
	    }
	  clauses.safe_push (*token);
	  c_parser_consume_token (parser);
	}
      clauses.safe_push (*c_parser_peek_token (parser));
      c_parser_skip_to_pragma_eol (parser);
    }

  /* Make sure nothing tries to read past the end of the tokens.  */
  c_token eof_token;
  memset (&eof_token, 0, sizeof (eof_token));
  eof_token.type = CPP_EOF;
  clauses.safe_push (eof_token);
  clauses.safe_push (eof_token);

  switch (context)
    {
    case pragma_external:
      if (c_parser_next_token_is (parser, CPP_KEYWORD)
	  && c_parser_peek_token (parser)->keyword == RID_EXTENSION)
	{
	  int ext = disable_extension_diagnostics ();
	  do
	    c_parser_consume_token (parser);
	  while (c_parser_next_token_is (parser, CPP_KEYWORD)
		 && c_parser_peek_token (parser)->keyword == RID_EXTENSION);
	  c_parser_declaration_or_fndef (parser, true, true, true, false, true,
					 NULL, clauses);
	  restore_extension_diagnostics (ext);
	}
      else
	c_parser_declaration_or_fndef (parser, true, true, true, false, true,
				       NULL, clauses);
      break;
    case pragma_struct:
    case pragma_param:
      c_parser_error (parser, "%<#pragma omp declare simd%> must be followed by "
			      "function declaration or definition");
      break;
    case pragma_compound:
    case pragma_stmt:
      if (c_parser_next_token_is (parser, CPP_KEYWORD)
	  && c_parser_peek_token (parser)->keyword == RID_EXTENSION)
	{
	  int ext = disable_extension_diagnostics ();
	  do
	    c_parser_consume_token (parser);
	  while (c_parser_next_token_is (parser, CPP_KEYWORD)
		 && c_parser_peek_token (parser)->keyword == RID_EXTENSION);
	  if (c_parser_next_tokens_start_declaration (parser))
	    {
	      c_parser_declaration_or_fndef (parser, true, true, true, true,
					     true, NULL, clauses);
	      restore_extension_diagnostics (ext);
	      break;
	    }
	  restore_extension_diagnostics (ext);
	}
      else if (c_parser_next_tokens_start_declaration (parser))
	{
	  c_parser_declaration_or_fndef (parser, true, true, true, true, true,
					 NULL, clauses);
	  break;
	}
      c_parser_error (parser, "%<#pragma omp declare simd%> must be followed by "
			      "function declaration or definition");
      break;
    default:
      gcc_unreachable ();
    }
  clauses.release ();
}

/* Finalize #pragma omp declare simd clauses after FNDECL has been parsed,
   and put that into "omp declare simd" attribute.  */

static void
c_finish_omp_declare_simd (c_parser *parser, tree fndecl, tree parms,
			   vec<c_token> clauses)
{
  if (flag_cilkplus
      && clauses.exists () && !vec_safe_is_empty (parser->cilk_simd_fn_tokens))
    {
      error ("%<#pragma omp declare simd%> cannot be used in the same "
	     "function marked as a Cilk Plus SIMD-enabled function");
      vec_free (parser->cilk_simd_fn_tokens);
      return;
    }
  
  /* Normally first token is CPP_NAME "simd".  CPP_EOF there indicates
     error has been reported and CPP_PRAGMA that c_finish_omp_declare_simd
     has already processed the tokens.  */
  if (clauses.exists () && clauses[0].type == CPP_EOF)
    return;
  if (fndecl == NULL_TREE || TREE_CODE (fndecl) != FUNCTION_DECL)
    {
      error ("%<#pragma omp declare simd%> not immediately followed by "
	     "a function declaration or definition");
      clauses[0].type = CPP_EOF;
      return;
    }
  if (clauses.exists () && clauses[0].type != CPP_NAME)
    {
      error_at (DECL_SOURCE_LOCATION (fndecl),
		"%<#pragma omp declare simd%> not immediately followed by "
		"a single function declaration or definition");
      clauses[0].type = CPP_EOF;
      return;
    }

  if (parms == NULL_TREE)
    parms = DECL_ARGUMENTS (fndecl);

  unsigned int tokens_avail = parser->tokens_avail;
  gcc_assert (parser->tokens == &parser->tokens_buf[0]);
  bool is_cilkplus_cilk_simd_fn = false;
  
  if (flag_cilkplus && !vec_safe_is_empty (parser->cilk_simd_fn_tokens))
    {
      parser->tokens = parser->cilk_simd_fn_tokens->address ();
      parser->tokens_avail = vec_safe_length (parser->cilk_simd_fn_tokens);
      is_cilkplus_cilk_simd_fn = true;
    }
  else
    {
      parser->tokens = clauses.address ();
      parser->tokens_avail = clauses.length ();
    }
  
  /* c_parser_omp_declare_simd pushed 2 extra CPP_EOF tokens at the end.  */
  while (parser->tokens_avail > 3)
    {
      c_token *token = c_parser_peek_token (parser);
      if (!is_cilkplus_cilk_simd_fn) 
	gcc_assert (token->type == CPP_NAME 
		    && strcmp (IDENTIFIER_POINTER (token->value), "simd") == 0);
      else
	gcc_assert (token->type == CPP_NAME
		    && is_cilkplus_vector_p (token->value));
      c_parser_consume_token (parser);
      parser->in_pragma = true;

      tree c = NULL_TREE;
      if (is_cilkplus_cilk_simd_fn) 
	c = c_parser_omp_all_clauses (parser, CILK_SIMD_FN_CLAUSE_MASK,
				      "SIMD-enabled functions attribute");
      else 
	c = c_parser_omp_all_clauses (parser, OMP_DECLARE_SIMD_CLAUSE_MASK,
				      "#pragma omp declare simd");
      c = c_omp_declare_simd_clauses_to_numbers (parms, c);
      if (c != NULL_TREE)
	c = tree_cons (NULL_TREE, c, NULL_TREE);
      if (is_cilkplus_cilk_simd_fn) 
	{ 
	  tree k = build_tree_list (get_identifier ("cilk simd function"), 
				    NULL_TREE);
	  TREE_CHAIN (k) = DECL_ATTRIBUTES (fndecl);
	  DECL_ATTRIBUTES (fndecl) = k;
	} 
      c = build_tree_list (get_identifier ("omp declare simd"), c);
      TREE_CHAIN (c) = DECL_ATTRIBUTES (fndecl);
      DECL_ATTRIBUTES (fndecl) = c;
    }

  parser->tokens = &parser->tokens_buf[0];
  parser->tokens_avail = tokens_avail;
  if (clauses.exists ())
    clauses[0].type = CPP_PRAGMA;

  if (!vec_safe_is_empty (parser->cilk_simd_fn_tokens))
    vec_free (parser->cilk_simd_fn_tokens);
}


/* OpenMP 4.0:
   # pragma omp declare target new-line
   declarations and definitions
   # pragma omp end declare target new-line  */

static void
c_parser_omp_declare_target (c_parser *parser)
{
  c_parser_skip_to_pragma_eol (parser);
  current_omp_declare_target_attribute++;
}

static void
c_parser_omp_end_declare_target (c_parser *parser)
{
  location_t loc = c_parser_peek_token (parser)->location;
  c_parser_consume_pragma (parser);
  if (c_parser_next_token_is (parser, CPP_NAME)
      && strcmp (IDENTIFIER_POINTER (c_parser_peek_token (parser)->value),
		 "declare") == 0)
    {
      c_parser_consume_token (parser);
      if (c_parser_next_token_is (parser, CPP_NAME)
	  && strcmp (IDENTIFIER_POINTER (c_parser_peek_token (parser)->value),
		     "target") == 0)
	c_parser_consume_token (parser);
      else
	{
	  c_parser_error (parser, "expected %<target%>");
	  c_parser_skip_to_pragma_eol (parser);
	  return;
	}
    }
  else
    {
      c_parser_error (parser, "expected %<declare%>");
      c_parser_skip_to_pragma_eol (parser);
      return;
    }
  c_parser_skip_to_pragma_eol (parser);
  if (!current_omp_declare_target_attribute)
    error_at (loc, "%<#pragma omp end declare target%> without corresponding "
		   "%<#pragma omp declare target%>");
  else
    current_omp_declare_target_attribute--;
}


/* OpenMP 4.0
   #pragma omp declare reduction (reduction-id : typename-list : expression) \
      initializer-clause[opt] new-line

   initializer-clause:
      initializer (omp_priv = initializer)
      initializer (function-name (argument-list))  */

static void
c_parser_omp_declare_reduction (c_parser *parser, enum pragma_context context)
{
  unsigned int tokens_avail = 0, i;
  vec<tree> types = vNULL;
  vec<c_token> clauses = vNULL;
  enum tree_code reduc_code = ERROR_MARK;
  tree reduc_id = NULL_TREE;
  tree type;
  location_t rloc = c_parser_peek_token (parser)->location;

  if (context == pragma_struct || context == pragma_param)
    {
      error ("%<#pragma omp declare reduction%> not at file or block scope");
      goto fail;
    }

  if (!c_parser_require (parser, CPP_OPEN_PAREN, "expected %<(%>"))
    goto fail;

  switch (c_parser_peek_token (parser)->type)
    {
    case CPP_PLUS:
      reduc_code = PLUS_EXPR;
      break;
    case CPP_MULT:
      reduc_code = MULT_EXPR;
      break;
    case CPP_MINUS:
      reduc_code = MINUS_EXPR;
      break;
    case CPP_AND:
      reduc_code = BIT_AND_EXPR;
      break;
    case CPP_XOR:
      reduc_code = BIT_XOR_EXPR;
      break;
    case CPP_OR:
      reduc_code = BIT_IOR_EXPR;
      break;
    case CPP_AND_AND:
      reduc_code = TRUTH_ANDIF_EXPR;
      break;
    case CPP_OR_OR:
      reduc_code = TRUTH_ORIF_EXPR;
      break;
    case CPP_NAME:
      const char *p;
      p = IDENTIFIER_POINTER (c_parser_peek_token (parser)->value);
      if (strcmp (p, "min") == 0)
	{
	  reduc_code = MIN_EXPR;
	  break;
	}
      if (strcmp (p, "max") == 0)
	{
	  reduc_code = MAX_EXPR;
	  break;
	}
      reduc_id = c_parser_peek_token (parser)->value;
      break;
    default:
      c_parser_error (parser,
		      "expected %<+%>, %<*%>, %<-%>, %<&%>, "
		      "%<^%>, %<|%>, %<&&%>, %<||%>, %<min%> or identifier");
      goto fail;
    }

  tree orig_reduc_id, reduc_decl;
  orig_reduc_id = reduc_id;
  reduc_id = c_omp_reduction_id (reduc_code, reduc_id);
  reduc_decl = c_omp_reduction_decl (reduc_id);
  c_parser_consume_token (parser);

  if (!c_parser_require (parser, CPP_COLON, "expected %<:%>"))
    goto fail;

  while (true)
    {
      location_t loc = c_parser_peek_token (parser)->location;
      struct c_type_name *ctype = c_parser_type_name (parser);
      if (ctype != NULL)
	{
	  type = groktypename (ctype, NULL, NULL);
	  if (type == error_mark_node)
	    ;
	  else if ((INTEGRAL_TYPE_P (type)
		    || TREE_CODE (type) == REAL_TYPE
		    || TREE_CODE (type) == COMPLEX_TYPE)
		   && orig_reduc_id == NULL_TREE)
	    error_at (loc, "predeclared arithmetic type in "
			   "%<#pragma omp declare reduction%>");
	  else if (TREE_CODE (type) == FUNCTION_TYPE
		   || TREE_CODE (type) == ARRAY_TYPE)
	    error_at (loc, "function or array type in "
		      "%<#pragma omp declare reduction%>");
	  else if (TYPE_QUALS_NO_ADDR_SPACE (type))
	    error_at (loc, "const, volatile or restrict qualified type in "
			   "%<#pragma omp declare reduction%>");
	  else
	    {
	      tree t;
	      for (t = DECL_INITIAL (reduc_decl); t; t = TREE_CHAIN (t))
		if (comptypes (TREE_PURPOSE (t), type))
		  {
		    error_at (loc, "redeclaration of %qs "
				   "%<#pragma omp declare reduction%> for "
				   "type %qT",
				   IDENTIFIER_POINTER (reduc_id)
				   + sizeof ("omp declare reduction ") - 1,
				   type);
		    location_t ploc
		      = DECL_SOURCE_LOCATION (TREE_VEC_ELT (TREE_VALUE (t),
							    0));
		    error_at (ploc, "previous %<#pragma omp declare "
				    "reduction%>");
		    break;
		  }
	      if (t == NULL_TREE)
		types.safe_push (type);
	    }
	  if (c_parser_next_token_is (parser, CPP_COMMA))
	    c_parser_consume_token (parser);
	  else
	    break;
	}
      else
	break;
    }

  if (!c_parser_require (parser, CPP_COLON, "expected %<:%>")
      || types.is_empty ())
    {
     fail:
      clauses.release ();
      types.release ();
      while (true)
	{
	  c_token *token = c_parser_peek_token (parser);
	  if (token->type == CPP_EOF || token->type == CPP_PRAGMA_EOL)
	    break;
	  c_parser_consume_token (parser);
	}
      c_parser_skip_to_pragma_eol (parser);
      return;
    }

  if (types.length () > 1)
    {
      while (c_parser_next_token_is_not (parser, CPP_PRAGMA_EOL))
	{
	  c_token *token = c_parser_peek_token (parser);
	  if (token->type == CPP_EOF)
	    goto fail;
	  clauses.safe_push (*token);
	  c_parser_consume_token (parser);
	}
      clauses.safe_push (*c_parser_peek_token (parser));
      c_parser_skip_to_pragma_eol (parser);

      /* Make sure nothing tries to read past the end of the tokens.  */
      c_token eof_token;
      memset (&eof_token, 0, sizeof (eof_token));
      eof_token.type = CPP_EOF;
      clauses.safe_push (eof_token);
      clauses.safe_push (eof_token);
    }

  int errs = errorcount;
  FOR_EACH_VEC_ELT (types, i, type)
    {
      tokens_avail = parser->tokens_avail;
      gcc_assert (parser->tokens == &parser->tokens_buf[0]);
      if (!clauses.is_empty ())
	{
	  parser->tokens = clauses.address ();
	  parser->tokens_avail = clauses.length ();
	  parser->in_pragma = true;
	}

      bool nested = current_function_decl != NULL_TREE;
      if (nested)
	c_push_function_context ();
      tree fndecl = build_decl (BUILTINS_LOCATION, FUNCTION_DECL,
				reduc_id, default_function_type);
      current_function_decl = fndecl;
      allocate_struct_function (fndecl, true);
      push_scope ();
      tree stmt = push_stmt_list ();
      /* Intentionally BUILTINS_LOCATION, so that -Wshadow doesn't
	 warn about these.  */
      tree omp_out = build_decl (BUILTINS_LOCATION, VAR_DECL,
				 get_identifier ("omp_out"), type);
      DECL_ARTIFICIAL (omp_out) = 1;
      DECL_CONTEXT (omp_out) = fndecl;
      pushdecl (omp_out);
      tree omp_in = build_decl (BUILTINS_LOCATION, VAR_DECL,
				get_identifier ("omp_in"), type);
      DECL_ARTIFICIAL (omp_in) = 1;
      DECL_CONTEXT (omp_in) = fndecl;
      pushdecl (omp_in);
      struct c_expr combiner = c_parser_expression (parser);
      struct c_expr initializer;
      tree omp_priv = NULL_TREE, omp_orig = NULL_TREE;
      bool bad = false;
      initializer.value = error_mark_node;
      if (!c_parser_require (parser, CPP_CLOSE_PAREN, "expected %<)%>"))
	bad = true;
      else if (c_parser_next_token_is (parser, CPP_NAME)
	       && strcmp (IDENTIFIER_POINTER
				(c_parser_peek_token (parser)->value),
			  "initializer") == 0)
	{
	  c_parser_consume_token (parser);
	  pop_scope ();
	  push_scope ();
	  omp_priv = build_decl (BUILTINS_LOCATION, VAR_DECL,
				 get_identifier ("omp_priv"), type);
	  DECL_ARTIFICIAL (omp_priv) = 1;
	  DECL_INITIAL (omp_priv) = error_mark_node;
	  DECL_CONTEXT (omp_priv) = fndecl;
	  pushdecl (omp_priv);
	  omp_orig = build_decl (BUILTINS_LOCATION, VAR_DECL,
				 get_identifier ("omp_orig"), type);
	  DECL_ARTIFICIAL (omp_orig) = 1;
	  DECL_CONTEXT (omp_orig) = fndecl;
	  pushdecl (omp_orig);
	  if (!c_parser_require (parser, CPP_OPEN_PAREN, "expected %<(%>"))
	    bad = true;
	  else if (!c_parser_next_token_is (parser, CPP_NAME))
	    {
	      c_parser_error (parser, "expected %<omp_priv%> or "
				      "function-name");
	      bad = true;
	    }
	  else if (strcmp (IDENTIFIER_POINTER
				(c_parser_peek_token (parser)->value),
			   "omp_priv") != 0)
	    {
	      if (c_parser_peek_2nd_token (parser)->type != CPP_OPEN_PAREN
		  || c_parser_peek_token (parser)->id_kind != C_ID_ID)
		{
		  c_parser_error (parser, "expected function-name %<(%>");
		  bad = true;
		}
	      else
		initializer = c_parser_postfix_expression (parser);
	      if (initializer.value
		  && TREE_CODE (initializer.value) == CALL_EXPR)
		{
		  int j;
		  tree c = initializer.value;
		  for (j = 0; j < call_expr_nargs (c); j++)
		    if (TREE_CODE (CALL_EXPR_ARG (c, j)) == ADDR_EXPR
			&& TREE_OPERAND (CALL_EXPR_ARG (c, j), 0) == omp_priv)
		      break;
		  if (j == call_expr_nargs (c))
		    error ("one of the initializer call arguments should be "
			   "%<&omp_priv%>");
		}
	    }
	  else
	    {
	      c_parser_consume_token (parser);
	      if (!c_parser_require (parser, CPP_EQ, "expected %<=%>"))
		bad = true;
	      else
		{
		  tree st = push_stmt_list ();
		  start_init (omp_priv, NULL_TREE, 0);
		  location_t loc = c_parser_peek_token (parser)->location;
		  struct c_expr init = c_parser_initializer (parser);
		  finish_init ();
		  finish_decl (omp_priv, loc, init.value,
		      	       init.original_type, NULL_TREE);
		  pop_stmt_list (st);
		}
	    }
	  if (!bad
	      && !c_parser_require (parser, CPP_CLOSE_PAREN, "expected %<)%>"))
	    bad = true;
	}

      if (!bad)
	{
	  c_parser_skip_to_pragma_eol (parser);

	  tree t = tree_cons (type, make_tree_vec (omp_priv ? 6 : 3),
			      DECL_INITIAL (reduc_decl));
	  DECL_INITIAL (reduc_decl) = t;
	  DECL_SOURCE_LOCATION (omp_out) = rloc;
	  TREE_VEC_ELT (TREE_VALUE (t), 0) = omp_out;
	  TREE_VEC_ELT (TREE_VALUE (t), 1) = omp_in;
	  TREE_VEC_ELT (TREE_VALUE (t), 2) = combiner.value;
	  walk_tree (&combiner.value, c_check_omp_declare_reduction_r,
		     &TREE_VEC_ELT (TREE_VALUE (t), 0), NULL);
	  if (omp_priv)
	    {
	      DECL_SOURCE_LOCATION (omp_priv) = rloc;
	      TREE_VEC_ELT (TREE_VALUE (t), 3) = omp_priv;
	      TREE_VEC_ELT (TREE_VALUE (t), 4) = omp_orig;
	      TREE_VEC_ELT (TREE_VALUE (t), 5) = initializer.value;
	      walk_tree (&initializer.value, c_check_omp_declare_reduction_r,
			 &TREE_VEC_ELT (TREE_VALUE (t), 3), NULL);
	      walk_tree (&DECL_INITIAL (omp_priv),
			 c_check_omp_declare_reduction_r,
			 &TREE_VEC_ELT (TREE_VALUE (t), 3), NULL);
	    }
	}

      pop_stmt_list (stmt);
      pop_scope ();
      if (cfun->language != NULL)
	{
	  ggc_free (cfun->language);
	  cfun->language = NULL;
	}
      set_cfun (NULL);
      current_function_decl = NULL_TREE;
      if (nested)
	c_pop_function_context ();

      if (!clauses.is_empty ())
	{
	  parser->tokens = &parser->tokens_buf[0];
	  parser->tokens_avail = tokens_avail;
	}
      if (bad)
	goto fail;
      if (errs != errorcount)
	break;
    }

  clauses.release ();
  types.release ();
}


/* OpenMP 4.0
   #pragma omp declare simd declare-simd-clauses[optseq] new-line
   #pragma omp declare reduction (reduction-id : typename-list : expression) \
      initializer-clause[opt] new-line
   #pragma omp declare target new-line  */

static void
c_parser_omp_declare (c_parser *parser, enum pragma_context context)
{
  c_parser_consume_pragma (parser);
  if (c_parser_next_token_is (parser, CPP_NAME))
    {
      const char *p = IDENTIFIER_POINTER (c_parser_peek_token (parser)->value);
      if (strcmp (p, "simd") == 0)
	{
	  /* c_parser_consume_token (parser); done in
	     c_parser_omp_declare_simd.  */
	  c_parser_omp_declare_simd (parser, context);
	  return;
	}
      if (strcmp (p, "reduction") == 0)
	{
	  c_parser_consume_token (parser);
	  c_parser_omp_declare_reduction (parser, context);
	  return;
	}
      if (!flag_openmp)  /* flag_openmp_simd  */
	{
	  c_parser_skip_to_pragma_eol (parser);
	  return;
	}
      if (strcmp (p, "target") == 0)
	{
	  c_parser_consume_token (parser);
	  c_parser_omp_declare_target (parser);
	  return;
	}
    }

  c_parser_error (parser, "expected %<simd%> or %<reduction%> "
			  "or %<target%>");
  c_parser_skip_to_pragma_eol (parser);
}

/* Main entry point to parsing most OpenMP pragmas.  */

static void
c_parser_omp_construct (c_parser *parser)
{
  enum pragma_kind p_kind;
  location_t loc;
  tree stmt;
  char p_name[sizeof "#pragma omp teams distribute parallel for simd"];
  omp_clause_mask mask (0);

  loc = c_parser_peek_token (parser)->location;
  p_kind = c_parser_peek_token (parser)->pragma_kind;
  c_parser_consume_pragma (parser);

  switch (p_kind)
    {
    case PRAGMA_OMP_ATOMIC:
      c_parser_omp_atomic (loc, parser);
      return;
    case PRAGMA_OMP_CRITICAL:
      stmt = c_parser_omp_critical (loc, parser);
      break;
    case PRAGMA_OMP_DISTRIBUTE:
      strcpy (p_name, "#pragma omp");
      stmt = c_parser_omp_distribute (loc, parser, p_name, mask, NULL);
      break;
    case PRAGMA_OMP_FOR:
      strcpy (p_name, "#pragma omp");
      stmt = c_parser_omp_for (loc, parser, p_name, mask, NULL);
      break;
    case PRAGMA_OMP_MASTER:
      stmt = c_parser_omp_master (loc, parser);
      break;
    case PRAGMA_OMP_ORDERED:
      stmt = c_parser_omp_ordered (loc, parser);
      break;
    case PRAGMA_OMP_PARALLEL:
      strcpy (p_name, "#pragma omp");
      stmt = c_parser_omp_parallel (loc, parser, p_name, mask, NULL);
      break;
    case PRAGMA_OMP_SECTIONS:
      strcpy (p_name, "#pragma omp");
      stmt = c_parser_omp_sections (loc, parser, p_name, mask, NULL);
      break;
    case PRAGMA_OMP_SIMD:
      strcpy (p_name, "#pragma omp");
      stmt = c_parser_omp_simd (loc, parser, p_name, mask, NULL);
      break;
    case PRAGMA_OMP_SINGLE:
      stmt = c_parser_omp_single (loc, parser);
      break;
    case PRAGMA_OMP_TASK:
      stmt = c_parser_omp_task (loc, parser);
      break;
    case PRAGMA_OMP_TASKGROUP:
      stmt = c_parser_omp_taskgroup (parser);
      break;
    case PRAGMA_OMP_TEAMS:
      strcpy (p_name, "#pragma omp");
      stmt = c_parser_omp_teams (loc, parser, p_name, mask, NULL);
      break;
    default:
      gcc_unreachable ();
    }

  if (stmt)
    gcc_assert (EXPR_LOCATION (stmt) != UNKNOWN_LOCATION);
}


/* OpenMP 2.5:
   # pragma omp threadprivate (variable-list) */

static void
c_parser_omp_threadprivate (c_parser *parser)
{
  tree vars, t;
  location_t loc;

  c_parser_consume_pragma (parser);
  loc = c_parser_peek_token (parser)->location;
  vars = c_parser_omp_var_list_parens (parser, OMP_CLAUSE_ERROR, NULL);

  /* Mark every variable in VARS to be assigned thread local storage.  */
  for (t = vars; t; t = TREE_CHAIN (t))
    {
      tree v = TREE_PURPOSE (t);

      /* FIXME diagnostics: Ideally we should keep individual
	 locations for all the variables in the var list to make the
	 following errors more precise.  Perhaps
	 c_parser_omp_var_list_parens() should construct a list of
	 locations to go along with the var list.  */

      /* If V had already been marked threadprivate, it doesn't matter
	 whether it had been used prior to this point.  */
      if (TREE_CODE (v) != VAR_DECL)
	error_at (loc, "%qD is not a variable", v);
      else if (TREE_USED (v) && !C_DECL_THREADPRIVATE_P (v))
	error_at (loc, "%qE declared %<threadprivate%> after first use", v);
      else if (! TREE_STATIC (v) && ! DECL_EXTERNAL (v))
	error_at (loc, "automatic variable %qE cannot be %<threadprivate%>", v);
      else if (TREE_TYPE (v) == error_mark_node)
	;
      else if (! COMPLETE_TYPE_P (TREE_TYPE (v)))
	error_at (loc, "%<threadprivate%> %qE has incomplete type", v);
      else
	{
	  if (! DECL_THREAD_LOCAL_P (v))
	    {
	      DECL_TLS_MODEL (v) = decl_default_tls_model (v);
	      /* If rtl has been already set for this var, call
		 make_decl_rtl once again, so that encode_section_info
		 has a chance to look at the new decl flags.  */
	      if (DECL_RTL_SET_P (v))
		make_decl_rtl (v);
	    }
	  C_DECL_THREADPRIVATE_P (v) = 1;
	}
    }

  c_parser_skip_to_pragma_eol (parser);
}

/* Cilk Plus <#pragma simd> parsing routines.  */

/* Helper function for c_parser_pragma.  Perform some sanity checking
   for <#pragma simd> constructs.  Returns FALSE if there was a
   problem.  */

static bool
c_parser_cilk_verify_simd (c_parser *parser,
				  enum pragma_context context)
{
  if (!flag_cilkplus)
    {
      warning (0, "pragma simd ignored because -fcilkplus is not enabled");
      c_parser_skip_until_found (parser, CPP_PRAGMA_EOL, NULL);
      return false;
    }
  if (context == pragma_external)
    {
      c_parser_error (parser,"pragma simd must be inside a function");
      c_parser_skip_until_found (parser, CPP_PRAGMA_EOL, NULL);
      return false;
    }
  return true;
}

/* Cilk Plus:
   This function is shared by SIMD-enabled functions and #pragma simd.  
   If IS_SIMD_FN is true then it is parsing a SIMD-enabled function and 
   CLAUSES is unused.  The main purpose of this function is to parse a
   vectorlength attribute or clause and check for parse errors.
   When IS_SIMD_FN is true then the function is merely caching the tokens
   in PARSER->CILK_SIMD_FN_TOKENS.  If errors are found then the token
   cache is cleared since there is no reason to continue.
   Syntax:
   vectorlength ( constant-expression )  */

static tree
c_parser_cilk_clause_vectorlength (c_parser *parser, tree clauses, 
				   bool is_simd_fn)
{
  if (is_simd_fn)
    check_no_duplicate_clause (clauses, OMP_CLAUSE_SIMDLEN, "vectorlength");
  else
  /* The vectorlength clause behaves exactly like OpenMP's safelen
     clause.  Represent it in OpenMP terms.  */
    check_no_duplicate_clause (clauses, OMP_CLAUSE_SAFELEN, "vectorlength");

  if (!c_parser_require (parser, CPP_OPEN_PAREN, "expected %<(%>"))
    return clauses;

  location_t loc = c_parser_peek_token (parser)->location;
  tree expr = c_parser_expr_no_commas (parser, NULL).value;
  expr = c_fully_fold (expr, false, NULL);

  /* If expr is an error_mark_node then the above function would have
     emitted an error.  No reason to do it twice.  */
  if (expr == error_mark_node)
    ;
  else if (!TREE_TYPE (expr)
	   || !TREE_CONSTANT (expr)
	   || !INTEGRAL_TYPE_P (TREE_TYPE (expr)))
  
    error_at (loc, "vectorlength must be an integer constant");  
  else if (exact_log2 (TREE_INT_CST_LOW (expr)) == -1)
    error_at (loc, "vectorlength must be a power of 2");
  else
    {
      if (is_simd_fn)
	{
	  tree u = build_omp_clause (loc, OMP_CLAUSE_SIMDLEN);
	  OMP_CLAUSE_SIMDLEN_EXPR (u) = expr;
	  OMP_CLAUSE_CHAIN (u) = clauses;
	  clauses = u;
	}
      else
	{
	  tree u = build_omp_clause (loc, OMP_CLAUSE_SAFELEN);
	  OMP_CLAUSE_SAFELEN_EXPR (u) = expr;
	  OMP_CLAUSE_CHAIN (u) = clauses;
	  clauses = u;
	}
    }

  c_parser_require (parser, CPP_CLOSE_PAREN, "expected %<)%>");

  return clauses;
}

/* Cilk Plus:
   linear ( simd-linear-variable-list )

   simd-linear-variable-list:
     simd-linear-variable
     simd-linear-variable-list , simd-linear-variable

   simd-linear-variable:
     id-expression
     id-expression : simd-linear-step

   simd-linear-step:
   conditional-expression */

static tree
c_parser_cilk_clause_linear (c_parser *parser, tree clauses)
{
  if (!c_parser_require (parser, CPP_OPEN_PAREN, "expected %<(%>"))
    return clauses;

  location_t loc = c_parser_peek_token (parser)->location;

  if (c_parser_next_token_is_not (parser, CPP_NAME)
      || c_parser_peek_token (parser)->id_kind != C_ID_ID)
    c_parser_error (parser, "expected identifier");

  while (c_parser_next_token_is (parser, CPP_NAME)
	 && c_parser_peek_token (parser)->id_kind == C_ID_ID)
    {
      tree var = lookup_name (c_parser_peek_token (parser)->value);

      if (var == NULL)
	{
	  undeclared_variable (c_parser_peek_token (parser)->location,
			       c_parser_peek_token (parser)->value);
	c_parser_consume_token (parser);
	}
      else if (var == error_mark_node)
	c_parser_consume_token (parser);
      else
	{
	  tree step = integer_one_node;

	  /* Parse the linear step if present.  */
	  if (c_parser_peek_2nd_token (parser)->type == CPP_COLON)
	    {
	      c_parser_consume_token (parser);
	      c_parser_consume_token (parser);

	      tree expr = c_parser_expr_no_commas (parser, NULL).value;
	      expr = c_fully_fold (expr, false, NULL);

	      if (TREE_TYPE (expr)
		  && INTEGRAL_TYPE_P (TREE_TYPE (expr))
		  && (TREE_CONSTANT (expr)
		      || DECL_P (expr)))
		step = expr;
	      else
		c_parser_error (parser,
				"step size must be an integer constant "
				"expression or an integer variable");
	    }
	  else
	    c_parser_consume_token (parser);

	  /* Use OMP_CLAUSE_LINEAR, which has the same semantics.  */
	  tree u = build_omp_clause (loc, OMP_CLAUSE_LINEAR);
	  OMP_CLAUSE_DECL (u) = var;
	  OMP_CLAUSE_LINEAR_STEP (u) = step;
	  OMP_CLAUSE_CHAIN (u) = clauses;
	  clauses = u;
	}

      if (c_parser_next_token_is_not (parser, CPP_COMMA))
	break;

      c_parser_consume_token (parser);
    }

  c_parser_skip_until_found (parser, CPP_CLOSE_PAREN, "expected %<)%>");

  return clauses;
}

/* Returns the name of the next clause.  If the clause is not
   recognized SIMD_OMP_CLAUSE_NONE is returned and the next token is
   not consumed.  Otherwise, the appropriate pragma_simd_clause is
   returned and the token is consumed.  */

static pragma_omp_clause
c_parser_cilk_clause_name (c_parser *parser)
{
  pragma_omp_clause result;
  c_token *token = c_parser_peek_token (parser);

  if (!token->value || token->type != CPP_NAME)
    return PRAGMA_CILK_CLAUSE_NONE;

  const char *p = IDENTIFIER_POINTER (token->value);

  if (!strcmp (p, "vectorlength"))
    result = PRAGMA_CILK_CLAUSE_VECTORLENGTH;
  else if (!strcmp (p, "linear"))
    result = PRAGMA_CILK_CLAUSE_LINEAR;
  else if (!strcmp (p, "private"))
    result = PRAGMA_CILK_CLAUSE_PRIVATE;
  else if (!strcmp (p, "firstprivate"))
    result = PRAGMA_CILK_CLAUSE_FIRSTPRIVATE;
  else if (!strcmp (p, "lastprivate"))
    result = PRAGMA_CILK_CLAUSE_LASTPRIVATE;
  else if (!strcmp (p, "reduction"))
    result = PRAGMA_CILK_CLAUSE_REDUCTION;
  else
    return PRAGMA_CILK_CLAUSE_NONE;

  c_parser_consume_token (parser);
  return result;
}

/* Parse all #<pragma simd> clauses.  Return the list of clauses
   found.  */

static tree
c_parser_cilk_all_clauses (c_parser *parser)
{
  tree clauses = NULL;

  while (c_parser_next_token_is_not (parser, CPP_PRAGMA_EOL))
    {
      pragma_omp_clause c_kind;

      c_kind = c_parser_cilk_clause_name (parser);

      switch (c_kind)
	{
	case PRAGMA_CILK_CLAUSE_VECTORLENGTH:
	  clauses = c_parser_cilk_clause_vectorlength (parser, clauses, false);
	  break;
	case PRAGMA_CILK_CLAUSE_LINEAR:
	  clauses = c_parser_cilk_clause_linear (parser, clauses);
	  break;
	case PRAGMA_CILK_CLAUSE_PRIVATE:
	  /* Use the OpenMP counterpart.  */
	  clauses = c_parser_omp_clause_private (parser, clauses);
	  break;
	case PRAGMA_CILK_CLAUSE_FIRSTPRIVATE:
	  /* Use the OpenMP counterpart.  */
	  clauses = c_parser_omp_clause_firstprivate (parser, clauses);
	  break;
	case PRAGMA_CILK_CLAUSE_LASTPRIVATE:
	  /* Use the OpenMP counterpart.  */
	  clauses = c_parser_omp_clause_lastprivate (parser, clauses);
	  break;
	case PRAGMA_CILK_CLAUSE_REDUCTION:
	  /* Use the OpenMP counterpart.  */
	  clauses = c_parser_omp_clause_reduction (parser, clauses);
	  break;
	default:
	  c_parser_error (parser, "expected %<#pragma simd%> clause");
	  goto saw_error;
	}
    }

 saw_error:
  c_parser_skip_to_pragma_eol (parser);
  return c_finish_cilk_clauses (clauses);
}

/* Main entry point for parsing Cilk Plus <#pragma simd> for
   loops.  */

static void
c_parser_cilk_simd (c_parser *parser)
{
  tree clauses = c_parser_cilk_all_clauses (parser);
  tree block = c_begin_compound_stmt (true);
  location_t loc = c_parser_peek_token (parser)->location;
  c_parser_omp_for_loop (loc, parser, CILK_SIMD, clauses, NULL);
  block = c_end_compound_stmt (loc, block, true);
  add_stmt (block);
}

/* Parse a transaction attribute (GCC Extension).

   transaction-attribute:
     attributes
     [ [ any-word ] ]

   The transactional memory language description is written for C++,
   and uses the C++0x attribute syntax.  For compatibility, allow the
   bracket style for transactions in C as well.  */

static tree
c_parser_transaction_attributes (c_parser *parser)
{
  tree attr_name, attr = NULL;

  if (c_parser_next_token_is_keyword (parser, RID_ATTRIBUTE))
    return c_parser_attributes (parser);

  if (!c_parser_next_token_is (parser, CPP_OPEN_SQUARE))
    return NULL_TREE;
  c_parser_consume_token (parser);
  if (!c_parser_require (parser, CPP_OPEN_SQUARE, "expected %<[%>"))
    goto error1;

  attr_name = c_parser_attribute_any_word (parser);
  if (attr_name)
    {
      c_parser_consume_token (parser);
      attr = build_tree_list (attr_name, NULL_TREE);
    }
  else
    c_parser_error (parser, "expected identifier");

  c_parser_skip_until_found (parser, CPP_CLOSE_SQUARE, "expected %<]%>");
 error1:
  c_parser_skip_until_found (parser, CPP_CLOSE_SQUARE, "expected %<]%>");
  return attr;
}

/* Parse a __transaction_atomic or __transaction_relaxed statement
   (GCC Extension).

   transaction-statement:
     __transaction_atomic transaction-attribute[opt] compound-statement
     __transaction_relaxed compound-statement

   Note that the only valid attribute is: "outer".
*/

static tree
c_parser_transaction (c_parser *parser, enum rid keyword)
{
  unsigned int old_in = parser->in_transaction;
  unsigned int this_in = 1, new_in;
  location_t loc = c_parser_peek_token (parser)->location;
  tree stmt, attrs;

  gcc_assert ((keyword == RID_TRANSACTION_ATOMIC
      || keyword == RID_TRANSACTION_RELAXED)
      && c_parser_next_token_is_keyword (parser, keyword));
  c_parser_consume_token (parser);

  if (keyword == RID_TRANSACTION_RELAXED)
    this_in |= TM_STMT_ATTR_RELAXED;
  else
    {
      attrs = c_parser_transaction_attributes (parser);
      if (attrs)
	this_in |= parse_tm_stmt_attr (attrs, TM_STMT_ATTR_OUTER);
    }

  /* Keep track if we're in the lexical scope of an outer transaction.  */
  new_in = this_in | (old_in & TM_STMT_ATTR_OUTER);

  parser->in_transaction = new_in;
  stmt = c_parser_compound_statement (parser);
  parser->in_transaction = old_in;

  if (flag_tm)
    stmt = c_finish_transaction (loc, stmt, this_in);
  else
    error_at (loc, (keyword == RID_TRANSACTION_ATOMIC ?
	"%<__transaction_atomic%> without transactional memory support enabled"
	: "%<__transaction_relaxed %> "
	"without transactional memory support enabled"));

  return stmt;
}

/* Parse a __transaction_atomic or __transaction_relaxed expression
   (GCC Extension).

   transaction-expression:
     __transaction_atomic ( expression )
     __transaction_relaxed ( expression )
*/

static struct c_expr
c_parser_transaction_expression (c_parser *parser, enum rid keyword)
{
  struct c_expr ret;
  unsigned int old_in = parser->in_transaction;
  unsigned int this_in = 1;
  location_t loc = c_parser_peek_token (parser)->location;
  tree attrs;

  gcc_assert ((keyword == RID_TRANSACTION_ATOMIC
      || keyword == RID_TRANSACTION_RELAXED)
      && c_parser_next_token_is_keyword (parser, keyword));
  c_parser_consume_token (parser);

  if (keyword == RID_TRANSACTION_RELAXED)
    this_in |= TM_STMT_ATTR_RELAXED;
  else
    {
      attrs = c_parser_transaction_attributes (parser);
      if (attrs)
	this_in |= parse_tm_stmt_attr (attrs, 0);
    }

  parser->in_transaction = this_in;
  if (c_parser_require (parser, CPP_OPEN_PAREN, "expected %<(%>"))
    {
      tree expr = c_parser_expression (parser).value;
      ret.original_type = TREE_TYPE (expr);
      ret.value = build1 (TRANSACTION_EXPR, ret.original_type, expr);
      if (this_in & TM_STMT_ATTR_RELAXED)
	TRANSACTION_EXPR_RELAXED (ret.value) = 1;
      SET_EXPR_LOCATION (ret.value, loc);
      ret.original_code = TRANSACTION_EXPR;
      if (!c_parser_require (parser, CPP_CLOSE_PAREN, "expected %<)%>"))
	{
	  c_parser_skip_until_found (parser, CPP_CLOSE_PAREN, NULL);
	  goto error;
	}
    }
  else
    {
     error:
      ret.value = error_mark_node;
      ret.original_code = ERROR_MARK;
      ret.original_type = NULL;
    }
  parser->in_transaction = old_in;

  if (!flag_tm)
    error_at (loc, (keyword == RID_TRANSACTION_ATOMIC ?
	"%<__transaction_atomic%> without transactional memory support enabled"
	: "%<__transaction_relaxed %> "
	"without transactional memory support enabled"));

  return ret;
}

/* Parse a __transaction_cancel statement (GCC Extension).

   transaction-cancel-statement:
     __transaction_cancel transaction-attribute[opt] ;

   Note that the only valid attribute is "outer".
*/

static tree
c_parser_transaction_cancel (c_parser *parser)
{
  location_t loc = c_parser_peek_token (parser)->location;
  tree attrs;
  bool is_outer = false;

  gcc_assert (c_parser_next_token_is_keyword (parser, RID_TRANSACTION_CANCEL));
  c_parser_consume_token (parser);

  attrs = c_parser_transaction_attributes (parser);
  if (attrs)
    is_outer = (parse_tm_stmt_attr (attrs, TM_STMT_ATTR_OUTER) != 0);

  if (!flag_tm)
    {
      error_at (loc, "%<__transaction_cancel%> without "
		"transactional memory support enabled");
      goto ret_error;
    }
  else if (parser->in_transaction & TM_STMT_ATTR_RELAXED)
    {
      error_at (loc, "%<__transaction_cancel%> within a "
		"%<__transaction_relaxed%>");
      goto ret_error;
    }
  else if (is_outer)
    {
      if ((parser->in_transaction & TM_STMT_ATTR_OUTER) == 0
	  && !is_tm_may_cancel_outer (current_function_decl))
	{
	  error_at (loc, "outer %<__transaction_cancel%> not "
		    "within outer %<__transaction_atomic%>");
	  error_at (loc, "  or a %<transaction_may_cancel_outer%> function");
	  goto ret_error;
	}
    }
  else if (parser->in_transaction == 0)
    {
      error_at (loc, "%<__transaction_cancel%> not within "
		"%<__transaction_atomic%>");
      goto ret_error;
    }

  return add_stmt (build_tm_abort_call (loc, is_outer));

 ret_error:
  return build1 (NOP_EXPR, void_type_node, error_mark_node);
}

/* Parse a single source file.  */

void
c_parse_file (void)
{
  /* Use local storage to begin.  If the first token is a pragma, parse it.
     If it is #pragma GCC pch_preprocess, then this will load a PCH file
     which will cause garbage collection.  */
  c_parser tparser;

  memset (&tparser, 0, sizeof tparser);
  tparser.tokens = &tparser.tokens_buf[0];
  the_parser = &tparser;

  if (c_parser_peek_token (&tparser)->pragma_kind == PRAGMA_GCC_PCH_PREPROCESS)
    c_parser_pragma_pch_preprocess (&tparser);

  the_parser = ggc_alloc_c_parser ();
  *the_parser = tparser;
  if (tparser.tokens == &tparser.tokens_buf[0])
    the_parser->tokens = &the_parser->tokens_buf[0];

  /* Initialize EH, if we've been told to do so.  */
  if (flag_exceptions)
    using_eh_for_cleanups ();

  c_parser_translation_unit (the_parser);
  the_parser = NULL;
}

/* This function parses Cilk Plus array notation.  The starting index is
   passed in INITIAL_INDEX and the array name is passes in ARRAY_VALUE.  The
   return value of this function is a tree_node called VALUE_TREE of type
   ARRAY_NOTATION_REF.  */

static tree 
c_parser_array_notation (location_t loc, c_parser *parser, tree initial_index, 
			 tree array_value)
{
  c_token *token = NULL;
  tree start_index = NULL_TREE, end_index = NULL_TREE, stride = NULL_TREE;
  tree value_tree = NULL_TREE, type = NULL_TREE, array_type = NULL_TREE;
  tree array_type_domain = NULL_TREE; 

  if (array_value == error_mark_node)
    {
      /* No need to continue.  If either of these 2 were true, then an error
	 must be emitted already.  Thus, no need to emit them twice.  */
      c_parser_skip_until_found (parser, CPP_CLOSE_SQUARE, NULL);
      return error_mark_node;
    }
  
  array_type = TREE_TYPE (array_value);
  gcc_assert (array_type);
  type = TREE_TYPE (array_type);
  token = c_parser_peek_token (parser);
   
  if (token->type == CPP_EOF)
    {
      c_parser_error (parser, "expected %<:%> or numeral");
      return value_tree;
    }
  else if (token->type == CPP_COLON)
    {
      if (!initial_index)
	{
	  /* If we are here, then we have a case like this A[:].  */
	  c_parser_consume_token (parser);
	  if (TREE_CODE (array_type) == POINTER_TYPE)
	    {
	      error_at (loc, "start-index and length fields necessary for "
			"using array notations in pointers");
	      c_parser_skip_until_found (parser, CPP_CLOSE_SQUARE, NULL);
	      return error_mark_node;
	    }
	  if (TREE_CODE (array_type) == FUNCTION_TYPE)
	    {
	      error_at (loc, "array notations cannot be used with function "
			"type");
	      c_parser_skip_until_found (parser, CPP_CLOSE_SQUARE, NULL);
	      return error_mark_node;
	    }
	  array_type_domain = TYPE_DOMAIN (array_type);

	  if (!array_type_domain)
	    {
	      error_at (loc, "start-index and length fields necessary for "
			"using array notations in dimensionless arrays");
	      c_parser_skip_until_found (parser, CPP_CLOSE_SQUARE, NULL);
	      return error_mark_node;
	    }

	  start_index = TYPE_MINVAL (array_type_domain);
	  start_index = fold_build1 (CONVERT_EXPR, ptrdiff_type_node,
				     start_index);
	  if (!TYPE_MAXVAL (array_type_domain)
	      || !TREE_CONSTANT (TYPE_MAXVAL (array_type_domain)))
	    {
	      error_at (loc, "start-index and length fields necessary for "
			"using array notations in variable-length arrays");
	      c_parser_skip_until_found (parser, CPP_CLOSE_SQUARE, NULL);
	      return error_mark_node;
	    }
	  end_index = TYPE_MAXVAL (array_type_domain);
	  end_index = fold_build2 (PLUS_EXPR, TREE_TYPE (end_index),
				   end_index, integer_one_node);
	  end_index = fold_build1 (CONVERT_EXPR, ptrdiff_type_node, end_index);
	  stride = build_int_cst (integer_type_node, 1);
	  stride = fold_build1 (CONVERT_EXPR, ptrdiff_type_node, stride);
	}
      else if (initial_index != error_mark_node)
	{
	  /* If we are here, then there should be 2 possibilities:
	     1. Array [EXPR : EXPR]
	     2. Array [EXPR : EXPR : EXPR]
	  */
	  start_index = initial_index;

	  if (TREE_CODE (array_type) == FUNCTION_TYPE)
	    {
	      error_at (loc, "array notations cannot be used with function "
			"type");
	      c_parser_skip_until_found (parser, CPP_CLOSE_SQUARE, NULL);
	      return error_mark_node;
	    }
	  c_parser_consume_token (parser); /* consume the ':' */
	  struct c_expr ce = c_parser_expression (parser);
	  ce = convert_lvalue_to_rvalue (loc, ce, false, false);
	  end_index = ce.value;
	  if (!end_index || end_index == error_mark_node)
	    {
	      c_parser_skip_to_end_of_block_or_statement (parser);
	      return error_mark_node;
	    }
	  if (c_parser_peek_token (parser)->type == CPP_COLON)
	    {
	      c_parser_consume_token (parser);
	      ce = c_parser_expression (parser);
	      ce = convert_lvalue_to_rvalue (loc, ce, false, false);
	      stride = ce.value;
	      if (!stride || stride == error_mark_node)
		{
		  c_parser_skip_to_end_of_block_or_statement (parser);
		  return error_mark_node;
		}
	    }
	}
      else
	c_parser_error (parser, "expected array notation expression");
    }
  else
    c_parser_error (parser, "expected array notation expression");
  
  c_parser_skip_until_found (parser, CPP_CLOSE_SQUARE, "expected %<]%>");

  value_tree = build_array_notation_ref (loc, array_value, start_index,
					 end_index, stride, type);
  if (value_tree != error_mark_node)
    SET_EXPR_LOCATION (value_tree, loc);
  return value_tree;
}

#include "gt-c-c-parser.h"<|MERGE_RESOLUTION|>--- conflicted
+++ resolved
@@ -7705,16 +7705,9 @@
 					      expr.value, exprlist,
 					      sizeof_arg,
 					      sizeof_ptr_memacc_comptypes);
-<<<<<<< HEAD
-	  /* FIXME diagnostics: Ideally we want the FUNCNAME, not the
-	     "(" after the FUNCNAME, which is what we have now.    */
-	  expr.value = c_build_function_call_vec (op_loc, expr.value, exprlist,
-						  origtypes);
-=======
 	  expr.value
 	    = c_build_function_call_vec (expr_loc, arg_loc, expr.value,
 					 exprlist, origtypes);
->>>>>>> a7aa3838
 	  expr.original_code = ERROR_MARK;
 	  if (TREE_CODE (expr.value) == INTEGER_CST
 	      && TREE_CODE (orig_expr.value) == FUNCTION_DECL
