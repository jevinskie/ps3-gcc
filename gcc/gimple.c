/* Gimple IR support functions.

   Copyright (C) 2007-2014 Free Software Foundation, Inc.
   Contributed by Aldy Hernandez <aldyh@redhat.com>

This file is part of GCC.

GCC is free software; you can redistribute it and/or modify it under
the terms of the GNU General Public License as published by the Free
Software Foundation; either version 3, or (at your option) any later
version.

GCC is distributed in the hope that it will be useful, but WITHOUT ANY
WARRANTY; without even the implied warranty of MERCHANTABILITY or
FITNESS FOR A PARTICULAR PURPOSE.  See the GNU General Public License
for more details.

You should have received a copy of the GNU General Public License
along with GCC; see the file COPYING3.  If not see
<http://www.gnu.org/licenses/>.  */

#include "config.h"
#include "system.h"
#include "coretypes.h"
#include "tm.h"
#include "target.h"
#include "tree.h"
#include "calls.h"
#include "stmt.h"
#include "stor-layout.h"
#include "hard-reg-set.h"
#include "basic-block.h"
#include "tree-ssa-alias.h"
#include "internal-fn.h"
#include "tree-eh.h"
#include "gimple-expr.h"
#include "is-a.h"
#include "gimple.h"
#include "gimple-iterator.h"
#include "gimple-walk.h"
#include "gimple.h"
#include "gimplify.h"
#include "diagnostic.h"
#include "value-prof.h"
#include "flags.h"
#include "alias.h"
#include "demangle.h"
#include "langhooks.h"
#include "bitmap.h"


/* All the tuples have their operand vector (if present) at the very bottom
   of the structure.  Therefore, the offset required to find the
   operands vector the size of the structure minus the size of the 1
   element tree array at the end (see gimple_ops).  */
#define DEFGSSTRUCT(SYM, STRUCT, HAS_TREE_OP) \
	(HAS_TREE_OP ? sizeof (struct STRUCT) - sizeof (tree) : 0),
EXPORTED_CONST size_t gimple_ops_offset_[] = {
#include "gsstruct.def"
};
#undef DEFGSSTRUCT

#define DEFGSSTRUCT(SYM, STRUCT, HAS_TREE_OP) sizeof (struct STRUCT),
static const size_t gsstruct_code_size[] = {
#include "gsstruct.def"
};
#undef DEFGSSTRUCT

#define DEFGSCODE(SYM, NAME, GSSCODE)	NAME,
const char *const gimple_code_name[] = {
#include "gimple.def"
};
#undef DEFGSCODE

#define DEFGSCODE(SYM, NAME, GSSCODE)	GSSCODE,
EXPORTED_CONST enum gimple_statement_structure_enum gss_for_code_[] = {
#include "gimple.def"
};
#undef DEFGSCODE

/* Gimple stats.  */

int gimple_alloc_counts[(int) gimple_alloc_kind_all];
int gimple_alloc_sizes[(int) gimple_alloc_kind_all];

/* Keep in sync with gimple.h:enum gimple_alloc_kind.  */
static const char * const gimple_alloc_kind_names[] = {
    "assignments",
    "phi nodes",
    "conditionals",
    "everything else"
};

/* Gimple tuple constructors.
   Note: Any constructor taking a ``gimple_seq'' as a parameter, can
   be passed a NULL to start with an empty sequence.  */

/* Set the code for statement G to CODE.  */

static inline void
gimple_set_code (gimple g, enum gimple_code code)
{
  g->code = code;
}

/* Return the number of bytes needed to hold a GIMPLE statement with
   code CODE.  */

static inline size_t
gimple_size (enum gimple_code code)
{
  return gsstruct_code_size[gss_for_code (code)];
}

/* Allocate memory for a GIMPLE statement with code CODE and NUM_OPS
   operands.  */

gimple
gimple_alloc_stat (enum gimple_code code, unsigned num_ops MEM_STAT_DECL)
{
  size_t size;
  gimple stmt;

  size = gimple_size (code);
  if (num_ops > 0)
    size += sizeof (tree) * (num_ops - 1);

  if (GATHER_STATISTICS)
    {
      enum gimple_alloc_kind kind = gimple_alloc_kind (code);
      gimple_alloc_counts[(int) kind]++;
      gimple_alloc_sizes[(int) kind] += size;
    }

  stmt = ggc_alloc_cleared_gimple_statement_stat (size PASS_MEM_STAT);
  gimple_set_code (stmt, code);
  gimple_set_num_ops (stmt, num_ops);

  /* Do not call gimple_set_modified here as it has other side
     effects and this tuple is still not completely built.  */
  stmt->modified = 1;
  gimple_init_singleton (stmt);

  return stmt;
}

/* Set SUBCODE to be the code of the expression computed by statement G.  */

static inline void
gimple_set_subcode (gimple g, unsigned subcode)
{
  /* We only have 16 bits for the RHS code.  Assert that we are not
     overflowing it.  */
  gcc_assert (subcode < (1 << 16));
  g->subcode = subcode;
}



/* Build a tuple with operands.  CODE is the statement to build (which
   must be one of the GIMPLE_WITH_OPS tuples).  SUBCODE is the subcode
   for the new tuple.  NUM_OPS is the number of operands to allocate.  */

#define gimple_build_with_ops(c, s, n) \
  gimple_build_with_ops_stat (c, s, n MEM_STAT_INFO)

static gimple
gimple_build_with_ops_stat (enum gimple_code code, unsigned subcode,
		            unsigned num_ops MEM_STAT_DECL)
{
  gimple s = gimple_alloc_stat (code, num_ops PASS_MEM_STAT);
  gimple_set_subcode (s, subcode);

  return s;
}


/* Build a GIMPLE_RETURN statement returning RETVAL.  */

gimple
gimple_build_return (tree retval)
{
  gimple s = gimple_build_with_ops (GIMPLE_RETURN, ERROR_MARK, 1);
  if (retval)
    gimple_return_set_retval (s, retval);
  return s;
}

/* Reset alias information on call S.  */

void
gimple_call_reset_alias_info (gimple s)
{
  if (gimple_call_flags (s) & ECF_CONST)
    memset (gimple_call_use_set (s), 0, sizeof (struct pt_solution));
  else
    pt_solution_reset (gimple_call_use_set (s));
  if (gimple_call_flags (s) & (ECF_CONST|ECF_PURE|ECF_NOVOPS))
    memset (gimple_call_clobber_set (s), 0, sizeof (struct pt_solution));
  else
    pt_solution_reset (gimple_call_clobber_set (s));
}

/* Helper for gimple_build_call, gimple_build_call_valist,
   gimple_build_call_vec and gimple_build_call_from_tree.  Build the basic
   components of a GIMPLE_CALL statement to function FN with NARGS
   arguments.  */

static inline gimple
gimple_build_call_1 (tree fn, unsigned nargs)
{
  gimple s = gimple_build_with_ops (GIMPLE_CALL, ERROR_MARK, nargs + 3);
  if (TREE_CODE (fn) == FUNCTION_DECL)
    fn = build_fold_addr_expr (fn);
  gimple_set_op (s, 1, fn);
  gimple_call_set_fntype (s, TREE_TYPE (TREE_TYPE (fn)));
  gimple_call_reset_alias_info (s);
  return s;
}


/* Build a GIMPLE_CALL statement to function FN with the arguments
   specified in vector ARGS.  */

gimple
gimple_build_call_vec (tree fn, vec<tree> args)
{
  unsigned i;
  unsigned nargs = args.length ();
  gimple call = gimple_build_call_1 (fn, nargs);

  for (i = 0; i < nargs; i++)
    gimple_call_set_arg (call, i, args[i]);

  return call;
}


/* Build a GIMPLE_CALL statement to function FN.  NARGS is the number of
   arguments.  The ... are the arguments.  */

gimple
gimple_build_call (tree fn, unsigned nargs, ...)
{
  va_list ap;
  gimple call;
  unsigned i;

  gcc_assert (TREE_CODE (fn) == FUNCTION_DECL || is_gimple_call_addr (fn));

  call = gimple_build_call_1 (fn, nargs);

  va_start (ap, nargs);
  for (i = 0; i < nargs; i++)
    gimple_call_set_arg (call, i, va_arg (ap, tree));
  va_end (ap);

  return call;
}


/* Build a GIMPLE_CALL statement to function FN.  NARGS is the number of
   arguments.  AP contains the arguments.  */

gimple
gimple_build_call_valist (tree fn, unsigned nargs, va_list ap)
{
  gimple call;
  unsigned i;

  gcc_assert (TREE_CODE (fn) == FUNCTION_DECL || is_gimple_call_addr (fn));

  call = gimple_build_call_1 (fn, nargs);

  for (i = 0; i < nargs; i++)
    gimple_call_set_arg (call, i, va_arg (ap, tree));

  return call;
}


/* Helper for gimple_build_call_internal and gimple_build_call_internal_vec.
   Build the basic components of a GIMPLE_CALL statement to internal
   function FN with NARGS arguments.  */

static inline gimple
gimple_build_call_internal_1 (enum internal_fn fn, unsigned nargs)
{
  gimple s = gimple_build_with_ops (GIMPLE_CALL, ERROR_MARK, nargs + 3);
  s->subcode |= GF_CALL_INTERNAL;
  gimple_call_set_internal_fn (s, fn);
  gimple_call_reset_alias_info (s);
  return s;
}


/* Build a GIMPLE_CALL statement to internal function FN.  NARGS is
   the number of arguments.  The ... are the arguments.  */

gimple
gimple_build_call_internal (enum internal_fn fn, unsigned nargs, ...)
{
  va_list ap;
  gimple call;
  unsigned i;

  call = gimple_build_call_internal_1 (fn, nargs);
  va_start (ap, nargs);
  for (i = 0; i < nargs; i++)
    gimple_call_set_arg (call, i, va_arg (ap, tree));
  va_end (ap);

  return call;
}


/* Build a GIMPLE_CALL statement to internal function FN with the arguments
   specified in vector ARGS.  */

gimple
gimple_build_call_internal_vec (enum internal_fn fn, vec<tree> args)
{
  unsigned i, nargs;
  gimple call;

  nargs = args.length ();
  call = gimple_build_call_internal_1 (fn, nargs);
  for (i = 0; i < nargs; i++)
    gimple_call_set_arg (call, i, args[i]);

  return call;
}


/* Build a GIMPLE_CALL statement from CALL_EXPR T.  Note that T is
   assumed to be in GIMPLE form already.  Minimal checking is done of
   this fact.  */

gimple
gimple_build_call_from_tree (tree t)
{
  unsigned i, nargs;
  gimple call;
  tree fndecl = get_callee_fndecl (t);

  gcc_assert (TREE_CODE (t) == CALL_EXPR);

  nargs = call_expr_nargs (t);
  call = gimple_build_call_1 (fndecl ? fndecl : CALL_EXPR_FN (t), nargs);

  for (i = 0; i < nargs; i++)
    gimple_call_set_arg (call, i, CALL_EXPR_ARG (t, i));

  gimple_set_block (call, TREE_BLOCK (t));

  /* Carry all the CALL_EXPR flags to the new GIMPLE_CALL.  */
  gimple_call_set_chain (call, CALL_EXPR_STATIC_CHAIN (t));
  gimple_call_set_tail (call, CALL_EXPR_TAILCALL (t));
  gimple_call_set_return_slot_opt (call, CALL_EXPR_RETURN_SLOT_OPT (t));
  if (fndecl
      && DECL_BUILT_IN_CLASS (fndecl) == BUILT_IN_NORMAL
      && (DECL_FUNCTION_CODE (fndecl) == BUILT_IN_ALLOCA
	  || DECL_FUNCTION_CODE (fndecl) == BUILT_IN_ALLOCA_WITH_ALIGN))
    gimple_call_set_alloca_for_var (call, CALL_ALLOCA_FOR_VAR_P (t));
  else
    gimple_call_set_from_thunk (call, CALL_FROM_THUNK_P (t));
  gimple_call_set_va_arg_pack (call, CALL_EXPR_VA_ARG_PACK (t));
  gimple_call_set_nothrow (call, TREE_NOTHROW (t));
  gimple_set_no_warning (call, TREE_NO_WARNING (t));

  return call;
}


/* Build a GIMPLE_ASSIGN statement.

   LHS of the assignment.
   RHS of the assignment which can be unary or binary.  */

gimple
gimple_build_assign_stat (tree lhs, tree rhs MEM_STAT_DECL)
{
  enum tree_code subcode;
  tree op1, op2, op3;

  extract_ops_from_tree_1 (rhs, &subcode, &op1, &op2, &op3);
  return gimple_build_assign_with_ops (subcode, lhs, op1, op2, op3
				       PASS_MEM_STAT);
}


/* Build a GIMPLE_ASSIGN statement with subcode SUBCODE and operands
   OP1 and OP2.  If OP2 is NULL then SUBCODE must be of class
   GIMPLE_UNARY_RHS or GIMPLE_SINGLE_RHS.  */

gimple
gimple_build_assign_with_ops (enum tree_code subcode, tree lhs, tree op1,
			      tree op2, tree op3 MEM_STAT_DECL)
{
  unsigned num_ops;
  gimple p;

  /* Need 1 operand for LHS and 1 or 2 for the RHS (depending on the
     code).  */
  num_ops = get_gimple_rhs_num_ops (subcode) + 1;

  p = gimple_build_with_ops_stat (GIMPLE_ASSIGN, (unsigned)subcode, num_ops
  			          PASS_MEM_STAT);
  gimple_assign_set_lhs (p, lhs);
  gimple_assign_set_rhs1 (p, op1);
  if (op2)
    {
      gcc_assert (num_ops > 2);
      gimple_assign_set_rhs2 (p, op2);
    }

  if (op3)
    {
      gcc_assert (num_ops > 3);
      gimple_assign_set_rhs3 (p, op3);
    }

  return p;
}

gimple
gimple_build_assign_with_ops (enum tree_code subcode, tree lhs, tree op1,
			      tree op2 MEM_STAT_DECL)
{
  return gimple_build_assign_with_ops (subcode, lhs, op1, op2, NULL_TREE
				       PASS_MEM_STAT);
}


/* Build a GIMPLE_COND statement.

   PRED is the condition used to compare LHS and the RHS.
   T_LABEL is the label to jump to if the condition is true.
   F_LABEL is the label to jump to otherwise.  */

gimple
gimple_build_cond (enum tree_code pred_code, tree lhs, tree rhs,
		   tree t_label, tree f_label)
{
  gimple p;

  gcc_assert (TREE_CODE_CLASS (pred_code) == tcc_comparison);
  p = gimple_build_with_ops (GIMPLE_COND, pred_code, 4);
  gimple_cond_set_lhs (p, lhs);
  gimple_cond_set_rhs (p, rhs);
  gimple_cond_set_true_label (p, t_label);
  gimple_cond_set_false_label (p, f_label);
  return p;
}

/* Build a GIMPLE_COND statement from the conditional expression tree
   COND.  T_LABEL and F_LABEL are as in gimple_build_cond.  */

gimple
gimple_build_cond_from_tree (tree cond, tree t_label, tree f_label)
{
  enum tree_code code;
  tree lhs, rhs;

  gimple_cond_get_ops_from_tree (cond, &code, &lhs, &rhs);
  return gimple_build_cond (code, lhs, rhs, t_label, f_label);
}

/* Set code, lhs, and rhs of a GIMPLE_COND from a suitable
   boolean expression tree COND.  */

void
gimple_cond_set_condition_from_tree (gimple stmt, tree cond)
{
  enum tree_code code;
  tree lhs, rhs;

  gimple_cond_get_ops_from_tree (cond, &code, &lhs, &rhs);
  gimple_cond_set_condition (stmt, code, lhs, rhs);
}

/* Build a GIMPLE_LABEL statement for LABEL.  */

gimple
gimple_build_label (tree label)
{
  gimple p = gimple_build_with_ops (GIMPLE_LABEL, ERROR_MARK, 1);
  gimple_label_set_label (p, label);
  return p;
}

/* Build a GIMPLE_GOTO statement to label DEST.  */

gimple
gimple_build_goto (tree dest)
{
  gimple p = gimple_build_with_ops (GIMPLE_GOTO, ERROR_MARK, 1);
  gimple_goto_set_dest (p, dest);
  return p;
}


/* Build a GIMPLE_NOP statement.  */

gimple
gimple_build_nop (void)
{
  return gimple_alloc (GIMPLE_NOP, 0);
}


/* Build a GIMPLE_BIND statement.
   VARS are the variables in BODY.
   BLOCK is the containing block.  */

gimple
gimple_build_bind (tree vars, gimple_seq body, tree block)
{
  gimple p = gimple_alloc (GIMPLE_BIND, 0);
  gimple_bind_set_vars (p, vars);
  if (body)
    gimple_bind_set_body (p, body);
  if (block)
    gimple_bind_set_block (p, block);
  return p;
}

/* Helper function to set the simple fields of a asm stmt.

   STRING is a pointer to a string that is the asm blocks assembly code.
   NINPUT is the number of register inputs.
   NOUTPUT is the number of register outputs.
   NCLOBBERS is the number of clobbered registers.
   */

static inline gimple
gimple_build_asm_1 (const char *string, unsigned ninputs, unsigned noutputs,
                    unsigned nclobbers, unsigned nlabels)
{
  gimple_statement_asm *p;
  int size = strlen (string);

  /* ASMs with labels cannot have outputs.  This should have been
     enforced by the front end.  */
  gcc_assert (nlabels == 0 || noutputs == 0);

  p = as_a <gimple_statement_asm> (
        gimple_build_with_ops (GIMPLE_ASM, ERROR_MARK,
			       ninputs + noutputs + nclobbers + nlabels));

  p->ni = ninputs;
  p->no = noutputs;
  p->nc = nclobbers;
  p->nl = nlabels;
  p->string = ggc_alloc_string (string, size);

  if (GATHER_STATISTICS)
    gimple_alloc_sizes[(int) gimple_alloc_kind (GIMPLE_ASM)] += size;

  return p;
}

/* Build a GIMPLE_ASM statement.

   STRING is the assembly code.
   NINPUT is the number of register inputs.
   NOUTPUT is the number of register outputs.
   NCLOBBERS is the number of clobbered registers.
   INPUTS is a vector of the input register parameters.
   OUTPUTS is a vector of the output register parameters.
   CLOBBERS is a vector of the clobbered register parameters.
   LABELS is a vector of destination labels.  */

gimple
gimple_build_asm_vec (const char *string, vec<tree, va_gc> *inputs,
                      vec<tree, va_gc> *outputs, vec<tree, va_gc> *clobbers,
		      vec<tree, va_gc> *labels)
{
  gimple p;
  unsigned i;

  p = gimple_build_asm_1 (string,
                          vec_safe_length (inputs),
                          vec_safe_length (outputs),
                          vec_safe_length (clobbers),
			  vec_safe_length (labels));

  for (i = 0; i < vec_safe_length (inputs); i++)
    gimple_asm_set_input_op (p, i, (*inputs)[i]);

  for (i = 0; i < vec_safe_length (outputs); i++)
    gimple_asm_set_output_op (p, i, (*outputs)[i]);

  for (i = 0; i < vec_safe_length (clobbers); i++)
    gimple_asm_set_clobber_op (p, i, (*clobbers)[i]);

  for (i = 0; i < vec_safe_length (labels); i++)
    gimple_asm_set_label_op (p, i, (*labels)[i]);

  return p;
}

/* Build a GIMPLE_CATCH statement.

  TYPES are the catch types.
  HANDLER is the exception handler.  */

gimple
gimple_build_catch (tree types, gimple_seq handler)
{
  gimple p = gimple_alloc (GIMPLE_CATCH, 0);
  gimple_catch_set_types (p, types);
  if (handler)
    gimple_catch_set_handler (p, handler);

  return p;
}

/* Build a GIMPLE_EH_FILTER statement.

   TYPES are the filter's types.
   FAILURE is the filter's failure action.  */

gimple
gimple_build_eh_filter (tree types, gimple_seq failure)
{
  gimple p = gimple_alloc (GIMPLE_EH_FILTER, 0);
  gimple_eh_filter_set_types (p, types);
  if (failure)
    gimple_eh_filter_set_failure (p, failure);

  return p;
}

/* Build a GIMPLE_EH_MUST_NOT_THROW statement.  */

gimple
gimple_build_eh_must_not_throw (tree decl)
{
  gimple p = gimple_alloc (GIMPLE_EH_MUST_NOT_THROW, 0);

  gcc_assert (TREE_CODE (decl) == FUNCTION_DECL);
  gcc_assert (flags_from_decl_or_type (decl) & ECF_NORETURN);
  gimple_eh_must_not_throw_set_fndecl (p, decl);

  return p;
}

/* Build a GIMPLE_EH_ELSE statement.  */

gimple
gimple_build_eh_else (gimple_seq n_body, gimple_seq e_body)
{
  gimple p = gimple_alloc (GIMPLE_EH_ELSE, 0);
  gimple_eh_else_set_n_body (p, n_body);
  gimple_eh_else_set_e_body (p, e_body);
  return p;
}

/* Build a GIMPLE_TRY statement.

   EVAL is the expression to evaluate.
   CLEANUP is the cleanup expression.
   KIND is either GIMPLE_TRY_CATCH or GIMPLE_TRY_FINALLY depending on
   whether this is a try/catch or a try/finally respectively.  */

gimple_statement_try *
gimple_build_try (gimple_seq eval, gimple_seq cleanup,
    		  enum gimple_try_flags kind)
{
  gimple_statement_try *p;

  gcc_assert (kind == GIMPLE_TRY_CATCH || kind == GIMPLE_TRY_FINALLY);
  p = as_a <gimple_statement_try> (gimple_alloc (GIMPLE_TRY, 0));
  gimple_set_subcode (p, kind);
  if (eval)
    gimple_try_set_eval (p, eval);
  if (cleanup)
    gimple_try_set_cleanup (p, cleanup);

  return p;
}

/* Construct a GIMPLE_WITH_CLEANUP_EXPR statement.

   CLEANUP is the cleanup expression.  */

gimple
gimple_build_wce (gimple_seq cleanup)
{
  gimple p = gimple_alloc (GIMPLE_WITH_CLEANUP_EXPR, 0);
  if (cleanup)
    gimple_wce_set_cleanup (p, cleanup);

  return p;
}


/* Build a GIMPLE_RESX statement.  */

gimple
gimple_build_resx (int region)
{
  gimple_statement_resx *p =
    as_a <gimple_statement_resx> (
      gimple_build_with_ops (GIMPLE_RESX, ERROR_MARK, 0));
  p->region = region;
  return p;
}


/* The helper for constructing a gimple switch statement.
   INDEX is the switch's index.
   NLABELS is the number of labels in the switch excluding the default.
   DEFAULT_LABEL is the default label for the switch statement.  */

gimple
gimple_build_switch_nlabels (unsigned nlabels, tree index, tree default_label)
{
  /* nlabels + 1 default label + 1 index.  */
  gcc_checking_assert (default_label);
  gimple p = gimple_build_with_ops (GIMPLE_SWITCH, ERROR_MARK,
				    1 + 1 + nlabels);
  gimple_switch_set_index (p, index);
  gimple_switch_set_default_label (p, default_label);
  return p;
}

/* Build a GIMPLE_SWITCH statement.

   INDEX is the switch's index.
   DEFAULT_LABEL is the default label
   ARGS is a vector of labels excluding the default.  */

gimple
gimple_build_switch (tree index, tree default_label, vec<tree> args)
{
  unsigned i, nlabels = args.length ();

  gimple p = gimple_build_switch_nlabels (nlabels, index, default_label);

  /* Copy the labels from the vector to the switch statement.  */
  for (i = 0; i < nlabels; i++)
    gimple_switch_set_label (p, i + 1, args[i]);

  return p;
}

/* Build a GIMPLE_EH_DISPATCH statement.  */

gimple
gimple_build_eh_dispatch (int region)
{
  gimple_statement_eh_dispatch *p =
    as_a <gimple_statement_eh_dispatch> (
      gimple_build_with_ops (GIMPLE_EH_DISPATCH, ERROR_MARK, 0));
  p->region = region;
  return p;
}

/* Build a new GIMPLE_DEBUG_BIND statement.

   VAR is bound to VALUE; block and location are taken from STMT.  */

gimple
gimple_build_debug_bind_stat (tree var, tree value, gimple stmt MEM_STAT_DECL)
{
  gimple p = gimple_build_with_ops_stat (GIMPLE_DEBUG,
					 (unsigned)GIMPLE_DEBUG_BIND, 2
					 PASS_MEM_STAT);

  gimple_debug_bind_set_var (p, var);
  gimple_debug_bind_set_value (p, value);
  if (stmt)
    gimple_set_location (p, gimple_location (stmt));

  return p;
}


/* Build a new GIMPLE_DEBUG_SOURCE_BIND statement.

   VAR is bound to VALUE; block and location are taken from STMT.  */

gimple
gimple_build_debug_source_bind_stat (tree var, tree value,
				     gimple stmt MEM_STAT_DECL)
{
  gimple p = gimple_build_with_ops_stat (GIMPLE_DEBUG,
					 (unsigned)GIMPLE_DEBUG_SOURCE_BIND, 2
					 PASS_MEM_STAT);

  gimple_debug_source_bind_set_var (p, var);
  gimple_debug_source_bind_set_value (p, value);
  if (stmt)
    gimple_set_location (p, gimple_location (stmt));

  return p;
}


/* Build a GIMPLE_OMP_CRITICAL statement.

   BODY is the sequence of statements for which only one thread can execute.
   NAME is optional identifier for this critical block.  */

gimple
gimple_build_omp_critical (gimple_seq body, tree name)
{
  gimple p = gimple_alloc (GIMPLE_OMP_CRITICAL, 0);
  gimple_omp_critical_set_name (p, name);
  if (body)
    gimple_omp_set_body (p, body);

  return p;
}

/* Build a GIMPLE_OMP_FOR statement.

   BODY is sequence of statements inside the for loop.
   KIND is the `for' variant.
   CLAUSES, are any of the OMP loop construct's clauses: private, firstprivate,
   lastprivate, reductions, ordered, schedule, and nowait.
   COLLAPSE is the collapse count.
   PRE_BODY is the sequence of statements that are loop invariant.  */

gimple
gimple_build_omp_for (gimple_seq body, int kind, tree clauses, size_t collapse,
		      gimple_seq pre_body)
{
  gimple_statement_omp_for *p =
    as_a <gimple_statement_omp_for> (gimple_alloc (GIMPLE_OMP_FOR, 0));
  if (body)
    gimple_omp_set_body (p, body);
  gimple_omp_for_set_clauses (p, clauses);
  gimple_omp_for_set_kind (p, kind);
  p->collapse = collapse;
  p->iter =  static_cast <struct gimple_omp_for_iter *> (
   ggc_internal_cleared_vec_alloc_stat (sizeof (*p->iter),
					collapse MEM_STAT_INFO));

  if (pre_body)
    gimple_omp_for_set_pre_body (p, pre_body);

  return p;
}


/* Build a GIMPLE_OMP_PARALLEL statement.

   BODY is sequence of statements which are executed in parallel.
   CLAUSES, are the OMP parallel construct's clauses.
   CHILD_FN is the function created for the parallel threads to execute.
   DATA_ARG are the shared data argument(s).  */

gimple
gimple_build_omp_parallel (gimple_seq body, tree clauses, tree child_fn,
			   tree data_arg)
{
  gimple p = gimple_alloc (GIMPLE_OMP_PARALLEL, 0);
  if (body)
    gimple_omp_set_body (p, body);
  gimple_omp_parallel_set_clauses (p, clauses);
  gimple_omp_parallel_set_child_fn (p, child_fn);
  gimple_omp_parallel_set_data_arg (p, data_arg);

  return p;
}


/* Build a GIMPLE_OMP_TASK statement.

   BODY is sequence of statements which are executed by the explicit task.
   CLAUSES, are the OMP parallel construct's clauses.
   CHILD_FN is the function created for the parallel threads to execute.
   DATA_ARG are the shared data argument(s).
   COPY_FN is the optional function for firstprivate initialization.
   ARG_SIZE and ARG_ALIGN are size and alignment of the data block.  */

gimple
gimple_build_omp_task (gimple_seq body, tree clauses, tree child_fn,
		       tree data_arg, tree copy_fn, tree arg_size,
		       tree arg_align)
{
  gimple p = gimple_alloc (GIMPLE_OMP_TASK, 0);
  if (body)
    gimple_omp_set_body (p, body);
  gimple_omp_task_set_clauses (p, clauses);
  gimple_omp_task_set_child_fn (p, child_fn);
  gimple_omp_task_set_data_arg (p, data_arg);
  gimple_omp_task_set_copy_fn (p, copy_fn);
  gimple_omp_task_set_arg_size (p, arg_size);
  gimple_omp_task_set_arg_align (p, arg_align);

  return p;
}


/* Build a GIMPLE_OMP_SECTION statement for a sections statement.

   BODY is the sequence of statements in the section.  */

gimple
gimple_build_omp_section (gimple_seq body)
{
  gimple p = gimple_alloc (GIMPLE_OMP_SECTION, 0);
  if (body)
    gimple_omp_set_body (p, body);

  return p;
}


/* Build a GIMPLE_OMP_MASTER statement.

   BODY is the sequence of statements to be executed by just the master.  */

gimple
gimple_build_omp_master (gimple_seq body)
{
  gimple p = gimple_alloc (GIMPLE_OMP_MASTER, 0);
  if (body)
    gimple_omp_set_body (p, body);

  return p;
}


/* Build a GIMPLE_OMP_TASKGROUP statement.

   BODY is the sequence of statements to be executed by the taskgroup
   construct.  */

gimple
gimple_build_omp_taskgroup (gimple_seq body)
{
  gimple p = gimple_alloc (GIMPLE_OMP_TASKGROUP, 0);
  if (body)
    gimple_omp_set_body (p, body);

  return p;
}


/* Build a GIMPLE_OMP_CONTINUE statement.

   CONTROL_DEF is the definition of the control variable.
   CONTROL_USE is the use of the control variable.  */

gimple
gimple_build_omp_continue (tree control_def, tree control_use)
{
  gimple p = gimple_alloc (GIMPLE_OMP_CONTINUE, 0);
  gimple_omp_continue_set_control_def (p, control_def);
  gimple_omp_continue_set_control_use (p, control_use);
  return p;
}

/* Build a GIMPLE_OMP_ORDERED statement.

   BODY is the sequence of statements inside a loop that will executed in
   sequence.  */

gimple
gimple_build_omp_ordered (gimple_seq body)
{
  gimple p = gimple_alloc (GIMPLE_OMP_ORDERED, 0);
  if (body)
    gimple_omp_set_body (p, body);

  return p;
}


/* Build a GIMPLE_OMP_RETURN statement.
   WAIT_P is true if this is a non-waiting return.  */

gimple
gimple_build_omp_return (bool wait_p)
{
  gimple p = gimple_alloc (GIMPLE_OMP_RETURN, 0);
  if (wait_p)
    gimple_omp_return_set_nowait (p);

  return p;
}


/* Build a GIMPLE_OMP_SECTIONS statement.

   BODY is a sequence of section statements.
   CLAUSES are any of the OMP sections contsruct's clauses: private,
   firstprivate, lastprivate, reduction, and nowait.  */

gimple
gimple_build_omp_sections (gimple_seq body, tree clauses)
{
  gimple p = gimple_alloc (GIMPLE_OMP_SECTIONS, 0);
  if (body)
    gimple_omp_set_body (p, body);
  gimple_omp_sections_set_clauses (p, clauses);

  return p;
}


/* Build a GIMPLE_OMP_SECTIONS_SWITCH.  */

gimple
gimple_build_omp_sections_switch (void)
{
  return gimple_alloc (GIMPLE_OMP_SECTIONS_SWITCH, 0);
}


/* Build a GIMPLE_OMP_SINGLE statement.

   BODY is the sequence of statements that will be executed once.
   CLAUSES are any of the OMP single construct's clauses: private, firstprivate,
   copyprivate, nowait.  */

gimple
gimple_build_omp_single (gimple_seq body, tree clauses)
{
  gimple p = gimple_alloc (GIMPLE_OMP_SINGLE, 0);
  if (body)
    gimple_omp_set_body (p, body);
  gimple_omp_single_set_clauses (p, clauses);

  return p;
}


/* Build a GIMPLE_OMP_TARGET statement.

   BODY is the sequence of statements that will be executed.
   CLAUSES are any of the OMP target construct's clauses.  */

gimple
gimple_build_omp_target (gimple_seq body, int kind, tree clauses)
{
  gimple p = gimple_alloc (GIMPLE_OMP_TARGET, 0);
  if (body)
    gimple_omp_set_body (p, body);
  gimple_omp_target_set_clauses (p, clauses);
  gimple_omp_target_set_kind (p, kind);

  return p;
}


/* Build a GIMPLE_OMP_TEAMS statement.

   BODY is the sequence of statements that will be executed.
   CLAUSES are any of the OMP teams construct's clauses.  */

gimple
gimple_build_omp_teams (gimple_seq body, tree clauses)
{
  gimple p = gimple_alloc (GIMPLE_OMP_TEAMS, 0);
  if (body)
    gimple_omp_set_body (p, body);
  gimple_omp_teams_set_clauses (p, clauses);

  return p;
}


/* Build a GIMPLE_OMP_ATOMIC_LOAD statement.  */

gimple
gimple_build_omp_atomic_load (tree lhs, tree rhs)
{
  gimple p = gimple_alloc (GIMPLE_OMP_ATOMIC_LOAD, 0);
  gimple_omp_atomic_load_set_lhs (p, lhs);
  gimple_omp_atomic_load_set_rhs (p, rhs);
  return p;
}

/* Build a GIMPLE_OMP_ATOMIC_STORE statement.

   VAL is the value we are storing.  */

gimple
gimple_build_omp_atomic_store (tree val)
{
  gimple p = gimple_alloc (GIMPLE_OMP_ATOMIC_STORE, 0);
  gimple_omp_atomic_store_set_val (p, val);
  return p;
}

/* Build a GIMPLE_TRANSACTION statement.  */

gimple
gimple_build_transaction (gimple_seq body, tree label)
{
  gimple p = gimple_alloc (GIMPLE_TRANSACTION, 0);
  gimple_transaction_set_body (p, body);
  gimple_transaction_set_label (p, label);
  return p;
}

/* Build a GIMPLE_PREDICT statement.  PREDICT is one of the predictors from
   predict.def, OUTCOME is NOT_TAKEN or TAKEN.  */

gimple
gimple_build_predict (enum br_predictor predictor, enum prediction outcome)
{
  gimple p = gimple_alloc (GIMPLE_PREDICT, 0);
  /* Ensure all the predictors fit into the lower bits of the subcode.  */
  gcc_assert ((int) END_PREDICTORS <= GF_PREDICT_TAKEN);
  gimple_predict_set_predictor (p, predictor);
  gimple_predict_set_outcome (p, outcome);
  return p;
}

#if defined ENABLE_GIMPLE_CHECKING
/* Complain of a gimple type mismatch and die.  */

void
gimple_check_failed (const_gimple gs, const char *file, int line,
		     const char *function, enum gimple_code code,
		     enum tree_code subcode)
{
  internal_error ("gimple check: expected %s(%s), have %s(%s) in %s, at %s:%d",
      		  gimple_code_name[code],
		  get_tree_code_name (subcode),
		  gimple_code_name[gimple_code (gs)],
		  gs->subcode > 0
		    ? get_tree_code_name ((enum tree_code) gs->subcode)
		    : "",
		  function, trim_filename (file), line);
}
#endif /* ENABLE_GIMPLE_CHECKING */


/* Link gimple statement GS to the end of the sequence *SEQ_P.  If
   *SEQ_P is NULL, a new sequence is allocated.  */

void
gimple_seq_add_stmt (gimple_seq *seq_p, gimple gs)
{
  gimple_stmt_iterator si;
  if (gs == NULL)
    return;

  si = gsi_last (*seq_p);
  gsi_insert_after (&si, gs, GSI_NEW_STMT);
}

/* Link gimple statement GS to the end of the sequence *SEQ_P.  If
   *SEQ_P is NULL, a new sequence is allocated.  This function is
   similar to gimple_seq_add_stmt, but does not scan the operands.
   During gimplification, we need to manipulate statement sequences
   before the def/use vectors have been constructed.  */

void
gimple_seq_add_stmt_without_update (gimple_seq *seq_p, gimple gs)
{
  gimple_stmt_iterator si;

  if (gs == NULL)
    return;

  si = gsi_last (*seq_p);
  gsi_insert_after_without_update (&si, gs, GSI_NEW_STMT);
}

/* Append sequence SRC to the end of sequence *DST_P.  If *DST_P is
   NULL, a new sequence is allocated.  */

void
gimple_seq_add_seq (gimple_seq *dst_p, gimple_seq src)
{
  gimple_stmt_iterator si;
  if (src == NULL)
    return;

  si = gsi_last (*dst_p);
  gsi_insert_seq_after (&si, src, GSI_NEW_STMT);
}

/* Determine whether to assign a location to the statement GS.  */

static bool
should_carry_location_p (gimple gs)
{
  /* Don't emit a line note for a label.  We particularly don't want to
     emit one for the break label, since it doesn't actually correspond
     to the beginning of the loop/switch.  */
  if (gimple_code (gs) == GIMPLE_LABEL)
    return false;

  return true;
}

/* Set the location for gimple statement GS to LOCATION.  */

static void
annotate_one_with_location (gimple gs, location_t location)
{
  if (!gimple_has_location (gs)
      && !gimple_do_not_emit_location_p (gs)
      && should_carry_location_p (gs))
    gimple_set_location (gs, location);
}

/* Set LOCATION for all the statements after iterator GSI in sequence
   SEQ.  If GSI is pointing to the end of the sequence, start with the
   first statement in SEQ.  */

void
annotate_all_with_location_after (gimple_seq seq, gimple_stmt_iterator gsi,
				  location_t location)
{
  if (gsi_end_p (gsi))
    gsi = gsi_start (seq);
  else
    gsi_next (&gsi);

  for (; !gsi_end_p (gsi); gsi_next (&gsi))
    annotate_one_with_location (gsi_stmt (gsi), location);
}

/* Set the location for all the statements in a sequence STMT_P to LOCATION.  */

void
annotate_all_with_location (gimple_seq stmt_p, location_t location)
{
  gimple_stmt_iterator i;

  if (gimple_seq_empty_p (stmt_p))
    return;

  for (i = gsi_start (stmt_p); !gsi_end_p (i); gsi_next (&i))
    {
      gimple gs = gsi_stmt (i);
      annotate_one_with_location (gs, location);
    }
}

/* Helper function of empty_body_p.  Return true if STMT is an empty
   statement.  */

static bool
empty_stmt_p (gimple stmt)
{
  if (gimple_code (stmt) == GIMPLE_NOP)
    return true;
  if (gimple_code (stmt) == GIMPLE_BIND)
    return empty_body_p (gimple_bind_body (stmt));
  return false;
}


/* Return true if BODY contains nothing but empty statements.  */

bool
empty_body_p (gimple_seq body)
{
  gimple_stmt_iterator i;

  if (gimple_seq_empty_p (body))
    return true;
  for (i = gsi_start (body); !gsi_end_p (i); gsi_next (&i))
    if (!empty_stmt_p (gsi_stmt (i))
	&& !is_gimple_debug (gsi_stmt (i)))
      return false;

  return true;
}


/* Perform a deep copy of sequence SRC and return the result.  */

gimple_seq
gimple_seq_copy (gimple_seq src)
{
  gimple_stmt_iterator gsi;
  gimple_seq new_seq = NULL;
  gimple stmt;

  for (gsi = gsi_start (src); !gsi_end_p (gsi); gsi_next (&gsi))
    {
      stmt = gimple_copy (gsi_stmt (gsi));
      gimple_seq_add_stmt (&new_seq, stmt);
    }

  return new_seq;
}



/* Return true if calls C1 and C2 are known to go to the same function.  */

bool
gimple_call_same_target_p (const_gimple c1, const_gimple c2)
{
  if (gimple_call_internal_p (c1))
    return (gimple_call_internal_p (c2)
	    && gimple_call_internal_fn (c1) == gimple_call_internal_fn (c2));
  else
    return (gimple_call_fn (c1) == gimple_call_fn (c2)
	    || (gimple_call_fndecl (c1)
		&& gimple_call_fndecl (c1) == gimple_call_fndecl (c2)));
}

/* Detect flags from a GIMPLE_CALL.  This is just like
   call_expr_flags, but for gimple tuples.  */

int
gimple_call_flags (const_gimple stmt)
{
  int flags;
  tree decl = gimple_call_fndecl (stmt);

  if (decl)
    flags = flags_from_decl_or_type (decl);
  else if (gimple_call_internal_p (stmt))
    flags = internal_fn_flags (gimple_call_internal_fn (stmt));
  else
    flags = flags_from_decl_or_type (gimple_call_fntype (stmt));

  if (stmt->subcode & GF_CALL_NOTHROW)
    flags |= ECF_NOTHROW;

  return flags;
}

/* Return the "fn spec" string for call STMT.  */

static tree
gimple_call_fnspec (const_gimple stmt)
{
  tree type, attr;

  type = gimple_call_fntype (stmt);
  if (!type)
    return NULL_TREE;

  attr = lookup_attribute ("fn spec", TYPE_ATTRIBUTES (type));
  if (!attr)
    return NULL_TREE;

  return TREE_VALUE (TREE_VALUE (attr));
}

/* Detects argument flags for argument number ARG on call STMT.  */

int
gimple_call_arg_flags (const_gimple stmt, unsigned arg)
{
  tree attr = gimple_call_fnspec (stmt);

  if (!attr || 1 + arg >= (unsigned) TREE_STRING_LENGTH (attr))
    return 0;

  switch (TREE_STRING_POINTER (attr)[1 + arg])
    {
    case 'x':
    case 'X':
      return EAF_UNUSED;

    case 'R':
      return EAF_DIRECT | EAF_NOCLOBBER | EAF_NOESCAPE;

    case 'r':
      return EAF_NOCLOBBER | EAF_NOESCAPE;

    case 'W':
      return EAF_DIRECT | EAF_NOESCAPE;

    case 'w':
      return EAF_NOESCAPE;

    case '.':
    default:
      return 0;
    }
}

/* Detects return flags for the call STMT.  */

int
gimple_call_return_flags (const_gimple stmt)
{
  tree attr;

  if (gimple_call_flags (stmt) & ECF_MALLOC)
    return ERF_NOALIAS;

  attr = gimple_call_fnspec (stmt);
  if (!attr || TREE_STRING_LENGTH (attr) < 1)
    return 0;

  switch (TREE_STRING_POINTER (attr)[0])
    {
    case '1':
    case '2':
    case '3':
    case '4':
      return ERF_RETURNS_ARG | (TREE_STRING_POINTER (attr)[0] - '1');

    case 'm':
      return ERF_NOALIAS;

    case '.':
    default:
      return 0;
    }
}


/* Return true if GS is a copy assignment.  */

bool
gimple_assign_copy_p (gimple gs)
{
  return (gimple_assign_single_p (gs)
	  && is_gimple_val (gimple_op (gs, 1)));
}


/* Return true if GS is a SSA_NAME copy assignment.  */

bool
gimple_assign_ssa_name_copy_p (gimple gs)
{
  return (gimple_assign_single_p (gs)
	  && TREE_CODE (gimple_assign_lhs (gs)) == SSA_NAME
	  && TREE_CODE (gimple_assign_rhs1 (gs)) == SSA_NAME);
}


/* Return true if GS is an assignment with a unary RHS, but the
   operator has no effect on the assigned value.  The logic is adapted
   from STRIP_NOPS.  This predicate is intended to be used in tuplifying
   instances in which STRIP_NOPS was previously applied to the RHS of
   an assignment.

   NOTE: In the use cases that led to the creation of this function
   and of gimple_assign_single_p, it is typical to test for either
   condition and to proceed in the same manner.  In each case, the
   assigned value is represented by the single RHS operand of the
   assignment.  I suspect there may be cases where gimple_assign_copy_p,
   gimple_assign_single_p, or equivalent logic is used where a similar
   treatment of unary NOPs is appropriate.  */

bool
gimple_assign_unary_nop_p (gimple gs)
{
  return (is_gimple_assign (gs)
          && (CONVERT_EXPR_CODE_P (gimple_assign_rhs_code (gs))
              || gimple_assign_rhs_code (gs) == NON_LVALUE_EXPR)
          && gimple_assign_rhs1 (gs) != error_mark_node
          && (TYPE_MODE (TREE_TYPE (gimple_assign_lhs (gs)))
              == TYPE_MODE (TREE_TYPE (gimple_assign_rhs1 (gs)))));
}

/* Set BB to be the basic block holding G.  */

void
gimple_set_bb (gimple stmt, basic_block bb)
{
  stmt->bb = bb;

  if (gimple_code (stmt) != GIMPLE_LABEL)
    return;

  /* If the statement is a label, add the label to block-to-labels map
     so that we can speed up edge creation for GIMPLE_GOTOs.  */
  if (cfun->cfg)
    {
      tree t;
      int uid;

      t = gimple_label_label (stmt);
      uid = LABEL_DECL_UID (t);
      if (uid == -1)
	{
	  unsigned old_len =
	    vec_safe_length (label_to_block_map_for_fn (cfun));
	  LABEL_DECL_UID (t) = uid = cfun->cfg->last_label_uid++;
	  if (old_len <= (unsigned) uid)
	    {
	      unsigned new_len = 3 * uid / 2 + 1;

	      vec_safe_grow_cleared (label_to_block_map_for_fn (cfun),
				     new_len);
	    }
	}

      (*label_to_block_map_for_fn (cfun))[uid] = bb;
    }
}


/* Modify the RHS of the assignment pointed-to by GSI using the
   operands in the expression tree EXPR.

   NOTE: The statement pointed-to by GSI may be reallocated if it
   did not have enough operand slots.

   This function is useful to convert an existing tree expression into
   the flat representation used for the RHS of a GIMPLE assignment.
   It will reallocate memory as needed to expand or shrink the number
   of operand slots needed to represent EXPR.

   NOTE: If you find yourself building a tree and then calling this
   function, you are most certainly doing it the slow way.  It is much
   better to build a new assignment or to use the function
   gimple_assign_set_rhs_with_ops, which does not require an
   expression tree to be built.  */

void
gimple_assign_set_rhs_from_tree (gimple_stmt_iterator *gsi, tree expr)
{
  enum tree_code subcode;
  tree op1, op2, op3;

  extract_ops_from_tree_1 (expr, &subcode, &op1, &op2, &op3);
  gimple_assign_set_rhs_with_ops_1 (gsi, subcode, op1, op2, op3);
}


/* Set the RHS of assignment statement pointed-to by GSI to CODE with
   operands OP1, OP2 and OP3.

   NOTE: The statement pointed-to by GSI may be reallocated if it
   did not have enough operand slots.  */

void
gimple_assign_set_rhs_with_ops_1 (gimple_stmt_iterator *gsi, enum tree_code code,
				  tree op1, tree op2, tree op3)
{
  unsigned new_rhs_ops = get_gimple_rhs_num_ops (code);
  gimple stmt = gsi_stmt (*gsi);

  /* If the new CODE needs more operands, allocate a new statement.  */
  if (gimple_num_ops (stmt) < new_rhs_ops + 1)
    {
      tree lhs = gimple_assign_lhs (stmt);
      gimple new_stmt = gimple_alloc (gimple_code (stmt), new_rhs_ops + 1);
      memcpy (new_stmt, stmt, gimple_size (gimple_code (stmt)));
      gimple_init_singleton (new_stmt);
      gsi_replace (gsi, new_stmt, true);
      stmt = new_stmt;

      /* The LHS needs to be reset as this also changes the SSA name
	 on the LHS.  */
      gimple_assign_set_lhs (stmt, lhs);
    }

  gimple_set_num_ops (stmt, new_rhs_ops + 1);
  gimple_set_subcode (stmt, code);
  gimple_assign_set_rhs1 (stmt, op1);
  if (new_rhs_ops > 1)
    gimple_assign_set_rhs2 (stmt, op2);
  if (new_rhs_ops > 2)
    gimple_assign_set_rhs3 (stmt, op3);
}


/* Return the LHS of a statement that performs an assignment,
   either a GIMPLE_ASSIGN or a GIMPLE_CALL.  Returns NULL_TREE
   for a call to a function that returns no value, or for a
   statement other than an assignment or a call.  */

tree
gimple_get_lhs (const_gimple stmt)
{
  enum gimple_code code = gimple_code (stmt);

  if (code == GIMPLE_ASSIGN)
    return gimple_assign_lhs (stmt);
  else if (code == GIMPLE_CALL)
    return gimple_call_lhs (stmt);
  else
    return NULL_TREE;
}


/* Set the LHS of a statement that performs an assignment,
   either a GIMPLE_ASSIGN or a GIMPLE_CALL.  */

void
gimple_set_lhs (gimple stmt, tree lhs)
{
  enum gimple_code code = gimple_code (stmt);

  if (code == GIMPLE_ASSIGN)
    gimple_assign_set_lhs (stmt, lhs);
  else if (code == GIMPLE_CALL)
    gimple_call_set_lhs (stmt, lhs);
  else
    gcc_unreachable ();
}


/* Return a deep copy of statement STMT.  All the operands from STMT
   are reallocated and copied using unshare_expr.  The DEF, USE, VDEF
   and VUSE operand arrays are set to empty in the new copy.  The new
   copy isn't part of any sequence.  */

gimple
gimple_copy (gimple stmt)
{
  enum gimple_code code = gimple_code (stmt);
  unsigned num_ops = gimple_num_ops (stmt);
  gimple copy = gimple_alloc (code, num_ops);
  unsigned i;

  /* Shallow copy all the fields from STMT.  */
  memcpy (copy, stmt, gimple_size (code));
  gimple_init_singleton (copy);

  /* If STMT has sub-statements, deep-copy them as well.  */
  if (gimple_has_substatements (stmt))
    {
      gimple_seq new_seq;
      tree t;

      switch (gimple_code (stmt))
	{
	case GIMPLE_BIND:
	  new_seq = gimple_seq_copy (gimple_bind_body (stmt));
	  gimple_bind_set_body (copy, new_seq);
	  gimple_bind_set_vars (copy, unshare_expr (gimple_bind_vars (stmt)));
	  gimple_bind_set_block (copy, gimple_bind_block (stmt));
	  break;

	case GIMPLE_CATCH:
	  new_seq = gimple_seq_copy (gimple_catch_handler (stmt));
	  gimple_catch_set_handler (copy, new_seq);
	  t = unshare_expr (gimple_catch_types (stmt));
	  gimple_catch_set_types (copy, t);
	  break;

	case GIMPLE_EH_FILTER:
	  new_seq = gimple_seq_copy (gimple_eh_filter_failure (stmt));
	  gimple_eh_filter_set_failure (copy, new_seq);
	  t = unshare_expr (gimple_eh_filter_types (stmt));
	  gimple_eh_filter_set_types (copy, t);
	  break;

	case GIMPLE_EH_ELSE:
	  new_seq = gimple_seq_copy (gimple_eh_else_n_body (stmt));
	  gimple_eh_else_set_n_body (copy, new_seq);
	  new_seq = gimple_seq_copy (gimple_eh_else_e_body (stmt));
	  gimple_eh_else_set_e_body (copy, new_seq);
	  break;

	case GIMPLE_TRY:
	  new_seq = gimple_seq_copy (gimple_try_eval (stmt));
	  gimple_try_set_eval (copy, new_seq);
	  new_seq = gimple_seq_copy (gimple_try_cleanup (stmt));
	  gimple_try_set_cleanup (copy, new_seq);
	  break;

	case GIMPLE_OMP_FOR:
	  new_seq = gimple_seq_copy (gimple_omp_for_pre_body (stmt));
	  gimple_omp_for_set_pre_body (copy, new_seq);
	  t = unshare_expr (gimple_omp_for_clauses (stmt));
	  gimple_omp_for_set_clauses (copy, t);
	  {
	    gimple_statement_omp_for *omp_for_copy =
	      as_a <gimple_statement_omp_for> (copy);
	    omp_for_copy->iter =
	      static_cast <struct gimple_omp_for_iter *> (
		  ggc_internal_vec_alloc_stat (sizeof (struct gimple_omp_for_iter),
					       gimple_omp_for_collapse (stmt)
					       MEM_STAT_INFO));
          }
	  for (i = 0; i < gimple_omp_for_collapse (stmt); i++)
	    {
	      gimple_omp_for_set_cond (copy, i,
				       gimple_omp_for_cond (stmt, i));
	      gimple_omp_for_set_index (copy, i,
					gimple_omp_for_index (stmt, i));
	      t = unshare_expr (gimple_omp_for_initial (stmt, i));
	      gimple_omp_for_set_initial (copy, i, t);
	      t = unshare_expr (gimple_omp_for_final (stmt, i));
	      gimple_omp_for_set_final (copy, i, t);
	      t = unshare_expr (gimple_omp_for_incr (stmt, i));
	      gimple_omp_for_set_incr (copy, i, t);
	    }
	  goto copy_omp_body;

	case GIMPLE_OMP_PARALLEL:
	  t = unshare_expr (gimple_omp_parallel_clauses (stmt));
	  gimple_omp_parallel_set_clauses (copy, t);
	  t = unshare_expr (gimple_omp_parallel_child_fn (stmt));
	  gimple_omp_parallel_set_child_fn (copy, t);
	  t = unshare_expr (gimple_omp_parallel_data_arg (stmt));
	  gimple_omp_parallel_set_data_arg (copy, t);
	  goto copy_omp_body;

	case GIMPLE_OMP_TASK:
	  t = unshare_expr (gimple_omp_task_clauses (stmt));
	  gimple_omp_task_set_clauses (copy, t);
	  t = unshare_expr (gimple_omp_task_child_fn (stmt));
	  gimple_omp_task_set_child_fn (copy, t);
	  t = unshare_expr (gimple_omp_task_data_arg (stmt));
	  gimple_omp_task_set_data_arg (copy, t);
	  t = unshare_expr (gimple_omp_task_copy_fn (stmt));
	  gimple_omp_task_set_copy_fn (copy, t);
	  t = unshare_expr (gimple_omp_task_arg_size (stmt));
	  gimple_omp_task_set_arg_size (copy, t);
	  t = unshare_expr (gimple_omp_task_arg_align (stmt));
	  gimple_omp_task_set_arg_align (copy, t);
	  goto copy_omp_body;

	case GIMPLE_OMP_CRITICAL:
	  t = unshare_expr (gimple_omp_critical_name (stmt));
	  gimple_omp_critical_set_name (copy, t);
	  goto copy_omp_body;

	case GIMPLE_OMP_SECTIONS:
	  t = unshare_expr (gimple_omp_sections_clauses (stmt));
	  gimple_omp_sections_set_clauses (copy, t);
	  t = unshare_expr (gimple_omp_sections_control (stmt));
	  gimple_omp_sections_set_control (copy, t);
	  /* FALLTHRU  */

	case GIMPLE_OMP_SINGLE:
	case GIMPLE_OMP_TARGET:
	case GIMPLE_OMP_TEAMS:
	case GIMPLE_OMP_SECTION:
	case GIMPLE_OMP_MASTER:
	case GIMPLE_OMP_TASKGROUP:
	case GIMPLE_OMP_ORDERED:
	copy_omp_body:
	  new_seq = gimple_seq_copy (gimple_omp_body (stmt));
	  gimple_omp_set_body (copy, new_seq);
	  break;

	case GIMPLE_TRANSACTION:
	  new_seq = gimple_seq_copy (gimple_transaction_body (stmt));
	  gimple_transaction_set_body (copy, new_seq);
	  break;

	case GIMPLE_WITH_CLEANUP_EXPR:
	  new_seq = gimple_seq_copy (gimple_wce_cleanup (stmt));
	  gimple_wce_set_cleanup (copy, new_seq);
	  break;

	default:
	  gcc_unreachable ();
	}
    }

  /* Make copy of operands.  */
  for (i = 0; i < num_ops; i++)
    gimple_set_op (copy, i, unshare_expr (gimple_op (stmt, i)));

  if (gimple_has_mem_ops (stmt))
    {
      gimple_set_vdef (copy, gimple_vdef (stmt));
      gimple_set_vuse (copy, gimple_vuse (stmt));
    }

  /* Clear out SSA operand vectors on COPY.  */
  if (gimple_has_ops (stmt))
    {
      gimple_set_use_ops (copy, NULL);

      /* SSA operands need to be updated.  */
      gimple_set_modified (copy, true);
    }

  return copy;
}


/* Return true if statement S has side-effects.  We consider a
   statement to have side effects if:

   - It is a GIMPLE_CALL not marked with ECF_PURE or ECF_CONST.
   - Any of its operands are marked TREE_THIS_VOLATILE or TREE_SIDE_EFFECTS.  */

bool
gimple_has_side_effects (const_gimple s)
{
  if (is_gimple_debug (s))
    return false;

  /* We don't have to scan the arguments to check for
     volatile arguments, though, at present, we still
     do a scan to check for TREE_SIDE_EFFECTS.  */
  if (gimple_has_volatile_ops (s))
    return true;

  if (gimple_code (s) == GIMPLE_ASM
      && gimple_asm_volatile_p (s))
    return true;

  if (is_gimple_call (s))
    {
      int flags = gimple_call_flags (s);

      /* An infinite loop is considered a side effect.  */
      if (!(flags & (ECF_CONST | ECF_PURE))
	  || (flags & ECF_LOOPING_CONST_OR_PURE))
	return true;

      return false;
    }

  return false;
}

/* Helper for gimple_could_trap_p and gimple_assign_rhs_could_trap_p.
   Return true if S can trap.  When INCLUDE_MEM is true, check whether
   the memory operations could trap.  When INCLUDE_STORES is true and
   S is a GIMPLE_ASSIGN, the LHS of the assignment is also checked.  */

bool
gimple_could_trap_p_1 (gimple s, bool include_mem, bool include_stores)
{
  tree t, div = NULL_TREE;
  enum tree_code op;

  if (include_mem)
    {
      unsigned i, start = (is_gimple_assign (s) && !include_stores) ? 1 : 0;

      for (i = start; i < gimple_num_ops (s); i++)
	if (tree_could_trap_p (gimple_op (s, i)))
	  return true;
    }

  switch (gimple_code (s))
    {
    case GIMPLE_ASM:
      return gimple_asm_volatile_p (s);

    case GIMPLE_CALL:
      t = gimple_call_fndecl (s);
      /* Assume that calls to weak functions may trap.  */
      if (!t || !DECL_P (t) || DECL_WEAK (t))
	return true;
      return false;

    case GIMPLE_ASSIGN:
      t = gimple_expr_type (s);
      op = gimple_assign_rhs_code (s);
      if (get_gimple_rhs_class (op) == GIMPLE_BINARY_RHS)
	div = gimple_assign_rhs2 (s);
      return (operation_could_trap_p (op, FLOAT_TYPE_P (t),
				      (INTEGRAL_TYPE_P (t)
				       && TYPE_OVERFLOW_TRAPS (t)),
				      div));

    default:
      break;
    }

  return false;
}

/* Return true if statement S can trap.  */

bool
gimple_could_trap_p (gimple s)
{
  return gimple_could_trap_p_1 (s, true, true);
}

/* Return true if RHS of a GIMPLE_ASSIGN S can trap.  */

bool
gimple_assign_rhs_could_trap_p (gimple s)
{
  gcc_assert (is_gimple_assign (s));
  return gimple_could_trap_p_1 (s, true, false);
}


/* Print debugging information for gimple stmts generated.  */

void
dump_gimple_statistics (void)
{
  int i, total_tuples = 0, total_bytes = 0;

  if (! GATHER_STATISTICS)
    {
      fprintf (stderr, "No gimple statistics\n");
      return;
    }

  fprintf (stderr, "\nGIMPLE statements\n");
  fprintf (stderr, "Kind                   Stmts      Bytes\n");
  fprintf (stderr, "---------------------------------------\n");
  for (i = 0; i < (int) gimple_alloc_kind_all; ++i)
    {
      fprintf (stderr, "%-20s %7d %10d\n", gimple_alloc_kind_names[i],
	  gimple_alloc_counts[i], gimple_alloc_sizes[i]);
      total_tuples += gimple_alloc_counts[i];
      total_bytes += gimple_alloc_sizes[i];
    }
  fprintf (stderr, "---------------------------------------\n");
  fprintf (stderr, "%-20s %7d %10d\n", "Total", total_tuples, total_bytes);
  fprintf (stderr, "---------------------------------------\n");
}


/* Return the number of operands needed on the RHS of a GIMPLE
   assignment for an expression with tree code CODE.  */

unsigned
get_gimple_rhs_num_ops (enum tree_code code)
{
  enum gimple_rhs_class rhs_class = get_gimple_rhs_class (code);

  if (rhs_class == GIMPLE_UNARY_RHS || rhs_class == GIMPLE_SINGLE_RHS)
    return 1;
  else if (rhs_class == GIMPLE_BINARY_RHS)
    return 2;
  else if (rhs_class == GIMPLE_TERNARY_RHS)
    return 3;
  else
    gcc_unreachable ();
}

#define DEFTREECODE(SYM, STRING, TYPE, NARGS)   			    \
  (unsigned char)							    \
  ((TYPE) == tcc_unary ? GIMPLE_UNARY_RHS				    \
   : ((TYPE) == tcc_binary						    \
      || (TYPE) == tcc_comparison) ? GIMPLE_BINARY_RHS   		    \
   : ((TYPE) == tcc_constant						    \
      || (TYPE) == tcc_declaration					    \
      || (TYPE) == tcc_reference) ? GIMPLE_SINGLE_RHS			    \
   : ((SYM) == TRUTH_AND_EXPR						    \
      || (SYM) == TRUTH_OR_EXPR						    \
      || (SYM) == TRUTH_XOR_EXPR) ? GIMPLE_BINARY_RHS			    \
   : (SYM) == TRUTH_NOT_EXPR ? GIMPLE_UNARY_RHS				    \
   : ((SYM) == COND_EXPR						    \
      || (SYM) == WIDEN_MULT_PLUS_EXPR					    \
      || (SYM) == WIDEN_MULT_MINUS_EXPR					    \
      || (SYM) == DOT_PROD_EXPR						    \
      || (SYM) == REALIGN_LOAD_EXPR					    \
      || (SYM) == VEC_COND_EXPR						    \
      || (SYM) == VEC_PERM_EXPR                                             \
      || (SYM) == FMA_EXPR) ? GIMPLE_TERNARY_RHS			    \
   : ((SYM) == CONSTRUCTOR						    \
      || (SYM) == OBJ_TYPE_REF						    \
      || (SYM) == ASSERT_EXPR						    \
      || (SYM) == ADDR_EXPR						    \
      || (SYM) == WITH_SIZE_EXPR					    \
      || (SYM) == SSA_NAME) ? GIMPLE_SINGLE_RHS				    \
   : GIMPLE_INVALID_RHS),
#define END_OF_BASE_TREE_CODES (unsigned char) GIMPLE_INVALID_RHS,

const unsigned char gimple_rhs_class_table[] = {
#include "all-tree.def"
};

#undef DEFTREECODE
#undef END_OF_BASE_TREE_CODES

/* Canonicalize a tree T for use in a COND_EXPR as conditional.  Returns
   a canonicalized tree that is valid for a COND_EXPR or NULL_TREE, if
   we failed to create one.  */

tree
canonicalize_cond_expr_cond (tree t)
{
  /* Strip conversions around boolean operations.  */
  if (CONVERT_EXPR_P (t)
      && (truth_value_p (TREE_CODE (TREE_OPERAND (t, 0)))
          || TREE_CODE (TREE_TYPE (TREE_OPERAND (t, 0)))
	     == BOOLEAN_TYPE))
    t = TREE_OPERAND (t, 0);

  /* For !x use x == 0.  */
  if (TREE_CODE (t) == TRUTH_NOT_EXPR)
    {
      tree top0 = TREE_OPERAND (t, 0);
      t = build2 (EQ_EXPR, TREE_TYPE (t),
		  top0, build_int_cst (TREE_TYPE (top0), 0));
    }
  /* For cmp ? 1 : 0 use cmp.  */
  else if (TREE_CODE (t) == COND_EXPR
	   && COMPARISON_CLASS_P (TREE_OPERAND (t, 0))
	   && integer_onep (TREE_OPERAND (t, 1))
	   && integer_zerop (TREE_OPERAND (t, 2)))
    {
      tree top0 = TREE_OPERAND (t, 0);
      t = build2 (TREE_CODE (top0), TREE_TYPE (t),
		  TREE_OPERAND (top0, 0), TREE_OPERAND (top0, 1));
    }
  /* For x ^ y use x != y.  */
  else if (TREE_CODE (t) == BIT_XOR_EXPR)
    t = build2 (NE_EXPR, TREE_TYPE (t),
		TREE_OPERAND (t, 0), TREE_OPERAND (t, 1));
  
  if (is_gimple_condexpr (t))
    return t;

  return NULL_TREE;
}

/* Build a GIMPLE_CALL identical to STMT but skipping the arguments in
   the positions marked by the set ARGS_TO_SKIP.  */

gimple
gimple_call_copy_skip_args (gimple stmt, bitmap args_to_skip)
{
  int i;
  int nargs = gimple_call_num_args (stmt);
  auto_vec<tree> vargs (nargs);
  gimple new_stmt;

  for (i = 0; i < nargs; i++)
    if (!bitmap_bit_p (args_to_skip, i))
      vargs.quick_push (gimple_call_arg (stmt, i));

  if (gimple_call_internal_p (stmt))
    new_stmt = gimple_build_call_internal_vec (gimple_call_internal_fn (stmt),
					       vargs);
  else
    new_stmt = gimple_build_call_vec (gimple_call_fn (stmt), vargs);

  if (gimple_call_lhs (stmt))
    gimple_call_set_lhs (new_stmt, gimple_call_lhs (stmt));

  gimple_set_vuse (new_stmt, gimple_vuse (stmt));
  gimple_set_vdef (new_stmt, gimple_vdef (stmt));

  if (gimple_has_location (stmt))
    gimple_set_location (new_stmt, gimple_location (stmt));
  gimple_call_copy_flags (new_stmt, stmt);
  gimple_call_set_chain (new_stmt, gimple_call_chain (stmt));

  gimple_set_modified (new_stmt, true);

  return new_stmt;
}



/* Return true if the field decls F1 and F2 are at the same offset.

   This is intended to be used on GIMPLE types only.  */

bool
gimple_compare_field_offset (tree f1, tree f2)
{
  if (DECL_OFFSET_ALIGN (f1) == DECL_OFFSET_ALIGN (f2))
    {
      tree offset1 = DECL_FIELD_OFFSET (f1);
      tree offset2 = DECL_FIELD_OFFSET (f2);
      return ((offset1 == offset2
	       /* Once gimplification is done, self-referential offsets are
		  instantiated as operand #2 of the COMPONENT_REF built for
		  each access and reset.  Therefore, they are not relevant
		  anymore and fields are interchangeable provided that they
		  represent the same access.  */
	       || (TREE_CODE (offset1) == PLACEHOLDER_EXPR
		   && TREE_CODE (offset2) == PLACEHOLDER_EXPR
		   && (DECL_SIZE (f1) == DECL_SIZE (f2)
		       || (TREE_CODE (DECL_SIZE (f1)) == PLACEHOLDER_EXPR
			   && TREE_CODE (DECL_SIZE (f2)) == PLACEHOLDER_EXPR)
		       || operand_equal_p (DECL_SIZE (f1), DECL_SIZE (f2), 0))
		   && DECL_ALIGN (f1) == DECL_ALIGN (f2))
	       || operand_equal_p (offset1, offset2, 0))
	      && tree_int_cst_equal (DECL_FIELD_BIT_OFFSET (f1),
				     DECL_FIELD_BIT_OFFSET (f2)));
    }

  /* Fortran and C do not always agree on what DECL_OFFSET_ALIGN
     should be, so handle differing ones specially by decomposing
     the offset into a byte and bit offset manually.  */
  if (tree_fits_shwi_p (DECL_FIELD_OFFSET (f1))
      && tree_fits_shwi_p (DECL_FIELD_OFFSET (f2)))
    {
      unsigned HOST_WIDE_INT byte_offset1, byte_offset2;
      unsigned HOST_WIDE_INT bit_offset1, bit_offset2;
      bit_offset1 = TREE_INT_CST_LOW (DECL_FIELD_BIT_OFFSET (f1));
      byte_offset1 = (TREE_INT_CST_LOW (DECL_FIELD_OFFSET (f1))
		      + bit_offset1 / BITS_PER_UNIT);
      bit_offset2 = TREE_INT_CST_LOW (DECL_FIELD_BIT_OFFSET (f2));
      byte_offset2 = (TREE_INT_CST_LOW (DECL_FIELD_OFFSET (f2))
		      + bit_offset2 / BITS_PER_UNIT);
      if (byte_offset1 != byte_offset2)
	return false;
      return bit_offset1 % BITS_PER_UNIT == bit_offset2 % BITS_PER_UNIT;
    }

  return false;
}


/* Return a type the same as TYPE except unsigned or
   signed according to UNSIGNEDP.  */

static tree
gimple_signed_or_unsigned_type (bool unsignedp, tree type)
{
  tree type1;

  type1 = TYPE_MAIN_VARIANT (type);
  if (type1 == signed_char_type_node
      || type1 == char_type_node
      || type1 == unsigned_char_type_node)
    return unsignedp ? unsigned_char_type_node : signed_char_type_node;
  if (type1 == integer_type_node || type1 == unsigned_type_node)
    return unsignedp ? unsigned_type_node : integer_type_node;
  if (type1 == short_integer_type_node || type1 == short_unsigned_type_node)
    return unsignedp ? short_unsigned_type_node : short_integer_type_node;
  if (type1 == long_integer_type_node || type1 == long_unsigned_type_node)
    return unsignedp ? long_unsigned_type_node : long_integer_type_node;
  if (type1 == long_long_integer_type_node
      || type1 == long_long_unsigned_type_node)
    return unsignedp
           ? long_long_unsigned_type_node
	   : long_long_integer_type_node;
  if (int128_integer_type_node && (type1 == int128_integer_type_node || type1 == int128_unsigned_type_node))
    return unsignedp
           ? int128_unsigned_type_node
	   : int128_integer_type_node;
#if HOST_BITS_PER_WIDE_INT >= 64
  if (type1 == intTI_type_node || type1 == unsigned_intTI_type_node)
    return unsignedp ? unsigned_intTI_type_node : intTI_type_node;
#endif
  if (type1 == intDI_type_node || type1 == unsigned_intDI_type_node)
    return unsignedp ? unsigned_intDI_type_node : intDI_type_node;
  if (type1 == intSI_type_node || type1 == unsigned_intSI_type_node)
    return unsignedp ? unsigned_intSI_type_node : intSI_type_node;
  if (type1 == intHI_type_node || type1 == unsigned_intHI_type_node)
    return unsignedp ? unsigned_intHI_type_node : intHI_type_node;
  if (type1 == intQI_type_node || type1 == unsigned_intQI_type_node)
    return unsignedp ? unsigned_intQI_type_node : intQI_type_node;

#define GIMPLE_FIXED_TYPES(NAME)	    \
  if (type1 == short_ ## NAME ## _type_node \
      || type1 == unsigned_short_ ## NAME ## _type_node) \
    return unsignedp ? unsigned_short_ ## NAME ## _type_node \
		     : short_ ## NAME ## _type_node; \
  if (type1 == NAME ## _type_node \
      || type1 == unsigned_ ## NAME ## _type_node) \
    return unsignedp ? unsigned_ ## NAME ## _type_node \
		     : NAME ## _type_node; \
  if (type1 == long_ ## NAME ## _type_node \
      || type1 == unsigned_long_ ## NAME ## _type_node) \
    return unsignedp ? unsigned_long_ ## NAME ## _type_node \
		     : long_ ## NAME ## _type_node; \
  if (type1 == long_long_ ## NAME ## _type_node \
      || type1 == unsigned_long_long_ ## NAME ## _type_node) \
    return unsignedp ? unsigned_long_long_ ## NAME ## _type_node \
		     : long_long_ ## NAME ## _type_node;

#define GIMPLE_FIXED_MODE_TYPES(NAME) \
  if (type1 == NAME ## _type_node \
      || type1 == u ## NAME ## _type_node) \
    return unsignedp ? u ## NAME ## _type_node \
		     : NAME ## _type_node;

#define GIMPLE_FIXED_TYPES_SAT(NAME) \
  if (type1 == sat_ ## short_ ## NAME ## _type_node \
      || type1 == sat_ ## unsigned_short_ ## NAME ## _type_node) \
    return unsignedp ? sat_ ## unsigned_short_ ## NAME ## _type_node \
		     : sat_ ## short_ ## NAME ## _type_node; \
  if (type1 == sat_ ## NAME ## _type_node \
      || type1 == sat_ ## unsigned_ ## NAME ## _type_node) \
    return unsignedp ? sat_ ## unsigned_ ## NAME ## _type_node \
		     : sat_ ## NAME ## _type_node; \
  if (type1 == sat_ ## long_ ## NAME ## _type_node \
      || type1 == sat_ ## unsigned_long_ ## NAME ## _type_node) \
    return unsignedp ? sat_ ## unsigned_long_ ## NAME ## _type_node \
		     : sat_ ## long_ ## NAME ## _type_node; \
  if (type1 == sat_ ## long_long_ ## NAME ## _type_node \
      || type1 == sat_ ## unsigned_long_long_ ## NAME ## _type_node) \
    return unsignedp ? sat_ ## unsigned_long_long_ ## NAME ## _type_node \
		     : sat_ ## long_long_ ## NAME ## _type_node;

#define GIMPLE_FIXED_MODE_TYPES_SAT(NAME)	\
  if (type1 == sat_ ## NAME ## _type_node \
      || type1 == sat_ ## u ## NAME ## _type_node) \
    return unsignedp ? sat_ ## u ## NAME ## _type_node \
		     : sat_ ## NAME ## _type_node;

  GIMPLE_FIXED_TYPES (fract);
  GIMPLE_FIXED_TYPES_SAT (fract);
  GIMPLE_FIXED_TYPES (accum);
  GIMPLE_FIXED_TYPES_SAT (accum);

  GIMPLE_FIXED_MODE_TYPES (qq);
  GIMPLE_FIXED_MODE_TYPES (hq);
  GIMPLE_FIXED_MODE_TYPES (sq);
  GIMPLE_FIXED_MODE_TYPES (dq);
  GIMPLE_FIXED_MODE_TYPES (tq);
  GIMPLE_FIXED_MODE_TYPES_SAT (qq);
  GIMPLE_FIXED_MODE_TYPES_SAT (hq);
  GIMPLE_FIXED_MODE_TYPES_SAT (sq);
  GIMPLE_FIXED_MODE_TYPES_SAT (dq);
  GIMPLE_FIXED_MODE_TYPES_SAT (tq);
  GIMPLE_FIXED_MODE_TYPES (ha);
  GIMPLE_FIXED_MODE_TYPES (sa);
  GIMPLE_FIXED_MODE_TYPES (da);
  GIMPLE_FIXED_MODE_TYPES (ta);
  GIMPLE_FIXED_MODE_TYPES_SAT (ha);
  GIMPLE_FIXED_MODE_TYPES_SAT (sa);
  GIMPLE_FIXED_MODE_TYPES_SAT (da);
  GIMPLE_FIXED_MODE_TYPES_SAT (ta);

  /* For ENUMERAL_TYPEs in C++, must check the mode of the types, not
     the precision; they have precision set to match their range, but
     may use a wider mode to match an ABI.  If we change modes, we may
     wind up with bad conversions.  For INTEGER_TYPEs in C, must check
     the precision as well, so as to yield correct results for
     bit-field types.  C++ does not have these separate bit-field
     types, and producing a signed or unsigned variant of an
     ENUMERAL_TYPE may cause other problems as well.  */
  if (!INTEGRAL_TYPE_P (type)
      || TYPE_UNSIGNED (type) == unsignedp)
    return type;

#define TYPE_OK(node)							    \
  (TYPE_MODE (type) == TYPE_MODE (node)					    \
   && TYPE_PRECISION (type) == TYPE_PRECISION (node))
  if (TYPE_OK (signed_char_type_node))
    return unsignedp ? unsigned_char_type_node : signed_char_type_node;
  if (TYPE_OK (integer_type_node))
    return unsignedp ? unsigned_type_node : integer_type_node;
  if (TYPE_OK (short_integer_type_node))
    return unsignedp ? short_unsigned_type_node : short_integer_type_node;
  if (TYPE_OK (long_integer_type_node))
    return unsignedp ? long_unsigned_type_node : long_integer_type_node;
  if (TYPE_OK (long_long_integer_type_node))
    return (unsignedp
	    ? long_long_unsigned_type_node
	    : long_long_integer_type_node);
  if (int128_integer_type_node && TYPE_OK (int128_integer_type_node))
    return (unsignedp
	    ? int128_unsigned_type_node
	    : int128_integer_type_node);

#if HOST_BITS_PER_WIDE_INT >= 64
  if (TYPE_OK (intTI_type_node))
    return unsignedp ? unsigned_intTI_type_node : intTI_type_node;
#endif
  if (TYPE_OK (intDI_type_node))
    return unsignedp ? unsigned_intDI_type_node : intDI_type_node;
  if (TYPE_OK (intSI_type_node))
    return unsignedp ? unsigned_intSI_type_node : intSI_type_node;
  if (TYPE_OK (intHI_type_node))
    return unsignedp ? unsigned_intHI_type_node : intHI_type_node;
  if (TYPE_OK (intQI_type_node))
    return unsignedp ? unsigned_intQI_type_node : intQI_type_node;

#undef GIMPLE_FIXED_TYPES
#undef GIMPLE_FIXED_MODE_TYPES
#undef GIMPLE_FIXED_TYPES_SAT
#undef GIMPLE_FIXED_MODE_TYPES_SAT
#undef TYPE_OK

  return build_nonstandard_integer_type (TYPE_PRECISION (type), unsignedp);
}


/* Return an unsigned type the same as TYPE in other respects.  */

tree
gimple_unsigned_type (tree type)
{
  return gimple_signed_or_unsigned_type (true, type);
}


/* Return a signed type the same as TYPE in other respects.  */

tree
gimple_signed_type (tree type)
{
  return gimple_signed_or_unsigned_type (false, type);
}


/* Return the typed-based alias set for T, which may be an expression
   or a type.  Return -1 if we don't do anything special.  */

alias_set_type
gimple_get_alias_set (tree t)
{
  tree u;

  /* Permit type-punning when accessing a union, provided the access
     is directly through the union.  For example, this code does not
     permit taking the address of a union member and then storing
     through it.  Even the type-punning allowed here is a GCC
     extension, albeit a common and useful one; the C standard says
     that such accesses have implementation-defined behavior.  */
  for (u = t;
       TREE_CODE (u) == COMPONENT_REF || TREE_CODE (u) == ARRAY_REF;
       u = TREE_OPERAND (u, 0))
    if (TREE_CODE (u) == COMPONENT_REF
	&& TREE_CODE (TREE_TYPE (TREE_OPERAND (u, 0))) == UNION_TYPE)
      return 0;

  /* That's all the expressions we handle specially.  */
  if (!TYPE_P (t))
    return -1;

  /* For convenience, follow the C standard when dealing with
     character types.  Any object may be accessed via an lvalue that
     has character type.  */
  if (t == char_type_node
      || t == signed_char_type_node
      || t == unsigned_char_type_node)
    return 0;

  /* Allow aliasing between signed and unsigned variants of the same
     type.  We treat the signed variant as canonical.  */
  if (TREE_CODE (t) == INTEGER_TYPE && TYPE_UNSIGNED (t))
    {
      tree t1 = gimple_signed_type (t);

      /* t1 == t can happen for boolean nodes which are always unsigned.  */
      if (t1 != t)
	return get_alias_set (t1);
    }

  return -1;
}


<<<<<<< HEAD
/* Data structure used to count the number of dereferences to PTR
   inside an expression.  */
struct count_ptr_d
{
  tree ptr;
  unsigned num_stores;
  unsigned num_loads;
};

/* Helper for count_uses_and_derefs.  Called by walk_tree to look for
   (ALIGN/MISALIGNED_)INDIRECT_REF nodes for the pointer passed in DATA.  */

static tree
count_ptr_derefs (tree *tp, int *walk_subtrees, void *data)
{
  struct walk_stmt_info *wi_p = (struct walk_stmt_info *) data;
  struct count_ptr_d *count_p = (struct count_ptr_d *) wi_p->info;

  /* Do not walk inside ADDR_EXPR nodes.  In the expression &ptr->fld,
     pointer 'ptr' is *not* dereferenced, it is simply used to compute
     the address of 'fld' as 'ptr + offsetof(fld)'.  */
  if (TREE_CODE (*tp) == ADDR_EXPR)
    {
      *walk_subtrees = 0;
      return NULL_TREE;
    }

  if (TREE_CODE (*tp) == MEM_REF && TREE_OPERAND (*tp, 0) == count_p->ptr)
    {
      if (wi_p->is_lhs)
	count_p->num_stores++;
      else
	count_p->num_loads++;
    }

  return NULL_TREE;
}

/* Count the number of direct and indirect uses for pointer PTR in
   statement STMT.  The number of direct uses is stored in
   *NUM_USES_P.  Indirect references are counted separately depending
   on whether they are store or load operations.  The counts are
   stored in *NUM_STORES_P and *NUM_LOADS_P.  */

void
count_uses_and_derefs (tree ptr, gimple stmt, unsigned *num_uses_p,
		       unsigned *num_loads_p, unsigned *num_stores_p)
{
  ssa_op_iter i;
  tree use;

  *num_uses_p = 0;
  *num_loads_p = 0;
  *num_stores_p = 0;

  /* Find out the total number of uses of PTR in STMT.  */
  FOR_EACH_SSA_TREE_OPERAND (use, stmt, i, SSA_OP_USE)
    if (use == ptr)
      (*num_uses_p)++;

  /* Now count the number of indirect references to PTR.  This is
     truly awful, but we don't have much choice.  There are no parent
     pointers inside INDIRECT_REFs, so an expression like
     '*x_1 = foo (x_1, *x_1)' needs to be traversed piece by piece to
     find all the indirect and direct uses of x_1 inside.  The only
     shortcut we can take is the fact that GIMPLE only allows
     INDIRECT_REFs inside the expressions below.  */
  if (is_gimple_assign (stmt)
      || gimple_code (stmt) == GIMPLE_RETURN
      || gimple_code (stmt) == GIMPLE_ASM
      || is_gimple_call (stmt))
    {
      struct walk_stmt_info wi;
      struct count_ptr_d count;

      count.ptr = ptr;
      count.num_stores = 0;
      count.num_loads = 0;

      memset (&wi, 0, sizeof (wi));
      wi.info = &count;
      walk_gimple_op (stmt, count_ptr_derefs, &wi);

      *num_stores_p = count.num_stores;
      *num_loads_p = count.num_loads;
    }

  gcc_assert (*num_uses_p >= *num_loads_p + *num_stores_p);
}

/* From a tree operand OP return the base of a load or store operation
   or NULL_TREE if OP is not a load or a store.  */

static tree
get_base_loadstore (tree op)
{
  while (handled_component_p (op))
    op = TREE_OPERAND (op, 0);
  if (DECL_P (op)
      || INDIRECT_REF_P (op)
      || TREE_CODE (op) == MEM_REF
      || TREE_CODE (op) == TARGET_MEM_REF)
    return op;
  return NULL_TREE;
}

/* For the statement STMT call the callbacks VISIT_LOAD, VISIT_STORE and
   VISIT_ADDR if non-NULL on loads, store and address-taken operands
   passing the STMT, the base of the operand, the operand itself containing
   the base and DATA to it.  The base will be either a decl, an indirect
   reference (including TARGET_MEM_REF) or the argument of an address
   expression.
   Returns the results of these callbacks or'ed.  */

bool
walk_stmt_load_store_addr_ops (gimple stmt, void *data,
			       walk_stmt_load_store_addr_fn visit_load,
			       walk_stmt_load_store_addr_fn visit_store,
			       walk_stmt_load_store_addr_fn visit_addr)
{
  bool ret = false;
  unsigned i;
  if (gimple_assign_single_p (stmt))
    {
      tree lhs, rhs, arg;
      if (visit_store)
	{
	  arg = gimple_assign_lhs (stmt);
	  lhs = get_base_loadstore (arg);
	  if (lhs)
	    ret |= visit_store (stmt, lhs, arg, data);
	}
      arg = gimple_assign_rhs1 (stmt);
      rhs = arg;
      while (handled_component_p (rhs))
	rhs = TREE_OPERAND (rhs, 0);
      if (visit_addr)
	{
	  if (TREE_CODE (rhs) == ADDR_EXPR)
	    ret |= visit_addr (stmt, TREE_OPERAND (rhs, 0), arg, data);
	  else if (TREE_CODE (rhs) == TARGET_MEM_REF
		   && TREE_CODE (TMR_BASE (rhs)) == ADDR_EXPR)
	    ret |= visit_addr (stmt, TREE_OPERAND (TMR_BASE (rhs), 0), arg,
			       data);
	  else if (TREE_CODE (rhs) == OBJ_TYPE_REF
		   && TREE_CODE (OBJ_TYPE_REF_OBJECT (rhs)) == ADDR_EXPR)
	    ret |= visit_addr (stmt, TREE_OPERAND (OBJ_TYPE_REF_OBJECT (rhs),
						   0), arg, data);
	  else if (TREE_CODE (rhs) == CONSTRUCTOR)
	    {
	      unsigned int ix;
	      tree val;

	      FOR_EACH_CONSTRUCTOR_VALUE (CONSTRUCTOR_ELTS (rhs), ix, val)
		if (TREE_CODE (val) == ADDR_EXPR)
		  ret |= visit_addr (stmt, TREE_OPERAND (val, 0), arg, data);
		else if (TREE_CODE (val) == OBJ_TYPE_REF
			 && TREE_CODE (OBJ_TYPE_REF_OBJECT (val)) == ADDR_EXPR)
		  ret |= visit_addr (stmt,
				     TREE_OPERAND (OBJ_TYPE_REF_OBJECT (val),
						   0), arg, data);
	    }
          lhs = gimple_assign_lhs (stmt);
	  if (TREE_CODE (lhs) == TARGET_MEM_REF
              && TREE_CODE (TMR_BASE (lhs)) == ADDR_EXPR)
	    ret |= visit_addr (stmt, TREE_OPERAND (TMR_BASE (lhs), 0), lhs, data);
	}
      if (visit_load)
	{
	  rhs = get_base_loadstore (rhs);
	  if (rhs)
	    ret |= visit_load (stmt, rhs, arg, data);
	}
    }
  else if (visit_addr
	   && (is_gimple_assign (stmt)
	       || gimple_code (stmt) == GIMPLE_COND))
    {
      for (i = 0; i < gimple_num_ops (stmt); ++i)
	{
	  tree op = gimple_op (stmt, i);
	  if (op == NULL_TREE)
	    ;
	  else if (TREE_CODE (op) == ADDR_EXPR)
	    ret |= visit_addr (stmt, TREE_OPERAND (op, 0), op, data);
	  /* COND_EXPR and VCOND_EXPR rhs1 argument is a comparison
	     tree with two operands.  */
	  else if (i == 1 && COMPARISON_CLASS_P (op))
	    {
	      if (TREE_CODE (TREE_OPERAND (op, 0)) == ADDR_EXPR)
		ret |= visit_addr (stmt, TREE_OPERAND (TREE_OPERAND (op, 0),
						       0), op, data);
	      if (TREE_CODE (TREE_OPERAND (op, 1)) == ADDR_EXPR)
		ret |= visit_addr (stmt, TREE_OPERAND (TREE_OPERAND (op, 1),
						       0), op, data);
	    }
	}
    }
  else if (is_gimple_call (stmt))
    {
      if (visit_store)
	{
	  tree arg = gimple_call_lhs (stmt);
	  if (arg)
	    {
	      tree lhs = get_base_loadstore (arg);
	      if (lhs)
		ret |= visit_store (stmt, lhs, arg, data);
	    }
	}
      if (visit_load || visit_addr)
	for (i = 0; i < gimple_call_num_args (stmt); ++i)
	  {
	    tree arg = gimple_call_arg (stmt, i);
	    if (visit_addr
		&& TREE_CODE (arg) == ADDR_EXPR)
	      ret |= visit_addr (stmt, TREE_OPERAND (arg, 0), arg, data);
	    else if (visit_load)
	      {
		tree rhs = get_base_loadstore (arg);
		if (rhs)
		  ret |= visit_load (stmt, rhs, arg, data);
	      }
	  }
      if (visit_addr
	  && gimple_call_chain (stmt)
	  && TREE_CODE (gimple_call_chain (stmt)) == ADDR_EXPR)
	ret |= visit_addr (stmt, TREE_OPERAND (gimple_call_chain (stmt), 0),
			   gimple_call_chain (stmt), data);
      if (visit_addr
	  && gimple_call_return_slot_opt_p (stmt)
	  && gimple_call_lhs (stmt) != NULL_TREE
	  && TREE_ADDRESSABLE (TREE_TYPE (gimple_call_lhs (stmt))))
	ret |= visit_addr (stmt, gimple_call_lhs (stmt),
			   gimple_call_lhs (stmt), data);
    }
  else if (gimple_code (stmt) == GIMPLE_ASM)
    {
      unsigned noutputs;
      const char *constraint;
      const char **oconstraints;
      bool allows_mem, allows_reg, is_inout;
      noutputs = gimple_asm_noutputs (stmt);
      oconstraints = XALLOCAVEC (const char *, noutputs);
      if (visit_store || visit_addr)
	for (i = 0; i < gimple_asm_noutputs (stmt); ++i)
	  {
	    tree link = gimple_asm_output_op (stmt, i);
	    tree op = get_base_loadstore (TREE_VALUE (link));
	    if (op && visit_store)
	      ret |= visit_store (stmt, op, TREE_VALUE (link), data);
	    if (visit_addr)
	      {
		constraint = TREE_STRING_POINTER
		    (TREE_VALUE (TREE_PURPOSE (link)));
		oconstraints[i] = constraint;
		parse_output_constraint (&constraint, i, 0, 0, &allows_mem,
					 &allows_reg, &is_inout);
		if (op && !allows_reg && allows_mem)
		  ret |= visit_addr (stmt, op, TREE_VALUE (link), data);
	      }
	  }
      if (visit_load || visit_addr)
	for (i = 0; i < gimple_asm_ninputs (stmt); ++i)
	  {
	    tree link = gimple_asm_input_op (stmt, i);
	    tree op = TREE_VALUE (link);
	    if (visit_addr
		&& TREE_CODE (op) == ADDR_EXPR)
	      ret |= visit_addr (stmt, TREE_OPERAND (op, 0), op, data);
	    else if (visit_load || visit_addr)
	      {
		op = get_base_loadstore (op);
		if (op)
		  {
		    if (visit_load)
		      ret |= visit_load (stmt, op, TREE_VALUE (link), data);
		    if (visit_addr)
		      {
			constraint = TREE_STRING_POINTER
			    (TREE_VALUE (TREE_PURPOSE (link)));
			parse_input_constraint (&constraint, 0, 0, noutputs,
						0, oconstraints,
						&allows_mem, &allows_reg);
			if (!allows_reg && allows_mem)
			  ret |= visit_addr (stmt, op, TREE_VALUE (link),
					     data);
		      }
		  }
	      }
	  }
    }
  else if (gimple_code (stmt) == GIMPLE_RETURN)
    {
      tree op = gimple_return_retval (stmt);
      if (op)
	{
	  if (visit_addr
	      && TREE_CODE (op) == ADDR_EXPR)
	    ret |= visit_addr (stmt, TREE_OPERAND (op, 0), op, data);
	  else if (visit_load)
	    {
	      tree base = get_base_loadstore (op);
	      if (base)
		ret |= visit_load (stmt, base, op, data);
	    }
	}
    }
  else if (visit_addr
	   && gimple_code (stmt) == GIMPLE_PHI)
    {
      for (i = 0; i < gimple_phi_num_args (stmt); ++i)
	{
	  tree op = PHI_ARG_DEF (stmt, i);
	  if (TREE_CODE (op) == ADDR_EXPR)
	    ret |= visit_addr (stmt, TREE_OPERAND (op, 0), op, data);
	}
    }
  else if (visit_addr
	   && gimple_code (stmt) == GIMPLE_GOTO)
    {
      tree op = gimple_goto_dest (stmt);
      if (TREE_CODE (op) == ADDR_EXPR)
	ret |= visit_addr (stmt, TREE_OPERAND (op, 0), op, data);
    }

  return ret;
}

/* Like walk_stmt_load_store_addr_ops but with NULL visit_addr.  IPA-CP
   should make a faster clone for this case.  */

bool
walk_stmt_load_store_ops (gimple stmt, void *data,
			  walk_stmt_load_store_addr_fn visit_load,
			  walk_stmt_load_store_addr_fn visit_store)
{
  return walk_stmt_load_store_addr_ops (stmt, data,
					visit_load, visit_store, NULL);
}

=======
>>>>>>> a7aa3838
/* Helper for gimple_ior_addresses_taken_1.  */

static bool
gimple_ior_addresses_taken_1 (gimple, tree addr, tree, void *data)
{
  bitmap addresses_taken = (bitmap)data;
  addr = get_base_address (addr);
  if (addr
      && DECL_P (addr))
    {
      bitmap_set_bit (addresses_taken, DECL_UID (addr));
      return true;
    }
  return false;
}

/* Set the bit for the uid of all decls that have their address taken
   in STMT in the ADDRESSES_TAKEN bitmap.  Returns true if there
   were any in this stmt.  */

bool
gimple_ior_addresses_taken (bitmap addresses_taken, gimple stmt)
{
  return walk_stmt_load_store_addr_ops (stmt, addresses_taken, NULL, NULL,
					gimple_ior_addresses_taken_1);
}


/* Return true if TYPE1 and TYPE2 are compatible enough for builtin
   processing.  */

static bool
validate_type (tree type1, tree type2)
{
  if (INTEGRAL_TYPE_P (type1)
      && INTEGRAL_TYPE_P (type2))
    ;
  else if (POINTER_TYPE_P (type1)
	   && POINTER_TYPE_P (type2))
    ;
  else if (TREE_CODE (type1)
	   != TREE_CODE (type2))
    return false;
  return true;
}

/* Return true when STMTs arguments and return value match those of FNDECL,
   a decl of a builtin function.  */

bool
gimple_builtin_call_types_compatible_p (gimple stmt, tree fndecl)
{
  gcc_checking_assert (DECL_BUILT_IN_CLASS (fndecl) != NOT_BUILT_IN);

  tree ret = gimple_call_lhs (stmt);
  if (ret
      && !validate_type (TREE_TYPE (ret), TREE_TYPE (TREE_TYPE (fndecl))))
    return false;

  tree targs = TYPE_ARG_TYPES (TREE_TYPE (fndecl));
  unsigned nargs = gimple_call_num_args (stmt);
  for (unsigned i = 0; i < nargs; ++i)
    {
      /* Variadic args follow.  */
      if (!targs)
	return true;
      tree arg = gimple_call_arg (stmt, i);
      if (!validate_type (TREE_TYPE (arg), TREE_VALUE (targs)))
	return false;
      targs = TREE_CHAIN (targs);
    }
  if (targs && !VOID_TYPE_P (TREE_VALUE (targs)))
    return false;
  return true;
}

/* Return true when STMT is builtins call.  */

bool
gimple_call_builtin_p (gimple stmt)
{
  tree fndecl;
  if (is_gimple_call (stmt)
      && (fndecl = gimple_call_fndecl (stmt)) != NULL_TREE
      && DECL_BUILT_IN_CLASS (fndecl) != NOT_BUILT_IN)
    return gimple_builtin_call_types_compatible_p (stmt, fndecl);
  return false;
}

/* Return true when STMT is builtins call to CLASS.  */

bool
gimple_call_builtin_p (gimple stmt, enum built_in_class klass)
{
  tree fndecl;
  if (is_gimple_call (stmt)
      && (fndecl = gimple_call_fndecl (stmt)) != NULL_TREE
      && DECL_BUILT_IN_CLASS (fndecl) == klass)
    return gimple_builtin_call_types_compatible_p (stmt, fndecl);
  return false;
}

/* Return true when STMT is builtins call to CODE of CLASS.  */

bool
gimple_call_builtin_p (gimple stmt, enum built_in_function code)
{
  tree fndecl;
  if (is_gimple_call (stmt)
      && (fndecl = gimple_call_fndecl (stmt)) != NULL_TREE
      && DECL_BUILT_IN_CLASS (fndecl) == BUILT_IN_NORMAL 
      && DECL_FUNCTION_CODE (fndecl) == code)
    return gimple_builtin_call_types_compatible_p (stmt, fndecl);
  return false;
}

/* Return true if STMT clobbers memory.  STMT is required to be a
   GIMPLE_ASM.  */

bool
gimple_asm_clobbers_memory_p (const_gimple stmt)
{
  unsigned i;

  for (i = 0; i < gimple_asm_nclobbers (stmt); i++)
    {
      tree op = gimple_asm_clobber_op (stmt, i);
      if (strcmp (TREE_STRING_POINTER (TREE_VALUE (op)), "memory") == 0)
	return true;
    }

  return false;
}

/* Dump bitmap SET (assumed to contain VAR_DECLs) to FILE.  */

void
dump_decl_set (FILE *file, bitmap set)
{
  if (set)
    {
      bitmap_iterator bi;
      unsigned i;

      fprintf (file, "{ ");

      EXECUTE_IF_SET_IN_BITMAP (set, 0, i, bi)
	{
	  fprintf (file, "D.%u", i);
	  fprintf (file, " ");
	}

      fprintf (file, "}");
    }
  else
    fprintf (file, "NIL");
}

/* Return true when CALL is a call stmt that definitely doesn't
   free any memory or makes it unavailable otherwise.  */
bool
nonfreeing_call_p (gimple call)
{
  if (gimple_call_builtin_p (call, BUILT_IN_NORMAL)
      && gimple_call_flags (call) & ECF_LEAF)
    switch (DECL_FUNCTION_CODE (gimple_call_fndecl (call)))
      {
	/* Just in case these become ECF_LEAF in the future.  */
	case BUILT_IN_FREE:
	case BUILT_IN_TM_FREE:
	case BUILT_IN_REALLOC:
	case BUILT_IN_STACK_RESTORE:
	  return false;
	default:
	  return true;
      }

  return false;
}

/* Callback for walk_stmt_load_store_ops.
 
   Return TRUE if OP will dereference the tree stored in DATA, FALSE
   otherwise.

   This routine only makes a superficial check for a dereference.  Thus
   it must only be used if it is safe to return a false negative.  */
static bool
check_loadstore (gimple, tree op, tree, void *data)
{
  if ((TREE_CODE (op) == MEM_REF || TREE_CODE (op) == TARGET_MEM_REF)
      && operand_equal_p (TREE_OPERAND (op, 0), (tree)data, 0))
    return true;
  return false;
}

/* If OP can be inferred to be non-NULL after STMT executes, return true.

   DEREFERENCE is TRUE if we can use a pointer dereference to infer a
   non-NULL range, FALSE otherwise.

   ATTRIBUTE is TRUE if we can use attributes to infer a non-NULL range
   for function arguments and return values.  FALSE otherwise.  */

bool
infer_nonnull_range (gimple stmt, tree op, bool dereference, bool attribute)
{
  /* We can only assume that a pointer dereference will yield
     non-NULL if -fdelete-null-pointer-checks is enabled.  */
  if (!flag_delete_null_pointer_checks
      || !POINTER_TYPE_P (TREE_TYPE (op))
      || gimple_code (stmt) == GIMPLE_ASM)
    return false;

  if (dereference
      && walk_stmt_load_store_ops (stmt, (void *)op,
				   check_loadstore, check_loadstore))
    return true;

  if (attribute
      && is_gimple_call (stmt) && !gimple_call_internal_p (stmt))
    {
      tree fntype = gimple_call_fntype (stmt);
      tree attrs = TYPE_ATTRIBUTES (fntype);
      for (; attrs; attrs = TREE_CHAIN (attrs))
	{
	  attrs = lookup_attribute ("nonnull", attrs);

	  /* If "nonnull" wasn't specified, we know nothing about
	     the argument.  */
	  if (attrs == NULL_TREE)
	    return false;

	  /* If "nonnull" applies to all the arguments, then ARG
	     is non-null if it's in the argument list.  */
	  if (TREE_VALUE (attrs) == NULL_TREE)
	    {
	      for (unsigned int i = 0; i < gimple_call_num_args (stmt); i++)
		{
		  if (operand_equal_p (op, gimple_call_arg (stmt, i), 0)
		      && POINTER_TYPE_P (TREE_TYPE (gimple_call_arg (stmt, i))))
		    return true;
		}
	      return false;
	    }

	  /* Now see if op appears in the nonnull list.  */
	  for (tree t = TREE_VALUE (attrs); t; t = TREE_CHAIN (t))
	    {
	      int idx = TREE_INT_CST_LOW (TREE_VALUE (t)) - 1;
	      tree arg = gimple_call_arg (stmt, idx);
	      if (operand_equal_p (op, arg, 0))
		return true;
	    }
	}
    }

  /* If this function is marked as returning non-null, then we can
     infer OP is non-null if it is used in the return statement.  */
  if (attribute
      && gimple_code (stmt) == GIMPLE_RETURN
      && gimple_return_retval (stmt)
      && operand_equal_p (gimple_return_retval (stmt), op, 0)
      && lookup_attribute ("returns_nonnull",
			   TYPE_ATTRIBUTES (TREE_TYPE (current_function_decl))))
    return true;

  return false;
}

/* Compare two case labels.  Because the front end should already have
   made sure that case ranges do not overlap, it is enough to only compare
   the CASE_LOW values of each case label.  */

static int
compare_case_labels (const void *p1, const void *p2)
{
  const_tree const case1 = *(const_tree const*)p1;
  const_tree const case2 = *(const_tree const*)p2;

  /* The 'default' case label always goes first.  */
  if (!CASE_LOW (case1))
    return -1;
  else if (!CASE_LOW (case2))
    return 1;
  else
    return tree_int_cst_compare (CASE_LOW (case1), CASE_LOW (case2));
}

/* Sort the case labels in LABEL_VEC in place in ascending order.  */

void
sort_case_labels (vec<tree> label_vec)
{
  label_vec.qsort (compare_case_labels);
}

/* Prepare a vector of case labels to be used in a GIMPLE_SWITCH statement.

   LABELS is a vector that contains all case labels to look at.

   INDEX_TYPE is the type of the switch index expression.  Case labels
   in LABELS are discarded if their values are not in the value range
   covered by INDEX_TYPE.  The remaining case label values are folded
   to INDEX_TYPE.

   If a default case exists in LABELS, it is removed from LABELS and
   returned in DEFAULT_CASEP.  If no default case exists, but the
   case labels already cover the whole range of INDEX_TYPE, a default
   case is returned pointing to one of the existing case labels.
   Otherwise DEFAULT_CASEP is set to NULL_TREE.

   DEFAULT_CASEP may be NULL, in which case the above comment doesn't
   apply and no action is taken regardless of whether a default case is
   found or not.  */

void
preprocess_case_label_vec_for_gimple (vec<tree> labels,
				      tree index_type,
				      tree *default_casep)
{
  tree min_value, max_value;
  tree default_case = NULL_TREE;
  size_t i, len;

  i = 0;
  min_value = TYPE_MIN_VALUE (index_type);
  max_value = TYPE_MAX_VALUE (index_type);
  while (i < labels.length ())
    {
      tree elt = labels[i];
      tree low = CASE_LOW (elt);
      tree high = CASE_HIGH (elt);
      bool remove_element = FALSE;

      if (low)
	{
	  gcc_checking_assert (TREE_CODE (low) == INTEGER_CST);
	  gcc_checking_assert (!high || TREE_CODE (high) == INTEGER_CST);

	  /* This is a non-default case label, i.e. it has a value.

	     See if the case label is reachable within the range of
	     the index type.  Remove out-of-range case values.  Turn
	     case ranges into a canonical form (high > low strictly)
	     and convert the case label values to the index type.

	     NB: The type of gimple_switch_index() may be the promoted
	     type, but the case labels retain the original type.  */

	  if (high)
	    {
	      /* This is a case range.  Discard empty ranges.
		 If the bounds or the range are equal, turn this
		 into a simple (one-value) case.  */
	      int cmp = tree_int_cst_compare (high, low);
	      if (cmp < 0)
		remove_element = TRUE;
	      else if (cmp == 0)
		high = NULL_TREE;
	    }

	  if (! high)
	    {
	      /* If the simple case value is unreachable, ignore it.  */
	      if ((TREE_CODE (min_value) == INTEGER_CST
		   && tree_int_cst_compare (low, min_value) < 0)
		  || (TREE_CODE (max_value) == INTEGER_CST
		      && tree_int_cst_compare (low, max_value) > 0))
		remove_element = TRUE;
	      else
		low = fold_convert (index_type, low);
	    }
	  else
	    {
	      /* If the entire case range is unreachable, ignore it.  */
	      if ((TREE_CODE (min_value) == INTEGER_CST
		   && tree_int_cst_compare (high, min_value) < 0)
		  || (TREE_CODE (max_value) == INTEGER_CST
		      && tree_int_cst_compare (low, max_value) > 0))
		remove_element = TRUE;
	      else
		{
		  /* If the lower bound is less than the index type's
		     minimum value, truncate the range bounds.  */
		  if (TREE_CODE (min_value) == INTEGER_CST
		      && tree_int_cst_compare (low, min_value) < 0)
		    low = min_value;
		  low = fold_convert (index_type, low);

		  /* If the upper bound is greater than the index type's
		     maximum value, truncate the range bounds.  */
		  if (TREE_CODE (max_value) == INTEGER_CST
		      && tree_int_cst_compare (high, max_value) > 0)
		    high = max_value;
		  high = fold_convert (index_type, high);

		  /* We may have folded a case range to a one-value case.  */
		  if (tree_int_cst_equal (low, high))
		    high = NULL_TREE;
		}
	    }

	  CASE_LOW (elt) = low;
	  CASE_HIGH (elt) = high;
	}
      else
	{
	  gcc_assert (!default_case);
	  default_case = elt;
	  /* The default case must be passed separately to the
	     gimple_build_switch routine.  But if DEFAULT_CASEP
	     is NULL, we do not remove the default case (it would
	     be completely lost).  */
	  if (default_casep)
	    remove_element = TRUE;
	}

      if (remove_element)
	labels.ordered_remove (i);
      else
	i++;
    }
  len = i;

  if (!labels.is_empty ())
    sort_case_labels (labels);

  if (default_casep && !default_case)
    {
      /* If the switch has no default label, add one, so that we jump
	 around the switch body.  If the labels already cover the whole
	 range of the switch index_type, add the default label pointing
	 to one of the existing labels.  */
      if (len
	  && TYPE_MIN_VALUE (index_type)
	  && TYPE_MAX_VALUE (index_type)
	  && tree_int_cst_equal (CASE_LOW (labels[0]),
				 TYPE_MIN_VALUE (index_type)))
	{
	  tree low, high = CASE_HIGH (labels[len - 1]);
	  if (!high)
	    high = CASE_LOW (labels[len - 1]);
	  if (tree_int_cst_equal (high, TYPE_MAX_VALUE (index_type)))
	    {
	      for (i = 1; i < len; i++)
		{
		  high = CASE_LOW (labels[i]);
		  low = CASE_HIGH (labels[i - 1]);
		  if (!low)
		    low = CASE_LOW (labels[i - 1]);
		  if ((TREE_INT_CST_LOW (low) + 1
		       != TREE_INT_CST_LOW (high))
		      || (TREE_INT_CST_HIGH (low)
			  + (TREE_INT_CST_LOW (high) == 0)
			  != TREE_INT_CST_HIGH (high)))
		    break;
		}
	      if (i == len)
		{
		  tree label = CASE_LABEL (labels[0]);
		  default_case = build_case_label (NULL_TREE, NULL_TREE,
						   label);
		}
	    }
	}
    }

  if (default_casep)
    *default_casep = default_case;
}

/* Set the location of all statements in SEQ to LOC.  */

void
gimple_seq_set_location (gimple_seq seq, location_t loc)
{
  for (gimple_stmt_iterator i = gsi_start (seq); !gsi_end_p (i); gsi_next (&i))
    gimple_set_location (gsi_stmt (i), loc);
}<|MERGE_RESOLUTION|>--- conflicted
+++ resolved
@@ -2326,350 +2326,6 @@
 }
 
 
-<<<<<<< HEAD
-/* Data structure used to count the number of dereferences to PTR
-   inside an expression.  */
-struct count_ptr_d
-{
-  tree ptr;
-  unsigned num_stores;
-  unsigned num_loads;
-};
-
-/* Helper for count_uses_and_derefs.  Called by walk_tree to look for
-   (ALIGN/MISALIGNED_)INDIRECT_REF nodes for the pointer passed in DATA.  */
-
-static tree
-count_ptr_derefs (tree *tp, int *walk_subtrees, void *data)
-{
-  struct walk_stmt_info *wi_p = (struct walk_stmt_info *) data;
-  struct count_ptr_d *count_p = (struct count_ptr_d *) wi_p->info;
-
-  /* Do not walk inside ADDR_EXPR nodes.  In the expression &ptr->fld,
-     pointer 'ptr' is *not* dereferenced, it is simply used to compute
-     the address of 'fld' as 'ptr + offsetof(fld)'.  */
-  if (TREE_CODE (*tp) == ADDR_EXPR)
-    {
-      *walk_subtrees = 0;
-      return NULL_TREE;
-    }
-
-  if (TREE_CODE (*tp) == MEM_REF && TREE_OPERAND (*tp, 0) == count_p->ptr)
-    {
-      if (wi_p->is_lhs)
-	count_p->num_stores++;
-      else
-	count_p->num_loads++;
-    }
-
-  return NULL_TREE;
-}
-
-/* Count the number of direct and indirect uses for pointer PTR in
-   statement STMT.  The number of direct uses is stored in
-   *NUM_USES_P.  Indirect references are counted separately depending
-   on whether they are store or load operations.  The counts are
-   stored in *NUM_STORES_P and *NUM_LOADS_P.  */
-
-void
-count_uses_and_derefs (tree ptr, gimple stmt, unsigned *num_uses_p,
-		       unsigned *num_loads_p, unsigned *num_stores_p)
-{
-  ssa_op_iter i;
-  tree use;
-
-  *num_uses_p = 0;
-  *num_loads_p = 0;
-  *num_stores_p = 0;
-
-  /* Find out the total number of uses of PTR in STMT.  */
-  FOR_EACH_SSA_TREE_OPERAND (use, stmt, i, SSA_OP_USE)
-    if (use == ptr)
-      (*num_uses_p)++;
-
-  /* Now count the number of indirect references to PTR.  This is
-     truly awful, but we don't have much choice.  There are no parent
-     pointers inside INDIRECT_REFs, so an expression like
-     '*x_1 = foo (x_1, *x_1)' needs to be traversed piece by piece to
-     find all the indirect and direct uses of x_1 inside.  The only
-     shortcut we can take is the fact that GIMPLE only allows
-     INDIRECT_REFs inside the expressions below.  */
-  if (is_gimple_assign (stmt)
-      || gimple_code (stmt) == GIMPLE_RETURN
-      || gimple_code (stmt) == GIMPLE_ASM
-      || is_gimple_call (stmt))
-    {
-      struct walk_stmt_info wi;
-      struct count_ptr_d count;
-
-      count.ptr = ptr;
-      count.num_stores = 0;
-      count.num_loads = 0;
-
-      memset (&wi, 0, sizeof (wi));
-      wi.info = &count;
-      walk_gimple_op (stmt, count_ptr_derefs, &wi);
-
-      *num_stores_p = count.num_stores;
-      *num_loads_p = count.num_loads;
-    }
-
-  gcc_assert (*num_uses_p >= *num_loads_p + *num_stores_p);
-}
-
-/* From a tree operand OP return the base of a load or store operation
-   or NULL_TREE if OP is not a load or a store.  */
-
-static tree
-get_base_loadstore (tree op)
-{
-  while (handled_component_p (op))
-    op = TREE_OPERAND (op, 0);
-  if (DECL_P (op)
-      || INDIRECT_REF_P (op)
-      || TREE_CODE (op) == MEM_REF
-      || TREE_CODE (op) == TARGET_MEM_REF)
-    return op;
-  return NULL_TREE;
-}
-
-/* For the statement STMT call the callbacks VISIT_LOAD, VISIT_STORE and
-   VISIT_ADDR if non-NULL on loads, store and address-taken operands
-   passing the STMT, the base of the operand, the operand itself containing
-   the base and DATA to it.  The base will be either a decl, an indirect
-   reference (including TARGET_MEM_REF) or the argument of an address
-   expression.
-   Returns the results of these callbacks or'ed.  */
-
-bool
-walk_stmt_load_store_addr_ops (gimple stmt, void *data,
-			       walk_stmt_load_store_addr_fn visit_load,
-			       walk_stmt_load_store_addr_fn visit_store,
-			       walk_stmt_load_store_addr_fn visit_addr)
-{
-  bool ret = false;
-  unsigned i;
-  if (gimple_assign_single_p (stmt))
-    {
-      tree lhs, rhs, arg;
-      if (visit_store)
-	{
-	  arg = gimple_assign_lhs (stmt);
-	  lhs = get_base_loadstore (arg);
-	  if (lhs)
-	    ret |= visit_store (stmt, lhs, arg, data);
-	}
-      arg = gimple_assign_rhs1 (stmt);
-      rhs = arg;
-      while (handled_component_p (rhs))
-	rhs = TREE_OPERAND (rhs, 0);
-      if (visit_addr)
-	{
-	  if (TREE_CODE (rhs) == ADDR_EXPR)
-	    ret |= visit_addr (stmt, TREE_OPERAND (rhs, 0), arg, data);
-	  else if (TREE_CODE (rhs) == TARGET_MEM_REF
-		   && TREE_CODE (TMR_BASE (rhs)) == ADDR_EXPR)
-	    ret |= visit_addr (stmt, TREE_OPERAND (TMR_BASE (rhs), 0), arg,
-			       data);
-	  else if (TREE_CODE (rhs) == OBJ_TYPE_REF
-		   && TREE_CODE (OBJ_TYPE_REF_OBJECT (rhs)) == ADDR_EXPR)
-	    ret |= visit_addr (stmt, TREE_OPERAND (OBJ_TYPE_REF_OBJECT (rhs),
-						   0), arg, data);
-	  else if (TREE_CODE (rhs) == CONSTRUCTOR)
-	    {
-	      unsigned int ix;
-	      tree val;
-
-	      FOR_EACH_CONSTRUCTOR_VALUE (CONSTRUCTOR_ELTS (rhs), ix, val)
-		if (TREE_CODE (val) == ADDR_EXPR)
-		  ret |= visit_addr (stmt, TREE_OPERAND (val, 0), arg, data);
-		else if (TREE_CODE (val) == OBJ_TYPE_REF
-			 && TREE_CODE (OBJ_TYPE_REF_OBJECT (val)) == ADDR_EXPR)
-		  ret |= visit_addr (stmt,
-				     TREE_OPERAND (OBJ_TYPE_REF_OBJECT (val),
-						   0), arg, data);
-	    }
-          lhs = gimple_assign_lhs (stmt);
-	  if (TREE_CODE (lhs) == TARGET_MEM_REF
-              && TREE_CODE (TMR_BASE (lhs)) == ADDR_EXPR)
-	    ret |= visit_addr (stmt, TREE_OPERAND (TMR_BASE (lhs), 0), lhs, data);
-	}
-      if (visit_load)
-	{
-	  rhs = get_base_loadstore (rhs);
-	  if (rhs)
-	    ret |= visit_load (stmt, rhs, arg, data);
-	}
-    }
-  else if (visit_addr
-	   && (is_gimple_assign (stmt)
-	       || gimple_code (stmt) == GIMPLE_COND))
-    {
-      for (i = 0; i < gimple_num_ops (stmt); ++i)
-	{
-	  tree op = gimple_op (stmt, i);
-	  if (op == NULL_TREE)
-	    ;
-	  else if (TREE_CODE (op) == ADDR_EXPR)
-	    ret |= visit_addr (stmt, TREE_OPERAND (op, 0), op, data);
-	  /* COND_EXPR and VCOND_EXPR rhs1 argument is a comparison
-	     tree with two operands.  */
-	  else if (i == 1 && COMPARISON_CLASS_P (op))
-	    {
-	      if (TREE_CODE (TREE_OPERAND (op, 0)) == ADDR_EXPR)
-		ret |= visit_addr (stmt, TREE_OPERAND (TREE_OPERAND (op, 0),
-						       0), op, data);
-	      if (TREE_CODE (TREE_OPERAND (op, 1)) == ADDR_EXPR)
-		ret |= visit_addr (stmt, TREE_OPERAND (TREE_OPERAND (op, 1),
-						       0), op, data);
-	    }
-	}
-    }
-  else if (is_gimple_call (stmt))
-    {
-      if (visit_store)
-	{
-	  tree arg = gimple_call_lhs (stmt);
-	  if (arg)
-	    {
-	      tree lhs = get_base_loadstore (arg);
-	      if (lhs)
-		ret |= visit_store (stmt, lhs, arg, data);
-	    }
-	}
-      if (visit_load || visit_addr)
-	for (i = 0; i < gimple_call_num_args (stmt); ++i)
-	  {
-	    tree arg = gimple_call_arg (stmt, i);
-	    if (visit_addr
-		&& TREE_CODE (arg) == ADDR_EXPR)
-	      ret |= visit_addr (stmt, TREE_OPERAND (arg, 0), arg, data);
-	    else if (visit_load)
-	      {
-		tree rhs = get_base_loadstore (arg);
-		if (rhs)
-		  ret |= visit_load (stmt, rhs, arg, data);
-	      }
-	  }
-      if (visit_addr
-	  && gimple_call_chain (stmt)
-	  && TREE_CODE (gimple_call_chain (stmt)) == ADDR_EXPR)
-	ret |= visit_addr (stmt, TREE_OPERAND (gimple_call_chain (stmt), 0),
-			   gimple_call_chain (stmt), data);
-      if (visit_addr
-	  && gimple_call_return_slot_opt_p (stmt)
-	  && gimple_call_lhs (stmt) != NULL_TREE
-	  && TREE_ADDRESSABLE (TREE_TYPE (gimple_call_lhs (stmt))))
-	ret |= visit_addr (stmt, gimple_call_lhs (stmt),
-			   gimple_call_lhs (stmt), data);
-    }
-  else if (gimple_code (stmt) == GIMPLE_ASM)
-    {
-      unsigned noutputs;
-      const char *constraint;
-      const char **oconstraints;
-      bool allows_mem, allows_reg, is_inout;
-      noutputs = gimple_asm_noutputs (stmt);
-      oconstraints = XALLOCAVEC (const char *, noutputs);
-      if (visit_store || visit_addr)
-	for (i = 0; i < gimple_asm_noutputs (stmt); ++i)
-	  {
-	    tree link = gimple_asm_output_op (stmt, i);
-	    tree op = get_base_loadstore (TREE_VALUE (link));
-	    if (op && visit_store)
-	      ret |= visit_store (stmt, op, TREE_VALUE (link), data);
-	    if (visit_addr)
-	      {
-		constraint = TREE_STRING_POINTER
-		    (TREE_VALUE (TREE_PURPOSE (link)));
-		oconstraints[i] = constraint;
-		parse_output_constraint (&constraint, i, 0, 0, &allows_mem,
-					 &allows_reg, &is_inout);
-		if (op && !allows_reg && allows_mem)
-		  ret |= visit_addr (stmt, op, TREE_VALUE (link), data);
-	      }
-	  }
-      if (visit_load || visit_addr)
-	for (i = 0; i < gimple_asm_ninputs (stmt); ++i)
-	  {
-	    tree link = gimple_asm_input_op (stmt, i);
-	    tree op = TREE_VALUE (link);
-	    if (visit_addr
-		&& TREE_CODE (op) == ADDR_EXPR)
-	      ret |= visit_addr (stmt, TREE_OPERAND (op, 0), op, data);
-	    else if (visit_load || visit_addr)
-	      {
-		op = get_base_loadstore (op);
-		if (op)
-		  {
-		    if (visit_load)
-		      ret |= visit_load (stmt, op, TREE_VALUE (link), data);
-		    if (visit_addr)
-		      {
-			constraint = TREE_STRING_POINTER
-			    (TREE_VALUE (TREE_PURPOSE (link)));
-			parse_input_constraint (&constraint, 0, 0, noutputs,
-						0, oconstraints,
-						&allows_mem, &allows_reg);
-			if (!allows_reg && allows_mem)
-			  ret |= visit_addr (stmt, op, TREE_VALUE (link),
-					     data);
-		      }
-		  }
-	      }
-	  }
-    }
-  else if (gimple_code (stmt) == GIMPLE_RETURN)
-    {
-      tree op = gimple_return_retval (stmt);
-      if (op)
-	{
-	  if (visit_addr
-	      && TREE_CODE (op) == ADDR_EXPR)
-	    ret |= visit_addr (stmt, TREE_OPERAND (op, 0), op, data);
-	  else if (visit_load)
-	    {
-	      tree base = get_base_loadstore (op);
-	      if (base)
-		ret |= visit_load (stmt, base, op, data);
-	    }
-	}
-    }
-  else if (visit_addr
-	   && gimple_code (stmt) == GIMPLE_PHI)
-    {
-      for (i = 0; i < gimple_phi_num_args (stmt); ++i)
-	{
-	  tree op = PHI_ARG_DEF (stmt, i);
-	  if (TREE_CODE (op) == ADDR_EXPR)
-	    ret |= visit_addr (stmt, TREE_OPERAND (op, 0), op, data);
-	}
-    }
-  else if (visit_addr
-	   && gimple_code (stmt) == GIMPLE_GOTO)
-    {
-      tree op = gimple_goto_dest (stmt);
-      if (TREE_CODE (op) == ADDR_EXPR)
-	ret |= visit_addr (stmt, TREE_OPERAND (op, 0), op, data);
-    }
-
-  return ret;
-}
-
-/* Like walk_stmt_load_store_addr_ops but with NULL visit_addr.  IPA-CP
-   should make a faster clone for this case.  */
-
-bool
-walk_stmt_load_store_ops (gimple stmt, void *data,
-			  walk_stmt_load_store_addr_fn visit_load,
-			  walk_stmt_load_store_addr_fn visit_store)
-{
-  return walk_stmt_load_store_addr_ops (stmt, data,
-					visit_load, visit_store, NULL);
-}
-
-=======
->>>>>>> a7aa3838
 /* Helper for gimple_ior_addresses_taken_1.  */
 
 static bool
