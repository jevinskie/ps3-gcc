/* Gimple IR support functions.

   Copyright (C) 2007-2015 Free Software Foundation, Inc.
   Contributed by Aldy Hernandez <aldyh@redhat.com>

This file is part of GCC.

GCC is free software; you can redistribute it and/or modify it under
the terms of the GNU General Public License as published by the Free
Software Foundation; either version 3, or (at your option) any later
version.

GCC is distributed in the hope that it will be useful, but WITHOUT ANY
WARRANTY; without even the implied warranty of MERCHANTABILITY or
FITNESS FOR A PARTICULAR PURPOSE.  See the GNU General Public License
for more details.

You should have received a copy of the GNU General Public License
along with GCC; see the file COPYING3.  If not see
<http://www.gnu.org/licenses/>.  */

#include "config.h"
#include "system.h"
#include "coretypes.h"
#include "tm.h"
#include "target.h"
#include "hash-set.h"
#include "machmode.h"
#include "vec.h"
#include "double-int.h"
#include "input.h"
#include "alias.h"
#include "symtab.h"
#include "wide-int.h"
#include "inchash.h"
#include "tree.h"
#include "fold-const.h"
#include "calls.h"
#include "stmt.h"
#include "stor-layout.h"
#include "hard-reg-set.h"
#include "predict.h"
#include "input.h"
#include "function.h"
#include "dominance.h"
#include "cfg.h"
#include "basic-block.h"
#include "tree-ssa-alias.h"
#include "internal-fn.h"
#include "tree-eh.h"
#include "gimple-expr.h"
#include "is-a.h"
#include "gimple.h"
#include "gimple-iterator.h"
#include "gimple-walk.h"
#include "gimple.h"
#include "gimplify.h"
#include "diagnostic.h"
#include "value-prof.h"
#include "flags.h"
#include "alias.h"
#include "demangle.h"
#include "langhooks.h"
#include "bitmap.h"
#include "stringpool.h"
#include "tree-ssanames.h"
#include "ipa-ref.h"
#include "lto-streamer.h"
#include "cgraph.h"
#include "gimple-ssa.h"


/* All the tuples have their operand vector (if present) at the very bottom
   of the structure.  Therefore, the offset required to find the
   operands vector the size of the structure minus the size of the 1
   element tree array at the end (see gimple_ops).  */
#define DEFGSSTRUCT(SYM, STRUCT, HAS_TREE_OP) \
	(HAS_TREE_OP ? sizeof (struct STRUCT) - sizeof (tree) : 0),
EXPORTED_CONST size_t gimple_ops_offset_[] = {
#include "gsstruct.def"
};
#undef DEFGSSTRUCT

#define DEFGSSTRUCT(SYM, STRUCT, HAS_TREE_OP) sizeof (struct STRUCT),
static const size_t gsstruct_code_size[] = {
#include "gsstruct.def"
};
#undef DEFGSSTRUCT

#define DEFGSCODE(SYM, NAME, GSSCODE)	NAME,
const char *const gimple_code_name[] = {
#include "gimple.def"
};
#undef DEFGSCODE

#define DEFGSCODE(SYM, NAME, GSSCODE)	GSSCODE,
EXPORTED_CONST enum gimple_statement_structure_enum gss_for_code_[] = {
#include "gimple.def"
};
#undef DEFGSCODE

/* Gimple stats.  */

int gimple_alloc_counts[(int) gimple_alloc_kind_all];
int gimple_alloc_sizes[(int) gimple_alloc_kind_all];

/* Keep in sync with gimple.h:enum gimple_alloc_kind.  */
static const char * const gimple_alloc_kind_names[] = {
    "assignments",
    "phi nodes",
    "conditionals",
    "everything else"
};

/* Gimple tuple constructors.
   Note: Any constructor taking a ``gimple_seq'' as a parameter, can
   be passed a NULL to start with an empty sequence.  */

/* Set the code for statement G to CODE.  */

static inline void
gimple_set_code (gimple g, enum gimple_code code)
{
  g->code = code;
}

/* Return the number of bytes needed to hold a GIMPLE statement with
   code CODE.  */

static inline size_t
gimple_size (enum gimple_code code)
{
  return gsstruct_code_size[gss_for_code (code)];
}

/* Allocate memory for a GIMPLE statement with code CODE and NUM_OPS
   operands.  */

gimple
gimple_alloc_stat (enum gimple_code code, unsigned num_ops MEM_STAT_DECL)
{
  size_t size;
  gimple stmt;

  size = gimple_size (code);
  if (num_ops > 0)
    size += sizeof (tree) * (num_ops - 1);

  if (GATHER_STATISTICS)
    {
      enum gimple_alloc_kind kind = gimple_alloc_kind (code);
      gimple_alloc_counts[(int) kind]++;
      gimple_alloc_sizes[(int) kind] += size;
    }

  stmt = ggc_alloc_cleared_gimple_statement_stat (size PASS_MEM_STAT);
  gimple_set_code (stmt, code);
  gimple_set_num_ops (stmt, num_ops);

  /* Do not call gimple_set_modified here as it has other side
     effects and this tuple is still not completely built.  */
  stmt->modified = 1;
  gimple_init_singleton (stmt);

  return stmt;
}

/* Set SUBCODE to be the code of the expression computed by statement G.  */

static inline void
gimple_set_subcode (gimple g, unsigned subcode)
{
  /* We only have 16 bits for the RHS code.  Assert that we are not
     overflowing it.  */
  gcc_assert (subcode < (1 << 16));
  g->subcode = subcode;
}



/* Build a tuple with operands.  CODE is the statement to build (which
   must be one of the GIMPLE_WITH_OPS tuples).  SUBCODE is the subcode
   for the new tuple.  NUM_OPS is the number of operands to allocate.  */

#define gimple_build_with_ops(c, s, n) \
  gimple_build_with_ops_stat (c, s, n MEM_STAT_INFO)

static gimple
gimple_build_with_ops_stat (enum gimple_code code, unsigned subcode,
		            unsigned num_ops MEM_STAT_DECL)
{
  gimple s = gimple_alloc_stat (code, num_ops PASS_MEM_STAT);
  gimple_set_subcode (s, subcode);

  return s;
}


/* Build a GIMPLE_RETURN statement returning RETVAL.  */

greturn *
gimple_build_return (tree retval)
{
  greturn *s
    = as_a <greturn *> (gimple_build_with_ops (GIMPLE_RETURN, ERROR_MARK,
					       2));
  if (retval)
    gimple_return_set_retval (s, retval);
  return s;
}

/* Reset alias information on call S.  */

void
gimple_call_reset_alias_info (gcall *s)
{
  if (gimple_call_flags (s) & ECF_CONST)
    memset (gimple_call_use_set (s), 0, sizeof (struct pt_solution));
  else
    pt_solution_reset (gimple_call_use_set (s));
  if (gimple_call_flags (s) & (ECF_CONST|ECF_PURE|ECF_NOVOPS))
    memset (gimple_call_clobber_set (s), 0, sizeof (struct pt_solution));
  else
    pt_solution_reset (gimple_call_clobber_set (s));
}

/* Helper for gimple_build_call, gimple_build_call_valist,
   gimple_build_call_vec and gimple_build_call_from_tree.  Build the basic
   components of a GIMPLE_CALL statement to function FN with NARGS
   arguments.  */

static inline gcall *
gimple_build_call_1 (tree fn, unsigned nargs)
{
  gcall *s
    = as_a <gcall *> (gimple_build_with_ops (GIMPLE_CALL, ERROR_MARK,
					     nargs + 3));
  if (TREE_CODE (fn) == FUNCTION_DECL)
    fn = build_fold_addr_expr (fn);
  gimple_set_op (s, 1, fn);
  gimple_call_set_fntype (s, TREE_TYPE (TREE_TYPE (fn)));
  gimple_call_reset_alias_info (s);
  return s;
}


/* Build a GIMPLE_CALL statement to function FN with the arguments
   specified in vector ARGS.  */

gcall *
gimple_build_call_vec (tree fn, vec<tree> args)
{
  unsigned i;
  unsigned nargs = args.length ();
  gcall *call = gimple_build_call_1 (fn, nargs);

  for (i = 0; i < nargs; i++)
    gimple_call_set_arg (call, i, args[i]);

  return call;
}


/* Build a GIMPLE_CALL statement to function FN.  NARGS is the number of
   arguments.  The ... are the arguments.  */

gcall *
gimple_build_call (tree fn, unsigned nargs, ...)
{
  va_list ap;
  gcall *call;
  unsigned i;

  gcc_assert (TREE_CODE (fn) == FUNCTION_DECL || is_gimple_call_addr (fn));

  call = gimple_build_call_1 (fn, nargs);

  va_start (ap, nargs);
  for (i = 0; i < nargs; i++)
    gimple_call_set_arg (call, i, va_arg (ap, tree));
  va_end (ap);

  return call;
}


/* Build a GIMPLE_CALL statement to function FN.  NARGS is the number of
   arguments.  AP contains the arguments.  */

gcall *
gimple_build_call_valist (tree fn, unsigned nargs, va_list ap)
{
  gcall *call;
  unsigned i;

  gcc_assert (TREE_CODE (fn) == FUNCTION_DECL || is_gimple_call_addr (fn));

  call = gimple_build_call_1 (fn, nargs);

  for (i = 0; i < nargs; i++)
    gimple_call_set_arg (call, i, va_arg (ap, tree));

  return call;
}


/* Helper for gimple_build_call_internal and gimple_build_call_internal_vec.
   Build the basic components of a GIMPLE_CALL statement to internal
   function FN with NARGS arguments.  */

static inline gcall *
gimple_build_call_internal_1 (enum internal_fn fn, unsigned nargs)
{
  gcall *s
    = as_a <gcall *> (gimple_build_with_ops (GIMPLE_CALL, ERROR_MARK,
					     nargs + 3));
  s->subcode |= GF_CALL_INTERNAL;
  gimple_call_set_internal_fn (s, fn);
  gimple_call_reset_alias_info (s);
  return s;
}


/* Build a GIMPLE_CALL statement to internal function FN.  NARGS is
   the number of arguments.  The ... are the arguments.  */

gcall *
gimple_build_call_internal (enum internal_fn fn, unsigned nargs, ...)
{
  va_list ap;
  gcall *call;
  unsigned i;

  call = gimple_build_call_internal_1 (fn, nargs);
  va_start (ap, nargs);
  for (i = 0; i < nargs; i++)
    gimple_call_set_arg (call, i, va_arg (ap, tree));
  va_end (ap);

  return call;
}


/* Build a GIMPLE_CALL statement to internal function FN with the arguments
   specified in vector ARGS.  */

gcall *
gimple_build_call_internal_vec (enum internal_fn fn, vec<tree> args)
{
  unsigned i, nargs;
  gcall *call;

  nargs = args.length ();
  call = gimple_build_call_internal_1 (fn, nargs);
  for (i = 0; i < nargs; i++)
    gimple_call_set_arg (call, i, args[i]);

  return call;
}


/* Build a GIMPLE_CALL statement from CALL_EXPR T.  Note that T is
   assumed to be in GIMPLE form already.  Minimal checking is done of
   this fact.  */

gcall *
gimple_build_call_from_tree (tree t)
{
  unsigned i, nargs;
  gcall *call;
  tree fndecl = get_callee_fndecl (t);

  gcc_assert (TREE_CODE (t) == CALL_EXPR);

  nargs = call_expr_nargs (t);
  call = gimple_build_call_1 (fndecl ? fndecl : CALL_EXPR_FN (t), nargs);

  for (i = 0; i < nargs; i++)
    gimple_call_set_arg (call, i, CALL_EXPR_ARG (t, i));

  gimple_set_block (call, TREE_BLOCK (t));

  /* Carry all the CALL_EXPR flags to the new GIMPLE_CALL.  */
  gimple_call_set_chain (call, CALL_EXPR_STATIC_CHAIN (t));
  gimple_call_set_tail (call, CALL_EXPR_TAILCALL (t));
  gimple_call_set_return_slot_opt (call, CALL_EXPR_RETURN_SLOT_OPT (t));
  if (fndecl
      && DECL_BUILT_IN_CLASS (fndecl) == BUILT_IN_NORMAL
      && (DECL_FUNCTION_CODE (fndecl) == BUILT_IN_ALLOCA
	  || DECL_FUNCTION_CODE (fndecl) == BUILT_IN_ALLOCA_WITH_ALIGN))
    gimple_call_set_alloca_for_var (call, CALL_ALLOCA_FOR_VAR_P (t));
  else
    gimple_call_set_from_thunk (call, CALL_FROM_THUNK_P (t));
  gimple_call_set_va_arg_pack (call, CALL_EXPR_VA_ARG_PACK (t));
  gimple_call_set_nothrow (call, TREE_NOTHROW (t));
  gimple_set_no_warning (call, TREE_NO_WARNING (t));
  gimple_call_set_with_bounds (call, CALL_WITH_BOUNDS_P (t));

  return call;
}


/* Build a GIMPLE_ASSIGN statement.

   LHS of the assignment.
   RHS of the assignment which can be unary or binary.  */

gassign *
gimple_build_assign (tree lhs, tree rhs MEM_STAT_DECL)
{
  enum tree_code subcode;
  tree op1, op2, op3;

  extract_ops_from_tree_1 (rhs, &subcode, &op1, &op2, &op3);
  return gimple_build_assign (lhs, subcode, op1, op2, op3 PASS_MEM_STAT);
}


/* Build a GIMPLE_ASSIGN statement with subcode SUBCODE and operands
   OP1, OP2 and OP3.  */

static inline gassign *
gimple_build_assign_1 (tree lhs, enum tree_code subcode, tree op1,
		       tree op2, tree op3 MEM_STAT_DECL)
{
  unsigned num_ops;
  gassign *p;

  /* Need 1 operand for LHS and 1 or 2 for the RHS (depending on the
     code).  */
  num_ops = get_gimple_rhs_num_ops (subcode) + 1;

  p = as_a <gassign *> (
        gimple_build_with_ops_stat (GIMPLE_ASSIGN, (unsigned)subcode, num_ops
				    PASS_MEM_STAT));
  gimple_assign_set_lhs (p, lhs);
  gimple_assign_set_rhs1 (p, op1);
  if (op2)
    {
      gcc_assert (num_ops > 2);
      gimple_assign_set_rhs2 (p, op2);
    }

  if (op3)
    {
      gcc_assert (num_ops > 3);
      gimple_assign_set_rhs3 (p, op3);
    }

  return p;
}

/* Build a GIMPLE_ASSIGN statement with subcode SUBCODE and operands
   OP1, OP2 and OP3.  */

gassign *
gimple_build_assign (tree lhs, enum tree_code subcode, tree op1,
		     tree op2, tree op3 MEM_STAT_DECL)
{
  return gimple_build_assign_1 (lhs, subcode, op1, op2, op3 PASS_MEM_STAT);
}

/* Build a GIMPLE_ASSIGN statement with subcode SUBCODE and operands
   OP1 and OP2.  */

gassign *
gimple_build_assign (tree lhs, enum tree_code subcode, tree op1,
		     tree op2 MEM_STAT_DECL)
{
  return gimple_build_assign_1 (lhs, subcode, op1, op2, NULL_TREE
				PASS_MEM_STAT);
}

/* Build a GIMPLE_ASSIGN statement with subcode SUBCODE and operand OP1.  */

gassign *
gimple_build_assign (tree lhs, enum tree_code subcode, tree op1 MEM_STAT_DECL)
{
  return gimple_build_assign_1 (lhs, subcode, op1, NULL_TREE, NULL_TREE
				PASS_MEM_STAT);
}


/* Build a GIMPLE_COND statement.

   PRED is the condition used to compare LHS and the RHS.
   T_LABEL is the label to jump to if the condition is true.
   F_LABEL is the label to jump to otherwise.  */

gcond *
gimple_build_cond (enum tree_code pred_code, tree lhs, tree rhs,
		   tree t_label, tree f_label)
{
  gcond *p;

  gcc_assert (TREE_CODE_CLASS (pred_code) == tcc_comparison);
  p = as_a <gcond *> (gimple_build_with_ops (GIMPLE_COND, pred_code, 4));
  gimple_cond_set_lhs (p, lhs);
  gimple_cond_set_rhs (p, rhs);
  gimple_cond_set_true_label (p, t_label);
  gimple_cond_set_false_label (p, f_label);
  return p;
}

/* Build a GIMPLE_COND statement from the conditional expression tree
   COND.  T_LABEL and F_LABEL are as in gimple_build_cond.  */

gcond *
gimple_build_cond_from_tree (tree cond, tree t_label, tree f_label)
{
  enum tree_code code;
  tree lhs, rhs;

  gimple_cond_get_ops_from_tree (cond, &code, &lhs, &rhs);
  return gimple_build_cond (code, lhs, rhs, t_label, f_label);
}

/* Set code, lhs, and rhs of a GIMPLE_COND from a suitable
   boolean expression tree COND.  */

void
gimple_cond_set_condition_from_tree (gcond *stmt, tree cond)
{
  enum tree_code code;
  tree lhs, rhs;

  gimple_cond_get_ops_from_tree (cond, &code, &lhs, &rhs);
  gimple_cond_set_condition (stmt, code, lhs, rhs);
}

/* Build a GIMPLE_LABEL statement for LABEL.  */

glabel *
gimple_build_label (tree label)
{
  glabel *p
    = as_a <glabel *> (gimple_build_with_ops (GIMPLE_LABEL, ERROR_MARK, 1));
  gimple_label_set_label (p, label);
  return p;
}

/* Build a GIMPLE_GOTO statement to label DEST.  */

ggoto *
gimple_build_goto (tree dest)
{
  ggoto *p
    = as_a <ggoto *> (gimple_build_with_ops (GIMPLE_GOTO, ERROR_MARK, 1));
  gimple_goto_set_dest (p, dest);
  return p;
}


/* Build a GIMPLE_NOP statement.  */

gimple
gimple_build_nop (void)
{
  return gimple_alloc (GIMPLE_NOP, 0);
}


/* Build a GIMPLE_BIND statement.
   VARS are the variables in BODY.
   BLOCK is the containing block.  */

gbind *
gimple_build_bind (tree vars, gimple_seq body, tree block)
{
  gbind *p = as_a <gbind *> (gimple_alloc (GIMPLE_BIND, 0));
  gimple_bind_set_vars (p, vars);
  if (body)
    gimple_bind_set_body (p, body);
  if (block)
    gimple_bind_set_block (p, block);
  return p;
}

/* Helper function to set the simple fields of a asm stmt.

   STRING is a pointer to a string that is the asm blocks assembly code.
   NINPUT is the number of register inputs.
   NOUTPUT is the number of register outputs.
   NCLOBBERS is the number of clobbered registers.
   */

static inline gasm *
gimple_build_asm_1 (const char *string, unsigned ninputs, unsigned noutputs,
                    unsigned nclobbers, unsigned nlabels)
{
  gasm *p;
  int size = strlen (string);

  /* ASMs with labels cannot have outputs.  This should have been
     enforced by the front end.  */
  gcc_assert (nlabels == 0 || noutputs == 0);

  p = as_a <gasm *> (
        gimple_build_with_ops (GIMPLE_ASM, ERROR_MARK,
			       ninputs + noutputs + nclobbers + nlabels));

  p->ni = ninputs;
  p->no = noutputs;
  p->nc = nclobbers;
  p->nl = nlabels;
  p->string = ggc_alloc_string (string, size);

  if (GATHER_STATISTICS)
    gimple_alloc_sizes[(int) gimple_alloc_kind (GIMPLE_ASM)] += size;

  return p;
}

/* Build a GIMPLE_ASM statement.

   STRING is the assembly code.
   NINPUT is the number of register inputs.
   NOUTPUT is the number of register outputs.
   NCLOBBERS is the number of clobbered registers.
   INPUTS is a vector of the input register parameters.
   OUTPUTS is a vector of the output register parameters.
   CLOBBERS is a vector of the clobbered register parameters.
   LABELS is a vector of destination labels.  */

gasm *
gimple_build_asm_vec (const char *string, vec<tree, va_gc> *inputs,
                      vec<tree, va_gc> *outputs, vec<tree, va_gc> *clobbers,
		      vec<tree, va_gc> *labels)
{
  gasm *p;
  unsigned i;

  p = gimple_build_asm_1 (string,
                          vec_safe_length (inputs),
                          vec_safe_length (outputs),
                          vec_safe_length (clobbers),
			  vec_safe_length (labels));

  for (i = 0; i < vec_safe_length (inputs); i++)
    gimple_asm_set_input_op (p, i, (*inputs)[i]);

  for (i = 0; i < vec_safe_length (outputs); i++)
    gimple_asm_set_output_op (p, i, (*outputs)[i]);

  for (i = 0; i < vec_safe_length (clobbers); i++)
    gimple_asm_set_clobber_op (p, i, (*clobbers)[i]);

  for (i = 0; i < vec_safe_length (labels); i++)
    gimple_asm_set_label_op (p, i, (*labels)[i]);

  return p;
}

/* Build a GIMPLE_CATCH statement.

  TYPES are the catch types.
  HANDLER is the exception handler.  */

gcatch *
gimple_build_catch (tree types, gimple_seq handler)
{
  gcatch *p = as_a <gcatch *> (gimple_alloc (GIMPLE_CATCH, 0));
  gimple_catch_set_types (p, types);
  if (handler)
    gimple_catch_set_handler (p, handler);

  return p;
}

/* Build a GIMPLE_EH_FILTER statement.

   TYPES are the filter's types.
   FAILURE is the filter's failure action.  */

geh_filter *
gimple_build_eh_filter (tree types, gimple_seq failure)
{
  geh_filter *p = as_a <geh_filter *> (gimple_alloc (GIMPLE_EH_FILTER, 0));
  gimple_eh_filter_set_types (p, types);
  if (failure)
    gimple_eh_filter_set_failure (p, failure);

  return p;
}

/* Build a GIMPLE_EH_MUST_NOT_THROW statement.  */

geh_mnt *
gimple_build_eh_must_not_throw (tree decl)
{
  geh_mnt *p = as_a <geh_mnt *> (gimple_alloc (GIMPLE_EH_MUST_NOT_THROW, 0));

  gcc_assert (TREE_CODE (decl) == FUNCTION_DECL);
  gcc_assert (flags_from_decl_or_type (decl) & ECF_NORETURN);
  gimple_eh_must_not_throw_set_fndecl (p, decl);

  return p;
}

/* Build a GIMPLE_EH_ELSE statement.  */

geh_else *
gimple_build_eh_else (gimple_seq n_body, gimple_seq e_body)
{
  geh_else *p = as_a <geh_else *> (gimple_alloc (GIMPLE_EH_ELSE, 0));
  gimple_eh_else_set_n_body (p, n_body);
  gimple_eh_else_set_e_body (p, e_body);
  return p;
}

/* Build a GIMPLE_TRY statement.

   EVAL is the expression to evaluate.
   CLEANUP is the cleanup expression.
   KIND is either GIMPLE_TRY_CATCH or GIMPLE_TRY_FINALLY depending on
   whether this is a try/catch or a try/finally respectively.  */

gtry *
gimple_build_try (gimple_seq eval, gimple_seq cleanup,
    		  enum gimple_try_flags kind)
{
  gtry *p;

  gcc_assert (kind == GIMPLE_TRY_CATCH || kind == GIMPLE_TRY_FINALLY);
  p = as_a <gtry *> (gimple_alloc (GIMPLE_TRY, 0));
  gimple_set_subcode (p, kind);
  if (eval)
    gimple_try_set_eval (p, eval);
  if (cleanup)
    gimple_try_set_cleanup (p, cleanup);

  return p;
}

/* Construct a GIMPLE_WITH_CLEANUP_EXPR statement.

   CLEANUP is the cleanup expression.  */

gimple
gimple_build_wce (gimple_seq cleanup)
{
  gimple p = gimple_alloc (GIMPLE_WITH_CLEANUP_EXPR, 0);
  if (cleanup)
    gimple_wce_set_cleanup (p, cleanup);

  return p;
}


/* Build a GIMPLE_RESX statement.  */

gresx *
gimple_build_resx (int region)
{
  gresx *p
    = as_a <gresx *> (gimple_build_with_ops (GIMPLE_RESX, ERROR_MARK, 0));
  p->region = region;
  return p;
}


/* The helper for constructing a gimple switch statement.
   INDEX is the switch's index.
   NLABELS is the number of labels in the switch excluding the default.
   DEFAULT_LABEL is the default label for the switch statement.  */

gswitch *
gimple_build_switch_nlabels (unsigned nlabels, tree index, tree default_label)
{
  /* nlabels + 1 default label + 1 index.  */
  gcc_checking_assert (default_label);
  gswitch *p = as_a <gswitch *> (gimple_build_with_ops (GIMPLE_SWITCH,
							ERROR_MARK,
							1 + 1 + nlabels));
  gimple_switch_set_index (p, index);
  gimple_switch_set_default_label (p, default_label);
  return p;
}

/* Build a GIMPLE_SWITCH statement.

   INDEX is the switch's index.
   DEFAULT_LABEL is the default label
   ARGS is a vector of labels excluding the default.  */

gswitch *
gimple_build_switch (tree index, tree default_label, vec<tree> args)
{
  unsigned i, nlabels = args.length ();

  gswitch *p = gimple_build_switch_nlabels (nlabels, index, default_label);

  /* Copy the labels from the vector to the switch statement.  */
  for (i = 0; i < nlabels; i++)
    gimple_switch_set_label (p, i + 1, args[i]);

  return p;
}

/* Build a GIMPLE_EH_DISPATCH statement.  */

geh_dispatch *
gimple_build_eh_dispatch (int region)
{
  geh_dispatch *p
    = as_a <geh_dispatch *> (
	gimple_build_with_ops (GIMPLE_EH_DISPATCH, ERROR_MARK, 0));
  p->region = region;
  return p;
}

/* Build a new GIMPLE_DEBUG_BIND statement.

   VAR is bound to VALUE; block and location are taken from STMT.  */

gdebug *
gimple_build_debug_bind_stat (tree var, tree value, gimple stmt MEM_STAT_DECL)
{
  gdebug *p
    = as_a <gdebug *> (gimple_build_with_ops_stat (GIMPLE_DEBUG,
						   (unsigned)GIMPLE_DEBUG_BIND, 2
						   PASS_MEM_STAT));
  gimple_debug_bind_set_var (p, var);
  gimple_debug_bind_set_value (p, value);
  if (stmt)
    gimple_set_location (p, gimple_location (stmt));

  return p;
}


/* Build a new GIMPLE_DEBUG_SOURCE_BIND statement.

   VAR is bound to VALUE; block and location are taken from STMT.  */

gdebug *
gimple_build_debug_source_bind_stat (tree var, tree value,
				     gimple stmt MEM_STAT_DECL)
{
  gdebug *p
    = as_a <gdebug *> (
        gimple_build_with_ops_stat (GIMPLE_DEBUG,
				    (unsigned)GIMPLE_DEBUG_SOURCE_BIND, 2
				    PASS_MEM_STAT));

  gimple_debug_source_bind_set_var (p, var);
  gimple_debug_source_bind_set_value (p, value);
  if (stmt)
    gimple_set_location (p, gimple_location (stmt));

  return p;
}


/* Build a GIMPLE_OMP_CRITICAL statement.

   BODY is the sequence of statements for which only one thread can execute.
   NAME is optional identifier for this critical block.  */

gomp_critical *
gimple_build_omp_critical (gimple_seq body, tree name)
{
  gomp_critical *p
    = as_a <gomp_critical *> (gimple_alloc (GIMPLE_OMP_CRITICAL, 0));
  gimple_omp_critical_set_name (p, name);
  if (body)
    gimple_omp_set_body (p, body);

  return p;
}

/* Build a GIMPLE_OMP_FOR statement.

   BODY is sequence of statements inside the for loop.
   KIND is the `for' variant.
   CLAUSES, are any of the construct's clauses.
   COLLAPSE is the collapse count.
   PRE_BODY is the sequence of statements that are loop invariant.  */

gomp_for *
gimple_build_omp_for (gimple_seq body, int kind, tree clauses, size_t collapse,
		      gimple_seq pre_body)
{
  gomp_for *p = as_a <gomp_for *> (gimple_alloc (GIMPLE_OMP_FOR, 0));
  if (body)
    gimple_omp_set_body (p, body);
  gimple_omp_for_set_clauses (p, clauses);
  gimple_omp_for_set_kind (p, kind);
  p->collapse = collapse;
  p->iter =  ggc_cleared_vec_alloc<gimple_omp_for_iter> (collapse);

  if (pre_body)
    gimple_omp_for_set_pre_body (p, pre_body);

  return p;
}


/* Build a GIMPLE_OMP_PARALLEL statement.

   BODY is sequence of statements which are executed in parallel.
   CLAUSES, are the OMP parallel construct's clauses.
   CHILD_FN is the function created for the parallel threads to execute.
   DATA_ARG are the shared data argument(s).  */

gomp_parallel *
gimple_build_omp_parallel (gimple_seq body, tree clauses, tree child_fn,
			   tree data_arg)
{
  gomp_parallel *p
    = as_a <gomp_parallel *> (gimple_alloc (GIMPLE_OMP_PARALLEL, 0));
  if (body)
    gimple_omp_set_body (p, body);
  gimple_omp_parallel_set_clauses (p, clauses);
  gimple_omp_parallel_set_child_fn (p, child_fn);
  gimple_omp_parallel_set_data_arg (p, data_arg);

  return p;
}


/* Build a GIMPLE_OMP_TASK statement.

   BODY is sequence of statements which are executed by the explicit task.
   CLAUSES, are the OMP parallel construct's clauses.
   CHILD_FN is the function created for the parallel threads to execute.
   DATA_ARG are the shared data argument(s).
   COPY_FN is the optional function for firstprivate initialization.
   ARG_SIZE and ARG_ALIGN are size and alignment of the data block.  */

gomp_task *
gimple_build_omp_task (gimple_seq body, tree clauses, tree child_fn,
		       tree data_arg, tree copy_fn, tree arg_size,
		       tree arg_align)
{
  gomp_task *p = as_a <gomp_task *> (gimple_alloc (GIMPLE_OMP_TASK, 0));
  if (body)
    gimple_omp_set_body (p, body);
  gimple_omp_task_set_clauses (p, clauses);
  gimple_omp_task_set_child_fn (p, child_fn);
  gimple_omp_task_set_data_arg (p, data_arg);
  gimple_omp_task_set_copy_fn (p, copy_fn);
  gimple_omp_task_set_arg_size (p, arg_size);
  gimple_omp_task_set_arg_align (p, arg_align);

  return p;
}


/* Build a GIMPLE_OMP_SECTION statement for a sections statement.

   BODY is the sequence of statements in the section.  */

gimple
gimple_build_omp_section (gimple_seq body)
{
  gimple p = gimple_alloc (GIMPLE_OMP_SECTION, 0);
  if (body)
    gimple_omp_set_body (p, body);

  return p;
}


/* Build a GIMPLE_OMP_MASTER statement.

   BODY is the sequence of statements to be executed by just the master.  */

gimple
gimple_build_omp_master (gimple_seq body)
{
  gimple p = gimple_alloc (GIMPLE_OMP_MASTER, 0);
  if (body)
    gimple_omp_set_body (p, body);

  return p;
}


/* Build a GIMPLE_OMP_TASKGROUP statement.

   BODY is the sequence of statements to be executed by the taskgroup
   construct.  */

gimple
gimple_build_omp_taskgroup (gimple_seq body)
{
  gimple p = gimple_alloc (GIMPLE_OMP_TASKGROUP, 0);
  if (body)
    gimple_omp_set_body (p, body);

  return p;
}


/* Build a GIMPLE_OMP_CONTINUE statement.

   CONTROL_DEF is the definition of the control variable.
   CONTROL_USE is the use of the control variable.  */

gomp_continue *
gimple_build_omp_continue (tree control_def, tree control_use)
{
  gomp_continue *p
    = as_a <gomp_continue *> (gimple_alloc (GIMPLE_OMP_CONTINUE, 0));
  gimple_omp_continue_set_control_def (p, control_def);
  gimple_omp_continue_set_control_use (p, control_use);
  return p;
}

/* Build a GIMPLE_OMP_ORDERED statement.

   BODY is the sequence of statements inside a loop that will executed in
   sequence.  */

gimple
gimple_build_omp_ordered (gimple_seq body)
{
  gimple p = gimple_alloc (GIMPLE_OMP_ORDERED, 0);
  if (body)
    gimple_omp_set_body (p, body);

  return p;
}


/* Build a GIMPLE_OMP_RETURN statement.
   WAIT_P is true if this is a non-waiting return.  */

gimple
gimple_build_omp_return (bool wait_p)
{
  gimple p = gimple_alloc (GIMPLE_OMP_RETURN, 0);
  if (wait_p)
    gimple_omp_return_set_nowait (p);

  return p;
}


/* Build a GIMPLE_OMP_SECTIONS statement.

   BODY is a sequence of section statements.
   CLAUSES are any of the OMP sections contsruct's clauses: private,
   firstprivate, lastprivate, reduction, and nowait.  */

gomp_sections *
gimple_build_omp_sections (gimple_seq body, tree clauses)
{
  gomp_sections *p
    = as_a <gomp_sections *> (gimple_alloc (GIMPLE_OMP_SECTIONS, 0));
  if (body)
    gimple_omp_set_body (p, body);
  gimple_omp_sections_set_clauses (p, clauses);

  return p;
}


/* Build a GIMPLE_OMP_SECTIONS_SWITCH.  */

gimple
gimple_build_omp_sections_switch (void)
{
  return gimple_alloc (GIMPLE_OMP_SECTIONS_SWITCH, 0);
}


/* Build a GIMPLE_OMP_SINGLE statement.

   BODY is the sequence of statements that will be executed once.
   CLAUSES are any of the OMP single construct's clauses: private, firstprivate,
   copyprivate, nowait.  */

gomp_single *
gimple_build_omp_single (gimple_seq body, tree clauses)
{
  gomp_single *p
    = as_a <gomp_single *> (gimple_alloc (GIMPLE_OMP_SINGLE, 0));
  if (body)
    gimple_omp_set_body (p, body);
  gimple_omp_single_set_clauses (p, clauses);

  return p;
}


/* Build a GIMPLE_OMP_TARGET statement.

   BODY is the sequence of statements that will be executed.
   KIND is the kind of the region.
   CLAUSES are any of the construct's clauses.  */

gomp_target *
gimple_build_omp_target (gimple_seq body, int kind, tree clauses)
{
  gomp_target *p
    = as_a <gomp_target *> (gimple_alloc (GIMPLE_OMP_TARGET, 0));
  if (body)
    gimple_omp_set_body (p, body);
  gimple_omp_target_set_clauses (p, clauses);
  gimple_omp_target_set_kind (p, kind);

  return p;
}


/* Build a GIMPLE_OMP_TEAMS statement.

   BODY is the sequence of statements that will be executed.
   CLAUSES are any of the OMP teams construct's clauses.  */

gomp_teams *
gimple_build_omp_teams (gimple_seq body, tree clauses)
{
  gomp_teams *p = as_a <gomp_teams *> (gimple_alloc (GIMPLE_OMP_TEAMS, 0));
  if (body)
    gimple_omp_set_body (p, body);
  gimple_omp_teams_set_clauses (p, clauses);

  return p;
}


/* Build a GIMPLE_OMP_ATOMIC_LOAD statement.  */

gomp_atomic_load *
gimple_build_omp_atomic_load (tree lhs, tree rhs)
{
  gomp_atomic_load *p
    = as_a <gomp_atomic_load *> (gimple_alloc (GIMPLE_OMP_ATOMIC_LOAD, 0));
  gimple_omp_atomic_load_set_lhs (p, lhs);
  gimple_omp_atomic_load_set_rhs (p, rhs);
  return p;
}

/* Build a GIMPLE_OMP_ATOMIC_STORE statement.

   VAL is the value we are storing.  */

gomp_atomic_store *
gimple_build_omp_atomic_store (tree val)
{
  gomp_atomic_store *p
    = as_a <gomp_atomic_store *> (gimple_alloc (GIMPLE_OMP_ATOMIC_STORE, 0));
  gimple_omp_atomic_store_set_val (p, val);
  return p;
}

/* Build a GIMPLE_TRANSACTION statement.  */

gtransaction *
gimple_build_transaction (gimple_seq body, tree label)
{
  gtransaction *p
    = as_a <gtransaction *> (gimple_alloc (GIMPLE_TRANSACTION, 0));
  gimple_transaction_set_body (p, body);
  gimple_transaction_set_label (p, label);
  return p;
}

/* Build a GIMPLE_PREDICT statement.  PREDICT is one of the predictors from
   predict.def, OUTCOME is NOT_TAKEN or TAKEN.  */

gimple
gimple_build_predict (enum br_predictor predictor, enum prediction outcome)
{
  gimple p = gimple_alloc (GIMPLE_PREDICT, 0);
  /* Ensure all the predictors fit into the lower bits of the subcode.  */
  gcc_assert ((int) END_PREDICTORS <= GF_PREDICT_TAKEN);
  gimple_predict_set_predictor (p, predictor);
  gimple_predict_set_outcome (p, outcome);
  return p;
}

#if defined ENABLE_GIMPLE_CHECKING
/* Complain of a gimple type mismatch and die.  */

void
gimple_check_failed (const_gimple gs, const char *file, int line,
		     const char *function, enum gimple_code code,
		     enum tree_code subcode)
{
  internal_error ("gimple check: expected %s(%s), have %s(%s) in %s, at %s:%d",
      		  gimple_code_name[code],
		  get_tree_code_name (subcode),
		  gimple_code_name[gimple_code (gs)],
		  gs->subcode > 0
		    ? get_tree_code_name ((enum tree_code) gs->subcode)
		    : "",
		  function, trim_filename (file), line);
}
#endif /* ENABLE_GIMPLE_CHECKING */


/* Link gimple statement GS to the end of the sequence *SEQ_P.  If
   *SEQ_P is NULL, a new sequence is allocated.  */

void
gimple_seq_add_stmt (gimple_seq *seq_p, gimple gs)
{
  gimple_stmt_iterator si;
  if (gs == NULL)
    return;

  si = gsi_last (*seq_p);
  gsi_insert_after (&si, gs, GSI_NEW_STMT);
}

/* Link gimple statement GS to the end of the sequence *SEQ_P.  If
   *SEQ_P is NULL, a new sequence is allocated.  This function is
   similar to gimple_seq_add_stmt, but does not scan the operands.
   During gimplification, we need to manipulate statement sequences
   before the def/use vectors have been constructed.  */

void
gimple_seq_add_stmt_without_update (gimple_seq *seq_p, gimple gs)
{
  gimple_stmt_iterator si;

  if (gs == NULL)
    return;

  si = gsi_last (*seq_p);
  gsi_insert_after_without_update (&si, gs, GSI_NEW_STMT);
}

/* Append sequence SRC to the end of sequence *DST_P.  If *DST_P is
   NULL, a new sequence is allocated.  */

void
gimple_seq_add_seq (gimple_seq *dst_p, gimple_seq src)
{
  gimple_stmt_iterator si;
  if (src == NULL)
    return;

  si = gsi_last (*dst_p);
  gsi_insert_seq_after (&si, src, GSI_NEW_STMT);
}

/* Append sequence SRC to the end of sequence *DST_P.  If *DST_P is
   NULL, a new sequence is allocated.  This function is
   similar to gimple_seq_add_seq, but does not scan the operands.  */

void
gimple_seq_add_seq_without_update (gimple_seq *dst_p, gimple_seq src)
{
  gimple_stmt_iterator si;
  if (src == NULL)
    return;

  si = gsi_last (*dst_p);
  gsi_insert_seq_after_without_update (&si, src, GSI_NEW_STMT);
}

/* Determine whether to assign a location to the statement GS.  */

static bool
should_carry_location_p (gimple gs)
{
  /* Don't emit a line note for a label.  We particularly don't want to
     emit one for the break label, since it doesn't actually correspond
     to the beginning of the loop/switch.  */
  if (gimple_code (gs) == GIMPLE_LABEL)
    return false;

  return true;
}

/* Set the location for gimple statement GS to LOCATION.  */

static void
annotate_one_with_location (gimple gs, location_t location)
{
  if (!gimple_has_location (gs)
      && !gimple_do_not_emit_location_p (gs)
      && should_carry_location_p (gs))
    gimple_set_location (gs, location);
}

/* Set LOCATION for all the statements after iterator GSI in sequence
   SEQ.  If GSI is pointing to the end of the sequence, start with the
   first statement in SEQ.  */

void
annotate_all_with_location_after (gimple_seq seq, gimple_stmt_iterator gsi,
				  location_t location)
{
  if (gsi_end_p (gsi))
    gsi = gsi_start (seq);
  else
    gsi_next (&gsi);

  for (; !gsi_end_p (gsi); gsi_next (&gsi))
    annotate_one_with_location (gsi_stmt (gsi), location);
}

/* Set the location for all the statements in a sequence STMT_P to LOCATION.  */

void
annotate_all_with_location (gimple_seq stmt_p, location_t location)
{
  gimple_stmt_iterator i;

  if (gimple_seq_empty_p (stmt_p))
    return;

  for (i = gsi_start (stmt_p); !gsi_end_p (i); gsi_next (&i))
    {
      gimple gs = gsi_stmt (i);
      annotate_one_with_location (gs, location);
    }
}

/* Helper function of empty_body_p.  Return true if STMT is an empty
   statement.  */

static bool
empty_stmt_p (gimple stmt)
{
  if (gimple_code (stmt) == GIMPLE_NOP)
    return true;
  if (gbind *bind_stmt = dyn_cast <gbind *> (stmt))
    return empty_body_p (gimple_bind_body (bind_stmt));
  return false;
}


/* Return true if BODY contains nothing but empty statements.  */

bool
empty_body_p (gimple_seq body)
{
  gimple_stmt_iterator i;

  if (gimple_seq_empty_p (body))
    return true;
  for (i = gsi_start (body); !gsi_end_p (i); gsi_next (&i))
    if (!empty_stmt_p (gsi_stmt (i))
	&& !is_gimple_debug (gsi_stmt (i)))
      return false;

  return true;
}


/* Perform a deep copy of sequence SRC and return the result.  */

gimple_seq
gimple_seq_copy (gimple_seq src)
{
  gimple_stmt_iterator gsi;
  gimple_seq new_seq = NULL;
  gimple stmt;

  for (gsi = gsi_start (src); !gsi_end_p (gsi); gsi_next (&gsi))
    {
      stmt = gimple_copy (gsi_stmt (gsi));
      gimple_seq_add_stmt (&new_seq, stmt);
    }

  return new_seq;
}



/* Return true if calls C1 and C2 are known to go to the same function.  */

bool
gimple_call_same_target_p (const_gimple c1, const_gimple c2)
{
  if (gimple_call_internal_p (c1))
    return (gimple_call_internal_p (c2)
	    && gimple_call_internal_fn (c1) == gimple_call_internal_fn (c2));
  else
    return (gimple_call_fn (c1) == gimple_call_fn (c2)
	    || (gimple_call_fndecl (c1)
		&& gimple_call_fndecl (c1) == gimple_call_fndecl (c2)));
}

/* Detect flags from a GIMPLE_CALL.  This is just like
   call_expr_flags, but for gimple tuples.  */

int
gimple_call_flags (const_gimple stmt)
{
  int flags;
  tree decl = gimple_call_fndecl (stmt);

  if (decl)
    flags = flags_from_decl_or_type (decl);
  else if (gimple_call_internal_p (stmt))
    flags = internal_fn_flags (gimple_call_internal_fn (stmt));
  else
    flags = flags_from_decl_or_type (gimple_call_fntype (stmt));

  if (stmt->subcode & GF_CALL_NOTHROW)
    flags |= ECF_NOTHROW;

  return flags;
}

/* Return the "fn spec" string for call STMT.  */

static const_tree
<<<<<<< HEAD
gimple_call_fnspec (const_gimple stmt)
=======
gimple_call_fnspec (const gcall *stmt)
>>>>>>> d5ad84b3
{
  tree type, attr;

  if (gimple_call_internal_p (stmt))
    return internal_fn_fnspec (gimple_call_internal_fn (stmt));

  type = gimple_call_fntype (stmt);
  if (!type)
    return NULL_TREE;

  attr = lookup_attribute ("fn spec", TYPE_ATTRIBUTES (type));
  if (!attr)
    return NULL_TREE;

  return TREE_VALUE (TREE_VALUE (attr));
}

/* Detects argument flags for argument number ARG on call STMT.  */

int
gimple_call_arg_flags (const gcall *stmt, unsigned arg)
{
  const_tree attr = gimple_call_fnspec (stmt);

  if (!attr || 1 + arg >= (unsigned) TREE_STRING_LENGTH (attr))
    return 0;

  switch (TREE_STRING_POINTER (attr)[1 + arg])
    {
    case 'x':
    case 'X':
      return EAF_UNUSED;

    case 'R':
      return EAF_DIRECT | EAF_NOCLOBBER | EAF_NOESCAPE;

    case 'r':
      return EAF_NOCLOBBER | EAF_NOESCAPE;

    case 'W':
      return EAF_DIRECT | EAF_NOESCAPE;

    case 'w':
      return EAF_NOESCAPE;

    case '.':
    default:
      return 0;
    }
}

/* Detects return flags for the call STMT.  */

int
gimple_call_return_flags (const gcall *stmt)
{
  const_tree attr;

  if (gimple_call_flags (stmt) & ECF_MALLOC)
    return ERF_NOALIAS;

  attr = gimple_call_fnspec (stmt);
  if (!attr || TREE_STRING_LENGTH (attr) < 1)
    return 0;

  switch (TREE_STRING_POINTER (attr)[0])
    {
    case '1':
    case '2':
    case '3':
    case '4':
      return ERF_RETURNS_ARG | (TREE_STRING_POINTER (attr)[0] - '1');

    case 'm':
      return ERF_NOALIAS;

    case '.':
    default:
      return 0;
    }
}


/* Return true if GS is a copy assignment.  */

bool
gimple_assign_copy_p (gimple gs)
{
  return (gimple_assign_single_p (gs)
	  && is_gimple_val (gimple_op (gs, 1)));
}


/* Return true if GS is a SSA_NAME copy assignment.  */

bool
gimple_assign_ssa_name_copy_p (gimple gs)
{
  return (gimple_assign_single_p (gs)
	  && TREE_CODE (gimple_assign_lhs (gs)) == SSA_NAME
	  && TREE_CODE (gimple_assign_rhs1 (gs)) == SSA_NAME);
}


/* Return true if GS is an assignment with a unary RHS, but the
   operator has no effect on the assigned value.  The logic is adapted
   from STRIP_NOPS.  This predicate is intended to be used in tuplifying
   instances in which STRIP_NOPS was previously applied to the RHS of
   an assignment.

   NOTE: In the use cases that led to the creation of this function
   and of gimple_assign_single_p, it is typical to test for either
   condition and to proceed in the same manner.  In each case, the
   assigned value is represented by the single RHS operand of the
   assignment.  I suspect there may be cases where gimple_assign_copy_p,
   gimple_assign_single_p, or equivalent logic is used where a similar
   treatment of unary NOPs is appropriate.  */

bool
gimple_assign_unary_nop_p (gimple gs)
{
  return (is_gimple_assign (gs)
          && (CONVERT_EXPR_CODE_P (gimple_assign_rhs_code (gs))
              || gimple_assign_rhs_code (gs) == NON_LVALUE_EXPR)
          && gimple_assign_rhs1 (gs) != error_mark_node
          && (TYPE_MODE (TREE_TYPE (gimple_assign_lhs (gs)))
              == TYPE_MODE (TREE_TYPE (gimple_assign_rhs1 (gs)))));
}

/* Set BB to be the basic block holding G.  */

void
gimple_set_bb (gimple stmt, basic_block bb)
{
  stmt->bb = bb;

  if (gimple_code (stmt) != GIMPLE_LABEL)
    return;

  /* If the statement is a label, add the label to block-to-labels map
     so that we can speed up edge creation for GIMPLE_GOTOs.  */
  if (cfun->cfg)
    {
      tree t;
      int uid;

      t = gimple_label_label (as_a <glabel *> (stmt));
      uid = LABEL_DECL_UID (t);
      if (uid == -1)
	{
	  unsigned old_len =
	    vec_safe_length (label_to_block_map_for_fn (cfun));
	  LABEL_DECL_UID (t) = uid = cfun->cfg->last_label_uid++;
	  if (old_len <= (unsigned) uid)
	    {
	      unsigned new_len = 3 * uid / 2 + 1;

	      vec_safe_grow_cleared (label_to_block_map_for_fn (cfun),
				     new_len);
	    }
	}

      (*label_to_block_map_for_fn (cfun))[uid] = bb;
    }
}


/* Modify the RHS of the assignment pointed-to by GSI using the
   operands in the expression tree EXPR.

   NOTE: The statement pointed-to by GSI may be reallocated if it
   did not have enough operand slots.

   This function is useful to convert an existing tree expression into
   the flat representation used for the RHS of a GIMPLE assignment.
   It will reallocate memory as needed to expand or shrink the number
   of operand slots needed to represent EXPR.

   NOTE: If you find yourself building a tree and then calling this
   function, you are most certainly doing it the slow way.  It is much
   better to build a new assignment or to use the function
   gimple_assign_set_rhs_with_ops, which does not require an
   expression tree to be built.  */

void
gimple_assign_set_rhs_from_tree (gimple_stmt_iterator *gsi, tree expr)
{
  enum tree_code subcode;
  tree op1, op2, op3;

  extract_ops_from_tree_1 (expr, &subcode, &op1, &op2, &op3);
  gimple_assign_set_rhs_with_ops (gsi, subcode, op1, op2, op3);
}


/* Set the RHS of assignment statement pointed-to by GSI to CODE with
   operands OP1, OP2 and OP3.

   NOTE: The statement pointed-to by GSI may be reallocated if it
   did not have enough operand slots.  */

void
gimple_assign_set_rhs_with_ops (gimple_stmt_iterator *gsi, enum tree_code code,
				tree op1, tree op2, tree op3)
{
  unsigned new_rhs_ops = get_gimple_rhs_num_ops (code);
  gimple stmt = gsi_stmt (*gsi);

  /* If the new CODE needs more operands, allocate a new statement.  */
  if (gimple_num_ops (stmt) < new_rhs_ops + 1)
    {
      tree lhs = gimple_assign_lhs (stmt);
      gimple new_stmt = gimple_alloc (gimple_code (stmt), new_rhs_ops + 1);
      memcpy (new_stmt, stmt, gimple_size (gimple_code (stmt)));
      gimple_init_singleton (new_stmt);
      gsi_replace (gsi, new_stmt, true);
      stmt = new_stmt;

      /* The LHS needs to be reset as this also changes the SSA name
	 on the LHS.  */
      gimple_assign_set_lhs (stmt, lhs);
    }

  gimple_set_num_ops (stmt, new_rhs_ops + 1);
  gimple_set_subcode (stmt, code);
  gimple_assign_set_rhs1 (stmt, op1);
  if (new_rhs_ops > 1)
    gimple_assign_set_rhs2 (stmt, op2);
  if (new_rhs_ops > 2)
    gimple_assign_set_rhs3 (stmt, op3);
}


/* Return the LHS of a statement that performs an assignment,
   either a GIMPLE_ASSIGN or a GIMPLE_CALL.  Returns NULL_TREE
   for a call to a function that returns no value, or for a
   statement other than an assignment or a call.  */

tree
gimple_get_lhs (const_gimple stmt)
{
  enum gimple_code code = gimple_code (stmt);

  if (code == GIMPLE_ASSIGN)
    return gimple_assign_lhs (stmt);
  else if (code == GIMPLE_CALL)
    return gimple_call_lhs (stmt);
  else
    return NULL_TREE;
}


/* Set the LHS of a statement that performs an assignment,
   either a GIMPLE_ASSIGN or a GIMPLE_CALL.  */

void
gimple_set_lhs (gimple stmt, tree lhs)
{
  enum gimple_code code = gimple_code (stmt);

  if (code == GIMPLE_ASSIGN)
    gimple_assign_set_lhs (stmt, lhs);
  else if (code == GIMPLE_CALL)
    gimple_call_set_lhs (stmt, lhs);
  else
    gcc_unreachable ();
}


/* Return a deep copy of statement STMT.  All the operands from STMT
   are reallocated and copied using unshare_expr.  The DEF, USE, VDEF
   and VUSE operand arrays are set to empty in the new copy.  The new
   copy isn't part of any sequence.  */

gimple
gimple_copy (gimple stmt)
{
  enum gimple_code code = gimple_code (stmt);
  unsigned num_ops = gimple_num_ops (stmt);
  gimple copy = gimple_alloc (code, num_ops);
  unsigned i;

  /* Shallow copy all the fields from STMT.  */
  memcpy (copy, stmt, gimple_size (code));
  gimple_init_singleton (copy);

  /* If STMT has sub-statements, deep-copy them as well.  */
  if (gimple_has_substatements (stmt))
    {
      gimple_seq new_seq;
      tree t;

      switch (gimple_code (stmt))
	{
	case GIMPLE_BIND:
	  {
	    gbind *bind_stmt = as_a <gbind *> (stmt);
	    gbind *bind_copy = as_a <gbind *> (copy);
	    new_seq = gimple_seq_copy (gimple_bind_body (bind_stmt));
	    gimple_bind_set_body (bind_copy, new_seq);
	    gimple_bind_set_vars (bind_copy,
				  unshare_expr (gimple_bind_vars (bind_stmt)));
	    gimple_bind_set_block (bind_copy, gimple_bind_block (bind_stmt));
	  }
	  break;

	case GIMPLE_CATCH:
	  {
	    gcatch *catch_stmt = as_a <gcatch *> (stmt);
	    gcatch *catch_copy = as_a <gcatch *> (copy);
	    new_seq = gimple_seq_copy (gimple_catch_handler (catch_stmt));
	    gimple_catch_set_handler (catch_copy, new_seq);
	    t = unshare_expr (gimple_catch_types (catch_stmt));
	    gimple_catch_set_types (catch_copy, t);
	  }
	  break;

	case GIMPLE_EH_FILTER:
	  {
	    geh_filter *eh_filter_stmt = as_a <geh_filter *> (stmt);
	    geh_filter *eh_filter_copy = as_a <geh_filter *> (copy);
	    new_seq
	      = gimple_seq_copy (gimple_eh_filter_failure (eh_filter_stmt));
	    gimple_eh_filter_set_failure (eh_filter_copy, new_seq);
	    t = unshare_expr (gimple_eh_filter_types (eh_filter_stmt));
	    gimple_eh_filter_set_types (eh_filter_copy, t);
	  }
	  break;

	case GIMPLE_EH_ELSE:
	  {
	    geh_else *eh_else_stmt = as_a <geh_else *> (stmt);
	    geh_else *eh_else_copy = as_a <geh_else *> (copy);
	    new_seq = gimple_seq_copy (gimple_eh_else_n_body (eh_else_stmt));
	    gimple_eh_else_set_n_body (eh_else_copy, new_seq);
	    new_seq = gimple_seq_copy (gimple_eh_else_e_body (eh_else_stmt));
	    gimple_eh_else_set_e_body (eh_else_copy, new_seq);
	  }
	  break;

	case GIMPLE_TRY:
	  {
	    gtry *try_stmt = as_a <gtry *> (stmt);
	    gtry *try_copy = as_a <gtry *> (copy);
	    new_seq = gimple_seq_copy (gimple_try_eval (try_stmt));
	    gimple_try_set_eval (try_copy, new_seq);
	    new_seq = gimple_seq_copy (gimple_try_cleanup (try_stmt));
	    gimple_try_set_cleanup (try_copy, new_seq);
	  }
	  break;

	case GIMPLE_OMP_FOR:
	  new_seq = gimple_seq_copy (gimple_omp_for_pre_body (stmt));
	  gimple_omp_for_set_pre_body (copy, new_seq);
	  t = unshare_expr (gimple_omp_for_clauses (stmt));
	  gimple_omp_for_set_clauses (copy, t);
	  {
	    gomp_for *omp_for_copy = as_a <gomp_for *> (copy);
	    omp_for_copy->iter = ggc_vec_alloc<gimple_omp_for_iter>
	      ( gimple_omp_for_collapse (stmt));
          }
	  for (i = 0; i < gimple_omp_for_collapse (stmt); i++)
	    {
	      gimple_omp_for_set_cond (copy, i,
				       gimple_omp_for_cond (stmt, i));
	      gimple_omp_for_set_index (copy, i,
					gimple_omp_for_index (stmt, i));
	      t = unshare_expr (gimple_omp_for_initial (stmt, i));
	      gimple_omp_for_set_initial (copy, i, t);
	      t = unshare_expr (gimple_omp_for_final (stmt, i));
	      gimple_omp_for_set_final (copy, i, t);
	      t = unshare_expr (gimple_omp_for_incr (stmt, i));
	      gimple_omp_for_set_incr (copy, i, t);
	    }
	  goto copy_omp_body;

	case GIMPLE_OMP_PARALLEL:
	  {
	    gomp_parallel *omp_par_stmt = as_a <gomp_parallel *> (stmt);
	    gomp_parallel *omp_par_copy = as_a <gomp_parallel *> (copy);
	    t = unshare_expr (gimple_omp_parallel_clauses (omp_par_stmt));
	    gimple_omp_parallel_set_clauses (omp_par_copy, t);
	    t = unshare_expr (gimple_omp_parallel_child_fn (omp_par_stmt));
	    gimple_omp_parallel_set_child_fn (omp_par_copy, t);
	    t = unshare_expr (gimple_omp_parallel_data_arg (omp_par_stmt));
	    gimple_omp_parallel_set_data_arg (omp_par_copy, t);
	  }
	  goto copy_omp_body;

	case GIMPLE_OMP_TASK:
	  t = unshare_expr (gimple_omp_task_clauses (stmt));
	  gimple_omp_task_set_clauses (copy, t);
	  t = unshare_expr (gimple_omp_task_child_fn (stmt));
	  gimple_omp_task_set_child_fn (copy, t);
	  t = unshare_expr (gimple_omp_task_data_arg (stmt));
	  gimple_omp_task_set_data_arg (copy, t);
	  t = unshare_expr (gimple_omp_task_copy_fn (stmt));
	  gimple_omp_task_set_copy_fn (copy, t);
	  t = unshare_expr (gimple_omp_task_arg_size (stmt));
	  gimple_omp_task_set_arg_size (copy, t);
	  t = unshare_expr (gimple_omp_task_arg_align (stmt));
	  gimple_omp_task_set_arg_align (copy, t);
	  goto copy_omp_body;

	case GIMPLE_OMP_CRITICAL:
	  t = unshare_expr (gimple_omp_critical_name (
			      as_a <gomp_critical *> (stmt)));
	  gimple_omp_critical_set_name (as_a <gomp_critical *> (copy), t);
	  goto copy_omp_body;

	case GIMPLE_OMP_SECTIONS:
	  t = unshare_expr (gimple_omp_sections_clauses (stmt));
	  gimple_omp_sections_set_clauses (copy, t);
	  t = unshare_expr (gimple_omp_sections_control (stmt));
	  gimple_omp_sections_set_control (copy, t);
	  /* FALLTHRU  */

	case GIMPLE_OMP_SINGLE:
	case GIMPLE_OMP_TARGET:
	case GIMPLE_OMP_TEAMS:
	case GIMPLE_OMP_SECTION:
	case GIMPLE_OMP_MASTER:
	case GIMPLE_OMP_TASKGROUP:
	case GIMPLE_OMP_ORDERED:
	copy_omp_body:
	  new_seq = gimple_seq_copy (gimple_omp_body (stmt));
	  gimple_omp_set_body (copy, new_seq);
	  break;

	case GIMPLE_TRANSACTION:
	  new_seq = gimple_seq_copy (gimple_transaction_body (
				       as_a <gtransaction *> (stmt)));
	  gimple_transaction_set_body (as_a <gtransaction *> (copy),
				       new_seq);
	  break;

	case GIMPLE_WITH_CLEANUP_EXPR:
	  new_seq = gimple_seq_copy (gimple_wce_cleanup (stmt));
	  gimple_wce_set_cleanup (copy, new_seq);
	  break;

	default:
	  gcc_unreachable ();
	}
    }

  /* Make copy of operands.  */
  for (i = 0; i < num_ops; i++)
    gimple_set_op (copy, i, unshare_expr (gimple_op (stmt, i)));

  if (gimple_has_mem_ops (stmt))
    {
      gimple_set_vdef (copy, gimple_vdef (stmt));
      gimple_set_vuse (copy, gimple_vuse (stmt));
    }

  /* Clear out SSA operand vectors on COPY.  */
  if (gimple_has_ops (stmt))
    {
      gimple_set_use_ops (copy, NULL);

      /* SSA operands need to be updated.  */
      gimple_set_modified (copy, true);
    }

  return copy;
}


/* Return true if statement S has side-effects.  We consider a
   statement to have side effects if:

   - It is a GIMPLE_CALL not marked with ECF_PURE or ECF_CONST.
   - Any of its operands are marked TREE_THIS_VOLATILE or TREE_SIDE_EFFECTS.  */

bool
gimple_has_side_effects (const_gimple s)
{
  if (is_gimple_debug (s))
    return false;

  /* We don't have to scan the arguments to check for
     volatile arguments, though, at present, we still
     do a scan to check for TREE_SIDE_EFFECTS.  */
  if (gimple_has_volatile_ops (s))
    return true;

  if (gimple_code (s) == GIMPLE_ASM
      && gimple_asm_volatile_p (as_a <const gasm *> (s)))
    return true;

  if (is_gimple_call (s))
    {
      int flags = gimple_call_flags (s);

      /* An infinite loop is considered a side effect.  */
      if (!(flags & (ECF_CONST | ECF_PURE))
	  || (flags & ECF_LOOPING_CONST_OR_PURE))
	return true;

      return false;
    }

  return false;
}

/* Helper for gimple_could_trap_p and gimple_assign_rhs_could_trap_p.
   Return true if S can trap.  When INCLUDE_MEM is true, check whether
   the memory operations could trap.  When INCLUDE_STORES is true and
   S is a GIMPLE_ASSIGN, the LHS of the assignment is also checked.  */

bool
gimple_could_trap_p_1 (gimple s, bool include_mem, bool include_stores)
{
  tree t, div = NULL_TREE;
  enum tree_code op;

  if (include_mem)
    {
      unsigned i, start = (is_gimple_assign (s) && !include_stores) ? 1 : 0;

      for (i = start; i < gimple_num_ops (s); i++)
	if (tree_could_trap_p (gimple_op (s, i)))
	  return true;
    }

  switch (gimple_code (s))
    {
    case GIMPLE_ASM:
      return gimple_asm_volatile_p (as_a <gasm *> (s));

    case GIMPLE_CALL:
      t = gimple_call_fndecl (s);
      /* Assume that calls to weak functions may trap.  */
      if (!t || !DECL_P (t) || DECL_WEAK (t))
	return true;
      return false;

    case GIMPLE_ASSIGN:
      t = gimple_expr_type (s);
      op = gimple_assign_rhs_code (s);
      if (get_gimple_rhs_class (op) == GIMPLE_BINARY_RHS)
	div = gimple_assign_rhs2 (s);
      return (operation_could_trap_p (op, FLOAT_TYPE_P (t),
				      (INTEGRAL_TYPE_P (t)
				       && TYPE_OVERFLOW_TRAPS (t)),
				      div));

    default:
      break;
    }

  return false;
}

/* Return true if statement S can trap.  */

bool
gimple_could_trap_p (gimple s)
{
  return gimple_could_trap_p_1 (s, true, true);
}

/* Return true if RHS of a GIMPLE_ASSIGN S can trap.  */

bool
gimple_assign_rhs_could_trap_p (gimple s)
{
  gcc_assert (is_gimple_assign (s));
  return gimple_could_trap_p_1 (s, true, false);
}


/* Print debugging information for gimple stmts generated.  */

void
dump_gimple_statistics (void)
{
  int i, total_tuples = 0, total_bytes = 0;

  if (! GATHER_STATISTICS)
    {
      fprintf (stderr, "No gimple statistics\n");
      return;
    }

  fprintf (stderr, "\nGIMPLE statements\n");
  fprintf (stderr, "Kind                   Stmts      Bytes\n");
  fprintf (stderr, "---------------------------------------\n");
  for (i = 0; i < (int) gimple_alloc_kind_all; ++i)
    {
      fprintf (stderr, "%-20s %7d %10d\n", gimple_alloc_kind_names[i],
	  gimple_alloc_counts[i], gimple_alloc_sizes[i]);
      total_tuples += gimple_alloc_counts[i];
      total_bytes += gimple_alloc_sizes[i];
    }
  fprintf (stderr, "---------------------------------------\n");
  fprintf (stderr, "%-20s %7d %10d\n", "Total", total_tuples, total_bytes);
  fprintf (stderr, "---------------------------------------\n");
}


/* Return the number of operands needed on the RHS of a GIMPLE
   assignment for an expression with tree code CODE.  */

unsigned
get_gimple_rhs_num_ops (enum tree_code code)
{
  enum gimple_rhs_class rhs_class = get_gimple_rhs_class (code);

  if (rhs_class == GIMPLE_UNARY_RHS || rhs_class == GIMPLE_SINGLE_RHS)
    return 1;
  else if (rhs_class == GIMPLE_BINARY_RHS)
    return 2;
  else if (rhs_class == GIMPLE_TERNARY_RHS)
    return 3;
  else
    gcc_unreachable ();
}

#define DEFTREECODE(SYM, STRING, TYPE, NARGS)   			    \
  (unsigned char)							    \
  ((TYPE) == tcc_unary ? GIMPLE_UNARY_RHS				    \
   : ((TYPE) == tcc_binary						    \
      || (TYPE) == tcc_comparison) ? GIMPLE_BINARY_RHS   		    \
   : ((TYPE) == tcc_constant						    \
      || (TYPE) == tcc_declaration					    \
      || (TYPE) == tcc_reference) ? GIMPLE_SINGLE_RHS			    \
   : ((SYM) == TRUTH_AND_EXPR						    \
      || (SYM) == TRUTH_OR_EXPR						    \
      || (SYM) == TRUTH_XOR_EXPR) ? GIMPLE_BINARY_RHS			    \
   : (SYM) == TRUTH_NOT_EXPR ? GIMPLE_UNARY_RHS				    \
   : ((SYM) == COND_EXPR						    \
      || (SYM) == WIDEN_MULT_PLUS_EXPR					    \
      || (SYM) == WIDEN_MULT_MINUS_EXPR					    \
      || (SYM) == DOT_PROD_EXPR						    \
      || (SYM) == SAD_EXPR						    \
      || (SYM) == REALIGN_LOAD_EXPR					    \
      || (SYM) == VEC_COND_EXPR						    \
      || (SYM) == VEC_PERM_EXPR                                             \
      || (SYM) == FMA_EXPR) ? GIMPLE_TERNARY_RHS			    \
   : ((SYM) == CONSTRUCTOR						    \
      || (SYM) == OBJ_TYPE_REF						    \
      || (SYM) == ASSERT_EXPR						    \
      || (SYM) == ADDR_EXPR						    \
      || (SYM) == WITH_SIZE_EXPR					    \
      || (SYM) == SSA_NAME) ? GIMPLE_SINGLE_RHS				    \
   : GIMPLE_INVALID_RHS),
#define END_OF_BASE_TREE_CODES (unsigned char) GIMPLE_INVALID_RHS,

const unsigned char gimple_rhs_class_table[] = {
#include "all-tree.def"
};

#undef DEFTREECODE
#undef END_OF_BASE_TREE_CODES

/* Canonicalize a tree T for use in a COND_EXPR as conditional.  Returns
   a canonicalized tree that is valid for a COND_EXPR or NULL_TREE, if
   we failed to create one.  */

tree
canonicalize_cond_expr_cond (tree t)
{
  /* Strip conversions around boolean operations.  */
  if (CONVERT_EXPR_P (t)
      && (truth_value_p (TREE_CODE (TREE_OPERAND (t, 0)))
          || TREE_CODE (TREE_TYPE (TREE_OPERAND (t, 0)))
	     == BOOLEAN_TYPE))
    t = TREE_OPERAND (t, 0);

  /* For !x use x == 0.  */
  if (TREE_CODE (t) == TRUTH_NOT_EXPR)
    {
      tree top0 = TREE_OPERAND (t, 0);
      t = build2 (EQ_EXPR, TREE_TYPE (t),
		  top0, build_int_cst (TREE_TYPE (top0), 0));
    }
  /* For cmp ? 1 : 0 use cmp.  */
  else if (TREE_CODE (t) == COND_EXPR
	   && COMPARISON_CLASS_P (TREE_OPERAND (t, 0))
	   && integer_onep (TREE_OPERAND (t, 1))
	   && integer_zerop (TREE_OPERAND (t, 2)))
    {
      tree top0 = TREE_OPERAND (t, 0);
      t = build2 (TREE_CODE (top0), TREE_TYPE (t),
		  TREE_OPERAND (top0, 0), TREE_OPERAND (top0, 1));
    }
  /* For x ^ y use x != y.  */
  else if (TREE_CODE (t) == BIT_XOR_EXPR)
    t = build2 (NE_EXPR, TREE_TYPE (t),
		TREE_OPERAND (t, 0), TREE_OPERAND (t, 1));
  
  if (is_gimple_condexpr (t))
    return t;

  return NULL_TREE;
}

/* Build a GIMPLE_CALL identical to STMT but skipping the arguments in
   the positions marked by the set ARGS_TO_SKIP.  */

gcall *
gimple_call_copy_skip_args (gcall *stmt, bitmap args_to_skip)
{
  int i;
  int nargs = gimple_call_num_args (stmt);
  auto_vec<tree> vargs (nargs);
  gcall *new_stmt;

  for (i = 0; i < nargs; i++)
    if (!bitmap_bit_p (args_to_skip, i))
      vargs.quick_push (gimple_call_arg (stmt, i));

  if (gimple_call_internal_p (stmt))
    new_stmt = gimple_build_call_internal_vec (gimple_call_internal_fn (stmt),
					       vargs);
  else
    new_stmt = gimple_build_call_vec (gimple_call_fn (stmt), vargs);

  if (gimple_call_lhs (stmt))
    gimple_call_set_lhs (new_stmt, gimple_call_lhs (stmt));

  gimple_set_vuse (new_stmt, gimple_vuse (stmt));
  gimple_set_vdef (new_stmt, gimple_vdef (stmt));

  if (gimple_has_location (stmt))
    gimple_set_location (new_stmt, gimple_location (stmt));
  gimple_call_copy_flags (new_stmt, stmt);
  gimple_call_set_chain (new_stmt, gimple_call_chain (stmt));

  gimple_set_modified (new_stmt, true);

  return new_stmt;
}



/* Return true if the field decls F1 and F2 are at the same offset.

   This is intended to be used on GIMPLE types only.  */

bool
gimple_compare_field_offset (tree f1, tree f2)
{
  if (DECL_OFFSET_ALIGN (f1) == DECL_OFFSET_ALIGN (f2))
    {
      tree offset1 = DECL_FIELD_OFFSET (f1);
      tree offset2 = DECL_FIELD_OFFSET (f2);
      return ((offset1 == offset2
	       /* Once gimplification is done, self-referential offsets are
		  instantiated as operand #2 of the COMPONENT_REF built for
		  each access and reset.  Therefore, they are not relevant
		  anymore and fields are interchangeable provided that they
		  represent the same access.  */
	       || (TREE_CODE (offset1) == PLACEHOLDER_EXPR
		   && TREE_CODE (offset2) == PLACEHOLDER_EXPR
		   && (DECL_SIZE (f1) == DECL_SIZE (f2)
		       || (TREE_CODE (DECL_SIZE (f1)) == PLACEHOLDER_EXPR
			   && TREE_CODE (DECL_SIZE (f2)) == PLACEHOLDER_EXPR)
		       || operand_equal_p (DECL_SIZE (f1), DECL_SIZE (f2), 0))
		   && DECL_ALIGN (f1) == DECL_ALIGN (f2))
	       || operand_equal_p (offset1, offset2, 0))
	      && tree_int_cst_equal (DECL_FIELD_BIT_OFFSET (f1),
				     DECL_FIELD_BIT_OFFSET (f2)));
    }

  /* Fortran and C do not always agree on what DECL_OFFSET_ALIGN
     should be, so handle differing ones specially by decomposing
     the offset into a byte and bit offset manually.  */
  if (tree_fits_shwi_p (DECL_FIELD_OFFSET (f1))
      && tree_fits_shwi_p (DECL_FIELD_OFFSET (f2)))
    {
      unsigned HOST_WIDE_INT byte_offset1, byte_offset2;
      unsigned HOST_WIDE_INT bit_offset1, bit_offset2;
      bit_offset1 = TREE_INT_CST_LOW (DECL_FIELD_BIT_OFFSET (f1));
      byte_offset1 = (TREE_INT_CST_LOW (DECL_FIELD_OFFSET (f1))
		      + bit_offset1 / BITS_PER_UNIT);
      bit_offset2 = TREE_INT_CST_LOW (DECL_FIELD_BIT_OFFSET (f2));
      byte_offset2 = (TREE_INT_CST_LOW (DECL_FIELD_OFFSET (f2))
		      + bit_offset2 / BITS_PER_UNIT);
      if (byte_offset1 != byte_offset2)
	return false;
      return bit_offset1 % BITS_PER_UNIT == bit_offset2 % BITS_PER_UNIT;
    }

  return false;
}


/* Return a type the same as TYPE except unsigned or
   signed according to UNSIGNEDP.  */

static tree
gimple_signed_or_unsigned_type (bool unsignedp, tree type)
{
  tree type1;
  int i;

  type1 = TYPE_MAIN_VARIANT (type);
  if (type1 == signed_char_type_node
      || type1 == char_type_node
      || type1 == unsigned_char_type_node)
    return unsignedp ? unsigned_char_type_node : signed_char_type_node;
  if (type1 == integer_type_node || type1 == unsigned_type_node)
    return unsignedp ? unsigned_type_node : integer_type_node;
  if (type1 == short_integer_type_node || type1 == short_unsigned_type_node)
    return unsignedp ? short_unsigned_type_node : short_integer_type_node;
  if (type1 == long_integer_type_node || type1 == long_unsigned_type_node)
    return unsignedp ? long_unsigned_type_node : long_integer_type_node;
  if (type1 == long_long_integer_type_node
      || type1 == long_long_unsigned_type_node)
    return unsignedp
           ? long_long_unsigned_type_node
	   : long_long_integer_type_node;

  for (i = 0; i < NUM_INT_N_ENTS; i ++)
    if (int_n_enabled_p[i]
	&& (type1 == int_n_trees[i].unsigned_type
	    || type1 == int_n_trees[i].signed_type))
	return unsignedp
	  ? int_n_trees[i].unsigned_type
	  : int_n_trees[i].signed_type;

#if HOST_BITS_PER_WIDE_INT >= 64
  if (type1 == intTI_type_node || type1 == unsigned_intTI_type_node)
    return unsignedp ? unsigned_intTI_type_node : intTI_type_node;
#endif
  if (type1 == intDI_type_node || type1 == unsigned_intDI_type_node)
    return unsignedp ? unsigned_intDI_type_node : intDI_type_node;
  if (type1 == intSI_type_node || type1 == unsigned_intSI_type_node)
    return unsignedp ? unsigned_intSI_type_node : intSI_type_node;
  if (type1 == intHI_type_node || type1 == unsigned_intHI_type_node)
    return unsignedp ? unsigned_intHI_type_node : intHI_type_node;
  if (type1 == intQI_type_node || type1 == unsigned_intQI_type_node)
    return unsignedp ? unsigned_intQI_type_node : intQI_type_node;

#define GIMPLE_FIXED_TYPES(NAME)	    \
  if (type1 == short_ ## NAME ## _type_node \
      || type1 == unsigned_short_ ## NAME ## _type_node) \
    return unsignedp ? unsigned_short_ ## NAME ## _type_node \
		     : short_ ## NAME ## _type_node; \
  if (type1 == NAME ## _type_node \
      || type1 == unsigned_ ## NAME ## _type_node) \
    return unsignedp ? unsigned_ ## NAME ## _type_node \
		     : NAME ## _type_node; \
  if (type1 == long_ ## NAME ## _type_node \
      || type1 == unsigned_long_ ## NAME ## _type_node) \
    return unsignedp ? unsigned_long_ ## NAME ## _type_node \
		     : long_ ## NAME ## _type_node; \
  if (type1 == long_long_ ## NAME ## _type_node \
      || type1 == unsigned_long_long_ ## NAME ## _type_node) \
    return unsignedp ? unsigned_long_long_ ## NAME ## _type_node \
		     : long_long_ ## NAME ## _type_node;

#define GIMPLE_FIXED_MODE_TYPES(NAME) \
  if (type1 == NAME ## _type_node \
      || type1 == u ## NAME ## _type_node) \
    return unsignedp ? u ## NAME ## _type_node \
		     : NAME ## _type_node;

#define GIMPLE_FIXED_TYPES_SAT(NAME) \
  if (type1 == sat_ ## short_ ## NAME ## _type_node \
      || type1 == sat_ ## unsigned_short_ ## NAME ## _type_node) \
    return unsignedp ? sat_ ## unsigned_short_ ## NAME ## _type_node \
		     : sat_ ## short_ ## NAME ## _type_node; \
  if (type1 == sat_ ## NAME ## _type_node \
      || type1 == sat_ ## unsigned_ ## NAME ## _type_node) \
    return unsignedp ? sat_ ## unsigned_ ## NAME ## _type_node \
		     : sat_ ## NAME ## _type_node; \
  if (type1 == sat_ ## long_ ## NAME ## _type_node \
      || type1 == sat_ ## unsigned_long_ ## NAME ## _type_node) \
    return unsignedp ? sat_ ## unsigned_long_ ## NAME ## _type_node \
		     : sat_ ## long_ ## NAME ## _type_node; \
  if (type1 == sat_ ## long_long_ ## NAME ## _type_node \
      || type1 == sat_ ## unsigned_long_long_ ## NAME ## _type_node) \
    return unsignedp ? sat_ ## unsigned_long_long_ ## NAME ## _type_node \
		     : sat_ ## long_long_ ## NAME ## _type_node;

#define GIMPLE_FIXED_MODE_TYPES_SAT(NAME)	\
  if (type1 == sat_ ## NAME ## _type_node \
      || type1 == sat_ ## u ## NAME ## _type_node) \
    return unsignedp ? sat_ ## u ## NAME ## _type_node \
		     : sat_ ## NAME ## _type_node;

  GIMPLE_FIXED_TYPES (fract);
  GIMPLE_FIXED_TYPES_SAT (fract);
  GIMPLE_FIXED_TYPES (accum);
  GIMPLE_FIXED_TYPES_SAT (accum);

  GIMPLE_FIXED_MODE_TYPES (qq);
  GIMPLE_FIXED_MODE_TYPES (hq);
  GIMPLE_FIXED_MODE_TYPES (sq);
  GIMPLE_FIXED_MODE_TYPES (dq);
  GIMPLE_FIXED_MODE_TYPES (tq);
  GIMPLE_FIXED_MODE_TYPES_SAT (qq);
  GIMPLE_FIXED_MODE_TYPES_SAT (hq);
  GIMPLE_FIXED_MODE_TYPES_SAT (sq);
  GIMPLE_FIXED_MODE_TYPES_SAT (dq);
  GIMPLE_FIXED_MODE_TYPES_SAT (tq);
  GIMPLE_FIXED_MODE_TYPES (ha);
  GIMPLE_FIXED_MODE_TYPES (sa);
  GIMPLE_FIXED_MODE_TYPES (da);
  GIMPLE_FIXED_MODE_TYPES (ta);
  GIMPLE_FIXED_MODE_TYPES_SAT (ha);
  GIMPLE_FIXED_MODE_TYPES_SAT (sa);
  GIMPLE_FIXED_MODE_TYPES_SAT (da);
  GIMPLE_FIXED_MODE_TYPES_SAT (ta);

  /* For ENUMERAL_TYPEs in C++, must check the mode of the types, not
     the precision; they have precision set to match their range, but
     may use a wider mode to match an ABI.  If we change modes, we may
     wind up with bad conversions.  For INTEGER_TYPEs in C, must check
     the precision as well, so as to yield correct results for
     bit-field types.  C++ does not have these separate bit-field
     types, and producing a signed or unsigned variant of an
     ENUMERAL_TYPE may cause other problems as well.  */
  if (!INTEGRAL_TYPE_P (type)
      || TYPE_UNSIGNED (type) == unsignedp)
    return type;

#define TYPE_OK(node)							    \
  (TYPE_MODE (type) == TYPE_MODE (node)					    \
   && TYPE_PRECISION (type) == TYPE_PRECISION (node))
  if (TYPE_OK (signed_char_type_node))
    return unsignedp ? unsigned_char_type_node : signed_char_type_node;
  if (TYPE_OK (integer_type_node))
    return unsignedp ? unsigned_type_node : integer_type_node;
  if (TYPE_OK (short_integer_type_node))
    return unsignedp ? short_unsigned_type_node : short_integer_type_node;
  if (TYPE_OK (long_integer_type_node))
    return unsignedp ? long_unsigned_type_node : long_integer_type_node;
  if (TYPE_OK (long_long_integer_type_node))
    return (unsignedp
	    ? long_long_unsigned_type_node
	    : long_long_integer_type_node);

  for (i = 0; i < NUM_INT_N_ENTS; i ++)
    if (int_n_enabled_p[i]
	&& TYPE_MODE (type) == int_n_data[i].m
	&& TYPE_PRECISION (type) == int_n_data[i].bitsize)
	return unsignedp
	  ? int_n_trees[i].unsigned_type
	  : int_n_trees[i].signed_type;

#if HOST_BITS_PER_WIDE_INT >= 64
  if (TYPE_OK (intTI_type_node))
    return unsignedp ? unsigned_intTI_type_node : intTI_type_node;
#endif
  if (TYPE_OK (intDI_type_node))
    return unsignedp ? unsigned_intDI_type_node : intDI_type_node;
  if (TYPE_OK (intSI_type_node))
    return unsignedp ? unsigned_intSI_type_node : intSI_type_node;
  if (TYPE_OK (intHI_type_node))
    return unsignedp ? unsigned_intHI_type_node : intHI_type_node;
  if (TYPE_OK (intQI_type_node))
    return unsignedp ? unsigned_intQI_type_node : intQI_type_node;

#undef GIMPLE_FIXED_TYPES
#undef GIMPLE_FIXED_MODE_TYPES
#undef GIMPLE_FIXED_TYPES_SAT
#undef GIMPLE_FIXED_MODE_TYPES_SAT
#undef TYPE_OK

  return build_nonstandard_integer_type (TYPE_PRECISION (type), unsignedp);
}


/* Return an unsigned type the same as TYPE in other respects.  */

tree
gimple_unsigned_type (tree type)
{
  return gimple_signed_or_unsigned_type (true, type);
}


/* Return a signed type the same as TYPE in other respects.  */

tree
gimple_signed_type (tree type)
{
  return gimple_signed_or_unsigned_type (false, type);
}


/* Return the typed-based alias set for T, which may be an expression
   or a type.  Return -1 if we don't do anything special.  */

alias_set_type
gimple_get_alias_set (tree t)
{
  tree u;

  /* Permit type-punning when accessing a union, provided the access
     is directly through the union.  For example, this code does not
     permit taking the address of a union member and then storing
     through it.  Even the type-punning allowed here is a GCC
     extension, albeit a common and useful one; the C standard says
     that such accesses have implementation-defined behavior.  */
  for (u = t;
       TREE_CODE (u) == COMPONENT_REF || TREE_CODE (u) == ARRAY_REF;
       u = TREE_OPERAND (u, 0))
    if (TREE_CODE (u) == COMPONENT_REF
	&& TREE_CODE (TREE_TYPE (TREE_OPERAND (u, 0))) == UNION_TYPE)
      return 0;

  /* That's all the expressions we handle specially.  */
  if (!TYPE_P (t))
    return -1;

  /* For convenience, follow the C standard when dealing with
     character types.  Any object may be accessed via an lvalue that
     has character type.  */
  if (t == char_type_node
      || t == signed_char_type_node
      || t == unsigned_char_type_node)
    return 0;

  /* Allow aliasing between signed and unsigned variants of the same
     type.  We treat the signed variant as canonical.  */
  if (TREE_CODE (t) == INTEGER_TYPE && TYPE_UNSIGNED (t))
    {
      tree t1 = gimple_signed_type (t);

      /* t1 == t can happen for boolean nodes which are always unsigned.  */
      if (t1 != t)
	return get_alias_set (t1);
    }

  return -1;
}


/* Helper for gimple_ior_addresses_taken_1.  */

static bool
gimple_ior_addresses_taken_1 (gimple, tree addr, tree, void *data)
{
  bitmap addresses_taken = (bitmap)data;
  addr = get_base_address (addr);
  if (addr
      && DECL_P (addr))
    {
      bitmap_set_bit (addresses_taken, DECL_UID (addr));
      return true;
    }
  return false;
}

/* Set the bit for the uid of all decls that have their address taken
   in STMT in the ADDRESSES_TAKEN bitmap.  Returns true if there
   were any in this stmt.  */

bool
gimple_ior_addresses_taken (bitmap addresses_taken, gimple stmt)
{
  return walk_stmt_load_store_addr_ops (stmt, addresses_taken, NULL, NULL,
					gimple_ior_addresses_taken_1);
}


/* Return true if TYPE1 and TYPE2 are compatible enough for builtin
   processing.  */

static bool
validate_type (tree type1, tree type2)
{
  if (INTEGRAL_TYPE_P (type1)
      && INTEGRAL_TYPE_P (type2))
    ;
  else if (POINTER_TYPE_P (type1)
	   && POINTER_TYPE_P (type2))
    ;
  else if (TREE_CODE (type1)
	   != TREE_CODE (type2))
    return false;
  return true;
}

/* Return true when STMTs arguments and return value match those of FNDECL,
   a decl of a builtin function.  */

bool
gimple_builtin_call_types_compatible_p (const_gimple stmt, tree fndecl)
{
  gcc_checking_assert (DECL_BUILT_IN_CLASS (fndecl) != NOT_BUILT_IN);

  tree ret = gimple_call_lhs (stmt);
  if (ret
      && !validate_type (TREE_TYPE (ret), TREE_TYPE (TREE_TYPE (fndecl))))
    return false;

  tree targs = TYPE_ARG_TYPES (TREE_TYPE (fndecl));
  unsigned nargs = gimple_call_num_args (stmt);
  for (unsigned i = 0; i < nargs; ++i)
    {
      /* Variadic args follow.  */
      if (!targs)
	return true;
      tree arg = gimple_call_arg (stmt, i);
      if (!validate_type (TREE_TYPE (arg), TREE_VALUE (targs)))
	return false;
      targs = TREE_CHAIN (targs);
    }
  if (targs && !VOID_TYPE_P (TREE_VALUE (targs)))
    return false;
  return true;
}

/* Return true when STMT is builtins call.  */

bool
gimple_call_builtin_p (const_gimple stmt)
{
  tree fndecl;
  if (is_gimple_call (stmt)
      && (fndecl = gimple_call_fndecl (stmt)) != NULL_TREE
      && DECL_BUILT_IN_CLASS (fndecl) != NOT_BUILT_IN)
    return gimple_builtin_call_types_compatible_p (stmt, fndecl);
  return false;
}

/* Return true when STMT is builtins call to CLASS.  */

bool
gimple_call_builtin_p (const_gimple stmt, enum built_in_class klass)
{
  tree fndecl;
  if (is_gimple_call (stmt)
      && (fndecl = gimple_call_fndecl (stmt)) != NULL_TREE
      && DECL_BUILT_IN_CLASS (fndecl) == klass)
    return gimple_builtin_call_types_compatible_p (stmt, fndecl);
  return false;
}

/* Return true when STMT is builtins call to CODE of CLASS.  */

bool
gimple_call_builtin_p (const_gimple stmt, enum built_in_function code)
{
  tree fndecl;
  if (is_gimple_call (stmt)
      && (fndecl = gimple_call_fndecl (stmt)) != NULL_TREE
      && DECL_BUILT_IN_CLASS (fndecl) == BUILT_IN_NORMAL 
      && DECL_FUNCTION_CODE (fndecl) == code)
    return gimple_builtin_call_types_compatible_p (stmt, fndecl);
  return false;
}

/* Return true if STMT clobbers memory.  STMT is required to be a
   GIMPLE_ASM.  */

bool
gimple_asm_clobbers_memory_p (const gasm *stmt)
{
  unsigned i;

  for (i = 0; i < gimple_asm_nclobbers (stmt); i++)
    {
      tree op = gimple_asm_clobber_op (stmt, i);
      if (strcmp (TREE_STRING_POINTER (TREE_VALUE (op)), "memory") == 0)
	return true;
    }

  return false;
}

/* Dump bitmap SET (assumed to contain VAR_DECLs) to FILE.  */

void
dump_decl_set (FILE *file, bitmap set)
{
  if (set)
    {
      bitmap_iterator bi;
      unsigned i;

      fprintf (file, "{ ");

      EXECUTE_IF_SET_IN_BITMAP (set, 0, i, bi)
	{
	  fprintf (file, "D.%u", i);
	  fprintf (file, " ");
	}

      fprintf (file, "}");
    }
  else
    fprintf (file, "NIL");
}

/* Return true when CALL is a call stmt that definitely doesn't
   free any memory or makes it unavailable otherwise.  */
bool
nonfreeing_call_p (gimple call)
{
  if (gimple_call_builtin_p (call, BUILT_IN_NORMAL)
      && gimple_call_flags (call) & ECF_LEAF)
    switch (DECL_FUNCTION_CODE (gimple_call_fndecl (call)))
      {
	/* Just in case these become ECF_LEAF in the future.  */
	case BUILT_IN_FREE:
	case BUILT_IN_TM_FREE:
	case BUILT_IN_REALLOC:
	case BUILT_IN_STACK_RESTORE:
	  return false;
	default:
	  return true;
      }
  else if (gimple_call_internal_p (call))
    switch (gimple_call_internal_fn (call))
      {
      case IFN_ABNORMAL_DISPATCHER:
        return true;
      default:
	if (gimple_call_flags (call) & ECF_LEAF)
	  return true;
	return false;
      }

  tree fndecl = gimple_call_fndecl (call);
  if (!fndecl)
    return false;
  struct cgraph_node *n = cgraph_node::get (fndecl);
  if (!n)
    return false;
  enum availability availability;
  n = n->function_symbol (&availability);
  if (!n || availability <= AVAIL_INTERPOSABLE)
    return false;
  return n->nonfreeing_fn;
}

/* Callback for walk_stmt_load_store_ops.
 
   Return TRUE if OP will dereference the tree stored in DATA, FALSE
   otherwise.

   This routine only makes a superficial check for a dereference.  Thus
   it must only be used if it is safe to return a false negative.  */
static bool
check_loadstore (gimple, tree op, tree, void *data)
{
  if ((TREE_CODE (op) == MEM_REF || TREE_CODE (op) == TARGET_MEM_REF)
      && operand_equal_p (TREE_OPERAND (op, 0), (tree)data, 0))
    return true;
  return false;
}

/* If OP can be inferred to be non-NULL after STMT executes, return true.

   DEREFERENCE is TRUE if we can use a pointer dereference to infer a
   non-NULL range, FALSE otherwise.

   ATTRIBUTE is TRUE if we can use attributes to infer a non-NULL range
   for function arguments and return values.  FALSE otherwise.  */

bool
infer_nonnull_range (gimple stmt, tree op, bool dereference, bool attribute)
{
  /* We can only assume that a pointer dereference will yield
     non-NULL if -fdelete-null-pointer-checks is enabled.  */
  if (!flag_delete_null_pointer_checks
      || !POINTER_TYPE_P (TREE_TYPE (op))
      || gimple_code (stmt) == GIMPLE_ASM)
    return false;

  if (dereference
      && walk_stmt_load_store_ops (stmt, (void *)op,
				   check_loadstore, check_loadstore))
    return true;

  if (attribute
      && is_gimple_call (stmt) && !gimple_call_internal_p (stmt))
    {
      tree fntype = gimple_call_fntype (stmt);
      tree attrs = TYPE_ATTRIBUTES (fntype);
      for (; attrs; attrs = TREE_CHAIN (attrs))
	{
	  attrs = lookup_attribute ("nonnull", attrs);

	  /* If "nonnull" wasn't specified, we know nothing about
	     the argument.  */
	  if (attrs == NULL_TREE)
	    return false;

	  /* If "nonnull" applies to all the arguments, then ARG
	     is non-null if it's in the argument list.  */
	  if (TREE_VALUE (attrs) == NULL_TREE)
	    {
	      for (unsigned int i = 0; i < gimple_call_num_args (stmt); i++)
		{
		  if (POINTER_TYPE_P (TREE_TYPE (gimple_call_arg (stmt, i)))
		      && operand_equal_p (op, gimple_call_arg (stmt, i), 0))
		    return true;
		}
	      return false;
	    }

	  /* Now see if op appears in the nonnull list.  */
	  for (tree t = TREE_VALUE (attrs); t; t = TREE_CHAIN (t))
	    {
	      int idx = TREE_INT_CST_LOW (TREE_VALUE (t)) - 1;
	      tree arg = gimple_call_arg (stmt, idx);
	      if (operand_equal_p (op, arg, 0))
		return true;
	    }
	}
    }

  /* If this function is marked as returning non-null, then we can
     infer OP is non-null if it is used in the return statement.  */
  if (attribute)
    if (greturn *return_stmt = dyn_cast <greturn *> (stmt))
      if (gimple_return_retval (return_stmt)
	  && operand_equal_p (gimple_return_retval (return_stmt), op, 0)
	  && lookup_attribute ("returns_nonnull",
			       TYPE_ATTRIBUTES (TREE_TYPE (current_function_decl))))
	return true;

  return false;
}

/* Compare two case labels.  Because the front end should already have
   made sure that case ranges do not overlap, it is enough to only compare
   the CASE_LOW values of each case label.  */

static int
compare_case_labels (const void *p1, const void *p2)
{
  const_tree const case1 = *(const_tree const*)p1;
  const_tree const case2 = *(const_tree const*)p2;

  /* The 'default' case label always goes first.  */
  if (!CASE_LOW (case1))
    return -1;
  else if (!CASE_LOW (case2))
    return 1;
  else
    return tree_int_cst_compare (CASE_LOW (case1), CASE_LOW (case2));
}

/* Sort the case labels in LABEL_VEC in place in ascending order.  */

void
sort_case_labels (vec<tree> label_vec)
{
  label_vec.qsort (compare_case_labels);
}

/* Prepare a vector of case labels to be used in a GIMPLE_SWITCH statement.

   LABELS is a vector that contains all case labels to look at.

   INDEX_TYPE is the type of the switch index expression.  Case labels
   in LABELS are discarded if their values are not in the value range
   covered by INDEX_TYPE.  The remaining case label values are folded
   to INDEX_TYPE.

   If a default case exists in LABELS, it is removed from LABELS and
   returned in DEFAULT_CASEP.  If no default case exists, but the
   case labels already cover the whole range of INDEX_TYPE, a default
   case is returned pointing to one of the existing case labels.
   Otherwise DEFAULT_CASEP is set to NULL_TREE.

   DEFAULT_CASEP may be NULL, in which case the above comment doesn't
   apply and no action is taken regardless of whether a default case is
   found or not.  */

void
preprocess_case_label_vec_for_gimple (vec<tree> labels,
				      tree index_type,
				      tree *default_casep)
{
  tree min_value, max_value;
  tree default_case = NULL_TREE;
  size_t i, len;

  i = 0;
  min_value = TYPE_MIN_VALUE (index_type);
  max_value = TYPE_MAX_VALUE (index_type);
  while (i < labels.length ())
    {
      tree elt = labels[i];
      tree low = CASE_LOW (elt);
      tree high = CASE_HIGH (elt);
      bool remove_element = FALSE;

      if (low)
	{
	  gcc_checking_assert (TREE_CODE (low) == INTEGER_CST);
	  gcc_checking_assert (!high || TREE_CODE (high) == INTEGER_CST);

	  /* This is a non-default case label, i.e. it has a value.

	     See if the case label is reachable within the range of
	     the index type.  Remove out-of-range case values.  Turn
	     case ranges into a canonical form (high > low strictly)
	     and convert the case label values to the index type.

	     NB: The type of gimple_switch_index() may be the promoted
	     type, but the case labels retain the original type.  */

	  if (high)
	    {
	      /* This is a case range.  Discard empty ranges.
		 If the bounds or the range are equal, turn this
		 into a simple (one-value) case.  */
	      int cmp = tree_int_cst_compare (high, low);
	      if (cmp < 0)
		remove_element = TRUE;
	      else if (cmp == 0)
		high = NULL_TREE;
	    }

	  if (! high)
	    {
	      /* If the simple case value is unreachable, ignore it.  */
	      if ((TREE_CODE (min_value) == INTEGER_CST
		   && tree_int_cst_compare (low, min_value) < 0)
		  || (TREE_CODE (max_value) == INTEGER_CST
		      && tree_int_cst_compare (low, max_value) > 0))
		remove_element = TRUE;
	      else
		low = fold_convert (index_type, low);
	    }
	  else
	    {
	      /* If the entire case range is unreachable, ignore it.  */
	      if ((TREE_CODE (min_value) == INTEGER_CST
		   && tree_int_cst_compare (high, min_value) < 0)
		  || (TREE_CODE (max_value) == INTEGER_CST
		      && tree_int_cst_compare (low, max_value) > 0))
		remove_element = TRUE;
	      else
		{
		  /* If the lower bound is less than the index type's
		     minimum value, truncate the range bounds.  */
		  if (TREE_CODE (min_value) == INTEGER_CST
		      && tree_int_cst_compare (low, min_value) < 0)
		    low = min_value;
		  low = fold_convert (index_type, low);

		  /* If the upper bound is greater than the index type's
		     maximum value, truncate the range bounds.  */
		  if (TREE_CODE (max_value) == INTEGER_CST
		      && tree_int_cst_compare (high, max_value) > 0)
		    high = max_value;
		  high = fold_convert (index_type, high);

		  /* We may have folded a case range to a one-value case.  */
		  if (tree_int_cst_equal (low, high))
		    high = NULL_TREE;
		}
	    }

	  CASE_LOW (elt) = low;
	  CASE_HIGH (elt) = high;
	}
      else
	{
	  gcc_assert (!default_case);
	  default_case = elt;
	  /* The default case must be passed separately to the
	     gimple_build_switch routine.  But if DEFAULT_CASEP
	     is NULL, we do not remove the default case (it would
	     be completely lost).  */
	  if (default_casep)
	    remove_element = TRUE;
	}

      if (remove_element)
	labels.ordered_remove (i);
      else
	i++;
    }
  len = i;

  if (!labels.is_empty ())
    sort_case_labels (labels);

  if (default_casep && !default_case)
    {
      /* If the switch has no default label, add one, so that we jump
	 around the switch body.  If the labels already cover the whole
	 range of the switch index_type, add the default label pointing
	 to one of the existing labels.  */
      if (len
	  && TYPE_MIN_VALUE (index_type)
	  && TYPE_MAX_VALUE (index_type)
	  && tree_int_cst_equal (CASE_LOW (labels[0]),
				 TYPE_MIN_VALUE (index_type)))
	{
	  tree low, high = CASE_HIGH (labels[len - 1]);
	  if (!high)
	    high = CASE_LOW (labels[len - 1]);
	  if (tree_int_cst_equal (high, TYPE_MAX_VALUE (index_type)))
	    {
	      for (i = 1; i < len; i++)
		{
		  high = CASE_LOW (labels[i]);
		  low = CASE_HIGH (labels[i - 1]);
		  if (!low)
		    low = CASE_LOW (labels[i - 1]);
		  if (wi::add (low, 1) != high)
		    break;
		}
	      if (i == len)
		{
		  tree label = CASE_LABEL (labels[0]);
		  default_case = build_case_label (NULL_TREE, NULL_TREE,
						   label);
		}
	    }
	}
    }

  if (default_casep)
    *default_casep = default_case;
}

/* Set the location of all statements in SEQ to LOC.  */

void
gimple_seq_set_location (gimple_seq seq, location_t loc)
{
  for (gimple_stmt_iterator i = gsi_start (seq); !gsi_end_p (i); gsi_next (&i))
    gimple_set_location (gsi_stmt (i), loc);
}

/* Release SSA_NAMEs in SEQ as well as the GIMPLE statements.  */

void
gimple_seq_discard (gimple_seq seq)
{
  gimple_stmt_iterator gsi;

  for (gsi = gsi_start (seq); !gsi_end_p (gsi); )
    {
      gimple stmt = gsi_stmt (gsi);
      gsi_remove (&gsi, true);
      release_defs (stmt);
      ggc_free (stmt);
    }
}

/* See if STMT now calls function that takes no parameters and if so, drop
   call arguments.  This is used when devirtualization machinery redirects
   to __builtiln_unreacahble or __cxa_pure_virutal.  */

void
maybe_remove_unused_call_args (struct function *fn, gimple stmt)
{
  tree decl = gimple_call_fndecl (stmt);
  if (TYPE_ARG_TYPES (TREE_TYPE (decl))
      && TREE_VALUE (TYPE_ARG_TYPES (TREE_TYPE (decl))) == void_type_node
      && gimple_call_num_args (stmt))
    {
      gimple_set_num_ops (stmt, 3);
      update_stmt_fn (fn, stmt);
    }
}<|MERGE_RESOLUTION|>--- conflicted
+++ resolved
@@ -1404,11 +1404,7 @@
 /* Return the "fn spec" string for call STMT.  */
 
 static const_tree
-<<<<<<< HEAD
-gimple_call_fnspec (const_gimple stmt)
-=======
 gimple_call_fnspec (const gcall *stmt)
->>>>>>> d5ad84b3
 {
   tree type, attr;
 
