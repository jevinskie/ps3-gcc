--- conflicted
+++ resolved
@@ -1149,11 +1149,7 @@
          "asan-instrumentation-with-call-threshold",
          "Use callbacks instead of inline code if number of accesses "
          "in function becomes greater or equal to this number",
-<<<<<<< HEAD
-         INT_MAX, 0, INT_MAX)
-=======
          7000, 0, INT_MAX)
->>>>>>> d5ad84b3
 
 DEFPARAM (PARAM_UNINIT_CONTROL_DEP_ATTEMPTS,
 	  "uninit-control-dep-attempts",
