/* Natural loop functions
   Copyright (C) 1987-2013 Free Software Foundation, Inc.

This file is part of GCC.

GCC is free software; you can redistribute it and/or modify it under
the terms of the GNU General Public License as published by the Free
Software Foundation; either version 3, or (at your option) any later
version.

GCC is distributed in the hope that it will be useful, but WITHOUT ANY
WARRANTY; without even the implied warranty of MERCHANTABILITY or
FITNESS FOR A PARTICULAR PURPOSE.  See the GNU General Public License
for more details.

You should have received a copy of the GNU General Public License
along with GCC; see the file COPYING3.  If not see
<http://www.gnu.org/licenses/>.  */

#ifndef GCC_CFGLOOP_H
#define GCC_CFGLOOP_H

#include "basic-block.h"
#include "double-int.h"

#include "bitmap.h"
#include "sbitmap.h"

/* Structure to hold decision about unrolling/peeling.  */
enum lpt_dec
{
  LPT_NONE,
  LPT_PEEL_COMPLETELY,
  LPT_PEEL_SIMPLE,
  LPT_UNROLL_CONSTANT,
  LPT_UNROLL_RUNTIME,
  LPT_UNROLL_STUPID
};

struct GTY (()) lpt_decision {
  enum lpt_dec decision;
  unsigned times;
};

/* The type of extend applied to an IV.  */
enum iv_extend_code
{
  IV_SIGN_EXTEND,
  IV_ZERO_EXTEND,
  IV_UNKNOWN_EXTEND
};

/* The structure describing a bound on number of iterations of a loop.  */

struct GTY ((chain_next ("%h.next"))) nb_iter_bound {
  /* The statement STMT is executed at most ...  */
  gimple stmt;

  /* ... BOUND + 1 times (BOUND must be an unsigned constant).
     The + 1 is added for the following reasons:

     a) 0 would otherwise be unused, while we would need to care more about
        overflows (as MAX + 1 is sometimes produced as the estimate on number
	of executions of STMT).
     b) it is consistent with the result of number_of_iterations_exit.  */
  double_int bound;

  /* True if the statement will cause the loop to be leaved the (at most)
     BOUND + 1-st time it is executed, that is, all the statements after it
     are executed at most BOUND times.  */
  bool is_exit;

  /* The next bound in the list.  */
  struct nb_iter_bound *next;
};

/* Description of the loop exit.  */

struct GTY (()) loop_exit {
  /* The exit edge.  */
  edge e;

  /* Previous and next exit in the list of the exits of the loop.  */
  struct loop_exit *prev;
  struct loop_exit *next;

  /* Next element in the list of loops from that E exits.  */
  struct loop_exit *next_e;
};

typedef struct loop *loop_p;

/* An integer estimation of the number of iterations.  Estimate_state
   describes what is the state of the estimation.  */
enum loop_estimation
{
  /* Estimate was not computed yet.  */
  EST_NOT_COMPUTED,
  /* Estimate is ready.  */
  EST_AVAILABLE
};

/* Structure to hold information for each natural loop.  */
struct GTY ((chain_next ("%h.next"))) loop {
  /* Index into loops array.  */
  int num;

  /* Number of loop insns.  */
  unsigned ninsns;

  /* Basic block of loop header.  */
  basic_block header;

  /* Basic block of loop latch.  */
  basic_block latch;

  /* For loop unrolling/peeling decision.  */
  struct lpt_decision lpt_decision;

  /* Average number of executed insns per iteration.  */
  unsigned av_ninsns;

  /* Number of blocks contained within the loop.  */
  unsigned num_nodes;

  /* Superloops of the loop, starting with the outermost loop.  */
  vec<loop_p, va_gc> *superloops;

  /* The first inner (child) loop or NULL if innermost loop.  */
  struct loop *inner;

  /* Link to the next (sibling) loop.  */
  struct loop *next;

  /* Auxiliary info specific to a pass.  */
  PTR GTY ((skip (""))) aux;

  /* The number of times the latch of the loop is executed.  This can be an
     INTEGER_CST, or a symbolic expression representing the number of
     iterations like "N - 1", or a COND_EXPR containing the runtime
     conditions under which the number of iterations is non zero.

     Don't access this field directly: number_of_latch_executions
     computes and caches the computed information in this field.  */
  tree nb_iterations;

  /* An integer guaranteed to be greater or equal to nb_iterations.  Only
     valid if any_upper_bound is true.  */
  double_int nb_iterations_upper_bound;

  /* An integer giving an estimate on nb_iterations.  Unlike
     nb_iterations_upper_bound, there is no guarantee that it is at least
     nb_iterations.  */
  double_int nb_iterations_estimate;

  bool any_upper_bound;
  bool any_estimate;

  /* True if the loop can be parallel.  */
  bool can_be_parallel;

  /* True if -Waggressive-loop-optimizations warned about this loop
     already.  */
  bool warned_aggressive_loop_optimizations;

  /* An integer estimation of the number of iterations.  Estimate_state
     describes what is the state of the estimation.  */
  enum loop_estimation estimate_state;

  /* Upper bound on number of iterations of a loop.  */
  struct nb_iter_bound *bounds;

  /* Head of the cyclic list of the exits of the loop.  */
  struct loop_exit *exits;
};

/* Flags for state of loop structure.  */
enum
{
  LOOPS_HAVE_PREHEADERS = 1,
  LOOPS_HAVE_SIMPLE_LATCHES = 2,
  LOOPS_HAVE_MARKED_IRREDUCIBLE_REGIONS = 4,
  LOOPS_HAVE_RECORDED_EXITS = 8,
  LOOPS_MAY_HAVE_MULTIPLE_LATCHES = 16,
  LOOP_CLOSED_SSA = 32,
  LOOPS_NEED_FIXUP = 64,
  LOOPS_HAVE_FALLTHRU_PREHEADERS = 128
};

#define LOOPS_NORMAL (LOOPS_HAVE_PREHEADERS | LOOPS_HAVE_SIMPLE_LATCHES \
		      | LOOPS_HAVE_MARKED_IRREDUCIBLE_REGIONS)
#define AVOID_CFG_MODIFICATIONS (LOOPS_MAY_HAVE_MULTIPLE_LATCHES)

/* Structure to hold CFG information about natural loops within a function.  */
struct GTY (()) loops {
  /* State of loops.  */
  int state;

  /* Array of the loops.  */
  vec<loop_p, va_gc> *larray;

  /* Maps edges to the list of their descriptions as loop exits.  Edges
     whose sources or destinations have loop_father == NULL (which may
     happen during the cfg manipulations) should not appear in EXITS.  */
  htab_t GTY((param_is (struct loop_exit))) exits;

  /* Pointer to root of loop hierarchy tree.  */
  struct loop *tree_root;
};

/* Loop recognition.  */
bool bb_loop_header_p (basic_block);
extern struct loops *flow_loops_find (struct loops *);
extern void disambiguate_loops_with_multiple_latches (void);
extern void flow_loops_free (struct loops *);
extern void flow_loops_dump (FILE *,
			     void (*)(const struct loop *, FILE *, int), int);
extern void flow_loop_dump (const struct loop *, FILE *,
			    void (*)(const struct loop *, FILE *, int), int);
struct loop *alloc_loop (void);
extern void flow_loop_free (struct loop *);
int flow_loop_nodes_find (basic_block, struct loop *);
unsigned fix_loop_structure (bitmap changed_bbs);
bool mark_irreducible_loops (void);
void release_recorded_exits (void);
void record_loop_exits (void);
void rescan_loop_exit (edge, bool, bool);

/* Loop data structure manipulation/querying.  */
extern void flow_loop_tree_node_add (struct loop *, struct loop *);
extern void flow_loop_tree_node_remove (struct loop *);
extern void add_loop (struct loop *, struct loop *);
extern bool flow_loop_nested_p	(const struct loop *, const struct loop *);
extern bool flow_bb_inside_loop_p (const struct loop *, const_basic_block);
extern struct loop * find_common_loop (struct loop *, struct loop *);
struct loop *superloop_at_depth (struct loop *, unsigned);
struct eni_weights_d;
extern unsigned tree_num_loop_insns (struct loop *, struct eni_weights_d *);
extern int num_loop_insns (const struct loop *);
extern int average_num_loop_insns (const struct loop *);
extern unsigned get_loop_level (const struct loop *);
extern bool loop_exit_edge_p (const struct loop *, const_edge);
extern bool loop_exits_to_bb_p (struct loop *, basic_block);
extern bool loop_exits_from_bb_p (struct loop *, basic_block);
extern void mark_loop_exit_edges (void);
extern location_t get_loop_location (struct loop *loop);

/* Loops & cfg manipulation.  */
extern basic_block *get_loop_body (const struct loop *);
extern unsigned get_loop_body_with_size (const struct loop *, basic_block *,
					 unsigned);
extern basic_block *get_loop_body_in_dom_order (const struct loop *);
extern basic_block *get_loop_body_in_bfs_order (const struct loop *);
extern basic_block *get_loop_body_in_custom_order (const struct loop *,
			       int (*) (const void *, const void *));

extern vec<edge> get_loop_exit_edges (const struct loop *);
extern edge single_exit (const struct loop *);
extern edge single_likely_exit (struct loop *loop);
extern unsigned num_loop_branches (const struct loop *);

extern edge loop_preheader_edge (const struct loop *);
extern edge loop_latch_edge (const struct loop *);

extern void add_bb_to_loop (basic_block, struct loop *);
extern void remove_bb_from_loops (basic_block);

extern void cancel_loop_tree (struct loop *);
extern void delete_loop (struct loop *);

enum
{
  CP_SIMPLE_PREHEADERS = 1,
  CP_FALLTHRU_PREHEADERS = 2
};

basic_block create_preheader (struct loop *, int);
extern void create_preheaders (int);
extern void force_single_succ_latches (void);

extern void verify_loop_structure (void);

/* Loop analysis.  */
extern bool just_once_each_iteration_p (const struct loop *, const_basic_block);
gcov_type expected_loop_iterations_unbounded (const struct loop *);
extern unsigned expected_loop_iterations (const struct loop *);
extern rtx doloop_condition_get (rtx);

void estimate_numbers_of_iterations_loop (struct loop *);
void record_niter_bound (struct loop *, double_int, bool, bool);
bool estimated_loop_iterations (struct loop *, double_int *);
bool max_loop_iterations (struct loop *, double_int *);
HOST_WIDE_INT estimated_loop_iterations_int (struct loop *);
HOST_WIDE_INT max_loop_iterations_int (struct loop *);
bool max_stmt_executions (struct loop *, double_int *);
bool estimated_stmt_executions (struct loop *, double_int *);
HOST_WIDE_INT max_stmt_executions_int (struct loop *);
HOST_WIDE_INT estimated_stmt_executions_int (struct loop *);

/* Loop manipulation.  */
extern bool can_duplicate_loop_p (const struct loop *loop);

#define DLTHE_FLAG_UPDATE_FREQ	1	/* Update frequencies in
					   duplicate_loop_to_header_edge.  */
#define DLTHE_RECORD_COPY_NUMBER 2	/* Record copy number in the aux
					   field of newly create BB.  */
#define DLTHE_FLAG_COMPLETTE_PEEL 4	/* Update frequencies expecting
					   a complete peeling.  */

extern edge create_empty_if_region_on_edge (edge, tree);
extern struct loop *create_empty_loop_on_edge (edge, tree, tree, tree, tree,
					       tree *, tree *, struct loop *);
extern struct loop * duplicate_loop (struct loop *, struct loop *);
extern void copy_loop_info (struct loop *loop, struct loop *target);
extern void duplicate_subloops (struct loop *, struct loop *);
extern bool duplicate_loop_to_header_edge (struct loop *, edge,
					   unsigned, sbitmap, edge,
 					   vec<edge> *, int);
extern struct loop *loopify (edge, edge,
			     basic_block, edge, edge, bool,
			     unsigned, unsigned);
struct loop * loop_version (struct loop *, void *,
			    basic_block *, unsigned, unsigned, unsigned, bool);
extern bool remove_path (edge);
extern void unloop (struct loop *, bool *, bitmap);
extern void scale_loop_frequencies (struct loop *, int, int);

/* Induction variable analysis.  */

/* The description of induction variable.  The things are a bit complicated
   due to need to handle subregs and extends.  The value of the object described
   by it can be obtained as follows (all computations are done in extend_mode):

   Value in i-th iteration is
     delta + mult * extend_{extend_mode} (subreg_{mode} (base + i * step)).

   If first_special is true, the value in the first iteration is
     delta + mult * base

   If extend = UNKNOWN, first_special must be false, delta 0, mult 1 and value is
     subreg_{mode} (base + i * step)

   The get_iv_value function can be used to obtain these expressions.

   ??? Add a third mode field that would specify the mode in that inner
   computation is done, which would enable it to be different from the
   outer one?  */

struct rtx_iv
{
  /* Its base and step (mode of base and step is supposed to be extend_mode,
     see the description above).  */
  rtx base, step;

  /* The type of extend applied to it (IV_SIGN_EXTEND, IV_ZERO_EXTEND,
     or IV_UNKNOWN_EXTEND).  */
  enum iv_extend_code extend;

  /* Operations applied in the extended mode.  */
  rtx delta, mult;

  /* The mode it is extended to.  */
  enum machine_mode extend_mode;

  /* The mode the variable iterates in.  */
  enum machine_mode mode;

  /* Whether the first iteration needs to be handled specially.  */
  unsigned first_special : 1;
};

/* The description of an exit from the loop and of the number of iterations
   till we take the exit.  */

struct niter_desc
{
  /* The edge out of the loop.  */
  edge out_edge;

  /* The other edge leading from the condition.  */
  edge in_edge;

  /* True if we are able to say anything about number of iterations of the
     loop.  */
  bool simple_p;

  /* True if the loop iterates the constant number of times.  */
  bool const_iter;

  /* Number of iterations if constant.  */
  unsigned HOST_WIDEST_INT niter;

  /* Assumptions under that the rest of the information is valid.  */
  rtx assumptions;

  /* Assumptions under that the loop ends before reaching the latch,
     even if value of niter_expr says otherwise.  */
  rtx noloop_assumptions;

  /* Condition under that the loop is infinite.  */
  rtx infinite;

  /* Whether the comparison is signed.  */
  bool signed_p;

  /* The mode in that niter_expr should be computed.  */
  enum machine_mode mode;

  /* The number of iterations of the loop.  */
  rtx niter_expr;
};

extern void iv_analysis_loop_init (struct loop *);
extern bool iv_analyze (rtx, rtx, struct rtx_iv *);
extern bool iv_analyze_result (rtx, rtx, struct rtx_iv *);
extern bool iv_analyze_expr (rtx, rtx, enum machine_mode, struct rtx_iv *);
extern rtx get_iv_value (struct rtx_iv *, rtx);
extern bool biv_p (rtx, rtx);
extern void find_simple_exit (struct loop *, struct niter_desc *);
extern void iv_analysis_done (void);

extern struct niter_desc *get_simple_loop_desc (struct loop *loop);
extern void free_simple_loop_desc (struct loop *loop);

static inline struct niter_desc *
simple_loop_desc (struct loop *loop)
{
  return (struct niter_desc *) loop->aux;
}

/* Accessors for the loop structures.  */

/* Returns the loop with index NUM from current_loops.  */

static inline struct loop *
get_loop (unsigned num)
{
  return (*current_loops->larray)[num];
}

/* Returns the number of superloops of LOOP.  */

static inline unsigned
loop_depth (const struct loop *loop)
{
  return vec_safe_length (loop->superloops);
}

/* Returns the loop depth of the loop BB belongs to.  */

static inline int
bb_loop_depth (const_basic_block bb)
{
  return bb->loop_father ? loop_depth (bb->loop_father) : 0;
}

/* Returns the immediate superloop of LOOP, or NULL if LOOP is the outermost
   loop.  */

static inline struct loop *
loop_outer (const struct loop *loop)
{
  unsigned n = vec_safe_length (loop->superloops);

  if (n == 0)
    return NULL;

  return (*loop->superloops)[n - 1];
}

/* Returns true if LOOP has at least one exit edge.  */

static inline bool
loop_has_exit_edges (const struct loop *loop)
{
  return loop->exits->next->e != NULL;
}

/* Returns the list of loops in current_loops.  */

static inline vec<loop_p, va_gc> *
get_loops (void)
{
  if (!current_loops)
    return NULL;

  return current_loops->larray;
}

/* Returns the number of loops in current_loops (including the removed
   ones and the fake loop that forms the root of the loop tree).  */

static inline unsigned
number_of_loops (void)
{
  if (!current_loops)
    return 0;

  return vec_safe_length (current_loops->larray);
}

/* Returns true if state of the loops satisfies all properties
   described by FLAGS.  */

static inline bool
loops_state_satisfies_p (unsigned flags)
{
  return (current_loops->state & flags) == flags;
}

/* Sets FLAGS to the loops state.  */

static inline void
loops_state_set (unsigned flags)
{
  current_loops->state |= flags;
}

/* Clears FLAGS from the loops state.  */

static inline void
loops_state_clear (unsigned flags)
{
  if (!current_loops)
    return;
  current_loops->state &= ~flags;
}

/* Loop iterators.  */

/* Flags for loop iteration.  */

enum li_flags
{
  LI_INCLUDE_ROOT = 1,		/* Include the fake root of the loop tree.  */
  LI_FROM_INNERMOST = 2,	/* Iterate over the loops in the reverse order,
				   starting from innermost ones.  */
  LI_ONLY_INNERMOST = 4		/* Iterate only over innermost loops.  */
};

/* The iterator for loops.  */

typedef struct
{
  /* The list of loops to visit.  */
  vec<int> to_visit;

  /* The index of the actual loop.  */
  unsigned idx;
} loop_iterator;

static inline void
fel_next (loop_iterator *li, loop_p *loop)
{
  int anum;

  while (li->to_visit.iterate (li->idx, &anum))
    {
      li->idx++;
      *loop = get_loop (anum);
      if (*loop)
	return;
    }

  li->to_visit.release ();
  *loop = NULL;
}

static inline void
fel_init (loop_iterator *li, loop_p *loop, unsigned flags)
{
  struct loop *aloop;
  unsigned i;
  int mn;

  li->idx = 0;
  if (!current_loops)
    {
      li->to_visit.create (0);
      *loop = NULL;
      return;
    }

  li->to_visit.create (number_of_loops ());
  mn = (flags & LI_INCLUDE_ROOT) ? 0 : 1;

  if (flags & LI_ONLY_INNERMOST)
    {
      for (i = 0; vec_safe_iterate (current_loops->larray, i, &aloop); i++)
	if (aloop != NULL
	    && aloop->inner == NULL
	    && aloop->num >= mn)
	  li->to_visit.quick_push (aloop->num);
    }
  else if (flags & LI_FROM_INNERMOST)
    {
      /* Push the loops to LI->TO_VISIT in postorder.  */
      for (aloop = current_loops->tree_root;
	   aloop->inner != NULL;
	   aloop = aloop->inner)
	continue;

      while (1)
	{
	  if (aloop->num >= mn)
	    li->to_visit.quick_push (aloop->num);

	  if (aloop->next)
	    {
	      for (aloop = aloop->next;
		   aloop->inner != NULL;
		   aloop = aloop->inner)
		continue;
	    }
	  else if (!loop_outer (aloop))
	    break;
	  else
	    aloop = loop_outer (aloop);
	}
    }
  else
    {
      /* Push the loops to LI->TO_VISIT in preorder.  */
      aloop = current_loops->tree_root;
      while (1)
	{
	  if (aloop->num >= mn)
	    li->to_visit.quick_push (aloop->num);

	  if (aloop->inner != NULL)
	    aloop = aloop->inner;
	  else
	    {
	      while (aloop != NULL && aloop->next == NULL)
		aloop = loop_outer (aloop);
	      if (aloop == NULL)
		break;
	      aloop = aloop->next;
	    }
	}
    }

  fel_next (li, loop);
}

#define FOR_EACH_LOOP(LI, LOOP, FLAGS) \
  for (fel_init (&(LI), &(LOOP), FLAGS); \
       (LOOP); \
       fel_next (&(LI), &(LOOP)))

#define FOR_EACH_LOOP_BREAK(LI) \
  { \
<<<<<<< HEAD
    VEC_free (int, heap, (LI).to_visit); \
=======
    (LI).to_visit.release (); \
>>>>>>> e9c762ec
    break; \
  }

/* The properties of the target.  */
struct target_cfgloop {
  /* Number of available registers.  */
  unsigned x_target_avail_regs;

  /* Number of available registers that are call-clobbered.  */
  unsigned x_target_clobbered_regs;

  /* Number of registers reserved for temporary expressions.  */
  unsigned x_target_res_regs;

  /* The cost for register when there still is some reserve, but we are
     approaching the number of available registers.  */
  unsigned x_target_reg_cost[2];

  /* The cost for register when we need to spill.  */
  unsigned x_target_spill_cost[2];
};

extern struct target_cfgloop default_target_cfgloop;
#if SWITCHABLE_TARGET
extern struct target_cfgloop *this_target_cfgloop;
#else
#define this_target_cfgloop (&default_target_cfgloop)
#endif

#define target_avail_regs \
  (this_target_cfgloop->x_target_avail_regs)
#define target_clobbered_regs \
  (this_target_cfgloop->x_target_clobbered_regs)
#define target_res_regs \
  (this_target_cfgloop->x_target_res_regs)
#define target_reg_cost \
  (this_target_cfgloop->x_target_reg_cost)
#define target_spill_cost \
  (this_target_cfgloop->x_target_spill_cost)

/* Register pressure estimation for induction variable optimizations & loop
   invariant motion.  */
extern unsigned estimate_reg_pressure_cost (unsigned, unsigned, bool, bool);
extern void init_set_costs (void);

/* Loop optimizer initialization.  */
extern void loop_optimizer_init (unsigned);
extern void loop_optimizer_finalize (void);

/* Optimization passes.  */
extern void unswitch_loops (void);

enum
{
  UAP_PEEL = 1,		/* Enables loop peeling.  */
  UAP_UNROLL = 2,	/* Enables unrolling of loops if it seems profitable.  */
  UAP_UNROLL_ALL = 4	/* Enables unrolling of all loops.  */
};

extern void unroll_and_peel_loops (int);
extern void doloop_optimize_loops (void);
extern void move_loop_invariants (void);
extern bool finite_loop_p (struct loop *);
extern void scale_loop_profile (struct loop *loop, int scale, gcov_type iteration_bound);
extern vec<basic_block> get_loop_hot_path (const struct loop *loop);

/* Returns the outermost loop of the loop nest that contains LOOP.*/
static inline struct loop *
loop_outermost (struct loop *loop)
{
  unsigned n = vec_safe_length (loop->superloops);

  if (n <= 1)
    return loop;

  return (*loop->superloops)[1];
}


#endif /* GCC_CFGLOOP_H */<|MERGE_RESOLUTION|>--- conflicted
+++ resolved
@@ -650,11 +650,7 @@
 
 #define FOR_EACH_LOOP_BREAK(LI) \
   { \
-<<<<<<< HEAD
-    VEC_free (int, heap, (LI).to_visit); \
-=======
     (LI).to_visit.release (); \
->>>>>>> e9c762ec
     break; \
   }
 
