--- conflicted
+++ resolved
@@ -5782,13 +5782,8 @@
 	      rebuild_jump_labels_chain (e->insns.r);
 	      /* Put insns after parm birth, but before
 		 NOTE_INSNS_FUNCTION_BEG.  */
-<<<<<<< HEAD
-	      if (e->src == ENTRY_BLOCK_PTR
-		  && single_succ_p (ENTRY_BLOCK_PTR))
-=======
 	      if (e->src == ENTRY_BLOCK_PTR_FOR_FN (cfun)
 		  && single_succ_p (ENTRY_BLOCK_PTR_FOR_FN (cfun)))
->>>>>>> a7aa3838
 		{
 		  rtx insns = e->insns.r;
 		  e->insns.r = NULL_RTX;
