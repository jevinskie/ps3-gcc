/* OpenMP directive translation -- generate GCC trees from gfc_code.
   Copyright (C) 2005-2015 Free Software Foundation, Inc.
   Contributed by Jakub Jelinek <jakub@redhat.com>

This file is part of GCC.

GCC is free software; you can redistribute it and/or modify it under
the terms of the GNU General Public License as published by the Free
Software Foundation; either version 3, or (at your option) any later
version.

GCC is distributed in the hope that it will be useful, but WITHOUT ANY
WARRANTY; without even the implied warranty of MERCHANTABILITY or
FITNESS FOR A PARTICULAR PURPOSE.  See the GNU General Public License
for more details.

You should have received a copy of the GNU General Public License
along with GCC; see the file COPYING3.  If not see
<http://www.gnu.org/licenses/>.  */


#include "config.h"
#include "system.h"
#include "coretypes.h"
#include "hash-set.h"
#include "machmode.h"
#include "vec.h"
#include "double-int.h"
#include "input.h"
#include "alias.h"
#include "symtab.h"
#include "options.h"
#include "wide-int.h"
#include "inchash.h"
#include "tree.h"
#include "fold-const.h"
#include "gimple-expr.h"
#include "gimplify.h"	/* For create_tmp_var_raw.  */
#include "stringpool.h"
#include "gfortran.h"
#include "diagnostic-core.h"	/* For internal_error.  */
#include "trans.h"
#include "trans-stmt.h"
#include "trans-types.h"
#include "trans-array.h"
#include "trans-const.h"
#include "arith.h"
#include "omp-low.h"
#include "gomp-constants.h"

int ompws_flags;

/* True if OpenMP should privatize what this DECL points to rather
   than the DECL itself.  */

bool
gfc_omp_privatize_by_reference (const_tree decl)
{
  tree type = TREE_TYPE (decl);

  if (TREE_CODE (type) == REFERENCE_TYPE
      && (!DECL_ARTIFICIAL (decl) || TREE_CODE (decl) == PARM_DECL))
    return true;

  if (TREE_CODE (type) == POINTER_TYPE)
    {
      /* Array POINTER/ALLOCATABLE have aggregate types, all user variables
	 that have POINTER_TYPE type and aren't scalar pointers, scalar
	 allocatables, Cray pointees or C pointers are supposed to be
	 privatized by reference.  */
      if (GFC_DECL_GET_SCALAR_POINTER (decl)
	  || GFC_DECL_GET_SCALAR_ALLOCATABLE (decl)
	  || GFC_DECL_CRAY_POINTEE (decl)
	  || VOID_TYPE_P (TREE_TYPE (TREE_TYPE (decl))))
	return false;

      if (!DECL_ARTIFICIAL (decl)
	  && TREE_CODE (TREE_TYPE (type)) != FUNCTION_TYPE)
	return true;

      /* Some arrays are expanded as DECL_ARTIFICIAL pointers
	 by the frontend.  */
      if (DECL_LANG_SPECIFIC (decl)
	  && GFC_DECL_SAVED_DESCRIPTOR (decl))
	return true;
    }

  return false;
}

/* True if OpenMP sharing attribute of DECL is predetermined.  */

enum omp_clause_default_kind
gfc_omp_predetermined_sharing (tree decl)
{
  /* Associate names preserve the association established during ASSOCIATE.
     As they are implemented either as pointers to the selector or array
     descriptor and shouldn't really change in the ASSOCIATE region,
     this decl can be either shared or firstprivate.  If it is a pointer,
     use firstprivate, as it is cheaper that way, otherwise make it shared.  */
  if (GFC_DECL_ASSOCIATE_VAR_P (decl))
    {
      if (TREE_CODE (TREE_TYPE (decl)) == POINTER_TYPE)
	return OMP_CLAUSE_DEFAULT_FIRSTPRIVATE;
      else
	return OMP_CLAUSE_DEFAULT_SHARED;
    }

  if (DECL_ARTIFICIAL (decl)
      && ! GFC_DECL_RESULT (decl)
      && ! (DECL_LANG_SPECIFIC (decl)
	    && GFC_DECL_SAVED_DESCRIPTOR (decl)))
    return OMP_CLAUSE_DEFAULT_SHARED;

  /* Cray pointees shouldn't be listed in any clauses and should be
     gimplified to dereference of the corresponding Cray pointer.
     Make them all private, so that they are emitted in the debug
     information.  */
  if (GFC_DECL_CRAY_POINTEE (decl))
    return OMP_CLAUSE_DEFAULT_PRIVATE;

  /* Assumed-size arrays are predetermined shared.  */
  if (TREE_CODE (decl) == PARM_DECL
      && GFC_ARRAY_TYPE_P (TREE_TYPE (decl))
      && GFC_TYPE_ARRAY_AKIND (TREE_TYPE (decl)) == GFC_ARRAY_UNKNOWN
      && GFC_TYPE_ARRAY_UBOUND (TREE_TYPE (decl),
				GFC_TYPE_ARRAY_RANK (TREE_TYPE (decl)) - 1)
	 == NULL)
    return OMP_CLAUSE_DEFAULT_SHARED;

  /* Dummy procedures aren't considered variables by OpenMP, thus are
     disallowed in OpenMP clauses.  They are represented as PARM_DECLs
     in the middle-end, so return OMP_CLAUSE_DEFAULT_FIRSTPRIVATE here
     to avoid complaining about their uses with default(none).  */
  if (TREE_CODE (decl) == PARM_DECL
      && TREE_CODE (TREE_TYPE (decl)) == POINTER_TYPE
      && TREE_CODE (TREE_TYPE (TREE_TYPE (decl))) == FUNCTION_TYPE)
    return OMP_CLAUSE_DEFAULT_FIRSTPRIVATE;

  /* COMMON and EQUIVALENCE decls are shared.  They
     are only referenced through DECL_VALUE_EXPR of the variables
     contained in them.  If those are privatized, they will not be
     gimplified to the COMMON or EQUIVALENCE decls.  */
  if (GFC_DECL_COMMON_OR_EQUIV (decl) && ! DECL_HAS_VALUE_EXPR_P (decl))
    return OMP_CLAUSE_DEFAULT_SHARED;

  if (GFC_DECL_RESULT (decl) && ! DECL_HAS_VALUE_EXPR_P (decl))
    return OMP_CLAUSE_DEFAULT_SHARED;

  /* These are either array or derived parameters, or vtables.
     In the former cases, the OpenMP standard doesn't consider them to be
     variables at all (they can't be redefined), but they can nevertheless appear
     in parallel/task regions and for default(none) purposes treat them as shared.
     For vtables likely the same handling is desirable.  */
  if (TREE_CODE (decl) == VAR_DECL
      && TREE_READONLY (decl)
      && TREE_STATIC (decl))
    return OMP_CLAUSE_DEFAULT_SHARED;

  return OMP_CLAUSE_DEFAULT_UNSPECIFIED;
}

/* Return decl that should be used when reporting DEFAULT(NONE)
   diagnostics.  */

tree
gfc_omp_report_decl (tree decl)
{
  if (DECL_ARTIFICIAL (decl)
      && DECL_LANG_SPECIFIC (decl)
      && GFC_DECL_SAVED_DESCRIPTOR (decl))
    return GFC_DECL_SAVED_DESCRIPTOR (decl);

  return decl;
}

/* Return true if TYPE has any allocatable components.  */

static bool
gfc_has_alloc_comps (tree type, tree decl)
{
  tree field, ftype;

  if (POINTER_TYPE_P (type))
    {
      if (GFC_DECL_GET_SCALAR_ALLOCATABLE (decl))
	type = TREE_TYPE (type);
      else if (GFC_DECL_GET_SCALAR_POINTER (decl))
	return false;
    }

<<<<<<< HEAD
  while (GFC_DESCRIPTOR_TYPE_P (type) || GFC_ARRAY_TYPE_P (type))
=======
  if (GFC_DESCRIPTOR_TYPE_P (type) || GFC_ARRAY_TYPE_P (type))
>>>>>>> d5ad84b3
    type = gfc_get_element_type (type);

  if (TREE_CODE (type) != RECORD_TYPE)
    return false;

  for (field = TYPE_FIELDS (type); field; field = DECL_CHAIN (field))
    {
      ftype = TREE_TYPE (field);
      if (GFC_DECL_GET_SCALAR_ALLOCATABLE (field))
	return true;
      if (GFC_DESCRIPTOR_TYPE_P (ftype)
	  && GFC_TYPE_ARRAY_AKIND (ftype) == GFC_ARRAY_ALLOCATABLE)
	return true;
      if (gfc_has_alloc_comps (ftype, field))
	return true;
    }
  return false;
}

/* Return true if DECL in private clause needs
   OMP_CLAUSE_PRIVATE_OUTER_REF on the private clause.  */
bool
gfc_omp_private_outer_ref (tree decl)
{
  tree type = TREE_TYPE (decl);

  if (GFC_DESCRIPTOR_TYPE_P (type)
      && GFC_TYPE_ARRAY_AKIND (type) == GFC_ARRAY_ALLOCATABLE)
    return true;

  if (GFC_DECL_GET_SCALAR_ALLOCATABLE (decl))
    return true;

  if (gfc_omp_privatize_by_reference (decl))
    type = TREE_TYPE (type);

  if (gfc_has_alloc_comps (type, decl))
    return true;

  return false;
}

/* Callback for gfc_omp_unshare_expr.  */

static tree
gfc_omp_unshare_expr_r (tree *tp, int *walk_subtrees, void *)
{
  tree t = *tp;
  enum tree_code code = TREE_CODE (t);

  /* Stop at types, decls, constants like copy_tree_r.  */
  if (TREE_CODE_CLASS (code) == tcc_type
      || TREE_CODE_CLASS (code) == tcc_declaration
      || TREE_CODE_CLASS (code) == tcc_constant
      || code == BLOCK)
    *walk_subtrees = 0;
  else if (handled_component_p (t)
	   || TREE_CODE (t) == MEM_REF)
    {
      *tp = unshare_expr (t);
      *walk_subtrees = 0;
    }

  return NULL_TREE;
}

/* Unshare in expr anything that the FE which normally doesn't
   care much about tree sharing (because during gimplification
   everything is unshared) could cause problems with tree sharing
   at omp-low.c time.  */

static tree
gfc_omp_unshare_expr (tree expr)
{
  walk_tree (&expr, gfc_omp_unshare_expr_r, NULL, NULL);
  return expr;
}

enum walk_alloc_comps
{
  WALK_ALLOC_COMPS_DTOR,
  WALK_ALLOC_COMPS_DEFAULT_CTOR,
  WALK_ALLOC_COMPS_COPY_CTOR
};

/* Handle allocatable components in OpenMP clauses.  */

static tree
gfc_walk_alloc_comps (tree decl, tree dest, tree var,
		      enum walk_alloc_comps kind)
{
  stmtblock_t block, tmpblock;
  tree type = TREE_TYPE (decl), then_b, tem, field;
  gfc_init_block (&block);

  if (GFC_ARRAY_TYPE_P (type) || GFC_DESCRIPTOR_TYPE_P (type))
    {
      if (GFC_DESCRIPTOR_TYPE_P (type))
	{
	  gfc_init_block (&tmpblock);
	  tem = gfc_full_array_size (&tmpblock, decl,
				     GFC_TYPE_ARRAY_RANK (type));
	  then_b = gfc_finish_block (&tmpblock);
	  gfc_add_expr_to_block (&block, gfc_omp_unshare_expr (then_b));
	  tem = gfc_omp_unshare_expr (tem);
	  tem = fold_build2_loc (input_location, MINUS_EXPR,
				 gfc_array_index_type, tem,
				 gfc_index_one_node);
	}
      else
	{
	  if (!TYPE_DOMAIN (type)
	      || TYPE_MAX_VALUE (TYPE_DOMAIN (type)) == NULL_TREE
	      || TYPE_MIN_VALUE (TYPE_DOMAIN (type)) == error_mark_node
	      || TYPE_MAX_VALUE (TYPE_DOMAIN (type)) == error_mark_node)
	    {
	      tem = fold_build2 (EXACT_DIV_EXPR, sizetype,
				 TYPE_SIZE_UNIT (type),
				 TYPE_SIZE_UNIT (TREE_TYPE (type)));
	      tem = size_binop (MINUS_EXPR, tem, size_one_node);
	    }
	  else
	    tem = array_type_nelts (type);
	  tem = fold_convert (gfc_array_index_type, tem);
	}

      tree nelems = gfc_evaluate_now (tem, &block);
      tree index = gfc_create_var (gfc_array_index_type, "S");

      gfc_init_block (&tmpblock);
      tem = gfc_conv_array_data (decl);
      tree declvar = build_fold_indirect_ref_loc (input_location, tem);
      tree declvref = gfc_build_array_ref (declvar, index, NULL);
      tree destvar, destvref = NULL_TREE;
      if (dest)
	{
	  tem = gfc_conv_array_data (dest);
	  destvar = build_fold_indirect_ref_loc (input_location, tem);
	  destvref = gfc_build_array_ref (destvar, index, NULL);
	}
      gfc_add_expr_to_block (&tmpblock,
			     gfc_walk_alloc_comps (declvref, destvref,
						   var, kind));

      gfc_loopinfo loop;
      gfc_init_loopinfo (&loop);
      loop.dimen = 1;
      loop.from[0] = gfc_index_zero_node;
      loop.loopvar[0] = index;
      loop.to[0] = nelems;
      gfc_trans_scalarizing_loops (&loop, &tmpblock);
      gfc_add_block_to_block (&block, &loop.pre);
      return gfc_finish_block (&block);
    }
  else if (GFC_DECL_GET_SCALAR_ALLOCATABLE (var))
    {
      decl = build_fold_indirect_ref_loc (input_location, decl);
      if (dest)
	dest = build_fold_indirect_ref_loc (input_location, dest);
      type = TREE_TYPE (decl);
    }

  gcc_assert (TREE_CODE (type) == RECORD_TYPE);
  for (field = TYPE_FIELDS (type); field; field = DECL_CHAIN (field))
    {
      tree ftype = TREE_TYPE (field);
      tree declf, destf = NULL_TREE;
      bool has_alloc_comps = gfc_has_alloc_comps (ftype, field);
      if ((!GFC_DESCRIPTOR_TYPE_P (ftype)
	   || GFC_TYPE_ARRAY_AKIND (ftype) != GFC_ARRAY_ALLOCATABLE)
	  && !GFC_DECL_GET_SCALAR_ALLOCATABLE (field)
	  && !has_alloc_comps)
	continue;
      declf = fold_build3_loc (input_location, COMPONENT_REF, ftype,
			       decl, field, NULL_TREE);
      if (dest)
	destf = fold_build3_loc (input_location, COMPONENT_REF, ftype,
				 dest, field, NULL_TREE);

      tem = NULL_TREE;
      switch (kind)
	{
	case WALK_ALLOC_COMPS_DTOR:
	  break;
	case WALK_ALLOC_COMPS_DEFAULT_CTOR:
	  if (GFC_DESCRIPTOR_TYPE_P (ftype)
	      && GFC_TYPE_ARRAY_AKIND (ftype) == GFC_ARRAY_ALLOCATABLE)
	    {
	      gfc_add_modify (&block, unshare_expr (destf),
			      unshare_expr (declf));
	      tem = gfc_duplicate_allocatable_nocopy
					(destf, declf, ftype,
					 GFC_TYPE_ARRAY_RANK (ftype));
	    }
	  else if (GFC_DECL_GET_SCALAR_ALLOCATABLE (field))
	    tem = gfc_duplicate_allocatable_nocopy (destf, declf, ftype, 0);
	  break;
	case WALK_ALLOC_COMPS_COPY_CTOR:
	  if (GFC_DESCRIPTOR_TYPE_P (ftype)
	      && GFC_TYPE_ARRAY_AKIND (ftype) == GFC_ARRAY_ALLOCATABLE)
	    tem = gfc_duplicate_allocatable (destf, declf, ftype,
					     GFC_TYPE_ARRAY_RANK (ftype));
	  else if (GFC_DECL_GET_SCALAR_ALLOCATABLE (field))
	    tem = gfc_duplicate_allocatable (destf, declf, ftype, 0);
	  break;
	}
      if (tem)
	gfc_add_expr_to_block (&block, gfc_omp_unshare_expr (tem));
      if (has_alloc_comps)
	{
	  gfc_init_block (&tmpblock);
	  gfc_add_expr_to_block (&tmpblock,
				 gfc_walk_alloc_comps (declf, destf,
						       field, kind));
	  then_b = gfc_finish_block (&tmpblock);
	  if (GFC_DESCRIPTOR_TYPE_P (ftype)
	      && GFC_TYPE_ARRAY_AKIND (ftype) == GFC_ARRAY_ALLOCATABLE)
	    tem = gfc_conv_descriptor_data_get (unshare_expr (declf));
	  else if (GFC_DECL_GET_SCALAR_ALLOCATABLE (field))
	    tem = unshare_expr (declf);
	  else
	    tem = NULL_TREE;
	  if (tem)
	    {
	      tem = fold_convert (pvoid_type_node, tem);
	      tem = fold_build2_loc (input_location, NE_EXPR,
				     boolean_type_node, tem,
				     null_pointer_node);
	      then_b = build3_loc (input_location, COND_EXPR, void_type_node,
				   tem, then_b,
				   build_empty_stmt (input_location));
	    }
	  gfc_add_expr_to_block (&block, then_b);
	}
      if (kind == WALK_ALLOC_COMPS_DTOR)
	{
	  if (GFC_DESCRIPTOR_TYPE_P (ftype)
	      && GFC_TYPE_ARRAY_AKIND (ftype) == GFC_ARRAY_ALLOCATABLE)
	    {
	      tem = gfc_trans_dealloc_allocated (unshare_expr (declf),
						 false, NULL);
	      gfc_add_expr_to_block (&block, gfc_omp_unshare_expr (tem));
	    }
	  else if (GFC_DECL_GET_SCALAR_ALLOCATABLE (field))
	    {
	      tem = gfc_call_free (unshare_expr (declf));
	      gfc_add_expr_to_block (&block, gfc_omp_unshare_expr (tem));
	    }
	}
    }

  return gfc_finish_block (&block);
}

/* Return code to initialize DECL with its default constructor, or
   NULL if there's nothing to do.  */

tree
gfc_omp_clause_default_ctor (tree clause, tree decl, tree outer)
{
  tree type = TREE_TYPE (decl), size, ptr, cond, then_b, else_b;
  stmtblock_t block, cond_block;

  gcc_assert (OMP_CLAUSE_CODE (clause) == OMP_CLAUSE_PRIVATE
	      || OMP_CLAUSE_CODE (clause) == OMP_CLAUSE_LASTPRIVATE
	      || OMP_CLAUSE_CODE (clause) == OMP_CLAUSE_LINEAR
	      || OMP_CLAUSE_CODE (clause) == OMP_CLAUSE_REDUCTION);

  if ((! GFC_DESCRIPTOR_TYPE_P (type)
       || GFC_TYPE_ARRAY_AKIND (type) != GFC_ARRAY_ALLOCATABLE)
      && !GFC_DECL_GET_SCALAR_ALLOCATABLE (OMP_CLAUSE_DECL (clause)))
    {
      if (gfc_has_alloc_comps (type, OMP_CLAUSE_DECL (clause)))
	{
	  gcc_assert (outer);
	  gfc_start_block (&block);
	  tree tem = gfc_walk_alloc_comps (outer, decl,
					   OMP_CLAUSE_DECL (clause),
					   WALK_ALLOC_COMPS_DEFAULT_CTOR);
	  gfc_add_expr_to_block (&block, tem);
	  return gfc_finish_block (&block);
	}
      return NULL_TREE;
    }

  gcc_assert (outer != NULL_TREE);

  /* Allocatable arrays and scalars in PRIVATE clauses need to be set to
     "not currently allocated" allocation status if outer
     array is "not currently allocated", otherwise should be allocated.  */
  gfc_start_block (&block);

  gfc_init_block (&cond_block);

  if (GFC_DESCRIPTOR_TYPE_P (type))
    {
      gfc_add_modify (&cond_block, decl, outer);
      tree rank = gfc_rank_cst[GFC_TYPE_ARRAY_RANK (type) - 1];
      size = gfc_conv_descriptor_ubound_get (decl, rank);
      size = fold_build2_loc (input_location, MINUS_EXPR, gfc_array_index_type,
			      size,
			      gfc_conv_descriptor_lbound_get (decl, rank));
      size = fold_build2_loc (input_location, PLUS_EXPR, gfc_array_index_type,
			      size, gfc_index_one_node);
      if (GFC_TYPE_ARRAY_RANK (type) > 1)
	size = fold_build2_loc (input_location, MULT_EXPR,
				gfc_array_index_type, size,
				gfc_conv_descriptor_stride_get (decl, rank));
      tree esize = fold_convert (gfc_array_index_type,
				 TYPE_SIZE_UNIT (gfc_get_element_type (type)));
      size = fold_build2_loc (input_location, MULT_EXPR, gfc_array_index_type,
			      size, esize);
      size = unshare_expr (size);
      size = gfc_evaluate_now (fold_convert (size_type_node, size),
			       &cond_block);
    }
  else
    size = fold_convert (size_type_node, TYPE_SIZE_UNIT (TREE_TYPE (type)));
  ptr = gfc_create_var (pvoid_type_node, NULL);
  gfc_allocate_using_malloc (&cond_block, ptr, size, NULL_TREE);
  if (GFC_DESCRIPTOR_TYPE_P (type))
    gfc_conv_descriptor_data_set (&cond_block, unshare_expr (decl), ptr);
  else
    gfc_add_modify (&cond_block, unshare_expr (decl),
		    fold_convert (TREE_TYPE (decl), ptr));
  if (gfc_has_alloc_comps (type, OMP_CLAUSE_DECL (clause)))
    {
      tree tem = gfc_walk_alloc_comps (outer, decl,
				       OMP_CLAUSE_DECL (clause),
				       WALK_ALLOC_COMPS_DEFAULT_CTOR);
      gfc_add_expr_to_block (&cond_block, tem);
    }
  then_b = gfc_finish_block (&cond_block);

  /* Reduction clause requires allocated ALLOCATABLE.  */
  if (OMP_CLAUSE_CODE (clause) != OMP_CLAUSE_REDUCTION)
    {
      gfc_init_block (&cond_block);
      if (GFC_DESCRIPTOR_TYPE_P (type))
	gfc_conv_descriptor_data_set (&cond_block, unshare_expr (decl),
				      null_pointer_node);
      else
	gfc_add_modify (&cond_block, unshare_expr (decl),
			build_zero_cst (TREE_TYPE (decl)));
      else_b = gfc_finish_block (&cond_block);

      tree tem = fold_convert (pvoid_type_node,
			       GFC_DESCRIPTOR_TYPE_P (type)
			       ? gfc_conv_descriptor_data_get (outer) : outer);
      tem = unshare_expr (tem);
      cond = fold_build2_loc (input_location, NE_EXPR, boolean_type_node,
			      tem, null_pointer_node);
      gfc_add_expr_to_block (&block,
			     build3_loc (input_location, COND_EXPR,
					 void_type_node, cond, then_b,
					 else_b));
    }
  else
    gfc_add_expr_to_block (&block, then_b);

  return gfc_finish_block (&block);
}

/* Build and return code for a copy constructor from SRC to DEST.  */

tree
gfc_omp_clause_copy_ctor (tree clause, tree dest, tree src)
{
  tree type = TREE_TYPE (dest), ptr, size, call;
  tree cond, then_b, else_b;
  stmtblock_t block, cond_block;

  gcc_assert (OMP_CLAUSE_CODE (clause) == OMP_CLAUSE_FIRSTPRIVATE
	      || OMP_CLAUSE_CODE (clause) == OMP_CLAUSE_LINEAR);

  if ((! GFC_DESCRIPTOR_TYPE_P (type)
       || GFC_TYPE_ARRAY_AKIND (type) != GFC_ARRAY_ALLOCATABLE)
      && !GFC_DECL_GET_SCALAR_ALLOCATABLE (OMP_CLAUSE_DECL (clause)))
    {
      if (gfc_has_alloc_comps (type, OMP_CLAUSE_DECL (clause)))
	{
	  gfc_start_block (&block);
	  gfc_add_modify (&block, dest, src);
	  tree tem = gfc_walk_alloc_comps (src, dest, OMP_CLAUSE_DECL (clause),
					   WALK_ALLOC_COMPS_COPY_CTOR);
	  gfc_add_expr_to_block (&block, tem);
	  return gfc_finish_block (&block);
	}
      else
	return build2_v (MODIFY_EXPR, dest, src);
    }

  /* Allocatable arrays in FIRSTPRIVATE clauses need to be allocated
     and copied from SRC.  */
  gfc_start_block (&block);

  gfc_init_block (&cond_block);

  gfc_add_modify (&cond_block, dest, src);
  if (GFC_DESCRIPTOR_TYPE_P (type))
    {
      tree rank = gfc_rank_cst[GFC_TYPE_ARRAY_RANK (type) - 1];
      size = gfc_conv_descriptor_ubound_get (dest, rank);
      size = fold_build2_loc (input_location, MINUS_EXPR, gfc_array_index_type,
			      size,
			      gfc_conv_descriptor_lbound_get (dest, rank));
      size = fold_build2_loc (input_location, PLUS_EXPR, gfc_array_index_type,
			      size, gfc_index_one_node);
      if (GFC_TYPE_ARRAY_RANK (type) > 1)
	size = fold_build2_loc (input_location, MULT_EXPR,
				gfc_array_index_type, size,
				gfc_conv_descriptor_stride_get (dest, rank));
      tree esize = fold_convert (gfc_array_index_type,
				 TYPE_SIZE_UNIT (gfc_get_element_type (type)));
      size = fold_build2_loc (input_location, MULT_EXPR, gfc_array_index_type,
			      size, esize);
      size = unshare_expr (size);
      size = gfc_evaluate_now (fold_convert (size_type_node, size),
			       &cond_block);
    }
  else
    size = fold_convert (size_type_node, TYPE_SIZE_UNIT (TREE_TYPE (type)));
  ptr = gfc_create_var (pvoid_type_node, NULL);
  gfc_allocate_using_malloc (&cond_block, ptr, size, NULL_TREE);
  if (GFC_DESCRIPTOR_TYPE_P (type))
    gfc_conv_descriptor_data_set (&cond_block, unshare_expr (dest), ptr);
  else
    gfc_add_modify (&cond_block, unshare_expr (dest),
		    fold_convert (TREE_TYPE (dest), ptr));

  tree srcptr = GFC_DESCRIPTOR_TYPE_P (type)
		? gfc_conv_descriptor_data_get (src) : src;
  srcptr = unshare_expr (srcptr);
  srcptr = fold_convert (pvoid_type_node, srcptr);
  call = build_call_expr_loc (input_location,
			      builtin_decl_explicit (BUILT_IN_MEMCPY), 3, ptr,
			      srcptr, size);
  gfc_add_expr_to_block (&cond_block, fold_convert (void_type_node, call));
  if (gfc_has_alloc_comps (type, OMP_CLAUSE_DECL (clause)))
    {
      tree tem = gfc_walk_alloc_comps (src, dest,
				       OMP_CLAUSE_DECL (clause),
				       WALK_ALLOC_COMPS_COPY_CTOR);
      gfc_add_expr_to_block (&cond_block, tem);
    }
  then_b = gfc_finish_block (&cond_block);

  gfc_init_block (&cond_block);
  if (GFC_DESCRIPTOR_TYPE_P (type))
    gfc_conv_descriptor_data_set (&cond_block, unshare_expr (dest),
				  null_pointer_node);
  else
    gfc_add_modify (&cond_block, unshare_expr (dest),
		    build_zero_cst (TREE_TYPE (dest)));
  else_b = gfc_finish_block (&cond_block);

  cond = fold_build2_loc (input_location, NE_EXPR, boolean_type_node,
			  unshare_expr (srcptr), null_pointer_node);
  gfc_add_expr_to_block (&block,
			 build3_loc (input_location, COND_EXPR,
				     void_type_node, cond, then_b, else_b));

  return gfc_finish_block (&block);
}

/* Similarly, except use an intrinsic or pointer assignment operator
   instead.  */

tree
gfc_omp_clause_assign_op (tree clause, tree dest, tree src)
{
  tree type = TREE_TYPE (dest), ptr, size, call, nonalloc;
  tree cond, then_b, else_b;
  stmtblock_t block, cond_block, cond_block2, inner_block;

  if ((! GFC_DESCRIPTOR_TYPE_P (type)
       || GFC_TYPE_ARRAY_AKIND (type) != GFC_ARRAY_ALLOCATABLE)
      && !GFC_DECL_GET_SCALAR_ALLOCATABLE (OMP_CLAUSE_DECL (clause)))
    {
      if (gfc_has_alloc_comps (type, OMP_CLAUSE_DECL (clause)))
	{
	  gfc_start_block (&block);
	  /* First dealloc any allocatable components in DEST.  */
	  tree tem = gfc_walk_alloc_comps (dest, NULL_TREE,
					   OMP_CLAUSE_DECL (clause),
					   WALK_ALLOC_COMPS_DTOR);
	  gfc_add_expr_to_block (&block, tem);
	  /* Then copy over toplevel data.  */
	  gfc_add_modify (&block, dest, src);
	  /* Finally allocate any allocatable components and copy.  */
	  tem = gfc_walk_alloc_comps (src, dest, OMP_CLAUSE_DECL (clause),
					   WALK_ALLOC_COMPS_COPY_CTOR);
	  gfc_add_expr_to_block (&block, tem);
	  return gfc_finish_block (&block);
	}
      else
	return build2_v (MODIFY_EXPR, dest, src);
    }

  gfc_start_block (&block);

  if (gfc_has_alloc_comps (type, OMP_CLAUSE_DECL (clause)))
    {
      then_b = gfc_walk_alloc_comps (dest, NULL_TREE, OMP_CLAUSE_DECL (clause),
				     WALK_ALLOC_COMPS_DTOR);
      tree tem = fold_convert (pvoid_type_node,
			       GFC_DESCRIPTOR_TYPE_P (type)
			       ? gfc_conv_descriptor_data_get (dest) : dest);
      tem = unshare_expr (tem);
      cond = fold_build2_loc (input_location, NE_EXPR, boolean_type_node,
			      tem, null_pointer_node);
      tem = build3_loc (input_location, COND_EXPR, void_type_node, cond,
			then_b, build_empty_stmt (input_location));
      gfc_add_expr_to_block (&block, tem);
    }

  gfc_init_block (&cond_block);

  if (GFC_DESCRIPTOR_TYPE_P (type))
    {
      tree rank = gfc_rank_cst[GFC_TYPE_ARRAY_RANK (type) - 1];
      size = gfc_conv_descriptor_ubound_get (src, rank);
      size = fold_build2_loc (input_location, MINUS_EXPR, gfc_array_index_type,
			      size,
			      gfc_conv_descriptor_lbound_get (src, rank));
      size = fold_build2_loc (input_location, PLUS_EXPR, gfc_array_index_type,
			      size, gfc_index_one_node);
      if (GFC_TYPE_ARRAY_RANK (type) > 1)
	size = fold_build2_loc (input_location, MULT_EXPR,
				gfc_array_index_type, size,
				gfc_conv_descriptor_stride_get (src, rank));
      tree esize = fold_convert (gfc_array_index_type,
				 TYPE_SIZE_UNIT (gfc_get_element_type (type)));
      size = fold_build2_loc (input_location, MULT_EXPR, gfc_array_index_type,
			      size, esize);
      size = unshare_expr (size);
      size = gfc_evaluate_now (fold_convert (size_type_node, size),
			       &cond_block);
    }
  else
    size = fold_convert (size_type_node, TYPE_SIZE_UNIT (TREE_TYPE (type)));
  ptr = gfc_create_var (pvoid_type_node, NULL);

  tree destptr = GFC_DESCRIPTOR_TYPE_P (type)
		 ? gfc_conv_descriptor_data_get (dest) : dest;
  destptr = unshare_expr (destptr);
  destptr = fold_convert (pvoid_type_node, destptr);
  gfc_add_modify (&cond_block, ptr, destptr);

  nonalloc = fold_build2_loc (input_location, EQ_EXPR, boolean_type_node,
			      destptr, null_pointer_node);
  cond = nonalloc;
  if (GFC_DESCRIPTOR_TYPE_P (type))
    {
      int i;
      for (i = 0; i < GFC_TYPE_ARRAY_RANK (type); i++)
	{
	  tree rank = gfc_rank_cst[i];
	  tree tem = gfc_conv_descriptor_ubound_get (src, rank);
	  tem = fold_build2_loc (input_location, MINUS_EXPR,
				 gfc_array_index_type, tem,
				 gfc_conv_descriptor_lbound_get (src, rank));
	  tem = fold_build2_loc (input_location, PLUS_EXPR,
				 gfc_array_index_type, tem,
				 gfc_conv_descriptor_lbound_get (dest, rank));
	  tem = fold_build2_loc (input_location, NE_EXPR, boolean_type_node,
				 tem, gfc_conv_descriptor_ubound_get (dest,
								      rank));
	  cond = fold_build2_loc (input_location, TRUTH_ORIF_EXPR,
				  boolean_type_node, cond, tem);
	}
    }

  gfc_init_block (&cond_block2);

  if (GFC_DESCRIPTOR_TYPE_P (type))
    {
      gfc_init_block (&inner_block);
      gfc_allocate_using_malloc (&inner_block, ptr, size, NULL_TREE);
      then_b = gfc_finish_block (&inner_block);

      gfc_init_block (&inner_block);
      gfc_add_modify (&inner_block, ptr,
		      gfc_call_realloc (&inner_block, ptr, size));
      else_b = gfc_finish_block (&inner_block);

      gfc_add_expr_to_block (&cond_block2,
			     build3_loc (input_location, COND_EXPR,
					 void_type_node,
					 unshare_expr (nonalloc),
					 then_b, else_b));
      gfc_add_modify (&cond_block2, dest, src);
      gfc_conv_descriptor_data_set (&cond_block2, unshare_expr (dest), ptr);
    }
  else
    {
      gfc_allocate_using_malloc (&cond_block2, ptr, size, NULL_TREE);
      gfc_add_modify (&cond_block2, unshare_expr (dest),
		      fold_convert (type, ptr));
    }
  then_b = gfc_finish_block (&cond_block2);
  else_b = build_empty_stmt (input_location);

  gfc_add_expr_to_block (&cond_block,
			 build3_loc (input_location, COND_EXPR,
				     void_type_node, unshare_expr (cond),
				     then_b, else_b));

  tree srcptr = GFC_DESCRIPTOR_TYPE_P (type)
		? gfc_conv_descriptor_data_get (src) : src;
  srcptr = unshare_expr (srcptr);
  srcptr = fold_convert (pvoid_type_node, srcptr);
  call = build_call_expr_loc (input_location,
			      builtin_decl_explicit (BUILT_IN_MEMCPY), 3, ptr,
			      srcptr, size);
  gfc_add_expr_to_block (&cond_block, fold_convert (void_type_node, call));
  if (gfc_has_alloc_comps (type, OMP_CLAUSE_DECL (clause)))
    {
      tree tem = gfc_walk_alloc_comps (src, dest,
				       OMP_CLAUSE_DECL (clause),
				       WALK_ALLOC_COMPS_COPY_CTOR);
      gfc_add_expr_to_block (&cond_block, tem);
    }
  then_b = gfc_finish_block (&cond_block);

  if (OMP_CLAUSE_CODE (clause) == OMP_CLAUSE_COPYIN)
    {
      gfc_init_block (&cond_block);
      if (GFC_DESCRIPTOR_TYPE_P (type))
	gfc_add_expr_to_block (&cond_block,
			       gfc_trans_dealloc_allocated (unshare_expr (dest),
							    false, NULL));
      else
	{
	  destptr = gfc_evaluate_now (destptr, &cond_block);
	  gfc_add_expr_to_block (&cond_block, gfc_call_free (destptr));
	  gfc_add_modify (&cond_block, unshare_expr (dest),
			  build_zero_cst (TREE_TYPE (dest)));
	}
      else_b = gfc_finish_block (&cond_block);

      cond = fold_build2_loc (input_location, NE_EXPR, boolean_type_node,
			      unshare_expr (srcptr), null_pointer_node);
      gfc_add_expr_to_block (&block,
			     build3_loc (input_location, COND_EXPR,
					 void_type_node, cond,
					 then_b, else_b));
    }
  else
    gfc_add_expr_to_block (&block, then_b);

  return gfc_finish_block (&block);
}

static void
gfc_omp_linear_clause_add_loop (stmtblock_t *block, tree dest, tree src,
				tree add, tree nelems)
{
  stmtblock_t tmpblock;
  tree desta, srca, index = gfc_create_var (gfc_array_index_type, "S");
  nelems = gfc_evaluate_now (nelems, block);

  gfc_init_block (&tmpblock);
  if (TREE_CODE (TREE_TYPE (dest)) == ARRAY_TYPE)
    {
      desta = gfc_build_array_ref (dest, index, NULL);
      srca = gfc_build_array_ref (src, index, NULL);
    }
  else
    {
      gcc_assert (POINTER_TYPE_P (TREE_TYPE (dest)));
      tree idx = fold_build2 (MULT_EXPR, sizetype,
			      fold_convert (sizetype, index),
			      TYPE_SIZE_UNIT (TREE_TYPE (TREE_TYPE (dest))));
      desta = build_fold_indirect_ref (fold_build2 (POINTER_PLUS_EXPR,
						    TREE_TYPE (dest), dest,
						    idx));
      srca = build_fold_indirect_ref (fold_build2 (POINTER_PLUS_EXPR,
						   TREE_TYPE (src), src,
						    idx));
    }
  gfc_add_modify (&tmpblock, desta,
		  fold_build2 (PLUS_EXPR, TREE_TYPE (desta),
			       srca, add));

  gfc_loopinfo loop;
  gfc_init_loopinfo (&loop);
  loop.dimen = 1;
  loop.from[0] = gfc_index_zero_node;
  loop.loopvar[0] = index;
  loop.to[0] = nelems;
  gfc_trans_scalarizing_loops (&loop, &tmpblock);
  gfc_add_block_to_block (block, &loop.pre);
}

/* Build and return code for a constructor of DEST that initializes
   it to SRC plus ADD (ADD is scalar integer).  */
<<<<<<< HEAD

tree
gfc_omp_clause_linear_ctor (tree clause, tree dest, tree src, tree add)
{
  tree type = TREE_TYPE (dest), ptr, size, nelems = NULL_TREE;
  stmtblock_t block;

  gcc_assert (OMP_CLAUSE_CODE (clause) == OMP_CLAUSE_LINEAR);

  gfc_start_block (&block);
  add = gfc_evaluate_now (add, &block);

  if ((! GFC_DESCRIPTOR_TYPE_P (type)
       || GFC_TYPE_ARRAY_AKIND (type) != GFC_ARRAY_ALLOCATABLE)
      && !GFC_DECL_GET_SCALAR_ALLOCATABLE (OMP_CLAUSE_DECL (clause)))
    {
      gcc_assert (TREE_CODE (type) == ARRAY_TYPE);
      if (!TYPE_DOMAIN (type)
	  || TYPE_MAX_VALUE (TYPE_DOMAIN (type)) == NULL_TREE
	  || TYPE_MIN_VALUE (TYPE_DOMAIN (type)) == error_mark_node
	  || TYPE_MAX_VALUE (TYPE_DOMAIN (type)) == error_mark_node)
	{
	  nelems = fold_build2 (EXACT_DIV_EXPR, sizetype,
				TYPE_SIZE_UNIT (type),
				TYPE_SIZE_UNIT (TREE_TYPE (type)));
	  nelems = size_binop (MINUS_EXPR, nelems, size_one_node);
	}
      else
	nelems = array_type_nelts (type);
      nelems = fold_convert (gfc_array_index_type, nelems);

=======

tree
gfc_omp_clause_linear_ctor (tree clause, tree dest, tree src, tree add)
{
  tree type = TREE_TYPE (dest), ptr, size, nelems = NULL_TREE;
  stmtblock_t block;

  gcc_assert (OMP_CLAUSE_CODE (clause) == OMP_CLAUSE_LINEAR);

  gfc_start_block (&block);
  add = gfc_evaluate_now (add, &block);

  if ((! GFC_DESCRIPTOR_TYPE_P (type)
       || GFC_TYPE_ARRAY_AKIND (type) != GFC_ARRAY_ALLOCATABLE)
      && !GFC_DECL_GET_SCALAR_ALLOCATABLE (OMP_CLAUSE_DECL (clause)))
    {
      gcc_assert (TREE_CODE (type) == ARRAY_TYPE);
      if (!TYPE_DOMAIN (type)
	  || TYPE_MAX_VALUE (TYPE_DOMAIN (type)) == NULL_TREE
	  || TYPE_MIN_VALUE (TYPE_DOMAIN (type)) == error_mark_node
	  || TYPE_MAX_VALUE (TYPE_DOMAIN (type)) == error_mark_node)
	{
	  nelems = fold_build2 (EXACT_DIV_EXPR, sizetype,
				TYPE_SIZE_UNIT (type),
				TYPE_SIZE_UNIT (TREE_TYPE (type)));
	  nelems = size_binop (MINUS_EXPR, nelems, size_one_node);
	}
      else
	nelems = array_type_nelts (type);
      nelems = fold_convert (gfc_array_index_type, nelems);

>>>>>>> d5ad84b3
      gfc_omp_linear_clause_add_loop (&block, dest, src, add, nelems);
      return gfc_finish_block (&block);
    }

  /* Allocatable arrays in LINEAR clauses need to be allocated
     and copied from SRC.  */
  gfc_add_modify (&block, dest, src);
  if (GFC_DESCRIPTOR_TYPE_P (type))
    {
      tree rank = gfc_rank_cst[GFC_TYPE_ARRAY_RANK (type) - 1];
      size = gfc_conv_descriptor_ubound_get (dest, rank);
      size = fold_build2_loc (input_location, MINUS_EXPR, gfc_array_index_type,
			      size,
			      gfc_conv_descriptor_lbound_get (dest, rank));
      size = fold_build2_loc (input_location, PLUS_EXPR, gfc_array_index_type,
			      size, gfc_index_one_node);
      if (GFC_TYPE_ARRAY_RANK (type) > 1)
	size = fold_build2_loc (input_location, MULT_EXPR,
				gfc_array_index_type, size,
				gfc_conv_descriptor_stride_get (dest, rank));
      tree esize = fold_convert (gfc_array_index_type,
				 TYPE_SIZE_UNIT (gfc_get_element_type (type)));
      nelems = gfc_evaluate_now (unshare_expr (size), &block);
      size = fold_build2_loc (input_location, MULT_EXPR, gfc_array_index_type,
			      nelems, unshare_expr (esize));
      size = gfc_evaluate_now (fold_convert (size_type_node, size),
			       &block);
      nelems = fold_build2_loc (input_location, MINUS_EXPR,
				gfc_array_index_type, nelems,
				gfc_index_one_node);
    }
  else
    size = fold_convert (size_type_node, TYPE_SIZE_UNIT (TREE_TYPE (type)));
  ptr = gfc_create_var (pvoid_type_node, NULL);
  gfc_allocate_using_malloc (&block, ptr, size, NULL_TREE);
  if (GFC_DESCRIPTOR_TYPE_P (type))
    {
      gfc_conv_descriptor_data_set (&block, unshare_expr (dest), ptr);
      tree etype = gfc_get_element_type (type);
      ptr = fold_convert (build_pointer_type (etype), ptr);
      tree srcptr = gfc_conv_descriptor_data_get (unshare_expr (src));
      srcptr = fold_convert (build_pointer_type (etype), srcptr);
      gfc_omp_linear_clause_add_loop (&block, ptr, srcptr, add, nelems);
    }
  else
    {
      gfc_add_modify (&block, unshare_expr (dest),
		      fold_convert (TREE_TYPE (dest), ptr));
      ptr = fold_convert (TREE_TYPE (dest), ptr);
      tree dstm = build_fold_indirect_ref (ptr);
      tree srcm = build_fold_indirect_ref (unshare_expr (src));
      gfc_add_modify (&block, dstm,
		      fold_build2 (PLUS_EXPR, TREE_TYPE (add), srcm, add));
    }
  return gfc_finish_block (&block);
}

/* Build and return code destructing DECL.  Return NULL if nothing
   to be done.  */

tree
gfc_omp_clause_dtor (tree clause, tree decl)
{
  tree type = TREE_TYPE (decl), tem;

  if ((! GFC_DESCRIPTOR_TYPE_P (type)
       || GFC_TYPE_ARRAY_AKIND (type) != GFC_ARRAY_ALLOCATABLE)
      && !GFC_DECL_GET_SCALAR_ALLOCATABLE (OMP_CLAUSE_DECL (clause)))
    {
      if (gfc_has_alloc_comps (type, OMP_CLAUSE_DECL (clause)))
	return gfc_walk_alloc_comps (decl, NULL_TREE,
				     OMP_CLAUSE_DECL (clause),
				     WALK_ALLOC_COMPS_DTOR);
      return NULL_TREE;
    }

  if (GFC_DESCRIPTOR_TYPE_P (type))
    /* Allocatable arrays in FIRSTPRIVATE/LASTPRIVATE etc. clauses need
       to be deallocated if they were allocated.  */
    tem = gfc_trans_dealloc_allocated (decl, false, NULL);
  else
    tem = gfc_call_free (decl);
  tem = gfc_omp_unshare_expr (tem);

  if (gfc_has_alloc_comps (type, OMP_CLAUSE_DECL (clause)))
    {
      stmtblock_t block;
      tree then_b;

      gfc_init_block (&block);
      gfc_add_expr_to_block (&block,
			     gfc_walk_alloc_comps (decl, NULL_TREE,
						   OMP_CLAUSE_DECL (clause),
						   WALK_ALLOC_COMPS_DTOR));
      gfc_add_expr_to_block (&block, tem);
      then_b = gfc_finish_block (&block);

      tem = fold_convert (pvoid_type_node,
			  GFC_DESCRIPTOR_TYPE_P (type)
			  ? gfc_conv_descriptor_data_get (decl) : decl);
      tem = unshare_expr (tem);
      tree cond = fold_build2_loc (input_location, NE_EXPR, boolean_type_node,
				   tem, null_pointer_node);
      tem = build3_loc (input_location, COND_EXPR, void_type_node, cond,
			then_b, build_empty_stmt (input_location));
    }
  return tem;
}


void
gfc_omp_finish_clause (tree c, gimple_seq *pre_p)
{
  if (OMP_CLAUSE_CODE (c) != OMP_CLAUSE_MAP)
    return;

  tree decl = OMP_CLAUSE_DECL (c);
  tree c2 = NULL_TREE, c3 = NULL_TREE, c4 = NULL_TREE;
  if (POINTER_TYPE_P (TREE_TYPE (decl)))
    {
      if (!gfc_omp_privatize_by_reference (decl)
	  && !GFC_DECL_GET_SCALAR_POINTER (decl)
	  && !GFC_DECL_GET_SCALAR_ALLOCATABLE (decl)
	  && !GFC_DECL_CRAY_POINTEE (decl)
	  && !GFC_DESCRIPTOR_TYPE_P (TREE_TYPE (TREE_TYPE (decl))))
	return;
      tree orig_decl = decl;
      c4 = build_omp_clause (OMP_CLAUSE_LOCATION (c), OMP_CLAUSE_MAP);
<<<<<<< HEAD
      OMP_CLAUSE_MAP_KIND (c4) = OMP_CLAUSE_MAP_POINTER;
=======
      OMP_CLAUSE_SET_MAP_KIND (c4, GOMP_MAP_POINTER);
>>>>>>> d5ad84b3
      OMP_CLAUSE_DECL (c4) = decl;
      OMP_CLAUSE_SIZE (c4) = size_int (0);
      decl = build_fold_indirect_ref (decl);
      OMP_CLAUSE_DECL (c) = decl;
      OMP_CLAUSE_SIZE (c) = NULL_TREE;
      if (TREE_CODE (TREE_TYPE (orig_decl)) == REFERENCE_TYPE
	  && (GFC_DECL_GET_SCALAR_POINTER (orig_decl)
	      || GFC_DECL_GET_SCALAR_ALLOCATABLE (orig_decl)))
	{
	  c3 = build_omp_clause (OMP_CLAUSE_LOCATION (c), OMP_CLAUSE_MAP);
<<<<<<< HEAD
	  OMP_CLAUSE_MAP_KIND (c3) = OMP_CLAUSE_MAP_POINTER;
=======
	  OMP_CLAUSE_SET_MAP_KIND (c3, GOMP_MAP_POINTER);
>>>>>>> d5ad84b3
	  OMP_CLAUSE_DECL (c3) = unshare_expr (decl);
	  OMP_CLAUSE_SIZE (c3) = size_int (0);
	  decl = build_fold_indirect_ref (decl);
	  OMP_CLAUSE_DECL (c) = decl;
	}
    }
  if (GFC_DESCRIPTOR_TYPE_P (TREE_TYPE (decl)))
    {
      stmtblock_t block;
      gfc_start_block (&block);
      tree type = TREE_TYPE (decl);
      tree ptr = gfc_conv_descriptor_data_get (decl);
      ptr = fold_convert (build_pointer_type (char_type_node), ptr);
      ptr = build_fold_indirect_ref (ptr);
      OMP_CLAUSE_DECL (c) = ptr;
      c2 = build_omp_clause (input_location, OMP_CLAUSE_MAP);
<<<<<<< HEAD
      OMP_CLAUSE_MAP_KIND (c2) = OMP_CLAUSE_MAP_TO_PSET;
      OMP_CLAUSE_DECL (c2) = decl;
      OMP_CLAUSE_SIZE (c2) = TYPE_SIZE_UNIT (type);
      c3 = build_omp_clause (OMP_CLAUSE_LOCATION (c), OMP_CLAUSE_MAP);
      OMP_CLAUSE_MAP_KIND (c3) = OMP_CLAUSE_MAP_POINTER;
      OMP_CLAUSE_DECL (c3) = gfc_conv_descriptor_data_get (decl);
      OMP_CLAUSE_SIZE (c3) = size_int (0);
      tree size = create_tmp_var (gfc_array_index_type, NULL);
=======
      OMP_CLAUSE_SET_MAP_KIND (c2, GOMP_MAP_TO_PSET);
      OMP_CLAUSE_DECL (c2) = decl;
      OMP_CLAUSE_SIZE (c2) = TYPE_SIZE_UNIT (type);
      c3 = build_omp_clause (OMP_CLAUSE_LOCATION (c), OMP_CLAUSE_MAP);
      OMP_CLAUSE_SET_MAP_KIND (c3, GOMP_MAP_POINTER);
      OMP_CLAUSE_DECL (c3) = gfc_conv_descriptor_data_get (decl);
      OMP_CLAUSE_SIZE (c3) = size_int (0);
      tree size = create_tmp_var (gfc_array_index_type);
>>>>>>> d5ad84b3
      tree elemsz = TYPE_SIZE_UNIT (gfc_get_element_type (type));
      elemsz = fold_convert (gfc_array_index_type, elemsz);
      if (GFC_TYPE_ARRAY_AKIND (type) == GFC_ARRAY_POINTER
	  || GFC_TYPE_ARRAY_AKIND (type) == GFC_ARRAY_POINTER_CONT)
	{
	  stmtblock_t cond_block;
	  tree tem, then_b, else_b, zero, cond;

	  gfc_init_block (&cond_block);
	  tem = gfc_full_array_size (&cond_block, decl,
				     GFC_TYPE_ARRAY_RANK (type));
	  gfc_add_modify (&cond_block, size, tem);
	  gfc_add_modify (&cond_block, size,
			  fold_build2 (MULT_EXPR, gfc_array_index_type,
				       size, elemsz));
	  then_b = gfc_finish_block (&cond_block);
	  gfc_init_block (&cond_block);
	  zero = build_int_cst (gfc_array_index_type, 0);
	  gfc_add_modify (&cond_block, size, zero);
	  else_b = gfc_finish_block (&cond_block);
	  tem = gfc_conv_descriptor_data_get (decl);
	  tem = fold_convert (pvoid_type_node, tem);
	  cond = fold_build2_loc (input_location, NE_EXPR,
				  boolean_type_node, tem, null_pointer_node);
	  gfc_add_expr_to_block (&block, build3_loc (input_location, COND_EXPR,
						     void_type_node, cond,
						     then_b, else_b));
	}
      else
	{
	  gfc_add_modify (&block, size,
			  gfc_full_array_size (&block, decl,
					       GFC_TYPE_ARRAY_RANK (type)));
	  gfc_add_modify (&block, size,
			  fold_build2 (MULT_EXPR, gfc_array_index_type,
				       size, elemsz));
	}
      OMP_CLAUSE_SIZE (c) = size;
      tree stmt = gfc_finish_block (&block);
      gimplify_and_add (stmt, pre_p);
    }
  tree last = c;
  if (OMP_CLAUSE_SIZE (c) == NULL_TREE)
    OMP_CLAUSE_SIZE (c)
      = DECL_P (decl) ? DECL_SIZE_UNIT (decl)
		      : TYPE_SIZE_UNIT (TREE_TYPE (decl));
  if (c2)
    {
      OMP_CLAUSE_CHAIN (c2) = OMP_CLAUSE_CHAIN (last);
      OMP_CLAUSE_CHAIN (last) = c2;
      last = c2;
    }
  if (c3)
    {
      OMP_CLAUSE_CHAIN (c3) = OMP_CLAUSE_CHAIN (last);
      OMP_CLAUSE_CHAIN (last) = c3;
      last = c3;
    }
  if (c4)
    {
      OMP_CLAUSE_CHAIN (c4) = OMP_CLAUSE_CHAIN (last);
      OMP_CLAUSE_CHAIN (last) = c4;
      last = c4;
    }
}


/* Return true if DECL's DECL_VALUE_EXPR (if any) should be
   disregarded in OpenMP construct, because it is going to be
   remapped during OpenMP lowering.  SHARED is true if DECL
   is going to be shared, false if it is going to be privatized.  */

bool
gfc_omp_disregard_value_expr (tree decl, bool shared)
{
  if (GFC_DECL_COMMON_OR_EQUIV (decl)
      && DECL_HAS_VALUE_EXPR_P (decl))
    {
      tree value = DECL_VALUE_EXPR (decl);

      if (TREE_CODE (value) == COMPONENT_REF
	  && TREE_CODE (TREE_OPERAND (value, 0)) == VAR_DECL
	  && GFC_DECL_COMMON_OR_EQUIV (TREE_OPERAND (value, 0)))
	{
	  /* If variable in COMMON or EQUIVALENCE is privatized, return
	     true, as just that variable is supposed to be privatized,
	     not the whole COMMON or whole EQUIVALENCE.
	     For shared variables in COMMON or EQUIVALENCE, let them be
	     gimplified to DECL_VALUE_EXPR, so that for multiple shared vars
	     from the same COMMON or EQUIVALENCE just one sharing of the
	     whole COMMON or EQUIVALENCE is enough.  */
	  return ! shared;
	}
    }

  if (GFC_DECL_RESULT (decl) && DECL_HAS_VALUE_EXPR_P (decl))
    return ! shared;

  return false;
}

/* Return true if DECL that is shared iff SHARED is true should
   be put into OMP_CLAUSE_PRIVATE with OMP_CLAUSE_PRIVATE_DEBUG
   flag set.  */

bool
gfc_omp_private_debug_clause (tree decl, bool shared)
{
  if (GFC_DECL_CRAY_POINTEE (decl))
    return true;

  if (GFC_DECL_COMMON_OR_EQUIV (decl)
      && DECL_HAS_VALUE_EXPR_P (decl))
    {
      tree value = DECL_VALUE_EXPR (decl);

      if (TREE_CODE (value) == COMPONENT_REF
	  && TREE_CODE (TREE_OPERAND (value, 0)) == VAR_DECL
	  && GFC_DECL_COMMON_OR_EQUIV (TREE_OPERAND (value, 0)))
	return shared;
    }

  return false;
}

/* Register language specific type size variables as potentially OpenMP
   firstprivate variables.  */

void
gfc_omp_firstprivatize_type_sizes (struct gimplify_omp_ctx *ctx, tree type)
{
  if (GFC_ARRAY_TYPE_P (type) || GFC_DESCRIPTOR_TYPE_P (type))
    {
      int r;

      gcc_assert (TYPE_LANG_SPECIFIC (type) != NULL);
      for (r = 0; r < GFC_TYPE_ARRAY_RANK (type); r++)
	{
	  omp_firstprivatize_variable (ctx, GFC_TYPE_ARRAY_LBOUND (type, r));
	  omp_firstprivatize_variable (ctx, GFC_TYPE_ARRAY_UBOUND (type, r));
	  omp_firstprivatize_variable (ctx, GFC_TYPE_ARRAY_STRIDE (type, r));
	}
      omp_firstprivatize_variable (ctx, GFC_TYPE_ARRAY_SIZE (type));
      omp_firstprivatize_variable (ctx, GFC_TYPE_ARRAY_OFFSET (type));
    }
}


static inline tree
gfc_trans_add_clause (tree node, tree tail)
{
  OMP_CLAUSE_CHAIN (node) = tail;
  return node;
}

static tree
gfc_trans_omp_variable (gfc_symbol *sym, bool declare_simd)
{
  if (declare_simd)
    {
      int cnt = 0;
      gfc_symbol *proc_sym;
      gfc_formal_arglist *f;

      gcc_assert (sym->attr.dummy);
      proc_sym = sym->ns->proc_name;
      if (proc_sym->attr.entry_master)
	++cnt;
      if (gfc_return_by_reference (proc_sym))
	{
	  ++cnt;
	  if (proc_sym->ts.type == BT_CHARACTER)
	    ++cnt;
	}
      for (f = gfc_sym_get_dummy_args (proc_sym); f; f = f->next)
	if (f->sym == sym)
	  break;
	else if (f->sym)
	  ++cnt;
      gcc_assert (f);
      return build_int_cst (integer_type_node, cnt);
    }

  tree t = gfc_get_symbol_decl (sym);
  tree parent_decl;
  int parent_flag;
  bool return_value;
  bool alternate_entry;
  bool entry_master;

  return_value = sym->attr.function && sym->result == sym;
  alternate_entry = sym->attr.function && sym->attr.entry
		    && sym->result == sym;
  entry_master = sym->attr.result
		 && sym->ns->proc_name->attr.entry_master
		 && !gfc_return_by_reference (sym->ns->proc_name);
  parent_decl = current_function_decl
		? DECL_CONTEXT (current_function_decl) : NULL_TREE;

  if ((t == parent_decl && return_value)
       || (sym->ns && sym->ns->proc_name
	   && sym->ns->proc_name->backend_decl == parent_decl
	   && (alternate_entry || entry_master)))
    parent_flag = 1;
  else
    parent_flag = 0;

  /* Special case for assigning the return value of a function.
     Self recursive functions must have an explicit return value.  */
  if (return_value && (t == current_function_decl || parent_flag))
    t = gfc_get_fake_result_decl (sym, parent_flag);

  /* Similarly for alternate entry points.  */
  else if (alternate_entry
	   && (sym->ns->proc_name->backend_decl == current_function_decl
	       || parent_flag))
    {
      gfc_entry_list *el = NULL;

      for (el = sym->ns->entries; el; el = el->next)
	if (sym == el->sym)
	  {
	    t = gfc_get_fake_result_decl (sym, parent_flag);
	    break;
	  }
    }

  else if (entry_master
	   && (sym->ns->proc_name->backend_decl == current_function_decl
	       || parent_flag))
    t = gfc_get_fake_result_decl (sym, parent_flag);

  return t;
}

static tree
gfc_trans_omp_variable_list (enum omp_clause_code code,
			     gfc_omp_namelist *namelist, tree list,
			     bool declare_simd)
{
  for (; namelist != NULL; namelist = namelist->next)
    if (namelist->sym->attr.referenced || declare_simd)
      {
	tree t = gfc_trans_omp_variable (namelist->sym, declare_simd);
	if (t != error_mark_node)
	  {
	    tree node = build_omp_clause (input_location, code);
	    OMP_CLAUSE_DECL (node) = t;
	    list = gfc_trans_add_clause (node, list);
	  }
      }
  return list;
}

struct omp_udr_find_orig_data
{
  gfc_omp_udr *omp_udr;
  bool omp_orig_seen;
};

static int
omp_udr_find_orig (gfc_expr **e, int *walk_subtrees ATTRIBUTE_UNUSED,
		   void *data)
{
  struct omp_udr_find_orig_data *cd = (struct omp_udr_find_orig_data *) data;
  if ((*e)->expr_type == EXPR_VARIABLE
      && (*e)->symtree->n.sym == cd->omp_udr->omp_orig)
    cd->omp_orig_seen = true;

  return 0;
}

static void
gfc_trans_omp_array_reduction_or_udr (tree c, gfc_omp_namelist *n, locus where)
{
  gfc_symbol *sym = n->sym;
  gfc_symtree *root1 = NULL, *root2 = NULL, *root3 = NULL, *root4 = NULL;
  gfc_symtree *symtree1, *symtree2, *symtree3, *symtree4 = NULL;
  gfc_symbol init_val_sym, outer_sym, intrinsic_sym;
  gfc_symbol omp_var_copy[4];
  gfc_expr *e1, *e2, *e3, *e4;
  gfc_ref *ref;
  tree decl, backend_decl, stmt, type, outer_decl;
  locus old_loc = gfc_current_locus;
  const char *iname;
  bool t;
  gfc_omp_udr *udr = n->udr ? n->udr->udr : NULL;

  decl = OMP_CLAUSE_DECL (c);
  gfc_current_locus = where;
  type = TREE_TYPE (decl);
  outer_decl = create_tmp_var_raw (type);
  if (TREE_CODE (decl) == PARM_DECL
      && TREE_CODE (type) == REFERENCE_TYPE
      && GFC_DESCRIPTOR_TYPE_P (TREE_TYPE (type))
      && GFC_TYPE_ARRAY_AKIND (TREE_TYPE (type)) == GFC_ARRAY_ALLOCATABLE)
    {
      decl = build_fold_indirect_ref (decl);
      type = TREE_TYPE (type);
    }

  /* Create a fake symbol for init value.  */
  memset (&init_val_sym, 0, sizeof (init_val_sym));
  init_val_sym.ns = sym->ns;
  init_val_sym.name = sym->name;
  init_val_sym.ts = sym->ts;
  init_val_sym.attr.referenced = 1;
  init_val_sym.declared_at = where;
  init_val_sym.attr.flavor = FL_VARIABLE;
  if (OMP_CLAUSE_REDUCTION_CODE (c) != ERROR_MARK)
    backend_decl = omp_reduction_init (c, gfc_sym_type (&init_val_sym));
  else if (udr->initializer_ns)
    backend_decl = NULL;
  else
    switch (sym->ts.type)
      {
      case BT_LOGICAL:
      case BT_INTEGER:
      case BT_REAL:
      case BT_COMPLEX:
	backend_decl = build_zero_cst (gfc_sym_type (&init_val_sym));
	break;
      default:
	backend_decl = NULL_TREE;
	break;
      }
  init_val_sym.backend_decl = backend_decl;

  /* Create a fake symbol for the outer array reference.  */
  outer_sym = *sym;
  if (sym->as)
    outer_sym.as = gfc_copy_array_spec (sym->as);
  outer_sym.attr.dummy = 0;
  outer_sym.attr.result = 0;
  outer_sym.attr.flavor = FL_VARIABLE;
  outer_sym.backend_decl = outer_decl;
  if (decl != OMP_CLAUSE_DECL (c))
    outer_sym.backend_decl = build_fold_indirect_ref (outer_decl);

  /* Create fake symtrees for it.  */
  symtree1 = gfc_new_symtree (&root1, sym->name);
  symtree1->n.sym = sym;
  gcc_assert (symtree1 == root1);

  symtree2 = gfc_new_symtree (&root2, sym->name);
  symtree2->n.sym = &init_val_sym;
  gcc_assert (symtree2 == root2);

  symtree3 = gfc_new_symtree (&root3, sym->name);
  symtree3->n.sym = &outer_sym;
  gcc_assert (symtree3 == root3);

  memset (omp_var_copy, 0, sizeof omp_var_copy);
  if (udr)
    {
      omp_var_copy[0] = *udr->omp_out;
      omp_var_copy[1] = *udr->omp_in;
      *udr->omp_out = outer_sym;
      *udr->omp_in = *sym;
      if (udr->initializer_ns)
	{
	  omp_var_copy[2] = *udr->omp_priv;
	  omp_var_copy[3] = *udr->omp_orig;
	  *udr->omp_priv = *sym;
	  *udr->omp_orig = outer_sym;
	}
    }

  /* Create expressions.  */
  e1 = gfc_get_expr ();
  e1->expr_type = EXPR_VARIABLE;
  e1->where = where;
  e1->symtree = symtree1;
  e1->ts = sym->ts;
  if (sym->attr.dimension)
    {
      e1->ref = ref = gfc_get_ref ();
      ref->type = REF_ARRAY;
      ref->u.ar.where = where;
      ref->u.ar.as = sym->as;
      ref->u.ar.type = AR_FULL;
      ref->u.ar.dimen = 0;
    }
  t = gfc_resolve_expr (e1);
  gcc_assert (t);

  e2 = NULL;
  if (backend_decl != NULL_TREE)
    {
      e2 = gfc_get_expr ();
      e2->expr_type = EXPR_VARIABLE;
      e2->where = where;
      e2->symtree = symtree2;
      e2->ts = sym->ts;
      t = gfc_resolve_expr (e2);
      gcc_assert (t);
    }
  else if (udr->initializer_ns == NULL)
    {
      gcc_assert (sym->ts.type == BT_DERIVED);
      e2 = gfc_default_initializer (&sym->ts);
      gcc_assert (e2);
      t = gfc_resolve_expr (e2);
      gcc_assert (t);
    }
  else if (n->udr->initializer->op == EXEC_ASSIGN)
    {
      e2 = gfc_copy_expr (n->udr->initializer->expr2);
      t = gfc_resolve_expr (e2);
      gcc_assert (t);
    }
  if (udr && udr->initializer_ns)
    {
      struct omp_udr_find_orig_data cd;
      cd.omp_udr = udr;
      cd.omp_orig_seen = false;
      gfc_code_walker (&n->udr->initializer,
		       gfc_dummy_code_callback, omp_udr_find_orig, &cd);
      if (cd.omp_orig_seen)
	OMP_CLAUSE_REDUCTION_OMP_ORIG_REF (c) = 1;
    }

  e3 = gfc_copy_expr (e1);
  e3->symtree = symtree3;
  t = gfc_resolve_expr (e3);
  gcc_assert (t);

  iname = NULL;
  e4 = NULL;
  switch (OMP_CLAUSE_REDUCTION_CODE (c))
    {
    case PLUS_EXPR:
    case MINUS_EXPR:
      e4 = gfc_add (e3, e1);
      break;
    case MULT_EXPR:
      e4 = gfc_multiply (e3, e1);
      break;
    case TRUTH_ANDIF_EXPR:
      e4 = gfc_and (e3, e1);
      break;
    case TRUTH_ORIF_EXPR:
      e4 = gfc_or (e3, e1);
      break;
    case EQ_EXPR:
      e4 = gfc_eqv (e3, e1);
      break;
    case NE_EXPR:
      e4 = gfc_neqv (e3, e1);
      break;
    case MIN_EXPR:
      iname = "min";
      break;
    case MAX_EXPR:
      iname = "max";
      break;
    case BIT_AND_EXPR:
      iname = "iand";
      break;
    case BIT_IOR_EXPR:
      iname = "ior";
      break;
    case BIT_XOR_EXPR:
      iname = "ieor";
      break;
    case ERROR_MARK:
      if (n->udr->combiner->op == EXEC_ASSIGN)
	{
	  gfc_free_expr (e3);
	  e3 = gfc_copy_expr (n->udr->combiner->expr1);
	  e4 = gfc_copy_expr (n->udr->combiner->expr2);
	  t = gfc_resolve_expr (e3);
	  gcc_assert (t);
	  t = gfc_resolve_expr (e4);
	  gcc_assert (t);
	}
      break;
    default:
      gcc_unreachable ();
    }
  if (iname != NULL)
    {
      memset (&intrinsic_sym, 0, sizeof (intrinsic_sym));
      intrinsic_sym.ns = sym->ns;
      intrinsic_sym.name = iname;
      intrinsic_sym.ts = sym->ts;
      intrinsic_sym.attr.referenced = 1;
      intrinsic_sym.attr.intrinsic = 1;
      intrinsic_sym.attr.function = 1;
      intrinsic_sym.result = &intrinsic_sym;
      intrinsic_sym.declared_at = where;

      symtree4 = gfc_new_symtree (&root4, iname);
      symtree4->n.sym = &intrinsic_sym;
      gcc_assert (symtree4 == root4);

      e4 = gfc_get_expr ();
      e4->expr_type = EXPR_FUNCTION;
      e4->where = where;
      e4->symtree = symtree4;
      e4->value.function.actual = gfc_get_actual_arglist ();
      e4->value.function.actual->expr = e3;
      e4->value.function.actual->next = gfc_get_actual_arglist ();
      e4->value.function.actual->next->expr = e1;
    }
  if (OMP_CLAUSE_REDUCTION_CODE (c) != ERROR_MARK)
    {
      /* e1 and e3 have been stored as arguments of e4, avoid sharing.  */
      e1 = gfc_copy_expr (e1);
      e3 = gfc_copy_expr (e3);
      t = gfc_resolve_expr (e4);
      gcc_assert (t);
    }

  /* Create the init statement list.  */
  pushlevel ();
  if (e2)
    stmt = gfc_trans_assignment (e1, e2, false, false);
  else
    stmt = gfc_trans_call (n->udr->initializer, false,
			   NULL_TREE, NULL_TREE, false);
  if (TREE_CODE (stmt) != BIND_EXPR)
    stmt = build3_v (BIND_EXPR, NULL, stmt, poplevel (1, 0));
  else
    poplevel (0, 0);
  OMP_CLAUSE_REDUCTION_INIT (c) = stmt;

  /* Create the merge statement list.  */
  pushlevel ();
  if (e4)
    stmt = gfc_trans_assignment (e3, e4, false, true);
  else
    stmt = gfc_trans_call (n->udr->combiner, false,
			   NULL_TREE, NULL_TREE, false);
  if (TREE_CODE (stmt) != BIND_EXPR)
    stmt = build3_v (BIND_EXPR, NULL, stmt, poplevel (1, 0));
  else
    poplevel (0, 0);
  OMP_CLAUSE_REDUCTION_MERGE (c) = stmt;

  /* And stick the placeholder VAR_DECL into the clause as well.  */
  OMP_CLAUSE_REDUCTION_PLACEHOLDER (c) = outer_decl;

  gfc_current_locus = old_loc;

  gfc_free_expr (e1);
  if (e2)
    gfc_free_expr (e2);
  gfc_free_expr (e3);
  if (e4)
    gfc_free_expr (e4);
  free (symtree1);
  free (symtree2);
  free (symtree3);
  free (symtree4);
  if (outer_sym.as)
    gfc_free_array_spec (outer_sym.as);

  if (udr)
    {
      *udr->omp_out = omp_var_copy[0];
      *udr->omp_in = omp_var_copy[1];
      if (udr->initializer_ns)
	{
	  *udr->omp_priv = omp_var_copy[2];
	  *udr->omp_orig = omp_var_copy[3];
	}
    }
}

static tree
gfc_trans_omp_reduction_list (gfc_omp_namelist *namelist, tree list,
			      locus where)
{
  for (; namelist != NULL; namelist = namelist->next)
    if (namelist->sym->attr.referenced)
      {
	tree t = gfc_trans_omp_variable (namelist->sym, false);
	if (t != error_mark_node)
	  {
	    tree node = build_omp_clause (where.lb->location,
					  OMP_CLAUSE_REDUCTION);
	    OMP_CLAUSE_DECL (node) = t;
	    switch (namelist->u.reduction_op)
	      {
	      case OMP_REDUCTION_PLUS:
		OMP_CLAUSE_REDUCTION_CODE (node) = PLUS_EXPR;
		break;
	      case OMP_REDUCTION_MINUS:
		OMP_CLAUSE_REDUCTION_CODE (node) = MINUS_EXPR;
		break;
	      case OMP_REDUCTION_TIMES:
		OMP_CLAUSE_REDUCTION_CODE (node) = MULT_EXPR;
		break;
	      case OMP_REDUCTION_AND:
		OMP_CLAUSE_REDUCTION_CODE (node) = TRUTH_ANDIF_EXPR;
		break;
	      case OMP_REDUCTION_OR:
		OMP_CLAUSE_REDUCTION_CODE (node) = TRUTH_ORIF_EXPR;
		break;
	      case OMP_REDUCTION_EQV:
		OMP_CLAUSE_REDUCTION_CODE (node) = EQ_EXPR;
		break;
	      case OMP_REDUCTION_NEQV:
		OMP_CLAUSE_REDUCTION_CODE (node) = NE_EXPR;
		break;
	      case OMP_REDUCTION_MAX:
		OMP_CLAUSE_REDUCTION_CODE (node) = MAX_EXPR;
		break;
	      case OMP_REDUCTION_MIN:
		OMP_CLAUSE_REDUCTION_CODE (node) = MIN_EXPR;
		break;
 	      case OMP_REDUCTION_IAND:
		OMP_CLAUSE_REDUCTION_CODE (node) = BIT_AND_EXPR;
		break;
 	      case OMP_REDUCTION_IOR:
		OMP_CLAUSE_REDUCTION_CODE (node) = BIT_IOR_EXPR;
		break;
 	      case OMP_REDUCTION_IEOR:
		OMP_CLAUSE_REDUCTION_CODE (node) = BIT_XOR_EXPR;
		break;
	      case OMP_REDUCTION_USER:
		OMP_CLAUSE_REDUCTION_CODE (node) = ERROR_MARK;
		break;
	      default:
		gcc_unreachable ();
	      }
	    if (namelist->sym->attr.dimension
		|| namelist->u.reduction_op == OMP_REDUCTION_USER
		|| namelist->sym->attr.allocatable)
	      gfc_trans_omp_array_reduction_or_udr (node, namelist, where);
	    list = gfc_trans_add_clause (node, list);
	  }
      }
  return list;
}

static inline tree
gfc_convert_expr_to_tree (stmtblock_t *block, gfc_expr *expr)
{
  gfc_se se;
  tree result;

  gfc_init_se (&se, NULL );
  gfc_conv_expr (&se, expr);
  gfc_add_block_to_block (block, &se.pre);
  result = gfc_evaluate_now (se.expr, block);
  gfc_add_block_to_block (block, &se.post);

  return result;
}

static tree
gfc_trans_omp_clauses (stmtblock_t *block, gfc_omp_clauses *clauses,
		       locus where, bool declare_simd = false)
{
  tree omp_clauses = NULL_TREE, chunk_size, c;
  int list;
  enum omp_clause_code clause_code;
  gfc_se se;

  if (clauses == NULL)
    return NULL_TREE;

  for (list = 0; list < OMP_LIST_NUM; list++)
    {
      gfc_omp_namelist *n = clauses->lists[list];

      if (n == NULL)
	continue;
      switch (list)
	{
	case OMP_LIST_REDUCTION:
	  omp_clauses = gfc_trans_omp_reduction_list (n, omp_clauses, where);
	  break;
	case OMP_LIST_PRIVATE:
	  clause_code = OMP_CLAUSE_PRIVATE;
	  goto add_clause;
	case OMP_LIST_SHARED:
	  clause_code = OMP_CLAUSE_SHARED;
	  goto add_clause;
	case OMP_LIST_FIRSTPRIVATE:
	  clause_code = OMP_CLAUSE_FIRSTPRIVATE;
	  goto add_clause;
	case OMP_LIST_LASTPRIVATE:
	  clause_code = OMP_CLAUSE_LASTPRIVATE;
	  goto add_clause;
	case OMP_LIST_COPYIN:
	  clause_code = OMP_CLAUSE_COPYIN;
	  goto add_clause;
	case OMP_LIST_COPYPRIVATE:
	  clause_code = OMP_CLAUSE_COPYPRIVATE;
	  goto add_clause;
	case OMP_LIST_UNIFORM:
	  clause_code = OMP_CLAUSE_UNIFORM;
<<<<<<< HEAD
	  /* FALLTHROUGH */
=======
	  goto add_clause;
	case OMP_LIST_USE_DEVICE:
	  clause_code = OMP_CLAUSE_USE_DEVICE;
	  goto add_clause;
	case OMP_LIST_DEVICE_RESIDENT:
	  clause_code = OMP_CLAUSE_DEVICE_RESIDENT;
	  goto add_clause;
	case OMP_LIST_CACHE:
	  clause_code = OMP_CLAUSE__CACHE_;
	  goto add_clause;

>>>>>>> d5ad84b3
	add_clause:
	  omp_clauses
	    = gfc_trans_omp_variable_list (clause_code, n, omp_clauses,
					   declare_simd);
	  break;
	case OMP_LIST_ALIGNED:
	  for (; n != NULL; n = n->next)
	    if (n->sym->attr.referenced || declare_simd)
	      {
		tree t = gfc_trans_omp_variable (n->sym, declare_simd);
		if (t != error_mark_node)
		  {
		    tree node = build_omp_clause (input_location,
						  OMP_CLAUSE_ALIGNED);
		    OMP_CLAUSE_DECL (node) = t;
		    if (n->expr)
		      {
			tree alignment_var;

			if (block == NULL)
			  alignment_var = gfc_conv_constant_to_tree (n->expr);
			else
			  {
			    gfc_init_se (&se, NULL);
			    gfc_conv_expr (&se, n->expr);
			    gfc_add_block_to_block (block, &se.pre);
			    alignment_var = gfc_evaluate_now (se.expr, block);
			    gfc_add_block_to_block (block, &se.post);
			  }
			OMP_CLAUSE_ALIGNED_ALIGNMENT (node) = alignment_var;
		      }
		    omp_clauses = gfc_trans_add_clause (node, omp_clauses);
		  }
	      }
	  break;
	case OMP_LIST_LINEAR:
	  {
	    gfc_expr *last_step_expr = NULL;
	    tree last_step = NULL_TREE;

	    for (; n != NULL; n = n->next)
	      {
		if (n->expr)
		  {
		    last_step_expr = n->expr;
		    last_step = NULL_TREE;
		  }
		if (n->sym->attr.referenced || declare_simd)
		  {
		    tree t = gfc_trans_omp_variable (n->sym, declare_simd);
		    if (t != error_mark_node)
		      {
			tree node = build_omp_clause (input_location,
						      OMP_CLAUSE_LINEAR);
			OMP_CLAUSE_DECL (node) = t;
			if (last_step_expr && last_step == NULL_TREE)
			  {
			    if (block == NULL)
			      last_step
				= gfc_conv_constant_to_tree (last_step_expr);
			    else
			      {
				gfc_init_se (&se, NULL);
				gfc_conv_expr (&se, last_step_expr);
				gfc_add_block_to_block (block, &se.pre);
				last_step = gfc_evaluate_now (se.expr, block);
				gfc_add_block_to_block (block, &se.post);
			      }
			  }
			OMP_CLAUSE_LINEAR_STEP (node)
			  = fold_convert (gfc_typenode_for_spec (&n->sym->ts),
					  last_step);
			if (n->sym->attr.dimension || n->sym->attr.allocatable)
			  OMP_CLAUSE_LINEAR_ARRAY (node) = 1;
			omp_clauses = gfc_trans_add_clause (node, omp_clauses);
		      }
		  }
	      }
	  }
	  break;
	case OMP_LIST_DEPEND:
	  for (; n != NULL; n = n->next)
	    {
	      if (!n->sym->attr.referenced)
		continue;

	      tree node = build_omp_clause (input_location, OMP_CLAUSE_DEPEND);
	      if (n->expr == NULL || n->expr->ref->u.ar.type == AR_FULL)
		{
		  tree decl = gfc_get_symbol_decl (n->sym);
		  if (gfc_omp_privatize_by_reference (decl))
		    decl = build_fold_indirect_ref (decl);
		  if (GFC_DESCRIPTOR_TYPE_P (TREE_TYPE (decl)))
		    {
		      decl = gfc_conv_descriptor_data_get (decl);
		      decl = fold_convert (build_pointer_type (char_type_node),
					   decl);
		      decl = build_fold_indirect_ref (decl);
		    }
		  else if (DECL_P (decl))
		    TREE_ADDRESSABLE (decl) = 1;
		  OMP_CLAUSE_DECL (node) = decl;
		}
	      else
		{
		  tree ptr;
		  gfc_init_se (&se, NULL);
		  if (n->expr->ref->u.ar.type == AR_ELEMENT)
		    {
		      gfc_conv_expr_reference (&se, n->expr);
		      ptr = se.expr;
		    }
		  else
		    {
		      gfc_conv_expr_descriptor (&se, n->expr);
		      ptr = gfc_conv_array_data (se.expr);
		    }
		  gfc_add_block_to_block (block, &se.pre);
		  gfc_add_block_to_block (block, &se.post);
		  ptr = fold_convert (build_pointer_type (char_type_node),
				      ptr);
		  OMP_CLAUSE_DECL (node) = build_fold_indirect_ref (ptr);
		}
	      switch (n->u.depend_op)
		{
		case OMP_DEPEND_IN:
		  OMP_CLAUSE_DEPEND_KIND (node) = OMP_CLAUSE_DEPEND_IN;
		  break;
		case OMP_DEPEND_OUT:
		  OMP_CLAUSE_DEPEND_KIND (node) = OMP_CLAUSE_DEPEND_OUT;
		  break;
		case OMP_DEPEND_INOUT:
		  OMP_CLAUSE_DEPEND_KIND (node) = OMP_CLAUSE_DEPEND_INOUT;
		  break;
		default:
		  gcc_unreachable ();
		}
	      omp_clauses = gfc_trans_add_clause (node, omp_clauses);
	    }
	  break;
	case OMP_LIST_MAP:
	  for (; n != NULL; n = n->next)
	    {
	      if (!n->sym->attr.referenced)
		continue;

	      tree node = build_omp_clause (input_location, OMP_CLAUSE_MAP);
	      tree node2 = NULL_TREE;
	      tree node3 = NULL_TREE;
	      tree node4 = NULL_TREE;
	      tree decl = gfc_get_symbol_decl (n->sym);
	      if (DECL_P (decl))
		TREE_ADDRESSABLE (decl) = 1;
	      if (n->expr == NULL || n->expr->ref->u.ar.type == AR_FULL)
		{
		  if (POINTER_TYPE_P (TREE_TYPE (decl))
		      && (gfc_omp_privatize_by_reference (decl)
			  || GFC_DECL_GET_SCALAR_POINTER (decl)
			  || GFC_DECL_GET_SCALAR_ALLOCATABLE (decl)
			  || GFC_DECL_CRAY_POINTEE (decl)
			  || GFC_DESCRIPTOR_TYPE_P
					(TREE_TYPE (TREE_TYPE (decl)))))
		    {
		      tree orig_decl = decl;
		      node4 = build_omp_clause (input_location,
						OMP_CLAUSE_MAP);
<<<<<<< HEAD
		      OMP_CLAUSE_MAP_KIND (node4) = OMP_CLAUSE_MAP_POINTER;
=======
		      OMP_CLAUSE_SET_MAP_KIND (node4, GOMP_MAP_POINTER);
>>>>>>> d5ad84b3
		      OMP_CLAUSE_DECL (node4) = decl;
		      OMP_CLAUSE_SIZE (node4) = size_int (0);
		      decl = build_fold_indirect_ref (decl);
		      if (TREE_CODE (TREE_TYPE (orig_decl)) == REFERENCE_TYPE
			  && (GFC_DECL_GET_SCALAR_POINTER (orig_decl)
			      || GFC_DECL_GET_SCALAR_ALLOCATABLE (orig_decl)))
			{
			  node3 = build_omp_clause (input_location,
						    OMP_CLAUSE_MAP);
<<<<<<< HEAD
			  OMP_CLAUSE_MAP_KIND (node3) = OMP_CLAUSE_MAP_POINTER;
=======
			  OMP_CLAUSE_SET_MAP_KIND (node3, GOMP_MAP_POINTER);
>>>>>>> d5ad84b3
			  OMP_CLAUSE_DECL (node3) = decl;
			  OMP_CLAUSE_SIZE (node3) = size_int (0);
			  decl = build_fold_indirect_ref (decl);
			}
		    }
		  if (GFC_DESCRIPTOR_TYPE_P (TREE_TYPE (decl)))
		    {
		      tree type = TREE_TYPE (decl);
		      tree ptr = gfc_conv_descriptor_data_get (decl);
		      ptr = fold_convert (build_pointer_type (char_type_node),
					  ptr);
		      ptr = build_fold_indirect_ref (ptr);
		      OMP_CLAUSE_DECL (node) = ptr;
		      node2 = build_omp_clause (input_location,
						OMP_CLAUSE_MAP);
<<<<<<< HEAD
		      OMP_CLAUSE_MAP_KIND (node2) = OMP_CLAUSE_MAP_TO_PSET;
=======
		      OMP_CLAUSE_SET_MAP_KIND (node2, GOMP_MAP_TO_PSET);
>>>>>>> d5ad84b3
		      OMP_CLAUSE_DECL (node2) = decl;
		      OMP_CLAUSE_SIZE (node2) = TYPE_SIZE_UNIT (type);
		      node3 = build_omp_clause (input_location,
						OMP_CLAUSE_MAP);
<<<<<<< HEAD
		      OMP_CLAUSE_MAP_KIND (node3) = OMP_CLAUSE_MAP_POINTER;
		      OMP_CLAUSE_DECL (node3)
			= gfc_conv_descriptor_data_get (decl);
		      OMP_CLAUSE_SIZE (node3) = size_int (0);
		      if (n->sym->attr.pointer)
=======
		      OMP_CLAUSE_SET_MAP_KIND (node3, GOMP_MAP_POINTER);
		      OMP_CLAUSE_DECL (node3)
			= gfc_conv_descriptor_data_get (decl);
		      OMP_CLAUSE_SIZE (node3) = size_int (0);

		      /* We have to check for n->sym->attr.dimension because
			 of scalar coarrays.  */
		      if (n->sym->attr.pointer && n->sym->attr.dimension)
>>>>>>> d5ad84b3
			{
			  stmtblock_t cond_block;
			  tree size
			    = gfc_create_var (gfc_array_index_type, NULL);
			  tree tem, then_b, else_b, zero, cond;

			  gfc_init_block (&cond_block);
			  tem
			    = gfc_full_array_size (&cond_block, decl,
						   GFC_TYPE_ARRAY_RANK (type));
			  gfc_add_modify (&cond_block, size, tem);
			  then_b = gfc_finish_block (&cond_block);
			  gfc_init_block (&cond_block);
			  zero = build_int_cst (gfc_array_index_type, 0);
			  gfc_add_modify (&cond_block, size, zero);
			  else_b = gfc_finish_block (&cond_block);
			  tem = gfc_conv_descriptor_data_get (decl);
			  tem = fold_convert (pvoid_type_node, tem);
			  cond = fold_build2_loc (input_location, NE_EXPR,
						  boolean_type_node,
						  tem, null_pointer_node);
			  gfc_add_expr_to_block (block,
						 build3_loc (input_location,
							     COND_EXPR,
							     void_type_node,
							     cond, then_b,
							     else_b));
			  OMP_CLAUSE_SIZE (node) = size;
			}
<<<<<<< HEAD
		      else
			OMP_CLAUSE_SIZE (node)
			  = gfc_full_array_size (block, decl,
						 GFC_TYPE_ARRAY_RANK (type));
		      tree elemsz
			= TYPE_SIZE_UNIT (gfc_get_element_type (type));
		      elemsz = fold_convert (gfc_array_index_type, elemsz);
		      OMP_CLAUSE_SIZE (node)
			= fold_build2 (MULT_EXPR, gfc_array_index_type,
				       OMP_CLAUSE_SIZE (node), elemsz);
=======
		      else if (n->sym->attr.dimension)
			OMP_CLAUSE_SIZE (node)
			  = gfc_full_array_size (block, decl,
						 GFC_TYPE_ARRAY_RANK (type));
		      if (n->sym->attr.dimension)
			{
			  tree elemsz
			    = TYPE_SIZE_UNIT (gfc_get_element_type (type));
			  elemsz = fold_convert (gfc_array_index_type, elemsz);
			  OMP_CLAUSE_SIZE (node)
			    = fold_build2 (MULT_EXPR, gfc_array_index_type,
					   OMP_CLAUSE_SIZE (node), elemsz);
			}
>>>>>>> d5ad84b3
		    }
		  else
		    OMP_CLAUSE_DECL (node) = decl;
		}
	      else
		{
		  tree ptr, ptr2;
		  gfc_init_se (&se, NULL);
		  if (n->expr->ref->u.ar.type == AR_ELEMENT)
		    {
		      gfc_conv_expr_reference (&se, n->expr);
		      gfc_add_block_to_block (block, &se.pre);
		      ptr = se.expr;
		      OMP_CLAUSE_SIZE (node)
			= TYPE_SIZE_UNIT (TREE_TYPE (ptr));
		    }
		  else
		    {
		      gfc_conv_expr_descriptor (&se, n->expr);
		      ptr = gfc_conv_array_data (se.expr);
		      tree type = TREE_TYPE (se.expr);
		      gfc_add_block_to_block (block, &se.pre);
		      OMP_CLAUSE_SIZE (node)
			= gfc_full_array_size (block, se.expr,
					       GFC_TYPE_ARRAY_RANK (type));
		      tree elemsz
			= TYPE_SIZE_UNIT (gfc_get_element_type (type));
		      elemsz = fold_convert (gfc_array_index_type, elemsz);
		      OMP_CLAUSE_SIZE (node)
			= fold_build2 (MULT_EXPR, gfc_array_index_type,
				       OMP_CLAUSE_SIZE (node), elemsz);
		    }
		  gfc_add_block_to_block (block, &se.post);
		  ptr = fold_convert (build_pointer_type (char_type_node),
				      ptr);
		  OMP_CLAUSE_DECL (node) = build_fold_indirect_ref (ptr);

		  if (POINTER_TYPE_P (TREE_TYPE (decl))
		      && GFC_DESCRIPTOR_TYPE_P (TREE_TYPE (TREE_TYPE (decl))))
		    {
		      node4 = build_omp_clause (input_location,
						OMP_CLAUSE_MAP);
<<<<<<< HEAD
		      OMP_CLAUSE_MAP_KIND (node4) = OMP_CLAUSE_MAP_POINTER;
=======
		      OMP_CLAUSE_SET_MAP_KIND (node4, GOMP_MAP_POINTER);
>>>>>>> d5ad84b3
		      OMP_CLAUSE_DECL (node4) = decl;
		      OMP_CLAUSE_SIZE (node4) = size_int (0);
		      decl = build_fold_indirect_ref (decl);
		    }
		  ptr = fold_convert (sizetype, ptr);
		  if (GFC_DESCRIPTOR_TYPE_P (TREE_TYPE (decl)))
		    {
		      tree type = TREE_TYPE (decl);
		      ptr2 = gfc_conv_descriptor_data_get (decl);
		      node2 = build_omp_clause (input_location,
						OMP_CLAUSE_MAP);
<<<<<<< HEAD
		      OMP_CLAUSE_MAP_KIND (node2) = OMP_CLAUSE_MAP_TO_PSET;
=======
		      OMP_CLAUSE_SET_MAP_KIND (node2, GOMP_MAP_TO_PSET);
>>>>>>> d5ad84b3
		      OMP_CLAUSE_DECL (node2) = decl;
		      OMP_CLAUSE_SIZE (node2) = TYPE_SIZE_UNIT (type);
		      node3 = build_omp_clause (input_location,
						OMP_CLAUSE_MAP);
<<<<<<< HEAD
		      OMP_CLAUSE_MAP_KIND (node3) = OMP_CLAUSE_MAP_POINTER;
=======
		      OMP_CLAUSE_SET_MAP_KIND (node3, GOMP_MAP_POINTER);
>>>>>>> d5ad84b3
		      OMP_CLAUSE_DECL (node3)
			= gfc_conv_descriptor_data_get (decl);
		    }
		  else
		    {
		      if (TREE_CODE (TREE_TYPE (decl)) == ARRAY_TYPE)
			ptr2 = build_fold_addr_expr (decl);
		      else
			{
			  gcc_assert (POINTER_TYPE_P (TREE_TYPE (decl)));
			  ptr2 = decl;
			}
		      node3 = build_omp_clause (input_location,
						OMP_CLAUSE_MAP);
<<<<<<< HEAD
		      OMP_CLAUSE_MAP_KIND (node3) = OMP_CLAUSE_MAP_POINTER;
=======
		      OMP_CLAUSE_SET_MAP_KIND (node3, GOMP_MAP_POINTER);
>>>>>>> d5ad84b3
		      OMP_CLAUSE_DECL (node3) = decl;
		    }
		  ptr2 = fold_convert (sizetype, ptr2);
		  OMP_CLAUSE_SIZE (node3)
		    = fold_build2 (MINUS_EXPR, sizetype, ptr, ptr2);
		}
	      switch (n->u.map_op)
		{
		case OMP_MAP_ALLOC:
<<<<<<< HEAD
		  OMP_CLAUSE_MAP_KIND (node) = OMP_CLAUSE_MAP_ALLOC;
		  break;
		case OMP_MAP_TO:
		  OMP_CLAUSE_MAP_KIND (node) = OMP_CLAUSE_MAP_TO;
		  break;
		case OMP_MAP_FROM:
		  OMP_CLAUSE_MAP_KIND (node) = OMP_CLAUSE_MAP_FROM;
		  break;
		case OMP_MAP_TOFROM:
		  OMP_CLAUSE_MAP_KIND (node) = OMP_CLAUSE_MAP_TOFROM;
=======
		  OMP_CLAUSE_SET_MAP_KIND (node, GOMP_MAP_ALLOC);
		  break;
		case OMP_MAP_TO:
		  OMP_CLAUSE_SET_MAP_KIND (node, GOMP_MAP_TO);
		  break;
		case OMP_MAP_FROM:
		  OMP_CLAUSE_SET_MAP_KIND (node, GOMP_MAP_FROM);
		  break;
		case OMP_MAP_TOFROM:
		  OMP_CLAUSE_SET_MAP_KIND (node, GOMP_MAP_TOFROM);
		  break;
		case OMP_MAP_FORCE_ALLOC:
		  OMP_CLAUSE_SET_MAP_KIND (node, GOMP_MAP_FORCE_ALLOC);
		  break;
		case OMP_MAP_FORCE_DEALLOC:
		  OMP_CLAUSE_SET_MAP_KIND (node, GOMP_MAP_FORCE_DEALLOC);
		  break;
		case OMP_MAP_FORCE_TO:
		  OMP_CLAUSE_SET_MAP_KIND (node, GOMP_MAP_FORCE_TO);
		  break;
		case OMP_MAP_FORCE_FROM:
		  OMP_CLAUSE_SET_MAP_KIND (node, GOMP_MAP_FORCE_FROM);
		  break;
		case OMP_MAP_FORCE_TOFROM:
		  OMP_CLAUSE_SET_MAP_KIND (node, GOMP_MAP_FORCE_TOFROM);
		  break;
		case OMP_MAP_FORCE_PRESENT:
		  OMP_CLAUSE_SET_MAP_KIND (node, GOMP_MAP_FORCE_PRESENT);
		  break;
		case OMP_MAP_FORCE_DEVICEPTR:
		  OMP_CLAUSE_SET_MAP_KIND (node, GOMP_MAP_FORCE_DEVICEPTR);
>>>>>>> d5ad84b3
		  break;
		default:
		  gcc_unreachable ();
		}
	      omp_clauses = gfc_trans_add_clause (node, omp_clauses);
	      if (node2)
		omp_clauses = gfc_trans_add_clause (node2, omp_clauses);
	      if (node3)
		omp_clauses = gfc_trans_add_clause (node3, omp_clauses);
	      if (node4)
		omp_clauses = gfc_trans_add_clause (node4, omp_clauses);
	    }
	  break;
	case OMP_LIST_TO:
	case OMP_LIST_FROM:
	  for (; n != NULL; n = n->next)
	    {
	      if (!n->sym->attr.referenced)
		continue;

	      tree node = build_omp_clause (input_location,
					    list == OMP_LIST_TO
					    ? OMP_CLAUSE_TO : OMP_CLAUSE_FROM);
	      if (n->expr == NULL || n->expr->ref->u.ar.type == AR_FULL)
		{
		  tree decl = gfc_get_symbol_decl (n->sym);
		  if (gfc_omp_privatize_by_reference (decl))
		    decl = build_fold_indirect_ref (decl);
		  if (GFC_DESCRIPTOR_TYPE_P (TREE_TYPE (decl)))
		    {
		      tree type = TREE_TYPE (decl);
		      tree ptr = gfc_conv_descriptor_data_get (decl);
		      ptr = fold_convert (build_pointer_type (char_type_node),
					  ptr);
		      ptr = build_fold_indirect_ref (ptr);
		      OMP_CLAUSE_DECL (node) = ptr;
		      OMP_CLAUSE_SIZE (node)
			= gfc_full_array_size (block, decl,
					       GFC_TYPE_ARRAY_RANK (type));
		      tree elemsz
			= TYPE_SIZE_UNIT (gfc_get_element_type (type));
		      elemsz = fold_convert (gfc_array_index_type, elemsz);
		      OMP_CLAUSE_SIZE (node)
			= fold_build2 (MULT_EXPR, gfc_array_index_type,
				       OMP_CLAUSE_SIZE (node), elemsz);
		    }
		  else
		    OMP_CLAUSE_DECL (node) = decl;
		}
	      else
		{
		  tree ptr;
		  gfc_init_se (&se, NULL);
		  if (n->expr->ref->u.ar.type == AR_ELEMENT)
		    {
		      gfc_conv_expr_reference (&se, n->expr);
		      ptr = se.expr;
		      gfc_add_block_to_block (block, &se.pre);
		      OMP_CLAUSE_SIZE (node)
			= TYPE_SIZE_UNIT (TREE_TYPE (ptr));
		    }
		  else
		    {
		      gfc_conv_expr_descriptor (&se, n->expr);
		      ptr = gfc_conv_array_data (se.expr);
		      tree type = TREE_TYPE (se.expr);
		      gfc_add_block_to_block (block, &se.pre);
		      OMP_CLAUSE_SIZE (node)
			= gfc_full_array_size (block, se.expr,
					       GFC_TYPE_ARRAY_RANK (type));
		      tree elemsz
			= TYPE_SIZE_UNIT (gfc_get_element_type (type));
		      elemsz = fold_convert (gfc_array_index_type, elemsz);
		      OMP_CLAUSE_SIZE (node)
			= fold_build2 (MULT_EXPR, gfc_array_index_type,
				       OMP_CLAUSE_SIZE (node), elemsz);
		    }
		  gfc_add_block_to_block (block, &se.post);
		  ptr = fold_convert (build_pointer_type (char_type_node),
				      ptr);
		  OMP_CLAUSE_DECL (node) = build_fold_indirect_ref (ptr);
		}
	      omp_clauses = gfc_trans_add_clause (node, omp_clauses);
	    }
	  break;
	default:
	  break;
	}
    }

  if (clauses->if_expr)
    {
      tree if_var;

      gfc_init_se (&se, NULL);
      gfc_conv_expr (&se, clauses->if_expr);
      gfc_add_block_to_block (block, &se.pre);
      if_var = gfc_evaluate_now (se.expr, block);
      gfc_add_block_to_block (block, &se.post);

      c = build_omp_clause (where.lb->location, OMP_CLAUSE_IF);
      OMP_CLAUSE_IF_EXPR (c) = if_var;
      omp_clauses = gfc_trans_add_clause (c, omp_clauses);
    }

  if (clauses->final_expr)
    {
      tree final_var;

      gfc_init_se (&se, NULL);
      gfc_conv_expr (&se, clauses->final_expr);
      gfc_add_block_to_block (block, &se.pre);
      final_var = gfc_evaluate_now (se.expr, block);
      gfc_add_block_to_block (block, &se.post);

      c = build_omp_clause (where.lb->location, OMP_CLAUSE_FINAL);
      OMP_CLAUSE_FINAL_EXPR (c) = final_var;
      omp_clauses = gfc_trans_add_clause (c, omp_clauses);
    }

  if (clauses->num_threads)
    {
      tree num_threads;

      gfc_init_se (&se, NULL);
      gfc_conv_expr (&se, clauses->num_threads);
      gfc_add_block_to_block (block, &se.pre);
      num_threads = gfc_evaluate_now (se.expr, block);
      gfc_add_block_to_block (block, &se.post);

      c = build_omp_clause (where.lb->location, OMP_CLAUSE_NUM_THREADS);
      OMP_CLAUSE_NUM_THREADS_EXPR (c) = num_threads;
      omp_clauses = gfc_trans_add_clause (c, omp_clauses);
    }

  chunk_size = NULL_TREE;
  if (clauses->chunk_size)
    {
      gfc_init_se (&se, NULL);
      gfc_conv_expr (&se, clauses->chunk_size);
      gfc_add_block_to_block (block, &se.pre);
      chunk_size = gfc_evaluate_now (se.expr, block);
      gfc_add_block_to_block (block, &se.post);
    }

  if (clauses->sched_kind != OMP_SCHED_NONE)
    {
      c = build_omp_clause (where.lb->location, OMP_CLAUSE_SCHEDULE);
      OMP_CLAUSE_SCHEDULE_CHUNK_EXPR (c) = chunk_size;
      switch (clauses->sched_kind)
	{
	case OMP_SCHED_STATIC:
	  OMP_CLAUSE_SCHEDULE_KIND (c) = OMP_CLAUSE_SCHEDULE_STATIC;
	  break;
	case OMP_SCHED_DYNAMIC:
	  OMP_CLAUSE_SCHEDULE_KIND (c) = OMP_CLAUSE_SCHEDULE_DYNAMIC;
	  break;
	case OMP_SCHED_GUIDED:
	  OMP_CLAUSE_SCHEDULE_KIND (c) = OMP_CLAUSE_SCHEDULE_GUIDED;
	  break;
	case OMP_SCHED_RUNTIME:
	  OMP_CLAUSE_SCHEDULE_KIND (c) = OMP_CLAUSE_SCHEDULE_RUNTIME;
	  break;
	case OMP_SCHED_AUTO:
	  OMP_CLAUSE_SCHEDULE_KIND (c) = OMP_CLAUSE_SCHEDULE_AUTO;
	  break;
	default:
	  gcc_unreachable ();
	}
      omp_clauses = gfc_trans_add_clause (c, omp_clauses);
    }

  if (clauses->default_sharing != OMP_DEFAULT_UNKNOWN)
    {
      c = build_omp_clause (where.lb->location, OMP_CLAUSE_DEFAULT);
      switch (clauses->default_sharing)
	{
	case OMP_DEFAULT_NONE:
	  OMP_CLAUSE_DEFAULT_KIND (c) = OMP_CLAUSE_DEFAULT_NONE;
	  break;
	case OMP_DEFAULT_SHARED:
	  OMP_CLAUSE_DEFAULT_KIND (c) = OMP_CLAUSE_DEFAULT_SHARED;
	  break;
	case OMP_DEFAULT_PRIVATE:
	  OMP_CLAUSE_DEFAULT_KIND (c) = OMP_CLAUSE_DEFAULT_PRIVATE;
	  break;
	case OMP_DEFAULT_FIRSTPRIVATE:
	  OMP_CLAUSE_DEFAULT_KIND (c) = OMP_CLAUSE_DEFAULT_FIRSTPRIVATE;
	  break;
	default:
	  gcc_unreachable ();
	}
      omp_clauses = gfc_trans_add_clause (c, omp_clauses);
    }

  if (clauses->nowait)
    {
      c = build_omp_clause (where.lb->location, OMP_CLAUSE_NOWAIT);
      omp_clauses = gfc_trans_add_clause (c, omp_clauses);
    }

  if (clauses->ordered)
    {
      c = build_omp_clause (where.lb->location, OMP_CLAUSE_ORDERED);
      omp_clauses = gfc_trans_add_clause (c, omp_clauses);
    }

  if (clauses->untied)
    {
      c = build_omp_clause (where.lb->location, OMP_CLAUSE_UNTIED);
      omp_clauses = gfc_trans_add_clause (c, omp_clauses);
    }

  if (clauses->mergeable)
    {
      c = build_omp_clause (where.lb->location, OMP_CLAUSE_MERGEABLE);
      omp_clauses = gfc_trans_add_clause (c, omp_clauses);
    }

  if (clauses->collapse)
    {
      c = build_omp_clause (where.lb->location, OMP_CLAUSE_COLLAPSE);
      OMP_CLAUSE_COLLAPSE_EXPR (c)
	= build_int_cst (integer_type_node, clauses->collapse);
      omp_clauses = gfc_trans_add_clause (c, omp_clauses);
    }

  if (clauses->inbranch)
    {
      c = build_omp_clause (where.lb->location, OMP_CLAUSE_INBRANCH);
      omp_clauses = gfc_trans_add_clause (c, omp_clauses);
    }

  if (clauses->notinbranch)
    {
      c = build_omp_clause (where.lb->location, OMP_CLAUSE_NOTINBRANCH);
      omp_clauses = gfc_trans_add_clause (c, omp_clauses);
    }

  switch (clauses->cancel)
    {
    case OMP_CANCEL_UNKNOWN:
      break;
    case OMP_CANCEL_PARALLEL:
      c = build_omp_clause (where.lb->location, OMP_CLAUSE_PARALLEL);
      omp_clauses = gfc_trans_add_clause (c, omp_clauses);
      break;
    case OMP_CANCEL_SECTIONS:
      c = build_omp_clause (where.lb->location, OMP_CLAUSE_SECTIONS);
      omp_clauses = gfc_trans_add_clause (c, omp_clauses);
      break;
    case OMP_CANCEL_DO:
      c = build_omp_clause (where.lb->location, OMP_CLAUSE_FOR);
      omp_clauses = gfc_trans_add_clause (c, omp_clauses);
      break;
    case OMP_CANCEL_TASKGROUP:
      c = build_omp_clause (where.lb->location, OMP_CLAUSE_TASKGROUP);
      omp_clauses = gfc_trans_add_clause (c, omp_clauses);
      break;
    }

  if (clauses->proc_bind != OMP_PROC_BIND_UNKNOWN)
    {
      c = build_omp_clause (where.lb->location, OMP_CLAUSE_PROC_BIND);
      switch (clauses->proc_bind)
	{
	case OMP_PROC_BIND_MASTER:
	  OMP_CLAUSE_PROC_BIND_KIND (c) = OMP_CLAUSE_PROC_BIND_MASTER;
	  break;
	case OMP_PROC_BIND_SPREAD:
	  OMP_CLAUSE_PROC_BIND_KIND (c) = OMP_CLAUSE_PROC_BIND_SPREAD;
	  break;
	case OMP_PROC_BIND_CLOSE:
	  OMP_CLAUSE_PROC_BIND_KIND (c) = OMP_CLAUSE_PROC_BIND_CLOSE;
	  break;
	default:
	  gcc_unreachable ();
	}
      omp_clauses = gfc_trans_add_clause (c, omp_clauses);
    }

  if (clauses->safelen_expr)
    {
      tree safelen_var;

      gfc_init_se (&se, NULL);
      gfc_conv_expr (&se, clauses->safelen_expr);
      gfc_add_block_to_block (block, &se.pre);
      safelen_var = gfc_evaluate_now (se.expr, block);
      gfc_add_block_to_block (block, &se.post);

      c = build_omp_clause (where.lb->location, OMP_CLAUSE_SAFELEN);
      OMP_CLAUSE_SAFELEN_EXPR (c) = safelen_var;
      omp_clauses = gfc_trans_add_clause (c, omp_clauses);
    }

  if (clauses->simdlen_expr)
    {
      c = build_omp_clause (where.lb->location, OMP_CLAUSE_SIMDLEN);
      OMP_CLAUSE_SIMDLEN_EXPR (c)
	= gfc_conv_constant_to_tree (clauses->simdlen_expr);
      omp_clauses = gfc_trans_add_clause (c, omp_clauses);
    }

  if (clauses->num_teams)
    {
      tree num_teams;

      gfc_init_se (&se, NULL);
      gfc_conv_expr (&se, clauses->num_teams);
      gfc_add_block_to_block (block, &se.pre);
      num_teams = gfc_evaluate_now (se.expr, block);
      gfc_add_block_to_block (block, &se.post);

      c = build_omp_clause (where.lb->location, OMP_CLAUSE_NUM_TEAMS);
      OMP_CLAUSE_NUM_TEAMS_EXPR (c) = num_teams;
      omp_clauses = gfc_trans_add_clause (c, omp_clauses);
    }

  if (clauses->device)
    {
      tree device;

      gfc_init_se (&se, NULL);
      gfc_conv_expr (&se, clauses->device);
      gfc_add_block_to_block (block, &se.pre);
      device = gfc_evaluate_now (se.expr, block);
      gfc_add_block_to_block (block, &se.post);

      c = build_omp_clause (where.lb->location, OMP_CLAUSE_DEVICE);
      OMP_CLAUSE_DEVICE_ID (c) = device;
      omp_clauses = gfc_trans_add_clause (c, omp_clauses);
    }

  if (clauses->thread_limit)
    {
      tree thread_limit;

      gfc_init_se (&se, NULL);
      gfc_conv_expr (&se, clauses->thread_limit);
      gfc_add_block_to_block (block, &se.pre);
      thread_limit = gfc_evaluate_now (se.expr, block);
      gfc_add_block_to_block (block, &se.post);

      c = build_omp_clause (where.lb->location, OMP_CLAUSE_THREAD_LIMIT);
      OMP_CLAUSE_THREAD_LIMIT_EXPR (c) = thread_limit;
      omp_clauses = gfc_trans_add_clause (c, omp_clauses);
    }

  chunk_size = NULL_TREE;
  if (clauses->dist_chunk_size)
    {
      gfc_init_se (&se, NULL);
      gfc_conv_expr (&se, clauses->dist_chunk_size);
      gfc_add_block_to_block (block, &se.pre);
      chunk_size = gfc_evaluate_now (se.expr, block);
      gfc_add_block_to_block (block, &se.post);
    }

  if (clauses->dist_sched_kind != OMP_SCHED_NONE)
    {
      c = build_omp_clause (where.lb->location, OMP_CLAUSE_DIST_SCHEDULE);
      OMP_CLAUSE_DIST_SCHEDULE_CHUNK_EXPR (c) = chunk_size;
      omp_clauses = gfc_trans_add_clause (c, omp_clauses);
    }

<<<<<<< HEAD
=======
  if (clauses->async)
    {
      c = build_omp_clause (where.lb->location, OMP_CLAUSE_ASYNC);
      if (clauses->async_expr)
	OMP_CLAUSE_ASYNC_EXPR (c)
	  = gfc_convert_expr_to_tree (block, clauses->async_expr);
      else
	OMP_CLAUSE_ASYNC_EXPR (c) = NULL;
      omp_clauses = gfc_trans_add_clause (c, omp_clauses);
    }
  if (clauses->seq)
    {
      c = build_omp_clause (where.lb->location, OMP_CLAUSE_ORDERED);
      omp_clauses = gfc_trans_add_clause (c, omp_clauses);
    }
  if (clauses->independent)
    {
      c = build_omp_clause (where.lb->location, OMP_CLAUSE_INDEPENDENT);
      omp_clauses = gfc_trans_add_clause (c, omp_clauses);
    }
  if (clauses->wait_list)
    {
      gfc_expr_list *el;

      for (el = clauses->wait_list; el; el = el->next)
	{
	  c = build_omp_clause (where.lb->location, OMP_CLAUSE_WAIT);
	  OMP_CLAUSE_DECL (c) = gfc_convert_expr_to_tree (block, el->expr);
	  OMP_CLAUSE_CHAIN (c) = omp_clauses;
	  omp_clauses = c;
	}
    }
  if (clauses->num_gangs_expr)
    {
      tree num_gangs_var
	= gfc_convert_expr_to_tree (block, clauses->num_gangs_expr);
      c = build_omp_clause (where.lb->location, OMP_CLAUSE_NUM_GANGS);
      OMP_CLAUSE_NUM_GANGS_EXPR (c) = num_gangs_var;
      omp_clauses = gfc_trans_add_clause (c, omp_clauses);
    }
  if (clauses->num_workers_expr)
    {
      tree num_workers_var
	= gfc_convert_expr_to_tree (block, clauses->num_workers_expr);
      c = build_omp_clause (where.lb->location, OMP_CLAUSE_NUM_WORKERS);
      OMP_CLAUSE_NUM_WORKERS_EXPR (c) = num_workers_var;
      omp_clauses = gfc_trans_add_clause (c, omp_clauses);
    }
  if (clauses->vector_length_expr)
    {
      tree vector_length_var
	= gfc_convert_expr_to_tree (block, clauses->vector_length_expr);
      c = build_omp_clause (where.lb->location, OMP_CLAUSE_VECTOR_LENGTH);
      OMP_CLAUSE_VECTOR_LENGTH_EXPR (c) = vector_length_var;
      omp_clauses = gfc_trans_add_clause (c, omp_clauses);
    }
  if (clauses->vector)
    {
      if (clauses->vector_expr)
	{
	  tree vector_var
	    = gfc_convert_expr_to_tree (block, clauses->vector_expr);
	  c = build_omp_clause (where.lb->location, OMP_CLAUSE_VECTOR);
	  OMP_CLAUSE_VECTOR_EXPR (c) = vector_var;
	  omp_clauses = gfc_trans_add_clause (c, omp_clauses);
	}
      else
	{
	  c = build_omp_clause (where.lb->location, OMP_CLAUSE_VECTOR);
	  omp_clauses = gfc_trans_add_clause (c, omp_clauses);
	}
    }
  if (clauses->worker)
    {
      if (clauses->worker_expr)
	{
	  tree worker_var
	    = gfc_convert_expr_to_tree (block, clauses->worker_expr);
	  c = build_omp_clause (where.lb->location, OMP_CLAUSE_WORKER);
	  OMP_CLAUSE_WORKER_EXPR (c) = worker_var;
	  omp_clauses = gfc_trans_add_clause (c, omp_clauses);
	}
      else
	{
	  c = build_omp_clause (where.lb->location, OMP_CLAUSE_WORKER);
	  omp_clauses = gfc_trans_add_clause (c, omp_clauses);
	}
    }
  if (clauses->gang)
    {
      if (clauses->gang_expr)
	{
	  tree gang_var
	    = gfc_convert_expr_to_tree (block, clauses->gang_expr);
	  c = build_omp_clause (where.lb->location, OMP_CLAUSE_GANG);
	  OMP_CLAUSE_GANG_EXPR (c) = gang_var;
	  omp_clauses = gfc_trans_add_clause (c, omp_clauses);
	}
      else
	{
	  c = build_omp_clause (where.lb->location, OMP_CLAUSE_GANG);
	  omp_clauses = gfc_trans_add_clause (c, omp_clauses);
	}
    }

>>>>>>> d5ad84b3
  return nreverse (omp_clauses);
}

/* Like gfc_trans_code, but force creation of a BIND_EXPR around it.  */

static tree
gfc_trans_omp_code (gfc_code *code, bool force_empty)
{
  tree stmt;

  pushlevel ();
  stmt = gfc_trans_code (code);
  if (TREE_CODE (stmt) != BIND_EXPR)
    {
      if (!IS_EMPTY_STMT (stmt) || force_empty)
	{
	  tree block = poplevel (1, 0);
	  stmt = build3_v (BIND_EXPR, NULL, stmt, block);
	}
      else
	poplevel (0, 0);
    }
  else
    poplevel (0, 0);
  return stmt;
}

/* Trans OpenACC directives. */
/* parallel, kernels, data and host_data. */
static tree
gfc_trans_oacc_construct (gfc_code *code)
{
  stmtblock_t block;
  tree stmt, oacc_clauses;
  enum tree_code construct_code;

  switch (code->op)
    {
      case EXEC_OACC_PARALLEL:
	construct_code = OACC_PARALLEL;
	break;
      case EXEC_OACC_KERNELS:
	construct_code = OACC_KERNELS;
	break;
      case EXEC_OACC_DATA:
	construct_code = OACC_DATA;
	break;
      case EXEC_OACC_HOST_DATA:
	construct_code = OACC_HOST_DATA;
	break;
      default:
	gcc_unreachable ();
    }

  gfc_start_block (&block);
  oacc_clauses = gfc_trans_omp_clauses (&block, code->ext.omp_clauses,
					code->loc);
  stmt = gfc_trans_omp_code (code->block->next, true);
  stmt = build2_loc (input_location, construct_code, void_type_node, stmt,
		     oacc_clauses);
  gfc_add_expr_to_block (&block, stmt);
  return gfc_finish_block (&block);
}

/* update, enter_data, exit_data, cache. */
static tree 
gfc_trans_oacc_executable_directive (gfc_code *code)
{
  stmtblock_t block;
  tree stmt, oacc_clauses;
  enum tree_code construct_code;

  switch (code->op)
    {
      case EXEC_OACC_UPDATE:
	construct_code = OACC_UPDATE;
	break;
      case EXEC_OACC_ENTER_DATA:
	construct_code = OACC_ENTER_DATA;
	break;
      case EXEC_OACC_EXIT_DATA:
	construct_code = OACC_EXIT_DATA;
	break;
      case EXEC_OACC_CACHE:
	construct_code = OACC_CACHE;
	break;
      default:
	gcc_unreachable ();
    }

  gfc_start_block (&block);
  oacc_clauses = gfc_trans_omp_clauses (&block, code->ext.omp_clauses,
					code->loc);
  stmt = build1_loc (input_location, construct_code, void_type_node, 
		     oacc_clauses);
  gfc_add_expr_to_block (&block, stmt);
  return gfc_finish_block (&block);
}

static tree
gfc_trans_oacc_wait_directive (gfc_code *code)
{
  stmtblock_t block;
  tree stmt, t;
  vec<tree, va_gc> *args;
  int nparms = 0;
  gfc_expr_list *el;
  gfc_omp_clauses *clauses = code->ext.omp_clauses;
  location_t loc = input_location;

  for (el = clauses->wait_list; el; el = el->next)
    nparms++;

  vec_alloc (args, nparms + 2);
  stmt = builtin_decl_explicit (BUILT_IN_GOACC_WAIT);

  gfc_start_block (&block);

  if (clauses->async_expr)
    t = gfc_convert_expr_to_tree (&block, clauses->async_expr);
  else
    t = build_int_cst (integer_type_node, -2);

  args->quick_push (t);
  args->quick_push (build_int_cst (integer_type_node, nparms));

  for (el = clauses->wait_list; el; el = el->next)
    args->quick_push (gfc_convert_expr_to_tree (&block, el->expr));

  stmt = build_call_expr_loc_vec (loc, stmt, args);
  gfc_add_expr_to_block (&block, stmt);

  vec_free (args);

  return gfc_finish_block (&block);
}

static tree gfc_trans_omp_sections (gfc_code *, gfc_omp_clauses *);
static tree gfc_trans_omp_workshare (gfc_code *, gfc_omp_clauses *);

static tree
gfc_trans_omp_atomic (gfc_code *code)
{
  gfc_code *atomic_code = code;
  gfc_se lse;
  gfc_se rse;
  gfc_se vse;
  gfc_expr *expr2, *e;
  gfc_symbol *var;
  stmtblock_t block;
  tree lhsaddr, type, rhs, x;
  enum tree_code op = ERROR_MARK;
  enum tree_code aop = OMP_ATOMIC;
  bool var_on_left = false;
  bool seq_cst = (atomic_code->ext.omp_atomic & GFC_OMP_ATOMIC_SEQ_CST) != 0;

  code = code->block->next;
  gcc_assert (code->op == EXEC_ASSIGN);
  var = code->expr1->symtree->n.sym;

  gfc_init_se (&lse, NULL);
  gfc_init_se (&rse, NULL);
  gfc_init_se (&vse, NULL);
  gfc_start_block (&block);

  expr2 = code->expr2;
  if (expr2->expr_type == EXPR_FUNCTION
      && expr2->value.function.isym->id == GFC_ISYM_CONVERSION)
    expr2 = expr2->value.function.actual->expr;

  switch (atomic_code->ext.omp_atomic & GFC_OMP_ATOMIC_MASK)
    {
    case GFC_OMP_ATOMIC_READ:
      gfc_conv_expr (&vse, code->expr1);
      gfc_add_block_to_block (&block, &vse.pre);

      gfc_conv_expr (&lse, expr2);
      gfc_add_block_to_block (&block, &lse.pre);
      type = TREE_TYPE (lse.expr);
      lhsaddr = gfc_build_addr_expr (NULL, lse.expr);

      x = build1 (OMP_ATOMIC_READ, type, lhsaddr);
      OMP_ATOMIC_SEQ_CST (x) = seq_cst;
      x = convert (TREE_TYPE (vse.expr), x);
      gfc_add_modify (&block, vse.expr, x);

      gfc_add_block_to_block (&block, &lse.pre);
      gfc_add_block_to_block (&block, &rse.pre);

      return gfc_finish_block (&block);
    case GFC_OMP_ATOMIC_CAPTURE:
      aop = OMP_ATOMIC_CAPTURE_NEW;
      if (expr2->expr_type == EXPR_VARIABLE)
	{
	  aop = OMP_ATOMIC_CAPTURE_OLD;
	  gfc_conv_expr (&vse, code->expr1);
	  gfc_add_block_to_block (&block, &vse.pre);

	  gfc_conv_expr (&lse, expr2);
	  gfc_add_block_to_block (&block, &lse.pre);
	  gfc_init_se (&lse, NULL);
	  code = code->next;
	  var = code->expr1->symtree->n.sym;
	  expr2 = code->expr2;
	  if (expr2->expr_type == EXPR_FUNCTION
	      && expr2->value.function.isym->id == GFC_ISYM_CONVERSION)
	    expr2 = expr2->value.function.actual->expr;
	}
      break;
    default:
      break;
    }

  gfc_conv_expr (&lse, code->expr1);
  gfc_add_block_to_block (&block, &lse.pre);
  type = TREE_TYPE (lse.expr);
  lhsaddr = gfc_build_addr_expr (NULL, lse.expr);

  if (((atomic_code->ext.omp_atomic & GFC_OMP_ATOMIC_MASK)
       == GFC_OMP_ATOMIC_WRITE)
      || (atomic_code->ext.omp_atomic & GFC_OMP_ATOMIC_SWAP))
    {
      gfc_conv_expr (&rse, expr2);
      gfc_add_block_to_block (&block, &rse.pre);
    }
  else if (expr2->expr_type == EXPR_OP)
    {
      gfc_expr *e;
      switch (expr2->value.op.op)
	{
	case INTRINSIC_PLUS:
	  op = PLUS_EXPR;
	  break;
	case INTRINSIC_TIMES:
	  op = MULT_EXPR;
	  break;
	case INTRINSIC_MINUS:
	  op = MINUS_EXPR;
	  break;
	case INTRINSIC_DIVIDE:
	  if (expr2->ts.type == BT_INTEGER)
	    op = TRUNC_DIV_EXPR;
	  else
	    op = RDIV_EXPR;
	  break;
	case INTRINSIC_AND:
	  op = TRUTH_ANDIF_EXPR;
	  break;
	case INTRINSIC_OR:
	  op = TRUTH_ORIF_EXPR;
	  break;
	case INTRINSIC_EQV:
	  op = EQ_EXPR;
	  break;
	case INTRINSIC_NEQV:
	  op = NE_EXPR;
	  break;
	default:
	  gcc_unreachable ();
	}
      e = expr2->value.op.op1;
      if (e->expr_type == EXPR_FUNCTION
	  && e->value.function.isym->id == GFC_ISYM_CONVERSION)
	e = e->value.function.actual->expr;
      if (e->expr_type == EXPR_VARIABLE
	  && e->symtree != NULL
	  && e->symtree->n.sym == var)
	{
	  expr2 = expr2->value.op.op2;
	  var_on_left = true;
	}
      else
	{
	  e = expr2->value.op.op2;
	  if (e->expr_type == EXPR_FUNCTION
	      && e->value.function.isym->id == GFC_ISYM_CONVERSION)
	    e = e->value.function.actual->expr;
	  gcc_assert (e->expr_type == EXPR_VARIABLE
		      && e->symtree != NULL
		      && e->symtree->n.sym == var);
	  expr2 = expr2->value.op.op1;
	  var_on_left = false;
	}
      gfc_conv_expr (&rse, expr2);
      gfc_add_block_to_block (&block, &rse.pre);
    }
  else
    {
      gcc_assert (expr2->expr_type == EXPR_FUNCTION);
      switch (expr2->value.function.isym->id)
	{
	case GFC_ISYM_MIN:
	  op = MIN_EXPR;
	  break;
	case GFC_ISYM_MAX:
	  op = MAX_EXPR;
	  break;
	case GFC_ISYM_IAND:
	  op = BIT_AND_EXPR;
	  break;
	case GFC_ISYM_IOR:
	  op = BIT_IOR_EXPR;
	  break;
	case GFC_ISYM_IEOR:
	  op = BIT_XOR_EXPR;
	  break;
	default:
	  gcc_unreachable ();
	}
      e = expr2->value.function.actual->expr;
      gcc_assert (e->expr_type == EXPR_VARIABLE
		  && e->symtree != NULL
		  && e->symtree->n.sym == var);

      gfc_conv_expr (&rse, expr2->value.function.actual->next->expr);
      gfc_add_block_to_block (&block, &rse.pre);
      if (expr2->value.function.actual->next->next != NULL)
	{
	  tree accum = gfc_create_var (TREE_TYPE (rse.expr), NULL);
	  gfc_actual_arglist *arg;

	  gfc_add_modify (&block, accum, rse.expr);
	  for (arg = expr2->value.function.actual->next->next; arg;
	       arg = arg->next)
	    {
	      gfc_init_block (&rse.pre);
	      gfc_conv_expr (&rse, arg->expr);
	      gfc_add_block_to_block (&block, &rse.pre);
	      x = fold_build2_loc (input_location, op, TREE_TYPE (accum),
				   accum, rse.expr);
	      gfc_add_modify (&block, accum, x);
	    }

	  rse.expr = accum;
	}

      expr2 = expr2->value.function.actual->next->expr;
    }

  lhsaddr = save_expr (lhsaddr);
  if (TREE_CODE (lhsaddr) != SAVE_EXPR
      && (TREE_CODE (lhsaddr) != ADDR_EXPR
	  || TREE_CODE (TREE_OPERAND (lhsaddr, 0)) != VAR_DECL))
    {
      /* Make sure LHS is simple enough so that goa_lhs_expr_p can recognize
	 it even after unsharing function body.  */
      tree var = create_tmp_var_raw (TREE_TYPE (lhsaddr));
      DECL_CONTEXT (var) = current_function_decl;
      lhsaddr = build4 (TARGET_EXPR, TREE_TYPE (lhsaddr), var, lhsaddr,
			NULL_TREE, NULL_TREE);
    }

  rhs = gfc_evaluate_now (rse.expr, &block);

  if (((atomic_code->ext.omp_atomic & GFC_OMP_ATOMIC_MASK)
       == GFC_OMP_ATOMIC_WRITE)
      || (atomic_code->ext.omp_atomic & GFC_OMP_ATOMIC_SWAP))
    x = rhs;
  else
    {
      x = convert (TREE_TYPE (rhs),
		   build_fold_indirect_ref_loc (input_location, lhsaddr));
      if (var_on_left)
	x = fold_build2_loc (input_location, op, TREE_TYPE (rhs), x, rhs);
      else
	x = fold_build2_loc (input_location, op, TREE_TYPE (rhs), rhs, x);
    }

  if (TREE_CODE (TREE_TYPE (rhs)) == COMPLEX_TYPE
      && TREE_CODE (type) != COMPLEX_TYPE)
    x = fold_build1_loc (input_location, REALPART_EXPR,
			 TREE_TYPE (TREE_TYPE (rhs)), x);

  gfc_add_block_to_block (&block, &lse.pre);
  gfc_add_block_to_block (&block, &rse.pre);

  if (aop == OMP_ATOMIC)
    {
      x = build2_v (OMP_ATOMIC, lhsaddr, convert (type, x));
      OMP_ATOMIC_SEQ_CST (x) = seq_cst;
      gfc_add_expr_to_block (&block, x);
    }
  else
    {
      if (aop == OMP_ATOMIC_CAPTURE_NEW)
	{
	  code = code->next;
	  expr2 = code->expr2;
	  if (expr2->expr_type == EXPR_FUNCTION
	      && expr2->value.function.isym->id == GFC_ISYM_CONVERSION)
	    expr2 = expr2->value.function.actual->expr;

	  gcc_assert (expr2->expr_type == EXPR_VARIABLE);
	  gfc_conv_expr (&vse, code->expr1);
	  gfc_add_block_to_block (&block, &vse.pre);

	  gfc_init_se (&lse, NULL);
	  gfc_conv_expr (&lse, expr2);
	  gfc_add_block_to_block (&block, &lse.pre);
	}
      x = build2 (aop, type, lhsaddr, convert (type, x));
      OMP_ATOMIC_SEQ_CST (x) = seq_cst;
      x = convert (TREE_TYPE (vse.expr), x);
      gfc_add_modify (&block, vse.expr, x);
    }

  return gfc_finish_block (&block);
}

static tree
gfc_trans_omp_barrier (void)
{
  tree decl = builtin_decl_explicit (BUILT_IN_GOMP_BARRIER);
  return build_call_expr_loc (input_location, decl, 0);
}

static tree
gfc_trans_omp_cancel (gfc_code *code)
{
  int mask = 0;
  tree ifc = boolean_true_node;
  stmtblock_t block;
  switch (code->ext.omp_clauses->cancel)
    {
    case OMP_CANCEL_PARALLEL: mask = 1; break;
    case OMP_CANCEL_DO: mask = 2; break;
    case OMP_CANCEL_SECTIONS: mask = 4; break;
    case OMP_CANCEL_TASKGROUP: mask = 8; break;
    default: gcc_unreachable ();
    }
  gfc_start_block (&block);
  if (code->ext.omp_clauses->if_expr)
    {
      gfc_se se;
      tree if_var;

      gfc_init_se (&se, NULL);
      gfc_conv_expr (&se, code->ext.omp_clauses->if_expr);
      gfc_add_block_to_block (&block, &se.pre);
      if_var = gfc_evaluate_now (se.expr, &block);
      gfc_add_block_to_block (&block, &se.post);
      tree type = TREE_TYPE (if_var);
      ifc = fold_build2_loc (input_location, NE_EXPR,
			     boolean_type_node, if_var,
			     build_zero_cst (type));
    }
  tree decl = builtin_decl_explicit (BUILT_IN_GOMP_CANCEL);
  tree c_bool_type = TREE_TYPE (TREE_TYPE (decl));
  ifc = fold_convert (c_bool_type, ifc);
  gfc_add_expr_to_block (&block,
			 build_call_expr_loc (input_location, decl, 2,
					      build_int_cst (integer_type_node,
							     mask), ifc));
  return gfc_finish_block (&block);
}

static tree
gfc_trans_omp_cancellation_point (gfc_code *code)
{
  int mask = 0;
  switch (code->ext.omp_clauses->cancel)
    {
    case OMP_CANCEL_PARALLEL: mask = 1; break;
    case OMP_CANCEL_DO: mask = 2; break;
    case OMP_CANCEL_SECTIONS: mask = 4; break;
    case OMP_CANCEL_TASKGROUP: mask = 8; break;
    default: gcc_unreachable ();
    }
  tree decl = builtin_decl_explicit (BUILT_IN_GOMP_CANCELLATION_POINT);
  return build_call_expr_loc (input_location, decl, 1,
			      build_int_cst (integer_type_node, mask));
}

static tree
gfc_trans_omp_critical (gfc_code *code)
{
  tree name = NULL_TREE, stmt;
  if (code->ext.omp_name != NULL)
    name = get_identifier (code->ext.omp_name);
  stmt = gfc_trans_code (code->block->next);
  return build2_loc (input_location, OMP_CRITICAL, void_type_node, stmt, name);
}

typedef struct dovar_init_d {
  tree var;
  tree init;
} dovar_init;


static tree
gfc_trans_omp_do (gfc_code *code, gfc_exec_op op, stmtblock_t *pblock,
		  gfc_omp_clauses *do_clauses, tree par_clauses)
{
  gfc_se se;
  tree dovar, stmt, from, to, step, type, init, cond, incr;
  tree count = NULL_TREE, cycle_label, tmp, omp_clauses;
  stmtblock_t block;
  stmtblock_t body;
  gfc_omp_clauses *clauses = code->ext.omp_clauses;
  int i, collapse = clauses->collapse;
  vec<dovar_init> inits = vNULL;
  dovar_init *di;
  unsigned ix;

  if (collapse <= 0)
    collapse = 1;

  code = code->block->next;
  gcc_assert (code->op == EXEC_DO);

  init = make_tree_vec (collapse);
  cond = make_tree_vec (collapse);
  incr = make_tree_vec (collapse);

  if (pblock == NULL)
    {
      gfc_start_block (&block);
      pblock = &block;
    }

  omp_clauses = gfc_trans_omp_clauses (pblock, do_clauses, code->loc);

  for (i = 0; i < collapse; i++)
    {
      int simple = 0;
      int dovar_found = 0;
      tree dovar_decl;

      if (clauses)
	{
	  gfc_omp_namelist *n = NULL;
	  if (op != EXEC_OMP_DISTRIBUTE)
	    for (n = clauses->lists[(op == EXEC_OMP_SIMD && collapse == 1)
				    ? OMP_LIST_LINEAR : OMP_LIST_LASTPRIVATE];
		 n != NULL; n = n->next)
	      if (code->ext.iterator->var->symtree->n.sym == n->sym)
		break;
	  if (n != NULL)
	    dovar_found = 1;
	  else if (n == NULL && op != EXEC_OMP_SIMD)
	    for (n = clauses->lists[OMP_LIST_PRIVATE]; n != NULL; n = n->next)
	      if (code->ext.iterator->var->symtree->n.sym == n->sym)
		break;
	  if (n != NULL)
	    dovar_found++;
	}

      /* Evaluate all the expressions in the iterator.  */
      gfc_init_se (&se, NULL);
      gfc_conv_expr_lhs (&se, code->ext.iterator->var);
      gfc_add_block_to_block (pblock, &se.pre);
      dovar = se.expr;
      type = TREE_TYPE (dovar);
      gcc_assert (TREE_CODE (type) == INTEGER_TYPE);

      gfc_init_se (&se, NULL);
      gfc_conv_expr_val (&se, code->ext.iterator->start);
      gfc_add_block_to_block (pblock, &se.pre);
      from = gfc_evaluate_now (se.expr, pblock);

      gfc_init_se (&se, NULL);
      gfc_conv_expr_val (&se, code->ext.iterator->end);
      gfc_add_block_to_block (pblock, &se.pre);
      to = gfc_evaluate_now (se.expr, pblock);

      gfc_init_se (&se, NULL);
      gfc_conv_expr_val (&se, code->ext.iterator->step);
      gfc_add_block_to_block (pblock, &se.pre);
      step = gfc_evaluate_now (se.expr, pblock);
      dovar_decl = dovar;

      /* Special case simple loops.  */
      if (TREE_CODE (dovar) == VAR_DECL)
	{
	  if (integer_onep (step))
	    simple = 1;
	  else if (tree_int_cst_equal (step, integer_minus_one_node))
	    simple = -1;
	}
      else
	dovar_decl
	  = gfc_trans_omp_variable (code->ext.iterator->var->symtree->n.sym,
				    false);

      /* Loop body.  */
      if (simple)
	{
	  TREE_VEC_ELT (init, i) = build2_v (MODIFY_EXPR, dovar, from);
	  /* The condition should not be folded.  */
	  TREE_VEC_ELT (cond, i) = build2_loc (input_location, simple > 0
					       ? LE_EXPR : GE_EXPR,
					       boolean_type_node, dovar, to);
	  TREE_VEC_ELT (incr, i) = fold_build2_loc (input_location, PLUS_EXPR,
						    type, dovar, step);
	  TREE_VEC_ELT (incr, i) = fold_build2_loc (input_location,
						    MODIFY_EXPR,
						    type, dovar,
						    TREE_VEC_ELT (incr, i));
	}
      else
	{
	  /* STEP is not 1 or -1.  Use:
	     for (count = 0; count < (to + step - from) / step; count++)
	       {
		 dovar = from + count * step;
		 body;
	       cycle_label:;
	       }  */
	  tmp = fold_build2_loc (input_location, MINUS_EXPR, type, step, from);
	  tmp = fold_build2_loc (input_location, PLUS_EXPR, type, to, tmp);
	  tmp = fold_build2_loc (input_location, TRUNC_DIV_EXPR, type, tmp,
				 step);
	  tmp = gfc_evaluate_now (tmp, pblock);
	  count = gfc_create_var (type, "count");
	  TREE_VEC_ELT (init, i) = build2_v (MODIFY_EXPR, count,
					     build_int_cst (type, 0));
	  /* The condition should not be folded.  */
	  TREE_VEC_ELT (cond, i) = build2_loc (input_location, LT_EXPR,
					       boolean_type_node,
					       count, tmp);
	  TREE_VEC_ELT (incr, i) = fold_build2_loc (input_location, PLUS_EXPR,
						    type, count,
						    build_int_cst (type, 1));
	  TREE_VEC_ELT (incr, i) = fold_build2_loc (input_location,
						    MODIFY_EXPR, type, count,
						    TREE_VEC_ELT (incr, i));

	  /* Initialize DOVAR.  */
	  tmp = fold_build2_loc (input_location, MULT_EXPR, type, count, step);
	  tmp = fold_build2_loc (input_location, PLUS_EXPR, type, from, tmp);
	  dovar_init e = {dovar, tmp};
	  inits.safe_push (e);
	}

      if (dovar_found == 2
	  && op == EXEC_OMP_SIMD
	  && collapse == 1
	  && !simple)
	{
	  for (tmp = omp_clauses; tmp; tmp = OMP_CLAUSE_CHAIN (tmp))
	    if (OMP_CLAUSE_CODE (tmp) == OMP_CLAUSE_LINEAR
		&& OMP_CLAUSE_DECL (tmp) == dovar)
	      {
		OMP_CLAUSE_LINEAR_NO_COPYIN (tmp) = 1;
		break;
	      }
	}
      if (!dovar_found)
	{
	  if (op == EXEC_OMP_SIMD)
	    {
	      if (collapse == 1)
		{
		  tmp = build_omp_clause (input_location, OMP_CLAUSE_LINEAR);
		  OMP_CLAUSE_LINEAR_STEP (tmp) = step;
<<<<<<< HEAD
=======
		  OMP_CLAUSE_LINEAR_NO_COPYIN (tmp) = 1;
>>>>>>> d5ad84b3
		}
	      else
		tmp = build_omp_clause (input_location, OMP_CLAUSE_LASTPRIVATE);
	      if (!simple)
		dovar_found = 2;
	    }
	  else
	    tmp = build_omp_clause (input_location, OMP_CLAUSE_PRIVATE);
	  OMP_CLAUSE_DECL (tmp) = dovar_decl;
	  omp_clauses = gfc_trans_add_clause (tmp, omp_clauses);
	}
      if (dovar_found == 2)
	{
	  tree c = NULL;

	  tmp = NULL;
	  if (!simple)
	    {
	      /* If dovar is lastprivate, but different counter is used,
		 dovar += step needs to be added to
		 OMP_CLAUSE_LASTPRIVATE_STMT, otherwise the copied dovar
		 will have the value on entry of the last loop, rather
		 than value after iterator increment.  */
	      tmp = gfc_evaluate_now (step, pblock);
	      tmp = fold_build2_loc (input_location, PLUS_EXPR, type, dovar,
				     tmp);
	      tmp = fold_build2_loc (input_location, MODIFY_EXPR, type,
				     dovar, tmp);
	      for (c = omp_clauses; c ; c = OMP_CLAUSE_CHAIN (c))
		if (OMP_CLAUSE_CODE (c) == OMP_CLAUSE_LASTPRIVATE
		    && OMP_CLAUSE_DECL (c) == dovar_decl)
		  {
		    OMP_CLAUSE_LASTPRIVATE_STMT (c) = tmp;
		    break;
		  }
		else if (OMP_CLAUSE_CODE (c) == OMP_CLAUSE_LINEAR
			 && OMP_CLAUSE_DECL (c) == dovar_decl)
		  {
		    OMP_CLAUSE_LINEAR_STMT (c) = tmp;
		    break;
		  }
	    }
	  if (c == NULL && op == EXEC_OMP_DO && par_clauses != NULL)
	    {
	      for (c = par_clauses; c ; c = OMP_CLAUSE_CHAIN (c))
		if (OMP_CLAUSE_CODE (c) == OMP_CLAUSE_LASTPRIVATE
		    && OMP_CLAUSE_DECL (c) == dovar_decl)
		  {
		    tree l = build_omp_clause (input_location,
					       OMP_CLAUSE_LASTPRIVATE);
		    OMP_CLAUSE_DECL (l) = dovar_decl;
		    OMP_CLAUSE_CHAIN (l) = omp_clauses;
		    OMP_CLAUSE_LASTPRIVATE_STMT (l) = tmp;
		    omp_clauses = l;
		    OMP_CLAUSE_SET_CODE (c, OMP_CLAUSE_SHARED);
		    break;
		  }
	    }
	  gcc_assert (simple || c != NULL);
	}
      if (!simple)
	{
	  if (op != EXEC_OMP_SIMD)
	    tmp = build_omp_clause (input_location, OMP_CLAUSE_PRIVATE);
	  else if (collapse == 1)
	    {
	      tmp = build_omp_clause (input_location, OMP_CLAUSE_LINEAR);
<<<<<<< HEAD
	      OMP_CLAUSE_LINEAR_STEP (tmp) = step;
=======
	      OMP_CLAUSE_LINEAR_STEP (tmp) = build_int_cst (type, 1);
>>>>>>> d5ad84b3
	      OMP_CLAUSE_LINEAR_NO_COPYIN (tmp) = 1;
	      OMP_CLAUSE_LINEAR_NO_COPYOUT (tmp) = 1;
	    }
	  else
	    tmp = build_omp_clause (input_location, OMP_CLAUSE_LASTPRIVATE);
	  OMP_CLAUSE_DECL (tmp) = count;
	  omp_clauses = gfc_trans_add_clause (tmp, omp_clauses);
	}

      if (i + 1 < collapse)
	code = code->block->next;
    }

  if (pblock != &block)
    {
      pushlevel ();
      gfc_start_block (&block);
    }

  gfc_start_block (&body);

  FOR_EACH_VEC_ELT (inits, ix, di)
    gfc_add_modify (&body, di->var, di->init);
  inits.release ();

  /* Cycle statement is implemented with a goto.  Exit statement must not be
     present for this loop.  */
  cycle_label = gfc_build_label_decl (NULL_TREE);

  /* Put these labels where they can be found later.  */

  code->cycle_label = cycle_label;
  code->exit_label = NULL_TREE;

  /* Main loop body.  */
  tmp = gfc_trans_omp_code (code->block->next, true);
  gfc_add_expr_to_block (&body, tmp);

  /* Label for cycle statements (if needed).  */
  if (TREE_USED (cycle_label))
    {
      tmp = build1_v (LABEL_EXPR, cycle_label);
      gfc_add_expr_to_block (&body, tmp);
    }

  /* End of loop body.  */
  switch (op)
    {
    case EXEC_OMP_SIMD: stmt = make_node (OMP_SIMD); break;
    case EXEC_OMP_DO: stmt = make_node (OMP_FOR); break;
    case EXEC_OMP_DISTRIBUTE: stmt = make_node (OMP_DISTRIBUTE); break;
    case EXEC_OACC_LOOP: stmt = make_node (OACC_LOOP); break;
    default: gcc_unreachable ();
    }

  TREE_TYPE (stmt) = void_type_node;
  OMP_FOR_BODY (stmt) = gfc_finish_block (&body);
  OMP_FOR_CLAUSES (stmt) = omp_clauses;
  OMP_FOR_INIT (stmt) = init;
  OMP_FOR_COND (stmt) = cond;
  OMP_FOR_INCR (stmt) = incr;
  gfc_add_expr_to_block (&block, stmt);

  return gfc_finish_block (&block);
}

/* parallel loop and kernels loop. */
static tree
gfc_trans_oacc_combined_directive (gfc_code *code)
{
  stmtblock_t block, *pblock = NULL;
  gfc_omp_clauses construct_clauses, loop_clauses;
  tree stmt, oacc_clauses = NULL_TREE;
  enum tree_code construct_code;

  switch (code->op)
    {
      case EXEC_OACC_PARALLEL_LOOP:
	construct_code = OACC_PARALLEL;
	break;
      case EXEC_OACC_KERNELS_LOOP:
	construct_code = OACC_KERNELS;
	break;
      default:
	gcc_unreachable ();
    }

<<<<<<< HEAD
  /* End of loop body.  */
  switch (op)
    {
    case EXEC_OMP_SIMD: stmt = make_node (OMP_SIMD); break;
    case EXEC_OMP_DO: stmt = make_node (OMP_FOR); break;
    case EXEC_OMP_DISTRIBUTE: stmt = make_node (OMP_DISTRIBUTE); break;
    default: gcc_unreachable ();
    }
=======
  gfc_start_block (&block);
>>>>>>> d5ad84b3

  memset (&loop_clauses, 0, sizeof (loop_clauses));
  if (code->ext.omp_clauses != NULL)
    {
      memcpy (&construct_clauses, code->ext.omp_clauses,
	      sizeof (construct_clauses));
      loop_clauses.collapse = construct_clauses.collapse;
      loop_clauses.gang = construct_clauses.gang;
      loop_clauses.vector = construct_clauses.vector;
      loop_clauses.worker = construct_clauses.worker;
      loop_clauses.seq = construct_clauses.seq;
      loop_clauses.independent = construct_clauses.independent;
      construct_clauses.collapse = 0;
      construct_clauses.gang = false;
      construct_clauses.vector = false;
      construct_clauses.worker = false;
      construct_clauses.seq = false;
      construct_clauses.independent = false;
      oacc_clauses = gfc_trans_omp_clauses (&block, &construct_clauses,
					    code->loc);
    }
  if (!loop_clauses.seq)
    pblock = &block;
  else
    pushlevel ();
  stmt = gfc_trans_omp_do (code, EXEC_OACC_LOOP, pblock, &loop_clauses, NULL);
  if (TREE_CODE (stmt) != BIND_EXPR)
    stmt = build3_v (BIND_EXPR, NULL, stmt, poplevel (1, 0));
  else
    poplevel (0, 0);
  stmt = build2_loc (input_location, construct_code, void_type_node, stmt,
		     oacc_clauses);
  if (code->op == EXEC_OACC_KERNELS_LOOP)
    OACC_KERNELS_COMBINED (stmt) = 1;
  else
    OACC_PARALLEL_COMBINED (stmt) = 1;
  gfc_add_expr_to_block (&block, stmt);
  return gfc_finish_block (&block);
}

static tree
gfc_trans_omp_flush (void)
{
  tree decl = builtin_decl_explicit (BUILT_IN_SYNC_SYNCHRONIZE);
  return build_call_expr_loc (input_location, decl, 0);
}

static tree
gfc_trans_omp_master (gfc_code *code)
{
  tree stmt = gfc_trans_code (code->block->next);
  if (IS_EMPTY_STMT (stmt))
    return stmt;
  return build1_v (OMP_MASTER, stmt);
}

static tree
gfc_trans_omp_ordered (gfc_code *code)
{
  return build1_v (OMP_ORDERED, gfc_trans_code (code->block->next));
}

static tree
gfc_trans_omp_parallel (gfc_code *code)
{
  stmtblock_t block;
  tree stmt, omp_clauses;

  gfc_start_block (&block);
  omp_clauses = gfc_trans_omp_clauses (&block, code->ext.omp_clauses,
				       code->loc);
  stmt = gfc_trans_omp_code (code->block->next, true);
  stmt = build2_loc (input_location, OMP_PARALLEL, void_type_node, stmt,
		     omp_clauses);
  gfc_add_expr_to_block (&block, stmt);
  return gfc_finish_block (&block);
}

enum
{
  GFC_OMP_SPLIT_SIMD,
  GFC_OMP_SPLIT_DO,
  GFC_OMP_SPLIT_PARALLEL,
  GFC_OMP_SPLIT_DISTRIBUTE,
  GFC_OMP_SPLIT_TEAMS,
  GFC_OMP_SPLIT_TARGET,
  GFC_OMP_SPLIT_NUM
};

enum
{
  GFC_OMP_MASK_SIMD = (1 << GFC_OMP_SPLIT_SIMD),
  GFC_OMP_MASK_DO = (1 << GFC_OMP_SPLIT_DO),
  GFC_OMP_MASK_PARALLEL = (1 << GFC_OMP_SPLIT_PARALLEL),
  GFC_OMP_MASK_DISTRIBUTE = (1 << GFC_OMP_SPLIT_DISTRIBUTE),
  GFC_OMP_MASK_TEAMS = (1 << GFC_OMP_SPLIT_TEAMS),
  GFC_OMP_MASK_TARGET = (1 << GFC_OMP_SPLIT_TARGET)
};

static void
gfc_split_omp_clauses (gfc_code *code,
		       gfc_omp_clauses clausesa[GFC_OMP_SPLIT_NUM])
{
  int mask = 0, innermost = 0;
  memset (clausesa, 0, GFC_OMP_SPLIT_NUM * sizeof (gfc_omp_clauses));
  switch (code->op)
    {
    case EXEC_OMP_DISTRIBUTE:
      innermost = GFC_OMP_SPLIT_DISTRIBUTE;
      break;
    case EXEC_OMP_DISTRIBUTE_PARALLEL_DO:
      mask = GFC_OMP_MASK_DISTRIBUTE | GFC_OMP_MASK_PARALLEL | GFC_OMP_MASK_DO;
      innermost = GFC_OMP_SPLIT_DO;
      break;
    case EXEC_OMP_DISTRIBUTE_PARALLEL_DO_SIMD:
      mask = GFC_OMP_MASK_DISTRIBUTE | GFC_OMP_MASK_PARALLEL
	     | GFC_OMP_MASK_DO | GFC_OMP_MASK_SIMD;
      innermost = GFC_OMP_SPLIT_SIMD;
      break;
    case EXEC_OMP_DISTRIBUTE_SIMD:
      mask = GFC_OMP_MASK_DISTRIBUTE | GFC_OMP_MASK_SIMD;
      innermost = GFC_OMP_SPLIT_SIMD;
      break;
    case EXEC_OMP_DO:
      innermost = GFC_OMP_SPLIT_DO;
      break;
    case EXEC_OMP_DO_SIMD:
      mask = GFC_OMP_MASK_DO | GFC_OMP_MASK_SIMD;
      innermost = GFC_OMP_SPLIT_SIMD;
      break;
    case EXEC_OMP_PARALLEL:
      innermost = GFC_OMP_SPLIT_PARALLEL;
      break;
    case EXEC_OMP_PARALLEL_DO:
      mask = GFC_OMP_MASK_PARALLEL | GFC_OMP_MASK_DO;
      innermost = GFC_OMP_SPLIT_DO;
      break;
    case EXEC_OMP_PARALLEL_DO_SIMD:
      mask = GFC_OMP_MASK_PARALLEL | GFC_OMP_MASK_DO | GFC_OMP_MASK_SIMD;
      innermost = GFC_OMP_SPLIT_SIMD;
      break;
    case EXEC_OMP_SIMD:
      innermost = GFC_OMP_SPLIT_SIMD;
      break;
    case EXEC_OMP_TARGET:
      innermost = GFC_OMP_SPLIT_TARGET;
      break;
    case EXEC_OMP_TARGET_TEAMS:
      mask = GFC_OMP_MASK_TARGET | GFC_OMP_MASK_TEAMS;
      innermost = GFC_OMP_SPLIT_TEAMS;
      break;
    case EXEC_OMP_TARGET_TEAMS_DISTRIBUTE:
      mask = GFC_OMP_MASK_TARGET | GFC_OMP_MASK_TEAMS
	     | GFC_OMP_MASK_DISTRIBUTE;
      innermost = GFC_OMP_SPLIT_DISTRIBUTE;
      break;
    case EXEC_OMP_TARGET_TEAMS_DISTRIBUTE_PARALLEL_DO:
      mask = GFC_OMP_MASK_TARGET | GFC_OMP_MASK_TEAMS | GFC_OMP_MASK_DISTRIBUTE
	     | GFC_OMP_MASK_PARALLEL | GFC_OMP_MASK_DO;
      innermost = GFC_OMP_SPLIT_DO;
      break;
    case EXEC_OMP_TARGET_TEAMS_DISTRIBUTE_PARALLEL_DO_SIMD:
      mask = GFC_OMP_MASK_TARGET | GFC_OMP_MASK_TEAMS | GFC_OMP_MASK_DISTRIBUTE
	     | GFC_OMP_MASK_PARALLEL | GFC_OMP_MASK_DO | GFC_OMP_MASK_SIMD;
      innermost = GFC_OMP_SPLIT_SIMD;
      break;
    case EXEC_OMP_TARGET_TEAMS_DISTRIBUTE_SIMD:
      mask = GFC_OMP_MASK_TARGET | GFC_OMP_MASK_TEAMS
	     | GFC_OMP_MASK_DISTRIBUTE | GFC_OMP_MASK_SIMD;
      innermost = GFC_OMP_SPLIT_SIMD;
      break;
    case EXEC_OMP_TEAMS:
      innermost = GFC_OMP_SPLIT_TEAMS;
      break;
    case EXEC_OMP_TEAMS_DISTRIBUTE:
      mask = GFC_OMP_MASK_TEAMS | GFC_OMP_MASK_DISTRIBUTE;
      innermost = GFC_OMP_SPLIT_DISTRIBUTE;
      break;
    case EXEC_OMP_TEAMS_DISTRIBUTE_PARALLEL_DO:
      mask = GFC_OMP_MASK_TEAMS | GFC_OMP_MASK_DISTRIBUTE
	     | GFC_OMP_MASK_PARALLEL | GFC_OMP_MASK_DO;
      innermost = GFC_OMP_SPLIT_DO;
      break;
    case EXEC_OMP_TEAMS_DISTRIBUTE_PARALLEL_DO_SIMD:
      mask = GFC_OMP_MASK_TEAMS | GFC_OMP_MASK_DISTRIBUTE
	     | GFC_OMP_MASK_PARALLEL | GFC_OMP_MASK_DO | GFC_OMP_MASK_SIMD;
      innermost = GFC_OMP_SPLIT_SIMD;
      break;
    case EXEC_OMP_TEAMS_DISTRIBUTE_SIMD:
      mask = GFC_OMP_MASK_TEAMS | GFC_OMP_MASK_DISTRIBUTE | GFC_OMP_MASK_SIMD;
      innermost = GFC_OMP_SPLIT_SIMD;
      break;
    default:
      gcc_unreachable ();
    }
  if (mask == 0)
    {
      clausesa[innermost] = *code->ext.omp_clauses;
      return;
    }
  if (code->ext.omp_clauses != NULL)
    {
      if (mask & GFC_OMP_MASK_TARGET)
	{
	  /* First the clauses that are unique to some constructs.  */
	  clausesa[GFC_OMP_SPLIT_TARGET].lists[OMP_LIST_MAP]
	    = code->ext.omp_clauses->lists[OMP_LIST_MAP];
	  clausesa[GFC_OMP_SPLIT_TARGET].device
	    = code->ext.omp_clauses->device;
	}
      if (mask & GFC_OMP_MASK_TEAMS)
	{
	  /* First the clauses that are unique to some constructs.  */
	  clausesa[GFC_OMP_SPLIT_TEAMS].num_teams
	    = code->ext.omp_clauses->num_teams;
	  clausesa[GFC_OMP_SPLIT_TEAMS].thread_limit
	    = code->ext.omp_clauses->thread_limit;
	  /* Shared and default clauses are allowed on parallel and teams.  */
	  clausesa[GFC_OMP_SPLIT_TEAMS].lists[OMP_LIST_SHARED]
	    = code->ext.omp_clauses->lists[OMP_LIST_SHARED];
	  clausesa[GFC_OMP_SPLIT_TEAMS].default_sharing
	    = code->ext.omp_clauses->default_sharing;
	}
      if (mask & GFC_OMP_MASK_DISTRIBUTE)
	{
	  /* First the clauses that are unique to some constructs.  */
	  clausesa[GFC_OMP_SPLIT_DISTRIBUTE].dist_sched_kind
	    = code->ext.omp_clauses->dist_sched_kind;
	  clausesa[GFC_OMP_SPLIT_DISTRIBUTE].dist_chunk_size
	    = code->ext.omp_clauses->dist_chunk_size;
	  /* Duplicate collapse.  */
	  clausesa[GFC_OMP_SPLIT_DISTRIBUTE].collapse
	    = code->ext.omp_clauses->collapse;
	}
      if (mask & GFC_OMP_MASK_PARALLEL)
	{
	  /* First the clauses that are unique to some constructs.  */
	  clausesa[GFC_OMP_SPLIT_PARALLEL].lists[OMP_LIST_COPYIN]
	    = code->ext.omp_clauses->lists[OMP_LIST_COPYIN];
	  clausesa[GFC_OMP_SPLIT_PARALLEL].num_threads
	    = code->ext.omp_clauses->num_threads;
	  clausesa[GFC_OMP_SPLIT_PARALLEL].proc_bind
	    = code->ext.omp_clauses->proc_bind;
	  /* Shared and default clauses are allowed on parallel and teams.  */
	  clausesa[GFC_OMP_SPLIT_PARALLEL].lists[OMP_LIST_SHARED]
	    = code->ext.omp_clauses->lists[OMP_LIST_SHARED];
	  clausesa[GFC_OMP_SPLIT_PARALLEL].default_sharing
	    = code->ext.omp_clauses->default_sharing;
	}
      if (mask & GFC_OMP_MASK_DO)
	{
	  /* First the clauses that are unique to some constructs.  */
	  clausesa[GFC_OMP_SPLIT_DO].ordered
	    = code->ext.omp_clauses->ordered;
	  clausesa[GFC_OMP_SPLIT_DO].sched_kind
	    = code->ext.omp_clauses->sched_kind;
	  clausesa[GFC_OMP_SPLIT_DO].chunk_size
	    = code->ext.omp_clauses->chunk_size;
	  clausesa[GFC_OMP_SPLIT_DO].nowait
	    = code->ext.omp_clauses->nowait;
	  /* Duplicate collapse.  */
	  clausesa[GFC_OMP_SPLIT_DO].collapse
	    = code->ext.omp_clauses->collapse;
	}
      if (mask & GFC_OMP_MASK_SIMD)
	{
	  clausesa[GFC_OMP_SPLIT_SIMD].safelen_expr
	    = code->ext.omp_clauses->safelen_expr;
	  clausesa[GFC_OMP_SPLIT_SIMD].lists[OMP_LIST_LINEAR]
	    = code->ext.omp_clauses->lists[OMP_LIST_LINEAR];
	  clausesa[GFC_OMP_SPLIT_SIMD].lists[OMP_LIST_ALIGNED]
	    = code->ext.omp_clauses->lists[OMP_LIST_ALIGNED];
	  /* Duplicate collapse.  */
	  clausesa[GFC_OMP_SPLIT_SIMD].collapse
	    = code->ext.omp_clauses->collapse;
	}
      /* Private clause is supported on all constructs but target,
	 it is enough to put it on the innermost one.  For
	 !$ omp do put it on parallel though,
	 as that's what we did for OpenMP 3.1.  */
      clausesa[innermost == GFC_OMP_SPLIT_DO
	       ? (int) GFC_OMP_SPLIT_PARALLEL
	       : innermost].lists[OMP_LIST_PRIVATE]
	= code->ext.omp_clauses->lists[OMP_LIST_PRIVATE];
      /* Firstprivate clause is supported on all constructs but
	 target and simd.  Put it on the outermost of those and
	 duplicate on parallel.  */
      if (mask & GFC_OMP_MASK_TEAMS)
	clausesa[GFC_OMP_SPLIT_TEAMS].lists[OMP_LIST_FIRSTPRIVATE]
	  = code->ext.omp_clauses->lists[OMP_LIST_FIRSTPRIVATE];
      else if (mask & GFC_OMP_MASK_DISTRIBUTE)
	clausesa[GFC_OMP_SPLIT_DISTRIBUTE].lists[OMP_LIST_FIRSTPRIVATE]
	  = code->ext.omp_clauses->lists[OMP_LIST_FIRSTPRIVATE];
      if (mask & GFC_OMP_MASK_PARALLEL)
	clausesa[GFC_OMP_SPLIT_PARALLEL].lists[OMP_LIST_FIRSTPRIVATE]
	  = code->ext.omp_clauses->lists[OMP_LIST_FIRSTPRIVATE];
      else if (mask & GFC_OMP_MASK_DO)
	clausesa[GFC_OMP_SPLIT_DO].lists[OMP_LIST_FIRSTPRIVATE]
	  = code->ext.omp_clauses->lists[OMP_LIST_FIRSTPRIVATE];
      /* Lastprivate is allowed on do and simd.  In
	 parallel do{, simd} we actually want to put it on
	 parallel rather than do.  */
      if (mask & GFC_OMP_MASK_PARALLEL)
	clausesa[GFC_OMP_SPLIT_PARALLEL].lists[OMP_LIST_LASTPRIVATE]
	  = code->ext.omp_clauses->lists[OMP_LIST_LASTPRIVATE];
      else if (mask & GFC_OMP_MASK_DO)
	clausesa[GFC_OMP_SPLIT_DO].lists[OMP_LIST_LASTPRIVATE]
	  = code->ext.omp_clauses->lists[OMP_LIST_LASTPRIVATE];
      if (mask & GFC_OMP_MASK_SIMD)
	clausesa[GFC_OMP_SPLIT_SIMD].lists[OMP_LIST_LASTPRIVATE]
	  = code->ext.omp_clauses->lists[OMP_LIST_LASTPRIVATE];
      /* Reduction is allowed on simd, do, parallel and teams.
	 Duplicate it on all of them, but omit on do if
	 parallel is present.  */
      if (mask & GFC_OMP_MASK_TEAMS)
	clausesa[GFC_OMP_SPLIT_TEAMS].lists[OMP_LIST_REDUCTION]
	  = code->ext.omp_clauses->lists[OMP_LIST_REDUCTION];
      if (mask & GFC_OMP_MASK_PARALLEL)
	clausesa[GFC_OMP_SPLIT_PARALLEL].lists[OMP_LIST_REDUCTION]
	  = code->ext.omp_clauses->lists[OMP_LIST_REDUCTION];
      else if (mask & GFC_OMP_MASK_DO)
	clausesa[GFC_OMP_SPLIT_DO].lists[OMP_LIST_REDUCTION]
	  = code->ext.omp_clauses->lists[OMP_LIST_REDUCTION];
      if (mask & GFC_OMP_MASK_SIMD)
	clausesa[GFC_OMP_SPLIT_SIMD].lists[OMP_LIST_REDUCTION]
	  = code->ext.omp_clauses->lists[OMP_LIST_REDUCTION];
      /* FIXME: This is currently being discussed.  */
      if (mask & GFC_OMP_MASK_PARALLEL)
	clausesa[GFC_OMP_SPLIT_PARALLEL].if_expr
	  = code->ext.omp_clauses->if_expr;
      else
	clausesa[GFC_OMP_SPLIT_TARGET].if_expr
	  = code->ext.omp_clauses->if_expr;
    }
  if ((mask & (GFC_OMP_MASK_PARALLEL | GFC_OMP_MASK_DO))
      == (GFC_OMP_MASK_PARALLEL | GFC_OMP_MASK_DO))
    clausesa[GFC_OMP_SPLIT_DO].nowait = true;
}

static tree
gfc_trans_omp_do_simd (gfc_code *code, stmtblock_t *pblock,
		       gfc_omp_clauses *clausesa, tree omp_clauses)
{
  stmtblock_t block;
  gfc_omp_clauses clausesa_buf[GFC_OMP_SPLIT_NUM];
  tree stmt, body, omp_do_clauses = NULL_TREE;

  if (pblock == NULL)
    gfc_start_block (&block);
  else
    gfc_init_block (&block);

  if (clausesa == NULL)
<<<<<<< HEAD
    {
      clausesa = clausesa_buf;
      gfc_split_omp_clauses (code, clausesa);
    }
  if (gfc_option.gfc_flag_openmp)
    omp_do_clauses
      = gfc_trans_omp_clauses (&block, &clausesa[GFC_OMP_SPLIT_DO], code->loc);
  body = gfc_trans_omp_do (code, EXEC_OMP_SIMD, pblock ? pblock : &block,
			   &clausesa[GFC_OMP_SPLIT_SIMD], omp_clauses);
  if (pblock == NULL)
    {
      if (TREE_CODE (body) != BIND_EXPR)
	body = build3_v (BIND_EXPR, NULL, body, poplevel (1, 0));
      else
	poplevel (0, 0);
    }
  else if (TREE_CODE (body) != BIND_EXPR)
    body = build3_v (BIND_EXPR, NULL, body, NULL_TREE);
  if (gfc_option.gfc_flag_openmp)
    {
=======
    {
      clausesa = clausesa_buf;
      gfc_split_omp_clauses (code, clausesa);
    }
  if (flag_openmp)
    omp_do_clauses
      = gfc_trans_omp_clauses (&block, &clausesa[GFC_OMP_SPLIT_DO], code->loc);
  body = gfc_trans_omp_do (code, EXEC_OMP_SIMD, pblock ? pblock : &block,
			   &clausesa[GFC_OMP_SPLIT_SIMD], omp_clauses);
  if (pblock == NULL)
    {
      if (TREE_CODE (body) != BIND_EXPR)
	body = build3_v (BIND_EXPR, NULL, body, poplevel (1, 0));
      else
	poplevel (0, 0);
    }
  else if (TREE_CODE (body) != BIND_EXPR)
    body = build3_v (BIND_EXPR, NULL, body, NULL_TREE);
  if (flag_openmp)
    {
>>>>>>> d5ad84b3
      stmt = make_node (OMP_FOR);
      TREE_TYPE (stmt) = void_type_node;
      OMP_FOR_BODY (stmt) = body;
      OMP_FOR_CLAUSES (stmt) = omp_do_clauses;
    }
  else
    stmt = body;
  gfc_add_expr_to_block (&block, stmt);
  return gfc_finish_block (&block);
}

static tree
gfc_trans_omp_parallel_do (gfc_code *code, stmtblock_t *pblock,
			   gfc_omp_clauses *clausesa)
{
  stmtblock_t block, *new_pblock = pblock;
  gfc_omp_clauses clausesa_buf[GFC_OMP_SPLIT_NUM];
  tree stmt, omp_clauses = NULL_TREE;

  if (pblock == NULL)
    gfc_start_block (&block);
  else
    gfc_init_block (&block);

  if (clausesa == NULL)
    {
      clausesa = clausesa_buf;
      gfc_split_omp_clauses (code, clausesa);
    }
  omp_clauses
    = gfc_trans_omp_clauses (&block, &clausesa[GFC_OMP_SPLIT_PARALLEL],
			     code->loc);
  if (pblock == NULL)
    {
      if (!clausesa[GFC_OMP_SPLIT_DO].ordered
	  && clausesa[GFC_OMP_SPLIT_DO].sched_kind != OMP_SCHED_STATIC)
	new_pblock = &block;
      else
	pushlevel ();
    }
  stmt = gfc_trans_omp_do (code, EXEC_OMP_DO, new_pblock,
			   &clausesa[GFC_OMP_SPLIT_DO], omp_clauses);
  if (pblock == NULL)
    {
      if (TREE_CODE (stmt) != BIND_EXPR)
	stmt = build3_v (BIND_EXPR, NULL, stmt, poplevel (1, 0));
      else
	poplevel (0, 0);
    }
  else if (TREE_CODE (stmt) != BIND_EXPR)
    stmt = build3_v (BIND_EXPR, NULL, stmt, NULL_TREE);
  stmt = build2_loc (input_location, OMP_PARALLEL, void_type_node, stmt,
		     omp_clauses);
  OMP_PARALLEL_COMBINED (stmt) = 1;
  gfc_add_expr_to_block (&block, stmt);
  return gfc_finish_block (&block);
}

static tree
gfc_trans_omp_parallel_do_simd (gfc_code *code, stmtblock_t *pblock,
				gfc_omp_clauses *clausesa)
{
  stmtblock_t block;
  gfc_omp_clauses clausesa_buf[GFC_OMP_SPLIT_NUM];
  tree stmt, omp_clauses = NULL_TREE;

  if (pblock == NULL)
    gfc_start_block (&block);
  else
    gfc_init_block (&block);

  if (clausesa == NULL)
    {
      clausesa = clausesa_buf;
      gfc_split_omp_clauses (code, clausesa);
    }
<<<<<<< HEAD
  if (gfc_option.gfc_flag_openmp)
=======
  if (flag_openmp)
>>>>>>> d5ad84b3
    omp_clauses
      = gfc_trans_omp_clauses (&block, &clausesa[GFC_OMP_SPLIT_PARALLEL],
			       code->loc);
  if (pblock == NULL)
    pushlevel ();
  stmt = gfc_trans_omp_do_simd (code, pblock, clausesa, omp_clauses);
  if (pblock == NULL)
    {
      if (TREE_CODE (stmt) != BIND_EXPR)
	stmt = build3_v (BIND_EXPR, NULL, stmt, poplevel (1, 0));
      else
	poplevel (0, 0);
    }
  else if (TREE_CODE (stmt) != BIND_EXPR)
    stmt = build3_v (BIND_EXPR, NULL, stmt, NULL_TREE);
<<<<<<< HEAD
  if (gfc_option.gfc_flag_openmp)
=======
  if (flag_openmp)
>>>>>>> d5ad84b3
    {
      stmt = build2_loc (input_location, OMP_PARALLEL, void_type_node, stmt,
			 omp_clauses);
      OMP_PARALLEL_COMBINED (stmt) = 1;
    }
  gfc_add_expr_to_block (&block, stmt);
  return gfc_finish_block (&block);
}

static tree
gfc_trans_omp_parallel_sections (gfc_code *code)
{
  stmtblock_t block;
  gfc_omp_clauses section_clauses;
  tree stmt, omp_clauses;

  memset (&section_clauses, 0, sizeof (section_clauses));
  section_clauses.nowait = true;

  gfc_start_block (&block);
  omp_clauses = gfc_trans_omp_clauses (&block, code->ext.omp_clauses,
				       code->loc);
  pushlevel ();
  stmt = gfc_trans_omp_sections (code, &section_clauses);
  if (TREE_CODE (stmt) != BIND_EXPR)
    stmt = build3_v (BIND_EXPR, NULL, stmt, poplevel (1, 0));
  else
    poplevel (0, 0);
  stmt = build2_loc (input_location, OMP_PARALLEL, void_type_node, stmt,
		     omp_clauses);
  OMP_PARALLEL_COMBINED (stmt) = 1;
  gfc_add_expr_to_block (&block, stmt);
  return gfc_finish_block (&block);
}

static tree
gfc_trans_omp_parallel_workshare (gfc_code *code)
{
  stmtblock_t block;
  gfc_omp_clauses workshare_clauses;
  tree stmt, omp_clauses;

  memset (&workshare_clauses, 0, sizeof (workshare_clauses));
  workshare_clauses.nowait = true;

  gfc_start_block (&block);
  omp_clauses = gfc_trans_omp_clauses (&block, code->ext.omp_clauses,
				       code->loc);
  pushlevel ();
  stmt = gfc_trans_omp_workshare (code, &workshare_clauses);
  if (TREE_CODE (stmt) != BIND_EXPR)
    stmt = build3_v (BIND_EXPR, NULL, stmt, poplevel (1, 0));
  else
    poplevel (0, 0);
  stmt = build2_loc (input_location, OMP_PARALLEL, void_type_node, stmt,
		     omp_clauses);
  OMP_PARALLEL_COMBINED (stmt) = 1;
  gfc_add_expr_to_block (&block, stmt);
  return gfc_finish_block (&block);
}

static tree
gfc_trans_omp_sections (gfc_code *code, gfc_omp_clauses *clauses)
{
  stmtblock_t block, body;
  tree omp_clauses, stmt;
  bool has_lastprivate = clauses->lists[OMP_LIST_LASTPRIVATE] != NULL;

  gfc_start_block (&block);

  omp_clauses = gfc_trans_omp_clauses (&block, clauses, code->loc);

  gfc_init_block (&body);
  for (code = code->block; code; code = code->block)
    {
      /* Last section is special because of lastprivate, so even if it
	 is empty, chain it in.  */
      stmt = gfc_trans_omp_code (code->next,
				 has_lastprivate && code->block == NULL);
      if (! IS_EMPTY_STMT (stmt))
	{
	  stmt = build1_v (OMP_SECTION, stmt);
	  gfc_add_expr_to_block (&body, stmt);
	}
    }
  stmt = gfc_finish_block (&body);

  stmt = build2_loc (input_location, OMP_SECTIONS, void_type_node, stmt,
		     omp_clauses);
  gfc_add_expr_to_block (&block, stmt);

  return gfc_finish_block (&block);
}

static tree
gfc_trans_omp_single (gfc_code *code, gfc_omp_clauses *clauses)
{
  tree omp_clauses = gfc_trans_omp_clauses (NULL, clauses, code->loc);
  tree stmt = gfc_trans_omp_code (code->block->next, true);
  stmt = build2_loc (input_location, OMP_SINGLE, void_type_node, stmt,
		     omp_clauses);
  return stmt;
}

static tree
gfc_trans_omp_task (gfc_code *code)
{
  stmtblock_t block;
  tree stmt, omp_clauses;

  gfc_start_block (&block);
  omp_clauses = gfc_trans_omp_clauses (&block, code->ext.omp_clauses,
				       code->loc);
  stmt = gfc_trans_omp_code (code->block->next, true);
  stmt = build2_loc (input_location, OMP_TASK, void_type_node, stmt,
		     omp_clauses);
  gfc_add_expr_to_block (&block, stmt);
  return gfc_finish_block (&block);
}

static tree
gfc_trans_omp_taskgroup (gfc_code *code)
{
  tree stmt = gfc_trans_code (code->block->next);
  return build1_loc (input_location, OMP_TASKGROUP, void_type_node, stmt);
}

static tree
gfc_trans_omp_taskwait (void)
{
  tree decl = builtin_decl_explicit (BUILT_IN_GOMP_TASKWAIT);
  return build_call_expr_loc (input_location, decl, 0);
}

static tree
gfc_trans_omp_taskyield (void)
{
  tree decl = builtin_decl_explicit (BUILT_IN_GOMP_TASKYIELD);
  return build_call_expr_loc (input_location, decl, 0);
}

static tree
gfc_trans_omp_distribute (gfc_code *code, gfc_omp_clauses *clausesa)
{
  stmtblock_t block;
  gfc_omp_clauses clausesa_buf[GFC_OMP_SPLIT_NUM];
  tree stmt, omp_clauses = NULL_TREE;

  gfc_start_block (&block);
  if (clausesa == NULL)
    {
      clausesa = clausesa_buf;
      gfc_split_omp_clauses (code, clausesa);
    }
<<<<<<< HEAD
  if (gfc_option.gfc_flag_openmp)
=======
  if (flag_openmp)
>>>>>>> d5ad84b3
    omp_clauses
      = gfc_trans_omp_clauses (&block, &clausesa[GFC_OMP_SPLIT_DISTRIBUTE],
			       code->loc);
  switch (code->op)
    {
    case EXEC_OMP_DISTRIBUTE:
    case EXEC_OMP_TARGET_TEAMS_DISTRIBUTE:
    case EXEC_OMP_TEAMS_DISTRIBUTE:
      /* This is handled in gfc_trans_omp_do.  */
      gcc_unreachable ();
      break;
    case EXEC_OMP_DISTRIBUTE_PARALLEL_DO:
    case EXEC_OMP_TARGET_TEAMS_DISTRIBUTE_PARALLEL_DO:
    case EXEC_OMP_TEAMS_DISTRIBUTE_PARALLEL_DO:
      stmt = gfc_trans_omp_parallel_do (code, &block, clausesa);
      if (TREE_CODE (stmt) != BIND_EXPR)
	stmt = build3_v (BIND_EXPR, NULL, stmt, poplevel (1, 0));
      else
	poplevel (0, 0);
      break;
    case EXEC_OMP_DISTRIBUTE_PARALLEL_DO_SIMD:
    case EXEC_OMP_TARGET_TEAMS_DISTRIBUTE_PARALLEL_DO_SIMD:
    case EXEC_OMP_TEAMS_DISTRIBUTE_PARALLEL_DO_SIMD:
      stmt = gfc_trans_omp_parallel_do_simd (code, &block, clausesa);
      if (TREE_CODE (stmt) != BIND_EXPR)
	stmt = build3_v (BIND_EXPR, NULL, stmt, poplevel (1, 0));
      else
	poplevel (0, 0);
      break;
    case EXEC_OMP_DISTRIBUTE_SIMD:
    case EXEC_OMP_TARGET_TEAMS_DISTRIBUTE_SIMD:
    case EXEC_OMP_TEAMS_DISTRIBUTE_SIMD:
      stmt = gfc_trans_omp_do (code, EXEC_OMP_SIMD, &block,
			       &clausesa[GFC_OMP_SPLIT_SIMD], NULL_TREE);
      if (TREE_CODE (stmt) != BIND_EXPR)
	stmt = build3_v (BIND_EXPR, NULL, stmt, poplevel (1, 0));
      else
	poplevel (0, 0);
      break;
    default:
      gcc_unreachable ();
    }
<<<<<<< HEAD
  if (gfc_option.gfc_flag_openmp)
=======
  if (flag_openmp)
>>>>>>> d5ad84b3
    {
      tree distribute = make_node (OMP_DISTRIBUTE);
      TREE_TYPE (distribute) = void_type_node;
      OMP_FOR_BODY (distribute) = stmt;
      OMP_FOR_CLAUSES (distribute) = omp_clauses;
      stmt = distribute;
    }
  gfc_add_expr_to_block (&block, stmt);
  return gfc_finish_block (&block);
}

static tree
gfc_trans_omp_teams (gfc_code *code, gfc_omp_clauses *clausesa)
{
  stmtblock_t block;
  gfc_omp_clauses clausesa_buf[GFC_OMP_SPLIT_NUM];
  tree stmt, omp_clauses = NULL_TREE;

  gfc_start_block (&block);
  if (clausesa == NULL)
    {
      clausesa = clausesa_buf;
      gfc_split_omp_clauses (code, clausesa);
    }
<<<<<<< HEAD
  if (gfc_option.gfc_flag_openmp)
=======
  if (flag_openmp)
>>>>>>> d5ad84b3
    omp_clauses
      = gfc_trans_omp_clauses (&block, &clausesa[GFC_OMP_SPLIT_TEAMS],
			       code->loc);
  switch (code->op)
    {
    case EXEC_OMP_TARGET_TEAMS:
    case EXEC_OMP_TEAMS:
      stmt = gfc_trans_omp_code (code->block->next, true);
      break;
    case EXEC_OMP_TARGET_TEAMS_DISTRIBUTE:
    case EXEC_OMP_TEAMS_DISTRIBUTE:
      stmt = gfc_trans_omp_do (code, EXEC_OMP_DISTRIBUTE, NULL,
			       &clausesa[GFC_OMP_SPLIT_DISTRIBUTE],
			       NULL);
      break;
    default:
      stmt = gfc_trans_omp_distribute (code, clausesa);
      break;
    }
  stmt = build2_loc (input_location, OMP_TEAMS, void_type_node, stmt,
		     omp_clauses);
  gfc_add_expr_to_block (&block, stmt);
  return gfc_finish_block (&block);
}

static tree
gfc_trans_omp_target (gfc_code *code)
{
  stmtblock_t block;
  gfc_omp_clauses clausesa[GFC_OMP_SPLIT_NUM];
  tree stmt, omp_clauses = NULL_TREE;

  gfc_start_block (&block);
  gfc_split_omp_clauses (code, clausesa);
<<<<<<< HEAD
  if (gfc_option.gfc_flag_openmp)
=======
  if (flag_openmp)
>>>>>>> d5ad84b3
    omp_clauses
      = gfc_trans_omp_clauses (&block, &clausesa[GFC_OMP_SPLIT_TARGET],
			       code->loc);
  if (code->op == EXEC_OMP_TARGET)
    stmt = gfc_trans_omp_code (code->block->next, true);
  else
    stmt = gfc_trans_omp_teams (code, clausesa);
  if (TREE_CODE (stmt) != BIND_EXPR)
    stmt = build3_v (BIND_EXPR, NULL, stmt, NULL_TREE);
<<<<<<< HEAD
  if (gfc_option.gfc_flag_openmp)
=======
  if (flag_openmp)
>>>>>>> d5ad84b3
    stmt = build2_loc (input_location, OMP_TARGET, void_type_node, stmt,
		       omp_clauses);
  gfc_add_expr_to_block (&block, stmt);
  return gfc_finish_block (&block);
}

static tree
gfc_trans_omp_target_data (gfc_code *code)
{
  stmtblock_t block;
  tree stmt, omp_clauses;

  gfc_start_block (&block);
  omp_clauses = gfc_trans_omp_clauses (&block, code->ext.omp_clauses,
				       code->loc);
  stmt = gfc_trans_omp_code (code->block->next, true);
  stmt = build2_loc (input_location, OMP_TARGET_DATA, void_type_node, stmt,
		     omp_clauses);
  gfc_add_expr_to_block (&block, stmt);
  return gfc_finish_block (&block);
}

static tree
gfc_trans_omp_target_update (gfc_code *code)
{
  stmtblock_t block;
  tree stmt, omp_clauses;

  gfc_start_block (&block);
  omp_clauses = gfc_trans_omp_clauses (&block, code->ext.omp_clauses,
				       code->loc);
  stmt = build1_loc (input_location, OMP_TARGET_UPDATE, void_type_node,
		     omp_clauses);
  gfc_add_expr_to_block (&block, stmt);
  return gfc_finish_block (&block);
}

static tree
gfc_trans_omp_workshare (gfc_code *code, gfc_omp_clauses *clauses)
{
  tree res, tmp, stmt;
  stmtblock_t block, *pblock = NULL;
  stmtblock_t singleblock;
  int saved_ompws_flags;
  bool singleblock_in_progress = false;
  /* True if previous gfc_code in workshare construct is not workshared.  */
  bool prev_singleunit;

  code = code->block->next;

  pushlevel ();

  gfc_start_block (&block);
  pblock = &block;

  ompws_flags = OMPWS_WORKSHARE_FLAG;
  prev_singleunit = false;

  /* Translate statements one by one to trees until we reach
     the end of the workshare construct.  Adjacent gfc_codes that
     are a single unit of work are clustered and encapsulated in a
     single OMP_SINGLE construct.  */
  for (; code; code = code->next)
    {
      if (code->here != 0)
	{
	  res = gfc_trans_label_here (code);
	  gfc_add_expr_to_block (pblock, res);
	}

      /* No dependence analysis, use for clauses with wait.
	 If this is the last gfc_code, use default omp_clauses.  */
      if (code->next == NULL && clauses->nowait)
	ompws_flags |= OMPWS_NOWAIT;

      /* By default, every gfc_code is a single unit of work.  */
      ompws_flags |= OMPWS_CURR_SINGLEUNIT;
      ompws_flags &= ~OMPWS_SCALARIZER_WS;

      switch (code->op)
	{
	case EXEC_NOP:
	  res = NULL_TREE;
	  break;

	case EXEC_ASSIGN:
	  res = gfc_trans_assign (code);
	  break;

	case EXEC_POINTER_ASSIGN:
	  res = gfc_trans_pointer_assign (code);
	  break;

	case EXEC_INIT_ASSIGN:
	  res = gfc_trans_init_assign (code);
	  break;

	case EXEC_FORALL:
	  res = gfc_trans_forall (code);
	  break;

	case EXEC_WHERE:
	  res = gfc_trans_where (code);
	  break;

	case EXEC_OMP_ATOMIC:
	  res = gfc_trans_omp_directive (code);
	  break;

	case EXEC_OMP_PARALLEL:
	case EXEC_OMP_PARALLEL_DO:
	case EXEC_OMP_PARALLEL_SECTIONS:
	case EXEC_OMP_PARALLEL_WORKSHARE:
	case EXEC_OMP_CRITICAL:
	  saved_ompws_flags = ompws_flags;
	  ompws_flags = 0;
	  res = gfc_trans_omp_directive (code);
	  ompws_flags = saved_ompws_flags;
	  break;
	
	default:
	  gfc_internal_error ("gfc_trans_omp_workshare(): Bad statement code");
	}

      gfc_set_backend_locus (&code->loc);

      if (res != NULL_TREE && ! IS_EMPTY_STMT (res))
	{
	  if (prev_singleunit)
	    {
	      if (ompws_flags & OMPWS_CURR_SINGLEUNIT)
		/* Add current gfc_code to single block.  */
		gfc_add_expr_to_block (&singleblock, res);
	      else
		{
		  /* Finish single block and add it to pblock.  */
		  tmp = gfc_finish_block (&singleblock);
		  tmp = build2_loc (input_location, OMP_SINGLE,
				    void_type_node, tmp, NULL_TREE);
		  gfc_add_expr_to_block (pblock, tmp);
		  /* Add current gfc_code to pblock.  */
		  gfc_add_expr_to_block (pblock, res);
		  singleblock_in_progress = false;
		}
	    }
	  else
	    {
	      if (ompws_flags & OMPWS_CURR_SINGLEUNIT)
		{
		  /* Start single block.  */
		  gfc_init_block (&singleblock);
		  gfc_add_expr_to_block (&singleblock, res);
		  singleblock_in_progress = true;
		}
	      else
		/* Add the new statement to the block.  */
		gfc_add_expr_to_block (pblock, res);
	    }
	  prev_singleunit = (ompws_flags & OMPWS_CURR_SINGLEUNIT) != 0;
	}
    }

  /* Finish remaining SINGLE block, if we were in the middle of one.  */
  if (singleblock_in_progress)
    {
      /* Finish single block and add it to pblock.  */
      tmp = gfc_finish_block (&singleblock);
      tmp = build2_loc (input_location, OMP_SINGLE, void_type_node, tmp,
			clauses->nowait
			? build_omp_clause (input_location, OMP_CLAUSE_NOWAIT)
			: NULL_TREE);
      gfc_add_expr_to_block (pblock, tmp);
    }

  stmt = gfc_finish_block (pblock);
  if (TREE_CODE (stmt) != BIND_EXPR)
    {
      if (!IS_EMPTY_STMT (stmt))
	{
	  tree bindblock = poplevel (1, 0);
	  stmt = build3_v (BIND_EXPR, NULL, stmt, bindblock);
	}
      else
	poplevel (0, 0);
    }
  else
    poplevel (0, 0);

  if (IS_EMPTY_STMT (stmt) && !clauses->nowait)
    stmt = gfc_trans_omp_barrier ();

  ompws_flags = 0;
  return stmt;
}

tree
gfc_trans_oacc_declare (stmtblock_t *block, gfc_namespace *ns)
{
  tree oacc_clauses;
  oacc_clauses = gfc_trans_omp_clauses (block, ns->oacc_declare_clauses,
					ns->oacc_declare_clauses->loc);
  return build1_loc (ns->oacc_declare_clauses->loc.lb->location,
		     OACC_DECLARE, void_type_node, oacc_clauses);
}

tree
gfc_trans_oacc_directive (gfc_code *code)
{
  switch (code->op)
    {
    case EXEC_OACC_PARALLEL_LOOP:
    case EXEC_OACC_KERNELS_LOOP:
      return gfc_trans_oacc_combined_directive (code);
    case EXEC_OACC_PARALLEL:
    case EXEC_OACC_KERNELS:
    case EXEC_OACC_DATA:
    case EXEC_OACC_HOST_DATA:
      return gfc_trans_oacc_construct (code);
    case EXEC_OACC_LOOP:
      return gfc_trans_omp_do (code, code->op, NULL, code->ext.omp_clauses,
			       NULL);
    case EXEC_OACC_UPDATE:
    case EXEC_OACC_CACHE:
    case EXEC_OACC_ENTER_DATA:
    case EXEC_OACC_EXIT_DATA:
      return gfc_trans_oacc_executable_directive (code);
    case EXEC_OACC_WAIT:
      return gfc_trans_oacc_wait_directive (code);
    default:
      gcc_unreachable ();
    }
}

tree
gfc_trans_omp_directive (gfc_code *code)
{
  switch (code->op)
    {
    case EXEC_OMP_ATOMIC:
      return gfc_trans_omp_atomic (code);
    case EXEC_OMP_BARRIER:
      return gfc_trans_omp_barrier ();
    case EXEC_OMP_CANCEL:
      return gfc_trans_omp_cancel (code);
    case EXEC_OMP_CANCELLATION_POINT:
      return gfc_trans_omp_cancellation_point (code);
    case EXEC_OMP_CRITICAL:
      return gfc_trans_omp_critical (code);
    case EXEC_OMP_DISTRIBUTE:
    case EXEC_OMP_DO:
    case EXEC_OMP_SIMD:
      return gfc_trans_omp_do (code, code->op, NULL, code->ext.omp_clauses,
			       NULL);
    case EXEC_OMP_DISTRIBUTE_PARALLEL_DO:
    case EXEC_OMP_DISTRIBUTE_PARALLEL_DO_SIMD:
    case EXEC_OMP_DISTRIBUTE_SIMD:
      return gfc_trans_omp_distribute (code, NULL);
    case EXEC_OMP_DO_SIMD:
      return gfc_trans_omp_do_simd (code, NULL, NULL, NULL_TREE);
    case EXEC_OMP_FLUSH:
      return gfc_trans_omp_flush ();
    case EXEC_OMP_MASTER:
      return gfc_trans_omp_master (code);
    case EXEC_OMP_ORDERED:
      return gfc_trans_omp_ordered (code);
    case EXEC_OMP_PARALLEL:
      return gfc_trans_omp_parallel (code);
    case EXEC_OMP_PARALLEL_DO:
      return gfc_trans_omp_parallel_do (code, NULL, NULL);
    case EXEC_OMP_PARALLEL_DO_SIMD:
      return gfc_trans_omp_parallel_do_simd (code, NULL, NULL);
    case EXEC_OMP_PARALLEL_SECTIONS:
      return gfc_trans_omp_parallel_sections (code);
    case EXEC_OMP_PARALLEL_WORKSHARE:
      return gfc_trans_omp_parallel_workshare (code);
    case EXEC_OMP_SECTIONS:
      return gfc_trans_omp_sections (code, code->ext.omp_clauses);
    case EXEC_OMP_SINGLE:
      return gfc_trans_omp_single (code, code->ext.omp_clauses);
    case EXEC_OMP_TARGET:
    case EXEC_OMP_TARGET_TEAMS:
    case EXEC_OMP_TARGET_TEAMS_DISTRIBUTE:
    case EXEC_OMP_TARGET_TEAMS_DISTRIBUTE_PARALLEL_DO:
    case EXEC_OMP_TARGET_TEAMS_DISTRIBUTE_PARALLEL_DO_SIMD:
    case EXEC_OMP_TARGET_TEAMS_DISTRIBUTE_SIMD:
      return gfc_trans_omp_target (code);
    case EXEC_OMP_TARGET_DATA:
      return gfc_trans_omp_target_data (code);
    case EXEC_OMP_TARGET_UPDATE:
      return gfc_trans_omp_target_update (code);
    case EXEC_OMP_TASK:
      return gfc_trans_omp_task (code);
    case EXEC_OMP_TASKGROUP:
      return gfc_trans_omp_taskgroup (code);
    case EXEC_OMP_TASKWAIT:
      return gfc_trans_omp_taskwait ();
    case EXEC_OMP_TASKYIELD:
      return gfc_trans_omp_taskyield ();
    case EXEC_OMP_TEAMS:
    case EXEC_OMP_TEAMS_DISTRIBUTE:
    case EXEC_OMP_TEAMS_DISTRIBUTE_PARALLEL_DO:
    case EXEC_OMP_TEAMS_DISTRIBUTE_PARALLEL_DO_SIMD:
    case EXEC_OMP_TEAMS_DISTRIBUTE_SIMD:
      return gfc_trans_omp_teams (code, NULL);
    case EXEC_OMP_WORKSHARE:
      return gfc_trans_omp_workshare (code, code->ext.omp_clauses);
    default:
      gcc_unreachable ();
    }
}

void
gfc_trans_omp_declare_simd (gfc_namespace *ns)
{
  if (ns->entries)
    return;

  gfc_omp_declare_simd *ods;
  for (ods = ns->omp_declare_simd; ods; ods = ods->next)
    {
      tree c = gfc_trans_omp_clauses (NULL, ods->clauses, ods->where, true);
      tree fndecl = ns->proc_name->backend_decl;
      if (c != NULL_TREE)
	c = tree_cons (NULL_TREE, c, NULL_TREE);
      c = build_tree_list (get_identifier ("omp declare simd"), c);
      TREE_CHAIN (c) = DECL_ATTRIBUTES (fndecl);
      DECL_ATTRIBUTES (fndecl) = c;
    }
}<|MERGE_RESOLUTION|>--- conflicted
+++ resolved
@@ -189,11 +189,7 @@
 	return false;
     }
 
-<<<<<<< HEAD
-  while (GFC_DESCRIPTOR_TYPE_P (type) || GFC_ARRAY_TYPE_P (type))
-=======
   if (GFC_DESCRIPTOR_TYPE_P (type) || GFC_ARRAY_TYPE_P (type))
->>>>>>> d5ad84b3
     type = gfc_get_element_type (type);
 
   if (TREE_CODE (type) != RECORD_TYPE)
@@ -891,7 +887,6 @@
 
 /* Build and return code for a constructor of DEST that initializes
    it to SRC plus ADD (ADD is scalar integer).  */
-<<<<<<< HEAD
 
 tree
 gfc_omp_clause_linear_ctor (tree clause, tree dest, tree src, tree add)
@@ -923,39 +918,6 @@
 	nelems = array_type_nelts (type);
       nelems = fold_convert (gfc_array_index_type, nelems);
 
-=======
-
-tree
-gfc_omp_clause_linear_ctor (tree clause, tree dest, tree src, tree add)
-{
-  tree type = TREE_TYPE (dest), ptr, size, nelems = NULL_TREE;
-  stmtblock_t block;
-
-  gcc_assert (OMP_CLAUSE_CODE (clause) == OMP_CLAUSE_LINEAR);
-
-  gfc_start_block (&block);
-  add = gfc_evaluate_now (add, &block);
-
-  if ((! GFC_DESCRIPTOR_TYPE_P (type)
-       || GFC_TYPE_ARRAY_AKIND (type) != GFC_ARRAY_ALLOCATABLE)
-      && !GFC_DECL_GET_SCALAR_ALLOCATABLE (OMP_CLAUSE_DECL (clause)))
-    {
-      gcc_assert (TREE_CODE (type) == ARRAY_TYPE);
-      if (!TYPE_DOMAIN (type)
-	  || TYPE_MAX_VALUE (TYPE_DOMAIN (type)) == NULL_TREE
-	  || TYPE_MIN_VALUE (TYPE_DOMAIN (type)) == error_mark_node
-	  || TYPE_MAX_VALUE (TYPE_DOMAIN (type)) == error_mark_node)
-	{
-	  nelems = fold_build2 (EXACT_DIV_EXPR, sizetype,
-				TYPE_SIZE_UNIT (type),
-				TYPE_SIZE_UNIT (TREE_TYPE (type)));
-	  nelems = size_binop (MINUS_EXPR, nelems, size_one_node);
-	}
-      else
-	nelems = array_type_nelts (type);
-      nelems = fold_convert (gfc_array_index_type, nelems);
-
->>>>>>> d5ad84b3
       gfc_omp_linear_clause_add_loop (&block, dest, src, add, nelems);
       return gfc_finish_block (&block);
     }
@@ -1084,11 +1046,7 @@
 	return;
       tree orig_decl = decl;
       c4 = build_omp_clause (OMP_CLAUSE_LOCATION (c), OMP_CLAUSE_MAP);
-<<<<<<< HEAD
-      OMP_CLAUSE_MAP_KIND (c4) = OMP_CLAUSE_MAP_POINTER;
-=======
       OMP_CLAUSE_SET_MAP_KIND (c4, GOMP_MAP_POINTER);
->>>>>>> d5ad84b3
       OMP_CLAUSE_DECL (c4) = decl;
       OMP_CLAUSE_SIZE (c4) = size_int (0);
       decl = build_fold_indirect_ref (decl);
@@ -1099,11 +1057,7 @@
 	      || GFC_DECL_GET_SCALAR_ALLOCATABLE (orig_decl)))
 	{
 	  c3 = build_omp_clause (OMP_CLAUSE_LOCATION (c), OMP_CLAUSE_MAP);
-<<<<<<< HEAD
-	  OMP_CLAUSE_MAP_KIND (c3) = OMP_CLAUSE_MAP_POINTER;
-=======
 	  OMP_CLAUSE_SET_MAP_KIND (c3, GOMP_MAP_POINTER);
->>>>>>> d5ad84b3
 	  OMP_CLAUSE_DECL (c3) = unshare_expr (decl);
 	  OMP_CLAUSE_SIZE (c3) = size_int (0);
 	  decl = build_fold_indirect_ref (decl);
@@ -1120,16 +1074,6 @@
       ptr = build_fold_indirect_ref (ptr);
       OMP_CLAUSE_DECL (c) = ptr;
       c2 = build_omp_clause (input_location, OMP_CLAUSE_MAP);
-<<<<<<< HEAD
-      OMP_CLAUSE_MAP_KIND (c2) = OMP_CLAUSE_MAP_TO_PSET;
-      OMP_CLAUSE_DECL (c2) = decl;
-      OMP_CLAUSE_SIZE (c2) = TYPE_SIZE_UNIT (type);
-      c3 = build_omp_clause (OMP_CLAUSE_LOCATION (c), OMP_CLAUSE_MAP);
-      OMP_CLAUSE_MAP_KIND (c3) = OMP_CLAUSE_MAP_POINTER;
-      OMP_CLAUSE_DECL (c3) = gfc_conv_descriptor_data_get (decl);
-      OMP_CLAUSE_SIZE (c3) = size_int (0);
-      tree size = create_tmp_var (gfc_array_index_type, NULL);
-=======
       OMP_CLAUSE_SET_MAP_KIND (c2, GOMP_MAP_TO_PSET);
       OMP_CLAUSE_DECL (c2) = decl;
       OMP_CLAUSE_SIZE (c2) = TYPE_SIZE_UNIT (type);
@@ -1138,7 +1082,6 @@
       OMP_CLAUSE_DECL (c3) = gfc_conv_descriptor_data_get (decl);
       OMP_CLAUSE_SIZE (c3) = size_int (0);
       tree size = create_tmp_var (gfc_array_index_type);
->>>>>>> d5ad84b3
       tree elemsz = TYPE_SIZE_UNIT (gfc_get_element_type (type));
       elemsz = fold_convert (gfc_array_index_type, elemsz);
       if (GFC_TYPE_ARRAY_AKIND (type) == GFC_ARRAY_POINTER
@@ -1834,9 +1777,6 @@
 	  goto add_clause;
 	case OMP_LIST_UNIFORM:
 	  clause_code = OMP_CLAUSE_UNIFORM;
-<<<<<<< HEAD
-	  /* FALLTHROUGH */
-=======
 	  goto add_clause;
 	case OMP_LIST_USE_DEVICE:
 	  clause_code = OMP_CLAUSE_USE_DEVICE;
@@ -1848,7 +1788,6 @@
 	  clause_code = OMP_CLAUSE__CACHE_;
 	  goto add_clause;
 
->>>>>>> d5ad84b3
 	add_clause:
 	  omp_clauses
 	    = gfc_trans_omp_variable_list (clause_code, n, omp_clauses,
@@ -2015,11 +1954,7 @@
 		      tree orig_decl = decl;
 		      node4 = build_omp_clause (input_location,
 						OMP_CLAUSE_MAP);
-<<<<<<< HEAD
-		      OMP_CLAUSE_MAP_KIND (node4) = OMP_CLAUSE_MAP_POINTER;
-=======
 		      OMP_CLAUSE_SET_MAP_KIND (node4, GOMP_MAP_POINTER);
->>>>>>> d5ad84b3
 		      OMP_CLAUSE_DECL (node4) = decl;
 		      OMP_CLAUSE_SIZE (node4) = size_int (0);
 		      decl = build_fold_indirect_ref (decl);
@@ -2029,11 +1964,7 @@
 			{
 			  node3 = build_omp_clause (input_location,
 						    OMP_CLAUSE_MAP);
-<<<<<<< HEAD
-			  OMP_CLAUSE_MAP_KIND (node3) = OMP_CLAUSE_MAP_POINTER;
-=======
 			  OMP_CLAUSE_SET_MAP_KIND (node3, GOMP_MAP_POINTER);
->>>>>>> d5ad84b3
 			  OMP_CLAUSE_DECL (node3) = decl;
 			  OMP_CLAUSE_SIZE (node3) = size_int (0);
 			  decl = build_fold_indirect_ref (decl);
@@ -2049,22 +1980,11 @@
 		      OMP_CLAUSE_DECL (node) = ptr;
 		      node2 = build_omp_clause (input_location,
 						OMP_CLAUSE_MAP);
-<<<<<<< HEAD
-		      OMP_CLAUSE_MAP_KIND (node2) = OMP_CLAUSE_MAP_TO_PSET;
-=======
 		      OMP_CLAUSE_SET_MAP_KIND (node2, GOMP_MAP_TO_PSET);
->>>>>>> d5ad84b3
 		      OMP_CLAUSE_DECL (node2) = decl;
 		      OMP_CLAUSE_SIZE (node2) = TYPE_SIZE_UNIT (type);
 		      node3 = build_omp_clause (input_location,
 						OMP_CLAUSE_MAP);
-<<<<<<< HEAD
-		      OMP_CLAUSE_MAP_KIND (node3) = OMP_CLAUSE_MAP_POINTER;
-		      OMP_CLAUSE_DECL (node3)
-			= gfc_conv_descriptor_data_get (decl);
-		      OMP_CLAUSE_SIZE (node3) = size_int (0);
-		      if (n->sym->attr.pointer)
-=======
 		      OMP_CLAUSE_SET_MAP_KIND (node3, GOMP_MAP_POINTER);
 		      OMP_CLAUSE_DECL (node3)
 			= gfc_conv_descriptor_data_get (decl);
@@ -2073,7 +1993,6 @@
 		      /* We have to check for n->sym->attr.dimension because
 			 of scalar coarrays.  */
 		      if (n->sym->attr.pointer && n->sym->attr.dimension)
->>>>>>> d5ad84b3
 			{
 			  stmtblock_t cond_block;
 			  tree size
@@ -2103,18 +2022,6 @@
 							     else_b));
 			  OMP_CLAUSE_SIZE (node) = size;
 			}
-<<<<<<< HEAD
-		      else
-			OMP_CLAUSE_SIZE (node)
-			  = gfc_full_array_size (block, decl,
-						 GFC_TYPE_ARRAY_RANK (type));
-		      tree elemsz
-			= TYPE_SIZE_UNIT (gfc_get_element_type (type));
-		      elemsz = fold_convert (gfc_array_index_type, elemsz);
-		      OMP_CLAUSE_SIZE (node)
-			= fold_build2 (MULT_EXPR, gfc_array_index_type,
-				       OMP_CLAUSE_SIZE (node), elemsz);
-=======
 		      else if (n->sym->attr.dimension)
 			OMP_CLAUSE_SIZE (node)
 			  = gfc_full_array_size (block, decl,
@@ -2128,7 +2035,6 @@
 			    = fold_build2 (MULT_EXPR, gfc_array_index_type,
 					   OMP_CLAUSE_SIZE (node), elemsz);
 			}
->>>>>>> d5ad84b3
 		    }
 		  else
 		    OMP_CLAUSE_DECL (node) = decl;
@@ -2171,11 +2077,7 @@
 		    {
 		      node4 = build_omp_clause (input_location,
 						OMP_CLAUSE_MAP);
-<<<<<<< HEAD
-		      OMP_CLAUSE_MAP_KIND (node4) = OMP_CLAUSE_MAP_POINTER;
-=======
 		      OMP_CLAUSE_SET_MAP_KIND (node4, GOMP_MAP_POINTER);
->>>>>>> d5ad84b3
 		      OMP_CLAUSE_DECL (node4) = decl;
 		      OMP_CLAUSE_SIZE (node4) = size_int (0);
 		      decl = build_fold_indirect_ref (decl);
@@ -2187,20 +2089,12 @@
 		      ptr2 = gfc_conv_descriptor_data_get (decl);
 		      node2 = build_omp_clause (input_location,
 						OMP_CLAUSE_MAP);
-<<<<<<< HEAD
-		      OMP_CLAUSE_MAP_KIND (node2) = OMP_CLAUSE_MAP_TO_PSET;
-=======
 		      OMP_CLAUSE_SET_MAP_KIND (node2, GOMP_MAP_TO_PSET);
->>>>>>> d5ad84b3
 		      OMP_CLAUSE_DECL (node2) = decl;
 		      OMP_CLAUSE_SIZE (node2) = TYPE_SIZE_UNIT (type);
 		      node3 = build_omp_clause (input_location,
 						OMP_CLAUSE_MAP);
-<<<<<<< HEAD
-		      OMP_CLAUSE_MAP_KIND (node3) = OMP_CLAUSE_MAP_POINTER;
-=======
 		      OMP_CLAUSE_SET_MAP_KIND (node3, GOMP_MAP_POINTER);
->>>>>>> d5ad84b3
 		      OMP_CLAUSE_DECL (node3)
 			= gfc_conv_descriptor_data_get (decl);
 		    }
@@ -2215,11 +2109,7 @@
 			}
 		      node3 = build_omp_clause (input_location,
 						OMP_CLAUSE_MAP);
-<<<<<<< HEAD
-		      OMP_CLAUSE_MAP_KIND (node3) = OMP_CLAUSE_MAP_POINTER;
-=======
 		      OMP_CLAUSE_SET_MAP_KIND (node3, GOMP_MAP_POINTER);
->>>>>>> d5ad84b3
 		      OMP_CLAUSE_DECL (node3) = decl;
 		    }
 		  ptr2 = fold_convert (sizetype, ptr2);
@@ -2229,18 +2119,6 @@
 	      switch (n->u.map_op)
 		{
 		case OMP_MAP_ALLOC:
-<<<<<<< HEAD
-		  OMP_CLAUSE_MAP_KIND (node) = OMP_CLAUSE_MAP_ALLOC;
-		  break;
-		case OMP_MAP_TO:
-		  OMP_CLAUSE_MAP_KIND (node) = OMP_CLAUSE_MAP_TO;
-		  break;
-		case OMP_MAP_FROM:
-		  OMP_CLAUSE_MAP_KIND (node) = OMP_CLAUSE_MAP_FROM;
-		  break;
-		case OMP_MAP_TOFROM:
-		  OMP_CLAUSE_MAP_KIND (node) = OMP_CLAUSE_MAP_TOFROM;
-=======
 		  OMP_CLAUSE_SET_MAP_KIND (node, GOMP_MAP_ALLOC);
 		  break;
 		case OMP_MAP_TO:
@@ -2272,7 +2150,6 @@
 		  break;
 		case OMP_MAP_FORCE_DEVICEPTR:
 		  OMP_CLAUSE_SET_MAP_KIND (node, GOMP_MAP_FORCE_DEVICEPTR);
->>>>>>> d5ad84b3
 		  break;
 		default:
 		  gcc_unreachable ();
@@ -2639,8 +2516,6 @@
       omp_clauses = gfc_trans_add_clause (c, omp_clauses);
     }
 
-<<<<<<< HEAD
-=======
   if (clauses->async)
     {
       c = build_omp_clause (where.lb->location, OMP_CLAUSE_ASYNC);
@@ -2746,7 +2621,6 @@
 	}
     }
 
->>>>>>> d5ad84b3
   return nreverse (omp_clauses);
 }
 
@@ -3402,10 +3276,7 @@
 		{
 		  tmp = build_omp_clause (input_location, OMP_CLAUSE_LINEAR);
 		  OMP_CLAUSE_LINEAR_STEP (tmp) = step;
-<<<<<<< HEAD
-=======
 		  OMP_CLAUSE_LINEAR_NO_COPYIN (tmp) = 1;
->>>>>>> d5ad84b3
 		}
 	      else
 		tmp = build_omp_clause (input_location, OMP_CLAUSE_LASTPRIVATE);
@@ -3473,11 +3344,7 @@
 	  else if (collapse == 1)
 	    {
 	      tmp = build_omp_clause (input_location, OMP_CLAUSE_LINEAR);
-<<<<<<< HEAD
-	      OMP_CLAUSE_LINEAR_STEP (tmp) = step;
-=======
 	      OMP_CLAUSE_LINEAR_STEP (tmp) = build_int_cst (type, 1);
->>>>>>> d5ad84b3
 	      OMP_CLAUSE_LINEAR_NO_COPYIN (tmp) = 1;
 	      OMP_CLAUSE_LINEAR_NO_COPYOUT (tmp) = 1;
 	    }
@@ -3565,18 +3432,7 @@
 	gcc_unreachable ();
     }
 
-<<<<<<< HEAD
-  /* End of loop body.  */
-  switch (op)
-    {
-    case EXEC_OMP_SIMD: stmt = make_node (OMP_SIMD); break;
-    case EXEC_OMP_DO: stmt = make_node (OMP_FOR); break;
-    case EXEC_OMP_DISTRIBUTE: stmt = make_node (OMP_DISTRIBUTE); break;
-    default: gcc_unreachable ();
-    }
-=======
   gfc_start_block (&block);
->>>>>>> d5ad84b3
 
   memset (&loop_clauses, 0, sizeof (loop_clauses));
   if (code->ext.omp_clauses != NULL)
@@ -3930,28 +3786,6 @@
     gfc_init_block (&block);
 
   if (clausesa == NULL)
-<<<<<<< HEAD
-    {
-      clausesa = clausesa_buf;
-      gfc_split_omp_clauses (code, clausesa);
-    }
-  if (gfc_option.gfc_flag_openmp)
-    omp_do_clauses
-      = gfc_trans_omp_clauses (&block, &clausesa[GFC_OMP_SPLIT_DO], code->loc);
-  body = gfc_trans_omp_do (code, EXEC_OMP_SIMD, pblock ? pblock : &block,
-			   &clausesa[GFC_OMP_SPLIT_SIMD], omp_clauses);
-  if (pblock == NULL)
-    {
-      if (TREE_CODE (body) != BIND_EXPR)
-	body = build3_v (BIND_EXPR, NULL, body, poplevel (1, 0));
-      else
-	poplevel (0, 0);
-    }
-  else if (TREE_CODE (body) != BIND_EXPR)
-    body = build3_v (BIND_EXPR, NULL, body, NULL_TREE);
-  if (gfc_option.gfc_flag_openmp)
-    {
-=======
     {
       clausesa = clausesa_buf;
       gfc_split_omp_clauses (code, clausesa);
@@ -3972,7 +3806,6 @@
     body = build3_v (BIND_EXPR, NULL, body, NULL_TREE);
   if (flag_openmp)
     {
->>>>>>> d5ad84b3
       stmt = make_node (OMP_FOR);
       TREE_TYPE (stmt) = void_type_node;
       OMP_FOR_BODY (stmt) = body;
@@ -4049,11 +3882,7 @@
       clausesa = clausesa_buf;
       gfc_split_omp_clauses (code, clausesa);
     }
-<<<<<<< HEAD
-  if (gfc_option.gfc_flag_openmp)
-=======
   if (flag_openmp)
->>>>>>> d5ad84b3
     omp_clauses
       = gfc_trans_omp_clauses (&block, &clausesa[GFC_OMP_SPLIT_PARALLEL],
 			       code->loc);
@@ -4069,11 +3898,7 @@
     }
   else if (TREE_CODE (stmt) != BIND_EXPR)
     stmt = build3_v (BIND_EXPR, NULL, stmt, NULL_TREE);
-<<<<<<< HEAD
-  if (gfc_option.gfc_flag_openmp)
-=======
   if (flag_openmp)
->>>>>>> d5ad84b3
     {
       stmt = build2_loc (input_location, OMP_PARALLEL, void_type_node, stmt,
 			 omp_clauses);
@@ -4228,11 +4053,7 @@
       clausesa = clausesa_buf;
       gfc_split_omp_clauses (code, clausesa);
     }
-<<<<<<< HEAD
-  if (gfc_option.gfc_flag_openmp)
-=======
   if (flag_openmp)
->>>>>>> d5ad84b3
     omp_clauses
       = gfc_trans_omp_clauses (&block, &clausesa[GFC_OMP_SPLIT_DISTRIBUTE],
 			       code->loc);
@@ -4275,11 +4096,7 @@
     default:
       gcc_unreachable ();
     }
-<<<<<<< HEAD
-  if (gfc_option.gfc_flag_openmp)
-=======
   if (flag_openmp)
->>>>>>> d5ad84b3
     {
       tree distribute = make_node (OMP_DISTRIBUTE);
       TREE_TYPE (distribute) = void_type_node;
@@ -4304,11 +4121,7 @@
       clausesa = clausesa_buf;
       gfc_split_omp_clauses (code, clausesa);
     }
-<<<<<<< HEAD
-  if (gfc_option.gfc_flag_openmp)
-=======
   if (flag_openmp)
->>>>>>> d5ad84b3
     omp_clauses
       = gfc_trans_omp_clauses (&block, &clausesa[GFC_OMP_SPLIT_TEAMS],
 			       code->loc);
@@ -4343,11 +4156,7 @@
 
   gfc_start_block (&block);
   gfc_split_omp_clauses (code, clausesa);
-<<<<<<< HEAD
-  if (gfc_option.gfc_flag_openmp)
-=======
   if (flag_openmp)
->>>>>>> d5ad84b3
     omp_clauses
       = gfc_trans_omp_clauses (&block, &clausesa[GFC_OMP_SPLIT_TARGET],
 			       code->loc);
@@ -4357,11 +4166,7 @@
     stmt = gfc_trans_omp_teams (code, clausesa);
   if (TREE_CODE (stmt) != BIND_EXPR)
     stmt = build3_v (BIND_EXPR, NULL, stmt, NULL_TREE);
-<<<<<<< HEAD
-  if (gfc_option.gfc_flag_openmp)
-=======
   if (flag_openmp)
->>>>>>> d5ad84b3
     stmt = build2_loc (input_location, OMP_TARGET, void_type_node, stmt,
 		       omp_clauses);
   gfc_add_expr_to_block (&block, stmt);
