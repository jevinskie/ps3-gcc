--- conflicted
+++ resolved
@@ -154,11 +154,7 @@
 }
 
 
-<<<<<<< HEAD
-/* The encode_* functions export a value into a buffer, and 
-=======
 /* The encode_* functions export a value into a buffer, and
->>>>>>> a7aa3838
    return the number of bytes of the buffer that have been
    used.  */
 
