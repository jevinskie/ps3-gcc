--- conflicted
+++ resolved
@@ -2428,16 +2428,6 @@
 	charlen = mpz_get_si (ts->u.cl->length->value.integer);
     }
 
-<<<<<<< HEAD
-  if (ts->type == BT_UNKNOWN)
-    return NULL;
-
-  /* Sometimes the typespec is passed from a single call.  */
-  if (ts->type == BT_DERIVED || ts->type == BT_CLASS)
-    return gfc_find_derived_vtab (ts->u.derived);
-
-=======
->>>>>>> a7aa3838
   /* Find the top-level namespace.  */
   for (ns = gfc_current_ns; ns; ns = ns->parent)
     if (!ns->parent)
