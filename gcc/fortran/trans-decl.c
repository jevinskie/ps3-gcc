--- conflicted
+++ resolved
@@ -664,11 +664,7 @@
   /* Handle threadprivate variables.  */
   if (sym->attr.threadprivate
       && (TREE_STATIC (decl) || DECL_EXTERNAL (decl)))
-<<<<<<< HEAD
-    DECL_TLS_MODEL (decl) = decl_default_tls_model (decl);
-=======
     set_decl_tls_model (decl, decl_default_tls_model (decl));
->>>>>>> d5ad84b3
 
   gfc_finish_decl_attrs (decl, &sym->attr);
 }
@@ -680,12 +676,7 @@
 gfc_allocate_lang_decl (tree decl)
 {
   if (DECL_LANG_SPECIFIC (decl) == NULL)
-<<<<<<< HEAD
-    DECL_LANG_SPECIFIC (decl)
-      = ggc_alloc_cleared_lang_decl (sizeof (struct lang_decl));
-=======
     DECL_LANG_SPECIFIC (decl) = ggc_cleared_alloc<struct lang_decl> ();
->>>>>>> d5ad84b3
 }
 
 /* Remember a symbol to generate initialization/cleanup code at function
