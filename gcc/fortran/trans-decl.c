--- conflicted
+++ resolved
@@ -1364,11 +1364,7 @@
     {
       /* Catch functions. Only used for actual parameters,
 	 procedure pointers and procptr initialization targets.  */
-<<<<<<< HEAD
-      if (sym->attr.external || sym->attr.use_assoc || sym->attr.intrinsic
-=======
       if (sym->attr.use_assoc || sym->attr.intrinsic
->>>>>>> a7aa3838
 	  || sym->attr.if_source != IFSRC_DECL)
 	{
 	  decl = gfc_get_extern_function_decl (sym);
@@ -4241,8 +4237,8 @@
     }
 
   /* Don't generate variables from other modules. Variables from
-     COMMONs and Cray pointees will already have been generated.  */
-  if (sym->attr.use_assoc || sym->attr.in_common || sym->attr.cray_pointee)
+     COMMONs will already have been generated.  */
+  if (sym->attr.use_assoc || sym->attr.in_common)
     return;
 
   /* Equivalenced variables arrive here after creation.  */
