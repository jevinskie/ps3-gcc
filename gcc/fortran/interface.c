/* Deal with interfaces.
   Copyright (C) 2000-2014 Free Software Foundation, Inc.
   Contributed by Andy Vaught

This file is part of GCC.

GCC is free software; you can redistribute it and/or modify it under
the terms of the GNU General Public License as published by the Free
Software Foundation; either version 3, or (at your option) any later
version.

GCC is distributed in the hope that it will be useful, but WITHOUT ANY
WARRANTY; without even the implied warranty of MERCHANTABILITY or
FITNESS FOR A PARTICULAR PURPOSE.  See the GNU General Public License
for more details.

You should have received a copy of the GNU General Public License
along with GCC; see the file COPYING3.  If not see
<http://www.gnu.org/licenses/>.  */


/* Deal with interfaces.  An explicit interface is represented as a
   singly linked list of formal argument structures attached to the
   relevant symbols.  For an implicit interface, the arguments don't
   point to symbols.  Explicit interfaces point to namespaces that
   contain the symbols within that interface.

   Implicit interfaces are linked together in a singly linked list
   along the next_if member of symbol nodes.  Since a particular
   symbol can only have a single explicit interface, the symbol cannot
   be part of multiple lists and a single next-member suffices.

   This is not the case for general classes, though.  An operator
   definition is independent of just about all other uses and has it's
   own head pointer.

   Nameless interfaces:
     Nameless interfaces create symbols with explicit interfaces within
     the current namespace.  They are otherwise unlinked.

   Generic interfaces:
     The generic name points to a linked list of symbols.  Each symbol
     has an explicit interface.  Each explicit interface has its own
     namespace containing the arguments.  Module procedures are symbols in
     which the interface is added later when the module procedure is parsed.

   User operators:
     User-defined operators are stored in a their own set of symtrees
     separate from regular symbols.  The symtrees point to gfc_user_op
     structures which in turn head up a list of relevant interfaces.

   Extended intrinsics and assignment:
     The head of these interface lists are stored in the containing namespace.

   Implicit interfaces:
     An implicit interface is represented as a singly linked list of
     formal argument list structures that don't point to any symbol
     nodes -- they just contain types.


   When a subprogram is defined, the program unit's name points to an
   interface as usual, but the link to the namespace is NULL and the
   formal argument list points to symbols within the same namespace as
   the program unit name.  */

#include "config.h"
#include "system.h"
#include "coretypes.h"
#include "gfortran.h"
#include "match.h"
#include "arith.h"

/* The current_interface structure holds information about the
   interface currently being parsed.  This structure is saved and
   restored during recursive interfaces.  */

gfc_interface_info current_interface;


/* Free a singly linked list of gfc_interface structures.  */

void
gfc_free_interface (gfc_interface *intr)
{
  gfc_interface *next;

  for (; intr; intr = next)
    {
      next = intr->next;
      free (intr);
    }
}


/* Change the operators unary plus and minus into binary plus and
   minus respectively, leaving the rest unchanged.  */

static gfc_intrinsic_op
fold_unary_intrinsic (gfc_intrinsic_op op)
{
  switch (op)
    {
    case INTRINSIC_UPLUS:
      op = INTRINSIC_PLUS;
      break;
    case INTRINSIC_UMINUS:
      op = INTRINSIC_MINUS;
      break;
    default:
      break;
    }

  return op;
}


/* Match a generic specification.  Depending on which type of
   interface is found, the 'name' or 'op' pointers may be set.
   This subroutine doesn't return MATCH_NO.  */

match
gfc_match_generic_spec (interface_type *type,
			char *name,
			gfc_intrinsic_op *op)
{
  char buffer[GFC_MAX_SYMBOL_LEN + 1];
  match m;
  gfc_intrinsic_op i;

  if (gfc_match (" assignment ( = )") == MATCH_YES)
    {
      *type = INTERFACE_INTRINSIC_OP;
      *op = INTRINSIC_ASSIGN;
      return MATCH_YES;
    }

  if (gfc_match (" operator ( %o )", &i) == MATCH_YES)
    {				/* Operator i/f */
      *type = INTERFACE_INTRINSIC_OP;
      *op = fold_unary_intrinsic (i);
      return MATCH_YES;
    }

  *op = INTRINSIC_NONE;
  if (gfc_match (" operator ( ") == MATCH_YES)
    {
      m = gfc_match_defined_op_name (buffer, 1);
      if (m == MATCH_NO)
	goto syntax;
      if (m != MATCH_YES)
	return MATCH_ERROR;

      m = gfc_match_char (')');
      if (m == MATCH_NO)
	goto syntax;
      if (m != MATCH_YES)
	return MATCH_ERROR;

      strcpy (name, buffer);
      *type = INTERFACE_USER_OP;
      return MATCH_YES;
    }

  if (gfc_match_name (buffer) == MATCH_YES)
    {
      strcpy (name, buffer);
      *type = INTERFACE_GENERIC;
      return MATCH_YES;
    }

  *type = INTERFACE_NAMELESS;
  return MATCH_YES;

syntax:
  gfc_error ("Syntax error in generic specification at %C");
  return MATCH_ERROR;
}


/* Match one of the five F95 forms of an interface statement.  The
   matcher for the abstract interface follows.  */

match
gfc_match_interface (void)
{
  char name[GFC_MAX_SYMBOL_LEN + 1];
  interface_type type;
  gfc_symbol *sym;
  gfc_intrinsic_op op;
  match m;

  m = gfc_match_space ();

  if (gfc_match_generic_spec (&type, name, &op) == MATCH_ERROR)
    return MATCH_ERROR;

  /* If we're not looking at the end of the statement now, or if this
     is not a nameless interface but we did not see a space, punt.  */
  if (gfc_match_eos () != MATCH_YES
      || (type != INTERFACE_NAMELESS && m != MATCH_YES))
    {
      gfc_error ("Syntax error: Trailing garbage in INTERFACE statement "
		 "at %C");
      return MATCH_ERROR;
    }

  current_interface.type = type;

  switch (type)
    {
    case INTERFACE_GENERIC:
      if (gfc_get_symbol (name, NULL, &sym))
	return MATCH_ERROR;

      if (!sym->attr.generic
	  && !gfc_add_generic (&sym->attr, sym->name, NULL))
	return MATCH_ERROR;

      if (sym->attr.dummy)
	{
	  gfc_error ("Dummy procedure '%s' at %C cannot have a "
		     "generic interface", sym->name);
	  return MATCH_ERROR;
	}

      current_interface.sym = gfc_new_block = sym;
      break;

    case INTERFACE_USER_OP:
      current_interface.uop = gfc_get_uop (name);
      break;

    case INTERFACE_INTRINSIC_OP:
      current_interface.op = op;
      break;

    case INTERFACE_NAMELESS:
    case INTERFACE_ABSTRACT:
      break;
    }

  return MATCH_YES;
}



/* Match a F2003 abstract interface.  */

match
gfc_match_abstract_interface (void)
{
  match m;

  if (!gfc_notify_std (GFC_STD_F2003, "ABSTRACT INTERFACE at %C"))
    return MATCH_ERROR;

  m = gfc_match_eos ();

  if (m != MATCH_YES)
    {
      gfc_error ("Syntax error in ABSTRACT INTERFACE statement at %C");
      return MATCH_ERROR;
    }

  current_interface.type = INTERFACE_ABSTRACT;

  return m;
}


/* Match the different sort of generic-specs that can be present after
   the END INTERFACE itself.  */

match
gfc_match_end_interface (void)
{
  char name[GFC_MAX_SYMBOL_LEN + 1];
  interface_type type;
  gfc_intrinsic_op op;
  match m;

  m = gfc_match_space ();

  if (gfc_match_generic_spec (&type, name, &op) == MATCH_ERROR)
    return MATCH_ERROR;

  /* If we're not looking at the end of the statement now, or if this
     is not a nameless interface but we did not see a space, punt.  */
  if (gfc_match_eos () != MATCH_YES
      || (type != INTERFACE_NAMELESS && m != MATCH_YES))
    {
      gfc_error ("Syntax error: Trailing garbage in END INTERFACE "
		 "statement at %C");
      return MATCH_ERROR;
    }

  m = MATCH_YES;

  switch (current_interface.type)
    {
    case INTERFACE_NAMELESS:
    case INTERFACE_ABSTRACT:
      if (type != INTERFACE_NAMELESS)
	{
	  gfc_error ("Expected a nameless interface at %C");
	  m = MATCH_ERROR;
	}

      break;

    case INTERFACE_INTRINSIC_OP:
      if (type != current_interface.type || op != current_interface.op)
	{

	  if (current_interface.op == INTRINSIC_ASSIGN)
	    {
	      m = MATCH_ERROR;
	      gfc_error ("Expected 'END INTERFACE ASSIGNMENT (=)' at %C");
	    }
	  else
	    {
	      const char *s1, *s2;
	      s1 = gfc_op2string (current_interface.op);
	      s2 = gfc_op2string (op);

	      /* The following if-statements are used to enforce C1202
		 from F2003.  */
	      if ((strcmp(s1, "==") == 0 && strcmp (s2, ".eq.") == 0)
		  || (strcmp(s1, ".eq.") == 0 && strcmp (s2, "==") == 0))
		break;
	      if ((strcmp(s1, "/=") == 0 && strcmp (s2, ".ne.") == 0)
		  || (strcmp(s1, ".ne.") == 0 && strcmp (s2, "/=") == 0))
		break;
	      if ((strcmp(s1, "<=") == 0 && strcmp (s2, ".le.") == 0)
		  || (strcmp(s1, ".le.") == 0 && strcmp (s2, "<=") == 0))
		break;
	      if ((strcmp(s1, "<") == 0 && strcmp (s2, ".lt.") == 0)
		  || (strcmp(s1, ".lt.") == 0 && strcmp (s2, "<") == 0))
		break;
	      if ((strcmp(s1, ">=") == 0 && strcmp (s2, ".ge.") == 0)
		  || (strcmp(s1, ".ge.") == 0 && strcmp (s2, ">=") == 0))
		break;
	      if ((strcmp(s1, ">") == 0 && strcmp (s2, ".gt.") == 0)
		  || (strcmp(s1, ".gt.") == 0 && strcmp (s2, ">") == 0))
		break;

	      m = MATCH_ERROR;
	      gfc_error ("Expecting 'END INTERFACE OPERATOR (%s)' at %C, "
			 "but got %s", s1, s2);
	    }

	}

      break;

    case INTERFACE_USER_OP:
      /* Comparing the symbol node names is OK because only use-associated
	 symbols can be renamed.  */
      if (type != current_interface.type
	  || strcmp (current_interface.uop->name, name) != 0)
	{
	  gfc_error ("Expecting 'END INTERFACE OPERATOR (.%s.)' at %C",
		     current_interface.uop->name);
	  m = MATCH_ERROR;
	}

      break;

    case INTERFACE_GENERIC:
      if (type != current_interface.type
	  || strcmp (current_interface.sym->name, name) != 0)
	{
	  gfc_error ("Expecting 'END INTERFACE %s' at %C",
		     current_interface.sym->name);
	  m = MATCH_ERROR;
	}

      break;
    }

  return m;
}


/* Compare two derived types using the criteria in 4.4.2 of the standard,
   recursing through gfc_compare_types for the components.  */

int
gfc_compare_derived_types (gfc_symbol *derived1, gfc_symbol *derived2)
{
  gfc_component *dt1, *dt2;

  if (derived1 == derived2)
    return 1;

  gcc_assert (derived1 && derived2);

  /* Special case for comparing derived types across namespaces.  If the
     true names and module names are the same and the module name is
     nonnull, then they are equal.  */
  if (strcmp (derived1->name, derived2->name) == 0
      && derived1->module != NULL && derived2->module != NULL
      && strcmp (derived1->module, derived2->module) == 0)
    return 1;

  /* Compare type via the rules of the standard.  Both types must have
     the SEQUENCE or BIND(C) attribute to be equal.  */

  if (strcmp (derived1->name, derived2->name))
    return 0;

  if (derived1->component_access == ACCESS_PRIVATE
      || derived2->component_access == ACCESS_PRIVATE)
    return 0;

  if (!(derived1->attr.sequence && derived2->attr.sequence)
      && !(derived1->attr.is_bind_c && derived2->attr.is_bind_c))
    return 0;

  dt1 = derived1->components;
  dt2 = derived2->components;

  /* Since subtypes of SEQUENCE types must be SEQUENCE types as well, a
     simple test can speed things up.  Otherwise, lots of things have to
     match.  */
  for (;;)
    {
      if (strcmp (dt1->name, dt2->name) != 0)
	return 0;

      if (dt1->attr.access != dt2->attr.access)
	return 0;

      if (dt1->attr.pointer != dt2->attr.pointer)
	return 0;

      if (dt1->attr.dimension != dt2->attr.dimension)
	return 0;

     if (dt1->attr.allocatable != dt2->attr.allocatable)
	return 0;

      if (dt1->attr.dimension && gfc_compare_array_spec (dt1->as, dt2->as) == 0)
	return 0;

      /* Make sure that link lists do not put this function into an
	 endless recursive loop!  */
      if (!(dt1->ts.type == BT_DERIVED && derived1 == dt1->ts.u.derived)
	    && !(dt2->ts.type == BT_DERIVED && derived2 == dt2->ts.u.derived)
	    && gfc_compare_types (&dt1->ts, &dt2->ts) == 0)
	return 0;

      else if ((dt1->ts.type == BT_DERIVED && derived1 == dt1->ts.u.derived)
		&& !(dt1->ts.type == BT_DERIVED && derived1 == dt1->ts.u.derived))
	return 0;

      else if (!(dt1->ts.type == BT_DERIVED && derived1 == dt1->ts.u.derived)
		&& (dt1->ts.type == BT_DERIVED && derived1 == dt1->ts.u.derived))
	return 0;

      dt1 = dt1->next;
      dt2 = dt2->next;

      if (dt1 == NULL && dt2 == NULL)
	break;
      if (dt1 == NULL || dt2 == NULL)
	return 0;
    }

  return 1;
}


/* Compare two typespecs, recursively if necessary.  */

int
gfc_compare_types (gfc_typespec *ts1, gfc_typespec *ts2)
{
  /* See if one of the typespecs is a BT_VOID, which is what is being used
     to allow the funcs like c_f_pointer to accept any pointer type.
     TODO: Possibly should narrow this to just the one typespec coming in
     that is for the formal arg, but oh well.  */
  if (ts1->type == BT_VOID || ts2->type == BT_VOID)
    return 1;

  if (ts1->type == BT_CLASS
      && ts1->u.derived->components->ts.u.derived->attr.unlimited_polymorphic)
    return 1;

  /* F2003: C717  */
  if (ts2->type == BT_CLASS && ts1->type == BT_DERIVED
      && ts2->u.derived->components->ts.u.derived->attr.unlimited_polymorphic
      && (ts1->u.derived->attr.sequence || ts1->u.derived->attr.is_bind_c))
    return 1;

  if (ts1->type != ts2->type
      && ((ts1->type != BT_DERIVED && ts1->type != BT_CLASS)
	  || (ts2->type != BT_DERIVED && ts2->type != BT_CLASS)))
    return 0;
  if (ts1->type != BT_DERIVED && ts1->type != BT_CLASS)
    return (ts1->kind == ts2->kind);

  /* Compare derived types.  */
  if (gfc_type_compatible (ts1, ts2))
    return 1;

  return gfc_compare_derived_types (ts1->u.derived ,ts2->u.derived);
}


static int
compare_type (gfc_symbol *s1, gfc_symbol *s2)
{
  if (s2->attr.ext_attr & (1 << EXT_ATTR_NO_ARG_CHECK))
    return 1;

  /* TYPE and CLASS of the same declared type are type compatible,
     but have different characteristics.  */
  if ((s1->ts.type == BT_CLASS && s2->ts.type == BT_DERIVED)
      || (s1->ts.type == BT_DERIVED && s2->ts.type == BT_CLASS))
    return 0;

  return gfc_compare_types (&s1->ts, &s2->ts) || s2->ts.type == BT_ASSUMED;
}


static int
compare_rank (gfc_symbol *s1, gfc_symbol *s2)
{
  gfc_array_spec *as1, *as2;
  int r1, r2;

  if (s2->attr.ext_attr & (1 << EXT_ATTR_NO_ARG_CHECK))
    return 1;

  as1 = (s1->ts.type == BT_CLASS) ? CLASS_DATA (s1)->as : s1->as;
  as2 = (s2->ts.type == BT_CLASS) ? CLASS_DATA (s2)->as : s2->as;

  r1 = as1 ? as1->rank : 0;
  r2 = as2 ? as2->rank : 0;

  if (r1 != r2 && (!as2 || as2->type != AS_ASSUMED_RANK))
    return 0;			/* Ranks differ.  */

  return 1;
}


/* Given two symbols that are formal arguments, compare their ranks
   and types.  Returns nonzero if they have the same rank and type,
   zero otherwise.  */

static int
compare_type_rank (gfc_symbol *s1, gfc_symbol *s2)
{
  return compare_type (s1, s2) && compare_rank (s1, s2);
}


/* Given two symbols that are formal arguments, compare their types
   and rank and their formal interfaces if they are both dummy
   procedures.  Returns nonzero if the same, zero if different.  */

static int
compare_type_rank_if (gfc_symbol *s1, gfc_symbol *s2)
{
  if (s1 == NULL || s2 == NULL)
    return s1 == s2 ? 1 : 0;

  if (s1 == s2)
    return 1;

  if (s1->attr.flavor != FL_PROCEDURE && s2->attr.flavor != FL_PROCEDURE)
    return compare_type_rank (s1, s2);

  if (s1->attr.flavor != FL_PROCEDURE || s2->attr.flavor != FL_PROCEDURE)
    return 0;

  /* At this point, both symbols are procedures.  It can happen that
     external procedures are compared, where one is identified by usage
     to be a function or subroutine but the other is not.  Check TKR
     nonetheless for these cases.  */
  if (s1->attr.function == 0 && s1->attr.subroutine == 0)
    return s1->attr.external == 1 ? compare_type_rank (s1, s2) : 0;

  if (s2->attr.function == 0 && s2->attr.subroutine == 0)
    return s2->attr.external == 1 ? compare_type_rank (s1, s2) : 0;

  /* Now the type of procedure has been identified.  */
  if (s1->attr.function != s2->attr.function
      || s1->attr.subroutine != s2->attr.subroutine)
    return 0;

  if (s1->attr.function && compare_type_rank (s1, s2) == 0)
    return 0;

  /* Originally, gfortran recursed here to check the interfaces of passed
     procedures.  This is explicitly not required by the standard.  */
  return 1;
}


/* Given a formal argument list and a keyword name, search the list
   for that keyword.  Returns the correct symbol node if found, NULL
   if not found.  */

static gfc_symbol *
find_keyword_arg (const char *name, gfc_formal_arglist *f)
{
  for (; f; f = f->next)
    if (strcmp (f->sym->name, name) == 0)
      return f->sym;

  return NULL;
}


/******** Interface checking subroutines **********/


/* Given an operator interface and the operator, make sure that all
   interfaces for that operator are legal.  */

bool
gfc_check_operator_interface (gfc_symbol *sym, gfc_intrinsic_op op,
			      locus opwhere)
{
  gfc_formal_arglist *formal;
  sym_intent i1, i2;
  bt t1, t2;
  int args, r1, r2, k1, k2;

  gcc_assert (sym);

  args = 0;
  t1 = t2 = BT_UNKNOWN;
  i1 = i2 = INTENT_UNKNOWN;
  r1 = r2 = -1;
  k1 = k2 = -1;

  for (formal = gfc_sym_get_dummy_args (sym); formal; formal = formal->next)
    {
      gfc_symbol *fsym = formal->sym;
      if (fsym == NULL)
	{
	  gfc_error ("Alternate return cannot appear in operator "
		     "interface at %L", &sym->declared_at);
	  return false;
	}
      if (args == 0)
	{
	  t1 = fsym->ts.type;
	  i1 = fsym->attr.intent;
	  r1 = (fsym->as != NULL) ? fsym->as->rank : 0;
	  k1 = fsym->ts.kind;
	}
      if (args == 1)
	{
	  t2 = fsym->ts.type;
	  i2 = fsym->attr.intent;
	  r2 = (fsym->as != NULL) ? fsym->as->rank : 0;
	  k2 = fsym->ts.kind;
	}
      args++;
    }

  /* Only +, - and .not. can be unary operators.
     .not. cannot be a binary operator.  */
  if (args == 0 || args > 2 || (args == 1 && op != INTRINSIC_PLUS
				&& op != INTRINSIC_MINUS
				&& op != INTRINSIC_NOT)
      || (args == 2 && op == INTRINSIC_NOT))
    {
      if (op == INTRINSIC_ASSIGN)
	gfc_error ("Assignment operator interface at %L must have "
		   "two arguments", &sym->declared_at);
      else
	gfc_error ("Operator interface at %L has the wrong number of arguments",
		   &sym->declared_at);
      return false;
    }

  /* Check that intrinsics are mapped to functions, except
     INTRINSIC_ASSIGN which should map to a subroutine.  */
  if (op == INTRINSIC_ASSIGN)
    {
      gfc_formal_arglist *dummy_args;

      if (!sym->attr.subroutine)
	{
	  gfc_error ("Assignment operator interface at %L must be "
		     "a SUBROUTINE", &sym->declared_at);
	  return false;
	}

      /* Allowed are (per F2003, 12.3.2.1.2 Defined assignments):
	 - First argument an array with different rank than second,
	 - First argument is a scalar and second an array,
	 - Types and kinds do not conform, or
	 - First argument is of derived type.  */
      dummy_args = gfc_sym_get_dummy_args (sym);
      if (dummy_args->sym->ts.type != BT_DERIVED
	  && dummy_args->sym->ts.type != BT_CLASS
	  && (r2 == 0 || r1 == r2)
	  && (dummy_args->sym->ts.type == dummy_args->next->sym->ts.type
	      || (gfc_numeric_ts (&dummy_args->sym->ts)
		  && gfc_numeric_ts (&dummy_args->next->sym->ts))))
	{
	  gfc_error ("Assignment operator interface at %L must not redefine "
		     "an INTRINSIC type assignment", &sym->declared_at);
	  return false;
	}
    }
  else
    {
      if (!sym->attr.function)
	{
	  gfc_error ("Intrinsic operator interface at %L must be a FUNCTION",
		     &sym->declared_at);
	  return false;
	}
    }

  /* Check intents on operator interfaces.  */
  if (op == INTRINSIC_ASSIGN)
    {
      if (i1 != INTENT_OUT && i1 != INTENT_INOUT)
	{
	  gfc_error ("First argument of defined assignment at %L must be "
		     "INTENT(OUT) or INTENT(INOUT)", &sym->declared_at);
	  return false;
	}

      if (i2 != INTENT_IN)
	{
	  gfc_error ("Second argument of defined assignment at %L must be "
		     "INTENT(IN)", &sym->declared_at);
	  return false;
	}
    }
  else
    {
      if (i1 != INTENT_IN)
	{
	  gfc_error ("First argument of operator interface at %L must be "
		     "INTENT(IN)", &sym->declared_at);
	  return false;
	}

      if (args == 2 && i2 != INTENT_IN)
	{
	  gfc_error ("Second argument of operator interface at %L must be "
		     "INTENT(IN)", &sym->declared_at);
	  return false;
	}
    }

  /* From now on, all we have to do is check that the operator definition
     doesn't conflict with an intrinsic operator. The rules for this
     game are defined in 7.1.2 and 7.1.3 of both F95 and F2003 standards,
     as well as 12.3.2.1.1 of Fortran 2003:

     "If the operator is an intrinsic-operator (R310), the number of
     function arguments shall be consistent with the intrinsic uses of
     that operator, and the types, kind type parameters, or ranks of the
     dummy arguments shall differ from those required for the intrinsic
     operation (7.1.2)."  */

#define IS_NUMERIC_TYPE(t) \
  ((t) == BT_INTEGER || (t) == BT_REAL || (t) == BT_COMPLEX)

  /* Unary ops are easy, do them first.  */
  if (op == INTRINSIC_NOT)
    {
      if (t1 == BT_LOGICAL)
	goto bad_repl;
      else
	return true;
    }

  if (args == 1 && (op == INTRINSIC_PLUS || op == INTRINSIC_MINUS))
    {
      if (IS_NUMERIC_TYPE (t1))
	goto bad_repl;
      else
	return true;
    }

  /* Character intrinsic operators have same character kind, thus
     operator definitions with operands of different character kinds
     are always safe.  */
  if (t1 == BT_CHARACTER && t2 == BT_CHARACTER && k1 != k2)
    return true;

  /* Intrinsic operators always perform on arguments of same rank,
     so different ranks is also always safe.  (rank == 0) is an exception
     to that, because all intrinsic operators are elemental.  */
  if (r1 != r2 && r1 != 0 && r2 != 0)
    return true;

  switch (op)
  {
    case INTRINSIC_EQ:
    case INTRINSIC_EQ_OS:
    case INTRINSIC_NE:
    case INTRINSIC_NE_OS:
      if (t1 == BT_CHARACTER && t2 == BT_CHARACTER)
	goto bad_repl;
      /* Fall through.  */

    case INTRINSIC_PLUS:
    case INTRINSIC_MINUS:
    case INTRINSIC_TIMES:
    case INTRINSIC_DIVIDE:
    case INTRINSIC_POWER:
      if (IS_NUMERIC_TYPE (t1) && IS_NUMERIC_TYPE (t2))
	goto bad_repl;
      break;

    case INTRINSIC_GT:
    case INTRINSIC_GT_OS:
    case INTRINSIC_GE:
    case INTRINSIC_GE_OS:
    case INTRINSIC_LT:
    case INTRINSIC_LT_OS:
    case INTRINSIC_LE:
    case INTRINSIC_LE_OS:
      if (t1 == BT_CHARACTER && t2 == BT_CHARACTER)
	goto bad_repl;
      if ((t1 == BT_INTEGER || t1 == BT_REAL)
	  && (t2 == BT_INTEGER || t2 == BT_REAL))
	goto bad_repl;
      break;

    case INTRINSIC_CONCAT:
      if (t1 == BT_CHARACTER && t2 == BT_CHARACTER)
	goto bad_repl;
      break;

    case INTRINSIC_AND:
    case INTRINSIC_OR:
    case INTRINSIC_EQV:
    case INTRINSIC_NEQV:
      if (t1 == BT_LOGICAL && t2 == BT_LOGICAL)
	goto bad_repl;
      break;

    default:
      break;
  }

  return true;

#undef IS_NUMERIC_TYPE

bad_repl:
  gfc_error ("Operator interface at %L conflicts with intrinsic interface",
	     &opwhere);
  return false;
}


/* Given a pair of formal argument lists, we see if the two lists can
   be distinguished by counting the number of nonoptional arguments of
   a given type/rank in f1 and seeing if there are less then that
   number of those arguments in f2 (including optional arguments).
   Since this test is asymmetric, it has to be called twice to make it
   symmetric. Returns nonzero if the argument lists are incompatible
   by this test. This subroutine implements rule 1 of section F03:16.2.3.
   'p1' and 'p2' are the PASS arguments of both procedures (if applicable).  */

static int
count_types_test (gfc_formal_arglist *f1, gfc_formal_arglist *f2,
		  const char *p1, const char *p2)
{
  int rc, ac1, ac2, i, j, k, n1;
  gfc_formal_arglist *f;

  typedef struct
  {
    int flag;
    gfc_symbol *sym;
  }
  arginfo;

  arginfo *arg;

  n1 = 0;

  for (f = f1; f; f = f->next)
    n1++;

  /* Build an array of integers that gives the same integer to
     arguments of the same type/rank.  */
  arg = XCNEWVEC (arginfo, n1);

  f = f1;
  for (i = 0; i < n1; i++, f = f->next)
    {
      arg[i].flag = -1;
      arg[i].sym = f->sym;
    }

  k = 0;

  for (i = 0; i < n1; i++)
    {
      if (arg[i].flag != -1)
	continue;

      if (arg[i].sym && (arg[i].sym->attr.optional
			 || (p1 && strcmp (arg[i].sym->name, p1) == 0)))
	continue;		/* Skip OPTIONAL and PASS arguments.  */

      arg[i].flag = k;

      /* Find other non-optional, non-pass arguments of the same type/rank.  */
      for (j = i + 1; j < n1; j++)
	if ((arg[j].sym == NULL
	     || !(arg[j].sym->attr.optional
		  || (p1 && strcmp (arg[j].sym->name, p1) == 0)))
	    && (compare_type_rank_if (arg[i].sym, arg[j].sym)
	        || compare_type_rank_if (arg[j].sym, arg[i].sym)))
	  arg[j].flag = k;

      k++;
    }

  /* Now loop over each distinct type found in f1.  */
  k = 0;
  rc = 0;

  for (i = 0; i < n1; i++)
    {
      if (arg[i].flag != k)
	continue;

      ac1 = 1;
      for (j = i + 1; j < n1; j++)
	if (arg[j].flag == k)
	  ac1++;

      /* Count the number of non-pass arguments in f2 with that type,
	 including those that are optional.  */
      ac2 = 0;

      for (f = f2; f; f = f->next)
	if ((!p2 || strcmp (f->sym->name, p2) != 0)
	    && (compare_type_rank_if (arg[i].sym, f->sym)
		|| compare_type_rank_if (f->sym, arg[i].sym)))
	  ac2++;

      if (ac1 > ac2)
	{
	  rc = 1;
	  break;
	}

      k++;
    }

  free (arg);

  return rc;
}


/* Perform the correspondence test in rule (3) of F08:C1215.
   Returns zero if no argument is found that satisfies this rule,
   nonzero otherwise. 'p1' and 'p2' are the PASS arguments of both procedures
   (if applicable).

   This test is also not symmetric in f1 and f2 and must be called
   twice.  This test finds problems caused by sorting the actual
   argument list with keywords.  For example:

   INTERFACE FOO
     SUBROUTINE F1(A, B)
       INTEGER :: A ; REAL :: B
     END SUBROUTINE F1

     SUBROUTINE F2(B, A)
       INTEGER :: A ; REAL :: B
     END SUBROUTINE F1
   END INTERFACE FOO

   At this point, 'CALL FOO(A=1, B=1.0)' is ambiguous.  */

static int
generic_correspondence (gfc_formal_arglist *f1, gfc_formal_arglist *f2,
			const char *p1, const char *p2)
{
  gfc_formal_arglist *f2_save, *g;
  gfc_symbol *sym;

  f2_save = f2;

  while (f1)
    {
      if (f1->sym->attr.optional)
	goto next;

      if (p1 && strcmp (f1->sym->name, p1) == 0)
	f1 = f1->next;
      if (f2 && p2 && strcmp (f2->sym->name, p2) == 0)
	f2 = f2->next;

      if (f2 != NULL && (compare_type_rank (f1->sym, f2->sym)
			 || compare_type_rank (f2->sym, f1->sym))
	  && !((gfc_option.allow_std & GFC_STD_F2008)
	       && ((f1->sym->attr.allocatable && f2->sym->attr.pointer)
		   || (f2->sym->attr.allocatable && f1->sym->attr.pointer))))
	goto next;

      /* Now search for a disambiguating keyword argument starting at
	 the current non-match.  */
      for (g = f1; g; g = g->next)
	{
	  if (g->sym->attr.optional || (p1 && strcmp (g->sym->name, p1) == 0))
	    continue;

	  sym = find_keyword_arg (g->sym->name, f2_save);
	  if (sym == NULL || !compare_type_rank (g->sym, sym)
	      || ((gfc_option.allow_std & GFC_STD_F2008)
		  && ((sym->attr.allocatable && g->sym->attr.pointer)
		      || (sym->attr.pointer && g->sym->attr.allocatable))))
	    return 1;
	}

    next:
      if (f1 != NULL)
	f1 = f1->next;
      if (f2 != NULL)
	f2 = f2->next;
    }

  return 0;
}


static int
symbol_rank (gfc_symbol *sym)
{
  gfc_array_spec *as;
  as = (sym->ts.type == BT_CLASS) ? CLASS_DATA (sym)->as : sym->as;
  return as ? as->rank : 0;
}


/* Check if the characteristics of two dummy arguments match,
   cf. F08:12.3.2.  */

static bool
check_dummy_characteristics (gfc_symbol *s1, gfc_symbol *s2,
			     bool type_must_agree, char *errmsg, int err_len)
{
  if (s1 == NULL || s2 == NULL)
    return s1 == s2 ? true : false;

  /* Check type and rank.  */
<<<<<<< HEAD
  if (type_must_agree &&
      (!compare_type_rank (s1, s2) || !compare_type_rank (s2, s1)))
=======
  if (type_must_agree)
>>>>>>> a7aa3838
    {
      if (!compare_type (s1, s2) || !compare_type (s2, s1))
	{
	  snprintf (errmsg, err_len, "Type mismatch in argument '%s' (%s/%s)",
		    s1->name, gfc_typename (&s1->ts), gfc_typename (&s2->ts));
	  return false;
	}
      if (!compare_rank (s1, s2))
	{
	  snprintf (errmsg, err_len, "Rank mismatch in argument '%s' (%i/%i)",
		    s1->name, symbol_rank (s1), symbol_rank (s2));
	  return false;
	}
    }

  /* Check INTENT.  */
  if (s1->attr.intent != s2->attr.intent)
    {
      snprintf (errmsg, err_len, "INTENT mismatch in argument '%s'",
		s1->name);
      return false;
    }

  /* Check OPTIONAL attribute.  */
  if (s1->attr.optional != s2->attr.optional)
    {
      snprintf (errmsg, err_len, "OPTIONAL mismatch in argument '%s'",
		s1->name);
      return false;
    }

  /* Check ALLOCATABLE attribute.  */
  if (s1->attr.allocatable != s2->attr.allocatable)
    {
      snprintf (errmsg, err_len, "ALLOCATABLE mismatch in argument '%s'",
		s1->name);
      return false;
    }

  /* Check POINTER attribute.  */
  if (s1->attr.pointer != s2->attr.pointer)
    {
      snprintf (errmsg, err_len, "POINTER mismatch in argument '%s'",
		s1->name);
      return false;
    }

  /* Check TARGET attribute.  */
  if (s1->attr.target != s2->attr.target)
    {
      snprintf (errmsg, err_len, "TARGET mismatch in argument '%s'",
		s1->name);
      return false;
    }

  /* Check ASYNCHRONOUS attribute.  */
  if (s1->attr.asynchronous != s2->attr.asynchronous)
    {
      snprintf (errmsg, err_len, "ASYNCHRONOUS mismatch in argument '%s'",
		s1->name);
      return false;
    }

  /* Check CONTIGUOUS attribute.  */
  if (s1->attr.contiguous != s2->attr.contiguous)
    {
      snprintf (errmsg, err_len, "CONTIGUOUS mismatch in argument '%s'",
		s1->name);
      return false;
    }

  /* Check VALUE attribute.  */
  if (s1->attr.value != s2->attr.value)
    {
      snprintf (errmsg, err_len, "VALUE mismatch in argument '%s'",
		s1->name);
      return false;
    }

  /* Check VOLATILE attribute.  */
  if (s1->attr.volatile_ != s2->attr.volatile_)
    {
      snprintf (errmsg, err_len, "VOLATILE mismatch in argument '%s'",
		s1->name);
      return false;
    }

  /* Check interface of dummy procedures.  */
  if (s1->attr.flavor == FL_PROCEDURE)
    {
      char err[200];
      if (!gfc_compare_interfaces (s1, s2, s2->name, 0, 1, err, sizeof(err),
				   NULL, NULL))
	{
	  snprintf (errmsg, err_len, "Interface mismatch in dummy procedure "
		    "'%s': %s", s1->name, err);
	  return false;
	}
    }

  /* Check string length.  */
  if (s1->ts.type == BT_CHARACTER
      && s1->ts.u.cl && s1->ts.u.cl->length
      && s2->ts.u.cl && s2->ts.u.cl->length)
    {
      int compval = gfc_dep_compare_expr (s1->ts.u.cl->length,
					  s2->ts.u.cl->length);
      switch (compval)
      {
	case -1:
	case  1:
	case -3:
	  snprintf (errmsg, err_len, "Character length mismatch "
		    "in argument '%s'", s1->name);
	  return false;

	case -2:
	  /* FIXME: Implement a warning for this case.
	  gfc_warning ("Possible character length mismatch in argument '%s'",
		       s1->name);*/
	  break;

	case 0:
	  break;

	default:
	  gfc_internal_error ("check_dummy_characteristics: Unexpected result "
			      "%i of gfc_dep_compare_expr", compval);
	  break;
      }
    }

  /* Check array shape.  */
  if (s1->as && s2->as)
    {
      int i, compval;
      gfc_expr *shape1, *shape2;

      if (s1->as->type != s2->as->type)
	{
	  snprintf (errmsg, err_len, "Shape mismatch in argument '%s'",
		    s1->name);
	  return false;
	}

      if (s1->as->type == AS_EXPLICIT)
	for (i = 0; i < s1->as->rank + s1->as->corank; i++)
	  {
	    shape1 = gfc_subtract (gfc_copy_expr (s1->as->upper[i]),
				  gfc_copy_expr (s1->as->lower[i]));
	    shape2 = gfc_subtract (gfc_copy_expr (s2->as->upper[i]),
				  gfc_copy_expr (s2->as->lower[i]));
	    compval = gfc_dep_compare_expr (shape1, shape2);
	    gfc_free_expr (shape1);
	    gfc_free_expr (shape2);
	    switch (compval)
	    {
	      case -1:
	      case  1:
	      case -3:
		snprintf (errmsg, err_len, "Shape mismatch in dimension %i of "
			  "argument '%s'", i + 1, s1->name);
		return false;

	      case -2:
		/* FIXME: Implement a warning for this case.
		gfc_warning ("Possible shape mismatch in argument '%s'",
			    s1->name);*/
		break;

	      case 0:
		break;

	      default:
		gfc_internal_error ("check_dummy_characteristics: Unexpected "
				    "result %i of gfc_dep_compare_expr",
				    compval);
		break;
	    }
	  }
    }

  return true;
}


/* Check if the characteristics of two function results match,
   cf. F08:12.3.3.  */

static bool
check_result_characteristics (gfc_symbol *s1, gfc_symbol *s2,
			      char *errmsg, int err_len)
{
  gfc_symbol *r1, *r2;

  if (s1->ts.interface && s1->ts.interface->result)
    r1 = s1->ts.interface->result;
  else
    r1 = s1->result ? s1->result : s1;

  if (s2->ts.interface && s2->ts.interface->result)
    r2 = s2->ts.interface->result;
  else
    r2 = s2->result ? s2->result : s2;

  if (r1->ts.type == BT_UNKNOWN)
    return true;

  /* Check type and rank.  */
  if (!compare_type (r1, r2))
    {
      snprintf (errmsg, err_len, "Type mismatch in function result (%s/%s)",
		gfc_typename (&r1->ts), gfc_typename (&r2->ts));
      return false;
    }
  if (!compare_rank (r1, r2))
    {
      snprintf (errmsg, err_len, "Rank mismatch in function result (%i/%i)",
		symbol_rank (r1), symbol_rank (r2));
      return false;
    }

  /* Check ALLOCATABLE attribute.  */
  if (r1->attr.allocatable != r2->attr.allocatable)
    {
      snprintf (errmsg, err_len, "ALLOCATABLE attribute mismatch in "
		"function result");
      return false;
    }

  /* Check POINTER attribute.  */
  if (r1->attr.pointer != r2->attr.pointer)
    {
      snprintf (errmsg, err_len, "POINTER attribute mismatch in "
		"function result");
      return false;
    }

  /* Check CONTIGUOUS attribute.  */
  if (r1->attr.contiguous != r2->attr.contiguous)
    {
      snprintf (errmsg, err_len, "CONTIGUOUS attribute mismatch in "
		"function result");
      return false;
    }

  /* Check PROCEDURE POINTER attribute.  */
  if (r1 != s1 && r1->attr.proc_pointer != r2->attr.proc_pointer)
    {
      snprintf (errmsg, err_len, "PROCEDURE POINTER mismatch in "
		"function result");
      return false;
    }

  /* Check string length.  */
  if (r1->ts.type == BT_CHARACTER && r1->ts.u.cl && r2->ts.u.cl)
    {
      if (r1->ts.deferred != r2->ts.deferred)
	{
	  snprintf (errmsg, err_len, "Character length mismatch "
		    "in function result");
	  return false;
	}

<<<<<<< HEAD
      if (s1->ts.u.cl && s1->ts.u.cl->length
	  && s2->ts.u.cl && s2->ts.u.cl->length)
=======
      if (r1->ts.u.cl->length && r2->ts.u.cl->length)
>>>>>>> a7aa3838
	{
	  int compval = gfc_dep_compare_expr (r1->ts.u.cl->length,
					      r2->ts.u.cl->length);
	  switch (compval)
	  {
	    case -1:
	    case  1:
	    case -3:
	      snprintf (errmsg, err_len, "Character length mismatch "
			"in function result");
	      return false;

	    case -2:
	      /* FIXME: Implement a warning for this case.
	      snprintf (errmsg, err_len, "Possible character length mismatch "
			"in function result");*/
	      break;

	    case 0:
	      break;

	    default:
	      gfc_internal_error ("check_result_characteristics (1): Unexpected "
				  "result %i of gfc_dep_compare_expr", compval);
	      break;
	  }
	}
    }

  /* Check array shape.  */
  if (!r1->attr.allocatable && !r1->attr.pointer && r1->as && r2->as)
    {
      int i, compval;
      gfc_expr *shape1, *shape2;

      if (r1->as->type != r2->as->type)
	{
	  snprintf (errmsg, err_len, "Shape mismatch in function result");
	  return false;
	}

      if (r1->as->type == AS_EXPLICIT)
	for (i = 0; i < r1->as->rank + r1->as->corank; i++)
	  {
	    shape1 = gfc_subtract (gfc_copy_expr (r1->as->upper[i]),
				   gfc_copy_expr (r1->as->lower[i]));
	    shape2 = gfc_subtract (gfc_copy_expr (r2->as->upper[i]),
				   gfc_copy_expr (r2->as->lower[i]));
	    compval = gfc_dep_compare_expr (shape1, shape2);
	    gfc_free_expr (shape1);
	    gfc_free_expr (shape2);
	    switch (compval)
	    {
	      case -1:
	      case  1:
	      case -3:
		snprintf (errmsg, err_len, "Shape mismatch in dimension %i of "
			  "function result", i + 1);
		return false;

	      case -2:
		/* FIXME: Implement a warning for this case.
		gfc_warning ("Possible shape mismatch in return value");*/
		break;

	      case 0:
		break;

	      default:
		gfc_internal_error ("check_result_characteristics (2): "
				    "Unexpected result %i of "
				    "gfc_dep_compare_expr", compval);
		break;
	    }
	  }
    }

  return true;
}


/* 'Compare' two formal interfaces associated with a pair of symbols.
   We return nonzero if there exists an actual argument list that
   would be ambiguous between the two interfaces, zero otherwise.
   'strict_flag' specifies whether all the characteristics are
   required to match, which is not the case for ambiguity checks.
   'p1' and 'p2' are the PASS arguments of both procedures (if applicable).  */

int
gfc_compare_interfaces (gfc_symbol *s1, gfc_symbol *s2, const char *name2,
			int generic_flag, int strict_flag,
			char *errmsg, int err_len,
			const char *p1, const char *p2)
{
  gfc_formal_arglist *f1, *f2;

  gcc_assert (name2 != NULL);

  if (s1->attr.function && (s2->attr.subroutine
      || (!s2->attr.function && s2->ts.type == BT_UNKNOWN
	  && gfc_get_default_type (name2, s2->ns)->type == BT_UNKNOWN)))
    {
      if (errmsg != NULL)
	snprintf (errmsg, err_len, "'%s' is not a function", name2);
      return 0;
    }

  if (s1->attr.subroutine && s2->attr.function)
    {
      if (errmsg != NULL)
	snprintf (errmsg, err_len, "'%s' is not a subroutine", name2);
      return 0;
    }

  /* Do strict checks on all characteristics
     (for dummy procedures and procedure pointer assignments).  */
  if (!generic_flag && strict_flag)
    {
      if (s1->attr.function && s2->attr.function)
	{
	  /* If both are functions, check result characteristics.  */
<<<<<<< HEAD
	  if (check_result_characteristics (s1, s2, errmsg, err_len) == FAILURE
	      || check_result_characteristics (s2, s1, errmsg, err_len) == FAILURE)
=======
	  if (!check_result_characteristics (s1, s2, errmsg, err_len)
	      || !check_result_characteristics (s2, s1, errmsg, err_len))
>>>>>>> a7aa3838
	    return 0;
	}

      if (s1->attr.pure && !s2->attr.pure)
	{
	  snprintf (errmsg, err_len, "Mismatch in PURE attribute");
	  return 0;
	}
      if (s1->attr.elemental && !s2->attr.elemental)
	{
	  snprintf (errmsg, err_len, "Mismatch in ELEMENTAL attribute");
	  return 0;
	}
    }

  if (s1->attr.if_source == IFSRC_UNKNOWN
      || s2->attr.if_source == IFSRC_UNKNOWN)
    return 1;

  f1 = gfc_sym_get_dummy_args (s1);
  f2 = gfc_sym_get_dummy_args (s2);

  if (f1 == NULL && f2 == NULL)
    return 1;			/* Special case: No arguments.  */

  if (generic_flag)
    {
      if (count_types_test (f1, f2, p1, p2)
	  || count_types_test (f2, f1, p2, p1))
	return 0;
      if (generic_correspondence (f1, f2, p1, p2)
	  || generic_correspondence (f2, f1, p2, p1))
	return 0;
    }
  else
    /* Perform the abbreviated correspondence test for operators (the
       arguments cannot be optional and are always ordered correctly).
       This is also done when comparing interfaces for dummy procedures and in
       procedure pointer assignments.  */

    for (;;)
      {
	/* Check existence.  */
	if (f1 == NULL && f2 == NULL)
	  break;
	if (f1 == NULL || f2 == NULL)
	  {
	    if (errmsg != NULL)
	      snprintf (errmsg, err_len, "'%s' has the wrong number of "
			"arguments", name2);
	    return 0;
	  }

	if (UNLIMITED_POLY (f1->sym))
	  goto next;

	if (strict_flag)
	  {
	    /* Check all characteristics.  */
	    if (!check_dummy_characteristics (f1->sym, f2->sym, true, 
					      errmsg, err_len))
	      return 0;
	  }
	else
	  {
	    /* Only check type and rank.  */
	    if (!compare_type (f2->sym, f1->sym))
	      {
		if (errmsg != NULL)
		  snprintf (errmsg, err_len, "Type mismatch in argument '%s' "
			    "(%s/%s)", f1->sym->name,
			    gfc_typename (&f1->sym->ts),
			    gfc_typename (&f2->sym->ts));
		return 0;
	      }
	    if (!compare_rank (f2->sym, f1->sym))
	      {
		if (errmsg != NULL)
		  snprintf (errmsg, err_len, "Rank mismatch in argument '%s' "
			    "(%i/%i)", f1->sym->name, symbol_rank (f1->sym),
			    symbol_rank (f2->sym));
		return 0;
	      }
	  }
next:
	f1 = f1->next;
	f2 = f2->next;
      }

  return 1;
}


/* Given a pointer to an interface pointer, remove duplicate
   interfaces and make sure that all symbols are either functions
   or subroutines, and all of the same kind.  Returns nonzero if
   something goes wrong.  */

static int
check_interface0 (gfc_interface *p, const char *interface_name)
{
  gfc_interface *psave, *q, *qlast;

  psave = p;
  for (; p; p = p->next)
    {
      /* Make sure all symbols in the interface have been defined as
	 functions or subroutines.  */
      if (((!p->sym->attr.function && !p->sym->attr.subroutine)
	   || !p->sym->attr.if_source)
	  && p->sym->attr.flavor != FL_DERIVED)
	{
	  if (p->sym->attr.external)
	    gfc_error ("Procedure '%s' in %s at %L has no explicit interface",
		       p->sym->name, interface_name, &p->sym->declared_at);
	  else
	    gfc_error ("Procedure '%s' in %s at %L is neither function nor "
		       "subroutine", p->sym->name, interface_name,
		      &p->sym->declared_at);
	  return 1;
	}

      /* Verify that procedures are either all SUBROUTINEs or all FUNCTIONs.  */
      if ((psave->sym->attr.function && !p->sym->attr.function
	   && p->sym->attr.flavor != FL_DERIVED)
	  || (psave->sym->attr.subroutine && !p->sym->attr.subroutine))
	{
	  if (p->sym->attr.flavor != FL_DERIVED)
	    gfc_error ("In %s at %L procedures must be either all SUBROUTINEs"
		       " or all FUNCTIONs", interface_name,
		       &p->sym->declared_at);
	  else
	    gfc_error ("In %s at %L procedures must be all FUNCTIONs as the "
		       "generic name is also the name of a derived type",
		       interface_name, &p->sym->declared_at);
	  return 1;
	}

      /* F2003, C1207. F2008, C1207.  */
      if (p->sym->attr.proc == PROC_INTERNAL
	  && !gfc_notify_std (GFC_STD_F2008, "Internal procedure "
			      "'%s' in %s at %L", p->sym->name, 
			      interface_name, &p->sym->declared_at))
	return 1;
    }
  p = psave;

  /* Remove duplicate interfaces in this interface list.  */
  for (; p; p = p->next)
    {
      qlast = p;

      for (q = p->next; q;)
	{
	  if (p->sym != q->sym)
	    {
	      qlast = q;
	      q = q->next;
	    }
	  else
	    {
	      /* Duplicate interface.  */
	      qlast->next = q->next;
	      free (q);
	      q = qlast->next;
	    }
	}
    }

  return 0;
}


/* Check lists of interfaces to make sure that no two interfaces are
   ambiguous.  Duplicate interfaces (from the same symbol) are OK here.  */

static int
check_interface1 (gfc_interface *p, gfc_interface *q0,
		  int generic_flag, const char *interface_name,
		  bool referenced)
{
  gfc_interface *q;
  for (; p; p = p->next)
    for (q = q0; q; q = q->next)
      {
	if (p->sym == q->sym)
	  continue;		/* Duplicates OK here.  */

	if (p->sym->name == q->sym->name && p->sym->module == q->sym->module)
	  continue;

	if (p->sym->attr.flavor != FL_DERIVED
	    && q->sym->attr.flavor != FL_DERIVED
	    && gfc_compare_interfaces (p->sym, q->sym, q->sym->name,
				       generic_flag, 0, NULL, 0, NULL, NULL))
	  {
	    if (referenced)
	      gfc_error ("Ambiguous interfaces '%s' and '%s' in %s at %L",
			 p->sym->name, q->sym->name, interface_name,
			 &p->where);
	    else if (!p->sym->attr.use_assoc && q->sym->attr.use_assoc)
	      gfc_warning ("Ambiguous interfaces '%s' and '%s' in %s at %L",
			   p->sym->name, q->sym->name, interface_name,
			   &p->where);
	    else
	      gfc_warning ("Although not referenced, '%s' has ambiguous "
			   "interfaces at %L", interface_name, &p->where);
	    return 1;
	  }
      }
  return 0;
}


/* Check the generic and operator interfaces of symbols to make sure
   that none of the interfaces conflict.  The check has to be done
   after all of the symbols are actually loaded.  */

static void
check_sym_interfaces (gfc_symbol *sym)
{
  char interface_name[100];
  gfc_interface *p;

  if (sym->ns != gfc_current_ns)
    return;

  if (sym->generic != NULL)
    {
      sprintf (interface_name, "generic interface '%s'", sym->name);
      if (check_interface0 (sym->generic, interface_name))
	return;

      for (p = sym->generic; p; p = p->next)
	{
	  if (p->sym->attr.mod_proc
	      && (p->sym->attr.if_source != IFSRC_DECL
		  || p->sym->attr.procedure))
	    {
	      gfc_error ("'%s' at %L is not a module procedure",
			 p->sym->name, &p->where);
	      return;
	    }
	}

      /* Originally, this test was applied to host interfaces too;
	 this is incorrect since host associated symbols, from any
	 source, cannot be ambiguous with local symbols.  */
      check_interface1 (sym->generic, sym->generic, 1, interface_name,
			sym->attr.referenced || !sym->attr.use_assoc);
    }
}


static void
check_uop_interfaces (gfc_user_op *uop)
{
  char interface_name[100];
  gfc_user_op *uop2;
  gfc_namespace *ns;

  sprintf (interface_name, "operator interface '%s'", uop->name);
  if (check_interface0 (uop->op, interface_name))
    return;

  for (ns = gfc_current_ns; ns; ns = ns->parent)
    {
      uop2 = gfc_find_uop (uop->name, ns);
      if (uop2 == NULL)
	continue;

      check_interface1 (uop->op, uop2->op, 0,
			interface_name, true);
    }
}

/* Given an intrinsic op, return an equivalent op if one exists,
   or INTRINSIC_NONE otherwise.  */

gfc_intrinsic_op
gfc_equivalent_op (gfc_intrinsic_op op)
{
  switch(op)
    {
    case INTRINSIC_EQ:
      return INTRINSIC_EQ_OS;

    case INTRINSIC_EQ_OS:
      return INTRINSIC_EQ;

    case INTRINSIC_NE:
      return INTRINSIC_NE_OS;

    case INTRINSIC_NE_OS:
      return INTRINSIC_NE;

    case INTRINSIC_GT:
      return INTRINSIC_GT_OS;

    case INTRINSIC_GT_OS:
      return INTRINSIC_GT;

    case INTRINSIC_GE:
      return INTRINSIC_GE_OS;

    case INTRINSIC_GE_OS:
      return INTRINSIC_GE;

    case INTRINSIC_LT:
      return INTRINSIC_LT_OS;

    case INTRINSIC_LT_OS:
      return INTRINSIC_LT;

    case INTRINSIC_LE:
      return INTRINSIC_LE_OS;

    case INTRINSIC_LE_OS:
      return INTRINSIC_LE;

    default:
      return INTRINSIC_NONE;
    }
}

/* For the namespace, check generic, user operator and intrinsic
   operator interfaces for consistency and to remove duplicate
   interfaces.  We traverse the whole namespace, counting on the fact
   that most symbols will not have generic or operator interfaces.  */

void
gfc_check_interfaces (gfc_namespace *ns)
{
  gfc_namespace *old_ns, *ns2;
  char interface_name[100];
  int i;

  old_ns = gfc_current_ns;
  gfc_current_ns = ns;

  gfc_traverse_ns (ns, check_sym_interfaces);

  gfc_traverse_user_op (ns, check_uop_interfaces);

  for (i = GFC_INTRINSIC_BEGIN; i != GFC_INTRINSIC_END; i++)
    {
      if (i == INTRINSIC_USER)
	continue;

      if (i == INTRINSIC_ASSIGN)
	strcpy (interface_name, "intrinsic assignment operator");
      else
	sprintf (interface_name, "intrinsic '%s' operator",
		 gfc_op2string ((gfc_intrinsic_op) i));

      if (check_interface0 (ns->op[i], interface_name))
	continue;

      if (ns->op[i])
	gfc_check_operator_interface (ns->op[i]->sym, (gfc_intrinsic_op) i,
				      ns->op[i]->where);

      for (ns2 = ns; ns2; ns2 = ns2->parent)
	{
	  gfc_intrinsic_op other_op;

	  if (check_interface1 (ns->op[i], ns2->op[i], 0,
				interface_name, true))
	    goto done;

	  /* i should be gfc_intrinsic_op, but has to be int with this cast
	     here for stupid C++ compatibility rules.  */
	  other_op = gfc_equivalent_op ((gfc_intrinsic_op) i);
	  if (other_op != INTRINSIC_NONE
	    &&  check_interface1 (ns->op[i], ns2->op[other_op],
				  0, interface_name, true))
	    goto done;
	}
    }

done:
  gfc_current_ns = old_ns;
}


/* Given a symbol of a formal argument list and an expression, if the
   formal argument is allocatable, check that the actual argument is
   allocatable. Returns nonzero if compatible, zero if not compatible.  */

static int
compare_allocatable (gfc_symbol *formal, gfc_expr *actual)
{
  symbol_attribute attr;

  if (formal->attr.allocatable
      || (formal->ts.type == BT_CLASS && CLASS_DATA (formal)->attr.allocatable))
    {
      attr = gfc_expr_attr (actual);
      if (!attr.allocatable)
	return 0;
    }

  return 1;
}


/* Given a symbol of a formal argument list and an expression, if the
   formal argument is a pointer, see if the actual argument is a
   pointer. Returns nonzero if compatible, zero if not compatible.  */

static int
compare_pointer (gfc_symbol *formal, gfc_expr *actual)
{
  symbol_attribute attr;

  if (formal->attr.pointer
      || (formal->ts.type == BT_CLASS && CLASS_DATA (formal)
	  && CLASS_DATA (formal)->attr.class_pointer))
    {
      attr = gfc_expr_attr (actual);

      /* Fortran 2008 allows non-pointer actual arguments.  */
      if (!attr.pointer && attr.target && formal->attr.intent == INTENT_IN)
	return 2;

      if (!attr.pointer)
	return 0;
    }

  return 1;
}


/* Emit clear error messages for rank mismatch.  */

static void
argument_rank_mismatch (const char *name, locus *where,
			int rank1, int rank2)
{

  /* TS 29113, C407b.  */
  if (rank2 == -1)
    {
      gfc_error ("The assumed-rank array at %L requires that the dummy argument"
		 " '%s' has assumed-rank", where, name);
    }
  else if (rank1 == 0)
    {
      gfc_error ("Rank mismatch in argument '%s' at %L "
		 "(scalar and rank-%d)", name, where, rank2);
    }
  else if (rank2 == 0)
    {
      gfc_error ("Rank mismatch in argument '%s' at %L "
		 "(rank-%d and scalar)", name, where, rank1);
    }
  else
    {
      gfc_error ("Rank mismatch in argument '%s' at %L "
		 "(rank-%d and rank-%d)", name, where, rank1, rank2);
    }
}


/* Given a symbol of a formal argument list and an expression, see if
   the two are compatible as arguments.  Returns nonzero if
   compatible, zero if not compatible.  */

static int
compare_parameter (gfc_symbol *formal, gfc_expr *actual,
		   int ranks_must_agree, int is_elemental, locus *where)
{
  gfc_ref *ref;
  bool rank_check, is_pointer;

  /* If the formal arg has type BT_VOID, it's to one of the iso_c_binding
     procs c_f_pointer or c_f_procpointer, and we need to accept most
     pointers the user could give us.  This should allow that.  */
  if (formal->ts.type == BT_VOID)
    return 1;

  if (formal->ts.type == BT_DERIVED
      && formal->ts.u.derived && formal->ts.u.derived->ts.is_iso_c
      && actual->ts.type == BT_DERIVED
      && actual->ts.u.derived && actual->ts.u.derived->ts.is_iso_c)
    return 1;

  if (formal->ts.type == BT_CLASS && actual->ts.type == BT_DERIVED)
    /* Make sure the vtab symbol is present when
       the module variables are generated.  */
    gfc_find_derived_vtab (actual->ts.u.derived);

  if (actual->ts.type == BT_PROCEDURE)
    {
      char err[200];
      gfc_symbol *act_sym = actual->symtree->n.sym;

      if (formal->attr.flavor != FL_PROCEDURE)
	{
	  if (where)
	    gfc_error ("Invalid procedure argument at %L", &actual->where);
	  return 0;
	}

      if (!gfc_compare_interfaces (formal, act_sym, act_sym->name, 0, 1, err,
				   sizeof(err), NULL, NULL))
	{
	  if (where)
	    gfc_error ("Interface mismatch in dummy procedure '%s' at %L: %s",
		       formal->name, &actual->where, err);
	  return 0;
	}

      if (formal->attr.function && !act_sym->attr.function)
	{
	  gfc_add_function (&act_sym->attr, act_sym->name,
	  &act_sym->declared_at);
	  if (act_sym->ts.type == BT_UNKNOWN
	      && !gfc_set_default_type (act_sym, 1, act_sym->ns))
	    return 0;
	}
      else if (formal->attr.subroutine && !act_sym->attr.subroutine)
	gfc_add_subroutine (&act_sym->attr, act_sym->name,
			    &act_sym->declared_at);

      return 1;
    }

  /* F2008, C1241.  */
  if (formal->attr.pointer && formal->attr.contiguous
      && !gfc_is_simply_contiguous (actual, true))
    {
      if (where)
	gfc_error ("Actual argument to contiguous pointer dummy '%s' at %L "
		   "must be simply contiguous", formal->name, &actual->where);
      return 0;
    }

  if ((actual->expr_type != EXPR_NULL || actual->ts.type != BT_UNKNOWN)
      && actual->ts.type != BT_HOLLERITH
      && formal->ts.type != BT_ASSUMED
      && !(formal->attr.ext_attr & (1 << EXT_ATTR_NO_ARG_CHECK))
      && !gfc_compare_types (&formal->ts, &actual->ts)
      && !(formal->ts.type == BT_DERIVED && actual->ts.type == BT_CLASS
	   && gfc_compare_derived_types (formal->ts.u.derived,
					 CLASS_DATA (actual)->ts.u.derived)))
    {
      if (where)
	gfc_error ("Type mismatch in argument '%s' at %L; passed %s to %s",
		   formal->name, &actual->where, gfc_typename (&actual->ts),
		   gfc_typename (&formal->ts));
      return 0;
    }

  if (actual->ts.type == BT_ASSUMED && formal->ts.type != BT_ASSUMED)
    {
      if (where)
	gfc_error ("Assumed-type actual argument at %L requires that dummy "
		   "argument '%s' is of assumed type", &actual->where,
		   formal->name);
      return 0;
    }

  /* F2008, 12.5.2.5; IR F08/0073.  */
  if (formal->ts.type == BT_CLASS && formal->attr.class_ok
      && actual->expr_type != EXPR_NULL
      && ((CLASS_DATA (formal)->attr.class_pointer
	   && formal->attr.intent != INTENT_IN)
          || CLASS_DATA (formal)->attr.allocatable))
    {
      if (actual->ts.type != BT_CLASS)
	{
	  if (where)
	    gfc_error ("Actual argument to '%s' at %L must be polymorphic",
			formal->name, &actual->where);
	  return 0;
	}

      if (!gfc_expr_attr (actual).class_ok)
	return 0;

      if ((!UNLIMITED_POLY (formal) || !UNLIMITED_POLY(actual))
	  && !gfc_compare_derived_types (CLASS_DATA (actual)->ts.u.derived,
					 CLASS_DATA (formal)->ts.u.derived))
	{
	  if (where)
	    gfc_error ("Actual argument to '%s' at %L must have the same "
		       "declared type", formal->name, &actual->where);
	  return 0;
	}
    }

  /* F08: 12.5.2.5 Allocatable and pointer dummy variables.  However, this
     is necessary also for F03, so retain error for both.
     NOTE: Other type/kind errors pre-empt this error.  Since they are F03
     compatible, no attempt has been made to channel to this one.  */
  if (UNLIMITED_POLY (formal) && !UNLIMITED_POLY (actual)
      && (CLASS_DATA (formal)->attr.allocatable
	  ||CLASS_DATA (formal)->attr.class_pointer))
    {
      if (where)
	gfc_error ("Actual argument to '%s' at %L must be unlimited "
		   "polymorphic since the formal argument is a "
		   "pointer or allocatable unlimited polymorphic "
		   "entity [F2008: 12.5.2.5]", formal->name,
		   &actual->where);
      return 0;
    }

  if (formal->attr.codimension && !gfc_is_coarray (actual))
    {
      if (where)
	gfc_error ("Actual argument to '%s' at %L must be a coarray",
		       formal->name, &actual->where);
      return 0;
    }

  if (formal->attr.codimension && formal->attr.allocatable)
    {
      gfc_ref *last = NULL;

      for (ref = actual->ref; ref; ref = ref->next)
	if (ref->type == REF_COMPONENT)
	  last = ref;

      /* F2008, 12.5.2.6.  */
      if ((last && last->u.c.component->as->corank != formal->as->corank)
	  || (!last
	      && actual->symtree->n.sym->as->corank != formal->as->corank))
	{
	  if (where)
	    gfc_error ("Corank mismatch in argument '%s' at %L (%d and %d)",
		   formal->name, &actual->where, formal->as->corank,
		   last ? last->u.c.component->as->corank
			: actual->symtree->n.sym->as->corank);
	  return 0;
	}
    }

  if (formal->attr.codimension)
    {
      /* F2008, 12.5.2.8.  */
      if (formal->attr.dimension
	  && (formal->attr.contiguous || formal->as->type != AS_ASSUMED_SHAPE)
	  && gfc_expr_attr (actual).dimension
	  && !gfc_is_simply_contiguous (actual, true))
	{
	  if (where)
	    gfc_error ("Actual argument to '%s' at %L must be simply "
		       "contiguous", formal->name, &actual->where);
	  return 0;
	}

      /* F2008, C1303 and C1304.  */
      if (formal->attr.intent != INTENT_INOUT
	  && (((formal->ts.type == BT_DERIVED || formal->ts.type == BT_CLASS)
	       && formal->ts.u.derived->from_intmod == INTMOD_ISO_FORTRAN_ENV
	       && formal->ts.u.derived->intmod_sym_id == ISOFORTRAN_LOCK_TYPE)
	      || formal->attr.lock_comp))

    	{
	  if (where)
	    gfc_error ("Actual argument to non-INTENT(INOUT) dummy '%s' at %L, "
		       "which is LOCK_TYPE or has a LOCK_TYPE component",
		       formal->name, &actual->where);
	  return 0;
	}
    }

  /* F2008, C1239/C1240.  */
  if (actual->expr_type == EXPR_VARIABLE
      && (actual->symtree->n.sym->attr.asynchronous
         || actual->symtree->n.sym->attr.volatile_)
      &&  (formal->attr.asynchronous || formal->attr.volatile_)
      && actual->rank && formal->as && !gfc_is_simply_contiguous (actual, true)
      && ((formal->as->type != AS_ASSUMED_SHAPE
	   && formal->as->type != AS_ASSUMED_RANK && !formal->attr.pointer)
	  || formal->attr.contiguous))
    {
      if (where)
	gfc_error ("Dummy argument '%s' has to be a pointer, assumed-shape or "
		   "assumed-rank array without CONTIGUOUS attribute - as actual"
		   " argument at %L is not simply contiguous and both are "
		   "ASYNCHRONOUS or VOLATILE", formal->name, &actual->where);
      return 0;
    }

  if (formal->attr.allocatable && !formal->attr.codimension
      && gfc_expr_attr (actual).codimension)
    {
      if (formal->attr.intent == INTENT_OUT)
	{
	  if (where)
	    gfc_error ("Passing coarray at %L to allocatable, noncoarray, "
		       "INTENT(OUT) dummy argument '%s'", &actual->where,
		       formal->name);
	    return 0;
	}
      else if (gfc_option.warn_surprising && where
	       && formal->attr.intent != INTENT_IN)
	gfc_warning ("Passing coarray at %L to allocatable, noncoarray dummy "
		     "argument '%s', which is invalid if the allocation status"
		     " is modified",  &actual->where, formal->name);
    }

  /* If the rank is the same or the formal argument has assumed-rank.  */
  if (symbol_rank (formal) == actual->rank || symbol_rank (formal) == -1)
    return 1;

  if (actual->ts.type == BT_CLASS && CLASS_DATA (actual)->as
	&& CLASS_DATA (actual)->as->rank == symbol_rank (formal))
    return 1;

  rank_check = where != NULL && !is_elemental && formal->as
	       && (formal->as->type == AS_ASSUMED_SHAPE
		   || formal->as->type == AS_DEFERRED)
	       && actual->expr_type != EXPR_NULL;

  /* Skip rank checks for NO_ARG_CHECK.  */
  if (formal->attr.ext_attr & (1 << EXT_ATTR_NO_ARG_CHECK))
    return 1;

  /* Scalar & coindexed, see: F2008, Section 12.5.2.4.  */
  if (rank_check || ranks_must_agree
      || (formal->attr.pointer && actual->expr_type != EXPR_NULL)
      || (actual->rank != 0 && !(is_elemental || formal->attr.dimension))
      || (actual->rank == 0
	  && ((formal->ts.type == BT_CLASS
	       && CLASS_DATA (formal)->as->type == AS_ASSUMED_SHAPE)
	      || (formal->ts.type != BT_CLASS
		   && formal->as->type == AS_ASSUMED_SHAPE))
	  && actual->expr_type != EXPR_NULL)
      || (actual->rank == 0 && formal->attr.dimension
	  && gfc_is_coindexed (actual)))
    {
      if (where)
	argument_rank_mismatch (formal->name, &actual->where,
				symbol_rank (formal), actual->rank);
      return 0;
    }
  else if (actual->rank != 0 && (is_elemental || formal->attr.dimension))
    return 1;

  /* At this point, we are considering a scalar passed to an array.   This
     is valid (cf. F95 12.4.1.1, F2003 12.4.1.2, and F2008 12.5.2.4),
     - if the actual argument is (a substring of) an element of a
       non-assumed-shape/non-pointer/non-polymorphic array; or
     - (F2003) if the actual argument is of type character of default/c_char
       kind.  */

  is_pointer = actual->expr_type == EXPR_VARIABLE
	       ? actual->symtree->n.sym->attr.pointer : false;

  for (ref = actual->ref; ref; ref = ref->next)
    {
      if (ref->type == REF_COMPONENT)
	is_pointer = ref->u.c.component->attr.pointer;
      else if (ref->type == REF_ARRAY && ref->u.ar.type == AR_ELEMENT
	       && ref->u.ar.dimen > 0
	       && (!ref->next
		   || (ref->next->type == REF_SUBSTRING && !ref->next->next)))
        break;
    }

  if (actual->ts.type == BT_CLASS && actual->expr_type != EXPR_NULL)
    {
      if (where)
	gfc_error ("Polymorphic scalar passed to array dummy argument '%s' "
		   "at %L", formal->name, &actual->where);
      return 0;
    }

  if (actual->expr_type != EXPR_NULL && ref && actual->ts.type != BT_CHARACTER
      && (is_pointer || ref->u.ar.as->type == AS_ASSUMED_SHAPE))
    {
      if (where)
	gfc_error ("Element of assumed-shaped or pointer "
		   "array passed to array dummy argument '%s' at %L",
		   formal->name, &actual->where);
      return 0;
    }

  if (actual->ts.type == BT_CHARACTER && actual->expr_type != EXPR_NULL
      && (!ref || is_pointer || ref->u.ar.as->type == AS_ASSUMED_SHAPE))
    {
      if (formal->ts.kind != 1 && (gfc_option.allow_std & GFC_STD_GNU) == 0)
	{
	  if (where)
	    gfc_error ("Extension: Scalar non-default-kind, non-C_CHAR-kind "
		       "CHARACTER actual argument with array dummy argument "
		       "'%s' at %L", formal->name, &actual->where);
	  return 0;
	}

      if (where && (gfc_option.allow_std & GFC_STD_F2003) == 0)
	{
	  gfc_error ("Fortran 2003: Scalar CHARACTER actual argument with "
		     "array dummy argument '%s' at %L",
		     formal->name, &actual->where);
	  return 0;
	}
      else if ((gfc_option.allow_std & GFC_STD_F2003) == 0)
	return 0;
      else
	return 1;
    }

  if (ref == NULL && actual->expr_type != EXPR_NULL)
    {
      if (where)
	argument_rank_mismatch (formal->name, &actual->where,
				symbol_rank (formal), actual->rank);
      return 0;
    }

  return 1;
}


/* Returns the storage size of a symbol (formal argument) or
   zero if it cannot be determined.  */

static unsigned long
get_sym_storage_size (gfc_symbol *sym)
{
  int i;
  unsigned long strlen, elements;

  if (sym->ts.type == BT_CHARACTER)
    {
      if (sym->ts.u.cl && sym->ts.u.cl->length
          && sym->ts.u.cl->length->expr_type == EXPR_CONSTANT)
	strlen = mpz_get_ui (sym->ts.u.cl->length->value.integer);
      else
	return 0;
    }
  else
    strlen = 1;

  if (symbol_rank (sym) == 0)
    return strlen;

  elements = 1;
  if (sym->as->type != AS_EXPLICIT)
    return 0;
  for (i = 0; i < sym->as->rank; i++)
    {
      if (sym->as->upper[i]->expr_type != EXPR_CONSTANT
	  || sym->as->lower[i]->expr_type != EXPR_CONSTANT)
	return 0;

      elements *= mpz_get_si (sym->as->upper[i]->value.integer)
		  - mpz_get_si (sym->as->lower[i]->value.integer) + 1L;
    }

  return strlen*elements;
}


/* Returns the storage size of an expression (actual argument) or
   zero if it cannot be determined. For an array element, it returns
   the remaining size as the element sequence consists of all storage
   units of the actual argument up to the end of the array.  */

static unsigned long
get_expr_storage_size (gfc_expr *e)
{
  int i;
  long int strlen, elements;
  long int substrlen = 0;
  bool is_str_storage = false;
  gfc_ref *ref;

  if (e == NULL)
    return 0;

  if (e->ts.type == BT_CHARACTER)
    {
      if (e->ts.u.cl && e->ts.u.cl->length
          && e->ts.u.cl->length->expr_type == EXPR_CONSTANT)
	strlen = mpz_get_si (e->ts.u.cl->length->value.integer);
      else if (e->expr_type == EXPR_CONSTANT
	       && (e->ts.u.cl == NULL || e->ts.u.cl->length == NULL))
	strlen = e->value.character.length;
      else
	return 0;
    }
  else
    strlen = 1; /* Length per element.  */

  if (e->rank == 0 && !e->ref)
    return strlen;

  elements = 1;
  if (!e->ref)
    {
      if (!e->shape)
	return 0;
      for (i = 0; i < e->rank; i++)
	elements *= mpz_get_si (e->shape[i]);
      return elements*strlen;
    }

  for (ref = e->ref; ref; ref = ref->next)
    {
      if (ref->type == REF_SUBSTRING && ref->u.ss.start
	  && ref->u.ss.start->expr_type == EXPR_CONSTANT)
	{
	  if (is_str_storage)
	    {
	      /* The string length is the substring length.
		 Set now to full string length.  */
	      if (!ref->u.ss.length || !ref->u.ss.length->length
		  || ref->u.ss.length->length->expr_type != EXPR_CONSTANT)
		return 0;

	      strlen = mpz_get_ui (ref->u.ss.length->length->value.integer);
	    }
	  substrlen = strlen - mpz_get_ui (ref->u.ss.start->value.integer) + 1;
	  continue;
	}

      if (ref->type == REF_ARRAY && ref->u.ar.type == AR_SECTION)
	for (i = 0; i < ref->u.ar.dimen; i++)
	  {
	    long int start, end, stride;
	    stride = 1;

	    if (ref->u.ar.stride[i])
	      {
		if (ref->u.ar.stride[i]->expr_type == EXPR_CONSTANT)
		  stride = mpz_get_si (ref->u.ar.stride[i]->value.integer);
		else
		  return 0;
	      }

	    if (ref->u.ar.start[i])
	      {
		if (ref->u.ar.start[i]->expr_type == EXPR_CONSTANT)
		  start = mpz_get_si (ref->u.ar.start[i]->value.integer);
		else
		  return 0;
	      }
	    else if (ref->u.ar.as->lower[i]
		     && ref->u.ar.as->lower[i]->expr_type == EXPR_CONSTANT)
	      start = mpz_get_si (ref->u.ar.as->lower[i]->value.integer);
	    else
	      return 0;

	    if (ref->u.ar.end[i])
	      {
		if (ref->u.ar.end[i]->expr_type == EXPR_CONSTANT)
		  end = mpz_get_si (ref->u.ar.end[i]->value.integer);
		else
		  return 0;
	      }
	    else if (ref->u.ar.as->upper[i]
		     && ref->u.ar.as->upper[i]->expr_type == EXPR_CONSTANT)
	      end = mpz_get_si (ref->u.ar.as->upper[i]->value.integer);
	    else
	      return 0;

	    elements *= (end - start)/stride + 1L;
	  }
      else if (ref->type == REF_ARRAY && ref->u.ar.type == AR_FULL)
	for (i = 0; i < ref->u.ar.as->rank; i++)
	  {
	    if (ref->u.ar.as->lower[i] && ref->u.ar.as->upper[i]
		&& ref->u.ar.as->lower[i]->expr_type == EXPR_CONSTANT
		&& ref->u.ar.as->upper[i]->expr_type == EXPR_CONSTANT)
	      elements *= mpz_get_si (ref->u.ar.as->upper[i]->value.integer)
			  - mpz_get_si (ref->u.ar.as->lower[i]->value.integer)
			  + 1L;
	    else
	      return 0;
	  }
      else if (ref->type == REF_ARRAY && ref->u.ar.type == AR_ELEMENT
	       && e->expr_type == EXPR_VARIABLE)
	{
	  if (ref->u.ar.as->type == AS_ASSUMED_SHAPE
	      || e->symtree->n.sym->attr.pointer)
	    {
	      elements = 1;
	      continue;
	    }

	  /* Determine the number of remaining elements in the element
	     sequence for array element designators.  */
	  is_str_storage = true;
	  for (i = ref->u.ar.dimen - 1; i >= 0; i--)
	    {
	      if (ref->u.ar.start[i] == NULL
		  || ref->u.ar.start[i]->expr_type != EXPR_CONSTANT
		  || ref->u.ar.as->upper[i] == NULL
		  || ref->u.ar.as->lower[i] == NULL
		  || ref->u.ar.as->upper[i]->expr_type != EXPR_CONSTANT
		  || ref->u.ar.as->lower[i]->expr_type != EXPR_CONSTANT)
		return 0;

	      elements
		   = elements
		     * (mpz_get_si (ref->u.ar.as->upper[i]->value.integer)
			- mpz_get_si (ref->u.ar.as->lower[i]->value.integer)
			+ 1L)
		     - (mpz_get_si (ref->u.ar.start[i]->value.integer)
			- mpz_get_si (ref->u.ar.as->lower[i]->value.integer));
	    }
        }
      else if (ref->type == REF_COMPONENT && ref->u.c.component->attr.function
	       && ref->u.c.component->attr.proc_pointer
	       && ref->u.c.component->attr.dimension)
	{
	  /* Array-valued procedure-pointer components.  */
	  gfc_array_spec *as = ref->u.c.component->as;
	  for (i = 0; i < as->rank; i++)
	    {
	      if (!as->upper[i] || !as->lower[i]
		  || as->upper[i]->expr_type != EXPR_CONSTANT
		  || as->lower[i]->expr_type != EXPR_CONSTANT)
		return 0;

	      elements = elements
			 * (mpz_get_si (as->upper[i]->value.integer)
			    - mpz_get_si (as->lower[i]->value.integer) + 1L);
	    }
	}
    }

  if (substrlen)
    return (is_str_storage) ? substrlen + (elements-1)*strlen
			    : elements*strlen;
  else
    return elements*strlen;
}


/* Given an expression, check whether it is an array section
   which has a vector subscript. If it has, one is returned,
   otherwise zero.  */

int
gfc_has_vector_subscript (gfc_expr *e)
{
  int i;
  gfc_ref *ref;

  if (e == NULL || e->rank == 0 || e->expr_type != EXPR_VARIABLE)
    return 0;

  for (ref = e->ref; ref; ref = ref->next)
    if (ref->type == REF_ARRAY && ref->u.ar.type == AR_SECTION)
      for (i = 0; i < ref->u.ar.dimen; i++)
	if (ref->u.ar.dimen_type[i] == DIMEN_VECTOR)
	  return 1;

  return 0;
}


/* Given formal and actual argument lists, see if they are compatible.
   If they are compatible, the actual argument list is sorted to
   correspond with the formal list, and elements for missing optional
   arguments are inserted. If WHERE pointer is nonnull, then we issue
   errors when things don't match instead of just returning the status
   code.  */

static int
compare_actual_formal (gfc_actual_arglist **ap, gfc_formal_arglist *formal,
	 	       int ranks_must_agree, int is_elemental, locus *where)
{
  gfc_actual_arglist **new_arg, *a, *actual, temp;
  gfc_formal_arglist *f;
  int i, n, na;
  unsigned long actual_size, formal_size;
  bool full_array = false;

  actual = *ap;

  if (actual == NULL && formal == NULL)
    return 1;

  n = 0;
  for (f = formal; f; f = f->next)
    n++;

  new_arg = XALLOCAVEC (gfc_actual_arglist *, n);

  for (i = 0; i < n; i++)
    new_arg[i] = NULL;

  na = 0;
  f = formal;
  i = 0;

  for (a = actual; a; a = a->next, f = f->next)
    {
      /* Look for keywords but ignore g77 extensions like %VAL.  */
      if (a->name != NULL && a->name[0] != '%')
	{
	  i = 0;
	  for (f = formal; f; f = f->next, i++)
	    {
	      if (f->sym == NULL)
		continue;
	      if (strcmp (f->sym->name, a->name) == 0)
		break;
	    }

	  if (f == NULL)
	    {
	      if (where)
		gfc_error ("Keyword argument '%s' at %L is not in "
			   "the procedure", a->name, &a->expr->where);
	      return 0;
	    }

	  if (new_arg[i] != NULL)
	    {
	      if (where)
		gfc_error ("Keyword argument '%s' at %L is already associated "
			   "with another actual argument", a->name,
			   &a->expr->where);
	      return 0;
	    }
	}

      if (f == NULL)
	{
	  if (where)
	    gfc_error ("More actual than formal arguments in procedure "
		       "call at %L", where);

	  return 0;
	}

      if (f->sym == NULL && a->expr == NULL)
	goto match;

      if (f->sym == NULL)
	{
	  if (where)
	    gfc_error ("Missing alternate return spec in subroutine call "
		       "at %L", where);
	  return 0;
	}

      if (a->expr == NULL)
	{
	  if (where)
	    gfc_error ("Unexpected alternate return spec in subroutine "
		       "call at %L", where);
	  return 0;
	}

      /* Make sure that intrinsic vtables exist for calls to unlimited
	 polymorphic formal arguments.  */
      if (UNLIMITED_POLY (f->sym)
	  && a->expr->ts.type != BT_DERIVED
	  && a->expr->ts.type != BT_CLASS)
	gfc_find_vtab (&a->expr->ts);

      if (a->expr->expr_type == EXPR_NULL
	  && ((f->sym->ts.type != BT_CLASS && !f->sym->attr.pointer
	       && (f->sym->attr.allocatable || !f->sym->attr.optional
		   || (gfc_option.allow_std & GFC_STD_F2008) == 0))
	      || (f->sym->ts.type == BT_CLASS
		  && !CLASS_DATA (f->sym)->attr.class_pointer
		  && (CLASS_DATA (f->sym)->attr.allocatable
		      || !f->sym->attr.optional
		      || (gfc_option.allow_std & GFC_STD_F2008) == 0))))
	{
	  if (where
	      && (!f->sym->attr.optional
		  || (f->sym->ts.type != BT_CLASS && f->sym->attr.allocatable)
		  || (f->sym->ts.type == BT_CLASS
			 && CLASS_DATA (f->sym)->attr.allocatable)))
	    gfc_error ("Unexpected NULL() intrinsic at %L to dummy '%s'",
		       where, f->sym->name);
	  else if (where)
	    gfc_error ("Fortran 2008: Null pointer at %L to non-pointer "
		       "dummy '%s'", where, f->sym->name);

	  return 0;
	}

      if (!compare_parameter (f->sym, a->expr, ranks_must_agree,
			      is_elemental, where))
	return 0;

      /* TS 29113, 6.3p2.  */
      if (f->sym->ts.type == BT_ASSUMED
	  && (a->expr->ts.type == BT_DERIVED
	      || (a->expr->ts.type == BT_CLASS && CLASS_DATA (a->expr))))
	{
	  gfc_namespace *f2k_derived;

	  f2k_derived = a->expr->ts.type == BT_DERIVED
			? a->expr->ts.u.derived->f2k_derived
			: CLASS_DATA (a->expr)->ts.u.derived->f2k_derived;

	  if (f2k_derived
	      && (f2k_derived->finalizers || f2k_derived->tb_sym_root))
	    {
	      gfc_error ("Actual argument at %L to assumed-type dummy is of "
			 "derived type with type-bound or FINAL procedures",
			 &a->expr->where);
	      return false;
	    }
	}

      /* Special case for character arguments.  For allocatable, pointer
	 and assumed-shape dummies, the string length needs to match
	 exactly.  */
      if (a->expr->ts.type == BT_CHARACTER
	   && a->expr->ts.u.cl && a->expr->ts.u.cl->length
	   && a->expr->ts.u.cl->length->expr_type == EXPR_CONSTANT
	   && f->sym->ts.u.cl && f->sym->ts.u.cl && f->sym->ts.u.cl->length
	   && f->sym->ts.u.cl->length->expr_type == EXPR_CONSTANT
	   && (f->sym->attr.pointer || f->sym->attr.allocatable
	       || (f->sym->as && f->sym->as->type == AS_ASSUMED_SHAPE))
	   && (mpz_cmp (a->expr->ts.u.cl->length->value.integer,
			f->sym->ts.u.cl->length->value.integer) != 0))
	 {
	   if (where && (f->sym->attr.pointer || f->sym->attr.allocatable))
	     gfc_warning ("Character length mismatch (%ld/%ld) between actual "
			  "argument and pointer or allocatable dummy argument "
			  "'%s' at %L",
			  mpz_get_si (a->expr->ts.u.cl->length->value.integer),
			  mpz_get_si (f->sym->ts.u.cl->length->value.integer),
			  f->sym->name, &a->expr->where);
	   else if (where)
	     gfc_warning ("Character length mismatch (%ld/%ld) between actual "
			  "argument and assumed-shape dummy argument '%s' "
			  "at %L",
			  mpz_get_si (a->expr->ts.u.cl->length->value.integer),
			  mpz_get_si (f->sym->ts.u.cl->length->value.integer),
			  f->sym->name, &a->expr->where);
	   return 0;
	 }

      if ((f->sym->attr.pointer || f->sym->attr.allocatable)
	    && f->sym->ts.deferred != a->expr->ts.deferred
	    && a->expr->ts.type == BT_CHARACTER)
	{
	  if (where)
	    gfc_error ("Actual argument at %L to allocatable or "
		       "pointer dummy argument '%s' must have a deferred "
		       "length type parameter if and only if the dummy has one",
		       &a->expr->where, f->sym->name);
	  return 0;
	}

      if (f->sym->ts.type == BT_CLASS)
	goto skip_size_check;

      actual_size = get_expr_storage_size (a->expr);
      formal_size = get_sym_storage_size (f->sym);
      if (actual_size != 0 && actual_size < formal_size
	  && a->expr->ts.type != BT_PROCEDURE
	  && f->sym->attr.flavor != FL_PROCEDURE)
	{
	  if (a->expr->ts.type == BT_CHARACTER && !f->sym->as && where)
	    gfc_warning ("Character length of actual argument shorter "
			 "than of dummy argument '%s' (%lu/%lu) at %L",
			 f->sym->name, actual_size, formal_size,
			 &a->expr->where);
          else if (where)
	    gfc_warning ("Actual argument contains too few "
			 "elements for dummy argument '%s' (%lu/%lu) at %L",
			 f->sym->name, actual_size, formal_size,
			 &a->expr->where);
	  return  0;
	}

     skip_size_check:

      /* Satisfy F03:12.4.1.3 by ensuring that a procedure pointer actual
         argument is provided for a procedure pointer formal argument.  */
      if (f->sym->attr.proc_pointer
	  && !((a->expr->expr_type == EXPR_VARIABLE
		&& a->expr->symtree->n.sym->attr.proc_pointer)
	       || (a->expr->expr_type == EXPR_FUNCTION
		   && a->expr->symtree->n.sym->result->attr.proc_pointer)
	       || gfc_is_proc_ptr_comp (a->expr)))
	{
	  if (where)
	    gfc_error ("Expected a procedure pointer for argument '%s' at %L",
		       f->sym->name, &a->expr->where);
	  return 0;
	}

      /* Satisfy F03:12.4.1.3 by ensuring that a procedure actual argument is
	 provided for a procedure formal argument.  */
      if (f->sym->attr.flavor == FL_PROCEDURE
	  && gfc_expr_attr (a->expr).flavor != FL_PROCEDURE)
	{
	  if (where)
	    gfc_error ("Expected a procedure for argument '%s' at %L",
		       f->sym->name, &a->expr->where);
	  return 0;
	}

      if (f->sym->as && f->sym->as->type == AS_ASSUMED_SHAPE
	  && a->expr->expr_type == EXPR_VARIABLE
	  && a->expr->symtree->n.sym->as
	  && a->expr->symtree->n.sym->as->type == AS_ASSUMED_SIZE
	  && (a->expr->ref == NULL
	      || (a->expr->ref->type == REF_ARRAY
		  && a->expr->ref->u.ar.type == AR_FULL)))
	{
	  if (where)
	    gfc_error ("Actual argument for '%s' cannot be an assumed-size"
		       " array at %L", f->sym->name, where);
	  return 0;
	}

      if (a->expr->expr_type != EXPR_NULL
	  && compare_pointer (f->sym, a->expr) == 0)
	{
	  if (where)
	    gfc_error ("Actual argument for '%s' must be a pointer at %L",
		       f->sym->name, &a->expr->where);
	  return 0;
	}

      if (a->expr->expr_type != EXPR_NULL
	  && (gfc_option.allow_std & GFC_STD_F2008) == 0
	  && compare_pointer (f->sym, a->expr) == 2)
	{
	  if (where)
	    gfc_error ("Fortran 2008: Non-pointer actual argument at %L to "
		       "pointer dummy '%s'", &a->expr->where,f->sym->name);
	  return 0;
	}


      /* Fortran 2008, C1242.  */
      if (f->sym->attr.pointer && gfc_is_coindexed (a->expr))
	{
	  if (where)
	    gfc_error ("Coindexed actual argument at %L to pointer "
		       "dummy '%s'",
		       &a->expr->where, f->sym->name);
	  return 0;
	}

      /* Fortran 2008, 12.5.2.5 (no constraint).  */
      if (a->expr->expr_type == EXPR_VARIABLE
	  && f->sym->attr.intent != INTENT_IN
	  && f->sym->attr.allocatable
	  && gfc_is_coindexed (a->expr))
	{
	  if (where)
	    gfc_error ("Coindexed actual argument at %L to allocatable "
		       "dummy '%s' requires INTENT(IN)",
		       &a->expr->where, f->sym->name);
	  return 0;
	}

      /* Fortran 2008, C1237.  */
      if (a->expr->expr_type == EXPR_VARIABLE
	  && (f->sym->attr.asynchronous || f->sym->attr.volatile_)
	  && gfc_is_coindexed (a->expr)
	  && (a->expr->symtree->n.sym->attr.volatile_
	      || a->expr->symtree->n.sym->attr.asynchronous))
	{
	  if (where)
	    gfc_error ("Coindexed ASYNCHRONOUS or VOLATILE actual argument at "
		       "%L requires that dummy '%s' has neither "
		       "ASYNCHRONOUS nor VOLATILE", &a->expr->where,
		       f->sym->name);
	  return 0;
	}

      /* Fortran 2008, 12.5.2.4 (no constraint).  */
      if (a->expr->expr_type == EXPR_VARIABLE
	  && f->sym->attr.intent != INTENT_IN && !f->sym->attr.value
	  && gfc_is_coindexed (a->expr)
	  && gfc_has_ultimate_allocatable (a->expr))
	{
	  if (where)
	    gfc_error ("Coindexed actual argument at %L with allocatable "
		       "ultimate component to dummy '%s' requires either VALUE "
		       "or INTENT(IN)", &a->expr->where, f->sym->name);
	  return 0;
	}

     if (f->sym->ts.type == BT_CLASS
	   && CLASS_DATA (f->sym)->attr.allocatable
	   && gfc_is_class_array_ref (a->expr, &full_array)
	   && !full_array)
	{
	  if (where)
	    gfc_error ("Actual CLASS array argument for '%s' must be a full "
		       "array at %L", f->sym->name, &a->expr->where);
	  return 0;
	}


      if (a->expr->expr_type != EXPR_NULL
	  && compare_allocatable (f->sym, a->expr) == 0)
	{
	  if (where)
	    gfc_error ("Actual argument for '%s' must be ALLOCATABLE at %L",
		       f->sym->name, &a->expr->where);
	  return 0;
	}

      /* Check intent = OUT/INOUT for definable actual argument.  */
      if ((f->sym->attr.intent == INTENT_OUT
	  || f->sym->attr.intent == INTENT_INOUT))
	{
	  const char* context = (where
				 ? _("actual argument to INTENT = OUT/INOUT")
				 : NULL);

	  if (((f->sym->ts.type == BT_CLASS && f->sym->attr.class_ok
		&& CLASS_DATA (f->sym)->attr.class_pointer)
	       || (f->sym->ts.type != BT_CLASS && f->sym->attr.pointer))
	      && !gfc_check_vardef_context (a->expr, true, false, false, context))
	    return 0;
	  if (!gfc_check_vardef_context (a->expr, false, false, false, context))
	    return 0;
	}

      if ((f->sym->attr.intent == INTENT_OUT
	   || f->sym->attr.intent == INTENT_INOUT
	   || f->sym->attr.volatile_
	   || f->sym->attr.asynchronous)
	  && gfc_has_vector_subscript (a->expr))
	{
	  if (where)
	    gfc_error ("Array-section actual argument with vector "
		       "subscripts at %L is incompatible with INTENT(OUT), "
		       "INTENT(INOUT), VOLATILE or ASYNCHRONOUS attribute "
		       "of the dummy argument '%s'",
		       &a->expr->where, f->sym->name);
	  return 0;
	}

      /* C1232 (R1221) For an actual argument which is an array section or
	 an assumed-shape array, the dummy argument shall be an assumed-
	 shape array, if the dummy argument has the VOLATILE attribute.  */

      if (f->sym->attr.volatile_
	  && a->expr->symtree->n.sym->as
	  && a->expr->symtree->n.sym->as->type == AS_ASSUMED_SHAPE
	  && !(f->sym->as && f->sym->as->type == AS_ASSUMED_SHAPE))
	{
	  if (where)
	    gfc_error ("Assumed-shape actual argument at %L is "
		       "incompatible with the non-assumed-shape "
		       "dummy argument '%s' due to VOLATILE attribute",
		       &a->expr->where,f->sym->name);
	  return 0;
	}

      if (f->sym->attr.volatile_
	  && a->expr->ref && a->expr->ref->u.ar.type == AR_SECTION
	  && !(f->sym->as && f->sym->as->type == AS_ASSUMED_SHAPE))
	{
	  if (where)
	    gfc_error ("Array-section actual argument at %L is "
		       "incompatible with the non-assumed-shape "
		       "dummy argument '%s' due to VOLATILE attribute",
		       &a->expr->where,f->sym->name);
	  return 0;
	}

      /* C1233 (R1221) For an actual argument which is a pointer array, the
	 dummy argument shall be an assumed-shape or pointer array, if the
	 dummy argument has the VOLATILE attribute.  */

      if (f->sym->attr.volatile_
	  && a->expr->symtree->n.sym->attr.pointer
	  && a->expr->symtree->n.sym->as
	  && !(f->sym->as
	       && (f->sym->as->type == AS_ASSUMED_SHAPE
		   || f->sym->attr.pointer)))
	{
	  if (where)
	    gfc_error ("Pointer-array actual argument at %L requires "
		       "an assumed-shape or pointer-array dummy "
		       "argument '%s' due to VOLATILE attribute",
		       &a->expr->where,f->sym->name);
	  return 0;
	}

    match:
      if (a == actual)
	na = i;

      new_arg[i++] = a;
    }

  /* Make sure missing actual arguments are optional.  */
  i = 0;
  for (f = formal; f; f = f->next, i++)
    {
      if (new_arg[i] != NULL)
	continue;
      if (f->sym == NULL)
	{
	  if (where)
	    gfc_error ("Missing alternate return spec in subroutine call "
		       "at %L", where);
	  return 0;
	}
      if (!f->sym->attr.optional)
	{
	  if (where)
	    gfc_error ("Missing actual argument for argument '%s' at %L",
		       f->sym->name, where);
	  return 0;
	}
    }

  /* The argument lists are compatible.  We now relink a new actual
     argument list with null arguments in the right places.  The head
     of the list remains the head.  */
  for (i = 0; i < n; i++)
    if (new_arg[i] == NULL)
      new_arg[i] = gfc_get_actual_arglist ();

  if (na != 0)
    {
      temp = *new_arg[0];
      *new_arg[0] = *actual;
      *actual = temp;

      a = new_arg[0];
      new_arg[0] = new_arg[na];
      new_arg[na] = a;
    }

  for (i = 0; i < n - 1; i++)
    new_arg[i]->next = new_arg[i + 1];

  new_arg[i]->next = NULL;

  if (*ap == NULL && n > 0)
    *ap = new_arg[0];

  /* Note the types of omitted optional arguments.  */
  for (a = *ap, f = formal; a; a = a->next, f = f->next)
    if (a->expr == NULL && a->label == NULL)
      a->missing_arg_type = f->sym->ts.type;

  return 1;
}


typedef struct
{
  gfc_formal_arglist *f;
  gfc_actual_arglist *a;
}
argpair;

/* qsort comparison function for argument pairs, with the following
   order:
    - p->a->expr == NULL
    - p->a->expr->expr_type != EXPR_VARIABLE
    - growing p->a->expr->symbol.  */

static int
pair_cmp (const void *p1, const void *p2)
{
  const gfc_actual_arglist *a1, *a2;

  /* *p1 and *p2 are elements of the to-be-sorted array.  */
  a1 = ((const argpair *) p1)->a;
  a2 = ((const argpair *) p2)->a;
  if (!a1->expr)
    {
      if (!a2->expr)
	return 0;
      return -1;
    }
  if (!a2->expr)
    return 1;
  if (a1->expr->expr_type != EXPR_VARIABLE)
    {
      if (a2->expr->expr_type != EXPR_VARIABLE)
	return 0;
      return -1;
    }
  if (a2->expr->expr_type != EXPR_VARIABLE)
    return 1;
  return a1->expr->symtree->n.sym < a2->expr->symtree->n.sym;
}


/* Given two expressions from some actual arguments, test whether they
   refer to the same expression. The analysis is conservative.
   Returning false will produce no warning.  */

static bool
compare_actual_expr (gfc_expr *e1, gfc_expr *e2)
{
  const gfc_ref *r1, *r2;

  if (!e1 || !e2
      || e1->expr_type != EXPR_VARIABLE
      || e2->expr_type != EXPR_VARIABLE
      || e1->symtree->n.sym != e2->symtree->n.sym)
    return false;

  /* TODO: improve comparison, see expr.c:show_ref().  */
  for (r1 = e1->ref, r2 = e2->ref; r1 && r2; r1 = r1->next, r2 = r2->next)
    {
      if (r1->type != r2->type)
	return false;
      switch (r1->type)
	{
	case REF_ARRAY:
	  if (r1->u.ar.type != r2->u.ar.type)
	    return false;
	  /* TODO: At the moment, consider only full arrays;
	     we could do better.  */
	  if (r1->u.ar.type != AR_FULL || r2->u.ar.type != AR_FULL)
	    return false;
	  break;

	case REF_COMPONENT:
	  if (r1->u.c.component != r2->u.c.component)
	    return false;
	  break;

	case REF_SUBSTRING:
	  return false;

	default:
	  gfc_internal_error ("compare_actual_expr(): Bad component code");
	}
    }
  if (!r1 && !r2)
    return true;
  return false;
}


/* Given formal and actual argument lists that correspond to one
   another, check that identical actual arguments aren't not
   associated with some incompatible INTENTs.  */

static bool
check_some_aliasing (gfc_formal_arglist *f, gfc_actual_arglist *a)
{
  sym_intent f1_intent, f2_intent;
  gfc_formal_arglist *f1;
  gfc_actual_arglist *a1;
  size_t n, i, j;
  argpair *p;
  bool t = true;

  n = 0;
  for (f1 = f, a1 = a;; f1 = f1->next, a1 = a1->next)
    {
      if (f1 == NULL && a1 == NULL)
	break;
      if (f1 == NULL || a1 == NULL)
	gfc_internal_error ("check_some_aliasing(): List mismatch");
      n++;
    }
  if (n == 0)
    return t;
  p = XALLOCAVEC (argpair, n);

  for (i = 0, f1 = f, a1 = a; i < n; i++, f1 = f1->next, a1 = a1->next)
    {
      p[i].f = f1;
      p[i].a = a1;
    }

  qsort (p, n, sizeof (argpair), pair_cmp);

  for (i = 0; i < n; i++)
    {
      if (!p[i].a->expr
	  || p[i].a->expr->expr_type != EXPR_VARIABLE
	  || p[i].a->expr->ts.type == BT_PROCEDURE)
	continue;
      f1_intent = p[i].f->sym->attr.intent;
      for (j = i + 1; j < n; j++)
	{
	  /* Expected order after the sort.  */
	  if (!p[j].a->expr || p[j].a->expr->expr_type != EXPR_VARIABLE)
	    gfc_internal_error ("check_some_aliasing(): corrupted data");

	  /* Are the expression the same?  */
	  if (!compare_actual_expr (p[i].a->expr, p[j].a->expr))
	    break;
	  f2_intent = p[j].f->sym->attr.intent;
	  if ((f1_intent == INTENT_IN && f2_intent == INTENT_OUT)
	      || (f1_intent == INTENT_OUT && f2_intent == INTENT_IN)
	      || (f1_intent == INTENT_OUT && f2_intent == INTENT_OUT))
	    {
	      gfc_warning ("Same actual argument associated with INTENT(%s) "
			   "argument '%s' and INTENT(%s) argument '%s' at %L",
			   gfc_intent_string (f1_intent), p[i].f->sym->name,
			   gfc_intent_string (f2_intent), p[j].f->sym->name,
			   &p[i].a->expr->where);
	      t = false;
	    }
	}
    }

  return t;
}


/* Given formal and actual argument lists that correspond to one
   another, check that they are compatible in the sense that intents
   are not mismatched.  */

static bool
check_intents (gfc_formal_arglist *f, gfc_actual_arglist *a)
{
  sym_intent f_intent;

  for (;; f = f->next, a = a->next)
    {
      if (f == NULL && a == NULL)
	break;
      if (f == NULL || a == NULL)
	gfc_internal_error ("check_intents(): List mismatch");

      if (a->expr == NULL || a->expr->expr_type != EXPR_VARIABLE)
	continue;

      f_intent = f->sym->attr.intent;

      if (gfc_pure (NULL) && gfc_impure_variable (a->expr->symtree->n.sym))
	{
	  if ((f->sym->ts.type == BT_CLASS && f->sym->attr.class_ok
	       && CLASS_DATA (f->sym)->attr.class_pointer)
	      || (f->sym->ts.type != BT_CLASS && f->sym->attr.pointer))
	    {
	      gfc_error ("Procedure argument at %L is local to a PURE "
			 "procedure and has the POINTER attribute",
			 &a->expr->where);
	      return false;
	    }
	}

       /* Fortran 2008, C1283.  */
       if (gfc_pure (NULL) && gfc_is_coindexed (a->expr))
	{
	  if (f_intent == INTENT_INOUT || f_intent == INTENT_OUT)
	    {
	      gfc_error ("Coindexed actual argument at %L in PURE procedure "
			 "is passed to an INTENT(%s) argument",
			 &a->expr->where, gfc_intent_string (f_intent));
	      return false;
	    }

	  if ((f->sym->ts.type == BT_CLASS && f->sym->attr.class_ok
               && CLASS_DATA (f->sym)->attr.class_pointer)
              || (f->sym->ts.type != BT_CLASS && f->sym->attr.pointer))
	    {
	      gfc_error ("Coindexed actual argument at %L in PURE procedure "
			 "is passed to a POINTER dummy argument",
			 &a->expr->where);
	      return false;
	    }
	}

       /* F2008, Section 12.5.2.4.  */
       if (a->expr->ts.type == BT_CLASS && f->sym->ts.type == BT_CLASS
	   && gfc_is_coindexed (a->expr))
	 {
	   gfc_error ("Coindexed polymorphic actual argument at %L is passed "
		      "polymorphic dummy argument '%s'",
			 &a->expr->where, f->sym->name);
	   return false;
	 }
    }

  return true;
}


/* Check how a procedure is used against its interface.  If all goes
   well, the actual argument list will also end up being properly
   sorted.  */

bool
gfc_procedure_use (gfc_symbol *sym, gfc_actual_arglist **ap, locus *where)
{
  gfc_formal_arglist *dummy_args;

  /* Warn about calls with an implicit interface.  Special case
     for calling a ISO_C_BINDING because c_loc and c_funloc
     are pseudo-unknown.  Additionally, warn about procedures not
     explicitly declared at all if requested.  */
  if (sym->attr.if_source == IFSRC_UNKNOWN && ! sym->attr.is_iso_c)
    {
      if (gfc_option.warn_implicit_interface)
	gfc_warning ("Procedure '%s' called with an implicit interface at %L",
		     sym->name, where);
      else if (gfc_option.warn_implicit_procedure
	       && sym->attr.proc == PROC_UNKNOWN)
	gfc_warning ("Procedure '%s' called at %L is not explicitly declared",
		     sym->name, where);
    }

  if (sym->attr.if_source == IFSRC_UNKNOWN)
    {
      gfc_actual_arglist *a;

      if (sym->attr.pointer)
	{
	  gfc_error("The pointer object '%s' at %L must have an explicit "
		    "function interface or be declared as array",
		    sym->name, where);
	  return false;
	}

      if (sym->attr.allocatable && !sym->attr.external)
	{
	  gfc_error("The allocatable object '%s' at %L must have an explicit "
		    "function interface or be declared as array",
		    sym->name, where);
	  return false;
	}

      if (sym->attr.allocatable)
	{
	  gfc_error("Allocatable function '%s' at %L must have an explicit "
		    "function interface", sym->name, where);
	  return false;
	}

      for (a = *ap; a; a = a->next)
	{
	  /* Skip g77 keyword extensions like %VAL, %REF, %LOC.  */
	  if (a->name != NULL && a->name[0] != '%')
	    {
	      gfc_error("Keyword argument requires explicit interface "
			"for procedure '%s' at %L", sym->name, &a->expr->where);
	      break;
	    }

	  /* TS 29113, 6.2.  */
	  if (a->expr && a->expr->ts.type == BT_ASSUMED
	      && sym->intmod_sym_id != ISOCBINDING_LOC)
	    {
	      gfc_error ("Assumed-type argument %s at %L requires an explicit "
			 "interface", a->expr->symtree->n.sym->name,
			 &a->expr->where);
	      break;
	    }

	  /* F2008, C1303 and C1304.  */
	  if (a->expr
	      && (a->expr->ts.type == BT_DERIVED || a->expr->ts.type == BT_CLASS)
	      && ((a->expr->ts.u.derived->from_intmod == INTMOD_ISO_FORTRAN_ENV
		   && a->expr->ts.u.derived->intmod_sym_id == ISOFORTRAN_LOCK_TYPE)
		  || gfc_expr_attr (a->expr).lock_comp))
	    {
	      gfc_error("Actual argument of LOCK_TYPE or with LOCK_TYPE "
			"component at %L requires an explicit interface for "
			"procedure '%s'", &a->expr->where, sym->name);
	      break;
	    }

	  if (a->expr && a->expr->expr_type == EXPR_NULL
	      && a->expr->ts.type == BT_UNKNOWN)
	    {
	      gfc_error ("MOLD argument to NULL required at %L", &a->expr->where);
	      return false;
	    }

	  /* TS 29113, C407b.  */
	  if (a->expr && a->expr->expr_type == EXPR_VARIABLE
	      && symbol_rank (a->expr->symtree->n.sym) == -1)
	    {
	      gfc_error ("Assumed-rank argument requires an explicit interface "
			 "at %L", &a->expr->where);
	      return false;
	    }
	}

      return true;
    }

  dummy_args = gfc_sym_get_dummy_args (sym);

  if (!compare_actual_formal (ap, dummy_args, 0, sym->attr.elemental, where))
    return false;

  if (!check_intents (dummy_args, *ap))
    return false;

  if (gfc_option.warn_aliasing)
    check_some_aliasing (dummy_args, *ap);

  return true;
}


/* Check how a procedure pointer component is used against its interface.
   If all goes well, the actual argument list will also end up being properly
   sorted. Completely analogous to gfc_procedure_use.  */

void
gfc_ppc_use (gfc_component *comp, gfc_actual_arglist **ap, locus *where)
{
  /* Warn about calls with an implicit interface.  Special case
     for calling a ISO_C_BINDING because c_loc and c_funloc
     are pseudo-unknown.  */
  if (gfc_option.warn_implicit_interface
      && comp->attr.if_source == IFSRC_UNKNOWN
      && !comp->attr.is_iso_c)
    gfc_warning ("Procedure pointer component '%s' called with an implicit "
		 "interface at %L", comp->name, where);

  if (comp->attr.if_source == IFSRC_UNKNOWN)
    {
      gfc_actual_arglist *a;
      for (a = *ap; a; a = a->next)
	{
	  /* Skip g77 keyword extensions like %VAL, %REF, %LOC.  */
	  if (a->name != NULL && a->name[0] != '%')
	    {
	      gfc_error("Keyword argument requires explicit interface "
			"for procedure pointer component '%s' at %L",
			comp->name, &a->expr->where);
	      break;
	    }
	}

      return;
    }

  if (!compare_actual_formal (ap, comp->ts.interface->formal, 0,
			      comp->attr.elemental, where))
    return;

  check_intents (comp->ts.interface->formal, *ap);
  if (gfc_option.warn_aliasing)
    check_some_aliasing (comp->ts.interface->formal, *ap);
}


/* Try if an actual argument list matches the formal list of a symbol,
   respecting the symbol's attributes like ELEMENTAL.  This is used for
   GENERIC resolution.  */

bool
gfc_arglist_matches_symbol (gfc_actual_arglist** args, gfc_symbol* sym)
{
  gfc_formal_arglist *dummy_args;
  bool r;

  gcc_assert (sym->attr.flavor == FL_PROCEDURE);

  dummy_args = gfc_sym_get_dummy_args (sym);

  r = !sym->attr.elemental;
  if (compare_actual_formal (args, dummy_args, r, !r, NULL))
    {
      check_intents (dummy_args, *args);
      if (gfc_option.warn_aliasing)
	check_some_aliasing (dummy_args, *args);
      return true;
    }

  return false;
}


/* Given an interface pointer and an actual argument list, search for
   a formal argument list that matches the actual.  If found, returns
   a pointer to the symbol of the correct interface.  Returns NULL if
   not found.  */

gfc_symbol *
gfc_search_interface (gfc_interface *intr, int sub_flag,
		      gfc_actual_arglist **ap)
{
  gfc_symbol *elem_sym = NULL;
  gfc_symbol *null_sym = NULL;
  locus null_expr_loc;
  gfc_actual_arglist *a;
  bool has_null_arg = false;

  for (a = *ap; a; a = a->next)
    if (a->expr && a->expr->expr_type == EXPR_NULL
	&& a->expr->ts.type == BT_UNKNOWN)
      {
	has_null_arg = true;
	null_expr_loc = a->expr->where;
	break;
      }

  for (; intr; intr = intr->next)
    {
      if (intr->sym->attr.flavor == FL_DERIVED)
	continue;
      if (sub_flag && intr->sym->attr.function)
	continue;
      if (!sub_flag && intr->sym->attr.subroutine)
	continue;

      if (gfc_arglist_matches_symbol (ap, intr->sym))
	{
	  if (has_null_arg && null_sym)
	    {
	      gfc_error ("MOLD= required in NULL() argument at %L: Ambiguity "
			 "between specific functions %s and %s",
			 &null_expr_loc, null_sym->name, intr->sym->name);
	      return NULL;
	    }
	  else if (has_null_arg)
	    {
	      null_sym = intr->sym;
	      continue;
	    }

	  /* Satisfy 12.4.4.1 such that an elemental match has lower
	     weight than a non-elemental match.  */
	  if (intr->sym->attr.elemental)
	    {
	      elem_sym = intr->sym;
	      continue;
	    }
	  return intr->sym;
	}
    }

  if (null_sym)
    return null_sym;

  return elem_sym ? elem_sym : NULL;
}


/* Do a brute force recursive search for a symbol.  */

static gfc_symtree *
find_symtree0 (gfc_symtree *root, gfc_symbol *sym)
{
  gfc_symtree * st;

  if (root->n.sym == sym)
    return root;

  st = NULL;
  if (root->left)
    st = find_symtree0 (root->left, sym);
  if (root->right && ! st)
    st = find_symtree0 (root->right, sym);
  return st;
}


/* Find a symtree for a symbol.  */

gfc_symtree *
gfc_find_sym_in_symtree (gfc_symbol *sym)
{
  gfc_symtree *st;
  gfc_namespace *ns;

  /* First try to find it by name.  */
  gfc_find_sym_tree (sym->name, gfc_current_ns, 1, &st);
  if (st && st->n.sym == sym)
    return st;

  /* If it's been renamed, resort to a brute-force search.  */
  /* TODO: avoid having to do this search.  If the symbol doesn't exist
     in the symtree for the current namespace, it should probably be added.  */
  for (ns = gfc_current_ns; ns; ns = ns->parent)
    {
      st = find_symtree0 (ns->sym_root, sym);
      if (st)
	return st;
    }
  gfc_internal_error ("Unable to find symbol %s", sym->name);
  /* Not reached.  */
}


/* See if the arglist to an operator-call contains a derived-type argument
   with a matching type-bound operator.  If so, return the matching specific
   procedure defined as operator-target as well as the base-object to use
   (which is the found derived-type argument with operator).  The generic
   name, if any, is transmitted to the final expression via 'gname'.  */

static gfc_typebound_proc*
matching_typebound_op (gfc_expr** tb_base,
		       gfc_actual_arglist* args,
		       gfc_intrinsic_op op, const char* uop,
		       const char ** gname)
{
  gfc_actual_arglist* base;

  for (base = args; base; base = base->next)
    if (base->expr->ts.type == BT_DERIVED || base->expr->ts.type == BT_CLASS)
      {
	gfc_typebound_proc* tb;
	gfc_symbol* derived;
	bool result;

	while (base->expr->expr_type == EXPR_OP
	       && base->expr->value.op.op == INTRINSIC_PARENTHESES)
	  base->expr = base->expr->value.op.op1;

	if (base->expr->ts.type == BT_CLASS)
	  {
	    if (CLASS_DATA (base->expr) == NULL
		|| !gfc_expr_attr (base->expr).class_ok)
	      continue;
	    derived = CLASS_DATA (base->expr)->ts.u.derived;
	  }
	else
	  derived = base->expr->ts.u.derived;

	if (op == INTRINSIC_USER)
	  {
	    gfc_symtree* tb_uop;

	    gcc_assert (uop);
	    tb_uop = gfc_find_typebound_user_op (derived, &result, uop,
						 false, NULL);

	    if (tb_uop)
	      tb = tb_uop->n.tb;
	    else
	      tb = NULL;
	  }
	else
	  tb = gfc_find_typebound_intrinsic_op (derived, &result, op,
						false, NULL);

	/* This means we hit a PRIVATE operator which is use-associated and
	   should thus not be seen.  */
	if (!result)
	  tb = NULL;

	/* Look through the super-type hierarchy for a matching specific
	   binding.  */
	for (; tb; tb = tb->overridden)
	  {
	    gfc_tbp_generic* g;

	    gcc_assert (tb->is_generic);
	    for (g = tb->u.generic; g; g = g->next)
	      {
		gfc_symbol* target;
		gfc_actual_arglist* argcopy;
		bool matches;

		gcc_assert (g->specific);
		if (g->specific->error)
		  continue;

		target = g->specific->u.specific->n.sym;

		/* Check if this arglist matches the formal.  */
		argcopy = gfc_copy_actual_arglist (args);
		matches = gfc_arglist_matches_symbol (&argcopy, target);
		gfc_free_actual_arglist (argcopy);

		/* Return if we found a match.  */
		if (matches)
		  {
		    *tb_base = base->expr;
		    *gname = g->specific_st->name;
		    return g->specific;
		  }
	      }
	  }
      }

  return NULL;
}


/* For the 'actual arglist' of an operator call and a specific typebound
   procedure that has been found the target of a type-bound operator, build the
   appropriate EXPR_COMPCALL and resolve it.  We take this indirection over
   type-bound procedures rather than resolving type-bound operators 'directly'
   so that we can reuse the existing logic.  */

static void
build_compcall_for_operator (gfc_expr* e, gfc_actual_arglist* actual,
			     gfc_expr* base, gfc_typebound_proc* target,
			     const char *gname)
{
  e->expr_type = EXPR_COMPCALL;
  e->value.compcall.tbp = target;
  e->value.compcall.name = gname ? gname : "$op";
  e->value.compcall.actual = actual;
  e->value.compcall.base_object = base;
  e->value.compcall.ignore_pass = 1;
  e->value.compcall.assign = 0;
  if (e->ts.type == BT_UNKNOWN
	&& target->function)
    {
      if (target->is_generic)
	e->ts = target->u.generic->specific->u.specific->n.sym->ts;
      else
	e->ts = target->u.specific->n.sym->ts;
    }
}


/* This subroutine is called when an expression is being resolved.
   The expression node in question is either a user defined operator
   or an intrinsic operator with arguments that aren't compatible
   with the operator.  This subroutine builds an actual argument list
   corresponding to the operands, then searches for a compatible
   interface.  If one is found, the expression node is replaced with
   the appropriate function call. We use the 'match' enum to specify
   whether a replacement has been made or not, or if an error occurred.  */

match
gfc_extend_expr (gfc_expr *e)
{
  gfc_actual_arglist *actual;
  gfc_symbol *sym;
  gfc_namespace *ns;
  gfc_user_op *uop;
  gfc_intrinsic_op i;
  const char *gname;

  sym = NULL;

  actual = gfc_get_actual_arglist ();
  actual->expr = e->value.op.op1;

  gname = NULL;

  if (e->value.op.op2 != NULL)
    {
      actual->next = gfc_get_actual_arglist ();
      actual->next->expr = e->value.op.op2;
    }

  i = fold_unary_intrinsic (e->value.op.op);

  if (i == INTRINSIC_USER)
    {
      for (ns = gfc_current_ns; ns; ns = ns->parent)
	{
	  uop = gfc_find_uop (e->value.op.uop->name, ns);
	  if (uop == NULL)
	    continue;

	  sym = gfc_search_interface (uop->op, 0, &actual);
	  if (sym != NULL)
	    break;
	}
    }
  else
    {
      for (ns = gfc_current_ns; ns; ns = ns->parent)
	{
	  /* Due to the distinction between '==' and '.eq.' and friends, one has
	     to check if either is defined.  */
	  switch (i)
	    {
#define CHECK_OS_COMPARISON(comp) \
  case INTRINSIC_##comp: \
  case INTRINSIC_##comp##_OS: \
    sym = gfc_search_interface (ns->op[INTRINSIC_##comp], 0, &actual); \
    if (!sym) \
      sym = gfc_search_interface (ns->op[INTRINSIC_##comp##_OS], 0, &actual); \
    break;
	      CHECK_OS_COMPARISON(EQ)
	      CHECK_OS_COMPARISON(NE)
	      CHECK_OS_COMPARISON(GT)
	      CHECK_OS_COMPARISON(GE)
	      CHECK_OS_COMPARISON(LT)
	      CHECK_OS_COMPARISON(LE)
#undef CHECK_OS_COMPARISON

	      default:
		sym = gfc_search_interface (ns->op[i], 0, &actual);
	    }

	  if (sym != NULL)
	    break;
	}
    }

  /* TODO: Do an ambiguity-check and error if multiple matching interfaces are
     found rather than just taking the first one and not checking further.  */

  if (sym == NULL)
    {
      gfc_typebound_proc* tbo;
      gfc_expr* tb_base;

      /* See if we find a matching type-bound operator.  */
      if (i == INTRINSIC_USER)
	tbo = matching_typebound_op (&tb_base, actual,
				     i, e->value.op.uop->name, &gname);
      else
	switch (i)
	  {
#define CHECK_OS_COMPARISON(comp) \
  case INTRINSIC_##comp: \
  case INTRINSIC_##comp##_OS: \
    tbo = matching_typebound_op (&tb_base, actual, \
				 INTRINSIC_##comp, NULL, &gname); \
    if (!tbo) \
      tbo = matching_typebound_op (&tb_base, actual, \
				   INTRINSIC_##comp##_OS, NULL, &gname); \
    break;
	    CHECK_OS_COMPARISON(EQ)
	    CHECK_OS_COMPARISON(NE)
	    CHECK_OS_COMPARISON(GT)
	    CHECK_OS_COMPARISON(GE)
	    CHECK_OS_COMPARISON(LT)
	    CHECK_OS_COMPARISON(LE)
#undef CHECK_OS_COMPARISON

	    default:
	      tbo = matching_typebound_op (&tb_base, actual, i, NULL, &gname);
	      break;
	  }

      /* If there is a matching typebound-operator, replace the expression with
	 a call to it and succeed.  */
      if (tbo)
	{
	  bool result;

	  gcc_assert (tb_base);
	  build_compcall_for_operator (e, actual, tb_base, tbo, gname);

	  result = gfc_resolve_expr (e);
	  if (!result)
	    return MATCH_ERROR;

	  return MATCH_YES;
	}

      /* Don't use gfc_free_actual_arglist().  */
      free (actual->next);
      free (actual);

      return MATCH_NO;
    }

  /* Change the expression node to a function call.  */
  e->expr_type = EXPR_FUNCTION;
  e->symtree = gfc_find_sym_in_symtree (sym);
  e->value.function.actual = actual;
  e->value.function.esym = NULL;
  e->value.function.isym = NULL;
  e->value.function.name = NULL;
  e->user_operator = 1;

  if (!gfc_resolve_expr (e))
    return MATCH_ERROR;

  return MATCH_YES;
}


/* Tries to replace an assignment code node with a subroutine call to the
   subroutine associated with the assignment operator. Return true if the node
   was replaced. On false, no error is generated.  */

bool
gfc_extend_assign (gfc_code *c, gfc_namespace *ns)
{
  gfc_actual_arglist *actual;
  gfc_expr *lhs, *rhs, *tb_base;
  gfc_symbol *sym = NULL;
  const char *gname = NULL;
  gfc_typebound_proc* tbo;

  lhs = c->expr1;
  rhs = c->expr2;

  /* Don't allow an intrinsic assignment to be replaced.  */
  if (lhs->ts.type != BT_DERIVED && lhs->ts.type != BT_CLASS
      && (rhs->rank == 0 || rhs->rank == lhs->rank)
      && (lhs->ts.type == rhs->ts.type
	  || (gfc_numeric_ts (&lhs->ts) && gfc_numeric_ts (&rhs->ts))))
    return false;

  actual = gfc_get_actual_arglist ();
  actual->expr = lhs;

  actual->next = gfc_get_actual_arglist ();
  actual->next->expr = rhs;

  /* TODO: Ambiguity-check, see above for gfc_extend_expr.  */

  /* See if we find a matching type-bound assignment.  */
  tbo = matching_typebound_op (&tb_base, actual, INTRINSIC_ASSIGN,
			       NULL, &gname);

  if (tbo)
    {
      /* Success: Replace the expression with a type-bound call.  */
      gcc_assert (tb_base);
      c->expr1 = gfc_get_expr ();
      build_compcall_for_operator (c->expr1, actual, tb_base, tbo, gname);
      c->expr1->value.compcall.assign = 1;
      c->expr1->where = c->loc;
      c->expr2 = NULL;
      c->op = EXEC_COMPCALL;
      return true;
    }

  /* See if we find an 'ordinary' (non-typebound) assignment procedure.  */
  for (; ns; ns = ns->parent)
    {
      sym = gfc_search_interface (ns->op[INTRINSIC_ASSIGN], 1, &actual);
      if (sym != NULL)
	break;
    }

  if (sym)
    {
      /* Success: Replace the assignment with the call.  */
      c->op = EXEC_ASSIGN_CALL;
      c->symtree = gfc_find_sym_in_symtree (sym);
      c->expr1 = NULL;
      c->expr2 = NULL;
      c->ext.actual = actual;
      return true;
    }

  /* Failure: No assignment procedure found.  */
  free (actual->next);
  free (actual);
  return false;
}


/* Make sure that the interface just parsed is not already present in
   the given interface list.  Ambiguity isn't checked yet since module
   procedures can be present without interfaces.  */

bool
gfc_check_new_interface (gfc_interface *base, gfc_symbol *new_sym, locus loc)
{
  gfc_interface *ip;

  for (ip = base; ip; ip = ip->next)
    {
      if (ip->sym == new_sym)
	{
	  gfc_error ("Entity '%s' at %L is already present in the interface",
		     new_sym->name, &loc);
	  return false;
	}
    }

  return true;
}


/* Add a symbol to the current interface.  */

bool
gfc_add_interface (gfc_symbol *new_sym)
{
  gfc_interface **head, *intr;
  gfc_namespace *ns;
  gfc_symbol *sym;

  switch (current_interface.type)
    {
    case INTERFACE_NAMELESS:
    case INTERFACE_ABSTRACT:
      return true;

    case INTERFACE_INTRINSIC_OP:
      for (ns = current_interface.ns; ns; ns = ns->parent)
	switch (current_interface.op)
	  {
	    case INTRINSIC_EQ:
	    case INTRINSIC_EQ_OS:
	      if (!gfc_check_new_interface (ns->op[INTRINSIC_EQ], new_sym, 
					    gfc_current_locus)
	          || !gfc_check_new_interface (ns->op[INTRINSIC_EQ_OS], 
					       new_sym, gfc_current_locus))
		return false;
	      break;

	    case INTRINSIC_NE:
	    case INTRINSIC_NE_OS:
	      if (!gfc_check_new_interface (ns->op[INTRINSIC_NE], new_sym, 
					    gfc_current_locus)
	          || !gfc_check_new_interface (ns->op[INTRINSIC_NE_OS], 
					       new_sym, gfc_current_locus))
		return false;
	      break;

	    case INTRINSIC_GT:
	    case INTRINSIC_GT_OS:
	      if (!gfc_check_new_interface (ns->op[INTRINSIC_GT], 
					    new_sym, gfc_current_locus)
	          || !gfc_check_new_interface (ns->op[INTRINSIC_GT_OS], 
					       new_sym, gfc_current_locus))
		return false;
	      break;

	    case INTRINSIC_GE:
	    case INTRINSIC_GE_OS:
	      if (!gfc_check_new_interface (ns->op[INTRINSIC_GE], 
					    new_sym, gfc_current_locus)
	          || !gfc_check_new_interface (ns->op[INTRINSIC_GE_OS], 
					       new_sym, gfc_current_locus))
		return false;
	      break;

	    case INTRINSIC_LT:
	    case INTRINSIC_LT_OS:
	      if (!gfc_check_new_interface (ns->op[INTRINSIC_LT], 
					    new_sym, gfc_current_locus)
	          || !gfc_check_new_interface (ns->op[INTRINSIC_LT_OS], 
					       new_sym, gfc_current_locus))
		return false;
	      break;

	    case INTRINSIC_LE:
	    case INTRINSIC_LE_OS:
	      if (!gfc_check_new_interface (ns->op[INTRINSIC_LE], 
					    new_sym, gfc_current_locus)
	          || !gfc_check_new_interface (ns->op[INTRINSIC_LE_OS], 
					       new_sym, gfc_current_locus))
		return false;
	      break;

	    default:
	      if (!gfc_check_new_interface (ns->op[current_interface.op], 
					    new_sym, gfc_current_locus))
		return false;
	  }

      head = &current_interface.ns->op[current_interface.op];
      break;

    case INTERFACE_GENERIC:
      for (ns = current_interface.ns; ns; ns = ns->parent)
	{
	  gfc_find_symbol (current_interface.sym->name, ns, 0, &sym);
	  if (sym == NULL)
	    continue;

	  if (!gfc_check_new_interface (sym->generic, 
					new_sym, gfc_current_locus))
	    return false;
	}

      head = &current_interface.sym->generic;
      break;

    case INTERFACE_USER_OP:
      if (!gfc_check_new_interface (current_interface.uop->op, 
				    new_sym, gfc_current_locus))
	return false;

      head = &current_interface.uop->op;
      break;

    default:
      gfc_internal_error ("gfc_add_interface(): Bad interface type");
    }

  intr = gfc_get_interface ();
  intr->sym = new_sym;
  intr->where = gfc_current_locus;

  intr->next = *head;
  *head = intr;

  return true;
}


gfc_interface *
gfc_current_interface_head (void)
{
  switch (current_interface.type)
    {
      case INTERFACE_INTRINSIC_OP:
	return current_interface.ns->op[current_interface.op];
	break;

      case INTERFACE_GENERIC:
	return current_interface.sym->generic;
	break;

      case INTERFACE_USER_OP:
	return current_interface.uop->op;
	break;

      default:
	gcc_unreachable ();
    }
}


void
gfc_set_current_interface_head (gfc_interface *i)
{
  switch (current_interface.type)
    {
      case INTERFACE_INTRINSIC_OP:
	current_interface.ns->op[current_interface.op] = i;
	break;

      case INTERFACE_GENERIC:
	current_interface.sym->generic = i;
	break;

      case INTERFACE_USER_OP:
	current_interface.uop->op = i;
	break;

      default:
	gcc_unreachable ();
    }
}


/* Gets rid of a formal argument list.  We do not free symbols.
   Symbols are freed when a namespace is freed.  */

void
gfc_free_formal_arglist (gfc_formal_arglist *p)
{
  gfc_formal_arglist *q;

  for (; p; p = q)
    {
      q = p->next;
      free (p);
    }
}


/* Check that it is ok for the type-bound procedure 'proc' to override the
   procedure 'old', cf. F08:4.5.7.3.  */

bool
gfc_check_typebound_override (gfc_symtree* proc, gfc_symtree* old)
{
  locus where;
  gfc_symbol *proc_target, *old_target;
  unsigned proc_pass_arg, old_pass_arg, argpos;
  gfc_formal_arglist *proc_formal, *old_formal;
  bool check_type;
  char err[200];

  /* This procedure should only be called for non-GENERIC proc.  */
  gcc_assert (!proc->n.tb->is_generic);

  /* If the overwritten procedure is GENERIC, this is an error.  */
  if (old->n.tb->is_generic)
    {
      gfc_error ("Can't overwrite GENERIC '%s' at %L",
		 old->name, &proc->n.tb->where);
      return false;
    }

  where = proc->n.tb->where;
  proc_target = proc->n.tb->u.specific->n.sym;
  old_target = old->n.tb->u.specific->n.sym;

  /* Check that overridden binding is not NON_OVERRIDABLE.  */
  if (old->n.tb->non_overridable)
    {
      gfc_error ("'%s' at %L overrides a procedure binding declared"
		 " NON_OVERRIDABLE", proc->name, &where);
      return false;
    }

  /* It's an error to override a non-DEFERRED procedure with a DEFERRED one.  */
  if (!old->n.tb->deferred && proc->n.tb->deferred)
    {
      gfc_error ("'%s' at %L must not be DEFERRED as it overrides a"
		 " non-DEFERRED binding", proc->name, &where);
      return false;
    }

  /* If the overridden binding is PURE, the overriding must be, too.  */
  if (old_target->attr.pure && !proc_target->attr.pure)
    {
      gfc_error ("'%s' at %L overrides a PURE procedure and must also be PURE",
		 proc->name, &where);
      return false;
    }

  /* If the overridden binding is ELEMENTAL, the overriding must be, too.  If it
     is not, the overriding must not be either.  */
  if (old_target->attr.elemental && !proc_target->attr.elemental)
    {
      gfc_error ("'%s' at %L overrides an ELEMENTAL procedure and must also be"
		 " ELEMENTAL", proc->name, &where);
      return false;
    }
  if (!old_target->attr.elemental && proc_target->attr.elemental)
    {
      gfc_error ("'%s' at %L overrides a non-ELEMENTAL procedure and must not"
		 " be ELEMENTAL, either", proc->name, &where);
      return false;
    }

  /* If the overridden binding is a SUBROUTINE, the overriding must also be a
     SUBROUTINE.  */
  if (old_target->attr.subroutine && !proc_target->attr.subroutine)
    {
      gfc_error ("'%s' at %L overrides a SUBROUTINE and must also be a"
		 " SUBROUTINE", proc->name, &where);
      return false;
    }

  /* If the overridden binding is a FUNCTION, the overriding must also be a
     FUNCTION and have the same characteristics.  */
  if (old_target->attr.function)
    {
      if (!proc_target->attr.function)
	{
	  gfc_error ("'%s' at %L overrides a FUNCTION and must also be a"
		     " FUNCTION", proc->name, &where);
	  return false;
	}

      if (!check_result_characteristics (proc_target, old_target, err, 
					 sizeof(err)))
	{
	  gfc_error ("Result mismatch for the overriding procedure "
		     "'%s' at %L: %s", proc->name, &where, err);
	  return false;
	}
    }

  /* If the overridden binding is PUBLIC, the overriding one must not be
     PRIVATE.  */
  if (old->n.tb->access == ACCESS_PUBLIC
      && proc->n.tb->access == ACCESS_PRIVATE)
    {
      gfc_error ("'%s' at %L overrides a PUBLIC procedure and must not be"
		 " PRIVATE", proc->name, &where);
      return false;
    }

  /* Compare the formal argument lists of both procedures.  This is also abused
     to find the position of the passed-object dummy arguments of both
     bindings as at least the overridden one might not yet be resolved and we
     need those positions in the check below.  */
  proc_pass_arg = old_pass_arg = 0;
  if (!proc->n.tb->nopass && !proc->n.tb->pass_arg)
    proc_pass_arg = 1;
  if (!old->n.tb->nopass && !old->n.tb->pass_arg)
    old_pass_arg = 1;
  argpos = 1;
  proc_formal = gfc_sym_get_dummy_args (proc_target);
  old_formal = gfc_sym_get_dummy_args (old_target);
  for ( ; proc_formal && old_formal;
       proc_formal = proc_formal->next, old_formal = old_formal->next)
    {
      if (proc->n.tb->pass_arg
	  && !strcmp (proc->n.tb->pass_arg, proc_formal->sym->name))
	proc_pass_arg = argpos;
      if (old->n.tb->pass_arg
	  && !strcmp (old->n.tb->pass_arg, old_formal->sym->name))
	old_pass_arg = argpos;

      /* Check that the names correspond.  */
      if (strcmp (proc_formal->sym->name, old_formal->sym->name))
	{
	  gfc_error ("Dummy argument '%s' of '%s' at %L should be named '%s' as"
		     " to match the corresponding argument of the overridden"
		     " procedure", proc_formal->sym->name, proc->name, &where,
		     old_formal->sym->name);
	  return false;
	}

      check_type = proc_pass_arg != argpos && old_pass_arg != argpos;
      if (!check_dummy_characteristics (proc_formal->sym, old_formal->sym, 
					check_type, err, sizeof(err)))
	{
	  gfc_error ("Argument mismatch for the overriding procedure "
		     "'%s' at %L: %s", proc->name, &where, err);
	  return false;
	}

      ++argpos;
    }
  if (proc_formal || old_formal)
    {
      gfc_error ("'%s' at %L must have the same number of formal arguments as"
		 " the overridden procedure", proc->name, &where);
      return false;
    }

  /* If the overridden binding is NOPASS, the overriding one must also be
     NOPASS.  */
  if (old->n.tb->nopass && !proc->n.tb->nopass)
    {
      gfc_error ("'%s' at %L overrides a NOPASS binding and must also be"
		 " NOPASS", proc->name, &where);
      return false;
    }

  /* If the overridden binding is PASS(x), the overriding one must also be
     PASS and the passed-object dummy arguments must correspond.  */
  if (!old->n.tb->nopass)
    {
      if (proc->n.tb->nopass)
	{
	  gfc_error ("'%s' at %L overrides a binding with PASS and must also be"
		     " PASS", proc->name, &where);
	  return false;
	}

      if (proc_pass_arg != old_pass_arg)
	{
	  gfc_error ("Passed-object dummy argument of '%s' at %L must be at"
		     " the same position as the passed-object dummy argument of"
		     " the overridden procedure", proc->name, &where);
	  return false;
	}
    }

  return true;
}<|MERGE_RESOLUTION|>--- conflicted
+++ resolved
@@ -1058,12 +1058,7 @@
     return s1 == s2 ? true : false;
 
   /* Check type and rank.  */
-<<<<<<< HEAD
-  if (type_must_agree &&
-      (!compare_type_rank (s1, s2) || !compare_type_rank (s2, s1)))
-=======
   if (type_must_agree)
->>>>>>> a7aa3838
     {
       if (!compare_type (s1, s2) || !compare_type (s2, s1))
 	{
@@ -1328,12 +1323,7 @@
 	  return false;
 	}
 
-<<<<<<< HEAD
-      if (s1->ts.u.cl && s1->ts.u.cl->length
-	  && s2->ts.u.cl && s2->ts.u.cl->length)
-=======
       if (r1->ts.u.cl->length && r2->ts.u.cl->length)
->>>>>>> a7aa3838
 	{
 	  int compval = gfc_dep_compare_expr (r1->ts.u.cl->length,
 					      r2->ts.u.cl->length);
@@ -1455,13 +1445,8 @@
       if (s1->attr.function && s2->attr.function)
 	{
 	  /* If both are functions, check result characteristics.  */
-<<<<<<< HEAD
-	  if (check_result_characteristics (s1, s2, errmsg, err_len) == FAILURE
-	      || check_result_characteristics (s2, s1, errmsg, err_len) == FAILURE)
-=======
 	  if (!check_result_characteristics (s1, s2, errmsg, err_len)
 	      || !check_result_characteristics (s2, s1, errmsg, err_len))
->>>>>>> a7aa3838
 	    return 0;
 	}
 
@@ -2029,7 +2014,7 @@
   if (formal->ts.type == BT_CLASS && formal->attr.class_ok
       && actual->expr_type != EXPR_NULL
       && ((CLASS_DATA (formal)->attr.class_pointer
-	   && formal->attr.intent != INTENT_IN)
+	   && !formal->attr.intent == INTENT_IN)
           || CLASS_DATA (formal)->attr.allocatable))
     {
       if (actual->ts.type != BT_CLASS)
