--- conflicted
+++ resolved
@@ -575,11 +575,7 @@
 /* Like match, but don't match anything if not -fopenmp.  */
 #define matcho(keyword, subr, st)				\
     do {							\
-<<<<<<< HEAD
-      if (!gfc_option.gfc_flag_openmp)				\
-=======
       if (!flag_openmp)						\
->>>>>>> d5ad84b3
 	;							\
       else if (match_word (keyword, subr, &old_locus)		\
 	       == MATCH_YES)					\
@@ -588,8 +584,6 @@
 	undo_new_statement ();				  	\
     } while (0);
 
-<<<<<<< HEAD
-=======
 static gfc_statement
 decode_oacc_directive (void)
 {
@@ -677,7 +671,6 @@
   return ST_NONE;
 }
 
->>>>>>> d5ad84b3
 static gfc_statement
 decode_omp_directive (void)
 {
@@ -864,15 +857,9 @@
      not -fopenmp and simd_matched is false, i.e. if a directive other
      than one marked with match has been seen.  */
 
-<<<<<<< HEAD
-  if (gfc_option.gfc_flag_openmp || simd_matched)
-    {
-      if (gfc_error_check () == 0)
-=======
   if (flag_openmp || simd_matched)
     {
       if (!gfc_error_check ())
->>>>>>> d5ad84b3
 	gfc_error_now ("Unclassifiable OpenMP directive at %C");
     }
 
@@ -1014,13 +1001,7 @@
 	  return decode_gcc_attribute ();
 
 	}
-<<<<<<< HEAD
-      else if (c == '$'
-	       && (gfc_option.gfc_flag_openmp
-		   || gfc_option.gfc_flag_openmp_simd))
-=======
       else if (c == '$')
->>>>>>> d5ad84b3
 	{
 	  /* Since both OpenMP and OpenACC directives starts with 
 	     !$ character sequence, we must check all flags combinations */
@@ -1149,13 +1130,7 @@
 
 	      return decode_gcc_attribute ();
 	    }
-<<<<<<< HEAD
-	  else if (c == '$'
-		   && (gfc_option.gfc_flag_openmp
-		       || gfc_option.gfc_flag_openmp_simd))
-=======
 	  else if (c == '$')
->>>>>>> d5ad84b3
 	    {
 	      if ((flag_openmp || flag_openmp_simd)
 		  && !flag_openacc)
@@ -1347,13 +1322,9 @@
   case ST_OMP_BARRIER: case ST_OMP_TASKWAIT: case ST_OMP_TASKYIELD: \
   case ST_OMP_CANCEL: case ST_OMP_CANCELLATION_POINT: \
   case ST_OMP_TARGET_UPDATE: case ST_ERROR_STOP: case ST_SYNC_ALL: \
-<<<<<<< HEAD
-  case ST_SYNC_IMAGES: case ST_SYNC_MEMORY: case ST_LOCK: case ST_UNLOCK
-=======
   case ST_SYNC_IMAGES: case ST_SYNC_MEMORY: case ST_LOCK: case ST_UNLOCK: \
   case ST_OACC_UPDATE: case ST_OACC_WAIT: case ST_OACC_CACHE: \
   case ST_OACC_ENTER_DATA: case ST_OACC_EXIT_DATA
->>>>>>> d5ad84b3
 
 /* Statements that mark other executable statements.  */
 
@@ -1378,13 +1349,9 @@
   case ST_OMP_TEAMS_DISTRIBUTE_PARALLEL_DO_SIMD: case ST_OMP_DISTRIBUTE: \
   case ST_OMP_DISTRIBUTE_SIMD: case ST_OMP_DISTRIBUTE_PARALLEL_DO: \
   case ST_OMP_DISTRIBUTE_PARALLEL_DO_SIMD: \
-<<<<<<< HEAD
-  case ST_CRITICAL
-=======
   case ST_CRITICAL: \
   case ST_OACC_PARALLEL_LOOP: case ST_OACC_PARALLEL: case ST_OACC_KERNELS: \
   case ST_OACC_DATA: case ST_OACC_HOST_DATA: case ST_OACC_LOOP: case ST_OACC_KERNELS_LOOP
->>>>>>> d5ad84b3
 
 /* Declaration statements */
 
@@ -1392,11 +1359,7 @@
   case ST_EQUIVALENCE: case ST_NAMELIST: case ST_STATEMENT_FUNCTION: \
   case ST_TYPE: case ST_INTERFACE: case ST_OMP_THREADPRIVATE: \
   case ST_PROCEDURE: case ST_OMP_DECLARE_SIMD: case ST_OMP_DECLARE_REDUCTION: \
-<<<<<<< HEAD
-  case ST_OMP_DECLARE_TARGET
-=======
   case ST_OMP_DECLARE_TARGET: case ST_OACC_ROUTINE
->>>>>>> d5ad84b3
 
 /* Block end statements.  Errors associated with interchanging these
    are detected in gfc_match_end().  */
