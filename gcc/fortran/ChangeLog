--- conflicted
+++ resolved
@@ -1,498 +1,4 @@
-<<<<<<< HEAD
-2014-12-19  Release Manager
-
-	* GCC 4.8.4 released.
-
-2014-11-28  Jakub Jelinek  <jakub@redhat.com>
-
-	Backported from mainline
-	2014-11-24  Jakub Jelinek  <jakub@redhat.com>
-
-	PR fortran/63938
-	* trans-openmp.c (gfc_trans_omp_atomic): Make sure lhsaddr is
-	simple enough for goa_lhs_expr_p.
-
-2014-10-10  Jakub Jelinek  <jakub@redhat.com>
-
-	PR fortran/59488
-	* trans-openmp.c (gfc_omp_predetermined_sharing): Return
-	OMP_CLAUSE_DEFAULT_SHARED for parameters or vtables.
-
-2014-09-03  Marek Polacek  <polacek@redhat.com>
-
-	Backport from trunk
-	PR fortran/62270
-	* interface.c (compare_parameter): Fix condition.
-
-2014-08-21  Thomas Koenig  <tkoenig@gcc.gnu.org>
-
-	Backport from trunk
-	PR fortran/62214
-	* gfortran.dg/array_assignment_5.f90:  New test.
-
-2014-08-10  Thomas Koenig  <tkoenig@gcc.gnu.org>
-
-	Backport from trunk
-	PR fortran/61999
-	* simplify.c (gfc_simplify_dot_product): Convert types of
-	vectors before calculating the result.
-
-2014-07-19  Paul Thomas  <pault@gcc.gnu.org>
-
-	Backport from trunk.
-	PR fortran/61780
-	* dependency.c (gfc_dep_resolver): Index the 'reverse' array so
-	that elements are skipped. This then correctly aligns 'reverse'
-	with the scalarizer loops.
-
-2014-07-08  Paul Thomas  <pault@gcc.gnu.org>
-
-	PR fortran/61459
-	PR fortran/58883
-	* trans-expr.c (fcncall_realloc_result): Use the natural type
-	for the address expression of 'res_desc'.
-
-2014-07-02  Jakub Jelinek  <jakub@redhat.com>
-	    Fritz Reese  <Reese-Fritz@zai.com>
-
-	* decl.c (variable_decl): Reject old style initialization
-	for derived type components.
-
-2014-06-15  Francois-Xavier Coudert  <fxcoudert@gcc.gnu.org>
-
-	Backport from trunk.
-	PR fortran/45187
-	* trans-decl.c (gfc_create_module_variable): Don't create
-	Cray-pointee decls twice.
-
-2014-05-26  Janne Blomqvist  <jb@gcc.gnu.org>
-
-	Backport from mainline
-	PR libfortran/61310
-	* intrinsics.texi (CTIME): Remove mention of locale-dependent
-	behavior.
-
-2014-05-22  Release Manager
-
-	* GCC 4.8.3 released.
-
-2014-04-11  Janne Blomqvist  <jb@gcc.gnu.org>
-
-	* intrinsic.texi (RANDOM_SEED): Improve example.
-
-2014-04-10  Jakub Jelinek  <jakub@redhat.com>
-
-	Backport from mainline
-	2014-03-22  Jakub Jelinek  <jakub@redhat.com>
-
-	PR debug/60603
-	* cpp.c (gfc_cpp_init): Restore cb_change_file call to
-	<built-in>.
-
-2014-03-29  Mikael Morin  <mikael@gcc.gnu.org>
-
-	PR fortran/60677
-	* trans-intrinsic.c (gfc_conv_intrinsic_ichar): Enlarge argument
-	list buffer.
-
-2014-03-28  Mikael Morin  <mikael@gcc.gnu.org>
-	    Tobias Burnus  <burnus@net-b.de>
-
-	PR fortran/60576
-	* trans-expr.c (gfc_conv_derived_to_class): Avoid
-	generation of out-of-bounds range expr.
-
-2014-03-28  Thomas Koenig  <tkoenig@gcc.gnu.org>
-
-	PR fortran/60522
-	* frontend-passes.c (cfe_code):  Do not walk subtrees
-	for WHERE.
-
-2014-03-20  Tobias Burnus  <burnus@net-b.de>
-
-	PR fortran/60543
-	PR fortran/60283
-	* gfortran.h (gfc_unset_implicit_pure): New prototype.
-	* resolve.c (gfc_unset_implicit_pure): New.
-	(resolve_structure_cons, resolve_function,
-	pure_subroutine, resolve_ordinary_assign): Use it.
-	* decl.c (match_old_style_init, gfc_match_data,
-	match_pointer_init, variable_decl): Ditto.
-	* expr.c (gfc_check_pointer_assign): Ditto.
-	* intrinsic.c (gfc_intrinsic_sub_interface): Ditto.
-	* io.c (match_vtag, gfc_match_open, gfc_match_close,
-	match_filepos, gfc_match_inquire, gfc_match_print,
-	gfc_match_wait, check_io_constraints): Ditto.
-	* match.c (gfc_match_critical, gfc_match_stopcode,
-	lock_unlock_statement, sync_statement, gfc_match_allocate,
-	gfc_match_deallocate): Ditto.
-	* parse.c (decode_omp_directive): Ditto.
-	* symbol.c (gfc_add_save): Ditto.
-
-2014-03-08  Janus Weil  <janus@gcc.gnu.org>
-
-	PR fortran/60450
-	* simplify.c (gfc_simplify_shape): Only clear shape if it was really
-	created successfully.
-
-2014-03-06  Jakub Jelinek  <jakub@redhat.com>
-
-	Backport from mainline
-	2014-02-11  Jakub Jelinek  <jakub@redhat.com>
-
-	PR fortran/52370
-	* trans-decl.c (gfc_build_dummy_array_decl): Set TREE_NO_WARNING
-	on decl if sym->attr.optional.
-
-2014-03-02  Mikael Morin  <mikael@gcc.gnu.org>
-
-	PR fortran/60341
-	* frontend-passes.c (optimize_comparison): Guard two union accesses
-	with the corresponding tag checks.
-
-2014-02-22  Mikael Morin  <mikael@gcc.gnu.org>
-
-	PR fortran/59599
-	* trans-intrinsic.c (gfc_conv_intrinsic_ichar): Calculate the
-	number of arguments.
-
-2014-02-19  Tobias Burnus  <burnus@net-b.de>
-
-	PR fortran/49397
-	* expr.c (gfc_check_pointer_assign): Add check for
-	F2008Cor2, C729.
-	* trans-decl.c (gfc_get_symbol_decl): Correctly generate
-	external decl in a corner case.
-
-2014-02-19  Janus Weil  <janus@gcc.gnu.org>
-
-	Backports from mainline:
-	2014-02-17  Janus Weil  <janus@gcc.gnu.org>
-
-	PR fortran/55907
-	* resolve.c (build_default_init_expr): Don't initialize character
-	variable if -fno-automatic is given.
-
-	2014-02-18  Janus Weil  <janus@gcc.gnu.org>
-
-	PR fortran/60231
-	* resolve.c (check_generic_tbp_ambiguity): Check for presence of dummy
-	arguments to prevent ICE.
-
-2014-02-09  Janus Weil  <janus@gcc.gnu.org>
-
-	Backport from mainline
-	2013-10-21  Tobias Burnus  <burnus@net-b.de>
-
-	PR fortran/58803
-	PR fortran/59395
-	* decl.c (match_ppc_decl): Prevent later double free.
-
-2014-02-08  Mikael Morin  <mikael@gcc.gnu.org>
-
-	PR fortran/57033
-	* primary.c (gfc_convert_to_structure_constructor): Avoid null pointer
-	dereference.
-
-2014-02-07  Paul Thomas  <pault@gcc.gnu.org>
-
-	PR fortran/59906
-	* trans-stmt.c (gfc_add_loop_ss_code): In the case of character
-	SS_REFERENCE, use gfc_conv_string_parameter to ensure that a
-	pointer to the string is stored.
-	* trans-expr.c (gfc_conv_expr_reference): Likewise, use
-	gfc_conv_string_parameter to ensure that a pointer to is passed
-	to the elemental function.
-
-2014-02-01  Paul Thomas  <pault@gcc.gnu.org>
-
-	PR fortran/59414
-	* trans-stmt.c (gfc_trans_allocate): Before the pointer
-	assignment to transfer the source _vptr to a class allocate
-	expression, the final class reference should be exposed. The
-	tail that includes the _data and array references is stored.
-	This reduced expression is transferred to 'lhs' and the _vptr
-	added. Then the tail is restored to the allocate expression.
-
-2014-01-26  Mikael Morin  <mikael@gcc.gnu.org>
-
-	PR fortran/58007
-	* module.c
-	(fp2, find_pointer2): Remove.
-	(mio_component_ref): Don't forcedfully set the containing derived type
-	symbol for loading.  Remove unused argument.
-	(mio_ref): Update caller
-	(skip_list): New argument nest_level.  Initialize level with the new
-	argument.
-	(read_module): Add forced pointer components association for derived
-	type symbols.
-
-2014-01-19  Paul Thomas  <pault@gcc.gnu.org>
-
-	Backport from mainline
-	2013-12-01  Paul Thomas  <pault@gcc.gnu.org>
-
-	PR fortran/58410
-	* trans-array.c (gfc_alloc_allocatable_for_assignment): Do not
-	use the array bounds of an unallocated array but set its size
-	to zero instead.
-
-2014-01-19  Paul Thomas  <pault@gcc.gnu.org>
-
-	Backport from mainline
-	2013-12-01  Paul Thomas  <pault@gcc.gnu.org>
-
-	PR fortran/34547
-	* resolve.c (resolve_transfer): EXPR_NULL is always in an
-	invalid context in a transfer statement.
-
-2014-01-11  Janus Weil  <janus@gcc.gnu.org>
-
-	Backport from mainline
-	2013-12-29  Janus Weil  <janus@gcc.gnu.org>
-
-	PR fortran/59612
-	PR fortran/57042
-	* dump-parse-tree.c (show_typespec): Check for charlen.
-	* invoke.texi: Fix documentation of -fdump-fortran-optimized and
-	-fdump-parse-tree.
-
-2014-01-04  Janus Weil  <janus@gcc.gnu.org>
-
-	Backport from mainline
-	2014-01-02  Janus Weil  <janus@gcc.gnu.org>
-
-	PR fortran/59654
-	* resolve.c (resolve_typebound_procedures): No need to create the vtab
-	here.
-
-2013-12-31  Janus Weil  <janus@gcc.gnu.org>
-
-	Backport from mainline
-	2013-12-30  Janus Weil  <janus@gcc.gnu.org>
-
-	PR fortran/58998
-	* resolve.c (resolve_symbol): Check that symbol is not only flavorless
-	but also untyped.
-
-2013-12-18  Janus Weil  <janus@gcc.gnu.org>
-
-	Backport from mainline
-	2013-12-15  Janus Weil  <janus@gcc.gnu.org>
-
-	PR fortran/59493
-	* class.c (gfc_find_intrinsic_vtab): Handle BT_CLASS.
-
-2013-11-30  Paul Thomas  <pault@gcc.gnu.org>
-
-	Backport from mainline
-	2013-11-04  Paul Thomas  <pault@gcc.gnu.org>
-
-	PR fortran/57445
-	* trans-expr.c (gfc_conv_class_to_class): Remove spurious
-	assert.
-
-2013-11-17  Janus Weil  <janus@gcc.gnu.org>
-
-	Backport from mainline
-	2013-11-07  Janus Weil  <janus@gcc.gnu.org>
-
-	PR fortran/58471
-	* primary.c (gfc_expr_attr): Check for result symbol.
-
-2013-11-16  Janus Weil  <janus@gcc.gnu.org>
-
-	Backport from mainline
-	2013-09-20  Janus Weil  <janus@gcc.gnu.org>
-
-	PR fortran/58099
-	* expr.c (gfc_check_pointer_assign): Remove second call to
-	'gfc_compare_interfaces' with swapped arguments.
-	* interface.c (gfc_compare_interfaces): Symmetrize the call to
-	'check_result_characteristics' by calling it with swapped arguments.
-
-2013-11-16  Paul Thomas  <pault@gcc.gnu.org>
-
-	PR fortran/58771
-	* trans-io.c (transfer_expr): If the backend_decl for a derived
-	type is missing, build it with gfc_typenode_for_spec.
-
-2013-11-05  Steven G. Kargl <kargl@gcc.gnu.org>
-
-	PR fortran/58989
-	* check.c (gfc_check_reshape): ensure that shape is a constant
-	expression.
-
-2013-11-02  Janus Weil  <janus@gcc.gnu.org>
-
-	Backport from mainline
-	2013-09-23  Janus Weil  <janus@gcc.gnu.org>
-
-	PR fortran/58355
-	* decl.c (check_extended_derived_type): Prevent segfault, modify error
-	message.
-
-2013-10-16  Release Manager
-
-	* GCC 4.8.2 released.
-
-2013-10-04  Tobias Burnus  <burnus@net-b.de>
-
-	Backport from mainline
-	2013-09-25  Tobias Burnus  <burnus@net-b.de>
-
-	PR fortran/57697
-	PR fortran/58469
-	* resolve.c (generate_component_assignments): Avoid double free
-	at runtime and freeing a still-being used expr.
-
-2013-08-24  Mikael Morin  <mikael@gcc.gnu.org>
-
-	PR fortran/57798
-	* trans-array.c (gfc_conv_ss_startstride, set_loop_bounds,
-	gfc_set_delta): Generate preliminary code before the outermost loop.
-
-2013-08-24  Mikael Morin  <mikael@gcc.gnu.org>
-
-	* trans-array.c (gfc_conv_section_startstride): Move &loop->pre access
-	to the callers.
-	(gfc_conv_ss_startstride, gfc_conv_expr_descriptor): Update callers.
-
-2013-08-24  Janus Weil  <janus@gcc.gnu.org>
-
-	Backport from trunk:
-	2013-08-22  Janus Weil  <janus@gcc.gnu.org>
-
-	PR fortran/58185
-	* match.c (copy_ts_from_selector_to_associate): Only build class
-	container for polymorphic selector. Some cleanup.
-
-2013-08-11  Janus Weil  <janus@gcc.gnu.org>
-
-	Backport from trunk:
-	2013-08-09  Janus Weil  <janus@gcc.gnu.org>
-
-	PR fortran/58058
-	* trans-intrinsic.c (gfc_conv_intrinsic_transfer): Free the temporary
-	string, if necessary.
-
-2013-07-28  Tobias Burnus  <burnus@net-b.de>
-
-	Backport from mainline
-	2013-05-28  Dominique d'Humieres  <dominiq@lps.ens.fr>
-
-	PR fortran/57435
-	* module.c (check_for_ambiguous): Avoid null pointer deref.
-
-2013-07-08  Tobias Burnus  <burnus@net-b.de>
-
-	PR fortran/57785
-	* simplify.c (compute_dot_product): Complex conjugate for
-	dot_product.
-	(gfc_simplify_dot_product, gfc_simplify_matmul): Update call.
-
-2013-06-11  Tobias Burnus  <burnus@net-b.de>
-
-	PR fortran/57508
-	* resolve.c (get_temp_from_expr): Don't copy function
-	result attributes to temporary.
-
-2013-06-04  Tobias Burnus  <burnus@net-b.de>
-
-	Backport from mainline
-	2013-05-22  Tobias Burnus  <burnus@net-b.de>
-
-	PR fortran/57364
-	* resolve.c (get_temp_from_expr): Commit created sym.
-
-2013-05-31  Janus Weil  <janus@gcc.gnu.org>
-	    Tobias Burnus  <burnus@net-b.de>
-
-	PR fortran/57217
-	* interface.c (check_dummy_characteristics): Symmetrize type check.
-
-2013-05-31  Release Manager
-
-	* GCC 4.8.1 released.
-
-2013-05-22  Janne Blomqvist  <jb@gcc.gnu.org>
-
-	* intrinsic.texi (RANDOM_SEED): Improve example.
-
-2013-05-07  Tobias Burnus  <burnus@net-b.de>
-
-	Backport from mainline
-	2013-05-02  Tobias Burnus  <burnus@net-b.de>
-
-	PR fortran/57142
-	* simplify.c (gfc_simplify_size): Renamed from
-	simplify_size; fix kind=8 handling.
-	(gfc_simplify_size): New function.
-	(gfc_simplify_shape): Add range check.
-	* resolve.c (resolve_function): Fix handling
-	for ISYM_SIZE.
-
-2013-04-26  Janus Weil  <janus@gcc.gnu.org>
-
-	Backports from trunk:
-
-	PR fortran/56814
-	* interface.c (check_result_characteristics): Get result from interface
-	if present.
-
-	PR fortran/56968
-	* expr.c (gfc_check_pointer_assign): Handle generic functions returning
-	procedure pointers.
-
-	PR fortran/53685
-	PR fortran/57022
-	* check.c (gfc_calculate_transfer_sizes): Fix for array-valued SOURCE
-	expressions.
-	* target-memory.h (gfc_element_size): New prototype.
-	* target-memory.c (size_array): Remove.
-	(gfc_element_size): New function.
-	(gfc_target_expr_size): Modified to always return the full size of the
-	expression.
-
-2013-04-22  Thomas Koenig  <tkoenig@gcc.gnu.org>
-	    Mikael Morin  <mikael@gcc.gnu.org>
-
-	PR fortran/56872
-	* frontend-passes.c (copy_walk_reduction_arg): Change argument type
-	to gfc_constructor.  If it has an iterator, wrap the copy of its
-	expression in an array constructor with that iterator.  Don't special
-	case function expressions.
-	(callback_reduction): Update caller.  Don't return early if there is
-	an iterator.
-
-2013-04-18  Mikael Morin  <mikael@gcc.gnu.org>
-
-	PR fortran/56816
-	* match.c (gfc_match_select_type): Add syntax error. Move namespace
-	allocation and cleanup...
-	* parse.c (decode_statement): ... here.
-
-2013-04-18  Tobias Burnus  <burnus@net-b.de>
-
-	PR fortran/56994
-	* invoke.texi (NEAREST): S argument is not optional.
-
-2013-04-08  Thomas Koenig  <tkoenig@gcc.gnu.org>
-
-	PR fortran/56782
-	Backport fron trunk.
-	* frontend-passes.c (callback_reduction):  Dont't do
-	any simplification if there is only a single element
-	which has an iterator.
-
-2013-03-22  Release Manager
-
-	* GCC 4.8.0 released.
-
-2013-03-15  Tobias Burnus  <burnus@net-b.de>
-=======
 2014-04-22  Release Manager
->>>>>>> a7aa3838
 
 	* GCC 4.9.0 released.
 
