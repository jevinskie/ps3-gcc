<<<<<<< HEAD
2014-10-30  Release Manager

	* GCC 4.9.2 released.

2014-10-10  Jakub Jelinek  <jakub@redhat.com>

	PR fortran/59488
	* trans-openmp.c (gfc_omp_predetermined_sharing): Return
	OMP_CLAUSE_DEFAULT_SHARED for parameters or vtables.

2014-09-03  Marek Polacek  <polacek@redhat.com>

	Backport from trunk
	PR fortran/62270
	* interface.c (compare_parameter): Fix condition.
	* trans-expr.c (gfc_conv_procedure_call): Likewise.

2014-08-29  Jeffrey Armstrong  <jeffrey.armstrong@approximatrix.com>

	Backport from trunk
	PR fortran/62215
	* module.c (gfc_dump_module): Unlink old module file before
	renaming new one.

2014-08-21  Thomas Koenig  <tkoenig@gcc.gnu.org>

	Backport from trunk
	PR fortran/62214
	* frontend-passes.c (optimize_binop_array_assignment):
	Do not try to optimize the array assignment for string
	concatenation.

2014-08-16  Thomas Koenig  <tkoenig@gcc.gnu.org>

	Backport from trunk
	PR fortran/62142
	* trans-expr.c (is_runtime_conformable):  Add NULL pointer checks.

2014-08-15  Thomas Koenig  <tkoenig@gcc.gnu.org>

	Backport from trunk
	PR fortran/62106
	* gfortran.h (symbol_attribute):  Add fe_temp flag.
	* frontend-passes.c (is_fe_temp):  New function.
	(create_var):  Don't add a temporary for an already
	created variable or for a constant.
	(combine_ARRAY_constructor):  Remove special handling
	for constants.

2014-08-15  Jakub Jelinek  <jakub@redhat.com>
	    Tobias Burnus  <burnus@net-b.de>

	PR fortran/62131
	* openmp.c (resolve_omp_atomic): Only complain if code->expr1's attr
	is allocatable, rather than whenever var->attr.allocatable.

2014-08-15  Jakub Jelinek  <jakub@redhat.com>

	PR fortran/62107
	* trans-openmp.c (gfc_omp_finish_clause): Handle scalar pointer
	or allocatable passed by reference.
	(gfc_trans_omp_clauses) <case OMP_LIST_MAP>: Likewise.

2014-08-14  Jakub Jelinek  <jakub@redhat.com>

	PR fortran/62076
	* openmp.c (gfc_match_omp_clauses): When failed to match
	operator name, defined op name or name, set buffer to
	empty string.  Don't call gfc_find_omp_udr if buffer is empty
	string.
	(gfc_match_omp_declare_reduction): Call gfc_undo_symbols ()
	before calling gfc_free_omp_udr.

2014-08-10  Thomas Koenig  <tkoenig@gcc.gnu.org>

	Backport from trunk
	PR fortran/61999
	* simplify.c (gfc_simplify_dot_product): Convert types of
	vectors before calculating the result.

2014-07-19  Paul Thomas  <pault@gcc.gnu.org>

	Backport from mainline
	PR fortran/61780
	* dependency.c (gfc_dep_resolver): Index the 'reverse' array so
	that elements are skipped. This then correctly aligns 'reverse'
	with the scalarizer loops.

2014-07-16  Release Manager

	* GCC 4.9.1 released.

2014-07-07  Paul Thomas  <pault@gcc.gnu.org>

	PR fortran/61459
	PR fortran/58883
	* trans-expr.c (fcncall_realloc_result): Use the natural type
	for the address expression of 'res_desc'.

2014-07-07  Dominique d'Humieres <dominiq@lps.ens.fr>
	    Mikael Morin <mikael@gcc.gnu.org>

	PR fortran/41936
	* trans-expr.c (gfc_conv_expr_reference): Deallocate array
	components.

2014-07-02  Jakub Jelinek  <jakub@redhat.com>
	    Fritz Reese  <Reese-Fritz@zai.com>

	* decl.c (variable_decl): Reject old style initialization
	for derived type components.

2014-06-30  Jakub Jelinek  <jakub@redhat.com>

	* module.c (MOD_VERSION): Revert back to 12.
	(MOD_VERSION_OMP4): Define.
	(module_omp4): New variable.
	(mio_symbol): Call mio_omp_declare_simd only if module_omp4.
	(read_module): Load omp udrs only if module_omp4.
	(write_module): Write omp udrs only if module_omp4.
	(find_omp_declare_simd): New function.
	(gfc_dump_module): Compute module_omp4.  Use MOD_VERSION_OMP4
	if module_omp4.
	(gfc_use_module): Handle MOD_VERSION_OMP4, set module_omp4.

	Backported from mainline
	2014-06-25  Jakub Jelinek  <jakub@redhat.com>

	* trans.h (gfc_omp_clause_linear_ctor): New prototype.
	* trans-openmp.c (gfc_omp_linear_clause_add_loop,
	gfc_omp_clause_linear_ctor): New functions.
	(gfc_trans_omp_clauses): Make sure OMP_CLAUSE_LINEAR_STEP has
	correct type.  Set OMP_CLAUSE_LINEAR_ARRAY flag if needed.
	* f95-lang.c (LANG_HOOKS_OMP_CLAUSE_LINEAR_CTOR): Redefine.

	2014-06-24  Jakub Jelinek  <jakub@redhat.com>

	* dump-parse-tree.c (show_omp_namelist): Use n->udr->udr instead
	of n->udr.
	* f95-lang.c (gfc_init_builtin_functions): Initialize
	BUILT_IN_ASSUME_ALIGNED.
	* gfortran.h (gfc_omp_namelist): Change udr field type to
	struct gfc_omp_namelist_udr.
	(gfc_omp_namelist_udr): New type.
	(gfc_get_omp_namelist_udr): Define.
	(gfc_resolve_code): New prototype.
	* match.c (gfc_free_omp_namelist): Free name->udr.
	* module.c (intrinsics): Add INTRINSIC_USER.
	(fix_mio_expr): Likewise.
	(mio_expr): Handle INSTRINSIC_USER and non-resolved EXPR_FUNCTION.
	* openmp.c (gfc_match_omp_clauses): Adjust initialization of n->udr.
	(gfc_match_omp_declare_reduction): Treat len=: the same as len=*.
	Set attr.flavor on omp_{out,in,priv,orig} artificial variables.
	(struct resolve_omp_udr_callback_data): New type.
	(resolve_omp_udr_callback, resolve_omp_udr_callback2,
	resolve_omp_udr_clause): New functions.
	(resolve_omp_clauses): Adjust for n->udr changes, resolve UDR clauses
	here.
	(omp_udr_callback): Don't check for implicitly declared functions
	here.
	(gfc_resolve_omp_udr): Don't call gfc_resolve.  Don't check for
	implicitly declared subroutines here.
	* resolve.c (resolve_function): If value.function.isym is non-NULL,
	consider it already resolved.
	(resolve_code): Renamed to ...
	(gfc_resolve_code): ... this.  No longer static.
	(gfc_resolve_blocks, generate_component_assignments, resolve_codes):
	Adjust callers.
	* trans-openmp.c (gfc_omp_privatize_by_reference): Don't privatize
	by reference type (C_PTR) variables.
	(gfc_omp_finish_clause): Make sure OMP_CLAUSE_SIZE is non-NULL.
	(gfc_trans_omp_udr_expr): Remove.
	(gfc_trans_omp_array_reduction_or_udr): Adjust for n->udr changes.
	Don't call gfc_trans_omp_udr_expr, even for sym->attr.dimension
	expand it as assignment or subroutine call.  Don't initialize
	value.function.isym.

	2014-06-18  Tobias Burnus  <burnus@net-b.de>

	* gfortran.texi (OpenMP): Update refs to OpenMP 4.0.
	* intrinsic.texi (OpenMP Modules): Ditto.

	2014-06-18  Jakub Jelinek  <jakub@redhat.com>

	* cpp.c (cpp_define_builtins): Change _OPENMP macro to
	201307.
	* dump-parse-tree.c (show_omp_namelist): Add list_type
	argument.  Adjust for rop being u.reduction_op now,
	handle depend_op or map_op.
	(show_omp_node): Adjust callers.  Print some new
	OpenMP 4.0 clauses, adjust for OMP_LIST_DEPEND_{IN,OUT}
	becoming a single OMP_LIST_DEPEND.
	* f95-lang.c (gfc_handle_omp_declare_target_attribute): New
	function.
	(gfc_attribute_table): New variable.
	(LANG_HOOKS_OMP_FINISH_CLAUSE, LANG_HOOKS_ATTRIBUTE_TABLE): Redefine.
	* frontend-passes.c (gfc_code_walker): Handle new OpenMP target
	EXEC_OMP_* codes and new clauses.
	* gfortran.h (gfc_statement): Add ST_OMP_TARGET, ST_OMP_END_TARGET,
	ST_OMP_TARGET_DATA, ST_OMP_END_TARGET_DATA, ST_OMP_TARGET_UPDATE,
	ST_OMP_DECLARE_TARGET, ST_OMP_TEAMS, ST_OMP_END_TEAMS,
	ST_OMP_DISTRIBUTE, ST_OMP_END_DISTRIBUTE, ST_OMP_DISTRIBUTE_SIMD,
	ST_OMP_END_DISTRIBUTE_SIMD, ST_OMP_DISTRIBUTE_PARALLEL_DO,
	ST_OMP_END_DISTRIBUTE_PARALLEL_DO, ST_OMP_DISTRIBUTE_PARALLEL_DO_SIMD,
	ST_OMP_END_DISTRIBUTE_PARALLEL_DO_SIMD, ST_OMP_TARGET_TEAMS,
	ST_OMP_END_TARGET_TEAMS, ST_OMP_TEAMS_DISTRIBUTE,
	ST_OMP_END_TEAMS_DISTRIBUTE, ST_OMP_TEAMS_DISTRIBUTE_SIMD,
	ST_OMP_END_TEAMS_DISTRIBUTE_SIMD, ST_OMP_TARGET_TEAMS_DISTRIBUTE,
	ST_OMP_END_TARGET_TEAMS_DISTRIBUTE,
	ST_OMP_TARGET_TEAMS_DISTRIBUTE_SIMD,
	ST_OMP_END_TARGET_TEAMS_DISTRIBUTE_SIMD,
	ST_OMP_TEAMS_DISTRIBUTE_PARALLEL_DO,
	ST_OMP_END_TEAMS_DISTRIBUTE_PARALLEL_DO,
	ST_OMP_TARGET_TEAMS_DISTRIBUTE_PARALLEL_DO,
	ST_OMP_END_TARGET_TEAMS_DISTRIBUTE_PARALLEL_DO,
	ST_OMP_TEAMS_DISTRIBUTE_PARALLEL_DO_SIMD,
	ST_OMP_END_TEAMS_DISTRIBUTE_PARALLEL_DO_SIMD,
	ST_OMP_TARGET_TEAMS_DISTRIBUTE_PARALLEL_DO_SIMD and
	ST_OMP_END_TARGET_TEAMS_DISTRIBUTE_PARALLEL_DO_SIMD.
	(symbol_attribute): Add omp_declare_target field.
	(gfc_omp_depend_op, gfc_omp_map_op): New enums.
	(gfc_omp_namelist): Replace rop field with union
	containing reduction_op, depend_op and map_op.
	(OMP_LIST_DEPEND_IN, OMP_LIST_DEPEND_OUT): Remove.
	(OMP_LIST_DEPEND, OMP_LIST_MAP, OMP_LIST_TO, OMP_LIST_FROM): New.
	(gfc_omp_clauses): Add num_teams, device, thread_limit,
	dist_sched_kind, dist_chunk_size fields.
	(gfc_common_head): Add omp_declare_target field.
	(gfc_exec_op): Add EXEC_OMP_TARGET, EXEC_OMP_TARGET_DATA,
	EXEC_OMP_TEAMS, EXEC_OMP_DISTRIBUTE, EXEC_OMP_DISTRIBUTE_SIMD,
	EXEC_OMP_DISTRIBUTE_PARALLEL_DO, EXEC_OMP_DISTRIBUTE_PARALLEL_DO_SIMD,
	EXEC_OMP_TARGET_TEAMS, EXEC_OMP_TEAMS_DISTRIBUTE,
	EXEC_OMP_TEAMS_DISTRIBUTE_SIMD, EXEC_OMP_TARGET_TEAMS_DISTRIBUTE,
	EXEC_OMP_TARGET_TEAMS_DISTRIBUTE_SIMD,
	EXEC_OMP_TEAMS_DISTRIBUTE_PARALLEL_DO,
	EXEC_OMP_TARGET_TEAMS_DISTRIBUTE_PARALLEL_DO,
	EXEC_OMP_TEAMS_DISTRIBUTE_PARALLEL_DO_SIMD,
	EXEC_OMP_TARGET_TEAMS_DISTRIBUTE_PARALLEL_DO_SIMD and
	EXEC_OMP_TARGET_UPDATE.
	(gfc_add_omp_declare_target): New prototype.
	* match.h (gfc_match_omp_declare_target, gfc_match_omp_distribute,
	gfc_match_omp_distribute_parallel_do,
	gfc_match_omp_distribute_parallel_do_simd,
	gfc_match_omp_distribute_simd, gfc_match_omp_target,
	gfc_match_omp_target_data, gfc_match_omp_target_teams,
	gfc_match_omp_target_teams_distribute,
	gfc_match_omp_target_teams_distribute_parallel_do,
	gfc_match_omp_target_teams_distribute_parallel_do_simd,
	gfc_match_omp_target_teams_distribute_simd,
	gfc_match_omp_target_update, gfc_match_omp_teams,
	gfc_match_omp_teams_distribute,
	gfc_match_omp_teams_distribute_parallel_do,
	gfc_match_omp_teams_distribute_parallel_do_simd,
	gfc_match_omp_teams_distribute_simd): New prototypes.
	* module.c (ab_attribute): Add AB_OMP_DECLARE_TARGET.
	(attr_bits): Likewise.
	(mio_symbol_attribute): Handle omp_declare_target attribute.
	(gfc_free_omp_clauses): Free num_teams, device, thread_limit
	and dist_chunk_size expressions.
	(OMP_CLAUSE_PRIVATE, OMP_CLAUSE_FIRSTPRIVATE, OMP_CLAUSE_LASTPRIVATE,
	OMP_CLAUSE_COPYPRIVATE, OMP_CLAUSE_SHARED, OMP_CLAUSE_COPYIN,
	OMP_CLAUSE_REDUCTION, OMP_CLAUSE_IF, OMP_CLAUSE_NUM_THREADS,
	OMP_CLAUSE_SCHEDULE, OMP_CLAUSE_DEFAULT, OMP_CLAUSE_ORDERED,
	OMP_CLAUSE_COLLAPSE, OMP_CLAUSE_UNTIED, OMP_CLAUSE_FINAL,
	OMP_CLAUSE_MERGEABLE, OMP_CLAUSE_ALIGNED, OMP_CLAUSE_DEPEND,
	OMP_CLAUSE_INBRANCH, OMP_CLAUSE_LINEAR, OMP_CLAUSE_NOTINBRANCH,
	OMP_CLAUSE_PROC_BIND, OMP_CLAUSE_SAFELEN, OMP_CLAUSE_SIMDLEN,
	OMP_CLAUSE_UNIFORM): Use 1U instead of 1.
	(OMP_CLAUSE_DEVICE, OMP_CLAUSE_MAP, OMP_CLAUSE_TO, OMP_CLAUSE_FROM,
	OMP_CLAUSE_NUM_TEAMS, OMP_CLAUSE_THREAD_LIMIT,
	OMP_CLAUSE_DIST_SCHEDULE): Define.
	(gfc_match_omp_clauses): Change mask parameter to unsigned int.
	Adjust for rop becoming u.reduction_op.  Disallow inbranch with
	notinbranch.  For depend clause, always create OMP_LIST_DEPEND
	and fill in u.depend_op.  Handle num_teams, device, map,
	to, from, thread_limit and dist_schedule clauses.
	(OMP_DECLARE_SIMD_CLAUSES): Or in OMP_CLAUSE_INBRANCH and
	OMP_CLAUSE_NOTINBRANCH.
	(OMP_TARGET_CLAUSES, OMP_TARGET_DATA_CLAUSES,
	OMP_TARGET_UPDATE_CLAUSES, OMP_TEAMS_CLAUSES,
	OMP_DISTRIBUTE_CLAUSES): Define.
	(match_omp): New function.
	(gfc_match_omp_do, gfc_match_omp_do_simd, gfc_match_omp_parallel,
	gfc_match_omp_parallel_do, gfc_match_omp_parallel_do_simd,
	gfc_match_omp_parallel_sections, gfc_match_omp_parallel_workshare,
	gfc_match_omp_sections, gfc_match_omp_simd, gfc_match_omp_single,
	gfc_match_omp_task): Rewritten using match_omp.
	(gfc_match_omp_threadprivate, gfc_match_omp_declare_reduction):
	Diagnose if the directives are followed by unexpected junk.
	(gfc_match_omp_distribute, gfc_match_omp_distribute_parallel_do,
	gfc_match_omp_distribute_parallel_do_simd,
	gfc_match_omp_distrbute_simd, gfc_match_omp_declare_target,
	gfc_match_omp_target, gfc_match_omp_target_data,
	gfc_match_omp_target_teams, gfc_match_omp_target_teams_distribute,
	gfc_match_omp_target_teams_distribute_parallel_do,
	gfc_match_omp_target_teams_distribute_parallel_do_simd,
	gfc_match_omp_target_teams_distrbute_simd, gfc_match_omp_target_update,
	gfc_match_omp_teams, gfc_match_omp_teams_distribute,
	gfc_match_omp_teams_distribute_parallel_do,
	gfc_match_omp_teams_distribute_parallel_do_simd,
	gfc_match_omp_teams_distrbute_simd): New functions.
	* openmp.c (resolve_omp_clauses): Adjust for
	OMP_LIST_DEPEND_{IN,OUT} being changed to OMP_LIST_DEPEND.  Handle
	OMP_LIST_MAP, OMP_LIST_FROM, OMP_LIST_TO, num_teams, device,
	dist_chunk_size and thread_limit.
	(gfc_resolve_omp_parallel_blocks): Only put sharing clauses into
	ctx.sharing_clauses.  Call gfc_resolve_omp_do_blocks for various
	new EXEC_OMP_* codes.
	(resolve_omp_do): Handle various new EXEC_OMP_* codes.
	(gfc_resolve_omp_directive): Likewise.
	(gfc_resolve_omp_declare_simd): Add missing space to diagnostics.
	* parse.c (decode_omp_directive): Handle parsing of OpenMP 4.0
	offloading related directives.
	(case_executable): Add ST_OMP_TARGET_UPDATE.
	(case_exec_markers): Add ST_OMP_TARGET*, ST_OMP_TEAMS*,
	ST_OMP_DISTRIBUTE*.
	(case_decl): Add ST_OMP_DECLARE_TARGET.
	(gfc_ascii_statement): Handle new ST_OMP_* codes.
	(parse_omp_do): Handle various new ST_OMP_* codes.
	(parse_executable): Likewise.
	* resolve.c (gfc_resolve_blocks): Handle various new EXEC_OMP_*
	codes.
	(resolve_code): Likewise.
	(resolve_symbol): Change that !$OMP DECLARE TARGET variables
	are saved.
	* st.c (gfc_free_statement): Handle various new EXEC_OMP_* codes.
	* symbol.c (check_conflict): Check omp_declare_target conflicts.
	(gfc_add_omp_declare_target): New function.
	(gfc_copy_attr): Copy omp_declare_target.
	* trans.c (trans_code): Handle various new EXEC_OMP_* codes.
	* trans-common.c (build_common_decl): Add "omp declare target"
	attribute if needed.
	* trans-decl.c (add_attributes_to_decl): Likewise.
	* trans.h (gfc_omp_finish_clause): New prototype.
	* trans-openmp.c (gfc_omp_finish_clause): New function.
	(gfc_trans_omp_reduction_list): Adjust for rop being renamed
	to u.reduction_op.
	(gfc_trans_omp_clauses): Adjust for OMP_LIST_DEPEND_{IN,OUT}
	change to OMP_LIST_DEPEND and fix up depend handling.
	Handle OMP_LIST_MAP, OMP_LIST_TO, OMP_LIST_FROM, num_teams,
	thread_limit, device, dist_chunk_size and dist_sched_kind.
	(gfc_trans_omp_do): Handle EXEC_OMP_DISTRIBUTE.
	(GFC_OMP_SPLIT_DISTRIBUTE, GFC_OMP_SPLIT_TEAMS,
	GFC_OMP_SPLIT_TARGET, GFC_OMP_SPLIT_NUM, GFC_OMP_MASK_DISTRIBUTE,
	GFC_OMP_MASK_TEAMS, GFC_OMP_MASK_TARGET, GFC_OMP_MASK_NUM): New.
	(gfc_split_omp_clauses): Handle splitting of clauses for new
	EXEC_OMP_* codes.
	(gfc_trans_omp_do_simd): Add pblock argument, adjust for being
	callable for combined constructs.
	(gfc_trans_omp_parallel_do, gfc_trans_omp_parallel_do_simd): Likewise.
	(gfc_trans_omp_distribute, gfc_trans_omp_teams,
	gfc_trans_omp_target, gfc_trans_omp_target_data,
	gfc_trans_omp_target_update): New functions.
	(gfc_trans_omp_directive): Adjust gfc_trans_omp_* callers, handle
	new EXEC_OMP_* codes.

	2014-06-10  Jakub Jelinek  <jakub@redhat.com>

	PR fortran/60928
	* f95-lang.c (gfc_init_builtin_functions): Handle -fopenmp-simd
	like -fopenmp.
	* openmp.c (resolve_omp_clauses): Remove allocatable components
	diagnostics.  Add associate-name and intent(in) pointer
	diagnostics for various clauses, diagnose procedure pointers in
	reduction clause.
	* parse.c (match_word_omp_simd): New function.
	(matchs, matcho): New macros.
	(decode_omp_directive): Change match macros to either matchs
	or matcho.  Handle -fopenmp-simd.
	(next_free, next_fixed): Handle -fopenmp-simd like -fopenmp.
	* scanner.c (skip_free_comments, skip_fixed_comments, include_line):
	Likewise.
	* trans-array.c (get_full_array_size): Rename to...
	(gfc_full_array_size): ... this.  No longer static.
	(duplicate_allocatable): Adjust caller.  Add NO_MEMCPY argument
	and handle it.
	(gfc_duplicate_allocatable, gfc_copy_allocatable_data): Adjust
	duplicate_allocatable callers.
	(gfc_duplicate_allocatable_nocopy): New function.
	(structure_alloc_comps): Adjust g*_full_array_size and
	duplicate_allocatable caller.
	* trans-array.h (gfc_full_array_size,
	gfc_duplicate_allocatable_nocopy): New prototypes.
	* trans-common.c (create_common): Call gfc_finish_decl_attrs.
	* trans-decl.c (gfc_finish_decl_attrs): New function.
	(gfc_finish_var_decl, create_function_arglist,
	gfc_get_fake_result_decl): Call it.
	(gfc_allocate_lang_decl): If DECL_LANG_SPECIFIC is already allocated,
	don't allocate it again.
	(gfc_get_symbol_decl): Set GFC_DECL_ASSOCIATE_VAR_P on
	associate-names.
	* trans.h (gfc_finish_decl_attrs): New prototype.
	(struct lang_decl): Add scalar_allocatable and scalar_pointer
	bitfields.
	(GFC_DECL_SCALAR_ALLOCATABLE, GFC_DECL_SCALAR_POINTER,
	GFC_DECL_GET_SCALAR_ALLOCATABLE, GFC_DECL_GET_SCALAR_POINTER,
	GFC_DECL_ASSOCIATE_VAR_P): Define.
	(GFC_POINTER_TYPE_P): Remove.
	* trans-openmp.c (gfc_omp_privatize_by_reference): Don't check
	GFC_POINTER_TYPE_P, instead test GFC_DECL_GET_SCALAR_ALLOCATABLE,
	GFC_DECL_GET_SCALAR_POINTER or GFC_DECL_CRAY_POINTEE on decl.
	(gfc_omp_predetermined_sharing): Associate-names are predetermined.
	(enum walk_alloc_comps): New.
	(gfc_has_alloc_comps, gfc_omp_unshare_expr_r, gfc_omp_unshare_expr,
	gfc_walk_alloc_comps): New functions.
	(gfc_omp_private_outer_ref): Return true for scalar allocatables or
	decls with allocatable components.
	(gfc_omp_clause_default_ctor, gfc_omp_clause_copy_ctor,
	gfc_omp_clause_assign_op, gfc_omp_clause_dtor): Fix up handling of
	allocatables, handle also OMP_CLAUSE_REDUCTION, handle scalar
	allocatables and decls with allocatable components.
	(gfc_trans_omp_array_reduction_or_udr): Don't handle allocatable
	arrays here.
	(gfc_trans_omp_reduction_list): Call
	gfc_trans_omp_array_reduction_or_udr even for allocatable scalars.
	(gfc_trans_omp_do_simd): If -fno-openmp, just expand it as OMP_SIMD.
	(gfc_trans_omp_parallel_do_simd): Likewise.
	* trans-types.c (gfc_sym_type): Don't set GFC_POINTER_TYPE_P.
	(gfc_get_derived_type): Call gfc_finish_decl_attrs.

	2014-06-06  Jakub Jelinek  <jakub@redhat.com>

	* dump-parse-tree.c (show_omp_namelist): Dump reduction
	id in each list item.
	(show_omp_node): Only handle OMP_LIST_REDUCTION, not
	OMP_LIST_REDUCTION_FIRST .. OMP_LIST_REDUCTION_LAST.  Don't
	dump reduction id here.
	* frontend-passes.c (dummy_code_callback): Renamed to...
	(gfc_dummy_code_callback): ... this.  No longer static.
	(optimize_reduction): Use gfc_dummy_code_callback instead of
	dummy_code_callback.
	* gfortran.h (gfc_statement): Add ST_OMP_DECLARE_REDUCTION.
	(symbol_attribute): Add omp_udr_artificial_var bitfield.
	(gfc_omp_reduction_op): New enum.
	(gfc_omp_namelist): Add rop and udr fields.
	(OMP_LIST_PLUS, OMP_LIST_REDUCTION_FIRST, OMP_LIST_MULT,
	OMP_LIST_SUB, OMP_LIST_AND, OMP_LIST_OR, OMP_LIST_EQV,
	OMP_LIST_NEQV, OMP_LIST_MAX, OMP_LIST_MIN, OMP_LIST_IAND,
	OMP_LIST_IOR, OMP_LIST_IEOR, OMP_LIST_REDUCTION_LAST): Removed.
	(OMP_LIST_REDUCTION): New.
	(gfc_omp_udr): New type.
	(gfc_get_omp_udr): Define.
	(gfc_symtree): Add n.omp_udr field.
	(gfc_namespace): Add omp_udr_root field, add omp_udr_ns bitfield.
	(gfc_free_omp_udr, gfc_omp_udr_find, gfc_resolve_omp_udrs,
	gfc_dummy_code_callback): New prototypes.
	* match.h (gfc_match_omp_declare_reduction): New prototype.
	* module.c (MOD_VERSION): Increase to 13.
	(omp_declare_reduction_stmt): New array.
	(mio_omp_udr_expr, write_omp_udr, write_omp_udrs, load_omp_udrs):
	New functions.
	(read_module): Read OpenMP user defined reductions.
	(write_module): Write OpenMP user defined reductions.
	* openmp.c: Include arith.h.
	(gfc_free_omp_udr, gfc_find_omp_udr): New functions.
	(gfc_match_omp_clauses): Handle user defined reductions.
	Store reduction kind into gfc_omp_namelist instead of using
	several OMP_LIST_* entries.
	(match_udr_expr, gfc_omp_udr_predef, gfc_omp_udr_find,
	gfc_match_omp_declare_reduction): New functions.
	(resolve_omp_clauses): Adjust for reduction clauses being only
	in OMP_LIST_REDUCTION list.  Diagnose missing UDRs.
	(struct omp_udr_callback_data): New type.
	(omp_udr_callback, gfc_resolve_omp_udr, gfc_resolve_omp_udrs): New
	functions.
	* parse.c (decode_omp_directive): Handle !$omp declare reduction.
	(case_decl): Add ST_OMP_DECLARE_REDUCTION.
	(gfc_ascii_statement): Print ST_OMP_DECLARE_REDUCTION.
	* resolve.c (resolve_fl_variable): Allow len=: or len=* on
	sym->attr.omp_udr_artificial_var symbols.
	(resolve_types): Call gfc_resolve_omp_udrs.
	* symbol.c (gfc_get_uop): If gfc_current_ns->omp_udr_ns,
	use parent ns instead of gfc_current_ns.
	(gfc_get_sym_tree): Don't insert symbols into
	namespaces with omp_udr_ns set.
	(free_omp_udr_tree): New function.
	(gfc_free_namespace): Call it.
	* trans-openmp.c (struct omp_udr_find_orig_data): New type.
	(omp_udr_find_orig, gfc_trans_omp_udr_expr): New functions.
	(gfc_trans_omp_array_reduction): Renamed to...
	(gfc_trans_omp_array_reduction_or_udr): ... this.  Remove SYM
	argument, instead pass gfc_omp_namelist pointer N.  Handle
	user defined reductions.
	(gfc_trans_omp_reduction_list): Remove REDUCTION_CODE argument.
	Handle user defined reductions and reduction ops in gfc_omp_namelist.
	(gfc_trans_omp_clauses): Adjust for just a single OMP_LIST_REDUCTION
	list.
	(gfc_split_omp_clauses): Likewise.

	2014-05-12  Tobias Burnus  <burnus@net-b.de>

	PR fortran/60127
	* openmp.c (resolve_omp_do): Reject do concurrent loops.

	2014-05-11  Jakub Jelinek  <jakub@redhat.com>

	* gfortran.h (gfc_statement): Add ST_OMP_CANCEL,
	ST_OMP_CANCELLATION_POINT, ST_OMP_TASKGROUP, ST_OMP_END_TASKGROUP,
	ST_OMP_SIMD, ST_OMP_END_SIMD, ST_OMP_DO_SIMD, ST_OMP_END_DO_SIMD,
	ST_OMP_PARALLEL_DO_SIMD, ST_OMP_END_PARALLEL_DO_SIMD and
	ST_OMP_DECLARE_SIMD.
	(gfc_omp_namelist): New typedef.
	(gfc_get_omp_namelist): Define.
	(OMP_LIST_UNIFORM, OMP_LIST_ALIGNED, OMP_LIST_LINEAR,
	OMP_LIST_DEPEND_IN, OMP_LIST_DEPEND_OUT): New clause list kinds.
	(gfc_omp_proc_bind_kind, gfc_omp_cancel_kind): New enums.
	(gfc_omp_clauses): Change type of lists to gfc_omp_namelist *.
	Add inbranch, notinbranch, cancel, proc_bind, safelen_expr and
	simdlen_expr fields.
	(gfc_omp_declare_simd): New typedef.
	(gfc_get_omp_declare_simd): Define.
	(gfc_namespace): Add omp_declare_simd field.
	(gfc_exec_op): Add EXEC_OMP_CANCEL, EXEC_OMP_CANCELLATION_POINT,
	EXEC_OMP_TASKGROUP, EXEC_OMP_SIMD, EXEC_OMP_DO_SIMD and
	EXEC_OMP_PARALLEL_DO_SIMD.
	(gfc_omp_atomic_op): Add GFC_OMP_ATOMIC_MASK, GFC_OMP_ATOMIC_SEQ_CST
	and GFC_OMP_ATOMIC_SWAP.
	(gfc_code): Change type of omp_namelist field to gfc_omp_namelist *.
	(gfc_free_omp_namelist, gfc_free_omp_declare_simd,
	gfc_free_omp_declare_simd_list, gfc_resolve_omp_declare_simd): New
	prototypes.
	* trans-stmt.h (gfc_trans_omp_declare_simd): New prototype.
	* symbol.c (gfc_free_namespace): Call gfc_free_omp_declare_simd.
	* openmp.c (gfc_free_omp_clauses): Free safelen_expr and
	simdlen_expr.  Use gfc_free_omp_namelist instead of
	gfc_free_namelist.
	(gfc_free_omp_declare_simd, gfc_free_omp_declare_simd_list): New
	functions.
	(gfc_match_omp_variable_list): Add end_colon, headp and
	allow_sections arguments.  Handle parsing of array sections.
	Use *omp_namelist* instead of *namelist* data structure and
	functions/macros.  Allow termination at : character.
	(OMP_CLAUSE_ALIGNED, OMP_CLAUSE_DEPEND, OMP_CLAUSE_INBRANCH,
	OMP_CLAUSE_LINEAR, OMP_CLAUSE_NOTINBRANCH, OMP_CLAUSE_PROC_BIND,
	OMP_CLAUSE_SAFELEN, OMP_CLAUSE_SIMDLEN, OMP_CLAUSE_UNIFORM): Define.
	(gfc_match_omp_clauses): Change first and needs_space variables
	into arguments with default values.  Parse inbranch, notinbranch,
	proc_bind, safelen, simdlen, uniform, linear, aligned and
	depend clauses.
	(OMP_PARALLEL_CLAUSES): Add OMP_CLAUSE_PROC_BIND.
	(OMP_DECLARE_SIMD_CLAUSES, OMP_SIMD_CLAUSES): Define.
	(OMP_TASK_CLAUSES): Add OMP_CLAUSE_DEPEND.
	(gfc_match_omp_do_simd): New function.
	(gfc_match_omp_flush): Use *omp_namelist* instead of *namelist*
	data structure and functions/macros.
	(gfc_match_omp_simd, gfc_match_omp_declare_simd,
	gfc_match_omp_parallel_do_simd): New functions.
	(gfc_match_omp_atomic): Handle seq_cst clause.  Handle atomic swap.
	(gfc_match_omp_taskgroup, gfc_match_omp_cancel_kind,
	gfc_match_omp_cancel, gfc_match_omp_cancellation_point): New
	functions.
	(resolve_omp_clauses): Add where, omp_clauses and ns arguments.
	Use *omp_namelist* instead of *namelist* data structure and
	functions/macros.  Resolve uniform, aligned, linear, depend,
	safelen and simdlen clauses.
	(resolve_omp_atomic): Adjust for GFC_OMP_ATOMIC_{MASK,SEQ_CST,SWAP}
	addition, recognize atomic swap.
	(gfc_resolve_omp_parallel_blocks): Use gfc_omp_namelist instead
	of gfc_namelist.  Handle EXEC_OMP_PARALLEL_DO_SIMD the same as
	EXEC_OMP_PARALLEL_DO.
	(gfc_resolve_do_iterator): Use *omp_namelist* instead of *namelist*
	data structure and functions/macros.
	(resolve_omp_do): Likewise.  Handle EXEC_OMP_SIMD, EXEC_OMP_DO_SIMD,
	EXEC_OMP_PARALLEL_DO_SIMD.
	(gfc_resolve_omp_directive): Handle EXEC_OMP_SIMD, EXEC_OMP_DO_SIMD,
	EXEC_OMP_PARALLEL_DO_SIMD and EXEC_OMP_CANCEL.  Adjust
	resolve_omp_clauses caller.
	(gfc_resolve_omp_declare_simd): New function.
	* parse.c (decode_omp_directive): Parse cancellation point, cancel,
	declare simd, end do simd, end simd, end parallel do simd,
	end taskgroup, parallel do simd, simd and taskgroup directives.
	(case_executable): Add ST_OMP_CANCEL and ST_OMP_CANCELLATION_POINT.
	(case_exec_markers): Add ST_OMP_TASKGROUP, case ST_OMP_SIMD,
	ST_OMP_DO_SIMD and ST_OMP_PARALLEL_DO_SIMD.
	(case_decl): Add ST_OMP_DECLARE_SIMD.
	(gfc_ascii_statement): Handle ST_OMP_CANCEL,
	ST_OMP_CANCELLATION_POINT, ST_OMP_TASKGROUP, ST_OMP_END_TASKGROUP,
	ST_OMP_SIMD, ST_OMP_END_SIMD, ST_OMP_DO_SIMD, ST_OMP_END_DO_SIMD,
	ST_OMP_PARALLEL_DO_SIMD, ST_OMP_END_PARALLEL_DO_SIMD and
	ST_OMP_DECLARE_SIMD.
	(parse_omp_do): Handle ST_OMP_SIMD, ST_OMP_DO_SIMD and
	ST_OMP_PARALLEL_DO_SIMD.
	(parse_omp_atomic): Adjust for GFC_OMP_ATOMIC_* additions.
	(parse_omp_structured_block): Handle ST_OMP_TASKGROUP and
	ST_OMP_PARALLEL_DO_SIMD.
	(parse_executable): Handle ST_OMP_SIMD, ST_OMP_DO_SIMD,
	ST_OMP_PARALLEL_DO_SIMD and ST_OMP_TASKGROUP.
	* trans-decl.c (gfc_get_extern_function_decl,
	gfc_create_function_decl): Call gfc_trans_omp_declare_simd if
	needed.
	* frontend-passes.c (gfc_code_walker): Handle EXEC_OMP_SIMD,
	EXEC_OMP_DO_SIMD and EXEC_OMP_PARALLEL_DO_SIMD.  Walk
	safelen_expr and simdlen_expr.  Walk expressions in gfc_omp_namelist
	of depend, aligned and linear clauses.
	* match.c (match_exit_cycle): Handle EXEC_OMP_SIMD, EXEC_OMP_DO_SIMD
	and EXEC_OMP_PARALLEL_DO_SIMD.
	(gfc_free_omp_namelist): New function.
	* dump-parse-tree.c (show_namelist): Removed.
	(show_omp_namelist): New function.
	(show_omp_node): Handle OpenMP 4.0 additions.
	(show_code_node): Handle EXEC_OMP_CANCEL, EXEC_OMP_CANCELLATION_POINT,
	EXEC_OMP_DO_SIMD, EXEC_OMP_PARALLEL_DO_SIMD, EXEC_OMP_SIMD and
	EXEC_OMP_TASKGROUP.
	* match.h (gfc_match_omp_cancel, gfc_match_omp_cancellation_point,
	gfc_match_omp_declare_simd, gfc_match_omp_do_simd,
	gfc_match_omp_parallel_do_simd, gfc_match_omp_simd,
	gfc_match_omp_taskgroup): New prototypes.
	* trans-openmp.c (gfc_trans_omp_variable): Add declare_simd
	argument, handle it.  Allow current_function_decl to be NULL.
	(gfc_trans_omp_variable_list): Add declare_simd argument, pass
	it through to gfc_trans_omp_variable and disregard whether
	sym is referenced if declare_simd is true.  Work on gfc_omp_namelist
	instead of gfc_namelist.
	(gfc_trans_omp_reduction_list): Work on gfc_omp_namelist instead of
	gfc_namelist.  Adjust gfc_trans_omp_variable caller.
	(gfc_trans_omp_clauses): Add declare_simd argument, pass it through
	to gfc_trans_omp_variable{,_list} callers.  Work on gfc_omp_namelist
	instead of gfc_namelist.  Handle inbranch, notinbranch, safelen,
	simdlen, depend, uniform, linear, proc_bind and aligned clauses.
	Handle cancel kind.
	(gfc_trans_omp_atomic): Handle seq_cst clause, handle atomic swap,
	adjust for GFC_OMP_ATOMIC_* changes.
	(gfc_trans_omp_cancel, gfc_trans_omp_cancellation_point): New
	functions.
	(gfc_trans_omp_do): Add op argument, handle simd translation into
	generic.
	(GFC_OMP_SPLIT_SIMD, GFC_OMP_SPLIT_DO, GFC_OMP_SPLIT_PARALLEL,
	GFC_OMP_SPLIT_NUM, GFC_OMP_MASK_SIMD, GFC_OMP_MASK_DO,
	GFC_OMP_MASK_PARALLEL): New.
	(gfc_split_omp_clauses, gfc_trans_omp_do_simd): New functions.
	(gfc_trans_omp_parallel_do): Rework to use gfc_split_omp_clauses.
	(gfc_trans_omp_parallel_do_simd, gfc_trans_omp_taskgroup): New
	functions.
	(gfc_trans_omp_directive): Handle EXEC_OMP_CANCEL,
	EXEC_OMP_CANCELLATION_POINT, EXEC_OMP_DO_SIMD,
	EXEC_OMP_PARALLEL_DO_SIMD, EXEC_OMP_SIMD and EXEC_OMP_TASKGROUP.
	Adjust gfc_trans_omp_do caller.
	(gfc_trans_omp_declare_simd): New function.
	* st.c (gfc_free_statement): Handle EXEC_OMP_CANCEL,
	EXEC_OMP_CANCELLATION_POINT, EXEC_OMP_DO_SIMD,
	EXEC_OMP_PARALLEL_DO_SIMD, EXEC_OMP_SIMD and EXEC_OMP_TASKGROUP.
	For EXEC_OMP_FLUSH call gfc_free_omp_namelist instead of
	gfc_free_namelist.
	* module.c (omp_declare_simd_clauses): New variable.
	(mio_omp_declare_simd): New function.
	(mio_symbol): Call it.
	* trans.c (trans_code): Handle EXEC_OMP_CANCEL,
	EXEC_OMP_CANCELLATION_POINT, EXEC_OMP_DO_SIMD,
	EXEC_OMP_PARALLEL_DO_SIMD, EXEC_OMP_SIMD and EXEC_OMP_TASKGROUP.
	* resolve.c (gfc_resolve_blocks): Handle EXEC_OMP_DO_SIMD,
	EXEC_OMP_PARALLEL_DO_SIMD, EXEC_OMP_SIMD and EXEC_OMP_TASKGROUP.
	(resolve_code): Handle EXEC_OMP_CANCEL,
	EXEC_OMP_CANCELLATION_POINT, EXEC_OMP_DO_SIMD,
	EXEC_OMP_PARALLEL_DO_SIMD, EXEC_OMP_SIMD and EXEC_OMP_TASKGROUP.
	(resolve_types): Call gfc_resolve_omp_declare_simd.

2014-06-15  Francois-Xavier Coudert  <fxcoudert@gcc.gnu.org>

	Backport from trunk.
	PR fortran/45187
	* trans-decl.c (gfc_create_module_variable): Don't create
	Cray-pointee decls twice.

2014-06-09  Paul Thomas  <pault@gcc.gnu.org>

	Backport from trunk.
	PR fortran/61406
	* trans-stmt.c (trans_associate_var): Check that array
	constructors are constant for direct reference.

2014-06-05  Richard Biener  <rguenther@suse.de>

	PR fortran/61418
	* gfortranspec.c (spec_file): Remove.
	(find_spec_file): Likewise.
	(lang_specific_driver): Do not look for specs file in -L
	or append -specs command line argument.
	(lang_specific_pre_link): Always %:include libgfortran.spec.

2014-05-29  Thomas Koenig  <tkoenig@gcc.gnu.org>

	PR fortran/60834
	Backport from mainline
	* frontend-passes.c (in_assoc_list):  New variable.
	(optimize_namespace):  Initialize in_assoc_list
	(combine_array_constructor): Don't try to combine
	assoc lists.
	(gfc_code_walker):  Keep track of in_assoc_list.

2014-05-26  Janne Blomqvist  <jb@gcc.gnu.org>

	Backport from mainline
	PR libfortran/61310
	* intrinsics.texi (CTIME): Remove mention of locale-dependent
	behavior.

2014-04-22  Tobias Burnus  <burnus@net-b.de>

	Backport from mainline
	2014-04-11  Tobias Burnus  <burnus@net-b.de>

	PR fortran/58880
	PR fortran/60495
	* resolve.c (gfc_resolve_finalizers): Ensure that vtables
	and finalization wrappers are generated.

2014-04-22  Release Manager

	* GCC 4.9.0 released.

2014-04-13  Paul Thomas  <pault@gcc.gnu.org>

	PR fortran/58085
	PR fortran/60717
	* trans.h: Add 'use_offset' bitfield to gfc_se.
	* trans-array.c (gfc_conv_expr_descriptor): Use 'use_offset'
	as a trigger to unconditionally recalculate the offset for
	array slices and constant arrays.
	trans-expr.c (gfc_conv_intrinsic_to_class): Use it.
	trans-stmt.c (trans_associate_var): Ditto.
	(gfc_conv_procedure_call): Ditto.

2014-04-11  Janne Blomqvist  <jb@gcc.gnu.org>

	* intrinsic.texi (RANDOM_SEED): Improve example.

2014-04-10  Bernd Edlinger  <bernd.edlinger@hotmail.de>

	* class.c (gfc_build_class_symbol): Append "_t" to target class
	names to make the generated type names unique.

2014-04-04  Bernd Edlinger  <bernd.edlinger@hotmail.de>

	PR fortran/60191
	* trans-types.c (gfc_get_function_type): In case of recursion
	build a variadic function type with empty argument list instead of a
	stdarg-like function type with incomplete argument list.

2014-04-04  Tobias Burnus  <burnus@net-b.de>

	* check.c (gfc_check_cmplx): Fix typo.

2014-03-28  Mikael Morin  <mikael@gcc.gnu.org>
=======
2015-04-22  Release Manager

	* GCC 5.1.0 released.

2015-04-10  Tobias Burnus  <burnus@net-b.de>

	* trans-stmt.c (gfc_trans_lock_unlock): Implement -fcoarray=lib
	version; reject not-yet-implemented variants.
	* trans-types.c (gfc_get_derived_type): For lock_type with
	-fcoarray=lib, use a void pointer as type.
	* trans.c (gfc_allocate_using_lib, gfc_allocate_allocatable):
	Handle lock_type with -fcoarray=lib.

2015-04-10  Mikael Morin  <mikael@gcc.gnu.org>

	PR fortran/56674
	PR fortran/58813
	PR fortran/59016
	PR fortran/59024
	* symbol.c (save_symbol_data, gfc_save_symbol_data): Rename the
	former to the latter and make it non-static.  Update callers.
	* gfortran.h (gfc_save_symbol_data): New prototype.
	* decl.c (gfc_match_decl_type_spec): Call 'gfc_save_symbol_data'
	before modifying symbols 'sym' and 'dt_sym'.

2013-04-09  Paul Thomas  <pault@gcc.gnu.org>

	PR fortran/56852
	* primary.c (gfc_variable_attr): Avoid ICE on AR_UNKNOWN if any
	of the index variables are untyped and errors are present.

2015-04-07  Andre Vehreschild  <vehre@gmx.de>

	PR fortran/65548
	* trans-stmt.c (gfc_trans_allocate): For intrinsic functions
	use conv_expr_descriptor() instead of conv_expr_reference().

2015-03-30  Jakub Jelinek  <jakub@redhat.com>

	PR fortran/65597
	* trans-openmp.c (gfc_trans_omp_do): For !simple simd with explicit
	linear clause for the iterator set OMP_CLAUSE_LINEAR_NO_COPYIN.
	For implcitly added !simple OMP_CLAUSE_LINEAR set it too.  Use step 1
	instead of the original step on the new iterator - count.

2015-03-25  Mikael Morin  <mikael@gcc.gnu.org>

	PR fortran/64952
	PR fortran/65532
	* gfortran.h (struct gfc_namespace): New field 'types_resolved'.
	* resolve.c (resolve_types): Return early if field 'types_resolved'
	is set.  Set 'types_resolved' at the end.

2015-03-24  Andre Vehreschild  <vehre@gmx.de>

	PR fortran/55901
	* trans-expr.c (gfc_conv_structure): Fixed indendation.
	Using integer_zero_node now instead of explicitly
	constructing a integer constant zero node.
	(gfc_conv_derived_to_class): Add handling of _len component,
	i.e., when the rhs has a string_length then assign that to
	class' _len, else assign 0.
	(gfc_conv_intrinsic_to_class): Likewise.

2015-03-24  Andre Vehreschild  <vehre@gmx.de>

	PR fortran/64787
	PR fortran/57456
	PR fortran/63230
	* class.c (gfc_add_component_ref):  Free no longer needed
	ref-chains to prevent memory loss.
	(find_intrinsic_vtab): For deferred length char arrays or
	unlimited polymorphic objects, store the size in bytes of one
	character in the size component of the vtab.
	* gfortran.h: Added gfc_add_len_component () define.
	* trans-array.c (gfc_trans_create_temp_array): Switched to new
	function name for getting a class' vtab's field.
	(build_class_array_ref): Likewise.
	(gfc_array_init_size): Using the size information from allocate
	more consequently now, i.e., the typespec of the entity to
	allocate is no longer needed.  This is to address the last open
	comment in PR fortran/57456.
	(gfc_array_allocate): Likewise.
	(structure_alloc_comps): gfc_copy_class_to_class () needs to
	know whether the class is unlimited polymorphic.
	* trans-array.h: Changed interface of gfc_array_allocate () to
	reflect the no longer needed typespec.
	* trans-expr.c (gfc_find_and_cut_at_last_class_ref): New.
	(gfc_reset_len): New.
	(gfc_get_class_array_ref): Switch to new function name for
	getting a class' vtab's field.
	(gfc_copy_class_to_class):  Added flag to know whether the class
	to copy is unlimited polymorphic.  Adding _len dependent code
	then, which calls ->vptr->copy () with four arguments adding
	the length information ->vptr->copy(from, to, from_len, to_cap).
	(gfc_conv_procedure_call): Switch to new function name for
	getting a class' vtab's field.
	(alloc_scalar_allocatable_for_assignment): Use the string_length
	as computed by gfc_conv_expr and not the statically backend_decl
	which may be incorrect when ref-ing.
	(gfc_trans_assignment_1): Use the string_length variable and
	not the rse.string_length.  The former has been computed more
	generally.
	* trans-intrinsic.c (gfc_conv_intrinsic_sizeof): Switch to new
	function name for getting a class' vtab's field.
	(gfc_conv_intrinsic_storage_size): Likewise.
	(gfc_conv_intrinsic_transfer): Likewise.
	* trans-stmt.c (gfc_trans_allocate): Restructured to evaluate
	source=expr3 only once before the loop over the objects to
	allocate, when the objects are not arrays. Doing correct _len
	initialization and calling of vptr->copy () fixing PR 64787.
	(gfc_trans_deallocate): Reseting _len to 0, preventing future
	errors.
	* trans.c (gfc_build_array_ref): Switch to new function name
	for getting a class' vtab's field.
	(gfc_add_comp_finalizer_call): Likewise.
	* trans.h: Define the prototypes for the gfc_class_vtab_*_get ()
	and gfc_vptr_*_get () functions.
	Added gfc_find_and_cut_at_last_class_ref () and
	gfc_reset_len () routine prototype.  Added flag to
	gfc_copy_class_to_class () prototype to signal an unlimited
	polymorphic entity to copy.

2015-03-24  Iain Sandoe  <iain@codesourcery.com>
>>>>>>> d5ad84b3
	    Tobias Burnus  <burnus@net-b.de>

	* gfortran.texi (_gfortran_caf_sync_memory): Improve wording.

2015-03-23  Paul Thomas  <pault@gcc.gnu.org>
	    Mikael Morin  <mikael@gcc.gnu.org>

	PR fortran/64952
	* gfortran.h (struct symbol_attribute) : New field
	'array_outer_dependency'.
	* trans.h (struct gfc_ss_info): New field 'array_outer_dependency'.
	* module.c (enum ab_attribute): New value AB_ARRAY_OUTER_DEPENDENCY.
	(attr_bits): Append same value to initializer.
	(mio_symbol_attribute): Handle 'array_outer_dependency' attr
	in module read and write.
	* resolve.c (update_current_proc_outer_array_dependency): New function.
	(resolve_function, resolve_call): Add code to update current procedure's
	'array_outer_dependency' attribute.
	(resolve_variable): Mark current procedure with attribute
	array_outer_dependency if the variable is an array coming from outside
	the current namespace.
	(resolve_fl_procedure): Mark a procedure without body with attribute
	'array_outer_dependency'.
	* trans-array.c (gfc_conv_resolve_dependencies): If any ss is
	marked as 'array_outer_dependency' generate a temporary.
	(gfc_walk_function_expr): If the function may reference external arrays,
	mark the head gfc_ss with flag 'array_outer_dependency'.

2015-03-22 Jerry DeLisle  <jvdelisle@gcc.gnu.org>

	PR libgfortran/59513
	* gfortran.texi (Read/Write after EOF marker): New information.

2015-03-21  H.J. Lu  <hongjiu.lu@intel.com>

	* gfortran.texi (_gfortran_caf_sync_memory): Put @{xxx} in one
	line.

2015-03-21  Tobias Burnus  <burnus@net-b.de>

	* gfortran.texi (_gfortran_caf_sync_all, _gfortran_caf_sync_images,
	_gfortran_caf_sync_memory, _gfortran_caf_error_stop,
	_gfortran_caf_error_stop_str, _gfortran_caf_atomic_define,
	_gfortran_caf_atomic_ref, _gfortran_caf_atomic_cas,
	_gfortran_caf_atomic_op): New sections.

2015-03-21  Tobias Burnus  <burnus@net-b.de>

	* trans-expr.c (gfc_get_tree_for_caf_expr): Reject unimplemented
	coindexed coarray accesses.

2015-03-17  Paul Thomas  <pault@gcc.gnu.org>

	PR fortran/59198
	* trans-types.c (gfc_get_derived_type): If an abstract derived
	type with procedure pointer components has no other type of
	component, return the backend_decl. Otherwise build the
	components if any of the non-procedure pointer components have
	no backend_decl.

2015-03-16  Jerry DeLisle  <jvdelisle@gcc.gnu.org>

	PR fortran/64432
	*trans-intrinisic.c (conv_intrinsic_system_clock): Check the
	smallest kind passed in user arguments and hardcode tesults for
	KIND=1 or KIND=2 to indicate no clock available.

2015-03-16  Andre Vehreschild  <vehre@gmx.de>

	* resolve.c: Prevent segfault on illegal input.

2015-03-14  Mikael Morin  <mikael@gcc.gnu.org>

	PR fortran/61138
	* trans-expr.c (gfc_trans_pointer_assignment): Clear DESCRIPTOR_ONLY
	field before reusing LSE.

2015-03-11  Janne Blomqvist  <jb@gcc.gnu.org>

	PR libfortran/65200
	* gfortran.texi: Document behavior when opening files without
	explicit ACTION= specifier.

2015-03-10  Paul Thomas  <pault@gcc.gnu.org>

	PR fortran/65024
	* trans-expr.c (gfc_conv_component_ref): If the component
	backend declaration is missing and the derived type symbol is
	available in the reference, call gfc_build_derived_type.

2015-03-10  Alessandro Fanfarillo  <fanfarillo.gcc@gmail.com>
	    Tobias Burnus  <burnus@net-b.de>

	* trans.h (caf_sync_memory): New function decl tree.
	* trans-decl.c (gfc_build_builtin_function_decls): Define it.
	(create_main_function): Don't call sync_synchronize and leave
	it to the CAF library.
	* trans-stmt.c (gfc_trans_stop): Ditto.
	(gfc_trans_sync): Ditto; add call library call for sync memory.

2015-03-08  Mikael Morin  <mikael@gcc.gnu.org>

	PR fortran/60898
	* resolve.c (resolve_symbol): Check that the symbol found by
	name lookup really is the current symbol being resolved.

2015-03-02  Tobias Burnus  <burnus@net-b.de>

	* check.c (gfc_check_atomic): Properly check for coarrayness
	and for being coindexed.

2015-02-26  Martin Liska  <mliska@suse.cz>

	* resolve.c: Rename enum 'comparison' to 'compare_result' as
	solution for -Wodr issue.

2015-02-24  Thomas Schwinge  <thomas@codesourcery.com>

	PR libgomp/64625
	* f95-lang.c (DEF_FUNCTION_TYPE_VAR_8, DEF_FUNCTION_TYPE_VAR_12):
	Remove macros.
	(DEF_FUNCTION_TYPE_VAR_7, DEF_FUNCTION_TYPE_VAR_11): New macros.
	* types.def (BT_FN_VOID_INT_PTR_SIZE_PTR_PTR_PTR_INT_INT_VAR)
	(BT_FN_VOID_INT_OMPFN_PTR_SIZE_PTR_PTR_PTR_INT_INT_INT_INT_INT_VAR):
	Remove function types.
	(BT_FN_VOID_INT_SIZE_PTR_PTR_PTR)
	(BT_FN_VOID_INT_SIZE_PTR_PTR_PTR_INT_INT_VAR)
	(BT_FN_VOID_INT_OMPFN_SIZE_PTR_PTR_PTR_INT_INT_INT_INT_INT_VAR):
	New function types.

2015-02-22  Bernd Edlinger  <bernd.edlinger@hotmail.de>

	PR fortran/64980
	PR fortran/61960
	* trans-expr.c (gfc_apply_interface_mapping_to_expr): Remove mapping
	for component references to class objects.
	(gfc_conv_procedure_call): Compare the class by name.

2015-02-13  Jerry DeLisle  <jvdelisle@gcc.gnu.org>

	PR fortran/64506
	* scanner.c (gfc_next_char_literal): For free form source,
	check for '!' and if found, clear the comment and go back
	and get the next character. For fixed form source, skip the
	rest of the line.

2015-02-12  Paul Thomas  <pault@gcc.gnu.org>

	PR fortran/64932
	* trans-stmt.c (gfc_trans_deallocate): If a component array
	expression is not a descriptor type and it is a derived type
	that has allocatable components and is not finalizable, then
	deallocate the allocatable components.

2015-02-08  Mikael Morin  <mikael@gcc.gnu.org>

	PR fortran/63744
	* module.c (check_for_ambiguous): Change argument type
	from gfc_symbol to gfc_symtree.  Check local (symtree) name
	instead of original (symbol) name.
	(read_module): Update caller.

2015-02-06  Paul Thomas  <pault@gcc.gnu.org>

	PR fortran/63205
	* gfortran.h: Add 'must finalize' field to gfc_expr and
	prototypes for gfc_is_alloc_class_scalar_function and for
	gfc_is_alloc_class_array_function.
	* expr.c (gfc_is_alloc_class_scalar_function,
	gfc_is_alloc_class_array_function): New functions.
	* trans-array.c (gfc_add_loop_ss_code): Do not move the
	expression for allocatable class scalar functions outside the
	loop.
	(conv_array_index_offset): Cope with deltas being NULL_TREE.
	(build_class_array_ref): Do not return with allocatable class
	array functions. Add code to pick out the returned class array.
	Dereference if necessary and return if not a class object.
	(gfc_conv_scalarized_array_ref): Cope with offsets being NULL.
	(gfc_walk_function_expr): Return an array ss for the result of
	an allocatable class array function.
	* trans-expr.c (gfc_conv_subref_array_arg): Remove the assert
	that the argument should be a variable. If an allocatable class
	array function, set the offset to zero and skip the write-out
	loop in this case.
	(gfc_conv_procedure_call): Add allocatable class array function
	to the assert. Call gfc_conv_subref_array_arg for allocatable
	class array function arguments with derived type formal arg..
	Add the code for handling allocatable class functions, including
	finalization calls to prevent memory leaks.
	(arrayfunc_assign_needs_temporary): Return if an allocatable
	class array function.
	(gfc_trans_assignment_1): Set must_finalize to rhs expression
	for allocatable class functions. Set scalar_to_array as needed
	for scalar class allocatable functions assigned to an array.
	Nullify the allocatable components corresponding the the lhs
	derived type so that the finalization does not free them.

2015-01-29  Andre Vehreschild  <vehre@gmx.de>
	    Janus Weil  <janus@gcc.gnu.org>

	PR fortran/60289
	Initial patch by Janus Weil
	* resolve.c (resolve_allocate_expr): Add check for comp. only
	when target is not unlimited polymorphic.
	* trans-stmt.c (gfc_trans_allocate): Assign correct value to
	_len component of unlimited polymorphic entities.

2015-02-05  Tobias Burnus  <burnus@net-b.de>

	PR fortran/64943
	* resolve.c (resolve_transfer): Also check structure
	constructors.

2015-02-05  Paul Thomas  <pault@gcc.gnu.org>

	PR fortran/64757
	* resolve.c (resolve_structure_cons): Obtain the rank of class
	components.
	* trans-expr.c (gfc_trans_alloc_subarray_assign): Do the
	assignment to allocatable class array components.
	(alloc_scalar_allocatable_for_subcomponent_assignment): If comp
	is a class component, allocate to the _data field.
	(gfc_trans_subcomponent_assign): If a class component with a
	derived type expression set the _vptr field and for array
	components, call gfc_trans_alloc_subarray_assign. For scalars,
	the assignment is performed here.

2015-02-04  Jakub Jelinek  <jakub@redhat.com>

	* options.c: Include langhooks.h.
	(gfc_post_options): Change lang_hooks.name based on
	selected -std= mode.

2015-02-03  Steven G. Kargl  <kargl@gcc.gnu.org>

	* intrinsic.texi (CO_ASSOCIATED): c_prt_1 should be c_ptr_1.

2015-01-30  Andre Vehreschild  <vehre@gmx.de>

	* trans-decl.c (gfc_get_symbol_decl): Removed duplicate code.
	* trans-expr.c (gfc_conv_intrinsic_to_class): Fixed indentation.
	Fixed datatype of charlen to be a 32-bit int.

2015-02-01  Joseph Myers  <joseph@codesourcery.com>

	* error.c (gfc_warning (const char *, ...), gfc_warning_now (const
	char *, ...)): Remove functions.
	* gfortran.h (gfc_warning (const char *, ...), gfc_warning_now
	(const char *, ...)): Remove declarations.
	* arith.c, check.c, data.c, decl.c, frontend-passes.c,
	interface.c, intrinsic.c, io.c, matchexp.c, module.c, openmp.c,
	options.c, parse.c, primary.c, resolve.c, scanner.c, symbol.c,
	trans-common.c, trans-const.c, trans-stmt.c: All callers of
	gfc_warning and gfc_warning_now changed to pass 0 or option number
	as first argument.

2015-01-30  Joseph Myers  <joseph@codesourcery.com>

	* f95-lang.c, gfortranspec.c, trans-const.c, trans-expr.c: All
	callers of fatal_error changed to pass input_location as first
	argument.

2015-01-28  Tobias Burnus  <burnus@net-b.de>

	* intrinsic.texi (CO_BROADCAST): Correct argument description.

2015-01-27  Tobias Burnus  <burnus@net-b.de>

	PR fortran/63861
	* trans-openmp.c (gfc_has_alloc_comps, gfc_trans_omp_clauses):
	Fix handling for scalar coarrays.
	* trans-types.c (gfc_get_element_type): Add comment.

2015-01-27  Rainer Orth  <ro@CeBiTec.Uni-Bielefeld.DE>

	PR fortran/64771
	* interface.c: Remove <algorithm>.
	(check_dummy_characteristics): Use MAX instead of std::max.

2015-01-26  Paul Thomas  <pault@gcc.gnu.org>

	PR fortran/62044
	* resolve.c (resolve_allocate_expr): If the default initializer
	is NULL, keep the original MOLD expression so that the correct
	typespec is available.

2015-01-26  Tobias Burnus  <burnus@net-b.de>

	PR fortran/64771
	* interface.c (check_dummy_characteristics): Fix coarray handling.

2015-01-26  Tobias Burnus  <burnus@net-b.de>

	* io.c (gfc_match_inquire): Replace "-1" by a defined constant.

2015-01-26  Janus Weil  <janus@gcc.gnu.org>

	PR fortran/64230
	* class.c (finalize_component): New argument 'sub_ns'. Insert code to
	check if 'expr' is associated.
	(generate_finalization_wrapper): Rename 'ptr' symbols to 'ptr1' and
	'ptr2'. Pass 'sub_ns' to finalize_component.

2015-01-25  Mikael Morin  <mikael@gcc.gnu.org>

	PR fortran/62044
	* decl.c (gfc_match_derived_decl): Don't insert a new symtree element.
	* module.c (MOD_VERSION): Bump.
	(write_module): Don't write list of extensions.
	(read_module): Don't jump over list of extensions;
	don't load list of extensions.
	(load_derived_extensions, write_dt_extensions,
	 write_derived_extensions): Remove.

2015-01-24  Tobias Burnus  <burnus@net-b.de>

	* parse.c (gfc_parse_file): Fix two-location gfc_error call.

2015-01-23  Martin Liska  <mliska@suse.cz>

	* decl.c (attr_decl1): Workaround -Wmaybe-uninitialized
	false positive during profiledbootstrap by initializing them.
	* matchexp.c (match_mult_operand): Likewise.
	* module.c (write_atom): Likewise.
	(read_module): Likewise.

2015-01-23  Tom de Vries  <tom@codesourcery.com>

	PR libgomp/64672
	* lang.opt (fopenacc): Mark as LTO option.

2015-01-23  Tom de Vries  <tom@codesourcery.com>

	PR libgomp/64707
	* lang.opt (fopenmp): Mark as LTO option.

2015-01-23  Andre Vehreschild  <vehre@gmx.de>

	* trans-decl.c (gfc_finish_var_decl): Fixed moved comment.
	* trans-stmt.c (gfc_trans_allocate): Fixed indentation.

2015-01-23  Jakub Jelinek  <jakub@redhat.com>

	* gfc-diagnostic.def (DK_ICE_NOBT): New kind.

2015-01-23  Janus Weil  <janus@gcc.gnu.org>

	PR fortran/60922
	* class.c (finalize_component): Apply the check for 'fini_coarray' only
	to coarray components.

2015-01-23  Tobias Burnus  <burnus@net-b.de>

	PR fortran/64726
	* trans-openmp.c (gfc_trans_oacc_combined_directive): Fix
	loop generation.

2015-01-22  Jerry DeLisle  <jvdelisle@gcc.gnu.org>

	PR fortran/61933
	* libgfortran.h:
	* trans-io.c (set_parameter_value): Delete use of has_iostat.
	Redefine to not generate any runtime error check calls.
	(set_parameter_value_chk): Rename of the former
	set_parameter_value with the runtime error checks and fix
	whitespace. (set_parameter_value_inquire): New function that
	builds a runtime conditional block to set the INQUIRE
	common parameter block unit number to -2 when unit numbers
	exceed positive KIND=4 limits. (gfc_trans_open): Whitespace.
	For unit, use the renamed set_parameter_value_chk.
	(gfc_trans_close): Likewise use renamed function.
	(build_filepos): Whitespace and use renamed function.
	(gfc_trans_inquire): Whitespace and for unit use
	set_parameter_value and set_parameter_value_inquire.
	(gfc_trans_wait): Remove p->iostat from call to
	set_parameter_value. Use new set_parameter_value_chk for unit.
	(build_dt): Use the new set_parameter_value without p->iostat
	and fix whitespace. Use set_parameter_value_chk for unit.

2015-01-21  Thomas Koenig  <tkoenig@netcologne.de>

	PR fortran/57023
	* dependency.c (callback_dummy_intent_not_int):  New function.
	(dummy_intent_not_in):  New function.
	(gfc_full_array_ref_p):  Use dummy_intent_not_in.

2015-01-18  Andre Vehreschild  <vehre@gmx.de>
	    Janus Weil <janus@gcc.gnu.org>

	PR fortran/60255
	* class.c (gfc_get_len_component): New.
	(gfc_build_class_symbol): Add _len component to unlimited
	polymorphic entities.
	(find_intrinsic_vtab): Removed emitting of error message.
	* gfortran.h: Added prototype for gfc_get_len_component.
	* simplify.c (gfc_simplify_len): Use _len component where
	available.
	* trans-expr.c (gfc_class_len_get): New.
	(gfc_conv_intrinsic_to_class): Add handling for deferred
	character arrays.
	(gfc_conv_structure): Treat _len component correctly.
	(gfc_conv_expr): Prevent bind_c handling when not required.
	(gfc_trans_pointer_assignment): Propagate _len component.
	* trans-stmt.c (class_has_len_component): New.
	(trans_associate_var): _len component treatment for associate
	context.
	(gfc_trans_allocate): Same as for trans_associate_var()
	* trans.h: Added prototype for gfc_class_len_get.

2015-01-18  Paul Thomas  <pault@gcc.gnu.org>

	PR fortran/57959
	* trans-expr.c (gfc_trans_subcomponent_assign): Use a deep copy
	for allocatable components, where the source is a variable.

2015-01-18  Paul Thomas  <pault@gcc.gnu.org>

	PR fortran/55901
	* primary.c (gfc_match_varspec): Exclude dangling associate-
	names with dimension 0 from being counted as arrays.
	* resolve.c (resolve_assoc_var): Sub-strings are permissible
	for associate-names, so exclude characters from the test for
	misuse as arrays.
	* trans-decl.c (gfc_get_symbol_decl): Associate-names can use
	the hidden string length variable of their associated target.
	Signal this by setting 'length' to a constant, if the decl for
	the string length is a variable.

2015-01-17  Paul Thomas  <pault@gcc.gnu.org>

	PR fortran/64578
	* trans-expr.c (gfc_trans_pointer_assignment): Make sure that
	before reinitializing rse, to add the rse.pre to block before
	creating 'ptrtemp'.
	* trans-intrinsic.c (gfc_conv_associated): Deal with the class
	data being a descriptor.

2015-01-17  Andre Vehreschild  <vehre@gmx.de>

	PR fortran/60357
	* primary.c (build_actual_constructor): Prevent warning.
	* trans-expr.c (alloc_scalar_allocatable_for_subcomponent_
	assignment): New function encapsulates treatment of allocatable
	components.
	(gfc_trans_subcomponent_assign): Needed to distinguish between
	regular assignment and initilization.
	(gfc_trans_structure_assign): Same.
	(gfc_conv_structure): Same.

	PR fortran/61275
	* gfortran.h: deferred_parameter is not needed, because
	it artificial does the trick completely.
	* primary.c (build_actual_constructor): Same.
	(gfc_convert_to_structure_constructor): Same.
	* resolve.c (resolve_fl_derived0): Same.
	* trans-expr.c (gfc_conv_component_ref): Prevent treating
	allocatable deferred length char arrays here.
	(gfc_trans_subcomponent_assign): Same as above.
	* trans-types.c (gfc_sym_type): This is done in
	gfc_get_derived_type already.

2015-01-17  Andre Vehreschild  <vehre@gmx.de>

	PR fortran/60334
	* trans-decl.c (gfc_get_symbol_decl):Use a ref on the string
	length when the symbol is declared to be a result.
	* trans-expr.c (gfc_conv_procedure_call): Strip deref on the
	string length when functions are nested and the string length
	is a reference already.

2015-01-16  Janus Weil  <janus@gcc.gnu.org>

	PR fortran/45290
	* decl.c (match_pointer_init): Error out if resolution of init expr
	failed.

2015-01-15  Tobias Burnus  <burnus@net-b.de>

	* openmp.c (check_symbol_not_pointer, resolve_oacc_data_clauses,
	resolve_oacc_deviceptr_clause, resolve_omp_clauses,
	gfc_resolve_oacc_declare): Replace '%s' by %qs.

2015-01-15  Thomas Schwinge  <thomas@codesourcery.com>
	    Cesar Philippidis  <cesar@codesourcery.com>
	    James Norris  <jnorris@codesourcery.com>
	    Ilmir Usmanov  <i.usmanov@samsung.com>
	    Tobias Burnus  <burnus@net-b.de>

	* lang.opt (fopenacc): New option.
	* cpp.c (cpp_define_builtins): Conditionally define _OPENACC.
	* dump-parse-tree.c (show_omp_node): Split part of it into...
	(show_omp_clauses): ... this new function.
	(show_omp_node, show_code_node): Handle EXEC_OACC_PARALLEL_LOOP,
	EXEC_OACC_PARALLEL, EXEC_OACC_KERNELS_LOOP, EXEC_OACC_KERNELS,
	EXEC_OACC_DATA, EXEC_OACC_HOST_DATA, EXEC_OACC_LOOP,
	EXEC_OACC_UPDATE, EXEC_OACC_WAIT, EXEC_OACC_CACHE,
	EXEC_OACC_ENTER_DATA, EXEC_OACC_EXIT_DATA.
	(show_namespace): Update for OpenACC.
	* f95-lang.c (DEF_FUNCTION_TYPE_VAR_2, DEF_FUNCTION_TYPE_VAR_8)
	(DEF_FUNCTION_TYPE_VAR_12, DEF_GOACC_BUILTIN)
	(DEF_GOACC_BUILTIN_COMPILER): New macros.
	* types.def (BT_FN_VOID_INT_INT_VAR)
	(BT_FN_VOID_INT_PTR_SIZE_PTR_PTR_PTR_INT_INT_VAR)
	(BT_FN_VOID_INT_OMPFN_PTR_SIZE_PTR_PTR_PTR_INT_INT_INT_INT_INT_VAR):
	New function types.
	* gfortran.h (gfc_statement): Add ST_OACC_PARALLEL_LOOP,
	ST_OACC_END_PARALLEL_LOOP, ST_OACC_PARALLEL, ST_OACC_END_PARALLEL,
	ST_OACC_KERNELS, ST_OACC_END_KERNELS, ST_OACC_DATA,
	ST_OACC_END_DATA, ST_OACC_HOST_DATA, ST_OACC_END_HOST_DATA,
	ST_OACC_LOOP, ST_OACC_END_LOOP, ST_OACC_DECLARE, ST_OACC_UPDATE,
	ST_OACC_WAIT, ST_OACC_CACHE, ST_OACC_KERNELS_LOOP,
	ST_OACC_END_KERNELS_LOOP, ST_OACC_ENTER_DATA, ST_OACC_EXIT_DATA,
	ST_OACC_ROUTINE.
	(struct gfc_expr_list): New data type.
	(gfc_get_expr_list): New macro.
	(gfc_omp_map_op): Add OMP_MAP_FORCE_ALLOC, OMP_MAP_FORCE_DEALLOC,
	OMP_MAP_FORCE_TO, OMP_MAP_FORCE_FROM, OMP_MAP_FORCE_TOFROM,
	OMP_MAP_FORCE_PRESENT, OMP_MAP_FORCE_DEVICEPTR.
	(OMP_LIST_FIRST, OMP_LIST_DEVICE_RESIDENT, OMP_LIST_USE_DEVICE)
	(OMP_LIST_CACHE): New enumerators.
	(struct gfc_omp_clauses): Add async_expr, gang_expr, worker_expr,
	vector_expr, num_gangs_expr, num_workers_expr, vector_length_expr,
	wait_list, tile_list, async, gang, worker, vector, seq,
	independent, wait, par_auto, gang_static, and loc members.
	(struct gfc_namespace): Add oacc_declare_clauses member.
	(gfc_exec_op): Add EXEC_OACC_KERNELS_LOOP,
	EXEC_OACC_PARALLEL_LOOP, EXEC_OACC_PARALLEL, EXEC_OACC_KERNELS,
	EXEC_OACC_DATA, EXEC_OACC_HOST_DATA, EXEC_OACC_LOOP,
	EXEC_OACC_UPDATE, EXEC_OACC_WAIT, EXEC_OACC_CACHE,
	EXEC_OACC_ENTER_DATA, EXEC_OACC_EXIT_DATA.
	(gfc_free_expr_list, gfc_resolve_oacc_directive)
	(gfc_resolve_oacc_declare, gfc_resolve_oacc_parallel_loop_blocks)
	(gfc_resolve_oacc_blocks): New prototypes.
	* match.c (match_exit_cycle): Handle EXEC_OACC_LOOP and
	EXEC_OACC_PARALLEL_LOOP.
	* match.h (gfc_match_oacc_cache, gfc_match_oacc_wait)
	(gfc_match_oacc_update, gfc_match_oacc_declare)
	(gfc_match_oacc_loop, gfc_match_oacc_host_data)
	(gfc_match_oacc_data, gfc_match_oacc_kernels)
	(gfc_match_oacc_kernels_loop, gfc_match_oacc_parallel)
	(gfc_match_oacc_parallel_loop, gfc_match_oacc_enter_data)
	(gfc_match_oacc_exit_data, gfc_match_oacc_routine): New
	prototypes.
	* openmp.c: Include "diagnostic.h" and "gomp-constants.h".
	(gfc_free_omp_clauses): Update for members added to struct
	gfc_omp_clauses.
	(gfc_match_omp_clauses): Change mask paramter to uint64_t.  Add
	openacc parameter.
	(resolve_omp_clauses): Add openacc parameter.  Update for OpenACC.
	(struct fortran_omp_context): Add is_openmp member.
	(gfc_resolve_omp_parallel_blocks): Initialize it.
	(gfc_resolve_do_iterator): Update for OpenACC.
	(gfc_resolve_omp_directive): Call
	resolve_omp_directive_inside_oacc_region.
	(OMP_CLAUSE_PRIVATE, OMP_CLAUSE_FIRSTPRIVATE)
	(OMP_CLAUSE_LASTPRIVATE, OMP_CLAUSE_COPYPRIVATE)
	(OMP_CLAUSE_SHARED, OMP_CLAUSE_COPYIN, OMP_CLAUSE_REDUCTION)
	(OMP_CLAUSE_IF, OMP_CLAUSE_NUM_THREADS, OMP_CLAUSE_SCHEDULE)
	(OMP_CLAUSE_DEFAULT, OMP_CLAUSE_ORDERED, OMP_CLAUSE_COLLAPSE)
	(OMP_CLAUSE_UNTIED, OMP_CLAUSE_FINAL, OMP_CLAUSE_MERGEABLE)
	(OMP_CLAUSE_ALIGNED, OMP_CLAUSE_DEPEND, OMP_CLAUSE_INBRANCH)
	(OMP_CLAUSE_LINEAR, OMP_CLAUSE_NOTINBRANCH, OMP_CLAUSE_PROC_BIND)
	(OMP_CLAUSE_SAFELEN, OMP_CLAUSE_SIMDLEN, OMP_CLAUSE_UNIFORM)
	(OMP_CLAUSE_DEVICE, OMP_CLAUSE_MAP, OMP_CLAUSE_TO)
	(OMP_CLAUSE_FROM, OMP_CLAUSE_NUM_TEAMS, OMP_CLAUSE_THREAD_LIMIT)
	(OMP_CLAUSE_DIST_SCHEDULE): Use uint64_t.
	(OMP_CLAUSE_ASYNC, OMP_CLAUSE_NUM_GANGS, OMP_CLAUSE_NUM_WORKERS)
	(OMP_CLAUSE_VECTOR_LENGTH, OMP_CLAUSE_COPY, OMP_CLAUSE_COPYOUT)
	(OMP_CLAUSE_CREATE, OMP_CLAUSE_PRESENT)
	(OMP_CLAUSE_PRESENT_OR_COPY, OMP_CLAUSE_PRESENT_OR_COPYIN)
	(OMP_CLAUSE_PRESENT_OR_COPYOUT, OMP_CLAUSE_PRESENT_OR_CREATE)
	(OMP_CLAUSE_DEVICEPTR, OMP_CLAUSE_GANG, OMP_CLAUSE_WORKER)
	(OMP_CLAUSE_VECTOR, OMP_CLAUSE_SEQ, OMP_CLAUSE_INDEPENDENT)
	(OMP_CLAUSE_USE_DEVICE, OMP_CLAUSE_DEVICE_RESIDENT)
	(OMP_CLAUSE_HOST_SELF, OMP_CLAUSE_OACC_DEVICE, OMP_CLAUSE_WAIT)
	(OMP_CLAUSE_DELETE, OMP_CLAUSE_AUTO, OMP_CLAUSE_TILE): New macros.
	(gfc_match_omp_clauses): Handle those.
	(OACC_PARALLEL_CLAUSES, OACC_KERNELS_CLAUSES, OACC_DATA_CLAUSES)
	(OACC_LOOP_CLAUSES, OACC_PARALLEL_LOOP_CLAUSES)
	(OACC_KERNELS_LOOP_CLAUSES, OACC_HOST_DATA_CLAUSES)
	(OACC_DECLARE_CLAUSES, OACC_UPDATE_CLAUSES)
	(OACC_ENTER_DATA_CLAUSES, OACC_EXIT_DATA_CLAUSES)
	(OACC_WAIT_CLAUSES): New macros.
	(gfc_free_expr_list, match_oacc_expr_list, match_oacc_clause_gang)
	(gfc_match_omp_map_clause, gfc_match_oacc_parallel_loop)
	(gfc_match_oacc_parallel, gfc_match_oacc_kernels_loop)
	(gfc_match_oacc_kernels, gfc_match_oacc_data)
	(gfc_match_oacc_host_data, gfc_match_oacc_loop)
	(gfc_match_oacc_declare, gfc_match_oacc_update)
	(gfc_match_oacc_enter_data, gfc_match_oacc_exit_data)
	(gfc_match_oacc_wait, gfc_match_oacc_cache)
	(gfc_match_oacc_routine, oacc_is_loop)
	(resolve_oacc_scalar_int_expr, resolve_oacc_positive_int_expr)
	(check_symbol_not_pointer, check_array_not_assumed)
	(resolve_oacc_data_clauses, resolve_oacc_deviceptr_clause)
	(oacc_compatible_clauses, oacc_is_parallel, oacc_is_kernels)
	(omp_code_to_statement, oacc_code_to_statement)
	(resolve_oacc_directive_inside_omp_region)
	(resolve_omp_directive_inside_oacc_region)
	(resolve_oacc_nested_loops, resolve_oacc_params_in_parallel)
	(resolve_oacc_loop_blocks, gfc_resolve_oacc_blocks)
	(resolve_oacc_loop, resolve_oacc_cache, gfc_resolve_oacc_declare)
	(gfc_resolve_oacc_directive): New functions.
	* parse.c (next_free): Update for OpenACC.  Move some code into...
	(verify_token_free): ... this new function.
	(next_fixed): Update for OpenACC.  Move some code into...
	(verify_token_fixed): ... this new function.
	(case_executable): Add ST_OACC_UPDATE, ST_OACC_WAIT,
	ST_OACC_CACHE, ST_OACC_ENTER_DATA, and ST_OACC_EXIT_DATA.
	(case_exec_markers): Add ST_OACC_PARALLEL_LOOP, ST_OACC_PARALLEL,
	ST_OACC_KERNELS, ST_OACC_DATA, ST_OACC_HOST_DATA, ST_OACC_LOOP,
	ST_OACC_KERNELS_LOOP.
	(case_decl): Add ST_OACC_ROUTINE.
	(push_state, parse_critical_block, parse_progunit): Update for
	OpenACC.
	(gfc_ascii_statement): Handle ST_OACC_PARALLEL_LOOP,
	ST_OACC_END_PARALLEL_LOOP, ST_OACC_PARALLEL, ST_OACC_END_PARALLEL,
	ST_OACC_KERNELS, ST_OACC_END_KERNELS, ST_OACC_KERNELS_LOOP,
	ST_OACC_END_KERNELS_LOOP, ST_OACC_DATA, ST_OACC_END_DATA,
	ST_OACC_HOST_DATA, ST_OACC_END_HOST_DATA, ST_OACC_LOOP,
	ST_OACC_END_LOOP, ST_OACC_DECLARE, ST_OACC_UPDATE, ST_OACC_WAIT,
	ST_OACC_CACHE, ST_OACC_ENTER_DATA, ST_OACC_EXIT_DATA,
	ST_OACC_ROUTINE.
	(verify_st_order, parse_spec): Handle ST_OACC_DECLARE.
	(parse_executable): Handle ST_OACC_PARALLEL_LOOP,
	ST_OACC_KERNELS_LOOP, ST_OACC_LOOP, ST_OACC_PARALLEL,
	ST_OACC_KERNELS, ST_OACC_DATA, ST_OACC_HOST_DATA.
	(decode_oacc_directive, parse_oacc_structured_block)
	(parse_oacc_loop, is_oacc): New functions.
	* parse.h (struct gfc_state_data): Add oacc_declare_clauses
	member.
	(is_oacc): New prototype.
	* resolve.c (gfc_resolve_blocks, gfc_resolve_code): Handle
	EXEC_OACC_PARALLEL_LOOP, EXEC_OACC_PARALLEL,
	EXEC_OACC_KERNELS_LOOP, EXEC_OACC_KERNELS, EXEC_OACC_DATA,
	EXEC_OACC_HOST_DATA, EXEC_OACC_LOOP, EXEC_OACC_UPDATE,
	EXEC_OACC_WAIT, EXEC_OACC_CACHE, EXEC_OACC_ENTER_DATA,
	EXEC_OACC_EXIT_DATA.
	(resolve_codes): Call gfc_resolve_oacc_declare.
	* scanner.c (openacc_flag, openacc_locus): New variables.
	(skip_free_comments): Update for OpenACC.  Move some code into...
	(skip_omp_attribute): ... this new function.
	(skip_oacc_attribute): New function.
	(skip_fixed_comments, gfc_next_char_literal): Update for OpenACC.
	* st.c (gfc_free_statement): Handle EXEC_OACC_PARALLEL_LOOP,
	EXEC_OACC_PARALLEL, EXEC_OACC_KERNELS_LOOP, EXEC_OACC_KERNELS,
	EXEC_OACC_DATA, EXEC_OACC_HOST_DATA, EXEC_OACC_LOOP,
	EXEC_OACC_UPDATE, EXEC_OACC_WAIT, EXEC_OACC_CACHE,
	EXEC_OACC_ENTER_DATA, EXEC_OACC_EXIT_DATA.
	* trans-decl.c (gfc_generate_function_code): Update for OpenACC.
	* trans-openmp.c: Include "gomp-constants.h".
	(gfc_omp_finish_clause, gfc_trans_omp_clauses): Use GOMP_MAP_*
	instead of OMP_CLAUSE_MAP_*.  Use OMP_CLAUSE_SET_MAP_KIND.
	(gfc_trans_omp_clauses): Handle OMP_LIST_USE_DEVICE,
	OMP_LIST_DEVICE_RESIDENT, OMP_LIST_CACHE, and OMP_MAP_FORCE_ALLOC,
	OMP_MAP_FORCE_DEALLOC, OMP_MAP_FORCE_TO, OMP_MAP_FORCE_FROM,
	OMP_MAP_FORCE_TOFROM, OMP_MAP_FORCE_PRESENT,
	OMP_MAP_FORCE_DEVICEPTR, and gfc_omp_clauses' async, seq,
	independent, wait_list, num_gangs_expr, num_workers_expr,
	vector_length_expr, vector, vector_expr, worker, worker_expr,
	gang, gang_expr members.
	(gfc_trans_omp_do): Handle EXEC_OACC_LOOP.
	(gfc_convert_expr_to_tree, gfc_trans_oacc_construct)
	(gfc_trans_oacc_executable_directive)
	(gfc_trans_oacc_wait_directive, gfc_trans_oacc_combined_directive)
	(gfc_trans_oacc_declare, gfc_trans_oacc_directive): New functions.
	* trans-stmt.c (gfc_trans_block_construct): Update for OpenACC.
	* trans-stmt.h (gfc_trans_oacc_directive, gfc_trans_oacc_declare):
	New prototypes.
	* trans.c (tranc_code): Handle EXEC_OACC_CACHE, EXEC_OACC_WAIT,
	EXEC_OACC_UPDATE, EXEC_OACC_LOOP, EXEC_OACC_HOST_DATA,
	EXEC_OACC_DATA, EXEC_OACC_KERNELS, EXEC_OACC_KERNELS_LOOP,
	EXEC_OACC_PARALLEL, EXEC_OACC_PARALLEL_LOOP, EXEC_OACC_ENTER_DATA,
	EXEC_OACC_EXIT_DATA.
	* gfortran.texi: Update for OpenACC.
	* intrinsic.texi: Likewise.
	* invoke.texi: Likewise.

2015-01-15  Janus Weil  <janus@gcc.gnu.org>

	PR fortran/58023
	* resolve.c (resolve_fl_derived0): Continue resolving next component
	after error.

2015-01-14  Jerry DeLisle  <jvdelisle@gcc.gnu.org>

	PR fortran/61933
	* io.c (gfc_match_inquire): Generate error if unit number in
	inquire statement is a constant -1.  All other values allowed.
	* trans-io.c (gfc_trans_inquire): Delete dummy iostat variable.
	(create_dummy_iostat): Delete function no longer used.

2015-01-13  Jakub Jelinek  <jakub@redhat.com>

	PR fortran/64528
	* trans-decl.c (create_function_arglist): Don't set TREE_READONLY
	on dummy args with VALUE attribute.

2015-01-11  Janus Weil  <janus@gcc.gnu.org>

	PR fortran/63733
	* interface.c (gfc_extend_expr): Look for type-bound operators before
	non-typebound ones.

2015-01-11  Janus Weil  <janus@gcc.gnu.org>

	PR fortran/58023
	* resolve.c (resolve_fl_derived0): Set error flag if problems with the
	interface of a procedure-pointer component were detected.

2015-01-11  Janus Weil  <janus@gcc.gnu.org>

	PR fortran/64508
	* interface.c (compare_parameter): Interface check for
	procedure-pointer component as actual argument.

2015-01-10  Thomas Schwinge  <thomas@codesourcery.com>

	* gfortran.texi: Update for libgomp being renamed from "GNU OpenMP
	Runtime Library" to "GNU Offloading and Multi Processing Runtime
	Library".
	* intrinsic.texi: Likewise.

2015-01-10  Tobias Burnus  <burnus@net-b.de>

	PR fortran/64522
	* invoke.texi (Wline-truncation): Document new behaviour.
	* lang.opt (Wline-truncation): Add Init(-1).
	* options.c (gfc_post_options): If -Wline-truncation is unset,
	enable it for free-form source files; for the latter, also use
	-Werror=line-truncation, unless -Wno-error has been specified.

2015-01-09  Michael Collison  <michael.collison@linaro.org>

	* convert.c: Include hash-set.h, machmode.h, vec.h, double-int.h,
	input.h, alias.h, symtab.h, options.h, fold-const.h,
	wide-int.h, and inchash.h due to flattening of tree.h.
	* cpp.c: Include hash-set.h, machmode.h, vec.h, double-int.h,
	input.h, alias.h, symtab.h, fold-const.h,
	wide-int.h, and inchash.h due to flattening of tree.h.
	* decl.c: Ditto.
	* f95.c: Include hash-set.h, machmode.h, vec.h, double-int.h,
	input.h, alias.h, symtab.h, options.h, fold-const.h,
	wide-int.h, and inchash.h due to flattening of tree.h.
	* iresolve.c: Ditto.
	* match.c: Include hash-set.h, machmode.h, vec.h, double-int.h,
	input.h, alias.h, symtab.h, fold-const.h,
	wide-int.h, and inchash.h due to flattening of tree.h.
	* module.c: Include hash-set.h, machmode.h, vec.h, double-int.h,
	input.h, alias.h, symtab.h, options.h, fold-const.h,
	wide-int.h, and inchash.h due to flattening of tree.h.
	* options.c: Ditto.
	* target-memory.c: Include hash-set.h, vec.h,
	double-int.h, input.h, alias.h, symtab.h, fold-const.h,
	wide-int.h, and inchash.h due to flattening of tree.h.
	* trans-array.c: Include hash-set.h, machmode.h, vec.h, double-int.h,
	input.h, alias.h, symtab.h, options.h, fold-const.h,
	wide-int.h, and inchash.h due to flattening of tree.h.
	* trans.c: Include hash-set.h, machmode.h, vec.h, double-int.h,
	input.h, alias.h, symtab.h, options.h, fold-const.h,
	wide-int.h, and inchash.h due to flattening of tree.h.
	* trans-common.c: Include hash-set.h, machmode.h, vec.h, double-int.h,
	input.h, alias.h, symtab.h, fold-const.h,
	wide-int.h, and inchash.h due to flattening of tree.h.
	* trans-const.c: Ditto.
	* trans-decl.c: Ditto.
	* trans-expr.c: Include hash-set.h, machmode.h, vec.h, double-int.h,
	input.h, alias.h, symtab.h, options.h, fold-const.h,
	wide-int.h, and inchash.h due to flattening of tree.h.
	* trans-intrinsic.c: Include hash-set.h, machmode.h, vec.h, double-int.h,
	input.h, alias.h, symtab.h, fold-const.h,
	wide-int.h, inchash.h and real.h due to flattening of tree.h.
	* trans-io.c: Include hash-set.h, machmode.h, vec.h, double-int.h,
	input.h, alias.h, symtab.h, options.h, fold-const.h,
	wide-int.h, and inchash.h due to flattening of tree.h.
	* trans-openmp.c: Ditto.
	* trans-stmt.c: Ditto.
	* trans-types.c: Include hash-set.h, machmode.h, vec.h, double-int.h,
	input.h, alias.h, symtab.h, fold-const.h,
	wide-int.h, inchash.h and real.h due to flattening of tree.h.

2015-01-08  Tobias Burnus  <burnus@net-b.de>

	* trans-decl.c (gfc_build_qualified_array): Fix coarray tokens
	for module coarrays with -fcoarray=lib.
	(get_proc_pointer_decl): As module variable, make only public
	when not marked as private.

2015-01-05  Thomas Koenig  <tkoenig@gcc.gnu.org>

	PR fortran/47674
	* dependency.h:  Actually commit changes.

2015-01-05  Thomas Koenig  <tkoenig@gcc.gnu.org>

	PR fortran/47674
	* dependency.c:  Update copyright years.
	(gfc_discard_nops):  Add prototype.
	* dependency.c (discard_nops):  Rename to gfc_discard_nops,
	make non-static.
	(gfc_discard_nops):  Use gfc_discard_nops.
	(gfc_dep_difference):  Likewise.
	* frontend-passes.c  Update copyright years.
	(realloc_strings):  New function.  Add prototype.
	(gfc_run_passes):  Call realloc_strings.
	(realloc_string_callback):  New function.
	(create_var):  Add prototype.  Handle case of a
	scalar character variable.
	(optimize_trim):  Do not handle allocatable variables.

2015-01-05  Jakub Jelinek  <jakub@redhat.com>

	Update copyright years.

	* gfortranspec.c (lang_specific_driver): Update copyright notice
	dates.
	* gfc-internals.texi: Bump @copying's copyright year.
	* gfortran.texi: Ditto.
	* intrinsic.texi: Ditto.
	* invoke.texi: Ditto.

2015-01-02  Janus Weil  <janus@gcc.gnu.org>

	PR fortran/57562
	* expr.c (find_component_ref): Deal with extended types.

2015-01-02  Tobias Burnus  <burnus@net-b.de>

	* trans-decl.c (gfc_build_qualified_array): Fix coarray tokens
	for module coarrays with -fcoarray=lib.

2015-01-02  Janus Weil  <janus@gcc.gnu.org>

	PR fortran/60507
	* interface.c (is_procptr_result): New function to check if an
	expression is a procedure-pointer result.
	(compare_actual_formal): Use it.
^L
Copyright (C) 2015 Free Software Foundation, Inc.

Copying and distribution of this file, with or without modification,
are permitted in any medium without royalty provided the copyright
notice and this notice are preserved.<|MERGE_RESOLUTION|>--- conflicted
+++ resolved
@@ -1,748 +1,3 @@
-<<<<<<< HEAD
-2014-10-30  Release Manager
-
-	* GCC 4.9.2 released.
-
-2014-10-10  Jakub Jelinek  <jakub@redhat.com>
-
-	PR fortran/59488
-	* trans-openmp.c (gfc_omp_predetermined_sharing): Return
-	OMP_CLAUSE_DEFAULT_SHARED for parameters or vtables.
-
-2014-09-03  Marek Polacek  <polacek@redhat.com>
-
-	Backport from trunk
-	PR fortran/62270
-	* interface.c (compare_parameter): Fix condition.
-	* trans-expr.c (gfc_conv_procedure_call): Likewise.
-
-2014-08-29  Jeffrey Armstrong  <jeffrey.armstrong@approximatrix.com>
-
-	Backport from trunk
-	PR fortran/62215
-	* module.c (gfc_dump_module): Unlink old module file before
-	renaming new one.
-
-2014-08-21  Thomas Koenig  <tkoenig@gcc.gnu.org>
-
-	Backport from trunk
-	PR fortran/62214
-	* frontend-passes.c (optimize_binop_array_assignment):
-	Do not try to optimize the array assignment for string
-	concatenation.
-
-2014-08-16  Thomas Koenig  <tkoenig@gcc.gnu.org>
-
-	Backport from trunk
-	PR fortran/62142
-	* trans-expr.c (is_runtime_conformable):  Add NULL pointer checks.
-
-2014-08-15  Thomas Koenig  <tkoenig@gcc.gnu.org>
-
-	Backport from trunk
-	PR fortran/62106
-	* gfortran.h (symbol_attribute):  Add fe_temp flag.
-	* frontend-passes.c (is_fe_temp):  New function.
-	(create_var):  Don't add a temporary for an already
-	created variable or for a constant.
-	(combine_ARRAY_constructor):  Remove special handling
-	for constants.
-
-2014-08-15  Jakub Jelinek  <jakub@redhat.com>
-	    Tobias Burnus  <burnus@net-b.de>
-
-	PR fortran/62131
-	* openmp.c (resolve_omp_atomic): Only complain if code->expr1's attr
-	is allocatable, rather than whenever var->attr.allocatable.
-
-2014-08-15  Jakub Jelinek  <jakub@redhat.com>
-
-	PR fortran/62107
-	* trans-openmp.c (gfc_omp_finish_clause): Handle scalar pointer
-	or allocatable passed by reference.
-	(gfc_trans_omp_clauses) <case OMP_LIST_MAP>: Likewise.
-
-2014-08-14  Jakub Jelinek  <jakub@redhat.com>
-
-	PR fortran/62076
-	* openmp.c (gfc_match_omp_clauses): When failed to match
-	operator name, defined op name or name, set buffer to
-	empty string.  Don't call gfc_find_omp_udr if buffer is empty
-	string.
-	(gfc_match_omp_declare_reduction): Call gfc_undo_symbols ()
-	before calling gfc_free_omp_udr.
-
-2014-08-10  Thomas Koenig  <tkoenig@gcc.gnu.org>
-
-	Backport from trunk
-	PR fortran/61999
-	* simplify.c (gfc_simplify_dot_product): Convert types of
-	vectors before calculating the result.
-
-2014-07-19  Paul Thomas  <pault@gcc.gnu.org>
-
-	Backport from mainline
-	PR fortran/61780
-	* dependency.c (gfc_dep_resolver): Index the 'reverse' array so
-	that elements are skipped. This then correctly aligns 'reverse'
-	with the scalarizer loops.
-
-2014-07-16  Release Manager
-
-	* GCC 4.9.1 released.
-
-2014-07-07  Paul Thomas  <pault@gcc.gnu.org>
-
-	PR fortran/61459
-	PR fortran/58883
-	* trans-expr.c (fcncall_realloc_result): Use the natural type
-	for the address expression of 'res_desc'.
-
-2014-07-07  Dominique d'Humieres <dominiq@lps.ens.fr>
-	    Mikael Morin <mikael@gcc.gnu.org>
-
-	PR fortran/41936
-	* trans-expr.c (gfc_conv_expr_reference): Deallocate array
-	components.
-
-2014-07-02  Jakub Jelinek  <jakub@redhat.com>
-	    Fritz Reese  <Reese-Fritz@zai.com>
-
-	* decl.c (variable_decl): Reject old style initialization
-	for derived type components.
-
-2014-06-30  Jakub Jelinek  <jakub@redhat.com>
-
-	* module.c (MOD_VERSION): Revert back to 12.
-	(MOD_VERSION_OMP4): Define.
-	(module_omp4): New variable.
-	(mio_symbol): Call mio_omp_declare_simd only if module_omp4.
-	(read_module): Load omp udrs only if module_omp4.
-	(write_module): Write omp udrs only if module_omp4.
-	(find_omp_declare_simd): New function.
-	(gfc_dump_module): Compute module_omp4.  Use MOD_VERSION_OMP4
-	if module_omp4.
-	(gfc_use_module): Handle MOD_VERSION_OMP4, set module_omp4.
-
-	Backported from mainline
-	2014-06-25  Jakub Jelinek  <jakub@redhat.com>
-
-	* trans.h (gfc_omp_clause_linear_ctor): New prototype.
-	* trans-openmp.c (gfc_omp_linear_clause_add_loop,
-	gfc_omp_clause_linear_ctor): New functions.
-	(gfc_trans_omp_clauses): Make sure OMP_CLAUSE_LINEAR_STEP has
-	correct type.  Set OMP_CLAUSE_LINEAR_ARRAY flag if needed.
-	* f95-lang.c (LANG_HOOKS_OMP_CLAUSE_LINEAR_CTOR): Redefine.
-
-	2014-06-24  Jakub Jelinek  <jakub@redhat.com>
-
-	* dump-parse-tree.c (show_omp_namelist): Use n->udr->udr instead
-	of n->udr.
-	* f95-lang.c (gfc_init_builtin_functions): Initialize
-	BUILT_IN_ASSUME_ALIGNED.
-	* gfortran.h (gfc_omp_namelist): Change udr field type to
-	struct gfc_omp_namelist_udr.
-	(gfc_omp_namelist_udr): New type.
-	(gfc_get_omp_namelist_udr): Define.
-	(gfc_resolve_code): New prototype.
-	* match.c (gfc_free_omp_namelist): Free name->udr.
-	* module.c (intrinsics): Add INTRINSIC_USER.
-	(fix_mio_expr): Likewise.
-	(mio_expr): Handle INSTRINSIC_USER and non-resolved EXPR_FUNCTION.
-	* openmp.c (gfc_match_omp_clauses): Adjust initialization of n->udr.
-	(gfc_match_omp_declare_reduction): Treat len=: the same as len=*.
-	Set attr.flavor on omp_{out,in,priv,orig} artificial variables.
-	(struct resolve_omp_udr_callback_data): New type.
-	(resolve_omp_udr_callback, resolve_omp_udr_callback2,
-	resolve_omp_udr_clause): New functions.
-	(resolve_omp_clauses): Adjust for n->udr changes, resolve UDR clauses
-	here.
-	(omp_udr_callback): Don't check for implicitly declared functions
-	here.
-	(gfc_resolve_omp_udr): Don't call gfc_resolve.  Don't check for
-	implicitly declared subroutines here.
-	* resolve.c (resolve_function): If value.function.isym is non-NULL,
-	consider it already resolved.
-	(resolve_code): Renamed to ...
-	(gfc_resolve_code): ... this.  No longer static.
-	(gfc_resolve_blocks, generate_component_assignments, resolve_codes):
-	Adjust callers.
-	* trans-openmp.c (gfc_omp_privatize_by_reference): Don't privatize
-	by reference type (C_PTR) variables.
-	(gfc_omp_finish_clause): Make sure OMP_CLAUSE_SIZE is non-NULL.
-	(gfc_trans_omp_udr_expr): Remove.
-	(gfc_trans_omp_array_reduction_or_udr): Adjust for n->udr changes.
-	Don't call gfc_trans_omp_udr_expr, even for sym->attr.dimension
-	expand it as assignment or subroutine call.  Don't initialize
-	value.function.isym.
-
-	2014-06-18  Tobias Burnus  <burnus@net-b.de>
-
-	* gfortran.texi (OpenMP): Update refs to OpenMP 4.0.
-	* intrinsic.texi (OpenMP Modules): Ditto.
-
-	2014-06-18  Jakub Jelinek  <jakub@redhat.com>
-
-	* cpp.c (cpp_define_builtins): Change _OPENMP macro to
-	201307.
-	* dump-parse-tree.c (show_omp_namelist): Add list_type
-	argument.  Adjust for rop being u.reduction_op now,
-	handle depend_op or map_op.
-	(show_omp_node): Adjust callers.  Print some new
-	OpenMP 4.0 clauses, adjust for OMP_LIST_DEPEND_{IN,OUT}
-	becoming a single OMP_LIST_DEPEND.
-	* f95-lang.c (gfc_handle_omp_declare_target_attribute): New
-	function.
-	(gfc_attribute_table): New variable.
-	(LANG_HOOKS_OMP_FINISH_CLAUSE, LANG_HOOKS_ATTRIBUTE_TABLE): Redefine.
-	* frontend-passes.c (gfc_code_walker): Handle new OpenMP target
-	EXEC_OMP_* codes and new clauses.
-	* gfortran.h (gfc_statement): Add ST_OMP_TARGET, ST_OMP_END_TARGET,
-	ST_OMP_TARGET_DATA, ST_OMP_END_TARGET_DATA, ST_OMP_TARGET_UPDATE,
-	ST_OMP_DECLARE_TARGET, ST_OMP_TEAMS, ST_OMP_END_TEAMS,
-	ST_OMP_DISTRIBUTE, ST_OMP_END_DISTRIBUTE, ST_OMP_DISTRIBUTE_SIMD,
-	ST_OMP_END_DISTRIBUTE_SIMD, ST_OMP_DISTRIBUTE_PARALLEL_DO,
-	ST_OMP_END_DISTRIBUTE_PARALLEL_DO, ST_OMP_DISTRIBUTE_PARALLEL_DO_SIMD,
-	ST_OMP_END_DISTRIBUTE_PARALLEL_DO_SIMD, ST_OMP_TARGET_TEAMS,
-	ST_OMP_END_TARGET_TEAMS, ST_OMP_TEAMS_DISTRIBUTE,
-	ST_OMP_END_TEAMS_DISTRIBUTE, ST_OMP_TEAMS_DISTRIBUTE_SIMD,
-	ST_OMP_END_TEAMS_DISTRIBUTE_SIMD, ST_OMP_TARGET_TEAMS_DISTRIBUTE,
-	ST_OMP_END_TARGET_TEAMS_DISTRIBUTE,
-	ST_OMP_TARGET_TEAMS_DISTRIBUTE_SIMD,
-	ST_OMP_END_TARGET_TEAMS_DISTRIBUTE_SIMD,
-	ST_OMP_TEAMS_DISTRIBUTE_PARALLEL_DO,
-	ST_OMP_END_TEAMS_DISTRIBUTE_PARALLEL_DO,
-	ST_OMP_TARGET_TEAMS_DISTRIBUTE_PARALLEL_DO,
-	ST_OMP_END_TARGET_TEAMS_DISTRIBUTE_PARALLEL_DO,
-	ST_OMP_TEAMS_DISTRIBUTE_PARALLEL_DO_SIMD,
-	ST_OMP_END_TEAMS_DISTRIBUTE_PARALLEL_DO_SIMD,
-	ST_OMP_TARGET_TEAMS_DISTRIBUTE_PARALLEL_DO_SIMD and
-	ST_OMP_END_TARGET_TEAMS_DISTRIBUTE_PARALLEL_DO_SIMD.
-	(symbol_attribute): Add omp_declare_target field.
-	(gfc_omp_depend_op, gfc_omp_map_op): New enums.
-	(gfc_omp_namelist): Replace rop field with union
-	containing reduction_op, depend_op and map_op.
-	(OMP_LIST_DEPEND_IN, OMP_LIST_DEPEND_OUT): Remove.
-	(OMP_LIST_DEPEND, OMP_LIST_MAP, OMP_LIST_TO, OMP_LIST_FROM): New.
-	(gfc_omp_clauses): Add num_teams, device, thread_limit,
-	dist_sched_kind, dist_chunk_size fields.
-	(gfc_common_head): Add omp_declare_target field.
-	(gfc_exec_op): Add EXEC_OMP_TARGET, EXEC_OMP_TARGET_DATA,
-	EXEC_OMP_TEAMS, EXEC_OMP_DISTRIBUTE, EXEC_OMP_DISTRIBUTE_SIMD,
-	EXEC_OMP_DISTRIBUTE_PARALLEL_DO, EXEC_OMP_DISTRIBUTE_PARALLEL_DO_SIMD,
-	EXEC_OMP_TARGET_TEAMS, EXEC_OMP_TEAMS_DISTRIBUTE,
-	EXEC_OMP_TEAMS_DISTRIBUTE_SIMD, EXEC_OMP_TARGET_TEAMS_DISTRIBUTE,
-	EXEC_OMP_TARGET_TEAMS_DISTRIBUTE_SIMD,
-	EXEC_OMP_TEAMS_DISTRIBUTE_PARALLEL_DO,
-	EXEC_OMP_TARGET_TEAMS_DISTRIBUTE_PARALLEL_DO,
-	EXEC_OMP_TEAMS_DISTRIBUTE_PARALLEL_DO_SIMD,
-	EXEC_OMP_TARGET_TEAMS_DISTRIBUTE_PARALLEL_DO_SIMD and
-	EXEC_OMP_TARGET_UPDATE.
-	(gfc_add_omp_declare_target): New prototype.
-	* match.h (gfc_match_omp_declare_target, gfc_match_omp_distribute,
-	gfc_match_omp_distribute_parallel_do,
-	gfc_match_omp_distribute_parallel_do_simd,
-	gfc_match_omp_distribute_simd, gfc_match_omp_target,
-	gfc_match_omp_target_data, gfc_match_omp_target_teams,
-	gfc_match_omp_target_teams_distribute,
-	gfc_match_omp_target_teams_distribute_parallel_do,
-	gfc_match_omp_target_teams_distribute_parallel_do_simd,
-	gfc_match_omp_target_teams_distribute_simd,
-	gfc_match_omp_target_update, gfc_match_omp_teams,
-	gfc_match_omp_teams_distribute,
-	gfc_match_omp_teams_distribute_parallel_do,
-	gfc_match_omp_teams_distribute_parallel_do_simd,
-	gfc_match_omp_teams_distribute_simd): New prototypes.
-	* module.c (ab_attribute): Add AB_OMP_DECLARE_TARGET.
-	(attr_bits): Likewise.
-	(mio_symbol_attribute): Handle omp_declare_target attribute.
-	(gfc_free_omp_clauses): Free num_teams, device, thread_limit
-	and dist_chunk_size expressions.
-	(OMP_CLAUSE_PRIVATE, OMP_CLAUSE_FIRSTPRIVATE, OMP_CLAUSE_LASTPRIVATE,
-	OMP_CLAUSE_COPYPRIVATE, OMP_CLAUSE_SHARED, OMP_CLAUSE_COPYIN,
-	OMP_CLAUSE_REDUCTION, OMP_CLAUSE_IF, OMP_CLAUSE_NUM_THREADS,
-	OMP_CLAUSE_SCHEDULE, OMP_CLAUSE_DEFAULT, OMP_CLAUSE_ORDERED,
-	OMP_CLAUSE_COLLAPSE, OMP_CLAUSE_UNTIED, OMP_CLAUSE_FINAL,
-	OMP_CLAUSE_MERGEABLE, OMP_CLAUSE_ALIGNED, OMP_CLAUSE_DEPEND,
-	OMP_CLAUSE_INBRANCH, OMP_CLAUSE_LINEAR, OMP_CLAUSE_NOTINBRANCH,
-	OMP_CLAUSE_PROC_BIND, OMP_CLAUSE_SAFELEN, OMP_CLAUSE_SIMDLEN,
-	OMP_CLAUSE_UNIFORM): Use 1U instead of 1.
-	(OMP_CLAUSE_DEVICE, OMP_CLAUSE_MAP, OMP_CLAUSE_TO, OMP_CLAUSE_FROM,
-	OMP_CLAUSE_NUM_TEAMS, OMP_CLAUSE_THREAD_LIMIT,
-	OMP_CLAUSE_DIST_SCHEDULE): Define.
-	(gfc_match_omp_clauses): Change mask parameter to unsigned int.
-	Adjust for rop becoming u.reduction_op.  Disallow inbranch with
-	notinbranch.  For depend clause, always create OMP_LIST_DEPEND
-	and fill in u.depend_op.  Handle num_teams, device, map,
-	to, from, thread_limit and dist_schedule clauses.
-	(OMP_DECLARE_SIMD_CLAUSES): Or in OMP_CLAUSE_INBRANCH and
-	OMP_CLAUSE_NOTINBRANCH.
-	(OMP_TARGET_CLAUSES, OMP_TARGET_DATA_CLAUSES,
-	OMP_TARGET_UPDATE_CLAUSES, OMP_TEAMS_CLAUSES,
-	OMP_DISTRIBUTE_CLAUSES): Define.
-	(match_omp): New function.
-	(gfc_match_omp_do, gfc_match_omp_do_simd, gfc_match_omp_parallel,
-	gfc_match_omp_parallel_do, gfc_match_omp_parallel_do_simd,
-	gfc_match_omp_parallel_sections, gfc_match_omp_parallel_workshare,
-	gfc_match_omp_sections, gfc_match_omp_simd, gfc_match_omp_single,
-	gfc_match_omp_task): Rewritten using match_omp.
-	(gfc_match_omp_threadprivate, gfc_match_omp_declare_reduction):
-	Diagnose if the directives are followed by unexpected junk.
-	(gfc_match_omp_distribute, gfc_match_omp_distribute_parallel_do,
-	gfc_match_omp_distribute_parallel_do_simd,
-	gfc_match_omp_distrbute_simd, gfc_match_omp_declare_target,
-	gfc_match_omp_target, gfc_match_omp_target_data,
-	gfc_match_omp_target_teams, gfc_match_omp_target_teams_distribute,
-	gfc_match_omp_target_teams_distribute_parallel_do,
-	gfc_match_omp_target_teams_distribute_parallel_do_simd,
-	gfc_match_omp_target_teams_distrbute_simd, gfc_match_omp_target_update,
-	gfc_match_omp_teams, gfc_match_omp_teams_distribute,
-	gfc_match_omp_teams_distribute_parallel_do,
-	gfc_match_omp_teams_distribute_parallel_do_simd,
-	gfc_match_omp_teams_distrbute_simd): New functions.
-	* openmp.c (resolve_omp_clauses): Adjust for
-	OMP_LIST_DEPEND_{IN,OUT} being changed to OMP_LIST_DEPEND.  Handle
-	OMP_LIST_MAP, OMP_LIST_FROM, OMP_LIST_TO, num_teams, device,
-	dist_chunk_size and thread_limit.
-	(gfc_resolve_omp_parallel_blocks): Only put sharing clauses into
-	ctx.sharing_clauses.  Call gfc_resolve_omp_do_blocks for various
-	new EXEC_OMP_* codes.
-	(resolve_omp_do): Handle various new EXEC_OMP_* codes.
-	(gfc_resolve_omp_directive): Likewise.
-	(gfc_resolve_omp_declare_simd): Add missing space to diagnostics.
-	* parse.c (decode_omp_directive): Handle parsing of OpenMP 4.0
-	offloading related directives.
-	(case_executable): Add ST_OMP_TARGET_UPDATE.
-	(case_exec_markers): Add ST_OMP_TARGET*, ST_OMP_TEAMS*,
-	ST_OMP_DISTRIBUTE*.
-	(case_decl): Add ST_OMP_DECLARE_TARGET.
-	(gfc_ascii_statement): Handle new ST_OMP_* codes.
-	(parse_omp_do): Handle various new ST_OMP_* codes.
-	(parse_executable): Likewise.
-	* resolve.c (gfc_resolve_blocks): Handle various new EXEC_OMP_*
-	codes.
-	(resolve_code): Likewise.
-	(resolve_symbol): Change that !$OMP DECLARE TARGET variables
-	are saved.
-	* st.c (gfc_free_statement): Handle various new EXEC_OMP_* codes.
-	* symbol.c (check_conflict): Check omp_declare_target conflicts.
-	(gfc_add_omp_declare_target): New function.
-	(gfc_copy_attr): Copy omp_declare_target.
-	* trans.c (trans_code): Handle various new EXEC_OMP_* codes.
-	* trans-common.c (build_common_decl): Add "omp declare target"
-	attribute if needed.
-	* trans-decl.c (add_attributes_to_decl): Likewise.
-	* trans.h (gfc_omp_finish_clause): New prototype.
-	* trans-openmp.c (gfc_omp_finish_clause): New function.
-	(gfc_trans_omp_reduction_list): Adjust for rop being renamed
-	to u.reduction_op.
-	(gfc_trans_omp_clauses): Adjust for OMP_LIST_DEPEND_{IN,OUT}
-	change to OMP_LIST_DEPEND and fix up depend handling.
-	Handle OMP_LIST_MAP, OMP_LIST_TO, OMP_LIST_FROM, num_teams,
-	thread_limit, device, dist_chunk_size and dist_sched_kind.
-	(gfc_trans_omp_do): Handle EXEC_OMP_DISTRIBUTE.
-	(GFC_OMP_SPLIT_DISTRIBUTE, GFC_OMP_SPLIT_TEAMS,
-	GFC_OMP_SPLIT_TARGET, GFC_OMP_SPLIT_NUM, GFC_OMP_MASK_DISTRIBUTE,
-	GFC_OMP_MASK_TEAMS, GFC_OMP_MASK_TARGET, GFC_OMP_MASK_NUM): New.
-	(gfc_split_omp_clauses): Handle splitting of clauses for new
-	EXEC_OMP_* codes.
-	(gfc_trans_omp_do_simd): Add pblock argument, adjust for being
-	callable for combined constructs.
-	(gfc_trans_omp_parallel_do, gfc_trans_omp_parallel_do_simd): Likewise.
-	(gfc_trans_omp_distribute, gfc_trans_omp_teams,
-	gfc_trans_omp_target, gfc_trans_omp_target_data,
-	gfc_trans_omp_target_update): New functions.
-	(gfc_trans_omp_directive): Adjust gfc_trans_omp_* callers, handle
-	new EXEC_OMP_* codes.
-
-	2014-06-10  Jakub Jelinek  <jakub@redhat.com>
-
-	PR fortran/60928
-	* f95-lang.c (gfc_init_builtin_functions): Handle -fopenmp-simd
-	like -fopenmp.
-	* openmp.c (resolve_omp_clauses): Remove allocatable components
-	diagnostics.  Add associate-name and intent(in) pointer
-	diagnostics for various clauses, diagnose procedure pointers in
-	reduction clause.
-	* parse.c (match_word_omp_simd): New function.
-	(matchs, matcho): New macros.
-	(decode_omp_directive): Change match macros to either matchs
-	or matcho.  Handle -fopenmp-simd.
-	(next_free, next_fixed): Handle -fopenmp-simd like -fopenmp.
-	* scanner.c (skip_free_comments, skip_fixed_comments, include_line):
-	Likewise.
-	* trans-array.c (get_full_array_size): Rename to...
-	(gfc_full_array_size): ... this.  No longer static.
-	(duplicate_allocatable): Adjust caller.  Add NO_MEMCPY argument
-	and handle it.
-	(gfc_duplicate_allocatable, gfc_copy_allocatable_data): Adjust
-	duplicate_allocatable callers.
-	(gfc_duplicate_allocatable_nocopy): New function.
-	(structure_alloc_comps): Adjust g*_full_array_size and
-	duplicate_allocatable caller.
-	* trans-array.h (gfc_full_array_size,
-	gfc_duplicate_allocatable_nocopy): New prototypes.
-	* trans-common.c (create_common): Call gfc_finish_decl_attrs.
-	* trans-decl.c (gfc_finish_decl_attrs): New function.
-	(gfc_finish_var_decl, create_function_arglist,
-	gfc_get_fake_result_decl): Call it.
-	(gfc_allocate_lang_decl): If DECL_LANG_SPECIFIC is already allocated,
-	don't allocate it again.
-	(gfc_get_symbol_decl): Set GFC_DECL_ASSOCIATE_VAR_P on
-	associate-names.
-	* trans.h (gfc_finish_decl_attrs): New prototype.
-	(struct lang_decl): Add scalar_allocatable and scalar_pointer
-	bitfields.
-	(GFC_DECL_SCALAR_ALLOCATABLE, GFC_DECL_SCALAR_POINTER,
-	GFC_DECL_GET_SCALAR_ALLOCATABLE, GFC_DECL_GET_SCALAR_POINTER,
-	GFC_DECL_ASSOCIATE_VAR_P): Define.
-	(GFC_POINTER_TYPE_P): Remove.
-	* trans-openmp.c (gfc_omp_privatize_by_reference): Don't check
-	GFC_POINTER_TYPE_P, instead test GFC_DECL_GET_SCALAR_ALLOCATABLE,
-	GFC_DECL_GET_SCALAR_POINTER or GFC_DECL_CRAY_POINTEE on decl.
-	(gfc_omp_predetermined_sharing): Associate-names are predetermined.
-	(enum walk_alloc_comps): New.
-	(gfc_has_alloc_comps, gfc_omp_unshare_expr_r, gfc_omp_unshare_expr,
-	gfc_walk_alloc_comps): New functions.
-	(gfc_omp_private_outer_ref): Return true for scalar allocatables or
-	decls with allocatable components.
-	(gfc_omp_clause_default_ctor, gfc_omp_clause_copy_ctor,
-	gfc_omp_clause_assign_op, gfc_omp_clause_dtor): Fix up handling of
-	allocatables, handle also OMP_CLAUSE_REDUCTION, handle scalar
-	allocatables and decls with allocatable components.
-	(gfc_trans_omp_array_reduction_or_udr): Don't handle allocatable
-	arrays here.
-	(gfc_trans_omp_reduction_list): Call
-	gfc_trans_omp_array_reduction_or_udr even for allocatable scalars.
-	(gfc_trans_omp_do_simd): If -fno-openmp, just expand it as OMP_SIMD.
-	(gfc_trans_omp_parallel_do_simd): Likewise.
-	* trans-types.c (gfc_sym_type): Don't set GFC_POINTER_TYPE_P.
-	(gfc_get_derived_type): Call gfc_finish_decl_attrs.
-
-	2014-06-06  Jakub Jelinek  <jakub@redhat.com>
-
-	* dump-parse-tree.c (show_omp_namelist): Dump reduction
-	id in each list item.
-	(show_omp_node): Only handle OMP_LIST_REDUCTION, not
-	OMP_LIST_REDUCTION_FIRST .. OMP_LIST_REDUCTION_LAST.  Don't
-	dump reduction id here.
-	* frontend-passes.c (dummy_code_callback): Renamed to...
-	(gfc_dummy_code_callback): ... this.  No longer static.
-	(optimize_reduction): Use gfc_dummy_code_callback instead of
-	dummy_code_callback.
-	* gfortran.h (gfc_statement): Add ST_OMP_DECLARE_REDUCTION.
-	(symbol_attribute): Add omp_udr_artificial_var bitfield.
-	(gfc_omp_reduction_op): New enum.
-	(gfc_omp_namelist): Add rop and udr fields.
-	(OMP_LIST_PLUS, OMP_LIST_REDUCTION_FIRST, OMP_LIST_MULT,
-	OMP_LIST_SUB, OMP_LIST_AND, OMP_LIST_OR, OMP_LIST_EQV,
-	OMP_LIST_NEQV, OMP_LIST_MAX, OMP_LIST_MIN, OMP_LIST_IAND,
-	OMP_LIST_IOR, OMP_LIST_IEOR, OMP_LIST_REDUCTION_LAST): Removed.
-	(OMP_LIST_REDUCTION): New.
-	(gfc_omp_udr): New type.
-	(gfc_get_omp_udr): Define.
-	(gfc_symtree): Add n.omp_udr field.
-	(gfc_namespace): Add omp_udr_root field, add omp_udr_ns bitfield.
-	(gfc_free_omp_udr, gfc_omp_udr_find, gfc_resolve_omp_udrs,
-	gfc_dummy_code_callback): New prototypes.
-	* match.h (gfc_match_omp_declare_reduction): New prototype.
-	* module.c (MOD_VERSION): Increase to 13.
-	(omp_declare_reduction_stmt): New array.
-	(mio_omp_udr_expr, write_omp_udr, write_omp_udrs, load_omp_udrs):
-	New functions.
-	(read_module): Read OpenMP user defined reductions.
-	(write_module): Write OpenMP user defined reductions.
-	* openmp.c: Include arith.h.
-	(gfc_free_omp_udr, gfc_find_omp_udr): New functions.
-	(gfc_match_omp_clauses): Handle user defined reductions.
-	Store reduction kind into gfc_omp_namelist instead of using
-	several OMP_LIST_* entries.
-	(match_udr_expr, gfc_omp_udr_predef, gfc_omp_udr_find,
-	gfc_match_omp_declare_reduction): New functions.
-	(resolve_omp_clauses): Adjust for reduction clauses being only
-	in OMP_LIST_REDUCTION list.  Diagnose missing UDRs.
-	(struct omp_udr_callback_data): New type.
-	(omp_udr_callback, gfc_resolve_omp_udr, gfc_resolve_omp_udrs): New
-	functions.
-	* parse.c (decode_omp_directive): Handle !$omp declare reduction.
-	(case_decl): Add ST_OMP_DECLARE_REDUCTION.
-	(gfc_ascii_statement): Print ST_OMP_DECLARE_REDUCTION.
-	* resolve.c (resolve_fl_variable): Allow len=: or len=* on
-	sym->attr.omp_udr_artificial_var symbols.
-	(resolve_types): Call gfc_resolve_omp_udrs.
-	* symbol.c (gfc_get_uop): If gfc_current_ns->omp_udr_ns,
-	use parent ns instead of gfc_current_ns.
-	(gfc_get_sym_tree): Don't insert symbols into
-	namespaces with omp_udr_ns set.
-	(free_omp_udr_tree): New function.
-	(gfc_free_namespace): Call it.
-	* trans-openmp.c (struct omp_udr_find_orig_data): New type.
-	(omp_udr_find_orig, gfc_trans_omp_udr_expr): New functions.
-	(gfc_trans_omp_array_reduction): Renamed to...
-	(gfc_trans_omp_array_reduction_or_udr): ... this.  Remove SYM
-	argument, instead pass gfc_omp_namelist pointer N.  Handle
-	user defined reductions.
-	(gfc_trans_omp_reduction_list): Remove REDUCTION_CODE argument.
-	Handle user defined reductions and reduction ops in gfc_omp_namelist.
-	(gfc_trans_omp_clauses): Adjust for just a single OMP_LIST_REDUCTION
-	list.
-	(gfc_split_omp_clauses): Likewise.
-
-	2014-05-12  Tobias Burnus  <burnus@net-b.de>
-
-	PR fortran/60127
-	* openmp.c (resolve_omp_do): Reject do concurrent loops.
-
-	2014-05-11  Jakub Jelinek  <jakub@redhat.com>
-
-	* gfortran.h (gfc_statement): Add ST_OMP_CANCEL,
-	ST_OMP_CANCELLATION_POINT, ST_OMP_TASKGROUP, ST_OMP_END_TASKGROUP,
-	ST_OMP_SIMD, ST_OMP_END_SIMD, ST_OMP_DO_SIMD, ST_OMP_END_DO_SIMD,
-	ST_OMP_PARALLEL_DO_SIMD, ST_OMP_END_PARALLEL_DO_SIMD and
-	ST_OMP_DECLARE_SIMD.
-	(gfc_omp_namelist): New typedef.
-	(gfc_get_omp_namelist): Define.
-	(OMP_LIST_UNIFORM, OMP_LIST_ALIGNED, OMP_LIST_LINEAR,
-	OMP_LIST_DEPEND_IN, OMP_LIST_DEPEND_OUT): New clause list kinds.
-	(gfc_omp_proc_bind_kind, gfc_omp_cancel_kind): New enums.
-	(gfc_omp_clauses): Change type of lists to gfc_omp_namelist *.
-	Add inbranch, notinbranch, cancel, proc_bind, safelen_expr and
-	simdlen_expr fields.
-	(gfc_omp_declare_simd): New typedef.
-	(gfc_get_omp_declare_simd): Define.
-	(gfc_namespace): Add omp_declare_simd field.
-	(gfc_exec_op): Add EXEC_OMP_CANCEL, EXEC_OMP_CANCELLATION_POINT,
-	EXEC_OMP_TASKGROUP, EXEC_OMP_SIMD, EXEC_OMP_DO_SIMD and
-	EXEC_OMP_PARALLEL_DO_SIMD.
-	(gfc_omp_atomic_op): Add GFC_OMP_ATOMIC_MASK, GFC_OMP_ATOMIC_SEQ_CST
-	and GFC_OMP_ATOMIC_SWAP.
-	(gfc_code): Change type of omp_namelist field to gfc_omp_namelist *.
-	(gfc_free_omp_namelist, gfc_free_omp_declare_simd,
-	gfc_free_omp_declare_simd_list, gfc_resolve_omp_declare_simd): New
-	prototypes.
-	* trans-stmt.h (gfc_trans_omp_declare_simd): New prototype.
-	* symbol.c (gfc_free_namespace): Call gfc_free_omp_declare_simd.
-	* openmp.c (gfc_free_omp_clauses): Free safelen_expr and
-	simdlen_expr.  Use gfc_free_omp_namelist instead of
-	gfc_free_namelist.
-	(gfc_free_omp_declare_simd, gfc_free_omp_declare_simd_list): New
-	functions.
-	(gfc_match_omp_variable_list): Add end_colon, headp and
-	allow_sections arguments.  Handle parsing of array sections.
-	Use *omp_namelist* instead of *namelist* data structure and
-	functions/macros.  Allow termination at : character.
-	(OMP_CLAUSE_ALIGNED, OMP_CLAUSE_DEPEND, OMP_CLAUSE_INBRANCH,
-	OMP_CLAUSE_LINEAR, OMP_CLAUSE_NOTINBRANCH, OMP_CLAUSE_PROC_BIND,
-	OMP_CLAUSE_SAFELEN, OMP_CLAUSE_SIMDLEN, OMP_CLAUSE_UNIFORM): Define.
-	(gfc_match_omp_clauses): Change first and needs_space variables
-	into arguments with default values.  Parse inbranch, notinbranch,
-	proc_bind, safelen, simdlen, uniform, linear, aligned and
-	depend clauses.
-	(OMP_PARALLEL_CLAUSES): Add OMP_CLAUSE_PROC_BIND.
-	(OMP_DECLARE_SIMD_CLAUSES, OMP_SIMD_CLAUSES): Define.
-	(OMP_TASK_CLAUSES): Add OMP_CLAUSE_DEPEND.
-	(gfc_match_omp_do_simd): New function.
-	(gfc_match_omp_flush): Use *omp_namelist* instead of *namelist*
-	data structure and functions/macros.
-	(gfc_match_omp_simd, gfc_match_omp_declare_simd,
-	gfc_match_omp_parallel_do_simd): New functions.
-	(gfc_match_omp_atomic): Handle seq_cst clause.  Handle atomic swap.
-	(gfc_match_omp_taskgroup, gfc_match_omp_cancel_kind,
-	gfc_match_omp_cancel, gfc_match_omp_cancellation_point): New
-	functions.
-	(resolve_omp_clauses): Add where, omp_clauses and ns arguments.
-	Use *omp_namelist* instead of *namelist* data structure and
-	functions/macros.  Resolve uniform, aligned, linear, depend,
-	safelen and simdlen clauses.
-	(resolve_omp_atomic): Adjust for GFC_OMP_ATOMIC_{MASK,SEQ_CST,SWAP}
-	addition, recognize atomic swap.
-	(gfc_resolve_omp_parallel_blocks): Use gfc_omp_namelist instead
-	of gfc_namelist.  Handle EXEC_OMP_PARALLEL_DO_SIMD the same as
-	EXEC_OMP_PARALLEL_DO.
-	(gfc_resolve_do_iterator): Use *omp_namelist* instead of *namelist*
-	data structure and functions/macros.
-	(resolve_omp_do): Likewise.  Handle EXEC_OMP_SIMD, EXEC_OMP_DO_SIMD,
-	EXEC_OMP_PARALLEL_DO_SIMD.
-	(gfc_resolve_omp_directive): Handle EXEC_OMP_SIMD, EXEC_OMP_DO_SIMD,
-	EXEC_OMP_PARALLEL_DO_SIMD and EXEC_OMP_CANCEL.  Adjust
-	resolve_omp_clauses caller.
-	(gfc_resolve_omp_declare_simd): New function.
-	* parse.c (decode_omp_directive): Parse cancellation point, cancel,
-	declare simd, end do simd, end simd, end parallel do simd,
-	end taskgroup, parallel do simd, simd and taskgroup directives.
-	(case_executable): Add ST_OMP_CANCEL and ST_OMP_CANCELLATION_POINT.
-	(case_exec_markers): Add ST_OMP_TASKGROUP, case ST_OMP_SIMD,
-	ST_OMP_DO_SIMD and ST_OMP_PARALLEL_DO_SIMD.
-	(case_decl): Add ST_OMP_DECLARE_SIMD.
-	(gfc_ascii_statement): Handle ST_OMP_CANCEL,
-	ST_OMP_CANCELLATION_POINT, ST_OMP_TASKGROUP, ST_OMP_END_TASKGROUP,
-	ST_OMP_SIMD, ST_OMP_END_SIMD, ST_OMP_DO_SIMD, ST_OMP_END_DO_SIMD,
-	ST_OMP_PARALLEL_DO_SIMD, ST_OMP_END_PARALLEL_DO_SIMD and
-	ST_OMP_DECLARE_SIMD.
-	(parse_omp_do): Handle ST_OMP_SIMD, ST_OMP_DO_SIMD and
-	ST_OMP_PARALLEL_DO_SIMD.
-	(parse_omp_atomic): Adjust for GFC_OMP_ATOMIC_* additions.
-	(parse_omp_structured_block): Handle ST_OMP_TASKGROUP and
-	ST_OMP_PARALLEL_DO_SIMD.
-	(parse_executable): Handle ST_OMP_SIMD, ST_OMP_DO_SIMD,
-	ST_OMP_PARALLEL_DO_SIMD and ST_OMP_TASKGROUP.
-	* trans-decl.c (gfc_get_extern_function_decl,
-	gfc_create_function_decl): Call gfc_trans_omp_declare_simd if
-	needed.
-	* frontend-passes.c (gfc_code_walker): Handle EXEC_OMP_SIMD,
-	EXEC_OMP_DO_SIMD and EXEC_OMP_PARALLEL_DO_SIMD.  Walk
-	safelen_expr and simdlen_expr.  Walk expressions in gfc_omp_namelist
-	of depend, aligned and linear clauses.
-	* match.c (match_exit_cycle): Handle EXEC_OMP_SIMD, EXEC_OMP_DO_SIMD
-	and EXEC_OMP_PARALLEL_DO_SIMD.
-	(gfc_free_omp_namelist): New function.
-	* dump-parse-tree.c (show_namelist): Removed.
-	(show_omp_namelist): New function.
-	(show_omp_node): Handle OpenMP 4.0 additions.
-	(show_code_node): Handle EXEC_OMP_CANCEL, EXEC_OMP_CANCELLATION_POINT,
-	EXEC_OMP_DO_SIMD, EXEC_OMP_PARALLEL_DO_SIMD, EXEC_OMP_SIMD and
-	EXEC_OMP_TASKGROUP.
-	* match.h (gfc_match_omp_cancel, gfc_match_omp_cancellation_point,
-	gfc_match_omp_declare_simd, gfc_match_omp_do_simd,
-	gfc_match_omp_parallel_do_simd, gfc_match_omp_simd,
-	gfc_match_omp_taskgroup): New prototypes.
-	* trans-openmp.c (gfc_trans_omp_variable): Add declare_simd
-	argument, handle it.  Allow current_function_decl to be NULL.
-	(gfc_trans_omp_variable_list): Add declare_simd argument, pass
-	it through to gfc_trans_omp_variable and disregard whether
-	sym is referenced if declare_simd is true.  Work on gfc_omp_namelist
-	instead of gfc_namelist.
-	(gfc_trans_omp_reduction_list): Work on gfc_omp_namelist instead of
-	gfc_namelist.  Adjust gfc_trans_omp_variable caller.
-	(gfc_trans_omp_clauses): Add declare_simd argument, pass it through
-	to gfc_trans_omp_variable{,_list} callers.  Work on gfc_omp_namelist
-	instead of gfc_namelist.  Handle inbranch, notinbranch, safelen,
-	simdlen, depend, uniform, linear, proc_bind and aligned clauses.
-	Handle cancel kind.
-	(gfc_trans_omp_atomic): Handle seq_cst clause, handle atomic swap,
-	adjust for GFC_OMP_ATOMIC_* changes.
-	(gfc_trans_omp_cancel, gfc_trans_omp_cancellation_point): New
-	functions.
-	(gfc_trans_omp_do): Add op argument, handle simd translation into
-	generic.
-	(GFC_OMP_SPLIT_SIMD, GFC_OMP_SPLIT_DO, GFC_OMP_SPLIT_PARALLEL,
-	GFC_OMP_SPLIT_NUM, GFC_OMP_MASK_SIMD, GFC_OMP_MASK_DO,
-	GFC_OMP_MASK_PARALLEL): New.
-	(gfc_split_omp_clauses, gfc_trans_omp_do_simd): New functions.
-	(gfc_trans_omp_parallel_do): Rework to use gfc_split_omp_clauses.
-	(gfc_trans_omp_parallel_do_simd, gfc_trans_omp_taskgroup): New
-	functions.
-	(gfc_trans_omp_directive): Handle EXEC_OMP_CANCEL,
-	EXEC_OMP_CANCELLATION_POINT, EXEC_OMP_DO_SIMD,
-	EXEC_OMP_PARALLEL_DO_SIMD, EXEC_OMP_SIMD and EXEC_OMP_TASKGROUP.
-	Adjust gfc_trans_omp_do caller.
-	(gfc_trans_omp_declare_simd): New function.
-	* st.c (gfc_free_statement): Handle EXEC_OMP_CANCEL,
-	EXEC_OMP_CANCELLATION_POINT, EXEC_OMP_DO_SIMD,
-	EXEC_OMP_PARALLEL_DO_SIMD, EXEC_OMP_SIMD and EXEC_OMP_TASKGROUP.
-	For EXEC_OMP_FLUSH call gfc_free_omp_namelist instead of
-	gfc_free_namelist.
-	* module.c (omp_declare_simd_clauses): New variable.
-	(mio_omp_declare_simd): New function.
-	(mio_symbol): Call it.
-	* trans.c (trans_code): Handle EXEC_OMP_CANCEL,
-	EXEC_OMP_CANCELLATION_POINT, EXEC_OMP_DO_SIMD,
-	EXEC_OMP_PARALLEL_DO_SIMD, EXEC_OMP_SIMD and EXEC_OMP_TASKGROUP.
-	* resolve.c (gfc_resolve_blocks): Handle EXEC_OMP_DO_SIMD,
-	EXEC_OMP_PARALLEL_DO_SIMD, EXEC_OMP_SIMD and EXEC_OMP_TASKGROUP.
-	(resolve_code): Handle EXEC_OMP_CANCEL,
-	EXEC_OMP_CANCELLATION_POINT, EXEC_OMP_DO_SIMD,
-	EXEC_OMP_PARALLEL_DO_SIMD, EXEC_OMP_SIMD and EXEC_OMP_TASKGROUP.
-	(resolve_types): Call gfc_resolve_omp_declare_simd.
-
-2014-06-15  Francois-Xavier Coudert  <fxcoudert@gcc.gnu.org>
-
-	Backport from trunk.
-	PR fortran/45187
-	* trans-decl.c (gfc_create_module_variable): Don't create
-	Cray-pointee decls twice.
-
-2014-06-09  Paul Thomas  <pault@gcc.gnu.org>
-
-	Backport from trunk.
-	PR fortran/61406
-	* trans-stmt.c (trans_associate_var): Check that array
-	constructors are constant for direct reference.
-
-2014-06-05  Richard Biener  <rguenther@suse.de>
-
-	PR fortran/61418
-	* gfortranspec.c (spec_file): Remove.
-	(find_spec_file): Likewise.
-	(lang_specific_driver): Do not look for specs file in -L
-	or append -specs command line argument.
-	(lang_specific_pre_link): Always %:include libgfortran.spec.
-
-2014-05-29  Thomas Koenig  <tkoenig@gcc.gnu.org>
-
-	PR fortran/60834
-	Backport from mainline
-	* frontend-passes.c (in_assoc_list):  New variable.
-	(optimize_namespace):  Initialize in_assoc_list
-	(combine_array_constructor): Don't try to combine
-	assoc lists.
-	(gfc_code_walker):  Keep track of in_assoc_list.
-
-2014-05-26  Janne Blomqvist  <jb@gcc.gnu.org>
-
-	Backport from mainline
-	PR libfortran/61310
-	* intrinsics.texi (CTIME): Remove mention of locale-dependent
-	behavior.
-
-2014-04-22  Tobias Burnus  <burnus@net-b.de>
-
-	Backport from mainline
-	2014-04-11  Tobias Burnus  <burnus@net-b.de>
-
-	PR fortran/58880
-	PR fortran/60495
-	* resolve.c (gfc_resolve_finalizers): Ensure that vtables
-	and finalization wrappers are generated.
-
-2014-04-22  Release Manager
-
-	* GCC 4.9.0 released.
-
-2014-04-13  Paul Thomas  <pault@gcc.gnu.org>
-
-	PR fortran/58085
-	PR fortran/60717
-	* trans.h: Add 'use_offset' bitfield to gfc_se.
-	* trans-array.c (gfc_conv_expr_descriptor): Use 'use_offset'
-	as a trigger to unconditionally recalculate the offset for
-	array slices and constant arrays.
-	trans-expr.c (gfc_conv_intrinsic_to_class): Use it.
-	trans-stmt.c (trans_associate_var): Ditto.
-	(gfc_conv_procedure_call): Ditto.
-
-2014-04-11  Janne Blomqvist  <jb@gcc.gnu.org>
-
-	* intrinsic.texi (RANDOM_SEED): Improve example.
-
-2014-04-10  Bernd Edlinger  <bernd.edlinger@hotmail.de>
-
-	* class.c (gfc_build_class_symbol): Append "_t" to target class
-	names to make the generated type names unique.
-
-2014-04-04  Bernd Edlinger  <bernd.edlinger@hotmail.de>
-
-	PR fortran/60191
-	* trans-types.c (gfc_get_function_type): In case of recursion
-	build a variadic function type with empty argument list instead of a
-	stdarg-like function type with incomplete argument list.
-
-2014-04-04  Tobias Burnus  <burnus@net-b.de>
-
-	* check.c (gfc_check_cmplx): Fix typo.
-
-2014-03-28  Mikael Morin  <mikael@gcc.gnu.org>
-=======
 2015-04-22  Release Manager
 
 	* GCC 5.1.0 released.
@@ -867,7 +122,6 @@
 	polymorphic entity to copy.
 
 2015-03-24  Iain Sandoe  <iain@codesourcery.com>
->>>>>>> d5ad84b3
 	    Tobias Burnus  <burnus@net-b.de>
 
 	* gfortran.texi (_gfortran_caf_sync_memory): Improve wording.
