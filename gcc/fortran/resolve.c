--- conflicted
+++ resolved
@@ -9335,10 +9335,6 @@
     tmp->n.sym->attr.dimension = 0;
 
   gfc_set_sym_referenced (tmp->n.sym);
-<<<<<<< HEAD
-  gfc_add_flavor (&tmp->n.sym->attr, FL_VARIABLE, name, NULL);
-=======
->>>>>>> a7aa3838
   gfc_commit_symbol (tmp->n.sym);
   e = gfc_lval_expr_from_sym (tmp->n.sym);
 
@@ -9582,15 +9578,8 @@
 		      gfc_code *block;
 		      gfc_expr *e =
 			gfc_lval_expr_from_sym ((*code)->expr1->symtree->n.sym);
-<<<<<<< HEAD
-		      block = gfc_get_code ();
-		      block->op = EXEC_IF;
-		      block->block = gfc_get_code ();
-		      block->block->op = EXEC_IF;
-=======
 		      block = gfc_get_code (EXEC_IF);
 		      block->block = gfc_get_code (EXEC_IF);
->>>>>>> a7aa3838
 		      block->block->expr1
 			  = gfc_build_intrinsic_call (ns,
 				    GFC_ISYM_ALLOCATED, "allocated",
@@ -9625,15 +9614,8 @@
 		  cond->value.op.op1 = gfc_build_intrinsic_call (ns,
 					  GFC_ISYM_ALLOCATED, "allocated",
 					  (*code)->loc, 1, gfc_copy_expr (t1));
-<<<<<<< HEAD
-		  block = gfc_get_code ();
-		  block->op = EXEC_IF;
-		  block->block = gfc_get_code ();
-		  block->block->op = EXEC_IF;
-=======
 		  block = gfc_get_code (EXEC_IF);
 		  block->block = gfc_get_code (EXEC_IF);
->>>>>>> a7aa3838
 		  block->block->expr1 = cond;
 		  block->block->next = build_assignment (EXEC_POINTER_ASSIGN,
 					t1, (*code)->expr1,
@@ -9683,15 +9665,8 @@
       e = gfc_lval_expr_from_sym ((*code)->expr1->symtree->n.sym);
       cond = gfc_build_intrinsic_call (ns, GFC_ISYM_ASSOCIATED, "associated",
 				       (*code)->loc, 2, gfc_copy_expr (t1), e);
-<<<<<<< HEAD
-      block = gfc_get_code ();
-      block->op = EXEC_IF;
-      block->block = gfc_get_code ();
-      block->block->op = EXEC_IF;
-=======
       block = gfc_get_code (EXEC_IF);
       block->block = gfc_get_code (EXEC_IF);
->>>>>>> a7aa3838
       block->block->expr1 = cond;
       block->block->next = build_assignment (EXEC_POINTER_ASSIGN,
 					t1, gfc_get_null_expr (&(*code)->loc),
@@ -11938,11 +11913,7 @@
     resolve_symbol (super_type);
 
   resolve_bindings_derived = derived;
-<<<<<<< HEAD
-  resolve_bindings_result = SUCCESS;
-=======
   resolve_bindings_result = true;
->>>>>>> a7aa3838
 
   if (derived->f2k_derived->tb_sym_root)
     gfc_traverse_symtree (derived->f2k_derived->tb_sym_root,
