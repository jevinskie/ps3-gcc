--- conflicted
+++ resolved
@@ -4397,8 +4397,6 @@
       c->resolved_sym->attr.elemental = isym->elemental;
     }
 
-<<<<<<< HEAD
-=======
   if (gfc_do_concurrent_flag && !isym->pure)
     {
       gfc_error ("Subroutine call to intrinsic '%s' in DO CONCURRENT "
@@ -4406,7 +4404,6 @@
       return MATCH_ERROR;
     }
 
->>>>>>> a7aa3838
   if (!isym->pure && gfc_pure (NULL))
     {
       gfc_error ("Subroutine call to intrinsic '%s' at %L is not PURE", name,
