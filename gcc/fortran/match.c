/* Matching subroutines in all sizes, shapes and colors.
   Copyright (C) 2000-2013 Free Software Foundation, Inc.
   Contributed by Andy Vaught

This file is part of GCC.

GCC is free software; you can redistribute it and/or modify it under
the terms of the GNU General Public License as published by the Free
Software Foundation; either version 3, or (at your option) any later
version.

GCC is distributed in the hope that it will be useful, but WITHOUT ANY
WARRANTY; without even the implied warranty of MERCHANTABILITY or
FITNESS FOR A PARTICULAR PURPOSE.  See the GNU General Public License
for more details.

You should have received a copy of the GNU General Public License
along with GCC; see the file COPYING3.  If not see
<http://www.gnu.org/licenses/>.  */

#include "config.h"
#include "system.h"
#include "coretypes.h"
#include "flags.h"
#include "gfortran.h"
#include "match.h"
#include "parse.h"
#include "tree.h"

int gfc_matching_ptr_assignment = 0;
int gfc_matching_procptr_assignment = 0;
bool gfc_matching_prefix = false;

/* Stack of SELECT TYPE statements.  */
gfc_select_type_stack *select_type_stack = NULL;

/* For debugging and diagnostic purposes.  Return the textual representation
   of the intrinsic operator OP.  */
const char *
gfc_op2string (gfc_intrinsic_op op)
{
  switch (op)
    {
    case INTRINSIC_UPLUS:
    case INTRINSIC_PLUS:
      return "+";

    case INTRINSIC_UMINUS:
    case INTRINSIC_MINUS:
      return "-";

    case INTRINSIC_POWER:
      return "**";
    case INTRINSIC_CONCAT:
      return "//";
    case INTRINSIC_TIMES:
      return "*";
    case INTRINSIC_DIVIDE:
      return "/";

    case INTRINSIC_AND:
      return ".and.";
    case INTRINSIC_OR:
      return ".or.";
    case INTRINSIC_EQV:
      return ".eqv.";
    case INTRINSIC_NEQV:
      return ".neqv.";

    case INTRINSIC_EQ_OS:
      return ".eq.";
    case INTRINSIC_EQ:
      return "==";
    case INTRINSIC_NE_OS:
      return ".ne.";
    case INTRINSIC_NE:
      return "/=";
    case INTRINSIC_GE_OS:
      return ".ge.";
    case INTRINSIC_GE:
      return ">=";
    case INTRINSIC_LE_OS:
      return ".le.";
    case INTRINSIC_LE:
      return "<=";
    case INTRINSIC_LT_OS:
      return ".lt.";
    case INTRINSIC_LT:
      return "<";
    case INTRINSIC_GT_OS:
      return ".gt.";
    case INTRINSIC_GT:
      return ">";
    case INTRINSIC_NOT:
      return ".not.";

    case INTRINSIC_ASSIGN:
      return "=";

    case INTRINSIC_PARENTHESES:
      return "parens";

    default:
      break;
    }

  gfc_internal_error ("gfc_op2string(): Bad code");
  /* Not reached.  */
}


/******************** Generic matching subroutines ************************/

/* This function scans the current statement counting the opened and closed
   parenthesis to make sure they are balanced.  */

match
gfc_match_parens (void)
{
  locus old_loc, where;
  int count;
  gfc_instring instring;
  gfc_char_t c, quote;

  old_loc = gfc_current_locus;
  count = 0;
  instring = NONSTRING;
  quote = ' ';

  for (;;)
    {
      c = gfc_next_char_literal (instring);
      if (c == '\n')
	break;
      if (quote == ' ' && ((c == '\'') || (c == '"')))
	{
	  quote = c;
	  instring = INSTRING_WARN;
	  continue;
	}
      if (quote != ' ' && c == quote)
	{
	  quote = ' ';
	  instring = NONSTRING;
	  continue;
	}

      if (c == '(' && quote == ' ')
	{
	  count++;
	  where = gfc_current_locus;
	}
      if (c == ')' && quote == ' ')
	{
	  count--;
	  where = gfc_current_locus;
	}
    }

  gfc_current_locus = old_loc;

  if (count > 0)
    {
      gfc_error ("Missing ')' in statement at or before %L", &where);
      return MATCH_ERROR;
    }
  if (count < 0)
    {
      gfc_error ("Missing '(' in statement at or before %L", &where);
      return MATCH_ERROR;
    }

  return MATCH_YES;
}


/* See if the next character is a special character that has
   escaped by a \ via the -fbackslash option.  */

match
gfc_match_special_char (gfc_char_t *res)
{
  int len, i;
  gfc_char_t c, n;
  match m;

  m = MATCH_YES;

  switch ((c = gfc_next_char_literal (INSTRING_WARN)))
    {
    case 'a':
      *res = '\a';
      break;
    case 'b':
      *res = '\b';
      break;
    case 't':
      *res = '\t';
      break;
    case 'f':
      *res = '\f';
      break;
    case 'n':
      *res = '\n';
      break;
    case 'r':
      *res = '\r';
      break;
    case 'v':
      *res = '\v';
      break;
    case '\\':
      *res = '\\';
      break;
    case '0':
      *res = '\0';
      break;

    case 'x':
    case 'u':
    case 'U':
      /* Hexadecimal form of wide characters.  */
      len = (c == 'x' ? 2 : (c == 'u' ? 4 : 8));
      n = 0;
      for (i = 0; i < len; i++)
	{
	  char buf[2] = { '\0', '\0' };

	  c = gfc_next_char_literal (INSTRING_WARN);
	  if (!gfc_wide_fits_in_byte (c)
	      || !gfc_check_digit ((unsigned char) c, 16))
	    return MATCH_NO;

	  buf[0] = (unsigned char) c;
	  n = n << 4;
	  n += strtol (buf, NULL, 16);
	}
      *res = n;
      break;

    default:
      /* Unknown backslash codes are simply not expanded.  */
      m = MATCH_NO;
      break;
    }

  return m;
}


/* In free form, match at least one space.  Always matches in fixed
   form.  */

match
gfc_match_space (void)
{
  locus old_loc;
  char c;

  if (gfc_current_form == FORM_FIXED)
    return MATCH_YES;

  old_loc = gfc_current_locus;

  c = gfc_next_ascii_char ();
  if (!gfc_is_whitespace (c))
    {
      gfc_current_locus = old_loc;
      return MATCH_NO;
    }

  gfc_gobble_whitespace ();

  return MATCH_YES;
}


/* Match an end of statement.  End of statement is optional
   whitespace, followed by a ';' or '\n' or comment '!'.  If a
   semicolon is found, we continue to eat whitespace and semicolons.  */

match
gfc_match_eos (void)
{
  locus old_loc;
  int flag;
  char c;

  flag = 0;

  for (;;)
    {
      old_loc = gfc_current_locus;
      gfc_gobble_whitespace ();

      c = gfc_next_ascii_char ();
      switch (c)
	{
	case '!':
	  do
	    {
	      c = gfc_next_ascii_char ();
	    }
	  while (c != '\n');

	  /* Fall through.  */

	case '\n':
	  return MATCH_YES;

	case ';':
	  flag = 1;
	  continue;
	}

      break;
    }

  gfc_current_locus = old_loc;
  return (flag) ? MATCH_YES : MATCH_NO;
}


/* Match a literal integer on the input, setting the value on
   MATCH_YES.  Literal ints occur in kind-parameters as well as
   old-style character length specifications.  If cnt is non-NULL it
   will be set to the number of digits.  */

match
gfc_match_small_literal_int (int *value, int *cnt)
{
  locus old_loc;
  char c;
  int i, j;

  old_loc = gfc_current_locus;

  *value = -1;
  gfc_gobble_whitespace ();
  c = gfc_next_ascii_char ();
  if (cnt)
    *cnt = 0;

  if (!ISDIGIT (c))
    {
      gfc_current_locus = old_loc;
      return MATCH_NO;
    }

  i = c - '0';
  j = 1;

  for (;;)
    {
      old_loc = gfc_current_locus;
      c = gfc_next_ascii_char ();

      if (!ISDIGIT (c))
	break;

      i = 10 * i + c - '0';
      j++;

      if (i > 99999999)
	{
	  gfc_error ("Integer too large at %C");
	  return MATCH_ERROR;
	}
    }

  gfc_current_locus = old_loc;

  *value = i;
  if (cnt)
    *cnt = j;
  return MATCH_YES;
}


/* Match a small, constant integer expression, like in a kind
   statement.  On MATCH_YES, 'value' is set.  */

match
gfc_match_small_int (int *value)
{
  gfc_expr *expr;
  const char *p;
  match m;
  int i;

  m = gfc_match_expr (&expr);
  if (m != MATCH_YES)
    return m;

  p = gfc_extract_int (expr, &i);
  gfc_free_expr (expr);

  if (p != NULL)
    {
      gfc_error (p);
      m = MATCH_ERROR;
    }

  *value = i;
  return m;
}


/* This function is the same as the gfc_match_small_int, except that
   we're keeping the pointer to the expr.  This function could just be
   removed and the previously mentioned one modified, though all calls
   to it would have to be modified then (and there were a number of
   them).  Return MATCH_ERROR if fail to extract the int; otherwise,
   return the result of gfc_match_expr().  The expr (if any) that was
   matched is returned in the parameter expr.  */

match
gfc_match_small_int_expr (int *value, gfc_expr **expr)
{
  const char *p;
  match m;
  int i;

  m = gfc_match_expr (expr);
  if (m != MATCH_YES)
    return m;

  p = gfc_extract_int (*expr, &i);

  if (p != NULL)
    {
      gfc_error (p);
      m = MATCH_ERROR;
    }

  *value = i;
  return m;
}


/* Matches a statement label.  Uses gfc_match_small_literal_int() to
   do most of the work.  */

match
gfc_match_st_label (gfc_st_label **label)
{
  locus old_loc;
  match m;
  int i, cnt;

  old_loc = gfc_current_locus;

  m = gfc_match_small_literal_int (&i, &cnt);
  if (m != MATCH_YES)
    return m;

  if (cnt > 5)
    {
      gfc_error ("Too many digits in statement label at %C");
      goto cleanup;
    }

  if (i == 0)
    {
      gfc_error ("Statement label at %C is zero");
      goto cleanup;
    }

  *label = gfc_get_st_label (i);
  return MATCH_YES;

cleanup:

  gfc_current_locus = old_loc;
  return MATCH_ERROR;
}


/* Match and validate a label associated with a named IF, DO or SELECT
   statement.  If the symbol does not have the label attribute, we add
   it.  We also make sure the symbol does not refer to another
   (active) block.  A matched label is pointed to by gfc_new_block.  */

match
gfc_match_label (void)
{
  char name[GFC_MAX_SYMBOL_LEN + 1];
  match m;

  gfc_new_block = NULL;

  m = gfc_match (" %n :", name);
  if (m != MATCH_YES)
    return m;

  if (gfc_get_symbol (name, NULL, &gfc_new_block))
    {
      gfc_error ("Label name '%s' at %C is ambiguous", name);
      return MATCH_ERROR;
    }

  if (gfc_new_block->attr.flavor == FL_LABEL)
    {
      gfc_error ("Duplicate construct label '%s' at %C", name);
      return MATCH_ERROR;
    }

  if (gfc_add_flavor (&gfc_new_block->attr, FL_LABEL,
		      gfc_new_block->name, NULL) == FAILURE)
    return MATCH_ERROR;

  return MATCH_YES;
}


/* See if the current input looks like a name of some sort.  Modifies
   the passed buffer which must be GFC_MAX_SYMBOL_LEN+1 bytes long.
   Note that options.c restricts max_identifier_length to not more
   than GFC_MAX_SYMBOL_LEN.  */

match
gfc_match_name (char *buffer)
{
  locus old_loc;
  int i;
  char c;

  old_loc = gfc_current_locus;
  gfc_gobble_whitespace ();

  c = gfc_next_ascii_char ();
  if (!(ISALPHA (c) || (c == '_' && gfc_option.flag_allow_leading_underscore)))
    {
      if (gfc_error_flag_test() == 0 && c != '(')
	gfc_error ("Invalid character in name at %C");
      gfc_current_locus = old_loc;
      return MATCH_NO;
    }

  i = 0;

  do
    {
      buffer[i++] = c;

      if (i > gfc_option.max_identifier_length)
	{
	  gfc_error ("Name at %C is too long");
	  return MATCH_ERROR;
	}

      old_loc = gfc_current_locus;
      c = gfc_next_ascii_char ();
    }
  while (ISALNUM (c) || c == '_' || (gfc_option.flag_dollar_ok && c == '$'));

  if (c == '$' && !gfc_option.flag_dollar_ok)
    {
      gfc_error ("Invalid character '$' at %C. Use -fdollar-ok to allow it "
		 "as an extension");
      return MATCH_ERROR;
    }

  buffer[i] = '\0';
  gfc_current_locus = old_loc;

  return MATCH_YES;
}


/* Match a valid name for C, which is almost the same as for Fortran,
   except that you can start with an underscore, etc..  It could have
   been done by modifying the gfc_match_name, but this way other
   things C allows can be done, such as no limits on the length.
   Also, by rewriting it, we use the gfc_next_char_C() to prevent the
   input characters from being automatically lower cased, since C is
   case sensitive.  The parameter, buffer, is used to return the name
   that is matched.  Return MATCH_ERROR if the name is not a valid C
   name, MATCH_NO if what we're seeing isn't a name, and MATCH_YES if
   we successfully match a C name.  */

match
gfc_match_name_C (const char **buffer)
{
  locus old_loc;
  size_t i = 0;
  gfc_char_t c;
  char* buf;
  size_t cursz = 16;

  old_loc = gfc_current_locus;
  gfc_gobble_whitespace ();

  /* Get the next char (first possible char of name) and see if
     it's valid for C (either a letter or an underscore).  */
  c = gfc_next_char_literal (INSTRING_WARN);

  /* If the user put nothing expect spaces between the quotes, it is valid
     and simply means there is no name= specifier and the name is the Fortran
     symbol name, all lowercase.  */
  if (c == '"' || c == '\'')
    {
      gfc_current_locus = old_loc;
      return MATCH_YES;
    }

  if (!ISALPHA (c) && c != '_')
    {
      gfc_error ("Invalid C name in NAME= specifier at %C");
      return MATCH_ERROR;
    }

  buf = XNEWVEC (char, cursz);
  /* Continue to read valid variable name characters.  */
  do
    {
      gcc_assert (gfc_wide_fits_in_byte (c));

      buf[i++] = (unsigned char) c;

      if (i >= cursz)
	{
	  cursz *= 2;
	  buf = XRESIZEVEC (char, buf, cursz);
	}

      old_loc = gfc_current_locus;

      /* Get next char; param means we're in a string.  */
      c = gfc_next_char_literal (INSTRING_WARN);
    } while (ISALNUM (c) || c == '_');

  /* The binding label will be needed later anyway, so just insert it
     into the symbol table.  */
  buf[i] = '\0';
  *buffer = IDENTIFIER_POINTER (get_identifier (buf));
  XDELETEVEC (buf);
  gfc_current_locus = old_loc;

  /* See if we stopped because of whitespace.  */
  if (c == ' ')
    {
      gfc_gobble_whitespace ();
      c = gfc_peek_ascii_char ();
      if (c != '"' && c != '\'')
        {
          gfc_error ("Embedded space in NAME= specifier at %C");
          return MATCH_ERROR;
        }
    }

  /* If we stopped because we had an invalid character for a C name, report
     that to the user by returning MATCH_NO.  */
  if (c != '"' && c != '\'')
    {
      gfc_error ("Invalid C name in NAME= specifier at %C");
      return MATCH_ERROR;
    }

  return MATCH_YES;
}


/* Match a symbol on the input.  Modifies the pointer to the symbol
   pointer if successful.  */

match
gfc_match_sym_tree (gfc_symtree **matched_symbol, int host_assoc)
{
  char buffer[GFC_MAX_SYMBOL_LEN + 1];
  match m;

  m = gfc_match_name (buffer);
  if (m != MATCH_YES)
    return m;

  if (host_assoc)
    return (gfc_get_ha_sym_tree (buffer, matched_symbol))
	    ? MATCH_ERROR : MATCH_YES;

  if (gfc_get_sym_tree (buffer, NULL, matched_symbol, false))
    return MATCH_ERROR;

  return MATCH_YES;
}


match
gfc_match_symbol (gfc_symbol **matched_symbol, int host_assoc)
{
  gfc_symtree *st;
  match m;

  m = gfc_match_sym_tree (&st, host_assoc);

  if (m == MATCH_YES)
    {
      if (st)
	*matched_symbol = st->n.sym;
      else
	*matched_symbol = NULL;
    }
  else
    *matched_symbol = NULL;
  return m;
}


/* Match an intrinsic operator.  Returns an INTRINSIC enum. While matching,
   we always find INTRINSIC_PLUS before INTRINSIC_UPLUS. We work around this
   in matchexp.c.  */

match
gfc_match_intrinsic_op (gfc_intrinsic_op *result)
{
  locus orig_loc = gfc_current_locus;
  char ch;

  gfc_gobble_whitespace ();
  ch = gfc_next_ascii_char ();
  switch (ch)
    {
    case '+':
      /* Matched "+".  */
      *result = INTRINSIC_PLUS;
      return MATCH_YES;

    case '-':
      /* Matched "-".  */
      *result = INTRINSIC_MINUS;
      return MATCH_YES;

    case '=':
      if (gfc_next_ascii_char () == '=')
	{
	  /* Matched "==".  */
	  *result = INTRINSIC_EQ;
	  return MATCH_YES;
	}
      break;

    case '<':
      if (gfc_peek_ascii_char () == '=')
	{
	  /* Matched "<=".  */
	  gfc_next_ascii_char ();
	  *result = INTRINSIC_LE;
	  return MATCH_YES;
	}
      /* Matched "<".  */
      *result = INTRINSIC_LT;
      return MATCH_YES;

    case '>':
      if (gfc_peek_ascii_char () == '=')
	{
	  /* Matched ">=".  */
	  gfc_next_ascii_char ();
	  *result = INTRINSIC_GE;
	  return MATCH_YES;
	}
      /* Matched ">".  */
      *result = INTRINSIC_GT;
      return MATCH_YES;

    case '*':
      if (gfc_peek_ascii_char () == '*')
	{
	  /* Matched "**".  */
	  gfc_next_ascii_char ();
	  *result = INTRINSIC_POWER;
	  return MATCH_YES;
	}
      /* Matched "*".  */
      *result = INTRINSIC_TIMES;
      return MATCH_YES;

    case '/':
      ch = gfc_peek_ascii_char ();
      if (ch == '=')
	{
	  /* Matched "/=".  */
	  gfc_next_ascii_char ();
	  *result = INTRINSIC_NE;
	  return MATCH_YES;
	}
      else if (ch == '/')
	{
	  /* Matched "//".  */
	  gfc_next_ascii_char ();
	  *result = INTRINSIC_CONCAT;
	  return MATCH_YES;
	}
      /* Matched "/".  */
      *result = INTRINSIC_DIVIDE;
      return MATCH_YES;

    case '.':
      ch = gfc_next_ascii_char ();
      switch (ch)
	{
	case 'a':
	  if (gfc_next_ascii_char () == 'n'
	      && gfc_next_ascii_char () == 'd'
	      && gfc_next_ascii_char () == '.')
	    {
	      /* Matched ".and.".  */
	      *result = INTRINSIC_AND;
	      return MATCH_YES;
	    }
	  break;

	case 'e':
	  if (gfc_next_ascii_char () == 'q')
	    {
	      ch = gfc_next_ascii_char ();
	      if (ch == '.')
		{
		  /* Matched ".eq.".  */
		  *result = INTRINSIC_EQ_OS;
		  return MATCH_YES;
		}
	      else if (ch == 'v')
		{
		  if (gfc_next_ascii_char () == '.')
		    {
		      /* Matched ".eqv.".  */
		      *result = INTRINSIC_EQV;
		      return MATCH_YES;
		    }
		}
	    }
	  break;

	case 'g':
	  ch = gfc_next_ascii_char ();
	  if (ch == 'e')
	    {
	      if (gfc_next_ascii_char () == '.')
		{
		  /* Matched ".ge.".  */
		  *result = INTRINSIC_GE_OS;
		  return MATCH_YES;
		}
	    }
	  else if (ch == 't')
	    {
	      if (gfc_next_ascii_char () == '.')
		{
		  /* Matched ".gt.".  */
		  *result = INTRINSIC_GT_OS;
		  return MATCH_YES;
		}
	    }
	  break;

	case 'l':
	  ch = gfc_next_ascii_char ();
	  if (ch == 'e')
	    {
	      if (gfc_next_ascii_char () == '.')
		{
		  /* Matched ".le.".  */
		  *result = INTRINSIC_LE_OS;
		  return MATCH_YES;
		}
	    }
	  else if (ch == 't')
	    {
	      if (gfc_next_ascii_char () == '.')
		{
		  /* Matched ".lt.".  */
		  *result = INTRINSIC_LT_OS;
		  return MATCH_YES;
		}
	    }
	  break;

	case 'n':
	  ch = gfc_next_ascii_char ();
	  if (ch == 'e')
	    {
	      ch = gfc_next_ascii_char ();
	      if (ch == '.')
		{
		  /* Matched ".ne.".  */
		  *result = INTRINSIC_NE_OS;
		  return MATCH_YES;
		}
	      else if (ch == 'q')
		{
		  if (gfc_next_ascii_char () == 'v'
		      && gfc_next_ascii_char () == '.')
		    {
		      /* Matched ".neqv.".  */
		      *result = INTRINSIC_NEQV;
		      return MATCH_YES;
		    }
		}
	    }
	  else if (ch == 'o')
	    {
	      if (gfc_next_ascii_char () == 't'
		  && gfc_next_ascii_char () == '.')
		{
		  /* Matched ".not.".  */
		  *result = INTRINSIC_NOT;
		  return MATCH_YES;
		}
	    }
	  break;

	case 'o':
	  if (gfc_next_ascii_char () == 'r'
	      && gfc_next_ascii_char () == '.')
	    {
	      /* Matched ".or.".  */
	      *result = INTRINSIC_OR;
	      return MATCH_YES;
	    }
	  break;

	default:
	  break;
	}
      break;

    default:
      break;
    }

  gfc_current_locus = orig_loc;
  return MATCH_NO;
}


/* Match a loop control phrase:

    <LVALUE> = <EXPR>, <EXPR> [, <EXPR> ]

   If the final integer expression is not present, a constant unity
   expression is returned.  We don't return MATCH_ERROR until after
   the equals sign is seen.  */

match
gfc_match_iterator (gfc_iterator *iter, int init_flag)
{
  char name[GFC_MAX_SYMBOL_LEN + 1];
  gfc_expr *var, *e1, *e2, *e3;
  locus start;
  match m;

  e1 = e2 = e3 = NULL;

  /* Match the start of an iterator without affecting the symbol table.  */

  start = gfc_current_locus;
  m = gfc_match (" %n =", name);
  gfc_current_locus = start;

  if (m != MATCH_YES)
    return MATCH_NO;

  m = gfc_match_variable (&var, 0);
  if (m != MATCH_YES)
    return MATCH_NO;

  /* F2008, C617 & C565.  */
  if (var->symtree->n.sym->attr.codimension)
    {
      gfc_error ("Loop variable at %C cannot be a coarray");
      goto cleanup;
    }

  if (var->ref != NULL)
    {
      gfc_error ("Loop variable at %C cannot be a sub-component");
      goto cleanup;
    }

  gfc_match_char ('=');

  var->symtree->n.sym->attr.implied_index = 1;

  m = init_flag ? gfc_match_init_expr (&e1) : gfc_match_expr (&e1);
  if (m == MATCH_NO)
    goto syntax;
  if (m == MATCH_ERROR)
    goto cleanup;

  if (gfc_match_char (',') != MATCH_YES)
    goto syntax;

  m = init_flag ? gfc_match_init_expr (&e2) : gfc_match_expr (&e2);
  if (m == MATCH_NO)
    goto syntax;
  if (m == MATCH_ERROR)
    goto cleanup;

  if (gfc_match_char (',') != MATCH_YES)
    {
      e3 = gfc_get_int_expr (gfc_default_integer_kind, NULL, 1);
      goto done;
    }

  m = init_flag ? gfc_match_init_expr (&e3) : gfc_match_expr (&e3);
  if (m == MATCH_ERROR)
    goto cleanup;
  if (m == MATCH_NO)
    {
      gfc_error ("Expected a step value in iterator at %C");
      goto cleanup;
    }

done:
  iter->var = var;
  iter->start = e1;
  iter->end = e2;
  iter->step = e3;
  return MATCH_YES;

syntax:
  gfc_error ("Syntax error in iterator at %C");

cleanup:
  gfc_free_expr (e1);
  gfc_free_expr (e2);
  gfc_free_expr (e3);

  return MATCH_ERROR;
}


/* Tries to match the next non-whitespace character on the input.
   This subroutine does not return MATCH_ERROR.  */

match
gfc_match_char (char c)
{
  locus where;

  where = gfc_current_locus;
  gfc_gobble_whitespace ();

  if (gfc_next_ascii_char () == c)
    return MATCH_YES;

  gfc_current_locus = where;
  return MATCH_NO;
}


/* General purpose matching subroutine.  The target string is a
   scanf-like format string in which spaces correspond to arbitrary
   whitespace (including no whitespace), characters correspond to
   themselves.  The %-codes are:

   %%  Literal percent sign
   %e  Expression, pointer to a pointer is set
   %s  Symbol, pointer to the symbol is set
   %n  Name, character buffer is set to name
   %t  Matches end of statement.
   %o  Matches an intrinsic operator, returned as an INTRINSIC enum.
   %l  Matches a statement label
   %v  Matches a variable expression (an lvalue)
   %   Matches a required space (in free form) and optional spaces.  */

match
gfc_match (const char *target, ...)
{
  gfc_st_label **label;
  int matches, *ip;
  locus old_loc;
  va_list argp;
  char c, *np;
  match m, n;
  void **vp;
  const char *p;

  old_loc = gfc_current_locus;
  va_start (argp, target);
  m = MATCH_NO;
  matches = 0;
  p = target;

loop:
  c = *p++;
  switch (c)
    {
    case ' ':
      gfc_gobble_whitespace ();
      goto loop;
    case '\0':
      m = MATCH_YES;
      break;

    case '%':
      c = *p++;
      switch (c)
	{
	case 'e':
	  vp = va_arg (argp, void **);
	  n = gfc_match_expr ((gfc_expr **) vp);
	  if (n != MATCH_YES)
	    {
	      m = n;
	      goto not_yes;
	    }

	  matches++;
	  goto loop;

	case 'v':
	  vp = va_arg (argp, void **);
	  n = gfc_match_variable ((gfc_expr **) vp, 0);
	  if (n != MATCH_YES)
	    {
	      m = n;
	      goto not_yes;
	    }

	  matches++;
	  goto loop;

	case 's':
	  vp = va_arg (argp, void **);
	  n = gfc_match_symbol ((gfc_symbol **) vp, 0);
	  if (n != MATCH_YES)
	    {
	      m = n;
	      goto not_yes;
	    }

	  matches++;
	  goto loop;

	case 'n':
	  np = va_arg (argp, char *);
	  n = gfc_match_name (np);
	  if (n != MATCH_YES)
	    {
	      m = n;
	      goto not_yes;
	    }

	  matches++;
	  goto loop;

	case 'l':
	  label = va_arg (argp, gfc_st_label **);
	  n = gfc_match_st_label (label);
	  if (n != MATCH_YES)
	    {
	      m = n;
	      goto not_yes;
	    }

	  matches++;
	  goto loop;

	case 'o':
	  ip = va_arg (argp, int *);
	  n = gfc_match_intrinsic_op ((gfc_intrinsic_op *) ip);
	  if (n != MATCH_YES)
	    {
	      m = n;
	      goto not_yes;
	    }

	  matches++;
	  goto loop;

	case 't':
	  if (gfc_match_eos () != MATCH_YES)
	    {
	      m = MATCH_NO;
	      goto not_yes;
	    }
	  goto loop;

	case ' ':
	  if (gfc_match_space () == MATCH_YES)
	    goto loop;
	  m = MATCH_NO;
	  goto not_yes;

	case '%':
	  break;	/* Fall through to character matcher.  */

	default:
	  gfc_internal_error ("gfc_match(): Bad match code %c", c);
	}

    default:

      /* gfc_next_ascii_char converts characters to lower-case, so we shouldn't
	 expect an upper case character here!  */
      gcc_assert (TOLOWER (c) == c);

      if (c == gfc_next_ascii_char ())
	goto loop;
      break;
    }

not_yes:
  va_end (argp);

  if (m != MATCH_YES)
    {
      /* Clean up after a failed match.  */
      gfc_current_locus = old_loc;
      va_start (argp, target);

      p = target;
      for (; matches > 0; matches--)
	{
	  while (*p++ != '%');

	  switch (*p++)
	    {
	    case '%':
	      matches++;
	      break;		/* Skip.  */

	    /* Matches that don't have to be undone */
	    case 'o':
	    case 'l':
	    case 'n':
	    case 's':
	      (void) va_arg (argp, void **);
	      break;

	    case 'e':
	    case 'v':
	      vp = va_arg (argp, void **);
	      gfc_free_expr ((struct gfc_expr *)*vp);
	      *vp = NULL;
	      break;
	    }
	}

      va_end (argp);
    }

  return m;
}


/*********************** Statement level matching **********************/

/* Matches the start of a program unit, which is the program keyword
   followed by an obligatory symbol.  */

match
gfc_match_program (void)
{
  gfc_symbol *sym;
  match m;

  m = gfc_match ("% %s%t", &sym);

  if (m == MATCH_NO)
    {
      gfc_error ("Invalid form of PROGRAM statement at %C");
      m = MATCH_ERROR;
    }

  if (m == MATCH_ERROR)
    return m;

  if (gfc_add_flavor (&sym->attr, FL_PROGRAM, sym->name, NULL) == FAILURE)
    return MATCH_ERROR;

  gfc_new_block = sym;

  return MATCH_YES;
}


/* Match a simple assignment statement.  */

match
gfc_match_assignment (void)
{
  gfc_expr *lvalue, *rvalue;
  locus old_loc;
  match m;

  old_loc = gfc_current_locus;

  lvalue = NULL;
  m = gfc_match (" %v =", &lvalue);
  if (m != MATCH_YES)
    {
      gfc_current_locus = old_loc;
      gfc_free_expr (lvalue);
      return MATCH_NO;
    }

  rvalue = NULL;
  m = gfc_match (" %e%t", &rvalue);
  if (m != MATCH_YES)
    {
      gfc_current_locus = old_loc;
      gfc_free_expr (lvalue);
      gfc_free_expr (rvalue);
      return m;
    }

  gfc_set_sym_referenced (lvalue->symtree->n.sym);

  new_st.op = EXEC_ASSIGN;
  new_st.expr1 = lvalue;
  new_st.expr2 = rvalue;

  gfc_check_do_variable (lvalue->symtree);

  return MATCH_YES;
}


/* Match a pointer assignment statement.  */

match
gfc_match_pointer_assignment (void)
{
  gfc_expr *lvalue, *rvalue;
  locus old_loc;
  match m;

  old_loc = gfc_current_locus;

  lvalue = rvalue = NULL;
  gfc_matching_ptr_assignment = 0;
  gfc_matching_procptr_assignment = 0;

  m = gfc_match (" %v =>", &lvalue);
  if (m != MATCH_YES)
    {
      m = MATCH_NO;
      goto cleanup;
    }

  if (lvalue->symtree->n.sym->attr.proc_pointer
      || gfc_is_proc_ptr_comp (lvalue))
    gfc_matching_procptr_assignment = 1;
  else
    gfc_matching_ptr_assignment = 1;

  m = gfc_match (" %e%t", &rvalue);
  gfc_matching_ptr_assignment = 0;
  gfc_matching_procptr_assignment = 0;
  if (m != MATCH_YES)
    goto cleanup;

  new_st.op = EXEC_POINTER_ASSIGN;
  new_st.expr1 = lvalue;
  new_st.expr2 = rvalue;

  return MATCH_YES;

cleanup:
  gfc_current_locus = old_loc;
  gfc_free_expr (lvalue);
  gfc_free_expr (rvalue);
  return m;
}


/* We try to match an easy arithmetic IF statement. This only happens
   when just after having encountered a simple IF statement. This code
   is really duplicate with parts of the gfc_match_if code, but this is
   *much* easier.  */

static match
match_arithmetic_if (void)
{
  gfc_st_label *l1, *l2, *l3;
  gfc_expr *expr;
  match m;

  m = gfc_match (" ( %e ) %l , %l , %l%t", &expr, &l1, &l2, &l3);
  if (m != MATCH_YES)
    return m;

  if (gfc_reference_st_label (l1, ST_LABEL_TARGET) == FAILURE
      || gfc_reference_st_label (l2, ST_LABEL_TARGET) == FAILURE
      || gfc_reference_st_label (l3, ST_LABEL_TARGET) == FAILURE)
    {
      gfc_free_expr (expr);
      return MATCH_ERROR;
    }

  if (gfc_notify_std (GFC_STD_F95_OBS, "Arithmetic IF "
		      "statement at %C") == FAILURE)
    return MATCH_ERROR;

  new_st.op = EXEC_ARITHMETIC_IF;
  new_st.expr1 = expr;
  new_st.label1 = l1;
  new_st.label2 = l2;
  new_st.label3 = l3;

  return MATCH_YES;
}


/* The IF statement is a bit of a pain.  First of all, there are three
   forms of it, the simple IF, the IF that starts a block and the
   arithmetic IF.

   There is a problem with the simple IF and that is the fact that we
   only have a single level of undo information on symbols.  What this
   means is for a simple IF, we must re-match the whole IF statement
   multiple times in order to guarantee that the symbol table ends up
   in the proper state.  */

static match match_simple_forall (void);
static match match_simple_where (void);

match
gfc_match_if (gfc_statement *if_type)
{
  gfc_expr *expr;
  gfc_st_label *l1, *l2, *l3;
  locus old_loc, old_loc2;
  gfc_code *p;
  match m, n;

  n = gfc_match_label ();
  if (n == MATCH_ERROR)
    return n;

  old_loc = gfc_current_locus;

  m = gfc_match (" if ( %e", &expr);
  if (m != MATCH_YES)
    return m;

  old_loc2 = gfc_current_locus;
  gfc_current_locus = old_loc;

  if (gfc_match_parens () == MATCH_ERROR)
    return MATCH_ERROR;

  gfc_current_locus = old_loc2;

  if (gfc_match_char (')') != MATCH_YES)
    {
      gfc_error ("Syntax error in IF-expression at %C");
      gfc_free_expr (expr);
      return MATCH_ERROR;
    }

  m = gfc_match (" %l , %l , %l%t", &l1, &l2, &l3);

  if (m == MATCH_YES)
    {
      if (n == MATCH_YES)
	{
	  gfc_error ("Block label not appropriate for arithmetic IF "
		     "statement at %C");
	  gfc_free_expr (expr);
	  return MATCH_ERROR;
	}

      if (gfc_reference_st_label (l1, ST_LABEL_TARGET) == FAILURE
	  || gfc_reference_st_label (l2, ST_LABEL_TARGET) == FAILURE
	  || gfc_reference_st_label (l3, ST_LABEL_TARGET) == FAILURE)
	{
	  gfc_free_expr (expr);
	  return MATCH_ERROR;
	}

      if (gfc_notify_std (GFC_STD_F95_OBS, "Arithmetic IF "
			  "statement at %C") == FAILURE)
	return MATCH_ERROR;

      new_st.op = EXEC_ARITHMETIC_IF;
      new_st.expr1 = expr;
      new_st.label1 = l1;
      new_st.label2 = l2;
      new_st.label3 = l3;

      *if_type = ST_ARITHMETIC_IF;
      return MATCH_YES;
    }

  if (gfc_match (" then%t") == MATCH_YES)
    {
      new_st.op = EXEC_IF;
      new_st.expr1 = expr;
      *if_type = ST_IF_BLOCK;
      return MATCH_YES;
    }

  if (n == MATCH_YES)
    {
      gfc_error ("Block label is not appropriate for IF statement at %C");
      gfc_free_expr (expr);
      return MATCH_ERROR;
    }

  /* At this point the only thing left is a simple IF statement.  At
     this point, n has to be MATCH_NO, so we don't have to worry about
     re-matching a block label.  From what we've got so far, try
     matching an assignment.  */

  *if_type = ST_SIMPLE_IF;

  m = gfc_match_assignment ();
  if (m == MATCH_YES)
    goto got_match;

  gfc_free_expr (expr);
  gfc_undo_symbols ();
  gfc_current_locus = old_loc;

  /* m can be MATCH_NO or MATCH_ERROR, here.  For MATCH_ERROR, a mangled
     assignment was found.  For MATCH_NO, continue to call the various
     matchers.  */
  if (m == MATCH_ERROR)
    return MATCH_ERROR;

  gfc_match (" if ( %e ) ", &expr);	/* Guaranteed to match.  */

  m = gfc_match_pointer_assignment ();
  if (m == MATCH_YES)
    goto got_match;

  gfc_free_expr (expr);
  gfc_undo_symbols ();
  gfc_current_locus = old_loc;

  gfc_match (" if ( %e ) ", &expr);	/* Guaranteed to match.  */

  /* Look at the next keyword to see which matcher to call.  Matching
     the keyword doesn't affect the symbol table, so we don't have to
     restore between tries.  */

#define match(string, subr, statement) \
  if (gfc_match(string) == MATCH_YES) { m = subr(); goto got_match; }

  gfc_clear_error ();

  match ("allocate", gfc_match_allocate, ST_ALLOCATE)
  match ("assign", gfc_match_assign, ST_LABEL_ASSIGNMENT)
  match ("backspace", gfc_match_backspace, ST_BACKSPACE)
  match ("call", gfc_match_call, ST_CALL)
  match ("close", gfc_match_close, ST_CLOSE)
  match ("continue", gfc_match_continue, ST_CONTINUE)
  match ("cycle", gfc_match_cycle, ST_CYCLE)
  match ("deallocate", gfc_match_deallocate, ST_DEALLOCATE)
  match ("end file", gfc_match_endfile, ST_END_FILE)
  match ("error stop", gfc_match_error_stop, ST_ERROR_STOP)
  match ("exit", gfc_match_exit, ST_EXIT)
  match ("flush", gfc_match_flush, ST_FLUSH)
  match ("forall", match_simple_forall, ST_FORALL)
  match ("go to", gfc_match_goto, ST_GOTO)
  match ("if", match_arithmetic_if, ST_ARITHMETIC_IF)
  match ("inquire", gfc_match_inquire, ST_INQUIRE)
  match ("lock", gfc_match_lock, ST_LOCK)
  match ("nullify", gfc_match_nullify, ST_NULLIFY)
  match ("open", gfc_match_open, ST_OPEN)
  match ("pause", gfc_match_pause, ST_NONE)
  match ("print", gfc_match_print, ST_WRITE)
  match ("read", gfc_match_read, ST_READ)
  match ("return", gfc_match_return, ST_RETURN)
  match ("rewind", gfc_match_rewind, ST_REWIND)
  match ("stop", gfc_match_stop, ST_STOP)
  match ("wait", gfc_match_wait, ST_WAIT)
  match ("sync all", gfc_match_sync_all, ST_SYNC_CALL);
  match ("sync images", gfc_match_sync_images, ST_SYNC_IMAGES);
  match ("sync memory", gfc_match_sync_memory, ST_SYNC_MEMORY);
  match ("unlock", gfc_match_unlock, ST_UNLOCK)
  match ("where", match_simple_where, ST_WHERE)
  match ("write", gfc_match_write, ST_WRITE)

  /* The gfc_match_assignment() above may have returned a MATCH_NO
     where the assignment was to a named constant.  Check that
     special case here.  */
  m = gfc_match_assignment ();
  if (m == MATCH_NO)
   {
      gfc_error ("Cannot assign to a named constant at %C");
      gfc_free_expr (expr);
      gfc_undo_symbols ();
      gfc_current_locus = old_loc;
      return MATCH_ERROR;
   }

  /* All else has failed, so give up.  See if any of the matchers has
     stored an error message of some sort.  */
  if (gfc_error_check () == 0)
    gfc_error ("Unclassifiable statement in IF-clause at %C");

  gfc_free_expr (expr);
  return MATCH_ERROR;

got_match:
  if (m == MATCH_NO)
    gfc_error ("Syntax error in IF-clause at %C");
  if (m != MATCH_YES)
    {
      gfc_free_expr (expr);
      return MATCH_ERROR;
    }

  /* At this point, we've matched the single IF and the action clause
     is in new_st.  Rearrange things so that the IF statement appears
     in new_st.  */

  p = gfc_get_code ();
  p->next = gfc_get_code ();
  *p->next = new_st;
  p->next->loc = gfc_current_locus;

  p->expr1 = expr;
  p->op = EXEC_IF;

  gfc_clear_new_st ();

  new_st.op = EXEC_IF;
  new_st.block = p;

  return MATCH_YES;
}

#undef match


/* Match an ELSE statement.  */

match
gfc_match_else (void)
{
  char name[GFC_MAX_SYMBOL_LEN + 1];

  if (gfc_match_eos () == MATCH_YES)
    return MATCH_YES;

  if (gfc_match_name (name) != MATCH_YES
      || gfc_current_block () == NULL
      || gfc_match_eos () != MATCH_YES)
    {
      gfc_error ("Unexpected junk after ELSE statement at %C");
      return MATCH_ERROR;
    }

  if (strcmp (name, gfc_current_block ()->name) != 0)
    {
      gfc_error ("Label '%s' at %C doesn't match IF label '%s'",
		 name, gfc_current_block ()->name);
      return MATCH_ERROR;
    }

  return MATCH_YES;
}


/* Match an ELSE IF statement.  */

match
gfc_match_elseif (void)
{
  char name[GFC_MAX_SYMBOL_LEN + 1];
  gfc_expr *expr;
  match m;

  m = gfc_match (" ( %e ) then", &expr);
  if (m != MATCH_YES)
    return m;

  if (gfc_match_eos () == MATCH_YES)
    goto done;

  if (gfc_match_name (name) != MATCH_YES
      || gfc_current_block () == NULL
      || gfc_match_eos () != MATCH_YES)
    {
      gfc_error ("Unexpected junk after ELSE IF statement at %C");
      goto cleanup;
    }

  if (strcmp (name, gfc_current_block ()->name) != 0)
    {
      gfc_error ("Label '%s' at %C doesn't match IF label '%s'",
		 name, gfc_current_block ()->name);
      goto cleanup;
    }

done:
  new_st.op = EXEC_IF;
  new_st.expr1 = expr;
  return MATCH_YES;

cleanup:
  gfc_free_expr (expr);
  return MATCH_ERROR;
}


/* Free a gfc_iterator structure.  */

void
gfc_free_iterator (gfc_iterator *iter, int flag)
{

  if (iter == NULL)
    return;

  gfc_free_expr (iter->var);
  gfc_free_expr (iter->start);
  gfc_free_expr (iter->end);
  gfc_free_expr (iter->step);

  if (flag)
    free (iter);
}


/* Match a CRITICAL statement.  */
match
gfc_match_critical (void)
{
  gfc_st_label *label = NULL;

  if (gfc_match_label () == MATCH_ERROR)
    return MATCH_ERROR;

  if (gfc_match (" critical") != MATCH_YES)
    return MATCH_NO;

  if (gfc_match_st_label (&label) == MATCH_ERROR)
    return MATCH_ERROR;

  if (gfc_match_eos () != MATCH_YES)
    {
      gfc_syntax_error (ST_CRITICAL);
      return MATCH_ERROR;
    }

  if (gfc_pure (NULL))
    {
      gfc_error ("Image control statement CRITICAL at %C in PURE procedure");
      return MATCH_ERROR;
    }

  if (gfc_find_state (COMP_DO_CONCURRENT) == SUCCESS)
    {
      gfc_error ("Image control statement CRITICAL at %C in DO CONCURRENT "
		 "block");
      return MATCH_ERROR;
    }

  gfc_unset_implicit_pure (NULL);

  if (gfc_notify_std (GFC_STD_F2008, "CRITICAL statement at %C")
      == FAILURE)
    return MATCH_ERROR;

  if (gfc_option.coarray == GFC_FCOARRAY_NONE)
    {
       gfc_fatal_error ("Coarrays disabled at %C, use -fcoarray= to enable");
       return MATCH_ERROR;
    }

  if (gfc_find_state (COMP_CRITICAL) == SUCCESS)
    {
      gfc_error ("Nested CRITICAL block at %C");
      return MATCH_ERROR;
    }

  new_st.op = EXEC_CRITICAL;

  if (label != NULL
      && gfc_reference_st_label (label, ST_LABEL_TARGET) == FAILURE)
    return MATCH_ERROR;

  return MATCH_YES;
}


/* Match a BLOCK statement.  */

match
gfc_match_block (void)
{
  match m;

  if (gfc_match_label () == MATCH_ERROR)
    return MATCH_ERROR;

  if (gfc_match (" block") != MATCH_YES)
    return MATCH_NO;

  /* For this to be a correct BLOCK statement, the line must end now.  */
  m = gfc_match_eos ();
  if (m == MATCH_ERROR)
    return MATCH_ERROR;
  if (m == MATCH_NO)
    return MATCH_NO;

  return MATCH_YES;
}


/* Match an ASSOCIATE statement.  */

match
gfc_match_associate (void)
{
  if (gfc_match_label () == MATCH_ERROR)
    return MATCH_ERROR;

  if (gfc_match (" associate") != MATCH_YES)
    return MATCH_NO;

  /* Match the association list.  */
  if (gfc_match_char ('(') != MATCH_YES)
    {
      gfc_error ("Expected association list at %C");
      return MATCH_ERROR;
    }
  new_st.ext.block.assoc = NULL;
  while (true)
    {
      gfc_association_list* newAssoc = gfc_get_association_list ();
      gfc_association_list* a;

      /* Match the next association.  */
      if (gfc_match (" %n => %e", newAssoc->name, &newAssoc->target)
	    != MATCH_YES)
	{
	  gfc_error ("Expected association at %C");
	  goto assocListError;
	}
      newAssoc->where = gfc_current_locus;

      /* Check that the current name is not yet in the list.  */
      for (a = new_st.ext.block.assoc; a; a = a->next)
	if (!strcmp (a->name, newAssoc->name))
	  {
	    gfc_error ("Duplicate name '%s' in association at %C",
		       newAssoc->name);
	    goto assocListError;
	  }

      /* The target expression must not be coindexed.  */
      if (gfc_is_coindexed (newAssoc->target))
	{
	  gfc_error ("Association target at %C must not be coindexed");
	  goto assocListError;
	}

      /* The `variable' field is left blank for now; because the target is not
	 yet resolved, we can't use gfc_has_vector_subscript to determine it
	 for now.  This is set during resolution.  */

      /* Put it into the list.  */
      newAssoc->next = new_st.ext.block.assoc;
      new_st.ext.block.assoc = newAssoc;

      /* Try next one or end if closing parenthesis is found.  */
      gfc_gobble_whitespace ();
      if (gfc_peek_char () == ')')
	break;
      if (gfc_match_char (',') != MATCH_YES)
	{
	  gfc_error ("Expected ')' or ',' at %C");
	  return MATCH_ERROR;
	}

      continue;

assocListError:
      free (newAssoc);
      goto error;
    }
  if (gfc_match_char (')') != MATCH_YES)
    {
      /* This should never happen as we peek above.  */
      gcc_unreachable ();
    }

  if (gfc_match_eos () != MATCH_YES)
    {
      gfc_error ("Junk after ASSOCIATE statement at %C");
      goto error;
    }

  return MATCH_YES;

error:
  gfc_free_association_list (new_st.ext.block.assoc);
  return MATCH_ERROR;
}


/* Match a Fortran 2003 derived-type-spec (F03:R455), which is just the name of
   an accessible derived type.  */

static match
match_derived_type_spec (gfc_typespec *ts)
{
  char name[GFC_MAX_SYMBOL_LEN + 1];
  locus old_locus;
  gfc_symbol *derived;

  old_locus = gfc_current_locus;

  if (gfc_match ("%n", name) != MATCH_YES)
    {
       gfc_current_locus = old_locus;
       return MATCH_NO;
    }

  gfc_find_symbol (name, NULL, 1, &derived);

  if (derived && derived->attr.flavor == FL_PROCEDURE && derived->attr.generic)
    derived = gfc_find_dt_in_generic (derived);

  if (derived && derived->attr.flavor == FL_DERIVED)
    {
      ts->type = BT_DERIVED;
      ts->u.derived = derived;
      return MATCH_YES;
    }

  gfc_current_locus = old_locus;
  return MATCH_NO;
}


/* Match a Fortran 2003 type-spec (F03:R401).  This is similar to
   gfc_match_decl_type_spec() from decl.c, with the following exceptions:
   It only includes the intrinsic types from the Fortran 2003 standard
   (thus, neither BYTE nor forms like REAL*4 are allowed). Additionally,
   the implicit_flag is not needed, so it was removed. Derived types are
   identified by their name alone.  */

static match
match_type_spec (gfc_typespec *ts)
{
  match m;
  locus old_locus;

  gfc_clear_ts (ts);
  gfc_gobble_whitespace ();
  old_locus = gfc_current_locus;

  if (match_derived_type_spec (ts) == MATCH_YES)
    {
      /* Enforce F03:C401.  */
      if (ts->u.derived->attr.abstract)
	{
	  gfc_error ("Derived type '%s' at %L may not be ABSTRACT",
		     ts->u.derived->name, &old_locus);
	  return MATCH_ERROR;
	}
      return MATCH_YES;
    }

  if (gfc_match ("integer") == MATCH_YES)
    {
      ts->type = BT_INTEGER;
      ts->kind = gfc_default_integer_kind;
      goto kind_selector;
    }

  if (gfc_match ("real") == MATCH_YES)
    {
      ts->type = BT_REAL;
      ts->kind = gfc_default_real_kind;
      goto kind_selector;
    }

  if (gfc_match ("double precision") == MATCH_YES)
    {
      ts->type = BT_REAL;
      ts->kind = gfc_default_double_kind;
      return MATCH_YES;
    }

  if (gfc_match ("complex") == MATCH_YES)
    {
      ts->type = BT_COMPLEX;
      ts->kind = gfc_default_complex_kind;
      goto kind_selector;
    }

  if (gfc_match ("character") == MATCH_YES)
    {
      ts->type = BT_CHARACTER;

      m = gfc_match_char_spec (ts);

      if (m == MATCH_NO)
	m = MATCH_YES;

      return m;
    }

  if (gfc_match ("logical") == MATCH_YES)
    {
      ts->type = BT_LOGICAL;
      ts->kind = gfc_default_logical_kind;
      goto kind_selector;
    }

  /* If a type is not matched, simply return MATCH_NO.  */
  gfc_current_locus = old_locus;
  return MATCH_NO;

kind_selector:

  gfc_gobble_whitespace ();
  if (gfc_peek_ascii_char () == '*')
    {
      gfc_error ("Invalid type-spec at %C");
      return MATCH_ERROR;
    }

  m = gfc_match_kind_spec (ts, false);

  if (m == MATCH_NO)
    m = MATCH_YES;		/* No kind specifier found.  */

  return m;
}


/******************** FORALL subroutines ********************/

/* Free a list of FORALL iterators.  */

void
gfc_free_forall_iterator (gfc_forall_iterator *iter)
{
  gfc_forall_iterator *next;

  while (iter)
    {
      next = iter->next;
      gfc_free_expr (iter->var);
      gfc_free_expr (iter->start);
      gfc_free_expr (iter->end);
      gfc_free_expr (iter->stride);
      free (iter);
      iter = next;
    }
}


/* Match an iterator as part of a FORALL statement.  The format is:

     <var> = <start>:<end>[:<stride>]

   On MATCH_NO, the caller tests for the possibility that there is a
   scalar mask expression.  */

static match
match_forall_iterator (gfc_forall_iterator **result)
{
  gfc_forall_iterator *iter;
  locus where;
  match m;

  where = gfc_current_locus;
  iter = XCNEW (gfc_forall_iterator);

  m = gfc_match_expr (&iter->var);
  if (m != MATCH_YES)
    goto cleanup;

  if (gfc_match_char ('=') != MATCH_YES
      || iter->var->expr_type != EXPR_VARIABLE)
    {
      m = MATCH_NO;
      goto cleanup;
    }

  m = gfc_match_expr (&iter->start);
  if (m != MATCH_YES)
    goto cleanup;

  if (gfc_match_char (':') != MATCH_YES)
    goto syntax;

  m = gfc_match_expr (&iter->end);
  if (m == MATCH_NO)
    goto syntax;
  if (m == MATCH_ERROR)
    goto cleanup;

  if (gfc_match_char (':') == MATCH_NO)
    iter->stride = gfc_get_int_expr (gfc_default_integer_kind, NULL, 1);
  else
    {
      m = gfc_match_expr (&iter->stride);
      if (m == MATCH_NO)
	goto syntax;
      if (m == MATCH_ERROR)
	goto cleanup;
    }

  /* Mark the iteration variable's symbol as used as a FORALL index.  */
  iter->var->symtree->n.sym->forall_index = true;

  *result = iter;
  return MATCH_YES;

syntax:
  gfc_error ("Syntax error in FORALL iterator at %C");
  m = MATCH_ERROR;

cleanup:

  gfc_current_locus = where;
  gfc_free_forall_iterator (iter);
  return m;
}


/* Match the header of a FORALL statement.  */

static match
match_forall_header (gfc_forall_iterator **phead, gfc_expr **mask)
{
  gfc_forall_iterator *head, *tail, *new_iter;
  gfc_expr *msk;
  match m;

  gfc_gobble_whitespace ();

  head = tail = NULL;
  msk = NULL;

  if (gfc_match_char ('(') != MATCH_YES)
    return MATCH_NO;

  m = match_forall_iterator (&new_iter);
  if (m == MATCH_ERROR)
    goto cleanup;
  if (m == MATCH_NO)
    goto syntax;

  head = tail = new_iter;

  for (;;)
    {
      if (gfc_match_char (',') != MATCH_YES)
	break;

      m = match_forall_iterator (&new_iter);
      if (m == MATCH_ERROR)
	goto cleanup;

      if (m == MATCH_YES)
	{
	  tail->next = new_iter;
	  tail = new_iter;
	  continue;
	}

      /* Have to have a mask expression.  */

      m = gfc_match_expr (&msk);
      if (m == MATCH_NO)
	goto syntax;
      if (m == MATCH_ERROR)
	goto cleanup;

      break;
    }

  if (gfc_match_char (')') == MATCH_NO)
    goto syntax;

  *phead = head;
  *mask = msk;
  return MATCH_YES;

syntax:
  gfc_syntax_error (ST_FORALL);

cleanup:
  gfc_free_expr (msk);
  gfc_free_forall_iterator (head);

  return MATCH_ERROR;
}

/* Match the rest of a simple FORALL statement that follows an
   IF statement.  */

static match
match_simple_forall (void)
{
  gfc_forall_iterator *head;
  gfc_expr *mask;
  gfc_code *c;
  match m;

  mask = NULL;
  head = NULL;
  c = NULL;

  m = match_forall_header (&head, &mask);

  if (m == MATCH_NO)
    goto syntax;
  if (m != MATCH_YES)
    goto cleanup;

  m = gfc_match_assignment ();

  if (m == MATCH_ERROR)
    goto cleanup;
  if (m == MATCH_NO)
    {
      m = gfc_match_pointer_assignment ();
      if (m == MATCH_ERROR)
	goto cleanup;
      if (m == MATCH_NO)
	goto syntax;
    }

  c = gfc_get_code ();
  *c = new_st;
  c->loc = gfc_current_locus;

  if (gfc_match_eos () != MATCH_YES)
    goto syntax;

  gfc_clear_new_st ();
  new_st.op = EXEC_FORALL;
  new_st.expr1 = mask;
  new_st.ext.forall_iterator = head;
  new_st.block = gfc_get_code ();

  new_st.block->op = EXEC_FORALL;
  new_st.block->next = c;

  return MATCH_YES;

syntax:
  gfc_syntax_error (ST_FORALL);

cleanup:
  gfc_free_forall_iterator (head);
  gfc_free_expr (mask);

  return MATCH_ERROR;
}


/* Match a FORALL statement.  */

match
gfc_match_forall (gfc_statement *st)
{
  gfc_forall_iterator *head;
  gfc_expr *mask;
  gfc_code *c;
  match m0, m;

  head = NULL;
  mask = NULL;
  c = NULL;

  m0 = gfc_match_label ();
  if (m0 == MATCH_ERROR)
    return MATCH_ERROR;

  m = gfc_match (" forall");
  if (m != MATCH_YES)
    return m;

  m = match_forall_header (&head, &mask);
  if (m == MATCH_ERROR)
    goto cleanup;
  if (m == MATCH_NO)
    goto syntax;

  if (gfc_match_eos () == MATCH_YES)
    {
      *st = ST_FORALL_BLOCK;
      new_st.op = EXEC_FORALL;
      new_st.expr1 = mask;
      new_st.ext.forall_iterator = head;
      return MATCH_YES;
    }

  m = gfc_match_assignment ();
  if (m == MATCH_ERROR)
    goto cleanup;
  if (m == MATCH_NO)
    {
      m = gfc_match_pointer_assignment ();
      if (m == MATCH_ERROR)
	goto cleanup;
      if (m == MATCH_NO)
	goto syntax;
    }

  c = gfc_get_code ();
  *c = new_st;
  c->loc = gfc_current_locus;

  gfc_clear_new_st ();
  new_st.op = EXEC_FORALL;
  new_st.expr1 = mask;
  new_st.ext.forall_iterator = head;
  new_st.block = gfc_get_code ();
  new_st.block->op = EXEC_FORALL;
  new_st.block->next = c;

  *st = ST_FORALL;
  return MATCH_YES;

syntax:
  gfc_syntax_error (ST_FORALL);

cleanup:
  gfc_free_forall_iterator (head);
  gfc_free_expr (mask);
  gfc_free_statements (c);
  return MATCH_NO;
}


/* Match a DO statement.  */

match
gfc_match_do (void)
{
  gfc_iterator iter, *ip;
  locus old_loc;
  gfc_st_label *label;
  match m;

  old_loc = gfc_current_locus;

  label = NULL;
  iter.var = iter.start = iter.end = iter.step = NULL;

  m = gfc_match_label ();
  if (m == MATCH_ERROR)
    return m;

  if (gfc_match (" do") != MATCH_YES)
    return MATCH_NO;

  m = gfc_match_st_label (&label);
  if (m == MATCH_ERROR)
    goto cleanup;

  /* Match an infinite DO, make it like a DO WHILE(.TRUE.).  */

  if (gfc_match_eos () == MATCH_YES)
    {
      iter.end = gfc_get_logical_expr (gfc_default_logical_kind, NULL, true);
      new_st.op = EXEC_DO_WHILE;
      goto done;
    }

  /* Match an optional comma, if no comma is found, a space is obligatory.  */
  if (gfc_match_char (',') != MATCH_YES && gfc_match ("% ") != MATCH_YES)
    return MATCH_NO;

  /* Check for balanced parens.  */

  if (gfc_match_parens () == MATCH_ERROR)
    return MATCH_ERROR;

  if (gfc_match (" concurrent") == MATCH_YES)
    {
      gfc_forall_iterator *head;
      gfc_expr *mask;

      if (gfc_notify_std (GFC_STD_F2008, "DO CONCURRENT "
			   "construct at %C") == FAILURE)
	return MATCH_ERROR;


      mask = NULL;
      head = NULL;
      m = match_forall_header (&head, &mask);

      if (m == MATCH_NO)
	return m;
      if (m == MATCH_ERROR)
	goto concurr_cleanup;

      if (gfc_match_eos () != MATCH_YES)
	goto concurr_cleanup;

      if (label != NULL
	   && gfc_reference_st_label (label, ST_LABEL_DO_TARGET) == FAILURE)
	goto concurr_cleanup;

      new_st.label1 = label;
      new_st.op = EXEC_DO_CONCURRENT;
      new_st.expr1 = mask;
      new_st.ext.forall_iterator = head;

      return MATCH_YES;

concurr_cleanup:
      gfc_syntax_error (ST_DO);
      gfc_free_expr (mask);
      gfc_free_forall_iterator (head);
      return MATCH_ERROR;
    }

  /* See if we have a DO WHILE.  */
  if (gfc_match (" while ( %e )%t", &iter.end) == MATCH_YES)
    {
      new_st.op = EXEC_DO_WHILE;
      goto done;
    }

  /* The abortive DO WHILE may have done something to the symbol
     table, so we start over.  */
  gfc_undo_symbols ();
  gfc_current_locus = old_loc;

  gfc_match_label ();		/* This won't error.  */
  gfc_match (" do ");		/* This will work.  */

  gfc_match_st_label (&label);	/* Can't error out.  */
  gfc_match_char (',');		/* Optional comma.  */

  m = gfc_match_iterator (&iter, 0);
  if (m == MATCH_NO)
    return MATCH_NO;
  if (m == MATCH_ERROR)
    goto cleanup;

  iter.var->symtree->n.sym->attr.implied_index = 0;
  gfc_check_do_variable (iter.var->symtree);

  if (gfc_match_eos () != MATCH_YES)
    {
      gfc_syntax_error (ST_DO);
      goto cleanup;
    }

  new_st.op = EXEC_DO;

done:
  if (label != NULL
      && gfc_reference_st_label (label, ST_LABEL_DO_TARGET) == FAILURE)
    goto cleanup;

  new_st.label1 = label;

  if (new_st.op == EXEC_DO_WHILE)
    new_st.expr1 = iter.end;
  else
    {
      new_st.ext.iterator = ip = gfc_get_iterator ();
      *ip = iter;
    }

  return MATCH_YES;

cleanup:
  gfc_free_iterator (&iter, 0);

  return MATCH_ERROR;
}


/* Match an EXIT or CYCLE statement.  */

static match
match_exit_cycle (gfc_statement st, gfc_exec_op op)
{
  gfc_state_data *p, *o;
  gfc_symbol *sym;
  match m;
  int cnt;

  if (gfc_match_eos () == MATCH_YES)
    sym = NULL;
  else
    {
      char name[GFC_MAX_SYMBOL_LEN + 1];
      gfc_symtree* stree;

      m = gfc_match ("% %n%t", name);
      if (m == MATCH_ERROR)
	return MATCH_ERROR;
      if (m == MATCH_NO)
	{
	  gfc_syntax_error (st);
	  return MATCH_ERROR;
	}

      /* Find the corresponding symbol.  If there's a BLOCK statement
	 between here and the label, it is not in gfc_current_ns but a parent
	 namespace!  */
      stree = gfc_find_symtree_in_proc (name, gfc_current_ns);
      if (!stree)
	{
	  gfc_error ("Name '%s' in %s statement at %C is unknown",
		     name, gfc_ascii_statement (st));
	  return MATCH_ERROR;
	}

      sym = stree->n.sym;
      if (sym->attr.flavor != FL_LABEL)
	{
	  gfc_error ("Name '%s' in %s statement at %C is not a construct name",
		     name, gfc_ascii_statement (st));
	  return MATCH_ERROR;
	}
    }

  /* Find the loop specified by the label (or lack of a label).  */
  for (o = NULL, p = gfc_state_stack; p; p = p->previous)
    if (o == NULL && p->state == COMP_OMP_STRUCTURED_BLOCK)
      o = p;
    else if (p->state == COMP_CRITICAL)
      {
	gfc_error("%s statement at %C leaves CRITICAL construct",
		  gfc_ascii_statement (st));
	return MATCH_ERROR;
      }
    else if (p->state == COMP_DO_CONCURRENT
	     && (op == EXEC_EXIT || (sym && sym != p->sym)))
      {
	/* F2008, C821 & C845.  */
	gfc_error("%s statement at %C leaves DO CONCURRENT construct",
		  gfc_ascii_statement (st));
	return MATCH_ERROR;
      }
    else if ((sym && sym == p->sym)
	     || (!sym && (p->state == COMP_DO
			  || p->state == COMP_DO_CONCURRENT)))
      break;

  if (p == NULL)
    {
      if (sym == NULL)
	gfc_error ("%s statement at %C is not within a construct",
		   gfc_ascii_statement (st));
      else
	gfc_error ("%s statement at %C is not within construct '%s'",
		   gfc_ascii_statement (st), sym->name);

      return MATCH_ERROR;
    }

  /* Special checks for EXIT from non-loop constructs.  */
  switch (p->state)
    {
    case COMP_DO:
    case COMP_DO_CONCURRENT:
      break;

    case COMP_CRITICAL:
      /* This is already handled above.  */
      gcc_unreachable ();

    case COMP_ASSOCIATE:
    case COMP_BLOCK:
    case COMP_IF:
    case COMP_SELECT:
    case COMP_SELECT_TYPE:
      gcc_assert (sym);
      if (op == EXEC_CYCLE)
	{
	  gfc_error ("CYCLE statement at %C is not applicable to non-loop"
		     " construct '%s'", sym->name);
	  return MATCH_ERROR;
	}
      gcc_assert (op == EXEC_EXIT);
      if (gfc_notify_std (GFC_STD_F2008, "EXIT statement with no"
			  " do-construct-name at %C") == FAILURE)
	return MATCH_ERROR;
      break;

    default:
      gfc_error ("%s statement at %C is not applicable to construct '%s'",
		 gfc_ascii_statement (st), sym->name);
      return MATCH_ERROR;
    }

  if (o != NULL)
    {
      gfc_error ("%s statement at %C leaving OpenMP structured block",
		 gfc_ascii_statement (st));
      return MATCH_ERROR;
    }

  for (o = p, cnt = 0; o->state == COMP_DO && o->previous != NULL; cnt++)
    o = o->previous;
  if (cnt > 0
      && o != NULL
      && o->state == COMP_OMP_STRUCTURED_BLOCK
      && (o->head->op == EXEC_OMP_DO
	  || o->head->op == EXEC_OMP_PARALLEL_DO))
    {
      int collapse = 1;
      gcc_assert (o->head->next != NULL
		  && (o->head->next->op == EXEC_DO
		      || o->head->next->op == EXEC_DO_WHILE)
		  && o->previous != NULL
		  && o->previous->tail->op == o->head->op);
      if (o->previous->tail->ext.omp_clauses != NULL
	  && o->previous->tail->ext.omp_clauses->collapse > 1)
	collapse = o->previous->tail->ext.omp_clauses->collapse;
      if (st == ST_EXIT && cnt <= collapse)
	{
	  gfc_error ("EXIT statement at %C terminating !$OMP DO loop");
	  return MATCH_ERROR;
	}
      if (st == ST_CYCLE && cnt < collapse)
	{
	  gfc_error ("CYCLE statement at %C to non-innermost collapsed"
		     " !$OMP DO loop");
	  return MATCH_ERROR;
	}
    }

  /* Save the first statement in the construct - needed by the backend.  */
  new_st.ext.which_construct = p->construct;

  new_st.op = op;

  return MATCH_YES;
}


/* Match the EXIT statement.  */

match
gfc_match_exit (void)
{
  return match_exit_cycle (ST_EXIT, EXEC_EXIT);
}


/* Match the CYCLE statement.  */

match
gfc_match_cycle (void)
{
  return match_exit_cycle (ST_CYCLE, EXEC_CYCLE);
}


/* Match a number or character constant after an (ALL) STOP or PAUSE statement.  */

static match
gfc_match_stopcode (gfc_statement st)
{
  gfc_expr *e;
  match m;

  e = NULL;

  if (gfc_match_eos () != MATCH_YES)
    {
      m = gfc_match_init_expr (&e);
      if (m == MATCH_ERROR)
	goto cleanup;
      if (m == MATCH_NO)
	goto syntax;

      if (gfc_match_eos () != MATCH_YES)
	goto syntax;
    }

  if (gfc_pure (NULL))
    {
      gfc_error ("%s statement not allowed in PURE procedure at %C",
		 gfc_ascii_statement (st));
      goto cleanup;
    }

  gfc_unset_implicit_pure (NULL);

  if (st == ST_STOP && gfc_find_state (COMP_CRITICAL) == SUCCESS)
    {
      gfc_error ("Image control statement STOP at %C in CRITICAL block");
      goto cleanup;
    }
  if (st == ST_STOP && gfc_find_state (COMP_DO_CONCURRENT) == SUCCESS)
    {
      gfc_error ("Image control statement STOP at %C in DO CONCURRENT block");
      goto cleanup;
    }

  if (e != NULL)
    {
      if (!(e->ts.type == BT_CHARACTER || e->ts.type == BT_INTEGER))
	{
	  gfc_error ("STOP code at %L must be either INTEGER or CHARACTER type",
		     &e->where);
	  goto cleanup;
	}

      if (e->rank != 0)
	{
	  gfc_error ("STOP code at %L must be scalar",
		     &e->where);
	  goto cleanup;
	}

      if (e->ts.type == BT_CHARACTER
	  && e->ts.kind != gfc_default_character_kind)
	{
	  gfc_error ("STOP code at %L must be default character KIND=%d",
		     &e->where, (int) gfc_default_character_kind);
	  goto cleanup;
	}

      if (e->ts.type == BT_INTEGER
	  && e->ts.kind != gfc_default_integer_kind)
	{
	  gfc_error ("STOP code at %L must be default integer KIND=%d",
		     &e->where, (int) gfc_default_integer_kind);
	  goto cleanup;
	}
    }

  switch (st)
    {
    case ST_STOP:
      new_st.op = EXEC_STOP;
      break;
    case ST_ERROR_STOP:
      new_st.op = EXEC_ERROR_STOP;
      break;
    case ST_PAUSE:
      new_st.op = EXEC_PAUSE;
      break;
    default:
      gcc_unreachable ();
    }

  new_st.expr1 = e;
  new_st.ext.stop_code = -1;

  return MATCH_YES;

syntax:
  gfc_syntax_error (st);

cleanup:

  gfc_free_expr (e);
  return MATCH_ERROR;
}


/* Match the (deprecated) PAUSE statement.  */

match
gfc_match_pause (void)
{
  match m;

  m = gfc_match_stopcode (ST_PAUSE);
  if (m == MATCH_YES)
    {
      if (gfc_notify_std (GFC_STD_F95_DEL, "PAUSE statement"
	  " at %C")
	  == FAILURE)
	m = MATCH_ERROR;
    }
  return m;
}


/* Match the STOP statement.  */

match
gfc_match_stop (void)
{
  return gfc_match_stopcode (ST_STOP);
}


/* Match the ERROR STOP statement.  */

match
gfc_match_error_stop (void)
{
  if (gfc_notify_std (GFC_STD_F2008, "ERROR STOP statement at %C")
      == FAILURE)
    return MATCH_ERROR;

  return gfc_match_stopcode (ST_ERROR_STOP);
}


/* Match LOCK/UNLOCK statement. Syntax:
     LOCK ( lock-variable [ , lock-stat-list ] )
     UNLOCK ( lock-variable [ , sync-stat-list ] )
   where lock-stat is ACQUIRED_LOCK or sync-stat
   and sync-stat is STAT= or ERRMSG=.  */

static match
lock_unlock_statement (gfc_statement st)
{
  match m;
  gfc_expr *tmp, *lockvar, *acq_lock, *stat, *errmsg;
  bool saw_acq_lock, saw_stat, saw_errmsg;

  tmp = lockvar = acq_lock = stat = errmsg = NULL;
  saw_acq_lock = saw_stat = saw_errmsg = false;

  if (gfc_pure (NULL))
    {
      gfc_error ("Image control statement %s at %C in PURE procedure",
		 st == ST_LOCK ? "LOCK" : "UNLOCK");
      return MATCH_ERROR;
    }

  gfc_unset_implicit_pure (NULL);

  if (gfc_option.coarray == GFC_FCOARRAY_NONE)
    {
       gfc_fatal_error ("Coarrays disabled at %C, use -fcoarray= to enable");
       return MATCH_ERROR;
    }

  if (gfc_find_state (COMP_CRITICAL) == SUCCESS)
    {
      gfc_error ("Image control statement %s at %C in CRITICAL block",
		 st == ST_LOCK ? "LOCK" : "UNLOCK");
      return MATCH_ERROR;
    }

  if (gfc_find_state (COMP_DO_CONCURRENT) == SUCCESS)
    {
      gfc_error ("Image control statement %s at %C in DO CONCURRENT block",
		 st == ST_LOCK ? "LOCK" : "UNLOCK");
      return MATCH_ERROR;
    }

  if (gfc_match_char ('(') != MATCH_YES)
    goto syntax;

  if (gfc_match ("%e", &lockvar) != MATCH_YES)
    goto syntax;
  m = gfc_match_char (',');
  if (m == MATCH_ERROR)
    goto syntax;
  if (m == MATCH_NO)
    {
      m = gfc_match_char (')');
      if (m == MATCH_YES)
	goto done;
      goto syntax;
    }

  for (;;)
    {
      m = gfc_match (" stat = %v", &tmp);
      if (m == MATCH_ERROR)
	goto syntax;
      if (m == MATCH_YES)
	{
	  if (saw_stat)
	    {
	      gfc_error ("Redundant STAT tag found at %L ", &tmp->where);
	      goto cleanup;
	    }
	  stat = tmp;
	  saw_stat = true;

	  m = gfc_match_char (',');
	  if (m == MATCH_YES)
	    continue;

	  tmp = NULL;
	  break;
	}

      m = gfc_match (" errmsg = %v", &tmp);
      if (m == MATCH_ERROR)
	goto syntax;
      if (m == MATCH_YES)
	{
	  if (saw_errmsg)
	    {
	      gfc_error ("Redundant ERRMSG tag found at %L ", &tmp->where);
	      goto cleanup;
	    }
	  errmsg = tmp;
	  saw_errmsg = true;

	  m = gfc_match_char (',');
	  if (m == MATCH_YES)
	    continue;

	  tmp = NULL;
	  break;
	}

      m = gfc_match (" acquired_lock = %v", &tmp);
      if (m == MATCH_ERROR || st == ST_UNLOCK)
	goto syntax;
      if (m == MATCH_YES)
	{
	  if (saw_acq_lock)
	    {
	      gfc_error ("Redundant ACQUIRED_LOCK tag found at %L ",
			 &tmp->where);
	      goto cleanup;
	    }
	  acq_lock = tmp;
	  saw_acq_lock = true;

	  m = gfc_match_char (',');
	  if (m == MATCH_YES)
	    continue;

	  tmp = NULL;
	  break;
	}

      break;
    }

  if (m == MATCH_ERROR)
    goto syntax;

  if (gfc_match (" )%t") != MATCH_YES)
    goto syntax;

done:
  switch (st)
    {
    case ST_LOCK:
      new_st.op = EXEC_LOCK;
      break;
    case ST_UNLOCK:
      new_st.op = EXEC_UNLOCK;
      break;
    default:
      gcc_unreachable ();
    }

  new_st.expr1 = lockvar;
  new_st.expr2 = stat;
  new_st.expr3 = errmsg;
  new_st.expr4 = acq_lock;

  return MATCH_YES;

syntax:
  gfc_syntax_error (st);

cleanup:
  if (acq_lock != tmp)
    gfc_free_expr (acq_lock);
  if (errmsg != tmp)
    gfc_free_expr (errmsg);
  if (stat != tmp)
    gfc_free_expr (stat);

  gfc_free_expr (tmp);
  gfc_free_expr (lockvar);

  return MATCH_ERROR;
}


match
gfc_match_lock (void)
{
  if (gfc_notify_std (GFC_STD_F2008, "LOCK statement at %C")
      == FAILURE)
    return MATCH_ERROR;

  return lock_unlock_statement (ST_LOCK);
}


match
gfc_match_unlock (void)
{
  if (gfc_notify_std (GFC_STD_F2008, "UNLOCK statement at %C")
      == FAILURE)
    return MATCH_ERROR;

  return lock_unlock_statement (ST_UNLOCK);
}


/* Match SYNC ALL/IMAGES/MEMORY statement. Syntax:
     SYNC ALL [(sync-stat-list)]
     SYNC MEMORY [(sync-stat-list)]
     SYNC IMAGES (image-set [, sync-stat-list] )
   with sync-stat is int-expr or *.  */

static match
sync_statement (gfc_statement st)
{
  match m;
  gfc_expr *tmp, *imageset, *stat, *errmsg;
  bool saw_stat, saw_errmsg;

  tmp = imageset = stat = errmsg = NULL;
  saw_stat = saw_errmsg = false;

  if (gfc_pure (NULL))
    {
      gfc_error ("Image control statement SYNC at %C in PURE procedure");
      return MATCH_ERROR;
    }

  gfc_unset_implicit_pure (NULL);

  if (gfc_notify_std (GFC_STD_F2008, "SYNC statement at %C")
      == FAILURE)
    return MATCH_ERROR;

  if (gfc_option.coarray == GFC_FCOARRAY_NONE)
    {
       gfc_fatal_error ("Coarrays disabled at %C, use -fcoarray= to enable");
       return MATCH_ERROR;
    }

  if (gfc_find_state (COMP_CRITICAL) == SUCCESS)
    {
      gfc_error ("Image control statement SYNC at %C in CRITICAL block");
      return MATCH_ERROR;
    }

  if (gfc_find_state (COMP_DO_CONCURRENT) == SUCCESS)
    {
      gfc_error ("Image control statement SYNC at %C in DO CONCURRENT block");
      return MATCH_ERROR;
    }

  if (gfc_match_eos () == MATCH_YES)
    {
      if (st == ST_SYNC_IMAGES)
	goto syntax;
      goto done;
    }

  if (gfc_match_char ('(') != MATCH_YES)
    goto syntax;

  if (st == ST_SYNC_IMAGES)
    {
      /* Denote '*' as imageset == NULL.  */
      m = gfc_match_char ('*');
      if (m == MATCH_ERROR)
	goto syntax;
      if (m == MATCH_NO)
	{
	  if (gfc_match ("%e", &imageset) != MATCH_YES)
	    goto syntax;
	}
      m = gfc_match_char (',');
      if (m == MATCH_ERROR)
	goto syntax;
      if (m == MATCH_NO)
	{
	  m = gfc_match_char (')');
	  if (m == MATCH_YES)
	    goto done;
	  goto syntax;
	}
    }

  for (;;)
    {
      m = gfc_match (" stat = %v", &tmp);
      if (m == MATCH_ERROR)
	goto syntax;
      if (m == MATCH_YES)
	{
	  if (saw_stat)
	    {
	      gfc_error ("Redundant STAT tag found at %L ", &tmp->where);
	      goto cleanup;
	    }
	  stat = tmp;
	  saw_stat = true;

	  if (gfc_match_char (',') == MATCH_YES)
	    continue;

	  tmp = NULL;
	  break;
	}

      m = gfc_match (" errmsg = %v", &tmp);
      if (m == MATCH_ERROR)
	goto syntax;
      if (m == MATCH_YES)
	{
	  if (saw_errmsg)
	    {
	      gfc_error ("Redundant ERRMSG tag found at %L ", &tmp->where);
	      goto cleanup;
	    }
	  errmsg = tmp;
	  saw_errmsg = true;

	  if (gfc_match_char (',') == MATCH_YES)
	    continue;

	  tmp = NULL;
	  break;
	}

	break;
    }

  if (gfc_match (" )%t") != MATCH_YES)
    goto syntax;

done:
  switch (st)
    {
    case ST_SYNC_ALL:
      new_st.op = EXEC_SYNC_ALL;
      break;
    case ST_SYNC_IMAGES:
      new_st.op = EXEC_SYNC_IMAGES;
      break;
    case ST_SYNC_MEMORY:
      new_st.op = EXEC_SYNC_MEMORY;
      break;
    default:
      gcc_unreachable ();
    }

  new_st.expr1 = imageset;
  new_st.expr2 = stat;
  new_st.expr3 = errmsg;

  return MATCH_YES;

syntax:
  gfc_syntax_error (st);

cleanup:
  if (stat != tmp)
    gfc_free_expr (stat);
  if (errmsg != tmp)
    gfc_free_expr (errmsg);

  gfc_free_expr (tmp);
  gfc_free_expr (imageset);

  return MATCH_ERROR;
}


/* Match SYNC ALL statement.  */

match
gfc_match_sync_all (void)
{
  return sync_statement (ST_SYNC_ALL);
}


/* Match SYNC IMAGES statement.  */

match
gfc_match_sync_images (void)
{
  return sync_statement (ST_SYNC_IMAGES);
}


/* Match SYNC MEMORY statement.  */

match
gfc_match_sync_memory (void)
{
  return sync_statement (ST_SYNC_MEMORY);
}


/* Match a CONTINUE statement.  */

match
gfc_match_continue (void)
{
  if (gfc_match_eos () != MATCH_YES)
    {
      gfc_syntax_error (ST_CONTINUE);
      return MATCH_ERROR;
    }

  new_st.op = EXEC_CONTINUE;
  return MATCH_YES;
}


/* Match the (deprecated) ASSIGN statement.  */

match
gfc_match_assign (void)
{
  gfc_expr *expr;
  gfc_st_label *label;

  if (gfc_match (" %l", &label) == MATCH_YES)
    {
      if (gfc_reference_st_label (label, ST_LABEL_UNKNOWN) == FAILURE)
	return MATCH_ERROR;
      if (gfc_match (" to %v%t", &expr) == MATCH_YES)
	{
	  if (gfc_notify_std (GFC_STD_F95_DEL, "ASSIGN "
			      "statement at %C")
	      == FAILURE)
	    return MATCH_ERROR;

	  expr->symtree->n.sym->attr.assign = 1;

	  new_st.op = EXEC_LABEL_ASSIGN;
	  new_st.label1 = label;
	  new_st.expr1 = expr;
	  return MATCH_YES;
	}
    }
  return MATCH_NO;
}


/* Match the GO TO statement.  As a computed GOTO statement is
   matched, it is transformed into an equivalent SELECT block.  No
   tree is necessary, and the resulting jumps-to-jumps are
   specifically optimized away by the back end.  */

match
gfc_match_goto (void)
{
  gfc_code *head, *tail;
  gfc_expr *expr;
  gfc_case *cp;
  gfc_st_label *label;
  int i;
  match m;

  if (gfc_match (" %l%t", &label) == MATCH_YES)
    {
      if (gfc_reference_st_label (label, ST_LABEL_TARGET) == FAILURE)
	return MATCH_ERROR;

      new_st.op = EXEC_GOTO;
      new_st.label1 = label;
      return MATCH_YES;
    }

  /* The assigned GO TO statement.  */

  if (gfc_match_variable (&expr, 0) == MATCH_YES)
    {
      if (gfc_notify_std (GFC_STD_F95_DEL, "Assigned GOTO "
			  "statement at %C")
	  == FAILURE)
	return MATCH_ERROR;

      new_st.op = EXEC_GOTO;
      new_st.expr1 = expr;

      if (gfc_match_eos () == MATCH_YES)
	return MATCH_YES;

      /* Match label list.  */
      gfc_match_char (',');
      if (gfc_match_char ('(') != MATCH_YES)
	{
	  gfc_syntax_error (ST_GOTO);
	  return MATCH_ERROR;
	}
      head = tail = NULL;

      do
	{
	  m = gfc_match_st_label (&label);
	  if (m != MATCH_YES)
	    goto syntax;

	  if (gfc_reference_st_label (label, ST_LABEL_TARGET) == FAILURE)
	    goto cleanup;

	  if (head == NULL)
	    head = tail = gfc_get_code ();
	  else
	    {
	      tail->block = gfc_get_code ();
	      tail = tail->block;
	    }

	  tail->label1 = label;
	  tail->op = EXEC_GOTO;
	}
      while (gfc_match_char (',') == MATCH_YES);

      if (gfc_match (")%t") != MATCH_YES)
	goto syntax;

      if (head == NULL)
	{
	   gfc_error ("Statement label list in GOTO at %C cannot be empty");
	   goto syntax;
	}
      new_st.block = head;

      return MATCH_YES;
    }

  /* Last chance is a computed GO TO statement.  */
  if (gfc_match_char ('(') != MATCH_YES)
    {
      gfc_syntax_error (ST_GOTO);
      return MATCH_ERROR;
    }

  head = tail = NULL;
  i = 1;

  do
    {
      m = gfc_match_st_label (&label);
      if (m != MATCH_YES)
	goto syntax;

      if (gfc_reference_st_label (label, ST_LABEL_TARGET) == FAILURE)
	goto cleanup;

      if (head == NULL)
	head = tail = gfc_get_code ();
      else
	{
	  tail->block = gfc_get_code ();
	  tail = tail->block;
	}

      cp = gfc_get_case ();
      cp->low = cp->high = gfc_get_int_expr (gfc_default_integer_kind,
					     NULL, i++);

      tail->op = EXEC_SELECT;
      tail->ext.block.case_list = cp;

      tail->next = gfc_get_code ();
      tail->next->op = EXEC_GOTO;
      tail->next->label1 = label;
    }
  while (gfc_match_char (',') == MATCH_YES);

  if (gfc_match_char (')') != MATCH_YES)
    goto syntax;

  if (head == NULL)
    {
      gfc_error ("Statement label list in GOTO at %C cannot be empty");
      goto syntax;
    }

  /* Get the rest of the statement.  */
  gfc_match_char (',');

  if (gfc_match (" %e%t", &expr) != MATCH_YES)
    goto syntax;

  if (gfc_notify_std (GFC_STD_F95_OBS, "Computed GOTO "
		      "at %C") == FAILURE)
    return MATCH_ERROR;

  /* At this point, a computed GOTO has been fully matched and an
     equivalent SELECT statement constructed.  */

  new_st.op = EXEC_SELECT;
  new_st.expr1 = NULL;

  /* Hack: For a "real" SELECT, the expression is in expr. We put
     it in expr2 so we can distinguish then and produce the correct
     diagnostics.  */
  new_st.expr2 = expr;
  new_st.block = head;
  return MATCH_YES;

syntax:
  gfc_syntax_error (ST_GOTO);
cleanup:
  gfc_free_statements (head);
  return MATCH_ERROR;
}


/* Frees a list of gfc_alloc structures.  */

void
gfc_free_alloc_list (gfc_alloc *p)
{
  gfc_alloc *q;

  for (; p; p = q)
    {
      q = p->next;
      gfc_free_expr (p->expr);
      free (p);
    }
}


/* Match an ALLOCATE statement.  */

match
gfc_match_allocate (void)
{
  gfc_alloc *head, *tail;
  gfc_expr *stat, *errmsg, *tmp, *source, *mold;
  gfc_typespec ts;
  gfc_symbol *sym;
  match m;
  locus old_locus, deferred_locus;
  bool saw_stat, saw_errmsg, saw_source, saw_mold, saw_deferred, b1, b2, b3;
  bool saw_unlimited = false;

  head = tail = NULL;
  stat = errmsg = source = mold = tmp = NULL;
  saw_stat = saw_errmsg = saw_source = saw_mold = saw_deferred = false;

  if (gfc_match_char ('(') != MATCH_YES)
    goto syntax;

  /* Match an optional type-spec.  */
  old_locus = gfc_current_locus;
  m = match_type_spec (&ts);
  if (m == MATCH_ERROR)
    goto cleanup;
  else if (m == MATCH_NO)
    {
      char name[GFC_MAX_SYMBOL_LEN + 3];

      if (gfc_match ("%n :: ", name) == MATCH_YES)
	{
	  gfc_error ("Error in type-spec at %L", &old_locus);
	  goto cleanup;
	}

      ts.type = BT_UNKNOWN;
    }
  else
    {
      if (gfc_match (" :: ") == MATCH_YES)
	{
	  if (gfc_notify_std (GFC_STD_F2003, "typespec in "
			      "ALLOCATE at %L", &old_locus) == FAILURE)
	    goto cleanup;

	  if (ts.deferred)
	    {
	      gfc_error ("Type-spec at %L cannot contain a deferred "
			 "type parameter", &old_locus);
	      goto cleanup;
	    }

	  if (ts.type == BT_CHARACTER)
	    ts.u.cl->length_from_typespec = true;
	}
      else
	{
	  ts.type = BT_UNKNOWN;
	  gfc_current_locus = old_locus;
	}
    }

  for (;;)
    {
      if (head == NULL)
	head = tail = gfc_get_alloc ();
      else
	{
	  tail->next = gfc_get_alloc ();
	  tail = tail->next;
	}

      m = gfc_match_variable (&tail->expr, 0);
      if (m == MATCH_NO)
	goto syntax;
      if (m == MATCH_ERROR)
	goto cleanup;

      if (gfc_check_do_variable (tail->expr->symtree))
	goto cleanup;

      bool impure = gfc_impure_variable (tail->expr->symtree->n.sym);
      if (impure && gfc_pure (NULL))
	{
	  gfc_error ("Bad allocate-object at %C for a PURE procedure");
	  goto cleanup;
	}

      if (impure)
	gfc_unset_implicit_pure (NULL);

      if (tail->expr->ts.deferred)
	{
	  saw_deferred = true;
	  deferred_locus = tail->expr->where;
	}

      if (gfc_find_state (COMP_DO_CONCURRENT) == SUCCESS
	  || gfc_find_state (COMP_CRITICAL) == SUCCESS)
	{
	  gfc_ref *ref;
	  bool coarray = tail->expr->symtree->n.sym->attr.codimension;
	  for (ref = tail->expr->ref; ref; ref = ref->next)
	    if (ref->type == REF_COMPONENT)
	      coarray = ref->u.c.component->attr.codimension;

	  if (coarray && gfc_find_state (COMP_DO_CONCURRENT) == SUCCESS)
	    {
	      gfc_error ("ALLOCATE of coarray at %C in DO CONCURRENT block");
	      goto cleanup;
	    }
	  if (coarray && gfc_find_state (COMP_CRITICAL) == SUCCESS)
	    {
	      gfc_error ("ALLOCATE of coarray at %C in CRITICAL block");
	      goto cleanup;
	    }
	}

      /* Check for F08:C628.  */
      sym = tail->expr->symtree->n.sym;
      b1 = !(tail->expr->ref
	     && (tail->expr->ref->type == REF_COMPONENT
		 || tail->expr->ref->type == REF_ARRAY));
      if (sym && sym->ts.type == BT_CLASS && sym->attr.class_ok)
	b2 = !(CLASS_DATA (sym)->attr.allocatable
	       || CLASS_DATA (sym)->attr.class_pointer);
      else
	b2 = sym && !(sym->attr.allocatable || sym->attr.pointer
		      || sym->attr.proc_pointer);
      b3 = sym && sym->ns && sym->ns->proc_name
	   && (sym->ns->proc_name->attr.allocatable
	       || sym->ns->proc_name->attr.pointer
	       || sym->ns->proc_name->attr.proc_pointer);
      if (b1 && b2 && !b3)
	{
	  gfc_error ("Allocate-object at %L is neither a data pointer "
		     "nor an allocatable variable", &tail->expr->where);
	  goto cleanup;
	}

      /* The ALLOCATE statement had an optional typespec.  Check the
	 constraints.  */
      if (ts.type != BT_UNKNOWN)
	{
	  /* Enforce F03:C624.  */
	  if (!gfc_type_compatible (&tail->expr->ts, &ts))
	    {
	      gfc_error ("Type of entity at %L is type incompatible with "
			 "typespec", &tail->expr->where);
	      goto cleanup;
	    }

	  /* Enforce F03:C627.  */
	  if (ts.kind != tail->expr->ts.kind && !UNLIMITED_POLY (tail->expr))
	    {
	      gfc_error ("Kind type parameter for entity at %L differs from "
			 "the kind type parameter of the typespec",
			 &tail->expr->where);
	      goto cleanup;
	    }
	}

      if (tail->expr->ts.type == BT_DERIVED)
	tail->expr->ts.u.derived = gfc_use_derived (tail->expr->ts.u.derived);

      saw_unlimited = saw_unlimited | UNLIMITED_POLY (tail->expr);

      if (gfc_peek_ascii_char () == '(' && !sym->attr.dimension)
	{
	  gfc_error ("Shape specification for allocatable scalar at %C");
	  goto cleanup;
	}

      if (gfc_match_char (',') != MATCH_YES)
	break;

alloc_opt_list:

      m = gfc_match (" stat = %v", &tmp);
      if (m == MATCH_ERROR)
	goto cleanup;
      if (m == MATCH_YES)
	{
	  /* Enforce C630.  */
	  if (saw_stat)
	    {
	      gfc_error ("Redundant STAT tag found at %L ", &tmp->where);
	      goto cleanup;
	    }

	  stat = tmp;
	  tmp = NULL;
	  saw_stat = true;

	  if (gfc_check_do_variable (stat->symtree))
	    goto cleanup;

	  if (gfc_match_char (',') == MATCH_YES)
	    goto alloc_opt_list;
	}

      m = gfc_match (" errmsg = %v", &tmp);
      if (m == MATCH_ERROR)
	goto cleanup;
      if (m == MATCH_YES)
	{
	  if (gfc_notify_std (GFC_STD_F2003, "ERRMSG tag at %L",
			      &tmp->where) == FAILURE)
	    goto cleanup;

	  /* Enforce C630.  */
	  if (saw_errmsg)
	    {
	      gfc_error ("Redundant ERRMSG tag found at %L ", &tmp->where);
	      goto cleanup;
	    }

	  errmsg = tmp;
	  tmp = NULL;
	  saw_errmsg = true;

	  if (gfc_match_char (',') == MATCH_YES)
	    goto alloc_opt_list;
	}

      m = gfc_match (" source = %e", &tmp);
      if (m == MATCH_ERROR)
	goto cleanup;
      if (m == MATCH_YES)
	{
	  if (gfc_notify_std (GFC_STD_F2003, "SOURCE tag at %L",
			      &tmp->where) == FAILURE)
	    goto cleanup;

	  /* Enforce C630.  */
	  if (saw_source)
	    {
	      gfc_error ("Redundant SOURCE tag found at %L ", &tmp->where);
	      goto cleanup;
	    }

	  /* The next 2 conditionals check C631.  */
	  if (ts.type != BT_UNKNOWN)
	    {
	      gfc_error ("SOURCE tag at %L conflicts with the typespec at %L",
			 &tmp->where, &old_locus);
	      goto cleanup;
	    }

	  if (head->next
	      && gfc_notify_std (GFC_STD_F2008, "SOURCE tag at %L"
				 " with more than a single allocate object",
				 &tmp->where) == FAILURE)
	    goto cleanup;

	  source = tmp;
	  tmp = NULL;
	  saw_source = true;

	  if (gfc_match_char (',') == MATCH_YES)
	    goto alloc_opt_list;
	}

      m = gfc_match (" mold = %e", &tmp);
      if (m == MATCH_ERROR)
	goto cleanup;
      if (m == MATCH_YES)
	{
	  if (gfc_notify_std (GFC_STD_F2008, "MOLD tag at %L",
			      &tmp->where) == FAILURE)
	    goto cleanup;

	  /* Check F08:C636.  */
	  if (saw_mold)
	    {
	      gfc_error ("Redundant MOLD tag found at %L ", &tmp->where);
	      goto cleanup;
	    }

	  /* Check F08:C637.  */
	  if (ts.type != BT_UNKNOWN)
	    {
	      gfc_error ("MOLD tag at %L conflicts with the typespec at %L",
			 &tmp->where, &old_locus);
	      goto cleanup;
	    }

	  mold = tmp;
	  tmp = NULL;
	  saw_mold = true;
	  mold->mold = 1;

	  if (gfc_match_char (',') == MATCH_YES)
	    goto alloc_opt_list;
	}

	gfc_gobble_whitespace ();

	if (gfc_peek_char () == ')')
	  break;
    }

  if (gfc_match (" )%t") != MATCH_YES)
    goto syntax;

  /* Check F08:C637.  */
  if (source && mold)
    {
      gfc_error ("MOLD tag at %L conflicts with SOURCE tag at %L",
		  &mold->where, &source->where);
      goto cleanup;
    }

  /* Check F03:C623,  */
  if (saw_deferred && ts.type == BT_UNKNOWN && !source && !mold)
    {
      gfc_error ("Allocate-object at %L with a deferred type parameter "
		 "requires either a type-spec or SOURCE tag or a MOLD tag",
		 &deferred_locus);
      goto cleanup;
    }

  /* Check F03:C625,  */
  if (saw_unlimited && ts.type == BT_UNKNOWN && !source && !mold)
    {
      for (tail = head; tail; tail = tail->next)
	{
	  if (UNLIMITED_POLY (tail->expr))
	    gfc_error ("Unlimited polymorphic allocate-object at %L "
		       "requires either a type-spec or SOURCE tag "
		       "or a MOLD tag", &tail->expr->where);
	}
      goto cleanup;
    }

  new_st.op = EXEC_ALLOCATE;
  new_st.expr1 = stat;
  new_st.expr2 = errmsg;
  if (source)
    new_st.expr3 = source;
  else
    new_st.expr3 = mold;
  new_st.ext.alloc.list = head;
  new_st.ext.alloc.ts = ts;

  return MATCH_YES;

syntax:
  gfc_syntax_error (ST_ALLOCATE);

cleanup:
  gfc_free_expr (errmsg);
  gfc_free_expr (source);
  gfc_free_expr (stat);
  gfc_free_expr (mold);
  if (tmp && tmp->expr_type) gfc_free_expr (tmp);
  gfc_free_alloc_list (head);
  return MATCH_ERROR;
}


/* Match a NULLIFY statement. A NULLIFY statement is transformed into
   a set of pointer assignments to intrinsic NULL().  */

match
gfc_match_nullify (void)
{
  gfc_code *tail;
  gfc_expr *e, *p;
  match m;

  tail = NULL;

  if (gfc_match_char ('(') != MATCH_YES)
    goto syntax;

  for (;;)
    {
      m = gfc_match_variable (&p, 0);
      if (m == MATCH_ERROR)
	goto cleanup;
      if (m == MATCH_NO)
	goto syntax;

      if (gfc_check_do_variable (p->symtree))
	goto cleanup;

      /* F2008, C1242.  */
      if (gfc_is_coindexed (p))
	{
	  gfc_error ("Pointer object at %C shall not be coindexed");
	  goto cleanup;
	}

      /* build ' => NULL() '.  */
      e = gfc_get_null_expr (&gfc_current_locus);

      /* Chain to list.  */
      if (tail == NULL)
	tail = &new_st;
      else
	{
	  tail->next = gfc_get_code ();
	  tail = tail->next;
	}

      tail->op = EXEC_POINTER_ASSIGN;
      tail->expr1 = p;
      tail->expr2 = e;

      if (gfc_match (" )%t") == MATCH_YES)
	break;
      if (gfc_match_char (',') != MATCH_YES)
	goto syntax;
    }

  return MATCH_YES;

syntax:
  gfc_syntax_error (ST_NULLIFY);

cleanup:
  gfc_free_statements (new_st.next);
  new_st.next = NULL;
  gfc_free_expr (new_st.expr1);
  new_st.expr1 = NULL;
  gfc_free_expr (new_st.expr2);
  new_st.expr2 = NULL;
  return MATCH_ERROR;
}


/* Match a DEALLOCATE statement.  */

match
gfc_match_deallocate (void)
{
  gfc_alloc *head, *tail;
  gfc_expr *stat, *errmsg, *tmp;
  gfc_symbol *sym;
  match m;
  bool saw_stat, saw_errmsg, b1, b2;

  head = tail = NULL;
  stat = errmsg = tmp = NULL;
  saw_stat = saw_errmsg = false;

  if (gfc_match_char ('(') != MATCH_YES)
    goto syntax;

  for (;;)
    {
      if (head == NULL)
	head = tail = gfc_get_alloc ();
      else
	{
	  tail->next = gfc_get_alloc ();
	  tail = tail->next;
	}

      m = gfc_match_variable (&tail->expr, 0);
      if (m == MATCH_ERROR)
	goto cleanup;
      if (m == MATCH_NO)
	goto syntax;

      if (gfc_check_do_variable (tail->expr->symtree))
	goto cleanup;

      sym = tail->expr->symtree->n.sym;

      bool impure = gfc_impure_variable (sym);
      if (impure && gfc_pure (NULL))
	{
	  gfc_error ("Illegal allocate-object at %C for a PURE procedure");
	  goto cleanup;
	}

      if (impure)
	gfc_unset_implicit_pure (NULL);

      if (gfc_is_coarray (tail->expr)
	  && gfc_find_state (COMP_DO_CONCURRENT) == SUCCESS)
	{
	  gfc_error ("DEALLOCATE of coarray at %C in DO CONCURRENT block");
	  goto cleanup;
	}

      if (gfc_is_coarray (tail->expr)
	  && gfc_find_state (COMP_CRITICAL) == SUCCESS)
	{
	  gfc_error ("DEALLOCATE of coarray at %C in CRITICAL block");
	  goto cleanup;
	}

      /* FIXME: disable the checking on derived types.  */
      b1 = !(tail->expr->ref
	   && (tail->expr->ref->type == REF_COMPONENT
	       || tail->expr->ref->type == REF_ARRAY));
      if (sym && sym->ts.type == BT_CLASS)
	b2 = !(CLASS_DATA (sym)->attr.allocatable
	       || CLASS_DATA (sym)->attr.class_pointer);
      else
	b2 = sym && !(sym->attr.allocatable || sym->attr.pointer
		      || sym->attr.proc_pointer);
      if (b1 && b2)
	{
	  gfc_error ("Allocate-object at %C is not a nonprocedure pointer "
		     "nor an allocatable variable");
	  goto cleanup;
	}

      if (gfc_match_char (',') != MATCH_YES)
	break;

dealloc_opt_list:

      m = gfc_match (" stat = %v", &tmp);
      if (m == MATCH_ERROR)
	goto cleanup;
      if (m == MATCH_YES)
	{
	  if (saw_stat)
	    {
	      gfc_error ("Redundant STAT tag found at %L ", &tmp->where);
	      gfc_free_expr (tmp);
	      goto cleanup;
	    }

	  stat = tmp;
	  saw_stat = true;

	  if (gfc_check_do_variable (stat->symtree))
	    goto cleanup;

	  if (gfc_match_char (',') == MATCH_YES)
	    goto dealloc_opt_list;
	}

      m = gfc_match (" errmsg = %v", &tmp);
      if (m == MATCH_ERROR)
	goto cleanup;
      if (m == MATCH_YES)
	{
	  if (gfc_notify_std (GFC_STD_F2003, "ERRMSG at %L",
			      &tmp->where) == FAILURE)
	    goto cleanup;

	  if (saw_errmsg)
	    {
	      gfc_error ("Redundant ERRMSG tag found at %L ", &tmp->where);
	      gfc_free_expr (tmp);
	      goto cleanup;
	    }

	  errmsg = tmp;
	  saw_errmsg = true;

	  if (gfc_match_char (',') == MATCH_YES)
	    goto dealloc_opt_list;
	}

	gfc_gobble_whitespace ();

	if (gfc_peek_char () == ')')
	  break;
    }

  if (gfc_match (" )%t") != MATCH_YES)
    goto syntax;

  new_st.op = EXEC_DEALLOCATE;
  new_st.expr1 = stat;
  new_st.expr2 = errmsg;
  new_st.ext.alloc.list = head;

  return MATCH_YES;

syntax:
  gfc_syntax_error (ST_DEALLOCATE);

cleanup:
  gfc_free_expr (errmsg);
  gfc_free_expr (stat);
  gfc_free_alloc_list (head);
  return MATCH_ERROR;
}


/* Match a RETURN statement.  */

match
gfc_match_return (void)
{
  gfc_expr *e;
  match m;
  gfc_compile_state s;

  e = NULL;

  if (gfc_find_state (COMP_CRITICAL) == SUCCESS)
    {
      gfc_error ("Image control statement RETURN at %C in CRITICAL block");
      return MATCH_ERROR;
    }

  if (gfc_find_state (COMP_DO_CONCURRENT) == SUCCESS)
    {
      gfc_error ("Image control statement RETURN at %C in DO CONCURRENT block");
      return MATCH_ERROR;
    }

  if (gfc_match_eos () == MATCH_YES)
    goto done;

  if (gfc_find_state (COMP_SUBROUTINE) == FAILURE)
    {
      gfc_error ("Alternate RETURN statement at %C is only allowed within "
		 "a SUBROUTINE");
      goto cleanup;
    }

  if (gfc_notify_std (GFC_STD_F95_OBS, "Alternate RETURN "
		      "at %C") == FAILURE)
    return MATCH_ERROR;

  if (gfc_current_form == FORM_FREE)
    {
      /* The following are valid, so we can't require a blank after the
	RETURN keyword:
	  return+1
	  return(1)  */
      char c = gfc_peek_ascii_char ();
      if (ISALPHA (c) || ISDIGIT (c))
	return MATCH_NO;
    }

  m = gfc_match (" %e%t", &e);
  if (m == MATCH_YES)
    goto done;
  if (m == MATCH_ERROR)
    goto cleanup;

  gfc_syntax_error (ST_RETURN);

cleanup:
  gfc_free_expr (e);
  return MATCH_ERROR;

done:
  gfc_enclosing_unit (&s);
  if (s == COMP_PROGRAM
      && gfc_notify_std (GFC_STD_GNU, "RETURN statement in "
			"main program at %C") == FAILURE)
      return MATCH_ERROR;

  new_st.op = EXEC_RETURN;
  new_st.expr1 = e;

  return MATCH_YES;
}


/* Match the call of a type-bound procedure, if CALL%var has already been
   matched and var found to be a derived-type variable.  */

static match
match_typebound_call (gfc_symtree* varst)
{
  gfc_expr* base;
  match m;

  base = gfc_get_expr ();
  base->expr_type = EXPR_VARIABLE;
  base->symtree = varst;
  base->where = gfc_current_locus;
  gfc_set_sym_referenced (varst->n.sym);

  m = gfc_match_varspec (base, 0, true, true);
  if (m == MATCH_NO)
    gfc_error ("Expected component reference at %C");
  if (m != MATCH_YES)
    return MATCH_ERROR;

  if (gfc_match_eos () != MATCH_YES)
    {
      gfc_error ("Junk after CALL at %C");
      return MATCH_ERROR;
    }

  if (base->expr_type == EXPR_COMPCALL)
    new_st.op = EXEC_COMPCALL;
  else if (base->expr_type == EXPR_PPC)
    new_st.op = EXEC_CALL_PPC;
  else
    {
      gfc_error ("Expected type-bound procedure or procedure pointer component "
		 "at %C");
      return MATCH_ERROR;
    }
  new_st.expr1 = base;

  return MATCH_YES;
}


/* Match a CALL statement.  The tricky part here are possible
   alternate return specifiers.  We handle these by having all
   "subroutines" actually return an integer via a register that gives
   the return number.  If the call specifies alternate returns, we
   generate code for a SELECT statement whose case clauses contain
   GOTOs to the various labels.  */

match
gfc_match_call (void)
{
  char name[GFC_MAX_SYMBOL_LEN + 1];
  gfc_actual_arglist *a, *arglist;
  gfc_case *new_case;
  gfc_symbol *sym;
  gfc_symtree *st;
  gfc_code *c;
  match m;
  int i;

  arglist = NULL;

  m = gfc_match ("% %n", name);
  if (m == MATCH_NO)
    goto syntax;
  if (m != MATCH_YES)
    return m;

  if (gfc_get_ha_sym_tree (name, &st))
    return MATCH_ERROR;

  sym = st->n.sym;

  /* If this is a variable of derived-type, it probably starts a type-bound
     procedure call.  */
  if ((sym->attr.flavor != FL_PROCEDURE
       || gfc_is_function_return_value (sym, gfc_current_ns))
      && (sym->ts.type == BT_DERIVED || sym->ts.type == BT_CLASS))
    return match_typebound_call (st);

  /* If it does not seem to be callable (include functions so that the
     right association is made.  They are thrown out in resolution.)
     ...  */
  if (!sym->attr.generic
	&& !sym->attr.subroutine
	&& !sym->attr.function)
    {
      if (!(sym->attr.external && !sym->attr.referenced))
	{
	  /* ...create a symbol in this scope...  */
	  if (sym->ns != gfc_current_ns
	        && gfc_get_sym_tree (name, NULL, &st, false) == 1)
            return MATCH_ERROR;

	  if (sym != st->n.sym)
	    sym = st->n.sym;
	}

      /* ...and then to try to make the symbol into a subroutine.  */
      if (gfc_add_subroutine (&sym->attr, sym->name, NULL) == FAILURE)
	return MATCH_ERROR;
    }

  gfc_set_sym_referenced (sym);

  if (gfc_match_eos () != MATCH_YES)
    {
      m = gfc_match_actual_arglist (1, &arglist);
      if (m == MATCH_NO)
	goto syntax;
      if (m == MATCH_ERROR)
	goto cleanup;

      if (gfc_match_eos () != MATCH_YES)
	goto syntax;
    }

  /* If any alternate return labels were found, construct a SELECT
     statement that will jump to the right place.  */

  i = 0;
  for (a = arglist; a; a = a->next)
    if (a->expr == NULL)
      i = 1;

  if (i)
    {
      gfc_symtree *select_st;
      gfc_symbol *select_sym;
      char name[GFC_MAX_SYMBOL_LEN + 1];

      new_st.next = c = gfc_get_code ();
      c->op = EXEC_SELECT;
      sprintf (name, "_result_%s", sym->name);
      gfc_get_ha_sym_tree (name, &select_st);   /* Can't fail.  */

      select_sym = select_st->n.sym;
      select_sym->ts.type = BT_INTEGER;
      select_sym->ts.kind = gfc_default_integer_kind;
      gfc_set_sym_referenced (select_sym);
      c->expr1 = gfc_get_expr ();
      c->expr1->expr_type = EXPR_VARIABLE;
      c->expr1->symtree = select_st;
      c->expr1->ts = select_sym->ts;
      c->expr1->where = gfc_current_locus;

      i = 0;
      for (a = arglist; a; a = a->next)
	{
	  if (a->expr != NULL)
	    continue;

	  if (gfc_reference_st_label (a->label, ST_LABEL_TARGET) == FAILURE)
	    continue;

	  i++;

	  c->block = gfc_get_code ();
	  c = c->block;
	  c->op = EXEC_SELECT;

	  new_case = gfc_get_case ();
	  new_case->high = gfc_get_int_expr (gfc_default_integer_kind, NULL, i);
	  new_case->low = new_case->high;
	  c->ext.block.case_list = new_case;

	  c->next = gfc_get_code ();
	  c->next->op = EXEC_GOTO;
	  c->next->label1 = a->label;
	}
    }

  new_st.op = EXEC_CALL;
  new_st.symtree = st;
  new_st.ext.actual = arglist;

  return MATCH_YES;

syntax:
  gfc_syntax_error (ST_CALL);

cleanup:
  gfc_free_actual_arglist (arglist);
  return MATCH_ERROR;
}


/* Given a name, return a pointer to the common head structure,
   creating it if it does not exist. If FROM_MODULE is nonzero, we
   mangle the name so that it doesn't interfere with commons defined
   in the using namespace.
   TODO: Add to global symbol tree.  */

gfc_common_head *
gfc_get_common (const char *name, int from_module)
{
  gfc_symtree *st;
  static int serial = 0;
  char mangled_name[GFC_MAX_SYMBOL_LEN + 1];

  if (from_module)
    {
      /* A use associated common block is only needed to correctly layout
	 the variables it contains.  */
      snprintf (mangled_name, GFC_MAX_SYMBOL_LEN, "_%d_%s", serial++, name);
      st = gfc_new_symtree (&gfc_current_ns->common_root, mangled_name);
    }
  else
    {
      st = gfc_find_symtree (gfc_current_ns->common_root, name);

      if (st == NULL)
	st = gfc_new_symtree (&gfc_current_ns->common_root, name);
    }

  if (st->n.common == NULL)
    {
      st->n.common = gfc_get_common_head ();
      st->n.common->where = gfc_current_locus;
      strcpy (st->n.common->name, name);
    }

  return st->n.common;
}


/* Match a common block name.  */

match match_common_name (char *name)
{
  match m;

  if (gfc_match_char ('/') == MATCH_NO)
    {
      name[0] = '\0';
      return MATCH_YES;
    }

  if (gfc_match_char ('/') == MATCH_YES)
    {
      name[0] = '\0';
      return MATCH_YES;
    }

  m = gfc_match_name (name);

  if (m == MATCH_ERROR)
    return MATCH_ERROR;
  if (m == MATCH_YES && gfc_match_char ('/') == MATCH_YES)
    return MATCH_YES;

  gfc_error ("Syntax error in common block name at %C");
  return MATCH_ERROR;
}


/* Match a COMMON statement.  */

match
gfc_match_common (void)
{
  gfc_symbol *sym, **head, *tail, *other, *old_blank_common;
  char name[GFC_MAX_SYMBOL_LEN + 1];
  gfc_common_head *t;
  gfc_array_spec *as;
  gfc_equiv *e1, *e2;
  match m;
  gfc_gsymbol *gsym;

  old_blank_common = gfc_current_ns->blank_common.head;
  if (old_blank_common)
    {
      while (old_blank_common->common_next)
	old_blank_common = old_blank_common->common_next;
    }

  as = NULL;

  for (;;)
    {
      m = match_common_name (name);
      if (m == MATCH_ERROR)
	goto cleanup;

      gsym = gfc_get_gsymbol (name);
      if (gsym->type != GSYM_UNKNOWN && gsym->type != GSYM_COMMON)
	{
	  gfc_error ("Symbol '%s' at %C is already an external symbol that "
		     "is not COMMON", name);
	  goto cleanup;
	}

      if (gsym->type == GSYM_UNKNOWN)
	{
	  gsym->type = GSYM_COMMON;
	  gsym->where = gfc_current_locus;
	  gsym->defined = 1;
	}

      gsym->used = 1;

      if (name[0] == '\0')
	{
	  t = &gfc_current_ns->blank_common;
	  if (t->head == NULL)
	    t->where = gfc_current_locus;
	}
      else
	{
	  t = gfc_get_common (name, 0);
	}
      head = &t->head;

      if (*head == NULL)
	tail = NULL;
      else
	{
	  tail = *head;
	  while (tail->common_next)
	    tail = tail->common_next;
	}

      /* Grab the list of symbols.  */
      for (;;)
	{
	  m = gfc_match_symbol (&sym, 0);
	  if (m == MATCH_ERROR)
	    goto cleanup;
	  if (m == MATCH_NO)
	    goto syntax;

          /* Store a ref to the common block for error checking.  */
          sym->common_block = t;
          sym->common_block->refs++;

          /* See if we know the current common block is bind(c), and if
             so, then see if we can check if the symbol is (which it'll
             need to be).  This can happen if the bind(c) attr stmt was
             applied to the common block, and the variable(s) already
             defined, before declaring the common block.  */
          if (t->is_bind_c == 1)
            {
              if (sym->ts.type != BT_UNKNOWN && sym->ts.is_c_interop != 1)
                {
                  /* If we find an error, just print it and continue,
                     cause it's just semantic, and we can see if there
                     are more errors.  */
                  gfc_error_now ("Variable '%s' at %L in common block '%s' "
                                 "at %C must be declared with a C "
                                 "interoperable kind since common block "
                                 "'%s' is bind(c)",
                                 sym->name, &(sym->declared_at), t->name,
                                 t->name);
                }

              if (sym->attr.is_bind_c == 1)
                gfc_error_now ("Variable '%s' in common block "
                               "'%s' at %C can not be bind(c) since "
                               "it is not global", sym->name, t->name);
            }

	  if (sym->attr.in_common)
	    {
	      gfc_error ("Symbol '%s' at %C is already in a COMMON block",
			 sym->name);
	      goto cleanup;
	    }

	  if (((sym->value != NULL && sym->value->expr_type != EXPR_NULL)
	       || sym->attr.data) && gfc_current_state () != COMP_BLOCK_DATA)
	    {
	      if (gfc_notify_std (GFC_STD_GNU, "Initialized symbol '%s' at %C "
					       "can only be COMMON in "
					       "BLOCK DATA", sym->name)
		  == FAILURE)
		goto cleanup;
	    }

	  if (gfc_add_in_common (&sym->attr, sym->name, NULL) == FAILURE)
	    goto cleanup;

	  if (tail != NULL)
	    tail->common_next = sym;
	  else
	    *head = sym;

	  tail = sym;

	  /* Deal with an optional array specification after the
	     symbol name.  */
	  m = gfc_match_array_spec (&as, true, true);
	  if (m == MATCH_ERROR)
	    goto cleanup;

	  if (m == MATCH_YES)
	    {
	      if (as->type != AS_EXPLICIT)
		{
		  gfc_error ("Array specification for symbol '%s' in COMMON "
			     "at %C must be explicit", sym->name);
		  goto cleanup;
		}

	      if (gfc_add_dimension (&sym->attr, sym->name, NULL) == FAILURE)
		goto cleanup;

	      if (sym->attr.pointer)
		{
		  gfc_error ("Symbol '%s' in COMMON at %C cannot be a "
			     "POINTER array", sym->name);
		  goto cleanup;
		}

	      sym->as = as;
	      as = NULL;

	    }

	  sym->common_head = t;

	  /* Check to see if the symbol is already in an equivalence group.
	     If it is, set the other members as being in common.  */
	  if (sym->attr.in_equivalence)
	    {
	      for (e1 = gfc_current_ns->equiv; e1; e1 = e1->next)
		{
		  for (e2 = e1; e2; e2 = e2->eq)
		    if (e2->expr->symtree->n.sym == sym)
		      goto equiv_found;

		  continue;

	  equiv_found:

		  for (e2 = e1; e2; e2 = e2->eq)
		    {
		      other = e2->expr->symtree->n.sym;
		      if (other->common_head
			  && other->common_head != sym->common_head)
			{
			  gfc_error ("Symbol '%s', in COMMON block '%s' at "
				     "%C is being indirectly equivalenced to "
				     "another COMMON block '%s'",
				     sym->name, sym->common_head->name,
				     other->common_head->name);
			    goto cleanup;
			}
		      other->attr.in_common = 1;
		      other->common_head = t;
		    }
		}
	    }


	  gfc_gobble_whitespace ();
	  if (gfc_match_eos () == MATCH_YES)
	    goto done;
	  if (gfc_peek_ascii_char () == '/')
	    break;
	  if (gfc_match_char (',') != MATCH_YES)
	    goto syntax;
	  gfc_gobble_whitespace ();
	  if (gfc_peek_ascii_char () == '/')
	    break;
	}
    }

done:
  return MATCH_YES;

syntax:
  gfc_syntax_error (ST_COMMON);

cleanup:
  if (old_blank_common)
    old_blank_common->common_next = NULL;
  else
    gfc_current_ns->blank_common.head = NULL;
  gfc_free_array_spec (as);
  return MATCH_ERROR;
}


/* Match a BLOCK DATA program unit.  */

match
gfc_match_block_data (void)
{
  char name[GFC_MAX_SYMBOL_LEN + 1];
  gfc_symbol *sym;
  match m;

  if (gfc_match_eos () == MATCH_YES)
    {
      gfc_new_block = NULL;
      return MATCH_YES;
    }

  m = gfc_match ("% %n%t", name);
  if (m != MATCH_YES)
    return MATCH_ERROR;

  if (gfc_get_symbol (name, NULL, &sym))
    return MATCH_ERROR;

  if (gfc_add_flavor (&sym->attr, FL_BLOCK_DATA, sym->name, NULL) == FAILURE)
    return MATCH_ERROR;

  gfc_new_block = sym;

  return MATCH_YES;
}


/* Free a namelist structure.  */

void
gfc_free_namelist (gfc_namelist *name)
{
  gfc_namelist *n;

  for (; name; name = n)
    {
      n = name->next;
      free (name);
    }
}


/* Match a NAMELIST statement.  */

match
gfc_match_namelist (void)
{
  gfc_symbol *group_name, *sym;
  gfc_namelist *nl;
  match m, m2;

  m = gfc_match (" / %s /", &group_name);
  if (m == MATCH_NO)
    goto syntax;
  if (m == MATCH_ERROR)
    goto error;

  for (;;)
    {
      if (group_name->ts.type != BT_UNKNOWN)
	{
	  gfc_error ("Namelist group name '%s' at %C already has a basic "
		     "type of %s", group_name->name,
		     gfc_typename (&group_name->ts));
	  return MATCH_ERROR;
	}

      if (group_name->attr.flavor == FL_NAMELIST
	  && group_name->attr.use_assoc
	  && gfc_notify_std (GFC_STD_GNU, "Namelist group name '%s' "
			     "at %C already is USE associated and can"
			     "not be respecified.", group_name->name)
	     == FAILURE)
	return MATCH_ERROR;

      if (group_name->attr.flavor != FL_NAMELIST
	  && gfc_add_flavor (&group_name->attr, FL_NAMELIST,
			     group_name->name, NULL) == FAILURE)
	return MATCH_ERROR;

      for (;;)
	{
	  m = gfc_match_symbol (&sym, 1);
	  if (m == MATCH_NO)
	    goto syntax;
	  if (m == MATCH_ERROR)
	    goto error;

	  if (sym->attr.in_namelist == 0
	      && gfc_add_in_namelist (&sym->attr, sym->name, NULL) == FAILURE)
	    goto error;

	  /* Use gfc_error_check here, rather than goto error, so that
	     these are the only errors for the next two lines.  */
	  if (sym->as && sym->as->type == AS_ASSUMED_SIZE)
	    {
	      gfc_error ("Assumed size array '%s' in namelist '%s' at "
			 "%C is not allowed", sym->name, group_name->name);
	      gfc_error_check ();
	    }

	  nl = gfc_get_namelist ();
	  nl->sym = sym;
	  sym->refs++;

	  if (group_name->namelist == NULL)
	    group_name->namelist = group_name->namelist_tail = nl;
	  else
	    {
	      group_name->namelist_tail->next = nl;
	      group_name->namelist_tail = nl;
	    }

	  if (gfc_match_eos () == MATCH_YES)
	    goto done;

	  m = gfc_match_char (',');

	  if (gfc_match_char ('/') == MATCH_YES)
	    {
	      m2 = gfc_match (" %s /", &group_name);
	      if (m2 == MATCH_YES)
		break;
	      if (m2 == MATCH_ERROR)
		goto error;
	      goto syntax;
	    }

	  if (m != MATCH_YES)
	    goto syntax;
	}
    }

done:
  return MATCH_YES;

syntax:
  gfc_syntax_error (ST_NAMELIST);

error:
  return MATCH_ERROR;
}


/* Match a MODULE statement.  */

match
gfc_match_module (void)
{
  match m;

  m = gfc_match (" %s%t", &gfc_new_block);
  if (m != MATCH_YES)
    return m;

  if (gfc_add_flavor (&gfc_new_block->attr, FL_MODULE,
		      gfc_new_block->name, NULL) == FAILURE)
    return MATCH_ERROR;

  return MATCH_YES;
}


/* Free equivalence sets and lists.  Recursively is the easiest way to
   do this.  */

void
gfc_free_equiv_until (gfc_equiv *eq, gfc_equiv *stop)
{
  if (eq == stop)
    return;

  gfc_free_equiv (eq->eq);
  gfc_free_equiv_until (eq->next, stop);
  gfc_free_expr (eq->expr);
  free (eq);
}


void
gfc_free_equiv (gfc_equiv *eq)
{
  gfc_free_equiv_until (eq, NULL);
}


/* Match an EQUIVALENCE statement.  */

match
gfc_match_equivalence (void)
{
  gfc_equiv *eq, *set, *tail;
  gfc_ref *ref;
  gfc_symbol *sym;
  match m;
  gfc_common_head *common_head = NULL;
  bool common_flag;
  int cnt;

  tail = NULL;

  for (;;)
    {
      eq = gfc_get_equiv ();
      if (tail == NULL)
	tail = eq;

      eq->next = gfc_current_ns->equiv;
      gfc_current_ns->equiv = eq;

      if (gfc_match_char ('(') != MATCH_YES)
	goto syntax;

      set = eq;
      common_flag = FALSE;
      cnt = 0;

      for (;;)
	{
	  m = gfc_match_equiv_variable (&set->expr);
	  if (m == MATCH_ERROR)
	    goto cleanup;
	  if (m == MATCH_NO)
	    goto syntax;

	  /*  count the number of objects.  */
	  cnt++;

	  if (gfc_match_char ('%') == MATCH_YES)
	    {
	      gfc_error ("Derived type component %C is not a "
			 "permitted EQUIVALENCE member");
	      goto cleanup;
	    }

	  for (ref = set->expr->ref; ref; ref = ref->next)
	    if (ref->type == REF_ARRAY && ref->u.ar.type == AR_SECTION)
	      {
		gfc_error ("Array reference in EQUIVALENCE at %C cannot "
			   "be an array section");
		goto cleanup;
	      }

	  sym = set->expr->symtree->n.sym;

	  if (gfc_add_in_equivalence (&sym->attr, sym->name, NULL) == FAILURE)
	    goto cleanup;

	  if (sym->attr.in_common)
	    {
	      common_flag = TRUE;
	      common_head = sym->common_head;
	    }

	  if (gfc_match_char (')') == MATCH_YES)
	    break;

	  if (gfc_match_char (',') != MATCH_YES)
	    goto syntax;

	  set->eq = gfc_get_equiv ();
	  set = set->eq;
	}

      if (cnt < 2)
	{
	  gfc_error ("EQUIVALENCE at %C requires two or more objects");
	  goto cleanup;
	}

      /* If one of the members of an equivalence is in common, then
	 mark them all as being in common.  Before doing this, check
	 that members of the equivalence group are not in different
	 common blocks.  */
      if (common_flag)
	for (set = eq; set; set = set->eq)
	  {
	    sym = set->expr->symtree->n.sym;
	    if (sym->common_head && sym->common_head != common_head)
	      {
		gfc_error ("Attempt to indirectly overlap COMMON "
			   "blocks %s and %s by EQUIVALENCE at %C",
			   sym->common_head->name, common_head->name);
		goto cleanup;
	      }
	    sym->attr.in_common = 1;
	    sym->common_head = common_head;
	  }

      if (gfc_match_eos () == MATCH_YES)
	break;
      if (gfc_match_char (',') != MATCH_YES)
	{
	  gfc_error ("Expecting a comma in EQUIVALENCE at %C");
	  goto cleanup;
	}
    }

  return MATCH_YES;

syntax:
  gfc_syntax_error (ST_EQUIVALENCE);

cleanup:
  eq = tail->next;
  tail->next = NULL;

  gfc_free_equiv (gfc_current_ns->equiv);
  gfc_current_ns->equiv = eq;

  return MATCH_ERROR;
}


/* Check that a statement function is not recursive. This is done by looking
   for the statement function symbol(sym) by looking recursively through its
   expression(e).  If a reference to sym is found, true is returned.
   12.5.4 requires that any variable of function that is implicitly typed
   shall have that type confirmed by any subsequent type declaration.  The
   implicit typing is conveniently done here.  */
static bool
recursive_stmt_fcn (gfc_expr *, gfc_symbol *);

static bool
check_stmt_fcn (gfc_expr *e, gfc_symbol *sym, int *f ATTRIBUTE_UNUSED)
{

  if (e == NULL)
    return false;

  switch (e->expr_type)
    {
    case EXPR_FUNCTION:
      if (e->symtree == NULL)
	return false;

      /* Check the name before testing for nested recursion!  */
      if (sym->name == e->symtree->n.sym->name)
	return true;

      /* Catch recursion via other statement functions.  */
      if (e->symtree->n.sym->attr.proc == PROC_ST_FUNCTION
	  && e->symtree->n.sym->value
	  && recursive_stmt_fcn (e->symtree->n.sym->value, sym))
	return true;

      if (e->symtree->n.sym->ts.type == BT_UNKNOWN)
	gfc_set_default_type (e->symtree->n.sym, 0, NULL);

      break;

    case EXPR_VARIABLE:
      if (e->symtree && sym->name == e->symtree->n.sym->name)
	return true;

      if (e->symtree->n.sym->ts.type == BT_UNKNOWN)
	gfc_set_default_type (e->symtree->n.sym, 0, NULL);
      break;

    default:
      break;
    }

  return false;
}


static bool
recursive_stmt_fcn (gfc_expr *e, gfc_symbol *sym)
{
  return gfc_traverse_expr (e, sym, check_stmt_fcn, 0);
}


/* Match a statement function declaration.  It is so easy to match
   non-statement function statements with a MATCH_ERROR as opposed to
   MATCH_NO that we suppress error message in most cases.  */

match
gfc_match_st_function (void)
{
  gfc_error_buf old_error;
  gfc_symbol *sym;
  gfc_expr *expr;
  match m;

  m = gfc_match_symbol (&sym, 0);
  if (m != MATCH_YES)
    return m;

  gfc_push_error (&old_error);

  if (gfc_add_procedure (&sym->attr, PROC_ST_FUNCTION,
			 sym->name, NULL) == FAILURE)
    goto undo_error;

  if (gfc_match_formal_arglist (sym, 1, 0) != MATCH_YES)
    goto undo_error;

  m = gfc_match (" = %e%t", &expr);
  if (m == MATCH_NO)
    goto undo_error;

  gfc_free_error (&old_error);
  if (m == MATCH_ERROR)
    return m;

  if (recursive_stmt_fcn (expr, sym))
    {
      gfc_error ("Statement function at %L is recursive", &expr->where);
      return MATCH_ERROR;
    }

  sym->value = expr;

  if (gfc_notify_std (GFC_STD_F95_OBS,
		      "Statement function at %C") == FAILURE)
    return MATCH_ERROR;

  return MATCH_YES;

undo_error:
  gfc_pop_error (&old_error);
  return MATCH_NO;
}


/***************** SELECT CASE subroutines ******************/

/* Free a single case structure.  */

static void
free_case (gfc_case *p)
{
  if (p->low == p->high)
    p->high = NULL;
  gfc_free_expr (p->low);
  gfc_free_expr (p->high);
  free (p);
}


/* Free a list of case structures.  */

void
gfc_free_case_list (gfc_case *p)
{
  gfc_case *q;

  for (; p; p = q)
    {
      q = p->next;
      free_case (p);
    }
}


/* Match a single case selector.  */

static match
match_case_selector (gfc_case **cp)
{
  gfc_case *c;
  match m;

  c = gfc_get_case ();
  c->where = gfc_current_locus;

  if (gfc_match_char (':') == MATCH_YES)
    {
      m = gfc_match_init_expr (&c->high);
      if (m == MATCH_NO)
	goto need_expr;
      if (m == MATCH_ERROR)
	goto cleanup;
    }
  else
    {
      m = gfc_match_init_expr (&c->low);
      if (m == MATCH_ERROR)
	goto cleanup;
      if (m == MATCH_NO)
	goto need_expr;

      /* If we're not looking at a ':' now, make a range out of a single
	 target.  Else get the upper bound for the case range.  */
      if (gfc_match_char (':') != MATCH_YES)
	c->high = c->low;
      else
	{
	  m = gfc_match_init_expr (&c->high);
	  if (m == MATCH_ERROR)
	    goto cleanup;
	  /* MATCH_NO is fine.  It's OK if nothing is there!  */
	}
    }

  *cp = c;
  return MATCH_YES;

need_expr:
  gfc_error ("Expected initialization expression in CASE at %C");

cleanup:
  free_case (c);
  return MATCH_ERROR;
}


/* Match the end of a case statement.  */

static match
match_case_eos (void)
{
  char name[GFC_MAX_SYMBOL_LEN + 1];
  match m;

  if (gfc_match_eos () == MATCH_YES)
    return MATCH_YES;

  /* If the case construct doesn't have a case-construct-name, we
     should have matched the EOS.  */
  if (!gfc_current_block ())
    return MATCH_NO;

  gfc_gobble_whitespace ();

  m = gfc_match_name (name);
  if (m != MATCH_YES)
    return m;

  if (strcmp (name, gfc_current_block ()->name) != 0)
    {
      gfc_error ("Expected block name '%s' of SELECT construct at %C",
		 gfc_current_block ()->name);
      return MATCH_ERROR;
    }

  return gfc_match_eos ();
}


/* Match a SELECT statement.  */

match
gfc_match_select (void)
{
  gfc_expr *expr;
  match m;

  m = gfc_match_label ();
  if (m == MATCH_ERROR)
    return m;

  m = gfc_match (" select case ( %e )%t", &expr);
  if (m != MATCH_YES)
    return m;

  new_st.op = EXEC_SELECT;
  new_st.expr1 = expr;

  return MATCH_YES;
}


/* Transfer the selector typespec to the associate name.  */

static void
copy_ts_from_selector_to_associate (gfc_expr *associate, gfc_expr *selector)
{
  gfc_ref *ref;
  gfc_symbol *assoc_sym;
  int i;

  assoc_sym = associate->symtree->n.sym;

  /* At this stage the expression rank and arrayspec dimensions have
     not been completely sorted out. We must get the expr2->rank
     right here, so that the correct class container is obtained.  */
  ref = selector->ref;
  while (ref && ref->next)
    ref = ref->next;

  if (selector->ts.type == BT_CLASS
	&& CLASS_DATA (selector)->as
	&& ref && ref->type == REF_ARRAY)
    {
      /* Ensure that the array reference type is set.  We cannot use
	 gfc_resolve_expr at this point, so the usable parts of
	 resolve.c(resolve_array_ref) are employed to do it.  */
      if (ref->u.ar.type == AR_UNKNOWN)
	{
	  ref->u.ar.type = AR_ELEMENT;
	  for (i = 0; i < ref->u.ar.dimen + ref->u.ar.codimen; i++)
	    if (ref->u.ar.dimen_type[i] == DIMEN_RANGE
		|| ref->u.ar.dimen_type[i] == DIMEN_VECTOR
		|| (ref->u.ar.dimen_type[i] == DIMEN_UNKNOWN
		    && ref->u.ar.start[i] && ref->u.ar.start[i]->rank))
	      {
		ref->u.ar.type = AR_SECTION;
		break;
	      }
	}

      if (ref->u.ar.type == AR_FULL)
	selector->rank = CLASS_DATA (selector)->as->rank;
      else if (ref->u.ar.type == AR_SECTION)
	selector->rank = ref->u.ar.dimen;
      else
	selector->rank = 0;
    }

  if (selector->ts.type != BT_CLASS)
    {
      /* The correct class container has to be available.  */
      if (selector->rank)
	{
	  assoc_sym->attr.dimension = 1;
	  assoc_sym->as = gfc_get_array_spec ();
	  assoc_sym->as->rank = selector->rank;
	  assoc_sym->as->type = AS_DEFERRED;
	}
      else
	assoc_sym->as = NULL;

      assoc_sym->ts.type = BT_CLASS;
      assoc_sym->ts.u.derived = selector->ts.u.derived;
      assoc_sym->attr.pointer = 1;
      gfc_build_class_symbol (&assoc_sym->ts, &assoc_sym->attr,
			      &assoc_sym->as, false);
    }
  else
    {
      /* The correct class container has to be available.  */
      if (selector->rank)
	{
	  assoc_sym->attr.dimension = 1;
	  assoc_sym->as = gfc_get_array_spec ();
	  assoc_sym->as->rank = selector->rank;
	  assoc_sym->as->type = AS_DEFERRED;
	}
      else
	assoc_sym->as = NULL;
      assoc_sym->ts.type = BT_CLASS;
      assoc_sym->ts.u.derived = CLASS_DATA (selector)->ts.u.derived;
      assoc_sym->attr.pointer = 1;
      gfc_build_class_symbol (&assoc_sym->ts, &assoc_sym->attr,
			      &assoc_sym->as, false);
    }
}


/* Push the current selector onto the SELECT TYPE stack.  */

static void
select_type_push (gfc_symbol *sel)
{
  gfc_select_type_stack *top = gfc_get_select_type_stack ();
  top->selector = sel;
  top->tmp = NULL;
  top->prev = select_type_stack;

  select_type_stack = top;
}


/* Set the temporary for the current intrinsic SELECT TYPE selector.  */

static gfc_symtree *
select_intrinsic_set_tmp (gfc_typespec *ts)
{
  char name[GFC_MAX_SYMBOL_LEN];
  gfc_symtree *tmp;
  int charlen = 0;

  if (ts->type == BT_CLASS || ts->type == BT_DERIVED)
    return NULL;

  if (select_type_stack->selector->ts.type == BT_CLASS
      && !select_type_stack->selector->attr.class_ok)
    return NULL;

  if (ts->type == BT_CHARACTER && ts->u.cl && ts->u.cl->length
      && ts->u.cl->length->expr_type == EXPR_CONSTANT)
    charlen = mpz_get_si (ts->u.cl->length->value.integer);

  if (ts->type != BT_CHARACTER)
    sprintf (name, "__tmp_%s_%d", gfc_basic_typename (ts->type),
	     ts->kind);
  else
    sprintf (name, "__tmp_%s_%d_%d", gfc_basic_typename (ts->type),
	     charlen, ts->kind);

  gfc_get_sym_tree (name, gfc_current_ns, &tmp, false);
  gfc_add_type (tmp->n.sym, ts, NULL);

  /* Copy across the array spec to the selector.  */
  if (select_type_stack->selector->ts.type == BT_CLASS
      && (CLASS_DATA (select_type_stack->selector)->attr.dimension
	  || CLASS_DATA (select_type_stack->selector)->attr.codimension))
    {
      tmp->n.sym->attr.pointer = 1;
      tmp->n.sym->attr.dimension
		= CLASS_DATA (select_type_stack->selector)->attr.dimension;
      tmp->n.sym->attr.codimension
		= CLASS_DATA (select_type_stack->selector)->attr.codimension;
      tmp->n.sym->as
	= gfc_copy_array_spec (CLASS_DATA (select_type_stack->selector)->as);
    }

  gfc_set_sym_referenced (tmp->n.sym);
  gfc_add_flavor (&tmp->n.sym->attr, FL_VARIABLE, name, NULL);
  tmp->n.sym->attr.select_type_temporary = 1;

  return tmp;
}


/* Set up a temporary for the current TYPE IS / CLASS IS branch .  */

static void
select_type_set_tmp (gfc_typespec *ts)
{
  char name[GFC_MAX_SYMBOL_LEN];
  gfc_symtree *tmp = NULL;

  if (!ts)
    {
      select_type_stack->tmp = NULL;
      return;
    }

  tmp = select_intrinsic_set_tmp (ts);

  if (tmp == NULL)
    {
      if (!ts->u.derived)
	return;

      if (ts->type == BT_CLASS)
	sprintf (name, "__tmp_class_%s", ts->u.derived->name);
      else
	sprintf (name, "__tmp_type_%s", ts->u.derived->name);
      gfc_get_sym_tree (name, gfc_current_ns, &tmp, false);
      gfc_add_type (tmp->n.sym, ts, NULL);

      if (select_type_stack->selector->ts.type == BT_CLASS
	&& select_type_stack->selector->attr.class_ok)
	{
	  tmp->n.sym->attr.pointer
		= CLASS_DATA (select_type_stack->selector)->attr.class_pointer;

	  /* Copy across the array spec to the selector.  */
	  if (CLASS_DATA (select_type_stack->selector)->attr.dimension
	      || CLASS_DATA (select_type_stack->selector)->attr.codimension)
	    {
	      tmp->n.sym->attr.dimension
		    = CLASS_DATA (select_type_stack->selector)->attr.dimension;
	      tmp->n.sym->attr.codimension
		    = CLASS_DATA (select_type_stack->selector)->attr.codimension;
	      tmp->n.sym->as
	    = gfc_copy_array_spec (CLASS_DATA (select_type_stack->selector)->as);
	    }
    }

  gfc_set_sym_referenced (tmp->n.sym);
  gfc_add_flavor (&tmp->n.sym->attr, FL_VARIABLE, name, NULL);
  tmp->n.sym->attr.select_type_temporary = 1;

  if (ts->type == BT_CLASS)
    gfc_build_class_symbol (&tmp->n.sym->ts, &tmp->n.sym->attr,
			    &tmp->n.sym->as, false);
    }

  /* Add an association for it, so the rest of the parser knows it is
     an associate-name.  The target will be set during resolution.  */
  tmp->n.sym->assoc = gfc_get_association_list ();
  tmp->n.sym->assoc->dangling = 1;
  tmp->n.sym->assoc->st = tmp;

  select_type_stack->tmp = tmp;
}


/* Match a SELECT TYPE statement.  */

match
gfc_match_select_type (void)
{
  gfc_expr *expr1, *expr2 = NULL;
  match m;
  char name[GFC_MAX_SYMBOL_LEN];
  bool class_array;
  gfc_symbol *sym;
  gfc_namespace *parent_ns;

  m = gfc_match_label ();
  if (m == MATCH_ERROR)
    return m;

  m = gfc_match (" select type ( ");
  if (m != MATCH_YES)
    return m;

  gfc_current_ns = gfc_build_block_ns (gfc_current_ns);

  m = gfc_match (" %n => %e", name, &expr2);
  if (m == MATCH_YES)
    {
      expr1 = gfc_get_expr();
      expr1->expr_type = EXPR_VARIABLE;
      if (gfc_get_sym_tree (name, NULL, &expr1->symtree, false))
	{
	  m = MATCH_ERROR;
	  goto cleanup;
	}

      sym = expr1->symtree->n.sym;
      if (expr2->ts.type == BT_UNKNOWN)
	sym->attr.untyped = 1;
      else
	copy_ts_from_selector_to_associate (expr1, expr2);

      sym->attr.flavor = FL_VARIABLE;
      sym->attr.referenced = 1;
      sym->attr.class_ok = 1;
    }
  else
    {
      m = gfc_match (" %e ", &expr1);
      if (m != MATCH_YES)
	goto cleanup;
    }

  m = gfc_match (" )%t");
  if (m != MATCH_YES)
    goto cleanup;

  /* This ghastly expression seems to be needed to distinguish a CLASS
     array, which can have a reference, from other expressions that
     have references, such as derived type components, and are not
     allowed by the standard.
<<<<<<< HEAD
     TODO: see if it is sufficent to exclude component and substring
=======
     TODO: see if it is sufficient to exclude component and substring
>>>>>>> e9c762ec
     references.  */
  class_array = expr1->expr_type == EXPR_VARIABLE
		  && expr1->ts.type == BT_CLASS
		  && CLASS_DATA (expr1)
		  && (strcmp (CLASS_DATA (expr1)->name, "_data") == 0)
		  && (CLASS_DATA (expr1)->attr.dimension
		      || CLASS_DATA (expr1)->attr.codimension)
		  && expr1->ref
		  && expr1->ref->type == REF_ARRAY
		  && expr1->ref->next == NULL;

  /* Check for F03:C811.  */
  if (!expr2 && (expr1->expr_type != EXPR_VARIABLE
		  || (!class_array && expr1->ref != NULL)))
    {
      gfc_error ("Selector in SELECT TYPE at %C is not a named variable; "
		 "use associate-name=>");
      m = MATCH_ERROR;
      goto cleanup;
    }

  new_st.op = EXEC_SELECT_TYPE;
  new_st.expr1 = expr1;
  new_st.expr2 = expr2;
  new_st.ext.block.ns = gfc_current_ns;

  select_type_push (expr1->symtree->n.sym);

  return MATCH_YES;

cleanup:
  parent_ns = gfc_current_ns->parent;
  gfc_free_namespace (gfc_current_ns);
  gfc_current_ns = parent_ns;
  return m;
}


/* Match a CASE statement.  */

match
gfc_match_case (void)
{
  gfc_case *c, *head, *tail;
  match m;

  head = tail = NULL;

  if (gfc_current_state () != COMP_SELECT)
    {
      gfc_error ("Unexpected CASE statement at %C");
      return MATCH_ERROR;
    }

  if (gfc_match ("% default") == MATCH_YES)
    {
      m = match_case_eos ();
      if (m == MATCH_NO)
	goto syntax;
      if (m == MATCH_ERROR)
	goto cleanup;

      new_st.op = EXEC_SELECT;
      c = gfc_get_case ();
      c->where = gfc_current_locus;
      new_st.ext.block.case_list = c;
      return MATCH_YES;
    }

  if (gfc_match_char ('(') != MATCH_YES)
    goto syntax;

  for (;;)
    {
      if (match_case_selector (&c) == MATCH_ERROR)
	goto cleanup;

      if (head == NULL)
	head = c;
      else
	tail->next = c;

      tail = c;

      if (gfc_match_char (')') == MATCH_YES)
	break;
      if (gfc_match_char (',') != MATCH_YES)
	goto syntax;
    }

  m = match_case_eos ();
  if (m == MATCH_NO)
    goto syntax;
  if (m == MATCH_ERROR)
    goto cleanup;

  new_st.op = EXEC_SELECT;
  new_st.ext.block.case_list = head;

  return MATCH_YES;

syntax:
  gfc_error ("Syntax error in CASE specification at %C");

cleanup:
  gfc_free_case_list (head);  /* new_st is cleaned up in parse.c.  */
  return MATCH_ERROR;
}


/* Match a TYPE IS statement.  */

match
gfc_match_type_is (void)
{
  gfc_case *c = NULL;
  match m;

  if (gfc_current_state () != COMP_SELECT_TYPE)
    {
      gfc_error ("Unexpected TYPE IS statement at %C");
      return MATCH_ERROR;
    }

  if (gfc_match_char ('(') != MATCH_YES)
    goto syntax;

  c = gfc_get_case ();
  c->where = gfc_current_locus;

  if (match_type_spec (&c->ts) == MATCH_ERROR)
    goto cleanup;

  if (gfc_match_char (')') != MATCH_YES)
    goto syntax;

  m = match_case_eos ();
  if (m == MATCH_NO)
    goto syntax;
  if (m == MATCH_ERROR)
    goto cleanup;

  new_st.op = EXEC_SELECT_TYPE;
  new_st.ext.block.case_list = c;

  if (c->ts.type == BT_DERIVED && c->ts.u.derived
      && (c->ts.u.derived->attr.sequence
	  || c->ts.u.derived->attr.is_bind_c))
    {
      gfc_error ("The type-spec shall not specify a sequence derived "
		 "type or a type with the BIND attribute in SELECT "
		 "TYPE at %C [F2003:C815]");
      return MATCH_ERROR;
    }

  /* Create temporary variable.  */
  select_type_set_tmp (&c->ts);

  return MATCH_YES;

syntax:
  gfc_error ("Syntax error in TYPE IS specification at %C");

cleanup:
  if (c != NULL)
    gfc_free_case_list (c);  /* new_st is cleaned up in parse.c.  */
  return MATCH_ERROR;
}


/* Match a CLASS IS or CLASS DEFAULT statement.  */

match
gfc_match_class_is (void)
{
  gfc_case *c = NULL;
  match m;

  if (gfc_current_state () != COMP_SELECT_TYPE)
    return MATCH_NO;

  if (gfc_match ("% default") == MATCH_YES)
    {
      m = match_case_eos ();
      if (m == MATCH_NO)
	goto syntax;
      if (m == MATCH_ERROR)
	goto cleanup;

      new_st.op = EXEC_SELECT_TYPE;
      c = gfc_get_case ();
      c->where = gfc_current_locus;
      c->ts.type = BT_UNKNOWN;
      new_st.ext.block.case_list = c;
      select_type_set_tmp (NULL);
      return MATCH_YES;
    }

  m = gfc_match ("% is");
  if (m == MATCH_NO)
    goto syntax;
  if (m == MATCH_ERROR)
    goto cleanup;

  if (gfc_match_char ('(') != MATCH_YES)
    goto syntax;

  c = gfc_get_case ();
  c->where = gfc_current_locus;

  if (match_derived_type_spec (&c->ts) == MATCH_ERROR)
    goto cleanup;

  if (c->ts.type == BT_DERIVED)
    c->ts.type = BT_CLASS;

  if (gfc_match_char (')') != MATCH_YES)
    goto syntax;

  m = match_case_eos ();
  if (m == MATCH_NO)
    goto syntax;
  if (m == MATCH_ERROR)
    goto cleanup;

  new_st.op = EXEC_SELECT_TYPE;
  new_st.ext.block.case_list = c;

  /* Create temporary variable.  */
  select_type_set_tmp (&c->ts);

  return MATCH_YES;

syntax:
  gfc_error ("Syntax error in CLASS IS specification at %C");

cleanup:
  if (c != NULL)
    gfc_free_case_list (c);  /* new_st is cleaned up in parse.c.  */
  return MATCH_ERROR;
}


/********************* WHERE subroutines ********************/

/* Match the rest of a simple WHERE statement that follows an IF statement.
 */

static match
match_simple_where (void)
{
  gfc_expr *expr;
  gfc_code *c;
  match m;

  m = gfc_match (" ( %e )", &expr);
  if (m != MATCH_YES)
    return m;

  m = gfc_match_assignment ();
  if (m == MATCH_NO)
    goto syntax;
  if (m == MATCH_ERROR)
    goto cleanup;

  if (gfc_match_eos () != MATCH_YES)
    goto syntax;

  c = gfc_get_code ();

  c->op = EXEC_WHERE;
  c->expr1 = expr;
  c->next = gfc_get_code ();

  *c->next = new_st;
  gfc_clear_new_st ();

  new_st.op = EXEC_WHERE;
  new_st.block = c;

  return MATCH_YES;

syntax:
  gfc_syntax_error (ST_WHERE);

cleanup:
  gfc_free_expr (expr);
  return MATCH_ERROR;
}


/* Match a WHERE statement.  */

match
gfc_match_where (gfc_statement *st)
{
  gfc_expr *expr;
  match m0, m;
  gfc_code *c;

  m0 = gfc_match_label ();
  if (m0 == MATCH_ERROR)
    return m0;

  m = gfc_match (" where ( %e )", &expr);
  if (m != MATCH_YES)
    return m;

  if (gfc_match_eos () == MATCH_YES)
    {
      *st = ST_WHERE_BLOCK;
      new_st.op = EXEC_WHERE;
      new_st.expr1 = expr;
      return MATCH_YES;
    }

  m = gfc_match_assignment ();
  if (m == MATCH_NO)
    gfc_syntax_error (ST_WHERE);

  if (m != MATCH_YES)
    {
      gfc_free_expr (expr);
      return MATCH_ERROR;
    }

  /* We've got a simple WHERE statement.  */
  *st = ST_WHERE;
  c = gfc_get_code ();

  c->op = EXEC_WHERE;
  c->expr1 = expr;
  c->next = gfc_get_code ();

  *c->next = new_st;
  gfc_clear_new_st ();

  new_st.op = EXEC_WHERE;
  new_st.block = c;

  return MATCH_YES;
}


/* Match an ELSEWHERE statement.  We leave behind a WHERE node in
   new_st if successful.  */

match
gfc_match_elsewhere (void)
{
  char name[GFC_MAX_SYMBOL_LEN + 1];
  gfc_expr *expr;
  match m;

  if (gfc_current_state () != COMP_WHERE)
    {
      gfc_error ("ELSEWHERE statement at %C not enclosed in WHERE block");
      return MATCH_ERROR;
    }

  expr = NULL;

  if (gfc_match_char ('(') == MATCH_YES)
    {
      m = gfc_match_expr (&expr);
      if (m == MATCH_NO)
	goto syntax;
      if (m == MATCH_ERROR)
	return MATCH_ERROR;

      if (gfc_match_char (')') != MATCH_YES)
	goto syntax;
    }

  if (gfc_match_eos () != MATCH_YES)
    {
      /* Only makes sense if we have a where-construct-name.  */
      if (!gfc_current_block ())
	{
	  m = MATCH_ERROR;
	  goto cleanup;
	}
      /* Better be a name at this point.  */
      m = gfc_match_name (name);
      if (m == MATCH_NO)
	goto syntax;
      if (m == MATCH_ERROR)
	goto cleanup;

      if (gfc_match_eos () != MATCH_YES)
	goto syntax;

      if (strcmp (name, gfc_current_block ()->name) != 0)
	{
	  gfc_error ("Label '%s' at %C doesn't match WHERE label '%s'",
		     name, gfc_current_block ()->name);
	  goto cleanup;
	}
    }

  new_st.op = EXEC_WHERE;
  new_st.expr1 = expr;
  return MATCH_YES;

syntax:
  gfc_syntax_error (ST_ELSEWHERE);

cleanup:
  gfc_free_expr (expr);
  return MATCH_ERROR;
}<|MERGE_RESOLUTION|>--- conflicted
+++ resolved
@@ -1753,7 +1753,8 @@
       return MATCH_ERROR;
     }
 
-  gfc_unset_implicit_pure (NULL);
+  if (gfc_implicit_pure (NULL))
+    gfc_current_ns->proc_name->attr.implicit_pure = 0;
 
   if (gfc_notify_std (GFC_STD_F2008, "CRITICAL statement at %C")
       == FAILURE)
@@ -2682,7 +2683,8 @@
       goto cleanup;
     }
 
-  gfc_unset_implicit_pure (NULL);
+  if (gfc_implicit_pure (NULL))
+    gfc_current_ns->proc_name->attr.implicit_pure = 0;
 
   if (st == ST_STOP && gfc_find_state (COMP_CRITICAL) == SUCCESS)
     {
@@ -2822,7 +2824,8 @@
       return MATCH_ERROR;
     }
 
-  gfc_unset_implicit_pure (NULL);
+  if (gfc_implicit_pure (NULL))
+    gfc_current_ns->proc_name->attr.implicit_pure = 0;
 
   if (gfc_option.coarray == GFC_FCOARRAY_NONE)
     {
@@ -3017,7 +3020,8 @@
       return MATCH_ERROR;
     }
 
-  gfc_unset_implicit_pure (NULL);
+  if (gfc_implicit_pure (NULL))
+    gfc_current_ns->proc_name->attr.implicit_pure = 0;
 
   if (gfc_notify_std (GFC_STD_F2008, "SYNC statement at %C")
       == FAILURE)
@@ -3496,15 +3500,15 @@
       if (gfc_check_do_variable (tail->expr->symtree))
 	goto cleanup;
 
-      bool impure = gfc_impure_variable (tail->expr->symtree->n.sym);
-      if (impure && gfc_pure (NULL))
+      if (gfc_pure (NULL) && gfc_impure_variable (tail->expr->symtree->n.sym))
 	{
 	  gfc_error ("Bad allocate-object at %C for a PURE procedure");
 	  goto cleanup;
 	}
 
-      if (impure)
-	gfc_unset_implicit_pure (NULL);
+      if (gfc_implicit_pure (NULL)
+	    && gfc_impure_variable (tail->expr->symtree->n.sym))
+	gfc_current_ns->proc_name->attr.implicit_pure = 0;
 
       if (tail->expr->ts.deferred)
 	{
@@ -3886,15 +3890,14 @@
 
       sym = tail->expr->symtree->n.sym;
 
-      bool impure = gfc_impure_variable (sym);
-      if (impure && gfc_pure (NULL))
+      if (gfc_pure (NULL) && gfc_impure_variable (sym))
 	{
 	  gfc_error ("Illegal allocate-object at %C for a PURE procedure");
 	  goto cleanup;
 	}
 
-      if (impure)
-	gfc_unset_implicit_pure (NULL);
+      if (gfc_implicit_pure (NULL) && gfc_impure_variable (sym))
+	gfc_current_ns->proc_name->attr.implicit_pure = 0;
 
       if (gfc_is_coarray (tail->expr)
 	  && gfc_find_state (COMP_DO_CONCURRENT) == SUCCESS)
@@ -5409,11 +5412,7 @@
      array, which can have a reference, from other expressions that
      have references, such as derived type components, and are not
      allowed by the standard.
-<<<<<<< HEAD
-     TODO: see if it is sufficent to exclude component and substring
-=======
      TODO: see if it is sufficient to exclude component and substring
->>>>>>> e9c762ec
      references.  */
   class_array = expr1->expr_type == EXPR_VARIABLE
 		  && expr1->ts.type == BT_CLASS
