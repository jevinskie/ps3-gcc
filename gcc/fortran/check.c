/* Check functions
   Copyright (C) 2002-2013 Free Software Foundation, Inc.
   Contributed by Andy Vaught & Katherine Holcomb

This file is part of GCC.

GCC is free software; you can redistribute it and/or modify it under
the terms of the GNU General Public License as published by the Free
Software Foundation; either version 3, or (at your option) any later
version.

GCC is distributed in the hope that it will be useful, but WITHOUT ANY
WARRANTY; without even the implied warranty of MERCHANTABILITY or
FITNESS FOR A PARTICULAR PURPOSE.  See the GNU General Public License
for more details.

You should have received a copy of the GNU General Public License
along with GCC; see the file COPYING3.  If not see
<http://www.gnu.org/licenses/>.  */


/* These functions check to see if an argument list is compatible with
   a particular intrinsic function or subroutine.  Presence of
   required arguments has already been established, the argument list
   has been sorted into the right order and has NULL arguments in the
   correct places for missing optional arguments.  */

#include "config.h"
#include "system.h"
#include "coretypes.h"
#include "flags.h"
#include "gfortran.h"
#include "intrinsic.h"
#include "constructor.h"
#include "target-memory.h"


/* Make sure an expression is a scalar.  */

static gfc_try
scalar_check (gfc_expr *e, int n)
{
  if (e->rank == 0)
    return SUCCESS;

  gfc_error ("'%s' argument of '%s' intrinsic at %L must be a scalar",
	     gfc_current_intrinsic_arg[n]->name, gfc_current_intrinsic,
	     &e->where);

  return FAILURE;
}


/* Check the type of an expression.  */

static gfc_try
type_check (gfc_expr *e, int n, bt type)
{
  if (e->ts.type == type)
    return SUCCESS;

  gfc_error ("'%s' argument of '%s' intrinsic at %L must be %s",
	     gfc_current_intrinsic_arg[n]->name, gfc_current_intrinsic,
	     &e->where, gfc_basic_typename (type));

  return FAILURE;
}


/* Check that the expression is a numeric type.  */

static gfc_try
numeric_check (gfc_expr *e, int n)
{
  if (gfc_numeric_ts (&e->ts))
    return SUCCESS;

  /* If the expression has not got a type, check if its namespace can
     offer a default type.  */
  if ((e->expr_type == EXPR_VARIABLE || e->expr_type == EXPR_FUNCTION)
	&& e->symtree->n.sym->ts.type == BT_UNKNOWN
	&& gfc_set_default_type (e->symtree->n.sym, 0,
				 e->symtree->n.sym->ns) == SUCCESS
	&& gfc_numeric_ts (&e->symtree->n.sym->ts))
    {
      e->ts = e->symtree->n.sym->ts;
      return SUCCESS;
    }

  gfc_error ("'%s' argument of '%s' intrinsic at %L must be a numeric type",
	     gfc_current_intrinsic_arg[n]->name, gfc_current_intrinsic,
	     &e->where);

  return FAILURE;
}


/* Check that an expression is integer or real.  */

static gfc_try
int_or_real_check (gfc_expr *e, int n)
{
  if (e->ts.type != BT_INTEGER && e->ts.type != BT_REAL)
    {
      gfc_error ("'%s' argument of '%s' intrinsic at %L must be INTEGER "
		 "or REAL", gfc_current_intrinsic_arg[n]->name,
		 gfc_current_intrinsic, &e->where);
      return FAILURE;
    }

  return SUCCESS;
}


/* Check that an expression is real or complex.  */

static gfc_try
real_or_complex_check (gfc_expr *e, int n)
{
  if (e->ts.type != BT_REAL && e->ts.type != BT_COMPLEX)
    {
      gfc_error ("'%s' argument of '%s' intrinsic at %L must be REAL "
		 "or COMPLEX", gfc_current_intrinsic_arg[n]->name,
		 gfc_current_intrinsic, &e->where);
      return FAILURE;
    }

  return SUCCESS;
}


/* Check that an expression is INTEGER or PROCEDURE.  */

static gfc_try
int_or_proc_check (gfc_expr *e, int n)
{
  if (e->ts.type != BT_INTEGER && e->ts.type != BT_PROCEDURE)
    {
      gfc_error ("'%s' argument of '%s' intrinsic at %L must be INTEGER "
		 "or PROCEDURE", gfc_current_intrinsic_arg[n]->name,
		 gfc_current_intrinsic, &e->where);
      return FAILURE;
    }

  return SUCCESS;
}


/* Check that the expression is an optional constant integer
   and that it specifies a valid kind for that type.  */

static gfc_try
kind_check (gfc_expr *k, int n, bt type)
{
  int kind;

  if (k == NULL)
    return SUCCESS;

  if (type_check (k, n, BT_INTEGER) == FAILURE)
    return FAILURE;

  if (scalar_check (k, n) == FAILURE)
    return FAILURE;

  if (gfc_check_init_expr (k) != SUCCESS)
    {
      gfc_error ("'%s' argument of '%s' intrinsic at %L must be a constant",
		 gfc_current_intrinsic_arg[n]->name, gfc_current_intrinsic,
		 &k->where);
      return FAILURE;
    }

  if (gfc_extract_int (k, &kind) != NULL
      || gfc_validate_kind (type, kind, true) < 0)
    {
      gfc_error ("Invalid kind for %s at %L", gfc_basic_typename (type),
		 &k->where);
      return FAILURE;
    }

  return SUCCESS;
}


/* Make sure the expression is a double precision real.  */

static gfc_try
double_check (gfc_expr *d, int n)
{
  if (type_check (d, n, BT_REAL) == FAILURE)
    return FAILURE;

  if (d->ts.kind != gfc_default_double_kind)
    {
      gfc_error ("'%s' argument of '%s' intrinsic at %L must be double "
		 "precision", gfc_current_intrinsic_arg[n]->name,
		 gfc_current_intrinsic, &d->where);
      return FAILURE;
    }

  return SUCCESS;
}


static gfc_try
coarray_check (gfc_expr *e, int n)
{
  if (e->ts.type == BT_CLASS && gfc_expr_attr (e).class_ok
	&& CLASS_DATA (e)->attr.codimension
	&& CLASS_DATA (e)->as->corank)
    {
      gfc_add_class_array_ref (e);
      return SUCCESS;
    }

  if (!gfc_is_coarray (e))
    {
      gfc_error ("Expected coarray variable as '%s' argument to the %s "
                 "intrinsic at %L", gfc_current_intrinsic_arg[n]->name,
		 gfc_current_intrinsic, &e->where);
      return FAILURE;
    }

  return SUCCESS;
}


/* Make sure the expression is a logical array.  */

static gfc_try
logical_array_check (gfc_expr *array, int n)
{
  if (array->ts.type != BT_LOGICAL || array->rank == 0)
    {
      gfc_error ("'%s' argument of '%s' intrinsic at %L must be a logical "
		 "array", gfc_current_intrinsic_arg[n]->name,
		 gfc_current_intrinsic, &array->where);
      return FAILURE;
    }

  return SUCCESS;
}


/* Make sure an expression is an array.  */

static gfc_try
array_check (gfc_expr *e, int n)
{
  if (e->ts.type == BT_CLASS && gfc_expr_attr (e).class_ok
	&& CLASS_DATA (e)->attr.dimension
	&& CLASS_DATA (e)->as->rank)
    {
      gfc_add_class_array_ref (e);
      return SUCCESS;
    }

  if (e->rank != 0 && e->ts.type != BT_PROCEDURE)
    return SUCCESS;

  gfc_error ("'%s' argument of '%s' intrinsic at %L must be an array",
	     gfc_current_intrinsic_arg[n]->name, gfc_current_intrinsic,
	     &e->where);

  return FAILURE;
}


/* If expr is a constant, then check to ensure that it is greater than
   of equal to zero.  */

static gfc_try
nonnegative_check (const char *arg, gfc_expr *expr)
{
  int i;

  if (expr->expr_type == EXPR_CONSTANT)
    {
      gfc_extract_int (expr, &i);
      if (i < 0)
	{
	  gfc_error ("'%s' at %L must be nonnegative", arg, &expr->where);
	  return FAILURE;
	}
    }

  return SUCCESS;
}


/* If expr2 is constant, then check that the value is less than
   (less than or equal to, if 'or_equal' is true) bit_size(expr1).  */

static gfc_try
less_than_bitsize1 (const char *arg1, gfc_expr *expr1, const char *arg2,
		    gfc_expr *expr2, bool or_equal)
{
  int i2, i3;

  if (expr2->expr_type == EXPR_CONSTANT)
    {
      gfc_extract_int (expr2, &i2);
      i3 = gfc_validate_kind (BT_INTEGER, expr1->ts.kind, false);

      /* For ISHFT[C], check that |shift| <= bit_size(i).  */
      if (arg2 == NULL)
	{
	  if (i2 < 0)
	    i2 = -i2;

	  if (i2 > gfc_integer_kinds[i3].bit_size)
	    {
	      gfc_error ("The absolute value of SHIFT at %L must be less "
			 "than or equal to BIT_SIZE('%s')",
			 &expr2->where, arg1);
	      return FAILURE;
	    }
	}

      if (or_equal)
	{
	  if (i2 > gfc_integer_kinds[i3].bit_size)
	    {
	      gfc_error ("'%s' at %L must be less than "
			 "or equal to BIT_SIZE('%s')",
			 arg2, &expr2->where, arg1);
	      return FAILURE;
	    }
	}
      else
	{
	  if (i2 >= gfc_integer_kinds[i3].bit_size)
	    {
	      gfc_error ("'%s' at %L must be less than BIT_SIZE('%s')",
			 arg2, &expr2->where, arg1);
	      return FAILURE;
	    }
	}
    }

  return SUCCESS;
}


/* If expr is constant, then check that the value is less than or equal
   to the bit_size of the kind k.  */

static gfc_try
less_than_bitsizekind (const char *arg, gfc_expr *expr, int k)
{
  int i, val;

  if (expr->expr_type != EXPR_CONSTANT)
    return SUCCESS;

  i = gfc_validate_kind (BT_INTEGER, k, false);
  gfc_extract_int (expr, &val);

  if (val > gfc_integer_kinds[i].bit_size)
    {
      gfc_error ("'%s' at %L must be less than or equal to the BIT_SIZE of "
		 "INTEGER(KIND=%d)", arg, &expr->where, k);
      return FAILURE;
    }

  return SUCCESS;
}


/* If expr2 and expr3 are constants, then check that the value is less than
   or equal to bit_size(expr1).  */

static gfc_try
less_than_bitsize2 (const char *arg1, gfc_expr *expr1, const char *arg2,
	       gfc_expr *expr2, const char *arg3, gfc_expr *expr3)
{
  int i2, i3;

  if (expr2->expr_type == EXPR_CONSTANT && expr3->expr_type == EXPR_CONSTANT)
    {
      gfc_extract_int (expr2, &i2);
      gfc_extract_int (expr3, &i3);
      i2 += i3;
      i3 = gfc_validate_kind (BT_INTEGER, expr1->ts.kind, false);
      if (i2 > gfc_integer_kinds[i3].bit_size)
	{
	  gfc_error ("'%s + %s' at %L must be less than or equal "
		     "to BIT_SIZE('%s')",
		     arg2, arg3, &expr2->where, arg1);
	  return FAILURE;
	}
    }

  return SUCCESS;
}

/* Make sure two expressions have the same type.  */

static gfc_try
same_type_check (gfc_expr *e, int n, gfc_expr *f, int m)
{
  if (gfc_compare_types (&e->ts, &f->ts))
    return SUCCESS;

  gfc_error ("'%s' argument of '%s' intrinsic at %L must be the same type "
	     "and kind as '%s'", gfc_current_intrinsic_arg[m]->name,
	     gfc_current_intrinsic, &f->where,
	     gfc_current_intrinsic_arg[n]->name);

  return FAILURE;
}


/* Make sure that an expression has a certain (nonzero) rank.  */

static gfc_try
rank_check (gfc_expr *e, int n, int rank)
{
  if (e->rank == rank)
    return SUCCESS;

  gfc_error ("'%s' argument of '%s' intrinsic at %L must be of rank %d",
	     gfc_current_intrinsic_arg[n]->name, gfc_current_intrinsic,
	     &e->where, rank);

  return FAILURE;
}


/* Make sure a variable expression is not an optional dummy argument.  */

static gfc_try
nonoptional_check (gfc_expr *e, int n)
{
  if (e->expr_type == EXPR_VARIABLE && e->symtree->n.sym->attr.optional)
    {
      gfc_error ("'%s' argument of '%s' intrinsic at %L must not be OPTIONAL",
		 gfc_current_intrinsic_arg[n]->name, gfc_current_intrinsic,
		 &e->where);
    }

  /* TODO: Recursive check on nonoptional variables?  */

  return SUCCESS;
}


/* Check for ALLOCATABLE attribute.  */

static gfc_try
allocatable_check (gfc_expr *e, int n)
{
  symbol_attribute attr;

  attr = gfc_variable_attr (e, NULL);
  if (!attr.allocatable || attr.associate_var)
    {
      gfc_error ("'%s' argument of '%s' intrinsic at %L must be ALLOCATABLE",
		 gfc_current_intrinsic_arg[n]->name, gfc_current_intrinsic,
		 &e->where);
      return FAILURE;
    }

  return SUCCESS;
}


/* Check that an expression has a particular kind.  */

static gfc_try
kind_value_check (gfc_expr *e, int n, int k)
{
  if (e->ts.kind == k)
    return SUCCESS;

  gfc_error ("'%s' argument of '%s' intrinsic at %L must be of kind %d",
	     gfc_current_intrinsic_arg[n]->name, gfc_current_intrinsic,
	     &e->where, k);

  return FAILURE;
}


/* Make sure an expression is a variable.  */

static gfc_try
variable_check (gfc_expr *e, int n, bool allow_proc)
{
  if (e->expr_type == EXPR_VARIABLE
      && e->symtree->n.sym->attr.intent == INTENT_IN
      && (gfc_current_intrinsic_arg[n]->intent == INTENT_OUT
	  || gfc_current_intrinsic_arg[n]->intent == INTENT_INOUT))
    {
      gfc_ref *ref;
      bool pointer = e->symtree->n.sym->ts.type == BT_CLASS
		     && CLASS_DATA (e->symtree->n.sym)
		     ? CLASS_DATA (e->symtree->n.sym)->attr.class_pointer
		     : e->symtree->n.sym->attr.pointer;

      for (ref = e->ref; ref; ref = ref->next)
	{
	  if (pointer && ref->type == REF_COMPONENT)
	    break;
	  if (ref->type == REF_COMPONENT
	      && ((ref->u.c.component->ts.type == BT_CLASS
		   && CLASS_DATA (ref->u.c.component)->attr.class_pointer)
		  || (ref->u.c.component->ts.type != BT_CLASS
		      && ref->u.c.component->attr.pointer)))
	    break;
	}

      if (!ref)
	{
	  gfc_error ("'%s' argument of '%s' intrinsic at %L cannot be "
		     "INTENT(IN)", gfc_current_intrinsic_arg[n]->name,
		     gfc_current_intrinsic, &e->where);
	  return FAILURE;
	}
    }

  if (e->expr_type == EXPR_VARIABLE
      && e->symtree->n.sym->attr.flavor != FL_PARAMETER
      && (allow_proc || !e->symtree->n.sym->attr.function))
    return SUCCESS;

  if (e->expr_type == EXPR_VARIABLE && e->symtree->n.sym->attr.function
      && e->symtree->n.sym == e->symtree->n.sym->result)
    {
      gfc_namespace *ns;
      for (ns = gfc_current_ns; ns; ns = ns->parent)
	if (ns->proc_name == e->symtree->n.sym)
	  return SUCCESS;
    }

  gfc_error ("'%s' argument of '%s' intrinsic at %L must be a variable",
	     gfc_current_intrinsic_arg[n]->name, gfc_current_intrinsic, &e->where);

  return FAILURE;
}


/* Check the common DIM parameter for correctness.  */

static gfc_try
dim_check (gfc_expr *dim, int n, bool optional)
{
  if (dim == NULL)
    return SUCCESS;

  if (type_check (dim, n, BT_INTEGER) == FAILURE)
    return FAILURE;

  if (scalar_check (dim, n) == FAILURE)
    return FAILURE;

  if (!optional && nonoptional_check (dim, n) == FAILURE)
    return FAILURE;

  return SUCCESS;
}


/* If a coarray DIM parameter is a constant, make sure that it is greater than
   zero and less than or equal to the corank of the given array.  */

static gfc_try
dim_corank_check (gfc_expr *dim, gfc_expr *array)
{
  int corank;

  gcc_assert (array->expr_type == EXPR_VARIABLE);

  if (dim->expr_type != EXPR_CONSTANT)
    return SUCCESS;

  if (array->ts.type == BT_CLASS)
    return SUCCESS;

  corank = gfc_get_corank (array);

  if (mpz_cmp_ui (dim->value.integer, 1) < 0
      || mpz_cmp_ui (dim->value.integer, corank) > 0)
    {
      gfc_error ("'dim' argument of '%s' intrinsic at %L is not a valid "
		 "codimension index", gfc_current_intrinsic, &dim->where);

      return FAILURE;
    }

  return SUCCESS;
}


/* If a DIM parameter is a constant, make sure that it is greater than
   zero and less than or equal to the rank of the given array.  If
   allow_assumed is zero then dim must be less than the rank of the array
   for assumed size arrays.  */

static gfc_try
dim_rank_check (gfc_expr *dim, gfc_expr *array, int allow_assumed)
{
  gfc_array_ref *ar;
  int rank;

  if (dim == NULL)
    return SUCCESS;

  if (dim->expr_type != EXPR_CONSTANT)
    return SUCCESS;

  if (array->ts.type == BT_CLASS)
    return SUCCESS;

  if (array->expr_type == EXPR_FUNCTION && array->value.function.isym
      && array->value.function.isym->id == GFC_ISYM_SPREAD)
    rank = array->rank + 1;
  else
    rank = array->rank;

  /* Assumed-rank array.  */
  if (rank == -1)
    rank = GFC_MAX_DIMENSIONS;

  if (array->expr_type == EXPR_VARIABLE)
    {
      ar = gfc_find_array_ref (array);
      if (ar->as->type == AS_ASSUMED_SIZE
	  && !allow_assumed
	  && ar->type != AR_ELEMENT
	  && ar->type != AR_SECTION)
	rank--;
    }

  if (mpz_cmp_ui (dim->value.integer, 1) < 0
      || mpz_cmp_ui (dim->value.integer, rank) > 0)
    {
      gfc_error ("'dim' argument of '%s' intrinsic at %L is not a valid "
		 "dimension index", gfc_current_intrinsic, &dim->where);

      return FAILURE;
    }

  return SUCCESS;
}


/* Compare the size of a along dimension ai with the size of b along
   dimension bi, returning 0 if they are known not to be identical,
   and 1 if they are identical, or if this cannot be determined.  */

static int
identical_dimen_shape (gfc_expr *a, int ai, gfc_expr *b, int bi)
{
  mpz_t a_size, b_size;
  int ret;

  gcc_assert (a->rank > ai);
  gcc_assert (b->rank > bi);

  ret = 1;

  if (gfc_array_dimen_size (a, ai, &a_size) == SUCCESS)
    {
      if (gfc_array_dimen_size (b, bi, &b_size) == SUCCESS)
	{
	  if (mpz_cmp (a_size, b_size) != 0)
	    ret = 0;

	  mpz_clear (b_size);
	}
      mpz_clear (a_size);
    }
  return ret;
}

/*  Calculate the length of a character variable, including substrings.
    Strip away parentheses if necessary.  Return -1 if no length could
    be determined.  */

static long
gfc_var_strlen (const gfc_expr *a)
{
  gfc_ref *ra;

  while (a->expr_type == EXPR_OP && a->value.op.op == INTRINSIC_PARENTHESES)
    a = a->value.op.op1;

  for (ra = a->ref; ra != NULL && ra->type != REF_SUBSTRING; ra = ra->next)
    ;

  if (ra)
    {
      long start_a, end_a;

      if (ra->u.ss.start->expr_type == EXPR_CONSTANT
	  && ra->u.ss.end->expr_type == EXPR_CONSTANT)
	{
	  start_a = mpz_get_si (ra->u.ss.start->value.integer);
	  end_a = mpz_get_si (ra->u.ss.end->value.integer);
	  return end_a - start_a + 1;
	}
      else if (gfc_dep_compare_expr (ra->u.ss.start, ra->u.ss.end) == 0)
	return 1;
      else
	return -1;
    }

  if (a->ts.u.cl && a->ts.u.cl->length
      && a->ts.u.cl->length->expr_type == EXPR_CONSTANT)
    return mpz_get_si (a->ts.u.cl->length->value.integer);
  else if (a->expr_type == EXPR_CONSTANT
	   && (a->ts.u.cl == NULL || a->ts.u.cl->length == NULL))
    return a->value.character.length;
  else
    return -1;

}

/* Check whether two character expressions have the same length;
   returns SUCCESS if they have or if the length cannot be determined,
   otherwise return FAILURE and raise a gfc_error.  */

gfc_try
gfc_check_same_strlen (const gfc_expr *a, const gfc_expr *b, const char *name)
{
   long len_a, len_b;

   len_a = gfc_var_strlen(a);
   len_b = gfc_var_strlen(b);

   if (len_a == -1 || len_b == -1 || len_a == len_b)
     return SUCCESS;
   else
     {
       gfc_error ("Unequal character lengths (%ld/%ld) in %s at %L",
		  len_a, len_b, name, &a->where);
       return FAILURE;
     }
}


/***** Check functions *****/

/* Check subroutine suitable for intrinsics taking a real argument and
   a kind argument for the result.  */

static gfc_try
check_a_kind (gfc_expr *a, gfc_expr *kind, bt type)
{
  if (type_check (a, 0, BT_REAL) == FAILURE)
    return FAILURE;
  if (kind_check (kind, 1, type) == FAILURE)
    return FAILURE;

  return SUCCESS;
}


/* Check subroutine suitable for ceiling, floor and nint.  */

gfc_try
gfc_check_a_ikind (gfc_expr *a, gfc_expr *kind)
{
  return check_a_kind (a, kind, BT_INTEGER);
}


/* Check subroutine suitable for aint, anint.  */

gfc_try
gfc_check_a_xkind (gfc_expr *a, gfc_expr *kind)
{
  return check_a_kind (a, kind, BT_REAL);
}


gfc_try
gfc_check_abs (gfc_expr *a)
{
  if (numeric_check (a, 0) == FAILURE)
    return FAILURE;

  return SUCCESS;
}


gfc_try
gfc_check_achar (gfc_expr *a, gfc_expr *kind)
{
  if (type_check (a, 0, BT_INTEGER) == FAILURE)
    return FAILURE;
  if (kind_check (kind, 1, BT_CHARACTER) == FAILURE)
    return FAILURE;

  return SUCCESS;
}


gfc_try
gfc_check_access_func (gfc_expr *name, gfc_expr *mode)
{
  if (type_check (name, 0, BT_CHARACTER) == FAILURE
      || scalar_check (name, 0) == FAILURE)
    return FAILURE;
  if (kind_value_check (name, 0, gfc_default_character_kind) == FAILURE)
    return FAILURE;

  if (type_check (mode, 1, BT_CHARACTER) == FAILURE
      || scalar_check (mode, 1) == FAILURE)
    return FAILURE;
  if (kind_value_check (mode, 1, gfc_default_character_kind) == FAILURE)
    return FAILURE;

  return SUCCESS;
}


gfc_try
gfc_check_all_any (gfc_expr *mask, gfc_expr *dim)
{
  if (logical_array_check (mask, 0) == FAILURE)
    return FAILURE;

  if (dim_check (dim, 1, false) == FAILURE)
    return FAILURE;

  if (dim_rank_check (dim, mask, 0) == FAILURE)
    return FAILURE;

  return SUCCESS;
}


gfc_try
gfc_check_allocated (gfc_expr *array)
{
  if (variable_check (array, 0, false) == FAILURE)
    return FAILURE;
  if (allocatable_check (array, 0) == FAILURE)
    return FAILURE;

  return SUCCESS;
}


/* Common check function where the first argument must be real or
   integer and the second argument must be the same as the first.  */

gfc_try
gfc_check_a_p (gfc_expr *a, gfc_expr *p)
{
  if (int_or_real_check (a, 0) == FAILURE)
    return FAILURE;

  if (a->ts.type != p->ts.type)
    {
      gfc_error ("'%s' and '%s' arguments of '%s' intrinsic at %L must "
		 "have the same type", gfc_current_intrinsic_arg[0]->name,
		 gfc_current_intrinsic_arg[1]->name, gfc_current_intrinsic,
		 &p->where);
      return FAILURE;
    }

  if (a->ts.kind != p->ts.kind)
    {
      if (gfc_notify_std (GFC_STD_GNU, "Different type kinds at %L",
			  &p->where) == FAILURE)
       return FAILURE;
    }

  return SUCCESS;
}


gfc_try
gfc_check_x_yd (gfc_expr *x, gfc_expr *y)
{
  if (double_check (x, 0) == FAILURE || double_check (y, 1) == FAILURE)
    return FAILURE;

  return SUCCESS;
}


gfc_try
gfc_check_associated (gfc_expr *pointer, gfc_expr *target)
{
  symbol_attribute attr1, attr2;
  int i;
  gfc_try t;
  locus *where;

  where = &pointer->where;

  if (pointer->expr_type == EXPR_NULL)
    goto null_arg;

  attr1 = gfc_expr_attr (pointer);

  if (!attr1.pointer && !attr1.proc_pointer)
    {
      gfc_error ("'%s' argument of '%s' intrinsic at %L must be a POINTER",
		 gfc_current_intrinsic_arg[0]->name, gfc_current_intrinsic,
		 &pointer->where);
      return FAILURE;
    }

  /* F2008, C1242.  */
  if (attr1.pointer && gfc_is_coindexed (pointer))
    {
      gfc_error ("'%s' argument of '%s' intrinsic at %L shall not be "
		 "coindexed", gfc_current_intrinsic_arg[0]->name,
		 gfc_current_intrinsic, &pointer->where);
      return FAILURE;
    }

  /* Target argument is optional.  */
  if (target == NULL)
    return SUCCESS;

  where = &target->where;
  if (target->expr_type == EXPR_NULL)
    goto null_arg;

  if (target->expr_type == EXPR_VARIABLE || target->expr_type == EXPR_FUNCTION)
    attr2 = gfc_expr_attr (target);
  else
    {
      gfc_error ("'%s' argument of '%s' intrinsic at %L must be a pointer "
		 "or target VARIABLE or FUNCTION",
		 gfc_current_intrinsic_arg[1]->name, gfc_current_intrinsic,
		 &target->where);
      return FAILURE;
    }

  if (attr1.pointer && !attr2.pointer && !attr2.target)
    {
      gfc_error ("'%s' argument of '%s' intrinsic at %L must be a POINTER "
		 "or a TARGET", gfc_current_intrinsic_arg[1]->name,
		 gfc_current_intrinsic, &target->where);
      return FAILURE;
    }

  /* F2008, C1242.  */
  if (attr1.pointer && gfc_is_coindexed (target))
    {
      gfc_error ("'%s' argument of '%s' intrinsic at %L shall not be "
		 "coindexed", gfc_current_intrinsic_arg[1]->name,
		 gfc_current_intrinsic, &target->where);
      return FAILURE;
    }

  t = SUCCESS;
  if (same_type_check (pointer, 0, target, 1) == FAILURE)
    t = FAILURE;
  if (rank_check (target, 0, pointer->rank) == FAILURE)
    t = FAILURE;
  if (target->rank > 0)
    {
      for (i = 0; i < target->rank; i++)
	if (target->ref->u.ar.dimen_type[i] == DIMEN_VECTOR)
	  {
	    gfc_error ("Array section with a vector subscript at %L shall not "
		       "be the target of a pointer",
		       &target->where);
	    t = FAILURE;
	    break;
	  }
    }
  return t;

null_arg:

  gfc_error ("NULL pointer at %L is not permitted as actual argument "
	     "of '%s' intrinsic function", where, gfc_current_intrinsic);
  return FAILURE;

}


gfc_try
gfc_check_atan_2 (gfc_expr *y, gfc_expr *x)
{
  /* gfc_notify_std would be a waste of time as the return value
     is seemingly used only for the generic resolution.  The error
     will be: Too many arguments.  */
  if ((gfc_option.allow_std & GFC_STD_F2008) == 0)
    return FAILURE;

  return gfc_check_atan2 (y, x);
}


gfc_try
gfc_check_atan2 (gfc_expr *y, gfc_expr *x)
{
  if (type_check (y, 0, BT_REAL) == FAILURE)
    return FAILURE;
  if (same_type_check (y, 0, x, 1) == FAILURE)
    return FAILURE;

  return SUCCESS;
}


static gfc_try
gfc_check_atomic (gfc_expr *atom, gfc_expr *value)
{
  if (!(atom->ts.type == BT_INTEGER && atom->ts.kind == gfc_atomic_int_kind)
      && !(atom->ts.type == BT_LOGICAL
	   && atom->ts.kind == gfc_atomic_logical_kind))
    {
      gfc_error ("ATOM argument at %L to intrinsic function %s shall be an "
		 "integer of ATOMIC_INT_KIND or a logical of "
		 "ATOMIC_LOGICAL_KIND", &atom->where, gfc_current_intrinsic);
      return FAILURE;
    }

  if (!gfc_expr_attr (atom).codimension)
    {
      gfc_error ("ATOM argument at %L of the %s intrinsic function shall be a "
		 "coarray or coindexed", &atom->where, gfc_current_intrinsic);
      return FAILURE;
    }

  if (atom->ts.type != value->ts.type)
    {
      gfc_error ("ATOM and VALUE argument of the %s intrinsic function shall "
		 "have the same type at %L", gfc_current_intrinsic,
		 &value->where);
      return FAILURE;
    }

  return SUCCESS;
}


gfc_try
gfc_check_atomic_def (gfc_expr *atom, gfc_expr *value)
{
  if (scalar_check (atom, 0) == FAILURE || scalar_check (value, 1) == FAILURE)
    return FAILURE;

  if (gfc_check_vardef_context (atom, false, false, false, NULL) == FAILURE)
    {
      gfc_error ("ATOM argument of the %s intrinsic function at %L shall be "
		 "definable", gfc_current_intrinsic, &atom->where);
      return FAILURE;
    }

  return gfc_check_atomic (atom, value);
}


gfc_try
gfc_check_atomic_ref (gfc_expr *value, gfc_expr *atom)
{
  if (scalar_check (value, 0) == FAILURE || scalar_check (atom, 1) == FAILURE)
    return FAILURE;

  if (gfc_check_vardef_context (value, false, false, false, NULL) == FAILURE)
    {
      gfc_error ("VALUE argument of the %s intrinsic function at %L shall be "
		 "definable", gfc_current_intrinsic, &value->where);
      return FAILURE;
    }

  return gfc_check_atomic (atom, value);
}


/* BESJN and BESYN functions.  */

gfc_try
gfc_check_besn (gfc_expr *n, gfc_expr *x)
{
  if (type_check (n, 0, BT_INTEGER) == FAILURE)
    return FAILURE;
  if (n->expr_type == EXPR_CONSTANT)
    {
      int i;
      gfc_extract_int (n, &i);
      if (i < 0 && gfc_notify_std (GFC_STD_GNU, "Negative argument "
				   "N at %L", &n->where) == FAILURE)
	return FAILURE;
    }

  if (type_check (x, 1, BT_REAL) == FAILURE)
    return FAILURE;

  return SUCCESS;
}


/* Transformational version of the Bessel JN and YN functions.  */

gfc_try
gfc_check_bessel_n2 (gfc_expr *n1, gfc_expr *n2, gfc_expr *x)
{
  if (type_check (n1, 0, BT_INTEGER) == FAILURE)
    return FAILURE;
  if (scalar_check (n1, 0) == FAILURE)
    return FAILURE;
  if (nonnegative_check("N1", n1) == FAILURE)
    return FAILURE;

  if (type_check (n2, 1, BT_INTEGER) == FAILURE)
    return FAILURE;
  if (scalar_check (n2, 1) == FAILURE)
    return FAILURE;
  if (nonnegative_check("N2", n2) == FAILURE)
    return FAILURE;

  if (type_check (x, 2, BT_REAL) == FAILURE)
    return FAILURE;
  if (scalar_check (x, 2) == FAILURE)
    return FAILURE;

  return SUCCESS;
}


gfc_try
gfc_check_bge_bgt_ble_blt (gfc_expr *i, gfc_expr *j)
{
  if (type_check (i, 0, BT_INTEGER) == FAILURE)
    return FAILURE;

  if (type_check (j, 1, BT_INTEGER) == FAILURE)
    return FAILURE;

  return SUCCESS;
}


gfc_try
gfc_check_bitfcn (gfc_expr *i, gfc_expr *pos)
{
  if (type_check (i, 0, BT_INTEGER) == FAILURE)
    return FAILURE;

  if (type_check (pos, 1, BT_INTEGER) == FAILURE)
    return FAILURE;

  if (nonnegative_check ("pos", pos) == FAILURE)
    return FAILURE;

  if (less_than_bitsize1 ("i", i, "pos", pos, false) == FAILURE)
    return FAILURE;

  return SUCCESS;
}


gfc_try
gfc_check_char (gfc_expr *i, gfc_expr *kind)
{
  if (type_check (i, 0, BT_INTEGER) == FAILURE)
    return FAILURE;
  if (kind_check (kind, 1, BT_CHARACTER) == FAILURE)
    return FAILURE;

  return SUCCESS;
}


gfc_try
gfc_check_chdir (gfc_expr *dir)
{
  if (type_check (dir, 0, BT_CHARACTER) == FAILURE)
    return FAILURE;
  if (kind_value_check (dir, 0, gfc_default_character_kind) == FAILURE)
    return FAILURE;

  return SUCCESS;
}


gfc_try
gfc_check_chdir_sub (gfc_expr *dir, gfc_expr *status)
{
  if (type_check (dir, 0, BT_CHARACTER) == FAILURE)
    return FAILURE;
  if (kind_value_check (dir, 0, gfc_default_character_kind) == FAILURE)
    return FAILURE;

  if (status == NULL)
    return SUCCESS;

  if (type_check (status, 1, BT_INTEGER) == FAILURE)
    return FAILURE;
  if (scalar_check (status, 1) == FAILURE)
    return FAILURE;

  return SUCCESS;
}


gfc_try
gfc_check_chmod (gfc_expr *name, gfc_expr *mode)
{
  if (type_check (name, 0, BT_CHARACTER) == FAILURE)
    return FAILURE;
  if (kind_value_check (name, 0, gfc_default_character_kind) == FAILURE)
    return FAILURE;

  if (type_check (mode, 1, BT_CHARACTER) == FAILURE)
    return FAILURE;
  if (kind_value_check (mode, 1, gfc_default_character_kind) == FAILURE)
    return FAILURE;

  return SUCCESS;
}


gfc_try
gfc_check_chmod_sub (gfc_expr *name, gfc_expr *mode, gfc_expr *status)
{
  if (type_check (name, 0, BT_CHARACTER) == FAILURE)
    return FAILURE;
  if (kind_value_check (name, 0, gfc_default_character_kind) == FAILURE)
    return FAILURE;

  if (type_check (mode, 1, BT_CHARACTER) == FAILURE)
    return FAILURE;
  if (kind_value_check (mode, 1, gfc_default_character_kind) == FAILURE)
    return FAILURE;

  if (status == NULL)
    return SUCCESS;

  if (type_check (status, 2, BT_INTEGER) == FAILURE)
    return FAILURE;

  if (scalar_check (status, 2) == FAILURE)
    return FAILURE;

  return SUCCESS;
}


gfc_try
gfc_check_cmplx (gfc_expr *x, gfc_expr *y, gfc_expr *kind)
{
  if (numeric_check (x, 0) == FAILURE)
    return FAILURE;

  if (y != NULL)
    {
      if (numeric_check (y, 1) == FAILURE)
	return FAILURE;

      if (x->ts.type == BT_COMPLEX)
	{
	  gfc_error ("'%s' argument of '%s' intrinsic at %L must not be "
		     "present if 'x' is COMPLEX",
		     gfc_current_intrinsic_arg[1]->name, gfc_current_intrinsic,
		     &y->where);
	  return FAILURE;
	}

      if (y->ts.type == BT_COMPLEX)
	{
	  gfc_error ("'%s' argument of '%s' intrinsic at %L must have a type "
		     "of either REAL or INTEGER",
		     gfc_current_intrinsic_arg[1]->name, gfc_current_intrinsic,
		     &y->where);
	  return FAILURE;
	}

    }

  if (kind_check (kind, 2, BT_COMPLEX) == FAILURE)
    return FAILURE;

  if (!kind && gfc_option.gfc_warn_conversion
      && x->ts.type == BT_REAL && x->ts.kind > gfc_default_real_kind)
    gfc_warning_now ("Conversion from %s to default-kind COMPLEX(%d) at %L "
		     "might loose precision, consider using the KIND argument",
		     gfc_typename (&x->ts), gfc_default_real_kind, &x->where);
  else if (y && !kind && gfc_option.gfc_warn_conversion
	   && y->ts.type == BT_REAL && y->ts.kind > gfc_default_real_kind)
    gfc_warning_now ("Conversion from %s to default-kind COMPLEX(%d) at %L "
		     "might loose precision, consider using the KIND argument",
		     gfc_typename (&y->ts), gfc_default_real_kind, &y->where);

  return SUCCESS;
}


gfc_try
gfc_check_complex (gfc_expr *x, gfc_expr *y)
{
  if (int_or_real_check (x, 0) == FAILURE)
    return FAILURE;
  if (scalar_check (x, 0) == FAILURE)
    return FAILURE;

  if (int_or_real_check (y, 1) == FAILURE)
    return FAILURE;
  if (scalar_check (y, 1) == FAILURE)
    return FAILURE;

  return SUCCESS;
}


gfc_try
gfc_check_count (gfc_expr *mask, gfc_expr *dim, gfc_expr *kind)
{
  if (logical_array_check (mask, 0) == FAILURE)
    return FAILURE;
  if (dim_check (dim, 1, false) == FAILURE)
    return FAILURE;
  if (dim_rank_check (dim, mask, 0) == FAILURE)
    return FAILURE;
  if (kind_check (kind, 2, BT_INTEGER) == FAILURE)
    return FAILURE;
  if (kind && gfc_notify_std (GFC_STD_F2003, "'%s' intrinsic "
			      "with KIND argument at %L",
			      gfc_current_intrinsic, &kind->where) == FAILURE)
    return FAILURE;

  return SUCCESS;
}


gfc_try
gfc_check_cshift (gfc_expr *array, gfc_expr *shift, gfc_expr *dim)
{
  if (array_check (array, 0) == FAILURE)
    return FAILURE;

  if (type_check (shift, 1, BT_INTEGER) == FAILURE)
    return FAILURE;

  if (dim_check (dim, 2, true) == FAILURE)
    return FAILURE;

  if (dim_rank_check (dim, array, false) == FAILURE)
    return FAILURE;

  if (array->rank == 1 || shift->rank == 0)
    {
      if (scalar_check (shift, 1) == FAILURE)
	return FAILURE;
    }
  else if (shift->rank == array->rank - 1)
    {
      int d;
      if (!dim)
	d = 1;
      else if (dim->expr_type == EXPR_CONSTANT)
	gfc_extract_int (dim, &d);
      else
	d = -1;

      if (d > 0)
	{
	  int i, j;
	  for (i = 0, j = 0; i < array->rank; i++)
	    if (i != d - 1)
	      {
		if (!identical_dimen_shape (array, i, shift, j))
		  {
		    gfc_error ("'%s' argument of '%s' intrinsic at %L has "
			       "invalid shape in dimension %d (%ld/%ld)",
			       gfc_current_intrinsic_arg[1]->name,
			       gfc_current_intrinsic, &shift->where, i + 1,
			       mpz_get_si (array->shape[i]),
			       mpz_get_si (shift->shape[j]));
		    return FAILURE;
		  }

		j += 1;
	      }
	}
    }
  else
    {
      gfc_error ("'%s' argument of intrinsic '%s' at %L of must have rank "
		 "%d or be a scalar", gfc_current_intrinsic_arg[1]->name,
		 gfc_current_intrinsic, &shift->where, array->rank - 1);
      return FAILURE;
    }

  return SUCCESS;
}


gfc_try
gfc_check_ctime (gfc_expr *time)
{
  if (scalar_check (time, 0) == FAILURE)
    return FAILURE;

  if (type_check (time, 0, BT_INTEGER) == FAILURE)
    return FAILURE;

  return SUCCESS;
}


gfc_try gfc_check_datan2 (gfc_expr *y, gfc_expr *x)
{
  if (double_check (y, 0) == FAILURE || double_check (x, 1) == FAILURE)
    return FAILURE;

  return SUCCESS;
}

gfc_try
gfc_check_dcmplx (gfc_expr *x, gfc_expr *y)
{
  if (numeric_check (x, 0) == FAILURE)
    return FAILURE;

  if (y != NULL)
    {
      if (numeric_check (y, 1) == FAILURE)
	return FAILURE;

      if (x->ts.type == BT_COMPLEX)
	{
	  gfc_error ("'%s' argument of '%s' intrinsic at %L must not be "
		     "present if 'x' is COMPLEX",
		     gfc_current_intrinsic_arg[1]->name, gfc_current_intrinsic,
		     &y->where);
	  return FAILURE;
	}

      if (y->ts.type == BT_COMPLEX)
	{
	  gfc_error ("'%s' argument of '%s' intrinsic at %L must have a type "
		     "of either REAL or INTEGER",
		     gfc_current_intrinsic_arg[1]->name, gfc_current_intrinsic,
		     &y->where);
	  return FAILURE;
	}
    }

  return SUCCESS;
}


gfc_try
gfc_check_dble (gfc_expr *x)
{
  if (numeric_check (x, 0) == FAILURE)
    return FAILURE;

  return SUCCESS;
}


gfc_try
gfc_check_digits (gfc_expr *x)
{
  if (int_or_real_check (x, 0) == FAILURE)
    return FAILURE;

  return SUCCESS;
}


gfc_try
gfc_check_dot_product (gfc_expr *vector_a, gfc_expr *vector_b)
{
  switch (vector_a->ts.type)
    {
    case BT_LOGICAL:
      if (type_check (vector_b, 1, BT_LOGICAL) == FAILURE)
	return FAILURE;
      break;

    case BT_INTEGER:
    case BT_REAL:
    case BT_COMPLEX:
      if (numeric_check (vector_b, 1) == FAILURE)
	return FAILURE;
      break;

    default:
      gfc_error ("'%s' argument of '%s' intrinsic at %L must be numeric "
		 "or LOGICAL", gfc_current_intrinsic_arg[0]->name,
		 gfc_current_intrinsic, &vector_a->where);
      return FAILURE;
    }

  if (rank_check (vector_a, 0, 1) == FAILURE)
    return FAILURE;

  if (rank_check (vector_b, 1, 1) == FAILURE)
    return FAILURE;

  if (! identical_dimen_shape (vector_a, 0, vector_b, 0))
    {
      gfc_error ("Different shape for arguments '%s' and '%s' at %L for "
		 "intrinsic 'dot_product'", gfc_current_intrinsic_arg[0]->name,
		 gfc_current_intrinsic_arg[1]->name, &vector_a->where);
      return FAILURE;
    }

  return SUCCESS;
}


gfc_try
gfc_check_dprod (gfc_expr *x, gfc_expr *y)
{
  if (type_check (x, 0, BT_REAL) == FAILURE
      || type_check (y, 1, BT_REAL) == FAILURE)
    return FAILURE;

  if (x->ts.kind != gfc_default_real_kind)
    {
      gfc_error ("'%s' argument of '%s' intrinsic at %L must be default "
		 "real", gfc_current_intrinsic_arg[0]->name,
		 gfc_current_intrinsic, &x->where);
      return FAILURE;
    }

  if (y->ts.kind != gfc_default_real_kind)
    {
      gfc_error ("'%s' argument of '%s' intrinsic at %L must be default "
		 "real", gfc_current_intrinsic_arg[1]->name,
		 gfc_current_intrinsic, &y->where);
      return FAILURE;
    }

  return SUCCESS;
}


gfc_try
gfc_check_dshift (gfc_expr *i, gfc_expr *j, gfc_expr *shift)
{
  if (type_check (i, 0, BT_INTEGER) == FAILURE)
    return FAILURE;

  if (type_check (j, 1, BT_INTEGER) == FAILURE)
    return FAILURE;

  if (i->is_boz && j->is_boz)
    {
      gfc_error ("'I' at %L and 'J' at %L cannot both be BOZ literal "
		 "constants", &i->where, &j->where);
      return FAILURE;
    }

  if (!i->is_boz && !j->is_boz && same_type_check (i, 0, j, 1) == FAILURE)
    return FAILURE;

  if (type_check (shift, 2, BT_INTEGER) == FAILURE)
    return FAILURE;

  if (nonnegative_check ("SHIFT", shift) == FAILURE)
    return FAILURE;

  if (i->is_boz)
    {
      if (less_than_bitsize1 ("J", j, "SHIFT", shift, true) == FAILURE)
    	return FAILURE;
      i->ts.kind = j->ts.kind;
    }
  else
    {
      if (less_than_bitsize1 ("I", i, "SHIFT", shift, true) == FAILURE)
    	return FAILURE;
      j->ts.kind = i->ts.kind;
    }

  return SUCCESS;
}


gfc_try
gfc_check_eoshift (gfc_expr *array, gfc_expr *shift, gfc_expr *boundary,
		   gfc_expr *dim)
{
  if (array_check (array, 0) == FAILURE)
    return FAILURE;

  if (type_check (shift, 1, BT_INTEGER) == FAILURE)
    return FAILURE;

  if (dim_check (dim, 3, true) == FAILURE)
    return FAILURE;

  if (dim_rank_check (dim, array, false) == FAILURE)
    return FAILURE;

  if (array->rank == 1 || shift->rank == 0)
    {
      if (scalar_check (shift, 1) == FAILURE)
	return FAILURE;
    }
  else if (shift->rank == array->rank - 1)
    {
      int d;
      if (!dim)
	d = 1;
      else if (dim->expr_type == EXPR_CONSTANT)
	gfc_extract_int (dim, &d);
      else
	d = -1;

      if (d > 0)
	{
	  int i, j;
	  for (i = 0, j = 0; i < array->rank; i++)
	    if (i != d - 1)
	      {
		if (!identical_dimen_shape (array, i, shift, j))
		  {
		    gfc_error ("'%s' argument of '%s' intrinsic at %L has "
			       "invalid shape in dimension %d (%ld/%ld)",
			       gfc_current_intrinsic_arg[1]->name,
			       gfc_current_intrinsic, &shift->where, i + 1,
			       mpz_get_si (array->shape[i]),
			       mpz_get_si (shift->shape[j]));
		    return FAILURE;
		  }

		j += 1;
	      }
	}
    }
  else
    {
      gfc_error ("'%s' argument of intrinsic '%s' at %L of must have rank "
		 "%d or be a scalar", gfc_current_intrinsic_arg[1]->name,
		 gfc_current_intrinsic, &shift->where, array->rank - 1);
      return FAILURE;
    }

  if (boundary != NULL)
    {
      if (same_type_check (array, 0, boundary, 2) == FAILURE)
	return FAILURE;

      if (array->rank == 1 || boundary->rank == 0)
	{
	  if (scalar_check (boundary, 2) == FAILURE)
	    return FAILURE;
	}
      else if (boundary->rank == array->rank - 1)
	{
	  if (gfc_check_conformance (shift, boundary,
				     "arguments '%s' and '%s' for "
				     "intrinsic %s",
				     gfc_current_intrinsic_arg[1]->name,
				     gfc_current_intrinsic_arg[2]->name,
				     gfc_current_intrinsic ) == FAILURE)
	    return FAILURE;
	}
      else
	{
	  gfc_error ("'%s' argument of intrinsic '%s' at %L of must have "
		     "rank %d or be a scalar",
		     gfc_current_intrinsic_arg[1]->name, gfc_current_intrinsic,
		     &shift->where, array->rank - 1);
	  return FAILURE;
	}
    }

  return SUCCESS;
}

gfc_try
gfc_check_float (gfc_expr *a)
{
  if (type_check (a, 0, BT_INTEGER) == FAILURE)
    return FAILURE;

  if ((a->ts.kind != gfc_default_integer_kind)
      && gfc_notify_std (GFC_STD_GNU, "non-default INTEGER "
			 "kind argument to %s intrinsic at %L",
			 gfc_current_intrinsic, &a->where) == FAILURE	)
    return FAILURE;

  return SUCCESS;
}

/* A single complex argument.  */

gfc_try
gfc_check_fn_c (gfc_expr *a)
{
  if (type_check (a, 0, BT_COMPLEX) == FAILURE)
    return FAILURE;

  return SUCCESS;
}

/* A single real argument.  */

gfc_try
gfc_check_fn_r (gfc_expr *a)
{
  if (type_check (a, 0, BT_REAL) == FAILURE)
    return FAILURE;

  return SUCCESS;
}

/* A single double argument.  */

gfc_try
gfc_check_fn_d (gfc_expr *a)
{
  if (double_check (a, 0) == FAILURE)
    return FAILURE;

  return SUCCESS;
}

/* A single real or complex argument.  */

gfc_try
gfc_check_fn_rc (gfc_expr *a)
{
  if (real_or_complex_check (a, 0) == FAILURE)
    return FAILURE;

  return SUCCESS;
}


gfc_try
gfc_check_fn_rc2008 (gfc_expr *a)
{
  if (real_or_complex_check (a, 0) == FAILURE)
    return FAILURE;

  if (a->ts.type == BT_COMPLEX
      && gfc_notify_std (GFC_STD_F2008, "COMPLEX argument '%s' "
			 "argument of '%s' intrinsic at %L",
			 gfc_current_intrinsic_arg[0]->name,
			 gfc_current_intrinsic, &a->where) == FAILURE)
    return FAILURE;

  return SUCCESS;
}


gfc_try
gfc_check_fnum (gfc_expr *unit)
{
  if (type_check (unit, 0, BT_INTEGER) == FAILURE)
    return FAILURE;

  if (scalar_check (unit, 0) == FAILURE)
    return FAILURE;

  return SUCCESS;
}


gfc_try
gfc_check_huge (gfc_expr *x)
{
  if (int_or_real_check (x, 0) == FAILURE)
    return FAILURE;

  return SUCCESS;
}


gfc_try
gfc_check_hypot (gfc_expr *x, gfc_expr *y)
{
  if (type_check (x, 0, BT_REAL) == FAILURE)
    return FAILURE;
  if (same_type_check (x, 0, y, 1) == FAILURE)
    return FAILURE;

  return SUCCESS;
}


/* Check that the single argument is an integer.  */

gfc_try
gfc_check_i (gfc_expr *i)
{
  if (type_check (i, 0, BT_INTEGER) == FAILURE)
    return FAILURE;

  return SUCCESS;
}


gfc_try
gfc_check_iand (gfc_expr *i, gfc_expr *j)
{
  if (type_check (i, 0, BT_INTEGER) == FAILURE)
    return FAILURE;

  if (type_check (j, 1, BT_INTEGER) == FAILURE)
    return FAILURE;

  if (i->ts.kind != j->ts.kind)
    {
      if (gfc_notify_std (GFC_STD_GNU, "Different type kinds at %L",
			  &i->where) == FAILURE)
	return FAILURE;
    }

  return SUCCESS;
}


gfc_try
gfc_check_ibits (gfc_expr *i, gfc_expr *pos, gfc_expr *len)
{
  if (type_check (i, 0, BT_INTEGER) == FAILURE)
    return FAILURE;

  if (type_check (pos, 1, BT_INTEGER) == FAILURE)
    return FAILURE;

  if (type_check (len, 2, BT_INTEGER) == FAILURE)
    return FAILURE;

  if (nonnegative_check ("pos", pos) == FAILURE)
    return FAILURE;

  if (nonnegative_check ("len", len) == FAILURE)
    return FAILURE;

  if (less_than_bitsize2 ("i", i, "pos", pos, "len", len) == FAILURE)
    return FAILURE;

  return SUCCESS;
}


gfc_try
gfc_check_ichar_iachar (gfc_expr *c, gfc_expr *kind)
{
  int i;

  if (type_check (c, 0, BT_CHARACTER) == FAILURE)
    return FAILURE;

  if (kind_check (kind, 1, BT_INTEGER) == FAILURE)
    return FAILURE;

  if (kind && gfc_notify_std (GFC_STD_F2003, "'%s' intrinsic "
			      "with KIND argument at %L",
			      gfc_current_intrinsic, &kind->where) == FAILURE)
    return FAILURE;

  if (c->expr_type == EXPR_VARIABLE || c->expr_type == EXPR_SUBSTRING)
    {
      gfc_expr *start;
      gfc_expr *end;
      gfc_ref *ref;

      /* Substring references don't have the charlength set.  */
      ref = c->ref;
      while (ref && ref->type != REF_SUBSTRING)
	ref = ref->next;

      gcc_assert (ref == NULL || ref->type == REF_SUBSTRING);

      if (!ref)
	{
	  /* Check that the argument is length one.  Non-constant lengths
	     can't be checked here, so assume they are ok.  */
	  if (c->ts.u.cl && c->ts.u.cl->length)
	    {
	      /* If we already have a length for this expression then use it.  */
	      if (c->ts.u.cl->length->expr_type != EXPR_CONSTANT)
		return SUCCESS;
	      i = mpz_get_si (c->ts.u.cl->length->value.integer);
	    }
	  else
	    return SUCCESS;
	}
      else
	{
	  start = ref->u.ss.start;
	  end = ref->u.ss.end;

	  gcc_assert (start);
	  if (end == NULL || end->expr_type != EXPR_CONSTANT
	      || start->expr_type != EXPR_CONSTANT)
	    return SUCCESS;

	  i = mpz_get_si (end->value.integer) + 1
	    - mpz_get_si (start->value.integer);
	}
    }
  else
    return SUCCESS;

  if (i != 1)
    {
      gfc_error ("Argument of %s at %L must be of length one",
		 gfc_current_intrinsic, &c->where);
      return FAILURE;
    }

  return SUCCESS;
}


gfc_try
gfc_check_idnint (gfc_expr *a)
{
  if (double_check (a, 0) == FAILURE)
    return FAILURE;

  return SUCCESS;
}


gfc_try
gfc_check_ieor (gfc_expr *i, gfc_expr *j)
{
  if (type_check (i, 0, BT_INTEGER) == FAILURE)
    return FAILURE;

  if (type_check (j, 1, BT_INTEGER) == FAILURE)
    return FAILURE;

  if (i->ts.kind != j->ts.kind)
    {
      if (gfc_notify_std (GFC_STD_GNU, "Different type kinds at %L",
			  &i->where) == FAILURE)
	return FAILURE;
    }

  return SUCCESS;
}


gfc_try
gfc_check_index (gfc_expr *string, gfc_expr *substring, gfc_expr *back,
		 gfc_expr *kind)
{
  if (type_check (string, 0, BT_CHARACTER) == FAILURE
      || type_check (substring, 1, BT_CHARACTER) == FAILURE)
    return FAILURE;

  if (back != NULL && type_check (back, 2, BT_LOGICAL) == FAILURE)
    return FAILURE;

  if (kind_check (kind, 3, BT_INTEGER) == FAILURE)
    return FAILURE;
  if (kind && gfc_notify_std (GFC_STD_F2003, "'%s' intrinsic "
			      "with KIND argument at %L",
			      gfc_current_intrinsic, &kind->where) == FAILURE)
    return FAILURE;

  if (string->ts.kind != substring->ts.kind)
    {
      gfc_error ("'%s' argument of '%s' intrinsic at %L must be the same "
		 "kind as '%s'", gfc_current_intrinsic_arg[1]->name,
		 gfc_current_intrinsic, &substring->where,
		 gfc_current_intrinsic_arg[0]->name);
      return FAILURE;
    }

  return SUCCESS;
}


gfc_try
gfc_check_int (gfc_expr *x, gfc_expr *kind)
{
  if (numeric_check (x, 0) == FAILURE)
    return FAILURE;

  if (kind_check (kind, 1, BT_INTEGER) == FAILURE)
    return FAILURE;

  return SUCCESS;
}


gfc_try
gfc_check_intconv (gfc_expr *x)
{
  if (numeric_check (x, 0) == FAILURE)
    return FAILURE;

  return SUCCESS;
}


gfc_try
gfc_check_ior (gfc_expr *i, gfc_expr *j)
{
  if (type_check (i, 0, BT_INTEGER) == FAILURE)
    return FAILURE;

  if (type_check (j, 1, BT_INTEGER) == FAILURE)
    return FAILURE;

  if (i->ts.kind != j->ts.kind)
    {
      if (gfc_notify_std (GFC_STD_GNU, "Different type kinds at %L",
			  &i->where) == FAILURE)
	return FAILURE;
    }

  return SUCCESS;
}


gfc_try
gfc_check_ishft (gfc_expr *i, gfc_expr *shift)
{
  if (type_check (i, 0, BT_INTEGER) == FAILURE
      || type_check (shift, 1, BT_INTEGER) == FAILURE)
    return FAILURE;

  if (less_than_bitsize1 ("I", i, NULL, shift, true) == FAILURE)
    return FAILURE;

  return SUCCESS;
}


gfc_try
gfc_check_ishftc (gfc_expr *i, gfc_expr *shift, gfc_expr *size)
{
  if (type_check (i, 0, BT_INTEGER) == FAILURE
      || type_check (shift, 1, BT_INTEGER) == FAILURE)
    return FAILURE;

  if (size != NULL)
    {
      int i2, i3;

      if (type_check (size, 2, BT_INTEGER) == FAILURE)
	return FAILURE;

      if (less_than_bitsize1 ("I", i, "SIZE", size, true) == FAILURE)
	return FAILURE;

      if (size->expr_type == EXPR_CONSTANT)
	{
	  gfc_extract_int (size, &i3);
	  if (i3 <= 0)
	    {
	      gfc_error ("SIZE at %L must be positive", &size->where);
	      return FAILURE;
	    }

	  if (shift->expr_type == EXPR_CONSTANT)
	    {
	      gfc_extract_int (shift, &i2);
	      if (i2 < 0)
		i2 = -i2;

	      if (i2 > i3)
		{
		  gfc_error ("The absolute value of SHIFT at %L must be less "
			     "than or equal to SIZE at %L", &shift->where,
			     &size->where);
		  return FAILURE;
		}
	     }
	}
    }
  else if (less_than_bitsize1 ("I", i, NULL, shift, true) == FAILURE)
    return FAILURE;

  return SUCCESS;
}


gfc_try
gfc_check_kill (gfc_expr *pid, gfc_expr *sig)
{
  if (type_check (pid, 0, BT_INTEGER) == FAILURE)
    return FAILURE;

  if (type_check (sig, 1, BT_INTEGER) == FAILURE)
    return FAILURE;

  return SUCCESS;
}


gfc_try
gfc_check_kill_sub (gfc_expr *pid, gfc_expr *sig, gfc_expr *status)
{
  if (type_check (pid, 0, BT_INTEGER) == FAILURE)
    return FAILURE;

  if (scalar_check (pid, 0) == FAILURE)
    return FAILURE;

  if (type_check (sig, 1, BT_INTEGER) == FAILURE)
    return FAILURE;

  if (scalar_check (sig, 1) == FAILURE)
    return FAILURE;

  if (status == NULL)
    return SUCCESS;

  if (type_check (status, 2, BT_INTEGER) == FAILURE)
    return FAILURE;

  if (scalar_check (status, 2) == FAILURE)
    return FAILURE;

  return SUCCESS;
}


gfc_try
gfc_check_kind (gfc_expr *x)
{
  if (x->ts.type == BT_DERIVED)
    {
      gfc_error ("'%s' argument of '%s' intrinsic at %L must be a "
		 "non-derived type", gfc_current_intrinsic_arg[0]->name,
		 gfc_current_intrinsic, &x->where);
      return FAILURE;
    }

  return SUCCESS;
}


gfc_try
gfc_check_lbound (gfc_expr *array, gfc_expr *dim, gfc_expr *kind)
{
  if (array_check (array, 0) == FAILURE)
    return FAILURE;

  if (dim_check (dim, 1, false) == FAILURE)
    return FAILURE;

  if (dim_rank_check (dim, array, 1) == FAILURE)
    return FAILURE;

  if (kind_check (kind, 2, BT_INTEGER) == FAILURE)
    return FAILURE;
  if (kind && gfc_notify_std (GFC_STD_F2003, "'%s' intrinsic "
			      "with KIND argument at %L",
			      gfc_current_intrinsic, &kind->where) == FAILURE)
    return FAILURE;

  return SUCCESS;
}


gfc_try
gfc_check_lcobound (gfc_expr *coarray, gfc_expr *dim, gfc_expr *kind)
{
  if (gfc_option.coarray == GFC_FCOARRAY_NONE)
    {
      gfc_fatal_error ("Coarrays disabled at %C, use -fcoarray= to enable");
      return FAILURE;
    }

  if (coarray_check (coarray, 0) == FAILURE)
    return FAILURE;

  if (dim != NULL)
    {
      if (dim_check (dim, 1, false) == FAILURE)
        return FAILURE;

      if (dim_corank_check (dim, coarray) == FAILURE)
        return FAILURE;
    }

  if (kind_check (kind, 2, BT_INTEGER) == FAILURE)
    return FAILURE;

  return SUCCESS;
}


gfc_try
gfc_check_len_lentrim (gfc_expr *s, gfc_expr *kind)
{
  if (type_check (s, 0, BT_CHARACTER) == FAILURE)
    return FAILURE;

  if (kind_check (kind, 1, BT_INTEGER) == FAILURE)
    return FAILURE;
  if (kind && gfc_notify_std (GFC_STD_F2003, "'%s' intrinsic "
			      "with KIND argument at %L",
			      gfc_current_intrinsic, &kind->where) == FAILURE)
    return FAILURE;

  return SUCCESS;
}


gfc_try
gfc_check_lge_lgt_lle_llt (gfc_expr *a, gfc_expr *b)
{
  if (type_check (a, 0, BT_CHARACTER) == FAILURE)
    return FAILURE;
  if (kind_value_check (a, 0, gfc_default_character_kind) == FAILURE)
    return FAILURE;

  if (type_check (b, 1, BT_CHARACTER) == FAILURE)
    return FAILURE;
  if (kind_value_check (b, 1, gfc_default_character_kind) == FAILURE)
    return FAILURE;

  return SUCCESS;
}


gfc_try
gfc_check_link (gfc_expr *path1, gfc_expr *path2)
{
  if (type_check (path1, 0, BT_CHARACTER) == FAILURE)
    return FAILURE;
  if (kind_value_check (path1, 0, gfc_default_character_kind) == FAILURE)
    return FAILURE;

  if (type_check (path2, 1, BT_CHARACTER) == FAILURE)
    return FAILURE;
  if (kind_value_check (path2, 1, gfc_default_character_kind) == FAILURE)
    return FAILURE;

  return SUCCESS;
}


gfc_try
gfc_check_link_sub (gfc_expr *path1, gfc_expr *path2, gfc_expr *status)
{
  if (type_check (path1, 0, BT_CHARACTER) == FAILURE)
    return FAILURE;
  if (kind_value_check (path1, 0, gfc_default_character_kind) == FAILURE)
    return FAILURE;

  if (type_check (path2, 1, BT_CHARACTER) == FAILURE)
    return FAILURE;
  if (kind_value_check (path2, 0, gfc_default_character_kind) == FAILURE)
    return FAILURE;

  if (status == NULL)
    return SUCCESS;

  if (type_check (status, 2, BT_INTEGER) == FAILURE)
    return FAILURE;

  if (scalar_check (status, 2) == FAILURE)
    return FAILURE;

  return SUCCESS;
}


gfc_try
gfc_check_loc (gfc_expr *expr)
{
  return variable_check (expr, 0, true);
}


gfc_try
gfc_check_symlnk (gfc_expr *path1, gfc_expr *path2)
{
  if (type_check (path1, 0, BT_CHARACTER) == FAILURE)
    return FAILURE;
  if (kind_value_check (path1, 0, gfc_default_character_kind) == FAILURE)
    return FAILURE;

  if (type_check (path2, 1, BT_CHARACTER) == FAILURE)
    return FAILURE;
  if (kind_value_check (path2, 1, gfc_default_character_kind) == FAILURE)
    return FAILURE;

  return SUCCESS;
}


gfc_try
gfc_check_symlnk_sub (gfc_expr *path1, gfc_expr *path2, gfc_expr *status)
{
  if (type_check (path1, 0, BT_CHARACTER) == FAILURE)
    return FAILURE;
  if (kind_value_check (path1, 0, gfc_default_character_kind) == FAILURE)
    return FAILURE;

  if (type_check (path2, 1, BT_CHARACTER) == FAILURE)
    return FAILURE;
  if (kind_value_check (path2, 1, gfc_default_character_kind) == FAILURE)
    return FAILURE;

  if (status == NULL)
    return SUCCESS;

  if (type_check (status, 2, BT_INTEGER) == FAILURE)
    return FAILURE;

  if (scalar_check (status, 2) == FAILURE)
    return FAILURE;

  return SUCCESS;
}


gfc_try
gfc_check_logical (gfc_expr *a, gfc_expr *kind)
{
  if (type_check (a, 0, BT_LOGICAL) == FAILURE)
    return FAILURE;
  if (kind_check (kind, 1, BT_LOGICAL) == FAILURE)
    return FAILURE;

  return SUCCESS;
}


/* Min/max family.  */

static gfc_try
min_max_args (gfc_actual_arglist *arg)
{
  if (arg == NULL || arg->next == NULL)
    {
      gfc_error ("Intrinsic '%s' at %L must have at least two arguments",
		 gfc_current_intrinsic, gfc_current_intrinsic_where);
      return FAILURE;
    }

  return SUCCESS;
}


static gfc_try
check_rest (bt type, int kind, gfc_actual_arglist *arglist)
{
  gfc_actual_arglist *arg, *tmp;

  gfc_expr *x;
  int m, n;

  if (min_max_args (arglist) == FAILURE)
    return FAILURE;

  for (arg = arglist, n=1; arg; arg = arg->next, n++)
    {
      x = arg->expr;
      if (x->ts.type != type || x->ts.kind != kind)
	{
	  if (x->ts.type == type)
	    {
	      if (gfc_notify_std (GFC_STD_GNU, "Different type "
				  "kinds at %L", &x->where) == FAILURE)
		return FAILURE;
	    }
	  else
	    {
	      gfc_error ("'a%d' argument of '%s' intrinsic at %L must be "
			 "%s(%d)", n, gfc_current_intrinsic, &x->where,
			 gfc_basic_typename (type), kind);
	      return FAILURE;
	    }
	}

      for (tmp = arglist, m=1; tmp != arg; tmp = tmp->next, m++)
	if (gfc_check_conformance (tmp->expr, x,
				   "arguments 'a%d' and 'a%d' for "
				   "intrinsic '%s'", m, n,
				   gfc_current_intrinsic) == FAILURE)
	    return FAILURE;
    }

  return SUCCESS;
}


gfc_try
gfc_check_min_max (gfc_actual_arglist *arg)
{
  gfc_expr *x;

  if (min_max_args (arg) == FAILURE)
    return FAILURE;

  x = arg->expr;

  if (x->ts.type == BT_CHARACTER)
    {
      if (gfc_notify_std (GFC_STD_F2003, "'%s' intrinsic "
			  "with CHARACTER argument at %L",
			  gfc_current_intrinsic, &x->where) == FAILURE)
	return FAILURE;
    }
  else if (x->ts.type != BT_INTEGER && x->ts.type != BT_REAL)
    {
      gfc_error ("'a1' argument of '%s' intrinsic at %L must be INTEGER, "
		 "REAL or CHARACTER", gfc_current_intrinsic, &x->where);
      return FAILURE;
    }

  return check_rest (x->ts.type, x->ts.kind, arg);
}


gfc_try
gfc_check_min_max_integer (gfc_actual_arglist *arg)
{
  return check_rest (BT_INTEGER, gfc_default_integer_kind, arg);
}


gfc_try
gfc_check_min_max_real (gfc_actual_arglist *arg)
{
  return check_rest (BT_REAL, gfc_default_real_kind, arg);
}


gfc_try
gfc_check_min_max_double (gfc_actual_arglist *arg)
{
  return check_rest (BT_REAL, gfc_default_double_kind, arg);
}


/* End of min/max family.  */

gfc_try
gfc_check_malloc (gfc_expr *size)
{
  if (type_check (size, 0, BT_INTEGER) == FAILURE)
    return FAILURE;

  if (scalar_check (size, 0) == FAILURE)
    return FAILURE;

  return SUCCESS;
}


gfc_try
gfc_check_matmul (gfc_expr *matrix_a, gfc_expr *matrix_b)
{
  if ((matrix_a->ts.type != BT_LOGICAL) && !gfc_numeric_ts (&matrix_a->ts))
    {
      gfc_error ("'%s' argument of '%s' intrinsic at %L must be numeric "
		 "or LOGICAL", gfc_current_intrinsic_arg[0]->name,
		 gfc_current_intrinsic, &matrix_a->where);
      return FAILURE;
    }

  if ((matrix_b->ts.type != BT_LOGICAL) && !gfc_numeric_ts (&matrix_b->ts))
    {
      gfc_error ("'%s' argument of '%s' intrinsic at %L must be numeric "
		 "or LOGICAL", gfc_current_intrinsic_arg[1]->name,
		 gfc_current_intrinsic, &matrix_b->where);
      return FAILURE;
    }

  if ((matrix_a->ts.type == BT_LOGICAL && gfc_numeric_ts (&matrix_b->ts))
      || (gfc_numeric_ts (&matrix_a->ts) && matrix_b->ts.type == BT_LOGICAL))
    {
      gfc_error ("Argument types of '%s' intrinsic at %L must match (%s/%s)",
		 gfc_current_intrinsic, &matrix_a->where,
		 gfc_typename(&matrix_a->ts), gfc_typename(&matrix_b->ts));
       return FAILURE;
    }

  switch (matrix_a->rank)
    {
    case 1:
      if (rank_check (matrix_b, 1, 2) == FAILURE)
	return FAILURE;
      /* Check for case matrix_a has shape(m), matrix_b has shape (m, k).  */
      if (!identical_dimen_shape (matrix_a, 0, matrix_b, 0))
	{
	  gfc_error ("Different shape on dimension 1 for arguments '%s' "
		     "and '%s' at %L for intrinsic matmul",
		     gfc_current_intrinsic_arg[0]->name,
		     gfc_current_intrinsic_arg[1]->name, &matrix_a->where);
	  return FAILURE;
	}
      break;

    case 2:
      if (matrix_b->rank != 2)
	{
	  if (rank_check (matrix_b, 1, 1) == FAILURE)
	    return FAILURE;
	}
      /* matrix_b has rank 1 or 2 here. Common check for the cases
	 - matrix_a has shape (n,m) and matrix_b has shape (m, k)
	 - matrix_a has shape (n,m) and matrix_b has shape (m).  */
      if (!identical_dimen_shape (matrix_a, 1, matrix_b, 0))
	{
	  gfc_error ("Different shape on dimension 2 for argument '%s' and "
		     "dimension 1 for argument '%s' at %L for intrinsic "
		     "matmul", gfc_current_intrinsic_arg[0]->name,
		     gfc_current_intrinsic_arg[1]->name, &matrix_a->where);
	  return FAILURE;
	}
      break;

    default:
      gfc_error ("'%s' argument of '%s' intrinsic at %L must be of rank "
		 "1 or 2", gfc_current_intrinsic_arg[0]->name,
		 gfc_current_intrinsic, &matrix_a->where);
      return FAILURE;
    }

  return SUCCESS;
}


/* Whoever came up with this interface was probably on something.
   The possibilities for the occupation of the second and third
   parameters are:

	 Arg #2     Arg #3
	 NULL       NULL
	 DIM	NULL
	 MASK       NULL
	 NULL       MASK	     minloc(array, mask=m)
	 DIM	MASK

   I.e. in the case of minloc(array,mask), mask will be in the second
   position of the argument list and we'll have to fix that up.  */

gfc_try
gfc_check_minloc_maxloc (gfc_actual_arglist *ap)
{
  gfc_expr *a, *m, *d;

  a = ap->expr;
  if (int_or_real_check (a, 0) == FAILURE || array_check (a, 0) == FAILURE)
    return FAILURE;

  d = ap->next->expr;
  m = ap->next->next->expr;

  if (m == NULL && d != NULL && d->ts.type == BT_LOGICAL
      && ap->next->name == NULL)
    {
      m = d;
      d = NULL;
      ap->next->expr = NULL;
      ap->next->next->expr = m;
    }

  if (dim_check (d, 1, false) == FAILURE)
    return FAILURE;

  if (dim_rank_check (d, a, 0) == FAILURE)
    return FAILURE;

  if (m != NULL && type_check (m, 2, BT_LOGICAL) == FAILURE)
    return FAILURE;

  if (m != NULL
      && gfc_check_conformance (a, m,
				"arguments '%s' and '%s' for intrinsic %s",
				gfc_current_intrinsic_arg[0]->name,
				gfc_current_intrinsic_arg[2]->name,
				gfc_current_intrinsic ) == FAILURE)
    return FAILURE;

  return SUCCESS;
}


/* Similar to minloc/maxloc, the argument list might need to be
   reordered for the MINVAL, MAXVAL, PRODUCT, and SUM intrinsics.  The
   difference is that MINLOC/MAXLOC take an additional KIND argument.
   The possibilities are:

	 Arg #2     Arg #3
	 NULL       NULL
	 DIM	NULL
	 MASK       NULL
	 NULL       MASK	     minval(array, mask=m)
	 DIM	MASK

   I.e. in the case of minval(array,mask), mask will be in the second
   position of the argument list and we'll have to fix that up.  */

static gfc_try
check_reduction (gfc_actual_arglist *ap)
{
  gfc_expr *a, *m, *d;

  a = ap->expr;
  d = ap->next->expr;
  m = ap->next->next->expr;

  if (m == NULL && d != NULL && d->ts.type == BT_LOGICAL
      && ap->next->name == NULL)
    {
      m = d;
      d = NULL;
      ap->next->expr = NULL;
      ap->next->next->expr = m;
    }

  if (dim_check (d, 1, false) == FAILURE)
    return FAILURE;

  if (dim_rank_check (d, a, 0) == FAILURE)
    return FAILURE;

  if (m != NULL && type_check (m, 2, BT_LOGICAL) == FAILURE)
    return FAILURE;

  if (m != NULL
      && gfc_check_conformance (a, m,
				"arguments '%s' and '%s' for intrinsic %s",
				gfc_current_intrinsic_arg[0]->name,
				gfc_current_intrinsic_arg[2]->name,
				gfc_current_intrinsic) == FAILURE)
    return FAILURE;

  return SUCCESS;
}


gfc_try
gfc_check_minval_maxval (gfc_actual_arglist *ap)
{
  if (int_or_real_check (ap->expr, 0) == FAILURE
      || array_check (ap->expr, 0) == FAILURE)
    return FAILURE;

  return check_reduction (ap);
}


gfc_try
gfc_check_product_sum (gfc_actual_arglist *ap)
{
  if (numeric_check (ap->expr, 0) == FAILURE
      || array_check (ap->expr, 0) == FAILURE)
    return FAILURE;

  return check_reduction (ap);
}


/* For IANY, IALL and IPARITY.  */

gfc_try
gfc_check_mask (gfc_expr *i, gfc_expr *kind)
{
  int k;

  if (type_check (i, 0, BT_INTEGER) == FAILURE)
    return FAILURE;

  if (nonnegative_check ("I", i) == FAILURE)
    return FAILURE;

  if (kind_check (kind, 1, BT_INTEGER) == FAILURE)
    return FAILURE;

  if (kind)
    gfc_extract_int (kind, &k);
  else
    k = gfc_default_integer_kind;

  if (less_than_bitsizekind ("I", i, k) == FAILURE)
    return FAILURE;

  return SUCCESS;
}


gfc_try
gfc_check_transf_bit_intrins (gfc_actual_arglist *ap)
{
  if (ap->expr->ts.type != BT_INTEGER)
    {
      gfc_error ("'%s' argument of '%s' intrinsic at %L must be INTEGER",
                 gfc_current_intrinsic_arg[0]->name,
                 gfc_current_intrinsic, &ap->expr->where);
      return FAILURE;
    }

  if (array_check (ap->expr, 0) == FAILURE)
    return FAILURE;

  return check_reduction (ap);
}


gfc_try
gfc_check_merge (gfc_expr *tsource, gfc_expr *fsource, gfc_expr *mask)
{
  if (same_type_check (tsource, 0, fsource, 1) == FAILURE)
    return FAILURE;

  if (type_check (mask, 2, BT_LOGICAL) == FAILURE)
    return FAILURE;

  if (tsource->ts.type == BT_CHARACTER)
    return gfc_check_same_strlen (tsource, fsource, "MERGE intrinsic");

  return SUCCESS;
}


gfc_try
gfc_check_merge_bits (gfc_expr *i, gfc_expr *j, gfc_expr *mask)
{
  if (type_check (i, 0, BT_INTEGER) == FAILURE)
    return FAILURE;

  if (type_check (j, 1, BT_INTEGER) == FAILURE)
    return FAILURE;

  if (type_check (mask, 2, BT_INTEGER) == FAILURE)
    return FAILURE;

  if (same_type_check (i, 0, j, 1) == FAILURE)
    return FAILURE;

  if (same_type_check (i, 0, mask, 2) == FAILURE)
    return FAILURE;

  return SUCCESS;
}


gfc_try
gfc_check_move_alloc (gfc_expr *from, gfc_expr *to)
{
  if (variable_check (from, 0, false) == FAILURE)
    return FAILURE;
  if (allocatable_check (from, 0) == FAILURE)
    return FAILURE;
  if (gfc_is_coindexed (from))
    {
      gfc_error ("The FROM argument to MOVE_ALLOC at %L shall not be "
		 "coindexed", &from->where);
      return FAILURE;
    }

  if (variable_check (to, 1, false) == FAILURE)
    return FAILURE;
  if (allocatable_check (to, 1) == FAILURE)
    return FAILURE;
  if (gfc_is_coindexed (to))
    {
      gfc_error ("The TO argument to MOVE_ALLOC at %L shall not be "
		 "coindexed", &to->where);
      return FAILURE;
    }

  if (from->ts.type == BT_CLASS && to->ts.type == BT_DERIVED)
    {
      gfc_error ("The TO arguments in MOVE_ALLOC at %L must be "
		 "polymorphic if FROM is polymorphic",
		 &to->where);
      return FAILURE;
    }

  if (same_type_check (to, 1, from, 0) == FAILURE)
    return FAILURE;

  if (to->rank != from->rank)
    {
      gfc_error ("The FROM and TO arguments of the MOVE_ALLOC intrinsic at %L "
		 "must have the same rank %d/%d", &to->where,  from->rank,
		 to->rank);
      return FAILURE;
    }

  /* IR F08/0040; cf. 12-006A.  */
  if (gfc_get_corank (to) != gfc_get_corank (from))
    {
      gfc_error ("The FROM and TO arguments of the MOVE_ALLOC intrinsic at %L "
		 "must have the same corank %d/%d", &to->where,
		 gfc_get_corank (from), gfc_get_corank (to));
      return FAILURE;
    }

  /* CLASS arguments: Make sure the vtab of from is present.  */
  if (to->ts.type == BT_CLASS && !UNLIMITED_POLY (from))
    {
      if (from->ts.type == BT_CLASS || from->ts.type == BT_DERIVED)
	gfc_find_derived_vtab (from->ts.u.derived);
      else
	gfc_find_intrinsic_vtab (&from->ts);
    }

  return SUCCESS;
}


gfc_try
gfc_check_nearest (gfc_expr *x, gfc_expr *s)
{
  if (type_check (x, 0, BT_REAL) == FAILURE)
    return FAILURE;

  if (type_check (s, 1, BT_REAL) == FAILURE)
    return FAILURE;

  if (s->expr_type == EXPR_CONSTANT)
    {
      if (mpfr_sgn (s->value.real) == 0)
	{
	  gfc_error ("Argument 'S' of NEAREST at %L shall not be zero",
		     &s->where);
	  return FAILURE;
	}
    }

  return SUCCESS;
}


gfc_try
gfc_check_new_line (gfc_expr *a)
{
  if (type_check (a, 0, BT_CHARACTER) == FAILURE)
    return FAILURE;

  return SUCCESS;
}


gfc_try
gfc_check_norm2 (gfc_expr *array, gfc_expr *dim)
{
  if (type_check (array, 0, BT_REAL) == FAILURE)
    return FAILURE;

  if (array_check (array, 0) == FAILURE)
    return FAILURE;

  if (dim_rank_check (dim, array, false) == FAILURE)
    return FAILURE;

  return SUCCESS;
}

gfc_try
gfc_check_null (gfc_expr *mold)
{
  symbol_attribute attr;

  if (mold == NULL)
    return SUCCESS;

  if (variable_check (mold, 0, true) == FAILURE)
    return FAILURE;

  attr = gfc_variable_attr (mold, NULL);

  if (!attr.pointer && !attr.proc_pointer && !attr.allocatable)
    {
      gfc_error ("'%s' argument of '%s' intrinsic at %L must be a POINTER, "
		 "ALLOCATABLE or procedure pointer",
		 gfc_current_intrinsic_arg[0]->name,
		 gfc_current_intrinsic, &mold->where);
      return FAILURE;
    }

  if (attr.allocatable
      && gfc_notify_std (GFC_STD_F2003, "NULL intrinsic with "
			 "allocatable MOLD at %L", &mold->where) == FAILURE)
    return FAILURE;

  /* F2008, C1242.  */
  if (gfc_is_coindexed (mold))
    {
      gfc_error ("'%s' argument of '%s' intrinsic at %L shall not be "
		 "coindexed", gfc_current_intrinsic_arg[0]->name,
		 gfc_current_intrinsic, &mold->where);
      return FAILURE;
    }

  return SUCCESS;
}


gfc_try
gfc_check_pack (gfc_expr *array, gfc_expr *mask, gfc_expr *vector)
{
  if (array_check (array, 0) == FAILURE)
    return FAILURE;

  if (type_check (mask, 1, BT_LOGICAL) == FAILURE)
    return FAILURE;

  if (gfc_check_conformance (array, mask,
			     "arguments '%s' and '%s' for intrinsic '%s'",
			     gfc_current_intrinsic_arg[0]->name,
			     gfc_current_intrinsic_arg[1]->name,
			     gfc_current_intrinsic) == FAILURE)
    return FAILURE;

  if (vector != NULL)
    {
      mpz_t array_size, vector_size;
      bool have_array_size, have_vector_size;

      if (same_type_check (array, 0, vector, 2) == FAILURE)
	return FAILURE;

      if (rank_check (vector, 2, 1) == FAILURE)
	return FAILURE;

      /* VECTOR requires at least as many elements as MASK
         has .TRUE. values.  */
      have_array_size = gfc_array_size (array, &array_size) == SUCCESS;
      have_vector_size = gfc_array_size (vector, &vector_size) == SUCCESS;

      if (have_vector_size
	  && (mask->expr_type == EXPR_ARRAY
	      || (mask->expr_type == EXPR_CONSTANT
		  && have_array_size)))
	{
	  int mask_true_values = 0;

	  if (mask->expr_type == EXPR_ARRAY)
	    {
	      gfc_constructor *mask_ctor;
	      mask_ctor = gfc_constructor_first (mask->value.constructor);
	      while (mask_ctor)
		{
		  if (mask_ctor->expr->expr_type != EXPR_CONSTANT)
		    {
		      mask_true_values = 0;
		      break;
		    }

		  if (mask_ctor->expr->value.logical)
		    mask_true_values++;

		  mask_ctor = gfc_constructor_next (mask_ctor);
		}
	    }
	  else if (mask->expr_type == EXPR_CONSTANT && mask->value.logical)
	    mask_true_values = mpz_get_si (array_size);

	  if (mpz_get_si (vector_size) < mask_true_values)
	    {
	      gfc_error ("'%s' argument of '%s' intrinsic at %L must "
			 "provide at least as many elements as there "
			 "are .TRUE. values in '%s' (%ld/%d)",
			 gfc_current_intrinsic_arg[2]->name,
			 gfc_current_intrinsic, &vector->where,
			 gfc_current_intrinsic_arg[1]->name,
			 mpz_get_si (vector_size), mask_true_values);
	      return FAILURE;
	    }
	}

      if (have_array_size)
	mpz_clear (array_size);
      if (have_vector_size)
	mpz_clear (vector_size);
    }

  return SUCCESS;
}


gfc_try
gfc_check_parity (gfc_expr *mask, gfc_expr *dim)
{
  if (type_check (mask, 0, BT_LOGICAL) == FAILURE)
    return FAILURE;

  if (array_check (mask, 0) == FAILURE)
    return FAILURE;

  if (dim_rank_check (dim, mask, false) == FAILURE)
    return FAILURE;

  return SUCCESS;
}


gfc_try
gfc_check_precision (gfc_expr *x)
{
  if (real_or_complex_check (x, 0) == FAILURE)
    return FAILURE;

  return SUCCESS;
}


gfc_try
gfc_check_present (gfc_expr *a)
{
  gfc_symbol *sym;

  if (variable_check (a, 0, true) == FAILURE)
    return FAILURE;

  sym = a->symtree->n.sym;
  if (!sym->attr.dummy)
    {
      gfc_error ("'%s' argument of '%s' intrinsic at %L must be of a "
		 "dummy variable", gfc_current_intrinsic_arg[0]->name,
		 gfc_current_intrinsic, &a->where);
      return FAILURE;
    }

  if (!sym->attr.optional)
    {
      gfc_error ("'%s' argument of '%s' intrinsic at %L must be of "
		 "an OPTIONAL dummy variable",
		 gfc_current_intrinsic_arg[0]->name, gfc_current_intrinsic,
		 &a->where);
      return FAILURE;
    }

  /* 13.14.82  PRESENT(A)
     ......
     Argument.  A shall be the name of an optional dummy argument that is
     accessible in the subprogram in which the PRESENT function reference
     appears...  */

  if (a->ref != NULL
      && !(a->ref->next == NULL && a->ref->type == REF_ARRAY
	   && (a->ref->u.ar.type == AR_FULL
	       || (a->ref->u.ar.type == AR_ELEMENT
		   && a->ref->u.ar.as->rank == 0))))
    {
      gfc_error ("'%s' argument of '%s' intrinsic at %L must not be a "
		 "subobject of '%s'", gfc_current_intrinsic_arg[0]->name,
		 gfc_current_intrinsic, &a->where, sym->name);
      return FAILURE;
    }

  return SUCCESS;
}


gfc_try
gfc_check_radix (gfc_expr *x)
{
  if (int_or_real_check (x, 0) == FAILURE)
    return FAILURE;

  return SUCCESS;
}


gfc_try
gfc_check_range (gfc_expr *x)
{
  if (numeric_check (x, 0) == FAILURE)
    return FAILURE;

  return SUCCESS;
}


gfc_try
gfc_check_rank (gfc_expr *a ATTRIBUTE_UNUSED)
{
  /* Any data object is allowed; a "data object" is a "constant (4.1.3),
     variable (6), or subobject of a constant (2.4.3.2.3)" (F2008, 1.3.45).  */

  bool is_variable = true;

  /* Functions returning pointers are regarded as variable, cf. F2008, R602. */
  if (a->expr_type == EXPR_FUNCTION)
    is_variable = a->value.function.esym
		  ? a->value.function.esym->result->attr.pointer
		  : a->symtree->n.sym->result->attr.pointer;

  if (a->expr_type == EXPR_OP || a->expr_type == EXPR_NULL
      || a->expr_type == EXPR_COMPCALL|| a->expr_type == EXPR_PPC
      || !is_variable)
    {
      gfc_error ("The argument of the RANK intrinsic at %L must be a data "
		 "object", &a->where);
      return FAILURE;
    }

  return SUCCESS;
}


/* real, float, sngl.  */
gfc_try
gfc_check_real (gfc_expr *a, gfc_expr *kind)
{
  if (numeric_check (a, 0) == FAILURE)
    return FAILURE;

  if (kind_check (kind, 1, BT_REAL) == FAILURE)
    return FAILURE;

  return SUCCESS;
}


gfc_try
gfc_check_rename (gfc_expr *path1, gfc_expr *path2)
{
  if (type_check (path1, 0, BT_CHARACTER) == FAILURE)
    return FAILURE;
  if (kind_value_check (path1, 0, gfc_default_character_kind) == FAILURE)
    return FAILURE;

  if (type_check (path2, 1, BT_CHARACTER) == FAILURE)
    return FAILURE;
  if (kind_value_check (path2, 1, gfc_default_character_kind) == FAILURE)
    return FAILURE;

  return SUCCESS;
}


gfc_try
gfc_check_rename_sub (gfc_expr *path1, gfc_expr *path2, gfc_expr *status)
{
  if (type_check (path1, 0, BT_CHARACTER) == FAILURE)
    return FAILURE;
  if (kind_value_check (path1, 0, gfc_default_character_kind) == FAILURE)
    return FAILURE;

  if (type_check (path2, 1, BT_CHARACTER) == FAILURE)
    return FAILURE;
  if (kind_value_check (path2, 1, gfc_default_character_kind) == FAILURE)
    return FAILURE;

  if (status == NULL)
    return SUCCESS;

  if (type_check (status, 2, BT_INTEGER) == FAILURE)
    return FAILURE;

  if (scalar_check (status, 2) == FAILURE)
    return FAILURE;

  return SUCCESS;
}


gfc_try
gfc_check_repeat (gfc_expr *x, gfc_expr *y)
{
  if (type_check (x, 0, BT_CHARACTER) == FAILURE)
    return FAILURE;

  if (scalar_check (x, 0) == FAILURE)
    return FAILURE;

  if (type_check (y, 0, BT_INTEGER) == FAILURE)
    return FAILURE;

  if (scalar_check (y, 1) == FAILURE)
    return FAILURE;

  return SUCCESS;
}


gfc_try
gfc_check_reshape (gfc_expr *source, gfc_expr *shape,
		   gfc_expr *pad, gfc_expr *order)
{
  mpz_t size;
  mpz_t nelems;
  int shape_size;

  if (array_check (source, 0) == FAILURE)
    return FAILURE;

  if (rank_check (shape, 1, 1) == FAILURE)
    return FAILURE;

  if (type_check (shape, 1, BT_INTEGER) == FAILURE)
    return FAILURE;

  if (gfc_array_size (shape, &size) != SUCCESS)
    {
      gfc_error ("'shape' argument of 'reshape' intrinsic at %L must be an "
		 "array of constant size", &shape->where);
      return FAILURE;
    }

  shape_size = mpz_get_ui (size);
  mpz_clear (size);

  if (shape_size <= 0)
    {
      gfc_error ("'%s' argument of '%s' intrinsic at %L is empty",
		 gfc_current_intrinsic_arg[1]->name, gfc_current_intrinsic,
		 &shape->where);
      return FAILURE;
    }
  else if (shape_size > GFC_MAX_DIMENSIONS)
    {
      gfc_error ("'shape' argument of 'reshape' intrinsic at %L has more "
		 "than %d elements", &shape->where, GFC_MAX_DIMENSIONS);
      return FAILURE;
    }
  else if (shape->expr_type == EXPR_ARRAY)
    {
      gfc_expr *e;
      int i, extent;
      for (i = 0; i < shape_size; ++i)
	{
	  e = gfc_constructor_lookup_expr (shape->value.constructor, i);
	  if (e->expr_type != EXPR_CONSTANT)
	    continue;

	  gfc_extract_int (e, &extent);
	  if (extent < 0)
	    {
	      gfc_error ("'%s' argument of '%s' intrinsic at %L has "
			 "negative element (%d)",
			 gfc_current_intrinsic_arg[1]->name,
			 gfc_current_intrinsic, &e->where, extent);
	      return FAILURE;
	    }
	}
    }

  if (pad != NULL)
    {
      if (same_type_check (source, 0, pad, 2) == FAILURE)
	return FAILURE;

      if (array_check (pad, 2) == FAILURE)
	return FAILURE;
    }

  if (order != NULL)
    {
      if (array_check (order, 3) == FAILURE)
	return FAILURE;

      if (type_check (order, 3, BT_INTEGER) == FAILURE)
	return FAILURE;

      if (order->expr_type == EXPR_ARRAY)
	{
	  int i, order_size, dim, perm[GFC_MAX_DIMENSIONS];
	  gfc_expr *e;

	  for (i = 0; i < GFC_MAX_DIMENSIONS; ++i)
	    perm[i] = 0;

	  gfc_array_size (order, &size);
	  order_size = mpz_get_ui (size);
	  mpz_clear (size);

	  if (order_size != shape_size)
	    {
	      gfc_error ("'%s' argument of '%s' intrinsic at %L "
			 "has wrong number of elements (%d/%d)",
			 gfc_current_intrinsic_arg[3]->name,
			 gfc_current_intrinsic, &order->where,
			 order_size, shape_size);
	      return FAILURE;
	    }

	  for (i = 1; i <= order_size; ++i)
	    {
	      e = gfc_constructor_lookup_expr (order->value.constructor, i-1);
	      if (e->expr_type != EXPR_CONSTANT)
		continue;

	      gfc_extract_int (e, &dim);

	      if (dim < 1 || dim > order_size)
		{
		  gfc_error ("'%s' argument of '%s' intrinsic at %L "
			     "has out-of-range dimension (%d)",
			     gfc_current_intrinsic_arg[3]->name,
			     gfc_current_intrinsic, &e->where, dim);
		  return FAILURE;
		}

	      if (perm[dim-1] != 0)
		{
		  gfc_error ("'%s' argument of '%s' intrinsic at %L has "
			     "invalid permutation of dimensions (dimension "
			     "'%d' duplicated)",
			     gfc_current_intrinsic_arg[3]->name,
			     gfc_current_intrinsic, &e->where, dim);
		  return FAILURE;
		}

	      perm[dim-1] = 1;
	    }
	}
    }

  if (pad == NULL && shape->expr_type == EXPR_ARRAY
      && gfc_is_constant_expr (shape)
      && !(source->expr_type == EXPR_VARIABLE && source->symtree->n.sym->as
	   && source->symtree->n.sym->as->type == AS_ASSUMED_SIZE))
    {
      /* Check the match in size between source and destination.  */
      if (gfc_array_size (source, &nelems) == SUCCESS)
	{
	  gfc_constructor *c;
	  bool test;


	  mpz_init_set_ui (size, 1);
	  for (c = gfc_constructor_first (shape->value.constructor);
	       c; c = gfc_constructor_next (c))
	    mpz_mul (size, size, c->expr->value.integer);

	  test = mpz_cmp (nelems, size) < 0 && mpz_cmp_ui (size, 0) > 0;
	  mpz_clear (nelems);
	  mpz_clear (size);

	  if (test)
	    {
	      gfc_error ("Without padding, there are not enough elements "
			 "in the intrinsic RESHAPE source at %L to match "
			 "the shape", &source->where);
	      return FAILURE;
	    }
	}
    }

  return SUCCESS;
}


gfc_try
gfc_check_same_type_as (gfc_expr *a, gfc_expr *b)
{
  if (a->ts.type != BT_DERIVED && a->ts.type != BT_CLASS)
    {
        gfc_error ("'%s' argument of '%s' intrinsic at %L "
		   "cannot be of type %s",
		   gfc_current_intrinsic_arg[0]->name,
		   gfc_current_intrinsic,
		   &a->where, gfc_typename (&a->ts));
        return FAILURE;
    }

  if (!(gfc_type_is_extensible (a->ts.u.derived) || UNLIMITED_POLY (a)))
    {
      gfc_error ("'%s' argument of '%s' intrinsic at %L "
		 "must be of an extensible type",
		 gfc_current_intrinsic_arg[0]->name, gfc_current_intrinsic,
		 &a->where);
      return FAILURE;
    }

  if (b->ts.type != BT_DERIVED && b->ts.type != BT_CLASS)
    {
        gfc_error ("'%s' argument of '%s' intrinsic at %L "
		   "cannot be of type %s",
		   gfc_current_intrinsic_arg[0]->name,
		   gfc_current_intrinsic,
		   &b->where, gfc_typename (&b->ts));
      return FAILURE;
    }

  if (!(gfc_type_is_extensible (b->ts.u.derived) || UNLIMITED_POLY (b)))
    {
      gfc_error ("'%s' argument of '%s' intrinsic at %L "
		 "must be of an extensible type",
		 gfc_current_intrinsic_arg[1]->name, gfc_current_intrinsic,
		 &b->where);
      return FAILURE;
    }

  return SUCCESS;
}


gfc_try
gfc_check_scale (gfc_expr *x, gfc_expr *i)
{
  if (type_check (x, 0, BT_REAL) == FAILURE)
    return FAILURE;

  if (type_check (i, 1, BT_INTEGER) == FAILURE)
    return FAILURE;

  return SUCCESS;
}


gfc_try
gfc_check_scan (gfc_expr *x, gfc_expr *y, gfc_expr *z, gfc_expr *kind)
{
  if (type_check (x, 0, BT_CHARACTER) == FAILURE)
    return FAILURE;

  if (type_check (y, 1, BT_CHARACTER) == FAILURE)
    return FAILURE;

  if (z != NULL && type_check (z, 2, BT_LOGICAL) == FAILURE)
    return FAILURE;

  if (kind_check (kind, 3, BT_INTEGER) == FAILURE)
    return FAILURE;
  if (kind && gfc_notify_std (GFC_STD_F2003, "'%s' intrinsic "
			      "with KIND argument at %L",
			      gfc_current_intrinsic, &kind->where) == FAILURE)
    return FAILURE;

  if (same_type_check (x, 0, y, 1) == FAILURE)
    return FAILURE;

  return SUCCESS;
}


gfc_try
gfc_check_secnds (gfc_expr *r)
{
  if (type_check (r, 0, BT_REAL) == FAILURE)
    return FAILURE;

  if (kind_value_check (r, 0, 4) == FAILURE)
    return FAILURE;

  if (scalar_check (r, 0) == FAILURE)
    return FAILURE;

  return SUCCESS;
}


gfc_try
gfc_check_selected_char_kind (gfc_expr *name)
{
  if (type_check (name, 0, BT_CHARACTER) == FAILURE)
    return FAILURE;

  if (kind_value_check (name, 0, gfc_default_character_kind) == FAILURE)
    return FAILURE;

  if (scalar_check (name, 0) == FAILURE)
    return FAILURE;

  return SUCCESS;
}


gfc_try
gfc_check_selected_int_kind (gfc_expr *r)
{
  if (type_check (r, 0, BT_INTEGER) == FAILURE)
    return FAILURE;

  if (scalar_check (r, 0) == FAILURE)
    return FAILURE;

  return SUCCESS;
}


gfc_try
gfc_check_selected_real_kind (gfc_expr *p, gfc_expr *r, gfc_expr *radix)
{
  if (p == NULL && r == NULL
      && gfc_notify_std (GFC_STD_F2008, "SELECTED_REAL_KIND with"
			 " neither 'P' nor 'R' argument at %L",
			 gfc_current_intrinsic_where) == FAILURE)
    return FAILURE;

  if (p)
    {
      if (type_check (p, 0, BT_INTEGER) == FAILURE)
	return FAILURE;

      if (scalar_check (p, 0) == FAILURE)
	return FAILURE;
    }

  if (r)
    {
      if (type_check (r, 1, BT_INTEGER) == FAILURE)
	return FAILURE;

      if (scalar_check (r, 1) == FAILURE)
	return FAILURE;
    }

  if (radix)
    {
      if (type_check (radix, 1, BT_INTEGER) == FAILURE)
	return FAILURE;

      if (scalar_check (radix, 1) == FAILURE)
	return FAILURE;

      if (gfc_notify_std (GFC_STD_F2008, "'%s' intrinsic with "
			  "RADIX argument at %L", gfc_current_intrinsic,
			  &radix->where) == FAILURE)
	return FAILURE;
    }

  return SUCCESS;
}


gfc_try
gfc_check_set_exponent (gfc_expr *x, gfc_expr *i)
{
  if (type_check (x, 0, BT_REAL) == FAILURE)
    return FAILURE;

  if (type_check (i, 1, BT_INTEGER) == FAILURE)
    return FAILURE;

  return SUCCESS;
}


gfc_try
gfc_check_shape (gfc_expr *source, gfc_expr *kind)
{
  gfc_array_ref *ar;

  if (source->rank == 0 || source->expr_type != EXPR_VARIABLE)
    return SUCCESS;

  ar = gfc_find_array_ref (source);

  if (ar->as && ar->as->type == AS_ASSUMED_SIZE && ar->type == AR_FULL)
    {
      gfc_error ("'source' argument of 'shape' intrinsic at %L must not be "
		 "an assumed size array", &source->where);
      return FAILURE;
    }

  if (kind_check (kind, 1, BT_INTEGER) == FAILURE)
    return FAILURE;
  if (kind && gfc_notify_std (GFC_STD_F2003, "'%s' intrinsic "
			      "with KIND argument at %L",
			      gfc_current_intrinsic, &kind->where) == FAILURE)
    return FAILURE;

  return SUCCESS;
}


gfc_try
gfc_check_shift (gfc_expr *i, gfc_expr *shift)
{
  if (type_check (i, 0, BT_INTEGER) == FAILURE)
    return FAILURE;

  if (type_check (shift, 0, BT_INTEGER) == FAILURE)
    return FAILURE;

  if (nonnegative_check ("SHIFT", shift) == FAILURE)
    return FAILURE;

  if (less_than_bitsize1 ("I", i, "SHIFT", shift, true) == FAILURE)
    return FAILURE;

  return SUCCESS;
}


gfc_try
gfc_check_sign (gfc_expr *a, gfc_expr *b)
{
  if (int_or_real_check (a, 0) == FAILURE)
    return FAILURE;

  if (same_type_check (a, 0, b, 1) == FAILURE)
    return FAILURE;

  return SUCCESS;
}


gfc_try
gfc_check_size (gfc_expr *array, gfc_expr *dim, gfc_expr *kind)
{
  if (array_check (array, 0) == FAILURE)
    return FAILURE;

  if (dim_check (dim, 1, true) == FAILURE)
    return FAILURE;

  if (dim_rank_check (dim, array, 0) == FAILURE)
    return FAILURE;

  if (kind_check (kind, 2, BT_INTEGER) == FAILURE)
    return FAILURE;
  if (kind && gfc_notify_std (GFC_STD_F2003, "'%s' intrinsic "
			      "with KIND argument at %L",
			      gfc_current_intrinsic, &kind->where) == FAILURE)
    return FAILURE;


  return SUCCESS;
}


gfc_try
gfc_check_sizeof (gfc_expr *arg)
{
  if (arg->ts.type == BT_PROCEDURE)
    {
      gfc_error ("'%s' argument of '%s' intrinsic at %L may not be a procedure",
		 gfc_current_intrinsic_arg[0]->name, gfc_current_intrinsic,
		 &arg->where);
      return FAILURE;
    }
  return SUCCESS;
}


gfc_try
gfc_check_c_sizeof (gfc_expr *arg)
{
  if (gfc_verify_c_interop (&arg->ts) != SUCCESS)
    {
      gfc_error ("'%s' argument of '%s' intrinsic at %L must be an "
		 "interoperable data entity",
		 gfc_current_intrinsic_arg[0]->name, gfc_current_intrinsic,
		 &arg->where);
      return FAILURE;
    }
  return SUCCESS;
}


gfc_try
gfc_check_sleep_sub (gfc_expr *seconds)
{
  if (type_check (seconds, 0, BT_INTEGER) == FAILURE)
    return FAILURE;

  if (scalar_check (seconds, 0) == FAILURE)
    return FAILURE;

  return SUCCESS;
}

gfc_try
gfc_check_sngl (gfc_expr *a)
{
  if (type_check (a, 0, BT_REAL) == FAILURE)
    return FAILURE;

  if ((a->ts.kind != gfc_default_double_kind)
      && gfc_notify_std (GFC_STD_GNU, "non double precision "
			 "REAL argument to %s intrinsic at %L",
			 gfc_current_intrinsic, &a->where) == FAILURE)
    return FAILURE;

  return SUCCESS;
}

gfc_try
gfc_check_spread (gfc_expr *source, gfc_expr *dim, gfc_expr *ncopies)
{
  if (source->rank >= GFC_MAX_DIMENSIONS)
    {
      gfc_error ("'%s' argument of '%s' intrinsic at %L must be less "
		 "than rank %d", gfc_current_intrinsic_arg[0]->name,
		 gfc_current_intrinsic, &source->where, GFC_MAX_DIMENSIONS);

      return FAILURE;
    }

  if (dim == NULL)
    return FAILURE;

  if (dim_check (dim, 1, false) == FAILURE)
    return FAILURE;

  /* dim_rank_check() does not apply here.  */
  if (dim
      && dim->expr_type == EXPR_CONSTANT
      && (mpz_cmp_ui (dim->value.integer, 1) < 0
	  || mpz_cmp_ui (dim->value.integer, source->rank + 1) > 0))
    {
      gfc_error ("'%s' argument of '%s' intrinsic at %L is not a valid "
		 "dimension index", gfc_current_intrinsic_arg[1]->name,
		 gfc_current_intrinsic, &dim->where);
      return FAILURE;
    }

  if (type_check (ncopies, 2, BT_INTEGER) == FAILURE)
    return FAILURE;

  if (scalar_check (ncopies, 2) == FAILURE)
    return FAILURE;

  return SUCCESS;
}


/* Functions for checking FGETC, FPUTC, FGET and FPUT (subroutines and
   functions).  */

gfc_try
gfc_check_fgetputc_sub (gfc_expr *unit, gfc_expr *c, gfc_expr *status)
{
  if (type_check (unit, 0, BT_INTEGER) == FAILURE)
    return FAILURE;

  if (scalar_check (unit, 0) == FAILURE)
    return FAILURE;

  if (type_check (c, 1, BT_CHARACTER) == FAILURE)
    return FAILURE;
  if (kind_value_check (c, 1, gfc_default_character_kind) == FAILURE)
    return FAILURE;

  if (status == NULL)
    return SUCCESS;

  if (type_check (status, 2, BT_INTEGER) == FAILURE
      || kind_value_check (status, 2, gfc_default_integer_kind) == FAILURE
      || scalar_check (status, 2) == FAILURE)
    return FAILURE;

  return SUCCESS;
}


gfc_try
gfc_check_fgetputc (gfc_expr *unit, gfc_expr *c)
{
  return gfc_check_fgetputc_sub (unit, c, NULL);
}


gfc_try
gfc_check_fgetput_sub (gfc_expr *c, gfc_expr *status)
{
  if (type_check (c, 0, BT_CHARACTER) == FAILURE)
    return FAILURE;
  if (kind_value_check (c, 0, gfc_default_character_kind) == FAILURE)
    return FAILURE;

  if (status == NULL)
    return SUCCESS;

  if (type_check (status, 1, BT_INTEGER) == FAILURE
      || kind_value_check (status, 1, gfc_default_integer_kind) == FAILURE
      || scalar_check (status, 1) == FAILURE)
    return FAILURE;

  return SUCCESS;
}


gfc_try
gfc_check_fgetput (gfc_expr *c)
{
  return gfc_check_fgetput_sub (c, NULL);
}


gfc_try
gfc_check_fseek_sub (gfc_expr *unit, gfc_expr *offset, gfc_expr *whence, gfc_expr *status)
{
  if (type_check (unit, 0, BT_INTEGER) == FAILURE)
    return FAILURE;

  if (scalar_check (unit, 0) == FAILURE)
    return FAILURE;

  if (type_check (offset, 1, BT_INTEGER) == FAILURE)
    return FAILURE;

  if (scalar_check (offset, 1) == FAILURE)
    return FAILURE;

  if (type_check (whence, 2, BT_INTEGER) == FAILURE)
    return FAILURE;

  if (scalar_check (whence, 2) == FAILURE)
    return FAILURE;

  if (status == NULL)
    return SUCCESS;

  if (type_check (status, 3, BT_INTEGER) == FAILURE)
    return FAILURE;

  if (kind_value_check (status, 3, 4) == FAILURE)
    return FAILURE;

  if (scalar_check (status, 3) == FAILURE)
    return FAILURE;

  return SUCCESS;
}



gfc_try
gfc_check_fstat (gfc_expr *unit, gfc_expr *array)
{
  if (type_check (unit, 0, BT_INTEGER) == FAILURE)
    return FAILURE;

  if (scalar_check (unit, 0) == FAILURE)
    return FAILURE;

  if (type_check (array, 1, BT_INTEGER) == FAILURE
      || kind_value_check (unit, 0, gfc_default_integer_kind) == FAILURE)
    return FAILURE;

  if (array_check (array, 1) == FAILURE)
    return FAILURE;

  return SUCCESS;
}


gfc_try
gfc_check_fstat_sub (gfc_expr *unit, gfc_expr *array, gfc_expr *status)
{
  if (type_check (unit, 0, BT_INTEGER) == FAILURE)
    return FAILURE;

  if (scalar_check (unit, 0) == FAILURE)
    return FAILURE;

  if (type_check (array, 1, BT_INTEGER) == FAILURE
      || kind_value_check (array, 1, gfc_default_integer_kind) == FAILURE)
    return FAILURE;

  if (array_check (array, 1) == FAILURE)
    return FAILURE;

  if (status == NULL)
    return SUCCESS;

  if (type_check (status, 2, BT_INTEGER) == FAILURE
      || kind_value_check (status, 2, gfc_default_integer_kind) == FAILURE)
    return FAILURE;

  if (scalar_check (status, 2) == FAILURE)
    return FAILURE;

  return SUCCESS;
}


gfc_try
gfc_check_ftell (gfc_expr *unit)
{
  if (type_check (unit, 0, BT_INTEGER) == FAILURE)
    return FAILURE;

  if (scalar_check (unit, 0) == FAILURE)
    return FAILURE;

  return SUCCESS;
}


gfc_try
gfc_check_ftell_sub (gfc_expr *unit, gfc_expr *offset)
{
  if (type_check (unit, 0, BT_INTEGER) == FAILURE)
    return FAILURE;

  if (scalar_check (unit, 0) == FAILURE)
    return FAILURE;

  if (type_check (offset, 1, BT_INTEGER) == FAILURE)
    return FAILURE;

  if (scalar_check (offset, 1) == FAILURE)
    return FAILURE;

  return SUCCESS;
}


gfc_try
gfc_check_stat (gfc_expr *name, gfc_expr *array)
{
  if (type_check (name, 0, BT_CHARACTER) == FAILURE)
    return FAILURE;
  if (kind_value_check (name, 0, gfc_default_character_kind) == FAILURE)
    return FAILURE;

  if (type_check (array, 1, BT_INTEGER) == FAILURE
      || kind_value_check (array, 1, gfc_default_integer_kind) == FAILURE)
    return FAILURE;

  if (array_check (array, 1) == FAILURE)
    return FAILURE;

  return SUCCESS;
}


gfc_try
gfc_check_stat_sub (gfc_expr *name, gfc_expr *array, gfc_expr *status)
{
  if (type_check (name, 0, BT_CHARACTER) == FAILURE)
    return FAILURE;
  if (kind_value_check (name, 0, gfc_default_character_kind) == FAILURE)
    return FAILURE;

  if (type_check (array, 1, BT_INTEGER) == FAILURE
      || kind_value_check (array, 1, gfc_default_integer_kind) == FAILURE)
    return FAILURE;

  if (array_check (array, 1) == FAILURE)
    return FAILURE;

  if (status == NULL)
    return SUCCESS;

  if (type_check (status, 2, BT_INTEGER) == FAILURE
      || kind_value_check (array, 1, gfc_default_integer_kind) == FAILURE)
    return FAILURE;

  if (scalar_check (status, 2) == FAILURE)
    return FAILURE;

  return SUCCESS;
}


gfc_try
gfc_check_image_index (gfc_expr *coarray, gfc_expr *sub)
{
  mpz_t nelems;

  if (gfc_option.coarray == GFC_FCOARRAY_NONE)
    {
      gfc_fatal_error ("Coarrays disabled at %C, use -fcoarray= to enable");
      return FAILURE;
    }

  if (coarray_check (coarray, 0) == FAILURE)
    return FAILURE;

  if (sub->rank != 1)
    {
      gfc_error ("%s argument to IMAGE_INDEX must be a rank one array at %L",
                gfc_current_intrinsic_arg[1]->name, &sub->where);
      return FAILURE;
    }

  if (gfc_array_size (sub, &nelems) == SUCCESS)
    {
      int corank = gfc_get_corank (coarray);

      if (mpz_cmp_ui (nelems, corank) != 0)
	{
	  gfc_error ("The number of array elements of the SUB argument to "
		     "IMAGE_INDEX at %L shall be %d (corank) not %d",
		     &sub->where, corank, (int) mpz_get_si (nelems));
	  mpz_clear (nelems);
	  return FAILURE;
	}
      mpz_clear (nelems);
    }

  return SUCCESS;
}


gfc_try
gfc_check_this_image (gfc_expr *coarray, gfc_expr *dim)
{
  if (gfc_option.coarray == GFC_FCOARRAY_NONE)
    {
      gfc_fatal_error ("Coarrays disabled at %C, use -fcoarray= to enable");
      return FAILURE;
    }

  if (dim != NULL &&  coarray == NULL)
    {
      gfc_error ("DIM argument without ARRAY argument not allowed for THIS_IMAGE "
                "intrinsic at %L", &dim->where);
      return FAILURE;
    }

  if (coarray == NULL)
    return SUCCESS;

  if (coarray_check (coarray, 0) == FAILURE)
    return FAILURE;

  if (dim != NULL)
    {
      if (dim_check (dim, 1, false) == FAILURE)
       return FAILURE;

      if (dim_corank_check (dim, coarray) == FAILURE)
       return FAILURE;
    }

  return SUCCESS;
}

/* Calculate the sizes for transfer, used by gfc_check_transfer and also
   by gfc_simplify_transfer.  Return FAILURE if we cannot do so.  */

gfc_try
gfc_calculate_transfer_sizes (gfc_expr *source, gfc_expr *mold, gfc_expr *size,
			      size_t *source_size, size_t *result_size,
			      size_t *result_length_p)
{
  size_t result_elt_size;

  if (source->expr_type == EXPR_FUNCTION)
    return FAILURE;

  if (size && size->expr_type != EXPR_CONSTANT)
<<<<<<< HEAD
=======
    return FAILURE;

  /* Calculate the size of the source.  */
  if (source->expr_type == EXPR_ARRAY
      && gfc_array_size (source, &tmp) == FAILURE)
>>>>>>> e9c762ec
    return FAILURE;

  /* Calculate the size of the source.  */
  *source_size = gfc_target_expr_size (source);
  if (*source_size == 0)
    return FAILURE;
<<<<<<< HEAD
=======

  mold_element = mold->expr_type == EXPR_ARRAY
		 ? gfc_constructor_first (mold->value.constructor)->expr
		 : mold;
>>>>>>> e9c762ec

  /* Determine the size of the element.  */
  result_elt_size = gfc_element_size (mold);
  if (result_elt_size == 0)
    return FAILURE;

  if (mold->expr_type == EXPR_ARRAY || mold->rank || size)
    {
      int result_length;

      if (size)
	result_length = (size_t)mpz_get_ui (size->value.integer);
      else
	{
	  result_length = *source_size / result_elt_size;
	  if (result_length * result_elt_size < *source_size)
	    result_length += 1;
	}

      *result_size = result_length * result_elt_size;
      if (result_length_p)
	*result_length_p = result_length;
    }
  else
    *result_size = result_elt_size;

  return SUCCESS;
}


gfc_try
gfc_check_transfer (gfc_expr *source, gfc_expr *mold, gfc_expr *size)
{
  size_t source_size;
  size_t result_size;

  if (mold->ts.type == BT_HOLLERITH)
    {
      gfc_error ("'MOLD' argument of 'TRANSFER' intrinsic at %L must not be %s",
		 &mold->where, gfc_basic_typename (BT_HOLLERITH));
      return FAILURE;
    }

  if (size != NULL)
    {
      if (type_check (size, 2, BT_INTEGER) == FAILURE)
	return FAILURE;

      if (scalar_check (size, 2) == FAILURE)
	return FAILURE;

      if (nonoptional_check (size, 2) == FAILURE)
	return FAILURE;
    }

  if (!gfc_option.warn_surprising)
    return SUCCESS;

  /* If we can't calculate the sizes, we cannot check any more.
     Return SUCCESS for that case.  */

  if (gfc_calculate_transfer_sizes (source, mold, size, &source_size,
				    &result_size, NULL) == FAILURE)
    return SUCCESS;

  if (source_size < result_size)
    gfc_warning("Intrinsic TRANSFER at %L has partly undefined result: "
		"source size %ld < result size %ld", &source->where,
		(long) source_size, (long) result_size);

  return SUCCESS;
}


gfc_try
gfc_check_transpose (gfc_expr *matrix)
{
  if (rank_check (matrix, 0, 2) == FAILURE)
    return FAILURE;

  return SUCCESS;
}


gfc_try
gfc_check_ubound (gfc_expr *array, gfc_expr *dim, gfc_expr *kind)
{
  if (array_check (array, 0) == FAILURE)
    return FAILURE;

  if (dim_check (dim, 1, false) == FAILURE)
    return FAILURE;

  if (dim_rank_check (dim, array, 0) == FAILURE)
    return FAILURE;

  if (kind_check (kind, 2, BT_INTEGER) == FAILURE)
    return FAILURE;
  if (kind && gfc_notify_std (GFC_STD_F2003, "'%s' intrinsic "
			      "with KIND argument at %L",
			      gfc_current_intrinsic, &kind->where) == FAILURE)
    return FAILURE;

  return SUCCESS;
}


gfc_try
gfc_check_ucobound (gfc_expr *coarray, gfc_expr *dim, gfc_expr *kind)
{
  if (gfc_option.coarray == GFC_FCOARRAY_NONE)
    {
      gfc_fatal_error ("Coarrays disabled at %C, use -fcoarray= to enable");
      return FAILURE;
    }

  if (coarray_check (coarray, 0) == FAILURE)
    return FAILURE;

  if (dim != NULL)
    {
      if (dim_check (dim, 1, false) == FAILURE)
        return FAILURE;

      if (dim_corank_check (dim, coarray) == FAILURE)
        return FAILURE;
    }

  if (kind_check (kind, 2, BT_INTEGER) == FAILURE)
    return FAILURE;

  return SUCCESS;
}


gfc_try
gfc_check_unpack (gfc_expr *vector, gfc_expr *mask, gfc_expr *field)
{
  mpz_t vector_size;

  if (rank_check (vector, 0, 1) == FAILURE)
    return FAILURE;

  if (array_check (mask, 1) == FAILURE)
    return FAILURE;

  if (type_check (mask, 1, BT_LOGICAL) == FAILURE)
    return FAILURE;

  if (same_type_check (vector, 0, field, 2) == FAILURE)
    return FAILURE;

  if (mask->expr_type == EXPR_ARRAY
      && gfc_array_size (vector, &vector_size) == SUCCESS)
    {
      int mask_true_count = 0;
      gfc_constructor *mask_ctor;
      mask_ctor = gfc_constructor_first (mask->value.constructor);
      while (mask_ctor)
	{
	  if (mask_ctor->expr->expr_type != EXPR_CONSTANT)
	    {
	      mask_true_count = 0;
	      break;
	    }

	  if (mask_ctor->expr->value.logical)
	    mask_true_count++;

	  mask_ctor = gfc_constructor_next (mask_ctor);
	}

      if (mpz_get_si (vector_size) < mask_true_count)
	{
	  gfc_error ("'%s' argument of '%s' intrinsic at %L must "
		     "provide at least as many elements as there "
		     "are .TRUE. values in '%s' (%ld/%d)",
		     gfc_current_intrinsic_arg[0]->name, gfc_current_intrinsic,
		     &vector->where, gfc_current_intrinsic_arg[1]->name,
		     mpz_get_si (vector_size), mask_true_count);
	  return FAILURE;
	}

      mpz_clear (vector_size);
    }

  if (mask->rank != field->rank && field->rank != 0)
    {
      gfc_error ("'%s' argument of '%s' intrinsic at %L must have "
		 "the same rank as '%s' or be a scalar",
		 gfc_current_intrinsic_arg[2]->name, gfc_current_intrinsic,
		 &field->where, gfc_current_intrinsic_arg[1]->name);
      return FAILURE;
    }

  if (mask->rank == field->rank)
    {
      int i;
      for (i = 0; i < field->rank; i++)
	if (! identical_dimen_shape (mask, i, field, i))
	{
	  gfc_error ("'%s' and '%s' arguments of '%s' intrinsic at %L "
		     "must have identical shape.",
		     gfc_current_intrinsic_arg[2]->name,
		     gfc_current_intrinsic_arg[1]->name, gfc_current_intrinsic,
		     &field->where);
	}
    }

  return SUCCESS;
}


gfc_try
gfc_check_verify (gfc_expr *x, gfc_expr *y, gfc_expr *z, gfc_expr *kind)
{
  if (type_check (x, 0, BT_CHARACTER) == FAILURE)
    return FAILURE;

  if (same_type_check (x, 0, y, 1) == FAILURE)
    return FAILURE;

  if (z != NULL && type_check (z, 2, BT_LOGICAL) == FAILURE)
    return FAILURE;

  if (kind_check (kind, 3, BT_INTEGER) == FAILURE)
    return FAILURE;
  if (kind && gfc_notify_std (GFC_STD_F2003, "'%s' intrinsic "
			      "with KIND argument at %L",
			      gfc_current_intrinsic, &kind->where) == FAILURE)
    return FAILURE;

  return SUCCESS;
}


gfc_try
gfc_check_trim (gfc_expr *x)
{
  if (type_check (x, 0, BT_CHARACTER) == FAILURE)
    return FAILURE;

  if (scalar_check (x, 0) == FAILURE)
    return FAILURE;

   return SUCCESS;
}


gfc_try
gfc_check_ttynam (gfc_expr *unit)
{
  if (scalar_check (unit, 0) == FAILURE)
    return FAILURE;

  if (type_check (unit, 0, BT_INTEGER) == FAILURE)
    return FAILURE;

  return SUCCESS;
}


/* Common check function for the half a dozen intrinsics that have a
   single real argument.  */

gfc_try
gfc_check_x (gfc_expr *x)
{
  if (type_check (x, 0, BT_REAL) == FAILURE)
    return FAILURE;

  return SUCCESS;
}


/************* Check functions for intrinsic subroutines *************/

gfc_try
gfc_check_cpu_time (gfc_expr *time)
{
  if (scalar_check (time, 0) == FAILURE)
    return FAILURE;

  if (type_check (time, 0, BT_REAL) == FAILURE)
    return FAILURE;

  if (variable_check (time, 0, false) == FAILURE)
    return FAILURE;

  return SUCCESS;
}


gfc_try
gfc_check_date_and_time (gfc_expr *date, gfc_expr *time,
			 gfc_expr *zone, gfc_expr *values)
{
  if (date != NULL)
    {
      if (type_check (date, 0, BT_CHARACTER) == FAILURE)
	return FAILURE;
      if (kind_value_check (date, 0, gfc_default_character_kind) == FAILURE)
	return FAILURE;
      if (scalar_check (date, 0) == FAILURE)
	return FAILURE;
      if (variable_check (date, 0, false) == FAILURE)
	return FAILURE;
    }

  if (time != NULL)
    {
      if (type_check (time, 1, BT_CHARACTER) == FAILURE)
	return FAILURE;
      if (kind_value_check (time, 1, gfc_default_character_kind) == FAILURE)
	return FAILURE;
      if (scalar_check (time, 1) == FAILURE)
	return FAILURE;
      if (variable_check (time, 1, false) == FAILURE)
	return FAILURE;
    }

  if (zone != NULL)
    {
      if (type_check (zone, 2, BT_CHARACTER) == FAILURE)
	return FAILURE;
      if (kind_value_check (zone, 2, gfc_default_character_kind) == FAILURE)
	return FAILURE;
      if (scalar_check (zone, 2) == FAILURE)
	return FAILURE;
      if (variable_check (zone, 2, false) == FAILURE)
	return FAILURE;
    }

  if (values != NULL)
    {
      if (type_check (values, 3, BT_INTEGER) == FAILURE)
	return FAILURE;
      if (array_check (values, 3) == FAILURE)
	return FAILURE;
      if (rank_check (values, 3, 1) == FAILURE)
	return FAILURE;
      if (variable_check (values, 3, false) == FAILURE)
	return FAILURE;
    }

  return SUCCESS;
}


gfc_try
gfc_check_mvbits (gfc_expr *from, gfc_expr *frompos, gfc_expr *len,
		  gfc_expr *to, gfc_expr *topos)
{
  if (type_check (from, 0, BT_INTEGER) == FAILURE)
    return FAILURE;

  if (type_check (frompos, 1, BT_INTEGER) == FAILURE)
    return FAILURE;

  if (type_check (len, 2, BT_INTEGER) == FAILURE)
    return FAILURE;

  if (same_type_check (from, 0, to, 3) == FAILURE)
    return FAILURE;

  if (variable_check (to, 3, false) == FAILURE)
    return FAILURE;

  if (type_check (topos, 4, BT_INTEGER) == FAILURE)
    return FAILURE;

  if (nonnegative_check ("frompos", frompos) == FAILURE)
    return FAILURE;

  if (nonnegative_check ("topos", topos) == FAILURE)
    return FAILURE;

  if (nonnegative_check ("len", len) == FAILURE)
    return FAILURE;

  if (less_than_bitsize2 ("from", from, "frompos", frompos, "len", len)
      == FAILURE)
    return FAILURE;

  if (less_than_bitsize2 ("to", to, "topos", topos, "len", len) == FAILURE)
    return FAILURE;

  return SUCCESS;
}


gfc_try
gfc_check_random_number (gfc_expr *harvest)
{
  if (type_check (harvest, 0, BT_REAL) == FAILURE)
    return FAILURE;

  if (variable_check (harvest, 0, false) == FAILURE)
    return FAILURE;

  return SUCCESS;
}


gfc_try
gfc_check_random_seed (gfc_expr *size, gfc_expr *put, gfc_expr *get)
{
  unsigned int nargs = 0, kiss_size;
  locus *where = NULL;
  mpz_t put_size, get_size;
  bool have_gfc_real_16; /* Try and mimic HAVE_GFC_REAL_16 in libgfortran.  */

  have_gfc_real_16 = gfc_validate_kind (BT_REAL, 16, true) != -1;

  /* Keep the number of bytes in sync with kiss_size in
     libgfortran/intrinsics/random.c.  */
  kiss_size = (have_gfc_real_16 ? 48 : 32) / gfc_default_integer_kind;

  if (size != NULL)
    {
      if (size->expr_type != EXPR_VARIABLE
	  || !size->symtree->n.sym->attr.optional)
	nargs++;

      if (scalar_check (size, 0) == FAILURE)
	return FAILURE;

      if (type_check (size, 0, BT_INTEGER) == FAILURE)
	return FAILURE;

      if (variable_check (size, 0, false) == FAILURE)
	return FAILURE;

      if (kind_value_check (size, 0, gfc_default_integer_kind) == FAILURE)
	return FAILURE;
    }

  if (put != NULL)
    {
      if (put->expr_type != EXPR_VARIABLE
	  || !put->symtree->n.sym->attr.optional)
	{
	  nargs++;
	  where = &put->where;
	}

      if (array_check (put, 1) == FAILURE)
	return FAILURE;

      if (rank_check (put, 1, 1) == FAILURE)
	return FAILURE;

      if (type_check (put, 1, BT_INTEGER) == FAILURE)
	return FAILURE;

      if (kind_value_check (put, 1, gfc_default_integer_kind) == FAILURE)
	return FAILURE;

      if (gfc_array_size (put, &put_size) == SUCCESS
	  && mpz_get_ui (put_size) < kiss_size)
	gfc_error ("Size of '%s' argument of '%s' intrinsic at %L "
		   "too small (%i/%i)",
		   gfc_current_intrinsic_arg[1]->name, gfc_current_intrinsic,
		   where, (int) mpz_get_ui (put_size), kiss_size);
    }

  if (get != NULL)
    {
      if (get->expr_type != EXPR_VARIABLE
	  || !get->symtree->n.sym->attr.optional)
	{
	  nargs++;
	  where = &get->where;
	}

      if (array_check (get, 2) == FAILURE)
	return FAILURE;

      if (rank_check (get, 2, 1) == FAILURE)
	return FAILURE;

      if (type_check (get, 2, BT_INTEGER) == FAILURE)
	return FAILURE;

      if (variable_check (get, 2, false) == FAILURE)
	return FAILURE;

      if (kind_value_check (get, 2, gfc_default_integer_kind) == FAILURE)
	return FAILURE;

       if (gfc_array_size (get, &get_size) == SUCCESS
 	  && mpz_get_ui (get_size) < kiss_size)
	gfc_error ("Size of '%s' argument of '%s' intrinsic at %L "
		   "too small (%i/%i)",
		   gfc_current_intrinsic_arg[2]->name, gfc_current_intrinsic,
		   where, (int) mpz_get_ui (get_size), kiss_size);
    }

  /* RANDOM_SEED may not have more than one non-optional argument.  */
  if (nargs > 1)
    gfc_error ("Too many arguments to %s at %L", gfc_current_intrinsic, where);

  return SUCCESS;
}


gfc_try
gfc_check_second_sub (gfc_expr *time)
{
  if (scalar_check (time, 0) == FAILURE)
    return FAILURE;

  if (type_check (time, 0, BT_REAL) == FAILURE)
    return FAILURE;

  if (kind_value_check(time, 0, 4) == FAILURE)
    return FAILURE;

  return SUCCESS;
}


/* The arguments of SYSTEM_CLOCK are scalar, integer variables.  Note,
   count, count_rate, and count_max are all optional arguments */

gfc_try
gfc_check_system_clock (gfc_expr *count, gfc_expr *count_rate,
			gfc_expr *count_max)
{
  if (count != NULL)
    {
      if (scalar_check (count, 0) == FAILURE)
	return FAILURE;

      if (type_check (count, 0, BT_INTEGER) == FAILURE)
	return FAILURE;

      if (variable_check (count, 0, false) == FAILURE)
	return FAILURE;
    }

  if (count_rate != NULL)
    {
      if (scalar_check (count_rate, 1) == FAILURE)
	return FAILURE;

      if (type_check (count_rate, 1, BT_INTEGER) == FAILURE)
	return FAILURE;

      if (variable_check (count_rate, 1, false) == FAILURE)
	return FAILURE;

      if (count != NULL
	  && same_type_check (count, 0, count_rate, 1) == FAILURE)
	return FAILURE;

    }

  if (count_max != NULL)
    {
      if (scalar_check (count_max, 2) == FAILURE)
	return FAILURE;

      if (type_check (count_max, 2, BT_INTEGER) == FAILURE)
	return FAILURE;

      if (variable_check (count_max, 2, false) == FAILURE)
	return FAILURE;

      if (count != NULL
	  && same_type_check (count, 0, count_max, 2) == FAILURE)
	return FAILURE;

      if (count_rate != NULL
	  && same_type_check (count_rate, 1, count_max, 2) == FAILURE)
	return FAILURE;
    }

  return SUCCESS;
}


gfc_try
gfc_check_irand (gfc_expr *x)
{
  if (x == NULL)
    return SUCCESS;

  if (scalar_check (x, 0) == FAILURE)
    return FAILURE;

  if (type_check (x, 0, BT_INTEGER) == FAILURE)
    return FAILURE;

  if (kind_value_check(x, 0, 4) == FAILURE)
    return FAILURE;

  return SUCCESS;
}


gfc_try
gfc_check_alarm_sub (gfc_expr *seconds, gfc_expr *handler, gfc_expr *status)
{
  if (scalar_check (seconds, 0) == FAILURE)
    return FAILURE;
  if (type_check (seconds, 0, BT_INTEGER) == FAILURE)
    return FAILURE;

  if (int_or_proc_check (handler, 1) == FAILURE)
    return FAILURE;
  if (handler->ts.type == BT_INTEGER && scalar_check (handler, 1) == FAILURE)
    return FAILURE;

  if (status == NULL)
    return SUCCESS;

  if (scalar_check (status, 2) == FAILURE)
    return FAILURE;
  if (type_check (status, 2, BT_INTEGER) == FAILURE)
    return FAILURE;
  if (kind_value_check (status, 2, gfc_default_integer_kind) == FAILURE)
    return FAILURE;

  return SUCCESS;
}


gfc_try
gfc_check_rand (gfc_expr *x)
{
  if (x == NULL)
    return SUCCESS;

  if (scalar_check (x, 0) == FAILURE)
    return FAILURE;

  if (type_check (x, 0, BT_INTEGER) == FAILURE)
    return FAILURE;

  if (kind_value_check(x, 0, 4) == FAILURE)
    return FAILURE;

  return SUCCESS;
}


gfc_try
gfc_check_srand (gfc_expr *x)
{
  if (scalar_check (x, 0) == FAILURE)
    return FAILURE;

  if (type_check (x, 0, BT_INTEGER) == FAILURE)
    return FAILURE;

  if (kind_value_check(x, 0, 4) == FAILURE)
    return FAILURE;

  return SUCCESS;
}


gfc_try
gfc_check_ctime_sub (gfc_expr *time, gfc_expr *result)
{
  if (scalar_check (time, 0) == FAILURE)
    return FAILURE;
  if (type_check (time, 0, BT_INTEGER) == FAILURE)
    return FAILURE;

  if (type_check (result, 1, BT_CHARACTER) == FAILURE)
    return FAILURE;
  if (kind_value_check (result, 1, gfc_default_character_kind) == FAILURE)
    return FAILURE;

  return SUCCESS;
}


gfc_try
gfc_check_dtime_etime (gfc_expr *x)
{
  if (array_check (x, 0) == FAILURE)
    return FAILURE;

  if (rank_check (x, 0, 1) == FAILURE)
    return FAILURE;

  if (variable_check (x, 0, false) == FAILURE)
    return FAILURE;

  if (type_check (x, 0, BT_REAL) == FAILURE)
    return FAILURE;

  if (kind_value_check(x, 0, 4) == FAILURE)
    return FAILURE;

  return SUCCESS;
}


gfc_try
gfc_check_dtime_etime_sub (gfc_expr *values, gfc_expr *time)
{
  if (array_check (values, 0) == FAILURE)
    return FAILURE;

  if (rank_check (values, 0, 1) == FAILURE)
    return FAILURE;

  if (variable_check (values, 0, false) == FAILURE)
    return FAILURE;

  if (type_check (values, 0, BT_REAL) == FAILURE)
    return FAILURE;

  if (kind_value_check(values, 0, 4) == FAILURE)
    return FAILURE;

  if (scalar_check (time, 1) == FAILURE)
    return FAILURE;

  if (type_check (time, 1, BT_REAL) == FAILURE)
    return FAILURE;

  if (kind_value_check(time, 1, 4) == FAILURE)
    return FAILURE;

  return SUCCESS;
}


gfc_try
gfc_check_fdate_sub (gfc_expr *date)
{
  if (type_check (date, 0, BT_CHARACTER) == FAILURE)
    return FAILURE;
  if (kind_value_check (date, 0, gfc_default_character_kind) == FAILURE)
    return FAILURE;

  return SUCCESS;
}


gfc_try
gfc_check_gerror (gfc_expr *msg)
{
  if (type_check (msg, 0, BT_CHARACTER) == FAILURE)
    return FAILURE;
  if (kind_value_check (msg, 0, gfc_default_character_kind) == FAILURE)
    return FAILURE;

  return SUCCESS;
}


gfc_try
gfc_check_getcwd_sub (gfc_expr *cwd, gfc_expr *status)
{
  if (type_check (cwd, 0, BT_CHARACTER) == FAILURE)
    return FAILURE;
  if (kind_value_check (cwd, 0, gfc_default_character_kind) == FAILURE)
    return FAILURE;

  if (status == NULL)
    return SUCCESS;

  if (scalar_check (status, 1) == FAILURE)
    return FAILURE;

  if (type_check (status, 1, BT_INTEGER) == FAILURE)
    return FAILURE;

  return SUCCESS;
}


gfc_try
gfc_check_getarg (gfc_expr *pos, gfc_expr *value)
{
  if (type_check (pos, 0, BT_INTEGER) == FAILURE)
    return FAILURE;

  if (pos->ts.kind > gfc_default_integer_kind)
    {
      gfc_error ("'%s' argument of '%s' intrinsic at %L must be of a kind "
		 "not wider than the default kind (%d)",
		 gfc_current_intrinsic_arg[0]->name, gfc_current_intrinsic,
		 &pos->where, gfc_default_integer_kind);
      return FAILURE;
    }

  if (type_check (value, 1, BT_CHARACTER) == FAILURE)
    return FAILURE;
  if (kind_value_check (value, 1, gfc_default_character_kind) == FAILURE)
    return FAILURE;

  return SUCCESS;
}


gfc_try
gfc_check_getlog (gfc_expr *msg)
{
  if (type_check (msg, 0, BT_CHARACTER) == FAILURE)
    return FAILURE;
  if (kind_value_check (msg, 0, gfc_default_character_kind) == FAILURE)
    return FAILURE;

  return SUCCESS;
}


gfc_try
gfc_check_exit (gfc_expr *status)
{
  if (status == NULL)
    return SUCCESS;

  if (type_check (status, 0, BT_INTEGER) == FAILURE)
    return FAILURE;

  if (scalar_check (status, 0) == FAILURE)
    return FAILURE;

  return SUCCESS;
}


gfc_try
gfc_check_flush (gfc_expr *unit)
{
  if (unit == NULL)
    return SUCCESS;

  if (type_check (unit, 0, BT_INTEGER) == FAILURE)
    return FAILURE;

  if (scalar_check (unit, 0) == FAILURE)
    return FAILURE;

  return SUCCESS;
}


gfc_try
gfc_check_free (gfc_expr *i)
{
  if (type_check (i, 0, BT_INTEGER) == FAILURE)
    return FAILURE;

  if (scalar_check (i, 0) == FAILURE)
    return FAILURE;

  return SUCCESS;
}


gfc_try
gfc_check_hostnm (gfc_expr *name)
{
  if (type_check (name, 0, BT_CHARACTER) == FAILURE)
    return FAILURE;
  if (kind_value_check (name, 0, gfc_default_character_kind) == FAILURE)
    return FAILURE;

  return SUCCESS;
}


gfc_try
gfc_check_hostnm_sub (gfc_expr *name, gfc_expr *status)
{
  if (type_check (name, 0, BT_CHARACTER) == FAILURE)
    return FAILURE;
  if (kind_value_check (name, 0, gfc_default_character_kind) == FAILURE)
    return FAILURE;

  if (status == NULL)
    return SUCCESS;

  if (scalar_check (status, 1) == FAILURE)
    return FAILURE;

  if (type_check (status, 1, BT_INTEGER) == FAILURE)
    return FAILURE;

  return SUCCESS;
}


gfc_try
gfc_check_itime_idate (gfc_expr *values)
{
  if (array_check (values, 0) == FAILURE)
    return FAILURE;

  if (rank_check (values, 0, 1) == FAILURE)
    return FAILURE;

  if (variable_check (values, 0, false) == FAILURE)
    return FAILURE;

  if (type_check (values, 0, BT_INTEGER) == FAILURE)
    return FAILURE;

  if (kind_value_check(values, 0, gfc_default_integer_kind) == FAILURE)
    return FAILURE;

  return SUCCESS;
}


gfc_try
gfc_check_ltime_gmtime (gfc_expr *time, gfc_expr *values)
{
  if (type_check (time, 0, BT_INTEGER) == FAILURE)
    return FAILURE;

  if (kind_value_check(time, 0, gfc_default_integer_kind) == FAILURE)
    return FAILURE;

  if (scalar_check (time, 0) == FAILURE)
    return FAILURE;

  if (array_check (values, 1) == FAILURE)
    return FAILURE;

  if (rank_check (values, 1, 1) == FAILURE)
    return FAILURE;

  if (variable_check (values, 1, false) == FAILURE)
    return FAILURE;

  if (type_check (values, 1, BT_INTEGER) == FAILURE)
    return FAILURE;

  if (kind_value_check(values, 1, gfc_default_integer_kind) == FAILURE)
    return FAILURE;

  return SUCCESS;
}


gfc_try
gfc_check_ttynam_sub (gfc_expr *unit, gfc_expr *name)
{
  if (scalar_check (unit, 0) == FAILURE)
    return FAILURE;

  if (type_check (unit, 0, BT_INTEGER) == FAILURE)
    return FAILURE;

  if (type_check (name, 1, BT_CHARACTER) == FAILURE)
    return FAILURE;
  if (kind_value_check (name, 1, gfc_default_character_kind) == FAILURE)
    return FAILURE;

  return SUCCESS;
}


gfc_try
gfc_check_isatty (gfc_expr *unit)
{
  if (unit == NULL)
    return FAILURE;

  if (type_check (unit, 0, BT_INTEGER) == FAILURE)
    return FAILURE;

  if (scalar_check (unit, 0) == FAILURE)
    return FAILURE;

  return SUCCESS;
}


gfc_try
gfc_check_isnan (gfc_expr *x)
{
  if (type_check (x, 0, BT_REAL) == FAILURE)
    return FAILURE;

  return SUCCESS;
}


gfc_try
gfc_check_perror (gfc_expr *string)
{
  if (type_check (string, 0, BT_CHARACTER) == FAILURE)
    return FAILURE;
  if (kind_value_check (string, 0, gfc_default_character_kind) == FAILURE)
    return FAILURE;

  return SUCCESS;
}


gfc_try
gfc_check_umask (gfc_expr *mask)
{
  if (type_check (mask, 0, BT_INTEGER) == FAILURE)
    return FAILURE;

  if (scalar_check (mask, 0) == FAILURE)
    return FAILURE;

  return SUCCESS;
}


gfc_try
gfc_check_umask_sub (gfc_expr *mask, gfc_expr *old)
{
  if (type_check (mask, 0, BT_INTEGER) == FAILURE)
    return FAILURE;

  if (scalar_check (mask, 0) == FAILURE)
    return FAILURE;

  if (old == NULL)
    return SUCCESS;

  if (scalar_check (old, 1) == FAILURE)
    return FAILURE;

  if (type_check (old, 1, BT_INTEGER) == FAILURE)
    return FAILURE;

  return SUCCESS;
}


gfc_try
gfc_check_unlink (gfc_expr *name)
{
  if (type_check (name, 0, BT_CHARACTER) == FAILURE)
    return FAILURE;
  if (kind_value_check (name, 0, gfc_default_character_kind) == FAILURE)
    return FAILURE;

  return SUCCESS;
}


gfc_try
gfc_check_unlink_sub (gfc_expr *name, gfc_expr *status)
{
  if (type_check (name, 0, BT_CHARACTER) == FAILURE)
    return FAILURE;
  if (kind_value_check (name, 0, gfc_default_character_kind) == FAILURE)
    return FAILURE;

  if (status == NULL)
    return SUCCESS;

  if (scalar_check (status, 1) == FAILURE)
    return FAILURE;

  if (type_check (status, 1, BT_INTEGER) == FAILURE)
    return FAILURE;

  return SUCCESS;
}


gfc_try
gfc_check_signal (gfc_expr *number, gfc_expr *handler)
{
  if (scalar_check (number, 0) == FAILURE)
    return FAILURE;
  if (type_check (number, 0, BT_INTEGER) == FAILURE)
    return FAILURE;

  if (int_or_proc_check (handler, 1) == FAILURE)
    return FAILURE;
  if (handler->ts.type == BT_INTEGER && scalar_check (handler, 1) == FAILURE)
    return FAILURE;

  return SUCCESS;
}


gfc_try
gfc_check_signal_sub (gfc_expr *number, gfc_expr *handler, gfc_expr *status)
{
  if (scalar_check (number, 0) == FAILURE)
    return FAILURE;
  if (type_check (number, 0, BT_INTEGER) == FAILURE)
    return FAILURE;

  if (int_or_proc_check (handler, 1) == FAILURE)
    return FAILURE;
  if (handler->ts.type == BT_INTEGER && scalar_check (handler, 1) == FAILURE)
    return FAILURE;

  if (status == NULL)
    return SUCCESS;

  if (type_check (status, 2, BT_INTEGER) == FAILURE)
    return FAILURE;
  if (scalar_check (status, 2) == FAILURE)
    return FAILURE;

  return SUCCESS;
}


gfc_try
gfc_check_system_sub (gfc_expr *cmd, gfc_expr *status)
{
  if (type_check (cmd, 0, BT_CHARACTER) == FAILURE)
    return FAILURE;
  if (kind_value_check (cmd, 0, gfc_default_character_kind) == FAILURE)
    return FAILURE;

  if (scalar_check (status, 1) == FAILURE)
    return FAILURE;

  if (type_check (status, 1, BT_INTEGER) == FAILURE)
    return FAILURE;

  if (kind_value_check (status, 1, gfc_default_integer_kind) == FAILURE)
    return FAILURE;

  return SUCCESS;
}


/* This is used for the GNU intrinsics AND, OR and XOR.  */
gfc_try
gfc_check_and (gfc_expr *i, gfc_expr *j)
{
  if (i->ts.type != BT_INTEGER && i->ts.type != BT_LOGICAL)
    {
      gfc_error ("'%s' argument of '%s' intrinsic at %L must be INTEGER "
		 "or LOGICAL", gfc_current_intrinsic_arg[0]->name,
		 gfc_current_intrinsic, &i->where);
      return FAILURE;
    }

  if (j->ts.type != BT_INTEGER && j->ts.type != BT_LOGICAL)
    {
      gfc_error ("'%s' argument of '%s' intrinsic at %L must be INTEGER "
		 "or LOGICAL", gfc_current_intrinsic_arg[1]->name,
		 gfc_current_intrinsic, &j->where);
      return FAILURE;
    }

  if (i->ts.type != j->ts.type)
    {
      gfc_error ("'%s' and '%s' arguments of '%s' intrinsic at %L must "
		 "have the same type", gfc_current_intrinsic_arg[0]->name,
		 gfc_current_intrinsic_arg[1]->name, gfc_current_intrinsic,
		 &j->where);
      return FAILURE;
    }

  if (scalar_check (i, 0) == FAILURE)
    return FAILURE;

  if (scalar_check (j, 1) == FAILURE)
    return FAILURE;

  return SUCCESS;
}


gfc_try
gfc_check_storage_size (gfc_expr *a ATTRIBUTE_UNUSED, gfc_expr *kind)
{
  if (kind == NULL)
    return SUCCESS;

  if (type_check (kind, 1, BT_INTEGER) == FAILURE)
    return FAILURE;

  if (scalar_check (kind, 1) == FAILURE)
    return FAILURE;

  if (kind->expr_type != EXPR_CONSTANT)
    {
      gfc_error ("'%s' argument of '%s' intrinsic at %L must be a constant",
		 gfc_current_intrinsic_arg[1]->name, gfc_current_intrinsic,
		 &kind->where);
      return FAILURE;
    }

  return SUCCESS;
}<|MERGE_RESOLUTION|>--- conflicted
+++ resolved
@@ -4017,35 +4017,30 @@
 			      size_t *result_length_p)
 {
   size_t result_elt_size;
+  mpz_t tmp;
+  gfc_expr *mold_element;
 
   if (source->expr_type == EXPR_FUNCTION)
     return FAILURE;
 
   if (size && size->expr_type != EXPR_CONSTANT)
-<<<<<<< HEAD
-=======
     return FAILURE;
 
   /* Calculate the size of the source.  */
   if (source->expr_type == EXPR_ARRAY
       && gfc_array_size (source, &tmp) == FAILURE)
->>>>>>> e9c762ec
-    return FAILURE;
-
-  /* Calculate the size of the source.  */
+    return FAILURE;
+
   *source_size = gfc_target_expr_size (source);
   if (*source_size == 0)
     return FAILURE;
-<<<<<<< HEAD
-=======
 
   mold_element = mold->expr_type == EXPR_ARRAY
 		 ? gfc_constructor_first (mold->value.constructor)->expr
 		 : mold;
->>>>>>> e9c762ec
 
   /* Determine the size of the element.  */
-  result_elt_size = gfc_element_size (mold);
+  result_elt_size = gfc_target_expr_size (mold_element);
   if (result_elt_size == 0)
     return FAILURE;
 
