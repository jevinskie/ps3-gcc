--- conflicted
+++ resolved
@@ -3588,11 +3588,7 @@
 	  gfc_error ("Procedure pointer target '%s' at %L must be either an "
 		     "intrinsic, host or use associated, referenced or have "
 		     "the EXTERNAL attribute", s2->name, &rvalue->where);
-<<<<<<< HEAD
-	  return FAILURE;
-=======
 	  return false;
->>>>>>> a7aa3838
 	}
 
       return true;
