--- conflicted
+++ resolved
@@ -2681,41 +2681,6 @@
 #define STATEMENT_LIST_TAIL(NODE) \
   (STATEMENT_LIST_CHECK (NODE)->stmt_list.tail)
 
-<<<<<<< HEAD
-struct GTY ((chain_next ("%h.next"), chain_prev ("%h.prev"))) tree_statement_list_node
- {
-  struct tree_statement_list_node *prev;
-  struct tree_statement_list_node *next;
-  tree stmt;
-};
-
-struct GTY(()) tree_statement_list
- {
-  struct tree_typed typed;
-  struct tree_statement_list_node *head;
-  struct tree_statement_list_node *tail;
-};
-
-
-/* Optimization options used by a function.  */
-
-struct GTY(()) tree_optimization_option {
-  struct tree_common common;
-
-  /* The optimization options used by the user.  */
-  struct cl_optimization opts;
-
-  /* Target optabs for this set of optimization options.  This is of
-     type `struct target_optabs *'.  */
-  void *GTY ((atomic)) optabs;
-
-  /* The value of this_target_optabs against which the optabs above were
-     generated.  */
-  struct target_optabs *GTY ((skip)) base_optabs;
-};
-
-=======
->>>>>>> a7aa3838
 #define TREE_OPTIMIZATION(NODE) \
   (&OPTIMIZATION_NODE_CHECK (NODE)->optimization.opts)
 
@@ -4237,57 +4202,6 @@
 #define fold_build_pointer_plus_hwi(p,o) \
 	fold_build_pointer_plus_hwi_loc (UNKNOWN_LOCATION, p, o)
 
-<<<<<<< HEAD
-/* In builtins.c */
-extern bool avoid_folding_inline_builtin (tree);
-extern tree fold_call_expr (location_t, tree, bool);
-extern tree fold_builtin_fputs (location_t, tree, tree, bool, bool, tree);
-extern tree fold_builtin_strcpy (location_t, tree, tree, tree, tree);
-extern tree fold_builtin_strncpy (location_t, tree, tree, tree, tree, tree);
-extern tree fold_builtin_strcat (location_t, tree, tree, tree);
-extern tree fold_builtin_memory_chk (location_t, tree, tree, tree, tree, tree, tree, bool,
-				     enum built_in_function);
-extern tree fold_builtin_stxcpy_chk (location_t, tree, tree, tree, tree, tree, bool,
-				     enum built_in_function);
-extern tree fold_builtin_stxncpy_chk (location_t, tree, tree, tree, tree, tree, bool,
-				      enum built_in_function);
-extern tree fold_builtin_snprintf_chk (location_t, tree, tree, enum built_in_function);
-extern bool fold_builtin_next_arg (tree, bool);
-extern enum built_in_function builtin_mathfn_code (const_tree);
-extern tree fold_builtin_call_array (location_t, tree, tree, int, tree *);
-extern tree build_call_expr_loc_array (location_t, tree, int, tree *);
-extern tree build_call_expr_loc_vec (location_t, tree, vec<tree, va_gc> *);
-extern tree build_call_expr_loc (location_t, tree, int, ...);
-extern tree build_call_expr (tree, int, ...);
-extern tree mathfn_built_in (tree, enum built_in_function fn);
-extern tree c_strlen (tree, int);
-extern tree std_gimplify_va_arg_expr (tree, tree, gimple_seq *, gimple_seq *);
-extern tree build_va_arg_indirect_ref (tree);
-extern tree build_string_literal (int, const char *);
-extern bool validate_arglist (const_tree, ...);
-extern rtx builtin_memset_read_str (void *, HOST_WIDE_INT, enum machine_mode);
-extern bool is_builtin_fn (tree);
-extern bool get_object_alignment_1 (tree, unsigned int *,
-				    unsigned HOST_WIDE_INT *);
-extern unsigned int get_object_alignment (tree);
-extern bool get_pointer_alignment_1 (tree, unsigned int *,
-				     unsigned HOST_WIDE_INT *);
-extern unsigned int get_pointer_alignment (tree);
-extern tree fold_call_stmt (gimple, bool);
-extern tree gimple_fold_builtin_snprintf_chk (gimple, tree, enum built_in_function);
-extern tree make_range (tree, int *, tree *, tree *, bool *);
-extern tree make_range_step (location_t, enum tree_code, tree, tree, tree,
-			     tree *, tree *, int *, bool *);
-extern tree build_range_check (location_t, tree, tree, int, tree, tree);
-extern bool merge_ranges (int *, tree *, tree *, int, tree, tree, int,
-			  tree, tree);
-extern void set_builtin_user_assembler_name (tree decl, const char *asmspec);
-extern bool is_simple_builtin (tree);
-extern bool is_inexpensive_builtin (tree);
-
-/* In convert.c */
-=======
->>>>>>> a7aa3838
 extern tree strip_float_extensions (tree);
 extern int really_constant_p (const_tree);
 extern bool decl_address_invariant_p (const_tree);
@@ -4329,100 +4243,6 @@
 extern location_t tree_nonartificial_location (tree);
 extern tree block_ultimate_origin (const_tree);
 extern tree get_binfo_at_offset (tree, HOST_WIDE_INT, tree);
-<<<<<<< HEAD
-extern tree get_ref_base_and_extent (tree, HOST_WIDE_INT *,
-				     HOST_WIDE_INT *, HOST_WIDE_INT *);
-extern bool contains_bitfld_component_ref_p (const_tree);
-
-/* In tree-nested.c */
-extern tree build_addr (tree, tree);
-
-/* In function.c */
-extern void expand_main_function (void);
-extern void expand_function_end (void);
-extern void expand_function_start (tree);
-extern void stack_protect_prologue (void);
-extern void stack_protect_epilogue (void);
-extern void init_dummy_function_start (void);
-extern void expand_dummy_function_end (void);
-extern void allocate_struct_function (tree, bool);
-extern void push_struct_function (tree fndecl);
-extern void init_function_start (tree);
-extern bool use_register_for_decl (const_tree);
-extern void generate_setjmp_warnings (void);
-extern void init_temp_slots (void);
-extern void free_temp_slots (void);
-extern void pop_temp_slots (void);
-extern void push_temp_slots (void);
-extern void preserve_temp_slots (rtx);
-extern int aggregate_value_p (const_tree, const_tree);
-extern void push_function_context (void);
-extern void pop_function_context (void);
-extern gimple_seq gimplify_parameters (void);
-
-/* In print-rtl.c */
-#ifdef BUFSIZ
-extern void print_rtl (FILE *, const_rtx);
-#endif
-
-/* In print-tree.c */
-extern void debug_tree (tree);
-extern void debug_vec_tree (vec<tree, va_gc> *);
-#ifdef BUFSIZ
-extern void dump_addr (FILE*, const char *, const void *);
-extern void print_node (FILE *, const char *, tree, int);
-extern void print_vec_tree (FILE *, const char *, vec<tree, va_gc> *, int);
-extern void print_node_brief (FILE *, const char *, const_tree, int);
-extern void indent_to (FILE *, int);
-#endif
-
-/* In tree-inline.c:  */
-extern bool debug_find_tree (tree, tree);
-/* This is in tree-inline.c since the routine uses
-   data structures from the inliner.  */
-extern tree unsave_expr_now (tree);
-extern tree build_duplicate_type (tree);
-
-/* In calls.c */
-
-/* Nonzero if this is a call to a function whose return value depends
-   solely on its arguments, has no side effects, and does not read
-   global memory.  This corresponds to TREE_READONLY for function
-   decls.  */
-#define ECF_CONST		  (1 << 0)
-/* Nonzero if this is a call to "pure" function (like const function,
-   but may read memory.  This corresponds to DECL_PURE_P for function
-   decls.  */
-#define ECF_PURE		  (1 << 1)
-/* Nonzero if this is ECF_CONST or ECF_PURE but cannot be proven to no
-   infinite loop.  This corresponds to DECL_LOOPING_CONST_OR_PURE_P
-   for function decls.*/
-#define ECF_LOOPING_CONST_OR_PURE (1 << 2)
-/* Nonzero if this call will never return.  */
-#define ECF_NORETURN		  (1 << 3)
-/* Nonzero if this is a call to malloc or a related function.  */
-#define ECF_MALLOC		  (1 << 4)
-/* Nonzero if it is plausible that this is a call to alloca.  */
-#define ECF_MAY_BE_ALLOCA	  (1 << 5)
-/* Nonzero if this is a call to a function that won't throw an exception.  */
-#define ECF_NOTHROW		  (1 << 6)
-/* Nonzero if this is a call to setjmp or a related function.  */
-#define ECF_RETURNS_TWICE	  (1 << 7)
-/* Nonzero if this call replaces the current stack frame.  */
-#define ECF_SIBCALL		  (1 << 8)
-/* Function does not read or write memory (but may have side effects, so
-   it does not necessarily fit ECF_CONST).  */
-#define ECF_NOVOPS		  (1 << 9)
-/* The function does not lead to calls within current function unit.  */
-#define ECF_LEAF		  (1 << 10)
-/* Nonzero if this call does not affect transactions.  */
-#define ECF_TM_PURE		  (1 << 11)
-/* Nonzero if this call is into the transaction runtime library.  */
-#define ECF_TM_BUILTIN		  (1 << 12)
-
-extern int flags_from_decl_or_type (const_tree);
-extern int call_expr_flags (const_tree);
-=======
 extern bool virtual_method_call_p (tree);
 extern tree obj_type_ref_class (tree ref);
 extern bool types_same_for_odr (tree type1, tree type2);
@@ -4432,7 +4252,6 @@
 extern void using_eh_for_cleanups (void);
 extern bool using_eh_for_cleanups_p (void);
 extern const char *get_tree_code_name (enum tree_code);
->>>>>>> a7aa3838
 extern void set_call_expr_flags (tree, int);
 extern tree walk_tree_1 (tree*, walk_tree_fn, void*, struct pointer_set_t*,
 			 walk_tree_lh);
@@ -4630,8 +4449,6 @@
 	  && builtin_info.implicit_p[uns_fncode]);
 }
 
-<<<<<<< HEAD
-=======
 /* Return true if T (assumed to be a DECL) is a global variable.
    A variable is considered global if its storage is not automatic.  */
 
@@ -4659,7 +4476,6 @@
 		       && DECL_NONALIASED (var)))));
 }
 
->>>>>>> a7aa3838
 /* Return pointer to optimization flags of FNDECL.  */
 static inline struct cl_optimization *
 opts_for_fn (const_tree fndecl)
@@ -4674,8 +4490,6 @@
    the optimization level of function fndecl.  */
 #define opt_for_fn(fndecl, opt) (opts_for_fn (fndecl)->x_##opt)
 
-<<<<<<< HEAD
-=======
 /* For anonymous aggregate types, we need some sort of name to
    hold on to.  In practice, this should not appear, but it should
    not be harmful if it does.  */
@@ -4765,5 +4579,4 @@
 extern bool is_simple_builtin (tree);
 extern bool is_inexpensive_builtin (tree);
 
->>>>>>> a7aa3838
 #endif  /* GCC_TREE_H  */