--- conflicted
+++ resolved
@@ -807,13 +807,7 @@
       return;
     }
 
-<<<<<<< HEAD
-  if (!is_gimple_call (last.stmt))
-    return;
-  if (!gimple_call_builtin_class_p (last.stmt, BUILT_IN_NORMAL))
-=======
   if (!gimple_call_builtin_p (last.stmt, BUILT_IN_NORMAL))
->>>>>>> e9c762ec
     return;
 
   callee = gimple_call_fndecl (last.stmt);
@@ -1694,7 +1688,7 @@
 	       its length may be decreased.  */
 	    adjust_last_stmt (si, stmt, false);
 	}
-      else if (si != NULL && integer_zerop (gimple_assign_rhs1 (stmt)))
+      else if (si != NULL)
 	{
 	  si = unshare_strinfo (si);
 	  si->length = build_int_cst (size_type_node, 0);
@@ -1754,11 +1748,7 @@
   if (is_gimple_call (stmt))
     {
       tree callee = gimple_call_fndecl (stmt);
-<<<<<<< HEAD
-      if (gimple_call_builtin_class_p (stmt, BUILT_IN_NORMAL))
-=======
       if (gimple_call_builtin_p (stmt, BUILT_IN_NORMAL))
->>>>>>> e9c762ec
 	switch (DECL_FUNCTION_CODE (callee))
 	  {
 	  case BUILT_IN_STRLEN:
@@ -1900,29 +1890,6 @@
 		  int count_vdef = 100;
 		  do_invalidate (dombb, phi, visited, &count_vdef);
 		  BITMAP_FREE (visited);
-		  if (count_vdef == 0)
-		    {
-		      /* If there were too many vdefs in between immediate
-			 dominator and current bb, invalidate everything.
-			 If stridx_to_strinfo has been unshared, we need
-			 to free it, otherwise just set it to NULL.  */
-		      if (!strinfo_shared ())
-			{
-			  unsigned int i;
-			  strinfo si;
-
-			  for (i = 1;
-			       VEC_iterate (strinfo, stridx_to_strinfo, i, si);
-			       ++i)
-			    {
-			      free_strinfo (si);
-			      VEC_replace (strinfo, stridx_to_strinfo,
-					   i, NULL);
-			    }
-			}
-		      else
-			stridx_to_strinfo = NULL;
-		    }
 		  break;
 		}
 	    }
