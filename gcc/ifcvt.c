--- conflicted
+++ resolved
@@ -119,15 +119,7 @@
 
   while (1)
     {
-<<<<<<< HEAD
-      if ((CALL_P (insn) || NONJUMP_INSN_P (insn))
-	  /* Don't count USE/CLOBBER insns, flow_find_cross_jump etc.
-	     don't count them either and we need consistency.  */
-	  && GET_CODE (PATTERN (insn)) != USE
-	  && GET_CODE (PATTERN (insn)) != CLOBBER)
-=======
       if (active_insn_p (insn) && !JUMP_P (insn))
->>>>>>> a7aa3838
 	count++;
 
       if (insn == BB_END (bb))
@@ -315,28 +307,6 @@
 
   return (e) ? e->dest : NULL_BLOCK;
 }
-
-/* Return true if RTXs A and B can be safely interchanged.  */
-
-static bool
-rtx_interchangeable_p (const_rtx a, const_rtx b)
-{
-  if (!rtx_equal_p (a, b))
-    return false;
-
-  if (GET_CODE (a) != MEM)
-    return true;
-
-  /* A dead type-unsafe memory reference is legal, but a live type-unsafe memory
-     reference is not.  Interchanging a dead type-unsafe memory reference with
-     a live type-safe one creates a live type-unsafe memory reference, in other
-     words, it makes the program illegal.
-     We check here conservatively whether the two memory references have equal
-     memory attributes.  */
-
-  return mem_attrs_eq_p (get_mem_attrs (a), get_mem_attrs (b));
-}
-
  
 /* Go through a bunch of insns, converting them to conditional
@@ -1067,9 +1037,6 @@
       || (rtx_equal_p (if_info->a, XEXP (cond, 1))
 	  && rtx_equal_p (if_info->b, XEXP (cond, 0))))
     {
-      if (!rtx_interchangeable_p (if_info->a, if_info->b))
-	return FALSE;
-
       y = (code == EQ) ? if_info->a : if_info->b;
 
       /* Avoid generating the move if the source is the destination.  */
@@ -2540,7 +2507,7 @@
       if (! insn_b
 	  || insn_b != last_active_insn (else_bb, FALSE)
 	  || (set_b = single_set (insn_b)) == NULL_RTX
-	  || ! rtx_interchangeable_p (x, SET_DEST (set_b)))
+	  || ! rtx_equal_p (x, SET_DEST (set_b)))
 	return FALSE;
     }
   else
@@ -2553,7 +2520,7 @@
 	  || BLOCK_FOR_INSN (insn_b) != BLOCK_FOR_INSN (if_info->cond_earliest)
 	  || !NONJUMP_INSN_P (insn_b)
 	  || (set_b = single_set (insn_b)) == NULL_RTX
-	  || ! rtx_interchangeable_p (x, SET_DEST (set_b))
+	  || ! rtx_equal_p (x, SET_DEST (set_b))
 	  || ! noce_operand_ok (SET_SRC (set_b))
 	  || reg_overlap_mentioned_p (x, SET_SRC (set_b))
 	  || modified_between_p (SET_SRC (set_b), insn_b, jump)
@@ -2619,7 +2586,7 @@
 
   /* Look and see if A and B are really the same.  Avoid creating silly
      cmove constructs that no one will fix up later.  */
-  if (rtx_interchangeable_p (a, b))
+  if (rtx_equal_p (a, b))
     {
       /* If we have an INSN_B, we don't have to create any new rtl.  Just
 	 move the instruction that we already have.  If we don't have an
@@ -3571,11 +3538,7 @@
      code processing.  ??? we should fix this in the future.  */
   if (EDGE_COUNT (then_bb->succs) == 0)
     {
-<<<<<<< HEAD
-      if (single_pred_p (else_bb) && else_bb != EXIT_BLOCK_PTR)
-=======
       if (single_pred_p (else_bb) && else_bb != EXIT_BLOCK_PTR_FOR_FN (cfun))
->>>>>>> a7aa3838
 	{
 	  rtx last_insn = BB_END (then_bb);
 
@@ -4355,9 +4318,6 @@
   old_dest = JUMP_LABEL (jump);
   if (other_bb != new_dest)
     {
-      if (!any_condjump_p (jump))
-	goto cancel;
-
       if (JUMP_P (BB_END (dest_edge->src)))
 	new_dest_label = JUMP_LABEL (BB_END (dest_edge->src));
       else if (new_dest == EXIT_BLOCK_PTR_FOR_FN (cfun))
