--- conflicted
+++ resolved
@@ -42,10 +42,6 @@
 #include "df.h"
 #include "vec.h"
 #include "pointer-set.h"
-<<<<<<< HEAD
-#include "vecprim.h"
-=======
->>>>>>> e9c762ec
 #include "dbgcnt.h"
 
 #ifndef HAVE_conditional_move
@@ -2705,11 +2701,7 @@
 static int
 check_cond_move_block (basic_block bb,
 		       struct pointer_map_t *vals,
-<<<<<<< HEAD
-		       VEC (rtx, heap) **regs,
-=======
 		       vec<rtx> *regs,
->>>>>>> e9c762ec
 		       rtx cond)
 {
   rtx insn;
@@ -2774,11 +2766,7 @@
       slot = pointer_map_insert (vals, (void *) dest);
       *slot = (void *) src;
 
-<<<<<<< HEAD
-      VEC_safe_push (rtx, heap, *regs, dest);
-=======
       regs->safe_push (dest);
->>>>>>> e9c762ec
     }
 
   return TRUE;
@@ -2869,13 +2857,8 @@
   int c;
   struct pointer_map_t *then_vals;
   struct pointer_map_t *else_vals;
-<<<<<<< HEAD
-  VEC (rtx, heap) *then_regs = NULL;
-  VEC (rtx, heap) *else_regs = NULL;
-=======
   vec<rtx> then_regs = vNULL;
   vec<rtx> else_regs = vNULL;
->>>>>>> e9c762ec
   unsigned int i;
   int success_p = FALSE;
 
@@ -2897,11 +2880,7 @@
      source register does not change after the assignment.  Also count
      the number of registers set in only one of the blocks.  */
   c = 0;
-<<<<<<< HEAD
-  FOR_EACH_VEC_ELT (rtx, then_regs, i, reg)
-=======
   FOR_EACH_VEC_ELT (then_regs, i, reg)
->>>>>>> e9c762ec
     {
       void **then_slot = pointer_map_contains (then_vals, reg);
       void **else_slot = pointer_map_contains (else_vals, reg);
@@ -2920,11 +2899,7 @@
     }
 
   /* Finish off c for MAX_CONDITIONAL_EXECUTE.  */
-<<<<<<< HEAD
-  FOR_EACH_VEC_ELT (rtx, else_regs, i, reg)
-=======
   FOR_EACH_VEC_ELT (else_regs, i, reg)
->>>>>>> e9c762ec
     {
       gcc_checking_assert (pointer_map_contains (else_vals, reg));
       if (!pointer_map_contains (then_vals, reg))
@@ -2988,13 +2963,8 @@
 done:
   pointer_map_destroy (then_vals);
   pointer_map_destroy (else_vals);
-<<<<<<< HEAD
-  VEC_free (rtx, heap, then_regs);
-  VEC_free (rtx, heap, else_regs);
-=======
   then_regs.release ();
   else_regs.release ();
->>>>>>> e9c762ec
   return success_p;
 }
 
