--- conflicted
+++ resolved
@@ -570,68 +570,6 @@
 		    MASK,				/* MASK */	\
 		    (ATTR | RS6000_BTC_SPECIAL),	/* ATTR */	\
 		    CODE_FOR_nothing)			/* ICODE */
-
-
-/* Decimal floating point builtins for instructions.  */
-#define BU_DFP_MISC_1(ENUM, NAME, ATTR, ICODE)				\
-  RS6000_BUILTIN_1 (MISC_BUILTIN_ ## ENUM,		/* ENUM */	\
-		    "__builtin_" NAME,			/* NAME */	\
-		    RS6000_BTM_DFP,			/* MASK */	\
-		    (RS6000_BTC_ ## ATTR		/* ATTR */	\
-		     | RS6000_BTC_UNARY),				\
-		    CODE_FOR_ ## ICODE)			/* ICODE */
-
-#define BU_DFP_MISC_2(ENUM, NAME, ATTR, ICODE)				\
-  RS6000_BUILTIN_2 (MISC_BUILTIN_ ## ENUM,		/* ENUM */	\
-		    "__builtin_" NAME,			/* NAME */	\
-		    RS6000_BTM_DFP,			/* MASK */	\
-		    (RS6000_BTC_ ## ATTR		/* ATTR */	\
-		     | RS6000_BTC_BINARY),				\
-		    CODE_FOR_ ## ICODE)			/* ICODE */
-
-
-/* Miscellaneous builtins for instructions added in ISA 2.06.  These
-   instructions don't require either the DFP or VSX options, just the basic ISA
-   2.06 (popcntd) enablement since they operate on general purpose
-   registers.  */
-#define BU_P7_MISC_1(ENUM, NAME, ATTR, ICODE)				\
-  RS6000_BUILTIN_1 (MISC_BUILTIN_ ## ENUM,		/* ENUM */	\
-		    "__builtin_" NAME,			/* NAME */	\
-		    RS6000_BTM_POPCNTD,			/* MASK */	\
-		    (RS6000_BTC_ ## ATTR		/* ATTR */	\
-		     | RS6000_BTC_UNARY),				\
-		    CODE_FOR_ ## ICODE)			/* ICODE */
-
-#define BU_P7_MISC_2(ENUM, NAME, ATTR, ICODE)				\
-  RS6000_BUILTIN_2 (MISC_BUILTIN_ ## ENUM,		/* ENUM */	\
-		    "__builtin_" NAME,			/* NAME */	\
-		    RS6000_BTM_POPCNTD,			/* MASK */	\
-		    (RS6000_BTC_ ## ATTR		/* ATTR */	\
-		     | RS6000_BTC_BINARY),				\
-		    CODE_FOR_ ## ICODE)			/* ICODE */
-
-
-/* Miscellaneous builtins for instructions added in ISA 2.07.  These
-   instructions do require the ISA 2.07 vector support, but they aren't vector
-   instructions.  */
-#define BU_P8V_MISC_3(ENUM, NAME, ATTR, ICODE)				\
-  RS6000_BUILTIN_3 (MISC_BUILTIN_ ## ENUM,		/* ENUM */	\
-		    "__builtin_" NAME,			/* NAME */	\
-		    RS6000_BTM_P8_VECTOR,		/* MASK */	\
-		    (RS6000_BTC_ ## ATTR		/* ATTR */	\
-		     | RS6000_BTC_TERNARY),				\
-		    CODE_FOR_ ## ICODE)			/* ICODE */
-
-/* 128-bit long double floating point builtins.  */
-#define BU_LDBL128_2(ENUM, NAME, ATTR, ICODE)				\
-  RS6000_BUILTIN_2 (MISC_BUILTIN_ ## ENUM,		/* ENUM */	\
-		    "__builtin_" NAME,			/* NAME */	\
-		    (RS6000_BTM_HARD_FLOAT		/* MASK */	\
-		     | RS6000_BTM_LDBL128),				\
-		    (RS6000_BTC_ ## ATTR		/* ATTR */	\
-		     | RS6000_BTC_BINARY),				\
-		    CODE_FOR_ ## ICODE)			/* ICODE */
-
 #endif
 
 /* Insure 0 is not a legitimate index.  */
@@ -1259,16 +1197,6 @@
 BU_VSX_2 (VEC_MERGEL_V2DI,    "mergel_2di",	CONST,	vsx_mergel_v2di)
 BU_VSX_2 (VEC_MERGEH_V2DF,    "mergeh_2df",	CONST,	vsx_mergeh_v2df)
 BU_VSX_2 (VEC_MERGEH_V2DI,    "mergeh_2di",	CONST,	vsx_mergeh_v2di)
-BU_VSX_2 (XXSPLTD_V2DF,       "xxspltd_2df",    CONST,  vsx_xxspltd_v2df)
-BU_VSX_2 (XXSPLTD_V2DI,       "xxspltd_2di",    CONST,  vsx_xxspltd_v2di)
-BU_VSX_2 (DIV_V2DI,           "div_2di",        CONST,  vsx_div_v2di)
-BU_VSX_2 (UDIV_V2DI,          "udiv_2di",       CONST,  vsx_udiv_v2di)
-BU_VSX_2 (MUL_V2DI,           "mul_2di",        CONST,  vsx_mul_v2di)
-
-BU_VSX_2 (XVCVSXDDP_SCALE,    "xvcvsxddp_scale", CONST, vsx_xvcvsxddp_scale)
-BU_VSX_2 (XVCVUXDDP_SCALE,    "xvcvuxddp_scale", CONST, vsx_xvcvuxddp_scale)
-BU_VSX_2 (XVCVDPSXDS_SCALE,   "xvcvdpsxds_scale", CONST, vsx_xvcvdpsxds_scale)
-BU_VSX_2 (XVCVDPUXDS_SCALE,   "xvcvdpuxds_scale", CONST, vsx_xvcvdpuxds_scale)
 
 /* VSX abs builtin functions.  */
 BU_VSX_A (XVABSDP,	      "xvabsdp",	CONST,	absv2df2)
@@ -1486,17 +1414,10 @@
 BU_P8V_AV_2 (ORC_V2DF,		"orc_v2df",	CONST,	orcv2df3)
 
 /* 3 argument altivec instructions added in ISA 2.07.  */
-<<<<<<< HEAD
-BU_P8V_AV_3 (VADDEUQM,		"vaddeuqm",	CONST,	altivec_vaddeuqm)
-BU_P8V_AV_3 (VADDECUQ,		"vaddecuq",	CONST,	altivec_vaddecuq)
-BU_P8V_AV_3 (VSUBEUQM,		"vsubeuqm",	CONST,	altivec_vsubeuqm)
-BU_P8V_AV_3 (VSUBECUQ,		"vsubecuq",	CONST,	altivec_vsubecuq)
-=======
 BU_P8V_AV_3 (VADDEUQM,		"vaddeuqm",	 CONST,	altivec_vaddeuqm)
 BU_P8V_AV_3 (VADDECUQ,		"vaddecuq",	 CONST,	altivec_vaddecuq)
 BU_P8V_AV_3 (VSUBEUQM,		"vsubeuqm",	 CONST,	altivec_vsubeuqm)
 BU_P8V_AV_3 (VSUBECUQ,		"vsubecuq",	 CONST,	altivec_vsubecuq)
->>>>>>> a7aa3838
 
 /* Vector comparison instructions added in ISA 2.07.  */
 BU_P8V_AV_2 (VCMPEQUD,		"vcmpequd",	CONST,	vector_eqv2di)
@@ -1557,66 +1478,6 @@
 
  
-<<<<<<< HEAD
-/* 2 argument extended divide functions added in ISA 2.06.  */
-BU_P7_MISC_2 (DIVWE,		"divwe",	CONST,	dive_si)
-BU_P7_MISC_2 (DIVWEO,		"divweo",	CONST,	diveo_si)
-BU_P7_MISC_2 (DIVWEU,		"divweu",	CONST,	diveu_si)
-BU_P7_MISC_2 (DIVWEUO,		"divweuo",	CONST,	diveuo_si)
-BU_P7_MISC_2 (DIVDE,		"divde",	CONST,	dive_di)
-BU_P7_MISC_2 (DIVDEO,		"divdeo",	CONST,	diveo_di)
-BU_P7_MISC_2 (DIVDEU,		"divdeu",	CONST,	diveu_di)
-BU_P7_MISC_2 (DIVDEUO,		"divdeuo",	CONST,	diveuo_di)
-
-/* 1 argument DFP (decimal floating point) functions added in ISA 2.05.  */
-BU_DFP_MISC_1 (DXEX,		"dxex",		CONST,	dfp_dxex_dd)
-BU_DFP_MISC_1 (DXEXQ,		"dxexq",	CONST,	dfp_dxex_td)
-
-/* 2 argument DFP (decimal floating point) functions added in ISA 2.05.  */
-BU_DFP_MISC_2 (DDEDPD,		"ddedpd",	CONST,	dfp_ddedpd_dd)
-BU_DFP_MISC_2 (DDEDPDQ,		"ddedpdq",	CONST,	dfp_ddedpd_td)
-BU_DFP_MISC_2 (DENBCD,		"denbcd",	CONST,	dfp_denbcd_dd)
-BU_DFP_MISC_2 (DENBCDQ,		"denbcdq",	CONST,	dfp_denbcd_td)
-BU_DFP_MISC_2 (DIEX,		"diex",		CONST,	dfp_diex_dd)
-BU_DFP_MISC_2 (DIEXQ,		"diexq",	CONST,	dfp_diex_td)
-BU_DFP_MISC_2 (DSCLI,		"dscli",	CONST,	dfp_dscli_dd)
-BU_DFP_MISC_2 (DSCLIQ,		"dscliq",	CONST,	dfp_dscli_td)
-BU_DFP_MISC_2 (DSCRI,		"dscri",	CONST,	dfp_dscri_dd)
-BU_DFP_MISC_2 (DSCRIQ,		"dscriq",	CONST,	dfp_dscri_td)
-
-/* 1 argument BCD functions added in ISA 2.06.  */
-BU_P7_MISC_1 (CDTBCD,		"cdtbcd",	CONST,	cdtbcd)
-BU_P7_MISC_1 (CBCDTD,		"cbcdtd",	CONST,	cbcdtd)
-
-/* 2 argument BCD functions added in ISA 2.06.  */
-BU_P7_MISC_2 (ADDG6S,		"addg6s",	CONST,	addg6s)
-
-/* 3 argument BCD functions added in ISA 2.07.  */
-BU_P8V_MISC_3 (BCDADD,		"bcdadd",	CONST,	bcdadd)
-BU_P8V_MISC_3 (BCDADD_LT,	"bcdadd_lt",	CONST,	bcdadd_lt)
-BU_P8V_MISC_3 (BCDADD_EQ,	"bcdadd_eq",	CONST,	bcdadd_eq)
-BU_P8V_MISC_3 (BCDADD_GT,	"bcdadd_gt",	CONST,	bcdadd_gt)
-BU_P8V_MISC_3 (BCDADD_OV,	"bcdadd_ov",	CONST,	bcdadd_unordered)
-BU_P8V_MISC_3 (BCDSUB,		"bcdsub",	CONST,	bcdsub)
-BU_P8V_MISC_3 (BCDSUB_LT,	"bcdsub_lt",	CONST,	bcdsub_lt)
-BU_P8V_MISC_3 (BCDSUB_EQ,	"bcdsub_eq",	CONST,	bcdsub_eq)
-BU_P8V_MISC_3 (BCDSUB_GT,	"bcdsub_gt",	CONST,	bcdsub_gt)
-BU_P8V_MISC_3 (BCDSUB_OV,	"bcdsub_ov",	CONST,	bcdsub_unordered)
-
-/* 2 argument pack/unpack 128-bit floating point types.  */
-BU_DFP_MISC_2 (PACK_TD,		"pack_dec128",		CONST,	packtd)
-BU_DFP_MISC_2 (UNPACK_TD,	"unpack_dec128",	CONST,	unpacktd)
-
-BU_LDBL128_2 (PACK_TF,		"pack_longdouble",	CONST,	packtf)
-BU_LDBL128_2 (UNPACK_TF,	"unpack_longdouble",	CONST,	unpacktf)
-
-BU_P7_MISC_2 (PACK_V1TI,	"pack_vector_int128",	CONST,	packv1ti)
-BU_P7_MISC_2 (UNPACK_V1TI,	"unpack_vector_int128",	CONST,	unpackv1ti)
-
--
-=======
->>>>>>> a7aa3838
 /* 1 argument crypto functions.  */
 BU_CRYPTO_1 (VSBOX,		"vsbox",	  CONST, crypto_vsbox)
 
@@ -1979,8 +1840,6 @@
 
 BU_SPECIAL_X (RS6000_BUILTIN_MFTB, "__builtin_ppc_mftb",
 	      RS6000_BTM_ALWAYS, RS6000_BTC_MISC)
-<<<<<<< HEAD
-=======
 
 BU_SPECIAL_X (RS6000_BUILTIN_MFFS, "__builtin_mffs",
 	      RS6000_BTM_ALWAYS, RS6000_BTC_MISC)
@@ -1989,7 +1848,6 @@
 	          RS6000_BTM_ALWAYS,
 	          RS6000_BTC_MISC | RS6000_BTC_UNARY | RS6000_BTC_VOID,
 		  CODE_FOR_rs6000_mtfsf)
->>>>>>> a7aa3838
 
 /* Darwin CfString builtin.  */
 BU_SPECIAL_X (RS6000_BUILTIN_CFSTRING, "__builtin_cfstring", RS6000_BTM_ALWAYS,
