--- conflicted
+++ resolved
@@ -477,13 +477,10 @@
 #define VECTOR_ELT_ORDER_BIG                                  \
   (BYTES_BIG_ENDIAN || (rs6000_altivec_element_order == 2))
 
-<<<<<<< HEAD
-=======
 /* Element number of the 64-bit value in a 128-bit vector that can be accessed
    with scalar instructions.  */
 #define VECTOR_ELEMENT_SCALAR_64BIT	((BYTES_BIG_ENDIAN) ? 0 : 1)
 
->>>>>>> a7aa3838
 /* Alignment options for fields in structures for sub-targets following
    AIX-like ABI.
    ALIGN_POWER word-aligns FP doubles (default AIX ABI).
@@ -627,8 +624,7 @@
 				      || TARGET_CMPB	  /* ISA 2.05 */ \
 				      || TARGET_POPCNTD	  /* ISA 2.06 */ \
 				      || TARGET_ALTIVEC			 \
-				      || TARGET_VSX			 \
-				      || TARGET_HARD_FLOAT)))
+				      || TARGET_VSX)))
 
 /* E500 cores only support plain "sync", not lwsync.  */
 #define TARGET_NO_LWSYNC (rs6000_cpu == PROCESSOR_PPC8540 \
@@ -932,15 +928,9 @@
 
    Another pseudo (not included in DWARF_FRAME_REGISTERS) is soft frame
    pointer, which is eventually eliminated in favor of SP or FP.
-<<<<<<< HEAD
 
    The 3 HTM registers aren't also included in DWARF_FRAME_REGISTERS.  */
 
-=======
-
-   The 3 HTM registers aren't also included in DWARF_FRAME_REGISTERS.  */
-
->>>>>>> a7aa3838
 #define FIRST_PSEUDO_REGISTER 117
 
 /* This must be included for pre gcc 3.0 glibc compatibility.  */
@@ -1451,13 +1441,6 @@
   RS6000_CONSTRAINT_wd,		/* VSX register for V2DF */
   RS6000_CONSTRAINT_wf,		/* VSX register for V4SF */
   RS6000_CONSTRAINT_wg,		/* FPR register for -mmfpgpr */
-<<<<<<< HEAD
-  RS6000_CONSTRAINT_wh,		/* FPR register for direct moves.  */
-  RS6000_CONSTRAINT_wi,		/* FPR/VSX register to hold DImode */
-  RS6000_CONSTRAINT_wj,		/* FPR/VSX register for DImode direct moves. */
-  RS6000_CONSTRAINT_wk,		/* FPR/VSX register for DFmode direct moves. */
-=======
->>>>>>> a7aa3838
   RS6000_CONSTRAINT_wl,		/* FPR register for LFIWAX */
   RS6000_CONSTRAINT_wm,		/* VSX register for direct move */
   RS6000_CONSTRAINT_wr,		/* GPR register if 64-bit  */
@@ -1482,9 +1465,6 @@
 #define VSX_REG_CLASS_P(CLASS)			\
   ((CLASS) == VSX_REGS || (CLASS) == FLOAT_REGS || (CLASS) == ALTIVEC_REGS)
 
-/* Return whether a given register class targets general purpose registers.  */
-#define GPR_REG_CLASS_P(CLASS) ((CLASS) == GENERAL_REGS || (CLASS) == BASE_REGS)
-
 /* Given an rtx X being reloaded into a reg required to be
    in class CLASS, return the class of reg to actually use.
    In general this is just CLASS; but on some machines
@@ -1564,12 +1544,8 @@
 
    On the RS/6000, we grow upwards, from the area after the outgoing
    arguments.  */
-<<<<<<< HEAD
-#define FRAME_GROWS_DOWNWARD (flag_stack_protect != 0 || flag_asan != 0)
-=======
 #define FRAME_GROWS_DOWNWARD (flag_stack_protect != 0			\
 			      || (flag_sanitize & SANITIZE_ADDRESS) != 0)
->>>>>>> a7aa3838
 
 /* Size of the fixed area on the stack */
 #define RS6000_SAVE_AREA \
@@ -1628,18 +1604,7 @@
 /* Define this if stack space is still allocated for a parameter passed
    in a register.  The value is the number of bytes allocated to this
    area.  */
-<<<<<<< HEAD
-#define REG_PARM_STACK_SPACE(FNDECL) \
-  rs6000_reg_parm_stack_space ((FNDECL), false)
-
-/* Define this macro if space guaranteed when compiling a function body
-   is different to space required when making a call, a situation that
-   can arise with K&R style function definitions.  */
-#define INCOMING_REG_PARM_STACK_SPACE(FNDECL) \
-  rs6000_reg_parm_stack_space ((FNDECL), true)
-=======
 #define REG_PARM_STACK_SPACE(FNDECL) rs6000_reg_parm_stack_space((FNDECL))
->>>>>>> a7aa3838
 
 /* Define this if the above stack space is to be considered part of the
    space allocated by the caller.  */
@@ -2549,8 +2514,8 @@
 #define RS6000_BTC_SAT		RS6000_BTC_MISC	/* saturate sets VSCR.  */
 
 /* Builtin targets.  For now, we reuse the masks for those options that are in
-   target flags, and pick three random bits for SPE, paired and ldbl128 which
-   aren't in target_flags.  */
+   target flags, and pick two random bits for SPE and paired which aren't in
+   target_flags.  */
 #define RS6000_BTM_ALWAYS	0		/* Always enabled.  */
 #define RS6000_BTM_ALTIVEC	MASK_ALTIVEC	/* VMX/altivec vectors.  */
 #define RS6000_BTM_VSX		MASK_VSX	/* VSX (vector/scalar).  */
@@ -2565,9 +2530,6 @@
 #define RS6000_BTM_FRSQRTES	MASK_POPCNTB	/* FRSQRTES instruction.  */
 #define RS6000_BTM_POPCNTD	MASK_POPCNTD	/* Target supports ISA 2.06.  */
 #define RS6000_BTM_CELL		MASK_FPRND	/* Target is cell powerpc.  */
-#define RS6000_BTM_DFP		MASK_DFP	/* Decimal floating point.  */
-#define RS6000_BTM_HARD_FLOAT	MASK_SOFT_FLOAT	/* Hardware floating point.  */
-#define RS6000_BTM_LDBL128	MASK_MULTIPLE	/* 128-bit long double.  */
 
 #define RS6000_BTM_COMMON	(RS6000_BTM_ALTIVEC			\
 				 | RS6000_BTM_VSX			\
@@ -2579,10 +2541,7 @@
 				 | RS6000_BTM_FRSQRTES			\
 				 | RS6000_BTM_HTM			\
 				 | RS6000_BTM_POPCNTD			\
-				 | RS6000_BTM_CELL			\
-				 | RS6000_BTM_DFP			\
-				 | RS6000_BTM_HARD_FLOAT		\
-				 | RS6000_BTM_LDBL128)
+				 | RS6000_BTM_CELL)
 
 /* Define builtin enum index.  */
 
@@ -2677,9 +2636,6 @@
   RS6000_BTI_UINTTI,		 /* unsigned_intTI_type_node */
   RS6000_BTI_float,	         /* float_type_node */
   RS6000_BTI_double,	         /* double_type_node */
-  RS6000_BTI_long_double,        /* long_double_type_node */
-  RS6000_BTI_dfloat64,		 /* dfloat64_type_node */
-  RS6000_BTI_dfloat128,		 /* dfloat128_type_node */
   RS6000_BTI_void,	         /* void_type_node */
   RS6000_BTI_MAX
 };
@@ -2731,9 +2687,6 @@
 #define uintTI_type_internal_node	 (rs6000_builtin_types[RS6000_BTI_UINTTI])
 #define float_type_internal_node	 (rs6000_builtin_types[RS6000_BTI_float])
 #define double_type_internal_node	 (rs6000_builtin_types[RS6000_BTI_double])
-#define long_double_type_internal_node	 (rs6000_builtin_types[RS6000_BTI_long_double])
-#define dfloat64_type_internal_node	 (rs6000_builtin_types[RS6000_BTI_dfloat64])
-#define dfloat128_type_internal_node	 (rs6000_builtin_types[RS6000_BTI_dfloat128])
 #define void_type_internal_node		 (rs6000_builtin_types[RS6000_BTI_void])
 
 extern GTY(()) tree rs6000_builtin_types[RS6000_BTI_MAX];
