--- conflicted
+++ resolved
@@ -46,8 +46,4 @@
 /* Replacement for TImode that only is allowed in GPRs.  We also use PTImode
    for quad memory atomic operations to force getting an even/odd register
    combination.  */
-<<<<<<< HEAD
-PARTIAL_INT_MODE (TI);
-=======
-PARTIAL_INT_MODE (TI, 128, PTI);
->>>>>>> a7aa3838
+PARTIAL_INT_MODE (TI, 128, PTI);