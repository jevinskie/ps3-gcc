--- conflicted
+++ resolved
@@ -67,11 +67,7 @@
    UNSPEC_VCTSXS
    UNSPEC_VLOGEFP
    UNSPEC_VEXPTEFP
-<<<<<<< HEAD
-   UNSPEC_VSLDOI
-=======
    UNSPEC_VLSDOI
->>>>>>> a7aa3838
    UNSPEC_VUNPACK_HI_SIGN
    UNSPEC_VUNPACK_LO_SIGN
    UNSPEC_VUNPACK_HI_SIGN_DIRECT
@@ -147,12 +143,6 @@
    UNSPEC_VSUBEUQM
    UNSPEC_VSUBECUQ
    UNSPEC_VBPERMQ
-<<<<<<< HEAD
-   UNSPEC_BCDADD
-   UNSPEC_BCDSUB
-   UNSPEC_BCD_OVERFLOW
-=======
->>>>>>> a7aa3838
 ])
 
 (define_c_enum "unspecv"
@@ -1258,7 +1248,6 @@
   else
     return "vmrgow %0,%2,%1";
 }
-<<<<<<< HEAD
   [(set_attr "type" "vecperm")])
 
 (define_insn "p8_vmrgow"
@@ -1278,27 +1267,6 @@
 }
   [(set_attr "type" "vecperm")])
 
-=======
-  [(set_attr "type" "vecperm")])
-
-(define_insn "p8_vmrgow"
-  [(set (match_operand:V4SI 0 "register_operand" "=v")
-	(vec_select:V4SI
-	  (vec_concat:V8SI
-	    (match_operand:V4SI 1 "register_operand" "v")
-	    (match_operand:V4SI 2 "register_operand" "v"))
-	  (parallel [(const_int 1) (const_int 5)
-		     (const_int 3) (const_int 7)])))]
-  "TARGET_P8_VECTOR"
-{
-  if (BYTES_BIG_ENDIAN)
-    return "vmrgow %0,%1,%2";
-  else
-    return "vmrgew %0,%2,%1";
-}
-  [(set_attr "type" "vecperm")])
-
->>>>>>> a7aa3838
 (define_expand "vec_widen_umult_even_v16qi"
   [(use (match_operand:V8HI 0 "register_operand" ""))
    (use (match_operand:V16QI 1 "register_operand" ""))
@@ -2106,7 +2074,7 @@
         (unspec:VM [(match_operand:VM 1 "register_operand" "v")
 		    (match_operand:VM 2 "register_operand" "v")
 		    (match_operand:QI 3 "immediate_operand" "i")]
-		  UNSPEC_VSLDOI))]
+		  UNSPEC_VLSDOI))]
   "TARGET_ALTIVEC"
   "vsldoi %0,%1,%2,%3"
   [(set_attr "type" "vecperm")])
@@ -2326,31 +2294,7 @@
   "dststt %0,%1,%2"
   [(set_attr "type" "vecsimple")])
 
-(define_expand "altivec_lvsl"
-  [(use (match_operand:V16QI 0 "register_operand" ""))
-   (use (match_operand:V16QI 1 "memory_operand" ""))]
-  "TARGET_ALTIVEC"
-{
-  if (VECTOR_ELT_ORDER_BIG)
-    emit_insn (gen_altivec_lvsl_direct (operands[0], operands[1]));
-  else
-    {
-      int i;
-      rtx mask, perm[16], constv, vperm;
-      mask = gen_reg_rtx (V16QImode);
-      emit_insn (gen_altivec_lvsl_direct (mask, operands[1]));
-      for (i = 0; i < 16; ++i)
-        perm[i] = GEN_INT (i);
-      constv = gen_rtx_CONST_VECTOR (V16QImode, gen_rtvec_v (16, perm));
-      constv = force_reg (V16QImode, constv);
-      vperm = gen_rtx_UNSPEC (V16QImode, gen_rtvec (3, mask, mask, constv),
-                              UNSPEC_VPERM);
-      emit_insn (gen_rtx_SET (VOIDmode, operands[0], vperm));
-    }
-  DONE;
-})
-
-(define_insn "altivec_lvsl_direct"
+(define_insn "altivec_lvsl"
   [(set (match_operand:V16QI 0 "register_operand" "=v")
 	(unspec:V16QI [(match_operand:V16QI 1 "memory_operand" "Z")]
 		      UNSPEC_LVSL))]
@@ -2358,31 +2302,7 @@
   "lvsl %0,%y1"
   [(set_attr "type" "vecload")])
 
-(define_expand "altivec_lvsr"
-  [(use (match_operand:V16QI 0 "register_operand" ""))
-   (use (match_operand:V16QI 1 "memory_operand" ""))]
-  "TARGET_ALTIVEC"
-{
-  if (VECTOR_ELT_ORDER_BIG)
-    emit_insn (gen_altivec_lvsr_direct (operands[0], operands[1]));
-  else
-    {
-      int i;
-      rtx mask, perm[16], constv, vperm;
-      mask = gen_reg_rtx (V16QImode);
-      emit_insn (gen_altivec_lvsr_direct (mask, operands[1]));
-      for (i = 0; i < 16; ++i)
-        perm[i] = GEN_INT (i);
-      constv = gen_rtx_CONST_VECTOR (V16QImode, gen_rtvec_v (16, perm));
-      constv = force_reg (V16QImode, constv);
-      vperm = gen_rtx_UNSPEC (V16QImode, gen_rtvec (3, mask, mask, constv),
-                              UNSPEC_VPERM);
-      emit_insn (gen_rtx_SET (VOIDmode, operands[0], vperm));
-    }
-  DONE;
-})
-
-(define_insn "altivec_lvsr_direct"
+(define_insn "altivec_lvsr"
   [(set (match_operand:V16QI 0 "register_operand" "=v")
 	(unspec:V16QI [(match_operand:V16QI 1 "memory_operand" "Z")]
 		      UNSPEC_LVSR))]
@@ -3415,117 +3335,4 @@
   "TARGET_P8_VECTOR"
   "vbpermq %0,%1,%2"
   [(set_attr "length" "4")
-<<<<<<< HEAD
-   (set_attr "type" "vecsimple")])
-
-;; Decimal Integer operations
-(define_int_iterator UNSPEC_BCD_ADD_SUB [UNSPEC_BCDADD UNSPEC_BCDSUB])
-
-(define_int_attr bcd_add_sub [(UNSPEC_BCDADD "add")
-			      (UNSPEC_BCDSUB "sub")])
-
-(define_code_iterator BCD_TEST [eq lt gt unordered])
-
-(define_insn "bcd<bcd_add_sub>"
-  [(set (match_operand:V1TI 0 "register_operand" "")
-	(unspec:V1TI [(match_operand:V1TI 1 "register_operand" "")
-		      (match_operand:V1TI 2 "register_operand" "")
-		      (match_operand:QI 3 "const_0_to_1_operand" "")]
-		     UNSPEC_BCD_ADD_SUB))
-   (clobber (reg:CCFP 74))]
-  "TARGET_P8_VECTOR"
-  "bcd<bcd_add_sub>. %0,%1,%2,%3"
-  [(set_attr "length" "4")
-   (set_attr "type" "vecsimple")])
-
-;; Use a floating point type (V2DFmode) for the compare to set CR6 so that we
-;; can use the unordered test for BCD nans and add/subtracts that overflow.  An
-;; UNORDERED test on an integer type (like V1TImode) is not defined.  The type
-;; probably should be one that can go in the VMX (Altivec) registers, so we
-;; can't use DDmode or DFmode.
-(define_insn "*bcd<bcd_add_sub>_test"
-  [(set (reg:CCFP 74)
-	(compare:CCFP
-	 (unspec:V2DF [(match_operand:V1TI 1 "register_operand" "v")
-		       (match_operand:V1TI 2 "register_operand" "v")
-		       (match_operand:QI 3 "const_0_to_1_operand" "i")]
-		      UNSPEC_BCD_ADD_SUB)
-	 (match_operand:V2DF 4 "zero_constant" "j")))
-   (clobber (match_scratch:V1TI 0 "=v"))]
-  "TARGET_P8_VECTOR"
-  "bcd<bcd_add_sub>. %0,%1,%2,%3"
-  [(set_attr "length" "4")
-   (set_attr "type" "vecsimple")])
-
-(define_insn "*bcd<bcd_add_sub>_test2"
-  [(set (match_operand:V1TI 0 "register_operand" "=v")
-	(unspec:V1TI [(match_operand:V1TI 1 "register_operand" "v")
-		      (match_operand:V1TI 2 "register_operand" "v")
-		      (match_operand:QI 3 "const_0_to_1_operand" "i")]
-		     UNSPEC_BCD_ADD_SUB))
-   (set (reg:CCFP 74)
-	(compare:CCFP
-	 (unspec:V2DF [(match_dup 1)
-		       (match_dup 2)
-		       (match_dup 3)]
-		      UNSPEC_BCD_ADD_SUB)
-	 (match_operand:V2DF 4 "zero_constant" "j")))]
-  "TARGET_P8_VECTOR"
-  "bcd<bcd_add_sub>. %0,%1,%2,%3"
-  [(set_attr "length" "4")
-   (set_attr "type" "vecsimple")])
-
-(define_expand "bcd<bcd_add_sub>_<code>"
-  [(parallel [(set (reg:CCFP 74)
-		   (compare:CCFP
-		    (unspec:V2DF [(match_operand:V1TI 1 "register_operand" "")
-				  (match_operand:V1TI 2 "register_operand" "")
-				  (match_operand:QI 3 "const_0_to_1_operand" "")]
-				 UNSPEC_BCD_ADD_SUB)
-		    (match_dup 4)))
-	      (clobber (match_scratch:V1TI 5 ""))])
-   (set (match_operand:SI 0 "register_operand" "")
-	(BCD_TEST:SI (reg:CCFP 74)
-		     (const_int 0)))]
-  "TARGET_P8_VECTOR"
-{
-  operands[4] = CONST0_RTX (V2DFmode);
-})
-
-;; Peephole2 pattern to combine a bcdadd/bcdsub that calculates the value and
-;; the bcdadd/bcdsub that tests the value.  The combiner won't work since
-;; CR6 is a hard coded register.  Unfortunately, all of the Altivec predicate
-;; support is hard coded to use the fixed register CR6 instead of creating
-;; a register class for CR6.
-
-(define_peephole2
-  [(parallel [(set (match_operand:V1TI 0 "register_operand" "")
-		   (unspec:V1TI [(match_operand:V1TI 1 "register_operand" "")
-				 (match_operand:V1TI 2 "register_operand" "")
-				 (match_operand:QI 3 "const_0_to_1_operand" "")]
-				UNSPEC_BCD_ADD_SUB))
-	      (clobber (reg:CCFP 74))])
-   (parallel [(set (reg:CCFP 74)
-		   (compare:CCFP
-		    (unspec:V2DF [(match_dup 1)
-				  (match_dup 2)
-				  (match_dup 3)]
-				 UNSPEC_BCD_ADD_SUB)
-		    (match_operand:V2DF 4 "zero_constant" "")))
-	      (clobber (match_operand:V1TI 5 "register_operand" ""))])]
-  "TARGET_P8_VECTOR"
-  [(parallel [(set (match_dup 0)
-		   (unspec:V1TI [(match_dup 1)
-				 (match_dup 2)
-				 (match_dup 3)]
-				UNSPEC_BCD_ADD_SUB))
-	      (set (reg:CCFP 74)
-		   (compare:CCFP
-		    (unspec:V2DF [(match_dup 1)
-				  (match_dup 2)
-				  (match_dup 3)]
-				 UNSPEC_BCD_ADD_SUB)
-		    (match_dup 4)))])])
-=======
-   (set_attr "type" "vecsimple")])
->>>>>>> a7aa3838
+   (set_attr "type" "vecsimple")])