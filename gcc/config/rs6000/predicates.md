;; Predicate definitions for POWER and PowerPC.
;; Copyright (C) 2005-2014 Free Software Foundation, Inc.
;;
;; This file is part of GCC.
;;
;; GCC is free software; you can redistribute it and/or modify
;; it under the terms of the GNU General Public License as published by
;; the Free Software Foundation; either version 3, or (at your option)
;; any later version.
;;
;; GCC is distributed in the hope that it will be useful,
;; but WITHOUT ANY WARRANTY; without even the implied warranty of
;; MERCHANTABILITY or FITNESS FOR A PARTICULAR PURPOSE.  See the
;; GNU General Public License for more details.
;;
;; You should have received a copy of the GNU General Public License
;; along with GCC; see the file COPYING3.  If not see
;; <http://www.gnu.org/licenses/>.

;; Return 1 for anything except PARALLEL.
(define_predicate "any_operand"
  (match_code "const_int,const_double,const,symbol_ref,label_ref,subreg,reg,mem"))

;; Return 1 for any PARALLEL.
(define_predicate "any_parallel_operand"
  (match_code "parallel"))

;; Return 1 if op is COUNT register.
(define_predicate "count_register_operand"
  (and (match_code "reg")
       (match_test "REGNO (op) == CTR_REGNO
		    || REGNO (op) > LAST_VIRTUAL_REGISTER")))

;; Return 1 if op is an Altivec register.
(define_predicate "altivec_register_operand"
  (match_operand 0 "register_operand")
{
  if (GET_CODE (op) == SUBREG)
    op = SUBREG_REG (op);

  if (!REG_P (op))
    return 0;

  if (REGNO (op) > LAST_VIRTUAL_REGISTER)
    return 1;

  return ALTIVEC_REGNO_P (REGNO (op));
})

;; Return 1 if op is a VSX register.
(define_predicate "vsx_register_operand"
  (match_operand 0 "register_operand")
{
  if (GET_CODE (op) == SUBREG)
    op = SUBREG_REG (op);

  if (!REG_P (op))
    return 0;

  if (REGNO (op) > LAST_VIRTUAL_REGISTER)
    return 1;

  return VSX_REGNO_P (REGNO (op));
})

;; Return 1 if op is a vector register that operates on floating point vectors
;; (either altivec or VSX).
(define_predicate "vfloat_operand"
  (match_operand 0 "register_operand")
{
  if (GET_CODE (op) == SUBREG)
    op = SUBREG_REG (op);

  if (!REG_P (op))
    return 0;

  if (REGNO (op) > LAST_VIRTUAL_REGISTER)
    return 1;

  return VFLOAT_REGNO_P (REGNO (op));
})

;; Return 1 if op is a vector register that operates on integer vectors
;; (only altivec, VSX doesn't support integer vectors)
(define_predicate "vint_operand"
  (match_operand 0 "register_operand")
{
  if (GET_CODE (op) == SUBREG)
    op = SUBREG_REG (op);

  if (!REG_P (op))
    return 0;

  if (REGNO (op) > LAST_VIRTUAL_REGISTER)
    return 1;

  return VINT_REGNO_P (REGNO (op));
})

;; Return 1 if op is a vector register to do logical operations on (and, or,
;; xor, etc.)
(define_predicate "vlogical_operand"
  (match_operand 0 "register_operand")
{
  if (GET_CODE (op) == SUBREG)
    op = SUBREG_REG (op);

  if (!REG_P (op))
    return 0;

  if (REGNO (op) > LAST_VIRTUAL_REGISTER)
    return 1;

  return VLOGICAL_REGNO_P (REGNO (op));
})

;; Return 1 if op is the carry register.
(define_predicate "ca_operand"
  (and (match_code "reg")
       (match_test "CA_REGNO_P (REGNO (op))")))

;; Return 1 if op is a signed 5-bit constant integer.
(define_predicate "s5bit_cint_operand"
  (and (match_code "const_int")
       (match_test "INTVAL (op) >= -16 && INTVAL (op) <= 15")))

;; Return 1 if op is a unsigned 3-bit constant integer.
(define_predicate "u3bit_cint_operand"
  (and (match_code "const_int")
       (match_test "INTVAL (op) >= 0 && INTVAL (op) <= 7")))

;; Return 1 if op is a unsigned 5-bit constant integer.
(define_predicate "u5bit_cint_operand"
  (and (match_code "const_int")
       (match_test "INTVAL (op) >= 0 && INTVAL (op) <= 31")))

;; Return 1 if op is a signed 8-bit constant integer.
;; Integer multiplication complete more quickly
(define_predicate "s8bit_cint_operand"
  (and (match_code "const_int")
       (match_test "INTVAL (op) >= -128 && INTVAL (op) <= 127")))

;; Return 1 if op is a unsigned 10-bit constant integer.
(define_predicate "u10bit_cint_operand"
  (and (match_code "const_int")
       (match_test "INTVAL (op) >= 0 && INTVAL (op) <= 1023")))

;; Return 1 if op is a constant integer that can fit in a D field.
(define_predicate "short_cint_operand"
  (and (match_code "const_int")
       (match_test "satisfies_constraint_I (op)")))

;; Return 1 if op is a constant integer that can fit in an unsigned D field.
(define_predicate "u_short_cint_operand"
  (and (match_code "const_int")
       (match_test "satisfies_constraint_K (op)")))

;; Return 1 if op is a constant integer that cannot fit in a signed D field.
(define_predicate "non_short_cint_operand"
  (and (match_code "const_int")
       (match_test "(unsigned HOST_WIDE_INT)
		    (INTVAL (op) + 0x8000) >= 0x10000")))

;; Return 1 if op is a positive constant integer that is an exact power of 2.
(define_predicate "exact_log2_cint_operand"
  (and (match_code "const_int")
       (match_test "INTVAL (op) > 0 && exact_log2 (INTVAL (op)) >= 0")))

;; Match op = 0 or op = 1.
(define_predicate "const_0_to_1_operand"
  (and (match_code "const_int")
       (match_test "IN_RANGE (INTVAL (op), 0, 1)")))

;; Match op = 0..3.
(define_predicate "const_0_to_3_operand"
  (and (match_code "const_int")
       (match_test "IN_RANGE (INTVAL (op), 0, 3)")))

;; Match op = 2 or op = 3.
(define_predicate "const_2_to_3_operand"
  (and (match_code "const_int")
       (match_test "IN_RANGE (INTVAL (op), 2, 3)")))

;; Match op = 0..15
(define_predicate "const_0_to_15_operand"
  (and (match_code "const_int")
       (match_test "IN_RANGE (INTVAL (op), 0, 15)")))

;; Return 1 if op is a register that is not special.
(define_predicate "gpc_reg_operand"
  (match_operand 0 "register_operand")
{
  if ((TARGET_E500_DOUBLE || TARGET_SPE) && invalid_e500_subreg (op, mode))
    return 0;

  if (GET_CODE (op) == SUBREG)
    op = SUBREG_REG (op);

  if (!REG_P (op))
    return 0;

  if (REGNO (op) >= ARG_POINTER_REGNUM && !CA_REGNO_P (REGNO (op)))
    return 1;

  if (TARGET_VSX && VSX_REGNO_P (REGNO (op)))
    return 1;

  return INT_REGNO_P (REGNO (op)) || FP_REGNO_P (REGNO (op));
})

;; Return 1 if op is a general purpose register.  Unlike gpc_reg_operand, don't
;; allow floating point or vector registers.
(define_predicate "int_reg_operand"
  (match_operand 0 "register_operand")
{
  if ((TARGET_E500_DOUBLE || TARGET_SPE) && invalid_e500_subreg (op, mode))
    return 0;

  if (GET_CODE (op) == SUBREG)
    op = SUBREG_REG (op);

  if (!REG_P (op))
    return 0;

  if (REGNO (op) >= FIRST_PSEUDO_REGISTER)
    return 1;

  return INT_REGNO_P (REGNO (op));
})

;; Like int_reg_operand, but only return true for base registers
(define_predicate "base_reg_operand"
  (match_operand 0 "int_reg_operand")
{
  if (GET_CODE (op) == SUBREG)
    op = SUBREG_REG (op);

  if (!REG_P (op))
    return 0;

  return (REGNO (op) != FIRST_GPR_REGNO);
})

;; Return 1 if op is a HTM specific SPR register.
(define_predicate "htm_spr_reg_operand"
  (match_operand 0 "register_operand")
{
  if (!TARGET_HTM)
    return 0;

  if (GET_CODE (op) == SUBREG)
    op = SUBREG_REG (op);

  if (!REG_P (op))
    return 0;

  switch (REGNO (op))
    {
      case TFHAR_REGNO:
      case TFIAR_REGNO:
      case TEXASR_REGNO:
	return 1;
      default:
	break;
    }
  
  /* Unknown SPR.  */
  return 0;
})

;; Return 1 if op is a general purpose register that is an even register
;; which suitable for a load/store quad operation
(define_predicate "quad_int_reg_operand"
  (match_operand 0 "register_operand")
{
  HOST_WIDE_INT r;

  if (!TARGET_QUAD_MEMORY && !TARGET_QUAD_MEMORY_ATOMIC)
    return 0;

  if (GET_CODE (op) == SUBREG)
    op = SUBREG_REG (op);

  if (!REG_P (op))
    return 0;

  r = REGNO (op);
  if (r >= FIRST_PSEUDO_REGISTER)
    return 1;

  return (INT_REGNO_P (r) && ((r & 1) == 0));
})

;; Return 1 if op is a register that is a condition register field.
(define_predicate "cc_reg_operand"
  (match_operand 0 "register_operand")
{
  if (GET_CODE (op) == SUBREG)
    op = SUBREG_REG (op);

  if (!REG_P (op))
    return 0;

  if (REGNO (op) > LAST_VIRTUAL_REGISTER)
    return 1;

  return CR_REGNO_P (REGNO (op));
})

;; Return 1 if op is a register that is a condition register field not cr0.
(define_predicate "cc_reg_not_cr0_operand"
  (match_operand 0 "register_operand")
{
  if (GET_CODE (op) == SUBREG)
    op = SUBREG_REG (op);

  if (!REG_P (op))
    return 0;

  if (REGNO (op) > LAST_VIRTUAL_REGISTER)
    return 1;

  return CR_REGNO_NOT_CR0_P (REGNO (op));
})

;; Return 1 if op is a register that is a condition register field and if generating microcode, not cr0.
(define_predicate "cc_reg_not_micro_cr0_operand"
  (match_operand 0 "register_operand")
{
  if (GET_CODE (op) == SUBREG)
    op = SUBREG_REG (op);

  if (!REG_P (op))
    return 0;

  if (REGNO (op) > LAST_VIRTUAL_REGISTER)
    return 1;

  if (rs6000_gen_cell_microcode)
    return CR_REGNO_NOT_CR0_P (REGNO (op));
  else
    return CR_REGNO_P (REGNO (op));
})

;; Return 1 if op is a constant integer valid for D field
;; or non-special register register.
(define_predicate "reg_or_short_operand"
  (if_then_else (match_code "const_int")
    (match_operand 0 "short_cint_operand")
    (match_operand 0 "gpc_reg_operand")))

;; Return 1 if op is a constant integer valid whose negation is valid for
;; D field or non-special register register.
;; Do not allow a constant zero because all patterns that call this
;; predicate use "addic r1,r2,-const" to set carry when r2 is greater than
;; or equal to const, which does not work for zero.
(define_predicate "reg_or_neg_short_operand"
  (if_then_else (match_code "const_int")
    (match_test "satisfies_constraint_P (op)
		 && INTVAL (op) != 0")
    (match_operand 0 "gpc_reg_operand")))

;; Return 1 if op is a constant integer valid for DS field
;; or non-special register.
(define_predicate "reg_or_aligned_short_operand"
  (if_then_else (match_code "const_int")
    (and (match_operand 0 "short_cint_operand")
	 (match_test "!(INTVAL (op) & 3)"))
    (match_operand 0 "gpc_reg_operand")))

;; Return 1 if op is a constant integer whose high-order 16 bits are zero
;; or non-special register.
(define_predicate "reg_or_u_short_operand"
  (if_then_else (match_code "const_int")
    (match_operand 0 "u_short_cint_operand")
    (match_operand 0 "gpc_reg_operand")))

;; Return 1 if op is any constant integer 
;; or non-special register.
(define_predicate "reg_or_cint_operand"
  (ior (match_code "const_int")
       (match_operand 0 "gpc_reg_operand")))

;; Return 1 if op is a constant integer valid for addition with addis, addi.
(define_predicate "add_cint_operand"
  (and (match_code "const_int")
       (match_test "(unsigned HOST_WIDE_INT)
		      (INTVAL (op) + (mode == SImode ? 0x80000000 : 0x80008000))
		    < (unsigned HOST_WIDE_INT) 0x100000000ll")))

;; Return 1 if op is a constant integer valid for addition
;; or non-special register.
(define_predicate "reg_or_add_cint_operand"
  (if_then_else (match_code "const_int")
    (match_operand 0 "add_cint_operand")
    (match_operand 0 "gpc_reg_operand")))

;; Return 1 if op is a constant integer valid for subtraction
;; or non-special register.
(define_predicate "reg_or_sub_cint_operand"
  (if_then_else (match_code "const_int")
    (match_test "(unsigned HOST_WIDE_INT)
		   (- INTVAL (op) + (mode == SImode ? 0x80000000 : 0x80008000))
		 < (unsigned HOST_WIDE_INT) 0x100000000ll")
    (match_operand 0 "gpc_reg_operand")))

;; Return 1 if op is any 32-bit unsigned constant integer
;; or non-special register.
(define_predicate "reg_or_logical_cint_operand"
  (if_then_else (match_code "const_int")
    (match_test "(GET_MODE_BITSIZE (mode) > HOST_BITS_PER_WIDE_INT
		  && INTVAL (op) >= 0)
		 || ((INTVAL (op) & GET_MODE_MASK (mode)
		      & (~ (unsigned HOST_WIDE_INT) 0xffffffff)) == 0)")
    (match_operand 0 "gpc_reg_operand")))

;; Like reg_or_logical_cint_operand, but allow vsx registers
(define_predicate "vsx_reg_or_cint_operand"
  (ior (match_operand 0 "vsx_register_operand")
       (match_operand 0 "reg_or_logical_cint_operand")))

;; Like reg_or_logical_cint_operand, but allow vsx registers
(define_predicate "vsx_reg_or_cint_operand"
  (ior (match_operand 0 "vsx_register_operand")
       (match_operand 0 "reg_or_logical_cint_operand")))

;; Return 1 if operand is a CONST_DOUBLE that can be set in a register
;; with no more than one instruction per word.
(define_predicate "easy_fp_constant"
  (match_code "const_double")
{
  long k[4];
  REAL_VALUE_TYPE rv;

  if (GET_MODE (op) != mode
      || (!SCALAR_FLOAT_MODE_P (mode) && mode != DImode))
    return 0;

  /* Consider all constants with -msoft-float to be easy.  */
  if ((TARGET_SOFT_FLOAT || TARGET_E500_SINGLE 
      || (TARGET_HARD_FLOAT && (TARGET_SINGLE_FLOAT && ! TARGET_DOUBLE_FLOAT)))
      && mode != DImode)
    return 1;

  /* The constant 0.0 is easy under VSX.  */
  if ((mode == SFmode || mode == DFmode || mode == SDmode || mode == DDmode)
      && VECTOR_UNIT_VSX_P (DFmode) && op == CONST0_RTX (mode))
    return 1;

  if (DECIMAL_FLOAT_MODE_P (mode))
    return 0;

  /* If we are using V.4 style PIC, consider all constants to be hard.  */
  if (flag_pic && DEFAULT_ABI == ABI_V4)
    return 0;

#ifdef TARGET_RELOCATABLE
  /* Similarly if we are using -mrelocatable, consider all constants
     to be hard.  */
  if (TARGET_RELOCATABLE)
    return 0;
#endif

  switch (mode)
    {
    case TFmode:
      if (TARGET_E500_DOUBLE)
	return 0;

      REAL_VALUE_FROM_CONST_DOUBLE (rv, op);
      REAL_VALUE_TO_TARGET_LONG_DOUBLE (rv, k);

      return (num_insns_constant_wide ((HOST_WIDE_INT) k[0]) == 1
	      && num_insns_constant_wide ((HOST_WIDE_INT) k[1]) == 1
	      && num_insns_constant_wide ((HOST_WIDE_INT) k[2]) == 1
	      && num_insns_constant_wide ((HOST_WIDE_INT) k[3]) == 1);

    case DFmode:
      /* The constant 0.f is easy under VSX.  */
      if (op == CONST0_RTX (DFmode) && VECTOR_UNIT_VSX_P (DFmode))
	return 1;

      /* Force constants to memory before reload to utilize
	 compress_float_constant.
	 Avoid this when flag_unsafe_math_optimizations is enabled
	 because RDIV division to reciprocal optimization is not able
	 to regenerate the division.  */
      if (TARGET_E500_DOUBLE
          || (!reload_in_progress && !reload_completed
	      && !flag_unsafe_math_optimizations))
        return 0;

      REAL_VALUE_FROM_CONST_DOUBLE (rv, op);
      REAL_VALUE_TO_TARGET_DOUBLE (rv, k);

      return (num_insns_constant_wide ((HOST_WIDE_INT) k[0]) == 1
	      && num_insns_constant_wide ((HOST_WIDE_INT) k[1]) == 1);

    case SFmode:
      /* The constant 0.f is easy.  */
      if (op == CONST0_RTX (SFmode))
	return 1;

      /* Force constants to memory before reload to utilize
	 compress_float_constant.
	 Avoid this when flag_unsafe_math_optimizations is enabled
	 because RDIV division to reciprocal optimization is not able
	 to regenerate the division.  */
      if (!reload_in_progress && !reload_completed
          && !flag_unsafe_math_optimizations)
	return 0;

      REAL_VALUE_FROM_CONST_DOUBLE (rv, op);
      REAL_VALUE_TO_TARGET_SINGLE (rv, k[0]);

      return num_insns_constant_wide (k[0]) == 1;

  case DImode:
    return (num_insns_constant (op, DImode) <= 2);

  case SImode:
    return 1;

  default:
    gcc_unreachable ();
  }
})

;; Return 1 if the operand is a CONST_VECTOR and can be loaded into a
;; vector register without using memory.
(define_predicate "easy_vector_constant"
  (match_code "const_vector")
{
  /* As the paired vectors are actually FPRs it seems that there is
     no easy way to load a CONST_VECTOR without using memory.  */
  if (TARGET_PAIRED_FLOAT)
    return false;

  if (VECTOR_MEM_ALTIVEC_OR_VSX_P (mode))
    {
      if (zero_constant (op, mode))
	return true;

      return easy_altivec_constant (op, mode);
    }

  if (SPE_VECTOR_MODE (mode))
    {
      int cst, cst2;
      if (zero_constant (op, mode))
	return true;
      if (GET_MODE_CLASS (mode) != MODE_VECTOR_INT)
        return false;

      /* Limit SPE vectors to 15 bits signed.  These we can generate with:
	   li r0, CONSTANT1
	   evmergelo r0, r0, r0
	   li r0, CONSTANT2

	 I don't know how efficient it would be to allow bigger constants,
	 considering we'll have an extra 'ori' for every 'li'.  I doubt 5
	 instructions is better than a 64-bit memory load, but I don't
	 have the e500 timing specs.  */
      if (mode == V2SImode)
	{
	  cst  = INTVAL (CONST_VECTOR_ELT (op, 0));
	  cst2 = INTVAL (CONST_VECTOR_ELT (op, 1));
	  return cst  >= -0x7fff && cst <= 0x7fff
	         && cst2 >= -0x7fff && cst2 <= 0x7fff;
	}
    }

  return false;
})

;; Same as easy_vector_constant but only for EASY_VECTOR_15_ADD_SELF.
(define_predicate "easy_vector_constant_add_self"
  (and (match_code "const_vector")
       (and (match_test "TARGET_ALTIVEC")
	    (match_test "easy_altivec_constant (op, mode)")))
{
  HOST_WIDE_INT val;
  int elt;
  if (mode == V2DImode || mode == V2DFmode)
    return 0;
  elt = BYTES_BIG_ENDIAN ? GET_MODE_NUNITS (mode) - 1 : 0;
  val = const_vector_elt_as_int (op, elt);
  val = ((val & 0xff) ^ 0x80) - 0x80;
  return EASY_VECTOR_15_ADD_SELF (val);
})

;; Same as easy_vector_constant but only for EASY_VECTOR_MSB.
(define_predicate "easy_vector_constant_msb"
  (and (match_code "const_vector")
       (and (match_test "TARGET_ALTIVEC")
	    (match_test "easy_altivec_constant (op, mode)")))
{
  HOST_WIDE_INT val;
  int elt;
  if (mode == V2DImode || mode == V2DFmode)
    return 0;
  elt = BYTES_BIG_ENDIAN ? GET_MODE_NUNITS (mode) - 1 : 0;
  val = const_vector_elt_as_int (op, elt);
  return EASY_VECTOR_MSB (val, GET_MODE_INNER (mode));
})

;; Return 1 if operand is constant zero (scalars and vectors).
(define_predicate "zero_constant"
  (and (match_code "const_int,const_double,const_vector")
       (match_test "op == CONST0_RTX (mode)")))

;; Return 1 if operand is 0.0.
(define_predicate "zero_fp_constant"
  (and (match_code "const_double")
       (match_test "SCALAR_FLOAT_MODE_P (mode)
		    && op == CONST0_RTX (mode)")))

;; Return 1 if the operand is in volatile memory.  Note that during the
;; RTL generation phase, memory_operand does not return TRUE for volatile
;; memory references.  So this function allows us to recognize volatile
;; references where it's safe.
(define_predicate "volatile_mem_operand"
  (and (and (match_code "mem")
	    (match_test "MEM_VOLATILE_P (op)"))
       (if_then_else (match_test "reload_completed")
         (match_operand 0 "memory_operand")
         (if_then_else (match_test "reload_in_progress")
	   (match_test "strict_memory_address_p (mode, XEXP (op, 0))")
	   (match_test "memory_address_p (mode, XEXP (op, 0))")))))

;; Return 1 if the operand is an offsettable memory operand.
(define_predicate "offsettable_mem_operand"
  (and (match_operand 0 "memory_operand")
       (match_test "offsettable_nonstrict_memref_p (op)")))

;; Return 1 if the operand is suitable for load/store quad memory.
<<<<<<< HEAD
;; This predicate only checks for non-atomic loads/stores (not lqarx/stqcx).
=======
;; This predicate only checks for non-atomic loads/stores.
>>>>>>> a7aa3838
(define_predicate "quad_memory_operand"
  (match_code "mem")
{
  rtx addr, op0, op1;
  int ret;

<<<<<<< HEAD
  if (!TARGET_QUAD_MEMORY && !TARGET_SYNC_TI)
=======
  if (!TARGET_QUAD_MEMORY)
>>>>>>> a7aa3838
    ret = 0;

  else if (!memory_operand (op, mode))
    ret = 0;

  else if (GET_MODE_SIZE (GET_MODE (op)) != 16)
    ret = 0;

  else if (MEM_ALIGN (op) < 128)
    ret = 0;

  else
    {
      addr = XEXP (op, 0);
      if (int_reg_operand (addr, Pmode))
	ret = 1;

      else if (GET_CODE (addr) != PLUS)
	ret = 0;

      else
	{
	  op0 = XEXP (addr, 0);
	  op1 = XEXP (addr, 1);
	  ret = (int_reg_operand (op0, Pmode)
		 && GET_CODE (op1) == CONST_INT
		 && IN_RANGE (INTVAL (op1), -32768, 32767)
		 && (INTVAL (op1) & 15) == 0);
	}
    }

  if (TARGET_DEBUG_ADDR)
    {
      fprintf (stderr, "\nquad_memory_operand, ret = %s\n", ret ? "true" : "false");
      debug_rtx (op);
    }

  return ret;
})

;; Return 1 if the operand is an indexed or indirect memory operand.
(define_predicate "indexed_or_indirect_operand"
  (match_code "mem")
{
  op = XEXP (op, 0);
  if (VECTOR_MEM_ALTIVEC_P (mode)
      && GET_CODE (op) == AND
      && GET_CODE (XEXP (op, 1)) == CONST_INT
      && INTVAL (XEXP (op, 1)) == -16)
    op = XEXP (op, 0);

  return indexed_or_indirect_address (op, mode);
})

;; Like indexed_or_indirect_operand, but also allow a GPR register if direct
;; moves are supported.
(define_predicate "reg_or_indexed_operand"
  (match_code "mem,reg")
{
  if (MEM_P (op))
    return indexed_or_indirect_operand (op, mode);
  else if (TARGET_DIRECT_MOVE)
    return register_operand (op, mode);
  return
    0;
})

;; Return 1 if the operand is an indexed or indirect memory operand with an
;; AND -16 in it, used to recognize when we need to switch to Altivec loads
;; to realign loops instead of VSX (altivec silently ignores the bottom bits,
;; while VSX uses the full address and traps)
(define_predicate "altivec_indexed_or_indirect_operand"
  (match_code "mem")
{
  op = XEXP (op, 0);
  if (VECTOR_MEM_ALTIVEC_OR_VSX_P (mode)
      && GET_CODE (op) == AND
      && GET_CODE (XEXP (op, 1)) == CONST_INT
      && INTVAL (XEXP (op, 1)) == -16)
    return indexed_or_indirect_address (XEXP (op, 0), mode);

  return 0;
})

;; Return 1 if the operand is an indexed or indirect address.
(define_special_predicate "indexed_or_indirect_address"
  (and (match_test "REG_P (op)
		    || (GET_CODE (op) == PLUS
			/* Omit testing REG_P (XEXP (op, 0)).  */
			&& REG_P (XEXP (op, 1)))")
       (match_operand 0 "address_operand")))

;; Return 1 if the operand is an index-form address.
(define_special_predicate "indexed_address"
  (match_test "(GET_CODE (op) == PLUS
		&& REG_P (XEXP (op, 0))
		&& REG_P (XEXP (op, 1)))"))

;; Return 1 if the operand is a MEM with an update-form address. This may
;; also include update-indexed form.
(define_special_predicate "update_address_mem"
  (match_test "(MEM_P (op)
		&& (GET_CODE (XEXP (op, 0)) == PRE_INC
		    || GET_CODE (XEXP (op, 0)) == PRE_DEC
		    || GET_CODE (XEXP (op, 0)) == PRE_MODIFY))"))

;; Return 1 if the operand is a MEM with an update-indexed-form address. Note
;; that PRE_INC/PRE_DEC will always be non-indexed (i.e. non X-form) since the
;; increment is based on the mode size and will therefor always be a const.
(define_special_predicate "update_indexed_address_mem"
  (match_test "(MEM_P (op)
		&& GET_CODE (XEXP (op, 0)) == PRE_MODIFY
		&& indexed_address (XEXP (XEXP (op, 0), 1), mode))"))

;; Used for the destination of the fix_truncdfsi2 expander.
;; If stfiwx will be used, the result goes to memory; otherwise,
;; we're going to emit a store and a load of a subreg, so the dest is a
;; register.
(define_predicate "fix_trunc_dest_operand"
  (if_then_else (match_test "! TARGET_E500_DOUBLE && TARGET_PPC_GFXOPT")
   (match_operand 0 "memory_operand")
   (match_operand 0 "gpc_reg_operand")))

;; Return 1 if the operand is either a non-special register or can be used
;; as the operand of a `mode' add insn.
(define_predicate "add_operand"
  (if_then_else (match_code "const_int")
    (match_test "satisfies_constraint_I (op)
		 || satisfies_constraint_L (op)")
    (match_operand 0 "gpc_reg_operand")))

;; Return 1 if OP is a constant but not a valid add_operand.
(define_predicate "non_add_cint_operand"
  (and (match_code "const_int")
       (match_test "!satisfies_constraint_I (op)
		    && !satisfies_constraint_L (op)")))

;; Return 1 if the operand is a constant that can be used as the operand
;; of an OR or XOR.
(define_predicate "logical_const_operand"
  (match_code "const_int")
{
  HOST_WIDE_INT opl;

  opl = INTVAL (op) & GET_MODE_MASK (mode);

  return ((opl & ~ (unsigned HOST_WIDE_INT) 0xffff) == 0
	  || (opl & ~ (unsigned HOST_WIDE_INT) 0xffff0000) == 0);
})

;; Return 1 if the operand is a non-special register or a constant that
;; can be used as the operand of an OR or XOR.
(define_predicate "logical_operand"
  (ior (match_operand 0 "gpc_reg_operand")
       (match_operand 0 "logical_const_operand")))

;; Return 1 if op is a constant that is not a logical operand, but could
;; be split into one.
(define_predicate "non_logical_cint_operand"
  (and (match_code "const_int,const_double")
       (and (not (match_operand 0 "logical_operand"))
	    (match_operand 0 "reg_or_logical_cint_operand"))))

;; Return 1 if op is a constant that can be encoded in a 32-bit mask,
;; suitable for use with rlwinm (no more than two 1->0 or 0->1
;; transitions).  Reject all ones and all zeros, since these should have
;; been optimized away and confuse the making of MB and ME.
(define_predicate "mask_operand"
  (match_code "const_int")
{
  HOST_WIDE_INT c, lsb;

  c = INTVAL (op);

  if (TARGET_POWERPC64)
    {
      /* Fail if the mask is not 32-bit.  */
      if (mode == DImode && (c & ~(unsigned HOST_WIDE_INT) 0xffffffff) != 0)
	return 0;

      /* Fail if the mask wraps around because the upper 32-bits of the
	 mask will all be 1s, contrary to GCC's internal view.  */
      if ((c & 0x80000001) == 0x80000001)
	return 0;
    }

  /* We don't change the number of transitions by inverting,
     so make sure we start with the LS bit zero.  */
  if (c & 1)
    c = ~c;

  /* Reject all zeros or all ones.  */
  if (c == 0)
    return 0;

  /* Find the first transition.  */
  lsb = c & -c;

  /* Invert to look for a second transition.  */
  c = ~c;

  /* Erase first transition.  */
  c &= -lsb;

  /* Find the second transition (if any).  */
  lsb = c & -c;

  /* Match if all the bits above are 1's (or c is zero).  */
  return c == -lsb;
})

;; Return 1 for the PowerPC64 rlwinm corner case.
(define_predicate "mask_operand_wrap"
  (match_code "const_int")
{
  HOST_WIDE_INT c, lsb;

  c = INTVAL (op);

  if ((c & 0x80000001) != 0x80000001)
    return 0;

  c = ~c;
  if (c == 0)
    return 0;

  lsb = c & -c;
  c = ~c;
  c &= -lsb;
  lsb = c & -c;
  return c == -lsb;
})

;; Return 1 if the operand is a constant that is a PowerPC64 mask
;; suitable for use with rldicl or rldicr (no more than one 1->0 or 0->1
;; transition).  Reject all zeros, since zero should have been
;; optimized away and confuses the making of MB and ME.
(define_predicate "mask64_operand"
  (match_code "const_int")
{
  HOST_WIDE_INT c, lsb;

  c = INTVAL (op);

  /* Reject all zeros.  */
  if (c == 0)
    return 0;

  /* We don't change the number of transitions by inverting,
     so make sure we start with the LS bit zero.  */
  if (c & 1)
    c = ~c;

  /* Find the first transition.  */
  lsb = c & -c;

  /* Match if all the bits above are 1's (or c is zero).  */
  return c == -lsb;
})

;; Like mask64_operand, but allow up to three transitions.  This
;; predicate is used by insn patterns that generate two rldicl or
;; rldicr machine insns.
(define_predicate "mask64_2_operand"
  (match_code "const_int")
{
  HOST_WIDE_INT c, lsb;

  c = INTVAL (op);

  /* Disallow all zeros.  */
  if (c == 0)
    return 0;

  /* We don't change the number of transitions by inverting,
     so make sure we start with the LS bit zero.  */
  if (c & 1)
    c = ~c;

  /* Find the first transition.  */
  lsb = c & -c;

  /* Invert to look for a second transition.  */
  c = ~c;

  /* Erase first transition.  */
  c &= -lsb;

  /* Find the second transition.  */
  lsb = c & -c;

  /* Invert to look for a third transition.  */
  c = ~c;

  /* Erase second transition.  */
  c &= -lsb;

  /* Find the third transition (if any).  */
  lsb = c & -c;

  /* Match if all the bits above are 1's (or c is zero).  */
  return c == -lsb;
})

;; Like and_operand, but also match constants that can be implemented
;; with two rldicl or rldicr insns.
(define_predicate "and64_2_operand"
  (ior (match_operand 0 "mask64_2_operand")
       (if_then_else (match_test "fixed_regs[CR0_REGNO]")
	 (match_operand 0 "gpc_reg_operand")
	 (match_operand 0 "logical_operand"))))

;; Return 1 if the operand is either a non-special register or a
;; constant that can be used as the operand of a logical AND.
(define_predicate "and_operand"
  (ior (match_operand 0 "mask_operand")
       (ior (and (match_test "TARGET_POWERPC64 && mode == DImode")
		 (match_operand 0 "mask64_operand"))
            (if_then_else (match_test "fixed_regs[CR0_REGNO]")
	      (match_operand 0 "gpc_reg_operand")
	      (match_operand 0 "logical_operand")))))

;; Return 1 if the operand is either a logical operand or a short cint operand.
(define_predicate "scc_eq_operand"
  (ior (match_operand 0 "logical_operand")
       (match_operand 0 "short_cint_operand")))

;; Return 1 if the operand is a general non-special register or memory operand.
(define_predicate "reg_or_mem_operand"
     (ior (match_operand 0 "memory_operand")
	  (ior (and (match_code "mem")
		    (match_test "macho_lo_sum_memory_operand (op, mode)"))
	       (ior (match_operand 0 "volatile_mem_operand")
		    (match_operand 0 "gpc_reg_operand")))))

;; Return 1 if the operand is either an easy FP constant or memory or reg.
(define_predicate "reg_or_none500mem_operand"
  (if_then_else (match_code "mem")
     (and (match_test "!TARGET_E500_DOUBLE")
	  (ior (match_operand 0 "memory_operand")
	       (ior (match_test "macho_lo_sum_memory_operand (op, mode)")
		    (match_operand 0 "volatile_mem_operand"))))
     (match_operand 0 "gpc_reg_operand")))

;; Return 1 if the operand is CONST_DOUBLE 0, register or memory operand.
(define_predicate "zero_reg_mem_operand"
  (ior (match_operand 0 "zero_fp_constant")
       (match_operand 0 "reg_or_mem_operand")))

;; Return 1 if the operand is a CONST_INT and it is the element for 64-bit
;; data types inside of a vector that scalar instructions operate on
(define_predicate "vsx_scalar_64bit"
  (match_code "const_int")
{
  return (INTVAL (op) == VECTOR_ELEMENT_SCALAR_64BIT);
})

;; Return 1 if the operand is a general register or memory operand without
;; pre_inc or pre_dec or pre_modify, which produces invalid form of PowerPC
;; lwa instruction.
(define_predicate "lwa_operand"
  (match_code "reg,subreg,mem")
{
  rtx inner, addr, offset;

  inner = op;
  if (reload_completed && GET_CODE (inner) == SUBREG)
    inner = SUBREG_REG (inner);

  if (gpc_reg_operand (inner, mode))
    return true;
  if (!memory_operand (inner, mode))
    return false;
  addr = XEXP (inner, 0);
  if (GET_CODE (addr) == PRE_INC
      || GET_CODE (addr) == PRE_DEC
      || (GET_CODE (addr) == PRE_MODIFY
	  && !legitimate_indexed_address_p (XEXP (addr, 1), 0)))
    return false;
  if (GET_CODE (addr) == LO_SUM
      && GET_CODE (XEXP (addr, 0)) == REG
      && GET_CODE (XEXP (addr, 1)) == CONST)
    addr = XEXP (XEXP (addr, 1), 0);
  if (GET_CODE (addr) != PLUS)
    return true;
  offset = XEXP (addr, 1);
  if (GET_CODE (offset) != CONST_INT)
    return true;
  return INTVAL (offset) % 4 == 0;
})

;; Return 1 if the operand, used inside a MEM, is a SYMBOL_REF.
(define_predicate "symbol_ref_operand"
  (and (match_code "symbol_ref")
       (match_test "(mode == VOIDmode || GET_MODE (op) == mode)
		    && (DEFAULT_ABI != ABI_AIX || SYMBOL_REF_FUNCTION_P (op))")))

;; Return 1 if op is an operand that can be loaded via the GOT.
;; or non-special register register field no cr0
(define_predicate "got_operand"
  (match_code "symbol_ref,const,label_ref"))

;; Return 1 if op is a simple reference that can be loaded via the GOT,
;; excluding labels involving addition.
(define_predicate "got_no_const_operand"
  (match_code "symbol_ref,label_ref"))

;; Return 1 if op is a SYMBOL_REF for a TLS symbol.
(define_predicate "rs6000_tls_symbol_ref"
  (and (match_code "symbol_ref")
       (match_test "RS6000_SYMBOL_REF_TLS_P (op)")))

;; Return 1 if the operand, used inside a MEM, is a valid first argument
;; to CALL.  This is a SYMBOL_REF, a pseudo-register, LR or CTR.
(define_predicate "call_operand"
  (if_then_else (match_code "reg")
     (match_test "REGNO (op) == LR_REGNO
		  || REGNO (op) == CTR_REGNO
		  || REGNO (op) >= FIRST_PSEUDO_REGISTER")
     (match_code "symbol_ref")))

;; Return 1 if the operand is a SYMBOL_REF for a function known to be in
;; this file.
(define_predicate "current_file_function_operand"
  (and (match_code "symbol_ref")
       (match_test "(DEFAULT_ABI != ABI_AIX || SYMBOL_REF_FUNCTION_P (op))
		    && ((SYMBOL_REF_LOCAL_P (op)
			 && ((DEFAULT_ABI != ABI_AIX
			      && DEFAULT_ABI != ABI_ELFv2)
			     || !SYMBOL_REF_EXTERNAL_P (op)))
		        || (op == XEXP (DECL_RTL (current_function_decl),
						  0)))")))

;; Return 1 if this operand is a valid input for a move insn.
(define_predicate "input_operand"
  (match_code "symbol_ref,const,reg,subreg,mem,
	       const_double,const_vector,const_int")
{
  /* Memory is always valid.  */
  if (memory_operand (op, mode))
    return 1;

  /* For floating-point, easy constants are valid.  */
  if (SCALAR_FLOAT_MODE_P (mode)
      && easy_fp_constant (op, mode))
    return 1;

  /* Allow any integer constant.  */
  if (GET_MODE_CLASS (mode) == MODE_INT
      && (GET_CODE (op) == CONST_INT
	  || GET_CODE (op) == CONST_DOUBLE))
    return 1;

  /* Allow easy vector constants.  */
  if (GET_CODE (op) == CONST_VECTOR
      && easy_vector_constant (op, mode))
    return 1;

  /* Do not allow invalid E500 subregs.  */
  if ((TARGET_E500_DOUBLE || TARGET_SPE)
      && GET_CODE (op) == SUBREG
      && invalid_e500_subreg (op, mode))
    return 0;

  /* For floating-point or multi-word mode, the only remaining valid type
     is a register.  */
  if (SCALAR_FLOAT_MODE_P (mode)
      || GET_MODE_SIZE (mode) > UNITS_PER_WORD)
    return register_operand (op, mode);

  /* The only cases left are integral modes one word or smaller (we
     do not get called for MODE_CC values).  These can be in any
     register.  */
  if (register_operand (op, mode))
    return 1;

  /* V.4 allows SYMBOL_REFs and CONSTs that are in the small data region
     to be valid.  */
  if (DEFAULT_ABI == ABI_V4
      && (GET_CODE (op) == SYMBOL_REF || GET_CODE (op) == CONST)
      && small_data_operand (op, Pmode))
    return 1;

  return 0;
})

;; Return 1 if this operand is a valid input for a vsx_splat insn.
(define_predicate "splat_input_operand"
  (match_code "symbol_ref,const,reg,subreg,mem,
	       const_double,const_vector,const_int")
{
  if (MEM_P (op))
    {
      if (! volatile_ok && MEM_VOLATILE_P (op))
	return 0;
      if (mode == DFmode)
	mode = V2DFmode;
      else if (mode == DImode)
	mode = V2DImode;
      else
	gcc_unreachable ();
      return memory_address_addr_space_p (mode, XEXP (op, 0),
					  MEM_ADDR_SPACE (op));
    }
  return input_operand (op, mode);
})

;; Return true if OP is a non-immediate operand and not an invalid
;; SUBREG operation on the e500.
(define_predicate "rs6000_nonimmediate_operand"
  (match_code "reg,subreg,mem")
{
  if ((TARGET_E500_DOUBLE || TARGET_SPE)
      && GET_CODE (op) == SUBREG
      && invalid_e500_subreg (op, mode))
    return 0;

  return nonimmediate_operand (op, mode);
})

;; Return true if operand is boolean operator.
(define_predicate "boolean_operator"
  (match_code "and,ior,xor"))

;; Return true if operand is OR-form of boolean operator.
(define_predicate "boolean_or_operator"
  (match_code "ior,xor"))

;; Return true if operand is an equality operator.
(define_special_predicate "equality_operator"
  (match_code "eq,ne"))

;; Return true if operand is MIN or MAX operator.
(define_predicate "min_max_operator"
  (match_code "smin,smax,umin,umax"))

;; Return 1 if OP is a comparison operation that is valid for a branch
;; instruction.  We check the opcode against the mode of the CC value.
;; validate_condition_mode is an assertion.
(define_predicate "branch_comparison_operator"
   (and (match_operand 0 "comparison_operator")
	(and (match_test "GET_MODE_CLASS (GET_MODE (XEXP (op, 0))) == MODE_CC")
	     (match_test "validate_condition_mode (GET_CODE (op),
						   GET_MODE (XEXP (op, 0))),
			  1"))))

;; Return 1 if OP is a valid comparison operator for "cbranch" instructions.
;; If we're assuming that FP operations cannot generate user-visible traps,
;; then on e500 we can use the ordered-signaling instructions to implement
;; the unordered-quiet FP comparison predicates modulo a reversal.
(define_predicate "rs6000_cbranch_operator"
  (if_then_else (match_test "TARGET_HARD_FLOAT && !TARGET_FPRS")
		(if_then_else (match_test "flag_trapping_math")
			      (match_operand 0 "ordered_comparison_operator")
			      (ior (match_operand 0 "ordered_comparison_operator")
				   (match_code ("unlt,unle,ungt,unge"))))
		(match_operand 0 "comparison_operator")))

;; Return 1 if OP is a comparison operation that is valid for an SCC insn --
;; it must be a positive comparison.
(define_predicate "scc_comparison_operator"
  (and (match_operand 0 "branch_comparison_operator")
       (match_code "eq,lt,gt,ltu,gtu,unordered")))

;; Return 1 if OP is a comparison operation whose inverse would be valid for
;; an SCC insn.
(define_predicate "scc_rev_comparison_operator"
  (and (match_operand 0 "branch_comparison_operator")
       (match_code "ne,le,ge,leu,geu,ordered")))

;; Return 1 if OP is a comparison operation that is valid for a branch
;; insn, which is true if the corresponding bit in the CC register is set.
(define_predicate "branch_positive_comparison_operator"
  (and (match_operand 0 "branch_comparison_operator")
       (match_code "eq,lt,gt,ltu,gtu,unordered")))

;; Return 1 if OP is a load multiple operation, known to be a PARALLEL.
(define_predicate "load_multiple_operation"
  (match_code "parallel")
{
  int count = XVECLEN (op, 0);
  unsigned int dest_regno;
  rtx src_addr;
  int i;

  /* Perform a quick check so we don't blow up below.  */
  if (count <= 1
      || GET_CODE (XVECEXP (op, 0, 0)) != SET
      || GET_CODE (SET_DEST (XVECEXP (op, 0, 0))) != REG
      || GET_CODE (SET_SRC (XVECEXP (op, 0, 0))) != MEM)
    return 0;

  dest_regno = REGNO (SET_DEST (XVECEXP (op, 0, 0)));
  src_addr = XEXP (SET_SRC (XVECEXP (op, 0, 0)), 0);

  for (i = 1; i < count; i++)
    {
      rtx elt = XVECEXP (op, 0, i);

      if (GET_CODE (elt) != SET
	  || GET_CODE (SET_DEST (elt)) != REG
	  || GET_MODE (SET_DEST (elt)) != SImode
	  || REGNO (SET_DEST (elt)) != dest_regno + i
	  || GET_CODE (SET_SRC (elt)) != MEM
	  || GET_MODE (SET_SRC (elt)) != SImode
	  || GET_CODE (XEXP (SET_SRC (elt), 0)) != PLUS
	  || ! rtx_equal_p (XEXP (XEXP (SET_SRC (elt), 0), 0), src_addr)
	  || GET_CODE (XEXP (XEXP (SET_SRC (elt), 0), 1)) != CONST_INT
	  || INTVAL (XEXP (XEXP (SET_SRC (elt), 0), 1)) != i * 4)
	return 0;
    }

  return 1;
})

;; Return 1 if OP is a store multiple operation, known to be a PARALLEL.
;; The second vector element is a CLOBBER.
(define_predicate "store_multiple_operation"
  (match_code "parallel")
{
  int count = XVECLEN (op, 0) - 1;
  unsigned int src_regno;
  rtx dest_addr;
  int i;

  /* Perform a quick check so we don't blow up below.  */
  if (count <= 1
      || GET_CODE (XVECEXP (op, 0, 0)) != SET
      || GET_CODE (SET_DEST (XVECEXP (op, 0, 0))) != MEM
      || GET_CODE (SET_SRC (XVECEXP (op, 0, 0))) != REG)
    return 0;

  src_regno = REGNO (SET_SRC (XVECEXP (op, 0, 0)));
  dest_addr = XEXP (SET_DEST (XVECEXP (op, 0, 0)), 0);

  for (i = 1; i < count; i++)
    {
      rtx elt = XVECEXP (op, 0, i + 1);

      if (GET_CODE (elt) != SET
	  || GET_CODE (SET_SRC (elt)) != REG
	  || GET_MODE (SET_SRC (elt)) != SImode
	  || REGNO (SET_SRC (elt)) != src_regno + i
	  || GET_CODE (SET_DEST (elt)) != MEM
	  || GET_MODE (SET_DEST (elt)) != SImode
	  || GET_CODE (XEXP (SET_DEST (elt), 0)) != PLUS
	  || ! rtx_equal_p (XEXP (XEXP (SET_DEST (elt), 0), 0), dest_addr)
	  || GET_CODE (XEXP (XEXP (SET_DEST (elt), 0), 1)) != CONST_INT
	  || INTVAL (XEXP (XEXP (SET_DEST (elt), 0), 1)) != i * 4)
	return 0;
    }

  return 1;
})

;; Return 1 if OP is valid for a save_world call in prologue, known to be
;; a PARLLEL.
(define_predicate "save_world_operation"
  (match_code "parallel")
{
  int index;
  int i;
  rtx elt;
  int count = XVECLEN (op, 0);

  if (count != 54)
    return 0;

  index = 0;
  if (GET_CODE (XVECEXP (op, 0, index++)) != CLOBBER
      || GET_CODE (XVECEXP (op, 0, index++)) != USE)
    return 0;

  for (i=1; i <= 18; i++)
    {
      elt = XVECEXP (op, 0, index++);
      if (GET_CODE (elt) != SET
	  || GET_CODE (SET_DEST (elt)) != MEM
	  || ! memory_operand (SET_DEST (elt), DFmode)
	  || GET_CODE (SET_SRC (elt)) != REG
	  || GET_MODE (SET_SRC (elt)) != DFmode)
	return 0;
    }

  for (i=1; i <= 12; i++)
    {
      elt = XVECEXP (op, 0, index++);
      if (GET_CODE (elt) != SET
	  || GET_CODE (SET_DEST (elt)) != MEM
	  || GET_CODE (SET_SRC (elt)) != REG
	  || GET_MODE (SET_SRC (elt)) != V4SImode)
	return 0;
    }

  for (i=1; i <= 19; i++)
    {
      elt = XVECEXP (op, 0, index++);
      if (GET_CODE (elt) != SET
	  || GET_CODE (SET_DEST (elt)) != MEM
	  || ! memory_operand (SET_DEST (elt), Pmode)
	  || GET_CODE (SET_SRC (elt)) != REG
	  || GET_MODE (SET_SRC (elt)) != Pmode)
	return 0;
    }

  elt = XVECEXP (op, 0, index++);
  if (GET_CODE (elt) != SET
      || GET_CODE (SET_DEST (elt)) != MEM
      || ! memory_operand (SET_DEST (elt), Pmode)
      || GET_CODE (SET_SRC (elt)) != REG
      || REGNO (SET_SRC (elt)) != CR2_REGNO
      || GET_MODE (SET_SRC (elt)) != Pmode)
    return 0;

  if (GET_CODE (XVECEXP (op, 0, index++)) != SET
      || GET_CODE (XVECEXP (op, 0, index++)) != SET)
    return 0;
  return 1;
})

;; Return 1 if OP is valid for a restore_world call in epilogue, known to be
;; a PARLLEL.
(define_predicate "restore_world_operation"
  (match_code "parallel")
{
  int index;
  int i;
  rtx elt;
  int count = XVECLEN (op, 0);

  if (count != 59)
    return 0;

  index = 0;
  if (GET_CODE (XVECEXP (op, 0, index++)) != RETURN
      || GET_CODE (XVECEXP (op, 0, index++)) != USE
      || GET_CODE (XVECEXP (op, 0, index++)) != USE
      || GET_CODE (XVECEXP (op, 0, index++)) != CLOBBER)
    return 0;

  elt = XVECEXP (op, 0, index++);
  if (GET_CODE (elt) != SET
      || GET_CODE (SET_SRC (elt)) != MEM
      || ! memory_operand (SET_SRC (elt), Pmode)
      || GET_CODE (SET_DEST (elt)) != REG
      || REGNO (SET_DEST (elt)) != CR2_REGNO
      || GET_MODE (SET_DEST (elt)) != Pmode)
    return 0;

  for (i=1; i <= 19; i++)
    {
      elt = XVECEXP (op, 0, index++);
      if (GET_CODE (elt) != SET
	  || GET_CODE (SET_SRC (elt)) != MEM
	  || ! memory_operand (SET_SRC (elt), Pmode)
	  || GET_CODE (SET_DEST (elt)) != REG
	  || GET_MODE (SET_DEST (elt)) != Pmode)
	return 0;
    }

  for (i=1; i <= 12; i++)
    {
      elt = XVECEXP (op, 0, index++);
      if (GET_CODE (elt) != SET
	  || GET_CODE (SET_SRC (elt)) != MEM
	  || GET_CODE (SET_DEST (elt)) != REG
	  || GET_MODE (SET_DEST (elt)) != V4SImode)
	return 0;
    }

  for (i=1; i <= 18; i++)
    {
      elt = XVECEXP (op, 0, index++);
      if (GET_CODE (elt) != SET
	  || GET_CODE (SET_SRC (elt)) != MEM
	  || ! memory_operand (SET_SRC (elt), DFmode)
	  || GET_CODE (SET_DEST (elt)) != REG
	  || GET_MODE (SET_DEST (elt)) != DFmode)
	return 0;
    }

  if (GET_CODE (XVECEXP (op, 0, index++)) != CLOBBER
      || GET_CODE (XVECEXP (op, 0, index++)) != CLOBBER
      || GET_CODE (XVECEXP (op, 0, index++)) != CLOBBER
      || GET_CODE (XVECEXP (op, 0, index++)) != CLOBBER
      || GET_CODE (XVECEXP (op, 0, index++)) != USE)
    return 0;
  return 1;
})

;; Return 1 if OP is valid for a vrsave call, known to be a PARALLEL.
(define_predicate "vrsave_operation"
  (match_code "parallel")
{
  int count = XVECLEN (op, 0);
  unsigned int dest_regno, src_regno;
  int i;

  if (count <= 1
      || GET_CODE (XVECEXP (op, 0, 0)) != SET
      || GET_CODE (SET_DEST (XVECEXP (op, 0, 0))) != REG
      || GET_CODE (SET_SRC (XVECEXP (op, 0, 0))) != UNSPEC_VOLATILE
      || XINT (SET_SRC (XVECEXP (op, 0, 0)), 1) != UNSPECV_SET_VRSAVE)
    return 0;

  dest_regno = REGNO (SET_DEST (XVECEXP (op, 0, 0)));
  src_regno  = REGNO (XVECEXP (SET_SRC (XVECEXP (op, 0, 0)), 0, 1));

  if (dest_regno != VRSAVE_REGNO || src_regno != VRSAVE_REGNO)
    return 0;

  for (i = 1; i < count; i++)
    {
      rtx elt = XVECEXP (op, 0, i);

      if (GET_CODE (elt) != CLOBBER
	  && GET_CODE (elt) != SET)
	return 0;
    }

  return 1;
})

;; Return 1 if OP is valid for mfcr insn, known to be a PARALLEL.
(define_predicate "mfcr_operation"
  (match_code "parallel")
{
  int count = XVECLEN (op, 0);
  int i;

  /* Perform a quick check so we don't blow up below.  */
  if (count < 1
      || GET_CODE (XVECEXP (op, 0, 0)) != SET
      || GET_CODE (SET_SRC (XVECEXP (op, 0, 0))) != UNSPEC
      || XVECLEN (SET_SRC (XVECEXP (op, 0, 0)), 0) != 2)
    return 0;

  for (i = 0; i < count; i++)
    {
      rtx exp = XVECEXP (op, 0, i);
      rtx unspec;
      int maskval;
      rtx src_reg;

      src_reg = XVECEXP (SET_SRC (exp), 0, 0);

      if (GET_CODE (src_reg) != REG
	  || GET_MODE (src_reg) != CCmode
	  || ! CR_REGNO_P (REGNO (src_reg)))
	return 0;

      if (GET_CODE (exp) != SET
	  || GET_CODE (SET_DEST (exp)) != REG
	  || GET_MODE (SET_DEST (exp)) != SImode
	  || ! INT_REGNO_P (REGNO (SET_DEST (exp))))
	return 0;
      unspec = SET_SRC (exp);
      maskval = 1 << (MAX_CR_REGNO - REGNO (src_reg));

      if (GET_CODE (unspec) != UNSPEC
	  || XINT (unspec, 1) != UNSPEC_MOVESI_FROM_CR
	  || XVECLEN (unspec, 0) != 2
	  || XVECEXP (unspec, 0, 0) != src_reg
	  || GET_CODE (XVECEXP (unspec, 0, 1)) != CONST_INT
	  || INTVAL (XVECEXP (unspec, 0, 1)) != maskval)
	return 0;
    }
  return 1;
})

;; Return 1 if OP is valid for mtcrf insn, known to be a PARALLEL.
(define_predicate "mtcrf_operation"
  (match_code "parallel")
{
  int count = XVECLEN (op, 0);
  int i;
  rtx src_reg;

  /* Perform a quick check so we don't blow up below.  */
  if (count < 1
      || GET_CODE (XVECEXP (op, 0, 0)) != SET
      || GET_CODE (SET_SRC (XVECEXP (op, 0, 0))) != UNSPEC
      || XVECLEN (SET_SRC (XVECEXP (op, 0, 0)), 0) != 2)
    return 0;
  src_reg = XVECEXP (SET_SRC (XVECEXP (op, 0, 0)), 0, 0);

  if (GET_CODE (src_reg) != REG
      || GET_MODE (src_reg) != SImode
      || ! INT_REGNO_P (REGNO (src_reg)))
    return 0;

  for (i = 0; i < count; i++)
    {
      rtx exp = XVECEXP (op, 0, i);
      rtx unspec;
      int maskval;

      if (GET_CODE (exp) != SET
	  || GET_CODE (SET_DEST (exp)) != REG
	  || GET_MODE (SET_DEST (exp)) != CCmode
	  || ! CR_REGNO_P (REGNO (SET_DEST (exp))))
	return 0;
      unspec = SET_SRC (exp);
      maskval = 1 << (MAX_CR_REGNO - REGNO (SET_DEST (exp)));

      if (GET_CODE (unspec) != UNSPEC
	  || XINT (unspec, 1) != UNSPEC_MOVESI_TO_CR
	  || XVECLEN (unspec, 0) != 2
	  || XVECEXP (unspec, 0, 0) != src_reg
	  || GET_CODE (XVECEXP (unspec, 0, 1)) != CONST_INT
	  || INTVAL (XVECEXP (unspec, 0, 1)) != maskval)
	return 0;
    }
  return 1;
})

;; Return 1 if OP is valid for crsave insn, known to be a PARALLEL.
(define_predicate "crsave_operation"
  (match_code "parallel")
{
  int count = XVECLEN (op, 0);
  int i;

  for (i = 1; i < count; i++)
    {
      rtx exp = XVECEXP (op, 0, i);

      if (GET_CODE (exp) != USE
	  || GET_CODE (XEXP (exp, 0)) != REG
	  || GET_MODE (XEXP (exp, 0)) != CCmode
	  || ! CR_REGNO_P (REGNO (XEXP (exp, 0))))
	return 0;
    }
  return 1;
})

;; Return 1 if OP is valid for lmw insn, known to be a PARALLEL.
(define_predicate "lmw_operation"
  (match_code "parallel")
{
  int count = XVECLEN (op, 0);
  unsigned int dest_regno;
  rtx src_addr;
  unsigned int base_regno;
  HOST_WIDE_INT offset;
  int i;

  /* Perform a quick check so we don't blow up below.  */
  if (count <= 1
      || GET_CODE (XVECEXP (op, 0, 0)) != SET
      || GET_CODE (SET_DEST (XVECEXP (op, 0, 0))) != REG
      || GET_CODE (SET_SRC (XVECEXP (op, 0, 0))) != MEM)
    return 0;

  dest_regno = REGNO (SET_DEST (XVECEXP (op, 0, 0)));
  src_addr = XEXP (SET_SRC (XVECEXP (op, 0, 0)), 0);

  if (dest_regno > 31
      || count != 32 - (int) dest_regno)
    return 0;

  if (legitimate_indirect_address_p (src_addr, 0))
    {
      offset = 0;
      base_regno = REGNO (src_addr);
      if (base_regno == 0)
	return 0;
    }
  else if (rs6000_legitimate_offset_address_p (SImode, src_addr, false, false))
    {
      offset = INTVAL (XEXP (src_addr, 1));
      base_regno = REGNO (XEXP (src_addr, 0));
    }
  else
    return 0;

  for (i = 0; i < count; i++)
    {
      rtx elt = XVECEXP (op, 0, i);
      rtx newaddr;
      rtx addr_reg;
      HOST_WIDE_INT newoffset;

      if (GET_CODE (elt) != SET
	  || GET_CODE (SET_DEST (elt)) != REG
	  || GET_MODE (SET_DEST (elt)) != SImode
	  || REGNO (SET_DEST (elt)) != dest_regno + i
	  || GET_CODE (SET_SRC (elt)) != MEM
	  || GET_MODE (SET_SRC (elt)) != SImode)
	return 0;
      newaddr = XEXP (SET_SRC (elt), 0);
      if (legitimate_indirect_address_p (newaddr, 0))
	{
	  newoffset = 0;
	  addr_reg = newaddr;
	}
      else if (rs6000_legitimate_offset_address_p (SImode, newaddr, false, false))
	{
	  addr_reg = XEXP (newaddr, 0);
	  newoffset = INTVAL (XEXP (newaddr, 1));
	}
      else
	return 0;
      if (REGNO (addr_reg) != base_regno
	  || newoffset != offset + 4 * i)
	return 0;
    }

  return 1;
})

;; Return 1 if OP is valid for stmw insn, known to be a PARALLEL.
(define_predicate "stmw_operation"
  (match_code "parallel")
{
  int count = XVECLEN (op, 0);
  unsigned int src_regno;
  rtx dest_addr;
  unsigned int base_regno;
  HOST_WIDE_INT offset;
  int i;

  /* Perform a quick check so we don't blow up below.  */
  if (count <= 1
      || GET_CODE (XVECEXP (op, 0, 0)) != SET
      || GET_CODE (SET_DEST (XVECEXP (op, 0, 0))) != MEM
      || GET_CODE (SET_SRC (XVECEXP (op, 0, 0))) != REG)
    return 0;

  src_regno = REGNO (SET_SRC (XVECEXP (op, 0, 0)));
  dest_addr = XEXP (SET_DEST (XVECEXP (op, 0, 0)), 0);

  if (src_regno > 31
      || count != 32 - (int) src_regno)
    return 0;

  if (legitimate_indirect_address_p (dest_addr, 0))
    {
      offset = 0;
      base_regno = REGNO (dest_addr);
      if (base_regno == 0)
	return 0;
    }
  else if (rs6000_legitimate_offset_address_p (SImode, dest_addr, false, false))
    {
      offset = INTVAL (XEXP (dest_addr, 1));
      base_regno = REGNO (XEXP (dest_addr, 0));
    }
  else
    return 0;

  for (i = 0; i < count; i++)
    {
      rtx elt = XVECEXP (op, 0, i);
      rtx newaddr;
      rtx addr_reg;
      HOST_WIDE_INT newoffset;

      if (GET_CODE (elt) != SET
	  || GET_CODE (SET_SRC (elt)) != REG
	  || GET_MODE (SET_SRC (elt)) != SImode
	  || REGNO (SET_SRC (elt)) != src_regno + i
	  || GET_CODE (SET_DEST (elt)) != MEM
	  || GET_MODE (SET_DEST (elt)) != SImode)
	return 0;
      newaddr = XEXP (SET_DEST (elt), 0);
      if (legitimate_indirect_address_p (newaddr, 0))
	{
	  newoffset = 0;
	  addr_reg = newaddr;
	}
      else if (rs6000_legitimate_offset_address_p (SImode, newaddr, false, false))
	{
	  addr_reg = XEXP (newaddr, 0);
	  newoffset = INTVAL (XEXP (newaddr, 1));
	}
      else
	return 0;
      if (REGNO (addr_reg) != base_regno
	  || newoffset != offset + 4 * i)
	return 0;
    }

  return 1;
})

;; Return 1 if OP is a stack tie operand.
(define_predicate "tie_operand"
  (match_code "parallel")
{
  return (GET_CODE (XVECEXP (op, 0, 0)) == SET
	  && GET_CODE (XEXP (XVECEXP (op, 0, 0), 0)) == MEM
	  && GET_MODE (XEXP (XVECEXP (op, 0, 0), 0)) == BLKmode
	  && XEXP (XVECEXP (op, 0, 0), 1) == const0_rtx);
})

;; Match a small code model toc reference (or medium and large
;; model toc references before reload).
(define_predicate "small_toc_ref"
  (match_code "unspec,plus")
{
  if (GET_CODE (op) == PLUS && add_cint_operand (XEXP (op, 1), mode))
    op = XEXP (op, 0);

  return GET_CODE (op) == UNSPEC && XINT (op, 1) == UNSPEC_TOCREL;
})

;; Match the first insn (addis) in fusing the combination of addis and loads to
;; GPR registers on power8.
(define_predicate "fusion_gpr_addis"
  (match_code "const_int,high,plus")
{
  HOST_WIDE_INT value;
  rtx int_const;

  if (GET_CODE (op) == HIGH)
    return 1;

  if (CONST_INT_P (op))
    int_const = op;

  else if (GET_CODE (op) == PLUS
	   && base_reg_operand (XEXP (op, 0), Pmode)
	   && CONST_INT_P (XEXP (op, 1)))
    int_const = XEXP (op, 1);

  else
    return 0;

  /* Power8 currently will only do the fusion if the top 11 bits of the addis
     value are all 1's or 0's.  */
  value = INTVAL (int_const);
  if ((value & (HOST_WIDE_INT)0xffff) != 0)
    return 0;

  if ((value & (HOST_WIDE_INT)0xffff0000) == 0)
    return 0;

  return (IN_RANGE (value >> 16, -32, 31));
})

;; Match the second insn (lbz, lhz, lwz, ld) in fusing the combination of addis
;; and loads to GPR registers on power8.
(define_predicate "fusion_gpr_mem_load"
  (match_code "mem,sign_extend,zero_extend")
{
<<<<<<< HEAD
  rtx addr, base, offset;
=======
  rtx addr;
>>>>>>> a7aa3838

  /* Handle sign/zero extend.  */
  if (GET_CODE (op) == ZERO_EXTEND
      || (TARGET_P8_FUSION_SIGN && GET_CODE (op) == SIGN_EXTEND))
    {
      op = XEXP (op, 0);
      mode = GET_MODE (op);
    }

  if (!MEM_P (op))
    return 0;

  switch (mode)
    {
    case QImode:
    case HImode:
    case SImode:
      break;

    case DImode:
      if (!TARGET_POWERPC64)
	return 0;
      break;

    default:
      return 0;
    }

  addr = XEXP (op, 0);
<<<<<<< HEAD
  if (GET_CODE (addr) != PLUS && GET_CODE (addr) != LO_SUM)
    return 0;

  base = XEXP (addr, 0);
  if (!base_reg_operand (base, GET_MODE (base)))
    return 0;

  offset = XEXP (addr, 1);

  if (GET_CODE (addr) == PLUS)
    return satisfies_constraint_I (offset);

  else if (GET_CODE (addr) == LO_SUM)
    {
      if (TARGET_XCOFF || (TARGET_ELF && TARGET_POWERPC64))
	return small_toc_ref (offset, GET_MODE (offset));

      else if (TARGET_ELF && !TARGET_POWERPC64)
	return CONSTANT_P (offset);
    }

  return 0;
})

;; Match a GPR load (lbz, lhz, lwz, ld) that uses a combined address in the
;; memory field with both the addis and the memory offset.  Sign extension
;; is not handled here, since lha and lwa are not fused.
(define_predicate "fusion_gpr_mem_combo"
  (match_code "mem,zero_extend")
{
  rtx addr, base, offset;

  /* Handle zero extend.  */
  if (GET_CODE (op) == ZERO_EXTEND)
    {
      op = XEXP (op, 0);
      mode = GET_MODE (op);
    }

  if (!MEM_P (op))
    return 0;

  switch (mode)
    {
    case QImode:
    case HImode:
    case SImode:
      break;

    case DImode:
      if (!TARGET_POWERPC64)
	return 0;
      break;

    default:
      return 0;
    }

  addr = XEXP (op, 0);
  if (GET_CODE (addr) != PLUS && GET_CODE (addr) != LO_SUM)
    return 0;

  base = XEXP (addr, 0);
  if (!fusion_gpr_addis (base, GET_MODE (base)))
    return 0;

  offset = XEXP (addr, 1);
  if (GET_CODE (addr) == PLUS)
    return satisfies_constraint_I (offset);

  else if (GET_CODE (addr) == LO_SUM)
    {
      if (TARGET_XCOFF || (TARGET_ELF && TARGET_POWERPC64))
=======
  if (GET_CODE (addr) == PLUS)
    {
      rtx base = XEXP (addr, 0);
      rtx offset = XEXP (addr, 1);

      return (base_reg_operand (base, GET_MODE (base))
	      && satisfies_constraint_I (offset));
    }

  else if (GET_CODE (addr) == LO_SUM)
    {
      rtx base = XEXP (addr, 0);
      rtx offset = XEXP (addr, 1);

      if (!base_reg_operand (base, GET_MODE (base)))
	return 0;

      else if (TARGET_XCOFF || (TARGET_ELF && TARGET_POWERPC64))
>>>>>>> a7aa3838
	return small_toc_ref (offset, GET_MODE (offset));

      else if (TARGET_ELF && !TARGET_POWERPC64)
	return CONSTANT_P (offset);
    }

  return 0;
})<|MERGE_RESOLUTION|>--- conflicted
+++ resolved
@@ -171,11 +171,6 @@
   (and (match_code "const_int")
        (match_test "IN_RANGE (INTVAL (op), 0, 1)")))
 
-;; Match op = 0..3.
-(define_predicate "const_0_to_3_operand"
-  (and (match_code "const_int")
-       (match_test "IN_RANGE (INTVAL (op), 0, 3)")))
-
 ;; Match op = 2 or op = 3.
 (define_predicate "const_2_to_3_operand"
   (and (match_code "const_int")
@@ -413,11 +408,6 @@
 		 || ((INTVAL (op) & GET_MODE_MASK (mode)
 		      & (~ (unsigned HOST_WIDE_INT) 0xffffffff)) == 0)")
     (match_operand 0 "gpc_reg_operand")))
-
-;; Like reg_or_logical_cint_operand, but allow vsx registers
-(define_predicate "vsx_reg_or_cint_operand"
-  (ior (match_operand 0 "vsx_register_operand")
-       (match_operand 0 "reg_or_logical_cint_operand")))
 
 ;; Like reg_or_logical_cint_operand, but allow vsx registers
 (define_predicate "vsx_reg_or_cint_operand"
@@ -634,22 +624,14 @@
        (match_test "offsettable_nonstrict_memref_p (op)")))
 
 ;; Return 1 if the operand is suitable for load/store quad memory.
-<<<<<<< HEAD
-;; This predicate only checks for non-atomic loads/stores (not lqarx/stqcx).
-=======
 ;; This predicate only checks for non-atomic loads/stores.
->>>>>>> a7aa3838
 (define_predicate "quad_memory_operand"
   (match_code "mem")
 {
   rtx addr, op0, op1;
   int ret;
 
-<<<<<<< HEAD
-  if (!TARGET_QUAD_MEMORY && !TARGET_SYNC_TI)
-=======
   if (!TARGET_QUAD_MEMORY)
->>>>>>> a7aa3838
     ret = 0;
 
   else if (!memory_operand (op, mode))
@@ -1796,11 +1778,7 @@
 (define_predicate "fusion_gpr_mem_load"
   (match_code "mem,sign_extend,zero_extend")
 {
-<<<<<<< HEAD
-  rtx addr, base, offset;
-=======
   rtx addr;
->>>>>>> a7aa3838
 
   /* Handle sign/zero extend.  */
   if (GET_CODE (op) == ZERO_EXTEND
@@ -1830,22 +1808,24 @@
     }
 
   addr = XEXP (op, 0);
-<<<<<<< HEAD
-  if (GET_CODE (addr) != PLUS && GET_CODE (addr) != LO_SUM)
-    return 0;
-
-  base = XEXP (addr, 0);
-  if (!base_reg_operand (base, GET_MODE (base)))
-    return 0;
-
-  offset = XEXP (addr, 1);
-
   if (GET_CODE (addr) == PLUS)
-    return satisfies_constraint_I (offset);
+    {
+      rtx base = XEXP (addr, 0);
+      rtx offset = XEXP (addr, 1);
+
+      return (base_reg_operand (base, GET_MODE (base))
+	      && satisfies_constraint_I (offset));
+    }
 
   else if (GET_CODE (addr) == LO_SUM)
     {
-      if (TARGET_XCOFF || (TARGET_ELF && TARGET_POWERPC64))
+      rtx base = XEXP (addr, 0);
+      rtx offset = XEXP (addr, 1);
+
+      if (!base_reg_operand (base, GET_MODE (base)))
+	return 0;
+
+      else if (TARGET_XCOFF || (TARGET_ELF && TARGET_POWERPC64))
 	return small_toc_ref (offset, GET_MODE (offset));
 
       else if (TARGET_ELF && !TARGET_POWERPC64)
@@ -1853,82 +1833,4 @@
     }
 
   return 0;
-})
-
-;; Match a GPR load (lbz, lhz, lwz, ld) that uses a combined address in the
-;; memory field with both the addis and the memory offset.  Sign extension
-;; is not handled here, since lha and lwa are not fused.
-(define_predicate "fusion_gpr_mem_combo"
-  (match_code "mem,zero_extend")
-{
-  rtx addr, base, offset;
-
-  /* Handle zero extend.  */
-  if (GET_CODE (op) == ZERO_EXTEND)
-    {
-      op = XEXP (op, 0);
-      mode = GET_MODE (op);
-    }
-
-  if (!MEM_P (op))
-    return 0;
-
-  switch (mode)
-    {
-    case QImode:
-    case HImode:
-    case SImode:
-      break;
-
-    case DImode:
-      if (!TARGET_POWERPC64)
-	return 0;
-      break;
-
-    default:
-      return 0;
-    }
-
-  addr = XEXP (op, 0);
-  if (GET_CODE (addr) != PLUS && GET_CODE (addr) != LO_SUM)
-    return 0;
-
-  base = XEXP (addr, 0);
-  if (!fusion_gpr_addis (base, GET_MODE (base)))
-    return 0;
-
-  offset = XEXP (addr, 1);
-  if (GET_CODE (addr) == PLUS)
-    return satisfies_constraint_I (offset);
-
-  else if (GET_CODE (addr) == LO_SUM)
-    {
-      if (TARGET_XCOFF || (TARGET_ELF && TARGET_POWERPC64))
-=======
-  if (GET_CODE (addr) == PLUS)
-    {
-      rtx base = XEXP (addr, 0);
-      rtx offset = XEXP (addr, 1);
-
-      return (base_reg_operand (base, GET_MODE (base))
-	      && satisfies_constraint_I (offset));
-    }
-
-  else if (GET_CODE (addr) == LO_SUM)
-    {
-      rtx base = XEXP (addr, 0);
-      rtx offset = XEXP (addr, 1);
-
-      if (!base_reg_operand (base, GET_MODE (base)))
-	return 0;
-
-      else if (TARGET_XCOFF || (TARGET_ELF && TARGET_POWERPC64))
->>>>>>> a7aa3838
-	return small_toc_ref (offset, GET_MODE (offset));
-
-      else if (TARGET_ELF && !TARGET_POWERPC64)
-	return CONSTANT_P (offset);
-    }
-
-  return 0;
 })