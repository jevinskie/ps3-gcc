--- conflicted
+++ resolved
@@ -221,10 +221,6 @@
    hypersparc,
    leon,
    leon3,
-<<<<<<< HEAD
-   leon3v7,
-=======
->>>>>>> a7aa3838
    sparclite,
    f930,
    f934,
@@ -428,10 +424,6 @@
 (define_attr "fptype" "single,double"
   (const_string "single"))
 
-;; FP precision specific to the UT699.
-(define_attr "fptype_ut699" "none,single"
-  (const_string "none"))
-
 ;; UltraSPARC-III integer load type.
 (define_attr "us3load_type" "2cycle,3cycle"
   (const_string "2cycle"))
@@ -472,12 +464,7 @@
 	   (const_string "false")
 	 (and (eq_attr "fix_ut699" "true")
 	      (and (eq_attr "type" "fpload,fp,fpmove,fpmul,fpdivs,fpsqrts")
-<<<<<<< HEAD
-		   (ior (eq_attr "fptype" "single")
-		        (eq_attr "fptype_ut699" "single"))))
-=======
 		   (eq_attr "fptype" "single")))
->>>>>>> a7aa3838
 	   (const_string "false")
 	 (eq_attr "length" "1")
 	   (const_string "true")
@@ -3473,8 +3460,7 @@
   "TARGET_FPU"
   "fdtos\t%1, %0"
   [(set_attr "type" "fp")
-   (set_attr "fptype" "double")
-   (set_attr "fptype_ut699" "single")])
+   (set_attr "fptype" "double")])
 
 (define_expand "trunctfsf2"
   [(set (match_operand:SF 0 "register_operand" "")
@@ -3515,7 +3501,7 @@
   "TARGET_FPU"
   "fitos\t%1, %0"
   [(set_attr "type" "fp")
-   (set_attr "fptype" "single")])
+   (set_attr "fptype" "double")])
 
 (define_insn "floatsidf2"
   [(set (match_operand:DF 0 "register_operand" "=e")
@@ -3602,7 +3588,7 @@
   "TARGET_FPU"
   "fstoi\t%1, %0"
   [(set_attr "type" "fp")
-   (set_attr "fptype" "single")])
+   (set_attr "fptype" "double")])
 
 (define_insn "fix_truncdfsi2"
   [(set (match_operand:SI 0 "register_operand" "=f")
@@ -3610,8 +3596,7 @@
   "TARGET_FPU"
   "fdtoi\t%1, %0"
   [(set_attr "type" "fp")
-   (set_attr "fptype" "double")
-   (set_attr "fptype_ut699" "single")])
+   (set_attr "fptype" "double")])
 
 (define_expand "fix_trunctfsi2"
   [(set (match_operand:SI 0 "register_operand" "")
@@ -5574,52 +5559,53 @@
   [(set_attr "type" "fpdivs")])
 
 (define_expand "negtf2"
-  [(set (match_operand:TF 0 "register_operand" "")
-	(neg:TF (match_operand:TF 1 "register_operand" "")))]
+  [(set (match_operand:TF 0 "register_operand" "=e,e")
+	(neg:TF (match_operand:TF 1 "register_operand" "0,e")))]
   "TARGET_FPU"
   "")
 
-(define_insn "*negtf2_hq"
-  [(set (match_operand:TF 0 "register_operand" "=e")
-	(neg:TF (match_operand:TF 1 "register_operand" "e")))]
-  "TARGET_FPU && TARGET_HARD_QUAD"
-  "fnegq\t%1, %0"
-  [(set_attr "type" "fpmove")])
-
-(define_insn_and_split "*negtf2"
-  [(set (match_operand:TF 0 "register_operand" "=e")
-	(neg:TF (match_operand:TF 1 "register_operand" "e")))]
-  "TARGET_FPU && !TARGET_HARD_QUAD"
-  "#"
-  "&& reload_completed"
-  [(clobber (const_int 0))]
-{
-  rtx set_dest = operands[0];
-  rtx set_src = operands[1];
-  rtx dest1, dest2;
-  rtx src1, src2;
-
-  dest1 = gen_df_reg (set_dest, 0);
-  dest2 = gen_df_reg (set_dest, 1);
-  src1 = gen_df_reg (set_src, 0);
-  src2 = gen_df_reg (set_src, 1);
-
-  /* Now emit using the real source and destination we found, swapping
-     the order if we detect overlap.  */
-  if (reg_overlap_mentioned_p (dest1, src2))
-    {
-      emit_insn (gen_movdf (dest2, src2));
-      emit_insn (gen_negdf2 (dest1, src1));
-    }
-  else
-    {
-      emit_insn (gen_negdf2 (dest1, src1));
-      if (REGNO (dest2) != REGNO (src2))
-	emit_insn (gen_movdf (dest2, src2));
-    }
-  DONE;
-}
-  [(set_attr "length" "2")])
+(define_insn_and_split "*negtf2_notv9"
+  [(set (match_operand:TF 0 "register_operand" "=e,e")
+	(neg:TF (match_operand:TF 1 "register_operand" "0,e")))]
+  ; We don't use quad float insns here so we don't need TARGET_HARD_QUAD.
+  "TARGET_FPU
+   && ! TARGET_V9"
+  "@
+  fnegs\t%0, %0
+  #"
+  "&& reload_completed
+   && sparc_absnegfloat_split_legitimate (operands[0], operands[1])"
+  [(set (match_dup 2) (neg:SF (match_dup 3)))
+   (set (match_dup 4) (match_dup 5))
+   (set (match_dup 6) (match_dup 7))]
+  "operands[2] = gen_rtx_raw_REG (SFmode, REGNO (operands[0]));
+   operands[3] = gen_rtx_raw_REG (SFmode, REGNO (operands[1]));
+   operands[4] = gen_rtx_raw_REG (SFmode, REGNO (operands[0]) + 1);
+   operands[5] = gen_rtx_raw_REG (SFmode, REGNO (operands[1]) + 1);
+   operands[6] = gen_rtx_raw_REG (DFmode, REGNO (operands[0]) + 2);
+   operands[7] = gen_rtx_raw_REG (DFmode, REGNO (operands[1]) + 2);"
+  [(set_attr "type" "fpmove,*")
+   (set_attr "length" "*,2")])
+
+(define_insn_and_split "*negtf2_v9"
+  [(set (match_operand:TF 0 "register_operand" "=e,e")
+	(neg:TF (match_operand:TF 1 "register_operand" "0,e")))]
+  ; We don't use quad float insns here so we don't need TARGET_HARD_QUAD.
+  "TARGET_FPU && TARGET_V9"
+  "@
+  fnegd\t%0, %0
+  #"
+  "&& reload_completed
+   && sparc_absnegfloat_split_legitimate (operands[0], operands[1])"
+  [(set (match_dup 2) (neg:DF (match_dup 3)))
+   (set (match_dup 4) (match_dup 5))]
+  "operands[2] = gen_rtx_raw_REG (DFmode, REGNO (operands[0]));
+   operands[3] = gen_rtx_raw_REG (DFmode, REGNO (operands[1]));
+   operands[4] = gen_rtx_raw_REG (DFmode, REGNO (operands[0]) + 2);
+   operands[5] = gen_rtx_raw_REG (DFmode, REGNO (operands[1]) + 2);"
+  [(set_attr "type" "fpmove,*")
+   (set_attr "length" "*,2")
+   (set_attr "fptype" "double")])
 
 (define_expand "negdf2"
   [(set (match_operand:DF 0 "register_operand" "")
@@ -5628,39 +5614,22 @@
   "")
 
 (define_insn_and_split "*negdf2_notv9"
-  [(set (match_operand:DF 0 "register_operand" "=e")
-	(neg:DF (match_operand:DF 1 "register_operand" "e")))]
-  "TARGET_FPU && !TARGET_V9"
-  "#"
-  "&& reload_completed"
-  [(clobber (const_int 0))]
-{
-  rtx set_dest = operands[0];
-  rtx set_src = operands[1];
-  rtx dest1, dest2;
-  rtx src1, src2;
-
-  dest1 = gen_highpart (SFmode, set_dest);
-  dest2 = gen_lowpart (SFmode, set_dest);
-  src1 = gen_highpart (SFmode, set_src);
-  src2 = gen_lowpart (SFmode, set_src);
-
-  /* Now emit using the real source and destination we found, swapping
-     the order if we detect overlap.  */
-  if (reg_overlap_mentioned_p (dest1, src2))
-    {
-      emit_insn (gen_movsf (dest2, src2));
-      emit_insn (gen_negsf2 (dest1, src1));
-    }
-  else
-    {
-      emit_insn (gen_negsf2 (dest1, src1));
-      if (REGNO (dest2) != REGNO (src2))
-	emit_insn (gen_movsf (dest2, src2));
-    }
-  DONE;
-}
-  [(set_attr "length" "2")])
+  [(set (match_operand:DF 0 "register_operand" "=e,e")
+	(neg:DF (match_operand:DF 1 "register_operand" "0,e")))]
+  "TARGET_FPU && ! TARGET_V9"
+  "@
+  fnegs\t%0, %0
+  #"
+  "&& reload_completed
+   && sparc_absnegfloat_split_legitimate (operands[0], operands[1])"
+  [(set (match_dup 2) (neg:SF (match_dup 3)))
+   (set (match_dup 4) (match_dup 5))]
+  "operands[2] = gen_rtx_raw_REG (SFmode, REGNO (operands[0]));
+   operands[3] = gen_rtx_raw_REG (SFmode, REGNO (operands[1]));
+   operands[4] = gen_rtx_raw_REG (SFmode, REGNO (operands[0]) + 1);
+   operands[5] = gen_rtx_raw_REG (SFmode, REGNO (operands[1]) + 1);"
+  [(set_attr "type" "fpmove,*")
+   (set_attr "length" "*,2")])
 
 (define_insn "*negdf2_v9"
   [(set (match_operand:DF 0 "register_operand" "=e")
@@ -5683,47 +5652,56 @@
   "TARGET_FPU"
   "")
 
-(define_insn "*abstf2_hq"
-  [(set (match_operand:TF 0 "register_operand" "=e")
-	(abs:TF (match_operand:TF 1 "register_operand" "e")))]
-  "TARGET_FPU && TARGET_HARD_QUAD"
-  "fabsq\t%1, %0"
-  [(set_attr "type" "fpmove")])
-
-(define_insn_and_split "*abstf2"
-  [(set (match_operand:TF 0 "register_operand" "=e")
-	(abs:TF (match_operand:TF 1 "register_operand" "e")))]
-  "TARGET_FPU && !TARGET_HARD_QUAD"
-  "#"
-  "&& reload_completed"
-  [(clobber (const_int 0))]
-{
-  rtx set_dest = operands[0];
-  rtx set_src = operands[1];
-  rtx dest1, dest2;
-  rtx src1, src2;
-
-  dest1 = gen_df_reg (set_dest, 0);
-  dest2 = gen_df_reg (set_dest, 1);
-  src1 = gen_df_reg (set_src, 0);
-  src2 = gen_df_reg (set_src, 1);
-
-  /* Now emit using the real source and destination we found, swapping
-     the order if we detect overlap.  */
-  if (reg_overlap_mentioned_p (dest1, src2))
-    {
-      emit_insn (gen_movdf (dest2, src2));
-      emit_insn (gen_absdf2 (dest1, src1));
-    }
-  else
-    {
-      emit_insn (gen_absdf2 (dest1, src1));
-      if (REGNO (dest2) != REGNO (src2))
-	emit_insn (gen_movdf (dest2, src2));
-    }
-  DONE;
-}
-  [(set_attr "length" "2")])
+(define_insn_and_split "*abstf2_notv9"
+  [(set (match_operand:TF 0 "register_operand" "=e,e")
+	(abs:TF (match_operand:TF 1 "register_operand" "0,e")))]
+  ; We don't use quad float insns here so we don't need TARGET_HARD_QUAD.
+  "TARGET_FPU && ! TARGET_V9"
+  "@
+  fabss\t%0, %0
+  #"
+  "&& reload_completed
+   && sparc_absnegfloat_split_legitimate (operands[0], operands[1])"
+  [(set (match_dup 2) (abs:SF (match_dup 3)))
+   (set (match_dup 4) (match_dup 5))
+   (set (match_dup 6) (match_dup 7))]
+  "operands[2] = gen_rtx_raw_REG (SFmode, REGNO (operands[0]));
+   operands[3] = gen_rtx_raw_REG (SFmode, REGNO (operands[1]));
+   operands[4] = gen_rtx_raw_REG (SFmode, REGNO (operands[0]) + 1);
+   operands[5] = gen_rtx_raw_REG (SFmode, REGNO (operands[1]) + 1);
+   operands[6] = gen_rtx_raw_REG (DFmode, REGNO (operands[0]) + 2);
+   operands[7] = gen_rtx_raw_REG (DFmode, REGNO (operands[1]) + 2);"
+  [(set_attr "type" "fpmove,*")
+   (set_attr "length" "*,2")])
+
+(define_insn "*abstf2_hq_v9"
+  [(set (match_operand:TF 0 "register_operand" "=e,e")
+	(abs:TF (match_operand:TF 1 "register_operand" "0,e")))]
+  "TARGET_FPU && TARGET_V9 && TARGET_HARD_QUAD"
+  "@
+  fabsd\t%0, %0
+  fabsq\t%1, %0"
+  [(set_attr "type" "fpmove")
+   (set_attr "fptype" "double,*")])
+
+(define_insn_and_split "*abstf2_v9"
+  [(set (match_operand:TF 0 "register_operand" "=e,e")
+	(abs:TF (match_operand:TF 1 "register_operand" "0,e")))]
+  "TARGET_FPU && TARGET_V9 && !TARGET_HARD_QUAD"
+  "@
+  fabsd\t%0, %0
+  #"
+  "&& reload_completed
+   && sparc_absnegfloat_split_legitimate (operands[0], operands[1])"
+  [(set (match_dup 2) (abs:DF (match_dup 3)))
+   (set (match_dup 4) (match_dup 5))]
+  "operands[2] = gen_rtx_raw_REG (DFmode, REGNO (operands[0]));
+   operands[3] = gen_rtx_raw_REG (DFmode, REGNO (operands[1]));
+   operands[4] = gen_rtx_raw_REG (DFmode, REGNO (operands[0]) + 2);
+   operands[5] = gen_rtx_raw_REG (DFmode, REGNO (operands[1]) + 2);"
+  [(set_attr "type" "fpmove,*")
+   (set_attr "length" "*,2")
+   (set_attr "fptype" "double,*")])
 
 (define_expand "absdf2"
   [(set (match_operand:DF 0 "register_operand" "")
@@ -5732,39 +5710,22 @@
   "")
 
 (define_insn_and_split "*absdf2_notv9"
-  [(set (match_operand:DF 0 "register_operand" "=e")
-	(abs:DF (match_operand:DF 1 "register_operand" "e")))]
-  "TARGET_FPU && !TARGET_V9"
-  "#"
-  "&& reload_completed"
-  [(clobber (const_int 0))]
-{
-  rtx set_dest = operands[0];
-  rtx set_src = operands[1];
-  rtx dest1, dest2;
-  rtx src1, src2;
-
-  dest1 = gen_highpart (SFmode, set_dest);
-  dest2 = gen_lowpart (SFmode, set_dest);
-  src1 = gen_highpart (SFmode, set_src);
-  src2 = gen_lowpart (SFmode, set_src);
-
-  /* Now emit using the real source and destination we found, swapping
-     the order if we detect overlap.  */
-  if (reg_overlap_mentioned_p (dest1, src2))
-    {
-      emit_insn (gen_movsf (dest2, src2));
-      emit_insn (gen_abssf2 (dest1, src1));
-    }
-  else
-    {
-      emit_insn (gen_abssf2 (dest1, src1));
-      if (REGNO (dest2) != REGNO (src2))
-	emit_insn (gen_movsf (dest2, src2));
-    }
-  DONE;
-}
-  [(set_attr "length" "2")])
+  [(set (match_operand:DF 0 "register_operand" "=e,e")
+	(abs:DF (match_operand:DF 1 "register_operand" "0,e")))]
+  "TARGET_FPU && ! TARGET_V9"
+  "@
+  fabss\t%0, %0
+  #"
+  "&& reload_completed
+   && sparc_absnegfloat_split_legitimate (operands[0], operands[1])"
+  [(set (match_dup 2) (abs:SF (match_dup 3)))
+   (set (match_dup 4) (match_dup 5))]
+  "operands[2] = gen_rtx_raw_REG (SFmode, REGNO (operands[0]));
+   operands[3] = gen_rtx_raw_REG (SFmode, REGNO (operands[1]));
+   operands[4] = gen_rtx_raw_REG (SFmode, REGNO (operands[0]) + 1);
+   operands[5] = gen_rtx_raw_REG (SFmode, REGNO (operands[1]) + 1);"
+  [(set_attr "type" "fpmove,*")
+   (set_attr "length" "*,2")])
 
 (define_insn "*absdf2_v9"
   [(set (match_operand:DF 0 "register_operand" "=e")
@@ -5832,6 +5793,19 @@
 	(ashift:SI (match_operand:SI 1 "register_operand" "r")
 		   (match_operand:SI 2 "arith_operand" "rI")))]
   ""
+{
+  if (GET_CODE (operands[2]) == CONST_INT)
+    operands[2] = GEN_INT (INTVAL (operands[2]) & 0x1f);
+  return "sll\t%1, %2, %0";
+}
+  [(set_attr "type" "shift")])
+
+(define_insn "*ashlsi3_extend"
+  [(set (match_operand:DI 0 "register_operand" "=r")
+	(zero_extend:DI
+	  (ashift:SI (match_operand:SI 1 "register_operand" "r")
+		     (match_operand:SI 2 "arith_operand" "rI"))))]
+  "TARGET_ARCH64"
 {
   if (GET_CODE (operands[2]) == CONST_INT)
     operands[2] = GEN_INT (INTVAL (operands[2]) & 0x1f);
