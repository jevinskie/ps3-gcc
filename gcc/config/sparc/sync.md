;; GCC machine description for SPARC synchronization instructions.
;; Copyright (C) 2005-2014 Free Software Foundation, Inc.
;;
;; This file is part of GCC.
;;
;; GCC is free software; you can redistribute it and/or modify
;; it under the terms of the GNU General Public License as published by
;; the Free Software Foundation; either version 3, or (at your option)
;; any later version.
;;
;; GCC is distributed in the hope that it will be useful,
;; but WITHOUT ANY WARRANTY; without even the implied warranty of
;; MERCHANTABILITY or FITNESS FOR A PARTICULAR PURPOSE.  See the
;; GNU General Public License for more details.
;;
;; You should have received a copy of the GNU General Public License
;; along with GCC; see the file COPYING3.  If not see
;; <http://www.gnu.org/licenses/>.

(define_mode_iterator I12MODE [QI HI])
(define_mode_iterator I124MODE [QI HI SI])
(define_mode_iterator I24MODE [HI SI])
(define_mode_iterator I48MODE [SI (DI "TARGET_ARCH64 || TARGET_V8PLUS")])
(define_mode_attr modesuffix [(SI "") (DI "x")])

(define_expand "mem_thread_fence"
  [(match_operand:SI 0 "const_int_operand")]
  "TARGET_V8 || TARGET_V9"
{
  enum memmodel model = (enum memmodel) INTVAL (operands[0]);
  sparc_emit_membar_for_model (model, 3, 3);
  DONE;
})

(define_expand "membar"
  [(set (match_dup 1)
	(unspec:BLK [(match_dup 1) (match_operand:SI 0 "const_int_operand")]
		    UNSPEC_MEMBAR))]
  "TARGET_V8 || TARGET_V9"
{
  operands[1] = gen_rtx_MEM (BLKmode, gen_rtx_SCRATCH (Pmode));
  MEM_VOLATILE_P (operands[1]) = 1;
})

;; A compiler-only memory barrier.  Generic code, when checking for the
;; existence of various named patterns, uses asm("":::"memory") when we
;; don't need an actual instruction.  Here, it's easiest to pretend that
;; membar 0 is such a barrier.  Further, this gives us a nice hook to 
;; ignore all such barriers on Sparc V7.
(define_insn "*membar_empty"
  [(set (match_operand:BLK 0 "" "")
	(unspec:BLK [(match_dup 0) (match_operand:SI 1 "zero_or_v7_operand")]
		    UNSPEC_MEMBAR))]
  ""
  ""
  [(set_attr "type" "multi")
   (set_attr "length" "0")])

;; For V8, STBAR is exactly membar #StoreStore, by definition.
(define_insn "*membar_storestore"
  [(set (match_operand:BLK 0 "" "")
	(unspec:BLK [(match_dup 0) (const_int 8)] UNSPEC_MEMBAR))]
  "TARGET_V8"
  "stbar"
  [(set_attr "type" "multi")])

;; For LEON3, STB has the effect of membar #StoreLoad.
(define_insn "*membar_storeload_leon3"
  [(set (match_operand:BLK 0 "" "")
	(unspec:BLK [(match_dup 0) (const_int 2)] UNSPEC_MEMBAR))]
  "TARGET_LEON3"
  "stb\t%%g0, [%%sp-1]"
  [(set_attr "type" "store")])

;; For V8, LDSTUB has the effect of membar #StoreLoad.
(define_insn "*membar_storeload"
  [(set (match_operand:BLK 0 "" "")
	(unspec:BLK [(match_dup 0) (const_int 2)] UNSPEC_MEMBAR))]
  "TARGET_V8 && !TARGET_LEON3"
  "ldstub\t[%%sp-1], %%g0"
  [(set_attr "type" "multi")])

;; Put the two together, in combination with the fact that V8 implements PSO
;; as its weakest memory model, means a full barrier.  Match all remaining
;; instances of the membar pattern for Sparc V8.
(define_insn "*membar_v8"
  [(set (match_operand:BLK 0 "" "")
	(unspec:BLK [(match_dup 0) (match_operand:SI 1 "const_int_operand")]
		    UNSPEC_MEMBAR))]
  "TARGET_V8"
  "stbar\n\tldstub\t[%%sp-1], %%g0"
  [(set_attr "type" "multi")
   (set_attr "length" "2")])

;; For V9, we have the full membar instruction.
(define_insn "*membar"
  [(set (match_operand:BLK 0 "" "")
	(unspec:BLK [(match_dup 0) (match_operand:SI 1 "const_int_operand")]
		    UNSPEC_MEMBAR))]
  "TARGET_V9"
  "membar\t%1"
  [(set_attr "type" "multi")])

(define_peephole2
  [(set (match_operand:BLK 0 "" "")
	(unspec:BLK [(match_dup 0) (match_operand:SI 1 "const_int_operand")]
		    UNSPEC_MEMBAR))
   (set (match_operand:BLK 2 "" "")
	(unspec:BLK [(match_dup 2) (match_operand:SI 3 "const_int_operand")]
		    UNSPEC_MEMBAR))]
  ""
  [(set (match_operand:BLK 0 "" "")
	(unspec:BLK [(match_dup 0) (match_dup 1)] UNSPEC_MEMBAR))]
{ operands[1] = GEN_INT (UINTVAL (operands[1]) | UINTVAL (operands[3])); })

(define_expand "atomic_load<mode>"
  [(match_operand:I 0 "register_operand" "")
   (match_operand:I 1 "memory_operand" "")
   (match_operand:SI 2 "const_int_operand" "")]
  ""
{
  enum memmodel model = (enum memmodel) INTVAL (operands[2]);

  sparc_emit_membar_for_model (model, 1, 1);

  if (TARGET_ARCH64 || <MODE>mode != DImode)
    emit_move_insn (operands[0], operands[1]);
  else
    emit_insn (gen_atomic_loaddi_1 (operands[0], operands[1]));

  sparc_emit_membar_for_model (model, 1, 2);
  DONE;
})

(define_insn "atomic_loaddi_1"
  [(set (match_operand:DI 0 "register_operand" "=U,?*f")
	(unspec:DI [(match_operand:DI 1 "memory_operand" "m,m")]
		   UNSPEC_ATOMIC))]
  "!TARGET_ARCH64"
  "ldd\t%1, %0"
  [(set_attr "type" "load,fpload")])

(define_expand "atomic_store<mode>"
  [(match_operand:I 0 "memory_operand" "")
   (match_operand:I 1 "register_operand" "")
   (match_operand:SI 2 "const_int_operand" "")]
  ""
{
  enum memmodel model = (enum memmodel) INTVAL (operands[2]);

  sparc_emit_membar_for_model (model, 2, 1);

  if (TARGET_ARCH64 || <MODE>mode != DImode)
    emit_move_insn (operands[0], operands[1]);
  else
    emit_insn (gen_atomic_storedi_1 (operands[0], operands[1]));

  sparc_emit_membar_for_model (model, 2, 2);
  DONE;
})

(define_insn "atomic_storedi_1"
  [(set (match_operand:DI 0 "memory_operand" "=m,m,m")
	(unspec:DI
	  [(match_operand:DI 1 "register_or_v9_zero_operand" "J,U,?*f")]
	  UNSPEC_ATOMIC))]
  "!TARGET_ARCH64"
  "@
   stx\t%r1, %0
   std\t%1, %0
   std\t%1, %0"
  [(set_attr "type" "store,store,fpstore")
   (set_attr "cpu_feature" "v9,*,*")])

(define_expand "atomic_compare_and_swap<mode>"
  [(match_operand:SI 0 "register_operand" "")		;; bool output
   (match_operand:I 1 "register_operand" "")		;; val output
   (match_operand:I 2 "mem_noofs_operand" "")		;; memory
   (match_operand:I 3 "register_operand" "")		;; expected
   (match_operand:I 4 "register_operand" "")		;; desired
   (match_operand:SI 5 "const_int_operand" "")		;; is_weak
   (match_operand:SI 6 "const_int_operand" "")		;; mod_s
   (match_operand:SI 7 "const_int_operand" "")]		;; mod_f
  "(TARGET_V9 || TARGET_LEON3)
   && (<MODE>mode != DImode || TARGET_ARCH64 || TARGET_V8PLUS)"
{
  sparc_expand_compare_and_swap (operands);
  DONE;
})

(define_expand "atomic_compare_and_swap<mode>_1"
  [(parallel
     [(set (match_operand:I48MODE 0 "register_operand" "")
	   (match_operand:I48MODE 1 "mem_noofs_operand" ""))
      (set (match_dup 1)
	   (unspec_volatile:I48MODE
	     [(match_operand:I48MODE 2 "register_operand" "")
	      (match_operand:I48MODE 3 "register_operand" "")]
	     UNSPECV_CAS))])]
  "TARGET_V9 || TARGET_LEON3"
  "")

(define_insn "*atomic_compare_and_swap<mode>_1"
  [(set (match_operand:I48MODE 0 "register_operand" "=r")
	(match_operand:I48MODE 1 "mem_noofs_operand" "+w"))
   (set (match_dup 1)
	(unspec_volatile:I48MODE
	  [(match_operand:I48MODE 2 "register_operand" "r")
	   (match_operand:I48MODE 3 "register_operand" "0")]
	  UNSPECV_CAS))]
<<<<<<< HEAD
  "TARGET_V9 && (<MODE>mode != DImode || TARGET_ARCH64)"
=======
  "(TARGET_V9 || TARGET_LEON3) && (<MODE>mode != DImode || TARGET_ARCH64)"
>>>>>>> a7aa3838
  "cas<modesuffix>\t%1, %2, %0"
  [(set_attr "type" "multi")])

(define_insn "*atomic_compare_and_swap_leon3_1"
  [(set (match_operand:SI 0 "register_operand" "=r")
	(match_operand:SI 1 "mem_noofs_operand" "+w"))
   (set (match_dup 1)
	(unspec_volatile:SI
	  [(match_operand:SI 2 "register_operand" "r")
	   (match_operand:SI 3 "register_operand" "0")]
	  UNSPECV_CAS))]
  "TARGET_LEON3"
{
  if (TARGET_USER_MODE)
    return "casa\t%1 0xa, %2, %0"; /* ASI for user data space.  */
  else
    return "casa\t%1 0xb, %2, %0"; /* ASI for supervisor data space.  */
}
  [(set_attr "type" "multi")])

(define_insn "*atomic_compare_and_swapdi_v8plus"
  [(set (match_operand:DI 0 "register_operand" "=h")
	(match_operand:DI 1 "mem_noofs_operand" "+w"))
   (set (match_dup 1)
	(unspec_volatile:DI
	  [(match_operand:DI 2 "register_operand" "h")
	   (match_operand:DI 3 "register_operand" "0")]
	  UNSPECV_CAS))]
  "TARGET_V8PLUS"
{
  if (sparc_check_64 (operands[3], insn) <= 0)
    output_asm_insn ("srl\t%L3, 0, %L3", operands);
  output_asm_insn ("sllx\t%H3, 32, %H3", operands);
  output_asm_insn ("or\t%L3, %H3, %L3", operands);
  if (sparc_check_64 (operands[2], insn) <= 0)
    output_asm_insn ("srl\t%L2, 0, %L2", operands);
  output_asm_insn ("sllx\t%H2, 32, %H3", operands);
  output_asm_insn ("or\t%L2, %H3, %H3", operands);
  output_asm_insn ("casx\t%1, %H3, %L3", operands);
  return "srlx\t%L3, 32, %H3";
}
  [(set_attr "type" "multi")
   (set_attr "length" "8")])

(define_expand "atomic_exchangesi"
  [(match_operand:SI 0 "register_operand" "")
   (match_operand:SI 1 "memory_operand" "")
   (match_operand:SI 2 "register_operand" "")
   (match_operand:SI 3 "const_int_operand" "")]
  "(TARGET_V8 || TARGET_V9) && !sparc_fix_ut699"
{
  enum memmodel model = (enum memmodel) INTVAL (operands[3]);

  sparc_emit_membar_for_model (model, 3, 1);
  emit_insn (gen_swapsi (operands[0], operands[1], operands[2]));
  sparc_emit_membar_for_model (model, 3, 2);
  DONE;
})

(define_insn "swapsi"
  [(set (match_operand:SI 0 "register_operand" "=r")
	(unspec_volatile:SI [(match_operand:SI 1 "memory_operand" "+m")]
			    UNSPECV_SWAP))
   (set (match_dup 1)
	(match_operand:SI 2 "register_operand" "0"))]
  "(TARGET_V8 || TARGET_V9) && !sparc_fix_ut699"
  "swap\t%1, %0"
  [(set_attr "type" "multi")])

(define_expand "atomic_test_and_set"
  [(match_operand:QI 0 "register_operand" "")
   (match_operand:QI 1 "memory_operand" "")
   (match_operand:SI 2 "const_int_operand" "")]
  "!sparc_fix_ut699"
{
  enum memmodel model = (enum memmodel) INTVAL (operands[2]);
  rtx ret;

  sparc_emit_membar_for_model (model, 3, 1);
  emit_insn (gen_ldstub (operands[0], operands[1]));
  sparc_emit_membar_for_model (model, 3, 2);

  /* Convert the 0/0xff result we would otherwise have to a boolean.
     I.e. ignore all but bit 0.  */
  ret = expand_simple_binop (QImode, AND, operands[0], const1_rtx,
			     operands[0], true, OPTAB_LIB_WIDEN);
  if (ret != operands[0])
    emit_move_insn (operands[0], ret);

  DONE;
})

(define_insn "ldstub"
  [(set (match_operand:QI 0 "register_operand" "=r")
	(unspec_volatile:QI [(match_operand:QI 1 "memory_operand" "+m")]
			    UNSPECV_LDSTUB))
   (set (match_dup 1) (const_int -1))]
  "!sparc_fix_ut699"
  "ldstub\t%1, %0"
  [(set_attr "type" "multi")])<|MERGE_RESOLUTION|>--- conflicted
+++ resolved
@@ -64,19 +64,11 @@
   "stbar"
   [(set_attr "type" "multi")])
 
-;; For LEON3, STB has the effect of membar #StoreLoad.
-(define_insn "*membar_storeload_leon3"
-  [(set (match_operand:BLK 0 "" "")
-	(unspec:BLK [(match_dup 0) (const_int 2)] UNSPEC_MEMBAR))]
-  "TARGET_LEON3"
-  "stb\t%%g0, [%%sp-1]"
-  [(set_attr "type" "store")])
-
 ;; For V8, LDSTUB has the effect of membar #StoreLoad.
 (define_insn "*membar_storeload"
   [(set (match_operand:BLK 0 "" "")
 	(unspec:BLK [(match_dup 0) (const_int 2)] UNSPEC_MEMBAR))]
-  "TARGET_V8 && !TARGET_LEON3"
+  "TARGET_V8"
   "ldstub\t[%%sp-1], %%g0"
   [(set_attr "type" "multi")])
 
@@ -208,29 +200,8 @@
 	  [(match_operand:I48MODE 2 "register_operand" "r")
 	   (match_operand:I48MODE 3 "register_operand" "0")]
 	  UNSPECV_CAS))]
-<<<<<<< HEAD
-  "TARGET_V9 && (<MODE>mode != DImode || TARGET_ARCH64)"
-=======
   "(TARGET_V9 || TARGET_LEON3) && (<MODE>mode != DImode || TARGET_ARCH64)"
->>>>>>> a7aa3838
   "cas<modesuffix>\t%1, %2, %0"
-  [(set_attr "type" "multi")])
-
-(define_insn "*atomic_compare_and_swap_leon3_1"
-  [(set (match_operand:SI 0 "register_operand" "=r")
-	(match_operand:SI 1 "mem_noofs_operand" "+w"))
-   (set (match_dup 1)
-	(unspec_volatile:SI
-	  [(match_operand:SI 2 "register_operand" "r")
-	   (match_operand:SI 3 "register_operand" "0")]
-	  UNSPECV_CAS))]
-  "TARGET_LEON3"
-{
-  if (TARGET_USER_MODE)
-    return "casa\t%1 0xa, %2, %0"; /* ASI for user data space.  */
-  else
-    return "casa\t%1 0xb, %2, %0"; /* ASI for supervisor data space.  */
-}
   [(set_attr "type" "multi")])
 
 (define_insn "*atomic_compare_and_swapdi_v8plus"
