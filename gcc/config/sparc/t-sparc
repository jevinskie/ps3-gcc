--- conflicted
+++ resolved
@@ -18,25 +18,6 @@
 # along with GCC; see the file COPYING3.  If not see
 # <http://www.gnu.org/licenses/>.
 
-<<<<<<< HEAD
-sparc.o: $(CONFIG_H) $(SYSTEM_H) coretypes.h $(TM_H) \
-  $(TREE_H) $(RTL_H) $(REGS_H) hard-reg-set.h insn-config.h  \
-  insn-codes.h conditions.h output.h $(INSN_ATTR_H) $(FLAGS_H) \
-  $(FUNCTION_H) $(EXCEPT_H) $(EXPR_H) $(OPTABS_H) $(RECOG_H) \
-  $(DIAGNOSTIC_CORE_H) $(GGC_H) $(TM_P_H) debug.h $(TARGET_H) \
-  $(TARGET_DEF_H) $(COMMON_TARGET_H) $(GIMPLE_H) $(TREE_PASS_H) \
-  langhooks.h reload.h $(PARAMS_H) $(DF_H) $(OPTS_H) \
-  gt-sparc.h
-
-sparc-c.o: $(srcdir)/config/sparc/sparc-c.c \
-    $(srcdir)/config/sparc/sparc-protos.h \
-    $(CONFIG_H) $(SYSTEM_H) $(CPPLIB_H) $(FLAGS_H) \
-    $(TM_P_H) coretypes.h $(TM_H) $(TREE_H) \
-    $(C_COMMON_H) $(C_PRAGMA_H)
-	$(COMPILER) -c $(ALL_COMPILERFLAGS) $(ALL_CPPFLAGS) $(INCLUDES) \
-		$(srcdir)/config/sparc/sparc-c.c
-=======
 sparc-c.o: $(srcdir)/config/sparc/sparc-c.c
 	$(COMPILE) $<
-	$(POSTCOMPILE)
->>>>>>> a7aa3838
+	$(POSTCOMPILE)