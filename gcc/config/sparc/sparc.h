/* Definitions of target machine for GNU compiler, for Sun SPARC.
   Copyright (C) 1987-2014 Free Software Foundation, Inc.
   Contributed by Michael Tiemann (tiemann@cygnus.com).
   64-bit SPARC-V9 support by Michael Tiemann, Jim Wilson, and Doug Evans,
   at Cygnus Support.

This file is part of GCC.

GCC is free software; you can redistribute it and/or modify
it under the terms of the GNU General Public License as published by
the Free Software Foundation; either version 3, or (at your option)
any later version.

GCC is distributed in the hope that it will be useful,
but WITHOUT ANY WARRANTY; without even the implied warranty of
MERCHANTABILITY or FITNESS FOR A PARTICULAR PURPOSE.  See the
GNU General Public License for more details.

You should have received a copy of the GNU General Public License
along with GCC; see the file COPYING3.  If not see
<http://www.gnu.org/licenses/>.  */

#include "config/vxworks-dummy.h"

/* Note that some other tm.h files include this one and then override
   whatever definitions are necessary.  */

#define TARGET_CPU_CPP_BUILTINS() sparc_target_macros ()

/* Specify this in a cover file to provide bi-architecture (32/64) support.  */
/* #define SPARC_BI_ARCH */

/* Macro used later in this file to determine default architecture.  */
#define DEFAULT_ARCH32_P ((TARGET_DEFAULT & MASK_64BIT) == 0)

/* TARGET_ARCH{32,64} are the main macros to decide which of the two
   architectures to compile for.  We allow targets to choose compile time or
   runtime selection.  */
#ifdef IN_LIBGCC2
#if defined(__sparcv9) || defined(__arch64__)
#define TARGET_ARCH32 0
#else
#define TARGET_ARCH32 1
#endif /* sparc64 */
#else
#ifdef SPARC_BI_ARCH
#define TARGET_ARCH32 (! TARGET_64BIT)
#else
#define TARGET_ARCH32 (DEFAULT_ARCH32_P)
#endif /* SPARC_BI_ARCH */
#endif /* IN_LIBGCC2 */
#define TARGET_ARCH64 (! TARGET_ARCH32)

/* Code model selection in 64-bit environment.

   The machine mode used for addresses is 32-bit wide:

   TARGET_CM_32:     32-bit address space.
                     It is the code model used when generating 32-bit code.

   The machine mode used for addresses is 64-bit wide:

   TARGET_CM_MEDLOW: 32-bit address space.
                     The executable must be in the low 32 bits of memory.
                     This avoids generating %uhi and %ulo terms.  Programs
                     can be statically or dynamically linked.

   TARGET_CM_MEDMID: 44-bit address space.
                     The executable must be in the low 44 bits of memory,
                     and the %[hml]44 terms are used.  The text and data
                     segments have a maximum size of 2GB (31-bit span).
                     The maximum offset from any instruction to the label
                     _GLOBAL_OFFSET_TABLE_ is 2GB (31-bit span).

   TARGET_CM_MEDANY: 64-bit address space.
                     The text and data segments have a maximum size of 2GB
                     (31-bit span) and may be located anywhere in memory.
                     The maximum offset from any instruction to the label
                     _GLOBAL_OFFSET_TABLE_ is 2GB (31-bit span).

   TARGET_CM_EMBMEDANY: 64-bit address space.
                     The text and data segments have a maximum size of 2GB
                     (31-bit span) and may be located anywhere in memory.
                     The global register %g4 contains the start address of
                     the data segment.  Programs are statically linked and
                     PIC is not supported.

   Different code models are not supported in 32-bit environment.  */

enum cmodel {
  CM_32,
  CM_MEDLOW,
  CM_MEDMID,
  CM_MEDANY,
  CM_EMBMEDANY
};

/* One of CM_FOO.  */
extern enum cmodel sparc_cmodel;

/* V9 code model selection.  */
#define TARGET_CM_MEDLOW    (sparc_cmodel == CM_MEDLOW)
#define TARGET_CM_MEDMID    (sparc_cmodel == CM_MEDMID)
#define TARGET_CM_MEDANY    (sparc_cmodel == CM_MEDANY)
#define TARGET_CM_EMBMEDANY (sparc_cmodel == CM_EMBMEDANY)

#define SPARC_DEFAULT_CMODEL CM_32

/* The SPARC-V9 architecture defines a relaxed memory ordering model (RMO)
   which requires the following macro to be true if enabled.  Prior to V9,
   there are no instructions to even talk about memory synchronization.
   Note that the UltraSPARC III processors don't implement RMO, unlike the
   UltraSPARC II processors.  Niagara, Niagara-2, and Niagara-3 do not
   implement RMO either.

   Default to false; for example, Solaris never enables RMO, only ever uses
   total memory ordering (TMO).  */
#define SPARC_RELAXED_ORDERING false

/* Do not use the .note.GNU-stack convention by default.  */
#define NEED_INDICATE_EXEC_STACK 0

/* This is call-clobbered in the normal ABI, but is reserved in the
   home grown (aka upward compatible) embedded ABI.  */
#define EMBMEDANY_BASE_REG "%g4"

/* Values of TARGET_CPU_DEFAULT, set via -D in the Makefile,
   and specified by the user via --with-cpu=foo.
   This specifies the cpu implementation, not the architecture size.  */
/* Note that TARGET_CPU_v9 is assumed to start the list of 64-bit
   capable cpu's.  */
#define TARGET_CPU_sparc	0
#define TARGET_CPU_v7		0	/* alias */
#define TARGET_CPU_cypress	0       /* alias */
#define TARGET_CPU_v8		1	/* generic v8 implementation */
#define TARGET_CPU_supersparc	2
#define TARGET_CPU_hypersparc	3
#define TARGET_CPU_leon		4
#define TARGET_CPU_leon3	5
<<<<<<< HEAD
#define TARGET_CPU_leon3v7	6
#define TARGET_CPU_sparclite	7
#define TARGET_CPU_f930		7       /* alias */
#define TARGET_CPU_f934		7       /* alias */
#define TARGET_CPU_sparclite86x	8
#define TARGET_CPU_sparclet	9
#define TARGET_CPU_tsc701	9       /* alias */
#define TARGET_CPU_v9		10	/* generic v9 implementation */
#define TARGET_CPU_sparcv9	10	/* alias */
#define TARGET_CPU_sparc64	10	/* alias */
#define TARGET_CPU_ultrasparc	11
#define TARGET_CPU_ultrasparc3	12
#define TARGET_CPU_niagara	13
#define TARGET_CPU_niagara2	14
#define TARGET_CPU_niagara3	15
#define TARGET_CPU_niagara4	16
=======
#define TARGET_CPU_sparclite	6
#define TARGET_CPU_f930		6       /* alias */
#define TARGET_CPU_f934		6       /* alias */
#define TARGET_CPU_sparclite86x	7
#define TARGET_CPU_sparclet	8
#define TARGET_CPU_tsc701	8       /* alias */
#define TARGET_CPU_v9		9	/* generic v9 implementation */
#define TARGET_CPU_sparcv9	9	/* alias */
#define TARGET_CPU_sparc64	9	/* alias */
#define TARGET_CPU_ultrasparc	10
#define TARGET_CPU_ultrasparc3	11
#define TARGET_CPU_niagara	12
#define TARGET_CPU_niagara2	13
#define TARGET_CPU_niagara3	14
#define TARGET_CPU_niagara4	15
>>>>>>> a7aa3838

#if TARGET_CPU_DEFAULT == TARGET_CPU_v9 \
 || TARGET_CPU_DEFAULT == TARGET_CPU_ultrasparc \
 || TARGET_CPU_DEFAULT == TARGET_CPU_ultrasparc3 \
 || TARGET_CPU_DEFAULT == TARGET_CPU_niagara \
 || TARGET_CPU_DEFAULT == TARGET_CPU_niagara2 \
 || TARGET_CPU_DEFAULT == TARGET_CPU_niagara3 \
 || TARGET_CPU_DEFAULT == TARGET_CPU_niagara4

#define CPP_CPU32_DEFAULT_SPEC ""
#define ASM_CPU32_DEFAULT_SPEC ""

#if TARGET_CPU_DEFAULT == TARGET_CPU_v9
/* ??? What does Sun's CC pass?  */
#define CPP_CPU64_DEFAULT_SPEC "-D__sparc_v9__"
/* ??? It's not clear how other assemblers will handle this, so by default
   use GAS.  Sun's Solaris assembler recognizes -xarch=v8plus, but this case
   is handled in sol2.h.  */
#define ASM_CPU64_DEFAULT_SPEC "-Av9"
#endif
#if TARGET_CPU_DEFAULT == TARGET_CPU_ultrasparc
#define CPP_CPU64_DEFAULT_SPEC "-D__sparc_v9__"
#define ASM_CPU64_DEFAULT_SPEC "-Av9a"
#endif
#if TARGET_CPU_DEFAULT == TARGET_CPU_ultrasparc3
#define CPP_CPU64_DEFAULT_SPEC "-D__sparc_v9__"
#define ASM_CPU64_DEFAULT_SPEC "-Av9b"
#endif
#if TARGET_CPU_DEFAULT == TARGET_CPU_niagara
#define CPP_CPU64_DEFAULT_SPEC "-D__sparc_v9__"
#define ASM_CPU64_DEFAULT_SPEC "-Av9b"
#endif
#if TARGET_CPU_DEFAULT == TARGET_CPU_niagara2
#define CPP_CPU64_DEFAULT_SPEC "-D__sparc_v9__"
#define ASM_CPU64_DEFAULT_SPEC "-Av9b"
#endif
#if TARGET_CPU_DEFAULT == TARGET_CPU_niagara3
#define CPP_CPU64_DEFAULT_SPEC "-D__sparc_v9__"
#define ASM_CPU64_DEFAULT_SPEC "-Av9" AS_NIAGARA3_FLAG
#endif
#if TARGET_CPU_DEFAULT == TARGET_CPU_niagara4
#define CPP_CPU64_DEFAULT_SPEC "-D__sparc_v9__"
#define ASM_CPU64_DEFAULT_SPEC AS_NIAGARA4_FLAG
#endif

#else

#define CPP_CPU64_DEFAULT_SPEC ""
#define ASM_CPU64_DEFAULT_SPEC ""

#if TARGET_CPU_DEFAULT == TARGET_CPU_sparc \
 || TARGET_CPU_DEFAULT == TARGET_CPU_v8
#define CPP_CPU32_DEFAULT_SPEC ""
#define ASM_CPU32_DEFAULT_SPEC ""
#endif

#if TARGET_CPU_DEFAULT == TARGET_CPU_sparclet
#define CPP_CPU32_DEFAULT_SPEC "-D__sparclet__"
#define ASM_CPU32_DEFAULT_SPEC "-Asparclet"
#endif

#if TARGET_CPU_DEFAULT == TARGET_CPU_sparclite
#define CPP_CPU32_DEFAULT_SPEC "-D__sparclite__"
#define ASM_CPU32_DEFAULT_SPEC "-Asparclite"
#endif

#if TARGET_CPU_DEFAULT == TARGET_CPU_sparclite86x
#define CPP_CPU32_DEFAULT_SPEC "-D__sparclite86x__"
#define ASM_CPU32_DEFAULT_SPEC "-Asparclite"
#endif

#if TARGET_CPU_DEFAULT == TARGET_CPU_supersparc
#define CPP_CPU32_DEFAULT_SPEC "-D__supersparc__ -D__sparc_v8__"
#define ASM_CPU32_DEFAULT_SPEC ""
#endif

#if TARGET_CPU_DEFAULT == TARGET_CPU_hypersparc
#define CPP_CPU32_DEFAULT_SPEC "-D__hypersparc__ -D__sparc_v8__"
#define ASM_CPU32_DEFAULT_SPEC ""
#endif

#if TARGET_CPU_DEFAULT == TARGET_CPU_leon \
 || TARGET_CPU_DEFAULT == TARGET_CPU_leon3
#define CPP_CPU32_DEFAULT_SPEC "-D__leon__ -D__sparc_v8__"
#define ASM_CPU32_DEFAULT_SPEC AS_LEON_FLAG
<<<<<<< HEAD
#endif

#if TARGET_CPU_DEFAULT == TARGET_CPU_leon3v7
#define CPP_CPU32_DEFAULT_SPEC "-D__leon__"
#define ASM_CPU32_DEFAULT_SPEC AS_LEONV7_FLAG
=======
>>>>>>> a7aa3838
#endif

#endif

#if !defined(CPP_CPU32_DEFAULT_SPEC) || !defined(CPP_CPU64_DEFAULT_SPEC)
 #error Unrecognized value in TARGET_CPU_DEFAULT.
#endif

#ifdef SPARC_BI_ARCH

#define CPP_CPU_DEFAULT_SPEC \
(DEFAULT_ARCH32_P ? "\
%{m64:" CPP_CPU64_DEFAULT_SPEC "} \
%{!m64:" CPP_CPU32_DEFAULT_SPEC "} \
" : "\
%{m32:" CPP_CPU32_DEFAULT_SPEC "} \
%{!m32:" CPP_CPU64_DEFAULT_SPEC "} \
")
#define ASM_CPU_DEFAULT_SPEC \
(DEFAULT_ARCH32_P ? "\
%{m64:" ASM_CPU64_DEFAULT_SPEC "} \
%{!m64:" ASM_CPU32_DEFAULT_SPEC "} \
" : "\
%{m32:" ASM_CPU32_DEFAULT_SPEC "} \
%{!m32:" ASM_CPU64_DEFAULT_SPEC "} \
")

#else /* !SPARC_BI_ARCH */

#define CPP_CPU_DEFAULT_SPEC (DEFAULT_ARCH32_P ? CPP_CPU32_DEFAULT_SPEC : CPP_CPU64_DEFAULT_SPEC)
#define ASM_CPU_DEFAULT_SPEC (DEFAULT_ARCH32_P ? ASM_CPU32_DEFAULT_SPEC : ASM_CPU64_DEFAULT_SPEC)

#endif /* !SPARC_BI_ARCH */

/* Define macros to distinguish architectures.  */

/* Common CPP definitions used by CPP_SPEC amongst the various targets
   for handling -mcpu=xxx switches.  */
#define CPP_CPU_SPEC "\
%{mcpu=sparclet:-D__sparclet__} %{mcpu=tsc701:-D__sparclet__} \
%{mcpu=sparclite:-D__sparclite__} \
%{mcpu=f930:-D__sparclite__} %{mcpu=f934:-D__sparclite__} \
%{mcpu=sparclite86x:-D__sparclite86x__} \
%{mcpu=v8:-D__sparc_v8__} \
%{mcpu=supersparc:-D__supersparc__ -D__sparc_v8__} \
%{mcpu=hypersparc:-D__hypersparc__ -D__sparc_v8__} \
%{mcpu=leon:-D__leon__ -D__sparc_v8__} \
%{mcpu=leon3:-D__leon__ -D__sparc_v8__} \
<<<<<<< HEAD
%{mcpu=leon3v7:-D__leon__} \
=======
>>>>>>> a7aa3838
%{mcpu=v9:-D__sparc_v9__} \
%{mcpu=ultrasparc:-D__sparc_v9__} \
%{mcpu=ultrasparc3:-D__sparc_v9__} \
%{mcpu=niagara:-D__sparc_v9__} \
%{mcpu=niagara2:-D__sparc_v9__} \
%{mcpu=niagara3:-D__sparc_v9__} \
%{mcpu=niagara4:-D__sparc_v9__} \
%{!mcpu*:%(cpp_cpu_default)} \
"
#define CPP_ARCH32_SPEC ""
#define CPP_ARCH64_SPEC "-D__arch64__"

#define CPP_ARCH_DEFAULT_SPEC \
(DEFAULT_ARCH32_P ? CPP_ARCH32_SPEC : CPP_ARCH64_SPEC)

#define CPP_ARCH_SPEC "\
%{m32:%(cpp_arch32)} \
%{m64:%(cpp_arch64)} \
%{!m32:%{!m64:%(cpp_arch_default)}} \
"

/* Macros to distinguish the endianness, window model and FP support.  */
#define CPP_OTHER_SPEC "\
%{mflat:-D_FLAT} \
%{msoft-float:-D_SOFT_FLOAT} \
"

/* Macros to distinguish the particular subtarget.  */
#define CPP_SUBTARGET_SPEC ""

#define CPP_SPEC \
  "%(cpp_cpu) %(cpp_arch) %(cpp_endian) %(cpp_other) %(cpp_subtarget)"

/* This used to translate -dalign to -malign, but that is no good
   because it can't turn off the usual meaning of making debugging dumps.  */

#define CC1_SPEC ""

/* Override in target specific files.  */
#define ASM_CPU_SPEC "\
%{mcpu=sparclet:-Asparclet} %{mcpu=tsc701:-Asparclet} \
%{mcpu=sparclite:-Asparclite} \
%{mcpu=sparclite86x:-Asparclite} \
%{mcpu=f930:-Asparclite} %{mcpu=f934:-Asparclite} \
%{mcpu=v8:-Av8} \
%{mcpu=supersparc:-Av8} \
%{mcpu=hypersparc:-Av8} \
%{mcpu=leon:" AS_LEON_FLAG "} \
%{mcpu=leon3:" AS_LEON_FLAG "} \
<<<<<<< HEAD
%{mcpu=leon3v7:" AS_LEONV7_FLAG "} \
=======
>>>>>>> a7aa3838
%{mv8plus:-Av8plus} \
%{mcpu=v9:-Av9} \
%{mcpu=ultrasparc:%{!mv8plus:-Av9a}} \
%{mcpu=ultrasparc3:%{!mv8plus:-Av9b}} \
%{mcpu=niagara:%{!mv8plus:-Av9b}} \
%{mcpu=niagara2:%{!mv8plus:-Av9b}} \
%{mcpu=niagara3:%{!mv8plus:-Av9" AS_NIAGARA3_FLAG "}} \
%{mcpu=niagara4:%{!mv8plus:" AS_NIAGARA4_FLAG "}} \
%{!mcpu*:%(asm_cpu_default)} \
"

/* Word size selection, among other things.
   This is what GAS uses.  Add %(asm_arch) to ASM_SPEC to enable.  */

#define ASM_ARCH32_SPEC "-32"
#ifdef HAVE_AS_REGISTER_PSEUDO_OP
#define ASM_ARCH64_SPEC "-64 -no-undeclared-regs"
#else
#define ASM_ARCH64_SPEC "-64"
#endif
#define ASM_ARCH_DEFAULT_SPEC \
(DEFAULT_ARCH32_P ? ASM_ARCH32_SPEC : ASM_ARCH64_SPEC)

#define ASM_ARCH_SPEC "\
%{m32:%(asm_arch32)} \
%{m64:%(asm_arch64)} \
%{!m32:%{!m64:%(asm_arch_default)}} \
"

#ifdef HAVE_AS_RELAX_OPTION
#define ASM_RELAX_SPEC "%{!mno-relax:-relax}"
#else
#define ASM_RELAX_SPEC ""
#endif

/* Special flags to the Sun-4 assembler when using pipe for input.  */

#define ASM_SPEC "\
%{!pg:%{!p:%{fpic|fPIC|fpie|fPIE:-k}}} %{keep-local-as-symbols:-L} \
%(asm_cpu) %(asm_relax)"

/* This macro defines names of additional specifications to put in the specs
   that can be used in various specifications like CC1_SPEC.  Its definition
   is an initializer with a subgrouping for each command option.

   Each subgrouping contains a string constant, that defines the
   specification name, and a string constant that used by the GCC driver
   program.

   Do not define this macro if it does not need to do anything.  */

#define EXTRA_SPECS \
  { "cpp_cpu",		CPP_CPU_SPEC },		\
  { "cpp_cpu_default",	CPP_CPU_DEFAULT_SPEC },	\
  { "cpp_arch32",	CPP_ARCH32_SPEC },	\
  { "cpp_arch64",	CPP_ARCH64_SPEC },	\
  { "cpp_arch_default",	CPP_ARCH_DEFAULT_SPEC },\
  { "cpp_arch",		CPP_ARCH_SPEC },	\
  { "cpp_other",	CPP_OTHER_SPEC },	\
  { "cpp_subtarget",	CPP_SUBTARGET_SPEC },	\
  { "asm_cpu",		ASM_CPU_SPEC },		\
  { "asm_cpu_default",	ASM_CPU_DEFAULT_SPEC },	\
  { "asm_arch32",	ASM_ARCH32_SPEC },	\
  { "asm_arch64",	ASM_ARCH64_SPEC },	\
  { "asm_relax",	ASM_RELAX_SPEC },	\
  { "asm_arch_default",	ASM_ARCH_DEFAULT_SPEC },\
  { "asm_arch",		ASM_ARCH_SPEC },	\
  SUBTARGET_EXTRA_SPECS

#define SUBTARGET_EXTRA_SPECS

/* Because libgcc can generate references back to libc (via .umul etc.) we have
   to list libc again after the second libgcc.  */
#define LINK_GCC_C_SEQUENCE_SPEC "%G %L %G %L"


#define PTRDIFF_TYPE (TARGET_ARCH64 ? "long int" : "int")
#define SIZE_TYPE (TARGET_ARCH64 ? "long unsigned int" : "unsigned int")

/* ??? This should be 32 bits for v9 but what can we do?  */
#define WCHAR_TYPE "short unsigned int"
#define WCHAR_TYPE_SIZE 16

/* Mask of all CPU selection flags.  */
#define MASK_ISA \
(MASK_V8 + MASK_SPARCLITE + MASK_SPARCLET + MASK_V9 + MASK_DEPRECATED_V8_INSNS)

/* TARGET_HARD_MUL: Use hardware multiply instructions but not %y.
   TARGET_HARD_MUL32: Use hardware multiply instructions with rd %y
   to get high 32 bits.  False in V8+ or V9 because multiply stores
   a 64-bit result in a register.  */

#define TARGET_HARD_MUL32				\
  ((TARGET_V8 || TARGET_SPARCLITE			\
    || TARGET_SPARCLET || TARGET_DEPRECATED_V8_INSNS)	\
   && ! TARGET_V8PLUS && TARGET_ARCH32)

#define TARGET_HARD_MUL					\
  (TARGET_V8 || TARGET_SPARCLITE || TARGET_SPARCLET	\
   || TARGET_DEPRECATED_V8_INSNS || TARGET_V8PLUS)

/* MASK_APP_REGS must always be the default because that's what
   FIXED_REGISTERS is set to and -ffixed- is processed before
   TARGET_CONDITIONAL_REGISTER_USAGE is called (where we process
   -mno-app-regs).  */
#define TARGET_DEFAULT (MASK_APP_REGS + MASK_FPU)

/* Recast the cpu class to be the cpu attribute.
   Every file includes us, but not every file includes insn-attr.h.  */
#define sparc_cpu_attr ((enum attr_cpu) sparc_cpu)

/* Support for a compile-time default CPU, et cetera.  The rules are:
   --with-cpu is ignored if -mcpu is specified.
   --with-tune is ignored if -mtune is specified.
   --with-float is ignored if -mhard-float, -msoft-float, -mfpu, or -mno-fpu
     are specified.  */
#define OPTION_DEFAULT_SPECS \
  {"cpu", "%{!mcpu=*:-mcpu=%(VALUE)}" }, \
  {"tune", "%{!mtune=*:-mtune=%(VALUE)}" }, \
  {"float", "%{!msoft-float:%{!mhard-float:%{!mfpu:%{!mno-fpu:-m%(VALUE)-float}}}}" }

/* target machine storage layout */

/* Define this if most significant bit is lowest numbered
   in instructions that operate on numbered bit-fields.  */
#define BITS_BIG_ENDIAN 1

/* Define this if most significant byte of a word is the lowest numbered.  */
#define BYTES_BIG_ENDIAN 1

/* Define this if most significant word of a multiword number is the lowest
   numbered.  */
#define WORDS_BIG_ENDIAN 1

#define MAX_BITS_PER_WORD	64

/* Width of a word, in units (bytes).  */
#define UNITS_PER_WORD		(TARGET_ARCH64 ? 8 : 4)
#ifdef IN_LIBGCC2
#define MIN_UNITS_PER_WORD	UNITS_PER_WORD
#else
#define MIN_UNITS_PER_WORD	4
#endif

/* Now define the sizes of the C data types.  */
#define SHORT_TYPE_SIZE		16
#define INT_TYPE_SIZE		32
#define LONG_TYPE_SIZE		(TARGET_ARCH64 ? 64 : 32)
#define LONG_LONG_TYPE_SIZE	64
#define FLOAT_TYPE_SIZE		32
#define DOUBLE_TYPE_SIZE	64

/* LONG_DOUBLE_TYPE_SIZE is defined per OS even though the
   SPARC ABI says that it is 128-bit wide.  */
/* #define LONG_DOUBLE_TYPE_SIZE	128 */

/* The widest floating-point format really supported by the hardware.  */
#define WIDEST_HARDWARE_FP_SIZE 64

/* Width in bits of a pointer.  This is the size of ptr_mode.  */
#define POINTER_SIZE (TARGET_PTR64 ? 64 : 32)

/* This is the machine mode used for addresses.  */
#define Pmode (TARGET_ARCH64 ? DImode : SImode)

/* If we have to extend pointers (only when TARGET_ARCH64 and not
   TARGET_PTR64), we want to do it unsigned.   This macro does nothing
   if ptr_mode and Pmode are the same.  */
#define POINTERS_EXTEND_UNSIGNED 1

/* Allocation boundary (in *bits*) for storing arguments in argument list.  */
#define PARM_BOUNDARY (TARGET_ARCH64 ? 64 : 32)

/* Boundary (in *bits*) on which stack pointer should be aligned.  */
/* FIXME, this is wrong when TARGET_ARCH64 and TARGET_STACK_BIAS, because
   then %sp+2047 is 128-bit aligned so %sp is really only byte-aligned.  */
#define STACK_BOUNDARY (TARGET_ARCH64 ? 128 : 64)
/* Temporary hack until the FIXME above is fixed.  */
#define SPARC_STACK_BOUNDARY_HACK (TARGET_ARCH64 && TARGET_STACK_BIAS)

/* ALIGN FRAMES on double word boundaries */
#define SPARC_STACK_ALIGN(LOC) \
  (TARGET_ARCH64 ? (((LOC)+15) & ~15) : (((LOC)+7) & ~7))

/* Allocation boundary (in *bits*) for the code of a function.  */
#define FUNCTION_BOUNDARY 32

/* Alignment of field after `int : 0' in a structure.  */
#define EMPTY_FIELD_BOUNDARY (TARGET_ARCH64 ? 64 : 32)

/* Every structure's size must be a multiple of this.  */
#define STRUCTURE_SIZE_BOUNDARY 8

/* A bit-field declared as `int' forces `int' alignment for the struct.  */
#define PCC_BITFIELD_TYPE_MATTERS 1

/* No data type wants to be aligned rounder than this.  */
#define BIGGEST_ALIGNMENT (TARGET_ARCH64 ? 128 : 64)

/* The best alignment to use in cases where we have a choice.  */
#define FASTEST_ALIGNMENT 64

/* Define this macro as an expression for the alignment of a structure
   (given by STRUCT as a tree node) if the alignment computed in the
   usual way is COMPUTED and the alignment explicitly specified was
   SPECIFIED.

   The default is to use SPECIFIED if it is larger; otherwise, use
   the smaller of COMPUTED and `BIGGEST_ALIGNMENT' */
#define ROUND_TYPE_ALIGN(STRUCT, COMPUTED, SPECIFIED)	\
 (TARGET_FASTER_STRUCTS ?				\
  ((TREE_CODE (STRUCT) == RECORD_TYPE			\
    || TREE_CODE (STRUCT) == UNION_TYPE                 \
    || TREE_CODE (STRUCT) == QUAL_UNION_TYPE)           \
   && TYPE_FIELDS (STRUCT) != 0                         \
     ? MAX (MAX ((COMPUTED), (SPECIFIED)), BIGGEST_ALIGNMENT) \
     : MAX ((COMPUTED), (SPECIFIED)))			\
   :  MAX ((COMPUTED), (SPECIFIED)))

/* An integer expression for the size in bits of the largest integer machine
   mode that should actually be used.  We allow pairs of registers.  */
#define MAX_FIXED_MODE_SIZE GET_MODE_BITSIZE (TARGET_ARCH64 ? TImode : DImode)

/* We need 2 words, so we can save the stack pointer and the return register
   of the function containing a non-local goto target.  */
#define STACK_SAVEAREA_MODE(LEVEL) \
  ((LEVEL) == SAVE_NONLOCAL ? (TARGET_ARCH64 ? TImode : DImode) : Pmode)

/* Make strings word-aligned so strcpy from constants will be faster.  */
#define CONSTANT_ALIGNMENT(EXP, ALIGN)  \
  ((TREE_CODE (EXP) == STRING_CST	\
    && (ALIGN) < FASTEST_ALIGNMENT)	\
   ? FASTEST_ALIGNMENT : (ALIGN))

/* Make arrays of chars word-aligned for the same reasons.  */
#define DATA_ALIGNMENT(TYPE, ALIGN)		\
  (TREE_CODE (TYPE) == ARRAY_TYPE		\
   && TYPE_MODE (TREE_TYPE (TYPE)) == QImode	\
   && (ALIGN) < FASTEST_ALIGNMENT ? FASTEST_ALIGNMENT : (ALIGN))

/* Make local arrays of chars word-aligned for the same reasons.  */
#define LOCAL_ALIGNMENT(TYPE, ALIGN) DATA_ALIGNMENT (TYPE, ALIGN)

/* Set this nonzero if move instructions will actually fail to work
   when given unaligned data.  */
#define STRICT_ALIGNMENT 1

/* Things that must be doubleword aligned cannot go in the text section,
   because the linker fails to align the text section enough!
   Put them in the data section.  This macro is only used in this file.  */
#define MAX_TEXT_ALIGN 32

/* Standard register usage.  */

/* Number of actual hardware registers.
   The hardware registers are assigned numbers for the compiler
   from 0 to just below FIRST_PSEUDO_REGISTER.
   All registers that the compiler knows about must be given numbers,
   even those that are not normally considered general registers.

   SPARC has 32 integer registers and 32 floating point registers.
   64-bit SPARC has 32 additional fp regs, but the odd numbered ones are not
   accessible.  We still account for them to simplify register computations
   (e.g.: in CLASS_MAX_NREGS).  There are also 4 fp condition code registers, so
   32+32+32+4 == 100.
   Register 100 is used as the integer condition code register.
   Register 101 is used as the soft frame pointer register.  */

#define FIRST_PSEUDO_REGISTER 103

#define SPARC_FIRST_INT_REG     0
#define SPARC_LAST_INT_REG     31
#define SPARC_FIRST_FP_REG     32
/* Additional V9 fp regs.  */
#define SPARC_FIRST_V9_FP_REG  64
#define SPARC_LAST_V9_FP_REG   95
/* V9 %fcc[0123].  V8 uses (figuratively) %fcc0.  */
#define SPARC_FIRST_V9_FCC_REG 96
#define SPARC_LAST_V9_FCC_REG  99
/* V8 fcc reg.  */
#define SPARC_FCC_REG 96
/* Integer CC reg.  We don't distinguish %icc from %xcc.  */
#define SPARC_ICC_REG 100
#define SPARC_GSR_REG 102

/* Nonzero if REGNO is an fp reg.  */
#define SPARC_FP_REG_P(REGNO) \
((REGNO) >= SPARC_FIRST_FP_REG && (REGNO) <= SPARC_LAST_V9_FP_REG)

/* Nonzero if REGNO is an int reg.  */
#define SPARC_INT_REG_P(REGNO) \
(((unsigned) (REGNO)) <= SPARC_LAST_INT_REG)

/* Argument passing regs.  */
#define SPARC_OUTGOING_INT_ARG_FIRST 8
#define SPARC_INCOMING_INT_ARG_FIRST (TARGET_FLAT ? 8 : 24)
#define SPARC_FP_ARG_FIRST           32

/* 1 for registers that have pervasive standard uses
   and are not available for the register allocator.

   On non-v9 systems:
   g1 is free to use as temporary.
   g2-g4 are reserved for applications.  Gcc normally uses them as
   temporaries, but this can be disabled via the -mno-app-regs option.
   g5 through g7 are reserved for the operating system.

   On v9 systems:
   g1,g5 are free to use as temporaries, and are free to use between calls
   if the call is to an external function via the PLT.
   g4 is free to use as a temporary in the non-embedded case.
   g4 is reserved in the embedded case.
   g2-g3 are reserved for applications.  Gcc normally uses them as
   temporaries, but this can be disabled via the -mno-app-regs option.
   g6-g7 are reserved for the operating system (or application in
   embedded case).
   ??? Register 1 is used as a temporary by the 64 bit sethi pattern, so must
   currently be a fixed register until this pattern is rewritten.
   Register 1 is also used when restoring call-preserved registers in large
   stack frames.

   Registers fixed in arch32 and not arch64 (or vice-versa) are marked in
   TARGET_CONDITIONAL_REGISTER_USAGE in order to properly handle -ffixed-.
*/

#define FIXED_REGISTERS  \
 {1, 0, 2, 2, 2, 2, 1, 1,	\
  0, 0, 0, 0, 0, 0, 1, 0,	\
  0, 0, 0, 0, 0, 0, 0, 0,	\
  0, 0, 0, 0, 0, 0, 0, 1,	\
				\
  0, 0, 0, 0, 0, 0, 0, 0,	\
  0, 0, 0, 0, 0, 0, 0, 0,	\
  0, 0, 0, 0, 0, 0, 0, 0,	\
  0, 0, 0, 0, 0, 0, 0, 0,	\
				\
  0, 0, 0, 0, 0, 0, 0, 0,	\
  0, 0, 0, 0, 0, 0, 0, 0,	\
  0, 0, 0, 0, 0, 0, 0, 0,	\
  0, 0, 0, 0, 0, 0, 0, 0,	\
				\
  0, 0, 0, 0, 0, 1, 1}

/* 1 for registers not available across function calls.
   These must include the FIXED_REGISTERS and also any
   registers that can be used without being saved.
   The latter must include the registers where values are returned
   and the register where structure-value addresses are passed.
   Aside from that, you can include as many other registers as you like.  */

#define CALL_USED_REGISTERS  \
 {1, 1, 1, 1, 1, 1, 1, 1,	\
  1, 1, 1, 1, 1, 1, 1, 1,	\
  0, 0, 0, 0, 0, 0, 0, 0,	\
  0, 0, 0, 0, 0, 0, 0, 1,	\
				\
  1, 1, 1, 1, 1, 1, 1, 1,	\
  1, 1, 1, 1, 1, 1, 1, 1,	\
  1, 1, 1, 1, 1, 1, 1, 1,	\
  1, 1, 1, 1, 1, 1, 1, 1,	\
				\
  1, 1, 1, 1, 1, 1, 1, 1,	\
  1, 1, 1, 1, 1, 1, 1, 1,	\
  1, 1, 1, 1, 1, 1, 1, 1,	\
  1, 1, 1, 1, 1, 1, 1, 1,	\
				\
  1, 1, 1, 1, 1, 1, 1}

/* Return number of consecutive hard regs needed starting at reg REGNO
   to hold something of mode MODE.
   This is ordinarily the length in words of a value of mode MODE
   but can be less for certain modes in special long registers.

   On SPARC, ordinary registers hold 32 bits worth;
   this means both integer and floating point registers.
   On v9, integer regs hold 64 bits worth; floating point regs hold
   32 bits worth (this includes the new fp regs as even the odd ones are
   included in the hard register count).  */

#define HARD_REGNO_NREGS(REGNO, MODE) \
  ((REGNO) == SPARC_GSR_REG ? 1 :					\
   (TARGET_ARCH64							\
    ? (SPARC_INT_REG_P (REGNO) || (REGNO) == FRAME_POINTER_REGNUM			\
       ? (GET_MODE_SIZE (MODE) + UNITS_PER_WORD - 1) / UNITS_PER_WORD	\
       : (GET_MODE_SIZE (MODE) + 3) / 4)				\
    : ((GET_MODE_SIZE (MODE) + UNITS_PER_WORD - 1) / UNITS_PER_WORD)))

/* Due to the ARCH64 discrepancy above we must override this next
   macro too.  */
#define REGMODE_NATURAL_SIZE(MODE) sparc_regmode_natural_size (MODE)

/* Value is 1 if hard register REGNO can hold a value of machine-mode MODE.
   See sparc.c for how we initialize this.  */
extern const int *hard_regno_mode_classes;
extern int sparc_mode_class[];

/* ??? Because of the funny way we pass parameters we should allow certain
   ??? types of float/complex values to be in integer registers during
   ??? RTL generation.  This only matters on arch32.  */
#define HARD_REGNO_MODE_OK(REGNO, MODE) \
  ((hard_regno_mode_classes[REGNO] & sparc_mode_class[MODE]) != 0)

/* Value is 1 if it is OK to rename a hard register FROM to another hard
   register TO.  We cannot rename %g1 as it may be used before the save
   register window instruction in the prologue.  */
#define HARD_REGNO_RENAME_OK(FROM, TO) ((FROM) != 1)

#define MODES_TIEABLE_P(MODE1, MODE2) sparc_modes_tieable_p (MODE1, MODE2)

/* Specify the registers used for certain standard purposes.
   The values of these macros are register numbers.  */

/* Register to use for pushing function arguments.  */
#define STACK_POINTER_REGNUM 14

/* The stack bias (amount by which the hardware register is offset by).  */
#define SPARC_STACK_BIAS ((TARGET_ARCH64 && TARGET_STACK_BIAS) ? 2047 : 0)

/* Actual top-of-stack address is 92/176 greater than the contents of the
   stack pointer register for !v9/v9.  That is:
   - !v9: 64 bytes for the in and local registers, 4 bytes for structure return
     address, and 6*4 bytes for the 6 register parameters.
   - v9: 128 bytes for the in and local registers + 6*8 bytes for the integer
     parameter regs.  */
#define STACK_POINTER_OFFSET (FIRST_PARM_OFFSET(0) + SPARC_STACK_BIAS)

/* Base register for access to local variables of the function.  */
#define HARD_FRAME_POINTER_REGNUM 30

/* The soft frame pointer does not have the stack bias applied.  */
#define FRAME_POINTER_REGNUM 101

/* Given the stack bias, the stack pointer isn't actually aligned.  */
#define INIT_EXPANDERS							 \
  do {									 \
    if (crtl->emit.regno_pointer_align && SPARC_STACK_BIAS)	 \
      {									 \
	REGNO_POINTER_ALIGN (STACK_POINTER_REGNUM) = BITS_PER_UNIT;	 \
	REGNO_POINTER_ALIGN (HARD_FRAME_POINTER_REGNUM) = BITS_PER_UNIT; \
      }									 \
  } while (0)

/* Base register for access to arguments of the function.  */
#define ARG_POINTER_REGNUM FRAME_POINTER_REGNUM

/* Register in which static-chain is passed to a function.  This must
   not be a register used by the prologue.  */
#define STATIC_CHAIN_REGNUM (TARGET_ARCH64 ? 5 : 2)

/* Register which holds the global offset table, if any.  */

#define GLOBAL_OFFSET_TABLE_REGNUM 23

/* Register which holds offset table for position-independent
   data references.  */

#define PIC_OFFSET_TABLE_REGNUM \
  (flag_pic ? GLOBAL_OFFSET_TABLE_REGNUM : INVALID_REGNUM)

/* Pick a default value we can notice from override_options:
   !v9: Default is on.
   v9: Default is off.
   Originally it was -1, but later on the container of options changed to
   unsigned byte, so we decided to pick 127 as default value, which does
   reflect an undefined default value in case of 0/1.  */

#define DEFAULT_PCC_STRUCT_RETURN 127

/* Functions which return large structures get the address
   to place the wanted value at offset 64 from the frame.
   Must reserve 64 bytes for the in and local registers.
   v9: Functions which return large structures get the address to place the
   wanted value from an invisible first argument.  */
#define STRUCT_VALUE_OFFSET 64

/* Define the classes of registers for register constraints in the
   machine description.  Also define ranges of constants.

   One of the classes must always be named ALL_REGS and include all hard regs.
   If there is more than one class, another class must be named NO_REGS
   and contain no registers.

   The name GENERAL_REGS must be the name of a class (or an alias for
   another name such as ALL_REGS).  This is the class of registers
   that is allowed by "g" or "r" in a register constraint.
   Also, registers outside this class are allocated only when
   instructions express preferences for them.

   The classes must be numbered in nondecreasing order; that is,
   a larger-numbered class must never be contained completely
   in a smaller-numbered class.

   For any two classes, it is very desirable that there be another
   class that represents their union.  */

/* The SPARC has various kinds of registers: general, floating point,
   and condition codes [well, it has others as well, but none that we
   care directly about].

   For v9 we must distinguish between the upper and lower floating point
   registers because the upper ones can't hold SFmode values.
   HARD_REGNO_MODE_OK won't help here because reload assumes that register(s)
   satisfying a group need for a class will also satisfy a single need for
   that class.  EXTRA_FP_REGS is a bit of a misnomer as it covers all 64 fp
   regs.

   It is important that one class contains all the general and all the standard
   fp regs.  Otherwise find_reg() won't properly allocate int regs for moves,
   because reg_class_record() will bias the selection in favor of fp regs,
   because reg_class_subunion[GENERAL_REGS][FP_REGS] will yield FP_REGS,
   because FP_REGS > GENERAL_REGS.

   It is also important that one class contain all the general and all
   the fp regs.  Otherwise when spilling a DFmode reg, it may be from
   EXTRA_FP_REGS but find_reloads() may use class
   GENERAL_OR_FP_REGS. This will cause allocate_reload_reg() to die
   because the compiler thinks it doesn't have a spill reg when in
   fact it does.

   v9 also has 4 floating point condition code registers.  Since we don't
   have a class that is the union of FPCC_REGS with either of the others,
   it is important that it appear first.  Otherwise the compiler will die
   trying to compile _fixunsdfsi because fix_truncdfsi2 won't match its
   constraints.

   It is important that SPARC_ICC_REG have class NO_REGS.  Otherwise combine
   may try to use it to hold an SImode value.  See register_operand.
   ??? Should %fcc[0123] be handled similarly?
*/

enum reg_class { NO_REGS, FPCC_REGS, I64_REGS, GENERAL_REGS, FP_REGS,
		 EXTRA_FP_REGS, GENERAL_OR_FP_REGS, GENERAL_OR_EXTRA_FP_REGS,
		 ALL_REGS, LIM_REG_CLASSES };

#define N_REG_CLASSES (int) LIM_REG_CLASSES

/* Give names of register classes as strings for dump file.  */

#define REG_CLASS_NAMES \
  { "NO_REGS", "FPCC_REGS", "I64_REGS", "GENERAL_REGS", "FP_REGS",	\
     "EXTRA_FP_REGS", "GENERAL_OR_FP_REGS", "GENERAL_OR_EXTRA_FP_REGS",	\
     "ALL_REGS" }

/* Define which registers fit in which classes.
   This is an initializer for a vector of HARD_REG_SET
   of length N_REG_CLASSES.  */

#define REG_CLASS_CONTENTS				\
  {{0, 0, 0, 0},	/* NO_REGS */			\
   {0, 0, 0, 0xf},	/* FPCC_REGS */			\
   {0xffff, 0, 0, 0},	/* I64_REGS */			\
   {-1, 0, 0, 0x20},	/* GENERAL_REGS */		\
   {0, -1, 0, 0},	/* FP_REGS */			\
   {0, -1, -1, 0},	/* EXTRA_FP_REGS */		\
   {-1, -1, 0, 0x20},	/* GENERAL_OR_FP_REGS */	\
   {-1, -1, -1, 0x20},	/* GENERAL_OR_EXTRA_FP_REGS */	\
   {-1, -1, -1, 0x7f}}	/* ALL_REGS */

/* The same information, inverted:
   Return the class number of the smallest class containing
   reg number REGNO.  This could be a conditional expression
   or could index an array.  */

extern enum reg_class sparc_regno_reg_class[FIRST_PSEUDO_REGISTER];

#define REGNO_REG_CLASS(REGNO) sparc_regno_reg_class[(REGNO)]

/* Defines invalid mode changes.  Borrowed from the PA port.

   SImode loads to floating-point registers are not zero-extended.
   The definition for LOAD_EXTEND_OP specifies that integer loads
   narrower than BITS_PER_WORD will be zero-extended.  As a result,
   we inhibit changes from SImode unless they are to a mode that is
   identical in size.

   Likewise for SFmode, since word-mode paradoxical subregs are
   problematic on big-endian architectures.  */

#define CANNOT_CHANGE_MODE_CLASS(FROM, TO, CLASS)		\
  (TARGET_ARCH64						\
   && GET_MODE_SIZE (FROM) == 4					\
   && GET_MODE_SIZE (TO) != 4					\
   ? reg_classes_intersect_p (CLASS, FP_REGS) : 0)

/* This is the order in which to allocate registers normally.

   We put %f0-%f7 last among the float registers, so as to make it more
   likely that a pseudo-register which dies in the float return register
   area will get allocated to the float return register, thus saving a move
   instruction at the end of the function.

   Similarly for integer return value registers.

   We know in this case that we will not end up with a leaf function.

   The register allocator is given the global and out registers first
   because these registers are call clobbered and thus less useful to
   global register allocation.

   Next we list the local and in registers.  They are not call clobbered
   and thus very useful for global register allocation.  We list the input
   registers before the locals so that it is more likely the incoming
   arguments received in those registers can just stay there and not be
   reloaded.  */

#define REG_ALLOC_ORDER \
{ 1, 2, 3, 4, 5, 6, 7,			/* %g1-%g7 */	\
  13, 12, 11, 10, 9, 8, 		/* %o5-%o0 */	\
  15,					/* %o7 */	\
  16, 17, 18, 19, 20, 21, 22, 23,	/* %l0-%l7 */ 	\
  29, 28, 27, 26, 25, 24, 31,		/* %i5-%i0,%i7 */\
  40, 41, 42, 43, 44, 45, 46, 47,	/* %f8-%f15 */  \
  48, 49, 50, 51, 52, 53, 54, 55,	/* %f16-%f23 */ \
  56, 57, 58, 59, 60, 61, 62, 63,	/* %f24-%f31 */ \
  64, 65, 66, 67, 68, 69, 70, 71,	/* %f32-%f39 */ \
  72, 73, 74, 75, 76, 77, 78, 79,	/* %f40-%f47 */ \
  80, 81, 82, 83, 84, 85, 86, 87,	/* %f48-%f55 */ \
  88, 89, 90, 91, 92, 93, 94, 95,	/* %f56-%f63 */ \
  39, 38, 37, 36, 35, 34, 33, 32,	/* %f7-%f0 */   \
  96, 97, 98, 99,			/* %fcc0-3 */   \
  100, 0, 14, 30, 101, 102 }		/* %icc, %g0, %o6, %i6, %sfp, %gsr */

/* This is the order in which to allocate registers for
   leaf functions.  If all registers can fit in the global and
   output registers, then we have the possibility of having a leaf
   function.

   The macro actually mentioned the input registers first,
   because they get renumbered into the output registers once
   we know really do have a leaf function.

   To be more precise, this register allocation order is used
   when %o7 is found to not be clobbered right before register
   allocation.  Normally, the reason %o7 would be clobbered is
   due to a call which could not be transformed into a sibling
   call.

   As a consequence, it is possible to use the leaf register
   allocation order and not end up with a leaf function.  We will
   not get suboptimal register allocation in that case because by
   definition of being potentially leaf, there were no function
   calls.  Therefore, allocation order within the local register
   window is not critical like it is when we do have function calls.  */

#define REG_LEAF_ALLOC_ORDER \
{ 1, 2, 3, 4, 5, 6, 7, 			/* %g1-%g7 */	\
  29, 28, 27, 26, 25, 24,		/* %i5-%i0 */	\
  15,					/* %o7 */	\
  13, 12, 11, 10, 9, 8,			/* %o5-%o0 */	\
  16, 17, 18, 19, 20, 21, 22, 23,	/* %l0-%l7 */	\
  40, 41, 42, 43, 44, 45, 46, 47,	/* %f8-%f15 */	\
  48, 49, 50, 51, 52, 53, 54, 55,	/* %f16-%f23 */	\
  56, 57, 58, 59, 60, 61, 62, 63,	/* %f24-%f31 */	\
  64, 65, 66, 67, 68, 69, 70, 71,	/* %f32-%f39 */	\
  72, 73, 74, 75, 76, 77, 78, 79,	/* %f40-%f47 */	\
  80, 81, 82, 83, 84, 85, 86, 87,	/* %f48-%f55 */	\
  88, 89, 90, 91, 92, 93, 94, 95,	/* %f56-%f63 */	\
  39, 38, 37, 36, 35, 34, 33, 32,	/* %f7-%f0 */	\
  96, 97, 98, 99,			/* %fcc0-3 */	\
  100, 0, 14, 30, 31, 101, 102 }	/* %icc, %g0, %o6, %i6, %i7, %sfp, %gsr */

#define ADJUST_REG_ALLOC_ORDER order_regs_for_local_alloc ()

extern char sparc_leaf_regs[];
#define LEAF_REGISTERS sparc_leaf_regs

extern char leaf_reg_remap[];
#define LEAF_REG_REMAP(REGNO) (leaf_reg_remap[REGNO])

/* The class value for index registers, and the one for base regs.  */
#define INDEX_REG_CLASS GENERAL_REGS
#define BASE_REG_CLASS GENERAL_REGS

/* Local macro to handle the two v9 classes of FP regs.  */
#define FP_REG_CLASS_P(CLASS) ((CLASS) == FP_REGS || (CLASS) == EXTRA_FP_REGS)

/* Predicates for 5-bit, 10-bit, 11-bit and 13-bit signed constants.  */
#define SPARC_SIMM5_P(X)  ((unsigned HOST_WIDE_INT) (X) + 0x10 < 0x20)
#define SPARC_SIMM10_P(X) ((unsigned HOST_WIDE_INT) (X) + 0x200 < 0x400)
#define SPARC_SIMM11_P(X) ((unsigned HOST_WIDE_INT) (X) + 0x400 < 0x800)
#define SPARC_SIMM13_P(X) ((unsigned HOST_WIDE_INT) (X) + 0x1000 < 0x2000)

/* 10- and 11-bit immediates are only used for a few specific insns.
   SMALL_INT is used throughout the port so we continue to use it.  */
#define SMALL_INT(X) (SPARC_SIMM13_P (INTVAL (X)))

/* Predicate for constants that can be loaded with a sethi instruction.
   This is the general, 64-bit aware, bitwise version that ensures that
   only constants whose representation fits in the mask

     0x00000000fffffc00

   are accepted.  It will reject, for example, negative SImode constants
   on 64-bit hosts, so correct handling is to mask the value beforehand
   according to the mode of the instruction.  */
#define SPARC_SETHI_P(X) \
  (((unsigned HOST_WIDE_INT) (X) \
    & ((unsigned HOST_WIDE_INT) 0x3ff - GET_MODE_MASK (SImode) - 1)) == 0)

/* Version of the above predicate for SImode constants and below.  */
#define SPARC_SETHI32_P(X) \
  (SPARC_SETHI_P ((unsigned HOST_WIDE_INT) (X) & GET_MODE_MASK (SImode)))

/* On SPARC when not VIS3 it is not possible to directly move data
   between GENERAL_REGS and FP_REGS.  */
#define SECONDARY_MEMORY_NEEDED(CLASS1, CLASS2, MODE) \
  ((FP_REG_CLASS_P (CLASS1) != FP_REG_CLASS_P (CLASS2)) \
   && (! TARGET_VIS3 \
       || GET_MODE_SIZE (MODE) > 8 \
       || GET_MODE_SIZE (MODE) < 4))

/* Get_secondary_mem widens its argument to BITS_PER_WORD which loses on v9
   because the movsi and movsf patterns don't handle r/f moves.
   For v8 we copy the default definition.  */
#define SECONDARY_MEMORY_NEEDED_MODE(MODE) \
  (TARGET_ARCH64						\
   ? (GET_MODE_BITSIZE (MODE) < 32				\
      ? mode_for_size (32, GET_MODE_CLASS (MODE), 0)		\
      : MODE)							\
   : (GET_MODE_BITSIZE (MODE) < BITS_PER_WORD			\
      ? mode_for_size (BITS_PER_WORD, GET_MODE_CLASS (MODE), 0)	\
      : MODE))

/* Return the maximum number of consecutive registers
   needed to represent mode MODE in a register of class CLASS.  */
/* On SPARC, this is the size of MODE in words.  */
#define CLASS_MAX_NREGS(CLASS, MODE)	\
  (FP_REG_CLASS_P (CLASS) ? (GET_MODE_SIZE (MODE) + 3) / 4 \
   : (GET_MODE_SIZE (MODE) + UNITS_PER_WORD - 1) / UNITS_PER_WORD)

/* Stack layout; function entry, exit and calling.  */

/* Define this if pushing a word on the stack
   makes the stack pointer a smaller address.  */
#define STACK_GROWS_DOWNWARD

/* Define this to nonzero if the nominal address of the stack frame
   is at the high-address end of the local variables;
   that is, each additional local variable allocated
   goes at a more negative offset in the frame.  */
#define FRAME_GROWS_DOWNWARD 1

/* Offset within stack frame to start allocating local variables at.
   If FRAME_GROWS_DOWNWARD, this is the offset to the END of the
   first local allocated.  Otherwise, it is the offset to the BEGINNING
   of the first local allocated.  */
#define STARTING_FRAME_OFFSET 0

/* Offset of first parameter from the argument pointer register value.
   !v9: This is 64 for the ins and locals, plus 4 for the struct-return reg
   even if this function isn't going to use it.
   v9: This is 128 for the ins and locals.  */
#define FIRST_PARM_OFFSET(FNDECL) \
  (TARGET_ARCH64 ? 16 * UNITS_PER_WORD : STRUCT_VALUE_OFFSET + UNITS_PER_WORD)

/* Offset from the argument pointer register value to the CFA.
   This is different from FIRST_PARM_OFFSET because the register window
   comes between the CFA and the arguments.  */
#define ARG_POINTER_CFA_OFFSET(FNDECL)  0

/* When a parameter is passed in a register, stack space is still
   allocated for it.
   !v9: All 6 possible integer registers have backing store allocated.
   v9: Only space for the arguments passed is allocated.  */
/* ??? Ideally, we'd use zero here (as the minimum), but zero has special
   meaning to the backend.  Further, we need to be able to detect if a
   varargs/unprototyped function is called, as they may want to spill more
   registers than we've provided space.  Ugly, ugly.  So for now we retain
   all 6 slots even for v9.  */
#define REG_PARM_STACK_SPACE(DECL) (6 * UNITS_PER_WORD)

/* Definitions for register elimination.  */

#define ELIMINABLE_REGS \
  {{ FRAME_POINTER_REGNUM, STACK_POINTER_REGNUM}, \
   { FRAME_POINTER_REGNUM, HARD_FRAME_POINTER_REGNUM} }

#define INITIAL_ELIMINATION_OFFSET(FROM, TO, OFFSET) 		\
  do								\
    {								\
      (OFFSET) = sparc_initial_elimination_offset ((TO));	\
    }								\
  while (0)

/* Keep the stack pointer constant throughout the function.
   This is both an optimization and a necessity: longjmp
   doesn't behave itself when the stack pointer moves within
   the function!  */
#define ACCUMULATE_OUTGOING_ARGS 1

/* Define this macro if the target machine has "register windows".  This
   C expression returns the register number as seen by the called function
   corresponding to register number OUT as seen by the calling function.
   Return OUT if register number OUT is not an outbound register.  */

#define INCOMING_REGNO(OUT) \
 ((TARGET_FLAT || (OUT) < 8 || (OUT) > 15) ? (OUT) : (OUT) + 16)

/* Define this macro if the target machine has "register windows".  This
   C expression returns the register number as seen by the calling function
   corresponding to register number IN as seen by the called function.
   Return IN if register number IN is not an inbound register.  */

#define OUTGOING_REGNO(IN) \
 ((TARGET_FLAT || (IN) < 24 || (IN) > 31) ? (IN) : (IN) - 16)

/* Define this macro if the target machine has register windows.  This
   C expression returns true if the register is call-saved but is in the
   register window.  */

#define LOCAL_REGNO(REGNO) \
  (!TARGET_FLAT && (REGNO) >= 16 && (REGNO) <= 31)

/* Define the size of space to allocate for the return value of an
   untyped_call.  */

#define APPLY_RESULT_SIZE (TARGET_ARCH64 ? 24 : 16)

/* 1 if N is a possible register number for function argument passing.
   On SPARC, these are the "output" registers.  v9 also uses %f0-%f31.  */

#define FUNCTION_ARG_REGNO_P(N) \
(TARGET_ARCH64 \
 ? (((N) >= 8 && (N) <= 13) || ((N) >= 32 && (N) <= 63)) \
 : ((N) >= 8 && (N) <= 13))

/* Define a data type for recording info about an argument list
   during the scan of that argument list.  This data type should
   hold all necessary information about the function itself
   and about the args processed so far, enough to enable macros
   such as FUNCTION_ARG to determine where the next arg should go.

   On SPARC (!v9), this is a single integer, which is a number of words
   of arguments scanned so far (including the invisible argument,
   if any, which holds the structure-value-address).
   Thus 7 or more means all following args should go on the stack.

   For v9, we also need to know whether a prototype is present.  */

struct sparc_args {
  int words;       /* number of words passed so far */
  int prototype_p; /* nonzero if a prototype is present */
  int libcall_p;   /* nonzero if a library call */
};
#define CUMULATIVE_ARGS struct sparc_args

/* Initialize a variable CUM of type CUMULATIVE_ARGS
   for a call to a function whose data type is FNTYPE.
   For a library call, FNTYPE is 0.  */

#define INIT_CUMULATIVE_ARGS(CUM, FNTYPE, LIBNAME, FNDECL, N_NAMED_ARGS) \
init_cumulative_args (& (CUM), (FNTYPE), (LIBNAME), (FNDECL));

/* If defined, a C expression which determines whether, and in which direction,
   to pad out an argument with extra space.  The value should be of type
   `enum direction': either `upward' to pad above the argument,
   `downward' to pad below, or `none' to inhibit padding.  */

#define FUNCTION_ARG_PADDING(MODE, TYPE) \
function_arg_padding ((MODE), (TYPE))


/* Generate the special assembly code needed to tell the assembler whatever
   it might need to know about the return value of a function.

   For SPARC assemblers, we need to output a .proc pseudo-op which conveys
   information to the assembler relating to peephole optimization (done in
   the assembler).  */

#define ASM_DECLARE_RESULT(FILE, RESULT) \
  fprintf ((FILE), "\t.proc\t0%lo\n", sparc_type_code (TREE_TYPE (RESULT)))

/* Output the special assembly code needed to tell the assembler some
   register is used as global register variable.

   SPARC 64bit psABI declares registers %g2 and %g3 as application
   registers and %g6 and %g7 as OS registers.  Any object using them
   should declare (for %g2/%g3 has to, for %g6/%g7 can) that it uses them
   and how they are used (scratch or some global variable).
   Linker will then refuse to link together objects which use those
   registers incompatibly.

   Unless the registers are used for scratch, two different global
   registers cannot be declared to the same name, so in the unlikely
   case of a global register variable occupying more than one register
   we prefix the second and following registers with .gnu.part1. etc.  */

extern GTY(()) char sparc_hard_reg_printed[8];

#ifdef HAVE_AS_REGISTER_PSEUDO_OP
#define ASM_DECLARE_REGISTER_GLOBAL(FILE, DECL, REGNO, NAME)		\
do {									\
  if (TARGET_ARCH64)							\
    {									\
      int end = HARD_REGNO_NREGS ((REGNO), DECL_MODE (decl)) + (REGNO); \
      int reg;								\
      for (reg = (REGNO); reg < 8 && reg < end; reg++)			\
	if ((reg & ~1) == 2 || (reg & ~1) == 6)				\
	  {								\
	    if (reg == (REGNO))						\
	      fprintf ((FILE), "\t.register\t%%g%d, %s\n", reg, (NAME)); \
	    else							\
	      fprintf ((FILE), "\t.register\t%%g%d, .gnu.part%d.%s\n",	\
		       reg, reg - (REGNO), (NAME));			\
	    sparc_hard_reg_printed[reg] = 1;				\
	  }								\
    }									\
} while (0)
#endif


/* Emit rtl for profiling.  */
#define PROFILE_HOOK(LABEL)   sparc_profile_hook (LABEL)

/* All the work done in PROFILE_HOOK, but still required.  */
#define FUNCTION_PROFILER(FILE, LABELNO) do { } while (0)

/* Set the name of the mcount function for the system.  */
#define MCOUNT_FUNCTION "*mcount"

/* EXIT_IGNORE_STACK should be nonzero if, when returning from a function,
   the stack pointer does not matter.  The value is tested only in
   functions that have frame pointers.  */
#define EXIT_IGNORE_STACK 1

/* Length in units of the trampoline for entering a nested function.  */
#define TRAMPOLINE_SIZE (TARGET_ARCH64 ? 32 : 16)

/* Alignment required for trampolines, in bits.  */
#define TRAMPOLINE_ALIGNMENT 128

/* Generate RTL to flush the register windows so as to make arbitrary frames
   available.  */
#define SETUP_FRAME_ADDRESSES()			\
  do {						\
    if (!TARGET_FLAT)				\
      emit_insn (gen_flush_register_windows ());\
  } while (0)

/* Given an rtx for the address of a frame,
   return an rtx for the address of the word in the frame
   that holds the dynamic chain--the previous frame's address.  */
#define DYNAMIC_CHAIN_ADDRESS(frame)	\
  plus_constant (Pmode, frame, 14 * UNITS_PER_WORD + SPARC_STACK_BIAS)

/* Given an rtx for the frame pointer,
   return an rtx for the address of the frame.  */
#define FRAME_ADDR_RTX(frame) plus_constant (Pmode, frame, SPARC_STACK_BIAS)

/* The return address isn't on the stack, it is in a register, so we can't
   access it from the current frame pointer.  We can access it from the
   previous frame pointer though by reading a value from the register window
   save area.  */
#define RETURN_ADDR_IN_PREVIOUS_FRAME

/* This is the offset of the return address to the true next instruction to be
   executed for the current function.  */
#define RETURN_ADDR_OFFSET \
  (8 + 4 * (! TARGET_ARCH64 && cfun->returns_struct))

/* The current return address is in %i7.  The return address of anything
   farther back is in the register window save area at [%fp+60].  */
/* ??? This ignores the fact that the actual return address is +8 for normal
   returns, and +12 for structure returns.  */
#define RETURN_ADDR_REGNUM 31
#define RETURN_ADDR_RTX(count, frame)		\
  ((count == -1)				\
   ? gen_rtx_REG (Pmode, RETURN_ADDR_REGNUM)			\
   : gen_rtx_MEM (Pmode,			\
		  memory_address (Pmode, plus_constant (Pmode, frame, \
							15 * UNITS_PER_WORD \
							+ SPARC_STACK_BIAS))))

/* Before the prologue, the return address is %o7 + 8.  OK, sometimes it's
   +12, but always using +8 is close enough for frame unwind purposes.
   Actually, just using %o7 is close enough for unwinding, but %o7+8
   is something you can return to.  */
#define INCOMING_RETURN_ADDR_REGNUM 15
#define INCOMING_RETURN_ADDR_RTX \
  plus_constant (word_mode, \
		 gen_rtx_REG (word_mode, INCOMING_RETURN_ADDR_REGNUM), 8)
#define DWARF_FRAME_RETURN_COLUMN \
  DWARF_FRAME_REGNUM (INCOMING_RETURN_ADDR_REGNUM)

/* The offset from the incoming value of %sp to the top of the stack frame
   for the current function.  On sparc64, we have to account for the stack
   bias if present.  */
#define INCOMING_FRAME_SP_OFFSET SPARC_STACK_BIAS

/* Describe how we implement __builtin_eh_return.  */
#define EH_RETURN_REGNUM 1
#define EH_RETURN_DATA_REGNO(N) ((N) < 4 ? (N) + 24 : INVALID_REGNUM)
#define EH_RETURN_STACKADJ_RTX	gen_rtx_REG (Pmode, EH_RETURN_REGNUM)

/* Define registers used by the epilogue and return instruction.  */
#define EPILOGUE_USES(REGNO)					\
  ((REGNO) == RETURN_ADDR_REGNUM				\
   || (TARGET_FLAT						\
       && epilogue_completed					\
       && (REGNO) == INCOMING_RETURN_ADDR_REGNUM)		\
   || (crtl->calls_eh_return && (REGNO) == EH_RETURN_REGNUM))

/* Select a format to encode pointers in exception handling data.  CODE
   is 0 for data, 1 for code labels, 2 for function pointers.  GLOBAL is
   true if the symbol may be affected by dynamic relocations.

   If assembler and linker properly support .uaword %r_disp32(foo),
   then use PC relative 32-bit relocations instead of absolute relocs
   for shared libraries.  On sparc64, use pc relative 32-bit relocs even
   for binaries, to save memory.

   binutils 2.12 would emit a R_SPARC_DISP32 dynamic relocation if the
   symbol %r_disp32() is against was not local, but .hidden.  In that
   case, we have to use DW_EH_PE_absptr for pic personality.  */
#ifdef HAVE_AS_SPARC_UA_PCREL
#ifdef HAVE_AS_SPARC_UA_PCREL_HIDDEN
#define ASM_PREFERRED_EH_DATA_FORMAT(CODE,GLOBAL)			\
  (flag_pic								\
   ? (GLOBAL ? DW_EH_PE_indirect : 0) | DW_EH_PE_pcrel | DW_EH_PE_sdata4\
   : ((TARGET_ARCH64 && ! GLOBAL)					\
      ? (DW_EH_PE_pcrel | DW_EH_PE_sdata4)				\
      : DW_EH_PE_absptr))
#else
#define ASM_PREFERRED_EH_DATA_FORMAT(CODE,GLOBAL)			\
  (flag_pic								\
   ? (GLOBAL ? DW_EH_PE_absptr : (DW_EH_PE_pcrel | DW_EH_PE_sdata4))	\
   : ((TARGET_ARCH64 && ! GLOBAL)					\
      ? (DW_EH_PE_pcrel | DW_EH_PE_sdata4)				\
      : DW_EH_PE_absptr))
#endif

/* Emit a PC-relative relocation.  */
#define ASM_OUTPUT_DWARF_PCREL(FILE, SIZE, LABEL)	\
  do {							\
    fputs (integer_asm_op (SIZE, FALSE), FILE);		\
    fprintf (FILE, "%%r_disp%d(", SIZE * 8);		\
    assemble_name (FILE, LABEL);			\
    fputc (')', FILE);					\
  } while (0)
#endif

/* Addressing modes, and classification of registers for them.  */

/* Macros to check register numbers against specific register classes.  */

/* These assume that REGNO is a hard or pseudo reg number.
   They give nonzero only if REGNO is a hard reg of the suitable class
   or a pseudo reg currently allocated to a suitable hard reg.
   Since they use reg_renumber, they are safe only once reg_renumber
   has been allocated, which happens in reginfo.c during register
   allocation.  */

#define REGNO_OK_FOR_INDEX_P(REGNO) \
(SPARC_INT_REG_P (REGNO) || SPARC_INT_REG_P (reg_renumber[REGNO]) \
 || (REGNO) == FRAME_POINTER_REGNUM				  \
 || reg_renumber[REGNO] == FRAME_POINTER_REGNUM)

#define REGNO_OK_FOR_BASE_P(REGNO)  REGNO_OK_FOR_INDEX_P (REGNO)

#define REGNO_OK_FOR_FP_P(REGNO) \
  (((unsigned) (REGNO) - 32 < (TARGET_V9 ? (unsigned)64 : (unsigned)32)) \
   || ((unsigned) reg_renumber[REGNO] - 32 < (TARGET_V9 ? (unsigned)64 : (unsigned)32)))

#define REGNO_OK_FOR_CCFP_P(REGNO) \
 (TARGET_V9 \
  && (((unsigned) (REGNO) - 96 < (unsigned)4) \
      || ((unsigned) reg_renumber[REGNO] - 96 < (unsigned)4)))

/* Maximum number of registers that can appear in a valid memory address.  */

#define MAX_REGS_PER_ADDRESS 2

/* Recognize any constant value that is a valid address.
   When PIC, we do not accept an address that would require a scratch reg
   to load into a register.  */

#define CONSTANT_ADDRESS_P(X) constant_address_p (X)

/* Define this, so that when PIC, reload won't try to reload invalid
   addresses which require two reload registers.  */

#define LEGITIMATE_PIC_OPERAND_P(X) legitimate_pic_operand_p (X)

/* Should gcc use [%reg+%lo(xx)+offset] addresses?  */

#ifdef HAVE_AS_OFFSETABLE_LO10
#define USE_AS_OFFSETABLE_LO10 1
#else
#define USE_AS_OFFSETABLE_LO10 0
#endif

/* Try a machine-dependent way of reloading an illegitimate address
   operand.  If we find one, push the reload and jump to WIN.  This
   macro is used in only one place: `find_reloads_address' in reload.c.  */
#define LEGITIMIZE_RELOAD_ADDRESS(X,MODE,OPNUM,TYPE,IND_LEVELS,WIN)	   \
do {									   \
  int win;								   \
  (X) = sparc_legitimize_reload_address ((X), (MODE), (OPNUM),		   \
					 (int)(TYPE), (IND_LEVELS), &win); \
  if (win)								   \
    goto WIN;								   \
} while (0)

/* Specify the machine mode that this machine uses
   for the index in the tablejump instruction.  */
/* If we ever implement any of the full models (such as CM_FULLANY),
   this has to be DImode in that case */
#ifdef HAVE_GAS_SUBSECTION_ORDERING
#define CASE_VECTOR_MODE \
(! TARGET_PTR64 ? SImode : flag_pic ? SImode : TARGET_CM_MEDLOW ? SImode : DImode)
#else
/* If assembler does not have working .subsection -1, we use DImode for pic, as otherwise
   we have to sign extend which slows things down.  */
#define CASE_VECTOR_MODE \
(! TARGET_PTR64 ? SImode : flag_pic ? DImode : TARGET_CM_MEDLOW ? SImode : DImode)
#endif

/* Define this as 1 if `char' should by default be signed; else as 0.  */
#define DEFAULT_SIGNED_CHAR 1

/* Max number of bytes we can move from memory to memory
   in one reasonably fast instruction.  */
#define MOVE_MAX 8

/* If a memory-to-memory move would take MOVE_RATIO or more simple
   move-instruction pairs, we will do a movmem or libcall instead.  */

#define MOVE_RATIO(speed) ((speed) ? 8 : 3)

/* Define if operations between registers always perform the operation
   on the full register even if a narrower mode is specified.  */
#define WORD_REGISTER_OPERATIONS

/* Define if loading in MODE, an integral mode narrower than BITS_PER_WORD
   will either zero-extend or sign-extend.  The value of this macro should
   be the code that says which one of the two operations is implicitly
   done, UNKNOWN if none.  */
#define LOAD_EXTEND_OP(MODE) ZERO_EXTEND

/* Nonzero if access to memory by bytes is slow and undesirable.
   For RISC chips, it means that access to memory by bytes is no
   better than access by words when possible, so grab a whole word
   and maybe make use of that.  */
#define SLOW_BYTE_ACCESS 1

/* Define this to be nonzero if shift instructions ignore all but the low-order
   few bits.  */
#define SHIFT_COUNT_TRUNCATED 1

/* Value is 1 if truncating an integer of INPREC bits to OUTPREC bits
   is done just by pretending it is already truncated.  */
#define TRULY_NOOP_TRUNCATION(OUTPREC, INPREC) 1

/* For SImode, we make sure the top 32-bits of the register are clear and
   then we subtract 32 from the lzd instruction result.  */
#define CLZ_DEFINED_VALUE_AT_ZERO(MODE, VALUE) \
  ((VALUE) = ((MODE) == SImode ? 32 : 64), 1)

/* Given a comparison code (EQ, NE, etc.) and the first operand of a COMPARE,
   return the mode to be used for the comparison.  For floating-point,
   CCFP[E]mode is used.  CC_NOOVmode should be used when the first operand
   is a PLUS, MINUS, NEG, or ASHIFT.  CCmode should be used when no special
   processing is needed.  */
#define SELECT_CC_MODE(OP,X,Y)  select_cc_mode ((OP), (X), (Y))

/* Return nonzero if MODE implies a floating point inequality can be
   reversed.  For SPARC this is always true because we have a full
   compliment of ordered and unordered comparisons, but until generic
   code knows how to reverse it correctly we keep the old definition.  */
#define REVERSIBLE_CC_MODE(MODE) ((MODE) != CCFPEmode && (MODE) != CCFPmode)

/* A function address in a call instruction for indexing purposes.  */
#define FUNCTION_MODE Pmode

/* Define this if addresses of constant functions
   shouldn't be put through pseudo regs where they can be cse'd.
   Desirable on machines where ordinary constants are expensive
   but a CALL with constant address is cheap.  */
#define NO_FUNCTION_CSE

/* The _Q_* comparison libcalls return booleans.  */
#define FLOAT_LIB_COMPARE_RETURNS_BOOL(MODE, COMPARISON) ((MODE) == TFmode)

/* Assume by default that the _Qp_* 64-bit libcalls are implemented such
   that the inputs are fully consumed before the output memory is clobbered.  */

#define TARGET_BUGGY_QP_LIB	0

/* Assume by default that we do not have the Solaris-specific conversion
   routines nor 64-bit integer multiply and divide routines.  */

#define SUN_CONVERSION_LIBFUNCS 	0
#define DITF_CONVERSION_LIBFUNCS	0
#define SUN_INTEGER_MULTIPLY_64 	0

/* Provide the cost of a branch.  For pre-v9 processors we use
   a value of 3 to take into account the potential annulling of
   the delay slot (which ends up being a bubble in the pipeline slot)
   plus a cycle to take into consideration the instruction cache
   effects.

   On v9 and later, which have branch prediction facilities, we set
   it to the depth of the pipeline as that is the cost of a
   mispredicted branch.

   On Niagara, normal branches insert 3 bubbles into the pipe
   and annulled branches insert 4 bubbles.

   On Niagara-2 and Niagara-3, a not-taken branch costs 1 cycle whereas
   a taken branch costs 6 cycles.  */

#define BRANCH_COST(speed_p, predictable_p) \
	((sparc_cpu == PROCESSOR_V9 \
	  || sparc_cpu == PROCESSOR_ULTRASPARC) \
	 ? 7 \
         : (sparc_cpu == PROCESSOR_ULTRASPARC3 \
            ? 9 \
	 : (sparc_cpu == PROCESSOR_NIAGARA \
	    ? 4 \
	 : ((sparc_cpu == PROCESSOR_NIAGARA2 \
	     || sparc_cpu == PROCESSOR_NIAGARA3) \
	    ? 5 \
	 : 3))))

/* Control the assembler format that we output.  */

/* A C string constant describing how to begin a comment in the target
   assembler language.  The compiler assumes that the comment will end at
   the end of the line.  */

#define ASM_COMMENT_START "!"

/* Output to assembler file text saying following lines
   may contain character constants, extra white space, comments, etc.  */

#define ASM_APP_ON ""

/* Output to assembler file text saying following lines
   no longer contain unusual constructs.  */

#define ASM_APP_OFF ""

/* How to refer to registers in assembler output.
   This sequence is indexed by compiler's hard-register-number (see above).  */

#define REGISTER_NAMES \
{"%g0", "%g1", "%g2", "%g3", "%g4", "%g5", "%g6", "%g7",		\
 "%o0", "%o1", "%o2", "%o3", "%o4", "%o5", "%sp", "%o7",		\
 "%l0", "%l1", "%l2", "%l3", "%l4", "%l5", "%l6", "%l7",		\
 "%i0", "%i1", "%i2", "%i3", "%i4", "%i5", "%fp", "%i7",		\
 "%f0", "%f1", "%f2", "%f3", "%f4", "%f5", "%f6", "%f7",		\
 "%f8", "%f9", "%f10", "%f11", "%f12", "%f13", "%f14", "%f15",		\
 "%f16", "%f17", "%f18", "%f19", "%f20", "%f21", "%f22", "%f23",	\
 "%f24", "%f25", "%f26", "%f27", "%f28", "%f29", "%f30", "%f31",	\
 "%f32", "%f33", "%f34", "%f35", "%f36", "%f37", "%f38", "%f39",	\
 "%f40", "%f41", "%f42", "%f43", "%f44", "%f45", "%f46", "%f47",	\
 "%f48", "%f49", "%f50", "%f51", "%f52", "%f53", "%f54", "%f55",	\
 "%f56", "%f57", "%f58", "%f59", "%f60", "%f61", "%f62", "%f63",	\
 "%fcc0", "%fcc1", "%fcc2", "%fcc3", "%icc", "%sfp", "%gsr" }

/* Define additional names for use in asm clobbers and asm declarations.  */

#define ADDITIONAL_REGISTER_NAMES \
{{"ccr", SPARC_ICC_REG}, {"cc", SPARC_ICC_REG}}

/* On Sun 4, this limit is 2048.  We use 1000 to be safe, since the length
   can run past this up to a continuation point.  Once we used 1500, but
   a single entry in C++ can run more than 500 bytes, due to the length of
   mangled symbol names.  dbxout.c should really be fixed to do
   continuations when they are actually needed instead of trying to
   guess...  */
#define DBX_CONTIN_LENGTH 1000

/* This is how to output a command to make the user-level label named NAME
   defined for reference from other files.  */

/* Globalizing directive for a label.  */
#define GLOBAL_ASM_OP "\t.global "

/* The prefix to add to user-visible assembler symbols.  */

#define USER_LABEL_PREFIX "_"

/* This is how to store into the string LABEL
   the symbol_ref name of an internal numbered label where
   PREFIX is the class of label and NUM is the number within the class.
   This is suitable for output with `assemble_name'.  */

#define ASM_GENERATE_INTERNAL_LABEL(LABEL,PREFIX,NUM)	\
  sprintf ((LABEL), "*%s%ld", (PREFIX), (long)(NUM))

/* This is how we hook in and defer the case-vector until the end of
   the function.  */
#define ASM_OUTPUT_ADDR_VEC(LAB,VEC) \
  sparc_defer_case_vector ((LAB),(VEC), 0)

#define ASM_OUTPUT_ADDR_DIFF_VEC(LAB,VEC) \
  sparc_defer_case_vector ((LAB),(VEC), 1)

/* This is how to output an element of a case-vector that is absolute.  */

#define ASM_OUTPUT_ADDR_VEC_ELT(FILE, VALUE)  \
do {									\
  char label[30];							\
  ASM_GENERATE_INTERNAL_LABEL (label, "L", VALUE);			\
  if (CASE_VECTOR_MODE == SImode)					\
    fprintf (FILE, "\t.word\t");					\
  else									\
    fprintf (FILE, "\t.xword\t");					\
  assemble_name (FILE, label);						\
  fputc ('\n', FILE);							\
} while (0)

/* This is how to output an element of a case-vector that is relative.
   (SPARC uses such vectors only when generating PIC.)  */

#define ASM_OUTPUT_ADDR_DIFF_ELT(FILE, BODY, VALUE, REL)		\
do {									\
  char label[30];							\
  ASM_GENERATE_INTERNAL_LABEL (label, "L", (VALUE));			\
  if (CASE_VECTOR_MODE == SImode)					\
    fprintf (FILE, "\t.word\t");					\
  else									\
    fprintf (FILE, "\t.xword\t");					\
  assemble_name (FILE, label);						\
  ASM_GENERATE_INTERNAL_LABEL (label, "L", (REL));			\
  fputc ('-', FILE);							\
  assemble_name (FILE, label);						\
  fputc ('\n', FILE);							\
} while (0)

/* This is what to output before and after case-vector (both
   relative and absolute).  If .subsection -1 works, we put case-vectors
   at the beginning of the current section.  */

#ifdef HAVE_GAS_SUBSECTION_ORDERING

#define ASM_OUTPUT_ADDR_VEC_START(FILE)					\
  fprintf(FILE, "\t.subsection\t-1\n")

#define ASM_OUTPUT_ADDR_VEC_END(FILE)					\
  fprintf(FILE, "\t.previous\n")

#endif

/* This is how to output an assembler line
   that says to advance the location counter
   to a multiple of 2**LOG bytes.  */

#define ASM_OUTPUT_ALIGN(FILE,LOG)	\
  if ((LOG) != 0)			\
    fprintf (FILE, "\t.align %d\n", (1<<(LOG)))

#define ASM_OUTPUT_SKIP(FILE,SIZE)  \
  fprintf (FILE, "\t.skip "HOST_WIDE_INT_PRINT_UNSIGNED"\n", (SIZE))

/* This says how to output an assembler line
   to define a global common symbol.  */

#define ASM_OUTPUT_COMMON(FILE, NAME, SIZE, ROUNDED)  \
( fputs ("\t.common ", (FILE)),		\
  assemble_name ((FILE), (NAME)),		\
  fprintf ((FILE), ","HOST_WIDE_INT_PRINT_UNSIGNED",\"bss\"\n", (SIZE)))

/* This says how to output an assembler line to define a local common
   symbol.  */

#define ASM_OUTPUT_ALIGNED_LOCAL(FILE, NAME, SIZE, ALIGNED)		\
( fputs ("\t.reserve ", (FILE)),					\
  assemble_name ((FILE), (NAME)),					\
  fprintf ((FILE), ","HOST_WIDE_INT_PRINT_UNSIGNED",\"bss\",%u\n",	\
	   (SIZE), ((ALIGNED) / BITS_PER_UNIT)))

/* A C statement (sans semicolon) to output to the stdio stream
   FILE the assembler definition of uninitialized global DECL named
   NAME whose size is SIZE bytes and alignment is ALIGN bytes.
   Try to use asm_output_aligned_bss to implement this macro.  */

#define ASM_OUTPUT_ALIGNED_BSS(FILE, DECL, NAME, SIZE, ALIGN)	\
  do {								\
    ASM_OUTPUT_ALIGNED_LOCAL (FILE, NAME, SIZE, ALIGN);		\
  } while (0)

/* Output #ident as a .ident.  */

#undef TARGET_ASM_OUTPUT_IDENT
#define TARGET_ASM_OUTPUT_IDENT default_asm_output_ident_directive

/* Prettify the assembly.  */

extern int sparc_indent_opcode;

#define ASM_OUTPUT_OPCODE(FILE, PTR)	\
  do {					\
    if (sparc_indent_opcode)		\
      {					\
	putc (' ', FILE);		\
	sparc_indent_opcode = 0;	\
      }					\
  } while (0)

/* TLS support defaulting to original Sun flavor.  GNU extensions
   must be activated in separate configuration files.  */
#ifdef HAVE_AS_TLS
#define TARGET_TLS 1
#else
#define TARGET_TLS 0
#endif

#define TARGET_SUN_TLS TARGET_TLS
#define TARGET_GNU_TLS 0

#ifdef HAVE_AS_FMAF_HPC_VIS3
#define AS_NIAGARA3_FLAG "d"
#else
#define AS_NIAGARA3_FLAG "b"
#endif

#ifdef HAVE_AS_SPARC4
#define AS_NIAGARA4_FLAG "-xarch=sparc4"
#else
#define AS_NIAGARA4_FLAG "-Av9" AS_NIAGARA3_FLAG
#endif

#ifdef HAVE_AS_LEON
#define AS_LEON_FLAG "-Aleon"
<<<<<<< HEAD
#define AS_LEONV7_FLAG "-Aleon"
#else
#define AS_LEON_FLAG "-Av8"
#define AS_LEONV7_FLAG "-Av7"
=======
#else
#define AS_LEON_FLAG "-Av8"
>>>>>>> a7aa3838
#endif

/* We use gcc _mcount for profiling.  */
#define NO_PROFILE_COUNTERS 0

/* Debug support */
#define MASK_DEBUG_OPTIONS		0x01	/* debug option handling */
#define MASK_DEBUG_ALL			MASK_DEBUG_OPTIONS

#define TARGET_DEBUG_OPTIONS		(sparc_debug & MASK_DEBUG_OPTIONS)

/* By default, use the weakest memory model for the cpu.  */
#ifndef SUBTARGET_DEFAULT_MEMORY_MODEL
#define SUBTARGET_DEFAULT_MEMORY_MODEL	SMM_DEFAULT
#endif

/* Define this to 1 if the FE_EXCEPT values defined in fenv.h start at 1.  */
#define SPARC_LOW_FE_EXCEPT_VALUES 0<|MERGE_RESOLUTION|>--- conflicted
+++ resolved
@@ -138,24 +138,6 @@
 #define TARGET_CPU_hypersparc	3
 #define TARGET_CPU_leon		4
 #define TARGET_CPU_leon3	5
-<<<<<<< HEAD
-#define TARGET_CPU_leon3v7	6
-#define TARGET_CPU_sparclite	7
-#define TARGET_CPU_f930		7       /* alias */
-#define TARGET_CPU_f934		7       /* alias */
-#define TARGET_CPU_sparclite86x	8
-#define TARGET_CPU_sparclet	9
-#define TARGET_CPU_tsc701	9       /* alias */
-#define TARGET_CPU_v9		10	/* generic v9 implementation */
-#define TARGET_CPU_sparcv9	10	/* alias */
-#define TARGET_CPU_sparc64	10	/* alias */
-#define TARGET_CPU_ultrasparc	11
-#define TARGET_CPU_ultrasparc3	12
-#define TARGET_CPU_niagara	13
-#define TARGET_CPU_niagara2	14
-#define TARGET_CPU_niagara3	15
-#define TARGET_CPU_niagara4	16
-=======
 #define TARGET_CPU_sparclite	6
 #define TARGET_CPU_f930		6       /* alias */
 #define TARGET_CPU_f934		6       /* alias */
@@ -171,7 +153,6 @@
 #define TARGET_CPU_niagara2	13
 #define TARGET_CPU_niagara3	14
 #define TARGET_CPU_niagara4	15
->>>>>>> a7aa3838
 
 #if TARGET_CPU_DEFAULT == TARGET_CPU_v9 \
  || TARGET_CPU_DEFAULT == TARGET_CPU_ultrasparc \
@@ -257,14 +238,6 @@
  || TARGET_CPU_DEFAULT == TARGET_CPU_leon3
 #define CPP_CPU32_DEFAULT_SPEC "-D__leon__ -D__sparc_v8__"
 #define ASM_CPU32_DEFAULT_SPEC AS_LEON_FLAG
-<<<<<<< HEAD
-#endif
-
-#if TARGET_CPU_DEFAULT == TARGET_CPU_leon3v7
-#define CPP_CPU32_DEFAULT_SPEC "-D__leon__"
-#define ASM_CPU32_DEFAULT_SPEC AS_LEONV7_FLAG
-=======
->>>>>>> a7aa3838
 #endif
 
 #endif
@@ -313,10 +286,6 @@
 %{mcpu=hypersparc:-D__hypersparc__ -D__sparc_v8__} \
 %{mcpu=leon:-D__leon__ -D__sparc_v8__} \
 %{mcpu=leon3:-D__leon__ -D__sparc_v8__} \
-<<<<<<< HEAD
-%{mcpu=leon3v7:-D__leon__} \
-=======
->>>>>>> a7aa3838
 %{mcpu=v9:-D__sparc_v9__} \
 %{mcpu=ultrasparc:-D__sparc_v9__} \
 %{mcpu=ultrasparc3:-D__sparc_v9__} \
@@ -366,10 +335,6 @@
 %{mcpu=hypersparc:-Av8} \
 %{mcpu=leon:" AS_LEON_FLAG "} \
 %{mcpu=leon3:" AS_LEON_FLAG "} \
-<<<<<<< HEAD
-%{mcpu=leon3v7:" AS_LEONV7_FLAG "} \
-=======
->>>>>>> a7aa3838
 %{mv8plus:-Av8plus} \
 %{mcpu=v9:-Av9} \
 %{mcpu=ultrasparc:%{!mv8plus:-Av9a}} \
@@ -1813,15 +1778,8 @@
 
 #ifdef HAVE_AS_LEON
 #define AS_LEON_FLAG "-Aleon"
-<<<<<<< HEAD
-#define AS_LEONV7_FLAG "-Aleon"
 #else
 #define AS_LEON_FLAG "-Av8"
-#define AS_LEONV7_FLAG "-Av7"
-=======
-#else
-#define AS_LEON_FLAG "-Av8"
->>>>>>> a7aa3838
 #endif
 
 /* We use gcc _mcount for profiling.  */
