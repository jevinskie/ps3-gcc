/* Subroutines for insn-output.c for SPARC.
<<<<<<< HEAD
   Copyright (C) 1987, 1988, 1989, 1992, 1993, 1994, 1995, 1996, 1997, 1998,
   1999, 2000, 2001, 2002, 2003, 2004, 2005, 2006, 2007, 2008, 2009, 2010,
   2011, 2012
   Free Software Foundation, Inc.
=======
   Copyright (C) 1987-2013 Free Software Foundation, Inc.
>>>>>>> e9c762ec
   Contributed by Michael Tiemann (tiemann@cygnus.com)
   64-bit SPARC-V9 support by Michael Tiemann, Jim Wilson, and Doug Evans,
   at Cygnus Support.

This file is part of GCC.

GCC is free software; you can redistribute it and/or modify
it under the terms of the GNU General Public License as published by
the Free Software Foundation; either version 3, or (at your option)
any later version.

GCC is distributed in the hope that it will be useful,
but WITHOUT ANY WARRANTY; without even the implied warranty of
MERCHANTABILITY or FITNESS FOR A PARTICULAR PURPOSE.  See the
GNU General Public License for more details.

You should have received a copy of the GNU General Public License
along with GCC; see the file COPYING3.  If not see
<http://www.gnu.org/licenses/>.  */

#include "config.h"
#include "system.h"
#include "coretypes.h"
#include "tm.h"
#include "tree.h"
#include "rtl.h"
#include "regs.h"
#include "hard-reg-set.h"
#include "insn-config.h"
#include "insn-codes.h"
#include "conditions.h"
#include "output.h"
#include "insn-attr.h"
#include "flags.h"
#include "function.h"
#include "except.h"
#include "expr.h"
#include "optabs.h"
#include "recog.h"
#include "diagnostic-core.h"
#include "ggc.h"
#include "tm_p.h"
#include "debug.h"
#include "target.h"
#include "target-def.h"
#include "common/common-target.h"
#include "gimple.h"
#include "langhooks.h"
#include "reload.h"
#include "params.h"
#include "df.h"
#include "opts.h"

/* Processor costs */

struct processor_costs {
  /* Integer load */
  const int int_load;

  /* Integer signed load */
  const int int_sload;

  /* Integer zeroed load */
  const int int_zload;

  /* Float load */
  const int float_load;

  /* fmov, fneg, fabs */
  const int float_move;

  /* fadd, fsub */
  const int float_plusminus;

  /* fcmp */
  const int float_cmp;

  /* fmov, fmovr */
  const int float_cmove;

  /* fmul */
  const int float_mul;

  /* fdivs */
  const int float_div_sf;

  /* fdivd */
  const int float_div_df;

  /* fsqrts */
  const int float_sqrt_sf;

  /* fsqrtd */
  const int float_sqrt_df;

  /* umul/smul */
  const int int_mul;

  /* mulX */
  const int int_mulX;

  /* integer multiply cost for each bit set past the most
     significant 3, so the formula for multiply cost becomes:

	if (rs1 < 0)
	  highest_bit = highest_clear_bit(rs1);
	else
	  highest_bit = highest_set_bit(rs1);
	if (highest_bit < 3)
	  highest_bit = 3;
	cost = int_mul{,X} + ((highest_bit - 3) / int_mul_bit_factor);

     A value of zero indicates that the multiply costs is fixed,
     and not variable.  */
  const int int_mul_bit_factor;

  /* udiv/sdiv */
  const int int_div;

  /* divX */
  const int int_divX;

  /* movcc, movr */
  const int int_cmove;

  /* penalty for shifts, due to scheduling rules etc. */
  const int shift_penalty;
};

static const
struct processor_costs cypress_costs = {
  COSTS_N_INSNS (2), /* int load */
  COSTS_N_INSNS (2), /* int signed load */
  COSTS_N_INSNS (2), /* int zeroed load */
  COSTS_N_INSNS (2), /* float load */
  COSTS_N_INSNS (5), /* fmov, fneg, fabs */
  COSTS_N_INSNS (5), /* fadd, fsub */
  COSTS_N_INSNS (1), /* fcmp */
  COSTS_N_INSNS (1), /* fmov, fmovr */
  COSTS_N_INSNS (7), /* fmul */
  COSTS_N_INSNS (37), /* fdivs */
  COSTS_N_INSNS (37), /* fdivd */
  COSTS_N_INSNS (63), /* fsqrts */
  COSTS_N_INSNS (63), /* fsqrtd */
  COSTS_N_INSNS (1), /* imul */
  COSTS_N_INSNS (1), /* imulX */
  0, /* imul bit factor */
  COSTS_N_INSNS (1), /* idiv */
  COSTS_N_INSNS (1), /* idivX */
  COSTS_N_INSNS (1), /* movcc/movr */
  0, /* shift penalty */
};

static const
struct processor_costs supersparc_costs = {
  COSTS_N_INSNS (1), /* int load */
  COSTS_N_INSNS (1), /* int signed load */
  COSTS_N_INSNS (1), /* int zeroed load */
  COSTS_N_INSNS (0), /* float load */
  COSTS_N_INSNS (3), /* fmov, fneg, fabs */
  COSTS_N_INSNS (3), /* fadd, fsub */
  COSTS_N_INSNS (3), /* fcmp */
  COSTS_N_INSNS (1), /* fmov, fmovr */
  COSTS_N_INSNS (3), /* fmul */
  COSTS_N_INSNS (6), /* fdivs */
  COSTS_N_INSNS (9), /* fdivd */
  COSTS_N_INSNS (12), /* fsqrts */
  COSTS_N_INSNS (12), /* fsqrtd */
  COSTS_N_INSNS (4), /* imul */
  COSTS_N_INSNS (4), /* imulX */
  0, /* imul bit factor */
  COSTS_N_INSNS (4), /* idiv */
  COSTS_N_INSNS (4), /* idivX */
  COSTS_N_INSNS (1), /* movcc/movr */
  1, /* shift penalty */
};

static const
struct processor_costs hypersparc_costs = {
  COSTS_N_INSNS (1), /* int load */
  COSTS_N_INSNS (1), /* int signed load */
  COSTS_N_INSNS (1), /* int zeroed load */
  COSTS_N_INSNS (1), /* float load */
  COSTS_N_INSNS (1), /* fmov, fneg, fabs */
  COSTS_N_INSNS (1), /* fadd, fsub */
  COSTS_N_INSNS (1), /* fcmp */
  COSTS_N_INSNS (1), /* fmov, fmovr */
  COSTS_N_INSNS (1), /* fmul */
  COSTS_N_INSNS (8), /* fdivs */
  COSTS_N_INSNS (12), /* fdivd */
  COSTS_N_INSNS (17), /* fsqrts */
  COSTS_N_INSNS (17), /* fsqrtd */
  COSTS_N_INSNS (17), /* imul */
  COSTS_N_INSNS (17), /* imulX */
  0, /* imul bit factor */
  COSTS_N_INSNS (17), /* idiv */
  COSTS_N_INSNS (17), /* idivX */
  COSTS_N_INSNS (1), /* movcc/movr */
  0, /* shift penalty */
};

static const
struct processor_costs leon_costs = {
  COSTS_N_INSNS (1), /* int load */
  COSTS_N_INSNS (1), /* int signed load */
  COSTS_N_INSNS (1), /* int zeroed load */
  COSTS_N_INSNS (1), /* float load */
  COSTS_N_INSNS (1), /* fmov, fneg, fabs */
  COSTS_N_INSNS (1), /* fadd, fsub */
  COSTS_N_INSNS (1), /* fcmp */
  COSTS_N_INSNS (1), /* fmov, fmovr */
  COSTS_N_INSNS (1), /* fmul */
  COSTS_N_INSNS (15), /* fdivs */
  COSTS_N_INSNS (15), /* fdivd */
  COSTS_N_INSNS (23), /* fsqrts */
  COSTS_N_INSNS (23), /* fsqrtd */
  COSTS_N_INSNS (5), /* imul */
  COSTS_N_INSNS (5), /* imulX */
  0, /* imul bit factor */
  COSTS_N_INSNS (5), /* idiv */
  COSTS_N_INSNS (5), /* idivX */
  COSTS_N_INSNS (1), /* movcc/movr */
  0, /* shift penalty */
};

static const
struct processor_costs sparclet_costs = {
  COSTS_N_INSNS (3), /* int load */
  COSTS_N_INSNS (3), /* int signed load */
  COSTS_N_INSNS (1), /* int zeroed load */
  COSTS_N_INSNS (1), /* float load */
  COSTS_N_INSNS (1), /* fmov, fneg, fabs */
  COSTS_N_INSNS (1), /* fadd, fsub */
  COSTS_N_INSNS (1), /* fcmp */
  COSTS_N_INSNS (1), /* fmov, fmovr */
  COSTS_N_INSNS (1), /* fmul */
  COSTS_N_INSNS (1), /* fdivs */
  COSTS_N_INSNS (1), /* fdivd */
  COSTS_N_INSNS (1), /* fsqrts */
  COSTS_N_INSNS (1), /* fsqrtd */
  COSTS_N_INSNS (5), /* imul */
  COSTS_N_INSNS (5), /* imulX */
  0, /* imul bit factor */
  COSTS_N_INSNS (5), /* idiv */
  COSTS_N_INSNS (5), /* idivX */
  COSTS_N_INSNS (1), /* movcc/movr */
  0, /* shift penalty */
};

static const
struct processor_costs ultrasparc_costs = {
  COSTS_N_INSNS (2), /* int load */
  COSTS_N_INSNS (3), /* int signed load */
  COSTS_N_INSNS (2), /* int zeroed load */
  COSTS_N_INSNS (2), /* float load */
  COSTS_N_INSNS (1), /* fmov, fneg, fabs */
  COSTS_N_INSNS (4), /* fadd, fsub */
  COSTS_N_INSNS (1), /* fcmp */
  COSTS_N_INSNS (2), /* fmov, fmovr */
  COSTS_N_INSNS (4), /* fmul */
  COSTS_N_INSNS (13), /* fdivs */
  COSTS_N_INSNS (23), /* fdivd */
  COSTS_N_INSNS (13), /* fsqrts */
  COSTS_N_INSNS (23), /* fsqrtd */
  COSTS_N_INSNS (4), /* imul */
  COSTS_N_INSNS (4), /* imulX */
  2, /* imul bit factor */
  COSTS_N_INSNS (37), /* idiv */
  COSTS_N_INSNS (68), /* idivX */
  COSTS_N_INSNS (2), /* movcc/movr */
  2, /* shift penalty */
};

static const
struct processor_costs ultrasparc3_costs = {
  COSTS_N_INSNS (2), /* int load */
  COSTS_N_INSNS (3), /* int signed load */
  COSTS_N_INSNS (3), /* int zeroed load */
  COSTS_N_INSNS (2), /* float load */
  COSTS_N_INSNS (3), /* fmov, fneg, fabs */
  COSTS_N_INSNS (4), /* fadd, fsub */
  COSTS_N_INSNS (5), /* fcmp */
  COSTS_N_INSNS (3), /* fmov, fmovr */
  COSTS_N_INSNS (4), /* fmul */
  COSTS_N_INSNS (17), /* fdivs */
  COSTS_N_INSNS (20), /* fdivd */
  COSTS_N_INSNS (20), /* fsqrts */
  COSTS_N_INSNS (29), /* fsqrtd */
  COSTS_N_INSNS (6), /* imul */
  COSTS_N_INSNS (6), /* imulX */
  0, /* imul bit factor */
  COSTS_N_INSNS (40), /* idiv */
  COSTS_N_INSNS (71), /* idivX */
  COSTS_N_INSNS (2), /* movcc/movr */
  0, /* shift penalty */
};

static const
struct processor_costs niagara_costs = {
  COSTS_N_INSNS (3), /* int load */
  COSTS_N_INSNS (3), /* int signed load */
  COSTS_N_INSNS (3), /* int zeroed load */
  COSTS_N_INSNS (9), /* float load */
  COSTS_N_INSNS (8), /* fmov, fneg, fabs */
  COSTS_N_INSNS (8), /* fadd, fsub */
  COSTS_N_INSNS (26), /* fcmp */
  COSTS_N_INSNS (8), /* fmov, fmovr */
  COSTS_N_INSNS (29), /* fmul */
  COSTS_N_INSNS (54), /* fdivs */
  COSTS_N_INSNS (83), /* fdivd */
  COSTS_N_INSNS (100), /* fsqrts - not implemented in hardware */
  COSTS_N_INSNS (100), /* fsqrtd - not implemented in hardware */
  COSTS_N_INSNS (11), /* imul */
  COSTS_N_INSNS (11), /* imulX */
  0, /* imul bit factor */
  COSTS_N_INSNS (72), /* idiv */
  COSTS_N_INSNS (72), /* idivX */
  COSTS_N_INSNS (1), /* movcc/movr */
  0, /* shift penalty */
};

static const
struct processor_costs niagara2_costs = {
  COSTS_N_INSNS (3), /* int load */
  COSTS_N_INSNS (3), /* int signed load */
  COSTS_N_INSNS (3), /* int zeroed load */
  COSTS_N_INSNS (3), /* float load */
  COSTS_N_INSNS (6), /* fmov, fneg, fabs */
  COSTS_N_INSNS (6), /* fadd, fsub */
  COSTS_N_INSNS (6), /* fcmp */
  COSTS_N_INSNS (6), /* fmov, fmovr */
  COSTS_N_INSNS (6), /* fmul */
  COSTS_N_INSNS (19), /* fdivs */
  COSTS_N_INSNS (33), /* fdivd */
  COSTS_N_INSNS (19), /* fsqrts */
  COSTS_N_INSNS (33), /* fsqrtd */
  COSTS_N_INSNS (5), /* imul */
  COSTS_N_INSNS (5), /* imulX */
  0, /* imul bit factor */
  COSTS_N_INSNS (26), /* idiv, average of 12 - 41 cycle range */
  COSTS_N_INSNS (26), /* idivX, average of 12 - 41 cycle range */
  COSTS_N_INSNS (1), /* movcc/movr */
  0, /* shift penalty */
};

static const
struct processor_costs niagara3_costs = {
  COSTS_N_INSNS (3), /* int load */
  COSTS_N_INSNS (3), /* int signed load */
  COSTS_N_INSNS (3), /* int zeroed load */
  COSTS_N_INSNS (3), /* float load */
  COSTS_N_INSNS (9), /* fmov, fneg, fabs */
  COSTS_N_INSNS (9), /* fadd, fsub */
  COSTS_N_INSNS (9), /* fcmp */
  COSTS_N_INSNS (9), /* fmov, fmovr */
  COSTS_N_INSNS (9), /* fmul */
  COSTS_N_INSNS (23), /* fdivs */
  COSTS_N_INSNS (37), /* fdivd */
  COSTS_N_INSNS (23), /* fsqrts */
  COSTS_N_INSNS (37), /* fsqrtd */
  COSTS_N_INSNS (9), /* imul */
  COSTS_N_INSNS (9), /* imulX */
  0, /* imul bit factor */
  COSTS_N_INSNS (31), /* idiv, average of 17 - 45 cycle range */
  COSTS_N_INSNS (30), /* idivX, average of 16 - 44 cycle range */
  COSTS_N_INSNS (1), /* movcc/movr */
  0, /* shift penalty */
};

static const
struct processor_costs niagara4_costs = {
  COSTS_N_INSNS (5), /* int load */
  COSTS_N_INSNS (5), /* int signed load */
  COSTS_N_INSNS (5), /* int zeroed load */
  COSTS_N_INSNS (5), /* float load */
  COSTS_N_INSNS (11), /* fmov, fneg, fabs */
  COSTS_N_INSNS (11), /* fadd, fsub */
  COSTS_N_INSNS (11), /* fcmp */
  COSTS_N_INSNS (11), /* fmov, fmovr */
  COSTS_N_INSNS (11), /* fmul */
  COSTS_N_INSNS (24), /* fdivs */
  COSTS_N_INSNS (37), /* fdivd */
  COSTS_N_INSNS (24), /* fsqrts */
  COSTS_N_INSNS (37), /* fsqrtd */
  COSTS_N_INSNS (12), /* imul */
  COSTS_N_INSNS (12), /* imulX */
  0, /* imul bit factor */
  COSTS_N_INSNS (50), /* idiv, average of 41 - 60 cycle range */
  COSTS_N_INSNS (35), /* idivX, average of 26 - 44 cycle range */
  COSTS_N_INSNS (1), /* movcc/movr */
  0, /* shift penalty */
};

static const struct processor_costs *sparc_costs = &cypress_costs;

#ifdef HAVE_AS_RELAX_OPTION
/* If 'as' and 'ld' are relaxing tail call insns into branch always, use
   "or %o7,%g0,X; call Y; or X,%g0,%o7" always, so that it can be optimized.
   With sethi/jmp, neither 'as' nor 'ld' has an easy way how to find out if
   somebody does not branch between the sethi and jmp.  */
#define LEAF_SIBCALL_SLOT_RESERVED_P 1
#else
#define LEAF_SIBCALL_SLOT_RESERVED_P \
  ((TARGET_ARCH64 && !TARGET_CM_MEDLOW) || flag_pic)
#endif

/* Vector to say how input registers are mapped to output registers.
   HARD_FRAME_POINTER_REGNUM cannot be remapped by this function to
   eliminate it.  You must use -fomit-frame-pointer to get that.  */
char leaf_reg_remap[] =
{ 0, 1, 2, 3, 4, 5, 6, 7,
  -1, -1, -1, -1, -1, -1, 14, -1,
  -1, -1, -1, -1, -1, -1, -1, -1,
  8, 9, 10, 11, 12, 13, -1, 15,

  32, 33, 34, 35, 36, 37, 38, 39,
  40, 41, 42, 43, 44, 45, 46, 47,
  48, 49, 50, 51, 52, 53, 54, 55,
  56, 57, 58, 59, 60, 61, 62, 63,
  64, 65, 66, 67, 68, 69, 70, 71,
  72, 73, 74, 75, 76, 77, 78, 79,
  80, 81, 82, 83, 84, 85, 86, 87,
  88, 89, 90, 91, 92, 93, 94, 95,
  96, 97, 98, 99, 100, 101, 102};

/* Vector, indexed by hard register number, which contains 1
   for a register that is allowable in a candidate for leaf
   function treatment.  */
char sparc_leaf_regs[] =
{ 1, 1, 1, 1, 1, 1, 1, 1,
  0, 0, 0, 0, 0, 0, 1, 0,
  0, 0, 0, 0, 0, 0, 0, 0,
  1, 1, 1, 1, 1, 1, 0, 1,
  1, 1, 1, 1, 1, 1, 1, 1,
  1, 1, 1, 1, 1, 1, 1, 1,
  1, 1, 1, 1, 1, 1, 1, 1,
  1, 1, 1, 1, 1, 1, 1, 1,
  1, 1, 1, 1, 1, 1, 1, 1,
  1, 1, 1, 1, 1, 1, 1, 1,
  1, 1, 1, 1, 1, 1, 1, 1,
  1, 1, 1, 1, 1, 1, 1, 1,
  1, 1, 1, 1, 1, 1, 1};

struct GTY(()) machine_function
{
  /* Size of the frame of the function.  */
  HOST_WIDE_INT frame_size;

  /* Size of the frame of the function minus the register window save area
     and the outgoing argument area.  */
  HOST_WIDE_INT apparent_frame_size;

  /* Register we pretend the frame pointer is allocated to.  Normally, this
     is %fp, but if we are in a leaf procedure, this is (%sp + offset).  We
     record "offset" separately as it may be too big for (reg + disp).  */
  rtx frame_base_reg;
  HOST_WIDE_INT frame_base_offset;

  /* Some local-dynamic TLS symbol name.  */
  const char *some_ld_name;

  /* Number of global or FP registers to be saved (as 4-byte quantities).  */
  int n_global_fp_regs;

  /* True if the current function is leaf and uses only leaf regs,
     so that the SPARC leaf function optimization can be applied.
     Private version of crtl->uses_only_leaf_regs, see
     sparc_expand_prologue for the rationale.  */
  int leaf_function_p;

  /* True if the prologue saves local or in registers.  */
  bool save_local_in_regs_p;

  /* True if the data calculated by sparc_expand_prologue are valid.  */
  bool prologue_data_valid_p;
};

#define sparc_frame_size		cfun->machine->frame_size
#define sparc_apparent_frame_size	cfun->machine->apparent_frame_size
#define sparc_frame_base_reg		cfun->machine->frame_base_reg
#define sparc_frame_base_offset		cfun->machine->frame_base_offset
#define sparc_n_global_fp_regs		cfun->machine->n_global_fp_regs
#define sparc_leaf_function_p		cfun->machine->leaf_function_p
#define sparc_save_local_in_regs_p	cfun->machine->save_local_in_regs_p
#define sparc_prologue_data_valid_p	cfun->machine->prologue_data_valid_p

/* 1 if the next opcode is to be specially indented.  */
int sparc_indent_opcode = 0;

static void sparc_option_override (void);
static void sparc_init_modes (void);
static void scan_record_type (const_tree, int *, int *, int *);
static int function_arg_slotno (const CUMULATIVE_ARGS *, enum machine_mode,
				const_tree, bool, bool, int *, int *);

static int supersparc_adjust_cost (rtx, rtx, rtx, int);
static int hypersparc_adjust_cost (rtx, rtx, rtx, int);

static void sparc_emit_set_const32 (rtx, rtx);
static void sparc_emit_set_const64 (rtx, rtx);
static void sparc_output_addr_vec (rtx);
static void sparc_output_addr_diff_vec (rtx);
static void sparc_output_deferred_case_vectors (void);
static bool sparc_legitimate_address_p (enum machine_mode, rtx, bool);
static bool sparc_legitimate_constant_p (enum machine_mode, rtx);
static rtx sparc_builtin_saveregs (void);
static int epilogue_renumber (rtx *, int);
static bool sparc_assemble_integer (rtx, unsigned int, int);
static int set_extends (rtx);
static void sparc_asm_function_prologue (FILE *, HOST_WIDE_INT);
static void sparc_asm_function_epilogue (FILE *, HOST_WIDE_INT);
#ifdef TARGET_SOLARIS
static void sparc_solaris_elf_asm_named_section (const char *, unsigned int,
						 tree) ATTRIBUTE_UNUSED;
#endif
static int sparc_adjust_cost (rtx, rtx, rtx, int);
static int sparc_issue_rate (void);
static void sparc_sched_init (FILE *, int, int);
static int sparc_use_sched_lookahead (void);

static void emit_soft_tfmode_libcall (const char *, int, rtx *);
static void emit_soft_tfmode_binop (enum rtx_code, rtx *);
static void emit_soft_tfmode_unop (enum rtx_code, rtx *);
static void emit_soft_tfmode_cvt (enum rtx_code, rtx *);
static void emit_hard_tfmode_operation (enum rtx_code, rtx *);

static bool sparc_function_ok_for_sibcall (tree, tree);
static void sparc_init_libfuncs (void);
static void sparc_init_builtins (void);
static void sparc_vis_init_builtins (void);
static rtx sparc_expand_builtin (tree, rtx, rtx, enum machine_mode, int);
static tree sparc_fold_builtin (tree, int, tree *, bool);
static int sparc_vis_mul8x16 (int, int);
static void sparc_handle_vis_mul8x16 (tree *, int, tree, tree, tree);
static void sparc_output_mi_thunk (FILE *, tree, HOST_WIDE_INT,
				   HOST_WIDE_INT, tree);
static bool sparc_can_output_mi_thunk (const_tree, HOST_WIDE_INT,
				       HOST_WIDE_INT, const_tree);
static void sparc_reorg (void);
static struct machine_function * sparc_init_machine_status (void);
static bool sparc_cannot_force_const_mem (enum machine_mode, rtx);
static rtx sparc_tls_get_addr (void);
static rtx sparc_tls_got (void);
static const char *get_some_local_dynamic_name (void);
static int get_some_local_dynamic_name_1 (rtx *, void *);
static int sparc_register_move_cost (enum machine_mode,
				     reg_class_t, reg_class_t);
static bool sparc_rtx_costs (rtx, int, int, int, int *, bool);
static rtx sparc_function_value (const_tree, const_tree, bool);
static rtx sparc_libcall_value (enum machine_mode, const_rtx);
static bool sparc_function_value_regno_p (const unsigned int);
static rtx sparc_struct_value_rtx (tree, int);
static enum machine_mode sparc_promote_function_mode (const_tree, enum machine_mode,
						      int *, const_tree, int);
static bool sparc_return_in_memory (const_tree, const_tree);
static bool sparc_strict_argument_naming (cumulative_args_t);
static void sparc_va_start (tree, rtx);
static tree sparc_gimplify_va_arg (tree, tree, gimple_seq *, gimple_seq *);
static bool sparc_vector_mode_supported_p (enum machine_mode);
static bool sparc_tls_referenced_p (rtx);
static rtx sparc_legitimize_tls_address (rtx);
static rtx sparc_legitimize_pic_address (rtx, rtx);
static rtx sparc_legitimize_address (rtx, rtx, enum machine_mode);
static rtx sparc_delegitimize_address (rtx);
static bool sparc_mode_dependent_address_p (const_rtx, addr_space_t);
static bool sparc_pass_by_reference (cumulative_args_t,
				     enum machine_mode, const_tree, bool);
static void sparc_function_arg_advance (cumulative_args_t,
					enum machine_mode, const_tree, bool);
static rtx sparc_function_arg_1 (cumulative_args_t,
				 enum machine_mode, const_tree, bool, bool);
static rtx sparc_function_arg (cumulative_args_t,
			       enum machine_mode, const_tree, bool);
static rtx sparc_function_incoming_arg (cumulative_args_t,
					enum machine_mode, const_tree, bool);
static unsigned int sparc_function_arg_boundary (enum machine_mode,
						 const_tree);
static int sparc_arg_partial_bytes (cumulative_args_t,
				    enum machine_mode, tree, bool);
static void sparc_output_dwarf_dtprel (FILE *, int, rtx) ATTRIBUTE_UNUSED;
static void sparc_file_end (void);
static bool sparc_frame_pointer_required (void);
static bool sparc_can_eliminate (const int, const int);
static rtx sparc_builtin_setjmp_frame_value (void);
static void sparc_conditional_register_usage (void);
#ifdef TARGET_ALTERNATE_LONG_DOUBLE_MANGLING
static const char *sparc_mangle_type (const_tree);
#endif
static void sparc_trampoline_init (rtx, tree, rtx);
static enum machine_mode sparc_preferred_simd_mode (enum machine_mode);
static reg_class_t sparc_preferred_reload_class (rtx x, reg_class_t rclass);
static bool sparc_print_operand_punct_valid_p (unsigned char);
static void sparc_print_operand (FILE *, rtx, int);
static void sparc_print_operand_address (FILE *, rtx);
static reg_class_t sparc_secondary_reload (bool, rtx, reg_class_t,
					   enum machine_mode,
					   secondary_reload_info *);

#ifdef SUBTARGET_ATTRIBUTE_TABLE
/* Table of valid machine attributes.  */
static const struct attribute_spec sparc_attribute_table[] =
{
  /* { name, min_len, max_len, decl_req, type_req, fn_type_req, handler,
       do_diagnostic } */
  SUBTARGET_ATTRIBUTE_TABLE,
  { NULL,        0, 0, false, false, false, NULL, false }
};
#endif

/* Option handling.  */

/* Parsed value.  */
enum cmodel sparc_cmodel;

char sparc_hard_reg_printed[8];

/* Initialize the GCC target structure.  */

/* The default is to use .half rather than .short for aligned HI objects.  */
#undef TARGET_ASM_ALIGNED_HI_OP
#define TARGET_ASM_ALIGNED_HI_OP "\t.half\t"

#undef TARGET_ASM_UNALIGNED_HI_OP
#define TARGET_ASM_UNALIGNED_HI_OP "\t.uahalf\t"
#undef TARGET_ASM_UNALIGNED_SI_OP
#define TARGET_ASM_UNALIGNED_SI_OP "\t.uaword\t"
#undef TARGET_ASM_UNALIGNED_DI_OP
#define TARGET_ASM_UNALIGNED_DI_OP "\t.uaxword\t"

/* The target hook has to handle DI-mode values.  */
#undef TARGET_ASM_INTEGER
#define TARGET_ASM_INTEGER sparc_assemble_integer

#undef TARGET_ASM_FUNCTION_PROLOGUE
#define TARGET_ASM_FUNCTION_PROLOGUE sparc_asm_function_prologue
#undef TARGET_ASM_FUNCTION_EPILOGUE
#define TARGET_ASM_FUNCTION_EPILOGUE sparc_asm_function_epilogue

#undef TARGET_SCHED_ADJUST_COST
#define TARGET_SCHED_ADJUST_COST sparc_adjust_cost
#undef TARGET_SCHED_ISSUE_RATE
#define TARGET_SCHED_ISSUE_RATE sparc_issue_rate
#undef TARGET_SCHED_INIT
#define TARGET_SCHED_INIT sparc_sched_init
#undef TARGET_SCHED_FIRST_CYCLE_MULTIPASS_DFA_LOOKAHEAD
#define TARGET_SCHED_FIRST_CYCLE_MULTIPASS_DFA_LOOKAHEAD sparc_use_sched_lookahead

#undef TARGET_FUNCTION_OK_FOR_SIBCALL
#define TARGET_FUNCTION_OK_FOR_SIBCALL sparc_function_ok_for_sibcall

#undef TARGET_INIT_LIBFUNCS
#define TARGET_INIT_LIBFUNCS sparc_init_libfuncs
#undef TARGET_INIT_BUILTINS
#define TARGET_INIT_BUILTINS sparc_init_builtins

#undef TARGET_LEGITIMIZE_ADDRESS
#define TARGET_LEGITIMIZE_ADDRESS sparc_legitimize_address
#undef TARGET_DELEGITIMIZE_ADDRESS
#define TARGET_DELEGITIMIZE_ADDRESS sparc_delegitimize_address
#undef TARGET_MODE_DEPENDENT_ADDRESS_P
#define TARGET_MODE_DEPENDENT_ADDRESS_P sparc_mode_dependent_address_p

#undef TARGET_EXPAND_BUILTIN
#define TARGET_EXPAND_BUILTIN sparc_expand_builtin
#undef TARGET_FOLD_BUILTIN
#define TARGET_FOLD_BUILTIN sparc_fold_builtin

#if TARGET_TLS
#undef TARGET_HAVE_TLS
#define TARGET_HAVE_TLS true
#endif

#undef TARGET_CANNOT_FORCE_CONST_MEM
#define TARGET_CANNOT_FORCE_CONST_MEM sparc_cannot_force_const_mem

#undef TARGET_ASM_OUTPUT_MI_THUNK
#define TARGET_ASM_OUTPUT_MI_THUNK sparc_output_mi_thunk
#undef TARGET_ASM_CAN_OUTPUT_MI_THUNK
#define TARGET_ASM_CAN_OUTPUT_MI_THUNK sparc_can_output_mi_thunk

#undef TARGET_MACHINE_DEPENDENT_REORG
#define TARGET_MACHINE_DEPENDENT_REORG sparc_reorg

#undef TARGET_RTX_COSTS
#define TARGET_RTX_COSTS sparc_rtx_costs
#undef TARGET_ADDRESS_COST
#define TARGET_ADDRESS_COST hook_int_rtx_mode_as_bool_0
#undef TARGET_REGISTER_MOVE_COST
#define TARGET_REGISTER_MOVE_COST sparc_register_move_cost

#undef TARGET_PROMOTE_FUNCTION_MODE
#define TARGET_PROMOTE_FUNCTION_MODE sparc_promote_function_mode

#undef TARGET_FUNCTION_VALUE
#define TARGET_FUNCTION_VALUE sparc_function_value
#undef TARGET_LIBCALL_VALUE
#define TARGET_LIBCALL_VALUE sparc_libcall_value
#undef TARGET_FUNCTION_VALUE_REGNO_P
#define TARGET_FUNCTION_VALUE_REGNO_P sparc_function_value_regno_p

#undef TARGET_STRUCT_VALUE_RTX
#define TARGET_STRUCT_VALUE_RTX sparc_struct_value_rtx
#undef TARGET_RETURN_IN_MEMORY
#define TARGET_RETURN_IN_MEMORY sparc_return_in_memory
#undef TARGET_MUST_PASS_IN_STACK
#define TARGET_MUST_PASS_IN_STACK must_pass_in_stack_var_size
#undef TARGET_PASS_BY_REFERENCE
#define TARGET_PASS_BY_REFERENCE sparc_pass_by_reference
#undef TARGET_ARG_PARTIAL_BYTES
#define TARGET_ARG_PARTIAL_BYTES sparc_arg_partial_bytes
#undef TARGET_FUNCTION_ARG_ADVANCE
#define TARGET_FUNCTION_ARG_ADVANCE sparc_function_arg_advance
#undef TARGET_FUNCTION_ARG
#define TARGET_FUNCTION_ARG sparc_function_arg
#undef TARGET_FUNCTION_INCOMING_ARG
#define TARGET_FUNCTION_INCOMING_ARG sparc_function_incoming_arg
#undef TARGET_FUNCTION_ARG_BOUNDARY
#define TARGET_FUNCTION_ARG_BOUNDARY sparc_function_arg_boundary

#undef TARGET_EXPAND_BUILTIN_SAVEREGS
#define TARGET_EXPAND_BUILTIN_SAVEREGS sparc_builtin_saveregs
#undef TARGET_STRICT_ARGUMENT_NAMING
#define TARGET_STRICT_ARGUMENT_NAMING sparc_strict_argument_naming

#undef TARGET_EXPAND_BUILTIN_VA_START
#define TARGET_EXPAND_BUILTIN_VA_START sparc_va_start
#undef TARGET_GIMPLIFY_VA_ARG_EXPR
#define TARGET_GIMPLIFY_VA_ARG_EXPR sparc_gimplify_va_arg

#undef TARGET_VECTOR_MODE_SUPPORTED_P
#define TARGET_VECTOR_MODE_SUPPORTED_P sparc_vector_mode_supported_p

#undef TARGET_VECTORIZE_PREFERRED_SIMD_MODE
#define TARGET_VECTORIZE_PREFERRED_SIMD_MODE sparc_preferred_simd_mode

#ifdef SUBTARGET_INSERT_ATTRIBUTES
#undef TARGET_INSERT_ATTRIBUTES
#define TARGET_INSERT_ATTRIBUTES SUBTARGET_INSERT_ATTRIBUTES
#endif

#ifdef SUBTARGET_ATTRIBUTE_TABLE
#undef TARGET_ATTRIBUTE_TABLE
#define TARGET_ATTRIBUTE_TABLE sparc_attribute_table
#endif

#undef TARGET_RELAXED_ORDERING
#define TARGET_RELAXED_ORDERING SPARC_RELAXED_ORDERING

#undef TARGET_OPTION_OVERRIDE
#define TARGET_OPTION_OVERRIDE sparc_option_override

#if TARGET_GNU_TLS && defined(HAVE_AS_SPARC_UA_PCREL)
#undef TARGET_ASM_OUTPUT_DWARF_DTPREL
#define TARGET_ASM_OUTPUT_DWARF_DTPREL sparc_output_dwarf_dtprel
#endif

#undef TARGET_ASM_FILE_END
#define TARGET_ASM_FILE_END sparc_file_end

#undef TARGET_FRAME_POINTER_REQUIRED
#define TARGET_FRAME_POINTER_REQUIRED sparc_frame_pointer_required

#undef TARGET_BUILTIN_SETJMP_FRAME_VALUE
#define TARGET_BUILTIN_SETJMP_FRAME_VALUE sparc_builtin_setjmp_frame_value

#undef TARGET_CAN_ELIMINATE
#define TARGET_CAN_ELIMINATE sparc_can_eliminate

#undef  TARGET_PREFERRED_RELOAD_CLASS
#define TARGET_PREFERRED_RELOAD_CLASS sparc_preferred_reload_class

#undef TARGET_SECONDARY_RELOAD
#define TARGET_SECONDARY_RELOAD sparc_secondary_reload

#undef TARGET_CONDITIONAL_REGISTER_USAGE
#define TARGET_CONDITIONAL_REGISTER_USAGE sparc_conditional_register_usage

#ifdef TARGET_ALTERNATE_LONG_DOUBLE_MANGLING
#undef TARGET_MANGLE_TYPE
#define TARGET_MANGLE_TYPE sparc_mangle_type
#endif

#undef TARGET_LEGITIMATE_ADDRESS_P
#define TARGET_LEGITIMATE_ADDRESS_P sparc_legitimate_address_p

#undef TARGET_LEGITIMATE_CONSTANT_P
#define TARGET_LEGITIMATE_CONSTANT_P sparc_legitimate_constant_p

#undef TARGET_TRAMPOLINE_INIT
#define TARGET_TRAMPOLINE_INIT sparc_trampoline_init

#undef TARGET_PRINT_OPERAND_PUNCT_VALID_P
#define TARGET_PRINT_OPERAND_PUNCT_VALID_P sparc_print_operand_punct_valid_p
#undef TARGET_PRINT_OPERAND
#define TARGET_PRINT_OPERAND sparc_print_operand
#undef TARGET_PRINT_OPERAND_ADDRESS
#define TARGET_PRINT_OPERAND_ADDRESS sparc_print_operand_address

/* The value stored by LDSTUB.  */
#undef TARGET_ATOMIC_TEST_AND_SET_TRUEVAL
#define TARGET_ATOMIC_TEST_AND_SET_TRUEVAL 0xff

struct gcc_target targetm = TARGET_INITIALIZER;

static void
dump_target_flag_bits (const int flags)
{
  if (flags & MASK_64BIT)
    fprintf (stderr, "64BIT ");
  if (flags & MASK_APP_REGS)
    fprintf (stderr, "APP_REGS ");
  if (flags & MASK_FASTER_STRUCTS)
    fprintf (stderr, "FASTER_STRUCTS ");
  if (flags & MASK_FLAT)
    fprintf (stderr, "FLAT ");
  if (flags & MASK_FMAF)
    fprintf (stderr, "FMAF ");
  if (flags & MASK_FPU)
    fprintf (stderr, "FPU ");
  if (flags & MASK_HARD_QUAD)
    fprintf (stderr, "HARD_QUAD ");
  if (flags & MASK_POPC)
    fprintf (stderr, "POPC ");
  if (flags & MASK_PTR64)
    fprintf (stderr, "PTR64 ");
  if (flags & MASK_STACK_BIAS)
    fprintf (stderr, "STACK_BIAS ");
  if (flags & MASK_UNALIGNED_DOUBLES)
    fprintf (stderr, "UNALIGNED_DOUBLES ");
  if (flags & MASK_V8PLUS)
    fprintf (stderr, "V8PLUS ");
  if (flags & MASK_VIS)
    fprintf (stderr, "VIS ");
  if (flags & MASK_VIS2)
    fprintf (stderr, "VIS2 ");
  if (flags & MASK_VIS3)
    fprintf (stderr, "VIS3 ");
  if (flags & MASK_CBCOND)
    fprintf (stderr, "CBCOND ");
  if (flags & MASK_DEPRECATED_V8_INSNS)
    fprintf (stderr, "DEPRECATED_V8_INSNS ");
  if (flags & MASK_SPARCLET)
    fprintf (stderr, "SPARCLET ");
  if (flags & MASK_SPARCLITE)
    fprintf (stderr, "SPARCLITE ");
  if (flags & MASK_V8)
    fprintf (stderr, "V8 ");
  if (flags & MASK_V9)
    fprintf (stderr, "V9 ");
}

static void
dump_target_flags (const char *prefix, const int flags)
{
  fprintf (stderr, "%s: (%08x) [ ", prefix, flags);
  dump_target_flag_bits (flags);
  fprintf(stderr, "]\n");
}

/* Validate and override various options, and do some machine dependent
   initialization.  */

static void
sparc_option_override (void)
{
  static struct code_model {
    const char *const name;
    const enum cmodel value;
  } const cmodels[] = {
    { "32", CM_32 },
    { "medlow", CM_MEDLOW },
    { "medmid", CM_MEDMID },
    { "medany", CM_MEDANY },
    { "embmedany", CM_EMBMEDANY },
    { NULL, (enum cmodel) 0 }
  };
  const struct code_model *cmodel;
  /* Map TARGET_CPU_DEFAULT to value for -m{cpu,tune}=.  */
  static struct cpu_default {
    const int cpu;
    const enum processor_type processor;
  } const cpu_default[] = {
    /* There must be one entry here for each TARGET_CPU value.  */
    { TARGET_CPU_sparc, PROCESSOR_CYPRESS },
    { TARGET_CPU_v8, PROCESSOR_V8 },
    { TARGET_CPU_supersparc, PROCESSOR_SUPERSPARC },
    { TARGET_CPU_hypersparc, PROCESSOR_HYPERSPARC },
    { TARGET_CPU_leon, PROCESSOR_LEON },
    { TARGET_CPU_sparclite, PROCESSOR_F930 },
    { TARGET_CPU_sparclite86x, PROCESSOR_SPARCLITE86X },
    { TARGET_CPU_sparclet, PROCESSOR_TSC701 },
    { TARGET_CPU_v9, PROCESSOR_V9 },
    { TARGET_CPU_ultrasparc, PROCESSOR_ULTRASPARC },
    { TARGET_CPU_ultrasparc3, PROCESSOR_ULTRASPARC3 },
    { TARGET_CPU_niagara, PROCESSOR_NIAGARA },
    { TARGET_CPU_niagara2, PROCESSOR_NIAGARA2 },
    { TARGET_CPU_niagara3, PROCESSOR_NIAGARA3 },
    { TARGET_CPU_niagara4, PROCESSOR_NIAGARA4 },
    { -1, PROCESSOR_V7 }
  };
  const struct cpu_default *def;
  /* Table of values for -m{cpu,tune}=.  This must match the order of
     the PROCESSOR_* enumeration.  */
  static struct cpu_table {
    const char *const name;
    const int disable;
    const int enable;
  } const cpu_table[] = {
    { "v7",		MASK_ISA, 0 },
    { "cypress",	MASK_ISA, 0 },
    { "v8",		MASK_ISA, MASK_V8 },
    /* TI TMS390Z55 supersparc */
    { "supersparc",	MASK_ISA, MASK_V8 },
    { "hypersparc",	MASK_ISA, MASK_V8|MASK_FPU },
    /* LEON */
    { "leon",		MASK_ISA, MASK_V8|MASK_FPU },
    { "sparclite",	MASK_ISA, MASK_SPARCLITE },
    /* The Fujitsu MB86930 is the original sparclite chip, with no FPU.  */
    { "f930",		MASK_ISA|MASK_FPU, MASK_SPARCLITE },
    /* The Fujitsu MB86934 is the recent sparclite chip, with an FPU.  */
    { "f934",		MASK_ISA, MASK_SPARCLITE|MASK_FPU },
    { "sparclite86x",	MASK_ISA|MASK_FPU, MASK_SPARCLITE },
    { "sparclet",	MASK_ISA, MASK_SPARCLET },
    /* TEMIC sparclet */
    { "tsc701",		MASK_ISA, MASK_SPARCLET },
    { "v9",		MASK_ISA, MASK_V9 },
    /* UltraSPARC I, II, IIi */
    { "ultrasparc",	MASK_ISA,
    /* Although insns using %y are deprecated, it is a clear win.  */
      MASK_V9|MASK_DEPRECATED_V8_INSNS },
    /* UltraSPARC III */
    /* ??? Check if %y issue still holds true.  */
    { "ultrasparc3",	MASK_ISA,
      MASK_V9|MASK_DEPRECATED_V8_INSNS|MASK_VIS2 },
    /* UltraSPARC T1 */
    { "niagara",	MASK_ISA,
      MASK_V9|MASK_DEPRECATED_V8_INSNS },
    /* UltraSPARC T2 */
    { "niagara2",	MASK_ISA,
      MASK_V9|MASK_POPC|MASK_VIS2 },
    /* UltraSPARC T3 */
    { "niagara3",	MASK_ISA,
      MASK_V9|MASK_POPC|MASK_VIS2|MASK_VIS3|MASK_FMAF },
    /* UltraSPARC T4 */
    { "niagara4",	MASK_ISA,
      MASK_V9|MASK_POPC|MASK_VIS2|MASK_VIS3|MASK_FMAF|MASK_CBCOND },
  };
  const struct cpu_table *cpu;
  unsigned int i;
  int fpu;

  if (sparc_debug_string != NULL)
    {
      const char *q;
      char *p;

      p = ASTRDUP (sparc_debug_string);
      while ((q = strtok (p, ",")) != NULL)
	{
	  bool invert;
	  int mask;

	  p = NULL;
	  if (*q == '!')
	    {
	      invert = true;
	      q++;
	    }
	  else
	    invert = false;

	  if (! strcmp (q, "all"))
	    mask = MASK_DEBUG_ALL;
	  else if (! strcmp (q, "options"))
	    mask = MASK_DEBUG_OPTIONS;
	  else
	    error ("unknown -mdebug-%s switch", q);

	  if (invert)
	    sparc_debug &= ~mask;
	  else
	    sparc_debug |= mask;
	}
    }

  if (TARGET_DEBUG_OPTIONS)
    {
      dump_target_flags("Initial target_flags", target_flags);
      dump_target_flags("target_flags_explicit", target_flags_explicit);
    }

#ifdef SUBTARGET_OVERRIDE_OPTIONS
  SUBTARGET_OVERRIDE_OPTIONS;
#endif

#ifndef SPARC_BI_ARCH
  /* Check for unsupported architecture size.  */
  if (! TARGET_64BIT != DEFAULT_ARCH32_P)
    error ("%s is not supported by this configuration",
	   DEFAULT_ARCH32_P ? "-m64" : "-m32");
#endif

  /* We force all 64bit archs to use 128 bit long double */
  if (TARGET_64BIT && ! TARGET_LONG_DOUBLE_128)
    {
      error ("-mlong-double-64 not allowed with -m64");
      target_flags |= MASK_LONG_DOUBLE_128;
    }

  /* Code model selection.  */
  sparc_cmodel = SPARC_DEFAULT_CMODEL;

#ifdef SPARC_BI_ARCH
  if (TARGET_ARCH32)
    sparc_cmodel = CM_32;
#endif

  if (sparc_cmodel_string != NULL)
    {
      if (TARGET_ARCH64)
	{
	  for (cmodel = &cmodels[0]; cmodel->name; cmodel++)
	    if (strcmp (sparc_cmodel_string, cmodel->name) == 0)
	      break;
	  if (cmodel->name == NULL)
	    error ("bad value (%s) for -mcmodel= switch", sparc_cmodel_string);
	  else
	    sparc_cmodel = cmodel->value;
	}
      else
	error ("-mcmodel= is not supported on 32 bit systems");
    }

  /* Check that -fcall-saved-REG wasn't specified for out registers.  */
  for (i = 8; i < 16; i++)
    if (!call_used_regs [i])
      {
	error ("-fcall-saved-REG is not supported for out registers");
        call_used_regs [i] = 1;
      }

  fpu = target_flags & MASK_FPU; /* save current -mfpu status */

  /* Set the default CPU.  */
  if (!global_options_set.x_sparc_cpu_and_features)
    {
      for (def = &cpu_default[0]; def->cpu != -1; ++def)
	if (def->cpu == TARGET_CPU_DEFAULT)
	  break;
      gcc_assert (def->cpu != -1);
      sparc_cpu_and_features = def->processor;
    }

  if (!global_options_set.x_sparc_cpu)
    sparc_cpu = sparc_cpu_and_features;

  cpu = &cpu_table[(int) sparc_cpu_and_features];

  if (TARGET_DEBUG_OPTIONS)
    {
      fprintf (stderr, "sparc_cpu_and_features: %s\n", cpu->name);
      fprintf (stderr, "sparc_cpu: %s\n",
	       cpu_table[(int) sparc_cpu].name);
      dump_target_flags ("cpu->disable", cpu->disable);
      dump_target_flags ("cpu->enable", cpu->enable);
    }

  target_flags &= ~cpu->disable;
  target_flags |= (cpu->enable
#ifndef HAVE_AS_FMAF_HPC_VIS3
		   & ~(MASK_FMAF | MASK_VIS3)
#endif
#ifndef HAVE_AS_SPARC4
		   & ~MASK_CBCOND
#endif
		   );

  /* If -mfpu or -mno-fpu was explicitly used, don't override with
     the processor default.  */
  if (target_flags_explicit & MASK_FPU)
    target_flags = (target_flags & ~MASK_FPU) | fpu;

  /* -mvis2 implies -mvis */
  if (TARGET_VIS2)
    target_flags |= MASK_VIS;

  /* -mvis3 implies -mvis2 and -mvis */
  if (TARGET_VIS3)
    target_flags |= MASK_VIS2 | MASK_VIS;

  /* Don't allow -mvis, -mvis2, -mvis3, or -mfmaf if FPU is
     disabled.  */
  if (! TARGET_FPU)
    target_flags &= ~(MASK_VIS | MASK_VIS2 | MASK_VIS3 | MASK_FMAF);

  /* -mvis assumes UltraSPARC+, so we are sure v9 instructions
     are available.
     -m64 also implies v9.  */
  if (TARGET_VIS || TARGET_ARCH64)
    {
      target_flags |= MASK_V9;
      target_flags &= ~(MASK_V8 | MASK_SPARCLET | MASK_SPARCLITE);
    }

  /* -mvis also implies -mv8plus on 32-bit */
  if (TARGET_VIS && ! TARGET_ARCH64)
    target_flags |= MASK_V8PLUS;

  /* Use the deprecated v8 insns for sparc64 in 32 bit mode.  */
  if (TARGET_V9 && TARGET_ARCH32)
    target_flags |= MASK_DEPRECATED_V8_INSNS;

  /* V8PLUS requires V9, makes no sense in 64 bit mode.  */
  if (! TARGET_V9 || TARGET_ARCH64)
    target_flags &= ~MASK_V8PLUS;

  /* Don't use stack biasing in 32 bit mode.  */
  if (TARGET_ARCH32)
    target_flags &= ~MASK_STACK_BIAS;

  /* Supply a default value for align_functions.  */
  if (align_functions == 0
      && (sparc_cpu == PROCESSOR_ULTRASPARC
	  || sparc_cpu == PROCESSOR_ULTRASPARC3
	  || sparc_cpu == PROCESSOR_NIAGARA
	  || sparc_cpu == PROCESSOR_NIAGARA2
	  || sparc_cpu == PROCESSOR_NIAGARA3
	  || sparc_cpu == PROCESSOR_NIAGARA4))
    align_functions = 32;

  /* Validate PCC_STRUCT_RETURN.  */
  if (flag_pcc_struct_return == DEFAULT_PCC_STRUCT_RETURN)
    flag_pcc_struct_return = (TARGET_ARCH64 ? 0 : 1);

  /* Only use .uaxword when compiling for a 64-bit target.  */
  if (!TARGET_ARCH64)
    targetm.asm_out.unaligned_op.di = NULL;

  /* Do various machine dependent initializations.  */
  sparc_init_modes ();

  /* Set up function hooks.  */
  init_machine_status = sparc_init_machine_status;

  switch (sparc_cpu)
    {
    case PROCESSOR_V7:
    case PROCESSOR_CYPRESS:
      sparc_costs = &cypress_costs;
      break;
    case PROCESSOR_V8:
    case PROCESSOR_SPARCLITE:
    case PROCESSOR_SUPERSPARC:
      sparc_costs = &supersparc_costs;
      break;
    case PROCESSOR_F930:
    case PROCESSOR_F934:
    case PROCESSOR_HYPERSPARC:
    case PROCESSOR_SPARCLITE86X:
      sparc_costs = &hypersparc_costs;
      break;
    case PROCESSOR_LEON:
      sparc_costs = &leon_costs;
      break;
    case PROCESSOR_SPARCLET:
    case PROCESSOR_TSC701:
      sparc_costs = &sparclet_costs;
      break;
    case PROCESSOR_V9:
    case PROCESSOR_ULTRASPARC:
      sparc_costs = &ultrasparc_costs;
      break;
    case PROCESSOR_ULTRASPARC3:
      sparc_costs = &ultrasparc3_costs;
      break;
    case PROCESSOR_NIAGARA:
      sparc_costs = &niagara_costs;
      break;
    case PROCESSOR_NIAGARA2:
      sparc_costs = &niagara2_costs;
      break;
    case PROCESSOR_NIAGARA3:
      sparc_costs = &niagara3_costs;
      break;
    case PROCESSOR_NIAGARA4:
      sparc_costs = &niagara4_costs;
      break;
    case PROCESSOR_NATIVE:
      gcc_unreachable ();
    };

  if (sparc_memory_model == SMM_DEFAULT)
    {
      /* Choose the memory model for the operating system.  */
      enum sparc_memory_model_type os_default = SUBTARGET_DEFAULT_MEMORY_MODEL;
      if (os_default != SMM_DEFAULT)
	sparc_memory_model = os_default;
      /* Choose the most relaxed model for the processor.  */
      else if (TARGET_V9)
	sparc_memory_model = SMM_RMO;
      else if (TARGET_V8)
	sparc_memory_model = SMM_PSO;
      else
	sparc_memory_model = SMM_SC;
    }

#ifdef TARGET_DEFAULT_LONG_DOUBLE_128
  if (!(target_flags_explicit & MASK_LONG_DOUBLE_128))
    target_flags |= MASK_LONG_DOUBLE_128;
#endif

  if (TARGET_DEBUG_OPTIONS)
    dump_target_flags ("Final target_flags", target_flags);

  maybe_set_param_value (PARAM_SIMULTANEOUS_PREFETCHES,
			 ((sparc_cpu == PROCESSOR_ULTRASPARC
			   || sparc_cpu == PROCESSOR_NIAGARA
			   || sparc_cpu == PROCESSOR_NIAGARA2
			   || sparc_cpu == PROCESSOR_NIAGARA3
			   || sparc_cpu == PROCESSOR_NIAGARA4)
			  ? 2
			  : (sparc_cpu == PROCESSOR_ULTRASPARC3
			     ? 8 : 3)),
			 global_options.x_param_values,
			 global_options_set.x_param_values);
  maybe_set_param_value (PARAM_L1_CACHE_LINE_SIZE,
			 ((sparc_cpu == PROCESSOR_ULTRASPARC
			   || sparc_cpu == PROCESSOR_ULTRASPARC3
			   || sparc_cpu == PROCESSOR_NIAGARA
			   || sparc_cpu == PROCESSOR_NIAGARA2
			   || sparc_cpu == PROCESSOR_NIAGARA3
			   || sparc_cpu == PROCESSOR_NIAGARA4)
			  ? 64 : 32),
			 global_options.x_param_values,
			 global_options_set.x_param_values);

  /* Disable save slot sharing for call-clobbered registers by default.
     The IRA sharing algorithm works on single registers only and this
     pessimizes for double floating-point registers.  */
  if (!global_options_set.x_flag_ira_share_save_slots)
    flag_ira_share_save_slots = 0;
}

/* Miscellaneous utilities.  */

/* Nonzero if CODE, a comparison, is suitable for use in v9 conditional move
   or branch on register contents instructions.  */

int
v9_regcmp_p (enum rtx_code code)
{
  return (code == EQ || code == NE || code == GE || code == LT
	  || code == LE || code == GT);
}

/* Nonzero if OP is a floating point constant which can
   be loaded into an integer register using a single
   sethi instruction.  */

int
fp_sethi_p (rtx op)
{
  if (GET_CODE (op) == CONST_DOUBLE)
    {
      REAL_VALUE_TYPE r;
      long i;

      REAL_VALUE_FROM_CONST_DOUBLE (r, op);
      REAL_VALUE_TO_TARGET_SINGLE (r, i);
      return !SPARC_SIMM13_P (i) && SPARC_SETHI_P (i);
    }

  return 0;
}

/* Nonzero if OP is a floating point constant which can
   be loaded into an integer register using a single
   mov instruction.  */

int
fp_mov_p (rtx op)
{
  if (GET_CODE (op) == CONST_DOUBLE)
    {
      REAL_VALUE_TYPE r;
      long i;

      REAL_VALUE_FROM_CONST_DOUBLE (r, op);
      REAL_VALUE_TO_TARGET_SINGLE (r, i);
      return SPARC_SIMM13_P (i);
    }

  return 0;
}

/* Nonzero if OP is a floating point constant which can
   be loaded into an integer register using a high/losum
   instruction sequence.  */

int
fp_high_losum_p (rtx op)
{
  /* The constraints calling this should only be in
     SFmode move insns, so any constant which cannot
     be moved using a single insn will do.  */
  if (GET_CODE (op) == CONST_DOUBLE)
    {
      REAL_VALUE_TYPE r;
      long i;

      REAL_VALUE_FROM_CONST_DOUBLE (r, op);
      REAL_VALUE_TO_TARGET_SINGLE (r, i);
      return !SPARC_SIMM13_P (i) && !SPARC_SETHI_P (i);
    }

  return 0;
}

/* Return true if the address of LABEL can be loaded by means of the
   mov{si,di}_pic_label_ref patterns in PIC mode.  */

static bool
can_use_mov_pic_label_ref (rtx label)
{
  /* VxWorks does not impose a fixed gap between segments; the run-time
     gap can be different from the object-file gap.  We therefore can't
     assume X - _GLOBAL_OFFSET_TABLE_ is a link-time constant unless we
     are absolutely sure that X is in the same segment as the GOT.
     Unfortunately, the flexibility of linker scripts means that we
     can't be sure of that in general, so assume that GOT-relative
     accesses are never valid on VxWorks.  */
  if (TARGET_VXWORKS_RTP)
    return false;

  /* Similarly, if the label is non-local, it might end up being placed
     in a different section than the current one; now mov_pic_label_ref
     requires the label and the code to be in the same section.  */
  if (LABEL_REF_NONLOCAL_P (label))
    return false;

  /* Finally, if we are reordering basic blocks and partition into hot
     and cold sections, this might happen for any label.  */
  if (flag_reorder_blocks_and_partition)
    return false;

  return true;
}

/* Expand a move instruction.  Return true if all work is done.  */

bool
sparc_expand_move (enum machine_mode mode, rtx *operands)
{
  /* Handle sets of MEM first.  */
  if (GET_CODE (operands[0]) == MEM)
    {
      /* 0 is a register (or a pair of registers) on SPARC.  */
      if (register_or_zero_operand (operands[1], mode))
	return false;

      if (!reload_in_progress)
	{
	  operands[0] = validize_mem (operands[0]);
	  operands[1] = force_reg (mode, operands[1]);
	}
    }

  /* Fixup TLS cases.  */
  if (TARGET_HAVE_TLS
      && CONSTANT_P (operands[1])
      && sparc_tls_referenced_p (operands [1]))
    {
      operands[1] = sparc_legitimize_tls_address (operands[1]);
      return false;
    }

  /* Fixup PIC cases.  */
  if (flag_pic && CONSTANT_P (operands[1]))
    {
      if (pic_address_needs_scratch (operands[1]))
	operands[1] = sparc_legitimize_pic_address (operands[1], NULL_RTX);

      /* We cannot use the mov{si,di}_pic_label_ref patterns in all cases.  */
      if (GET_CODE (operands[1]) == LABEL_REF
	  && can_use_mov_pic_label_ref (operands[1]))
	{
	  if (mode == SImode)
	    {
	      emit_insn (gen_movsi_pic_label_ref (operands[0], operands[1]));
	      return true;
	    }

	  if (mode == DImode)
	    {
	      gcc_assert (TARGET_ARCH64);
	      emit_insn (gen_movdi_pic_label_ref (operands[0], operands[1]));
	      return true;
	    }
	}

      if (symbolic_operand (operands[1], mode))
	{
	  operands[1]
	    = sparc_legitimize_pic_address (operands[1],
					    reload_in_progress
					    ? operands[0] : NULL_RTX);
	  return false;
	}
    }

  /* If we are trying to toss an integer constant into FP registers,
     or loading a FP or vector constant, force it into memory.  */
  if (CONSTANT_P (operands[1])
      && REG_P (operands[0])
      && (SPARC_FP_REG_P (REGNO (operands[0]))
	  || SCALAR_FLOAT_MODE_P (mode)
	  || VECTOR_MODE_P (mode)))
    {
      /* emit_group_store will send such bogosity to us when it is
         not storing directly into memory.  So fix this up to avoid
         crashes in output_constant_pool.  */
      if (operands [1] == const0_rtx)
	operands[1] = CONST0_RTX (mode);

      /* We can clear or set to all-ones FP registers if TARGET_VIS, and
	 always other regs.  */
      if ((TARGET_VIS || REGNO (operands[0]) < SPARC_FIRST_FP_REG)
	  && (const_zero_operand (operands[1], mode)
	      || const_all_ones_operand (operands[1], mode)))
	return false;

      if (REGNO (operands[0]) < SPARC_FIRST_FP_REG
	  /* We are able to build any SF constant in integer registers
	     with at most 2 instructions.  */
	  && (mode == SFmode
	      /* And any DF constant in integer registers.  */
	      || (mode == DFmode
		  && ! can_create_pseudo_p ())))
	return false;

      operands[1] = force_const_mem (mode, operands[1]);
      if (!reload_in_progress)
	operands[1] = validize_mem (operands[1]);
      return false;
    }

  /* Accept non-constants and valid constants unmodified.  */
  if (!CONSTANT_P (operands[1])
      || GET_CODE (operands[1]) == HIGH
      || input_operand (operands[1], mode))
    return false;

  switch (mode)
    {
    case QImode:
      /* All QImode constants require only one insn, so proceed.  */
      break;

    case HImode:
    case SImode:
      sparc_emit_set_const32 (operands[0], operands[1]);
      return true;

    case DImode:
      /* input_operand should have filtered out 32-bit mode.  */
      sparc_emit_set_const64 (operands[0], operands[1]);
      return true;

    case TImode:
      {
	rtx high, low;
	/* TImode isn't available in 32-bit mode.  */
	split_double (operands[1], &high, &low);
	emit_insn (gen_movdi (operand_subword (operands[0], 0, 0, TImode),
			      high));
	emit_insn (gen_movdi (operand_subword (operands[0], 1, 0, TImode),
			      low));
      }
      return true;

    default:
      gcc_unreachable ();
    }

  return false;
}

/* Load OP1, a 32-bit constant, into OP0, a register.
   We know it can't be done in one insn when we get
   here, the move expander guarantees this.  */

static void
sparc_emit_set_const32 (rtx op0, rtx op1)
{
  enum machine_mode mode = GET_MODE (op0);
  rtx temp = op0;

  if (can_create_pseudo_p ())
    temp = gen_reg_rtx (mode);

  if (GET_CODE (op1) == CONST_INT)
    {
      gcc_assert (!small_int_operand (op1, mode)
		  && !const_high_operand (op1, mode));

      /* Emit them as real moves instead of a HIGH/LO_SUM,
	 this way CSE can see everything and reuse intermediate
	 values if it wants.  */
      emit_insn (gen_rtx_SET (VOIDmode, temp,
			      GEN_INT (INTVAL (op1)
			        & ~(HOST_WIDE_INT)0x3ff)));

      emit_insn (gen_rtx_SET (VOIDmode,
			      op0,
			      gen_rtx_IOR (mode, temp,
					   GEN_INT (INTVAL (op1) & 0x3ff))));
    }
  else
    {
      /* A symbol, emit in the traditional way.  */
      emit_insn (gen_rtx_SET (VOIDmode, temp,
			      gen_rtx_HIGH (mode, op1)));
      emit_insn (gen_rtx_SET (VOIDmode,
			      op0, gen_rtx_LO_SUM (mode, temp, op1)));
    }
}

/* Load OP1, a symbolic 64-bit constant, into OP0, a DImode register.
   If TEMP is nonzero, we are forbidden to use any other scratch
   registers.  Otherwise, we are allowed to generate them as needed.

   Note that TEMP may have TImode if the code model is TARGET_CM_MEDANY
   or TARGET_CM_EMBMEDANY (see the reload_indi and reload_outdi patterns).  */

void
sparc_emit_set_symbolic_const64 (rtx op0, rtx op1, rtx temp)
{
  rtx temp1, temp2, temp3, temp4, temp5;
  rtx ti_temp = 0;

  if (temp && GET_MODE (temp) == TImode)
    {
      ti_temp = temp;
      temp = gen_rtx_REG (DImode, REGNO (temp));
    }

  /* SPARC-V9 code-model support.  */
  switch (sparc_cmodel)
    {
    case CM_MEDLOW:
      /* The range spanned by all instructions in the object is less
	 than 2^31 bytes (2GB) and the distance from any instruction
	 to the location of the label _GLOBAL_OFFSET_TABLE_ is less
	 than 2^31 bytes (2GB).

	 The executable must be in the low 4TB of the virtual address
	 space.

	 sethi	%hi(symbol), %temp1
	 or	%temp1, %lo(symbol), %reg  */
      if (temp)
	temp1 = temp;  /* op0 is allowed.  */
      else
	temp1 = gen_reg_rtx (DImode);

      emit_insn (gen_rtx_SET (VOIDmode, temp1, gen_rtx_HIGH (DImode, op1)));
      emit_insn (gen_rtx_SET (VOIDmode, op0, gen_rtx_LO_SUM (DImode, temp1, op1)));
      break;

    case CM_MEDMID:
      /* The range spanned by all instructions in the object is less
	 than 2^31 bytes (2GB) and the distance from any instruction
	 to the location of the label _GLOBAL_OFFSET_TABLE_ is less
	 than 2^31 bytes (2GB).

	 The executable must be in the low 16TB of the virtual address
	 space.

	 sethi	%h44(symbol), %temp1
	 or	%temp1, %m44(symbol), %temp2
	 sllx	%temp2, 12, %temp3
	 or	%temp3, %l44(symbol), %reg  */
      if (temp)
	{
	  temp1 = op0;
	  temp2 = op0;
	  temp3 = temp;  /* op0 is allowed.  */
	}
      else
	{
	  temp1 = gen_reg_rtx (DImode);
	  temp2 = gen_reg_rtx (DImode);
	  temp3 = gen_reg_rtx (DImode);
	}

      emit_insn (gen_seth44 (temp1, op1));
      emit_insn (gen_setm44 (temp2, temp1, op1));
      emit_insn (gen_rtx_SET (VOIDmode, temp3,
			      gen_rtx_ASHIFT (DImode, temp2, GEN_INT (12))));
      emit_insn (gen_setl44 (op0, temp3, op1));
      break;

    case CM_MEDANY:
      /* The range spanned by all instructions in the object is less
	 than 2^31 bytes (2GB) and the distance from any instruction
	 to the location of the label _GLOBAL_OFFSET_TABLE_ is less
	 than 2^31 bytes (2GB).

	 The executable can be placed anywhere in the virtual address
	 space.

	 sethi	%hh(symbol), %temp1
	 sethi	%lm(symbol), %temp2
	 or	%temp1, %hm(symbol), %temp3
	 sllx	%temp3, 32, %temp4
	 or	%temp4, %temp2, %temp5
	 or	%temp5, %lo(symbol), %reg  */
      if (temp)
	{
	  /* It is possible that one of the registers we got for operands[2]
	     might coincide with that of operands[0] (which is why we made
	     it TImode).  Pick the other one to use as our scratch.  */
	  if (rtx_equal_p (temp, op0))
	    {
	      gcc_assert (ti_temp);
	      temp = gen_rtx_REG (DImode, REGNO (temp) + 1);
	    }
	  temp1 = op0;
	  temp2 = temp;  /* op0 is _not_ allowed, see above.  */
	  temp3 = op0;
	  temp4 = op0;
	  temp5 = op0;
	}
      else
	{
	  temp1 = gen_reg_rtx (DImode);
	  temp2 = gen_reg_rtx (DImode);
	  temp3 = gen_reg_rtx (DImode);
	  temp4 = gen_reg_rtx (DImode);
	  temp5 = gen_reg_rtx (DImode);
	}

      emit_insn (gen_sethh (temp1, op1));
      emit_insn (gen_setlm (temp2, op1));
      emit_insn (gen_sethm (temp3, temp1, op1));
      emit_insn (gen_rtx_SET (VOIDmode, temp4,
			      gen_rtx_ASHIFT (DImode, temp3, GEN_INT (32))));
      emit_insn (gen_rtx_SET (VOIDmode, temp5,
			      gen_rtx_PLUS (DImode, temp4, temp2)));
      emit_insn (gen_setlo (op0, temp5, op1));
      break;

    case CM_EMBMEDANY:
      /* Old old old backwards compatibility kruft here.
	 Essentially it is MEDLOW with a fixed 64-bit
	 virtual base added to all data segment addresses.
	 Text-segment stuff is computed like MEDANY, we can't
	 reuse the code above because the relocation knobs
	 look different.

	 Data segment:	sethi	%hi(symbol), %temp1
			add	%temp1, EMBMEDANY_BASE_REG, %temp2
			or	%temp2, %lo(symbol), %reg  */
      if (data_segment_operand (op1, GET_MODE (op1)))
	{
	  if (temp)
	    {
	      temp1 = temp;  /* op0 is allowed.  */
	      temp2 = op0;
	    }
	  else
	    {
	      temp1 = gen_reg_rtx (DImode);
	      temp2 = gen_reg_rtx (DImode);
	    }

	  emit_insn (gen_embmedany_sethi (temp1, op1));
	  emit_insn (gen_embmedany_brsum (temp2, temp1));
	  emit_insn (gen_embmedany_losum (op0, temp2, op1));
	}

      /* Text segment:	sethi	%uhi(symbol), %temp1
			sethi	%hi(symbol), %temp2
			or	%temp1, %ulo(symbol), %temp3
			sllx	%temp3, 32, %temp4
			or	%temp4, %temp2, %temp5
			or	%temp5, %lo(symbol), %reg  */
      else
	{
	  if (temp)
	    {
	      /* It is possible that one of the registers we got for operands[2]
		 might coincide with that of operands[0] (which is why we made
		 it TImode).  Pick the other one to use as our scratch.  */
	      if (rtx_equal_p (temp, op0))
		{
		  gcc_assert (ti_temp);
		  temp = gen_rtx_REG (DImode, REGNO (temp) + 1);
		}
	      temp1 = op0;
	      temp2 = temp;  /* op0 is _not_ allowed, see above.  */
	      temp3 = op0;
	      temp4 = op0;
	      temp5 = op0;
	    }
	  else
	    {
	      temp1 = gen_reg_rtx (DImode);
	      temp2 = gen_reg_rtx (DImode);
	      temp3 = gen_reg_rtx (DImode);
	      temp4 = gen_reg_rtx (DImode);
	      temp5 = gen_reg_rtx (DImode);
	    }

	  emit_insn (gen_embmedany_textuhi (temp1, op1));
	  emit_insn (gen_embmedany_texthi  (temp2, op1));
	  emit_insn (gen_embmedany_textulo (temp3, temp1, op1));
	  emit_insn (gen_rtx_SET (VOIDmode, temp4,
				  gen_rtx_ASHIFT (DImode, temp3, GEN_INT (32))));
	  emit_insn (gen_rtx_SET (VOIDmode, temp5,
				  gen_rtx_PLUS (DImode, temp4, temp2)));
	  emit_insn (gen_embmedany_textlo  (op0, temp5, op1));
	}
      break;

    default:
      gcc_unreachable ();
    }
}

#if HOST_BITS_PER_WIDE_INT == 32
static void
sparc_emit_set_const64 (rtx op0 ATTRIBUTE_UNUSED, rtx op1 ATTRIBUTE_UNUSED)
{
  gcc_unreachable ();
}
#else
/* These avoid problems when cross compiling.  If we do not
   go through all this hair then the optimizer will see
   invalid REG_EQUAL notes or in some cases none at all.  */
static rtx gen_safe_HIGH64 (rtx, HOST_WIDE_INT);
static rtx gen_safe_SET64 (rtx, HOST_WIDE_INT);
static rtx gen_safe_OR64 (rtx, HOST_WIDE_INT);
static rtx gen_safe_XOR64 (rtx, HOST_WIDE_INT);

/* The optimizer is not to assume anything about exactly
   which bits are set for a HIGH, they are unspecified.
   Unfortunately this leads to many missed optimizations
   during CSE.  We mask out the non-HIGH bits, and matches
   a plain movdi, to alleviate this problem.  */
static rtx
gen_safe_HIGH64 (rtx dest, HOST_WIDE_INT val)
{
  return gen_rtx_SET (VOIDmode, dest, GEN_INT (val & ~(HOST_WIDE_INT)0x3ff));
}

static rtx
gen_safe_SET64 (rtx dest, HOST_WIDE_INT val)
{
  return gen_rtx_SET (VOIDmode, dest, GEN_INT (val));
}

static rtx
gen_safe_OR64 (rtx src, HOST_WIDE_INT val)
{
  return gen_rtx_IOR (DImode, src, GEN_INT (val));
}

static rtx
gen_safe_XOR64 (rtx src, HOST_WIDE_INT val)
{
  return gen_rtx_XOR (DImode, src, GEN_INT (val));
}

/* Worker routines for 64-bit constant formation on arch64.
   One of the key things to be doing in these emissions is
   to create as many temp REGs as possible.  This makes it
   possible for half-built constants to be used later when
   such values are similar to something required later on.
   Without doing this, the optimizer cannot see such
   opportunities.  */

static void sparc_emit_set_const64_quick1 (rtx, rtx,
					   unsigned HOST_WIDE_INT, int);

static void
sparc_emit_set_const64_quick1 (rtx op0, rtx temp,
			       unsigned HOST_WIDE_INT low_bits, int is_neg)
{
  unsigned HOST_WIDE_INT high_bits;

  if (is_neg)
    high_bits = (~low_bits) & 0xffffffff;
  else
    high_bits = low_bits;

  emit_insn (gen_safe_HIGH64 (temp, high_bits));
  if (!is_neg)
    {
      emit_insn (gen_rtx_SET (VOIDmode, op0,
			      gen_safe_OR64 (temp, (high_bits & 0x3ff))));
    }
  else
    {
      /* If we are XOR'ing with -1, then we should emit a one's complement
	 instead.  This way the combiner will notice logical operations
	 such as ANDN later on and substitute.  */
      if ((low_bits & 0x3ff) == 0x3ff)
	{
	  emit_insn (gen_rtx_SET (VOIDmode, op0,
				  gen_rtx_NOT (DImode, temp)));
	}
      else
	{
	  emit_insn (gen_rtx_SET (VOIDmode, op0,
				  gen_safe_XOR64 (temp,
						  (-(HOST_WIDE_INT)0x400
						   | (low_bits & 0x3ff)))));
	}
    }
}

static void sparc_emit_set_const64_quick2 (rtx, rtx, unsigned HOST_WIDE_INT,
					   unsigned HOST_WIDE_INT, int);

static void
sparc_emit_set_const64_quick2 (rtx op0, rtx temp,
			       unsigned HOST_WIDE_INT high_bits,
			       unsigned HOST_WIDE_INT low_immediate,
			       int shift_count)
{
  rtx temp2 = op0;

  if ((high_bits & 0xfffffc00) != 0)
    {
      emit_insn (gen_safe_HIGH64 (temp, high_bits));
      if ((high_bits & ~0xfffffc00) != 0)
	emit_insn (gen_rtx_SET (VOIDmode, op0,
				gen_safe_OR64 (temp, (high_bits & 0x3ff))));
      else
	temp2 = temp;
    }
  else
    {
      emit_insn (gen_safe_SET64 (temp, high_bits));
      temp2 = temp;
    }

  /* Now shift it up into place.  */
  emit_insn (gen_rtx_SET (VOIDmode, op0,
			  gen_rtx_ASHIFT (DImode, temp2,
					  GEN_INT (shift_count))));

  /* If there is a low immediate part piece, finish up by
     putting that in as well.  */
  if (low_immediate != 0)
    emit_insn (gen_rtx_SET (VOIDmode, op0,
			    gen_safe_OR64 (op0, low_immediate)));
}

static void sparc_emit_set_const64_longway (rtx, rtx, unsigned HOST_WIDE_INT,
					    unsigned HOST_WIDE_INT);

/* Full 64-bit constant decomposition.  Even though this is the
   'worst' case, we still optimize a few things away.  */
static void
sparc_emit_set_const64_longway (rtx op0, rtx temp,
				unsigned HOST_WIDE_INT high_bits,
				unsigned HOST_WIDE_INT low_bits)
{
  rtx sub_temp = op0;

  if (can_create_pseudo_p ())
    sub_temp = gen_reg_rtx (DImode);

  if ((high_bits & 0xfffffc00) != 0)
    {
      emit_insn (gen_safe_HIGH64 (temp, high_bits));
      if ((high_bits & ~0xfffffc00) != 0)
	emit_insn (gen_rtx_SET (VOIDmode,
				sub_temp,
				gen_safe_OR64 (temp, (high_bits & 0x3ff))));
      else
	sub_temp = temp;
    }
  else
    {
      emit_insn (gen_safe_SET64 (temp, high_bits));
      sub_temp = temp;
    }

  if (can_create_pseudo_p ())
    {
      rtx temp2 = gen_reg_rtx (DImode);
      rtx temp3 = gen_reg_rtx (DImode);
      rtx temp4 = gen_reg_rtx (DImode);

      emit_insn (gen_rtx_SET (VOIDmode, temp4,
			      gen_rtx_ASHIFT (DImode, sub_temp,
					      GEN_INT (32))));

      emit_insn (gen_safe_HIGH64 (temp2, low_bits));
      if ((low_bits & ~0xfffffc00) != 0)
	{
	  emit_insn (gen_rtx_SET (VOIDmode, temp3,
				  gen_safe_OR64 (temp2, (low_bits & 0x3ff))));
	  emit_insn (gen_rtx_SET (VOIDmode, op0,
				  gen_rtx_PLUS (DImode, temp4, temp3)));
	}
      else
	{
	  emit_insn (gen_rtx_SET (VOIDmode, op0,
				  gen_rtx_PLUS (DImode, temp4, temp2)));
	}
    }
  else
    {
      rtx low1 = GEN_INT ((low_bits >> (32 - 12))          & 0xfff);
      rtx low2 = GEN_INT ((low_bits >> (32 - 12 - 12))     & 0xfff);
      rtx low3 = GEN_INT ((low_bits >> (32 - 12 - 12 - 8)) & 0x0ff);
      int to_shift = 12;

      /* We are in the middle of reload, so this is really
	 painful.  However we do still make an attempt to
	 avoid emitting truly stupid code.  */
      if (low1 != const0_rtx)
	{
	  emit_insn (gen_rtx_SET (VOIDmode, op0,
				  gen_rtx_ASHIFT (DImode, sub_temp,
						  GEN_INT (to_shift))));
	  emit_insn (gen_rtx_SET (VOIDmode, op0,
				  gen_rtx_IOR (DImode, op0, low1)));
	  sub_temp = op0;
	  to_shift = 12;
	}
      else
	{
	  to_shift += 12;
	}
      if (low2 != const0_rtx)
	{
	  emit_insn (gen_rtx_SET (VOIDmode, op0,
				  gen_rtx_ASHIFT (DImode, sub_temp,
						  GEN_INT (to_shift))));
	  emit_insn (gen_rtx_SET (VOIDmode, op0,
				  gen_rtx_IOR (DImode, op0, low2)));
	  sub_temp = op0;
	  to_shift = 8;
	}
      else
	{
	  to_shift += 8;
	}
      emit_insn (gen_rtx_SET (VOIDmode, op0,
			      gen_rtx_ASHIFT (DImode, sub_temp,
					      GEN_INT (to_shift))));
      if (low3 != const0_rtx)
	emit_insn (gen_rtx_SET (VOIDmode, op0,
				gen_rtx_IOR (DImode, op0, low3)));
      /* phew...  */
    }
}

/* Analyze a 64-bit constant for certain properties.  */
static void analyze_64bit_constant (unsigned HOST_WIDE_INT,
				    unsigned HOST_WIDE_INT,
				    int *, int *, int *);

static void
analyze_64bit_constant (unsigned HOST_WIDE_INT high_bits,
			unsigned HOST_WIDE_INT low_bits,
			int *hbsp, int *lbsp, int *abbasp)
{
  int lowest_bit_set, highest_bit_set, all_bits_between_are_set;
  int i;

  lowest_bit_set = highest_bit_set = -1;
  i = 0;
  do
    {
      if ((lowest_bit_set == -1)
	  && ((low_bits >> i) & 1))
	lowest_bit_set = i;
      if ((highest_bit_set == -1)
	  && ((high_bits >> (32 - i - 1)) & 1))
	highest_bit_set = (64 - i - 1);
    }
  while (++i < 32
	 && ((highest_bit_set == -1)
	     || (lowest_bit_set == -1)));
  if (i == 32)
    {
      i = 0;
      do
	{
	  if ((lowest_bit_set == -1)
	      && ((high_bits >> i) & 1))
	    lowest_bit_set = i + 32;
	  if ((highest_bit_set == -1)
	      && ((low_bits >> (32 - i - 1)) & 1))
	    highest_bit_set = 32 - i - 1;
	}
      while (++i < 32
	     && ((highest_bit_set == -1)
		 || (lowest_bit_set == -1)));
    }
  /* If there are no bits set this should have gone out
     as one instruction!  */
  gcc_assert (lowest_bit_set != -1 && highest_bit_set != -1);
  all_bits_between_are_set = 1;
  for (i = lowest_bit_set; i <= highest_bit_set; i++)
    {
      if (i < 32)
	{
	  if ((low_bits & (1 << i)) != 0)
	    continue;
	}
      else
	{
	  if ((high_bits & (1 << (i - 32))) != 0)
	    continue;
	}
      all_bits_between_are_set = 0;
      break;
    }
  *hbsp = highest_bit_set;
  *lbsp = lowest_bit_set;
  *abbasp = all_bits_between_are_set;
}

static int const64_is_2insns (unsigned HOST_WIDE_INT, unsigned HOST_WIDE_INT);

static int
const64_is_2insns (unsigned HOST_WIDE_INT high_bits,
		   unsigned HOST_WIDE_INT low_bits)
{
  int highest_bit_set, lowest_bit_set, all_bits_between_are_set;

  if (high_bits == 0
      || high_bits == 0xffffffff)
    return 1;

  analyze_64bit_constant (high_bits, low_bits,
			  &highest_bit_set, &lowest_bit_set,
			  &all_bits_between_are_set);

  if ((highest_bit_set == 63
       || lowest_bit_set == 0)
      && all_bits_between_are_set != 0)
    return 1;

  if ((highest_bit_set - lowest_bit_set) < 21)
    return 1;

  return 0;
}

static unsigned HOST_WIDE_INT create_simple_focus_bits (unsigned HOST_WIDE_INT,
							unsigned HOST_WIDE_INT,
							int, int);

static unsigned HOST_WIDE_INT
create_simple_focus_bits (unsigned HOST_WIDE_INT high_bits,
			  unsigned HOST_WIDE_INT low_bits,
			  int lowest_bit_set, int shift)
{
  HOST_WIDE_INT hi, lo;

  if (lowest_bit_set < 32)
    {
      lo = (low_bits >> lowest_bit_set) << shift;
      hi = ((high_bits << (32 - lowest_bit_set)) << shift);
    }
  else
    {
      lo = 0;
      hi = ((high_bits >> (lowest_bit_set - 32)) << shift);
    }
  gcc_assert (! (hi & lo));
  return (hi | lo);
}

/* Here we are sure to be arch64 and this is an integer constant
   being loaded into a register.  Emit the most efficient
   insn sequence possible.  Detection of all the 1-insn cases
   has been done already.  */
static void
sparc_emit_set_const64 (rtx op0, rtx op1)
{
  unsigned HOST_WIDE_INT high_bits, low_bits;
  int lowest_bit_set, highest_bit_set;
  int all_bits_between_are_set;
  rtx temp = 0;

  /* Sanity check that we know what we are working with.  */
  gcc_assert (TARGET_ARCH64
	      && (GET_CODE (op0) == SUBREG
		  || (REG_P (op0) && ! SPARC_FP_REG_P (REGNO (op0)))));

  if (! can_create_pseudo_p ())
    temp = op0;

  if (GET_CODE (op1) != CONST_INT)
    {
      sparc_emit_set_symbolic_const64 (op0, op1, temp);
      return;
    }

  if (! temp)
    temp = gen_reg_rtx (DImode);

  high_bits = ((INTVAL (op1) >> 32) & 0xffffffff);
  low_bits = (INTVAL (op1) & 0xffffffff);

  /* low_bits	bits 0  --> 31
     high_bits	bits 32 --> 63  */

  analyze_64bit_constant (high_bits, low_bits,
			  &highest_bit_set, &lowest_bit_set,
			  &all_bits_between_are_set);

  /* First try for a 2-insn sequence.  */

  /* These situations are preferred because the optimizer can
   * do more things with them:
   * 1) mov	-1, %reg
   *    sllx	%reg, shift, %reg
   * 2) mov	-1, %reg
   *    srlx	%reg, shift, %reg
   * 3) mov	some_small_const, %reg
   *    sllx	%reg, shift, %reg
   */
  if (((highest_bit_set == 63
	|| lowest_bit_set == 0)
       && all_bits_between_are_set != 0)
      || ((highest_bit_set - lowest_bit_set) < 12))
    {
      HOST_WIDE_INT the_const = -1;
      int shift = lowest_bit_set;

      if ((highest_bit_set != 63
	   && lowest_bit_set != 0)
	  || all_bits_between_are_set == 0)
	{
	  the_const =
	    create_simple_focus_bits (high_bits, low_bits,
				      lowest_bit_set, 0);
	}
      else if (lowest_bit_set == 0)
	shift = -(63 - highest_bit_set);

      gcc_assert (SPARC_SIMM13_P (the_const));
      gcc_assert (shift != 0);

      emit_insn (gen_safe_SET64 (temp, the_const));
      if (shift > 0)
	emit_insn (gen_rtx_SET (VOIDmode,
				op0,
				gen_rtx_ASHIFT (DImode,
						temp,
						GEN_INT (shift))));
      else if (shift < 0)
	emit_insn (gen_rtx_SET (VOIDmode,
				op0,
				gen_rtx_LSHIFTRT (DImode,
						  temp,
						  GEN_INT (-shift))));
      return;
    }

  /* Now a range of 22 or less bits set somewhere.
   * 1) sethi	%hi(focus_bits), %reg
   *    sllx	%reg, shift, %reg
   * 2) sethi	%hi(focus_bits), %reg
   *    srlx	%reg, shift, %reg
   */
  if ((highest_bit_set - lowest_bit_set) < 21)
    {
      unsigned HOST_WIDE_INT focus_bits =
	create_simple_focus_bits (high_bits, low_bits,
				  lowest_bit_set, 10);

      gcc_assert (SPARC_SETHI_P (focus_bits));
      gcc_assert (lowest_bit_set != 10);

      emit_insn (gen_safe_HIGH64 (temp, focus_bits));

      /* If lowest_bit_set == 10 then a sethi alone could have done it.  */
      if (lowest_bit_set < 10)
	emit_insn (gen_rtx_SET (VOIDmode,
				op0,
				gen_rtx_LSHIFTRT (DImode, temp,
						  GEN_INT (10 - lowest_bit_set))));
      else if (lowest_bit_set > 10)
	emit_insn (gen_rtx_SET (VOIDmode,
				op0,
				gen_rtx_ASHIFT (DImode, temp,
						GEN_INT (lowest_bit_set - 10))));
      return;
    }

  /* 1) sethi	%hi(low_bits), %reg
   *    or	%reg, %lo(low_bits), %reg
   * 2) sethi	%hi(~low_bits), %reg
   *	xor	%reg, %lo(-0x400 | (low_bits & 0x3ff)), %reg
   */
  if (high_bits == 0
      || high_bits == 0xffffffff)
    {
      sparc_emit_set_const64_quick1 (op0, temp, low_bits,
				     (high_bits == 0xffffffff));
      return;
    }

  /* Now, try 3-insn sequences.  */

  /* 1) sethi	%hi(high_bits), %reg
   *    or	%reg, %lo(high_bits), %reg
   *    sllx	%reg, 32, %reg
   */
  if (low_bits == 0)
    {
      sparc_emit_set_const64_quick2 (op0, temp, high_bits, 0, 32);
      return;
    }

  /* We may be able to do something quick
     when the constant is negated, so try that.  */
  if (const64_is_2insns ((~high_bits) & 0xffffffff,
			 (~low_bits) & 0xfffffc00))
    {
      /* NOTE: The trailing bits get XOR'd so we need the
	 non-negated bits, not the negated ones.  */
      unsigned HOST_WIDE_INT trailing_bits = low_bits & 0x3ff;

      if ((((~high_bits) & 0xffffffff) == 0
	   && ((~low_bits) & 0x80000000) == 0)
	  || (((~high_bits) & 0xffffffff) == 0xffffffff
	      && ((~low_bits) & 0x80000000) != 0))
	{
	  unsigned HOST_WIDE_INT fast_int = (~low_bits & 0xffffffff);

	  if ((SPARC_SETHI_P (fast_int)
	       && (~high_bits & 0xffffffff) == 0)
	      || SPARC_SIMM13_P (fast_int))
	    emit_insn (gen_safe_SET64 (temp, fast_int));
	  else
	    sparc_emit_set_const64 (temp, GEN_INT (fast_int));
	}
      else
	{
	  rtx negated_const;
	  negated_const = GEN_INT (((~low_bits) & 0xfffffc00) |
				   (((HOST_WIDE_INT)((~high_bits) & 0xffffffff))<<32));
	  sparc_emit_set_const64 (temp, negated_const);
	}

      /* If we are XOR'ing with -1, then we should emit a one's complement
	 instead.  This way the combiner will notice logical operations
	 such as ANDN later on and substitute.  */
      if (trailing_bits == 0x3ff)
	{
	  emit_insn (gen_rtx_SET (VOIDmode, op0,
				  gen_rtx_NOT (DImode, temp)));
	}
      else
	{
	  emit_insn (gen_rtx_SET (VOIDmode,
				  op0,
				  gen_safe_XOR64 (temp,
						  (-0x400 | trailing_bits))));
	}
      return;
    }

  /* 1) sethi	%hi(xxx), %reg
   *    or	%reg, %lo(xxx), %reg
   *	sllx	%reg, yyy, %reg
   *
   * ??? This is just a generalized version of the low_bits==0
   * thing above, FIXME...
   */
  if ((highest_bit_set - lowest_bit_set) < 32)
    {
      unsigned HOST_WIDE_INT focus_bits =
	create_simple_focus_bits (high_bits, low_bits,
				  lowest_bit_set, 0);

      /* We can't get here in this state.  */
      gcc_assert (highest_bit_set >= 32 && lowest_bit_set < 32);

      /* So what we know is that the set bits straddle the
	 middle of the 64-bit word.  */
      sparc_emit_set_const64_quick2 (op0, temp,
				     focus_bits, 0,
				     lowest_bit_set);
      return;
    }

  /* 1) sethi	%hi(high_bits), %reg
   *    or	%reg, %lo(high_bits), %reg
   *    sllx	%reg, 32, %reg
   *	or	%reg, low_bits, %reg
   */
  if (SPARC_SIMM13_P(low_bits)
      && ((int)low_bits > 0))
    {
      sparc_emit_set_const64_quick2 (op0, temp, high_bits, low_bits, 32);
      return;
    }

  /* The easiest way when all else fails, is full decomposition.  */
  sparc_emit_set_const64_longway (op0, temp, high_bits, low_bits);
}
#endif /* HOST_BITS_PER_WIDE_INT == 32 */

/* Given a comparison code (EQ, NE, etc.) and the first operand of a COMPARE,
   return the mode to be used for the comparison.  For floating-point,
   CCFP[E]mode is used.  CC_NOOVmode should be used when the first operand
   is a PLUS, MINUS, NEG, or ASHIFT.  CCmode should be used when no special
   processing is needed.  */

enum machine_mode
select_cc_mode (enum rtx_code op, rtx x, rtx y ATTRIBUTE_UNUSED)
{
  if (GET_MODE_CLASS (GET_MODE (x)) == MODE_FLOAT)
    {
      switch (op)
	{
	case EQ:
	case NE:
	case UNORDERED:
	case ORDERED:
	case UNLT:
	case UNLE:
	case UNGT:
	case UNGE:
	case UNEQ:
	case LTGT:
	  return CCFPmode;

	case LT:
	case LE:
	case GT:
	case GE:
	  return CCFPEmode;

	default:
	  gcc_unreachable ();
	}
    }
  else if (GET_CODE (x) == PLUS || GET_CODE (x) == MINUS
	   || GET_CODE (x) == NEG || GET_CODE (x) == ASHIFT)
    {
      if (TARGET_ARCH64 && GET_MODE (x) == DImode)
	return CCX_NOOVmode;
      else
	return CC_NOOVmode;
    }
  else
    {
      if (TARGET_ARCH64 && GET_MODE (x) == DImode)
	return CCXmode;
      else
	return CCmode;
    }
}

/* Emit the compare insn and return the CC reg for a CODE comparison
   with operands X and Y.  */

static rtx
gen_compare_reg_1 (enum rtx_code code, rtx x, rtx y)
{
  enum machine_mode mode;
  rtx cc_reg;

  if (GET_MODE_CLASS (GET_MODE (x)) == MODE_CC)
    return x;

  mode = SELECT_CC_MODE (code, x, y);

  /* ??? We don't have movcc patterns so we cannot generate pseudo regs for the
     fcc regs (cse can't tell they're really call clobbered regs and will
     remove a duplicate comparison even if there is an intervening function
     call - it will then try to reload the cc reg via an int reg which is why
     we need the movcc patterns).  It is possible to provide the movcc
     patterns by using the ldxfsr/stxfsr v9 insns.  I tried it: you need two
     registers (say %g1,%g5) and it takes about 6 insns.  A better fix would be
     to tell cse that CCFPE mode registers (even pseudos) are call
     clobbered.  */

  /* ??? This is an experiment.  Rather than making changes to cse which may
     or may not be easy/clean, we do our own cse.  This is possible because
     we will generate hard registers.  Cse knows they're call clobbered (it
     doesn't know the same thing about pseudos). If we guess wrong, no big
     deal, but if we win, great!  */

  if (TARGET_V9 && GET_MODE_CLASS (GET_MODE (x)) == MODE_FLOAT)
#if 1 /* experiment */
    {
      int reg;
      /* We cycle through the registers to ensure they're all exercised.  */
      static int next_fcc_reg = 0;
      /* Previous x,y for each fcc reg.  */
      static rtx prev_args[4][2];

      /* Scan prev_args for x,y.  */
      for (reg = 0; reg < 4; reg++)
	if (prev_args[reg][0] == x && prev_args[reg][1] == y)
	  break;
      if (reg == 4)
	{
	  reg = next_fcc_reg;
	  prev_args[reg][0] = x;
	  prev_args[reg][1] = y;
	  next_fcc_reg = (next_fcc_reg + 1) & 3;
	}
      cc_reg = gen_rtx_REG (mode, reg + SPARC_FIRST_V9_FCC_REG);
    }
#else
    cc_reg = gen_reg_rtx (mode);
#endif /* ! experiment */
  else if (GET_MODE_CLASS (GET_MODE (x)) == MODE_FLOAT)
    cc_reg = gen_rtx_REG (mode, SPARC_FCC_REG);
  else
    cc_reg = gen_rtx_REG (mode, SPARC_ICC_REG);

  /* We shouldn't get there for TFmode if !TARGET_HARD_QUAD.  If we do, this
     will only result in an unrecognizable insn so no point in asserting.  */
  emit_insn (gen_rtx_SET (VOIDmode, cc_reg, gen_rtx_COMPARE (mode, x, y)));

  return cc_reg;
}


/* Emit the compare insn and return the CC reg for the comparison in CMP.  */

rtx
gen_compare_reg (rtx cmp)
{
  return gen_compare_reg_1 (GET_CODE (cmp), XEXP (cmp, 0), XEXP (cmp, 1));
}

/* This function is used for v9 only.
   DEST is the target of the Scc insn.
   CODE is the code for an Scc's comparison.
   X and Y are the values we compare.

   This function is needed to turn

	   (set (reg:SI 110)
	       (gt (reg:CCX 100 %icc)
	           (const_int 0)))
   into
	   (set (reg:SI 110)
	       (gt:DI (reg:CCX 100 %icc)
	           (const_int 0)))

   IE: The instruction recognizer needs to see the mode of the comparison to
   find the right instruction. We could use "gt:DI" right in the
   define_expand, but leaving it out allows us to handle DI, SI, etc.  */

static int
gen_v9_scc (rtx dest, enum rtx_code compare_code, rtx x, rtx y)
{
  if (! TARGET_ARCH64
      && (GET_MODE (x) == DImode
	  || GET_MODE (dest) == DImode))
    return 0;

  /* Try to use the movrCC insns.  */
  if (TARGET_ARCH64
      && GET_MODE_CLASS (GET_MODE (x)) == MODE_INT
      && y == const0_rtx
      && v9_regcmp_p (compare_code))
    {
      rtx op0 = x;
      rtx temp;

      /* Special case for op0 != 0.  This can be done with one instruction if
	 dest == x.  */

      if (compare_code == NE
	  && GET_MODE (dest) == DImode
	  && rtx_equal_p (op0, dest))
	{
	  emit_insn (gen_rtx_SET (VOIDmode, dest,
			      gen_rtx_IF_THEN_ELSE (DImode,
				       gen_rtx_fmt_ee (compare_code, DImode,
						       op0, const0_rtx),
				       const1_rtx,
				       dest)));
	  return 1;
	}

      if (reg_overlap_mentioned_p (dest, op0))
	{
	  /* Handle the case where dest == x.
	     We "early clobber" the result.  */
	  op0 = gen_reg_rtx (GET_MODE (x));
	  emit_move_insn (op0, x);
	}

      emit_insn (gen_rtx_SET (VOIDmode, dest, const0_rtx));
      if (GET_MODE (op0) != DImode)
	{
	  temp = gen_reg_rtx (DImode);
	  convert_move (temp, op0, 0);
	}
      else
	temp = op0;
      emit_insn (gen_rtx_SET (VOIDmode, dest,
			  gen_rtx_IF_THEN_ELSE (GET_MODE (dest),
				   gen_rtx_fmt_ee (compare_code, DImode,
						   temp, const0_rtx),
				   const1_rtx,
				   dest)));
      return 1;
    }
  else
    {
      x = gen_compare_reg_1 (compare_code, x, y);
      y = const0_rtx;

      gcc_assert (GET_MODE (x) != CC_NOOVmode
		  && GET_MODE (x) != CCX_NOOVmode);

      emit_insn (gen_rtx_SET (VOIDmode, dest, const0_rtx));
      emit_insn (gen_rtx_SET (VOIDmode, dest,
			  gen_rtx_IF_THEN_ELSE (GET_MODE (dest),
				   gen_rtx_fmt_ee (compare_code,
						   GET_MODE (x), x, y),
				    const1_rtx, dest)));
      return 1;
    }
}


/* Emit an scc insn.  For seq, sne, sgeu, and sltu, we can do this
   without jumps using the addx/subx instructions.  */

bool
emit_scc_insn (rtx operands[])
{
  rtx tem;
  rtx x;
  rtx y;
  enum rtx_code code;

  /* The quad-word fp compare library routines all return nonzero to indicate
     true, which is different from the equivalent libgcc routines, so we must
     handle them specially here.  */
  if (GET_MODE (operands[2]) == TFmode && ! TARGET_HARD_QUAD)
    {
      operands[1] = sparc_emit_float_lib_cmp (operands[2], operands[3],
					      GET_CODE (operands[1]));
      operands[2] = XEXP (operands[1], 0);
      operands[3] = XEXP (operands[1], 1);
    }

  code = GET_CODE (operands[1]);
  x = operands[2];
  y = operands[3];

  /* For seq/sne on v9 we use the same code as v8 (the addx/subx method has
     more applications).  The exception to this is "reg != 0" which can
     be done in one instruction on v9 (so we do it).  */
  if (code == EQ)
    {
      if (GET_MODE (x) == SImode)
        {
          rtx pat = gen_seqsi_special (operands[0], x, y);
          emit_insn (pat);
          return true;
        }
      else if (GET_MODE (x) == DImode)
        {
	  rtx pat = gen_seqdi_special (operands[0], x, y);
          emit_insn (pat);
          return true;
        }
    }

  if (code == NE)
    {
      if (GET_MODE (x) == SImode)
        {
          rtx pat = gen_snesi_special (operands[0], x, y);
          emit_insn (pat);
          return true;
        }
      else if (GET_MODE (x) == DImode)
        {
	  rtx pat;
	  if (TARGET_VIS3)
	    pat = gen_snedi_special_vis3 (operands[0], x, y);
	  else
	    pat = gen_snedi_special (operands[0], x, y);
          emit_insn (pat);
          return true;
        }
    }

  if (TARGET_V9
      && TARGET_ARCH64
      && GET_MODE (x) == DImode
      && !(TARGET_VIS3
	   && (code == GTU || code == LTU))
      && gen_v9_scc (operands[0], code, x, y))
    return true;

  /* We can do LTU and GEU using the addx/subx instructions too.  And
     for GTU/LEU, if both operands are registers swap them and fall
     back to the easy case.  */
  if (code == GTU || code == LEU)
    {
      if ((GET_CODE (x) == REG || GET_CODE (x) == SUBREG)
          && (GET_CODE (y) == REG || GET_CODE (y) == SUBREG))
        {
          tem = x;
          x = y;
          y = tem;
          code = swap_condition (code);
        }
    }

  if (code == LTU
      || (!TARGET_VIS3 && code == GEU))
    {
      emit_insn (gen_rtx_SET (VOIDmode, operands[0],
			      gen_rtx_fmt_ee (code, SImode,
					      gen_compare_reg_1 (code, x, y),
					      const0_rtx)));
      return true;
    }

  /* All the posibilities to use addx/subx based sequences has been
     exhausted, try for a 3 instruction sequence using v9 conditional
     moves.  */
  if (TARGET_V9 && gen_v9_scc (operands[0], code, x, y))
    return true;

  /* Nope, do branches.  */
  return false;
}

/* Emit a conditional jump insn for the v9 architecture using comparison code
   CODE and jump target LABEL.
   This function exists to take advantage of the v9 brxx insns.  */

static void
emit_v9_brxx_insn (enum rtx_code code, rtx op0, rtx label)
{
  emit_jump_insn (gen_rtx_SET (VOIDmode,
			   pc_rtx,
			   gen_rtx_IF_THEN_ELSE (VOIDmode,
				    gen_rtx_fmt_ee (code, GET_MODE (op0),
						    op0, const0_rtx),
				    gen_rtx_LABEL_REF (VOIDmode, label),
				    pc_rtx)));
}

/* Emit a conditional jump insn for the UA2011 architecture using
   comparison code CODE and jump target LABEL.  This function exists
   to take advantage of the UA2011 Compare and Branch insns.  */

static void
emit_cbcond_insn (enum rtx_code code, rtx op0, rtx op1, rtx label)
{
  rtx if_then_else;

  if_then_else = gen_rtx_IF_THEN_ELSE (VOIDmode,
				       gen_rtx_fmt_ee(code, GET_MODE(op0),
						      op0, op1),
				       gen_rtx_LABEL_REF (VOIDmode, label),
				       pc_rtx);

  emit_jump_insn (gen_rtx_SET (VOIDmode, pc_rtx, if_then_else));
}

void
emit_conditional_branch_insn (rtx operands[])
{
  /* The quad-word fp compare library routines all return nonzero to indicate
     true, which is different from the equivalent libgcc routines, so we must
     handle them specially here.  */
  if (GET_MODE (operands[1]) == TFmode && ! TARGET_HARD_QUAD)
    {
      operands[0] = sparc_emit_float_lib_cmp (operands[1], operands[2],
					      GET_CODE (operands[0]));
      operands[1] = XEXP (operands[0], 0);
      operands[2] = XEXP (operands[0], 1);
    }

  /* If we can tell early on that the comparison is against a constant
     that won't fit in the 5-bit signed immediate field of a cbcond,
     use one of the other v9 conditional branch sequences.  */
  if (TARGET_CBCOND
      && GET_CODE (operands[1]) == REG
      && (GET_MODE (operands[1]) == SImode
	  || (TARGET_ARCH64 && GET_MODE (operands[1]) == DImode))
      && (GET_CODE (operands[2]) != CONST_INT
	  || SPARC_SIMM5_P (INTVAL (operands[2]))))
    {
      emit_cbcond_insn (GET_CODE (operands[0]), operands[1], operands[2], operands[3]);
      return;
    }

  if (TARGET_ARCH64 && operands[2] == const0_rtx
      && GET_CODE (operands[1]) == REG
      && GET_MODE (operands[1]) == DImode)
    {
      emit_v9_brxx_insn (GET_CODE (operands[0]), operands[1], operands[3]);
      return;
    }

  operands[1] = gen_compare_reg (operands[0]);
  operands[2] = const0_rtx;
  operands[0] = gen_rtx_fmt_ee (GET_CODE (operands[0]), VOIDmode,
				operands[1], operands[2]);
  emit_jump_insn (gen_cbranchcc4 (operands[0], operands[1], operands[2],
				  operands[3]));
}


/* Generate a DFmode part of a hard TFmode register.
   REG is the TFmode hard register, LOW is 1 for the
   low 64bit of the register and 0 otherwise.
 */
rtx
gen_df_reg (rtx reg, int low)
{
  int regno = REGNO (reg);

  if ((WORDS_BIG_ENDIAN == 0) ^ (low != 0))
    regno += (TARGET_ARCH64 && SPARC_INT_REG_P (regno)) ? 1 : 2;
  return gen_rtx_REG (DFmode, regno);
}

/* Generate a call to FUNC with OPERANDS.  Operand 0 is the return value.
   Unlike normal calls, TFmode operands are passed by reference.  It is
   assumed that no more than 3 operands are required.  */

static void
emit_soft_tfmode_libcall (const char *func_name, int nargs, rtx *operands)
{
  rtx ret_slot = NULL, arg[3], func_sym;
  int i;

  /* We only expect to be called for conversions, unary, and binary ops.  */
  gcc_assert (nargs == 2 || nargs == 3);

  for (i = 0; i < nargs; ++i)
    {
      rtx this_arg = operands[i];
      rtx this_slot;

      /* TFmode arguments and return values are passed by reference.  */
      if (GET_MODE (this_arg) == TFmode)
	{
	  int force_stack_temp;

	  force_stack_temp = 0;
	  if (TARGET_BUGGY_QP_LIB && i == 0)
	    force_stack_temp = 1;

	  if (GET_CODE (this_arg) == MEM
	      && ! force_stack_temp)
	    {
	      tree expr = MEM_EXPR (this_arg);
	      if (expr)
		mark_addressable (expr);
	      this_arg = XEXP (this_arg, 0);
	    }
	  else if (CONSTANT_P (this_arg)
		   && ! force_stack_temp)
	    {
	      this_slot = force_const_mem (TFmode, this_arg);
	      this_arg = XEXP (this_slot, 0);
	    }
	  else
	    {
	      this_slot = assign_stack_temp (TFmode, GET_MODE_SIZE (TFmode));

	      /* Operand 0 is the return value.  We'll copy it out later.  */
	      if (i > 0)
		emit_move_insn (this_slot, this_arg);
	      else
		ret_slot = this_slot;

	      this_arg = XEXP (this_slot, 0);
	    }
	}

      arg[i] = this_arg;
    }

  func_sym = gen_rtx_SYMBOL_REF (Pmode, func_name);

  if (GET_MODE (operands[0]) == TFmode)
    {
      if (nargs == 2)
	emit_library_call (func_sym, LCT_NORMAL, VOIDmode, 2,
			   arg[0], GET_MODE (arg[0]),
			   arg[1], GET_MODE (arg[1]));
      else
	emit_library_call (func_sym, LCT_NORMAL, VOIDmode, 3,
			   arg[0], GET_MODE (arg[0]),
			   arg[1], GET_MODE (arg[1]),
			   arg[2], GET_MODE (arg[2]));

      if (ret_slot)
	emit_move_insn (operands[0], ret_slot);
    }
  else
    {
      rtx ret;

      gcc_assert (nargs == 2);

      ret = emit_library_call_value (func_sym, operands[0], LCT_NORMAL,
				     GET_MODE (operands[0]), 1,
				     arg[1], GET_MODE (arg[1]));

      if (ret != operands[0])
	emit_move_insn (operands[0], ret);
    }
}

/* Expand soft-float TFmode calls to sparc abi routines.  */

static void
emit_soft_tfmode_binop (enum rtx_code code, rtx *operands)
{
  const char *func;

  switch (code)
    {
    case PLUS:
      func = "_Qp_add";
      break;
    case MINUS:
      func = "_Qp_sub";
      break;
    case MULT:
      func = "_Qp_mul";
      break;
    case DIV:
      func = "_Qp_div";
      break;
    default:
      gcc_unreachable ();
    }

  emit_soft_tfmode_libcall (func, 3, operands);
}

static void
emit_soft_tfmode_unop (enum rtx_code code, rtx *operands)
{
  const char *func;

  gcc_assert (code == SQRT);
  func = "_Qp_sqrt";

  emit_soft_tfmode_libcall (func, 2, operands);
}

static void
emit_soft_tfmode_cvt (enum rtx_code code, rtx *operands)
{
  const char *func;

  switch (code)
    {
    case FLOAT_EXTEND:
      switch (GET_MODE (operands[1]))
	{
	case SFmode:
	  func = "_Qp_stoq";
	  break;
	case DFmode:
	  func = "_Qp_dtoq";
	  break;
	default:
	  gcc_unreachable ();
	}
      break;

    case FLOAT_TRUNCATE:
      switch (GET_MODE (operands[0]))
	{
	case SFmode:
	  func = "_Qp_qtos";
	  break;
	case DFmode:
	  func = "_Qp_qtod";
	  break;
	default:
	  gcc_unreachable ();
	}
      break;

    case FLOAT:
      switch (GET_MODE (operands[1]))
	{
	case SImode:
	  func = "_Qp_itoq";
	  if (TARGET_ARCH64)
	    operands[1] = gen_rtx_SIGN_EXTEND (DImode, operands[1]);
	  break;
	case DImode:
	  func = "_Qp_xtoq";
	  break;
	default:
	  gcc_unreachable ();
	}
      break;

    case UNSIGNED_FLOAT:
      switch (GET_MODE (operands[1]))
	{
	case SImode:
	  func = "_Qp_uitoq";
	  if (TARGET_ARCH64)
	    operands[1] = gen_rtx_ZERO_EXTEND (DImode, operands[1]);
	  break;
	case DImode:
	  func = "_Qp_uxtoq";
	  break;
	default:
	  gcc_unreachable ();
	}
      break;

    case FIX:
      switch (GET_MODE (operands[0]))
	{
	case SImode:
	  func = "_Qp_qtoi";
	  break;
	case DImode:
	  func = "_Qp_qtox";
	  break;
	default:
	  gcc_unreachable ();
	}
      break;

    case UNSIGNED_FIX:
      switch (GET_MODE (operands[0]))
	{
	case SImode:
	  func = "_Qp_qtoui";
	  break;
	case DImode:
	  func = "_Qp_qtoux";
	  break;
	default:
	  gcc_unreachable ();
	}
      break;

    default:
      gcc_unreachable ();
    }

  emit_soft_tfmode_libcall (func, 2, operands);
}

/* Expand a hard-float tfmode operation.  All arguments must be in
   registers.  */

static void
emit_hard_tfmode_operation (enum rtx_code code, rtx *operands)
{
  rtx op, dest;

  if (GET_RTX_CLASS (code) == RTX_UNARY)
    {
      operands[1] = force_reg (GET_MODE (operands[1]), operands[1]);
      op = gen_rtx_fmt_e (code, GET_MODE (operands[0]), operands[1]);
    }
  else
    {
      operands[1] = force_reg (GET_MODE (operands[1]), operands[1]);
      operands[2] = force_reg (GET_MODE (operands[2]), operands[2]);
      op = gen_rtx_fmt_ee (code, GET_MODE (operands[0]),
			   operands[1], operands[2]);
    }

  if (register_operand (operands[0], VOIDmode))
    dest = operands[0];
  else
    dest = gen_reg_rtx (GET_MODE (operands[0]));

  emit_insn (gen_rtx_SET (VOIDmode, dest, op));

  if (dest != operands[0])
    emit_move_insn (operands[0], dest);
}

void
emit_tfmode_binop (enum rtx_code code, rtx *operands)
{
  if (TARGET_HARD_QUAD)
    emit_hard_tfmode_operation (code, operands);
  else
    emit_soft_tfmode_binop (code, operands);
}

void
emit_tfmode_unop (enum rtx_code code, rtx *operands)
{
  if (TARGET_HARD_QUAD)
    emit_hard_tfmode_operation (code, operands);
  else
    emit_soft_tfmode_unop (code, operands);
}

void
emit_tfmode_cvt (enum rtx_code code, rtx *operands)
{
  if (TARGET_HARD_QUAD)
    emit_hard_tfmode_operation (code, operands);
  else
    emit_soft_tfmode_cvt (code, operands);
}

/* Return nonzero if a branch/jump/call instruction will be emitting
   nop into its delay slot.  */

int
empty_delay_slot (rtx insn)
{
  rtx seq;

  /* If no previous instruction (should not happen), return true.  */
  if (PREV_INSN (insn) == NULL)
    return 1;

  seq = NEXT_INSN (PREV_INSN (insn));
  if (GET_CODE (PATTERN (seq)) == SEQUENCE)
    return 0;

  return 1;
}

/* Return nonzero if we should emit a nop after a cbcond instruction.
   The cbcond instruction does not have a delay slot, however there is
   a severe performance penalty if a control transfer appears right
   after a cbcond.  Therefore we emit a nop when we detect this
   situation.  */

int
emit_cbcond_nop (rtx insn)
{
  rtx next = next_active_insn (insn);

  if (!next)
    return 1;

  if (GET_CODE (next) == INSN
      && GET_CODE (PATTERN (next)) == SEQUENCE)
    next = XVECEXP (PATTERN (next), 0, 0);
  else if (GET_CODE (next) == CALL_INSN
	   && GET_CODE (PATTERN (next)) == PARALLEL)
    {
      rtx delay = XVECEXP (PATTERN (next), 0, 1);

      if (GET_CODE (delay) == RETURN)
	{
	  /* It's a sibling call.  Do not emit the nop if we're going
	     to emit something other than the jump itself as the first
	     instruction of the sibcall sequence.  */
	  if (sparc_leaf_function_p || TARGET_FLAT)
	    return 0;
	}
    }

  if (NONJUMP_INSN_P (next))
    return 0;

  return 1;
}

/* Return nonzero if TRIAL can go into the call delay slot.  */

int
tls_call_delay (rtx trial)
{
  rtx pat;

  /* Binutils allows
       call __tls_get_addr, %tgd_call (foo)
        add %l7, %o0, %o0, %tgd_add (foo)
     while Sun as/ld does not.  */
  if (TARGET_GNU_TLS || !TARGET_TLS)
    return 1;

  pat = PATTERN (trial);

  /* We must reject tgd_add{32|64}, i.e.
       (set (reg) (plus (reg) (unspec [(reg) (symbol_ref)] UNSPEC_TLSGD)))
     and tldm_add{32|64}, i.e.
       (set (reg) (plus (reg) (unspec [(reg) (symbol_ref)] UNSPEC_TLSLDM)))
     for Sun as/ld.  */
  if (GET_CODE (pat) == SET
      && GET_CODE (SET_SRC (pat)) == PLUS)
    {
      rtx unspec = XEXP (SET_SRC (pat), 1);

      if (GET_CODE (unspec) == UNSPEC
	  && (XINT (unspec, 1) == UNSPEC_TLSGD
	      || XINT (unspec, 1) == UNSPEC_TLSLDM))
	return 0;
    }

  return 1;
}

/* Return nonzero if TRIAL, an insn, can be combined with a 'restore'
   instruction.  RETURN_P is true if the v9 variant 'return' is to be
   considered in the test too.

   TRIAL must be a SET whose destination is a REG appropriate for the
   'restore' instruction or, if RETURN_P is true, for the 'return'
   instruction.  */

static int
eligible_for_restore_insn (rtx trial, bool return_p)
{
  rtx pat = PATTERN (trial);
  rtx src = SET_SRC (pat);
  bool src_is_freg = false;
  rtx src_reg;

  /* Since we now can do moves between float and integer registers when
     VIS3 is enabled, we have to catch this case.  We can allow such
     moves when doing a 'return' however.  */
  src_reg = src;
  if (GET_CODE (src_reg) == SUBREG)
    src_reg = SUBREG_REG (src_reg);
  if (GET_CODE (src_reg) == REG
      && SPARC_FP_REG_P (REGNO (src_reg)))
    src_is_freg = true;

  /* The 'restore src,%g0,dest' pattern for word mode and below.  */
  if (GET_MODE_CLASS (GET_MODE (src)) != MODE_FLOAT
      && arith_operand (src, GET_MODE (src))
      && ! src_is_freg)
    {
      if (TARGET_ARCH64)
        return GET_MODE_SIZE (GET_MODE (src)) <= GET_MODE_SIZE (DImode);
      else
        return GET_MODE_SIZE (GET_MODE (src)) <= GET_MODE_SIZE (SImode);
    }

  /* The 'restore src,%g0,dest' pattern for double-word mode.  */
  else if (GET_MODE_CLASS (GET_MODE (src)) != MODE_FLOAT
	   && arith_double_operand (src, GET_MODE (src))
	   && ! src_is_freg)
    return GET_MODE_SIZE (GET_MODE (src)) <= GET_MODE_SIZE (DImode);

  /* The 'restore src,%g0,dest' pattern for float if no FPU.  */
  else if (! TARGET_FPU && register_operand (src, SFmode))
    return 1;

  /* The 'restore src,%g0,dest' pattern for double if no FPU.  */
  else if (! TARGET_FPU && TARGET_ARCH64 && register_operand (src, DFmode))
    return 1;

  /* If we have the 'return' instruction, anything that does not use
     local or output registers and can go into a delay slot wins.  */
  else if (return_p
	   && TARGET_V9
	   && !epilogue_renumber (&pat, 1)
	   && get_attr_in_uncond_branch_delay (trial)
	       == IN_UNCOND_BRANCH_DELAY_TRUE)
    return 1;

  /* The 'restore src1,src2,dest' pattern for SImode.  */
  else if (GET_CODE (src) == PLUS
	   && register_operand (XEXP (src, 0), SImode)
	   && arith_operand (XEXP (src, 1), SImode))
    return 1;

  /* The 'restore src1,src2,dest' pattern for DImode.  */
  else if (GET_CODE (src) == PLUS
	   && register_operand (XEXP (src, 0), DImode)
	   && arith_double_operand (XEXP (src, 1), DImode))
    return 1;

  /* The 'restore src1,%lo(src2),dest' pattern.  */
  else if (GET_CODE (src) == LO_SUM
	   && ! TARGET_CM_MEDMID
	   && ((register_operand (XEXP (src, 0), SImode)
	        && immediate_operand (XEXP (src, 1), SImode))
	       || (TARGET_ARCH64
		   && register_operand (XEXP (src, 0), DImode)
		   && immediate_operand (XEXP (src, 1), DImode))))
    return 1;

  /* The 'restore src,src,dest' pattern.  */
  else if (GET_CODE (src) == ASHIFT
	   && (register_operand (XEXP (src, 0), SImode)
	       || register_operand (XEXP (src, 0), DImode))
	   && XEXP (src, 1) == const1_rtx)
    return 1;

  return 0;
}

/* Return nonzero if TRIAL can go into the function return's delay slot.  */

int
eligible_for_return_delay (rtx trial)
{
  int regno;
  rtx pat;

  if (GET_CODE (trial) != INSN)
    return 0;

  if (get_attr_length (trial) != 1)
    return 0;

  /* If the function uses __builtin_eh_return, the eh_return machinery
     occupies the delay slot.  */
  if (crtl->calls_eh_return)
    return 0;

  /* In the case of a leaf or flat function, anything can go into the slot.  */
  if (sparc_leaf_function_p || TARGET_FLAT)
    return
      get_attr_in_uncond_branch_delay (trial) == IN_UNCOND_BRANCH_DELAY_TRUE;

  pat = PATTERN (trial);
  if (GET_CODE (pat) == PARALLEL)
    {
      int i;

      if (! TARGET_V9)
	return 0;
      for (i = XVECLEN (pat, 0) - 1; i >= 0; i--)
	{
	  rtx expr = XVECEXP (pat, 0, i);
	  if (GET_CODE (expr) != SET)
	    return 0;
	  if (GET_CODE (SET_DEST (expr)) != REG)
	    return 0;
	  regno = REGNO (SET_DEST (expr));
	  if (regno >= 8 && regno < 24)
	    return 0;
	}
      return !epilogue_renumber (&pat, 1)
	&& (get_attr_in_uncond_branch_delay (trial)
	    == IN_UNCOND_BRANCH_DELAY_TRUE);
    }

  if (GET_CODE (pat) != SET)
    return 0;

  if (GET_CODE (SET_DEST (pat)) != REG)
    return 0;

  regno = REGNO (SET_DEST (pat));

  /* Otherwise, only operations which can be done in tandem with
     a `restore' or `return' insn can go into the delay slot.  */
  if (regno >= 8 && regno < 24)
    return 0;

  /* If this instruction sets up floating point register and we have a return
     instruction, it can probably go in.  But restore will not work
     with FP_REGS.  */
  if (! SPARC_INT_REG_P (regno))
    return (TARGET_V9
	    && !epilogue_renumber (&pat, 1)
	    && get_attr_in_uncond_branch_delay (trial)
	       == IN_UNCOND_BRANCH_DELAY_TRUE);

  return eligible_for_restore_insn (trial, true);
}

/* Return nonzero if TRIAL can go into the sibling call's delay slot.  */

int
eligible_for_sibcall_delay (rtx trial)
{
  rtx pat;

  if (GET_CODE (trial) != INSN || GET_CODE (PATTERN (trial)) != SET)
    return 0;

  if (get_attr_length (trial) != 1)
    return 0;

  pat = PATTERN (trial);

  if (sparc_leaf_function_p || TARGET_FLAT)
    {
      /* If the tail call is done using the call instruction,
	 we have to restore %o7 in the delay slot.  */
      if (LEAF_SIBCALL_SLOT_RESERVED_P)
	return 0;

      /* %g1 is used to build the function address */
      if (reg_mentioned_p (gen_rtx_REG (Pmode, 1), pat))
	return 0;

      return 1;
    }

  /* Otherwise, only operations which can be done in tandem with
     a `restore' insn can go into the delay slot.  */
  if (GET_CODE (SET_DEST (pat)) != REG
      || (REGNO (SET_DEST (pat)) >= 8 && REGNO (SET_DEST (pat)) < 24)
      || ! SPARC_INT_REG_P (REGNO (SET_DEST (pat))))
    return 0;

  /* If it mentions %o7, it can't go in, because sibcall will clobber it
     in most cases.  */
  if (reg_mentioned_p (gen_rtx_REG (Pmode, 15), pat))
    return 0;

  return eligible_for_restore_insn (trial, false);
}

/* Determine if it's legal to put X into the constant pool.  This
   is not possible if X contains the address of a symbol that is
   not constant (TLS) or not known at final link time (PIC).  */

static bool
sparc_cannot_force_const_mem (enum machine_mode mode, rtx x)
{
  switch (GET_CODE (x))
    {
    case CONST_INT:
    case CONST_DOUBLE:
    case CONST_VECTOR:
      /* Accept all non-symbolic constants.  */
      return false;

    case LABEL_REF:
      /* Labels are OK iff we are non-PIC.  */
      return flag_pic != 0;

    case SYMBOL_REF:
      /* 'Naked' TLS symbol references are never OK,
	 non-TLS symbols are OK iff we are non-PIC.  */
      if (SYMBOL_REF_TLS_MODEL (x))
	return true;
      else
	return flag_pic != 0;

    case CONST:
      return sparc_cannot_force_const_mem (mode, XEXP (x, 0));
    case PLUS:
    case MINUS:
      return sparc_cannot_force_const_mem (mode, XEXP (x, 0))
         || sparc_cannot_force_const_mem (mode, XEXP (x, 1));
    case UNSPEC:
      return true;
    default:
      gcc_unreachable ();
    }
}

/* Global Offset Table support.  */
static GTY(()) rtx got_helper_rtx = NULL_RTX;
static GTY(()) rtx global_offset_table_rtx = NULL_RTX;

/* Return the SYMBOL_REF for the Global Offset Table.  */

static GTY(()) rtx sparc_got_symbol = NULL_RTX;

static rtx
sparc_got (void)
{
  if (!sparc_got_symbol)
    sparc_got_symbol = gen_rtx_SYMBOL_REF (Pmode, "_GLOBAL_OFFSET_TABLE_");

  return sparc_got_symbol;
}

/* Ensure that we are not using patterns that are not OK with PIC.  */

int
check_pic (int i)
{
  rtx op;

  switch (flag_pic)
    {
    case 1:
      op = recog_data.operand[i];
      gcc_assert (GET_CODE (op) != SYMBOL_REF
	  	  && (GET_CODE (op) != CONST
		      || (GET_CODE (XEXP (op, 0)) == MINUS
			  && XEXP (XEXP (op, 0), 0) == sparc_got ()
			  && GET_CODE (XEXP (XEXP (op, 0), 1)) == CONST)));
    case 2:
    default:
      return 1;
    }
}

/* Return true if X is an address which needs a temporary register when
   reloaded while generating PIC code.  */

int
pic_address_needs_scratch (rtx x)
{
  /* An address which is a symbolic plus a non SMALL_INT needs a temp reg.  */
  if (GET_CODE (x) == CONST && GET_CODE (XEXP (x, 0)) == PLUS
      && GET_CODE (XEXP (XEXP (x, 0), 0)) == SYMBOL_REF
      && GET_CODE (XEXP (XEXP (x, 0), 1)) == CONST_INT
      && ! SMALL_INT (XEXP (XEXP (x, 0), 1)))
    return 1;

  return 0;
}

/* Determine if a given RTX is a valid constant.  We already know this
   satisfies CONSTANT_P.  */

static bool
sparc_legitimate_constant_p (enum machine_mode mode, rtx x)
{
  switch (GET_CODE (x))
    {
    case CONST:
    case SYMBOL_REF:
      if (sparc_tls_referenced_p (x))
	return false;
      break;

    case CONST_DOUBLE:
      if (GET_MODE (x) == VOIDmode)
        return true;

      /* Floating point constants are generally not ok.
	 The only exception is 0.0 and all-ones in VIS.  */
      if (TARGET_VIS
	  && SCALAR_FLOAT_MODE_P (mode)
	  && (const_zero_operand (x, mode)
	      || const_all_ones_operand (x, mode)))
	return true;

      return false;

    case CONST_VECTOR:
      /* Vector constants are generally not ok.
	 The only exception is 0 or -1 in VIS.  */
      if (TARGET_VIS
	  && (const_zero_operand (x, mode)
	      || const_all_ones_operand (x, mode)))
	return true;

      return false;

    default:
      break;
    }

  return true;
}

/* Determine if a given RTX is a valid constant address.  */

bool
constant_address_p (rtx x)
{
  switch (GET_CODE (x))
    {
    case LABEL_REF:
    case CONST_INT:
    case HIGH:
      return true;

    case CONST:
      if (flag_pic && pic_address_needs_scratch (x))
	return false;
      return sparc_legitimate_constant_p (Pmode, x);

    case SYMBOL_REF:
      return !flag_pic && sparc_legitimate_constant_p (Pmode, x);

    default:
      return false;
    }
}

/* Nonzero if the constant value X is a legitimate general operand
   when generating PIC code.  It is given that flag_pic is on and
   that X satisfies CONSTANT_P or is a CONST_DOUBLE.  */

bool
legitimate_pic_operand_p (rtx x)
{
  if (pic_address_needs_scratch (x))
    return false;
  if (sparc_tls_referenced_p (x))
    return false;
  return true;
}

#define RTX_OK_FOR_OFFSET_P(X, MODE)			\
  (CONST_INT_P (X)					\
   && INTVAL (X) >= -0x1000				\
   && INTVAL (X) < (0x1000 - GET_MODE_SIZE (MODE)))

#define RTX_OK_FOR_OLO10_P(X, MODE)			\
  (CONST_INT_P (X)					\
   && INTVAL (X) >= -0x1000				\
   && INTVAL (X) < (0xc00 - GET_MODE_SIZE (MODE)))

/* Handle the TARGET_LEGITIMATE_ADDRESS_P target hook.

   On SPARC, the actual legitimate addresses must be REG+REG or REG+SMALLINT
   ordinarily.  This changes a bit when generating PIC.  */

static bool
sparc_legitimate_address_p (enum machine_mode mode, rtx addr, bool strict)
{
  rtx rs1 = NULL, rs2 = NULL, imm1 = NULL;

  if (REG_P (addr) || GET_CODE (addr) == SUBREG)
    rs1 = addr;
  else if (GET_CODE (addr) == PLUS)
    {
      rs1 = XEXP (addr, 0);
      rs2 = XEXP (addr, 1);

      /* Canonicalize.  REG comes first, if there are no regs,
	 LO_SUM comes first.  */
      if (!REG_P (rs1)
	  && GET_CODE (rs1) != SUBREG
	  && (REG_P (rs2)
	      || GET_CODE (rs2) == SUBREG
	      || (GET_CODE (rs2) == LO_SUM && GET_CODE (rs1) != LO_SUM)))
	{
	  rs1 = XEXP (addr, 1);
	  rs2 = XEXP (addr, 0);
	}

      if ((flag_pic == 1
	   && rs1 == pic_offset_table_rtx
	   && !REG_P (rs2)
	   && GET_CODE (rs2) != SUBREG
	   && GET_CODE (rs2) != LO_SUM
	   && GET_CODE (rs2) != MEM
	   && !(GET_CODE (rs2) == SYMBOL_REF && SYMBOL_REF_TLS_MODEL (rs2))
	   && (! symbolic_operand (rs2, VOIDmode) || mode == Pmode)
	   && (GET_CODE (rs2) != CONST_INT || SMALL_INT (rs2)))
	  || ((REG_P (rs1)
	       || GET_CODE (rs1) == SUBREG)
	      && RTX_OK_FOR_OFFSET_P (rs2, mode)))
	{
	  imm1 = rs2;
	  rs2 = NULL;
	}
      else if ((REG_P (rs1) || GET_CODE (rs1) == SUBREG)
	       && (REG_P (rs2) || GET_CODE (rs2) == SUBREG))
	{
	  /* We prohibit REG + REG for TFmode when there are no quad move insns
	     and we consequently need to split.  We do this because REG+REG
	     is not an offsettable address.  If we get the situation in reload
	     where source and destination of a movtf pattern are both MEMs with
	     REG+REG address, then only one of them gets converted to an
	     offsettable address.  */
	  if (mode == TFmode
	      && ! (TARGET_ARCH64 && TARGET_HARD_QUAD))
	    return 0;

	  /* Likewise for TImode, but in all cases.  */
	  if (mode == TImode)
	    return 0;

	  /* We prohibit REG + REG on ARCH32 if not optimizing for
	     DFmode/DImode because then mem_min_alignment is likely to be zero
	     after reload and the  forced split would lack a matching splitter
	     pattern.  */
	  if (TARGET_ARCH32 && !optimize
	      && (mode == DFmode || mode == DImode))
	    return 0;
	}
      else if (USE_AS_OFFSETABLE_LO10
	       && GET_CODE (rs1) == LO_SUM
	       && TARGET_ARCH64
	       && ! TARGET_CM_MEDMID
	       && RTX_OK_FOR_OLO10_P (rs2, mode))
	{
	  rs2 = NULL;
	  imm1 = XEXP (rs1, 1);
	  rs1 = XEXP (rs1, 0);
	  if (!CONSTANT_P (imm1)
	      || (GET_CODE (rs1) == SYMBOL_REF && SYMBOL_REF_TLS_MODEL (rs1)))
	    return 0;
	}
    }
  else if (GET_CODE (addr) == LO_SUM)
    {
      rs1 = XEXP (addr, 0);
      imm1 = XEXP (addr, 1);

      if (!CONSTANT_P (imm1)
	  || (GET_CODE (rs1) == SYMBOL_REF && SYMBOL_REF_TLS_MODEL (rs1)))
	return 0;

      /* We can't allow TFmode in 32-bit mode, because an offset greater
	 than the alignment (8) may cause the LO_SUM to overflow.  */
      if (mode == TFmode && TARGET_ARCH32)
	return 0;
    }
  else if (GET_CODE (addr) == CONST_INT && SMALL_INT (addr))
    return 1;
  else
    return 0;

  if (GET_CODE (rs1) == SUBREG)
    rs1 = SUBREG_REG (rs1);
  if (!REG_P (rs1))
    return 0;

  if (rs2)
    {
      if (GET_CODE (rs2) == SUBREG)
	rs2 = SUBREG_REG (rs2);
      if (!REG_P (rs2))
	return 0;
    }

  if (strict)
    {
      if (!REGNO_OK_FOR_BASE_P (REGNO (rs1))
	  || (rs2 && !REGNO_OK_FOR_BASE_P (REGNO (rs2))))
	return 0;
    }
  else
    {
      if ((! SPARC_INT_REG_P (REGNO (rs1))
	   && REGNO (rs1) != FRAME_POINTER_REGNUM
	   && REGNO (rs1) < FIRST_PSEUDO_REGISTER)
	  || (rs2
	      && (! SPARC_INT_REG_P (REGNO (rs2))
		  && REGNO (rs2) != FRAME_POINTER_REGNUM
		  && REGNO (rs2) < FIRST_PSEUDO_REGISTER)))
	return 0;
    }
  return 1;
}

/* Return the SYMBOL_REF for the tls_get_addr function.  */

static GTY(()) rtx sparc_tls_symbol = NULL_RTX;

static rtx
sparc_tls_get_addr (void)
{
  if (!sparc_tls_symbol)
    sparc_tls_symbol = gen_rtx_SYMBOL_REF (Pmode, "__tls_get_addr");

  return sparc_tls_symbol;
}

/* Return the Global Offset Table to be used in TLS mode.  */

static rtx
sparc_tls_got (void)
{
  /* In PIC mode, this is just the PIC offset table.  */
  if (flag_pic)
    {
      crtl->uses_pic_offset_table = 1;
      return pic_offset_table_rtx;
    }

  /* In non-PIC mode, Sun as (unlike GNU as) emits PC-relative relocations for
     the GOT symbol with the 32-bit ABI, so we reload the GOT register.  */
  if (TARGET_SUN_TLS && TARGET_ARCH32)
    {
      load_got_register ();
      return global_offset_table_rtx;
    }

  /* In all other cases, we load a new pseudo with the GOT symbol.  */
  return copy_to_reg (sparc_got ());
}

/* Return true if X contains a thread-local symbol.  */

static bool
sparc_tls_referenced_p (rtx x)
{
  if (!TARGET_HAVE_TLS)
    return false;

  if (GET_CODE (x) == CONST && GET_CODE (XEXP (x, 0)) == PLUS)
    x = XEXP (XEXP (x, 0), 0);

  if (GET_CODE (x) == SYMBOL_REF && SYMBOL_REF_TLS_MODEL (x))
    return true;

  /* That's all we handle in sparc_legitimize_tls_address for now.  */
  return false;
}

/* ADDR contains a thread-local SYMBOL_REF.  Generate code to compute
   this (thread-local) address.  */

static rtx
sparc_legitimize_tls_address (rtx addr)
{
  rtx temp1, temp2, temp3, ret, o0, got, insn;

  gcc_assert (can_create_pseudo_p ());

  if (GET_CODE (addr) == SYMBOL_REF)
    switch (SYMBOL_REF_TLS_MODEL (addr))
      {
      case TLS_MODEL_GLOBAL_DYNAMIC:
	start_sequence ();
	temp1 = gen_reg_rtx (SImode);
	temp2 = gen_reg_rtx (SImode);
	ret = gen_reg_rtx (Pmode);
	o0 = gen_rtx_REG (Pmode, 8);
	got = sparc_tls_got ();
	emit_insn (gen_tgd_hi22 (temp1, addr));
	emit_insn (gen_tgd_lo10 (temp2, temp1, addr));
	if (TARGET_ARCH32)
	  {
	    emit_insn (gen_tgd_add32 (o0, got, temp2, addr));
	    insn = emit_call_insn (gen_tgd_call32 (o0, sparc_tls_get_addr (),
						   addr, const1_rtx));
	  }
	else
	  {
	    emit_insn (gen_tgd_add64 (o0, got, temp2, addr));
	    insn = emit_call_insn (gen_tgd_call64 (o0, sparc_tls_get_addr (),
						   addr, const1_rtx));
	  }
	use_reg (&CALL_INSN_FUNCTION_USAGE (insn), o0);
	insn = get_insns ();
	end_sequence ();
	emit_libcall_block (insn, ret, o0, addr);
	break;

      case TLS_MODEL_LOCAL_DYNAMIC:
	start_sequence ();
	temp1 = gen_reg_rtx (SImode);
	temp2 = gen_reg_rtx (SImode);
	temp3 = gen_reg_rtx (Pmode);
	ret = gen_reg_rtx (Pmode);
	o0 = gen_rtx_REG (Pmode, 8);
	got = sparc_tls_got ();
	emit_insn (gen_tldm_hi22 (temp1));
	emit_insn (gen_tldm_lo10 (temp2, temp1));
	if (TARGET_ARCH32)
	  {
	    emit_insn (gen_tldm_add32 (o0, got, temp2));
	    insn = emit_call_insn (gen_tldm_call32 (o0, sparc_tls_get_addr (),
						    const1_rtx));
	  }
	else
	  {
	    emit_insn (gen_tldm_add64 (o0, got, temp2));
	    insn = emit_call_insn (gen_tldm_call64 (o0, sparc_tls_get_addr (),
						    const1_rtx));
	  }
	use_reg (&CALL_INSN_FUNCTION_USAGE (insn), o0);
	insn = get_insns ();
	end_sequence ();
	emit_libcall_block (insn, temp3, o0,
			    gen_rtx_UNSPEC (Pmode, gen_rtvec (1, const0_rtx),
					    UNSPEC_TLSLD_BASE));
	temp1 = gen_reg_rtx (SImode);
	temp2 = gen_reg_rtx (SImode);
	emit_insn (gen_tldo_hix22 (temp1, addr));
	emit_insn (gen_tldo_lox10 (temp2, temp1, addr));
	if (TARGET_ARCH32)
	  emit_insn (gen_tldo_add32 (ret, temp3, temp2, addr));
	else
	  emit_insn (gen_tldo_add64 (ret, temp3, temp2, addr));
	break;

      case TLS_MODEL_INITIAL_EXEC:
	temp1 = gen_reg_rtx (SImode);
	temp2 = gen_reg_rtx (SImode);
	temp3 = gen_reg_rtx (Pmode);
	got = sparc_tls_got ();
	emit_insn (gen_tie_hi22 (temp1, addr));
	emit_insn (gen_tie_lo10 (temp2, temp1, addr));
	if (TARGET_ARCH32)
	  emit_insn (gen_tie_ld32 (temp3, got, temp2, addr));
	else
	  emit_insn (gen_tie_ld64 (temp3, got, temp2, addr));
        if (TARGET_SUN_TLS)
	  {
	    ret = gen_reg_rtx (Pmode);
	    if (TARGET_ARCH32)
	      emit_insn (gen_tie_add32 (ret, gen_rtx_REG (Pmode, 7),
					temp3, addr));
	    else
	      emit_insn (gen_tie_add64 (ret, gen_rtx_REG (Pmode, 7),
					temp3, addr));
	  }
	else
	  ret = gen_rtx_PLUS (Pmode, gen_rtx_REG (Pmode, 7), temp3);
	break;

      case TLS_MODEL_LOCAL_EXEC:
	temp1 = gen_reg_rtx (Pmode);
	temp2 = gen_reg_rtx (Pmode);
	if (TARGET_ARCH32)
	  {
	    emit_insn (gen_tle_hix22_sp32 (temp1, addr));
	    emit_insn (gen_tle_lox10_sp32 (temp2, temp1, addr));
	  }
	else
	  {
	    emit_insn (gen_tle_hix22_sp64 (temp1, addr));
	    emit_insn (gen_tle_lox10_sp64 (temp2, temp1, addr));
	  }
	ret = gen_rtx_PLUS (Pmode, gen_rtx_REG (Pmode, 7), temp2);
	break;

      default:
	gcc_unreachable ();
      }

  else if (GET_CODE (addr) == CONST)
    {
      rtx base, offset;

      gcc_assert (GET_CODE (XEXP (addr, 0)) == PLUS);

      base = sparc_legitimize_tls_address (XEXP (XEXP (addr, 0), 0));
      offset = XEXP (XEXP (addr, 0), 1);

      base = force_operand (base, NULL_RTX);
      if (!(GET_CODE (offset) == CONST_INT && SMALL_INT (offset)))
	offset = force_reg (Pmode, offset);
      ret = gen_rtx_PLUS (Pmode, base, offset);
    }

  else
    gcc_unreachable ();  /* for now ... */

  return ret;
}

/* Legitimize PIC addresses.  If the address is already position-independent,
   we return ORIG.  Newly generated position-independent addresses go into a
   reg.  This is REG if nonzero, otherwise we allocate register(s) as
   necessary.  */

static rtx
sparc_legitimize_pic_address (rtx orig, rtx reg)
{
  bool gotdata_op = false;

  if (GET_CODE (orig) == SYMBOL_REF
      /* See the comment in sparc_expand_move.  */
      || (GET_CODE (orig) == LABEL_REF && !can_use_mov_pic_label_ref (orig)))
    {
      rtx pic_ref, address;
      rtx insn;

      if (reg == 0)
	{
	  gcc_assert (can_create_pseudo_p ());
	  reg = gen_reg_rtx (Pmode);
	}

      if (flag_pic == 2)
	{
	  /* If not during reload, allocate another temp reg here for loading
	     in the address, so that these instructions can be optimized
	     properly.  */
	  rtx temp_reg = (! can_create_pseudo_p ()
			  ? reg : gen_reg_rtx (Pmode));

	  /* Must put the SYMBOL_REF inside an UNSPEC here so that cse
	     won't get confused into thinking that these two instructions
	     are loading in the true address of the symbol.  If in the
	     future a PIC rtx exists, that should be used instead.  */
	  if (TARGET_ARCH64)
	    {
	      emit_insn (gen_movdi_high_pic (temp_reg, orig));
	      emit_insn (gen_movdi_lo_sum_pic (temp_reg, temp_reg, orig));
	    }
	  else
	    {
	      emit_insn (gen_movsi_high_pic (temp_reg, orig));
	      emit_insn (gen_movsi_lo_sum_pic (temp_reg, temp_reg, orig));
	    }
	  address = temp_reg;
	  gotdata_op = true;
	}
      else
	address = orig;

      crtl->uses_pic_offset_table = 1;
      if (gotdata_op)
	{
	  if (TARGET_ARCH64)
	    insn = emit_insn (gen_movdi_pic_gotdata_op (reg,
							pic_offset_table_rtx,
							address, orig));
	  else
	    insn = emit_insn (gen_movsi_pic_gotdata_op (reg,
							pic_offset_table_rtx,
							address, orig));
	}
      else
	{
	  pic_ref
	    = gen_const_mem (Pmode,
			     gen_rtx_PLUS (Pmode,
					   pic_offset_table_rtx, address));
	  insn = emit_move_insn (reg, pic_ref);
	}

      /* Put a REG_EQUAL note on this insn, so that it can be optimized
	 by loop.  */
      set_unique_reg_note (insn, REG_EQUAL, orig);
      return reg;
    }
  else if (GET_CODE (orig) == CONST)
    {
      rtx base, offset;

      if (GET_CODE (XEXP (orig, 0)) == PLUS
	  && XEXP (XEXP (orig, 0), 0) == pic_offset_table_rtx)
	return orig;

      if (reg == 0)
	{
	  gcc_assert (can_create_pseudo_p ());
	  reg = gen_reg_rtx (Pmode);
	}

      gcc_assert (GET_CODE (XEXP (orig, 0)) == PLUS);
      base = sparc_legitimize_pic_address (XEXP (XEXP (orig, 0), 0), reg);
      offset = sparc_legitimize_pic_address (XEXP (XEXP (orig, 0), 1),
			 		     base == reg ? NULL_RTX : reg);

      if (GET_CODE (offset) == CONST_INT)
	{
	  if (SMALL_INT (offset))
	    return plus_constant (Pmode, base, INTVAL (offset));
	  else if (can_create_pseudo_p ())
	    offset = force_reg (Pmode, offset);
	  else
	    /* If we reach here, then something is seriously wrong.  */
	    gcc_unreachable ();
	}
      return gen_rtx_PLUS (Pmode, base, offset);
    }
  else if (GET_CODE (orig) == LABEL_REF)
    /* ??? We ought to be checking that the register is live instead, in case
       it is eliminated.  */
    crtl->uses_pic_offset_table = 1;

  return orig;
}

/* Try machine-dependent ways of modifying an illegitimate address X
   to be legitimate.  If we find one, return the new, valid address.

   OLDX is the address as it was before break_out_memory_refs was called.
   In some cases it is useful to look at this to decide what needs to be done.

   MODE is the mode of the operand pointed to by X.

   On SPARC, change REG+N into REG+REG, and REG+(X*Y) into REG+REG.  */

static rtx
sparc_legitimize_address (rtx x, rtx oldx ATTRIBUTE_UNUSED,
			  enum machine_mode mode)
{
  rtx orig_x = x;

  if (GET_CODE (x) == PLUS && GET_CODE (XEXP (x, 0)) == MULT)
    x = gen_rtx_PLUS (Pmode, XEXP (x, 1),
		      force_operand (XEXP (x, 0), NULL_RTX));
  if (GET_CODE (x) == PLUS && GET_CODE (XEXP (x, 1)) == MULT)
    x = gen_rtx_PLUS (Pmode, XEXP (x, 0),
		      force_operand (XEXP (x, 1), NULL_RTX));
  if (GET_CODE (x) == PLUS && GET_CODE (XEXP (x, 0)) == PLUS)
    x = gen_rtx_PLUS (Pmode, force_operand (XEXP (x, 0), NULL_RTX),
		      XEXP (x, 1));
  if (GET_CODE (x) == PLUS && GET_CODE (XEXP (x, 1)) == PLUS)
    x = gen_rtx_PLUS (Pmode, XEXP (x, 0),
		      force_operand (XEXP (x, 1), NULL_RTX));

  if (x != orig_x && sparc_legitimate_address_p (mode, x, FALSE))
    return x;

  if (sparc_tls_referenced_p (x))
    x = sparc_legitimize_tls_address (x);
  else if (flag_pic)
    x = sparc_legitimize_pic_address (x, NULL_RTX);
  else if (GET_CODE (x) == PLUS && CONSTANT_ADDRESS_P (XEXP (x, 1)))
    x = gen_rtx_PLUS (Pmode, XEXP (x, 0),
		      copy_to_mode_reg (Pmode, XEXP (x, 1)));
  else if (GET_CODE (x) == PLUS && CONSTANT_ADDRESS_P (XEXP (x, 0)))
    x = gen_rtx_PLUS (Pmode, XEXP (x, 1),
		      copy_to_mode_reg (Pmode, XEXP (x, 0)));
  else if (GET_CODE (x) == SYMBOL_REF
	   || GET_CODE (x) == CONST
	   || GET_CODE (x) == LABEL_REF)
    x = copy_to_suggested_reg (x, NULL_RTX, Pmode);

  return x;
}

/* Delegitimize an address that was legitimized by the above function.  */

static rtx
sparc_delegitimize_address (rtx x)
{
  x = delegitimize_mem_from_attrs (x);

  if (GET_CODE (x) == LO_SUM && GET_CODE (XEXP (x, 1)) == UNSPEC)
    switch (XINT (XEXP (x, 1), 1))
      {
      case UNSPEC_MOVE_PIC:
      case UNSPEC_TLSLE:
	x = XVECEXP (XEXP (x, 1), 0, 0);
	gcc_assert (GET_CODE (x) == SYMBOL_REF);
	break;
      default:
	break;
      }

  /* This is generated by mov{si,di}_pic_label_ref in PIC mode.  */
  if (GET_CODE (x) == MINUS
      && REG_P (XEXP (x, 0))
      && REGNO (XEXP (x, 0)) == PIC_OFFSET_TABLE_REGNUM
      && GET_CODE (XEXP (x, 1)) == LO_SUM
      && GET_CODE (XEXP (XEXP (x, 1), 1)) == UNSPEC
      && XINT (XEXP (XEXP (x, 1), 1), 1) == UNSPEC_MOVE_PIC_LABEL)
    {
      x = XVECEXP (XEXP (XEXP (x, 1), 1), 0, 0);
      gcc_assert (GET_CODE (x) == LABEL_REF);
    }

  return x;
}

/* SPARC implementation of LEGITIMIZE_RELOAD_ADDRESS.  Returns a value to
   replace the input X, or the original X if no replacement is called for.
   The output parameter *WIN is 1 if the calling macro should goto WIN,
   0 if it should not.

   For SPARC, we wish to handle addresses by splitting them into
   HIGH+LO_SUM pairs, retaining the LO_SUM in the memory reference.
   This cuts the number of extra insns by one.

   Do nothing when generating PIC code and the address is a symbolic
   operand or requires a scratch register.  */

rtx
sparc_legitimize_reload_address (rtx x, enum machine_mode mode,
				 int opnum, int type,
				 int ind_levels ATTRIBUTE_UNUSED, int *win)
{
  /* Decompose SImode constants into HIGH+LO_SUM.  */
  if (CONSTANT_P (x)
      && (mode != TFmode || TARGET_ARCH64)
      && GET_MODE (x) == SImode
      && GET_CODE (x) != LO_SUM
      && GET_CODE (x) != HIGH
      && sparc_cmodel <= CM_MEDLOW
      && !(flag_pic
	   && (symbolic_operand (x, Pmode) || pic_address_needs_scratch (x))))
    {
      x = gen_rtx_LO_SUM (GET_MODE (x), gen_rtx_HIGH (GET_MODE (x), x), x);
      push_reload (XEXP (x, 0), NULL_RTX, &XEXP (x, 0), NULL,
		   BASE_REG_CLASS, GET_MODE (x), VOIDmode, 0, 0,
		   opnum, (enum reload_type)type);
      *win = 1;
      return x;
    }

  /* We have to recognize what we have already generated above.  */
  if (GET_CODE (x) == LO_SUM && GET_CODE (XEXP (x, 0)) == HIGH)
    {
      push_reload (XEXP (x, 0), NULL_RTX, &XEXP (x, 0), NULL,
		   BASE_REG_CLASS, GET_MODE (x), VOIDmode, 0, 0,
		   opnum, (enum reload_type)type);
      *win = 1;
      return x;
    }

  *win = 0;
  return x;
}

/* Return true if ADDR (a legitimate address expression)
   has an effect that depends on the machine mode it is used for.

   In PIC mode,

      (mem:HI [%l7+a])

   is not equivalent to

      (mem:QI [%l7+a]) (mem:QI [%l7+a+1])

   because [%l7+a+1] is interpreted as the address of (a+1).  */


static bool
sparc_mode_dependent_address_p (const_rtx addr,
				addr_space_t as ATTRIBUTE_UNUSED)
{
  if (flag_pic && GET_CODE (addr) == PLUS)
    {
      rtx op0 = XEXP (addr, 0);
      rtx op1 = XEXP (addr, 1);
      if (op0 == pic_offset_table_rtx
	  && symbolic_operand (op1, VOIDmode))
	return true;
    }

  return false;
}

#ifdef HAVE_GAS_HIDDEN
# define USE_HIDDEN_LINKONCE 1
#else
# define USE_HIDDEN_LINKONCE 0
#endif

static void
get_pc_thunk_name (char name[32], unsigned int regno)
{
  const char *reg_name = reg_names[regno];

  /* Skip the leading '%' as that cannot be used in a
     symbol name.  */
  reg_name += 1;

  if (USE_HIDDEN_LINKONCE)
    sprintf (name, "__sparc_get_pc_thunk.%s", reg_name);
  else
    ASM_GENERATE_INTERNAL_LABEL (name, "LADDPC", regno);
}

/* Wrapper around the load_pcrel_sym{si,di} patterns.  */

static rtx
gen_load_pcrel_sym (rtx op0, rtx op1, rtx op2, rtx op3)
{
  int orig_flag_pic = flag_pic;
  rtx insn;

  /* The load_pcrel_sym{si,di} patterns require absolute addressing.  */
  flag_pic = 0;
  if (TARGET_ARCH64)
    insn = gen_load_pcrel_symdi (op0, op1, op2, op3);
  else
    insn = gen_load_pcrel_symsi (op0, op1, op2, op3);
  flag_pic = orig_flag_pic;

  return insn;
}

/* Emit code to load the GOT register.  */

void
load_got_register (void)
{
  /* In PIC mode, this will retrieve pic_offset_table_rtx.  */
  if (!global_offset_table_rtx)
    global_offset_table_rtx = gen_rtx_REG (Pmode, GLOBAL_OFFSET_TABLE_REGNUM);

  if (TARGET_VXWORKS_RTP)
    emit_insn (gen_vxworks_load_got ());
  else
    {
      /* The GOT symbol is subject to a PC-relative relocation so we need a
	 helper function to add the PC value and thus get the final value.  */
      if (!got_helper_rtx)
	{
	  char name[32];
	  get_pc_thunk_name (name, GLOBAL_OFFSET_TABLE_REGNUM);
	  got_helper_rtx = gen_rtx_SYMBOL_REF (Pmode, ggc_strdup (name));
	}

      emit_insn (gen_load_pcrel_sym (global_offset_table_rtx, sparc_got (),
				     got_helper_rtx,
				     GEN_INT (GLOBAL_OFFSET_TABLE_REGNUM)));
    }

  /* Need to emit this whether or not we obey regdecls,
     since setjmp/longjmp can cause life info to screw up.
     ??? In the case where we don't obey regdecls, this is not sufficient
     since we may not fall out the bottom.  */
  emit_use (global_offset_table_rtx);
}

/* Emit a call instruction with the pattern given by PAT.  ADDR is the
   address of the call target.  */

void
sparc_emit_call_insn (rtx pat, rtx addr)
{
  rtx insn;

  insn = emit_call_insn (pat);

  /* The PIC register is live on entry to VxWorks PIC PLT entries.  */
  if (TARGET_VXWORKS_RTP
      && flag_pic
      && GET_CODE (addr) == SYMBOL_REF
      && (SYMBOL_REF_DECL (addr)
	  ? !targetm.binds_local_p (SYMBOL_REF_DECL (addr))
	  : !SYMBOL_REF_LOCAL_P (addr)))
    {
      use_reg (&CALL_INSN_FUNCTION_USAGE (insn), pic_offset_table_rtx);
      crtl->uses_pic_offset_table = 1;
    }
}

/* Return 1 if RTX is a MEM which is known to be aligned to at
   least a DESIRED byte boundary.  */

int
mem_min_alignment (rtx mem, int desired)
{
  rtx addr, base, offset;

  /* If it's not a MEM we can't accept it.  */
  if (GET_CODE (mem) != MEM)
    return 0;

  /* Obviously...  */
  if (!TARGET_UNALIGNED_DOUBLES
      && MEM_ALIGN (mem) / BITS_PER_UNIT >= (unsigned)desired)
    return 1;

  /* ??? The rest of the function predates MEM_ALIGN so
     there is probably a bit of redundancy.  */
  addr = XEXP (mem, 0);
  base = offset = NULL_RTX;
  if (GET_CODE (addr) == PLUS)
    {
      if (GET_CODE (XEXP (addr, 0)) == REG)
	{
	  base = XEXP (addr, 0);

	  /* What we are saying here is that if the base
	     REG is aligned properly, the compiler will make
	     sure any REG based index upon it will be so
	     as well.  */
	  if (GET_CODE (XEXP (addr, 1)) == CONST_INT)
	    offset = XEXP (addr, 1);
	  else
	    offset = const0_rtx;
	}
    }
  else if (GET_CODE (addr) == REG)
    {
      base = addr;
      offset = const0_rtx;
    }

  if (base != NULL_RTX)
    {
      int regno = REGNO (base);

      if (regno != HARD_FRAME_POINTER_REGNUM && regno != STACK_POINTER_REGNUM)
	{
	  /* Check if the compiler has recorded some information
	     about the alignment of the base REG.  If reload has
	     completed, we already matched with proper alignments.
	     If not running global_alloc, reload might give us
	     unaligned pointer to local stack though.  */
	  if (((cfun != 0
		&& REGNO_POINTER_ALIGN (regno) >= desired * BITS_PER_UNIT)
	       || (optimize && reload_completed))
	      && (INTVAL (offset) & (desired - 1)) == 0)
	    return 1;
	}
      else
	{
	  if (((INTVAL (offset) - SPARC_STACK_BIAS) & (desired - 1)) == 0)
	    return 1;
	}
    }
  else if (! TARGET_UNALIGNED_DOUBLES
	   || CONSTANT_P (addr)
	   || GET_CODE (addr) == LO_SUM)
    {
      /* Anything else we know is properly aligned unless TARGET_UNALIGNED_DOUBLES
	 is true, in which case we can only assume that an access is aligned if
	 it is to a constant address, or the address involves a LO_SUM.  */
      return 1;
    }

  /* An obviously unaligned address.  */
  return 0;
}


/* Vectors to keep interesting information about registers where it can easily
   be got.  We used to use the actual mode value as the bit number, but there
   are more than 32 modes now.  Instead we use two tables: one indexed by
   hard register number, and one indexed by mode.  */

/* The purpose of sparc_mode_class is to shrink the range of modes so that
   they all fit (as bit numbers) in a 32-bit word (again).  Each real mode is
   mapped into one sparc_mode_class mode.  */

enum sparc_mode_class {
  H_MODE, S_MODE, D_MODE, T_MODE, O_MODE,
  SF_MODE, DF_MODE, TF_MODE, OF_MODE,
  CC_MODE, CCFP_MODE
};

/* Modes for single-word and smaller quantities.  */
#define S_MODES \
  ((1 << (int) H_MODE) | (1 << (int) S_MODE) | (1 << (int) SF_MODE))

/* Modes for double-word and smaller quantities.  */
#define D_MODES (S_MODES | (1 << (int) D_MODE) | (1 << DF_MODE))

/* Modes for quad-word and smaller quantities.  */
#define T_MODES (D_MODES | (1 << (int) T_MODE) | (1 << (int) TF_MODE))

/* Modes for 8-word and smaller quantities.  */
#define O_MODES (T_MODES | (1 << (int) O_MODE) | (1 << (int) OF_MODE))

/* Modes for single-float quantities.  */
#define SF_MODES ((1 << (int) S_MODE) | (1 << (int) SF_MODE))

/* Modes for double-float and smaller quantities.  */
#define DF_MODES (SF_MODES | (1 << (int) D_MODE) | (1 << DF_MODE))

/* Modes for quad-float and smaller quantities.  */
#define TF_MODES (DF_MODES | (1 << (int) TF_MODE))

/* Modes for quad-float pairs and smaller quantities.  */
#define OF_MODES (TF_MODES | (1 << (int) OF_MODE))

/* Modes for double-float only quantities.  */
#define DF_MODES_NO_S ((1 << (int) D_MODE) | (1 << (int) DF_MODE))

/* Modes for quad-float and double-float only quantities.  */
#define TF_MODES_NO_S (DF_MODES_NO_S | (1 << (int) TF_MODE))

/* Modes for quad-float pairs and double-float only quantities.  */
#define OF_MODES_NO_S (TF_MODES_NO_S | (1 << (int) OF_MODE))

/* Modes for condition codes.  */
#define CC_MODES (1 << (int) CC_MODE)
#define CCFP_MODES (1 << (int) CCFP_MODE)

/* Value is 1 if register/mode pair is acceptable on sparc.
   The funny mixture of D and T modes is because integer operations
   do not specially operate on tetra quantities, so non-quad-aligned
   registers can hold quadword quantities (except %o4 and %i4 because
   they cross fixed registers).  */

/* This points to either the 32 bit or the 64 bit version.  */
const int *hard_regno_mode_classes;

static const int hard_32bit_mode_classes[] = {
  S_MODES, S_MODES, T_MODES, S_MODES, T_MODES, S_MODES, D_MODES, S_MODES,
  T_MODES, S_MODES, T_MODES, S_MODES, D_MODES, S_MODES, D_MODES, S_MODES,
  T_MODES, S_MODES, T_MODES, S_MODES, T_MODES, S_MODES, D_MODES, S_MODES,
  T_MODES, S_MODES, T_MODES, S_MODES, D_MODES, S_MODES, D_MODES, S_MODES,

  OF_MODES, SF_MODES, DF_MODES, SF_MODES, OF_MODES, SF_MODES, DF_MODES, SF_MODES,
  OF_MODES, SF_MODES, DF_MODES, SF_MODES, OF_MODES, SF_MODES, DF_MODES, SF_MODES,
  OF_MODES, SF_MODES, DF_MODES, SF_MODES, OF_MODES, SF_MODES, DF_MODES, SF_MODES,
  OF_MODES, SF_MODES, DF_MODES, SF_MODES, TF_MODES, SF_MODES, DF_MODES, SF_MODES,

  /* FP regs f32 to f63.  Only the even numbered registers actually exist,
     and none can hold SFmode/SImode values.  */
  OF_MODES_NO_S, 0, DF_MODES_NO_S, 0, OF_MODES_NO_S, 0, DF_MODES_NO_S, 0,
  OF_MODES_NO_S, 0, DF_MODES_NO_S, 0, OF_MODES_NO_S, 0, DF_MODES_NO_S, 0,
  OF_MODES_NO_S, 0, DF_MODES_NO_S, 0, OF_MODES_NO_S, 0, DF_MODES_NO_S, 0,
  OF_MODES_NO_S, 0, DF_MODES_NO_S, 0, TF_MODES_NO_S, 0, DF_MODES_NO_S, 0,

  /* %fcc[0123] */
  CCFP_MODES, CCFP_MODES, CCFP_MODES, CCFP_MODES,

  /* %icc, %sfp, %gsr */
  CC_MODES, 0, D_MODES
};

static const int hard_64bit_mode_classes[] = {
  D_MODES, D_MODES, T_MODES, D_MODES, T_MODES, D_MODES, T_MODES, D_MODES,
  O_MODES, D_MODES, T_MODES, D_MODES, T_MODES, D_MODES, T_MODES, D_MODES,
  T_MODES, D_MODES, T_MODES, D_MODES, T_MODES, D_MODES, T_MODES, D_MODES,
  O_MODES, D_MODES, T_MODES, D_MODES, T_MODES, D_MODES, T_MODES, D_MODES,

  OF_MODES, SF_MODES, DF_MODES, SF_MODES, OF_MODES, SF_MODES, DF_MODES, SF_MODES,
  OF_MODES, SF_MODES, DF_MODES, SF_MODES, OF_MODES, SF_MODES, DF_MODES, SF_MODES,
  OF_MODES, SF_MODES, DF_MODES, SF_MODES, OF_MODES, SF_MODES, DF_MODES, SF_MODES,
  OF_MODES, SF_MODES, DF_MODES, SF_MODES, TF_MODES, SF_MODES, DF_MODES, SF_MODES,

  /* FP regs f32 to f63.  Only the even numbered registers actually exist,
     and none can hold SFmode/SImode values.  */
  OF_MODES_NO_S, 0, DF_MODES_NO_S, 0, OF_MODES_NO_S, 0, DF_MODES_NO_S, 0,
  OF_MODES_NO_S, 0, DF_MODES_NO_S, 0, OF_MODES_NO_S, 0, DF_MODES_NO_S, 0,
  OF_MODES_NO_S, 0, DF_MODES_NO_S, 0, OF_MODES_NO_S, 0, DF_MODES_NO_S, 0,
  OF_MODES_NO_S, 0, DF_MODES_NO_S, 0, TF_MODES_NO_S, 0, DF_MODES_NO_S, 0,

  /* %fcc[0123] */
  CCFP_MODES, CCFP_MODES, CCFP_MODES, CCFP_MODES,

  /* %icc, %sfp, %gsr */
  CC_MODES, 0, D_MODES
};

int sparc_mode_class [NUM_MACHINE_MODES];

enum reg_class sparc_regno_reg_class[FIRST_PSEUDO_REGISTER];

static void
sparc_init_modes (void)
{
  int i;

  for (i = 0; i < NUM_MACHINE_MODES; i++)
    {
      switch (GET_MODE_CLASS (i))
	{
	case MODE_INT:
	case MODE_PARTIAL_INT:
	case MODE_COMPLEX_INT:
	  if (GET_MODE_SIZE (i) < 4)
	    sparc_mode_class[i] = 1 << (int) H_MODE;
	  else if (GET_MODE_SIZE (i) == 4)
	    sparc_mode_class[i] = 1 << (int) S_MODE;
	  else if (GET_MODE_SIZE (i) == 8)
	    sparc_mode_class[i] = 1 << (int) D_MODE;
	  else if (GET_MODE_SIZE (i) == 16)
	    sparc_mode_class[i] = 1 << (int) T_MODE;
	  else if (GET_MODE_SIZE (i) == 32)
	    sparc_mode_class[i] = 1 << (int) O_MODE;
	  else
	    sparc_mode_class[i] = 0;
	  break;
	case MODE_VECTOR_INT:
	  if (GET_MODE_SIZE (i) == 4)
	    sparc_mode_class[i] = 1 << (int) SF_MODE;
	  else if (GET_MODE_SIZE (i) == 8)
	    sparc_mode_class[i] = 1 << (int) DF_MODE;
	  else
	    sparc_mode_class[i] = 0;
	  break;
	case MODE_FLOAT:
	case MODE_COMPLEX_FLOAT:
	  if (GET_MODE_SIZE (i) == 4)
	    sparc_mode_class[i] = 1 << (int) SF_MODE;
	  else if (GET_MODE_SIZE (i) == 8)
	    sparc_mode_class[i] = 1 << (int) DF_MODE;
	  else if (GET_MODE_SIZE (i) == 16)
	    sparc_mode_class[i] = 1 << (int) TF_MODE;
	  else if (GET_MODE_SIZE (i) == 32)
	    sparc_mode_class[i] = 1 << (int) OF_MODE;
	  else
	    sparc_mode_class[i] = 0;
	  break;
	case MODE_CC:
	  if (i == (int) CCFPmode || i == (int) CCFPEmode)
	    sparc_mode_class[i] = 1 << (int) CCFP_MODE;
	  else
	    sparc_mode_class[i] = 1 << (int) CC_MODE;
	  break;
	default:
	  sparc_mode_class[i] = 0;
	  break;
	}
    }

  if (TARGET_ARCH64)
    hard_regno_mode_classes = hard_64bit_mode_classes;
  else
    hard_regno_mode_classes = hard_32bit_mode_classes;

  /* Initialize the array used by REGNO_REG_CLASS.  */
  for (i = 0; i < FIRST_PSEUDO_REGISTER; i++)
    {
      if (i < 16 && TARGET_V8PLUS)
	sparc_regno_reg_class[i] = I64_REGS;
      else if (i < 32 || i == FRAME_POINTER_REGNUM)
	sparc_regno_reg_class[i] = GENERAL_REGS;
      else if (i < 64)
	sparc_regno_reg_class[i] = FP_REGS;
      else if (i < 96)
	sparc_regno_reg_class[i] = EXTRA_FP_REGS;
      else if (i < 100)
	sparc_regno_reg_class[i] = FPCC_REGS;
      else
	sparc_regno_reg_class[i] = NO_REGS;
    }
}

/* Return whether REGNO, a global or FP register, must be saved/restored.  */

static inline bool
save_global_or_fp_reg_p (unsigned int regno,
			 int leaf_function ATTRIBUTE_UNUSED)
{
  return !call_used_regs[regno] && df_regs_ever_live_p (regno);
}

/* Return whether the return address register (%i7) is needed.  */

static inline bool
return_addr_reg_needed_p (int leaf_function)
{
  /* If it is live, for example because of __builtin_return_address (0).  */
  if (df_regs_ever_live_p (RETURN_ADDR_REGNUM))
    return true;

  /* Otherwise, it is needed as save register if %o7 is clobbered.  */
  if (!leaf_function
      /* Loading the GOT register clobbers %o7.  */
      || crtl->uses_pic_offset_table
      || df_regs_ever_live_p (INCOMING_RETURN_ADDR_REGNUM))
    return true;

  return false;
}

/* Return whether REGNO, a local or in register, must be saved/restored.  */

static bool
save_local_or_in_reg_p (unsigned int regno, int leaf_function)
{
  /* General case: call-saved registers live at some point.  */
  if (!call_used_regs[regno] && df_regs_ever_live_p (regno))
    return true;

  /* Frame pointer register (%fp) if needed.  */
  if (regno == HARD_FRAME_POINTER_REGNUM && frame_pointer_needed)
    return true;

  /* Return address register (%i7) if needed.  */
  if (regno == RETURN_ADDR_REGNUM && return_addr_reg_needed_p (leaf_function))
    return true;

  /* GOT register (%l7) if needed.  */
  if (regno == PIC_OFFSET_TABLE_REGNUM && crtl->uses_pic_offset_table)
    return true;

  /* If the function accesses prior frames, the frame pointer and the return
     address of the previous frame must be saved on the stack.  */
  if (crtl->accesses_prior_frames
      && (regno == HARD_FRAME_POINTER_REGNUM || regno == RETURN_ADDR_REGNUM))
    return true;

  return false;
}

/* Compute the frame size required by the function.  This function is called
   during the reload pass and also by sparc_expand_prologue.  */

HOST_WIDE_INT
sparc_compute_frame_size (HOST_WIDE_INT size, int leaf_function)
{
  HOST_WIDE_INT frame_size, apparent_frame_size;
  int args_size, n_global_fp_regs = 0;
  bool save_local_in_regs_p = false;
  unsigned int i;

  /* If the function allocates dynamic stack space, the dynamic offset is
     computed early and contains REG_PARM_STACK_SPACE, so we need to cope.  */
  if (leaf_function && !cfun->calls_alloca)
    args_size = 0;
  else
    args_size = crtl->outgoing_args_size + REG_PARM_STACK_SPACE (cfun->decl);

  /* Calculate space needed for global registers.  */
  if (TARGET_ARCH64)
    for (i = 0; i < 8; i++)
      if (save_global_or_fp_reg_p (i, 0))
	n_global_fp_regs += 2;
  else
    for (i = 0; i < 8; i += 2)
      if (save_global_or_fp_reg_p (i, 0) || save_global_or_fp_reg_p (i + 1, 0))
	n_global_fp_regs += 2;

  /* In the flat window model, find out which local and in registers need to
     be saved.  We don't reserve space in the current frame for them as they
     will be spilled into the register window save area of the caller's frame.
     However, as soon as we use this register window save area, we must create
     that of the current frame to make it the live one.  */
  if (TARGET_FLAT)
    for (i = 16; i < 32; i++)
      if (save_local_or_in_reg_p (i, leaf_function))
	{
	 save_local_in_regs_p = true;
	 break;
	}

  /* Calculate space needed for FP registers.  */
  for (i = 32; i < (TARGET_V9 ? 96 : 64); i += 2)
    if (save_global_or_fp_reg_p (i, 0) || save_global_or_fp_reg_p (i + 1, 0))
      n_global_fp_regs += 2;

  if (size == 0
      && n_global_fp_regs == 0
      && args_size == 0
      && !save_local_in_regs_p)
    frame_size = apparent_frame_size = 0;
  else
    {
      /* We subtract STARTING_FRAME_OFFSET, remember it's negative.  */
      apparent_frame_size = (size - STARTING_FRAME_OFFSET + 7) & -8;
      apparent_frame_size += n_global_fp_regs * 4;

      /* We need to add the size of the outgoing argument area.  */
      frame_size = apparent_frame_size + ((args_size + 7) & -8);

      /* And that of the register window save area.  */
      frame_size += FIRST_PARM_OFFSET (cfun->decl);

      /* Finally, bump to the appropriate alignment.  */
      frame_size = SPARC_STACK_ALIGN (frame_size);
    }

  /* Set up values for use in prologue and epilogue.  */
  sparc_frame_size = frame_size;
  sparc_apparent_frame_size = apparent_frame_size;
  sparc_n_global_fp_regs = n_global_fp_regs;
  sparc_save_local_in_regs_p = save_local_in_regs_p;

  return frame_size;
}

/* Implement the macro INITIAL_ELIMINATION_OFFSET, return the OFFSET.  */

int
sparc_initial_elimination_offset (int to)
{
  int offset;

  if (to == STACK_POINTER_REGNUM)
    offset = sparc_compute_frame_size (get_frame_size (), crtl->is_leaf);
  else
    offset = 0;

  offset += SPARC_STACK_BIAS;
  return offset;
}

/* Output any necessary .register pseudo-ops.  */

void
sparc_output_scratch_registers (FILE *file ATTRIBUTE_UNUSED)
{
#ifdef HAVE_AS_REGISTER_PSEUDO_OP
  int i;

  if (TARGET_ARCH32)
    return;

  /* Check if %g[2367] were used without
     .register being printed for them already.  */
  for (i = 2; i < 8; i++)
    {
      if (df_regs_ever_live_p (i)
	  && ! sparc_hard_reg_printed [i])
	{
	  sparc_hard_reg_printed [i] = 1;
	  /* %g7 is used as TLS base register, use #ignore
	     for it instead of #scratch.  */
	  fprintf (file, "\t.register\t%%g%d, #%s\n", i,
		   i == 7 ? "ignore" : "scratch");
	}
      if (i == 3) i = 5;
    }
#endif
}

#define PROBE_INTERVAL (1 << STACK_CHECK_PROBE_INTERVAL_EXP)

#if PROBE_INTERVAL > 4096
#error Cannot use indexed addressing mode for stack probing
#endif

/* Emit code to probe a range of stack addresses from FIRST to FIRST+SIZE,
   inclusive.  These are offsets from the current stack pointer.

   Note that we don't use the REG+REG addressing mode for the probes because
   of the stack bias in 64-bit mode.  And it doesn't really buy us anything
   so the advantages of having a single code win here.  */

static void
sparc_emit_probe_stack_range (HOST_WIDE_INT first, HOST_WIDE_INT size)
{
  rtx g1 = gen_rtx_REG (Pmode, 1);

  /* See if we have a constant small number of probes to generate.  If so,
     that's the easy case.  */
  if (size <= PROBE_INTERVAL)
    {
      emit_move_insn (g1, GEN_INT (first));
      emit_insn (gen_rtx_SET (VOIDmode, g1,
			      gen_rtx_MINUS (Pmode, stack_pointer_rtx, g1)));
      emit_stack_probe (plus_constant (Pmode, g1, -size));
    }

  /* The run-time loop is made up of 10 insns in the generic case while the
     compile-time loop is made up of 4+2*(n-2) insns for n # of intervals.  */
  else if (size <= 5 * PROBE_INTERVAL)
    {
      HOST_WIDE_INT i;

      emit_move_insn (g1, GEN_INT (first + PROBE_INTERVAL));
      emit_insn (gen_rtx_SET (VOIDmode, g1,
			      gen_rtx_MINUS (Pmode, stack_pointer_rtx, g1)));
      emit_stack_probe (g1);

      /* Probe at FIRST + N * PROBE_INTERVAL for values of N from 2 until
	 it exceeds SIZE.  If only two probes are needed, this will not
	 generate any code.  Then probe at FIRST + SIZE.  */
      for (i = 2 * PROBE_INTERVAL; i < size; i += PROBE_INTERVAL)
	{
	  emit_insn (gen_rtx_SET (VOIDmode, g1,
				  plus_constant (Pmode, g1, -PROBE_INTERVAL)));
	  emit_stack_probe (g1);
	}

      emit_stack_probe (plus_constant (Pmode, g1,
				       (i - PROBE_INTERVAL) - size));
    }

  /* Otherwise, do the same as above, but in a loop.  Note that we must be
     extra careful with variables wrapping around because we might be at
     the very top (or the very bottom) of the address space and we have
     to be able to handle this case properly; in particular, we use an
     equality test for the loop condition.  */
  else
    {
      HOST_WIDE_INT rounded_size;
      rtx g4 = gen_rtx_REG (Pmode, 4);

      emit_move_insn (g1, GEN_INT (first));


      /* Step 1: round SIZE to the previous multiple of the interval.  */

      rounded_size = size & -PROBE_INTERVAL;
      emit_move_insn (g4, GEN_INT (rounded_size));


      /* Step 2: compute initial and final value of the loop counter.  */

      /* TEST_ADDR = SP + FIRST.  */
      emit_insn (gen_rtx_SET (VOIDmode, g1,
			      gen_rtx_MINUS (Pmode, stack_pointer_rtx, g1)));

      /* LAST_ADDR = SP + FIRST + ROUNDED_SIZE.  */
      emit_insn (gen_rtx_SET (VOIDmode, g4, gen_rtx_MINUS (Pmode, g1, g4)));


      /* Step 3: the loop

	 while (TEST_ADDR != LAST_ADDR)
	   {
	     TEST_ADDR = TEST_ADDR + PROBE_INTERVAL
	     probe at TEST_ADDR
	   }

	 probes at FIRST + N * PROBE_INTERVAL for values of N from 1
	 until it is equal to ROUNDED_SIZE.  */

      if (TARGET_64BIT)
	emit_insn (gen_probe_stack_rangedi (g1, g1, g4));
      else
	emit_insn (gen_probe_stack_rangesi (g1, g1, g4));


      /* Step 4: probe at FIRST + SIZE if we cannot assert at compile-time
	 that SIZE is equal to ROUNDED_SIZE.  */

      if (size != rounded_size)
	emit_stack_probe (plus_constant (Pmode, g4, rounded_size - size));
    }

  /* Make sure nothing is scheduled before we are done.  */
  emit_insn (gen_blockage ());
}

/* Probe a range of stack addresses from REG1 to REG2 inclusive.  These are
   absolute addresses.  */

const char *
output_probe_stack_range (rtx reg1, rtx reg2)
{
  static int labelno = 0;
  char loop_lab[32], end_lab[32];
  rtx xops[2];

  ASM_GENERATE_INTERNAL_LABEL (loop_lab, "LPSRL", labelno);
  ASM_GENERATE_INTERNAL_LABEL (end_lab, "LPSRE", labelno++);

  ASM_OUTPUT_INTERNAL_LABEL (asm_out_file, loop_lab);

   /* Jump to END_LAB if TEST_ADDR == LAST_ADDR.  */
  xops[0] = reg1;
  xops[1] = reg2;
  output_asm_insn ("cmp\t%0, %1", xops);
  if (TARGET_ARCH64)
    fputs ("\tbe,pn\t%xcc,", asm_out_file);
  else
    fputs ("\tbe\t", asm_out_file);
  assemble_name_raw (asm_out_file, end_lab);
  fputc ('\n', asm_out_file);

  /* TEST_ADDR = TEST_ADDR + PROBE_INTERVAL.  */
  xops[1] = GEN_INT (-PROBE_INTERVAL);
  output_asm_insn (" add\t%0, %1, %0", xops);

  /* Probe at TEST_ADDR and branch.  */
  if (TARGET_ARCH64)
    fputs ("\tba,pt\t%xcc,", asm_out_file);
  else
    fputs ("\tba\t", asm_out_file);
  assemble_name_raw (asm_out_file, loop_lab);
  fputc ('\n', asm_out_file);
  xops[1] = GEN_INT (SPARC_STACK_BIAS);
  output_asm_insn (" st\t%%g0, [%0+%1]", xops);

  ASM_OUTPUT_INTERNAL_LABEL (asm_out_file, end_lab);

  return "";
}

/* Emit code to save/restore registers from LOW to HIGH at BASE+OFFSET as
   needed.  LOW is supposed to be double-word aligned for 32-bit registers.
   SAVE_P decides whether a register must be saved/restored.  ACTION_TRUE
   is the action to be performed if SAVE_P returns true and ACTION_FALSE
   the action to be performed if it returns false.  Return the new offset.  */

typedef bool (*sorr_pred_t) (unsigned int, int);
typedef enum { SORR_NONE, SORR_ADVANCE, SORR_SAVE, SORR_RESTORE } sorr_act_t;

static int
emit_save_or_restore_regs (unsigned int low, unsigned int high, rtx base,
			   int offset, int leaf_function, sorr_pred_t save_p,
			   sorr_act_t action_true, sorr_act_t action_false)
{
  unsigned int i;
  rtx mem, insn;

  if (TARGET_ARCH64 && high <= 32)
    {
      int fp_offset = -1;

      for (i = low; i < high; i++)
	{
	  if (save_p (i, leaf_function))
	    {
	      mem = gen_frame_mem (DImode, plus_constant (Pmode,
							  base, offset));
	      if (action_true == SORR_SAVE)
		{
		  insn = emit_move_insn (mem, gen_rtx_REG (DImode, i));
		  RTX_FRAME_RELATED_P (insn) = 1;
		}
	      else  /* action_true == SORR_RESTORE */
		{
		  /* The frame pointer must be restored last since its old
		     value may be used as base address for the frame.  This
		     is problematic in 64-bit mode only because of the lack
		     of double-word load instruction.  */
		  if (i == HARD_FRAME_POINTER_REGNUM)
		    fp_offset = offset;
		  else
		    emit_move_insn (gen_rtx_REG (DImode, i), mem);
		}
	      offset += 8;
	    }
	  else if (action_false == SORR_ADVANCE)
	    offset += 8;
	}

      if (fp_offset >= 0)
	{
	  mem = gen_frame_mem (DImode, plus_constant (Pmode, base, fp_offset));
	  emit_move_insn (hard_frame_pointer_rtx, mem);
	}
    }
  else
    {
      for (i = low; i < high; i += 2)
	{
	  bool reg0 = save_p (i, leaf_function);
	  bool reg1 = save_p (i + 1, leaf_function);
	  enum machine_mode mode;
	  int regno;

	  if (reg0 && reg1)
	    {
	      mode = SPARC_INT_REG_P (i) ? DImode : DFmode;
	      regno = i;
	    }
	  else if (reg0)
	    {
	      mode = SPARC_INT_REG_P (i) ? SImode : SFmode;
	      regno = i;
	    }
	  else if (reg1)
	    {
	      mode = SPARC_INT_REG_P (i) ? SImode : SFmode;
	      regno = i + 1;
	      offset += 4;
	    }
	  else
	    {
	      if (action_false == SORR_ADVANCE)
		offset += 8;
	      continue;
	    }

	  mem = gen_frame_mem (mode, plus_constant (Pmode, base, offset));
	  if (action_true == SORR_SAVE)
	    {
	      insn = emit_move_insn (mem, gen_rtx_REG (mode, regno));
	      RTX_FRAME_RELATED_P (insn) = 1;
	      if (mode == DImode)
		{
		  rtx set1, set2;
		  mem = gen_frame_mem (SImode, plus_constant (Pmode, base,
							      offset));
		  set1 = gen_rtx_SET (VOIDmode, mem,
				      gen_rtx_REG (SImode, regno));
		  RTX_FRAME_RELATED_P (set1) = 1;
		  mem
		    = gen_frame_mem (SImode, plus_constant (Pmode, base,
							    offset + 4));
		  set2 = gen_rtx_SET (VOIDmode, mem,
				      gen_rtx_REG (SImode, regno + 1));
		  RTX_FRAME_RELATED_P (set2) = 1;
		  add_reg_note (insn, REG_FRAME_RELATED_EXPR,
				gen_rtx_PARALLEL (VOIDmode,
						  gen_rtvec (2, set1, set2)));
		}
	    }
	  else  /* action_true == SORR_RESTORE */
	    emit_move_insn (gen_rtx_REG (mode, regno), mem);

	  /* Always preserve double-word alignment.  */
	  offset = (offset + 8) & -8;
	}
    }

  return offset;
}

/* Emit code to adjust BASE to OFFSET.  Return the new base.  */

static rtx
emit_adjust_base_to_offset (rtx base, int offset)
{
  /* ??? This might be optimized a little as %g1 might already have a
     value close enough that a single add insn will do.  */
  /* ??? Although, all of this is probably only a temporary fix because
     if %g1 can hold a function result, then sparc_expand_epilogue will
     lose (the result will be clobbered).  */
  rtx new_base = gen_rtx_REG (Pmode, 1);
  emit_move_insn (new_base, GEN_INT (offset));
  emit_insn (gen_rtx_SET (VOIDmode,
			  new_base, gen_rtx_PLUS (Pmode, base, new_base)));
  return new_base;
}

/* Emit code to save/restore call-saved global and FP registers.  */

static void
emit_save_or_restore_global_fp_regs (rtx base, int offset, sorr_act_t action)
{
  if (offset < -4096 || offset + sparc_n_global_fp_regs * 4 > 4095)
    {
      base = emit_adjust_base_to_offset  (base, offset);
      offset = 0;
    }

  offset
    = emit_save_or_restore_regs (0, 8, base, offset, 0,
				 save_global_or_fp_reg_p, action, SORR_NONE);
  emit_save_or_restore_regs (32, TARGET_V9 ? 96 : 64, base, offset, 0,
			     save_global_or_fp_reg_p, action, SORR_NONE);
}

/* Emit code to save/restore call-saved local and in registers.  */

static void
emit_save_or_restore_local_in_regs (rtx base, int offset, sorr_act_t action)
{
  if (offset < -4096 || offset + 16 * UNITS_PER_WORD > 4095)
    {
      base = emit_adjust_base_to_offset  (base, offset);
      offset = 0;
    }

  emit_save_or_restore_regs (16, 32, base, offset, sparc_leaf_function_p,
			     save_local_or_in_reg_p, action, SORR_ADVANCE);
}

/* Emit a window_save insn.  */

static rtx
emit_window_save (rtx increment)
{
  rtx insn = emit_insn (gen_window_save (increment));
  RTX_FRAME_RELATED_P (insn) = 1;

  /* The incoming return address (%o7) is saved in %i7.  */
  add_reg_note (insn, REG_CFA_REGISTER,
		gen_rtx_SET (VOIDmode,
			     gen_rtx_REG (Pmode, RETURN_ADDR_REGNUM),
			     gen_rtx_REG (Pmode,
					  INCOMING_RETURN_ADDR_REGNUM)));

  /* The window save event.  */
  add_reg_note (insn, REG_CFA_WINDOW_SAVE, const0_rtx);

  /* The CFA is %fp, the hard frame pointer.  */
  add_reg_note (insn, REG_CFA_DEF_CFA,
		plus_constant (Pmode, hard_frame_pointer_rtx,
			       INCOMING_FRAME_SP_OFFSET));

  return insn;
}

/* Generate an increment for the stack pointer.  */

static rtx
gen_stack_pointer_inc (rtx increment)
{
  return gen_rtx_SET (VOIDmode,
		      stack_pointer_rtx,
		      gen_rtx_PLUS (Pmode,
				    stack_pointer_rtx,
				    increment));
}

/* Expand the function prologue.  The prologue is responsible for reserving
   storage for the frame, saving the call-saved registers and loading the
   GOT register if needed.  */

void
sparc_expand_prologue (void)
{
  HOST_WIDE_INT size;
  rtx insn;

  /* Compute a snapshot of crtl->uses_only_leaf_regs.  Relying
     on the final value of the flag means deferring the prologue/epilogue
     expansion until just before the second scheduling pass, which is too
     late to emit multiple epilogues or return insns.

     Of course we are making the assumption that the value of the flag
     will not change between now and its final value.  Of the three parts
     of the formula, only the last one can reasonably vary.  Let's take a
     closer look, after assuming that the first two ones are set to true
     (otherwise the last value is effectively silenced).

     If only_leaf_regs_used returns false, the global predicate will also
     be false so the actual frame size calculated below will be positive.
     As a consequence, the save_register_window insn will be emitted in
     the instruction stream; now this insn explicitly references %fp
     which is not a leaf register so only_leaf_regs_used will always
     return false subsequently.

     If only_leaf_regs_used returns true, we hope that the subsequent
     optimization passes won't cause non-leaf registers to pop up.  For
     example, the regrename pass has special provisions to not rename to
     non-leaf registers in a leaf function.  */
  sparc_leaf_function_p
    = optimize > 0 && crtl->is_leaf && only_leaf_regs_used ();

  size = sparc_compute_frame_size (get_frame_size(), sparc_leaf_function_p);

  if (flag_stack_usage_info)
    current_function_static_stack_size = size;

  if (flag_stack_check == STATIC_BUILTIN_STACK_CHECK && size)
    sparc_emit_probe_stack_range (STACK_CHECK_PROTECT, size);

  if (size == 0)
    ; /* do nothing.  */
  else if (sparc_leaf_function_p)
    {
      rtx size_int_rtx = GEN_INT (-size);

      if (size <= 4096)
	insn = emit_insn (gen_stack_pointer_inc (size_int_rtx));
      else if (size <= 8192)
	{
	  insn = emit_insn (gen_stack_pointer_inc (GEN_INT (-4096)));
	  RTX_FRAME_RELATED_P (insn) = 1;

	  /* %sp is still the CFA register.  */
	  insn = emit_insn (gen_stack_pointer_inc (GEN_INT (4096 - size)));
	}
      else
	{
	  rtx size_rtx = gen_rtx_REG (Pmode, 1);
	  emit_move_insn (size_rtx, size_int_rtx);
	  insn = emit_insn (gen_stack_pointer_inc (size_rtx));
	  add_reg_note (insn, REG_FRAME_RELATED_EXPR,
			gen_stack_pointer_inc (size_int_rtx));
	}

      RTX_FRAME_RELATED_P (insn) = 1;
    }
  else
    {
      rtx size_int_rtx = GEN_INT (-size);

      if (size <= 4096)
	emit_window_save (size_int_rtx);
      else if (size <= 8192)
	{
	  emit_window_save (GEN_INT (-4096));

	  /* %sp is not the CFA register anymore.  */
	  emit_insn (gen_stack_pointer_inc (GEN_INT (4096 - size)));

	  /* Make sure no %fp-based store is issued until after the frame is
	     established.  The offset between the frame pointer and the stack
	     pointer is calculated relative to the value of the stack pointer
	     at the end of the function prologue, and moving instructions that
	     access the stack via the frame pointer between the instructions
	     that decrement the stack pointer could result in accessing the
	     register window save area, which is volatile.  */
	  emit_insn (gen_frame_blockage ());
	}
      else
	{
	  rtx size_rtx = gen_rtx_REG (Pmode, 1);
	  emit_move_insn (size_rtx, size_int_rtx);
	  emit_window_save (size_rtx);
	}
    }

  if (sparc_leaf_function_p)
    {
      sparc_frame_base_reg = stack_pointer_rtx;
      sparc_frame_base_offset = size + SPARC_STACK_BIAS;
    }
  else
    {
      sparc_frame_base_reg = hard_frame_pointer_rtx;
      sparc_frame_base_offset = SPARC_STACK_BIAS;
    }

  if (sparc_n_global_fp_regs > 0)
    emit_save_or_restore_global_fp_regs (sparc_frame_base_reg,
				         sparc_frame_base_offset
					   - sparc_apparent_frame_size,
					 SORR_SAVE);

  /* Load the GOT register if needed.  */
  if (crtl->uses_pic_offset_table)
    load_got_register ();

  /* Advertise that the data calculated just above are now valid.  */
  sparc_prologue_data_valid_p = true;
}

/* Expand the function prologue.  The prologue is responsible for reserving
   storage for the frame, saving the call-saved registers and loading the
   GOT register if needed.  */

void
sparc_flat_expand_prologue (void)
{
  HOST_WIDE_INT size;
  rtx insn;

  sparc_leaf_function_p = optimize > 0 && crtl->is_leaf;

  size = sparc_compute_frame_size (get_frame_size(), sparc_leaf_function_p);

  if (flag_stack_usage_info)
    current_function_static_stack_size = size;

  if (flag_stack_check == STATIC_BUILTIN_STACK_CHECK && size)
    sparc_emit_probe_stack_range (STACK_CHECK_PROTECT, size);

  if (sparc_save_local_in_regs_p)
    emit_save_or_restore_local_in_regs (stack_pointer_rtx, SPARC_STACK_BIAS,
					SORR_SAVE);

  if (size == 0)
    ; /* do nothing.  */
  else
    {
      rtx size_int_rtx, size_rtx;

      size_rtx = size_int_rtx = GEN_INT (-size);

      /* We establish the frame (i.e. decrement the stack pointer) first, even
	 if we use a frame pointer, because we cannot clobber any call-saved
	 registers, including the frame pointer, if we haven't created a new
	 register save area, for the sake of compatibility with the ABI.  */
      if (size <= 4096)
	insn = emit_insn (gen_stack_pointer_inc (size_int_rtx));
      else if (size <= 8192 && !frame_pointer_needed)
	{
	  insn = emit_insn (gen_stack_pointer_inc (GEN_INT (-4096)));
	  RTX_FRAME_RELATED_P (insn) = 1;
	  insn = emit_insn (gen_stack_pointer_inc (GEN_INT (4096 - size)));
	}
      else
	{
	  size_rtx = gen_rtx_REG (Pmode, 1);
	  emit_move_insn (size_rtx, size_int_rtx);
	  insn = emit_insn (gen_stack_pointer_inc (size_rtx));
	  add_reg_note (insn, REG_CFA_ADJUST_CFA,
			gen_stack_pointer_inc (size_int_rtx));
	}
      RTX_FRAME_RELATED_P (insn) = 1;

      /* Ensure nothing is scheduled until after the frame is established.  */
      emit_insn (gen_blockage ());

      if (frame_pointer_needed)
	{
	  insn = emit_insn (gen_rtx_SET (VOIDmode, hard_frame_pointer_rtx,
					 gen_rtx_MINUS (Pmode,
							stack_pointer_rtx,
							size_rtx)));
	  RTX_FRAME_RELATED_P (insn) = 1;

	  add_reg_note (insn, REG_CFA_ADJUST_CFA,
			gen_rtx_SET (VOIDmode, hard_frame_pointer_rtx,
				     plus_constant (Pmode, stack_pointer_rtx,
						    size)));
	}

      if (return_addr_reg_needed_p (sparc_leaf_function_p))
	{
	  rtx o7 = gen_rtx_REG (Pmode, INCOMING_RETURN_ADDR_REGNUM);
	  rtx i7 = gen_rtx_REG (Pmode, RETURN_ADDR_REGNUM);

	  insn = emit_move_insn (i7, o7);
	  RTX_FRAME_RELATED_P (insn) = 1;

	  add_reg_note (insn, REG_CFA_REGISTER,
			gen_rtx_SET (VOIDmode, i7, o7));

	  /* Prevent this instruction from ever being considered dead,
	     even if this function has no epilogue.  */
	  emit_use (i7);
	}
    }

  if (frame_pointer_needed)
    {
      sparc_frame_base_reg = hard_frame_pointer_rtx;
      sparc_frame_base_offset = SPARC_STACK_BIAS;
    }
  else
    {
      sparc_frame_base_reg = stack_pointer_rtx;
      sparc_frame_base_offset = size + SPARC_STACK_BIAS;
    }

  if (sparc_n_global_fp_regs > 0)
    emit_save_or_restore_global_fp_regs (sparc_frame_base_reg,
				         sparc_frame_base_offset
					   - sparc_apparent_frame_size,
					 SORR_SAVE);

  /* Load the GOT register if needed.  */
  if (crtl->uses_pic_offset_table)
    load_got_register ();

  /* Advertise that the data calculated just above are now valid.  */
  sparc_prologue_data_valid_p = true;
}

/* This function generates the assembly code for function entry, which boils
   down to emitting the necessary .register directives.  */

static void
sparc_asm_function_prologue (FILE *file, HOST_WIDE_INT size ATTRIBUTE_UNUSED)
{
  /* Check that the assumption we made in sparc_expand_prologue is valid.  */
  if (!TARGET_FLAT)
    gcc_assert (sparc_leaf_function_p == crtl->uses_only_leaf_regs);

  sparc_output_scratch_registers (file);
}

/* Expand the function epilogue, either normal or part of a sibcall.
   We emit all the instructions except the return or the call.  */

void
sparc_expand_epilogue (bool for_eh)
{
  HOST_WIDE_INT size = sparc_frame_size;

  if (sparc_n_global_fp_regs > 0)
    emit_save_or_restore_global_fp_regs (sparc_frame_base_reg,
				         sparc_frame_base_offset
					   - sparc_apparent_frame_size,
					 SORR_RESTORE);

  if (size == 0 || for_eh)
    ; /* do nothing.  */
  else if (sparc_leaf_function_p)
    {
      if (size <= 4096)
	emit_insn (gen_stack_pointer_inc (GEN_INT (size)));
      else if (size <= 8192)
	{
	  emit_insn (gen_stack_pointer_inc (GEN_INT (4096)));
	  emit_insn (gen_stack_pointer_inc (GEN_INT (size - 4096)));
	}
      else
	{
	  rtx reg = gen_rtx_REG (Pmode, 1);
	  emit_move_insn (reg, GEN_INT (size));
	  emit_insn (gen_stack_pointer_inc (reg));
	}
    }
}

/* Expand the function epilogue, either normal or part of a sibcall.
   We emit all the instructions except the return or the call.  */

void
sparc_flat_expand_epilogue (bool for_eh)
{
  HOST_WIDE_INT size = sparc_frame_size;

  if (sparc_n_global_fp_regs > 0)
    emit_save_or_restore_global_fp_regs (sparc_frame_base_reg,
				         sparc_frame_base_offset
					   - sparc_apparent_frame_size,
					 SORR_RESTORE);

  /* If we have a frame pointer, we'll need both to restore it before the
     frame is destroyed and use its current value in destroying the frame.
     Since we don't have an atomic way to do that in the flat window model,
     we save the current value into a temporary register (%g1).  */
  if (frame_pointer_needed && !for_eh)
    emit_move_insn (gen_rtx_REG (Pmode, 1), hard_frame_pointer_rtx);

  if (return_addr_reg_needed_p (sparc_leaf_function_p))
    emit_move_insn (gen_rtx_REG (Pmode, INCOMING_RETURN_ADDR_REGNUM),
		    gen_rtx_REG (Pmode, RETURN_ADDR_REGNUM));

  if (sparc_save_local_in_regs_p)
    emit_save_or_restore_local_in_regs (sparc_frame_base_reg,
					sparc_frame_base_offset,
					SORR_RESTORE);

  if (size == 0 || for_eh)
    ; /* do nothing.  */
  else if (frame_pointer_needed)
    {
      /* Make sure the frame is destroyed after everything else is done.  */
      emit_insn (gen_blockage ());

      emit_move_insn (stack_pointer_rtx, gen_rtx_REG (Pmode, 1));
    }
  else
    {
      /* Likewise.  */
      emit_insn (gen_blockage ());

      if (size <= 4096)
	emit_insn (gen_stack_pointer_inc (GEN_INT (size)));
      else if (size <= 8192)
	{
	  emit_insn (gen_stack_pointer_inc (GEN_INT (4096)));
	  emit_insn (gen_stack_pointer_inc (GEN_INT (size - 4096)));
	}
      else
	{
	  rtx reg = gen_rtx_REG (Pmode, 1);
	  emit_move_insn (reg, GEN_INT (size));
	  emit_insn (gen_stack_pointer_inc (reg));
	}
    }
}

/* Return true if it is appropriate to emit `return' instructions in the
   body of a function.  */

bool
sparc_can_use_return_insn_p (void)
{
  return sparc_prologue_data_valid_p
	 && sparc_n_global_fp_regs == 0
	 && TARGET_FLAT
	    ? (sparc_frame_size == 0 && !sparc_save_local_in_regs_p)
	    : (sparc_frame_size == 0 || !sparc_leaf_function_p);
}

/* This function generates the assembly code for function exit.  */

static void
sparc_asm_function_epilogue (FILE *file, HOST_WIDE_INT size ATTRIBUTE_UNUSED)
{
  /* If the last two instructions of a function are "call foo; dslot;"
     the return address might point to the first instruction in the next
     function and we have to output a dummy nop for the sake of sane
     backtraces in such cases.  This is pointless for sibling calls since
     the return address is explicitly adjusted.  */

  rtx insn, last_real_insn;

  insn = get_last_insn ();

  last_real_insn = prev_real_insn (insn);
  if (last_real_insn
      && GET_CODE (last_real_insn) == INSN
      && GET_CODE (PATTERN (last_real_insn)) == SEQUENCE)
    last_real_insn = XVECEXP (PATTERN (last_real_insn), 0, 0);

  if (last_real_insn
      && CALL_P (last_real_insn)
      && !SIBLING_CALL_P (last_real_insn))
    fputs("\tnop\n", file);

  sparc_output_deferred_case_vectors ();
}

/* Output a 'restore' instruction.  */

static void
output_restore (rtx pat)
{
  rtx operands[3];

  if (! pat)
    {
      fputs ("\t restore\n", asm_out_file);
      return;
    }

  gcc_assert (GET_CODE (pat) == SET);

  operands[0] = SET_DEST (pat);
  pat = SET_SRC (pat);

  switch (GET_CODE (pat))
    {
      case PLUS:
	operands[1] = XEXP (pat, 0);
	operands[2] = XEXP (pat, 1);
	output_asm_insn (" restore %r1, %2, %Y0", operands);
	break;
      case LO_SUM:
	operands[1] = XEXP (pat, 0);
	operands[2] = XEXP (pat, 1);
	output_asm_insn (" restore %r1, %%lo(%a2), %Y0", operands);
	break;
      case ASHIFT:
	operands[1] = XEXP (pat, 0);
	gcc_assert (XEXP (pat, 1) == const1_rtx);
	output_asm_insn (" restore %r1, %r1, %Y0", operands);
	break;
      default:
	operands[1] = pat;
	output_asm_insn (" restore %%g0, %1, %Y0", operands);
	break;
    }
}

/* Output a return.  */

const char *
output_return (rtx insn)
{
  if (crtl->calls_eh_return)
    {
      /* If the function uses __builtin_eh_return, the eh_return
	 machinery occupies the delay slot.  */
      gcc_assert (!final_sequence);

      if (flag_delayed_branch)
	{
	  if (!TARGET_FLAT && TARGET_V9)
	    fputs ("\treturn\t%i7+8\n", asm_out_file);
	  else
	    {
	      if (!TARGET_FLAT)
		fputs ("\trestore\n", asm_out_file);

	      fputs ("\tjmp\t%o7+8\n", asm_out_file);
	    }

	  fputs ("\t add\t%sp, %g1, %sp\n", asm_out_file);
	}
      else
	{
	  if (!TARGET_FLAT)
	    fputs ("\trestore\n", asm_out_file);

	  fputs ("\tadd\t%sp, %g1, %sp\n", asm_out_file);
	  fputs ("\tjmp\t%o7+8\n\t nop\n", asm_out_file);
	}
    }
  else if (sparc_leaf_function_p || TARGET_FLAT)
    {
      /* This is a leaf or flat function so we don't have to bother restoring
	 the register window, which frees us from dealing with the convoluted
	 semantics of restore/return.  We simply output the jump to the
	 return address and the insn in the delay slot (if any).  */

      return "jmp\t%%o7+%)%#";
    }
  else
    {
      /* This is a regular function so we have to restore the register window.
	 We may have a pending insn for the delay slot, which will be either
	 combined with the 'restore' instruction or put in the delay slot of
	 the 'return' instruction.  */

      if (final_sequence)
	{
	  rtx delay, pat;

	  delay = NEXT_INSN (insn);
	  gcc_assert (delay);

	  pat = PATTERN (delay);

	  if (TARGET_V9 && ! epilogue_renumber (&pat, 1))
	    {
	      epilogue_renumber (&pat, 0);
	      return "return\t%%i7+%)%#";
	    }
	  else
	    {
	      output_asm_insn ("jmp\t%%i7+%)", NULL);
	      output_restore (pat);
	      PATTERN (delay) = gen_blockage ();
	      INSN_CODE (delay) = -1;
	    }
	}
      else
        {
	  /* The delay slot is empty.  */
	  if (TARGET_V9)
	    return "return\t%%i7+%)\n\t nop";
	  else if (flag_delayed_branch)
	    return "jmp\t%%i7+%)\n\t restore";
	  else
	    return "restore\n\tjmp\t%%o7+%)\n\t nop";
	}
    }

  return "";
}

/* Output a sibling call.  */

const char *
output_sibcall (rtx insn, rtx call_operand)
{
  rtx operands[1];

  gcc_assert (flag_delayed_branch);

  operands[0] = call_operand;

  if (sparc_leaf_function_p || TARGET_FLAT)
    {
      /* This is a leaf or flat function so we don't have to bother restoring
	 the register window.  We simply output the jump to the function and
	 the insn in the delay slot (if any).  */

      gcc_assert (!(LEAF_SIBCALL_SLOT_RESERVED_P && final_sequence));

      if (final_sequence)
	output_asm_insn ("sethi\t%%hi(%a0), %%g1\n\tjmp\t%%g1 + %%lo(%a0)%#",
			 operands);
      else
	/* Use or with rs2 %%g0 instead of mov, so that as/ld can optimize
	   it into branch if possible.  */
	output_asm_insn ("or\t%%o7, %%g0, %%g1\n\tcall\t%a0, 0\n\t or\t%%g1, %%g0, %%o7",
			 operands);
    }
  else
    {
      /* This is a regular function so we have to restore the register window.
	 We may have a pending insn for the delay slot, which will be combined
	 with the 'restore' instruction.  */

      output_asm_insn ("call\t%a0, 0", operands);

      if (final_sequence)
	{
	  rtx delay = NEXT_INSN (insn);
	  gcc_assert (delay);

	  output_restore (PATTERN (delay));

	  PATTERN (delay) = gen_blockage ();
	  INSN_CODE (delay) = -1;
	}
      else
	output_restore (NULL_RTX);
    }

  return "";
}

/* Functions for handling argument passing.

   For 32-bit, the first 6 args are normally in registers and the rest are
   pushed.  Any arg that starts within the first 6 words is at least
   partially passed in a register unless its data type forbids.

   For 64-bit, the argument registers are laid out as an array of 16 elements
   and arguments are added sequentially.  The first 6 int args and up to the
   first 16 fp args (depending on size) are passed in regs.

   Slot    Stack   Integral   Float   Float in structure   Double   Long Double
   ----    -----   --------   -----   ------------------   ------   -----------
    15   [SP+248]              %f31       %f30,%f31         %d30
    14   [SP+240]              %f29       %f28,%f29         %d28       %q28
    13   [SP+232]              %f27       %f26,%f27         %d26
    12   [SP+224]              %f25       %f24,%f25         %d24       %q24
    11   [SP+216]              %f23       %f22,%f23         %d22
    10   [SP+208]              %f21       %f20,%f21         %d20       %q20
     9   [SP+200]              %f19       %f18,%f19         %d18
     8   [SP+192]              %f17       %f16,%f17         %d16       %q16
     7   [SP+184]              %f15       %f14,%f15         %d14
     6   [SP+176]              %f13       %f12,%f13         %d12       %q12
     5   [SP+168]     %o5      %f11       %f10,%f11         %d10
     4   [SP+160]     %o4       %f9        %f8,%f9           %d8        %q8
     3   [SP+152]     %o3       %f7        %f6,%f7           %d6
     2   [SP+144]     %o2       %f5        %f4,%f5           %d4        %q4
     1   [SP+136]     %o1       %f3        %f2,%f3           %d2
     0   [SP+128]     %o0       %f1        %f0,%f1           %d0        %q0

   Here SP = %sp if -mno-stack-bias or %sp+stack_bias otherwise.

   Integral arguments are always passed as 64-bit quantities appropriately
   extended.

   Passing of floating point values is handled as follows.
   If a prototype is in scope:
     If the value is in a named argument (i.e. not a stdarg function or a
     value not part of the `...') then the value is passed in the appropriate
     fp reg.
     If the value is part of the `...' and is passed in one of the first 6
     slots then the value is passed in the appropriate int reg.
     If the value is part of the `...' and is not passed in one of the first 6
     slots then the value is passed in memory.
   If a prototype is not in scope:
     If the value is one of the first 6 arguments the value is passed in the
     appropriate integer reg and the appropriate fp reg.
     If the value is not one of the first 6 arguments the value is passed in
     the appropriate fp reg and in memory.


   Summary of the calling conventions implemented by GCC on the SPARC:

   32-bit ABI:
                                size      argument     return value

      small integer              <4       int. reg.      int. reg.
      word                        4       int. reg.      int. reg.
      double word                 8       int. reg.      int. reg.

      _Complex small integer     <8       int. reg.      int. reg.
      _Complex word               8       int. reg.      int. reg.
      _Complex double word       16        memory        int. reg.

      vector integer            <=8       int. reg.       FP reg.
      vector integer             >8        memory         memory

      float                       4       int. reg.       FP reg.
      double                      8       int. reg.       FP reg.
      long double                16        memory         memory

      _Complex float              8        memory         FP reg.
      _Complex double            16        memory         FP reg.
      _Complex long double       32        memory         FP reg.

      vector float              any        memory         memory

      aggregate                 any        memory         memory



    64-bit ABI:
                                size      argument     return value

      small integer              <8       int. reg.      int. reg.
      word                        8       int. reg.      int. reg.
      double word                16       int. reg.      int. reg.

      _Complex small integer    <16       int. reg.      int. reg.
      _Complex word              16       int. reg.      int. reg.
      _Complex double word       32        memory        int. reg.

      vector integer           <=16        FP reg.        FP reg.
      vector integer       16<s<=32        memory         FP reg.
      vector integer            >32        memory         memory

      float                       4        FP reg.        FP reg.
      double                      8        FP reg.        FP reg.
      long double                16        FP reg.        FP reg.

      _Complex float              8        FP reg.        FP reg.
      _Complex double            16        FP reg.        FP reg.
      _Complex long double       32        memory         FP reg.

      vector float             <=16        FP reg.        FP reg.
      vector float         16<s<=32        memory         FP reg.
      vector float              >32        memory         memory

      aggregate                <=16         reg.           reg.
      aggregate            16<s<=32        memory          reg.
      aggregate                 >32        memory         memory



Note #1: complex floating-point types follow the extended SPARC ABIs as
implemented by the Sun compiler.

Note #2: integral vector types follow the scalar floating-point types
conventions to match what is implemented by the Sun VIS SDK.

Note #3: floating-point vector types follow the aggregate types
conventions.  */


/* Maximum number of int regs for args.  */
#define SPARC_INT_ARG_MAX 6
/* Maximum number of fp regs for args.  */
#define SPARC_FP_ARG_MAX 16

#define ROUND_ADVANCE(SIZE) (((SIZE) + UNITS_PER_WORD - 1) / UNITS_PER_WORD)

/* Handle the INIT_CUMULATIVE_ARGS macro.
   Initialize a variable CUM of type CUMULATIVE_ARGS
   for a call to a function whose data type is FNTYPE.
   For a library call, FNTYPE is 0.  */

void
init_cumulative_args (struct sparc_args *cum, tree fntype,
		      rtx libname ATTRIBUTE_UNUSED,
		      tree fndecl ATTRIBUTE_UNUSED)
{
  cum->words = 0;
  cum->prototype_p = fntype && prototype_p (fntype);
  cum->libcall_p = fntype == 0;
}

/* Handle promotion of pointer and integer arguments.  */

static enum machine_mode
sparc_promote_function_mode (const_tree type,
                             enum machine_mode mode,
                             int *punsignedp,
                             const_tree fntype ATTRIBUTE_UNUSED,
                             int for_return ATTRIBUTE_UNUSED)
{
  if (type != NULL_TREE && POINTER_TYPE_P (type))
    {
      *punsignedp = POINTERS_EXTEND_UNSIGNED;
      return Pmode;
    }

  /* Integral arguments are passed as full words, as per the ABI.  */
  if (GET_MODE_CLASS (mode) == MODE_INT
      && GET_MODE_SIZE (mode) < UNITS_PER_WORD)
    return word_mode;

  return mode;
}

/* Handle the TARGET_STRICT_ARGUMENT_NAMING target hook.  */

static bool
sparc_strict_argument_naming (cumulative_args_t ca ATTRIBUTE_UNUSED)
{
  return TARGET_ARCH64 ? true : false;
}

/* Scan the record type TYPE and return the following predicates:
    - INTREGS_P: the record contains at least one field or sub-field
      that is eligible for promotion in integer registers.
    - FP_REGS_P: the record contains at least one field or sub-field
      that is eligible for promotion in floating-point registers.
    - PACKED_P: the record contains at least one field that is packed.

   Sub-fields are not taken into account for the PACKED_P predicate.  */

static void
scan_record_type (const_tree type, int *intregs_p, int *fpregs_p,
		  int *packed_p)
{
  tree field;

  for (field = TYPE_FIELDS (type); field; field = DECL_CHAIN (field))
    {
      if (TREE_CODE (field) == FIELD_DECL)
	{
	  if (TREE_CODE (TREE_TYPE (field)) == RECORD_TYPE)
	    scan_record_type (TREE_TYPE (field), intregs_p, fpregs_p, 0);
	  else if ((FLOAT_TYPE_P (TREE_TYPE (field))
		   || TREE_CODE (TREE_TYPE (field)) == VECTOR_TYPE)
		  && TARGET_FPU)
	    *fpregs_p = 1;
	  else
	    *intregs_p = 1;

	  if (packed_p && DECL_PACKED (field))
	    *packed_p = 1;
	}
    }
}

/* Compute the slot number to pass an argument in.
   Return the slot number or -1 if passing on the stack.

   CUM is a variable of type CUMULATIVE_ARGS which gives info about
    the preceding args and about the function being called.
   MODE is the argument's machine mode.
   TYPE is the data type of the argument (as a tree).
    This is null for libcalls where that information may
    not be available.
   NAMED is nonzero if this argument is a named parameter
    (otherwise it is an extra parameter matching an ellipsis).
   INCOMING_P is zero for FUNCTION_ARG, nonzero for FUNCTION_INCOMING_ARG.
   *PREGNO records the register number to use if scalar type.
   *PPADDING records the amount of padding needed in words.  */

static int
function_arg_slotno (const struct sparc_args *cum, enum machine_mode mode,
		     const_tree type, bool named, bool incoming_p,
		     int *pregno, int *ppadding)
{
  int regbase = (incoming_p
		 ? SPARC_INCOMING_INT_ARG_FIRST
		 : SPARC_OUTGOING_INT_ARG_FIRST);
  int slotno = cum->words;
  enum mode_class mclass;
  int regno;

  *ppadding = 0;

  if (type && TREE_ADDRESSABLE (type))
    return -1;

  if (TARGET_ARCH32
      && mode == BLKmode
      && type
      && TYPE_ALIGN (type) % PARM_BOUNDARY != 0)
    return -1;

  /* For SPARC64, objects requiring 16-byte alignment get it.  */
  if (TARGET_ARCH64
      && (type ? TYPE_ALIGN (type) : GET_MODE_ALIGNMENT (mode)) >= 128
      && (slotno & 1) != 0)
    slotno++, *ppadding = 1;

  mclass = GET_MODE_CLASS (mode);
  if (type && TREE_CODE (type) == VECTOR_TYPE)
    {
      /* Vector types deserve special treatment because they are
	 polymorphic wrt their mode, depending upon whether VIS
	 instructions are enabled.  */
      if (TREE_CODE (TREE_TYPE (type)) == REAL_TYPE)
	{
	  /* The SPARC port defines no floating-point vector modes.  */
	  gcc_assert (mode == BLKmode);
	}
      else
	{
	  /* Integral vector types should either have a vector
	     mode or an integral mode, because we are guaranteed
	     by pass_by_reference that their size is not greater
	     than 16 bytes and TImode is 16-byte wide.  */
	  gcc_assert (mode != BLKmode);

	  /* Vector integers are handled like floats according to
	     the Sun VIS SDK.  */
	  mclass = MODE_FLOAT;
	}
    }

  switch (mclass)
    {
    case MODE_FLOAT:
    case MODE_COMPLEX_FLOAT:
    case MODE_VECTOR_INT:
      if (TARGET_ARCH64 && TARGET_FPU && named)
	{
	  if (slotno >= SPARC_FP_ARG_MAX)
	    return -1;
	  regno = SPARC_FP_ARG_FIRST + slotno * 2;
	  /* Arguments filling only one single FP register are
	     right-justified in the outer double FP register.  */
	  if (GET_MODE_SIZE (mode) <= 4)
	    regno++;
	  break;
	}
      /* fallthrough */

    case MODE_INT:
    case MODE_COMPLEX_INT:
      if (slotno >= SPARC_INT_ARG_MAX)
	return -1;
      regno = regbase + slotno;
      break;

    case MODE_RANDOM:
      if (mode == VOIDmode)
	/* MODE is VOIDmode when generating the actual call.  */
	return -1;

      gcc_assert (mode == BLKmode);

      if (TARGET_ARCH32
	  || !type
	  || (TREE_CODE (type) != VECTOR_TYPE
	      && TREE_CODE (type) != RECORD_TYPE))
	{
	  if (slotno >= SPARC_INT_ARG_MAX)
	    return -1;
	  regno = regbase + slotno;
	}
      else  /* TARGET_ARCH64 && type */
	{
	  int intregs_p = 0, fpregs_p = 0, packed_p = 0;

	  /* First see what kinds of registers we would need.  */
	  if (TREE_CODE (type) == VECTOR_TYPE)
	    fpregs_p = 1;
	  else
	    scan_record_type (type, &intregs_p, &fpregs_p, &packed_p);

	  /* The ABI obviously doesn't specify how packed structures
	     are passed.  These are defined to be passed in int regs
	     if possible, otherwise memory.  */
	  if (packed_p || !named)
	    fpregs_p = 0, intregs_p = 1;

	  /* If all arg slots are filled, then must pass on stack.  */
	  if (fpregs_p && slotno >= SPARC_FP_ARG_MAX)
	    return -1;

	  /* If there are only int args and all int arg slots are filled,
	     then must pass on stack.  */
	  if (!fpregs_p && intregs_p && slotno >= SPARC_INT_ARG_MAX)
	    return -1;

	  /* Note that even if all int arg slots are filled, fp members may
	     still be passed in regs if such regs are available.
	     *PREGNO isn't set because there may be more than one, it's up
	     to the caller to compute them.  */
	  return slotno;
	}
      break;

    default :
      gcc_unreachable ();
    }

  *pregno = regno;
  return slotno;
}

/* Handle recursive register counting for structure field layout.  */

struct function_arg_record_value_parms
{
  rtx ret;		/* return expression being built.  */
  int slotno;		/* slot number of the argument.  */
  int named;		/* whether the argument is named.  */
  int regbase;		/* regno of the base register.  */
  int stack;		/* 1 if part of the argument is on the stack.  */
  int intoffset;	/* offset of the first pending integer field.  */
  unsigned int nregs;	/* number of words passed in registers.  */
};

static void function_arg_record_value_3
 (HOST_WIDE_INT, struct function_arg_record_value_parms *);
static void function_arg_record_value_2
 (const_tree, HOST_WIDE_INT, struct function_arg_record_value_parms *, bool);
static void function_arg_record_value_1
 (const_tree, HOST_WIDE_INT, struct function_arg_record_value_parms *, bool);
static rtx function_arg_record_value (const_tree, enum machine_mode, int, int, int);
static rtx function_arg_union_value (int, enum machine_mode, int, int);

/* A subroutine of function_arg_record_value.  Traverse the structure
   recursively and determine how many registers will be required.  */

static void
function_arg_record_value_1 (const_tree type, HOST_WIDE_INT startbitpos,
			     struct function_arg_record_value_parms *parms,
			     bool packed_p)
{
  tree field;

  /* We need to compute how many registers are needed so we can
     allocate the PARALLEL but before we can do that we need to know
     whether there are any packed fields.  The ABI obviously doesn't
     specify how structures are passed in this case, so they are
     defined to be passed in int regs if possible, otherwise memory,
     regardless of whether there are fp values present.  */

  if (! packed_p)
    for (field = TYPE_FIELDS (type); field; field = TREE_CHAIN (field))
      {
	if (TREE_CODE (field) == FIELD_DECL && DECL_PACKED (field))
	  {
	    packed_p = true;
	    break;
	  }
      }

  /* Compute how many registers we need.  */
  for (field = TYPE_FIELDS (type); field; field = DECL_CHAIN (field))
    {
      if (TREE_CODE (field) == FIELD_DECL)
	{
	  HOST_WIDE_INT bitpos = startbitpos;

	  if (DECL_SIZE (field) != 0)
	    {
	      if (integer_zerop (DECL_SIZE (field)))
		continue;

	      if (host_integerp (bit_position (field), 1))
		bitpos += int_bit_position (field);
	    }

	  /* ??? FIXME: else assume zero offset.  */

	  if (TREE_CODE (TREE_TYPE (field)) == RECORD_TYPE)
	    function_arg_record_value_1 (TREE_TYPE (field),
	    				 bitpos,
					 parms,
					 packed_p);
	  else if ((FLOAT_TYPE_P (TREE_TYPE (field))
		    || TREE_CODE (TREE_TYPE (field)) == VECTOR_TYPE)
		   && TARGET_FPU
		   && parms->named
		   && ! packed_p)
	    {
	      if (parms->intoffset != -1)
		{
		  unsigned int startbit, endbit;
		  int intslots, this_slotno;

		  startbit = parms->intoffset & -BITS_PER_WORD;
		  endbit   = (bitpos + BITS_PER_WORD - 1) & -BITS_PER_WORD;

		  intslots = (endbit - startbit) / BITS_PER_WORD;
		  this_slotno = parms->slotno + parms->intoffset
		    / BITS_PER_WORD;

		  if (intslots > 0 && intslots > SPARC_INT_ARG_MAX - this_slotno)
		    {
		      intslots = MAX (0, SPARC_INT_ARG_MAX - this_slotno);
		      /* We need to pass this field on the stack.  */
		      parms->stack = 1;
		    }

		  parms->nregs += intslots;
		  parms->intoffset = -1;
		}

	      /* There's no need to check this_slotno < SPARC_FP_ARG MAX.
		 If it wasn't true we wouldn't be here.  */
	      if (TREE_CODE (TREE_TYPE (field)) == VECTOR_TYPE
		  && DECL_MODE (field) == BLKmode)
		parms->nregs += TYPE_VECTOR_SUBPARTS (TREE_TYPE (field));
	      else if (TREE_CODE (TREE_TYPE (field)) == COMPLEX_TYPE)
		parms->nregs += 2;
	      else
		parms->nregs += 1;
	    }
	  else
	    {
	      if (parms->intoffset == -1)
		parms->intoffset = bitpos;
	    }
	}
    }
}

/* A subroutine of function_arg_record_value.  Assign the bits of the
   structure between parms->intoffset and bitpos to integer registers.  */

static void
function_arg_record_value_3 (HOST_WIDE_INT bitpos,
			     struct function_arg_record_value_parms *parms)
{
  enum machine_mode mode;
  unsigned int regno;
  unsigned int startbit, endbit;
  int this_slotno, intslots, intoffset;
  rtx reg;

  if (parms->intoffset == -1)
    return;

  intoffset = parms->intoffset;
  parms->intoffset = -1;

  startbit = intoffset & -BITS_PER_WORD;
  endbit = (bitpos + BITS_PER_WORD - 1) & -BITS_PER_WORD;
  intslots = (endbit - startbit) / BITS_PER_WORD;
  this_slotno = parms->slotno + intoffset / BITS_PER_WORD;

  intslots = MIN (intslots, SPARC_INT_ARG_MAX - this_slotno);
  if (intslots <= 0)
    return;

  /* If this is the trailing part of a word, only load that much into
     the register.  Otherwise load the whole register.  Note that in
     the latter case we may pick up unwanted bits.  It's not a problem
     at the moment but may wish to revisit.  */

  if (intoffset % BITS_PER_WORD != 0)
    mode = smallest_mode_for_size (BITS_PER_WORD - intoffset % BITS_PER_WORD,
			  	   MODE_INT);
  else
    mode = word_mode;

  intoffset /= BITS_PER_UNIT;
  do
    {
      regno = parms->regbase + this_slotno;
      reg = gen_rtx_REG (mode, regno);
      XVECEXP (parms->ret, 0, parms->stack + parms->nregs)
	= gen_rtx_EXPR_LIST (VOIDmode, reg, GEN_INT (intoffset));

      this_slotno += 1;
      intoffset = (intoffset | (UNITS_PER_WORD-1)) + 1;
      mode = word_mode;
      parms->nregs += 1;
      intslots -= 1;
    }
  while (intslots > 0);
}

/* A subroutine of function_arg_record_value.  Traverse the structure
   recursively and assign bits to floating point registers.  Track which
   bits in between need integer registers; invoke function_arg_record_value_3
   to make that happen.  */

static void
function_arg_record_value_2 (const_tree type, HOST_WIDE_INT startbitpos,
			     struct function_arg_record_value_parms *parms,
			     bool packed_p)
{
  tree field;

  if (! packed_p)
    for (field = TYPE_FIELDS (type); field; field = DECL_CHAIN (field))
      {
	if (TREE_CODE (field) == FIELD_DECL && DECL_PACKED (field))
	  {
	    packed_p = true;
	    break;
	  }
      }

  for (field = TYPE_FIELDS (type); field; field = DECL_CHAIN (field))
    {
      if (TREE_CODE (field) == FIELD_DECL)
	{
	  HOST_WIDE_INT bitpos = startbitpos;

	  if (DECL_SIZE (field) != 0)
	    {
	      if (integer_zerop (DECL_SIZE (field)))
		continue;

	      if (host_integerp (bit_position (field), 1))
		bitpos += int_bit_position (field);
	    }

	  /* ??? FIXME: else assume zero offset.  */

	  if (TREE_CODE (TREE_TYPE (field)) == RECORD_TYPE)
	    function_arg_record_value_2 (TREE_TYPE (field),
	    				 bitpos,
					 parms,
					 packed_p);
	  else if ((FLOAT_TYPE_P (TREE_TYPE (field))
		    || TREE_CODE (TREE_TYPE (field)) == VECTOR_TYPE)
		   && TARGET_FPU
		   && parms->named
		   && ! packed_p)
	    {
	      int this_slotno = parms->slotno + bitpos / BITS_PER_WORD;
	      int regno, nregs, pos;
	      enum machine_mode mode = DECL_MODE (field);
	      rtx reg;

	      function_arg_record_value_3 (bitpos, parms);

	      if (TREE_CODE (TREE_TYPE (field)) == VECTOR_TYPE
		  && mode == BLKmode)
	        {
		  mode = TYPE_MODE (TREE_TYPE (TREE_TYPE (field)));
		  nregs = TYPE_VECTOR_SUBPARTS (TREE_TYPE (field));
		}
	      else if (TREE_CODE (TREE_TYPE (field)) == COMPLEX_TYPE)
	        {
		  mode = TYPE_MODE (TREE_TYPE (TREE_TYPE (field)));
		  nregs = 2;
		}
	      else
	        nregs = 1;

	      regno = SPARC_FP_ARG_FIRST + this_slotno * 2;
	      if (GET_MODE_SIZE (mode) <= 4 && (bitpos & 32) != 0)
		regno++;
	      reg = gen_rtx_REG (mode, regno);
	      pos = bitpos / BITS_PER_UNIT;
	      XVECEXP (parms->ret, 0, parms->stack + parms->nregs)
		= gen_rtx_EXPR_LIST (VOIDmode, reg, GEN_INT (pos));
	      parms->nregs += 1;
	      while (--nregs > 0)
		{
		  regno += GET_MODE_SIZE (mode) / 4;
	  	  reg = gen_rtx_REG (mode, regno);
		  pos += GET_MODE_SIZE (mode);
		  XVECEXP (parms->ret, 0, parms->stack + parms->nregs)
		    = gen_rtx_EXPR_LIST (VOIDmode, reg, GEN_INT (pos));
		  parms->nregs += 1;
		}
	    }
	  else
	    {
	      if (parms->intoffset == -1)
		parms->intoffset = bitpos;
	    }
	}
    }
}

/* Used by function_arg and sparc_function_value_1 to implement the complex
   conventions of the 64-bit ABI for passing and returning structures.
   Return an expression valid as a return value for the FUNCTION_ARG
   and TARGET_FUNCTION_VALUE.

   TYPE is the data type of the argument (as a tree).
    This is null for libcalls where that information may
    not be available.
   MODE is the argument's machine mode.
   SLOTNO is the index number of the argument's slot in the parameter array.
   NAMED is nonzero if this argument is a named parameter
    (otherwise it is an extra parameter matching an ellipsis).
   REGBASE is the regno of the base register for the parameter array.  */

static rtx
function_arg_record_value (const_tree type, enum machine_mode mode,
			   int slotno, int named, int regbase)
{
  HOST_WIDE_INT typesize = int_size_in_bytes (type);
  struct function_arg_record_value_parms parms;
  unsigned int nregs;

  parms.ret = NULL_RTX;
  parms.slotno = slotno;
  parms.named = named;
  parms.regbase = regbase;
  parms.stack = 0;

  /* Compute how many registers we need.  */
  parms.nregs = 0;
  parms.intoffset = 0;
  function_arg_record_value_1 (type, 0, &parms, false);

  /* Take into account pending integer fields.  */
  if (parms.intoffset != -1)
    {
      unsigned int startbit, endbit;
      int intslots, this_slotno;

      startbit = parms.intoffset & -BITS_PER_WORD;
      endbit = (typesize*BITS_PER_UNIT + BITS_PER_WORD - 1) & -BITS_PER_WORD;
      intslots = (endbit - startbit) / BITS_PER_WORD;
      this_slotno = slotno + parms.intoffset / BITS_PER_WORD;

      if (intslots > 0 && intslots > SPARC_INT_ARG_MAX - this_slotno)
        {
	  intslots = MAX (0, SPARC_INT_ARG_MAX - this_slotno);
	  /* We need to pass this field on the stack.  */
	  parms.stack = 1;
        }

      parms.nregs += intslots;
    }
  nregs = parms.nregs;

  /* Allocate the vector and handle some annoying special cases.  */
  if (nregs == 0)
    {
      /* ??? Empty structure has no value?  Duh?  */
      if (typesize <= 0)
	{
	  /* Though there's nothing really to store, return a word register
	     anyway so the rest of gcc doesn't go nuts.  Returning a PARALLEL
	     leads to breakage due to the fact that there are zero bytes to
	     load.  */
	  return gen_rtx_REG (mode, regbase);
	}
      else
	{
	  /* ??? C++ has structures with no fields, and yet a size.  Give up
	     for now and pass everything back in integer registers.  */
	  nregs = (typesize + UNITS_PER_WORD - 1) / UNITS_PER_WORD;
	}
      if (nregs + slotno > SPARC_INT_ARG_MAX)
	nregs = SPARC_INT_ARG_MAX - slotno;
    }
  gcc_assert (nregs != 0);

  parms.ret = gen_rtx_PARALLEL (mode, rtvec_alloc (parms.stack + nregs));

  /* If at least one field must be passed on the stack, generate
     (parallel [(expr_list (nil) ...) ...]) so that all fields will
     also be passed on the stack.  We can't do much better because the
     semantics of TARGET_ARG_PARTIAL_BYTES doesn't handle the case
     of structures for which the fields passed exclusively in registers
     are not at the beginning of the structure.  */
  if (parms.stack)
    XVECEXP (parms.ret, 0, 0)
      = gen_rtx_EXPR_LIST (VOIDmode, NULL_RTX, const0_rtx);

  /* Fill in the entries.  */
  parms.nregs = 0;
  parms.intoffset = 0;
  function_arg_record_value_2 (type, 0, &parms, false);
  function_arg_record_value_3 (typesize * BITS_PER_UNIT, &parms);

  gcc_assert (parms.nregs == nregs);

  return parms.ret;
}

/* Used by function_arg and sparc_function_value_1 to implement the conventions
   of the 64-bit ABI for passing and returning unions.
   Return an expression valid as a return value for the FUNCTION_ARG
   and TARGET_FUNCTION_VALUE.

   SIZE is the size in bytes of the union.
   MODE is the argument's machine mode.
   REGNO is the hard register the union will be passed in.  */

static rtx
function_arg_union_value (int size, enum machine_mode mode, int slotno,
			  int regno)
{
  int nwords = ROUND_ADVANCE (size), i;
  rtx regs;

  /* See comment in previous function for empty structures.  */
  if (nwords == 0)
    return gen_rtx_REG (mode, regno);

  if (slotno == SPARC_INT_ARG_MAX - 1)
    nwords = 1;

  regs = gen_rtx_PARALLEL (mode, rtvec_alloc (nwords));

  for (i = 0; i < nwords; i++)
    {
      /* Unions are passed left-justified.  */
      XVECEXP (regs, 0, i)
	= gen_rtx_EXPR_LIST (VOIDmode,
			     gen_rtx_REG (word_mode, regno),
			     GEN_INT (UNITS_PER_WORD * i));
      regno++;
    }

  return regs;
}

/* Used by function_arg and sparc_function_value_1 to implement the conventions
   for passing and returning large (BLKmode) vectors.
   Return an expression valid as a return value for the FUNCTION_ARG
   and TARGET_FUNCTION_VALUE.

   SIZE is the size in bytes of the vector (at least 8 bytes).
   REGNO is the FP hard register the vector will be passed in.  */

static rtx
function_arg_vector_value (int size, int regno)
{
  int i, nregs = size / 8;
  rtx regs;

  regs = gen_rtx_PARALLEL (BLKmode, rtvec_alloc (nregs));

  for (i = 0; i < nregs; i++)
    {
      XVECEXP (regs, 0, i)
	= gen_rtx_EXPR_LIST (VOIDmode,
			     gen_rtx_REG (DImode, regno + 2*i),
			     GEN_INT (i*8));
    }

  return regs;
}

/* Determine where to put an argument to a function.
   Value is zero to push the argument on the stack,
   or a hard register in which to store the argument.

   CUM is a variable of type CUMULATIVE_ARGS which gives info about
    the preceding args and about the function being called.
   MODE is the argument's machine mode.
   TYPE is the data type of the argument (as a tree).
    This is null for libcalls where that information may
    not be available.
   NAMED is true if this argument is a named parameter
    (otherwise it is an extra parameter matching an ellipsis).
   INCOMING_P is false for TARGET_FUNCTION_ARG, true for
    TARGET_FUNCTION_INCOMING_ARG.  */

static rtx
sparc_function_arg_1 (cumulative_args_t cum_v, enum machine_mode mode,
		      const_tree type, bool named, bool incoming_p)
{
  const CUMULATIVE_ARGS *cum = get_cumulative_args (cum_v);

  int regbase = (incoming_p
		 ? SPARC_INCOMING_INT_ARG_FIRST
		 : SPARC_OUTGOING_INT_ARG_FIRST);
  int slotno, regno, padding;
  enum mode_class mclass = GET_MODE_CLASS (mode);

  slotno = function_arg_slotno (cum, mode, type, named, incoming_p,
				&regno, &padding);
  if (slotno == -1)
    return 0;

  /* Vector types deserve special treatment because they are polymorphic wrt
     their mode, depending upon whether VIS instructions are enabled.  */
  if (type && TREE_CODE (type) == VECTOR_TYPE)
    {
      HOST_WIDE_INT size = int_size_in_bytes (type);
      gcc_assert ((TARGET_ARCH32 && size <= 8)
		  || (TARGET_ARCH64 && size <= 16));

      if (mode == BLKmode)
	return function_arg_vector_value (size,
					  SPARC_FP_ARG_FIRST + 2*slotno);
      else
	mclass = MODE_FLOAT;
    }

  if (TARGET_ARCH32)
    return gen_rtx_REG (mode, regno);

  /* Structures up to 16 bytes in size are passed in arg slots on the stack
     and are promoted to registers if possible.  */
  if (type && TREE_CODE (type) == RECORD_TYPE)
    {
      HOST_WIDE_INT size = int_size_in_bytes (type);
      gcc_assert (size <= 16);

      return function_arg_record_value (type, mode, slotno, named, regbase);
    }

  /* Unions up to 16 bytes in size are passed in integer registers.  */
  else if (type && TREE_CODE (type) == UNION_TYPE)
    {
      HOST_WIDE_INT size = int_size_in_bytes (type);
      gcc_assert (size <= 16);

      return function_arg_union_value (size, mode, slotno, regno);
    }

  /* v9 fp args in reg slots beyond the int reg slots get passed in regs
     but also have the slot allocated for them.
     If no prototype is in scope fp values in register slots get passed
     in two places, either fp regs and int regs or fp regs and memory.  */
  else if ((mclass == MODE_FLOAT || mclass == MODE_COMPLEX_FLOAT)
	   && SPARC_FP_REG_P (regno))
    {
      rtx reg = gen_rtx_REG (mode, regno);
      if (cum->prototype_p || cum->libcall_p)
	{
	  /* "* 2" because fp reg numbers are recorded in 4 byte
	     quantities.  */
#if 0
	  /* ??? This will cause the value to be passed in the fp reg and
	     in the stack.  When a prototype exists we want to pass the
	     value in the reg but reserve space on the stack.  That's an
	     optimization, and is deferred [for a bit].  */
	  if ((regno - SPARC_FP_ARG_FIRST) >= SPARC_INT_ARG_MAX * 2)
	    return gen_rtx_PARALLEL (mode,
			    gen_rtvec (2,
				       gen_rtx_EXPR_LIST (VOIDmode,
						NULL_RTX, const0_rtx),
				       gen_rtx_EXPR_LIST (VOIDmode,
						reg, const0_rtx)));
	  else
#else
	  /* ??? It seems that passing back a register even when past
	     the area declared by REG_PARM_STACK_SPACE will allocate
	     space appropriately, and will not copy the data onto the
	     stack, exactly as we desire.

	     This is due to locate_and_pad_parm being called in
	     expand_call whenever reg_parm_stack_space > 0, which
	     while beneficial to our example here, would seem to be
	     in error from what had been intended.  Ho hum...  -- r~ */
#endif
	    return reg;
	}
      else
	{
	  rtx v0, v1;

	  if ((regno - SPARC_FP_ARG_FIRST) < SPARC_INT_ARG_MAX * 2)
	    {
	      int intreg;

	      /* On incoming, we don't need to know that the value
		 is passed in %f0 and %i0, and it confuses other parts
		 causing needless spillage even on the simplest cases.  */
	      if (incoming_p)
		return reg;

	      intreg = (SPARC_OUTGOING_INT_ARG_FIRST
			+ (regno - SPARC_FP_ARG_FIRST) / 2);

	      v0 = gen_rtx_EXPR_LIST (VOIDmode, reg, const0_rtx);
	      v1 = gen_rtx_EXPR_LIST (VOIDmode, gen_rtx_REG (mode, intreg),
				      const0_rtx);
	      return gen_rtx_PARALLEL (mode, gen_rtvec (2, v0, v1));
	    }
	  else
	    {
	      v0 = gen_rtx_EXPR_LIST (VOIDmode, NULL_RTX, const0_rtx);
	      v1 = gen_rtx_EXPR_LIST (VOIDmode, reg, const0_rtx);
	      return gen_rtx_PARALLEL (mode, gen_rtvec (2, v0, v1));
	    }
	}
    }

  /* All other aggregate types are passed in an integer register in a mode
     corresponding to the size of the type.  */
  else if (type && AGGREGATE_TYPE_P (type))
    {
      HOST_WIDE_INT size = int_size_in_bytes (type);
      gcc_assert (size <= 16);

      mode = mode_for_size (size * BITS_PER_UNIT, MODE_INT, 0);
    }

  return gen_rtx_REG (mode, regno);
}

/* Handle the TARGET_FUNCTION_ARG target hook.  */

static rtx
sparc_function_arg (cumulative_args_t cum, enum machine_mode mode,
		    const_tree type, bool named)
{
  return sparc_function_arg_1 (cum, mode, type, named, false);
}

/* Handle the TARGET_FUNCTION_INCOMING_ARG target hook.  */

static rtx
sparc_function_incoming_arg (cumulative_args_t cum, enum machine_mode mode,
			     const_tree type, bool named)
{
  return sparc_function_arg_1 (cum, mode, type, named, true);
}

/* For sparc64, objects requiring 16 byte alignment are passed that way.  */

static unsigned int
sparc_function_arg_boundary (enum machine_mode mode, const_tree type)
{
  return ((TARGET_ARCH64
	   && (GET_MODE_ALIGNMENT (mode) == 128
	       || (type && TYPE_ALIGN (type) == 128)))
	  ? 128
	  : PARM_BOUNDARY);
}

/* For an arg passed partly in registers and partly in memory,
   this is the number of bytes of registers used.
   For args passed entirely in registers or entirely in memory, zero.

   Any arg that starts in the first 6 regs but won't entirely fit in them
   needs partial registers on v8.  On v9, structures with integer
   values in arg slots 5,6 will be passed in %o5 and SP+176, and complex fp
   values that begin in the last fp reg [where "last fp reg" varies with the
   mode] will be split between that reg and memory.  */

static int
sparc_arg_partial_bytes (cumulative_args_t cum, enum machine_mode mode,
			 tree type, bool named)
{
  int slotno, regno, padding;

  /* We pass false for incoming_p here, it doesn't matter.  */
  slotno = function_arg_slotno (get_cumulative_args (cum), mode, type, named,
				false, &regno, &padding);

  if (slotno == -1)
    return 0;

  if (TARGET_ARCH32)
    {
      if ((slotno + (mode == BLKmode
		     ? ROUND_ADVANCE (int_size_in_bytes (type))
		     : ROUND_ADVANCE (GET_MODE_SIZE (mode))))
	  > SPARC_INT_ARG_MAX)
	return (SPARC_INT_ARG_MAX - slotno) * UNITS_PER_WORD;
    }
  else
    {
      /* We are guaranteed by pass_by_reference that the size of the
	 argument is not greater than 16 bytes, so we only need to return
	 one word if the argument is partially passed in registers.  */

      if (type && AGGREGATE_TYPE_P (type))
	{
	  int size = int_size_in_bytes (type);

	  if (size > UNITS_PER_WORD
	      && slotno == SPARC_INT_ARG_MAX - 1)
	    return UNITS_PER_WORD;
	}
      else if (GET_MODE_CLASS (mode) == MODE_COMPLEX_INT
	       || (GET_MODE_CLASS (mode) == MODE_COMPLEX_FLOAT
		   && ! (TARGET_FPU && named)))
	{
	  /* The complex types are passed as packed types.  */
	  if (GET_MODE_SIZE (mode) > UNITS_PER_WORD
	      && slotno == SPARC_INT_ARG_MAX - 1)
	    return UNITS_PER_WORD;
	}
      else if (GET_MODE_CLASS (mode) == MODE_COMPLEX_FLOAT)
	{
	  if ((slotno + GET_MODE_SIZE (mode) / UNITS_PER_WORD)
	      > SPARC_FP_ARG_MAX)
	    return UNITS_PER_WORD;
	}
    }

  return 0;
}

/* Handle the TARGET_PASS_BY_REFERENCE target hook.
   Specify whether to pass the argument by reference.  */

static bool
sparc_pass_by_reference (cumulative_args_t cum ATTRIBUTE_UNUSED,
			 enum machine_mode mode, const_tree type,
			 bool named ATTRIBUTE_UNUSED)
{
  if (TARGET_ARCH32)
    /* Original SPARC 32-bit ABI says that structures and unions,
       and quad-precision floats are passed by reference.  For Pascal,
       also pass arrays by reference.  All other base types are passed
       in registers.

       Extended ABI (as implemented by the Sun compiler) says that all
       complex floats are passed by reference.  Pass complex integers
       in registers up to 8 bytes.  More generally, enforce the 2-word
       cap for passing arguments in registers.

       Vector ABI (as implemented by the Sun VIS SDK) says that vector
       integers are passed like floats of the same size, that is in
       registers up to 8 bytes.  Pass all vector floats by reference
       like structure and unions.  */
    return ((type && (AGGREGATE_TYPE_P (type) || VECTOR_FLOAT_TYPE_P (type)))
	    || mode == SCmode
	    /* Catch CDImode, TFmode, DCmode and TCmode.  */
	    || GET_MODE_SIZE (mode) > 8
	    || (type
		&& TREE_CODE (type) == VECTOR_TYPE
		&& (unsigned HOST_WIDE_INT) int_size_in_bytes (type) > 8));
  else
    /* Original SPARC 64-bit ABI says that structures and unions
       smaller than 16 bytes are passed in registers, as well as
       all other base types.

       Extended ABI (as implemented by the Sun compiler) says that
       complex floats are passed in registers up to 16 bytes.  Pass
       all complex integers in registers up to 16 bytes.  More generally,
       enforce the 2-word cap for passing arguments in registers.

       Vector ABI (as implemented by the Sun VIS SDK) says that vector
       integers are passed like floats of the same size, that is in
       registers (up to 16 bytes).  Pass all vector floats like structure
       and unions.  */
    return ((type
	     && (AGGREGATE_TYPE_P (type) || TREE_CODE (type) == VECTOR_TYPE)
	     && (unsigned HOST_WIDE_INT) int_size_in_bytes (type) > 16)
	    /* Catch CTImode and TCmode.  */
	    || GET_MODE_SIZE (mode) > 16);
}

/* Handle the TARGET_FUNCTION_ARG_ADVANCE hook.
   Update the data in CUM to advance over an argument
   of mode MODE and data type TYPE.
   TYPE is null for libcalls where that information may not be available.  */

static void
sparc_function_arg_advance (cumulative_args_t cum_v, enum machine_mode mode,
			    const_tree type, bool named)
{
  CUMULATIVE_ARGS *cum = get_cumulative_args (cum_v);
  int regno, padding;

  /* We pass false for incoming_p here, it doesn't matter.  */
  function_arg_slotno (cum, mode, type, named, false, &regno, &padding);

  /* If argument requires leading padding, add it.  */
  cum->words += padding;

  if (TARGET_ARCH32)
    {
      cum->words += (mode != BLKmode
		     ? ROUND_ADVANCE (GET_MODE_SIZE (mode))
		     : ROUND_ADVANCE (int_size_in_bytes (type)));
    }
  else
    {
      if (type && AGGREGATE_TYPE_P (type))
	{
	  int size = int_size_in_bytes (type);

	  if (size <= 8)
	    ++cum->words;
	  else if (size <= 16)
	    cum->words += 2;
	  else /* passed by reference */
	    ++cum->words;
	}
      else
	{
	  cum->words += (mode != BLKmode
			 ? ROUND_ADVANCE (GET_MODE_SIZE (mode))
			 : ROUND_ADVANCE (int_size_in_bytes (type)));
	}
    }
}

/* Handle the FUNCTION_ARG_PADDING macro.
   For the 64 bit ABI structs are always stored left shifted in their
   argument slot.  */

enum direction
function_arg_padding (enum machine_mode mode, const_tree type)
{
  if (TARGET_ARCH64 && type != 0 && AGGREGATE_TYPE_P (type))
    return upward;

  /* Fall back to the default.  */
  return DEFAULT_FUNCTION_ARG_PADDING (mode, type);
}

/* Handle the TARGET_RETURN_IN_MEMORY target hook.
   Specify whether to return the return value in memory.  */

static bool
sparc_return_in_memory (const_tree type, const_tree fntype ATTRIBUTE_UNUSED)
{
  if (TARGET_ARCH32)
    /* Original SPARC 32-bit ABI says that structures and unions,
       and quad-precision floats are returned in memory.  All other
       base types are returned in registers.

       Extended ABI (as implemented by the Sun compiler) says that
       all complex floats are returned in registers (8 FP registers
       at most for '_Complex long double').  Return all complex integers
       in registers (4 at most for '_Complex long long').

       Vector ABI (as implemented by the Sun VIS SDK) says that vector
       integers are returned like floats of the same size, that is in
       registers up to 8 bytes and in memory otherwise.  Return all
       vector floats in memory like structure and unions; note that
       they always have BLKmode like the latter.  */
    return (TYPE_MODE (type) == BLKmode
	    || TYPE_MODE (type) == TFmode
	    || (TREE_CODE (type) == VECTOR_TYPE
		&& (unsigned HOST_WIDE_INT) int_size_in_bytes (type) > 8));
  else
    /* Original SPARC 64-bit ABI says that structures and unions
       smaller than 32 bytes are returned in registers, as well as
       all other base types.

       Extended ABI (as implemented by the Sun compiler) says that all
       complex floats are returned in registers (8 FP registers at most
       for '_Complex long double').  Return all complex integers in
       registers (4 at most for '_Complex TItype').

       Vector ABI (as implemented by the Sun VIS SDK) says that vector
       integers are returned like floats of the same size, that is in
       registers.  Return all vector floats like structure and unions;
       note that they always have BLKmode like the latter.  */
    return (TYPE_MODE (type) == BLKmode
	    && (unsigned HOST_WIDE_INT) int_size_in_bytes (type) > 32);
}

/* Handle the TARGET_STRUCT_VALUE target hook.
   Return where to find the structure return value address.  */

static rtx
sparc_struct_value_rtx (tree fndecl, int incoming)
{
  if (TARGET_ARCH64)
    return 0;
  else
    {
      rtx mem;

      if (incoming)
	mem = gen_frame_mem (Pmode, plus_constant (Pmode, frame_pointer_rtx,
						   STRUCT_VALUE_OFFSET));
      else
	mem = gen_frame_mem (Pmode, plus_constant (Pmode, stack_pointer_rtx,
						   STRUCT_VALUE_OFFSET));

      /* Only follow the SPARC ABI for fixed-size structure returns.
         Variable size structure returns are handled per the normal
         procedures in GCC. This is enabled by -mstd-struct-return */
      if (incoming == 2
	  && sparc_std_struct_return
	  && TYPE_SIZE_UNIT (TREE_TYPE (fndecl))
	  && TREE_CODE (TYPE_SIZE_UNIT (TREE_TYPE (fndecl))) == INTEGER_CST)
	{
	  /* We must check and adjust the return address, as it is
	     optional as to whether the return object is really
	     provided.  */
	  rtx ret_reg = gen_rtx_REG (Pmode, 31);
	  rtx scratch = gen_reg_rtx (SImode);
	  rtx endlab = gen_label_rtx ();

	  /* Calculate the return object size */
	  tree size = TYPE_SIZE_UNIT (TREE_TYPE (fndecl));
	  rtx size_rtx = GEN_INT (TREE_INT_CST_LOW (size) & 0xfff);
	  /* Construct a temporary return value */
	  rtx temp_val
	    = assign_stack_local (Pmode, TREE_INT_CST_LOW (size), 0);

	  /* Implement SPARC 32-bit psABI callee return struct checking:

	     Fetch the instruction where we will return to and see if
	     it's an unimp instruction (the most significant 10 bits
	     will be zero).  */
	  emit_move_insn (scratch, gen_rtx_MEM (SImode,
						plus_constant (Pmode,
							       ret_reg, 8)));
	  /* Assume the size is valid and pre-adjust */
	  emit_insn (gen_add3_insn (ret_reg, ret_reg, GEN_INT (4)));
	  emit_cmp_and_jump_insns (scratch, size_rtx, EQ, const0_rtx, SImode,
				   0, endlab);
	  emit_insn (gen_sub3_insn (ret_reg, ret_reg, GEN_INT (4)));
	  /* Write the address of the memory pointed to by temp_val into
	     the memory pointed to by mem */
	  emit_move_insn (mem, XEXP (temp_val, 0));
	  emit_label (endlab);
	}

      return mem;
    }
}

/* Handle TARGET_FUNCTION_VALUE, and TARGET_LIBCALL_VALUE target hook.
   For v9, function return values are subject to the same rules as arguments,
   except that up to 32 bytes may be returned in registers.  */

static rtx
sparc_function_value_1 (const_tree type, enum machine_mode mode,
			bool outgoing)
{
  /* Beware that the two values are swapped here wrt function_arg.  */
  int regbase = (outgoing
		 ? SPARC_INCOMING_INT_ARG_FIRST
		 : SPARC_OUTGOING_INT_ARG_FIRST);
  enum mode_class mclass = GET_MODE_CLASS (mode);
  int regno;

  /* Vector types deserve special treatment because they are polymorphic wrt
     their mode, depending upon whether VIS instructions are enabled.  */
  if (type && TREE_CODE (type) == VECTOR_TYPE)
    {
      HOST_WIDE_INT size = int_size_in_bytes (type);
      gcc_assert ((TARGET_ARCH32 && size <= 8)
		  || (TARGET_ARCH64 && size <= 32));

      if (mode == BLKmode)
	return function_arg_vector_value (size,
					  SPARC_FP_ARG_FIRST);
      else
	mclass = MODE_FLOAT;
    }

  if (TARGET_ARCH64 && type)
    {
      /* Structures up to 32 bytes in size are returned in registers.  */
      if (TREE_CODE (type) == RECORD_TYPE)
	{
	  HOST_WIDE_INT size = int_size_in_bytes (type);
	  gcc_assert (size <= 32);

	  return function_arg_record_value (type, mode, 0, 1, regbase);
	}

      /* Unions up to 32 bytes in size are returned in integer registers.  */
      else if (TREE_CODE (type) == UNION_TYPE)
	{
	  HOST_WIDE_INT size = int_size_in_bytes (type);
	  gcc_assert (size <= 32);

	  return function_arg_union_value (size, mode, 0, regbase);
	}

      /* Objects that require it are returned in FP registers.  */
      else if (mclass == MODE_FLOAT || mclass == MODE_COMPLEX_FLOAT)
	;

      /* All other aggregate types are returned in an integer register in a
	 mode corresponding to the size of the type.  */
      else if (AGGREGATE_TYPE_P (type))
	{
	  /* All other aggregate types are passed in an integer register
	     in a mode corresponding to the size of the type.  */
	  HOST_WIDE_INT size = int_size_in_bytes (type);
	  gcc_assert (size <= 32);

	  mode = mode_for_size (size * BITS_PER_UNIT, MODE_INT, 0);

	  /* ??? We probably should have made the same ABI change in
	     3.4.0 as the one we made for unions.   The latter was
	     required by the SCD though, while the former is not
	     specified, so we favored compatibility and efficiency.

	     Now we're stuck for aggregates larger than 16 bytes,
	     because OImode vanished in the meantime.  Let's not
	     try to be unduly clever, and simply follow the ABI
	     for unions in that case.  */
	  if (mode == BLKmode)
	    return function_arg_union_value (size, mode, 0, regbase);
	  else
	    mclass = MODE_INT;
	}

      /* We should only have pointer and integer types at this point.  This
	 must match sparc_promote_function_mode.  */
      else if (mclass == MODE_INT && GET_MODE_SIZE (mode) < UNITS_PER_WORD)
	mode = word_mode;
    }

  /* We should only have pointer and integer types at this point.  This must
     match sparc_promote_function_mode.  */
  else if (TARGET_ARCH32
	   && mclass == MODE_INT
	   && GET_MODE_SIZE (mode) < UNITS_PER_WORD)
    mode = word_mode;

  if ((mclass == MODE_FLOAT || mclass == MODE_COMPLEX_FLOAT) && TARGET_FPU)
    regno = SPARC_FP_ARG_FIRST;
  else
    regno = regbase;

  return gen_rtx_REG (mode, regno);
}

/* Handle TARGET_FUNCTION_VALUE.
   On the SPARC, the value is found in the first "output" register, but the
   called function leaves it in the first "input" register.  */

static rtx
sparc_function_value (const_tree valtype,
		      const_tree fn_decl_or_type ATTRIBUTE_UNUSED,
		      bool outgoing)
{
  return sparc_function_value_1 (valtype, TYPE_MODE (valtype), outgoing);
}

/* Handle TARGET_LIBCALL_VALUE.  */

static rtx
sparc_libcall_value (enum machine_mode mode,
		     const_rtx fun ATTRIBUTE_UNUSED)
{
  return sparc_function_value_1 (NULL_TREE, mode, false);
}

/* Handle FUNCTION_VALUE_REGNO_P.
   On the SPARC, the first "output" reg is used for integer values, and the
   first floating point register is used for floating point values.  */

static bool
sparc_function_value_regno_p (const unsigned int regno)
{
  return (regno == 8 || regno == 32);
}

/* Do what is necessary for `va_start'.  We look at the current function
   to determine if stdarg or varargs is used and return the address of
   the first unnamed parameter.  */

static rtx
sparc_builtin_saveregs (void)
{
  int first_reg = crtl->args.info.words;
  rtx address;
  int regno;

  for (regno = first_reg; regno < SPARC_INT_ARG_MAX; regno++)
    emit_move_insn (gen_rtx_MEM (word_mode,
				 gen_rtx_PLUS (Pmode,
					       frame_pointer_rtx,
					       GEN_INT (FIRST_PARM_OFFSET (0)
							+ (UNITS_PER_WORD
							   * regno)))),
		    gen_rtx_REG (word_mode,
				 SPARC_INCOMING_INT_ARG_FIRST + regno));

  address = gen_rtx_PLUS (Pmode,
			  frame_pointer_rtx,
			  GEN_INT (FIRST_PARM_OFFSET (0)
				   + UNITS_PER_WORD * first_reg));

  return address;
}

/* Implement `va_start' for stdarg.  */

static void
sparc_va_start (tree valist, rtx nextarg)
{
  nextarg = expand_builtin_saveregs ();
  std_expand_builtin_va_start (valist, nextarg);
}

/* Implement `va_arg' for stdarg.  */

static tree
sparc_gimplify_va_arg (tree valist, tree type, gimple_seq *pre_p,
		       gimple_seq *post_p)
{
  HOST_WIDE_INT size, rsize, align;
  tree addr, incr;
  bool indirect;
  tree ptrtype = build_pointer_type (type);

  if (pass_by_reference (NULL, TYPE_MODE (type), type, false))
    {
      indirect = true;
      size = rsize = UNITS_PER_WORD;
      align = 0;
    }
  else
    {
      indirect = false;
      size = int_size_in_bytes (type);
      rsize = (size + UNITS_PER_WORD - 1) & -UNITS_PER_WORD;
      align = 0;

      if (TARGET_ARCH64)
	{
	  /* For SPARC64, objects requiring 16-byte alignment get it.  */
	  if (TYPE_ALIGN (type) >= 2 * (unsigned) BITS_PER_WORD)
	    align = 2 * UNITS_PER_WORD;

	  /* SPARC-V9 ABI states that structures up to 16 bytes in size
	     are left-justified in their slots.  */
	  if (AGGREGATE_TYPE_P (type))
	    {
	      if (size == 0)
		size = rsize = UNITS_PER_WORD;
	      else
		size = rsize;
	    }
	}
    }

  incr = valist;
  if (align)
    {
      incr = fold_build_pointer_plus_hwi (incr, align - 1);
      incr = fold_convert (sizetype, incr);
      incr = fold_build2 (BIT_AND_EXPR, sizetype, incr,
			  size_int (-align));
      incr = fold_convert (ptr_type_node, incr);
    }

  gimplify_expr (&incr, pre_p, post_p, is_gimple_val, fb_rvalue);
  addr = incr;

  if (BYTES_BIG_ENDIAN && size < rsize)
    addr = fold_build_pointer_plus_hwi (incr, rsize - size);

  if (indirect)
    {
      addr = fold_convert (build_pointer_type (ptrtype), addr);
      addr = build_va_arg_indirect_ref (addr);
    }

  /* If the address isn't aligned properly for the type, we need a temporary.
     FIXME: This is inefficient, usually we can do this in registers.  */
  else if (align == 0 && TYPE_ALIGN (type) > BITS_PER_WORD)
    {
      tree tmp = create_tmp_var (type, "va_arg_tmp");
      tree dest_addr = build_fold_addr_expr (tmp);
      tree copy = build_call_expr (builtin_decl_implicit (BUILT_IN_MEMCPY),
				   3, dest_addr, addr, size_int (rsize));
      TREE_ADDRESSABLE (tmp) = 1;
      gimplify_and_add (copy, pre_p);
      addr = dest_addr;
    }

  else
    addr = fold_convert (ptrtype, addr);

  incr = fold_build_pointer_plus_hwi (incr, rsize);
  gimplify_assign (valist, incr, post_p);

  return build_va_arg_indirect_ref (addr);
}

/* Implement the TARGET_VECTOR_MODE_SUPPORTED_P target hook.
   Specify whether the vector mode is supported by the hardware.  */

static bool
sparc_vector_mode_supported_p (enum machine_mode mode)
{
  return TARGET_VIS && VECTOR_MODE_P (mode) ? true : false;
}

/* Implement the TARGET_VECTORIZE_PREFERRED_SIMD_MODE target hook.  */

static enum machine_mode
sparc_preferred_simd_mode (enum machine_mode mode)
{
  if (TARGET_VIS)
    switch (mode)
      {
      case SImode:
	return V2SImode;
      case HImode:
	return V4HImode;
      case QImode:
	return V8QImode;

      default:;
      }

  return word_mode;
}

/* Return the string to output an unconditional branch to LABEL, which is
   the operand number of the label.

   DEST is the destination insn (i.e. the label), INSN is the source.  */

const char *
output_ubranch (rtx dest, rtx insn)
{
  static char string[64];
  bool v9_form = false;
  int delta;
  char *p;

  /* Even if we are trying to use cbcond for this, evaluate
     whether we can use V9 branches as our backup plan.  */

  delta = 5000000;
  if (INSN_ADDRESSES_SET_P ())
    delta = (INSN_ADDRESSES (INSN_UID (dest))
	     - INSN_ADDRESSES (INSN_UID (insn)));

  /* Leave some instructions for "slop".  */
  if (TARGET_V9 && delta >= -260000 && delta < 260000)
    v9_form = true;

  if (TARGET_CBCOND)
    {
      bool emit_nop = emit_cbcond_nop (insn);
      bool far = false;
      const char *rval;

      if (delta < -500 || delta > 500)
	far = true;

      if (far)
	{
	  if (v9_form)
	    rval = "ba,a,pt\t%%xcc, %l0";
	  else
	    rval = "b,a\t%l0";
	}
      else
	{
	  if (emit_nop)
	    rval = "cwbe\t%%g0, %%g0, %l0\n\tnop";
	  else
	    rval = "cwbe\t%%g0, %%g0, %l0";
	}
      return rval;
    }

  if (v9_form)
    strcpy (string, "ba%*,pt\t%%xcc, ");
  else
    strcpy (string, "b%*\t");

  p = strchr (string, '\0');
  *p++ = '%';
  *p++ = 'l';
  *p++ = '0';
  *p++ = '%';
  *p++ = '(';
  *p = '\0';

  return string;
}

/* Return the string to output a conditional branch to LABEL, which is
   the operand number of the label.  OP is the conditional expression.
   XEXP (OP, 0) is assumed to be a condition code register (integer or
   floating point) and its mode specifies what kind of comparison we made.

   DEST is the destination insn (i.e. the label), INSN is the source.

   REVERSED is nonzero if we should reverse the sense of the comparison.

   ANNUL is nonzero if we should generate an annulling branch.  */

const char *
output_cbranch (rtx op, rtx dest, int label, int reversed, int annul,
		rtx insn)
{
  static char string[64];
  enum rtx_code code = GET_CODE (op);
  rtx cc_reg = XEXP (op, 0);
  enum machine_mode mode = GET_MODE (cc_reg);
  const char *labelno, *branch;
  int spaces = 8, far;
  char *p;

  /* v9 branches are limited to +-1MB.  If it is too far away,
     change

     bne,pt %xcc, .LC30

     to

     be,pn %xcc, .+12
      nop
     ba .LC30

     and

     fbne,a,pn %fcc2, .LC29

     to

     fbe,pt %fcc2, .+16
      nop
     ba .LC29  */

  far = TARGET_V9 && (get_attr_length (insn) >= 3);
  if (reversed ^ far)
    {
      /* Reversal of FP compares takes care -- an ordered compare
	 becomes an unordered compare and vice versa.  */
      if (mode == CCFPmode || mode == CCFPEmode)
	code = reverse_condition_maybe_unordered (code);
      else
	code = reverse_condition (code);
    }

  /* Start by writing the branch condition.  */
  if (mode == CCFPmode || mode == CCFPEmode)
    {
      switch (code)
	{
	case NE:
	  branch = "fbne";
	  break;
	case EQ:
	  branch = "fbe";
	  break;
	case GE:
	  branch = "fbge";
	  break;
	case GT:
	  branch = "fbg";
	  break;
	case LE:
	  branch = "fble";
	  break;
	case LT:
	  branch = "fbl";
	  break;
	case UNORDERED:
	  branch = "fbu";
	  break;
	case ORDERED:
	  branch = "fbo";
	  break;
	case UNGT:
	  branch = "fbug";
	  break;
	case UNLT:
	  branch = "fbul";
	  break;
	case UNEQ:
	  branch = "fbue";
	  break;
	case UNGE:
	  branch = "fbuge";
	  break;
	case UNLE:
	  branch = "fbule";
	  break;
	case LTGT:
	  branch = "fblg";
	  break;

	default:
	  gcc_unreachable ();
	}

      /* ??? !v9: FP branches cannot be preceded by another floating point
	 insn.  Because there is currently no concept of pre-delay slots,
	 we can fix this only by always emitting a nop before a floating
	 point branch.  */

      string[0] = '\0';
      if (! TARGET_V9)
	strcpy (string, "nop\n\t");
      strcat (string, branch);
    }
  else
    {
      switch (code)
	{
	case NE:
	  branch = "bne";
	  break;
	case EQ:
	  branch = "be";
	  break;
	case GE:
	  if (mode == CC_NOOVmode || mode == CCX_NOOVmode)
	    branch = "bpos";
	  else
	    branch = "bge";
	  break;
	case GT:
	  branch = "bg";
	  break;
	case LE:
	  branch = "ble";
	  break;
	case LT:
	  if (mode == CC_NOOVmode || mode == CCX_NOOVmode)
	    branch = "bneg";
	  else
	    branch = "bl";
	  break;
	case GEU:
	  branch = "bgeu";
	  break;
	case GTU:
	  branch = "bgu";
	  break;
	case LEU:
	  branch = "bleu";
	  break;
	case LTU:
	  branch = "blu";
	  break;

	default:
	  gcc_unreachable ();
	}
      strcpy (string, branch);
    }
  spaces -= strlen (branch);
  p = strchr (string, '\0');

  /* Now add the annulling, the label, and a possible noop.  */
  if (annul && ! far)
    {
      strcpy (p, ",a");
      p += 2;
      spaces -= 2;
    }

  if (TARGET_V9)
    {
      rtx note;
      int v8 = 0;

      if (! far && insn && INSN_ADDRESSES_SET_P ())
	{
	  int delta = (INSN_ADDRESSES (INSN_UID (dest))
		       - INSN_ADDRESSES (INSN_UID (insn)));
	  /* Leave some instructions for "slop".  */
	  if (delta < -260000 || delta >= 260000)
	    v8 = 1;
	}

      if (mode == CCFPmode || mode == CCFPEmode)
	{
	  static char v9_fcc_labelno[] = "%%fccX, ";
	  /* Set the char indicating the number of the fcc reg to use.  */
	  v9_fcc_labelno[5] = REGNO (cc_reg) - SPARC_FIRST_V9_FCC_REG + '0';
	  labelno = v9_fcc_labelno;
	  if (v8)
	    {
	      gcc_assert (REGNO (cc_reg) == SPARC_FCC_REG);
	      labelno = "";
	    }
	}
      else if (mode == CCXmode || mode == CCX_NOOVmode)
	{
	  labelno = "%%xcc, ";
	  gcc_assert (! v8);
	}
      else
	{
	  labelno = "%%icc, ";
	  if (v8)
	    labelno = "";
	}

      if (*labelno && insn && (note = find_reg_note (insn, REG_BR_PROB, NULL_RTX)))
	{
	  strcpy (p,
		  ((INTVAL (XEXP (note, 0)) >= REG_BR_PROB_BASE / 2) ^ far)
		  ? ",pt" : ",pn");
	  p += 3;
	  spaces -= 3;
	}
    }
  else
    labelno = "";

  if (spaces > 0)
    *p++ = '\t';
  else
    *p++ = ' ';
  strcpy (p, labelno);
  p = strchr (p, '\0');
  if (far)
    {
      strcpy (p, ".+12\n\t nop\n\tb\t");
      /* Skip the next insn if requested or
	 if we know that it will be a nop.  */
      if (annul || ! final_sequence)
        p[3] = '6';
      p += 14;
    }
  *p++ = '%';
  *p++ = 'l';
  *p++ = label + '0';
  *p++ = '%';
  *p++ = '#';
  *p = '\0';

  return string;
}

/* Emit a library call comparison between floating point X and Y.
   COMPARISON is the operator to compare with (EQ, NE, GT, etc).
   Return the new operator to be used in the comparison sequence.

   TARGET_ARCH64 uses _Qp_* functions, which use pointers to TFmode
   values as arguments instead of the TFmode registers themselves,
   that's why we cannot call emit_float_lib_cmp.  */

rtx
sparc_emit_float_lib_cmp (rtx x, rtx y, enum rtx_code comparison)
{
  const char *qpfunc;
  rtx slot0, slot1, result, tem, tem2, libfunc;
  enum machine_mode mode;
  enum rtx_code new_comparison;

  switch (comparison)
    {
    case EQ:
      qpfunc = (TARGET_ARCH64 ? "_Qp_feq" : "_Q_feq");
      break;

    case NE:
      qpfunc = (TARGET_ARCH64 ? "_Qp_fne" : "_Q_fne");
      break;

    case GT:
      qpfunc = (TARGET_ARCH64 ? "_Qp_fgt" : "_Q_fgt");
      break;

    case GE:
      qpfunc = (TARGET_ARCH64 ? "_Qp_fge" : "_Q_fge");
      break;

    case LT:
      qpfunc = (TARGET_ARCH64 ? "_Qp_flt" : "_Q_flt");
      break;

    case LE:
      qpfunc = (TARGET_ARCH64 ? "_Qp_fle" : "_Q_fle");
      break;

    case ORDERED:
    case UNORDERED:
    case UNGT:
    case UNLT:
    case UNEQ:
    case UNGE:
    case UNLE:
    case LTGT:
      qpfunc = (TARGET_ARCH64 ? "_Qp_cmp" : "_Q_cmp");
      break;

    default:
      gcc_unreachable ();
    }

  if (TARGET_ARCH64)
    {
      if (MEM_P (x))
	{
	  tree expr = MEM_EXPR (x);
	  if (expr)
	    mark_addressable (expr);
	  slot0 = x;
	}
      else
	{
	  slot0 = assign_stack_temp (TFmode, GET_MODE_SIZE(TFmode));
	  emit_move_insn (slot0, x);
	}

      if (MEM_P (y))
	{
	  tree expr = MEM_EXPR (y);
	  if (expr)
	    mark_addressable (expr);
	  slot1 = y;
	}
      else
	{
	  slot1 = assign_stack_temp (TFmode, GET_MODE_SIZE(TFmode));
	  emit_move_insn (slot1, y);
	}

      libfunc = gen_rtx_SYMBOL_REF (Pmode, qpfunc);
      emit_library_call (libfunc, LCT_NORMAL,
			 DImode, 2,
			 XEXP (slot0, 0), Pmode,
			 XEXP (slot1, 0), Pmode);
      mode = DImode;
    }
  else
    {
      libfunc = gen_rtx_SYMBOL_REF (Pmode, qpfunc);
      emit_library_call (libfunc, LCT_NORMAL,
			 SImode, 2,
			 x, TFmode, y, TFmode);
      mode = SImode;
    }


  /* Immediately move the result of the libcall into a pseudo
     register so reload doesn't clobber the value if it needs
     the return register for a spill reg.  */
  result = gen_reg_rtx (mode);
  emit_move_insn (result, hard_libcall_value (mode, libfunc));

  switch (comparison)
    {
    default:
      return gen_rtx_NE (VOIDmode, result, const0_rtx);
    case ORDERED:
    case UNORDERED:
      new_comparison = (comparison == UNORDERED ? EQ : NE);
      return gen_rtx_fmt_ee (new_comparison, VOIDmode, result, GEN_INT(3));
    case UNGT:
    case UNGE:
      new_comparison = (comparison == UNGT ? GT : NE);
      return gen_rtx_fmt_ee (new_comparison, VOIDmode, result, const1_rtx);
    case UNLE:
      return gen_rtx_NE (VOIDmode, result, const2_rtx);
    case UNLT:
      tem = gen_reg_rtx (mode);
      if (TARGET_ARCH32)
	emit_insn (gen_andsi3 (tem, result, const1_rtx));
      else
	emit_insn (gen_anddi3 (tem, result, const1_rtx));
      return gen_rtx_NE (VOIDmode, tem, const0_rtx);
    case UNEQ:
    case LTGT:
      tem = gen_reg_rtx (mode);
      if (TARGET_ARCH32)
	emit_insn (gen_addsi3 (tem, result, const1_rtx));
      else
	emit_insn (gen_adddi3 (tem, result, const1_rtx));
      tem2 = gen_reg_rtx (mode);
      if (TARGET_ARCH32)
	emit_insn (gen_andsi3 (tem2, tem, const2_rtx));
      else
	emit_insn (gen_anddi3 (tem2, tem, const2_rtx));
      new_comparison = (comparison == UNEQ ? EQ : NE);
      return gen_rtx_fmt_ee (new_comparison, VOIDmode, tem2, const0_rtx);
    }

  gcc_unreachable ();
}

/* Generate an unsigned DImode to FP conversion.  This is the same code
   optabs would emit if we didn't have TFmode patterns.  */

void
sparc_emit_floatunsdi (rtx *operands, enum machine_mode mode)
{
  rtx neglab, donelab, i0, i1, f0, in, out;

  out = operands[0];
  in = force_reg (DImode, operands[1]);
  neglab = gen_label_rtx ();
  donelab = gen_label_rtx ();
  i0 = gen_reg_rtx (DImode);
  i1 = gen_reg_rtx (DImode);
  f0 = gen_reg_rtx (mode);

  emit_cmp_and_jump_insns (in, const0_rtx, LT, const0_rtx, DImode, 0, neglab);

  emit_insn (gen_rtx_SET (VOIDmode, out, gen_rtx_FLOAT (mode, in)));
  emit_jump_insn (gen_jump (donelab));
  emit_barrier ();

  emit_label (neglab);

  emit_insn (gen_lshrdi3 (i0, in, const1_rtx));
  emit_insn (gen_anddi3 (i1, in, const1_rtx));
  emit_insn (gen_iordi3 (i0, i0, i1));
  emit_insn (gen_rtx_SET (VOIDmode, f0, gen_rtx_FLOAT (mode, i0)));
  emit_insn (gen_rtx_SET (VOIDmode, out, gen_rtx_PLUS (mode, f0, f0)));

  emit_label (donelab);
}

/* Generate an FP to unsigned DImode conversion.  This is the same code
   optabs would emit if we didn't have TFmode patterns.  */

void
sparc_emit_fixunsdi (rtx *operands, enum machine_mode mode)
{
  rtx neglab, donelab, i0, i1, f0, in, out, limit;

  out = operands[0];
  in = force_reg (mode, operands[1]);
  neglab = gen_label_rtx ();
  donelab = gen_label_rtx ();
  i0 = gen_reg_rtx (DImode);
  i1 = gen_reg_rtx (DImode);
  limit = gen_reg_rtx (mode);
  f0 = gen_reg_rtx (mode);

  emit_move_insn (limit,
		  CONST_DOUBLE_FROM_REAL_VALUE (
		    REAL_VALUE_ATOF ("9223372036854775808.0", mode), mode));
  emit_cmp_and_jump_insns (in, limit, GE, NULL_RTX, mode, 0, neglab);

  emit_insn (gen_rtx_SET (VOIDmode,
			  out,
			  gen_rtx_FIX (DImode, gen_rtx_FIX (mode, in))));
  emit_jump_insn (gen_jump (donelab));
  emit_barrier ();

  emit_label (neglab);

  emit_insn (gen_rtx_SET (VOIDmode, f0, gen_rtx_MINUS (mode, in, limit)));
  emit_insn (gen_rtx_SET (VOIDmode,
			  i0,
			  gen_rtx_FIX (DImode, gen_rtx_FIX (mode, f0))));
  emit_insn (gen_movdi (i1, const1_rtx));
  emit_insn (gen_ashldi3 (i1, i1, GEN_INT (63)));
  emit_insn (gen_xordi3 (out, i0, i1));

  emit_label (donelab);
}

/* Return the string to output a compare and branch instruction to DEST.
   DEST is the destination insn (i.e. the label), INSN is the source,
   and OP is the conditional expression.  */

const char *
output_cbcond (rtx op, rtx dest, rtx insn)
{
  enum machine_mode mode = GET_MODE (XEXP (op, 0));
  enum rtx_code code = GET_CODE (op);
  const char *cond_str, *tmpl;
  int far, emit_nop, len;
  static char string[64];
  char size_char;

  /* Compare and Branch is limited to +-2KB.  If it is too far away,
     change

     cxbne X, Y, .LC30

     to

     cxbe X, Y, .+16
     nop
     ba,pt xcc, .LC30
      nop  */

  len = get_attr_length (insn);

  far = len == 4;
  emit_nop = len == 2;

  if (far)
    code = reverse_condition (code);

  size_char = ((mode == SImode) ? 'w' : 'x');

  switch (code)
    {
    case NE:
      cond_str = "ne";
      break;

    case EQ:
      cond_str = "e";
      break;

    case GE:
      if (mode == CC_NOOVmode || mode == CCX_NOOVmode)
	cond_str = "pos";
      else
	cond_str = "ge";
      break;

    case GT:
      cond_str = "g";
      break;

    case LE:
      cond_str = "le";
      break;

    case LT:
      if (mode == CC_NOOVmode || mode == CCX_NOOVmode)
	cond_str = "neg";
      else
	cond_str = "l";
      break;

    case GEU:
      cond_str = "cc";
      break;

    case GTU:
      cond_str = "gu";
      break;

    case LEU:
      cond_str = "leu";
      break;

    case LTU:
      cond_str = "cs";
      break;

    default:
      gcc_unreachable ();
    }

  if (far)
    {
      int veryfar = 1, delta;

      if (INSN_ADDRESSES_SET_P ())
	{
	  delta = (INSN_ADDRESSES (INSN_UID (dest))
		   - INSN_ADDRESSES (INSN_UID (insn)));
	  /* Leave some instructions for "slop".  */
	  if (delta >= -260000 && delta < 260000)
	    veryfar = 0;
	}

      if (veryfar)
	tmpl = "c%cb%s\t%%1, %%2, .+16\n\tnop\n\tb\t%%3\n\tnop";
      else
	tmpl = "c%cb%s\t%%1, %%2, .+16\n\tnop\n\tba,pt\t%%%%xcc, %%3\n\tnop";
    }
  else
    {
      if (emit_nop)
	tmpl = "c%cb%s\t%%1, %%2, %%3\n\tnop";
      else
	tmpl = "c%cb%s\t%%1, %%2, %%3";
    }

  snprintf (string, sizeof(string), tmpl, size_char, cond_str);

  return string;
}

/* Return the string to output a conditional branch to LABEL, testing
   register REG.  LABEL is the operand number of the label; REG is the
   operand number of the reg.  OP is the conditional expression.  The mode
   of REG says what kind of comparison we made.

   DEST is the destination insn (i.e. the label), INSN is the source.

   REVERSED is nonzero if we should reverse the sense of the comparison.

   ANNUL is nonzero if we should generate an annulling branch.  */

const char *
output_v9branch (rtx op, rtx dest, int reg, int label, int reversed,
		 int annul, rtx insn)
{
  static char string[64];
  enum rtx_code code = GET_CODE (op);
  enum machine_mode mode = GET_MODE (XEXP (op, 0));
  rtx note;
  int far;
  char *p;

  /* branch on register are limited to +-128KB.  If it is too far away,
     change

     brnz,pt %g1, .LC30

     to

     brz,pn %g1, .+12
      nop
     ba,pt %xcc, .LC30

     and

     brgez,a,pn %o1, .LC29

     to

     brlz,pt %o1, .+16
      nop
     ba,pt %xcc, .LC29  */

  far = get_attr_length (insn) >= 3;

  /* If not floating-point or if EQ or NE, we can just reverse the code.  */
  if (reversed ^ far)
    code = reverse_condition (code);

  /* Only 64 bit versions of these instructions exist.  */
  gcc_assert (mode == DImode);

  /* Start by writing the branch condition.  */

  switch (code)
    {
    case NE:
      strcpy (string, "brnz");
      break;

    case EQ:
      strcpy (string, "brz");
      break;

    case GE:
      strcpy (string, "brgez");
      break;

    case LT:
      strcpy (string, "brlz");
      break;

    case LE:
      strcpy (string, "brlez");
      break;

    case GT:
      strcpy (string, "brgz");
      break;

    default:
      gcc_unreachable ();
    }

  p = strchr (string, '\0');

  /* Now add the annulling, reg, label, and nop.  */
  if (annul && ! far)
    {
      strcpy (p, ",a");
      p += 2;
    }

  if (insn && (note = find_reg_note (insn, REG_BR_PROB, NULL_RTX)))
    {
      strcpy (p,
	      ((INTVAL (XEXP (note, 0)) >= REG_BR_PROB_BASE / 2) ^ far)
	      ? ",pt" : ",pn");
      p += 3;
    }

  *p = p < string + 8 ? '\t' : ' ';
  p++;
  *p++ = '%';
  *p++ = '0' + reg;
  *p++ = ',';
  *p++ = ' ';
  if (far)
    {
      int veryfar = 1, delta;

      if (INSN_ADDRESSES_SET_P ())
	{
	  delta = (INSN_ADDRESSES (INSN_UID (dest))
		   - INSN_ADDRESSES (INSN_UID (insn)));
	  /* Leave some instructions for "slop".  */
	  if (delta >= -260000 && delta < 260000)
	    veryfar = 0;
	}

      strcpy (p, ".+12\n\t nop\n\t");
      /* Skip the next insn if requested or
	 if we know that it will be a nop.  */
      if (annul || ! final_sequence)
        p[3] = '6';
      p += 12;
      if (veryfar)
	{
	  strcpy (p, "b\t");
	  p += 2;
	}
      else
	{
	  strcpy (p, "ba,pt\t%%xcc, ");
	  p += 13;
	}
    }
  *p++ = '%';
  *p++ = 'l';
  *p++ = '0' + label;
  *p++ = '%';
  *p++ = '#';
  *p = '\0';

  return string;
}

/* Return 1, if any of the registers of the instruction are %l[0-7] or %o[0-7].
   Such instructions cannot be used in the delay slot of return insn on v9.
   If TEST is 0, also rename all %i[0-7] registers to their %o[0-7] counterparts.
 */

static int
epilogue_renumber (register rtx *where, int test)
{
  register const char *fmt;
  register int i;
  register enum rtx_code code;

  if (*where == 0)
    return 0;

  code = GET_CODE (*where);

  switch (code)
    {
    case REG:
      if (REGNO (*where) >= 8 && REGNO (*where) < 24)      /* oX or lX */
	return 1;
      if (! test && REGNO (*where) >= 24 && REGNO (*where) < 32)
	*where = gen_rtx_REG (GET_MODE (*where), OUTGOING_REGNO (REGNO(*where)));
    case SCRATCH:
    case CC0:
    case PC:
    case CONST_INT:
    case CONST_DOUBLE:
      return 0;

      /* Do not replace the frame pointer with the stack pointer because
	 it can cause the delayed instruction to load below the stack.
	 This occurs when instructions like:

	 (set (reg/i:SI 24 %i0)
	     (mem/f:SI (plus:SI (reg/f:SI 30 %fp)
                       (const_int -20 [0xffffffec])) 0))

	 are in the return delayed slot.  */
    case PLUS:
      if (GET_CODE (XEXP (*where, 0)) == REG
	  && REGNO (XEXP (*where, 0)) == HARD_FRAME_POINTER_REGNUM
	  && (GET_CODE (XEXP (*where, 1)) != CONST_INT
	      || INTVAL (XEXP (*where, 1)) < SPARC_STACK_BIAS))
	return 1;
      break;

    case MEM:
      if (SPARC_STACK_BIAS
	  && GET_CODE (XEXP (*where, 0)) == REG
	  && REGNO (XEXP (*where, 0)) == HARD_FRAME_POINTER_REGNUM)
	return 1;
      break;

    default:
      break;
    }

  fmt = GET_RTX_FORMAT (code);

  for (i = GET_RTX_LENGTH (code) - 1; i >= 0; i--)
    {
      if (fmt[i] == 'E')
	{
	  register int j;
	  for (j = XVECLEN (*where, i) - 1; j >= 0; j--)
	    if (epilogue_renumber (&(XVECEXP (*where, i, j)), test))
	      return 1;
	}
      else if (fmt[i] == 'e'
	       && epilogue_renumber (&(XEXP (*where, i)), test))
	return 1;
    }
  return 0;
}

/* Leaf functions and non-leaf functions have different needs.  */

static const int
reg_leaf_alloc_order[] = REG_LEAF_ALLOC_ORDER;

static const int
reg_nonleaf_alloc_order[] = REG_ALLOC_ORDER;

static const int *const reg_alloc_orders[] = {
  reg_leaf_alloc_order,
  reg_nonleaf_alloc_order};

void
order_regs_for_local_alloc (void)
{
  static int last_order_nonleaf = 1;

  if (df_regs_ever_live_p (15) != last_order_nonleaf)
    {
      last_order_nonleaf = !last_order_nonleaf;
      memcpy ((char *) reg_alloc_order,
	      (const char *) reg_alloc_orders[last_order_nonleaf],
	      FIRST_PSEUDO_REGISTER * sizeof (int));
    }
}

/* Return 1 if REG and MEM are legitimate enough to allow the various
   mem<-->reg splits to be run.  */

int
sparc_splitdi_legitimate (rtx reg, rtx mem)
{
  /* Punt if we are here by mistake.  */
  gcc_assert (reload_completed);

  /* We must have an offsettable memory reference.  */
  if (! offsettable_memref_p (mem))
    return 0;

  /* If we have legitimate args for ldd/std, we do not want
     the split to happen.  */
  if ((REGNO (reg) % 2) == 0
      && mem_min_alignment (mem, 8))
    return 0;

  /* Success.  */
  return 1;
}

/* Like sparc_splitdi_legitimate but for REG <--> REG moves.  */

int
sparc_split_regreg_legitimate (rtx reg1, rtx reg2)
{
  int regno1, regno2;

  if (GET_CODE (reg1) == SUBREG)
    reg1 = SUBREG_REG (reg1);
  if (GET_CODE (reg1) != REG)
    return 0;
  regno1 = REGNO (reg1);

  if (GET_CODE (reg2) == SUBREG)
    reg2 = SUBREG_REG (reg2);
  if (GET_CODE (reg2) != REG)
    return 0;
  regno2 = REGNO (reg2);

  if (SPARC_INT_REG_P (regno1) && SPARC_INT_REG_P (regno2))
    return 1;

  if (TARGET_VIS3)
    {
      if ((SPARC_INT_REG_P (regno1) && SPARC_FP_REG_P (regno2))
	  || (SPARC_FP_REG_P (regno1) && SPARC_INT_REG_P (regno2)))
	return 1;
    }

  return 0;
}

/* Return 1 if x and y are some kind of REG and they refer to
   different hard registers.  This test is guaranteed to be
   run after reload.  */

int
sparc_absnegfloat_split_legitimate (rtx x, rtx y)
{
  if (GET_CODE (x) != REG)
    return 0;
  if (GET_CODE (y) != REG)
    return 0;
  if (REGNO (x) == REGNO (y))
    return 0;
  return 1;
}

/* Return 1 if REGNO (reg1) is even and REGNO (reg1) == REGNO (reg2) - 1.
   This makes them candidates for using ldd and std insns.

   Note reg1 and reg2 *must* be hard registers.  */

int
registers_ok_for_ldd_peep (rtx reg1, rtx reg2)
{
  /* We might have been passed a SUBREG.  */
  if (GET_CODE (reg1) != REG || GET_CODE (reg2) != REG)
    return 0;

  if (REGNO (reg1) % 2 != 0)
    return 0;

  /* Integer ldd is deprecated in SPARC V9 */
  if (TARGET_V9 && SPARC_INT_REG_P (REGNO (reg1)))
    return 0;

  return (REGNO (reg1) == REGNO (reg2) - 1);
}

/* Return 1 if the addresses in mem1 and mem2 are suitable for use in
   an ldd or std insn.

   This can only happen when addr1 and addr2, the addresses in mem1
   and mem2, are consecutive memory locations (addr1 + 4 == addr2).
   addr1 must also be aligned on a 64-bit boundary.

   Also iff dependent_reg_rtx is not null it should not be used to
   compute the address for mem1, i.e. we cannot optimize a sequence
   like:
   	ld [%o0], %o0
	ld [%o0 + 4], %o1
   to
   	ldd [%o0], %o0
   nor:
	ld [%g3 + 4], %g3
	ld [%g3], %g2
   to
        ldd [%g3], %g2

   But, note that the transformation from:
	ld [%g2 + 4], %g3
        ld [%g2], %g2
   to
	ldd [%g2], %g2
   is perfectly fine.  Thus, the peephole2 patterns always pass us
   the destination register of the first load, never the second one.

   For stores we don't have a similar problem, so dependent_reg_rtx is
   NULL_RTX.  */

int
mems_ok_for_ldd_peep (rtx mem1, rtx mem2, rtx dependent_reg_rtx)
{
  rtx addr1, addr2;
  unsigned int reg1;
  HOST_WIDE_INT offset1;

  /* The mems cannot be volatile.  */
  if (MEM_VOLATILE_P (mem1) || MEM_VOLATILE_P (mem2))
    return 0;

  /* MEM1 should be aligned on a 64-bit boundary.  */
  if (MEM_ALIGN (mem1) < 64)
    return 0;

  addr1 = XEXP (mem1, 0);
  addr2 = XEXP (mem2, 0);

  /* Extract a register number and offset (if used) from the first addr.  */
  if (GET_CODE (addr1) == PLUS)
    {
      /* If not a REG, return zero.  */
      if (GET_CODE (XEXP (addr1, 0)) != REG)
	return 0;
      else
	{
          reg1 = REGNO (XEXP (addr1, 0));
	  /* The offset must be constant!  */
	  if (GET_CODE (XEXP (addr1, 1)) != CONST_INT)
            return 0;
          offset1 = INTVAL (XEXP (addr1, 1));
	}
    }
  else if (GET_CODE (addr1) != REG)
    return 0;
  else
    {
      reg1 = REGNO (addr1);
      /* This was a simple (mem (reg)) expression.  Offset is 0.  */
      offset1 = 0;
    }

  /* Make sure the second address is a (mem (plus (reg) (const_int).  */
  if (GET_CODE (addr2) != PLUS)
    return 0;

  if (GET_CODE (XEXP (addr2, 0)) != REG
      || GET_CODE (XEXP (addr2, 1)) != CONST_INT)
    return 0;

  if (reg1 != REGNO (XEXP (addr2, 0)))
    return 0;

  if (dependent_reg_rtx != NULL_RTX && reg1 == REGNO (dependent_reg_rtx))
    return 0;

  /* The first offset must be evenly divisible by 8 to ensure the
     address is 64 bit aligned.  */
  if (offset1 % 8 != 0)
    return 0;

  /* The offset for the second addr must be 4 more than the first addr.  */
  if (INTVAL (XEXP (addr2, 1)) != offset1 + 4)
    return 0;

  /* All the tests passed.  addr1 and addr2 are valid for ldd and std
     instructions.  */
  return 1;
}

/* Return 1 if reg is a pseudo, or is the first register in
   a hard register pair.  This makes it suitable for use in
   ldd and std insns.  */

int
register_ok_for_ldd (rtx reg)
{
  /* We might have been passed a SUBREG.  */
  if (!REG_P (reg))
    return 0;

  if (REGNO (reg) < FIRST_PSEUDO_REGISTER)
    return (REGNO (reg) % 2 == 0);

  return 1;
}

/* Return 1 if OP, a MEM, has an address which is known to be
   aligned to an 8-byte boundary.  */

int
memory_ok_for_ldd (rtx op)
{
  /* In 64-bit mode, we assume that the address is word-aligned.  */
  if (TARGET_ARCH32 && !mem_min_alignment (op, 8))
    return 0;

  if (! can_create_pseudo_p ()
      && !strict_memory_address_p (Pmode, XEXP (op, 0)))
    return 0;

  return 1;
}

/* Implement TARGET_PRINT_OPERAND_PUNCT_VALID_P.  */

static bool
sparc_print_operand_punct_valid_p (unsigned char code)
{
  if (code == '#'
      || code == '*'
      || code == '('
      || code == ')'
      || code == '_'
      || code == '&')
    return true;

  return false;
}

/* Implement TARGET_PRINT_OPERAND.
   Print operand X (an rtx) in assembler syntax to file FILE.
   CODE is a letter or dot (`z' in `%z0') or 0 if no letter was specified.
   For `%' followed by punctuation, CODE is the punctuation and X is null.  */

static void
sparc_print_operand (FILE *file, rtx x, int code)
{
  switch (code)
    {
    case '#':
      /* Output an insn in a delay slot.  */
      if (final_sequence)
        sparc_indent_opcode = 1;
      else
	fputs ("\n\t nop", file);
      return;
    case '*':
      /* Output an annul flag if there's nothing for the delay slot and we
	 are optimizing.  This is always used with '(' below.
         Sun OS 4.1.1 dbx can't handle an annulled unconditional branch;
	 this is a dbx bug.  So, we only do this when optimizing.
         On UltraSPARC, a branch in a delay slot causes a pipeline flush.
	 Always emit a nop in case the next instruction is a branch.  */
      if (! final_sequence && (optimize && (int)sparc_cpu < PROCESSOR_V9))
	fputs (",a", file);
      return;
    case '(':
      /* Output a 'nop' if there's nothing for the delay slot and we are
	 not optimizing.  This is always used with '*' above.  */
      if (! final_sequence && ! (optimize && (int)sparc_cpu < PROCESSOR_V9))
	fputs ("\n\t nop", file);
      else if (final_sequence)
        sparc_indent_opcode = 1;
      return;
    case ')':
      /* Output the right displacement from the saved PC on function return.
	 The caller may have placed an "unimp" insn immediately after the call
	 so we have to account for it.  This insn is used in the 32-bit ABI
	 when calling a function that returns a non zero-sized structure.  The
	 64-bit ABI doesn't have it.  Be careful to have this test be the same
	 as that for the call.  The exception is when sparc_std_struct_return
	 is enabled, the psABI is followed exactly and the adjustment is made
	 by the code in sparc_struct_value_rtx.  The call emitted is the same
	 when sparc_std_struct_return is enabled. */
     if (!TARGET_ARCH64
	 && cfun->returns_struct
	 && !sparc_std_struct_return
	 && DECL_SIZE (DECL_RESULT (current_function_decl))
	 && TREE_CODE (DECL_SIZE (DECL_RESULT (current_function_decl)))
	     == INTEGER_CST
	 && !integer_zerop (DECL_SIZE (DECL_RESULT (current_function_decl))))
	fputs ("12", file);
      else
        fputc ('8', file);
      return;
    case '_':
      /* Output the Embedded Medium/Anywhere code model base register.  */
      fputs (EMBMEDANY_BASE_REG, file);
      return;
    case '&':
      /* Print some local dynamic TLS name.  */
      assemble_name (file, get_some_local_dynamic_name ());
      return;

    case 'Y':
      /* Adjust the operand to take into account a RESTORE operation.  */
      if (GET_CODE (x) == CONST_INT)
	break;
      else if (GET_CODE (x) != REG)
	output_operand_lossage ("invalid %%Y operand");
      else if (REGNO (x) < 8)
	fputs (reg_names[REGNO (x)], file);
      else if (REGNO (x) >= 24 && REGNO (x) < 32)
	fputs (reg_names[REGNO (x)-16], file);
      else
	output_operand_lossage ("invalid %%Y operand");
      return;
    case 'L':
      /* Print out the low order register name of a register pair.  */
      if (WORDS_BIG_ENDIAN)
	fputs (reg_names[REGNO (x)+1], file);
      else
	fputs (reg_names[REGNO (x)], file);
      return;
    case 'H':
      /* Print out the high order register name of a register pair.  */
      if (WORDS_BIG_ENDIAN)
	fputs (reg_names[REGNO (x)], file);
      else
	fputs (reg_names[REGNO (x)+1], file);
      return;
    case 'R':
      /* Print out the second register name of a register pair or quad.
	 I.e., R (%o0) => %o1.  */
      fputs (reg_names[REGNO (x)+1], file);
      return;
    case 'S':
      /* Print out the third register name of a register quad.
	 I.e., S (%o0) => %o2.  */
      fputs (reg_names[REGNO (x)+2], file);
      return;
    case 'T':
      /* Print out the fourth register name of a register quad.
	 I.e., T (%o0) => %o3.  */
      fputs (reg_names[REGNO (x)+3], file);
      return;
    case 'x':
      /* Print a condition code register.  */
      if (REGNO (x) == SPARC_ICC_REG)
	{
	  /* We don't handle CC[X]_NOOVmode because they're not supposed
	     to occur here.  */
	  if (GET_MODE (x) == CCmode)
	    fputs ("%icc", file);
	  else if (GET_MODE (x) == CCXmode)
	    fputs ("%xcc", file);
	  else
	    gcc_unreachable ();
	}
      else
	/* %fccN register */
	fputs (reg_names[REGNO (x)], file);
      return;
    case 'm':
      /* Print the operand's address only.  */
      output_address (XEXP (x, 0));
      return;
    case 'r':
      /* In this case we need a register.  Use %g0 if the
	 operand is const0_rtx.  */
      if (x == const0_rtx
	  || (GET_MODE (x) != VOIDmode && x == CONST0_RTX (GET_MODE (x))))
	{
	  fputs ("%g0", file);
	  return;
	}
      else
	break;

    case 'A':
      switch (GET_CODE (x))
	{
	case IOR: fputs ("or", file); break;
	case AND: fputs ("and", file); break;
	case XOR: fputs ("xor", file); break;
	default: output_operand_lossage ("invalid %%A operand");
	}
      return;

    case 'B':
      switch (GET_CODE (x))
	{
	case IOR: fputs ("orn", file); break;
	case AND: fputs ("andn", file); break;
	case XOR: fputs ("xnor", file); break;
	default: output_operand_lossage ("invalid %%B operand");
	}
      return;

      /* This is used by the conditional move instructions.  */
    case 'C':
      {
	enum rtx_code rc = GET_CODE (x);
	
	switch (rc)
	  {
	  case NE: fputs ("ne", file); break;
	  case EQ: fputs ("e", file); break;
	  case GE: fputs ("ge", file); break;
	  case GT: fputs ("g", file); break;
	  case LE: fputs ("le", file); break;
	  case LT: fputs ("l", file); break;
	  case GEU: fputs ("geu", file); break;
	  case GTU: fputs ("gu", file); break;
	  case LEU: fputs ("leu", file); break;
	  case LTU: fputs ("lu", file); break;
	  case LTGT: fputs ("lg", file); break;
	  case UNORDERED: fputs ("u", file); break;
	  case ORDERED: fputs ("o", file); break;
	  case UNLT: fputs ("ul", file); break;
	  case UNLE: fputs ("ule", file); break;
	  case UNGT: fputs ("ug", file); break;
	  case UNGE: fputs ("uge", file); break;
	  case UNEQ: fputs ("ue", file); break;
	  default: output_operand_lossage ("invalid %%C operand");
	  }
	return;
      }

      /* This are used by the movr instruction pattern.  */
    case 'D':
      {
	enum rtx_code rc = GET_CODE (x);
	switch (rc)
	  {
	  case NE: fputs ("ne", file); break;
	  case EQ: fputs ("e", file); break;
	  case GE: fputs ("gez", file); break;
	  case LT: fputs ("lz", file); break;
	  case LE: fputs ("lez", file); break;
	  case GT: fputs ("gz", file); break;
	  default: output_operand_lossage ("invalid %%D operand");
	  }
	return;
      }

    case 'b':
      {
	/* Print a sign-extended character.  */
	int i = trunc_int_for_mode (INTVAL (x), QImode);
	fprintf (file, "%d", i);
	return;
      }

    case 'f':
      /* Operand must be a MEM; write its address.  */
      if (GET_CODE (x) != MEM)
	output_operand_lossage ("invalid %%f operand");
      output_address (XEXP (x, 0));
      return;

    case 's':
      {
	/* Print a sign-extended 32-bit value.  */
	HOST_WIDE_INT i;
	if (GET_CODE(x) == CONST_INT)
	  i = INTVAL (x);
	else if (GET_CODE(x) == CONST_DOUBLE)
	  i = CONST_DOUBLE_LOW (x);
	else
	  {
	    output_operand_lossage ("invalid %%s operand");
	    return;
	  }
	i = trunc_int_for_mode (i, SImode);
	fprintf (file, HOST_WIDE_INT_PRINT_DEC, i);
	return;
      }

    case 0:
      /* Do nothing special.  */
      break;

    default:
      /* Undocumented flag.  */
      output_operand_lossage ("invalid operand output code");
    }

  if (GET_CODE (x) == REG)
    fputs (reg_names[REGNO (x)], file);
  else if (GET_CODE (x) == MEM)
    {
      fputc ('[', file);
	/* Poor Sun assembler doesn't understand absolute addressing.  */
      if (CONSTANT_P (XEXP (x, 0)))
	fputs ("%g0+", file);
      output_address (XEXP (x, 0));
      fputc (']', file);
    }
  else if (GET_CODE (x) == HIGH)
    {
      fputs ("%hi(", file);
      output_addr_const (file, XEXP (x, 0));
      fputc (')', file);
    }
  else if (GET_CODE (x) == LO_SUM)
    {
      sparc_print_operand (file, XEXP (x, 0), 0);
      if (TARGET_CM_MEDMID)
	fputs ("+%l44(", file);
      else
	fputs ("+%lo(", file);
      output_addr_const (file, XEXP (x, 1));
      fputc (')', file);
    }
  else if (GET_CODE (x) == CONST_DOUBLE
	   && (GET_MODE (x) == VOIDmode
	       || GET_MODE_CLASS (GET_MODE (x)) == MODE_INT))
    {
      if (CONST_DOUBLE_HIGH (x) == 0)
	fprintf (file, "%u", (unsigned int) CONST_DOUBLE_LOW (x));
      else if (CONST_DOUBLE_HIGH (x) == -1
	       && CONST_DOUBLE_LOW (x) < 0)
	fprintf (file, "%d", (int) CONST_DOUBLE_LOW (x));
      else
	output_operand_lossage ("long long constant not a valid immediate operand");
    }
  else if (GET_CODE (x) == CONST_DOUBLE)
    output_operand_lossage ("floating point constant not a valid immediate operand");
  else { output_addr_const (file, x); }
}

/* Implement TARGET_PRINT_OPERAND_ADDRESS.  */

static void
sparc_print_operand_address (FILE *file, rtx x)
{
  register rtx base, index = 0;
  int offset = 0;
  register rtx addr = x;

  if (REG_P (addr))
    fputs (reg_names[REGNO (addr)], file);
  else if (GET_CODE (addr) == PLUS)
    {
      if (CONST_INT_P (XEXP (addr, 0)))
	offset = INTVAL (XEXP (addr, 0)), base = XEXP (addr, 1);
      else if (CONST_INT_P (XEXP (addr, 1)))
	offset = INTVAL (XEXP (addr, 1)), base = XEXP (addr, 0);
      else
	base = XEXP (addr, 0), index = XEXP (addr, 1);
      if (GET_CODE (base) == LO_SUM)
	{
	  gcc_assert (USE_AS_OFFSETABLE_LO10
		      && TARGET_ARCH64
		      && ! TARGET_CM_MEDMID);
	  output_operand (XEXP (base, 0), 0);
	  fputs ("+%lo(", file);
	  output_address (XEXP (base, 1));
	  fprintf (file, ")+%d", offset);
	}
      else
	{
	  fputs (reg_names[REGNO (base)], file);
	  if (index == 0)
	    fprintf (file, "%+d", offset);
	  else if (REG_P (index))
	    fprintf (file, "+%s", reg_names[REGNO (index)]);
	  else if (GET_CODE (index) == SYMBOL_REF
		   || GET_CODE (index) == LABEL_REF
		   || GET_CODE (index) == CONST)
	    fputc ('+', file), output_addr_const (file, index);
	  else gcc_unreachable ();
	}
    }
  else if (GET_CODE (addr) == MINUS
	   && GET_CODE (XEXP (addr, 1)) == LABEL_REF)
    {
      output_addr_const (file, XEXP (addr, 0));
      fputs ("-(", file);
      output_addr_const (file, XEXP (addr, 1));
      fputs ("-.)", file);
    }
  else if (GET_CODE (addr) == LO_SUM)
    {
      output_operand (XEXP (addr, 0), 0);
      if (TARGET_CM_MEDMID)
        fputs ("+%l44(", file);
      else
        fputs ("+%lo(", file);
      output_address (XEXP (addr, 1));
      fputc (')', file);
    }
  else if (flag_pic
	   && GET_CODE (addr) == CONST
	   && GET_CODE (XEXP (addr, 0)) == MINUS
	   && GET_CODE (XEXP (XEXP (addr, 0), 1)) == CONST
	   && GET_CODE (XEXP (XEXP (XEXP (addr, 0), 1), 0)) == MINUS
	   && XEXP (XEXP (XEXP (XEXP (addr, 0), 1), 0), 1) == pc_rtx)
    {
      addr = XEXP (addr, 0);
      output_addr_const (file, XEXP (addr, 0));
      /* Group the args of the second CONST in parenthesis.  */
      fputs ("-(", file);
      /* Skip past the second CONST--it does nothing for us.  */
      output_addr_const (file, XEXP (XEXP (addr, 1), 0));
      /* Close the parenthesis.  */
      fputc (')', file);
    }
  else
    {
      output_addr_const (file, addr);
    }
}

/* Target hook for assembling integer objects.  The sparc version has
   special handling for aligned DI-mode objects.  */

static bool
sparc_assemble_integer (rtx x, unsigned int size, int aligned_p)
{
  /* ??? We only output .xword's for symbols and only then in environments
     where the assembler can handle them.  */
  if (aligned_p && size == 8
      && (GET_CODE (x) != CONST_INT && GET_CODE (x) != CONST_DOUBLE))
    {
      if (TARGET_V9)
	{
	  assemble_integer_with_op ("\t.xword\t", x);
	  return true;
	}
      else
	{
	  assemble_aligned_integer (4, const0_rtx);
	  assemble_aligned_integer (4, x);
	  return true;
	}
    }
  return default_assemble_integer (x, size, aligned_p);
}

/* Return the value of a code used in the .proc pseudo-op that says
   what kind of result this function returns.  For non-C types, we pick
   the closest C type.  */

#ifndef SHORT_TYPE_SIZE
#define SHORT_TYPE_SIZE (BITS_PER_UNIT * 2)
#endif

#ifndef INT_TYPE_SIZE
#define INT_TYPE_SIZE BITS_PER_WORD
#endif

#ifndef LONG_TYPE_SIZE
#define LONG_TYPE_SIZE BITS_PER_WORD
#endif

#ifndef LONG_LONG_TYPE_SIZE
#define LONG_LONG_TYPE_SIZE (BITS_PER_WORD * 2)
#endif

#ifndef FLOAT_TYPE_SIZE
#define FLOAT_TYPE_SIZE BITS_PER_WORD
#endif

#ifndef DOUBLE_TYPE_SIZE
#define DOUBLE_TYPE_SIZE (BITS_PER_WORD * 2)
#endif

#ifndef LONG_DOUBLE_TYPE_SIZE
#define LONG_DOUBLE_TYPE_SIZE (BITS_PER_WORD * 2)
#endif

unsigned long
sparc_type_code (register tree type)
{
  register unsigned long qualifiers = 0;
  register unsigned shift;

  /* Only the first 30 bits of the qualifier are valid.  We must refrain from
     setting more, since some assemblers will give an error for this.  Also,
     we must be careful to avoid shifts of 32 bits or more to avoid getting
     unpredictable results.  */

  for (shift = 6; shift < 30; shift += 2, type = TREE_TYPE (type))
    {
      switch (TREE_CODE (type))
	{
	case ERROR_MARK:
	  return qualifiers;

	case ARRAY_TYPE:
	  qualifiers |= (3 << shift);
	  break;

	case FUNCTION_TYPE:
	case METHOD_TYPE:
	  qualifiers |= (2 << shift);
	  break;

	case POINTER_TYPE:
	case REFERENCE_TYPE:
	case OFFSET_TYPE:
	  qualifiers |= (1 << shift);
	  break;

	case RECORD_TYPE:
	  return (qualifiers | 8);

	case UNION_TYPE:
	case QUAL_UNION_TYPE:
	  return (qualifiers | 9);

	case ENUMERAL_TYPE:
	  return (qualifiers | 10);

	case VOID_TYPE:
	  return (qualifiers | 16);

	case INTEGER_TYPE:
	  /* If this is a range type, consider it to be the underlying
	     type.  */
	  if (TREE_TYPE (type) != 0)
	    break;

	  /* Carefully distinguish all the standard types of C,
	     without messing up if the language is not C.  We do this by
	     testing TYPE_PRECISION and TYPE_UNSIGNED.  The old code used to
	     look at both the names and the above fields, but that's redundant.
	     Any type whose size is between two C types will be considered
	     to be the wider of the two types.  Also, we do not have a
	     special code to use for "long long", so anything wider than
	     long is treated the same.  Note that we can't distinguish
	     between "int" and "long" in this code if they are the same
	     size, but that's fine, since neither can the assembler.  */

	  if (TYPE_PRECISION (type) <= CHAR_TYPE_SIZE)
	    return (qualifiers | (TYPE_UNSIGNED (type) ? 12 : 2));

	  else if (TYPE_PRECISION (type) <= SHORT_TYPE_SIZE)
	    return (qualifiers | (TYPE_UNSIGNED (type) ? 13 : 3));

	  else if (TYPE_PRECISION (type) <= INT_TYPE_SIZE)
	    return (qualifiers | (TYPE_UNSIGNED (type) ? 14 : 4));

	  else
	    return (qualifiers | (TYPE_UNSIGNED (type) ? 15 : 5));

	case REAL_TYPE:
	  /* If this is a range type, consider it to be the underlying
	     type.  */
	  if (TREE_TYPE (type) != 0)
	    break;

	  /* Carefully distinguish all the standard types of C,
	     without messing up if the language is not C.  */

	  if (TYPE_PRECISION (type) == FLOAT_TYPE_SIZE)
	    return (qualifiers | 6);

	  else
	    return (qualifiers | 7);

	case COMPLEX_TYPE:	/* GNU Fortran COMPLEX type.  */
	  /* ??? We need to distinguish between double and float complex types,
	     but I don't know how yet because I can't reach this code from
	     existing front-ends.  */
	  return (qualifiers | 7);	/* Who knows? */

	case VECTOR_TYPE:
	case BOOLEAN_TYPE:	/* Boolean truth value type.  */
	case LANG_TYPE:
	case NULLPTR_TYPE:
	  return qualifiers;

	default:
	  gcc_unreachable ();		/* Not a type! */
        }
    }

  return qualifiers;
}

/* Nested function support.  */

/* Emit RTL insns to initialize the variable parts of a trampoline.
   FNADDR is an RTX for the address of the function's pure code.
   CXT is an RTX for the static chain value for the function.

   This takes 16 insns: 2 shifts & 2 ands (to split up addresses), 4 sethi
   (to load in opcodes), 4 iors (to merge address and opcodes), and 4 writes
   (to store insns).  This is a bit excessive.  Perhaps a different
   mechanism would be better here.

   Emit enough FLUSH insns to synchronize the data and instruction caches.  */

static void
sparc32_initialize_trampoline (rtx m_tramp, rtx fnaddr, rtx cxt)
{
  /* SPARC 32-bit trampoline:

 	sethi	%hi(fn), %g1
 	sethi	%hi(static), %g2
 	jmp	%g1+%lo(fn)
 	or	%g2, %lo(static), %g2

    SETHI i,r  = 00rr rrr1 00ii iiii iiii iiii iiii iiii
    JMPL r+i,d = 10dd ddd1 1100 0rrr rr1i iiii iiii iiii
   */

  emit_move_insn
    (adjust_address (m_tramp, SImode, 0),
     expand_binop (SImode, ior_optab,
		   expand_shift (RSHIFT_EXPR, SImode, fnaddr, 10, 0, 1),
		   GEN_INT (trunc_int_for_mode (0x03000000, SImode)),
		   NULL_RTX, 1, OPTAB_DIRECT));

  emit_move_insn
    (adjust_address (m_tramp, SImode, 4),
     expand_binop (SImode, ior_optab,
		   expand_shift (RSHIFT_EXPR, SImode, cxt, 10, 0, 1),
		   GEN_INT (trunc_int_for_mode (0x05000000, SImode)),
		   NULL_RTX, 1, OPTAB_DIRECT));

  emit_move_insn
    (adjust_address (m_tramp, SImode, 8),
     expand_binop (SImode, ior_optab,
		   expand_and (SImode, fnaddr, GEN_INT (0x3ff), NULL_RTX),
		   GEN_INT (trunc_int_for_mode (0x81c06000, SImode)),
		   NULL_RTX, 1, OPTAB_DIRECT));

  emit_move_insn
    (adjust_address (m_tramp, SImode, 12),
     expand_binop (SImode, ior_optab,
		   expand_and (SImode, cxt, GEN_INT (0x3ff), NULL_RTX),
		   GEN_INT (trunc_int_for_mode (0x8410a000, SImode)),
		   NULL_RTX, 1, OPTAB_DIRECT));

  /* On UltraSPARC a flush flushes an entire cache line.  The trampoline is
     aligned on a 16 byte boundary so one flush clears it all.  */
  emit_insn (gen_flush (validize_mem (adjust_address (m_tramp, SImode, 0))));
  if (sparc_cpu != PROCESSOR_ULTRASPARC
      && sparc_cpu != PROCESSOR_ULTRASPARC3
      && sparc_cpu != PROCESSOR_NIAGARA
      && sparc_cpu != PROCESSOR_NIAGARA2
      && sparc_cpu != PROCESSOR_NIAGARA3
      && sparc_cpu != PROCESSOR_NIAGARA4)
    emit_insn (gen_flush (validize_mem (adjust_address (m_tramp, SImode, 8))));

  /* Call __enable_execute_stack after writing onto the stack to make sure
     the stack address is accessible.  */
#ifdef HAVE_ENABLE_EXECUTE_STACK
  emit_library_call (gen_rtx_SYMBOL_REF (Pmode, "__enable_execute_stack"),
                     LCT_NORMAL, VOIDmode, 1, XEXP (m_tramp, 0), Pmode);
#endif

}

/* The 64-bit version is simpler because it makes more sense to load the
   values as "immediate" data out of the trampoline.  It's also easier since
   we can read the PC without clobbering a register.  */

static void
sparc64_initialize_trampoline (rtx m_tramp, rtx fnaddr, rtx cxt)
{
  /* SPARC 64-bit trampoline:

	rd	%pc, %g1
	ldx	[%g1+24], %g5
	jmp	%g5
	ldx	[%g1+16], %g5
	+16 bytes data
   */

  emit_move_insn (adjust_address (m_tramp, SImode, 0),
		  GEN_INT (trunc_int_for_mode (0x83414000, SImode)));
  emit_move_insn (adjust_address (m_tramp, SImode, 4),
		  GEN_INT (trunc_int_for_mode (0xca586018, SImode)));
  emit_move_insn (adjust_address (m_tramp, SImode, 8),
		  GEN_INT (trunc_int_for_mode (0x81c14000, SImode)));
  emit_move_insn (adjust_address (m_tramp, SImode, 12),
		  GEN_INT (trunc_int_for_mode (0xca586010, SImode)));
  emit_move_insn (adjust_address (m_tramp, DImode, 16), cxt);
  emit_move_insn (adjust_address (m_tramp, DImode, 24), fnaddr);
  emit_insn (gen_flushdi (validize_mem (adjust_address (m_tramp, DImode, 0))));

  if (sparc_cpu != PROCESSOR_ULTRASPARC
      && sparc_cpu != PROCESSOR_ULTRASPARC3
      && sparc_cpu != PROCESSOR_NIAGARA
      && sparc_cpu != PROCESSOR_NIAGARA2
      && sparc_cpu != PROCESSOR_NIAGARA3
      && sparc_cpu != PROCESSOR_NIAGARA4)
    emit_insn (gen_flushdi (validize_mem (adjust_address (m_tramp, DImode, 8))));

  /* Call __enable_execute_stack after writing onto the stack to make sure
     the stack address is accessible.  */
#ifdef HAVE_ENABLE_EXECUTE_STACK
  emit_library_call (gen_rtx_SYMBOL_REF (Pmode, "__enable_execute_stack"),
                     LCT_NORMAL, VOIDmode, 1, XEXP (m_tramp, 0), Pmode);
#endif
}

/* Worker for TARGET_TRAMPOLINE_INIT.  */

static void
sparc_trampoline_init (rtx m_tramp, tree fndecl, rtx cxt)
{
  rtx fnaddr = force_reg (Pmode, XEXP (DECL_RTL (fndecl), 0));
  cxt = force_reg (Pmode, cxt);
  if (TARGET_ARCH64)
    sparc64_initialize_trampoline (m_tramp, fnaddr, cxt);
  else
    sparc32_initialize_trampoline (m_tramp, fnaddr, cxt);
}

/* Adjust the cost of a scheduling dependency.  Return the new cost of
   a dependency LINK or INSN on DEP_INSN.  COST is the current cost.  */

static int
supersparc_adjust_cost (rtx insn, rtx link, rtx dep_insn, int cost)
{
  enum attr_type insn_type;

  if (! recog_memoized (insn))
    return 0;

  insn_type = get_attr_type (insn);

  if (REG_NOTE_KIND (link) == 0)
    {
      /* Data dependency; DEP_INSN writes a register that INSN reads some
	 cycles later.  */

      /* if a load, then the dependence must be on the memory address;
	 add an extra "cycle".  Note that the cost could be two cycles
	 if the reg was written late in an instruction group; we ca not tell
	 here.  */
      if (insn_type == TYPE_LOAD || insn_type == TYPE_FPLOAD)
	return cost + 3;

      /* Get the delay only if the address of the store is the dependence.  */
      if (insn_type == TYPE_STORE || insn_type == TYPE_FPSTORE)
	{
	  rtx pat = PATTERN(insn);
	  rtx dep_pat = PATTERN (dep_insn);

	  if (GET_CODE (pat) != SET || GET_CODE (dep_pat) != SET)
	    return cost;  /* This should not happen!  */

	  /* The dependency between the two instructions was on the data that
	     is being stored.  Assume that this implies that the address of the
	     store is not dependent.  */
	  if (rtx_equal_p (SET_DEST (dep_pat), SET_SRC (pat)))
	    return cost;

	  return cost + 3;  /* An approximation.  */
	}

      /* A shift instruction cannot receive its data from an instruction
	 in the same cycle; add a one cycle penalty.  */
      if (insn_type == TYPE_SHIFT)
	return cost + 3;   /* Split before cascade into shift.  */
    }
  else
    {
      /* Anti- or output- dependency; DEP_INSN reads/writes a register that
	 INSN writes some cycles later.  */

      /* These are only significant for the fpu unit; writing a fp reg before
         the fpu has finished with it stalls the processor.  */

      /* Reusing an integer register causes no problems.  */
      if (insn_type == TYPE_IALU || insn_type == TYPE_SHIFT)
	return 0;
    }
	
  return cost;
}

static int
hypersparc_adjust_cost (rtx insn, rtx link, rtx dep_insn, int cost)
{
  enum attr_type insn_type, dep_type;
  rtx pat = PATTERN(insn);
  rtx dep_pat = PATTERN (dep_insn);

  if (recog_memoized (insn) < 0 || recog_memoized (dep_insn) < 0)
    return cost;

  insn_type = get_attr_type (insn);
  dep_type = get_attr_type (dep_insn);

  switch (REG_NOTE_KIND (link))
    {
    case 0:
      /* Data dependency; DEP_INSN writes a register that INSN reads some
	 cycles later.  */

      switch (insn_type)
	{
	case TYPE_STORE:
	case TYPE_FPSTORE:
	  /* Get the delay iff the address of the store is the dependence.  */
	  if (GET_CODE (pat) != SET || GET_CODE (dep_pat) != SET)
	    return cost;

	  if (rtx_equal_p (SET_DEST (dep_pat), SET_SRC (pat)))
	    return cost;
	  return cost + 3;

	case TYPE_LOAD:
	case TYPE_SLOAD:
	case TYPE_FPLOAD:
	  /* If a load, then the dependence must be on the memory address.  If
	     the addresses aren't equal, then it might be a false dependency */
	  if (dep_type == TYPE_STORE || dep_type == TYPE_FPSTORE)
	    {
	      if (GET_CODE (pat) != SET || GET_CODE (dep_pat) != SET
		  || GET_CODE (SET_DEST (dep_pat)) != MEM
		  || GET_CODE (SET_SRC (pat)) != MEM
		  || ! rtx_equal_p (XEXP (SET_DEST (dep_pat), 0),
				    XEXP (SET_SRC (pat), 0)))
		return cost + 2;

	      return cost + 8;
	    }
	  break;

	case TYPE_BRANCH:
	  /* Compare to branch latency is 0.  There is no benefit from
	     separating compare and branch.  */
	  if (dep_type == TYPE_COMPARE)
	    return 0;
	  /* Floating point compare to branch latency is less than
	     compare to conditional move.  */
	  if (dep_type == TYPE_FPCMP)
	    return cost - 1;
	  break;
	default:
	  break;
	}
	break;

    case REG_DEP_ANTI:
      /* Anti-dependencies only penalize the fpu unit.  */
      if (insn_type == TYPE_IALU || insn_type == TYPE_SHIFT)
        return 0;
      break;

    default:
      break;
    }

  return cost;
}

static int
sparc_adjust_cost(rtx insn, rtx link, rtx dep, int cost)
{
  switch (sparc_cpu)
    {
    case PROCESSOR_SUPERSPARC:
      cost = supersparc_adjust_cost (insn, link, dep, cost);
      break;
    case PROCESSOR_HYPERSPARC:
    case PROCESSOR_SPARCLITE86X:
      cost = hypersparc_adjust_cost (insn, link, dep, cost);
      break;
    default:
      break;
    }
  return cost;
}

static void
sparc_sched_init (FILE *dump ATTRIBUTE_UNUSED,
		  int sched_verbose ATTRIBUTE_UNUSED,
		  int max_ready ATTRIBUTE_UNUSED)
{}

static int
sparc_use_sched_lookahead (void)
{
  if (sparc_cpu == PROCESSOR_NIAGARA
      || sparc_cpu == PROCESSOR_NIAGARA2
      || sparc_cpu == PROCESSOR_NIAGARA3)
    return 0;
  if (sparc_cpu == PROCESSOR_NIAGARA4)
    return 2;
  if (sparc_cpu == PROCESSOR_ULTRASPARC
      || sparc_cpu == PROCESSOR_ULTRASPARC3)
    return 4;
  if ((1 << sparc_cpu) &
      ((1 << PROCESSOR_SUPERSPARC) | (1 << PROCESSOR_HYPERSPARC) |
       (1 << PROCESSOR_SPARCLITE86X)))
    return 3;
  return 0;
}

static int
sparc_issue_rate (void)
{
  switch (sparc_cpu)
    {
    case PROCESSOR_NIAGARA:
    case PROCESSOR_NIAGARA2:
    case PROCESSOR_NIAGARA3:
    default:
      return 1;
    case PROCESSOR_NIAGARA4:
    case PROCESSOR_V9:
      /* Assume V9 processors are capable of at least dual-issue.  */
      return 2;
    case PROCESSOR_SUPERSPARC:
      return 3;
    case PROCESSOR_HYPERSPARC:
    case PROCESSOR_SPARCLITE86X:
      return 2;
    case PROCESSOR_ULTRASPARC:
    case PROCESSOR_ULTRASPARC3:
      return 4;
    }
}

static int
set_extends (rtx insn)
{
  register rtx pat = PATTERN (insn);

  switch (GET_CODE (SET_SRC (pat)))
    {
      /* Load and some shift instructions zero extend.  */
    case MEM:
    case ZERO_EXTEND:
      /* sethi clears the high bits */
    case HIGH:
      /* LO_SUM is used with sethi.  sethi cleared the high
	 bits and the values used with lo_sum are positive */
    case LO_SUM:
      /* Store flag stores 0 or 1 */
    case LT: case LTU:
    case GT: case GTU:
    case LE: case LEU:
    case GE: case GEU:
    case EQ:
    case NE:
      return 1;
    case AND:
      {
	rtx op0 = XEXP (SET_SRC (pat), 0);
	rtx op1 = XEXP (SET_SRC (pat), 1);
	if (GET_CODE (op1) == CONST_INT)
	  return INTVAL (op1) >= 0;
	if (GET_CODE (op0) != REG)
	  return 0;
	if (sparc_check_64 (op0, insn) == 1)
	  return 1;
	return (GET_CODE (op1) == REG && sparc_check_64 (op1, insn) == 1);
      }
    case IOR:
    case XOR:
      {
	rtx op0 = XEXP (SET_SRC (pat), 0);
	rtx op1 = XEXP (SET_SRC (pat), 1);
	if (GET_CODE (op0) != REG || sparc_check_64 (op0, insn) <= 0)
	  return 0;
	if (GET_CODE (op1) == CONST_INT)
	  return INTVAL (op1) >= 0;
	return (GET_CODE (op1) == REG && sparc_check_64 (op1, insn) == 1);
      }
    case LSHIFTRT:
      return GET_MODE (SET_SRC (pat)) == SImode;
      /* Positive integers leave the high bits zero.  */
    case CONST_DOUBLE:
      return ! (CONST_DOUBLE_LOW (SET_SRC (pat)) & 0x80000000);
    case CONST_INT:
      return ! (INTVAL (SET_SRC (pat)) & 0x80000000);
    case ASHIFTRT:
    case SIGN_EXTEND:
      return - (GET_MODE (SET_SRC (pat)) == SImode);
    case REG:
      return sparc_check_64 (SET_SRC (pat), insn);
    default:
      return 0;
    }
}

/* We _ought_ to have only one kind per function, but...  */
static GTY(()) rtx sparc_addr_diff_list;
static GTY(()) rtx sparc_addr_list;

void
sparc_defer_case_vector (rtx lab, rtx vec, int diff)
{
  vec = gen_rtx_EXPR_LIST (VOIDmode, lab, vec);
  if (diff)
    sparc_addr_diff_list
      = gen_rtx_EXPR_LIST (VOIDmode, vec, sparc_addr_diff_list);
  else
    sparc_addr_list = gen_rtx_EXPR_LIST (VOIDmode, vec, sparc_addr_list);
}

static void
sparc_output_addr_vec (rtx vec)
{
  rtx lab = XEXP (vec, 0), body = XEXP (vec, 1);
  int idx, vlen = XVECLEN (body, 0);

#ifdef ASM_OUTPUT_ADDR_VEC_START
  ASM_OUTPUT_ADDR_VEC_START (asm_out_file);
#endif

#ifdef ASM_OUTPUT_CASE_LABEL
  ASM_OUTPUT_CASE_LABEL (asm_out_file, "L", CODE_LABEL_NUMBER (lab),
			 NEXT_INSN (lab));
#else
  (*targetm.asm_out.internal_label) (asm_out_file, "L", CODE_LABEL_NUMBER (lab));
#endif

  for (idx = 0; idx < vlen; idx++)
    {
      ASM_OUTPUT_ADDR_VEC_ELT
	(asm_out_file, CODE_LABEL_NUMBER (XEXP (XVECEXP (body, 0, idx), 0)));
    }

#ifdef ASM_OUTPUT_ADDR_VEC_END
  ASM_OUTPUT_ADDR_VEC_END (asm_out_file);
#endif
}

static void
sparc_output_addr_diff_vec (rtx vec)
{
  rtx lab = XEXP (vec, 0), body = XEXP (vec, 1);
  rtx base = XEXP (XEXP (body, 0), 0);
  int idx, vlen = XVECLEN (body, 1);

#ifdef ASM_OUTPUT_ADDR_VEC_START
  ASM_OUTPUT_ADDR_VEC_START (asm_out_file);
#endif

#ifdef ASM_OUTPUT_CASE_LABEL
  ASM_OUTPUT_CASE_LABEL (asm_out_file, "L", CODE_LABEL_NUMBER (lab),
			 NEXT_INSN (lab));
#else
  (*targetm.asm_out.internal_label) (asm_out_file, "L", CODE_LABEL_NUMBER (lab));
#endif

  for (idx = 0; idx < vlen; idx++)
    {
      ASM_OUTPUT_ADDR_DIFF_ELT
        (asm_out_file,
         body,
         CODE_LABEL_NUMBER (XEXP (XVECEXP (body, 1, idx), 0)),
         CODE_LABEL_NUMBER (base));
    }

#ifdef ASM_OUTPUT_ADDR_VEC_END
  ASM_OUTPUT_ADDR_VEC_END (asm_out_file);
#endif
}

static void
sparc_output_deferred_case_vectors (void)
{
  rtx t;
  int align;

  if (sparc_addr_list == NULL_RTX
      && sparc_addr_diff_list == NULL_RTX)
    return;

  /* Align to cache line in the function's code section.  */
  switch_to_section (current_function_section ());

  align = floor_log2 (FUNCTION_BOUNDARY / BITS_PER_UNIT);
  if (align > 0)
    ASM_OUTPUT_ALIGN (asm_out_file, align);

  for (t = sparc_addr_list; t ; t = XEXP (t, 1))
    sparc_output_addr_vec (XEXP (t, 0));
  for (t = sparc_addr_diff_list; t ; t = XEXP (t, 1))
    sparc_output_addr_diff_vec (XEXP (t, 0));

  sparc_addr_list = sparc_addr_diff_list = NULL_RTX;
}

/* Return 0 if the high 32 bits of X (the low word of X, if DImode) are
   unknown.  Return 1 if the high bits are zero, -1 if the register is
   sign extended.  */
int
sparc_check_64 (rtx x, rtx insn)
{
  /* If a register is set only once it is safe to ignore insns this
     code does not know how to handle.  The loop will either recognize
     the single set and return the correct value or fail to recognize
     it and return 0.  */
  int set_once = 0;
  rtx y = x;

  gcc_assert (GET_CODE (x) == REG);

  if (GET_MODE (x) == DImode)
    y = gen_rtx_REG (SImode, REGNO (x) + WORDS_BIG_ENDIAN);

  if (flag_expensive_optimizations
      && df && DF_REG_DEF_COUNT (REGNO (y)) == 1)
    set_once = 1;

  if (insn == 0)
    {
      if (set_once)
	insn = get_last_insn_anywhere ();
      else
	return 0;
    }

  while ((insn = PREV_INSN (insn)))
    {
      switch (GET_CODE (insn))
	{
	case JUMP_INSN:
	case NOTE:
	  break;
	case CODE_LABEL:
	case CALL_INSN:
	default:
	  if (! set_once)
	    return 0;
	  break;
	case INSN:
	  {
	    rtx pat = PATTERN (insn);
	    if (GET_CODE (pat) != SET)
	      return 0;
	    if (rtx_equal_p (x, SET_DEST (pat)))
	      return set_extends (insn);
	    if (y && rtx_equal_p (y, SET_DEST (pat)))
	      return set_extends (insn);
	    if (reg_overlap_mentioned_p (SET_DEST (pat), y))
	      return 0;
	  }
	}
    }
  return 0;
}

/* Output a wide shift instruction in V8+ mode.  INSN is the instruction,
   OPERANDS are its operands and OPCODE is the mnemonic to be used.  */

const char *
output_v8plus_shift (rtx insn, rtx *operands, const char *opcode)
{
  static char asm_code[60];

  /* The scratch register is only required when the destination
     register is not a 64-bit global or out register.  */
  if (which_alternative != 2)
    operands[3] = operands[0];

  /* We can only shift by constants <= 63. */
  if (GET_CODE (operands[2]) == CONST_INT)
    operands[2] = GEN_INT (INTVAL (operands[2]) & 0x3f);

  if (GET_CODE (operands[1]) == CONST_INT)
    {
      output_asm_insn ("mov\t%1, %3", operands);
    }
  else
    {
      output_asm_insn ("sllx\t%H1, 32, %3", operands);
      if (sparc_check_64 (operands[1], insn) <= 0)
	output_asm_insn ("srl\t%L1, 0, %L1", operands);
      output_asm_insn ("or\t%L1, %3, %3", operands);
    }

  strcpy (asm_code, opcode);

  if (which_alternative != 2)
    return strcat (asm_code, "\t%0, %2, %L0\n\tsrlx\t%L0, 32, %H0");
  else
    return
      strcat (asm_code, "\t%3, %2, %3\n\tsrlx\t%3, 32, %H0\n\tmov\t%3, %L0");
}

/* Output rtl to increment the profiler label LABELNO
   for profiling a function entry.  */

void
sparc_profile_hook (int labelno)
{
  char buf[32];
  rtx lab, fun;

  fun = gen_rtx_SYMBOL_REF (Pmode, MCOUNT_FUNCTION);
  if (NO_PROFILE_COUNTERS)
    {
      emit_library_call (fun, LCT_NORMAL, VOIDmode, 0);
    }
  else
    {
      ASM_GENERATE_INTERNAL_LABEL (buf, "LP", labelno);
      lab = gen_rtx_SYMBOL_REF (Pmode, ggc_strdup (buf));
      emit_library_call (fun, LCT_NORMAL, VOIDmode, 1, lab, Pmode);
    }
}

#ifdef TARGET_SOLARIS
/* Solaris implementation of TARGET_ASM_NAMED_SECTION.  */

static void
sparc_solaris_elf_asm_named_section (const char *name, unsigned int flags,
				     tree decl ATTRIBUTE_UNUSED)
{
  if (HAVE_COMDAT_GROUP && flags & SECTION_LINKONCE)
    {
      solaris_elf_asm_comdat_section (name, flags, decl);
      return;
    }

  fprintf (asm_out_file, "\t.section\t\"%s\"", name);

  if (!(flags & SECTION_DEBUG))
    fputs (",#alloc", asm_out_file);
  if (flags & SECTION_WRITE)
    fputs (",#write", asm_out_file);
  if (flags & SECTION_TLS)
    fputs (",#tls", asm_out_file);
  if (flags & SECTION_CODE)
    fputs (",#execinstr", asm_out_file);

  /* Sun as only supports #nobits/#progbits since Solaris 10.  */
  if (HAVE_AS_SPARC_NOBITS)
    {
      if (flags & SECTION_BSS)
	fputs (",#nobits", asm_out_file);
      else
	fputs (",#progbits", asm_out_file);
    }

  fputc ('\n', asm_out_file);
}
#endif /* TARGET_SOLARIS */

/* We do not allow indirect calls to be optimized into sibling calls.

   We cannot use sibling calls when delayed branches are disabled
   because they will likely require the call delay slot to be filled.

   Also, on SPARC 32-bit we cannot emit a sibling call when the
   current function returns a structure.  This is because the "unimp
   after call" convention would cause the callee to return to the
   wrong place.  The generic code already disallows cases where the
   function being called returns a structure.

   It may seem strange how this last case could occur.  Usually there
   is code after the call which jumps to epilogue code which dumps the
   return value into the struct return area.  That ought to invalidate
   the sibling call right?  Well, in the C++ case we can end up passing
   the pointer to the struct return area to a constructor (which returns
   void) and then nothing else happens.  Such a sibling call would look
   valid without the added check here.

   VxWorks PIC PLT entries require the global pointer to be initialized
   on entry.  We therefore can't emit sibling calls to them.  */
static bool
sparc_function_ok_for_sibcall (tree decl, tree exp ATTRIBUTE_UNUSED)
{
  return (decl
	  && flag_delayed_branch
	  && (TARGET_ARCH64 || ! cfun->returns_struct)
	  && !(TARGET_VXWORKS_RTP
	       && flag_pic
	       && !targetm.binds_local_p (decl)));
}

/* libfunc renaming.  */

static void
sparc_init_libfuncs (void)
{
  if (TARGET_ARCH32)
    {
      /* Use the subroutines that Sun's library provides for integer
	 multiply and divide.  The `*' prevents an underscore from
	 being prepended by the compiler. .umul is a little faster
	 than .mul.  */
      set_optab_libfunc (smul_optab, SImode, "*.umul");
      set_optab_libfunc (sdiv_optab, SImode, "*.div");
      set_optab_libfunc (udiv_optab, SImode, "*.udiv");
      set_optab_libfunc (smod_optab, SImode, "*.rem");
      set_optab_libfunc (umod_optab, SImode, "*.urem");

      /* TFmode arithmetic.  These names are part of the SPARC 32bit ABI.  */
      set_optab_libfunc (add_optab, TFmode, "_Q_add");
      set_optab_libfunc (sub_optab, TFmode, "_Q_sub");
      set_optab_libfunc (neg_optab, TFmode, "_Q_neg");
      set_optab_libfunc (smul_optab, TFmode, "_Q_mul");
      set_optab_libfunc (sdiv_optab, TFmode, "_Q_div");

      /* We can define the TFmode sqrt optab only if TARGET_FPU.  This
	 is because with soft-float, the SFmode and DFmode sqrt
	 instructions will be absent, and the compiler will notice and
	 try to use the TFmode sqrt instruction for calls to the
	 builtin function sqrt, but this fails.  */
      if (TARGET_FPU)
	set_optab_libfunc (sqrt_optab, TFmode, "_Q_sqrt");

      set_optab_libfunc (eq_optab, TFmode, "_Q_feq");
      set_optab_libfunc (ne_optab, TFmode, "_Q_fne");
      set_optab_libfunc (gt_optab, TFmode, "_Q_fgt");
      set_optab_libfunc (ge_optab, TFmode, "_Q_fge");
      set_optab_libfunc (lt_optab, TFmode, "_Q_flt");
      set_optab_libfunc (le_optab, TFmode, "_Q_fle");

      set_conv_libfunc (sext_optab,   TFmode, SFmode, "_Q_stoq");
      set_conv_libfunc (sext_optab,   TFmode, DFmode, "_Q_dtoq");
      set_conv_libfunc (trunc_optab,  SFmode, TFmode, "_Q_qtos");
      set_conv_libfunc (trunc_optab,  DFmode, TFmode, "_Q_qtod");

      set_conv_libfunc (sfix_optab,   SImode, TFmode, "_Q_qtoi");
      set_conv_libfunc (ufix_optab,   SImode, TFmode, "_Q_qtou");
      set_conv_libfunc (sfloat_optab, TFmode, SImode, "_Q_itoq");
      set_conv_libfunc (ufloat_optab, TFmode, SImode, "_Q_utoq");

      if (DITF_CONVERSION_LIBFUNCS)
	{
	  set_conv_libfunc (sfix_optab,   DImode, TFmode, "_Q_qtoll");
	  set_conv_libfunc (ufix_optab,   DImode, TFmode, "_Q_qtoull");
	  set_conv_libfunc (sfloat_optab, TFmode, DImode, "_Q_lltoq");
	  set_conv_libfunc (ufloat_optab, TFmode, DImode, "_Q_ulltoq");
	}

      if (SUN_CONVERSION_LIBFUNCS)
	{
	  set_conv_libfunc (sfix_optab, DImode, SFmode, "__ftoll");
	  set_conv_libfunc (ufix_optab, DImode, SFmode, "__ftoull");
	  set_conv_libfunc (sfix_optab, DImode, DFmode, "__dtoll");
	  set_conv_libfunc (ufix_optab, DImode, DFmode, "__dtoull");
	}
    }
  if (TARGET_ARCH64)
    {
      /* In the SPARC 64bit ABI, SImode multiply and divide functions
	 do not exist in the library.  Make sure the compiler does not
	 emit calls to them by accident.  (It should always use the
         hardware instructions.)  */
      set_optab_libfunc (smul_optab, SImode, 0);
      set_optab_libfunc (sdiv_optab, SImode, 0);
      set_optab_libfunc (udiv_optab, SImode, 0);
      set_optab_libfunc (smod_optab, SImode, 0);
      set_optab_libfunc (umod_optab, SImode, 0);

      if (SUN_INTEGER_MULTIPLY_64)
	{
	  set_optab_libfunc (smul_optab, DImode, "__mul64");
	  set_optab_libfunc (sdiv_optab, DImode, "__div64");
	  set_optab_libfunc (udiv_optab, DImode, "__udiv64");
	  set_optab_libfunc (smod_optab, DImode, "__rem64");
	  set_optab_libfunc (umod_optab, DImode, "__urem64");
	}

      if (SUN_CONVERSION_LIBFUNCS)
	{
	  set_conv_libfunc (sfix_optab, DImode, SFmode, "__ftol");
	  set_conv_libfunc (ufix_optab, DImode, SFmode, "__ftoul");
	  set_conv_libfunc (sfix_optab, DImode, DFmode, "__dtol");
	  set_conv_libfunc (ufix_optab, DImode, DFmode, "__dtoul");
	}
    }
}

static tree def_builtin(const char *name, int code, tree type)
{
  return add_builtin_function(name, type, code, BUILT_IN_MD, NULL,
			      NULL_TREE);
}

static tree def_builtin_const(const char *name, int code, tree type)
{
  tree t = def_builtin(name, code, type);

  if (t)
    TREE_READONLY (t) = 1;

  return t;
}

/* Implement the TARGET_INIT_BUILTINS target hook.
   Create builtin functions for special SPARC instructions.  */

static void
sparc_init_builtins (void)
{
  if (TARGET_VIS)
    sparc_vis_init_builtins ();
}

/* Create builtin functions for VIS 1.0 instructions.  */

static void
sparc_vis_init_builtins (void)
{
  tree v4qi = build_vector_type (unsigned_intQI_type_node, 4);
  tree v8qi = build_vector_type (unsigned_intQI_type_node, 8);
  tree v4hi = build_vector_type (intHI_type_node, 4);
  tree v2hi = build_vector_type (intHI_type_node, 2);
  tree v2si = build_vector_type (intSI_type_node, 2);
  tree v1si = build_vector_type (intSI_type_node, 1);

  tree v4qi_ftype_v4hi = build_function_type_list (v4qi, v4hi, 0);
  tree v8qi_ftype_v2si_v8qi = build_function_type_list (v8qi, v2si, v8qi, 0);
  tree v2hi_ftype_v2si = build_function_type_list (v2hi, v2si, 0);
  tree v4hi_ftype_v4qi = build_function_type_list (v4hi, v4qi, 0);
  tree v8qi_ftype_v4qi_v4qi = build_function_type_list (v8qi, v4qi, v4qi, 0);
  tree v4hi_ftype_v4qi_v4hi = build_function_type_list (v4hi, v4qi, v4hi, 0);
  tree v4hi_ftype_v4qi_v2hi = build_function_type_list (v4hi, v4qi, v2hi, 0);
  tree v2si_ftype_v4qi_v2hi = build_function_type_list (v2si, v4qi, v2hi, 0);
  tree v4hi_ftype_v8qi_v4hi = build_function_type_list (v4hi, v8qi, v4hi, 0);
  tree v4hi_ftype_v4hi_v4hi = build_function_type_list (v4hi, v4hi, v4hi, 0);
  tree v2si_ftype_v2si_v2si = build_function_type_list (v2si, v2si, v2si, 0);
  tree v8qi_ftype_v8qi_v8qi = build_function_type_list (v8qi, v8qi, v8qi, 0);
  tree v2hi_ftype_v2hi_v2hi = build_function_type_list (v2hi, v2hi, v2hi, 0);
  tree v1si_ftype_v1si_v1si = build_function_type_list (v1si, v1si, v1si, 0);
  tree di_ftype_v8qi_v8qi_di = build_function_type_list (intDI_type_node,
							 v8qi, v8qi,
							 intDI_type_node, 0);
  tree di_ftype_v8qi_v8qi = build_function_type_list (intDI_type_node,
						      v8qi, v8qi, 0);
  tree si_ftype_v8qi_v8qi = build_function_type_list (intSI_type_node,
						      v8qi, v8qi, 0);
  tree di_ftype_di_di = build_function_type_list (intDI_type_node,
						  intDI_type_node,
						  intDI_type_node, 0);
  tree si_ftype_si_si = build_function_type_list (intSI_type_node,
						  intSI_type_node,
						  intSI_type_node, 0);
  tree ptr_ftype_ptr_si = build_function_type_list (ptr_type_node,
		        			    ptr_type_node,
					            intSI_type_node, 0);
  tree ptr_ftype_ptr_di = build_function_type_list (ptr_type_node,
		        			    ptr_type_node,
					            intDI_type_node, 0);
  tree si_ftype_ptr_ptr = build_function_type_list (intSI_type_node,
		        			    ptr_type_node,
					            ptr_type_node, 0);
  tree di_ftype_ptr_ptr = build_function_type_list (intDI_type_node,
		        			    ptr_type_node,
					            ptr_type_node, 0);
  tree si_ftype_v4hi_v4hi = build_function_type_list (intSI_type_node,
						      v4hi, v4hi, 0);
  tree si_ftype_v2si_v2si = build_function_type_list (intSI_type_node,
						      v2si, v2si, 0);
  tree di_ftype_v4hi_v4hi = build_function_type_list (intDI_type_node,
						      v4hi, v4hi, 0);
  tree di_ftype_v2si_v2si = build_function_type_list (intDI_type_node,
						      v2si, v2si, 0);
  tree void_ftype_di = build_function_type_list (void_type_node,
						 intDI_type_node, 0);
  tree di_ftype_void = build_function_type_list (intDI_type_node,
						 void_type_node, 0);
  tree void_ftype_si = build_function_type_list (void_type_node,
						 intSI_type_node, 0);
  tree sf_ftype_sf_sf = build_function_type_list (float_type_node,
						  float_type_node,
						  float_type_node, 0);
  tree df_ftype_df_df = build_function_type_list (double_type_node,
						  double_type_node,
						  double_type_node, 0);

  /* Packing and expanding vectors.  */
  def_builtin ("__builtin_vis_fpack16", CODE_FOR_fpack16_vis,
	       v4qi_ftype_v4hi);
  def_builtin ("__builtin_vis_fpack32", CODE_FOR_fpack32_vis,
	       v8qi_ftype_v2si_v8qi);
  def_builtin ("__builtin_vis_fpackfix", CODE_FOR_fpackfix_vis,
	       v2hi_ftype_v2si);
  def_builtin_const ("__builtin_vis_fexpand", CODE_FOR_fexpand_vis,
		     v4hi_ftype_v4qi);
  def_builtin_const ("__builtin_vis_fpmerge", CODE_FOR_fpmerge_vis,
		     v8qi_ftype_v4qi_v4qi);

  /* Multiplications.  */
  def_builtin_const ("__builtin_vis_fmul8x16", CODE_FOR_fmul8x16_vis,
		     v4hi_ftype_v4qi_v4hi);
  def_builtin_const ("__builtin_vis_fmul8x16au", CODE_FOR_fmul8x16au_vis,
		     v4hi_ftype_v4qi_v2hi);
  def_builtin_const ("__builtin_vis_fmul8x16al", CODE_FOR_fmul8x16al_vis,
		     v4hi_ftype_v4qi_v2hi);
  def_builtin_const ("__builtin_vis_fmul8sux16", CODE_FOR_fmul8sux16_vis,
		     v4hi_ftype_v8qi_v4hi);
  def_builtin_const ("__builtin_vis_fmul8ulx16", CODE_FOR_fmul8ulx16_vis,
		     v4hi_ftype_v8qi_v4hi);
  def_builtin_const ("__builtin_vis_fmuld8sux16", CODE_FOR_fmuld8sux16_vis,
		     v2si_ftype_v4qi_v2hi);
  def_builtin_const ("__builtin_vis_fmuld8ulx16", CODE_FOR_fmuld8ulx16_vis,
		     v2si_ftype_v4qi_v2hi);

  /* Data aligning.  */
  def_builtin ("__builtin_vis_faligndatav4hi", CODE_FOR_faligndatav4hi_vis,
	       v4hi_ftype_v4hi_v4hi);
  def_builtin ("__builtin_vis_faligndatav8qi", CODE_FOR_faligndatav8qi_vis,
	       v8qi_ftype_v8qi_v8qi);
  def_builtin ("__builtin_vis_faligndatav2si", CODE_FOR_faligndatav2si_vis,
	       v2si_ftype_v2si_v2si);
  def_builtin ("__builtin_vis_faligndatadi", CODE_FOR_faligndatav1di_vis,
	       di_ftype_di_di);

  def_builtin ("__builtin_vis_write_gsr", CODE_FOR_wrgsr_vis,
	       void_ftype_di);
  def_builtin ("__builtin_vis_read_gsr", CODE_FOR_rdgsr_vis,
	       di_ftype_void);

  if (TARGET_ARCH64)
    {
      def_builtin ("__builtin_vis_alignaddr", CODE_FOR_alignaddrdi_vis,
		   ptr_ftype_ptr_di);
      def_builtin ("__builtin_vis_alignaddrl", CODE_FOR_alignaddrldi_vis,
		   ptr_ftype_ptr_di);
    }
  else
    {
      def_builtin ("__builtin_vis_alignaddr", CODE_FOR_alignaddrsi_vis,
		   ptr_ftype_ptr_si);
      def_builtin ("__builtin_vis_alignaddrl", CODE_FOR_alignaddrlsi_vis,
		   ptr_ftype_ptr_si);
    }

  /* Pixel distance.  */
  def_builtin_const ("__builtin_vis_pdist", CODE_FOR_pdist_vis,
		     di_ftype_v8qi_v8qi_di);

  /* Edge handling.  */
  if (TARGET_ARCH64)
    {
      def_builtin_const ("__builtin_vis_edge8", CODE_FOR_edge8di_vis,
			 di_ftype_ptr_ptr);
      def_builtin_const ("__builtin_vis_edge8l", CODE_FOR_edge8ldi_vis,
			 di_ftype_ptr_ptr);
      def_builtin_const ("__builtin_vis_edge16", CODE_FOR_edge16di_vis,
			 di_ftype_ptr_ptr);
      def_builtin_const ("__builtin_vis_edge16l", CODE_FOR_edge16ldi_vis,
			 di_ftype_ptr_ptr);
      def_builtin_const ("__builtin_vis_edge32", CODE_FOR_edge32di_vis,
			 di_ftype_ptr_ptr);
      def_builtin_const ("__builtin_vis_edge32l", CODE_FOR_edge32ldi_vis,
			 di_ftype_ptr_ptr);
      if (TARGET_VIS2)
	{
	  def_builtin_const ("__builtin_vis_edge8n", CODE_FOR_edge8ndi_vis,
			     di_ftype_ptr_ptr);
	  def_builtin_const ("__builtin_vis_edge8ln", CODE_FOR_edge8lndi_vis,
			     di_ftype_ptr_ptr);
	  def_builtin_const ("__builtin_vis_edge16n", CODE_FOR_edge16ndi_vis,
			     di_ftype_ptr_ptr);
	  def_builtin_const ("__builtin_vis_edge16ln", CODE_FOR_edge16lndi_vis,
			     di_ftype_ptr_ptr);
	  def_builtin_const ("__builtin_vis_edge32n", CODE_FOR_edge32ndi_vis,
			     di_ftype_ptr_ptr);
	  def_builtin_const ("__builtin_vis_edge32ln", CODE_FOR_edge32lndi_vis,
			     di_ftype_ptr_ptr);
	}
    }
  else
    {
      def_builtin_const ("__builtin_vis_edge8", CODE_FOR_edge8si_vis,
			 si_ftype_ptr_ptr);
      def_builtin_const ("__builtin_vis_edge8l", CODE_FOR_edge8lsi_vis,
			 si_ftype_ptr_ptr);
      def_builtin_const ("__builtin_vis_edge16", CODE_FOR_edge16si_vis,
			 si_ftype_ptr_ptr);
      def_builtin_const ("__builtin_vis_edge16l", CODE_FOR_edge16lsi_vis,
			 si_ftype_ptr_ptr);
      def_builtin_const ("__builtin_vis_edge32", CODE_FOR_edge32si_vis,
			 si_ftype_ptr_ptr);
      def_builtin_const ("__builtin_vis_edge32l", CODE_FOR_edge32lsi_vis,
			 si_ftype_ptr_ptr);
      if (TARGET_VIS2)
	{
	  def_builtin_const ("__builtin_vis_edge8n", CODE_FOR_edge8nsi_vis,
			     si_ftype_ptr_ptr);
	  def_builtin_const ("__builtin_vis_edge8ln", CODE_FOR_edge8lnsi_vis,
			     si_ftype_ptr_ptr);
	  def_builtin_const ("__builtin_vis_edge16n", CODE_FOR_edge16nsi_vis,
			     si_ftype_ptr_ptr);
	  def_builtin_const ("__builtin_vis_edge16ln", CODE_FOR_edge16lnsi_vis,
			     si_ftype_ptr_ptr);
	  def_builtin_const ("__builtin_vis_edge32n", CODE_FOR_edge32nsi_vis,
			     si_ftype_ptr_ptr);
	  def_builtin_const ("__builtin_vis_edge32ln", CODE_FOR_edge32lnsi_vis,
			     si_ftype_ptr_ptr);
	}
    }

  /* Pixel compare.  */
  if (TARGET_ARCH64)
    {
      def_builtin_const ("__builtin_vis_fcmple16", CODE_FOR_fcmple16di_vis,
			 di_ftype_v4hi_v4hi);
      def_builtin_const ("__builtin_vis_fcmple32", CODE_FOR_fcmple32di_vis,
			 di_ftype_v2si_v2si);
      def_builtin_const ("__builtin_vis_fcmpne16", CODE_FOR_fcmpne16di_vis,
			 di_ftype_v4hi_v4hi);
      def_builtin_const ("__builtin_vis_fcmpne32", CODE_FOR_fcmpne32di_vis,
			 di_ftype_v2si_v2si);
      def_builtin_const ("__builtin_vis_fcmpgt16", CODE_FOR_fcmpgt16di_vis,
			 di_ftype_v4hi_v4hi);
      def_builtin_const ("__builtin_vis_fcmpgt32", CODE_FOR_fcmpgt32di_vis,
			 di_ftype_v2si_v2si);
      def_builtin_const ("__builtin_vis_fcmpeq16", CODE_FOR_fcmpeq16di_vis,
			 di_ftype_v4hi_v4hi);
      def_builtin_const ("__builtin_vis_fcmpeq32", CODE_FOR_fcmpeq32di_vis,
			 di_ftype_v2si_v2si);
    }
  else
    {
      def_builtin_const ("__builtin_vis_fcmple16", CODE_FOR_fcmple16si_vis,
			 si_ftype_v4hi_v4hi);
      def_builtin_const ("__builtin_vis_fcmple32", CODE_FOR_fcmple32si_vis,
			 si_ftype_v2si_v2si);
      def_builtin_const ("__builtin_vis_fcmpne16", CODE_FOR_fcmpne16si_vis,
			 si_ftype_v4hi_v4hi);
      def_builtin_const ("__builtin_vis_fcmpne32", CODE_FOR_fcmpne32si_vis,
			 si_ftype_v2si_v2si);
      def_builtin_const ("__builtin_vis_fcmpgt16", CODE_FOR_fcmpgt16si_vis,
			 si_ftype_v4hi_v4hi);
      def_builtin_const ("__builtin_vis_fcmpgt32", CODE_FOR_fcmpgt32si_vis,
			 si_ftype_v2si_v2si);
      def_builtin_const ("__builtin_vis_fcmpeq16", CODE_FOR_fcmpeq16si_vis,
			 si_ftype_v4hi_v4hi);
      def_builtin_const ("__builtin_vis_fcmpeq32", CODE_FOR_fcmpeq32si_vis,
			 si_ftype_v2si_v2si);
    }

  /* Addition and subtraction.  */
  def_builtin_const ("__builtin_vis_fpadd16", CODE_FOR_addv4hi3,
		     v4hi_ftype_v4hi_v4hi);
  def_builtin_const ("__builtin_vis_fpadd16s", CODE_FOR_addv2hi3,
		     v2hi_ftype_v2hi_v2hi);
  def_builtin_const ("__builtin_vis_fpadd32", CODE_FOR_addv2si3,
		     v2si_ftype_v2si_v2si);
  def_builtin_const ("__builtin_vis_fpadd32s", CODE_FOR_addv1si3,
		     v1si_ftype_v1si_v1si);
  def_builtin_const ("__builtin_vis_fpsub16", CODE_FOR_subv4hi3,
		     v4hi_ftype_v4hi_v4hi);
  def_builtin_const ("__builtin_vis_fpsub16s", CODE_FOR_subv2hi3,
		     v2hi_ftype_v2hi_v2hi);
  def_builtin_const ("__builtin_vis_fpsub32", CODE_FOR_subv2si3,
		     v2si_ftype_v2si_v2si);
  def_builtin_const ("__builtin_vis_fpsub32s", CODE_FOR_subv1si3,
		     v1si_ftype_v1si_v1si);

  /* Three-dimensional array addressing.  */
  if (TARGET_ARCH64)
    {
      def_builtin_const ("__builtin_vis_array8", CODE_FOR_array8di_vis,
			 di_ftype_di_di);
      def_builtin_const ("__builtin_vis_array16", CODE_FOR_array16di_vis,
			 di_ftype_di_di);
      def_builtin_const ("__builtin_vis_array32", CODE_FOR_array32di_vis,
			 di_ftype_di_di);
    }
  else
    {
      def_builtin_const ("__builtin_vis_array8", CODE_FOR_array8si_vis,
			 si_ftype_si_si);
      def_builtin_const ("__builtin_vis_array16", CODE_FOR_array16si_vis,
			 si_ftype_si_si);
      def_builtin_const ("__builtin_vis_array32", CODE_FOR_array32si_vis,
			 si_ftype_si_si);
  }

  if (TARGET_VIS2)
    {
      /* Byte mask and shuffle */
      if (TARGET_ARCH64)
	def_builtin ("__builtin_vis_bmask", CODE_FOR_bmaskdi_vis,
		     di_ftype_di_di);
      else
	def_builtin ("__builtin_vis_bmask", CODE_FOR_bmasksi_vis,
		     si_ftype_si_si);
      def_builtin ("__builtin_vis_bshufflev4hi", CODE_FOR_bshufflev4hi_vis,
		   v4hi_ftype_v4hi_v4hi);
      def_builtin ("__builtin_vis_bshufflev8qi", CODE_FOR_bshufflev8qi_vis,
		   v8qi_ftype_v8qi_v8qi);
      def_builtin ("__builtin_vis_bshufflev2si", CODE_FOR_bshufflev2si_vis,
		   v2si_ftype_v2si_v2si);
      def_builtin ("__builtin_vis_bshuffledi", CODE_FOR_bshufflev1di_vis,
		   di_ftype_di_di);
    }

  if (TARGET_VIS3)
    {
      if (TARGET_ARCH64)
	{
	  def_builtin ("__builtin_vis_cmask8", CODE_FOR_cmask8di_vis,
		       void_ftype_di);
	  def_builtin ("__builtin_vis_cmask16", CODE_FOR_cmask16di_vis,
		       void_ftype_di);
	  def_builtin ("__builtin_vis_cmask32", CODE_FOR_cmask32di_vis,
		       void_ftype_di);
	}
      else
	{
	  def_builtin ("__builtin_vis_cmask8", CODE_FOR_cmask8si_vis,
		       void_ftype_si);
	  def_builtin ("__builtin_vis_cmask16", CODE_FOR_cmask16si_vis,
		       void_ftype_si);
	  def_builtin ("__builtin_vis_cmask32", CODE_FOR_cmask32si_vis,
		       void_ftype_si);
	}

      def_builtin_const ("__builtin_vis_fchksm16", CODE_FOR_fchksm16_vis,
			 v4hi_ftype_v4hi_v4hi);

      def_builtin_const ("__builtin_vis_fsll16", CODE_FOR_vashlv4hi3,
			 v4hi_ftype_v4hi_v4hi);
      def_builtin_const ("__builtin_vis_fslas16", CODE_FOR_vssashlv4hi3,
			 v4hi_ftype_v4hi_v4hi);
      def_builtin_const ("__builtin_vis_fsrl16", CODE_FOR_vlshrv4hi3,
			 v4hi_ftype_v4hi_v4hi);
      def_builtin_const ("__builtin_vis_fsra16", CODE_FOR_vashrv4hi3,
			 v4hi_ftype_v4hi_v4hi);
      def_builtin_const ("__builtin_vis_fsll32", CODE_FOR_vashlv2si3,
			 v2si_ftype_v2si_v2si);
      def_builtin_const ("__builtin_vis_fslas32", CODE_FOR_vssashlv2si3,
			 v2si_ftype_v2si_v2si);
      def_builtin_const ("__builtin_vis_fsrl32", CODE_FOR_vlshrv2si3,
			 v2si_ftype_v2si_v2si);
      def_builtin_const ("__builtin_vis_fsra32", CODE_FOR_vashrv2si3,
			 v2si_ftype_v2si_v2si);

      if (TARGET_ARCH64)
	def_builtin_const ("__builtin_vis_pdistn", CODE_FOR_pdistndi_vis,
			   di_ftype_v8qi_v8qi);
      else
	def_builtin_const ("__builtin_vis_pdistn", CODE_FOR_pdistnsi_vis,
			   si_ftype_v8qi_v8qi);

      def_builtin_const ("__builtin_vis_fmean16", CODE_FOR_fmean16_vis,
			 v4hi_ftype_v4hi_v4hi);
      def_builtin_const ("__builtin_vis_fpadd64", CODE_FOR_fpadd64_vis,
			 di_ftype_di_di);
      def_builtin_const ("__builtin_vis_fpsub64", CODE_FOR_fpsub64_vis,
			 di_ftype_di_di);

      def_builtin_const ("__builtin_vis_fpadds16", CODE_FOR_ssaddv4hi3,
			 v4hi_ftype_v4hi_v4hi);
      def_builtin_const ("__builtin_vis_fpadds16s", CODE_FOR_ssaddv2hi3,
			 v2hi_ftype_v2hi_v2hi);
      def_builtin_const ("__builtin_vis_fpsubs16", CODE_FOR_sssubv4hi3,
			 v4hi_ftype_v4hi_v4hi);
      def_builtin_const ("__builtin_vis_fpsubs16s", CODE_FOR_sssubv2hi3,
			 v2hi_ftype_v2hi_v2hi);
      def_builtin_const ("__builtin_vis_fpadds32", CODE_FOR_ssaddv2si3,
			 v2si_ftype_v2si_v2si);
      def_builtin_const ("__builtin_vis_fpadds32s", CODE_FOR_ssaddv1si3,
			 v1si_ftype_v1si_v1si);
      def_builtin_const ("__builtin_vis_fpsubs32", CODE_FOR_sssubv2si3,
			 v2si_ftype_v2si_v2si);
      def_builtin_const ("__builtin_vis_fpsubs32s", CODE_FOR_sssubv1si3,
			 v1si_ftype_v1si_v1si);

      if (TARGET_ARCH64)
	{
	  def_builtin_const ("__builtin_vis_fucmple8", CODE_FOR_fucmple8di_vis,
			     di_ftype_v8qi_v8qi);
	  def_builtin_const ("__builtin_vis_fucmpne8", CODE_FOR_fucmpne8di_vis,
			     di_ftype_v8qi_v8qi);
	  def_builtin_const ("__builtin_vis_fucmpgt8", CODE_FOR_fucmpgt8di_vis,
			     di_ftype_v8qi_v8qi);
	  def_builtin_const ("__builtin_vis_fucmpeq8", CODE_FOR_fucmpeq8di_vis,
			     di_ftype_v8qi_v8qi);
	}
      else
	{
	  def_builtin_const ("__builtin_vis_fucmple8", CODE_FOR_fucmple8si_vis,
			     si_ftype_v8qi_v8qi);
	  def_builtin_const ("__builtin_vis_fucmpne8", CODE_FOR_fucmpne8si_vis,
			     si_ftype_v8qi_v8qi);
	  def_builtin_const ("__builtin_vis_fucmpgt8", CODE_FOR_fucmpgt8si_vis,
			     si_ftype_v8qi_v8qi);
	  def_builtin_const ("__builtin_vis_fucmpeq8", CODE_FOR_fucmpeq8si_vis,
			     si_ftype_v8qi_v8qi);
	}

      def_builtin_const ("__builtin_vis_fhadds", CODE_FOR_fhaddsf_vis,
			 sf_ftype_sf_sf);
      def_builtin_const ("__builtin_vis_fhaddd", CODE_FOR_fhadddf_vis,
			 df_ftype_df_df);
      def_builtin_const ("__builtin_vis_fhsubs", CODE_FOR_fhsubsf_vis,
			 sf_ftype_sf_sf);
      def_builtin_const ("__builtin_vis_fhsubd", CODE_FOR_fhsubdf_vis,
			 df_ftype_df_df);
      def_builtin_const ("__builtin_vis_fnhadds", CODE_FOR_fnhaddsf_vis,
			 sf_ftype_sf_sf);
      def_builtin_const ("__builtin_vis_fnhaddd", CODE_FOR_fnhadddf_vis,
			 df_ftype_df_df);

      def_builtin_const ("__builtin_vis_umulxhi", CODE_FOR_umulxhi_vis,
			 di_ftype_di_di);
      def_builtin_const ("__builtin_vis_xmulx", CODE_FOR_xmulx_vis,
			 di_ftype_di_di);
      def_builtin_const ("__builtin_vis_xmulxhi", CODE_FOR_xmulxhi_vis,
			 di_ftype_di_di);
    }
}

/* Handle TARGET_EXPAND_BUILTIN target hook.
   Expand builtin functions for sparc intrinsics.  */

static rtx
sparc_expand_builtin (tree exp, rtx target,
		      rtx subtarget ATTRIBUTE_UNUSED,
		      enum machine_mode tmode ATTRIBUTE_UNUSED,
		      int ignore ATTRIBUTE_UNUSED)
{
  tree arg;
  call_expr_arg_iterator iter;
  tree fndecl = TREE_OPERAND (CALL_EXPR_FN (exp), 0);
  unsigned int icode = DECL_FUNCTION_CODE (fndecl);
  rtx pat, op[4];
  int arg_count = 0;
  bool nonvoid;

  nonvoid = TREE_TYPE (TREE_TYPE (fndecl)) != void_type_node;

  if (nonvoid)
    {
      enum machine_mode tmode = insn_data[icode].operand[0].mode;
      if (!target
	  || GET_MODE (target) != tmode
	  || ! (*insn_data[icode].operand[0].predicate) (target, tmode))
	op[0] = gen_reg_rtx (tmode);
      else
	op[0] = target;
    }
  FOR_EACH_CALL_EXPR_ARG (arg, iter, exp)
    {
      const struct insn_operand_data *insn_op;
      int idx;

      if (arg == error_mark_node)
	return NULL_RTX;

      arg_count++;
      idx = arg_count - !nonvoid;
      insn_op = &insn_data[icode].operand[idx];
      op[arg_count] = expand_normal (arg);

      if (insn_op->mode == V1DImode
	  && GET_MODE (op[arg_count]) == DImode)
	op[arg_count] = gen_lowpart (V1DImode, op[arg_count]);
      else if (insn_op->mode == V1SImode
	  && GET_MODE (op[arg_count]) == SImode)
	op[arg_count] = gen_lowpart (V1SImode, op[arg_count]);

      if (! (*insn_data[icode].operand[idx].predicate) (op[arg_count],
							insn_op->mode))
	op[arg_count] = copy_to_mode_reg (insn_op->mode, op[arg_count]);
    }

  switch (arg_count)
    {
    case 0:
      pat = GEN_FCN (icode) (op[0]);
      break;
    case 1:
      if (nonvoid)
	pat = GEN_FCN (icode) (op[0], op[1]);
      else
	pat = GEN_FCN (icode) (op[1]);
      break;
    case 2:
      pat = GEN_FCN (icode) (op[0], op[1], op[2]);
      break;
    case 3:
      pat = GEN_FCN (icode) (op[0], op[1], op[2], op[3]);
      break;
    default:
      gcc_unreachable ();
    }

  if (!pat)
    return NULL_RTX;

  emit_insn (pat);

  if (nonvoid)
    return op[0];
  else
    return const0_rtx;
}

static int
sparc_vis_mul8x16 (int e8, int e16)
{
  return (e8 * e16 + 128) / 256;
}

/* Multiply the VECTOR_CSTs CST0 and CST1 as specified by FNCODE and put
   the result into the array N_ELTS, whose elements are of INNER_TYPE.  */

static void
sparc_handle_vis_mul8x16 (tree *n_elts, int fncode, tree inner_type,
			  tree cst0, tree cst1)
{
  unsigned i, num = VECTOR_CST_NELTS (cst0);
  int scale;

  switch (fncode)
    {
    case CODE_FOR_fmul8x16_vis:
      for (i = 0; i < num; ++i)
	{
	  int val
	    = sparc_vis_mul8x16 (TREE_INT_CST_LOW (VECTOR_CST_ELT (cst0, i)),
				 TREE_INT_CST_LOW (VECTOR_CST_ELT (cst1, i)));
	  n_elts[i] = build_int_cst (inner_type, val);
	}
      break;

    case CODE_FOR_fmul8x16au_vis:
      scale = TREE_INT_CST_LOW (VECTOR_CST_ELT (cst1, 0));

      for (i = 0; i < num; ++i)
	{
	  int val
	    = sparc_vis_mul8x16 (TREE_INT_CST_LOW (VECTOR_CST_ELT (cst0, i)),
				 scale);
	  n_elts[i] = build_int_cst (inner_type, val);
	}
      break;

    case CODE_FOR_fmul8x16al_vis:
      scale = TREE_INT_CST_LOW (VECTOR_CST_ELT (cst1, 1));

      for (i = 0; i < num; ++i)
	{
	  int val
	    = sparc_vis_mul8x16 (TREE_INT_CST_LOW (VECTOR_CST_ELT (cst0, i)),
				 scale);
	  n_elts[i] = build_int_cst (inner_type, val);
	}
      break;

    default:
      gcc_unreachable ();
    }
}

/* Handle TARGET_FOLD_BUILTIN target hook.
   Fold builtin functions for SPARC intrinsics.  If IGNORE is true the
   result of the function call is ignored.  NULL_TREE is returned if the
   function could not be folded.  */

static tree
sparc_fold_builtin (tree fndecl, int n_args ATTRIBUTE_UNUSED,
		    tree *args, bool ignore)
{
  tree arg0, arg1, arg2;
  tree rtype = TREE_TYPE (TREE_TYPE (fndecl));
  enum insn_code icode = (enum insn_code) DECL_FUNCTION_CODE (fndecl);

  if (ignore)
    {
      /* Note that a switch statement instead of the sequence of tests would
	 be incorrect as many of the CODE_FOR values could be CODE_FOR_nothing
	 and that would yield multiple alternatives with identical values.  */
      if (icode == CODE_FOR_alignaddrsi_vis
	  || icode == CODE_FOR_alignaddrdi_vis
	  || icode == CODE_FOR_wrgsr_vis
	  || icode == CODE_FOR_bmasksi_vis
	  || icode == CODE_FOR_bmaskdi_vis
	  || icode == CODE_FOR_cmask8si_vis
	  || icode == CODE_FOR_cmask8di_vis
	  || icode == CODE_FOR_cmask16si_vis
	  || icode == CODE_FOR_cmask16di_vis
	  || icode == CODE_FOR_cmask32si_vis
	  || icode == CODE_FOR_cmask32di_vis)
	;
      else
	return build_zero_cst (rtype);
    }

  switch (icode)
    {
    case CODE_FOR_fexpand_vis:
      arg0 = args[0];
      STRIP_NOPS (arg0);

      if (TREE_CODE (arg0) == VECTOR_CST)
	{
	  tree inner_type = TREE_TYPE (rtype);
	  tree *n_elts;
	  unsigned i;

	  n_elts = XALLOCAVEC (tree, VECTOR_CST_NELTS (arg0));
	  for (i = 0; i < VECTOR_CST_NELTS (arg0); ++i)
	    n_elts[i] = build_int_cst (inner_type,
				       TREE_INT_CST_LOW
				         (VECTOR_CST_ELT (arg0, i)) << 4);
	  return build_vector (rtype, n_elts);
	}
      break;

    case CODE_FOR_fmul8x16_vis:
    case CODE_FOR_fmul8x16au_vis:
    case CODE_FOR_fmul8x16al_vis:
      arg0 = args[0];
      arg1 = args[1];
      STRIP_NOPS (arg0);
      STRIP_NOPS (arg1);

      if (TREE_CODE (arg0) == VECTOR_CST && TREE_CODE (arg1) == VECTOR_CST)
	{
	  tree inner_type = TREE_TYPE (rtype);
	  tree *n_elts = XALLOCAVEC (tree, VECTOR_CST_NELTS (arg0));
	  sparc_handle_vis_mul8x16 (n_elts, icode, inner_type, arg0, arg1);
	  return build_vector (rtype, n_elts);
	}
      break;

    case CODE_FOR_fpmerge_vis:
      arg0 = args[0];
      arg1 = args[1];
      STRIP_NOPS (arg0);
      STRIP_NOPS (arg1);

      if (TREE_CODE (arg0) == VECTOR_CST && TREE_CODE (arg1) == VECTOR_CST)
	{
	  tree *n_elts = XALLOCAVEC (tree, 2 * VECTOR_CST_NELTS (arg0));
	  unsigned i;
	  for (i = 0; i < VECTOR_CST_NELTS (arg0); ++i)
	    {
	      n_elts[2*i] = VECTOR_CST_ELT (arg0, i);
	      n_elts[2*i+1] = VECTOR_CST_ELT (arg1, i);
	    }

	  return build_vector (rtype, n_elts);
	}
      break;

    case CODE_FOR_pdist_vis:
      arg0 = args[0];
      arg1 = args[1];
      arg2 = args[2];
      STRIP_NOPS (arg0);
      STRIP_NOPS (arg1);
      STRIP_NOPS (arg2);

      if (TREE_CODE (arg0) == VECTOR_CST
	  && TREE_CODE (arg1) == VECTOR_CST
	  && TREE_CODE (arg2) == INTEGER_CST)
	{
	  bool overflow = false;
	  double_int result = TREE_INT_CST (arg2);
	  double_int tmp;
	  unsigned i;

	  for (i = 0; i < VECTOR_CST_NELTS (arg0); ++i)
	    {
	      double_int e0 = TREE_INT_CST (VECTOR_CST_ELT (arg0, i));
	      double_int e1 = TREE_INT_CST (VECTOR_CST_ELT (arg1, i));

	      bool neg1_ovf, neg2_ovf, add1_ovf, add2_ovf;

	      tmp = e1.neg_with_overflow (&neg1_ovf);
	      tmp = e0.add_with_sign (tmp, false, &add1_ovf);
	      if (tmp.is_negative ())
		tmp = tmp.neg_with_overflow (&neg2_ovf);

	      result = result.add_with_sign (tmp, false, &add2_ovf);
	      overflow |= neg1_ovf | neg2_ovf | add1_ovf | add2_ovf;
	    }

	  gcc_assert (!overflow);

	  return build_int_cst_wide (rtype, result.low, result.high);
	}

    default:
      break;
    }

  return NULL_TREE;
}

/* ??? This duplicates information provided to the compiler by the
   ??? scheduler description.  Some day, teach genautomata to output
   ??? the latencies and then CSE will just use that.  */

static bool
sparc_rtx_costs (rtx x, int code, int outer_code, int opno ATTRIBUTE_UNUSED,
		 int *total, bool speed ATTRIBUTE_UNUSED)
{
  enum machine_mode mode = GET_MODE (x);
  bool float_mode_p = FLOAT_MODE_P (mode);

  switch (code)
    {
    case CONST_INT:
      if (INTVAL (x) < 0x1000 && INTVAL (x) >= -0x1000)
	{
	  *total = 0;
	  return true;
	}
      /* FALLTHRU */

    case HIGH:
      *total = 2;
      return true;

    case CONST:
    case LABEL_REF:
    case SYMBOL_REF:
      *total = 4;
      return true;

    case CONST_DOUBLE:
      if (GET_MODE (x) == VOIDmode
	  && ((CONST_DOUBLE_HIGH (x) == 0
	       && CONST_DOUBLE_LOW (x) < 0x1000)
	      || (CONST_DOUBLE_HIGH (x) == -1
		  && CONST_DOUBLE_LOW (x) < 0
		  && CONST_DOUBLE_LOW (x) >= -0x1000)))
	*total = 0;
      else
	*total = 8;
      return true;

    case MEM:
      /* If outer-code was a sign or zero extension, a cost
	 of COSTS_N_INSNS (1) was already added in.  This is
	 why we are subtracting it back out.  */
      if (outer_code == ZERO_EXTEND)
	{
	  *total = sparc_costs->int_zload - COSTS_N_INSNS (1);
	}
      else if (outer_code == SIGN_EXTEND)
	{
	  *total = sparc_costs->int_sload - COSTS_N_INSNS (1);
	}
      else if (float_mode_p)
	{
	  *total = sparc_costs->float_load;
	}
      else
	{
	  *total = sparc_costs->int_load;
	}

      return true;

    case PLUS:
    case MINUS:
      if (float_mode_p)
	*total = sparc_costs->float_plusminus;
      else
	*total = COSTS_N_INSNS (1);
      return false;

    case FMA:
      {
	rtx sub;

	gcc_assert (float_mode_p);
	*total = sparc_costs->float_mul;

	sub = XEXP (x, 0);
	if (GET_CODE (sub) == NEG)
	  sub = XEXP (sub, 0);
	*total += rtx_cost (sub, FMA, 0, speed);

	sub = XEXP (x, 2);
	if (GET_CODE (sub) == NEG)
	  sub = XEXP (sub, 0);
	*total += rtx_cost (sub, FMA, 2, speed);
	return true;
      }

    case MULT:
      if (float_mode_p)
	*total = sparc_costs->float_mul;
      else if (! TARGET_HARD_MUL)
	*total = COSTS_N_INSNS (25);
      else
	{
	  int bit_cost;

	  bit_cost = 0;
	  if (sparc_costs->int_mul_bit_factor)
	    {
	      int nbits;

	      if (GET_CODE (XEXP (x, 1)) == CONST_INT)
		{
		  unsigned HOST_WIDE_INT value = INTVAL (XEXP (x, 1));
		  for (nbits = 0; value != 0; value &= value - 1)
		    nbits++;
		}
	      else if (GET_CODE (XEXP (x, 1)) == CONST_DOUBLE
		       && GET_MODE (XEXP (x, 1)) == VOIDmode)
		{
		  rtx x1 = XEXP (x, 1);
		  unsigned HOST_WIDE_INT value1 = CONST_DOUBLE_LOW (x1);
		  unsigned HOST_WIDE_INT value2 = CONST_DOUBLE_HIGH (x1);

		  for (nbits = 0; value1 != 0; value1 &= value1 - 1)
		    nbits++;
		  for (; value2 != 0; value2 &= value2 - 1)
		    nbits++;
		}
	      else
		nbits = 7;

	      if (nbits < 3)
		nbits = 3;
	      bit_cost = (nbits - 3) / sparc_costs->int_mul_bit_factor;
	      bit_cost = COSTS_N_INSNS (bit_cost);
	    }

	  if (mode == DImode)
	    *total = sparc_costs->int_mulX + bit_cost;
	  else
	    *total = sparc_costs->int_mul + bit_cost;
	}
      return false;

    case ASHIFT:
    case ASHIFTRT:
    case LSHIFTRT:
      *total = COSTS_N_INSNS (1) + sparc_costs->shift_penalty;
      return false;

    case DIV:
    case UDIV:
    case MOD:
    case UMOD:
      if (float_mode_p)
	{
	  if (mode == DFmode)
	    *total = sparc_costs->float_div_df;
	  else
	    *total = sparc_costs->float_div_sf;
	}
      else
	{
	  if (mode == DImode)
	    *total = sparc_costs->int_divX;
	  else
	    *total = sparc_costs->int_div;
	}
      return false;

    case NEG:
      if (! float_mode_p)
	{
	  *total = COSTS_N_INSNS (1);
	  return false;
	}
      /* FALLTHRU */

    case ABS:
    case FLOAT:
    case UNSIGNED_FLOAT:
    case FIX:
    case UNSIGNED_FIX:
    case FLOAT_EXTEND:
    case FLOAT_TRUNCATE:
      *total = sparc_costs->float_move;
      return false;

    case SQRT:
      if (mode == DFmode)
	*total = sparc_costs->float_sqrt_df;
      else
	*total = sparc_costs->float_sqrt_sf;
      return false;

    case COMPARE:
      if (float_mode_p)
	*total = sparc_costs->float_cmp;
      else
	*total = COSTS_N_INSNS (1);
      return false;

    case IF_THEN_ELSE:
      if (float_mode_p)
	*total = sparc_costs->float_cmove;
      else
	*total = sparc_costs->int_cmove;
      return false;

    case IOR:
      /* Handle the NAND vector patterns.  */
      if (sparc_vector_mode_supported_p (GET_MODE (x))
	  && GET_CODE (XEXP (x, 0)) == NOT
	  && GET_CODE (XEXP (x, 1)) == NOT)
	{
	  *total = COSTS_N_INSNS (1);
	  return true;
	}
      else
        return false;

    default:
      return false;
    }
}

/* Return true if CLASS is either GENERAL_REGS or I64_REGS.  */

static inline bool
general_or_i64_p (reg_class_t rclass)
{
  return (rclass == GENERAL_REGS || rclass == I64_REGS);
}

/* Implement TARGET_REGISTER_MOVE_COST.  */

static int
sparc_register_move_cost (enum machine_mode mode ATTRIBUTE_UNUSED,
			  reg_class_t from, reg_class_t to)
{
  bool need_memory = false;

  if (from == FPCC_REGS || to == FPCC_REGS)
    need_memory = true;
  else if ((FP_REG_CLASS_P (from) && general_or_i64_p (to))
	   || (general_or_i64_p (from) && FP_REG_CLASS_P (to)))
    {
      if (TARGET_VIS3)
	{
	  int size = GET_MODE_SIZE (mode);
	  if (size == 8 || size == 4)
	    {
	      if (! TARGET_ARCH32 || size == 4)
		return 4;
	      else
		return 6;
	    }
	}
      need_memory = true;
    }

  if (need_memory)
    {
      if (sparc_cpu == PROCESSOR_ULTRASPARC
	  || sparc_cpu == PROCESSOR_ULTRASPARC3
	  || sparc_cpu == PROCESSOR_NIAGARA
	  || sparc_cpu == PROCESSOR_NIAGARA2
	  || sparc_cpu == PROCESSOR_NIAGARA3
	  || sparc_cpu == PROCESSOR_NIAGARA4)
	return 12;

      return 6;
    }

  return 2;
}

/* Emit the sequence of insns SEQ while preserving the registers REG and REG2.
   This is achieved by means of a manual dynamic stack space allocation in
   the current frame.  We make the assumption that SEQ doesn't contain any
   function calls, with the possible exception of calls to the GOT helper.  */

static void
emit_and_preserve (rtx seq, rtx reg, rtx reg2)
{
  /* We must preserve the lowest 16 words for the register save area.  */
  HOST_WIDE_INT offset = 16*UNITS_PER_WORD;
  /* We really need only 2 words of fresh stack space.  */
  HOST_WIDE_INT size = SPARC_STACK_ALIGN (offset + 2*UNITS_PER_WORD);

  rtx slot
    = gen_rtx_MEM (word_mode, plus_constant (Pmode, stack_pointer_rtx,
					     SPARC_STACK_BIAS + offset));

  emit_insn (gen_stack_pointer_inc (GEN_INT (-size)));
  emit_insn (gen_rtx_SET (VOIDmode, slot, reg));
  if (reg2)
    emit_insn (gen_rtx_SET (VOIDmode,
			    adjust_address (slot, word_mode, UNITS_PER_WORD),
			    reg2));
  emit_insn (seq);
  if (reg2)
    emit_insn (gen_rtx_SET (VOIDmode,
			    reg2,
			    adjust_address (slot, word_mode, UNITS_PER_WORD)));
  emit_insn (gen_rtx_SET (VOIDmode, reg, slot));
  emit_insn (gen_stack_pointer_inc (GEN_INT (size)));
}

/* Output the assembler code for a thunk function.  THUNK_DECL is the
   declaration for the thunk function itself, FUNCTION is the decl for
   the target function.  DELTA is an immediate constant offset to be
   added to THIS.  If VCALL_OFFSET is nonzero, the word at address
   (*THIS + VCALL_OFFSET) should be additionally added to THIS.  */

static void
sparc_output_mi_thunk (FILE *file, tree thunk_fndecl ATTRIBUTE_UNUSED,
		       HOST_WIDE_INT delta, HOST_WIDE_INT vcall_offset,
		       tree function)
{
  rtx this_rtx, insn, funexp;
  unsigned int int_arg_first;

  reload_completed = 1;
  epilogue_completed = 1;

  emit_note (NOTE_INSN_PROLOGUE_END);

  if (TARGET_FLAT)
    {
      sparc_leaf_function_p = 1;

      int_arg_first = SPARC_OUTGOING_INT_ARG_FIRST;
    }
  else if (flag_delayed_branch)
    {
      /* We will emit a regular sibcall below, so we need to instruct
	 output_sibcall that we are in a leaf function.  */
      sparc_leaf_function_p = crtl->uses_only_leaf_regs = 1;

      /* This will cause final.c to invoke leaf_renumber_regs so we
	 must behave as if we were in a not-yet-leafified function.  */
      int_arg_first = SPARC_INCOMING_INT_ARG_FIRST;
    }
  else
    {
      /* We will emit the sibcall manually below, so we will need to
	 manually spill non-leaf registers.  */
      sparc_leaf_function_p = crtl->uses_only_leaf_regs = 0;

      /* We really are in a leaf function.  */
      int_arg_first = SPARC_OUTGOING_INT_ARG_FIRST;
    }

  /* Find the "this" pointer.  Normally in %o0, but in ARCH64 if the function
     returns a structure, the structure return pointer is there instead.  */
  if (TARGET_ARCH64
      && aggregate_value_p (TREE_TYPE (TREE_TYPE (function)), function))
    this_rtx = gen_rtx_REG (Pmode, int_arg_first + 1);
  else
    this_rtx = gen_rtx_REG (Pmode, int_arg_first);

  /* Add DELTA.  When possible use a plain add, otherwise load it into
     a register first.  */
  if (delta)
    {
      rtx delta_rtx = GEN_INT (delta);

      if (! SPARC_SIMM13_P (delta))
	{
	  rtx scratch = gen_rtx_REG (Pmode, 1);
	  emit_move_insn (scratch, delta_rtx);
	  delta_rtx = scratch;
	}

      /* THIS_RTX += DELTA.  */
      emit_insn (gen_add2_insn (this_rtx, delta_rtx));
    }

  /* Add the word at address (*THIS_RTX + VCALL_OFFSET).  */
  if (vcall_offset)
    {
      rtx vcall_offset_rtx = GEN_INT (vcall_offset);
      rtx scratch = gen_rtx_REG (Pmode, 1);

      gcc_assert (vcall_offset < 0);

      /* SCRATCH = *THIS_RTX.  */
      emit_move_insn (scratch, gen_rtx_MEM (Pmode, this_rtx));

      /* Prepare for adding VCALL_OFFSET.  The difficulty is that we
	 may not have any available scratch register at this point.  */
      if (SPARC_SIMM13_P (vcall_offset))
	;
      /* This is the case if ARCH64 (unless -ffixed-g5 is passed).  */
      else if (! fixed_regs[5]
	       /* The below sequence is made up of at least 2 insns,
		  while the default method may need only one.  */
	       && vcall_offset < -8192)
	{
	  rtx scratch2 = gen_rtx_REG (Pmode, 5);
	  emit_move_insn (scratch2, vcall_offset_rtx);
	  vcall_offset_rtx = scratch2;
	}
      else
	{
	  rtx increment = GEN_INT (-4096);

	  /* VCALL_OFFSET is a negative number whose typical range can be
	     estimated as -32768..0 in 32-bit mode.  In almost all cases
	     it is therefore cheaper to emit multiple add insns than
	     spilling and loading the constant into a register (at least
	     6 insns).  */
	  while (! SPARC_SIMM13_P (vcall_offset))
	    {
	      emit_insn (gen_add2_insn (scratch, increment));
	      vcall_offset += 4096;
	    }
	  vcall_offset_rtx = GEN_INT (vcall_offset); /* cannot be 0 */
	}

      /* SCRATCH = *(*THIS_RTX + VCALL_OFFSET).  */
      emit_move_insn (scratch, gen_rtx_MEM (Pmode,
					    gen_rtx_PLUS (Pmode,
							  scratch,
							  vcall_offset_rtx)));

      /* THIS_RTX += *(*THIS_RTX + VCALL_OFFSET).  */
      emit_insn (gen_add2_insn (this_rtx, scratch));
    }

  /* Generate a tail call to the target function.  */
  if (! TREE_USED (function))
    {
      assemble_external (function);
      TREE_USED (function) = 1;
    }
  funexp = XEXP (DECL_RTL (function), 0);

  if (flag_delayed_branch)
    {
      funexp = gen_rtx_MEM (FUNCTION_MODE, funexp);
      insn = emit_call_insn (gen_sibcall (funexp));
      SIBLING_CALL_P (insn) = 1;
    }
  else
    {
      /* The hoops we have to jump through in order to generate a sibcall
	 without using delay slots...  */
      rtx spill_reg, seq, scratch = gen_rtx_REG (Pmode, 1);

      if (flag_pic)
        {
	  spill_reg = gen_rtx_REG (word_mode, 15);  /* %o7 */
	  start_sequence ();
	  load_got_register ();  /* clobbers %o7 */
	  scratch = sparc_legitimize_pic_address (funexp, scratch);
	  seq = get_insns ();
	  end_sequence ();
	  emit_and_preserve (seq, spill_reg, pic_offset_table_rtx);
	}
      else if (TARGET_ARCH32)
	{
	  emit_insn (gen_rtx_SET (VOIDmode,
				  scratch,
				  gen_rtx_HIGH (SImode, funexp)));
	  emit_insn (gen_rtx_SET (VOIDmode,
				  scratch,
				  gen_rtx_LO_SUM (SImode, scratch, funexp)));
	}
      else  /* TARGET_ARCH64 */
        {
	  switch (sparc_cmodel)
	    {
	    case CM_MEDLOW:
	    case CM_MEDMID:
	      /* The destination can serve as a temporary.  */
	      sparc_emit_set_symbolic_const64 (scratch, funexp, scratch);
	      break;

	    case CM_MEDANY:
	    case CM_EMBMEDANY:
	      /* The destination cannot serve as a temporary.  */
	      spill_reg = gen_rtx_REG (DImode, 15);  /* %o7 */
	      start_sequence ();
	      sparc_emit_set_symbolic_const64 (scratch, funexp, spill_reg);
	      seq = get_insns ();
	      end_sequence ();
	      emit_and_preserve (seq, spill_reg, 0);
	      break;

	    default:
	      gcc_unreachable ();
	    }
	}

      emit_jump_insn (gen_indirect_jump (scratch));
    }

  emit_barrier ();

  /* Run just enough of rest_of_compilation to get the insns emitted.
     There's not really enough bulk here to make other passes such as
     instruction scheduling worth while.  Note that use_thunk calls
     assemble_start_function and assemble_end_function.  */
  insn = get_insns ();
  shorten_branches (insn);
  final_start_function (insn, file, 1);
  final (insn, file, 1);
  final_end_function ();

  reload_completed = 0;
  epilogue_completed = 0;
}

/* Return true if sparc_output_mi_thunk would be able to output the
   assembler code for the thunk function specified by the arguments
   it is passed, and false otherwise.  */
static bool
sparc_can_output_mi_thunk (const_tree thunk_fndecl ATTRIBUTE_UNUSED,
			   HOST_WIDE_INT delta ATTRIBUTE_UNUSED,
			   HOST_WIDE_INT vcall_offset,
			   const_tree function ATTRIBUTE_UNUSED)
{
  /* Bound the loop used in the default method above.  */
  return (vcall_offset >= -32768 || ! fixed_regs[5]);
}

/* We use the machine specific reorg pass to enable workarounds for errata.  */

static void
sparc_reorg (void)
{
  rtx insn, next;

  /* The only erratum we handle for now is that of the AT697F processor.  */
  if (!sparc_fix_at697f)
    return;

  /* We need to have the (essentially) final form of the insn stream in order
     to properly detect the various hazards.  Run delay slot scheduling.  */
  if (optimize > 0 && flag_delayed_branch)
    {
      cleanup_barriers ();
      dbr_schedule (get_insns ());
    }

  /* Now look for specific patterns in the insn stream.  */
  for (insn = get_insns (); insn; insn = next)
    {
      bool insert_nop = false;
      rtx set;

      /* Look for a single-word load into an odd-numbered FP register.  */
      if (NONJUMP_INSN_P (insn)
	  && (set = single_set (insn)) != NULL_RTX
	  && GET_MODE_SIZE (GET_MODE (SET_SRC (set))) == 4
	  && MEM_P (SET_SRC (set))
	  && REG_P (SET_DEST (set))
	  && REGNO (SET_DEST (set)) > 31
	  && REGNO (SET_DEST (set)) % 2 != 0)
	{
	  /* The wrong dependency is on the enclosing double register.  */
	  unsigned int x = REGNO (SET_DEST (set)) - 1;
	  unsigned int src1, src2, dest;
	  int code;

	  /* If the insn has a delay slot, then it cannot be problematic.  */
	  next = next_active_insn (insn);
	  if (NONJUMP_INSN_P (next) && GET_CODE (PATTERN (next)) == SEQUENCE)
	    code = -1;
	  else
	    {
	      extract_insn (next);
	      code = INSN_CODE (next);
	    }

	  switch (code)
	    {
	    case CODE_FOR_adddf3:
	    case CODE_FOR_subdf3:
	    case CODE_FOR_muldf3:
	    case CODE_FOR_divdf3:
	      dest = REGNO (recog_data.operand[0]);
	      src1 = REGNO (recog_data.operand[1]);
	      src2 = REGNO (recog_data.operand[2]);
	      if (src1 != src2)
		{
		  /* Case [1-4]:
				 ld [address], %fx+1
				 FPOPd %f{x,y}, %f{y,x}, %f{x,y}  */
		  if ((src1 == x || src2 == x)
		      && (dest == src1 || dest == src2))
		    insert_nop = true;
		}
	      else
		{
		  /* Case 5:
			     ld [address], %fx+1
			     FPOPd %fx, %fx, %fx  */
		  if (src1 == x
		      && dest == src1
		      && (code == CODE_FOR_adddf3 || code == CODE_FOR_muldf3))
		    insert_nop = true;
		}
	      break;

	    case CODE_FOR_sqrtdf2:
	      dest = REGNO (recog_data.operand[0]);
	      src1 = REGNO (recog_data.operand[1]);
	      /* Case 6:
			 ld [address], %fx+1
			 fsqrtd %fx, %fx  */
	      if (src1 == x && dest == src1)
		insert_nop = true;
	      break;

	    default:
	      break;
	    }
	}
      else
	next = NEXT_INSN (insn);

      if (insert_nop)
	emit_insn_after (gen_nop (), insn);
    }
}

/* How to allocate a 'struct machine_function'.  */

static struct machine_function *
sparc_init_machine_status (void)
{
  return ggc_alloc_cleared_machine_function ();
}

/* Locate some local-dynamic symbol still in use by this function
   so that we can print its name in local-dynamic base patterns.  */

static const char *
get_some_local_dynamic_name (void)
{
  rtx insn;

  if (cfun->machine->some_ld_name)
    return cfun->machine->some_ld_name;

  for (insn = get_insns (); insn ; insn = NEXT_INSN (insn))
    if (INSN_P (insn)
	&& for_each_rtx (&PATTERN (insn), get_some_local_dynamic_name_1, 0))
      return cfun->machine->some_ld_name;

  gcc_unreachable ();
}

static int
get_some_local_dynamic_name_1 (rtx *px, void *data ATTRIBUTE_UNUSED)
{
  rtx x = *px;

  if (x
      && GET_CODE (x) == SYMBOL_REF
      && SYMBOL_REF_TLS_MODEL (x) == TLS_MODEL_LOCAL_DYNAMIC)
    {
      cfun->machine->some_ld_name = XSTR (x, 0);
      return 1;
    }

  return 0;
}

/* This is called from dwarf2out.c via TARGET_ASM_OUTPUT_DWARF_DTPREL.
   We need to emit DTP-relative relocations.  */

static void
sparc_output_dwarf_dtprel (FILE *file, int size, rtx x)
{
  switch (size)
    {
    case 4:
      fputs ("\t.word\t%r_tls_dtpoff32(", file);
      break;
    case 8:
      fputs ("\t.xword\t%r_tls_dtpoff64(", file);
      break;
    default:
      gcc_unreachable ();
    }
  output_addr_const (file, x);
  fputs (")", file);
}

/* Do whatever processing is required at the end of a file.  */

static void
sparc_file_end (void)
{
  /* If we need to emit the special GOT helper function, do so now.  */
  if (got_helper_rtx)
    {
      const char *name = XSTR (got_helper_rtx, 0);
      const char *reg_name = reg_names[GLOBAL_OFFSET_TABLE_REGNUM];
#ifdef DWARF2_UNWIND_INFO
      bool do_cfi;
#endif

      if (USE_HIDDEN_LINKONCE)
	{
	  tree decl = build_decl (BUILTINS_LOCATION, FUNCTION_DECL,
				  get_identifier (name),
				  build_function_type_list (void_type_node,
                                                            NULL_TREE));
	  DECL_RESULT (decl) = build_decl (BUILTINS_LOCATION, RESULT_DECL,
					   NULL_TREE, void_type_node);
	  TREE_PUBLIC (decl) = 1;
	  TREE_STATIC (decl) = 1;
	  make_decl_one_only (decl, DECL_ASSEMBLER_NAME (decl));
	  DECL_VISIBILITY (decl) = VISIBILITY_HIDDEN;
	  DECL_VISIBILITY_SPECIFIED (decl) = 1;
	  resolve_unique_section (decl, 0, flag_function_sections);
	  allocate_struct_function (decl, true);
	  cfun->is_thunk = 1;
	  current_function_decl = decl;
	  init_varasm_status ();
	  assemble_start_function (decl, name);
	}
      else
	{
	  const int align = floor_log2 (FUNCTION_BOUNDARY / BITS_PER_UNIT);
          switch_to_section (text_section);
	  if (align > 0)
	    ASM_OUTPUT_ALIGN (asm_out_file, align);
	  ASM_OUTPUT_LABEL (asm_out_file, name);
	}

#ifdef DWARF2_UNWIND_INFO
      do_cfi = dwarf2out_do_cfi_asm ();
      if (do_cfi)
	fprintf (asm_out_file, "\t.cfi_startproc\n");
#endif
      if (flag_delayed_branch)
	fprintf (asm_out_file, "\tjmp\t%%o7+8\n\t add\t%%o7, %s, %s\n",
		 reg_name, reg_name);
      else
	fprintf (asm_out_file, "\tadd\t%%o7, %s, %s\n\tjmp\t%%o7+8\n\t nop\n",
		 reg_name, reg_name);
#ifdef DWARF2_UNWIND_INFO
      if (do_cfi)
	fprintf (asm_out_file, "\t.cfi_endproc\n");
#endif
    }

  if (NEED_INDICATE_EXEC_STACK)
    file_end_indicate_exec_stack ();

#ifdef TARGET_SOLARIS
  solaris_file_end ();
#endif
}

#ifdef TARGET_ALTERNATE_LONG_DOUBLE_MANGLING
/* Implement TARGET_MANGLE_TYPE.  */

static const char *
sparc_mangle_type (const_tree type)
{
  if (!TARGET_64BIT
      && TYPE_MAIN_VARIANT (type) == long_double_type_node
      && TARGET_LONG_DOUBLE_128)
    return "g";

  /* For all other types, use normal C++ mangling.  */
  return NULL;
}
#endif

/* Expand a membar instruction for various use cases.  Both the LOAD_STORE
   and BEFORE_AFTER arguments of the form X_Y.  They are two-bit masks where
   bit 0 indicates that X is true, and bit 1 indicates Y is true.  */

void
sparc_emit_membar_for_model (enum memmodel model,
			     int load_store, int before_after)
{
  /* Bits for the MEMBAR mmask field.  */
  const int LoadLoad = 1;
  const int StoreLoad = 2;
  const int LoadStore = 4;
  const int StoreStore = 8;

  int mm = 0, implied = 0;

  switch (sparc_memory_model)
    {
    case SMM_SC:
      /* Sequential Consistency.  All memory transactions are immediately
	 visible in sequential execution order.  No barriers needed.  */
      implied = LoadLoad | StoreLoad | LoadStore | StoreStore;
      break;

    case SMM_TSO:
      /* Total Store Ordering: all memory transactions with store semantics
	 are followed by an implied StoreStore.  */
      implied |= StoreStore;

      /* If we're not looking for a raw barrer (before+after), then atomic
	 operations get the benefit of being both load and store.  */
      if (load_store == 3 && before_after == 1)
	implied |= StoreLoad;
      /* FALLTHRU */

    case SMM_PSO:
      /* Partial Store Ordering: all memory transactions with load semantics
	 are followed by an implied LoadLoad | LoadStore.  */
      implied |= LoadLoad | LoadStore;

      /* If we're not looking for a raw barrer (before+after), then atomic
	 operations get the benefit of being both load and store.  */
      if (load_store == 3 && before_after == 2)
	implied |= StoreLoad | StoreStore;
      /* FALLTHRU */

    case SMM_RMO:
      /* Relaxed Memory Ordering: no implicit bits.  */
      break;

    default:
      gcc_unreachable ();
    }

  if (before_after & 1)
    {
      if (model == MEMMODEL_RELEASE
	  || model == MEMMODEL_ACQ_REL
	  || model == MEMMODEL_SEQ_CST)
	{
	  if (load_store & 1)
	    mm |= LoadLoad | StoreLoad;
	  if (load_store & 2)
	    mm |= LoadStore | StoreStore;
	}
    }
  if (before_after & 2)
    {
      if (model == MEMMODEL_ACQUIRE
	  || model == MEMMODEL_ACQ_REL
	  || model == MEMMODEL_SEQ_CST)
	{
	  if (load_store & 1)
	    mm |= LoadLoad | LoadStore;
	  if (load_store & 2)
	    mm |= StoreLoad | StoreStore;
	}
    }

  /* Remove the bits implied by the system memory model.  */
  mm &= ~implied;

  /* For raw barriers (before+after), always emit a barrier.
     This will become a compile-time barrier if needed.  */
  if (mm || before_after == 3)
    emit_insn (gen_membar (GEN_INT (mm)));
}

/* Expand code to perform a 8 or 16-bit compare and swap by doing 32-bit
   compare and swap on the word containing the byte or half-word.  */

static void
sparc_expand_compare_and_swap_12 (rtx bool_result, rtx result, rtx mem,
				  rtx oldval, rtx newval)
{
  rtx addr1 = force_reg (Pmode, XEXP (mem, 0));
  rtx addr = gen_reg_rtx (Pmode);
  rtx off = gen_reg_rtx (SImode);
  rtx oldv = gen_reg_rtx (SImode);
  rtx newv = gen_reg_rtx (SImode);
  rtx oldvalue = gen_reg_rtx (SImode);
  rtx newvalue = gen_reg_rtx (SImode);
  rtx res = gen_reg_rtx (SImode);
  rtx resv = gen_reg_rtx (SImode);
  rtx memsi, val, mask, end_label, loop_label, cc;

  emit_insn (gen_rtx_SET (VOIDmode, addr,
			  gen_rtx_AND (Pmode, addr1, GEN_INT (-4))));

  if (Pmode != SImode)
    addr1 = gen_lowpart (SImode, addr1);
  emit_insn (gen_rtx_SET (VOIDmode, off,
			  gen_rtx_AND (SImode, addr1, GEN_INT (3))));

  memsi = gen_rtx_MEM (SImode, addr);
  set_mem_alias_set (memsi, ALIAS_SET_MEMORY_BARRIER);
  MEM_VOLATILE_P (memsi) = MEM_VOLATILE_P (mem);

  val = copy_to_reg (memsi);

  emit_insn (gen_rtx_SET (VOIDmode, off,
			  gen_rtx_XOR (SImode, off,
				       GEN_INT (GET_MODE (mem) == QImode
						? 3 : 2))));

  emit_insn (gen_rtx_SET (VOIDmode, off,
			  gen_rtx_ASHIFT (SImode, off, GEN_INT (3))));

  if (GET_MODE (mem) == QImode)
    mask = force_reg (SImode, GEN_INT (0xff));
  else
    mask = force_reg (SImode, GEN_INT (0xffff));

  emit_insn (gen_rtx_SET (VOIDmode, mask,
			  gen_rtx_ASHIFT (SImode, mask, off)));

  emit_insn (gen_rtx_SET (VOIDmode, val,
			  gen_rtx_AND (SImode, gen_rtx_NOT (SImode, mask),
				       val)));

  oldval = gen_lowpart (SImode, oldval);
  emit_insn (gen_rtx_SET (VOIDmode, oldv,
			  gen_rtx_ASHIFT (SImode, oldval, off)));

  newval = gen_lowpart_common (SImode, newval);
  emit_insn (gen_rtx_SET (VOIDmode, newv,
			  gen_rtx_ASHIFT (SImode, newval, off)));

  emit_insn (gen_rtx_SET (VOIDmode, oldv,
			  gen_rtx_AND (SImode, oldv, mask)));

  emit_insn (gen_rtx_SET (VOIDmode, newv,
			  gen_rtx_AND (SImode, newv, mask)));

  end_label = gen_label_rtx ();
  loop_label = gen_label_rtx ();
  emit_label (loop_label);

  emit_insn (gen_rtx_SET (VOIDmode, oldvalue,
			  gen_rtx_IOR (SImode, oldv, val)));

  emit_insn (gen_rtx_SET (VOIDmode, newvalue,
			  gen_rtx_IOR (SImode, newv, val)));

  emit_move_insn (bool_result, const1_rtx);

  emit_insn (gen_atomic_compare_and_swapsi_1 (res, memsi, oldvalue, newvalue));

  emit_cmp_and_jump_insns (res, oldvalue, EQ, NULL, SImode, 0, end_label);

  emit_insn (gen_rtx_SET (VOIDmode, resv,
			  gen_rtx_AND (SImode, gen_rtx_NOT (SImode, mask),
				       res)));

  emit_move_insn (bool_result, const0_rtx);

  cc = gen_compare_reg_1 (NE, resv, val);
  emit_insn (gen_rtx_SET (VOIDmode, val, resv));

  /* Use cbranchcc4 to separate the compare and branch!  */
  emit_jump_insn (gen_cbranchcc4 (gen_rtx_NE (VOIDmode, cc, const0_rtx),
				  cc, const0_rtx, loop_label));

  emit_label (end_label);

  emit_insn (gen_rtx_SET (VOIDmode, res,
			  gen_rtx_AND (SImode, res, mask)));

  emit_insn (gen_rtx_SET (VOIDmode, res,
			  gen_rtx_LSHIFTRT (SImode, res, off)));

  emit_move_insn (result, gen_lowpart (GET_MODE (result), res));
}

/* Expand code to perform a compare-and-swap.  */

void
sparc_expand_compare_and_swap (rtx operands[])
{
  rtx bval, retval, mem, oldval, newval;
  enum machine_mode mode;
  enum memmodel model;

  bval = operands[0];
  retval = operands[1];
  mem = operands[2];
  oldval = operands[3];
  newval = operands[4];
  model = (enum memmodel) INTVAL (operands[6]);
  mode = GET_MODE (mem);

  sparc_emit_membar_for_model (model, 3, 1);

  if (reg_overlap_mentioned_p (retval, oldval))
    oldval = copy_to_reg (oldval);

  if (mode == QImode || mode == HImode)
    sparc_expand_compare_and_swap_12 (bval, retval, mem, oldval, newval);
  else
    {
      rtx (*gen) (rtx, rtx, rtx, rtx);
      rtx x;

      if (mode == SImode)
	gen = gen_atomic_compare_and_swapsi_1;
      else
	gen = gen_atomic_compare_and_swapdi_1;
      emit_insn (gen (retval, mem, oldval, newval));

      x = emit_store_flag (bval, EQ, retval, oldval, mode, 1, 1);
      if (x != bval)
	convert_move (bval, x, 1);
    }

  sparc_emit_membar_for_model (model, 3, 2);
}

void
sparc_expand_vec_perm_bmask (enum machine_mode vmode, rtx sel)
{
  rtx t_1, t_2, t_3;

  sel = gen_lowpart (DImode, sel);
  switch (vmode)
    {
    case V2SImode:
      /* inp = xxxxxxxAxxxxxxxB */
      t_1 = expand_simple_binop (DImode, LSHIFTRT, sel, GEN_INT (16),
				 NULL_RTX, 1, OPTAB_DIRECT);
      /* t_1 = ....xxxxxxxAxxx. */
      sel = expand_simple_binop (SImode, AND, gen_lowpart (SImode, sel),
				 GEN_INT (3), NULL_RTX, 1, OPTAB_DIRECT);
      t_1 = expand_simple_binop (SImode, AND, gen_lowpart (SImode, t_1),
				 GEN_INT (0x30000), NULL_RTX, 1, OPTAB_DIRECT);
      /* sel = .......B */
      /* t_1 = ...A.... */
      sel = expand_simple_binop (SImode, IOR, sel, t_1, sel, 1, OPTAB_DIRECT);
      /* sel = ...A...B */
      sel = expand_mult (SImode, sel, GEN_INT (0x4444), sel, 1);
      /* sel = AAAABBBB * 4 */
      t_1 = force_reg (SImode, GEN_INT (0x01230123));
      /* sel = { A*4, A*4+1, A*4+2, ... } */
      break;

    case V4HImode:
      /* inp = xxxAxxxBxxxCxxxD */
      t_1 = expand_simple_binop (DImode, LSHIFTRT, sel, GEN_INT (8),
				 NULL_RTX, 1, OPTAB_DIRECT);
      t_2 = expand_simple_binop (DImode, LSHIFTRT, sel, GEN_INT (16),
				 NULL_RTX, 1, OPTAB_DIRECT);
      t_3 = expand_simple_binop (DImode, LSHIFTRT, sel, GEN_INT (24),
				 NULL_RTX, 1, OPTAB_DIRECT);
      /* t_1 = ..xxxAxxxBxxxCxx */
      /* t_2 = ....xxxAxxxBxxxC */
      /* t_3 = ......xxxAxxxBxx */
      sel = expand_simple_binop (SImode, AND, gen_lowpart (SImode, sel),
				 GEN_INT (0x07),
				 NULL_RTX, 1, OPTAB_DIRECT);
      t_1 = expand_simple_binop (SImode, AND, gen_lowpart (SImode, t_1),
				 GEN_INT (0x0700),
				 NULL_RTX, 1, OPTAB_DIRECT);
      t_2 = expand_simple_binop (SImode, AND, gen_lowpart (SImode, t_2),
				 GEN_INT (0x070000),
				 NULL_RTX, 1, OPTAB_DIRECT);
      t_3 = expand_simple_binop (SImode, AND, gen_lowpart (SImode, t_3),
				 GEN_INT (0x07000000),
				 NULL_RTX, 1, OPTAB_DIRECT);
      /* sel = .......D */
      /* t_1 = .....C.. */
      /* t_2 = ...B.... */
      /* t_3 = .A...... */
      sel = expand_simple_binop (SImode, IOR, sel, t_1, sel, 1, OPTAB_DIRECT);
      t_2 = expand_simple_binop (SImode, IOR, t_2, t_3, t_2, 1, OPTAB_DIRECT);
      sel = expand_simple_binop (SImode, IOR, sel, t_2, sel, 1, OPTAB_DIRECT);
      /* sel = .A.B.C.D */
      sel = expand_mult (SImode, sel, GEN_INT (0x22), sel, 1);
      /* sel = AABBCCDD * 2 */
      t_1 = force_reg (SImode, GEN_INT (0x01010101));
      /* sel = { A*2, A*2+1, B*2, B*2+1, ... } */
      break;
  
    case V8QImode:
      /* input = xAxBxCxDxExFxGxH */
      sel = expand_simple_binop (DImode, AND, sel,
				 GEN_INT ((HOST_WIDE_INT)0x0f0f0f0f << 32
					  | 0x0f0f0f0f),
				 NULL_RTX, 1, OPTAB_DIRECT);
      /* sel = .A.B.C.D.E.F.G.H */
      t_1 = expand_simple_binop (DImode, LSHIFTRT, sel, GEN_INT (4),
				 NULL_RTX, 1, OPTAB_DIRECT);
      /* t_1 = ..A.B.C.D.E.F.G. */
      sel = expand_simple_binop (DImode, IOR, sel, t_1,
				 NULL_RTX, 1, OPTAB_DIRECT);
      /* sel = .AABBCCDDEEFFGGH */
      sel = expand_simple_binop (DImode, AND, sel,
				 GEN_INT ((HOST_WIDE_INT)0xff00ff << 32
					  | 0xff00ff),
				 NULL_RTX, 1, OPTAB_DIRECT);
      /* sel = ..AB..CD..EF..GH */
      t_1 = expand_simple_binop (DImode, LSHIFTRT, sel, GEN_INT (8),
				 NULL_RTX, 1, OPTAB_DIRECT);
      /* t_1 = ....AB..CD..EF.. */
      sel = expand_simple_binop (DImode, IOR, sel, t_1,
				 NULL_RTX, 1, OPTAB_DIRECT);
      /* sel = ..ABABCDCDEFEFGH */
      sel = expand_simple_binop (DImode, AND, sel,
				 GEN_INT ((HOST_WIDE_INT)0xffff << 32 | 0xffff),
				 NULL_RTX, 1, OPTAB_DIRECT);
      /* sel = ....ABCD....EFGH */
      t_1 = expand_simple_binop (DImode, LSHIFTRT, sel, GEN_INT (16),
				 NULL_RTX, 1, OPTAB_DIRECT);
      /* t_1 = ........ABCD.... */
      sel = gen_lowpart (SImode, sel);
      t_1 = gen_lowpart (SImode, t_1);
      break;

    default:
      gcc_unreachable ();
    }

  /* Always perform the final addition/merge within the bmask insn.  */
  emit_insn (gen_bmasksi_vis (gen_reg_rtx (SImode), sel, t_1));
}

/* Implement TARGET_FRAME_POINTER_REQUIRED.  */

static bool
sparc_frame_pointer_required (void)
{
  /* If the stack pointer is dynamically modified in the function, it cannot
     serve as the frame pointer.  */
  if (cfun->calls_alloca)
    return true;

  /* If the function receives nonlocal gotos, it needs to save the frame
     pointer in the nonlocal_goto_save_area object.  */
  if (cfun->has_nonlocal_label)
    return true;

  /* In flat mode, that's it.  */
  if (TARGET_FLAT)
    return false;

  /* Otherwise, the frame pointer is required if the function isn't leaf.  */
  return !(crtl->is_leaf && only_leaf_regs_used ());
}

/* The way this is structured, we can't eliminate SFP in favor of SP
   if the frame pointer is required: we want to use the SFP->HFP elimination
   in that case.  But the test in update_eliminables doesn't know we are
   assuming below that we only do the former elimination.  */

static bool
sparc_can_eliminate (const int from ATTRIBUTE_UNUSED, const int to)
{
  return to == HARD_FRAME_POINTER_REGNUM || !sparc_frame_pointer_required ();
}

/* Return the hard frame pointer directly to bypass the stack bias.  */

static rtx
sparc_builtin_setjmp_frame_value (void)
{
  return hard_frame_pointer_rtx;
}

/* If !TARGET_FPU, then make the fp registers and fp cc regs fixed so that
   they won't be allocated.  */

static void
sparc_conditional_register_usage (void)
{
  if (PIC_OFFSET_TABLE_REGNUM != INVALID_REGNUM)
    {
      fixed_regs[PIC_OFFSET_TABLE_REGNUM] = 1;
      call_used_regs[PIC_OFFSET_TABLE_REGNUM] = 1;
    }
  /* If the user has passed -f{fixed,call-{used,saved}}-g5 */
  /* then honor it.  */
  if (TARGET_ARCH32 && fixed_regs[5])
    fixed_regs[5] = 1;
  else if (TARGET_ARCH64 && fixed_regs[5] == 2)
    fixed_regs[5] = 0;
  if (! TARGET_V9)
    {
      int regno;
      for (regno = SPARC_FIRST_V9_FP_REG;
	   regno <= SPARC_LAST_V9_FP_REG;
	   regno++)
	fixed_regs[regno] = 1;
      /* %fcc0 is used by v8 and v9.  */
      for (regno = SPARC_FIRST_V9_FCC_REG + 1;
	   regno <= SPARC_LAST_V9_FCC_REG;
	   regno++)
	fixed_regs[regno] = 1;
    }
  if (! TARGET_FPU)
    {
      int regno;
      for (regno = 32; regno < SPARC_LAST_V9_FCC_REG; regno++)
	fixed_regs[regno] = 1;
    }
  /* If the user has passed -f{fixed,call-{used,saved}}-g2 */
  /* then honor it.  Likewise with g3 and g4.  */
  if (fixed_regs[2] == 2)
    fixed_regs[2] = ! TARGET_APP_REGS;
  if (fixed_regs[3] == 2)
    fixed_regs[3] = ! TARGET_APP_REGS;
  if (TARGET_ARCH32 && fixed_regs[4] == 2)
    fixed_regs[4] = ! TARGET_APP_REGS;
  else if (TARGET_CM_EMBMEDANY)
    fixed_regs[4] = 1;
  else if (fixed_regs[4] == 2)
    fixed_regs[4] = 0;
  if (TARGET_FLAT)
    {
      int regno;
      /* Disable leaf functions.  */
      memset (sparc_leaf_regs, 0, FIRST_PSEUDO_REGISTER);
      for (regno = 0; regno < FIRST_PSEUDO_REGISTER; regno++)
	leaf_reg_remap [regno] = regno;
    }
  if (TARGET_VIS)
    global_regs[SPARC_GSR_REG] = 1;
}

/* Implement TARGET_PREFERRED_RELOAD_CLASS:

   - We can't load constants into FP registers.
   - We can't load FP constants into integer registers when soft-float,
     because there is no soft-float pattern with a r/F constraint.
   - We can't load FP constants into integer registers for TFmode unless
     it is 0.0L, because there is no movtf pattern with a r/F constraint.
   - Try and reload integer constants (symbolic or otherwise) back into
     registers directly, rather than having them dumped to memory.  */

static reg_class_t
sparc_preferred_reload_class (rtx x, reg_class_t rclass)
{
  enum machine_mode mode = GET_MODE (x);
  if (CONSTANT_P (x))
    {
      if (FP_REG_CLASS_P (rclass)
	  || rclass == GENERAL_OR_FP_REGS
	  || rclass == GENERAL_OR_EXTRA_FP_REGS
	  || (GET_MODE_CLASS (mode) == MODE_FLOAT && ! TARGET_FPU)
	  || (mode == TFmode && ! const_zero_operand (x, mode)))
	return NO_REGS;

      if (GET_MODE_CLASS (mode) == MODE_INT)
	return GENERAL_REGS;

      if (GET_MODE_CLASS (mode) == MODE_VECTOR_INT)
	{
	  if (! FP_REG_CLASS_P (rclass)
	      || !(const_zero_operand (x, mode)
		   || const_all_ones_operand (x, mode)))
	    return NO_REGS;
	}
    }

  if (TARGET_VIS3
      && ! TARGET_ARCH64
      && (rclass == EXTRA_FP_REGS
	  || rclass == GENERAL_OR_EXTRA_FP_REGS))
    {
      int regno = true_regnum (x);

      if (SPARC_INT_REG_P (regno))
	return (rclass == EXTRA_FP_REGS
		? FP_REGS : GENERAL_OR_FP_REGS);
    }

  return rclass;
}

/* Output a wide multiply instruction in V8+ mode.  INSN is the instruction,
   OPERANDS are its operands and OPCODE is the mnemonic to be used.  */

const char *
output_v8plus_mult (rtx insn, rtx *operands, const char *opcode)
{
  char mulstr[32];

  gcc_assert (! TARGET_ARCH64);

  if (sparc_check_64 (operands[1], insn) <= 0)
    output_asm_insn ("srl\t%L1, 0, %L1", operands);
  if (which_alternative == 1)
    output_asm_insn ("sllx\t%H1, 32, %H1", operands);
  if (GET_CODE (operands[2]) == CONST_INT)
    {
      if (which_alternative == 1)
	{
	  output_asm_insn ("or\t%L1, %H1, %H1", operands);
	  sprintf (mulstr, "%s\t%%H1, %%2, %%L0", opcode);
	  output_asm_insn (mulstr, operands);
	  return "srlx\t%L0, 32, %H0";
	}
      else
	{
	  output_asm_insn ("sllx\t%H1, 32, %3", operands);
          output_asm_insn ("or\t%L1, %3, %3", operands);
          sprintf (mulstr, "%s\t%%3, %%2, %%3", opcode);
	  output_asm_insn (mulstr, operands);
	  output_asm_insn ("srlx\t%3, 32, %H0", operands);
          return "mov\t%3, %L0";
	}
    }
  else if (rtx_equal_p (operands[1], operands[2]))
    {
      if (which_alternative == 1)
	{
	  output_asm_insn ("or\t%L1, %H1, %H1", operands);
          sprintf (mulstr, "%s\t%%H1, %%H1, %%L0", opcode);
	  output_asm_insn (mulstr, operands);
	  return "srlx\t%L0, 32, %H0";
	}
      else
	{
	  output_asm_insn ("sllx\t%H1, 32, %3", operands);
          output_asm_insn ("or\t%L1, %3, %3", operands);
	  sprintf (mulstr, "%s\t%%3, %%3, %%3", opcode);
	  output_asm_insn (mulstr, operands);
	  output_asm_insn ("srlx\t%3, 32, %H0", operands);
          return "mov\t%3, %L0";
	}
    }
  if (sparc_check_64 (operands[2], insn) <= 0)
    output_asm_insn ("srl\t%L2, 0, %L2", operands);
  if (which_alternative == 1)
    {
      output_asm_insn ("or\t%L1, %H1, %H1", operands);
      output_asm_insn ("sllx\t%H2, 32, %L1", operands);
      output_asm_insn ("or\t%L2, %L1, %L1", operands);
      sprintf (mulstr, "%s\t%%H1, %%L1, %%L0", opcode);
      output_asm_insn (mulstr, operands);
      return "srlx\t%L0, 32, %H0";
    }
  else
    {
      output_asm_insn ("sllx\t%H1, 32, %3", operands);
      output_asm_insn ("sllx\t%H2, 32, %4", operands);
      output_asm_insn ("or\t%L1, %3, %3", operands);
      output_asm_insn ("or\t%L2, %4, %4", operands);
      sprintf (mulstr, "%s\t%%3, %%4, %%3", opcode);
      output_asm_insn (mulstr, operands);
      output_asm_insn ("srlx\t%3, 32, %H0", operands);
      return "mov\t%3, %L0";
    }
}

/* Subroutine of sparc_expand_vector_init.  Emit code to initialize
   all fields of TARGET to ELT by means of VIS2 BSHUFFLE insn.  MODE
   and INNER_MODE are the modes describing TARGET.  */

static void
vector_init_bshuffle (rtx target, rtx elt, enum machine_mode mode,
		      enum machine_mode inner_mode)
{
  rtx t1, final_insn;
  int bmask;

  t1 = gen_reg_rtx (mode);

  elt = convert_modes (SImode, inner_mode, elt, true);
  emit_move_insn (gen_lowpart(SImode, t1), elt);

  switch (mode)
    {
    case V2SImode:
      final_insn = gen_bshufflev2si_vis (target, t1, t1);
      bmask = 0x45674567;
      break;
    case V4HImode:
      final_insn = gen_bshufflev4hi_vis (target, t1, t1);
      bmask = 0x67676767;
      break;
    case V8QImode:
      final_insn = gen_bshufflev8qi_vis (target, t1, t1);
      bmask = 0x77777777;
      break;
    default:
      gcc_unreachable ();
    }

  emit_insn (gen_bmasksi_vis (gen_reg_rtx (SImode), CONST0_RTX (SImode),
			      force_reg (SImode, GEN_INT (bmask))));
  emit_insn (final_insn);
}

/* Subroutine of sparc_expand_vector_init.  Emit code to initialize
   all fields of TARGET to ELT in V8QI by means of VIS FPMERGE insn.  */

static void
vector_init_fpmerge (rtx target, rtx elt)
{
  rtx t1, t2, t2_low, t3, t3_low;

  t1 = gen_reg_rtx (V4QImode);
  elt = convert_modes (SImode, QImode, elt, true);
  emit_move_insn (gen_lowpart (SImode, t1), elt);

  t2 = gen_reg_rtx (V8QImode);
  t2_low = gen_lowpart (V4QImode, t2);
  emit_insn (gen_fpmerge_vis (t2, t1, t1));

  t3 = gen_reg_rtx (V8QImode);
  t3_low = gen_lowpart (V4QImode, t3);
  emit_insn (gen_fpmerge_vis (t3, t2_low, t2_low));

  emit_insn (gen_fpmerge_vis (target, t3_low, t3_low));
}

/* Subroutine of sparc_expand_vector_init.  Emit code to initialize
   all fields of TARGET to ELT in V4HI by means of VIS FALIGNDATA insn.  */

static void
vector_init_faligndata (rtx target, rtx elt)
{
  rtx t1 = gen_reg_rtx (V4HImode);
  int i;

  elt = convert_modes (SImode, HImode, elt, true);
  emit_move_insn (gen_lowpart (SImode, t1), elt);

  emit_insn (gen_alignaddrsi_vis (gen_reg_rtx (SImode),
				  force_reg (SImode, GEN_INT (6)),
				  const0_rtx));

  for (i = 0; i < 4; i++)
    emit_insn (gen_faligndatav4hi_vis (target, t1, target));
}

/* Emit code to initialize TARGET to values for individual fields VALS.  */

void
sparc_expand_vector_init (rtx target, rtx vals)
{
  const enum machine_mode mode = GET_MODE (target);
  const enum machine_mode inner_mode = GET_MODE_INNER (mode);
  const int n_elts = GET_MODE_NUNITS (mode);
  int i, n_var = 0;
  bool all_same;
  rtx mem;

  all_same = true;
  for (i = 0; i < n_elts; i++)
    {
      rtx x = XVECEXP (vals, 0, i);
      if (!CONSTANT_P (x))
	n_var++;

      if (i > 0 && !rtx_equal_p (x, XVECEXP (vals, 0, 0)))
	all_same = false;
    }

  if (n_var == 0)
    {
      emit_move_insn (target, gen_rtx_CONST_VECTOR (mode, XVEC (vals, 0)));
      return;
    }

  if (GET_MODE_SIZE (inner_mode) == GET_MODE_SIZE (mode))
    {
      if (GET_MODE_SIZE (inner_mode) == 4)
	{
	  emit_move_insn (gen_lowpart (SImode, target),
			  gen_lowpart (SImode, XVECEXP (vals, 0, 0)));
	  return;
	}
      else if (GET_MODE_SIZE (inner_mode) == 8)
	{
	  emit_move_insn (gen_lowpart (DImode, target),
			  gen_lowpart (DImode, XVECEXP (vals, 0, 0)));
	  return;
	}
    }
  else if (GET_MODE_SIZE (inner_mode) == GET_MODE_SIZE (word_mode)
	   && GET_MODE_SIZE (mode) == 2 * GET_MODE_SIZE (word_mode))
    {
      emit_move_insn (gen_highpart (word_mode, target),
		      gen_lowpart (word_mode, XVECEXP (vals, 0, 0)));
      emit_move_insn (gen_lowpart (word_mode, target),
		      gen_lowpart (word_mode, XVECEXP (vals, 0, 1)));
      return;
    }

  if (all_same && GET_MODE_SIZE (mode) == 8)
    {
      if (TARGET_VIS2)
	{
	  vector_init_bshuffle (target, XVECEXP (vals, 0, 0), mode, inner_mode);
	  return;
	}
      if (mode == V8QImode)
	{
	  vector_init_fpmerge (target, XVECEXP (vals, 0, 0));
	  return;
	}
      if (mode == V4HImode)
	{
	  vector_init_faligndata (target, XVECEXP (vals, 0, 0));
	  return;
	}
    }

  mem = assign_stack_temp (mode, GET_MODE_SIZE (mode));
  for (i = 0; i < n_elts; i++)
    emit_move_insn (adjust_address_nv (mem, inner_mode,
				       i * GET_MODE_SIZE (inner_mode)),
		    XVECEXP (vals, 0, i));
  emit_move_insn (target, mem);
}

/* Implement TARGET_SECONDARY_RELOAD.  */

static reg_class_t
sparc_secondary_reload (bool in_p, rtx x, reg_class_t rclass_i,
			enum machine_mode mode, secondary_reload_info *sri)
{
  enum reg_class rclass = (enum reg_class) rclass_i;

  sri->icode = CODE_FOR_nothing;
  sri->extra_cost = 0;

  /* We need a temporary when loading/storing a HImode/QImode value
     between memory and the FPU registers.  This can happen when combine puts
     a paradoxical subreg in a float/fix conversion insn.  */
  if (FP_REG_CLASS_P (rclass)
      && (mode == HImode || mode == QImode)
      && (GET_CODE (x) == MEM
	  || ((GET_CODE (x) == REG || GET_CODE (x) == SUBREG)
	      && true_regnum (x) == -1)))
    return GENERAL_REGS;

  /* On 32-bit we need a temporary when loading/storing a DFmode value
     between unaligned memory and the upper FPU registers.  */
  if (TARGET_ARCH32
      && rclass == EXTRA_FP_REGS
      && mode == DFmode
      && GET_CODE (x) == MEM
      && ! mem_min_alignment (x, 8))
    return FP_REGS;

  if (((TARGET_CM_MEDANY
	&& symbolic_operand (x, mode))
       || (TARGET_CM_EMBMEDANY
	   && text_segment_operand (x, mode)))
      && ! flag_pic)
    {
      if (in_p)
	sri->icode = direct_optab_handler (reload_in_optab, mode);
      else
	sri->icode = direct_optab_handler (reload_out_optab, mode);
      return NO_REGS;
    }

  if (TARGET_VIS3 && TARGET_ARCH32)
    {
      int regno = true_regnum (x);

      /* When using VIS3 fp<-->int register moves, on 32-bit we have
	 to move 8-byte values in 4-byte pieces.  This only works via
	 FP_REGS, and not via EXTRA_FP_REGS.  Therefore if we try to
	 move between EXTRA_FP_REGS and GENERAL_REGS, we will need
	 an FP_REGS intermediate move.  */
      if ((rclass == EXTRA_FP_REGS && SPARC_INT_REG_P (regno))
	  || ((general_or_i64_p (rclass)
	       || rclass == GENERAL_OR_FP_REGS)
	      && SPARC_FP_REG_P (regno)))
	{
	  sri->extra_cost = 2;
	  return FP_REGS;
	}
    }

  return NO_REGS;
}

/* Emit code to conditionally move either OPERANDS[2] or OPERANDS[3] into
   OPERANDS[0] in MODE.  OPERANDS[1] is the operator of the condition.  */

bool
sparc_expand_conditional_move (enum machine_mode mode, rtx *operands)
{
  enum rtx_code rc = GET_CODE (operands[1]);
  enum machine_mode cmp_mode;
  rtx cc_reg, dst, cmp;

  cmp = operands[1];
  if (GET_MODE (XEXP (cmp, 0)) == DImode && !TARGET_ARCH64)
    return false;

  if (GET_MODE (XEXP (cmp, 0)) == TFmode && !TARGET_HARD_QUAD)
    cmp = sparc_emit_float_lib_cmp (XEXP (cmp, 0), XEXP (cmp, 1), rc);

  cmp_mode = GET_MODE (XEXP (cmp, 0));
  rc = GET_CODE (cmp);

  dst = operands[0];
  if (! rtx_equal_p (operands[2], dst)
      && ! rtx_equal_p (operands[3], dst))
    {
      if (reg_overlap_mentioned_p (dst, cmp))
	dst = gen_reg_rtx (mode);

      emit_move_insn (dst, operands[3]);
    }
  else if (operands[2] == dst)
    {
      operands[2] = operands[3];

      if (GET_MODE_CLASS (cmp_mode) == MODE_FLOAT)
        rc = reverse_condition_maybe_unordered (rc);
      else
        rc = reverse_condition (rc);
    }

  if (XEXP (cmp, 1) == const0_rtx
      && GET_CODE (XEXP (cmp, 0)) == REG
      && cmp_mode == DImode
      && v9_regcmp_p (rc))
    cc_reg = XEXP (cmp, 0);
  else
    cc_reg = gen_compare_reg_1 (rc, XEXP (cmp, 0), XEXP (cmp, 1));

  cmp = gen_rtx_fmt_ee (rc, GET_MODE (cc_reg), cc_reg, const0_rtx);

  emit_insn (gen_rtx_SET (VOIDmode, dst,
			  gen_rtx_IF_THEN_ELSE (mode, cmp, operands[2], dst)));

  if (dst != operands[0])
    emit_move_insn (operands[0], dst);

  return true;
}

/* Emit code to conditionally move a combination of OPERANDS[1] and OPERANDS[2]
   into OPERANDS[0] in MODE, depending on the outcome of the comparison of
   OPERANDS[4] and OPERANDS[5].  OPERANDS[3] is the operator of the condition.
   FCODE is the machine code to be used for OPERANDS[3] and CCODE the machine
   code to be used for the condition mask.  */

void
sparc_expand_vcond (enum machine_mode mode, rtx *operands, int ccode, int fcode)
{
  rtx mask, cop0, cop1, fcmp, cmask, bshuf, gsr;
  enum rtx_code code = GET_CODE (operands[3]);

  mask = gen_reg_rtx (Pmode);
  cop0 = operands[4];
  cop1 = operands[5];
  if (code == LT || code == GE)
    {
      rtx t;

      code = swap_condition (code);
      t = cop0; cop0 = cop1; cop1 = t;
    }

  gsr = gen_rtx_REG (DImode, SPARC_GSR_REG);

  fcmp = gen_rtx_UNSPEC (Pmode,
			 gen_rtvec (1, gen_rtx_fmt_ee (code, mode, cop0, cop1)),
			 fcode);

  cmask = gen_rtx_UNSPEC (DImode,
			  gen_rtvec (2, mask, gsr),
			  ccode);

  bshuf = gen_rtx_UNSPEC (mode,
			  gen_rtvec (3, operands[1], operands[2], gsr),
			  UNSPEC_BSHUFFLE);

  emit_insn (gen_rtx_SET (VOIDmode, mask, fcmp));
  emit_insn (gen_rtx_SET (VOIDmode, gsr, cmask));

  emit_insn (gen_rtx_SET (VOIDmode, operands[0], bshuf));
}

/* On sparc, any mode which naturally allocates into the float
   registers should return 4 here.  */

unsigned int
sparc_regmode_natural_size (enum machine_mode mode)
{
  int size = UNITS_PER_WORD;

  if (TARGET_ARCH64)
    {
      enum mode_class mclass = GET_MODE_CLASS (mode);

      if (mclass == MODE_FLOAT || mclass == MODE_VECTOR_INT)
	size = 4;
    }

  return size;
}

/* Return TRUE if it is a good idea to tie two pseudo registers
   when one has mode MODE1 and one has mode MODE2.
   If HARD_REGNO_MODE_OK could produce different values for MODE1 and MODE2,
   for any hard reg, then this must be FALSE for correct output.

   For V9 we have to deal with the fact that only the lower 32 floating
   point registers are 32-bit addressable.  */

bool
sparc_modes_tieable_p (enum machine_mode mode1, enum machine_mode mode2)
{
  enum mode_class mclass1, mclass2;
  unsigned short size1, size2;

  if (mode1 == mode2)
    return true;

  mclass1 = GET_MODE_CLASS (mode1);
  mclass2 = GET_MODE_CLASS (mode2);
  if (mclass1 != mclass2)
    return false;

  if (! TARGET_V9)
    return true;

  /* Classes are the same and we are V9 so we have to deal with upper
     vs. lower floating point registers.  If one of the modes is a
     4-byte mode, and the other is not, we have to mark them as not
     tieable because only the lower 32 floating point register are
     addressable 32-bits at a time.

     We can't just test explicitly for SFmode, otherwise we won't
     cover the vector mode cases properly.  */

  if (mclass1 != MODE_FLOAT && mclass1 != MODE_VECTOR_INT)
    return true;

  size1 = GET_MODE_SIZE (mode1);
  size2 = GET_MODE_SIZE (mode2);
  if ((size1 > 4 && size2 == 4)
      || (size2 > 4 && size1 == 4))
    return false;

  return true;
}

#include "gt-sparc.h"<|MERGE_RESOLUTION|>--- conflicted
+++ resolved
@@ -1,12 +1,5 @@
 /* Subroutines for insn-output.c for SPARC.
-<<<<<<< HEAD
-   Copyright (C) 1987, 1988, 1989, 1992, 1993, 1994, 1995, 1996, 1997, 1998,
-   1999, 2000, 2001, 2002, 2003, 2004, 2005, 2006, 2007, 2008, 2009, 2010,
-   2011, 2012
-   Free Software Foundation, Inc.
-=======
    Copyright (C) 1987-2013 Free Software Foundation, Inc.
->>>>>>> e9c762ec
    Contributed by Michael Tiemann (tiemann@cygnus.com)
    64-bit SPARC-V9 support by Michael Tiemann, Jim Wilson, and Doug Evans,
    at Cygnus Support.
@@ -4337,14 +4330,13 @@
    mapped into one sparc_mode_class mode.  */
 
 enum sparc_mode_class {
-  H_MODE, S_MODE, D_MODE, T_MODE, O_MODE,
+  S_MODE, D_MODE, T_MODE, O_MODE,
   SF_MODE, DF_MODE, TF_MODE, OF_MODE,
   CC_MODE, CCFP_MODE
 };
 
 /* Modes for single-word and smaller quantities.  */
-#define S_MODES \
-  ((1 << (int) H_MODE) | (1 << (int) S_MODE) | (1 << (int) SF_MODE))
+#define S_MODES ((1 << (int) S_MODE) | (1 << (int) SF_MODE))
 
 /* Modes for double-word and smaller quantities.  */
 #define D_MODES (S_MODES | (1 << (int) D_MODE) | (1 << DF_MODE))
@@ -4355,11 +4347,13 @@
 /* Modes for 8-word and smaller quantities.  */
 #define O_MODES (T_MODES | (1 << (int) O_MODE) | (1 << (int) OF_MODE))
 
-/* Modes for single-float quantities.  */
-#define SF_MODES ((1 << (int) S_MODE) | (1 << (int) SF_MODE))
+/* Modes for single-float quantities.  We must allow any single word or
+   smaller quantity.  This is because the fix/float conversion instructions
+   take integer inputs/outputs from the float registers.  */
+#define SF_MODES (S_MODES)
 
 /* Modes for double-float and smaller quantities.  */
-#define DF_MODES (SF_MODES | (1 << (int) D_MODE) | (1 << DF_MODE))
+#define DF_MODES (D_MODES)
 
 /* Modes for quad-float and smaller quantities.  */
 #define TF_MODES (DF_MODES | (1 << (int) TF_MODE))
@@ -4455,9 +4449,7 @@
 	case MODE_INT:
 	case MODE_PARTIAL_INT:
 	case MODE_COMPLEX_INT:
-	  if (GET_MODE_SIZE (i) < 4)
-	    sparc_mode_class[i] = 1 << (int) H_MODE;
-	  else if (GET_MODE_SIZE (i) == 4)
+	  if (GET_MODE_SIZE (i) <= 4)
 	    sparc_mode_class[i] = 1 << (int) S_MODE;
 	  else if (GET_MODE_SIZE (i) == 8)
 	    sparc_mode_class[i] = 1 << (int) D_MODE;
@@ -4469,16 +4461,14 @@
 	    sparc_mode_class[i] = 0;
 	  break;
 	case MODE_VECTOR_INT:
-	  if (GET_MODE_SIZE (i) == 4)
-	    sparc_mode_class[i] = 1 << (int) SF_MODE;
+	  if (GET_MODE_SIZE (i) <= 4)
+	    sparc_mode_class[i] = 1 << (int)SF_MODE;
 	  else if (GET_MODE_SIZE (i) == 8)
-	    sparc_mode_class[i] = 1 << (int) DF_MODE;
-	  else
-	    sparc_mode_class[i] = 0;
+	    sparc_mode_class[i] = 1 << (int)DF_MODE;
 	  break;
 	case MODE_FLOAT:
 	case MODE_COMPLEX_FLOAT:
-	  if (GET_MODE_SIZE (i) == 4)
+	  if (GET_MODE_SIZE (i) <= 4)
 	    sparc_mode_class[i] = 1 << (int) SF_MODE;
 	  else if (GET_MODE_SIZE (i) == 8)
 	    sparc_mode_class[i] = 1 << (int) DF_MODE;
@@ -11207,11 +11197,6 @@
       /* Total Store Ordering: all memory transactions with store semantics
 	 are followed by an implied StoreStore.  */
       implied |= StoreStore;
-
-      /* If we're not looking for a raw barrer (before+after), then atomic
-	 operations get the benefit of being both load and store.  */
-      if (load_store == 3 && before_after == 1)
-	implied |= StoreLoad;
       /* FALLTHRU */
 
     case SMM_PSO:
