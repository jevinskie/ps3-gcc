--- conflicted
+++ resolved
@@ -834,46 +834,46 @@
 (define_insn "scc"
   [(set (match_operand:SI 0 "register_operand" "=r")
 	(match_operator:SI 3 "comparison_operator"
-			   [(match_operand:SI 1 "reg_or_0_operand" "rM")
+			   [(match_operand:SI 1 "register_operand" "r")
 			    (match_operand:SI 2 "arith11_operand" "rI")]))]
   ""
-  "{com%I2clr|cmp%I2clr},%B3 %2,%r1,%0\;ldi 1,%0"
+  "{com%I2clr|cmp%I2clr},%B3 %2,%1,%0\;ldi 1,%0"
   [(set_attr "type" "binary")
    (set_attr "length" "8")])
 
 (define_insn ""
   [(set (match_operand:DI 0 "register_operand" "=r")
 	(match_operator:DI 3 "comparison_operator"
-			   [(match_operand:DI 1 "reg_or_0_operand" "rM")
+			   [(match_operand:DI 1 "register_operand" "r")
 			    (match_operand:DI 2 "arith11_operand" "rI")]))]
   "TARGET_64BIT"
-  "cmp%I2clr,*%B3 %2,%r1,%0\;ldi 1,%0"
+  "cmp%I2clr,*%B3 %2,%1,%0\;ldi 1,%0"
   [(set_attr "type" "binary")
    (set_attr "length" "8")])
 
 (define_insn "iorscc"
   [(set (match_operand:SI 0 "register_operand" "=r")
 	(ior:SI (match_operator:SI 3 "comparison_operator"
-				   [(match_operand:SI 1 "reg_or_0_operand" "rM")
+				   [(match_operand:SI 1 "register_operand" "r")
 				    (match_operand:SI 2 "arith11_operand" "rI")])
 		(match_operator:SI 6 "comparison_operator"
-				   [(match_operand:SI 4 "reg_or_0_operand" "rM")
+				   [(match_operand:SI 4 "register_operand" "r")
 				    (match_operand:SI 5 "arith11_operand" "rI")])))]
   ""
-  "{com%I2clr|cmp%I2clr},%S3 %2,%r1,%%r0\;{com%I5clr|cmp%I5clr},%B6 %5,%r4,%0\;ldi 1,%0"
+  "{com%I2clr|cmp%I2clr},%S3 %2,%1,%%r0\;{com%I5clr|cmp%I5clr},%B6 %5,%4,%0\;ldi 1,%0"
   [(set_attr "type" "binary")
    (set_attr "length" "12")])
 
 (define_insn ""
   [(set (match_operand:DI 0 "register_operand" "=r")
 	(ior:DI (match_operator:DI 3 "comparison_operator"
-				   [(match_operand:DI 1 "reg_or_0_operand" "rM")
+				   [(match_operand:DI 1 "register_operand" "r")
 				    (match_operand:DI 2 "arith11_operand" "rI")])
 		(match_operator:DI 6 "comparison_operator"
-				   [(match_operand:DI 4 "reg_or_0_operand" "rM")
+				   [(match_operand:DI 4 "register_operand" "r")
 				    (match_operand:DI 5 "arith11_operand" "rI")])))]
   "TARGET_64BIT"
-  "cmp%I2clr,*%S3 %2,%r1,%%r0\;cmp%I5clr,*%B6 %5,%r4,%0\;ldi 1,%0"
+  "cmp%I2clr,*%S3 %2,%1,%%r0\;cmp%I5clr,*%B6 %5,%4,%0\;ldi 1,%0"
   [(set_attr "type" "binary")
    (set_attr "length" "12")])
 
@@ -882,20 +882,20 @@
 (define_insn "negscc"
   [(set (match_operand:SI 0 "register_operand" "=r")
 	(neg:SI (match_operator:SI 3 "comparison_operator"
-	       [(match_operand:SI 1 "reg_or_0_operand" "rM")
+	       [(match_operand:SI 1 "register_operand" "r")
 		(match_operand:SI 2 "arith11_operand" "rI")])))]
   ""
-  "{com%I2clr|cmp%I2clr},%B3 %2,%r1,%0\;ldi -1,%0"
+  "{com%I2clr|cmp%I2clr},%B3 %2,%1,%0\;ldi -1,%0"
   [(set_attr "type" "binary")
    (set_attr "length" "8")])
 
 (define_insn ""
   [(set (match_operand:DI 0 "register_operand" "=r")
 	(neg:DI (match_operator:DI 3 "comparison_operator"
-	       [(match_operand:DI 1 "reg_or_0_operand" "rM")
+	       [(match_operand:DI 1 "register_operand" "r")
 		(match_operand:DI 2 "arith11_operand" "rI")])))]
   "TARGET_64BIT"
-  "cmp%I2clr,*%B3 %2,%r1,%0\;ldi -1,%0"
+  "cmp%I2clr,*%B3 %2,%1,%0\;ldi -1,%0"
   [(set_attr "type" "binary")
    (set_attr "length" "8")])
 
@@ -7748,8 +7748,6 @@
    (set (attr "length")
 	(cond [(and (const_int 0) (eq (const_int 0) (pc))) (const_int 8)]
 	      (symbol_ref "pa_attr_length_call (insn, 0)")))])
-<<<<<<< HEAD
-=======
 
 ;; powf function clobbers %fr12
 (define_insn "call_val_powf"
@@ -7770,7 +7768,6 @@
    (set (attr "length")
 	(cond [(and (const_int 0) (eq (const_int 0) (pc))) (const_int 8)]
 	      (symbol_ref "pa_attr_length_call (insn, 0)")))])
->>>>>>> e9c762ec
 
 (define_insn "call_val_symref_pic"
   [(set (match_operand 0 "" "")
@@ -7853,8 +7850,6 @@
    (set (attr "length")
 	(cond [(and (const_int 0) (eq (const_int 0) (pc))) (const_int 8)]
 	      (symbol_ref "pa_attr_length_call (insn, 0)")))])
-<<<<<<< HEAD
-=======
 
 ;; powf function clobbers %fr12
 (define_insn "call_val_powf_pic"
@@ -7944,7 +7939,6 @@
    (set (attr "length")
 	(cond [(and (const_int 0) (eq (const_int 0) (pc))) (const_int 8)]
 	      (symbol_ref "pa_attr_length_call (insn, 0)")))])
->>>>>>> e9c762ec
 
 ;; This pattern is split if it is necessary to save and restore the
 ;; PIC register.
@@ -8035,8 +8029,6 @@
    (set (attr "length")
 	(cond [(and (const_int 0) (eq (const_int 0) (pc))) (const_int 8)]
 	      (symbol_ref "pa_attr_length_call (insn, 0)")))])
-<<<<<<< HEAD
-=======
 
 ;; powf function clobbers %fr12
 (define_insn "call_val_powf_64bit"
@@ -8132,7 +8124,6 @@
    (set (attr "length")
 	(cond [(and (const_int 0) (eq (const_int 0) (pc))) (const_int 8)]
 	      (symbol_ref "pa_attr_length_call (insn, 0)")))])
->>>>>>> e9c762ec
 
 (define_insn "call_val_reg"
   [(set (match_operand 0 "" "")
