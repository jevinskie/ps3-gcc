/* Exported function prototypes from the TI MSP430 backend.
   Copyright (C) 2012-2015 Free Software Foundation, Inc.
   Contributed by Red Hat.

   This file is part of GCC.

   GCC is free software; you can redistribute it and/or modify
   it under the terms of the GNU General Public License as published by
   the Free Software Foundation; either version 3, or (at your option)
   any later version.

   GCC is distributed in the hope that it will be useful,
   but WITHOUT ANY WARRANTY; without even the implied warranty of
   MERCHANTABILITY or FITNESS FOR A PARTICULAR PURPOSE.  See the
   GNU General Public License for more details.

   You should have received a copy of the GNU General Public License
   along with GCC; see the file COPYING3.  If not see
   <http://www.gnu.org/licenses/>.  */

#ifndef GCC_MSP430_PROTOS_H
#define GCC_MSP430_PROTOS_H

rtx	msp430_eh_return_stackadj_rtx (void);
void	msp430_expand_eh_return (rtx);
void	msp430_expand_epilogue (int);
void	msp430_expand_helper (rtx *operands, const char *, bool);
void	msp430_expand_prologue (void);
const char * msp430x_extendhisi (rtx *);
<<<<<<< HEAD
void	msp430_fixup_compare_operands (enum machine_mode, rtx *);
int	msp430_hard_regno_mode_ok (int, enum machine_mode);
int	msp430_hard_regno_nregs (int, enum machine_mode);
=======
void	msp430_fixup_compare_operands (machine_mode, rtx *);
int	msp430_hard_regno_mode_ok (int, machine_mode);
int	msp430_hard_regno_nregs (int, machine_mode);
int	msp430_hard_regno_nregs_has_padding (int, machine_mode);
int	msp430_hard_regno_nregs_with_padding (int, machine_mode);
bool    msp430_hwmult_enabled (void);
>>>>>>> d5ad84b3
rtx	msp430_incoming_return_addr_rtx (void);
void	msp430_init_cumulative_args (CUMULATIVE_ARGS *, tree, rtx, tree, int);
int	msp430_initial_elimination_offset (int, int);
bool    msp430_is_interrupt_func (void);
const char * msp430x_logical_shift_right (rtx);
const char * msp430_mcu_name (void);
bool	msp430_modes_tieable_p (machine_mode, machine_mode);
void	msp430_output_labelref (FILE *, const char *);
void	msp430_register_pragmas (void);
rtx	msp430_return_addr_rtx (int);
void	msp430_split_movsi (rtx *);
void    msp430_start_function (FILE *, const char *, tree);
<<<<<<< HEAD
rtx	msp430_subreg (enum machine_mode, rtx, enum machine_mode, int);
=======
rtx	msp430_subreg (machine_mode, rtx, machine_mode, int);
>>>>>>> d5ad84b3
bool    msp430_use_f5_series_hwmult (void);

#endif /* GCC_MSP430_PROTOS_H */<|MERGE_RESOLUTION|>--- conflicted
+++ resolved
@@ -27,18 +27,12 @@
 void	msp430_expand_helper (rtx *operands, const char *, bool);
 void	msp430_expand_prologue (void);
 const char * msp430x_extendhisi (rtx *);
-<<<<<<< HEAD
-void	msp430_fixup_compare_operands (enum machine_mode, rtx *);
-int	msp430_hard_regno_mode_ok (int, enum machine_mode);
-int	msp430_hard_regno_nregs (int, enum machine_mode);
-=======
 void	msp430_fixup_compare_operands (machine_mode, rtx *);
 int	msp430_hard_regno_mode_ok (int, machine_mode);
 int	msp430_hard_regno_nregs (int, machine_mode);
 int	msp430_hard_regno_nregs_has_padding (int, machine_mode);
 int	msp430_hard_regno_nregs_with_padding (int, machine_mode);
 bool    msp430_hwmult_enabled (void);
->>>>>>> d5ad84b3
 rtx	msp430_incoming_return_addr_rtx (void);
 void	msp430_init_cumulative_args (CUMULATIVE_ARGS *, tree, rtx, tree, int);
 int	msp430_initial_elimination_offset (int, int);
@@ -51,11 +45,7 @@
 rtx	msp430_return_addr_rtx (int);
 void	msp430_split_movsi (rtx *);
 void    msp430_start_function (FILE *, const char *, tree);
-<<<<<<< HEAD
-rtx	msp430_subreg (enum machine_mode, rtx, enum machine_mode, int);
-=======
 rtx	msp430_subreg (machine_mode, rtx, machine_mode, int);
->>>>>>> d5ad84b3
 bool    msp430_use_f5_series_hwmult (void);
 
 #endif /* GCC_MSP430_PROTOS_H */