/* Subroutines used for code generation on TI MSP430 processors.
   Copyright (C) 2012-2015 Free Software Foundation, Inc.
   Contributed by Red Hat.

   This file is part of GCC.

   GCC is free software; you can redistribute it and/or modify
   it under the terms of the GNU General Public License as published by
   the Free Software Foundation; either version 3, or (at your option)
   any later version.

   GCC is distributed in the hope that it will be useful,
   but WITHOUT ANY WARRANTY; without even the implied warranty of
   MERCHANTABILITY or FITNESS FOR A PARTICULAR PURPOSE.  See the
   GNU General Public License for more details.

   You should have received a copy of the GNU General Public License
   along with GCC; see the file COPYING3.  If not see
   <http://www.gnu.org/licenses/>.  */

#include "config.h"
#include "system.h"
#include "coretypes.h"
#include "tm.h"
#include "hash-set.h"
#include "machmode.h"
#include "vec.h"
#include "double-int.h"
#include "input.h"
#include "alias.h"
#include "symtab.h"
#include "wide-int.h"
#include "inchash.h"
#include "tree.h"
#include "fold-const.h"
#include "stor-layout.h"
#include "calls.h"
#include "rtl.h"
#include "regs.h"
#include "hard-reg-set.h"
#include "insn-config.h"
#include "conditions.h"
#include "output.h"
#include "insn-attr.h"
#include "flags.h"
#include "function.h"
#include "hashtab.h"
#include "statistics.h"
#include "real.h"
#include "fixed-value.h"
#include "expmed.h"
#include "dojump.h"
#include "explow.h"
#include "emit-rtl.h"
#include "varasm.h"
#include "stmt.h"
#include "expr.h"
#include "insn-codes.h"
#include "optabs.h"
#include "libfuncs.h"
#include "recog.h"
#include "diagnostic-core.h"
#include "toplev.h"
#include "reload.h"
#include "dominance.h"
#include "cfg.h"
#include "cfgrtl.h"
#include "cfganal.h"
#include "lcm.h"
#include "cfgbuild.h"
#include "cfgcleanup.h"
#include "predict.h"
#include "basic-block.h"
#include "df.h"
#include "ggc.h"
#include "tm_p.h"
#include "debug.h"
#include "target.h"
#include "target-def.h"
#include "langhooks.h"
#include "msp430-protos.h"
#include "dumpfile.h"
#include "opts.h"
#include "builtins.h"


static void msp430_compute_frame_info (void);



/* Run-time Target Specification.  */

bool msp430x = true;

struct GTY(()) machine_function
{
  /* If set, the rest of the fields have been computed.  */
  int computed;
  /* Which registers need to be saved in the pro/epilogue.  */
  int need_to_save [FIRST_PSEUDO_REGISTER];

  /* These fields describe the frame layout...  */
  /* arg pointer */
  /* 2/4 bytes for saved PC */
  int framesize_regs;
  /* frame pointer */
  int framesize_locals;
  int framesize_outgoing;
  /* stack pointer */
  int framesize;

  /* How much we adjust the stack when returning from an exception
     handler.  */
  rtx eh_stack_adjust;
};

/* This is our init_machine_status, as set in
   msp_option_override.  */
static struct machine_function *
msp430_init_machine_status (void)
{
  struct machine_function *m;

  m = ggc_cleared_alloc<machine_function> ();

  return m;
}

#undef  TARGET_OPTION_OVERRIDE
#define TARGET_OPTION_OVERRIDE		msp430_option_override

static const char * msp430_mcu_names [] =
{
"msp430afe221",	"msp430afe222",	"msp430afe223",	"msp430afe231",	
"msp430afe232",	"msp430afe233",	"msp430afe251",	"msp430afe252",	
"msp430afe253",	"msp430c091",	"msp430c092",	"msp430c111",	
"msp430c1111",	"msp430c112",	"msp430c1121",	"msp430c1331",	
"msp430c1351",	"msp430c311s",	"msp430c312",	"msp430c313",	
"msp430c314",	"msp430c315",	"msp430c323",	"msp430c325",	
"msp430c336",	"msp430c337",	"msp430c412",	"msp430c413",	
"msp430e112",	"msp430e313",	"msp430e315",	"msp430e325",	
"msp430e337",	"msp430f110",	"msp430f1101",	"msp430f1101a",	
"msp430f1111",	"msp430f1111a",	"msp430f112",	"msp430f1121",	
"msp430f1121a",	"msp430f1122",	"msp430f1132",	"msp430f122",	
"msp430f1222",	"msp430f123",	"msp430f1232",	"msp430f133",	
"msp430f135",	"msp430f147",	"msp430f1471",	"msp430f148",	
"msp430f1481",	"msp430f149",	"msp430f1491",	"msp430f155",	
"msp430f156",	"msp430f157",	"msp430f1610",	"msp430f1611",	
"msp430f1612",	"msp430f167",	"msp430f168",	"msp430f169",	
"msp430f2001",	"msp430f2002",	"msp430f2003",	"msp430f2011",	
"msp430f2012",	"msp430f2013",	"msp430f2101",	"msp430f2111",	
"msp430f2112",	"msp430f2121",	"msp430f2122",	"msp430f2131",	
"msp430f2132",	"msp430f2232",	"msp430f2234",	"msp430f2252",	
"msp430f2254",	"msp430f2272",	"msp430f2274",	"msp430f233",	
"msp430f2330",	"msp430f235",	"msp430f2350",	"msp430f2370",	
"msp430f2410",	"msp430f247",	"msp430f2471",	"msp430f248",	
"msp430f2481",	"msp430f249",	"msp430f2491",	"msp430f412",	
"msp430f413",	"msp430f4132",	"msp430f415",	"msp430f4152",	
"msp430f417",	"msp430f423",	"msp430f423a",	"msp430f425",	
"msp430f4250",	"msp430f425a",	"msp430f4260",	"msp430f427",	
"msp430f4270",	"msp430f427a",	"msp430f435",	"msp430f4351",	
"msp430f436",	"msp430f4361",	"msp430f437",	"msp430f4371",	
"msp430f438",	"msp430f439",	"msp430f447",	"msp430f448",	
"msp430f4481",	"msp430f449",	"msp430f4491",	"msp430f477",	
"msp430f478",	"msp430f4783",	"msp430f4784",	"msp430f479",	
"msp430f4793",	"msp430f4794",	"msp430fe423",	"msp430fe4232",	
"msp430fe423a",	"msp430fe4242",	"msp430fe425",	"msp430fe4252",	
"msp430fe425a",	"msp430fe427",	"msp430fe4272",	"msp430fe427a",	
"msp430fg4250",	"msp430fg4260",	"msp430fg4270",	"msp430fg437",	
"msp430fg438",	"msp430fg439",	"msp430fg477",	"msp430fg478",	
"msp430fg479",	"msp430fw423",	"msp430fw425",	"msp430fw427",	
"msp430fw428",	"msp430fw429",	"msp430g2001",	"msp430g2101",	
"msp430g2102",	"msp430g2111",	"msp430g2112",	"msp430g2113",	
"msp430g2121",	"msp430g2131",	"msp430g2132",	"msp430g2152",	
"msp430g2153",	"msp430g2201",	"msp430g2202",	"msp430g2203",	
"msp430g2210",	"msp430g2211",	"msp430g2212",	"msp430g2213",	
"msp430g2221",	"msp430g2230",	"msp430g2231",	"msp430g2232",	
"msp430g2233",	"msp430g2252",	"msp430g2253",	"msp430g2302",	
"msp430g2303",	"msp430g2312",	"msp430g2313",	"msp430g2332",	
"msp430g2333",	"msp430g2352",	"msp430g2353",	"msp430g2402",	
"msp430g2403",	"msp430g2412",	"msp430g2413",	"msp430g2432",	
"msp430g2433",	"msp430g2444",	"msp430g2452",	"msp430g2453",	
"msp430g2513",	"msp430g2533",	"msp430g2544",	"msp430g2553",	
"msp430g2744",	"msp430g2755",	"msp430g2855",	"msp430g2955",	
"msp430i2020",	"msp430i2021",	"msp430i2030",	"msp430i2031",	
"msp430i2040",	"msp430i2041",	"msp430l092",   "msp430p112",	
"msp430p313",	"msp430p315",	"msp430p315s",	"msp430p325",	
"msp430p337",	"msp430tch5e"
};

/* Generate a C preprocessor symbol based upon the MCU selected by the user.
   If a specific MCU has not been selected then return a generic symbol instead.  */

const char *
msp430_mcu_name (void)
{
  if (target_mcu)
    {
      unsigned int i;
      static char mcu_name [64];

      snprintf (mcu_name, sizeof (mcu_name) - 1, "__%s__", target_mcu);
      for (i = strlen (mcu_name); i--;)
	mcu_name[i] = TOUPPER (mcu_name[i]);
      return mcu_name;
    }

  return msp430x ? "__MSP430XGENERIC__" : "__MSP430GENERIC__";
}

static void
msp430_option_override (void)
{
  init_machine_status = msp430_init_machine_status;

  if (target_cpu)
    {
      if (strcasecmp (target_cpu, "msp430x") == 0)
	msp430x = true;
      else /* target_cpu == "msp430" - already handled by the front end.  */
	msp430x = false;
    }
  /* Note - the front end has already ensured at most
     one of target_cpu and target_mcu will be set.  */
  else if (target_mcu)
    {
      int i;

      /* If we are given an MCU name, we assume that it supports 430X.
	 Then we check to see if it is one of the known MCUs that only
	 supports 430.  */
      msp430x = true;

      for (i = ARRAY_SIZE (msp430_mcu_names); i--;)
	if (strcasecmp (msp430_mcu_names[i], target_mcu) == 0)
	  {
	    msp430x = false;
	    break;
	  }
      /* It is not an error if we do not match the MCU name.  There are
	 hundreds of them.  */
    }

  if (TARGET_LARGE && !msp430x)
    error ("-mlarge requires a 430X-compatible -mmcu=");

  if (flag_exceptions || flag_non_call_exceptions
      || flag_unwind_tables || flag_asynchronous_unwind_tables)
    flag_omit_frame_pointer = false;
  else
    flag_omit_frame_pointer = true;

  /* This is a hack to work around a problem with the newlib build
     mechanism.  Newlib always appends CFLAGS to the end of the GCC
     command line and always sets -O2 in CFLAGS.  Thus it is not
     possible to build newlib with -Os enabled.  Until now...  */
  if (TARGET_OPT_SPACE && optimize < 3)
    optimize_size = 1;
}

#undef  TARGET_SCALAR_MODE_SUPPORTED_P
#define TARGET_SCALAR_MODE_SUPPORTED_P msp430_scalar_mode_supported_p

static bool
msp430_scalar_mode_supported_p (machine_mode m)
{
  if (m == PSImode && msp430x)
    return true;
#if 0
  if (m == TImode)
    return true;
#endif
  return default_scalar_mode_supported_p (m);
}



/* Storage Layout */

#undef  TARGET_MS_BITFIELD_LAYOUT_P
#define TARGET_MS_BITFIELD_LAYOUT_P msp430_ms_bitfield_layout_p

bool
msp430_ms_bitfield_layout_p (const_tree record_type ATTRIBUTE_UNUSED)
{
  return false;
}



/* Register Usage */

/* Implements HARD_REGNO_NREGS.  MSP430X registers can hold a single
   PSImode value, but not an SImode value.  */
int
msp430_hard_regno_nregs (int regno ATTRIBUTE_UNUSED,
			 machine_mode mode)
{
  if (mode == PSImode && msp430x)
    return 1;
  return ((GET_MODE_SIZE (mode) + UNITS_PER_WORD - 1)
	  / UNITS_PER_WORD);
}

/* Implements HARD_REGNO_NREGS_HAS_PADDING.  */
int
msp430_hard_regno_nregs_has_padding (int regno ATTRIBUTE_UNUSED,
				     machine_mode mode)
{
  if (mode == PSImode && msp430x)
    return 1;
  return ((GET_MODE_SIZE (mode) + UNITS_PER_WORD - 1)
	  / UNITS_PER_WORD);
}

/* Implements HARD_REGNO_NREGS_WITH_PADDING.  */
int
msp430_hard_regno_nregs_with_padding (int regno ATTRIBUTE_UNUSED,
				     machine_mode mode)
{
  if (mode == PSImode)
    return 2;
  return msp430_hard_regno_nregs (regno, mode);
}

/* Implements HARD_REGNO_MODE_OK.  */
int
msp430_hard_regno_mode_ok (int regno ATTRIBUTE_UNUSED,
			   machine_mode mode)
{
  return regno <= (ARG_POINTER_REGNUM - msp430_hard_regno_nregs (regno, mode));
}

/* Implements MODES_TIEABLE_P.  */
bool
msp430_modes_tieable_p (machine_mode mode1, machine_mode mode2)
{
  if ((mode1 == PSImode || mode2 == SImode)
      || (mode1 == SImode || mode2 == PSImode))
    return false;

  return ((GET_MODE_CLASS (mode1) == MODE_FLOAT
	   || GET_MODE_CLASS (mode1) == MODE_COMPLEX_FLOAT)
	  == (GET_MODE_CLASS (mode2) == MODE_FLOAT
	      || GET_MODE_CLASS (mode2) == MODE_COMPLEX_FLOAT));
}

#undef  TARGET_FRAME_POINTER_REQUIRED
#define TARGET_FRAME_POINTER_REQUIRED msp430_frame_pointer_required

static bool
msp430_frame_pointer_required (void)
{
  return false;
}

#undef  TARGET_CAN_ELIMINATE
#define TARGET_CAN_ELIMINATE		msp430_can_eliminate

static bool
msp430_can_eliminate (const int from_reg ATTRIBUTE_UNUSED,
		      const int to_reg ATTRIBUTE_UNUSED)
{
  return true;
}

/* Implements INITIAL_ELIMINATION_OFFSET.  */
int
msp430_initial_elimination_offset (int from, int to)
{
  int rv = 0; /* As if arg to arg.  */

  msp430_compute_frame_info ();

  switch (to)
    {
    case STACK_POINTER_REGNUM:
      rv += cfun->machine->framesize_outgoing;
      rv += cfun->machine->framesize_locals;
      /* Fall through.  */
    case FRAME_POINTER_REGNUM:
      rv += cfun->machine->framesize_regs;
      /* Allow for the saved return address.  */
      rv += (TARGET_LARGE ? 4 : 2);
      /* NB/ No need to allow for crtl->args.pretend_args_size.
         GCC does that for us.  */
      break;
    default:
      gcc_unreachable ();
    }

  switch (from)
    {
    case FRAME_POINTER_REGNUM:
      /* Allow for the fall through above.  */
      rv -= (TARGET_LARGE ? 4 : 2);
      rv -= cfun->machine->framesize_regs;
    case ARG_POINTER_REGNUM:
      break;
    default:
      gcc_unreachable ();
    }

  return rv;
}

/* Named Address Space support */


/* Return the appropriate mode for a named address pointer.  */
#undef  TARGET_ADDR_SPACE_POINTER_MODE
#define TARGET_ADDR_SPACE_POINTER_MODE msp430_addr_space_pointer_mode
#undef  TARGET_ADDR_SPACE_ADDRESS_MODE
#define TARGET_ADDR_SPACE_ADDRESS_MODE msp430_addr_space_pointer_mode

static machine_mode
msp430_addr_space_pointer_mode (addr_space_t addrspace)
{
  switch (addrspace)
    {
    default:
    case ADDR_SPACE_GENERIC:
      return Pmode;
    case ADDR_SPACE_NEAR:
      return HImode;
    case ADDR_SPACE_FAR:
      return PSImode;
    }
}

/* Function pointers are stored in unwind_word sized
   variables, so make sure that unwind_word is big enough.  */
#undef  TARGET_UNWIND_WORD_MODE
#define TARGET_UNWIND_WORD_MODE msp430_unwind_word_mode

static machine_mode
msp430_unwind_word_mode (void)
{
  return TARGET_LARGE ? PSImode : HImode;
}

/* Determine if one named address space is a subset of another.  */
#undef  TARGET_ADDR_SPACE_SUBSET_P
#define TARGET_ADDR_SPACE_SUBSET_P msp430_addr_space_subset_p
static bool
msp430_addr_space_subset_p (addr_space_t subset, addr_space_t superset)
{
  if (subset == superset)
    return true;
  else
    return (subset != ADDR_SPACE_FAR && superset == ADDR_SPACE_FAR);
}

#undef  TARGET_ADDR_SPACE_CONVERT
#define TARGET_ADDR_SPACE_CONVERT msp430_addr_space_convert
/* Convert from one address space to another.  */
static rtx
msp430_addr_space_convert (rtx op, tree from_type, tree to_type)
{
  addr_space_t from_as = TYPE_ADDR_SPACE (TREE_TYPE (from_type));
  addr_space_t to_as = TYPE_ADDR_SPACE (TREE_TYPE (to_type));
  rtx result;

  if (to_as != ADDR_SPACE_FAR && from_as == ADDR_SPACE_FAR)
    {
      /* This is unpredictable, as we're truncating off usable address
	 bits.  */

      if (CONSTANT_P (op))
	return gen_rtx_CONST (HImode, op);

      result = gen_reg_rtx (HImode);
      emit_insn (gen_truncpsihi2 (result, op));
      return result;
    }
  else if (to_as == ADDR_SPACE_FAR && from_as != ADDR_SPACE_FAR)
    {
      /* This always works.  */

      if (CONSTANT_P (op))
	return gen_rtx_CONST (PSImode, op);

      result = gen_reg_rtx (PSImode);
      emit_insn (gen_zero_extendhipsi2 (result, op));
      return result;
    }
  else
    gcc_unreachable ();
}

/* Stack Layout and Calling Conventions.  */

/* For each function, we list the gcc version and the TI version on
   each line, where we're converting the function names.  */
static char const * const special_convention_function_names [] =
{
  "__muldi3", "__mspabi_mpyll",
  "__udivdi3", "__mspabi_divull",
  "__umoddi3", "__mspabi_remull",
  "__divdi3", "__mspabi_divlli",
  "__moddi3", "__mspabi_remlli",
  "__mspabi_srall",
  "__mspabi_srlll",
  "__mspabi_sllll",
  "__adddf3", "__mspabi_addd",
  "__subdf3", "__mspabi_subd",
  "__muldf3", "__mspabi_mpyd",
  "__divdf3", "__mspabi_divd",
  "__mspabi_cmpd",
  NULL
};

/* TRUE if the function passed is a "speical" function.  Special
   functions pass two DImode parameters in registers.  */
static bool
msp430_special_register_convention_p (const char *name)
{
  int i;

  for (i = 0; special_convention_function_names [i]; i++)
    if (! strcmp (name, special_convention_function_names [i]))
      return true;

  return false;
}

#undef  TARGET_FUNCTION_VALUE_REGNO_P
#define TARGET_FUNCTION_VALUE_REGNO_P msp430_function_value_regno_p

bool
msp430_function_value_regno_p (unsigned int regno)
{
  return regno == 12;
}


#undef  TARGET_FUNCTION_VALUE
#define TARGET_FUNCTION_VALUE msp430_function_value

rtx
msp430_function_value (const_tree ret_type,
		       const_tree fn_decl_or_type ATTRIBUTE_UNUSED,
		       bool outgoing ATTRIBUTE_UNUSED)
{
  return gen_rtx_REG (TYPE_MODE (ret_type), 12);
}

#undef  TARGET_LIBCALL_VALUE
#define TARGET_LIBCALL_VALUE msp430_libcall_value

rtx
msp430_libcall_value (machine_mode mode, const_rtx fun ATTRIBUTE_UNUSED)
{
  return gen_rtx_REG (mode, 12);
}

/* Implements INIT_CUMULATIVE_ARGS.  */
void
msp430_init_cumulative_args (CUMULATIVE_ARGS *ca,
			     tree fntype ATTRIBUTE_UNUSED,
			     rtx libname ATTRIBUTE_UNUSED,
			     tree fndecl ATTRIBUTE_UNUSED,
			     int n_named_args ATTRIBUTE_UNUSED)
{
  const char *fname;
  memset (ca, 0, sizeof(*ca));

  ca->can_split = 1;

  if (fndecl)
    fname = IDENTIFIER_POINTER (DECL_NAME (fndecl));
  else if (libname)
    fname = XSTR (libname, 0);
  else
    fname = NULL;

  if (fname && msp430_special_register_convention_p (fname))
    ca->special_p = 1;
}

/* Helper function for argument passing; this function is the common
   code that determines where an argument will be passed.  */
static void
msp430_evaluate_arg (cumulative_args_t cap,
		     machine_mode mode,
		     const_tree type ATTRIBUTE_UNUSED,
		     bool named)
{
  CUMULATIVE_ARGS *ca = get_cumulative_args (cap);
  int nregs = GET_MODE_SIZE (mode);
  int i;

  ca->reg_count = 0;
  ca->mem_count = 0;

  if (!named)
    return;

  if (mode == PSImode)
    nregs = 1;
  else
    nregs = (nregs + 1) / 2;

  if (ca->special_p)
    {
      /* Function is passed two DImode operands, in R8:R11 and
	 R12:15.  */
      ca->start_reg = 8;
      ca->reg_count = 4;
      return;
    }

  switch (nregs)
    {
    case 1:
      for (i = 0; i < 4; i++)
	if (! ca->reg_used [i])
	  {
	    ca->reg_count = 1;
	    ca->start_reg = CA_FIRST_REG + i;
	    return;
	  }
      break;
    case 2:
      for (i = 0; i < 3; i++)
	if (! ca->reg_used [i] && ! ca->reg_used [i + 1])
	  {
	    ca->reg_count = 2;
	    ca->start_reg = CA_FIRST_REG + i;
	    return;
	  }
      if (! ca->reg_used [3] && ca->can_split)
	{
	  ca->reg_count = 1;
	  ca->mem_count = 2;
	  ca->start_reg = CA_FIRST_REG + 3;
	  return;
	}
      break;
    case 3:
    case 4:
      ca->can_split = 0;
      if (! ca->reg_used [0]
	  && ! ca->reg_used [1]
	  && ! ca->reg_used [2]
	  && ! ca->reg_used [3])
	{
	  ca->reg_count = 4;
	  ca->start_reg = CA_FIRST_REG;
	  return;
	}
      break;
    }
}

#undef  TARGET_PROMOTE_PROTOTYPES
#define TARGET_PROMOTE_PROTOTYPES msp430_promote_prototypes

bool
msp430_promote_prototypes (const_tree fntype ATTRIBUTE_UNUSED)
{
  return false;
}

#undef  TARGET_FUNCTION_ARG
#define TARGET_FUNCTION_ARG msp430_function_arg

rtx
msp430_function_arg (cumulative_args_t cap,
		     machine_mode mode,
		     const_tree type,
		     bool named)
{
  CUMULATIVE_ARGS *ca = get_cumulative_args (cap);

  msp430_evaluate_arg (cap, mode, type, named);

  if (ca->reg_count)
    return gen_rtx_REG (mode, ca->start_reg);

  return 0;
}

#undef  TARGET_ARG_PARTIAL_BYTES
#define TARGET_ARG_PARTIAL_BYTES msp430_arg_partial_bytes

int
msp430_arg_partial_bytes (cumulative_args_t cap,
			  machine_mode mode,
			  tree type,
			  bool named)
{
  CUMULATIVE_ARGS *ca = get_cumulative_args (cap);

  msp430_evaluate_arg (cap, mode, type, named);

  if (ca->reg_count && ca->mem_count)
    return ca->reg_count * UNITS_PER_WORD;

  return 0;
}

#undef  TARGET_PASS_BY_REFERENCE
#define TARGET_PASS_BY_REFERENCE msp430_pass_by_reference

static bool
msp430_pass_by_reference (cumulative_args_t cap ATTRIBUTE_UNUSED,
			  machine_mode mode,
			  const_tree type,
			  bool named ATTRIBUTE_UNUSED)
{
  return (mode == BLKmode
	  || (type && TREE_CODE (type) == RECORD_TYPE)
	  || (type && TREE_CODE (type) == UNION_TYPE));
}

#undef  TARGET_CALLEE_COPIES
#define TARGET_CALLEE_COPIES msp430_callee_copies

static bool
msp430_callee_copies (cumulative_args_t cap ATTRIBUTE_UNUSED,
                     machine_mode mode ATTRIBUTE_UNUSED,
                     const_tree type ATTRIBUTE_UNUSED,
                     bool named ATTRIBUTE_UNUSED)
{
  return true;
}

#undef  TARGET_FUNCTION_ARG_ADVANCE
#define TARGET_FUNCTION_ARG_ADVANCE msp430_function_arg_advance

void
msp430_function_arg_advance (cumulative_args_t cap,
			     machine_mode mode,
			     const_tree type,
			     bool named)
{
  CUMULATIVE_ARGS *ca = get_cumulative_args (cap);
  int i;

  msp430_evaluate_arg (cap, mode, type, named);

  if (ca->start_reg >= CA_FIRST_REG)
    for (i = 0; i < ca->reg_count; i ++)
      ca->reg_used [i + ca->start_reg - CA_FIRST_REG] = 1;

  ca->special_p = 0;
}

#undef  TARGET_FUNCTION_ARG_BOUNDARY
#define TARGET_FUNCTION_ARG_BOUNDARY msp430_function_arg_boundary

static unsigned int
msp430_function_arg_boundary (machine_mode mode, const_tree type)
{
  if (mode == BLKmode
      && int_size_in_bytes (type) > 1)
    return 16;
  if (GET_MODE_BITSIZE (mode) > 8)
    return 16;
  return 8;
}

#undef  TARGET_RETURN_IN_MEMORY
#define TARGET_RETURN_IN_MEMORY msp430_return_in_memory

static bool
msp430_return_in_memory (const_tree ret_type, const_tree fntype ATTRIBUTE_UNUSED)
{
  machine_mode mode = TYPE_MODE (ret_type);

  if (mode == BLKmode
      || (fntype && TREE_CODE (TREE_TYPE (fntype)) == RECORD_TYPE)
      || (fntype && TREE_CODE (TREE_TYPE (fntype)) == UNION_TYPE))
    return true;

  if (GET_MODE_SIZE (mode) > 8)
    return true;

  return false;
}

#undef  TARGET_GET_RAW_ARG_MODE
#define TARGET_GET_RAW_ARG_MODE msp430_get_raw_arg_mode

static machine_mode
msp430_get_raw_arg_mode (int regno)
{
  return (regno == ARG_POINTER_REGNUM) ? VOIDmode : Pmode;
}

#undef  TARGET_GET_RAW_RESULT_MODE
#define TARGET_GET_RAW_RESULT_MODE msp430_get_raw_result_mode

static machine_mode
msp430_get_raw_result_mode (int regno ATTRIBUTE_UNUSED)
{
  return Pmode;
}

#undef  TARGET_GIMPLIFY_VA_ARG_EXPR
#define TARGET_GIMPLIFY_VA_ARG_EXPR msp430_gimplify_va_arg_expr

#include "gimplify.h"
#include "gimple-expr.h"

static tree
msp430_gimplify_va_arg_expr (tree valist, tree type, gimple_seq *pre_p,
			  gimple_seq *post_p)
{
  tree addr, t, type_size, rounded_size, valist_tmp;
  unsigned HOST_WIDE_INT align, boundary;
  bool indirect;

  indirect = pass_by_reference (NULL, TYPE_MODE (type), type, false);
  if (indirect)
    type = build_pointer_type (type);

  align = PARM_BOUNDARY / BITS_PER_UNIT;
  boundary = targetm.calls.function_arg_boundary (TYPE_MODE (type), type);

  /* When we align parameter on stack for caller, if the parameter
     alignment is beyond MAX_SUPPORTED_STACK_ALIGNMENT, it will be
     aligned at MAX_SUPPORTED_STACK_ALIGNMENT.  We will match callee
     here with caller.  */
  if (boundary > MAX_SUPPORTED_STACK_ALIGNMENT)
    boundary = MAX_SUPPORTED_STACK_ALIGNMENT;

  boundary /= BITS_PER_UNIT;

  /* Hoist the valist value into a temporary for the moment.  */
  valist_tmp = get_initialized_tmp_var (valist, pre_p, NULL);

  /* va_list pointer is aligned to PARM_BOUNDARY.  If argument actually
     requires greater alignment, we must perform dynamic alignment.  */
  if (boundary > align
      && !integer_zerop (TYPE_SIZE (type)))
    {
      /* FIXME: This is where this function diverts from targhooks.c:
	 std_gimplify_va_arg_expr().  It works, but I do not know why...  */
      if (! POINTER_TYPE_P (type))
	{
	  t = build2 (MODIFY_EXPR, TREE_TYPE (valist), valist_tmp,
		      fold_build_pointer_plus_hwi (valist_tmp, boundary - 1));
	  gimplify_and_add (t, pre_p);

	  t = build2 (MODIFY_EXPR, TREE_TYPE (valist), valist_tmp,
		      fold_build2 (BIT_AND_EXPR, TREE_TYPE (valist),
				   valist_tmp,
				   build_int_cst (TREE_TYPE (valist), -boundary)));
	  gimplify_and_add (t, pre_p);
	}
    }
  else
    boundary = align;

  /* If the actual alignment is less than the alignment of the type,
     adjust the type accordingly so that we don't assume strict alignment
     when dereferencing the pointer.  */
  boundary *= BITS_PER_UNIT;
  if (boundary < TYPE_ALIGN (type))
    {
      type = build_variant_type_copy (type);
      TYPE_ALIGN (type) = boundary;
    }

  /* Compute the rounded size of the type.  */
  type_size = size_in_bytes (type);
  rounded_size = round_up (type_size, align);

  /* Reduce rounded_size so it's sharable with the postqueue.  */
  gimplify_expr (&rounded_size, pre_p, post_p, is_gimple_val, fb_rvalue);

  /* Get AP.  */
  addr = valist_tmp;

  /* Compute new value for AP.  */
  t = fold_build_pointer_plus (valist_tmp, rounded_size);
  t = build2 (MODIFY_EXPR, TREE_TYPE (valist), valist, t);
  gimplify_and_add (t, pre_p);

  addr = fold_convert (build_pointer_type (type), addr);

  if (indirect)
    addr = build_va_arg_indirect_ref (addr);

  addr = build_va_arg_indirect_ref (addr);

  return addr;
}

/* Addressing Modes */

#undef  TARGET_LEGITIMATE_ADDRESS_P
#define TARGET_LEGITIMATE_ADDRESS_P msp430_legitimate_address_p

static bool
reg_ok_for_addr (rtx r, bool strict)
{
  int rn = REGNO (r);

  if (strict && rn >= FIRST_PSEUDO_REGISTER)
    rn = reg_renumber [rn];
  if (strict && 0 <= rn && rn < FIRST_PSEUDO_REGISTER)
    return true;
  if (!strict)
    return true;
  return false;
}

bool
msp430_legitimate_address_p (machine_mode mode ATTRIBUTE_UNUSED,
			     rtx x ATTRIBUTE_UNUSED,
			     bool strict ATTRIBUTE_UNUSED)
{
  switch (GET_CODE (x))
    {
    case MEM:
      return false;

    case PLUS:
      if (REG_P (XEXP (x, 0)))
	{
	  if (GET_MODE (x) != GET_MODE (XEXP (x, 0)))
	    return false;
	  if (!reg_ok_for_addr (XEXP (x, 0), strict))
	    return false;
	  switch (GET_CODE (XEXP (x, 1)))
	    {
	    case CONST:
	    case SYMBOL_REF:
	    case CONST_INT:
	      return true;
	    default:
	      return false;
	    }
	}
      return false;

    case REG:
      if (!reg_ok_for_addr (x, strict))
	return false;
      /* else... */
    case CONST:
    case SYMBOL_REF:
    case CONST_INT:
      return true;

    default:
      return false;
    }
}

#undef  TARGET_ADDR_SPACE_LEGITIMATE_ADDRESS_P
#define TARGET_ADDR_SPACE_LEGITIMATE_ADDRESS_P msp430_addr_space_legitimate_address_p

bool
msp430_addr_space_legitimate_address_p (machine_mode mode,
					rtx x,
					bool strict,
					addr_space_t as ATTRIBUTE_UNUSED)
{
  return msp430_legitimate_address_p (mode, x, strict);
}

#undef  TARGET_ASM_INTEGER
#define TARGET_ASM_INTEGER msp430_asm_integer
static bool
msp430_asm_integer (rtx x, unsigned int size, int aligned_p)
{
  int c = GET_CODE (x);

  if (size == 3 && GET_MODE (x) == PSImode)
    size = 4;

  switch (size)
    {
    case 4:
      if (c == SYMBOL_REF || c == CONST || c == LABEL_REF || c == CONST_INT)
	{
	  fprintf (asm_out_file, "\t.long\t");
	  output_addr_const (asm_out_file, x);
	  fputc ('\n', asm_out_file);
	  return true;
	}
      break;
    }
  return default_assemble_integer (x, size, aligned_p);
}

#undef  TARGET_ASM_OUTPUT_ADDR_CONST_EXTRA
#define TARGET_ASM_OUTPUT_ADDR_CONST_EXTRA msp430_asm_output_addr_const_extra
static bool
msp430_asm_output_addr_const_extra (FILE *file ATTRIBUTE_UNUSED, rtx x)
{
  debug_rtx(x);
  return false;
}

#undef  TARGET_LEGITIMATE_CONSTANT_P
#define TARGET_LEGITIMATE_CONSTANT_P msp430_legitimate_constant

static bool
msp430_legitimate_constant (machine_mode mode, rtx x)
{
  return ! CONST_INT_P (x)
    || mode != PSImode
    /* GCC does not know the width of the PSImode, so make
       sure that it does not try to use a constant value that
       is out of range.  */
    || (INTVAL (x) < (1 << 20) && INTVAL (x) >= (-1 << 20));
}


#undef  TARGET_RTX_COSTS
#define TARGET_RTX_COSTS msp430_rtx_costs

static bool msp430_rtx_costs (rtx   x ATTRIBUTE_UNUSED,
			      int   code,
			      int   outer_code ATTRIBUTE_UNUSED,
			      int   opno ATTRIBUTE_UNUSED,
			      int * total,
			      bool  speed ATTRIBUTE_UNUSED)
{
  switch (code)
    {
    case SIGN_EXTEND:
      if (GET_MODE (x) == SImode && outer_code == SET)
	{
	  *total = COSTS_N_INSNS (4);
	  return true;
	}
      break;
    case ASHIFT:
    case ASHIFTRT:
    case LSHIFTRT:
      if (!msp430x)
	{
	  *total = COSTS_N_INSNS (100);
	  return true;
	}
      break;
    }
  return false;
}

/* Function Entry and Exit */

/* The MSP430 call frame looks like this:

   <higher addresses>
   +--------------------+
   |                    |
   | Stack Arguments    |
   |                    |
   +--------------------+ <-- "arg pointer"
   |                    |
   | PC from call       |  (2 bytes for 430, 4 for TARGET_LARGE)
   |                    |
   +--------------------+
   | SR if this func has|
   | been called via an |
   | interrupt.         |
   +--------------------+  <-- SP before prologue, also AP
   |                    |
   | Saved Regs         |  (2 bytes per reg for 430, 4 per for TARGET_LARGE)
   |                    |
   +--------------------+  <-- "frame pointer"
   |                    |
   | Locals             |
   |                    |
   +--------------------+
   |                    |
   | Outgoing Args      |
   |                    |
   +--------------------+  <-- SP during function
   <lower addresses>

*/

/* We use this to wrap all emitted insns in the prologue, so they get
   the "frame-related" (/f) flag set.  */
static rtx
F (rtx x)
{
  RTX_FRAME_RELATED_P (x) = 1;
  return x;
}

/* This is the one spot that decides if a register is to be saved and
   restored in the prologue/epilogue.  */
static bool
msp430_preserve_reg_p (int regno)
{
  /* PC, SP, SR, and the constant generator.  */
  if (regno <= 3)
    return false;

  /* FIXME: add interrupt, EH, etc.  */
  if (crtl->calls_eh_return)
    return true;

  /* Shouldn't be more than the above, but just in case...  */
  if (fixed_regs [regno])
    return false;

  /* Interrupt handlers save all registers they use, even
     ones which are call saved.  If they call other functions
     then *every* register is saved.  */
  if (msp430_is_interrupt_func ())
    return ! crtl->is_leaf || df_regs_ever_live_p (regno);

  if (!call_used_regs [regno]
      && df_regs_ever_live_p (regno))
    return true;

  return false;
}

/* Compute all the frame-related fields in our machine_function
   structure.  */
static void
msp430_compute_frame_info (void)
{
  int i;

  cfun->machine->computed = 1;
  cfun->machine->framesize_regs = 0;
  cfun->machine->framesize_locals = get_frame_size ();
  cfun->machine->framesize_outgoing = crtl->outgoing_args_size;

  for (i = 0; i < ARG_POINTER_REGNUM; i ++)
    if (msp430_preserve_reg_p (i))
      {
	cfun->machine->need_to_save [i] = 1;
	cfun->machine->framesize_regs += (TARGET_LARGE ? 4 : 2);
      }
    else
      cfun->machine->need_to_save [i] = 0;

  if ((cfun->machine->framesize_locals + cfun->machine->framesize_outgoing) & 1)
    cfun->machine->framesize_locals ++;

  cfun->machine->framesize = (cfun->machine->framesize_regs
			      + cfun->machine->framesize_locals
			      + cfun->machine->framesize_outgoing);
}

static inline bool
is_attr_func (const char * attr)
{
  return lookup_attribute (attr, DECL_ATTRIBUTES (current_function_decl)) != NULL_TREE;
}

/* Returns true if the current function has the "interrupt" attribute.  */

bool
msp430_is_interrupt_func (void)
{
  if (current_function_decl == NULL)
    return false;
  return is_attr_func ("interrupt");
}

static bool
is_wakeup_func (void)
{
  return msp430_is_interrupt_func () && is_attr_func ("wakeup");
}

static inline bool
is_naked_func (void)
{
  return is_attr_func ("naked");
}

static inline bool
is_reentrant_func (void)
{
  return is_attr_func ("reentrant");
}

static inline bool
is_critical_func (void)
{
  return is_attr_func ("critical");
}

#undef  TARGET_ASM_FUNCTION_PROLOGUE
#define TARGET_ASM_FUNCTION_PROLOGUE	msp430_start_function

static void
msp430_start_function (FILE *outfile, HOST_WIDE_INT hwi_local ATTRIBUTE_UNUSED)
{
  int r, n;

  fprintf (outfile, "; start of function\n");

  if (DECL_ATTRIBUTES (current_function_decl) != NULL_TREE)
    {
      fprintf (outfile, "; attributes: ");
      if (is_naked_func ())
	fprintf (outfile, "naked ");
      if (msp430_is_interrupt_func ())
	fprintf (outfile, "interrupt ");
      if (is_reentrant_func ())
	fprintf (outfile, "reentrant ");
      if (is_critical_func ())
	fprintf (outfile, "critical ");
      if (is_wakeup_func ())
	fprintf (outfile, "wakeup ");
      fprintf (outfile, "\n");
    }

  fprintf (outfile, "; framesize_regs:     %d\n", cfun->machine->framesize_regs);
  fprintf (outfile, "; framesize_locals:   %d\n", cfun->machine->framesize_locals);
  fprintf (outfile, "; framesize_outgoing: %d\n", cfun->machine->framesize_outgoing);
  fprintf (outfile, "; framesize:          %d\n", cfun->machine->framesize);
  fprintf (outfile, "; elim ap -> fp       %d\n", msp430_initial_elimination_offset (ARG_POINTER_REGNUM, FRAME_POINTER_REGNUM));
  fprintf (outfile, "; elim fp -> sp       %d\n", msp430_initial_elimination_offset (FRAME_POINTER_REGNUM, STACK_POINTER_REGNUM));

  n = 0;
  fprintf (outfile, "; saved regs:");
  for (r = 0; r < ARG_POINTER_REGNUM; r++)
    if (cfun->machine->need_to_save [r])
      {
	fprintf (outfile, " %s", reg_names [r]);
	n = 1;
      }
  if (n == 0)
    fprintf (outfile, "(none)");
  fprintf (outfile, "\n");
}

/* Common code to change the stack pointer.  */
static void
increment_stack (HOST_WIDE_INT amount)
{
  rtx inc;
  rtx sp =  stack_pointer_rtx;

  if (amount == 0)
    return;

  if (amount < 0)
    {
      inc = GEN_INT (- amount);
      if (TARGET_LARGE)
	F (emit_insn (gen_subpsi3 (sp, sp, inc)));
      else
	F (emit_insn (gen_subhi3 (sp, sp, inc)));
    }
  else
    {
      inc = GEN_INT (amount);
      if (TARGET_LARGE)
	emit_insn (gen_addpsi3 (sp, sp, inc));
      else
	emit_insn (gen_addhi3 (sp, sp, inc));
    }
}

/* Verify MSP430 specific attributes.  */

static tree
msp430_attr (tree * node,
	     tree   name,
	     tree   args,
	     int    flags ATTRIBUTE_UNUSED,
	     bool * no_add_attrs)
{
  gcc_assert (DECL_P (* node));

  if (args != NULL)
    {
      tree value = TREE_VALUE (args);

      switch (TREE_CODE (value))
	{
	case STRING_CST:
	  if (   strcmp (TREE_STRING_POINTER (value), "reset")
	      && strcmp (TREE_STRING_POINTER (value), "nmi")
	      && strcmp (TREE_STRING_POINTER (value), "watchdog"))
	    /* Allow the attribute to be added - the linker script
	       being used may still recognise this name.  */
	    warning (OPT_Wattributes,
		     "unrecognised interrupt vector argument of %qE attribute",
		     name);
	  break;

	case INTEGER_CST:
	  if (wi::gtu_p (value, 63))
	    /* Allow the attribute to be added - the linker script
	       being used may still recognise this value.  */
	    warning (OPT_Wattributes,
		     "numeric argument of %qE attribute must be in range 0..63",
		     name);
	  break;

	default:
	  warning (OPT_Wattributes,
		   "argument of %qE attribute is not a string constant or number",
		   name);
	  *no_add_attrs = true;
	  break;
	}
    }

  if (TREE_CODE (* node) != FUNCTION_DECL)
    {
      warning (OPT_Wattributes,
	       "%qE attribute only applies to functions",
	       name);
      * no_add_attrs = true;
    }

  /* FIXME: We ought to check that the interrupt handler
     attribute has been applied to a void function.  */
  /* FIXME: We should check that reentrant and critical
     functions are not naked and that critical functions
     are not reentrant.  */

  return NULL_TREE;
}

#undef  TARGET_ATTRIBUTE_TABLE
#define TARGET_ATTRIBUTE_TABLE		msp430_attribute_table

/* Table of MSP430-specific attributes.  */
const struct attribute_spec msp430_attribute_table[] =
{
  /* Name          min_len  decl_req,    fn_type_req,    affects_type_identity
                       max_len,  type_req,        handler.  */
  { "interrupt",      0, 1, true,  false, false, msp430_attr, false },
  { "naked",          0, 0, true,  false, false, msp430_attr, false },
  { "reentrant",      0, 0, true,  false, false, msp430_attr, false },
  { "critical",       0, 0, true,  false, false, msp430_attr, false },
  { "wakeup",         0, 0, true,  false, false, msp430_attr, false },
  { NULL,             0, 0, false, false, false, NULL,        false }
};

void
msp430_start_function (FILE *file, const char *name, tree decl)
{
  tree int_attr;

  int_attr = lookup_attribute ("interrupt", DECL_ATTRIBUTES (decl));
  if (int_attr != NULL_TREE)
    {
      tree intr_vector = TREE_VALUE (int_attr);

      if (intr_vector != NULL_TREE)
	{
	  char buf[101];

	  intr_vector = TREE_VALUE (intr_vector);

	  /* The interrupt attribute has a vector value.  Turn this into a
	     section name, switch to that section and put the address of
	     the current function into that vector slot.  Note msp430_attr()
	     has already verified the vector name for us.  */
	  if (TREE_CODE (intr_vector) == STRING_CST)
	    sprintf (buf, "__interrupt_vector_%.80s",
		     TREE_STRING_POINTER (intr_vector));
	  else /* TREE_CODE (intr_vector) == INTEGER_CST */
	    sprintf (buf, "__interrupt_vector_%u",
		     (unsigned int) TREE_INT_CST_LOW (intr_vector));

	  switch_to_section (get_section (buf, SECTION_CODE, decl));
	  fputs ("\t.word\t", file);
	  assemble_name (file, name);
	  fputc ('\n', file);
	  fputc ('\t', file);
	}
    }

  switch_to_section (function_section (decl));
  ASM_OUTPUT_FUNCTION_LABEL (file, name, decl);
}

static section *
msp430_function_section (tree decl, enum node_frequency freq, bool startup, bool exit)
{
  /* In large mode we must make sure that interrupt handlers are put into
     low memory as the vector table only accepts 16-bit addresses.  */
  if (TARGET_LARGE
      && lookup_attribute ("interrupt", DECL_ATTRIBUTES (decl)))
    return get_section (".lowtext", SECTION_CODE | SECTION_WRITE , decl);

  /* Otherwise, use the default function section.  */
  return default_function_section (decl, freq, startup, exit);
}

#undef  TARGET_ASM_FUNCTION_SECTION
#define TARGET_ASM_FUNCTION_SECTION msp430_function_section

enum msp430_builtin
{
  MSP430_BUILTIN_BIC_SR,
  MSP430_BUILTIN_BIS_SR,
  MSP430_BUILTIN_DELAY_CYCLES,
  MSP430_BUILTIN_max
};

static GTY(()) tree msp430_builtins [(int) MSP430_BUILTIN_max];

static void
msp430_init_builtins (void)
{
  tree void_ftype_int = build_function_type_list (void_type_node, integer_type_node, NULL);
  tree void_ftype_longlong = build_function_type_list (void_type_node, long_long_integer_type_node, NULL);

  msp430_builtins[MSP430_BUILTIN_BIC_SR] =
    add_builtin_function ( "__bic_SR_register_on_exit", void_ftype_int,
			   MSP430_BUILTIN_BIC_SR, BUILT_IN_MD, NULL, NULL_TREE);

  msp430_builtins[MSP430_BUILTIN_BIS_SR] =
    add_builtin_function ( "__bis_SR_register_on_exit", void_ftype_int,
			   MSP430_BUILTIN_BIS_SR, BUILT_IN_MD, NULL, NULL_TREE);

  msp430_builtins[MSP430_BUILTIN_DELAY_CYCLES] =
    add_builtin_function ( "__delay_cycles", void_ftype_longlong,
			   MSP430_BUILTIN_DELAY_CYCLES, BUILT_IN_MD, NULL, NULL_TREE);
}

static tree
msp430_builtin_decl (unsigned code, bool initialize ATTRIBUTE_UNUSED)
{
  switch (code)
    {
    case MSP430_BUILTIN_BIC_SR:
    case MSP430_BUILTIN_BIS_SR:
    case MSP430_BUILTIN_DELAY_CYCLES:
      return msp430_builtins[code];
    default:
      return error_mark_node;
    }
}

/* These constants are really register reads, which are faster than
   regular constants.  */
static int
cg_magic_constant (HOST_WIDE_INT c)
{
  switch (c)
    {
    case 0xffff:
    case -1:
    case 0:
    case 1:
    case 2:
    case 4:
    case 8:
      return 1;
    default:
      return 0;
    }
}

static rtx
msp430_expand_delay_cycles (rtx arg)
{
  HOST_WIDE_INT i, c, n;
  /* extra cycles for MSP430X instructions */
#define CYCX(M,X) (msp430x ? (X) : (M))

  if (GET_CODE (arg) != CONST_INT)
    {
      error ("__delay_cycles() only takes constant arguments");
      return NULL_RTX;
    }

  c = INTVAL (arg);

  if (HOST_BITS_PER_WIDE_INT > 32)
    {
      if (c < 0)
	{
	  error ("__delay_cycles only takes non-negative cycle counts.");
	  return NULL_RTX;
	}
    }

  emit_insn (gen_delay_cycles_start (arg));

  /* For 32-bit loops, there's 13(16) + 5(min(x,0x10000) + 6x cycles.  */
  if (c > 3 * 0xffff + CYCX (7, 10))
    {
      n = c;
      /* There's 4 cycles in the short (i>0xffff) loop and 7 in the long (x<=0xffff) loop */
      if (c >= 0x10000 * 7 + CYCX (14, 16))
	{
	  i = 0x10000;
	  c -= CYCX (14, 16) + 7 * 0x10000;
	  i += c / 4;
	  c %= 4;
	  if ((unsigned long long) i > 0xffffffffULL)
	    {
	      error ("__delay_cycles is limited to 32-bit loop counts.");
	      return NULL_RTX;
	    }
	}
      else
	{
	  i = (c - CYCX (14, 16)) / 7;
	  c -= CYCX (14, 16) + i * 7;
	}

      if (cg_magic_constant (i & 0xffff))
	c ++;
      if (cg_magic_constant ((i >> 16) & 0xffff))
	c ++;

      if (msp430x)
	emit_insn (gen_delay_cycles_32x (GEN_INT (i), GEN_INT (n - c)));
      else
	emit_insn (gen_delay_cycles_32 (GEN_INT (i), GEN_INT (n - c)));
    }

  /* For 16-bit loops, there's 7(10) + 3x cycles - so the max cycles is 0x30004(7).  */
  if (c > 12)
    {
      n = c;
      i = (c - CYCX (7, 10)) / 3;
      c -= CYCX (7, 10) + i * 3;

      if (cg_magic_constant (i))
	c ++;

      if (msp430x)
	emit_insn (gen_delay_cycles_16x (GEN_INT (i), GEN_INT (n - c)));
      else
	emit_insn (gen_delay_cycles_16 (GEN_INT (i), GEN_INT (n - c)));
    }

  while (c > 1)
    {
      emit_insn (gen_delay_cycles_2 ());
      c -= 2;
    }

  if (c)
    {
      emit_insn (gen_delay_cycles_1 ());
      c -= 1;
    }

  emit_insn (gen_delay_cycles_end (arg));

  return NULL_RTX;
}

static rtx
msp430_expand_builtin (tree exp,
		       rtx target ATTRIBUTE_UNUSED,
		       rtx subtarget ATTRIBUTE_UNUSED,
		       machine_mode mode ATTRIBUTE_UNUSED,
		       int ignore ATTRIBUTE_UNUSED)
{
  tree fndecl = TREE_OPERAND (CALL_EXPR_FN (exp), 0);
  unsigned int fcode = DECL_FUNCTION_CODE (fndecl);
  rtx arg1 = expand_normal (CALL_EXPR_ARG (exp, 0));

  if (fcode == MSP430_BUILTIN_DELAY_CYCLES)
    return msp430_expand_delay_cycles (arg1);

  if (! msp430_is_interrupt_func ())
    {
      error ("MSP430 builtin functions only work inside interrupt handlers");
      return NULL_RTX;
    }

  if (! REG_P (arg1) && ! CONSTANT_P (arg1))
    arg1 = force_reg (mode, arg1);

  switch (fcode)
    {
    case MSP430_BUILTIN_BIC_SR:  emit_insn (gen_bic_SR (arg1)); break;
    case MSP430_BUILTIN_BIS_SR:  emit_insn (gen_bis_SR (arg1)); break;
    default:
      internal_error ("bad builtin code");
      break;
    }
  return NULL_RTX;
}

#undef  TARGET_INIT_BUILTINS
#define TARGET_INIT_BUILTINS  msp430_init_builtins

#undef  TARGET_EXPAND_BUILTIN
#define TARGET_EXPAND_BUILTIN msp430_expand_builtin

#undef  TARGET_BUILTIN_DECL
#define TARGET_BUILTIN_DECL   msp430_builtin_decl

void
msp430_expand_prologue (void)
{
  int i, j;
  int fs;
  /* Always use stack_pointer_rtx instead of calling
     rtx_gen_REG ourselves.  Code elsewhere in GCC assumes
     that there is a single rtx representing the stack pointer,
     namely stack_pointer_rtx, and uses == to recognize it.  */
  rtx sp = stack_pointer_rtx;
  rtx p;

  if (is_naked_func ())
    {
      /* We must generate some RTX as thread_prologue_and_epilogue_insns()
	 examines the output of the gen_prologue() function.  */
      emit_insn (gen_rtx_CLOBBER (VOIDmode, GEN_INT (0)));
      return;
    }

  emit_insn (gen_prologue_start_marker ());

  if (is_critical_func ())
    {
      emit_insn (gen_push_intr_state ());
      emit_insn (gen_disable_interrupts ());
    }
  else if (is_reentrant_func ())
    emit_insn (gen_disable_interrupts ());

  if (!cfun->machine->computed)
    msp430_compute_frame_info ();

  if (flag_stack_usage_info)
    current_function_static_stack_size = cfun->machine->framesize;

  if (crtl->args.pretend_args_size)
    {
      rtx note;

      gcc_assert (crtl->args.pretend_args_size == 2);

      p = emit_insn (gen_grow_and_swap ());

      /* Document the stack decrement...  */
      note = F (gen_rtx_SET (Pmode, stack_pointer_rtx,
			     gen_rtx_MINUS (Pmode, stack_pointer_rtx, GEN_INT (2))));
      add_reg_note (p, REG_FRAME_RELATED_EXPR, note);

      /* ...and the establishment of a new location for the return address.  */
      note = F (gen_rtx_SET (Pmode, gen_rtx_MEM (Pmode,
						 gen_rtx_PLUS (Pmode, stack_pointer_rtx, GEN_INT (-2))),
			     pc_rtx));
      add_reg_note (p, REG_CFA_OFFSET, note);
      F (p);
    }

  for (i = 15; i >= 4; i--)
    if (cfun->machine->need_to_save [i])
      {
	int seq, count;
	rtx note;

	for (seq = i - 1; seq >= 4 && cfun->machine->need_to_save[seq]; seq --)
	  ;
	count = i - seq;

	if (msp430x)
	  {
	    /* Note: with TARGET_LARGE we still use PUSHM as PUSHX.A is two bytes bigger.  */
	    p = F (emit_insn (gen_pushm (gen_rtx_REG (Pmode, i),
					 GEN_INT (count))));

	    note = gen_rtx_SEQUENCE (VOIDmode, rtvec_alloc (count + 1));

	    XVECEXP (note, 0, 0)
	      = F (gen_rtx_SET (VOIDmode,
			     stack_pointer_rtx,
			     gen_rtx_PLUS (Pmode,
					   stack_pointer_rtx,
					   GEN_INT (count * (TARGET_LARGE ? -4 : -2)))));

	    /* *sp-- = R[i-j] */
	    /* sp+N	R10
	       ...
	       sp	R4  */
	    for (j = 0; j < count; j ++)
	      {
		rtx addr;
		int ofs = (count - j - 1) * (TARGET_LARGE ? 4 : 2);

		if (ofs)
		  addr = gen_rtx_PLUS (Pmode, sp, GEN_INT (ofs));
		else
		  addr = stack_pointer_rtx;

		XVECEXP (note, 0, j + 1) =
		  F (gen_rtx_SET (VOIDmode,
				  gen_rtx_MEM (Pmode, addr),
				  gen_rtx_REG (Pmode, i - j)) );
	      }

	    add_reg_note (p, REG_FRAME_RELATED_EXPR, note);
	    i -= count - 1;
	  }
	else
	  F (emit_insn (gen_push (gen_rtx_REG (Pmode, i))));
      }

  if (frame_pointer_needed)
    F (emit_move_insn (gen_rtx_REG (Pmode, FRAME_POINTER_REGNUM), sp));

  fs = cfun->machine->framesize_locals + cfun->machine->framesize_outgoing;

  increment_stack (- fs);

  emit_insn (gen_prologue_end_marker ());
}

void
msp430_expand_epilogue (int is_eh)
{
  int i;
  int fs;
  int helper_n = 0;

  if (is_naked_func ())
    {
      /* We must generate some RTX as thread_prologue_and_epilogue_insns()
	 examines the output of the gen_epilogue() function.  */
      emit_insn (gen_rtx_CLOBBER (VOIDmode, GEN_INT (0)));
      return;
    }

  if (cfun->machine->need_to_save [10])
    {
      /* Check for a helper function.  */
      helper_n = 7; /* For when the loop below never sees a match.  */
      for (i = 9; i >= 4; i--)
	if (!cfun->machine->need_to_save [i])
	  {
	    helper_n = 10 - i;
	    for (; i >= 4; i--)
	      if (cfun->machine->need_to_save [i])
		{
		  helper_n = 0;
		  break;
		}
	    break;
	  }
    }

  emit_insn (gen_epilogue_start_marker ());

  if (cfun->decl && strcmp (IDENTIFIER_POINTER (DECL_NAME (cfun->decl)), "main") == 0)
    emit_insn (gen_msp430_refsym_need_exit ());

  if (is_wakeup_func ())
    /* Clear the SCG1, SCG0, OSCOFF and CPUOFF bits in the saved copy of the
       status register current residing on the stack.  When this function
       executes its RETI instruction the SR will be updated with this saved
       value, thus ensuring that the processor is woken up from any low power
       state in which it may be residing.  */
    emit_insn (gen_bic_SR (GEN_INT (0xf0)));

  fs = cfun->machine->framesize_locals + cfun->machine->framesize_outgoing;

  increment_stack (fs);

  if (is_eh)
    {
      /* We need to add the right "SP" register save just after the
	 regular ones, so that when we pop it off we're in the EH
	 return frame, not this one.  This overwrites our own return
	 address, but we're not going to be returning anyway.  */
      rtx r12 = gen_rtx_REG (Pmode, 12);
      rtx (*addPmode)(rtx, rtx, rtx) = TARGET_LARGE ? gen_addpsi3 : gen_addhi3;

      /* R12 will hold the new SP.  */
      i = cfun->machine->framesize_regs;
      emit_move_insn (r12, stack_pointer_rtx);
      emit_insn (addPmode (r12, r12, EH_RETURN_STACKADJ_RTX));
      emit_insn (addPmode (r12, r12, GEN_INT (i)));
      emit_move_insn (gen_rtx_MEM (Pmode, plus_constant (Pmode, stack_pointer_rtx, i)), r12);
    }

  for (i = 4; i <= 15; i++)
    if (cfun->machine->need_to_save [i])
      {
	int seq, count;

	for (seq = i + 1; seq <= 15 && cfun->machine->need_to_save[seq]; seq ++)
	  ;
	count = seq - i;

	if (msp430x)
	  {
	    /* Note: With TARGET_LARGE we still use
	       POPM as POPX.A is two bytes bigger.  */
	    emit_insn (gen_popm (stack_pointer_rtx, GEN_INT (seq - 1),
				 GEN_INT (count)));
	    i += count - 1;
	  }
	else if (i == 11 - helper_n
		 && ! msp430_is_interrupt_func ()
		 && ! is_reentrant_func ()
		 && ! is_critical_func ()
		 && crtl->args.pretend_args_size == 0
		 /* Calling the helper takes as many bytes as the POP;RET sequence.  */
		 && helper_n > 1
		 && !is_eh)
	  {
	    emit_insn (gen_epilogue_helper (GEN_INT (helper_n)));
	    return;
	  }
	else
	  emit_insn (gen_pop (gen_rtx_REG (Pmode, i)));
      }

  if (is_eh)
    {
      /* Also pop SP, which puts us into the EH return frame.  Except
	 that you can't "pop" sp, you have to just load it off the
	 stack.  */
      emit_move_insn (stack_pointer_rtx, gen_rtx_MEM (Pmode, stack_pointer_rtx));
    }

  if (crtl->args.pretend_args_size)
    emit_insn (gen_swap_and_shrink ());

  if (is_critical_func ())
    emit_insn (gen_pop_intr_state ());
  else if (is_reentrant_func ())
    emit_insn (gen_enable_interrupts ());

  emit_jump_insn (gen_msp_return ());
}

/* Implements EH_RETURN_STACKADJ_RTX.  Saved and used later in
   m32c_emit_eh_epilogue.  */
rtx
msp430_eh_return_stackadj_rtx (void)
{
  if (!cfun->machine->eh_stack_adjust)
    {
      rtx sa;

      sa = gen_rtx_REG (Pmode, 15);
      cfun->machine->eh_stack_adjust = sa;
    }
  return cfun->machine->eh_stack_adjust;
}

/* This function is called before reload, to "fix" the stack in
   preparation for an EH return.  */
void
msp430_expand_eh_return (rtx eh_handler)
{
  /* These are all Pmode */
  rtx ap, sa, ra, tmp;

  ap = arg_pointer_rtx;
  sa = msp430_eh_return_stackadj_rtx ();
  ra = eh_handler;

  tmp = ap;
  tmp = gen_rtx_PLUS (Pmode, ap, sa);
  tmp = plus_constant (Pmode, tmp, TARGET_LARGE ? -4 : -2);
  tmp = gen_rtx_MEM (Pmode, tmp);
  emit_move_insn (tmp, ra);
}

#undef  TARGET_INIT_DWARF_REG_SIZES_EXTRA
#define TARGET_INIT_DWARF_REG_SIZES_EXTRA msp430_init_dwarf_reg_sizes_extra
void
msp430_init_dwarf_reg_sizes_extra (tree address)
{
  int i;
  rtx addr = expand_normal (address);
  rtx mem = gen_rtx_MEM (BLKmode, addr);

  if (!msp430x)
    return;

  for (i = 0; i < FIRST_PSEUDO_REGISTER; i++)
    {
      unsigned int dnum = DWARF_FRAME_REGNUM (i);
      unsigned int rnum = DWARF2_FRAME_REG_OUT (dnum, 1);

      if (rnum < DWARF_FRAME_REGISTERS)
	{
	  HOST_WIDE_INT offset = rnum * GET_MODE_SIZE (QImode);

	  emit_move_insn (adjust_address (mem, QImode, offset),
			  gen_int_mode (4, QImode));
	}
    }
}

/* This is a list of MD patterns that implement fixed-count shifts.  */
static struct
{
  const char *name;
  int count;
  int need_430x;
  rtx (*genfunc)(rtx,rtx);
}
  const_shift_helpers[] =
{
#define CSH(N,C,X,G) { "__mspabi_"N, C, X, gen_##G }

  CSH ("slli", 1, 1, slli_1),
  CSH ("slll", 1, 1, slll_1),
  CSH ("slll", 2, 1, slll_2),

  CSH ("srai", 1, 0, srai_1),
  CSH ("sral", 1, 0, sral_1),
  CSH ("sral", 2, 0, sral_2),

  CSH ("srll", 1, 0, srll_1),
  CSH ("srll", 2, 1, srll_2x),
  { 0, 0, 0, 0 }
#undef CSH
};

/* The MSP430 ABI defines a number of helper functions that should be
   used for, for example, 32-bit shifts.  This function is called to
   emit such a function, using the table above to optimize some
   cases.  */
void
msp430_expand_helper (rtx *operands, const char *helper_name, bool const_variants)
{
  rtx c, f;
  char *helper_const = NULL;
  int arg2 = 13;
  int arg1sz = 1;
  machine_mode arg0mode = GET_MODE (operands[0]);
  machine_mode arg1mode = GET_MODE (operands[1]);
  machine_mode arg2mode = GET_MODE (operands[2]);
  int have_430x = msp430x ? 1 : 0;

  if (CONST_INT_P (operands[2]))
    {
      int i;

      for (i=0; const_shift_helpers[i].name; i++)
	{
	  if (const_shift_helpers[i].need_430x <= have_430x
	      && strcmp (helper_name, const_shift_helpers[i].name) == 0
	      && INTVAL (operands[2]) == const_shift_helpers[i].count)
	    {
	      emit_insn (const_shift_helpers[i].genfunc (operands[0], operands[1]));
	      return;
	    }
	}
    }

  if (arg1mode == VOIDmode)
    arg1mode = arg0mode;
  if (arg2mode == VOIDmode)
    arg2mode = arg0mode;

  if (arg1mode == SImode)
    {
      arg2 = 14;
      arg1sz = 2;
    }

  if (const_variants
      && CONST_INT_P (operands[2])
      && INTVAL (operands[2]) >= 1
      && INTVAL (operands[2]) <= 15)
    {
      /* Note that the INTVAL is limited in value and length by the conditional above.  */
      int len = strlen (helper_name) + 4;
      helper_const = (char *) xmalloc (len);
      snprintf (helper_const, len, "%s_%d", helper_name, (int) INTVAL (operands[2]));
    }

  emit_move_insn (gen_rtx_REG (arg1mode, 12),
		  operands[1]);
  if (!helper_const)
    emit_move_insn (gen_rtx_REG (arg2mode, arg2),
		    operands[2]);

  c = gen_call_value_internal (gen_rtx_REG (arg0mode, 12),
			       gen_rtx_SYMBOL_REF (VOIDmode, helper_const ? helper_const : helper_name),
			       GEN_INT (0));
  c = emit_call_insn (c);
  RTL_CONST_CALL_P (c) = 1;

  f = 0;
  use_regs (&f, 12, arg1sz);
  if (!helper_const)
    use_regs (&f, arg2, 1);
  add_function_usage_to (c, f);

  emit_move_insn (operands[0],
		  gen_rtx_REG (arg0mode, 12));
}

/* Called by cbranch<mode>4 to coerce operands into usable forms.  */
void
msp430_fixup_compare_operands (machine_mode my_mode, rtx * operands)
{
  /* constants we're looking for, not constants which are allowed.  */
  int const_op_idx = 1;

  if (msp430_reversible_cmp_operator (operands[0], VOIDmode))
    const_op_idx = 2;

  if (GET_CODE (operands[const_op_idx]) != REG
      && GET_CODE (operands[const_op_idx]) != MEM)
    operands[const_op_idx] = copy_to_mode_reg (my_mode, operands[const_op_idx]);
}

/* Simplify_gen_subreg() doesn't handle memory references the way we
   need it to below, so we use this function for when we must get a
   valid subreg in a "natural" state.  */
rtx
msp430_subreg (machine_mode mode, rtx r, machine_mode omode, int byte)
{
  rtx rv;

  if (GET_CODE (r) == SUBREG
      && SUBREG_BYTE (r) == 0)
    {
      rtx ireg = SUBREG_REG (r);
      machine_mode imode = GET_MODE (ireg);

      /* special case for (HI (SI (PSI ...), 0)) */
      if (imode == PSImode
	  && mode == HImode
	  && byte == 0)
	rv = gen_rtx_SUBREG (mode, ireg, byte);
      else
	rv = simplify_gen_subreg (mode, ireg, imode, byte);
    }
  else if (GET_CODE (r) == MEM)
    rv = adjust_address (r, mode, byte);
  else
    rv = simplify_gen_subreg (mode, r, omode, byte);

  if (!rv)
    gcc_unreachable ();

  return rv;
}

/* Called by movsi_x to generate the HImode operands.  */
void
msp430_split_movsi (rtx *operands)
{
  rtx op00, op02, op10, op12;

  op00 = msp430_subreg (HImode, operands[0], SImode, 0);
  op02 = msp430_subreg (HImode, operands[0], SImode, 2);

  if (GET_CODE (operands[1]) == CONST
      || GET_CODE (operands[1]) == SYMBOL_REF)
    {
      op10 = gen_rtx_ZERO_EXTRACT (HImode, operands[1], GEN_INT (16), GEN_INT (0));
      op10 = gen_rtx_CONST (HImode, op10);
      op12 = gen_rtx_ZERO_EXTRACT (HImode, operands[1], GEN_INT (16), GEN_INT (16));
      op12 = gen_rtx_CONST (HImode, op12);
    }
  else
    {
      op10 = msp430_subreg (HImode, operands[1], SImode, 0);
      op12 = msp430_subreg (HImode, operands[1], SImode, 2);
    }

  if (rtx_equal_p (operands[0], operands[1]))
    {
      operands[2] = op02;
      operands[4] = op12;
      operands[3] = op00;
      operands[5] = op10;
    }
  else if (rtx_equal_p (op00, op12)
	   /* Catch the case where we are loading (rN, rN+1) from mem (rN).  */
	   || (REG_P (op00) && reg_mentioned_p (op00, op10))
	   /* Or storing (rN) into mem (rN).  */
	   || (REG_P (op10) && reg_mentioned_p (op10, op00))
	   )
    {
      operands[2] = op02;
      operands[4] = op12;
      operands[3] = op00;
      operands[5] = op10;
    }
  else
    {
      operands[2] = op00;
      operands[4] = op10;
      operands[3] = op02;
      operands[5] = op12;
    }
}


/* The MSPABI specifies the names of various helper functions, many of
   which are compatible with GCC's helpers.  This table maps the GCC
   name to the MSPABI name.  */
static const struct
{
  char const * const gcc_name;
  char const * const ti_name;
}
  helper_function_name_mappings [] =
{
  /* Floating point to/from integer conversions.  */
  { "__truncdfsf2", "__mspabi_cvtdf" },
  { "__extendsfdf2", "__mspabi_cvtfd" },
  { "__fixdfhi", "__mspabi_fixdi" },
  { "__fixdfsi", "__mspabi_fixdli" },
  { "__fixdfdi", "__mspabi_fixdlli" },
  { "__fixunsdfhi", "__mspabi_fixdu" },
  { "__fixunsdfsi", "__mspabi_fixdul" },
  { "__fixunsdfdi", "__mspabi_fixdull" },
  { "__fixsfhi", "__mspabi_fixfi" },
  { "__fixsfsi", "__mspabi_fixfli" },
  { "__fixsfdi", "__mspabi_fixflli" },
  { "__fixunsfhi", "__mspabi_fixfu" },
  { "__fixunsfsi", "__mspabi_fixful" },
  { "__fixunsfdi", "__mspabi_fixfull" },
  { "__floathisf", "__mspabi_fltif" },
  { "__floatsisf", "__mspabi_fltlif" },
  { "__floatdisf", "__mspabi_fltllif" },
  { "__floathidf", "__mspabi_fltid" },
  { "__floatsidf", "__mspabi_fltlid" },
  { "__floatdidf", "__mspabi_fltllid" },
  { "__floatunhisf", "__mspabi_fltuf" },
  { "__floatunsisf", "__mspabi_fltulf" },
  { "__floatundisf", "__mspabi_fltullf" },
  { "__floatunhidf", "__mspabi_fltud" },
  { "__floatunsidf", "__mspabi_fltuld" },
  { "__floatundidf", "__mspabi_fltulld" },

  /* Floating point comparisons.  */
  /* GCC uses individual functions for each comparison, TI uses one
     compare <=> function.  */

  /* Floating point arithmatic */
  { "__adddf3", "__mspabi_addd" },
  { "__addsf3", "__mspabi_addf" },
  { "__divdf3", "__mspabi_divd" },
  { "__divsf3", "__mspabi_divf" },
  { "__muldf3", "__mspabi_mpyd" },
  { "__mulsf3", "__mspabi_mpyf" },
  { "__subdf3", "__mspabi_subd" },
  { "__subsf3", "__mspabi_subf" },
  /* GCC does not use helper functions for negation */

  /* Integer multiply, divide, remainder.  */
  { "__mulhi3", "__mspabi_mpyi" },
  { "__mulsi3", "__mspabi_mpyl" },
  { "__muldi3", "__mspabi_mpyll" },
#if 0
  /* Clarify signed vs unsigned first.  */
  { "__mulhisi3", "__mspabi_mpysl" }, /* gcc doesn't use widening multiply (yet?) */
  { "__mulsidi3", "__mspabi_mpysll" }, /* gcc doesn't use widening multiply (yet?) */
#endif

  { "__divhi3", "__mspabi_divi" },
  { "__divsi3", "__mspabi_divli" },
  { "__divdi3", "__mspabi_divlli" },
  { "__udivhi3", "__mspabi_divu" },
  { "__udivsi3", "__mspabi_divlu" },
  { "__udivdi3", "__mspabi_divllu" },
  { "__modhi3", "__mspabi_remi" },
  { "__modsi3", "__mspabi_remli" },
  { "__moddi3", "__mspabi_remlli" },
  { "__umodhi3", "__mspabi_remu" },
  { "__umodsi3", "__mspabi_remul" },
  { "__umoddi3", "__mspabi_remull" },

  /* Bitwise operations.  */
  /* Rotation - no rotation support yet.  */
  /* Logical left shift - gcc already does these itself.  */
  /* Arithmetic left shift - gcc already does these itself.  */
  /* Arithmetic right shift - gcc already does these itself.  */

  { NULL, NULL }
};

/* Returns true if the current MCU supports an F5xxx series
   hardware multiper.  */

bool
msp430_use_f5_series_hwmult (void)
{
<<<<<<< HEAD
=======
  static const char * cached_match = NULL;
  static bool         cached_result;

>>>>>>> d5ad84b3
  if (msp430_hwmult_type == F5SERIES)
    return true;

  if (target_mcu == NULL || msp430_hwmult_type != AUTO)
    return false;

<<<<<<< HEAD
  return strncasecmp (target_mcu, "msp430f5", 8) == 0;
=======
  if (target_mcu == cached_match)
    return cached_result;

  cached_match = target_mcu;

  if (strncasecmp (target_mcu, "msp430f5", 8) == 0)
    return cached_result = true;
  if (strncasecmp (target_mcu, "msp430fr5", 9) == 0)
    return cached_result = true;
  if (strncasecmp (target_mcu, "msp430f6", 8) == 0)
    return cached_result = true;

  static const char * known_f5_mult_mcus [] =
    {
      "cc430f5123",	"cc430f5125",	"cc430f5133",
      "cc430f5135",	"cc430f5137",	"cc430f5143",
      "cc430f5145",	"cc430f5147",	"cc430f6125",
      "cc430f6126",	"cc430f6127",	"cc430f6135",
      "cc430f6137",	"cc430f6143",	"cc430f6145",
      "cc430f6147",	"msp430bt5190",	"msp430sl5438a",
      "msp430xgeneric"
    };
  int i;

  for (i = ARRAY_SIZE (known_f5_mult_mcus); i--;)
    if (strcasecmp (target_mcu, known_f5_mult_mcus[i]) == 0)
      return cached_result = true;

  return cached_result = false;
>>>>>>> d5ad84b3
}

/* Returns true if the current MCU has a second generation
   32-bit hardware multiplier.  */

static bool
use_32bit_hwmult (void)
{
  static const char * known_32bit_mult_mcus [] =
    {
      "msp430f4783",      "msp430f4793",      "msp430f4784",
      "msp430f4794",      "msp430f47126",     "msp430f47127",
      "msp430f47163",     "msp430f47173",     "msp430f47183",
      "msp430f47193",     "msp430f47166",     "msp430f47176",
      "msp430f47186",     "msp430f47196",     "msp430f47167",
      "msp430f47177",     "msp430f47187",     "msp430f47197"
    };
  static const char * cached_match = NULL;
  static bool         cached_result;
  int i;

  if (msp430_hwmult_type == LARGE)
    return true;

  if (target_mcu == NULL || msp430_hwmult_type != AUTO)
    return false;

  if (target_mcu == cached_match)
    return cached_result;

  cached_match = target_mcu;
  for (i = ARRAY_SIZE (known_32bit_mult_mcus); i--;)
    if (strcasecmp (target_mcu, known_32bit_mult_mcus[i]) == 0)
      return cached_result = true;

  return cached_result = false;
}

<<<<<<< HEAD
=======
/* Returns true if the current MCU does not have a
   hardware multiplier of any kind.  */

static bool
msp430_no_hwmult (void)
{
  static const char * known_nomult_mcus [] =
    {
      "msp430c091",	"msp430c092",	"msp430c111",
      "msp430c1111", 	"msp430c112", 	"msp430c1121",
      "msp430c1331", 	"msp430c1351", 	"msp430c311s",
      "msp430c312", 	"msp430c313", 	"msp430c314",
      "msp430c315", 	"msp430c323", 	"msp430c325",
      "msp430c412", 	"msp430c413", 	"msp430e112",
      "msp430e313", 	"msp430e315", 	"msp430e325",
      "msp430f110", 	"msp430f1101", 	"msp430f1101a",
      "msp430f1111", 	"msp430f1111a",	"msp430f112",
      "msp430f1121", 	"msp430f1121a", "msp430f1122",
      "msp430f1132", 	"msp430f122", 	"msp430f1222",
      "msp430f123", 	"msp430f1232", 	"msp430f133",
      "msp430f135", 	"msp430f155", 	"msp430f156",
      "msp430f157", 	"msp430f2001", 	"msp430f2002",
      "msp430f2003", 	"msp430f2011", 	"msp430f2012",
      "msp430f2013", 	"msp430f2101", 	"msp430f2111",
      "msp430f2112", 	"msp430f2121", 	"msp430f2122",
      "msp430f2131", 	"msp430f2132", 	"msp430f2232",
      "msp430f2234", 	"msp430f2252", 	"msp430f2254",
      "msp430f2272", 	"msp430f2274", 	"msp430f412",
      "msp430f413", 	"msp430f4132", 	"msp430f415",
      "msp430f4152", 	"msp430f417", 	"msp430f4250",
      "msp430f4260", 	"msp430f4270", 	"msp430f435",
      "msp430f4351", 	"msp430f436", 	"msp430f4361",
      "msp430f437", 	"msp430f4371", 	"msp430f438",
      "msp430f439", 	"msp430f477", 	"msp430f478",
      "msp430f479", 	"msp430fe423", 	"msp430fe4232",
      "msp430fe423a",   "msp430fe4242",	"msp430fe425",
      "msp430fe4252",   "msp430fe425a", "msp430fe427",
      "msp430fe4272",   "msp430fe427a", "msp430fg4250",
      "msp430fg4260",   "msp430fg4270", "msp430fg437",
      "msp430fg438", 	"msp430fg439", 	"msp430fg477",
      "msp430fg478", 	"msp430fg479",  "msp430fr2032",
      "msp430fr2033",	"msp430fr4131",	"msp430fr4132",
      "msp430fr4133",	"msp430fw423",  "msp430fw425",
      "msp430fw427", 	"msp430fw428",  "msp430fw429",
      "msp430g2001", 	"msp430g2101",  "msp430g2102",
      "msp430g2111", 	"msp430g2112",  "msp430g2113",
      "msp430g2121", 	"msp430g2131",  "msp430g2132",
      "msp430g2152", 	"msp430g2153",  "msp430g2201",
      "msp430g2202", 	"msp430g2203",  "msp430g2210",
      "msp430g2211", 	"msp430g2212",  "msp430g2213",
      "msp430g2221", 	"msp430g2230",  "msp430g2231",
      "msp430g2232", 	"msp430g2233",  "msp430g2252",
      "msp430g2253", 	"msp430g2302",  "msp430g2303",
      "msp430g2312", 	"msp430g2313",  "msp430g2332",
      "msp430g2333", 	"msp430g2352",  "msp430g2353",
      "msp430g2402", 	"msp430g2403",  "msp430g2412",
      "msp430g2413", 	"msp430g2432",  "msp430g2433",
      "msp430g2444", 	"msp430g2452",  "msp430g2453",
      "msp430g2513", 	"msp430g2533",  "msp430g2544",
      "msp430g2553", 	"msp430g2744",  "msp430g2755",
      "msp430g2855", 	"msp430g2955",  "msp430l092",
      "msp430p112", 	"msp430p313",   "msp430p315",
      "msp430p315s", 	"msp430p325",   "msp430tch5e"
    };
  static const char * cached_match = NULL;
  static bool         cached_result;
  int i;

  if (msp430_hwmult_type == NONE)
    return true;

  if (target_mcu == NULL || msp430_hwmult_type != AUTO)
    return false;

  if (target_mcu == cached_match)
    return cached_result;

  cached_match = target_mcu;
  for (i = ARRAY_SIZE (known_nomult_mcus); i--;)
    if (strcasecmp (target_mcu, known_nomult_mcus[i]) == 0)
      return cached_result = true;

  return cached_result = false;
}

>>>>>>> d5ad84b3
/* This function does the same as the default, but it will replace GCC
   function names with the MSPABI-specified ones.  */

void
msp430_output_labelref (FILE *file, const char *name)
{
  int i;

  for (i = 0; helper_function_name_mappings [i].gcc_name; i++)
    if (strcmp (helper_function_name_mappings [i].gcc_name, name) == 0)
      {
	name = helper_function_name_mappings [i].ti_name;
	break;
      }

  /* If we have been given a specific MCU name then we may be
     able to make use of its hardware multiply capabilities.  */
  if (msp430_hwmult_type != NONE)
    {
      if (strcmp ("__mspabi_mpyi", name) == 0)
	{
	  if (msp430_use_f5_series_hwmult ())
	    name = "__mulhi2_f5";
	  else if (! msp430_no_hwmult ())
	    name = "__mulhi2";
	}
      else if (strcmp ("__mspabi_mpyl", name) == 0)
	{
	  if (msp430_use_f5_series_hwmult ())
	    name = "__mulsi2_f5";
	  else if (use_32bit_hwmult ())
	    name = "__mulsi2_hw32";
	  else if (! msp430_no_hwmult ())
	    name = "__mulsi2";
	}
    }

  fputs (name, file);
}

/* Common code for msp430_print_operand...  */

static void
msp430_print_operand_raw (FILE * file, rtx op)
{
  HOST_WIDE_INT i;

  switch (GET_CODE (op))
    {
    case REG:
      fprintf (file, "%s", reg_names [REGNO (op)]);
      break;

    case CONST_INT:
      i = INTVAL (op);
      if (TARGET_ASM_HEX)
	fprintf (file, "%#" HOST_WIDE_INT_PRINT "x", i);
      else
	fprintf (file, "%" HOST_WIDE_INT_PRINT "d", i);
      break;

    case CONST:
    case PLUS:
    case MINUS:
    case SYMBOL_REF:
    case LABEL_REF:
      output_addr_const (file, op);
      break;

    default:
      print_rtl (file, op);
      break;
    }
}

#undef  TARGET_PRINT_OPERAND_ADDRESS
#define TARGET_PRINT_OPERAND_ADDRESS	msp430_print_operand_addr

/* Output to stdio stream FILE the assembler syntax for an
   instruction operand that is a memory reference whose address
   is ADDR.  */

static void
msp430_print_operand_addr (FILE * file, rtx addr)
{
  switch (GET_CODE (addr))
    {
    case PLUS:
      msp430_print_operand_raw (file, XEXP (addr, 1));
      gcc_assert (REG_P (XEXP (addr, 0)));
      fprintf (file, "(%s)", reg_names [REGNO (XEXP (addr, 0))]);
      return;

    case REG:
      fprintf (file, "@");
      break;

    case CONST:
    case CONST_INT:
    case SYMBOL_REF:
    case LABEL_REF:
      fprintf (file, "&");
      break;

    default:
      break;
    }

  msp430_print_operand_raw (file, addr);
}

#undef  TARGET_PRINT_OPERAND
#define TARGET_PRINT_OPERAND		msp430_print_operand

/* A   low 16-bits of int/lower of register pair
   B   high 16-bits of int/higher of register pair
   C   bits 32-47 of a 64-bit value/reg 3 of a DImode value
   D   bits 48-63 of a 64-bit value/reg 4 of a DImode value
   H   like %B (for backwards compatibility)
   I   inverse of value
   J   an integer without a # prefix
   L   like %A (for backwards compatibility)
   O   offset of the top of the stack
   Q   like X but generates an A postfix
   R   inverse of condition code, unsigned.
   X   X instruction postfix in large mode
   Y   value - 4
   Z   value - 1
   b   .B or .W or .A, depending upon the mode
   p   bit position
   r   inverse of condition code
   x   like X but only for pointers.  */

static void
msp430_print_operand (FILE * file, rtx op, int letter)
{
  rtx addr;

  /* We can't use c, n, a, or l.  */
  switch (letter)
    {
    case 'Z':
      gcc_assert (CONST_INT_P (op));
      /* Print the constant value, less one.  */
      fprintf (file, "#%ld", INTVAL (op) - 1);
      return;
    case 'Y':
      gcc_assert (CONST_INT_P (op));
      /* Print the constant value, less four.  */
      fprintf (file, "#%ld", INTVAL (op) - 4);
      return;
    case 'I':
      if (GET_CODE (op) == CONST_INT)
	{
	  /* Inverse of constants */
	  int i = INTVAL (op);
	  fprintf (file, "%d", ~i);
	  return;
	}
      op = XEXP (op, 0);
      break;
    case 'r': /* Conditional jump where the condition is reversed.  */
      switch (GET_CODE (op))
	{
	case EQ: fprintf (file, "NE"); break;
	case NE: fprintf (file, "EQ"); break;
	case GEU: fprintf (file, "LO"); break;
	case LTU: fprintf (file, "HS"); break;
	case GE: fprintf (file, "L"); break;
	case LT: fprintf (file, "GE"); break;
	  /* Assume these have reversed operands.  */
	case GTU: fprintf (file, "HS"); break;
	case LEU: fprintf (file, "LO"); break;
	case GT: fprintf (file, "GE"); break;
	case LE: fprintf (file, "L"); break;
	default:
	  msp430_print_operand_raw (file, op);
	  break;
	}
      return;
    case 'R': /* Conditional jump where the operands are reversed.  */
      switch (GET_CODE (op))
	{
	case GTU: fprintf (file, "LO"); break;
	case LEU: fprintf (file, "HS"); break;
	case GT: fprintf (file, "L"); break;
	case LE: fprintf (file, "GE"); break;
	default:
	  msp430_print_operand_raw (file, op);
	  break;
	}
      return;
    case 'p': /* Bit position. 0 == 0x01, 3 = 0x08 etc.  */
      gcc_assert (CONST_INT_P (op));
      fprintf (file, "#%d", 1 << INTVAL (op));
      return;
    case 'b':
      switch (GET_MODE (op))
	{
	case QImode: fprintf (file, ".B"); return;
	case HImode: fprintf (file, ".W"); return;
	case PSImode: fprintf (file, ".A"); return;
	case SImode: fprintf (file, ".A"); return;
	default:
	  return;
	}
    case 'A':
    case 'L': /* Low half.  */
      switch (GET_CODE (op))
	{
	case MEM:
	  op = adjust_address (op, Pmode, 0);
	  break;
	case REG:
	  break;
	case CONST_INT:
	  op = GEN_INT (INTVAL (op) & 0xffff);
	  letter = 0;
	  break;
	default:
	  /* If you get here, figure out a test case :-) */
	  gcc_unreachable ();
	}
      break;
    case 'B':
    case 'H': /* high half */
      switch (GET_CODE (op))
	{
	case MEM:
	  op = adjust_address (op, Pmode, 2);
	  break;
	case REG:
	  op = gen_rtx_REG (Pmode, REGNO (op) + 1);
	  break;
	case CONST_INT:
	  op = GEN_INT (INTVAL (op) >> 16);
	  letter = 0;
	  break;
	default:
	  /* If you get here, figure out a test case :-) */
	  gcc_unreachable ();
	}
      break;
    case 'C':
      switch (GET_CODE (op))
	{
	case MEM:
	  op = adjust_address (op, Pmode, 3);
	  break;
	case REG:
	  op = gen_rtx_REG (Pmode, REGNO (op) + 2);
	  break;
	case CONST_INT:
	  op = GEN_INT ((long long) INTVAL (op) >> 32);
	  letter = 0;
	  break;
	default:
	  /* If you get here, figure out a test case :-) */
	  gcc_unreachable ();
	}
      break;
    case 'D':
      switch (GET_CODE (op))
	{
	case MEM:
	  op = adjust_address (op, Pmode, 4);
	  break;
	case REG:
	  op = gen_rtx_REG (Pmode, REGNO (op) + 3);
	  break;
	case CONST_INT:
	  op = GEN_INT ((long long) INTVAL (op) >> 48);
	  letter = 0;
	  break;
	default:
	  /* If you get here, figure out a test case :-) */
	  gcc_unreachable ();
	}
      break;

    case 'X':
      /* This is used to turn, for example, an ADD opcode into an ADDX
	 opcode when we're using 20-bit addresses.  */
      if (TARGET_LARGE || GET_MODE (op) == PSImode)
	fprintf (file, "X");
      /* We don't care which operand we use, but we want 'X' in the MD
	 file, so we do it this way.  */
      return;

    case 'x':
      /* Similarly, but only for PSImodes.  BIC, for example, needs this.  */
      if (GET_MODE (op) == PSImode)
	fprintf (file, "X");
      return;

    case 'Q':
      /* Likewise, for BR -> BRA.  */
      if (TARGET_LARGE)
	fprintf (file, "A");
      return;

    case 'O':
      /* Computes the offset to the top of the stack for the current frame.
	 This has to be done here rather than in, say, msp430_expand_builtin()
	 because builtins are expanded before the frame layout is determined.  */
      fprintf (file, "%d",
	       msp430_initial_elimination_offset (ARG_POINTER_REGNUM, STACK_POINTER_REGNUM)
	       - (TARGET_LARGE ? 4 : 2));
      return;

    case 'J':
      gcc_assert (GET_CODE (op) == CONST_INT);
    case 0:
      break;
    default:
      output_operand_lossage ("invalid operand prefix");
      return;
    }

  switch (GET_CODE (op))
    {
    case REG:
      msp430_print_operand_raw (file, op);
      break;

    case MEM:
      addr = XEXP (op, 0);
      msp430_print_operand_addr (file, addr);
      break;

    case CONST:
      if (GET_CODE (XEXP (op, 0)) == ZERO_EXTRACT)
	{
	  op = XEXP (op, 0);
	  switch (INTVAL (XEXP (op, 2)))
	    {
	    case 0:
	      fprintf (file, "#lo (");
	      msp430_print_operand_raw (file, XEXP (op, 0));
	      fprintf (file, ")");
	      break;
	  
	    case 16:
	      fprintf (file, "#hi (");
	      msp430_print_operand_raw (file, XEXP (op, 0));
	      fprintf (file, ")");
	      break;

	    default:
	      output_operand_lossage ("invalid zero extract");
	      break;
	    }
	  break;
	}
      /* Fall through.  */
    case CONST_INT:
    case SYMBOL_REF:
    case LABEL_REF:
      if (letter == 0)
	fprintf (file, "#");
      msp430_print_operand_raw (file, op);
      break;

    case EQ: fprintf (file, "EQ"); break;
    case NE: fprintf (file, "NE"); break;
    case GEU: fprintf (file, "HS"); break;
    case LTU: fprintf (file, "LO"); break;
    case GE: fprintf (file, "GE"); break;
    case LT: fprintf (file, "L"); break;

    default:
      print_rtl (file, op);
      break;
    }
}


/* Frame stuff.  */

rtx
msp430_return_addr_rtx (int count)
{
  int ra_size;
  if (count)
    return NULL_RTX;

  ra_size = TARGET_LARGE ? 4 : 2;
  if (crtl->args.pretend_args_size)
    ra_size += 2;

  return gen_rtx_MEM (Pmode, gen_rtx_PLUS (Pmode, arg_pointer_rtx, GEN_INT (- ra_size)));
}

rtx
msp430_incoming_return_addr_rtx (void)
{
  return gen_rtx_MEM (Pmode, stack_pointer_rtx);
}

/* Instruction generation stuff.  */

/* Generate a sequence of instructions to sign-extend an HI
   value into an SI value.  Handles the tricky case where
   we are overwriting the destination.  */

const char *
msp430x_extendhisi (rtx * operands)
{
  if (REGNO (operands[0]) == REGNO (operands[1]))
    /* Low word of dest == source word.  */
    return "BIT.W\t#0x8000, %L0 { SUBC.W\t%H0, %H0 { INV.W\t%H0, %H0"; /* 8-bytes.  */

  if (! msp430x)
    /* Note: This sequence is approximately the same length as invoking a helper
       function to perform the sign-extension, as in:

         MOV.W  %1, %L0
	 MOV.W  %1, r12
	 CALL   __mspabi_srai_15
	 MOV.W  r12, %H0

       but this version does not involve any function calls or using argument
       registers, so it reduces register pressure.  */
    return "MOV.W\t%1, %L0 { BIT.W\t#0x8000, %L0 { SUBC.W\t%H0, %H0 { INV.W\t%H0, %H0"; /* 10-bytes.  */

  if (REGNO (operands[0]) + 1 == REGNO (operands[1]))
    /* High word of dest == source word.  */
    return "MOV.W\t%1, %L0 { RPT\t#15 { RRAX.W\t%H0"; /* 6-bytes.  */

  /* No overlap between dest and source.  */
  return "MOV.W\t%1, %L0 { MOV.W\t%1, %H0 { RPT\t#15 { RRAX.W\t%H0"; /* 8-bytes.  */
}

/* Likewise for logical right shifts.  */
const char *
msp430x_logical_shift_right (rtx amount)
{
  /* The MSP430X's logical right shift instruction - RRUM - does
     not use an extension word, so we cannot encode a repeat count.
     Try various alternatives to work around this.  If the count
     is in a register we are stuck, hence the assert.  */
  gcc_assert (CONST_INT_P (amount));

  if (INTVAL (amount) <= 0
      || INTVAL (amount) >= 16)
    return "# nop logical shift.";

  if (INTVAL (amount) > 0
      && INTVAL (amount) < 5)
    return "rrum.w\t%2, %0"; /* Two bytes.  */

  if (INTVAL (amount) > 4
      && INTVAL (amount) < 9)
    return "rrum.w\t#4, %0 { rrum.w\t%Y2, %0 "; /* Four bytes.  */

  /* First we logically shift right by one.  Now we know
     that the top bit is zero and we can use the arithmetic
     right shift instruction to perform the rest of the shift.  */
  return "rrum.w\t#1, %0 { rpt\t%Z2 { rrax.w\t%0"; /* Six bytes.  */
}

struct gcc_target targetm = TARGET_INITIALIZER;

#include "gt-msp430.h"<|MERGE_RESOLUTION|>--- conflicted
+++ resolved
@@ -2195,21 +2195,15 @@
 bool
 msp430_use_f5_series_hwmult (void)
 {
-<<<<<<< HEAD
-=======
   static const char * cached_match = NULL;
   static bool         cached_result;
 
->>>>>>> d5ad84b3
   if (msp430_hwmult_type == F5SERIES)
     return true;
 
   if (target_mcu == NULL || msp430_hwmult_type != AUTO)
     return false;
 
-<<<<<<< HEAD
-  return strncasecmp (target_mcu, "msp430f5", 8) == 0;
-=======
   if (target_mcu == cached_match)
     return cached_result;
 
@@ -2239,7 +2233,6 @@
       return cached_result = true;
 
   return cached_result = false;
->>>>>>> d5ad84b3
 }
 
 /* Returns true if the current MCU has a second generation
@@ -2278,8 +2271,6 @@
   return cached_result = false;
 }
 
-<<<<<<< HEAD
-=======
 /* Returns true if the current MCU does not have a
    hardware multiplier of any kind.  */
 
@@ -2365,7 +2356,6 @@
   return cached_result = false;
 }
 
->>>>>>> d5ad84b3
 /* This function does the same as the default, but it will replace GCC
    function names with the MSPABI-specified ones.  */
 
