--- conflicted
+++ resolved
@@ -393,19 +393,6 @@
   [(match_operand:MPUSH 0 "" "")]
   ""
   {
-<<<<<<< HEAD
-    int i;
-
-    // Avoid (subreg (mem)) for non-generic address spaces below.  Because
-    // of the poor addressing capabilities of these spaces it's better to
-    // load them in one chunk.  And it avoids PR61443.
-
-    if (MEM_P (operands[0])
-        && !ADDR_SPACE_GENERIC_P (MEM_ADDR_SPACE (operands[0])))
-      operands[0] = copy_to_mode_reg (<MODE>mode, operands[0]);
-
-    for (i = GET_MODE_SIZE (<MODE>mode) - 1; i >= 0; --i)
-=======
     if (MEM_P (operands[0])
         && !ADDR_SPACE_GENERIC_P (MEM_ADDR_SPACE (operands[0])))
       {
@@ -442,7 +429,6 @@
       }
 
     for (int i = GET_MODE_SIZE (<MODE>mode) - 1; i >= 0; --i)
->>>>>>> d5ad84b3
       {
         rtx part = simplify_gen_subreg (QImode, operands[0], <MODE>mode, i);
         if (part != const0_rtx)
@@ -5154,11 +5140,7 @@
       }
     else
       {
-<<<<<<< HEAD
-        operands[7] = gen_rtx_PLUS (HImode, operands[6], 
-=======
         operands[7] = gen_rtx_PLUS (HImode, operands[6],
->>>>>>> d5ad84b3
                                     gen_rtx_LABEL_REF (VOIDmode, operands[3]));
         operands[8] = const0_rtx;
         operands[10] = operands[6];
