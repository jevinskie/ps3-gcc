# Auto-generated Makefile Snip
# Generated by    : ./gcc/config/avr/genmultilib.awk
# Generated from  : ./gcc/config/avr/avr-mcus.def
# Used by         : tmake_file from Makefile and genmultilib

# Copyright (C) 2011-2013 Free Software Foundation, Inc.
#
# This file is part of GCC.
#
# GCC is free software; you can redistribute it and/or modify it under
# the terms of the GNU General Public License as published by the Free
# Software Foundation; either version 3, or (at your option) any later
# version.
#
# GCC is distributed in the hope that it will be useful, but WITHOUT ANY
# WARRANTY; without even the implied warranty of MERCHANTABILITY or
# FITNESS FOR A PARTICULAR PURPOSE.  See the GNU General Public License
# for more details.
#
# You should have received a copy of the GNU General Public License
# along with GCC; see the file COPYING3.  If not see
# <http://www.gnu.org/licenses/>.

MULTILIB_OPTIONS = mmcu=avr2/mmcu=avr25/mmcu=avr3/mmcu=avr31/mmcu=avr35/mmcu=avr4/mmcu=avr5/mmcu=avr51/mmcu=avr6/mmcu=avrxmega2/mmcu=avrxmega4/mmcu=avrxmega5/mmcu=avrxmega6/mmcu=avrxmega7 msp8

MULTILIB_DIRNAMES =  avr2 avr25 avr3 avr31 avr35 avr4 avr5 avr51 avr6 avrxmega2 avrxmega4 avrxmega5 avrxmega6 avrxmega7 tiny-stack avr25/tiny-stack

MULTILIB_EXCEPTIONS = \
	mmcu=avr3/msp8 \
	mmcu=avr31/msp8 \
	mmcu=avr35/msp8 \
	mmcu=avr4/msp8 \
	mmcu=avr5/msp8 \
	mmcu=avr51/msp8 \
	mmcu=avr6/msp8 \
	mmcu=avrxmega2/msp8 \
	mmcu=avrxmega4/msp8 \
	mmcu=avrxmega5/msp8 \
	mmcu=avrxmega6/msp8 \
	mmcu=avrxmega7/msp8

MULTILIB_MATCHES = \
	mmcu?avr2=mmcu?at90s2313 \
	mmcu?avr2=mmcu?at90s2323 \
	mmcu?avr2=mmcu?at90s2333 \
	mmcu?avr2=mmcu?at90s2343 \
	mmcu?avr2=mmcu?attiny22 \
	mmcu?avr2=mmcu?attiny26 \
	mmcu?avr2=mmcu?at90s4414 \
	mmcu?avr2=mmcu?at90s4433 \
	mmcu?avr2=mmcu?at90s4434 \
	mmcu?avr2=mmcu?at90s8515 \
	mmcu?avr2=mmcu?at90c8534 \
	mmcu?avr2=mmcu?at90s8535 \
	mmcu?avr25=mmcu?ata6289 \
<<<<<<< HEAD
=======
	mmcu?avr25=mmcu?ata5272 \
>>>>>>> e9c762ec
	mmcu?avr25=mmcu?attiny13 \
	mmcu?avr25=mmcu?attiny13a \
	mmcu?avr25=mmcu?attiny2313 \
	mmcu?avr25=mmcu?attiny2313a \
	mmcu?avr25=mmcu?attiny24 \
	mmcu?avr25=mmcu?attiny24a \
	mmcu?avr25=mmcu?attiny4313 \
	mmcu?avr25=mmcu?attiny44 \
	mmcu?avr25=mmcu?attiny44a \
	mmcu?avr25=mmcu?attiny84 \
	mmcu?avr25=mmcu?attiny84a \
	mmcu?avr25=mmcu?attiny25 \
	mmcu?avr25=mmcu?attiny45 \
	mmcu?avr25=mmcu?attiny85 \
	mmcu?avr25=mmcu?attiny261 \
	mmcu?avr25=mmcu?attiny261a \
	mmcu?avr25=mmcu?attiny461 \
	mmcu?avr25=mmcu?attiny461a \
	mmcu?avr25=mmcu?attiny861 \
	mmcu?avr25=mmcu?attiny861a \
	mmcu?avr25=mmcu?attiny43u \
	mmcu?avr25=mmcu?attiny87 \
	mmcu?avr25=mmcu?attiny48 \
	mmcu?avr25=mmcu?attiny88 \
	mmcu?avr25=mmcu?at86rf401 \
	mmcu?avr3=mmcu?at43usb355 \
	mmcu?avr3=mmcu?at76c711 \
	mmcu?avr31=mmcu?atmega103 \
	mmcu?avr31=mmcu?at43usb320 \
	mmcu?avr35=mmcu?ata5505 \
	mmcu?avr35=mmcu?at90usb82 \
	mmcu?avr35=mmcu?at90usb162 \
	mmcu?avr35=mmcu?atmega8u2 \
	mmcu?avr35=mmcu?atmega16u2 \
	mmcu?avr35=mmcu?atmega32u2 \
	mmcu?avr35=mmcu?attiny167 \
	mmcu?avr35=mmcu?attiny1634 \
	mmcu?avr4=mmcu?ata6285 \
	mmcu?avr4=mmcu?ata6286 \
	mmcu?avr4=mmcu?atmega8 \
	mmcu?avr4=mmcu?atmega8a \
	mmcu?avr4=mmcu?atmega48 \
	mmcu?avr4=mmcu?atmega48a \
	mmcu?avr4=mmcu?atmega48p \
	mmcu?avr4=mmcu?atmega48pa \
	mmcu?avr4=mmcu?atmega88 \
	mmcu?avr4=mmcu?atmega88a \
	mmcu?avr4=mmcu?atmega88p \
	mmcu?avr4=mmcu?atmega88pa \
	mmcu?avr4=mmcu?atmega8515 \
	mmcu?avr4=mmcu?atmega8535 \
	mmcu?avr4=mmcu?atmega8hva \
	mmcu?avr4=mmcu?at90pwm1 \
	mmcu?avr4=mmcu?at90pwm2 \
	mmcu?avr4=mmcu?at90pwm2b \
	mmcu?avr4=mmcu?at90pwm3 \
	mmcu?avr4=mmcu?at90pwm3b \
	mmcu?avr4=mmcu?at90pwm81 \
	mmcu?avr5=mmcu?ata5790 \
	mmcu?avr5=mmcu?ata5790n \
	mmcu?avr5=mmcu?ata5795 \
	mmcu?avr5=mmcu?atmega16 \
	mmcu?avr5=mmcu?atmega16a \
	mmcu?avr5=mmcu?atmega161 \
	mmcu?avr5=mmcu?atmega162 \
	mmcu?avr5=mmcu?atmega163 \
	mmcu?avr5=mmcu?atmega164a \
	mmcu?avr5=mmcu?atmega164p \
	mmcu?avr5=mmcu?atmega164pa \
	mmcu?avr5=mmcu?atmega165 \
	mmcu?avr5=mmcu?atmega165a \
	mmcu?avr5=mmcu?atmega165p \
	mmcu?avr5=mmcu?atmega165pa \
	mmcu?avr5=mmcu?atmega168 \
	mmcu?avr5=mmcu?atmega168a \
	mmcu?avr5=mmcu?atmega168p \
	mmcu?avr5=mmcu?atmega168pa \
	mmcu?avr5=mmcu?atmega169 \
	mmcu?avr5=mmcu?atmega169a \
	mmcu?avr5=mmcu?atmega169p \
	mmcu?avr5=mmcu?atmega169pa \
	mmcu?avr5=mmcu?atmega16hva \
	mmcu?avr5=mmcu?atmega16hvb \
	mmcu?avr5=mmcu?atmega16hvbrevb \
	mmcu?avr5=mmcu?atmega16m1 \
	mmcu?avr5=mmcu?atmega16u4 \
	mmcu?avr5=mmcu?atmega26hvg \
	mmcu?avr5=mmcu?atmega32a \
	mmcu?avr5=mmcu?atmega32 \
	mmcu?avr5=mmcu?atmega32a \
	mmcu?avr5=mmcu?atmega323 \
	mmcu?avr5=mmcu?atmega324a \
	mmcu?avr5=mmcu?atmega324p \
	mmcu?avr5=mmcu?atmega324pa \
	mmcu?avr5=mmcu?atmega325 \
	mmcu?avr5=mmcu?atmega325a \
	mmcu?avr5=mmcu?atmega325p \
	mmcu?avr5=mmcu?atmega3250 \
	mmcu?avr5=mmcu?atmega3250a \
	mmcu?avr5=mmcu?atmega3250p \
	mmcu?avr5=mmcu?atmega3250pa \
	mmcu?avr5=mmcu?atmega328 \
	mmcu?avr5=mmcu?atmega328p \
	mmcu?avr5=mmcu?atmega329 \
	mmcu?avr5=mmcu?atmega329a \
	mmcu?avr5=mmcu?atmega329p \
	mmcu?avr5=mmcu?atmega329pa \
	mmcu?avr5=mmcu?atmega3290 \
	mmcu?avr5=mmcu?atmega3290a \
	mmcu?avr5=mmcu?atmega3290p \
	mmcu?avr5=mmcu?atmega3290pa \
	mmcu?avr5=mmcu?atmega32c1 \
	mmcu?avr5=mmcu?atmega32m1 \
	mmcu?avr5=mmcu?atmega32u4 \
	mmcu?avr5=mmcu?atmega32u6 \
	mmcu?avr5=mmcu?atmega406 \
	mmcu?avr5=mmcu?atmega64 \
	mmcu?avr5=mmcu?atmega64a \
	mmcu?avr5=mmcu?atmega640 \
	mmcu?avr5=mmcu?atmega644 \
	mmcu?avr5=mmcu?atmega644a \
	mmcu?avr5=mmcu?atmega644p \
	mmcu?avr5=mmcu?atmega644pa \
	mmcu?avr5=mmcu?atmega645 \
	mmcu?avr5=mmcu?atmega645a \
	mmcu?avr5=mmcu?atmega645p \
	mmcu?avr5=mmcu?atmega6450 \
	mmcu?avr5=mmcu?atmega6450a \
	mmcu?avr5=mmcu?atmega6450p \
	mmcu?avr5=mmcu?atmega649 \
	mmcu?avr5=mmcu?atmega649a \
	mmcu?avr5=mmcu?atmega649p \
	mmcu?avr5=mmcu?atmega6490 \
	mmcu?avr5=mmcu?atmega16hva \
	mmcu?avr5=mmcu?atmega16hva2 \
	mmcu?avr5=mmcu?atmega16hvb \
	mmcu?avr5=mmcu?atmega32hvb \
	mmcu?avr5=mmcu?atmega6490a \
	mmcu?avr5=mmcu?atmega6490p \
	mmcu?avr5=mmcu?atmega64c1 \
	mmcu?avr5=mmcu?atmega64m1 \
	mmcu?avr5=mmcu?atmega64hve \
	mmcu?avr5=mmcu?atmega64rfa2 \
	mmcu?avr5=mmcu?atmega64rfr2 \
	mmcu?avr5=mmcu?atmega32hvb \
	mmcu?avr5=mmcu?atmega32hvbrevb \
	mmcu?avr5=mmcu?atmega16hva2 \
	mmcu?avr5=mmcu?atmega48hvf \
	mmcu?avr5=mmcu?at90can32 \
	mmcu?avr5=mmcu?at90can64 \
	mmcu?avr5=mmcu?at90pwm161 \
	mmcu?avr5=mmcu?at90pwm216 \
	mmcu?avr5=mmcu?at90pwm316 \
	mmcu?avr5=mmcu?atmega32c1 \
	mmcu?avr5=mmcu?atmega64c1 \
	mmcu?avr5=mmcu?atmega16m1 \
	mmcu?avr5=mmcu?atmega32m1 \
	mmcu?avr5=mmcu?atmega64m1 \
	mmcu?avr5=mmcu?atmega16u4 \
	mmcu?avr5=mmcu?atmega32u4 \
	mmcu?avr5=mmcu?atmega32u6 \
	mmcu?avr5=mmcu?at90scr100 \
	mmcu?avr5=mmcu?at90usb646 \
	mmcu?avr5=mmcu?at90usb647 \
	mmcu?avr5=mmcu?at94k \
	mmcu?avr5=mmcu?m3000 \
	mmcu?avr51=mmcu?atmega128 \
	mmcu?avr51=mmcu?atmega128a \
	mmcu?avr51=mmcu?atmega1280 \
	mmcu?avr51=mmcu?atmega1281 \
	mmcu?avr51=mmcu?atmega1284 \
	mmcu?avr51=mmcu?atmega1284p \
	mmcu?avr51=mmcu?atmega128rfa1 \
	mmcu?avr51=mmcu?at90can128 \
	mmcu?avr51=mmcu?at90usb1286 \
	mmcu?avr51=mmcu?at90usb1287 \
	mmcu?avr6=mmcu?atmega2560 \
	mmcu?avr6=mmcu?atmega2561 \
	mmcu?avrxmega2=mmcu?atxmega16a4 \
	mmcu?avrxmega2=mmcu?atxmega16d4 \
	mmcu?avrxmega2=mmcu?atxmega16x1 \
	mmcu?avrxmega2=mmcu?atxmega32a4 \
	mmcu?avrxmega2=mmcu?atxmega32d4 \
	mmcu?avrxmega2=mmcu?atxmega32x1 \
	mmcu?avrxmega2=mmcu?atmxt112sl \
	mmcu?avrxmega2=mmcu?atmxt224 \
	mmcu?avrxmega2=mmcu?atmxt224e \
	mmcu?avrxmega2=mmcu?atmxt336s \
	mmcu?avrxmega2=mmcu?atxmega16a4u \
	mmcu?avrxmega2=mmcu?atxmega16c4 \
	mmcu?avrxmega2=mmcu?atxmega32a4u \
	mmcu?avrxmega2=mmcu?atxmega32c4 \
	mmcu?avrxmega2=mmcu?atxmega32e5 \
	mmcu?avrxmega4=mmcu?atxmega64a3 \
	mmcu?avrxmega4=mmcu?atxmega64d3 \
	mmcu?avrxmega4=mmcu?atxmega64a3u \
	mmcu?avrxmega4=mmcu?atxmega64a4u \
	mmcu?avrxmega4=mmcu?atxmega64b1 \
	mmcu?avrxmega4=mmcu?atxmega64b3 \
	mmcu?avrxmega4=mmcu?atxmega64c3 \
	mmcu?avrxmega4=mmcu?atxmega64d4 \
	mmcu?avrxmega5=mmcu?atxmega64a1 \
	mmcu?avrxmega5=mmcu?atxmega64a1u \
	mmcu?avrxmega6=mmcu?atxmega128a3 \
	mmcu?avrxmega6=mmcu?atxmega128d3 \
	mmcu?avrxmega6=mmcu?atxmega192a3 \
	mmcu?avrxmega6=mmcu?atxmega192d3 \
	mmcu?avrxmega6=mmcu?atxmega256a3 \
	mmcu?avrxmega6=mmcu?atxmega256a3b \
	mmcu?avrxmega6=mmcu?atxmega256a3bu \
	mmcu?avrxmega6=mmcu?atxmega256d3 \
	mmcu?avrxmega6=mmcu?atxmega128a3u \
	mmcu?avrxmega6=mmcu?atxmega128b1 \
	mmcu?avrxmega6=mmcu?atxmega128b3 \
	mmcu?avrxmega6=mmcu?atxmega128c3 \
	mmcu?avrxmega6=mmcu?atxmega128d4 \
	mmcu?avrxmega6=mmcu?atmxt540s \
	mmcu?avrxmega6=mmcu?atmxt540sreva \
	mmcu?avrxmega6=mmcu?atxmega192a3u \
	mmcu?avrxmega6=mmcu?atxmega192c3 \
	mmcu?avrxmega6=mmcu?atxmega256a3u \
	mmcu?avrxmega6=mmcu?atxmega256c3 \
	mmcu?avrxmega6=mmcu?atxmega384c3 \
	mmcu?avrxmega6=mmcu?atxmega384d3 \
	mmcu?avrxmega7=mmcu?atxmega128a1 \
	mmcu?avrxmega7=mmcu?atxmega128a1u \
	mmcu?avrxmega7=mmcu?atxmega128a4u<|MERGE_RESOLUTION|>--- conflicted
+++ resolved
@@ -53,10 +53,7 @@
 	mmcu?avr2=mmcu?at90c8534 \
 	mmcu?avr2=mmcu?at90s8535 \
 	mmcu?avr25=mmcu?ata6289 \
-<<<<<<< HEAD
-=======
 	mmcu?avr25=mmcu?ata5272 \
->>>>>>> e9c762ec
 	mmcu?avr25=mmcu?attiny13 \
 	mmcu?avr25=mmcu?attiny13a \
 	mmcu?avr25=mmcu?attiny2313 \
