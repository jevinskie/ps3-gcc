--- conflicted
+++ resolved
@@ -494,12 +494,8 @@
 extern const char *avr_device_to_sp8 (int argc, const char **argv);
 
 #define EXTRA_SPEC_FUNCTIONS                            \
-<<<<<<< HEAD
-  { "device_to_arch", avr_device_to_arch },             \
-=======
   { "device_to_as", avr_device_to_as },                 \
   { "device_to_ld", avr_device_to_ld },                 \
->>>>>>> e9c762ec
   { "device_to_data_start", avr_device_to_data_start }, \
   { "device_to_startfile", avr_device_to_startfiles },  \
   { "device_to_devicelib", avr_device_to_devicelib },   \
