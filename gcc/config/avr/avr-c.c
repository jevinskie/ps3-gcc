--- conflicted
+++ resolved
@@ -356,23 +356,13 @@
 
   cpp_define_formatted (pfile, "__AVR_SFR_OFFSET__=0x%x",
                         avr_current_arch->sfr_offset);
-<<<<<<< HEAD
-    
+
 #ifdef WITH_AVRLIBC
   cpp_define (pfile, "__WITH_AVRLIBC__");
 #endif /* WITH_AVRLIBC */
-      
-  /* Define builtin macros so that the user can easily query if or if not
-     non-generic address spaces (and which) are supported.
-=======
-
-#ifdef WITH_AVRLIBC
-  cpp_define (pfile, "__WITH_AVRLIBC__");
-#endif /* WITH_AVRLIBC */
 
   /* Define builtin macros so that the user can easily query whether
      non-generic address spaces (and which) are supported or not.
->>>>>>> e9c762ec
      This is only supported for C.  For C++, a language extension is needed
      (as mentioned in ISO/IEC DTR 18037; Annex F.2) which is not
      implemented in GCC up to now.  */
