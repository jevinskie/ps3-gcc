--- conflicted
+++ resolved
@@ -177,12 +177,7 @@
    (match_operand:SI 2 "const_int_operand" "")]         ;; model
   ""
 {
-<<<<<<< HEAD
-  rtx addr, aligned_addr, aligned_mem, offset, word, shmt;
-  rtx tmp0, tmp1;
-=======
   rtx addr, aligned_addr, aligned_mem, offset, word, shmt, tmp;
->>>>>>> a7aa3838
   rtx result = operands[0];
   rtx mem = operands[1];
   enum memmodel model = (enum memmodel) INTVAL (operands[2]);
@@ -195,14 +190,6 @@
   aligned_mem = change_address (mem, DImode, aligned_addr);
   set_mem_alias_set (aligned_mem, 0);
 
-<<<<<<< HEAD
-  offset = gen_reg_rtx (DImode);
-  emit_move_insn (offset, gen_rtx_AND (DImode, gen_lowpart (DImode, addr),
-                                       GEN_INT (7)));
-
-  tmp0 = gen_reg_rtx (DImode);
-  emit_move_insn (tmp0, GEN_INT (1));
-=======
   tmp = gen_reg_rtx (Pmode);
   if (BYTES_BIG_ENDIAN)
     {
@@ -220,24 +207,11 @@
 
   tmp = gen_reg_rtx (DImode);
   emit_move_insn (tmp, GEN_INT (1));
->>>>>>> a7aa3838
 
   shmt = gen_reg_rtx (DImode);
   emit_move_insn (shmt, gen_rtx_ASHIFT (DImode, offset, GEN_INT (3)));
 
   word = gen_reg_rtx (DImode);
-<<<<<<< HEAD
-  emit_move_insn (word, gen_rtx_ASHIFT (DImode, tmp0,
-                                        gen_lowpart (SImode, shmt)));
-
-  tmp1 = gen_reg_rtx (DImode);
-  tilegx_pre_atomic_barrier (model);
-  emit_insn (gen_atomic_fetch_or_baredi (tmp1, aligned_mem, word));
-  tilegx_post_atomic_barrier (model);
-
-  emit_move_insn (gen_lowpart (DImode, result),
-                  gen_rtx_LSHIFTRT (DImode, tmp1,
-=======
   emit_move_insn (word, gen_rtx_ASHIFT (DImode, tmp,
                                         gen_lowpart (SImode, shmt)));
 
@@ -248,7 +222,6 @@
 
   emit_move_insn (gen_lowpart (DImode, result),
                   gen_rtx_LSHIFTRT (DImode, tmp,
->>>>>>> a7aa3838
                                     gen_lowpart (SImode, shmt)));
   DONE;
 })