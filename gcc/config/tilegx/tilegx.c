--- conflicted
+++ resolved
@@ -703,16 +703,6 @@
 
       machine->calls_tls_get_addr = false;
     }
-}
-
-
-/* Implement TARGET_EXPAND_TO_RTL_HOOK.  */
-static void
-tilegx_expand_to_rtl_hook (void)
-{
-  /* Exclude earlier sets of crtl->uses_pic_offset_table, because we
-     only care about uses actually emitted.  */
-  crtl->uses_pic_offset_table = 0;
 }
 
 
@@ -1443,16 +1433,14 @@
     }
   else if (!three_wide_only)
     {
-      /* Test for the following constraints: J, K, N, P.  We avoid
-	 generating an rtx and using existing predicates because we
-	 can be testing and rejecting a lot of constants, and GEN_INT
-	 is O(N).  */
-      if ((val >= -32768 && val <= 65535)
-	  || ((val == (val & 0xFF) * 0x0101010101010101LL))
-	  || (val == ((trunc_int_for_mode (val, QImode) & 0xFFFF)
-		      * 0x0001000100010001LL)))
-	{
-	  emit_move_insn (dest_reg, GEN_INT (val));
+      rtx imm_op = GEN_INT (val);
+
+      if (satisfies_constraint_J (imm_op)
+	  || satisfies_constraint_K (imm_op)
+	  || satisfies_constraint_N (imm_op)
+	  || satisfies_constraint_P (imm_op))
+	{
+	  emit_move_insn (dest_reg, imm_op);
 	  return true;
 	}
     }
@@ -2914,7 +2902,6 @@
   { CODE_FOR_lshrdi3,                   NULL }, /* shru */
   { CODE_FOR_lshrsi3,                   NULL }, /* shrux */
   { CODE_FOR_insn_shufflebytes,         NULL }, /* shufflebytes */
-  { CODE_FOR_insn_shufflebytes1,        NULL }, /* shufflebytes1 */
   { CODE_FOR_insn_st,                   NULL }, /* st */
   { CODE_FOR_insn_st1,                  NULL }, /* st1 */
   { CODE_FOR_insn_st2,                  NULL }, /* st2 */
@@ -3243,7 +3230,6 @@
   { "__insn_shrux",              TILEGX_INSN_SHRUX,              true,  "iii"  },
   { "__insn_shruxi",             TILEGX_INSN_SHRUX,              true,  "iii"  },
   { "__insn_shufflebytes",       TILEGX_INSN_SHUFFLEBYTES,       true,  "llll" },
-  { "__insn_shufflebytes1",      TILEGX_INSN_SHUFFLEBYTES1,      true,  "lll"  },
   { "__insn_st",                 TILEGX_INSN_ST,                 false, "vpl"  },
   { "__insn_st1",                TILEGX_INSN_ST1,                false, "vpl"  },
   { "__insn_st2",                TILEGX_INSN_ST2,                false, "vpl"  },
@@ -3560,12 +3546,6 @@
     }
   if (!pat)
     return NULL_RTX;
-
-  /* If we are generating a prefetch, tell the scheduler not to move
-     it around.  */
-  if (GET_CODE (pat) == PREFETCH)
-    PREFETCH_SCHEDULE_BARRIER_P (pat) = true;
-
   emit_insn (pat);
 
   if (nonvoid)
@@ -4023,10 +4003,11 @@
 
 	if (r == NULL_RTX)
 	  {
-	    int prev_scratch_regno = next_scratch_regno;
-	    r = compute_frame_addr (offset, &next_scratch_regno);
-	    if (prev_scratch_regno != next_scratch_regno)
-	      reg_save_addr[which_scratch] = r;
+	    rtx p = compute_frame_addr (offset, &next_scratch_regno);
+	    r = gen_rtx_REG (Pmode, next_scratch_regno--);
+	    reg_save_addr[which_scratch] = r;
+
+	    emit_insn (gen_rtx_SET (VOIDmode, r, p));
 	  }
 	else
 	  {
@@ -4394,19 +4375,10 @@
   basic_block bb;
   FOR_EACH_BB (bb)
     {
-<<<<<<< HEAD
-      rtx insn, next, prev;
-      rtx end = NEXT_INSN (BB_END (bb));
-
-      prev = NULL_RTX;
-      for (insn = next_insn_to_bundle (BB_HEAD (bb), end); insn;
-	   prev = insn, insn = next)
-=======
       rtx insn, next;
       rtx end = NEXT_INSN (BB_END (bb));
 
       for (insn = next_insn_to_bundle (BB_HEAD (bb), end); insn; insn = next)
->>>>>>> e9c762ec
 	{
 	  next = next_insn_to_bundle (NEXT_INSN (insn), end);
 
@@ -4431,21 +4403,6 @@
 		  PUT_MODE (insn, SImode);
 		}
 	    }
-<<<<<<< HEAD
-
-	  /* Delete barrier insns, because they can mess up the
-	     emitting of bundle braces.  If it is end-of-bundle, then
-	     the previous insn must be marked end-of-bundle.  */
-	  if (get_attr_type (insn) == TYPE_NOTHING) {
-	    if (GET_MODE (insn) == QImode && prev != NULL
-		&& GET_MODE (prev) == SImode)
-	      {
-		PUT_MODE (prev, QImode);
-	      }
-	    delete_insn (insn);
-	  }
-=======
->>>>>>> e9c762ec
 	}
     }
 }
@@ -4840,8 +4797,13 @@
 int
 tilegx_asm_preferred_eh_data_format (int code ATTRIBUTE_UNUSED, int global)
 {
-  int type = TARGET_32BIT ? DW_EH_PE_sdata4 : DW_EH_PE_sdata8;
-  return (global ? DW_EH_PE_indirect : 0) | DW_EH_PE_pcrel | type;
+  if (flag_pic)
+    {
+      int type = TARGET_32BIT ? DW_EH_PE_sdata4 : DW_EH_PE_sdata8;
+      return (global ? DW_EH_PE_indirect : 0) | DW_EH_PE_pcrel | type;
+    }
+  else
+    return DW_EH_PE_absptr;
 }
 
 
@@ -5549,9 +5511,6 @@
 #undef  TARGET_RTX_COSTS
 #define TARGET_RTX_COSTS tilegx_rtx_costs
 
-#undef  TARGET_EXPAND_TO_RTL_HOOK
-#define TARGET_EXPAND_TO_RTL_HOOK tilegx_expand_to_rtl_hook
-
 #undef  TARGET_SHIFT_TRUNCATION_MASK
 #define TARGET_SHIFT_TRUNCATION_MASK tilegx_shift_truncation_mask
 
