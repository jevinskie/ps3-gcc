--- conflicted
+++ resolved
@@ -4848,8 +4848,6 @@
 {
   tilegx_expand_builtin_vector_binop (gen_insn_mnz_v8qi, V8QImode,
                                       operands[0], V8QImode, operands[1],
-<<<<<<< HEAD
-=======
 				      operands[2], true);
   DONE;
 })
@@ -4890,48 +4888,6 @@
 {
   tilegx_expand_builtin_vector_binop (gen_insn_mz_v8qi, V8QImode,
                                       operands[0], V8QImode, operands[1],
->>>>>>> a7aa3838
-				      operands[2], true);
-  DONE;
-})
-
-<<<<<<< HEAD
-(define_insn "insn_mz_v8qi"
-  [(set (match_operand:V8QI 0 "register_operand" "=r")
-	(if_then_else:V8QI
-         (ne:V8QI
-	  (match_operand:V8QI 1 "reg_or_0_operand" "rO")
-	  (const_vector:V8QI [(const_int 0) (const_int 0)
-			      (const_int 0) (const_int 0)
-			      (const_int 0) (const_int 0)
-			      (const_int 0) (const_int 0)]))
-	 (const_vector:V8QI [(const_int 0) (const_int 0)
-			     (const_int 0) (const_int 0)
-			     (const_int 0) (const_int 0)
-			     (const_int 0) (const_int 0)])
-         (match_operand:V8QI 2 "reg_or_0_operand" "rO")))]
-  ""
-  "v1mz\t%0, %r1, %r2"
-  [(set_attr "type" "X01")])
-
-(define_expand "insn_v1mz"
-  [(set (match_operand:DI 0 "register_operand" "")
-	(if_then_else:V8QI
-         (ne:V8QI
-	  (match_operand:DI 1 "reg_or_0_operand" "")
-	  (const_vector:V8QI [(const_int 0) (const_int 0)
-			      (const_int 0) (const_int 0)
-			      (const_int 0) (const_int 0)
-			      (const_int 0) (const_int 0)]))
-	 (const_vector:V8QI [(const_int 0) (const_int 0)
-			      (const_int 0) (const_int 0)
-			      (const_int 0) (const_int 0)
-			      (const_int 0) (const_int 0)])
-         (match_operand:DI 2 "reg_or_0_operand" "")))]
-  ""
-{
-  tilegx_expand_builtin_vector_binop (gen_insn_mz_v8qi, V8QImode,
-                                      operands[0], V8QImode, operands[1],
 				      operands[2], true);
   DONE;
 })
@@ -4962,34 +4918,6 @@
 			     (const_int 0) (const_int 0)])))]
   ""
 {
-=======
-(define_insn "insn_mnz_v4hi"
-  [(set (match_operand:V4HI 0 "register_operand" "=r")
-	(if_then_else:V4HI
-         (ne:V4HI
-	  (match_operand:V4HI 1 "reg_or_0_operand" "rO")
-	  (const_vector:V4HI [(const_int 0) (const_int 0)
-			      (const_int 0) (const_int 0)]))
-         (match_operand:V4HI 2 "reg_or_0_operand" "rO")
-	 (const_vector:V4HI [(const_int 0) (const_int 0)
-			     (const_int 0) (const_int 0)])))]
-  ""
-  "v2mnz\t%0, %r1, %r2"
-  [(set_attr "type" "X01")])
-
-(define_expand "insn_v2mnz"
-  [(set (match_operand:DI 0 "register_operand" "")
-	(if_then_else:V4HI
-         (ne:V4HI
-	  (match_operand:DI 1 "reg_or_0_operand" "")
-	  (const_vector:V4HI [(const_int 0) (const_int 0)
-			      (const_int 0) (const_int 0)]))
-         (match_operand:DI 2 "reg_or_0_operand" "")
-	 (const_vector:V4HI [(const_int 0) (const_int 0)
-			     (const_int 0) (const_int 0)])))]
-  ""
-{
->>>>>>> a7aa3838
   tilegx_expand_builtin_vector_binop (gen_insn_mnz_v4hi, V4HImode,
                                       operands[0], V4HImode, operands[1],
 				      operands[2], true);
