--- conflicted
+++ resolved
@@ -904,11 +904,6 @@
 	(const:DI (unspec:DI [(match_operand:DI 1 "symbolic_operand" "")]
 			     UNSPEC_HW2_LAST)))])
 
-<<<<<<< HEAD
-;; Second step of the 3-insn sequence to materialize a symbolic
-;; address.
-=======
->>>>>>> e9c762ec
 (define_expand "mov_address_step2"
   [(set (match_operand:DI 0 "register_operand" "")
 	(unspec:DI
@@ -2509,7 +2504,7 @@
   "@
    jr\t%r0
    j\t%p0"
-  [(set_attr "type" "Y1,X1")])
+  [(set_attr "type" "X1,X1")])
 
 (define_expand "sibcall_value"
   [(parallel [(set (match_operand 0 "" "")
@@ -2528,7 +2523,7 @@
   "@
    jr\t%r1
    j\t%p1"
-  [(set_attr "type" "Y1,X1")])
+  [(set_attr "type" "X1,X1")])
 
 (define_insn "jump"
   [(set (pc) (label_ref (match_operand 0 "" "")))]
@@ -3878,15 +3873,6 @@
   "shufflebytes\t%0, %r2, %r3"
   [(set_attr "type" "X0")])
 
-(define_insn "insn_shufflebytes1"
-  [(set (match_operand:DI 0 "register_operand" "=r")
-        (unspec:DI [(match_operand:DI 1 "reg_or_0_operand" "rO")
-                    (match_operand:DI 2 "reg_or_0_operand" "rO")]
-                   UNSPEC_INSN_SHUFFLEBYTES))]
-  ""
-  "shufflebytes\t%0, %r1, %r2"
-  [(set_attr "type" "X0")])
-
 ;; stores
 
 (define_expand "insn_st"
@@ -4516,147 +4502,57 @@
 ;; insn_v1mz
 ;; insn_v2mnz
 ;; insn_v2mz
-(define_insn "insn_mnz_v8qi"
-  [(set (match_operand:V8QI 0 "register_operand" "=r")
-	(if_then_else:V8QI
-         (ne:V8QI
-	  (match_operand:V8QI 1 "reg_or_0_operand" "rO")
-	  (const_vector:V8QI [(const_int 0) (const_int 0)
-			      (const_int 0) (const_int 0)
-			      (const_int 0) (const_int 0)
-			      (const_int 0) (const_int 0)]))
-         (match_operand:V8QI 2 "reg_or_0_operand" "rO")
-	 (const_vector:V8QI [(const_int 0) (const_int 0)
-			     (const_int 0) (const_int 0)
-			     (const_int 0) (const_int 0)
-			     (const_int 0) (const_int 0)])))]
-  ""
-  "v1mnz\t%0, %r1, %r2"
+(define_insn "insn_mnz_<mode>"
+  [(set (match_operand:VEC48MODE 0 "register_operand" "=r")
+	(if_then_else:VEC48MODE
+         (ne:VEC48MODE
+	  (match_operand:VEC48MODE 1 "reg_or_0_operand" "rO")
+	  (const_int 0))
+         (match_operand:VEC48MODE 2 "reg_or_0_operand" "rO")
+         (const_int 0)))]
+  ""
+  "v<n>mnz\t%0, %r1, %r2"
   [(set_attr "type" "X01")])
 
-(define_expand "insn_v1mnz"
+(define_expand "insn_v<n>mnz"
   [(set (match_operand:DI 0 "register_operand" "")
-	(if_then_else:V8QI
-         (ne:V8QI
+	(if_then_else:VEC48MODE
+         (ne:VEC48MODE
 	  (match_operand:DI 1 "reg_or_0_operand" "")
-	  (const_vector:V8QI [(const_int 0) (const_int 0)
-			      (const_int 0) (const_int 0)
-			      (const_int 0) (const_int 0)
-			      (const_int 0) (const_int 0)])
-	  )
+	  (const_int 0))
          (match_operand:DI 2 "reg_or_0_operand" "")
-	 (const_vector:V8QI [(const_int 0) (const_int 0)
-			     (const_int 0) (const_int 0)
-			     (const_int 0) (const_int 0)
-			     (const_int 0) (const_int 0)])))]
-  ""
-{
-  tilegx_expand_builtin_vector_binop (gen_insn_mnz_v8qi, V8QImode,
-                                      operands[0], V8QImode, operands[1],
+         (const_int 0)))]
+  ""
+{
+  tilegx_expand_builtin_vector_binop (gen_insn_mnz_<mode>, <MODE>mode,
+                                      operands[0], <MODE>mode, operands[1],
 				      operands[2], true);
   DONE;
 })
 
-(define_insn "insn_mz_v8qi"
-  [(set (match_operand:V8QI 0 "register_operand" "=r")
-	(if_then_else:V8QI
-         (ne:V8QI
-	  (match_operand:V8QI 1 "reg_or_0_operand" "rO")
-	  (const_vector:V8QI [(const_int 0) (const_int 0)
-			      (const_int 0) (const_int 0)
-			      (const_int 0) (const_int 0)
-			      (const_int 0) (const_int 0)]))
-	 (const_vector:V8QI [(const_int 0) (const_int 0)
-			     (const_int 0) (const_int 0)
-			     (const_int 0) (const_int 0)
-			     (const_int 0) (const_int 0)])
-         (match_operand:V8QI 2 "reg_or_0_operand" "rO")))]
-  ""
-  "v1mz\t%0, %r1, %r2"
+(define_insn "insn_mz_<mode>"
+  [(set (match_operand:VEC48MODE 0 "register_operand" "=r")
+	(if_then_else:VEC48MODE
+         (ne:VEC48MODE
+	  (match_operand:VEC48MODE 1 "reg_or_0_operand" "rO")
+	  (const_int 0))
+         (const_int 0)
+         (match_operand:VEC48MODE 2 "reg_or_0_operand" "rO")))]
+  ""
+  "v<n>mz\t%0, %r1, %r2"
   [(set_attr "type" "X01")])
-
-(define_expand "insn_v1mz"
+(define_expand "insn_v<n>mz"
   [(set (match_operand:DI 0 "register_operand" "")
-	(if_then_else:V8QI
-         (ne:V8QI
+	(if_then_else:VEC48MODE
+         (ne:VEC48MODE
 	  (match_operand:DI 1 "reg_or_0_operand" "")
-	  (const_vector:V8QI [(const_int 0) (const_int 0)
-			      (const_int 0) (const_int 0)
-			      (const_int 0) (const_int 0)
-			      (const_int 0) (const_int 0)]))
-	 (const_vector:V8QI [(const_int 0) (const_int 0)
-			      (const_int 0) (const_int 0)
-			      (const_int 0) (const_int 0)
-			      (const_int 0) (const_int 0)])
+	  (const_int 0))
+         (const_int 0)
          (match_operand:DI 2 "reg_or_0_operand" "")))]
   ""
 {
-  tilegx_expand_builtin_vector_binop (gen_insn_mz_v8qi, V8QImode,
-                                      operands[0], V8QImode, operands[1],
-				      operands[2], true);
-  DONE;
-})
-
-(define_insn "insn_mnz_v4hi"
-  [(set (match_operand:V4HI 0 "register_operand" "=r")
-	(if_then_else:V4HI
-         (ne:V4HI
-	  (match_operand:V4HI 1 "reg_or_0_operand" "rO")
-	  (const_vector:V4HI [(const_int 0) (const_int 0)
-			      (const_int 0) (const_int 0)]))
-         (match_operand:V4HI 2 "reg_or_0_operand" "rO")
-	 (const_vector:V4HI [(const_int 0) (const_int 0)
-			     (const_int 0) (const_int 0)])))]
-  ""
-  "v2mnz\t%0, %r1, %r2"
-  [(set_attr "type" "X01")])
-
-(define_expand "insn_v2mnz"
-  [(set (match_operand:DI 0 "register_operand" "")
-	(if_then_else:V4HI
-         (ne:V4HI
-	  (match_operand:DI 1 "reg_or_0_operand" "")
-	  (const_vector:V4HI [(const_int 0) (const_int 0)
-			      (const_int 0) (const_int 0)]))
-         (match_operand:DI 2 "reg_or_0_operand" "")
-	 (const_vector:V4HI [(const_int 0) (const_int 0)
-			     (const_int 0) (const_int 0)])))]
-  ""
-{
-  tilegx_expand_builtin_vector_binop (gen_insn_mnz_v4hi, V4HImode,
-                                      operands[0], V4HImode, operands[1],
-				      operands[2], true);
-  DONE;
-})
-
-(define_insn "insn_mz_v4hi"
-  [(set (match_operand:V4HI 0 "register_operand" "=r")
-	(if_then_else:V4HI
-         (ne:V4HI
-	  (match_operand:V4HI 1 "reg_or_0_operand" "rO")
-	  (const_vector:V4HI [(const_int 0) (const_int 0)
-			      (const_int 0) (const_int 0)]))
-	 (const_vector:V4HI [(const_int 0) (const_int 0)
-			     (const_int 0) (const_int 0)])
-         (match_operand:V4HI 2 "reg_or_0_operand" "rO")))]
-  ""
-  "v2mz\t%0, %r1, %r2"
-  [(set_attr "type" "X01")])
-
-(define_expand "insn_v2mz"
-  [(set (match_operand:DI 0 "register_operand" "")
-	(if_then_else:V4HI
-         (ne:V4HI
-	  (match_operand:DI 1 "reg_or_0_operand" "")
-	  (const_vector:V4HI [(const_int 0) (const_int 0)
-			      (const_int 0) (const_int 0)]))
-	 (const_vector:V4HI [(const_int 0) (const_int 0)
-			      (const_int 0) (const_int 0)])
-         (match_operand:DI 2 "reg_or_0_operand" "")))]
-  ""
-{
-  tilegx_expand_builtin_vector_binop (gen_insn_mz_v4hi, V4HImode,
-                                      operands[0], V4HImode, operands[1],
+  tilegx_expand_builtin_vector_binop (gen_insn_mz_<mode>, <MODE>mode,
+                                      operands[0], <MODE>mode, operands[1],
 				      operands[2], true);
   DONE;
 })
@@ -4681,8 +4577,8 @@
 
 (define_expand "insn_v1mulu"
   [(match_operand:DI 0 "register_operand" "")
-   (match_operand:DI 1 "register_operand" "")
-   (match_operand:DI 2 "register_operand" "")]
+   (match_operand:DI 1 "reg_or_0_operand" "")
+   (match_operand:DI 2 "reg_or_0_operand" "")]
   ""
 {
   tilegx_expand_builtin_vector_binop (gen_vec_widen_umult_lo_v8qi, V4HImode,
@@ -4711,8 +4607,8 @@
 
 (define_expand "insn_v1mulus"
   [(match_operand:DI 0 "register_operand" "")
-   (match_operand:DI 1 "register_operand" "")
-   (match_operand:DI 2 "register_operand" "")]
+   (match_operand:DI 1 "reg_or_0_operand" "")
+   (match_operand:DI 2 "reg_or_0_operand" "")]
   ""
 {
   tilegx_expand_builtin_vector_binop (gen_vec_widen_usmult_lo_v8qi, V4HImode,
@@ -4739,8 +4635,8 @@
 
 (define_expand "insn_v2muls"
   [(match_operand:DI 0 "register_operand" "")
-   (match_operand:DI 1 "register_operand" "")
-   (match_operand:DI 2 "register_operand" "")]
+   (match_operand:DI 1 "reg_or_0_operand" "")
+   (match_operand:DI 2 "reg_or_0_operand" "")]
   ""
 {
   tilegx_expand_builtin_vector_binop (gen_vec_widen_smult_lo_v4qi, V2SImode,
@@ -5098,8 +4994,10 @@
 
 ;; Network intrinsics
 
-;; Note the this barrier is of type "nothing," which is deleted after
-;; the final scheduling pass so that nothing is emitted for it.
+;; Note the "pseudo" text is handled specially by the
+;; asm_output_opcode routine.  If the output is an empty string, the
+;; instruction would bypass the asm_output_opcode routine, bypassing
+;; the bundle handling code.
 (define_insn "tilegx_network_barrier"
   [(unspec_volatile:SI [(const_int 0)] UNSPEC_NETWORK_BARRIER)]
   ""
