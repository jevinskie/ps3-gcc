--- conflicted
+++ resolved
@@ -1325,7 +1325,6 @@
 ;; Combiner patterns for unsigned byte-add.
 
 (define_insn "*baddu_si_eb"
-<<<<<<< HEAD
   [(set (match_operand:SI 0 "register_operand" "=d")
         (zero_extend:SI
 	 (subreg:QI
@@ -1336,25 +1335,10 @@
   [(set_attr "alu_type" "add")])
 
 (define_insn "*baddu_si_el"
-=======
->>>>>>> a7aa3838
   [(set (match_operand:SI 0 "register_operand" "=d")
         (zero_extend:SI
 	 (subreg:QI
 	  (plus:SI (match_operand:SI 1 "register_operand" "d")
-<<<<<<< HEAD
-=======
-		   (match_operand:SI 2 "register_operand" "d")) 3)))]
-  "ISA_HAS_BADDU && BYTES_BIG_ENDIAN"
-  "baddu\\t%0,%1,%2"
-  [(set_attr "alu_type" "add")])
-
-(define_insn "*baddu_si_el"
-  [(set (match_operand:SI 0 "register_operand" "=d")
-        (zero_extend:SI
-	 (subreg:QI
-	  (plus:SI (match_operand:SI 1 "register_operand" "d")
->>>>>>> a7aa3838
 		   (match_operand:SI 2 "register_operand" "d")) 0)))]
   "ISA_HAS_BADDU && !BYTES_BIG_ENDIAN"
   "baddu\\t%0,%1,%2"
@@ -5499,11 +5483,7 @@
   [(set (match_dup 0) (unspec:SI [(match_dup 1)] UNSPEC_WSBH))
    (set (match_dup 0) (rotatert:SI (match_dup 0) (const_int 16)))]
   ""
-<<<<<<< HEAD
-  [(set_attr "length" "8")])
-=======
   [(set_attr "insn_count" "2")])
->>>>>>> a7aa3838
 
 (define_insn_and_split "bswapdi2"
   [(set (match_operand:DI 0 "register_operand" "=d")
@@ -5514,11 +5494,7 @@
   [(set (match_dup 0) (unspec:DI [(match_dup 1)] UNSPEC_DSBH))
    (set (match_dup 0) (unspec:DI [(match_dup 0)] UNSPEC_DSHD))]
   ""
-<<<<<<< HEAD
-  [(set_attr "length" "8")])
-=======
   [(set_attr "insn_count" "2")])
->>>>>>> a7aa3838
 
 (define_insn "wsbh"
   [(set (match_operand:SI 0 "register_operand" "=d")
