--- conflicted
+++ resolved
@@ -1473,11 +1473,7 @@
   add\\t%x0, %x1, %x2
   sub\\t%x0, %x1, #%n2
   add\\t%d0, %d1, %d2"
-<<<<<<< HEAD
-  [(set_attr "type" "alu_imm,alu_reg,alu_imm,neon_add")
-=======
   [(set_attr "type" "alu_imm,alu_sreg,alu_imm,neon_add")
->>>>>>> d5ad84b3
    (set_attr "simd" "*,*,*,yes")]
 )
 
