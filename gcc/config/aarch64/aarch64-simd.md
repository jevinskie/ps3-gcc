--- conflicted
+++ resolved
@@ -18,301 +18,6 @@
 ;; along with GCC; see the file COPYING3.  If not see
 ;; <http://www.gnu.org/licenses/>.
 
-<<<<<<< HEAD
-
-; Main data types used by the insntructions
-
-(define_attr "simd_mode" "unknown,none,V8QI,V16QI,V4HI,V8HI,V2SI,V4SI,V2DI,V2SF,V4SF,V2DF,OI,CI,XI,DI,DF,SI,SF,HI,QI"
-  (const_string "unknown"))
-
-
-; Classification of AdvSIMD instructions for scheduling purposes.
-; Do not set this attribute and the "v8type" attribute together in
-; any instruction pattern.
-
-; simd_abd              integer absolute difference and accumulate.
-; simd_abdl             integer absolute difference and accumulate (long).
-; simd_adal             integer add and accumulate (long).
-; simd_add              integer addition/subtraction.
-; simd_addl             integer addition/subtraction (long).
-; simd_addlv            across lanes integer sum (long).
-; simd_addn             integer addition/subtraction (narrow).
-; simd_addn2            integer addition/subtraction (narrow, high).
-; simd_addv             across lanes integer sum.
-; simd_cls              count leading sign/zero bits.
-; simd_cmp              compare / create mask.
-; simd_cnt              population count.
-; simd_dup              duplicate element.
-; simd_dupgp            duplicate general purpose register.
-; simd_ext              bitwise extract from pair.
-; simd_fadd             floating point add/sub.
-; simd_fcmp             floating point compare.
-; simd_fcvti            floating point convert to integer.
-; simd_fcvtl            floating-point convert upsize.
-; simd_fcvtn            floating-point convert downsize (narrow).
-; simd_fcvtn2           floating-point convert downsize (narrow, high).
-; simd_fdiv             floating point division.
-; simd_fminmax          floating point min/max.
-; simd_fminmaxv         across lanes floating point min/max.
-; simd_fmla             floating point multiply-add.
-; simd_fmla_elt         floating point multiply-add (by element).
-; simd_fmul             floating point multiply.
-; simd_fmul_elt         floating point multiply (by element).
-; simd_fnegabs          floating point neg/abs.
-; simd_frcpe            floating point reciprocal estimate.
-; simd_frcps            floating point reciprocal step.
-; simd_frecx            floating point reciprocal exponent.
-; simd_frint            floating point round to integer.
-; simd_fsqrt            floating point square root.
-; simd_icvtf            integer convert to floating point.
-; simd_ins              insert element.
-; simd_insgp            insert general purpose register.
-; simd_load1            load multiple structures to one register (LD1).
-; simd_load1r           load single structure to all lanes of one register (LD1R).
-; simd_load1s           load single structure to one lane of one register (LD1 [index]).
-; simd_load2            load multiple structures to two registers (LD1, LD2).
-; simd_load2r           load single structure to all lanes of two registers (LD1R, LD2R).
-; simd_load2s           load single structure to one lane of two registers (LD2 [index]).
-; simd_load3            load multiple structures to three registers (LD1, LD3).
-; simd_load3r           load single structure to all lanes of three registers (LD3R).
-; simd_load3s           load single structure to one lane of three registers (LD3 [index]).
-; simd_load4            load multiple structures to four registers (LD1, LD2, LD4).
-; simd_load4r           load single structure to all lanes of four registers (LD4R).
-; simd_load4s           load single structure to one lane of four registers (LD4 [index]).
-; simd_logic            logical operation.
-; simd_logic_imm        logcial operation (immediate).
-; simd_minmax           integer min/max.
-; simd_minmaxv          across lanes integer min/max,
-; simd_mla              integer multiply-accumulate.
-; simd_mla_elt          integer multiply-accumulate (by element).
-; simd_mlal             integer multiply-accumulate (long).
-; simd_mlal_elt         integer multiply-accumulate (by element, long).
-; simd_move             move register.
-; simd_move_imm         move immediate.
-; simd_movgp            move element to general purpose register.
-; simd_mul              integer multiply.
-; simd_mul_elt          integer multiply (by element).
-; simd_mull             integer multiply (long).
-; simd_mull_elt         integer multiply (by element, long).
-; simd_negabs           integer negate/absolute.
-; simd_rbit             bitwise reverse.
-; simd_rcpe             integer reciprocal estimate.
-; simd_rcps             integer reciprocal square root.
-; simd_rev              element reverse.
-; simd_sat_add          integer saturating addition/subtraction.
-; simd_sat_mlal         integer saturating multiply-accumulate (long).
-; simd_sat_mlal_elt     integer saturating multiply-accumulate (by element, long).
-; simd_sat_mul          integer saturating multiply.
-; simd_sat_mul_elt      integer saturating multiply (by element).
-; simd_sat_mull         integer saturating multiply (long).
-; simd_sat_mull_elt     integer saturating multiply (by element, long).
-; simd_sat_negabs       integer saturating negate/absolute.
-; simd_sat_shift        integer saturating shift.
-; simd_sat_shift_imm    integer saturating shift (immediate).
-; simd_sat_shiftn_imm   integer saturating shift (narrow, immediate).
-; simd_sat_shiftn2_imm  integer saturating shift (narrow, high, immediate).
-; simd_shift            shift register/vector.
-; simd_shift_acc        shift accumulate.
-; simd_shift_imm        shift immediate.
-; simd_shift_imm_acc    shift immediate and accumualte.
-; simd_shiftl           shift register/vector (long).
-; simd_shiftl_imm       shift register/vector (long, immediate).
-; simd_shiftn_imm       shift register/vector (narrow, immediate).
-; simd_shiftn2_imm      shift register/vector (narrow, high, immediate).
-; simd_store1           store multiple structures from one register (ST1).
-; simd_store1s          store single structure from one lane of one register (ST1 [index]).
-; simd_store2           store multiple structures from two registers (ST1, ST2).
-; simd_store2s          store single structure from one lane of two registers (ST2 [index]).
-; simd_store3           store multiple structures from three registers (ST1, ST3).
-; simd_store3s          store single structure from one lane of three register (ST3 [index]).
-; simd_store4           store multiple structures from four registers (ST1, ST2, ST4).
-; simd_store4s          store single structure from one lane for four registers (ST4 [index]).
-; simd_tbl              table lookup.
-; simd_trn              transpose.
-; simd_uzp              unzip.
-; simd_zip              zip.
-
-(define_attr "simd_type"
-   "simd_abd,\
-   simd_abdl,\
-   simd_adal,\
-   simd_add,\
-   simd_addl,\
-   simd_addlv,\
-   simd_addn,\
-   simd_addn2,\
-   simd_addv,\
-   simd_cls,\
-   simd_cmp,\
-   simd_cnt,\
-   simd_dup,\
-   simd_dupgp,\
-   simd_ext,\
-   simd_fadd,\
-   simd_fcmp,\
-   simd_fcvti,\
-   simd_fcvtl,\
-   simd_fcvtn,\
-   simd_fcvtn2,\
-   simd_fdiv,\
-   simd_fminmax,\
-   simd_fminmaxv,\
-   simd_fmla,\
-   simd_fmla_elt,\
-   simd_fmul,\
-   simd_fmul_elt,\
-   simd_fnegabs,\
-   simd_frcpe,\
-   simd_frcps,\
-   simd_frecx,\
-   simd_frint,\
-   simd_fsqrt,\
-   simd_icvtf,\
-   simd_ins,\
-   simd_insgp,\
-   simd_load1,\
-   simd_load1r,\
-   simd_load1s,\
-   simd_load2,\
-   simd_load2r,\
-   simd_load2s,\
-   simd_load3,\
-   simd_load3r,\
-   simd_load3s,\
-   simd_load4,\
-   simd_load4r,\
-   simd_load4s,\
-   simd_logic,\
-   simd_logic_imm,\
-   simd_minmax,\
-   simd_minmaxv,\
-   simd_mla,\
-   simd_mla_elt,\
-   simd_mlal,\
-   simd_mlal_elt,\
-   simd_movgp,\
-   simd_move,\
-   simd_move_imm,\
-   simd_mul,\
-   simd_mul_elt,\
-   simd_mull,\
-   simd_mull_elt,\
-   simd_negabs,\
-   simd_rbit,\
-   simd_rcpe,\
-   simd_rcps,\
-   simd_rev,\
-   simd_sat_add,\
-   simd_sat_mlal,\
-   simd_sat_mlal_elt,\
-   simd_sat_mul,\
-   simd_sat_mul_elt,\
-   simd_sat_mull,\
-   simd_sat_mull_elt,\
-   simd_sat_negabs,\
-   simd_sat_shift,\
-   simd_sat_shift_imm,\
-   simd_sat_shiftn_imm,\
-   simd_sat_shiftn2_imm,\
-   simd_shift,\
-   simd_shift_acc,\
-   simd_shift_imm,\
-   simd_shift_imm_acc,\
-   simd_shiftl,\
-   simd_shiftl_imm,\
-   simd_shiftn_imm,\
-   simd_shiftn2_imm,\
-   simd_store1,\
-   simd_store1s,\
-   simd_store2,\
-   simd_store2s,\
-   simd_store3,\
-   simd_store3s,\
-   simd_store4,\
-   simd_store4s,\
-   simd_tbl,\
-   simd_trn,\
-   simd_uzp,\
-   simd_zip,\
-   none"
-  (const_string "none"))
-
-
-; The "neon_type" attribute is used by the AArch32 backend.  Below is a mapping
-; from "simd_type" to "neon_type".
-
-(define_attr "neon_type"
-   "neon_int_1,neon_int_2,neon_int_3,neon_int_4,neon_int_5,neon_vqneg_vqabs,
-   neon_vmov,neon_vaba,neon_vsma,neon_vaba_qqq,
-   neon_mul_ddd_8_16_qdd_16_8_long_32_16_long,neon_mul_qqq_8_16_32_ddd_32,
-   neon_mul_qdd_64_32_long_qqd_16_ddd_32_scalar_64_32_long_scalar,
-   neon_mla_ddd_8_16_qdd_16_8_long_32_16_long,neon_mla_qqq_8_16,
-   neon_mla_ddd_32_qqd_16_ddd_32_scalar_qdd_64_32_long_scalar_qdd_64_32_long,
-   neon_mla_qqq_32_qqd_32_scalar,neon_mul_ddd_16_scalar_32_16_long_scalar,
-   neon_mul_qqd_32_scalar,neon_mla_ddd_16_scalar_qdd_32_16_long_scalar,
-   neon_shift_1,neon_shift_2,neon_shift_3,neon_vshl_ddd,
-   neon_vqshl_vrshl_vqrshl_qqq,neon_vsra_vrsra,neon_fp_vadd_ddd_vabs_dd,
-   neon_fp_vadd_qqq_vabs_qq,neon_fp_vsum,neon_fp_vmul_ddd,neon_fp_vmul_qqd,
-   neon_fp_vmla_ddd,neon_fp_vmla_qqq,neon_fp_vmla_ddd_scalar,
-   neon_fp_vmla_qqq_scalar,neon_fp_vrecps_vrsqrts_ddd,
-   neon_fp_vrecps_vrsqrts_qqq,neon_bp_simple,neon_bp_2cycle,neon_bp_3cycle,
-   neon_ldr,neon_str,neon_vld1_1_2_regs,neon_vld1_3_4_regs,
-   neon_vld2_2_regs_vld1_vld2_all_lanes,neon_vld2_4_regs,neon_vld3_vld4,
-   neon_vst1_1_2_regs_vst2_2_regs,neon_vst1_3_4_regs,
-   neon_vst2_4_regs_vst3_vst4,neon_vst3_vst4,neon_vld1_vld2_lane,
-   neon_vld3_vld4_lane,neon_vst1_vst2_lane,neon_vst3_vst4_lane,
-   neon_vld3_vld4_all_lanes,neon_mcr,neon_mcr_2_mcrr,neon_mrc,neon_mrrc,
-   neon_ldm_2,neon_stm_2,none,unknown"
-  (cond [
-	  (eq_attr "simd_type" "simd_dup") (const_string "neon_bp_simple")
-	  (eq_attr "simd_type" "simd_movgp") (const_string "neon_bp_simple")
-	  (eq_attr "simd_type" "simd_add,simd_logic,simd_logic_imm") (const_string "neon_int_1")
-	  (eq_attr "simd_type" "simd_negabs,simd_addlv") (const_string "neon_int_3")
-	  (eq_attr "simd_type" "simd_addn,simd_addn2,simd_addl,simd_sat_add,simd_sat_negabs") (const_string "neon_int_4")
-	  (eq_attr "simd_type" "simd_move") (const_string "neon_vmov")
-	  (eq_attr "simd_type" "simd_ins") (const_string "neon_mcr")
-	  (and (eq_attr "simd_type" "simd_mul,simd_sat_mul") (eq_attr "simd_mode" "V8QI,V4HI")) (const_string "neon_mul_ddd_8_16_qdd_16_8_long_32_16_long")
-	  (and (eq_attr "simd_type" "simd_mul,simd_sat_mul") (eq_attr "simd_mode" "V2SI,V8QI,V16QI,V2SI")) (const_string "neon_mul_qqq_8_16_32_ddd_32")
-	  (and (eq_attr "simd_type" "simd_mull,simd_sat_mull") (eq_attr "simd_mode" "V8QI,V16QI,V4HI,V8HI")) (const_string "neon_mul_ddd_8_16_qdd_16_8_long_32_16_long")
-	  (and (eq_attr "simd_type" "simd_mull,simd_sat_mull") (eq_attr "simd_mode" "V2SI,V4SI,V2DI")) (const_string "neon_mul_qdd_64_32_long_qqd_16_ddd_32_scalar_64_32_long_scalar")
-	  (and (eq_attr "simd_type" "simd_mla,simd_sat_mlal") (eq_attr "simd_mode" "V8QI,V4HI")) (const_string "neon_mla_ddd_8_16_qdd_16_8_long_32_16_long")
-	  (and (eq_attr "simd_type" "simd_mla,simd_sat_mlal") (eq_attr "simd_mode" "V2SI")) (const_string "neon_mla_ddd_32_qqd_16_ddd_32_scalar_qdd_64_32_long_scalar_qdd_64_32_long")
-	  (and (eq_attr "simd_type" "simd_mla,simd_sat_mlal") (eq_attr "simd_mode" "V16QI,V8HI")) (const_string "neon_mla_qqq_8_16")
-	  (and (eq_attr "simd_type" "simd_mla,simd_sat_mlal") (eq_attr "simd_mode" "V4SI")) (const_string "neon_mla_qqq_32_qqd_32_scalar")
-	  (and (eq_attr "simd_type" "simd_mlal") (eq_attr "simd_mode" "V8QI,V16QI,V4HI,V8HI")) (const_string "neon_mla_ddd_8_16_qdd_16_8_long_32_16_long")
-	  (and (eq_attr "simd_type" "simd_mlal") (eq_attr "simd_mode" "V2SI,V4SI,V2DI")) (const_string "neon_mla_ddd_32_qqd_16_ddd_32_scalar_qdd_64_32_long_scalar_qdd_64_32_long")
-	  (and (eq_attr "simd_type" "simd_fmla") (eq_attr "simd_mode" "V2SF")) (const_string "neon_fp_vmla_ddd")
-	  (and (eq_attr "simd_type" "simd_fmla") (eq_attr "simd_mode" "V4SF,V2DF")) (const_string "neon_fp_vmla_qqq")
-	  (and (eq_attr "simd_type" "simd_fmla_elt") (eq_attr "simd_mode" "V2SF")) (const_string "neon_fp_vmla_ddd_scalar")
-	  (and (eq_attr "simd_type" "simd_fmla_elt") (eq_attr "simd_mode" "V4SF,V2DF")) (const_string "neon_fp_vmla_qqq_scalar")
-	  (and (eq_attr "simd_type" "simd_fmul,simd_fmul_elt,simd_fdiv,simd_fsqrt") (eq_attr "simd_mode" "V2SF")) (const_string "neon_fp_vmul_ddd")
-	  (and (eq_attr "simd_type" "simd_fmul,simd_fmul_elt,simd_fdiv,simd_fsqrt") (eq_attr "simd_mode" "V4SF,V2DF")) (const_string "neon_fp_vmul_qqd")
-	  (and (eq_attr "simd_type" "simd_fadd") (eq_attr "simd_mode" "V2SF")) (const_string "neon_fp_vadd_ddd_vabs_dd")
-	  (and (eq_attr "simd_type" "simd_fadd") (eq_attr "simd_mode" "V4SF,V2DF")) (const_string "neon_fp_vadd_qqq_vabs_qq")
-	  (and (eq_attr "simd_type" "simd_fnegabs,simd_fminmax,simd_fminmaxv") (eq_attr "simd_mode" "V2SF")) (const_string "neon_fp_vadd_ddd_vabs_dd")
-	  (and (eq_attr "simd_type" "simd_fnegabs,simd_fminmax,simd_fminmaxv") (eq_attr "simd_mode" "V4SF,V2DF")) (const_string "neon_fp_vadd_qqq_vabs_qq")
-	  (and (eq_attr "simd_type" "simd_shift,simd_shift_acc") (eq_attr "simd_mode" "V8QI,V4HI,V2SI")) (const_string "neon_vshl_ddd")
-	  (and (eq_attr "simd_type" "simd_shift,simd_shift_acc") (eq_attr "simd_mode" "V16QI,V8HI,V4SI,V2DI")) (const_string "neon_shift_3")
-	  (eq_attr "simd_type" "simd_minmax,simd_minmaxv") (const_string "neon_int_5")
-	  (eq_attr "simd_type" "simd_shiftn_imm,simd_shiftn2_imm,simd_shiftl_imm,") (const_string "neon_shift_1")
-	  (eq_attr "simd_type" "simd_load1,simd_load2") (const_string "neon_vld1_1_2_regs")
-	  (eq_attr "simd_type" "simd_load3,simd_load3") (const_string "neon_vld1_3_4_regs")
-	  (eq_attr "simd_type" "simd_load1r,simd_load2r,simd_load3r,simd_load4r") (const_string "neon_vld2_2_regs_vld1_vld2_all_lanes")
-	  (eq_attr "simd_type" "simd_load1s,simd_load2s") (const_string "neon_vld1_vld2_lane")
-	  (eq_attr "simd_type" "simd_load3s,simd_load4s") (const_string "neon_vld3_vld4_lane")
-	  (eq_attr "simd_type" "simd_store1,simd_store2") (const_string "neon_vst1_1_2_regs_vst2_2_regs")
-	  (eq_attr "simd_type" "simd_store3,simd_store4") (const_string "neon_vst1_3_4_regs")
-	  (eq_attr "simd_type" "simd_store1s,simd_store2s") (const_string "neon_vst1_vst2_lane")
-	  (eq_attr "simd_type" "simd_store3s,simd_store4s") (const_string "neon_vst3_vst4_lane")
-	  (and (eq_attr "simd_type" "simd_frcpe,simd_frcps") (eq_attr "simd_mode" "V2SF")) (const_string "neon_fp_vrecps_vrsqrts_ddd")
-	  (and (eq_attr "simd_type" "simd_frcpe,simd_frcps") (eq_attr "simd_mode" "V4SF,V2DF")) (const_string "neon_fp_vrecps_vrsqrts_qqq")
-	  (eq_attr "simd_type" "none") (const_string "none")
-  ]
-  (const_string "unknown")))
-
-
-=======
->>>>>>> a7aa3838
 (define_expand "mov<mode>"
   [(set (match_operand:VALL 0 "aarch64_simd_nonimmediate_operand" "")
 	(match_operand:VALL 1 "aarch64_simd_general_operand" ""))]
@@ -2279,17 +1984,10 @@
 	  switch (GET_CODE (operands[3]))
 	    {
 	    case LT:
-<<<<<<< HEAD
-	      base_comparison = gen_aarch64_cmlt<mode>;
-	      break;
-	    case LE:
-	      base_comparison = gen_aarch64_cmle<mode>;
-=======
 	      base_comparison = gen_aarch64_cmlt<VDQF:mode>;
 	      break;
 	    case LE:
 	      base_comparison = gen_aarch64_cmle<VDQF:mode>;
->>>>>>> a7aa3838
 	      break;
 	    default:
 	      /* Do nothing, other zero form cases already have the correct
@@ -3705,12 +3403,7 @@
   "@
   cm<n_optab>\t%<v>0<Vmtype>, %<v><cmp_1><Vmtype>, %<v><cmp_2><Vmtype>
   cm<optab>\t%<v>0<Vmtype>, %<v>1<Vmtype>, #0"
-<<<<<<< HEAD
-  [(set_attr "simd_type" "simd_cmp")
-   (set_attr "simd_mode" "<MODE>")]
-=======
   [(set_attr "type" "neon_compare<q>, neon_compare_zero<q>")]
->>>>>>> a7aa3838
 )
 
 (define_insn_and_split "aarch64_cm<optab>di"
@@ -3719,12 +3412,8 @@
 	  (COMPARISONS:DI
 	    (match_operand:DI 1 "register_operand" "w,w,r")
 	    (match_operand:DI 2 "aarch64_simd_reg_or_zero" "w,ZDz,r")
-<<<<<<< HEAD
-	  )))]
-=======
 	  )))
      (clobber (reg:CC CC_REGNUM))]
->>>>>>> a7aa3838
   "TARGET_SIMD"
   "@
   cm<n_optab>\t%d0, %d<cmp_1>, %d<cmp_2>
@@ -3735,19 +3424,7 @@
       happening in the 'w' constraint cases.  */
    && GP_REGNUM_P (REGNO (operands[0]))
    && GP_REGNUM_P (REGNO (operands[1]))"
-<<<<<<< HEAD
-  [(set (reg:CC CC_REGNUM)
-    (compare:CC
-      (match_dup 1)
-      (match_dup 2)))
-  (set (match_dup 0)
-    (neg:DI
-      (COMPARISONS:DI
-	(match_operand 3 "cc_register" "")
-	(const_int 0))))]
-=======
   [(const_int 0)]
->>>>>>> a7aa3838
   {
     enum machine_mode mode = SELECT_CC_MODE (<CMP>, operands[1], operands[2]);
     rtx cc_reg = aarch64_gen_compare_reg (<CMP>, operands[1], operands[2]);
@@ -3755,12 +3432,7 @@
     emit_insn (gen_cstoredi_neg (operands[0], comparison, cc_reg));
     DONE;
   }
-<<<<<<< HEAD
-  [(set_attr "simd_type" "simd_cmp")
-   (set_attr "simd_mode" "DI")]
-=======
   [(set_attr "type" "neon_compare, neon_compare_zero, multiple")]
->>>>>>> a7aa3838
 )
 
 ;; cm(hs|hi)
@@ -3772,24 +3444,6 @@
 	    (match_operand:VDQ 1 "register_operand" "w")
 	    (match_operand:VDQ 2 "register_operand" "w")
 	  )))]
-<<<<<<< HEAD
-  "TARGET_SIMD"
-  "cm<n_optab>\t%<v>0<Vmtype>, %<v><cmp_1><Vmtype>, %<v><cmp_2><Vmtype>"
-  [(set_attr "simd_type" "simd_cmp")
-   (set_attr "simd_mode" "<MODE>")]
-)
-
-(define_insn_and_split "aarch64_cm<optab>di"
-  [(set (match_operand:DI 0 "register_operand" "=w,r")
-	(neg:DI
-	  (UCOMPARISONS:DI
-	    (match_operand:DI 1 "register_operand" "w,r")
-	    (match_operand:DI 2 "aarch64_simd_reg_or_zero" "w,r")
-	  )))]
-  "TARGET_SIMD"
-  "@
-  cm<n_optab>\t%d0, %d<cmp_1>, %d<cmp_2>
-=======
   "TARGET_SIMD"
   "cm<n_optab>\t%<v>0<Vmtype>, %<v><cmp_1><Vmtype>, %<v><cmp_2><Vmtype>"
   [(set_attr "type" "neon_compare<q>")]
@@ -3850,90 +3504,12 @@
   "TARGET_SIMD"
   "@
   cmtst\t%d0, %d1, %d2
->>>>>>> a7aa3838
   #"
   "reload_completed
    /* We need to prevent the split from
       happening in the 'w' constraint cases.  */
    && GP_REGNUM_P (REGNO (operands[0]))
    && GP_REGNUM_P (REGNO (operands[1]))"
-<<<<<<< HEAD
-  [(set (reg:CC CC_REGNUM)
-    (compare:CC
-      (match_dup 1)
-      (match_dup 2)))
-  (set (match_dup 0)
-    (neg:DI
-      (UCOMPARISONS:DI
-	(match_operand 3 "cc_register" "")
-	(const_int 0))))]
-  {
-    enum machine_mode mode = SELECT_CC_MODE (<CMP>, operands[1], operands[2]);
-    rtx cc_reg = aarch64_gen_compare_reg (<CMP>, operands[1], operands[2]);
-    rtx comparison = gen_rtx_<CMP> (mode, operands[1], operands[2]);
-    emit_insn (gen_cstoredi_neg (operands[0], comparison, cc_reg));
-    DONE;
-  }
-  [(set_attr "simd_type" "simd_cmp")
-   (set_attr "simd_mode" "DI")]
-)
-
-;; cmtst
-
-(define_insn "aarch64_cmtst<mode>"
-  [(set (match_operand:<V_cmp_result> 0 "register_operand" "=w")
-	(neg:<V_cmp_result>
-	  (ne:<V_cmp_result>
-	    (and:VDQ
-	      (match_operand:VDQ 1 "register_operand" "w")
-	      (match_operand:VDQ 2 "register_operand" "w"))
-	    (vec_duplicate:<V_cmp_result> (const_int 0)))))]
-  "TARGET_SIMD"
-  "cmtst\t%<v>0<Vmtype>, %<v>1<Vmtype>, %<v>2<Vmtype>"
-  [(set_attr "simd_type" "simd_cmp")
-   (set_attr "simd_mode" "<MODE>")]
-)
-
-(define_insn_and_split "aarch64_cmtstdi"
-  [(set (match_operand:DI 0 "register_operand" "=w,r")
-	(neg:DI
-	  (ne:DI
-	    (and:DI
-	      (match_operand:DI 1 "register_operand" "w,r")
-	      (match_operand:DI 2 "register_operand" "w,r"))
-	    (const_int 0))))]
-  "TARGET_SIMD"
-  "@
-  cmtst\t%d0, %d1, %d2
-  #"
-  "reload_completed
-   /* We need to prevent the split from
-      happening in the 'w' constraint cases.  */
-   && GP_REGNUM_P (REGNO (operands[0]))
-   && GP_REGNUM_P (REGNO (operands[1]))"
-   [(set (reg:CC_NZ CC_REGNUM)
-	(compare:CC_NZ
-	 (and:DI (match_dup 1)
-		  (match_dup 2))
-	 (const_int 0)))
-  (set (match_dup 0)
-    (neg:DI
-      (ne:DI
-	(match_operand 3 "cc_register" "")
-	(const_int 0))))]
-  {
-    rtx and_tree = gen_rtx_AND (DImode, operands[1], operands[2]);
-    enum machine_mode mode = SELECT_CC_MODE (NE, and_tree, const0_rtx);
-    rtx cc_reg = aarch64_gen_compare_reg (NE, and_tree, const0_rtx);
-    rtx comparison = gen_rtx_NE (mode, and_tree, const0_rtx);
-    emit_insn (gen_cstoredi_neg (operands[0], comparison, cc_reg));
-    DONE;
-  }
-  [(set_attr "simd_type" "simd_cmp")
-   (set_attr "simd_mode" "DI")]
-)
-
-=======
   [(const_int 0)]
   {
     rtx and_tree = gen_rtx_AND (DImode, operands[1], operands[2]);
@@ -3946,7 +3522,6 @@
   [(set_attr "type" "neon_tst")]
 )
 
->>>>>>> a7aa3838
 ;; fcm(eq|ge|gt|le|lt)
 
 (define_insn "aarch64_cm<optab><mode>"
@@ -3960,10 +3535,6 @@
   "@
   fcm<n_optab>\t%<v>0<Vmtype>, %<v><cmp_1><Vmtype>, %<v><cmp_2><Vmtype>
   fcm<optab>\t%<v>0<Vmtype>, %<v>1<Vmtype>, 0"
-<<<<<<< HEAD
-  [(set_attr "simd_type" "simd_fcmp")
-   (set_attr "simd_mode" "<MODE>")]
-=======
   [(set_attr "type" "neon_fp_compare_<Vetype><q>")]
 )
 
@@ -3981,7 +3552,6 @@
   "TARGET_SIMD"
   "fac<n_optab>\t%<v>0<Vmtype>, %<v><cmp_1><Vmtype>, %<v><cmp_2><Vmtype>"
   [(set_attr "type" "neon_fp_compare_<Vetype><q>")]
->>>>>>> a7aa3838
 )
 
 ;; addp
@@ -4350,15 +3920,11 @@
 {
   enum machine_mode mode = <VALL:MODE>mode;
   rtx mem = gen_rtx_MEM (mode, operands[1]);
-<<<<<<< HEAD
-  emit_move_insn (operands[0], mem);
-=======
 
   if (BYTES_BIG_ENDIAN)
     emit_insn (gen_aarch64_be_ld1<VALL:mode> (operands[0], mem));
   else
     emit_move_insn (operands[0], mem);
->>>>>>> a7aa3838
   DONE;
 })
 
@@ -4584,15 +4150,11 @@
 {
   enum machine_mode mode = <VALL:MODE>mode;
   rtx mem = gen_rtx_MEM (mode, operands[0]);
-<<<<<<< HEAD
-  emit_move_insn (mem, operands[1]);
-=======
 
   if (BYTES_BIG_ENDIAN)
     emit_insn (gen_aarch64_be_st1<VALL:mode> (mem, operands[1]));
   else
     emit_move_insn (mem, operands[1]);
->>>>>>> a7aa3838
   DONE;
 })
 
