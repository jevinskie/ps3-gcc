--- conflicted
+++ resolved
@@ -89,15 +89,12 @@
 ;; Vector Float modes.
 (define_mode_iterator VDQF [V2SF V4SF V2DF])
 
-<<<<<<< HEAD
-=======
 ;; Vector single Float modes.
 (define_mode_iterator VDQSF [V2SF V4SF])
 
 ;; Modes suitable to use as the return type of a vcond expression.
 (define_mode_iterator VDQF_COND [V2SF V2SI V4SF V4SI V2DF V2DI])
 
->>>>>>> a7aa3838
 ;; All Float modes.
 (define_mode_iterator VALLF [V2SF V4SF V2DF SF DF])
 
@@ -262,12 +259,6 @@
     UNSPEC_SSHLL	; Used in aarch64-simd.md.
     UNSPEC_USHLL	; Used in aarch64-simd.md.
     UNSPEC_ADDP		; Used in aarch64-simd.md.
-<<<<<<< HEAD
-    UNSPEC_FMAX		; Used in aarch64-simd.md.
-    UNSPEC_FMIN		; Used in aarch64-simd.md.
-    UNSPEC_BSL		; Used in aarch64-simd.md.
-=======
->>>>>>> a7aa3838
     UNSPEC_TBL		; Used in vector permute patterns.
     UNSPEC_CONCAT	; Used in vector permute patterns.
     UNSPEC_ZIP1		; Used in vector permute patterns.
@@ -686,12 +677,9 @@
 ;; Unsigned comparison operators.
 (define_code_iterator UCOMPARISONS [ltu leu geu gtu])
 
-<<<<<<< HEAD
-=======
 ;; Unsigned comparison operators.
 (define_code_iterator FAC_COMPARISONS [lt le ge gt])
 
->>>>>>> a7aa3838
 ;; -------------------------------------------------------------------
 ;; Code Attributes
 ;; -------------------------------------------------------------------
@@ -746,12 +734,9 @@
 
 (define_code_attr CMP [(lt "LT") (le "LE") (eq "EQ") (ge "GE") (gt "GT")
 			   (ltu "LTU") (leu "LEU") (geu "GEU") (gtu "GTU")])
-<<<<<<< HEAD
-=======
 
 (define_code_attr fix_trunc_optab [(fix "fix_trunc")
 				   (unsigned_fix "fixuns_trunc")])
->>>>>>> a7aa3838
 
 ;; Optab prefix for sign/zero-extending operations
 (define_code_attr su_optab [(sign_extend "") (zero_extend "u")
