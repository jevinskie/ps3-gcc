--- conflicted
+++ resolved
@@ -62,19 +62,6 @@
 
 ;; VQ without 2 element modes.
 (define_mode_iterator VQ_NO2E [V16QI V8HI V4SI V4SF])
-<<<<<<< HEAD
-
-;; Quad vector with only 2 element modes.
-(define_mode_iterator VQ_2E [V2DI V2DF])
-
-;; All vector modes, except double.
-(define_mode_iterator VQ_S [V8QI V16QI V4HI V8HI V2SI V4SI])
-
-;; Vector and scalar, 64 & 128-bit container: all vector integer mode;
-;; 8, 16, 32-bit scalar integer modes
-(define_mode_iterator VSDQ_I_BHSI [V8QI V16QI V4HI V8HI V2SI V4SI V2DI QI HI SI])
-=======
->>>>>>> d5ad84b3
 
 ;; Quad vector with only 2 element modes.
 (define_mode_iterator VQ_2E [V2DI V2DF])
