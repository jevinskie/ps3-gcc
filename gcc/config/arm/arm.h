/* Definitions of target machine for GNU compiler, for ARM.
   Copyright (C) 1991-2013 Free Software Foundation, Inc.
   Contributed by Pieter `Tiggr' Schoenmakers (rcpieter@win.tue.nl)
   and Martin Simmons (@harleqn.co.uk).
   More major hacks by Richard Earnshaw (rearnsha@arm.com)
   Minor hacks by Nick Clifton (nickc@cygnus.com)

   This file is part of GCC.

   GCC is free software; you can redistribute it and/or modify it
   under the terms of the GNU General Public License as published
   by the Free Software Foundation; either version 3, or (at your
   option) any later version.

   GCC is distributed in the hope that it will be useful, but WITHOUT
   ANY WARRANTY; without even the implied warranty of MERCHANTABILITY
   or FITNESS FOR A PARTICULAR PURPOSE.  See the GNU General Public
   License for more details.

   You should have received a copy of the GNU General Public License
   along with GCC; see the file COPYING3.  If not see
   <http://www.gnu.org/licenses/>.  */

#ifndef GCC_ARM_H
#define GCC_ARM_H

/* We can't use enum machine_mode inside a generator file because it
   hasn't been created yet; we shouldn't be using any code that
   needs the real definition though, so this ought to be safe.  */
#ifdef GENERATOR_FILE
#define MACHMODE int
#else
#include "insn-modes.h"
#define MACHMODE enum machine_mode
#endif

#include "config/vxworks-dummy.h"

/* The architecture define.  */
extern char arm_arch_name[];

/* Target CPU builtins.  */
#define TARGET_CPU_CPP_BUILTINS()			\
  do							\
    {							\
	if (TARGET_DSP_MULTIPLY)			\
	   builtin_define ("__ARM_FEATURE_DSP");	\
        if (TARGET_ARM_QBIT)				\
           builtin_define ("__ARM_FEATURE_QBIT");	\
        if (TARGET_ARM_SAT)				\
           builtin_define ("__ARM_FEATURE_SAT");	\
	if (unaligned_access)				\
	  builtin_define ("__ARM_FEATURE_UNALIGNED");	\
	if (TARGET_ARM_FEATURE_LDREX)				\
	  builtin_define_with_int_value (			\
	    "__ARM_FEATURE_LDREX", TARGET_ARM_FEATURE_LDREX);	\
	if ((TARGET_ARM_ARCH >= 5 && !TARGET_THUMB)		\
	     || TARGET_ARM_ARCH_ISA_THUMB >=2)			\
	  builtin_define ("__ARM_FEATURE_CLZ");			\
	if (TARGET_INT_SIMD)					\
	  builtin_define ("__ARM_FEATURE_SIMD32");		\
								\
	builtin_define_with_int_value (				\
	  "__ARM_SIZEOF_MINIMAL_ENUM",				\
	  flag_short_enums ? 1 : 4);				\
	builtin_define_with_int_value (				\
	  "__ARM_SIZEOF_WCHAR_T", WCHAR_TYPE_SIZE);		\
	if (TARGET_ARM_ARCH_PROFILE)				\
	  builtin_define_with_int_value (			\
	    "__ARM_ARCH_PROFILE", TARGET_ARM_ARCH_PROFILE);	\
								\
	/* Define __arm__ even when in thumb mode, for	\
	   consistency with armcc.  */			\
	builtin_define ("__arm__");			\
	if (TARGET_ARM_ARCH)				\
	  builtin_define_with_int_value (		\
	    "__ARM_ARCH", TARGET_ARM_ARCH);		\
	if (arm_arch_notm)				\
	  builtin_define ("__ARM_ARCH_ISA_ARM");	\
	builtin_define ("__APCS_32__");			\
	if (TARGET_THUMB)				\
	  builtin_define ("__thumb__");			\
	if (TARGET_THUMB2)				\
	  builtin_define ("__thumb2__");		\
	if (TARGET_ARM_ARCH_ISA_THUMB)			\
	  builtin_define_with_int_value (		\
	    "__ARM_ARCH_ISA_THUMB",			\
	    TARGET_ARM_ARCH_ISA_THUMB);			\
							\
	if (TARGET_BIG_END)				\
	  {						\
	    builtin_define ("__ARMEB__");		\
	    builtin_define ("__ARM_BIG_ENDIAN");	\
	    if (TARGET_THUMB)				\
	      builtin_define ("__THUMBEB__");		\
	    if (TARGET_LITTLE_WORDS)			\
	      builtin_define ("__ARMWEL__");		\
	  }						\
        else						\
	  {						\
	    builtin_define ("__ARMEL__");		\
	    if (TARGET_THUMB)				\
	      builtin_define ("__THUMBEL__");		\
	  }						\
							\
	if (TARGET_SOFT_FLOAT)				\
	  builtin_define ("__SOFTFP__");		\
							\
	if (TARGET_VFP)					\
	  builtin_define ("__VFP_FP__");		\
							\
	if (TARGET_ARM_FP)				\
	  builtin_define_with_int_value (		\
	    "__ARM_FP", TARGET_ARM_FP);			\
	if (arm_fp16_format == ARM_FP16_FORMAT_IEEE)		\
	  builtin_define ("__ARM_FP16_FORMAT_IEEE");		\
	if (arm_fp16_format == ARM_FP16_FORMAT_ALTERNATIVE)	\
	  builtin_define ("__ARM_FP16_FORMAT_ALTERNATIVE");	\
        if (TARGET_FMA)					\
          builtin_define ("__ARM_FEATURE_FMA");		\
							\
	if (TARGET_NEON)				\
	  {						\
	    builtin_define ("__ARM_NEON__");		\
	    builtin_define ("__ARM_NEON");		\
	  }						\
	if (TARGET_NEON_FP)				\
	  builtin_define_with_int_value (		\
	    "__ARM_NEON_FP", TARGET_NEON_FP);		\
							\
	/* Add a define for interworking.		\
	   Needed when building libgcc.a.  */		\
	if (arm_cpp_interwork)				\
	  builtin_define ("__THUMB_INTERWORK__");	\
							\
	builtin_assert ("cpu=arm");			\
	builtin_assert ("machine=arm");			\
							\
	builtin_define (arm_arch_name);			\
	if (arm_arch_xscale)				\
	  builtin_define ("__XSCALE__");		\
	if (arm_arch_iwmmxt)				\
          {						\
	    builtin_define ("__IWMMXT__");		\
	    builtin_define ("__ARM_WMMX");		\
	  }						\
	if (arm_arch_iwmmxt2)				\
	  builtin_define ("__IWMMXT2__");		\
	if (TARGET_AAPCS_BASED)				\
	  {						\
	    if (arm_pcs_default == ARM_PCS_AAPCS_VFP)	\
	      builtin_define ("__ARM_PCS_VFP");		\
	    else if (arm_pcs_default == ARM_PCS_AAPCS)	\
	      builtin_define ("__ARM_PCS");		\
	    builtin_define ("__ARM_EABI__");		\
	  }						\
	if (TARGET_IDIV)				\
	  builtin_define ("__ARM_ARCH_EXT_IDIV__");	\
    } while (0)

#include "config/arm/arm-opts.h"

enum target_cpus
{
#define ARM_CORE(NAME, IDENT, ARCH, FLAGS, COSTS) \
  TARGET_CPU_##IDENT,
#include "arm-cores.def"
#undef ARM_CORE
  TARGET_CPU_generic
};

/* The processor for which instructions should be scheduled.  */
extern enum processor_type arm_tune;

typedef enum arm_cond_code
{
  ARM_EQ = 0, ARM_NE, ARM_CS, ARM_CC, ARM_MI, ARM_PL, ARM_VS, ARM_VC,
  ARM_HI, ARM_LS, ARM_GE, ARM_LT, ARM_GT, ARM_LE, ARM_AL, ARM_NV
}
arm_cc;

extern arm_cc arm_current_cc;

#define ARM_INVERSE_CONDITION_CODE(X)  ((arm_cc) (((int)X) ^ 1))

extern int arm_target_label;
extern int arm_ccfsm_state;
extern GTY(()) rtx arm_target_insn;
/* The label of the current constant pool.  */
extern rtx pool_vector_label;
/* Set to 1 when a return insn is output, this means that the epilogue
   is not needed.  */
extern int return_used_this_function;
/* Callback to output language specific object attributes.  */
extern void (*arm_lang_output_object_attributes_hook)(void);

/* Just in case configure has failed to define anything.  */
#ifndef TARGET_CPU_DEFAULT
#define TARGET_CPU_DEFAULT TARGET_CPU_generic
#endif


#undef  CPP_SPEC
#define CPP_SPEC "%(subtarget_cpp_spec)					\
%{mfloat-abi=soft:%{mfloat-abi=hard:					\
	%e-mfloat-abi=soft and -mfloat-abi=hard may not be used together}} \
%{mbig-endian:%{mlittle-endian:						\
	%e-mbig-endian and -mlittle-endian may not be used together}}"

#ifndef CC1_SPEC
#define CC1_SPEC ""
#endif

/* This macro defines names of additional specifications to put in the specs
   that can be used in various specifications like CC1_SPEC.  Its definition
   is an initializer with a subgrouping for each command option.

   Each subgrouping contains a string constant, that defines the
   specification name, and a string constant that used by the GCC driver
   program.

   Do not define this macro if it does not need to do anything.  */
#define EXTRA_SPECS						\
  { "subtarget_cpp_spec",	SUBTARGET_CPP_SPEC },           \
  { "asm_cpu_spec",		ASM_CPU_SPEC },			\
  SUBTARGET_EXTRA_SPECS

#ifndef SUBTARGET_EXTRA_SPECS
#define SUBTARGET_EXTRA_SPECS
#endif

#ifndef SUBTARGET_CPP_SPEC
#define SUBTARGET_CPP_SPEC      ""
#endif

/* Run-time Target Specification.  */
#define TARGET_SOFT_FLOAT		(arm_float_abi == ARM_FLOAT_ABI_SOFT)
/* Use hardware floating point instructions. */
#define TARGET_HARD_FLOAT		(arm_float_abi != ARM_FLOAT_ABI_SOFT)
/* Use hardware floating point calling convention.  */
#define TARGET_HARD_FLOAT_ABI		(arm_float_abi == ARM_FLOAT_ABI_HARD)
#define TARGET_VFP		(arm_fpu_desc->model == ARM_FP_MODEL_VFP)
#define TARGET_IWMMXT			(arm_arch_iwmmxt)
#define TARGET_IWMMXT2			(arm_arch_iwmmxt2)
#define TARGET_REALLY_IWMMXT		(TARGET_IWMMXT && TARGET_32BIT)
#define TARGET_REALLY_IWMMXT2		(TARGET_IWMMXT2 && TARGET_32BIT)
#define TARGET_IWMMXT_ABI (TARGET_32BIT && arm_abi == ARM_ABI_IWMMXT)
#define TARGET_ARM                      (! TARGET_THUMB)
#define TARGET_EITHER			1 /* (TARGET_ARM | TARGET_THUMB) */
#define TARGET_BACKTRACE	        (leaf_function_p () \
				         ? TARGET_TPCS_LEAF_FRAME \
				         : TARGET_TPCS_FRAME)
#define TARGET_AAPCS_BASED \
    (arm_abi != ARM_ABI_APCS && arm_abi != ARM_ABI_ATPCS)

#define TARGET_HARD_TP			(target_thread_pointer == TP_CP15)
#define TARGET_SOFT_TP			(target_thread_pointer == TP_SOFT)
#define TARGET_GNU2_TLS			(target_tls_dialect == TLS_GNU2)

/* Only 16-bit thumb code.  */
#define TARGET_THUMB1			(TARGET_THUMB && !arm_arch_thumb2)
/* Arm or Thumb-2 32-bit code.  */
#define TARGET_32BIT			(TARGET_ARM || arm_arch_thumb2)
/* 32-bit Thumb-2 code.  */
#define TARGET_THUMB2			(TARGET_THUMB && arm_arch_thumb2)
/* Thumb-1 only.  */
#define TARGET_THUMB1_ONLY		(TARGET_THUMB1 && !arm_arch_notm)

#define TARGET_LDRD			(arm_arch5e && ARM_DOUBLEWORD_ALIGN \
                                         && !TARGET_THUMB1)

/* The following two macros concern the ability to execute coprocessor
   instructions for VFPv3 or NEON.  TARGET_VFP3/TARGET_VFPD32 are currently
   only ever tested when we know we are generating for VFP hardware; we need
   to be more careful with TARGET_NEON as noted below.  */

/* FPU is has the full VFPv3/NEON register file of 32 D registers.  */
#define TARGET_VFPD32 (TARGET_VFP && arm_fpu_desc->regs == VFP_REG_D32)

/* FPU supports VFPv3 instructions.  */
#define TARGET_VFP3 (TARGET_VFP && arm_fpu_desc->rev >= 3)

/* FPU only supports VFP single-precision instructions.  */
#define TARGET_VFP_SINGLE (TARGET_VFP && arm_fpu_desc->regs == VFP_REG_SINGLE)

/* FPU supports VFP double-precision instructions.  */
#define TARGET_VFP_DOUBLE (TARGET_VFP && arm_fpu_desc->regs != VFP_REG_SINGLE)

/* FPU supports half-precision floating-point with NEON element load/store.  */
#define TARGET_NEON_FP16 \
  (TARGET_VFP && arm_fpu_desc->neon && arm_fpu_desc->fp16)

/* FPU supports VFP half-precision floating-point.  */
#define TARGET_FP16 (TARGET_VFP && arm_fpu_desc->fp16)

/* FPU supports fused-multiply-add operations.  */
#define TARGET_FMA (TARGET_VFP && arm_fpu_desc->rev >= 4)

/* FPU is ARMv8 compatible.  */
#define TARGET_FPU_ARMV8 (TARGET_VFP && arm_fpu_desc->rev >= 8)

/* FPU supports Crypto extensions.  */
#define TARGET_CRYPTO (TARGET_VFP && arm_fpu_desc->crypto)

/* FPU supports Neon instructions.  The setting of this macro gets
   revealed via __ARM_NEON__ so we add extra guards upon TARGET_32BIT
   and TARGET_HARD_FLOAT to ensure that NEON instructions are
   available.  */
#define TARGET_NEON (TARGET_32BIT && TARGET_HARD_FLOAT \
		     && TARGET_VFP && arm_fpu_desc->neon)

/* Q-bit is present.  */
#define TARGET_ARM_QBIT \
  (TARGET_32BIT && arm_arch5e && (arm_arch_notm || arm_arch7))
/* Saturation operation, e.g. SSAT.  */
#define TARGET_ARM_SAT \
  (TARGET_32BIT && arm_arch6 && (arm_arch_notm || arm_arch7))
/* "DSP" multiply instructions, eg. SMULxy.  */
#define TARGET_DSP_MULTIPLY \
  (TARGET_32BIT && arm_arch5e && (arm_arch_notm || arm_arch7em))
/* Integer SIMD instructions, and extend-accumulate instructions.  */
#define TARGET_INT_SIMD \
  (TARGET_32BIT && arm_arch6 && (arm_arch_notm || arm_arch7em))

/* Should MOVW/MOVT be used in preference to a constant pool.  */
#define TARGET_USE_MOVT \
  (arm_arch_thumb2 && !optimize_size && !current_tune->prefer_constant_pool)

/* We could use unified syntax for arm mode, but for now we just use it
   for Thumb-2.  */
#define TARGET_UNIFIED_ASM TARGET_THUMB2

/* Nonzero if this chip provides the DMB instruction.  */
#define TARGET_HAVE_DMB		(arm_arch6m || arm_arch7)

/* Nonzero if this chip implements a memory barrier via CP15.  */
#define TARGET_HAVE_DMB_MCR	(arm_arch6 && ! TARGET_HAVE_DMB \
				 && ! TARGET_THUMB1)

/* Nonzero if this chip implements a memory barrier instruction.  */
#define TARGET_HAVE_MEMORY_BARRIER (TARGET_HAVE_DMB || TARGET_HAVE_DMB_MCR)

/* Nonzero if this chip supports ldrex and strex */
#define TARGET_HAVE_LDREX	((arm_arch6 && TARGET_ARM) || arm_arch7)

/* Nonzero if this chip supports ldrex{bh} and strex{bh}.  */
#define TARGET_HAVE_LDREXBH	((arm_arch6k && TARGET_ARM) || arm_arch7)

/* Nonzero if this chip supports ldrexd and strexd.  */
#define TARGET_HAVE_LDREXD	(((arm_arch6k && TARGET_ARM) || arm_arch7) \
				 && arm_arch_notm)

/* Nonzero if integer division instructions supported.  */
#define TARGET_IDIV		((TARGET_ARM && arm_arch_arm_hwdiv) \
				 || (TARGET_THUMB2 && arm_arch_thumb_hwdiv))

/* True iff the full BPABI is being used.  If TARGET_BPABI is true,
   then TARGET_AAPCS_BASED must be true -- but the converse does not
   hold.  TARGET_BPABI implies the use of the BPABI runtime library,
   etc., in addition to just the AAPCS calling conventions.  */
#ifndef TARGET_BPABI
#define TARGET_BPABI false
#endif

/* Support for a compile-time default CPU, et cetera.  The rules are:
   --with-arch is ignored if -march or -mcpu are specified.
   --with-cpu is ignored if -march or -mcpu are specified, and is overridden
    by --with-arch.
   --with-tune is ignored if -mtune or -mcpu are specified (but not affected
     by -march).
   --with-float is ignored if -mfloat-abi is specified.
   --with-fpu is ignored if -mfpu is specified.
   --with-abi is ignored if -mabi is specified.
   --with-tls is ignored if -mtls-dialect is specified. */
#define OPTION_DEFAULT_SPECS \
  {"arch", "%{!march=*:%{!mcpu=*:-march=%(VALUE)}}" }, \
  {"cpu", "%{!march=*:%{!mcpu=*:-mcpu=%(VALUE)}}" }, \
  {"tune", "%{!mcpu=*:%{!mtune=*:-mtune=%(VALUE)}}" }, \
  {"float", "%{!mfloat-abi=*:-mfloat-abi=%(VALUE)}" }, \
  {"fpu", "%{!mfpu=*:-mfpu=%(VALUE)}"}, \
  {"abi", "%{!mabi=*:-mabi=%(VALUE)}"}, \
  {"mode", "%{!marm:%{!mthumb:-m%(VALUE)}}"}, \
  {"tls", "%{!mtls-dialect=*:-mtls-dialect=%(VALUE)}"},

/* Which floating point model to use.  */
enum arm_fp_model
{
  ARM_FP_MODEL_UNKNOWN,
  /* VFP floating point model.  */
  ARM_FP_MODEL_VFP
};

enum vfp_reg_type
{
  VFP_NONE = 0,
  VFP_REG_D16,
  VFP_REG_D32,
  VFP_REG_SINGLE
};

extern const struct arm_fpu_desc
{
  const char *name;
  enum arm_fp_model model;
  int rev;
  enum vfp_reg_type regs;
  int neon;
  int fp16;
  int crypto;
} *arm_fpu_desc;

/* Which floating point hardware to schedule for.  */
extern int arm_fpu_attr;

#ifndef TARGET_DEFAULT_FLOAT_ABI
#define TARGET_DEFAULT_FLOAT_ABI ARM_FLOAT_ABI_SOFT
#endif

#define LARGEST_EXPONENT_IS_NORMAL(bits) \
    ((bits) == 16 && arm_fp16_format == ARM_FP16_FORMAT_ALTERNATIVE)

#ifndef ARM_DEFAULT_ABI
#define ARM_DEFAULT_ABI ARM_ABI_APCS
#endif

/* Map each of the micro-architecture variants to their corresponding
   major architecture revision.  */

enum base_architecture
{
  BASE_ARCH_0 = 0,
  BASE_ARCH_2 = 2,
  BASE_ARCH_3 = 3,
  BASE_ARCH_3M = 3,
  BASE_ARCH_4 = 4,
  BASE_ARCH_4T = 4,
  BASE_ARCH_5 = 5,
  BASE_ARCH_5E = 5,
  BASE_ARCH_5T = 5,
  BASE_ARCH_5TE = 5,
  BASE_ARCH_5TEJ = 5,
  BASE_ARCH_6 = 6,
  BASE_ARCH_6J = 6,
  BASE_ARCH_6ZK = 6,
  BASE_ARCH_6K = 6,
  BASE_ARCH_6T2 = 6,
  BASE_ARCH_6M = 6,
  BASE_ARCH_6Z = 6,
  BASE_ARCH_7 = 7,
  BASE_ARCH_7A = 7,
  BASE_ARCH_7R = 7,
  BASE_ARCH_7M = 7,
  BASE_ARCH_7EM = 7,
  BASE_ARCH_8A = 8
};

/* The major revision number of the ARM Architecture implemented by the target.  */
extern enum base_architecture arm_base_arch;

/* Nonzero if this chip supports the ARM Architecture 3M extensions.  */
extern int arm_arch3m;

/* Nonzero if this chip supports the ARM Architecture 4 extensions.  */
extern int arm_arch4;

/* Nonzero if this chip supports the ARM Architecture 4T extensions.  */
extern int arm_arch4t;

/* Nonzero if this chip supports the ARM Architecture 5 extensions.  */
extern int arm_arch5;

/* Nonzero if this chip supports the ARM Architecture 5E extensions.  */
extern int arm_arch5e;

/* Nonzero if this chip supports the ARM Architecture 6 extensions.  */
extern int arm_arch6;

/* Nonzero if this chip supports the ARM Architecture 6k extensions.  */
extern int arm_arch6k;

/* Nonzero if instructions present in ARMv6-M can be used.  */
extern int arm_arch6m;

/* Nonzero if this chip supports the ARM Architecture 7 extensions.  */
extern int arm_arch7;

/* Nonzero if instructions not present in the 'M' profile can be used.  */
extern int arm_arch_notm;

/* Nonzero if instructions present in ARMv7E-M can be used.  */
extern int arm_arch7em;

/* Nonzero if this chip supports the ARM Architecture 8 extensions.  */
extern int arm_arch8;

/* Nonzero if this chip can benefit from load scheduling.  */
extern int arm_ld_sched;

/* Nonzero if generating Thumb code, either Thumb-1 or Thumb-2.  */
extern int thumb_code;

/* Nonzero if generating Thumb-1 code.  */
extern int thumb1_code;

/* Nonzero if this chip is a StrongARM.  */
extern int arm_tune_strongarm;

/* Nonzero if this chip supports Intel XScale with Wireless MMX technology.  */
extern int arm_arch_iwmmxt;

/* Nonzero if this chip supports Intel Wireless MMX2 technology.  */
extern int arm_arch_iwmmxt2;

/* Nonzero if this chip is an XScale.  */
extern int arm_arch_xscale;

/* Nonzero if tuning for XScale.  */
extern int arm_tune_xscale;

/* Nonzero if tuning for stores via the write buffer.  */
extern int arm_tune_wbuf;

/* Nonzero if tuning for Cortex-A9.  */
extern int arm_tune_cortex_a9;

/* Nonzero if we should define __THUMB_INTERWORK__ in the
   preprocessor.
   XXX This is a bit of a hack, it's intended to help work around
   problems in GLD which doesn't understand that armv5t code is
   interworking clean.  */
extern int arm_cpp_interwork;

/* Nonzero if chip supports Thumb 2.  */
extern int arm_arch_thumb2;

/* Nonzero if chip supports integer division instruction in ARM mode.  */
extern int arm_arch_arm_hwdiv;

/* Nonzero if chip supports integer division instruction in Thumb mode.  */
extern int arm_arch_thumb_hwdiv;

#ifndef TARGET_DEFAULT
#define TARGET_DEFAULT  (MASK_APCS_FRAME)
#endif

/* Nonzero if PIC code requires explicit qualifiers to generate
   PLT and GOT relocs rather than the assembler doing so implicitly.
   Subtargets can override these if required.  */
#ifndef NEED_GOT_RELOC
#define NEED_GOT_RELOC	0
#endif
#ifndef NEED_PLT_RELOC
#define NEED_PLT_RELOC	0
#endif

/* Nonzero if we need to refer to the GOT with a PC-relative
   offset.  In other words, generate

   .word	_GLOBAL_OFFSET_TABLE_ - [. - (.Lxx + 8)]

   rather than

   .word	_GLOBAL_OFFSET_TABLE_ - (.Lxx + 8)

   The default is true, which matches NetBSD.  Subtargets can
   override this if required.  */
#ifndef GOT_PCREL
#define GOT_PCREL   1
#endif

/* Target machine storage Layout.  */


/* Define this macro if it is advisable to hold scalars in registers
   in a wider mode than that declared by the program.  In such cases,
   the value is constrained to be within the bounds of the declared
   type, but kept valid in the wider mode.  The signedness of the
   extension may differ from that of the type.  */

/* It is far faster to zero extend chars than to sign extend them */

#define PROMOTE_MODE(MODE, UNSIGNEDP, TYPE)	\
  if (GET_MODE_CLASS (MODE) == MODE_INT		\
      && GET_MODE_SIZE (MODE) < 4)      	\
    {						\
      if (MODE == QImode)			\
	UNSIGNEDP = 1;				\
      else if (MODE == HImode)			\
	UNSIGNEDP = 1;				\
      (MODE) = SImode;				\
    }

/* Define this if most significant bit is lowest numbered
   in instructions that operate on numbered bit-fields.  */
#define BITS_BIG_ENDIAN  0

/* Define this if most significant byte of a word is the lowest numbered.
   Most ARM processors are run in little endian mode, so that is the default.
   If you want to have it run-time selectable, change the definition in a
   cover file to be TARGET_BIG_ENDIAN.  */
#define BYTES_BIG_ENDIAN  (TARGET_BIG_END != 0)

/* Define this if most significant word of a multiword number is the lowest
   numbered.
   This is always false, even when in big-endian mode.  */
#define WORDS_BIG_ENDIAN  (BYTES_BIG_ENDIAN && ! TARGET_LITTLE_WORDS)

#define UNITS_PER_WORD	4

/* True if natural alignment is used for doubleword types.  */
#define ARM_DOUBLEWORD_ALIGN	TARGET_AAPCS_BASED

#define DOUBLEWORD_ALIGNMENT 64

#define PARM_BOUNDARY  	32

#define STACK_BOUNDARY  (ARM_DOUBLEWORD_ALIGN ? DOUBLEWORD_ALIGNMENT : 32)

#define PREFERRED_STACK_BOUNDARY \
    (arm_abi == ARM_ABI_ATPCS ? 64 : STACK_BOUNDARY)

#define FUNCTION_BOUNDARY  ((TARGET_THUMB && optimize_size) ? 16 : 32)

/* The lowest bit is used to indicate Thumb-mode functions, so the
   vbit must go into the delta field of pointers to member
   functions.  */
#define TARGET_PTRMEMFUNC_VBIT_LOCATION ptrmemfunc_vbit_in_delta

#define EMPTY_FIELD_BOUNDARY  32

#define BIGGEST_ALIGNMENT (ARM_DOUBLEWORD_ALIGN ? DOUBLEWORD_ALIGNMENT : 32)

/* XXX Blah -- this macro is used directly by libobjc.  Since it
   supports no vector modes, cut out the complexity and fall back
   on BIGGEST_FIELD_ALIGNMENT.  */
#ifdef IN_TARGET_LIBS
#define BIGGEST_FIELD_ALIGNMENT 64
#endif

/* Make strings word-aligned so strcpy from constants will be faster.  */
#define CONSTANT_ALIGNMENT_FACTOR (TARGET_THUMB || ! arm_tune_xscale ? 1 : 2)

#define CONSTANT_ALIGNMENT(EXP, ALIGN)				\
   ((TREE_CODE (EXP) == STRING_CST				\
     && !optimize_size						\
     && (ALIGN) < BITS_PER_WORD * CONSTANT_ALIGNMENT_FACTOR)	\
    ? BITS_PER_WORD * CONSTANT_ALIGNMENT_FACTOR : (ALIGN))

/* Align definitions of arrays, unions and structures so that
   initializations and copies can be made more efficient.  This is not
   ABI-changing, so it only affects places where we can see the
   definition. Increasing the alignment tends to introduce padding,
   so don't do this when optimizing for size/conserving stack space. */
#define ARM_EXPAND_ALIGNMENT(COND, EXP, ALIGN)				\
  (((COND) && ((ALIGN) < BITS_PER_WORD)					\
    && (TREE_CODE (EXP) == ARRAY_TYPE					\
	|| TREE_CODE (EXP) == UNION_TYPE				\
	|| TREE_CODE (EXP) == RECORD_TYPE)) ? BITS_PER_WORD : (ALIGN))

/* Align global data. */
#define DATA_ALIGNMENT(EXP, ALIGN)			\
  ARM_EXPAND_ALIGNMENT(!optimize_size, EXP, ALIGN)

/* Similarly, make sure that objects on the stack are sensibly aligned.  */
#define LOCAL_ALIGNMENT(EXP, ALIGN)				\
  ARM_EXPAND_ALIGNMENT(!flag_conserve_stack, EXP, ALIGN)

/* Setting STRUCTURE_SIZE_BOUNDARY to 32 produces more efficient code, but the
   value set in previous versions of this toolchain was 8, which produces more
   compact structures.  The command line option -mstructure_size_boundary=<n>
   can be used to change this value.  For compatibility with the ARM SDK
   however the value should be left at 32.  ARM SDT Reference Manual (ARM DUI
   0020D) page 2-20 says "Structures are aligned on word boundaries".
   The AAPCS specifies a value of 8.  */
#define STRUCTURE_SIZE_BOUNDARY arm_structure_size_boundary

/* This is the value used to initialize arm_structure_size_boundary.  If a
   particular arm target wants to change the default value it should change
   the definition of this macro, not STRUCTURE_SIZE_BOUNDARY.  See netbsd.h
   for an example of this.  */
#ifndef DEFAULT_STRUCTURE_SIZE_BOUNDARY
#define DEFAULT_STRUCTURE_SIZE_BOUNDARY 32
#endif

/* Nonzero if move instructions will actually fail to work
   when given unaligned data.  */
#define STRICT_ALIGNMENT 1

/* wchar_t is unsigned under the AAPCS.  */
#ifndef WCHAR_TYPE
#define WCHAR_TYPE (TARGET_AAPCS_BASED ? "unsigned int" : "int")

#define WCHAR_TYPE_SIZE BITS_PER_WORD
#endif

/* Sized for fixed-point types.  */

#define SHORT_FRACT_TYPE_SIZE 8
#define FRACT_TYPE_SIZE 16
#define LONG_FRACT_TYPE_SIZE 32
#define LONG_LONG_FRACT_TYPE_SIZE 64

#define SHORT_ACCUM_TYPE_SIZE 16
#define ACCUM_TYPE_SIZE 32
#define LONG_ACCUM_TYPE_SIZE 64
#define LONG_LONG_ACCUM_TYPE_SIZE 64

#define MAX_FIXED_MODE_SIZE 64

#ifndef SIZE_TYPE
#define SIZE_TYPE (TARGET_AAPCS_BASED ? "unsigned int" : "long unsigned int")
#endif

#ifndef PTRDIFF_TYPE
#define PTRDIFF_TYPE (TARGET_AAPCS_BASED ? "int" : "long int")
#endif

/* AAPCS requires that structure alignment is affected by bitfields.  */
#ifndef PCC_BITFIELD_TYPE_MATTERS
#define PCC_BITFIELD_TYPE_MATTERS TARGET_AAPCS_BASED
#endif


/* Standard register usage.  */

/* Register allocation in ARM Procedure Call Standard
   (S - saved over call).

	r0	   *	argument word/integer result
	r1-r3		argument word

	r4-r8	     S	register variable
	r9	     S	(rfp) register variable (real frame pointer)

	r10  	   F S	(sl) stack limit (used by -mapcs-stack-check)
	r11 	   F S	(fp) argument pointer
	r12		(ip) temp workspace
	r13  	   F S	(sp) lower end of current stack frame
	r14		(lr) link address/workspace
	r15	   F	(pc) program counter

	cc		This is NOT a real register, but is used internally
	                to represent things that use or set the condition
			codes.
	sfp             This isn't either.  It is used during rtl generation
	                since the offset between the frame pointer and the
			auto's isn't known until after register allocation.
	afp		Nor this, we only need this because of non-local
	                goto.  Without it fp appears to be used and the
			elimination code won't get rid of sfp.  It tracks
			fp exactly at all times.

   *: See TARGET_CONDITIONAL_REGISTER_USAGE  */

/*	s0-s15		VFP scratch (aka d0-d7).
	s16-s31	      S	VFP variable (aka d8-d15).
	vfpcc		Not a real register.  Represents the VFP condition
			code flags.  */

/* The stack backtrace structure is as follows:
  fp points to here:  |  save code pointer  |      [fp]
                      |  return link value  |      [fp, #-4]
                      |  return sp value    |      [fp, #-8]
                      |  return fp value    |      [fp, #-12]
                     [|  saved r10 value    |]
                     [|  saved r9 value     |]
                     [|  saved r8 value     |]
                     [|  saved r7 value     |]
                     [|  saved r6 value     |]
                     [|  saved r5 value     |]
                     [|  saved r4 value     |]
                     [|  saved r3 value     |]
                     [|  saved r2 value     |]
                     [|  saved r1 value     |]
                     [|  saved r0 value     |]
  r0-r3 are not normally saved in a C function.  */

/* 1 for registers that have pervasive standard uses
   and are not available for the register allocator.  */
#define FIXED_REGISTERS 	\
{				\
  /* Core regs.  */		\
  0,0,0,0,0,0,0,0,		\
  0,0,0,0,0,1,0,1,		\
  /* VFP regs.  */		\
  1,1,1,1,1,1,1,1,		\
  1,1,1,1,1,1,1,1,		\
  1,1,1,1,1,1,1,1,		\
  1,1,1,1,1,1,1,1,		\
  1,1,1,1,1,1,1,1,		\
  1,1,1,1,1,1,1,1,		\
  1,1,1,1,1,1,1,1,		\
  1,1,1,1,1,1,1,1,		\
  /* IWMMXT regs.  */		\
  1,1,1,1,1,1,1,1,		\
  1,1,1,1,1,1,1,1,		\
  1,1,1,1,			\
  /* Specials.  */		\
  1,1,1,1			\
}

/* 1 for registers not available across function calls.
   These must include the FIXED_REGISTERS and also any
   registers that can be used without being saved.
   The latter must include the registers where values are returned
   and the register where structure-value addresses are passed.
   Aside from that, you can include as many other registers as you like.
   The CC is not preserved over function calls on the ARM 6, so it is
   easier to assume this for all.  SFP is preserved, since FP is.  */
#define CALL_USED_REGISTERS	\
{				\
  /* Core regs.  */		\
  1,1,1,1,0,0,0,0,		\
  0,0,0,0,1,1,1,1,		\
  /* VFP Regs.  */		\
  1,1,1,1,1,1,1,1,		\
  1,1,1,1,1,1,1,1,		\
  1,1,1,1,1,1,1,1,		\
  1,1,1,1,1,1,1,1,		\
  1,1,1,1,1,1,1,1,		\
  1,1,1,1,1,1,1,1,		\
  1,1,1,1,1,1,1,1,		\
  1,1,1,1,1,1,1,1,		\
  /* IWMMXT regs.  */		\
  1,1,1,1,1,1,1,1,		\
  1,1,1,1,1,1,1,1,		\
  1,1,1,1,			\
  /* Specials.  */		\
  1,1,1,1			\
}

#ifndef SUBTARGET_CONDITIONAL_REGISTER_USAGE
#define SUBTARGET_CONDITIONAL_REGISTER_USAGE
#endif

/* These are a couple of extensions to the formats accepted
   by asm_fprintf:
     %@ prints out ASM_COMMENT_START
     %r prints out REGISTER_PREFIX reg_names[arg]  */
#define ASM_FPRINTF_EXTENSIONS(FILE, ARGS, P)		\
  case '@':						\
    fputs (ASM_COMMENT_START, FILE);			\
    break;						\
							\
  case 'r':						\
    fputs (REGISTER_PREFIX, FILE);			\
    fputs (reg_names [va_arg (ARGS, int)], FILE);	\
    break;

/* Round X up to the nearest word.  */
#define ROUND_UP_WORD(X) (((X) + 3) & ~3)

/* Convert fron bytes to ints.  */
#define ARM_NUM_INTS(X) (((X) + UNITS_PER_WORD - 1) / UNITS_PER_WORD)

/* The number of (integer) registers required to hold a quantity of type MODE.
   Also used for VFP registers.  */
#define ARM_NUM_REGS(MODE)				\
  ARM_NUM_INTS (GET_MODE_SIZE (MODE))

/* The number of (integer) registers required to hold a quantity of TYPE MODE.  */
#define ARM_NUM_REGS2(MODE, TYPE)                   \
  ARM_NUM_INTS ((MODE) == BLKmode ? 		\
  int_size_in_bytes (TYPE) : GET_MODE_SIZE (MODE))

/* The number of (integer) argument register available.  */
#define NUM_ARG_REGS		4

/* And similarly for the VFP.  */
#define NUM_VFP_ARG_REGS	16

/* Return the register number of the N'th (integer) argument.  */
#define ARG_REGISTER(N) 	(N - 1)

/* Specify the registers used for certain standard purposes.
   The values of these macros are register numbers.  */

/* The number of the last argument register.  */
#define LAST_ARG_REGNUM 	ARG_REGISTER (NUM_ARG_REGS)

/* The numbers of the Thumb register ranges.  */
#define FIRST_LO_REGNUM  	0
#define LAST_LO_REGNUM  	7
#define FIRST_HI_REGNUM		8
#define LAST_HI_REGNUM		11

/* Overridden by config/arm/bpabi.h.  */
#ifndef ARM_UNWIND_INFO
#define ARM_UNWIND_INFO  0
#endif

/* Use r0 and r1 to pass exception handling information.  */
#define EH_RETURN_DATA_REGNO(N) (((N) < 2) ? N : INVALID_REGNUM)

/* The register that holds the return address in exception handlers.  */
#define ARM_EH_STACKADJ_REGNUM	2
#define EH_RETURN_STACKADJ_RTX	gen_rtx_REG (SImode, ARM_EH_STACKADJ_REGNUM)

#ifndef ARM_TARGET2_DWARF_FORMAT
#define ARM_TARGET2_DWARF_FORMAT DW_EH_PE_pcrel

/* ttype entries (the only interesting data references used)
   use TARGET2 relocations.  */
#define ASM_PREFERRED_EH_DATA_FORMAT(code, data) \
  (((code) == 0 && (data) == 1 && ARM_UNWIND_INFO) ? ARM_TARGET2_DWARF_FORMAT \
			       : DW_EH_PE_absptr)
#endif

/* The native (Norcroft) Pascal compiler for the ARM passes the static chain
   as an invisible last argument (possible since varargs don't exist in
   Pascal), so the following is not true.  */
#define STATIC_CHAIN_REGNUM	12

/* Define this to be where the real frame pointer is if it is not possible to
   work out the offset between the frame pointer and the automatic variables
   until after register allocation has taken place.  FRAME_POINTER_REGNUM
   should point to a special register that we will make sure is eliminated.

   For the Thumb we have another problem.  The TPCS defines the frame pointer
   as r11, and GCC believes that it is always possible to use the frame pointer
   as base register for addressing purposes.  (See comments in
   find_reloads_address()).  But - the Thumb does not allow high registers,
   including r11, to be used as base address registers.  Hence our problem.

   The solution used here, and in the old thumb port is to use r7 instead of
   r11 as the hard frame pointer and to have special code to generate
   backtrace structures on the stack (if required to do so via a command line
   option) using r11.  This is the only 'user visible' use of r11 as a frame
   pointer.  */
#define ARM_HARD_FRAME_POINTER_REGNUM	11
#define THUMB_HARD_FRAME_POINTER_REGNUM	 7

#define HARD_FRAME_POINTER_REGNUM		\
  (TARGET_ARM					\
   ? ARM_HARD_FRAME_POINTER_REGNUM		\
   : THUMB_HARD_FRAME_POINTER_REGNUM)

#define HARD_FRAME_POINTER_IS_FRAME_POINTER 0
#define HARD_FRAME_POINTER_IS_ARG_POINTER 0

#define FP_REGNUM	                HARD_FRAME_POINTER_REGNUM

/* Register to use for pushing function arguments.  */
#define STACK_POINTER_REGNUM	SP_REGNUM

#define FIRST_IWMMXT_REGNUM	(LAST_HI_VFP_REGNUM + 1)
#define LAST_IWMMXT_REGNUM	(FIRST_IWMMXT_REGNUM + 15)
#define FIRST_IWMMXT_GR_REGNUM	(LAST_IWMMXT_REGNUM + 1)
#define LAST_IWMMXT_GR_REGNUM	(FIRST_IWMMXT_GR_REGNUM + 3)

#define IS_IWMMXT_REGNUM(REGNUM) \
  (((REGNUM) >= FIRST_IWMMXT_REGNUM) && ((REGNUM) <= LAST_IWMMXT_REGNUM))
#define IS_IWMMXT_GR_REGNUM(REGNUM) \
  (((REGNUM) >= FIRST_IWMMXT_GR_REGNUM) && ((REGNUM) <= LAST_IWMMXT_GR_REGNUM))

/* Base register for access to local variables of the function.  */
#define FRAME_POINTER_REGNUM	102

/* Base register for access to arguments of the function.  */
#define ARG_POINTER_REGNUM	103

#define FIRST_VFP_REGNUM	16
#define D7_VFP_REGNUM		(FIRST_VFP_REGNUM + 15)
#define LAST_VFP_REGNUM	\
  (TARGET_VFPD32 ? LAST_HI_VFP_REGNUM : LAST_LO_VFP_REGNUM)

#define IS_VFP_REGNUM(REGNUM) \
  (((REGNUM) >= FIRST_VFP_REGNUM) && ((REGNUM) <= LAST_VFP_REGNUM))

/* VFP registers are split into two types: those defined by VFP versions < 3
   have D registers overlaid on consecutive pairs of S registers. VFP version 3
   defines 16 new D registers (d16-d31) which, for simplicity and correctness
   in various parts of the backend, we implement as "fake" single-precision
   registers (which would be S32-S63, but cannot be used in that way).  The
   following macros define these ranges of registers.  */
#define LAST_LO_VFP_REGNUM	(FIRST_VFP_REGNUM + 31)
#define FIRST_HI_VFP_REGNUM	(LAST_LO_VFP_REGNUM + 1)
#define LAST_HI_VFP_REGNUM	(FIRST_HI_VFP_REGNUM + 31)

#define VFP_REGNO_OK_FOR_SINGLE(REGNUM) \
  ((REGNUM) <= LAST_LO_VFP_REGNUM)

/* DFmode values are only valid in even register pairs.  */
#define VFP_REGNO_OK_FOR_DOUBLE(REGNUM) \
  ((((REGNUM) - FIRST_VFP_REGNUM) & 1) == 0)

/* Neon Quad values must start at a multiple of four registers.  */
#define NEON_REGNO_OK_FOR_QUAD(REGNUM) \
  ((((REGNUM) - FIRST_VFP_REGNUM) & 3) == 0)

/* Neon structures of vectors must be in even register pairs and there
   must be enough registers available.  Because of various patterns
   requiring quad registers, we require them to start at a multiple of
   four.  */
#define NEON_REGNO_OK_FOR_NREGS(REGNUM, N) \
  ((((REGNUM) - FIRST_VFP_REGNUM) & 3) == 0 \
   && (LAST_VFP_REGNUM - (REGNUM) >= 2 * (N) - 1))

/* The number of hard registers is 16 ARM + 1 CC + 1 SFP + 1 AFP.  */
/* Intel Wireless MMX Technology registers add 16 + 4 more.  */
/* VFP (VFP3) adds 32 (64) + 1 VFPCC.  */
#define FIRST_PSEUDO_REGISTER   104

#define DBX_REGISTER_NUMBER(REGNO) arm_dbx_register_number (REGNO)

/* Value should be nonzero if functions must have frame pointers.
   Zero means the frame pointer need not be set up (and parms may be accessed
   via the stack pointer) in functions that seem suitable.
   If we have to have a frame pointer we might as well make use of it.
   APCS says that the frame pointer does not need to be pushed in leaf
   functions, or simple tail call functions.  */

#ifndef SUBTARGET_FRAME_POINTER_REQUIRED
#define SUBTARGET_FRAME_POINTER_REQUIRED 0
#endif

/* Return number of consecutive hard regs needed starting at reg REGNO
   to hold something of mode MODE.
   This is ordinarily the length in words of a value of mode MODE
   but can be less for certain modes in special long registers.

   On the ARM core regs are UNITS_PER_WORD bits wide.  */
#define HARD_REGNO_NREGS(REGNO, MODE)  	\
  ((TARGET_32BIT			\
    && REGNO > PC_REGNUM		\
    && REGNO != FRAME_POINTER_REGNUM	\
    && REGNO != ARG_POINTER_REGNUM)	\
    && !IS_VFP_REGNUM (REGNO)		\
   ? 1 : ARM_NUM_REGS (MODE))

/* Return true if REGNO is suitable for holding a quantity of type MODE.  */
#define HARD_REGNO_MODE_OK(REGNO, MODE)					\
  arm_hard_regno_mode_ok ((REGNO), (MODE))

#define MODES_TIEABLE_P(MODE1, MODE2) arm_modes_tieable_p (MODE1, MODE2)

#define VALID_IWMMXT_REG_MODE(MODE) \
 (arm_vector_mode_supported_p (MODE) || (MODE) == DImode)

/* Modes valid for Neon D registers.  */
#define VALID_NEON_DREG_MODE(MODE) \
  ((MODE) == V2SImode || (MODE) == V4HImode || (MODE) == V8QImode \
   || (MODE) == V2SFmode || (MODE) == DImode)

/* Modes valid for Neon Q registers.  */
#define VALID_NEON_QREG_MODE(MODE) \
  ((MODE) == V4SImode || (MODE) == V8HImode || (MODE) == V16QImode \
   || (MODE) == V4SFmode || (MODE) == V2DImode)

/* Structure modes valid for Neon registers.  */
#define VALID_NEON_STRUCT_MODE(MODE) \
  ((MODE) == TImode || (MODE) == EImode || (MODE) == OImode \
   || (MODE) == CImode || (MODE) == XImode)

/* The register numbers in sequence, for passing to arm_gen_load_multiple.  */
extern int arm_regs_in_sequence[];

/* The order in which register should be allocated.  It is good to use ip
   since no saving is required (though calls clobber it) and it never contains
   function parameters.  It is quite good to use lr since other calls may
   clobber it anyway.  Allocate r0 through r3 in reverse order since r3 is
   least likely to contain a function parameter; in addition results are
   returned in r0.
   For VFP/VFPv3, allocate D16-D31 first, then caller-saved registers (D0-D7),
   then D8-D15.  The reason for doing this is to attempt to reduce register
   pressure when both single- and double-precision registers are used in a
   function.  */

#define VREG(X)  (FIRST_VFP_REGNUM + (X))
#define WREG(X)  (FIRST_IWMMXT_REGNUM + (X))
#define WGREG(X) (FIRST_IWMMXT_GR_REGNUM + (X))

#define REG_ALLOC_ORDER				\
{						\
  /* General registers.  */			\
  3,  2,  1,  0,  12, 14,  4,  5,		\
  6,  7,  8,  9,  10, 11,			\
  /* High VFP registers.  */			\
  VREG(32), VREG(33), VREG(34), VREG(35),	\
  VREG(36), VREG(37), VREG(38), VREG(39),	\
  VREG(40), VREG(41), VREG(42), VREG(43),	\
  VREG(44), VREG(45), VREG(46), VREG(47),	\
  VREG(48), VREG(49), VREG(50), VREG(51),	\
  VREG(52), VREG(53), VREG(54), VREG(55),	\
  VREG(56), VREG(57), VREG(58), VREG(59),	\
  VREG(60), VREG(61), VREG(62), VREG(63),	\
  /* VFP argument registers.  */		\
  VREG(15), VREG(14), VREG(13), VREG(12),	\
  VREG(11), VREG(10), VREG(9),  VREG(8),	\
  VREG(7),  VREG(6),  VREG(5),  VREG(4),	\
  VREG(3),  VREG(2),  VREG(1),  VREG(0),	\
  /* VFP call-saved registers.  */		\
  VREG(16), VREG(17), VREG(18), VREG(19),	\
  VREG(20), VREG(21), VREG(22), VREG(23),	\
  VREG(24), VREG(25), VREG(26), VREG(27),	\
  VREG(28), VREG(29), VREG(30), VREG(31),	\
  /* IWMMX registers.  */			\
  WREG(0),  WREG(1),  WREG(2),  WREG(3),	\
  WREG(4),  WREG(5),  WREG(6),  WREG(7),	\
  WREG(8),  WREG(9),  WREG(10), WREG(11),	\
  WREG(12), WREG(13), WREG(14), WREG(15),	\
  WGREG(0), WGREG(1), WGREG(2), WGREG(3),	\
  /* Registers not for general use.  */		\
  CC_REGNUM, VFPCC_REGNUM,			\
  FRAME_POINTER_REGNUM, ARG_POINTER_REGNUM,	\
  SP_REGNUM, PC_REGNUM 				\
}

/* Use different register alloc ordering for Thumb.  */
#define ADJUST_REG_ALLOC_ORDER arm_order_regs_for_local_alloc ()

/* Tell IRA to use the order we define rather than messing it up with its
   own cost calculations.  */
#define HONOR_REG_ALLOC_ORDER

/* Interrupt functions can only use registers that have already been
   saved by the prologue, even if they would normally be
   call-clobbered.  */
#define HARD_REGNO_RENAME_OK(SRC, DST)					\
	(! IS_INTERRUPT (cfun->machine->func_type) ||			\
	 df_regs_ever_live_p (DST))

/* Register and constant classes.  */

/* Register classes.  */
enum reg_class
{
  NO_REGS,
  LO_REGS,
  STACK_REG,
  BASE_REGS,
  HI_REGS,
  GENERAL_REGS,
  CORE_REGS,
  VFP_D0_D7_REGS,
  VFP_LO_REGS,
  VFP_HI_REGS,
  VFP_REGS,
  IWMMXT_REGS,
  IWMMXT_GR_REGS,
  CC_REG,
  VFPCC_REG,
  SFP_REG,
  AFP_REG,
  ALL_REGS,
  LIM_REG_CLASSES
};

#define N_REG_CLASSES  (int) LIM_REG_CLASSES

/* Give names of register classes as strings for dump file.  */
#define REG_CLASS_NAMES  \
{			\
  "NO_REGS",		\
  "LO_REGS",		\
  "STACK_REG",		\
  "BASE_REGS",		\
  "HI_REGS",		\
  "GENERAL_REGS",	\
  "CORE_REGS",		\
  "VFP_D0_D7_REGS",	\
  "VFP_LO_REGS",	\
  "VFP_HI_REGS",	\
  "VFP_REGS",		\
  "IWMMXT_REGS",	\
  "IWMMXT_GR_REGS",	\
  "CC_REG",		\
  "VFPCC_REG",		\
  "SFP_REG",		\
  "AFP_REG",		\
  "ALL_REGS"		\
}

/* Define which registers fit in which classes.
   This is an initializer for a vector of HARD_REG_SET
   of length N_REG_CLASSES.  */
#define REG_CLASS_CONTENTS						\
{									\
  { 0x00000000, 0x00000000, 0x00000000, 0x00000000 }, /* NO_REGS  */	\
  { 0x000000FF, 0x00000000, 0x00000000, 0x00000000 }, /* LO_REGS */	\
  { 0x00002000, 0x00000000, 0x00000000, 0x00000000 }, /* STACK_REG */	\
  { 0x000020FF, 0x00000000, 0x00000000, 0x00000000 }, /* BASE_REGS */	\
  { 0x00005F00, 0x00000000, 0x00000000, 0x00000000 }, /* HI_REGS */	\
  { 0x00005FFF, 0x00000000, 0x00000000, 0x00000000 }, /* GENERAL_REGS */ \
  { 0x00007FFF, 0x00000000, 0x00000000, 0x00000000 }, /* CORE_REGS */	\
  { 0xFFFF0000, 0x00000000, 0x00000000, 0x00000000 }, /* VFP_D0_D7_REGS  */ \
  { 0xFFFF0000, 0x0000FFFF, 0x00000000, 0x00000000 }, /* VFP_LO_REGS  */ \
  { 0x00000000, 0xFFFF0000, 0x0000FFFF, 0x00000000 }, /* VFP_HI_REGS  */ \
  { 0xFFFF0000, 0xFFFFFFFF, 0x0000FFFF, 0x00000000 }, /* VFP_REGS  */	\
  { 0x00000000, 0x00000000, 0xFFFF0000, 0x00000000 }, /* IWMMXT_REGS */	\
  { 0x00000000, 0x00000000, 0x00000000, 0x0000000F }, /* IWMMXT_GR_REGS */ \
  { 0x00000000, 0x00000000, 0x00000000, 0x00000010 }, /* CC_REG */	\
  { 0x00000000, 0x00000000, 0x00000000, 0x00000020 }, /* VFPCC_REG */	\
  { 0x00000000, 0x00000000, 0x00000000, 0x00000040 }, /* SFP_REG */	\
  { 0x00000000, 0x00000000, 0x00000000, 0x00000080 }, /* AFP_REG */	\
  { 0xFFFF7FFF, 0xFFFFFFFF, 0xFFFFFFFF, 0x00000000 }  /* ALL_REGS */	\
}

/* Any of the VFP register classes.  */
#define IS_VFP_CLASS(X) \
  ((X) == VFP_D0_D7_REGS || (X) == VFP_LO_REGS \
   || (X) == VFP_HI_REGS || (X) == VFP_REGS)

/* The same information, inverted:
   Return the class number of the smallest class containing
   reg number REGNO.  This could be a conditional expression
   or could index an array.  */
#define REGNO_REG_CLASS(REGNO)  arm_regno_class (REGNO)

<<<<<<< HEAD
/* FPA registers can't do subreg as all values are reformatted to internal
   precision.  In VFPv1, VFP registers could only be accessed in the mode
   they were set, so subregs would be invalid there too.  However, we don't
   support VFPv1 at the moment, and the restriction was lifted in VFPv2.
   In big-endian mode, modes greater than word size (i.e. DFmode) are stored in
   VFP registers in little-endian order.  We can't describe that accurately to
   GCC, so avoid taking subregs of such values.  */
#define CANNOT_CHANGE_MODE_CLASS(FROM, TO, CLASS)		\
  (TARGET_VFP							\
  ? TARGET_BIG_END						\
    && (GET_MODE_SIZE (FROM) > UNITS_PER_WORD			\
       || GET_MODE_SIZE (TO) > UNITS_PER_WORD)			\
    && reg_classes_intersect_p (VFP_REGS, (CLASS))		\
  : GET_MODE_SIZE (FROM) != GET_MODE_SIZE (TO)			\
    && reg_classes_intersect_p (FPA_REGS, (CLASS)))
=======
/* In VFPv1, VFP registers could only be accessed in the mode they
   were set, so subregs would be invalid there.  However, we don't
   support VFPv1 at the moment, and the restriction was lifted in
   VFPv2.
   In big-endian mode, modes greater than word size (i.e. DFmode) are stored in
   VFP registers in little-endian order.  We can't describe that accurately to
   GCC, so avoid taking subregs of such values.  */
#define CANNOT_CHANGE_MODE_CLASS(FROM, TO, CLASS)	\
  (TARGET_VFP && TARGET_BIG_END				\
   && (GET_MODE_SIZE (FROM) > UNITS_PER_WORD		\
       || GET_MODE_SIZE (TO) > UNITS_PER_WORD)		\
   && reg_classes_intersect_p (VFP_REGS, (CLASS)))
>>>>>>> e9c762ec

/* The class value for index registers, and the one for base regs.  */
#define INDEX_REG_CLASS  (TARGET_THUMB1 ? LO_REGS : GENERAL_REGS)
#define BASE_REG_CLASS   (TARGET_THUMB1 ? LO_REGS : CORE_REGS)

/* For the Thumb the high registers cannot be used as base registers
   when addressing quantities in QI or HI mode; if we don't know the
   mode, then we must be conservative.  */
#define MODE_BASE_REG_CLASS(MODE)					\
    (TARGET_ARM || (TARGET_THUMB2 && !optimize_size) ? CORE_REGS :      \
     (((MODE) == SImode) ? BASE_REGS : LO_REGS))

/* For Thumb we can not support SP+reg addressing, so we return LO_REGS
   instead of BASE_REGS.  */
#define MODE_BASE_REG_REG_CLASS(MODE) BASE_REG_CLASS

/* When this hook returns true for MODE, the compiler allows
   registers explicitly used in the rtl to be used as spill registers
   but prevents the compiler from extending the lifetime of these
   registers.  */
#define TARGET_SMALL_REGISTER_CLASSES_FOR_MODE_P \
  arm_small_register_classes_for_mode_p 

/* Must leave BASE_REGS reloads alone */
#define THUMB_SECONDARY_INPUT_RELOAD_CLASS(CLASS, MODE, X)		\
  ((CLASS) != LO_REGS && (CLASS) != BASE_REGS				\
   ? ((true_regnum (X) == -1 ? LO_REGS					\
       : (true_regnum (X) + HARD_REGNO_NREGS (0, MODE) > 8) ? LO_REGS	\
       : NO_REGS)) 							\
   : NO_REGS)

#define THUMB_SECONDARY_OUTPUT_RELOAD_CLASS(CLASS, MODE, X)		\
  ((CLASS) != LO_REGS && (CLASS) != BASE_REGS				\
   ? ((true_regnum (X) == -1 ? LO_REGS					\
       : (true_regnum (X) + HARD_REGNO_NREGS (0, MODE) > 8) ? LO_REGS	\
       : NO_REGS)) 							\
   : NO_REGS)

/* Return the register class of a scratch register needed to copy IN into
   or out of a register in CLASS in MODE.  If it can be done directly,
   NO_REGS is returned.  */
#define SECONDARY_OUTPUT_RELOAD_CLASS(CLASS, MODE, X)		\
  /* Restrict which direct reloads are allowed for VFP/iWMMXt regs.  */ \
  ((TARGET_VFP && TARGET_HARD_FLOAT				\
    && IS_VFP_CLASS (CLASS))					\
   ? coproc_secondary_reload_class (MODE, X, FALSE)		\
   : (TARGET_IWMMXT && (CLASS) == IWMMXT_REGS)			\
   ? coproc_secondary_reload_class (MODE, X, TRUE)		\
   : TARGET_32BIT						\
   ? (((MODE) == HImode && ! arm_arch4 && true_regnum (X) == -1) \
    ? GENERAL_REGS : NO_REGS)					\
   : THUMB_SECONDARY_OUTPUT_RELOAD_CLASS (CLASS, MODE, X))

/* If we need to load shorts byte-at-a-time, then we need a scratch.  */
#define SECONDARY_INPUT_RELOAD_CLASS(CLASS, MODE, X)		\
  /* Restrict which direct reloads are allowed for VFP/iWMMXt regs.  */ \
  ((TARGET_VFP && TARGET_HARD_FLOAT				\
    && IS_VFP_CLASS (CLASS))					\
    ? coproc_secondary_reload_class (MODE, X, FALSE) :		\
    (TARGET_IWMMXT && (CLASS) == IWMMXT_REGS) ?			\
    coproc_secondary_reload_class (MODE, X, TRUE) :		\
   (TARGET_32BIT ?						\
    (((CLASS) == IWMMXT_REGS || (CLASS) == IWMMXT_GR_REGS)	\
     && CONSTANT_P (X))						\
    ? GENERAL_REGS :						\
    (((MODE) == HImode && ! arm_arch4				\
      && (MEM_P (X)					\
	  || ((REG_P (X) || GET_CODE (X) == SUBREG)	\
	      && true_regnum (X) == -1)))			\
     ? GENERAL_REGS : NO_REGS)					\
    : THUMB_SECONDARY_INPUT_RELOAD_CLASS (CLASS, MODE, X)))

/* Try a machine-dependent way of reloading an illegitimate address
   operand.  If we find one, push the reload and jump to WIN.  This
   macro is used in only one place: `find_reloads_address' in reload.c.

   For the ARM, we wish to handle large displacements off a base
   register by splitting the addend across a MOV and the mem insn.
   This can cut the number of reloads needed.  */
#define ARM_LEGITIMIZE_RELOAD_ADDRESS(X, MODE, OPNUM, TYPE, IND, WIN)	   \
  do									   \
    {									   \
      if (arm_legitimize_reload_address (&X, MODE, OPNUM, TYPE, IND))	   \
	goto WIN;							   \
    }									   \
  while (0)

/* XXX If an HImode FP+large_offset address is converted to an HImode
   SP+large_offset address, then reload won't know how to fix it.  It sees
   only that SP isn't valid for HImode, and so reloads the SP into an index
   register, but the resulting address is still invalid because the offset
   is too big.  We fix it here instead by reloading the entire address.  */
/* We could probably achieve better results by defining PROMOTE_MODE to help
   cope with the variances between the Thumb's signed and unsigned byte and
   halfword load instructions.  */
/* ??? This should be safe for thumb2, but we may be able to do better.  */
#define THUMB_LEGITIMIZE_RELOAD_ADDRESS(X, MODE, OPNUM, TYPE, IND_L, WIN)     \
do {									      \
  rtx new_x = thumb_legitimize_reload_address (&X, MODE, OPNUM, TYPE, IND_L); \
  if (new_x)								      \
    {									      \
      X = new_x;							      \
      goto WIN;								      \
    }									      \
} while (0)

#define LEGITIMIZE_RELOAD_ADDRESS(X, MODE, OPNUM, TYPE, IND_LEVELS, WIN)   \
  if (TARGET_ARM)							   \
    ARM_LEGITIMIZE_RELOAD_ADDRESS (X, MODE, OPNUM, TYPE, IND_LEVELS, WIN); \
  else									   \
    THUMB_LEGITIMIZE_RELOAD_ADDRESS (X, MODE, OPNUM, TYPE, IND_LEVELS, WIN)

/* Return the maximum number of consecutive registers
   needed to represent mode MODE in a register of class CLASS.
   ARM regs are UNITS_PER_WORD bits.  
   FIXME: Is this true for iWMMX?  */
#define CLASS_MAX_NREGS(CLASS, MODE)  \
  (ARM_NUM_REGS (MODE))

/* If defined, gives a class of registers that cannot be used as the
   operand of a SUBREG that changes the mode of the object illegally.  */

/* Stack layout; function entry, exit and calling.  */

/* Define this if pushing a word on the stack
   makes the stack pointer a smaller address.  */
#define STACK_GROWS_DOWNWARD  1

/* Define this to nonzero if the nominal address of the stack frame
   is at the high-address end of the local variables;
   that is, each additional local variable allocated
   goes at a more negative offset in the frame.  */
#define FRAME_GROWS_DOWNWARD 1

/* The amount of scratch space needed by _interwork_{r7,r11}_call_via_rN().
   When present, it is one word in size, and sits at the top of the frame,
   between the soft frame pointer and either r7 or r11.

   We only need _interwork_rM_call_via_rN() for -mcaller-super-interworking,
   and only then if some outgoing arguments are passed on the stack.  It would
   be tempting to also check whether the stack arguments are passed by indirect
   calls, but there seems to be no reason in principle why a post-reload pass
   couldn't convert a direct call into an indirect one.  */
#define CALLER_INTERWORKING_SLOT_SIZE			\
  (TARGET_CALLER_INTERWORKING				\
   && crtl->outgoing_args_size != 0		\
   ? UNITS_PER_WORD : 0)

/* Offset within stack frame to start allocating local variables at.
   If FRAME_GROWS_DOWNWARD, this is the offset to the END of the
   first local allocated.  Otherwise, it is the offset to the BEGINNING
   of the first local allocated.  */
#define STARTING_FRAME_OFFSET  0

/* If we generate an insn to push BYTES bytes,
   this says how many the stack pointer really advances by.  */
/* The push insns do not do this rounding implicitly.
   So don't define this.  */
/* #define PUSH_ROUNDING(NPUSHED)  ROUND_UP_WORD (NPUSHED) */

/* Define this if the maximum size of all the outgoing args is to be
   accumulated and pushed during the prologue.  The amount can be
   found in the variable crtl->outgoing_args_size.  */
#define ACCUMULATE_OUTGOING_ARGS 1

/* Offset of first parameter from the argument pointer register value.  */
#define FIRST_PARM_OFFSET(FNDECL)  (TARGET_ARM ? 4 : 0)

/* Amount of memory needed for an untyped call to save all possible return
   registers.  */
#define APPLY_RESULT_SIZE arm_apply_result_size()

/* Define DEFAULT_PCC_STRUCT_RETURN to 1 if all structure and union return
   values must be in memory.  On the ARM, they need only do so if larger
   than a word, or if they contain elements offset from zero in the struct.  */
#define DEFAULT_PCC_STRUCT_RETURN 0

/* These bits describe the different types of function supported
   by the ARM backend.  They are exclusive.  i.e. a function cannot be both a
   normal function and an interworked function, for example.  Knowing the
   type of a function is important for determining its prologue and
   epilogue sequences.
   Note value 7 is currently unassigned.  Also note that the interrupt
   function types all have bit 2 set, so that they can be tested for easily.
   Note that 0 is deliberately chosen for ARM_FT_UNKNOWN so that when the
   machine_function structure is initialized (to zero) func_type will
   default to unknown.  This will force the first use of arm_current_func_type
   to call arm_compute_func_type.  */
#define ARM_FT_UNKNOWN		 0 /* Type has not yet been determined.  */
#define ARM_FT_NORMAL		 1 /* Your normal, straightforward function.  */
#define ARM_FT_INTERWORKED	 2 /* A function that supports interworking.  */
#define ARM_FT_ISR		 4 /* An interrupt service routine.  */
#define ARM_FT_FIQ		 5 /* A fast interrupt service routine.  */
#define ARM_FT_EXCEPTION	 6 /* An ARM exception handler (subcase of ISR).  */

#define ARM_FT_TYPE_MASK	((1 << 3) - 1)

/* In addition functions can have several type modifiers,
   outlined by these bit masks:  */
#define ARM_FT_INTERRUPT	(1 << 2) /* Note overlap with FT_ISR and above.  */
#define ARM_FT_NAKED		(1 << 3) /* No prologue or epilogue.  */
#define ARM_FT_VOLATILE		(1 << 4) /* Does not return.  */
#define ARM_FT_NESTED		(1 << 5) /* Embedded inside another func.  */
#define ARM_FT_STACKALIGN	(1 << 6) /* Called with misaligned stack.  */

/* Some macros to test these flags.  */
#define ARM_FUNC_TYPE(t)	(t & ARM_FT_TYPE_MASK)
#define IS_INTERRUPT(t)		(t & ARM_FT_INTERRUPT)
#define IS_VOLATILE(t)     	(t & ARM_FT_VOLATILE)
#define IS_NAKED(t)        	(t & ARM_FT_NAKED)
#define IS_NESTED(t)       	(t & ARM_FT_NESTED)
#define IS_STACKALIGN(t)       	(t & ARM_FT_STACKALIGN)


/* Structure used to hold the function stack frame layout.  Offsets are
   relative to the stack pointer on function entry.  Positive offsets are
   in the direction of stack growth.
   Only soft_frame is used in thumb mode.  */

typedef struct GTY(()) arm_stack_offsets
{
  int saved_args;	/* ARG_POINTER_REGNUM.  */
  int frame;		/* ARM_HARD_FRAME_POINTER_REGNUM.  */
  int saved_regs;
  int soft_frame;	/* FRAME_POINTER_REGNUM.  */
  int locals_base;	/* THUMB_HARD_FRAME_POINTER_REGNUM.  */
  int outgoing_args;	/* STACK_POINTER_REGNUM.  */
  unsigned int saved_regs_mask;
}
arm_stack_offsets;

#ifndef GENERATOR_FILE
/* A C structure for machine-specific, per-function data.
   This is added to the cfun structure.  */
typedef struct GTY(()) machine_function
{
  /* Additional stack adjustment in __builtin_eh_throw.  */
  rtx eh_epilogue_sp_ofs;
  /* Records if LR has to be saved for far jumps.  */
  int far_jump_used;
  /* Records if ARG_POINTER was ever live.  */
  int arg_pointer_live;
  /* Records if the save of LR has been eliminated.  */
  int lr_save_eliminated;
  /* The size of the stack frame.  Only valid after reload.  */
  arm_stack_offsets stack_offsets;
  /* Records the type of the current function.  */
  unsigned long func_type;
  /* Record if the function has a variable argument list.  */
  int uses_anonymous_args;
  /* Records if sibcalls are blocked because an argument
     register is needed to preserve stack alignment.  */
  int sibcall_blocked;
  /* The PIC register for this function.  This might be a pseudo.  */
  rtx pic_reg;
  /* Labels for per-function Thumb call-via stubs.  One per potential calling
     register.  We can never call via LR or PC.  We can call via SP if a
     trampoline happens to be on the top of the stack.  */
  rtx call_via[14];
  /* Set to 1 when a return insn is output, this means that the epilogue
     is not needed.  */
  int return_used_this_function;
  /* When outputting Thumb-1 code, record the last insn that provides
     information about condition codes, and the comparison operands.  */
  rtx thumb1_cc_insn;
  rtx thumb1_cc_op0;
  rtx thumb1_cc_op1;
  /* Also record the CC mode that is supported.  */
  enum machine_mode thumb1_cc_mode;
}
machine_function;
#endif

/* As in the machine_function, a global set of call-via labels, for code 
   that is in text_section.  */
extern GTY(()) rtx thumb_call_via_label[14];

/* The number of potential ways of assigning to a co-processor.  */
#define ARM_NUM_COPROC_SLOTS 1

/* Enumeration of procedure calling standard variants.  We don't really 
   support all of these yet.  */
enum arm_pcs
{
  ARM_PCS_AAPCS,	/* Base standard AAPCS.  */
  ARM_PCS_AAPCS_VFP,	/* Use VFP registers for floating point values.  */
  ARM_PCS_AAPCS_IWMMXT, /* Use iWMMXT registers for vectors.  */
  /* This must be the last AAPCS variant.  */
  ARM_PCS_AAPCS_LOCAL,	/* Private call within this compilation unit.  */
  ARM_PCS_ATPCS,	/* ATPCS.  */
  ARM_PCS_APCS,		/* APCS (legacy Linux etc).  */
  ARM_PCS_UNKNOWN
};

/* Default procedure calling standard of current compilation unit. */
extern enum arm_pcs arm_pcs_default;

/* A C type for declaring a variable that is used as the first argument of
   `FUNCTION_ARG' and other related values.  */
typedef struct
{
  /* This is the number of registers of arguments scanned so far.  */
  int nregs;
  /* This is the number of iWMMXt register arguments scanned so far.  */
  int iwmmxt_nregs;
  int named_count;
  int nargs;
  /* Which procedure call variant to use for this call.  */
  enum arm_pcs pcs_variant;

  /* AAPCS related state tracking.  */
  int aapcs_arg_processed;  /* No need to lay out this argument again.  */
  int aapcs_cprc_slot;      /* Index of co-processor rules to handle
			       this argument, or -1 if using core
			       registers.  */
  int aapcs_ncrn;
  int aapcs_next_ncrn;
  rtx aapcs_reg;	    /* Register assigned to this argument.  */
  int aapcs_partial;	    /* How many bytes are passed in regs (if
			       split between core regs and stack.
			       Zero otherwise.  */
  int aapcs_cprc_failed[ARM_NUM_COPROC_SLOTS];
  int can_split;	    /* Argument can be split between core regs
			       and the stack.  */
  /* Private data for tracking VFP register allocation */
  unsigned aapcs_vfp_regs_free;
  unsigned aapcs_vfp_reg_alloc;
  int aapcs_vfp_rcount;
  MACHMODE aapcs_vfp_rmode;
} CUMULATIVE_ARGS;

#define FUNCTION_ARG_PADDING(MODE, TYPE) \
  (arm_pad_arg_upward (MODE, TYPE) ? upward : downward)

#define BLOCK_REG_PADDING(MODE, TYPE, FIRST) \
  (arm_pad_reg_upward (MODE, TYPE, FIRST) ? upward : downward)

/* For AAPCS, padding should never be below the argument. For other ABIs,
 * mimic the default.  */
#define PAD_VARARGS_DOWN \
  ((TARGET_AAPCS_BASED) ? 0 : BYTES_BIG_ENDIAN)

/* Initialize a variable CUM of type CUMULATIVE_ARGS
   for a call to a function whose data type is FNTYPE.
   For a library call, FNTYPE is 0.
   On the ARM, the offset starts at 0.  */
#define INIT_CUMULATIVE_ARGS(CUM, FNTYPE, LIBNAME, FNDECL, N_NAMED_ARGS) \
  arm_init_cumulative_args (&(CUM), (FNTYPE), (LIBNAME), (FNDECL))

/* 1 if N is a possible register number for function argument passing.
   On the ARM, r0-r3 are used to pass args.  */
#define FUNCTION_ARG_REGNO_P(REGNO)					\
   (IN_RANGE ((REGNO), 0, 3)						\
    || (TARGET_AAPCS_BASED && TARGET_VFP && TARGET_HARD_FLOAT		\
	&& IN_RANGE ((REGNO), FIRST_VFP_REGNUM, FIRST_VFP_REGNUM + 15))	\
    || (TARGET_IWMMXT_ABI						\
	&& IN_RANGE ((REGNO), FIRST_IWMMXT_REGNUM, FIRST_IWMMXT_REGNUM + 9)))


/* If your target environment doesn't prefix user functions with an
   underscore, you may wish to re-define this to prevent any conflicts.  */
#ifndef ARM_MCOUNT_NAME
#define ARM_MCOUNT_NAME "*mcount"
#endif

/* Call the function profiler with a given profile label.  The Acorn
   compiler puts this BEFORE the prolog but gcc puts it afterwards.
   On the ARM the full profile code will look like:
	.data
	LP1
		.word	0
	.text
		mov	ip, lr
		bl	mcount
		.word	LP1

   profile_function() in final.c outputs the .data section, FUNCTION_PROFILER
   will output the .text section.

   The ``mov ip,lr'' seems like a good idea to stick with cc convention.
   ``prof'' doesn't seem to mind about this!

   Note - this version of the code is designed to work in both ARM and
   Thumb modes.  */
#ifndef ARM_FUNCTION_PROFILER
#define ARM_FUNCTION_PROFILER(STREAM, LABELNO)  	\
{							\
  char temp[20];					\
  rtx sym;						\
							\
  asm_fprintf (STREAM, "\tmov\t%r, %r\n\tbl\t",		\
	   IP_REGNUM, LR_REGNUM);			\
  assemble_name (STREAM, ARM_MCOUNT_NAME);		\
  fputc ('\n', STREAM);					\
  ASM_GENERATE_INTERNAL_LABEL (temp, "LP", LABELNO);	\
  sym = gen_rtx_SYMBOL_REF (Pmode, temp);		\
  assemble_aligned_integer (UNITS_PER_WORD, sym);	\
}
#endif

#ifdef THUMB_FUNCTION_PROFILER
#define FUNCTION_PROFILER(STREAM, LABELNO)		\
  if (TARGET_ARM)					\
    ARM_FUNCTION_PROFILER (STREAM, LABELNO)		\
  else							\
    THUMB_FUNCTION_PROFILER (STREAM, LABELNO)
#else
#define FUNCTION_PROFILER(STREAM, LABELNO)		\
    ARM_FUNCTION_PROFILER (STREAM, LABELNO)
#endif

/* EXIT_IGNORE_STACK should be nonzero if, when returning from a function,
   the stack pointer does not matter.  The value is tested only in
   functions that have frame pointers.
   No definition is equivalent to always zero.

   On the ARM, the function epilogue recovers the stack pointer from the
   frame.  */
#define EXIT_IGNORE_STACK 1

#define EPILOGUE_USES(REGNO) ((REGNO) == LR_REGNUM)

/* Determine if the epilogue should be output as RTL.
   You should override this if you define FUNCTION_EXTRA_EPILOGUE.  */
#define USE_RETURN_INSN(ISCOND)				\
  (TARGET_32BIT ? use_return_insn (ISCOND, NULL) : 0)

/* Definitions for register eliminations.

   This is an array of structures.  Each structure initializes one pair
   of eliminable registers.  The "from" register number is given first,
   followed by "to".  Eliminations of the same "from" register are listed
   in order of preference.

   We have two registers that can be eliminated on the ARM.  First, the
   arg pointer register can often be eliminated in favor of the stack
   pointer register.  Secondly, the pseudo frame pointer register can always
   be eliminated; it is replaced with either the stack or the real frame
   pointer.  Note we have to use {ARM|THUMB}_HARD_FRAME_POINTER_REGNUM
   because the definition of HARD_FRAME_POINTER_REGNUM is not a constant.  */

#define ELIMINABLE_REGS						\
{{ ARG_POINTER_REGNUM,        STACK_POINTER_REGNUM            },\
 { ARG_POINTER_REGNUM,        FRAME_POINTER_REGNUM            },\
 { ARG_POINTER_REGNUM,        ARM_HARD_FRAME_POINTER_REGNUM   },\
 { ARG_POINTER_REGNUM,        THUMB_HARD_FRAME_POINTER_REGNUM },\
 { FRAME_POINTER_REGNUM,      STACK_POINTER_REGNUM            },\
 { FRAME_POINTER_REGNUM,      ARM_HARD_FRAME_POINTER_REGNUM   },\
 { FRAME_POINTER_REGNUM,      THUMB_HARD_FRAME_POINTER_REGNUM }}

/* Define the offset between two registers, one to be eliminated, and the
   other its replacement, at the start of a routine.  */
#define INITIAL_ELIMINATION_OFFSET(FROM, TO, OFFSET)			\
  if (TARGET_ARM)							\
    (OFFSET) = arm_compute_initial_elimination_offset (FROM, TO);	\
  else									\
    (OFFSET) = thumb_compute_initial_elimination_offset (FROM, TO)

/* Special case handling of the location of arguments passed on the stack.  */
#define DEBUGGER_ARG_OFFSET(value, addr) value ? value : arm_debugger_arg_offset (value, addr)

/* Initialize data used by insn expanders.  This is called from insn_emit,
   once for every function before code is generated.  */
#define INIT_EXPANDERS  arm_init_expanders ()

/* Length in units of the trampoline for entering a nested function.  */
#define TRAMPOLINE_SIZE  (TARGET_32BIT ? 16 : 20)

/* Alignment required for a trampoline in bits.  */
#define TRAMPOLINE_ALIGNMENT  32

/* Addressing modes, and classification of registers for them.  */
#define HAVE_POST_INCREMENT   1
#define HAVE_PRE_INCREMENT    TARGET_32BIT
#define HAVE_POST_DECREMENT   TARGET_32BIT
#define HAVE_PRE_DECREMENT    TARGET_32BIT
#define HAVE_PRE_MODIFY_DISP  TARGET_32BIT
#define HAVE_POST_MODIFY_DISP TARGET_32BIT
#define HAVE_PRE_MODIFY_REG   TARGET_32BIT
#define HAVE_POST_MODIFY_REG  TARGET_32BIT

enum arm_auto_incmodes
  {
    ARM_POST_INC,
    ARM_PRE_INC,
    ARM_POST_DEC,
    ARM_PRE_DEC
  };

#define ARM_AUTOINC_VALID_FOR_MODE_P(mode, code) \
  (TARGET_32BIT && arm_autoinc_modes_ok_p (mode, code))
#define USE_LOAD_POST_INCREMENT(mode) \
  ARM_AUTOINC_VALID_FOR_MODE_P(mode, ARM_POST_INC)
#define USE_LOAD_PRE_INCREMENT(mode)  \
  ARM_AUTOINC_VALID_FOR_MODE_P(mode, ARM_PRE_INC)
#define USE_LOAD_POST_DECREMENT(mode) \
  ARM_AUTOINC_VALID_FOR_MODE_P(mode, ARM_POST_DEC)
#define USE_LOAD_PRE_DECREMENT(mode)  \
  ARM_AUTOINC_VALID_FOR_MODE_P(mode, ARM_PRE_DEC)

#define USE_STORE_PRE_DECREMENT(mode) USE_LOAD_PRE_DECREMENT(mode)
#define USE_STORE_PRE_INCREMENT(mode) USE_LOAD_PRE_INCREMENT(mode)
#define USE_STORE_POST_DECREMENT(mode) USE_LOAD_POST_DECREMENT(mode)
#define USE_STORE_POST_INCREMENT(mode) USE_LOAD_POST_INCREMENT(mode)

/* Macros to check register numbers against specific register classes.  */

/* These assume that REGNO is a hard or pseudo reg number.
   They give nonzero only if REGNO is a hard reg of the suitable class
   or a pseudo reg currently allocated to a suitable hard reg.
   Since they use reg_renumber, they are safe only once reg_renumber
   has been allocated, which happens in reginfo.c during register
   allocation.  */
#define TEST_REGNO(R, TEST, VALUE) \
  ((R TEST VALUE) || ((unsigned) reg_renumber[R] TEST VALUE))

/* Don't allow the pc to be used.  */
#define ARM_REGNO_OK_FOR_BASE_P(REGNO)			\
  (TEST_REGNO (REGNO, <, PC_REGNUM)			\
   || TEST_REGNO (REGNO, ==, FRAME_POINTER_REGNUM)	\
   || TEST_REGNO (REGNO, ==, ARG_POINTER_REGNUM))

#define THUMB1_REGNO_MODE_OK_FOR_BASE_P(REGNO, MODE)		\
  (TEST_REGNO (REGNO, <=, LAST_LO_REGNUM)			\
   || (GET_MODE_SIZE (MODE) >= 4				\
       && TEST_REGNO (REGNO, ==, STACK_POINTER_REGNUM)))

#define REGNO_MODE_OK_FOR_BASE_P(REGNO, MODE)		\
  (TARGET_THUMB1					\
   ? THUMB1_REGNO_MODE_OK_FOR_BASE_P (REGNO, MODE)	\
   : ARM_REGNO_OK_FOR_BASE_P (REGNO))

/* Nonzero if X can be the base register in a reg+reg addressing mode.
   For Thumb, we can not use SP + reg, so reject SP.  */
#define REGNO_MODE_OK_FOR_REG_BASE_P(X, MODE)	\
  REGNO_MODE_OK_FOR_BASE_P (X, QImode)

/* For ARM code, we don't care about the mode, but for Thumb, the index
   must be suitable for use in a QImode load.  */
#define REGNO_OK_FOR_INDEX_P(REGNO)	\
  (REGNO_MODE_OK_FOR_BASE_P (REGNO, QImode) \
   && !TEST_REGNO (REGNO, ==, STACK_POINTER_REGNUM))

/* Maximum number of registers that can appear in a valid memory address.
   Shifts in addresses can't be by a register.  */
#define MAX_REGS_PER_ADDRESS 2

/* Recognize any constant value that is a valid address.  */
/* XXX We can address any constant, eventually...  */
/* ??? Should the TARGET_ARM here also apply to thumb2?  */
#define CONSTANT_ADDRESS_P(X)  			\
  (GET_CODE (X) == SYMBOL_REF 			\
   && (CONSTANT_POOL_ADDRESS_P (X)		\
       || (TARGET_ARM && optimize > 0 && SYMBOL_REF_FLAG (X))))

/* True if SYMBOL + OFFSET constants must refer to something within
   SYMBOL's section.  */
#define ARM_OFFSETS_MUST_BE_WITHIN_SECTIONS_P 0

/* Nonzero if all target requires all absolute relocations be R_ARM_ABS32.  */
#ifndef TARGET_DEFAULT_WORD_RELOCATIONS
#define TARGET_DEFAULT_WORD_RELOCATIONS 0
#endif

#ifndef SUBTARGET_NAME_ENCODING_LENGTHS
#define SUBTARGET_NAME_ENCODING_LENGTHS
#endif

/* This is a C fragment for the inside of a switch statement.
   Each case label should return the number of characters to
   be stripped from the start of a function's name, if that
   name starts with the indicated character.  */
#define ARM_NAME_ENCODING_LENGTHS		\
  case '*':  return 1;				\
  SUBTARGET_NAME_ENCODING_LENGTHS

/* This is how to output a reference to a user-level label named NAME.
   `assemble_name' uses this.  */
#undef  ASM_OUTPUT_LABELREF
#define ASM_OUTPUT_LABELREF(FILE, NAME)		\
   arm_asm_output_labelref (FILE, NAME)

/* Output IT instructions for conditionally executed Thumb-2 instructions.  */
#define ASM_OUTPUT_OPCODE(STREAM, PTR)	\
  if (TARGET_THUMB2)			\
    thumb2_asm_output_opcode (STREAM);

/* The EABI specifies that constructors should go in .init_array.
   Other targets use .ctors for compatibility.  */
#ifndef ARM_EABI_CTORS_SECTION_OP
#define ARM_EABI_CTORS_SECTION_OP \
  "\t.section\t.init_array,\"aw\",%init_array"
#endif
#ifndef ARM_EABI_DTORS_SECTION_OP
#define ARM_EABI_DTORS_SECTION_OP \
  "\t.section\t.fini_array,\"aw\",%fini_array"
#endif
#define ARM_CTORS_SECTION_OP \
  "\t.section\t.ctors,\"aw\",%progbits"
#define ARM_DTORS_SECTION_OP \
  "\t.section\t.dtors,\"aw\",%progbits"

/* Define CTORS_SECTION_ASM_OP.  */
#undef CTORS_SECTION_ASM_OP
#undef DTORS_SECTION_ASM_OP
#ifndef IN_LIBGCC2
# define CTORS_SECTION_ASM_OP \
   (TARGET_AAPCS_BASED ? ARM_EABI_CTORS_SECTION_OP : ARM_CTORS_SECTION_OP)
# define DTORS_SECTION_ASM_OP \
   (TARGET_AAPCS_BASED ? ARM_EABI_DTORS_SECTION_OP : ARM_DTORS_SECTION_OP)
#else /* !defined (IN_LIBGCC2) */
/* In libgcc, CTORS_SECTION_ASM_OP must be a compile-time constant,
   so we cannot use the definition above.  */
# ifdef __ARM_EABI__
/* The .ctors section is not part of the EABI, so we do not define
   CTORS_SECTION_ASM_OP when in libgcc; that prevents crtstuff
   from trying to use it.  We do define it when doing normal
   compilation, as .init_array can be used instead of .ctors.  */
/* There is no need to emit begin or end markers when using
   init_array; the dynamic linker will compute the size of the
   array itself based on special symbols created by the static
   linker.  However, we do need to arrange to set up
   exception-handling here.  */
#   define CTOR_LIST_BEGIN asm (ARM_EABI_CTORS_SECTION_OP)
#   define CTOR_LIST_END /* empty */
#   define DTOR_LIST_BEGIN asm (ARM_EABI_DTORS_SECTION_OP)
#   define DTOR_LIST_END /* empty */
# else /* !defined (__ARM_EABI__) */
#   define CTORS_SECTION_ASM_OP ARM_CTORS_SECTION_OP
#   define DTORS_SECTION_ASM_OP ARM_DTORS_SECTION_OP
# endif /* !defined (__ARM_EABI__) */
#endif /* !defined (IN_LIBCC2) */

/* True if the operating system can merge entities with vague linkage
   (e.g., symbols in COMDAT group) during dynamic linking.  */
#ifndef TARGET_ARM_DYNAMIC_VAGUE_LINKAGE_P
#define TARGET_ARM_DYNAMIC_VAGUE_LINKAGE_P true
#endif

#define ARM_OUTPUT_FN_UNWIND(F, PROLOGUE) arm_output_fn_unwind (F, PROLOGUE)

/* The macros REG_OK_FOR..._P assume that the arg is a REG rtx
   and check its validity for a certain class.
   We have two alternate definitions for each of them.
   The usual definition accepts all pseudo regs; the other rejects
   them unless they have been allocated suitable hard regs.
   The symbol REG_OK_STRICT causes the latter definition to be used.
   Thumb-2 has the same restrictions as arm.  */
#ifndef REG_OK_STRICT

#define ARM_REG_OK_FOR_BASE_P(X)		\
  (REGNO (X) <= LAST_ARM_REGNUM			\
   || REGNO (X) >= FIRST_PSEUDO_REGISTER	\
   || REGNO (X) == FRAME_POINTER_REGNUM		\
   || REGNO (X) == ARG_POINTER_REGNUM)

#define ARM_REG_OK_FOR_INDEX_P(X)		\
  ((REGNO (X) <= LAST_ARM_REGNUM		\
    && REGNO (X) != STACK_POINTER_REGNUM)	\
   || REGNO (X) >= FIRST_PSEUDO_REGISTER	\
   || REGNO (X) == FRAME_POINTER_REGNUM		\
   || REGNO (X) == ARG_POINTER_REGNUM)

#define THUMB1_REG_MODE_OK_FOR_BASE_P(X, MODE)	\
  (REGNO (X) <= LAST_LO_REGNUM			\
   || REGNO (X) >= FIRST_PSEUDO_REGISTER	\
   || (GET_MODE_SIZE (MODE) >= 4		\
       && (REGNO (X) == STACK_POINTER_REGNUM	\
	   || (X) == hard_frame_pointer_rtx	\
	   || (X) == arg_pointer_rtx)))

#define REG_STRICT_P 0

#else /* REG_OK_STRICT */

#define ARM_REG_OK_FOR_BASE_P(X) 		\
  ARM_REGNO_OK_FOR_BASE_P (REGNO (X))

#define ARM_REG_OK_FOR_INDEX_P(X) 		\
  ARM_REGNO_OK_FOR_INDEX_P (REGNO (X))

#define THUMB1_REG_MODE_OK_FOR_BASE_P(X, MODE)	\
  THUMB1_REGNO_MODE_OK_FOR_BASE_P (REGNO (X), MODE)

#define REG_STRICT_P 1

#endif /* REG_OK_STRICT */

/* Now define some helpers in terms of the above.  */

#define REG_MODE_OK_FOR_BASE_P(X, MODE)		\
  (TARGET_THUMB1				\
   ? THUMB1_REG_MODE_OK_FOR_BASE_P (X, MODE)	\
   : ARM_REG_OK_FOR_BASE_P (X))

/* For 16-bit Thumb, a valid index register is anything that can be used in
   a byte load instruction.  */
#define THUMB1_REG_OK_FOR_INDEX_P(X) \
  THUMB1_REG_MODE_OK_FOR_BASE_P (X, QImode)

/* Nonzero if X is a hard reg that can be used as an index
   or if it is a pseudo reg.  On the Thumb, the stack pointer
   is not suitable.  */
#define REG_OK_FOR_INDEX_P(X)			\
  (TARGET_THUMB1				\
   ? THUMB1_REG_OK_FOR_INDEX_P (X)		\
   : ARM_REG_OK_FOR_INDEX_P (X))

/* Nonzero if X can be the base register in a reg+reg addressing mode.
   For Thumb, we can not use SP + reg, so reject SP.  */
#define REG_MODE_OK_FOR_REG_BASE_P(X, MODE)	\
  REG_OK_FOR_INDEX_P (X)

#define ARM_BASE_REGISTER_RTX_P(X)  \
  (REG_P (X) && ARM_REG_OK_FOR_BASE_P (X))

#define ARM_INDEX_REGISTER_RTX_P(X)  \
  (REG_P (X) && ARM_REG_OK_FOR_INDEX_P (X))

/* Specify the machine mode that this machine uses
   for the index in the tablejump instruction.  */
#define CASE_VECTOR_MODE Pmode

#define CASE_VECTOR_PC_RELATIVE (TARGET_THUMB2				\
				 || (TARGET_THUMB1			\
				     && (optimize_size || flag_pic)))

#define CASE_VECTOR_SHORTEN_MODE(min, max, body)			\
  (TARGET_THUMB1							\
   ? (min >= 0 && max < 512						\
      ? (ADDR_DIFF_VEC_FLAGS (body).offset_unsigned = 1, QImode)	\
      : min >= -256 && max < 256					\
      ? (ADDR_DIFF_VEC_FLAGS (body).offset_unsigned = 0, QImode)	\
      : min >= 0 && max < 8192						\
      ? (ADDR_DIFF_VEC_FLAGS (body).offset_unsigned = 1, HImode)	\
      : min >= -4096 && max < 4096					\
      ? (ADDR_DIFF_VEC_FLAGS (body).offset_unsigned = 0, HImode)	\
      : SImode)								\
   : ((min < 0 || max >= 0x20000 || !TARGET_THUMB2) ? SImode		\
      : (max >= 0x200) ? HImode						\
      : QImode))

/* signed 'char' is most compatible, but RISC OS wants it unsigned.
   unsigned is probably best, but may break some code.  */
#ifndef DEFAULT_SIGNED_CHAR
#define DEFAULT_SIGNED_CHAR  0
#endif

/* Max number of bytes we can move from memory to memory
   in one reasonably fast instruction.  */
#define MOVE_MAX 4

#undef  MOVE_RATIO
#define MOVE_RATIO(speed) (arm_tune_xscale ? 4 : 2)

/* Define if operations between registers always perform the operation
   on the full register even if a narrower mode is specified.  */
#define WORD_REGISTER_OPERATIONS

/* Define if loading in MODE, an integral mode narrower than BITS_PER_WORD
   will either zero-extend or sign-extend.  The value of this macro should
   be the code that says which one of the two operations is implicitly
   done, UNKNOWN if none.  */
#define LOAD_EXTEND_OP(MODE)						\
  (TARGET_THUMB ? ZERO_EXTEND :						\
   ((arm_arch4 || (MODE) == QImode) ? ZERO_EXTEND			\
    : ((BYTES_BIG_ENDIAN && (MODE) == HImode) ? SIGN_EXTEND : UNKNOWN)))

/* Nonzero if access to memory by bytes is slow and undesirable.  */
#define SLOW_BYTE_ACCESS 0

#define SLOW_UNALIGNED_ACCESS(MODE, ALIGN) 1

/* Immediate shift counts are truncated by the output routines (or was it
   the assembler?).  Shift counts in a register are truncated by ARM.  Note
   that the native compiler puts too large (> 32) immediate shift counts
   into a register and shifts by the register, letting the ARM decide what
   to do instead of doing that itself.  */
/* This is all wrong.  Defining SHIFT_COUNT_TRUNCATED tells combine that
   code like (X << (Y % 32)) for register X, Y is equivalent to (X << Y).
   On the arm, Y in a register is used modulo 256 for the shift. Only for
   rotates is modulo 32 used.  */
/* #define SHIFT_COUNT_TRUNCATED 1 */

/* All integers have the same format so truncation is easy.  */
#define TRULY_NOOP_TRUNCATION(OUTPREC, INPREC)  1

/* Calling from registers is a massive pain.  */
#define NO_FUNCTION_CSE 1

/* The machine modes of pointers and functions */
#define Pmode  SImode
#define FUNCTION_MODE  Pmode

#define ARM_FRAME_RTX(X)					\
  (   (X) == frame_pointer_rtx || (X) == stack_pointer_rtx	\
   || (X) == arg_pointer_rtx)

/* Try to generate sequences that don't involve branches, we can then use
   conditional instructions.  */
#define BRANCH_COST(speed_p, predictable_p) \
  (current_tune->branch_cost (speed_p, predictable_p))

/* False if short circuit operation is preferred.  */
#define LOGICAL_OP_NON_SHORT_CIRCUIT				\
  ((optimize_size)						\
   ? (TARGET_THUMB ? false : true)				\
   : (current_tune->logical_op_non_short_circuit[TARGET_ARM]))


/* Position Independent Code.  */
/* We decide which register to use based on the compilation options and
   the assembler in use; this is more general than the APCS restriction of
   using sb (r9) all the time.  */
extern unsigned arm_pic_register;

/* The register number of the register used to address a table of static
   data addresses in memory.  */
#define PIC_OFFSET_TABLE_REGNUM arm_pic_register

/* We can't directly access anything that contains a symbol,
   nor can we indirect via the constant pool.  One exception is
   UNSPEC_TLS, which is always PIC.  */
#define LEGITIMATE_PIC_OPERAND_P(X)					\
	(!(symbol_mentioned_p (X)					\
	   || label_mentioned_p (X)					\
	   || (GET_CODE (X) == SYMBOL_REF				\
	       && CONSTANT_POOL_ADDRESS_P (X)				\
	       && (symbol_mentioned_p (get_pool_constant (X))		\
		   || label_mentioned_p (get_pool_constant (X)))))	\
	 || tls_mentioned_p (X))

/* We need to know when we are making a constant pool; this determines
   whether data needs to be in the GOT or can be referenced via a GOT
   offset.  */
extern int making_const_table;

/* Handle pragmas for compatibility with Intel's compilers.  */
/* Also abuse this to register additional C specific EABI attributes.  */
#define REGISTER_TARGET_PRAGMAS() do {					\
  c_register_pragma (0, "long_calls", arm_pr_long_calls);		\
  c_register_pragma (0, "no_long_calls", arm_pr_no_long_calls);		\
  c_register_pragma (0, "long_calls_off", arm_pr_long_calls_off);	\
  arm_lang_object_attributes_init(); \
} while (0)

/* Condition code information.  */
/* Given a comparison code (EQ, NE, etc.) and the first operand of a COMPARE,
   return the mode to be used for the comparison.  */

#define SELECT_CC_MODE(OP, X, Y)  arm_select_cc_mode (OP, X, Y)

#define REVERSIBLE_CC_MODE(MODE) 1

#define REVERSE_CONDITION(CODE,MODE) \
  (((MODE) == CCFPmode || (MODE) == CCFPEmode) \
   ? reverse_condition_maybe_unordered (code) \
   : reverse_condition (code))

/* The arm5 clz instruction returns 32.  */
#define CLZ_DEFINED_VALUE_AT_ZERO(MODE, VALUE)  ((VALUE) = 32, 1)
#define CTZ_DEFINED_VALUE_AT_ZERO(MODE, VALUE)  ((VALUE) = 32, 1)

#define CC_STATUS_INIT \
  do { cfun->machine->thumb1_cc_insn = NULL_RTX; } while (0)

#undef  ASM_APP_OFF
#define ASM_APP_OFF (TARGET_THUMB1 ? "\t.code\t16\n" : \
		     TARGET_THUMB2 ? "\t.thumb\n" : "")

/* Output a push or a pop instruction (only used when profiling).
   We can't push STATIC_CHAIN_REGNUM (r12) directly with Thumb-1.  We know
   that ASM_OUTPUT_REG_PUSH will be matched with ASM_OUTPUT_REG_POP, and
   that r7 isn't used by the function profiler, so we can use it as a
   scratch reg.  WARNING: This isn't safe in the general case!  It may be
   sensitive to future changes in final.c:profile_function.  */
#define ASM_OUTPUT_REG_PUSH(STREAM, REGNO)		\
  do							\
    {							\
      if (TARGET_ARM)					\
	asm_fprintf (STREAM,"\tstmfd\t%r!,{%r}\n",	\
		     STACK_POINTER_REGNUM, REGNO);	\
      else if (TARGET_THUMB1				\
	       && (REGNO) == STATIC_CHAIN_REGNUM)	\
	{						\
	  asm_fprintf (STREAM, "\tpush\t{r7}\n");	\
	  asm_fprintf (STREAM, "\tmov\tr7, %r\n", REGNO);\
	  asm_fprintf (STREAM, "\tpush\t{r7}\n");	\
	}						\
      else						\
	asm_fprintf (STREAM, "\tpush {%r}\n", REGNO);	\
    } while (0)


/* See comment for ASM_OUTPUT_REG_PUSH concerning Thumb-1 issue.  */
#define ASM_OUTPUT_REG_POP(STREAM, REGNO)		\
  do							\
    {							\
      if (TARGET_ARM)					\
	asm_fprintf (STREAM, "\tldmfd\t%r!,{%r}\n",	\
		     STACK_POINTER_REGNUM, REGNO);	\
      else if (TARGET_THUMB1				\
	       && (REGNO) == STATIC_CHAIN_REGNUM)	\
	{						\
	  asm_fprintf (STREAM, "\tpop\t{r7}\n");	\
	  asm_fprintf (STREAM, "\tmov\t%r, r7\n", REGNO);\
	  asm_fprintf (STREAM, "\tpop\t{r7}\n");	\
	}						\
      else						\
	asm_fprintf (STREAM, "\tpop {%r}\n", REGNO);	\
    } while (0)

#define ADDR_VEC_ALIGN(JUMPTABLE)	\
  ((TARGET_THUMB && GET_MODE (PATTERN (JUMPTABLE)) == SImode) ? 2 : 0)

/* Alignment for case labels comes from ADDR_VEC_ALIGN; avoid the
   default alignment from elfos.h.  */
#undef ASM_OUTPUT_BEFORE_CASE_LABEL
#define ASM_OUTPUT_BEFORE_CASE_LABEL(FILE, PREFIX, NUM, TABLE) /* Empty.  */

#define LABEL_ALIGN_AFTER_BARRIER(LABEL)                \
   (GET_CODE (PATTERN (prev_active_insn (LABEL))) == ADDR_DIFF_VEC \
   ? 1 : 0)

#define ARM_DECLARE_FUNCTION_NAME(STREAM, NAME, DECL) 	\
  do							\
    {							\
      if (TARGET_THUMB) 				\
        {						\
          if (is_called_in_ARM_mode (DECL)		\
	      || (TARGET_THUMB1 && !TARGET_THUMB1_ONLY	\
		  && cfun->is_thunk))	\
            fprintf (STREAM, "\t.code 32\n") ;		\
          else if (TARGET_THUMB1)			\
           fprintf (STREAM, "\t.code\t16\n\t.thumb_func\n") ;	\
          else						\
           fprintf (STREAM, "\t.thumb\n\t.thumb_func\n") ;	\
        }						\
      if (TARGET_POKE_FUNCTION_NAME)			\
        arm_poke_function_name (STREAM, (const char *) NAME);	\
    }							\
  while (0)

/* For aliases of functions we use .thumb_set instead.  */
#define ASM_OUTPUT_DEF_FROM_DECLS(FILE, DECL1, DECL2)		\
  do						   		\
    {								\
      const char *const LABEL1 = XSTR (XEXP (DECL_RTL (decl), 0), 0); \
      const char *const LABEL2 = IDENTIFIER_POINTER (DECL2);	\
								\
      if (TARGET_THUMB && TREE_CODE (DECL1) == FUNCTION_DECL)	\
	{							\
	  fprintf (FILE, "\t.thumb_set ");			\
	  assemble_name (FILE, LABEL1);			   	\
	  fprintf (FILE, ",");			   		\
	  assemble_name (FILE, LABEL2);		   		\
	  fprintf (FILE, "\n");					\
	}							\
      else							\
	ASM_OUTPUT_DEF (FILE, LABEL1, LABEL2);			\
    }								\
  while (0)

#ifdef HAVE_GAS_MAX_SKIP_P2ALIGN
/* To support -falign-* switches we need to use .p2align so
   that alignment directives in code sections will be padded
   with no-op instructions, rather than zeroes.  */
#define ASM_OUTPUT_MAX_SKIP_ALIGN(FILE, LOG, MAX_SKIP)		\
  if ((LOG) != 0)						\
    {								\
      if ((MAX_SKIP) == 0)					\
        fprintf ((FILE), "\t.p2align %d\n", (int) (LOG));	\
      else							\
        fprintf ((FILE), "\t.p2align %d,,%d\n",			\
                 (int) (LOG), (int) (MAX_SKIP));		\
    }
#endif

/* Add two bytes to the length of conditionally executed Thumb-2
   instructions for the IT instruction.  */
#define ADJUST_INSN_LENGTH(insn, length) \
  if (TARGET_THUMB2 && GET_CODE (PATTERN (insn)) == COND_EXEC) \
    length += 2;

/* Only perform branch elimination (by making instructions conditional) if
   we're optimizing.  For Thumb-2 check if any IT instructions need
   outputting.  */
#define FINAL_PRESCAN_INSN(INSN, OPVEC, NOPERANDS)	\
  if (TARGET_ARM && optimize)				\
    arm_final_prescan_insn (INSN);			\
  else if (TARGET_THUMB2)				\
    thumb2_final_prescan_insn (INSN);			\
  else if (TARGET_THUMB1)				\
    thumb1_final_prescan_insn (INSN)

#define ARM_SIGN_EXTEND(x)  ((HOST_WIDE_INT)			\
  (HOST_BITS_PER_WIDE_INT <= 32 ? (unsigned HOST_WIDE_INT) (x)	\
   : ((((unsigned HOST_WIDE_INT)(x)) & (unsigned HOST_WIDE_INT) 0xffffffff) |\
      ((((unsigned HOST_WIDE_INT)(x)) & (unsigned HOST_WIDE_INT) 0x80000000) \
       ? ((~ (unsigned HOST_WIDE_INT) 0)			\
	  & ~ (unsigned HOST_WIDE_INT) 0xffffffff)		\
       : 0))))

/* A C expression whose value is RTL representing the value of the return
   address for the frame COUNT steps up from the current frame.  */

#define RETURN_ADDR_RTX(COUNT, FRAME) \
  arm_return_addr (COUNT, FRAME)

/* Mask of the bits in the PC that contain the real return address
   when running in 26-bit mode.  */
#define RETURN_ADDR_MASK26 (0x03fffffc)

/* Pick up the return address upon entry to a procedure. Used for
   dwarf2 unwind information.  This also enables the table driven
   mechanism.  */
#define INCOMING_RETURN_ADDR_RTX	gen_rtx_REG (Pmode, LR_REGNUM)
#define DWARF_FRAME_RETURN_COLUMN	DWARF_FRAME_REGNUM (LR_REGNUM)

/* Used to mask out junk bits from the return address, such as
   processor state, interrupt status, condition codes and the like.  */
#define MASK_RETURN_ADDR \
  /* If we are generating code for an ARM2/ARM3 machine or for an ARM6	\
     in 26 bit mode, the condition codes must be masked out of the	\
     return address.  This does not apply to ARM6 and later processors	\
     when running in 32 bit mode.  */					\
  ((arm_arch4 || TARGET_THUMB)						\
   ? (gen_int_mode ((unsigned long)0xffffffff, Pmode))			\
   : arm_gen_return_addr_mask ())


/* Do not emit .note.GNU-stack by default.  */
#ifndef NEED_INDICATE_EXEC_STACK
#define NEED_INDICATE_EXEC_STACK	0
#endif

#define TARGET_ARM_ARCH	\
  (arm_base_arch)	\

#define TARGET_ARM_V6M (!arm_arch_notm && !arm_arch_thumb2)
#define TARGET_ARM_V7M (!arm_arch_notm && arm_arch_thumb2)

/* The highest Thumb instruction set version supported by the chip.  */
#define TARGET_ARM_ARCH_ISA_THUMB 		\
  (arm_arch_thumb2 ? 2				\
	           : ((TARGET_ARM_ARCH >= 5 || arm_arch4t) ? 1 : 0))

/* Expands to an upper-case char of the target's architectural
   profile.  */
#define TARGET_ARM_ARCH_PROFILE				\
  (!arm_arch_notm					\
    ? 'M'						\
    : (arm_arch7					\
      ? (strlen (arm_arch_name) >=3			\
	? (arm_arch_name[strlen (arm_arch_name) - 3])	\
      	: 0)						\
      : 0))

/* Bit-field indicating what size LDREX/STREX loads/stores are available.
   Bit 0 for bytes, up to bit 3 for double-words.  */
#define TARGET_ARM_FEATURE_LDREX				\
  ((TARGET_HAVE_LDREX ? 4 : 0)					\
   | (TARGET_HAVE_LDREXBH ? 3 : 0)				\
   | (TARGET_HAVE_LDREXD ? 8 : 0))

/* Set as a bit mask indicating the available widths of hardware floating
   point types.  Where bit 1 indicates 16-bit support, bit 2 indicates
   32-bit support, bit 3 indicates 64-bit support.  */
#define TARGET_ARM_FP			\
  (TARGET_VFP_SINGLE ? 4		\
  		     : (TARGET_VFP_DOUBLE ? (TARGET_FP16 ? 14 : 12) : 0))


/* Set as a bit mask indicating the available widths of floating point
   types for hardware NEON floating point.  This is the same as
   TARGET_ARM_FP without the 64-bit bit set.  */
#ifdef TARGET_NEON
#define TARGET_NEON_FP		\
  (TARGET_ARM_FP & (0xff ^ 0x08))
#endif

/* The maximum number of parallel loads or stores we support in an ldm/stm
   instruction.  */
#define MAX_LDM_STM_OPS 4

#define ASM_CPU_SPEC \
   " %{mcpu=generic-*:-march=%*;"				\
   "   :%{mcpu=*:-mcpu=%*} %{march=*:-march=%*}}"

/* -mcpu=native handling only makes sense with compiler running on
   an ARM chip.  */
#if defined(__arm__)
extern const char *host_detect_local_cpu (int argc, const char **argv);
# define EXTRA_SPEC_FUNCTIONS						\
  { "local_cpu_detect", host_detect_local_cpu },

# define MCPU_MTUNE_NATIVE_SPECS					\
   " %{march=native:%<march=native %:local_cpu_detect(arch)}"		\
   " %{mcpu=native:%<mcpu=native %:local_cpu_detect(cpu)}"		\
   " %{mtune=native:%<mtune=native %:local_cpu_detect(tune)}"
#else
# define MCPU_MTUNE_NATIVE_SPECS ""
#endif

#define DRIVER_SELF_SPECS MCPU_MTUNE_NATIVE_SPECS

#endif /* ! GCC_ARM_H */<|MERGE_RESOLUTION|>--- conflicted
+++ resolved
@@ -1212,23 +1212,6 @@
    or could index an array.  */
 #define REGNO_REG_CLASS(REGNO)  arm_regno_class (REGNO)
 
-<<<<<<< HEAD
-/* FPA registers can't do subreg as all values are reformatted to internal
-   precision.  In VFPv1, VFP registers could only be accessed in the mode
-   they were set, so subregs would be invalid there too.  However, we don't
-   support VFPv1 at the moment, and the restriction was lifted in VFPv2.
-   In big-endian mode, modes greater than word size (i.e. DFmode) are stored in
-   VFP registers in little-endian order.  We can't describe that accurately to
-   GCC, so avoid taking subregs of such values.  */
-#define CANNOT_CHANGE_MODE_CLASS(FROM, TO, CLASS)		\
-  (TARGET_VFP							\
-  ? TARGET_BIG_END						\
-    && (GET_MODE_SIZE (FROM) > UNITS_PER_WORD			\
-       || GET_MODE_SIZE (TO) > UNITS_PER_WORD)			\
-    && reg_classes_intersect_p (VFP_REGS, (CLASS))		\
-  : GET_MODE_SIZE (FROM) != GET_MODE_SIZE (TO)			\
-    && reg_classes_intersect_p (FPA_REGS, (CLASS)))
-=======
 /* In VFPv1, VFP registers could only be accessed in the mode they
    were set, so subregs would be invalid there.  However, we don't
    support VFPv1 at the moment, and the restriction was lifted in
@@ -1241,7 +1224,6 @@
    && (GET_MODE_SIZE (FROM) > UNITS_PER_WORD		\
        || GET_MODE_SIZE (TO) > UNITS_PER_WORD)		\
    && reg_classes_intersect_p (VFP_REGS, (CLASS)))
->>>>>>> e9c762ec
 
 /* The class value for index registers, and the one for base regs.  */
 #define INDEX_REG_CLASS  (TARGET_THUMB1 ? LO_REGS : GENERAL_REGS)
@@ -2170,9 +2152,14 @@
 #undef ASM_OUTPUT_BEFORE_CASE_LABEL
 #define ASM_OUTPUT_BEFORE_CASE_LABEL(FILE, PREFIX, NUM, TABLE) /* Empty.  */
 
-#define LABEL_ALIGN_AFTER_BARRIER(LABEL)                \
-   (GET_CODE (PATTERN (prev_active_insn (LABEL))) == ADDR_DIFF_VEC \
-   ? 1 : 0)
+/* Make sure subsequent insns are aligned after a TBB.  */
+#define ASM_OUTPUT_CASE_END(FILE, NUM, JUMPTABLE)	\
+  do							\
+    {							\
+      if (GET_MODE (PATTERN (JUMPTABLE)) == QImode)	\
+	ASM_OUTPUT_ALIGN (FILE, 1);			\
+    }							\
+  while (0)
 
 #define ARM_DECLARE_FUNCTION_NAME(STREAM, NAME, DECL) 	\
   do							\
