--- conflicted
+++ resolved
@@ -299,12 +299,6 @@
   if (BYTES_BIG_ENDIAN)
     elt = GET_MODE_NUNITS (<MODE>mode) - 1 - elt;
   operands[2] = GEN_INT (elt);
-<<<<<<< HEAD
-  
-  return "vmov.<V_sz_elem>\t%P0[%c2], %1";
-}
-  [(set_attr "neon_type" "neon_mcr")])
-=======
 
   if (which_alternative == 0)
     return "vld1.<V_sz_elem>\t{%P0[%c2]}, %A1";
@@ -312,7 +306,6 @@
     return "vmov.<V_sz_elem>\t%P0[%c2], %1";
 }
   [(set_attr "neon_type" "neon_vld1_vld2_lane,neon_mcr")])
->>>>>>> e9c762ec
 
 (define_insn "vec_set<mode>_internal"
   [(set (match_operand:VQ 0 "s_register_operand" "=w,w")
@@ -335,18 +328,12 @@
   operands[0] = gen_rtx_REG (<V_HALF>mode, regno + hi);
   operands[2] = GEN_INT (elt);
 
-<<<<<<< HEAD
-  return "vmov.<V_sz_elem>\t%P0[%c2], %1";
-}
-  [(set_attr "neon_type" "neon_mcr")]
-=======
   if (which_alternative == 0)
     return "vld1.<V_sz_elem>\t{%P0[%c2]}, %A1";
   else
     return "vmov.<V_sz_elem>\t%P0[%c2], %1";
 }
   [(set_attr "neon_type" "neon_vld1_vld2_lane,neon_mcr")]
->>>>>>> e9c762ec
 )
 
 (define_insn "vec_setv2di_internal"
@@ -363,18 +350,12 @@
 
   operands[0] = gen_rtx_REG (DImode, regno);
 
-<<<<<<< HEAD
-  return "vmov\t%P0, %Q1, %R1";
-}
-  [(set_attr "neon_type" "neon_mcr_2_mcrr")]
-=======
   if (which_alternative == 0)
     return "vld1.64\t%P0, %A1";
   else
     return "vmov\t%P0, %Q1, %R1";
 }
   [(set_attr "neon_type" "neon_vld1_1_2_regs,neon_mcr_2_mcrr")]
->>>>>>> e9c762ec
 )
 
 (define_expand "vec_set<mode>"
@@ -402,11 +383,6 @@
       elt = GET_MODE_NUNITS (<MODE>mode) - 1 - elt;
       operands[2] = GEN_INT (elt);
     }
-<<<<<<< HEAD
-  return "vmov.<V_uf_sclr>\t%0, %P1[%c2]";
-}
-  [(set_attr "neon_type" "neon_bp_simple")]
-=======
 
   if (which_alternative == 0)
     return "vst1.<V_sz_elem>\t{%P1[%c2]}, %A0";
@@ -414,7 +390,6 @@
     return "vmov.<V_uf_sclr>\t%0, %P1[%c2]";
 }
   [(set_attr "neon_type" "neon_vst1_vst2_lane,neon_bp_simple")]
->>>>>>> e9c762ec
 )
 
 (define_insn "vec_extract<mode>"
@@ -435,18 +410,12 @@
   operands[1] = gen_rtx_REG (<V_HALF>mode, regno + hi);
   operands[2] = GEN_INT (elt);
 
-<<<<<<< HEAD
-  return "vmov.<V_uf_sclr>\t%0, %P1[%c2]";
-}
-  [(set_attr "neon_type" "neon_bp_simple")]
-=======
   if (which_alternative == 0)
     return "vst1.<V_sz_elem>\t{%P1[%c2]}, %A0";
   else
     return "vmov.<V_uf_sclr>\t%0, %P1[%c2]";
 }
   [(set_attr "neon_type" "neon_vst1_vst2_lane,neon_bp_simple")]
->>>>>>> e9c762ec
 )
 
 (define_insn "vec_extractv2di"
@@ -460,18 +429,12 @@
 
   operands[1] = gen_rtx_REG (DImode, regno);
 
-<<<<<<< HEAD
-  return "vmov\t%Q0, %R0, %P1  @ v2di";
-}
-  [(set_attr "neon_type" "neon_int_1")]
-=======
   if (which_alternative == 0)
     return "vst1.64\t{%P1}, %A0  @ v2di";
   else
     return "vmov\t%Q0, %R0, %P1  @ v2di";
 }
   [(set_attr "neon_type" "neon_vst1_vst2_lane,neon_int_1")]
->>>>>>> e9c762ec
 )
 
 (define_expand "vec_init<mode>"
