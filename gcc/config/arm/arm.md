;;- Machine description for ARM for GNU compiler
;;  Copyright (C) 1991-2015 Free Software Foundation, Inc.
;;  Contributed by Pieter `Tiggr' Schoenmakers (rcpieter@win.tue.nl)
;;  and Martin Simmons (@harleqn.co.uk).
;;  More major hacks by Richard Earnshaw (rearnsha@arm.com).

;; This file is part of GCC.

;; GCC is free software; you can redistribute it and/or modify it
;; under the terms of the GNU General Public License as published
;; by the Free Software Foundation; either version 3, or (at your
;; option) any later version.

;; GCC is distributed in the hope that it will be useful, but WITHOUT
;; ANY WARRANTY; without even the implied warranty of MERCHANTABILITY
;; or FITNESS FOR A PARTICULAR PURPOSE.  See the GNU General Public
;; License for more details.

;; You should have received a copy of the GNU General Public License
;; along with GCC; see the file COPYING3.  If not see
;; <http://www.gnu.org/licenses/>.

;;- See file "rtl.def" for documentation on define_insn, match_*, et. al.


;;---------------------------------------------------------------------------
;; Constants

;; Register numbers -- All machine registers should be defined here
(define_constants
  [(R0_REGNUM         0)	; First CORE register
   (R1_REGNUM	      1)	; Second CORE register
   (IP_REGNUM	     12)	; Scratch register
   (SP_REGNUM	     13)	; Stack pointer
   (LR_REGNUM        14)	; Return address register
   (PC_REGNUM	     15)	; Program counter
   (LAST_ARM_REGNUM  15)	;
   (CC_REGNUM       100)	; Condition code pseudo register
   (VFPCC_REGNUM    101)	; VFP Condition code pseudo register
  ]
)
;; 3rd operand to select_dominance_cc_mode
(define_constants
  [(DOM_CC_X_AND_Y  0)
   (DOM_CC_NX_OR_Y  1)
   (DOM_CC_X_OR_Y   2)
  ]
)
;; conditional compare combination
(define_constants
  [(CMP_CMP 0)
   (CMN_CMP 1)
   (CMP_CMN 2)
   (CMN_CMN 3)
   (NUM_OF_COND_CMP 4)
  ]
)


;;---------------------------------------------------------------------------
;; Attributes

;; Processor type.  This is created automatically from arm-cores.def.
(include "arm-tune.md")

;; Instruction classification types
(include "types.md")

; IS_THUMB is set to 'yes' when we are generating Thumb code, and 'no' when
; generating ARM code.  This is used to control the length of some insn
; patterns that share the same RTL in both ARM and Thumb code.
(define_attr "is_thumb" "no,yes" (const (symbol_ref "thumb_code")))

; IS_ARCH6 is set to 'yes' when we are generating code form ARMv6.
(define_attr "is_arch6" "no,yes" (const (symbol_ref "arm_arch6")))

; IS_THUMB1 is set to 'yes' iff we are generating Thumb-1 code.
(define_attr "is_thumb1" "no,yes" (const (symbol_ref "thumb1_code")))

; We use this attribute to disable alternatives that can produce 32-bit
; instructions inside an IT-block in Thumb2 state.  ARMv8 deprecates IT blocks
; that contain 32-bit instructions.
(define_attr "enabled_for_depr_it" "no,yes" (const_string "yes"))

; This attribute is used to disable a predicated alternative when we have
; arm_restrict_it.
(define_attr "predicable_short_it" "no,yes" (const_string "yes"))

;; Operand number of an input operand that is shifted.  Zero if the
;; given instruction does not shift one of its input operands.
(define_attr "shift" "" (const_int 0))

;; [For compatibility with AArch64 in pipeline models]
;; Attribute that specifies whether or not the instruction touches fp
;; registers.
(define_attr "fp" "no,yes" (const_string "no"))

; Floating Point Unit.  If we only have floating point emulation, then there
; is no point in scheduling the floating point insns.  (Well, for best
; performance we should try and group them together).
(define_attr "fpu" "none,vfp"
  (const (symbol_ref "arm_fpu_attr")))

(define_attr "predicated" "yes,no" (const_string "no"))

; LENGTH of an instruction (in bytes)
(define_attr "length" ""
  (const_int 4))

; The architecture which supports the instruction (or alternative).
; This can be "a" for ARM, "t" for either of the Thumbs, "32" for
; TARGET_32BIT, "t1" or "t2" to specify a specific Thumb mode.  "v6"
; for ARM or Thumb-2 with arm_arch6, and nov6 for ARM without
; arm_arch6.  "v6t2" for Thumb-2 with arm_arch6.  This attribute is
; used to compute attribute "enabled", use type "any" to enable an
; alternative in all cases.
(define_attr "arch" "any,a,t,32,t1,t2,v6,nov6,v6t2,neon_for_64bits,avoid_neon_for_64bits,iwmmxt,iwmmxt2,armv6_or_vfpv3"
  (const_string "any"))

(define_attr "arch_enabled" "no,yes"
  (cond [(eq_attr "arch" "any")
	 (const_string "yes")

	 (and (eq_attr "arch" "a")
	      (match_test "TARGET_ARM"))
	 (const_string "yes")

	 (and (eq_attr "arch" "t")
	      (match_test "TARGET_THUMB"))
	 (const_string "yes")

	 (and (eq_attr "arch" "t1")
	      (match_test "TARGET_THUMB1"))
	 (const_string "yes")

	 (and (eq_attr "arch" "t2")
	      (match_test "TARGET_THUMB2"))
	 (const_string "yes")

	 (and (eq_attr "arch" "32")
	      (match_test "TARGET_32BIT"))
	 (const_string "yes")

	 (and (eq_attr "arch" "v6")
	      (match_test "TARGET_32BIT && arm_arch6"))
	 (const_string "yes")

	 (and (eq_attr "arch" "nov6")
	      (match_test "TARGET_32BIT && !arm_arch6"))
	 (const_string "yes")

	 (and (eq_attr "arch" "v6t2")
	      (match_test "TARGET_32BIT && arm_arch6 && arm_arch_thumb2"))
	 (const_string "yes")

	 (and (eq_attr "arch" "avoid_neon_for_64bits")
	      (match_test "TARGET_NEON")
	      (not (match_test "TARGET_PREFER_NEON_64BITS")))
	 (const_string "yes")

	 (and (eq_attr "arch" "neon_for_64bits")
	      (match_test "TARGET_NEON")
	      (match_test "TARGET_PREFER_NEON_64BITS"))
	 (const_string "yes")

	 (and (eq_attr "arch" "iwmmxt2")
	      (match_test "TARGET_REALLY_IWMMXT2"))
	 (const_string "yes")

	 (and (eq_attr "arch" "armv6_or_vfpv3")
	      (match_test "arm_arch6 || TARGET_VFP3"))
	 (const_string "yes")
	]

	(const_string "no")))

(define_attr "opt" "any,speed,size"
  (const_string "any"))

(define_attr "opt_enabled" "no,yes"
  (cond [(eq_attr "opt" "any")
         (const_string "yes")

	 (and (eq_attr "opt" "speed")
	      (match_test "optimize_function_for_speed_p (cfun)"))
	 (const_string "yes")

	 (and (eq_attr "opt" "size")
	      (match_test "optimize_function_for_size_p (cfun)"))
	 (const_string "yes")]
	(const_string "no")))

(define_attr "use_literal_pool" "no,yes"
   (cond [(and (eq_attr "type" "f_loads,f_loadd")
	       (match_test "CONSTANT_P (operands[1])"))
	  (const_string "yes")]
	 (const_string "no")))

; Enable all alternatives that are both arch_enabled and insn_enabled.
; FIXME:: opt_enabled has been temporarily removed till the time we have
; an attribute that allows the use of such alternatives.
; This depends on caching of speed_p, size_p on a per
; alternative basis. The problem is that the enabled attribute
; cannot depend on any state that is not cached or is not constant
; for a compilation unit. We probably need a generic "hot/cold"
; alternative which if implemented can help with this. We disable this
; until such a time as this is implemented and / or the improvements or
; regressions with removing this attribute are double checked.
; See ashldi3_neon and <shift>di3_neon in neon.md.

 (define_attr "enabled" "no,yes"
   (cond [(and (eq_attr "predicable_short_it" "no")
	       (and (eq_attr "predicated" "yes")
	            (match_test "arm_restrict_it")))
	  (const_string "no")

	  (and (eq_attr "enabled_for_depr_it" "no")
	       (match_test "arm_restrict_it"))
	  (const_string "no")

	  (and (eq_attr "use_literal_pool" "yes")
	       (match_test "arm_disable_literal_pool"))
	  (const_string "no")

	  (eq_attr "arch_enabled" "no")
	  (const_string "no")]
	 (const_string "yes")))

; POOL_RANGE is how far away from a constant pool entry that this insn
; can be placed.  If the distance is zero, then this insn will never
; reference the pool.
; Note that for Thumb constant pools the PC value is rounded down to the
; nearest multiple of four.  Therefore, THUMB2_POOL_RANGE (and POOL_RANGE for
; Thumb insns) should be set to <max_range> - 2.
; NEG_POOL_RANGE is nonzero for insns that can reference a constant pool entry
; before its address.  It is set to <max_range> - (8 + <data_size>).
(define_attr "arm_pool_range" "" (const_int 0))
(define_attr "thumb2_pool_range" "" (const_int 0))
(define_attr "arm_neg_pool_range" "" (const_int 0))
(define_attr "thumb2_neg_pool_range" "" (const_int 0))

(define_attr "pool_range" ""
  (cond [(eq_attr "is_thumb" "yes") (attr "thumb2_pool_range")]
	(attr "arm_pool_range")))
(define_attr "neg_pool_range" ""
  (cond [(eq_attr "is_thumb" "yes") (attr "thumb2_neg_pool_range")]
	(attr "arm_neg_pool_range")))

; An assembler sequence may clobber the condition codes without us knowing.
; If such an insn references the pool, then we have no way of knowing how,
; so use the most conservative value for pool_range.
(define_asm_attributes
 [(set_attr "conds" "clob")
  (set_attr "length" "4")
  (set_attr "pool_range" "250")])

; Load scheduling, set from the arm_ld_sched variable
; initialized by arm_option_override()
(define_attr "ldsched" "no,yes" (const (symbol_ref "arm_ld_sched")))

; condition codes: this one is used by final_prescan_insn to speed up
; conditionalizing instructions.  It saves having to scan the rtl to see if
; it uses or alters the condition codes.
; 
; USE means that the condition codes are used by the insn in the process of
;   outputting code, this means (at present) that we can't use the insn in
;   inlined branches
;
; SET means that the purpose of the insn is to set the condition codes in a
;   well defined manner.
;
; CLOB means that the condition codes are altered in an undefined manner, if
;   they are altered at all
;
; UNCONDITIONAL means the instruction can not be conditionally executed and
;   that the instruction does not use or alter the condition codes.
;
; NOCOND means that the instruction does not use or alter the condition
;   codes but can be converted into a conditionally exectuted instruction.

(define_attr "conds" "use,set,clob,unconditional,nocond"
	(if_then_else
	 (ior (eq_attr "is_thumb1" "yes")
	      (eq_attr "type" "call"))
	 (const_string "clob")
	 (if_then_else (eq_attr "is_neon_type" "no")
	 (const_string "nocond")
	 (const_string "unconditional"))))

; Predicable means that the insn can be conditionally executed based on
; an automatically added predicate (additional patterns are generated by 
; gen...).  We default to 'no' because no Thumb patterns match this rule
; and not all ARM patterns do.
(define_attr "predicable" "no,yes" (const_string "no"))

; Only model the write buffer for ARM6 and ARM7.  Earlier processors don't
; have one.  Later ones, such as StrongARM, have write-back caches, so don't
; suffer blockages enough to warrant modelling this (and it can adversely
; affect the schedule).
(define_attr "model_wbuf" "no,yes" (const (symbol_ref "arm_tune_wbuf")))

; WRITE_CONFLICT implies that a read following an unrelated write is likely
; to stall the processor.  Used with model_wbuf above.
(define_attr "write_conflict" "no,yes"
  (if_then_else (eq_attr "type"
		 "block,call,load1")
		(const_string "yes")
		(const_string "no")))

; Classify the insns into those that take one cycle and those that take more
; than one on the main cpu execution unit.
(define_attr "core_cycles" "single,multi"
  (if_then_else (eq_attr "type"
    "adc_imm, adc_reg, adcs_imm, adcs_reg, adr, alu_ext, alu_imm, alu_sreg,\
    alu_shift_imm, alu_shift_reg, alu_dsp_reg, alus_ext, alus_imm, alus_sreg,\
    alus_shift_imm, alus_shift_reg, bfm, csel, rev, logic_imm, logic_reg,\
    logic_shift_imm, logic_shift_reg, logics_imm, logics_reg,\
    logics_shift_imm, logics_shift_reg, extend, shift_imm, float, fcsel,\
    wmmx_wor, wmmx_wxor, wmmx_wand, wmmx_wandn, wmmx_wmov, wmmx_tmcrr,\
    wmmx_tmrrc, wmmx_wldr, wmmx_wstr, wmmx_tmcr, wmmx_tmrc, wmmx_wadd,\
    wmmx_wsub, wmmx_wmul, wmmx_wmac, wmmx_wavg2, wmmx_tinsr, wmmx_textrm,\
    wmmx_wshufh, wmmx_wcmpeq, wmmx_wcmpgt, wmmx_wmax, wmmx_wmin, wmmx_wpack,\
    wmmx_wunpckih, wmmx_wunpckil, wmmx_wunpckeh, wmmx_wunpckel, wmmx_wror,\
    wmmx_wsra, wmmx_wsrl, wmmx_wsll, wmmx_wmadd, wmmx_tmia, wmmx_tmiaph,\
    wmmx_tmiaxy, wmmx_tbcst, wmmx_tmovmsk, wmmx_wacc, wmmx_waligni,\
    wmmx_walignr, wmmx_tandc, wmmx_textrc, wmmx_torc, wmmx_torvsc, wmmx_wsad,\
    wmmx_wabs, wmmx_wabsdiff, wmmx_waddsubhx, wmmx_wsubaddhx, wmmx_wavg4,\
    wmmx_wmulw, wmmx_wqmulm, wmmx_wqmulwm, wmmx_waddbhus, wmmx_wqmiaxy,\
    wmmx_wmiaxy, wmmx_wmiawxy, wmmx_wmerge")
		(const_string "single")
	        (const_string "multi")))

;; FAR_JUMP is "yes" if a BL instruction is used to generate a branch to a
;; distant label.  Only applicable to Thumb code.
(define_attr "far_jump" "yes,no" (const_string "no"))


;; The number of machine instructions this pattern expands to.
;; Used for Thumb-2 conditional execution.
(define_attr "ce_count" "" (const_int 1))

;;---------------------------------------------------------------------------
;; Unspecs

(include "unspecs.md")

;;---------------------------------------------------------------------------
;; Mode iterators

(include "iterators.md")

;;---------------------------------------------------------------------------
;; Predicates

(include "predicates.md")
(include "constraints.md")

;;---------------------------------------------------------------------------
;; Pipeline descriptions

(define_attr "tune_cortexr4" "yes,no"
  (const (if_then_else
	  (eq_attr "tune" "cortexr4,cortexr4f,cortexr5")
	  (const_string "yes")
	  (const_string "no"))))

;; True if the generic scheduling description should be used.

(define_attr "generic_sched" "yes,no"
  (const (if_then_else
          (ior (eq_attr "tune" "fa526,fa626,fa606te,fa626te,fmp626,fa726te,\
                                arm926ejs,arm1020e,arm1026ejs,arm1136js,\
                                arm1136jfs,cortexa5,cortexa7,cortexa8,\
                                cortexa9,cortexa12,cortexa15,cortexa17,\
                                cortexa53,cortexa57,cortexm4,cortexm7,\
				marvell_pj4,xgene1")
	       (eq_attr "tune_cortexr4" "yes"))
          (const_string "no")
          (const_string "yes"))))

(define_attr "generic_vfp" "yes,no"
  (const (if_then_else
	  (and (eq_attr "fpu" "vfp")
	       (eq_attr "tune" "!arm1020e,arm1022e,cortexa5,cortexa7,\
                                cortexa8,cortexa9,cortexa53,cortexm4,\
                                cortexm7,marvell_pj4,xgene1")
	       (eq_attr "tune_cortexr4" "no"))
	  (const_string "yes")
	  (const_string "no"))))

(include "marvell-f-iwmmxt.md")
(include "arm-generic.md")
(include "arm926ejs.md")
(include "arm1020e.md")
(include "arm1026ejs.md")
(include "arm1136jfs.md")
(include "fa526.md")
(include "fa606te.md")
(include "fa626te.md")
(include "fmp626.md")
(include "fa726te.md")
(include "cortex-a5.md")
(include "cortex-a7.md")
(include "cortex-a8.md")
(include "cortex-a9.md")
(include "cortex-a15.md")
(include "cortex-a17.md")
(include "cortex-a53.md")
(include "cortex-a57.md")
(include "cortex-r4.md")
(include "cortex-r4f.md")
(include "cortex-m7.md")
(include "cortex-m4.md")
(include "cortex-m4-fpu.md")
(include "vfp11.md")
(include "marvell-pj4.md")
(include "xgene1.md")


;;---------------------------------------------------------------------------
;; Insn patterns
;;
;; Addition insns.

;; Note: For DImode insns, there is normally no reason why operands should
;; not be in the same register, what we don't want is for something being
;; written to partially overlap something that is an input.

(define_expand "adddi3"
 [(parallel
   [(set (match_operand:DI           0 "s_register_operand" "")
	  (plus:DI (match_operand:DI 1 "s_register_operand" "")
	           (match_operand:DI 2 "arm_adddi_operand"  "")))
    (clobber (reg:CC CC_REGNUM))])]
  "TARGET_EITHER"
  "
  if (TARGET_THUMB1)
    {
      if (!REG_P (operands[1]))
        operands[1] = force_reg (DImode, operands[1]);
      if (!REG_P (operands[2]))
        operands[2] = force_reg (DImode, operands[2]);
     }
  "
)

(define_insn_and_split "*arm_adddi3"
  [(set (match_operand:DI          0 "s_register_operand" "=&r,&r,&r,&r,&r")
	(plus:DI (match_operand:DI 1 "s_register_operand" "%0, 0, r, 0, r")
		 (match_operand:DI 2 "arm_adddi_operand"  "r,  0, r, Dd, Dd")))
   (clobber (reg:CC CC_REGNUM))]
  "TARGET_32BIT && !TARGET_NEON"
  "#"
  "TARGET_32BIT && reload_completed
   && ! (TARGET_NEON && IS_VFP_REGNUM (REGNO (operands[0])))"
  [(parallel [(set (reg:CC_C CC_REGNUM)
		   (compare:CC_C (plus:SI (match_dup 1) (match_dup 2))
				 (match_dup 1)))
	      (set (match_dup 0) (plus:SI (match_dup 1) (match_dup 2)))])
   (set (match_dup 3) (plus:SI (plus:SI (match_dup 4) (match_dup 5))
			       (ltu:SI (reg:CC_C CC_REGNUM) (const_int 0))))]
  "
  {
    operands[3] = gen_highpart (SImode, operands[0]);
    operands[0] = gen_lowpart (SImode, operands[0]);
    operands[4] = gen_highpart (SImode, operands[1]);
    operands[1] = gen_lowpart (SImode, operands[1]);
    operands[5] = gen_highpart_mode (SImode, DImode, operands[2]);
    operands[2] = gen_lowpart (SImode, operands[2]);
  }"
  [(set_attr "conds" "clob")
   (set_attr "length" "8")
   (set_attr "type" "multiple")]
)

(define_insn_and_split "*adddi_sesidi_di"
  [(set (match_operand:DI 0 "s_register_operand" "=&r,&r")
	(plus:DI (sign_extend:DI
		  (match_operand:SI 2 "s_register_operand" "r,r"))
		 (match_operand:DI 1 "s_register_operand" "0,r")))
   (clobber (reg:CC CC_REGNUM))]
  "TARGET_32BIT"
  "#"
  "TARGET_32BIT && reload_completed"
  [(parallel [(set (reg:CC_C CC_REGNUM)
		   (compare:CC_C (plus:SI (match_dup 1) (match_dup 2))
				 (match_dup 1)))
	      (set (match_dup 0) (plus:SI (match_dup 1) (match_dup 2)))])
   (set (match_dup 3) (plus:SI (plus:SI (ashiftrt:SI (match_dup 2)
						     (const_int 31))
					(match_dup 4))
			       (ltu:SI (reg:CC_C CC_REGNUM) (const_int 0))))]
  "
  {
    operands[3] = gen_highpart (SImode, operands[0]);
    operands[0] = gen_lowpart (SImode, operands[0]);
    operands[4] = gen_highpart (SImode, operands[1]);
    operands[1] = gen_lowpart (SImode, operands[1]);
    operands[2] = gen_lowpart (SImode, operands[2]);
  }"
  [(set_attr "conds" "clob")
   (set_attr "length" "8")
   (set_attr "type" "multiple")]
)

(define_insn_and_split "*adddi_zesidi_di"
  [(set (match_operand:DI 0 "s_register_operand" "=&r,&r")
	(plus:DI (zero_extend:DI
		  (match_operand:SI 2 "s_register_operand" "r,r"))
		 (match_operand:DI 1 "s_register_operand" "0,r")))
   (clobber (reg:CC CC_REGNUM))]
  "TARGET_32BIT"
  "#"
  "TARGET_32BIT && reload_completed"
  [(parallel [(set (reg:CC_C CC_REGNUM)
		   (compare:CC_C (plus:SI (match_dup 1) (match_dup 2))
				 (match_dup 1)))
	      (set (match_dup 0) (plus:SI (match_dup 1) (match_dup 2)))])
   (set (match_dup 3) (plus:SI (plus:SI (match_dup 4) (const_int 0))
			       (ltu:SI (reg:CC_C CC_REGNUM) (const_int 0))))]
  "
  {
    operands[3] = gen_highpart (SImode, operands[0]);
    operands[0] = gen_lowpart (SImode, operands[0]);
    operands[4] = gen_highpart (SImode, operands[1]);
    operands[1] = gen_lowpart (SImode, operands[1]);
    operands[2] = gen_lowpart (SImode, operands[2]);
  }"
  [(set_attr "conds" "clob")
   (set_attr "length" "8")
   (set_attr "type" "multiple")]
)

(define_expand "addsi3"
  [(set (match_operand:SI          0 "s_register_operand" "")
	(plus:SI (match_operand:SI 1 "s_register_operand" "")
		 (match_operand:SI 2 "reg_or_int_operand" "")))]
  "TARGET_EITHER"
  "
  if (TARGET_32BIT && CONST_INT_P (operands[2]))
    {
      arm_split_constant (PLUS, SImode, NULL_RTX,
	                  INTVAL (operands[2]), operands[0], operands[1],
			  optimize && can_create_pseudo_p ());
      DONE;
    }
  "
)

; If there is a scratch available, this will be faster than synthesizing the
; addition.
(define_peephole2
  [(match_scratch:SI 3 "r")
   (set (match_operand:SI          0 "arm_general_register_operand" "")
	(plus:SI (match_operand:SI 1 "arm_general_register_operand" "")
		 (match_operand:SI 2 "const_int_operand"  "")))]
  "TARGET_32BIT &&
   !(const_ok_for_arm (INTVAL (operands[2]))
     || const_ok_for_arm (-INTVAL (operands[2])))
    && const_ok_for_arm (~INTVAL (operands[2]))"
  [(set (match_dup 3) (match_dup 2))
   (set (match_dup 0) (plus:SI (match_dup 1) (match_dup 3)))]
  ""
)

;; The r/r/k alternative is required when reloading the address
;;  (plus (reg rN) (reg sp)) into (reg rN).  In this case reload will
;; put the duplicated register first, and not try the commutative version.
(define_insn_and_split "*arm_addsi3"
  [(set (match_operand:SI          0 "s_register_operand" "=rk,l,l ,l ,r ,k ,r,r ,k ,r ,k,k,r ,k ,r")
        (plus:SI (match_operand:SI 1 "s_register_operand" "%0 ,l,0 ,l ,rk,k ,r,rk,k ,rk,k,r,rk,k ,rk")
                 (match_operand:SI 2 "reg_or_int_operand" "rk ,l,Py,Pd,rI,rI,k,Pj,Pj,L ,L,L,PJ,PJ,?n")))]
  "TARGET_32BIT"
  "@
   add%?\\t%0, %0, %2
   add%?\\t%0, %1, %2
   add%?\\t%0, %1, %2
   add%?\\t%0, %1, %2
   add%?\\t%0, %1, %2
   add%?\\t%0, %1, %2
   add%?\\t%0, %2, %1
   addw%?\\t%0, %1, %2
   addw%?\\t%0, %1, %2
   sub%?\\t%0, %1, #%n2
   sub%?\\t%0, %1, #%n2
   sub%?\\t%0, %1, #%n2
   subw%?\\t%0, %1, #%n2
   subw%?\\t%0, %1, #%n2
   #"
  "TARGET_32BIT
   && CONST_INT_P (operands[2])
   && !const_ok_for_op (INTVAL (operands[2]), PLUS)
   && (reload_completed || !arm_eliminable_register (operands[1]))"
  [(clobber (const_int 0))]
  "
  arm_split_constant (PLUS, SImode, curr_insn,
	              INTVAL (operands[2]), operands[0],
		      operands[1], 0);
  DONE;
  "
  [(set_attr "length" "2,4,4,4,4,4,4,4,4,4,4,4,4,4,16")
   (set_attr "predicable" "yes")
   (set_attr "predicable_short_it" "yes,yes,yes,yes,no,no,no,no,no,no,no,no,no,no,no")
   (set_attr "arch" "t2,t2,t2,t2,*,*,*,t2,t2,*,*,a,t2,t2,*")
   (set (attr "type") (if_then_else (match_operand 2 "const_int_operand" "")
		      (const_string "alu_imm")
		      (const_string "alu_sreg")))
 ]
)

(define_insn "addsi3_compare0"
  [(set (reg:CC_NOOV CC_REGNUM)
	(compare:CC_NOOV
	 (plus:SI (match_operand:SI 1 "s_register_operand" "r, r,r")
		  (match_operand:SI 2 "arm_add_operand"    "I,L,r"))
	 (const_int 0)))
   (set (match_operand:SI 0 "s_register_operand" "=r,r,r")
	(plus:SI (match_dup 1) (match_dup 2)))]
  "TARGET_ARM"
  "@
   add%.\\t%0, %1, %2
   sub%.\\t%0, %1, #%n2
   add%.\\t%0, %1, %2"
  [(set_attr "conds" "set")
   (set_attr "type" "alus_imm,alus_imm,alus_sreg")]
)

(define_insn "*addsi3_compare0_scratch"
  [(set (reg:CC_NOOV CC_REGNUM)
	(compare:CC_NOOV
	 (plus:SI (match_operand:SI 0 "s_register_operand" "r, r, r")
		  (match_operand:SI 1 "arm_add_operand"    "I,L, r"))
	 (const_int 0)))]
  "TARGET_ARM"
  "@
   cmn%?\\t%0, %1
   cmp%?\\t%0, #%n1
   cmn%?\\t%0, %1"
  [(set_attr "conds" "set")
   (set_attr "predicable" "yes")
   (set_attr "type" "alus_imm,alus_imm,alus_sreg")]
)

(define_insn "*compare_negsi_si"
  [(set (reg:CC_Z CC_REGNUM)
	(compare:CC_Z
	 (neg:SI (match_operand:SI 0 "s_register_operand" "l,r"))
	 (match_operand:SI 1 "s_register_operand" "l,r")))]
  "TARGET_32BIT"
  "cmn%?\\t%1, %0"
  [(set_attr "conds" "set")
   (set_attr "predicable" "yes")
   (set_attr "arch" "t2,*")
   (set_attr "length" "2,4")
   (set_attr "predicable_short_it" "yes,no")
   (set_attr "type" "alus_sreg")]
)

;; This is the canonicalization of addsi3_compare0_for_combiner when the
;; addend is a constant.
(define_insn "cmpsi2_addneg"
  [(set (reg:CC CC_REGNUM)
	(compare:CC
	 (match_operand:SI 1 "s_register_operand" "r,r")
	 (match_operand:SI 2 "arm_addimm_operand" "L,I")))
   (set (match_operand:SI 0 "s_register_operand" "=r,r")
	(plus:SI (match_dup 1)
		 (match_operand:SI 3 "arm_addimm_operand" "I,L")))]
  "TARGET_32BIT && INTVAL (operands[2]) == -INTVAL (operands[3])"
  "@
   add%.\\t%0, %1, %3
   sub%.\\t%0, %1, #%n3"
  [(set_attr "conds" "set")
   (set_attr "type" "alus_sreg")]
)

;; Convert the sequence
;;  sub  rd, rn, #1
;;  cmn  rd, #1	(equivalent to cmp rd, #-1)
;;  bne  dest
;; into
;;  subs rd, rn, #1
;;  bcs  dest	((unsigned)rn >= 1)
;; similarly for the beq variant using bcc.
;; This is a common looping idiom (while (n--))
(define_peephole2
  [(set (match_operand:SI 0 "arm_general_register_operand" "")
	(plus:SI (match_operand:SI 1 "arm_general_register_operand" "")
		 (const_int -1)))
   (set (match_operand 2 "cc_register" "")
	(compare (match_dup 0) (const_int -1)))
   (set (pc)
	(if_then_else (match_operator 3 "equality_operator"
		       [(match_dup 2) (const_int 0)])
		      (match_operand 4 "" "")
		      (match_operand 5 "" "")))]
  "TARGET_32BIT && peep2_reg_dead_p (3, operands[2])"
  [(parallel[
    (set (match_dup 2)
	 (compare:CC
	  (match_dup 1) (const_int 1)))
    (set (match_dup 0) (plus:SI (match_dup 1) (const_int -1)))])
   (set (pc)
	(if_then_else (match_op_dup 3 [(match_dup 2) (const_int 0)])
		      (match_dup 4)
		      (match_dup 5)))]
  "operands[2] = gen_rtx_REG (CCmode, CC_REGNUM);
   operands[3] = gen_rtx_fmt_ee ((GET_CODE (operands[3]) == NE
				  ? GEU : LTU),
				 VOIDmode, 
				 operands[2], const0_rtx);"
)

;; The next four insns work because they compare the result with one of
;; the operands, and we know that the use of the condition code is
;; either GEU or LTU, so we can use the carry flag from the addition
;; instead of doing the compare a second time.
(define_insn "*addsi3_compare_op1"
  [(set (reg:CC_C CC_REGNUM)
	(compare:CC_C
	 (plus:SI (match_operand:SI 1 "s_register_operand" "r,r,r")
		  (match_operand:SI 2 "arm_add_operand" "I,L,r"))
	 (match_dup 1)))
   (set (match_operand:SI 0 "s_register_operand" "=r,r,r")
	(plus:SI (match_dup 1) (match_dup 2)))]
  "TARGET_32BIT"
  "@
   add%.\\t%0, %1, %2
   sub%.\\t%0, %1, #%n2
   add%.\\t%0, %1, %2"
  [(set_attr "conds" "set")
   (set_attr "type"  "alus_imm,alus_imm,alus_sreg")]
)

(define_insn "*addsi3_compare_op2"
  [(set (reg:CC_C CC_REGNUM)
	(compare:CC_C
	 (plus:SI (match_operand:SI 1 "s_register_operand" "r,r,r")
		  (match_operand:SI 2 "arm_add_operand" "I,L,r"))
	 (match_dup 2)))
   (set (match_operand:SI 0 "s_register_operand" "=r,r,r")
	(plus:SI (match_dup 1) (match_dup 2)))]
  "TARGET_32BIT"
  "@
   add%.\\t%0, %1, %2
   add%.\\t%0, %1, %2
   sub%.\\t%0, %1, #%n2"
  [(set_attr "conds" "set")
   (set_attr "type" "alus_imm,alus_imm,alus_sreg")]
)

(define_insn "*compare_addsi2_op0"
  [(set (reg:CC_C CC_REGNUM)
        (compare:CC_C
          (plus:SI (match_operand:SI 0 "s_register_operand" "l,l,r,r,r")
                   (match_operand:SI 1 "arm_add_operand" "Pv,l,I,L,r"))
          (match_dup 0)))]
  "TARGET_32BIT"
  "@
   cmp%?\\t%0, #%n1
   cmn%?\\t%0, %1
   cmn%?\\t%0, %1
   cmp%?\\t%0, #%n1
   cmn%?\\t%0, %1"
  [(set_attr "conds" "set")
   (set_attr "predicable" "yes")
   (set_attr "arch" "t2,t2,*,*,*")
   (set_attr "predicable_short_it" "yes,yes,no,no,no")
   (set_attr "length" "2,2,4,4,4")
   (set_attr "type" "alus_imm,alus_sreg,alus_imm,alus_imm,alus_sreg")]
)

(define_insn "*compare_addsi2_op1"
  [(set (reg:CC_C CC_REGNUM)
        (compare:CC_C
          (plus:SI (match_operand:SI 0 "s_register_operand" "l,l,r,r,r")
                   (match_operand:SI 1 "arm_add_operand" "Pv,l,I,L,r"))
          (match_dup 1)))]
  "TARGET_32BIT"
  "@
   cmp%?\\t%0, #%n1
   cmn%?\\t%0, %1
   cmn%?\\t%0, %1
   cmp%?\\t%0, #%n1
   cmn%?\\t%0, %1"
  [(set_attr "conds" "set")
   (set_attr "predicable" "yes")
   (set_attr "arch" "t2,t2,*,*,*")
   (set_attr "predicable_short_it" "yes,yes,no,no,no")
   (set_attr "length" "2,2,4,4,4")
   (set_attr "type" "alus_imm,alus_sreg,alus_imm,alus_imm,alus_sreg")]
 )

(define_insn "*addsi3_carryin_<optab>"
  [(set (match_operand:SI 0 "s_register_operand" "=l,r,r")
        (plus:SI (plus:SI (match_operand:SI 1 "s_register_operand" "%l,r,r")
                          (match_operand:SI 2 "arm_not_operand" "0,rI,K"))
                 (LTUGEU:SI (reg:<cnb> CC_REGNUM) (const_int 0))))]
  "TARGET_32BIT"
  "@
   adc%?\\t%0, %1, %2
   adc%?\\t%0, %1, %2
   sbc%?\\t%0, %1, #%B2"
  [(set_attr "conds" "use")
   (set_attr "predicable" "yes")
   (set_attr "arch" "t2,*,*")
   (set_attr "length" "4")
   (set_attr "predicable_short_it" "yes,no,no")
   (set_attr "type" "adc_reg,adc_reg,adc_imm")]
)

(define_insn "*addsi3_carryin_alt2_<optab>"
  [(set (match_operand:SI 0 "s_register_operand" "=l,r,r")
        (plus:SI (plus:SI (LTUGEU:SI (reg:<cnb> CC_REGNUM) (const_int 0))
                          (match_operand:SI 1 "s_register_operand" "%l,r,r"))
                 (match_operand:SI 2 "arm_rhs_operand" "l,rI,K")))]
  "TARGET_32BIT"
  "@
   adc%?\\t%0, %1, %2
   adc%?\\t%0, %1, %2
   sbc%?\\t%0, %1, #%B2"
  [(set_attr "conds" "use")
   (set_attr "predicable" "yes")
   (set_attr "arch" "t2,*,*")
   (set_attr "length" "4")
   (set_attr "predicable_short_it" "yes,no,no")
   (set_attr "type" "adc_reg,adc_reg,adc_imm")]
)

(define_insn "*addsi3_carryin_shift_<optab>"
  [(set (match_operand:SI 0 "s_register_operand" "=r")
	(plus:SI (plus:SI
		  (match_operator:SI 2 "shift_operator"
		    [(match_operand:SI 3 "s_register_operand" "r")
		     (match_operand:SI 4 "reg_or_int_operand" "rM")])
		  (match_operand:SI 1 "s_register_operand" "r"))
		 (LTUGEU:SI (reg:<cnb> CC_REGNUM) (const_int 0))))]
  "TARGET_32BIT"
  "adc%?\\t%0, %1, %3%S2"
  [(set_attr "conds" "use")
   (set_attr "predicable" "yes")
   (set_attr "predicable_short_it" "no")
   (set (attr "type") (if_then_else (match_operand 4 "const_int_operand" "")
		      (const_string "alu_shift_imm")
		      (const_string "alu_shift_reg")))]
)

(define_insn "*addsi3_carryin_clobercc_<optab>"
  [(set (match_operand:SI 0 "s_register_operand" "=r")
	(plus:SI (plus:SI (match_operand:SI 1 "s_register_operand" "%r")
			  (match_operand:SI 2 "arm_rhs_operand" "rI"))
		 (LTUGEU:SI (reg:<cnb> CC_REGNUM) (const_int 0))))
   (clobber (reg:CC CC_REGNUM))]
   "TARGET_32BIT"
   "adc%.\\t%0, %1, %2"
   [(set_attr "conds" "set")
    (set_attr "type" "adcs_reg")]
)

(define_insn "*subsi3_carryin"
  [(set (match_operand:SI 0 "s_register_operand" "=r,r")
        (minus:SI (minus:SI (match_operand:SI 1 "reg_or_int_operand" "r,I")
                            (match_operand:SI 2 "s_register_operand" "r,r"))
                  (ltu:SI (reg:CC_C CC_REGNUM) (const_int 0))))]
  "TARGET_32BIT"
  "@
   sbc%?\\t%0, %1, %2
   rsc%?\\t%0, %2, %1"
  [(set_attr "conds" "use")
   (set_attr "arch" "*,a")
   (set_attr "predicable" "yes")
   (set_attr "predicable_short_it" "no")
   (set_attr "type" "adc_reg,adc_imm")]
)

(define_insn "*subsi3_carryin_const"
  [(set (match_operand:SI 0 "s_register_operand" "=r")
        (minus:SI (plus:SI (match_operand:SI 1 "reg_or_int_operand" "r")
                           (match_operand:SI 2 "arm_not_operand" "K"))
                  (ltu:SI (reg:CC_C CC_REGNUM) (const_int 0))))]
  "TARGET_32BIT"
  "sbc\\t%0, %1, #%B2"
  [(set_attr "conds" "use")
   (set_attr "type" "adc_imm")]
)

(define_insn "*subsi3_carryin_compare"
  [(set (reg:CC CC_REGNUM)
        (compare:CC (match_operand:SI 1 "s_register_operand" "r")
                    (match_operand:SI 2 "s_register_operand" "r")))
   (set (match_operand:SI 0 "s_register_operand" "=r")
        (minus:SI (minus:SI (match_dup 1)
                            (match_dup 2))
                  (ltu:SI (reg:CC_C CC_REGNUM) (const_int 0))))]
  "TARGET_32BIT"
  "sbcs\\t%0, %1, %2"
  [(set_attr "conds" "set")
   (set_attr "type" "adcs_reg")]
)

(define_insn "*subsi3_carryin_compare_const"
  [(set (reg:CC CC_REGNUM)
        (compare:CC (match_operand:SI 1 "reg_or_int_operand" "r")
                    (match_operand:SI 2 "arm_not_operand" "K")))
   (set (match_operand:SI 0 "s_register_operand" "=r")
        (minus:SI (plus:SI (match_dup 1)
                           (match_dup 2))
                  (ltu:SI (reg:CC_C CC_REGNUM) (const_int 0))))]
  "TARGET_32BIT"
  "sbcs\\t%0, %1, #%B2"
  [(set_attr "conds" "set")
   (set_attr "type" "adcs_imm")]
)

(define_insn "*subsi3_carryin_shift"
  [(set (match_operand:SI 0 "s_register_operand" "=r")
	(minus:SI (minus:SI
		  (match_operand:SI 1 "s_register_operand" "r")
                  (match_operator:SI 2 "shift_operator"
                   [(match_operand:SI 3 "s_register_operand" "r")
                    (match_operand:SI 4 "reg_or_int_operand" "rM")]))
                 (ltu:SI (reg:CC_C CC_REGNUM) (const_int 0))))]
  "TARGET_32BIT"
  "sbc%?\\t%0, %1, %3%S2"
  [(set_attr "conds" "use")
   (set_attr "predicable" "yes")
   (set (attr "type") (if_then_else (match_operand 4 "const_int_operand" "")
		      (const_string "alu_shift_imm")
                     (const_string "alu_shift_reg")))]
)

(define_insn "*rsbsi3_carryin_shift"
  [(set (match_operand:SI 0 "s_register_operand" "=r")
	(minus:SI (minus:SI
                  (match_operator:SI 2 "shift_operator"
                   [(match_operand:SI 3 "s_register_operand" "r")
                    (match_operand:SI 4 "reg_or_int_operand" "rM")])
		   (match_operand:SI 1 "s_register_operand" "r"))
                 (ltu:SI (reg:CC_C CC_REGNUM) (const_int 0))))]
  "TARGET_ARM"
  "rsc%?\\t%0, %1, %3%S2"
  [(set_attr "conds" "use")
   (set_attr "predicable" "yes")
   (set (attr "type") (if_then_else (match_operand 4 "const_int_operand" "")
		      (const_string "alu_shift_imm")
		      (const_string "alu_shift_reg")))]
)

; transform ((x << y) - 1) to ~(~(x-1) << y)  Where X is a constant.
(define_split
  [(set (match_operand:SI 0 "s_register_operand" "")
	(plus:SI (ashift:SI (match_operand:SI 1 "const_int_operand" "")
			    (match_operand:SI 2 "s_register_operand" ""))
		 (const_int -1)))
   (clobber (match_operand:SI 3 "s_register_operand" ""))]
  "TARGET_32BIT"
  [(set (match_dup 3) (match_dup 1))
   (set (match_dup 0) (not:SI (ashift:SI (match_dup 3) (match_dup 2))))]
  "
  operands[1] = GEN_INT (~(INTVAL (operands[1]) - 1));
")

(define_expand "addsf3"
  [(set (match_operand:SF          0 "s_register_operand" "")
	(plus:SF (match_operand:SF 1 "s_register_operand" "")
		 (match_operand:SF 2 "s_register_operand" "")))]
  "TARGET_32BIT && TARGET_HARD_FLOAT"
  "
")

(define_expand "adddf3"
  [(set (match_operand:DF          0 "s_register_operand" "")
	(plus:DF (match_operand:DF 1 "s_register_operand" "")
		 (match_operand:DF 2 "s_register_operand" "")))]
  "TARGET_32BIT && TARGET_HARD_FLOAT && !TARGET_VFP_SINGLE"
  "
")

(define_expand "subdi3"
 [(parallel
   [(set (match_operand:DI            0 "s_register_operand" "")
	  (minus:DI (match_operand:DI 1 "s_register_operand" "")
	            (match_operand:DI 2 "s_register_operand" "")))
    (clobber (reg:CC CC_REGNUM))])]
  "TARGET_EITHER"
  "
  if (TARGET_THUMB1)
    {
      if (!REG_P (operands[1]))
        operands[1] = force_reg (DImode, operands[1]);
      if (!REG_P (operands[2]))
        operands[2] = force_reg (DImode, operands[2]);
     }	
  "
)

(define_insn_and_split "*arm_subdi3"
  [(set (match_operand:DI           0 "s_register_operand" "=&r,&r,&r")
	(minus:DI (match_operand:DI 1 "s_register_operand" "0,r,0")
		  (match_operand:DI 2 "s_register_operand" "r,0,0")))
   (clobber (reg:CC CC_REGNUM))]
  "TARGET_32BIT && !TARGET_NEON"
  "#"  ; "subs\\t%Q0, %Q1, %Q2\;sbc\\t%R0, %R1, %R2"
  "&& reload_completed"
  [(parallel [(set (reg:CC CC_REGNUM)
		   (compare:CC (match_dup 1) (match_dup 2)))
	      (set (match_dup 0) (minus:SI (match_dup 1) (match_dup 2)))])
   (set (match_dup 3) (minus:SI (minus:SI (match_dup 4) (match_dup 5))
			       (ltu:SI (reg:CC_C CC_REGNUM) (const_int 0))))]
  {
    operands[3] = gen_highpart (SImode, operands[0]);
    operands[0] = gen_lowpart (SImode, operands[0]);
    operands[4] = gen_highpart (SImode, operands[1]);
    operands[1] = gen_lowpart (SImode, operands[1]);
    operands[5] = gen_highpart (SImode, operands[2]);
    operands[2] = gen_lowpart (SImode, operands[2]);
   }
  [(set_attr "conds" "clob")
   (set_attr "length" "8")
   (set_attr "type" "multiple")]
)

(define_insn_and_split "*subdi_di_zesidi"
  [(set (match_operand:DI           0 "s_register_operand" "=&r,&r")
	(minus:DI (match_operand:DI 1 "s_register_operand"  "0,r")
		  (zero_extend:DI
		   (match_operand:SI 2 "s_register_operand"  "r,r"))))
   (clobber (reg:CC CC_REGNUM))]
  "TARGET_32BIT"
  "#"   ; "subs\\t%Q0, %Q1, %2\;sbc\\t%R0, %R1, #0"
  "&& reload_completed"
  [(parallel [(set (reg:CC CC_REGNUM)
		   (compare:CC (match_dup 1) (match_dup 2)))
	      (set (match_dup 0) (minus:SI (match_dup 1) (match_dup 2)))])
   (set (match_dup 3) (minus:SI (plus:SI (match_dup 4) (match_dup 5))
                                (ltu:SI (reg:CC_C CC_REGNUM) (const_int 0))))]
  {
    operands[3] = gen_highpart (SImode, operands[0]);
    operands[0] = gen_lowpart (SImode, operands[0]);
    operands[4] = gen_highpart (SImode, operands[1]);
    operands[1] = gen_lowpart (SImode, operands[1]);
    operands[5] = GEN_INT (~0);
   }
  [(set_attr "conds" "clob")
   (set_attr "length" "8")
   (set_attr "type" "multiple")]
)

(define_insn_and_split "*subdi_di_sesidi"
  [(set (match_operand:DI            0 "s_register_operand" "=&r,&r")
	(minus:DI (match_operand:DI  1 "s_register_operand"  "0,r")
		  (sign_extend:DI
		   (match_operand:SI 2 "s_register_operand"  "r,r"))))
   (clobber (reg:CC CC_REGNUM))]
  "TARGET_32BIT"
  "#"   ; "subs\\t%Q0, %Q1, %2\;sbc\\t%R0, %R1, %2, asr #31"
  "&& reload_completed"
  [(parallel [(set (reg:CC CC_REGNUM)
		   (compare:CC (match_dup 1) (match_dup 2)))
	      (set (match_dup 0) (minus:SI (match_dup 1) (match_dup 2)))])
   (set (match_dup 3) (minus:SI (minus:SI (match_dup 4)
                                         (ashiftrt:SI (match_dup 2)
                                                      (const_int 31)))
                                (ltu:SI (reg:CC_C CC_REGNUM) (const_int 0))))]
  {
    operands[3] = gen_highpart (SImode, operands[0]);
    operands[0] = gen_lowpart (SImode, operands[0]);
    operands[4] = gen_highpart (SImode, operands[1]);
    operands[1] = gen_lowpart (SImode, operands[1]);
  }
  [(set_attr "conds" "clob")
   (set_attr "length" "8")
   (set_attr "type" "multiple")]
)

(define_insn_and_split "*subdi_zesidi_di"
  [(set (match_operand:DI            0 "s_register_operand" "=&r,&r")
	(minus:DI (zero_extend:DI
		   (match_operand:SI 2 "s_register_operand"  "r,r"))
		  (match_operand:DI  1 "s_register_operand" "0,r")))
   (clobber (reg:CC CC_REGNUM))]
  "TARGET_ARM"
  "#"   ; "rsbs\\t%Q0, %Q1, %2\;rsc\\t%R0, %R1, #0"
        ; is equivalent to:
        ; "subs\\t%Q0, %2, %Q1\;rsc\\t%R0, %R1, #0"
  "&& reload_completed"
  [(parallel [(set (reg:CC CC_REGNUM)
		   (compare:CC (match_dup 2) (match_dup 1)))
	      (set (match_dup 0) (minus:SI (match_dup 2) (match_dup 1)))])
   (set (match_dup 3) (minus:SI (minus:SI (const_int 0) (match_dup 4))
			       (ltu:SI (reg:CC_C CC_REGNUM) (const_int 0))))]
  {
    operands[3] = gen_highpart (SImode, operands[0]);
    operands[0] = gen_lowpart (SImode, operands[0]);
    operands[4] = gen_highpart (SImode, operands[1]);
    operands[1] = gen_lowpart (SImode, operands[1]);
  }
  [(set_attr "conds" "clob")
   (set_attr "length" "8")
   (set_attr "type" "multiple")]
)

(define_insn_and_split "*subdi_sesidi_di"
  [(set (match_operand:DI            0 "s_register_operand" "=&r,&r")
	(minus:DI (sign_extend:DI
		   (match_operand:SI 2 "s_register_operand"   "r,r"))
		  (match_operand:DI  1 "s_register_operand"  "0,r")))
   (clobber (reg:CC CC_REGNUM))]
  "TARGET_ARM"
  "#"   ; "rsbs\\t%Q0, %Q1, %2\;rsc\\t%R0, %R1, %2, asr #31"
        ; is equivalent to:
        ; "subs\\t%Q0, %2, %Q1\;rsc\\t%R0, %R1, %2, asr #31"
  "&& reload_completed"
  [(parallel [(set (reg:CC CC_REGNUM)
		   (compare:CC (match_dup 2) (match_dup 1)))
	      (set (match_dup 0) (minus:SI (match_dup 2) (match_dup 1)))])
   (set (match_dup 3) (minus:SI (minus:SI
                                (ashiftrt:SI (match_dup 2)
                                             (const_int 31))
                                (match_dup 4))
			       (ltu:SI (reg:CC_C CC_REGNUM) (const_int 0))))]
  {
    operands[3] = gen_highpart (SImode, operands[0]);
    operands[0] = gen_lowpart (SImode, operands[0]);
    operands[4] = gen_highpart (SImode, operands[1]);
    operands[1] = gen_lowpart (SImode, operands[1]);
  }
  [(set_attr "conds" "clob")
   (set_attr "length" "8")
   (set_attr "type" "multiple")]
)

(define_insn_and_split "*subdi_zesidi_zesidi"
  [(set (match_operand:DI            0 "s_register_operand" "=r")
	(minus:DI (zero_extend:DI
		   (match_operand:SI 1 "s_register_operand"  "r"))
		  (zero_extend:DI
		   (match_operand:SI 2 "s_register_operand"  "r"))))
   (clobber (reg:CC CC_REGNUM))]
  "TARGET_32BIT"
  "#"   ; "subs\\t%Q0, %1, %2\;sbc\\t%R0, %1, %1"
  "&& reload_completed"
  [(parallel [(set (reg:CC CC_REGNUM)
		   (compare:CC (match_dup 1) (match_dup 2)))
	      (set (match_dup 0) (minus:SI (match_dup 1) (match_dup 2)))])
   (set (match_dup 3) (minus:SI (minus:SI (match_dup 1) (match_dup 1))
			       (ltu:SI (reg:CC_C CC_REGNUM) (const_int 0))))]
  {
       operands[3] = gen_highpart (SImode, operands[0]);
       operands[0] = gen_lowpart (SImode, operands[0]);
  }
  [(set_attr "conds" "clob")
   (set_attr "length" "8")
   (set_attr "type" "multiple")]
)

(define_expand "subsi3"
  [(set (match_operand:SI           0 "s_register_operand" "")
	(minus:SI (match_operand:SI 1 "reg_or_int_operand" "")
		  (match_operand:SI 2 "s_register_operand" "")))]
  "TARGET_EITHER"
  "
  if (CONST_INT_P (operands[1]))
    {
      if (TARGET_32BIT)
        {
          arm_split_constant (MINUS, SImode, NULL_RTX,
	                      INTVAL (operands[1]), operands[0],
	  		      operands[2], optimize && can_create_pseudo_p ());
          DONE;
	}
      else /* TARGET_THUMB1 */
        operands[1] = force_reg (SImode, operands[1]);
    }
  "
)

; ??? Check Thumb-2 split length
(define_insn_and_split "*arm_subsi3_insn"
  [(set (match_operand:SI           0 "s_register_operand" "=l,l ,l ,l ,r ,r,r,rk,r")
	(minus:SI (match_operand:SI 1 "reg_or_int_operand" "l ,0 ,l ,Pz,rI,r,r,k ,?n")
		  (match_operand:SI 2 "reg_or_int_operand" "l ,Py,Pd,l ,r ,I,r,r ,r")))]
  "TARGET_32BIT"
  "@
   sub%?\\t%0, %1, %2
   sub%?\\t%0, %2
   sub%?\\t%0, %1, %2
   rsb%?\\t%0, %2, %1
   rsb%?\\t%0, %2, %1
   sub%?\\t%0, %1, %2
   sub%?\\t%0, %1, %2
   sub%?\\t%0, %1, %2
   #"
  "&& (CONST_INT_P (operands[1])
       && !const_ok_for_arm (INTVAL (operands[1])))"
  [(clobber (const_int 0))]
  "
  arm_split_constant (MINUS, SImode, curr_insn,
                      INTVAL (operands[1]), operands[0], operands[2], 0);
  DONE;
  "
  [(set_attr "length" "4,4,4,4,4,4,4,4,16")
   (set_attr "arch" "t2,t2,t2,t2,*,*,*,*,*")
   (set_attr "predicable" "yes")
   (set_attr "predicable_short_it" "yes,yes,yes,yes,no,no,no,no,no")
   (set_attr "type" "alu_sreg,alu_sreg,alu_sreg,alu_sreg,alu_imm,alu_imm,alu_sreg,alu_sreg,multiple")]
)

(define_peephole2
  [(match_scratch:SI 3 "r")
   (set (match_operand:SI 0 "arm_general_register_operand" "")
	(minus:SI (match_operand:SI 1 "const_int_operand" "")
		  (match_operand:SI 2 "arm_general_register_operand" "")))]
  "TARGET_32BIT
   && !const_ok_for_arm (INTVAL (operands[1]))
   && const_ok_for_arm (~INTVAL (operands[1]))"
  [(set (match_dup 3) (match_dup 1))
   (set (match_dup 0) (minus:SI (match_dup 3) (match_dup 2)))]
  ""
)

(define_insn "*subsi3_compare0"
  [(set (reg:CC_NOOV CC_REGNUM)
	(compare:CC_NOOV
	 (minus:SI (match_operand:SI 1 "arm_rhs_operand" "r,r,I")
		   (match_operand:SI 2 "arm_rhs_operand" "I,r,r"))
	 (const_int 0)))
   (set (match_operand:SI 0 "s_register_operand" "=r,r,r")
	(minus:SI (match_dup 1) (match_dup 2)))]
  "TARGET_32BIT"
  "@
   sub%.\\t%0, %1, %2
   sub%.\\t%0, %1, %2
   rsb%.\\t%0, %2, %1"
  [(set_attr "conds" "set")
   (set_attr "type"  "alus_imm,alus_sreg,alus_sreg")]
)

(define_insn "subsi3_compare"
  [(set (reg:CC CC_REGNUM)
	(compare:CC (match_operand:SI 1 "arm_rhs_operand" "r,r,I")
		    (match_operand:SI 2 "arm_rhs_operand" "I,r,r")))
   (set (match_operand:SI 0 "s_register_operand" "=r,r,r")
	(minus:SI (match_dup 1) (match_dup 2)))]
  "TARGET_32BIT"
  "@
   sub%.\\t%0, %1, %2
   sub%.\\t%0, %1, %2
   rsb%.\\t%0, %2, %1"
  [(set_attr "conds" "set")
   (set_attr "type" "alus_imm,alus_sreg,alus_sreg")]
)

(define_expand "subsf3"
  [(set (match_operand:SF           0 "s_register_operand" "")
	(minus:SF (match_operand:SF 1 "s_register_operand" "")
		  (match_operand:SF 2 "s_register_operand" "")))]
  "TARGET_32BIT && TARGET_HARD_FLOAT"
  "
")

(define_expand "subdf3"
  [(set (match_operand:DF           0 "s_register_operand" "")
	(minus:DF (match_operand:DF 1 "s_register_operand" "")
		  (match_operand:DF 2 "s_register_operand" "")))]
  "TARGET_32BIT && TARGET_HARD_FLOAT && !TARGET_VFP_SINGLE"
  "
")


;; Multiplication insns

(define_expand "mulhi3"
  [(set (match_operand:HI 0 "s_register_operand" "")
	(mult:HI (match_operand:HI 1 "s_register_operand" "")
		 (match_operand:HI 2 "s_register_operand" "")))]
  "TARGET_DSP_MULTIPLY"
  "
  {
    rtx result = gen_reg_rtx (SImode);
    emit_insn (gen_mulhisi3 (result, operands[1], operands[2]));
    emit_move_insn (operands[0], gen_lowpart (HImode, result));
    DONE;
  }"
)

(define_expand "mulsi3"
  [(set (match_operand:SI          0 "s_register_operand" "")
	(mult:SI (match_operand:SI 2 "s_register_operand" "")
		 (match_operand:SI 1 "s_register_operand" "")))]
  "TARGET_EITHER"
  ""
)

;; Use `&' and then `0' to prevent the operands 0 and 1 being the same
(define_insn "*arm_mulsi3"
  [(set (match_operand:SI          0 "s_register_operand" "=&r,&r")
	(mult:SI (match_operand:SI 2 "s_register_operand" "r,r")
		 (match_operand:SI 1 "s_register_operand" "%0,r")))]
  "TARGET_32BIT && !arm_arch6"
  "mul%?\\t%0, %2, %1"
  [(set_attr "type" "mul")
   (set_attr "predicable" "yes")]
)

(define_insn "*arm_mulsi3_v6"
  [(set (match_operand:SI          0 "s_register_operand" "=l,l,r")
	(mult:SI (match_operand:SI 1 "s_register_operand" "0,l,r")
		 (match_operand:SI 2 "s_register_operand" "l,0,r")))]
  "TARGET_32BIT && arm_arch6"
  "mul%?\\t%0, %1, %2"
  [(set_attr "type" "mul")
   (set_attr "predicable" "yes")
   (set_attr "arch" "t2,t2,*")
   (set_attr "length" "4")
   (set_attr "predicable_short_it" "yes,yes,no")]
)

(define_insn "*mulsi3_compare0"
  [(set (reg:CC_NOOV CC_REGNUM)
	(compare:CC_NOOV (mult:SI
			  (match_operand:SI 2 "s_register_operand" "r,r")
			  (match_operand:SI 1 "s_register_operand" "%0,r"))
			 (const_int 0)))
   (set (match_operand:SI 0 "s_register_operand" "=&r,&r")
	(mult:SI (match_dup 2) (match_dup 1)))]
  "TARGET_ARM && !arm_arch6"
  "mul%.\\t%0, %2, %1"
  [(set_attr "conds" "set")
   (set_attr "type" "muls")]
)

(define_insn "*mulsi3_compare0_v6"
  [(set (reg:CC_NOOV CC_REGNUM)
	(compare:CC_NOOV (mult:SI
			  (match_operand:SI 2 "s_register_operand" "r")
			  (match_operand:SI 1 "s_register_operand" "r"))
			 (const_int 0)))
   (set (match_operand:SI 0 "s_register_operand" "=r")
	(mult:SI (match_dup 2) (match_dup 1)))]
  "TARGET_ARM && arm_arch6 && optimize_size"
  "mul%.\\t%0, %2, %1"
  [(set_attr "conds" "set")
   (set_attr "type" "muls")]
)

(define_insn "*mulsi_compare0_scratch"
  [(set (reg:CC_NOOV CC_REGNUM)
	(compare:CC_NOOV (mult:SI
			  (match_operand:SI 2 "s_register_operand" "r,r")
			  (match_operand:SI 1 "s_register_operand" "%0,r"))
			 (const_int 0)))
   (clobber (match_scratch:SI 0 "=&r,&r"))]
  "TARGET_ARM && !arm_arch6"
  "mul%.\\t%0, %2, %1"
  [(set_attr "conds" "set")
   (set_attr "type" "muls")]
)

(define_insn "*mulsi_compare0_scratch_v6"
  [(set (reg:CC_NOOV CC_REGNUM)
	(compare:CC_NOOV (mult:SI
			  (match_operand:SI 2 "s_register_operand" "r")
			  (match_operand:SI 1 "s_register_operand" "r"))
			 (const_int 0)))
   (clobber (match_scratch:SI 0 "=r"))]
  "TARGET_ARM && arm_arch6 && optimize_size"
  "mul%.\\t%0, %2, %1"
  [(set_attr "conds" "set")
   (set_attr "type" "muls")]
)

;; Unnamed templates to match MLA instruction.

(define_insn "*mulsi3addsi"
  [(set (match_operand:SI 0 "s_register_operand" "=&r,&r,&r,&r")
	(plus:SI
	  (mult:SI (match_operand:SI 2 "s_register_operand" "r,r,r,r")
		   (match_operand:SI 1 "s_register_operand" "%0,r,0,r"))
	  (match_operand:SI 3 "s_register_operand" "r,r,0,0")))]
  "TARGET_32BIT && !arm_arch6"
  "mla%?\\t%0, %2, %1, %3"
  [(set_attr "type" "mla")
   (set_attr "predicable" "yes")]
)

(define_insn "*mulsi3addsi_v6"
  [(set (match_operand:SI 0 "s_register_operand" "=r")
	(plus:SI
	  (mult:SI (match_operand:SI 2 "s_register_operand" "r")
		   (match_operand:SI 1 "s_register_operand" "r"))
	  (match_operand:SI 3 "s_register_operand" "r")))]
  "TARGET_32BIT && arm_arch6"
  "mla%?\\t%0, %2, %1, %3"
  [(set_attr "type" "mla")
   (set_attr "predicable" "yes")
   (set_attr "predicable_short_it" "no")]
)

(define_insn "*mulsi3addsi_compare0"
  [(set (reg:CC_NOOV CC_REGNUM)
	(compare:CC_NOOV
	 (plus:SI (mult:SI
		   (match_operand:SI 2 "s_register_operand" "r,r,r,r")
		   (match_operand:SI 1 "s_register_operand" "%0,r,0,r"))
		  (match_operand:SI 3 "s_register_operand" "r,r,0,0"))
	 (const_int 0)))
   (set (match_operand:SI 0 "s_register_operand" "=&r,&r,&r,&r")
	(plus:SI (mult:SI (match_dup 2) (match_dup 1))
		 (match_dup 3)))]
  "TARGET_ARM && arm_arch6"
  "mla%.\\t%0, %2, %1, %3"
  [(set_attr "conds" "set")
   (set_attr "type" "mlas")]
)

(define_insn "*mulsi3addsi_compare0_v6"
  [(set (reg:CC_NOOV CC_REGNUM)
	(compare:CC_NOOV
	 (plus:SI (mult:SI
		   (match_operand:SI 2 "s_register_operand" "r")
		   (match_operand:SI 1 "s_register_operand" "r"))
		  (match_operand:SI 3 "s_register_operand" "r"))
	 (const_int 0)))
   (set (match_operand:SI 0 "s_register_operand" "=r")
	(plus:SI (mult:SI (match_dup 2) (match_dup 1))
		 (match_dup 3)))]
  "TARGET_ARM && arm_arch6 && optimize_size"
  "mla%.\\t%0, %2, %1, %3"
  [(set_attr "conds" "set")
   (set_attr "type" "mlas")]
)

(define_insn "*mulsi3addsi_compare0_scratch"
  [(set (reg:CC_NOOV CC_REGNUM)
	(compare:CC_NOOV
	 (plus:SI (mult:SI
		   (match_operand:SI 2 "s_register_operand" "r,r,r,r")
		   (match_operand:SI 1 "s_register_operand" "%0,r,0,r"))
		  (match_operand:SI 3 "s_register_operand" "?r,r,0,0"))
	 (const_int 0)))
   (clobber (match_scratch:SI 0 "=&r,&r,&r,&r"))]
  "TARGET_ARM && !arm_arch6"
  "mla%.\\t%0, %2, %1, %3"
  [(set_attr "conds" "set")
   (set_attr "type" "mlas")]
)

(define_insn "*mulsi3addsi_compare0_scratch_v6"
  [(set (reg:CC_NOOV CC_REGNUM)
	(compare:CC_NOOV
	 (plus:SI (mult:SI
		   (match_operand:SI 2 "s_register_operand" "r")
		   (match_operand:SI 1 "s_register_operand" "r"))
		  (match_operand:SI 3 "s_register_operand" "r"))
	 (const_int 0)))
   (clobber (match_scratch:SI 0 "=r"))]
  "TARGET_ARM && arm_arch6 && optimize_size"
  "mla%.\\t%0, %2, %1, %3"
  [(set_attr "conds" "set")
   (set_attr "type" "mlas")]
)

(define_insn "*mulsi3subsi"
  [(set (match_operand:SI 0 "s_register_operand" "=r")
	(minus:SI
	  (match_operand:SI 3 "s_register_operand" "r")
	  (mult:SI (match_operand:SI 2 "s_register_operand" "r")
		   (match_operand:SI 1 "s_register_operand" "r"))))]
  "TARGET_32BIT && arm_arch_thumb2"
  "mls%?\\t%0, %2, %1, %3"
  [(set_attr "type" "mla")
   (set_attr "predicable" "yes")
   (set_attr "predicable_short_it" "no")]
)

(define_expand "maddsidi4"
  [(set (match_operand:DI 0 "s_register_operand" "")
	(plus:DI
	 (mult:DI
	  (sign_extend:DI (match_operand:SI 1 "s_register_operand" ""))
	  (sign_extend:DI (match_operand:SI 2 "s_register_operand" "")))
	 (match_operand:DI 3 "s_register_operand" "")))]
  "TARGET_32BIT && arm_arch3m"
  "")

(define_insn "*mulsidi3adddi"
  [(set (match_operand:DI 0 "s_register_operand" "=&r")
	(plus:DI
	 (mult:DI
	  (sign_extend:DI (match_operand:SI 2 "s_register_operand" "%r"))
	  (sign_extend:DI (match_operand:SI 3 "s_register_operand" "r")))
	 (match_operand:DI 1 "s_register_operand" "0")))]
  "TARGET_32BIT && arm_arch3m && !arm_arch6"
  "smlal%?\\t%Q0, %R0, %3, %2"
  [(set_attr "type" "smlal")
   (set_attr "predicable" "yes")]
)

(define_insn "*mulsidi3adddi_v6"
  [(set (match_operand:DI 0 "s_register_operand" "=r")
	(plus:DI
	 (mult:DI
	  (sign_extend:DI (match_operand:SI 2 "s_register_operand" "r"))
	  (sign_extend:DI (match_operand:SI 3 "s_register_operand" "r")))
	 (match_operand:DI 1 "s_register_operand" "0")))]
  "TARGET_32BIT && arm_arch6"
  "smlal%?\\t%Q0, %R0, %3, %2"
  [(set_attr "type" "smlal")
   (set_attr "predicable" "yes")
   (set_attr "predicable_short_it" "no")]
)

;; 32x32->64 widening multiply.
;; As with mulsi3, the only difference between the v3-5 and v6+
;; versions of these patterns is the requirement that the output not
;; overlap the inputs, but that still means we have to have a named
;; expander and two different starred insns.

(define_expand "mulsidi3"
  [(set (match_operand:DI 0 "s_register_operand" "")
	(mult:DI
	 (sign_extend:DI (match_operand:SI 1 "s_register_operand" ""))
	 (sign_extend:DI (match_operand:SI 2 "s_register_operand" ""))))]
  "TARGET_32BIT && arm_arch3m"
  ""
)

(define_insn "*mulsidi3_nov6"
  [(set (match_operand:DI 0 "s_register_operand" "=&r")
	(mult:DI
	 (sign_extend:DI (match_operand:SI 1 "s_register_operand" "%r"))
	 (sign_extend:DI (match_operand:SI 2 "s_register_operand" "r"))))]
  "TARGET_32BIT && arm_arch3m && !arm_arch6"
  "smull%?\\t%Q0, %R0, %1, %2"
  [(set_attr "type" "smull")
   (set_attr "predicable" "yes")]
)

(define_insn "*mulsidi3_v6"
  [(set (match_operand:DI 0 "s_register_operand" "=r")
	(mult:DI
	 (sign_extend:DI (match_operand:SI 1 "s_register_operand" "r"))
	 (sign_extend:DI (match_operand:SI 2 "s_register_operand" "r"))))]
  "TARGET_32BIT && arm_arch6"
  "smull%?\\t%Q0, %R0, %1, %2"
  [(set_attr "type" "smull")
   (set_attr "predicable" "yes")
   (set_attr "predicable_short_it" "no")]
)

(define_expand "umulsidi3"
  [(set (match_operand:DI 0 "s_register_operand" "")
	(mult:DI
	 (zero_extend:DI (match_operand:SI 1 "s_register_operand" ""))
	 (zero_extend:DI (match_operand:SI 2 "s_register_operand" ""))))]
  "TARGET_32BIT && arm_arch3m"
  ""
)

(define_insn "*umulsidi3_nov6"
  [(set (match_operand:DI 0 "s_register_operand" "=&r")
	(mult:DI
	 (zero_extend:DI (match_operand:SI 1 "s_register_operand" "%r"))
	 (zero_extend:DI (match_operand:SI 2 "s_register_operand" "r"))))]
  "TARGET_32BIT && arm_arch3m && !arm_arch6"
  "umull%?\\t%Q0, %R0, %1, %2"
  [(set_attr "type" "umull")
   (set_attr "predicable" "yes")]
)

(define_insn "*umulsidi3_v6"
  [(set (match_operand:DI 0 "s_register_operand" "=r")
	(mult:DI
	 (zero_extend:DI (match_operand:SI 1 "s_register_operand" "r"))
	 (zero_extend:DI (match_operand:SI 2 "s_register_operand" "r"))))]
  "TARGET_32BIT && arm_arch6"
  "umull%?\\t%Q0, %R0, %1, %2"
  [(set_attr "type" "umull")
   (set_attr "predicable" "yes")
   (set_attr "predicable_short_it" "no")]
)

(define_expand "umaddsidi4"
  [(set (match_operand:DI 0 "s_register_operand" "")
	(plus:DI
	 (mult:DI
	  (zero_extend:DI (match_operand:SI 1 "s_register_operand" ""))
	  (zero_extend:DI (match_operand:SI 2 "s_register_operand" "")))
	 (match_operand:DI 3 "s_register_operand" "")))]
  "TARGET_32BIT && arm_arch3m"
  "")

(define_insn "*umulsidi3adddi"
  [(set (match_operand:DI 0 "s_register_operand" "=&r")
	(plus:DI
	 (mult:DI
	  (zero_extend:DI (match_operand:SI 2 "s_register_operand" "%r"))
	  (zero_extend:DI (match_operand:SI 3 "s_register_operand" "r")))
	 (match_operand:DI 1 "s_register_operand" "0")))]
  "TARGET_32BIT && arm_arch3m && !arm_arch6"
  "umlal%?\\t%Q0, %R0, %3, %2"
  [(set_attr "type" "umlal")
   (set_attr "predicable" "yes")]
)

(define_insn "*umulsidi3adddi_v6"
  [(set (match_operand:DI 0 "s_register_operand" "=r")
	(plus:DI
	 (mult:DI
	  (zero_extend:DI (match_operand:SI 2 "s_register_operand" "r"))
	  (zero_extend:DI (match_operand:SI 3 "s_register_operand" "r")))
	 (match_operand:DI 1 "s_register_operand" "0")))]
  "TARGET_32BIT && arm_arch6"
  "umlal%?\\t%Q0, %R0, %3, %2"
  [(set_attr "type" "umlal")
   (set_attr "predicable" "yes")
   (set_attr "predicable_short_it" "no")]
)

(define_expand "smulsi3_highpart"
  [(parallel
    [(set (match_operand:SI 0 "s_register_operand" "")
	  (truncate:SI
	   (lshiftrt:DI
	    (mult:DI
	     (sign_extend:DI (match_operand:SI 1 "s_register_operand" ""))
	     (sign_extend:DI (match_operand:SI 2 "s_register_operand" "")))
	    (const_int 32))))
     (clobber (match_scratch:SI 3 ""))])]
  "TARGET_32BIT && arm_arch3m"
  ""
)

(define_insn "*smulsi3_highpart_nov6"
  [(set (match_operand:SI 0 "s_register_operand" "=&r,&r")
	(truncate:SI
	 (lshiftrt:DI
	  (mult:DI
	   (sign_extend:DI (match_operand:SI 1 "s_register_operand" "%0,r"))
	   (sign_extend:DI (match_operand:SI 2 "s_register_operand" "r,r")))
	  (const_int 32))))
   (clobber (match_scratch:SI 3 "=&r,&r"))]
  "TARGET_32BIT && arm_arch3m && !arm_arch6"
  "smull%?\\t%3, %0, %2, %1"
  [(set_attr "type" "smull")
   (set_attr "predicable" "yes")]
)

(define_insn "*smulsi3_highpart_v6"
  [(set (match_operand:SI 0 "s_register_operand" "=r")
	(truncate:SI
	 (lshiftrt:DI
	  (mult:DI
	   (sign_extend:DI (match_operand:SI 1 "s_register_operand" "r"))
	   (sign_extend:DI (match_operand:SI 2 "s_register_operand" "r")))
	  (const_int 32))))
   (clobber (match_scratch:SI 3 "=r"))]
  "TARGET_32BIT && arm_arch6"
  "smull%?\\t%3, %0, %2, %1"
  [(set_attr "type" "smull")
   (set_attr "predicable" "yes")
   (set_attr "predicable_short_it" "no")]
)

(define_expand "umulsi3_highpart"
  [(parallel
    [(set (match_operand:SI 0 "s_register_operand" "")
	  (truncate:SI
	   (lshiftrt:DI
	    (mult:DI
	     (zero_extend:DI (match_operand:SI 1 "s_register_operand" ""))
	      (zero_extend:DI (match_operand:SI 2 "s_register_operand" "")))
	    (const_int 32))))
     (clobber (match_scratch:SI 3 ""))])]
  "TARGET_32BIT && arm_arch3m"
  ""
)

(define_insn "*umulsi3_highpart_nov6"
  [(set (match_operand:SI 0 "s_register_operand" "=&r,&r")
	(truncate:SI
	 (lshiftrt:DI
	  (mult:DI
	   (zero_extend:DI (match_operand:SI 1 "s_register_operand" "%0,r"))
	   (zero_extend:DI (match_operand:SI 2 "s_register_operand" "r,r")))
	  (const_int 32))))
   (clobber (match_scratch:SI 3 "=&r,&r"))]
  "TARGET_32BIT && arm_arch3m && !arm_arch6"
  "umull%?\\t%3, %0, %2, %1"
  [(set_attr "type" "umull")
   (set_attr "predicable" "yes")]
)

(define_insn "*umulsi3_highpart_v6"
  [(set (match_operand:SI 0 "s_register_operand" "=r")
	(truncate:SI
	 (lshiftrt:DI
	  (mult:DI
	   (zero_extend:DI (match_operand:SI 1 "s_register_operand" "r"))
	   (zero_extend:DI (match_operand:SI 2 "s_register_operand" "r")))
	  (const_int 32))))
   (clobber (match_scratch:SI 3 "=r"))]
  "TARGET_32BIT && arm_arch6"
  "umull%?\\t%3, %0, %2, %1"
  [(set_attr "type" "umull")
   (set_attr "predicable" "yes")
   (set_attr "predicable_short_it" "no")]
)

(define_insn "mulhisi3"
  [(set (match_operand:SI 0 "s_register_operand" "=r")
	(mult:SI (sign_extend:SI
		  (match_operand:HI 1 "s_register_operand" "%r"))
		 (sign_extend:SI
		  (match_operand:HI 2 "s_register_operand" "r"))))]
  "TARGET_DSP_MULTIPLY"
  "smulbb%?\\t%0, %1, %2"
  [(set_attr "type" "smulxy")
   (set_attr "predicable" "yes")]
)

(define_insn "*mulhisi3tb"
  [(set (match_operand:SI 0 "s_register_operand" "=r")
	(mult:SI (ashiftrt:SI
		  (match_operand:SI 1 "s_register_operand" "r")
		  (const_int 16))
		 (sign_extend:SI
		  (match_operand:HI 2 "s_register_operand" "r"))))]
  "TARGET_DSP_MULTIPLY"
  "smultb%?\\t%0, %1, %2"
  [(set_attr "type" "smulxy")
   (set_attr "predicable" "yes")
   (set_attr "predicable_short_it" "no")]
)

(define_insn "*mulhisi3bt"
  [(set (match_operand:SI 0 "s_register_operand" "=r")
	(mult:SI (sign_extend:SI
		  (match_operand:HI 1 "s_register_operand" "r"))
		 (ashiftrt:SI
		  (match_operand:SI 2 "s_register_operand" "r")
		  (const_int 16))))]
  "TARGET_DSP_MULTIPLY"
  "smulbt%?\\t%0, %1, %2"
  [(set_attr "type" "smulxy")
   (set_attr "predicable" "yes")
   (set_attr "predicable_short_it" "no")]
)

(define_insn "*mulhisi3tt"
  [(set (match_operand:SI 0 "s_register_operand" "=r")
	(mult:SI (ashiftrt:SI
		  (match_operand:SI 1 "s_register_operand" "r")
		  (const_int 16))
		 (ashiftrt:SI
		  (match_operand:SI 2 "s_register_operand" "r")
		  (const_int 16))))]
  "TARGET_DSP_MULTIPLY"
  "smultt%?\\t%0, %1, %2"
  [(set_attr "type" "smulxy")
   (set_attr "predicable" "yes")
   (set_attr "predicable_short_it" "no")]
)

(define_insn "maddhisi4"
  [(set (match_operand:SI 0 "s_register_operand" "=r")
	(plus:SI (mult:SI (sign_extend:SI
			   (match_operand:HI 1 "s_register_operand" "r"))
			  (sign_extend:SI
			   (match_operand:HI 2 "s_register_operand" "r")))
		 (match_operand:SI 3 "s_register_operand" "r")))]
  "TARGET_DSP_MULTIPLY"
  "smlabb%?\\t%0, %1, %2, %3"
  [(set_attr "type" "smlaxy")
   (set_attr "predicable" "yes")
   (set_attr "predicable_short_it" "no")]
)

;; Note: there is no maddhisi4ibt because this one is canonical form
(define_insn "*maddhisi4tb"
  [(set (match_operand:SI 0 "s_register_operand" "=r")
	(plus:SI (mult:SI (ashiftrt:SI
			   (match_operand:SI 1 "s_register_operand" "r")
			   (const_int 16))
			  (sign_extend:SI
			   (match_operand:HI 2 "s_register_operand" "r")))
		 (match_operand:SI 3 "s_register_operand" "r")))]
  "TARGET_DSP_MULTIPLY"
  "smlatb%?\\t%0, %1, %2, %3"
  [(set_attr "type" "smlaxy")
   (set_attr "predicable" "yes")
   (set_attr "predicable_short_it" "no")]
)

(define_insn "*maddhisi4tt"
  [(set (match_operand:SI 0 "s_register_operand" "=r")
	(plus:SI (mult:SI (ashiftrt:SI
			   (match_operand:SI 1 "s_register_operand" "r")
			   (const_int 16))
			  (ashiftrt:SI
			   (match_operand:SI 2 "s_register_operand" "r")
			   (const_int 16)))
		 (match_operand:SI 3 "s_register_operand" "r")))]
  "TARGET_DSP_MULTIPLY"
  "smlatt%?\\t%0, %1, %2, %3"
  [(set_attr "type" "smlaxy")
   (set_attr "predicable" "yes")
   (set_attr "predicable_short_it" "no")]
)

(define_insn "maddhidi4"
  [(set (match_operand:DI 0 "s_register_operand" "=r")
	(plus:DI
	  (mult:DI (sign_extend:DI
		    (match_operand:HI 1 "s_register_operand" "r"))
		   (sign_extend:DI
		    (match_operand:HI 2 "s_register_operand" "r")))
	  (match_operand:DI 3 "s_register_operand" "0")))]
  "TARGET_DSP_MULTIPLY"
  "smlalbb%?\\t%Q0, %R0, %1, %2"
  [(set_attr "type" "smlalxy")
   (set_attr "predicable" "yes")
   (set_attr "predicable_short_it" "no")])

;; Note: there is no maddhidi4ibt because this one is canonical form
(define_insn "*maddhidi4tb"
  [(set (match_operand:DI 0 "s_register_operand" "=r")
	(plus:DI
	  (mult:DI (sign_extend:DI
		    (ashiftrt:SI
		     (match_operand:SI 1 "s_register_operand" "r")
		     (const_int 16)))
		   (sign_extend:DI
		    (match_operand:HI 2 "s_register_operand" "r")))
	  (match_operand:DI 3 "s_register_operand" "0")))]
  "TARGET_DSP_MULTIPLY"
  "smlaltb%?\\t%Q0, %R0, %1, %2"
  [(set_attr "type" "smlalxy")
   (set_attr "predicable" "yes")
   (set_attr "predicable_short_it" "no")])

(define_insn "*maddhidi4tt"
  [(set (match_operand:DI 0 "s_register_operand" "=r")
	(plus:DI
	  (mult:DI (sign_extend:DI
		    (ashiftrt:SI
		     (match_operand:SI 1 "s_register_operand" "r")
		     (const_int 16)))
		   (sign_extend:DI
		    (ashiftrt:SI
		     (match_operand:SI 2 "s_register_operand" "r")
		     (const_int 16))))
	  (match_operand:DI 3 "s_register_operand" "0")))]
  "TARGET_DSP_MULTIPLY"
  "smlaltt%?\\t%Q0, %R0, %1, %2"
  [(set_attr "type" "smlalxy")
   (set_attr "predicable" "yes")
   (set_attr "predicable_short_it" "no")])

(define_expand "mulsf3"
  [(set (match_operand:SF          0 "s_register_operand" "")
	(mult:SF (match_operand:SF 1 "s_register_operand" "")
		 (match_operand:SF 2 "s_register_operand" "")))]
  "TARGET_32BIT && TARGET_HARD_FLOAT"
  "
")

(define_expand "muldf3"
  [(set (match_operand:DF          0 "s_register_operand" "")
	(mult:DF (match_operand:DF 1 "s_register_operand" "")
		 (match_operand:DF 2 "s_register_operand" "")))]
  "TARGET_32BIT && TARGET_HARD_FLOAT && !TARGET_VFP_SINGLE"
  "
")

;; Division insns

(define_expand "divsf3"
  [(set (match_operand:SF 0 "s_register_operand" "")
	(div:SF (match_operand:SF 1 "s_register_operand" "")
		(match_operand:SF 2 "s_register_operand" "")))]
  "TARGET_32BIT && TARGET_HARD_FLOAT && TARGET_VFP"
  "")

(define_expand "divdf3"
  [(set (match_operand:DF 0 "s_register_operand" "")
	(div:DF (match_operand:DF 1 "s_register_operand" "")
		(match_operand:DF 2 "s_register_operand" "")))]
  "TARGET_32BIT && TARGET_HARD_FLOAT && TARGET_VFP_DOUBLE"
  "")

;; Boolean and,ior,xor insns

;; Split up double word logical operations

;; Split up simple DImode logical operations.  Simply perform the logical
;; operation on the upper and lower halves of the registers.
(define_split
  [(set (match_operand:DI 0 "s_register_operand" "")
	(match_operator:DI 6 "logical_binary_operator"
	  [(match_operand:DI 1 "s_register_operand" "")
	   (match_operand:DI 2 "s_register_operand" "")]))]
  "TARGET_32BIT && reload_completed
   && ! (TARGET_NEON && IS_VFP_REGNUM (REGNO (operands[0])))
   && ! IS_IWMMXT_REGNUM (REGNO (operands[0]))"
  [(set (match_dup 0) (match_op_dup:SI 6 [(match_dup 1) (match_dup 2)]))
   (set (match_dup 3) (match_op_dup:SI 6 [(match_dup 4) (match_dup 5)]))]
  "
  {
    operands[3] = gen_highpart (SImode, operands[0]);
    operands[0] = gen_lowpart (SImode, operands[0]);
    operands[4] = gen_highpart (SImode, operands[1]);
    operands[1] = gen_lowpart (SImode, operands[1]);
    operands[5] = gen_highpart (SImode, operands[2]);
    operands[2] = gen_lowpart (SImode, operands[2]);
  }"
)

(define_split
  [(set (match_operand:DI 0 "s_register_operand" "")
	(match_operator:DI 6 "logical_binary_operator"
	  [(sign_extend:DI (match_operand:SI 2 "s_register_operand" ""))
	   (match_operand:DI 1 "s_register_operand" "")]))]
  "TARGET_32BIT && reload_completed"
  [(set (match_dup 0) (match_op_dup:SI 6 [(match_dup 1) (match_dup 2)]))
   (set (match_dup 3) (match_op_dup:SI 6
			[(ashiftrt:SI (match_dup 2) (const_int 31))
			 (match_dup 4)]))]
  "
  {
    operands[3] = gen_highpart (SImode, operands[0]);
    operands[0] = gen_lowpart (SImode, operands[0]);
    operands[4] = gen_highpart (SImode, operands[1]);
    operands[1] = gen_lowpart (SImode, operands[1]);
    operands[5] = gen_highpart (SImode, operands[2]);
    operands[2] = gen_lowpart (SImode, operands[2]);
  }"
)

;; The zero extend of operand 2 means we can just copy the high part of
;; operand1 into operand0.
(define_split
  [(set (match_operand:DI 0 "s_register_operand" "")
	(ior:DI
	  (zero_extend:DI (match_operand:SI 2 "s_register_operand" ""))
	  (match_operand:DI 1 "s_register_operand" "")))]
  "TARGET_32BIT && operands[0] != operands[1] && reload_completed"
  [(set (match_dup 0) (ior:SI (match_dup 1) (match_dup 2)))
   (set (match_dup 3) (match_dup 4))]
  "
  {
    operands[4] = gen_highpart (SImode, operands[1]);
    operands[3] = gen_highpart (SImode, operands[0]);
    operands[0] = gen_lowpart (SImode, operands[0]);
    operands[1] = gen_lowpart (SImode, operands[1]);
  }"
)

;; The zero extend of operand 2 means we can just copy the high part of
;; operand1 into operand0.
(define_split
  [(set (match_operand:DI 0 "s_register_operand" "")
	(xor:DI
	  (zero_extend:DI (match_operand:SI 2 "s_register_operand" ""))
	  (match_operand:DI 1 "s_register_operand" "")))]
  "TARGET_32BIT && operands[0] != operands[1] && reload_completed"
  [(set (match_dup 0) (xor:SI (match_dup 1) (match_dup 2)))
   (set (match_dup 3) (match_dup 4))]
  "
  {
    operands[4] = gen_highpart (SImode, operands[1]);
    operands[3] = gen_highpart (SImode, operands[0]);
    operands[0] = gen_lowpart (SImode, operands[0]);
    operands[1] = gen_lowpart (SImode, operands[1]);
  }"
)

(define_expand "anddi3"
  [(set (match_operand:DI         0 "s_register_operand" "")
	(and:DI (match_operand:DI 1 "s_register_operand" "")
		(match_operand:DI 2 "neon_inv_logic_op2" "")))]
  "TARGET_32BIT"
  ""
)

(define_insn_and_split "*anddi3_insn"
  [(set (match_operand:DI         0 "s_register_operand"     "=w,w ,&r,&r,&r,&r,?w,?w")
        (and:DI (match_operand:DI 1 "s_register_operand"     "%w,0 ,0 ,r ,0 ,r ,w ,0")
                (match_operand:DI 2 "arm_anddi_operand_neon" "w ,DL,r ,r ,De,De,w ,DL")))]
  "TARGET_32BIT && !TARGET_IWMMXT"
{
  switch (which_alternative)
    {
    case 0: /* fall through */
    case 6: return "vand\t%P0, %P1, %P2";
    case 1: /* fall through */
    case 7: return neon_output_logic_immediate ("vand", &operands[2],
                    DImode, 1, VALID_NEON_QREG_MODE (DImode));
    case 2:
    case 3:
    case 4:
    case 5: /* fall through */
      return "#";
    default: gcc_unreachable ();
    }
}
  "TARGET_32BIT && !TARGET_IWMMXT && reload_completed
   && !(IS_VFP_REGNUM (REGNO (operands[0])))"
  [(set (match_dup 3) (match_dup 4))
   (set (match_dup 5) (match_dup 6))]
  "
  {
    operands[3] = gen_lowpart (SImode, operands[0]);
    operands[5] = gen_highpart (SImode, operands[0]);

    operands[4] = simplify_gen_binary (AND, SImode,
                                           gen_lowpart (SImode, operands[1]),
                                           gen_lowpart (SImode, operands[2]));
    operands[6] = simplify_gen_binary (AND, SImode,
                                           gen_highpart (SImode, operands[1]),
                                           gen_highpart_mode (SImode, DImode, operands[2]));

  }"
  [(set_attr "type" "neon_logic,neon_logic,multiple,multiple,\
                     multiple,multiple,neon_logic,neon_logic")
   (set_attr "arch" "neon_for_64bits,neon_for_64bits,*,*,*,*,
                     avoid_neon_for_64bits,avoid_neon_for_64bits")
   (set_attr "length" "*,*,8,8,8,8,*,*")
  ]
)

(define_insn_and_split "*anddi_zesidi_di"
  [(set (match_operand:DI 0 "s_register_operand" "=&r,&r")
	(and:DI (zero_extend:DI
		 (match_operand:SI 2 "s_register_operand" "r,r"))
		(match_operand:DI 1 "s_register_operand" "0,r")))]
  "TARGET_32BIT"
  "#"
  "TARGET_32BIT && reload_completed"
  ; The zero extend of operand 2 clears the high word of the output
  ; operand.
  [(set (match_dup 0) (and:SI (match_dup 1) (match_dup 2)))
   (set (match_dup 3) (const_int 0))]
  "
  {
    operands[3] = gen_highpart (SImode, operands[0]);
    operands[0] = gen_lowpart (SImode, operands[0]);
    operands[1] = gen_lowpart (SImode, operands[1]);
  }"
  [(set_attr "length" "8")
   (set_attr "type" "multiple")]
)

(define_insn "*anddi_sesdi_di"
  [(set (match_operand:DI          0 "s_register_operand" "=&r,&r")
	(and:DI (sign_extend:DI
		 (match_operand:SI 2 "s_register_operand" "r,r"))
		(match_operand:DI  1 "s_register_operand" "0,r")))]
  "TARGET_32BIT"
  "#"
  [(set_attr "length" "8")
   (set_attr "type" "multiple")]
)

(define_expand "andsi3"
  [(set (match_operand:SI         0 "s_register_operand" "")
	(and:SI (match_operand:SI 1 "s_register_operand" "")
		(match_operand:SI 2 "reg_or_int_operand" "")))]
  "TARGET_EITHER"
  "
  if (TARGET_32BIT)
    {
      if (CONST_INT_P (operands[2]))
        {
	  if (INTVAL (operands[2]) == 255 && arm_arch6)
	    {
	      operands[1] = convert_to_mode (QImode, operands[1], 1);
	      emit_insn (gen_thumb2_zero_extendqisi2_v6 (operands[0],
							 operands[1]));
	    }
	  else
	    arm_split_constant (AND, SImode, NULL_RTX,
				INTVAL (operands[2]), operands[0],
				operands[1],
				optimize && can_create_pseudo_p ());

          DONE;
        }
    }
  else /* TARGET_THUMB1 */
    {
      if (!CONST_INT_P (operands[2]))
        {
          rtx tmp = force_reg (SImode, operands[2]);
	  if (rtx_equal_p (operands[0], operands[1]))
	    operands[2] = tmp;
	  else
	    {
              operands[2] = operands[1];
              operands[1] = tmp;
	    }
        }
      else
        {
          int i;
	  
          if (((unsigned HOST_WIDE_INT) ~INTVAL (operands[2])) < 256)
  	    {
	      operands[2] = force_reg (SImode,
				       GEN_INT (~INTVAL (operands[2])));
	      
	      emit_insn (gen_thumb1_bicsi3 (operands[0], operands[2], operands[1]));
	      
	      DONE;
	    }

          for (i = 9; i <= 31; i++)
	    {
	      if ((((HOST_WIDE_INT) 1) << i) - 1 == INTVAL (operands[2]))
	        {
	          emit_insn (gen_extzv (operands[0], operands[1], GEN_INT (i),
			 	        const0_rtx));
	          DONE;
	        }
	      else if ((((HOST_WIDE_INT) 1) << i) - 1
		       == ~INTVAL (operands[2]))
	        {
	          rtx shift = GEN_INT (i);
	          rtx reg = gen_reg_rtx (SImode);
		
	          emit_insn (gen_lshrsi3 (reg, operands[1], shift));
	          emit_insn (gen_ashlsi3 (operands[0], reg, shift));
		  
	          DONE;
	        }
	    }

          operands[2] = force_reg (SImode, operands[2]);
        }
    }
  "
)

; ??? Check split length for Thumb-2
(define_insn_and_split "*arm_andsi3_insn"
  [(set (match_operand:SI         0 "s_register_operand" "=r,l,r,r,r")
	(and:SI (match_operand:SI 1 "s_register_operand" "%r,0,r,r,r")
		(match_operand:SI 2 "reg_or_int_operand" "I,l,K,r,?n")))]
  "TARGET_32BIT"
  "@
   and%?\\t%0, %1, %2
   and%?\\t%0, %1, %2
   bic%?\\t%0, %1, #%B2
   and%?\\t%0, %1, %2
   #"
  "TARGET_32BIT
   && CONST_INT_P (operands[2])
   && !(const_ok_for_arm (INTVAL (operands[2]))
	|| const_ok_for_arm (~INTVAL (operands[2])))"
  [(clobber (const_int 0))]
  "
  arm_split_constant  (AND, SImode, curr_insn, 
	               INTVAL (operands[2]), operands[0], operands[1], 0);
  DONE;
  "
  [(set_attr "length" "4,4,4,4,16")
   (set_attr "predicable" "yes")
   (set_attr "predicable_short_it" "no,yes,no,no,no")
   (set_attr "type" "logic_imm,logic_imm,logic_reg,logic_reg,logic_imm")]
)

(define_insn "*andsi3_compare0"
  [(set (reg:CC_NOOV CC_REGNUM)
	(compare:CC_NOOV
	 (and:SI (match_operand:SI 1 "s_register_operand" "r,r,r")
		 (match_operand:SI 2 "arm_not_operand" "I,K,r"))
	 (const_int 0)))
   (set (match_operand:SI          0 "s_register_operand" "=r,r,r")
	(and:SI (match_dup 1) (match_dup 2)))]
  "TARGET_32BIT"
  "@
   and%.\\t%0, %1, %2
   bic%.\\t%0, %1, #%B2
   and%.\\t%0, %1, %2"
  [(set_attr "conds" "set")
   (set_attr "type" "logics_imm,logics_imm,logics_reg")]
)

(define_insn "*andsi3_compare0_scratch"
  [(set (reg:CC_NOOV CC_REGNUM)
	(compare:CC_NOOV
	 (and:SI (match_operand:SI 0 "s_register_operand" "r,r,r")
		 (match_operand:SI 1 "arm_not_operand" "I,K,r"))
	 (const_int 0)))
   (clobber (match_scratch:SI 2 "=X,r,X"))]
  "TARGET_32BIT"
  "@
   tst%?\\t%0, %1
   bic%.\\t%2, %0, #%B1
   tst%?\\t%0, %1"
  [(set_attr "conds" "set")
   (set_attr "type"  "logics_imm,logics_imm,logics_reg")]
)

(define_insn "*zeroextractsi_compare0_scratch"
  [(set (reg:CC_NOOV CC_REGNUM)
	(compare:CC_NOOV (zero_extract:SI
			  (match_operand:SI 0 "s_register_operand" "r")
			  (match_operand 1 "const_int_operand" "n")
			  (match_operand 2 "const_int_operand" "n"))
			 (const_int 0)))]
  "TARGET_32BIT
  && (INTVAL (operands[2]) >= 0 && INTVAL (operands[2]) < 32
      && INTVAL (operands[1]) > 0 
      && INTVAL (operands[1]) + (INTVAL (operands[2]) & 1) <= 8
      && INTVAL (operands[1]) + INTVAL (operands[2]) <= 32)"
  "*
  operands[1] = GEN_INT (((1 << INTVAL (operands[1])) - 1)
			 << INTVAL (operands[2]));
  output_asm_insn (\"tst%?\\t%0, %1\", operands);
  return \"\";
  "
  [(set_attr "conds" "set")
   (set_attr "predicable" "yes")
   (set_attr "predicable_short_it" "no")
   (set_attr "type" "logics_imm")]
)

(define_insn_and_split "*ne_zeroextractsi"
  [(set (match_operand:SI 0 "s_register_operand" "=r")
	(ne:SI (zero_extract:SI
		(match_operand:SI 1 "s_register_operand" "r")
		(match_operand:SI 2 "const_int_operand" "n")
		(match_operand:SI 3 "const_int_operand" "n"))
	       (const_int 0)))
   (clobber (reg:CC CC_REGNUM))]
  "TARGET_32BIT
   && (INTVAL (operands[3]) >= 0 && INTVAL (operands[3]) < 32
       && INTVAL (operands[2]) > 0 
       && INTVAL (operands[2]) + (INTVAL (operands[3]) & 1) <= 8
       && INTVAL (operands[2]) + INTVAL (operands[3]) <= 32)"
  "#"
  "TARGET_32BIT
   && (INTVAL (operands[3]) >= 0 && INTVAL (operands[3]) < 32
       && INTVAL (operands[2]) > 0 
       && INTVAL (operands[2]) + (INTVAL (operands[3]) & 1) <= 8
       && INTVAL (operands[2]) + INTVAL (operands[3]) <= 32)"
  [(parallel [(set (reg:CC_NOOV CC_REGNUM)
		   (compare:CC_NOOV (and:SI (match_dup 1) (match_dup 2))
				    (const_int 0)))
	      (set (match_dup 0) (and:SI (match_dup 1) (match_dup 2)))])
   (set (match_dup 0)
	(if_then_else:SI (eq (reg:CC_NOOV CC_REGNUM) (const_int 0))
			 (match_dup 0) (const_int 1)))]
  "
  operands[2] = GEN_INT (((1 << INTVAL (operands[2])) - 1)
			 << INTVAL (operands[3])); 
  "
  [(set_attr "conds" "clob")
   (set (attr "length")
	(if_then_else (eq_attr "is_thumb" "yes")
		      (const_int 12)
		      (const_int 8)))
   (set_attr "type" "multiple")]
)

(define_insn_and_split "*ne_zeroextractsi_shifted"
  [(set (match_operand:SI 0 "s_register_operand" "=r")
	(ne:SI (zero_extract:SI
		(match_operand:SI 1 "s_register_operand" "r")
		(match_operand:SI 2 "const_int_operand" "n")
		(const_int 0))
	       (const_int 0)))
   (clobber (reg:CC CC_REGNUM))]
  "TARGET_ARM"
  "#"
  "TARGET_ARM"
  [(parallel [(set (reg:CC_NOOV CC_REGNUM)
		   (compare:CC_NOOV (ashift:SI (match_dup 1) (match_dup 2))
				    (const_int 0)))
	      (set (match_dup 0) (ashift:SI (match_dup 1) (match_dup 2)))])
   (set (match_dup 0)
	(if_then_else:SI (eq (reg:CC_NOOV CC_REGNUM) (const_int 0))
			 (match_dup 0) (const_int 1)))]
  "
  operands[2] = GEN_INT (32 - INTVAL (operands[2]));
  "
  [(set_attr "conds" "clob")
   (set_attr "length" "8")
   (set_attr "type" "multiple")]
)

(define_insn_and_split "*ite_ne_zeroextractsi"
  [(set (match_operand:SI 0 "s_register_operand" "=r")
	(if_then_else:SI (ne (zero_extract:SI
			      (match_operand:SI 1 "s_register_operand" "r")
			      (match_operand:SI 2 "const_int_operand" "n")
			      (match_operand:SI 3 "const_int_operand" "n"))
			     (const_int 0))
			 (match_operand:SI 4 "arm_not_operand" "rIK")
			 (const_int 0)))
   (clobber (reg:CC CC_REGNUM))]
  "TARGET_ARM
   && (INTVAL (operands[3]) >= 0 && INTVAL (operands[3]) < 32
       && INTVAL (operands[2]) > 0 
       && INTVAL (operands[2]) + (INTVAL (operands[3]) & 1) <= 8
       && INTVAL (operands[2]) + INTVAL (operands[3]) <= 32)
   && !reg_overlap_mentioned_p (operands[0], operands[4])"
  "#"
  "TARGET_ARM
   && (INTVAL (operands[3]) >= 0 && INTVAL (operands[3]) < 32
       && INTVAL (operands[2]) > 0 
       && INTVAL (operands[2]) + (INTVAL (operands[3]) & 1) <= 8
       && INTVAL (operands[2]) + INTVAL (operands[3]) <= 32)
   && !reg_overlap_mentioned_p (operands[0], operands[4])"
  [(parallel [(set (reg:CC_NOOV CC_REGNUM)
		   (compare:CC_NOOV (and:SI (match_dup 1) (match_dup 2))
				    (const_int 0)))
	      (set (match_dup 0) (and:SI (match_dup 1) (match_dup 2)))])
   (set (match_dup 0)
	(if_then_else:SI (eq (reg:CC_NOOV CC_REGNUM) (const_int 0))
			 (match_dup 0) (match_dup 4)))]
  "
  operands[2] = GEN_INT (((1 << INTVAL (operands[2])) - 1)
			 << INTVAL (operands[3])); 
  "
  [(set_attr "conds" "clob")
   (set_attr "length" "8")
   (set_attr "type" "multiple")]
)

(define_insn_and_split "*ite_ne_zeroextractsi_shifted"
  [(set (match_operand:SI 0 "s_register_operand" "=r")
	(if_then_else:SI (ne (zero_extract:SI
			      (match_operand:SI 1 "s_register_operand" "r")
			      (match_operand:SI 2 "const_int_operand" "n")
			      (const_int 0))
			     (const_int 0))
			 (match_operand:SI 3 "arm_not_operand" "rIK")
			 (const_int 0)))
   (clobber (reg:CC CC_REGNUM))]
  "TARGET_ARM && !reg_overlap_mentioned_p (operands[0], operands[3])"
  "#"
  "TARGET_ARM && !reg_overlap_mentioned_p (operands[0], operands[3])"
  [(parallel [(set (reg:CC_NOOV CC_REGNUM)
		   (compare:CC_NOOV (ashift:SI (match_dup 1) (match_dup 2))
				    (const_int 0)))
	      (set (match_dup 0) (ashift:SI (match_dup 1) (match_dup 2)))])
   (set (match_dup 0)
	(if_then_else:SI (eq (reg:CC_NOOV CC_REGNUM) (const_int 0))
			 (match_dup 0) (match_dup 3)))]
  "
  operands[2] = GEN_INT (32 - INTVAL (operands[2]));
  "
  [(set_attr "conds" "clob")
   (set_attr "length" "8")
   (set_attr "type" "multiple")]
)

;; ??? Use Thumb-2 has bitfield insert/extract instructions.
(define_split
  [(set (match_operand:SI 0 "s_register_operand" "")
	(match_operator:SI 1 "shiftable_operator"
	 [(zero_extract:SI (match_operand:SI 2 "s_register_operand" "")
			   (match_operand:SI 3 "const_int_operand" "")
			   (match_operand:SI 4 "const_int_operand" ""))
	  (match_operand:SI 5 "s_register_operand" "")]))
   (clobber (match_operand:SI 6 "s_register_operand" ""))]
  "TARGET_ARM"
  [(set (match_dup 6) (ashift:SI (match_dup 2) (match_dup 3)))
   (set (match_dup 0)
	(match_op_dup 1
	 [(lshiftrt:SI (match_dup 6) (match_dup 4))
	  (match_dup 5)]))]
  "{
     HOST_WIDE_INT temp = INTVAL (operands[3]);

     operands[3] = GEN_INT (32 - temp - INTVAL (operands[4]));
     operands[4] = GEN_INT (32 - temp);
   }"
)
  
(define_split
  [(set (match_operand:SI 0 "s_register_operand" "")
	(match_operator:SI 1 "shiftable_operator"
	 [(sign_extract:SI (match_operand:SI 2 "s_register_operand" "")
			   (match_operand:SI 3 "const_int_operand" "")
			   (match_operand:SI 4 "const_int_operand" ""))
	  (match_operand:SI 5 "s_register_operand" "")]))
   (clobber (match_operand:SI 6 "s_register_operand" ""))]
  "TARGET_ARM"
  [(set (match_dup 6) (ashift:SI (match_dup 2) (match_dup 3)))
   (set (match_dup 0)
	(match_op_dup 1
	 [(ashiftrt:SI (match_dup 6) (match_dup 4))
	  (match_dup 5)]))]
  "{
     HOST_WIDE_INT temp = INTVAL (operands[3]);

     operands[3] = GEN_INT (32 - temp - INTVAL (operands[4]));
     operands[4] = GEN_INT (32 - temp);
   }"
)
  
;;; ??? This pattern is bogus.  If operand3 has bits outside the range
;;; represented by the bitfield, then this will produce incorrect results.
;;; Somewhere, the value needs to be truncated.  On targets like the m68k,
;;; which have a real bit-field insert instruction, the truncation happens
;;; in the bit-field insert instruction itself.  Since arm does not have a
;;; bit-field insert instruction, we would have to emit code here to truncate
;;; the value before we insert.  This loses some of the advantage of having
;;; this insv pattern, so this pattern needs to be reevalutated.

(define_expand "insv"
  [(set (zero_extract (match_operand 0 "nonimmediate_operand" "")
                      (match_operand 1 "general_operand" "")
                      (match_operand 2 "general_operand" ""))
        (match_operand 3 "reg_or_int_operand" ""))]
  "TARGET_ARM || arm_arch_thumb2"
  "
  {
    int start_bit = INTVAL (operands[2]);
    int width = INTVAL (operands[1]);
    HOST_WIDE_INT mask = (((HOST_WIDE_INT)1) << width) - 1;
    rtx target, subtarget;

    if (arm_arch_thumb2)
      {
        if (unaligned_access && MEM_P (operands[0])
	    && s_register_operand (operands[3], GET_MODE (operands[3]))
	    && (width == 16 || width == 32) && (start_bit % BITS_PER_UNIT) == 0)
	  {
	    rtx base_addr;

	    if (BYTES_BIG_ENDIAN)
	      start_bit = GET_MODE_BITSIZE (GET_MODE (operands[3])) - width
			  - start_bit;

	    if (width == 32)
	      {
	        base_addr = adjust_address (operands[0], SImode,
					    start_bit / BITS_PER_UNIT);
		emit_insn (gen_unaligned_storesi (base_addr, operands[3]));
	      }
	    else
	      {
	        rtx tmp = gen_reg_rtx (HImode);

	        base_addr = adjust_address (operands[0], HImode,
					    start_bit / BITS_PER_UNIT);
		emit_move_insn (tmp, gen_lowpart (HImode, operands[3]));
		emit_insn (gen_unaligned_storehi (base_addr, tmp));
	      }
	    DONE;
	  }
	else if (s_register_operand (operands[0], GET_MODE (operands[0])))
	  {
	    bool use_bfi = TRUE;

	    if (CONST_INT_P (operands[3]))
	      {
		HOST_WIDE_INT val = INTVAL (operands[3]) & mask;

		if (val == 0)
		  {
		    emit_insn (gen_insv_zero (operands[0], operands[1],
					      operands[2]));
		    DONE;
		  }

		/* See if the set can be done with a single orr instruction.  */
		if (val == mask && const_ok_for_arm (val << start_bit))
		  use_bfi = FALSE;
	      }

	    if (use_bfi)
	      {
		if (!REG_P (operands[3]))
		  operands[3] = force_reg (SImode, operands[3]);

		emit_insn (gen_insv_t2 (operands[0], operands[1], operands[2],
					operands[3]));
		DONE;
	      }
	  }
	else
	  FAIL;
      }

    if (!s_register_operand (operands[0], GET_MODE (operands[0])))
      FAIL;

    target = copy_rtx (operands[0]);
    /* Avoid using a subreg as a subtarget, and avoid writing a paradoxical 
       subreg as the final target.  */
    if (GET_CODE (target) == SUBREG)
      {
	subtarget = gen_reg_rtx (SImode);
	if (GET_MODE_SIZE (GET_MODE (SUBREG_REG (target)))
	    < GET_MODE_SIZE (SImode))
	  target = SUBREG_REG (target);
      }
    else
      subtarget = target;    

    if (CONST_INT_P (operands[3]))
      {
	/* Since we are inserting a known constant, we may be able to
	   reduce the number of bits that we have to clear so that
	   the mask becomes simple.  */
	/* ??? This code does not check to see if the new mask is actually
	   simpler.  It may not be.  */
	rtx op1 = gen_reg_rtx (SImode);
	/* ??? Truncate operand3 to fit in the bitfield.  See comment before
	   start of this pattern.  */
	HOST_WIDE_INT op3_value = mask & INTVAL (operands[3]);
	HOST_WIDE_INT mask2 = ((mask & ~op3_value) << start_bit);

	emit_insn (gen_andsi3 (op1, operands[0],
			       gen_int_mode (~mask2, SImode)));
	emit_insn (gen_iorsi3 (subtarget, op1,
			       gen_int_mode (op3_value << start_bit, SImode)));
      }
    else if (start_bit == 0
	     && !(const_ok_for_arm (mask)
		  || const_ok_for_arm (~mask)))
      {
	/* A Trick, since we are setting the bottom bits in the word,
	   we can shift operand[3] up, operand[0] down, OR them together
	   and rotate the result back again.  This takes 3 insns, and
	   the third might be mergeable into another op.  */
	/* The shift up copes with the possibility that operand[3] is
           wider than the bitfield.  */
	rtx op0 = gen_reg_rtx (SImode);
	rtx op1 = gen_reg_rtx (SImode);

	emit_insn (gen_ashlsi3 (op0, operands[3], GEN_INT (32 - width)));
	emit_insn (gen_lshrsi3 (op1, operands[0], operands[1]));
	emit_insn (gen_iorsi3  (op1, op1, op0));
	emit_insn (gen_rotlsi3 (subtarget, op1, operands[1]));
      }
    else if ((width + start_bit == 32)
	     && !(const_ok_for_arm (mask)
		  || const_ok_for_arm (~mask)))
      {
	/* Similar trick, but slightly less efficient.  */

	rtx op0 = gen_reg_rtx (SImode);
	rtx op1 = gen_reg_rtx (SImode);

	emit_insn (gen_ashlsi3 (op0, operands[3], GEN_INT (32 - width)));
	emit_insn (gen_ashlsi3 (op1, operands[0], operands[1]));
	emit_insn (gen_lshrsi3 (op1, op1, operands[1]));
	emit_insn (gen_iorsi3 (subtarget, op1, op0));
      }
    else
      {
	rtx op0 = gen_int_mode (mask, SImode);
	rtx op1 = gen_reg_rtx (SImode);
	rtx op2 = gen_reg_rtx (SImode);

	if (!(const_ok_for_arm (mask) || const_ok_for_arm (~mask)))
	  {
	    rtx tmp = gen_reg_rtx (SImode);

	    emit_insn (gen_movsi (tmp, op0));
	    op0 = tmp;
	  }

	/* Mask out any bits in operand[3] that are not needed.  */
	   emit_insn (gen_andsi3 (op1, operands[3], op0));

	if (CONST_INT_P (op0)
	    && (const_ok_for_arm (mask << start_bit)
		|| const_ok_for_arm (~(mask << start_bit))))
	  {
	    op0 = gen_int_mode (~(mask << start_bit), SImode);
	    emit_insn (gen_andsi3 (op2, operands[0], op0));
	  }
	else
	  {
	    if (CONST_INT_P (op0))
	      {
		rtx tmp = gen_reg_rtx (SImode);

		emit_insn (gen_movsi (tmp, op0));
		op0 = tmp;
	      }

	    if (start_bit != 0)
	      emit_insn (gen_ashlsi3 (op0, op0, operands[2]));
	    
	    emit_insn (gen_andsi_notsi_si (op2, operands[0], op0));
	  }

	if (start_bit != 0)
          emit_insn (gen_ashlsi3 (op1, op1, operands[2]));

	emit_insn (gen_iorsi3 (subtarget, op1, op2));
      }

    if (subtarget != target)
      {
	/* If TARGET is still a SUBREG, then it must be wider than a word,
	   so we must be careful only to set the subword we were asked to.  */
	if (GET_CODE (target) == SUBREG)
	  emit_move_insn (target, subtarget);
	else
	  emit_move_insn (target, gen_lowpart (GET_MODE (target), subtarget));
      }

    DONE;
  }"
)

(define_insn "insv_zero"
  [(set (zero_extract:SI (match_operand:SI 0 "s_register_operand" "+r")
                         (match_operand:SI 1 "const_int_M_operand" "M")
                         (match_operand:SI 2 "const_int_M_operand" "M"))
        (const_int 0))]
  "arm_arch_thumb2"
  "bfc%?\t%0, %2, %1"
  [(set_attr "length" "4")
   (set_attr "predicable" "yes")
   (set_attr "predicable_short_it" "no")
   (set_attr "type" "bfm")]
)

(define_insn "insv_t2"
  [(set (zero_extract:SI (match_operand:SI 0 "s_register_operand" "+r")
                         (match_operand:SI 1 "const_int_M_operand" "M")
                         (match_operand:SI 2 "const_int_M_operand" "M"))
        (match_operand:SI 3 "s_register_operand" "r"))]
  "arm_arch_thumb2"
  "bfi%?\t%0, %3, %2, %1"
  [(set_attr "length" "4")
   (set_attr "predicable" "yes")
   (set_attr "predicable_short_it" "no")
   (set_attr "type" "bfm")]
)

; constants for op 2 will never be given to these patterns.
(define_insn_and_split "*anddi_notdi_di"
  [(set (match_operand:DI 0 "s_register_operand" "=&r,&r")
	(and:DI (not:DI (match_operand:DI 1 "s_register_operand" "0,r"))
		(match_operand:DI 2 "s_register_operand" "r,0")))]
  "TARGET_32BIT"
  "#"
  "TARGET_32BIT && reload_completed
   && ! (TARGET_NEON && IS_VFP_REGNUM (REGNO (operands[0])))
   && ! IS_IWMMXT_REGNUM (REGNO (operands[0]))"
  [(set (match_dup 0) (and:SI (not:SI (match_dup 1)) (match_dup 2)))
   (set (match_dup 3) (and:SI (not:SI (match_dup 4)) (match_dup 5)))]
  "
  {
    operands[3] = gen_highpart (SImode, operands[0]);
    operands[0] = gen_lowpart (SImode, operands[0]);
    operands[4] = gen_highpart (SImode, operands[1]);
    operands[1] = gen_lowpart (SImode, operands[1]);
    operands[5] = gen_highpart (SImode, operands[2]);
    operands[2] = gen_lowpart (SImode, operands[2]);
  }"
  [(set_attr "length" "8")
   (set_attr "predicable" "yes")
   (set_attr "type" "multiple")]
)

(define_insn_and_split "*anddi_notzesidi_di"
  [(set (match_operand:DI 0 "s_register_operand" "=&r,&r")
	(and:DI (not:DI (zero_extend:DI
			 (match_operand:SI 2 "s_register_operand" "r,r")))
		(match_operand:DI 1 "s_register_operand" "0,?r")))]
  "TARGET_32BIT"
  "@
   bic%?\\t%Q0, %Q1, %2
   #"
  ; (not (zero_extend ...)) allows us to just copy the high word from
  ; operand1 to operand0.
  "TARGET_32BIT
   && reload_completed
   && operands[0] != operands[1]"
  [(set (match_dup 0) (and:SI (not:SI (match_dup 2)) (match_dup 1)))
   (set (match_dup 3) (match_dup 4))]
  "
  {
    operands[3] = gen_highpart (SImode, operands[0]);
    operands[0] = gen_lowpart (SImode, operands[0]);
    operands[4] = gen_highpart (SImode, operands[1]);
    operands[1] = gen_lowpart (SImode, operands[1]);
  }"
  [(set_attr "length" "4,8")
   (set_attr "predicable" "yes")
   (set_attr "predicable_short_it" "no")
   (set_attr "type" "multiple")]
)

(define_insn_and_split "*anddi_notdi_zesidi"
  [(set (match_operand:DI 0 "s_register_operand" "=r")
        (and:DI (not:DI (match_operand:DI 2 "s_register_operand" "r"))
                (zero_extend:DI
                 (match_operand:SI 1 "s_register_operand" "r"))))]
  "TARGET_32BIT"
  "#"
  "TARGET_32BIT && reload_completed"
  [(set (match_dup 0) (and:SI (not:SI (match_dup 2)) (match_dup 1)))
   (set (match_dup 3) (const_int 0))]
  "
  {
    operands[3] = gen_highpart (SImode, operands[0]);
    operands[0] = gen_lowpart (SImode, operands[0]);
    operands[2] = gen_lowpart (SImode, operands[2]);
  }"
  [(set_attr "length" "8")
   (set_attr "predicable" "yes")
   (set_attr "predicable_short_it" "no")
   (set_attr "type" "multiple")]
)

(define_insn_and_split "*anddi_notsesidi_di"
  [(set (match_operand:DI 0 "s_register_operand" "=&r,&r")
	(and:DI (not:DI (sign_extend:DI
			 (match_operand:SI 2 "s_register_operand" "r,r")))
		(match_operand:DI 1 "s_register_operand" "0,r")))]
  "TARGET_32BIT"
  "#"
  "TARGET_32BIT && reload_completed"
  [(set (match_dup 0) (and:SI (not:SI (match_dup 2)) (match_dup 1)))
   (set (match_dup 3) (and:SI (not:SI
				(ashiftrt:SI (match_dup 2) (const_int 31)))
			       (match_dup 4)))]
  "
  {
    operands[3] = gen_highpart (SImode, operands[0]);
    operands[0] = gen_lowpart (SImode, operands[0]);
    operands[4] = gen_highpart (SImode, operands[1]);
    operands[1] = gen_lowpart (SImode, operands[1]);
  }"
  [(set_attr "length" "8")
   (set_attr "predicable" "yes")
   (set_attr "predicable_short_it" "no")
   (set_attr "type" "multiple")]
)

(define_insn "andsi_notsi_si"
  [(set (match_operand:SI 0 "s_register_operand" "=r")
	(and:SI (not:SI (match_operand:SI 2 "s_register_operand" "r"))
		(match_operand:SI 1 "s_register_operand" "r")))]
  "TARGET_32BIT"
  "bic%?\\t%0, %1, %2"
  [(set_attr "predicable" "yes")
   (set_attr "predicable_short_it" "no")
   (set_attr "type" "logic_reg")]
)

(define_insn "andsi_not_shiftsi_si"
  [(set (match_operand:SI 0 "s_register_operand" "=r")
	(and:SI (not:SI (match_operator:SI 4 "shift_operator"
			 [(match_operand:SI 2 "s_register_operand" "r")
			  (match_operand:SI 3 "arm_rhs_operand" "rM")]))
		(match_operand:SI 1 "s_register_operand" "r")))]
  "TARGET_ARM"
  "bic%?\\t%0, %1, %2%S4"
  [(set_attr "predicable" "yes")
   (set_attr "shift" "2")
   (set (attr "type") (if_then_else (match_operand 3 "const_int_operand" "")
		      (const_string "logic_shift_imm")
		      (const_string "logic_shift_reg")))]
)

(define_insn "*andsi_notsi_si_compare0"
  [(set (reg:CC_NOOV CC_REGNUM)
	(compare:CC_NOOV
	 (and:SI (not:SI (match_operand:SI 2 "s_register_operand" "r"))
		 (match_operand:SI 1 "s_register_operand" "r"))
	 (const_int 0)))
   (set (match_operand:SI 0 "s_register_operand" "=r")
	(and:SI (not:SI (match_dup 2)) (match_dup 1)))]
  "TARGET_32BIT"
  "bic%.\\t%0, %1, %2"
  [(set_attr "conds" "set")
   (set_attr "type" "logics_shift_reg")]
)

(define_insn "*andsi_notsi_si_compare0_scratch"
  [(set (reg:CC_NOOV CC_REGNUM)
	(compare:CC_NOOV
	 (and:SI (not:SI (match_operand:SI 2 "s_register_operand" "r"))
		 (match_operand:SI 1 "s_register_operand" "r"))
	 (const_int 0)))
   (clobber (match_scratch:SI 0 "=r"))]
  "TARGET_32BIT"
  "bic%.\\t%0, %1, %2"
  [(set_attr "conds" "set")
   (set_attr "type" "logics_shift_reg")]
)

(define_expand "iordi3"
  [(set (match_operand:DI         0 "s_register_operand" "")
	(ior:DI (match_operand:DI 1 "s_register_operand" "")
		(match_operand:DI 2 "neon_logic_op2" "")))]
  "TARGET_32BIT"
  ""
)

(define_insn_and_split "*iordi3_insn"
  [(set (match_operand:DI         0 "s_register_operand"     "=w,w ,&r,&r,&r,&r,?w,?w")
	(ior:DI (match_operand:DI 1 "s_register_operand"     "%w,0 ,0 ,r ,0 ,r ,w ,0")
		(match_operand:DI 2 "arm_iordi_operand_neon" "w ,Dl,r ,r ,Df,Df,w ,Dl")))]
  "TARGET_32BIT && !TARGET_IWMMXT"
  {
  switch (which_alternative)
    {
    case 0: /* fall through */
    case 6: return "vorr\t%P0, %P1, %P2";
    case 1: /* fall through */
    case 7: return neon_output_logic_immediate ("vorr", &operands[2],
		     DImode, 0, VALID_NEON_QREG_MODE (DImode));
    case 2:
    case 3:
    case 4:
    case 5:
      return "#";
    default: gcc_unreachable ();
    }
  }
  "TARGET_32BIT && !TARGET_IWMMXT && reload_completed
   && !(IS_VFP_REGNUM (REGNO (operands[0])))"
  [(set (match_dup 3) (match_dup 4))
   (set (match_dup 5) (match_dup 6))]
  "
  {
    operands[3] = gen_lowpart (SImode, operands[0]);
    operands[5] = gen_highpart (SImode, operands[0]);

    operands[4] = simplify_gen_binary (IOR, SImode,
                                           gen_lowpart (SImode, operands[1]),
                                           gen_lowpart (SImode, operands[2]));
    operands[6] = simplify_gen_binary (IOR, SImode,
                                           gen_highpart (SImode, operands[1]),
                                           gen_highpart_mode (SImode, DImode, operands[2]));

  }"
  [(set_attr "type" "neon_logic,neon_logic,multiple,multiple,multiple,\
                     multiple,neon_logic,neon_logic")
   (set_attr "length" "*,*,8,8,8,8,*,*")
   (set_attr "arch" "neon_for_64bits,neon_for_64bits,*,*,*,*,avoid_neon_for_64bits,avoid_neon_for_64bits")]
)

(define_insn "*iordi_zesidi_di"
  [(set (match_operand:DI 0 "s_register_operand" "=&r,&r")
	(ior:DI (zero_extend:DI
		 (match_operand:SI 2 "s_register_operand" "r,r"))
		(match_operand:DI 1 "s_register_operand" "0,?r")))]
  "TARGET_32BIT"
  "@
   orr%?\\t%Q0, %Q1, %2
   #"
  [(set_attr "length" "4,8")
   (set_attr "predicable" "yes")
   (set_attr "predicable_short_it" "no")
   (set_attr "type" "logic_reg,multiple")]
)

(define_insn "*iordi_sesidi_di"
  [(set (match_operand:DI 0 "s_register_operand" "=&r,&r")
	(ior:DI (sign_extend:DI
		 (match_operand:SI 2 "s_register_operand" "r,r"))
		(match_operand:DI 1 "s_register_operand" "0,r")))]
  "TARGET_32BIT"
  "#"
  [(set_attr "length" "8")
   (set_attr "predicable" "yes")
   (set_attr "type" "multiple")]
)

(define_expand "iorsi3"
  [(set (match_operand:SI         0 "s_register_operand" "")
	(ior:SI (match_operand:SI 1 "s_register_operand" "")
		(match_operand:SI 2 "reg_or_int_operand" "")))]
  "TARGET_EITHER"
  "
  if (CONST_INT_P (operands[2]))
    {
      if (TARGET_32BIT)
        {
          arm_split_constant (IOR, SImode, NULL_RTX,
	                      INTVAL (operands[2]), operands[0], operands[1],
			      optimize && can_create_pseudo_p ());
          DONE;
	}
      else /* TARGET_THUMB1 */
        {
          rtx tmp = force_reg (SImode, operands[2]);
	  if (rtx_equal_p (operands[0], operands[1]))
	    operands[2] = tmp;
	  else
	    {
              operands[2] = operands[1];
              operands[1] = tmp;
	    }
        }
    }
  "
)

(define_insn_and_split "*iorsi3_insn"
  [(set (match_operand:SI 0 "s_register_operand" "=r,l,r,r,r")
	(ior:SI (match_operand:SI 1 "s_register_operand" "%r,0,r,r,r")
		(match_operand:SI 2 "reg_or_int_operand" "I,l,K,r,?n")))]
  "TARGET_32BIT"
  "@
   orr%?\\t%0, %1, %2
   orr%?\\t%0, %1, %2
   orn%?\\t%0, %1, #%B2
   orr%?\\t%0, %1, %2
   #"
  "TARGET_32BIT
   && CONST_INT_P (operands[2])
   && !(const_ok_for_arm (INTVAL (operands[2]))
        || (TARGET_THUMB2 && const_ok_for_arm (~INTVAL (operands[2]))))"
  [(clobber (const_int 0))]
{
  arm_split_constant (IOR, SImode, curr_insn,
                      INTVAL (operands[2]), operands[0], operands[1], 0);
  DONE;
}
  [(set_attr "length" "4,4,4,4,16")
   (set_attr "arch" "32,t2,t2,32,32")
   (set_attr "predicable" "yes")
   (set_attr "predicable_short_it" "no,yes,no,no,no")
   (set_attr "type" "logic_imm,logic_reg,logic_imm,logic_reg,logic_reg")]
)

(define_peephole2
  [(match_scratch:SI 3 "r")
   (set (match_operand:SI 0 "arm_general_register_operand" "")
	(ior:SI (match_operand:SI 1 "arm_general_register_operand" "")
		(match_operand:SI 2 "const_int_operand" "")))]
  "TARGET_ARM
   && !const_ok_for_arm (INTVAL (operands[2]))
   && const_ok_for_arm (~INTVAL (operands[2]))"
  [(set (match_dup 3) (match_dup 2))
   (set (match_dup 0) (ior:SI (match_dup 1) (match_dup 3)))]
  ""
)

(define_insn "*iorsi3_compare0"
  [(set (reg:CC_NOOV CC_REGNUM)
	(compare:CC_NOOV (ior:SI (match_operand:SI 1 "s_register_operand" "%r,r")
				 (match_operand:SI 2 "arm_rhs_operand" "I,r"))
			 (const_int 0)))
   (set (match_operand:SI 0 "s_register_operand" "=r,r")
	(ior:SI (match_dup 1) (match_dup 2)))]
  "TARGET_32BIT"
  "orr%.\\t%0, %1, %2"
  [(set_attr "conds" "set")
   (set_attr "type" "logics_imm,logics_reg")]
)

(define_insn "*iorsi3_compare0_scratch"
  [(set (reg:CC_NOOV CC_REGNUM)
	(compare:CC_NOOV (ior:SI (match_operand:SI 1 "s_register_operand" "%r,r")
				 (match_operand:SI 2 "arm_rhs_operand" "I,r"))
			 (const_int 0)))
   (clobber (match_scratch:SI 0 "=r,r"))]
  "TARGET_32BIT"
  "orr%.\\t%0, %1, %2"
  [(set_attr "conds" "set")
   (set_attr "type" "logics_imm,logics_reg")]
)

(define_expand "xordi3"
  [(set (match_operand:DI         0 "s_register_operand" "")
	(xor:DI (match_operand:DI 1 "s_register_operand" "")
		(match_operand:DI 2 "arm_xordi_operand" "")))]
  "TARGET_32BIT"
  ""
)

(define_insn_and_split "*xordi3_insn"
  [(set (match_operand:DI         0 "s_register_operand" "=w,&r,&r,&r,&r,?w")
	(xor:DI (match_operand:DI 1 "s_register_operand" "%w ,0,r ,0 ,r ,w")
		(match_operand:DI 2 "arm_xordi_operand"  "w ,r ,r ,Dg,Dg,w")))]
  "TARGET_32BIT && !TARGET_IWMMXT"
{
  switch (which_alternative)
    {
    case 1:
    case 2:
    case 3:
    case 4:  /* fall through */
      return "#";
    case 0: /* fall through */
    case 5: return "veor\t%P0, %P1, %P2";
    default: gcc_unreachable ();
    }
}
  "TARGET_32BIT && !TARGET_IWMMXT && reload_completed
   && !(IS_VFP_REGNUM (REGNO (operands[0])))"
  [(set (match_dup 3) (match_dup 4))
   (set (match_dup 5) (match_dup 6))]
  "
  {
    operands[3] = gen_lowpart (SImode, operands[0]);
    operands[5] = gen_highpart (SImode, operands[0]);

    operands[4] = simplify_gen_binary (XOR, SImode,
                                           gen_lowpart (SImode, operands[1]),
                                           gen_lowpart (SImode, operands[2]));
    operands[6] = simplify_gen_binary (XOR, SImode,
                                           gen_highpart (SImode, operands[1]),
                                           gen_highpart_mode (SImode, DImode, operands[2]));

  }"
  [(set_attr "length" "*,8,8,8,8,*")
   (set_attr "type" "neon_logic,multiple,multiple,multiple,multiple,neon_logic")
   (set_attr "arch" "neon_for_64bits,*,*,*,*,avoid_neon_for_64bits")]
)

(define_insn "*xordi_zesidi_di"
  [(set (match_operand:DI 0 "s_register_operand" "=&r,&r")
	(xor:DI (zero_extend:DI
		 (match_operand:SI 2 "s_register_operand" "r,r"))
		(match_operand:DI 1 "s_register_operand" "0,?r")))]
  "TARGET_32BIT"
  "@
   eor%?\\t%Q0, %Q1, %2
   #"
  [(set_attr "length" "4,8")
   (set_attr "predicable" "yes")
   (set_attr "predicable_short_it" "no")
   (set_attr "type" "logic_reg")]
)

(define_insn "*xordi_sesidi_di"
  [(set (match_operand:DI 0 "s_register_operand" "=&r,&r")
	(xor:DI (sign_extend:DI
		 (match_operand:SI 2 "s_register_operand" "r,r"))
		(match_operand:DI 1 "s_register_operand" "0,r")))]
  "TARGET_32BIT"
  "#"
  [(set_attr "length" "8")
   (set_attr "predicable" "yes")
   (set_attr "type" "multiple")]
)

(define_expand "xorsi3"
  [(set (match_operand:SI         0 "s_register_operand" "")
	(xor:SI (match_operand:SI 1 "s_register_operand" "")
		(match_operand:SI 2 "reg_or_int_operand" "")))]
  "TARGET_EITHER"
  "if (CONST_INT_P (operands[2]))
    {
      if (TARGET_32BIT)
        {
          arm_split_constant (XOR, SImode, NULL_RTX,
	                      INTVAL (operands[2]), operands[0], operands[1],
			      optimize && can_create_pseudo_p ());
          DONE;
	}
      else /* TARGET_THUMB1 */
        {
          rtx tmp = force_reg (SImode, operands[2]);
	  if (rtx_equal_p (operands[0], operands[1]))
	    operands[2] = tmp;
	  else
	    {
              operands[2] = operands[1];
              operands[1] = tmp;
	    }
        }
    }"
)

(define_insn_and_split "*arm_xorsi3"
  [(set (match_operand:SI         0 "s_register_operand" "=r,l,r,r")
	(xor:SI (match_operand:SI 1 "s_register_operand" "%r,0,r,r")
		(match_operand:SI 2 "reg_or_int_operand" "I,l,r,?n")))]
  "TARGET_32BIT"
  "@
   eor%?\\t%0, %1, %2
   eor%?\\t%0, %1, %2
   eor%?\\t%0, %1, %2
   #"
  "TARGET_32BIT
   && CONST_INT_P (operands[2])
   && !const_ok_for_arm (INTVAL (operands[2]))"
  [(clobber (const_int 0))]
{
  arm_split_constant (XOR, SImode, curr_insn,
                      INTVAL (operands[2]), operands[0], operands[1], 0);
  DONE;
}
  [(set_attr "length" "4,4,4,16")
   (set_attr "predicable" "yes")
   (set_attr "predicable_short_it" "no,yes,no,no")
   (set_attr "type"  "logic_imm,logic_reg,logic_reg,multiple")]
)

(define_insn "*xorsi3_compare0"
  [(set (reg:CC_NOOV CC_REGNUM)
	(compare:CC_NOOV (xor:SI (match_operand:SI 1 "s_register_operand" "r,r")
				 (match_operand:SI 2 "arm_rhs_operand" "I,r"))
			 (const_int 0)))
   (set (match_operand:SI 0 "s_register_operand" "=r,r")
	(xor:SI (match_dup 1) (match_dup 2)))]
  "TARGET_32BIT"
  "eor%.\\t%0, %1, %2"
  [(set_attr "conds" "set")
   (set_attr "type" "logics_imm,logics_reg")]
)

(define_insn "*xorsi3_compare0_scratch"
  [(set (reg:CC_NOOV CC_REGNUM)
	(compare:CC_NOOV (xor:SI (match_operand:SI 0 "s_register_operand" "r,r")
				 (match_operand:SI 1 "arm_rhs_operand" "I,r"))
			 (const_int 0)))]
  "TARGET_32BIT"
  "teq%?\\t%0, %1"
  [(set_attr "conds" "set")
   (set_attr "type" "logics_imm,logics_reg")]
)

; By splitting (IOR (AND (NOT A) (NOT B)) C) as D = AND (IOR A B) (NOT C), 
; (NOT D) we can sometimes merge the final NOT into one of the following
; insns.

(define_split
  [(set (match_operand:SI 0 "s_register_operand" "")
	(ior:SI (and:SI (not:SI (match_operand:SI 1 "s_register_operand" ""))
			(not:SI (match_operand:SI 2 "arm_rhs_operand" "")))
		(match_operand:SI 3 "arm_rhs_operand" "")))
   (clobber (match_operand:SI 4 "s_register_operand" ""))]
  "TARGET_32BIT"
  [(set (match_dup 4) (and:SI (ior:SI (match_dup 1) (match_dup 2))
			      (not:SI (match_dup 3))))
   (set (match_dup 0) (not:SI (match_dup 4)))]
  ""
)

(define_insn_and_split "*andsi_iorsi3_notsi"
  [(set (match_operand:SI 0 "s_register_operand" "=&r,&r,&r")
	(and:SI (ior:SI (match_operand:SI 1 "s_register_operand" "%0,r,r")
			(match_operand:SI 2 "arm_rhs_operand" "rI,0,rI"))
		(not:SI (match_operand:SI 3 "arm_rhs_operand" "rI,rI,rI"))))]
  "TARGET_32BIT"
  "#"   ; "orr%?\\t%0, %1, %2\;bic%?\\t%0, %0, %3"
  "&& reload_completed"
  [(set (match_dup 0) (ior:SI (match_dup 1) (match_dup 2)))
   (set (match_dup 0) (and:SI (not:SI (match_dup 3)) (match_dup 0)))]
  ""
  [(set_attr "length" "8")
   (set_attr "ce_count" "2")
   (set_attr "predicable" "yes")
   (set_attr "predicable_short_it" "no")
   (set_attr "type" "multiple")]
)

; ??? Are these four splitters still beneficial when the Thumb-2 bitfield
; insns are available?
(define_split
  [(set (match_operand:SI 0 "s_register_operand" "")
	(match_operator:SI 1 "logical_binary_operator"
	 [(zero_extract:SI (match_operand:SI 2 "s_register_operand" "")
			   (match_operand:SI 3 "const_int_operand" "")
			   (match_operand:SI 4 "const_int_operand" ""))
	  (match_operator:SI 9 "logical_binary_operator"
	   [(lshiftrt:SI (match_operand:SI 5 "s_register_operand" "")
			 (match_operand:SI 6 "const_int_operand" ""))
	    (match_operand:SI 7 "s_register_operand" "")])]))
   (clobber (match_operand:SI 8 "s_register_operand" ""))]
  "TARGET_32BIT
   && GET_CODE (operands[1]) == GET_CODE (operands[9])
   && INTVAL (operands[3]) == 32 - INTVAL (operands[6])"
  [(set (match_dup 8)
	(match_op_dup 1
	 [(ashift:SI (match_dup 2) (match_dup 4))
	  (match_dup 5)]))
   (set (match_dup 0)
	(match_op_dup 1
	 [(lshiftrt:SI (match_dup 8) (match_dup 6))
	  (match_dup 7)]))]
  "
  operands[4] = GEN_INT (32 - (INTVAL (operands[3]) + INTVAL (operands[4])));
")

(define_split
  [(set (match_operand:SI 0 "s_register_operand" "")
	(match_operator:SI 1 "logical_binary_operator"
	 [(match_operator:SI 9 "logical_binary_operator"
	   [(lshiftrt:SI (match_operand:SI 5 "s_register_operand" "")
			 (match_operand:SI 6 "const_int_operand" ""))
	    (match_operand:SI 7 "s_register_operand" "")])
	  (zero_extract:SI (match_operand:SI 2 "s_register_operand" "")
			   (match_operand:SI 3 "const_int_operand" "")
			   (match_operand:SI 4 "const_int_operand" ""))]))
   (clobber (match_operand:SI 8 "s_register_operand" ""))]
  "TARGET_32BIT
   && GET_CODE (operands[1]) == GET_CODE (operands[9])
   && INTVAL (operands[3]) == 32 - INTVAL (operands[6])"
  [(set (match_dup 8)
	(match_op_dup 1
	 [(ashift:SI (match_dup 2) (match_dup 4))
	  (match_dup 5)]))
   (set (match_dup 0)
	(match_op_dup 1
	 [(lshiftrt:SI (match_dup 8) (match_dup 6))
	  (match_dup 7)]))]
  "
  operands[4] = GEN_INT (32 - (INTVAL (operands[3]) + INTVAL (operands[4])));
")

(define_split
  [(set (match_operand:SI 0 "s_register_operand" "")
	(match_operator:SI 1 "logical_binary_operator"
	 [(sign_extract:SI (match_operand:SI 2 "s_register_operand" "")
			   (match_operand:SI 3 "const_int_operand" "")
			   (match_operand:SI 4 "const_int_operand" ""))
	  (match_operator:SI 9 "logical_binary_operator"
	   [(ashiftrt:SI (match_operand:SI 5 "s_register_operand" "")
			 (match_operand:SI 6 "const_int_operand" ""))
	    (match_operand:SI 7 "s_register_operand" "")])]))
   (clobber (match_operand:SI 8 "s_register_operand" ""))]
  "TARGET_32BIT
   && GET_CODE (operands[1]) == GET_CODE (operands[9])
   && INTVAL (operands[3]) == 32 - INTVAL (operands[6])"
  [(set (match_dup 8)
	(match_op_dup 1
	 [(ashift:SI (match_dup 2) (match_dup 4))
	  (match_dup 5)]))
   (set (match_dup 0)
	(match_op_dup 1
	 [(ashiftrt:SI (match_dup 8) (match_dup 6))
	  (match_dup 7)]))]
  "
  operands[4] = GEN_INT (32 - (INTVAL (operands[3]) + INTVAL (operands[4])));
")

(define_split
  [(set (match_operand:SI 0 "s_register_operand" "")
	(match_operator:SI 1 "logical_binary_operator"
	 [(match_operator:SI 9 "logical_binary_operator"
	   [(ashiftrt:SI (match_operand:SI 5 "s_register_operand" "")
			 (match_operand:SI 6 "const_int_operand" ""))
	    (match_operand:SI 7 "s_register_operand" "")])
	  (sign_extract:SI (match_operand:SI 2 "s_register_operand" "")
			   (match_operand:SI 3 "const_int_operand" "")
			   (match_operand:SI 4 "const_int_operand" ""))]))
   (clobber (match_operand:SI 8 "s_register_operand" ""))]
  "TARGET_32BIT
   && GET_CODE (operands[1]) == GET_CODE (operands[9])
   && INTVAL (operands[3]) == 32 - INTVAL (operands[6])"
  [(set (match_dup 8)
	(match_op_dup 1
	 [(ashift:SI (match_dup 2) (match_dup 4))
	  (match_dup 5)]))
   (set (match_dup 0)
	(match_op_dup 1
	 [(ashiftrt:SI (match_dup 8) (match_dup 6))
	  (match_dup 7)]))]
  "
  operands[4] = GEN_INT (32 - (INTVAL (operands[3]) + INTVAL (operands[4])));
")


;; Minimum and maximum insns

(define_expand "smaxsi3"
  [(parallel [
    (set (match_operand:SI 0 "s_register_operand" "")
	 (smax:SI (match_operand:SI 1 "s_register_operand" "")
		  (match_operand:SI 2 "arm_rhs_operand" "")))
    (clobber (reg:CC CC_REGNUM))])]
  "TARGET_32BIT"
  "
  if (operands[2] == const0_rtx || operands[2] == constm1_rtx)
    {
      /* No need for a clobber of the condition code register here.  */
      emit_insn (gen_rtx_SET (VOIDmode, operands[0],
			      gen_rtx_SMAX (SImode, operands[1],
					    operands[2])));
      DONE;
    }
")

(define_insn "*smax_0"
  [(set (match_operand:SI 0 "s_register_operand" "=r")
	(smax:SI (match_operand:SI 1 "s_register_operand" "r")
		 (const_int 0)))]
  "TARGET_32BIT"
  "bic%?\\t%0, %1, %1, asr #31"
  [(set_attr "predicable" "yes")
   (set_attr "predicable_short_it" "no")
   (set_attr "type" "logic_shift_reg")]
)

(define_insn "*smax_m1"
  [(set (match_operand:SI 0 "s_register_operand" "=r")
	(smax:SI (match_operand:SI 1 "s_register_operand" "r")
		 (const_int -1)))]
  "TARGET_32BIT"
  "orr%?\\t%0, %1, %1, asr #31"
  [(set_attr "predicable" "yes")
   (set_attr "predicable_short_it" "no")
   (set_attr "type" "logic_shift_reg")]
)

(define_insn_and_split "*arm_smax_insn"
  [(set (match_operand:SI          0 "s_register_operand" "=r,r")
	(smax:SI (match_operand:SI 1 "s_register_operand"  "%0,?r")
		 (match_operand:SI 2 "arm_rhs_operand"    "rI,rI")))
   (clobber (reg:CC CC_REGNUM))]
  "TARGET_ARM"
  "#"
   ; cmp\\t%1, %2\;movlt\\t%0, %2
   ; cmp\\t%1, %2\;movge\\t%0, %1\;movlt\\t%0, %2"
  "TARGET_ARM"
  [(set (reg:CC CC_REGNUM)
        (compare:CC (match_dup 1) (match_dup 2)))
   (set (match_dup 0)
        (if_then_else:SI (ge:SI (reg:CC CC_REGNUM) (const_int 0))
                         (match_dup 1)
                         (match_dup 2)))]
  ""
  [(set_attr "conds" "clob")
   (set_attr "length" "8,12")
   (set_attr "type" "multiple")]
)

(define_expand "sminsi3"
  [(parallel [
    (set (match_operand:SI 0 "s_register_operand" "")
	 (smin:SI (match_operand:SI 1 "s_register_operand" "")
		  (match_operand:SI 2 "arm_rhs_operand" "")))
    (clobber (reg:CC CC_REGNUM))])]
  "TARGET_32BIT"
  "
  if (operands[2] == const0_rtx)
    {
      /* No need for a clobber of the condition code register here.  */
      emit_insn (gen_rtx_SET (VOIDmode, operands[0],
			      gen_rtx_SMIN (SImode, operands[1],
					    operands[2])));
      DONE;
    }
")

(define_insn "*smin_0"
  [(set (match_operand:SI 0 "s_register_operand" "=r")
	(smin:SI (match_operand:SI 1 "s_register_operand" "r")
		 (const_int 0)))]
  "TARGET_32BIT"
  "and%?\\t%0, %1, %1, asr #31"
  [(set_attr "predicable" "yes")
   (set_attr "predicable_short_it" "no")
   (set_attr "type" "logic_shift_reg")]
)

(define_insn_and_split "*arm_smin_insn"
  [(set (match_operand:SI 0 "s_register_operand" "=r,r")
	(smin:SI (match_operand:SI 1 "s_register_operand" "%0,?r")
		 (match_operand:SI 2 "arm_rhs_operand" "rI,rI")))
   (clobber (reg:CC CC_REGNUM))]
  "TARGET_ARM"
  "#"
    ; cmp\\t%1, %2\;movge\\t%0, %2
    ; cmp\\t%1, %2\;movlt\\t%0, %1\;movge\\t%0, %2"
  "TARGET_ARM"
  [(set (reg:CC CC_REGNUM)
        (compare:CC (match_dup 1) (match_dup 2)))
   (set (match_dup 0)
        (if_then_else:SI (lt:SI (reg:CC CC_REGNUM) (const_int 0))
                         (match_dup 1)
                         (match_dup 2)))]
  ""
  [(set_attr "conds" "clob")
   (set_attr "length" "8,12")
   (set_attr "type" "multiple,multiple")]
)

(define_expand "umaxsi3"
  [(parallel [
    (set (match_operand:SI 0 "s_register_operand" "")
	 (umax:SI (match_operand:SI 1 "s_register_operand" "")
		  (match_operand:SI 2 "arm_rhs_operand" "")))
    (clobber (reg:CC CC_REGNUM))])]
  "TARGET_32BIT"
  ""
)

(define_insn_and_split "*arm_umaxsi3"
  [(set (match_operand:SI 0 "s_register_operand" "=r,r,r")
	(umax:SI (match_operand:SI 1 "s_register_operand" "0,r,?r")
		 (match_operand:SI 2 "arm_rhs_operand" "rI,0,rI")))
   (clobber (reg:CC CC_REGNUM))]
  "TARGET_ARM"
  "#"
    ; cmp\\t%1, %2\;movcc\\t%0, %2
    ; cmp\\t%1, %2\;movcs\\t%0, %1
    ; cmp\\t%1, %2\;movcs\\t%0, %1\;movcc\\t%0, %2"
  "TARGET_ARM"
  [(set (reg:CC CC_REGNUM)
        (compare:CC (match_dup 1) (match_dup 2)))
   (set (match_dup 0)
        (if_then_else:SI (geu:SI (reg:CC CC_REGNUM) (const_int 0))
                         (match_dup 1)
                         (match_dup 2)))]
  ""
  [(set_attr "conds" "clob")
   (set_attr "length" "8,8,12")
   (set_attr "type" "store1")]
)

(define_expand "uminsi3"
  [(parallel [
    (set (match_operand:SI 0 "s_register_operand" "")
	 (umin:SI (match_operand:SI 1 "s_register_operand" "")
		  (match_operand:SI 2 "arm_rhs_operand" "")))
    (clobber (reg:CC CC_REGNUM))])]
  "TARGET_32BIT"
  ""
)

(define_insn_and_split "*arm_uminsi3"
  [(set (match_operand:SI 0 "s_register_operand" "=r,r,r")
	(umin:SI (match_operand:SI 1 "s_register_operand" "0,r,?r")
		 (match_operand:SI 2 "arm_rhs_operand" "rI,0,rI")))
   (clobber (reg:CC CC_REGNUM))]
  "TARGET_ARM"
  "#"
   ; cmp\\t%1, %2\;movcs\\t%0, %2
   ; cmp\\t%1, %2\;movcc\\t%0, %1
   ; cmp\\t%1, %2\;movcc\\t%0, %1\;movcs\\t%0, %2"
  "TARGET_ARM"
  [(set (reg:CC CC_REGNUM)
        (compare:CC (match_dup 1) (match_dup 2)))
   (set (match_dup 0)
        (if_then_else:SI (ltu:SI (reg:CC CC_REGNUM) (const_int 0))
                         (match_dup 1)
                         (match_dup 2)))]
  ""
  [(set_attr "conds" "clob")
   (set_attr "length" "8,8,12")
   (set_attr "type" "store1")]
)

(define_insn "*store_minmaxsi"
  [(set (match_operand:SI 0 "memory_operand" "=m")
	(match_operator:SI 3 "minmax_operator"
	 [(match_operand:SI 1 "s_register_operand" "r")
	  (match_operand:SI 2 "s_register_operand" "r")]))
   (clobber (reg:CC CC_REGNUM))]
  "TARGET_32BIT && optimize_function_for_size_p (cfun) && !arm_restrict_it"
  "*
  operands[3] = gen_rtx_fmt_ee (minmax_code (operands[3]), SImode,
				operands[1], operands[2]);
  output_asm_insn (\"cmp\\t%1, %2\", operands);
  if (TARGET_THUMB2)
    output_asm_insn (\"ite\t%d3\", operands);
  output_asm_insn (\"str%d3\\t%1, %0\", operands);
  output_asm_insn (\"str%D3\\t%2, %0\", operands);
  return \"\";
  "
  [(set_attr "conds" "clob")
   (set (attr "length")
	(if_then_else (eq_attr "is_thumb" "yes")
		      (const_int 14)
		      (const_int 12)))
   (set_attr "type" "store1")]
)

; Reject the frame pointer in operand[1], since reloading this after
; it has been eliminated can cause carnage.
(define_insn "*minmax_arithsi"
  [(set (match_operand:SI 0 "s_register_operand" "=r,r")
	(match_operator:SI 4 "shiftable_operator"
	 [(match_operator:SI 5 "minmax_operator"
	   [(match_operand:SI 2 "s_register_operand" "r,r")
	    (match_operand:SI 3 "arm_rhs_operand" "rI,rI")])
	  (match_operand:SI 1 "s_register_operand" "0,?r")]))
   (clobber (reg:CC CC_REGNUM))]
  "TARGET_32BIT && !arm_eliminable_register (operands[1]) && !arm_restrict_it"
  "*
  {
    enum rtx_code code = GET_CODE (operands[4]);
    bool need_else;

    if (which_alternative != 0 || operands[3] != const0_rtx
        || (code != PLUS && code != IOR && code != XOR))
      need_else = true;
    else
      need_else = false;

    operands[5] = gen_rtx_fmt_ee (minmax_code (operands[5]), SImode,
				  operands[2], operands[3]);
    output_asm_insn (\"cmp\\t%2, %3\", operands);
    if (TARGET_THUMB2)
      {
	if (need_else)
	  output_asm_insn (\"ite\\t%d5\", operands);
	else
	  output_asm_insn (\"it\\t%d5\", operands);
      }
    output_asm_insn (\"%i4%d5\\t%0, %1, %2\", operands);
    if (need_else)
      output_asm_insn (\"%i4%D5\\t%0, %1, %3\", operands);
    return \"\";
  }"
  [(set_attr "conds" "clob")
   (set (attr "length")
	(if_then_else (eq_attr "is_thumb" "yes")
		      (const_int 14)
		      (const_int 12)))
   (set_attr "type" "multiple")]
)

; Reject the frame pointer in operand[1], since reloading this after
; it has been eliminated can cause carnage.
(define_insn_and_split "*minmax_arithsi_non_canon"
  [(set (match_operand:SI 0 "s_register_operand" "=Ts,Ts")
	(minus:SI
	 (match_operand:SI 1 "s_register_operand" "0,?Ts")
	  (match_operator:SI 4 "minmax_operator"
	   [(match_operand:SI 2 "s_register_operand" "Ts,Ts")
	    (match_operand:SI 3 "arm_rhs_operand" "TsI,TsI")])))
   (clobber (reg:CC CC_REGNUM))]
  "TARGET_32BIT && !arm_eliminable_register (operands[1])
   && !(arm_restrict_it && CONST_INT_P (operands[3]))"
  "#"
  "TARGET_32BIT && !arm_eliminable_register (operands[1]) && reload_completed"
  [(set (reg:CC CC_REGNUM)
        (compare:CC (match_dup 2) (match_dup 3)))

   (cond_exec (match_op_dup 4 [(reg:CC CC_REGNUM) (const_int 0)])
              (set (match_dup 0)
                   (minus:SI (match_dup 1)
                             (match_dup 2))))
   (cond_exec (match_op_dup 5 [(reg:CC CC_REGNUM) (const_int 0)])
              (set (match_dup 0)
                   (match_dup 6)))]
  {
  machine_mode mode = SELECT_CC_MODE (GET_CODE (operands[1]),
                                           operands[2], operands[3]);
  enum rtx_code rc = minmax_code (operands[4]);
  operands[4] = gen_rtx_fmt_ee (rc, VOIDmode,
                                operands[2], operands[3]);

  if (mode == CCFPmode || mode == CCFPEmode)
    rc = reverse_condition_maybe_unordered (rc);
  else
    rc = reverse_condition (rc);
  operands[5] = gen_rtx_fmt_ee (rc, SImode, operands[2], operands[3]);
  if (CONST_INT_P (operands[3]))
    operands[6] = plus_constant (SImode, operands[1], -INTVAL (operands[3]));
  else
    operands[6] = gen_rtx_MINUS (SImode, operands[1], operands[3]);
  }
  [(set_attr "conds" "clob")
   (set (attr "length")
	(if_then_else (eq_attr "is_thumb" "yes")
		      (const_int 14)
		      (const_int 12)))
   (set_attr "type" "multiple")]
)

(define_code_iterator SAT [smin smax])
(define_code_iterator SATrev [smin smax])
(define_code_attr SATlo [(smin "1") (smax "2")])
(define_code_attr SAThi [(smin "2") (smax "1")])

(define_insn "*satsi_<SAT:code>"
  [(set (match_operand:SI 0 "s_register_operand" "=r")
        (SAT:SI (SATrev:SI (match_operand:SI 3 "s_register_operand" "r")
                           (match_operand:SI 1 "const_int_operand" "i"))
                (match_operand:SI 2 "const_int_operand" "i")))]
  "TARGET_32BIT && arm_arch6 && <SAT:CODE> != <SATrev:CODE>
   && arm_sat_operator_match (operands[<SAT:SATlo>], operands[<SAT:SAThi>], NULL, NULL)"
{
  int mask;
  bool signed_sat;
  if (!arm_sat_operator_match (operands[<SAT:SATlo>], operands[<SAT:SAThi>],
                               &mask, &signed_sat))
    gcc_unreachable ();

  operands[1] = GEN_INT (mask);
  if (signed_sat)
    return "ssat%?\t%0, %1, %3";
  else
    return "usat%?\t%0, %1, %3";
}
  [(set_attr "predicable" "yes")
   (set_attr "predicable_short_it" "no")
   (set_attr "type" "alus_imm")]
)

(define_insn "*satsi_<SAT:code>_shift"
  [(set (match_operand:SI 0 "s_register_operand" "=r")
        (SAT:SI (SATrev:SI (match_operator:SI 3 "sat_shift_operator"
                             [(match_operand:SI 4 "s_register_operand" "r")
                              (match_operand:SI 5 "const_int_operand" "i")])
                           (match_operand:SI 1 "const_int_operand" "i"))
                (match_operand:SI 2 "const_int_operand" "i")))]
  "TARGET_32BIT && arm_arch6 && <SAT:CODE> != <SATrev:CODE>
   && arm_sat_operator_match (operands[<SAT:SATlo>], operands[<SAT:SAThi>], NULL, NULL)"
{
  int mask;
  bool signed_sat;
  if (!arm_sat_operator_match (operands[<SAT:SATlo>], operands[<SAT:SAThi>],
                               &mask, &signed_sat))
    gcc_unreachable ();

  operands[1] = GEN_INT (mask);
  if (signed_sat)
    return "ssat%?\t%0, %1, %4%S3";
  else
    return "usat%?\t%0, %1, %4%S3";
}
  [(set_attr "predicable" "yes")
   (set_attr "predicable_short_it" "no")
   (set_attr "shift" "3")
   (set_attr "type" "logic_shift_reg")])

;; Shift and rotation insns

(define_expand "ashldi3"
  [(set (match_operand:DI            0 "s_register_operand" "")
        (ashift:DI (match_operand:DI 1 "s_register_operand" "")
                   (match_operand:SI 2 "general_operand" "")))]
  "TARGET_32BIT"
  "
  if (TARGET_NEON)
    {
      /* Delay the decision whether to use NEON or core-regs until
	 register allocation.  */
      emit_insn (gen_ashldi3_neon (operands[0], operands[1], operands[2]));
      DONE;
    }
  else
    {
      /* Only the NEON case can handle in-memory shift counts.  */
      if (!reg_or_int_operand (operands[2], SImode))
        operands[2] = force_reg (SImode, operands[2]);
    }

  if (!CONST_INT_P (operands[2]) && TARGET_REALLY_IWMMXT)
    ; /* No special preparation statements; expand pattern as above.  */
  else
    {
      rtx scratch1, scratch2;

      if (CONST_INT_P (operands[2])
	  && (HOST_WIDE_INT) INTVAL (operands[2]) == 1)
        {
          emit_insn (gen_arm_ashldi3_1bit (operands[0], operands[1]));
          DONE;
        }

      /* Ideally we should use iwmmxt here if we could know that operands[1]
         ends up already living in an iwmmxt register. Otherwise it's
         cheaper to have the alternate code being generated than moving
         values to iwmmxt regs and back.  */

      /* If we're optimizing for size, we prefer the libgcc calls.  */
      if (optimize_function_for_size_p (cfun))
	FAIL;

      /* Expand operation using core-registers.
	 'FAIL' would achieve the same thing, but this is a bit smarter.  */
      scratch1 = gen_reg_rtx (SImode);
      scratch2 = gen_reg_rtx (SImode);
      arm_emit_coreregs_64bit_shift (ASHIFT, operands[0], operands[1],
				     operands[2], scratch1, scratch2);
      DONE;
    }
  "
)

(define_insn "arm_ashldi3_1bit"
  [(set (match_operand:DI            0 "s_register_operand" "=r,&r")
        (ashift:DI (match_operand:DI 1 "s_register_operand" "0,r")
                   (const_int 1)))
   (clobber (reg:CC CC_REGNUM))]
  "TARGET_32BIT"
  "movs\\t%Q0, %Q1, asl #1\;adc\\t%R0, %R1, %R1"
  [(set_attr "conds" "clob")
   (set_attr "length" "8")
   (set_attr "type" "multiple")]
)

(define_expand "ashlsi3"
  [(set (match_operand:SI            0 "s_register_operand" "")
	(ashift:SI (match_operand:SI 1 "s_register_operand" "")
		   (match_operand:SI 2 "arm_rhs_operand" "")))]
  "TARGET_EITHER"
  "
  if (CONST_INT_P (operands[2])
      && ((unsigned HOST_WIDE_INT) INTVAL (operands[2])) > 31)
    {
      emit_insn (gen_movsi (operands[0], const0_rtx));
      DONE;
    }
  "
)

(define_expand "ashrdi3"
  [(set (match_operand:DI              0 "s_register_operand" "")
        (ashiftrt:DI (match_operand:DI 1 "s_register_operand" "")
                     (match_operand:SI 2 "reg_or_int_operand" "")))]
  "TARGET_32BIT"
  "
  if (TARGET_NEON)
    {
      /* Delay the decision whether to use NEON or core-regs until
	 register allocation.  */
      emit_insn (gen_ashrdi3_neon (operands[0], operands[1], operands[2]));
      DONE;
    }

  if (!CONST_INT_P (operands[2]) && TARGET_REALLY_IWMMXT)
    ; /* No special preparation statements; expand pattern as above.  */
  else
    {
      rtx scratch1, scratch2;

      if (CONST_INT_P (operands[2])
	  && (HOST_WIDE_INT) INTVAL (operands[2]) == 1)
        {
          emit_insn (gen_arm_ashrdi3_1bit (operands[0], operands[1]));
          DONE;
        }

      /* Ideally we should use iwmmxt here if we could know that operands[1]
         ends up already living in an iwmmxt register. Otherwise it's
         cheaper to have the alternate code being generated than moving
         values to iwmmxt regs and back.  */

      /* If we're optimizing for size, we prefer the libgcc calls.  */
      if (optimize_function_for_size_p (cfun))
	FAIL;

      /* Expand operation using core-registers.
	 'FAIL' would achieve the same thing, but this is a bit smarter.  */
      scratch1 = gen_reg_rtx (SImode);
      scratch2 = gen_reg_rtx (SImode);
      arm_emit_coreregs_64bit_shift (ASHIFTRT, operands[0], operands[1],
				     operands[2], scratch1, scratch2);
      DONE;
    }
  "
)

(define_insn "arm_ashrdi3_1bit"
  [(set (match_operand:DI              0 "s_register_operand" "=r,&r")
        (ashiftrt:DI (match_operand:DI 1 "s_register_operand" "0,r")
                     (const_int 1)))
   (clobber (reg:CC CC_REGNUM))]
  "TARGET_32BIT"
  "movs\\t%R0, %R1, asr #1\;mov\\t%Q0, %Q1, rrx"
  [(set_attr "conds" "clob")
   (set_attr "length" "8")
   (set_attr "type" "multiple")]
)

(define_expand "ashrsi3"
  [(set (match_operand:SI              0 "s_register_operand" "")
	(ashiftrt:SI (match_operand:SI 1 "s_register_operand" "")
		     (match_operand:SI 2 "arm_rhs_operand" "")))]
  "TARGET_EITHER"
  "
  if (CONST_INT_P (operands[2])
      && ((unsigned HOST_WIDE_INT) INTVAL (operands[2])) > 31)
    operands[2] = GEN_INT (31);
  "
)

(define_expand "lshrdi3"
  [(set (match_operand:DI              0 "s_register_operand" "")
        (lshiftrt:DI (match_operand:DI 1 "s_register_operand" "")
                     (match_operand:SI 2 "reg_or_int_operand" "")))]
  "TARGET_32BIT"
  "
  if (TARGET_NEON)
    {
      /* Delay the decision whether to use NEON or core-regs until
	 register allocation.  */
      emit_insn (gen_lshrdi3_neon (operands[0], operands[1], operands[2]));
      DONE;
    }

  if (!CONST_INT_P (operands[2]) && TARGET_REALLY_IWMMXT)
    ; /* No special preparation statements; expand pattern as above.  */
  else
    {
      rtx scratch1, scratch2;

      if (CONST_INT_P (operands[2])
	  && (HOST_WIDE_INT) INTVAL (operands[2]) == 1)
        {
          emit_insn (gen_arm_lshrdi3_1bit (operands[0], operands[1]));
          DONE;
        }

      /* Ideally we should use iwmmxt here if we could know that operands[1]
         ends up already living in an iwmmxt register. Otherwise it's
         cheaper to have the alternate code being generated than moving
         values to iwmmxt regs and back.  */

      /* If we're optimizing for size, we prefer the libgcc calls.  */
      if (optimize_function_for_size_p (cfun))
	FAIL;

      /* Expand operation using core-registers.
	 'FAIL' would achieve the same thing, but this is a bit smarter.  */
      scratch1 = gen_reg_rtx (SImode);
      scratch2 = gen_reg_rtx (SImode);
      arm_emit_coreregs_64bit_shift (LSHIFTRT, operands[0], operands[1],
				     operands[2], scratch1, scratch2);
      DONE;
    }
  "
)

(define_insn "arm_lshrdi3_1bit"
  [(set (match_operand:DI              0 "s_register_operand" "=r,&r")
        (lshiftrt:DI (match_operand:DI 1 "s_register_operand" "0,r")
                     (const_int 1)))
   (clobber (reg:CC CC_REGNUM))]
  "TARGET_32BIT"
  "movs\\t%R0, %R1, lsr #1\;mov\\t%Q0, %Q1, rrx"
  [(set_attr "conds" "clob")
   (set_attr "length" "8")
   (set_attr "type" "multiple")]
)

(define_expand "lshrsi3"
  [(set (match_operand:SI              0 "s_register_operand" "")
	(lshiftrt:SI (match_operand:SI 1 "s_register_operand" "")
		     (match_operand:SI 2 "arm_rhs_operand" "")))]
  "TARGET_EITHER"
  "
  if (CONST_INT_P (operands[2])
      && ((unsigned HOST_WIDE_INT) INTVAL (operands[2])) > 31)
    {
      emit_insn (gen_movsi (operands[0], const0_rtx));
      DONE;
    }
  "
)

(define_expand "rotlsi3"
  [(set (match_operand:SI              0 "s_register_operand" "")
	(rotatert:SI (match_operand:SI 1 "s_register_operand" "")
		     (match_operand:SI 2 "reg_or_int_operand" "")))]
  "TARGET_32BIT"
  "
  if (CONST_INT_P (operands[2]))
    operands[2] = GEN_INT ((32 - INTVAL (operands[2])) % 32);
  else
    {
      rtx reg = gen_reg_rtx (SImode);
      emit_insn (gen_subsi3 (reg, GEN_INT (32), operands[2]));
      operands[2] = reg;
    }
  "
)

(define_expand "rotrsi3"
  [(set (match_operand:SI              0 "s_register_operand" "")
	(rotatert:SI (match_operand:SI 1 "s_register_operand" "")
		     (match_operand:SI 2 "arm_rhs_operand" "")))]
  "TARGET_EITHER"
  "
  if (TARGET_32BIT)
    {
      if (CONST_INT_P (operands[2])
          && ((unsigned HOST_WIDE_INT) INTVAL (operands[2])) > 31)
        operands[2] = GEN_INT (INTVAL (operands[2]) % 32);
    }
  else /* TARGET_THUMB1 */
    {
      if (CONST_INT_P (operands [2]))
        operands [2] = force_reg (SImode, operands[2]);
    }
  "
)

(define_insn "*arm_shiftsi3"
  [(set (match_operand:SI   0 "s_register_operand" "=l,l,r,r")
	(match_operator:SI  3 "shift_operator"
	 [(match_operand:SI 1 "s_register_operand"  "0,l,r,r")
	  (match_operand:SI 2 "reg_or_int_operand" "l,M,M,r")]))]
  "TARGET_32BIT"
  "* return arm_output_shift(operands, 0);"
  [(set_attr "predicable" "yes")
   (set_attr "arch" "t2,t2,*,*")
   (set_attr "predicable_short_it" "yes,yes,no,no")
   (set_attr "length" "4")
   (set_attr "shift" "1")
   (set_attr "type" "alu_shift_reg,alu_shift_imm,alu_shift_imm,alu_shift_reg")]
)

(define_insn "*shiftsi3_compare0"
  [(set (reg:CC_NOOV CC_REGNUM)
	(compare:CC_NOOV (match_operator:SI 3 "shift_operator"
			  [(match_operand:SI 1 "s_register_operand" "r,r")
			   (match_operand:SI 2 "arm_rhs_operand" "M,r")])
			 (const_int 0)))
   (set (match_operand:SI 0 "s_register_operand" "=r,r")
	(match_op_dup 3 [(match_dup 1) (match_dup 2)]))]
  "TARGET_32BIT"
  "* return arm_output_shift(operands, 1);"
  [(set_attr "conds" "set")
   (set_attr "shift" "1")
   (set_attr "type" "alus_shift_imm,alus_shift_reg")]
)

(define_insn "*shiftsi3_compare0_scratch"
  [(set (reg:CC_NOOV CC_REGNUM)
	(compare:CC_NOOV (match_operator:SI 3 "shift_operator"
			  [(match_operand:SI 1 "s_register_operand" "r,r")
			   (match_operand:SI 2 "arm_rhs_operand" "M,r")])
			 (const_int 0)))
   (clobber (match_scratch:SI 0 "=r,r"))]
  "TARGET_32BIT"
  "* return arm_output_shift(operands, 1);"
  [(set_attr "conds" "set")
   (set_attr "shift" "1")
   (set_attr "type" "shift_imm,shift_reg")]
)

(define_insn "*not_shiftsi"
  [(set (match_operand:SI 0 "s_register_operand" "=r,r")
	(not:SI (match_operator:SI 3 "shift_operator"
		 [(match_operand:SI 1 "s_register_operand" "r,r")
		  (match_operand:SI 2 "shift_amount_operand" "M,rM")])))]
  "TARGET_32BIT"
  "mvn%?\\t%0, %1%S3"
  [(set_attr "predicable" "yes")
   (set_attr "predicable_short_it" "no")
   (set_attr "shift" "1")
   (set_attr "arch" "32,a")
   (set_attr "type" "mvn_shift,mvn_shift_reg")])

(define_insn "*not_shiftsi_compare0"
  [(set (reg:CC_NOOV CC_REGNUM)
	(compare:CC_NOOV
	 (not:SI (match_operator:SI 3 "shift_operator"
		  [(match_operand:SI 1 "s_register_operand" "r,r")
		   (match_operand:SI 2 "shift_amount_operand" "M,rM")]))
	 (const_int 0)))
   (set (match_operand:SI 0 "s_register_operand" "=r,r")
	(not:SI (match_op_dup 3 [(match_dup 1) (match_dup 2)])))]
  "TARGET_32BIT"
  "mvn%.\\t%0, %1%S3"
  [(set_attr "conds" "set")
   (set_attr "shift" "1")
   (set_attr "arch" "32,a")
   (set_attr "type" "mvn_shift,mvn_shift_reg")])

(define_insn "*not_shiftsi_compare0_scratch"
  [(set (reg:CC_NOOV CC_REGNUM)
	(compare:CC_NOOV
	 (not:SI (match_operator:SI 3 "shift_operator"
		  [(match_operand:SI 1 "s_register_operand" "r,r")
		   (match_operand:SI 2 "shift_amount_operand" "M,rM")]))
	 (const_int 0)))
   (clobber (match_scratch:SI 0 "=r,r"))]
  "TARGET_32BIT"
  "mvn%.\\t%0, %1%S3"
  [(set_attr "conds" "set")
   (set_attr "shift" "1")
   (set_attr "arch" "32,a")
   (set_attr "type" "mvn_shift,mvn_shift_reg")])

;; We don't really have extzv, but defining this using shifts helps
;; to reduce register pressure later on.

(define_expand "extzv"
  [(set (match_operand 0 "s_register_operand" "")
	(zero_extract (match_operand 1 "nonimmediate_operand" "")
		      (match_operand 2 "const_int_operand" "")
		      (match_operand 3 "const_int_operand" "")))]
  "TARGET_THUMB1 || arm_arch_thumb2"
  "
  {
    HOST_WIDE_INT lshift = 32 - INTVAL (operands[2]) - INTVAL (operands[3]);
    HOST_WIDE_INT rshift = 32 - INTVAL (operands[2]);
    
    if (arm_arch_thumb2)
      {
	HOST_WIDE_INT width = INTVAL (operands[2]);
	HOST_WIDE_INT bitpos = INTVAL (operands[3]);

	if (unaligned_access && MEM_P (operands[1])
	    && (width == 16 || width == 32) && (bitpos % BITS_PER_UNIT) == 0)
	  {
	    rtx base_addr;

	    if (BYTES_BIG_ENDIAN)
	      bitpos = GET_MODE_BITSIZE (GET_MODE (operands[0])) - width
		       - bitpos;

	    if (width == 32)
              {
		base_addr = adjust_address (operands[1], SImode,
					    bitpos / BITS_PER_UNIT);
		emit_insn (gen_unaligned_loadsi (operands[0], base_addr));
              }
	    else
              {
		rtx dest = operands[0];
		rtx tmp = gen_reg_rtx (SImode);

		/* We may get a paradoxical subreg here.  Strip it off.  */
		if (GET_CODE (dest) == SUBREG
		    && GET_MODE (dest) == SImode
		    && GET_MODE (SUBREG_REG (dest)) == HImode)
		  dest = SUBREG_REG (dest);

		if (GET_MODE_BITSIZE (GET_MODE (dest)) != width)
		  FAIL;

		base_addr = adjust_address (operands[1], HImode,
					    bitpos / BITS_PER_UNIT);
		emit_insn (gen_unaligned_loadhiu (tmp, base_addr));
		emit_move_insn (gen_lowpart (SImode, dest), tmp);
	      }
	    DONE;
	  }
	else if (s_register_operand (operands[1], GET_MODE (operands[1])))
	  {
	    emit_insn (gen_extzv_t2 (operands[0], operands[1], operands[2],
				     operands[3]));
	    DONE;
	  }
	else
	  FAIL;
      }
    
    if (!s_register_operand (operands[1], GET_MODE (operands[1])))
      FAIL;

    operands[3] = GEN_INT (rshift);
    
    if (lshift == 0)
      {
        emit_insn (gen_lshrsi3 (operands[0], operands[1], operands[3]));
        DONE;
      }
      
    emit_insn (gen_extzv_t1 (operands[0], operands[1], GEN_INT (lshift),
			     operands[3], gen_reg_rtx (SImode)));
    DONE;
  }"
)

;; Helper for extzv, for the Thumb-1 register-shifts case.

(define_expand "extzv_t1"
  [(set (match_operand:SI 4 "s_register_operand" "")
	(ashift:SI (match_operand:SI 1 "nonimmediate_operand" "")
		   (match_operand:SI 2 "const_int_operand" "")))
   (set (match_operand:SI 0 "s_register_operand" "")
	(lshiftrt:SI (match_dup 4)
		     (match_operand:SI 3 "const_int_operand" "")))]
  "TARGET_THUMB1"
  "")

(define_expand "extv"
  [(set (match_operand 0 "s_register_operand" "")
	(sign_extract (match_operand 1 "nonimmediate_operand" "")
		      (match_operand 2 "const_int_operand" "")
		      (match_operand 3 "const_int_operand" "")))]
  "arm_arch_thumb2"
{
  HOST_WIDE_INT width = INTVAL (operands[2]);
  HOST_WIDE_INT bitpos = INTVAL (operands[3]);

  if (unaligned_access && MEM_P (operands[1]) && (width == 16 || width == 32)
      && (bitpos % BITS_PER_UNIT)  == 0)
    {
      rtx base_addr;
      
      if (BYTES_BIG_ENDIAN)
	bitpos = GET_MODE_BITSIZE (GET_MODE (operands[0])) - width - bitpos;
      
      if (width == 32)
        {
	  base_addr = adjust_address (operands[1], SImode,
				      bitpos / BITS_PER_UNIT);
	  emit_insn (gen_unaligned_loadsi (operands[0], base_addr));
        }
      else
        {
	  rtx dest = operands[0];
	  rtx tmp = gen_reg_rtx (SImode);
	  
	  /* We may get a paradoxical subreg here.  Strip it off.  */
	  if (GET_CODE (dest) == SUBREG
	      && GET_MODE (dest) == SImode
	      && GET_MODE (SUBREG_REG (dest)) == HImode)
	    dest = SUBREG_REG (dest);
	  
	  if (GET_MODE_BITSIZE (GET_MODE (dest)) != width)
	    FAIL;
	  
	  base_addr = adjust_address (operands[1], HImode,
				      bitpos / BITS_PER_UNIT);
	  emit_insn (gen_unaligned_loadhis (tmp, base_addr));
	  emit_move_insn (gen_lowpart (SImode, dest), tmp);
	}

      DONE;
    }
  else if (!s_register_operand (operands[1], GET_MODE (operands[1])))
    FAIL;
  else if (GET_MODE (operands[0]) == SImode
	   && GET_MODE (operands[1]) == SImode)
    {
      emit_insn (gen_extv_regsi (operands[0], operands[1], operands[2],
				 operands[3]));
      DONE;
    }

  FAIL;
})

; Helper to expand register forms of extv with the proper modes.

(define_expand "extv_regsi"
  [(set (match_operand:SI 0 "s_register_operand" "")
	(sign_extract:SI (match_operand:SI 1 "s_register_operand" "")
			 (match_operand 2 "const_int_operand" "")
			 (match_operand 3 "const_int_operand" "")))]
  ""
{
})

; ARMv6+ unaligned load/store instructions (used for packed structure accesses).

(define_insn "unaligned_loadsi"
  [(set (match_operand:SI 0 "s_register_operand" "=l,r")
	(unspec:SI [(match_operand:SI 1 "memory_operand" "Uw,m")]
		   UNSPEC_UNALIGNED_LOAD))]
  "unaligned_access && TARGET_32BIT"
  "ldr%?\t%0, %1\t@ unaligned"
  [(set_attr "arch" "t2,any")
   (set_attr "length" "2,4")
   (set_attr "predicable" "yes")
   (set_attr "predicable_short_it" "yes,no")
   (set_attr "type" "load1")])

(define_insn "unaligned_loadhis"
  [(set (match_operand:SI 0 "s_register_operand" "=l,r")
	(sign_extend:SI
	  (unspec:HI [(match_operand:HI 1 "memory_operand" "Uw,Uh")]
		     UNSPEC_UNALIGNED_LOAD)))]
  "unaligned_access && TARGET_32BIT"
  "ldr%(sh%)\t%0, %1\t@ unaligned"
  [(set_attr "arch" "t2,any")
   (set_attr "length" "2,4")
   (set_attr "predicable" "yes")
   (set_attr "predicable_short_it" "yes,no")
   (set_attr "type" "load_byte")])

(define_insn "unaligned_loadhiu"
  [(set (match_operand:SI 0 "s_register_operand" "=l,r")
	(zero_extend:SI
	  (unspec:HI [(match_operand:HI 1 "memory_operand" "Uw,m")]
		     UNSPEC_UNALIGNED_LOAD)))]
  "unaligned_access && TARGET_32BIT"
  "ldr%(h%)\t%0, %1\t@ unaligned"
  [(set_attr "arch" "t2,any")
   (set_attr "length" "2,4")
   (set_attr "predicable" "yes")
   (set_attr "predicable_short_it" "yes,no")
   (set_attr "type" "load_byte")])

(define_insn "unaligned_storesi"
  [(set (match_operand:SI 0 "memory_operand" "=Uw,m")
	(unspec:SI [(match_operand:SI 1 "s_register_operand" "l,r")]
		   UNSPEC_UNALIGNED_STORE))]
  "unaligned_access && TARGET_32BIT"
  "str%?\t%1, %0\t@ unaligned"
  [(set_attr "arch" "t2,any")
   (set_attr "length" "2,4")
   (set_attr "predicable" "yes")
   (set_attr "predicable_short_it" "yes,no")
   (set_attr "type" "store1")])

(define_insn "unaligned_storehi"
  [(set (match_operand:HI 0 "memory_operand" "=Uw,m")
	(unspec:HI [(match_operand:HI 1 "s_register_operand" "l,r")]
		   UNSPEC_UNALIGNED_STORE))]
  "unaligned_access && TARGET_32BIT"
  "str%(h%)\t%1, %0\t@ unaligned"
  [(set_attr "arch" "t2,any")
   (set_attr "length" "2,4")
   (set_attr "predicable" "yes")
   (set_attr "predicable_short_it" "yes,no")
   (set_attr "type" "store1")])

;; Unaligned double-word load and store.
;; Split after reload into two unaligned single-word accesses.
;; It prevents lower_subreg from splitting some other aligned
;; double-word accesses too early. Used for internal memcpy.

(define_insn_and_split "unaligned_loaddi"
  [(set (match_operand:DI 0 "s_register_operand" "=l,r")
	(unspec:DI [(match_operand:DI 1 "memory_operand" "o,o")]
		   UNSPEC_UNALIGNED_LOAD))]
  "unaligned_access && TARGET_32BIT"
  "#"
  "&& reload_completed"
  [(set (match_dup 0) (unspec:SI [(match_dup 1)] UNSPEC_UNALIGNED_LOAD))
   (set (match_dup 2) (unspec:SI [(match_dup 3)] UNSPEC_UNALIGNED_LOAD))]
  {
    operands[2] = gen_highpart (SImode, operands[0]);
    operands[0] = gen_lowpart (SImode, operands[0]);
    operands[3] = gen_highpart (SImode, operands[1]);
    operands[1] = gen_lowpart (SImode, operands[1]);

    /* If the first destination register overlaps with the base address,
       swap the order in which the loads are emitted.  */
    if (reg_overlap_mentioned_p (operands[0], operands[1]))
      {
        std::swap (operands[1], operands[3]);
        std::swap (operands[0], operands[2]);
      }
  }
  [(set_attr "arch" "t2,any")
   (set_attr "length" "4,8")
   (set_attr "predicable" "yes")
   (set_attr "type" "load2")])

(define_insn_and_split "unaligned_storedi"
  [(set (match_operand:DI 0 "memory_operand" "=o,o")
	(unspec:DI [(match_operand:DI 1 "s_register_operand" "l,r")]
		   UNSPEC_UNALIGNED_STORE))]
  "unaligned_access && TARGET_32BIT"
  "#"
  "&& reload_completed"
  [(set (match_dup 0) (unspec:SI [(match_dup 1)] UNSPEC_UNALIGNED_STORE))
   (set (match_dup 2) (unspec:SI [(match_dup 3)] UNSPEC_UNALIGNED_STORE))]
  {
    operands[2] = gen_highpart (SImode, operands[0]);
    operands[0] = gen_lowpart (SImode, operands[0]);
    operands[3] = gen_highpart (SImode, operands[1]);
    operands[1] = gen_lowpart (SImode, operands[1]);
  }
  [(set_attr "arch" "t2,any")
   (set_attr "length" "4,8")
   (set_attr "predicable" "yes")
   (set_attr "type" "store2")])


(define_insn "*extv_reg"
  [(set (match_operand:SI 0 "s_register_operand" "=r")
	(sign_extract:SI (match_operand:SI 1 "s_register_operand" "r")
                         (match_operand:SI 2 "const_int_M_operand" "M")
                         (match_operand:SI 3 "const_int_M_operand" "M")))]
  "arm_arch_thumb2"
  "sbfx%?\t%0, %1, %3, %2"
  [(set_attr "length" "4")
   (set_attr "predicable" "yes")
   (set_attr "predicable_short_it" "no")
   (set_attr "type" "bfm")]
)

(define_insn "extzv_t2"
  [(set (match_operand:SI 0 "s_register_operand" "=r")
	(zero_extract:SI (match_operand:SI 1 "s_register_operand" "r")
                         (match_operand:SI 2 "const_int_M_operand" "M")
                         (match_operand:SI 3 "const_int_M_operand" "M")))]
  "arm_arch_thumb2"
  "ubfx%?\t%0, %1, %3, %2"
  [(set_attr "length" "4")
   (set_attr "predicable" "yes")
   (set_attr "predicable_short_it" "no")
   (set_attr "type" "bfm")]
)


;; Division instructions
(define_insn "divsi3"
  [(set (match_operand:SI	  0 "s_register_operand" "=r")
	(div:SI (match_operand:SI 1 "s_register_operand"  "r")
		(match_operand:SI 2 "s_register_operand"  "r")))]
  "TARGET_IDIV"
  "sdiv%?\t%0, %1, %2"
  [(set_attr "predicable" "yes")
   (set_attr "predicable_short_it" "no")
   (set_attr "type" "sdiv")]
)

(define_insn "udivsi3"
  [(set (match_operand:SI	   0 "s_register_operand" "=r")
	(udiv:SI (match_operand:SI 1 "s_register_operand"  "r")
		 (match_operand:SI 2 "s_register_operand"  "r")))]
  "TARGET_IDIV"
  "udiv%?\t%0, %1, %2"
  [(set_attr "predicable" "yes")
   (set_attr "predicable_short_it" "no")
   (set_attr "type" "udiv")]
)


;; Unary arithmetic insns

(define_expand "negdi2"
 [(parallel
   [(set (match_operand:DI 0 "s_register_operand" "")
	 (neg:DI (match_operand:DI 1 "s_register_operand" "")))
    (clobber (reg:CC CC_REGNUM))])]
  "TARGET_EITHER"
  {
    if (TARGET_NEON)
      {
        emit_insn (gen_negdi2_neon (operands[0], operands[1]));
	DONE;
      }
  }
)

;; The constraints here are to prevent a *partial* overlap (where %Q0 == %R1).
;; The first alternative allows the common case of a *full* overlap.
(define_insn_and_split "*arm_negdi2"
  [(set (match_operand:DI         0 "s_register_operand" "=r,&r")
	(neg:DI (match_operand:DI 1 "s_register_operand"  "0,r")))
   (clobber (reg:CC CC_REGNUM))]
  "TARGET_ARM"
  "#"   ; "rsbs\\t%Q0, %Q1, #0\;rsc\\t%R0, %R1, #0"
  "&& reload_completed"
  [(parallel [(set (reg:CC CC_REGNUM)
		   (compare:CC (const_int 0) (match_dup 1)))
	      (set (match_dup 0) (minus:SI (const_int 0) (match_dup 1)))])
   (set (match_dup 2) (minus:SI (minus:SI (const_int 0) (match_dup 3))
                                (ltu:SI (reg:CC_C CC_REGNUM) (const_int 0))))]
  {
    operands[2] = gen_highpart (SImode, operands[0]);
    operands[0] = gen_lowpart (SImode, operands[0]);
    operands[3] = gen_highpart (SImode, operands[1]);
    operands[1] = gen_lowpart (SImode, operands[1]);
  }
  [(set_attr "conds" "clob")
   (set_attr "length" "8")
   (set_attr "type" "multiple")]
)

(define_expand "negsi2"
  [(set (match_operand:SI         0 "s_register_operand" "")
	(neg:SI (match_operand:SI 1 "s_register_operand" "")))]
  "TARGET_EITHER"
  ""
)

(define_insn "*arm_negsi2"
  [(set (match_operand:SI         0 "s_register_operand" "=l,r")
	(neg:SI (match_operand:SI 1 "s_register_operand" "l,r")))]
  "TARGET_32BIT"
  "rsb%?\\t%0, %1, #0"
  [(set_attr "predicable" "yes")
   (set_attr "predicable_short_it" "yes,no")
   (set_attr "arch" "t2,*")
   (set_attr "length" "4")
   (set_attr "type" "alu_sreg")]
)

(define_expand "negsf2"
  [(set (match_operand:SF         0 "s_register_operand" "")
	(neg:SF (match_operand:SF 1 "s_register_operand" "")))]
  "TARGET_32BIT && TARGET_HARD_FLOAT && TARGET_VFP"
  ""
)

(define_expand "negdf2"
  [(set (match_operand:DF         0 "s_register_operand" "")
	(neg:DF (match_operand:DF 1 "s_register_operand" "")))]
  "TARGET_32BIT && TARGET_HARD_FLOAT && TARGET_VFP_DOUBLE"
  "")

(define_insn_and_split "*zextendsidi_negsi"
  [(set (match_operand:DI 0 "s_register_operand" "=r")
        (zero_extend:DI (neg:SI (match_operand:SI 1 "s_register_operand" "r"))))]
   "TARGET_32BIT"
   "#"
   ""
   [(set (match_dup 2)
         (neg:SI (match_dup 1)))
    (set (match_dup 3)
         (const_int 0))]
   {
      operands[2] = gen_lowpart (SImode, operands[0]);
      operands[3] = gen_highpart (SImode, operands[0]);
   }
 [(set_attr "length" "8")
  (set_attr "type" "multiple")]
)

;; Negate an extended 32-bit value.
(define_insn_and_split "*negdi_extendsidi"
  [(set (match_operand:DI 0 "s_register_operand" "=l,r")
	(neg:DI (sign_extend:DI
		 (match_operand:SI 1 "s_register_operand" "l,r"))))
   (clobber (reg:CC CC_REGNUM))]
  "TARGET_32BIT"
  "#"
  "&& reload_completed"
  [(const_int 0)]
  {
    rtx low = gen_lowpart (SImode, operands[0]);
    rtx high = gen_highpart (SImode, operands[0]);

    if (reg_overlap_mentioned_p (low, operands[1]))
      {
	/* Input overlaps the low word of the output.  Use:
		asr	Rhi, Rin, #31
		rsbs	Rlo, Rin, #0
		rsc	Rhi, Rhi, #0 (thumb2: sbc Rhi, Rhi, Rhi, lsl #1).  */
	rtx cc_reg = gen_rtx_REG (CC_Cmode, CC_REGNUM);

	emit_insn (gen_rtx_SET (VOIDmode, high,
				gen_rtx_ASHIFTRT (SImode, operands[1],
						  GEN_INT (31))));

	emit_insn (gen_subsi3_compare (low, const0_rtx, operands[1]));
	if (TARGET_ARM)
	  emit_insn (gen_rtx_SET (VOIDmode, high,
				  gen_rtx_MINUS (SImode,
						 gen_rtx_MINUS (SImode,
								const0_rtx,
								high),
						 gen_rtx_LTU (SImode,
							      cc_reg,
							      const0_rtx))));
	else
	  {
	    rtx two_x = gen_rtx_ASHIFT (SImode, high, GEN_INT (1));
	    emit_insn (gen_rtx_SET (VOIDmode, high,
				    gen_rtx_MINUS (SImode,
						   gen_rtx_MINUS (SImode,
								  high,
								  two_x),
						   gen_rtx_LTU (SImode,
								cc_reg,
								const0_rtx))));
	  }
      }
    else
      {
	/* No overlap, or overlap on high word.  Use:
		rsb	Rlo, Rin, #0
		bic	Rhi, Rlo, Rin
		asr	Rhi, Rhi, #31
	   Flags not needed for this sequence.  */
	emit_insn (gen_rtx_SET (VOIDmode, low,
				gen_rtx_NEG (SImode, operands[1])));
	emit_insn (gen_rtx_SET (VOIDmode, high,
				gen_rtx_AND (SImode,
					     gen_rtx_NOT (SImode, operands[1]),
					     low)));
	emit_insn (gen_rtx_SET (VOIDmode, high,
				gen_rtx_ASHIFTRT (SImode, high,
						  GEN_INT (31))));
      }
    DONE;
  }
  [(set_attr "length" "12")
   (set_attr "arch" "t2,*")
   (set_attr "type" "multiple")]
)

(define_insn_and_split "*negdi_zero_extendsidi"
  [(set (match_operand:DI 0 "s_register_operand" "=r,&r")
	(neg:DI (zero_extend:DI (match_operand:SI 1 "s_register_operand" "0,r"))))
   (clobber (reg:CC CC_REGNUM))]
  "TARGET_32BIT"
  "#" ; "rsbs\\t%Q0, %1, #0\;sbc\\t%R0,%R0,%R0"
      ;; Don't care what register is input to sbc,
      ;; since we just just need to propagate the carry.
  "&& reload_completed"
  [(parallel [(set (reg:CC CC_REGNUM)
                   (compare:CC (const_int 0) (match_dup 1)))
              (set (match_dup 0) (minus:SI (const_int 0) (match_dup 1)))])
   (set (match_dup 2) (minus:SI (minus:SI (match_dup 2) (match_dup 2))
                                (ltu:SI (reg:CC_C CC_REGNUM) (const_int 0))))]
  {
    operands[2] = gen_highpart (SImode, operands[0]);
    operands[0] = gen_lowpart (SImode, operands[0]);
  }
  [(set_attr "conds" "clob")
   (set_attr "length" "8")
   (set_attr "type" "multiple")]   ;; length in thumb is 4
)

;; abssi2 doesn't really clobber the condition codes if a different register
;; is being set.  To keep things simple, assume during rtl manipulations that
;; it does, but tell the final scan operator the truth.  Similarly for
;; (neg (abs...))

(define_expand "abssi2"
  [(parallel
    [(set (match_operand:SI         0 "s_register_operand" "")
	  (abs:SI (match_operand:SI 1 "s_register_operand" "")))
     (clobber (match_dup 2))])]
  "TARGET_EITHER"
  "
  if (TARGET_THUMB1)
    operands[2] = gen_rtx_SCRATCH (SImode);
  else
    operands[2] = gen_rtx_REG (CCmode, CC_REGNUM);
")

(define_insn_and_split "*arm_abssi2"
  [(set (match_operand:SI 0 "s_register_operand" "=r,&r")
	(abs:SI (match_operand:SI 1 "s_register_operand" "0,r")))
   (clobber (reg:CC CC_REGNUM))]
  "TARGET_ARM"
  "#"
  "&& reload_completed"
  [(const_int 0)]
  {
   /* if (which_alternative == 0) */
   if (REGNO(operands[0]) == REGNO(operands[1]))
     {
      /* Emit the pattern:
         cmp\\t%0, #0\;rsblt\\t%0, %0, #0
         [(set (reg:CC CC_REGNUM)
               (compare:CC (match_dup 0) (const_int 0)))
          (cond_exec (lt:CC (reg:CC CC_REGNUM) (const_int 0))
                     (set (match_dup 0) (minus:SI (const_int 0) (match_dup 1))))]
      */
      emit_insn (gen_rtx_SET (VOIDmode,
                              gen_rtx_REG (CCmode, CC_REGNUM),
                              gen_rtx_COMPARE (CCmode, operands[0], const0_rtx)));
      emit_insn (gen_rtx_COND_EXEC (VOIDmode,
                                    (gen_rtx_LT (SImode,
                                                 gen_rtx_REG (CCmode, CC_REGNUM),
                                                 const0_rtx)),
                                    (gen_rtx_SET (VOIDmode,
                                                  operands[0],
                                                  (gen_rtx_MINUS (SImode,
                                                                  const0_rtx,
                                                                  operands[1]))))));
      DONE;
     }
   else
     {
      /* Emit the pattern:
         alt1: eor%?\\t%0, %1, %1, asr #31\;sub%?\\t%0, %0, %1, asr #31
         [(set (match_dup 0)
               (xor:SI (match_dup 1)
                       (ashiftrt:SI (match_dup 1) (const_int 31))))
          (set (match_dup 0)
               (minus:SI (match_dup 0)
                      (ashiftrt:SI (match_dup 1) (const_int 31))))]
      */
      emit_insn (gen_rtx_SET (VOIDmode,
                              operands[0],
                              gen_rtx_XOR (SImode,
                                           gen_rtx_ASHIFTRT (SImode,
                                                             operands[1],
                                                             GEN_INT (31)),
                                           operands[1])));
      emit_insn (gen_rtx_SET (VOIDmode,
                              operands[0],
                              gen_rtx_MINUS (SImode,
                                             operands[0],
                                             gen_rtx_ASHIFTRT (SImode,
                                                               operands[1],
                                                               GEN_INT (31)))));
      DONE;
     }
  }
  [(set_attr "conds" "clob,*")
   (set_attr "shift" "1")
   (set_attr "predicable" "no, yes")
   (set_attr "length" "8")
   (set_attr "type" "multiple")]
)

(define_insn_and_split "*arm_neg_abssi2"
  [(set (match_operand:SI 0 "s_register_operand" "=r,&r")
	(neg:SI (abs:SI (match_operand:SI 1 "s_register_operand" "0,r"))))
   (clobber (reg:CC CC_REGNUM))]
  "TARGET_ARM"
  "#"
  "&& reload_completed"
  [(const_int 0)]
  {
   /* if (which_alternative == 0) */
   if (REGNO (operands[0]) == REGNO (operands[1]))
     {
      /* Emit the pattern:
         cmp\\t%0, #0\;rsbgt\\t%0, %0, #0
      */
      emit_insn (gen_rtx_SET (VOIDmode,
                              gen_rtx_REG (CCmode, CC_REGNUM),
                              gen_rtx_COMPARE (CCmode, operands[0], const0_rtx)));
      emit_insn (gen_rtx_COND_EXEC (VOIDmode,
                                    gen_rtx_GT (SImode,
                                                gen_rtx_REG (CCmode, CC_REGNUM),
                                                const0_rtx),
                                    gen_rtx_SET (VOIDmode,
                                                 operands[0],
                                                 (gen_rtx_MINUS (SImode,
                                                                 const0_rtx,
                                                                 operands[1])))));
     }
   else
     {
      /* Emit the pattern:
         eor%?\\t%0, %1, %1, asr #31\;rsb%?\\t%0, %0, %1, asr #31
      */
      emit_insn (gen_rtx_SET (VOIDmode,
                              operands[0],
                              gen_rtx_XOR (SImode,
                                           gen_rtx_ASHIFTRT (SImode,
                                                             operands[1],
                                                             GEN_INT (31)),
                                           operands[1])));
      emit_insn (gen_rtx_SET (VOIDmode,
                              operands[0],
                              gen_rtx_MINUS (SImode,
                                             gen_rtx_ASHIFTRT (SImode,
                                                               operands[1],
                                                               GEN_INT (31)),
                                             operands[0])));
     }
   DONE;
  }
  [(set_attr "conds" "clob,*")
   (set_attr "shift" "1")
   (set_attr "predicable" "no, yes")
   (set_attr "length" "8")
   (set_attr "type" "multiple")]
)

(define_expand "abssf2"
  [(set (match_operand:SF         0 "s_register_operand" "")
	(abs:SF (match_operand:SF 1 "s_register_operand" "")))]
  "TARGET_32BIT && TARGET_HARD_FLOAT"
  "")

(define_expand "absdf2"
  [(set (match_operand:DF         0 "s_register_operand" "")
	(abs:DF (match_operand:DF 1 "s_register_operand" "")))]
  "TARGET_32BIT && TARGET_HARD_FLOAT && !TARGET_VFP_SINGLE"
  "")

(define_expand "sqrtsf2"
  [(set (match_operand:SF 0 "s_register_operand" "")
	(sqrt:SF (match_operand:SF 1 "s_register_operand" "")))]
  "TARGET_32BIT && TARGET_HARD_FLOAT && TARGET_VFP"
  "")

(define_expand "sqrtdf2"
  [(set (match_operand:DF 0 "s_register_operand" "")
	(sqrt:DF (match_operand:DF 1 "s_register_operand" "")))]
  "TARGET_32BIT && TARGET_HARD_FLOAT && TARGET_VFP_DOUBLE"
  "")

(define_insn_and_split "one_cmpldi2"
  [(set (match_operand:DI 0 "s_register_operand"	 "=w,&r,&r,?w")
	(not:DI (match_operand:DI 1 "s_register_operand" " w, 0, r, w")))]
  "TARGET_32BIT"
  "@
   vmvn\t%P0, %P1
   #
   #
   vmvn\t%P0, %P1"
  "TARGET_32BIT && reload_completed
   && arm_general_register_operand (operands[0], DImode)"
  [(set (match_dup 0) (not:SI (match_dup 1)))
   (set (match_dup 2) (not:SI (match_dup 3)))]
  "
  {
    operands[2] = gen_highpart (SImode, operands[0]);
    operands[0] = gen_lowpart (SImode, operands[0]);
    operands[3] = gen_highpart (SImode, operands[1]);
    operands[1] = gen_lowpart (SImode, operands[1]);
  }"
  [(set_attr "length" "*,8,8,*")
   (set_attr "predicable" "no,yes,yes,no")
   (set_attr "type" "neon_move,multiple,multiple,neon_move")
   (set_attr "arch" "neon_for_64bits,*,*,avoid_neon_for_64bits")]
)

(define_expand "one_cmplsi2"
  [(set (match_operand:SI         0 "s_register_operand" "")
	(not:SI (match_operand:SI 1 "s_register_operand" "")))]
  "TARGET_EITHER"
  ""
)

(define_insn "*arm_one_cmplsi2"
  [(set (match_operand:SI         0 "s_register_operand" "=l,r")
	(not:SI (match_operand:SI 1 "s_register_operand"  "l,r")))]
  "TARGET_32BIT"
  "mvn%?\\t%0, %1"
  [(set_attr "predicable" "yes")
   (set_attr "predicable_short_it" "yes,no")
   (set_attr "arch" "t2,*")
   (set_attr "length" "4")
   (set_attr "type" "mvn_reg")]
)

(define_insn "*notsi_compare0"
  [(set (reg:CC_NOOV CC_REGNUM)
	(compare:CC_NOOV (not:SI (match_operand:SI 1 "s_register_operand" "r"))
			 (const_int 0)))
   (set (match_operand:SI 0 "s_register_operand" "=r")
	(not:SI (match_dup 1)))]
  "TARGET_32BIT"
  "mvn%.\\t%0, %1"
  [(set_attr "conds" "set")
   (set_attr "type" "mvn_reg")]
)

(define_insn "*notsi_compare0_scratch"
  [(set (reg:CC_NOOV CC_REGNUM)
	(compare:CC_NOOV (not:SI (match_operand:SI 1 "s_register_operand" "r"))
			 (const_int 0)))
   (clobber (match_scratch:SI 0 "=r"))]
  "TARGET_32BIT"
  "mvn%.\\t%0, %1"
  [(set_attr "conds" "set")
   (set_attr "type" "mvn_reg")]
)

;; Fixed <--> Floating conversion insns

(define_expand "floatsihf2"
  [(set (match_operand:HF           0 "general_operand" "")
	(float:HF (match_operand:SI 1 "general_operand" "")))]
  "TARGET_EITHER"
  "
  {
    rtx op1 = gen_reg_rtx (SFmode);
    expand_float (op1, operands[1], 0);
    op1 = convert_to_mode (HFmode, op1, 0);
    emit_move_insn (operands[0], op1);
    DONE;
  }"
)

(define_expand "floatdihf2"
  [(set (match_operand:HF           0 "general_operand" "")
	(float:HF (match_operand:DI 1 "general_operand" "")))]
  "TARGET_EITHER"
  "
  {
    rtx op1 = gen_reg_rtx (SFmode);
    expand_float (op1, operands[1], 0);
    op1 = convert_to_mode (HFmode, op1, 0);
    emit_move_insn (operands[0], op1);
    DONE;
  }"
)

(define_expand "floatsisf2"
  [(set (match_operand:SF           0 "s_register_operand" "")
	(float:SF (match_operand:SI 1 "s_register_operand" "")))]
  "TARGET_32BIT && TARGET_HARD_FLOAT"
  "
")

(define_expand "floatsidf2"
  [(set (match_operand:DF           0 "s_register_operand" "")
	(float:DF (match_operand:SI 1 "s_register_operand" "")))]
  "TARGET_32BIT && TARGET_HARD_FLOAT && !TARGET_VFP_SINGLE"
  "
")

(define_expand "fix_trunchfsi2"
  [(set (match_operand:SI         0 "general_operand" "")
	(fix:SI (fix:HF (match_operand:HF 1 "general_operand"  ""))))]
  "TARGET_EITHER"
  "
  {
    rtx op1 = convert_to_mode (SFmode, operands[1], 0);
    expand_fix (operands[0], op1, 0);
    DONE;
  }"
)

(define_expand "fix_trunchfdi2"
  [(set (match_operand:DI         0 "general_operand" "")
	(fix:DI (fix:HF (match_operand:HF 1 "general_operand"  ""))))]
  "TARGET_EITHER"
  "
  {
    rtx op1 = convert_to_mode (SFmode, operands[1], 0);
    expand_fix (operands[0], op1, 0);
    DONE;
  }"
)

(define_expand "fix_truncsfsi2"
  [(set (match_operand:SI         0 "s_register_operand" "")
	(fix:SI (fix:SF (match_operand:SF 1 "s_register_operand"  ""))))]
  "TARGET_32BIT && TARGET_HARD_FLOAT"
  "
")

(define_expand "fix_truncdfsi2"
  [(set (match_operand:SI         0 "s_register_operand" "")
	(fix:SI (fix:DF (match_operand:DF 1 "s_register_operand"  ""))))]
  "TARGET_32BIT && TARGET_HARD_FLOAT && !TARGET_VFP_SINGLE"
  "
")

;; Truncation insns

(define_expand "truncdfsf2"
  [(set (match_operand:SF  0 "s_register_operand" "")
	(float_truncate:SF
 	 (match_operand:DF 1 "s_register_operand" "")))]
  "TARGET_32BIT && TARGET_HARD_FLOAT && !TARGET_VFP_SINGLE"
  ""
)

/* DFmode -> HFmode conversions have to go through SFmode.  */
(define_expand "truncdfhf2"
  [(set (match_operand:HF  0 "general_operand" "")
	(float_truncate:HF
 	 (match_operand:DF 1 "general_operand" "")))]
  "TARGET_EITHER"
  "
  {
    rtx op1;
    op1 = convert_to_mode (SFmode, operands[1], 0);
    op1 = convert_to_mode (HFmode, op1, 0);
    emit_move_insn (operands[0], op1);
    DONE;
  }"
)

;; Zero and sign extension instructions.

(define_insn "zero_extend<mode>di2"
  [(set (match_operand:DI 0 "s_register_operand" "=w,r,?r,w")
        (zero_extend:DI (match_operand:QHSI 1 "<qhs_zextenddi_op>"
					    "<qhs_zextenddi_cstr>")))]
  "TARGET_32BIT <qhs_zextenddi_cond>"
  "#"
  [(set_attr "length" "8,4,8,8")
   (set_attr "arch" "neon_for_64bits,*,*,avoid_neon_for_64bits")
   (set_attr "ce_count" "2")
   (set_attr "predicable" "yes")
   (set_attr "type" "multiple,mov_reg,multiple,multiple")]
)

(define_insn "extend<mode>di2"
  [(set (match_operand:DI 0 "s_register_operand" "=w,r,?r,?r,w")
        (sign_extend:DI (match_operand:QHSI 1 "<qhs_extenddi_op>"
					    "<qhs_extenddi_cstr>")))]
  "TARGET_32BIT <qhs_sextenddi_cond>"
  "#"
  [(set_attr "length" "8,4,8,8,8")
   (set_attr "ce_count" "2")
   (set_attr "shift" "1")
   (set_attr "predicable" "yes")
   (set_attr "arch" "neon_for_64bits,*,a,t,avoid_neon_for_64bits")
   (set_attr "type" "multiple,mov_reg,multiple,multiple,multiple")]
)

;; Splits for all extensions to DImode
(define_split
  [(set (match_operand:DI 0 "s_register_operand" "")
        (zero_extend:DI (match_operand 1 "nonimmediate_operand" "")))]
  "TARGET_32BIT && reload_completed && !IS_VFP_REGNUM (REGNO (operands[0]))"
  [(set (match_dup 0) (match_dup 1))]
{
  rtx lo_part = gen_lowpart (SImode, operands[0]);
  machine_mode src_mode = GET_MODE (operands[1]);

  if (REG_P (operands[0])
      && !reg_overlap_mentioned_p (operands[0], operands[1]))
    emit_clobber (operands[0]);
  if (!REG_P (lo_part) || src_mode != SImode
      || !rtx_equal_p (lo_part, operands[1]))
    {
      if (src_mode == SImode)
        emit_move_insn (lo_part, operands[1]);
      else
        emit_insn (gen_rtx_SET (VOIDmode, lo_part,
				gen_rtx_ZERO_EXTEND (SImode, operands[1])));
      operands[1] = lo_part;
    }
  operands[0] = gen_highpart (SImode, operands[0]);
  operands[1] = const0_rtx;
})

(define_split
  [(set (match_operand:DI 0 "s_register_operand" "")
        (sign_extend:DI (match_operand 1 "nonimmediate_operand" "")))]
  "TARGET_32BIT && reload_completed && !IS_VFP_REGNUM (REGNO (operands[0]))"
  [(set (match_dup 0) (ashiftrt:SI (match_dup 1) (const_int 31)))]
{
  rtx lo_part = gen_lowpart (SImode, operands[0]);
  machine_mode src_mode = GET_MODE (operands[1]);

  if (REG_P (operands[0])
      && !reg_overlap_mentioned_p (operands[0], operands[1]))
    emit_clobber (operands[0]);

  if (!REG_P (lo_part) || src_mode != SImode
      || !rtx_equal_p (lo_part, operands[1]))
    {
      if (src_mode == SImode)
        emit_move_insn (lo_part, operands[1]);
      else
        emit_insn (gen_rtx_SET (VOIDmode, lo_part,
				gen_rtx_SIGN_EXTEND (SImode, operands[1])));
      operands[1] = lo_part;
    }
  operands[0] = gen_highpart (SImode, operands[0]);
})

(define_expand "zero_extendhisi2"
  [(set (match_operand:SI 0 "s_register_operand" "")
	(zero_extend:SI (match_operand:HI 1 "nonimmediate_operand" "")))]
  "TARGET_EITHER"
{
  if (TARGET_ARM && !arm_arch4 && MEM_P (operands[1]))
    {
      emit_insn (gen_movhi_bytes (operands[0], operands[1]));
      DONE;
    }
  if (!arm_arch6 && !MEM_P (operands[1]))
    {
      rtx t = gen_lowpart (SImode, operands[1]);
      rtx tmp = gen_reg_rtx (SImode);
      emit_insn (gen_ashlsi3 (tmp, t, GEN_INT (16)));
      emit_insn (gen_lshrsi3 (operands[0], tmp, GEN_INT (16)));
      DONE;
    }
})

(define_split
  [(set (match_operand:SI 0 "s_register_operand" "")
	(zero_extend:SI (match_operand:HI 1 "s_register_operand" "")))]
  "!TARGET_THUMB2 && !arm_arch6"
  [(set (match_dup 0) (ashift:SI (match_dup 2) (const_int 16)))
   (set (match_dup 0) (lshiftrt:SI (match_dup 0) (const_int 16)))]
{
  operands[2] = gen_lowpart (SImode, operands[1]);
})

(define_insn "*arm_zero_extendhisi2"
  [(set (match_operand:SI 0 "s_register_operand" "=r,r")
	(zero_extend:SI (match_operand:HI 1 "nonimmediate_operand" "r,m")))]
  "TARGET_ARM && arm_arch4 && !arm_arch6"
  "@
   #
   ldr%(h%)\\t%0, %1"
  [(set_attr "type" "alu_shift_reg,load_byte")
   (set_attr "predicable" "yes")]
)

(define_insn "*arm_zero_extendhisi2_v6"
  [(set (match_operand:SI 0 "s_register_operand" "=r,r")
	(zero_extend:SI (match_operand:HI 1 "nonimmediate_operand" "r,Uh")))]
  "TARGET_ARM && arm_arch6"
  "@
   uxth%?\\t%0, %1
   ldr%(h%)\\t%0, %1"
  [(set_attr "predicable" "yes")
   (set_attr "type" "extend,load_byte")]
)

(define_insn "*arm_zero_extendhisi2addsi"
  [(set (match_operand:SI 0 "s_register_operand" "=r")
	(plus:SI (zero_extend:SI (match_operand:HI 1 "s_register_operand" "r"))
		 (match_operand:SI 2 "s_register_operand" "r")))]
  "TARGET_INT_SIMD"
  "uxtah%?\\t%0, %2, %1"
  [(set_attr "type" "alu_shift_reg")
   (set_attr "predicable" "yes")
   (set_attr "predicable_short_it" "no")]
)

(define_expand "zero_extendqisi2"
  [(set (match_operand:SI 0 "s_register_operand" "")
	(zero_extend:SI (match_operand:QI 1 "nonimmediate_operand" "")))]
  "TARGET_EITHER"
{
  if (TARGET_ARM && !arm_arch6 && !MEM_P (operands[1]))
    {
      emit_insn (gen_andsi3 (operands[0],
			     gen_lowpart (SImode, operands[1]),
					  GEN_INT (255)));
      DONE;
    }
  if (!arm_arch6 && !MEM_P (operands[1]))
    {
      rtx t = gen_lowpart (SImode, operands[1]);
      rtx tmp = gen_reg_rtx (SImode);
      emit_insn (gen_ashlsi3 (tmp, t, GEN_INT (24)));
      emit_insn (gen_lshrsi3 (operands[0], tmp, GEN_INT (24)));
      DONE;
    }
})

(define_split
  [(set (match_operand:SI 0 "s_register_operand" "")
	(zero_extend:SI (match_operand:QI 1 "s_register_operand" "")))]
  "!arm_arch6"
  [(set (match_dup 0) (ashift:SI (match_dup 2) (const_int 24)))
   (set (match_dup 0) (lshiftrt:SI (match_dup 0) (const_int 24)))]
{
  operands[2] = simplify_gen_subreg (SImode, operands[1], QImode, 0);
  if (TARGET_ARM)
    {
      emit_insn (gen_andsi3 (operands[0], operands[2], GEN_INT (255)));
      DONE;
    }
})

(define_insn "*arm_zero_extendqisi2"
  [(set (match_operand:SI 0 "s_register_operand" "=r,r")
	(zero_extend:SI (match_operand:QI 1 "nonimmediate_operand" "r,m")))]
  "TARGET_ARM && !arm_arch6"
  "@
   #
   ldr%(b%)\\t%0, %1\\t%@ zero_extendqisi2"
  [(set_attr "length" "8,4")
   (set_attr "type" "alu_shift_reg,load_byte")
   (set_attr "predicable" "yes")]
)

(define_insn "*arm_zero_extendqisi2_v6"
  [(set (match_operand:SI 0 "s_register_operand" "=r,r")
	(zero_extend:SI (match_operand:QI 1 "nonimmediate_operand" "r,Uh")))]
  "TARGET_ARM && arm_arch6"
  "@
   uxtb%(%)\\t%0, %1
   ldr%(b%)\\t%0, %1\\t%@ zero_extendqisi2"
  [(set_attr "type" "extend,load_byte")
   (set_attr "predicable" "yes")]
)

(define_insn "*arm_zero_extendqisi2addsi"
  [(set (match_operand:SI 0 "s_register_operand" "=r")
	(plus:SI (zero_extend:SI (match_operand:QI 1 "s_register_operand" "r"))
		 (match_operand:SI 2 "s_register_operand" "r")))]
  "TARGET_INT_SIMD"
  "uxtab%?\\t%0, %2, %1"
  [(set_attr "predicable" "yes")
   (set_attr "predicable_short_it" "no")
   (set_attr "type" "alu_shift_reg")]
)

(define_split
  [(set (match_operand:SI 0 "s_register_operand" "")
	(zero_extend:SI (subreg:QI (match_operand:SI 1 "" "") 0)))
   (clobber (match_operand:SI 2 "s_register_operand" ""))]
  "TARGET_32BIT && (!MEM_P (operands[1])) && ! BYTES_BIG_ENDIAN"
  [(set (match_dup 2) (match_dup 1))
   (set (match_dup 0) (and:SI (match_dup 2) (const_int 255)))]
  ""
)

(define_split
  [(set (match_operand:SI 0 "s_register_operand" "")
	(zero_extend:SI (subreg:QI (match_operand:SI 1 "" "") 3)))
   (clobber (match_operand:SI 2 "s_register_operand" ""))]
  "TARGET_32BIT && (!MEM_P (operands[1])) && BYTES_BIG_ENDIAN"
  [(set (match_dup 2) (match_dup 1))
   (set (match_dup 0) (and:SI (match_dup 2) (const_int 255)))]
  ""
)


(define_split
  [(set (match_operand:SI 0 "s_register_operand" "")
	(ior_xor:SI (and:SI (ashift:SI
			     (match_operand:SI 1 "s_register_operand" "")
			     (match_operand:SI 2 "const_int_operand" ""))
			    (match_operand:SI 3 "const_int_operand" ""))
		    (zero_extend:SI
		     (match_operator 5 "subreg_lowpart_operator"
		      [(match_operand:SI 4 "s_register_operand" "")]))))]
  "TARGET_32BIT
   && ((unsigned HOST_WIDE_INT) INTVAL (operands[3])
       == (GET_MODE_MASK (GET_MODE (operands[5]))
           & (GET_MODE_MASK (GET_MODE (operands[5]))
	      << (INTVAL (operands[2])))))"
  [(set (match_dup 0) (ior_xor:SI (ashift:SI (match_dup 1) (match_dup 2))
				  (match_dup 4)))
   (set (match_dup 0) (zero_extend:SI (match_dup 5)))]
  "operands[5] = gen_lowpart (GET_MODE (operands[5]), operands[0]);"
)

(define_insn "*compareqi_eq0"
  [(set (reg:CC_Z CC_REGNUM)
	(compare:CC_Z (match_operand:QI 0 "s_register_operand" "r")
			 (const_int 0)))]
  "TARGET_32BIT"
  "tst%?\\t%0, #255"
  [(set_attr "conds" "set")
   (set_attr "predicable" "yes")
   (set_attr "predicable_short_it" "no")
   (set_attr "type" "logic_imm")]
)

(define_expand "extendhisi2"
  [(set (match_operand:SI 0 "s_register_operand" "")
	(sign_extend:SI (match_operand:HI 1 "nonimmediate_operand" "")))]
  "TARGET_EITHER"
{
  if (TARGET_THUMB1)
    {
      emit_insn (gen_thumb1_extendhisi2 (operands[0], operands[1]));
      DONE;
    }
  if (MEM_P (operands[1]) && TARGET_ARM && !arm_arch4)
    {
      emit_insn (gen_extendhisi2_mem (operands[0], operands[1]));
      DONE;
    }

  if (!arm_arch6 && !MEM_P (operands[1]))
    {
      rtx t = gen_lowpart (SImode, operands[1]);
      rtx tmp = gen_reg_rtx (SImode);
      emit_insn (gen_ashlsi3 (tmp, t, GEN_INT (16)));
      emit_insn (gen_ashrsi3 (operands[0], tmp, GEN_INT (16)));
      DONE;
    }
})

(define_split
  [(parallel
    [(set (match_operand:SI 0 "register_operand" "")
	  (sign_extend:SI (match_operand:HI 1 "register_operand" "")))
     (clobber (match_scratch:SI 2 ""))])]
  "!arm_arch6"
  [(set (match_dup 0) (ashift:SI (match_dup 2) (const_int 16)))
   (set (match_dup 0) (ashiftrt:SI (match_dup 0) (const_int 16)))]
{
  operands[2] = simplify_gen_subreg (SImode, operands[1], HImode, 0);
})

;; This pattern will only be used when ldsh is not available
(define_expand "extendhisi2_mem"
  [(set (match_dup 2) (zero_extend:SI (match_operand:HI 1 "" "")))
   (set (match_dup 3)
	(zero_extend:SI (match_dup 7)))
   (set (match_dup 6) (ashift:SI (match_dup 4) (const_int 24)))
   (set (match_operand:SI 0 "" "")
	(ior:SI (ashiftrt:SI (match_dup 6) (const_int 16)) (match_dup 5)))]
  "TARGET_ARM"
  "
  {
    rtx mem1, mem2;
    rtx addr = copy_to_mode_reg (SImode, XEXP (operands[1], 0));

    mem1 = change_address (operands[1], QImode, addr);
    mem2 = change_address (operands[1], QImode,
			   plus_constant (Pmode, addr, 1));
    operands[0] = gen_lowpart (SImode, operands[0]);
    operands[1] = mem1;
    operands[2] = gen_reg_rtx (SImode);
    operands[3] = gen_reg_rtx (SImode);
    operands[6] = gen_reg_rtx (SImode);
    operands[7] = mem2;

    if (BYTES_BIG_ENDIAN)
      {
	operands[4] = operands[2];
	operands[5] = operands[3];
      }
    else
      {
	operands[4] = operands[3];
	operands[5] = operands[2];
      }
  }"
)

(define_split
  [(set (match_operand:SI 0 "register_operand" "")
	(sign_extend:SI (match_operand:HI 1 "register_operand" "")))]
  "!arm_arch6"
  [(set (match_dup 0) (ashift:SI (match_dup 2) (const_int 16)))
   (set (match_dup 0) (ashiftrt:SI (match_dup 0) (const_int 16)))]
{
  operands[2] = simplify_gen_subreg (SImode, operands[1], HImode, 0);
})

(define_insn "*arm_extendhisi2"
  [(set (match_operand:SI 0 "s_register_operand" "=r,r")
	(sign_extend:SI (match_operand:HI 1 "nonimmediate_operand" "r,Uh")))]
  "TARGET_ARM && arm_arch4 && !arm_arch6"
  "@
   #
   ldr%(sh%)\\t%0, %1"
  [(set_attr "length" "8,4")
   (set_attr "type" "alu_shift_reg,load_byte")
   (set_attr "predicable" "yes")]
)

;; ??? Check Thumb-2 pool range
(define_insn "*arm_extendhisi2_v6"
  [(set (match_operand:SI 0 "s_register_operand" "=r,r")
	(sign_extend:SI (match_operand:HI 1 "nonimmediate_operand" "r,Uh")))]
  "TARGET_32BIT && arm_arch6"
  "@
   sxth%?\\t%0, %1
   ldr%(sh%)\\t%0, %1"
  [(set_attr "type" "extend,load_byte")
   (set_attr "predicable" "yes")
   (set_attr "predicable_short_it" "no")]
)

(define_insn "*arm_extendhisi2addsi"
  [(set (match_operand:SI 0 "s_register_operand" "=r")
	(plus:SI (sign_extend:SI (match_operand:HI 1 "s_register_operand" "r"))
		 (match_operand:SI 2 "s_register_operand" "r")))]
  "TARGET_INT_SIMD"
  "sxtah%?\\t%0, %2, %1"
  [(set_attr "type" "alu_shift_reg")]
)

(define_expand "extendqihi2"
  [(set (match_dup 2)
	(ashift:SI (match_operand:QI 1 "arm_reg_or_extendqisi_mem_op" "")
		   (const_int 24)))
   (set (match_operand:HI 0 "s_register_operand" "")
	(ashiftrt:SI (match_dup 2)
		     (const_int 24)))]
  "TARGET_ARM"
  "
  {
    if (arm_arch4 && MEM_P (operands[1]))
      {
	emit_insn (gen_rtx_SET (VOIDmode,
				operands[0],
				gen_rtx_SIGN_EXTEND (HImode, operands[1])));
	DONE;
      }
    if (!s_register_operand (operands[1], QImode))
      operands[1] = copy_to_mode_reg (QImode, operands[1]);
    operands[0] = gen_lowpart (SImode, operands[0]);
    operands[1] = gen_lowpart (SImode, operands[1]);
    operands[2] = gen_reg_rtx (SImode);
  }"
)

(define_insn "*arm_extendqihi_insn"
  [(set (match_operand:HI 0 "s_register_operand" "=r")
	(sign_extend:HI (match_operand:QI 1 "arm_extendqisi_mem_op" "Uq")))]
  "TARGET_ARM && arm_arch4"
  "ldr%(sb%)\\t%0, %1"
  [(set_attr "type" "load_byte")
   (set_attr "predicable" "yes")]
)

(define_expand "extendqisi2"
  [(set (match_operand:SI 0 "s_register_operand" "")
	(sign_extend:SI (match_operand:QI 1 "arm_reg_or_extendqisi_mem_op" "")))]
  "TARGET_EITHER"
{
  if (!arm_arch4 && MEM_P (operands[1]))
    operands[1] = copy_to_mode_reg (QImode, operands[1]);

  if (!arm_arch6 && !MEM_P (operands[1]))
    {
      rtx t = gen_lowpart (SImode, operands[1]);
      rtx tmp = gen_reg_rtx (SImode);
      emit_insn (gen_ashlsi3 (tmp, t, GEN_INT (24)));
      emit_insn (gen_ashrsi3 (operands[0], tmp, GEN_INT (24)));
      DONE;
    }
})

(define_split
  [(set (match_operand:SI 0 "register_operand" "")
	(sign_extend:SI (match_operand:QI 1 "register_operand" "")))]
  "!arm_arch6"
  [(set (match_dup 0) (ashift:SI (match_dup 2) (const_int 24)))
   (set (match_dup 0) (ashiftrt:SI (match_dup 0) (const_int 24)))]
{
  operands[2] = simplify_gen_subreg (SImode, operands[1], QImode, 0);
})

(define_insn "*arm_extendqisi"
  [(set (match_operand:SI 0 "s_register_operand" "=r,r")
	(sign_extend:SI (match_operand:QI 1 "arm_reg_or_extendqisi_mem_op" "r,Uq")))]
  "TARGET_ARM && arm_arch4 && !arm_arch6"
  "@
   #
   ldr%(sb%)\\t%0, %1"
  [(set_attr "length" "8,4")
   (set_attr "type" "alu_shift_reg,load_byte")
   (set_attr "predicable" "yes")]
)

(define_insn "*arm_extendqisi_v6"
  [(set (match_operand:SI 0 "s_register_operand" "=r,r")
	(sign_extend:SI
	 (match_operand:QI 1 "arm_reg_or_extendqisi_mem_op" "r,Uq")))]
  "TARGET_ARM && arm_arch6"
  "@
   sxtb%?\\t%0, %1
   ldr%(sb%)\\t%0, %1"
  [(set_attr "type" "extend,load_byte")
   (set_attr "predicable" "yes")]
)

(define_insn "*arm_extendqisi2addsi"
  [(set (match_operand:SI 0 "s_register_operand" "=r")
	(plus:SI (sign_extend:SI (match_operand:QI 1 "s_register_operand" "r"))
		 (match_operand:SI 2 "s_register_operand" "r")))]
  "TARGET_INT_SIMD"
  "sxtab%?\\t%0, %2, %1"
  [(set_attr "type" "alu_shift_reg")
   (set_attr "predicable" "yes")
   (set_attr "predicable_short_it" "no")]
)

(define_expand "extendsfdf2"
  [(set (match_operand:DF                  0 "s_register_operand" "")
	(float_extend:DF (match_operand:SF 1 "s_register_operand"  "")))]
  "TARGET_32BIT && TARGET_HARD_FLOAT && !TARGET_VFP_SINGLE"
  ""
)

/* HFmode -> DFmode conversions have to go through SFmode.  */
(define_expand "extendhfdf2"
  [(set (match_operand:DF                  0 "general_operand" "")
	(float_extend:DF (match_operand:HF 1 "general_operand"  "")))]
  "TARGET_EITHER"
  "
  {
    rtx op1;
    op1 = convert_to_mode (SFmode, operands[1], 0);
    op1 = convert_to_mode (DFmode, op1, 0);
    emit_insn (gen_movdf (operands[0], op1));
    DONE;
  }"
)

;; Move insns (including loads and stores)

;; XXX Just some ideas about movti.
;; I don't think these are a good idea on the arm, there just aren't enough
;; registers
;;(define_expand "loadti"
;;  [(set (match_operand:TI 0 "s_register_operand" "")
;;	(mem:TI (match_operand:SI 1 "address_operand" "")))]
;;  "" "")

;;(define_expand "storeti"
;;  [(set (mem:TI (match_operand:TI 0 "address_operand" ""))
;;	(match_operand:TI 1 "s_register_operand" ""))]
;;  "" "")

;;(define_expand "movti"
;;  [(set (match_operand:TI 0 "general_operand" "")
;;	(match_operand:TI 1 "general_operand" ""))]
;;  ""
;;  "
;;{
;;  rtx insn;
;;
;;  if (MEM_P (operands[0]) && MEM_P (operands[1]))
;;    operands[1] = copy_to_reg (operands[1]);
;;  if (MEM_P (operands[0]))
;;    insn = gen_storeti (XEXP (operands[0], 0), operands[1]);
;;  else if (MEM_P (operands[1]))
;;    insn = gen_loadti (operands[0], XEXP (operands[1], 0));
;;  else
;;    FAIL;
;;
;;  emit_insn (insn);
;;  DONE;
;;}")

;; Recognize garbage generated above.

;;(define_insn ""
;;  [(set (match_operand:TI 0 "general_operand" "=r,r,r,<,>,m")
;;	(match_operand:TI 1 "general_operand" "<,>,m,r,r,r"))]
;;  ""
;;  "*
;;  {
;;    register mem = (which_alternative < 3);
;;    register const char *template;
;;
;;    operands[mem] = XEXP (operands[mem], 0);
;;    switch (which_alternative)
;;      {
;;      case 0: template = \"ldmdb\\t%1!, %M0\"; break;
;;      case 1: template = \"ldmia\\t%1!, %M0\"; break;
;;      case 2: template = \"ldmia\\t%1, %M0\"; break;
;;      case 3: template = \"stmdb\\t%0!, %M1\"; break;
;;      case 4: template = \"stmia\\t%0!, %M1\"; break;
;;      case 5: template = \"stmia\\t%0, %M1\"; break;
;;      }
;;    output_asm_insn (template, operands);
;;    return \"\";
;;  }")

(define_expand "movdi"
  [(set (match_operand:DI 0 "general_operand" "")
	(match_operand:DI 1 "general_operand" ""))]
  "TARGET_EITHER"
  "
  if (can_create_pseudo_p ())
    {
      if (!REG_P (operands[0]))
	operands[1] = force_reg (DImode, operands[1]);
    }
  "
)

(define_insn "*arm_movdi"
  [(set (match_operand:DI 0 "nonimmediate_di_operand" "=r, r, r, q, m")
	(match_operand:DI 1 "di_operand"              "rDa,Db,Dc,mi,q"))]
  "TARGET_32BIT
   && !(TARGET_HARD_FLOAT && TARGET_VFP)
   && !TARGET_IWMMXT
   && (   register_operand (operands[0], DImode)
       || register_operand (operands[1], DImode))"
  "*
  switch (which_alternative)
    {
    case 0:
    case 1:
    case 2:
      return \"#\";
    default:
      return output_move_double (operands, true, NULL);
    }
  "
  [(set_attr "length" "8,12,16,8,8")
   (set_attr "type" "multiple,multiple,multiple,load2,store2")
   (set_attr "arm_pool_range" "*,*,*,1020,*")
   (set_attr "arm_neg_pool_range" "*,*,*,1004,*")
   (set_attr "thumb2_pool_range" "*,*,*,4094,*")
   (set_attr "thumb2_neg_pool_range" "*,*,*,0,*")]
)

(define_split
  [(set (match_operand:ANY64 0 "arm_general_register_operand" "")
	(match_operand:ANY64 1 "immediate_operand" ""))]
  "TARGET_32BIT
   && reload_completed
   && (arm_const_double_inline_cost (operands[1])
       <= arm_max_const_double_inline_cost ())"
  [(const_int 0)]
  "
  arm_split_constant (SET, SImode, curr_insn,
		      INTVAL (gen_lowpart (SImode, operands[1])),
		      gen_lowpart (SImode, operands[0]), NULL_RTX, 0);
  arm_split_constant (SET, SImode, curr_insn,
		      INTVAL (gen_highpart_mode (SImode,
						 GET_MODE (operands[0]),
						 operands[1])),
		      gen_highpart (SImode, operands[0]), NULL_RTX, 0);
  DONE;
  "
)

; If optimizing for size, or if we have load delay slots, then 
; we want to split the constant into two separate operations. 
; In both cases this may split a trivial part into a single data op
; leaving a single complex constant to load.  We can also get longer
; offsets in a LDR which means we get better chances of sharing the pool
; entries.  Finally, we can normally do a better job of scheduling
; LDR instructions than we can with LDM.
; This pattern will only match if the one above did not.
(define_split
  [(set (match_operand:ANY64 0 "arm_general_register_operand" "")
	(match_operand:ANY64 1 "const_double_operand" ""))]
  "TARGET_ARM && reload_completed
   && arm_const_double_by_parts (operands[1])"
  [(set (match_dup 0) (match_dup 1))
   (set (match_dup 2) (match_dup 3))]
  "
  operands[2] = gen_highpart (SImode, operands[0]);
  operands[3] = gen_highpart_mode (SImode, GET_MODE (operands[0]),
				   operands[1]);
  operands[0] = gen_lowpart (SImode, operands[0]);
  operands[1] = gen_lowpart (SImode, operands[1]);
  "
)

(define_split
  [(set (match_operand:ANY64 0 "arm_general_register_operand" "")
	(match_operand:ANY64 1 "arm_general_register_operand" ""))]
  "TARGET_EITHER && reload_completed"
  [(set (match_dup 0) (match_dup 1))
   (set (match_dup 2) (match_dup 3))]
  "
  operands[2] = gen_highpart (SImode, operands[0]);
  operands[3] = gen_highpart (SImode, operands[1]);
  operands[0] = gen_lowpart (SImode, operands[0]);
  operands[1] = gen_lowpart (SImode, operands[1]);

  /* Handle a partial overlap.  */
  if (rtx_equal_p (operands[0], operands[3]))
    {
      rtx tmp0 = operands[0];
      rtx tmp1 = operands[1];

      operands[0] = operands[2];
      operands[1] = operands[3];
      operands[2] = tmp0;
      operands[3] = tmp1;
    }
  "
)

;; We can't actually do base+index doubleword loads if the index and
;; destination overlap.  Split here so that we at least have chance to
;; schedule.
(define_split
  [(set (match_operand:DI 0 "s_register_operand" "")
	(mem:DI (plus:SI (match_operand:SI 1 "s_register_operand" "")
			 (match_operand:SI 2 "s_register_operand" ""))))]
  "TARGET_LDRD
  && reg_overlap_mentioned_p (operands[0], operands[1])
  && reg_overlap_mentioned_p (operands[0], operands[2])"
  [(set (match_dup 4)
	(plus:SI (match_dup 1)
		 (match_dup 2)))
   (set (match_dup 0)
	(mem:DI (match_dup 4)))]
  "
  operands[4] = gen_rtx_REG (SImode, REGNO(operands[0]));
  "
)

(define_expand "movsi"
  [(set (match_operand:SI 0 "general_operand" "")
        (match_operand:SI 1 "general_operand" ""))]
  "TARGET_EITHER"
  "
  {
  rtx base, offset, tmp;

  if (TARGET_32BIT)
    {
      /* Everything except mem = const or mem = mem can be done easily.  */
      if (MEM_P (operands[0]))
        operands[1] = force_reg (SImode, operands[1]);
      if (arm_general_register_operand (operands[0], SImode)
	  && CONST_INT_P (operands[1])
          && !(const_ok_for_arm (INTVAL (operands[1]))
               || const_ok_for_arm (~INTVAL (operands[1]))))
        {
           arm_split_constant (SET, SImode, NULL_RTX,
	                       INTVAL (operands[1]), operands[0], NULL_RTX,
			       optimize && can_create_pseudo_p ());
          DONE;
        }
    }
  else /* TARGET_THUMB1...  */
    {
      if (can_create_pseudo_p ())
        {
          if (!REG_P (operands[0]))
	    operands[1] = force_reg (SImode, operands[1]);
        }
    }

  if (ARM_OFFSETS_MUST_BE_WITHIN_SECTIONS_P)
    {
      split_const (operands[1], &base, &offset);
      if (GET_CODE (base) == SYMBOL_REF
	  && !offset_within_block_p (base, INTVAL (offset)))
	{
	  tmp = can_create_pseudo_p () ? gen_reg_rtx (SImode) : operands[0];
	  emit_move_insn (tmp, base);
	  emit_insn (gen_addsi3 (operands[0], tmp, offset));
	  DONE;
	}
    }

  /* Recognize the case where operand[1] is a reference to thread-local
     data and load its address to a register.  */
  if (arm_tls_referenced_p (operands[1]))
    {
      rtx tmp = operands[1];
      rtx addend = NULL;

      if (GET_CODE (tmp) == CONST && GET_CODE (XEXP (tmp, 0)) == PLUS)
        {
          addend = XEXP (XEXP (tmp, 0), 1);
          tmp = XEXP (XEXP (tmp, 0), 0);
        }

      gcc_assert (GET_CODE (tmp) == SYMBOL_REF);
      gcc_assert (SYMBOL_REF_TLS_MODEL (tmp) != 0);

      tmp = legitimize_tls_address (tmp,
				    !can_create_pseudo_p () ? operands[0] : 0);
      if (addend)
        {
          tmp = gen_rtx_PLUS (SImode, tmp, addend);
          tmp = force_operand (tmp, operands[0]);
        }
      operands[1] = tmp;
    }
  else if (flag_pic
	   && (CONSTANT_P (operands[1])
	       || symbol_mentioned_p (operands[1])
	       || label_mentioned_p (operands[1])))
      operands[1] = legitimize_pic_address (operands[1], SImode,
					    (!can_create_pseudo_p ()
					     ? operands[0]
					     : 0));
  }
  "
)

;; The ARM LO_SUM and HIGH are backwards - HIGH sets the low bits, and
;; LO_SUM adds in the high bits.  Fortunately these are opaque operations
;; so this does not matter.
(define_insn "*arm_movt"
  [(set (match_operand:SI 0 "nonimmediate_operand" "=r")
	(lo_sum:SI (match_operand:SI 1 "nonimmediate_operand" "0")
		   (match_operand:SI 2 "general_operand"      "i")))]
  "arm_arch_thumb2"
  "movt%?\t%0, #:upper16:%c2"
  [(set_attr "predicable" "yes")
   (set_attr "predicable_short_it" "no")
   (set_attr "length" "4")
   (set_attr "type" "mov_imm")]
)

(define_insn "*arm_movsi_insn"
  [(set (match_operand:SI 0 "nonimmediate_operand" "=rk,r,r,r,rk,m")
	(match_operand:SI 1 "general_operand"      "rk, I,K,j,mi,rk"))]
  "TARGET_ARM && ! TARGET_IWMMXT
   && !(TARGET_HARD_FLOAT && TARGET_VFP)
   && (   register_operand (operands[0], SImode)
       || register_operand (operands[1], SImode))"
  "@
   mov%?\\t%0, %1
   mov%?\\t%0, %1
   mvn%?\\t%0, #%B1
   movw%?\\t%0, %1
   ldr%?\\t%0, %1
   str%?\\t%1, %0"
  [(set_attr "type" "mov_reg,mov_imm,mvn_imm,mov_imm,load1,store1")
   (set_attr "predicable" "yes")
   (set_attr "pool_range" "*,*,*,*,4096,*")
   (set_attr "neg_pool_range" "*,*,*,*,4084,*")]
)

(define_split
  [(set (match_operand:SI 0 "arm_general_register_operand" "")
	(match_operand:SI 1 "const_int_operand" ""))]
  "TARGET_32BIT
  && (!(const_ok_for_arm (INTVAL (operands[1]))
        || const_ok_for_arm (~INTVAL (operands[1]))))"
  [(clobber (const_int 0))]
  "
  arm_split_constant (SET, SImode, NULL_RTX, 
                      INTVAL (operands[1]), operands[0], NULL_RTX, 0);
  DONE;
  "
)

;; A normal way to do (symbol + offset) requires three instructions at least
;; (depends on how big the offset is) as below:
;; movw r0, #:lower16:g
;; movw r0, #:upper16:g
;; adds r0, #4
;;
;; A better way would be:
;; movw r0, #:lower16:g+4
;; movw r0, #:upper16:g+4
;;
;; The limitation of this way is that the length of offset should be a 16-bit
;; signed value, because current assembler only supports REL type relocation for
;; such case.  If the more powerful RELA type is supported in future, we should
;; update this pattern to go with better way.
(define_split
  [(set (match_operand:SI 0 "arm_general_register_operand" "")
	(const:SI (plus:SI (match_operand:SI 1 "general_operand" "")
			   (match_operand:SI 2 "const_int_operand" ""))))]
  "TARGET_THUMB2
   && arm_disable_literal_pool
   && reload_completed
   && GET_CODE (operands[1]) == SYMBOL_REF"
  [(clobber (const_int 0))]
  "
    int offset = INTVAL (operands[2]);

    if (offset < -0x8000 || offset > 0x7fff)
      {
	arm_emit_movpair (operands[0], operands[1]);
	emit_insn (gen_rtx_SET (SImode, operands[0],
				gen_rtx_PLUS (SImode, operands[0], operands[2])));
      }
    else
      {
	rtx op = gen_rtx_CONST (SImode,
				gen_rtx_PLUS (SImode, operands[1], operands[2]));
	arm_emit_movpair (operands[0], op);
      }
  "
)

;; Split symbol_refs at the later stage (after cprop), instead of generating
;; movt/movw pair directly at expand.  Otherwise corresponding high_sum
;; and lo_sum would be merged back into memory load at cprop.  However,
;; if the default is to prefer movt/movw rather than a load from the constant
;; pool, the performance is better.
(define_split
  [(set (match_operand:SI 0 "arm_general_register_operand" "")
       (match_operand:SI 1 "general_operand" ""))]
  "TARGET_32BIT
   && TARGET_USE_MOVT && GET_CODE (operands[1]) == SYMBOL_REF
   && !flag_pic && !target_word_relocations
   && !arm_tls_referenced_p (operands[1])"
  [(clobber (const_int 0))]
{
  arm_emit_movpair (operands[0], operands[1]);
  DONE;
})

;; When generating pic, we need to load the symbol offset into a register.
;; So that the optimizer does not confuse this with a normal symbol load
;; we use an unspec.  The offset will be loaded from a constant pool entry,
;; since that is the only type of relocation we can use.

;; Wrap calculation of the whole PIC address in a single pattern for the
;; benefit of optimizers, particularly, PRE and HOIST.  Calculation of
;; a PIC address involves two loads from memory, so we want to CSE it
;; as often as possible.
;; This pattern will be split into one of the pic_load_addr_* patterns
;; and a move after GCSE optimizations.
;;
;; Note: Update arm.c: legitimize_pic_address() when changing this pattern.
(define_expand "calculate_pic_address"
  [(set (match_operand:SI 0 "register_operand" "")
	(mem:SI (plus:SI (match_operand:SI 1 "register_operand" "")
			 (unspec:SI [(match_operand:SI 2 "" "")]
				    UNSPEC_PIC_SYM))))]
  "flag_pic"
)

;; Split calculate_pic_address into pic_load_addr_* and a move.
(define_split
  [(set (match_operand:SI 0 "register_operand" "")
	(mem:SI (plus:SI (match_operand:SI 1 "register_operand" "")
			 (unspec:SI [(match_operand:SI 2 "" "")]
				    UNSPEC_PIC_SYM))))]
  "flag_pic"
  [(set (match_dup 3) (unspec:SI [(match_dup 2)] UNSPEC_PIC_SYM))
   (set (match_dup 0) (mem:SI (plus:SI (match_dup 1) (match_dup 3))))]
  "operands[3] = can_create_pseudo_p () ? gen_reg_rtx (SImode) : operands[0];"
)

;; operand1 is the memory address to go into 
;; pic_load_addr_32bit.
;; operand2 is the PIC label to be emitted 
;; from pic_add_dot_plus_eight.
;; We do this to allow hoisting of the entire insn.
(define_insn_and_split "pic_load_addr_unified"
  [(set (match_operand:SI 0 "s_register_operand" "=r,r,l")
	(unspec:SI [(match_operand:SI 1 "" "mX,mX,mX") 
		    (match_operand:SI 2 "" "")] 
		    UNSPEC_PIC_UNIFIED))]
 "flag_pic"
 "#"
 "&& reload_completed"
 [(set (match_dup 0) (unspec:SI [(match_dup 1)] UNSPEC_PIC_SYM))
  (set (match_dup 0) (unspec:SI [(match_dup 0) (match_dup 3)
       		     		 (match_dup 2)] UNSPEC_PIC_BASE))]
 "operands[3] = TARGET_THUMB ? GEN_INT (4) : GEN_INT (8);"
 [(set_attr "type" "load1,load1,load1")
  (set_attr "pool_range" "4096,4094,1022")
  (set_attr "neg_pool_range" "4084,0,0")
  (set_attr "arch"  "a,t2,t1")    
  (set_attr "length" "8,6,4")]
)

;; The rather odd constraints on the following are to force reload to leave
;; the insn alone, and to force the minipool generation pass to then move
;; the GOT symbol to memory.

(define_insn "pic_load_addr_32bit"
  [(set (match_operand:SI 0 "s_register_operand" "=r")
	(unspec:SI [(match_operand:SI 1 "" "mX")] UNSPEC_PIC_SYM))]
  "TARGET_32BIT && flag_pic"
  "ldr%?\\t%0, %1"
  [(set_attr "type" "load1")
   (set (attr "pool_range")
	(if_then_else (eq_attr "is_thumb" "no")
		      (const_int 4096)
		      (const_int 4094)))
   (set (attr "neg_pool_range")
	(if_then_else (eq_attr "is_thumb" "no")
		      (const_int 4084)
		      (const_int 0)))]
)

(define_insn "pic_load_addr_thumb1"
  [(set (match_operand:SI 0 "s_register_operand" "=l")
	(unspec:SI [(match_operand:SI 1 "" "mX")] UNSPEC_PIC_SYM))]
  "TARGET_THUMB1 && flag_pic"
  "ldr\\t%0, %1"
  [(set_attr "type" "load1")
   (set (attr "pool_range") (const_int 1018))]
)

(define_insn "pic_add_dot_plus_four"
  [(set (match_operand:SI 0 "register_operand" "=r")
	(unspec:SI [(match_operand:SI 1 "register_operand" "0")
		    (const_int 4)
		    (match_operand 2 "" "")]
		   UNSPEC_PIC_BASE))]
  "TARGET_THUMB"
  "*
  (*targetm.asm_out.internal_label) (asm_out_file, \"LPIC\",
				     INTVAL (operands[2]));
  return \"add\\t%0, %|pc\";
  "
  [(set_attr "length" "2")
   (set_attr "type" "alu_sreg")]
)

(define_insn "pic_add_dot_plus_eight"
  [(set (match_operand:SI 0 "register_operand" "=r")
	(unspec:SI [(match_operand:SI 1 "register_operand" "r")
		    (const_int 8)
		    (match_operand 2 "" "")]
		   UNSPEC_PIC_BASE))]
  "TARGET_ARM"
  "*
    (*targetm.asm_out.internal_label) (asm_out_file, \"LPIC\",
				       INTVAL (operands[2]));
    return \"add%?\\t%0, %|pc, %1\";
  "
  [(set_attr "predicable" "yes")
   (set_attr "type" "alu_sreg")]
)

(define_insn "tls_load_dot_plus_eight"
  [(set (match_operand:SI 0 "register_operand" "=r")
	(mem:SI (unspec:SI [(match_operand:SI 1 "register_operand" "r")
			    (const_int 8)
			    (match_operand 2 "" "")]
			   UNSPEC_PIC_BASE)))]
  "TARGET_ARM"
  "*
    (*targetm.asm_out.internal_label) (asm_out_file, \"LPIC\",
				       INTVAL (operands[2]));
    return \"ldr%?\\t%0, [%|pc, %1]\t\t@ tls_load_dot_plus_eight\";
  "
  [(set_attr "predicable" "yes")
   (set_attr "type" "load1")]
)

;; PIC references to local variables can generate pic_add_dot_plus_eight
;; followed by a load.  These sequences can be crunched down to
;; tls_load_dot_plus_eight by a peephole.

(define_peephole2
  [(set (match_operand:SI 0 "register_operand" "")
	(unspec:SI [(match_operand:SI 3 "register_operand" "")
		    (const_int 8)
		    (match_operand 1 "" "")]
		   UNSPEC_PIC_BASE))
   (set (match_operand:SI 2 "arm_general_register_operand" "")
	(mem:SI (match_dup 0)))]
  "TARGET_ARM && peep2_reg_dead_p (2, operands[0])"
  [(set (match_dup 2)
	(mem:SI (unspec:SI [(match_dup 3)
			    (const_int 8)
			    (match_dup 1)]
			   UNSPEC_PIC_BASE)))]
  ""
)

(define_insn "pic_offset_arm"
  [(set (match_operand:SI 0 "register_operand" "=r")
	(mem:SI (plus:SI (match_operand:SI 1 "register_operand" "r")
			 (unspec:SI [(match_operand:SI 2 "" "X")]
				    UNSPEC_PIC_OFFSET))))]
  "TARGET_VXWORKS_RTP && TARGET_ARM && flag_pic"
  "ldr%?\\t%0, [%1,%2]"
  [(set_attr "type" "load1")]
)

(define_expand "builtin_setjmp_receiver"
  [(label_ref (match_operand 0 "" ""))]
  "flag_pic"
  "
{
  /* r3 is clobbered by set/longjmp, so we can use it as a scratch
     register.  */
  if (arm_pic_register != INVALID_REGNUM)
    arm_load_pic_register (1UL << 3);
  DONE;
}")

;; If copying one reg to another we can set the condition codes according to
;; its value.  Such a move is common after a return from subroutine and the
;; result is being tested against zero.

(define_insn "*movsi_compare0"
  [(set (reg:CC CC_REGNUM)
	(compare:CC (match_operand:SI 1 "s_register_operand" "0,r")
		    (const_int 0)))
   (set (match_operand:SI 0 "s_register_operand" "=r,r")
	(match_dup 1))]
  "TARGET_32BIT"
  "@
   cmp%?\\t%0, #0
   sub%.\\t%0, %1, #0"
  [(set_attr "conds" "set")
   (set_attr "type" "alus_imm,alus_imm")]
)

;; Subroutine to store a half word from a register into memory.
;; Operand 0 is the source register (HImode)
;; Operand 1 is the destination address in a register (SImode)

;; In both this routine and the next, we must be careful not to spill
;; a memory address of reg+large_const into a separate PLUS insn, since this
;; can generate unrecognizable rtl.

(define_expand "storehi"
  [;; store the low byte
   (set (match_operand 1 "" "") (match_dup 3))
   ;; extract the high byte
   (set (match_dup 2)
	(ashiftrt:SI (match_operand 0 "" "") (const_int 8)))
   ;; store the high byte
   (set (match_dup 4) (match_dup 5))]
  "TARGET_ARM"
  "
  {
    rtx op1 = operands[1];
    rtx addr = XEXP (op1, 0);
    enum rtx_code code = GET_CODE (addr);

    if ((code == PLUS && !CONST_INT_P (XEXP (addr, 1)))
	|| code == MINUS)
      op1 = replace_equiv_address (operands[1], force_reg (SImode, addr));

    operands[4] = adjust_address (op1, QImode, 1);
    operands[1] = adjust_address (operands[1], QImode, 0);
    operands[3] = gen_lowpart (QImode, operands[0]);
    operands[0] = gen_lowpart (SImode, operands[0]);
    operands[2] = gen_reg_rtx (SImode);
    operands[5] = gen_lowpart (QImode, operands[2]);
  }"
)

(define_expand "storehi_bigend"
  [(set (match_dup 4) (match_dup 3))
   (set (match_dup 2)
	(ashiftrt:SI (match_operand 0 "" "") (const_int 8)))
   (set (match_operand 1 "" "")	(match_dup 5))]
  "TARGET_ARM"
  "
  {
    rtx op1 = operands[1];
    rtx addr = XEXP (op1, 0);
    enum rtx_code code = GET_CODE (addr);

    if ((code == PLUS && !CONST_INT_P (XEXP (addr, 1)))
	|| code == MINUS)
      op1 = replace_equiv_address (op1, force_reg (SImode, addr));

    operands[4] = adjust_address (op1, QImode, 1);
    operands[1] = adjust_address (operands[1], QImode, 0);
    operands[3] = gen_lowpart (QImode, operands[0]);
    operands[0] = gen_lowpart (SImode, operands[0]);
    operands[2] = gen_reg_rtx (SImode);
    operands[5] = gen_lowpart (QImode, operands[2]);
  }"
)

;; Subroutine to store a half word integer constant into memory.
(define_expand "storeinthi"
  [(set (match_operand 0 "" "")
	(match_operand 1 "" ""))
   (set (match_dup 3) (match_dup 2))]
  "TARGET_ARM"
  "
  {
    HOST_WIDE_INT value = INTVAL (operands[1]);
    rtx addr = XEXP (operands[0], 0);
    rtx op0 = operands[0];
    enum rtx_code code = GET_CODE (addr);

    if ((code == PLUS && !CONST_INT_P (XEXP (addr, 1)))
	|| code == MINUS)
      op0 = replace_equiv_address (op0, force_reg (SImode, addr));

    operands[1] = gen_reg_rtx (SImode);
    if (BYTES_BIG_ENDIAN)
      {
	emit_insn (gen_movsi (operands[1], GEN_INT ((value >> 8) & 255)));
	if ((value & 255) == ((value >> 8) & 255))
	  operands[2] = operands[1];
	else
	  {
	    operands[2] = gen_reg_rtx (SImode);
	    emit_insn (gen_movsi (operands[2], GEN_INT (value & 255)));
	  }
      }
    else
      {
	emit_insn (gen_movsi (operands[1], GEN_INT (value & 255)));
	if ((value & 255) == ((value >> 8) & 255))
	  operands[2] = operands[1];
	else
	  {
	    operands[2] = gen_reg_rtx (SImode);
	    emit_insn (gen_movsi (operands[2], GEN_INT ((value >> 8) & 255)));
	  }
      }

    operands[3] = adjust_address (op0, QImode, 1);
    operands[0] = adjust_address (operands[0], QImode, 0);
    operands[2] = gen_lowpart (QImode, operands[2]);
    operands[1] = gen_lowpart (QImode, operands[1]);
  }"
)

(define_expand "storehi_single_op"
  [(set (match_operand:HI 0 "memory_operand" "")
	(match_operand:HI 1 "general_operand" ""))]
  "TARGET_32BIT && arm_arch4"
  "
  if (!s_register_operand (operands[1], HImode))
    operands[1] = copy_to_mode_reg (HImode, operands[1]);
  "
)

(define_expand "movhi"
  [(set (match_operand:HI 0 "general_operand" "")
	(match_operand:HI 1 "general_operand" ""))]
  "TARGET_EITHER"
  "
  if (TARGET_ARM)
    {
      if (can_create_pseudo_p ())
        {
          if (MEM_P (operands[0]))
	    {
	      if (arm_arch4)
	        {
	          emit_insn (gen_storehi_single_op (operands[0], operands[1]));
	          DONE;
	        }
	      if (CONST_INT_P (operands[1]))
	        emit_insn (gen_storeinthi (operands[0], operands[1]));
	      else
	        {
	          if (MEM_P (operands[1]))
		    operands[1] = force_reg (HImode, operands[1]);
	          if (BYTES_BIG_ENDIAN)
		    emit_insn (gen_storehi_bigend (operands[1], operands[0]));
	          else
		   emit_insn (gen_storehi (operands[1], operands[0]));
	        }
	      DONE;
	    }
          /* Sign extend a constant, and keep it in an SImode reg.  */
          else if (CONST_INT_P (operands[1]))
	    {
	      rtx reg = gen_reg_rtx (SImode);
	      HOST_WIDE_INT val = INTVAL (operands[1]) & 0xffff;

	      /* If the constant is already valid, leave it alone.  */
	      if (!const_ok_for_arm (val))
	        {
	          /* If setting all the top bits will make the constant 
		     loadable in a single instruction, then set them.  
		     Otherwise, sign extend the number.  */

	          if (const_ok_for_arm (~(val | ~0xffff)))
		    val |= ~0xffff;
	          else if (val & 0x8000)
		    val |= ~0xffff;
	        }

	      emit_insn (gen_movsi (reg, GEN_INT (val)));
	      operands[1] = gen_lowpart (HImode, reg);
	    }
	  else if (arm_arch4 && optimize && can_create_pseudo_p ()
		   && MEM_P (operands[1]))
	    {
	      rtx reg = gen_reg_rtx (SImode);

	      emit_insn (gen_zero_extendhisi2 (reg, operands[1]));
	      operands[1] = gen_lowpart (HImode, reg);
	    }
          else if (!arm_arch4)
	    {
	      if (MEM_P (operands[1]))
	        {
		  rtx base;
		  rtx offset = const0_rtx;
		  rtx reg = gen_reg_rtx (SImode);

		  if ((REG_P (base = XEXP (operands[1], 0))
		       || (GET_CODE (base) == PLUS
			   && (CONST_INT_P (offset = XEXP (base, 1)))
                           && ((INTVAL(offset) & 1) != 1)
			   && REG_P (base = XEXP (base, 0))))
		      && REGNO_POINTER_ALIGN (REGNO (base)) >= 32)
		    {
		      rtx new_rtx;

		      new_rtx = widen_memory_access (operands[1], SImode,
						     ((INTVAL (offset) & ~3)
						      - INTVAL (offset)));
		      emit_insn (gen_movsi (reg, new_rtx));
		      if (((INTVAL (offset) & 2) != 0)
			  ^ (BYTES_BIG_ENDIAN ? 1 : 0))
			{
			  rtx reg2 = gen_reg_rtx (SImode);

			  emit_insn (gen_lshrsi3 (reg2, reg, GEN_INT (16)));
			  reg = reg2;
			}
		    }
		  else
		    emit_insn (gen_movhi_bytes (reg, operands[1]));

		  operands[1] = gen_lowpart (HImode, reg);
	       }
	   }
        }
      /* Handle loading a large integer during reload.  */
      else if (CONST_INT_P (operands[1])
	       && !const_ok_for_arm (INTVAL (operands[1]))
	       && !const_ok_for_arm (~INTVAL (operands[1])))
        {
          /* Writing a constant to memory needs a scratch, which should
	     be handled with SECONDARY_RELOADs.  */
          gcc_assert (REG_P (operands[0]));

          operands[0] = gen_rtx_SUBREG (SImode, operands[0], 0);
          emit_insn (gen_movsi (operands[0], operands[1]));
          DONE;
       }
    }
  else if (TARGET_THUMB2)
    {
      /* Thumb-2 can do everything except mem=mem and mem=const easily.  */
      if (can_create_pseudo_p ())
	{
	  if (!REG_P (operands[0]))
	    operands[1] = force_reg (HImode, operands[1]);
          /* Zero extend a constant, and keep it in an SImode reg.  */
          else if (CONST_INT_P (operands[1]))
	    {
	      rtx reg = gen_reg_rtx (SImode);
	      HOST_WIDE_INT val = INTVAL (operands[1]) & 0xffff;

	      emit_insn (gen_movsi (reg, GEN_INT (val)));
	      operands[1] = gen_lowpart (HImode, reg);
	    }
	}
    }
  else /* TARGET_THUMB1 */
    {
      if (can_create_pseudo_p ())
        {
	  if (CONST_INT_P (operands[1]))
	    {
	      rtx reg = gen_reg_rtx (SImode);

	      emit_insn (gen_movsi (reg, operands[1]));
	      operands[1] = gen_lowpart (HImode, reg);
	    }

          /* ??? We shouldn't really get invalid addresses here, but this can
	     happen if we are passed a SP (never OK for HImode/QImode) or 
	     virtual register (also rejected as illegitimate for HImode/QImode)
	     relative address.  */
          /* ??? This should perhaps be fixed elsewhere, for instance, in
	     fixup_stack_1, by checking for other kinds of invalid addresses,
	     e.g. a bare reference to a virtual register.  This may confuse the
	     alpha though, which must handle this case differently.  */
          if (MEM_P (operands[0])
	      && !memory_address_p (GET_MODE (operands[0]),
				    XEXP (operands[0], 0)))
	    operands[0]
	      = replace_equiv_address (operands[0],
				       copy_to_reg (XEXP (operands[0], 0)));
   
          if (MEM_P (operands[1])
	      && !memory_address_p (GET_MODE (operands[1]),
				    XEXP (operands[1], 0)))
	    operands[1]
	      = replace_equiv_address (operands[1],
				       copy_to_reg (XEXP (operands[1], 0)));

	  if (MEM_P (operands[1]) && optimize > 0)
	    {
	      rtx reg = gen_reg_rtx (SImode);

	      emit_insn (gen_zero_extendhisi2 (reg, operands[1]));
	      operands[1] = gen_lowpart (HImode, reg);
	    }

          if (MEM_P (operands[0]))
	    operands[1] = force_reg (HImode, operands[1]);
        }
      else if (CONST_INT_P (operands[1])
	        && !satisfies_constraint_I (operands[1]))
        {
	  /* Handle loading a large integer during reload.  */

          /* Writing a constant to memory needs a scratch, which should
	     be handled with SECONDARY_RELOADs.  */
          gcc_assert (REG_P (operands[0]));

          operands[0] = gen_rtx_SUBREG (SImode, operands[0], 0);
          emit_insn (gen_movsi (operands[0], operands[1]));
          DONE;
        }
    }
  "
)

(define_expand "movhi_bytes"
  [(set (match_dup 2) (zero_extend:SI (match_operand:HI 1 "" "")))
   (set (match_dup 3)
	(zero_extend:SI (match_dup 6)))
   (set (match_operand:SI 0 "" "")
	 (ior:SI (ashift:SI (match_dup 4) (const_int 8)) (match_dup 5)))]
  "TARGET_ARM"
  "
  {
    rtx mem1, mem2;
    rtx addr = copy_to_mode_reg (SImode, XEXP (operands[1], 0));

    mem1 = change_address (operands[1], QImode, addr);
    mem2 = change_address (operands[1], QImode,
			   plus_constant (Pmode, addr, 1));
    operands[0] = gen_lowpart (SImode, operands[0]);
    operands[1] = mem1;
    operands[2] = gen_reg_rtx (SImode);
    operands[3] = gen_reg_rtx (SImode);
    operands[6] = mem2;

    if (BYTES_BIG_ENDIAN)
      {
	operands[4] = operands[2];
	operands[5] = operands[3];
      }
    else
      {
	operands[4] = operands[3];
	operands[5] = operands[2];
      }
  }"
)

(define_expand "movhi_bigend"
  [(set (match_dup 2)
	(rotate:SI (subreg:SI (match_operand:HI 1 "memory_operand" "") 0)
		   (const_int 16)))
   (set (match_dup 3)
	(ashiftrt:SI (match_dup 2) (const_int 16)))
   (set (match_operand:HI 0 "s_register_operand" "")
	(match_dup 4))]
  "TARGET_ARM"
  "
  operands[2] = gen_reg_rtx (SImode);
  operands[3] = gen_reg_rtx (SImode);
  operands[4] = gen_lowpart (HImode, operands[3]);
  "
)

;; Pattern to recognize insn generated default case above
(define_insn "*movhi_insn_arch4"
  [(set (match_operand:HI 0 "nonimmediate_operand" "=r,r,r,m,r")
	(match_operand:HI 1 "general_operand"      "rIk,K,n,r,mi"))]
  "TARGET_ARM
   && arm_arch4
   && (register_operand (operands[0], HImode)
       || register_operand (operands[1], HImode))"
  "@
   mov%?\\t%0, %1\\t%@ movhi
   mvn%?\\t%0, #%B1\\t%@ movhi
   movw%?\\t%0, %L1\\t%@ movhi
   str%(h%)\\t%1, %0\\t%@ movhi
   ldr%(h%)\\t%0, %1\\t%@ movhi"
  [(set_attr "predicable" "yes")
   (set_attr "pool_range" "*,*,*,*,256")
   (set_attr "neg_pool_range" "*,*,*,*,244")
   (set_attr "arch" "*,*,v6t2,*,*")
   (set_attr_alternative "type"
                         [(if_then_else (match_operand 1 "const_int_operand" "")
                                        (const_string "mov_imm" )
                                        (const_string "mov_reg"))
                          (const_string "mvn_imm")
                          (const_string "mov_imm")
                          (const_string "store1")
                          (const_string "load1")])]
)

(define_insn "*movhi_bytes"
  [(set (match_operand:HI 0 "s_register_operand" "=r,r,r")
	(match_operand:HI 1 "arm_rhs_operand"  "I,rk,K"))]
  "TARGET_ARM"
  "@
   mov%?\\t%0, %1\\t%@ movhi
   mov%?\\t%0, %1\\t%@ movhi
   mvn%?\\t%0, #%B1\\t%@ movhi"
  [(set_attr "predicable" "yes")
   (set_attr "type" "mov_imm,mov_reg,mvn_imm")]
)
	
;; We use a DImode scratch because we may occasionally need an additional
;; temporary if the address isn't offsettable -- push_reload doesn't seem
;; to take any notice of the "o" constraints on reload_memory_operand operand.
(define_expand "reload_outhi"
  [(parallel [(match_operand:HI 0 "arm_reload_memory_operand" "=o")
	      (match_operand:HI 1 "s_register_operand"        "r")
	      (match_operand:DI 2 "s_register_operand"        "=&l")])]
  "TARGET_EITHER"
  "if (TARGET_ARM)
     arm_reload_out_hi (operands);
   else
     thumb_reload_out_hi (operands);
  DONE;
  "
)

(define_expand "reload_inhi"
  [(parallel [(match_operand:HI 0 "s_register_operand" "=r")
	      (match_operand:HI 1 "arm_reload_memory_operand" "o")
	      (match_operand:DI 2 "s_register_operand" "=&r")])]
  "TARGET_EITHER"
  "
  if (TARGET_ARM)
    arm_reload_in_hi (operands);
  else
    thumb_reload_out_hi (operands);
  DONE;
")

(define_expand "movqi"
  [(set (match_operand:QI 0 "general_operand" "")
        (match_operand:QI 1 "general_operand" ""))]
  "TARGET_EITHER"
  "
  /* Everything except mem = const or mem = mem can be done easily */

  if (can_create_pseudo_p ())
    {
      if (CONST_INT_P (operands[1]))
	{
	  rtx reg = gen_reg_rtx (SImode);

	  /* For thumb we want an unsigned immediate, then we are more likely 
	     to be able to use a movs insn.  */
	  if (TARGET_THUMB)
	    operands[1] = GEN_INT (INTVAL (operands[1]) & 255);

	  emit_insn (gen_movsi (reg, operands[1]));
	  operands[1] = gen_lowpart (QImode, reg);
	}

      if (TARGET_THUMB)
	{
          /* ??? We shouldn't really get invalid addresses here, but this can
	     happen if we are passed a SP (never OK for HImode/QImode) or
	     virtual register (also rejected as illegitimate for HImode/QImode)
	     relative address.  */
          /* ??? This should perhaps be fixed elsewhere, for instance, in
	     fixup_stack_1, by checking for other kinds of invalid addresses,
	     e.g. a bare reference to a virtual register.  This may confuse the
	     alpha though, which must handle this case differently.  */
          if (MEM_P (operands[0])
	      && !memory_address_p (GET_MODE (operands[0]),
		  		     XEXP (operands[0], 0)))
	    operands[0]
	      = replace_equiv_address (operands[0],
				       copy_to_reg (XEXP (operands[0], 0)));
          if (MEM_P (operands[1])
	      && !memory_address_p (GET_MODE (operands[1]),
				    XEXP (operands[1], 0)))
	     operands[1]
	       = replace_equiv_address (operands[1],
					copy_to_reg (XEXP (operands[1], 0)));
	}

      if (MEM_P (operands[1]) && optimize > 0)
	{
	  rtx reg = gen_reg_rtx (SImode);

	  emit_insn (gen_zero_extendqisi2 (reg, operands[1]));
	  operands[1] = gen_lowpart (QImode, reg);
	}

      if (MEM_P (operands[0]))
	operands[1] = force_reg (QImode, operands[1]);
    }
  else if (TARGET_THUMB
	   && CONST_INT_P (operands[1])
	   && !satisfies_constraint_I (operands[1]))
    {
      /* Handle loading a large integer during reload.  */

      /* Writing a constant to memory needs a scratch, which should
	 be handled with SECONDARY_RELOADs.  */
      gcc_assert (REG_P (operands[0]));

      operands[0] = gen_rtx_SUBREG (SImode, operands[0], 0);
      emit_insn (gen_movsi (operands[0], operands[1]));
      DONE;
    }
  "
)

(define_insn "*arm_movqi_insn"
  [(set (match_operand:QI 0 "nonimmediate_operand" "=r,r,r,l,r,l,Uu,r,m")
	(match_operand:QI 1 "general_operand" "rk,rk,I,Py,K,Uu,l,Uh,r"))]
  "TARGET_32BIT
   && (   register_operand (operands[0], QImode)
       || register_operand (operands[1], QImode))"
  "@
   mov%?\\t%0, %1
   mov%?\\t%0, %1
   mov%?\\t%0, %1
   mov%?\\t%0, %1
   mvn%?\\t%0, #%B1
   ldr%(b%)\\t%0, %1
   str%(b%)\\t%1, %0
   ldr%(b%)\\t%0, %1
   str%(b%)\\t%1, %0"
  [(set_attr "type" "mov_reg,mov_reg,mov_imm,mov_imm,mvn_imm,load1,store1,load1,store1")
   (set_attr "predicable" "yes")
   (set_attr "predicable_short_it" "yes,yes,yes,no,no,no,no,no,no")
   (set_attr "arch" "t2,any,any,t2,any,t2,t2,any,any")
   (set_attr "length" "2,4,4,2,4,2,2,4,4")]
)

;; HFmode moves
(define_expand "movhf"
  [(set (match_operand:HF 0 "general_operand" "")
	(match_operand:HF 1 "general_operand" ""))]
  "TARGET_EITHER"
  "
  if (TARGET_32BIT)
    {
      if (MEM_P (operands[0]))
        operands[1] = force_reg (HFmode, operands[1]);
    }
  else /* TARGET_THUMB1 */
    {
      if (can_create_pseudo_p ())
        {
           if (!REG_P (operands[0]))
	     operands[1] = force_reg (HFmode, operands[1]);
        }
    }
  "
)

(define_insn "*arm32_movhf"
  [(set (match_operand:HF 0 "nonimmediate_operand" "=r,m,r,r")
	(match_operand:HF 1 "general_operand"	   " m,r,r,F"))]
  "TARGET_32BIT && !(TARGET_HARD_FLOAT && TARGET_FP16) && !arm_restrict_it
   && (	  s_register_operand (operands[0], HFmode)
       || s_register_operand (operands[1], HFmode))"
  "*
  switch (which_alternative)
    {
    case 0:	/* ARM register from memory */
      return \"ldr%(h%)\\t%0, %1\\t%@ __fp16\";
    case 1:	/* memory from ARM register */
      return \"str%(h%)\\t%1, %0\\t%@ __fp16\";
    case 2:	/* ARM register from ARM register */
      return \"mov%?\\t%0, %1\\t%@ __fp16\";
    case 3:	/* ARM register from constant */
      {
	REAL_VALUE_TYPE r;
	long bits;
	rtx ops[4];

	REAL_VALUE_FROM_CONST_DOUBLE (r, operands[1]);
	bits = real_to_target (NULL, &r, HFmode);
	ops[0] = operands[0];
	ops[1] = GEN_INT (bits);
	ops[2] = GEN_INT (bits & 0xff00);
	ops[3] = GEN_INT (bits & 0x00ff);

	if (arm_arch_thumb2)
	  output_asm_insn (\"movw%?\\t%0, %1\", ops);
	else
	  output_asm_insn (\"mov%?\\t%0, %2\;orr%?\\t%0, %0, %3\", ops);
	return \"\";
       }
    default:
      gcc_unreachable ();
    }
  "
  [(set_attr "conds" "unconditional")
   (set_attr "type" "load1,store1,mov_reg,multiple")
   (set_attr "length" "4,4,4,8")
   (set_attr "predicable" "yes")]
)

(define_expand "movsf"
  [(set (match_operand:SF 0 "general_operand" "")
	(match_operand:SF 1 "general_operand" ""))]
  "TARGET_EITHER"
  "
  if (TARGET_32BIT)
    {
      if (MEM_P (operands[0]))
        operands[1] = force_reg (SFmode, operands[1]);
    }
  else /* TARGET_THUMB1 */
    {
      if (can_create_pseudo_p ())
        {
           if (!REG_P (operands[0]))
	     operands[1] = force_reg (SFmode, operands[1]);
        }
    }
  "
)

;; Transform a floating-point move of a constant into a core register into
;; an SImode operation.
(define_split
  [(set (match_operand:SF 0 "arm_general_register_operand" "")
	(match_operand:SF 1 "immediate_operand" ""))]
  "TARGET_EITHER
   && reload_completed
   && CONST_DOUBLE_P (operands[1])"
  [(set (match_dup 2) (match_dup 3))]
  "
  operands[2] = gen_lowpart (SImode, operands[0]);
  operands[3] = gen_lowpart (SImode, operands[1]);
  if (operands[2] == 0 || operands[3] == 0)
    FAIL;
  "
)

(define_insn "*arm_movsf_soft_insn"
  [(set (match_operand:SF 0 "nonimmediate_operand" "=r,r,m")
	(match_operand:SF 1 "general_operand"  "r,mE,r"))]
  "TARGET_32BIT
   && TARGET_SOFT_FLOAT
   && (!MEM_P (operands[0])
       || register_operand (operands[1], SFmode))"
  "@
   mov%?\\t%0, %1
   ldr%?\\t%0, %1\\t%@ float
   str%?\\t%1, %0\\t%@ float"
  [(set_attr "predicable" "yes")
   (set_attr "predicable_short_it" "no")
   (set_attr "type" "mov_reg,load1,store1")
   (set_attr "arm_pool_range" "*,4096,*")
   (set_attr "thumb2_pool_range" "*,4094,*")
   (set_attr "arm_neg_pool_range" "*,4084,*")
   (set_attr "thumb2_neg_pool_range" "*,0,*")]
)

(define_expand "movdf"
  [(set (match_operand:DF 0 "general_operand" "")
	(match_operand:DF 1 "general_operand" ""))]
  "TARGET_EITHER"
  "
  if (TARGET_32BIT)
    {
      if (MEM_P (operands[0]))
        operands[1] = force_reg (DFmode, operands[1]);
    }
  else /* TARGET_THUMB */
    {
      if (can_create_pseudo_p ())
        {
          if (!REG_P (operands[0]))
	    operands[1] = force_reg (DFmode, operands[1]);
        }
    }
  "
)

;; Reloading a df mode value stored in integer regs to memory can require a
;; scratch reg.
(define_expand "reload_outdf"
  [(match_operand:DF 0 "arm_reload_memory_operand" "=o")
   (match_operand:DF 1 "s_register_operand" "r")
   (match_operand:SI 2 "s_register_operand" "=&r")]
  "TARGET_THUMB2"
  "
  {
    enum rtx_code code = GET_CODE (XEXP (operands[0], 0));

    if (code == REG)
      operands[2] = XEXP (operands[0], 0);
    else if (code == POST_INC || code == PRE_DEC)
      {
	operands[0] = gen_rtx_SUBREG (DImode, operands[0], 0);
	operands[1] = gen_rtx_SUBREG (DImode, operands[1], 0);
	emit_insn (gen_movdi (operands[0], operands[1]));
	DONE;
      }
    else if (code == PRE_INC)
      {
	rtx reg = XEXP (XEXP (operands[0], 0), 0);

	emit_insn (gen_addsi3 (reg, reg, GEN_INT (8)));
	operands[2] = reg;
      }
    else if (code == POST_DEC)
      operands[2] = XEXP (XEXP (operands[0], 0), 0);
    else
      emit_insn (gen_addsi3 (operands[2], XEXP (XEXP (operands[0], 0), 0),
			     XEXP (XEXP (operands[0], 0), 1)));

    emit_insn (gen_rtx_SET (VOIDmode,
			    replace_equiv_address (operands[0], operands[2]),
			    operands[1]));

    if (code == POST_DEC)
      emit_insn (gen_addsi3 (operands[2], operands[2], GEN_INT (-8)));

    DONE;
  }"
)

(define_insn "*movdf_soft_insn"
  [(set (match_operand:DF 0 "nonimmediate_soft_df_operand" "=r,r,r,q,m")
	(match_operand:DF 1 "soft_df_operand" "rDa,Db,Dc,mF,q"))]
  "TARGET_32BIT && TARGET_SOFT_FLOAT
   && (   register_operand (operands[0], DFmode)
       || register_operand (operands[1], DFmode))"
  "*
  switch (which_alternative)
    {
    case 0:
    case 1:
    case 2:
      return \"#\";
    default:
      return output_move_double (operands, true, NULL);
    }
  "
  [(set_attr "length" "8,12,16,8,8")
   (set_attr "type" "multiple,multiple,multiple,load2,store2")
   (set_attr "arm_pool_range" "*,*,*,1020,*")
   (set_attr "thumb2_pool_range" "*,*,*,1018,*")
   (set_attr "arm_neg_pool_range" "*,*,*,1004,*")
   (set_attr "thumb2_neg_pool_range" "*,*,*,0,*")]
)


;; load- and store-multiple insns
;; The arm can load/store any set of registers, provided that they are in
;; ascending order, but these expanders assume a contiguous set.

(define_expand "load_multiple"
  [(match_par_dup 3 [(set (match_operand:SI 0 "" "")
                          (match_operand:SI 1 "" ""))
                     (use (match_operand:SI 2 "" ""))])]
  "TARGET_32BIT"
{
  HOST_WIDE_INT offset = 0;

  /* Support only fixed point registers.  */
  if (!CONST_INT_P (operands[2])
      || INTVAL (operands[2]) > 14
      || INTVAL (operands[2]) < 2
      || !MEM_P (operands[1])
      || !REG_P (operands[0])
      || REGNO (operands[0]) > (LAST_ARM_REGNUM - 1)
      || REGNO (operands[0]) + INTVAL (operands[2]) > LAST_ARM_REGNUM)
    FAIL;

  operands[3]
    = arm_gen_load_multiple (arm_regs_in_sequence + REGNO (operands[0]),
			     INTVAL (operands[2]),
			     force_reg (SImode, XEXP (operands[1], 0)),
			     FALSE, operands[1], &offset);
})

(define_expand "store_multiple"
  [(match_par_dup 3 [(set (match_operand:SI 0 "" "")
                          (match_operand:SI 1 "" ""))
                     (use (match_operand:SI 2 "" ""))])]
  "TARGET_32BIT"
{
  HOST_WIDE_INT offset = 0;

  /* Support only fixed point registers.  */
  if (!CONST_INT_P (operands[2])
      || INTVAL (operands[2]) > 14
      || INTVAL (operands[2]) < 2
      || !REG_P (operands[1])
      || !MEM_P (operands[0])
      || REGNO (operands[1]) > (LAST_ARM_REGNUM - 1)
      || REGNO (operands[1]) + INTVAL (operands[2]) > LAST_ARM_REGNUM)
    FAIL;

  operands[3]
    = arm_gen_store_multiple (arm_regs_in_sequence + REGNO (operands[1]),
			      INTVAL (operands[2]),
			      force_reg (SImode, XEXP (operands[0], 0)),
			      FALSE, operands[0], &offset);
})


(define_expand "setmemsi"
  [(match_operand:BLK 0 "general_operand" "")
   (match_operand:SI 1 "const_int_operand" "")
   (match_operand:SI 2 "const_int_operand" "")
   (match_operand:SI 3 "const_int_operand" "")]
  "TARGET_32BIT"
{
  if (arm_gen_setmem (operands))
    DONE;

  FAIL;
})


;; Move a block of memory if it is word aligned and MORE than 2 words long.
;; We could let this apply for blocks of less than this, but it clobbers so
;; many registers that there is then probably a better way.

(define_expand "movmemqi"
  [(match_operand:BLK 0 "general_operand" "")
   (match_operand:BLK 1 "general_operand" "")
   (match_operand:SI 2 "const_int_operand" "")
   (match_operand:SI 3 "const_int_operand" "")]
  ""
  "
  if (TARGET_32BIT)
    {
      if (TARGET_LDRD && current_tune->prefer_ldrd_strd
          && !optimize_function_for_size_p (cfun))
        {
          if (gen_movmem_ldrd_strd (operands))
            DONE;
          FAIL;
        }

      if (arm_gen_movmemqi (operands))
        DONE;
      FAIL;
    }
  else /* TARGET_THUMB1 */
    {
      if (   INTVAL (operands[3]) != 4
          || INTVAL (operands[2]) > 48)
        FAIL;

      thumb_expand_movmemqi (operands);
      DONE;
    }
  "
)


;; Compare & branch insns
;; The range calculations are based as follows:
;; For forward branches, the address calculation returns the address of
;; the next instruction.  This is 2 beyond the branch instruction.
;; For backward branches, the address calculation returns the address of
;; the first instruction in this pattern (cmp).  This is 2 before the branch
;; instruction for the shortest sequence, and 4 before the branch instruction
;; if we have to jump around an unconditional branch.
;; To the basic branch range the PC offset must be added (this is +4).
;; So for forward branches we have 
;;   (pos_range - pos_base_offs + pc_offs) = (pos_range - 2 + 4).
;; And for backward branches we have 
;;   (neg_range - neg_base_offs + pc_offs) = (neg_range - (-2 or -4) + 4).
;;
;; For a 'b'       pos_range = 2046, neg_range = -2048 giving (-2040->2048).
;; For a 'b<cond>' pos_range = 254,  neg_range = -256  giving (-250 ->256).

(define_expand "cbranchsi4"
  [(set (pc) (if_then_else
	      (match_operator 0 "expandable_comparison_operator"
	       [(match_operand:SI 1 "s_register_operand" "")
	        (match_operand:SI 2 "nonmemory_operand" "")])
	      (label_ref (match_operand 3 "" ""))
	      (pc)))]
  "TARGET_EITHER"
  "
  if (!TARGET_THUMB1)
    {
      if (!arm_validize_comparison (&operands[0], &operands[1], &operands[2]))
        FAIL;
      emit_jump_insn (gen_cbranch_cc (operands[0], operands[1], operands[2],
				      operands[3]));
      DONE;
    }
  if (thumb1_cmpneg_operand (operands[2], SImode))
    {
      emit_jump_insn (gen_cbranchsi4_scratch (NULL, operands[1], operands[2],
					      operands[3], operands[0]));
      DONE;
    }
  if (!thumb1_cmp_operand (operands[2], SImode))
    operands[2] = force_reg (SImode, operands[2]);
  ")

(define_expand "cbranchsf4"
  [(set (pc) (if_then_else
	      (match_operator 0 "expandable_comparison_operator"
	       [(match_operand:SF 1 "s_register_operand" "")
	        (match_operand:SF 2 "arm_float_compare_operand" "")])
	      (label_ref (match_operand 3 "" ""))
	      (pc)))]
  "TARGET_32BIT && TARGET_HARD_FLOAT"
  "emit_jump_insn (gen_cbranch_cc (operands[0], operands[1], operands[2],
				   operands[3])); DONE;"
)

(define_expand "cbranchdf4"
  [(set (pc) (if_then_else
	      (match_operator 0 "expandable_comparison_operator"
	       [(match_operand:DF 1 "s_register_operand" "")
	        (match_operand:DF 2 "arm_float_compare_operand" "")])
	      (label_ref (match_operand 3 "" ""))
	      (pc)))]
  "TARGET_32BIT && TARGET_HARD_FLOAT && !TARGET_VFP_SINGLE"
  "emit_jump_insn (gen_cbranch_cc (operands[0], operands[1], operands[2],
				   operands[3])); DONE;"
)

(define_expand "cbranchdi4"
  [(set (pc) (if_then_else
	      (match_operator 0 "expandable_comparison_operator"
	       [(match_operand:DI 1 "s_register_operand" "")
	        (match_operand:DI 2 "cmpdi_operand" "")])
	      (label_ref (match_operand 3 "" ""))
	      (pc)))]
  "TARGET_32BIT"
  "{
     if (!arm_validize_comparison (&operands[0], &operands[1], &operands[2]))
       FAIL;
     emit_jump_insn (gen_cbranch_cc (operands[0], operands[1], operands[2],
				       operands[3]));
     DONE;
   }"
)

;; Comparison and test insns

(define_insn "*arm_cmpsi_insn"
  [(set (reg:CC CC_REGNUM)
	(compare:CC (match_operand:SI 0 "s_register_operand" "l,r,r,r,r")
		    (match_operand:SI 1 "arm_add_operand"    "Py,r,r,I,L")))]
  "TARGET_32BIT"
  "@
   cmp%?\\t%0, %1
   cmp%?\\t%0, %1
   cmp%?\\t%0, %1
   cmp%?\\t%0, %1
   cmn%?\\t%0, #%n1"
  [(set_attr "conds" "set")
   (set_attr "arch" "t2,t2,any,any,any")
   (set_attr "length" "2,2,4,4,4")
   (set_attr "predicable" "yes")
   (set_attr "predicable_short_it" "yes,yes,yes,no,no")
   (set_attr "type" "alus_imm,alus_sreg,alus_sreg,alus_imm,alus_imm")]
)

(define_insn "*cmpsi_shiftsi"
  [(set (reg:CC CC_REGNUM)
	(compare:CC (match_operand:SI   0 "s_register_operand" "r,r,r")
		    (match_operator:SI  3 "shift_operator"
		     [(match_operand:SI 1 "s_register_operand" "r,r,r")
		      (match_operand:SI 2 "shift_amount_operand" "M,r,M")])))]
  "TARGET_32BIT"
  "cmp\\t%0, %1%S3"
  [(set_attr "conds" "set")
   (set_attr "shift" "1")
   (set_attr "arch" "32,a,a")
   (set_attr "type" "alus_shift_imm,alu_shift_reg,alus_shift_imm")])

(define_insn "*cmpsi_shiftsi_swp"
  [(set (reg:CC_SWP CC_REGNUM)
	(compare:CC_SWP (match_operator:SI 3 "shift_operator"
			 [(match_operand:SI 1 "s_register_operand" "r,r,r")
			  (match_operand:SI 2 "shift_amount_operand" "M,r,M")])
			(match_operand:SI 0 "s_register_operand" "r,r,r")))]
  "TARGET_32BIT"
  "cmp%?\\t%0, %1%S3"
  [(set_attr "conds" "set")
   (set_attr "shift" "1")
   (set_attr "arch" "32,a,a")
   (set_attr "type" "alus_shift_imm,alu_shift_reg,alus_shift_imm")])

(define_insn "*arm_cmpsi_negshiftsi_si"
  [(set (reg:CC_Z CC_REGNUM)
	(compare:CC_Z
	 (neg:SI (match_operator:SI 1 "shift_operator"
		    [(match_operand:SI 2 "s_register_operand" "r")
		     (match_operand:SI 3 "reg_or_int_operand" "rM")]))
	 (match_operand:SI 0 "s_register_operand" "r")))]
  "TARGET_ARM"
  "cmn%?\\t%0, %2%S1"
  [(set_attr "conds" "set")
   (set (attr "type") (if_then_else (match_operand 3 "const_int_operand" "")
				    (const_string "alus_shift_imm")
				    (const_string "alus_shift_reg")))
   (set_attr "predicable" "yes")]
)

;; DImode comparisons.  The generic code generates branches that
;; if-conversion can not reduce to a conditional compare, so we do
;; that directly.

(define_insn_and_split "*arm_cmpdi_insn"
  [(set (reg:CC_NCV CC_REGNUM)
	(compare:CC_NCV (match_operand:DI 0 "s_register_operand" "r")
			(match_operand:DI 1 "arm_di_operand"	   "rDi")))
   (clobber (match_scratch:SI 2 "=r"))]
  "TARGET_32BIT"
  "#"   ; "cmp\\t%Q0, %Q1\;sbcs\\t%2, %R0, %R1"
  "&& reload_completed"
  [(set (reg:CC CC_REGNUM)
        (compare:CC (match_dup 0) (match_dup 1)))
   (parallel [(set (reg:CC CC_REGNUM)
                   (compare:CC (match_dup 3) (match_dup 4)))
              (set (match_dup 2)
                   (minus:SI (match_dup 5)
                            (ltu:SI (reg:CC_C CC_REGNUM) (const_int 0))))])]
  {
    operands[3] = gen_highpart (SImode, operands[0]);
    operands[0] = gen_lowpart (SImode, operands[0]);
    if (CONST_INT_P (operands[1]))
      {
        operands[4] = GEN_INT (~INTVAL (gen_highpart_mode (SImode,
                                                           DImode,
                                                           operands[1])));
        operands[5] = gen_rtx_PLUS (SImode, operands[3], operands[4]);
      }
    else
      {
        operands[4] = gen_highpart (SImode, operands[1]);
        operands[5] = gen_rtx_MINUS (SImode, operands[3], operands[4]);
      }
    operands[1] = gen_lowpart (SImode, operands[1]);
    operands[2] = gen_lowpart (SImode, operands[2]);
  }
  [(set_attr "conds" "set")
   (set_attr "length" "8")
   (set_attr "type" "multiple")]
)

(define_insn_and_split "*arm_cmpdi_unsigned"
  [(set (reg:CC_CZ CC_REGNUM)
        (compare:CC_CZ (match_operand:DI 0 "s_register_operand" "l,r,r,r")
                       (match_operand:DI 1 "arm_di_operand"     "Py,r,Di,rDi")))]

  "TARGET_32BIT"
  "#"   ; "cmp\\t%R0, %R1\;it eq\;cmpeq\\t%Q0, %Q1"
  "&& reload_completed"
  [(set (reg:CC CC_REGNUM)
        (compare:CC (match_dup 2) (match_dup 3)))
   (cond_exec (eq:SI (reg:CC CC_REGNUM) (const_int 0))
              (set (reg:CC CC_REGNUM)
                   (compare:CC (match_dup 0) (match_dup 1))))]
  {
    operands[2] = gen_highpart (SImode, operands[0]);
    operands[0] = gen_lowpart (SImode, operands[0]);
    if (CONST_INT_P (operands[1]))
      operands[3] = gen_highpart_mode (SImode, DImode, operands[1]);
    else
      operands[3] = gen_highpart (SImode, operands[1]);
    operands[1] = gen_lowpart (SImode, operands[1]);
  }
  [(set_attr "conds" "set")
   (set_attr "enabled_for_depr_it" "yes,yes,no,*")
   (set_attr "arch" "t2,t2,t2,a")
   (set_attr "length" "6,6,10,8")
   (set_attr "type" "multiple")]
)

(define_insn "*arm_cmpdi_zero"
  [(set (reg:CC_Z CC_REGNUM)
	(compare:CC_Z (match_operand:DI 0 "s_register_operand" "r")
		      (const_int 0)))
   (clobber (match_scratch:SI 1 "=r"))]
  "TARGET_32BIT"
  "orr%.\\t%1, %Q0, %R0"
  [(set_attr "conds" "set")
   (set_attr "type" "logics_reg")]
)

; This insn allows redundant compares to be removed by cse, nothing should
; ever appear in the output file since (set (reg x) (reg x)) is a no-op that
; is deleted later on. The match_dup will match the mode here, so that
; mode changes of the condition codes aren't lost by this even though we don't
; specify what they are.

(define_insn "*deleted_compare"
  [(set (match_operand 0 "cc_register" "") (match_dup 0))]
  "TARGET_32BIT"
  "\\t%@ deleted compare"
  [(set_attr "conds" "set")
   (set_attr "length" "0")
   (set_attr "type" "no_insn")]
)


;; Conditional branch insns

(define_expand "cbranch_cc"
  [(set (pc)
	(if_then_else (match_operator 0 "" [(match_operand 1 "" "")
					    (match_operand 2 "" "")])
		      (label_ref (match_operand 3 "" ""))
		      (pc)))]
  "TARGET_32BIT"
  "operands[1] = arm_gen_compare_reg (GET_CODE (operands[0]),
				      operands[1], operands[2], NULL_RTX);
   operands[2] = const0_rtx;"
)

;;
;; Patterns to match conditional branch insns.
;;

(define_insn "arm_cond_branch"
  [(set (pc)
	(if_then_else (match_operator 1 "arm_comparison_operator"
		       [(match_operand 2 "cc_register" "") (const_int 0)])
		      (label_ref (match_operand 0 "" ""))
		      (pc)))]
  "TARGET_32BIT"
  "*
  if (arm_ccfsm_state == 1 || arm_ccfsm_state == 2)
    {
      arm_ccfsm_state += 2;
      return \"\";
    }
  return \"b%d1\\t%l0\";
  "
  [(set_attr "conds" "use")
   (set_attr "type" "branch")
   (set (attr "length")
	(if_then_else
	   (and (match_test "TARGET_THUMB2")
		(and (ge (minus (match_dup 0) (pc)) (const_int -250))
		     (le (minus (match_dup 0) (pc)) (const_int 256))))
	   (const_int 2)
	   (const_int 4)))]
)

(define_insn "*arm_cond_branch_reversed"
  [(set (pc)
	(if_then_else (match_operator 1 "arm_comparison_operator"
		       [(match_operand 2 "cc_register" "") (const_int 0)])
		      (pc)
		      (label_ref (match_operand 0 "" ""))))]
  "TARGET_32BIT"
  "*
  if (arm_ccfsm_state == 1 || arm_ccfsm_state == 2)
    {
      arm_ccfsm_state += 2;
      return \"\";
    }
  return \"b%D1\\t%l0\";
  "
  [(set_attr "conds" "use")
   (set_attr "type" "branch")
   (set (attr "length")
	(if_then_else
	   (and (match_test "TARGET_THUMB2")
		(and (ge (minus (match_dup 0) (pc)) (const_int -250))
		     (le (minus (match_dup 0) (pc)) (const_int 256))))
	   (const_int 2)
	   (const_int 4)))]
)



; scc insns

(define_expand "cstore_cc"
  [(set (match_operand:SI 0 "s_register_operand" "")
	(match_operator:SI 1 "" [(match_operand 2 "" "")
				 (match_operand 3 "" "")]))]
  "TARGET_32BIT"
  "operands[2] = arm_gen_compare_reg (GET_CODE (operands[1]),
				      operands[2], operands[3], NULL_RTX);
   operands[3] = const0_rtx;"
)

(define_insn_and_split "*mov_scc"
  [(set (match_operand:SI 0 "s_register_operand" "=r")
	(match_operator:SI 1 "arm_comparison_operator"
	 [(match_operand 2 "cc_register" "") (const_int 0)]))]
  "TARGET_ARM"
  "#"   ; "mov%D1\\t%0, #0\;mov%d1\\t%0, #1"
  "TARGET_ARM"
  [(set (match_dup 0)
        (if_then_else:SI (match_dup 1)
                         (const_int 1)
                         (const_int 0)))]
  ""
  [(set_attr "conds" "use")
   (set_attr "length" "8")
   (set_attr "type" "multiple")]
)

(define_insn_and_split "*mov_negscc"
  [(set (match_operand:SI 0 "s_register_operand" "=r")
	(neg:SI (match_operator:SI 1 "arm_comparison_operator"
		 [(match_operand 2 "cc_register" "") (const_int 0)])))]
  "TARGET_ARM"
  "#"   ; "mov%D1\\t%0, #0\;mvn%d1\\t%0, #0"
  "TARGET_ARM"
  [(set (match_dup 0)
        (if_then_else:SI (match_dup 1)
                         (match_dup 3)
                         (const_int 0)))]
  {
    operands[3] = GEN_INT (~0);
  }
  [(set_attr "conds" "use")
   (set_attr "length" "8")
   (set_attr "type" "multiple")]
)

(define_insn_and_split "*mov_notscc"
  [(set (match_operand:SI 0 "s_register_operand" "=r")
	(not:SI (match_operator:SI 1 "arm_comparison_operator"
		 [(match_operand 2 "cc_register" "") (const_int 0)])))]
  "TARGET_ARM"
  "#"   ; "mvn%D1\\t%0, #0\;mvn%d1\\t%0, #1"
  "TARGET_ARM"
  [(set (match_dup 0)
        (if_then_else:SI (match_dup 1)
                         (match_dup 3)
                         (match_dup 4)))]
  {
    operands[3] = GEN_INT (~1);
    operands[4] = GEN_INT (~0);
  }
  [(set_attr "conds" "use")
   (set_attr "length" "8")
   (set_attr "type" "multiple")]
)

(define_expand "cstoresi4"
  [(set (match_operand:SI 0 "s_register_operand" "")
	(match_operator:SI 1 "expandable_comparison_operator"
	 [(match_operand:SI 2 "s_register_operand" "")
	  (match_operand:SI 3 "reg_or_int_operand" "")]))]
  "TARGET_32BIT || TARGET_THUMB1"
  "{
  rtx op3, scratch, scratch2;

  if (!TARGET_THUMB1)
    {
      if (!arm_add_operand (operands[3], SImode))
	operands[3] = force_reg (SImode, operands[3]);
      emit_insn (gen_cstore_cc (operands[0], operands[1],
				operands[2], operands[3]));
      DONE;
    }

  if (operands[3] == const0_rtx)
    {
      switch (GET_CODE (operands[1]))
	{
	case EQ:
	  emit_insn (gen_cstoresi_eq0_thumb1 (operands[0], operands[2]));
	  break;

	case NE:
	  emit_insn (gen_cstoresi_ne0_thumb1 (operands[0], operands[2]));
	  break;

	case LE:
          scratch = expand_binop (SImode, add_optab, operands[2], constm1_rtx,
				  NULL_RTX, 0, OPTAB_WIDEN);
          scratch = expand_binop (SImode, ior_optab, operands[2], scratch,
				  NULL_RTX, 0, OPTAB_WIDEN);
          expand_binop (SImode, lshr_optab, scratch, GEN_INT (31),
			operands[0], 1, OPTAB_WIDEN);
	  break;

        case GE:
          scratch = expand_unop (SImode, one_cmpl_optab, operands[2],
				 NULL_RTX, 1);
          expand_binop (SImode, lshr_optab, scratch, GEN_INT (31),
			NULL_RTX, 1, OPTAB_WIDEN);
          break;

        case GT:
          scratch = expand_binop (SImode, ashr_optab, operands[2],
				  GEN_INT (31), NULL_RTX, 0, OPTAB_WIDEN);
          scratch = expand_binop (SImode, sub_optab, scratch, operands[2],
				  NULL_RTX, 0, OPTAB_WIDEN);
          expand_binop (SImode, lshr_optab, scratch, GEN_INT (31), operands[0],
			0, OPTAB_WIDEN);
          break;

	/* LT is handled by generic code.  No need for unsigned with 0.  */
	default:
	  FAIL;
	}
      DONE;
    }

  switch (GET_CODE (operands[1]))
    {
    case EQ:
      scratch = expand_binop (SImode, sub_optab, operands[2], operands[3],
			      NULL_RTX, 0, OPTAB_WIDEN);
      emit_insn (gen_cstoresi_eq0_thumb1 (operands[0], scratch));
      break;

    case NE:
      scratch = expand_binop (SImode, sub_optab, operands[2], operands[3],
			      NULL_RTX, 0, OPTAB_WIDEN);
      emit_insn (gen_cstoresi_ne0_thumb1 (operands[0], scratch));
      break;

    case LE:
      op3 = force_reg (SImode, operands[3]);

      scratch = expand_binop (SImode, lshr_optab, operands[2], GEN_INT (31),
			      NULL_RTX, 1, OPTAB_WIDEN);
      scratch2 = expand_binop (SImode, ashr_optab, op3, GEN_INT (31),
			      NULL_RTX, 0, OPTAB_WIDEN);
      emit_insn (gen_thumb1_addsi3_addgeu (operands[0], scratch, scratch2,
					  op3, operands[2]));
      break;

    case GE:
      op3 = operands[3];
      if (!thumb1_cmp_operand (op3, SImode))
        op3 = force_reg (SImode, op3);
      scratch = expand_binop (SImode, ashr_optab, operands[2], GEN_INT (31),
			      NULL_RTX, 0, OPTAB_WIDEN);
      scratch2 = expand_binop (SImode, lshr_optab, op3, GEN_INT (31),
			       NULL_RTX, 1, OPTAB_WIDEN);
      emit_insn (gen_thumb1_addsi3_addgeu (operands[0], scratch, scratch2,
					  operands[2], op3));
      break;

    case LEU:
      op3 = force_reg (SImode, operands[3]);
      scratch = force_reg (SImode, const0_rtx);
      emit_insn (gen_thumb1_addsi3_addgeu (operands[0], scratch, scratch,
					  op3, operands[2]));
      break;

    case GEU:
      op3 = operands[3];
      if (!thumb1_cmp_operand (op3, SImode))
        op3 = force_reg (SImode, op3);
      scratch = force_reg (SImode, const0_rtx);
      emit_insn (gen_thumb1_addsi3_addgeu (operands[0], scratch, scratch,
					  operands[2], op3));
      break;

    case LTU:
      op3 = operands[3];
      if (!thumb1_cmp_operand (op3, SImode))
        op3 = force_reg (SImode, op3);
      scratch = gen_reg_rtx (SImode);
      emit_insn (gen_cstoresi_ltu_thumb1 (operands[0], operands[2], op3));
      break;

    case GTU:
      op3 = force_reg (SImode, operands[3]);
      scratch = gen_reg_rtx (SImode);
      emit_insn (gen_cstoresi_ltu_thumb1 (operands[0], op3, operands[2]));
      break;

    /* No good sequences for GT, LT.  */
    default:
      FAIL;
    }
  DONE;
}")

(define_expand "cstoresf4"
  [(set (match_operand:SI 0 "s_register_operand" "")
	(match_operator:SI 1 "expandable_comparison_operator"
	 [(match_operand:SF 2 "s_register_operand" "")
	  (match_operand:SF 3 "arm_float_compare_operand" "")]))]
  "TARGET_32BIT && TARGET_HARD_FLOAT"
  "emit_insn (gen_cstore_cc (operands[0], operands[1],
			     operands[2], operands[3])); DONE;"
)

(define_expand "cstoredf4"
  [(set (match_operand:SI 0 "s_register_operand" "")
	(match_operator:SI 1 "expandable_comparison_operator"
	 [(match_operand:DF 2 "s_register_operand" "")
	  (match_operand:DF 3 "arm_float_compare_operand" "")]))]
  "TARGET_32BIT && TARGET_HARD_FLOAT && !TARGET_VFP_SINGLE"
  "emit_insn (gen_cstore_cc (operands[0], operands[1],
			     operands[2], operands[3])); DONE;"
)

(define_expand "cstoredi4"
  [(set (match_operand:SI 0 "s_register_operand" "")
	(match_operator:SI 1 "expandable_comparison_operator"
	 [(match_operand:DI 2 "s_register_operand" "")
	  (match_operand:DI 3 "cmpdi_operand" "")]))]
  "TARGET_32BIT"
  "{
     if (!arm_validize_comparison (&operands[1],
     				   &operands[2],
				   &operands[3]))
       FAIL;
     emit_insn (gen_cstore_cc (operands[0], operands[1], operands[2],
		      	         operands[3]));
     DONE;
   }"
)


;; Conditional move insns

(define_expand "movsicc"
  [(set (match_operand:SI 0 "s_register_operand" "")
	(if_then_else:SI (match_operand 1 "expandable_comparison_operator" "")
			 (match_operand:SI 2 "arm_not_operand" "")
			 (match_operand:SI 3 "arm_not_operand" "")))]
  "TARGET_32BIT"
  "
  {
    enum rtx_code code;
    rtx ccreg;

    if (!arm_validize_comparison (&operands[1], &XEXP (operands[1], 0), 
       				  &XEXP (operands[1], 1)))
      FAIL;
    
    code = GET_CODE (operands[1]);
    ccreg = arm_gen_compare_reg (code, XEXP (operands[1], 0),
				 XEXP (operands[1], 1), NULL_RTX);
    operands[1] = gen_rtx_fmt_ee (code, VOIDmode, ccreg, const0_rtx);
  }"
)

(define_expand "movsfcc"
  [(set (match_operand:SF 0 "s_register_operand" "")
	(if_then_else:SF (match_operand 1 "arm_cond_move_operator" "")
			 (match_operand:SF 2 "s_register_operand" "")
			 (match_operand:SF 3 "s_register_operand" "")))]
  "TARGET_32BIT && TARGET_HARD_FLOAT"
  "
  {
    enum rtx_code code = GET_CODE (operands[1]);
    rtx ccreg;

    if (!arm_validize_comparison (&operands[1], &XEXP (operands[1], 0), 
       				  &XEXP (operands[1], 1)))
       FAIL;

    code = GET_CODE (operands[1]);
    ccreg = arm_gen_compare_reg (code, XEXP (operands[1], 0),
				 XEXP (operands[1], 1), NULL_RTX);
    operands[1] = gen_rtx_fmt_ee (code, VOIDmode, ccreg, const0_rtx);
  }"
)

(define_expand "movdfcc"
  [(set (match_operand:DF 0 "s_register_operand" "")
	(if_then_else:DF (match_operand 1 "arm_cond_move_operator" "")
			 (match_operand:DF 2 "s_register_operand" "")
			 (match_operand:DF 3 "s_register_operand" "")))]
  "TARGET_32BIT && TARGET_HARD_FLOAT && TARGET_VFP_DOUBLE"
  "
  {
    enum rtx_code code = GET_CODE (operands[1]);
    rtx ccreg;

    if (!arm_validize_comparison (&operands[1], &XEXP (operands[1], 0), 
       				  &XEXP (operands[1], 1)))
       FAIL;
    code = GET_CODE (operands[1]);
    ccreg = arm_gen_compare_reg (code, XEXP (operands[1], 0),
				 XEXP (operands[1], 1), NULL_RTX);
    operands[1] = gen_rtx_fmt_ee (code, VOIDmode, ccreg, const0_rtx);
  }"
)

(define_insn "*cmov<mode>"
    [(set (match_operand:SDF 0 "s_register_operand" "=<F_constraint>")
	(if_then_else:SDF (match_operator 1 "arm_vsel_comparison_operator"
			  [(match_operand 2 "cc_register" "") (const_int 0)])
			  (match_operand:SDF 3 "s_register_operand"
			                      "<F_constraint>")
			  (match_operand:SDF 4 "s_register_operand"
			                      "<F_constraint>")))]
  "TARGET_HARD_FLOAT && TARGET_FPU_ARMV8 <vfp_double_cond>"
  "*
  {
    enum arm_cond_code code = maybe_get_arm_condition_code (operands[1]);
    switch (code)
      {
      case ARM_GE:
      case ARM_GT:
      case ARM_EQ:
      case ARM_VS:
        return \"vsel%d1.<V_if_elem>\\t%<V_reg>0, %<V_reg>3, %<V_reg>4\";
      case ARM_LT:
      case ARM_LE:
      case ARM_NE:
      case ARM_VC:
        return \"vsel%D1.<V_if_elem>\\t%<V_reg>0, %<V_reg>4, %<V_reg>3\";
      default:
        gcc_unreachable ();
      }
    return \"\";
  }"
  [(set_attr "conds" "use")
   (set_attr "type" "fcsel")]
)

(define_insn_and_split "*movsicc_insn"
  [(set (match_operand:SI 0 "s_register_operand" "=r,r,r,r,r,r,r,r")
	(if_then_else:SI
	 (match_operator 3 "arm_comparison_operator"
	  [(match_operand 4 "cc_register" "") (const_int 0)])
	 (match_operand:SI 1 "arm_not_operand" "0,0,rI,K,rI,rI,K,K")
	 (match_operand:SI 2 "arm_not_operand" "rI,K,0,0,rI,K,rI,K")))]
  "TARGET_ARM"
  "@
   mov%D3\\t%0, %2
   mvn%D3\\t%0, #%B2
   mov%d3\\t%0, %1
   mvn%d3\\t%0, #%B1
   #
   #
   #
   #"
   ; alt4: mov%d3\\t%0, %1\;mov%D3\\t%0, %2
   ; alt5: mov%d3\\t%0, %1\;mvn%D3\\t%0, #%B2
   ; alt6: mvn%d3\\t%0, #%B1\;mov%D3\\t%0, %2
   ; alt7: mvn%d3\\t%0, #%B1\;mvn%D3\\t%0, #%B2"
  "&& reload_completed"
  [(const_int 0)]
  {
    enum rtx_code rev_code;
    machine_mode mode;
    rtx rev_cond;

    emit_insn (gen_rtx_COND_EXEC (VOIDmode,
                                  operands[3],
                                  gen_rtx_SET (VOIDmode,
                                               operands[0],
                                               operands[1])));

    rev_code = GET_CODE (operands[3]);
    mode = GET_MODE (operands[4]);
    if (mode == CCFPmode || mode == CCFPEmode)
      rev_code = reverse_condition_maybe_unordered (rev_code);
    else
      rev_code = reverse_condition (rev_code);

    rev_cond = gen_rtx_fmt_ee (rev_code,
                               VOIDmode,
                               operands[4],
                               const0_rtx);
    emit_insn (gen_rtx_COND_EXEC (VOIDmode,
                                  rev_cond,
                                  gen_rtx_SET (VOIDmode,
                                               operands[0],
                                               operands[2])));
    DONE;
  }
  [(set_attr "length" "4,4,4,4,8,8,8,8")
   (set_attr "conds" "use")
   (set_attr_alternative "type"
                         [(if_then_else (match_operand 2 "const_int_operand" "")
                                        (const_string "mov_imm")
                                        (const_string "mov_reg"))
                          (const_string "mvn_imm")
                          (if_then_else (match_operand 1 "const_int_operand" "")
                                        (const_string "mov_imm")
                                        (const_string "mov_reg"))
                          (const_string "mvn_imm")
                          (const_string "mov_reg")
                          (const_string "mov_reg")
                          (const_string "mov_reg")
                          (const_string "mov_reg")])]
)

(define_insn "*movsfcc_soft_insn"
  [(set (match_operand:SF 0 "s_register_operand" "=r,r")
	(if_then_else:SF (match_operator 3 "arm_comparison_operator"
			  [(match_operand 4 "cc_register" "") (const_int 0)])
			 (match_operand:SF 1 "s_register_operand" "0,r")
			 (match_operand:SF 2 "s_register_operand" "r,0")))]
  "TARGET_ARM && TARGET_SOFT_FLOAT"
  "@
   mov%D3\\t%0, %2
   mov%d3\\t%0, %1"
  [(set_attr "conds" "use")
   (set_attr "type" "mov_reg")]
)


;; Jump and linkage insns

(define_expand "jump"
  [(set (pc)
	(label_ref (match_operand 0 "" "")))]
  "TARGET_EITHER"
  ""
)

(define_insn "*arm_jump"
  [(set (pc)
	(label_ref (match_operand 0 "" "")))]
  "TARGET_32BIT"
  "*
  {
    if (arm_ccfsm_state == 1 || arm_ccfsm_state == 2)
      {
        arm_ccfsm_state += 2;
        return \"\";
      }
    return \"b%?\\t%l0\";
  }
  "
  [(set_attr "predicable" "yes")
   (set (attr "length")
	(if_then_else
	   (and (match_test "TARGET_THUMB2")
		(and (ge (minus (match_dup 0) (pc)) (const_int -2044))
		     (le (minus (match_dup 0) (pc)) (const_int 2048))))
	   (const_int 2)
	   (const_int 4)))
   (set_attr "type" "branch")]
)

(define_expand "call"
  [(parallel [(call (match_operand 0 "memory_operand" "")
	            (match_operand 1 "general_operand" ""))
	      (use (match_operand 2 "" ""))
	      (clobber (reg:SI LR_REGNUM))])]
  "TARGET_EITHER"
  "
  {
    rtx callee, pat;
    
    /* In an untyped call, we can get NULL for operand 2.  */
    if (operands[2] == NULL_RTX)
      operands[2] = const0_rtx;
      
    /* Decide if we should generate indirect calls by loading the
       32-bit address of the callee into a register before performing the
       branch and link.  */
    callee = XEXP (operands[0], 0);
    if (GET_CODE (callee) == SYMBOL_REF
	? arm_is_long_call_p (SYMBOL_REF_DECL (callee))
	: !REG_P (callee))
      XEXP (operands[0], 0) = force_reg (Pmode, callee);

    pat = gen_call_internal (operands[0], operands[1], operands[2]);
    arm_emit_call_insn (pat, XEXP (operands[0], 0), false);
    DONE;
  }"
)

(define_expand "call_internal"
  [(parallel [(call (match_operand 0 "memory_operand" "")
	            (match_operand 1 "general_operand" ""))
	      (use (match_operand 2 "" ""))
	      (clobber (reg:SI LR_REGNUM))])])

(define_insn "*call_reg_armv5"
  [(call (mem:SI (match_operand:SI 0 "s_register_operand" "r"))
         (match_operand 1 "" ""))
   (use (match_operand 2 "" ""))
   (clobber (reg:SI LR_REGNUM))]
  "TARGET_ARM && arm_arch5 && !SIBLING_CALL_P (insn)"
  "blx%?\\t%0"
  [(set_attr "type" "call")]
)

(define_insn "*call_reg_arm"
  [(call (mem:SI (match_operand:SI 0 "s_register_operand" "r"))
         (match_operand 1 "" ""))
   (use (match_operand 2 "" ""))
   (clobber (reg:SI LR_REGNUM))]
  "TARGET_ARM && !arm_arch5 && !SIBLING_CALL_P (insn)"
  "*
  return output_call (operands);
  "
  ;; length is worst case, normally it is only two
  [(set_attr "length" "12")
   (set_attr "type" "call")]
)


;; Note: not used for armv5+ because the sequence used (ldr pc, ...) is not
;; considered a function call by the branch predictor of some cores (PR40887).
;; Falls back to blx rN (*call_reg_armv5).

(define_insn "*call_mem"
  [(call (mem:SI (match_operand:SI 0 "call_memory_operand" "m"))
	 (match_operand 1 "" ""))
   (use (match_operand 2 "" ""))
   (clobber (reg:SI LR_REGNUM))]
  "TARGET_ARM && !arm_arch5 && !SIBLING_CALL_P (insn)"
  "*
  return output_call_mem (operands);
  "
  [(set_attr "length" "12")
   (set_attr "type" "call")]
)

(define_expand "call_value"
  [(parallel [(set (match_operand       0 "" "")
	           (call (match_operand 1 "memory_operand" "")
		         (match_operand 2 "general_operand" "")))
	      (use (match_operand 3 "" ""))
	      (clobber (reg:SI LR_REGNUM))])]
  "TARGET_EITHER"
  "
  {
    rtx pat, callee;
    
    /* In an untyped call, we can get NULL for operand 2.  */
    if (operands[3] == 0)
      operands[3] = const0_rtx;
      
    /* Decide if we should generate indirect calls by loading the
       32-bit address of the callee into a register before performing the
       branch and link.  */
    callee = XEXP (operands[1], 0);
    if (GET_CODE (callee) == SYMBOL_REF
	? arm_is_long_call_p (SYMBOL_REF_DECL (callee))
	: !REG_P (callee))
      XEXP (operands[1], 0) = force_reg (Pmode, callee);

    pat = gen_call_value_internal (operands[0], operands[1],
				   operands[2], operands[3]);
    arm_emit_call_insn (pat, XEXP (operands[1], 0), false);
    DONE;
  }"
)

(define_expand "call_value_internal"
  [(parallel [(set (match_operand       0 "" "")
	           (call (match_operand 1 "memory_operand" "")
		         (match_operand 2 "general_operand" "")))
	      (use (match_operand 3 "" ""))
	      (clobber (reg:SI LR_REGNUM))])])

(define_insn "*call_value_reg_armv5"
  [(set (match_operand 0 "" "")
        (call (mem:SI (match_operand:SI 1 "s_register_operand" "r"))
	      (match_operand 2 "" "")))
   (use (match_operand 3 "" ""))
   (clobber (reg:SI LR_REGNUM))]
  "TARGET_ARM && arm_arch5 && !SIBLING_CALL_P (insn)"
  "blx%?\\t%1"
  [(set_attr "type" "call")]
)

(define_insn "*call_value_reg_arm"
  [(set (match_operand 0 "" "")
        (call (mem:SI (match_operand:SI 1 "s_register_operand" "r"))
	      (match_operand 2 "" "")))
   (use (match_operand 3 "" ""))
   (clobber (reg:SI LR_REGNUM))]
  "TARGET_ARM && !arm_arch5 && !SIBLING_CALL_P (insn)"
  "*
  return output_call (&operands[1]);
  "
  [(set_attr "length" "12")
   (set_attr "type" "call")]
)

;; Note: see *call_mem

(define_insn "*call_value_mem"
  [(set (match_operand 0 "" "")
	(call (mem:SI (match_operand:SI 1 "call_memory_operand" "m"))
	      (match_operand 2 "" "")))
   (use (match_operand 3 "" ""))
   (clobber (reg:SI LR_REGNUM))]
  "TARGET_ARM && !arm_arch5 && (!CONSTANT_ADDRESS_P (XEXP (operands[1], 0)))
   && !SIBLING_CALL_P (insn)"
  "*
  return output_call_mem (&operands[1]);
  "
  [(set_attr "length" "12")
   (set_attr "type" "call")]
)

;; Allow calls to SYMBOL_REFs specially as they are not valid general addresses
;; The 'a' causes the operand to be treated as an address, i.e. no '#' output.

(define_insn "*call_symbol"
  [(call (mem:SI (match_operand:SI 0 "" ""))
	 (match_operand 1 "" ""))
   (use (match_operand 2 "" ""))
   (clobber (reg:SI LR_REGNUM))]
  "TARGET_32BIT
   && !SIBLING_CALL_P (insn)
   && (GET_CODE (operands[0]) == SYMBOL_REF)
   && !arm_is_long_call_p (SYMBOL_REF_DECL (operands[0]))"
  "*
  {
    return NEED_PLT_RELOC ? \"bl%?\\t%a0(PLT)\" : \"bl%?\\t%a0\";
  }"
  [(set_attr "type" "call")]
)

(define_insn "*call_value_symbol"
  [(set (match_operand 0 "" "")
	(call (mem:SI (match_operand:SI 1 "" ""))
	(match_operand:SI 2 "" "")))
   (use (match_operand 3 "" ""))
   (clobber (reg:SI LR_REGNUM))]
  "TARGET_32BIT
   && !SIBLING_CALL_P (insn)
   && (GET_CODE (operands[1]) == SYMBOL_REF)
   && !arm_is_long_call_p (SYMBOL_REF_DECL (operands[1]))"
  "*
  {
    return NEED_PLT_RELOC ? \"bl%?\\t%a1(PLT)\" : \"bl%?\\t%a1\";
  }"
  [(set_attr "type" "call")]
)

(define_expand "sibcall_internal"
  [(parallel [(call (match_operand 0 "memory_operand" "")
		    (match_operand 1 "general_operand" ""))
	      (return)
	      (use (match_operand 2 "" ""))])])

;; We may also be able to do sibcalls for Thumb, but it's much harder...
(define_expand "sibcall"
  [(parallel [(call (match_operand 0 "memory_operand" "")
		    (match_operand 1 "general_operand" ""))
	      (return)
	      (use (match_operand 2 "" ""))])]
  "TARGET_32BIT"
  "
  {
    rtx pat;

    if ((!REG_P (XEXP (operands[0], 0))
	 && GET_CODE (XEXP (operands[0], 0)) != SYMBOL_REF)
	|| (GET_CODE (XEXP (operands[0], 0)) == SYMBOL_REF
	    && arm_is_long_call_p (SYMBOL_REF_DECL (XEXP (operands[0], 0)))))
     XEXP (operands[0], 0) = force_reg (SImode, XEXP (operands[0], 0));

    if (operands[2] == NULL_RTX)
      operands[2] = const0_rtx;

    pat = gen_sibcall_internal (operands[0], operands[1], operands[2]);
    arm_emit_call_insn (pat, operands[0], true);
    DONE;
  }"
)

(define_expand "sibcall_value_internal"
  [(parallel [(set (match_operand 0 "" "")
		   (call (match_operand 1 "memory_operand" "")
			 (match_operand 2 "general_operand" "")))
	      (return)
	      (use (match_operand 3 "" ""))])])

(define_expand "sibcall_value"
  [(parallel [(set (match_operand 0 "" "")
		   (call (match_operand 1 "memory_operand" "")
			 (match_operand 2 "general_operand" "")))
	      (return)
	      (use (match_operand 3 "" ""))])]
  "TARGET_32BIT"
  "
  {
    rtx pat;

    if ((!REG_P (XEXP (operands[1], 0))
	 && GET_CODE (XEXP (operands[1], 0)) != SYMBOL_REF)
	|| (GET_CODE (XEXP (operands[1], 0)) == SYMBOL_REF
	    && arm_is_long_call_p (SYMBOL_REF_DECL (XEXP (operands[1], 0)))))
     XEXP (operands[1], 0) = force_reg (SImode, XEXP (operands[1], 0));

    if (operands[3] == NULL_RTX)
      operands[3] = const0_rtx;

    pat = gen_sibcall_value_internal (operands[0], operands[1],
                                      operands[2], operands[3]);
    arm_emit_call_insn (pat, operands[1], true);
    DONE;
  }"
)

(define_insn "*sibcall_insn"
 [(call (mem:SI (match_operand:SI 0 "call_insn_operand" "Cs, US"))
	(match_operand 1 "" ""))
  (return)
  (use (match_operand 2 "" ""))]
  "TARGET_32BIT && SIBLING_CALL_P (insn)"
  "*
  if (which_alternative == 1)
    return NEED_PLT_RELOC ? \"b%?\\t%a0(PLT)\" : \"b%?\\t%a0\";
  else
    {
      if (arm_arch5 || arm_arch4t)
	return \"bx%?\\t%0\\t%@ indirect register sibling call\";
      else
	return \"mov%?\\t%|pc, %0\\t%@ indirect register sibling call\";
    }
  "
  [(set_attr "type" "call")]
)

(define_insn "*sibcall_value_insn"
 [(set (match_operand 0 "" "")
       (call (mem:SI (match_operand:SI 1 "call_insn_operand" "Cs,US"))
	     (match_operand 2 "" "")))
  (return)
  (use (match_operand 3 "" ""))]
  "TARGET_32BIT && SIBLING_CALL_P (insn)"
  "*
  if (which_alternative == 1)
   return NEED_PLT_RELOC ? \"b%?\\t%a1(PLT)\" : \"b%?\\t%a1\";
  else
    {
      if (arm_arch5 || arm_arch4t)
	return \"bx%?\\t%1\";
      else
	return \"mov%?\\t%|pc, %1\\t@ indirect sibling call \";
    }
  "
  [(set_attr "type" "call")]
)

(define_expand "<return_str>return"
  [(returns)]
  "(TARGET_ARM || (TARGET_THUMB2
                   && ARM_FUNC_TYPE (arm_current_func_type ()) == ARM_FT_NORMAL
                   && !IS_STACKALIGN (arm_current_func_type ())))
    <return_cond_false>"
  "
  {
    if (TARGET_THUMB2)
      {
        thumb2_expand_return (<return_simple_p>);
        DONE;
      }
  }
  "
)

;; Often the return insn will be the same as loading from memory, so set attr
(define_insn "*arm_return"
  [(return)]
  "TARGET_ARM && USE_RETURN_INSN (FALSE)"
  "*
  {
    if (arm_ccfsm_state == 2)
      {
        arm_ccfsm_state += 2;
        return \"\";
      }
    return output_return_instruction (const_true_rtx, true, false, false);
  }"
  [(set_attr "type" "load1")
   (set_attr "length" "12")
   (set_attr "predicable" "yes")]
)

(define_insn "*cond_<return_str>return"
  [(set (pc)
        (if_then_else (match_operator 0 "arm_comparison_operator"
		       [(match_operand 1 "cc_register" "") (const_int 0)])
                      (returns)
                      (pc)))]
  "TARGET_ARM  <return_cond_true>"
  "*
  {
    if (arm_ccfsm_state == 2)
      {
        arm_ccfsm_state += 2;
        return \"\";
      }
    return output_return_instruction (operands[0], true, false,
				      <return_simple_p>);
  }"
  [(set_attr "conds" "use")
   (set_attr "length" "12")
   (set_attr "type" "load1")]
)

(define_insn "*cond_<return_str>return_inverted"
  [(set (pc)
        (if_then_else (match_operator 0 "arm_comparison_operator"
		       [(match_operand 1 "cc_register" "") (const_int 0)])
                      (pc)
		      (returns)))]
  "TARGET_ARM <return_cond_true>"
  "*
  {
    if (arm_ccfsm_state == 2)
      {
        arm_ccfsm_state += 2;
        return \"\";
      }
    return output_return_instruction (operands[0], true, true,
				      <return_simple_p>);
  }"
  [(set_attr "conds" "use")
   (set_attr "length" "12")
   (set_attr "type" "load1")]
)

(define_insn "*arm_simple_return"
  [(simple_return)]
  "TARGET_ARM"
  "*
  {
    if (arm_ccfsm_state == 2)
      {
        arm_ccfsm_state += 2;
        return \"\";
      }
    return output_return_instruction (const_true_rtx, true, false, true);
  }"
  [(set_attr "type" "branch")
   (set_attr "length" "4")
   (set_attr "predicable" "yes")]
)

;; Generate a sequence of instructions to determine if the processor is
;; in 26-bit or 32-bit mode, and return the appropriate return address
;; mask.

(define_expand "return_addr_mask"
  [(set (match_dup 1)
      (compare:CC_NOOV (unspec [(const_int 0)] UNSPEC_CHECK_ARCH)
		       (const_int 0)))
   (set (match_operand:SI 0 "s_register_operand" "")
      (if_then_else:SI (eq (match_dup 1) (const_int 0))
		       (const_int -1)
		       (const_int 67108860)))] ; 0x03fffffc
  "TARGET_ARM"
  "
  operands[1] = gen_rtx_REG (CC_NOOVmode, CC_REGNUM);
  ")

(define_insn "*check_arch2"
  [(set (match_operand:CC_NOOV 0 "cc_register" "")
      (compare:CC_NOOV (unspec [(const_int 0)] UNSPEC_CHECK_ARCH)
		       (const_int 0)))]
  "TARGET_ARM"
  "teq\\t%|r0, %|r0\;teq\\t%|pc, %|pc"
  [(set_attr "length" "8")
   (set_attr "conds" "set")
   (set_attr "type" "multiple")]
)

;; Call subroutine returning any type.

(define_expand "untyped_call"
  [(parallel [(call (match_operand 0 "" "")
		    (const_int 0))
	      (match_operand 1 "" "")
	      (match_operand 2 "" "")])]
  "TARGET_EITHER"
  "
  {
    int i;
    rtx par = gen_rtx_PARALLEL (VOIDmode,
				rtvec_alloc (XVECLEN (operands[2], 0)));
    rtx addr = gen_reg_rtx (Pmode);
    rtx mem;
    int size = 0;

    emit_move_insn (addr, XEXP (operands[1], 0));
    mem = change_address (operands[1], BLKmode, addr);

    for (i = 0; i < XVECLEN (operands[2], 0); i++)
      {
	rtx src = SET_SRC (XVECEXP (operands[2], 0, i));

	/* Default code only uses r0 as a return value, but we could
	   be using anything up to 4 registers.  */
	if (REGNO (src) == R0_REGNUM)
	  src = gen_rtx_REG (TImode, R0_REGNUM);

        XVECEXP (par, 0, i) = gen_rtx_EXPR_LIST (VOIDmode, src,
						 GEN_INT (size));
        size += GET_MODE_SIZE (GET_MODE (src));
      }

    emit_call_insn (GEN_CALL_VALUE (par, operands[0], const0_rtx, NULL,
				    const0_rtx));

    size = 0;

    for (i = 0; i < XVECLEN (par, 0); i++)
      {
	HOST_WIDE_INT offset = 0;
	rtx reg = XEXP (XVECEXP (par, 0, i), 0);

	if (size != 0)
	  emit_move_insn (addr, plus_constant (Pmode, addr, size));

	mem = change_address (mem, GET_MODE (reg), NULL);
	if (REGNO (reg) == R0_REGNUM)
	  {
	    /* On thumb we have to use a write-back instruction.  */
	    emit_insn (arm_gen_store_multiple (arm_regs_in_sequence, 4, addr,
 		       TARGET_THUMB ? TRUE : FALSE, mem, &offset));
	    size = TARGET_ARM ? 16 : 0;
	  }
	else
	  {
	    emit_move_insn (mem, reg);
	    size = GET_MODE_SIZE (GET_MODE (reg));
	  }
      }

    /* The optimizer does not know that the call sets the function value
       registers we stored in the result block.  We avoid problems by
       claiming that all hard registers are used and clobbered at this
       point.  */
    emit_insn (gen_blockage ());

    DONE;
  }"
)

(define_expand "untyped_return"
  [(match_operand:BLK 0 "memory_operand" "")
   (match_operand 1 "" "")]
  "TARGET_EITHER"
  "
  {
    int i;
    rtx addr = gen_reg_rtx (Pmode);
    rtx mem;
    int size = 0;

    emit_move_insn (addr, XEXP (operands[0], 0));
    mem = change_address (operands[0], BLKmode, addr);

    for (i = 0; i < XVECLEN (operands[1], 0); i++)
      {
	HOST_WIDE_INT offset = 0;
	rtx reg = SET_DEST (XVECEXP (operands[1], 0, i));

	if (size != 0)
	  emit_move_insn (addr, plus_constant (Pmode, addr, size));

	mem = change_address (mem, GET_MODE (reg), NULL);
	if (REGNO (reg) == R0_REGNUM)
	  {
	    /* On thumb we have to use a write-back instruction.  */
	    emit_insn (arm_gen_load_multiple (arm_regs_in_sequence, 4, addr,
 		       TARGET_THUMB ? TRUE : FALSE, mem, &offset));
	    size = TARGET_ARM ? 16 : 0;
	  }
	else
	  {
	    emit_move_insn (reg, mem);
	    size = GET_MODE_SIZE (GET_MODE (reg));
	  }
      }

    /* Emit USE insns before the return.  */
    for (i = 0; i < XVECLEN (operands[1], 0); i++)
      emit_use (SET_DEST (XVECEXP (operands[1], 0, i)));

    /* Construct the return.  */
    expand_naked_return ();

    DONE;
  }"
)

;; UNSPEC_VOLATILE is considered to use and clobber all hard registers and
;; all of memory.  This blocks insns from being moved across this point.

(define_insn "blockage"
  [(unspec_volatile [(const_int 0)] VUNSPEC_BLOCKAGE)]
  "TARGET_EITHER"
  ""
  [(set_attr "length" "0")
   (set_attr "type" "block")]
)

(define_expand "casesi"
  [(match_operand:SI 0 "s_register_operand" "")	; index to jump on
   (match_operand:SI 1 "const_int_operand" "")	; lower bound
   (match_operand:SI 2 "const_int_operand" "")	; total range
   (match_operand:SI 3 "" "")			; table label
   (match_operand:SI 4 "" "")]			; Out of range label
  "TARGET_32BIT || optimize_size || flag_pic"
  "
  {
    enum insn_code code;
    if (operands[1] != const0_rtx)
      {
	rtx reg = gen_reg_rtx (SImode);

	emit_insn (gen_addsi3 (reg, operands[0],
			       gen_int_mode (-INTVAL (operands[1]),
			       		     SImode)));
	operands[0] = reg;
      }

    if (TARGET_ARM)
      code = CODE_FOR_arm_casesi_internal;
    else if (TARGET_THUMB1)
      code = CODE_FOR_thumb1_casesi_internal_pic;
    else if (flag_pic)
      code = CODE_FOR_thumb2_casesi_internal_pic;
    else
      code = CODE_FOR_thumb2_casesi_internal;

    if (!insn_data[(int) code].operand[1].predicate(operands[2], SImode))
      operands[2] = force_reg (SImode, operands[2]);

    emit_jump_insn (GEN_FCN ((int) code) (operands[0], operands[2],
					  operands[3], operands[4]));
    DONE;
  }"
)

;; The USE in this pattern is needed to tell flow analysis that this is
;; a CASESI insn.  It has no other purpose.
(define_insn "arm_casesi_internal"
  [(parallel [(set (pc)
	       (if_then_else
		(leu (match_operand:SI 0 "s_register_operand" "r")
		     (match_operand:SI 1 "arm_rhs_operand" "rI"))
		(mem:SI (plus:SI (mult:SI (match_dup 0) (const_int 4))
				 (label_ref (match_operand 2 "" ""))))
		(label_ref (match_operand 3 "" ""))))
	      (clobber (reg:CC CC_REGNUM))
	      (use (label_ref (match_dup 2)))])]
  "TARGET_ARM"
  "*
    if (flag_pic)
      return \"cmp\\t%0, %1\;addls\\t%|pc, %|pc, %0, asl #2\;b\\t%l3\";
    return   \"cmp\\t%0, %1\;ldrls\\t%|pc, [%|pc, %0, asl #2]\;b\\t%l3\";
  "
  [(set_attr "conds" "clob")
   (set_attr "length" "12")
   (set_attr "type" "multiple")]
)

(define_expand "indirect_jump"
  [(set (pc)
	(match_operand:SI 0 "s_register_operand" ""))]
  "TARGET_EITHER"
  "
  /* Thumb-2 doesn't have mov pc, reg.  Explicitly set the low bit of the
     address and use bx.  */
  if (TARGET_THUMB2)
    {
      rtx tmp;
      tmp = gen_reg_rtx (SImode);
      emit_insn (gen_iorsi3 (tmp, operands[0], GEN_INT(1)));
      operands[0] = tmp;
    }
  "
)

;; NB Never uses BX.
(define_insn "*arm_indirect_jump"
  [(set (pc)
	(match_operand:SI 0 "s_register_operand" "r"))]
  "TARGET_ARM"
  "mov%?\\t%|pc, %0\\t%@ indirect register jump"
  [(set_attr "predicable" "yes")
   (set_attr "type" "branch")]
)

(define_insn "*load_indirect_jump"
  [(set (pc)
	(match_operand:SI 0 "memory_operand" "m"))]
  "TARGET_ARM"
  "ldr%?\\t%|pc, %0\\t%@ indirect memory jump"
  [(set_attr "type" "load1")
   (set_attr "pool_range" "4096")
   (set_attr "neg_pool_range" "4084")
   (set_attr "predicable" "yes")]
)


;; Misc insns

(define_insn "nop"
  [(const_int 0)]
  "TARGET_EITHER"
  "*
  if (TARGET_UNIFIED_ASM)
    return \"nop\";
  if (TARGET_ARM)
    return \"mov%?\\t%|r0, %|r0\\t%@ nop\";
  return  \"mov\\tr8, r8\";
  "
  [(set (attr "length")
	(if_then_else (eq_attr "is_thumb" "yes")
		      (const_int 2)
		      (const_int 4)))
   (set_attr "type" "mov_reg")]
)

(define_insn "trap"
  [(trap_if (const_int 1) (const_int 0))]
  ""
  "*
  if (TARGET_ARM)
    return \".inst\\t0xe7f000f0\";
  else
    return \".inst\\t0xdeff\";
  "
  [(set (attr "length")
	(if_then_else (eq_attr "is_thumb" "yes")
		      (const_int 2)
		      (const_int 4)))
   (set_attr "type" "trap")
   (set_attr "conds" "unconditional")]
)


;; Patterns to allow combination of arithmetic, cond code and shifts

(define_insn "*<arith_shift_insn>_multsi"
  [(set (match_operand:SI 0 "s_register_operand" "=r,r")
	(shiftable_ops:SI
	 (mult:SI (match_operand:SI 2 "s_register_operand" "r,r")
		  (match_operand:SI 3 "power_of_two_operand" ""))
	 (match_operand:SI 1 "s_register_operand" "rk,<t2_binop0>")))]
  "TARGET_32BIT"
  "<arith_shift_insn>%?\\t%0, %1, %2, lsl %b3"
  [(set_attr "predicable" "yes")
   (set_attr "predicable_short_it" "no")
<<<<<<< HEAD
   (set_attr "shift" "4")
   (set_attr "arch" "a,t2,t2,a")
   ;; Thumb2 doesn't allow the stack pointer to be used for 
   ;; operand1 for all operations other than add and sub. In this case 
   ;; the minus operation is a candidate for an rsub and hence needs
   ;; to be disabled.
   ;; We have to make sure to disable the fourth alternative if
   ;; the shift_operator is MULT, since otherwise the insn will
   ;; also match a multiply_accumulate pattern and validate_change
   ;; will allow a replacement of the constant with a register
   ;; despite the checks done in shift_operator.
   (set_attr_alternative "insn_enabled"
			 [(const_string "yes")
			  (if_then_else
			   (match_operand:SI 1 "add_operator" "")
			   (const_string "yes") (const_string "no"))
			  (const_string "yes")
			  (if_then_else
			   (match_operand:SI 3 "mult_operator" "")
			   (const_string "no") (const_string "yes"))])
   (set_attr "type" "alu_shift_imm,alu_shift_imm,alu_shift_imm,alu_shift_reg")])
=======
   (set_attr "shift" "2")
   (set_attr "arch" "a,t2")
   (set_attr "type" "alu_shift_imm")])

(define_insn "*<arith_shift_insn>_shiftsi"
  [(set (match_operand:SI 0 "s_register_operand" "=r,r,r")
	(shiftable_ops:SI
	 (match_operator:SI 2 "shift_nomul_operator"
	  [(match_operand:SI 3 "s_register_operand" "r,r,r")
	   (match_operand:SI 4 "shift_amount_operand" "M,M,r")])
	 (match_operand:SI 1 "s_register_operand" "rk,<t2_binop0>,rk")))]
  "TARGET_32BIT && GET_CODE (operands[2]) != MULT"
  "<arith_shift_insn>%?\\t%0, %1, %3%S2"
  [(set_attr "predicable" "yes")
   (set_attr "predicable_short_it" "no")
   (set_attr "shift" "3")
   (set_attr "arch" "a,t2,a")
   (set_attr "type" "alu_shift_imm,alu_shift_imm,alu_shift_reg")])
>>>>>>> d5ad84b3

(define_split
  [(set (match_operand:SI 0 "s_register_operand" "")
	(match_operator:SI 1 "shiftable_operator"
	 [(match_operator:SI 2 "shiftable_operator"
	   [(match_operator:SI 3 "shift_operator"
	     [(match_operand:SI 4 "s_register_operand" "")
	      (match_operand:SI 5 "reg_or_int_operand" "")])
	    (match_operand:SI 6 "s_register_operand" "")])
	  (match_operand:SI 7 "arm_rhs_operand" "")]))
   (clobber (match_operand:SI 8 "s_register_operand" ""))]
  "TARGET_32BIT"
  [(set (match_dup 8)
	(match_op_dup 2 [(match_op_dup 3 [(match_dup 4) (match_dup 5)])
			 (match_dup 6)]))
   (set (match_dup 0)
	(match_op_dup 1 [(match_dup 8) (match_dup 7)]))]
  "")

(define_insn "*arith_shiftsi_compare0"
  [(set (reg:CC_NOOV CC_REGNUM)
        (compare:CC_NOOV
	 (match_operator:SI 1 "shiftable_operator"
	  [(match_operator:SI 3 "shift_operator"
	    [(match_operand:SI 4 "s_register_operand" "r,r")
	     (match_operand:SI 5 "shift_amount_operand" "M,r")])
	   (match_operand:SI 2 "s_register_operand" "r,r")])
	 (const_int 0)))
   (set (match_operand:SI 0 "s_register_operand" "=r,r")
	(match_op_dup 1 [(match_op_dup 3 [(match_dup 4) (match_dup 5)])
			 (match_dup 2)]))]
  "TARGET_32BIT"
  "%i1%.\\t%0, %2, %4%S3"
  [(set_attr "conds" "set")
   (set_attr "shift" "4")
   (set_attr "arch" "32,a")
   (set_attr "type" "alus_shift_imm,alus_shift_reg")])

(define_insn "*arith_shiftsi_compare0_scratch"
  [(set (reg:CC_NOOV CC_REGNUM)
        (compare:CC_NOOV
	 (match_operator:SI 1 "shiftable_operator"
	  [(match_operator:SI 3 "shift_operator"
	    [(match_operand:SI 4 "s_register_operand" "r,r")
	     (match_operand:SI 5 "shift_amount_operand" "M,r")])
	   (match_operand:SI 2 "s_register_operand" "r,r")])
	 (const_int 0)))
   (clobber (match_scratch:SI 0 "=r,r"))]
  "TARGET_32BIT"
  "%i1%.\\t%0, %2, %4%S3"
  [(set_attr "conds" "set")
   (set_attr "shift" "4")
   (set_attr "arch" "32,a")
   (set_attr "type" "alus_shift_imm,alus_shift_reg")])

(define_insn "*sub_shiftsi"
  [(set (match_operand:SI 0 "s_register_operand" "=r,r")
	(minus:SI (match_operand:SI 1 "s_register_operand" "r,r")
		  (match_operator:SI 2 "shift_operator"
		   [(match_operand:SI 3 "s_register_operand" "r,r")
		    (match_operand:SI 4 "shift_amount_operand" "M,r")])))]
  "TARGET_32BIT"
  "sub%?\\t%0, %1, %3%S2"
  [(set_attr "predicable" "yes")
   (set_attr "shift" "3")
   (set_attr "arch" "32,a")
   (set_attr "type" "alus_shift_imm,alus_shift_reg")])

(define_insn "*sub_shiftsi_compare0"
  [(set (reg:CC_NOOV CC_REGNUM)
	(compare:CC_NOOV
	 (minus:SI (match_operand:SI 1 "s_register_operand" "r,r,r")
		   (match_operator:SI 2 "shift_operator"
		    [(match_operand:SI 3 "s_register_operand" "r,r,r")
		     (match_operand:SI 4 "shift_amount_operand" "M,r,M")]))
	 (const_int 0)))
   (set (match_operand:SI 0 "s_register_operand" "=r,r,r")
	(minus:SI (match_dup 1)
		  (match_op_dup 2 [(match_dup 3) (match_dup 4)])))]
  "TARGET_32BIT"
  "sub%.\\t%0, %1, %3%S2"
  [(set_attr "conds" "set")
   (set_attr "shift" "3")
   (set_attr "arch" "32,a,a")
   (set_attr "type" "alus_shift_imm,alus_shift_reg,alus_shift_imm")])

(define_insn "*sub_shiftsi_compare0_scratch"
  [(set (reg:CC_NOOV CC_REGNUM)
	(compare:CC_NOOV
	 (minus:SI (match_operand:SI 1 "s_register_operand" "r,r,r")
		   (match_operator:SI 2 "shift_operator"
		    [(match_operand:SI 3 "s_register_operand" "r,r,r")
		     (match_operand:SI 4 "shift_amount_operand" "M,r,M")]))
	 (const_int 0)))
   (clobber (match_scratch:SI 0 "=r,r,r"))]
  "TARGET_32BIT"
  "sub%.\\t%0, %1, %3%S2"
  [(set_attr "conds" "set")
   (set_attr "shift" "3")
   (set_attr "arch" "32,a,a")
   (set_attr "type" "alus_shift_imm,alus_shift_reg,alus_shift_imm")])


(define_insn_and_split "*and_scc"
  [(set (match_operand:SI 0 "s_register_operand" "=r")
	(and:SI (match_operator:SI 1 "arm_comparison_operator"
		 [(match_operand 2 "cc_register" "") (const_int 0)])
		(match_operand:SI 3 "s_register_operand" "r")))]
  "TARGET_ARM"
  "#"   ; "mov%D1\\t%0, #0\;and%d1\\t%0, %3, #1"
  "&& reload_completed"
  [(cond_exec (match_dup 5) (set (match_dup 0) (const_int 0)))
   (cond_exec (match_dup 4) (set (match_dup 0)
                                 (and:SI (match_dup 3) (const_int 1))))]
  {
    machine_mode mode = GET_MODE (operands[2]);
    enum rtx_code rc = GET_CODE (operands[1]);

    /* Note that operands[4] is the same as operands[1],
       but with VOIDmode as the result. */
    operands[4] = gen_rtx_fmt_ee (rc, VOIDmode, operands[2], const0_rtx);
    if (mode == CCFPmode || mode == CCFPEmode)
      rc = reverse_condition_maybe_unordered (rc);
    else
      rc = reverse_condition (rc);
    operands[5] = gen_rtx_fmt_ee (rc, VOIDmode, operands[2], const0_rtx);
  }
  [(set_attr "conds" "use")
   (set_attr "type" "multiple")
   (set_attr "length" "8")]
)

(define_insn_and_split "*ior_scc"
  [(set (match_operand:SI 0 "s_register_operand" "=r,r")
	(ior:SI (match_operator:SI 1 "arm_comparison_operator"
		 [(match_operand 2 "cc_register" "") (const_int 0)])
		(match_operand:SI 3 "s_register_operand" "0,?r")))]
  "TARGET_ARM"
  "@
   orr%d1\\t%0, %3, #1
   #"
  "&& reload_completed
   && REGNO (operands [0]) != REGNO (operands[3])"
  ;; && which_alternative == 1
  ; mov%D1\\t%0, %3\;orr%d1\\t%0, %3, #1
  [(cond_exec (match_dup 5) (set (match_dup 0) (match_dup 3)))
   (cond_exec (match_dup 4) (set (match_dup 0)
                                 (ior:SI (match_dup 3) (const_int 1))))]
  {
    machine_mode mode = GET_MODE (operands[2]);
    enum rtx_code rc = GET_CODE (operands[1]);

    /* Note that operands[4] is the same as operands[1],
       but with VOIDmode as the result. */
    operands[4] = gen_rtx_fmt_ee (rc, VOIDmode, operands[2], const0_rtx);
    if (mode == CCFPmode || mode == CCFPEmode)
      rc = reverse_condition_maybe_unordered (rc);
    else
      rc = reverse_condition (rc);
    operands[5] = gen_rtx_fmt_ee (rc, VOIDmode, operands[2], const0_rtx);
  }
  [(set_attr "conds" "use")
   (set_attr "length" "4,8")
   (set_attr "type" "logic_imm,multiple")]
)

; A series of splitters for the compare_scc pattern below.  Note that
; order is important.
(define_split
  [(set (match_operand:SI 0 "s_register_operand" "")
	(lt:SI (match_operand:SI 1 "s_register_operand" "")
	       (const_int 0)))
   (clobber (reg:CC CC_REGNUM))]
  "TARGET_32BIT && reload_completed"
  [(set (match_dup 0) (lshiftrt:SI (match_dup 1) (const_int 31)))])

(define_split
  [(set (match_operand:SI 0 "s_register_operand" "")
	(ge:SI (match_operand:SI 1 "s_register_operand" "")
	       (const_int 0)))
   (clobber (reg:CC CC_REGNUM))]
  "TARGET_32BIT && reload_completed"
  [(set (match_dup 0) (not:SI (match_dup 1)))
   (set (match_dup 0) (lshiftrt:SI (match_dup 0) (const_int 31)))])

(define_split
  [(set (match_operand:SI 0 "s_register_operand" "")
	(eq:SI (match_operand:SI 1 "s_register_operand" "")
	       (const_int 0)))
   (clobber (reg:CC CC_REGNUM))]
  "arm_arch5 && TARGET_32BIT"
  [(set (match_dup 0) (clz:SI (match_dup 1)))
   (set (match_dup 0) (lshiftrt:SI (match_dup 0) (const_int 5)))]
)

(define_split
  [(set (match_operand:SI 0 "s_register_operand" "")
	(eq:SI (match_operand:SI 1 "s_register_operand" "")
	       (const_int 0)))
   (clobber (reg:CC CC_REGNUM))]
  "TARGET_32BIT && reload_completed"
  [(parallel
    [(set (reg:CC CC_REGNUM)
	  (compare:CC (const_int 1) (match_dup 1)))
     (set (match_dup 0)
	  (minus:SI (const_int 1) (match_dup 1)))])
   (cond_exec (ltu:CC (reg:CC CC_REGNUM) (const_int 0))
	      (set (match_dup 0) (const_int 0)))])

(define_split
  [(set (match_operand:SI 0 "s_register_operand" "")
	(ne:SI (match_operand:SI 1 "s_register_operand" "")
	       (match_operand:SI 2 "const_int_operand" "")))
   (clobber (reg:CC CC_REGNUM))]
  "TARGET_32BIT && reload_completed"
  [(parallel
    [(set (reg:CC CC_REGNUM)
	  (compare:CC (match_dup 1) (match_dup 2)))
     (set (match_dup 0) (plus:SI (match_dup 1) (match_dup 3)))])
   (cond_exec (ne:CC (reg:CC CC_REGNUM) (const_int 0))
	      (set (match_dup 0) (const_int 1)))]
{
  operands[3] = GEN_INT (-INTVAL (operands[2]));
})

(define_split
  [(set (match_operand:SI 0 "s_register_operand" "")
	(ne:SI (match_operand:SI 1 "s_register_operand" "")
	       (match_operand:SI 2 "arm_add_operand" "")))
   (clobber (reg:CC CC_REGNUM))]
  "TARGET_32BIT && reload_completed"
  [(parallel
    [(set (reg:CC_NOOV CC_REGNUM)
	  (compare:CC_NOOV (minus:SI (match_dup 1) (match_dup 2))
			   (const_int 0)))
     (set (match_dup 0) (minus:SI (match_dup 1) (match_dup 2)))])
   (cond_exec (ne:CC_NOOV (reg:CC_NOOV CC_REGNUM) (const_int 0))
	      (set (match_dup 0) (const_int 1)))])

(define_insn_and_split "*compare_scc"
  [(set (match_operand:SI 0 "s_register_operand" "=Ts,Ts")
	(match_operator:SI 1 "arm_comparison_operator"
	 [(match_operand:SI 2 "s_register_operand" "r,r")
	  (match_operand:SI 3 "arm_add_operand" "rI,L")]))
   (clobber (reg:CC CC_REGNUM))]
  "TARGET_32BIT"
  "#"
  "&& reload_completed"
  [(set (reg:CC CC_REGNUM) (compare:CC (match_dup 2) (match_dup 3)))
   (cond_exec (match_dup 4) (set (match_dup 0) (const_int 0)))
   (cond_exec (match_dup 5) (set (match_dup 0) (const_int 1)))]
{
  rtx tmp1;
  machine_mode mode = SELECT_CC_MODE (GET_CODE (operands[1]),
					   operands[2], operands[3]);
  enum rtx_code rc = GET_CODE (operands[1]);

  tmp1 = gen_rtx_REG (mode, CC_REGNUM);

  operands[5] = gen_rtx_fmt_ee (rc, VOIDmode, tmp1, const0_rtx);
  if (mode == CCFPmode || mode == CCFPEmode)
    rc = reverse_condition_maybe_unordered (rc);
  else
    rc = reverse_condition (rc);
  operands[4] = gen_rtx_fmt_ee (rc, VOIDmode, tmp1, const0_rtx);
}
  [(set_attr "type" "multiple")]
)

;; Attempt to improve the sequence generated by the compare_scc splitters
;; not to use conditional execution.

;; Rd = (eq (reg1) (const_int0))  // ARMv5
;;	clz Rd, reg1
;;	lsr Rd, Rd, #5
(define_peephole2
  [(set (reg:CC CC_REGNUM)
	(compare:CC (match_operand:SI 1 "register_operand" "")
		    (const_int 0)))
   (cond_exec (ne (reg:CC CC_REGNUM) (const_int 0))
	      (set (match_operand:SI 0 "register_operand" "") (const_int 0)))
   (cond_exec (eq (reg:CC CC_REGNUM) (const_int 0))
	      (set (match_dup 0) (const_int 1)))]
  "arm_arch5 && TARGET_32BIT && peep2_regno_dead_p (3, CC_REGNUM)"
  [(set (match_dup 0) (clz:SI (match_dup 1)))
   (set (match_dup 0) (lshiftrt:SI (match_dup 0) (const_int 5)))]
)

;; Rd = (eq (reg1) (const_int0))  // !ARMv5
;;	negs Rd, reg1
;;	adc  Rd, Rd, reg1
(define_peephole2
  [(set (reg:CC CC_REGNUM)
	(compare:CC (match_operand:SI 1 "register_operand" "")
		    (const_int 0)))
   (cond_exec (ne (reg:CC CC_REGNUM) (const_int 0))
	      (set (match_operand:SI 0 "register_operand" "") (const_int 0)))
   (cond_exec (eq (reg:CC CC_REGNUM) (const_int 0))
	      (set (match_dup 0) (const_int 1)))
   (match_scratch:SI 2 "r")]
  "TARGET_32BIT && peep2_regno_dead_p (3, CC_REGNUM)"
  [(parallel
    [(set (reg:CC CC_REGNUM)
	  (compare:CC (const_int 0) (match_dup 1)))
     (set (match_dup 2) (minus:SI (const_int 0) (match_dup 1)))])
   (set (match_dup 0)
	(plus:SI (plus:SI (match_dup 1) (match_dup 2))
		 (geu:SI (reg:CC CC_REGNUM) (const_int 0))))]
)

;; Rd = (eq (reg1) (reg2/imm))	// ARMv5 and optimising for speed.
;;	sub  Rd, Reg1, reg2
;;	clz  Rd, Rd
;;	lsr  Rd, Rd, #5
(define_peephole2
  [(set (reg:CC CC_REGNUM)
	(compare:CC (match_operand:SI 1 "register_operand" "")
		    (match_operand:SI 2 "arm_rhs_operand" "")))
   (cond_exec (ne (reg:CC CC_REGNUM) (const_int 0))
	      (set (match_operand:SI 0 "register_operand" "") (const_int 0)))
   (cond_exec (eq (reg:CC CC_REGNUM) (const_int 0))
	      (set (match_dup 0) (const_int 1)))]
  "arm_arch5 && TARGET_32BIT && peep2_regno_dead_p (3, CC_REGNUM)
  && !(TARGET_THUMB2 && optimize_insn_for_size_p ())"
  [(set (match_dup 0) (minus:SI (match_dup 1) (match_dup 2)))
   (set (match_dup 0) (clz:SI (match_dup 0)))
   (set (match_dup 0) (lshiftrt:SI (match_dup 0) (const_int 5)))]
)


;; Rd = (eq (reg1) (reg2))	// ! ARMv5 or optimising for size.
;;	sub  T1, Reg1, reg2
;;	negs Rd, T1
;;	adc  Rd, Rd, T1
(define_peephole2
  [(set (reg:CC CC_REGNUM)
	(compare:CC (match_operand:SI 1 "register_operand" "")
		    (match_operand:SI 2 "arm_rhs_operand" "")))
   (cond_exec (ne (reg:CC CC_REGNUM) (const_int 0))
	      (set (match_operand:SI 0 "register_operand" "") (const_int 0)))
   (cond_exec (eq (reg:CC CC_REGNUM) (const_int 0))
	      (set (match_dup 0) (const_int 1)))
   (match_scratch:SI 3 "r")]
  "TARGET_32BIT && peep2_regno_dead_p (3, CC_REGNUM)"
  [(set (match_dup 3) (match_dup 4))
   (parallel
    [(set (reg:CC CC_REGNUM)
	  (compare:CC (const_int 0) (match_dup 3)))
     (set (match_dup 0) (minus:SI (const_int 0) (match_dup 3)))])
   (set (match_dup 0)
	(plus:SI (plus:SI (match_dup 0) (match_dup 3))
		 (geu:SI (reg:CC CC_REGNUM) (const_int 0))))]
  "
  if (CONST_INT_P (operands[2]))
    operands[4] = plus_constant (SImode, operands[1], -INTVAL (operands[2]));
  else
    operands[4] = gen_rtx_MINUS (SImode, operands[1], operands[2]);
  ")

(define_insn "*cond_move"
  [(set (match_operand:SI 0 "s_register_operand" "=r,r,r")
	(if_then_else:SI (match_operator 3 "equality_operator"
			  [(match_operator 4 "arm_comparison_operator"
			    [(match_operand 5 "cc_register" "") (const_int 0)])
			   (const_int 0)])
			 (match_operand:SI 1 "arm_rhs_operand" "0,rI,?rI")
			 (match_operand:SI 2 "arm_rhs_operand" "rI,0,rI")))]
  "TARGET_ARM"
  "*
    if (GET_CODE (operands[3]) == NE)
      {
        if (which_alternative != 1)
	  output_asm_insn (\"mov%D4\\t%0, %2\", operands);
        if (which_alternative != 0)
	  output_asm_insn (\"mov%d4\\t%0, %1\", operands);
        return \"\";
      }
    if (which_alternative != 0)
      output_asm_insn (\"mov%D4\\t%0, %1\", operands);
    if (which_alternative != 1)
      output_asm_insn (\"mov%d4\\t%0, %2\", operands);
    return \"\";
  "
  [(set_attr "conds" "use")
   (set_attr "type" "mov_reg,mov_reg,multiple")
   (set_attr "length" "4,4,8")]
)

(define_insn "*cond_arith"
  [(set (match_operand:SI 0 "s_register_operand" "=r,r")
        (match_operator:SI 5 "shiftable_operator" 
	 [(match_operator:SI 4 "arm_comparison_operator"
           [(match_operand:SI 2 "s_register_operand" "r,r")
	    (match_operand:SI 3 "arm_rhs_operand" "rI,rI")])
          (match_operand:SI 1 "s_register_operand" "0,?r")]))
   (clobber (reg:CC CC_REGNUM))]
  "TARGET_ARM"
  "*
    if (GET_CODE (operands[4]) == LT && operands[3] == const0_rtx)
      return \"%i5\\t%0, %1, %2, lsr #31\";

    output_asm_insn (\"cmp\\t%2, %3\", operands);
    if (GET_CODE (operands[5]) == AND)
      output_asm_insn (\"mov%D4\\t%0, #0\", operands);
    else if (GET_CODE (operands[5]) == MINUS)
      output_asm_insn (\"rsb%D4\\t%0, %1, #0\", operands);
    else if (which_alternative != 0)
      output_asm_insn (\"mov%D4\\t%0, %1\", operands);
    return \"%i5%d4\\t%0, %1, #1\";
  "
  [(set_attr "conds" "clob")
   (set_attr "length" "12")
   (set_attr "type" "multiple")]
)

(define_insn "*cond_sub"
  [(set (match_operand:SI 0 "s_register_operand" "=r,r")
        (minus:SI (match_operand:SI 1 "s_register_operand" "0,?r")
		  (match_operator:SI 4 "arm_comparison_operator"
                   [(match_operand:SI 2 "s_register_operand" "r,r")
		    (match_operand:SI 3 "arm_rhs_operand" "rI,rI")])))
   (clobber (reg:CC CC_REGNUM))]
  "TARGET_ARM"
  "*
    output_asm_insn (\"cmp\\t%2, %3\", operands);
    if (which_alternative != 0)
      output_asm_insn (\"mov%D4\\t%0, %1\", operands);
    return \"sub%d4\\t%0, %1, #1\";
  "
  [(set_attr "conds" "clob")
   (set_attr "length" "8,12")
   (set_attr "type" "multiple")]
)

(define_insn "*cmp_ite0"
  [(set (match_operand 6 "dominant_cc_register" "")
	(compare
	 (if_then_else:SI
	  (match_operator 4 "arm_comparison_operator"
	   [(match_operand:SI 0 "s_register_operand"
	        "l,l,l,r,r,r,r,r,r")
	    (match_operand:SI 1 "arm_add_operand"
	        "lPy,lPy,lPy,rI,L,rI,L,rI,L")])
	  (match_operator:SI 5 "arm_comparison_operator"
	   [(match_operand:SI 2 "s_register_operand"
	        "l,r,r,l,l,r,r,r,r")
	    (match_operand:SI 3 "arm_add_operand"
	        "lPy,rI,L,lPy,lPy,rI,rI,L,L")])
	  (const_int 0))
	 (const_int 0)))]
  "TARGET_32BIT"
  "*
  {
    static const char * const cmp1[NUM_OF_COND_CMP][2] =
    {
      {\"cmp%d5\\t%0, %1\",
       \"cmp%d4\\t%2, %3\"},
      {\"cmn%d5\\t%0, #%n1\",
       \"cmp%d4\\t%2, %3\"},
      {\"cmp%d5\\t%0, %1\",
       \"cmn%d4\\t%2, #%n3\"},
      {\"cmn%d5\\t%0, #%n1\",
       \"cmn%d4\\t%2, #%n3\"}
    };
    static const char * const cmp2[NUM_OF_COND_CMP][2] =
    {
      {\"cmp\\t%2, %3\",
       \"cmp\\t%0, %1\"},
      {\"cmp\\t%2, %3\",
       \"cmn\\t%0, #%n1\"},
      {\"cmn\\t%2, #%n3\",
       \"cmp\\t%0, %1\"},
      {\"cmn\\t%2, #%n3\",
       \"cmn\\t%0, #%n1\"}
    };
    static const char * const ite[2] =
    {
      \"it\\t%d5\",
      \"it\\t%d4\"
    };
    static const int cmp_idx[9] = {CMP_CMP, CMP_CMP, CMP_CMN,
                                   CMP_CMP, CMN_CMP, CMP_CMP,
                                   CMN_CMP, CMP_CMN, CMN_CMN};
    int swap =
      comparison_dominates_p (GET_CODE (operands[5]), GET_CODE (operands[4]));

    output_asm_insn (cmp2[cmp_idx[which_alternative]][swap], operands);
    if (TARGET_THUMB2) {
      output_asm_insn (ite[swap], operands);
    }
    output_asm_insn (cmp1[cmp_idx[which_alternative]][swap], operands);
    return \"\";
  }"
  [(set_attr "conds" "set")
   (set_attr "arch" "t2,t2,t2,t2,t2,any,any,any,any")
   (set_attr "type" "multiple")
   (set_attr_alternative "length"
      [(const_int 6)
       (const_int 8)
       (const_int 8)
       (const_int 8)
       (const_int 8)
       (if_then_else (eq_attr "is_thumb" "no")
           (const_int 8)
           (const_int 10))
       (if_then_else (eq_attr "is_thumb" "no")
           (const_int 8)
           (const_int 10))
       (if_then_else (eq_attr "is_thumb" "no")
           (const_int 8)
           (const_int 10))
       (if_then_else (eq_attr "is_thumb" "no")
           (const_int 8)
           (const_int 10))])]
)

(define_insn "*cmp_ite1"
  [(set (match_operand 6 "dominant_cc_register" "")
	(compare
	 (if_then_else:SI
	  (match_operator 4 "arm_comparison_operator"
	   [(match_operand:SI 0 "s_register_operand"
	        "l,l,l,r,r,r,r,r,r")
	    (match_operand:SI 1 "arm_add_operand"
	        "lPy,lPy,lPy,rI,L,rI,L,rI,L")])
	  (match_operator:SI 5 "arm_comparison_operator"
	   [(match_operand:SI 2 "s_register_operand"
	        "l,r,r,l,l,r,r,r,r")
	    (match_operand:SI 3 "arm_add_operand"
	        "lPy,rI,L,lPy,lPy,rI,rI,L,L")])
	  (const_int 1))
	 (const_int 0)))]
  "TARGET_32BIT"
  "*
  {
    static const char * const cmp1[NUM_OF_COND_CMP][2] =
    {
      {\"cmp\\t%0, %1\",
       \"cmp\\t%2, %3\"},
      {\"cmn\\t%0, #%n1\",
       \"cmp\\t%2, %3\"},
      {\"cmp\\t%0, %1\",
       \"cmn\\t%2, #%n3\"},
      {\"cmn\\t%0, #%n1\",
       \"cmn\\t%2, #%n3\"}
    };
    static const char * const cmp2[NUM_OF_COND_CMP][2] =
    {
      {\"cmp%d4\\t%2, %3\",
       \"cmp%D5\\t%0, %1\"},
      {\"cmp%d4\\t%2, %3\",
       \"cmn%D5\\t%0, #%n1\"},
      {\"cmn%d4\\t%2, #%n3\",
       \"cmp%D5\\t%0, %1\"},
      {\"cmn%d4\\t%2, #%n3\",
       \"cmn%D5\\t%0, #%n1\"}
    };
    static const char * const ite[2] =
    {
      \"it\\t%d4\",
      \"it\\t%D5\"
    };
    static const int cmp_idx[9] = {CMP_CMP, CMP_CMP, CMP_CMN,
                                   CMP_CMP, CMN_CMP, CMP_CMP,
                                   CMN_CMP, CMP_CMN, CMN_CMN};
    int swap =
      comparison_dominates_p (GET_CODE (operands[5]),
			      reverse_condition (GET_CODE (operands[4])));

    output_asm_insn (cmp1[cmp_idx[which_alternative]][swap], operands);
    if (TARGET_THUMB2) {
      output_asm_insn (ite[swap], operands);
    }
    output_asm_insn (cmp2[cmp_idx[which_alternative]][swap], operands);
    return \"\";
  }"
  [(set_attr "conds" "set")
   (set_attr "arch" "t2,t2,t2,t2,t2,any,any,any,any")
   (set_attr_alternative "length"
      [(const_int 6)
       (const_int 8)
       (const_int 8)
       (const_int 8)
       (const_int 8)
       (if_then_else (eq_attr "is_thumb" "no")
           (const_int 8)
           (const_int 10))
       (if_then_else (eq_attr "is_thumb" "no")
           (const_int 8)
           (const_int 10))
       (if_then_else (eq_attr "is_thumb" "no")
           (const_int 8)
           (const_int 10))
       (if_then_else (eq_attr "is_thumb" "no")
           (const_int 8)
           (const_int 10))])
   (set_attr "type" "multiple")]
)

(define_insn "*cmp_and"
  [(set (match_operand 6 "dominant_cc_register" "")
	(compare
	 (and:SI
	  (match_operator 4 "arm_comparison_operator"
	   [(match_operand:SI 0 "s_register_operand" 
	        "l,l,l,r,r,r,r,r,r")
	    (match_operand:SI 1 "arm_add_operand" 
	        "lPy,lPy,lPy,rI,L,rI,L,rI,L")])
	  (match_operator:SI 5 "arm_comparison_operator"
	   [(match_operand:SI 2 "s_register_operand" 
	        "l,r,r,l,l,r,r,r,r")
	    (match_operand:SI 3 "arm_add_operand" 
	        "lPy,rI,L,lPy,lPy,rI,rI,L,L")]))
	 (const_int 0)))]
  "TARGET_32BIT"
  "*
  {
    static const char *const cmp1[NUM_OF_COND_CMP][2] =
    {
      {\"cmp%d5\\t%0, %1\",
       \"cmp%d4\\t%2, %3\"},
      {\"cmn%d5\\t%0, #%n1\",
       \"cmp%d4\\t%2, %3\"},
      {\"cmp%d5\\t%0, %1\",
       \"cmn%d4\\t%2, #%n3\"},
      {\"cmn%d5\\t%0, #%n1\",
       \"cmn%d4\\t%2, #%n3\"}
    };
    static const char *const cmp2[NUM_OF_COND_CMP][2] =
    {
      {\"cmp\\t%2, %3\",
       \"cmp\\t%0, %1\"},
      {\"cmp\\t%2, %3\",
       \"cmn\\t%0, #%n1\"},
      {\"cmn\\t%2, #%n3\",
       \"cmp\\t%0, %1\"},
      {\"cmn\\t%2, #%n3\",
       \"cmn\\t%0, #%n1\"}
    };
    static const char *const ite[2] =
    {
      \"it\\t%d5\",
      \"it\\t%d4\"
    };
    static const int cmp_idx[9] = {CMP_CMP, CMP_CMP, CMP_CMN,
                                   CMP_CMP, CMN_CMP, CMP_CMP,
                                   CMN_CMP, CMP_CMN, CMN_CMN};
    int swap =
      comparison_dominates_p (GET_CODE (operands[5]), GET_CODE (operands[4]));

    output_asm_insn (cmp2[cmp_idx[which_alternative]][swap], operands);
    if (TARGET_THUMB2) {
      output_asm_insn (ite[swap], operands);
    }
    output_asm_insn (cmp1[cmp_idx[which_alternative]][swap], operands);
    return \"\";
  }"
  [(set_attr "conds" "set")
   (set_attr "predicable" "no")
   (set_attr "arch" "t2,t2,t2,t2,t2,any,any,any,any")
   (set_attr_alternative "length"
      [(const_int 6)
       (const_int 8)
       (const_int 8)
       (const_int 8)
       (const_int 8)
       (if_then_else (eq_attr "is_thumb" "no")
           (const_int 8)
           (const_int 10))
       (if_then_else (eq_attr "is_thumb" "no")
           (const_int 8)
           (const_int 10))
       (if_then_else (eq_attr "is_thumb" "no")
           (const_int 8)
           (const_int 10))
       (if_then_else (eq_attr "is_thumb" "no")
           (const_int 8)
           (const_int 10))])
   (set_attr "type" "multiple")]
)

(define_insn "*cmp_ior"
  [(set (match_operand 6 "dominant_cc_register" "")
	(compare
	 (ior:SI
	  (match_operator 4 "arm_comparison_operator"
	   [(match_operand:SI 0 "s_register_operand"
	        "l,l,l,r,r,r,r,r,r")
	    (match_operand:SI 1 "arm_add_operand"
	        "lPy,lPy,lPy,rI,L,rI,L,rI,L")])
	  (match_operator:SI 5 "arm_comparison_operator"
	   [(match_operand:SI 2 "s_register_operand"
	        "l,r,r,l,l,r,r,r,r")
	    (match_operand:SI 3 "arm_add_operand"
	        "lPy,rI,L,lPy,lPy,rI,rI,L,L")]))
	 (const_int 0)))]
  "TARGET_32BIT"
  "*
  {
    static const char *const cmp1[NUM_OF_COND_CMP][2] =
    {
      {\"cmp\\t%0, %1\",
       \"cmp\\t%2, %3\"},
      {\"cmn\\t%0, #%n1\",
       \"cmp\\t%2, %3\"},
      {\"cmp\\t%0, %1\",
       \"cmn\\t%2, #%n3\"},
      {\"cmn\\t%0, #%n1\",
       \"cmn\\t%2, #%n3\"}
    };
    static const char *const cmp2[NUM_OF_COND_CMP][2] =
    {
      {\"cmp%D4\\t%2, %3\",
       \"cmp%D5\\t%0, %1\"},
      {\"cmp%D4\\t%2, %3\",
       \"cmn%D5\\t%0, #%n1\"},
      {\"cmn%D4\\t%2, #%n3\",
       \"cmp%D5\\t%0, %1\"},
      {\"cmn%D4\\t%2, #%n3\",
       \"cmn%D5\\t%0, #%n1\"}
    };
    static const char *const ite[2] =
    {
      \"it\\t%D4\",
      \"it\\t%D5\"
    };
    static const int cmp_idx[9] = {CMP_CMP, CMP_CMP, CMP_CMN,
                                   CMP_CMP, CMN_CMP, CMP_CMP,
                                   CMN_CMP, CMP_CMN, CMN_CMN};
    int swap =
      comparison_dominates_p (GET_CODE (operands[5]), GET_CODE (operands[4]));

    output_asm_insn (cmp1[cmp_idx[which_alternative]][swap], operands);
    if (TARGET_THUMB2) {
      output_asm_insn (ite[swap], operands);
    }
    output_asm_insn (cmp2[cmp_idx[which_alternative]][swap], operands);
    return \"\";
  }
  "
  [(set_attr "conds" "set")
   (set_attr "arch" "t2,t2,t2,t2,t2,any,any,any,any")
   (set_attr_alternative "length"
      [(const_int 6)
       (const_int 8)
       (const_int 8)
       (const_int 8)
       (const_int 8)
       (if_then_else (eq_attr "is_thumb" "no")
           (const_int 8)
           (const_int 10))
       (if_then_else (eq_attr "is_thumb" "no")
           (const_int 8)
           (const_int 10))
       (if_then_else (eq_attr "is_thumb" "no")
           (const_int 8)
           (const_int 10))
       (if_then_else (eq_attr "is_thumb" "no")
           (const_int 8)
           (const_int 10))])
   (set_attr "type" "multiple")]
)

(define_insn_and_split "*ior_scc_scc"
  [(set (match_operand:SI 0 "s_register_operand" "=Ts")
	(ior:SI (match_operator:SI 3 "arm_comparison_operator"
		 [(match_operand:SI 1 "s_register_operand" "r")
		  (match_operand:SI 2 "arm_add_operand" "rIL")])
		(match_operator:SI 6 "arm_comparison_operator"
		 [(match_operand:SI 4 "s_register_operand" "r")
		  (match_operand:SI 5 "arm_add_operand" "rIL")])))
   (clobber (reg:CC CC_REGNUM))]
  "TARGET_32BIT
   && (arm_select_dominance_cc_mode (operands[3], operands[6], DOM_CC_X_OR_Y)
       != CCmode)"
  "#"
  "TARGET_32BIT && reload_completed"
  [(set (match_dup 7)
	(compare
	 (ior:SI
	  (match_op_dup 3 [(match_dup 1) (match_dup 2)])
	  (match_op_dup 6 [(match_dup 4) (match_dup 5)]))
	 (const_int 0)))
   (set (match_dup 0) (ne:SI (match_dup 7) (const_int 0)))]
  "operands[7]
     = gen_rtx_REG (arm_select_dominance_cc_mode (operands[3], operands[6],
						  DOM_CC_X_OR_Y),
		    CC_REGNUM);"
  [(set_attr "conds" "clob")
   (set_attr "length" "16")
   (set_attr "type" "multiple")]
)

; If the above pattern is followed by a CMP insn, then the compare is 
; redundant, since we can rework the conditional instruction that follows.
(define_insn_and_split "*ior_scc_scc_cmp"
  [(set (match_operand 0 "dominant_cc_register" "")
	(compare (ior:SI (match_operator:SI 3 "arm_comparison_operator"
			  [(match_operand:SI 1 "s_register_operand" "r")
			   (match_operand:SI 2 "arm_add_operand" "rIL")])
			 (match_operator:SI 6 "arm_comparison_operator"
			  [(match_operand:SI 4 "s_register_operand" "r")
			   (match_operand:SI 5 "arm_add_operand" "rIL")]))
		 (const_int 0)))
   (set (match_operand:SI 7 "s_register_operand" "=Ts")
	(ior:SI (match_op_dup 3 [(match_dup 1) (match_dup 2)])
		(match_op_dup 6 [(match_dup 4) (match_dup 5)])))]
  "TARGET_32BIT"
  "#"
  "TARGET_32BIT && reload_completed"
  [(set (match_dup 0)
	(compare
	 (ior:SI
	  (match_op_dup 3 [(match_dup 1) (match_dup 2)])
	  (match_op_dup 6 [(match_dup 4) (match_dup 5)]))
	 (const_int 0)))
   (set (match_dup 7) (ne:SI (match_dup 0) (const_int 0)))]
  ""
  [(set_attr "conds" "set")
   (set_attr "length" "16")
   (set_attr "type" "multiple")]
)

(define_insn_and_split "*and_scc_scc"
  [(set (match_operand:SI 0 "s_register_operand" "=Ts")
	(and:SI (match_operator:SI 3 "arm_comparison_operator"
		 [(match_operand:SI 1 "s_register_operand" "r")
		  (match_operand:SI 2 "arm_add_operand" "rIL")])
		(match_operator:SI 6 "arm_comparison_operator"
		 [(match_operand:SI 4 "s_register_operand" "r")
		  (match_operand:SI 5 "arm_add_operand" "rIL")])))
   (clobber (reg:CC CC_REGNUM))]
  "TARGET_32BIT
   && (arm_select_dominance_cc_mode (operands[3], operands[6], DOM_CC_X_AND_Y)
       != CCmode)"
  "#"
  "TARGET_32BIT && reload_completed
   && (arm_select_dominance_cc_mode (operands[3], operands[6], DOM_CC_X_AND_Y)
       != CCmode)"
  [(set (match_dup 7)
	(compare
	 (and:SI
	  (match_op_dup 3 [(match_dup 1) (match_dup 2)])
	  (match_op_dup 6 [(match_dup 4) (match_dup 5)]))
	 (const_int 0)))
   (set (match_dup 0) (ne:SI (match_dup 7) (const_int 0)))]
  "operands[7]
     = gen_rtx_REG (arm_select_dominance_cc_mode (operands[3], operands[6],
						  DOM_CC_X_AND_Y),
		    CC_REGNUM);"
  [(set_attr "conds" "clob")
   (set_attr "length" "16")
   (set_attr "type" "multiple")]
)

; If the above pattern is followed by a CMP insn, then the compare is 
; redundant, since we can rework the conditional instruction that follows.
(define_insn_and_split "*and_scc_scc_cmp"
  [(set (match_operand 0 "dominant_cc_register" "")
	(compare (and:SI (match_operator:SI 3 "arm_comparison_operator"
			  [(match_operand:SI 1 "s_register_operand" "r")
			   (match_operand:SI 2 "arm_add_operand" "rIL")])
			 (match_operator:SI 6 "arm_comparison_operator"
			  [(match_operand:SI 4 "s_register_operand" "r")
			   (match_operand:SI 5 "arm_add_operand" "rIL")]))
		 (const_int 0)))
   (set (match_operand:SI 7 "s_register_operand" "=Ts")
	(and:SI (match_op_dup 3 [(match_dup 1) (match_dup 2)])
		(match_op_dup 6 [(match_dup 4) (match_dup 5)])))]
  "TARGET_32BIT"
  "#"
  "TARGET_32BIT && reload_completed"
  [(set (match_dup 0)
	(compare
	 (and:SI
	  (match_op_dup 3 [(match_dup 1) (match_dup 2)])
	  (match_op_dup 6 [(match_dup 4) (match_dup 5)]))
	 (const_int 0)))
   (set (match_dup 7) (ne:SI (match_dup 0) (const_int 0)))]
  ""
  [(set_attr "conds" "set")
   (set_attr "length" "16")
   (set_attr "type" "multiple")]
)

;; If there is no dominance in the comparison, then we can still save an
;; instruction in the AND case, since we can know that the second compare
;; need only zero the value if false (if true, then the value is already
;; correct).
(define_insn_and_split "*and_scc_scc_nodom"
  [(set (match_operand:SI 0 "s_register_operand" "=&Ts,&Ts,&Ts")
	(and:SI (match_operator:SI 3 "arm_comparison_operator"
		 [(match_operand:SI 1 "s_register_operand" "r,r,0")
		  (match_operand:SI 2 "arm_add_operand" "rIL,0,rIL")])
		(match_operator:SI 6 "arm_comparison_operator"
		 [(match_operand:SI 4 "s_register_operand" "r,r,r")
		  (match_operand:SI 5 "arm_add_operand" "rIL,rIL,rIL")])))
   (clobber (reg:CC CC_REGNUM))]
  "TARGET_32BIT
   && (arm_select_dominance_cc_mode (operands[3], operands[6], DOM_CC_X_AND_Y)
       == CCmode)"
  "#"
  "TARGET_32BIT && reload_completed"
  [(parallel [(set (match_dup 0)
		   (match_op_dup 3 [(match_dup 1) (match_dup 2)]))
	      (clobber (reg:CC CC_REGNUM))])
   (set (match_dup 7) (match_op_dup 8 [(match_dup 4) (match_dup 5)]))
   (set (match_dup 0)
	(if_then_else:SI (match_op_dup 6 [(match_dup 7) (const_int 0)])
			 (match_dup 0)
			 (const_int 0)))]
  "operands[7] = gen_rtx_REG (SELECT_CC_MODE (GET_CODE (operands[6]),
					      operands[4], operands[5]),
			      CC_REGNUM);
   operands[8] = gen_rtx_COMPARE (GET_MODE (operands[7]), operands[4],
				  operands[5]);"
  [(set_attr "conds" "clob")
   (set_attr "length" "20")
   (set_attr "type" "multiple")]
)

(define_split
  [(set (reg:CC_NOOV CC_REGNUM)
	(compare:CC_NOOV (ior:SI
			  (and:SI (match_operand:SI 0 "s_register_operand" "")
				  (const_int 1))
			  (match_operator:SI 1 "arm_comparison_operator"
			   [(match_operand:SI 2 "s_register_operand" "")
			    (match_operand:SI 3 "arm_add_operand" "")]))
			 (const_int 0)))
   (clobber (match_operand:SI 4 "s_register_operand" ""))]
  "TARGET_ARM"
  [(set (match_dup 4)
	(ior:SI (match_op_dup 1 [(match_dup 2) (match_dup 3)])
		(match_dup 0)))
   (set (reg:CC_NOOV CC_REGNUM)
	(compare:CC_NOOV (and:SI (match_dup 4) (const_int 1))
			 (const_int 0)))]
  "")

(define_split
  [(set (reg:CC_NOOV CC_REGNUM)
	(compare:CC_NOOV (ior:SI
			  (match_operator:SI 1 "arm_comparison_operator"
			   [(match_operand:SI 2 "s_register_operand" "")
			    (match_operand:SI 3 "arm_add_operand" "")])
			  (and:SI (match_operand:SI 0 "s_register_operand" "")
				  (const_int 1)))
			 (const_int 0)))
   (clobber (match_operand:SI 4 "s_register_operand" ""))]
  "TARGET_ARM"
  [(set (match_dup 4)
	(ior:SI (match_op_dup 1 [(match_dup 2) (match_dup 3)])
		(match_dup 0)))
   (set (reg:CC_NOOV CC_REGNUM)
	(compare:CC_NOOV (and:SI (match_dup 4) (const_int 1))
			 (const_int 0)))]
  "")
;; ??? The conditional patterns above need checking for Thumb-2 usefulness

(define_insn_and_split "*negscc"
  [(set (match_operand:SI 0 "s_register_operand" "=r")
	(neg:SI (match_operator 3 "arm_comparison_operator"
		 [(match_operand:SI 1 "s_register_operand" "r")
		  (match_operand:SI 2 "arm_rhs_operand" "rI")])))
   (clobber (reg:CC CC_REGNUM))]
  "TARGET_ARM"
  "#"
  "&& reload_completed"
  [(const_int 0)]
  {
    rtx cc_reg = gen_rtx_REG (CCmode, CC_REGNUM);

    if (GET_CODE (operands[3]) == LT && operands[2] == const0_rtx)
       {
         /* Emit mov\\t%0, %1, asr #31 */
         emit_insn (gen_rtx_SET (VOIDmode,
                                 operands[0],
                                 gen_rtx_ASHIFTRT (SImode,
                                                   operands[1],
                                                   GEN_INT (31))));
         DONE;
       }
     else if (GET_CODE (operands[3]) == NE)
       {
        /* Emit subs\\t%0, %1, %2\;mvnne\\t%0, #0 */
        if (CONST_INT_P (operands[2]))
          emit_insn (gen_cmpsi2_addneg (operands[0], operands[1], operands[2],
                                        GEN_INT (- INTVAL (operands[2]))));
        else
          emit_insn (gen_subsi3_compare (operands[0], operands[1], operands[2]));

        emit_insn (gen_rtx_COND_EXEC (VOIDmode,
                                      gen_rtx_NE (SImode,
                                                  cc_reg,
                                                  const0_rtx),
                                      gen_rtx_SET (SImode,
                                                   operands[0],
                                                   GEN_INT (~0))));
        DONE;
      }
    else
      {
        /* Emit: cmp\\t%1, %2\;mov%D3\\t%0, #0\;mvn%d3\\t%0, #0 */
        emit_insn (gen_rtx_SET (VOIDmode,
                                cc_reg,
                                gen_rtx_COMPARE (CCmode, operands[1], operands[2])));
        enum rtx_code rc = GET_CODE (operands[3]);

        rc = reverse_condition (rc);
        emit_insn (gen_rtx_COND_EXEC (VOIDmode,
                                      gen_rtx_fmt_ee (rc,
                                                      VOIDmode,
                                                      cc_reg,
                                                      const0_rtx),
                                      gen_rtx_SET (VOIDmode, operands[0], const0_rtx)));
        rc = GET_CODE (operands[3]);
        emit_insn (gen_rtx_COND_EXEC (VOIDmode,
                                      gen_rtx_fmt_ee (rc,
                                                      VOIDmode,
                                                      cc_reg,
                                                      const0_rtx),
                                      gen_rtx_SET (VOIDmode,
                                                   operands[0],
                                                   GEN_INT (~0))));
        DONE;
      }
     FAIL;
  }
  [(set_attr "conds" "clob")
   (set_attr "length" "12")
   (set_attr "type" "multiple")]
)

(define_insn_and_split "movcond_addsi"
  [(set (match_operand:SI 0 "s_register_operand" "=r,l,r")
	(if_then_else:SI
	 (match_operator 5 "comparison_operator"
	  [(plus:SI (match_operand:SI 3 "s_register_operand" "r,r,r")
	            (match_operand:SI 4 "arm_add_operand" "rIL,rIL,rIL"))
            (const_int 0)])
	 (match_operand:SI 1 "arm_rhs_operand" "rI,rPy,r")
	 (match_operand:SI 2 "arm_rhs_operand" "rI,rPy,r")))
   (clobber (reg:CC CC_REGNUM))]
   "TARGET_32BIT"
   "#"
   "&& reload_completed"
  [(set (reg:CC_NOOV CC_REGNUM)
	(compare:CC_NOOV
	 (plus:SI (match_dup 3)
		  (match_dup 4))
	 (const_int 0)))
   (set (match_dup 0) (match_dup 1))
   (cond_exec (match_dup 6)
	      (set (match_dup 0) (match_dup 2)))]
  "
  {
    machine_mode mode = SELECT_CC_MODE (GET_CODE (operands[5]),
					     operands[3], operands[4]);
    enum rtx_code rc = GET_CODE (operands[5]);
    operands[6] = gen_rtx_REG (mode, CC_REGNUM);
    gcc_assert (!(mode == CCFPmode || mode == CCFPEmode));
    if (REGNO (operands[2]) != REGNO (operands[0]))
      rc = reverse_condition (rc);
<<<<<<< HEAD
    else 
      {
	rtx tmp = operands[1];
	operands[1] = operands[2];
	operands[2] = tmp;
      }
=======
    else
      std::swap (operands[1], operands[2]);
>>>>>>> d5ad84b3

    operands[6] = gen_rtx_fmt_ee (rc, VOIDmode, operands[6], const0_rtx);
  }
  "
  [(set_attr "conds" "clob")
   (set_attr "enabled_for_depr_it" "no,yes,yes")
   (set_attr "type" "multiple")]
)

(define_insn "movcond"
  [(set (match_operand:SI 0 "s_register_operand" "=r,r,r")
	(if_then_else:SI
	 (match_operator 5 "arm_comparison_operator"
	  [(match_operand:SI 3 "s_register_operand" "r,r,r")
	   (match_operand:SI 4 "arm_add_operand" "rIL,rIL,rIL")])
	 (match_operand:SI 1 "arm_rhs_operand" "0,rI,?rI")
	 (match_operand:SI 2 "arm_rhs_operand" "rI,0,rI")))
   (clobber (reg:CC CC_REGNUM))]
  "TARGET_ARM"
  "*
  if (GET_CODE (operands[5]) == LT
      && (operands[4] == const0_rtx))
    {
      if (which_alternative != 1 && REG_P (operands[1]))
	{
	  if (operands[2] == const0_rtx)
	    return \"and\\t%0, %1, %3, asr #31\";
	  return \"ands\\t%0, %1, %3, asr #32\;movcc\\t%0, %2\";
	}
      else if (which_alternative != 0 && REG_P (operands[2]))
	{
	  if (operands[1] == const0_rtx)
	    return \"bic\\t%0, %2, %3, asr #31\";
	  return \"bics\\t%0, %2, %3, asr #32\;movcs\\t%0, %1\";
	}
      /* The only case that falls through to here is when both ops 1 & 2
	 are constants.  */
    }

  if (GET_CODE (operands[5]) == GE
      && (operands[4] == const0_rtx))
    {
      if (which_alternative != 1 && REG_P (operands[1]))
	{
	  if (operands[2] == const0_rtx)
	    return \"bic\\t%0, %1, %3, asr #31\";
	  return \"bics\\t%0, %1, %3, asr #32\;movcs\\t%0, %2\";
	}
      else if (which_alternative != 0 && REG_P (operands[2]))
	{
	  if (operands[1] == const0_rtx)
	    return \"and\\t%0, %2, %3, asr #31\";
	  return \"ands\\t%0, %2, %3, asr #32\;movcc\\t%0, %1\";
	}
      /* The only case that falls through to here is when both ops 1 & 2
	 are constants.  */
    }
  if (CONST_INT_P (operands[4])
      && !const_ok_for_arm (INTVAL (operands[4])))
    output_asm_insn (\"cmn\\t%3, #%n4\", operands);
  else
    output_asm_insn (\"cmp\\t%3, %4\", operands);
  if (which_alternative != 0)
    output_asm_insn (\"mov%d5\\t%0, %1\", operands);
  if (which_alternative != 1)
    output_asm_insn (\"mov%D5\\t%0, %2\", operands);
  return \"\";
  "
  [(set_attr "conds" "clob")
   (set_attr "length" "8,8,12")
   (set_attr "type" "multiple")]
)

;; ??? The patterns below need checking for Thumb-2 usefulness.

(define_insn "*ifcompare_plus_move"
  [(set (match_operand:SI 0 "s_register_operand" "=r,r")
	(if_then_else:SI (match_operator 6 "arm_comparison_operator"
			  [(match_operand:SI 4 "s_register_operand" "r,r")
			   (match_operand:SI 5 "arm_add_operand" "rIL,rIL")])
			 (plus:SI
			  (match_operand:SI 2 "s_register_operand" "r,r")
			  (match_operand:SI 3 "arm_add_operand" "rIL,rIL"))
			 (match_operand:SI 1 "arm_rhs_operand" "0,?rI")))
   (clobber (reg:CC CC_REGNUM))]
  "TARGET_ARM"
  "#"
  [(set_attr "conds" "clob")
   (set_attr "length" "8,12")
   (set_attr "type" "multiple")]
)

(define_insn "*if_plus_move"
  [(set (match_operand:SI 0 "s_register_operand" "=r,r,r,r")
	(if_then_else:SI
	 (match_operator 4 "arm_comparison_operator"
	  [(match_operand 5 "cc_register" "") (const_int 0)])
	 (plus:SI
	  (match_operand:SI 2 "s_register_operand" "r,r,r,r")
	  (match_operand:SI 3 "arm_add_operand" "rI,L,rI,L"))
	 (match_operand:SI 1 "arm_rhs_operand" "0,0,?rI,?rI")))]
  "TARGET_ARM"
  "@
   add%d4\\t%0, %2, %3
   sub%d4\\t%0, %2, #%n3
   add%d4\\t%0, %2, %3\;mov%D4\\t%0, %1
   sub%d4\\t%0, %2, #%n3\;mov%D4\\t%0, %1"
  [(set_attr "conds" "use")
   (set_attr "length" "4,4,8,8")
   (set_attr_alternative "type"
                         [(if_then_else (match_operand 3 "const_int_operand" "")
                                        (const_string "alu_imm" )
                                        (const_string "alu_sreg"))
                          (const_string "alu_imm")
                          (const_string "alu_sreg")
                          (const_string "alu_sreg")])]
)

(define_insn "*ifcompare_move_plus"
  [(set (match_operand:SI 0 "s_register_operand" "=r,r")
	(if_then_else:SI (match_operator 6 "arm_comparison_operator"
			  [(match_operand:SI 4 "s_register_operand" "r,r")
			   (match_operand:SI 5 "arm_add_operand" "rIL,rIL")])
			 (match_operand:SI 1 "arm_rhs_operand" "0,?rI")
			 (plus:SI
			  (match_operand:SI 2 "s_register_operand" "r,r")
			  (match_operand:SI 3 "arm_add_operand" "rIL,rIL"))))
   (clobber (reg:CC CC_REGNUM))]
  "TARGET_ARM"
  "#"
  [(set_attr "conds" "clob")
   (set_attr "length" "8,12")
   (set_attr "type" "multiple")]
)

(define_insn "*if_move_plus"
  [(set (match_operand:SI 0 "s_register_operand" "=r,r,r,r")
	(if_then_else:SI
	 (match_operator 4 "arm_comparison_operator"
	  [(match_operand 5 "cc_register" "") (const_int 0)])
	 (match_operand:SI 1 "arm_rhs_operand" "0,0,?rI,?rI")
	 (plus:SI
	  (match_operand:SI 2 "s_register_operand" "r,r,r,r")
	  (match_operand:SI 3 "arm_add_operand" "rI,L,rI,L"))))]
  "TARGET_ARM"
  "@
   add%D4\\t%0, %2, %3
   sub%D4\\t%0, %2, #%n3
   add%D4\\t%0, %2, %3\;mov%d4\\t%0, %1
   sub%D4\\t%0, %2, #%n3\;mov%d4\\t%0, %1"
  [(set_attr "conds" "use")
   (set_attr "length" "4,4,8,8")
   (set_attr "type" "alu_sreg,alu_imm,multiple,multiple")]
)

(define_insn "*ifcompare_arith_arith"
  [(set (match_operand:SI 0 "s_register_operand" "=r")
	(if_then_else:SI (match_operator 9 "arm_comparison_operator"
			  [(match_operand:SI 5 "s_register_operand" "r")
			   (match_operand:SI 6 "arm_add_operand" "rIL")])
			 (match_operator:SI 8 "shiftable_operator"
			  [(match_operand:SI 1 "s_register_operand" "r")
			   (match_operand:SI 2 "arm_rhs_operand" "rI")])
			 (match_operator:SI 7 "shiftable_operator"
			  [(match_operand:SI 3 "s_register_operand" "r")
			   (match_operand:SI 4 "arm_rhs_operand" "rI")])))
   (clobber (reg:CC CC_REGNUM))]
  "TARGET_ARM"
  "#"
  [(set_attr "conds" "clob")
   (set_attr "length" "12")
   (set_attr "type" "multiple")]
)

(define_insn "*if_arith_arith"
  [(set (match_operand:SI 0 "s_register_operand" "=r")
	(if_then_else:SI (match_operator 5 "arm_comparison_operator"
			  [(match_operand 8 "cc_register" "") (const_int 0)])
			 (match_operator:SI 6 "shiftable_operator"
			  [(match_operand:SI 1 "s_register_operand" "r")
			   (match_operand:SI 2 "arm_rhs_operand" "rI")])
			 (match_operator:SI 7 "shiftable_operator"
			  [(match_operand:SI 3 "s_register_operand" "r")
			   (match_operand:SI 4 "arm_rhs_operand" "rI")])))]
  "TARGET_ARM"
  "%I6%d5\\t%0, %1, %2\;%I7%D5\\t%0, %3, %4"
  [(set_attr "conds" "use")
   (set_attr "length" "8")
   (set_attr "type" "multiple")]
)

(define_insn "*ifcompare_arith_move"
  [(set (match_operand:SI 0 "s_register_operand" "=r,r")
	(if_then_else:SI (match_operator 6 "arm_comparison_operator"
			  [(match_operand:SI 2 "s_register_operand" "r,r")
			   (match_operand:SI 3 "arm_add_operand" "rIL,rIL")])
			 (match_operator:SI 7 "shiftable_operator"
			  [(match_operand:SI 4 "s_register_operand" "r,r")
			   (match_operand:SI 5 "arm_rhs_operand" "rI,rI")])
			 (match_operand:SI 1 "arm_rhs_operand" "0,?rI")))
   (clobber (reg:CC CC_REGNUM))]
  "TARGET_ARM"
  "*
  /* If we have an operation where (op x 0) is the identity operation and
     the conditional operator is LT or GE and we are comparing against zero and
     everything is in registers then we can do this in two instructions.  */
  if (operands[3] == const0_rtx
      && GET_CODE (operands[7]) != AND
      && REG_P (operands[5])
      && REG_P (operands[1])
      && REGNO (operands[1]) == REGNO (operands[4])
      && REGNO (operands[4]) != REGNO (operands[0]))
    {
      if (GET_CODE (operands[6]) == LT)
	return \"and\\t%0, %5, %2, asr #31\;%I7\\t%0, %4, %0\";
      else if (GET_CODE (operands[6]) == GE)
	return \"bic\\t%0, %5, %2, asr #31\;%I7\\t%0, %4, %0\";
    }
  if (CONST_INT_P (operands[3])
      && !const_ok_for_arm (INTVAL (operands[3])))
    output_asm_insn (\"cmn\\t%2, #%n3\", operands);
  else
    output_asm_insn (\"cmp\\t%2, %3\", operands);
  output_asm_insn (\"%I7%d6\\t%0, %4, %5\", operands);
  if (which_alternative != 0)
    return \"mov%D6\\t%0, %1\";
  return \"\";
  "
  [(set_attr "conds" "clob")
   (set_attr "length" "8,12")
   (set_attr "type" "multiple")]
)

(define_insn "*if_arith_move"
  [(set (match_operand:SI 0 "s_register_operand" "=r,r")
	(if_then_else:SI (match_operator 4 "arm_comparison_operator"
			  [(match_operand 6 "cc_register" "") (const_int 0)])
			 (match_operator:SI 5 "shiftable_operator"
			  [(match_operand:SI 2 "s_register_operand" "r,r")
			   (match_operand:SI 3 "arm_rhs_operand" "rI,rI")])
			 (match_operand:SI 1 "arm_rhs_operand" "0,?rI")))]
  "TARGET_ARM"
  "@
   %I5%d4\\t%0, %2, %3
   %I5%d4\\t%0, %2, %3\;mov%D4\\t%0, %1"
  [(set_attr "conds" "use")
   (set_attr "length" "4,8")
   (set_attr "type" "alu_shift_reg,multiple")]
)

(define_insn "*ifcompare_move_arith"
  [(set (match_operand:SI 0 "s_register_operand" "=r,r")
	(if_then_else:SI (match_operator 6 "arm_comparison_operator"
			  [(match_operand:SI 4 "s_register_operand" "r,r")
			   (match_operand:SI 5 "arm_add_operand" "rIL,rIL")])
			 (match_operand:SI 1 "arm_rhs_operand" "0,?rI")
			 (match_operator:SI 7 "shiftable_operator"
			  [(match_operand:SI 2 "s_register_operand" "r,r")
			   (match_operand:SI 3 "arm_rhs_operand" "rI,rI")])))
   (clobber (reg:CC CC_REGNUM))]
  "TARGET_ARM"
  "*
  /* If we have an operation where (op x 0) is the identity operation and
     the conditional operator is LT or GE and we are comparing against zero and
     everything is in registers then we can do this in two instructions */
  if (operands[5] == const0_rtx
      && GET_CODE (operands[7]) != AND
      && REG_P (operands[3])
      && REG_P (operands[1])
      && REGNO (operands[1]) == REGNO (operands[2])
      && REGNO (operands[2]) != REGNO (operands[0]))
    {
      if (GET_CODE (operands[6]) == GE)
	return \"and\\t%0, %3, %4, asr #31\;%I7\\t%0, %2, %0\";
      else if (GET_CODE (operands[6]) == LT)
	return \"bic\\t%0, %3, %4, asr #31\;%I7\\t%0, %2, %0\";
    }

  if (CONST_INT_P (operands[5])
      && !const_ok_for_arm (INTVAL (operands[5])))
    output_asm_insn (\"cmn\\t%4, #%n5\", operands);
  else
    output_asm_insn (\"cmp\\t%4, %5\", operands);

  if (which_alternative != 0)
    output_asm_insn (\"mov%d6\\t%0, %1\", operands);
  return \"%I7%D6\\t%0, %2, %3\";
  "
  [(set_attr "conds" "clob")
   (set_attr "length" "8,12")
   (set_attr "type" "multiple")]
)

(define_insn "*if_move_arith"
  [(set (match_operand:SI 0 "s_register_operand" "=r,r")
	(if_then_else:SI
	 (match_operator 4 "arm_comparison_operator"
	  [(match_operand 6 "cc_register" "") (const_int 0)])
	 (match_operand:SI 1 "arm_rhs_operand" "0,?rI")
	 (match_operator:SI 5 "shiftable_operator"
	  [(match_operand:SI 2 "s_register_operand" "r,r")
	   (match_operand:SI 3 "arm_rhs_operand" "rI,rI")])))]
  "TARGET_ARM"
  "@
   %I5%D4\\t%0, %2, %3
   %I5%D4\\t%0, %2, %3\;mov%d4\\t%0, %1"
  [(set_attr "conds" "use")
   (set_attr "length" "4,8")
   (set_attr "type" "alu_shift_reg,multiple")]
)

(define_insn "*ifcompare_move_not"
  [(set (match_operand:SI 0 "s_register_operand" "=r,r")
	(if_then_else:SI
	 (match_operator 5 "arm_comparison_operator"
	  [(match_operand:SI 3 "s_register_operand" "r,r")
	   (match_operand:SI 4 "arm_add_operand" "rIL,rIL")])
	 (match_operand:SI 1 "arm_not_operand" "0,?rIK")
	 (not:SI
	  (match_operand:SI 2 "s_register_operand" "r,r"))))
   (clobber (reg:CC CC_REGNUM))]
  "TARGET_ARM"
  "#"
  [(set_attr "conds" "clob")
   (set_attr "length" "8,12")
   (set_attr "type" "multiple")]
)

(define_insn "*if_move_not"
  [(set (match_operand:SI 0 "s_register_operand" "=r,r,r")
	(if_then_else:SI
	 (match_operator 4 "arm_comparison_operator"
	  [(match_operand 3 "cc_register" "") (const_int 0)])
	 (match_operand:SI 1 "arm_not_operand" "0,?rI,K")
	 (not:SI (match_operand:SI 2 "s_register_operand" "r,r,r"))))]
  "TARGET_ARM"
  "@
   mvn%D4\\t%0, %2
   mov%d4\\t%0, %1\;mvn%D4\\t%0, %2
   mvn%d4\\t%0, #%B1\;mvn%D4\\t%0, %2"
  [(set_attr "conds" "use")
   (set_attr "type" "mvn_reg")
   (set_attr "length" "4,8,8")
   (set_attr "type" "mvn_reg,multiple,multiple")]
)

(define_insn "*ifcompare_not_move"
  [(set (match_operand:SI 0 "s_register_operand" "=r,r")
	(if_then_else:SI 
	 (match_operator 5 "arm_comparison_operator"
	  [(match_operand:SI 3 "s_register_operand" "r,r")
	   (match_operand:SI 4 "arm_add_operand" "rIL,rIL")])
	 (not:SI
	  (match_operand:SI 2 "s_register_operand" "r,r"))
	 (match_operand:SI 1 "arm_not_operand" "0,?rIK")))
   (clobber (reg:CC CC_REGNUM))]
  "TARGET_ARM"
  "#"
  [(set_attr "conds" "clob")
   (set_attr "length" "8,12")
   (set_attr "type" "multiple")]
)

(define_insn "*if_not_move"
  [(set (match_operand:SI 0 "s_register_operand" "=r,r,r")
	(if_then_else:SI
	 (match_operator 4 "arm_comparison_operator"
	  [(match_operand 3 "cc_register" "") (const_int 0)])
	 (not:SI (match_operand:SI 2 "s_register_operand" "r,r,r"))
	 (match_operand:SI 1 "arm_not_operand" "0,?rI,K")))]
  "TARGET_ARM"
  "@
   mvn%d4\\t%0, %2
   mov%D4\\t%0, %1\;mvn%d4\\t%0, %2
   mvn%D4\\t%0, #%B1\;mvn%d4\\t%0, %2"
  [(set_attr "conds" "use")
   (set_attr "type" "mvn_reg,multiple,multiple")
   (set_attr "length" "4,8,8")]
)

(define_insn "*ifcompare_shift_move"
  [(set (match_operand:SI 0 "s_register_operand" "=r,r")
	(if_then_else:SI
	 (match_operator 6 "arm_comparison_operator"
	  [(match_operand:SI 4 "s_register_operand" "r,r")
	   (match_operand:SI 5 "arm_add_operand" "rIL,rIL")])
	 (match_operator:SI 7 "shift_operator"
	  [(match_operand:SI 2 "s_register_operand" "r,r")
	   (match_operand:SI 3 "arm_rhs_operand" "rM,rM")])
	 (match_operand:SI 1 "arm_not_operand" "0,?rIK")))
   (clobber (reg:CC CC_REGNUM))]
  "TARGET_ARM"
  "#"
  [(set_attr "conds" "clob")
   (set_attr "length" "8,12")
   (set_attr "type" "multiple")]
)

(define_insn "*if_shift_move"
  [(set (match_operand:SI 0 "s_register_operand" "=r,r,r")
	(if_then_else:SI
	 (match_operator 5 "arm_comparison_operator"
	  [(match_operand 6 "cc_register" "") (const_int 0)])
	 (match_operator:SI 4 "shift_operator"
	  [(match_operand:SI 2 "s_register_operand" "r,r,r")
	   (match_operand:SI 3 "arm_rhs_operand" "rM,rM,rM")])
	 (match_operand:SI 1 "arm_not_operand" "0,?rI,K")))]
  "TARGET_ARM"
  "@
   mov%d5\\t%0, %2%S4
   mov%D5\\t%0, %1\;mov%d5\\t%0, %2%S4
   mvn%D5\\t%0, #%B1\;mov%d5\\t%0, %2%S4"
  [(set_attr "conds" "use")
   (set_attr "shift" "2")
   (set_attr "length" "4,8,8")
   (set_attr "type" "mov_shift_reg,multiple,multiple")]
)

(define_insn "*ifcompare_move_shift"
  [(set (match_operand:SI 0 "s_register_operand" "=r,r")
	(if_then_else:SI
	 (match_operator 6 "arm_comparison_operator"
	  [(match_operand:SI 4 "s_register_operand" "r,r")
	   (match_operand:SI 5 "arm_add_operand" "rIL,rIL")])
	 (match_operand:SI 1 "arm_not_operand" "0,?rIK")
	 (match_operator:SI 7 "shift_operator"
	  [(match_operand:SI 2 "s_register_operand" "r,r")
	   (match_operand:SI 3 "arm_rhs_operand" "rM,rM")])))
   (clobber (reg:CC CC_REGNUM))]
  "TARGET_ARM"
  "#"
  [(set_attr "conds" "clob")
   (set_attr "length" "8,12")
   (set_attr "type" "multiple")]
)

(define_insn "*if_move_shift"
  [(set (match_operand:SI 0 "s_register_operand" "=r,r,r")
	(if_then_else:SI
	 (match_operator 5 "arm_comparison_operator"
	  [(match_operand 6 "cc_register" "") (const_int 0)])
	 (match_operand:SI 1 "arm_not_operand" "0,?rI,K")
	 (match_operator:SI 4 "shift_operator"
	  [(match_operand:SI 2 "s_register_operand" "r,r,r")
	   (match_operand:SI 3 "arm_rhs_operand" "rM,rM,rM")])))]
  "TARGET_ARM"
  "@
   mov%D5\\t%0, %2%S4
   mov%d5\\t%0, %1\;mov%D5\\t%0, %2%S4
   mvn%d5\\t%0, #%B1\;mov%D5\\t%0, %2%S4"
  [(set_attr "conds" "use")
   (set_attr "shift" "2")
   (set_attr "length" "4,8,8")
   (set_attr "type" "mov_shift_reg,multiple,multiple")]
)

(define_insn "*ifcompare_shift_shift"
  [(set (match_operand:SI 0 "s_register_operand" "=r")
	(if_then_else:SI
	 (match_operator 7 "arm_comparison_operator"
	  [(match_operand:SI 5 "s_register_operand" "r")
	   (match_operand:SI 6 "arm_add_operand" "rIL")])
	 (match_operator:SI 8 "shift_operator"
	  [(match_operand:SI 1 "s_register_operand" "r")
	   (match_operand:SI 2 "arm_rhs_operand" "rM")])
	 (match_operator:SI 9 "shift_operator"
	  [(match_operand:SI 3 "s_register_operand" "r")
	   (match_operand:SI 4 "arm_rhs_operand" "rM")])))
   (clobber (reg:CC CC_REGNUM))]
  "TARGET_ARM"
  "#"
  [(set_attr "conds" "clob")
   (set_attr "length" "12")
   (set_attr "type" "multiple")]
)

(define_insn "*if_shift_shift"
  [(set (match_operand:SI 0 "s_register_operand" "=r")
	(if_then_else:SI
	 (match_operator 5 "arm_comparison_operator"
	  [(match_operand 8 "cc_register" "") (const_int 0)])
	 (match_operator:SI 6 "shift_operator"
	  [(match_operand:SI 1 "s_register_operand" "r")
	   (match_operand:SI 2 "arm_rhs_operand" "rM")])
	 (match_operator:SI 7 "shift_operator"
	  [(match_operand:SI 3 "s_register_operand" "r")
	   (match_operand:SI 4 "arm_rhs_operand" "rM")])))]
  "TARGET_ARM"
  "mov%d5\\t%0, %1%S6\;mov%D5\\t%0, %3%S7"
  [(set_attr "conds" "use")
   (set_attr "shift" "1")
   (set_attr "length" "8")
   (set (attr "type") (if_then_else
		        (and (match_operand 2 "const_int_operand" "")
                             (match_operand 4 "const_int_operand" ""))
		      (const_string "mov_shift")
		      (const_string "mov_shift_reg")))]
)

(define_insn "*ifcompare_not_arith"
  [(set (match_operand:SI 0 "s_register_operand" "=r")
	(if_then_else:SI
	 (match_operator 6 "arm_comparison_operator"
	  [(match_operand:SI 4 "s_register_operand" "r")
	   (match_operand:SI 5 "arm_add_operand" "rIL")])
	 (not:SI (match_operand:SI 1 "s_register_operand" "r"))
	 (match_operator:SI 7 "shiftable_operator"
	  [(match_operand:SI 2 "s_register_operand" "r")
	   (match_operand:SI 3 "arm_rhs_operand" "rI")])))
   (clobber (reg:CC CC_REGNUM))]
  "TARGET_ARM"
  "#"
  [(set_attr "conds" "clob")
   (set_attr "length" "12")
   (set_attr "type" "multiple")]
)

(define_insn "*if_not_arith"
  [(set (match_operand:SI 0 "s_register_operand" "=r")
	(if_then_else:SI
	 (match_operator 5 "arm_comparison_operator"
	  [(match_operand 4 "cc_register" "") (const_int 0)])
	 (not:SI (match_operand:SI 1 "s_register_operand" "r"))
	 (match_operator:SI 6 "shiftable_operator"
	  [(match_operand:SI 2 "s_register_operand" "r")
	   (match_operand:SI 3 "arm_rhs_operand" "rI")])))]
  "TARGET_ARM"
  "mvn%d5\\t%0, %1\;%I6%D5\\t%0, %2, %3"
  [(set_attr "conds" "use")
   (set_attr "type" "mvn_reg")
   (set_attr "length" "8")]
)

(define_insn "*ifcompare_arith_not"
  [(set (match_operand:SI 0 "s_register_operand" "=r")
	(if_then_else:SI
	 (match_operator 6 "arm_comparison_operator"
	  [(match_operand:SI 4 "s_register_operand" "r")
	   (match_operand:SI 5 "arm_add_operand" "rIL")])
	 (match_operator:SI 7 "shiftable_operator"
	  [(match_operand:SI 2 "s_register_operand" "r")
	   (match_operand:SI 3 "arm_rhs_operand" "rI")])
	 (not:SI (match_operand:SI 1 "s_register_operand" "r"))))
   (clobber (reg:CC CC_REGNUM))]
  "TARGET_ARM"
  "#"
  [(set_attr "conds" "clob")
   (set_attr "length" "12")
   (set_attr "type" "multiple")]
)

(define_insn "*if_arith_not"
  [(set (match_operand:SI 0 "s_register_operand" "=r")
	(if_then_else:SI
	 (match_operator 5 "arm_comparison_operator"
	  [(match_operand 4 "cc_register" "") (const_int 0)])
	 (match_operator:SI 6 "shiftable_operator"
	  [(match_operand:SI 2 "s_register_operand" "r")
	   (match_operand:SI 3 "arm_rhs_operand" "rI")])
	 (not:SI (match_operand:SI 1 "s_register_operand" "r"))))]
  "TARGET_ARM"
  "mvn%D5\\t%0, %1\;%I6%d5\\t%0, %2, %3"
  [(set_attr "conds" "use")
   (set_attr "type" "multiple")
   (set_attr "length" "8")]
)

(define_insn "*ifcompare_neg_move"
  [(set (match_operand:SI 0 "s_register_operand" "=r,r")
	(if_then_else:SI
	 (match_operator 5 "arm_comparison_operator"
	  [(match_operand:SI 3 "s_register_operand" "r,r")
	   (match_operand:SI 4 "arm_add_operand" "rIL,rIL")])
	 (neg:SI (match_operand:SI 2 "s_register_operand" "r,r"))
	 (match_operand:SI 1 "arm_not_operand" "0,?rIK")))
   (clobber (reg:CC CC_REGNUM))]
  "TARGET_ARM"
  "#"
  [(set_attr "conds" "clob")
   (set_attr "length" "8,12")
   (set_attr "type" "multiple")]
)

(define_insn "*if_neg_move"
  [(set (match_operand:SI 0 "s_register_operand" "=r,r,r")
	(if_then_else:SI
	 (match_operator 4 "arm_comparison_operator"
	  [(match_operand 3 "cc_register" "") (const_int 0)])
	 (neg:SI (match_operand:SI 2 "s_register_operand" "r,r,r"))
	 (match_operand:SI 1 "arm_not_operand" "0,?rI,K")))]
  "TARGET_ARM"
  "@
   rsb%d4\\t%0, %2, #0
   mov%D4\\t%0, %1\;rsb%d4\\t%0, %2, #0
   mvn%D4\\t%0, #%B1\;rsb%d4\\t%0, %2, #0"
  [(set_attr "conds" "use")
   (set_attr "length" "4,8,8")
   (set_attr "type" "logic_shift_imm,multiple,multiple")]
)

(define_insn "*ifcompare_move_neg"
  [(set (match_operand:SI 0 "s_register_operand" "=r,r")
	(if_then_else:SI
	 (match_operator 5 "arm_comparison_operator"
	  [(match_operand:SI 3 "s_register_operand" "r,r")
	   (match_operand:SI 4 "arm_add_operand" "rIL,rIL")])
	 (match_operand:SI 1 "arm_not_operand" "0,?rIK")
	 (neg:SI (match_operand:SI 2 "s_register_operand" "r,r"))))
   (clobber (reg:CC CC_REGNUM))]
  "TARGET_ARM"
  "#"
  [(set_attr "conds" "clob")
   (set_attr "length" "8,12")
   (set_attr "type" "multiple")]
)

(define_insn "*if_move_neg"
  [(set (match_operand:SI 0 "s_register_operand" "=r,r,r")
	(if_then_else:SI
	 (match_operator 4 "arm_comparison_operator"
	  [(match_operand 3 "cc_register" "") (const_int 0)])
	 (match_operand:SI 1 "arm_not_operand" "0,?rI,K")
	 (neg:SI (match_operand:SI 2 "s_register_operand" "r,r,r"))))]
  "TARGET_ARM"
  "@
   rsb%D4\\t%0, %2, #0
   mov%d4\\t%0, %1\;rsb%D4\\t%0, %2, #0
   mvn%d4\\t%0, #%B1\;rsb%D4\\t%0, %2, #0"
  [(set_attr "conds" "use")
   (set_attr "length" "4,8,8")
   (set_attr "type" "logic_shift_imm,multiple,multiple")]
)

(define_insn "*arith_adjacentmem"
  [(set (match_operand:SI 0 "s_register_operand" "=r")
	(match_operator:SI 1 "shiftable_operator"
	 [(match_operand:SI 2 "memory_operand" "m")
	  (match_operand:SI 3 "memory_operand" "m")]))
   (clobber (match_scratch:SI 4 "=r"))]
  "TARGET_ARM && adjacent_mem_locations (operands[2], operands[3])"
  "*
  {
    rtx ldm[3];
    rtx arith[4];
    rtx base_reg;
    HOST_WIDE_INT val1 = 0, val2 = 0;

    if (REGNO (operands[0]) > REGNO (operands[4]))
      {
	ldm[1] = operands[4];
	ldm[2] = operands[0];
      }
    else
      {
	ldm[1] = operands[0];
	ldm[2] = operands[4];
      }

    base_reg = XEXP (operands[2], 0);

    if (!REG_P (base_reg))
      {
	val1 = INTVAL (XEXP (base_reg, 1));
	base_reg = XEXP (base_reg, 0);
      }

    if (!REG_P (XEXP (operands[3], 0)))
      val2 = INTVAL (XEXP (XEXP (operands[3], 0), 1));

    arith[0] = operands[0];
    arith[3] = operands[1];

    if (val1 < val2)
      {
	arith[1] = ldm[1];
	arith[2] = ldm[2];
      }
    else
      {
	arith[1] = ldm[2];
	arith[2] = ldm[1];
      }

    ldm[0] = base_reg;
    if (val1 !=0 && val2 != 0)
      {
	rtx ops[3];

	if (val1 == 4 || val2 == 4)
	  /* Other val must be 8, since we know they are adjacent and neither
	     is zero.  */
	  output_asm_insn (\"ldm%(ib%)\\t%0, {%1, %2}\", ldm);
	else if (const_ok_for_arm (val1) || const_ok_for_arm (-val1))
	  {
	    ldm[0] = ops[0] = operands[4];
	    ops[1] = base_reg;
	    ops[2] = GEN_INT (val1);
	    output_add_immediate (ops);
	    if (val1 < val2)
	      output_asm_insn (\"ldm%(ia%)\\t%0, {%1, %2}\", ldm);
	    else
	      output_asm_insn (\"ldm%(da%)\\t%0, {%1, %2}\", ldm);
	  }
	else
	  {
	    /* Offset is out of range for a single add, so use two ldr.  */
	    ops[0] = ldm[1];
	    ops[1] = base_reg;
	    ops[2] = GEN_INT (val1);
	    output_asm_insn (\"ldr%?\\t%0, [%1, %2]\", ops);
	    ops[0] = ldm[2];
	    ops[2] = GEN_INT (val2);
	    output_asm_insn (\"ldr%?\\t%0, [%1, %2]\", ops);
	  }
      }
    else if (val1 != 0)
      {
	if (val1 < val2)
	  output_asm_insn (\"ldm%(da%)\\t%0, {%1, %2}\", ldm);
	else
	  output_asm_insn (\"ldm%(ia%)\\t%0, {%1, %2}\", ldm);
      }
    else
      {
	if (val1 < val2)
	  output_asm_insn (\"ldm%(ia%)\\t%0, {%1, %2}\", ldm);
	else
	  output_asm_insn (\"ldm%(da%)\\t%0, {%1, %2}\", ldm);
      }
    output_asm_insn (\"%I3%?\\t%0, %1, %2\", arith);
    return \"\";
  }"
  [(set_attr "length" "12")
   (set_attr "predicable" "yes")
   (set_attr "type" "load1")]
)

; This pattern is never tried by combine, so do it as a peephole

(define_peephole2
  [(set (match_operand:SI 0 "arm_general_register_operand" "")
	(match_operand:SI 1 "arm_general_register_operand" ""))
   (set (reg:CC CC_REGNUM)
	(compare:CC (match_dup 1) (const_int 0)))]
  "TARGET_ARM"
  [(parallel [(set (reg:CC CC_REGNUM) (compare:CC (match_dup 1) (const_int 0)))
	      (set (match_dup 0) (match_dup 1))])]
  ""
)

(define_split
  [(set (match_operand:SI 0 "s_register_operand" "")
	(and:SI (ge:SI (match_operand:SI 1 "s_register_operand" "")
		       (const_int 0))
		(neg:SI (match_operator:SI 2 "arm_comparison_operator"
			 [(match_operand:SI 3 "s_register_operand" "")
			  (match_operand:SI 4 "arm_rhs_operand" "")]))))
   (clobber (match_operand:SI 5 "s_register_operand" ""))]
  "TARGET_ARM"
  [(set (match_dup 5) (not:SI (ashiftrt:SI (match_dup 1) (const_int 31))))
   (set (match_dup 0) (and:SI (match_op_dup 2 [(match_dup 3) (match_dup 4)])
			      (match_dup 5)))]
  ""
)

;; This split can be used because CC_Z mode implies that the following
;; branch will be an equality, or an unsigned inequality, so the sign
;; extension is not needed.

(define_split
  [(set (reg:CC_Z CC_REGNUM)
	(compare:CC_Z
	 (ashift:SI (subreg:SI (match_operand:QI 0 "memory_operand" "") 0)
		    (const_int 24))
	 (match_operand 1 "const_int_operand" "")))
   (clobber (match_scratch:SI 2 ""))]
  "TARGET_ARM
   && (((unsigned HOST_WIDE_INT) INTVAL (operands[1]))
       == (((unsigned HOST_WIDE_INT) INTVAL (operands[1])) >> 24) << 24)"
  [(set (match_dup 2) (zero_extend:SI (match_dup 0)))
   (set (reg:CC CC_REGNUM) (compare:CC (match_dup 2) (match_dup 1)))]
  "
  operands[1] = GEN_INT (((unsigned long) INTVAL (operands[1])) >> 24);
  "
)
;; ??? Check the patterns above for Thumb-2 usefulness

(define_expand "prologue"
  [(clobber (const_int 0))]
  "TARGET_EITHER"
  "if (TARGET_32BIT)
     arm_expand_prologue ();
   else
     thumb1_expand_prologue ();
  DONE;
  "
)

(define_expand "epilogue"
  [(clobber (const_int 0))]
  "TARGET_EITHER"
  "
  if (crtl->calls_eh_return)
    emit_insn (gen_force_register_use (gen_rtx_REG (Pmode, 2)));
  if (TARGET_THUMB1)
   {
     thumb1_expand_epilogue ();
     emit_jump_insn (gen_rtx_UNSPEC_VOLATILE (VOIDmode,
                     gen_rtvec (1, ret_rtx), VUNSPEC_EPILOGUE));
   }
  else if (HAVE_return)
   {
     /* HAVE_return is testing for USE_RETURN_INSN (FALSE).  Hence,
        no need for explicit testing again.  */
     emit_jump_insn (gen_return ());
   }
  else if (TARGET_32BIT)
   {
    arm_expand_epilogue (true);
   }
  DONE;
  "
)

;; Note - although unspec_volatile's USE all hard registers,
;; USEs are ignored after relaod has completed.  Thus we need
;; to add an unspec of the link register to ensure that flow
;; does not think that it is unused by the sibcall branch that
;; will replace the standard function epilogue.
(define_expand "sibcall_epilogue"
   [(parallel [(unspec:SI [(reg:SI LR_REGNUM)] UNSPEC_REGISTER_USE)
               (unspec_volatile [(return)] VUNSPEC_EPILOGUE)])]
   "TARGET_32BIT"
   "
   arm_expand_epilogue (false);
   DONE;
   "
)

(define_expand "eh_epilogue"
  [(use (match_operand:SI 0 "register_operand" ""))
   (use (match_operand:SI 1 "register_operand" ""))
   (use (match_operand:SI 2 "register_operand" ""))]
  "TARGET_EITHER"
  "
  {
    cfun->machine->eh_epilogue_sp_ofs = operands[1];
    if (!REG_P (operands[2]) || REGNO (operands[2]) != 2)
      {
	rtx ra = gen_rtx_REG (Pmode, 2);

	emit_move_insn (ra, operands[2]);
	operands[2] = ra;
      }
    /* This is a hack -- we may have crystalized the function type too
       early.  */
    cfun->machine->func_type = 0;
  }"
)

;; This split is only used during output to reduce the number of patterns
;; that need assembler instructions adding to them.  We allowed the setting
;; of the conditions to be implicit during rtl generation so that
;; the conditional compare patterns would work.  However this conflicts to
;; some extent with the conditional data operations, so we have to split them
;; up again here.

;; ??? Need to audit these splitters for Thumb-2.  Why isn't normal
;; conditional execution sufficient?

(define_split
  [(set (match_operand:SI 0 "s_register_operand" "")
	(if_then_else:SI (match_operator 1 "arm_comparison_operator"
			  [(match_operand 2 "" "") (match_operand 3 "" "")])
			 (match_dup 0)
			 (match_operand 4 "" "")))
   (clobber (reg:CC CC_REGNUM))]
  "TARGET_ARM && reload_completed"
  [(set (match_dup 5) (match_dup 6))
   (cond_exec (match_dup 7)
	      (set (match_dup 0) (match_dup 4)))]
  "
  {
    machine_mode mode = SELECT_CC_MODE (GET_CODE (operands[1]),
					     operands[2], operands[3]);
    enum rtx_code rc = GET_CODE (operands[1]);

    operands[5] = gen_rtx_REG (mode, CC_REGNUM);
    operands[6] = gen_rtx_COMPARE (mode, operands[2], operands[3]);
    if (mode == CCFPmode || mode == CCFPEmode)
      rc = reverse_condition_maybe_unordered (rc);
    else
      rc = reverse_condition (rc);

    operands[7] = gen_rtx_fmt_ee (rc, VOIDmode, operands[5], const0_rtx);
  }"
)

(define_split
  [(set (match_operand:SI 0 "s_register_operand" "")
	(if_then_else:SI (match_operator 1 "arm_comparison_operator"
			  [(match_operand 2 "" "") (match_operand 3 "" "")])
			 (match_operand 4 "" "")
			 (match_dup 0)))
   (clobber (reg:CC CC_REGNUM))]
  "TARGET_ARM && reload_completed"
  [(set (match_dup 5) (match_dup 6))
   (cond_exec (match_op_dup 1 [(match_dup 5) (const_int 0)])
	      (set (match_dup 0) (match_dup 4)))]
  "
  {
    machine_mode mode = SELECT_CC_MODE (GET_CODE (operands[1]),
					     operands[2], operands[3]);

    operands[5] = gen_rtx_REG (mode, CC_REGNUM);
    operands[6] = gen_rtx_COMPARE (mode, operands[2], operands[3]);
  }"
)

(define_split
  [(set (match_operand:SI 0 "s_register_operand" "")
	(if_then_else:SI (match_operator 1 "arm_comparison_operator"
			  [(match_operand 2 "" "") (match_operand 3 "" "")])
			 (match_operand 4 "" "")
			 (match_operand 5 "" "")))
   (clobber (reg:CC CC_REGNUM))]
  "TARGET_ARM && reload_completed"
  [(set (match_dup 6) (match_dup 7))
   (cond_exec (match_op_dup 1 [(match_dup 6) (const_int 0)])
	      (set (match_dup 0) (match_dup 4)))
   (cond_exec (match_dup 8)
	      (set (match_dup 0) (match_dup 5)))]
  "
  {
    machine_mode mode = SELECT_CC_MODE (GET_CODE (operands[1]),
					     operands[2], operands[3]);
    enum rtx_code rc = GET_CODE (operands[1]);

    operands[6] = gen_rtx_REG (mode, CC_REGNUM);
    operands[7] = gen_rtx_COMPARE (mode, operands[2], operands[3]);
    if (mode == CCFPmode || mode == CCFPEmode)
      rc = reverse_condition_maybe_unordered (rc);
    else
      rc = reverse_condition (rc);

    operands[8] = gen_rtx_fmt_ee (rc, VOIDmode, operands[6], const0_rtx);
  }"
)

(define_split
  [(set (match_operand:SI 0 "s_register_operand" "")
	(if_then_else:SI (match_operator 1 "arm_comparison_operator"
			  [(match_operand:SI 2 "s_register_operand" "")
			   (match_operand:SI 3 "arm_add_operand" "")])
			 (match_operand:SI 4 "arm_rhs_operand" "")
			 (not:SI
			  (match_operand:SI 5 "s_register_operand" ""))))
   (clobber (reg:CC CC_REGNUM))]
  "TARGET_ARM && reload_completed"
  [(set (match_dup 6) (match_dup 7))
   (cond_exec (match_op_dup 1 [(match_dup 6) (const_int 0)])
	      (set (match_dup 0) (match_dup 4)))
   (cond_exec (match_dup 8)
	      (set (match_dup 0) (not:SI (match_dup 5))))]
  "
  {
    machine_mode mode = SELECT_CC_MODE (GET_CODE (operands[1]),
					     operands[2], operands[3]);
    enum rtx_code rc = GET_CODE (operands[1]);

    operands[6] = gen_rtx_REG (mode, CC_REGNUM);
    operands[7] = gen_rtx_COMPARE (mode, operands[2], operands[3]);
    if (mode == CCFPmode || mode == CCFPEmode)
      rc = reverse_condition_maybe_unordered (rc);
    else
      rc = reverse_condition (rc);

    operands[8] = gen_rtx_fmt_ee (rc, VOIDmode, operands[6], const0_rtx);
  }"
)

(define_insn "*cond_move_not"
  [(set (match_operand:SI 0 "s_register_operand" "=r,r")
	(if_then_else:SI (match_operator 4 "arm_comparison_operator"
			  [(match_operand 3 "cc_register" "") (const_int 0)])
			 (match_operand:SI 1 "arm_rhs_operand" "0,?rI")
			 (not:SI
			  (match_operand:SI 2 "s_register_operand" "r,r"))))]
  "TARGET_ARM"
  "@
   mvn%D4\\t%0, %2
   mov%d4\\t%0, %1\;mvn%D4\\t%0, %2"
  [(set_attr "conds" "use")
   (set_attr "type" "mvn_reg,multiple")
   (set_attr "length" "4,8")]
)

;; The next two patterns occur when an AND operation is followed by a
;; scc insn sequence 

(define_insn "*sign_extract_onebit"
  [(set (match_operand:SI 0 "s_register_operand" "=r")
	(sign_extract:SI (match_operand:SI 1 "s_register_operand" "r")
			 (const_int 1)
			 (match_operand:SI 2 "const_int_operand" "n")))
    (clobber (reg:CC CC_REGNUM))]
  "TARGET_ARM"
  "*
    operands[2] = GEN_INT (1 << INTVAL (operands[2]));
    output_asm_insn (\"ands\\t%0, %1, %2\", operands);
    return \"mvnne\\t%0, #0\";
  "
  [(set_attr "conds" "clob")
   (set_attr "length" "8")
   (set_attr "type" "multiple")]
)

(define_insn "*not_signextract_onebit"
  [(set (match_operand:SI 0 "s_register_operand" "=r")
	(not:SI
	 (sign_extract:SI (match_operand:SI 1 "s_register_operand" "r")
			  (const_int 1)
			  (match_operand:SI 2 "const_int_operand" "n"))))
   (clobber (reg:CC CC_REGNUM))]
  "TARGET_ARM"
  "*
    operands[2] = GEN_INT (1 << INTVAL (operands[2]));
    output_asm_insn (\"tst\\t%1, %2\", operands);
    output_asm_insn (\"mvneq\\t%0, #0\", operands);
    return \"movne\\t%0, #0\";
  "
  [(set_attr "conds" "clob")
   (set_attr "length" "12")
   (set_attr "type" "multiple")]
)
;; ??? The above patterns need auditing for Thumb-2

;; Push multiple registers to the stack.  Registers are in parallel (use ...)
;; expressions.  For simplicity, the first register is also in the unspec
;; part.
;; To avoid the usage of GNU extension, the length attribute is computed
;; in a C function arm_attr_length_push_multi.
(define_insn "*push_multi"
  [(match_parallel 2 "multi_register_push"
    [(set (match_operand:BLK 0 "push_mult_memory_operand" "")
	  (unspec:BLK [(match_operand:SI 1 "s_register_operand" "")]
		      UNSPEC_PUSH_MULT))])]
  ""
  "*
  {
    int num_saves = XVECLEN (operands[2], 0);
     
    /* For the StrongARM at least it is faster to
       use STR to store only a single register.
       In Thumb mode always use push, and the assembler will pick
       something appropriate.  */
    if (num_saves == 1 && TARGET_ARM)
      output_asm_insn (\"str%?\\t%1, [%m0, #-4]!\", operands);
    else
      {
	int i;
	char pattern[100];

	if (TARGET_ARM)
	    strcpy (pattern, \"stm%(fd%)\\t%m0!, {%1\");
	else if (TARGET_THUMB2)
	    strcpy (pattern, \"push%?\\t{%1\");
	else
	    strcpy (pattern, \"push\\t{%1\");

	for (i = 1; i < num_saves; i++)
	  {
	    strcat (pattern, \", %|\");
	    strcat (pattern,
		    reg_names[REGNO (XEXP (XVECEXP (operands[2], 0, i), 0))]);
	  }

	strcat (pattern, \"}\");
	output_asm_insn (pattern, operands);
      }

    return \"\";
  }"
  [(set_attr "type" "store4")
   (set (attr "length")
	(symbol_ref "arm_attr_length_push_multi (operands[2], operands[1])"))]
)

(define_insn "stack_tie"
  [(set (mem:BLK (scratch))
	(unspec:BLK [(match_operand:SI 0 "s_register_operand" "rk")
		     (match_operand:SI 1 "s_register_operand" "rk")]
		    UNSPEC_PRLG_STK))]
  ""
  ""
  [(set_attr "length" "0")
   (set_attr "type" "block")]
)

;; Pop (as used in epilogue RTL)
;;
(define_insn "*load_multiple_with_writeback"
  [(match_parallel 0 "load_multiple_operation"
    [(set (match_operand:SI 1 "s_register_operand" "+rk")
          (plus:SI (match_dup 1)
                   (match_operand:SI 2 "const_int_I_operand" "I")))
     (set (match_operand:SI 3 "s_register_operand" "=rk")
          (mem:SI (match_dup 1)))
        ])]
  "TARGET_32BIT && (reload_in_progress || reload_completed)"
  "*
  {
    arm_output_multireg_pop (operands, /*return_pc=*/false,
                                       /*cond=*/const_true_rtx,
                                       /*reverse=*/false,
                                       /*update=*/true);
    return \"\";
  }
  "
  [(set_attr "type" "load4")
   (set_attr "predicable" "yes")]
)

;; Pop with return (as used in epilogue RTL)
;;
;; This instruction is generated when the registers are popped at the end of
;; epilogue.  Here, instead of popping the value into LR and then generating
;; jump to LR, value is popped into PC directly.  Hence, the pattern is combined
;;  with (return).
(define_insn "*pop_multiple_with_writeback_and_return"
  [(match_parallel 0 "pop_multiple_return"
    [(return)
     (set (match_operand:SI 1 "s_register_operand" "+rk")
          (plus:SI (match_dup 1)
                   (match_operand:SI 2 "const_int_I_operand" "I")))
     (set (match_operand:SI 3 "s_register_operand" "=rk")
          (mem:SI (match_dup 1)))
        ])]
  "TARGET_32BIT && (reload_in_progress || reload_completed)"
  "*
  {
    arm_output_multireg_pop (operands, /*return_pc=*/true,
                                       /*cond=*/const_true_rtx,
                                       /*reverse=*/false,
                                       /*update=*/true);
    return \"\";
  }
  "
  [(set_attr "type" "load4")
   (set_attr "predicable" "yes")]
)

(define_insn "*pop_multiple_with_return"
  [(match_parallel 0 "pop_multiple_return"
    [(return)
     (set (match_operand:SI 2 "s_register_operand" "=rk")
          (mem:SI (match_operand:SI 1 "s_register_operand" "rk")))
        ])]
  "TARGET_32BIT && (reload_in_progress || reload_completed)"
  "*
  {
    arm_output_multireg_pop (operands, /*return_pc=*/true,
                                       /*cond=*/const_true_rtx,
                                       /*reverse=*/false,
                                       /*update=*/false);
    return \"\";
  }
  "
  [(set_attr "type" "load4")
   (set_attr "predicable" "yes")]
)

;; Load into PC and return
(define_insn "*ldr_with_return"
  [(return)
   (set (reg:SI PC_REGNUM)
        (mem:SI (post_inc:SI (match_operand:SI 0 "s_register_operand" "+rk"))))]
  "TARGET_32BIT && (reload_in_progress || reload_completed)"
  "ldr%?\t%|pc, [%0], #4"
  [(set_attr "type" "load1")
   (set_attr "predicable" "yes")]
)
;; Pop for floating point registers (as used in epilogue RTL)
(define_insn "*vfp_pop_multiple_with_writeback"
  [(match_parallel 0 "pop_multiple_fp"
    [(set (match_operand:SI 1 "s_register_operand" "+rk")
          (plus:SI (match_dup 1)
                   (match_operand:SI 2 "const_int_I_operand" "I")))
     (set (match_operand:DF 3 "vfp_hard_register_operand" "")
          (mem:DF (match_dup 1)))])]
  "TARGET_32BIT && TARGET_HARD_FLOAT && TARGET_VFP"
  "*
  {
    int num_regs = XVECLEN (operands[0], 0);
    char pattern[100];
    rtx op_list[2];
    strcpy (pattern, \"vldm\\t\");
    strcat (pattern, reg_names[REGNO (SET_DEST (XVECEXP (operands[0], 0, 0)))]);
    strcat (pattern, \"!, {\");
    op_list[0] = XEXP (XVECEXP (operands[0], 0, 1), 0);
    strcat (pattern, \"%P0\");
    if ((num_regs - 1) > 1)
      {
        strcat (pattern, \"-%P1\");
        op_list [1] = XEXP (XVECEXP (operands[0], 0, num_regs - 1), 0);
      }

    strcat (pattern, \"}\");
    output_asm_insn (pattern, op_list);
    return \"\";
  }
  "
  [(set_attr "type" "load4")
   (set_attr "conds" "unconditional")
   (set_attr "predicable" "no")]
)

;; Special patterns for dealing with the constant pool

(define_insn "align_4"
  [(unspec_volatile [(const_int 0)] VUNSPEC_ALIGN)]
  "TARGET_EITHER"
  "*
  assemble_align (32);
  return \"\";
  "
  [(set_attr "type" "no_insn")]
)

(define_insn "align_8"
  [(unspec_volatile [(const_int 0)] VUNSPEC_ALIGN8)]
  "TARGET_EITHER"
  "*
  assemble_align (64);
  return \"\";
  "
  [(set_attr "type" "no_insn")]
)

(define_insn "consttable_end"
  [(unspec_volatile [(const_int 0)] VUNSPEC_POOL_END)]
  "TARGET_EITHER"
  "*
  making_const_table = FALSE;
  return \"\";
  "
  [(set_attr "type" "no_insn")]
)

(define_insn "consttable_1"
  [(unspec_volatile [(match_operand 0 "" "")] VUNSPEC_POOL_1)]
  "TARGET_EITHER"
  "*
  making_const_table = TRUE;
  assemble_integer (operands[0], 1, BITS_PER_WORD, 1);
  assemble_zeros (3);
  return \"\";
  "
  [(set_attr "length" "4")
   (set_attr "type" "no_insn")]
)

(define_insn "consttable_2"
  [(unspec_volatile [(match_operand 0 "" "")] VUNSPEC_POOL_2)]
  "TARGET_EITHER"
  "*
  {
    rtx x = operands[0];
    making_const_table = TRUE;
    switch (GET_MODE_CLASS (GET_MODE (x)))
      {
      case MODE_FLOAT:
	arm_emit_fp16_const (x);
	break;
      default:
	assemble_integer (operands[0], 2, BITS_PER_WORD, 1);
	assemble_zeros (2);
	break;
      }
    return \"\";
  }"
  [(set_attr "length" "4")
   (set_attr "type" "no_insn")]
)

(define_insn "consttable_4"
  [(unspec_volatile [(match_operand 0 "" "")] VUNSPEC_POOL_4)]
  "TARGET_EITHER"
  "*
  {
    rtx x = operands[0];
    making_const_table = TRUE;
    switch (GET_MODE_CLASS (GET_MODE (x)))
      {
      case MODE_FLOAT:
	{
	  REAL_VALUE_TYPE r;
	  REAL_VALUE_FROM_CONST_DOUBLE (r, x);
	  assemble_real (r, GET_MODE (x), BITS_PER_WORD);
	  break;
	}
      default:
	/* XXX: Sometimes gcc does something really dumb and ends up with
	   a HIGH in a constant pool entry, usually because it's trying to
	   load into a VFP register.  We know this will always be used in
	   combination with a LO_SUM which ignores the high bits, so just
	   strip off the HIGH.  */
	if (GET_CODE (x) == HIGH)
	  x = XEXP (x, 0);
        assemble_integer (x, 4, BITS_PER_WORD, 1);
	mark_symbol_refs_as_used (x);
        break;
      }
    return \"\";
  }"
  [(set_attr "length" "4")
   (set_attr "type" "no_insn")]
)

(define_insn "consttable_8"
  [(unspec_volatile [(match_operand 0 "" "")] VUNSPEC_POOL_8)]
  "TARGET_EITHER"
  "*
  {
    making_const_table = TRUE;
    switch (GET_MODE_CLASS (GET_MODE (operands[0])))
      {
       case MODE_FLOAT:
        {
          REAL_VALUE_TYPE r;
          REAL_VALUE_FROM_CONST_DOUBLE (r, operands[0]);
          assemble_real (r, GET_MODE (operands[0]), BITS_PER_WORD);
          break;
        }
      default:
        assemble_integer (operands[0], 8, BITS_PER_WORD, 1);
        break;
      }
    return \"\";
  }"
  [(set_attr "length" "8")
   (set_attr "type" "no_insn")]
)

(define_insn "consttable_16"
  [(unspec_volatile [(match_operand 0 "" "")] VUNSPEC_POOL_16)]
  "TARGET_EITHER"
  "*
  {
    making_const_table = TRUE;
    switch (GET_MODE_CLASS (GET_MODE (operands[0])))
      {
       case MODE_FLOAT:
        {
          REAL_VALUE_TYPE r;
          REAL_VALUE_FROM_CONST_DOUBLE (r, operands[0]);
          assemble_real (r, GET_MODE (operands[0]), BITS_PER_WORD);
          break;
        }
      default:
        assemble_integer (operands[0], 16, BITS_PER_WORD, 1);
        break;
      }
    return \"\";
  }"
  [(set_attr "length" "16")
   (set_attr "type" "no_insn")]
)

;; V5 Instructions,

(define_insn "clzsi2"
  [(set (match_operand:SI 0 "s_register_operand" "=r")
	(clz:SI (match_operand:SI 1 "s_register_operand" "r")))]
  "TARGET_32BIT && arm_arch5"
  "clz%?\\t%0, %1"
  [(set_attr "predicable" "yes")
   (set_attr "predicable_short_it" "no")
   (set_attr "type" "clz")])

(define_insn "rbitsi2"
  [(set (match_operand:SI 0 "s_register_operand" "=r")
	(unspec:SI [(match_operand:SI 1 "s_register_operand" "r")] UNSPEC_RBIT))]
  "TARGET_32BIT && arm_arch_thumb2"
  "rbit%?\\t%0, %1"
  [(set_attr "predicable" "yes")
   (set_attr "predicable_short_it" "no")
   (set_attr "type" "clz")])

(define_expand "ctzsi2"
 [(set (match_operand:SI           0 "s_register_operand" "")
       (ctz:SI (match_operand:SI  1 "s_register_operand" "")))]
  "TARGET_32BIT && arm_arch_thumb2"
  "
   {
     rtx tmp = gen_reg_rtx (SImode); 
     emit_insn (gen_rbitsi2 (tmp, operands[1]));
     emit_insn (gen_clzsi2 (operands[0], tmp));
   }
   DONE;
  "
)

;; V5E instructions.

(define_insn "prefetch"
  [(prefetch (match_operand:SI 0 "address_operand" "p")
	     (match_operand:SI 1 "" "")
	     (match_operand:SI 2 "" ""))]
  "TARGET_32BIT && arm_arch5e"
  "pld\\t%a0"
  [(set_attr "type" "load1")]
)

;; General predication pattern

(define_cond_exec
  [(match_operator 0 "arm_comparison_operator"
    [(match_operand 1 "cc_register" "")
     (const_int 0)])]
  "TARGET_32BIT
   && (!TARGET_NO_VOLATILE_CE || !volatile_refs_p (PATTERN (insn)))"
  ""
[(set_attr "predicated" "yes")]
)

(define_insn "force_register_use"
  [(unspec:SI [(match_operand:SI 0 "register_operand" "")] UNSPEC_REGISTER_USE)]
  ""
  "%@ %0 needed"
  [(set_attr "length" "0")
   (set_attr "type" "no_insn")]
)


;; Patterns for exception handling

(define_expand "eh_return"
  [(use (match_operand 0 "general_operand" ""))]
  "TARGET_EITHER"
  "
  {
    if (TARGET_32BIT)
      emit_insn (gen_arm_eh_return (operands[0]));
    else
      emit_insn (gen_thumb_eh_return (operands[0]));
    DONE;
  }"
)
				   
;; We can't expand this before we know where the link register is stored.
(define_insn_and_split "arm_eh_return"
  [(unspec_volatile [(match_operand:SI 0 "s_register_operand" "r")]
		    VUNSPEC_EH_RETURN)
   (clobber (match_scratch:SI 1 "=&r"))]
  "TARGET_ARM"
  "#"
  "&& reload_completed"
  [(const_int 0)]
  "
  {
    arm_set_return_address (operands[0], operands[1]);
    DONE;
  }"
)


;; TLS support

(define_insn "load_tp_hard"
  [(set (match_operand:SI 0 "register_operand" "=r")
	(unspec:SI [(const_int 0)] UNSPEC_TLS))]
  "TARGET_HARD_TP"
  "mrc%?\\tp15, 0, %0, c13, c0, 3\\t@ load_tp_hard"
  [(set_attr "predicable" "yes")
   (set_attr "type" "mrs")]
)

;; Doesn't clobber R1-R3.  Must use r0 for the first operand.
(define_insn "load_tp_soft"
  [(set (reg:SI 0) (unspec:SI [(const_int 0)] UNSPEC_TLS))
   (clobber (reg:SI LR_REGNUM))
   (clobber (reg:SI IP_REGNUM))
   (clobber (reg:CC CC_REGNUM))]
  "TARGET_SOFT_TP"
  "bl\\t__aeabi_read_tp\\t@ load_tp_soft"
  [(set_attr "conds" "clob")
   (set_attr "type" "branch")]
)

;; tls descriptor call
(define_insn "tlscall"
  [(set (reg:SI R0_REGNUM)
        (unspec:SI [(reg:SI R0_REGNUM)
                    (match_operand:SI 0 "" "X")
	            (match_operand 1 "" "")] UNSPEC_TLS))
   (clobber (reg:SI R1_REGNUM))
   (clobber (reg:SI LR_REGNUM))
   (clobber (reg:SI CC_REGNUM))]
  "TARGET_GNU2_TLS"
  {
    targetm.asm_out.internal_label (asm_out_file, "LPIC",
				    INTVAL (operands[1]));
    return "bl\\t%c0(tlscall)";
  }
  [(set_attr "conds" "clob")
   (set_attr "length" "4")
   (set_attr "type" "branch")]
)

;; For thread pointer builtin
(define_expand "get_thread_pointersi"
  [(match_operand:SI 0 "s_register_operand" "=r")]
 ""
 "
 {
   arm_load_tp (operands[0]);
   DONE;
 }")

;;

;; We only care about the lower 16 bits of the constant 
;; being inserted into the upper 16 bits of the register.
(define_insn "*arm_movtas_ze" 
  [(set (zero_extract:SI (match_operand:SI 0 "s_register_operand" "+r")
                   (const_int 16)
                   (const_int 16))
        (match_operand:SI 1 "const_int_operand" ""))]
  "arm_arch_thumb2"
  "movt%?\t%0, %L1"
 [(set_attr "predicable" "yes")
  (set_attr "predicable_short_it" "no")
  (set_attr "length" "4")
  (set_attr "type" "mov_imm")]
)

(define_insn "*arm_rev"
  [(set (match_operand:SI 0 "s_register_operand" "=l,l,r")
	(bswap:SI (match_operand:SI 1 "s_register_operand" "l,l,r")))]
  "arm_arch6"
  "@
   rev\t%0, %1
   rev%?\t%0, %1
   rev%?\t%0, %1"
  [(set_attr "arch" "t1,t2,32")
   (set_attr "length" "2,2,4")
   (set_attr "predicable" "no,yes,yes")
   (set_attr "predicable_short_it" "no")
   (set_attr "type" "rev")]
)

(define_expand "arm_legacy_rev"
  [(set (match_operand:SI 2 "s_register_operand" "")
	(xor:SI (rotatert:SI (match_operand:SI 1 "s_register_operand" "")
			     (const_int 16))
		(match_dup 1)))
   (set (match_dup 2)
	(lshiftrt:SI (match_dup 2)
		     (const_int 8)))
   (set (match_operand:SI 3 "s_register_operand" "")
	(rotatert:SI (match_dup 1)
		     (const_int 8)))
   (set (match_dup 2)
	(and:SI (match_dup 2)
		(const_int -65281)))
   (set (match_operand:SI 0 "s_register_operand" "")
	(xor:SI (match_dup 3)
		(match_dup 2)))]
  "TARGET_32BIT"
  ""
)

;; Reuse temporaries to keep register pressure down.
(define_expand "thumb_legacy_rev"
  [(set (match_operand:SI 2 "s_register_operand" "")
     (ashift:SI (match_operand:SI 1 "s_register_operand" "")
                (const_int 24)))
   (set (match_operand:SI 3 "s_register_operand" "")
     (lshiftrt:SI (match_dup 1)
		  (const_int 24)))
   (set (match_dup 3)
     (ior:SI (match_dup 3)
	     (match_dup 2)))
   (set (match_operand:SI 4 "s_register_operand" "")
     (const_int 16))
   (set (match_operand:SI 5 "s_register_operand" "")
     (rotatert:SI (match_dup 1)
		  (match_dup 4)))
   (set (match_dup 2)
     (ashift:SI (match_dup 5)
                (const_int 24)))
   (set (match_dup 5)
     (lshiftrt:SI (match_dup 5)
		  (const_int 24)))
   (set (match_dup 5)
     (ior:SI (match_dup 5)
	     (match_dup 2)))
   (set (match_dup 5)
     (rotatert:SI (match_dup 5)
		  (match_dup 4)))
   (set (match_operand:SI 0 "s_register_operand" "")
     (ior:SI (match_dup 5)
             (match_dup 3)))]
  "TARGET_THUMB"
  ""
)

(define_expand "bswapsi2"
  [(set (match_operand:SI 0 "s_register_operand" "=r")
  	(bswap:SI (match_operand:SI 1 "s_register_operand" "r")))]
"TARGET_EITHER && (arm_arch6 || !optimize_size)"
"
    if (!arm_arch6)
      {
	rtx op2 = gen_reg_rtx (SImode);
	rtx op3 = gen_reg_rtx (SImode);

	if (TARGET_THUMB)
	  {
	    rtx op4 = gen_reg_rtx (SImode);
	    rtx op5 = gen_reg_rtx (SImode);

	    emit_insn (gen_thumb_legacy_rev (operands[0], operands[1],
					     op2, op3, op4, op5));
	  }
	else
	  {
	    emit_insn (gen_arm_legacy_rev (operands[0], operands[1],
					   op2, op3));
	  }

	DONE;
      }
  "
)

;; bswap16 patterns: use revsh and rev16 instructions for the signed
;; and unsigned variants, respectively. For rev16, expose
;; byte-swapping in the lower 16 bits only.
(define_insn "*arm_revsh"
  [(set (match_operand:SI 0 "s_register_operand" "=l,l,r")
	(sign_extend:SI (bswap:HI (match_operand:HI 1 "s_register_operand" "l,l,r"))))]
  "arm_arch6"
  "@
  revsh\t%0, %1
  revsh%?\t%0, %1
  revsh%?\t%0, %1"
  [(set_attr "arch" "t1,t2,32")
   (set_attr "length" "2,2,4")
   (set_attr "type" "rev")]
)

(define_insn "*arm_rev16"
  [(set (match_operand:HI 0 "s_register_operand" "=l,l,r")
	(bswap:HI (match_operand:HI 1 "s_register_operand" "l,l,r")))]
  "arm_arch6"
  "@
   rev16\t%0, %1
   rev16%?\t%0, %1
   rev16%?\t%0, %1"
  [(set_attr "arch" "t1,t2,32")
   (set_attr "length" "2,2,4")
   (set_attr "type" "rev")]
)

;; There are no canonicalisation rules for the position of the lshiftrt, ashift
;; operations within an IOR/AND RTX, therefore we have two patterns matching
;; each valid permutation.

(define_insn "arm_rev16si2"
  [(set (match_operand:SI 0 "register_operand" "=l,l,r")
        (ior:SI (and:SI (ashift:SI (match_operand:SI 1 "register_operand" "l,l,r")
                                   (const_int 8))
                        (match_operand:SI 3 "const_int_operand" "n,n,n"))
                (and:SI (lshiftrt:SI (match_dup 1)
                                     (const_int 8))
                        (match_operand:SI 2 "const_int_operand" "n,n,n"))))]
  "arm_arch6
   && aarch_rev16_shleft_mask_imm_p (operands[3], SImode)
   && aarch_rev16_shright_mask_imm_p (operands[2], SImode)"
  "rev16\\t%0, %1"
  [(set_attr "arch" "t1,t2,32")
   (set_attr "length" "2,2,4")
   (set_attr "type" "rev")]
)

(define_insn "arm_rev16si2_alt"
  [(set (match_operand:SI 0 "register_operand" "=l,l,r")
        (ior:SI (and:SI (lshiftrt:SI (match_operand:SI 1 "register_operand" "l,l,r")
                                     (const_int 8))
                        (match_operand:SI 2 "const_int_operand" "n,n,n"))
                (and:SI (ashift:SI (match_dup 1)
                                   (const_int 8))
                        (match_operand:SI 3 "const_int_operand" "n,n,n"))))]
  "arm_arch6
   && aarch_rev16_shleft_mask_imm_p (operands[3], SImode)
   && aarch_rev16_shright_mask_imm_p (operands[2], SImode)"
  "rev16\\t%0, %1"
  [(set_attr "arch" "t1,t2,32")
   (set_attr "length" "2,2,4")
   (set_attr "type" "rev")]
)

(define_expand "bswaphi2"
  [(set (match_operand:HI 0 "s_register_operand" "=r")
	(bswap:HI (match_operand:HI 1 "s_register_operand" "r")))]
"arm_arch6"
""
)

;; Patterns for LDRD/STRD in Thumb2 mode

(define_insn "*thumb2_ldrd"
  [(set (match_operand:SI 0 "s_register_operand" "=r")
        (mem:SI (plus:SI (match_operand:SI 1 "s_register_operand" "rk")
                         (match_operand:SI 2 "ldrd_strd_offset_operand" "Do"))))
   (set (match_operand:SI 3 "s_register_operand" "=r")
        (mem:SI (plus:SI (match_dup 1)
                         (match_operand:SI 4 "const_int_operand" ""))))]
  "TARGET_LDRD && TARGET_THUMB2 && reload_completed
     && current_tune->prefer_ldrd_strd
     && ((INTVAL (operands[2]) + 4) == INTVAL (operands[4]))
     && (operands_ok_ldrd_strd (operands[0], operands[3],
                                  operands[1], INTVAL (operands[2]),
                                  false, true))"
  "ldrd%?\t%0, %3, [%1, %2]"
  [(set_attr "type" "load2")
   (set_attr "predicable" "yes")
   (set_attr "predicable_short_it" "no")])

(define_insn "*thumb2_ldrd_base"
  [(set (match_operand:SI 0 "s_register_operand" "=r")
        (mem:SI (match_operand:SI 1 "s_register_operand" "rk")))
   (set (match_operand:SI 2 "s_register_operand" "=r")
        (mem:SI (plus:SI (match_dup 1)
                         (const_int 4))))]
  "TARGET_LDRD && TARGET_THUMB2 && reload_completed
     && current_tune->prefer_ldrd_strd
     && (operands_ok_ldrd_strd (operands[0], operands[2],
                                  operands[1], 0, false, true))"
  "ldrd%?\t%0, %2, [%1]"
  [(set_attr "type" "load2")
   (set_attr "predicable" "yes")
   (set_attr "predicable_short_it" "no")])

(define_insn "*thumb2_ldrd_base_neg"
  [(set (match_operand:SI 0 "s_register_operand" "=r")
	(mem:SI (plus:SI (match_operand:SI 1 "s_register_operand" "rk")
                         (const_int -4))))
   (set (match_operand:SI 2 "s_register_operand" "=r")
        (mem:SI (match_dup 1)))]
  "TARGET_LDRD && TARGET_THUMB2 && reload_completed
     && current_tune->prefer_ldrd_strd
     && (operands_ok_ldrd_strd (operands[0], operands[2],
                                  operands[1], -4, false, true))"
  "ldrd%?\t%0, %2, [%1, #-4]"
  [(set_attr "type" "load2")
   (set_attr "predicable" "yes")
   (set_attr "predicable_short_it" "no")])

(define_insn "*thumb2_strd"
  [(set (mem:SI (plus:SI (match_operand:SI 0 "s_register_operand" "rk")
                         (match_operand:SI 1 "ldrd_strd_offset_operand" "Do")))
        (match_operand:SI 2 "s_register_operand" "r"))
   (set (mem:SI (plus:SI (match_dup 0)
                         (match_operand:SI 3 "const_int_operand" "")))
        (match_operand:SI 4 "s_register_operand" "r"))]
  "TARGET_LDRD && TARGET_THUMB2 && reload_completed
     && current_tune->prefer_ldrd_strd
     && ((INTVAL (operands[1]) + 4) == INTVAL (operands[3]))
     && (operands_ok_ldrd_strd (operands[2], operands[4],
                                  operands[0], INTVAL (operands[1]),
                                  false, false))"
  "strd%?\t%2, %4, [%0, %1]"
  [(set_attr "type" "store2")
   (set_attr "predicable" "yes")
   (set_attr "predicable_short_it" "no")])

(define_insn "*thumb2_strd_base"
  [(set (mem:SI (match_operand:SI 0 "s_register_operand" "rk"))
        (match_operand:SI 1 "s_register_operand" "r"))
   (set (mem:SI (plus:SI (match_dup 0)
                         (const_int 4)))
        (match_operand:SI 2 "s_register_operand" "r"))]
  "TARGET_LDRD && TARGET_THUMB2 && reload_completed
     && current_tune->prefer_ldrd_strd
     && (operands_ok_ldrd_strd (operands[1], operands[2],
                                  operands[0], 0, false, false))"
  "strd%?\t%1, %2, [%0]"
  [(set_attr "type" "store2")
   (set_attr "predicable" "yes")
   (set_attr "predicable_short_it" "no")])

(define_insn "*thumb2_strd_base_neg"
  [(set (mem:SI (plus:SI (match_operand:SI 0 "s_register_operand" "rk")
                         (const_int -4)))
        (match_operand:SI 1 "s_register_operand" "r"))
   (set (mem:SI (match_dup 0))
        (match_operand:SI 2 "s_register_operand" "r"))]
  "TARGET_LDRD && TARGET_THUMB2 && reload_completed
     && current_tune->prefer_ldrd_strd
     && (operands_ok_ldrd_strd (operands[1], operands[2],
                                  operands[0], -4, false, false))"
  "strd%?\t%1, %2, [%0, #-4]"
  [(set_attr "type" "store2")
   (set_attr "predicable" "yes")
   (set_attr "predicable_short_it" "no")])

;; ARMv8 CRC32 instructions.
(define_insn "<crc_variant>"
  [(set (match_operand:SI 0 "s_register_operand" "=r")
        (unspec:SI [(match_operand:SI 1 "s_register_operand" "r")
                    (match_operand:<crc_mode> 2 "s_register_operand" "r")]
         CRC))]
  "TARGET_CRC32"
  "<crc_variant>\\t%0, %1, %2"
  [(set_attr "type" "crc")
   (set_attr "conds" "unconditional")]
)

;; Load the load/store double peephole optimizations.
(include "ldrdstrd.md")

;; Load the load/store multiple patterns
(include "ldmstm.md")

;; Patterns in ldmstm.md don't cover more than 4 registers. This pattern covers
;; large lists without explicit writeback generated for APCS_FRAME epilogue.
(define_insn "*load_multiple"
  [(match_parallel 0 "load_multiple_operation"
    [(set (match_operand:SI 2 "s_register_operand" "=rk")
          (mem:SI (match_operand:SI 1 "s_register_operand" "rk")))
        ])]
  "TARGET_32BIT"
  "*
  {
    arm_output_multireg_pop (operands, /*return_pc=*/false,
                                       /*cond=*/const_true_rtx,
                                       /*reverse=*/false,
                                       /*update=*/false);
    return \"\";
  }
  "
  [(set_attr "predicable" "yes")]
)

(define_expand "copysignsf3"
  [(match_operand:SF 0 "register_operand")
   (match_operand:SF 1 "register_operand")
   (match_operand:SF 2 "register_operand")]
  "TARGET_SOFT_FLOAT && arm_arch_thumb2"
  "{
     emit_move_insn (operands[0], operands[2]);
     emit_insn (gen_insv_t2 (simplify_gen_subreg (SImode, operands[0], SFmode, 0),
		GEN_INT (31), GEN_INT (0),
		simplify_gen_subreg (SImode, operands[1], SFmode, 0)));
     DONE;
  }"
)

(define_expand "copysigndf3"
  [(match_operand:DF 0 "register_operand")
   (match_operand:DF 1 "register_operand")
   (match_operand:DF 2 "register_operand")]
  "TARGET_SOFT_FLOAT && arm_arch_thumb2"
  "{
     rtx op0_low = gen_lowpart (SImode, operands[0]);
     rtx op0_high = gen_highpart (SImode, operands[0]);
     rtx op1_low = gen_lowpart (SImode, operands[1]);
     rtx op1_high = gen_highpart (SImode, operands[1]);
     rtx op2_high = gen_highpart (SImode, operands[2]);

     rtx scratch1 = gen_reg_rtx (SImode);
     rtx scratch2 = gen_reg_rtx (SImode);
     emit_move_insn (scratch1, op2_high);
     emit_move_insn (scratch2, op1_high);

     emit_insn(gen_rtx_SET(SImode, scratch1,
			   gen_rtx_LSHIFTRT (SImode, op2_high, GEN_INT(31))));
     emit_insn(gen_insv_t2(scratch2, GEN_INT(1), GEN_INT(31), scratch1));
     emit_move_insn (op0_low, op1_low);
     emit_move_insn (op0_high, scratch2);

     DONE;
  }"
)

;; Vector bits common to IWMMXT and Neon
(include "vec-common.md")
;; Load the Intel Wireless Multimedia Extension patterns
(include "iwmmxt.md")
;; Load the VFP co-processor patterns
(include "vfp.md")
;; Thumb-1 patterns
(include "thumb1.md")
;; Thumb-2 patterns
(include "thumb2.md")
;; Neon patterns
(include "neon.md")
;; Crypto patterns
(include "crypto.md")
;; Synchronization Primitives
(include "sync.md")
;; Fixed-point patterns
(include "arm-fixed.md")<|MERGE_RESOLUTION|>--- conflicted
+++ resolved
@@ -8271,29 +8271,6 @@
   "<arith_shift_insn>%?\\t%0, %1, %2, lsl %b3"
   [(set_attr "predicable" "yes")
    (set_attr "predicable_short_it" "no")
-<<<<<<< HEAD
-   (set_attr "shift" "4")
-   (set_attr "arch" "a,t2,t2,a")
-   ;; Thumb2 doesn't allow the stack pointer to be used for 
-   ;; operand1 for all operations other than add and sub. In this case 
-   ;; the minus operation is a candidate for an rsub and hence needs
-   ;; to be disabled.
-   ;; We have to make sure to disable the fourth alternative if
-   ;; the shift_operator is MULT, since otherwise the insn will
-   ;; also match a multiply_accumulate pattern and validate_change
-   ;; will allow a replacement of the constant with a register
-   ;; despite the checks done in shift_operator.
-   (set_attr_alternative "insn_enabled"
-			 [(const_string "yes")
-			  (if_then_else
-			   (match_operand:SI 1 "add_operator" "")
-			   (const_string "yes") (const_string "no"))
-			  (const_string "yes")
-			  (if_then_else
-			   (match_operand:SI 3 "mult_operator" "")
-			   (const_string "no") (const_string "yes"))])
-   (set_attr "type" "alu_shift_imm,alu_shift_imm,alu_shift_imm,alu_shift_reg")])
-=======
    (set_attr "shift" "2")
    (set_attr "arch" "a,t2")
    (set_attr "type" "alu_shift_imm")])
@@ -8312,7 +8289,6 @@
    (set_attr "shift" "3")
    (set_attr "arch" "a,t2,a")
    (set_attr "type" "alu_shift_imm,alu_shift_imm,alu_shift_reg")])
->>>>>>> d5ad84b3
 
 (define_split
   [(set (match_operand:SI 0 "s_register_operand" "")
@@ -9378,17 +9354,8 @@
     gcc_assert (!(mode == CCFPmode || mode == CCFPEmode));
     if (REGNO (operands[2]) != REGNO (operands[0]))
       rc = reverse_condition (rc);
-<<<<<<< HEAD
-    else 
-      {
-	rtx tmp = operands[1];
-	operands[1] = operands[2];
-	operands[2] = tmp;
-      }
-=======
     else
       std::swap (operands[1], operands[2]);
->>>>>>> d5ad84b3
 
     operands[6] = gen_rtx_fmt_ee (rc, VOIDmode, operands[6], const0_rtx);
   }
