--- conflicted
+++ resolved
@@ -602,21 +602,13 @@
 	    case 6:
 	      if (model > 9)
 		/* Use the default detection procedure.  */
-<<<<<<< HEAD
-		processor = PROCESSOR_GENERIC32;
-=======
 		processor = PROCESSOR_GENERIC;
->>>>>>> a7aa3838
 	      else if (model == 9)
 		cpu = "c3-2";
 	      else if (model >= 6)
 		cpu = "c3";
 	      else
-<<<<<<< HEAD
-		processor = PROCESSOR_GENERIC32;
-=======
 		processor = PROCESSOR_GENERIC;
->>>>>>> a7aa3838
 	      break;
 	    case 5:
 	      if (has_3dnow)
@@ -624,19 +616,11 @@
 	      else if (has_mmx)
 		cpu = "winchip2-c6";
 	      else
-<<<<<<< HEAD
-		processor = PROCESSOR_GENERIC32;
-	      break;
-	    default:
-	      /* We have no idea.  */
-	      processor = PROCESSOR_GENERIC32;
-=======
 		processor = PROCESSOR_GENERIC;
 	      break;
 	    default:
 	      /* We have no idea.  */
 	      processor = PROCESSOR_GENERIC;
->>>>>>> a7aa3838
 	    }
 	}
     }
@@ -696,23 +680,13 @@
 	  /* Penryn.  */
 	  cpu = "core2";
 	  break;
-	case 0x0f:
-	  /* Merom.  */
-	case 0x17:
-	case 0x1d:
-	  /* Penryn.  */
-	  cpu = "core2";
-	  break;
 	case 0x1a:
 	case 0x1e:
 	case 0x1f:
 	case 0x2e:
 	  /* Nehalem.  */
-<<<<<<< HEAD
-=======
 	  cpu = "nehalem";
 	  break;
->>>>>>> a7aa3838
 	case 0x25:
 	case 0x2c:
 	case 0x2f:
@@ -727,37 +701,23 @@
 	case 0x3a:
 	case 0x3e:
 	  /* Ivy Bridge.  */
-<<<<<<< HEAD
-	  cpu = "core-avx-i";
-=======
 	  cpu = "ivybridge";
->>>>>>> a7aa3838
 	  break;
 	case 0x3c:
 	case 0x45:
 	case 0x46:
 	  /* Haswell.  */
-<<<<<<< HEAD
-	  cpu = "core-avx2";
-=======
 	  cpu = "haswell";
->>>>>>> a7aa3838
 	  break;
 	default:
 	  if (arch)
 	    {
 	      /* This is unknown family 0x6 CPU.  */
-<<<<<<< HEAD
-	      if (has_avx2)
-		/* Assume Haswell.  */
-		cpu = "core-avx2";
-=======
 	      if (has_adx)
 		cpu = "broadwell";
 	      else if (has_avx2)
 		/* Assume Haswell.  */
 		cpu = "haswell";
->>>>>>> a7aa3838
 	      else if (has_avx)
 		/* Assume Sandy Bridge.  */
 		cpu = "sandybridge";
@@ -779,11 +739,6 @@
 		    /* Assume Core 2.  */
 		    cpu = "core2";
 		}
-	      else if (has_longmode)
-		/* Perhaps some emulator?  Assume x86-64, otherwise gcc
-		   -march=native would be unusable for 64-bit compilations,
-		   as all the CPUs below are 32-bit only.  */
-		cpu = "x86-64";
 	      else if (has_sse3)
 		/* It is Core Duo.  */
 		cpu = "pentium-m";
