/* Definitions of x86 tunable features.
   Copyright (C) 2013-2015 Free Software Foundation, Inc.

This file is part of GCC.

GCC is free software; you can redistribute it and/or modify
it under the terms of the GNU General Public License as published by
the Free Software Foundation; either version 3, or (at your option)
any later version.

GCC is distributed in the hope that it will be useful,
but WITHOUT ANY WARRANTY; without even the implied warranty of
MERCHANTABILITY or FITNESS FOR A PARTICULAR PURPOSE.  See the
GNU General Public License for more details.

You should have received a copy of the GNU General Public License and
a copy of the GCC Runtime Library Exception along with this program;
see the files COPYING3 and COPYING.RUNTIME respectively.  If not, see
<http://www.gnu.org/licenses/>.  */

/* Tuning for a given CPU XXXX consists of:
    - adding new CPU into:
	- adding PROCESSOR_XXX to processor_type (in i386.h)
	- possibly adding XXX into CPU attribute in i386.md
	- adding XXX to processor_alias_table (in i386.c)
    - introducing ix86_XXX_cost in i386.c
	- Stringop generation table can be build based on test_stringop
	- script (once rest of tuning is complete)
    - designing a scheduler model in
	- XXXX.md file
	- Updating ix86_issue_rate and ix86_adjust_cost in i386.md
	- possibly updating ia32_multipass_dfa_lookahead, ix86_sched_reorder
	  and ix86_sched_init_global if those tricks are needed.
    - Tunning the flags bellow. Those are split into sections and each
      section is very roughly ordered by importance.  */

/*****************************************************************************/
/* Scheduling flags. 					                     */
/*****************************************************************************/

/* X86_TUNE_SCHEDULE: Enable scheduling.  */
DEF_TUNE (X86_TUNE_SCHEDULE, "schedule",
          m_PENT | m_PPRO | m_CORE_ALL | m_BONNELL | m_SILVERMONT | m_INTEL 
	  | m_KNL | m_K6_GEODE | m_AMD_MULTIPLE | m_GENERIC)

/* X86_TUNE_PARTIAL_REG_DEPENDENCY: Enable more register renaming
   on modern chips.  Preffer stores affecting whole integer register
   over partial stores.  For example preffer MOVZBL or MOVQ to load 8bit
   value over movb.  */
DEF_TUNE (X86_TUNE_PARTIAL_REG_DEPENDENCY, "partial_reg_dependency",
          m_P4_NOCONA | m_CORE_ALL | m_BONNELL | m_SILVERMONT | m_INTEL
	  | m_KNL | m_AMD_MULTIPLE | m_GENERIC)

/* X86_TUNE_SSE_PARTIAL_REG_DEPENDENCY: This knob promotes all store
   destinations to be 128bit to allow register renaming on 128bit SSE units,
   but usually results in one extra microop on 64bit SSE units.
   Experimental results shows that disabling this option on P4 brings over 20%
   SPECfp regression, while enabling it on K8 brings roughly 2.4% regression
   that can be partly masked by careful scheduling of moves.  */
DEF_TUNE (X86_TUNE_SSE_PARTIAL_REG_DEPENDENCY, "sse_partial_reg_dependency",
          m_PPRO | m_P4_NOCONA | m_CORE_ALL | m_BONNELL | m_AMDFAM10
	  | m_BDVER | m_GENERIC)

/* X86_TUNE_SSE_SPLIT_REGS: Set for machines where the type and dependencies
   are resolved on SSE register parts instead of whole registers, so we may
   maintain just lower part of scalar values in proper format leaving the
   upper part undefined.  */
DEF_TUNE (X86_TUNE_SSE_SPLIT_REGS, "sse_split_regs", m_ATHLON_K8)

/* X86_TUNE_PARTIAL_FLAG_REG_STALL: this flag disables use of of flags
   set by instructions affecting just some flags (in particular shifts).
   This is because Core2 resolves dependencies on whole flags register
   and such sequences introduce false dependency on previous instruction
   setting full flags.

   The flags does not affect generation of INC and DEC that is controlled
   by X86_TUNE_USE_INCDEC.

   This flag may be dropped from generic once core2-corei5 machines are
   rare enough.  */
DEF_TUNE (X86_TUNE_PARTIAL_FLAG_REG_STALL, "partial_flag_reg_stall",
          m_CORE2 | m_GENERIC)

/* X86_TUNE_MOVX: Enable to zero extend integer registers to avoid
   partial dependencies.  */
DEF_TUNE (X86_TUNE_MOVX, "movx",
          m_PPRO | m_P4_NOCONA | m_CORE_ALL | m_BONNELL | m_SILVERMONT
	  | m_KNL | m_INTEL | m_GEODE | m_AMD_MULTIPLE  | m_GENERIC)

/* X86_TUNE_MEMORY_MISMATCH_STALL: Avoid partial stores that are followed by
   full sized loads.  */
DEF_TUNE (X86_TUNE_MEMORY_MISMATCH_STALL, "memory_mismatch_stall",
          m_P4_NOCONA | m_CORE_ALL | m_BONNELL | m_SILVERMONT | m_INTEL
	  | m_KNL | m_AMD_MULTIPLE | m_GENERIC)

/* X86_TUNE_FUSE_CMP_AND_BRANCH_32: Fuse compare with a subsequent
   conditional jump instruction for 32 bit TARGET.
   FIXME: revisit for generic.  */
DEF_TUNE (X86_TUNE_FUSE_CMP_AND_BRANCH_32, "fuse_cmp_and_branch_32",
          m_CORE_ALL | m_BDVER)

/* X86_TUNE_FUSE_CMP_AND_BRANCH_64: Fuse compare with a subsequent
   conditional jump instruction for TARGET_64BIT.
   FIXME: revisit for generic.  */
DEF_TUNE (X86_TUNE_FUSE_CMP_AND_BRANCH_64, "fuse_cmp_and_branch_64",
          m_NEHALEM | m_SANDYBRIDGE | m_HASWELL | m_BDVER)

/* X86_TUNE_FUSE_CMP_AND_BRANCH_SOFLAGS: Fuse compare with a
   subsequent conditional jump instruction when the condition jump
   check sign flag (SF) or overflow flag (OF).  */
DEF_TUNE (X86_TUNE_FUSE_CMP_AND_BRANCH_SOFLAGS, "fuse_cmp_and_branch_soflags",
          m_NEHALEM | m_SANDYBRIDGE | m_HASWELL | m_BDVER)

/* X86_TUNE_FUSE_ALU_AND_BRANCH: Fuse alu with a subsequent conditional
   jump instruction when the alu instruction produces the CCFLAG consumed by
   the conditional jump instruction. */
DEF_TUNE (X86_TUNE_FUSE_ALU_AND_BRANCH, "fuse_alu_and_branch",
          m_SANDYBRIDGE | m_HASWELL)

/* X86_TUNE_REASSOC_INT_TO_PARALLEL: Try to produce parallel computations
   during reassociation of integer computation.  */
DEF_TUNE (X86_TUNE_REASSOC_INT_TO_PARALLEL, "reassoc_int_to_parallel",
          m_BONNELL)

/* X86_TUNE_REASSOC_FP_TO_PARALLEL: Try to produce parallel computations
   during reassociation of fp computation.  */
DEF_TUNE (X86_TUNE_REASSOC_FP_TO_PARALLEL, "reassoc_fp_to_parallel",
          m_BONNELL | m_SILVERMONT | m_HASWELL | m_KNL |m_INTEL | m_BDVER1
	  | m_BDVER2 | m_GENERIC)

/*****************************************************************************/
/* Function prologue, epilogue and function calling sequences.               */
/*****************************************************************************/

/* X86_TUNE_ACCUMULATE_OUTGOING_ARGS: Allocate stack space for outgoing
   arguments in prologue/epilogue instead of separately for each call
   by push/pop instructions.
   This increase code size by about 5% in 32bit mode, less so in 64bit mode
   because parameters are passed in registers.  It is considerable
   win for targets without stack engine that prevents multple push operations
   to happen in parallel.

   FIXME: the flags is incorrectly enabled for amdfam10, Bulldozer,
   Bobcat and Generic.  This is because disabling it causes large
   regression on mgrid due to IRA limitation leading to unecessary
   use of the frame pointer in 32bit mode.  */
DEF_TUNE (X86_TUNE_ACCUMULATE_OUTGOING_ARGS, "accumulate_outgoing_args",
	  m_PPRO | m_P4_NOCONA | m_BONNELL | m_SILVERMONT | m_KNL | m_INTEL
	  | m_ATHLON_K8)

/* X86_TUNE_PROLOGUE_USING_MOVE: Do not use push/pop in prologues that are
   considered on critical path.  */
DEF_TUNE (X86_TUNE_PROLOGUE_USING_MOVE, "prologue_using_move",
          m_PPRO | m_ATHLON_K8)

/* X86_TUNE_PROLOGUE_USING_MOVE: Do not use push/pop in epilogues that are
   considered on critical path.  */
DEF_TUNE (X86_TUNE_EPILOGUE_USING_MOVE, "epilogue_using_move",
          m_PPRO | m_ATHLON_K8)

/* X86_TUNE_USE_LEAVE: Use "leave" instruction in epilogues where it fits.  */
DEF_TUNE (X86_TUNE_USE_LEAVE, "use_leave",
	  m_386 | m_CORE_ALL | m_K6_GEODE | m_AMD_MULTIPLE | m_GENERIC)

/* X86_TUNE_PUSH_MEMORY: Enable generation of "push mem" instructions.
   Some chips, like 486 and Pentium works faster with separate load
   and push instructions.  */
DEF_TUNE (X86_TUNE_PUSH_MEMORY, "push_memory",
          m_386 | m_P4_NOCONA | m_CORE_ALL | m_K6_GEODE | m_AMD_MULTIPLE
          | m_GENERIC)

/* X86_TUNE_SINGLE_PUSH: Enable if single push insn is preferred
   over esp subtraction.  */
DEF_TUNE (X86_TUNE_SINGLE_PUSH, "single_push", m_386 | m_486 | m_PENT
          | m_K6_GEODE)

/* X86_TUNE_DOUBLE_PUSH. Enable if double push insn is preferred
   over esp subtraction.  */
DEF_TUNE (X86_TUNE_DOUBLE_PUSH, "double_push", m_PENT | m_K6_GEODE)

/* X86_TUNE_SINGLE_POP: Enable if single pop insn is preferred
   over esp addition.  */
DEF_TUNE (X86_TUNE_SINGLE_POP, "single_pop", m_386 | m_486 | m_PENT | m_PPRO)

/* X86_TUNE_DOUBLE_POP: Enable if double pop insn is preferred
   over esp addition.  */
DEF_TUNE (X86_TUNE_DOUBLE_POP, "double_pop", m_PENT)

/*****************************************************************************/
/* Branch predictor tuning  		                                     */
/*****************************************************************************/

/* X86_TUNE_PAD_SHORT_FUNCTION: Make every function to be at least 4
   instructions long.  */
DEF_TUNE (X86_TUNE_PAD_SHORT_FUNCTION, "pad_short_function", m_BONNELL)

/* X86_TUNE_PAD_RETURNS: Place NOP before every RET that is a destination
   of conditional jump or directly preceded by other jump instruction.
   This is important for AND K8-AMDFAM10 because the branch prediction
   architecture expect at most one jump per 2 byte window.  Failing to
   pad returns leads to misaligned return stack.  */
DEF_TUNE (X86_TUNE_PAD_RETURNS, "pad_returns",
          m_ATHLON_K8 | m_AMDFAM10 | m_GENERIC)

/* X86_TUNE_FOUR_JUMP_LIMIT: Some CPU cores are not able to predict more
   than 4 branch instructions in the 16 byte window.  */
DEF_TUNE (X86_TUNE_FOUR_JUMP_LIMIT, "four_jump_limit",
          m_PPRO | m_P4_NOCONA | m_BONNELL | m_SILVERMONT | m_KNL |m_INTEL |
	  m_ATHLON_K8 | m_AMDFAM10)

/*****************************************************************************/
/* Integer instruction selection tuning                                      */
/*****************************************************************************/

/* X86_TUNE_SOFTWARE_PREFETCHING_BENEFICIAL: Enable software prefetching
   at -O3.  For the moment, the prefetching seems badly tuned for Intel
   chips.  */
DEF_TUNE (X86_TUNE_SOFTWARE_PREFETCHING_BENEFICIAL, "software_prefetching_beneficial",
          m_K6_GEODE | m_AMD_MULTIPLE)

/* X86_TUNE_LCP_STALL: Avoid an expensive length-changing prefix stall
   on 16-bit immediate moves into memory on Core2 and Corei7.  */
DEF_TUNE (X86_TUNE_LCP_STALL, "lcp_stall", m_CORE_ALL | m_GENERIC)

/* X86_TUNE_READ_MODIFY: Enable use of read-modify instructions such
   as "add mem, reg".  */
DEF_TUNE (X86_TUNE_READ_MODIFY, "read_modify", ~(m_PENT | m_PPRO))

/* X86_TUNE_USE_INCDEC: Enable use of inc/dec instructions.   */
DEF_TUNE (X86_TUNE_USE_INCDEC, "use_incdec",
          ~(m_P4_NOCONA | m_CORE_ALL | m_BONNELL | m_SILVERMONT | m_INTEL
	   |  m_KNL | m_GENERIC))

/* X86_TUNE_INTEGER_DFMODE_MOVES: Enable if integer moves are preferred
   for DFmode copies */
DEF_TUNE (X86_TUNE_INTEGER_DFMODE_MOVES, "integer_dfmode_moves",
          ~(m_PPRO | m_P4_NOCONA | m_CORE_ALL | m_BONNELL | m_SILVERMONT
	    | m_KNL | m_INTEL | m_GEODE | m_AMD_MULTIPLE | m_GENERIC))

/* X86_TUNE_OPT_AGU: Optimize for Address Generation Unit. This flag
   will impact LEA instruction selection. */
DEF_TUNE (X86_TUNE_OPT_AGU, "opt_agu", m_BONNELL | m_SILVERMONT | m_KNL
	  | m_INTEL)

/* X86_TUNE_AVOID_LEA_FOR_ADDR: Avoid lea for address computation.  */
DEF_TUNE (X86_TUNE_AVOID_LEA_FOR_ADDR, "avoid_lea_for_addr",
	  m_BONNELL | m_SILVERMONT | m_KNL)

/* X86_TUNE_SLOW_IMUL_IMM32_MEM: Imul of 32-bit constant and memory is
   vector path on AMD machines.
   FIXME: Do we need to enable this for core? */
DEF_TUNE (X86_TUNE_SLOW_IMUL_IMM32_MEM, "slow_imul_imm32_mem",
          m_K8 | m_AMDFAM10)

/* X86_TUNE_SLOW_IMUL_IMM8: Imul of 8-bit constant is vector path on AMD
   machines.
   FIXME: Do we need to enable this for core? */
DEF_TUNE (X86_TUNE_SLOW_IMUL_IMM8, "slow_imul_imm8",
          m_K8 | m_AMDFAM10)

/* X86_TUNE_AVOID_MEM_OPND_FOR_CMOVE: Try to avoid memory operands for
   a conditional move.  */
DEF_TUNE (X86_TUNE_AVOID_MEM_OPND_FOR_CMOVE, "avoid_mem_opnd_for_cmove",
	  m_BONNELL | m_SILVERMONT | m_KNL | m_INTEL)

/* X86_TUNE_SINGLE_STRINGOP: Enable use of single string operations, such
   as MOVS and STOS (without a REP prefix) to move/set sequences of bytes.  */
DEF_TUNE (X86_TUNE_SINGLE_STRINGOP, "single_stringop", m_386 | m_P4_NOCONA)

/* X86_TUNE_MISALIGNED_MOVE_STRING_PRO_EPILOGUES: Enable generation of
   compact prologues and epilogues by issuing a misaligned moves.  This
   requires target to handle misaligned moves and partial memory stalls
   reasonably well.
   FIXME: This may actualy be a win on more targets than listed here.  */
DEF_TUNE (X86_TUNE_MISALIGNED_MOVE_STRING_PRO_EPILOGUES,
	  "misaligned_move_string_pro_epilogues",
	  m_386 | m_486 | m_CORE_ALL | m_AMD_MULTIPLE | m_GENERIC)

/* X86_TUNE_USE_SAHF: Controls use of SAHF.  */
DEF_TUNE (X86_TUNE_USE_SAHF, "use_sahf",
          m_PPRO | m_P4_NOCONA | m_CORE_ALL | m_BONNELL | m_SILVERMONT
	  | m_KNL | m_INTEL | m_K6_GEODE | m_K8 | m_AMDFAM10 | m_BDVER
	  | m_BTVER | m_GENERIC)

/* X86_TUNE_USE_CLTD: Controls use of CLTD and CTQO instructions.  */
DEF_TUNE (X86_TUNE_USE_CLTD, "use_cltd",
	  ~(m_PENT | m_BONNELL | m_SILVERMONT | m_KNL | m_INTEL  | m_K6))

/* X86_TUNE_USE_BT: Enable use of BT (bit test) instructions.  */
DEF_TUNE (X86_TUNE_USE_BT, "use_bt",
          m_CORE_ALL | m_BONNELL | m_SILVERMONT | m_KNL | m_INTEL
	  | m_AMD_MULTIPLE | m_GENERIC)

/*****************************************************************************/
/* 387 instruction selection tuning                                          */
/*****************************************************************************/

/* X86_TUNE_USE_HIMODE_FIOP: Enables use of x87 instructions with 16bit
   integer operand.
   FIXME: Why this is disabled for modern chips?  */
DEF_TUNE (X86_TUNE_USE_HIMODE_FIOP, "use_himode_fiop",
          m_386 | m_486 | m_K6_GEODE)

/* X86_TUNE_USE_SIMODE_FIOP: Enables use of x87 instructions with 32bit
   integer operand.  */
DEF_TUNE (X86_TUNE_USE_SIMODE_FIOP, "use_simode_fiop",
          ~(m_PENT | m_PPRO | m_CORE_ALL | m_BONNELL | m_SILVERMONT
	    | m_KNL | m_INTEL | m_AMD_MULTIPLE | m_GENERIC))

/* X86_TUNE_USE_FFREEP: Use freep instruction instead of fstp.  */
DEF_TUNE (X86_TUNE_USE_FFREEP, "use_ffreep", m_AMD_MULTIPLE)

/* X86_TUNE_EXT_80387_CONSTANTS: Use fancy 80387 constants, such as PI.  */
DEF_TUNE (X86_TUNE_EXT_80387_CONSTANTS, "ext_80387_constants",
          m_PPRO | m_P4_NOCONA | m_CORE_ALL | m_BONNELL | m_SILVERMONT
	  | m_KNL | m_INTEL | m_K6_GEODE | m_ATHLON_K8 | m_GENERIC)

/*****************************************************************************/
/* SSE instruction selection tuning                                          */
/*****************************************************************************/

/* X86_TUNE_VECTORIZE_DOUBLE: Enable double precision vector
   instructions.  */
DEF_TUNE (X86_TUNE_VECTORIZE_DOUBLE, "vectorize_double", ~m_BONNELL)

/* X86_TUNE_GENERAL_REGS_SSE_SPILL: Try to spill general regs to SSE
   regs instead of memory.  */
DEF_TUNE (X86_TUNE_GENERAL_REGS_SSE_SPILL, "general_regs_sse_spill",
          m_CORE_ALL)

/* X86_TUNE_SSE_UNALIGNED_LOAD_OPTIMAL: Use movups for misaligned loads instead
   of a sequence loading registers by parts.  */
DEF_TUNE (X86_TUNE_SSE_UNALIGNED_LOAD_OPTIMAL, "sse_unaligned_load_optimal",
          m_NEHALEM | m_SANDYBRIDGE | m_HASWELL | m_AMDFAM10 | m_BDVER
	  | m_BTVER | m_SILVERMONT | m_KNL | m_INTEL | m_GENERIC)

/* X86_TUNE_SSE_UNALIGNED_STORE_OPTIMAL: Use movups for misaligned stores instead
   of a sequence loading registers by parts.  */
DEF_TUNE (X86_TUNE_SSE_UNALIGNED_STORE_OPTIMAL, "sse_unaligned_store_optimal",
          m_NEHALEM | m_SANDYBRIDGE | m_HASWELL | m_BDVER | m_SILVERMONT
	  | m_KNL | m_INTEL | m_GENERIC)

/* Use packed single precision instructions where posisble.  I.e. movups instead
   of movupd.  */
DEF_TUNE (X86_TUNE_SSE_PACKED_SINGLE_INSN_OPTIMAL, "sse_packed_single_insn_optimal",
          m_BDVER)

/* X86_TUNE_SSE_TYPELESS_STORES: Always movaps/movups for 128bit stores.   */
DEF_TUNE (X86_TUNE_SSE_TYPELESS_STORES, "sse_typeless_stores",
	  m_AMD_MULTIPLE | m_CORE_ALL | m_GENERIC)

/* X86_TUNE_SSE_LOAD0_BY_PXOR: Always use pxor to load0 as opposed to
   xorps/xorpd and other variants.  */
DEF_TUNE (X86_TUNE_SSE_LOAD0_BY_PXOR, "sse_load0_by_pxor",
	  m_PPRO | m_P4_NOCONA | m_CORE_ALL | m_BDVER | m_BTVER | m_GENERIC)

/* X86_TUNE_INTER_UNIT_MOVES_TO_VEC: Enable moves in from integer
   to SSE registers.  If disabled, the moves will be done by storing
   the value to memory and reloading.  */
DEF_TUNE (X86_TUNE_INTER_UNIT_MOVES_TO_VEC, "inter_unit_moves_to_vec",
          ~(m_AMD_MULTIPLE | m_GENERIC))

/* X86_TUNE_INTER_UNIT_MOVES_TO_VEC: Enable moves in from SSE
   to integer registers.  If disabled, the moves will be done by storing
   the value to memory and reloading.  */
DEF_TUNE (X86_TUNE_INTER_UNIT_MOVES_FROM_VEC, "inter_unit_moves_from_vec",
          ~m_ATHLON_K8)

/* X86_TUNE_INTER_UNIT_CONVERSIONS: Enable float<->integer conversions
   to use both SSE and integer registers at a same time.
   FIXME: revisit importance of this for generic.  */
DEF_TUNE (X86_TUNE_INTER_UNIT_CONVERSIONS, "inter_unit_conversions",
          ~(m_AMDFAM10 | m_BDVER))

/* X86_TUNE_SPLIT_MEM_OPND_FOR_FP_CONVERTS: Try to split memory operand for
   fp converts to destination register.  */
DEF_TUNE (X86_TUNE_SPLIT_MEM_OPND_FOR_FP_CONVERTS, "split_mem_opnd_for_fp_converts",
          m_SILVERMONT | m_KNL | m_INTEL)

/* X86_TUNE_USE_VECTOR_FP_CONVERTS: Prefer vector packed SSE conversion
   from FP to FP.  This form of instructions avoids partial write to the
   destination.  */
DEF_TUNE (X86_TUNE_USE_VECTOR_FP_CONVERTS, "use_vector_fp_converts",
          m_AMDFAM10)

/* X86_TUNE_USE_VECTOR_CONVERTS: Prefer vector packed SSE conversion
   from integer to FP. */
DEF_TUNE (X86_TUNE_USE_VECTOR_CONVERTS, "use_vector_converts", m_AMDFAM10)

/* X86_TUNE_SLOW_SHUFB: Indicates tunings with slow pshufb instruction.  */
DEF_TUNE (X86_TUNE_SLOW_PSHUFB, "slow_pshufb",
          m_BONNELL | m_SILVERMONT | m_KNL | m_INTEL)

/* X86_TUNE_VECTOR_PARALLEL_EXECUTION: Indicates tunings with ability to
   execute 2 or more vector instructions in parallel.  */
DEF_TUNE (X86_TUNE_VECTOR_PARALLEL_EXECUTION, "vec_parallel",
          m_NEHALEM | m_SANDYBRIDGE | m_HASWELL)

/* X86_TUNE_AVOID_4BYTE_PREFIXES: Avoid instructions requiring 4+ bytes of prefixes.  */
DEF_TUNE (X86_TUNE_AVOID_4BYTE_PREFIXES, "avoid_4byte_prefixes",
          m_SILVERMONT | m_INTEL)

/*****************************************************************************/
/* AVX instruction selection tuning (some of SSE flags affects AVX, too)     */
/*****************************************************************************/

/* X86_TUNE_AVX256_UNALIGNED_LOAD_OPTIMAL: if false, unaligned loads are
   split.  */
DEF_TUNE (X86_TUNE_AVX256_UNALIGNED_LOAD_OPTIMAL, "256_unaligned_load_optimal",
          ~(m_NEHALEM | m_SANDYBRIDGE | m_GENERIC))

/* X86_TUNE_AVX256_UNALIGNED_STORE_OPTIMAL: if false, unaligned stores are
   split.  */
DEF_TUNE (X86_TUNE_AVX256_UNALIGNED_STORE_OPTIMAL, "256_unaligned_store_optimal",
          ~(m_NEHALEM | m_SANDYBRIDGE | m_BDVER | m_GENERIC))

/* X86_TUNE_AVX128_OPTIMAL: Enable 128-bit AVX instruction generation for
   the auto-vectorizer.  */
DEF_TUNE (X86_TUNE_AVX128_OPTIMAL, "avx128_optimal", m_BDVER | m_BTVER2)

/*****************************************************************************/
/* Historical relics: tuning flags that helps a specific old CPU designs     */
/*****************************************************************************/

/* X86_TUNE_DOUBLE_WITH_ADD: Use add instead of sal to double value in
   an integer register.  */
DEF_TUNE (X86_TUNE_DOUBLE_WITH_ADD, "double_with_add", ~m_386)

/* X86_TUNE_ALWAYS_FANCY_MATH_387: controls use of fancy 387 operations,
   such as fsqrt, fprem, fsin, fcos, fsincos etc.
   Should be enabled for all targets that always has coprocesor.  */
DEF_TUNE (X86_TUNE_ALWAYS_FANCY_MATH_387, "always_fancy_math_387",
          ~(m_386 | m_486))

/* X86_TUNE_UNROLL_STRLEN: Produce (quite lame) unrolled sequence for
   inline strlen.  This affects only -minline-all-stringops mode. By
   default we always dispatch to a library since our internal strlen
   is bad.  */
DEF_TUNE (X86_TUNE_UNROLL_STRLEN, "unroll_strlen", ~m_386)

/* X86_TUNE_SHIFT1: Enables use of short encoding of "sal reg" instead of
   longer "sal $1, reg".  */
DEF_TUNE (X86_TUNE_SHIFT1, "shift1", ~m_486)

/* X86_TUNE_ZERO_EXTEND_WITH_AND: Use AND instruction instead
   of mozbl/movwl.  */
DEF_TUNE (X86_TUNE_ZERO_EXTEND_WITH_AND, "zero_extend_with_and",  m_486 | m_PENT)

/* X86_TUNE_PROMOTE_HIMODE_IMUL: Modern CPUs have same latency for HImode
   and SImode multiply, but 386 and 486 do HImode multiply faster.  */
DEF_TUNE (X86_TUNE_PROMOTE_HIMODE_IMUL, "promote_himode_imul",
          ~(m_386 | m_486))

/* X86_TUNE_FAST_PREFIX: Enable demoting some 32bit or 64bit arithmetic
   into 16bit/8bit when resulting sequence is shorter.  For example
   for "and $-65536, reg" to 16bit store of 0.  */
DEF_TUNE (X86_TUNE_FAST_PREFIX, "fast_prefix", ~(m_386 | m_486 | m_PENT))

/* X86_TUNE_READ_MODIFY_WRITE: Enable use of read modify write instructions
   such as "add $1, mem".  */
DEF_TUNE (X86_TUNE_READ_MODIFY_WRITE, "read_modify_write", ~m_PENT)

/* X86_TUNE_MOVE_M1_VIA_OR: On pentiums, it is faster to load -1 via OR
   than a MOV.  */
DEF_TUNE (X86_TUNE_MOVE_M1_VIA_OR, "move_m1_via_or", m_PENT)

/* X86_TUNE_NOT_UNPAIRABLE: NOT is not pairable on Pentium, while XOR is,
   but one byte longer.  */
DEF_TUNE (X86_TUNE_NOT_UNPAIRABLE, "not_unpairable", m_PENT)

/* X86_TUNE_PARTIAL_REG_STALL: Pentium pro, unlike later chips, handled
   use of partial registers by renaming.  This improved performance of 16bit
   code where upper halves of registers are not used.  It also leads to
   an penalty whenever a 16bit store is followed by 32bit use.  This flag
   disables production of such sequences in common cases.
   See also X86_TUNE_HIMODE_MATH.

   In current implementation the partial register stalls are not eliminated
   very well - they can be introduced via subregs synthesized by combine
   and can happen in caller/callee saving sequences.  */
DEF_TUNE (X86_TUNE_PARTIAL_REG_STALL, "partial_reg_stall", m_PPRO)

/* X86_TUNE_PROMOTE_QIMODE: When it is cheap, turn 8bit arithmetic to
   corresponding 32bit arithmetic.  */
DEF_TUNE (X86_TUNE_PROMOTE_QIMODE, "promote_qimode",
	  ~m_PPRO)

/* X86_TUNE_PROMOTE_HI_REGS: Same, but for 16bit artihmetic.  Again we avoid
   partial register stalls on PentiumPro targets. */
DEF_TUNE (X86_TUNE_PROMOTE_HI_REGS, "promote_hi_regs", m_PPRO)

/* X86_TUNE_HIMODE_MATH: Enable use of 16bit arithmetic.
   On PPro this flag is meant to avoid partial register stalls.  */
DEF_TUNE (X86_TUNE_HIMODE_MATH, "himode_math", ~m_PPRO)

/* X86_TUNE_SPLIT_LONG_MOVES: Avoid instructions moving immediates
   directly to memory.  */
DEF_TUNE (X86_TUNE_SPLIT_LONG_MOVES, "split_long_moves", m_PPRO)

/* X86_TUNE_USE_XCHGB: Use xchgb %rh,%rl instead of rolw/rorw $8,rx.  */
DEF_TUNE (X86_TUNE_USE_XCHGB, "use_xchgb", m_PENT4)

/* X86_TUNE_USE_MOV0: Use "mov $0, reg" instead of "xor reg, reg" to clear
   integer register.  */
DEF_TUNE (X86_TUNE_USE_MOV0, "use_mov0", m_K6)

/* X86_TUNE_NOT_VECTORMODE: On AMD K6, NOT is vector decoded with memory
   operand that cannot be represented using a modRM byte.  The XOR
   replacement is long decoded, so this split helps here as well.  */
DEF_TUNE (X86_TUNE_NOT_VECTORMODE, "not_vectormode", m_K6)

/* X86_TUNE_AVOID_VECTOR_DECODE: Enable splitters that avoid vector decoded
   forms of instructions on K8 targets.  */
DEF_TUNE (X86_TUNE_AVOID_VECTOR_DECODE, "avoid_vector_decode",
          m_K8)

/* X86_TUNE_AVOID_FALSE_DEP_FOR_BMI: Avoid false dependency
   for bit-manipulation instructions.  */
DEF_TUNE (X86_TUNE_AVOID_FALSE_DEP_FOR_BMI, "avoid_false_dep_for_bmi",
<<<<<<< HEAD
	  m_SANDYBRIDGE | m_HASWELL | m_INTEL | m_GENERIC)
=======
	  m_SANDYBRIDGE | m_HASWELL | m_GENERIC)
>>>>>>> d5ad84b3

/*****************************************************************************/
/* This never worked well before.                                            */
/*****************************************************************************/

/* X86_TUNE_BRANCH_PREDICTION_HINTS: Branch hints were put in P4 based
   on simulation result. But after P4 was made, no performance benefit
   was observed with branch hints.  It also increases the code size.
   As a result, icc never generates branch hints.  */
DEF_TUNE (X86_TUNE_BRANCH_PREDICTION_HINTS, "branch_prediction_hints", 0)

/* X86_TUNE_QIMODE_MATH: Enable use of 8bit arithmetic.  */
DEF_TUNE (X86_TUNE_QIMODE_MATH, "qimode_math", ~0)

/* X86_TUNE_PROMOTE_QI_REGS: This enables generic code that promotes all 8bit
   arithmetic to 32bit via PROMOTE_MODE macro.  This code generation scheme
   is usually used for RISC targets.  */
DEF_TUNE (X86_TUNE_PROMOTE_QI_REGS, "promote_qi_regs", 0)

/* X86_TUNE_ADJUST_UNROLL: This enables adjusting the unroll factor based
   on hardware capabilities. Bdver3 hardware has a loop buffer which makes
   unrolling small loop less important. For, such architectures we adjust
   the unroll factor so that the unrolled loop fits the loop buffer.  */
DEF_TUNE (X86_TUNE_ADJUST_UNROLL, "adjust_unroll_factor", m_BDVER3 | m_BDVER4)<|MERGE_RESOLUTION|>--- conflicted
+++ resolved
@@ -517,11 +517,7 @@
 /* X86_TUNE_AVOID_FALSE_DEP_FOR_BMI: Avoid false dependency
    for bit-manipulation instructions.  */
 DEF_TUNE (X86_TUNE_AVOID_FALSE_DEP_FOR_BMI, "avoid_false_dep_for_bmi",
-<<<<<<< HEAD
-	  m_SANDYBRIDGE | m_HASWELL | m_INTEL | m_GENERIC)
-=======
 	  m_SANDYBRIDGE | m_HASWELL | m_GENERIC)
->>>>>>> d5ad84b3
 
 /*****************************************************************************/
 /* This never worked well before.                                            */
