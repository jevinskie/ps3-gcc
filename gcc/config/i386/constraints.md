--- conflicted
+++ resolved
@@ -18,11 +18,7 @@
 ;; <http://www.gnu.org/licenses/>.
 
 ;;; Unused letters:
-<<<<<<< HEAD
-;;;     B     H           T  W
-=======
 ;;;     B     H           T
->>>>>>> e9c762ec
 ;;;           h jk          v
 
 ;; Integer register constraints.
