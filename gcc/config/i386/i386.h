--- conflicted
+++ resolved
@@ -462,21 +462,11 @@
    It is safe to enable all CMOVE instructions.  Also, RDRAND intrinsic
    expands to a sequence that includes conditional move. */
 #define TARGET_CMOVE		(TARGET_CMOV || TARGET_SSE || TARGET_RDRND)
-<<<<<<< HEAD
 
 #define TARGET_FISTTP		(TARGET_SSE3 && TARGET_80387)
 
-extern int x86_prefetch_sse;
-=======
-
-#define TARGET_FISTTP		(TARGET_SSE3 && TARGET_80387)
-
 extern unsigned char x86_prefetch_sse;
->>>>>>> e9c762ec
 #define TARGET_PREFETCH_SSE	x86_prefetch_sse
-
-extern int x86_prefetchw;
-#define TARGET_PREFETCHW	x86_prefetchw
 
 #define ASSEMBLER_DIALECT	(ix86_asm_dialect)
 
@@ -1529,7 +1519,6 @@
 /* 1 if N is a possible register number for function argument passing.  */
 #define FUNCTION_ARG_REGNO_P(N) ix86_function_arg_regno_p (N)
 
-#ifndef USED_FOR_TARGET
 /* Define a data type for recording info about an argument list
    during the scan of that argument list.  This data type should
    hold all necessary information about the function itself
@@ -1558,12 +1547,7 @@
 				   in SSE registers.  Otherwise 0.  */
   enum calling_abi call_abi;	/* Set to SYSV_ABI for sysv abi. Otherwise
  				   MS_ABI for ms abi.  */
-  /* Nonzero if it passes 256bit AVX modes.  */
-  BOOL_BITFIELD callee_pass_avx256_p : 1;
-  /* Nonzero if it returns 256bit AVX modes.  */
-  BOOL_BITFIELD callee_return_avx256_p : 1;
 } CUMULATIVE_ARGS;
-#endif
 
 /* Initialize a variable CUM of type CUMULATIVE_ARGS
    for a call to a function whose data type is FNTYPE.
