--- conflicted
+++ resolved
@@ -369,13 +369,14 @@
 
 static GTY(()) const char * function_base_func_name;
 static GTY(()) int current_pic_label_num;
-static GTY(()) int emitted_pic_label_num;
-
-static void
-update_pic_label_number_if_needed (void)
+
+void
+machopic_output_function_base_name (FILE *file)
 {
   const char *current_name;
 
+  /* If dynamic-no-pic is on, we should not get here.  */
+  gcc_assert (!MACHO_DYNAMIC_NO_PIC_P);
   /* When we are generating _get_pc thunks within stubs, there is no current
      function.  */
   if (current_function_decl)
@@ -393,28 +394,7 @@
       ++current_pic_label_num;
       function_base_func_name = "L_machopic_stub_dummy";
     }
-}
-
-void
-machopic_output_function_base_name (FILE *file)
-{
-  /* If dynamic-no-pic is on, we should not get here.  */
-  gcc_assert (!MACHO_DYNAMIC_NO_PIC_P);
-
-  update_pic_label_number_if_needed ();
-  fprintf (file, "L%d$pb", current_pic_label_num);
-}
-
-bool
-machopic_should_output_picbase_label (void)
-{
-  update_pic_label_number_if_needed ();
-
-  if (current_pic_label_num == emitted_pic_label_num)
-    return false;
-
-  emitted_pic_label_num = current_pic_label_num;
-  return true;
+  fprintf (file, "L%011d$pb", current_pic_label_num);
 }
 
 /* The suffix attached to non-lazy pointer symbols.  */
@@ -1329,9 +1309,6 @@
   return NULL_TREE;
 }
 
-static int classes_seen;
-static int objc_metadata_seen;
-
 /* Return the section required for Objective C ABI 2 metadata.  */
 static section *
 darwin_objc2_section (tree decl ATTRIBUTE_UNUSED, tree meta, section * base)
@@ -1341,9 +1318,12 @@
   gcc_assert (TREE_CODE (ident) == IDENTIFIER_NODE);
   p = IDENTIFIER_POINTER (ident);
 
-  gcc_checking_assert (flag_next_runtime == 1 && flag_objc_abi == 2);
-
-  objc_metadata_seen = 1;
+  /* If we are in LTO, then we don't know the state of flag_next_runtime
+     or flag_objc_abi when the code was generated.  We set these from the
+     meta-data - which is needed to deal with const string constructors.  */
+
+  flag_next_runtime = 1;
+  flag_objc_abi = 2;
 
   if (base == data_section)
     base = darwin_sections[objc2_metadata_section];
@@ -1366,10 +1346,7 @@
   else if (!strncmp (p, "V2_NLCL", 7))
     return darwin_sections[objc2_nonlazy_class_section];
   else if (!strncmp (p, "V2_CLAB", 7))
-    {
-      classes_seen = 1;
-      return darwin_sections[objc2_classlist_section];
-    }
+    return darwin_sections[objc2_classlist_section];
   else if (!strncmp (p, "V2_SRFS", 7))
     return darwin_sections[objc2_selector_refs_section];
   else if (!strncmp (p, "V2_NLCA", 7))
@@ -1404,9 +1381,12 @@
   gcc_assert (TREE_CODE (ident) == IDENTIFIER_NODE);
   p = IDENTIFIER_POINTER (ident);
 
-  gcc_checking_assert (flag_next_runtime == 1 && flag_objc_abi < 2);
-
-  objc_metadata_seen = 1;
+  /* If we are in LTO, then we don't know the state of flag_next_runtime
+     or flag_objc_abi when the code was generated.  We set these from the
+     meta-data - which is needed to deal with const string constructors.  */
+  flag_next_runtime = 1;
+  if (!global_options_set.x_flag_objc_abi)
+    flag_objc_abi = 1;
 
   /* String sections first, cos there are lots of strings.  */
   if      (!strncmp (p, "V1_STRG", 7))
@@ -1419,10 +1399,7 @@
     return darwin_sections[objc_meth_var_types_section];
 
   else if (!strncmp (p, "V1_CLAS", 7))
-    {
-      classes_seen = 1;
-      return darwin_sections[objc_class_section];
-    }
+    return darwin_sections[objc_class_section];
   else if (!strncmp (p, "V1_META", 7))
     return darwin_sections[objc_meta_class_section];
   else if (!strncmp (p, "V1_CATG", 7))
@@ -1606,6 +1583,8 @@
       if (TREE_CODE (name) == TYPE_DECL)
         name = DECL_NAME (name);
 
+      /* FIXME: This is unsatisfactory for LTO, since it relies on other
+	 metadata determining the source FE.  */
       if (!strcmp (IDENTIFIER_POINTER (name), "__builtin_ObjCString"))
 	{
 	  if (flag_next_runtime)
@@ -2842,40 +2821,10 @@
 void
 darwin_file_end (void)
 {
-<<<<<<< HEAD
-
-  /* If we are expecting to output NeXT ObjC meta-data, (and we actually see
-     some) then we output the fix-and-continue marker (Image Info).
-     This applies to Objective C, Objective C++ and LTO with either language
-     as part of the input.  */
-  if (flag_next_runtime && objc_metadata_seen)
-    {
-      unsigned int flags = 0;
-      if (flag_objc_abi >= 2)
-	{
-	  flags = 16;
-	  output_section_asm_op
-	    (darwin_sections[objc2_image_info_section]->unnamed.data);
-	}
-      else
-	output_section_asm_op
-	  (darwin_sections[objc_image_info_section]->unnamed.data);
-
-      ASM_OUTPUT_ALIGN (asm_out_file, 2);
-      fputs ("L_OBJC_ImageInfo:\n", asm_out_file);
-
-      flags |= (flag_replace_objc_classes && classes_seen) ? 1 : 0;
-      flags |= flag_objc_gc ? 2 : 0;
-
-      fprintf (asm_out_file, "\t.long\t0\n\t.long\t%u\n", flags);
-    }
-
-=======
   if (!vec_safe_is_empty (ctors))
     finalize_ctors ();
   if (!vec_safe_is_empty (dtors))
     finalize_dtors ();
->>>>>>> e9c762ec
   machopic_finish (asm_out_file);
   if (strcmp (lang_hooks.name, "GNU C++") == 0)
     {
