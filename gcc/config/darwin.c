--- conflicted
+++ resolved
@@ -420,8 +420,6 @@
   fprintf (file, "L%d$pb", current_pic_label_num);
 }
 
-<<<<<<< HEAD
-=======
 char curr_picbasename[32];
 
 const char *
@@ -435,7 +433,6 @@
   return (const char *) curr_picbasename;
 }
 
->>>>>>> a7aa3838
 bool
 machopic_should_output_picbase_label (void)
 {
