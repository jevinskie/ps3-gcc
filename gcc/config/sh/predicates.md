;; Predicate definitions for Renesas / SuperH SH.
;; Copyright (C) 2005-2015 Free Software Foundation, Inc.
;;
;; This file is part of GCC.
;;
;; GCC is free software; you can redistribute it and/or modify
;; it under the terms of the GNU General Public License as published by
;; the Free Software Foundation; either version 3, or (at your option)
;; any later version.
;;
;; GCC is distributed in the hope that it will be useful,
;; but WITHOUT ANY WARRANTY; without even the implied warranty of
;; MERCHANTABILITY or FITNESS FOR A PARTICULAR PURPOSE.  See the
;; GNU General Public License for more details.
;;
;; You should have received a copy of the GNU General Public License
;; along with GCC; see the file COPYING3.  If not see
;; <http://www.gnu.org/licenses/>.

;; TODO: Add a comment here.
(define_predicate "trapping_target_operand"
  (match_code "if_then_else")
{
  rtx cond, mem, res, tar, and_expr;

  if (GET_MODE (op) != PDImode)
    return 0;
  cond = XEXP (op, 0);
  mem = XEXP (op, 1);
  res = XEXP (op, 2);
  if (!MEM_P (mem)
      || (GET_CODE (res) != SIGN_EXTEND && GET_CODE (res) != TRUNCATE))
    return 0;
  tar = XEXP (res, 0);
  if (!rtx_equal_p (XEXP (mem, 0), tar)
      || GET_MODE (tar) != Pmode)
    return 0;
  if (GET_CODE (cond) == CONST)
    {
      cond = XEXP (cond, 0);
      if (!satisfies_constraint_Csy (tar))
	return 0;
      if (GET_CODE (tar) == CONST)
	tar = XEXP (tar, 0);
    }
  else if (!arith_reg_operand (tar, VOIDmode)
	   && ! satisfies_constraint_Csy (tar))
    return 0;
  if (GET_CODE (cond) != EQ)
    return 0;
  and_expr = XEXP (cond, 0);
  return (GET_CODE (and_expr) == AND
	  && rtx_equal_p (XEXP (and_expr, 0), tar)
	  && CONST_INT_P (XEXP (and_expr, 1))
	  && CONST_INT_P (XEXP (cond, 1))
	  && INTVAL (XEXP (and_expr, 1)) == 3
	  && INTVAL (XEXP (cond, 1)) == 3);
})

;; A logical operand that can be used in an shmedia and insn.
(define_predicate "and_operand"
  (match_code "subreg,reg,const_int")
{
  if (logical_operand (op, mode))
    return 1;

  /* Check mshflo.l / mshflhi.l opportunities.  */
  if (TARGET_SHMEDIA
      && mode == DImode
      && satisfies_constraint_J16 (op))
    return 1;

  return 0;
})

;; Like arith_reg_dest, but this predicate is defined with
;; define_special_predicate, not define_predicate.
(define_special_predicate "any_arith_reg_dest"
  (match_code "subreg,reg")
{
  return arith_reg_dest (op, mode);
})

;; Like register_operand, but this predicate is defined with
;; define_special_predicate, not define_predicate.
(define_special_predicate "any_register_operand"
  (match_code "subreg,reg")
{
  return register_operand (op, mode);
})

;; Returns 1 if OP is a valid source operand for an arithmetic insn.
(define_predicate "arith_operand"
  (match_code "subreg,reg,const_int,truncate")
{
  if (arith_reg_operand (op, mode))
    return 1;

  if (TARGET_SHMEDIA)
    {
      /* FIXME: We should be checking whether the CONST_INT fits in a
	 signed 16-bit here, but this causes reload_cse to crash when
	 attempting to transform a sequence of two 64-bit sets of the
	 same register from literal constants into a set and an add,
	 when the difference is too wide for an add.  */
      if (CONST_INT_P (op)
	  || satisfies_constraint_Css (op))
	return 1;
      else if (GET_CODE (op) == TRUNCATE
	       && REG_P (XEXP (op, 0))
	       && ! system_reg_operand (XEXP (op, 0), VOIDmode)
	       && (mode == VOIDmode || mode == GET_MODE (op))
	       && (GET_MODE_SIZE (GET_MODE (op))
		   < GET_MODE_SIZE (GET_MODE (XEXP (op, 0))))
	       && (! FP_REGISTER_P (REGNO (XEXP (op, 0)))
		   || GET_MODE_SIZE (GET_MODE (op)) == 4))
	return register_operand (XEXP (op, 0), VOIDmode);
      else
	return 0;
    }
  else if (satisfies_constraint_I08 (op))
    return 1;

  return 0;
})

;; Like above, but for DImode destinations: forbid paradoxical DImode
;; subregs, because this would lead to missing sign extensions when
;; truncating from DImode to SImode.
(define_predicate "arith_reg_dest"
  (match_code "subreg,reg")
{
  if (mode == DImode && GET_CODE (op) == SUBREG
      && GET_MODE_SIZE (GET_MODE (SUBREG_REG (op))) < 8
      && TARGET_SHMEDIA)
    return 0;
  return arith_reg_operand (op, mode);
})

;; Returns 1 if OP is a normal arithmetic register.
(define_predicate "arith_reg_operand"
  (match_code "subreg,reg,sign_extend")
{
  if (register_operand (op, mode))
    {
      int regno;

      if (REG_P (op))
	regno = REGNO (op);
      else if (GET_CODE (op) == SUBREG && REG_P (SUBREG_REG (op)))
	regno = REGNO (SUBREG_REG (op));
      else
	return 1;

      return (regno != T_REG && regno != PR_REG
	      && ! TARGET_REGISTER_P (regno)
	      && regno != FPUL_REG && regno != FPSCR_REG
	      && regno != MACH_REG && regno != MACL_REG);
    }
  /* Allow a no-op sign extension - compare LOAD_EXTEND_OP.
     We allow SImode here, as not using an FP register is just a matter of
     proper register allocation.  */
  if (TARGET_SHMEDIA
      && GET_MODE (op) == DImode && GET_CODE (op) == SIGN_EXTEND
      && GET_MODE (XEXP (op, 0)) == SImode
      && GET_CODE (XEXP (op, 0)) != SUBREG)
    return register_operand (XEXP (op, 0), VOIDmode);
#if 0 /* Can't do this because of PROMOTE_MODE for unsigned vars.  */
  if (GET_MODE (op) == SImode && GET_CODE (op) == SIGN_EXTEND
      && GET_MODE (XEXP (op, 0)) == HImode
      && REG_P (XEXP (op, 0))
      && REGNO (XEXP (op, 0)) <= LAST_GENERAL_REG)
    return register_operand (XEXP (op, 0), VOIDmode);
#endif
  if (GET_MODE_CLASS (GET_MODE (op)) == MODE_VECTOR_INT
      && GET_CODE (op) == SUBREG
      && GET_MODE (SUBREG_REG (op)) == DImode
      && GET_CODE (SUBREG_REG (op)) == SIGN_EXTEND
      && GET_MODE (XEXP (SUBREG_REG (op), 0)) == SImode
      && GET_CODE (XEXP (SUBREG_REG (op), 0)) != SUBREG)
    return register_operand (XEXP (SUBREG_REG (op), 0), VOIDmode);
  return 0;
})

;; Likewise arith_operand but always permits const_int.
(define_predicate "arith_or_int_operand"
  (match_code "subreg,reg,const_int,const_vector")
{
  if (arith_operand (op, mode))
    return 1;

  if (CONST_INT_P (op))
    return 1;

  return 0;
})

;; Returns 1 if OP is a valid source operand for a compare insn.
(define_predicate "arith_reg_or_0_operand"
  (match_code "subreg,reg,const_int,const_vector")
{
  if (arith_reg_operand (op, mode))
    return 1;

  if (satisfies_constraint_Z (op))
    return 1;

  return 0;
})

;; Returns true if OP is either a register or constant 0 or constant 1.
(define_predicate "arith_reg_or_0_or_1_operand"
  (match_code "subreg,reg,const_int,const_vector")
{
  return arith_reg_or_0_operand (op, mode) || satisfies_constraint_M (op);
})

;; Returns true if OP is a suitable constant for the minimum value of a
;; clips.b or clips.w insn.
(define_predicate "clips_min_const_int"
  (and (match_code "const_int")
       (ior (match_test "INTVAL (op) == -128")
	    (match_test "INTVAL (op) == -32768"))))

;; Returns true if OP is a suitable constant for the maximum value of a
;; clips.b or clips.w insn.
(define_predicate "clips_max_const_int"
  (and (match_code "const_int")
       (ior (match_test "INTVAL (op) == 127")
	    (match_test "INTVAL (op) == 32767"))))

;; Returns true if OP is a suitable constant for the maximum value of a
;; clipu.b or clipu.w insn.
(define_predicate "clipu_max_const_int"
  (and (match_code "const_int")
       (ior (match_test "INTVAL (op) == 255")
	    (match_test "INTVAL (op) == 65535"))))

;; Returns 1 if OP is a floating point operator with two operands.
(define_predicate "binary_float_operator"
  (and (match_code "plus,minus,mult,div")
       (match_test "GET_MODE (op) == mode")))

;; Returns 1 if OP is a logical operator with two operands.
(define_predicate "binary_logical_operator"
  (and (match_code "and,ior,xor")
       (match_test "GET_MODE (op) == mode")))

;; Return 1 if OP is an address suitable for a cache manipulation operation.
;; MODE has the meaning as in address_operand.
(define_special_predicate "cache_address_operand"
  (match_code "plus,reg")
{
  if (GET_CODE (op) == PLUS)
    {
      if (!REG_P (XEXP (op, 0)))
	return 0;
      if (!CONST_INT_P (XEXP (op, 1))
	  || (INTVAL (XEXP (op, 1)) & 31))
	return 0;
    }
  else if (!REG_P (op))
    return 0;
  return address_operand (op, mode);
})

;; Returns 1 if OP is a valid source operand for shmedia cmpgt / cmpgtu.
(define_predicate "cmp_operand"
  (match_code "subreg,reg,const_int")
{
  if (satisfies_constraint_N (op))
    return 1;
  if (TARGET_SHMEDIA
      && mode != DImode && GET_CODE (op) == SUBREG
      && GET_MODE_SIZE (GET_MODE (SUBREG_REG (op))) > 4)
    return 0;
  return arith_reg_operand (op, mode);
})

;; Returns true if OP is an operand that can be used as the first operand in
;; the cstoresi4 expander pattern.
(define_predicate "cmpsi_operand"
  (match_code "subreg,reg,const_int")
{
  if (REG_P (op) && REGNO (op) == T_REG
      && GET_MODE (op) == SImode
      && TARGET_SH1)
    return 1;
  return arith_operand (op, mode);
})

;; Returns true if OP is a comutative float operator.
;; This predicate is currently unused.
;;(define_predicate "commutative_float_operator"
;;  (and (match_code "plus,mult")
;;       (match_test "GET_MODE (op) == mode")))

;; Returns true if OP is a equal or not equal operator.
(define_predicate "equality_comparison_operator"
  (match_code "eq,ne"))

;; Returns true if OP is an arithmetic operand that is zero extended during
;; an operation.
(define_predicate "extend_reg_operand"
  (match_code "subreg,reg,truncate")
{
  return (GET_CODE (op) == TRUNCATE
	  ? arith_operand
	  : arith_reg_operand) (op, mode);
})

;; Like extend_reg_operand, but also allow a constant 0.
(define_predicate "extend_reg_or_0_operand"
  (match_code "subreg,reg,truncate,const_int")
{
  return (GET_CODE (op) == TRUNCATE
	  ? arith_operand
	  : arith_reg_or_0_operand) (op, mode);
})

;; Like arith_reg_operand, but this predicate does not accept SIGN_EXTEND.
(define_predicate "ext_dest_operand"
  (match_code "subreg,reg")
{
  return arith_reg_operand (op, mode);
})

;; Returns true if OP can be used as a destination register for shmedia floating
;; point to integer conversions.
(define_predicate "fp_arith_reg_dest"
  (match_code "subreg,reg")
{
  if (mode == DImode && GET_CODE (op) == SUBREG
      && GET_MODE_SIZE (GET_MODE (SUBREG_REG (op))) < 8)
    return 0;
  return fp_arith_reg_operand (op, mode);
})

;; Returns true if OP is a floating point register that can be used in floating
;; point arithmetic operations.
(define_predicate "fp_arith_reg_operand"
  (match_code "subreg,reg")
{
  if (register_operand (op, mode))
    {
      int regno;

      if (REG_P (op))
	regno = REGNO (op);
      else if (GET_CODE (op) == SUBREG && REG_P (SUBREG_REG (op)))
	regno = REGNO (SUBREG_REG (op));
      else
	return 1;

      return (regno >= FIRST_PSEUDO_REGISTER
	      || FP_REGISTER_P (regno));
    }
  return 0;
})

;; Returns true if OP is the FPSCR.
(define_predicate "fpscr_operand"
  (and (match_code "reg")
       (match_test "REGNO (op) == FPSCR_REG")))

;; Returns true if OP is a valid source operand for a FPSCR move insn.
(define_predicate "fpscr_movsrc_operand"
  (match_code "reg,subreg,mem")
{
  if (arith_reg_operand (op, mode))
    return true;

  return MEM_P (op) && GET_CODE (XEXP (op, 0)) == POST_INC;
})

;; Returns true if OP is a valid destination operand for a FPSCR move insn.
(define_predicate "fpscr_movdst_operand"
  (match_code "reg,subreg,mem")
{
  if (arith_reg_dest (op, mode))
    return true;

  return MEM_P (op) && GET_CODE (XEXP (op, 0)) == PRE_DEC;
})

;; Returns true if OP is an operand that is either the fpul hard reg or
;; a pseudo.  This prevents combine from propagating function arguments
;; in hard regs into insns that need the operand in fpul.  If it's a pseudo
;; reload can fix it up.
(define_predicate "fpul_operand"
  (match_code "reg")
{
  if (TARGET_SHMEDIA)
    return fp_arith_reg_operand (op, mode);

  return (REG_P (op)
	  && (REGNO (op) == FPUL_REG || REGNO (op) >= FIRST_PSEUDO_REGISTER)
	  && GET_MODE (op) == mode);
})

;; Returns true if OP is a valid fpul input operand for the fsca insn.
;; The value in fpul is a fixed-point value and its scaling is described
;; in the fsca insn by a mult:SF.  To allow pre-scaled fixed-point inputs
;; in fpul we have to permit things like
;;   (reg:SI)
;;   (fix:SF (float:SF (reg:SI)))
(define_predicate "fpul_fsca_operand"
  (match_code "fix,reg")
{
  if (fpul_operand (op, SImode))
    return true;
  if (GET_CODE (op) == FIX && GET_MODE (op) == SImode
      && GET_CODE (XEXP (op, 0)) == FLOAT && GET_MODE (XEXP (op, 0)) == SFmode)
    return fpul_fsca_operand (XEXP (XEXP (op, 0), 0),
			      GET_MODE (XEXP (XEXP (op, 0), 0)));
  return false;
})

;; Returns true if OP is a valid constant scale factor for the fsca insn.
(define_predicate "fsca_scale_factor"
  (and (match_code "const_double")
       (match_test "op == sh_fsca_int2sf ()")))

;; Returns true if OP is an operand that is zero extended during an operation.
(define_predicate "general_extend_operand"
  (match_code "subreg,reg,mem,truncate")
{
  if (reload_completed && GET_CODE (op) == TRUNCATE)
    return arith_operand (op, mode);

  if (MEM_P (op) || (GET_CODE (op) == SUBREG && MEM_P (SUBREG_REG (op))))
    return general_movsrc_operand (op, mode);

  return nonimmediate_operand (op, mode);
})

;; Returns 1 if OP is a simple register address.
(define_predicate "simple_mem_operand"
  (and (match_code "mem")
       (match_code "reg" "0")
       (match_test "arith_reg_operand (XEXP (op, 0), SImode)")))

;; Returns 1 if OP is a valid displacement address.
(define_predicate "displacement_mem_operand"
  (and (match_code "mem")
       (match_code "plus" "0")
       (match_code "reg" "00")
       (match_test "arith_reg_operand (XEXP (XEXP (op, 0), 0), SImode)")
       (match_test "sh_legitimate_index_p (GET_MODE (op),
					   XEXP (XEXP (op, 0), 1),
					   TARGET_SH2A, true)")))

;; Returns true if OP is a displacement address that can fit into a
;; 16 bit (non-SH2A) memory load / store insn.
(define_predicate "short_displacement_mem_operand"
  (and (match_code "mem")
       (match_operand 0 "displacement_mem_operand")
       (match_test "sh_disp_addr_displacement (op)
		    <= sh_max_mov_insn_displacement (GET_MODE (op), false)")))

;; Returns 1 if the operand can be used in an SH2A movu.{b|w} insn.
(define_predicate "zero_extend_movu_operand"
  (and (ior (match_operand 0 "displacement_mem_operand")
	    (match_operand 0 "simple_mem_operand"))
       (ior (match_test "GET_MODE (op) == QImode")
	    (match_test "GET_MODE (op) == HImode"))))

;; Returns 1 if the operand can be used in a zero_extend.
(define_predicate "zero_extend_operand"
  (ior (and (match_test "TARGET_SHMEDIA")
	    (match_operand 0 "general_extend_operand"))
       (and (match_test "! TARGET_SHMEDIA")
	    (match_operand 0 "arith_reg_operand"))))

;; Returns 1 if OP can be source of a simple move operation. Same as
;; general_operand, but a LABEL_REF is valid, PRE_DEC is invalid as
;; are subregs of system registers.
(define_predicate "general_movsrc_operand"
  (match_code "subreg,reg,const_int,const_double,mem,symbol_ref,label_ref,
	       const,const_vector")
{
  if (t_reg_operand (op, mode))
    return 0;

  if (fpscr_operand (op, mode))
    return false;

  /* Disallow PC relative QImode loads, since these is no insn to do that
     and an imm8 load should be used instead.  */
  if (IS_PC_RELATIVE_LOAD_ADDR_P (op) && GET_MODE (op) == QImode)
    return false;

  if (MEM_P (op))
    {
      rtx inside = XEXP (op, 0);

      /* Disallow mems with GBR address here.  They have to go through
	 separate special patterns.  */
      if ((REG_P (inside) && REGNO (inside) == GBR_REG)
	  || (GET_CODE (inside) == PLUS && REG_P (XEXP (inside, 0))
	      && REGNO (XEXP (inside, 0)) == GBR_REG))
	return 0;

      if (GET_CODE (inside) == CONST)
	inside = XEXP (inside, 0);

      if (GET_CODE (inside) == LABEL_REF)
	return 1;

      if (GET_CODE (inside) == PLUS
	  && GET_CODE (XEXP (inside, 0)) == LABEL_REF
	  && CONST_INT_P (XEXP (inside, 1)))
	return 1;

      /* Only post inc allowed.  */
      if (GET_CODE (inside) == PRE_DEC)
	return 0;
    }

  if (mode == GET_MODE (op)
      && (MEM_P (op) || (GET_CODE (op) == SUBREG && MEM_P (SUBREG_REG (op)))))
    {
      rtx mem_rtx = MEM_P (op) ? op : SUBREG_REG (op);
      rtx x = XEXP (mem_rtx, 0);

      if (! ALLOW_INDEXED_ADDRESS
	  && GET_CODE (x) == PLUS && REG_P (XEXP (x, 0)) && REG_P (XEXP (x, 1)))
	return false;

<<<<<<< HEAD
      if ((mode == QImode || mode == HImode)
=======
      if (GET_CODE (x) == PLUS)
	{
	  rtx y = XEXP (x, 0);

	  if (! REG_P (y)
	      && ! (GET_CODE (y) == SUBREG && REG_P (SUBREG_REG (y))))
	    return false;
	  y = XEXP (x, 1);
	  if (! REG_P (y)
	      && ! (GET_CODE (y) == SUBREG && REG_P (SUBREG_REG (y)))
	      && ! CONST_INT_P (y))
	    return false;
	}

      /* LRA will try to satisfy the constraints for the memory displacements
	 and thus we must not reject invalid displacements in the predicate,
	 or else LRA will bail out.
	 FIXME: maybe remove this check completely?  */
      if (!lra_in_progress && (mode == QImode || mode == HImode)
>>>>>>> d5ad84b3
	  && GET_CODE (x) == PLUS
	  && REG_P (XEXP (x, 0))
	  && CONST_INT_P (XEXP (x, 1)))
	return sh_legitimate_index_p (mode, XEXP (x, 1), TARGET_SH2A, false);

      /* Allow reg+reg addressing here without validating the register
	 numbers.  Usually one of the regs must be R0 or a pseudo reg.
	 In some cases it can happen that arguments from hard regs are
	 propagated directly into address expressions.  In this cases reload
	 will have to fix it up later.  However, allow this only for native
	 1, 2 or 4 byte addresses.  */
      if (can_create_pseudo_p () && GET_CODE (x) == PLUS
	  && GET_MODE_SIZE (mode) <= 4
	  && REG_P (XEXP (x, 0)) && REG_P (XEXP (x, 1)))
	return true;

      /* 'general_operand' does not allow volatile mems during RTL expansion to
	 avoid matching arithmetic that operates on mems, it seems.
	 On SH this leads to redundant sign extensions for QImode or HImode
	 loads.  Thus we mimic the behavior but allow volatile mems.  */
        if (memory_address_addr_space_p (GET_MODE (mem_rtx), x,
					 MEM_ADDR_SPACE (mem_rtx)))
	  return true;
    }

  if (TARGET_SHMEDIA
      && (GET_CODE (op) == PARALLEL || GET_CODE (op) == CONST_VECTOR)
      && sh_rep_vec (op, mode))
    return 1;
  if (TARGET_SHMEDIA && 1
      && GET_CODE (op) == SUBREG && GET_MODE (op) == mode
      && SUBREG_REG (op) == const0_rtx && subreg_lowpart_p (op))
    /* FIXME */ abort (); /* return 1; */

  return general_operand (op, mode);
})

;; Returns 1 if OP is a MEM that does not use displacement addressing.
(define_predicate "movsrc_no_disp_mem_operand"
  (match_code "mem")
{
  return general_movsrc_operand (op, mode) && satisfies_constraint_Snd (op);
})

;; Returns 1 if OP can be a destination of a move. Same as
;; general_operand, but no preinc allowed.
(define_predicate "general_movdst_operand"
  (match_code "subreg,reg,mem")
{
  if (t_reg_operand (op, mode))
    return 0;

  if (fpscr_operand (op, mode))
    return false;

  if (MEM_P (op))
    {
      rtx inside = XEXP (op, 0);
      /* Disallow mems with GBR address here.  They have to go through
	 separate special patterns.  */
      if ((REG_P (inside) && REGNO (inside) == GBR_REG)
	  || (GET_CODE (inside) == PLUS && REG_P (XEXP (inside, 0))
	      && REGNO (XEXP (inside, 0)) == GBR_REG))
	return 0;
    }

  /* Only pre dec allowed.  */
  if (MEM_P (op) && GET_CODE (XEXP (op, 0)) == POST_INC)
    return 0;
  if (mode == DImode && TARGET_SHMEDIA && GET_CODE (op) == SUBREG
      && GET_MODE_SIZE (GET_MODE (SUBREG_REG (op))) < 8
      && ! (reload_in_progress || reload_completed))
    return 0;

  if (mode == GET_MODE (op)
      && (MEM_P (op) || (GET_CODE (op) == SUBREG && MEM_P (SUBREG_REG (op)))))
    {
      rtx mem_rtx = MEM_P (op) ? op : SUBREG_REG (op);
      rtx x = XEXP (mem_rtx, 0);

      if (! ALLOW_INDEXED_ADDRESS
	  && GET_CODE (x) == PLUS && REG_P (XEXP (x, 0)) && REG_P (XEXP (x, 1)))
	return false;

<<<<<<< HEAD
      if ((mode == QImode || mode == HImode)
=======
      if (GET_CODE (x) == PLUS)
	{
	  rtx y = XEXP (x, 0);

	  if (! REG_P (y)
	      && ! (GET_CODE (y) == SUBREG && REG_P (SUBREG_REG (y))))
	    return false;
	  y = XEXP (x, 1);
	  if (! REG_P (y)
	      && ! (GET_CODE (y) == SUBREG && REG_P (SUBREG_REG (y)))
	      && ! CONST_INT_P (y))
	    return false;
	}

      /* LRA will try to satisfy the constraints for the memory displacements
	 and thus we must not reject invalid displacements in the predicate,
	 or else LRA will bail out.
	 FIXME: maybe remove this check completely?  */
      if (!lra_in_progress && (mode == QImode || mode == HImode)
>>>>>>> d5ad84b3
	  && GET_CODE (x) == PLUS
	  && REG_P (XEXP (x, 0))
	  && CONST_INT_P (XEXP (x, 1)))
	return sh_legitimate_index_p (mode, XEXP (x, 1), TARGET_SH2A, false);

      /* Allow reg+reg addressing here without validating the register
	 numbers.  Usually one of the regs must be R0 or a pseudo reg.
	 In some cases it can happen that arguments from hard regs are
	 propagated directly into address expressions.  In this cases reload
	 will have to fix it up later.  However, allow this only for native
	 1, 2 or 4 byte addresses.  */
      if (can_create_pseudo_p () && GET_CODE (x) == PLUS
	  && GET_MODE_SIZE (mode) <= 4
	  && REG_P (XEXP (x, 0)) && REG_P (XEXP (x, 1)))
	return true;

      /* 'general_operand' does not allow volatile mems during RTL expansion to
	 avoid matching arithmetic that operates on mems, it seems.
	 On SH this leads to redundant sign extensions for QImode or HImode
	 stores.  Thus we mimic the behavior but allow volatile mems.  */
        if (memory_address_addr_space_p (GET_MODE (mem_rtx), x,
					 MEM_ADDR_SPACE (mem_rtx)))
	  return true;
    }

  return general_operand (op, mode);
})

;; Returns 1 if OP is a POST_INC on stack pointer register.
(define_predicate "sh_no_delay_pop_operand"
  (match_code "mem")
{
  rtx inside;
  inside = XEXP (op, 0);

  if (GET_CODE (op) == MEM && GET_MODE (op) == SImode 
      && GET_CODE (inside) == POST_INC 
      && GET_CODE (XEXP (inside, 0)) == REG
      && REGNO (XEXP (inside, 0)) == SP_REG)
    return 1;

  return 0;
})

;; Returns 1 if OP is a MEM that can be source of a simple move operation.
(define_predicate "unaligned_load_operand"
  (match_code "mem")
{
  rtx inside;

  if (!MEM_P (op) || GET_MODE (op) != mode)
    return 0;

  inside = XEXP (op, 0);

  if (GET_CODE (inside) == POST_INC)
    inside = XEXP (inside, 0);

  if (REG_P (inside))
    return 1;

  return 0;
})

;; Returns 1 if OP is a MEM that can be used in "index_disp" combiner
;; patterns.
(define_predicate "mem_index_disp_operand"
  (match_code "mem")
{
  rtx plus0_rtx, plus1_rtx, mult_rtx;

  plus0_rtx = XEXP (op, 0);
  if (GET_CODE (plus0_rtx) != PLUS)
    return 0;

  plus1_rtx = XEXP (plus0_rtx, 0);
  if (GET_CODE (plus1_rtx) != PLUS)
    return 0;
  if (! arith_reg_operand (XEXP (plus1_rtx, 1), GET_MODE (XEXP (plus1_rtx, 1))))
    return 0;

  mult_rtx = XEXP (plus1_rtx, 0);
  if (GET_CODE (mult_rtx) != MULT)
    return 0;
  if (! arith_reg_operand (XEXP (mult_rtx, 0), GET_MODE (XEXP (mult_rtx, 0)))
      || ! CONST_INT_P (XEXP (mult_rtx, 1)))
    return 0;

  return exact_log2 (INTVAL (XEXP (mult_rtx, 1))) > 0
	 && sh_legitimate_index_p (mode, XEXP (plus0_rtx, 1), TARGET_SH2A, true);
})

;; Returns true if OP is some kind of greater comparision.
(define_predicate "greater_comparison_operator"
  (match_code "gt,ge,gtu,geu"))

;; Returns true if OP is an operand suitable for shmedia reload_inqi and
;; reload_inhi insns.
(define_predicate "inqhi_operand"
  (match_code "truncate")
{
  if (GET_CODE (op) != TRUNCATE || mode != GET_MODE (op))
    return 0;
  op = XEXP (op, 0);
  /* Can't use true_regnum here because copy_cost wants to know about
     SECONDARY_INPUT_RELOAD_CLASS.  */
  return REG_P (op) && FP_REGISTER_P (REGNO (op));
})

;; Returns true if OP is a general purpose integer register.
;; This predicate is currently unused.
;;(define_special_predicate "int_gpr_dest"
;;  (match_code "subreg,reg")
;;{
;;  machine_mode op_mode = GET_MODE (op);
;;
;;  if (GET_MODE_CLASS (op_mode) != MODE_INT
;;      || GET_MODE_SIZE (op_mode) >= UNITS_PER_WORD)
;;    return 0;
;;  if (! reload_completed)
;;    return 0;
;;  return true_regnum (op) <= LAST_GENERAL_REG;
;;})

;; Returns true if OP is some kind of less comparison.
(define_predicate "less_comparison_operator"
  (match_code "lt,le,ltu,leu"))

;; Returns 1 if OP is a valid source operand for a logical operation.
(define_predicate "logical_operand"
  (match_code "subreg,reg,const_int")
{
  if (TARGET_SHMEDIA
      && mode != DImode && GET_CODE (op) == SUBREG
      && GET_MODE_SIZE (GET_MODE (SUBREG_REG (op))) > 4)
    return 0;

  if (arith_reg_operand (op, mode))
    return 1;

  if (TARGET_SHMEDIA)
    {
      if (satisfies_constraint_I10 (op))
	return 1;
      else
	return 0;
    }
  else if (satisfies_constraint_K08 (op))
    return 1;

  return 0;
})

;; Returns true if OP is a valid constant source operand for a logical
;; operations tst/and/or/xor #imm,r0.
(define_predicate "const_logical_operand"
  (and (match_code "const_int")
       (match_test "satisfies_constraint_K08 (op)")))

;; Like logical_operand but allows additional constant values which can be
;; done with zero extensions.  Used for the second operand of and insns.
(define_predicate "logical_and_operand"
  (match_code "subreg,reg,const_int")
{
  if (logical_operand (op, mode))
    return 1;

  if (! TARGET_SHMEDIA
      && (satisfies_constraint_Jmb (op) || satisfies_constraint_Jmw (op)))
    return 1;

  return 0;
})

;; Returns true if OP is a logical operator.
(define_predicate "logical_operator"
  (match_code "and,ior,xor"))

;; Like arith_reg_operand, but for register source operands of narrow
;; logical SHMEDIA operations: forbid subregs of DImode / TImode regs.
(define_predicate "logical_reg_operand"
  (match_code "subreg,reg")
{
  if (TARGET_SHMEDIA
      && GET_CODE (op) == SUBREG
      && GET_MODE_SIZE (GET_MODE (SUBREG_REG (op))) > 4
      && mode != DImode)
    return 0;
  return arith_reg_operand (op, mode);
})

;; Returns true if OP is a valid bit offset value for the shmedia mextr insns.
(define_predicate "mextr_bit_offset"
  (match_code "const_int")
{
  HOST_WIDE_INT i;

  if (!CONST_INT_P (op))
    return 0;
  i = INTVAL (op);
  return i >= 1 * 8 && i <= 7 * 8 && (i & 7) == 0;
})

;; Returns true if OP is a constant -1, 0 or an zero extended register that
;; can be used as an operator in the *subsi3_media insn.
(define_predicate "minuend_operand"
  (match_code "subreg,reg,truncate,const_int")
{
  return op == constm1_rtx || extend_reg_or_0_operand (op, mode);
})

;; Returns true if OP is a noncommutative floating point operator.
;; This predicate is currently unused.
;;(define_predicate "noncommutative_float_operator"
;;  (and (match_code "minus,div")
;;       (match_test "GET_MODE (op) == mode")))

;; UNORDERED is only supported on SHMEDIA.

(define_predicate "sh_float_comparison_operator"
  (ior (match_operand 0 "ordered_comparison_operator")
       (and (match_test "TARGET_SHMEDIA")
	    (match_code "unordered"))))

(define_predicate "shmedia_cbranch_comparison_operator"
  (ior (match_operand 0 "equality_comparison_operator")
       (match_operand 0 "greater_comparison_operator")))

;; Returns true if OP is a constant vector.
(define_predicate "sh_const_vec"
  (match_code "const_vector")
{
  int i;

  if (GET_CODE (op) != CONST_VECTOR
      || (GET_MODE (op) != mode && mode != VOIDmode))
    return 0;
  i = XVECLEN (op, 0) - 1;
  for (; i >= 0; i--)
    if (!CONST_INT_P (XVECEXP (op, 0, i)))
      return 0;
  return 1;
})

;; Determine if OP is a constant vector matching MODE with only one
;; element that is not a sign extension.  Two byte-sized elements
;; count as one.
(define_predicate "sh_1el_vec"
  (match_code "const_vector")
{
  int unit_size;
  int i, last, least, sign_ix;
  rtx sign;

  if (GET_CODE (op) != CONST_VECTOR
      || (GET_MODE (op) != mode && mode != VOIDmode))
    return 0;
  /* Determine numbers of last and of least significant elements.  */
  last = XVECLEN (op, 0) - 1;
  least = TARGET_LITTLE_ENDIAN ? 0 : last;
  if (!CONST_INT_P (XVECEXP (op, 0, least)))
    return 0;
  sign_ix = least;
  if (GET_MODE_UNIT_SIZE (mode) == 1)
    sign_ix = TARGET_LITTLE_ENDIAN ? 1 : last - 1;
  if (!CONST_INT_P (XVECEXP (op, 0, sign_ix)))
    return 0;
  unit_size = GET_MODE_UNIT_SIZE (GET_MODE (op));
  sign = (INTVAL (XVECEXP (op, 0, sign_ix)) >> (unit_size * BITS_PER_UNIT - 1)
	  ? constm1_rtx : const0_rtx);
  i = XVECLEN (op, 0) - 1;
  do
    if (i != least && i != sign_ix && XVECEXP (op, 0, i) != sign)
      return 0;
  while (--i);
  return 1;
})

;; Like register_operand, but take into account that SHMEDIA can use
;; the constant zero like a general register.
(define_predicate "sh_register_operand"
  (match_code "reg,subreg,const_int,const_double")
{
  if (op == CONST0_RTX (mode) && TARGET_SHMEDIA)
    return 1;
  return register_operand (op, mode);
})

;; Returns true if OP is a vector which is composed of one element that is
;; repeated.
(define_predicate "sh_rep_vec"
  (match_code "const_vector,parallel")
{
  int i;
  rtx x, y;

  if ((GET_CODE (op) != CONST_VECTOR && GET_CODE (op) != PARALLEL)
      || (GET_MODE (op) != mode && mode != VOIDmode))
    return 0;
  i = XVECLEN (op, 0) - 2;
  x = XVECEXP (op, 0, i + 1);
  if (GET_MODE_UNIT_SIZE (mode) == 1)
    {
      y = XVECEXP (op, 0, i);
      for (i -= 2; i >= 0; i -= 2)
	if (! rtx_equal_p (XVECEXP (op, 0, i + 1), x)
	    || ! rtx_equal_p (XVECEXP (op, 0, i), y))
	  return 0;
    }
  else
    for (; i >= 0; i--)
      if (XVECEXP (op, 0, i) != x)
	return 0;
  return 1;
})

;; Returns true if OP is a valid shift count operand for shift operations.
(define_predicate "shift_count_operand"
  (match_code "const_int,const_double,const,symbol_ref,label_ref,subreg,reg,
	       zero_extend,sign_extend")
{
  /* Allow T_REG as shift count for dynamic shifts, although it is not
     really possible.  It will then be copied to a general purpose reg.  */
  if (! TARGET_SHMEDIA)
    return const_int_operand (op, mode) || arith_reg_operand (op, mode)
	   || (TARGET_DYNSHIFT && t_reg_operand (op, mode));

  return (CONSTANT_P (op)
	  ? (CONST_INT_P (op)
	     ? (unsigned) INTVAL (op) < GET_MODE_BITSIZE (mode)
	     : nonmemory_operand (op, mode))
	  : shift_count_reg_operand (op, mode));
})

;; Returns true if OP is a valid shift count operand in a register which can
;; be used by shmedia shift insns.
(define_predicate "shift_count_reg_operand"
  (match_code "subreg,reg,zero_extend,sign_extend")
{
  if ((GET_CODE (op) == ZERO_EXTEND || GET_CODE (op) == SIGN_EXTEND
       || (GET_CODE (op) == SUBREG && SUBREG_BYTE (op) == 0))
      && (mode == VOIDmode || mode == GET_MODE (op))
      && GET_MODE_BITSIZE (GET_MODE (XEXP (op, 0))) >= 6
      && GET_MODE_CLASS (GET_MODE (XEXP (op, 0))) == MODE_INT)
    {
      mode = VOIDmode;
      do
	op = XEXP (op, 0);
      while ((GET_CODE (op) == ZERO_EXTEND || GET_CODE (op) == SIGN_EXTEND
	      || GET_CODE (op) == TRUNCATE)
	     && GET_MODE_BITSIZE (GET_MODE (XEXP (op, 0))) >= 6
	     && GET_MODE_CLASS (GET_MODE (XEXP (op, 0))) == MODE_INT);

    }
  return arith_reg_operand (op, mode);
})

;; Predicates for matching operands that are constant shift
;; amounts 1, 2, 8, 16.
(define_predicate "p27_shift_count_operand"
  (and (match_code "const_int")
       (match_test "satisfies_constraint_P27 (op)")))

(define_predicate "not_p27_shift_count_operand"
  (and (match_code "const_int")
       (match_test "! satisfies_constraint_P27 (op)")))

;; For right shifts the constant 1 is a special case because the shlr insn
;; clobbers the T_REG and is handled by the T_REG clobbering version of the
;; insn, which is also used for non-P27 shift sequences.
(define_predicate "p27_rshift_count_operand"
  (and (match_code "const_int")
       (match_test "satisfies_constraint_P27 (op)")
       (match_test "! satisfies_constraint_M (op)")))

(define_predicate "not_p27_rshift_count_operand"
  (and (match_code "const_int")
       (ior (match_test "! satisfies_constraint_P27 (op)")
	    (match_test "satisfies_constraint_M (op)"))))

;; Returns true if OP is some kind of a shift operator.
(define_predicate "shift_operator"
  (match_code "ashift,ashiftrt,lshiftrt"))

;; Returns true if OP is a symbol reference.
(define_predicate "symbol_ref_operand"
  (match_code "symbol_ref"))

;; Same as target_reg_operand, except that label_refs and symbol_refs
;; are accepted before reload.
(define_special_predicate "target_operand"
  (match_code "subreg,reg,label_ref,symbol_ref,const,unspec")
{
  if (mode != VOIDmode && mode != Pmode)
    return 0;

  if ((GET_MODE (op) == Pmode || GET_MODE (op) == VOIDmode)
      && satisfies_constraint_Csy (op))
    return ! reload_completed;

  return target_reg_operand (op, mode);
})

;; A predicate that accepts pseudos and branch target registers.
(define_special_predicate "target_reg_operand"
  (match_code "subreg,reg")
{
  if (mode == VOIDmode
     ? GET_MODE (op) != Pmode && GET_MODE (op) != PDImode
     : mode != GET_MODE (op))
    return 0;

  if (GET_CODE (op) == SUBREG)
    op = XEXP (op, 0);

  if (!REG_P (op))
    return 0;

  /* We must protect ourselves from matching pseudos that are virtual
     register, because they will eventually be replaced with hardware
     registers that aren't branch-target registers.  */
  if (REGNO (op) > LAST_VIRTUAL_REGISTER
      || TARGET_REGISTER_P (REGNO (op)))
    return 1;

  return 0;
})

;; Returns true if OP is a valid operand for the shmedia mperm.w insn.
(define_special_predicate "trunc_hi_operand"
  (match_code "subreg,reg,truncate")
{
  machine_mode op_mode = GET_MODE (op);

  if (op_mode != SImode && op_mode != DImode
      && op_mode != V4HImode && op_mode != V2SImode)
    return 0;
  return extend_reg_operand (op, mode);
})

;; Returns true if OP is an address suitable for an unaligned access
;; instruction.
(define_special_predicate "ua_address_operand"
  (match_code "subreg,reg,plus")
{
  if (GET_CODE (op) == PLUS
      && (! satisfies_constraint_I06 (XEXP (op, 1))))
    return 0;
  return address_operand (op, QImode);
})

;; Returns true if OP is a valid offset for an unaligned memory address.
(define_predicate "ua_offset"
  (match_code "const_int")
{
  return satisfies_constraint_I06 (op);
})

;; Returns true if OP is a floating point operator with one operand.
(define_predicate "unary_float_operator"
  (and (match_code "abs,neg,sqrt")
       (match_test "GET_MODE (op) == mode")))

;; Return 1 if OP is a valid source operand for xor.
(define_predicate "xor_operand"
  (match_code "subreg,reg,const_int")
{
  if (CONST_INT_P (op))
    return (TARGET_SHMEDIA
	    ? (satisfies_constraint_I06 (op)
	       || (!can_create_pseudo_p () && INTVAL (op) == 0xff))
	    : satisfies_constraint_K08 (op));
  if (TARGET_SHMEDIA
      && mode != DImode && GET_CODE (op) == SUBREG
      && GET_MODE_SIZE (GET_MODE (SUBREG_REG (op))) > 4)
    return 0;
  return arith_reg_operand (op, mode);
})

(define_predicate "bitwise_memory_operand"
  (match_code "mem")
{
  if (MEM_P (op))
    {
      if (REG_P (XEXP (op, 0)))
	return 1;

      if (GET_CODE (XEXP (op, 0)) == PLUS
	  && REG_P (XEXP (XEXP (op, 0), 0))
	  && satisfies_constraint_K12 (XEXP (XEXP (op, 0), 1)))
        return 1;
    }
  return 0;
})

;; A predicate that matches any expression for which there is an
;; insn pattern that sets the T bit.
(define_predicate "treg_set_expr"
  (match_test "sh_recog_treg_set_expr (op, mode)"))

;; Same as treg_set_expr but disallow constants 0 and 1 which can be loaded
;; into the T bit.
(define_predicate "treg_set_expr_not_const01"
  (and (match_test "op != const0_rtx")
       (match_test "op != const1_rtx")
       (match_operand 0 "treg_set_expr")))

;; A predicate describing the T bit register in any form.
(define_predicate "t_reg_operand"
  (match_code "reg,subreg,sign_extend,zero_extend")
{
  switch (GET_CODE (op))
    {
      case REG:
	return REGNO (op) == T_REG;

      case SUBREG:
	return REG_P (SUBREG_REG (op)) && REGNO (SUBREG_REG (op)) == T_REG;

      case ZERO_EXTEND:
      case SIGN_EXTEND:
        if (REG_P (XEXP (op, 0)) && REGNO (XEXP (op, 0)) == T_REG)
	  return true;
	return GET_CODE (XEXP (op, 0)) == SUBREG
	       && REG_P (SUBREG_REG (XEXP (op, 0)))
	       && REGNO (SUBREG_REG (XEXP (op, 0))) == T_REG;

      default:
	return 0;
    }
})

;; A predicate describing a negated T bit register.
(define_predicate "negt_reg_operand"
  (match_code "subreg,xor")
{
  switch (GET_CODE (op))
    {
      case XOR:
	return t_reg_operand (XEXP (op, 0), GET_MODE (XEXP (op, 0)))
	       && satisfies_constraint_M (XEXP (op, 1));

      case SUBREG:
	return negt_reg_operand (XEXP (op, 0), GET_MODE (XEXP (op, 0)));

      default:
	return 0;
    }
})

;; A predicate that returns true if OP is a valid construct around the T bit
;; that can be used as an operand for conditional branches.
(define_predicate "cbranch_treg_value"
  (and (match_code "eq,ne,reg,subreg,xor,sign_extend,zero_extend")
       (match_test "sh_eval_treg_value (op) >= 0")))

;; Returns true if OP is arith_reg_operand or t_reg_operand.
(define_predicate "arith_reg_or_t_reg_operand"
  (ior (match_operand 0 "arith_reg_operand")
       (match_operand 0 "t_reg_operand")))

(define_predicate "arith_reg_or_treg_set_expr"
  (ior (match_operand 0 "arith_reg_operand")
       (match_operand 0 "treg_set_expr")))

;; A predicate describing the negated value of the T bit register shifted
;; left by 31.
(define_predicate "negt_reg_shl31_operand"
  (match_code "plus,minus,if_then_else")
{
  /* (minus:SI (const_int -2147483648)  ;; 0xffffffff80000000
	       (ashift:SI (match_operand:SI 1 "t_reg_operand")
			  (const_int 31)))
  */
  if (GET_CODE (op) == MINUS && satisfies_constraint_Jhb (XEXP (op, 0))
      && GET_CODE (XEXP (op, 1)) == ASHIFT
      && t_reg_operand (XEXP (XEXP (op, 1), 0), SImode)
      && CONST_INT_P (XEXP (XEXP (op, 1), 1))
      && INTVAL (XEXP (XEXP (op, 1), 1)) == 31)
    return true;

  /* (plus:SI (ashift:SI (match_operand:SI 1 "t_reg_operand")
			 (const_int 31))
	      (const_int -2147483648))  ;; 0xffffffff80000000
  */
  if (GET_CODE (op) == PLUS && satisfies_constraint_Jhb (XEXP (op, 1))
      && GET_CODE (XEXP (op, 0)) == ASHIFT
      && t_reg_operand (XEXP (XEXP (op, 0), 0), SImode)
      && CONST_INT_P (XEXP (XEXP (op, 0), 1))
      && INTVAL (XEXP (XEXP (op, 0), 1)) == 31)
    return true;

  /* (plus:SI (mult:SI (match_operand:SI 1 "t_reg_operand")
		       (const_int -2147483648))  ;; 0xffffffff80000000
	      (const_int -2147483648))
  */
  if (GET_CODE (op) == PLUS && satisfies_constraint_Jhb (XEXP (op, 1))
      && GET_CODE (XEXP (op, 0)) == MULT
      && t_reg_operand (XEXP (XEXP (op, 0), 0), SImode)
      && satisfies_constraint_Jhb (XEXP (XEXP (op, 0), 1)))
    return true;

  /* (minus:SI (const_int -2147483648)  ;; 0xffffffff80000000
	       (mult:SI (match_operand:SI 1 "t_reg_operand")
			(const_int -2147483648)))
  */
  if (GET_CODE (op) == MINUS
      && satisfies_constraint_Jhb (XEXP (op, 0))
      && GET_CODE (XEXP (op, 1)) == MULT
      && t_reg_operand (XEXP (XEXP (op, 1), 0), SImode)
      && satisfies_constraint_Jhb (XEXP (XEXP (op, 1), 1)))
    return true;

  /*  (if_then_else:SI (match_operand:SI 1 "t_reg_operand")
		       (const_int 0)
		       (const_int -2147483648))  ;; 0xffffffff80000000
  */
  if (GET_CODE (op) == IF_THEN_ELSE && t_reg_operand (XEXP (op, 0), SImode)
      && satisfies_constraint_Z (XEXP (op, 1))
      && satisfies_constraint_Jhb (XEXP (op, 2)))
    return true;

  return false;
})

;; A predicate that determines whether a given constant is a valid
;; displacement for a GBR load/store of the specified mode.
(define_predicate "gbr_displacement"
  (match_code "const_int")
{
  const int mode_sz = GET_MODE_SIZE (mode);
  const int move_sz = mode_sz > GET_MODE_SIZE (SImode)
				? GET_MODE_SIZE (SImode)
				: mode_sz;
  int max_disp = 255 * move_sz;
  if (mode_sz > move_sz)
    max_disp -= mode_sz - move_sz;

  return INTVAL (op) >= 0 && INTVAL (op) <= max_disp;
})

;; A predicate that determines whether OP is a valid GBR addressing mode
;; memory reference.
(define_predicate "gbr_address_mem"
  (match_code "mem")
{
  rtx addr = XEXP (op, 0);

  if (REG_P (addr) && REGNO (addr) == GBR_REG)
    return true;
  if (GET_CODE (addr) == PLUS
      && REG_P (XEXP (addr, 0)) && REGNO (XEXP (addr, 0)) == GBR_REG
      && gbr_displacement (XEXP (addr, 1), mode))
    return true;

  return false;
})<|MERGE_RESOLUTION|>--- conflicted
+++ resolved
@@ -527,9 +527,6 @@
 	  && GET_CODE (x) == PLUS && REG_P (XEXP (x, 0)) && REG_P (XEXP (x, 1)))
 	return false;
 
-<<<<<<< HEAD
-      if ((mode == QImode || mode == HImode)
-=======
       if (GET_CODE (x) == PLUS)
 	{
 	  rtx y = XEXP (x, 0);
@@ -549,7 +546,6 @@
 	 or else LRA will bail out.
 	 FIXME: maybe remove this check completely?  */
       if (!lra_in_progress && (mode == QImode || mode == HImode)
->>>>>>> d5ad84b3
 	  && GET_CODE (x) == PLUS
 	  && REG_P (XEXP (x, 0))
 	  && CONST_INT_P (XEXP (x, 1)))
@@ -634,9 +630,6 @@
 	  && GET_CODE (x) == PLUS && REG_P (XEXP (x, 0)) && REG_P (XEXP (x, 1)))
 	return false;
 
-<<<<<<< HEAD
-      if ((mode == QImode || mode == HImode)
-=======
       if (GET_CODE (x) == PLUS)
 	{
 	  rtx y = XEXP (x, 0);
@@ -656,7 +649,6 @@
 	 or else LRA will bail out.
 	 FIXME: maybe remove this check completely?  */
       if (!lra_in_progress && (mode == QImode || mode == HImode)
->>>>>>> d5ad84b3
 	  && GET_CODE (x) == PLUS
 	  && REG_P (XEXP (x, 0))
 	  && CONST_INT_P (XEXP (x, 1)))
