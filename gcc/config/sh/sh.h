/* Definitions of target machine for GNU compiler for Renesas / SuperH SH.
   Copyright (C) 1993-2013 Free Software Foundation, Inc.
   Contributed by Steve Chamberlain (sac@cygnus.com).
   Improved by Jim Wilson (wilson@cygnus.com).

This file is part of GCC.

GCC is free software; you can redistribute it and/or modify
it under the terms of the GNU General Public License as published by
the Free Software Foundation; either version 3, or (at your option)
any later version.

GCC is distributed in the hope that it will be useful,
but WITHOUT ANY WARRANTY; without even the implied warranty of
MERCHANTABILITY or FITNESS FOR A PARTICULAR PURPOSE.  See the
GNU General Public License for more details.

You should have received a copy of the GNU General Public License
along with GCC; see the file COPYING3.  If not see
<http://www.gnu.org/licenses/>.  */

#ifndef GCC_SH_H
#define GCC_SH_H

#include "config/vxworks-dummy.h"

/* Unfortunately, insn-attrtab.c doesn't include insn-codes.h.  We can't
   include it here, because bconfig.h is also included by gencodes.c .  */
/* ??? No longer true.  */
extern int code_for_indirect_jump_scratch;

#define TARGET_CPU_CPP_BUILTINS() sh_cpu_cpp_builtins (pfile)

/* Value should be nonzero if functions must have frame pointers.
   Zero means the frame pointer need not be set up (and parms may be accessed
   via the stack pointer) in functions that seem suitable.  */

#ifndef SUBTARGET_FRAME_POINTER_REQUIRED
#define SUBTARGET_FRAME_POINTER_REQUIRED 0
#endif


/* Nonzero if this is an ELF target - compile time only */
#define TARGET_ELF 0

/* Nonzero if we should generate code using type 2E insns.  */
#define TARGET_SH2E (TARGET_SH2 && TARGET_SH_E)

/* Nonzero if we should generate code using type 2A insns.  */
#define TARGET_SH2A TARGET_HARD_SH2A
/* Nonzero if we should generate code using type 2A SF insns.  */
#define TARGET_SH2A_SINGLE (TARGET_SH2A && TARGET_SH2E)
/* Nonzero if we should generate code using type 2A DF insns.  */
#define TARGET_SH2A_DOUBLE (TARGET_HARD_SH2A_DOUBLE && TARGET_SH2A)

/* Nonzero if we should generate code using type 3E insns.  */
#define TARGET_SH3E (TARGET_SH3 && TARGET_SH_E)

/* Nonzero if we schedule for a superscalar implementation.  */
#define TARGET_SUPERSCALAR (TARGET_HARD_SH4 || TARGET_SH2A)

/* Nonzero if a double-precision FPU is available.  */
#define TARGET_FPU_DOUBLE \
  ((target_flags & MASK_SH4) != 0 || TARGET_SH2A_DOUBLE)

/* Nonzero if an FPU is available.  */
#define TARGET_FPU_ANY (TARGET_SH2E || TARGET_FPU_DOUBLE)

/* Nonzero if we should generate code using type 4 insns.  */
#undef TARGET_SH4
#define TARGET_SH4 ((target_flags & MASK_SH4) != 0 && TARGET_SH1)

/* Nonzero if we're generating code for the common subset of
   instructions present on both SH4a and SH4al-dsp.  */
#define TARGET_SH4A_ARCH TARGET_SH4A

/* Nonzero if we're generating code for SH4a, unless the use of the
   FPU is disabled (which makes it compatible with SH4al-dsp).  */
#define TARGET_SH4A_FP (TARGET_SH4A_ARCH && TARGET_FPU_ANY)

/* Nonzero if we should generate code using the SHcompact instruction
   set and 32-bit ABI.  */
#define TARGET_SHCOMPACT (TARGET_SH5 && TARGET_SH1)

/* Nonzero if we should generate code using the SHmedia instruction
   set and ABI.  */
#define TARGET_SHMEDIA (TARGET_SH5 && ! TARGET_SH1)

/* Nonzero if we should generate code using the SHmedia ISA and 32-bit
   ABI.  */
#define TARGET_SHMEDIA32 (TARGET_SH5 && ! TARGET_SH1 && TARGET_SH_E)

/* Nonzero if we should generate code using the SHmedia ISA and 64-bit
   ABI.  */
#define TARGET_SHMEDIA64 (TARGET_SH5 && ! TARGET_SH1 && ! TARGET_SH_E)

/* Nonzero if we should generate code using SHmedia FPU instructions.  */
#define TARGET_SHMEDIA_FPU (TARGET_SHMEDIA && TARGET_FPU_DOUBLE)

/* This is not used by the SH2E calling convention  */
#define TARGET_VARARGS_PRETEND_ARGS(FUN_DECL) \
  (TARGET_SH1 && ! TARGET_SH2E && ! TARGET_SH5 \
   && ! (TARGET_HITACHI || sh_attr_renesas_p (FUN_DECL)))

#ifndef TARGET_CPU_DEFAULT
#define TARGET_CPU_DEFAULT SELECT_SH1
#define SUPPORT_SH1 1
#define SUPPORT_SH2E 1
#define SUPPORT_SH4 1
#define SUPPORT_SH4_SINGLE 1
#define SUPPORT_SH2A 1
#define SUPPORT_SH2A_SINGLE 1
#endif

#define TARGET_DIVIDE_INV \
  (sh_div_strategy == SH_DIV_INV || sh_div_strategy == SH_DIV_INV_MINLAT \
   || sh_div_strategy == SH_DIV_INV20U || sh_div_strategy == SH_DIV_INV20L \
   || sh_div_strategy == SH_DIV_INV_CALL \
   || sh_div_strategy == SH_DIV_INV_CALL2 || sh_div_strategy == SH_DIV_INV_FP)
#define TARGET_DIVIDE_FP (sh_div_strategy == SH_DIV_FP)
#define TARGET_DIVIDE_INV_FP (sh_div_strategy == SH_DIV_INV_FP)
#define TARGET_DIVIDE_CALL2 (sh_div_strategy == SH_DIV_CALL2)
#define TARGET_DIVIDE_INV_MINLAT (sh_div_strategy == SH_DIV_INV_MINLAT)
#define TARGET_DIVIDE_INV20U (sh_div_strategy == SH_DIV_INV20U)
#define TARGET_DIVIDE_INV20L (sh_div_strategy == SH_DIV_INV20L)
#define TARGET_DIVIDE_INV_CALL (sh_div_strategy == SH_DIV_INV_CALL)
#define TARGET_DIVIDE_INV_CALL2 (sh_div_strategy == SH_DIV_INV_CALL2)
#define TARGET_DIVIDE_CALL_DIV1 (sh_div_strategy == SH_DIV_CALL_DIV1)
#define TARGET_DIVIDE_CALL_FP (sh_div_strategy == SH_DIV_CALL_FP)
#define TARGET_DIVIDE_CALL_TABLE (sh_div_strategy == SH_DIV_CALL_TABLE)

#define SELECT_SH1		 (MASK_SH1)
#define SELECT_SH2		 (MASK_SH2 | SELECT_SH1)
#define SELECT_SH2E		 (MASK_SH_E | MASK_SH2 | MASK_SH1 \
				  | MASK_FPU_SINGLE)
#define SELECT_SH2A		 (MASK_SH_E | MASK_HARD_SH2A \
				  | MASK_HARD_SH2A_DOUBLE \
				  | MASK_SH2 | MASK_SH1)
#define SELECT_SH2A_NOFPU	 (MASK_HARD_SH2A | MASK_SH2 | MASK_SH1)
#define SELECT_SH2A_SINGLE_ONLY  (MASK_SH_E | MASK_HARD_SH2A | MASK_SH2 \
				  | MASK_SH1 | MASK_FPU_SINGLE \
				  | MASK_FPU_SINGLE_ONLY)
<<<<<<< HEAD
#define SELECT_SH2A_SINGLE       (MASK_SH_E | MASK_HARD_SH2A \
				  | MASK_FPU_SINGLE | MASK_HARD_SH2A_DOUBLE \
				  | MASK_SH2 | MASK_SH1)
#define SELECT_SH3               (MASK_SH3 | SELECT_SH2)
#define SELECT_SH3E              (MASK_SH_E | MASK_FPU_SINGLE | SELECT_SH3)
#define SELECT_SH4_NOFPU         (MASK_HARD_SH4 | SELECT_SH3)
#define SELECT_SH4_SINGLE_ONLY   (MASK_HARD_SH4 | SELECT_SH3E \
				  | MASK_FPU_SINGLE_ONLY)
#define SELECT_SH4               (MASK_SH4 | MASK_SH_E | MASK_HARD_SH4 \
=======
#define SELECT_SH2A_SINGLE	 (MASK_SH_E | MASK_HARD_SH2A \
				  | MASK_FPU_SINGLE | MASK_HARD_SH2A_DOUBLE \
				  | MASK_SH2 | MASK_SH1)
#define SELECT_SH3		 (MASK_SH3 | SELECT_SH2)
#define SELECT_SH3E		 (MASK_SH_E | MASK_FPU_SINGLE | SELECT_SH3)
#define SELECT_SH4_NOFPU	 (MASK_HARD_SH4 | SELECT_SH3)
#define SELECT_SH4_SINGLE_ONLY	 (MASK_HARD_SH4 | SELECT_SH3E \
				  | MASK_FPU_SINGLE_ONLY)
#define SELECT_SH4		 (MASK_SH4 | MASK_SH_E | MASK_HARD_SH4 \
>>>>>>> e9c762ec
				  | SELECT_SH3)
#define SELECT_SH4_SINGLE	 (MASK_FPU_SINGLE | SELECT_SH4)
#define SELECT_SH4A_NOFPU	 (MASK_SH4A | SELECT_SH4_NOFPU)
#define SELECT_SH4A_SINGLE_ONLY  (MASK_SH4A | SELECT_SH4_SINGLE_ONLY)
#define SELECT_SH4A		 (MASK_SH4A | SELECT_SH4)
#define SELECT_SH4A_SINGLE	 (MASK_SH4A | SELECT_SH4_SINGLE)
#define SELECT_SH5_64MEDIA	 (MASK_SH5 | MASK_SH4)
#define SELECT_SH5_64MEDIA_NOFPU (MASK_SH5)
#define SELECT_SH5_32MEDIA	 (MASK_SH5 | MASK_SH4 | MASK_SH_E)
#define SELECT_SH5_32MEDIA_NOFPU (MASK_SH5 | MASK_SH_E)
#define SELECT_SH5_COMPACT	 (MASK_SH5 | MASK_SH4 | SELECT_SH3E)
#define SELECT_SH5_COMPACT_NOFPU (MASK_SH5 | SELECT_SH3)

#if SUPPORT_SH1
#define SUPPORT_SH2 1
#endif
#if SUPPORT_SH2
#define SUPPORT_SH3 1
#define SUPPORT_SH2A_NOFPU 1
#endif
#if SUPPORT_SH3
#define SUPPORT_SH4_NOFPU 1
#endif
#if SUPPORT_SH4_NOFPU
#define SUPPORT_SH4A_NOFPU 1
#define SUPPORT_SH4AL 1
#endif

#if SUPPORT_SH2E
#define SUPPORT_SH3E 1
#define SUPPORT_SH2A_SINGLE_ONLY 1
#endif
#if SUPPORT_SH3E
#define SUPPORT_SH4_SINGLE_ONLY 1
#endif
#if SUPPORT_SH4_SINGLE_ONLY
#define SUPPORT_SH4A_SINGLE_ONLY 1
#endif

#if SUPPORT_SH4
#define SUPPORT_SH4A 1
#endif

#if SUPPORT_SH4_SINGLE
#define SUPPORT_SH4A_SINGLE 1
#endif

#if SUPPORT_SH5_COMPAT
#define SUPPORT_SH5_32MEDIA 1
#endif

#if SUPPORT_SH5_COMPACT_NOFPU
#define SUPPORT_SH5_32MEDIA_NOFPU 1
#endif

#define SUPPORT_ANY_SH5_32MEDIA \
  (SUPPORT_SH5_32MEDIA || SUPPORT_SH5_32MEDIA_NOFPU)
#define SUPPORT_ANY_SH5_64MEDIA \
  (SUPPORT_SH5_64MEDIA || SUPPORT_SH5_64MEDIA_NOFPU)
#define SUPPORT_ANY_SH5 \
  (SUPPORT_ANY_SH5_32MEDIA || SUPPORT_ANY_SH5_64MEDIA)

/* Reset all target-selection flags.  */
#define MASK_ARCH (MASK_SH1 | MASK_SH2 | MASK_SH3 | MASK_SH_E | MASK_SH4 \
		   | MASK_HARD_SH2A | MASK_HARD_SH2A_DOUBLE | MASK_SH4A \
		   | MASK_HARD_SH4 | MASK_FPU_SINGLE | MASK_SH5 \
		   | MASK_FPU_SINGLE_ONLY)

/* This defaults us to big-endian.  */
#ifndef TARGET_ENDIAN_DEFAULT
#define TARGET_ENDIAN_DEFAULT 0
#endif

#ifndef TARGET_OPT_DEFAULT
#define TARGET_OPT_DEFAULT  0
#endif

#define TARGET_DEFAULT \
  (TARGET_CPU_DEFAULT | TARGET_ENDIAN_DEFAULT | TARGET_OPT_DEFAULT)

#ifndef SH_MULTILIB_CPU_DEFAULT
#define SH_MULTILIB_CPU_DEFAULT "m1"
#endif

#if TARGET_ENDIAN_DEFAULT
#define MULTILIB_DEFAULTS { "ml", SH_MULTILIB_CPU_DEFAULT }
#else
#define MULTILIB_DEFAULTS { "mb", SH_MULTILIB_CPU_DEFAULT }
#endif

#define CPP_SPEC " %(subtarget_cpp_spec) "

#ifndef SUBTARGET_CPP_SPEC
#define SUBTARGET_CPP_SPEC ""
#endif

#ifndef SUBTARGET_EXTRA_SPECS
#define SUBTARGET_EXTRA_SPECS
#endif

#define EXTRA_SPECS						\
  { "subtarget_cpp_spec", SUBTARGET_CPP_SPEC },			\
  { "link_emul_prefix", LINK_EMUL_PREFIX },			\
  { "link_default_cpu_emul", LINK_DEFAULT_CPU_EMUL },		\
  { "subtarget_link_emul_suffix", SUBTARGET_LINK_EMUL_SUFFIX },	\
  { "subtarget_link_spec", SUBTARGET_LINK_SPEC },		\
  { "subtarget_asm_endian_spec", SUBTARGET_ASM_ENDIAN_SPEC },	\
  { "subtarget_asm_relax_spec", SUBTARGET_ASM_RELAX_SPEC },	\
  { "subtarget_asm_isa_spec", SUBTARGET_ASM_ISA_SPEC },		\
  { "subtarget_asm_spec", SUBTARGET_ASM_SPEC },			\
  SUBTARGET_EXTRA_SPECS

#if TARGET_CPU_DEFAULT & MASK_HARD_SH4
#define SUBTARGET_ASM_RELAX_SPEC "%{!m1:%{!m2:%{!m3*:%{!m5*:-isa=sh4-up}}}}"
#else
#define SUBTARGET_ASM_RELAX_SPEC "%{m4*:-isa=sh4-up}"
#endif

#define SH_ASM_SPEC \
 "%(subtarget_asm_endian_spec) %{mrelax:-relax %(subtarget_asm_relax_spec)} \
%(subtarget_asm_isa_spec) %(subtarget_asm_spec) \
%{m2a:--isa=sh2a} \
%{m2a-single:--isa=sh2a} \
%{m2a-single-only:--isa=sh2a} \
%{m2a-nofpu:--isa=sh2a-nofpu} \
%{m5-compact*:--isa=SHcompact} \
%{m5-32media*:--isa=SHmedia --abi=32} \
%{m5-64media*:--isa=SHmedia --abi=64} \
%{m4al:-dsp} %{mcut2-workaround:-cut2-workaround}"

#define ASM_SPEC SH_ASM_SPEC

#ifndef SUBTARGET_ASM_ENDIAN_SPEC
#if TARGET_ENDIAN_DEFAULT == MASK_LITTLE_ENDIAN
#define SUBTARGET_ASM_ENDIAN_SPEC "%{mb:-big} %{!mb:-little}"
#else
#define SUBTARGET_ASM_ENDIAN_SPEC "%{ml:-little} %{!ml:-big}"
#endif
#endif

#if STRICT_NOFPU == 1
/* Strict nofpu means that the compiler should tell the assembler
   to reject FPU instructions. E.g. from ASM inserts.  */
#if TARGET_CPU_DEFAULT & MASK_HARD_SH4 && !(TARGET_CPU_DEFAULT & MASK_SH_E)
#define SUBTARGET_ASM_ISA_SPEC "%{!m1:%{!m2:%{!m3*:%{m4-nofpu|!m4*:%{!m5:-isa=sh4-nofpu}}}}}"
#else
/* If there were an -isa option for sh5-nofpu then it would also go here. */
#define SUBTARGET_ASM_ISA_SPEC \
 "%{m4-nofpu:-isa=sh4-nofpu} " ASM_ISA_DEFAULT_SPEC
#endif
#else /* ! STRICT_NOFPU */
#define SUBTARGET_ASM_ISA_SPEC ASM_ISA_DEFAULT_SPEC
#endif

#ifndef SUBTARGET_ASM_SPEC
#define SUBTARGET_ASM_SPEC ""
#endif

#if TARGET_ENDIAN_DEFAULT == MASK_LITTLE_ENDIAN
#define LINK_EMUL_PREFIX "sh%{!mb:l}"
#else
#define LINK_EMUL_PREFIX "sh%{ml:l}"
#endif

#if TARGET_CPU_DEFAULT & MASK_SH5
#if TARGET_CPU_DEFAULT & MASK_SH_E
#define LINK_DEFAULT_CPU_EMUL "32"
#if TARGET_CPU_DEFAULT & MASK_SH1
#define ASM_ISA_SPEC_DEFAULT "--isa=SHcompact"
#else
#define ASM_ISA_SPEC_DEFAULT "--isa=SHmedia --abi=32"
#endif /* MASK_SH1 */
#else /* !MASK_SH_E */
#define LINK_DEFAULT_CPU_EMUL "64"
#define ASM_ISA_SPEC_DEFAULT "--isa=SHmedia --abi=64"
#endif /* MASK_SH_E */
#define ASM_ISA_DEFAULT_SPEC \
" %{!m1:%{!m2*:%{!m3*:%{!m4*:%{!m5*:" ASM_ISA_SPEC_DEFAULT "}}}}}"
#else /* !MASK_SH5 */
#define LINK_DEFAULT_CPU_EMUL ""
#define ASM_ISA_DEFAULT_SPEC ""
#endif /* MASK_SH5 */

#define SUBTARGET_LINK_EMUL_SUFFIX ""
#define SUBTARGET_LINK_SPEC ""

/* Go via SH_LINK_SPEC to avoid code replication.  */
#define LINK_SPEC SH_LINK_SPEC

#define SH_LINK_SPEC "\
-m %(link_emul_prefix)\
%{m5-compact*|m5-32media*:32}\
%{m5-64media*:64}\
%{!m1:%{!m2:%{!m3*:%{!m4*:%{!m5*:%(link_default_cpu_emul)}}}}}\
%(subtarget_link_emul_suffix) \
%{mrelax:-relax} %(subtarget_link_spec)"

#ifndef SH_DIV_STR_FOR_SIZE
#define SH_DIV_STR_FOR_SIZE "call"
#endif

/* SH2A does not support little-endian.  Catch such combinations
   taking into account the default configuration.  */
#if TARGET_ENDIAN_DEFAULT == MASK_BIG_ENDIAN
#define IS_LITTLE_ENDIAN_OPTION "%{ml:"
#else
#define IS_LITTLE_ENDIAN_OPTION "%{!mb:"
#endif
 
#if TARGET_CPU_DEFAULT & MASK_HARD_SH2A
#define UNSUPPORTED_SH2A IS_LITTLE_ENDIAN_OPTION \
"%{m2a*|!m1:%{!m2*:%{!m3*:%{!m4*:{!m5*:%eSH2a does not support little-endian}}}}}}"
#else
#define UNSUPPORTED_SH2A IS_LITTLE_ENDIAN_OPTION \
"%{m2a*:%eSH2a does not support little-endian}}"
#endif

#undef DRIVER_SELF_SPECS
#define DRIVER_SELF_SPECS UNSUPPORTED_SH2A

#define ASSEMBLER_DIALECT assembler_dialect

extern int assembler_dialect;

enum sh_divide_strategy_e {
  /* SH5 strategies.  */
  SH_DIV_CALL,
  SH_DIV_CALL2,
  SH_DIV_FP, /* We could do this also for SH4.  */
  SH_DIV_INV,
  SH_DIV_INV_MINLAT,
  SH_DIV_INV20U,
  SH_DIV_INV20L,
  SH_DIV_INV_CALL,
  SH_DIV_INV_CALL2,
  SH_DIV_INV_FP,
  /* SH1 .. SH4 strategies.  Because of the small number of registers
     available, the compiler uses knowledge of the actual set of registers
     being clobbered by the different functions called.  */
  SH_DIV_CALL_DIV1, /* No FPU, medium size, highest latency.  */
  SH_DIV_CALL_FP,     /* FPU needed, small size, high latency.  */
  SH_DIV_CALL_TABLE,  /* No FPU, large size, medium latency. */
  SH_DIV_INTRINSIC
};

extern enum sh_divide_strategy_e sh_div_strategy;

#ifndef SH_DIV_STRATEGY_DEFAULT
#define SH_DIV_STRATEGY_DEFAULT SH_DIV_CALL
#endif

#define SUBTARGET_OVERRIDE_OPTIONS (void) 0


/* Target machine storage layout.  */

/* Define this if most significant bit is lowest numbered
   in instructions that operate on numbered bit-fields.  */
#define BITS_BIG_ENDIAN  0

/* Define this if most significant byte of a word is the lowest numbered.  */
#define BYTES_BIG_ENDIAN (TARGET_LITTLE_ENDIAN == 0)

/* Define this if most significant word of a multiword number is the lowest
   numbered.  */
#define WORDS_BIG_ENDIAN (TARGET_LITTLE_ENDIAN == 0)

#define MAX_BITS_PER_WORD 64

/* Width in bits of an `int'.  We want just 32-bits, even if words are
   longer.  */
#define INT_TYPE_SIZE 32

/* Width in bits of a `long'.  */
#define LONG_TYPE_SIZE (TARGET_SHMEDIA64 ? 64 : 32)

/* Width in bits of a `long long'.  */
#define LONG_LONG_TYPE_SIZE 64

/* Width in bits of a `long double'.  */
#define LONG_DOUBLE_TYPE_SIZE 64

/* Width of a word, in units (bytes).  */
#define UNITS_PER_WORD	(TARGET_SHMEDIA ? 8 : 4)
#define MIN_UNITS_PER_WORD 4

/* Scaling factor for Dwarf data offsets for CFI information.
   The dwarf2out.c default would use -UNITS_PER_WORD, which is -8 for
   SHmedia; however, since we do partial register saves for the registers
   visible to SHcompact, and for target registers for SHMEDIA32, we have
   to allow saves that are only 4-byte aligned.  */
#define DWARF_CIE_DATA_ALIGNMENT -4

/* Width in bits of a pointer.
   See also the macro `Pmode' defined below.  */
#define POINTER_SIZE  (TARGET_SHMEDIA64 ? 64 : 32)

/* Allocation boundary (in *bits*) for storing arguments in argument list.  */
#define PARM_BOUNDARY  	(TARGET_SH5 ? 64 : 32)

/* Boundary (in *bits*) on which stack pointer should be aligned.  */
#define STACK_BOUNDARY  BIGGEST_ALIGNMENT

/* The log (base 2) of the cache line size, in bytes.  Processors prior to
   SH2 have no actual cache, but they fetch code in chunks of 4 bytes.
   The SH2/3 have 16 byte cache lines, and the SH4 has a 32 byte cache line */
#define CACHE_LOG ((TARGET_HARD_SH4 || TARGET_SH5) ? 5 : TARGET_SH2 ? 4 : 2)

/* ABI given & required minimum allocation boundary (in *bits*) for the
   code of a function.  */
#define FUNCTION_BOUNDARY (16 << TARGET_SHMEDIA)

/* On SH5, the lowest bit is used to indicate SHmedia functions, so
   the vbit must go into the delta field of
   pointers-to-member-functions.  */
#define TARGET_PTRMEMFUNC_VBIT_LOCATION \
  (TARGET_SH5 ? ptrmemfunc_vbit_in_delta : ptrmemfunc_vbit_in_pfn)

/* Alignment of field after `int : 0' in a structure.  */
#define EMPTY_FIELD_BOUNDARY  32

/* No data type wants to be aligned rounder than this.  */
#define BIGGEST_ALIGNMENT  (TARGET_ALIGN_DOUBLE ? 64 : 32)

/* The best alignment to use in cases where we have a choice.  */
#define FASTEST_ALIGNMENT (TARGET_SH5 ? 64 : 32)

/* Make strings word-aligned so strcpy from constants will be faster.  */
#define CONSTANT_ALIGNMENT(EXP, ALIGN)	\
  ((TREE_CODE (EXP) == STRING_CST	\
    && (ALIGN) < FASTEST_ALIGNMENT)	\
    ? FASTEST_ALIGNMENT : (ALIGN))

/* get_mode_alignment assumes complex values are always held in multiple
   registers, but that is not the case on the SH; CQImode and CHImode are
   held in a single integer register.  SH5 also holds CSImode and SCmode
   values in integer registers.  This is relevant for argument passing on
   SHcompact as we use a stack temp in order to pass CSImode by reference.  */
#define LOCAL_ALIGNMENT(TYPE, ALIGN) \
  ((GET_MODE_CLASS (TYPE_MODE (TYPE)) == MODE_COMPLEX_INT \
    || GET_MODE_CLASS (TYPE_MODE (TYPE)) == MODE_COMPLEX_FLOAT) \
   ? (unsigned) MIN (BIGGEST_ALIGNMENT, GET_MODE_BITSIZE (TYPE_MODE (TYPE))) \
   : (unsigned) DATA_ALIGNMENT(TYPE, ALIGN))

/* Make arrays of chars word-aligned for the same reasons.  */
#define DATA_ALIGNMENT(TYPE, ALIGN)		\
  (TREE_CODE (TYPE) == ARRAY_TYPE		\
   && TYPE_MODE (TREE_TYPE (TYPE)) == QImode	\
   && (ALIGN) < FASTEST_ALIGNMENT ? FASTEST_ALIGNMENT : (ALIGN))

/* Number of bits which any structure or union's size must be a
   multiple of.  Each structure or union's size is rounded up to a
   multiple of this.  */
#define STRUCTURE_SIZE_BOUNDARY (TARGET_PADSTRUCT ? 32 : 8)

/* Set this nonzero if move instructions will actually fail to work
   when given unaligned data.  */
#define STRICT_ALIGNMENT 1

/* If LABEL_AFTER_BARRIER demands an alignment, return its base 2 logarithm.  */
#define LABEL_ALIGN_AFTER_BARRIER(LABEL_AFTER_BARRIER) \
  barrier_align (LABEL_AFTER_BARRIER)

#define LOOP_ALIGN(A_LABEL) sh_loop_align (A_LABEL)

#define LABEL_ALIGN(A_LABEL) \
(									\
  (PREV_INSN (A_LABEL)							\
   && NONJUMP_INSN_P (PREV_INSN (A_LABEL))				\
   && GET_CODE (PATTERN (PREV_INSN (A_LABEL))) == UNSPEC_VOLATILE	\
   && XINT (PATTERN (PREV_INSN (A_LABEL)), 1) == UNSPECV_ALIGN)		\
   /* explicit alignment insn in constant tables.  */			\
  ? INTVAL (XVECEXP (PATTERN (PREV_INSN (A_LABEL)), 0, 0))		\
  : 0)

/* Jump tables must be 32 bit aligned, no matter the size of the element.  */
#define ADDR_VEC_ALIGN(ADDR_VEC) 2

/* The base two logarithm of the known minimum alignment of an insn length.  */
#define INSN_LENGTH_ALIGNMENT(A_INSN)					\
  (NONJUMP_INSN_P (A_INSN)						\
   ? 1 << TARGET_SHMEDIA						\
   : JUMP_P (A_INSN) || CALL_P (A_INSN)					\
   ? 1 << TARGET_SHMEDIA						\
   : CACHE_LOG)

/* Standard register usage.  */

/* Register allocation for the Renesas calling convention:

	r0		arg return
	r1..r3		scratch
	r4..r7		args in
	r8..r13		call saved
	r14		frame pointer/call saved
	r15		stack pointer
	ap		arg pointer (doesn't really exist, always eliminated)
	pr		subroutine return address
	t		t bit
	mach		multiply/accumulate result, high part
	macl		multiply/accumulate result, low part.
	fpul		fp/int communication register
	rap		return address pointer register
	fr0		fp arg return
	fr1..fr3	scratch floating point registers
	fr4..fr11	fp args in
	fr12..fr15	call saved floating point registers  */

#define MAX_REGISTER_NAME_LENGTH 5
extern char sh_register_names[][MAX_REGISTER_NAME_LENGTH + 1];

#define SH_REGISTER_NAMES_INITIALIZER					\
{									\
  "r0",   "r1",   "r2",   "r3",   "r4",   "r5",   "r6",   "r7", 	\
  "r8",   "r9",   "r10",  "r11",  "r12",  "r13",  "r14",  "r15",	\
  "r16",  "r17",  "r18",  "r19",  "r20",  "r21",  "r22",  "r23",	\
  "r24",  "r25",  "r26",  "r27",  "r28",  "r29",  "r30",  "r31",	\
  "r32",  "r33",  "r34",  "r35",  "r36",  "r37",  "r38",  "r39", 	\
  "r40",  "r41",  "r42",  "r43",  "r44",  "r45",  "r46",  "r47",	\
  "r48",  "r49",  "r50",  "r51",  "r52",  "r53",  "r54",  "r55",	\
  "r56",  "r57",  "r58",  "r59",  "r60",  "r61",  "r62",  "r63",	\
  "fr0",  "fr1",  "fr2",  "fr3",  "fr4",  "fr5",  "fr6",  "fr7", 	\
  "fr8",  "fr9",  "fr10", "fr11", "fr12", "fr13", "fr14", "fr15",	\
  "fr16", "fr17", "fr18", "fr19", "fr20", "fr21", "fr22", "fr23",	\
  "fr24", "fr25", "fr26", "fr27", "fr28", "fr29", "fr30", "fr31",	\
  "fr32", "fr33", "fr34", "fr35", "fr36", "fr37", "fr38", "fr39", 	\
  "fr40", "fr41", "fr42", "fr43", "fr44", "fr45", "fr46", "fr47",	\
  "fr48", "fr49", "fr50", "fr51", "fr52", "fr53", "fr54", "fr55",	\
  "fr56", "fr57", "fr58", "fr59", "fr60", "fr61", "fr62", "fr63",	\
  "tr0",  "tr1",  "tr2",  "tr3",  "tr4",  "tr5",  "tr6",  "tr7", 	\
  "xd0",  "xd2",  "xd4",  "xd6",  "xd8",  "xd10", "xd12", "xd14",	\
  "gbr",  "ap",	  "pr",   "t",    "mach", "macl", "fpul", "fpscr",	\
  "rap",  "sfp"								\
}

#define REGNAMES_ARR_INDEX_1(index) \
  (sh_register_names[index])
#define REGNAMES_ARR_INDEX_2(index) \
  REGNAMES_ARR_INDEX_1 ((index)), REGNAMES_ARR_INDEX_1 ((index)+1)
#define REGNAMES_ARR_INDEX_4(index) \
  REGNAMES_ARR_INDEX_2 ((index)), REGNAMES_ARR_INDEX_2 ((index)+2)
#define REGNAMES_ARR_INDEX_8(index) \
  REGNAMES_ARR_INDEX_4 ((index)), REGNAMES_ARR_INDEX_4 ((index)+4)
#define REGNAMES_ARR_INDEX_16(index) \
  REGNAMES_ARR_INDEX_8 ((index)), REGNAMES_ARR_INDEX_8 ((index)+8)
#define REGNAMES_ARR_INDEX_32(index) \
  REGNAMES_ARR_INDEX_16 ((index)), REGNAMES_ARR_INDEX_16 ((index)+16)
#define REGNAMES_ARR_INDEX_64(index) \
  REGNAMES_ARR_INDEX_32 ((index)), REGNAMES_ARR_INDEX_32 ((index)+32)

#define REGISTER_NAMES \
{ \
  REGNAMES_ARR_INDEX_64 (0), \
  REGNAMES_ARR_INDEX_64 (64), \
  REGNAMES_ARR_INDEX_8 (128), \
  REGNAMES_ARR_INDEX_8 (136), \
  REGNAMES_ARR_INDEX_8 (144), \
  REGNAMES_ARR_INDEX_2 (152) \
}

#define ADDREGNAMES_SIZE 32
#define MAX_ADDITIONAL_REGISTER_NAME_LENGTH 4
extern char sh_additional_register_names[ADDREGNAMES_SIZE] \
  [MAX_ADDITIONAL_REGISTER_NAME_LENGTH + 1];

#define SH_ADDITIONAL_REGISTER_NAMES_INITIALIZER			\
{									\
  "dr0",  "dr2",  "dr4",  "dr6",  "dr8",  "dr10", "dr12", "dr14",	\
  "dr16", "dr18", "dr20", "dr22", "dr24", "dr26", "dr28", "dr30",	\
  "dr32", "dr34", "dr36", "dr38", "dr40", "dr42", "dr44", "dr46",	\
  "dr48", "dr50", "dr52", "dr54", "dr56", "dr58", "dr60", "dr62"	\
}

#define ADDREGNAMES_REGNO(index) \
  ((index < 32) ? (FIRST_FP_REG + (index) * 2) \
   : (-1))

#define ADDREGNAMES_ARR_INDEX_1(index) \
  { (sh_additional_register_names[index]), ADDREGNAMES_REGNO (index) }
#define ADDREGNAMES_ARR_INDEX_2(index) \
  ADDREGNAMES_ARR_INDEX_1 ((index)), ADDREGNAMES_ARR_INDEX_1 ((index)+1)
#define ADDREGNAMES_ARR_INDEX_4(index) \
  ADDREGNAMES_ARR_INDEX_2 ((index)), ADDREGNAMES_ARR_INDEX_2 ((index)+2)
#define ADDREGNAMES_ARR_INDEX_8(index) \
  ADDREGNAMES_ARR_INDEX_4 ((index)), ADDREGNAMES_ARR_INDEX_4 ((index)+4)
#define ADDREGNAMES_ARR_INDEX_16(index) \
  ADDREGNAMES_ARR_INDEX_8 ((index)), ADDREGNAMES_ARR_INDEX_8 ((index)+8)
#define ADDREGNAMES_ARR_INDEX_32(index) \
  ADDREGNAMES_ARR_INDEX_16 ((index)), ADDREGNAMES_ARR_INDEX_16 ((index)+16)

#define ADDITIONAL_REGISTER_NAMES \
{					\
  ADDREGNAMES_ARR_INDEX_32 (0)		\
}

/* Number of actual hardware registers.
   The hardware registers are assigned numbers for the compiler
   from 0 to just below FIRST_PSEUDO_REGISTER.
   All registers that the compiler knows about must be given numbers,
   even those that are not normally considered general registers.  */

/* There are many other relevant definitions in sh.md's md_constants.  */

#define FIRST_GENERAL_REG R0_REG
#define LAST_GENERAL_REG (FIRST_GENERAL_REG + (TARGET_SHMEDIA ? 63 : 15))
#define FIRST_FP_REG DR0_REG
#define LAST_FP_REG  (FIRST_FP_REG + \
		      (TARGET_SHMEDIA_FPU ? 63 : TARGET_SH2E ? 15 : -1))
#define FIRST_XD_REG XD0_REG
#define LAST_XD_REG  (FIRST_XD_REG + ((TARGET_SH4 && TARGET_FMOVD) ? 7 : -1))
#define FIRST_TARGET_REG TR0_REG
#define LAST_TARGET_REG  (FIRST_TARGET_REG + (TARGET_SHMEDIA ? 7 : -1))

/* Registers that can be accessed through bank0 or bank1 depending on sr.md.  */
#define FIRST_BANKED_REG R0_REG
#define LAST_BANKED_REG R7_REG

#define BANKED_REGISTER_P(REGNO) \
  IN_RANGE ((REGNO), \
	    (unsigned HOST_WIDE_INT) FIRST_BANKED_REG, \
	    (unsigned HOST_WIDE_INT) LAST_BANKED_REG)

#define GENERAL_REGISTER_P(REGNO) \
  IN_RANGE ((REGNO), \
	    (unsigned HOST_WIDE_INT) FIRST_GENERAL_REG, \
	    (unsigned HOST_WIDE_INT) LAST_GENERAL_REG)

#define GENERAL_OR_AP_REGISTER_P(REGNO) \
  (GENERAL_REGISTER_P (REGNO) || ((REGNO) == AP_REG) \
   || ((REGNO) == FRAME_POINTER_REGNUM))

#define FP_REGISTER_P(REGNO) \
  ((int) (REGNO) >= FIRST_FP_REG && (int) (REGNO) <= LAST_FP_REG)

#define XD_REGISTER_P(REGNO) \
  ((int) (REGNO) >= FIRST_XD_REG && (int) (REGNO) <= LAST_XD_REG)

#define FP_OR_XD_REGISTER_P(REGNO) \
  (FP_REGISTER_P (REGNO) || XD_REGISTER_P (REGNO))

#define FP_ANY_REGISTER_P(REGNO) \
  (FP_REGISTER_P (REGNO) || XD_REGISTER_P (REGNO) || (REGNO) == FPUL_REG)

#define SPECIAL_REGISTER_P(REGNO) \
  ((REGNO) == GBR_REG || (REGNO) == T_REG \
   || (REGNO) == MACH_REG || (REGNO) == MACL_REG)

#define TARGET_REGISTER_P(REGNO) \
  ((int) (REGNO) >= FIRST_TARGET_REG && (int) (REGNO) <= LAST_TARGET_REG)

#define SHMEDIA_REGISTER_P(REGNO) \
  (GENERAL_REGISTER_P (REGNO) || FP_REGISTER_P (REGNO) \
   || TARGET_REGISTER_P (REGNO))

/* This is to be used in TARGET_CONDITIONAL_REGISTER_USAGE, to mark
   registers that should be fixed.  */
#define VALID_REGISTER_P(REGNO) \
  (SHMEDIA_REGISTER_P (REGNO) || XD_REGISTER_P (REGNO) \
   || (REGNO) == AP_REG || (REGNO) == RAP_REG \
   || (REGNO) == FRAME_POINTER_REGNUM \
   || (TARGET_SH1 && (SPECIAL_REGISTER_P (REGNO) || (REGNO) == PR_REG)) \
   || (TARGET_SH2E && (REGNO) == FPUL_REG))

/* The mode that should be generally used to store a register by
   itself in the stack, or to load it back.  */
#define REGISTER_NATURAL_MODE(REGNO) \
  (FP_REGISTER_P (REGNO) ? SFmode \
   : XD_REGISTER_P (REGNO) ? DFmode \
   : TARGET_SHMEDIA && ! HARD_REGNO_CALL_PART_CLOBBERED ((REGNO), DImode) \
   ? DImode \
   : SImode)

#define FIRST_PSEUDO_REGISTER 154

/* Don't count soft frame pointer.  */
#define DWARF_FRAME_REGISTERS (FIRST_PSEUDO_REGISTER - 1)

/* 1 for registers that have pervasive standard uses
   and are not available for the register allocator.

   Mach register is fixed 'cause it's only 10 bits wide for SH1.
   It is 32 bits wide for SH2.  */
#define FIXED_REGISTERS							\
{									\
/* Regular registers.  */						\
  0,      0,      0,      0,      0,      0,      0,      0,		\
  0,      0,      0,      0,      0,      0,      0,      1,		\
  /* r16 is reserved, r18 is the former pr.  */				\
  1,      0,      0,      0,      0,      0,      0,      0,		\
  /* r24 is reserved for the OS; r25, for the assembler or linker.  */	\
  /* r26 is a global variable data pointer; r27 is for constants.  */	\
  1,      1,      1,      1,      0,      0,      0,      0,		\
  0,      0,      0,      0,      0,      0,      0,      0,		\
  0,      0,      0,      0,      0,      0,      0,      0,		\
  0,      0,      0,      0,      0,      0,      0,      0,		\
  0,      0,      0,      0,      0,      0,      0,      1,		\
/* FP registers.  */							\
  0,      0,      0,      0,      0,      0,      0,      0,		\
  0,      0,      0,      0,      0,      0,      0,      0,		\
  0,      0,      0,      0,      0,      0,      0,      0,		\
  0,      0,      0,      0,      0,      0,      0,      0,		\
  0,      0,      0,      0,      0,      0,      0,      0,		\
  0,      0,      0,      0,      0,      0,      0,      0,		\
  0,      0,      0,      0,      0,      0,      0,      0,		\
  0,      0,      0,      0,      0,      0,      0,      0,		\
/* Branch target registers.  */						\
  0,      0,      0,      0,      0,      0,      0,      0,		\
/* XD registers.  */							\
  0,      0,      0,      0,      0,      0,      0,      0,		\
/*"gbr",  "ap",	  "pr",   "t",    "mach", "macl", "fpul", "fpscr", */	\
  1,      1,      1,      1,      1,      1,      0,      1,		\
/*"rap",  "sfp" */							\
  1,	  1,								\
}

/* 1 for registers not available across function calls.
   These must include the FIXED_REGISTERS and also any
   registers that can be used without being saved.
   The latter must include the registers where values are returned
   and the register where structure-value addresses are passed.
   Aside from that, you can include as many other registers as you like.  */
#define CALL_USED_REGISTERS						\
{									\
/* Regular registers.  */						\
  1,      1,      1,      1,      1,      1,      1,      1,		\
  /* R8 and R9 are call-clobbered on SH5, but not on earlier SH ABIs.	\
     Only the lower 32bits of R10-R14 are guaranteed to be preserved	\
     across SH5 function calls.  */					\
  0,      0,      0,      0,      0,      0,      0,      1,		\
  1,      1,      1,      1,      1,      1,      1,      1,		\
  1,      1,      1,      1,      0,      0,      0,      0,		\
  0,      0,      0,      0,      1,      1,      1,      1,		\
  1,      1,      1,      1,      0,      0,      0,      0,		\
  0,      0,      0,      0,      0,      0,      0,      0,		\
  0,      0,      0,      0,      1,      1,      1,      1,		\
/* FP registers.  */							\
  1,      1,      1,      1,      1,      1,      1,      1,		\
  1,      1,      1,      1,      0,      0,      0,      0,		\
  1,      1,      1,      1,      1,      1,      1,      1,		\
  1,      1,      1,      1,      1,      1,      1,      1,		\
  1,      1,      1,      1,      0,      0,      0,      0,		\
  0,      0,      0,      0,      0,      0,      0,      0,		\
  0,      0,      0,      0,      0,      0,      0,      0,		\
  0,      0,      0,      0,      0,      0,      0,      0,		\
/* Branch target registers.  */						\
  1,      1,      1,      1,      1,      0,      0,      0,		\
/* XD registers.  */							\
  1,      1,      1,      1,      1,      1,      0,      0,		\
/*"gbr",  "ap",	  "pr",   "t",    "mach", "macl", "fpul", "fpscr", */	\
  1,      1,      1,      1,      1,      1,      1,      1,		\
/*"rap",  "sfp" */							\
  1,	  1,								\
}

/* TARGET_CONDITIONAL_REGISTER_USAGE might want to make a register
   call-used, yet fixed, like PIC_OFFSET_TABLE_REGNUM.  */
#define CALL_REALLY_USED_REGISTERS CALL_USED_REGISTERS

/* Only the lower 32-bits of R10-R14 are guaranteed to be preserved
   across SHcompact function calls.  We can't tell whether a called
   function is SHmedia or SHcompact, so we assume it may be when
   compiling SHmedia code with the 32-bit ABI, since that's the only
   ABI that can be linked with SHcompact code.  */
#define HARD_REGNO_CALL_PART_CLOBBERED(REGNO,MODE) \
  (TARGET_SHMEDIA32 \
   && GET_MODE_SIZE (MODE) > 4 \
   && (((REGNO) >= FIRST_GENERAL_REG + 10 \
	&& (REGNO) <= FIRST_GENERAL_REG + 15) \
       || TARGET_REGISTER_P (REGNO) \
       || (REGNO) == PR_MEDIA_REG))

/* Return number of consecutive hard regs needed starting at reg REGNO
   to hold something of mode MODE.
   This is ordinarily the length in words of a value of mode MODE
   but can be less for certain modes in special long registers.

   On the SH all but the XD regs are UNITS_PER_WORD bits wide.  */
#define HARD_REGNO_NREGS(REGNO, MODE) \
   (XD_REGISTER_P (REGNO) \
    ? ((GET_MODE_SIZE (MODE) + (2*UNITS_PER_WORD - 1)) / (2*UNITS_PER_WORD)) \
    : (TARGET_SHMEDIA && FP_REGISTER_P (REGNO)) \
    ? ((GET_MODE_SIZE (MODE) + UNITS_PER_WORD/2 - 1) / (UNITS_PER_WORD/2)) \
    : ((GET_MODE_SIZE (MODE) + UNITS_PER_WORD - 1) / UNITS_PER_WORD))

/* Value is 1 if hard register REGNO can hold a value of machine-mode MODE.  */
#define HARD_REGNO_MODE_OK(REGNO, MODE)	\
  sh_hard_regno_mode_ok ((REGNO), (MODE))

/* Value is 1 if it is a good idea to tie two pseudo registers
   when one has mode MODE1 and one has mode MODE2.
   If HARD_REGNO_MODE_OK could produce different values for MODE1 and MODE2,
   for any hard reg, then this must be 0 for correct output.
   That's the case for xd registers: we don't hold SFmode values in
   them, so we can't tie an SFmode pseudos with one in another
   floating-point mode.  */
#define MODES_TIEABLE_P(MODE1, MODE2) \
  ((MODE1) == (MODE2) \
   || (TARGET_SHMEDIA \
       && GET_MODE_SIZE (MODE1) == GET_MODE_SIZE (MODE2) \
       && INTEGRAL_MODE_P (MODE1) && INTEGRAL_MODE_P (MODE2)) \
   || (GET_MODE_CLASS (MODE1) == GET_MODE_CLASS (MODE2) \
       && (TARGET_SHMEDIA ? ((GET_MODE_SIZE (MODE1) <= 4) \
			      && (GET_MODE_SIZE (MODE2) <= 4)) \
			  : ((MODE1) != SFmode && (MODE2) != SFmode))))

/* A C expression that is nonzero if hard register NEW_REG can be
   considered for use as a rename register for OLD_REG register */
#define HARD_REGNO_RENAME_OK(OLD_REG, NEW_REG) \
   sh_hard_regno_rename_ok (OLD_REG, NEW_REG)

/* Specify the registers used for certain standard purposes.
   The values of these macros are register numbers.  */

/* Define this if the program counter is overloaded on a register.  */
/* #define PC_REGNUM		15*/

/* Register to use for pushing function arguments.  */
#define STACK_POINTER_REGNUM	SP_REG

/* Base register for access to local variables of the function.  */
#define HARD_FRAME_POINTER_REGNUM	FP_REG

/* Base register for access to local variables of the function.  */
#define FRAME_POINTER_REGNUM	153

/* Fake register that holds the address on the stack of the
   current function's return address.  */
#define RETURN_ADDRESS_POINTER_REGNUM RAP_REG

/* Register to hold the addressing base for position independent
   code access to data items.  */
#define PIC_OFFSET_TABLE_REGNUM	(flag_pic ? PIC_REG : INVALID_REGNUM)

#define GOT_SYMBOL_NAME "*_GLOBAL_OFFSET_TABLE_"

/* Definitions for register eliminations.

   We have three registers that can be eliminated on the SH.  First, the
   frame pointer register can often be eliminated in favor of the stack
   pointer register.  Secondly, the argument pointer register can always be
   eliminated; it is replaced with either the stack or frame pointer.
   Third, there is the return address pointer, which can also be replaced
   with either the stack or the frame pointer.

   This is an array of structures.  Each structure initializes one pair
   of eliminable registers.  The "from" register number is given first,
   followed by "to".  Eliminations of the same "from" register are listed
   in order of preference.

   If you add any registers here that are not actually hard registers,
   and that have any alternative of elimination that doesn't always
   apply, you need to amend calc_live_regs to exclude it, because
   reload spills all eliminable registers where it sees an
   can_eliminate == 0 entry, thus making them 'live' .
   If you add any hard registers that can be eliminated in different
   ways, you have to patch reload to spill them only when all alternatives
   of elimination fail.  */
#define ELIMINABLE_REGS						\
{{ HARD_FRAME_POINTER_REGNUM, STACK_POINTER_REGNUM},		\
 { FRAME_POINTER_REGNUM, STACK_POINTER_REGNUM},			\
 { FRAME_POINTER_REGNUM, HARD_FRAME_POINTER_REGNUM},		\
 { RETURN_ADDRESS_POINTER_REGNUM, STACK_POINTER_REGNUM},	\
 { RETURN_ADDRESS_POINTER_REGNUM, HARD_FRAME_POINTER_REGNUM},	\
 { ARG_POINTER_REGNUM, STACK_POINTER_REGNUM},			\
 { ARG_POINTER_REGNUM, HARD_FRAME_POINTER_REGNUM},}

/* Define the offset between two registers, one to be eliminated, and the other
   its replacement, at the start of a routine.  */
#define INITIAL_ELIMINATION_OFFSET(FROM, TO, OFFSET) \
  OFFSET = initial_elimination_offset ((FROM), (TO))

/* Base register for access to arguments of the function.  */
#define ARG_POINTER_REGNUM	AP_REG

/* Register in which the static-chain is passed to a function.  */
#define STATIC_CHAIN_REGNUM	(TARGET_SH5 ? 1 : 3)

/* Don't default to pcc-struct-return, because we have already specified
   exactly how to return structures in the TARGET_RETURN_IN_MEMORY
   target hook.  */
#define DEFAULT_PCC_STRUCT_RETURN 0

#define SHMEDIA_REGS_STACK_ADJUST() \
  (TARGET_SHCOMPACT && crtl->saves_all_registers \
   ? (8 * (/* r28-r35 */ 8 + /* r44-r59 */ 16 + /* tr5-tr7 */ 3) \
      + (TARGET_FPU_ANY ? 4 * (/* fr36 - fr63 */ 28) : 0)) \
   : 0)


/* Define the classes of registers for register constraints in the
   machine description.  Also define ranges of constants.

   One of the classes must always be named ALL_REGS and include all hard regs.
   If there is more than one class, another class must be named NO_REGS
   and contain no registers.

   The name GENERAL_REGS must be the name of a class (or an alias for
   another name such as ALL_REGS).  This is the class of registers
   that is allowed by "g" or "r" in a register constraint.
   Also, registers outside this class are allocated only when
   instructions express preferences for them.

   The classes must be numbered in nondecreasing order; that is,
   a larger-numbered class must never be contained completely
   in a smaller-numbered class.

   For any two classes, it is very desirable that there be another
   class that represents their union.

   The SH has two sorts of general registers, R0 and the rest.  R0 can
   be used as the destination of some of the arithmetic ops. There are
   also some special purpose registers; the T bit register, the
   Procedure Return Register and the Multiply Accumulate Registers.

   Place GENERAL_REGS after FPUL_REGS so that it will be preferred by
   reg_class_subunion.  We don't want to have an actual union class
   of these, because it would only be used when both classes are calculated
   to give the same cost, but there is only one FPUL register.
   Besides, regclass fails to notice the different REGISTER_MOVE_COSTS
   applying to the actual instruction alternative considered.  E.g., the
   y/r alternative of movsi_ie is considered to have no more cost that
   the r/r alternative, which is patently untrue.  */
enum reg_class
{
  NO_REGS,
  R0_REGS,
  PR_REGS,
  T_REGS,
  MAC_REGS,
  FPUL_REGS,
  SIBCALL_REGS,
  NON_SP_REGS,
  GENERAL_REGS,
  FP0_REGS,
  FP_REGS,
  DF_HI_REGS,
  DF_REGS,
  FPSCR_REGS,
  GENERAL_FP_REGS,
  GENERAL_DF_REGS,
  TARGET_REGS,
  ALL_REGS,
  LIM_REG_CLASSES
};

#define N_REG_CLASSES  (int) LIM_REG_CLASSES

/* Give names of register classes as strings for dump file.  */
#define REG_CLASS_NAMES	\
{			\
  "NO_REGS",		\
  "R0_REGS",		\
  "PR_REGS",		\
  "T_REGS",		\
  "MAC_REGS",		\
  "FPUL_REGS",		\
  "SIBCALL_REGS",	\
  "NON_SP_REGS",	\
  "GENERAL_REGS",	\
  "FP0_REGS",		\
  "FP_REGS",		\
  "DF_HI_REGS",		\
  "DF_REGS",		\
  "FPSCR_REGS",		\
  "GENERAL_FP_REGS",	\
  "GENERAL_DF_REGS",	\
  "TARGET_REGS",	\
  "ALL_REGS",		\
}

/* Define which registers fit in which classes.
   This is an initializer for a vector of HARD_REG_SET
   of length N_REG_CLASSES.  */
#define REG_CLASS_CONTENTS						\
{									\
/* NO_REGS:  */								\
  { 0x00000000, 0x00000000, 0x00000000, 0x00000000, 0x00000000 },	\
/* R0_REGS:  */								\
  { 0x00000001, 0x00000000, 0x00000000, 0x00000000, 0x00000000 },	\
/* PR_REGS:  */								\
  { 0x00000000, 0x00000000, 0x00000000, 0x00000000, 0x00040000 },	\
/* T_REGS:  */								\
  { 0x00000000, 0x00000000, 0x00000000, 0x00000000, 0x00080000 },	\
/* MAC_REGS:  */							\
  { 0x00000000, 0x00000000, 0x00000000, 0x00000000, 0x00300000 },	\
/* FPUL_REGS:  */							\
  { 0x00000000, 0x00000000, 0x00000000, 0x00000000, 0x00400000 },	\
/* SIBCALL_REGS: Initialized in TARGET_CONDITIONAL_REGISTER_USAGE.  */	\
  { 0x00000000, 0x00000000, 0x00000000, 0x00000000, 0x00000000 },	\
/* NON_SP_REGS:  */							\
  { 0xffff7fff, 0xffffffff, 0x00000000, 0x00000000, 0x03020000 },	\
/* GENERAL_REGS:  */							\
  { 0xffffffff, 0xffffffff, 0x00000000, 0x00000000, 0x03020000 },	\
/* FP0_REGS:  */							\
  { 0x00000000, 0x00000000, 0x00000001, 0x00000000, 0x00000000 },	\
/* FP_REGS:  */								\
  { 0x00000000, 0x00000000, 0xffffffff, 0xffffffff, 0x00000000 },	\
/* DF_HI_REGS:  Initialized in TARGET_CONDITIONAL_REGISTER_USAGE.  */	\
  { 0x00000000, 0x00000000, 0xffffffff, 0xffffffff, 0x0000ff00 },	\
/* DF_REGS:  */								\
  { 0x00000000, 0x00000000, 0xffffffff, 0xffffffff, 0x0000ff00 },	\
/* FPSCR_REGS:  */							\
  { 0x00000000, 0x00000000, 0x00000000, 0x00000000, 0x00800000 },	\
/* GENERAL_FP_REGS:  */							\
  { 0xffffffff, 0xffffffff, 0xffffffff, 0xffffffff, 0x03020000 },	\
/* GENERAL_DF_REGS:  */							\
  { 0xffffffff, 0xffffffff, 0xffffffff, 0xffffffff, 0x0302ff00 },	\
/* TARGET_REGS:  */							\
  { 0x00000000, 0x00000000, 0x00000000, 0x00000000, 0x000000ff },	\
/* ALL_REGS:  */							\
  { 0xffffffff, 0xffffffff, 0xffffffff, 0xffffffff, 0x03ffffff },	\
}

/* The same information, inverted:
   Return the class number of the smallest class containing
   reg number REGNO.  This could be a conditional expression
   or could index an array.  */
extern enum reg_class regno_reg_class[FIRST_PSEUDO_REGISTER];
#define REGNO_REG_CLASS(REGNO) regno_reg_class[(REGNO)]

/* When this hook returns true for MODE, the compiler allows
   registers explicitly used in the rtl to be used as spill registers
   but prevents the compiler from extending the lifetime of these
   registers.  */
#define TARGET_SMALL_REGISTER_CLASSES_FOR_MODE_P \
  sh_small_register_classes_for_mode_p

/* The order in which register should be allocated.  */
/* Sometimes FP0_REGS becomes the preferred class of a floating point pseudo,
   and GENERAL_FP_REGS the alternate class.  Since FP0 is likely to be
   spilled or used otherwise, we better have the FP_REGS allocated first.  */
#define REG_ALLOC_ORDER \
  {/* Caller-saved FPRs */ \
    65, 66, 67, 68, 69, 70, 71, 64, \
    72, 73, 74, 75, 80, 81, 82, 83, \
    84, 85, 86, 87, 88, 89, 90, 91, \
    92, 93, 94, 95, 96, 97, 98, 99, \
   /* Callee-saved FPRs */ \
    76, 77, 78, 79,100,101,102,103, \
   104,105,106,107,108,109,110,111, \
   112,113,114,115,116,117,118,119, \
   120,121,122,123,124,125,126,127, \
   136,137,138,139,140,141,142,143, \
   /* FPSCR */ 151, \
   /* Caller-saved GPRs (except 8/9 on SH1-4) */ \
     1,  2,  3,  7,  6,  5,  4,  0, \
     8,  9, 17, 19, 20, 21, 22, 23, \
    36, 37, 38, 39, 40, 41, 42, 43, \
    60, 61, 62, \
   /* SH1-4 callee-saved saved GPRs / SH5 partially-saved GPRs */ \
    10, 11, 12, 13, 14, 18, \
    /* SH5 callee-saved GPRs */ \
    28, 29, 30, 31, 32, 33, 34, 35, \
    44, 45, 46, 47, 48, 49, 50, 51, \
    52, 53, 54, 55, 56, 57, 58, 59, \
   /* FPUL */ 150, \
   /* SH5 branch target registers */ \
   128,129,130,131,132,133,134,135, \
   /* Fixed registers */ \
    15, 16, 24, 25, 26, 27, 63,144, \
   145,146,147,148,149,152,153 }

/* The class value for index registers, and the one for base regs.  */
#define INDEX_REG_CLASS \
  (!ALLOW_INDEXED_ADDRESS ? NO_REGS : TARGET_SHMEDIA ? GENERAL_REGS : R0_REGS)
#define BASE_REG_CLASS	 GENERAL_REGS

/* Defines for sh.md and constraints.md.  */

#define CONST_OK_FOR_I08(VALUE) (((HOST_WIDE_INT)(VALUE))>= -128 \
				 && ((HOST_WIDE_INT)(VALUE)) <= 127)
#define CONST_OK_FOR_I16(VALUE) (((HOST_WIDE_INT)(VALUE)) >= -32768 \
				 && ((HOST_WIDE_INT)(VALUE)) <= 32767)

#define CONST_OK_FOR_J16(VALUE) \
  ((HOST_BITS_PER_WIDE_INT >= 64 && (VALUE) == (HOST_WIDE_INT) 0xffffffff) \
   || (HOST_BITS_PER_WIDE_INT >= 64 && (VALUE) == (HOST_WIDE_INT) -1 << 32))

#define CONST_OK_FOR_K08(VALUE) (((HOST_WIDE_INT)(VALUE))>= 0 \
				 && ((HOST_WIDE_INT)(VALUE)) <= 255)

#define ZERO_EXTRACT_ANDMASK(EXTRACT_SZ_RTX, EXTRACT_POS_RTX)\
  (((1 << INTVAL (EXTRACT_SZ_RTX)) - 1) << INTVAL (EXTRACT_POS_RTX))

/* Return the maximum number of consecutive registers
   needed to represent mode MODE in a register of class CLASS.

   If TARGET_SHMEDIA, we need two FP registers per word.
   Otherwise we will need at most one register per word.  */
#define CLASS_MAX_NREGS(CLASS, MODE) \
    (TARGET_SHMEDIA \
     && TEST_HARD_REG_BIT (reg_class_contents[CLASS], FIRST_FP_REG) \
     ? (GET_MODE_SIZE (MODE) + UNITS_PER_WORD/2 - 1) / (UNITS_PER_WORD/2) \
     : (GET_MODE_SIZE (MODE) + UNITS_PER_WORD - 1) / UNITS_PER_WORD)

/* If defined, gives a class of registers that cannot be used as the
   operand of a SUBREG that changes the mode of the object illegally.
   ??? We need to renumber the internal numbers for the frnn registers
   when in little endian in order to allow mode size changes.  */
#define CANNOT_CHANGE_MODE_CLASS(FROM, TO, CLASS) \
  sh_cannot_change_mode_class (FROM, TO, CLASS)

/* Stack layout; function entry, exit and calling.  */

/* Define the number of registers that can hold parameters.
   These macros are used only in other macro definitions below.  */
#define NPARM_REGS(MODE) \
  (TARGET_FPU_ANY && (MODE) == SFmode \
   ? (TARGET_SH5 ? 12 : 8) \
   : (TARGET_SH4 || TARGET_SH2A_DOUBLE) \
     && (GET_MODE_CLASS (MODE) == MODE_FLOAT \
	 || GET_MODE_CLASS (MODE) == MODE_COMPLEX_FLOAT) \
   ? (TARGET_SH5 ? 12 : 8) \
   : (TARGET_SH5 ? 8 : 4))

#define FIRST_PARM_REG (FIRST_GENERAL_REG + (TARGET_SH5 ? 2 : 4))
#define FIRST_RET_REG  (FIRST_GENERAL_REG + (TARGET_SH5 ? 2 : 0))

#define FIRST_FP_PARM_REG (FIRST_FP_REG + (TARGET_SH5 ? 0 : 4))
#define FIRST_FP_RET_REG FIRST_FP_REG

/* Define this if pushing a word on the stack
   makes the stack pointer a smaller address.  */
#define STACK_GROWS_DOWNWARD

/*  Define this macro to nonzero if the addresses of local variable slots
    are at negative offsets from the frame pointer.  */
#define FRAME_GROWS_DOWNWARD 1

/* Offset from the frame pointer to the first local variable slot to
   be allocated.  */
#define STARTING_FRAME_OFFSET  0

/* If we generate an insn to push BYTES bytes,
   this says how many the stack pointer really advances by.  */
/* Don't define PUSH_ROUNDING, since the hardware doesn't do this.
   When PUSH_ROUNDING is not defined, PARM_BOUNDARY will cause gcc to
   do correct alignment.  */
#if 0
#define PUSH_ROUNDING(NPUSHED)  (((NPUSHED) + 3) & ~3)
#endif

/* Offset of first parameter from the argument pointer register value.  */
#define FIRST_PARM_OFFSET(FNDECL)  0

/* Value is the number of bytes of arguments automatically popped when
   calling a subroutine.
   CUM is the accumulated argument list.

   On SHcompact, the call trampoline pops arguments off the stack.  */
#define CALL_POPS_ARGS(CUM) (TARGET_SHCOMPACT ? (CUM).stack_regs * 8 : 0)

/* Some subroutine macros specific to this machine.  */

#define BASE_RETURN_VALUE_REG(MODE) \
  ((TARGET_FPU_ANY && ((MODE) == SFmode))		\
   ? FIRST_FP_RET_REG					\
   : TARGET_FPU_ANY && (MODE) == SCmode			\
   ? FIRST_FP_RET_REG					\
   : (TARGET_FPU_DOUBLE					\
      && ((MODE) == DFmode || (MODE) == SFmode		\
	  || (MODE) == DCmode || (MODE) == SCmode ))	\
   ? FIRST_FP_RET_REG					\
   : FIRST_RET_REG)

#define BASE_ARG_REG(MODE) \
  ((TARGET_SH2E && ((MODE) == SFmode))			\
   ? FIRST_FP_PARM_REG					\
   : (TARGET_SH4 || TARGET_SH2A_DOUBLE) && (GET_MODE_CLASS (MODE) == MODE_FLOAT	\
		    || GET_MODE_CLASS (MODE) == MODE_COMPLEX_FLOAT)\
   ? FIRST_FP_PARM_REG					\
   : FIRST_PARM_REG)

/* 1 if N is a possible register number for function argument passing.  */
/* ??? There are some callers that pass REGNO as int, and others that pass
   it as unsigned.  We get warnings unless we do casts everywhere.  */
#define FUNCTION_ARG_REGNO_P(REGNO) \
  (((unsigned) (REGNO) >= (unsigned) FIRST_PARM_REG			\
    && (unsigned) (REGNO) < (unsigned) (FIRST_PARM_REG + NPARM_REGS (SImode)))\
   || (TARGET_FPU_ANY							\
       && (unsigned) (REGNO) >= (unsigned) FIRST_FP_PARM_REG		\
       && (unsigned) (REGNO) < (unsigned) (FIRST_FP_PARM_REG		\
					   + NPARM_REGS (SFmode))))

/* Define a data type for recording info about an argument list
   during the scan of that argument list.  This data type should
   hold all necessary information about the function itself
   and about the args processed so far, enough to enable macros
   such as FUNCTION_ARG to determine where the next arg should go.

   On SH, this is a single integer, which is a number of words
   of arguments scanned so far (including the invisible argument,
   if any, which holds the structure-value-address).
   Thus NARGREGS or more means all following args should go on the stack.  */
enum sh_arg_class { SH_ARG_INT = 0, SH_ARG_FLOAT = 1 };
struct sh_args {
    int arg_count[2];
    int force_mem;
  /* Nonzero if a prototype is available for the function.  */
    int prototype_p;
  /* The number of an odd floating-point register, that should be used
     for the next argument of type float.  */
    int free_single_fp_reg;
  /* Whether we're processing an outgoing function call.  */
    int outgoing;
  /* The number of general-purpose registers that should have been
     used to pass partial arguments, that are passed totally on the
     stack.  On SHcompact, a call trampoline will pop them off the
     stack before calling the actual function, and, if the called
     function is implemented in SHcompact mode, the incoming arguments
     decoder will push such arguments back onto the stack.  For
     incoming arguments, STACK_REGS also takes into account other
     arguments passed by reference, that the decoder will also push
     onto the stack.  */
    int stack_regs;
  /* The number of general-purpose registers that should have been
     used to pass arguments, if the arguments didn't have to be passed
     by reference.  */
    int byref_regs;
  /* Set as by shcompact_byref if the current argument is to be passed
     by reference.  */
    int byref;

  /* call_cookie is a bitmask used by call expanders, as well as
     function prologue and epilogues, to allow SHcompact to comply
     with the SH5 32-bit ABI, that requires 64-bit registers to be
     used even though only the lower 32-bit half is visible in
     SHcompact mode.  The strategy is to call SHmedia trampolines.

     The alternatives for each of the argument-passing registers are
     (a) leave it unchanged; (b) pop it off the stack; (c) load its
     contents from the address in it; (d) add 8 to it, storing the
     result in the next register, then (c); (e) copy it from some
     floating-point register,

     Regarding copies from floating-point registers, r2 may only be
     copied from dr0.  r3 may be copied from dr0 or dr2.  r4 maybe
     copied from dr0, dr2 or dr4.  r5 maybe copied from dr0, dr2,
     dr4 or dr6.  r6 may be copied from dr0, dr2, dr4, dr6 or dr8.
     r7 through to r9 may be copied from dr0, dr2, dr4, dr8, dr8 or
     dr10.

     The bit mask is structured as follows:

     - 1 bit to tell whether to set up a return trampoline.

     - 3 bits to count the number consecutive registers to pop off the
       stack.

     - 4 bits for each of r9, r8, r7 and r6.

     - 3 bits for each of r5, r4, r3 and r2.

     - 3 bits set to 0 (the most significant ones)

        3           2            1           0
       1098 7654 3210 9876 5432 1098 7654 3210
       FLPF LPFL PFLP FFLP FFLP FFLP FFLP SSST
       2223 3344 4555 6666 7777 8888 9999 SSS-

     - If F is set, the register must be copied from an FP register,
       whose number is encoded in the remaining bits.

     - Else, if L is set, the register must be loaded from the address
       contained in it.  If the P bit is *not* set, the address of the
       following dword should be computed first, and stored in the
       following register.

     - Else, if P is set, the register alone should be popped off the
       stack.

     - After all this processing, the number of registers represented
       in SSS will be popped off the stack.  This is an optimization
       for pushing/popping consecutive registers, typically used for
       varargs and large arguments partially passed in registers.

     - If T is set, a return trampoline will be set up for 64-bit
     return values to be split into 2 32-bit registers.  */
    long call_cookie;

  /* This is set to nonzero when the call in question must use the Renesas ABI,
     even without the -mrenesas option.  */
    int renesas_abi;
};

#define CALL_COOKIE_RET_TRAMP_SHIFT 0
#define CALL_COOKIE_RET_TRAMP(VAL) ((VAL) << CALL_COOKIE_RET_TRAMP_SHIFT)
#define CALL_COOKIE_STACKSEQ_SHIFT 1
#define CALL_COOKIE_STACKSEQ(VAL) ((VAL) << CALL_COOKIE_STACKSEQ_SHIFT)
#define CALL_COOKIE_STACKSEQ_GET(COOKIE) \
  (((COOKIE) >> CALL_COOKIE_STACKSEQ_SHIFT) & 7)
#define CALL_COOKIE_INT_REG_SHIFT(REG) \
  (4 * (7 - (REG)) + (((REG) <= 2) ? ((REG) - 2) : 1) + 3)
#define CALL_COOKIE_INT_REG(REG, VAL) \
  ((VAL) << CALL_COOKIE_INT_REG_SHIFT (REG))
#define CALL_COOKIE_INT_REG_GET(COOKIE, REG) \
  (((COOKIE) >> CALL_COOKIE_INT_REG_SHIFT (REG)) & ((REG) < 4 ? 7 : 15))

#define CUMULATIVE_ARGS  struct sh_args

#define GET_SH_ARG_CLASS(MODE) \
  ((TARGET_FPU_ANY && (MODE) == SFmode) \
   ? SH_ARG_FLOAT \
   /* There's no mention of complex float types in the SH5 ABI, so we
      should presumably handle them as aggregate types.  */ \
   : TARGET_SH5 && GET_MODE_CLASS (MODE) == MODE_COMPLEX_FLOAT \
   ? SH_ARG_INT \
   : TARGET_FPU_DOUBLE && (GET_MODE_CLASS (MODE) == MODE_FLOAT \
			   || GET_MODE_CLASS (MODE) == MODE_COMPLEX_FLOAT) \
   ? SH_ARG_FLOAT : SH_ARG_INT)

#define ROUND_ADVANCE(SIZE) \
  (((SIZE) + UNITS_PER_WORD - 1) / UNITS_PER_WORD)

/* Round a register number up to a proper boundary for an arg of mode
   MODE.

   The SH doesn't care about double alignment, so we only
   round doubles to even regs when asked to explicitly.  */
#define ROUND_REG(CUM, MODE) \
   (((TARGET_ALIGN_DOUBLE						\
      || ((TARGET_SH4 || TARGET_SH2A_DOUBLE) 				\
	  && ((MODE) == DFmode || (MODE) == DCmode)			\
	  && (CUM).arg_count[(int) SH_ARG_FLOAT] < NPARM_REGS (MODE)))	\
     && GET_MODE_UNIT_SIZE ((MODE)) > UNITS_PER_WORD)			\
    ? ((CUM).arg_count[(int) GET_SH_ARG_CLASS (MODE)]			\
       + ((CUM).arg_count[(int) GET_SH_ARG_CLASS (MODE)] & 1))		\
    : (CUM).arg_count[(int) GET_SH_ARG_CLASS (MODE)])

/* Initialize a variable CUM of type CUMULATIVE_ARGS
   for a call to a function whose data type is FNTYPE.
   For a library call, FNTYPE is 0.

   On SH, the offset always starts at 0: the first parm reg is always
   the same reg for a given argument class.

   For TARGET_HITACHI, the structure value pointer is passed in memory.  */
#define INIT_CUMULATIVE_ARGS(CUM, FNTYPE, LIBNAME, FNDECL, N_NAMED_ARGS) \
  sh_init_cumulative_args (& (CUM), (FNTYPE), (LIBNAME), (FNDECL),\
			   (N_NAMED_ARGS), VOIDmode)

#define INIT_CUMULATIVE_LIBCALL_ARGS(CUM, MODE, LIBNAME) \
  sh_init_cumulative_args (& (CUM), NULL_TREE, (LIBNAME), NULL_TREE, 0, (MODE))

/* Return boolean indicating arg of mode MODE will be passed in a reg.
   This macro is only used in this file.  */
#define PASS_IN_REG_P(CUM, MODE, TYPE) \
  (((TYPE) == 0 \
    || (! TREE_ADDRESSABLE ((TYPE)) \
	&& (! (TARGET_HITACHI || (CUM).renesas_abi) \
	    || ! (AGGREGATE_TYPE_P (TYPE) \
		  || (!TARGET_FPU_ANY \
		      && (GET_MODE_CLASS (MODE) == MODE_FLOAT \
			  && GET_MODE_SIZE (MODE) > GET_MODE_SIZE (SFmode))))))) \
   && ! (CUM).force_mem \
   && (TARGET_SH2E \
       ? ((MODE) == BLKmode \
	  ? (((CUM).arg_count[(int) SH_ARG_INT] * UNITS_PER_WORD \
	      + int_size_in_bytes (TYPE)) \
	     <= NPARM_REGS (SImode) * UNITS_PER_WORD) \
	  : ((ROUND_REG((CUM), (MODE)) \
	      + HARD_REGNO_NREGS (BASE_ARG_REG (MODE), (MODE))) \
	     <= NPARM_REGS (MODE))) \
       : ROUND_REG ((CUM), (MODE)) < NPARM_REGS (MODE)))

/* By accident we got stuck with passing SCmode on SH4 little endian
   in two registers that are nominally successive - which is different from
   two single SFmode values, where we take endianness translation into
   account.  That does not work at all if an odd number of registers is
   already in use, so that got fixed, but library functions are still more
   likely to use complex numbers without mixing them with SFmode arguments
   (which in C would have to be structures), so for the sake of ABI
   compatibility the way SCmode values are passed when an even number of
   FP registers is in use remains different from a pair of SFmode values for
   now.
   I.e.:
   foo (double); a: fr5,fr4
   foo (float a, float b); a: fr5 b: fr4
   foo (__complex float a); a.real fr4 a.imag: fr5 - for consistency,
			    this should be the other way round...
   foo (float a, __complex float b); a: fr5 b.real: fr4 b.imag: fr7  */
#define FUNCTION_ARG_SCmode_WART 1

/* If an argument of size 5, 6 or 7 bytes is to be passed in a 64-bit
   register in SHcompact mode, it must be padded in the most
   significant end.  This means that passing it by reference wouldn't
   pad properly on a big-endian machine.  In this particular case, we
   pass this argument on the stack, in a way that the call trampoline
   will load its value into the appropriate register.  */
#define SHCOMPACT_FORCE_ON_STACK(MODE,TYPE) \
  ((MODE) == BLKmode \
   && TARGET_SHCOMPACT \
   && ! TARGET_LITTLE_ENDIAN \
   && int_size_in_bytes (TYPE) > 4 \
   && int_size_in_bytes (TYPE) < 8)

/* Minimum alignment for an argument to be passed by callee-copy
   reference.  We need such arguments to be aligned to 8 byte
   boundaries, because they'll be loaded using quad loads.  */
#define SH_MIN_ALIGN_FOR_CALLEE_COPY (8 * BITS_PER_UNIT)

/* The SH5 ABI requires floating-point arguments to be passed to
   functions without a prototype in both an FP register and a regular
   register or the stack.  When passing the argument in both FP and
   general-purpose registers, list the FP register first.  */
#define SH5_PROTOTYPELESS_FLOAT_ARG(CUM,MODE) \
  (gen_rtx_PARALLEL							\
   ((MODE),								\
    gen_rtvec (2,							\
	       gen_rtx_EXPR_LIST					\
	       (VOIDmode,						\
		((CUM).arg_count[(int) SH_ARG_INT] < NPARM_REGS (SImode) \
		 ? gen_rtx_REG ((MODE), FIRST_FP_PARM_REG		\
				+ (CUM).arg_count[(int) SH_ARG_FLOAT])	\
		 : NULL_RTX),						\
		const0_rtx),						\
	       gen_rtx_EXPR_LIST					\
	       (VOIDmode,						\
		((CUM).arg_count[(int) SH_ARG_INT] < NPARM_REGS (SImode) \
		 ? gen_rtx_REG ((MODE), FIRST_PARM_REG			\
				+ (CUM).arg_count[(int) SH_ARG_INT])	\
		 : gen_rtx_REG ((MODE), FIRST_FP_PARM_REG		\
				+ (CUM).arg_count[(int) SH_ARG_FLOAT])), \
		const0_rtx))))

/* The SH5 ABI requires regular registers or stack slots to be
   reserved for floating-point arguments.  Registers are taken care of
   in FUNCTION_ARG_ADVANCE, but stack slots must be reserved here.
   Unfortunately, there's no way to just reserve a stack slot, so
   we'll end up needlessly storing a copy of the argument in the
   stack.  For incoming arguments, however, the PARALLEL will be
   optimized to the register-only form, and the value in the stack
   slot won't be used at all.  */
#define SH5_PROTOTYPED_FLOAT_ARG(CUM,MODE,REG) \
  ((CUM).arg_count[(int) SH_ARG_INT] < NPARM_REGS (SImode)		\
   ? gen_rtx_REG ((MODE), (REG))					\
   : gen_rtx_PARALLEL ((MODE),						\
		       gen_rtvec (2,					\
				  gen_rtx_EXPR_LIST			\
				  (VOIDmode, NULL_RTX,			\
				   const0_rtx),				\
				  gen_rtx_EXPR_LIST			\
				  (VOIDmode, gen_rtx_REG ((MODE),	\
							  (REG)),	\
				   const0_rtx))))

#define SH5_WOULD_BE_PARTIAL_NREGS(CUM, MODE, TYPE, NAMED) \
  (TARGET_SH5							\
   && ((MODE) == BLKmode || (MODE) == TImode || (MODE) == CDImode \
       || (MODE) == DCmode) \
   && ((CUM).arg_count[(int) SH_ARG_INT]			\
       + (((MODE) == BLKmode ? int_size_in_bytes (TYPE)		\
			     : GET_MODE_SIZE (MODE))		\
	  + 7) / 8) > NPARM_REGS (SImode))

/* Perform any needed actions needed for a function that is receiving a
   variable number of arguments.  */

/* Call the function profiler with a given profile label.
   We use two .aligns, so as to make sure that both the .long is aligned
   on a 4 byte boundary, and that the .long is a fixed distance (2 bytes)
   from the trapa instruction.  */
#define FUNCTION_PROFILER(STREAM,LABELNO)			\
{								\
  if (TARGET_SHMEDIA)						\
    {								\
      fprintf((STREAM), "\tmovi\t33,r0\n");			\
      fprintf((STREAM), "\ttrapa\tr0\n");			\
      asm_fprintf((STREAM), "\t.long\t%LLP%d\n", (LABELNO));	\
    }								\
  else								\
    {								\
      fprintf((STREAM), "\t.align\t2\n");			\
      fprintf((STREAM), "\ttrapa\t#33\n");			\
      fprintf((STREAM), "\t.align\t2\n");			\
      asm_fprintf((STREAM), "\t.long\t%LLP%d\n", (LABELNO));	\
    }								\
}

/* Define this macro if the code for function profiling should come
   before the function prologue.  Normally, the profiling code comes
   after.  */
#define PROFILE_BEFORE_PROLOGUE

/* EXIT_IGNORE_STACK should be nonzero if, when returning from a function,
   the stack pointer does not matter.  The value is tested only in
   functions that have frame pointers.
   No definition is equivalent to always zero.  */
#define EXIT_IGNORE_STACK 1

/*
   On the SH, the trampoline looks like
   2 0002 D202			mov.l	l2,r2
   1 0000 D301			mov.l	l1,r3
   3 0004 422B			jmp	@r2
   4 0006 0009			nop
   5 0008 00000000 	l1:  	.long   area
   6 000c 00000000 	l2:	.long   function  */

/* Length in units of the trampoline for entering a nested function.  */
#define TRAMPOLINE_SIZE  (TARGET_SHMEDIA64 ? 40 : TARGET_SH5 ? 24 : 16)

/* Alignment required for a trampoline in bits.  */
#define TRAMPOLINE_ALIGNMENT \
  ((CACHE_LOG < 3 \
    || (optimize_size && ! (TARGET_HARD_SH4 || TARGET_SH5))) ? 32 \
   : TARGET_SHMEDIA ? 256 : 64)

/* A C expression whose value is RTL representing the value of the return
   address for the frame COUNT steps up from the current frame.
   FRAMEADDR is already the frame pointer of the COUNT frame, so we
   can ignore COUNT.  */
#define RETURN_ADDR_RTX(COUNT, FRAME)	\
  (((COUNT) == 0) ? sh_get_pr_initial_val () : NULL_RTX)

/* A C expression whose value is RTL representing the location of the
   incoming return address at the beginning of any function, before the
   prologue.  This RTL is either a REG, indicating that the return
   value is saved in REG, or a MEM representing a location in
   the stack.  */
#define INCOMING_RETURN_ADDR_RTX \
  gen_rtx_REG (Pmode, TARGET_SHMEDIA ? PR_MEDIA_REG : PR_REG)

/* Addressing modes, and classification of registers for them.  */
#define HAVE_POST_INCREMENT  TARGET_SH1
#define HAVE_PRE_DECREMENT   TARGET_SH1

#define USE_LOAD_POST_INCREMENT(mode)    ((mode == SImode || mode == DImode) \
					  ? 0 : TARGET_SH1)
#define USE_LOAD_PRE_DECREMENT(mode)     0
#define USE_STORE_POST_INCREMENT(mode)   0
#define USE_STORE_PRE_DECREMENT(mode)    ((mode == SImode || mode == DImode) \
					  ? 0 : TARGET_SH1)

#define MOVE_BY_PIECES_P(SIZE, ALIGN) \
  (move_by_pieces_ninsns (SIZE, ALIGN, MOVE_MAX_PIECES + 1) \
   < (optimize_size ? 2 : ((ALIGN >= 32) ? 16 : 2)))

#define STORE_BY_PIECES_P(SIZE, ALIGN) \
  (move_by_pieces_ninsns (SIZE, ALIGN, STORE_MAX_PIECES + 1) \
   < (optimize_size ? 2 : ((ALIGN >= 32) ? 16 : 2)))

#define SET_BY_PIECES_P(SIZE, ALIGN) STORE_BY_PIECES_P(SIZE, ALIGN)

/* Macros to check register numbers against specific register classes.  */

/* These assume that REGNO is a hard or pseudo reg number.
   They give nonzero only if REGNO is a hard reg of the suitable class
   or a pseudo reg currently allocated to a suitable hard reg.
   Since they use reg_renumber, they are safe only once reg_renumber
   has been allocated, which happens in reginfo.c during register
   allocation.  */
#define REGNO_OK_FOR_BASE_P(REGNO) \
  (GENERAL_OR_AP_REGISTER_P (REGNO) \
   || GENERAL_OR_AP_REGISTER_P (reg_renumber[(REGNO)]))
#define REGNO_OK_FOR_INDEX_P(REGNO) \
  (TARGET_SHMEDIA \
   ? (GENERAL_REGISTER_P (REGNO) \
      || GENERAL_REGISTER_P ((unsigned) reg_renumber[(REGNO)])) \
   : (REGNO) == R0_REG || (unsigned) reg_renumber[(REGNO)] == R0_REG)

/* Maximum number of registers that can appear in a valid memory
   address.  */
#define MAX_REGS_PER_ADDRESS 2

/* Recognize any constant value that is a valid address.  */
#define CONSTANT_ADDRESS_P(X)	(GET_CODE (X) == LABEL_REF)

/* The macros REG_OK_FOR..._P assume that the arg is a REG rtx
   and check its validity for a certain class.
   The suitable hard regs are always accepted and all pseudo regs
   are also accepted if STRICT is not set.  */

/* Nonzero if X is a reg that can be used as a base reg.  */
#define REG_OK_FOR_BASE_P(X, STRICT)			\
  (GENERAL_OR_AP_REGISTER_P (REGNO (X))			\
   || (!STRICT && REGNO (X) >= FIRST_PSEUDO_REGISTER))

/* Nonzero if X is a reg that can be used as an index.  */
#define REG_OK_FOR_INDEX_P(X, STRICT)			\
  ((TARGET_SHMEDIA ? GENERAL_REGISTER_P (REGNO (X))	\
    : REGNO (X) == R0_REG)				\
   || (!STRICT && REGNO (X) >= FIRST_PSEUDO_REGISTER))

/* Nonzero if X/OFFSET is a reg that can be used as an index.  */
#define SUBREG_OK_FOR_INDEX_P(X, OFFSET, STRICT)	\
  ((TARGET_SHMEDIA ? GENERAL_REGISTER_P (REGNO (X))	\
    : REGNO (X) == R0_REG && OFFSET == 0)		\
   || (!STRICT && REGNO (X) >= FIRST_PSEUDO_REGISTER))

/* Macros for extra constraints.  */

#define IS_PC_RELATIVE_LOAD_ADDR_P(OP)					\
  ((GET_CODE ((OP)) == LABEL_REF)					\
   || (GET_CODE ((OP)) == CONST						\
       && GET_CODE (XEXP ((OP), 0)) == PLUS				\
       && GET_CODE (XEXP (XEXP ((OP), 0), 0)) == LABEL_REF		\
       && CONST_INT_P (XEXP (XEXP ((OP), 0), 1))))

#define IS_NON_EXPLICIT_CONSTANT_P(OP)					\
  (CONSTANT_P (OP)							\
   && !CONST_INT_P (OP)							\
   && GET_CODE (OP) != CONST_DOUBLE					\
   && (!flag_pic							\
       || (LEGITIMATE_PIC_OPERAND_P (OP)				\
	   && !PIC_ADDR_P (OP)						\
	   && GET_CODE (OP) != LABEL_REF)))

/* Check whether OP is a datalabel unspec.  */
#define DATALABEL_REF_NO_CONST_P(OP) \
  (GET_CODE (OP) == UNSPEC \
   && XINT ((OP), 1) == UNSPEC_DATALABEL \
   && XVECLEN ((OP), 0) == 1 \
   && GET_CODE (XVECEXP ((OP), 0, 0)) == LABEL_REF)

#define GOT_ENTRY_P(OP) \
  (GET_CODE (OP) == CONST && GET_CODE (XEXP ((OP), 0)) == UNSPEC \
   && XINT (XEXP ((OP), 0), 1) == UNSPEC_GOT)

#define GOTPLT_ENTRY_P(OP) \
  (GET_CODE (OP) == CONST && GET_CODE (XEXP ((OP), 0)) == UNSPEC \
   && XINT (XEXP ((OP), 0), 1) == UNSPEC_GOTPLT)

#define UNSPEC_GOTOFF_P(OP) \
  (GET_CODE (OP) == UNSPEC && XINT ((OP), 1) == UNSPEC_GOTOFF)

#define GOTOFF_P(OP) \
  (GET_CODE (OP) == CONST \
   && (UNSPEC_GOTOFF_P (XEXP ((OP), 0)) \
       || (GET_CODE (XEXP ((OP), 0)) == PLUS \
	   && UNSPEC_GOTOFF_P (XEXP (XEXP ((OP), 0), 0)) \
	   && CONST_INT_P (XEXP (XEXP ((OP), 0), 1)))))

#define PIC_ADDR_P(OP) \
  (GET_CODE (OP) == CONST && GET_CODE (XEXP ((OP), 0)) == UNSPEC \
   && XINT (XEXP ((OP), 0), 1) == UNSPEC_PIC)

#define PCREL_SYMOFF_P(OP) \
  (GET_CODE (OP) == CONST \
   && GET_CODE (XEXP ((OP), 0)) == UNSPEC \
   && XINT (XEXP ((OP), 0), 1) == UNSPEC_PCREL_SYMOFF)

#define NON_PIC_REFERENCE_P(OP) \
  (GET_CODE (OP) == LABEL_REF || GET_CODE (OP) == SYMBOL_REF \
   || (GET_CODE (OP) == CONST \
       && (GET_CODE (XEXP ((OP), 0)) == LABEL_REF \
	   || GET_CODE (XEXP ((OP), 0)) == SYMBOL_REF \
	   || DATALABEL_REF_NO_CONST_P (XEXP ((OP), 0)))) \
   || (GET_CODE (OP) == CONST && GET_CODE (XEXP ((OP), 0)) == PLUS \
       && (GET_CODE (XEXP (XEXP ((OP), 0), 0)) == SYMBOL_REF \
	   || GET_CODE (XEXP (XEXP ((OP), 0), 0)) == LABEL_REF \
	   || DATALABEL_REF_NO_CONST_P (XEXP (XEXP ((OP), 0), 0))) \
       && CONST_INT_P (XEXP (XEXP ((OP), 0), 1))))

#define PIC_REFERENCE_P(OP) \
  (GOT_ENTRY_P (OP) || GOTPLT_ENTRY_P (OP) \
   || GOTOFF_P (OP) || PIC_ADDR_P (OP))

#define MOVI_SHORI_BASE_OPERAND_P(OP) \
  (flag_pic \
   ? (GOT_ENTRY_P (OP) || GOTPLT_ENTRY_P (OP)  || GOTOFF_P (OP) \
      || PCREL_SYMOFF_P (OP)) \
   : NON_PIC_REFERENCE_P (OP))

#define MAYBE_BASE_REGISTER_RTX_P(X, STRICT)			\
  ((REG_P (X) && REG_OK_FOR_BASE_P (X, STRICT))	\
   || (GET_CODE (X) == SUBREG					\
       && TRULY_NOOP_TRUNCATION (GET_MODE_BITSIZE (GET_MODE ((X))),	\
				 GET_MODE_BITSIZE (GET_MODE (SUBREG_REG (X)))) \
       && REG_P (SUBREG_REG (X))			\
       && REG_OK_FOR_BASE_P (SUBREG_REG (X), STRICT)))

/* Since this must be r0, which is a single register class, we must check
   SUBREGs more carefully, to be sure that we don't accept one that extends
   outside the class.  */
#define MAYBE_INDEX_REGISTER_RTX_P(X, STRICT)				\
  ((REG_P (X) && REG_OK_FOR_INDEX_P (X, STRICT))	\
   || (GET_CODE (X) == SUBREG					\
       && TRULY_NOOP_TRUNCATION (GET_MODE_BITSIZE (GET_MODE ((X))), \
				 GET_MODE_BITSIZE (GET_MODE (SUBREG_REG (X)))) \
       && REG_P (SUBREG_REG (X))		\
       && SUBREG_OK_FOR_INDEX_P (SUBREG_REG (X), SUBREG_BYTE (X), STRICT)))

#ifdef REG_OK_STRICT
#define BASE_REGISTER_RTX_P(X) MAYBE_BASE_REGISTER_RTX_P(X, true)
#define INDEX_REGISTER_RTX_P(X) MAYBE_INDEX_REGISTER_RTX_P(X, true)
#else
#define BASE_REGISTER_RTX_P(X) MAYBE_BASE_REGISTER_RTX_P(X, false)
#define INDEX_REGISTER_RTX_P(X) MAYBE_INDEX_REGISTER_RTX_P(X, false)
#endif

#define ALLOW_INDEXED_ADDRESS \
  ((!TARGET_SHMEDIA32 && !TARGET_SHCOMPACT) || TARGET_ALLOW_INDEXED_ADDRESS)

/* A C compound statement that attempts to replace X, which is an address
   that needs reloading, with a valid memory address for an operand of
   mode MODE.  WIN is a C statement label elsewhere in the code.  */
#define LEGITIMIZE_RELOAD_ADDRESS(X,MODE,OPNUM,TYPE,IND_LEVELS,WIN)	\
  do {									\
    if (sh_legitimize_reload_address (&(X), (MODE), (OPNUM), (TYPE)))	\
      goto WIN;								\
  } while (0)

/* Specify the machine mode that this machine uses
   for the index in the tablejump instruction.  */
#define CASE_VECTOR_MODE ((! optimize || TARGET_BIGTABLE) ? SImode : HImode)

#define CASE_VECTOR_SHORTEN_MODE(MIN_OFFSET, MAX_OFFSET, BODY) \
((MIN_OFFSET) >= 0 && (MAX_OFFSET) <= 127 \
 ? (ADDR_DIFF_VEC_FLAGS (BODY).offset_unsigned = 0, QImode) \
 : (MIN_OFFSET) >= 0 && (MAX_OFFSET) <= 255 \
 ? (ADDR_DIFF_VEC_FLAGS (BODY).offset_unsigned = 1, QImode) \
 : (MIN_OFFSET) >= -32768 && (MAX_OFFSET) <= 32767 ? HImode \
 : SImode)

/* Define as C expression which evaluates to nonzero if the tablejump
   instruction expects the table to contain offsets from the address of the
   table.
   Do not define this if the table should contain absolute addresses.  */
#define CASE_VECTOR_PC_RELATIVE 1

/* Define it here, so that it doesn't get bumped to 64-bits on SHmedia.  */
#define FLOAT_TYPE_SIZE 32

/* Since the SH2e has only `float' support, it is desirable to make all
   floating point types equivalent to `float'.  */
#define DOUBLE_TYPE_SIZE ((TARGET_SH2E && ! TARGET_SH4 && ! TARGET_SH2A_DOUBLE)\
			  ? 32 : 64)

/* 'char' is signed by default.  */
#define DEFAULT_SIGNED_CHAR  1

/* The type of size_t unsigned int.  */
#define SIZE_TYPE (TARGET_SH5 ? "long unsigned int" : "unsigned int")

#undef  PTRDIFF_TYPE
#define PTRDIFF_TYPE (TARGET_SH5 ? "long int" : "int")

#define WCHAR_TYPE "short unsigned int"
#define WCHAR_TYPE_SIZE 16

#define SH_ELF_WCHAR_TYPE "long int"

/* Max number of bytes we can move from memory to memory
   in one reasonably fast instruction.  */
#define MOVE_MAX (TARGET_SHMEDIA ? 8 : 4)

/* Maximum value possibly taken by MOVE_MAX.  Must be defined whenever
   MOVE_MAX is not a compile-time constant.  */
#define MAX_MOVE_MAX 8

/* Max number of bytes we want move_by_pieces to be able to copy
   efficiently.  */
#define MOVE_MAX_PIECES (TARGET_SH4 || TARGET_SHMEDIA ? 8 : 4)

/* Define if operations between registers always perform the operation
   on the full register even if a narrower mode is specified.  */
#define WORD_REGISTER_OPERATIONS

/* Define if loading in MODE, an integral mode narrower than BITS_PER_WORD
   will either zero-extend or sign-extend.  The value of this macro should
   be the code that says which one of the two operations is implicitly
   done, UNKNOWN if none.
   For SHmedia, we can truncate to QImode easier using zero extension.
   FP registers can load SImode values, but don't implicitly sign-extend
   them to DImode.  */
#define LOAD_EXTEND_OP(MODE) \
 (((MODE) == QImode  && TARGET_SHMEDIA) ? ZERO_EXTEND \
  : (MODE) != SImode ? SIGN_EXTEND : UNKNOWN)

/* Define if loading short immediate values into registers sign extends.  */
#define SHORT_IMMEDIATES_SIGN_EXTEND

/* Nonzero if access to memory by bytes is no faster than for words.  */
#define SLOW_BYTE_ACCESS 1

/* Nonzero if the target supports dynamic shift instructions
   like shad and shld.  */
#define TARGET_DYNSHIFT (TARGET_SH3 || TARGET_SH2A)

/* The cost of using the dynamic shift insns (shad, shld) are the same
   if they are available.  If they are not available a library function will
   be emitted instead, which is more expensive.  */
#define SH_DYNAMIC_SHIFT_COST (TARGET_DYNSHIFT ? 1 : 20)

/* Defining SHIFT_COUNT_TRUNCATED tells the combine pass that code like
   (X << (Y % 32)) for register X, Y is equivalent to (X << Y).
   This is not generally true when hardware dynamic shifts (shad, shld) are
   used, because they check the sign bit _before_ the modulo op.  The sign
   bit determines whether it is a left shift or a right shift:
     if (Y < 0)
       return X << (Y & 31);
     else
       return X >> (-Y) & 31);
 
   The dynamic shift library routines in lib1funcs.S do not use the sign bit
   like the hardware dynamic shifts and truncate the shift count to 31.
   We define SHIFT_COUNT_TRUNCATED to 0 and express the implied shift count
   truncation in the library function call patterns, as this gives slightly
   more compact code.  */
#define SHIFT_COUNT_TRUNCATED (0)

/* All integers have the same format so truncation is easy.  */
/* But SHmedia must sign-extend DImode when truncating to SImode.  */
#define TRULY_NOOP_TRUNCATION(OUTPREC,INPREC) \
 (!TARGET_SHMEDIA || (INPREC) < 64 || (OUTPREC) >= 64)

/* Define this if addresses of constant functions
   shouldn't be put through pseudo regs where they can be cse'd.
   Desirable on machines where ordinary constants are expensive
   but a CALL with constant address is cheap.  */
/*#define NO_FUNCTION_CSE 1*/

/* The machine modes of pointers and functions.  */
#define Pmode  (TARGET_SHMEDIA64 ? DImode : SImode)
#define FUNCTION_MODE  Pmode

/* The multiply insn on the SH1 and the divide insns on the SH1 and SH2
   are actually function calls with some special constraints on arguments
   and register usage.

   These macros tell reorg that the references to arguments and
   register clobbers for insns of type sfunc do not appear to happen
   until after the millicode call.  This allows reorg to put insns
   which set the argument registers into the delay slot of the millicode
   call -- thus they act more like traditional CALL_INSNs.

   get_attr_is_sfunc will try to recognize the given insn, so make sure to
   filter out things it will not accept -- SEQUENCE, USE and CLOBBER insns
   in particular.  */

#define INSN_SETS_ARE_DELAYED(X) 		\
  ((NONJUMP_INSN_P (X)				\
    && GET_CODE (PATTERN (X)) != SEQUENCE	\
    && GET_CODE (PATTERN (X)) != USE		\
    && GET_CODE (PATTERN (X)) != CLOBBER	\
    && get_attr_is_sfunc (X)))

#define INSN_REFERENCES_ARE_DELAYED(X) 		\
  ((NONJUMP_INSN_P (X)				\
    && GET_CODE (PATTERN (X)) != SEQUENCE	\
    && GET_CODE (PATTERN (X)) != USE		\
    && GET_CODE (PATTERN (X)) != CLOBBER	\
    && get_attr_is_sfunc (X)))


/* Position Independent Code.  */

/* We can't directly access anything that contains a symbol,
   nor can we indirect via the constant pool.  */
#define LEGITIMATE_PIC_OPERAND_P(X)				\
	((! nonpic_symbol_mentioned_p (X)			\
	  && (GET_CODE (X) != SYMBOL_REF			\
	      || ! CONSTANT_POOL_ADDRESS_P (X)			\
	      || ! nonpic_symbol_mentioned_p (get_pool_constant (X)))) \
	 || (TARGET_SHMEDIA && GET_CODE (X) == LABEL_REF))

#define SYMBOLIC_CONST_P(X)	\
((GET_CODE (X) == SYMBOL_REF || GET_CODE (X) == LABEL_REF)	\
  && nonpic_symbol_mentioned_p (X))

/* Compute extra cost of moving data between one register class
   and another.  */

/* If SECONDARY*_RELOAD_CLASS says something about the src/dst pair, regclass
   uses this information.  Hence, the general register <-> floating point
   register information here is not used for SFmode.  */
#define REGCLASS_HAS_GENERAL_REG(CLASS) \
  ((CLASS) == GENERAL_REGS || (CLASS) == R0_REGS || (CLASS) == NON_SP_REGS \
    || (! TARGET_SHMEDIA && (CLASS) == SIBCALL_REGS))

#define REGCLASS_HAS_FP_REG(CLASS) \
  ((CLASS) == FP0_REGS || (CLASS) == FP_REGS \
   || (CLASS) == DF_REGS || (CLASS) == DF_HI_REGS)

/* ??? Perhaps make MEMORY_MOVE_COST depend on compiler option?  This
   would be so that people with slow memory systems could generate
   different code that does fewer memory accesses.  */

/* A C expression for the cost of a branch instruction.  A value of 1
   is the default; other values are interpreted relative to that.  */
#define BRANCH_COST(speed_p, predictable_p) sh_branch_cost

/* Assembler output control.  */

/* A C string constant describing how to begin a comment in the target
   assembler language.  The compiler assumes that the comment will end at
   the end of the line.  */
#define ASM_COMMENT_START "!"

#define ASM_APP_ON  		""
#define ASM_APP_OFF  		""
#define FILE_ASM_OP 		"\t.file\n"
#define SET_ASM_OP		"\t.set\t"

/* How to change between sections.  */
#define TEXT_SECTION_ASM_OP	(TARGET_SHMEDIA32 \
				? "\t.section\t.text..SHmedia32,\"ax\"" \
				: "\t.text")
#define DATA_SECTION_ASM_OP	"\t.data"

#if defined CRT_BEGIN || defined CRT_END
/* Arrange for TEXT_SECTION_ASM_OP to be a compile-time constant.  */
# undef TEXT_SECTION_ASM_OP
# if __SHMEDIA__ == 1 && __SH5__ == 32
#  define TEXT_SECTION_ASM_OP "\t.section\t.text..SHmedia32,\"ax\""
# else
#  define TEXT_SECTION_ASM_OP "\t.text"
# endif
#endif

#ifndef BSS_SECTION_ASM_OP
#define BSS_SECTION_ASM_OP	"\t.section\t.bss"
#endif

#ifndef ASM_OUTPUT_ALIGNED_BSS
#define ASM_OUTPUT_ALIGNED_BSS(FILE, DECL, NAME, SIZE, ALIGN) \
  asm_output_aligned_bss (FILE, DECL, NAME, SIZE, ALIGN)
#endif

/* Define this so that jump tables go in same section as the current function,
   which could be text or it could be a user defined section.  */
#define JUMP_TABLES_IN_TEXT_SECTION 1

#undef DO_GLOBAL_CTORS_BODY
#define DO_GLOBAL_CTORS_BODY			\
{						\
  typedef void (*pfunc) (void);			\
  extern pfunc __ctors[];			\
  extern pfunc __ctors_end[];			\
  pfunc *p;					\
  for (p = __ctors_end; p > __ctors; )		\
    {						\
      (*--p)();					\
    }						\
}

#undef DO_GLOBAL_DTORS_BODY
#define DO_GLOBAL_DTORS_BODY			\
{						\
  typedef void (*pfunc) (void);			\
  extern pfunc __dtors[];			\
  extern pfunc __dtors_end[];			\
  pfunc *p;					\
  for (p = __dtors; p < __dtors_end; p++)	\
    {						\
      (*p)();					\
    }						\
}

#define ASM_OUTPUT_REG_PUSH(file, v) \
{							\
  if (TARGET_SHMEDIA)					\
    {							\
      fprintf ((file), "\taddi.l\tr15,-8,r15\n");	\
      fprintf ((file), "\tst.q\tr15,0,r%d\n", (v));	\
    }							\
  else							\
    fprintf ((file), "\tmov.l\tr%d,@-r15\n", (v));	\
}

#define ASM_OUTPUT_REG_POP(file, v) \
{							\
  if (TARGET_SHMEDIA)					\
    {							\
      fprintf ((file), "\tld.q\tr15,0,r%d\n", (v));	\
      fprintf ((file), "\taddi.l\tr15,8,r15\n");	\
    }							\
  else							\
    fprintf ((file), "\tmov.l\t@r15+,r%d\n", (v));	\
}

/* DBX register number for a given compiler register number.  */
/* GDB has FPUL at 23 and FP0 at 25, so we must add one to all FP registers
   to match gdb.  */
/* expand_builtin_init_dwarf_reg_sizes uses this to test if a
   register exists, so we should return -1 for invalid register numbers.  */
#define DBX_REGISTER_NUMBER(REGNO) SH_DBX_REGISTER_NUMBER (REGNO)

/* SHcompact PR_REG used to use the encoding 241, and SHcompact FP registers
   used to use the encodings 245..260, but that doesn't make sense:
   PR_REG and PR_MEDIA_REG are actually the same register, and likewise
   the FP registers stay the same when switching between compact and media
   mode.  Hence, we also need to use the same dwarf frame columns.
   Likewise, we need to support unwind information for SHmedia registers
   even in compact code.  */
#define SH_DBX_REGISTER_NUMBER(REGNO) \
  (IN_RANGE ((REGNO), \
	     (unsigned HOST_WIDE_INT) FIRST_GENERAL_REG, \
	     FIRST_GENERAL_REG + (TARGET_SH5 ? 63U :15U)) \
   ? ((unsigned) (REGNO) - FIRST_GENERAL_REG) \
   : ((int) (REGNO) >= FIRST_FP_REG \
     && ((int) (REGNO) \
	 <= (FIRST_FP_REG + \
	     ((TARGET_SH5 && TARGET_FPU_ANY) ? 63 : TARGET_SH2E ? 15 : -1)))) \
   ? ((unsigned) (REGNO) - FIRST_FP_REG \
      + (TARGET_SH5 ? 77 : 25)) \
   : XD_REGISTER_P (REGNO) \
   ? ((unsigned) (REGNO) - FIRST_XD_REG + (TARGET_SH5 ? 289 : 87)) \
   : TARGET_REGISTER_P (REGNO) \
   ? ((unsigned) (REGNO) - FIRST_TARGET_REG + 68) \
   : (REGNO) == PR_REG \
   ? (TARGET_SH5 ? 18 : 17) \
   : (REGNO) == PR_MEDIA_REG \
   ? (TARGET_SH5 ? 18 : (unsigned) -1) \
   : (REGNO) == GBR_REG \
   ? (TARGET_SH5 ? 238 : 18) \
   : (REGNO) == MACH_REG \
   ? (TARGET_SH5 ? 239 : 20) \
   : (REGNO) == MACL_REG \
   ? (TARGET_SH5 ? 240 : 21) \
   : (REGNO) == T_REG \
   ? (TARGET_SH5 ? 242 : 22) \
   : (REGNO) == FPUL_REG \
   ? (TARGET_SH5 ? 244 : 23) \
   : (REGNO) == FPSCR_REG \
   ? (TARGET_SH5 ? 243 : 24) \
   : (unsigned) -1)

/* This is how to output a reference to a symbol_ref.  On SH5,
   references to non-code symbols must be preceded by `datalabel'.  */
#define ASM_OUTPUT_SYMBOL_REF(FILE,SYM)			\
  do 							\
    {							\
      if (TARGET_SH5 && !SYMBOL_REF_FUNCTION_P (SYM))	\
	fputs ("datalabel ", (FILE));			\
      assemble_name ((FILE), XSTR ((SYM), 0));		\
    }							\
  while (0)

/* This is how to output an assembler line
   that says to advance the location counter
   to a multiple of 2**LOG bytes.  */

#define ASM_OUTPUT_ALIGN(FILE,LOG)	\
  if ((LOG) != 0)			\
    fprintf ((FILE), "\t.align %d\n", (LOG))

/* Globalizing directive for a label.  */
#define GLOBAL_ASM_OP "\t.global\t"

/* #define ASM_OUTPUT_CASE_END(STREAM,NUM,TABLE)  */

/* Output a relative address table.  */
#define ASM_OUTPUT_ADDR_DIFF_ELT(STREAM,BODY,VALUE,REL)			\
  switch (GET_MODE (BODY))						\
    {									\
    case SImode:							\
      if (TARGET_SH5)							\
	{								\
	  asm_fprintf ((STREAM), "\t.long\t%LL%d-datalabel %LL%d\n",	\
		       (VALUE), (REL));					\
	  break;							\
	}								\
      asm_fprintf ((STREAM), "\t.long\t%LL%d-%LL%d\n", (VALUE),(REL));	\
      break;								\
    case HImode:							\
      if (TARGET_SH5)							\
	{								\
	  asm_fprintf ((STREAM), "\t.word\t%LL%d-datalabel %LL%d\n",	\
		       (VALUE), (REL));					\
	  break;							\
	}								\
      asm_fprintf ((STREAM), "\t.word\t%LL%d-%LL%d\n", (VALUE),(REL));	\
      break;								\
    case QImode:							\
      if (TARGET_SH5)							\
	{								\
	  asm_fprintf ((STREAM), "\t.byte\t%LL%d-datalabel %LL%d\n",	\
		       (VALUE), (REL));					\
	  break;							\
	}								\
      asm_fprintf ((STREAM), "\t.byte\t%LL%d-%LL%d\n", (VALUE),(REL));	\
      break;								\
    default:								\
      break;								\
    }

/* Output an absolute table element.  */
#define ASM_OUTPUT_ADDR_VEC_ELT(STREAM,VALUE)  				\
  if (! optimize || TARGET_BIGTABLE)					\
    asm_fprintf ((STREAM), "\t.long\t%LL%d\n", (VALUE)); 		\
  else									\
    asm_fprintf ((STREAM), "\t.word\t%LL%d\n", (VALUE));


/* A C statement to be executed just prior to the output of
   assembler code for INSN, to modify the extracted operands so
   they will be output differently.

   Here the argument OPVEC is the vector containing the operands
   extracted from INSN, and NOPERANDS is the number of elements of
   the vector which contain meaningful data for this insn.
   The contents of this vector are what will be used to convert the insn
   template into assembler code, so you can change the assembler output
   by changing the contents of the vector.  */
#define FINAL_PRESCAN_INSN(INSN, OPVEC, NOPERANDS) \
  final_prescan_insn ((INSN), (OPVEC), (NOPERANDS))


extern rtx sh_compare_op0;
extern rtx sh_compare_op1;

/* Which processor to schedule for.  The elements of the enumeration must
   match exactly the cpu attribute in the sh.md file.  */
enum processor_type {
  PROCESSOR_SH1,
  PROCESSOR_SH2,
  PROCESSOR_SH2E,
  PROCESSOR_SH2A,
  PROCESSOR_SH3,
  PROCESSOR_SH3E,
  PROCESSOR_SH4,
  PROCESSOR_SH4A,
  PROCESSOR_SH5
};

#define sh_cpu_attr ((enum attr_cpu)sh_cpu)
extern enum processor_type sh_cpu;

enum mdep_reorg_phase_e
{
  SH_BEFORE_MDEP_REORG,
  SH_INSERT_USES_LABELS,
  SH_SHORTEN_BRANCHES0,
  SH_FIXUP_PCLOAD,
  SH_SHORTEN_BRANCHES1,
  SH_AFTER_MDEP_REORG
};

extern enum mdep_reorg_phase_e mdep_reorg_phase;

/* Handle Renesas compiler's pragmas.  */
#define REGISTER_TARGET_PRAGMAS() do {					\
  c_register_pragma (0, "interrupt", sh_pr_interrupt);			\
  c_register_pragma (0, "trapa", sh_pr_trapa);				\
  c_register_pragma (0, "nosave_low_regs", sh_pr_nosave_low_regs);	\
} while (0)

extern tree sh_deferred_function_attributes;
extern tree *sh_deferred_function_attributes_tail;

/* Set when processing a function with interrupt attribute.  */
extern int current_function_interrupt;


/* Instructions with unfilled delay slots take up an
   extra two bytes for the nop in the delay slot.
   sh-dsp parallel processing insns are four bytes long.  */
#define ADJUST_INSN_LENGTH(X, LENGTH)				\
  (LENGTH) += sh_insn_length_adjustment (X);

/* Define this macro if it is advisable to hold scalars in registers
   in a wider mode than that declared by the program.  In such cases,
   the value is constrained to be within the bounds of the declared
   type, but kept valid in the wider mode.  The signedness of the
   extension may differ from that of the type.

   Leaving the unsignedp unchanged gives better code than always setting it
   to 0.  This is despite the fact that we have only signed char and short
   load instructions.  */
#define PROMOTE_MODE(MODE, UNSIGNEDP, TYPE) \
  if (GET_MODE_CLASS (MODE) == MODE_INT			\
      && GET_MODE_SIZE (MODE) < 4/* ! UNITS_PER_WORD */)\
    (UNSIGNEDP) = ((MODE) == SImode ? 0 : (UNSIGNEDP)),	\
    (MODE) = (TARGET_SH1 ? SImode \
	      : TARGET_SHMEDIA32 ? SImode : DImode);

#define MAX_FIXED_MODE_SIZE (TARGET_SH5 ? 128 : 64)

/* Better to allocate once the maximum space for outgoing args in the
   prologue rather than duplicate around each call.  */
#define ACCUMULATE_OUTGOING_ARGS TARGET_ACCUMULATE_OUTGOING_ARGS

#define NUM_MODES_FOR_MODE_SWITCHING { FP_MODE_NONE }

#define OPTIMIZE_MODE_SWITCHING(ENTITY) (TARGET_SH4 || TARGET_SH2A_DOUBLE)

#define ACTUAL_NORMAL_MODE(ENTITY) \
  (TARGET_FPU_SINGLE ? FP_MODE_SINGLE : FP_MODE_DOUBLE)

#define NORMAL_MODE(ENTITY) \
  (sh_cfun_interrupt_handler_p () \
   ? (TARGET_FMOVD ? FP_MODE_DOUBLE : FP_MODE_NONE) \
   : ACTUAL_NORMAL_MODE (ENTITY))

#define MODE_ENTRY(ENTITY) NORMAL_MODE (ENTITY)

#define MODE_EXIT(ENTITY) \
  (sh_cfun_attr_renesas_p () ? FP_MODE_NONE : NORMAL_MODE (ENTITY))

#define EPILOGUE_USES(REGNO) ((TARGET_SH2E || TARGET_SH4) \
			      && (REGNO) == FPSCR_REG)

#define MODE_NEEDED(ENTITY, INSN)					\
  (recog_memoized (INSN) >= 0						\
   ? get_attr_fp_mode (INSN)						\
   : FP_MODE_NONE)

#define MODE_AFTER(ENTITY, MODE, INSN)		\
     (TARGET_HITACHI				\
      && recog_memoized (INSN) >= 0		\
      && get_attr_fp_set (INSN) != FP_SET_NONE	\
      ? (int) get_attr_fp_set (INSN)		\
      : (MODE))

#define MODE_PRIORITY_TO_MODE(ENTITY, N) \
  ((TARGET_FPU_SINGLE != 0) ^ (N) ? FP_MODE_SINGLE : FP_MODE_DOUBLE)

#define EMIT_MODE_SET(ENTITY, MODE, HARD_REGS_LIVE) \
  fpscr_set_from_mem ((MODE), (HARD_REGS_LIVE))

#define MD_CAN_REDIRECT_BRANCH(INSN, SEQ) \
  sh_can_redirect_branch ((INSN), (SEQ))

#define DWARF_FRAME_RETURN_COLUMN \
  (TARGET_SH5 ? DWARF_FRAME_REGNUM (PR_MEDIA_REG) : DWARF_FRAME_REGNUM (PR_REG))

#define EH_RETURN_DATA_REGNO(N)	\
  ((N) < 4 ? (N) + (TARGET_SH5 ? 2U : 4U) : INVALID_REGNUM)

#define EH_RETURN_STACKADJ_REGNO STATIC_CHAIN_REGNUM
#define EH_RETURN_STACKADJ_RTX	gen_rtx_REG (Pmode, EH_RETURN_STACKADJ_REGNO)

/* We have to distinguish between code and data, so that we apply
   datalabel where and only where appropriate.  Use sdataN for data.  */
#define ASM_PREFERRED_EH_DATA_FORMAT(CODE, GLOBAL) \
 ((flag_pic && (GLOBAL) ? DW_EH_PE_indirect : 0) \
  | (flag_pic ? DW_EH_PE_pcrel : DW_EH_PE_absptr) \
  | ((CODE) ? 0 : (TARGET_SHMEDIA64 ? DW_EH_PE_sdata8 : DW_EH_PE_sdata4)))

/* Handle special EH pointer encodings.  Absolute, pc-relative, and
   indirect are handled automatically.  */
#define ASM_MAYBE_OUTPUT_ENCODED_ADDR_RTX(FILE, ENCODING, SIZE, ADDR, DONE) \
  do { \
    if (((ENCODING) & 0xf) != DW_EH_PE_sdata4 \
	&& ((ENCODING) & 0xf) != DW_EH_PE_sdata8) \
      { \
	gcc_assert (GET_CODE (ADDR) == SYMBOL_REF); \
	SYMBOL_REF_FLAGS (ADDR) |= SYMBOL_FLAG_FUNCTION; \
	if (0) goto DONE; \
      } \
  } while (0)

#if (defined CRT_BEGIN || defined CRT_END) && ! __SHMEDIA__
/* SH constant pool breaks the devices in crtstuff.c to control section
   in where code resides.  We have to write it as asm code.  */
#define CRT_CALL_STATIC_FUNCTION(SECTION_OP, FUNC) \
   asm (SECTION_OP "\n\
	mov.l	1f,r1\n\
	mova	2f,r0\n\
	braf	r1\n\
	lds	r0,pr\n\
0:	.p2align 2\n\
1:	.long	" USER_LABEL_PREFIX #FUNC " - 0b\n\
2:\n" TEXT_SECTION_ASM_OP);
#endif /* (defined CRT_BEGIN || defined CRT_END) && ! __SHMEDIA__ */

#endif /* ! GCC_SH_H */<|MERGE_RESOLUTION|>--- conflicted
+++ resolved
@@ -141,17 +141,6 @@
 #define SELECT_SH2A_SINGLE_ONLY  (MASK_SH_E | MASK_HARD_SH2A | MASK_SH2 \
 				  | MASK_SH1 | MASK_FPU_SINGLE \
 				  | MASK_FPU_SINGLE_ONLY)
-<<<<<<< HEAD
-#define SELECT_SH2A_SINGLE       (MASK_SH_E | MASK_HARD_SH2A \
-				  | MASK_FPU_SINGLE | MASK_HARD_SH2A_DOUBLE \
-				  | MASK_SH2 | MASK_SH1)
-#define SELECT_SH3               (MASK_SH3 | SELECT_SH2)
-#define SELECT_SH3E              (MASK_SH_E | MASK_FPU_SINGLE | SELECT_SH3)
-#define SELECT_SH4_NOFPU         (MASK_HARD_SH4 | SELECT_SH3)
-#define SELECT_SH4_SINGLE_ONLY   (MASK_HARD_SH4 | SELECT_SH3E \
-				  | MASK_FPU_SINGLE_ONLY)
-#define SELECT_SH4               (MASK_SH4 | MASK_SH_E | MASK_HARD_SH4 \
-=======
 #define SELECT_SH2A_SINGLE	 (MASK_SH_E | MASK_HARD_SH2A \
 				  | MASK_FPU_SINGLE | MASK_HARD_SH2A_DOUBLE \
 				  | MASK_SH2 | MASK_SH1)
@@ -161,7 +150,6 @@
 #define SELECT_SH4_SINGLE_ONLY	 (MASK_HARD_SH4 | SELECT_SH3E \
 				  | MASK_FPU_SINGLE_ONLY)
 #define SELECT_SH4		 (MASK_SH4 | MASK_SH_E | MASK_HARD_SH4 \
->>>>>>> e9c762ec
 				  | SELECT_SH3)
 #define SELECT_SH4_SINGLE	 (MASK_FPU_SINGLE | SELECT_SH4)
 #define SELECT_SH4A_NOFPU	 (MASK_SH4A | SELECT_SH4_NOFPU)
