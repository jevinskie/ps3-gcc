--- conflicted
+++ resolved
@@ -878,13 +878,10 @@
   fputc ('\n', (FILE));							\
 } while (0)
 
-<<<<<<< HEAD
-=======
 /* Mark the return register as used by the epilogue so that we can
    use it in unadorned (return) and (simple_return) instructions.  */
 #define EPILOGUE_USES(REGNO) ((REGNO) == RETURN_REGNUM)
 
->>>>>>> a7aa3838
 #undef ASM_OUTPUT_FUNCTION_LABEL
 #define ASM_OUTPUT_FUNCTION_LABEL(FILE, NAME, DECL) \
   s390_asm_output_function_label (FILE, NAME, DECL)
