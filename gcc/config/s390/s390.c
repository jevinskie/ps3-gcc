--- conflicted
+++ resolved
@@ -1680,223 +1680,6 @@
   return ggc_alloc_cleared_machine_function ();
 }
 
-<<<<<<< HEAD
-static void
-s390_option_override (void)
-{
-  unsigned int i;
-  cl_deferred_option *opt;
-  vec<cl_deferred_option> *v =
-    (vec<cl_deferred_option> *) s390_deferred_options;
-
-  if (v)
-    FOR_EACH_VEC_ELT (*v, i, opt)
-      {
-	switch (opt->opt_index)
-	  {
-	  case OPT_mhotpatch:
-	    s390_hotpatch_trampoline_halfwords = (opt->value) ?
-	      s390_hotpatch_trampoline_halfwords_default : -1;
-	    break;
-	  case OPT_mhotpatch_:
-	    {
-	      int val;
-
-	      val = integral_argument (opt->arg);
-	      if (val == -1)
-		{
-		  /* argument is not a plain number */
-		  error ("argument to %qs should be a non-negative integer",
-			 "-mhotpatch=");
-		  break;
-		}
-	      else if (val > s390_hotpatch_trampoline_halfwords_max)
-		{
-		  error ("argument to %qs is too large (max. %d)",
-			 "-mhotpatch=", s390_hotpatch_trampoline_halfwords_max);
-		  break;
-		}
-	      s390_hotpatch_trampoline_halfwords = val;
-	      break;
-	    }
-	  default:
-	    gcc_unreachable ();
-	  }
-      }
-
-  /* Set up function hooks.  */
-  init_machine_status = s390_init_machine_status;
-
-  /* Architecture mode defaults according to ABI.  */
-  if (!(target_flags_explicit & MASK_ZARCH))
-    {
-      if (TARGET_64BIT)
-	target_flags |= MASK_ZARCH;
-      else
-	target_flags &= ~MASK_ZARCH;
-    }
-
-  /* Set the march default in case it hasn't been specified on
-     cmdline.  */
-  if (s390_arch == PROCESSOR_max)
-    {
-      s390_arch_string = TARGET_ZARCH? "z900" : "g5";
-      s390_arch = TARGET_ZARCH ? PROCESSOR_2064_Z900 : PROCESSOR_9672_G5;
-      s390_arch_flags = processor_flags_table[(int)s390_arch];
-    }
-
-  /* Determine processor to tune for.  */
-  if (s390_tune == PROCESSOR_max)
-    {
-      s390_tune = s390_arch;
-      s390_tune_flags = s390_arch_flags;
-    }
-
-  /* Sanity checks.  */
-  if (TARGET_ZARCH && !TARGET_CPU_ZARCH)
-    error ("z/Architecture mode not supported on %s", s390_arch_string);
-  if (TARGET_64BIT && !TARGET_ZARCH)
-    error ("64-bit ABI not supported in ESA/390 mode");
-
-  /* Use hardware DFP if available and not explicitly disabled by
-     user. E.g. with -m31 -march=z10 -mzarch   */
-  if (!(target_flags_explicit & MASK_HARD_DFP) && TARGET_DFP)
-    target_flags |= MASK_HARD_DFP;
-
-  /* Enable hardware transactions if available and not explicitly
-     disabled by user.  E.g. with -m31 -march=zEC12 -mzarch */
-  if (!(target_flags_explicit & MASK_OPT_HTM) && TARGET_CPU_HTM && TARGET_ZARCH)
-    target_flags |= MASK_OPT_HTM;
-
-  if (TARGET_HARD_DFP && !TARGET_DFP)
-    {
-      if (target_flags_explicit & MASK_HARD_DFP)
-	{
-	  if (!TARGET_CPU_DFP)
-	    error ("hardware decimal floating point instructions"
-		   " not available on %s", s390_arch_string);
-	  if (!TARGET_ZARCH)
-	    error ("hardware decimal floating point instructions"
-		   " not available in ESA/390 mode");
-	}
-      else
-	target_flags &= ~MASK_HARD_DFP;
-    }
-
-  if ((target_flags_explicit & MASK_SOFT_FLOAT) && TARGET_SOFT_FLOAT)
-    {
-      if ((target_flags_explicit & MASK_HARD_DFP) && TARGET_HARD_DFP)
-	error ("-mhard-dfp can%'t be used in conjunction with -msoft-float");
-
-      target_flags &= ~MASK_HARD_DFP;
-    }
-
-  /* Set processor cost function.  */
-  switch (s390_tune)
-    {
-    case PROCESSOR_2084_Z990:
-      s390_cost = &z990_cost;
-      break;
-    case PROCESSOR_2094_Z9_109:
-      s390_cost = &z9_109_cost;
-      break;
-    case PROCESSOR_2097_Z10:
-      s390_cost = &z10_cost;
-      break;
-    case PROCESSOR_2817_Z196:
-      s390_cost = &z196_cost;
-      break;
-    case PROCESSOR_2827_ZEC12:
-      s390_cost = &zEC12_cost;
-      break;
-    default:
-      s390_cost = &z900_cost;
-    }
-
-  if (TARGET_BACKCHAIN && TARGET_PACKED_STACK && TARGET_HARD_FLOAT)
-    error ("-mbackchain -mpacked-stack -mhard-float are not supported "
-	   "in combination");
-
-  if (s390_stack_size)
-    {
-      if (s390_stack_guard >= s390_stack_size)
-	error ("stack size must be greater than the stack guard value");
-      else if (s390_stack_size > 1 << 16)
-	error ("stack size must not be greater than 64k");
-    }
-  else if (s390_stack_guard)
-    error ("-mstack-guard implies use of -mstack-size");
-
-#ifdef TARGET_DEFAULT_LONG_DOUBLE_128
-  if (!(target_flags_explicit & MASK_LONG_DOUBLE_128))
-    target_flags |= MASK_LONG_DOUBLE_128;
-#endif
-
-  if (s390_tune == PROCESSOR_2097_Z10
-      || s390_tune == PROCESSOR_2817_Z196
-      || s390_tune == PROCESSOR_2827_ZEC12)
-    {
-      maybe_set_param_value (PARAM_MAX_UNROLLED_INSNS, 100,
-			     global_options.x_param_values,
-			     global_options_set.x_param_values);
-      maybe_set_param_value (PARAM_MAX_UNROLL_TIMES, 32,
-			     global_options.x_param_values,
-			     global_options_set.x_param_values);
-      maybe_set_param_value (PARAM_MAX_COMPLETELY_PEELED_INSNS, 2000,
-			     global_options.x_param_values,
-			     global_options_set.x_param_values);
-      maybe_set_param_value (PARAM_MAX_COMPLETELY_PEEL_TIMES, 64,
-			     global_options.x_param_values,
-			     global_options_set.x_param_values);
-    }
-
-  maybe_set_param_value (PARAM_MAX_PENDING_LIST_LENGTH, 256,
-			 global_options.x_param_values,
-			 global_options_set.x_param_values);
-  /* values for loop prefetching */
-  maybe_set_param_value (PARAM_L1_CACHE_LINE_SIZE, 256,
-			 global_options.x_param_values,
-			 global_options_set.x_param_values);
-  maybe_set_param_value (PARAM_L1_CACHE_SIZE, 128,
-			 global_options.x_param_values,
-			 global_options_set.x_param_values);
-  /* s390 has more than 2 levels and the size is much larger.  Since
-     we are always running virtualized assume that we only get a small
-     part of the caches above l1.  */
-  maybe_set_param_value (PARAM_L2_CACHE_SIZE, 1500,
-			 global_options.x_param_values,
-			 global_options_set.x_param_values);
-  maybe_set_param_value (PARAM_PREFETCH_MIN_INSN_TO_MEM_RATIO, 2,
-			 global_options.x_param_values,
-			 global_options_set.x_param_values);
-  maybe_set_param_value (PARAM_SIMULTANEOUS_PREFETCHES, 6,
-			 global_options.x_param_values,
-			 global_options_set.x_param_values);
-
-  /* This cannot reside in s390_option_optimization_table since HAVE_prefetch
-     requires the arch flags to be evaluated already.  Since prefetching
-     is beneficial on s390, we enable it if available.  */
-  if (flag_prefetch_loop_arrays < 0 && HAVE_prefetch && optimize >= 3)
-    flag_prefetch_loop_arrays = 1;
-
-  /* Use the alternative scheduling-pressure algorithm by default.  */
-  maybe_set_param_value (PARAM_SCHED_PRESSURE_ALGORITHM, 2,
-                         global_options.x_param_values,
-                         global_options_set.x_param_values);
-
-  if (TARGET_TPF)
-    {
-      /* Don't emit DWARF3/4 unless specifically selected.  The TPF
-	 debuggers do not yet support DWARF 3/4.  */
-      if (!global_options_set.x_dwarf_strict) 
-	dwarf_strict = 1;
-      if (!global_options_set.x_dwarf_version)
-	dwarf_version = 2;
-    }
-}
-
-=======
->>>>>>> a7aa3838
 /* Map for smallest class containing reg regno.  */
 
 const enum reg_class regclass_map[FIRST_PSEUDO_REGISTER] =
@@ -7328,50 +7111,6 @@
       else if (JUMP_P (insn))
 	{
 	  rtx pat = PATTERN (insn);
-<<<<<<< HEAD
-	  if (GET_CODE (pat) == PARALLEL
-	      && XVECLEN (pat, 0) == 2
-	      && GET_CODE (XVECEXP (pat, 0, 0)) == SET
-	      && GET_CODE (XVECEXP (pat, 0, 1)) == USE
-	      && GET_CODE (XEXP (XVECEXP (pat, 0, 1), 0)) == LABEL_REF)
-	    {
-	      /* Find the jump table used by this casesi jump.  */
-	      rtx vec_label = XEXP (XEXP (XVECEXP (pat, 0, 1), 0), 0);
-	      rtx vec_insn = next_real_insn (vec_label);
-	      rtx vec_pat = vec_insn && GET_CODE (vec_insn) == JUMP_INSN ?
-			    PATTERN (vec_insn) : NULL_RTX;
-	      if (vec_pat
-		  && (GET_CODE (vec_pat) == ADDR_VEC
-		      || GET_CODE (vec_pat) == ADDR_DIFF_VEC))
-		{
-		  int i, diff_p = GET_CODE (vec_pat) == ADDR_DIFF_VEC;
-
-		  for (i = 0; i < XVECLEN (vec_pat, diff_p); i++)
-		    {
-		      rtx label = XEXP (XVECEXP (vec_pat, diff_p, i), 0);
-
-		      if (s390_find_pool (pool_list, label)
-			  != s390_find_pool (pool_list, insn))
-			bitmap_set_bit (far_labels, CODE_LABEL_NUMBER (label));
-		    }
-		}
-	      continue;
-	    }
-
-	  if (GET_CODE (pat) == PARALLEL)
-	    pat = XVECEXP (pat, 0, 0);
-
-	  if (GET_CODE (pat) == SET)
-	    {
-	      rtx label = JUMP_LABEL (insn);
-	      if (label)
-		{
-		  if (s390_find_pool (pool_list, label)
-		      != s390_find_pool (pool_list, insn))
-		    bitmap_set_bit (far_labels, CODE_LABEL_NUMBER (label));
-		}
-	    }
-=======
 
 	  if (GET_CODE (pat) == PARALLEL)
 	    pat = XVECEXP (pat, 0, 0);
@@ -7386,7 +7125,6 @@
 		    bitmap_set_bit (far_labels, CODE_LABEL_NUMBER (label));
 		}
 	    }
->>>>>>> a7aa3838
 	}
     }
 
@@ -7686,11 +7424,7 @@
   rtx cur_insn;
   unsigned int i;
 
-<<<<<<< HEAD
-  memset (regs_ever_clobbered, 0, 32 * sizeof (int));
-=======
   memset (regs_ever_clobbered, 0, 32);
->>>>>>> a7aa3838
 
   /* For non-leaf functions we have to consider all call clobbered regs to be
      clobbered.  */
@@ -7717,11 +7451,7 @@
      This flag is also set for the unwinding code in libgcc.
      See expand_builtin_unwind_init.  For regs_ever_live this is done by
      reload.  */
-<<<<<<< HEAD
-  if (cfun->has_nonlocal_label)
-=======
   if (crtl->saves_all_registers)
->>>>>>> a7aa3838
     for (i = 0; i < 32; i++)
       if (!call_really_used_regs[i])
 	regs_ever_clobbered[i] = 1;
@@ -7821,10 +7551,6 @@
   int save_reg_slot = FPR0_REGNUM;
   int i, j;
 
-<<<<<<< HEAD
-  /* Find first and last gpr to be saved.  We trust regs_ever_live
-     data, except that we don't save and restore global registers.
-=======
   if (!TARGET_Z10 || !TARGET_HARD_FLOAT || !crtl->is_leaf)
     return;
 
@@ -7857,7 +7583,6 @@
 /* Set the bits in fpr_bitmap for FPRs which need to be saved due to
    stdarg.
    This is a helper routine for s390_register_info.  */
->>>>>>> a7aa3838
 
 static void
 s390_register_info_stdarg_fpr ()
@@ -7879,40 +7604,9 @@
   if (max_fpr > FP_ARG_NUM_REG)
     max_fpr = FP_ARG_NUM_REG;
 
-<<<<<<< HEAD
-  /* fprs 8 - 15 are call saved for 64 Bit ABI.  */
-  if (!epilogue_completed)
-    {
-      cfun_frame_layout.fpr_bitmap = 0;
-      cfun_frame_layout.high_fprs = 0;
-      for (i = 16; i <= 31; i++)
-	{
-	  if (call_really_used_regs[i])
-	    continue;
-	  /* During reload we have to use the df_regs_ever_live infos
-	     since reload is marking FPRs used as spill slots there as
-	     live before actually making the code changes.  Without
-	     this we fail during elimination offset verification.  */
-	  if ((clobbered_regs[i]
-	       || (df_regs_ever_live_p (i)
-		   && (reload_in_progress
-		       || crtl->saves_all_registers)))
-	      && !global_regs[i])
-	    {
-	      cfun_set_fpr_bit (i - 16);
-	      if (i >= 24)
-		cfun_frame_layout.high_fprs++;
-	    }
-	}
-    }
-
-  for (i = 0; i < 16; i++)
-    clobbered_regs[i] = clobbered_regs[i] && !global_regs[i] && !fixed_regs[i];
-=======
   for (i = min_fpr; i < max_fpr; i++)
     cfun_set_fpr_save (i + FPR0_REGNUM);
 }
->>>>>>> a7aa3838
 
 /* Reserve the GPR save slots for GPRs which need to be saved due to
    stdarg.
@@ -8009,14 +7703,9 @@
 	|| cfun_save_high_fprs_p
 	|| get_frame_size () > 0
 	|| (reload_completed && cfun_frame_layout.frame_size > 0)
-<<<<<<< HEAD
-	|| cfun->calls_alloca
-	|| cfun->stdarg);
-=======
 	|| cfun->calls_alloca);
 
   memset (cfun_frame_layout.gpr_save_slots, 0, 16);
->>>>>>> a7aa3838
 
   for (i = 6; i < 16; i++)
     if (clobbered_regs[i])
@@ -8063,12 +7752,6 @@
   for (i = 0; i < 32; i++)
     clobbered_regs[i] = clobbered_regs[i] && !global_regs[i];
 
-<<<<<<< HEAD
-	  for (i = min_fpr; i < max_fpr; i++)
-	    cfun_set_fpr_bit (i);
-	}
-    }
-=======
   /* There is still special treatment needed for cases invisible to
      s390_regs_ever_clobbered.  */
   clobbered_regs[RETURN_REGNUM]
@@ -8099,7 +7782,6 @@
   for (j = 15; j > i && cfun_gpr_save_slot (j) != -1; j--);
   cfun_frame_layout.first_save_gpr = (i == 16) ? -1 : i;
   cfun_frame_layout.last_save_gpr = (i == 16) ? -1 : j;
->>>>>>> a7aa3838
 }
 
 /* Fill cfun->machine with info about frame of current function.  */
@@ -8233,12 +7915,8 @@
 {
   HOST_WIDE_INT frame_size;
   int base_used;
-<<<<<<< HEAD
-  int clobbered_regs[32];
-=======
 
   gcc_assert (!reload_completed);
->>>>>>> a7aa3838
 
   /* On S/390 machines, we may need to perform branch splitting, which
      will require both base and return address register.  We have no
@@ -8284,7 +7962,6 @@
    - when CC is copied to a GPR and the CC0 check is done with the GPR
      this is not supported
 */
-<<<<<<< HEAD
 
 static void
 s390_optimize_nonescaping_tx (void)
@@ -8301,9 +7978,9 @@
   if (!cfun->machine->tbegin_p)
     return;
 
-  for (bb_index = 0; bb_index < n_basic_blocks; bb_index++)
-    {
-      bb = BASIC_BLOCK (bb_index);
+  for (bb_index = 0; bb_index < n_basic_blocks_for_fn (cfun); bb_index++)
+    {
+      bb = BASIC_BLOCK_FOR_FN (cfun, bb_index);
 
       if (!bb)
 	continue;
@@ -8431,162 +8108,6 @@
   return;
 }
 
-/* Update frame layout.  Recompute actual register save data based on
-   current info and update regs_ever_live for the special registers.
-   May be called multiple times, but may never cause *more* registers
-   to be saved than s390_init_frame_layout allocated room for.  */
-=======
->>>>>>> a7aa3838
-
-static void
-s390_optimize_nonescaping_tx (void)
-{
-<<<<<<< HEAD
-  int clobbered_regs[32];
-=======
-  const unsigned int CC0 = 1 << 3;
-  basic_block tbegin_bb = NULL;
-  basic_block tend_bb = NULL;
-  basic_block bb;
-  rtx insn;
-  bool result = true;
-  int bb_index;
-  rtx tbegin_insn = NULL_RTX;
->>>>>>> a7aa3838
-
-  if (!cfun->machine->tbegin_p)
-    return;
-
-  for (bb_index = 0; bb_index < n_basic_blocks_for_fn (cfun); bb_index++)
-    {
-      bb = BASIC_BLOCK_FOR_FN (cfun, bb_index);
-
-      if (!bb)
-	continue;
-
-      FOR_BB_INSNS (bb, insn)
-	{
-	  rtx ite, cc, pat, target;
-	  unsigned HOST_WIDE_INT mask;
-
-	  if (!INSN_P (insn) || INSN_CODE (insn) <= 0)
-	    continue;
-
-	  pat = PATTERN (insn);
-
-	  if (GET_CODE (pat) == PARALLEL)
-	    pat = XVECEXP (pat, 0, 0);
-
-	  if (GET_CODE (pat) != SET
-	      || GET_CODE (SET_SRC (pat)) != UNSPEC_VOLATILE)
-	    continue;
-
-	  if (XINT (SET_SRC (pat), 1) == UNSPECV_TBEGIN)
-	    {
-	      rtx tmp;
-
-	      tbegin_insn = insn;
-
-	      /* Just return if the tbegin doesn't have clobbers.  */
-	      if (GET_CODE (PATTERN (insn)) != PARALLEL)
-		return;
-
-	      if (tbegin_bb != NULL)
-		return;
-
-	      /* Find the next conditional jump.  */
-	      for (tmp = NEXT_INSN (insn);
-		   tmp != NULL_RTX;
-		   tmp = NEXT_INSN (tmp))
-		{
-		  if (reg_set_p (gen_rtx_REG (CCmode, CC_REGNUM), tmp))
-		    return;
-		  if (!JUMP_P (tmp))
-		    continue;
-
-		  ite = SET_SRC (PATTERN (tmp));
-		  if (GET_CODE (ite) != IF_THEN_ELSE)
-		    continue;
-
-		  cc = XEXP (XEXP (ite, 0), 0);
-		  if (!REG_P (cc) || !CC_REGNO_P (REGNO (cc))
-		      || GET_MODE (cc) != CCRAWmode
-		      || GET_CODE (XEXP (XEXP (ite, 0), 1)) != CONST_INT)
-		    return;
-
-		  if (bb->succs->length () != 2)
-		    return;
-
-		  mask = INTVAL (XEXP (XEXP (ite, 0), 1));
-		  if (GET_CODE (XEXP (ite, 0)) == NE)
-		    mask ^= 0xf;
-
-		  if (mask == CC0)
-		    target = XEXP (ite, 1);
-		  else if (mask == (CC0 ^ 0xf))
-		    target = XEXP (ite, 2);
-		  else
-		    return;
-
-		  {
-		    edge_iterator ei;
-		    edge e1, e2;
-
-		    ei = ei_start (bb->succs);
-		    e1 = ei_safe_edge (ei);
-		    ei_next (&ei);
-		    e2 = ei_safe_edge (ei);
-
-		    if (e2->flags & EDGE_FALLTHRU)
-		      {
-			e2 = e1;
-			e1 = ei_safe_edge (ei);
-		      }
-
-		    if (!(e1->flags & EDGE_FALLTHRU))
-		      return;
-
-		    tbegin_bb = (target == pc_rtx) ? e1->dest : e2->dest;
-		  }
-		  if (tmp == BB_END (bb))
-		    break;
-		}
-	    }
-
-	  if (XINT (SET_SRC (pat), 1) == UNSPECV_TEND)
-	    {
-	      if (tend_bb != NULL)
-		return;
-	      tend_bb = bb;
-	    }
-	}
-    }
-
-  /* Either we successfully remove the FPR clobbers here or we are not
-     able to do anything for this TX.  Both cases don't qualify for
-     another look.  */
-  cfun->machine->tbegin_p = false;
-
-  if (tbegin_bb == NULL || tend_bb == NULL)
-    return;
-
-  calculate_dominance_info (CDI_POST_DOMINATORS);
-  result = dominated_by_p (CDI_POST_DOMINATORS, tbegin_bb, tend_bb);
-  free_dominance_info (CDI_POST_DOMINATORS);
-
-  if (!result)
-    return;
-
-  PATTERN (tbegin_insn) = gen_rtx_PARALLEL (VOIDmode,
-			    gen_rtvec (2,
-				       XVECEXP (PATTERN (tbegin_insn), 0, 0),
-				       XVECEXP (PATTERN (tbegin_insn), 0, 1)));
-  INSN_CODE (tbegin_insn) = -1;
-  df_insn_rescan (tbegin_insn);
-
-  return;
-}
-
 /* Return true if it is legal to put a value with MODE into REGNO.  */
 
 bool
@@ -9064,13 +8585,6 @@
 {
   int i;
 
-<<<<<<< HEAD
-  /* Try to get rid of the FPR clobbers.  */
-  s390_optimize_nonescaping_tx ();
-
-  /* Complete frame layout.  */
-  s390_update_frame_layout ();
-=======
   if (!TARGET_Z10 || !TARGET_HARD_FLOAT || !crtl->is_leaf)
     return;
 
@@ -9087,7 +8601,6 @@
 }
 
 /* Restore GPRs from FPR save slots.  */
->>>>>>> a7aa3838
 
 static void
 s390_restore_gprs_from_fprs (void)
@@ -10649,277 +10162,6 @@
     return const0_rtx;
 }
 
-<<<<<<< HEAD
-/* Emit rtl for the tbegin or tbegin_retry (RETRY != NULL_RTX)
-   expanders.
-   DEST  - Register location where CC will be stored.
-   TDB   - Pointer to a 256 byte area where to store the transaction.
-           diagnostic block. NULL if TDB is not needed.
-   RETRY - Retry count value.  If non-NULL a retry loop for CC2
-           is emitted
-   CLOBBER_FPRS_P - If true clobbers for all FPRs are emitted as part
-                    of the tbegin instruction pattern.  */
-
-void
-s390_expand_tbegin (rtx dest, rtx tdb, rtx retry, bool clobber_fprs_p)
-{
-  rtx retry_plus_two = gen_reg_rtx (SImode);
-  rtx retry_reg = gen_reg_rtx (SImode);
-  rtx retry_label = NULL_RTX;
-
-  if (retry != NULL_RTX)
-    {
-      emit_move_insn (retry_reg, retry);
-      emit_insn (gen_addsi3 (retry_plus_two, retry_reg, const2_rtx));
-      emit_insn (gen_addsi3 (retry_reg, retry_reg, const1_rtx));
-      retry_label = gen_label_rtx ();
-      emit_label (retry_label);
-    }
-
-  if (clobber_fprs_p)
-    emit_insn (gen_tbegin_1 (gen_rtx_CONST_INT (VOIDmode, TBEGIN_MASK), tdb));
-  else
-    emit_insn (gen_tbegin_nofloat_1 (gen_rtx_CONST_INT (VOIDmode, TBEGIN_MASK),
-				     tdb));
-
-  emit_move_insn (dest, gen_rtx_UNSPEC (SImode,
-					gen_rtvec (1, gen_rtx_REG (CCRAWmode,
-								   CC_REGNUM)),
-					UNSPEC_CC_TO_INT));
-  if (retry != NULL_RTX)
-    {
-      const int CC0 = 1 << 3;
-      const int CC1 = 1 << 2;
-      const int CC3 = 1 << 0;
-      rtx jump;
-      rtx count = gen_reg_rtx (SImode);
-      rtx leave_label = gen_label_rtx ();
-
-      /* Exit for success and permanent failures.  */
-      jump = s390_emit_jump (leave_label,
-			     gen_rtx_EQ (VOIDmode,
-			       gen_rtx_REG (CCRAWmode, CC_REGNUM),
-			       gen_rtx_CONST_INT (VOIDmode, CC0 | CC1 | CC3)));
-      LABEL_NUSES (leave_label) = 1;
-
-      /* CC2 - transient failure. Perform retry with ppa.  */
-      emit_move_insn (count, retry_plus_two);
-      emit_insn (gen_subsi3 (count, count, retry_reg));
-      emit_insn (gen_tx_assist (count));
-      jump = emit_jump_insn (gen_doloop_si64 (retry_label,
-					      retry_reg,
-					      retry_reg));
-      JUMP_LABEL (jump) = retry_label;
-      LABEL_NUSES (retry_label) = 1;
-      emit_label (leave_label);
-    }
-}
-
-/* Builtins.  */
-
-enum s390_builtin
-{
-  S390_BUILTIN_TBEGIN,
-  S390_BUILTIN_TBEGIN_NOFLOAT,
-  S390_BUILTIN_TBEGIN_RETRY,
-  S390_BUILTIN_TBEGIN_RETRY_NOFLOAT,
-  S390_BUILTIN_TBEGINC,
-  S390_BUILTIN_TEND,
-  S390_BUILTIN_TABORT,
-  S390_BUILTIN_NON_TX_STORE,
-  S390_BUILTIN_TX_NESTING_DEPTH,
-  S390_BUILTIN_TX_ASSIST,
-
-  S390_BUILTIN_max
-};
-
-static enum insn_code const code_for_builtin[S390_BUILTIN_max] = {
-  CODE_FOR_tbegin,
-  CODE_FOR_tbegin_nofloat,
-  CODE_FOR_tbegin_retry,
-  CODE_FOR_tbegin_retry_nofloat,
-  CODE_FOR_tbeginc,
-  CODE_FOR_tend,
-  CODE_FOR_tabort,
-  CODE_FOR_ntstg,
-  CODE_FOR_etnd,
-  CODE_FOR_tx_assist
-};
-
-static void
-s390_init_builtins (void)
-{
-  tree ftype, uint64_type;
-  tree returns_twice_attr = tree_cons (get_identifier ("returns_twice"),
-				       NULL, NULL);
-  tree noreturn_attr = tree_cons (get_identifier ("noreturn"), NULL, NULL);
-
-  /* void foo (void) */
-  ftype = build_function_type_list (void_type_node, NULL_TREE);
-  add_builtin_function ("__builtin_tbeginc", ftype, S390_BUILTIN_TBEGINC,
-			BUILT_IN_MD, NULL, NULL_TREE);
-
-  /* void foo (int) */
-  ftype = build_function_type_list (void_type_node, integer_type_node,
-				    NULL_TREE);
-  add_builtin_function ("__builtin_tabort", ftype,
-			S390_BUILTIN_TABORT, BUILT_IN_MD, NULL, noreturn_attr);
-  add_builtin_function ("__builtin_tx_assist", ftype,
-			S390_BUILTIN_TX_ASSIST, BUILT_IN_MD, NULL, NULL_TREE);
-
-  /* int foo (void *) */
-  ftype = build_function_type_list (integer_type_node, ptr_type_node, NULL_TREE);
-  add_builtin_function ("__builtin_tbegin", ftype, S390_BUILTIN_TBEGIN,
-			BUILT_IN_MD, NULL, returns_twice_attr);
-  add_builtin_function ("__builtin_tbegin_nofloat", ftype,
-			S390_BUILTIN_TBEGIN_NOFLOAT,
-			BUILT_IN_MD, NULL, returns_twice_attr);
-
-  /* int foo (void *, int) */
-  ftype = build_function_type_list (integer_type_node, ptr_type_node,
-				    integer_type_node, NULL_TREE);
-  add_builtin_function ("__builtin_tbegin_retry", ftype,
-			S390_BUILTIN_TBEGIN_RETRY,
-			BUILT_IN_MD,
-			NULL, returns_twice_attr);
-  add_builtin_function ("__builtin_tbegin_retry_nofloat", ftype,
-			S390_BUILTIN_TBEGIN_RETRY_NOFLOAT,
-			BUILT_IN_MD,
-			NULL, returns_twice_attr);
-
-  /* int foo (void) */
-  ftype = build_function_type_list (integer_type_node, NULL_TREE);
-  add_builtin_function ("__builtin_tx_nesting_depth", ftype,
-			S390_BUILTIN_TX_NESTING_DEPTH,
-			BUILT_IN_MD, NULL, NULL_TREE);
-  add_builtin_function ("__builtin_tend", ftype,
-			S390_BUILTIN_TEND, BUILT_IN_MD,	NULL, NULL_TREE);
-
-  /* void foo (uint64_t *, uint64_t) */
-  if (TARGET_64BIT)
-    uint64_type = long_unsigned_type_node;
-  else
-    uint64_type = long_long_unsigned_type_node;
-
-   ftype = build_function_type_list (void_type_node,
- 				    build_pointer_type (uint64_type),
-				    uint64_type, NULL_TREE);
-  add_builtin_function ("__builtin_non_tx_store", ftype,
-			S390_BUILTIN_NON_TX_STORE,
-			BUILT_IN_MD, NULL, NULL_TREE);
-}
-
-/* Expand an expression EXP that calls a built-in function,
-   with result going to TARGET if that's convenient
-   (and in mode MODE if that's convenient).
-   SUBTARGET may be used as the target for computing one of EXP's operands.
-   IGNORE is nonzero if the value is to be ignored.  */
-
-static rtx
-s390_expand_builtin (tree exp, rtx target, rtx subtarget ATTRIBUTE_UNUSED,
-		     enum machine_mode mode ATTRIBUTE_UNUSED,
-		     int ignore ATTRIBUTE_UNUSED)
-{
-#define MAX_ARGS 2
-
-  tree fndecl = TREE_OPERAND (CALL_EXPR_FN (exp), 0);
-  unsigned int fcode = DECL_FUNCTION_CODE (fndecl);
-  enum insn_code icode;
-  rtx op[MAX_ARGS], pat;
-  int arity;
-  bool nonvoid;
-  tree arg;
-  call_expr_arg_iterator iter;
-
-  if (fcode >= S390_BUILTIN_max)
-    internal_error ("bad builtin fcode");
-  icode = code_for_builtin[fcode];
-  if (icode == 0)
-    internal_error ("bad builtin fcode");
-
-  if (!TARGET_HTM)
-    error ("Transactional execution builtins not enabled (-mhtm)\n");
-
-  /* Set a flag in the machine specific cfun part in order to support
-     saving/restoring of FPRs.  */
-  if (fcode == S390_BUILTIN_TBEGIN || fcode == S390_BUILTIN_TBEGIN_RETRY)
-    cfun->machine->tbegin_p = true;
-
-  nonvoid = TREE_TYPE (TREE_TYPE (fndecl)) != void_type_node;
-
-  arity = 0;
-  FOR_EACH_CALL_EXPR_ARG (arg, iter, exp)
-    {
-      const struct insn_operand_data *insn_op;
-
-      if (arg == error_mark_node)
-	return NULL_RTX;
-      if (arity >= MAX_ARGS)
-	return NULL_RTX;
-
-      insn_op = &insn_data[icode].operand[arity + nonvoid];
-
-      op[arity] = expand_expr (arg, NULL_RTX, insn_op->mode, EXPAND_NORMAL);
-
-      if (!(*insn_op->predicate) (op[arity], insn_op->mode))
-	{
-	  if (insn_op->predicate == memory_operand)
-	    {
-	      /* Don't move a NULL pointer into a register. Otherwise
-		 we have to rely on combine being able to move it back
-		 in order to get an immediate 0 in the instruction.  */
-	      if (op[arity] != const0_rtx)
-		op[arity] = copy_to_mode_reg (Pmode, op[arity]);
-	      op[arity] = gen_rtx_MEM (insn_op->mode, op[arity]);
-	    }
-	  else
-	    op[arity] = copy_to_mode_reg (insn_op->mode, op[arity]);
-	}
-
-      arity++;
-    }
-
-  if (nonvoid)
-    {
-      enum machine_mode tmode = insn_data[icode].operand[0].mode;
-      if (!target
-	  || GET_MODE (target) != tmode
-	  || !(*insn_data[icode].operand[0].predicate) (target, tmode))
-	target = gen_reg_rtx (tmode);
-    }
-
-  switch (arity)
-    {
-    case 0:
-      pat = GEN_FCN (icode) (target);
-      break;
-    case 1:
-      if (nonvoid)
-        pat = GEN_FCN (icode) (target, op[0]);
-      else
-	pat = GEN_FCN (icode) (op[0]);
-      break;
-    case 2:
-      if (nonvoid)
-	pat = GEN_FCN (icode) (target, op[0], op[1]);
-      else
-	pat = GEN_FCN (icode) (op[0], op[1]);
-      break;
-    default:
-      gcc_unreachable ();
-    }
-  if (!pat)
-    return NULL_RTX;
-  emit_insn (pat);
-
-  if (nonvoid)
-    return target;
-  else
-    return const0_rtx;
-}
-
-=======
->>>>>>> a7aa3838
 
 /* Output assembly code for the trampoline template to
    stdio stream FILE.
@@ -12986,24 +12228,18 @@
 #undef TARGET_CANONICALIZE_COMPARISON
 #define TARGET_CANONICALIZE_COMPARISON s390_canonicalize_comparison
 
-<<<<<<< HEAD
-=======
 #undef TARGET_HARD_REGNO_SCRATCH_OK
 #define TARGET_HARD_REGNO_SCRATCH_OK s390_hard_regno_scratch_ok
 
->>>>>>> a7aa3838
 #undef TARGET_ATTRIBUTE_TABLE
 #define TARGET_ATTRIBUTE_TABLE s390_attribute_table
 
 #undef TARGET_CAN_INLINE_P
 #define TARGET_CAN_INLINE_P s390_can_inline_p
 
-<<<<<<< HEAD
-=======
 #undef TARGET_SET_UP_BY_PROLOGUE
 #define TARGET_SET_UP_BY_PROLOGUE s300_set_up_by_prologue
 
->>>>>>> a7aa3838
 struct gcc_target targetm = TARGET_INITIALIZER;
 
 #include "gt-s390.h"