/* Darwin support needed only by C/C++ frontends.
   Copyright (C) 2001-2013 Free Software Foundation, Inc.
   Contributed by Apple Computer Inc.

This file is part of GCC.

GCC is free software; you can redistribute it and/or modify
it under the terms of the GNU General Public License as published by
the Free Software Foundation; either version 3, or (at your option)
any later version.

GCC is distributed in the hope that it will be useful,
but WITHOUT ANY WARRANTY; without even the implied warranty of
MERCHANTABILITY or FITNESS FOR A PARTICULAR PURPOSE.  See the
GNU General Public License for more details.

You should have received a copy of the GNU General Public License
along with GCC; see the file COPYING3.  If not see
<http://www.gnu.org/licenses/>.  */

#include "config.h"
#include "system.h"
#include "coretypes.h"
#include "tm.h"
#include "cpplib.h"
#include "tree.h"
#include "target.h"
#include "incpath.h"
#include "c-family/c-common.h"
#include "c-family/c-pragma.h"
#include "c-family/c-format.h"
#include "diagnostic-core.h"
#include "flags.h"
#include "tm_p.h"
#include "cppdefault.h"
#include "prefix.h"
#include "c-family/c-target.h"
#include "c-family/c-target-def.h"
#include "cgraph.h"
<<<<<<< HEAD
=======
#include "../../libcpp/internal.h"
>>>>>>> e9c762ec

/* Pragmas.  */

#define BAD(gmsgid) do { warning (OPT_Wpragmas, gmsgid); return; } while (0)
#define BAD2(msgid, arg) do { warning (OPT_Wpragmas, msgid, arg); return; } while (0)

static bool using_frameworks = false;

static const char *find_subframework_header (cpp_reader *pfile, const char *header,
					     cpp_dir **dirp);

typedef struct align_stack
{
  int alignment;
  struct align_stack * prev;
} align_stack;

static struct align_stack * field_align_stack = NULL;

/* Maintain a small stack of alignments.  This is similar to pragma
   pack's stack, but simpler.  */

static void
push_field_alignment (int bit_alignment)
{
  align_stack *entry = XNEW (align_stack);

  entry->alignment = maximum_field_alignment;
  entry->prev = field_align_stack;
  field_align_stack = entry;

  maximum_field_alignment = bit_alignment;
}

static void
pop_field_alignment (void)
{
  if (field_align_stack)
    {
      align_stack *entry = field_align_stack;

      maximum_field_alignment = entry->alignment;
      field_align_stack = entry->prev;
      free (entry);
    }
  else
    error ("too many #pragma options align=reset");
}

/* Handlers for Darwin-specific pragmas.  */

void
darwin_pragma_ignore (cpp_reader *pfile ATTRIBUTE_UNUSED)
{
  /* Do nothing.  */
}

/* #pragma options align={mac68k|power|reset} */

void
darwin_pragma_options (cpp_reader *pfile ATTRIBUTE_UNUSED)
{
  const char *arg;
  tree t, x;

  if (pragma_lex (&t) != CPP_NAME)
    BAD ("malformed '#pragma options', ignoring");
  arg = IDENTIFIER_POINTER (t);
  if (strcmp (arg, "align"))
    BAD ("malformed '#pragma options', ignoring");
  if (pragma_lex (&t) != CPP_EQ)
    BAD ("malformed '#pragma options', ignoring");
  if (pragma_lex (&t) != CPP_NAME)
    BAD ("malformed '#pragma options', ignoring");

  if (pragma_lex (&x) != CPP_EOF)
    warning (OPT_Wpragmas, "junk at end of '#pragma options'");

  arg = IDENTIFIER_POINTER (t);
  if (!strcmp (arg, "mac68k"))
    push_field_alignment (16);
  else if (!strcmp (arg, "power"))
    push_field_alignment (0);
  else if (!strcmp (arg, "reset"))
    pop_field_alignment ();
  else
    BAD ("malformed '#pragma options align={mac68k|power|reset}', ignoring");
}

/* #pragma unused ([var {, var}*]) */

void
darwin_pragma_unused (cpp_reader *pfile ATTRIBUTE_UNUSED)
{
  tree decl, x;
  int tok;

  if (pragma_lex (&x) != CPP_OPEN_PAREN)
    BAD ("missing '(' after '#pragma unused', ignoring");

  while (1)
    {
      tok = pragma_lex (&decl);
      if (tok == CPP_NAME && decl)
	{
	  tree local = lookup_name (decl);
	  if (local && (TREE_CODE (local) == PARM_DECL
			|| TREE_CODE (local) == VAR_DECL))
	    {
	      TREE_USED (local) = 1;
	      DECL_READ_P (local) = 1;
	    }
	  tok = pragma_lex (&x);
	  if (tok != CPP_COMMA)
	    break;
	}
    }

  if (tok != CPP_CLOSE_PAREN)
    BAD ("missing ')' after '#pragma unused', ignoring");

  if (pragma_lex (&x) != CPP_EOF)
    BAD ("junk at end of '#pragma unused'");
}

/* Parse the ms_struct pragma.  */
void
darwin_pragma_ms_struct (cpp_reader *pfile ATTRIBUTE_UNUSED)
{
  const char *arg;
  tree t;

  if (pragma_lex (&t) != CPP_NAME)
    BAD ("malformed '#pragma ms_struct', ignoring");
  arg = IDENTIFIER_POINTER (t);

  if (!strcmp (arg, "on"))
    darwin_ms_struct = true;
  else if (!strcmp (arg, "off") || !strcmp (arg, "reset"))
    darwin_ms_struct = false;
  else
    BAD ("malformed '#pragma ms_struct {on|off|reset}', ignoring");

  if (pragma_lex (&t) != CPP_EOF)
    BAD ("junk at end of '#pragma ms_struct'");
}

static struct frameworks_in_use {
  size_t len;
  const char *name;
  cpp_dir* dir;
} *frameworks_in_use;
static int num_frameworks = 0;
static int max_frameworks = 0;


/* Remember which frameworks have been seen, so that we can ensure
   that all uses of that framework come from the same framework.  DIR
   is the place where the named framework NAME, which is of length
   LEN, was found.  We copy the directory name from NAME, as it will be
   freed by others.  */

static void
add_framework (const char *name, size_t len, cpp_dir *dir)
{
  char *dir_name;
  int i;
  for (i = 0; i < num_frameworks; ++i)
    {
      if (len == frameworks_in_use[i].len
	  && strncmp (name, frameworks_in_use[i].name, len) == 0)
	{
	  return;
	}
    }
  if (i >= max_frameworks)
    {
      max_frameworks = i*2;
      max_frameworks += i == 0;
      frameworks_in_use = XRESIZEVEC (struct frameworks_in_use,
				      frameworks_in_use, max_frameworks);
    }
  dir_name = XNEWVEC (char, len + 1);
  memcpy (dir_name, name, len);
  dir_name[len] = '\0';
  frameworks_in_use[num_frameworks].name = dir_name;
  frameworks_in_use[num_frameworks].len = len;
  frameworks_in_use[num_frameworks].dir = dir;
  ++num_frameworks;
}

/* Recall if we have seen the named framework NAME, before, and where
   we saw it.  NAME is LEN bytes long.  The return value is the place
   where it was seen before.  */

static struct cpp_dir*
find_framework (const char *name, size_t len)
{
  int i;
  for (i = 0; i < num_frameworks; ++i)
    {
      if (len == frameworks_in_use[i].len
	  && strncmp (name, frameworks_in_use[i].name, len) == 0)
	{
	  return frameworks_in_use[i].dir;
	}
    }
  return 0;
}

/* There are two directories in a framework that contain header files,
   Headers and PrivateHeaders.  We search Headers first as it is more
   common to upgrade a header from PrivateHeaders to Headers and when
   that is done, the old one might hang around and be out of data,
   causing grief.  */

struct framework_header {const char * dirName; int dirNameLen; };
static struct framework_header framework_header_dirs[] = {
  { "Headers", 7 },
  { "PrivateHeaders", 14 },
  { NULL, 0 }
};

/* Returns a pointer to a malloced string that contains the real pathname
   to the file, given the base name and the name.  */

static char *
framework_construct_pathname (const char *fname, cpp_dir *dir)
{
  const char *buf;
  size_t fname_len, frname_len;
  cpp_dir *fast_dir;
  char *frname;
  struct stat st;
  int i;

  /* Framework names must have a / in them.  */
  buf = strchr (fname, '/');
  if (buf)
    fname_len = buf - fname;
  else
    return 0;

  fast_dir = find_framework (fname, fname_len);

  /* Framework includes must all come from one framework.  */
  if (fast_dir && dir != fast_dir)
    return 0;

  frname = XNEWVEC (char, strlen (fname) + dir->len + 2
		    + strlen(".framework/") + strlen("PrivateHeaders"));
  strncpy (&frname[0], dir->name, dir->len);
  frname_len = dir->len;
  if (frname_len && frname[frname_len-1] != '/')
    frname[frname_len++] = '/';
  strncpy (&frname[frname_len], fname, fname_len);
  frname_len += fname_len;
  strncpy (&frname[frname_len], ".framework/", strlen (".framework/"));
  frname_len += strlen (".framework/");

  if (fast_dir == 0)
    {
      frname[frname_len-1] = 0;
      if (stat (frname, &st) == 0)
	{
	  /* As soon as we find the first instance of the framework,
	     we stop and never use any later instance of that
	     framework.  */
	  add_framework (fname, fname_len, dir);
	}
      else
	{
	  /* If we can't find the parent directory, no point looking
	     further.  */
	  free (frname);
	  return 0;
	}
      frname[frname_len-1] = '/';
    }

  /* Append framework_header_dirs and header file name */
  for (i = 0; framework_header_dirs[i].dirName; i++)
    {
      strncpy (&frname[frname_len],
	       framework_header_dirs[i].dirName,
	       framework_header_dirs[i].dirNameLen);
      strcpy (&frname[frname_len + framework_header_dirs[i].dirNameLen],
	      &fname[fname_len]);

      if (stat (frname, &st) == 0)
	return frname;
    }

  free (frname);
  return 0;
}

/* Search for FNAME in sub-frameworks.  pname is the context that we
   wish to search in.  Return the path the file was found at,
   otherwise return 0.  */

static const char*
find_subframework_file (const char *fname, const char *pname)
{
  char *sfrname;
  const char *dot_framework = ".framework/";
  const char *bufptr;
  int sfrname_len, i, fname_len;
  struct cpp_dir *fast_dir;
  static struct cpp_dir subframe_dir;
  struct stat st;

  bufptr = strchr (fname, '/');

  /* Subframework files must have / in the name.  */
  if (bufptr == 0)
    return 0;

  fname_len = bufptr - fname;
  fast_dir = find_framework (fname, fname_len);

  /* Sub framework header filename includes parent framework name and
     header name in the "CarbonCore/OSUtils.h" form. If it does not
     include slash it is not a sub framework include.  */
  bufptr = strstr (pname, dot_framework);

  /* If the parent header is not of any framework, then this header
     cannot be part of any subframework.  */
  if (!bufptr)
    return 0;

  /* Now translate. For example,                  +- bufptr
     fname = CarbonCore/OSUtils.h                 |
     pname = /System/Library/Frameworks/Foundation.framework/Headers/Foundation.h
     into
     sfrname = /System/Library/Frameworks/Foundation.framework/Frameworks/CarbonCore.framework/Headers/OSUtils.h */

  sfrname = XNEWVEC (char, strlen (pname) + strlen (fname) + 2 +
			      strlen ("Frameworks/") + strlen (".framework/")
			      + strlen ("PrivateHeaders"));

  bufptr += strlen (dot_framework);

  sfrname_len = bufptr - pname;

  strncpy (&sfrname[0], pname, sfrname_len);

  strncpy (&sfrname[sfrname_len], "Frameworks/", strlen ("Frameworks/"));
  sfrname_len += strlen("Frameworks/");

  strncpy (&sfrname[sfrname_len], fname, fname_len);
  sfrname_len += fname_len;

  strncpy (&sfrname[sfrname_len], ".framework/", strlen (".framework/"));
  sfrname_len += strlen (".framework/");

  /* Append framework_header_dirs and header file name */
  for (i = 0; framework_header_dirs[i].dirName; i++)
    {
      strncpy (&sfrname[sfrname_len],
	       framework_header_dirs[i].dirName,
	       framework_header_dirs[i].dirNameLen);
      strcpy (&sfrname[sfrname_len + framework_header_dirs[i].dirNameLen],
	      &fname[fname_len]);

      if (stat (sfrname, &st) == 0)
	{
	  if (fast_dir != &subframe_dir)
	    {
	      if (fast_dir)
		warning (0, "subframework include %s conflicts with framework include",
			 fname);
	      else
		add_framework (fname, fname_len, &subframe_dir);
	    }

	  return sfrname;
	}
    }
  free (sfrname);

  return 0;
}

/* Add PATH to the system includes. PATH must be malloc-ed and
   NUL-terminated.  System framework paths are C++ aware.  */

static void
add_system_framework_path (char *path)
{
  int cxx_aware = 1;
  cpp_dir *p;

  p = XNEW (cpp_dir);
  p->next = NULL;
  p->name = path;
  p->sysp = 1 + !cxx_aware;
  p->construct = framework_construct_pathname;
  using_frameworks = 1;

  add_cpp_dir_path (p, SYSTEM);
}

/* Add PATH to the bracket includes. PATH must be malloc-ed and
   NUL-terminated.  */

void
add_framework_path (char *path)
{
  cpp_dir *p;

  p = XNEW (cpp_dir);
  p->next = NULL;
  p->name = path;
  p->sysp = 0;
  p->construct = framework_construct_pathname;
  using_frameworks = 1;

  add_cpp_dir_path (p, BRACKET);
}

static const char *framework_defaults [] =
  {
    "/System/Library/Frameworks",
    "/Library/Frameworks",
  };

/* Register the GNU objective-C runtime include path if STDINC.  */

void
darwin_register_objc_includes (const char *sysroot, const char *iprefix,
			       int stdinc)
{
  const char *fname;
  size_t len;
  /* We do not do anything if we do not want the standard includes. */
  if (!stdinc)
    return;

  fname = GCC_INCLUDE_DIR "-gnu-runtime";

  /* Register the GNU OBJC runtime include path if we are compiling  OBJC
    with GNU-runtime.  */

  if (c_dialect_objc () && !flag_next_runtime)
    {
      char *str;
      /* See if our directory starts with the standard prefix.
	 "Translate" them, i.e. replace /usr/local/lib/gcc... with
	 IPREFIX and search them first.  */
      if (iprefix && (len = cpp_GCC_INCLUDE_DIR_len) != 0 && !sysroot
	  && !strncmp (fname, cpp_GCC_INCLUDE_DIR, len))
	{
	  str = concat (iprefix, fname + len, NULL);
          /* FIXME: wrap the headers for C++awareness.  */
	  add_path (str, SYSTEM, /*c++aware=*/false, false);
	}

      /* Should this directory start with the sysroot?  */
      if (sysroot)
	str = concat (sysroot, fname, NULL);
      else
	str = update_path (fname, "");

      add_path (str, SYSTEM, /*c++aware=*/false, false);
    }
}


/* Register all the system framework paths if STDINC is true and setup
   the missing_header callback for subframework searching if any
   frameworks had been registered.  */

void
darwin_register_frameworks (const char *sysroot,
			    const char *iprefix ATTRIBUTE_UNUSED, int stdinc)
{
  if (stdinc)
    {
      size_t i;

      /* Setup default search path for frameworks.  */
      for (i=0; i<sizeof (framework_defaults)/sizeof(const char *); ++i)
	{
	  char *str;
	  if (sysroot)
	    str = concat (sysroot, xstrdup (framework_defaults [i]), NULL);
	  else
	    str = xstrdup (framework_defaults[i]);
	  /* System Framework headers are cxx aware.  */
	  add_system_framework_path (str);
	}
    }

  if (using_frameworks)
    cpp_get_callbacks (parse_in)->missing_header = find_subframework_header;
}

/* Search for HEADER in context dependent way.  The return value is
   the malloced name of a header to try and open, if any, or NULL
   otherwise.  This is called after normal header lookup processing
   fails to find a header.  We search each file in the include stack,
   using FUNC, starting from the most deeply nested include and
   finishing with the main input file.  We stop searching when FUNC
   returns nonzero.  */

static const char*
find_subframework_header (cpp_reader *pfile, const char *header, cpp_dir **dirp)
{
  const char *fname = header;
  struct cpp_buffer *b;
  const char *n;

  for (b = cpp_get_buffer (pfile);
       b && cpp_get_file (b) && cpp_get_path (cpp_get_file (b));
       b = cpp_get_prev (b))
    {
      n = find_subframework_file (fname, cpp_get_path (cpp_get_file (b)));
      if (n)
	{
	  /* Logically, the place where we found the subframework is
	     the place where we found the Framework that contains the
	     subframework.  This is useful for tracking wether or not
	     we are in a system header.  */
	  *dirp = cpp_get_dir (cpp_get_file (b));
	  return n;
	}
    }

  return 0;
}

/* Return the value of darwin_macosx_version_min suitable for the
   __ENVIRONMENT_MAC_OS_X_VERSION_MIN_REQUIRED__ macro,
   so '10.4.2' becomes 1040.  The lowest digit is always zero.
   Print a warning if the version number can't be understood.  */
static const char *
version_as_macro (void)
{
  static char result[] = "1000";

  if (strncmp (darwin_macosx_version_min, "10.", 3) != 0)
    goto fail;
  if (! ISDIGIT (darwin_macosx_version_min[3]))
    goto fail;
  result[2] = darwin_macosx_version_min[3];
  if (darwin_macosx_version_min[4] != '\0'
      && darwin_macosx_version_min[4] != '.')
    goto fail;

  return result;

 fail:
  error ("unknown value %qs of -mmacosx-version-min",
	 darwin_macosx_version_min);
  return "1000";
}

/* Define additional CPP flags for Darwin.   */

#define builtin_define(TXT) cpp_define (pfile, TXT)

void
darwin_cpp_builtins (cpp_reader *pfile)
{
  builtin_define ("__MACH__");
  builtin_define ("__APPLE__");

  /* __APPLE_CC__ is defined as some old Apple include files expect it
     to be defined and won't work if it isn't.  */
  builtin_define_with_value ("__APPLE_CC__", "1", false);

  if (darwin_constant_cfstrings)
    builtin_define ("__CONSTANT_CFSTRINGS__");

  builtin_define_with_value ("__ENVIRONMENT_MAC_OS_X_VERSION_MIN_REQUIRED__",
			     version_as_macro(), false);

  /* Since we do not (at 4.6) support ObjC gc for the NeXT runtime, the
     following will cause a syntax error if one tries to compile gc attributed
     items.  However, without this, NeXT system headers cannot be parsed 
     properly (on systems >= darwin 9).  */
  if (flag_objc_gc)
    {
      builtin_define ("__strong=__attribute__((objc_gc(strong)))");
      builtin_define ("__weak=__attribute__((objc_gc(weak)))");
      builtin_define ("__OBJC_GC__");
    }
  else
    {
      builtin_define ("__strong=");
      builtin_define ("__weak=");
    }

  if (CPP_OPTION (pfile, objc) && flag_objc_abi == 2)
    builtin_define ("__OBJC2__");
}

/* Handle C family front-end options.  */

static bool
handle_c_option (size_t code,
		 const char *arg,
		 int value ATTRIBUTE_UNUSED)
{
  switch (code)
    {
    default:
      /* Unrecognized options that we said we'd handle turn into
	 errors if not listed here.  */
      return false;

    case OPT_iframework:
      add_system_framework_path (xstrdup (arg));
      break;

    case OPT_fapple_kext:
      ;
    }

  /* We recognized the option.  */
  return true;
}

/* Allow ObjC* access to CFStrings.  */
static tree
darwin_objc_construct_string (tree str)
{
  if (!darwin_constant_cfstrings)
    {
    /* Even though we are not using CFStrings, place our literal
       into the cfstring_htab hash table, so that the
       darwin_constant_cfstring_p() function will see it.  */
      darwin_enter_string_into_cfstring_table (str);
      /* Fall back to NSConstantString.  */
      return NULL_TREE;
    }

  return darwin_build_constant_cfstring (str);
}

/* The string ref type is created as CFStringRef by <CFBase.h> therefore, we
   must match for it explicitly, since it's outside the gcc code.  */

static bool
darwin_cfstring_ref_p (const_tree strp)
{
  tree tn;
  if (!strp || TREE_CODE (strp) != POINTER_TYPE)
    return false;

  tn = TYPE_NAME (strp);
  if (tn) 
    tn = DECL_NAME (tn);
  return (tn 
	  && IDENTIFIER_POINTER (tn)
	  && !strncmp (IDENTIFIER_POINTER (tn), "CFStringRef", 8));
}

/* At present the behavior of this is undefined and it does nothing.  */
static void
darwin_check_cfstring_format_arg (tree ARG_UNUSED (format_arg), 
				  tree ARG_UNUSED (args_list))
{
}

/* The extra format types we recognize.  */
EXPORTED_CONST format_kind_info darwin_additional_format_types[] = {
  { "CFString",   NULL,  NULL, NULL, NULL, 
    NULL, NULL, 
    FMT_FLAG_ARG_CONVERT|FMT_FLAG_PARSE_ARG_CONVERT_EXTERNAL, 0, 0, 0, 0, 0, 0,
    NULL, NULL
  }
};


/* Support routines to dump the class references for NeXT ABI v1, aka
   32-bits ObjC-2.0, as top-level asms.
   The following two functions should only be called from
   objc/objc-next-runtime-abi-01.c.  */

static void
darwin_objc_declare_unresolved_class_reference (const char *name)
{
  const char *lazy_reference = ".lazy_reference\t";
  const char *hard_reference = ".reference\t";
  const char *reference = MACHOPIC_INDIRECT ? lazy_reference : hard_reference;
  size_t len = strlen (reference) + strlen(name) + 2;
  char *buf = (char *) alloca (len);

  gcc_checking_assert (!strncmp (name, ".objc_class_name_", 17));

  snprintf (buf, len, "%s%s", reference, name);
<<<<<<< HEAD
  cgraph_add_asm_node (build_string (strlen (buf), buf));
=======
  add_asm_node (build_string (strlen (buf), buf));
>>>>>>> e9c762ec
}

static void
darwin_objc_declare_class_definition (const char *name)
{
  const char *xname = targetm.strip_name_encoding (name);
  size_t len = strlen (xname) + 7 + 5;
  char *buf = (char *) alloca (len);

  gcc_checking_assert (!strncmp (name, ".objc_class_name_", 17)
		       || !strncmp (name, "*.objc_category_name_", 21));

  /* Mimic default_globalize_label.  */
  snprintf (buf, len, ".globl\t%s", xname);
<<<<<<< HEAD
  cgraph_add_asm_node (build_string (strlen (buf), buf));

  snprintf (buf, len, "%s = 0", xname);
  cgraph_add_asm_node (build_string (strlen (buf), buf));
=======
  add_asm_node (build_string (strlen (buf), buf));

  snprintf (buf, len, "%s = 0", xname);
  add_asm_node (build_string (strlen (buf), buf));
>>>>>>> e9c762ec
}

#undef  TARGET_HANDLE_C_OPTION
#define TARGET_HANDLE_C_OPTION handle_c_option

#undef  TARGET_OBJC_CONSTRUCT_STRING_OBJECT
#define TARGET_OBJC_CONSTRUCT_STRING_OBJECT darwin_objc_construct_string

#undef  TARGET_OBJC_DECLARE_UNRESOLVED_CLASS_REFERENCE
#define TARGET_OBJC_DECLARE_UNRESOLVED_CLASS_REFERENCE \
	darwin_objc_declare_unresolved_class_reference

#undef  TARGET_OBJC_DECLARE_CLASS_DEFINITION
#define TARGET_OBJC_DECLARE_CLASS_DEFINITION \
	darwin_objc_declare_class_definition

#undef  TARGET_STRING_OBJECT_REF_TYPE_P
#define TARGET_STRING_OBJECT_REF_TYPE_P darwin_cfstring_ref_p

#undef TARGET_CHECK_STRING_OBJECT_FORMAT_ARG
#define TARGET_CHECK_STRING_OBJECT_FORMAT_ARG darwin_check_cfstring_format_arg

struct gcc_targetcm targetcm = TARGETCM_INITIALIZER;<|MERGE_RESOLUTION|>--- conflicted
+++ resolved
@@ -37,10 +37,7 @@
 #include "c-family/c-target.h"
 #include "c-family/c-target-def.h"
 #include "cgraph.h"
-<<<<<<< HEAD
-=======
 #include "../../libcpp/internal.h"
->>>>>>> e9c762ec
 
 /* Pragmas.  */
 
@@ -734,11 +731,7 @@
   gcc_checking_assert (!strncmp (name, ".objc_class_name_", 17));
 
   snprintf (buf, len, "%s%s", reference, name);
-<<<<<<< HEAD
-  cgraph_add_asm_node (build_string (strlen (buf), buf));
-=======
   add_asm_node (build_string (strlen (buf), buf));
->>>>>>> e9c762ec
 }
 
 static void
@@ -753,17 +746,10 @@
 
   /* Mimic default_globalize_label.  */
   snprintf (buf, len, ".globl\t%s", xname);
-<<<<<<< HEAD
-  cgraph_add_asm_node (build_string (strlen (buf), buf));
-
-  snprintf (buf, len, "%s = 0", xname);
-  cgraph_add_asm_node (build_string (strlen (buf), buf));
-=======
   add_asm_node (build_string (strlen (buf), buf));
 
   snprintf (buf, len, "%s = 0", xname);
   add_asm_node (build_string (strlen (buf), buf));
->>>>>>> e9c762ec
 }
 
 #undef  TARGET_HANDLE_C_OPTION
