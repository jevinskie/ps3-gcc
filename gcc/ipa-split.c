/* Function splitting pass
   Copyright (C) 2010-2013 Free Software Foundation, Inc.
   Contributed by Jan Hubicka  <jh@suse.cz>

This file is part of GCC.

GCC is free software; you can redistribute it and/or modify it under
the terms of the GNU General Public License as published by the Free
Software Foundation; either version 3, or (at your option) any later
version.

GCC is distributed in the hope that it will be useful, but WITHOUT ANY
WARRANTY; without even the implied warranty of MERCHANTABILITY or
FITNESS FOR A PARTICULAR PURPOSE.  See the GNU General Public License
for more details.

You should have received a copy of the GNU General Public License
along with GCC; see the file COPYING3.  If not see
<http://www.gnu.org/licenses/>.  */

/* The purpose of this pass is to split function bodies to improve
   inlining.  I.e. for function of the form:

   func (...)
     {
       if (cheap_test)
	 something_small
       else
	 something_big
     }

   Produce:

   func.part (...)
     {
	something_big
     }

   func (...)
     {
       if (cheap_test)
	 something_small
       else
	 func.part (...);
     }

   When func becomes inlinable and when cheap_test is often true, inlining func,
   but not fund.part leads to performance improvement similar as inlining
   original func while the code size growth is smaller.

   The pass is organized in three stages:
   1) Collect local info about basic block into BB_INFO structure and
      compute function body estimated size and time.
   2) Via DFS walk find all possible basic blocks where we can split
      and chose best one.
   3) If split point is found, split at the specified BB by creating a clone
      and updating function to call it.  

   The decisions what functions to split are in execute_split_functions
   and consider_split.  

   There are several possible future improvements for this pass including:

   1) Splitting to break up large functions
   2) Splitting to reduce stack frame usage
   3) Allow split part of function to use values computed in the header part.
      The values needs to be passed to split function, perhaps via same
      interface as for nested functions or as argument.
   4) Support for simple rematerialization.  I.e. when split part use
      value computed in header from function parameter in very cheap way, we
      can just recompute it.
   5) Support splitting of nested functions.
   6) Support non-SSA arguments.  
   7) There is nothing preventing us from producing multiple parts of single function
      when needed or splitting also the parts.  */

#include "config.h"
#include "system.h"
#include "coretypes.h"
#include "tree.h"
#include "target.h"
#include "cgraph.h"
#include "ipa-prop.h"
#include "tree-flow.h"
#include "tree-pass.h"
#include "flags.h"
#include "diagnostic.h"
#include "tree-dump.h"
#include "tree-inline.h"
#include "params.h"
#include "gimple-pretty-print.h"
#include "ipa-inline.h"

/* Per basic block info.  */

typedef struct
{
  unsigned int size;
  unsigned int time;
} bb_info;

static vec<bb_info> bb_info_vec;

/* Description of split point.  */

struct split_point
{
  /* Size of the partitions.  */
  unsigned int header_time, header_size, split_time, split_size;

  /* SSA names that need to be passed into spit function.  */
  bitmap ssa_names_to_pass;

  /* Basic block where we split (that will become entry point of new function.  */
  basic_block entry_bb;

  /* Basic blocks we are splitting away.  */
  bitmap split_bbs;

  /* True when return value is computed on split part and thus it needs
     to be returned.  */
  bool split_part_set_retval;
};

/* Best split point found.  */

struct split_point best_split_point;

/* Set of basic blocks that are not allowed to dominate a split point.  */

static bitmap forbidden_dominators;

static tree find_retval (basic_block return_bb);

/* Callback for walk_stmt_load_store_addr_ops.  If T is non-SSA automatic
   variable, check it if it is present in bitmap passed via DATA.  */

static bool
test_nonssa_use (gimple stmt ATTRIBUTE_UNUSED, tree t, void *data)
{
  t = get_base_address (t);

  if (!t || is_gimple_reg (t))
    return false;

  if (TREE_CODE (t) == PARM_DECL
      || (TREE_CODE (t) == VAR_DECL
	  && auto_var_in_fn_p (t, current_function_decl))
      || TREE_CODE (t) == RESULT_DECL
      || TREE_CODE (t) == LABEL_DECL)
    return bitmap_bit_p ((bitmap)data, DECL_UID (t));

  /* For DECL_BY_REFERENCE, the return value is actually a pointer.  We want
     to pretend that the value pointed to is actual result decl.  */
  if ((TREE_CODE (t) == MEM_REF || INDIRECT_REF_P (t))
      && TREE_CODE (TREE_OPERAND (t, 0)) == SSA_NAME
      && SSA_NAME_VAR (TREE_OPERAND (t, 0))
      && TREE_CODE (SSA_NAME_VAR (TREE_OPERAND (t, 0))) == RESULT_DECL
      && DECL_BY_REFERENCE (DECL_RESULT (current_function_decl)))
    return
      bitmap_bit_p ((bitmap)data,
		    DECL_UID (DECL_RESULT (current_function_decl)));

  return false;
}

/* Dump split point CURRENT.  */

static void
dump_split_point (FILE * file, struct split_point *current)
{
  fprintf (file,
	   "Split point at BB %i\n"
	   "  header time: %i header size: %i\n"
	   "  split time: %i split size: %i\n  bbs: ",
	   current->entry_bb->index, current->header_time,
	   current->header_size, current->split_time, current->split_size);
  dump_bitmap (file, current->split_bbs);
  fprintf (file, "  SSA names to pass: ");
  dump_bitmap (file, current->ssa_names_to_pass);
}

/* Look for all BBs in header that might lead to the split part and verify
   that they are not defining any non-SSA var used by the split part.
   Parameters are the same as for consider_split.  */

static bool
verify_non_ssa_vars (struct split_point *current, bitmap non_ssa_vars,
		     basic_block return_bb)
{
  bitmap seen = BITMAP_ALLOC (NULL);
  vec<basic_block> worklist = vNULL;
  edge e;
  edge_iterator ei;
  bool ok = true;

  FOR_EACH_EDGE (e, ei, current->entry_bb->preds)
    if (e->src != ENTRY_BLOCK_PTR
	&& !bitmap_bit_p (current->split_bbs, e->src->index))
      {
        worklist.safe_push (e->src);
	bitmap_set_bit (seen, e->src->index);
      }

  while (!worklist.is_empty ())
    {
      gimple_stmt_iterator bsi;
      basic_block bb = worklist.pop ();

      FOR_EACH_EDGE (e, ei, bb->preds)
	if (e->src != ENTRY_BLOCK_PTR
	    && bitmap_set_bit (seen, e->src->index))
	  {
	    gcc_checking_assert (!bitmap_bit_p (current->split_bbs,
					        e->src->index));
	    worklist.safe_push (e->src);
	  }
      for (bsi = gsi_start_bb (bb); !gsi_end_p (bsi); gsi_next (&bsi))
	{
	  gimple stmt = gsi_stmt (bsi);
	  if (is_gimple_debug (stmt))
	    continue;
	  if (walk_stmt_load_store_addr_ops
	      (stmt, non_ssa_vars, test_nonssa_use, test_nonssa_use,
	       test_nonssa_use))
	    {
	      ok = false;
	      goto done;
	    }
	  if (gimple_code (stmt) == GIMPLE_LABEL
	      && test_nonssa_use (stmt, gimple_label_label (stmt),
				  non_ssa_vars))
	  {
	    ok = false;
	    goto done;
	  }
	}
      for (bsi = gsi_start_phis (bb); !gsi_end_p (bsi); gsi_next (&bsi))
	{
	  if (walk_stmt_load_store_addr_ops
	      (gsi_stmt (bsi), non_ssa_vars, test_nonssa_use, test_nonssa_use,
	       test_nonssa_use))
	    {
	      ok = false;
	      goto done;
	    }
	}
      FOR_EACH_EDGE (e, ei, bb->succs)
	{
	  if (e->dest != return_bb)
	    continue;
	  for (bsi = gsi_start_phis (return_bb); !gsi_end_p (bsi);
	       gsi_next (&bsi))
	    {
	      gimple stmt = gsi_stmt (bsi);
	      tree op = gimple_phi_arg_def (stmt, e->dest_idx);

	      if (virtual_operand_p (gimple_phi_result (stmt)))
		continue;
	      if (TREE_CODE (op) != SSA_NAME
		  && test_nonssa_use (stmt, op, non_ssa_vars))
		{
		  ok = false;
		  goto done;
		}
	    }
	}
    }
done:
  BITMAP_FREE (seen);
  worklist.release ();
  return ok;
}

/* If STMT is a call, check the callee against a list of forbidden
   predicate functions.  If a match is found, look for uses of the
   call result in condition statements that compare against zero.
   For each such use, find the block targeted by the condition
   statement for the nonzero result, and set the bit for this block
   in the forbidden dominators bitmap.  The purpose of this is to avoid
   selecting a split point where we are likely to lose the chance
   to optimize away an unused function call.  */

static void
check_forbidden_calls (gimple stmt)
{
  imm_use_iterator use_iter;
  use_operand_p use_p;
  tree lhs;

  /* At the moment, __builtin_constant_p is the only forbidden
     predicate function call (see PR49642).  */
  if (!gimple_call_builtin_p (stmt, BUILT_IN_CONSTANT_P))
    return;

  lhs = gimple_call_lhs (stmt);

  if (!lhs || TREE_CODE (lhs) != SSA_NAME)
    return;

  FOR_EACH_IMM_USE_FAST (use_p, use_iter, lhs)
    {
      tree op1;
      basic_block use_bb, forbidden_bb;
      enum tree_code code;
      edge true_edge, false_edge;
      gimple use_stmt = USE_STMT (use_p);

      if (gimple_code (use_stmt) != GIMPLE_COND)
	continue;

      /* Assuming canonical form for GIMPLE_COND here, with constant
	 in second position.  */
      op1 = gimple_cond_rhs (use_stmt);
      code = gimple_cond_code (use_stmt);
      use_bb = gimple_bb (use_stmt);

      extract_true_false_edges_from_block (use_bb, &true_edge, &false_edge);

      /* We're only interested in comparisons that distinguish
	 unambiguously from zero.  */
      if (!integer_zerop (op1) || code == LE_EXPR || code == GE_EXPR)
	continue;

      if (code == EQ_EXPR)
	forbidden_bb = false_edge->dest;
      else
	forbidden_bb = true_edge->dest;

      bitmap_set_bit (forbidden_dominators, forbidden_bb->index);
    }
}

/* If BB is dominated by any block in the forbidden dominators set,
   return TRUE; else FALSE.  */

static bool
dominated_by_forbidden (basic_block bb)
{
  unsigned dom_bb;
  bitmap_iterator bi;

  EXECUTE_IF_SET_IN_BITMAP (forbidden_dominators, 1, dom_bb, bi)
    {
      if (dominated_by_p (CDI_DOMINATORS, bb, BASIC_BLOCK (dom_bb)))
	return true;
    }

  return false;
}

/* We found an split_point CURRENT.  NON_SSA_VARS is bitmap of all non ssa
   variables used and RETURN_BB is return basic block.
   See if we can split function here.  */

static void
consider_split (struct split_point *current, bitmap non_ssa_vars,
		basic_block return_bb)
{
  tree parm;
  unsigned int num_args = 0;
  unsigned int call_overhead;
  edge e;
  edge_iterator ei;
  gimple_stmt_iterator bsi;
  unsigned int i;
  int incoming_freq = 0;
  tree retval;

  if (dump_file && (dump_flags & TDF_DETAILS))
    dump_split_point (dump_file, current);

  FOR_EACH_EDGE (e, ei, current->entry_bb->preds)
    if (!bitmap_bit_p (current->split_bbs, e->src->index))
      incoming_freq += EDGE_FREQUENCY (e);

  /* Do not split when we would end up calling function anyway.  */
  if (incoming_freq
      >= (ENTRY_BLOCK_PTR->frequency
	  * PARAM_VALUE (PARAM_PARTIAL_INLINING_ENTRY_PROBABILITY) / 100))
    {
      if (dump_file && (dump_flags & TDF_DETAILS))
	fprintf (dump_file,
		 "  Refused: incoming frequency is too large.\n");
      return;
    }

  if (!current->header_size)
    {
      if (dump_file && (dump_flags & TDF_DETAILS))
	fprintf (dump_file, "  Refused: header empty\n");
      return;
    }

  /* Verify that PHI args on entry are either virtual or all their operands
     incoming from header are the same.  */
  for (bsi = gsi_start_phis (current->entry_bb); !gsi_end_p (bsi); gsi_next (&bsi))
    {
      gimple stmt = gsi_stmt (bsi);
      tree val = NULL;

      if (virtual_operand_p (gimple_phi_result (stmt)))
	continue;
      for (i = 0; i < gimple_phi_num_args (stmt); i++)
	{
	  edge e = gimple_phi_arg_edge (stmt, i);
	  if (!bitmap_bit_p (current->split_bbs, e->src->index))
	    {
	      tree edge_val = gimple_phi_arg_def (stmt, i);
	      if (val && edge_val != val)
	        {
		  if (dump_file && (dump_flags & TDF_DETAILS))
		    fprintf (dump_file,
			     "  Refused: entry BB has PHI with multiple variants\n");
		  return;
	        }
	      val = edge_val;
	    }
	}
    }


  /* See what argument we will pass to the split function and compute
     call overhead.  */
  call_overhead = eni_size_weights.call_cost;
  for (parm = DECL_ARGUMENTS (current_function_decl); parm;
       parm = DECL_CHAIN (parm))
    {
      if (!is_gimple_reg (parm))
	{
	  if (bitmap_bit_p (non_ssa_vars, DECL_UID (parm)))
	    {
	      if (dump_file && (dump_flags & TDF_DETAILS))
		fprintf (dump_file,
			 "  Refused: need to pass non-ssa param values\n");
	      return;
	    }
	}
      else
	{
	  tree ddef = ssa_default_def (cfun, parm);
	  if (ddef
	      && bitmap_bit_p (current->ssa_names_to_pass,
			       SSA_NAME_VERSION (ddef)))
	    {
	      if (!VOID_TYPE_P (TREE_TYPE (parm)))
		call_overhead += estimate_move_cost (TREE_TYPE (parm));
	      num_args++;
	    }
	}
    }
  if (!VOID_TYPE_P (TREE_TYPE (current_function_decl)))
    call_overhead += estimate_move_cost (TREE_TYPE (current_function_decl));

  if (current->split_size <= call_overhead)
    {
      if (dump_file && (dump_flags & TDF_DETAILS))
	fprintf (dump_file,
		 "  Refused: split size is smaller than call overhead\n");
      return;
    }
  if (current->header_size + call_overhead
      >= (unsigned int)(DECL_DECLARED_INLINE_P (current_function_decl)
			? MAX_INLINE_INSNS_SINGLE
			: MAX_INLINE_INSNS_AUTO))
    {
      if (dump_file && (dump_flags & TDF_DETAILS))
	fprintf (dump_file,
		 "  Refused: header size is too large for inline candidate\n");
      return;
    }

  /* FIXME: we currently can pass only SSA function parameters to the split
     arguments.  Once parm_adjustment infrastructure is supported by cloning,
     we can pass more than that.  */
  if (num_args != bitmap_count_bits (current->ssa_names_to_pass))
    {
      
      if (dump_file && (dump_flags & TDF_DETAILS))
	fprintf (dump_file,
		 "  Refused: need to pass non-param values\n");
      return;
    }

  /* When there are non-ssa vars used in the split region, see if they
     are used in the header region.  If so, reject the split.
     FIXME: we can use nested function support to access both.  */
  if (!bitmap_empty_p (non_ssa_vars)
      && !verify_non_ssa_vars (current, non_ssa_vars, return_bb))
    {
      if (dump_file && (dump_flags & TDF_DETAILS))
	fprintf (dump_file,
		 "  Refused: split part has non-ssa uses\n");
      return;
    }

  /* If the split point is dominated by a forbidden block, reject
     the split.  */
  if (!bitmap_empty_p (forbidden_dominators)
      && dominated_by_forbidden (current->entry_bb))
    {
      if (dump_file && (dump_flags & TDF_DETAILS))
	fprintf (dump_file,
		 "  Refused: split point dominated by forbidden block\n");
      return;
    }

  /* See if retval used by return bb is computed by header or split part.
     When it is computed by split part, we need to produce return statement
     in the split part and add code to header to pass it around.

     This is bit tricky to test:
       1) When there is no return_bb or no return value, we always pass
          value around.
       2) Invariants are always computed by caller.
       3) For SSA we need to look if defining statement is in header or split part
       4) For non-SSA we need to look where the var is computed. */
  retval = find_retval (return_bb);
  if (!retval)
    current->split_part_set_retval = true;
  else if (is_gimple_min_invariant (retval))
    current->split_part_set_retval = false;
  /* Special case is value returned by reference we record as if it was non-ssa
     set to result_decl.  */
  else if (TREE_CODE (retval) == SSA_NAME
	   && SSA_NAME_VAR (retval)
	   && TREE_CODE (SSA_NAME_VAR (retval)) == RESULT_DECL
	   && DECL_BY_REFERENCE (DECL_RESULT (current_function_decl)))
    current->split_part_set_retval
       = bitmap_bit_p (non_ssa_vars, DECL_UID (SSA_NAME_VAR (retval)));
  else if (TREE_CODE (retval) == SSA_NAME)
    current->split_part_set_retval
      = (!SSA_NAME_IS_DEFAULT_DEF (retval)
	 && (bitmap_bit_p (current->split_bbs,
			  gimple_bb (SSA_NAME_DEF_STMT (retval))->index)
	     || gimple_bb (SSA_NAME_DEF_STMT (retval)) == return_bb));
  else if (TREE_CODE (retval) == PARM_DECL)
    current->split_part_set_retval = false;
  else if (TREE_CODE (retval) == VAR_DECL
	   || TREE_CODE (retval) == RESULT_DECL)
    current->split_part_set_retval
      = bitmap_bit_p (non_ssa_vars, DECL_UID (retval));
  else
    current->split_part_set_retval = true;

  /* split_function fixes up at most one PHI non-virtual PHI node in return_bb,
     for the return value.  If there are other PHIs, give up.  */
  if (return_bb != EXIT_BLOCK_PTR)
    {
      gimple_stmt_iterator psi;

      for (psi = gsi_start_phis (return_bb); !gsi_end_p (psi); gsi_next (&psi))
	if (!virtual_operand_p (gimple_phi_result (gsi_stmt (psi)))
	    && !(retval
		 && current->split_part_set_retval
		 && TREE_CODE (retval) == SSA_NAME
		 && !DECL_BY_REFERENCE (DECL_RESULT (current_function_decl))
		 && SSA_NAME_DEF_STMT (retval) == gsi_stmt (psi)))
	  {
	    if (dump_file && (dump_flags & TDF_DETAILS))
	      fprintf (dump_file,
		       "  Refused: return bb has extra PHIs\n");
	    return;
	  }
    }

  if (dump_file && (dump_flags & TDF_DETAILS))
    fprintf (dump_file, "  Accepted!\n");

  /* At the moment chose split point with lowest frequency and that leaves
     out smallest size of header.
     In future we might re-consider this heuristics.  */
  if (!best_split_point.split_bbs
      || best_split_point.entry_bb->frequency > current->entry_bb->frequency
      || (best_split_point.entry_bb->frequency == current->entry_bb->frequency
	  && best_split_point.split_size < current->split_size))
	
    {
      if (dump_file && (dump_flags & TDF_DETAILS))
	fprintf (dump_file, "  New best split point!\n");
      if (best_split_point.ssa_names_to_pass)
	{
	  BITMAP_FREE (best_split_point.ssa_names_to_pass);
	  BITMAP_FREE (best_split_point.split_bbs);
	}
      best_split_point = *current;
      best_split_point.ssa_names_to_pass = BITMAP_ALLOC (NULL);
      bitmap_copy (best_split_point.ssa_names_to_pass,
		   current->ssa_names_to_pass);
      best_split_point.split_bbs = BITMAP_ALLOC (NULL);
      bitmap_copy (best_split_point.split_bbs, current->split_bbs);
    }
}

/* Return basic block containing RETURN statement.  We allow basic blocks
   of the form:
   <retval> = tmp_var;
   return <retval>
   but return_bb can not be more complex than this.
   If nothing is found, return EXIT_BLOCK_PTR.

   When there are multiple RETURN statement, chose one with return value,
   since that one is more likely shared by multiple code paths.

   Return BB is special, because for function splitting it is the only
   basic block that is duplicated in between header and split part of the
   function.

   TODO: We might support multiple return blocks.  */

static basic_block
find_return_bb (void)
{
  edge e;
  basic_block return_bb = EXIT_BLOCK_PTR;
  gimple_stmt_iterator bsi;
  bool found_return = false;
  tree retval = NULL_TREE;

  if (!single_pred_p (EXIT_BLOCK_PTR))
    return return_bb;

  e = single_pred_edge (EXIT_BLOCK_PTR);
  for (bsi = gsi_last_bb (e->src); !gsi_end_p (bsi); gsi_prev (&bsi))
    {
      gimple stmt = gsi_stmt (bsi);
      if (gimple_code (stmt) == GIMPLE_LABEL
	  || is_gimple_debug (stmt)
	  || gimple_clobber_p (stmt))
	;
      else if (gimple_code (stmt) == GIMPLE_ASSIGN
	       && found_return
	       && gimple_assign_single_p (stmt)
	       && (auto_var_in_fn_p (gimple_assign_rhs1 (stmt),
				     current_function_decl)
		   || is_gimple_min_invariant (gimple_assign_rhs1 (stmt)))
	       && retval == gimple_assign_lhs (stmt))
	;
      else if (gimple_code (stmt) == GIMPLE_RETURN)
	{
	  found_return = true;
	  retval = gimple_return_retval (stmt);
	}
      else
	break;
    }
  if (gsi_end_p (bsi) && found_return)
    return_bb = e->src;

  return return_bb;
}

/* Given return basic block RETURN_BB, see where return value is really
   stored.  */
static tree
find_retval (basic_block return_bb)
{
  gimple_stmt_iterator bsi;
  for (bsi = gsi_start_bb (return_bb); !gsi_end_p (bsi); gsi_next (&bsi))
    if (gimple_code (gsi_stmt (bsi)) == GIMPLE_RETURN)
      return gimple_return_retval (gsi_stmt (bsi));
    else if (gimple_code (gsi_stmt (bsi)) == GIMPLE_ASSIGN
	     && !gimple_clobber_p (gsi_stmt (bsi)))
      return gimple_assign_rhs1 (gsi_stmt (bsi));
  return NULL;
}

/* Callback for walk_stmt_load_store_addr_ops.  If T is non-SSA automatic
   variable, mark it as used in bitmap passed via DATA.
   Return true when access to T prevents splitting the function.  */

static bool
mark_nonssa_use (gimple stmt ATTRIBUTE_UNUSED, tree t, void *data)
{
  t = get_base_address (t);

  if (!t || is_gimple_reg (t))
    return false;

  /* At present we can't pass non-SSA arguments to split function.
     FIXME: this can be relaxed by passing references to arguments.  */
  if (TREE_CODE (t) == PARM_DECL)
    {
      if (dump_file && (dump_flags & TDF_DETAILS))
	fprintf (dump_file,
		 "Cannot split: use of non-ssa function parameter.\n");
      return true;
    }

  if ((TREE_CODE (t) == VAR_DECL
       && auto_var_in_fn_p (t, current_function_decl))
      || TREE_CODE (t) == RESULT_DECL
      || TREE_CODE (t) == LABEL_DECL)
    bitmap_set_bit ((bitmap)data, DECL_UID (t));

  /* For DECL_BY_REFERENCE, the return value is actually a pointer.  We want
     to pretend that the value pointed to is actual result decl.  */
  if ((TREE_CODE (t) == MEM_REF || INDIRECT_REF_P (t))
      && TREE_CODE (TREE_OPERAND (t, 0)) == SSA_NAME
      && SSA_NAME_VAR (TREE_OPERAND (t, 0))
      && TREE_CODE (SSA_NAME_VAR (TREE_OPERAND (t, 0))) == RESULT_DECL
      && DECL_BY_REFERENCE (DECL_RESULT (current_function_decl)))
    return
      bitmap_bit_p ((bitmap)data,
		    DECL_UID (DECL_RESULT (current_function_decl)));

  return false;
}

/* Compute local properties of basic block BB we collect when looking for
   split points.  We look for ssa defs and store them in SET_SSA_NAMES,
   for ssa uses and store them in USED_SSA_NAMES and for any non-SSA automatic
   vars stored in NON_SSA_VARS.

   When BB has edge to RETURN_BB, collect uses in RETURN_BB too.  

   Return false when BB contains something that prevents it from being put into
   split function.  */

static bool
visit_bb (basic_block bb, basic_block return_bb,
	  bitmap set_ssa_names, bitmap used_ssa_names,
	  bitmap non_ssa_vars)
{
  gimple_stmt_iterator bsi;
  edge e;
  edge_iterator ei;
  bool can_split = true;

  for (bsi = gsi_start_bb (bb); !gsi_end_p (bsi); gsi_next (&bsi))
    {
      gimple stmt = gsi_stmt (bsi);
      tree op;
      ssa_op_iter iter;
      tree decl;

      if (is_gimple_debug (stmt))
	continue;

      if (gimple_clobber_p (stmt))
	continue;

      /* FIXME: We can split regions containing EH.  We can not however
	 split RESX, EH_DISPATCH and EH_POINTER referring to same region
	 into different partitions.  This would require tracking of
	 EH regions and checking in consider_split_point if they 
	 are not used elsewhere.  */
      if (gimple_code (stmt) == GIMPLE_RESX)
	{
	  if (dump_file && (dump_flags & TDF_DETAILS))
	    fprintf (dump_file, "Cannot split: resx.\n");
	  can_split = false;
	}
      if (gimple_code (stmt) == GIMPLE_EH_DISPATCH)
	{
	  if (dump_file && (dump_flags & TDF_DETAILS))
	    fprintf (dump_file, "Cannot split: eh dispatch.\n");
	  can_split = false;
	}

      /* Check builtins that prevent splitting.  */
      if (gimple_code (stmt) == GIMPLE_CALL
	  && (decl = gimple_call_fndecl (stmt)) != NULL_TREE
	  && DECL_BUILT_IN (decl)
	  && DECL_BUILT_IN_CLASS (decl) == BUILT_IN_NORMAL)
	switch (DECL_FUNCTION_CODE (decl))
	  {
	  /* FIXME: once we will allow passing non-parm values to split part,
	     we need to be sure to handle correct builtin_stack_save and
	     builtin_stack_restore.  At the moment we are safe; there is no
	     way to store builtin_stack_save result in non-SSA variable
	     since all calls to those are compiler generated.  */
	  case BUILT_IN_APPLY:
	  case BUILT_IN_APPLY_ARGS:
	  case BUILT_IN_VA_START:
	    if (dump_file && (dump_flags & TDF_DETAILS))
	      fprintf (dump_file,
		       "Cannot split: builtin_apply and va_start.\n");
	    can_split = false;
	    break;
	  case BUILT_IN_EH_POINTER:
	    if (dump_file && (dump_flags & TDF_DETAILS))
	      fprintf (dump_file, "Cannot split: builtin_eh_pointer.\n");
	    can_split = false;
	    break;
	  default:
	    break;
	  }

      FOR_EACH_SSA_TREE_OPERAND (op, stmt, iter, SSA_OP_DEF)
	bitmap_set_bit (set_ssa_names, SSA_NAME_VERSION (op));
      FOR_EACH_SSA_TREE_OPERAND (op, stmt, iter, SSA_OP_USE)
	bitmap_set_bit (used_ssa_names, SSA_NAME_VERSION (op));
      can_split &= !walk_stmt_load_store_addr_ops (stmt, non_ssa_vars,
						   mark_nonssa_use,
						   mark_nonssa_use,
						   mark_nonssa_use);
    }
  for (bsi = gsi_start_phis (bb); !gsi_end_p (bsi); gsi_next (&bsi))
    {
      gimple stmt = gsi_stmt (bsi);
      unsigned int i;

      if (virtual_operand_p (gimple_phi_result (stmt)))
	continue;
      bitmap_set_bit (set_ssa_names,
		      SSA_NAME_VERSION (gimple_phi_result (stmt)));
      for (i = 0; i < gimple_phi_num_args (stmt); i++)
	{
	  tree op = gimple_phi_arg_def (stmt, i);
	  if (TREE_CODE (op) == SSA_NAME)
	    bitmap_set_bit (used_ssa_names, SSA_NAME_VERSION (op));
	}
      can_split &= !walk_stmt_load_store_addr_ops (stmt, non_ssa_vars,
						   mark_nonssa_use,
						   mark_nonssa_use,
						   mark_nonssa_use);
    }
  /* Record also uses coming from PHI operand in return BB.  */
  FOR_EACH_EDGE (e, ei, bb->succs)
    if (e->dest == return_bb)
      {
	for (bsi = gsi_start_phis (return_bb); !gsi_end_p (bsi); gsi_next (&bsi))
	  {
	    gimple stmt = gsi_stmt (bsi);
	    tree op = gimple_phi_arg_def (stmt, e->dest_idx);

	    if (virtual_operand_p (gimple_phi_result (stmt)))
	      continue;
	    if (TREE_CODE (op) == SSA_NAME)
	      bitmap_set_bit (used_ssa_names, SSA_NAME_VERSION (op));
	    else
	      can_split &= !mark_nonssa_use (stmt, op, non_ssa_vars);
	  }
      }
  return can_split;
}

/* Stack entry for recursive DFS walk in find_split_point.  */

typedef struct
{
  /* Basic block we are examining.  */
  basic_block bb;

  /* SSA names set and used by the BB and all BBs reachable
     from it via DFS walk.  */
  bitmap set_ssa_names, used_ssa_names;
  bitmap non_ssa_vars;

  /* All BBS visited from this BB via DFS walk.  */
  bitmap bbs_visited;

  /* Last examined edge in DFS walk.  Since we walk unoriented graph,
     the value is up to sum of incoming and outgoing edges of BB.  */
  unsigned int edge_num;

  /* Stack entry index of earliest BB reachable from current BB
     or any BB visited later in DFS walk.  */
  int earliest;

  /* Overall time and size of all BBs reached from this BB in DFS walk.  */
  int overall_time, overall_size;

  /* When false we can not split on this BB.  */
  bool can_split;
} stack_entry;


/* Find all articulations and call consider_split on them.
   OVERALL_TIME and OVERALL_SIZE is time and size of the function.

   We perform basic algorithm for finding an articulation in a graph
   created from CFG by considering it to be an unoriented graph.

   The articulation is discovered via DFS walk. We collect earliest
   basic block on stack that is reachable via backward edge.  Articulation
   is any basic block such that there is no backward edge bypassing it.
   To reduce stack usage we maintain heap allocated stack in STACK vector.
   AUX pointer of BB is set to index it appears in the stack or -1 once
   it is visited and popped off the stack.

   The algorithm finds articulation after visiting the whole component
   reachable by it.  This makes it convenient to collect information about
   the component used by consider_split.  */

static void
find_split_points (int overall_time, int overall_size)
{
  stack_entry first;
  vec<stack_entry> stack = vNULL;
  basic_block bb;
  basic_block return_bb = find_return_bb ();
  struct split_point current;

  current.header_time = overall_time;
  current.header_size = overall_size;
  current.split_time = 0;
  current.split_size = 0;
  current.ssa_names_to_pass = BITMAP_ALLOC (NULL);

  first.bb = ENTRY_BLOCK_PTR;
  first.edge_num = 0;
  first.overall_time = 0;
  first.overall_size = 0;
  first.earliest = INT_MAX;
  first.set_ssa_names = 0;
  first.used_ssa_names = 0;
  first.bbs_visited = 0;
  stack.safe_push (first);
  ENTRY_BLOCK_PTR->aux = (void *)(intptr_t)-1;

  while (!stack.is_empty ())
    {
      stack_entry *entry = &stack.last ();

      /* We are walking an acyclic graph, so edge_num counts
	 succ and pred edges together.  However when considering
         articulation, we want to have processed everything reachable
	 from articulation but nothing that reaches into it.  */
      if (entry->edge_num == EDGE_COUNT (entry->bb->succs)
	  && entry->bb != ENTRY_BLOCK_PTR)
	{
	  int pos = stack.length ();
	  entry->can_split &= visit_bb (entry->bb, return_bb,
					entry->set_ssa_names,
					entry->used_ssa_names,
					entry->non_ssa_vars);
	  if (pos <= entry->earliest && !entry->can_split
	      && dump_file && (dump_flags & TDF_DETAILS))
	    fprintf (dump_file,
		     "found articulation at bb %i but can not split\n",
		     entry->bb->index);
	  if (pos <= entry->earliest && entry->can_split)
	     {
	       if (dump_file && (dump_flags & TDF_DETAILS))
		 fprintf (dump_file, "found articulation at bb %i\n",
			  entry->bb->index);
	       current.entry_bb = entry->bb;
	       current.ssa_names_to_pass = BITMAP_ALLOC (NULL);
	       bitmap_and_compl (current.ssa_names_to_pass,
				 entry->used_ssa_names, entry->set_ssa_names);
	       current.header_time = overall_time - entry->overall_time;
	       current.header_size = overall_size - entry->overall_size;
	       current.split_time = entry->overall_time;
	       current.split_size = entry->overall_size;
	       current.split_bbs = entry->bbs_visited;
	       consider_split (&current, entry->non_ssa_vars, return_bb);
	       BITMAP_FREE (current.ssa_names_to_pass);
	     }
	}
      /* Do actual DFS walk.  */
      if (entry->edge_num
	  < (EDGE_COUNT (entry->bb->succs)
	     + EDGE_COUNT (entry->bb->preds)))
	{
          edge e;
	  basic_block dest;
	  if (entry->edge_num < EDGE_COUNT (entry->bb->succs))
	    {
	      e = EDGE_SUCC (entry->bb, entry->edge_num);
	      dest = e->dest;
	    }
	  else
	    {
	      e = EDGE_PRED (entry->bb, entry->edge_num
			     - EDGE_COUNT (entry->bb->succs));
	      dest = e->src;
	    }

	  entry->edge_num++;

	  /* New BB to visit, push it to the stack.  */
	  if (dest != return_bb && dest != EXIT_BLOCK_PTR
	      && !dest->aux)
	    {
	      stack_entry new_entry;

	      new_entry.bb = dest;
	      new_entry.edge_num = 0;
	      new_entry.overall_time
		 = bb_info_vec[dest->index].time;
	      new_entry.overall_size
		 = bb_info_vec[dest->index].size;
	      new_entry.earliest = INT_MAX;
	      new_entry.set_ssa_names = BITMAP_ALLOC (NULL);
	      new_entry.used_ssa_names = BITMAP_ALLOC (NULL);
	      new_entry.bbs_visited = BITMAP_ALLOC (NULL);
	      new_entry.non_ssa_vars = BITMAP_ALLOC (NULL);
	      new_entry.can_split = true;
	      bitmap_set_bit (new_entry.bbs_visited, dest->index);
	      stack.safe_push (new_entry);
	      dest->aux = (void *)(intptr_t)stack.length ();
	    }
	  /* Back edge found, record the earliest point.  */
	  else if ((intptr_t)dest->aux > 0
		   && (intptr_t)dest->aux < entry->earliest)
	    entry->earliest = (intptr_t)dest->aux;
	}
      /* We are done with examining the edges.  Pop off the value from stack
	 and merge stuff we accumulate during the walk.  */
      else if (entry->bb != ENTRY_BLOCK_PTR)
	{
	  stack_entry *prev = &stack[stack.length () - 2];

	  entry->bb->aux = (void *)(intptr_t)-1;
	  prev->can_split &= entry->can_split;
	  if (prev->set_ssa_names)
	    {
	      bitmap_ior_into (prev->set_ssa_names, entry->set_ssa_names);
	      bitmap_ior_into (prev->used_ssa_names, entry->used_ssa_names);
	      bitmap_ior_into (prev->bbs_visited, entry->bbs_visited);
	      bitmap_ior_into (prev->non_ssa_vars, entry->non_ssa_vars);
	    }
	  if (prev->earliest > entry->earliest)
	    prev->earliest = entry->earliest;
	  prev->overall_time += entry->overall_time;
	  prev->overall_size += entry->overall_size;
	  BITMAP_FREE (entry->set_ssa_names);
	  BITMAP_FREE (entry->used_ssa_names);
	  BITMAP_FREE (entry->bbs_visited);
	  BITMAP_FREE (entry->non_ssa_vars);
	  stack.pop ();
	}
      else
        stack.pop ();
    }
  ENTRY_BLOCK_PTR->aux = NULL;
  FOR_EACH_BB (bb)
    bb->aux = NULL;
  stack.release ();
  BITMAP_FREE (current.ssa_names_to_pass);
}

/* Split function at SPLIT_POINT.  */

static void
split_function (struct split_point *split_point)
{
  vec<tree> args_to_pass = vNULL;
  bitmap args_to_skip;
  tree parm;
  int num = 0;
  struct cgraph_node *node, *cur_node = cgraph_get_node (current_function_decl);
  basic_block return_bb = find_return_bb ();
  basic_block call_bb;
  gimple_stmt_iterator gsi;
  gimple call;
  edge e;
  edge_iterator ei;
  tree retval = NULL, real_retval = NULL;
  bool split_part_return_p = false;
  gimple last_stmt = NULL;
  unsigned int i;
  tree arg, ddef;
  vec<tree, va_gc> **debug_args = NULL;

  if (dump_file)
    {
      fprintf (dump_file, "\n\nSplitting function at:\n");
      dump_split_point (dump_file, split_point);
    }

  if (cur_node->local.can_change_signature)
    args_to_skip = BITMAP_ALLOC (NULL);
  else
    args_to_skip = NULL;

  /* Collect the parameters of new function and args_to_skip bitmap.  */
  for (parm = DECL_ARGUMENTS (current_function_decl);
       parm; parm = DECL_CHAIN (parm), num++)
    if (args_to_skip
	&& (!is_gimple_reg (parm)
	    || (ddef = ssa_default_def (cfun, parm)) == NULL_TREE
	    || !bitmap_bit_p (split_point->ssa_names_to_pass,
			      SSA_NAME_VERSION (ddef))))
      bitmap_set_bit (args_to_skip, num);
    else
      {
	/* This parm might not have been used up to now, but is going to be
	   used, hence register it.  */
	if (is_gimple_reg (parm))
	  arg = get_or_create_ssa_default_def (cfun, parm);
	else
	  arg = parm;

	if (!useless_type_conversion_p (DECL_ARG_TYPE (parm), TREE_TYPE (arg)))
	  arg = fold_convert (DECL_ARG_TYPE (parm), arg);
	args_to_pass.safe_push (arg);
      }

  /* See if the split function will return.  */
  FOR_EACH_EDGE (e, ei, return_bb->preds)
    if (bitmap_bit_p (split_point->split_bbs, e->src->index))
      break;
  if (e)
    split_part_return_p = true;

  /* Add return block to what will become the split function.
     We do not return; no return block is needed.  */
  if (!split_part_return_p)
    ;
  /* We have no return block, so nothing is needed.  */
  else if (return_bb == EXIT_BLOCK_PTR)
    ;
  /* When we do not want to return value, we need to construct
     new return block with empty return statement.
     FIXME: Once we are able to change return type, we should change function
     to return void instead of just outputting function with undefined return
     value.  For structures this affects quality of codegen.  */
  else if (!split_point->split_part_set_retval
           && find_retval (return_bb))
    {
      bool redirected = true;
      basic_block new_return_bb = create_basic_block (NULL, 0, return_bb);
      gimple_stmt_iterator gsi = gsi_start_bb (new_return_bb);
      gsi_insert_after (&gsi, gimple_build_return (NULL), GSI_NEW_STMT);
      while (redirected)
	{
	  redirected = false;
	  FOR_EACH_EDGE (e, ei, return_bb->preds)
	    if (bitmap_bit_p (split_point->split_bbs, e->src->index))
	      {
		new_return_bb->count += e->count;
		new_return_bb->frequency += EDGE_FREQUENCY (e);
		redirect_edge_and_branch (e, new_return_bb);
		redirected = true;
		break;
	      }
	}
      e = make_edge (new_return_bb, EXIT_BLOCK_PTR, 0);
      e->probability = REG_BR_PROB_BASE;
      e->count = new_return_bb->count;
      bitmap_set_bit (split_point->split_bbs, new_return_bb->index);
    }
  /* When we pass around the value, use existing return block.  */
  else
    bitmap_set_bit (split_point->split_bbs, return_bb->index);

  /* If RETURN_BB has virtual operand PHIs, they must be removed and the
     virtual operand marked for renaming as we change the CFG in a way that
     tree-inline is not able to compensate for.

     Note this can happen whether or not we have a return value.  If we have
     a return value, then RETURN_BB may have PHIs for real operands too.  */
  if (return_bb != EXIT_BLOCK_PTR)
    {
      bool phi_p = false;
      for (gsi = gsi_start_phis (return_bb); !gsi_end_p (gsi);)
	{
	  gimple stmt = gsi_stmt (gsi);
	  if (!virtual_operand_p (gimple_phi_result (stmt)))
	    {
	      gsi_next (&gsi);
	      continue;
	    }
	  mark_virtual_phi_result_for_renaming (stmt);
	  remove_phi_node (&gsi, true);
	  phi_p = true;
	}
      /* In reality we have to rename the reaching definition of the
	 virtual operand at return_bb as we will eventually release it
	 when we remove the code region we outlined.
	 So we have to rename all immediate virtual uses of that region
	 if we didn't see a PHI definition yet.  */
      /* ???  In real reality we want to set the reaching vdef of the
         entry of the SESE region as the vuse of the call and the reaching
	 vdef of the exit of the SESE region as the vdef of the call.  */
      if (!phi_p)
	for (gsi = gsi_start_bb (return_bb); !gsi_end_p (gsi); gsi_next (&gsi))
	  {
	    gimple stmt = gsi_stmt (gsi);
	    if (gimple_vuse (stmt))
	      {
		gimple_set_vuse (stmt, NULL_TREE);
		update_stmt (stmt);
	      }
	    if (gimple_vdef (stmt))
	      break;
	  }
    }

  /* Now create the actual clone.  */
  rebuild_cgraph_edges ();
  node = cgraph_function_versioning (cur_node, vNULL,
				     NULL,
				     args_to_skip,
				     !split_part_return_p,
				     split_point->split_bbs,
				     split_point->entry_bb, "part");
  /* For usual cloning it is enough to clear builtin only when signature
     changes.  For partial inlining we however can not expect the part
     of builtin implementation to have same semantic as the whole.  */
  if (DECL_BUILT_IN (node->symbol.decl))
    {
      DECL_BUILT_IN_CLASS (node->symbol.decl) = NOT_BUILT_IN;
      DECL_FUNCTION_CODE (node->symbol.decl) = (enum built_in_function) 0;
    }
  cgraph_node_remove_callees (cur_node);
  if (!split_part_return_p)
    TREE_THIS_VOLATILE (node->symbol.decl) = 1;
  if (dump_file)
    dump_function_to_file (node->symbol.decl, dump_file, dump_flags);

  /* Create the basic block we place call into.  It is the entry basic block
     split after last label.  */
  call_bb = split_point->entry_bb;
  for (gsi = gsi_start_bb (call_bb); !gsi_end_p (gsi);)
    if (gimple_code (gsi_stmt (gsi)) == GIMPLE_LABEL)
      {
	last_stmt = gsi_stmt (gsi);
	gsi_next (&gsi);
      }
    else
      break;
  e = split_block (split_point->entry_bb, last_stmt);
  remove_edge (e);

  /* Produce the call statement.  */
  gsi = gsi_last_bb (call_bb);
  FOR_EACH_VEC_ELT (args_to_pass, i, arg)
    if (!is_gimple_val (arg))
      {
	arg = force_gimple_operand_gsi (&gsi, arg, true, NULL_TREE,
					false, GSI_CONTINUE_LINKING);
	args_to_pass[i] = arg;
      }
  call = gimple_build_call_vec (node->symbol.decl, args_to_pass);
  gimple_set_block (call, DECL_INITIAL (current_function_decl));
<<<<<<< HEAD
  VEC_free (tree, heap, args_to_pass);
=======
  args_to_pass.release ();

  /* For optimized away parameters, add on the caller side
     before the call
     DEBUG D#X => parm_Y(D)
     stmts and associate D#X with parm in decl_debug_args_lookup
     vector to say for debug info that if parameter parm had been passed,
     it would have value parm_Y(D).  */
  if (args_to_skip)
    for (parm = DECL_ARGUMENTS (current_function_decl), num = 0;
	 parm; parm = DECL_CHAIN (parm), num++)
      if (bitmap_bit_p (args_to_skip, num)
	  && is_gimple_reg (parm))
	{
	  tree ddecl;
	  gimple def_temp;

	  /* This needs to be done even without MAY_HAVE_DEBUG_STMTS,
	     otherwise if it didn't exist before, we'd end up with
	     different SSA_NAME_VERSIONs between -g and -g0.  */
	  arg = get_or_create_ssa_default_def (cfun, parm);
	  if (!MAY_HAVE_DEBUG_STMTS)
	    continue;

	  if (debug_args == NULL)
	    debug_args = decl_debug_args_insert (node->symbol.decl);
	  ddecl = make_node (DEBUG_EXPR_DECL);
	  DECL_ARTIFICIAL (ddecl) = 1;
	  TREE_TYPE (ddecl) = TREE_TYPE (parm);
	  DECL_MODE (ddecl) = DECL_MODE (parm);
	  vec_safe_push (*debug_args, DECL_ORIGIN (parm));
	  vec_safe_push (*debug_args, ddecl);
	  def_temp = gimple_build_debug_bind (ddecl, unshare_expr (arg),
					      call);
	  gsi_insert_after (&gsi, def_temp, GSI_NEW_STMT);
	}
  /* And on the callee side, add
     DEBUG D#Y s=> parm
     DEBUG var => D#Y
     stmts to the first bb where var is a VAR_DECL created for the
     optimized away parameter in DECL_INITIAL block.  This hints
     in the debug info that var (whole DECL_ORIGIN is the parm PARM_DECL)
     is optimized away, but could be looked up at the call site
     as value of D#X there.  */
  if (debug_args != NULL)
    {
      unsigned int i;
      tree var, vexpr;
      gimple_stmt_iterator cgsi;
      gimple def_temp;

      push_cfun (DECL_STRUCT_FUNCTION (node->symbol.decl));
      var = BLOCK_VARS (DECL_INITIAL (node->symbol.decl));
      i = vec_safe_length (*debug_args);
      cgsi = gsi_after_labels (single_succ (ENTRY_BLOCK_PTR));
      do
	{
	  i -= 2;
	  while (var != NULL_TREE
		 && DECL_ABSTRACT_ORIGIN (var) != (**debug_args)[i])
	    var = TREE_CHAIN (var);
	  if (var == NULL_TREE)
	    break;
	  vexpr = make_node (DEBUG_EXPR_DECL);
	  parm = (**debug_args)[i];
	  DECL_ARTIFICIAL (vexpr) = 1;
	  TREE_TYPE (vexpr) = TREE_TYPE (parm);
	  DECL_MODE (vexpr) = DECL_MODE (parm);
	  def_temp = gimple_build_debug_source_bind (vexpr, parm,
						     NULL);
	  gsi_insert_before (&cgsi, def_temp, GSI_SAME_STMT);
	  def_temp = gimple_build_debug_bind (var, vexpr, NULL);
	  gsi_insert_before (&cgsi, def_temp, GSI_SAME_STMT);
	}
      while (i);
      pop_cfun ();
    }
>>>>>>> e9c762ec

  /* We avoid address being taken on any variable used by split part,
     so return slot optimization is always possible.  Moreover this is
     required to make DECL_BY_REFERENCE work.  */
  if (aggregate_value_p (DECL_RESULT (current_function_decl),
			 TREE_TYPE (current_function_decl))
      && (!is_gimple_reg_type (TREE_TYPE (DECL_RESULT (current_function_decl)))
	  || DECL_BY_REFERENCE (DECL_RESULT (current_function_decl))))
    gimple_call_set_return_slot_opt (call, true);

  /* Update return value.  This is bit tricky.  When we do not return,
     do nothing.  When we return we might need to update return_bb
     or produce a new return statement.  */
  if (!split_part_return_p)
    gsi_insert_after (&gsi, call, GSI_NEW_STMT);
  else
    {
      e = make_edge (call_bb, return_bb,
		     return_bb == EXIT_BLOCK_PTR ? 0 : EDGE_FALLTHRU);
      e->count = call_bb->count;
      e->probability = REG_BR_PROB_BASE;

      /* If there is return basic block, see what value we need to store
         return value into and put call just before it.  */
      if (return_bb != EXIT_BLOCK_PTR)
	{
	  real_retval = retval = find_retval (return_bb);

	  if (real_retval && split_point->split_part_set_retval)
	    {
	      gimple_stmt_iterator psi;

	      /* See if we need new SSA_NAME for the result.
		 When DECL_BY_REFERENCE is true, retval is actually pointer to
		 return value and it is constant in whole function.  */
	      if (TREE_CODE (retval) == SSA_NAME
		  && !DECL_BY_REFERENCE (DECL_RESULT (current_function_decl)))
		{
		  retval = copy_ssa_name (retval, call);

		  /* See if there is PHI defining return value.  */
		  for (psi = gsi_start_phis (return_bb);
		       !gsi_end_p (psi); gsi_next (&psi))
		    if (!virtual_operand_p (gimple_phi_result (gsi_stmt (psi))))
		      break;

		  /* When there is PHI, just update its value.  */
		  if (TREE_CODE (retval) == SSA_NAME
		      && !gsi_end_p (psi))
		    add_phi_arg (gsi_stmt (psi), retval, e, UNKNOWN_LOCATION);
		  /* Otherwise update the return BB itself.
		     find_return_bb allows at most one assignment to return value,
		     so update first statement.  */
		  else
		    {
		      gimple_stmt_iterator bsi;
		      for (bsi = gsi_start_bb (return_bb); !gsi_end_p (bsi);
			   gsi_next (&bsi))
			if (gimple_code (gsi_stmt (bsi)) == GIMPLE_RETURN)
			  {
			    gimple_return_set_retval (gsi_stmt (bsi), retval);
			    break;
			  }
			else if (gimple_code (gsi_stmt (bsi)) == GIMPLE_ASSIGN
				 && !gimple_clobber_p (gsi_stmt (bsi)))
			  {
			    gimple_assign_set_rhs1 (gsi_stmt (bsi), retval);
			    break;
			  }
		      update_stmt (gsi_stmt (bsi));
		    }
		}
	      if (DECL_BY_REFERENCE (DECL_RESULT (current_function_decl)))
		{
		  gimple_call_set_lhs (call, build_simple_mem_ref (retval));
		  gsi_insert_after (&gsi, call, GSI_NEW_STMT);
		}
	      else
		{
		  tree restype;
		  restype = TREE_TYPE (DECL_RESULT (current_function_decl));
		  gsi_insert_after (&gsi, call, GSI_NEW_STMT);
		  if (!useless_type_conversion_p (TREE_TYPE (retval), restype))
		    {
		      gimple cpy;
		      tree tem = create_tmp_reg (restype, NULL);
		      tem = make_ssa_name (tem, call);
		      cpy = gimple_build_assign_with_ops (NOP_EXPR, retval,
							  tem, NULL_TREE);
		      gsi_insert_after (&gsi, cpy, GSI_NEW_STMT);
		      retval = tem;
		    }
		  gimple_call_set_lhs (call, retval);
		  update_stmt (call);
		}
	    }
	  else
	    gsi_insert_after (&gsi, call, GSI_NEW_STMT);
	}
      /* We don't use return block (there is either no return in function or
	 multiple of them).  So create new basic block with return statement.
	 */
      else
	{
	  gimple ret;
	  if (split_point->split_part_set_retval
	      && !VOID_TYPE_P (TREE_TYPE (TREE_TYPE (current_function_decl))))
	    {
	      retval = DECL_RESULT (current_function_decl);

	      /* We use temporary register to hold value when aggregate_value_p
		 is false.  Similarly for DECL_BY_REFERENCE we must avoid extra
		 copy.  */
	      if (!aggregate_value_p (retval, TREE_TYPE (current_function_decl))
		  && !DECL_BY_REFERENCE (retval))
		retval = create_tmp_reg (TREE_TYPE (retval), NULL);
	      if (is_gimple_reg (retval))
		{
		  /* When returning by reference, there is only one SSA name
		     assigned to RESULT_DECL (that is pointer to return value).
		     Look it up or create new one if it is missing.  */
		  if (DECL_BY_REFERENCE (retval))
		    retval = get_or_create_ssa_default_def (cfun, retval);
		  /* Otherwise produce new SSA name for return value.  */
		  else
		    retval = make_ssa_name (retval, call);
		}
	      if (DECL_BY_REFERENCE (DECL_RESULT (current_function_decl)))
	        gimple_call_set_lhs (call, build_simple_mem_ref (retval));
	      else
	        gimple_call_set_lhs (call, retval);
	    }
          gsi_insert_after (&gsi, call, GSI_NEW_STMT);
	  ret = gimple_build_return (retval);
	  gsi_insert_after (&gsi, ret, GSI_NEW_STMT);
	}
    }
  free_dominance_info (CDI_DOMINATORS);
  free_dominance_info (CDI_POST_DOMINATORS);
  compute_inline_parameters (node, true);
}

/* Execute function splitting pass.  */

static unsigned int
execute_split_functions (void)
{
  gimple_stmt_iterator bsi;
  basic_block bb;
  int overall_time = 0, overall_size = 0;
  int todo = 0;
  struct cgraph_node *node = cgraph_get_node (current_function_decl);

  if (flags_from_decl_or_type (current_function_decl)
      & (ECF_NORETURN|ECF_MALLOC))
    {
      if (dump_file)
	fprintf (dump_file, "Not splitting: noreturn/malloc function.\n");
      return 0;
    }
  if (MAIN_NAME_P (DECL_NAME (current_function_decl)))
    {
      if (dump_file)
	fprintf (dump_file, "Not splitting: main function.\n");
      return 0;
    }
  /* This can be relaxed; function might become inlinable after splitting
     away the uninlinable part.  */
  if (inline_edge_summary_vec.exists ()
      && !inline_summary (node)->inlinable)
    {
      if (dump_file)
	fprintf (dump_file, "Not splitting: not inlinable.\n");
      return 0;
    }
  if (DECL_DISREGARD_INLINE_LIMITS (node->symbol.decl))
    {
      if (dump_file)
	fprintf (dump_file, "Not splitting: disregarding inline limits.\n");
      return 0;
    }
  /* This can be relaxed; most of versioning tests actually prevents
     a duplication.  */
  if (!tree_versionable_function_p (current_function_decl))
    {
      if (dump_file)
	fprintf (dump_file, "Not splitting: not versionable.\n");
      return 0;
    }
  /* FIXME: we could support this.  */
  if (DECL_STRUCT_FUNCTION (current_function_decl)->static_chain_decl)
    {
      if (dump_file)
	fprintf (dump_file, "Not splitting: nested function.\n");
      return 0;
    }

  /* See if it makes sense to try to split.
     It makes sense to split if we inline, that is if we have direct calls to
     handle or direct calls are possibly going to appear as result of indirect
     inlining or LTO.  Also handle -fprofile-generate as LTO to allow non-LTO
     training for LTO -fprofile-use build.

     Note that we are not completely conservative about disqualifying functions
     called once.  It is possible that the caller is called more then once and
     then inlining would still benefit.  */
  if ((!node->callers || !node->callers->next_caller)
      && !node->symbol.address_taken
      && (!flag_lto || !node->symbol.externally_visible))
    {
      if (dump_file)
	fprintf (dump_file, "Not splitting: not called directly "
		 "or called once.\n");
      return 0;
    }

  /* FIXME: We can actually split if splitting reduces call overhead.  */
  if (!flag_inline_small_functions
      && !DECL_DECLARED_INLINE_P (current_function_decl))
    {
      if (dump_file)
	fprintf (dump_file, "Not splitting: not autoinlining and function"
		 " is not inline.\n");
      return 0;
    }

  /* Initialize bitmap to track forbidden calls.  */
  forbidden_dominators = BITMAP_ALLOC (NULL);
  calculate_dominance_info (CDI_DOMINATORS);

  /* Compute local info about basic blocks and determine function size/time.  */
  bb_info_vec.safe_grow_cleared (last_basic_block + 1);
  memset (&best_split_point, 0, sizeof (best_split_point));
  FOR_EACH_BB (bb)
    {
      int time = 0;
      int size = 0;
      int freq = compute_call_stmt_bb_frequency (current_function_decl, bb);

      if (dump_file && (dump_flags & TDF_DETAILS))
	fprintf (dump_file, "Basic block %i\n", bb->index);

      for (bsi = gsi_start_bb (bb); !gsi_end_p (bsi); gsi_next (&bsi))
	{
	  int this_time, this_size;
	  gimple stmt = gsi_stmt (bsi);

	  this_size = estimate_num_insns (stmt, &eni_size_weights);
	  this_time = estimate_num_insns (stmt, &eni_time_weights) * freq;
	  size += this_size;
	  time += this_time;
	  check_forbidden_calls (stmt);

	  if (dump_file && (dump_flags & TDF_DETAILS))
	    {
	      fprintf (dump_file, "  freq:%6i size:%3i time:%3i ",
		       freq, this_size, this_time);
	      print_gimple_stmt (dump_file, stmt, 0, 0);
	    }
	}
      overall_time += time;
      overall_size += size;
      bb_info_vec[bb->index].time = time;
      bb_info_vec[bb->index].size = size;
    }
  find_split_points (overall_time, overall_size);
  if (best_split_point.split_bbs)
    {
      split_function (&best_split_point);
      BITMAP_FREE (best_split_point.ssa_names_to_pass);
      BITMAP_FREE (best_split_point.split_bbs);
      todo = TODO_update_ssa | TODO_cleanup_cfg;
    }
  BITMAP_FREE (forbidden_dominators);
  bb_info_vec.release ();
  return todo;
}

/* Gate function splitting pass.  When doing profile feedback, we want
   to execute the pass after profiling is read.  So disable one in 
   early optimization.  */

static bool
gate_split_functions (void)
{
  return (flag_partial_inlining
	  && !profile_arc_flag && !flag_branch_probabilities);
}

struct gimple_opt_pass pass_split_functions =
{
 {
  GIMPLE_PASS,
  "fnsplit",				/* name */
  OPTGROUP_NONE,                        /* optinfo_flags */
  gate_split_functions,			/* gate */
  execute_split_functions,		/* execute */
  NULL,					/* sub */
  NULL,					/* next */
  0,					/* static_pass_number */
  TV_IPA_FNSPLIT,			/* tv_id */
  PROP_cfg,				/* properties_required */
  0,					/* properties_provided */
  0,					/* properties_destroyed */
  0,					/* todo_flags_start */
  TODO_verify_all      			/* todo_flags_finish */
 }
};

/* Gate feedback driven function splitting pass.
   We don't need to split when profiling at all, we are producing
   lousy code anyway.  */

static bool
gate_feedback_split_functions (void)
{
  return (flag_partial_inlining
	  && flag_branch_probabilities);
}

/* Execute function splitting pass.  */

static unsigned int
execute_feedback_split_functions (void)
{
  unsigned int retval = execute_split_functions ();
  if (retval)
    retval |= TODO_rebuild_cgraph_edges;
  return retval;
}

struct gimple_opt_pass pass_feedback_split_functions =
{
 {
  GIMPLE_PASS,
  "feedback_fnsplit",			/* name */
  OPTGROUP_NONE,                      /* optinfo_flags */
  gate_feedback_split_functions,	/* gate */
  execute_feedback_split_functions,	/* execute */
  NULL,					/* sub */
  NULL,					/* next */
  0,					/* static_pass_number */
  TV_IPA_FNSPLIT,			/* tv_id */
  PROP_cfg,				/* properties_required */
  0,					/* properties_provided */
  0,					/* properties_destroyed */
  0,					/* todo_flags_start */
  TODO_verify_all      			/* todo_flags_finish */
 }
};<|MERGE_RESOLUTION|>--- conflicted
+++ resolved
@@ -1227,9 +1227,6 @@
       }
   call = gimple_build_call_vec (node->symbol.decl, args_to_pass);
   gimple_set_block (call, DECL_INITIAL (current_function_decl));
-<<<<<<< HEAD
-  VEC_free (tree, heap, args_to_pass);
-=======
   args_to_pass.release ();
 
   /* For optimized away parameters, add on the caller side
@@ -1307,7 +1304,6 @@
       while (i);
       pop_cfun ();
     }
->>>>>>> e9c762ec
 
   /* We avoid address being taken on any variable used by split part,
      so return slot optimization is always possible.  Moreover this is
