--- conflicted
+++ resolved
@@ -6148,10 +6148,7 @@
 
 	case OMP_CLAUSE_TO:
 	case OMP_CLAUSE_FROM:
-<<<<<<< HEAD
-=======
 	case OMP_CLAUSE__CACHE_:
->>>>>>> d5ad84b3
 	  decl = OMP_CLAUSE_DECL (c);
 	  if (error_operand_p (decl))
 	    {
@@ -6885,10 +6882,6 @@
 
   orig_for_stmt = for_stmt = *expr_p;
 
-<<<<<<< HEAD
-  simd = (TREE_CODE (for_stmt) == OMP_SIMD
-	  || TREE_CODE (for_stmt) == CILK_SIMD);
-=======
   switch (TREE_CODE (for_stmt))
     {
     case OMP_FOR:
@@ -6905,7 +6898,6 @@
       gcc_unreachable ();
     }
 
->>>>>>> d5ad84b3
   gimplify_scan_omp_clauses (&OMP_FOR_CLAUSES (for_stmt), pre_p,
 			     simd ? ORT_SIMD : ORT_WORKSHARE);
   if (TREE_CODE (for_stmt) == OMP_DISTRIBUTE)
@@ -7400,13 +7392,6 @@
   int kind;
   gomp_target *stmt;
 
-<<<<<<< HEAD
-  gimplify_scan_omp_clauses (&OMP_TARGET_UPDATE_CLAUSES (expr), pre_p,
-			     ORT_WORKSHARE);
-  gimplify_adjust_omp_clauses (pre_p, &OMP_TARGET_UPDATE_CLAUSES (expr));
-  stmt = gimple_build_omp_target (NULL, GF_OMP_TARGET_KIND_UPDATE,
-				  OMP_TARGET_UPDATE_CLAUSES (expr));
-=======
   switch (TREE_CODE (expr))
     {
     case OACC_ENTER_DATA:
@@ -7431,7 +7416,6 @@
   gimplify_scan_omp_clauses (&clauses, pre_p, ORT_WORKSHARE);
   gimplify_adjust_omp_clauses (pre_p, &clauses);
   stmt = gimple_build_omp_target (NULL, kind, clauses);
->>>>>>> d5ad84b3
 
   gimplify_seq_add_stmt (pre_p, stmt);
   *expr_p = NULL_TREE;
