--- conflicted
+++ resolved
@@ -128,13 +128,8 @@
 
       /* The node was cleared out when we put it on the free list, so
 	 there is no need to do so again here.  */
-<<<<<<< HEAD
-      gcc_assert (VEC_index (tree, SSANAMES (fn), SSA_NAME_VERSION (t)) == NULL);
-      VEC_replace (tree, SSANAMES (fn), SSA_NAME_VERSION (t), t);
-=======
       gcc_assert (ssa_name (SSA_NAME_VERSION (t)) == NULL);
       (*SSANAMES (fn))[SSA_NAME_VERSION (t)] = t;
->>>>>>> e9c762ec
     }
   else
     {
