/* Callgraph handling code.
   Copyright (C) 2003-2015 Free Software Foundation, Inc.
   Contributed by Jan Hubicka

This file is part of GCC.

GCC is free software; you can redistribute it and/or modify it under
the terms of the GNU General Public License as published by the Free
Software Foundation; either version 3, or (at your option) any later
version.

GCC is distributed in the hope that it will be useful, but WITHOUT ANY
WARRANTY; without even the implied warranty of MERCHANTABILITY or
FITNESS FOR A PARTICULAR PURPOSE.  See the GNU General Public License
for more details.

You should have received a copy of the GNU General Public License
along with GCC; see the file COPYING3.  If not see
<http://www.gnu.org/licenses/>.  */

#ifndef GCC_CGRAPH_H
#define GCC_CGRAPH_H


/* Symbol table consists of functions and variables.
   TODO: add labels and CONST_DECLs.  */
enum symtab_type
{
  SYMTAB_SYMBOL,
  SYMTAB_FUNCTION,
  SYMTAB_VARIABLE
};

/* Section names are stored as reference counted strings in GGC safe hashtable
   (to make them survive through PCH).  */

struct GTY((for_user)) section_hash_entry_d
{
  int ref_count;
  char *name;  /* As long as this datastructure stays in GGC, we can not put
		  string at the tail of structure of GGC dies in horrible
		  way  */
};

typedef struct section_hash_entry_d section_hash_entry;

struct section_name_hasher : ggc_hasher<section_hash_entry *>
{
  typedef const char *compare_type;

  static hashval_t hash (section_hash_entry *);
  static bool equal (section_hash_entry *, const char *);
};

enum availability
{
  /* Not yet set by cgraph_function_body_availability.  */
  AVAIL_UNSET,
  /* Function body/variable initializer is unknown.  */
  AVAIL_NOT_AVAILABLE,
  /* Function body/variable initializer is known but might be replaced
     by a different one from other compilation unit and thus needs to
     be dealt with a care.  Like AVAIL_NOT_AVAILABLE it can have
     arbitrary side effects on escaping variables and functions, while
     like AVAILABLE it might access static variables.  */
  AVAIL_INTERPOSABLE,
  /* Function body/variable initializer is known and will be used in final
     program.  */
  AVAIL_AVAILABLE,
  /* Function body/variable initializer is known and all it's uses are
     explicitly visible within current unit (ie it's address is never taken and
     it is not exported to other units). Currently used only for functions.  */
  AVAIL_LOCAL
};

/* Classification of symbols WRT partitioning.  */
enum symbol_partitioning_class
{
   /* External declarations are ignored by partitioning algorithms and they are
      added into the boundary later via compute_ltrans_boundary.  */
   SYMBOL_EXTERNAL,
   /* Partitioned symbols are pur into one of partitions.  */
   SYMBOL_PARTITION,
   /* Duplicated symbols (such as comdat or constant pool references) are
      copied into every node needing them via add_symbol_to_partition.  */
   SYMBOL_DUPLICATE
};

/* Base of all entries in the symbol table.
   The symtab_node is inherited by cgraph and varpol nodes.  */
class GTY((desc ("%h.type"), tag ("SYMTAB_SYMBOL"),
	   chain_next ("%h.next"), chain_prev ("%h.previous")))
  symtab_node
{
public:
  /* Return name.  */
  const char *name () const;

  /* Return asm name.  */
  const char * asm_name () const;

  /* Add node into symbol table.  This function is not used directly, but via
     cgraph/varpool node creation routines.  */
  void register_symbol (void);

  /* Remove symbol from symbol table.  */
  void remove (void);

  /* Dump symtab node to F.  */
  void dump (FILE *f);

  /* Dump symtab node to stderr.  */
  void DEBUG_FUNCTION debug (void);

  /* Verify consistency of node.  */
  void DEBUG_FUNCTION verify (void);

  /* Return ipa reference from this symtab_node to
     REFERED_NODE or REFERED_VARPOOL_NODE. USE_TYPE specify type
     of the use and STMT the statement (if it exists).  */
  ipa_ref *create_reference (symtab_node *referred_node,
			     enum ipa_ref_use use_type);

  /* Return ipa reference from this symtab_node to
     REFERED_NODE or REFERED_VARPOOL_NODE. USE_TYPE specify type
     of the use and STMT the statement (if it exists).  */
  ipa_ref *create_reference (symtab_node *referred_node,
			     enum ipa_ref_use use_type, gimple stmt);

  /* If VAL is a reference to a function or a variable, add a reference from
     this symtab_node to the corresponding symbol table node.  USE_TYPE specify
     type of the use and STMT the statement (if it exists).  Return the new
     reference or NULL if none was created.  */
  ipa_ref *maybe_create_reference (tree val, enum ipa_ref_use use_type,
				   gimple stmt);

  /* Clone all references from symtab NODE to this symtab_node.  */
  void clone_references (symtab_node *node);

  /* Remove all stmt references in non-speculative references.
     Those are not maintained during inlining & clonning.
     The exception are speculative references that are updated along
     with callgraph edges associated with them.  */
  void clone_referring (symtab_node *node);

  /* Clone reference REF to this symtab_node and set its stmt to STMT.  */
  ipa_ref *clone_reference (ipa_ref *ref, gimple stmt);

  /* Find the structure describing a reference to REFERRED_NODE
     and associated with statement STMT.  */
  ipa_ref *find_reference (symtab_node *referred_node, gimple stmt,
			   unsigned int lto_stmt_uid);

  /* Remove all references that are associated with statement STMT.  */
  void remove_stmt_references (gimple stmt);

  /* Remove all stmt references in non-speculative references.
     Those are not maintained during inlining & clonning.
     The exception are speculative references that are updated along
     with callgraph edges associated with them.  */
  void clear_stmts_in_references (void);

  /* Remove all references in ref list.  */
  void remove_all_references (void);

  /* Remove all referring items in ref list.  */
  void remove_all_referring (void);

  /* Dump references in ref list to FILE.  */
  void dump_references (FILE *file);

  /* Dump referring in list to FILE.  */
  void dump_referring (FILE *);

  /* Get number of references for this node.  */
  inline unsigned num_references (void)
  {
    return ref_list.references ? ref_list.references->length () : 0;
  }

  /* Iterates I-th reference in the list, REF is also set.  */
  ipa_ref *iterate_reference (unsigned i, ipa_ref *&ref);

  /* Iterates I-th referring item in the list, REF is also set.  */
  ipa_ref *iterate_referring (unsigned i, ipa_ref *&ref);

  /* Iterates I-th referring alias item in the list, REF is also set.  */
  ipa_ref *iterate_direct_aliases (unsigned i, ipa_ref *&ref);

  /* Return true if symtab node and TARGET represents
     semantically equivalent symbols.  */
  bool semantically_equivalent_p (symtab_node *target);

  /* Classify symbol symtab node for partitioning.  */
  enum symbol_partitioning_class get_partitioning_class (void);

  /* Return comdat group.  */
  tree get_comdat_group ()
    {
      return x_comdat_group;
    }

  /* Return comdat group as identifier_node.  */
  tree get_comdat_group_id ()
    {
      if (x_comdat_group && TREE_CODE (x_comdat_group) != IDENTIFIER_NODE)
	x_comdat_group = DECL_ASSEMBLER_NAME (x_comdat_group);
      return x_comdat_group;
    }

  /* Set comdat group.  */
  void set_comdat_group (tree group)
    {
      gcc_checking_assert (!group || TREE_CODE (group) == IDENTIFIER_NODE
			   || DECL_P (group));
      x_comdat_group = group;
    }

  /* Return section as string.  */
  const char * get_section ()
    {
      if (!x_section)
	return NULL;
      return x_section->name;
    }

  /* Remove node from same comdat group.   */
  void remove_from_same_comdat_group (void);

  /* Add this symtab_node to the same comdat group that OLD is in.  */
  void add_to_same_comdat_group (symtab_node *old_node);

  /* Dissolve the same_comdat_group list in which NODE resides.  */
  void dissolve_same_comdat_group_list (void);

  /* Return true when symtab_node is known to be used from other (non-LTO)
     object file. Known only when doing LTO via linker plugin.  */
  bool used_from_object_file_p (void);

  /* Walk the alias chain to return the symbol NODE is alias of.
     If NODE is not an alias, return NODE.
     When AVAILABILITY is non-NULL, get minimal availability in the chain.  */
  symtab_node *ultimate_alias_target (enum availability *avail = NULL);

  /* Return next reachable static symbol with initializer after NODE.  */
  inline symtab_node *next_defined_symbol (void);

  /* Add reference recording that symtab node is alias of TARGET.
     The function can fail in the case of aliasing cycles; in this case
     it returns false.  */
  bool resolve_alias (symtab_node *target);

  /* C++ FE sometimes change linkage flags after producing same
     body aliases.  */
  void fixup_same_cpp_alias_visibility (symtab_node *target);

  /* Call callback on symtab node and aliases associated to this node.
     When INCLUDE_OVERWRITABLE is false, overwritable aliases and thunks are
     skipped.  */
  bool call_for_symbol_and_aliases (bool (*callback) (symtab_node *, void *),
				    void *data,
				    bool include_overwrite);

  /* If node can not be interposable by static or dynamic linker to point to
     different definition, return this symbol. Otherwise look for alias with
     such property and if none exists, introduce new one.  */
  symtab_node *noninterposable_alias (void);

  /* Return node that alias is aliasing.  */
  inline symtab_node *get_alias_target (void);

  /* Set section for symbol and its aliases.  */
  void set_section (const char *section);

  /* Set section, do not recurse into aliases.
     When one wants to change section of symbol and its aliases,
     use set_section.  */
  void set_section_for_node (const char *section);

  /* Set initialization priority to PRIORITY.  */
  void set_init_priority (priority_type priority);

  /* Return the initialization priority.  */
  priority_type get_init_priority ();

  /* Return availability of NODE.  */
  enum availability get_availability (void);

  /* Make DECL local.  */
  void make_decl_local (void);

  /* Return desired alignment of the definition.  This is NOT alignment useful
     to access THIS, because THIS may be interposable and DECL_ALIGN should
     be used instead.  It however must be guaranteed when output definition
     of THIS.  */
  unsigned int definition_alignment ();

  /* Return true if alignment can be increased.  */
  bool can_increase_alignment_p ();

  /* Increase alignment of symbol to ALIGN.  */
  void increase_alignment (unsigned int align);

  /* Return true if list contains an alias.  */
  bool has_aliases_p (void);

  /* Return true when the symbol is real symbol, i.e. it is not inline clone
     or abstract function kept for debug info purposes only.  */
  bool real_symbol_p (void);

  /* Determine if symbol declaration is needed.  That is, visible to something
     either outside this translation unit, something magic in the system
     configury. This function is used just during symbol creation.  */
  bool needed_p (void);

  /* Return true when there are references to the node.  */
  bool referred_to_p (void);

  /* Return true if NODE can be discarded by linker from the binary.  */
  inline bool
  can_be_discarded_p (void)
  {
    return (DECL_EXTERNAL (decl)
	    || (get_comdat_group ()
		&& resolution != LDPR_PREVAILING_DEF
		&& resolution != LDPR_PREVAILING_DEF_IRONLY
		&& resolution != LDPR_PREVAILING_DEF_IRONLY_EXP));
  }

  /* Return true if NODE is local to a particular COMDAT group, and must not
     be named from outside the COMDAT.  This is used for C++ decloned
     constructors.  */
  inline bool comdat_local_p (void)
  {
    return (same_comdat_group && !TREE_PUBLIC (decl));
  }

  /* Return true if ONE and TWO are part of the same COMDAT group.  */
  inline bool in_same_comdat_group_p (symtab_node *target);

  /* Return true if symbol is known to be nonzero.  */
  bool nonzero_address ();

  /* Return 0 if symbol is known to have different address than S2,
     Return 1 if symbol is known to have same address as S2,
     return 2 otherwise.   */
  int equal_address_to (symtab_node *s2);

  /* Return true if symbol's address may possibly be compared to other
     symbol's address.  */
  bool address_matters_p ();

  /* Return true if NODE's address can be compared.  This use properties
     of NODE only and does not look if the address is actually taken in
     interesting way.  For that use ADDRESS_MATTERS_P instead.  */
  bool address_can_be_compared_p (void);

  /* Return symbol table node associated with DECL, if any,
     and NULL otherwise.  */
  static inline symtab_node *get (const_tree decl)
  {
#ifdef ENABLE_CHECKING
    /* Check that we are called for sane type of object - functions
       and static or external variables.  */
    gcc_checking_assert (TREE_CODE (decl) == FUNCTION_DECL
			 || (TREE_CODE (decl) == VAR_DECL
			     && (TREE_STATIC (decl) || DECL_EXTERNAL (decl)
				 || in_lto_p)));
    /* Check that the mapping is sane - perhaps this check can go away,
       but at the moment frontends tends to corrupt the mapping by calling
       memcpy/memset on the tree nodes.  */
    gcc_checking_assert (!decl->decl_with_vis.symtab_node
			 || decl->decl_with_vis.symtab_node->decl == decl);
#endif
    return decl->decl_with_vis.symtab_node;
  }

  /* Try to find a symtab node for declaration DECL and if it does not
     exist or if it corresponds to an inline clone, create a new one.  */
  static inline symtab_node * get_create (tree node);

  /* Return the cgraph node that has ASMNAME for its DECL_ASSEMBLER_NAME.
     Return NULL if there's no such node.  */
  static symtab_node *get_for_asmname (const_tree asmname);

  /* Dump symbol table to F.  */
  static void dump_table (FILE *);

  /* Dump symbol table to stderr.  */
  static inline DEBUG_FUNCTION void debug_symtab (void)
  {
    dump_table (stderr);
  }

  /* Verify symbol table for internal consistency.  */
  static DEBUG_FUNCTION void verify_symtab_nodes (void);

  /* Type of the symbol.  */
  ENUM_BITFIELD (symtab_type) type : 8;

  /* The symbols resolution.  */
  ENUM_BITFIELD (ld_plugin_symbol_resolution) resolution : 8;

  /*** Flags representing the symbol type.  ***/

  /* True when symbol corresponds to a definition in current unit.
     set via finalize_function or finalize_decl  */
  unsigned definition : 1;
  /* True when symbol is an alias.
     Set by ssemble_alias.  */
  unsigned alias : 1;
  /* True when alias is a weakref.  */
  unsigned weakref : 1;
  /* C++ frontend produce same body aliases and extra name aliases for
     virtual functions and vtables that are obviously equivalent.
     Those aliases are bit special, especially because C++ frontend
     visibility code is so ugly it can not get them right at first time
     and their visibility needs to be copied from their "masters" at
     the end of parsing.  */
  unsigned cpp_implicit_alias : 1;
  /* Set once the definition was analyzed.  The list of references and
     other properties are built during analysis.  */
  unsigned analyzed : 1;
  /* Set for write-only variables.  */
  unsigned writeonly : 1;
  /* Visibility of symbol was used for further optimization; do not
     permit further changes.  */
  unsigned refuse_visibility_changes : 1;

  /*** Visibility and linkage flags.  ***/

  /* Set when function is visible by other units.  */
  unsigned externally_visible : 1;
  /* Don't reorder to other symbols having this set.  */
  unsigned no_reorder : 1;
  /* The symbol will be assumed to be used in an invisible way (like
     by an toplevel asm statement).  */
  unsigned force_output : 1;
  /* Like FORCE_OUTPUT, but in the case it is ABI requiring the symbol to be
     exported.  Unlike FORCE_OUTPUT this flag gets cleared to symbols promoted
     to static and it does not inhibit optimization.  */
  unsigned forced_by_abi : 1;
  /* True when the name is known to be unique and thus it does not need mangling.  */
  unsigned unique_name : 1;
  /* Specify whether the section was set by user or by
     compiler via -ffunction-sections.  */
  unsigned implicit_section : 1;
  /* True when body and other characteristics have been removed by
     symtab_remove_unreachable_nodes. */
  unsigned body_removed : 1;

  /*** WHOPR Partitioning flags.
       These flags are used at ltrans stage when only part of the callgraph is
       available. ***/

  /* Set when variable is used from other LTRANS partition.  */
  unsigned used_from_other_partition : 1;
  /* Set when function is available in the other LTRANS partition.
     During WPA output it is used to mark nodes that are present in
     multiple partitions.  */
  unsigned in_other_partition : 1;



  /*** other flags.  ***/

  /* Set when symbol has address taken. */
  unsigned address_taken : 1;
  /* Set when init priority is set.  */
  unsigned in_init_priority_hash : 1;

  /* Set when symbol needs to be streamed into LTO bytecode for LTO, or in case
     of offloading, for separate compilation for a different target.  */
  unsigned need_lto_streaming : 1;

  /* Set when symbol can be streamed into bytecode for offloading.  */
  unsigned offloadable : 1;


  /* Ordering of all symtab entries.  */
  int order;

  /* Declaration representing the symbol.  */
  tree decl;

  /* Linked list of symbol table entries starting with symtab_nodes.  */
  symtab_node *next;
  symtab_node *previous;

  /* Linked list of symbols with the same asm name.  There may be multiple
     entries for single symbol name during LTO, because symbols are renamed
     only after partitioning.

     Because inline clones are kept in the assembler name has, they also produce
     duplicate entries.

     There are also several long standing bugs where frontends and builtin
     code produce duplicated decls.  */
  symtab_node *next_sharing_asm_name;
  symtab_node *previous_sharing_asm_name;

  /* Circular list of nodes in the same comdat group if non-NULL.  */
  symtab_node *same_comdat_group;

  /* Vectors of referring and referenced entities.  */
  ipa_ref_list ref_list;

  /* Alias target. May be either DECL pointer or ASSEMBLER_NAME pointer
     depending to what was known to frontend on the creation time.
     Once alias is resolved, this pointer become NULL.  */
  tree alias_target;

  /* File stream where this node is being written to.  */
  struct lto_file_decl_data * lto_file_data;

  PTR GTY ((skip)) aux;

  /* Comdat group the symbol is in.  Can be private if GGC allowed that.  */
  tree x_comdat_group;

  /* Section name. Again can be private, if allowed.  */
  section_hash_entry *x_section;

protected:
  /* Dump base fields of symtab nodes to F.  Not to be used directly.  */
  void dump_base (FILE *);

  /* Verify common part of symtab node.  */
  bool DEBUG_FUNCTION verify_base (void);

  /* Remove node from symbol table.  This function is not used directly, but via
     cgraph/varpool node removal routines.  */
  void unregister (void);

  /* Return the initialization and finalization priority information for
     DECL.  If there is no previous priority information, a freshly
     allocated structure is returned.  */
  struct symbol_priority_map *priority_info (void);

  /* Worker for call_for_symbol_and_aliases_1.  */
  bool call_for_symbol_and_aliases_1 (bool (*callback) (symtab_node *, void *),
				      void *data,
				      bool include_overwrite);
private:
  /* Worker for set_section.  */
  static bool set_section (symtab_node *n, void *s);

  /* Worker for symtab_resolve_alias.  */
  static bool set_implicit_section (symtab_node *n, void *);

  /* Worker searching noninterposable alias.  */
  static bool noninterposable_alias (symtab_node *node, void *data);

  /* Worker for ultimate_alias_target.  */
  symtab_node *ultimate_alias_target_1 (enum availability *avail = NULL);
};

/* Walk all aliases for NODE.  */
#define FOR_EACH_ALIAS(node, alias) \
  for (unsigned x_i = 0; node->iterate_direct_aliases (x_i, alias); x_i++)

/* This is the information that is put into the cgraph local structure
   to recover a function.  */
struct lto_file_decl_data;

extern const char * const cgraph_availability_names[];
extern const char * const ld_plugin_symbol_resolution_names[];
extern const char * const tls_model_names[];

/* Information about thunk, used only for same body aliases.  */

struct GTY(()) cgraph_thunk_info {
  /* Information about the thunk.  */
  HOST_WIDE_INT fixed_offset;
  HOST_WIDE_INT virtual_value;
  tree alias;
  bool this_adjusting;
  bool virtual_offset_p;
  bool add_pointer_bounds_args;
  /* Set to true when alias node is thunk.  */
  bool thunk_p;
};

/* Information about the function collected locally.
   Available after function is analyzed.  */

struct GTY(()) cgraph_local_info {
  /* Set when function function is visible in current compilation unit only
     and its address is never taken.  */
  unsigned local : 1;

  /* False when there is something makes versioning impossible.  */
  unsigned versionable : 1;

  /* False when function calling convention and signature can not be changed.
     This is the case when __builtin_apply_args is used.  */
  unsigned can_change_signature : 1;

  /* True when the function has been originally extern inline, but it is
     redefined now.  */
  unsigned redefined_extern_inline : 1;

  /* True if the function may enter serial irrevocable mode.  */
  unsigned tm_may_enter_irr : 1;
};

/* Information about the function that needs to be computed globally
   once compilation is finished.  Available only with -funit-at-a-time.  */

struct GTY(()) cgraph_global_info {
  /* For inline clones this points to the function they will be
     inlined into.  */
  cgraph_node *inlined_to;
};

/* Information about the function that is propagated by the RTL backend.
   Available only for functions that has been already assembled.  */

struct GTY(()) cgraph_rtl_info {
   unsigned int preferred_incoming_stack_boundary;

  /* Call unsaved hard registers really used by the corresponding
     function (including ones used by functions called by the
     function).  */
  HARD_REG_SET function_used_regs;
  /* Set if function_used_regs is valid.  */
  unsigned function_used_regs_valid: 1;
};

/* Represent which DECL tree (or reference to such tree)
   will be replaced by another tree while versioning.  */
struct GTY(()) ipa_replace_map
{
  /* The tree that will be replaced.  */
  tree old_tree;
  /* The new (replacing) tree.  */
  tree new_tree;
  /* Parameter number to replace, when old_tree is NULL.  */
  int parm_num;
  /* True when a substitution should be done, false otherwise.  */
  bool replace_p;
  /* True when we replace a reference to old_tree.  */
  bool ref_p;
};

struct GTY(()) cgraph_clone_info
{
  vec<ipa_replace_map *, va_gc> *tree_map;
  bitmap args_to_skip;
  bitmap combined_args_to_skip;
};

enum cgraph_simd_clone_arg_type
{
  SIMD_CLONE_ARG_TYPE_VECTOR,
  SIMD_CLONE_ARG_TYPE_UNIFORM,
  SIMD_CLONE_ARG_TYPE_LINEAR_CONSTANT_STEP,
  SIMD_CLONE_ARG_TYPE_LINEAR_VARIABLE_STEP,
  SIMD_CLONE_ARG_TYPE_MASK
};

/* Function arguments in the original function of a SIMD clone.
   Supplementary data for `struct simd_clone'.  */

struct GTY(()) cgraph_simd_clone_arg {
  /* Original function argument as it originally existed in
     DECL_ARGUMENTS.  */
  tree orig_arg;

  /* orig_arg's function (or for extern functions type from
     TYPE_ARG_TYPES).  */
  tree orig_type;

  /* If argument is a vector, this holds the vector version of
     orig_arg that after adjusting the argument types will live in
     DECL_ARGUMENTS.  Otherwise, this is NULL.

     This basically holds:
       vector(simdlen) __typeof__(orig_arg) new_arg.  */
  tree vector_arg;

  /* vector_arg's type (or for extern functions new vector type.  */
  tree vector_type;

  /* If argument is a vector, this holds the array where the simd
     argument is held while executing the simd clone function.  This
     is a local variable in the cloned function.  Its content is
     copied from vector_arg upon entry to the clone.

     This basically holds:
       __typeof__(orig_arg) simd_array[simdlen].  */
  tree simd_array;

  /* A SIMD clone's argument can be either linear (constant or
     variable), uniform, or vector.  */
  enum cgraph_simd_clone_arg_type arg_type;

  /* For arg_type SIMD_CLONE_ARG_TYPE_LINEAR_CONSTANT_STEP this is
     the constant linear step, if arg_type is
     SIMD_CLONE_ARG_TYPE_LINEAR_VARIABLE_STEP, this is index of
     the uniform argument holding the step, otherwise 0.  */
  HOST_WIDE_INT linear_step;

  /* Variable alignment if available, otherwise 0.  */
  unsigned int alignment;
};

/* Specific data for a SIMD function clone.  */

struct GTY(()) cgraph_simd_clone {
  /* Number of words in the SIMD lane associated with this clone.  */
  unsigned int simdlen;

  /* Number of annotated function arguments in `args'.  This is
     usually the number of named arguments in FNDECL.  */
  unsigned int nargs;

  /* Max hardware vector size in bits for integral vectors.  */
  unsigned int vecsize_int;

  /* Max hardware vector size in bits for floating point vectors.  */
  unsigned int vecsize_float;

  /* The mangling character for a given vector size.  This is is used
     to determine the ISA mangling bit as specified in the Intel
     Vector ABI.  */
  unsigned char vecsize_mangle;

  /* True if this is the masked, in-branch version of the clone,
     otherwise false.  */
  unsigned int inbranch : 1;

  /* True if this is a Cilk Plus variant.  */
  unsigned int cilk_elemental : 1;

  /* Doubly linked list of SIMD clones.  */
  cgraph_node *prev_clone, *next_clone;

  /* Original cgraph node the SIMD clones were created for.  */
  cgraph_node *origin;

  /* Annotated function arguments for the original function.  */
  cgraph_simd_clone_arg GTY((length ("%h.nargs"))) args[1];
};

/* Function Multiversioning info.  */
struct GTY((for_user)) cgraph_function_version_info {
  /* The cgraph_node for which the function version info is stored.  */
  cgraph_node *this_node;
  /* Chains all the semantically identical function versions.  The
     first function in this chain is the version_info node of the
     default function.  */
  cgraph_function_version_info *prev;
  /* If this version node corresponds to a dispatcher for function
     versions, this points to the version info node of the default
     function, the first node in the chain.  */
  cgraph_function_version_info *next;
  /* If this node corresponds to a function version, this points
     to the dispatcher function decl, which is the function that must
     be called to execute the right function version at run-time.

     If this cgraph node is a dispatcher (if dispatcher_function is
     true, in the cgraph_node struct) for function versions, this
     points to resolver function, which holds the function body of the
     dispatcher. The dispatcher decl is an alias to the resolver
     function decl.  */
  tree dispatcher_resolver;
};

#define DEFCIFCODE(code, type, string)	CIF_ ## code,
/* Reasons for inlining failures.  */

enum cgraph_inline_failed_t {
#include "cif-code.def"
  CIF_N_REASONS
};

enum cgraph_inline_failed_type_t
{
  CIF_FINAL_NORMAL = 0,
  CIF_FINAL_ERROR
};

struct cgraph_edge;

struct cgraph_edge_hasher : ggc_hasher<cgraph_edge *>
{
  typedef gimple compare_type;

  static hashval_t hash (cgraph_edge *);
  static hashval_t hash (gimple);
  static bool equal (cgraph_edge *, gimple);
};

/* The cgraph data structure.
   Each function decl has assigned cgraph_node listing callees and callers.  */

struct GTY((tag ("SYMTAB_FUNCTION"))) cgraph_node : public symtab_node {
public:
  /* Remove the node from cgraph and all inline clones inlined into it.
     Skip however removal of FORBIDDEN_NODE and return true if it needs to be
     removed.  This allows to call the function from outer loop walking clone
     tree.  */
  bool remove_symbol_and_inline_clones (cgraph_node *forbidden_node = NULL);

  /* Record all references from cgraph_node that are taken
     in statement STMT.  */
  void record_stmt_references (gimple stmt);

  /* Like cgraph_set_call_stmt but walk the clone tree and update all
     clones sharing the same function body.
     When WHOLE_SPECULATIVE_EDGES is true, all three components of
     speculative edge gets updated.  Otherwise we update only direct
     call.  */
  void set_call_stmt_including_clones (gimple old_stmt, gcall *new_stmt,
				       bool update_speculative = true);

  /* Walk the alias chain to return the function cgraph_node is alias of.
     Walk through thunk, too.
     When AVAILABILITY is non-NULL, get minimal availability in the chain.  */
  cgraph_node *function_symbol (enum availability *avail = NULL);

  /* Walk the alias chain to return the function cgraph_node is alias of.
     Walk through non virtual thunks, too.  Thus we return either a function
     or a virtual thunk node.
     When AVAILABILITY is non-NULL, get minimal availability in the chain.  */
  cgraph_node *function_or_virtual_thunk_symbol
				(enum availability *avail = NULL);

  /* Create node representing clone of N executed COUNT times.  Decrease
     the execution counts from original node too.
     The new clone will have decl set to DECL that may or may not be the same
     as decl of N.

     When UPDATE_ORIGINAL is true, the counts are subtracted from the original
     function's profile to reflect the fact that part of execution is handled
     by node.
     When CALL_DUPLICATOIN_HOOK is true, the ipa passes are acknowledged about
     the new clone. Otherwise the caller is responsible for doing so later.

     If the new node is being inlined into another one, NEW_INLINED_TO should be
     the outline function the new one is (even indirectly) inlined to.
     All hooks will see this in node's global.inlined_to, when invoked.
     Can be NULL if the node is not inlined.  */
  cgraph_node *create_clone (tree decl, gcov_type count, int freq,
			     bool update_original,
			     vec<cgraph_edge *> redirect_callers,
			     bool call_duplication_hook,
			     cgraph_node *new_inlined_to,
			     bitmap args_to_skip);

  /* Create callgraph node clone with new declaration.  The actual body will
     be copied later at compilation stage.  */
  cgraph_node *create_virtual_clone (vec<cgraph_edge *> redirect_callers,
				     vec<ipa_replace_map *, va_gc> *tree_map,
				     bitmap args_to_skip, const char * suffix);

  /* cgraph node being removed from symbol table; see if its entry can be
   replaced by other inline clone.  */
  cgraph_node *find_replacement (void);

  /* Create a new cgraph node which is the new version of
     callgraph node.  REDIRECT_CALLERS holds the callers
     edges which should be redirected to point to
     NEW_VERSION.  ALL the callees edges of the node
     are cloned to the new version node.  Return the new
     version node.

     If non-NULL BLOCK_TO_COPY determine what basic blocks
     was copied to prevent duplications of calls that are dead
     in the clone.  */

  cgraph_node *create_version_clone (tree new_decl,
				    vec<cgraph_edge *> redirect_callers,
				    bitmap bbs_to_copy);

  /* Perform function versioning.
     Function versioning includes copying of the tree and
     a callgraph update (creating a new cgraph node and updating
     its callees and callers).

     REDIRECT_CALLERS varray includes the edges to be redirected
     to the new version.

     TREE_MAP is a mapping of tree nodes we want to replace with
     new ones (according to results of prior analysis).

     If non-NULL ARGS_TO_SKIP determine function parameters to remove
     from new version.
     If SKIP_RETURN is true, the new version will return void.
     If non-NULL BLOCK_TO_COPY determine what basic blocks to copy.
     If non_NULL NEW_ENTRY determine new entry BB of the clone.

     Return the new version's cgraph node.  */
  cgraph_node *create_version_clone_with_body
    (vec<cgraph_edge *> redirect_callers,
     vec<ipa_replace_map *, va_gc> *tree_map, bitmap args_to_skip,
     bool skip_return, bitmap bbs_to_copy, basic_block new_entry_block,
     const char *clone_name);

  /* Insert a new cgraph_function_version_info node into cgraph_fnver_htab
     corresponding to cgraph_node.  */
  cgraph_function_version_info *insert_new_function_version (void);

  /* Get the cgraph_function_version_info node corresponding to node.  */
  cgraph_function_version_info *function_version (void);

  /* Discover all functions and variables that are trivially needed, analyze
     them as well as all functions and variables referred by them  */
  void analyze (void);

  /* Add thunk alias into callgraph.  The alias declaration is ALIAS and it
     aliases DECL with an adjustments made into the first parameter.
     See comments in thunk_adjust for detail on the parameters.  */
  cgraph_node * create_thunk (tree alias, tree, bool this_adjusting,
			      HOST_WIDE_INT fixed_offset,
			      HOST_WIDE_INT virtual_value,
			      tree virtual_offset,
			      tree real_alias);


  /* Return node that alias is aliasing.  */
  inline cgraph_node *get_alias_target (void);

  /* Given function symbol, walk the alias chain to return the function node
     is alias of. Do not walk through thunks.
     When AVAILABILITY is non-NULL, get minimal availability in the chain.  */

  cgraph_node *ultimate_alias_target (availability *availability = NULL);

  /* Expand thunk NODE to gimple if possible.
     When FORCE_GIMPLE_THUNK is true, gimple thunk is created and
     no assembler is produced.
     When OUTPUT_ASM_THUNK is true, also produce assembler for
     thunks that are not lowered.  */
  bool expand_thunk (bool output_asm_thunks, bool force_gimple_thunk);

  /*  Call expand_thunk on all callers that are thunks and analyze those
      nodes that were expanded.  */
  void expand_all_artificial_thunks ();

  /* Assemble thunks and aliases associated to node.  */
  void assemble_thunks_and_aliases (void);

  /* Expand function specified by node.  */
  void expand (void);

  /* As an GCC extension we allow redefinition of the function.  The
     semantics when both copies of bodies differ is not well defined.
     We replace the old body with new body so in unit at a time mode
     we always use new body, while in normal mode we may end up with
     old body inlined into some functions and new body expanded and
     inlined in others.  */
  void reset (void);

  /* Creates a wrapper from cgraph_node to TARGET node. Thunk is used for this
     kind of wrapper method.  */
  void create_wrapper (cgraph_node *target);

  /* Verify cgraph nodes of the cgraph node.  */
  void DEBUG_FUNCTION verify_node (void);

  /* Remove function from symbol table.  */
  void remove (void);

  /* Dump call graph node to file F.  */
  void dump (FILE *f);

  /* Dump call graph node to stderr.  */
  void DEBUG_FUNCTION debug (void);

  /* When doing LTO, read cgraph_node's body from disk if it is not already
     present.  */
  bool get_untransformed_body (void);

  /* Prepare function body.  When doing LTO, read cgraph_node's body from disk 
     if it is not already present.  When some IPA transformations are scheduled,
     apply them.  */
  bool get_body (void);

  /* Release memory used to represent body of function.
     Use this only for functions that are released before being translated to
     target code (i.e. RTL).  Functions that are compiled to RTL and beyond
     are free'd in final.c via free_after_compilation().  */
  void release_body (bool keep_arguments = false);

  /* Return the DECL_STRUCT_FUNCTION of the function.  */
  struct function *get_fun (void);

  /* cgraph_node is no longer nested function; update cgraph accordingly.  */
  void unnest (void);

  /* Bring cgraph node local.  */
  void make_local (void);

  /* Likewise indicate that a node is having address taken.  */
  void mark_address_taken (void);

  /* Set fialization priority to PRIORITY.  */
  void set_fini_priority (priority_type priority);

  /* Return the finalization priority.  */
  priority_type get_fini_priority (void);

  /* Create edge from a given function to CALLEE in the cgraph.  */
  cgraph_edge *create_edge (cgraph_node *callee,
			    gcall *call_stmt, gcov_type count,
			    int freq);

  /* Create an indirect edge with a yet-undetermined callee where the call
     statement destination is a formal parameter of the caller with index
     PARAM_INDEX. */
  cgraph_edge *create_indirect_edge (gcall *call_stmt, int ecf_flags,
				     gcov_type count, int freq,
				     bool compute_indirect_info = true);

  /* Like cgraph_create_edge walk the clone tree and update all clones sharing
   same function body.  If clones already have edge for OLD_STMT; only
   update the edge same way as cgraph_set_call_stmt_including_clones does.  */
  void create_edge_including_clones (cgraph_node *callee,
				     gimple old_stmt, gcall *stmt,
				     gcov_type count,
				     int freq,
				     cgraph_inline_failed_t reason);

  /* Return the callgraph edge representing the GIMPLE_CALL statement
     CALL_STMT.  */
  cgraph_edge *get_edge (gimple call_stmt);

  /* Collect all callers of cgraph_node and its aliases that are known to lead
     to NODE (i.e. are not overwritable).  */
  vec<cgraph_edge *> collect_callers (void);

  /* Remove all callers from the node.  */
  void remove_callers (void);

  /* Remove all callees from the node.  */
  void remove_callees (void);

  /* Return function availability.  See cgraph.h for description of individual
     return values.  */
  enum availability get_availability (void);

  /* Set TREE_NOTHROW on cgraph_node's decl and on aliases of the node
     if any to NOTHROW.  */
  void set_nothrow_flag (bool nothrow);

  /* Set TREE_READONLY on cgraph_node's decl and on aliases of the node
     if any to READONLY.  */
  void set_const_flag (bool readonly, bool looping);

  /* Set DECL_PURE_P on cgraph_node's decl and on aliases of the node
     if any to PURE.  */
  void set_pure_flag (bool pure, bool looping);

  /* Call callback on function and aliases associated to the function.
     When INCLUDE_OVERWRITABLE is false, overwritable aliases and thunks are
     skipped. */

  bool call_for_symbol_and_aliases (bool (*callback) (cgraph_node *,
						      void *),
				    void *data, bool include_overwritable);

  /* Call callback on cgraph_node, thunks and aliases associated to NODE.
     When INCLUDE_OVERWRITABLE is false, overwritable aliases and thunks are
     skipped.  When EXCLUDE_VIRTUAL_THUNKS is true, virtual thunks are
     skipped.  */
  bool call_for_symbol_thunks_and_aliases (bool (*callback) (cgraph_node *node,
							     void *data),
					   void *data,
					   bool include_overwritable,
					   bool exclude_virtual_thunks = false);

  /* Likewise indicate that a node is needed, i.e. reachable via some
     external means.  */
  inline void mark_force_output (void);

  /* Return true when function can be marked local.  */
  bool local_p (void);

  /* Return true if cgraph_node can be made local for API change.
     Extern inline functions and C++ COMDAT functions can be made local
     at the expense of possible code size growth if function is used in multiple
     compilation units.  */
  bool can_be_local_p (void);

  /* Return true when cgraph_node can not return or throw and thus
     it is safe to ignore its side effects for IPA analysis.  */
  bool cannot_return_p (void);

  /* Return true when function cgraph_node and all its aliases are only called
     directly.
     i.e. it is not externally visible, address was not taken and
     it is not used in any other non-standard way.  */
  bool only_called_directly_p (void);

  /* Return true when function is only called directly or it has alias.
     i.e. it is not externally visible, address was not taken and
     it is not used in any other non-standard way.  */
  inline bool only_called_directly_or_aliased_p (void);

  /* Return true when function cgraph_node can be expected to be removed
     from program when direct calls in this compilation unit are removed.

     As a special case COMDAT functions are
     cgraph_can_remove_if_no_direct_calls_p while the are not
     cgraph_only_called_directly_p (it is possible they are called from other
     unit)

     This function behaves as cgraph_only_called_directly_p because eliminating
     all uses of COMDAT function does not make it necessarily disappear from
     the program unless we are compiling whole program or we do LTO.  In this
     case we know we win since dynamic linking will not really discard the
     linkonce section.  

     If WILL_INLINE is true, assume that function will be inlined into all the
     direct calls.  */
  bool will_be_removed_from_program_if_no_direct_calls_p
	 (bool will_inline = false);

  /* Return true when function can be removed from callgraph
     if all direct calls and references are eliminated.  The function does
     not take into account comdat groups.  */
  bool can_remove_if_no_direct_calls_and_refs_p (void);

  /* Return true when function cgraph_node and its aliases can be removed from
     callgraph if all direct calls are eliminated. 
     If WILL_INLINE is true, assume that function will be inlined into all the
     direct calls.  */
  bool can_remove_if_no_direct_calls_p (bool will_inline = false);

  /* Return true when callgraph node is a function with Gimple body defined
     in current unit.  Functions can also be define externally or they
     can be thunks with no Gimple representation.

     Note that at WPA stage, the function body may not be present in memory.  */
  inline bool has_gimple_body_p (void);

  /* Return true if function should be optimized for size.  */
  bool optimize_for_size_p (void);

  /* Dump the callgraph to file F.  */
  static void dump_cgraph (FILE *f);

  /* Dump the call graph to stderr.  */
  static inline
  void debug_cgraph (void)
  {
    dump_cgraph (stderr);
  }

  /* Record that DECL1 and DECL2 are semantically identical function
     versions.  */
  static void record_function_versions (tree decl1, tree decl2);

  /* Remove the cgraph_function_version_info and cgraph_node for DECL.  This
     DECL is a duplicate declaration.  */
  static void delete_function_version (tree decl);

  /* Add the function FNDECL to the call graph.
     Unlike finalize_function, this function is intended to be used
     by middle end and allows insertion of new function at arbitrary point
     of compilation.  The function can be either in high, low or SSA form
     GIMPLE.

     The function is assumed to be reachable and have address taken (so no
     API breaking optimizations are performed on it).

     Main work done by this function is to enqueue the function for later
     processing to avoid need the passes to be re-entrant.  */
  static void add_new_function (tree fndecl, bool lowered);

  /* Return callgraph node for given symbol and check it is a function. */
  static inline cgraph_node *get (const_tree decl)
  {
    gcc_checking_assert (TREE_CODE (decl) == FUNCTION_DECL);
    return dyn_cast <cgraph_node *> (symtab_node::get (decl));
  }

  /* DECL has been parsed.  Take it, queue it, compile it at the whim of the
     logic in effect.  If NO_COLLECT is true, then our caller cannot stand to
     have the garbage collector run at the moment.  We would need to either
     create a new GC context, or just not compile right now.  */
  static void finalize_function (tree, bool);

  /* Return cgraph node assigned to DECL.  Create new one when needed.  */
  static cgraph_node * create (tree decl);

  /* Try to find a call graph node for declaration DECL and if it does not
     exist or if it corresponds to an inline clone, create a new one.  */
  static cgraph_node * get_create (tree);

  /* Return local info for the compiled function.  */
  static cgraph_local_info *local_info (tree decl);

  /* Return local info for the compiled function.  */
  static cgraph_rtl_info *rtl_info (tree);

  /* Return the cgraph node that has ASMNAME for its DECL_ASSEMBLER_NAME.
     Return NULL if there's no such node.  */
  static cgraph_node *get_for_asmname (tree asmname);

  /* Attempt to mark ALIAS as an alias to DECL.  Return alias node if
     successful and NULL otherwise.
     Same body aliases are output whenever the body of DECL is output,
     and cgraph_node::get (ALIAS) transparently
     returns cgraph_node::get (DECL).  */
  static cgraph_node * create_same_body_alias (tree alias, tree decl);

  /* Verify whole cgraph structure.  */
  static void DEBUG_FUNCTION verify_cgraph_nodes (void);

  /* Worker to bring NODE local.  */
  static bool make_local (cgraph_node *node, void *);

  /* Mark ALIAS as an alias to DECL.  DECL_NODE is cgraph node representing
     the function body is associated
     with (not necessarily cgraph_node (DECL).  */
  static cgraph_node *create_alias (tree alias, tree target);

  /* Return true if NODE has thunk.  */
  static bool has_thunk_p (cgraph_node *node, void *);

  cgraph_edge *callees;
  cgraph_edge *callers;
  /* List of edges representing indirect calls with a yet undetermined
     callee.  */
  cgraph_edge *indirect_calls;
  /* For nested functions points to function the node is nested in.  */
  cgraph_node *origin;
  /* Points to first nested function, if any.  */
  cgraph_node *nested;
  /* Pointer to the next function with same origin, if any.  */
  cgraph_node *next_nested;
  /* Pointer to the next clone.  */
  cgraph_node *next_sibling_clone;
  cgraph_node *prev_sibling_clone;
  cgraph_node *clones;
  cgraph_node *clone_of;
  /* If instrumentation_clone is 1 then instrumented_version points
     to the original function used to make instrumented version.
     Otherwise points to instrumented version of the function.  */
  cgraph_node *instrumented_version;
  /* If instrumentation_clone is 1 then orig_decl is the original
     function declaration.  */
  tree orig_decl;
  /* For functions with many calls sites it holds map from call expression
     to the edge to speed up cgraph_edge function.  */
  hash_table<cgraph_edge_hasher> *GTY(()) call_site_hash;
  /* Declaration node used to be clone of. */
  tree former_clone_of;

  /* If this is a SIMD clone, this points to the SIMD specific
     information for it.  */
  cgraph_simd_clone *simdclone;
  /* If this function has SIMD clones, this points to the first clone.  */
  cgraph_node *simd_clones;

  /* Interprocedural passes scheduled to have their transform functions
     applied next time we execute local pass on them.  We maintain it
     per-function in order to allow IPA passes to introduce new functions.  */
  vec<ipa_opt_pass> GTY((skip)) ipa_transforms_to_apply;

  cgraph_local_info local;
  cgraph_global_info global;
  cgraph_rtl_info rtl;
  cgraph_clone_info clone;
  cgraph_thunk_info thunk;

  /* Expected number of executions: calculated in profile.c.  */
  gcov_type count;
  /* How to scale counts at materialization time; used to merge
     LTO units with different number of profile runs.  */
  int count_materialization_scale;
  /* Unique id of the node.  */
  int uid;
  /* Summary unique id of the node.  */
  int summary_uid;
  /* ID assigned by the profiling.  */
  unsigned int profile_id;
  /* Time profiler: first run of function.  */
  int tp_first_run;

  /* Set when decl is an abstract function pointed to by the
     ABSTRACT_DECL_ORIGIN of a reachable function.  */
  unsigned used_as_abstract_origin : 1;
  /* Set once the function is lowered (i.e. its CFG is built).  */
  unsigned lowered : 1;
  /* Set once the function has been instantiated and its callee
     lists created.  */
  unsigned process : 1;
  /* How commonly executed the node is.  Initialized during branch
     probabilities pass.  */
  ENUM_BITFIELD (node_frequency) frequency : 2;
  /* True when function can only be called at startup (from static ctor).  */
  unsigned only_called_at_startup : 1;
  /* True when function can only be called at startup (from static dtor).  */
  unsigned only_called_at_exit : 1;
  /* True when function is the transactional clone of a function which
     is called only from inside transactions.  */
  /* ?? We should be able to remove this.  We have enough bits in
     cgraph to calculate it.  */
  unsigned tm_clone : 1;
  /* True if this decl is a dispatcher for function versions.  */
  unsigned dispatcher_function : 1;
  /* True if this decl calls a COMDAT-local function.  This is set up in
     compute_inline_parameters and inline_call.  */
  unsigned calls_comdat_local : 1;
  /* True if node has been created by merge operation in IPA-ICF.  */
  unsigned icf_merged: 1;
  /* True when function is clone created for Pointer Bounds Checker
     instrumentation.  */
  unsigned instrumentation_clone : 1;
  /* True if call to node can't result in a call to free, munmap or
     other operation that could make previously non-trapping memory
     accesses trapping.  */
  unsigned nonfreeing_fn : 1;
  /* True if there was multiple COMDAT bodies merged by lto-symtab.  */
  unsigned merged : 1;
  /* True if function was created to be executed in parallel.  */
  unsigned parallelized_function : 1;
  /* True if function is part split out by ipa-split.  */
  unsigned split_part : 1;

private:
  /* Worker for call_for_symbol_and_aliases.  */
  bool call_for_symbol_and_aliases_1 (bool (*callback) (cgraph_node *,
						        void *),
				      void *data, bool include_overwritable);
};

/* A cgraph node set is a collection of cgraph nodes.  A cgraph node
   can appear in multiple sets.  */
struct cgraph_node_set_def
{
  hash_map<cgraph_node *, size_t> *map;
  vec<cgraph_node *> nodes;
};

typedef cgraph_node_set_def *cgraph_node_set;
typedef struct varpool_node_set_def *varpool_node_set;

class varpool_node;

/* A varpool node set is a collection of varpool nodes.  A varpool node
   can appear in multiple sets.  */
struct varpool_node_set_def
{
  hash_map<varpool_node *, size_t> * map;
  vec<varpool_node *> nodes;
};

/* Iterator structure for cgraph node sets.  */
struct cgraph_node_set_iterator
{
  cgraph_node_set set;
  unsigned index;
};

/* Iterator structure for varpool node sets.  */
struct varpool_node_set_iterator
{
  varpool_node_set set;
  unsigned index;
};

/* Context of polymorphic call. It represent information about the type of
   instance that may reach the call.  This is used by ipa-devirt walkers of the
   type inheritance graph.  */

class GTY(()) ipa_polymorphic_call_context {
public:
  /* The called object appears in an object of type OUTER_TYPE
     at offset OFFSET.  When information is not 100% reliable, we
     use SPECULATIVE_OUTER_TYPE and SPECULATIVE_OFFSET. */
  HOST_WIDE_INT offset;
  HOST_WIDE_INT speculative_offset;
  tree outer_type;
  tree speculative_outer_type;
  /* True if outer object may be in construction or destruction.  */
  unsigned maybe_in_construction : 1;
  /* True if outer object may be of derived type.  */
  unsigned maybe_derived_type : 1;
  /* True if speculative outer object may be of derived type.  We always
     speculate that construction does not happen.  */
  unsigned speculative_maybe_derived_type : 1;
  /* True if the context is invalid and all calls should be redirected
     to BUILTIN_UNREACHABLE.  */
  unsigned invalid : 1;
  /* True if the outer type is dynamic.  */
  unsigned dynamic : 1;

  /* Build empty "I know nothing" context.  */
  ipa_polymorphic_call_context ();
  /* Build polymorphic call context for indirect call E.  */
  ipa_polymorphic_call_context (cgraph_edge *e);
  /* Build polymorphic call context for IP invariant CST.
     If specified, OTR_TYPE specify the type of polymorphic call
     that takes CST+OFFSET as a prameter.  */
  ipa_polymorphic_call_context (tree cst, tree otr_type = NULL,
				HOST_WIDE_INT offset = 0);
  /* Build context for pointer REF contained in FNDECL at statement STMT.
     if INSTANCE is non-NULL, return pointer to the object described by
     the context.  */
  ipa_polymorphic_call_context (tree fndecl, tree ref, gimple stmt,
				tree *instance = NULL);

  /* Look for vtable stores or constructor calls to work out dynamic type
     of memory location.  */
  bool get_dynamic_type (tree, tree, tree, gimple);

  /* Make context non-speculative.  */
  void clear_speculation ();

  /* Produce context specifying all derrived types of OTR_TYPE.  If OTR_TYPE is
     NULL, the context is set to dummy "I know nothing" setting.  */
  void clear_outer_type (tree otr_type = NULL);

  /* Walk container types and modify context to point to actual class
     containing OTR_TYPE (if non-NULL) as base class.
     Return true if resulting context is valid.

     When CONSIDER_PLACEMENT_NEW is false, reject contexts that may be made
     valid only via alocation of new polymorphic type inside by means
     of placement new.

     When CONSIDER_BASES is false, only look for actual fields, not base types
     of TYPE.  */
  bool restrict_to_inner_class (tree otr_type,
				bool consider_placement_new = true,
				bool consider_bases = true);

  /* Adjust all offsets in contexts by given number of bits.  */
  void offset_by (HOST_WIDE_INT);
  /* Use when we can not track dynamic type change.  This speculatively assume
     type change is not happening.  */
  void possible_dynamic_type_change (bool, tree otr_type = NULL);
  /* Assume that both THIS and a given context is valid and strenghten THIS
     if possible.  Return true if any strenghtening was made.
     If actual type the context is being used in is known, OTR_TYPE should be
     set accordingly. This improves quality of combined result.  */
  bool combine_with (ipa_polymorphic_call_context, tree otr_type = NULL);
  bool meet_with (ipa_polymorphic_call_context, tree otr_type = NULL);

  /* Return TRUE if context is fully useless.  */
  bool useless_p () const;
  /* Return TRUE if this context conveys the same information as X.  */
  bool equal_to (const ipa_polymorphic_call_context &x) const;

  /* Dump human readable context to F.  If NEWLINE is true, it will be
     terminated by a newline.  */
  void dump (FILE *f, bool newline = true) const;
  void DEBUG_FUNCTION debug () const;

  /* LTO streaming.  */
  void stream_out (struct output_block *) const;
  void stream_in (struct lto_input_block *, struct data_in *data_in);

private:
  bool combine_speculation_with (tree, HOST_WIDE_INT, bool, tree);
  bool meet_speculation_with (tree, HOST_WIDE_INT, bool, tree);
  void set_by_decl (tree, HOST_WIDE_INT);
  bool set_by_invariant (tree, tree, HOST_WIDE_INT);
  bool speculation_consistent_p (tree, HOST_WIDE_INT, bool, tree) const;
  void make_speculative (tree otr_type = NULL);
};

/* Structure containing additional information about an indirect call.  */

struct GTY(()) cgraph_indirect_call_info
{
  /* When agg_content is set, an offset where the call pointer is located
     within the aggregate.  */
  HOST_WIDE_INT offset;
  /* Context of the polymorphic call; use only when POLYMORPHIC flag is set.  */
  ipa_polymorphic_call_context context;
  /* OBJ_TYPE_REF_TOKEN of a polymorphic call (if polymorphic is set).  */
  HOST_WIDE_INT otr_token;
  /* Type of the object from OBJ_TYPE_REF_OBJECT. */
  tree otr_type;
  /* Index of the parameter that is called.  */
  int param_index;
  /* ECF flags determined from the caller.  */
  int ecf_flags;
  /* Profile_id of common target obtrained from profile.  */
  int common_target_id;
  /* Probability that call will land in function with COMMON_TARGET_ID.  */
  int common_target_probability;

  /* Set when the call is a virtual call with the parameter being the
     associated object pointer rather than a simple direct call.  */
  unsigned polymorphic : 1;
  /* Set when the call is a call of a pointer loaded from contents of an
     aggregate at offset.  */
  unsigned agg_contents : 1;
  /* Set when this is a call through a member pointer.  */
  unsigned member_ptr : 1;
  /* When the previous bit is set, this one determines whether the destination
     is loaded from a parameter passed by reference. */
  unsigned by_ref : 1;
  /* For polymorphic calls this specify whether the virtual table pointer
     may have changed in between function entry and the call.  */
  unsigned vptr_changed : 1;
};

struct GTY((chain_next ("%h.next_caller"), chain_prev ("%h.prev_caller"),
	    for_user)) cgraph_edge {
  friend class cgraph_node;

  /* Remove the edge in the cgraph.  */
  void remove (void);

  /* Change field call_stmt of edge to NEW_STMT.
     If UPDATE_SPECULATIVE and E is any component of speculative
     edge, then update all components.  */
  void set_call_stmt (gcall *new_stmt, bool update_speculative = true);

  /* Redirect callee of the edge to N.  The function does not update underlying
     call expression.  */
  void redirect_callee (cgraph_node *n);

  /* If the edge does not lead to a thunk, simply redirect it to N.  Otherwise
     create one or more equivalent thunks for N and redirect E to the first in
     the chain.  Note that it is then necessary to call
     n->expand_all_artificial_thunks once all callers are redirected.  */
  void redirect_callee_duplicating_thunks (cgraph_node *n);

  /* Make an indirect edge with an unknown callee an ordinary edge leading to
     CALLEE.  DELTA is an integer constant that is to be added to the this
     pointer (first parameter) to compensate for skipping
     a thunk adjustment.  */
  cgraph_edge *make_direct (cgraph_node *callee);

  /* Turn edge into speculative call calling N2. Update
     the profile so the direct call is taken COUNT times
     with FREQUENCY.  */
  cgraph_edge *make_speculative (cgraph_node *n2, gcov_type direct_count,
				 int direct_frequency);

   /* Given speculative call edge, return all three components.  */
  void speculative_call_info (cgraph_edge *&direct, cgraph_edge *&indirect,
			      ipa_ref *&reference);

  /* Speculative call edge turned out to be direct call to CALLE_DECL.
     Remove the speculative call sequence and return edge representing the call.
     It is up to caller to redirect the call as appropriate. */
  cgraph_edge *resolve_speculation (tree callee_decl = NULL);

  /* If necessary, change the function declaration in the call statement
     associated with the edge so that it corresponds to the edge callee.  */
  gimple redirect_call_stmt_to_callee (void);

  /* Create clone of edge in the node N represented
     by CALL_EXPR the callgraph.  */
  cgraph_edge * clone (cgraph_node *n, gcall *call_stmt, unsigned stmt_uid,
		       gcov_type count_scale, int freq_scale, bool update_original);

  /* Verify edge count and frequency.  */
  bool verify_count_and_frequency ();

  /* Return true when call of edge can not lead to return from caller
     and thus it is safe to ignore its side effects for IPA analysis
     when computing side effects of the caller.  */
  bool cannot_lead_to_return_p (void);

  /* Return true when the edge represents a direct recursion.  */
  bool recursive_p (void);

  /* Return true if the call can be hot.  */
  bool maybe_hot_p (void);

  /* Rebuild cgraph edges for current function node.  This needs to be run after
     passes that don't update the cgraph.  */
  static unsigned int rebuild_edges (void);

  /* Rebuild cgraph references for current function node.  This needs to be run
     after passes that don't update the cgraph.  */
  static void rebuild_references (void);

  /* Expected number of executions: calculated in profile.c.  */
  gcov_type count;
  cgraph_node *caller;
  cgraph_node *callee;
  cgraph_edge *prev_caller;
  cgraph_edge *next_caller;
  cgraph_edge *prev_callee;
  cgraph_edge *next_callee;
  gcall *call_stmt;
  /* Additional information about an indirect call.  Not cleared when an edge
     becomes direct.  */
  cgraph_indirect_call_info *indirect_info;
  PTR GTY ((skip (""))) aux;
  /* When equal to CIF_OK, inline this call.  Otherwise, points to the
     explanation why function was not inlined.  */
  enum cgraph_inline_failed_t inline_failed;
  /* The stmt_uid of call_stmt.  This is used by LTO to recover the call_stmt
     when the function is serialized in.  */
  unsigned int lto_stmt_uid;
  /* Expected frequency of executions within the function.
     When set to CGRAPH_FREQ_BASE, the edge is expected to be called once
     per function call.  The range is 0 to CGRAPH_FREQ_MAX.  */
  int frequency;
  /* Unique id of the edge.  */
  int uid;
  /* Whether this edge was made direct by indirect inlining.  */
  unsigned int indirect_inlining_edge : 1;
  /* Whether this edge describes an indirect call with an undetermined
     callee.  */
  unsigned int indirect_unknown_callee : 1;
  /* Whether this edge is still a dangling  */
  /* True if the corresponding CALL stmt cannot be inlined.  */
  unsigned int call_stmt_cannot_inline_p : 1;
  /* Can this call throw externally?  */
  unsigned int can_throw_external : 1;
  /* Edges with SPECULATIVE flag represents indirect calls that was
     speculatively turned into direct (i.e. by profile feedback).
     The final code sequence will have form:

     if (call_target == expected_fn)
       expected_fn ();
     else
       call_target ();

     Every speculative call is represented by three components attached
     to a same call statement:
     1) a direct call (to expected_fn)
     2) an indirect call (to call_target)
     3) a IPA_REF_ADDR refrence to expected_fn.

     Optimizers may later redirect direct call to clone, so 1) and 3)
     do not need to necesarily agree with destination.  */
  unsigned int speculative : 1;
  /* Set to true when caller is a constructor or destructor of polymorphic
     type.  */
  unsigned in_polymorphic_cdtor : 1;

private:
  /* Remove the edge from the list of the callers of the callee.  */
  void remove_caller (void);

  /* Remove the edge from the list of the callees of the caller.  */
  void remove_callee (void);

  /* Set callee N of call graph edge and add it to the corresponding set of
     callers. */
  void set_callee (cgraph_node *n);

  /* Output flags of edge to a file F.  */
  void dump_edge_flags (FILE *f);

  /* Verify that call graph edge corresponds to DECL from the associated
     statement.  Return true if the verification should fail.  */
  bool verify_corresponds_to_fndecl (tree decl);
};

#define CGRAPH_FREQ_BASE 1000
#define CGRAPH_FREQ_MAX 100000

/* The varpool data structure.
   Each static variable decl has assigned varpool_node.  */

class GTY((tag ("SYMTAB_VARIABLE"))) varpool_node : public symtab_node {
public:
  /* Dump given varpool node to F.  */
  void dump (FILE *f);

  /* Dump given varpool node to stderr.  */
  void DEBUG_FUNCTION debug (void);

  /* Remove variable from symbol table.  */
  void remove (void);

  /* Remove node initializer when it is no longer needed.  */
  void remove_initializer (void);

  void analyze (void);

  /* Return variable availability.  */
  availability get_availability (void);

  /* When doing LTO, read variable's constructor from disk if
     it is not already present.  */
  tree get_constructor (void);

  /* Return true if variable has constructor that can be used for folding.  */
  bool ctor_useable_for_folding_p (void);

  /* For given variable pool node, walk the alias chain to return the function
     the variable is alias of. Do not walk through thunks.
     When AVAILABILITY is non-NULL, get minimal availability in the chain.  */
  inline varpool_node *ultimate_alias_target
    (availability *availability = NULL);

  /* Return node that alias is aliasing.  */
  inline varpool_node *get_alias_target (void);

  /* Output one variable, if necessary.  Return whether we output it.  */
  bool assemble_decl (void);

  /* For variables in named sections make sure get_variable_section
     is called before we switch to those sections.  Then section
     conflicts between read-only and read-only requiring relocations
     sections can be resolved.  */
  void finalize_named_section_flags (void);

  /* Call calback on varpool symbol and aliases associated to varpool symbol.
     When INCLUDE_OVERWRITABLE is false, overwritable aliases and thunks are
     skipped. */
  bool call_for_symbol_and_aliases (bool (*callback) (varpool_node *, void *),
				    void *data,
				    bool include_overwritable);

  /* Return true when variable should be considered externally visible.  */
  bool externally_visible_p (void);

  /* Return true when all references to variable must be visible
     in ipa_ref_list.
     i.e. if the variable is not externally visible or not used in some magic
     way (asm statement or such).
     The magic uses are all summarized in force_output flag.  */
  inline bool all_refs_explicit_p ();

  /* Return true when variable can be removed from variable pool
     if all direct calls are eliminated.  */
  inline bool can_remove_if_no_refs_p (void);

  /* Add the variable DECL to the varpool.
     Unlike finalize_decl function is intended to be used
     by middle end and allows insertion of new variable at arbitrary point
     of compilation.  */
  static void add (tree decl);

  /* Return varpool node for given symbol and check it is a function. */
  static inline varpool_node *get (const_tree decl);

  /* Mark DECL as finalized.  By finalizing the declaration, frontend instruct
     the middle end to output the variable to asm file, if needed or externally
     visible.  */
  static void finalize_decl (tree decl);

  /* Attempt to mark ALIAS as an alias to DECL.  Return TRUE if successful.
     Extra name aliases are output whenever DECL is output.  */
  static varpool_node * create_extra_name_alias (tree alias, tree decl);

  /* Attempt to mark ALIAS as an alias to DECL.  Return TRUE if successful.
     Extra name aliases are output whenever DECL is output.  */
  static varpool_node * create_alias (tree, tree);

  /* Dump the variable pool to F.  */
  static void dump_varpool (FILE *f);

  /* Dump the variable pool to stderr.  */
  static void DEBUG_FUNCTION debug_varpool (void);

  /* Allocate new callgraph node and insert it into basic data structures.  */
  static varpool_node *create_empty (void);

  /* Return varpool node assigned to DECL.  Create new one when needed.  */
  static varpool_node *get_create (tree decl);

  /* Given an assembler name, lookup node.  */
  static varpool_node *get_for_asmname (tree asmname);

  /* Set when variable is scheduled to be assembled.  */
  unsigned output : 1;

  /* Set when variable has statically initialized pointer
     or is a static bounds variable and needs initalization.  */
  unsigned need_bounds_init : 1;

  /* Set if the variable is dynamically initialized, except for
     function local statics.   */
  unsigned dynamically_initialized : 1;

  ENUM_BITFIELD(tls_model) tls_model : 3;

  /* Set if the variable is known to be used by single function only.
     This is computed by ipa_signle_use pass and used by late optimizations
     in places where optimization would be valid for local static variable
     if we did not do any inter-procedural code movement.  */
  unsigned used_by_single_function : 1;

private:
  /* Assemble thunks and aliases associated to varpool node.  */
  void assemble_aliases (void);

  /* Worker for call_for_node_and_aliases.  */
  bool call_for_symbol_and_aliases_1 (bool (*callback) (varpool_node *, void *),
				      void *data,
				      bool include_overwritable);
};

/* Every top level asm statement is put into a asm_node.  */

struct GTY(()) asm_node {


  /* Next asm node.  */
  asm_node *next;
  /* String for this asm node.  */
  tree asm_str;
  /* Ordering of all cgraph nodes.  */
  int order;
};

/* Report whether or not THIS symtab node is a function, aka cgraph_node.  */

template <>
template <>
inline bool
is_a_helper <cgraph_node *>::test (symtab_node *p)
{
  return p && p->type == SYMTAB_FUNCTION;
}

/* Report whether or not THIS symtab node is a vriable, aka varpool_node.  */

template <>
template <>
inline bool
is_a_helper <varpool_node *>::test (symtab_node *p)
{
  return p && p->type == SYMTAB_VARIABLE;
}

/* Macros to access the next item in the list of free cgraph nodes and
   edges. */
#define NEXT_FREE_NODE(NODE) dyn_cast<cgraph_node *> ((NODE)->next)
#define SET_NEXT_FREE_NODE(NODE,NODE2) ((NODE))->next = NODE2
#define NEXT_FREE_EDGE(EDGE) (EDGE)->prev_caller

typedef void (*cgraph_edge_hook)(cgraph_edge *, void *);
typedef void (*cgraph_node_hook)(cgraph_node *, void *);
typedef void (*varpool_node_hook)(varpool_node *, void *);
typedef void (*cgraph_2edge_hook)(cgraph_edge *, cgraph_edge *, void *);
typedef void (*cgraph_2node_hook)(cgraph_node *, cgraph_node *, void *);

struct cgraph_edge_hook_list;
struct cgraph_node_hook_list;
struct varpool_node_hook_list;
struct cgraph_2edge_hook_list;
struct cgraph_2node_hook_list;

/* Map from a symbol to initialization/finalization priorities.  */
struct GTY(()) symbol_priority_map {
  priority_type init;
  priority_type fini;
};

enum symtab_state
{
  /* Frontend is parsing and finalizing functions.  */
  PARSING,
  /* Callgraph is being constructed.  It is safe to add new functions.  */
  CONSTRUCTION,
  /* Callgraph is being streamed-in at LTO time.  */
  LTO_STREAMING,
  /* Callgraph is built and early IPA passes are being run.  */
  IPA,
  /* Callgraph is built and all functions are transformed to SSA form.  */
  IPA_SSA,
  /* All inline decisions are done; it is now possible to remove extern inline
     functions and virtual call targets.  */
  IPA_SSA_AFTER_INLINING,
  /* Functions are now ordered and being passed to RTL expanders.  */
  EXPANSION,
  /* All cgraph expansion is done.  */
  FINISHED
};

struct asmname_hasher
{
  typedef symtab_node *value_type;
  typedef const_tree compare_type;
  typedef int store_values_directly;

  static hashval_t hash (symtab_node *n);
  static bool equal (symtab_node *n, const_tree t);
  static void ggc_mx (symtab_node *n);
  static void pch_nx (symtab_node *&);
  static void pch_nx (symtab_node *&, gt_pointer_operator, void *);
  static void remove (symtab_node *) {}
};

class GTY((tag ("SYMTAB"))) symbol_table
{
public:
  friend class symtab_node;
  friend class cgraph_node;
  friend class cgraph_edge;

  symbol_table (): cgraph_max_summary_uid (1)
  {
  }

  /* Initialize callgraph dump file.  */
  void initialize (void);

  /* Register a top-level asm statement ASM_STR.  */
  inline asm_node *finalize_toplevel_asm (tree asm_str);

  /* Analyze the whole compilation unit once it is parsed completely.  */
  void finalize_compilation_unit (void);

  /* C++ frontend produce same body aliases all over the place, even before PCH
     gets streamed out. It relies on us linking the aliases with their function
     in order to do the fixups, but ipa-ref is not PCH safe.  Consequentely we
     first produce aliases without links, but once C++ FE is sure he won't sream
     PCH we build the links via this function.  */
  void process_same_body_aliases (void);

  /* Perform simple optimizations based on callgraph.  */
  void compile (void);

  /* Process CGRAPH_NEW_FUNCTIONS and perform actions necessary to add these
     functions into callgraph in a way so they look like ordinary reachable
     functions inserted into callgraph already at construction time.  */
  void process_new_functions (void);

  /* Once all functions from compilation unit are in memory, produce all clones
     and update all calls.  We might also do this on demand if we don't want to
     bring all functions to memory prior compilation, but current WHOPR
     implementation does that and it is is bit easier to keep everything right
     in this order.  */
  void materialize_all_clones (void);

  /* Register a symbol NODE.  */
  inline void register_symbol (symtab_node *node);

  inline void
  clear_asm_symbols (void)
  {
    asmnodes = NULL;
    asm_last_node = NULL;
  }

  /* Perform reachability analysis and reclaim all unreachable nodes.  */
  bool remove_unreachable_nodes (FILE *file);

  /* Optimization of function bodies might've rendered some variables as
     unnecessary so we want to avoid these from being compiled.  Re-do
     reachability starting from variables that are either externally visible
     or was referred from the asm output routines.  */
  void remove_unreferenced_decls (void);

  /* Unregister a symbol NODE.  */
  inline void unregister (symtab_node *node);

  /* Allocate new callgraph node and insert it into basic data structures.  */
  cgraph_node *create_empty (void);

  /* Release a callgraph NODE with UID and put in to the list
     of free nodes.  */
  void release_symbol (cgraph_node *node, int uid);

  /* Output all variables enqueued to be assembled.  */
  bool output_variables (void);

  /* Weakrefs may be associated to external decls and thus not output
     at expansion time.  Emit all necessary aliases.  */
  void output_weakrefs (void);

  /* Return first static symbol with definition.  */
  inline symtab_node *first_symbol (void);

  /* Return first assembler symbol.  */
  inline asm_node *
  first_asm_symbol (void)
  {
    return asmnodes;
  }

  /* Return first static symbol with definition.  */
  inline symtab_node *first_defined_symbol (void);

  /* Return first variable.  */
  inline varpool_node *first_variable (void);

  /* Return next variable after NODE.  */
  inline varpool_node *next_variable (varpool_node *node);

  /* Return first static variable with initializer.  */
  inline varpool_node *first_static_initializer (void);

  /* Return next static variable with initializer after NODE.  */
  inline varpool_node *next_static_initializer (varpool_node *node);

  /* Return first static variable with definition.  */
  inline varpool_node *first_defined_variable (void);

  /* Return next static variable with definition after NODE.  */
  inline varpool_node *next_defined_variable (varpool_node *node);

  /* Return first function with body defined.  */
  inline cgraph_node *first_defined_function (void);

  /* Return next function with body defined after NODE.  */
  inline cgraph_node *next_defined_function (cgraph_node *node);

  /* Return first function.  */
  inline cgraph_node *first_function (void);

  /* Return next function.  */
  inline cgraph_node *next_function (cgraph_node *node);

  /* Return first function with body defined.  */
  cgraph_node *first_function_with_gimple_body (void);

  /* Return next reachable static variable with initializer after NODE.  */
  inline cgraph_node *next_function_with_gimple_body (cgraph_node *node);

  /* Register HOOK to be called with DATA on each removed edge.  */
  cgraph_edge_hook_list *add_edge_removal_hook (cgraph_edge_hook hook,
						void *data);

  /* Remove ENTRY from the list of hooks called on removing edges.  */
  void remove_edge_removal_hook (cgraph_edge_hook_list *entry);

  /* Register HOOK to be called with DATA on each removed node.  */
  cgraph_node_hook_list *add_cgraph_removal_hook (cgraph_node_hook hook,
						  void *data);

  /* Remove ENTRY from the list of hooks called on removing nodes.  */
  void remove_cgraph_removal_hook (cgraph_node_hook_list *entry);

  /* Register HOOK to be called with DATA on each removed node.  */
  varpool_node_hook_list *add_varpool_removal_hook (varpool_node_hook hook,
						    void *data);

  /* Remove ENTRY from the list of hooks called on removing nodes.  */
  void remove_varpool_removal_hook (varpool_node_hook_list *entry);

  /* Register HOOK to be called with DATA on each inserted node.  */
  cgraph_node_hook_list *add_cgraph_insertion_hook (cgraph_node_hook hook,
						    void *data);

  /* Remove ENTRY from the list of hooks called on inserted nodes.  */
  void remove_cgraph_insertion_hook (cgraph_node_hook_list *entry);

  /* Register HOOK to be called with DATA on each inserted node.  */
  varpool_node_hook_list *add_varpool_insertion_hook (varpool_node_hook hook,
						      void *data);

  /* Remove ENTRY from the list of hooks called on inserted nodes.  */
  void remove_varpool_insertion_hook (varpool_node_hook_list *entry);

  /* Register HOOK to be called with DATA on each duplicated edge.  */
  cgraph_2edge_hook_list *add_edge_duplication_hook (cgraph_2edge_hook hook,
						     void *data);
  /* Remove ENTRY from the list of hooks called on duplicating edges.  */
  void remove_edge_duplication_hook (cgraph_2edge_hook_list *entry);

  /* Register HOOK to be called with DATA on each duplicated node.  */
  cgraph_2node_hook_list *add_cgraph_duplication_hook (cgraph_2node_hook hook,
						       void *data);

  /* Remove ENTRY from the list of hooks called on duplicating nodes.  */
  void remove_cgraph_duplication_hook (cgraph_2node_hook_list *entry);

  /* Call all edge removal hooks.  */
  void call_edge_removal_hooks (cgraph_edge *e);

  /* Call all node insertion hooks.  */
  void call_cgraph_insertion_hooks (cgraph_node *node);

  /* Call all node removal hooks.  */
  void call_cgraph_removal_hooks (cgraph_node *node);

  /* Call all node duplication hooks.  */
  void call_cgraph_duplication_hooks (cgraph_node *node, cgraph_node *node2);

  /* Call all edge duplication hooks.  */
  void call_edge_duplication_hooks (cgraph_edge *cs1, cgraph_edge *cs2);

  /* Call all node removal hooks.  */
  void call_varpool_removal_hooks (varpool_node *node);

  /* Call all node insertion hooks.  */
  void call_varpool_insertion_hooks (varpool_node *node);

  /* Arrange node to be first in its entry of assembler_name_hash.  */
  void symtab_prevail_in_asm_name_hash (symtab_node *node);

  /* Initalize asm name hash unless.  */
  void symtab_initialize_asm_name_hash (void);

  /* Set the DECL_ASSEMBLER_NAME and update symtab hashtables.  */
  void change_decl_assembler_name (tree decl, tree name);

  int cgraph_count;
  int cgraph_max_uid;
  int cgraph_max_summary_uid;

  int edges_count;
  int edges_max_uid;

  symtab_node* GTY(()) nodes;
  asm_node* GTY(()) asmnodes;
  asm_node* GTY(()) asm_last_node;
  cgraph_node* GTY(()) free_nodes;

  /* Head of a linked list of unused (freed) call graph edges.
     Do not GTY((delete)) this list so UIDs gets reliably recycled.  */
  cgraph_edge * GTY(()) free_edges;

  /* The order index of the next symtab node to be created.  This is
     used so that we can sort the cgraph nodes in order by when we saw
     them, to support -fno-toplevel-reorder.  */
  int order;

  /* Set when whole unit has been analyzed so we can access global info.  */
  bool global_info_ready;
  /* What state callgraph is in right now.  */
  enum symtab_state state;
  /* Set when the cgraph is fully build and the basic flags are computed.  */
  bool function_flags_ready;

  bool cpp_implicit_aliases_done;

  /* Hash table used to hold sectoons.  */
  hash_table<section_name_hasher> *GTY(()) section_hash;

  /* Hash table used to convert assembler names into nodes.  */
  hash_table<asmname_hasher> *assembler_name_hash;

  /* Hash table used to hold init priorities.  */
  hash_map<symtab_node *, symbol_priority_map> *init_priority_hash;

  FILE* GTY ((skip)) dump_file;

private:
  /* Allocate new callgraph node.  */
  inline cgraph_node * allocate_cgraph_symbol (void);

  /* Allocate a cgraph_edge structure and fill it with data according to the
     parameters of which only CALLEE can be NULL (when creating an indirect call
     edge).  */
  cgraph_edge *create_edge (cgraph_node *caller, cgraph_node *callee,
			    gcall *call_stmt, gcov_type count, int freq,
			    bool indir_unknown_callee);

  /* Put the edge onto the free list.  */
  void free_edge (cgraph_edge *e);

  /* Insert NODE to assembler name hash.  */
  void insert_to_assembler_name_hash (symtab_node *node, bool with_clones);

  /* Remove NODE from assembler name hash.  */
  void unlink_from_assembler_name_hash (symtab_node *node, bool with_clones);

  /* Hash asmnames ignoring the user specified marks.  */
  static hashval_t decl_assembler_name_hash (const_tree asmname);

  /* Compare ASMNAME with the DECL_ASSEMBLER_NAME of DECL.  */
  static bool decl_assembler_name_equal (tree decl, const_tree asmname);

  friend struct asmname_hasher;

  /* List of hooks triggered when an edge is removed.  */
  cgraph_edge_hook_list * GTY((skip)) m_first_edge_removal_hook;
  /* List of hooks triggem_red when a cgraph node is removed.  */
  cgraph_node_hook_list * GTY((skip)) m_first_cgraph_removal_hook;
  /* List of hooks triggered when an edge is duplicated.  */
  cgraph_2edge_hook_list * GTY((skip)) m_first_edge_duplicated_hook;
  /* List of hooks triggered when a node is duplicated.  */
  cgraph_2node_hook_list * GTY((skip)) m_first_cgraph_duplicated_hook;
  /* List of hooks triggered when an function is inserted.  */
  cgraph_node_hook_list * GTY((skip)) m_first_cgraph_insertion_hook;
  /* List of hooks triggered when an variable is inserted.  */
  varpool_node_hook_list * GTY((skip)) m_first_varpool_insertion_hook;
  /* List of hooks triggered when a node is removed.  */
  varpool_node_hook_list * GTY((skip)) m_first_varpool_removal_hook;
};

extern GTY(()) symbol_table *symtab;

extern vec<cgraph_node *> cgraph_new_nodes;

inline hashval_t
asmname_hasher::hash (symtab_node *n)
{
  return symbol_table::decl_assembler_name_hash
    (DECL_ASSEMBLER_NAME (n->decl));
}

inline bool
asmname_hasher::equal (symtab_node *n, const_tree t)
{
  return symbol_table::decl_assembler_name_equal (n->decl, t);
}

extern void gt_ggc_mx (symtab_node *&);

inline void
asmname_hasher::ggc_mx (symtab_node *n)
{
  gt_ggc_mx (n);
}

extern void gt_pch_nx (symtab_node *&);

inline void
asmname_hasher::pch_nx (symtab_node *&n)
{
  gt_pch_nx (n);
}

<<<<<<< HEAD
/* In symtab.c  */
void symtab_register_node (symtab_node *);
void symtab_unregister_node (symtab_node *);
void symtab_remove_from_same_comdat_group (symtab_node *);
void symtab_remove_node (symtab_node *);
symtab_node *symtab_get_node (const_tree);
symtab_node *symtab_node_for_asm (const_tree asmname);
void symtab_insert_node_to_hashtable (symtab_node *);
void symtab_add_to_same_comdat_group (symtab_node *, symtab_node *);
void symtab_dissolve_same_comdat_group_list (symtab_node *node);
void dump_symtab (FILE *);
void debug_symtab (void);
void dump_symtab_node (FILE *, symtab_node *);
void debug_symtab_node (symtab_node *);
void dump_symtab_base (FILE *, symtab_node *);
void verify_symtab (void);
void verify_symtab_node (symtab_node *);
bool verify_symtab_base (symtab_node *);
bool symtab_used_from_object_file_p (symtab_node *);
void symtab_make_decl_local (tree);
symtab_node *symtab_alias_ultimate_target (symtab_node *,
					  enum availability *avail = NULL);
bool symtab_resolve_alias (symtab_node *node, symtab_node *target);
void fixup_same_cpp_alias_visibility (symtab_node *node, symtab_node *target);
bool symtab_for_node_and_aliases (symtab_node *,
				  bool (*) (symtab_node *, void *),
				  void *,
				  bool);
symtab_node *symtab_nonoverwritable_alias (symtab_node *);
enum availability symtab_node_availability (symtab_node *);
bool symtab_semantically_equivalent_p (symtab_node *, symtab_node *);
enum symbol_partitioning_class symtab_get_symbol_partitioning_class (symtab_node *);
=======
inline void
asmname_hasher::pch_nx (symtab_node *&n, gt_pointer_operator op, void *cookie)
{
  op (&n, cookie);
}
>>>>>>> d5ad84b3

/* In cgraph.c  */
void cgraph_c_finalize (void);
void release_function_body (tree);
cgraph_indirect_call_info *cgraph_allocate_init_indirect_info (void);

void cgraph_update_edges_for_call_stmt (gimple, tree, gimple);
bool cgraph_function_possibly_inlined_p (tree);

<<<<<<< HEAD
enum availability cgraph_function_body_availability (struct cgraph_node *);
void cgraph_add_new_function (tree, bool);
void cgraph_analyze_function (struct cgraph_node *);
=======
>>>>>>> d5ad84b3
const char* cgraph_inline_failed_string (cgraph_inline_failed_t);
cgraph_inline_failed_type_t cgraph_inline_failed_type (cgraph_inline_failed_t);

extern bool gimple_check_call_matching_types (gimple, tree, bool);

/* In cgraphunit.c  */
void cgraphunit_c_finalize (void);

/*  Initialize datastructures so DECL is a function in lowered gimple form.
    IN_SSA is true if the gimple is in SSA.  */
basic_block init_lowered_empty_function (tree, bool, gcov_type);

/* In cgraphclones.c  */

tree clone_function_name_1 (const char *, const char *);
tree clone_function_name (tree decl, const char *);

void tree_function_versioning (tree, tree, vec<ipa_replace_map *, va_gc> *,
			       bool, bitmap, bool, bitmap, basic_block);

/* In cgraphbuild.c  */
int compute_call_stmt_bb_frequency (tree, basic_block bb);
void record_references_in_initializer (tree, bool);

/* In ipa.c  */
void cgraph_build_static_cdtor (char which, tree body, int priority);
bool ipa_discover_readonly_nonaddressable_vars (void);

/* In varpool.c  */
tree ctor_for_folding (tree);

/* In tree-chkp.c  */
extern bool chkp_function_instrumented_p (tree fndecl);

/* Return true when the symbol is real symbol, i.e. it is not inline clone
   or abstract function kept for debug info purposes only.  */
inline bool
symtab_node::real_symbol_p (void)
{
  cgraph_node *cnode;

  if (DECL_ABSTRACT_P (decl))
    return false;
  if (!is_a <cgraph_node *> (this))
    return true;
  cnode = dyn_cast <cgraph_node *> (this);
  if (cnode->global.inlined_to)
    return false;
  return true;
}

/* Return true if DECL should have entry in symbol table if used.
   Those are functions and static & external veriables*/

static inline bool
decl_in_symtab_p (const_tree decl)
{
  return (TREE_CODE (decl) == FUNCTION_DECL
          || (TREE_CODE (decl) == VAR_DECL
	      && (TREE_STATIC (decl) || DECL_EXTERNAL (decl))));
}

inline bool
symtab_node::in_same_comdat_group_p (symtab_node *target)
{
  symtab_node *source = this;

  if (cgraph_node *cn = dyn_cast <cgraph_node *> (target))
    {
      if (cn->global.inlined_to)
	source = cn->global.inlined_to;
    }
  if (cgraph_node *cn = dyn_cast <cgraph_node *> (target))
    {
      if (cn->global.inlined_to)
	target = cn->global.inlined_to;
    }

  return source->get_comdat_group () == target->get_comdat_group ();
}

/* Return node that alias is aliasing.  */

inline symtab_node *
symtab_node::get_alias_target (void)
{
  ipa_ref *ref = NULL;
  iterate_reference (0, ref);
  if (ref->use == IPA_REF_CHKP)
    iterate_reference (1, ref);
  gcc_checking_assert (ref->use == IPA_REF_ALIAS);
  return ref->referred;
}

/* Return next reachable static symbol with initializer after the node.  */

inline symtab_node *
symtab_node::next_defined_symbol (void)
{
  symtab_node *node1 = next;

  for (; node1; node1 = node1->next)
    if (node1->definition)
      return node1;

  return NULL;
}

/* Iterates I-th reference in the list, REF is also set.  */

inline ipa_ref *
symtab_node::iterate_reference (unsigned i, ipa_ref *&ref)
{
  vec_safe_iterate (ref_list.references, i, &ref);

  return ref;
}

/* Iterates I-th referring item in the list, REF is also set.  */

inline ipa_ref *
symtab_node::iterate_referring (unsigned i, ipa_ref *&ref)
{
  ref_list.referring.iterate (i, &ref);

  return ref;
}

/* Iterates I-th referring alias item in the list, REF is also set.  */

inline ipa_ref *
symtab_node::iterate_direct_aliases (unsigned i, ipa_ref *&ref)
{
  ref_list.referring.iterate (i, &ref);

  if (ref && ref->use != IPA_REF_ALIAS)
    return NULL;

  return ref;
}

/* Return true if list contains an alias.  */

inline bool
symtab_node::has_aliases_p (void)
{
  ipa_ref *ref = NULL;

  return (iterate_direct_aliases (0, ref) != NULL);
}

/* Return true when RESOLUTION indicate that linker will use
   the symbol from non-LTO object files.  */

inline bool
resolution_used_from_other_file_p (enum ld_plugin_symbol_resolution resolution)
{
  return (resolution == LDPR_PREVAILING_DEF
	  || resolution == LDPR_PREEMPTED_REG
	  || resolution == LDPR_RESOLVED_EXEC
	  || resolution == LDPR_RESOLVED_DYN);
}

/* Return true when symtab_node is known to be used from other (non-LTO)
   object file. Known only when doing LTO via linker plugin.  */

inline bool
symtab_node::used_from_object_file_p (void)
{
  if (!TREE_PUBLIC (decl) || DECL_EXTERNAL (decl))
    return false;
  if (resolution_used_from_other_file_p (resolution))
    return true;
  return false;
}

/* Return varpool node for given symbol and check it is a function. */

inline varpool_node *
varpool_node::get (const_tree decl)
{
  gcc_checking_assert (TREE_CODE (decl) == VAR_DECL);
  return dyn_cast<varpool_node *> (symtab_node::get (decl));
}

/* Register a symbol NODE.  */

inline void
symbol_table::register_symbol (symtab_node *node)
{
  node->next = nodes;
  node->previous = NULL;

  if (nodes)
    nodes->previous = node;
  nodes = node;

  node->order = order++;
}

/* Register a top-level asm statement ASM_STR.  */

asm_node *
symbol_table::finalize_toplevel_asm (tree asm_str)
{
  asm_node *node;

  node = ggc_cleared_alloc<asm_node> ();
  node->asm_str = asm_str;
  node->order = order++;
  node->next = NULL;

  if (asmnodes == NULL)
    asmnodes = node;
  else
    asm_last_node->next = node;

  asm_last_node = node;
  return node;
}

/* Unregister a symbol NODE.  */
inline void
symbol_table::unregister (symtab_node *node)
{
  if (node->previous)
    node->previous->next = node->next;
  else
    nodes = node->next;

  if (node->next)
    node->next->previous = node->previous;

  node->next = NULL;
  node->previous = NULL;
}

/* Release a callgraph NODE with UID and put in to the list of free nodes.  */

inline void
symbol_table::release_symbol (cgraph_node *node, int uid)
{
  cgraph_count--;

  /* Clear out the node to NULL all pointers and add the node to the free
     list.  */
  memset (node, 0, sizeof (*node));
  node->type = SYMTAB_FUNCTION;
  node->uid = uid;
  SET_NEXT_FREE_NODE (node, free_nodes);
  free_nodes = node;
}

/* Allocate new callgraph node.  */

inline cgraph_node *
symbol_table::allocate_cgraph_symbol (void)
{
  cgraph_node *node;

  if (free_nodes)
    {
      node = free_nodes;
      free_nodes = NEXT_FREE_NODE (node);
    }
  else
    {
      node = ggc_cleared_alloc<cgraph_node> ();
      node->uid = cgraph_max_uid++;
    }

  node->summary_uid = cgraph_max_summary_uid++;
  return node;
}


/* Return first static symbol with definition.  */
inline symtab_node *
symbol_table::first_symbol (void)
{
  return nodes;
}

/* Walk all symbols.  */
#define FOR_EACH_SYMBOL(node) \
   for ((node) = symtab->first_symbol (); (node); (node) = (node)->next)

/* Return first static symbol with definition.  */
inline symtab_node *
symbol_table::first_defined_symbol (void)
{
  symtab_node *node;

  for (node = nodes; node; node = node->next)
    if (node->definition)
      return node;

  return NULL;
}

/* Walk all symbols with definitions in current unit.  */
#define FOR_EACH_DEFINED_SYMBOL(node) \
   for ((node) = symtab->first_defined_symbol (); (node); \
	(node) = node->next_defined_symbol ())

/* Return first variable.  */
inline varpool_node *
symbol_table::first_variable (void)
{
  symtab_node *node;
  for (node = nodes; node; node = node->next)
    if (varpool_node *vnode = dyn_cast <varpool_node *> (node))
      return vnode;
  return NULL;
}

/* Return next variable after NODE.  */
inline varpool_node *
symbol_table::next_variable (varpool_node *node)
{
  symtab_node *node1 = node->next;
  for (; node1; node1 = node1->next)
    if (varpool_node *vnode1 = dyn_cast <varpool_node *> (node1))
      return vnode1;
  return NULL;
}
/* Walk all variables.  */
#define FOR_EACH_VARIABLE(node) \
   for ((node) = symtab->first_variable (); \
        (node); \
	(node) = symtab->next_variable ((node)))

/* Return first static variable with initializer.  */
inline varpool_node *
symbol_table::first_static_initializer (void)
{
  symtab_node *node;
  for (node = nodes; node; node = node->next)
    {
      varpool_node *vnode = dyn_cast <varpool_node *> (node);
      if (vnode && DECL_INITIAL (node->decl))
	return vnode;
    }
  return NULL;
}

/* Return next static variable with initializer after NODE.  */
inline varpool_node *
symbol_table::next_static_initializer (varpool_node *node)
{
  symtab_node *node1 = node->next;
  for (; node1; node1 = node1->next)
    {
      varpool_node *vnode1 = dyn_cast <varpool_node *> (node1);
      if (vnode1 && DECL_INITIAL (node1->decl))
	return vnode1;
    }
  return NULL;
}

/* Walk all static variables with initializer set.  */
#define FOR_EACH_STATIC_INITIALIZER(node) \
   for ((node) = symtab->first_static_initializer (); (node); \
	(node) = symtab->next_static_initializer (node))

/* Return first static variable with definition.  */
inline varpool_node *
symbol_table::first_defined_variable (void)
{
  symtab_node *node;
  for (node = nodes; node; node = node->next)
    {
      varpool_node *vnode = dyn_cast <varpool_node *> (node);
      if (vnode && vnode->definition)
	return vnode;
    }
  return NULL;
}

/* Return next static variable with definition after NODE.  */
inline varpool_node *
symbol_table::next_defined_variable (varpool_node *node)
{
  symtab_node *node1 = node->next;
  for (; node1; node1 = node1->next)
    {
      varpool_node *vnode1 = dyn_cast <varpool_node *> (node1);
      if (vnode1 && vnode1->definition)
	return vnode1;
    }
  return NULL;
}
/* Walk all variables with definitions in current unit.  */
#define FOR_EACH_DEFINED_VARIABLE(node) \
   for ((node) = symtab->first_defined_variable (); (node); \
	(node) = symtab->next_defined_variable (node))

/* Return first function with body defined.  */
inline cgraph_node *
symbol_table::first_defined_function (void)
{
  symtab_node *node;
  for (node = nodes; node; node = node->next)
    {
      cgraph_node *cn = dyn_cast <cgraph_node *> (node);
      if (cn && cn->definition)
	return cn;
    }
  return NULL;
}

/* Return next function with body defined after NODE.  */
inline cgraph_node *
symbol_table::next_defined_function (cgraph_node *node)
{
  symtab_node *node1 = node->next;
  for (; node1; node1 = node1->next)
    {
      cgraph_node *cn1 = dyn_cast <cgraph_node *> (node1);
      if (cn1 && cn1->definition)
	return cn1;
    }
  return NULL;
}

/* Walk all functions with body defined.  */
#define FOR_EACH_DEFINED_FUNCTION(node) \
   for ((node) = symtab->first_defined_function (); (node); \
	(node) = symtab->next_defined_function ((node)))

/* Return first function.  */
inline cgraph_node *
symbol_table::first_function (void)
{
  symtab_node *node;
  for (node = nodes; node; node = node->next)
    if (cgraph_node *cn = dyn_cast <cgraph_node *> (node))
      return cn;
  return NULL;
}

/* Return next function.  */
inline cgraph_node *
symbol_table::next_function (cgraph_node *node)
{
  symtab_node *node1 = node->next;
  for (; node1; node1 = node1->next)
    if (cgraph_node *cn1 = dyn_cast <cgraph_node *> (node1))
      return cn1;
  return NULL;
}

/* Return first function with body defined.  */
inline cgraph_node *
symbol_table::first_function_with_gimple_body (void)
{
  symtab_node *node;
  for (node = nodes; node; node = node->next)
    {
      cgraph_node *cn = dyn_cast <cgraph_node *> (node);
      if (cn && cn->has_gimple_body_p ())
	return cn;
    }
  return NULL;
}

/* Return next reachable static variable with initializer after NODE.  */
inline cgraph_node *
symbol_table::next_function_with_gimple_body (cgraph_node *node)
{
  symtab_node *node1 = node->next;
  for (; node1; node1 = node1->next)
    {
      cgraph_node *cn1 = dyn_cast <cgraph_node *> (node1);
      if (cn1 && cn1->has_gimple_body_p ())
	return cn1;
    }
  return NULL;
}

/* Walk all functions.  */
#define FOR_EACH_FUNCTION(node) \
   for ((node) = symtab->first_function (); (node); \
	(node) = symtab->next_function ((node)))

/* Return true when callgraph node is a function with Gimple body defined
   in current unit.  Functions can also be define externally or they
   can be thunks with no Gimple representation.

   Note that at WPA stage, the function body may not be present in memory.  */

inline bool
cgraph_node::has_gimple_body_p (void)
{
  return definition && !thunk.thunk_p && !alias;
}

/* Walk all functions with body defined.  */
#define FOR_EACH_FUNCTION_WITH_GIMPLE_BODY(node) \
   for ((node) = symtab->first_function_with_gimple_body (); (node); \
	(node) = symtab->next_function_with_gimple_body (node))

/* Uniquize all constants that appear in memory.
   Each constant in memory thus far output is recorded
   in `const_desc_table'.  */

struct GTY((for_user)) constant_descriptor_tree {
  /* A MEM for the constant.  */
  rtx rtl;

  /* The value of the constant.  */
  tree value;

  /* Hash of value.  Computing the hash from value each time
     hashfn is called can't work properly, as that means recursive
     use of the hash table during hash table expansion.  */
  hashval_t hash;
};

/* Return true when function is only called directly or it has alias.
   i.e. it is not externally visible, address was not taken and
   it is not used in any other non-standard way.  */

inline bool
cgraph_node::only_called_directly_or_aliased_p (void)
{
  gcc_assert (!global.inlined_to);
  return (!force_output && !address_taken
	  && !used_from_other_partition
	  && !DECL_VIRTUAL_P (decl)
	  && !DECL_STATIC_CONSTRUCTOR (decl)
	  && !DECL_STATIC_DESTRUCTOR (decl)
	  && !used_from_object_file_p ()
	  && !externally_visible);
}

/* Return true when function can be removed from callgraph
   if all direct calls are eliminated.  */

inline bool
cgraph_node::can_remove_if_no_direct_calls_and_refs_p (void)
{
  gcc_checking_assert (!global.inlined_to);
  /* Instrumentation clones should not be removed before
     instrumentation happens.  New callers may appear after
     instrumentation.  */
  if (instrumentation_clone
      && !chkp_function_instrumented_p (decl))
    return false;
  /* Extern inlines can always go, we will use the external definition.  */
  if (DECL_EXTERNAL (decl))
    return true;
  /* When function is needed, we can not remove it.  */
  if (force_output || used_from_other_partition)
    return false;
  if (DECL_STATIC_CONSTRUCTOR (decl)
      || DECL_STATIC_DESTRUCTOR (decl))
    return false;
  /* Only COMDAT functions can be removed if externally visible.  */
  if (externally_visible
      && (!DECL_COMDAT (decl)
	  || forced_by_abi
	  || used_from_object_file_p ()))
    return false;
  return true;
}

/* Return true when variable can be removed from variable pool
   if all direct calls are eliminated.  */

inline bool
varpool_node::can_remove_if_no_refs_p (void)
{
  if (DECL_EXTERNAL (decl))
    return true;
  return (!force_output && !used_from_other_partition
	  && ((DECL_COMDAT (decl)
	       && !forced_by_abi
	       && !used_from_object_file_p ())
	      || !externally_visible
	      || DECL_HAS_VALUE_EXPR_P (decl)));
}

/* Return true when all references to variable must be visible in ipa_ref_list.
   i.e. if the variable is not externally visible or not used in some magic
   way (asm statement or such).
   The magic uses are all summarized in force_output flag.  */

inline bool
varpool_node::all_refs_explicit_p ()
{
  return (definition
	  && !externally_visible
	  && !used_from_other_partition
	  && !force_output);
}

struct tree_descriptor_hasher : ggc_hasher<constant_descriptor_tree *>
{
  static hashval_t hash (constant_descriptor_tree *);
  static bool equal (constant_descriptor_tree *, constant_descriptor_tree *);
};

/* Constant pool accessor function.  */
hash_table<tree_descriptor_hasher> *constant_pool_htab (void);

/* Return node that alias is aliasing.  */

inline cgraph_node *
cgraph_node::get_alias_target (void)
{
  return dyn_cast <cgraph_node *> (symtab_node::get_alias_target ());
}

/* Return node that alias is aliasing.  */

inline varpool_node *
varpool_node::get_alias_target (void)
{
  return dyn_cast <varpool_node *> (symtab_node::get_alias_target ());
}

/* Walk the alias chain to return the symbol NODE is alias of.
   If NODE is not an alias, return NODE.
   When AVAILABILITY is non-NULL, get minimal availability in the chain.  */

inline symtab_node *
symtab_node::ultimate_alias_target (enum availability *availability)
{
  if (!alias)
    {
      if (availability)
	*availability = get_availability ();
      return this;
    }

  return ultimate_alias_target_1 (availability);
}

/* Given function symbol, walk the alias chain to return the function node
   is alias of. Do not walk through thunks.
   When AVAILABILITY is non-NULL, get minimal availability in the chain.  */

inline cgraph_node *
cgraph_node::ultimate_alias_target (enum availability *availability)
{
  cgraph_node *n = dyn_cast <cgraph_node *>
    (symtab_node::ultimate_alias_target (availability));
  if (!n && availability)
    *availability = AVAIL_NOT_AVAILABLE;
  return n;
}

/* For given variable pool node, walk the alias chain to return the function
   the variable is alias of. Do not walk through thunks.
   When AVAILABILITY is non-NULL, get minimal availability in the chain.  */

inline varpool_node *
varpool_node::ultimate_alias_target (availability *availability)
{
  varpool_node *n = dyn_cast <varpool_node *>
    (symtab_node::ultimate_alias_target (availability));

  if (!n && availability)
    *availability = AVAIL_NOT_AVAILABLE;
  return n;
}

/* Set callee N of call graph edge and add it to the corresponding set of
   callers. */

inline void
cgraph_edge::set_callee (cgraph_node *n)
{
  prev_caller = NULL;
  if (n->callers)
    n->callers->prev_caller = this;
  next_caller = n->callers;
  n->callers = this;
  callee = n;
}

/* Redirect callee of the edge to N.  The function does not update underlying
   call expression.  */

inline void
cgraph_edge::redirect_callee (cgraph_node *n)
{
  /* Remove from callers list of the current callee.  */
  remove_callee ();

  /* Insert to callers list of the new callee.  */
  set_callee (n);
}

/* Return true when the edge represents a direct recursion.  */

inline bool
cgraph_edge::recursive_p (void)
{
  cgraph_node *c = callee->ultimate_alias_target ();
  if (caller->global.inlined_to)
    return caller->global.inlined_to->decl == c->decl;
  else
    return caller->decl == c->decl;
}

/* Remove the edge from the list of the callers of the callee.  */

inline void
cgraph_edge::remove_callee (void)
{
  gcc_assert (!indirect_unknown_callee);
  if (prev_caller)
    prev_caller->next_caller = next_caller;
  if (next_caller)
    next_caller->prev_caller = prev_caller;
  if (!prev_caller)
    callee->callers = next_caller;
}

/* Return true if the TM_CLONE bit is set for a given FNDECL.  */
static inline bool
decl_is_tm_clone (const_tree fndecl)
{
  cgraph_node *n = cgraph_node::get (fndecl);
  if (n)
    return n->tm_clone;
  return false;
}

/* Likewise indicate that a node is needed, i.e. reachable via some
   external means.  */

inline void
cgraph_node::mark_force_output (void)
{
  force_output = 1;
  gcc_checking_assert (!global.inlined_to);
}

/* Return true if function should be optimized for size.  */

inline bool
cgraph_node::optimize_for_size_p (void)
{
  if (opt_for_fn (decl, optimize_size))
    return true;
  if (frequency == NODE_FREQUENCY_UNLIKELY_EXECUTED)
    return true;
  else
    return false;
}

/* Return symtab_node for NODE or create one if it is not present
   in symtab.  */

inline symtab_node *
symtab_node::get_create (tree node)
{
  if (TREE_CODE (node) == VAR_DECL)
    return varpool_node::get_create (node);
  else
    return cgraph_node::get_create (node);
}

/* Return availability of NODE.  */

inline enum availability
symtab_node::get_availability (void)
{
  if (is_a <cgraph_node *> (this))
    return dyn_cast <cgraph_node *> (this)->get_availability ();
  else
    return dyn_cast <varpool_node *> (this)->get_availability ();;
}

/* Call calback on symtab node and aliases associated to this node.
   When INCLUDE_OVERWRITABLE is false, overwritable aliases and thunks are
   skipped. */

inline bool
symtab_node::call_for_symbol_and_aliases (bool (*callback) (symtab_node *,
							    void *),
					  void *data,
					  bool include_overwritable)
{
  if (callback (this, data))
    return true;
  if (has_aliases_p ())
    return call_for_symbol_and_aliases_1 (callback, data, include_overwritable);
  return false;
}

/* Call callback on function and aliases associated to the function.
   When INCLUDE_OVERWRITABLE is false, overwritable aliases and thunks are
   skipped.  */

inline bool
cgraph_node::call_for_symbol_and_aliases (bool (*callback) (cgraph_node *,
							    void *),
					  void *data,
					  bool include_overwritable)
{
  if (callback (this, data))
    return true;
  if (has_aliases_p ())
    return call_for_symbol_and_aliases_1 (callback, data, include_overwritable);
  return false;
}

/* Call calback on varpool symbol and aliases associated to varpool symbol.
   When INCLUDE_OVERWRITABLE is false, overwritable aliases and thunks are
   skipped. */

inline bool
varpool_node::call_for_symbol_and_aliases (bool (*callback) (varpool_node *,
							     void *),
					   void *data,
					   bool include_overwritable)
{
  if (callback (this, data))
    return true;
  if (has_aliases_p ())
    return call_for_symbol_and_aliases_1 (callback, data, include_overwritable);
  return false;
}

/* Return true if NODE's address can be compared.  */

inline bool
symtab_node::address_can_be_compared_p ()
{
  /* Address of virtual tables and functions is never compared.  */
  if (DECL_VIRTUAL_P (decl))
    return false;
  /* Address of C++ cdtors is never compared.  */
  if (is_a <cgraph_node *> (this)
      && (DECL_CXX_CONSTRUCTOR_P (decl)
	  || DECL_CXX_DESTRUCTOR_P (decl)))
    return false;
  /* Constant pool symbols addresses are never compared.
     flag_merge_constants permits us to assume the same on readonly vars.  */
  if (is_a <varpool_node *> (this)
      && (DECL_IN_CONSTANT_POOL (decl)
	  || (flag_merge_constants >= 2
	      && TREE_READONLY (decl) && !TREE_THIS_VOLATILE (decl))))
    return false;
  return true;
}

/* Return true if refernece may be used in address compare.  */

inline bool
ipa_ref::address_matters_p ()
{
  if (use != IPA_REF_ADDR)
    return false;
  /* Addresses taken from virtual tables are never compared.  */
  if (is_a <varpool_node *> (referring)
      && DECL_VIRTUAL_P (referring->decl))
    return false;
  return referred->address_can_be_compared_p ();
}

/* Build polymorphic call context for indirect call E.  */

inline
ipa_polymorphic_call_context::ipa_polymorphic_call_context (cgraph_edge *e)
{
  gcc_checking_assert (e->indirect_info->polymorphic);
  *this = e->indirect_info->context;
}

/* Build empty "I know nothing" context.  */

inline
ipa_polymorphic_call_context::ipa_polymorphic_call_context ()
{
  clear_speculation ();
  clear_outer_type ();
  invalid = false;
}

/* Make context non-speculative.  */

inline void
ipa_polymorphic_call_context::clear_speculation ()
{
  speculative_outer_type = NULL;
  speculative_offset = 0;
  speculative_maybe_derived_type = false;
}

/* Produce context specifying all derrived types of OTR_TYPE.  If OTR_TYPE is
   NULL, the context is set to dummy "I know nothing" setting.  */

inline void
ipa_polymorphic_call_context::clear_outer_type (tree otr_type)
{
  outer_type = otr_type ? TYPE_MAIN_VARIANT (otr_type) : NULL;
  offset = 0;
  maybe_derived_type = true;
  maybe_in_construction = true;
  dynamic = true;
}

/* Adjust all offsets in contexts by OFF bits.  */

inline void
ipa_polymorphic_call_context::offset_by (HOST_WIDE_INT off)
{
  if (outer_type)
    offset += off;
  if (speculative_outer_type)
    speculative_offset += off;
}

/* Return TRUE if context is fully useless.  */

inline bool
ipa_polymorphic_call_context::useless_p () const
{
  return (!outer_type && !speculative_outer_type);
}

/* Return true if NODE is local.  Instrumentation clones are counted as local
   only when original function is local.  */

static inline bool
cgraph_local_p (cgraph_node *node)
{
  if (!node->instrumentation_clone || !node->instrumented_version)
    return node->local.local;

  return node->local.local && node->instrumented_version->local.local;
}

/* When using fprintf (or similar), problems can arise with
   transient generated strings.  Many string-generation APIs
   only support one result being alive at once (e.g. by
   returning a pointer to a statically-allocated buffer).

   If there is more than one generated string within one
   fprintf call: the first string gets evicted or overwritten
   by the second, before fprintf is fully evaluated.
   See e.g. PR/53136.

   This function provides a workaround for this, by providing
   a simple way to create copies of these transient strings,
   without the need to have explicit cleanup:

       fprintf (dumpfile, "string 1: %s string 2:%s\n",
                xstrdup_for_dump (EXPR_1),
                xstrdup_for_dump (EXPR_2));

   This is actually a simple wrapper around ggc_strdup, but
   the name documents the intent.  We require that no GC can occur
   within the fprintf call.  */

static inline const char *
xstrdup_for_dump (const char *transient_str)
{
  return ggc_strdup (transient_str);
}

#endif  /* GCC_CGRAPH_H  */<|MERGE_RESOLUTION|>--- conflicted
+++ resolved
@@ -2205,46 +2205,11 @@
   gt_pch_nx (n);
 }
 
-<<<<<<< HEAD
-/* In symtab.c  */
-void symtab_register_node (symtab_node *);
-void symtab_unregister_node (symtab_node *);
-void symtab_remove_from_same_comdat_group (symtab_node *);
-void symtab_remove_node (symtab_node *);
-symtab_node *symtab_get_node (const_tree);
-symtab_node *symtab_node_for_asm (const_tree asmname);
-void symtab_insert_node_to_hashtable (symtab_node *);
-void symtab_add_to_same_comdat_group (symtab_node *, symtab_node *);
-void symtab_dissolve_same_comdat_group_list (symtab_node *node);
-void dump_symtab (FILE *);
-void debug_symtab (void);
-void dump_symtab_node (FILE *, symtab_node *);
-void debug_symtab_node (symtab_node *);
-void dump_symtab_base (FILE *, symtab_node *);
-void verify_symtab (void);
-void verify_symtab_node (symtab_node *);
-bool verify_symtab_base (symtab_node *);
-bool symtab_used_from_object_file_p (symtab_node *);
-void symtab_make_decl_local (tree);
-symtab_node *symtab_alias_ultimate_target (symtab_node *,
-					  enum availability *avail = NULL);
-bool symtab_resolve_alias (symtab_node *node, symtab_node *target);
-void fixup_same_cpp_alias_visibility (symtab_node *node, symtab_node *target);
-bool symtab_for_node_and_aliases (symtab_node *,
-				  bool (*) (symtab_node *, void *),
-				  void *,
-				  bool);
-symtab_node *symtab_nonoverwritable_alias (symtab_node *);
-enum availability symtab_node_availability (symtab_node *);
-bool symtab_semantically_equivalent_p (symtab_node *, symtab_node *);
-enum symbol_partitioning_class symtab_get_symbol_partitioning_class (symtab_node *);
-=======
 inline void
 asmname_hasher::pch_nx (symtab_node *&n, gt_pointer_operator op, void *cookie)
 {
   op (&n, cookie);
 }
->>>>>>> d5ad84b3
 
 /* In cgraph.c  */
 void cgraph_c_finalize (void);
@@ -2254,12 +2219,6 @@
 void cgraph_update_edges_for_call_stmt (gimple, tree, gimple);
 bool cgraph_function_possibly_inlined_p (tree);
 
-<<<<<<< HEAD
-enum availability cgraph_function_body_availability (struct cgraph_node *);
-void cgraph_add_new_function (tree, bool);
-void cgraph_analyze_function (struct cgraph_node *);
-=======
->>>>>>> d5ad84b3
 const char* cgraph_inline_failed_string (cgraph_inline_failed_t);
 cgraph_inline_failed_type_t cgraph_inline_failed_type (cgraph_inline_failed_t);
 
