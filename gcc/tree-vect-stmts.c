/* Statement Analysis and Transformation for Vectorization
   Copyright (C) 2003-2013 Free Software Foundation, Inc.
   Contributed by Dorit Naishlos <dorit@il.ibm.com>
   and Ira Rosen <irar@il.ibm.com>

This file is part of GCC.

GCC is free software; you can redistribute it and/or modify it under
the terms of the GNU General Public License as published by the Free
Software Foundation; either version 3, or (at your option) any later
version.

GCC is distributed in the hope that it will be useful, but WITHOUT ANY
WARRANTY; without even the implied warranty of MERCHANTABILITY or
FITNESS FOR A PARTICULAR PURPOSE.  See the GNU General Public License
for more details.

You should have received a copy of the GNU General Public License
along with GCC; see the file COPYING3.  If not see
<http://www.gnu.org/licenses/>.  */

#include "config.h"
#include "system.h"
#include "coretypes.h"
#include "dumpfile.h"
#include "tm.h"
#include "ggc.h"
#include "tree.h"
#include "target.h"
#include "basic-block.h"
#include "gimple-pretty-print.h"
#include "tree-flow.h"
#include "cfgloop.h"
#include "expr.h"
#include "recog.h"		/* FIXME: for insn_data */
#include "optabs.h"
#include "diagnostic-core.h"
#include "tree-vectorizer.h"
#include "dumpfile.h"

/* For lang_hooks.types.type_for_mode.  */
#include "langhooks.h"

/* Return the vectorized type for the given statement.  */

tree
stmt_vectype (struct _stmt_vec_info *stmt_info)
{
  return STMT_VINFO_VECTYPE (stmt_info);
}

/* Return TRUE iff the given statement is in an inner loop relative to
   the loop being vectorized.  */
bool
stmt_in_inner_loop_p (struct _stmt_vec_info *stmt_info)
{
  gimple stmt = STMT_VINFO_STMT (stmt_info);
  basic_block bb = gimple_bb (stmt);
  loop_vec_info loop_vinfo = STMT_VINFO_LOOP_VINFO (stmt_info);
  struct loop* loop;

  if (!loop_vinfo)
    return false;

  loop = LOOP_VINFO_LOOP (loop_vinfo);

  return (bb->loop_father == loop->inner);
}

/* Record the cost of a statement, either by directly informing the 
   target model or by saving it in a vector for later processing.
   Return a preliminary estimate of the statement's cost.  */

unsigned
record_stmt_cost (stmt_vector_for_cost *body_cost_vec, int count,
		  enum vect_cost_for_stmt kind, stmt_vec_info stmt_info,
		  int misalign, enum vect_cost_model_location where)
{
  if (body_cost_vec)
    {
      tree vectype = stmt_info ? stmt_vectype (stmt_info) : NULL_TREE;
      add_stmt_info_to_vec (body_cost_vec, count, kind,
			    stmt_info ? STMT_VINFO_STMT (stmt_info) : NULL,
			    misalign);
      return (unsigned)
	(builtin_vectorization_cost (kind, vectype, misalign) * count);
	 
    }
  else
    {
      loop_vec_info loop_vinfo = STMT_VINFO_LOOP_VINFO (stmt_info);
      bb_vec_info bb_vinfo = STMT_VINFO_BB_VINFO (stmt_info);
      void *target_cost_data;

      if (loop_vinfo)
	target_cost_data = LOOP_VINFO_TARGET_COST_DATA (loop_vinfo);
      else
	target_cost_data = BB_VINFO_TARGET_COST_DATA (bb_vinfo);

      return add_stmt_cost (target_cost_data, count, kind, stmt_info,
			    misalign, where);
    }
}

/* Return a variable of type ELEM_TYPE[NELEMS].  */

static tree
create_vector_array (tree elem_type, unsigned HOST_WIDE_INT nelems)
{
  return create_tmp_var (build_array_type_nelts (elem_type, nelems),
			 "vect_array");
}

/* ARRAY is an array of vectors created by create_vector_array.
   Return an SSA_NAME for the vector in index N.  The reference
   is part of the vectorization of STMT and the vector is associated
   with scalar destination SCALAR_DEST.  */

static tree
read_vector_array (gimple stmt, gimple_stmt_iterator *gsi, tree scalar_dest,
		   tree array, unsigned HOST_WIDE_INT n)
{
  tree vect_type, vect, vect_name, array_ref;
  gimple new_stmt;

  gcc_assert (TREE_CODE (TREE_TYPE (array)) == ARRAY_TYPE);
  vect_type = TREE_TYPE (TREE_TYPE (array));
  vect = vect_create_destination_var (scalar_dest, vect_type);
  array_ref = build4 (ARRAY_REF, vect_type, array,
		      build_int_cst (size_type_node, n),
		      NULL_TREE, NULL_TREE);

  new_stmt = gimple_build_assign (vect, array_ref);
  vect_name = make_ssa_name (vect, new_stmt);
  gimple_assign_set_lhs (new_stmt, vect_name);
  vect_finish_stmt_generation (stmt, new_stmt, gsi);

  return vect_name;
}

/* ARRAY is an array of vectors created by create_vector_array.
   Emit code to store SSA_NAME VECT in index N of the array.
   The store is part of the vectorization of STMT.  */

static void
write_vector_array (gimple stmt, gimple_stmt_iterator *gsi, tree vect,
		    tree array, unsigned HOST_WIDE_INT n)
{
  tree array_ref;
  gimple new_stmt;

  array_ref = build4 (ARRAY_REF, TREE_TYPE (vect), array,
		      build_int_cst (size_type_node, n),
		      NULL_TREE, NULL_TREE);

  new_stmt = gimple_build_assign (array_ref, vect);
  vect_finish_stmt_generation (stmt, new_stmt, gsi);
}

/* PTR is a pointer to an array of type TYPE.  Return a representation
   of *PTR.  The memory reference replaces those in FIRST_DR
   (and its group).  */

static tree
create_array_ref (tree type, tree ptr, struct data_reference *first_dr)
{
  tree mem_ref, alias_ptr_type;

  alias_ptr_type = reference_alias_ptr_type (DR_REF (first_dr));
  mem_ref = build2 (MEM_REF, type, ptr, build_int_cst (alias_ptr_type, 0));
  /* Arrays have the same alignment as their type.  */
  set_ptr_info_alignment (get_ptr_info (ptr), TYPE_ALIGN_UNIT (type), 0);
  return mem_ref;
}

/* Utility functions used by vect_mark_stmts_to_be_vectorized.  */

/* Function vect_mark_relevant.

   Mark STMT as "relevant for vectorization" and add it to WORKLIST.  */

static void
vect_mark_relevant (vec<gimple> *worklist, gimple stmt,
		    enum vect_relevant relevant, bool live_p,
		    bool used_in_pattern)
{
  stmt_vec_info stmt_info = vinfo_for_stmt (stmt);
  enum vect_relevant save_relevant = STMT_VINFO_RELEVANT (stmt_info);
  bool save_live_p = STMT_VINFO_LIVE_P (stmt_info);
  gimple pattern_stmt;

  if (dump_enabled_p ())
    dump_printf_loc (MSG_NOTE, vect_location,
                     "mark relevant %d, live %d.", relevant, live_p);

  /* If this stmt is an original stmt in a pattern, we might need to mark its
     related pattern stmt instead of the original stmt.  However, such stmts
     may have their own uses that are not in any pattern, in such cases the
     stmt itself should be marked.  */
  if (STMT_VINFO_IN_PATTERN_P (stmt_info))
    {
      bool found = false;
      if (!used_in_pattern)
        {
          imm_use_iterator imm_iter;
          use_operand_p use_p;
          gimple use_stmt;
          tree lhs;
	  loop_vec_info loop_vinfo = STMT_VINFO_LOOP_VINFO (stmt_info);
	  struct loop *loop = LOOP_VINFO_LOOP (loop_vinfo);

          if (is_gimple_assign (stmt))
            lhs = gimple_assign_lhs (stmt);
          else
            lhs = gimple_call_lhs (stmt);

          /* This use is out of pattern use, if LHS has other uses that are
             pattern uses, we should mark the stmt itself, and not the pattern
             stmt.  */
	  if (TREE_CODE (lhs) == SSA_NAME)
	    FOR_EACH_IMM_USE_FAST (use_p, imm_iter, lhs)
	      {
		if (is_gimple_debug (USE_STMT (use_p)))
		  continue;
		use_stmt = USE_STMT (use_p);

		if (!flow_bb_inside_loop_p (loop, gimple_bb (use_stmt)))
		  continue;

		if (vinfo_for_stmt (use_stmt)
		    && STMT_VINFO_IN_PATTERN_P (vinfo_for_stmt (use_stmt)))
		  {
		    found = true;
		    break;
		  }
	      }
        }

      if (!found)
        {
          /* This is the last stmt in a sequence that was detected as a
             pattern that can potentially be vectorized.  Don't mark the stmt
             as relevant/live because it's not going to be vectorized.
             Instead mark the pattern-stmt that replaces it.  */

          pattern_stmt = STMT_VINFO_RELATED_STMT (stmt_info);

          if (dump_enabled_p ())
            dump_printf_loc (MSG_NOTE, vect_location,
                             "last stmt in pattern. don't mark"
                             " relevant/live.");
          stmt_info = vinfo_for_stmt (pattern_stmt);
          gcc_assert (STMT_VINFO_RELATED_STMT (stmt_info) == stmt);
          save_relevant = STMT_VINFO_RELEVANT (stmt_info);
          save_live_p = STMT_VINFO_LIVE_P (stmt_info);
          stmt = pattern_stmt;
        }
    }

  STMT_VINFO_LIVE_P (stmt_info) |= live_p;
  if (relevant > STMT_VINFO_RELEVANT (stmt_info))
    STMT_VINFO_RELEVANT (stmt_info) = relevant;

  if (STMT_VINFO_RELEVANT (stmt_info) == save_relevant
      && STMT_VINFO_LIVE_P (stmt_info) == save_live_p)
    {
      if (dump_enabled_p ())
        dump_printf_loc (MSG_NOTE, vect_location,
                         "already marked relevant/live.");
      return;
    }

  worklist->safe_push (stmt);
}


/* Function vect_stmt_relevant_p.

   Return true if STMT in loop that is represented by LOOP_VINFO is
   "relevant for vectorization".

   A stmt is considered "relevant for vectorization" if:
   - it has uses outside the loop.
   - it has vdefs (it alters memory).
   - control stmts in the loop (except for the exit condition).

   CHECKME: what other side effects would the vectorizer allow?  */

static bool
vect_stmt_relevant_p (gimple stmt, loop_vec_info loop_vinfo,
		      enum vect_relevant *relevant, bool *live_p)
{
  struct loop *loop = LOOP_VINFO_LOOP (loop_vinfo);
  ssa_op_iter op_iter;
  imm_use_iterator imm_iter;
  use_operand_p use_p;
  def_operand_p def_p;

  *relevant = vect_unused_in_scope;
  *live_p = false;

  /* cond stmt other than loop exit cond.  */
  if (is_ctrl_stmt (stmt)
      && STMT_VINFO_TYPE (vinfo_for_stmt (stmt))
         != loop_exit_ctrl_vec_info_type)
    *relevant = vect_used_in_scope;

  /* changing memory.  */
  if (gimple_code (stmt) != GIMPLE_PHI)
    if (gimple_vdef (stmt))
      {
	if (dump_enabled_p ())
	  dump_printf_loc (MSG_NOTE, vect_location,
                           "vec_stmt_relevant_p: stmt has vdefs.");
	*relevant = vect_used_in_scope;
      }

  /* uses outside the loop.  */
  FOR_EACH_PHI_OR_STMT_DEF (def_p, stmt, op_iter, SSA_OP_DEF)
    {
      FOR_EACH_IMM_USE_FAST (use_p, imm_iter, DEF_FROM_PTR (def_p))
	{
	  basic_block bb = gimple_bb (USE_STMT (use_p));
	  if (!flow_bb_inside_loop_p (loop, bb))
	    {
	      if (dump_enabled_p ())
		dump_printf_loc (MSG_NOTE, vect_location,
                                 "vec_stmt_relevant_p: used out of loop.");

	      if (is_gimple_debug (USE_STMT (use_p)))
		continue;

	      /* We expect all such uses to be in the loop exit phis
		 (because of loop closed form)   */
	      gcc_assert (gimple_code (USE_STMT (use_p)) == GIMPLE_PHI);
	      gcc_assert (bb == single_exit (loop)->dest);

              *live_p = true;
	    }
	}
    }

  return (*live_p || *relevant);
}


/* Function exist_non_indexing_operands_for_use_p

   USE is one of the uses attached to STMT.  Check if USE is
   used in STMT for anything other than indexing an array.  */

static bool
exist_non_indexing_operands_for_use_p (tree use, gimple stmt)
{
  tree operand;
  stmt_vec_info stmt_info = vinfo_for_stmt (stmt);

  /* USE corresponds to some operand in STMT.  If there is no data
     reference in STMT, then any operand that corresponds to USE
     is not indexing an array.  */
  if (!STMT_VINFO_DATA_REF (stmt_info))
    return true;

  /* STMT has a data_ref. FORNOW this means that its of one of
     the following forms:
     -1- ARRAY_REF = var
     -2- var = ARRAY_REF
     (This should have been verified in analyze_data_refs).

     'var' in the second case corresponds to a def, not a use,
     so USE cannot correspond to any operands that are not used
     for array indexing.

     Therefore, all we need to check is if STMT falls into the
     first case, and whether var corresponds to USE.  */

  if (!gimple_assign_copy_p (stmt))
    return false;
  if (TREE_CODE (gimple_assign_lhs (stmt)) == SSA_NAME)
    return false;
  operand = gimple_assign_rhs1 (stmt);
  if (TREE_CODE (operand) != SSA_NAME)
    return false;

  if (operand == use)
    return true;

  return false;
}


/*
   Function process_use.

   Inputs:
   - a USE in STMT in a loop represented by LOOP_VINFO
   - LIVE_P, RELEVANT - enum values to be set in the STMT_VINFO of the stmt
     that defined USE.  This is done by calling mark_relevant and passing it
     the WORKLIST (to add DEF_STMT to the WORKLIST in case it is relevant).
   - FORCE is true if exist_non_indexing_operands_for_use_p check shouldn't
     be performed.

   Outputs:
   Generally, LIVE_P and RELEVANT are used to define the liveness and
   relevance info of the DEF_STMT of this USE:
       STMT_VINFO_LIVE_P (DEF_STMT_info) <-- live_p
       STMT_VINFO_RELEVANT (DEF_STMT_info) <-- relevant
   Exceptions:
   - case 1: If USE is used only for address computations (e.g. array indexing),
   which does not need to be directly vectorized, then the liveness/relevance
   of the respective DEF_STMT is left unchanged.
   - case 2: If STMT is a reduction phi and DEF_STMT is a reduction stmt, we
   skip DEF_STMT cause it had already been processed.
   - case 3: If DEF_STMT and STMT are in different nests, then  "relevant" will
   be modified accordingly.

   Return true if everything is as expected. Return false otherwise.  */

static bool
process_use (gimple stmt, tree use, loop_vec_info loop_vinfo, bool live_p,
	     enum vect_relevant relevant, vec<gimple> *worklist,
	     bool force)
{
  struct loop *loop = LOOP_VINFO_LOOP (loop_vinfo);
  stmt_vec_info stmt_vinfo = vinfo_for_stmt (stmt);
  stmt_vec_info dstmt_vinfo;
  basic_block bb, def_bb;
  tree def;
  gimple def_stmt;
  enum vect_def_type dt;

  /* case 1: we are only interested in uses that need to be vectorized.  Uses
     that are used for address computation are not considered relevant.  */
  if (!force && !exist_non_indexing_operands_for_use_p (use, stmt))
     return true;

  if (!vect_is_simple_use (use, stmt, loop_vinfo, NULL, &def_stmt, &def, &dt))
    {
      if (dump_enabled_p ())
        dump_printf_loc (MSG_MISSED_OPTIMIZATION, vect_location,
                         "not vectorized: unsupported use in stmt.");
      return false;
    }

  if (!def_stmt || gimple_nop_p (def_stmt))
    return true;

  def_bb = gimple_bb (def_stmt);
  if (!flow_bb_inside_loop_p (loop, def_bb))
    {
      if (dump_enabled_p ())
	dump_printf_loc (MSG_NOTE, vect_location, "def_stmt is out of loop.");
      return true;
    }

  /* case 2: A reduction phi (STMT) defined by a reduction stmt (DEF_STMT).
     DEF_STMT must have already been processed, because this should be the
     only way that STMT, which is a reduction-phi, was put in the worklist,
     as there should be no other uses for DEF_STMT in the loop.  So we just
     check that everything is as expected, and we are done.  */
  dstmt_vinfo = vinfo_for_stmt (def_stmt);
  bb = gimple_bb (stmt);
  if (gimple_code (stmt) == GIMPLE_PHI
      && STMT_VINFO_DEF_TYPE (stmt_vinfo) == vect_reduction_def
      && gimple_code (def_stmt) != GIMPLE_PHI
      && STMT_VINFO_DEF_TYPE (dstmt_vinfo) == vect_reduction_def
      && bb->loop_father == def_bb->loop_father)
    {
      if (dump_enabled_p ())
	dump_printf_loc (MSG_NOTE, vect_location,
                         "reduc-stmt defining reduc-phi in the same nest.");
      if (STMT_VINFO_IN_PATTERN_P (dstmt_vinfo))
	dstmt_vinfo = vinfo_for_stmt (STMT_VINFO_RELATED_STMT (dstmt_vinfo));
      gcc_assert (STMT_VINFO_RELEVANT (dstmt_vinfo) < vect_used_by_reduction);
      gcc_assert (STMT_VINFO_LIVE_P (dstmt_vinfo)
		  || STMT_VINFO_RELEVANT (dstmt_vinfo) > vect_unused_in_scope);
      return true;
    }

  /* case 3a: outer-loop stmt defining an inner-loop stmt:
	outer-loop-header-bb:
		d = def_stmt
	inner-loop:
		stmt # use (d)
	outer-loop-tail-bb:
		...		  */
  if (flow_loop_nested_p (def_bb->loop_father, bb->loop_father))
    {
      if (dump_enabled_p ())
	dump_printf_loc (MSG_NOTE, vect_location,
                         "outer-loop def-stmt defining inner-loop stmt.");

      switch (relevant)
	{
	case vect_unused_in_scope:
	  relevant = (STMT_VINFO_DEF_TYPE (stmt_vinfo) == vect_nested_cycle) ?
		      vect_used_in_scope : vect_unused_in_scope;
	  break;

	case vect_used_in_outer_by_reduction:
          gcc_assert (STMT_VINFO_DEF_TYPE (stmt_vinfo) != vect_reduction_def);
	  relevant = vect_used_by_reduction;
	  break;

	case vect_used_in_outer:
          gcc_assert (STMT_VINFO_DEF_TYPE (stmt_vinfo) != vect_reduction_def);
	  relevant = vect_used_in_scope;
	  break;

	case vect_used_in_scope:
	  break;

	default:
	  gcc_unreachable ();
	}
    }

  /* case 3b: inner-loop stmt defining an outer-loop stmt:
	outer-loop-header-bb:
		...
	inner-loop:
		d = def_stmt
	outer-loop-tail-bb (or outer-loop-exit-bb in double reduction):
		stmt # use (d)		*/
  else if (flow_loop_nested_p (bb->loop_father, def_bb->loop_father))
    {
      if (dump_enabled_p ())
	dump_printf_loc (MSG_NOTE, vect_location,
                         "inner-loop def-stmt defining outer-loop stmt.");

      switch (relevant)
        {
        case vect_unused_in_scope:
          relevant = (STMT_VINFO_DEF_TYPE (stmt_vinfo) == vect_reduction_def
            || STMT_VINFO_DEF_TYPE (stmt_vinfo) == vect_double_reduction_def) ?
                      vect_used_in_outer_by_reduction : vect_unused_in_scope;
          break;

        case vect_used_by_reduction:
          relevant = vect_used_in_outer_by_reduction;
          break;

        case vect_used_in_scope:
          relevant = vect_used_in_outer;
          break;

        default:
          gcc_unreachable ();
        }
    }

  vect_mark_relevant (worklist, def_stmt, relevant, live_p,
                      is_pattern_stmt_p (stmt_vinfo));
  return true;
}


/* Function vect_mark_stmts_to_be_vectorized.

   Not all stmts in the loop need to be vectorized. For example:

     for i...
       for j...
   1.    T0 = i + j
   2.	 T1 = a[T0]

   3.    j = j + 1

   Stmt 1 and 3 do not need to be vectorized, because loop control and
   addressing of vectorized data-refs are handled differently.

   This pass detects such stmts.  */

bool
vect_mark_stmts_to_be_vectorized (loop_vec_info loop_vinfo)
{
  vec<gimple> worklist;
  struct loop *loop = LOOP_VINFO_LOOP (loop_vinfo);
  basic_block *bbs = LOOP_VINFO_BBS (loop_vinfo);
  unsigned int nbbs = loop->num_nodes;
  gimple_stmt_iterator si;
  gimple stmt;
  unsigned int i;
  stmt_vec_info stmt_vinfo;
  basic_block bb;
  gimple phi;
  bool live_p;
  enum vect_relevant relevant, tmp_relevant;
  enum vect_def_type def_type;

  if (dump_enabled_p ())
    dump_printf_loc (MSG_NOTE, vect_location,
                     "=== vect_mark_stmts_to_be_vectorized ===");

  worklist.create (64);

  /* 1. Init worklist.  */
  for (i = 0; i < nbbs; i++)
    {
      bb = bbs[i];
      for (si = gsi_start_phis (bb); !gsi_end_p (si); gsi_next (&si))
	{
	  phi = gsi_stmt (si);
	  if (dump_enabled_p ())
	    {
	      dump_printf_loc (MSG_NOTE, vect_location, "init: phi relevant? ");
	      dump_gimple_stmt (MSG_NOTE, TDF_SLIM, phi, 0);
	    }

	  if (vect_stmt_relevant_p (phi, loop_vinfo, &relevant, &live_p))
	    vect_mark_relevant (&worklist, phi, relevant, live_p, false);
	}
      for (si = gsi_start_bb (bb); !gsi_end_p (si); gsi_next (&si))
	{
	  stmt = gsi_stmt (si);
	  if (dump_enabled_p ())
	    {
	      dump_printf_loc (MSG_NOTE, vect_location, "init: stmt relevant? ");
	      dump_gimple_stmt (MSG_NOTE, TDF_SLIM, stmt, 0);
	    }

	  if (vect_stmt_relevant_p (stmt, loop_vinfo, &relevant, &live_p))
            vect_mark_relevant (&worklist, stmt, relevant, live_p, false);
	}
    }

  /* 2. Process_worklist */
  while (worklist.length () > 0)
    {
      use_operand_p use_p;
      ssa_op_iter iter;

      stmt = worklist.pop ();
      if (dump_enabled_p ())
	{
          dump_printf_loc (MSG_NOTE, vect_location, "worklist: examine stmt: ");
          dump_gimple_stmt (MSG_NOTE, TDF_SLIM, stmt, 0);
	}

      /* Examine the USEs of STMT. For each USE, mark the stmt that defines it
	 (DEF_STMT) as relevant/irrelevant and live/dead according to the
	 liveness and relevance properties of STMT.  */
      stmt_vinfo = vinfo_for_stmt (stmt);
      relevant = STMT_VINFO_RELEVANT (stmt_vinfo);
      live_p = STMT_VINFO_LIVE_P (stmt_vinfo);

      /* Generally, the liveness and relevance properties of STMT are
	 propagated as is to the DEF_STMTs of its USEs:
	  live_p <-- STMT_VINFO_LIVE_P (STMT_VINFO)
	  relevant <-- STMT_VINFO_RELEVANT (STMT_VINFO)

	 One exception is when STMT has been identified as defining a reduction
	 variable; in this case we set the liveness/relevance as follows:
	   live_p = false
	   relevant = vect_used_by_reduction
	 This is because we distinguish between two kinds of relevant stmts -
	 those that are used by a reduction computation, and those that are
	 (also) used by a regular computation.  This allows us later on to
	 identify stmts that are used solely by a reduction, and therefore the
	 order of the results that they produce does not have to be kept.  */

      def_type = STMT_VINFO_DEF_TYPE (stmt_vinfo);
      tmp_relevant = relevant;
      switch (def_type)
        {
          case vect_reduction_def:
	    switch (tmp_relevant)
	      {
	        case vect_unused_in_scope:
	          relevant = vect_used_by_reduction;
	          break;

	        case vect_used_by_reduction:
	          if (gimple_code (stmt) == GIMPLE_PHI)
                    break;
  	          /* fall through */

	        default:
	          if (dump_enabled_p ())
	            dump_printf_loc (MSG_MISSED_OPTIMIZATION, vect_location,
                                     "unsupported use of reduction.");
  	          worklist.release ();
	          return false;
	      }

	    live_p = false;
	    break;

          case vect_nested_cycle:
            if (tmp_relevant != vect_unused_in_scope
                && tmp_relevant != vect_used_in_outer_by_reduction
                && tmp_relevant != vect_used_in_outer)
              {
                if (dump_enabled_p ())
                  dump_printf_loc (MSG_MISSED_OPTIMIZATION, vect_location,
                                   "unsupported use of nested cycle.");

                worklist.release ();
                return false;
              }

            live_p = false;
            break;

          case vect_double_reduction_def:
            if (tmp_relevant != vect_unused_in_scope
                && tmp_relevant != vect_used_by_reduction)
              {
                if (dump_enabled_p ())
                  dump_printf_loc (MSG_MISSED_OPTIMIZATION, vect_location,
                                   "unsupported use of double reduction.");

                worklist.release ();
                return false;
              }

            live_p = false;
            break;

          default:
            break;
        }

      if (is_pattern_stmt_p (stmt_vinfo))
        {
          /* Pattern statements are not inserted into the code, so
             FOR_EACH_PHI_OR_STMT_USE optimizes their operands out, and we
             have to scan the RHS or function arguments instead.  */
          if (is_gimple_assign (stmt))
            {
	      enum tree_code rhs_code = gimple_assign_rhs_code (stmt);
	      tree op = gimple_assign_rhs1 (stmt);

	      i = 1;
	      if (rhs_code == COND_EXPR && COMPARISON_CLASS_P (op))
		{
		  if (!process_use (stmt, TREE_OPERAND (op, 0), loop_vinfo,
				    live_p, relevant, &worklist, false)
		      || !process_use (stmt, TREE_OPERAND (op, 1), loop_vinfo,
				       live_p, relevant, &worklist, false))
		    {
		      worklist.release ();
		      return false;
		    }
		  i = 2;
		}
	      for (; i < gimple_num_ops (stmt); i++)
                {
		  op = gimple_op (stmt, i);
                  if (!process_use (stmt, op, loop_vinfo, live_p, relevant,
				    &worklist, false))
                    {
                      worklist.release ();
                      return false;
                    }
                 }
            }
          else if (is_gimple_call (stmt))
            {
              for (i = 0; i < gimple_call_num_args (stmt); i++)
                {
                  tree arg = gimple_call_arg (stmt, i);
                  if (!process_use (stmt, arg, loop_vinfo, live_p, relevant,
				    &worklist, false))
                    {
                      worklist.release ();
                      return false;
                    }
                }
            }
        }
      else
        FOR_EACH_PHI_OR_STMT_USE (use_p, stmt, iter, SSA_OP_USE)
          {
            tree op = USE_FROM_PTR (use_p);
            if (!process_use (stmt, op, loop_vinfo, live_p, relevant,
			      &worklist, false))
              {
                worklist.release ();
                return false;
              }
          }

      if (STMT_VINFO_GATHER_P (stmt_vinfo))
	{
	  tree off;
	  tree decl = vect_check_gather (stmt, loop_vinfo, NULL, &off, NULL);
	  gcc_assert (decl);
	  if (!process_use (stmt, off, loop_vinfo, live_p, relevant,
			    &worklist, true))
	    {
	      worklist.release ();
	      return false;
	    }
	}
    } /* while worklist */

  worklist.release ();
  return true;
}


/* Function vect_model_simple_cost.

   Models cost for simple operations, i.e. those that only emit ncopies of a
   single op.  Right now, this does not account for multiple insns that could
   be generated for the single vector op.  We will handle that shortly.  */

void
vect_model_simple_cost (stmt_vec_info stmt_info, int ncopies,
			enum vect_def_type *dt,
			stmt_vector_for_cost *prologue_cost_vec,
			stmt_vector_for_cost *body_cost_vec)
{
  int i;
  int inside_cost = 0, prologue_cost = 0;

  /* The SLP costs were already calculated during SLP tree build.  */
  if (PURE_SLP_STMT (stmt_info))
    return;

  /* FORNOW: Assuming maximum 2 args per stmts.  */
  for (i = 0; i < 2; i++)
    if (dt[i] == vect_constant_def || dt[i] == vect_external_def)
      prologue_cost += record_stmt_cost (prologue_cost_vec, 1, vector_stmt,
					 stmt_info, 0, vect_prologue);

  /* Pass the inside-of-loop statements to the target-specific cost model.  */
  inside_cost = record_stmt_cost (body_cost_vec, ncopies, vector_stmt,
				  stmt_info, 0, vect_body);

  if (dump_enabled_p ())
    dump_printf_loc (MSG_NOTE, vect_location,
                     "vect_model_simple_cost: inside_cost = %d, "
                     "prologue_cost = %d .", inside_cost, prologue_cost);
}


/* Model cost for type demotion and promotion operations.  PWR is normally
   zero for single-step promotions and demotions.  It will be one if 
   two-step promotion/demotion is required, and so on.  Each additional
   step doubles the number of instructions required.  */

static void
vect_model_promotion_demotion_cost (stmt_vec_info stmt_info,
				    enum vect_def_type *dt, int pwr)
{
  int i, tmp;
  int inside_cost = 0, prologue_cost = 0;
  loop_vec_info loop_vinfo = STMT_VINFO_LOOP_VINFO (stmt_info);
  bb_vec_info bb_vinfo = STMT_VINFO_BB_VINFO (stmt_info);
  void *target_cost_data;

  /* The SLP costs were already calculated during SLP tree build.  */
  if (PURE_SLP_STMT (stmt_info))
    return;

  if (loop_vinfo)
    target_cost_data = LOOP_VINFO_TARGET_COST_DATA (loop_vinfo);
  else
    target_cost_data = BB_VINFO_TARGET_COST_DATA (bb_vinfo);

  for (i = 0; i < pwr + 1; i++)
    {
      tmp = (STMT_VINFO_TYPE (stmt_info) == type_promotion_vec_info_type) ?
	(i + 1) : i;
      inside_cost += add_stmt_cost (target_cost_data, vect_pow2 (tmp),
				    vec_promote_demote, stmt_info, 0,
				    vect_body);
    }

  /* FORNOW: Assuming maximum 2 args per stmts.  */
  for (i = 0; i < 2; i++)
    if (dt[i] == vect_constant_def || dt[i] == vect_external_def)
      prologue_cost += add_stmt_cost (target_cost_data, 1, vector_stmt,
				      stmt_info, 0, vect_prologue);

  if (dump_enabled_p ())
    dump_printf_loc (MSG_NOTE, vect_location,
                     "vect_model_promotion_demotion_cost: inside_cost = %d, "
                     "prologue_cost = %d .", inside_cost, prologue_cost);
}

/* Function vect_cost_group_size

   For grouped load or store, return the group_size only if it is the first
   load or store of a group, else return 1.  This ensures that group size is
   only returned once per group.  */

static int
vect_cost_group_size (stmt_vec_info stmt_info)
{
  gimple first_stmt = GROUP_FIRST_ELEMENT (stmt_info);

  if (first_stmt == STMT_VINFO_STMT (stmt_info))
    return GROUP_SIZE (stmt_info);

  return 1;
}


/* Function vect_model_store_cost

   Models cost for stores.  In the case of grouped accesses, one access
   has the overhead of the grouped access attributed to it.  */

void
vect_model_store_cost (stmt_vec_info stmt_info, int ncopies,
		       bool store_lanes_p, enum vect_def_type dt,
		       slp_tree slp_node,
		       stmt_vector_for_cost *prologue_cost_vec,
		       stmt_vector_for_cost *body_cost_vec)
{
  int group_size;
  unsigned int inside_cost = 0, prologue_cost = 0;
  struct data_reference *first_dr;
  gimple first_stmt;

  /* The SLP costs were already calculated during SLP tree build.  */
  if (PURE_SLP_STMT (stmt_info))
    return;

  if (dt == vect_constant_def || dt == vect_external_def)
    prologue_cost += record_stmt_cost (prologue_cost_vec, 1, scalar_to_vec,
				       stmt_info, 0, vect_prologue);

  /* Grouped access?  */
  if (STMT_VINFO_GROUPED_ACCESS (stmt_info))
    {
      if (slp_node)
        {
          first_stmt = SLP_TREE_SCALAR_STMTS (slp_node)[0];
          group_size = 1;
        }
      else
        {
          first_stmt = GROUP_FIRST_ELEMENT (stmt_info);
          group_size = vect_cost_group_size (stmt_info);
        }

      first_dr = STMT_VINFO_DATA_REF (vinfo_for_stmt (first_stmt));
    }
  /* Not a grouped access.  */
  else
    {
      group_size = 1;
      first_dr = STMT_VINFO_DATA_REF (stmt_info);
    }

  /* We assume that the cost of a single store-lanes instruction is
     equivalent to the cost of GROUP_SIZE separate stores.  If a grouped
     access is instead being provided by a permute-and-store operation,
     include the cost of the permutes.  */
  if (!store_lanes_p && group_size > 1)
    {
      /* Uses a high and low interleave operation for each needed permute.  */
      
      int nstmts = ncopies * exact_log2 (group_size) * group_size;
      inside_cost = record_stmt_cost (body_cost_vec, nstmts, vec_perm,
				      stmt_info, 0, vect_body);

      if (dump_enabled_p ())
        dump_printf_loc (MSG_NOTE, vect_location,
                         "vect_model_store_cost: strided group_size = %d .",
                         group_size);
    }

  /* Costs of the stores.  */
  vect_get_store_cost (first_dr, ncopies, &inside_cost, body_cost_vec);

  if (dump_enabled_p ())
    dump_printf_loc (MSG_NOTE, vect_location,
                     "vect_model_store_cost: inside_cost = %d, "
                     "prologue_cost = %d .", inside_cost, prologue_cost);
}


/* Calculate cost of DR's memory access.  */
void
vect_get_store_cost (struct data_reference *dr, int ncopies,
		     unsigned int *inside_cost,
		     stmt_vector_for_cost *body_cost_vec)
{
  int alignment_support_scheme = vect_supportable_dr_alignment (dr, false);
  gimple stmt = DR_STMT (dr);
  stmt_vec_info stmt_info = vinfo_for_stmt (stmt);

  switch (alignment_support_scheme)
    {
    case dr_aligned:
      {
	*inside_cost += record_stmt_cost (body_cost_vec, ncopies,
					  vector_store, stmt_info, 0,
					  vect_body);

        if (dump_enabled_p ())
          dump_printf_loc (MSG_NOTE, vect_location,
                           "vect_model_store_cost: aligned.");
        break;
      }

    case dr_unaligned_supported:
      {
        /* Here, we assign an additional cost for the unaligned store.  */
	*inside_cost += record_stmt_cost (body_cost_vec, ncopies,
					  unaligned_store, stmt_info,
					  DR_MISALIGNMENT (dr), vect_body);
        if (dump_enabled_p ())
          dump_printf_loc (MSG_NOTE, vect_location,
                           "vect_model_store_cost: unaligned supported by "
                           "hardware.");
        break;
      }

    case dr_unaligned_unsupported:
      {
        *inside_cost = VECT_MAX_COST;

        if (dump_enabled_p ())
          dump_printf_loc (MSG_MISSED_OPTIMIZATION, vect_location,
                           "vect_model_store_cost: unsupported access.");
        break;
      }

    default:
      gcc_unreachable ();
    }
}


/* Function vect_model_load_cost

   Models cost for loads.  In the case of grouped accesses, the last access
   has the overhead of the grouped access attributed to it.  Since unaligned
   accesses are supported for loads, we also account for the costs of the
   access scheme chosen.  */

void
vect_model_load_cost (stmt_vec_info stmt_info, int ncopies,
		      bool load_lanes_p, slp_tree slp_node,
		      stmt_vector_for_cost *prologue_cost_vec,
		      stmt_vector_for_cost *body_cost_vec)
{
  int group_size;
  gimple first_stmt;
  struct data_reference *dr = STMT_VINFO_DATA_REF (stmt_info), *first_dr;
  unsigned int inside_cost = 0, prologue_cost = 0;

  /* The SLP costs were already calculated during SLP tree build.  */
  if (PURE_SLP_STMT (stmt_info))
    return;

  /* Grouped accesses?  */
  first_stmt = GROUP_FIRST_ELEMENT (stmt_info);
  if (STMT_VINFO_GROUPED_ACCESS (stmt_info) && first_stmt && !slp_node)
    {
      group_size = vect_cost_group_size (stmt_info);
      first_dr = STMT_VINFO_DATA_REF (vinfo_for_stmt (first_stmt));
    }
  /* Not a grouped access.  */
  else
    {
      group_size = 1;
      first_dr = dr;
    }

  /* We assume that the cost of a single load-lanes instruction is
     equivalent to the cost of GROUP_SIZE separate loads.  If a grouped
     access is instead being provided by a load-and-permute operation,
     include the cost of the permutes.  */
  if (!load_lanes_p && group_size > 1)
    {
      /* Uses an even and odd extract operations for each needed permute.  */
      int nstmts = ncopies * exact_log2 (group_size) * group_size;
      inside_cost += record_stmt_cost (body_cost_vec, nstmts, vec_perm,
				       stmt_info, 0, vect_body);

      if (dump_enabled_p ())
        dump_printf_loc (MSG_NOTE, vect_location, 
                         "vect_model_load_cost: strided group_size = %d .",
                         group_size);
    }

  /* The loads themselves.  */
  if (STMT_VINFO_STRIDE_LOAD_P (stmt_info))
    {
      /* N scalar loads plus gathering them into a vector.  */
      tree vectype = STMT_VINFO_VECTYPE (stmt_info);
      inside_cost += record_stmt_cost (body_cost_vec,
				       ncopies * TYPE_VECTOR_SUBPARTS (vectype),
				       scalar_load, stmt_info, 0, vect_body);
      inside_cost += record_stmt_cost (body_cost_vec, ncopies, vec_construct,
				       stmt_info, 0, vect_body);
    }
  else
    vect_get_load_cost (first_dr, ncopies,
			((!STMT_VINFO_GROUPED_ACCESS (stmt_info))
			 || group_size > 1 || slp_node),
			&inside_cost, &prologue_cost, 
			prologue_cost_vec, body_cost_vec, true);

  if (dump_enabled_p ())
    dump_printf_loc (MSG_NOTE, vect_location,
                     "vect_model_load_cost: inside_cost = %d, "
                     "prologue_cost = %d .", inside_cost, prologue_cost);
}


/* Calculate cost of DR's memory access.  */
void
vect_get_load_cost (struct data_reference *dr, int ncopies,
		    bool add_realign_cost, unsigned int *inside_cost,
		    unsigned int *prologue_cost,
		    stmt_vector_for_cost *prologue_cost_vec,
		    stmt_vector_for_cost *body_cost_vec,
		    bool record_prologue_costs)
{
  int alignment_support_scheme = vect_supportable_dr_alignment (dr, false);
  gimple stmt = DR_STMT (dr);
  stmt_vec_info stmt_info = vinfo_for_stmt (stmt);

  switch (alignment_support_scheme)
    {
    case dr_aligned:
      {
	*inside_cost += record_stmt_cost (body_cost_vec, ncopies, vector_load,
					  stmt_info, 0, vect_body);

        if (dump_enabled_p ())
          dump_printf_loc (MSG_NOTE, vect_location,
                           "vect_model_load_cost: aligned.");

        break;
      }
    case dr_unaligned_supported:
      {
        /* Here, we assign an additional cost for the unaligned load.  */
	*inside_cost += record_stmt_cost (body_cost_vec, ncopies,
					  unaligned_load, stmt_info,
					  DR_MISALIGNMENT (dr), vect_body);

        if (dump_enabled_p ())
          dump_printf_loc (MSG_NOTE, vect_location,
                           "vect_model_load_cost: unaligned supported by "
                           "hardware.");

        break;
      }
    case dr_explicit_realign:
      {
	*inside_cost += record_stmt_cost (body_cost_vec, ncopies * 2,
					  vector_load, stmt_info, 0, vect_body);
	*inside_cost += record_stmt_cost (body_cost_vec, ncopies,
					  vec_perm, stmt_info, 0, vect_body);

        /* FIXME: If the misalignment remains fixed across the iterations of
           the containing loop, the following cost should be added to the
           prologue costs.  */
        if (targetm.vectorize.builtin_mask_for_load)
	  *inside_cost += record_stmt_cost (body_cost_vec, 1, vector_stmt,
					    stmt_info, 0, vect_body);

        if (dump_enabled_p ())
          dump_printf_loc (MSG_NOTE, vect_location, 
                           "vect_model_load_cost: explicit realign");

        break;
      }
    case dr_explicit_realign_optimized:
      {
        if (dump_enabled_p ())
          dump_printf_loc (MSG_NOTE, vect_location, 
                           "vect_model_load_cost: unaligned software "
                           "pipelined.");

        /* Unaligned software pipeline has a load of an address, an initial
           load, and possibly a mask operation to "prime" the loop.  However,
           if this is an access in a group of loads, which provide grouped
           access, then the above cost should only be considered for one
           access in the group.  Inside the loop, there is a load op
           and a realignment op.  */

        if (add_realign_cost && record_prologue_costs)
          {
	    *prologue_cost += record_stmt_cost (prologue_cost_vec, 2,
						vector_stmt, stmt_info,
						0, vect_prologue);
            if (targetm.vectorize.builtin_mask_for_load)
	      *prologue_cost += record_stmt_cost (prologue_cost_vec, 1,
						  vector_stmt, stmt_info,
						  0, vect_prologue);
          }

	*inside_cost += record_stmt_cost (body_cost_vec, ncopies, vector_load,
					  stmt_info, 0, vect_body);
	*inside_cost += record_stmt_cost (body_cost_vec, ncopies, vec_perm,
					  stmt_info, 0, vect_body);

        if (dump_enabled_p ())
          dump_printf_loc (MSG_NOTE, vect_location,
                           "vect_model_load_cost: explicit realign optimized");

        break;
      }

    case dr_unaligned_unsupported:
      {
        *inside_cost = VECT_MAX_COST;

        if (dump_enabled_p ())
          dump_printf_loc (MSG_MISSED_OPTIMIZATION, vect_location,
                           "vect_model_load_cost: unsupported access.");
        break;
      }

    default:
      gcc_unreachable ();
    }
}

/* Insert the new stmt NEW_STMT at *GSI or at the appropriate place in
   the loop preheader for the vectorized stmt STMT.  */

static void
vect_init_vector_1 (gimple stmt, gimple new_stmt, gimple_stmt_iterator *gsi)
{
  if (gsi)
    vect_finish_stmt_generation (stmt, new_stmt, gsi);
  else
    {
      stmt_vec_info stmt_vinfo = vinfo_for_stmt (stmt);
      loop_vec_info loop_vinfo = STMT_VINFO_LOOP_VINFO (stmt_vinfo);

      if (loop_vinfo)
        {
          struct loop *loop = LOOP_VINFO_LOOP (loop_vinfo);
	  basic_block new_bb;
	  edge pe;

          if (nested_in_vect_loop_p (loop, stmt))
            loop = loop->inner;

	  pe = loop_preheader_edge (loop);
          new_bb = gsi_insert_on_edge_immediate (pe, new_stmt);
          gcc_assert (!new_bb);
	}
      else
       {
          bb_vec_info bb_vinfo = STMT_VINFO_BB_VINFO (stmt_vinfo);
          basic_block bb;
          gimple_stmt_iterator gsi_bb_start;

          gcc_assert (bb_vinfo);
          bb = BB_VINFO_BB (bb_vinfo);
          gsi_bb_start = gsi_after_labels (bb);
          gsi_insert_before (&gsi_bb_start, new_stmt, GSI_SAME_STMT);
       }
    }

  if (dump_enabled_p ())
    {
      dump_printf_loc (MSG_NOTE, vect_location,
                       "created new init_stmt: ");
      dump_gimple_stmt (MSG_NOTE, TDF_SLIM, new_stmt, 0);
    }
}

/* Function vect_init_vector.

   Insert a new stmt (INIT_STMT) that initializes a new variable of type
   TYPE with the value VAL.  If TYPE is a vector type and VAL does not have
   vector type a vector with all elements equal to VAL is created first.
   Place the initialization at BSI if it is not NULL.  Otherwise, place the
   initialization at the loop preheader.
   Return the DEF of INIT_STMT.
   It will be used in the vectorization of STMT.  */

tree
vect_init_vector (gimple stmt, tree val, tree type, gimple_stmt_iterator *gsi)
{
  tree new_var;
  gimple init_stmt;
  tree vec_oprnd;
  tree new_temp;

  if (TREE_CODE (type) == VECTOR_TYPE
      && TREE_CODE (TREE_TYPE (val)) != VECTOR_TYPE)
    {
      if (!types_compatible_p (TREE_TYPE (type), TREE_TYPE (val)))
	{
	  if (CONSTANT_CLASS_P (val))
	    val = fold_unary (VIEW_CONVERT_EXPR, TREE_TYPE (type), val);
	  else
	    {
	      new_temp = make_ssa_name (TREE_TYPE (type), NULL);
	      init_stmt = gimple_build_assign_with_ops (NOP_EXPR,
							new_temp, val,
							NULL_TREE);
	      vect_init_vector_1 (stmt, init_stmt, gsi);
	      val = new_temp;
	    }
	}
      val = build_vector_from_val (type, val);
    }

  new_var = vect_get_new_vect_var (type, vect_simple_var, "cst_");
  init_stmt = gimple_build_assign  (new_var, val);
  new_temp = make_ssa_name (new_var, init_stmt);
  gimple_assign_set_lhs (init_stmt, new_temp);
  vect_init_vector_1 (stmt, init_stmt, gsi);
  vec_oprnd = gimple_assign_lhs (init_stmt);
  return vec_oprnd;
}


/* Function vect_get_vec_def_for_operand.

   OP is an operand in STMT.  This function returns a (vector) def that will be
   used in the vectorized stmt for STMT.

   In the case that OP is an SSA_NAME which is defined in the loop, then
   STMT_VINFO_VEC_STMT of the defining stmt holds the relevant def.

   In case OP is an invariant or constant, a new stmt that creates a vector def
   needs to be introduced.  */

tree
vect_get_vec_def_for_operand (tree op, gimple stmt, tree *scalar_def)
{
  tree vec_oprnd;
  gimple vec_stmt;
  gimple def_stmt;
  stmt_vec_info def_stmt_info = NULL;
  stmt_vec_info stmt_vinfo = vinfo_for_stmt (stmt);
  unsigned int nunits;
  loop_vec_info loop_vinfo = STMT_VINFO_LOOP_VINFO (stmt_vinfo);
  tree def;
  enum vect_def_type dt;
  bool is_simple_use;
  tree vector_type;

  if (dump_enabled_p ())
    {
      dump_printf_loc (MSG_NOTE, vect_location,
                       "vect_get_vec_def_for_operand: ");
      dump_generic_expr (MSG_NOTE, TDF_SLIM, op);
    }

  is_simple_use = vect_is_simple_use (op, stmt, loop_vinfo, NULL,
				      &def_stmt, &def, &dt);
  gcc_assert (is_simple_use);
  if (dump_enabled_p ())
    {
      int loc_printed = 0;
      if (def)
        {
          dump_printf_loc (MSG_NOTE, vect_location, "def =  ");
          loc_printed = 1;
          dump_generic_expr (MSG_NOTE, TDF_SLIM, def);
        }
      if (def_stmt)
        {
          if (loc_printed)
            dump_printf (MSG_NOTE, "  def_stmt =  ");
          else
            dump_printf_loc (MSG_NOTE, vect_location, "  def_stmt =  ");
	  dump_gimple_stmt (MSG_NOTE, TDF_SLIM, def_stmt, 0);
        }
    }

  switch (dt)
    {
    /* Case 1: operand is a constant.  */
    case vect_constant_def:
      {
	vector_type = get_vectype_for_scalar_type (TREE_TYPE (op));
	gcc_assert (vector_type);
	nunits = TYPE_VECTOR_SUBPARTS (vector_type);

	if (scalar_def)
	  *scalar_def = op;

        /* Create 'vect_cst_ = {cst,cst,...,cst}'  */
        if (dump_enabled_p ())
          dump_printf_loc (MSG_NOTE, vect_location,
                           "Create vector_cst. nunits = %d", nunits);

        return vect_init_vector (stmt, op, vector_type, NULL);
      }

    /* Case 2: operand is defined outside the loop - loop invariant.  */
    case vect_external_def:
      {
	vector_type = get_vectype_for_scalar_type (TREE_TYPE (def));
	gcc_assert (vector_type);

	if (scalar_def)
	  *scalar_def = def;

        /* Create 'vec_inv = {inv,inv,..,inv}'  */
        if (dump_enabled_p ())
          dump_printf_loc (MSG_NOTE, vect_location, "Create vector_inv.");

        return vect_init_vector (stmt, def, vector_type, NULL);
      }

    /* Case 3: operand is defined inside the loop.  */
    case vect_internal_def:
      {
	if (scalar_def)
	  *scalar_def = NULL/* FIXME tuples: def_stmt*/;

        /* Get the def from the vectorized stmt.  */
        def_stmt_info = vinfo_for_stmt (def_stmt);

        vec_stmt = STMT_VINFO_VEC_STMT (def_stmt_info);
        /* Get vectorized pattern statement.  */
        if (!vec_stmt
            && STMT_VINFO_IN_PATTERN_P (def_stmt_info)
            && !STMT_VINFO_RELEVANT (def_stmt_info))
          vec_stmt = STMT_VINFO_VEC_STMT (vinfo_for_stmt (
                       STMT_VINFO_RELATED_STMT (def_stmt_info)));
        gcc_assert (vec_stmt);
	if (gimple_code (vec_stmt) == GIMPLE_PHI)
	  vec_oprnd = PHI_RESULT (vec_stmt);
	else if (is_gimple_call (vec_stmt))
	  vec_oprnd = gimple_call_lhs (vec_stmt);
	else
	  vec_oprnd = gimple_assign_lhs (vec_stmt);
        return vec_oprnd;
      }

    /* Case 4: operand is defined by a loop header phi - reduction  */
    case vect_reduction_def:
    case vect_double_reduction_def:
    case vect_nested_cycle:
      {
	struct loop *loop;

	gcc_assert (gimple_code (def_stmt) == GIMPLE_PHI);
	loop = (gimple_bb (def_stmt))->loop_father;

        /* Get the def before the loop  */
        op = PHI_ARG_DEF_FROM_EDGE (def_stmt, loop_preheader_edge (loop));
        return get_initial_def_for_reduction (stmt, op, scalar_def);
     }

    /* Case 5: operand is defined by loop-header phi - induction.  */
    case vect_induction_def:
      {
	gcc_assert (gimple_code (def_stmt) == GIMPLE_PHI);

        /* Get the def from the vectorized stmt.  */
        def_stmt_info = vinfo_for_stmt (def_stmt);
        vec_stmt = STMT_VINFO_VEC_STMT (def_stmt_info);
	if (gimple_code (vec_stmt) == GIMPLE_PHI)
	  vec_oprnd = PHI_RESULT (vec_stmt);
	else
	  vec_oprnd = gimple_get_lhs (vec_stmt);
        return vec_oprnd;
      }

    default:
      gcc_unreachable ();
    }
}


/* Function vect_get_vec_def_for_stmt_copy

   Return a vector-def for an operand.  This function is used when the
   vectorized stmt to be created (by the caller to this function) is a "copy"
   created in case the vectorized result cannot fit in one vector, and several
   copies of the vector-stmt are required.  In this case the vector-def is
   retrieved from the vector stmt recorded in the STMT_VINFO_RELATED_STMT field
   of the stmt that defines VEC_OPRND.
   DT is the type of the vector def VEC_OPRND.

   Context:
        In case the vectorization factor (VF) is bigger than the number
   of elements that can fit in a vectype (nunits), we have to generate
   more than one vector stmt to vectorize the scalar stmt.  This situation
   arises when there are multiple data-types operated upon in the loop; the
   smallest data-type determines the VF, and as a result, when vectorizing
   stmts operating on wider types we need to create 'VF/nunits' "copies" of the
   vector stmt (each computing a vector of 'nunits' results, and together
   computing 'VF' results in each iteration).  This function is called when
   vectorizing such a stmt (e.g. vectorizing S2 in the illustration below, in
   which VF=16 and nunits=4, so the number of copies required is 4):

   scalar stmt:         vectorized into:        STMT_VINFO_RELATED_STMT

   S1: x = load         VS1.0:  vx.0 = memref0      VS1.1
                        VS1.1:  vx.1 = memref1      VS1.2
                        VS1.2:  vx.2 = memref2      VS1.3
                        VS1.3:  vx.3 = memref3

   S2: z = x + ...      VSnew.0:  vz0 = vx.0 + ...  VSnew.1
                        VSnew.1:  vz1 = vx.1 + ...  VSnew.2
                        VSnew.2:  vz2 = vx.2 + ...  VSnew.3
                        VSnew.3:  vz3 = vx.3 + ...

   The vectorization of S1 is explained in vectorizable_load.
   The vectorization of S2:
        To create the first vector-stmt out of the 4 copies - VSnew.0 -
   the function 'vect_get_vec_def_for_operand' is called to
   get the relevant vector-def for each operand of S2.  For operand x it
   returns  the vector-def 'vx.0'.

        To create the remaining copies of the vector-stmt (VSnew.j), this
   function is called to get the relevant vector-def for each operand.  It is
   obtained from the respective VS1.j stmt, which is recorded in the
   STMT_VINFO_RELATED_STMT field of the stmt that defines VEC_OPRND.

        For example, to obtain the vector-def 'vx.1' in order to create the
   vector stmt 'VSnew.1', this function is called with VEC_OPRND='vx.0'.
   Given 'vx0' we obtain the stmt that defines it ('VS1.0'); from the
   STMT_VINFO_RELATED_STMT field of 'VS1.0' we obtain the next copy - 'VS1.1',
   and return its def ('vx.1').
   Overall, to create the above sequence this function will be called 3 times:
        vx.1 = vect_get_vec_def_for_stmt_copy (dt, vx.0);
        vx.2 = vect_get_vec_def_for_stmt_copy (dt, vx.1);
        vx.3 = vect_get_vec_def_for_stmt_copy (dt, vx.2);  */

tree
vect_get_vec_def_for_stmt_copy (enum vect_def_type dt, tree vec_oprnd)
{
  gimple vec_stmt_for_operand;
  stmt_vec_info def_stmt_info;

  /* Do nothing; can reuse same def.  */
  if (dt == vect_external_def || dt == vect_constant_def )
    return vec_oprnd;

  vec_stmt_for_operand = SSA_NAME_DEF_STMT (vec_oprnd);
  def_stmt_info = vinfo_for_stmt (vec_stmt_for_operand);
  gcc_assert (def_stmt_info);
  vec_stmt_for_operand = STMT_VINFO_RELATED_STMT (def_stmt_info);
  gcc_assert (vec_stmt_for_operand);
  vec_oprnd = gimple_get_lhs (vec_stmt_for_operand);
  if (gimple_code (vec_stmt_for_operand) == GIMPLE_PHI)
    vec_oprnd = PHI_RESULT (vec_stmt_for_operand);
  else
    vec_oprnd = gimple_get_lhs (vec_stmt_for_operand);
  return vec_oprnd;
}


/* Get vectorized definitions for the operands to create a copy of an original
   stmt.  See vect_get_vec_def_for_stmt_copy () for details.  */

static void
vect_get_vec_defs_for_stmt_copy (enum vect_def_type *dt,
				 vec<tree> *vec_oprnds0,
				 vec<tree> *vec_oprnds1)
{
  tree vec_oprnd = vec_oprnds0->pop ();

  vec_oprnd = vect_get_vec_def_for_stmt_copy (dt[0], vec_oprnd);
  vec_oprnds0->quick_push (vec_oprnd);

  if (vec_oprnds1 && vec_oprnds1->length ())
    {
      vec_oprnd = vec_oprnds1->pop ();
      vec_oprnd = vect_get_vec_def_for_stmt_copy (dt[1], vec_oprnd);
      vec_oprnds1->quick_push (vec_oprnd);
    }
}


/* Get vectorized definitions for OP0 and OP1.
   REDUC_INDEX is the index of reduction operand in case of reduction,
   and -1 otherwise.  */

void
vect_get_vec_defs (tree op0, tree op1, gimple stmt,
		   vec<tree> *vec_oprnds0,
		   vec<tree> *vec_oprnds1,
		   slp_tree slp_node, int reduc_index)
{
  if (slp_node)
    {
      int nops = (op1 == NULL_TREE) ? 1 : 2;
      vec<tree> ops;
      ops.create (nops);
      vec<vec<tree> > vec_defs;
      vec_defs.create (nops);

      ops.quick_push (op0);
      if (op1)
        ops.quick_push (op1);

      vect_get_slp_defs (ops, slp_node, &vec_defs, reduc_index);

      *vec_oprnds0 = vec_defs[0];
      if (op1)
	*vec_oprnds1 = vec_defs[1];

      ops.release ();
      vec_defs.release ();
    }
  else
    {
      tree vec_oprnd;

      vec_oprnds0->create (1);
      vec_oprnd = vect_get_vec_def_for_operand (op0, stmt, NULL);
      vec_oprnds0->quick_push (vec_oprnd);

      if (op1)
	{
	  vec_oprnds1->create (1);
	  vec_oprnd = vect_get_vec_def_for_operand (op1, stmt, NULL);
	  vec_oprnds1->quick_push (vec_oprnd);
	}
    }
}


/* Function vect_finish_stmt_generation.

   Insert a new stmt.  */

void
vect_finish_stmt_generation (gimple stmt, gimple vec_stmt,
			     gimple_stmt_iterator *gsi)
{
  stmt_vec_info stmt_info = vinfo_for_stmt (stmt);
  loop_vec_info loop_vinfo = STMT_VINFO_LOOP_VINFO (stmt_info);
  bb_vec_info bb_vinfo = STMT_VINFO_BB_VINFO (stmt_info);

  gcc_assert (gimple_code (stmt) != GIMPLE_LABEL);

  if (!gsi_end_p (*gsi)
      && gimple_has_mem_ops (vec_stmt))
    {
      gimple at_stmt = gsi_stmt (*gsi);
      tree vuse = gimple_vuse (at_stmt);
      if (vuse && TREE_CODE (vuse) == SSA_NAME)
	{
	  tree vdef = gimple_vdef (at_stmt);
	  gimple_set_vuse (vec_stmt, gimple_vuse (at_stmt));
	  /* If we have an SSA vuse and insert a store, update virtual
	     SSA form to avoid triggering the renamer.  Do so only
	     if we can easily see all uses - which is what almost always
	     happens with the way vectorized stmts are inserted.  */
	  if ((vdef && TREE_CODE (vdef) == SSA_NAME)
	      && ((is_gimple_assign (vec_stmt)
		   && !is_gimple_reg (gimple_assign_lhs (vec_stmt)))
		  || (is_gimple_call (vec_stmt)
		      && !(gimple_call_flags (vec_stmt)
			   & (ECF_CONST|ECF_PURE|ECF_NOVOPS)))))
	    {
	      tree new_vdef = copy_ssa_name (vuse, vec_stmt);
	      gimple_set_vdef (vec_stmt, new_vdef);
	      SET_USE (gimple_vuse_op (at_stmt), new_vdef);
	    }
	}
    }
  gsi_insert_before (gsi, vec_stmt, GSI_SAME_STMT);

  set_vinfo_for_stmt (vec_stmt, new_stmt_vec_info (vec_stmt, loop_vinfo,
                                                   bb_vinfo));

  if (dump_enabled_p ())
    {
      dump_printf_loc (MSG_NOTE, vect_location, "add new stmt: ");
      dump_gimple_stmt (MSG_NOTE, TDF_SLIM, vec_stmt, 0);
    }

  gimple_set_location (vec_stmt, gimple_location (stmt));
}

/* Checks if CALL can be vectorized in type VECTYPE.  Returns
   a function declaration if the target has a vectorized version
   of the function, or NULL_TREE if the function cannot be vectorized.  */

tree
vectorizable_function (gimple call, tree vectype_out, tree vectype_in)
{
  tree fndecl = gimple_call_fndecl (call);

  /* We only handle functions that do not read or clobber memory -- i.e.
     const or novops ones.  */
  if (!(gimple_call_flags (call) & (ECF_CONST | ECF_NOVOPS)))
    return NULL_TREE;

  if (!fndecl
      || TREE_CODE (fndecl) != FUNCTION_DECL
      || !DECL_BUILT_IN (fndecl))
    return NULL_TREE;

  return targetm.vectorize.builtin_vectorized_function (fndecl, vectype_out,
						        vectype_in);
}

/* Function vectorizable_call.

   Check if STMT performs a function call that can be vectorized.
   If VEC_STMT is also passed, vectorize the STMT: create a vectorized
   stmt to replace it, put it in VEC_STMT, and insert it at BSI.
   Return FALSE if not a vectorizable STMT, TRUE otherwise.  */

static bool
vectorizable_call (gimple stmt, gimple_stmt_iterator *gsi, gimple *vec_stmt,
		   slp_tree slp_node)
{
  tree vec_dest;
  tree scalar_dest;
  tree op, type;
  tree vec_oprnd0 = NULL_TREE, vec_oprnd1 = NULL_TREE;
  stmt_vec_info stmt_info = vinfo_for_stmt (stmt), prev_stmt_info;
  tree vectype_out, vectype_in;
  int nunits_in;
  int nunits_out;
  loop_vec_info loop_vinfo = STMT_VINFO_LOOP_VINFO (stmt_info);
  bb_vec_info bb_vinfo = STMT_VINFO_BB_VINFO (stmt_info);
  tree fndecl, new_temp, def, rhs_type;
  gimple def_stmt;
  enum vect_def_type dt[3]
    = {vect_unknown_def_type, vect_unknown_def_type, vect_unknown_def_type};
  gimple new_stmt = NULL;
  int ncopies, j;
  vec<tree> vargs = vNULL;
  enum { NARROW, NONE, WIDEN } modifier;
  size_t i, nargs;
  tree lhs;

  if (!STMT_VINFO_RELEVANT_P (stmt_info) && !bb_vinfo)
    return false;

  if (STMT_VINFO_DEF_TYPE (stmt_info) != vect_internal_def)
    return false;

  /* Is STMT a vectorizable call?   */
  if (!is_gimple_call (stmt))
    return false;

  if (TREE_CODE (gimple_call_lhs (stmt)) != SSA_NAME)
    return false;

  if (stmt_can_throw_internal (stmt))
    return false;

  vectype_out = STMT_VINFO_VECTYPE (stmt_info);

  /* Process function arguments.  */
  rhs_type = NULL_TREE;
  vectype_in = NULL_TREE;
  nargs = gimple_call_num_args (stmt);

  /* Bail out if the function has more than three arguments, we do not have
     interesting builtin functions to vectorize with more than two arguments
     except for fma.  No arguments is also not good.  */
  if (nargs == 0 || nargs > 3)
    return false;

  for (i = 0; i < nargs; i++)
    {
      tree opvectype;

      op = gimple_call_arg (stmt, i);

      /* We can only handle calls with arguments of the same type.  */
      if (rhs_type
	  && !types_compatible_p (rhs_type, TREE_TYPE (op)))
	{
	  if (dump_enabled_p ())
	    dump_printf_loc (MSG_MISSED_OPTIMIZATION, vect_location,
                             "argument types differ.");
	  return false;
	}
      if (!rhs_type)
	rhs_type = TREE_TYPE (op);

      if (!vect_is_simple_use_1 (op, stmt, loop_vinfo, bb_vinfo,
				 &def_stmt, &def, &dt[i], &opvectype))
	{
	  if (dump_enabled_p ())
	    dump_printf_loc (MSG_MISSED_OPTIMIZATION, vect_location,
                             "use not simple.");
	  return false;
	}

      if (!vectype_in)
	vectype_in = opvectype;
      else if (opvectype
	       && opvectype != vectype_in)
	{
	  if (dump_enabled_p ())
	    dump_printf_loc (MSG_MISSED_OPTIMIZATION, vect_location,
                             "argument vector types differ.");
	  return false;
	}
    }
  /* If all arguments are external or constant defs use a vector type with
     the same size as the output vector type.  */
  if (!vectype_in)
    vectype_in = get_same_sized_vectype (rhs_type, vectype_out);
  if (vec_stmt)
    gcc_assert (vectype_in);
  if (!vectype_in)
    {
      if (dump_enabled_p ())
        {
          dump_printf_loc (MSG_MISSED_OPTIMIZATION, vect_location,
                           "no vectype for scalar type ");
          dump_generic_expr (MSG_MISSED_OPTIMIZATION, TDF_SLIM, rhs_type);
        }

      return false;
    }

  /* FORNOW */
  nunits_in = TYPE_VECTOR_SUBPARTS (vectype_in);
  nunits_out = TYPE_VECTOR_SUBPARTS (vectype_out);
  if (nunits_in == nunits_out / 2)
    modifier = NARROW;
  else if (nunits_out == nunits_in)
    modifier = NONE;
  else if (nunits_out == nunits_in / 2)
    modifier = WIDEN;
  else
    return false;

  /* For now, we only vectorize functions if a target specific builtin
     is available.  TODO -- in some cases, it might be profitable to
     insert the calls for pieces of the vector, in order to be able
     to vectorize other operations in the loop.  */
  fndecl = vectorizable_function (stmt, vectype_out, vectype_in);
  if (fndecl == NULL_TREE)
    {
      if (dump_enabled_p ())
	dump_printf_loc (MSG_MISSED_OPTIMIZATION, vect_location,
                         "function is not vectorizable.");

      return false;
    }

  gcc_assert (!gimple_vuse (stmt));

  if (slp_node || PURE_SLP_STMT (stmt_info))
    ncopies = 1;
  else if (modifier == NARROW)
    ncopies = LOOP_VINFO_VECT_FACTOR (loop_vinfo) / nunits_out;
  else
    ncopies = LOOP_VINFO_VECT_FACTOR (loop_vinfo) / nunits_in;

  /* Sanity check: make sure that at least one copy of the vectorized stmt
     needs to be generated.  */
  gcc_assert (ncopies >= 1);

  if (!vec_stmt) /* transformation not required.  */
    {
      STMT_VINFO_TYPE (stmt_info) = call_vec_info_type;
      if (dump_enabled_p ())
        dump_printf_loc (MSG_NOTE, vect_location, "=== vectorizable_call ===");
      vect_model_simple_cost (stmt_info, ncopies, dt, NULL, NULL);
      return true;
    }

  /** Transform.  **/

  if (dump_enabled_p ())
    dump_printf_loc (MSG_NOTE, vect_location, "transform call.");

  /* Handle def.  */
  scalar_dest = gimple_call_lhs (stmt);
  vec_dest = vect_create_destination_var (scalar_dest, vectype_out);

  prev_stmt_info = NULL;
  switch (modifier)
    {
    case NONE:
      for (j = 0; j < ncopies; ++j)
	{
	  /* Build argument list for the vectorized call.  */
	  if (j == 0)
	    vargs.create (nargs);
	  else
	    vargs.truncate (0);

	  if (slp_node)
	    {
	      vec<vec<tree> > vec_defs;
	      vec_defs.create (nargs);
	      vec<tree> vec_oprnds0;

	      for (i = 0; i < nargs; i++)
		vargs.quick_push (gimple_call_arg (stmt, i));
	      vect_get_slp_defs (vargs, slp_node, &vec_defs, -1);
	      vec_oprnds0 = vec_defs[0];

	      /* Arguments are ready.  Create the new vector stmt.  */
	      FOR_EACH_VEC_ELT (vec_oprnds0, i, vec_oprnd0)
		{
		  size_t k;
		  for (k = 0; k < nargs; k++)
		    {
		      vec<tree> vec_oprndsk = vec_defs[k];
		      vargs[k] = vec_oprndsk[i];
		    }
		  new_stmt = gimple_build_call_vec (fndecl, vargs);
		  new_temp = make_ssa_name (vec_dest, new_stmt);
		  gimple_call_set_lhs (new_stmt, new_temp);
		  vect_finish_stmt_generation (stmt, new_stmt, gsi);
		  SLP_TREE_VEC_STMTS (slp_node).quick_push (new_stmt);
		}

	      for (i = 0; i < nargs; i++)
		{
		  vec<tree> vec_oprndsi = vec_defs[i];
		  vec_oprndsi.release ();
		}
	      vec_defs.release ();
	      continue;
	    }

	  for (i = 0; i < nargs; i++)
	    {
	      op = gimple_call_arg (stmt, i);
	      if (j == 0)
		vec_oprnd0
		  = vect_get_vec_def_for_operand (op, stmt, NULL);
	      else
		{
		  vec_oprnd0 = gimple_call_arg (new_stmt, i);
		  vec_oprnd0
                    = vect_get_vec_def_for_stmt_copy (dt[i], vec_oprnd0);
		}

	      vargs.quick_push (vec_oprnd0);
	    }

	  new_stmt = gimple_build_call_vec (fndecl, vargs);
	  new_temp = make_ssa_name (vec_dest, new_stmt);
	  gimple_call_set_lhs (new_stmt, new_temp);
	  vect_finish_stmt_generation (stmt, new_stmt, gsi);

	  if (j == 0)
	    STMT_VINFO_VEC_STMT (stmt_info) = *vec_stmt = new_stmt;
	  else
	    STMT_VINFO_RELATED_STMT (prev_stmt_info) = new_stmt;

	  prev_stmt_info = vinfo_for_stmt (new_stmt);
	}

      break;

    case NARROW:
      for (j = 0; j < ncopies; ++j)
	{
	  /* Build argument list for the vectorized call.  */
	  if (j == 0)
	    vargs.create (nargs * 2);
	  else
	    vargs.truncate (0);

	  if (slp_node)
	    {
	      vec<vec<tree> > vec_defs;
	      vec_defs.create (nargs);
	      vec<tree> vec_oprnds0;

	      for (i = 0; i < nargs; i++)
		vargs.quick_push (gimple_call_arg (stmt, i));
	      vect_get_slp_defs (vargs, slp_node, &vec_defs, -1);
	      vec_oprnds0 = vec_defs[0];

	      /* Arguments are ready.  Create the new vector stmt.  */
	      for (i = 0; vec_oprnds0.iterate (i, &vec_oprnd0); i += 2)
		{
		  size_t k;
		  vargs.truncate (0);
		  for (k = 0; k < nargs; k++)
		    {
		      vec<tree> vec_oprndsk = vec_defs[k];
		      vargs.quick_push (vec_oprndsk[i]);
		      vargs.quick_push (vec_oprndsk[i + 1]);
		    }
		  new_stmt = gimple_build_call_vec (fndecl, vargs);
		  new_temp = make_ssa_name (vec_dest, new_stmt);
		  gimple_call_set_lhs (new_stmt, new_temp);
		  vect_finish_stmt_generation (stmt, new_stmt, gsi);
		  SLP_TREE_VEC_STMTS (slp_node).quick_push (new_stmt);
		}

	      for (i = 0; i < nargs; i++)
		{
		  vec<tree> vec_oprndsi = vec_defs[i];
		  vec_oprndsi.release ();
		}
	      vec_defs.release ();
	      continue;
	    }

	  for (i = 0; i < nargs; i++)
	    {
	      op = gimple_call_arg (stmt, i);
	      if (j == 0)
		{
		  vec_oprnd0
		    = vect_get_vec_def_for_operand (op, stmt, NULL);
		  vec_oprnd1
		    = vect_get_vec_def_for_stmt_copy (dt[i], vec_oprnd0);
		}
	      else
		{
		  vec_oprnd1 = gimple_call_arg (new_stmt, 2*i + 1);
		  vec_oprnd0
		    = vect_get_vec_def_for_stmt_copy (dt[i], vec_oprnd1);
		  vec_oprnd1
		    = vect_get_vec_def_for_stmt_copy (dt[i], vec_oprnd0);
		}

	      vargs.quick_push (vec_oprnd0);
	      vargs.quick_push (vec_oprnd1);
	    }

	  new_stmt = gimple_build_call_vec (fndecl, vargs);
	  new_temp = make_ssa_name (vec_dest, new_stmt);
	  gimple_call_set_lhs (new_stmt, new_temp);
	  vect_finish_stmt_generation (stmt, new_stmt, gsi);

	  if (j == 0)
	    STMT_VINFO_VEC_STMT (stmt_info) = new_stmt;
	  else
	    STMT_VINFO_RELATED_STMT (prev_stmt_info) = new_stmt;

	  prev_stmt_info = vinfo_for_stmt (new_stmt);
	}

      *vec_stmt = STMT_VINFO_VEC_STMT (stmt_info);

      break;

    case WIDEN:
      /* No current target implements this case.  */
      return false;
    }

  vargs.release ();

  /* Update the exception handling table with the vector stmt if necessary.  */
  if (maybe_clean_or_replace_eh_stmt (stmt, *vec_stmt))
    gimple_purge_dead_eh_edges (gimple_bb (stmt));

  /* The call in STMT might prevent it from being removed in dce.
     We however cannot remove it here, due to the way the ssa name
     it defines is mapped to the new definition.  So just replace
     rhs of the statement with something harmless.  */

  if (slp_node)
    return true;

  type = TREE_TYPE (scalar_dest);
  if (is_pattern_stmt_p (stmt_info))
    lhs = gimple_call_lhs (STMT_VINFO_RELATED_STMT (stmt_info));
  else
    lhs = gimple_call_lhs (stmt);
  new_stmt = gimple_build_assign (lhs, build_zero_cst (type));
  set_vinfo_for_stmt (new_stmt, stmt_info);
  set_vinfo_for_stmt (stmt, NULL);
  STMT_VINFO_STMT (stmt_info) = new_stmt;
  gsi_replace (gsi, new_stmt, false);
  SSA_NAME_DEF_STMT (gimple_assign_lhs (new_stmt)) = new_stmt;

  return true;
}


/* Function vect_gen_widened_results_half

   Create a vector stmt whose code, type, number of arguments, and result
   variable are CODE, OP_TYPE, and VEC_DEST, and its arguments are
   VEC_OPRND0 and VEC_OPRND1.  The new vector stmt is to be inserted at BSI.
   In the case that CODE is a CALL_EXPR, this means that a call to DECL
   needs to be created (DECL is a function-decl of a target-builtin).
   STMT is the original scalar stmt that we are vectorizing.  */

static gimple
vect_gen_widened_results_half (enum tree_code code,
			       tree decl,
                               tree vec_oprnd0, tree vec_oprnd1, int op_type,
			       tree vec_dest, gimple_stmt_iterator *gsi,
			       gimple stmt)
{
  gimple new_stmt;
  tree new_temp;

  /* Generate half of the widened result:  */
  if (code == CALL_EXPR)
    {
      /* Target specific support  */
      if (op_type == binary_op)
	new_stmt = gimple_build_call (decl, 2, vec_oprnd0, vec_oprnd1);
      else
	new_stmt = gimple_build_call (decl, 1, vec_oprnd0);
      new_temp = make_ssa_name (vec_dest, new_stmt);
      gimple_call_set_lhs (new_stmt, new_temp);
    }
  else
    {
      /* Generic support */
      gcc_assert (op_type == TREE_CODE_LENGTH (code));
      if (op_type != binary_op)
	vec_oprnd1 = NULL;
      new_stmt = gimple_build_assign_with_ops (code, vec_dest, vec_oprnd0,
					       vec_oprnd1);
      new_temp = make_ssa_name (vec_dest, new_stmt);
      gimple_assign_set_lhs (new_stmt, new_temp);
    }
  vect_finish_stmt_generation (stmt, new_stmt, gsi);

  return new_stmt;
}


/* Get vectorized definitions for loop-based vectorization.  For the first
   operand we call vect_get_vec_def_for_operand() (with OPRND containing
   scalar operand), and for the rest we get a copy with
   vect_get_vec_def_for_stmt_copy() using the previous vector definition
   (stored in OPRND). See vect_get_vec_def_for_stmt_copy() for details.
   The vectors are collected into VEC_OPRNDS.  */

static void
vect_get_loop_based_defs (tree *oprnd, gimple stmt, enum vect_def_type dt,
			  vec<tree> *vec_oprnds, int multi_step_cvt)
{
  tree vec_oprnd;

  /* Get first vector operand.  */
  /* All the vector operands except the very first one (that is scalar oprnd)
     are stmt copies.  */
  if (TREE_CODE (TREE_TYPE (*oprnd)) != VECTOR_TYPE)
    vec_oprnd = vect_get_vec_def_for_operand (*oprnd, stmt, NULL);
  else
    vec_oprnd = vect_get_vec_def_for_stmt_copy (dt, *oprnd);

  vec_oprnds->quick_push (vec_oprnd);

  /* Get second vector operand.  */
  vec_oprnd = vect_get_vec_def_for_stmt_copy (dt, vec_oprnd);
  vec_oprnds->quick_push (vec_oprnd);

  *oprnd = vec_oprnd;

  /* For conversion in multiple steps, continue to get operands
     recursively.  */
  if (multi_step_cvt)
    vect_get_loop_based_defs (oprnd, stmt, dt, vec_oprnds,  multi_step_cvt - 1);
}


/* Create vectorized demotion statements for vector operands from VEC_OPRNDS.
   For multi-step conversions store the resulting vectors and call the function
   recursively.  */

static void
vect_create_vectorized_demotion_stmts (vec<tree> *vec_oprnds,
				       int multi_step_cvt, gimple stmt,
				       vec<tree> vec_dsts,
				       gimple_stmt_iterator *gsi,
				       slp_tree slp_node, enum tree_code code,
				       stmt_vec_info *prev_stmt_info)
{
  unsigned int i;
  tree vop0, vop1, new_tmp, vec_dest;
  gimple new_stmt;
  stmt_vec_info stmt_info = vinfo_for_stmt (stmt);

  vec_dest = vec_dsts.pop ();

  for (i = 0; i < vec_oprnds->length (); i += 2)
    {
      /* Create demotion operation.  */
      vop0 = (*vec_oprnds)[i];
      vop1 = (*vec_oprnds)[i + 1];
      new_stmt = gimple_build_assign_with_ops (code, vec_dest, vop0, vop1);
      new_tmp = make_ssa_name (vec_dest, new_stmt);
      gimple_assign_set_lhs (new_stmt, new_tmp);
      vect_finish_stmt_generation (stmt, new_stmt, gsi);

      if (multi_step_cvt)
	/* Store the resulting vector for next recursive call.  */
	(*vec_oprnds)[i/2] = new_tmp;
      else
	{
	  /* This is the last step of the conversion sequence. Store the
	     vectors in SLP_NODE or in vector info of the scalar statement
	     (or in STMT_VINFO_RELATED_STMT chain).  */
	  if (slp_node)
	    SLP_TREE_VEC_STMTS (slp_node).quick_push (new_stmt);
	  else
	    {
	      if (!*prev_stmt_info)
		STMT_VINFO_VEC_STMT (stmt_info) = new_stmt;
	      else
		STMT_VINFO_RELATED_STMT (*prev_stmt_info) = new_stmt;

	      *prev_stmt_info = vinfo_for_stmt (new_stmt);
	    }
	}
    }

  /* For multi-step demotion operations we first generate demotion operations
     from the source type to the intermediate types, and then combine the
     results (stored in VEC_OPRNDS) in demotion operation to the destination
     type.  */
  if (multi_step_cvt)
    {
      /* At each level of recursion we have half of the operands we had at the
	 previous level.  */
      vec_oprnds->truncate ((i+1)/2);
      vect_create_vectorized_demotion_stmts (vec_oprnds, multi_step_cvt - 1,
					     stmt, vec_dsts, gsi, slp_node,
					     VEC_PACK_TRUNC_EXPR,
					     prev_stmt_info);
    }

  vec_dsts.quick_push (vec_dest);
}


/* Create vectorized promotion statements for vector operands from VEC_OPRNDS0
   and VEC_OPRNDS1 (for binary operations).  For multi-step conversions store
   the resulting vectors and call the function recursively.  */

static void
vect_create_vectorized_promotion_stmts (vec<tree> *vec_oprnds0,
					vec<tree> *vec_oprnds1,
					gimple stmt, tree vec_dest,
					gimple_stmt_iterator *gsi,
					enum tree_code code1,
					enum tree_code code2, tree decl1,
					tree decl2, int op_type)
{
  int i;
  tree vop0, vop1, new_tmp1, new_tmp2;
  gimple new_stmt1, new_stmt2;
  vec<tree> vec_tmp = vNULL;

  vec_tmp.create (vec_oprnds0->length () * 2);
  FOR_EACH_VEC_ELT (*vec_oprnds0, i, vop0)
    {
      if (op_type == binary_op)
	vop1 = (*vec_oprnds1)[i];
      else
	vop1 = NULL_TREE;

      /* Generate the two halves of promotion operation.  */
      new_stmt1 = vect_gen_widened_results_half (code1, decl1, vop0, vop1,
						 op_type, vec_dest, gsi, stmt);
      new_stmt2 = vect_gen_widened_results_half (code2, decl2, vop0, vop1,
						 op_type, vec_dest, gsi, stmt);
      if (is_gimple_call (new_stmt1))
	{
	  new_tmp1 = gimple_call_lhs (new_stmt1);
	  new_tmp2 = gimple_call_lhs (new_stmt2);
	}
      else
	{
	  new_tmp1 = gimple_assign_lhs (new_stmt1);
	  new_tmp2 = gimple_assign_lhs (new_stmt2);
	}

      /* Store the results for the next step.  */
      vec_tmp.quick_push (new_tmp1);
      vec_tmp.quick_push (new_tmp2);
    }

  vec_oprnds0->release ();
  *vec_oprnds0 = vec_tmp;
}


/* Check if STMT performs a conversion operation, that can be vectorized.
   If VEC_STMT is also passed, vectorize the STMT: create a vectorized
   stmt to replace it, put it in VEC_STMT, and insert it at GSI.
   Return FALSE if not a vectorizable STMT, TRUE otherwise.  */

static bool
vectorizable_conversion (gimple stmt, gimple_stmt_iterator *gsi,
			 gimple *vec_stmt, slp_tree slp_node)
{
  tree vec_dest;
  tree scalar_dest;
  tree op0, op1 = NULL_TREE;
  tree vec_oprnd0 = NULL_TREE, vec_oprnd1 = NULL_TREE;
  stmt_vec_info stmt_info = vinfo_for_stmt (stmt);
  loop_vec_info loop_vinfo = STMT_VINFO_LOOP_VINFO (stmt_info);
  enum tree_code code, code1 = ERROR_MARK, code2 = ERROR_MARK;
  enum tree_code codecvt1 = ERROR_MARK, codecvt2 = ERROR_MARK;
  tree decl1 = NULL_TREE, decl2 = NULL_TREE;
  tree new_temp;
  tree def;
  gimple def_stmt;
  enum vect_def_type dt[2] = {vect_unknown_def_type, vect_unknown_def_type};
  gimple new_stmt = NULL;
  stmt_vec_info prev_stmt_info;
  int nunits_in;
  int nunits_out;
  tree vectype_out, vectype_in;
  int ncopies, i, j;
  tree lhs_type, rhs_type;
  enum { NARROW, NONE, WIDEN } modifier;
  vec<tree> vec_oprnds0 = vNULL;
  vec<tree> vec_oprnds1 = vNULL;
  tree vop0;
  bb_vec_info bb_vinfo = STMT_VINFO_BB_VINFO (stmt_info);
  int multi_step_cvt = 0;
  vec<tree> vec_dsts = vNULL;
  vec<tree> interm_types = vNULL;
  tree last_oprnd, intermediate_type, cvt_type = NULL_TREE;
  int op_type;
  enum machine_mode rhs_mode;
  unsigned short fltsz;

  /* Is STMT a vectorizable conversion?   */

  if (!STMT_VINFO_RELEVANT_P (stmt_info) && !bb_vinfo)
    return false;

  if (STMT_VINFO_DEF_TYPE (stmt_info) != vect_internal_def)
    return false;

  if (!is_gimple_assign (stmt))
    return false;

  if (TREE_CODE (gimple_assign_lhs (stmt)) != SSA_NAME)
    return false;

  code = gimple_assign_rhs_code (stmt);
  if (!CONVERT_EXPR_CODE_P (code)
      && code != FIX_TRUNC_EXPR
      && code != FLOAT_EXPR
      && code != WIDEN_MULT_EXPR
      && code != WIDEN_LSHIFT_EXPR)
    return false;

  op_type = TREE_CODE_LENGTH (code);

  /* Check types of lhs and rhs.  */
  scalar_dest = gimple_assign_lhs (stmt);
  lhs_type = TREE_TYPE (scalar_dest);
  vectype_out = STMT_VINFO_VECTYPE (stmt_info);

  op0 = gimple_assign_rhs1 (stmt);
  rhs_type = TREE_TYPE (op0);

  if ((code != FIX_TRUNC_EXPR && code != FLOAT_EXPR)
      && !((INTEGRAL_TYPE_P (lhs_type)
	    && INTEGRAL_TYPE_P (rhs_type))
	   || (SCALAR_FLOAT_TYPE_P (lhs_type)
	       && SCALAR_FLOAT_TYPE_P (rhs_type))))
    return false;

  if ((INTEGRAL_TYPE_P (lhs_type)
       && (TYPE_PRECISION (lhs_type)
	   != GET_MODE_PRECISION (TYPE_MODE (lhs_type))))
      || (INTEGRAL_TYPE_P (rhs_type)
	  && (TYPE_PRECISION (rhs_type)
	      != GET_MODE_PRECISION (TYPE_MODE (rhs_type)))))
    {
      if (dump_enabled_p ())
	dump_printf_loc (MSG_MISSED_OPTIMIZATION, vect_location,
                         "type conversion to/from bit-precision unsupported.");
      return false;
    }

  /* Check the operands of the operation.  */
  if (!vect_is_simple_use_1 (op0, stmt, loop_vinfo, bb_vinfo,
			     &def_stmt, &def, &dt[0], &vectype_in))
    {
      if (dump_enabled_p ())
	dump_printf_loc (MSG_MISSED_OPTIMIZATION, vect_location,
                         "use not simple.");
      return false;
    }
  if (op_type == binary_op)
    {
      bool ok;

      op1 = gimple_assign_rhs2 (stmt);
      gcc_assert (code == WIDEN_MULT_EXPR || code == WIDEN_LSHIFT_EXPR);
      /* For WIDEN_MULT_EXPR, if OP0 is a constant, use the type of
	 OP1.  */
      if (CONSTANT_CLASS_P (op0))
	ok = vect_is_simple_use_1 (op1, stmt, loop_vinfo, bb_vinfo,
				   &def_stmt, &def, &dt[1], &vectype_in);
      else
	ok = vect_is_simple_use (op1, stmt, loop_vinfo, bb_vinfo, &def_stmt,
				 &def, &dt[1]);

      if (!ok)
	{
          if (dump_enabled_p ())
            dump_printf_loc (MSG_MISSED_OPTIMIZATION, vect_location,
                             "use not simple.");
	  return false;
	}
    }

  /* If op0 is an external or constant defs use a vector type of
     the same size as the output vector type.  */
  if (!vectype_in)
    vectype_in = get_same_sized_vectype (rhs_type, vectype_out);
  if (vec_stmt)
    gcc_assert (vectype_in);
  if (!vectype_in)
    {
      if (dump_enabled_p ())
	{
	  dump_printf_loc (MSG_MISSED_OPTIMIZATION, vect_location,
                           "no vectype for scalar type ");
	  dump_generic_expr (MSG_MISSED_OPTIMIZATION, TDF_SLIM, rhs_type);
	}

      return false;
    }

  nunits_in = TYPE_VECTOR_SUBPARTS (vectype_in);
  nunits_out = TYPE_VECTOR_SUBPARTS (vectype_out);
  if (nunits_in < nunits_out)
    modifier = NARROW;
  else if (nunits_out == nunits_in)
    modifier = NONE;
  else
    modifier = WIDEN;

  /* Multiple types in SLP are handled by creating the appropriate number of
     vectorized stmts for each SLP node.  Hence, NCOPIES is always 1 in
     case of SLP.  */
  if (slp_node || PURE_SLP_STMT (stmt_info))
    ncopies = 1;
  else if (modifier == NARROW)
    ncopies = LOOP_VINFO_VECT_FACTOR (loop_vinfo) / nunits_out;
  else
    ncopies = LOOP_VINFO_VECT_FACTOR (loop_vinfo) / nunits_in;

  /* Sanity check: make sure that at least one copy of the vectorized stmt
     needs to be generated.  */
  gcc_assert (ncopies >= 1);

  /* Supportable by target?  */
  switch (modifier)
    {
    case NONE:
      if (code != FIX_TRUNC_EXPR && code != FLOAT_EXPR)
	return false;
      if (supportable_convert_operation (code, vectype_out, vectype_in,
					 &decl1, &code1))
	break;
      /* FALLTHRU */
    unsupported:
      if (dump_enabled_p ())
	dump_printf_loc (MSG_MISSED_OPTIMIZATION, vect_location,
                         "conversion not supported by target.");
      return false;

    case WIDEN:
      if (supportable_widening_operation (code, stmt, vectype_out, vectype_in,
					  &code1, &code2, &multi_step_cvt,
					  &interm_types))
	{
	  /* Binary widening operation can only be supported directly by the
	     architecture.  */
	  gcc_assert (!(multi_step_cvt && op_type == binary_op));
	  break;
	}

      if (code != FLOAT_EXPR
	  || (GET_MODE_SIZE (TYPE_MODE (lhs_type))
	      <= GET_MODE_SIZE (TYPE_MODE (rhs_type))))
	goto unsupported;

      rhs_mode = TYPE_MODE (rhs_type);
      fltsz = GET_MODE_SIZE (TYPE_MODE (lhs_type));
      for (rhs_mode = GET_MODE_2XWIDER_MODE (TYPE_MODE (rhs_type));
	   rhs_mode != VOIDmode && GET_MODE_SIZE (rhs_mode) <= fltsz;
	   rhs_mode = GET_MODE_2XWIDER_MODE (rhs_mode))
	{
	  cvt_type
	    = build_nonstandard_integer_type (GET_MODE_BITSIZE (rhs_mode), 0);
	  cvt_type = get_same_sized_vectype (cvt_type, vectype_in);
	  if (cvt_type == NULL_TREE)
	    goto unsupported;

	  if (GET_MODE_SIZE (rhs_mode) == fltsz)
	    {
	      if (!supportable_convert_operation (code, vectype_out,
						  cvt_type, &decl1, &codecvt1))
		goto unsupported;
	    }
	  else if (!supportable_widening_operation (code, stmt, vectype_out,
						    cvt_type, &codecvt1,
						    &codecvt2, &multi_step_cvt,
						    &interm_types))
	    continue;
	  else
	    gcc_assert (multi_step_cvt == 0);

	  if (supportable_widening_operation (NOP_EXPR, stmt, cvt_type,
					      vectype_in, &code1, &code2,
					      &multi_step_cvt, &interm_types))
	    break;
	}

      if (rhs_mode == VOIDmode || GET_MODE_SIZE (rhs_mode) > fltsz)
	goto unsupported;

      if (GET_MODE_SIZE (rhs_mode) == fltsz)
	codecvt2 = ERROR_MARK;
      else
	{
	  multi_step_cvt++;
	  interm_types.safe_push (cvt_type);
	  cvt_type = NULL_TREE;
	}
      break;

    case NARROW:
      gcc_assert (op_type == unary_op);
      if (supportable_narrowing_operation (code, vectype_out, vectype_in,
					   &code1, &multi_step_cvt,
					   &interm_types))
	break;

      if (code != FIX_TRUNC_EXPR
	  || (GET_MODE_SIZE (TYPE_MODE (lhs_type))
	      >= GET_MODE_SIZE (TYPE_MODE (rhs_type))))
	goto unsupported;

      rhs_mode = TYPE_MODE (rhs_type);
      cvt_type
	= build_nonstandard_integer_type (GET_MODE_BITSIZE (rhs_mode), 0);
      cvt_type = get_same_sized_vectype (cvt_type, vectype_in);
      if (cvt_type == NULL_TREE)
	goto unsupported;
      if (!supportable_convert_operation (code, cvt_type, vectype_in,
					  &decl1, &codecvt1))
	goto unsupported;
      if (supportable_narrowing_operation (NOP_EXPR, vectype_out, cvt_type,
					   &code1, &multi_step_cvt,
					   &interm_types))
	break;
      goto unsupported;

    default:
      gcc_unreachable ();
    }

  if (!vec_stmt)		/* transformation not required.  */
    {
      if (dump_enabled_p ())
	dump_printf_loc (MSG_NOTE, vect_location,
                         "=== vectorizable_conversion ===");
      if (code == FIX_TRUNC_EXPR || code == FLOAT_EXPR)
        {
	  STMT_VINFO_TYPE (stmt_info) = type_conversion_vec_info_type;
	  vect_model_simple_cost (stmt_info, ncopies, dt, NULL, NULL);
	}
      else if (modifier == NARROW)
	{
	  STMT_VINFO_TYPE (stmt_info) = type_demotion_vec_info_type;
	  vect_model_promotion_demotion_cost (stmt_info, dt, multi_step_cvt);
	}
      else
	{
	  STMT_VINFO_TYPE (stmt_info) = type_promotion_vec_info_type;
	  vect_model_promotion_demotion_cost (stmt_info, dt, multi_step_cvt);
	}
      interm_types.release ();
      return true;
    }

  /** Transform.  **/
  if (dump_enabled_p ())
    dump_printf_loc (MSG_NOTE, vect_location,
                     "transform conversion. ncopies = %d.", ncopies);

  if (op_type == binary_op)
    {
      if (CONSTANT_CLASS_P (op0))
	op0 = fold_convert (TREE_TYPE (op1), op0);
      else if (CONSTANT_CLASS_P (op1))
	op1 = fold_convert (TREE_TYPE (op0), op1);
    }

  /* In case of multi-step conversion, we first generate conversion operations
     to the intermediate types, and then from that types to the final one.
     We create vector destinations for the intermediate type (TYPES) received
     from supportable_*_operation, and store them in the correct order
     for future use in vect_create_vectorized_*_stmts ().  */
  vec_dsts.create (multi_step_cvt + 1);
  vec_dest = vect_create_destination_var (scalar_dest,
					  (cvt_type && modifier == WIDEN)
					  ? cvt_type : vectype_out);
  vec_dsts.quick_push (vec_dest);

  if (multi_step_cvt)
    {
      for (i = interm_types.length () - 1;
	   interm_types.iterate (i, &intermediate_type); i--)
	{
	  vec_dest = vect_create_destination_var (scalar_dest,
						  intermediate_type);
	  vec_dsts.quick_push (vec_dest);
	}
    }

  if (cvt_type)
    vec_dest = vect_create_destination_var (scalar_dest,
					    modifier == WIDEN
					    ? vectype_out : cvt_type);

  if (!slp_node)
    {
      if (modifier == WIDEN)
	{
	  vec_oprnds0.create (multi_step_cvt ? vect_pow2(multi_step_cvt) : 1);
	  if (op_type == binary_op)
	    vec_oprnds1.create (1);
	}
      else if (modifier == NARROW)
	vec_oprnds0.create (
		   2 * (multi_step_cvt ? vect_pow2 (multi_step_cvt) : 1));
    }
  else if (code == WIDEN_LSHIFT_EXPR)
    vec_oprnds1.create (slp_node->vec_stmts_size);

  last_oprnd = op0;
  prev_stmt_info = NULL;
  switch (modifier)
    {
    case NONE:
      for (j = 0; j < ncopies; j++)
	{
	  if (j == 0)
	    vect_get_vec_defs (op0, NULL, stmt, &vec_oprnds0, NULL, slp_node,
			       -1);
	  else
	    vect_get_vec_defs_for_stmt_copy (dt, &vec_oprnds0, NULL);

	  FOR_EACH_VEC_ELT (vec_oprnds0, i, vop0)
	    {
	      /* Arguments are ready, create the new vector stmt.  */
	      if (code1 == CALL_EXPR)
		{
		  new_stmt = gimple_build_call (decl1, 1, vop0);
		  new_temp = make_ssa_name (vec_dest, new_stmt);
		  gimple_call_set_lhs (new_stmt, new_temp);
		}
	      else
		{
		  gcc_assert (TREE_CODE_LENGTH (code1) == unary_op);
		  new_stmt = gimple_build_assign_with_ops (code1, vec_dest,
							   vop0, NULL);
		  new_temp = make_ssa_name (vec_dest, new_stmt);
		  gimple_assign_set_lhs (new_stmt, new_temp);
		}

	      vect_finish_stmt_generation (stmt, new_stmt, gsi);
	      if (slp_node)
		SLP_TREE_VEC_STMTS (slp_node).quick_push (new_stmt);
	    }

	  if (j == 0)
	    STMT_VINFO_VEC_STMT (stmt_info) = *vec_stmt = new_stmt;
	  else
	    STMT_VINFO_RELATED_STMT (prev_stmt_info) = new_stmt;
	  prev_stmt_info = vinfo_for_stmt (new_stmt);
	}
      break;

    case WIDEN:
      /* In case the vectorization factor (VF) is bigger than the number
	 of elements that we can fit in a vectype (nunits), we have to
	 generate more than one vector stmt - i.e - we need to "unroll"
	 the vector stmt by a factor VF/nunits.  */
      for (j = 0; j < ncopies; j++)
	{
	  /* Handle uses.  */
	  if (j == 0)
	    {
	      if (slp_node)
		{
		  if (code == WIDEN_LSHIFT_EXPR)
		    {
		      unsigned int k;

		      vec_oprnd1 = op1;
		      /* Store vec_oprnd1 for every vector stmt to be created
			 for SLP_NODE.  We check during the analysis that all
			 the shift arguments are the same.  */
		      for (k = 0; k < slp_node->vec_stmts_size - 1; k++)
			vec_oprnds1.quick_push (vec_oprnd1);

		      vect_get_vec_defs (op0, NULL_TREE, stmt, &vec_oprnds0, NULL,
					 slp_node, -1);
		    }
		  else
		    vect_get_vec_defs (op0, op1, stmt, &vec_oprnds0,
				       &vec_oprnds1, slp_node, -1);
		}
	      else
		{
		  vec_oprnd0 = vect_get_vec_def_for_operand (op0, stmt, NULL);
		  vec_oprnds0.quick_push (vec_oprnd0);
		  if (op_type == binary_op)
		    {
		      if (code == WIDEN_LSHIFT_EXPR)
			vec_oprnd1 = op1;
		      else
			vec_oprnd1 = vect_get_vec_def_for_operand (op1, stmt,
								   NULL);
		      vec_oprnds1.quick_push (vec_oprnd1);
		    }
		}
	    }
	  else
	    {
	      vec_oprnd0 = vect_get_vec_def_for_stmt_copy (dt[0], vec_oprnd0);
	      vec_oprnds0.truncate (0);
	      vec_oprnds0.quick_push (vec_oprnd0);
	      if (op_type == binary_op)
		{
		  if (code == WIDEN_LSHIFT_EXPR)
		    vec_oprnd1 = op1;
		  else
		    vec_oprnd1 = vect_get_vec_def_for_stmt_copy (dt[1],
								 vec_oprnd1);
		  vec_oprnds1.truncate (0);
		  vec_oprnds1.quick_push (vec_oprnd1);
		}
	    }

	  /* Arguments are ready.  Create the new vector stmts.  */
	  for (i = multi_step_cvt; i >= 0; i--)
	    {
	      tree this_dest = vec_dsts[i];
	      enum tree_code c1 = code1, c2 = code2;
	      if (i == 0 && codecvt2 != ERROR_MARK)
		{
		  c1 = codecvt1;
		  c2 = codecvt2;
		}
	      vect_create_vectorized_promotion_stmts (&vec_oprnds0,
						      &vec_oprnds1,
						      stmt, this_dest, gsi,
						      c1, c2, decl1, decl2,
						      op_type);
	    }

	  FOR_EACH_VEC_ELT (vec_oprnds0, i, vop0)
	    {
	      if (cvt_type)
		{
		  if (codecvt1 == CALL_EXPR)
		    {
		      new_stmt = gimple_build_call (decl1, 1, vop0);
		      new_temp = make_ssa_name (vec_dest, new_stmt);
		      gimple_call_set_lhs (new_stmt, new_temp);
		    }
		  else
		    {
		      gcc_assert (TREE_CODE_LENGTH (codecvt1) == unary_op);
		      new_temp = make_ssa_name (vec_dest, NULL);
		      new_stmt = gimple_build_assign_with_ops (codecvt1,
							       new_temp,
							       vop0, NULL);
		    }

		  vect_finish_stmt_generation (stmt, new_stmt, gsi);
		}
	      else
		new_stmt = SSA_NAME_DEF_STMT (vop0);

	      if (slp_node)
		SLP_TREE_VEC_STMTS (slp_node).quick_push (new_stmt);
	      else
		{
		  if (!prev_stmt_info)
		    STMT_VINFO_VEC_STMT (stmt_info) = new_stmt;
		  else
		    STMT_VINFO_RELATED_STMT (prev_stmt_info) = new_stmt;
		  prev_stmt_info = vinfo_for_stmt (new_stmt);
		}
	    }
	}

      *vec_stmt = STMT_VINFO_VEC_STMT (stmt_info);
      break;

    case NARROW:
      /* In case the vectorization factor (VF) is bigger than the number
	 of elements that we can fit in a vectype (nunits), we have to
	 generate more than one vector stmt - i.e - we need to "unroll"
	 the vector stmt by a factor VF/nunits.  */
      for (j = 0; j < ncopies; j++)
	{
	  /* Handle uses.  */
	  if (slp_node)
	    vect_get_vec_defs (op0, NULL_TREE, stmt, &vec_oprnds0, NULL,
			       slp_node, -1);
	  else
	    {
	      vec_oprnds0.truncate (0);
	      vect_get_loop_based_defs (&last_oprnd, stmt, dt[0], &vec_oprnds0,
					vect_pow2 (multi_step_cvt) - 1);
	    }

	  /* Arguments are ready.  Create the new vector stmts.  */
	  if (cvt_type)
	    FOR_EACH_VEC_ELT (vec_oprnds0, i, vop0)
	      {
		if (codecvt1 == CALL_EXPR)
		  {
		    new_stmt = gimple_build_call (decl1, 1, vop0);
		    new_temp = make_ssa_name (vec_dest, new_stmt);
		    gimple_call_set_lhs (new_stmt, new_temp);
		  }
		else
		  {
		    gcc_assert (TREE_CODE_LENGTH (codecvt1) == unary_op);
		    new_temp = make_ssa_name (vec_dest, NULL);
		    new_stmt = gimple_build_assign_with_ops (codecvt1, new_temp,
							     vop0, NULL);
		  }

		vect_finish_stmt_generation (stmt, new_stmt, gsi);
		vec_oprnds0[i] = new_temp;
	      }

	  vect_create_vectorized_demotion_stmts (&vec_oprnds0, multi_step_cvt,
						 stmt, vec_dsts, gsi,
						 slp_node, code1,
						 &prev_stmt_info);
	}

      *vec_stmt = STMT_VINFO_VEC_STMT (stmt_info);
      break;
    }

  vec_oprnds0.release ();
  vec_oprnds1.release ();
  vec_dsts.release ();
  interm_types.release ();

  return true;
}


/* Function vectorizable_assignment.

   Check if STMT performs an assignment (copy) that can be vectorized.
   If VEC_STMT is also passed, vectorize the STMT: create a vectorized
   stmt to replace it, put it in VEC_STMT, and insert it at BSI.
   Return FALSE if not a vectorizable STMT, TRUE otherwise.  */

static bool
vectorizable_assignment (gimple stmt, gimple_stmt_iterator *gsi,
			 gimple *vec_stmt, slp_tree slp_node)
{
  tree vec_dest;
  tree scalar_dest;
  tree op;
  stmt_vec_info stmt_info = vinfo_for_stmt (stmt);
  tree vectype = STMT_VINFO_VECTYPE (stmt_info);
  loop_vec_info loop_vinfo = STMT_VINFO_LOOP_VINFO (stmt_info);
  tree new_temp;
  tree def;
  gimple def_stmt;
  enum vect_def_type dt[2] = {vect_unknown_def_type, vect_unknown_def_type};
  unsigned int nunits = TYPE_VECTOR_SUBPARTS (vectype);
  int ncopies;
  int i, j;
  vec<tree> vec_oprnds = vNULL;
  tree vop;
  bb_vec_info bb_vinfo = STMT_VINFO_BB_VINFO (stmt_info);
  gimple new_stmt = NULL;
  stmt_vec_info prev_stmt_info = NULL;
  enum tree_code code;
  tree vectype_in;

  /* Multiple types in SLP are handled by creating the appropriate number of
     vectorized stmts for each SLP node. Hence, NCOPIES is always 1 in
     case of SLP.  */
  if (slp_node || PURE_SLP_STMT (stmt_info))
    ncopies = 1;
  else
    ncopies = LOOP_VINFO_VECT_FACTOR (loop_vinfo) / nunits;

  gcc_assert (ncopies >= 1);

  if (!STMT_VINFO_RELEVANT_P (stmt_info) && !bb_vinfo)
    return false;

  if (STMT_VINFO_DEF_TYPE (stmt_info) != vect_internal_def)
    return false;

  /* Is vectorizable assignment?  */
  if (!is_gimple_assign (stmt))
    return false;

  scalar_dest = gimple_assign_lhs (stmt);
  if (TREE_CODE (scalar_dest) != SSA_NAME)
    return false;

  code = gimple_assign_rhs_code (stmt);
  if (gimple_assign_single_p (stmt)
      || code == PAREN_EXPR
      || CONVERT_EXPR_CODE_P (code))
    op = gimple_assign_rhs1 (stmt);
  else
    return false;

  if (code == VIEW_CONVERT_EXPR)
    op = TREE_OPERAND (op, 0);

  if (!vect_is_simple_use_1 (op, stmt, loop_vinfo, bb_vinfo,
			     &def_stmt, &def, &dt[0], &vectype_in))
    {
      if (dump_enabled_p ())
        dump_printf_loc (MSG_MISSED_OPTIMIZATION, vect_location,
                         "use not simple.");
      return false;
    }

  /* We can handle NOP_EXPR conversions that do not change the number
     of elements or the vector size.  */
  if ((CONVERT_EXPR_CODE_P (code)
       || code == VIEW_CONVERT_EXPR)
      && (!vectype_in
	  || TYPE_VECTOR_SUBPARTS (vectype_in) != nunits
	  || (GET_MODE_SIZE (TYPE_MODE (vectype))
	      != GET_MODE_SIZE (TYPE_MODE (vectype_in)))))
    return false;

  /* We do not handle bit-precision changes.  */
  if ((CONVERT_EXPR_CODE_P (code)
       || code == VIEW_CONVERT_EXPR)
      && INTEGRAL_TYPE_P (TREE_TYPE (scalar_dest))
      && ((TYPE_PRECISION (TREE_TYPE (scalar_dest))
	   != GET_MODE_PRECISION (TYPE_MODE (TREE_TYPE (scalar_dest))))
	  || ((TYPE_PRECISION (TREE_TYPE (op))
	       != GET_MODE_PRECISION (TYPE_MODE (TREE_TYPE (op))))))
      /* But a conversion that does not change the bit-pattern is ok.  */
      && !((TYPE_PRECISION (TREE_TYPE (scalar_dest))
	    > TYPE_PRECISION (TREE_TYPE (op)))
	   && TYPE_UNSIGNED (TREE_TYPE (op))))
    {
      if (dump_enabled_p ())
        dump_printf_loc (MSG_MISSED_OPTIMIZATION, vect_location,
                         "type conversion to/from bit-precision "
                         "unsupported.");
      return false;
    }

  if (!vec_stmt) /* transformation not required.  */
    {
      STMT_VINFO_TYPE (stmt_info) = assignment_vec_info_type;
      if (dump_enabled_p ())
        dump_printf_loc (MSG_NOTE, vect_location,
                         "=== vectorizable_assignment ===");
      vect_model_simple_cost (stmt_info, ncopies, dt, NULL, NULL);
      return true;
    }

  /** Transform.  **/
  if (dump_enabled_p ())
    dump_printf_loc (MSG_NOTE, vect_location, "transform assignment.");

  /* Handle def.  */
  vec_dest = vect_create_destination_var (scalar_dest, vectype);

  /* Handle use.  */
  for (j = 0; j < ncopies; j++)
    {
      /* Handle uses.  */
      if (j == 0)
        vect_get_vec_defs (op, NULL, stmt, &vec_oprnds, NULL, slp_node, -1);
      else
        vect_get_vec_defs_for_stmt_copy (dt, &vec_oprnds, NULL);

      /* Arguments are ready. create the new vector stmt.  */
      FOR_EACH_VEC_ELT (vec_oprnds, i, vop)
       {
	 if (CONVERT_EXPR_CODE_P (code)
	     || code == VIEW_CONVERT_EXPR)
	   vop = build1 (VIEW_CONVERT_EXPR, vectype, vop);
         new_stmt = gimple_build_assign (vec_dest, vop);
         new_temp = make_ssa_name (vec_dest, new_stmt);
         gimple_assign_set_lhs (new_stmt, new_temp);
         vect_finish_stmt_generation (stmt, new_stmt, gsi);
         if (slp_node)
           SLP_TREE_VEC_STMTS (slp_node).quick_push (new_stmt);
       }

      if (slp_node)
        continue;

      if (j == 0)
        STMT_VINFO_VEC_STMT (stmt_info) = *vec_stmt = new_stmt;
      else
        STMT_VINFO_RELATED_STMT (prev_stmt_info) = new_stmt;

      prev_stmt_info = vinfo_for_stmt (new_stmt);
    }

  vec_oprnds.release ();
  return true;
}


/* Return TRUE if CODE (a shift operation) is supported for SCALAR_TYPE
   either as shift by a scalar or by a vector.  */

bool
vect_supportable_shift (enum tree_code code, tree scalar_type)
{

  enum machine_mode vec_mode;
  optab optab;
  int icode;
  tree vectype;

  vectype = get_vectype_for_scalar_type (scalar_type);
  if (!vectype)
    return false;

  optab = optab_for_tree_code (code, vectype, optab_scalar);
  if (!optab
      || optab_handler (optab, TYPE_MODE (vectype)) == CODE_FOR_nothing)
    {
      optab = optab_for_tree_code (code, vectype, optab_vector);
      if (!optab
          || (optab_handler (optab, TYPE_MODE (vectype))
                      == CODE_FOR_nothing))
        return false;
    }

  vec_mode = TYPE_MODE (vectype);
  icode = (int) optab_handler (optab, vec_mode);
  if (icode == CODE_FOR_nothing)
    return false;

  return true;
}


/* Function vectorizable_shift.

   Check if STMT performs a shift operation that can be vectorized.
   If VEC_STMT is also passed, vectorize the STMT: create a vectorized
   stmt to replace it, put it in VEC_STMT, and insert it at BSI.
   Return FALSE if not a vectorizable STMT, TRUE otherwise.  */

static bool
vectorizable_shift (gimple stmt, gimple_stmt_iterator *gsi,
                    gimple *vec_stmt, slp_tree slp_node)
{
  tree vec_dest;
  tree scalar_dest;
  tree op0, op1 = NULL;
  tree vec_oprnd1 = NULL_TREE;
  stmt_vec_info stmt_info = vinfo_for_stmt (stmt);
  tree vectype;
  loop_vec_info loop_vinfo = STMT_VINFO_LOOP_VINFO (stmt_info);
  enum tree_code code;
  enum machine_mode vec_mode;
  tree new_temp;
  optab optab;
  int icode;
  enum machine_mode optab_op2_mode;
  tree def;
  gimple def_stmt;
  enum vect_def_type dt[2] = {vect_unknown_def_type, vect_unknown_def_type};
  gimple new_stmt = NULL;
  stmt_vec_info prev_stmt_info;
  int nunits_in;
  int nunits_out;
  tree vectype_out;
  tree op1_vectype;
  int ncopies;
  int j, i;
  vec<tree> vec_oprnds0 = vNULL;
  vec<tree> vec_oprnds1 = vNULL;
  tree vop0, vop1;
  unsigned int k;
  bool scalar_shift_arg = true;
  bb_vec_info bb_vinfo = STMT_VINFO_BB_VINFO (stmt_info);
  int vf;

  if (!STMT_VINFO_RELEVANT_P (stmt_info) && !bb_vinfo)
    return false;

  if (STMT_VINFO_DEF_TYPE (stmt_info) != vect_internal_def)
    return false;

  /* Is STMT a vectorizable binary/unary operation?   */
  if (!is_gimple_assign (stmt))
    return false;

  if (TREE_CODE (gimple_assign_lhs (stmt)) != SSA_NAME)
    return false;

  code = gimple_assign_rhs_code (stmt);

  if (!(code == LSHIFT_EXPR || code == RSHIFT_EXPR || code == LROTATE_EXPR
      || code == RROTATE_EXPR))
    return false;

  scalar_dest = gimple_assign_lhs (stmt);
  vectype_out = STMT_VINFO_VECTYPE (stmt_info);
  if (TYPE_PRECISION (TREE_TYPE (scalar_dest))
      != GET_MODE_PRECISION (TYPE_MODE (TREE_TYPE (scalar_dest))))
    {
      if (dump_enabled_p ())
        dump_printf_loc (MSG_MISSED_OPTIMIZATION, vect_location,
                         "bit-precision shifts not supported.");
      return false;
    }

  op0 = gimple_assign_rhs1 (stmt);
  if (!vect_is_simple_use_1 (op0, stmt, loop_vinfo, bb_vinfo,
                             &def_stmt, &def, &dt[0], &vectype))
    {
      if (dump_enabled_p ())
        dump_printf_loc (MSG_MISSED_OPTIMIZATION, vect_location,
                         "use not simple.");
      return false;
    }
  /* If op0 is an external or constant def use a vector type with
     the same size as the output vector type.  */
  if (!vectype)
    vectype = get_same_sized_vectype (TREE_TYPE (op0), vectype_out);
  if (vec_stmt)
    gcc_assert (vectype);
  if (!vectype)
    {
      if (dump_enabled_p ())
        dump_printf_loc (MSG_MISSED_OPTIMIZATION, vect_location,
                         "no vectype for scalar type ");
      return false;
    }

  nunits_out = TYPE_VECTOR_SUBPARTS (vectype_out);
  nunits_in = TYPE_VECTOR_SUBPARTS (vectype);
  if (nunits_out != nunits_in)
    return false;

  op1 = gimple_assign_rhs2 (stmt);
  if (!vect_is_simple_use_1 (op1, stmt, loop_vinfo, bb_vinfo, &def_stmt,
			     &def, &dt[1], &op1_vectype))
    {
      if (dump_enabled_p ())
        dump_printf_loc (MSG_MISSED_OPTIMIZATION, vect_location,
                         "use not simple.");
      return false;
    }

  if (loop_vinfo)
    vf = LOOP_VINFO_VECT_FACTOR (loop_vinfo);
  else
    vf = 1;

  /* Multiple types in SLP are handled by creating the appropriate number of
     vectorized stmts for each SLP node.  Hence, NCOPIES is always 1 in
     case of SLP.  */
  if (slp_node || PURE_SLP_STMT (stmt_info))
    ncopies = 1;
  else
    ncopies = LOOP_VINFO_VECT_FACTOR (loop_vinfo) / nunits_in;

  gcc_assert (ncopies >= 1);

  /* Determine whether the shift amount is a vector, or scalar.  If the
     shift/rotate amount is a vector, use the vector/vector shift optabs.  */

  if (dt[1] == vect_internal_def && !slp_node)
    scalar_shift_arg = false;
  else if (dt[1] == vect_constant_def
	   || dt[1] == vect_external_def
	   || dt[1] == vect_internal_def)
    {
      /* In SLP, need to check whether the shift count is the same,
	 in loops if it is a constant or invariant, it is always
	 a scalar shift.  */
      if (slp_node)
	{
	  vec<gimple> stmts = SLP_TREE_SCALAR_STMTS (slp_node);
	  gimple slpstmt;

	  FOR_EACH_VEC_ELT (stmts, k, slpstmt)
	    if (!operand_equal_p (gimple_assign_rhs2 (slpstmt), op1, 0))
	      scalar_shift_arg = false;
	}
    }
  else
    {
      if (dump_enabled_p ())
        dump_printf_loc (MSG_MISSED_OPTIMIZATION, vect_location,
                         "operand mode requires invariant argument.");
      return false;
    }

  /* Vector shifted by vector.  */
  if (!scalar_shift_arg)
    {
      optab = optab_for_tree_code (code, vectype, optab_vector);
      if (dump_enabled_p ())
        dump_printf_loc (MSG_NOTE, vect_location,
                         "vector/vector shift/rotate found.");

      if (!op1_vectype)
	op1_vectype = get_same_sized_vectype (TREE_TYPE (op1), vectype_out);
      if (op1_vectype == NULL_TREE
	  || TYPE_MODE (op1_vectype) != TYPE_MODE (vectype))
	{
	  if (dump_enabled_p ())
	    dump_printf_loc (MSG_MISSED_OPTIMIZATION, vect_location,
                             "unusable type for last operand in"
                             " vector/vector shift/rotate.");
	  return false;
	}
    }
  /* See if the machine has a vector shifted by scalar insn and if not
     then see if it has a vector shifted by vector insn.  */
  else
    {
      optab = optab_for_tree_code (code, vectype, optab_scalar);
      if (optab
          && optab_handler (optab, TYPE_MODE (vectype)) != CODE_FOR_nothing)
        {
          if (dump_enabled_p ())
            dump_printf_loc (MSG_NOTE, vect_location,
                             "vector/scalar shift/rotate found.");
        }
      else
        {
          optab = optab_for_tree_code (code, vectype, optab_vector);
          if (optab
               && (optab_handler (optab, TYPE_MODE (vectype))
                      != CODE_FOR_nothing))
            {
	      scalar_shift_arg = false;

              if (dump_enabled_p ())
                dump_printf_loc (MSG_NOTE, vect_location,
                                 "vector/vector shift/rotate found.");

              /* Unlike the other binary operators, shifts/rotates have
                 the rhs being int, instead of the same type as the lhs,
                 so make sure the scalar is the right type if we are
		 dealing with vectors of long long/long/short/char.  */
              if (dt[1] == vect_constant_def)
                op1 = fold_convert (TREE_TYPE (vectype), op1);
	      else if (!useless_type_conversion_p (TREE_TYPE (vectype),
						   TREE_TYPE (op1)))
		{
		  if (slp_node
		      && TYPE_MODE (TREE_TYPE (vectype))
			 != TYPE_MODE (TREE_TYPE (op1)))
		    {
                      if (dump_enabled_p ())
                        dump_printf_loc (MSG_MISSED_OPTIMIZATION, vect_location,
                                         "unusable type for last operand in"
                                         " vector/vector shift/rotate.");
			return false;
		    }
		  if (vec_stmt && !slp_node)
		    {
		      op1 = fold_convert (TREE_TYPE (vectype), op1);
		      op1 = vect_init_vector (stmt, op1,
					      TREE_TYPE (vectype), NULL);
		    }
		}
            }
        }
    }

  /* Supportable by target?  */
  if (!optab)
    {
      if (dump_enabled_p ())
        dump_printf_loc (MSG_MISSED_OPTIMIZATION, vect_location,
                         "no optab.");
      return false;
    }
  vec_mode = TYPE_MODE (vectype);
  icode = (int) optab_handler (optab, vec_mode);
  if (icode == CODE_FOR_nothing)
    {
      if (dump_enabled_p ())
        dump_printf_loc (MSG_MISSED_OPTIMIZATION, vect_location,
                         "op not supported by target.");
      /* Check only during analysis.  */
      if (GET_MODE_SIZE (vec_mode) != UNITS_PER_WORD
          || (vf < vect_min_worthwhile_factor (code)
              && !vec_stmt))
        return false;
      if (dump_enabled_p ())
        dump_printf_loc (MSG_NOTE, vect_location, "proceeding using word mode.");
    }

  /* Worthwhile without SIMD support?  Check only during analysis.  */
  if (!VECTOR_MODE_P (TYPE_MODE (vectype))
      && vf < vect_min_worthwhile_factor (code)
      && !vec_stmt)
    {
      if (dump_enabled_p ())
        dump_printf_loc (MSG_MISSED_OPTIMIZATION, vect_location,
                         "not worthwhile without SIMD support.");
      return false;
    }

  if (!vec_stmt) /* transformation not required.  */
    {
      STMT_VINFO_TYPE (stmt_info) = shift_vec_info_type;
      if (dump_enabled_p ())
        dump_printf_loc (MSG_NOTE, vect_location, "=== vectorizable_shift ===");
      vect_model_simple_cost (stmt_info, ncopies, dt, NULL, NULL);
      return true;
    }

  /** Transform.  **/

  if (dump_enabled_p ())
    dump_printf_loc (MSG_NOTE, vect_location,
                     "transform binary/unary operation.");

  /* Handle def.  */
  vec_dest = vect_create_destination_var (scalar_dest, vectype);

  prev_stmt_info = NULL;
  for (j = 0; j < ncopies; j++)
    {
      /* Handle uses.  */
      if (j == 0)
        {
          if (scalar_shift_arg)
            {
              /* Vector shl and shr insn patterns can be defined with scalar
                 operand 2 (shift operand).  In this case, use constant or loop
                 invariant op1 directly, without extending it to vector mode
                 first.  */
              optab_op2_mode = insn_data[icode].operand[2].mode;
              if (!VECTOR_MODE_P (optab_op2_mode))
                {
                  if (dump_enabled_p ())
                    dump_printf_loc (MSG_NOTE, vect_location,
                                     "operand 1 using scalar mode.");
                  vec_oprnd1 = op1;
                  vec_oprnds1.create (slp_node ? slp_node->vec_stmts_size : 1);
                  vec_oprnds1.quick_push (vec_oprnd1);
                  if (slp_node)
                    {
                      /* Store vec_oprnd1 for every vector stmt to be created
                         for SLP_NODE.  We check during the analysis that all
                         the shift arguments are the same.
                         TODO: Allow different constants for different vector
                         stmts generated for an SLP instance.  */
                      for (k = 0; k < slp_node->vec_stmts_size - 1; k++)
                        vec_oprnds1.quick_push (vec_oprnd1);
                    }
                }
            }

          /* vec_oprnd1 is available if operand 1 should be of a scalar-type
             (a special case for certain kind of vector shifts); otherwise,
             operand 1 should be of a vector type (the usual case).  */
          if (vec_oprnd1)
            vect_get_vec_defs (op0, NULL_TREE, stmt, &vec_oprnds0, NULL,
                               slp_node, -1);
          else
            vect_get_vec_defs (op0, op1, stmt, &vec_oprnds0, &vec_oprnds1,
                               slp_node, -1);
        }
      else
        vect_get_vec_defs_for_stmt_copy (dt, &vec_oprnds0, &vec_oprnds1);

      /* Arguments are ready.  Create the new vector stmt.  */
      FOR_EACH_VEC_ELT (vec_oprnds0, i, vop0)
        {
          vop1 = vec_oprnds1[i];
          new_stmt = gimple_build_assign_with_ops (code, vec_dest, vop0, vop1);
          new_temp = make_ssa_name (vec_dest, new_stmt);
          gimple_assign_set_lhs (new_stmt, new_temp);
          vect_finish_stmt_generation (stmt, new_stmt, gsi);
          if (slp_node)
            SLP_TREE_VEC_STMTS (slp_node).quick_push (new_stmt);
        }

      if (slp_node)
        continue;

      if (j == 0)
        STMT_VINFO_VEC_STMT (stmt_info) = *vec_stmt = new_stmt;
      else
        STMT_VINFO_RELATED_STMT (prev_stmt_info) = new_stmt;
      prev_stmt_info = vinfo_for_stmt (new_stmt);
    }

  vec_oprnds0.release ();
  vec_oprnds1.release ();

  return true;
}


static tree permute_vec_elements (tree, tree, tree, gimple,
				  gimple_stmt_iterator *);


/* Function vectorizable_operation.

   Check if STMT performs a binary, unary or ternary operation that can
   be vectorized.
   If VEC_STMT is also passed, vectorize the STMT: create a vectorized
   stmt to replace it, put it in VEC_STMT, and insert it at BSI.
   Return FALSE if not a vectorizable STMT, TRUE otherwise.  */

static bool
vectorizable_operation (gimple stmt, gimple_stmt_iterator *gsi,
			gimple *vec_stmt, slp_tree slp_node)
{
  tree vec_dest;
  tree scalar_dest;
  tree op0, op1 = NULL_TREE, op2 = NULL_TREE;
  stmt_vec_info stmt_info = vinfo_for_stmt (stmt);
  tree vectype;
  loop_vec_info loop_vinfo = STMT_VINFO_LOOP_VINFO (stmt_info);
  enum tree_code code;
  enum machine_mode vec_mode;
  tree new_temp;
  int op_type;
  optab optab;
  int icode;
  tree def;
  gimple def_stmt;
  enum vect_def_type dt[3]
    = {vect_unknown_def_type, vect_unknown_def_type, vect_unknown_def_type};
  gimple new_stmt = NULL;
  stmt_vec_info prev_stmt_info;
  int nunits_in;
  int nunits_out;
  tree vectype_out;
  int ncopies;
  int j, i;
  vec<tree> vec_oprnds0 = vNULL;
  vec<tree> vec_oprnds1 = vNULL;
  vec<tree> vec_oprnds2 = vNULL;
  tree vop0, vop1, vop2;
  bb_vec_info bb_vinfo = STMT_VINFO_BB_VINFO (stmt_info);
  int vf;

  if (!STMT_VINFO_RELEVANT_P (stmt_info) && !bb_vinfo)
    return false;

  if (STMT_VINFO_DEF_TYPE (stmt_info) != vect_internal_def)
    return false;

  /* Is STMT a vectorizable binary/unary operation?   */
  if (!is_gimple_assign (stmt))
    return false;

  if (TREE_CODE (gimple_assign_lhs (stmt)) != SSA_NAME)
    return false;

  code = gimple_assign_rhs_code (stmt);

  /* For pointer addition, we should use the normal plus for
     the vector addition.  */
  if (code == POINTER_PLUS_EXPR)
    code = PLUS_EXPR;

  /* Support only unary or binary operations.  */
  op_type = TREE_CODE_LENGTH (code);
  if (op_type != unary_op && op_type != binary_op && op_type != ternary_op)
    {
      if (dump_enabled_p ())
        dump_printf_loc (MSG_MISSED_OPTIMIZATION, vect_location,
                         "num. args = %d (not unary/binary/ternary op).",
                         op_type);
      return false;
    }

  scalar_dest = gimple_assign_lhs (stmt);
  vectype_out = STMT_VINFO_VECTYPE (stmt_info);

  /* Most operations cannot handle bit-precision types without extra
     truncations.  */
  if ((TYPE_PRECISION (TREE_TYPE (scalar_dest))
       != GET_MODE_PRECISION (TYPE_MODE (TREE_TYPE (scalar_dest))))
      /* Exception are bitwise binary operations.  */
      && code != BIT_IOR_EXPR
      && code != BIT_XOR_EXPR
      && code != BIT_AND_EXPR)
    {
      if (dump_enabled_p ())
        dump_printf_loc (MSG_MISSED_OPTIMIZATION, vect_location,
                         "bit-precision arithmetic not supported.");
      return false;
    }

  op0 = gimple_assign_rhs1 (stmt);
  if (!vect_is_simple_use_1 (op0, stmt, loop_vinfo, bb_vinfo,
			     &def_stmt, &def, &dt[0], &vectype))
    {
      if (dump_enabled_p ())
        dump_printf_loc (MSG_MISSED_OPTIMIZATION, vect_location,
                         "use not simple.");
      return false;
    }
  /* If op0 is an external or constant def use a vector type with
     the same size as the output vector type.  */
  if (!vectype)
    vectype = get_same_sized_vectype (TREE_TYPE (op0), vectype_out);
  if (vec_stmt)
    gcc_assert (vectype);
  if (!vectype)
    {
      if (dump_enabled_p ())
        {
          dump_printf_loc (MSG_MISSED_OPTIMIZATION, vect_location,
                           "no vectype for scalar type ");
          dump_generic_expr (MSG_MISSED_OPTIMIZATION, TDF_SLIM,
                             TREE_TYPE (op0));
        }

      return false;
    }

  nunits_out = TYPE_VECTOR_SUBPARTS (vectype_out);
  nunits_in = TYPE_VECTOR_SUBPARTS (vectype);
  if (nunits_out != nunits_in)
    return false;

  if (op_type == binary_op || op_type == ternary_op)
    {
      op1 = gimple_assign_rhs2 (stmt);
      if (!vect_is_simple_use (op1, stmt, loop_vinfo, bb_vinfo, &def_stmt,
			       &def, &dt[1]))
	{
	  if (dump_enabled_p ())
	    dump_printf_loc (MSG_MISSED_OPTIMIZATION, vect_location,
                             "use not simple.");
	  return false;
	}
    }
  if (op_type == ternary_op)
    {
      op2 = gimple_assign_rhs3 (stmt);
      if (!vect_is_simple_use (op2, stmt, loop_vinfo, bb_vinfo, &def_stmt,
			       &def, &dt[2]))
	{
	  if (dump_enabled_p ())
	    dump_printf_loc (MSG_MISSED_OPTIMIZATION, vect_location,
                             "use not simple.");
	  return false;
	}
    }

  if (loop_vinfo)
    vf = LOOP_VINFO_VECT_FACTOR (loop_vinfo);
  else
    vf = 1;

  /* Multiple types in SLP are handled by creating the appropriate number of
     vectorized stmts for each SLP node.  Hence, NCOPIES is always 1 in
     case of SLP.  */
  if (slp_node || PURE_SLP_STMT (stmt_info))
    ncopies = 1;
  else
    ncopies = LOOP_VINFO_VECT_FACTOR (loop_vinfo) / nunits_in;

  gcc_assert (ncopies >= 1);

  /* Shifts are handled in vectorizable_shift ().  */
  if (code == LSHIFT_EXPR || code == RSHIFT_EXPR || code == LROTATE_EXPR
      || code == RROTATE_EXPR)
   return false;

  /* Supportable by target?  */

  vec_mode = TYPE_MODE (vectype);
  if (code == MULT_HIGHPART_EXPR)
    {
      if (can_mult_highpart_p (vec_mode, TYPE_UNSIGNED (vectype)))
	icode = LAST_INSN_CODE;
      else
	icode = CODE_FOR_nothing;
    }
  else
    {
      optab = optab_for_tree_code (code, vectype, optab_default);
      if (!optab)
	{
          if (dump_enabled_p ())
            dump_printf_loc (MSG_MISSED_OPTIMIZATION, vect_location,
                             "no optab.");
	  return false;
	}
      icode = (int) optab_handler (optab, vec_mode);
    }

  if (icode == CODE_FOR_nothing)
    {
      if (dump_enabled_p ())
	dump_printf_loc (MSG_MISSED_OPTIMIZATION, vect_location,
                         "op not supported by target.");
      /* Check only during analysis.  */
      if (GET_MODE_SIZE (vec_mode) != UNITS_PER_WORD
	  || (!vec_stmt && vf < vect_min_worthwhile_factor (code)))
        return false;
      if (dump_enabled_p ())
	dump_printf_loc (MSG_NOTE, vect_location, "proceeding using word mode.");
    }

  /* Worthwhile without SIMD support?  Check only during analysis.  */
  if (!VECTOR_MODE_P (vec_mode)
      && !vec_stmt
      && vf < vect_min_worthwhile_factor (code))
    {
      if (dump_enabled_p ())
        dump_printf_loc (MSG_MISSED_OPTIMIZATION, vect_location,
                         "not worthwhile without SIMD support.");
      return false;
    }

  if (!vec_stmt) /* transformation not required.  */
    {
      STMT_VINFO_TYPE (stmt_info) = op_vec_info_type;
      if (dump_enabled_p ())
        dump_printf_loc (MSG_NOTE, vect_location,
                         "=== vectorizable_operation ===");
      vect_model_simple_cost (stmt_info, ncopies, dt, NULL, NULL);
      return true;
    }

  /** Transform.  **/

  if (dump_enabled_p ())
    dump_printf_loc (MSG_NOTE, vect_location,
                     "transform binary/unary operation.");

  /* Handle def.  */
  vec_dest = vect_create_destination_var (scalar_dest, vectype);

  /* In case the vectorization factor (VF) is bigger than the number
     of elements that we can fit in a vectype (nunits), we have to generate
     more than one vector stmt - i.e - we need to "unroll" the
     vector stmt by a factor VF/nunits.  In doing so, we record a pointer
     from one copy of the vector stmt to the next, in the field
     STMT_VINFO_RELATED_STMT.  This is necessary in order to allow following
     stages to find the correct vector defs to be used when vectorizing
     stmts that use the defs of the current stmt.  The example below
     illustrates the vectorization process when VF=16 and nunits=4 (i.e.,
     we need to create 4 vectorized stmts):

     before vectorization:
                                RELATED_STMT    VEC_STMT
        S1:     x = memref      -               -
        S2:     z = x + 1       -               -

     step 1: vectorize stmt S1 (done in vectorizable_load. See more details
             there):
                                RELATED_STMT    VEC_STMT
        VS1_0:  vx0 = memref0   VS1_1           -
        VS1_1:  vx1 = memref1   VS1_2           -
        VS1_2:  vx2 = memref2   VS1_3           -
        VS1_3:  vx3 = memref3   -               -
        S1:     x = load        -               VS1_0
        S2:     z = x + 1       -               -

     step2: vectorize stmt S2 (done here):
        To vectorize stmt S2 we first need to find the relevant vector
        def for the first operand 'x'.  This is, as usual, obtained from
        the vector stmt recorded in the STMT_VINFO_VEC_STMT of the stmt
        that defines 'x' (S1).  This way we find the stmt VS1_0, and the
        relevant vector def 'vx0'.  Having found 'vx0' we can generate
        the vector stmt VS2_0, and as usual, record it in the
        STMT_VINFO_VEC_STMT of stmt S2.
        When creating the second copy (VS2_1), we obtain the relevant vector
        def from the vector stmt recorded in the STMT_VINFO_RELATED_STMT of
        stmt VS1_0.  This way we find the stmt VS1_1 and the relevant
        vector def 'vx1'.  Using 'vx1' we create stmt VS2_1 and record a
        pointer to it in the STMT_VINFO_RELATED_STMT of the vector stmt VS2_0.
        Similarly when creating stmts VS2_2 and VS2_3.  This is the resulting
        chain of stmts and pointers:
                                RELATED_STMT    VEC_STMT
        VS1_0:  vx0 = memref0   VS1_1           -
        VS1_1:  vx1 = memref1   VS1_2           -
        VS1_2:  vx2 = memref2   VS1_3           -
        VS1_3:  vx3 = memref3   -               -
        S1:     x = load        -               VS1_0
        VS2_0:  vz0 = vx0 + v1  VS2_1           -
        VS2_1:  vz1 = vx1 + v1  VS2_2           -
        VS2_2:  vz2 = vx2 + v1  VS2_3           -
        VS2_3:  vz3 = vx3 + v1  -               -
        S2:     z = x + 1       -               VS2_0  */

  prev_stmt_info = NULL;
  for (j = 0; j < ncopies; j++)
    {
      /* Handle uses.  */
      if (j == 0)
	{
	  if (op_type == binary_op || op_type == ternary_op)
	    vect_get_vec_defs (op0, op1, stmt, &vec_oprnds0, &vec_oprnds1,
			       slp_node, -1);
	  else
	    vect_get_vec_defs (op0, NULL_TREE, stmt, &vec_oprnds0, NULL,
			       slp_node, -1);
	  if (op_type == ternary_op)
	    {
	      vec_oprnds2.create (1);
	      vec_oprnds2.quick_push (vect_get_vec_def_for_operand (op2,
		                                                    stmt,
								    NULL));
	    }
	}
      else
	{
	  vect_get_vec_defs_for_stmt_copy (dt, &vec_oprnds0, &vec_oprnds1);
	  if (op_type == ternary_op)
	    {
	      tree vec_oprnd = vec_oprnds2.pop ();
	      vec_oprnds2.quick_push (vect_get_vec_def_for_stmt_copy (dt[2],
							           vec_oprnd));
	    }
	}

      /* Arguments are ready.  Create the new vector stmt.  */
      FOR_EACH_VEC_ELT (vec_oprnds0, i, vop0)
        {
	  vop1 = ((op_type == binary_op || op_type == ternary_op)
		  ? vec_oprnds1[i] : NULL_TREE);
	  vop2 = ((op_type == ternary_op)
		  ? vec_oprnds2[i] : NULL_TREE);
	  new_stmt = gimple_build_assign_with_ops (code, vec_dest,
						   vop0, vop1, vop2);
	  new_temp = make_ssa_name (vec_dest, new_stmt);
	  gimple_assign_set_lhs (new_stmt, new_temp);
	  vect_finish_stmt_generation (stmt, new_stmt, gsi);
          if (slp_node)
	    SLP_TREE_VEC_STMTS (slp_node).quick_push (new_stmt);
        }

      if (slp_node)
        continue;

      if (j == 0)
	STMT_VINFO_VEC_STMT (stmt_info) = *vec_stmt = new_stmt;
      else
	STMT_VINFO_RELATED_STMT (prev_stmt_info) = new_stmt;
      prev_stmt_info = vinfo_for_stmt (new_stmt);
    }

  vec_oprnds0.release ();
  vec_oprnds1.release ();
  vec_oprnds2.release ();

  return true;
}


/* Function vectorizable_store.

   Check if STMT defines a non scalar data-ref (array/pointer/structure) that
   can be vectorized.
   If VEC_STMT is also passed, vectorize the STMT: create a vectorized
   stmt to replace it, put it in VEC_STMT, and insert it at BSI.
   Return FALSE if not a vectorizable STMT, TRUE otherwise.  */

static bool
vectorizable_store (gimple stmt, gimple_stmt_iterator *gsi, gimple *vec_stmt,
		    slp_tree slp_node)
{
  tree scalar_dest;
  tree data_ref;
  tree op;
  tree vec_oprnd = NULL_TREE;
  stmt_vec_info stmt_info = vinfo_for_stmt (stmt);
  struct data_reference *dr = STMT_VINFO_DATA_REF (stmt_info), *first_dr = NULL;
  tree vectype = STMT_VINFO_VECTYPE (stmt_info);
  tree elem_type;
  loop_vec_info loop_vinfo = STMT_VINFO_LOOP_VINFO (stmt_info);
  struct loop *loop = NULL;
  enum machine_mode vec_mode;
  tree dummy;
  enum dr_alignment_support alignment_support_scheme;
  tree def;
  gimple def_stmt;
  enum vect_def_type dt;
  stmt_vec_info prev_stmt_info = NULL;
  tree dataref_ptr = NULL_TREE;
  int nunits = TYPE_VECTOR_SUBPARTS (vectype);
  int ncopies;
  int j;
  gimple next_stmt, first_stmt = NULL;
  bool grouped_store = false;
  bool store_lanes_p = false;
  unsigned int group_size, i;
  vec<tree> dr_chain = vNULL;
  vec<tree> oprnds = vNULL;
  vec<tree> result_chain = vNULL;
  bool inv_p;
  vec<tree> vec_oprnds = vNULL;
  bool slp = (slp_node != NULL);
  unsigned int vec_num;
  bb_vec_info bb_vinfo = STMT_VINFO_BB_VINFO (stmt_info);
  tree aggr_type;

  if (loop_vinfo)
    loop = LOOP_VINFO_LOOP (loop_vinfo);

  /* Multiple types in SLP are handled by creating the appropriate number of
     vectorized stmts for each SLP node. Hence, NCOPIES is always 1 in
     case of SLP.  */
  if (slp || PURE_SLP_STMT (stmt_info))
    ncopies = 1;
  else
    ncopies = LOOP_VINFO_VECT_FACTOR (loop_vinfo) / nunits;

  gcc_assert (ncopies >= 1);

  /* FORNOW. This restriction should be relaxed.  */
  if (loop && nested_in_vect_loop_p (loop, stmt) && ncopies > 1)
    {
      if (dump_enabled_p ())
        dump_printf_loc (MSG_MISSED_OPTIMIZATION, vect_location,
                         "multiple types in nested loop.");
      return false;
    }

  if (!STMT_VINFO_RELEVANT_P (stmt_info) && !bb_vinfo)
    return false;

  if (STMT_VINFO_DEF_TYPE (stmt_info) != vect_internal_def)
    return false;

  /* Is vectorizable store? */

  if (!is_gimple_assign (stmt))
    return false;

  scalar_dest = gimple_assign_lhs (stmt);
  if (TREE_CODE (scalar_dest) == VIEW_CONVERT_EXPR
      && is_pattern_stmt_p (stmt_info))
    scalar_dest = TREE_OPERAND (scalar_dest, 0);
  if (TREE_CODE (scalar_dest) != ARRAY_REF
      && TREE_CODE (scalar_dest) != INDIRECT_REF
      && TREE_CODE (scalar_dest) != COMPONENT_REF
      && TREE_CODE (scalar_dest) != IMAGPART_EXPR
      && TREE_CODE (scalar_dest) != REALPART_EXPR
      && TREE_CODE (scalar_dest) != MEM_REF)
    return false;

  gcc_assert (gimple_assign_single_p (stmt));
  op = gimple_assign_rhs1 (stmt);
  if (!vect_is_simple_use (op, stmt, loop_vinfo, bb_vinfo, &def_stmt,
			   &def, &dt))
    {
      if (dump_enabled_p ())
        dump_printf_loc (MSG_MISSED_OPTIMIZATION, vect_location,
                         "use not simple.");
      return false;
    }

  elem_type = TREE_TYPE (vectype);
  vec_mode = TYPE_MODE (vectype);

  /* FORNOW. In some cases can vectorize even if data-type not supported
     (e.g. - array initialization with 0).  */
  if (optab_handler (mov_optab, vec_mode) == CODE_FOR_nothing)
    return false;

  if (!STMT_VINFO_DATA_REF (stmt_info))
    return false;

  if (tree_int_cst_compare (loop && nested_in_vect_loop_p (loop, stmt)
			    ? STMT_VINFO_DR_STEP (stmt_info) : DR_STEP (dr),
			    size_zero_node) < 0)
    {
      if (dump_enabled_p ())
        dump_printf_loc (MSG_MISSED_OPTIMIZATION, vect_location,
                         "negative step for store.");
      return false;
    }

  if (STMT_VINFO_GROUPED_ACCESS (stmt_info))
    {
      grouped_store = true;
      first_stmt = GROUP_FIRST_ELEMENT (stmt_info);
      if (!slp && !PURE_SLP_STMT (stmt_info))
	{
	  group_size = GROUP_SIZE (vinfo_for_stmt (first_stmt));
	  if (vect_store_lanes_supported (vectype, group_size))
	    store_lanes_p = true;
	  else if (!vect_grouped_store_supported (vectype, group_size))
	    return false;
	}

      if (first_stmt == stmt)
	{
          /* STMT is the leader of the group. Check the operands of all the
             stmts of the group.  */
          next_stmt = GROUP_NEXT_ELEMENT (stmt_info);
          while (next_stmt)
            {
	      gcc_assert (gimple_assign_single_p (next_stmt));
	      op = gimple_assign_rhs1 (next_stmt);
              if (!vect_is_simple_use (op, next_stmt, loop_vinfo, bb_vinfo,
				       &def_stmt, &def, &dt))
                {
                  if (dump_enabled_p ())
                    dump_printf_loc (MSG_MISSED_OPTIMIZATION, vect_location,
                                     "use not simple.");
                  return false;
                }
              next_stmt = GROUP_NEXT_ELEMENT (vinfo_for_stmt (next_stmt));
            }
        }
    }

  if (!vec_stmt) /* transformation not required.  */
    {
      STMT_VINFO_TYPE (stmt_info) = store_vec_info_type;
      vect_model_store_cost (stmt_info, ncopies, store_lanes_p, dt,
			     NULL, NULL, NULL);
      return true;
    }

  /** Transform.  **/

  if (grouped_store)
    {
      first_dr = STMT_VINFO_DATA_REF (vinfo_for_stmt (first_stmt));
      group_size = GROUP_SIZE (vinfo_for_stmt (first_stmt));

      GROUP_STORE_COUNT (vinfo_for_stmt (first_stmt))++;

      /* FORNOW */
      gcc_assert (!loop || !nested_in_vect_loop_p (loop, stmt));

      /* We vectorize all the stmts of the interleaving group when we
	 reach the last stmt in the group.  */
      if (GROUP_STORE_COUNT (vinfo_for_stmt (first_stmt))
	  < GROUP_SIZE (vinfo_for_stmt (first_stmt))
	  && !slp)
	{
	  *vec_stmt = NULL;
	  return true;
	}

      if (slp)
        {
          grouped_store = false;
          /* VEC_NUM is the number of vect stmts to be created for this 
             group.  */
          vec_num = SLP_TREE_NUMBER_OF_VEC_STMTS (slp_node);
          first_stmt = SLP_TREE_SCALAR_STMTS (slp_node)[0]; 
          first_dr = STMT_VINFO_DATA_REF (vinfo_for_stmt (first_stmt));
	  op = gimple_assign_rhs1 (first_stmt);
        } 
      else
        /* VEC_NUM is the number of vect stmts to be created for this 
           group.  */
	vec_num = group_size;
    }
  else
    {
      first_stmt = stmt;
      first_dr = dr;
      group_size = vec_num = 1;
    }

  if (dump_enabled_p ())
    dump_printf_loc (MSG_NOTE, vect_location,
                     "transform store. ncopies = %d", ncopies);

  dr_chain.create (group_size);
  oprnds.create (group_size);

  alignment_support_scheme = vect_supportable_dr_alignment (first_dr, false);
  gcc_assert (alignment_support_scheme);
  /* Targets with store-lane instructions must not require explicit
     realignment.  */
  gcc_assert (!store_lanes_p
	      || alignment_support_scheme == dr_aligned
	      || alignment_support_scheme == dr_unaligned_supported);

  if (store_lanes_p)
    aggr_type = build_array_type_nelts (elem_type, vec_num * nunits);
  else
    aggr_type = vectype;

  /* In case the vectorization factor (VF) is bigger than the number
     of elements that we can fit in a vectype (nunits), we have to generate
     more than one vector stmt - i.e - we need to "unroll" the
     vector stmt by a factor VF/nunits.  For more details see documentation in
     vect_get_vec_def_for_copy_stmt.  */

  /* In case of interleaving (non-unit grouped access):

        S1:  &base + 2 = x2
        S2:  &base = x0
        S3:  &base + 1 = x1
        S4:  &base + 3 = x3

     We create vectorized stores starting from base address (the access of the
     first stmt in the chain (S2 in the above example), when the last store stmt
     of the chain (S4) is reached:

        VS1: &base = vx2
	VS2: &base + vec_size*1 = vx0
	VS3: &base + vec_size*2 = vx1
	VS4: &base + vec_size*3 = vx3

     Then permutation statements are generated:

	VS5: vx5 = VEC_PERM_EXPR < vx0, vx3, {0, 8, 1, 9, 2, 10, 3, 11} >
	VS6: vx6 = VEC_PERM_EXPR < vx0, vx3, {4, 12, 5, 13, 6, 14, 7, 15} >
	...

     And they are put in STMT_VINFO_VEC_STMT of the corresponding scalar stmts
     (the order of the data-refs in the output of vect_permute_store_chain
     corresponds to the order of scalar stmts in the interleaving chain - see
     the documentation of vect_permute_store_chain()).

     In case of both multiple types and interleaving, above vector stores and
     permutation stmts are created for every copy.  The result vector stmts are
     put in STMT_VINFO_VEC_STMT for the first copy and in the corresponding
     STMT_VINFO_RELATED_STMT for the next copies.
  */

  prev_stmt_info = NULL;
  for (j = 0; j < ncopies; j++)
    {
      gimple new_stmt;
      gimple ptr_incr;

      if (j == 0)
	{
          if (slp)
            {
	      /* Get vectorized arguments for SLP_NODE.  */
              vect_get_vec_defs (op, NULL_TREE, stmt, &vec_oprnds,
                                 NULL, slp_node, -1);

              vec_oprnd = vec_oprnds[0];
            }
          else
            {
	      /* For interleaved stores we collect vectorized defs for all the
		 stores in the group in DR_CHAIN and OPRNDS. DR_CHAIN is then
		 used as an input to vect_permute_store_chain(), and OPRNDS as
		 an input to vect_get_vec_def_for_stmt_copy() for the next copy.

		 If the store is not grouped, GROUP_SIZE is 1, and DR_CHAIN and
		 OPRNDS are of size 1.  */
	      next_stmt = first_stmt;
	      for (i = 0; i < group_size; i++)
		{
		  /* Since gaps are not supported for interleaved stores,
		     GROUP_SIZE is the exact number of stmts in the chain.
		     Therefore, NEXT_STMT can't be NULL_TREE.  In case that
		     there is no interleaving, GROUP_SIZE is 1, and only one
		     iteration of the loop will be executed.  */
		  gcc_assert (next_stmt
			      && gimple_assign_single_p (next_stmt));
		  op = gimple_assign_rhs1 (next_stmt);

		  vec_oprnd = vect_get_vec_def_for_operand (op, next_stmt,
							    NULL);
		  dr_chain.quick_push (vec_oprnd);
		  oprnds.quick_push (vec_oprnd);
		  next_stmt = GROUP_NEXT_ELEMENT (vinfo_for_stmt (next_stmt));
		}
	    }

	  /* We should have catched mismatched types earlier.  */
	  gcc_assert (useless_type_conversion_p (vectype,
						 TREE_TYPE (vec_oprnd)));
	  dataref_ptr = vect_create_data_ref_ptr (first_stmt, aggr_type, NULL,
						  NULL_TREE, &dummy, gsi,
						  &ptr_incr, false, &inv_p);
	  gcc_assert (bb_vinfo || !inv_p);
	}
      else
	{
	  /* For interleaved stores we created vectorized defs for all the
	     defs stored in OPRNDS in the previous iteration (previous copy).
	     DR_CHAIN is then used as an input to vect_permute_store_chain(),
	     and OPRNDS as an input to vect_get_vec_def_for_stmt_copy() for the
	     next copy.
	     If the store is not grouped, GROUP_SIZE is 1, and DR_CHAIN and
	     OPRNDS are of size 1.  */
	  for (i = 0; i < group_size; i++)
	    {
	      op = oprnds[i];
	      vect_is_simple_use (op, NULL, loop_vinfo, bb_vinfo, &def_stmt,
				  &def, &dt);
	      vec_oprnd = vect_get_vec_def_for_stmt_copy (dt, op);
	      dr_chain[i] = vec_oprnd;
	      oprnds[i] = vec_oprnd;
	    }
	  dataref_ptr = bump_vector_ptr (dataref_ptr, ptr_incr, gsi, stmt,
					 TYPE_SIZE_UNIT (aggr_type));
	}

      if (store_lanes_p)
	{
	  tree vec_array;

	  /* Combine all the vectors into an array.  */
	  vec_array = create_vector_array (vectype, vec_num);
	  for (i = 0; i < vec_num; i++)
	    {
	      vec_oprnd = dr_chain[i];
	      write_vector_array (stmt, gsi, vec_oprnd, vec_array, i);
	    }

	  /* Emit:
	       MEM_REF[...all elements...] = STORE_LANES (VEC_ARRAY).  */
	  data_ref = create_array_ref (aggr_type, dataref_ptr, first_dr);
	  new_stmt = gimple_build_call_internal (IFN_STORE_LANES, 1, vec_array);
	  gimple_call_set_lhs (new_stmt, data_ref);
	  vect_finish_stmt_generation (stmt, new_stmt, gsi);
	}
      else
	{
	  new_stmt = NULL;
	  if (grouped_store)
	    {
	      if (j == 0)
		result_chain.create (group_size);
	      /* Permute.  */
	      vect_permute_store_chain (dr_chain, group_size, stmt, gsi,
					&result_chain);
	    }

	  next_stmt = first_stmt;
	  for (i = 0; i < vec_num; i++)
	    {
	      unsigned align, misalign;

	      if (i > 0)
		/* Bump the vector pointer.  */
		dataref_ptr = bump_vector_ptr (dataref_ptr, ptr_incr, gsi,
					       stmt, NULL_TREE);

	      if (slp)
		vec_oprnd = vec_oprnds[i];
	      else if (grouped_store)
		/* For grouped stores vectorized defs are interleaved in
		   vect_permute_store_chain().  */
		vec_oprnd = result_chain[i];

	      data_ref = build2 (MEM_REF, TREE_TYPE (vec_oprnd), dataref_ptr,
				 build_int_cst (reference_alias_ptr_type
						(DR_REF (first_dr)), 0));
	      align = TYPE_ALIGN_UNIT (vectype);
	      if (aligned_access_p (first_dr))
		misalign = 0;
	      else if (DR_MISALIGNMENT (first_dr) == -1)
		{
		  TREE_TYPE (data_ref)
		    = build_aligned_type (TREE_TYPE (data_ref),
					  TYPE_ALIGN (elem_type));
		  align = TYPE_ALIGN_UNIT (elem_type);
		  misalign = 0;
		}
	      else
		{
		  TREE_TYPE (data_ref)
		    = build_aligned_type (TREE_TYPE (data_ref),
					  TYPE_ALIGN (elem_type));
		  misalign = DR_MISALIGNMENT (first_dr);
		}
	      set_ptr_info_alignment (get_ptr_info (dataref_ptr), align,
				      misalign);

	      /* Arguments are ready.  Create the new vector stmt.  */
	      new_stmt = gimple_build_assign (data_ref, vec_oprnd);
	      vect_finish_stmt_generation (stmt, new_stmt, gsi);

	      if (slp)
		continue;

	      next_stmt = GROUP_NEXT_ELEMENT (vinfo_for_stmt (next_stmt));
	      if (!next_stmt)
		break;
	    }
	}
      if (!slp)
	{
	  if (j == 0)
	    STMT_VINFO_VEC_STMT (stmt_info) = *vec_stmt = new_stmt;
	  else
	    STMT_VINFO_RELATED_STMT (prev_stmt_info) = new_stmt;
	  prev_stmt_info = vinfo_for_stmt (new_stmt);
	}
    }

  dr_chain.release ();
  oprnds.release ();
  result_chain.release ();
  vec_oprnds.release ();

  return true;
}

/* Given a vector type VECTYPE and permutation SEL returns
   the VECTOR_CST mask that implements the permutation of the
   vector elements.  If that is impossible to do, returns NULL.  */

tree
vect_gen_perm_mask (tree vectype, unsigned char *sel)
{
  tree mask_elt_type, mask_type, mask_vec, *mask_elts;
  int i, nunits;

  nunits = TYPE_VECTOR_SUBPARTS (vectype);

  if (!can_vec_perm_p (TYPE_MODE (vectype), false, sel))
    return NULL;

  mask_elt_type = lang_hooks.types.type_for_mode
		    (int_mode_for_mode (TYPE_MODE (TREE_TYPE (vectype))), 1);
  mask_type = get_vectype_for_scalar_type (mask_elt_type);

  mask_elts = XALLOCAVEC (tree, nunits);
  for (i = nunits - 1; i >= 0; i--)
    mask_elts[i] = build_int_cst (mask_elt_type, sel[i]);
  mask_vec = build_vector (mask_type, mask_elts);

  return mask_vec;
}

/* Given a vector type VECTYPE returns the VECTOR_CST mask that implements
   reversal of the vector elements.  If that is impossible to do,
   returns NULL.  */

static tree
perm_mask_for_reverse (tree vectype)
{
  int i, nunits;
  unsigned char *sel;

  nunits = TYPE_VECTOR_SUBPARTS (vectype);
  sel = XALLOCAVEC (unsigned char, nunits);

  for (i = 0; i < nunits; ++i)
    sel[i] = nunits - 1 - i;

  return vect_gen_perm_mask (vectype, sel);
}

/* Given a vector variable X and Y, that was generated for the scalar
   STMT, generate instructions to permute the vector elements of X and Y
   using permutation mask MASK_VEC, insert them at *GSI and return the
   permuted vector variable.  */

static tree
permute_vec_elements (tree x, tree y, tree mask_vec, gimple stmt,
		      gimple_stmt_iterator *gsi)
{
  tree vectype = TREE_TYPE (x);
  tree perm_dest, data_ref;
  gimple perm_stmt;

  perm_dest = vect_create_destination_var (gimple_assign_lhs (stmt), vectype);
  data_ref = make_ssa_name (perm_dest, NULL);

  /* Generate the permute statement.  */
  perm_stmt = gimple_build_assign_with_ops (VEC_PERM_EXPR, data_ref,
					    x, y, mask_vec);
  vect_finish_stmt_generation (stmt, perm_stmt, gsi);

  return data_ref;
}

/* vectorizable_load.

   Check if STMT reads a non scalar data-ref (array/pointer/structure) that
   can be vectorized.
   If VEC_STMT is also passed, vectorize the STMT: create a vectorized
   stmt to replace it, put it in VEC_STMT, and insert it at BSI.
   Return FALSE if not a vectorizable STMT, TRUE otherwise.  */

static bool
vectorizable_load (gimple stmt, gimple_stmt_iterator *gsi, gimple *vec_stmt,
		   slp_tree slp_node, slp_instance slp_node_instance)
{
  tree scalar_dest;
  tree vec_dest = NULL;
  tree data_ref = NULL;
  stmt_vec_info stmt_info = vinfo_for_stmt (stmt);
  stmt_vec_info prev_stmt_info;
  loop_vec_info loop_vinfo = STMT_VINFO_LOOP_VINFO (stmt_info);
  struct loop *loop = NULL;
  struct loop *containing_loop = (gimple_bb (stmt))->loop_father;
  bool nested_in_vect_loop = false;
  struct data_reference *dr = STMT_VINFO_DATA_REF (stmt_info), *first_dr;
  tree vectype = STMT_VINFO_VECTYPE (stmt_info);
  tree elem_type;
  tree new_temp;
  enum machine_mode mode;
  gimple new_stmt = NULL;
  tree dummy;
  enum dr_alignment_support alignment_support_scheme;
  tree dataref_ptr = NULL_TREE;
  gimple ptr_incr;
  int nunits = TYPE_VECTOR_SUBPARTS (vectype);
  int ncopies;
  int i, j, group_size;
  tree msq = NULL_TREE, lsq;
  tree offset = NULL_TREE;
  tree realignment_token = NULL_TREE;
  gimple phi = NULL;
  vec<tree> dr_chain = vNULL;
  bool grouped_load = false;
  bool load_lanes_p = false;
  gimple first_stmt;
  bool inv_p;
  bool negative = false;
  bool compute_in_loop = false;
  struct loop *at_loop;
  int vec_num;
  bool slp = (slp_node != NULL);
  bool slp_perm = false;
  enum tree_code code;
  bb_vec_info bb_vinfo = STMT_VINFO_BB_VINFO (stmt_info);
  int vf;
  tree aggr_type;
  tree gather_base = NULL_TREE, gather_off = NULL_TREE;
  tree gather_off_vectype = NULL_TREE, gather_decl = NULL_TREE;
  int gather_scale = 1;
  enum vect_def_type gather_dt = vect_unknown_def_type;

  if (loop_vinfo)
    {
      loop = LOOP_VINFO_LOOP (loop_vinfo);
      nested_in_vect_loop = nested_in_vect_loop_p (loop, stmt);
      vf = LOOP_VINFO_VECT_FACTOR (loop_vinfo);
    }
  else
    vf = 1;

  /* Multiple types in SLP are handled by creating the appropriate number of
     vectorized stmts for each SLP node.  Hence, NCOPIES is always 1 in
     case of SLP.  */
  if (slp || PURE_SLP_STMT (stmt_info))
    ncopies = 1;
  else
    ncopies = LOOP_VINFO_VECT_FACTOR (loop_vinfo) / nunits;

  gcc_assert (ncopies >= 1);

  /* FORNOW. This restriction should be relaxed.  */
  if (nested_in_vect_loop && ncopies > 1)
    {
      if (dump_enabled_p ())
        dump_printf_loc (MSG_MISSED_OPTIMIZATION, vect_location,
                         "multiple types in nested loop.");
      return false;
    }

  if (!STMT_VINFO_RELEVANT_P (stmt_info) && !bb_vinfo)
    return false;

  if (STMT_VINFO_DEF_TYPE (stmt_info) != vect_internal_def)
    return false;

  /* Is vectorizable load? */
  if (!is_gimple_assign (stmt))
    return false;

  scalar_dest = gimple_assign_lhs (stmt);
  if (TREE_CODE (scalar_dest) != SSA_NAME)
    return false;

  code = gimple_assign_rhs_code (stmt);
  if (code != ARRAY_REF
      && code != INDIRECT_REF
      && code != COMPONENT_REF
      && code != IMAGPART_EXPR
      && code != REALPART_EXPR
      && code != MEM_REF
      && TREE_CODE_CLASS (code) != tcc_declaration)
    return false;

  if (!STMT_VINFO_DATA_REF (stmt_info))
    return false;

  elem_type = TREE_TYPE (vectype);
  mode = TYPE_MODE (vectype);

  /* FORNOW. In some cases can vectorize even if data-type not supported
    (e.g. - data copies).  */
  if (optab_handler (mov_optab, mode) == CODE_FOR_nothing)
    {
      if (dump_enabled_p ())
        dump_printf_loc (MSG_MISSED_OPTIMIZATION, vect_location,
                         "Aligned load, but unsupported type.");
      return false;
    }

  /* Check if the load is a part of an interleaving chain.  */
  if (STMT_VINFO_GROUPED_ACCESS (stmt_info))
    {
      grouped_load = true;
      /* FORNOW */
      gcc_assert (! nested_in_vect_loop && !STMT_VINFO_GATHER_P (stmt_info));

      first_stmt = GROUP_FIRST_ELEMENT (stmt_info);
      if (!slp && !PURE_SLP_STMT (stmt_info))
	{
	  group_size = GROUP_SIZE (vinfo_for_stmt (first_stmt));
	  if (vect_load_lanes_supported (vectype, group_size))
	    load_lanes_p = true;
	  else if (!vect_grouped_load_supported (vectype, group_size))
	    return false;
	}
    }


  if (STMT_VINFO_GATHER_P (stmt_info))
    {
      gimple def_stmt;
      tree def;
      gather_decl = vect_check_gather (stmt, loop_vinfo, &gather_base,
				       &gather_off, &gather_scale);
      gcc_assert (gather_decl);
      if (!vect_is_simple_use_1 (gather_off, NULL, loop_vinfo, bb_vinfo,
				 &def_stmt, &def, &gather_dt,
				 &gather_off_vectype))
	{
	  if (dump_enabled_p ())
	    dump_printf_loc (MSG_MISSED_OPTIMIZATION, vect_location,
                             "gather index use not simple.");
	  return false;
	}
    }
  else if (STMT_VINFO_STRIDE_LOAD_P (stmt_info))
    ;
  else
    {
      negative = tree_int_cst_compare (nested_in_vect_loop
				       ? STMT_VINFO_DR_STEP (stmt_info)
				       : DR_STEP (dr),
				       size_zero_node) < 0;
      if (negative && ncopies > 1)
	{
	  if (dump_enabled_p ())
	    dump_printf_loc (MSG_MISSED_OPTIMIZATION, vect_location,
                             "multiple types with negative step.");
	  return false;
	}

      if (negative)
	{
	  gcc_assert (!grouped_load);
	  alignment_support_scheme = vect_supportable_dr_alignment (dr, false);
	  if (alignment_support_scheme != dr_aligned
	      && alignment_support_scheme != dr_unaligned_supported)
	    {
              if (dump_enabled_p ())
                dump_printf_loc (MSG_MISSED_OPTIMIZATION, vect_location,
                                 "negative step but alignment required.");
	      return false;
	    }
	  if (!perm_mask_for_reverse (vectype))
	    {
              if (dump_enabled_p ())
                dump_printf_loc (MSG_MISSED_OPTIMIZATION, vect_location,
                                 "negative step and reversing not supported.");
	      return false;
	    }
	}
    }

  if (!vec_stmt) /* transformation not required.  */
    {
      STMT_VINFO_TYPE (stmt_info) = load_vec_info_type;
      vect_model_load_cost (stmt_info, ncopies, load_lanes_p, NULL, NULL, NULL);
      return true;
    }

  if (dump_enabled_p ())
    dump_printf_loc (MSG_NOTE, vect_location,
                     "transform load. ncopies = %d", ncopies);

  /** Transform.  **/

  if (STMT_VINFO_GATHER_P (stmt_info))
    {
      tree vec_oprnd0 = NULL_TREE, op;
      tree arglist = TYPE_ARG_TYPES (TREE_TYPE (gather_decl));
      tree rettype, srctype, ptrtype, idxtype, masktype, scaletype;
      tree ptr, mask, var, scale, perm_mask = NULL_TREE, prev_res = NULL_TREE;
      edge pe = loop_preheader_edge (loop);
      gimple_seq seq;
      basic_block new_bb;
      enum { NARROW, NONE, WIDEN } modifier;
      int gather_off_nunits = TYPE_VECTOR_SUBPARTS (gather_off_vectype);

      if (nunits == gather_off_nunits)
	modifier = NONE;
      else if (nunits == gather_off_nunits / 2)
	{
	  unsigned char *sel = XALLOCAVEC (unsigned char, gather_off_nunits);
	  modifier = WIDEN;

	  for (i = 0; i < gather_off_nunits; ++i)
	    sel[i] = i | nunits;

	  perm_mask = vect_gen_perm_mask (gather_off_vectype, sel);
	  gcc_assert (perm_mask != NULL_TREE);
	}
      else if (nunits == gather_off_nunits * 2)
	{
	  unsigned char *sel = XALLOCAVEC (unsigned char, nunits);
	  modifier = NARROW;

	  for (i = 0; i < nunits; ++i)
	    sel[i] = i < gather_off_nunits
		     ? i : i + nunits - gather_off_nunits;

	  perm_mask = vect_gen_perm_mask (vectype, sel);
	  gcc_assert (perm_mask != NULL_TREE);
	  ncopies *= 2;
	}
      else
	gcc_unreachable ();

      rettype = TREE_TYPE (TREE_TYPE (gather_decl));
      srctype = TREE_VALUE (arglist); arglist = TREE_CHAIN (arglist);
      ptrtype = TREE_VALUE (arglist); arglist = TREE_CHAIN (arglist);
      idxtype = TREE_VALUE (arglist); arglist = TREE_CHAIN (arglist);
      masktype = TREE_VALUE (arglist); arglist = TREE_CHAIN (arglist);
      scaletype = TREE_VALUE (arglist);
      gcc_checking_assert (types_compatible_p (srctype, rettype)
			   && types_compatible_p (srctype, masktype));

      vec_dest = vect_create_destination_var (scalar_dest, vectype);

      ptr = fold_convert (ptrtype, gather_base);
      if (!is_gimple_min_invariant (ptr))
	{
	  ptr = force_gimple_operand (ptr, &seq, true, NULL_TREE);
	  new_bb = gsi_insert_seq_on_edge_immediate (pe, seq);
	  gcc_assert (!new_bb);
	}

      /* Currently we support only unconditional gather loads,
	 so mask should be all ones.  */
      if (TREE_CODE (TREE_TYPE (masktype)) == INTEGER_TYPE)
	mask = build_int_cst (TREE_TYPE (masktype), -1);
      else if (SCALAR_FLOAT_TYPE_P (TREE_TYPE (masktype)))
	{
	  REAL_VALUE_TYPE r;
	  long tmp[6];
	  for (j = 0; j < 6; ++j)
	    tmp[j] = -1;
	  real_from_target (&r, tmp, TYPE_MODE (TREE_TYPE (masktype)));
	  mask = build_real (TREE_TYPE (masktype), r);
	}
      else
	gcc_unreachable ();
      mask = build_vector_from_val (masktype, mask);
      mask = vect_init_vector (stmt, mask, masktype, NULL);

      scale = build_int_cst (scaletype, gather_scale);

      prev_stmt_info = NULL;
      for (j = 0; j < ncopies; ++j)
	{
	  if (modifier == WIDEN && (j & 1))
	    op = permute_vec_elements (vec_oprnd0, vec_oprnd0,
				       perm_mask, stmt, gsi);
	  else if (j == 0)
	    op = vec_oprnd0
	      = vect_get_vec_def_for_operand (gather_off, stmt, NULL);
	  else
	    op = vec_oprnd0
	      = vect_get_vec_def_for_stmt_copy (gather_dt, vec_oprnd0);

	  if (!useless_type_conversion_p (idxtype, TREE_TYPE (op)))
	    {
	      gcc_assert (TYPE_VECTOR_SUBPARTS (TREE_TYPE (op))
			  == TYPE_VECTOR_SUBPARTS (idxtype));
	      var = vect_get_new_vect_var (idxtype, vect_simple_var, NULL);
	      var = make_ssa_name (var, NULL);
	      op = build1 (VIEW_CONVERT_EXPR, idxtype, op);
	      new_stmt
		= gimple_build_assign_with_ops (VIEW_CONVERT_EXPR, var,
						op, NULL_TREE);
	      vect_finish_stmt_generation (stmt, new_stmt, gsi);
	      op = var;
	    }

	  new_stmt
	    = gimple_build_call (gather_decl, 5, mask, ptr, op, mask, scale);

	  if (!useless_type_conversion_p (vectype, rettype))
	    {
	      gcc_assert (TYPE_VECTOR_SUBPARTS (vectype)
			  == TYPE_VECTOR_SUBPARTS (rettype));
	      var = vect_get_new_vect_var (rettype, vect_simple_var, NULL);
	      op = make_ssa_name (var, new_stmt);
	      gimple_call_set_lhs (new_stmt, op);
	      vect_finish_stmt_generation (stmt, new_stmt, gsi);
	      var = make_ssa_name (vec_dest, NULL);
	      op = build1 (VIEW_CONVERT_EXPR, vectype, op);
	      new_stmt
		= gimple_build_assign_with_ops (VIEW_CONVERT_EXPR, var, op,
						NULL_TREE);
	    }
	  else
	    {
	      var = make_ssa_name (vec_dest, new_stmt);
	      gimple_call_set_lhs (new_stmt, var);
	    }

	  vect_finish_stmt_generation (stmt, new_stmt, gsi);

	  if (modifier == NARROW)
	    {
	      if ((j & 1) == 0)
		{
		  prev_res = var;
		  continue;
		}
	      var = permute_vec_elements (prev_res, var,
					  perm_mask, stmt, gsi);
	      new_stmt = SSA_NAME_DEF_STMT (var);
	    }

	  if (prev_stmt_info == NULL)
	    STMT_VINFO_VEC_STMT (stmt_info) = *vec_stmt = new_stmt;
	  else
	    STMT_VINFO_RELATED_STMT (prev_stmt_info) = new_stmt;
	  prev_stmt_info = vinfo_for_stmt (new_stmt);
	}
      return true;
    }
  else if (STMT_VINFO_STRIDE_LOAD_P (stmt_info))
    {
      gimple_stmt_iterator incr_gsi;
      bool insert_after;
      gimple incr;
      tree offvar;
      tree ivstep;
      tree running_off;
      vec<constructor_elt, va_gc> *v = NULL;
      gimple_seq stmts = NULL;
      tree stride_base, stride_step, alias_off;

      gcc_assert (!nested_in_vect_loop);

      stride_base
	= fold_build_pointer_plus
	    (unshare_expr (DR_BASE_ADDRESS (dr)),
	     size_binop (PLUS_EXPR,
			 convert_to_ptrofftype (unshare_expr (DR_OFFSET (dr))),
			 convert_to_ptrofftype (DR_INIT(dr))));
      stride_step = fold_convert (sizetype, unshare_expr (DR_STEP (dr)));

      /* For a load with loop-invariant (but other than power-of-2)
         stride (i.e. not a grouped access) like so:

	   for (i = 0; i < n; i += stride)
	     ... = array[i];

	 we generate a new induction variable and new accesses to
	 form a new vector (or vectors, depending on ncopies):

	   for (j = 0; ; j += VF*stride)
	     tmp1 = array[j];
	     tmp2 = array[j + stride];
	     ...
	     vectemp = {tmp1, tmp2, ...}
         */

      ivstep = stride_step;
      ivstep = fold_build2 (MULT_EXPR, TREE_TYPE (ivstep), ivstep,
			    build_int_cst (TREE_TYPE (ivstep), vf));

      standard_iv_increment_position (loop, &incr_gsi, &insert_after);

      create_iv (stride_base, ivstep, NULL,
		 loop, &incr_gsi, insert_after,
		 &offvar, NULL);
      incr = gsi_stmt (incr_gsi);
      set_vinfo_for_stmt (incr, new_stmt_vec_info (incr, loop_vinfo, NULL));

      stride_step = force_gimple_operand (stride_step, &stmts, true, NULL_TREE);
      if (stmts)
	gsi_insert_seq_on_edge_immediate (loop_preheader_edge (loop), stmts);

      prev_stmt_info = NULL;
      running_off = offvar;
      alias_off = build_int_cst (reference_alias_ptr_type (DR_REF (dr)), 0);
      for (j = 0; j < ncopies; j++)
	{
	  tree vec_inv;

	  vec_alloc (v, nunits);
	  for (i = 0; i < nunits; i++)
	    {
	      tree newref, newoff;
	      gimple incr;
	      newref = build2 (MEM_REF, TREE_TYPE (vectype),
			       running_off, alias_off);

	      newref = force_gimple_operand_gsi (gsi, newref, true,
						 NULL_TREE, true,
						 GSI_SAME_STMT);
	      CONSTRUCTOR_APPEND_ELT (v, NULL_TREE, newref);
	      newoff = copy_ssa_name (running_off, NULL);
	      incr = gimple_build_assign_with_ops (POINTER_PLUS_EXPR, newoff,
						   running_off, stride_step);
	      vect_finish_stmt_generation (stmt, incr, gsi);

	      running_off = newoff;
	    }

	  vec_inv = build_constructor (vectype, v);
	  new_temp = vect_init_vector (stmt, vec_inv, vectype, gsi);
	  new_stmt = SSA_NAME_DEF_STMT (new_temp);

	  if (j == 0)
	    STMT_VINFO_VEC_STMT (stmt_info) = *vec_stmt = new_stmt;
	  else
	    STMT_VINFO_RELATED_STMT (prev_stmt_info) = new_stmt;
	  prev_stmt_info = vinfo_for_stmt (new_stmt);
	}
      return true;
    }

  if (grouped_load)
    {
      first_stmt = GROUP_FIRST_ELEMENT (stmt_info);
      if (slp
          && !SLP_INSTANCE_LOAD_PERMUTATION (slp_node_instance).exists ()
	  && first_stmt != SLP_TREE_SCALAR_STMTS (slp_node)[0])
        first_stmt = SLP_TREE_SCALAR_STMTS (slp_node)[0];

      /* Check if the chain of loads is already vectorized.  */
      if (STMT_VINFO_VEC_STMT (vinfo_for_stmt (first_stmt)))
	{
	  *vec_stmt = STMT_VINFO_VEC_STMT (stmt_info);
	  return true;
	}
      first_dr = STMT_VINFO_DATA_REF (vinfo_for_stmt (first_stmt));
      group_size = GROUP_SIZE (vinfo_for_stmt (first_stmt));

      /* VEC_NUM is the number of vect stmts to be created for this group.  */
      if (slp)
	{
	  grouped_load = false;
	  vec_num = SLP_TREE_NUMBER_OF_VEC_STMTS (slp_node);
          if (SLP_INSTANCE_LOAD_PERMUTATION (slp_node_instance).exists ())
            slp_perm = true;
    	}
      else
	vec_num = group_size;
    }
  else
    {
      first_stmt = stmt;
      first_dr = dr;
      group_size = vec_num = 1;
    }

  alignment_support_scheme = vect_supportable_dr_alignment (first_dr, false);
  gcc_assert (alignment_support_scheme);
  /* Targets with load-lane instructions must not require explicit
     realignment.  */
  gcc_assert (!load_lanes_p
	      || alignment_support_scheme == dr_aligned
	      || alignment_support_scheme == dr_unaligned_supported);

  /* In case the vectorization factor (VF) is bigger than the number
     of elements that we can fit in a vectype (nunits), we have to generate
     more than one vector stmt - i.e - we need to "unroll" the
     vector stmt by a factor VF/nunits.  In doing so, we record a pointer
     from one copy of the vector stmt to the next, in the field
     STMT_VINFO_RELATED_STMT.  This is necessary in order to allow following
     stages to find the correct vector defs to be used when vectorizing
     stmts that use the defs of the current stmt.  The example below
     illustrates the vectorization process when VF=16 and nunits=4 (i.e., we
     need to create 4 vectorized stmts):

     before vectorization:
                                RELATED_STMT    VEC_STMT
        S1:     x = memref      -               -
        S2:     z = x + 1       -               -

     step 1: vectorize stmt S1:
        We first create the vector stmt VS1_0, and, as usual, record a
        pointer to it in the STMT_VINFO_VEC_STMT of the scalar stmt S1.
        Next, we create the vector stmt VS1_1, and record a pointer to
        it in the STMT_VINFO_RELATED_STMT of the vector stmt VS1_0.
        Similarly, for VS1_2 and VS1_3.  This is the resulting chain of
        stmts and pointers:
                                RELATED_STMT    VEC_STMT
        VS1_0:  vx0 = memref0   VS1_1           -
        VS1_1:  vx1 = memref1   VS1_2           -
        VS1_2:  vx2 = memref2   VS1_3           -
        VS1_3:  vx3 = memref3   -               -
        S1:     x = load        -               VS1_0
        S2:     z = x + 1       -               -

     See in documentation in vect_get_vec_def_for_stmt_copy for how the
     information we recorded in RELATED_STMT field is used to vectorize
     stmt S2.  */

  /* In case of interleaving (non-unit grouped access):

     S1:  x2 = &base + 2
     S2:  x0 = &base
     S3:  x1 = &base + 1
     S4:  x3 = &base + 3

     Vectorized loads are created in the order of memory accesses
     starting from the access of the first stmt of the chain:

     VS1: vx0 = &base
     VS2: vx1 = &base + vec_size*1
     VS3: vx3 = &base + vec_size*2
     VS4: vx4 = &base + vec_size*3

     Then permutation statements are generated:

     VS5: vx5 = VEC_PERM_EXPR < vx0, vx1, { 0, 2, ..., i*2 } >
     VS6: vx6 = VEC_PERM_EXPR < vx0, vx1, { 1, 3, ..., i*2+1 } >
       ...

     And they are put in STMT_VINFO_VEC_STMT of the corresponding scalar stmts
     (the order of the data-refs in the output of vect_permute_load_chain
     corresponds to the order of scalar stmts in the interleaving chain - see
     the documentation of vect_permute_load_chain()).
     The generation of permutation stmts and recording them in
     STMT_VINFO_VEC_STMT is done in vect_transform_grouped_load().

     In case of both multiple types and interleaving, the vector loads and
     permutation stmts above are created for every copy.  The result vector
     stmts are put in STMT_VINFO_VEC_STMT for the first copy and in the
     corresponding STMT_VINFO_RELATED_STMT for the next copies.  */

  /* If the data reference is aligned (dr_aligned) or potentially unaligned
     on a target that supports unaligned accesses (dr_unaligned_supported)
     we generate the following code:
         p = initial_addr;
         indx = 0;
         loop {
	   p = p + indx * vectype_size;
           vec_dest = *(p);
           indx = indx + 1;
         }

     Otherwise, the data reference is potentially unaligned on a target that
     does not support unaligned accesses (dr_explicit_realign_optimized) -
     then generate the following code, in which the data in each iteration is
     obtained by two vector loads, one from the previous iteration, and one
     from the current iteration:
         p1 = initial_addr;
         msq_init = *(floor(p1))
         p2 = initial_addr + VS - 1;
         realignment_token = call target_builtin;
         indx = 0;
         loop {
           p2 = p2 + indx * vectype_size
           lsq = *(floor(p2))
           vec_dest = realign_load (msq, lsq, realignment_token)
           indx = indx + 1;
           msq = lsq;
         }   */

  /* If the misalignment remains the same throughout the execution of the
     loop, we can create the init_addr and permutation mask at the loop
     preheader.  Otherwise, it needs to be created inside the loop.
     This can only occur when vectorizing memory accesses in the inner-loop
     nested within an outer-loop that is being vectorized.  */

  if (nested_in_vect_loop
      && (TREE_INT_CST_LOW (DR_STEP (dr))
	  % GET_MODE_SIZE (TYPE_MODE (vectype)) != 0))
    {
      gcc_assert (alignment_support_scheme != dr_explicit_realign_optimized);
      compute_in_loop = true;
    }

  if ((alignment_support_scheme == dr_explicit_realign_optimized
       || alignment_support_scheme == dr_explicit_realign)
      && !compute_in_loop)
    {
      msq = vect_setup_realignment (first_stmt, gsi, &realignment_token,
				    alignment_support_scheme, NULL_TREE,
				    &at_loop);
      if (alignment_support_scheme == dr_explicit_realign_optimized)
	{
	  phi = SSA_NAME_DEF_STMT (msq);
	  offset = size_int (TYPE_VECTOR_SUBPARTS (vectype) - 1);
	}
    }
  else
    at_loop = loop;

  if (negative)
    offset = size_int (-TYPE_VECTOR_SUBPARTS (vectype) + 1);

  if (load_lanes_p)
    aggr_type = build_array_type_nelts (elem_type, vec_num * nunits);
  else
    aggr_type = vectype;

  prev_stmt_info = NULL;
  for (j = 0; j < ncopies; j++)
    {
      /* 1. Create the vector or array pointer update chain.  */
      if (j == 0)
        dataref_ptr = vect_create_data_ref_ptr (first_stmt, aggr_type, at_loop,
						offset, &dummy, gsi,
						&ptr_incr, false, &inv_p);
      else
        dataref_ptr = bump_vector_ptr (dataref_ptr, ptr_incr, gsi, stmt,
				       TYPE_SIZE_UNIT (aggr_type));

      if (grouped_load || slp_perm)
	dr_chain.create (vec_num);

      if (load_lanes_p)
	{
	  tree vec_array;

	  vec_array = create_vector_array (vectype, vec_num);

	  /* Emit:
	       VEC_ARRAY = LOAD_LANES (MEM_REF[...all elements...]).  */
	  data_ref = create_array_ref (aggr_type, dataref_ptr, first_dr);
	  new_stmt = gimple_build_call_internal (IFN_LOAD_LANES, 1, data_ref);
	  gimple_call_set_lhs (new_stmt, vec_array);
	  vect_finish_stmt_generation (stmt, new_stmt, gsi);

	  /* Extract each vector into an SSA_NAME.  */
	  for (i = 0; i < vec_num; i++)
	    {
	      new_temp = read_vector_array (stmt, gsi, scalar_dest,
					    vec_array, i);
	      dr_chain.quick_push (new_temp);
	    }

	  /* Record the mapping between SSA_NAMEs and statements.  */
	  vect_record_grouped_load_vectors (stmt, dr_chain);
	}
      else
	{
	  for (i = 0; i < vec_num; i++)
	    {
	      if (i > 0)
		dataref_ptr = bump_vector_ptr (dataref_ptr, ptr_incr, gsi,
					       stmt, NULL_TREE);

	      /* 2. Create the vector-load in the loop.  */
	      switch (alignment_support_scheme)
		{
		case dr_aligned:
		case dr_unaligned_supported:
		  {
		    unsigned int align, misalign;

		    data_ref
		      = build2 (MEM_REF, vectype, dataref_ptr,
				build_int_cst (reference_alias_ptr_type
					       (DR_REF (first_dr)), 0));
		    align = TYPE_ALIGN_UNIT (vectype);
		    if (alignment_support_scheme == dr_aligned)
		      {
			gcc_assert (aligned_access_p (first_dr));
			misalign = 0;
		      }
		    else if (DR_MISALIGNMENT (first_dr) == -1)
		      {
			TREE_TYPE (data_ref)
			  = build_aligned_type (TREE_TYPE (data_ref),
						TYPE_ALIGN (elem_type));
			align = TYPE_ALIGN_UNIT (elem_type);
			misalign = 0;
		      }
		    else
		      {
			TREE_TYPE (data_ref)
			  = build_aligned_type (TREE_TYPE (data_ref),
						TYPE_ALIGN (elem_type));
			misalign = DR_MISALIGNMENT (first_dr);
		      }
		    set_ptr_info_alignment (get_ptr_info (dataref_ptr),
					    align, misalign);
		    break;
		  }
		case dr_explicit_realign:
		  {
		    tree ptr, bump;
		    tree vs_minus_1;

		    vs_minus_1 = size_int (TYPE_VECTOR_SUBPARTS (vectype) - 1);

		    if (compute_in_loop)
		      msq = vect_setup_realignment (first_stmt, gsi,
						    &realignment_token,
						    dr_explicit_realign,
						    dataref_ptr, NULL);

		    ptr = copy_ssa_name (dataref_ptr, NULL);
		    new_stmt = gimple_build_assign_with_ops
				 (BIT_AND_EXPR, ptr, dataref_ptr,
				  build_int_cst
				  (TREE_TYPE (dataref_ptr),
				   -(HOST_WIDE_INT)TYPE_ALIGN_UNIT (vectype)));
		    vect_finish_stmt_generation (stmt, new_stmt, gsi);
		    data_ref
		      = build2 (MEM_REF, vectype, ptr,
				build_int_cst (reference_alias_ptr_type
						 (DR_REF (first_dr)), 0));
		    vec_dest = vect_create_destination_var (scalar_dest,
							    vectype);
		    new_stmt = gimple_build_assign (vec_dest, data_ref);
		    new_temp = make_ssa_name (vec_dest, new_stmt);
		    gimple_assign_set_lhs (new_stmt, new_temp);
		    gimple_set_vdef (new_stmt, gimple_vdef (stmt));
		    gimple_set_vuse (new_stmt, gimple_vuse (stmt));
		    vect_finish_stmt_generation (stmt, new_stmt, gsi);
		    msq = new_temp;

		    bump = size_binop (MULT_EXPR, vs_minus_1,
				       TYPE_SIZE_UNIT (elem_type));
		    ptr = bump_vector_ptr (dataref_ptr, NULL, gsi, stmt, bump);
		    new_stmt = gimple_build_assign_with_ops
				 (BIT_AND_EXPR, NULL_TREE, ptr,
				  build_int_cst
				  (TREE_TYPE (ptr),
				   -(HOST_WIDE_INT)TYPE_ALIGN_UNIT (vectype)));
		    ptr = copy_ssa_name (dataref_ptr, new_stmt);
		    gimple_assign_set_lhs (new_stmt, ptr);
		    vect_finish_stmt_generation (stmt, new_stmt, gsi);
		    data_ref
		      = build2 (MEM_REF, vectype, ptr,
				build_int_cst (reference_alias_ptr_type
						 (DR_REF (first_dr)), 0));
		    break;
		  }
		case dr_explicit_realign_optimized:
		  new_temp = copy_ssa_name (dataref_ptr, NULL);
		  new_stmt = gimple_build_assign_with_ops
			       (BIT_AND_EXPR, new_temp, dataref_ptr,
				build_int_cst
				  (TREE_TYPE (dataref_ptr),
				   -(HOST_WIDE_INT)TYPE_ALIGN_UNIT (vectype)));
		  vect_finish_stmt_generation (stmt, new_stmt, gsi);
		  data_ref
		    = build2 (MEM_REF, vectype, new_temp,
			      build_int_cst (reference_alias_ptr_type
					       (DR_REF (first_dr)), 0));
		  break;
		default:
		  gcc_unreachable ();
		}
	      vec_dest = vect_create_destination_var (scalar_dest, vectype);
	      new_stmt = gimple_build_assign (vec_dest, data_ref);
	      new_temp = make_ssa_name (vec_dest, new_stmt);
	      gimple_assign_set_lhs (new_stmt, new_temp);
	      vect_finish_stmt_generation (stmt, new_stmt, gsi);

	      /* 3. Handle explicit realignment if necessary/supported.
		 Create in loop:
		   vec_dest = realign_load (msq, lsq, realignment_token)  */
	      if (alignment_support_scheme == dr_explicit_realign_optimized
		  || alignment_support_scheme == dr_explicit_realign)
		{
		  lsq = gimple_assign_lhs (new_stmt);
		  if (!realignment_token)
		    realignment_token = dataref_ptr;
		  vec_dest = vect_create_destination_var (scalar_dest, vectype);
		  new_stmt
		    = gimple_build_assign_with_ops (REALIGN_LOAD_EXPR,
						    vec_dest, msq, lsq,
						    realignment_token);
		  new_temp = make_ssa_name (vec_dest, new_stmt);
		  gimple_assign_set_lhs (new_stmt, new_temp);
		  vect_finish_stmt_generation (stmt, new_stmt, gsi);

		  if (alignment_support_scheme == dr_explicit_realign_optimized)
		    {
		      gcc_assert (phi);
		      if (i == vec_num - 1 && j == ncopies - 1)
			add_phi_arg (phi, lsq,
				     loop_latch_edge (containing_loop),
				     UNKNOWN_LOCATION);
		      msq = lsq;
		    }
		}

	      /* 4. Handle invariant-load.  */
	      if (inv_p && !bb_vinfo)
		{
		  gimple_stmt_iterator gsi2 = *gsi;
		  gcc_assert (!grouped_load);
		  gsi_next (&gsi2);
		  new_temp = vect_init_vector (stmt, scalar_dest,
					       vectype, &gsi2);
		  new_stmt = SSA_NAME_DEF_STMT (new_temp);
		}

	      if (negative)
		{
		  tree perm_mask = perm_mask_for_reverse (vectype);
		  new_temp = permute_vec_elements (new_temp, new_temp,
						   perm_mask, stmt, gsi);
		  new_stmt = SSA_NAME_DEF_STMT (new_temp);
		}

	      /* Collect vector loads and later create their permutation in
		 vect_transform_grouped_load ().  */
	      if (grouped_load || slp_perm)
		dr_chain.quick_push (new_temp);

	      /* Store vector loads in the corresponding SLP_NODE.  */
	      if (slp && !slp_perm)
		SLP_TREE_VEC_STMTS (slp_node).quick_push (new_stmt);
	    }
	}

      if (slp && !slp_perm)
	continue;

      if (slp_perm)
        {
          if (!vect_transform_slp_perm_load (stmt, dr_chain, gsi, vf,
                                             slp_node_instance, false))
            {
              dr_chain.release ();
              return false;
            }
        }
      else
        {
          if (grouped_load)
  	    {
	      if (!load_lanes_p)
		vect_transform_grouped_load (stmt, dr_chain, group_size, gsi);
	      *vec_stmt = STMT_VINFO_VEC_STMT (stmt_info);
	    }
          else
	    {
	      if (j == 0)
	        STMT_VINFO_VEC_STMT (stmt_info) = *vec_stmt = new_stmt;
	      else
	        STMT_VINFO_RELATED_STMT (prev_stmt_info) = new_stmt;
	      prev_stmt_info = vinfo_for_stmt (new_stmt);
	    }
        }
      dr_chain.release ();
    }

  return true;
}

/* Function vect_is_simple_cond.

   Input:
   LOOP - the loop that is being vectorized.
   COND - Condition that is checked for simple use.

   Output:
   *COMP_VECTYPE - the vector type for the comparison.

   Returns whether a COND can be vectorized.  Checks whether
   condition operands are supportable using vec_is_simple_use.  */

static bool
vect_is_simple_cond (tree cond, gimple stmt, loop_vec_info loop_vinfo,
		     bb_vec_info bb_vinfo, tree *comp_vectype)
{
  tree lhs, rhs;
  tree def;
  enum vect_def_type dt;
  tree vectype1 = NULL_TREE, vectype2 = NULL_TREE;

  if (!COMPARISON_CLASS_P (cond))
    return false;

  lhs = TREE_OPERAND (cond, 0);
  rhs = TREE_OPERAND (cond, 1);

  if (TREE_CODE (lhs) == SSA_NAME)
    {
      gimple lhs_def_stmt = SSA_NAME_DEF_STMT (lhs);
      if (!vect_is_simple_use_1 (lhs, stmt, loop_vinfo, bb_vinfo,
				 &lhs_def_stmt, &def, &dt, &vectype1))
	return false;
    }
  else if (TREE_CODE (lhs) != INTEGER_CST && TREE_CODE (lhs) != REAL_CST
	   && TREE_CODE (lhs) != FIXED_CST)
    return false;

  if (TREE_CODE (rhs) == SSA_NAME)
    {
      gimple rhs_def_stmt = SSA_NAME_DEF_STMT (rhs);
      if (!vect_is_simple_use_1 (rhs, stmt, loop_vinfo, bb_vinfo,
				 &rhs_def_stmt, &def, &dt, &vectype2))
	return false;
    }
  else if (TREE_CODE (rhs) != INTEGER_CST && TREE_CODE (rhs) != REAL_CST
	   && TREE_CODE (rhs) != FIXED_CST)
    return false;

  *comp_vectype = vectype1 ? vectype1 : vectype2;
  return true;
}

/* vectorizable_condition.

   Check if STMT is conditional modify expression that can be vectorized.
   If VEC_STMT is also passed, vectorize the STMT: create a vectorized
   stmt using VEC_COND_EXPR  to replace it, put it in VEC_STMT, and insert it
   at GSI.

   When STMT is vectorized as nested cycle, REDUC_DEF is the vector variable
   to be used at REDUC_INDEX (in then clause if REDUC_INDEX is 1, and in
   else caluse if it is 2).

   Return FALSE if not a vectorizable STMT, TRUE otherwise.  */

bool
vectorizable_condition (gimple stmt, gimple_stmt_iterator *gsi,
			gimple *vec_stmt, tree reduc_def, int reduc_index,
			slp_tree slp_node)
{
  tree scalar_dest = NULL_TREE;
  tree vec_dest = NULL_TREE;
  tree cond_expr, then_clause, else_clause;
  stmt_vec_info stmt_info = vinfo_for_stmt (stmt);
  tree vectype = STMT_VINFO_VECTYPE (stmt_info);
  tree comp_vectype = NULL_TREE;
  tree vec_cond_lhs = NULL_TREE, vec_cond_rhs = NULL_TREE;
  tree vec_then_clause = NULL_TREE, vec_else_clause = NULL_TREE;
  tree vec_compare, vec_cond_expr;
  tree new_temp;
  loop_vec_info loop_vinfo = STMT_VINFO_LOOP_VINFO (stmt_info);
  tree def;
  enum vect_def_type dt, dts[4];
  int nunits = TYPE_VECTOR_SUBPARTS (vectype);
  int ncopies;
  enum tree_code code;
  stmt_vec_info prev_stmt_info = NULL;
  int i, j;
  bb_vec_info bb_vinfo = STMT_VINFO_BB_VINFO (stmt_info);
  vec<tree> vec_oprnds0 = vNULL;
  vec<tree> vec_oprnds1 = vNULL;
  vec<tree> vec_oprnds2 = vNULL;
  vec<tree> vec_oprnds3 = vNULL;
  tree vec_cmp_type = vectype;

  if (slp_node || PURE_SLP_STMT (stmt_info))
    ncopies = 1;
  else
    ncopies = LOOP_VINFO_VECT_FACTOR (loop_vinfo) / nunits;

  gcc_assert (ncopies >= 1);
  if (reduc_index && ncopies > 1)
    return false; /* FORNOW */

  if (reduc_index && STMT_SLP_TYPE (stmt_info))
    return false;

  if (!STMT_VINFO_RELEVANT_P (stmt_info) && !bb_vinfo)
    return false;

  if (STMT_VINFO_DEF_TYPE (stmt_info) != vect_internal_def
      && !(STMT_VINFO_DEF_TYPE (stmt_info) == vect_nested_cycle
           && reduc_def))
    return false;

  /* FORNOW: not yet supported.  */
  if (STMT_VINFO_LIVE_P (stmt_info))
    {
      if (dump_enabled_p ())
        dump_printf_loc (MSG_MISSED_OPTIMIZATION, vect_location,
                         "value used after loop.");
      return false;
    }

  /* Is vectorizable conditional operation?  */
  if (!is_gimple_assign (stmt))
    return false;

  code = gimple_assign_rhs_code (stmt);

  if (code != COND_EXPR)
    return false;

  cond_expr = gimple_assign_rhs1 (stmt);
  then_clause = gimple_assign_rhs2 (stmt);
  else_clause = gimple_assign_rhs3 (stmt);

  if (!vect_is_simple_cond (cond_expr, stmt, loop_vinfo, bb_vinfo,
			    &comp_vectype)
      || !comp_vectype)
    return false;

  if (TREE_CODE (then_clause) == SSA_NAME)
    {
      gimple then_def_stmt = SSA_NAME_DEF_STMT (then_clause);
      if (!vect_is_simple_use (then_clause, stmt, loop_vinfo, bb_vinfo,
			       &then_def_stmt, &def, &dt))
	return false;
    }
  else if (TREE_CODE (then_clause) != INTEGER_CST
	   && TREE_CODE (then_clause) != REAL_CST
	   && TREE_CODE (then_clause) != FIXED_CST)
    return false;

  if (TREE_CODE (else_clause) == SSA_NAME)
    {
      gimple else_def_stmt = SSA_NAME_DEF_STMT (else_clause);
      if (!vect_is_simple_use (else_clause, stmt, loop_vinfo, bb_vinfo,
			       &else_def_stmt, &def, &dt))
	return false;
    }
  else if (TREE_CODE (else_clause) != INTEGER_CST
	   && TREE_CODE (else_clause) != REAL_CST
	   && TREE_CODE (else_clause) != FIXED_CST)
    return false;

  if (!INTEGRAL_TYPE_P (TREE_TYPE (vectype)))
    {
      unsigned int prec = GET_MODE_BITSIZE (TYPE_MODE (TREE_TYPE (vectype)));
      tree cmp_type = build_nonstandard_integer_type (prec, 1);
      vec_cmp_type = get_same_sized_vectype (cmp_type, vectype);
      if (vec_cmp_type == NULL_TREE)
	return false;
    }

  if (!vec_stmt)
    {
      STMT_VINFO_TYPE (stmt_info) = condition_vec_info_type;
      return expand_vec_cond_expr_p (vectype, comp_vectype);
    }

  /* Transform.  */

  if (!slp_node)
    {
      vec_oprnds0.create (1);
      vec_oprnds1.create (1);
      vec_oprnds2.create (1);
      vec_oprnds3.create (1);
    }

  /* Handle def.  */
  scalar_dest = gimple_assign_lhs (stmt);
  vec_dest = vect_create_destination_var (scalar_dest, vectype);

  /* Handle cond expr.  */
  for (j = 0; j < ncopies; j++)
    {
      gimple new_stmt = NULL;
      if (j == 0)
	{
          if (slp_node)
            {
              vec<tree> ops;
	      ops.create (4);
	      vec<vec<tree> > vec_defs;

	      vec_defs.create (4);
              ops.safe_push (TREE_OPERAND (cond_expr, 0));
              ops.safe_push (TREE_OPERAND (cond_expr, 1));
              ops.safe_push (then_clause);
              ops.safe_push (else_clause);
              vect_get_slp_defs (ops, slp_node, &vec_defs, -1);
	      vec_oprnds3 = vec_defs.pop ();
	      vec_oprnds2 = vec_defs.pop ();
	      vec_oprnds1 = vec_defs.pop ();
	      vec_oprnds0 = vec_defs.pop ();

              ops.release ();
              vec_defs.release ();
            }
          else
            {
	      gimple gtemp;
	      vec_cond_lhs =
	      vect_get_vec_def_for_operand (TREE_OPERAND (cond_expr, 0),
					    stmt, NULL);
	      vect_is_simple_use (TREE_OPERAND (cond_expr, 0), stmt,
				  loop_vinfo, NULL, &gtemp, &def, &dts[0]);

	      vec_cond_rhs =
		vect_get_vec_def_for_operand (TREE_OPERAND (cond_expr, 1),
						stmt, NULL);
	      vect_is_simple_use (TREE_OPERAND (cond_expr, 1), stmt,
				  loop_vinfo, NULL, &gtemp, &def, &dts[1]);
	      if (reduc_index == 1)
		vec_then_clause = reduc_def;
	      else
		{
		  vec_then_clause = vect_get_vec_def_for_operand (then_clause,
		 		  			      stmt, NULL);
	          vect_is_simple_use (then_clause, stmt, loop_vinfo,
					  NULL, &gtemp, &def, &dts[2]);
		}
	      if (reduc_index == 2)
		vec_else_clause = reduc_def;
	      else
		{
		  vec_else_clause = vect_get_vec_def_for_operand (else_clause,
							      stmt, NULL);
		  vect_is_simple_use (else_clause, stmt, loop_vinfo,
				  NULL, &gtemp, &def, &dts[3]);
		}
	    }
	}
      else
	{
	  vec_cond_lhs = vect_get_vec_def_for_stmt_copy (dts[0],
							 vec_oprnds0.pop ());
	  vec_cond_rhs = vect_get_vec_def_for_stmt_copy (dts[1],
							 vec_oprnds1.pop ());
	  vec_then_clause = vect_get_vec_def_for_stmt_copy (dts[2],
							    vec_oprnds2.pop ());
	  vec_else_clause = vect_get_vec_def_for_stmt_copy (dts[3],
							    vec_oprnds3.pop ());
	}

      if (!slp_node)
        {
	  vec_oprnds0.quick_push (vec_cond_lhs);
	  vec_oprnds1.quick_push (vec_cond_rhs);
	  vec_oprnds2.quick_push (vec_then_clause);
	  vec_oprnds3.quick_push (vec_else_clause);
	}

      /* Arguments are ready.  Create the new vector stmt.  */
      FOR_EACH_VEC_ELT (vec_oprnds0, i, vec_cond_lhs)
        {
          vec_cond_rhs = vec_oprnds1[i];
          vec_then_clause = vec_oprnds2[i];
          vec_else_clause = vec_oprnds3[i];

	  vec_compare = build2 (TREE_CODE (cond_expr), vec_cmp_type,
				vec_cond_lhs, vec_cond_rhs);
          vec_cond_expr = build3 (VEC_COND_EXPR, vectype,
 		         vec_compare, vec_then_clause, vec_else_clause);

          new_stmt = gimple_build_assign (vec_dest, vec_cond_expr);
          new_temp = make_ssa_name (vec_dest, new_stmt);
          gimple_assign_set_lhs (new_stmt, new_temp);
          vect_finish_stmt_generation (stmt, new_stmt, gsi);
          if (slp_node)
            SLP_TREE_VEC_STMTS (slp_node).quick_push (new_stmt);
        }

        if (slp_node)
          continue;

        if (j == 0)
          STMT_VINFO_VEC_STMT (stmt_info) = *vec_stmt = new_stmt;
        else
          STMT_VINFO_RELATED_STMT (prev_stmt_info) = new_stmt;

        prev_stmt_info = vinfo_for_stmt (new_stmt);
    }

  vec_oprnds0.release ();
  vec_oprnds1.release ();
  vec_oprnds2.release ();
  vec_oprnds3.release ();

  return true;
}


/* Make sure the statement is vectorizable.  */

bool
vect_analyze_stmt (gimple stmt, bool *need_to_vectorize, slp_tree node)
{
  stmt_vec_info stmt_info = vinfo_for_stmt (stmt);
  bb_vec_info bb_vinfo = STMT_VINFO_BB_VINFO (stmt_info);
  enum vect_relevant relevance = STMT_VINFO_RELEVANT (stmt_info);
  bool ok;
  tree scalar_type, vectype;
  gimple pattern_stmt;
  gimple_seq pattern_def_seq;

  if (dump_enabled_p ())
    {
      dump_printf_loc (MSG_NOTE, vect_location, "==> examining statement: ");
      dump_gimple_stmt (MSG_NOTE, TDF_SLIM, stmt, 0);
    }

  if (gimple_has_volatile_ops (stmt))
    {
      if (dump_enabled_p ())
        dump_printf_loc (MSG_MISSED_OPTIMIZATION, vect_location,
                         "not vectorized: stmt has volatile operands");

      return false;
    }

  /* Skip stmts that do not need to be vectorized. In loops this is expected
     to include:
     - the COND_EXPR which is the loop exit condition
     - any LABEL_EXPRs in the loop
     - computations that are used only for array indexing or loop control.
     In basic blocks we only analyze statements that are a part of some SLP
     instance, therefore, all the statements are relevant.

     Pattern statement needs to be analyzed instead of the original statement
     if the original statement is not relevant.  Otherwise, we analyze both
     statements.  In basic blocks we are called from some SLP instance
     traversal, don't analyze pattern stmts instead, the pattern stmts
     already will be part of SLP instance.  */

  pattern_stmt = STMT_VINFO_RELATED_STMT (stmt_info);
  if (!STMT_VINFO_RELEVANT_P (stmt_info)
      && !STMT_VINFO_LIVE_P (stmt_info))
    {
      if (STMT_VINFO_IN_PATTERN_P (stmt_info)
          && pattern_stmt
          && (STMT_VINFO_RELEVANT_P (vinfo_for_stmt (pattern_stmt))
              || STMT_VINFO_LIVE_P (vinfo_for_stmt (pattern_stmt))))
        {
          /* Analyze PATTERN_STMT instead of the original stmt.  */
          stmt = pattern_stmt;
          stmt_info = vinfo_for_stmt (pattern_stmt);
          if (dump_enabled_p ())
            {
              dump_printf_loc (MSG_NOTE, vect_location,
                               "==> examining pattern statement: ");
              dump_gimple_stmt (MSG_NOTE, TDF_SLIM, stmt, 0);
            }
        }
      else
        {
          if (dump_enabled_p ())
            dump_printf_loc (MSG_NOTE, vect_location, "irrelevant.");

          return true;
        }
    }
  else if (STMT_VINFO_IN_PATTERN_P (stmt_info)
	   && node == NULL
           && pattern_stmt
           && (STMT_VINFO_RELEVANT_P (vinfo_for_stmt (pattern_stmt))
               || STMT_VINFO_LIVE_P (vinfo_for_stmt (pattern_stmt))))
    {
      /* Analyze PATTERN_STMT too.  */
      if (dump_enabled_p ())
        {
          dump_printf_loc (MSG_NOTE, vect_location,
                           "==> examining pattern statement: ");
          dump_gimple_stmt (MSG_NOTE, TDF_SLIM, stmt, 0);
        }

      if (!vect_analyze_stmt (pattern_stmt, need_to_vectorize, node))
        return false;
   }

  if (is_pattern_stmt_p (stmt_info)
      && node == NULL
      && (pattern_def_seq = STMT_VINFO_PATTERN_DEF_SEQ (stmt_info)))
    {
      gimple_stmt_iterator si;

      for (si = gsi_start (pattern_def_seq); !gsi_end_p (si); gsi_next (&si))
	{
	  gimple pattern_def_stmt = gsi_stmt (si);
	  if (STMT_VINFO_RELEVANT_P (vinfo_for_stmt (pattern_def_stmt))
	      || STMT_VINFO_LIVE_P (vinfo_for_stmt (pattern_def_stmt)))
	    {
	      /* Analyze def stmt of STMT if it's a pattern stmt.  */
	      if (dump_enabled_p ())
		{
		  dump_printf_loc (MSG_NOTE, vect_location,
                                   "==> examining pattern def statement: ");
		  dump_gimple_stmt (MSG_NOTE, TDF_SLIM, pattern_def_stmt, 0);
		}

	      if (!vect_analyze_stmt (pattern_def_stmt,
				      need_to_vectorize, node))
		return false;
	    }
	}
    }

  switch (STMT_VINFO_DEF_TYPE (stmt_info))
    {
      case vect_internal_def:
        break;

      case vect_reduction_def:
      case vect_nested_cycle:
         gcc_assert (!bb_vinfo && (relevance == vect_used_in_outer
                     || relevance == vect_used_in_outer_by_reduction
                     || relevance == vect_unused_in_scope));
         break;

      case vect_induction_def:
      case vect_constant_def:
      case vect_external_def:
      case vect_unknown_def_type:
      default:
        gcc_unreachable ();
    }

  if (bb_vinfo)
    {
      gcc_assert (PURE_SLP_STMT (stmt_info));

      scalar_type = TREE_TYPE (gimple_get_lhs (stmt));
      if (dump_enabled_p ())
        {
          dump_printf_loc (MSG_NOTE, vect_location,
                           "get vectype for scalar type:  ");
          dump_generic_expr (MSG_NOTE, TDF_SLIM, scalar_type);
        }

      vectype = get_vectype_for_scalar_type (scalar_type);
      if (!vectype)
        {
          if (dump_enabled_p ())
            {
               dump_printf_loc (MSG_MISSED_OPTIMIZATION, vect_location,
                                "not SLPed: unsupported data-type ");
               dump_generic_expr (MSG_MISSED_OPTIMIZATION, TDF_SLIM,
                                  scalar_type);
            }
          return false;
        }

      if (dump_enabled_p ())
        {
          dump_printf_loc (MSG_NOTE, vect_location, "vectype:  ");
          dump_generic_expr (MSG_NOTE, TDF_SLIM, vectype);
        }

      STMT_VINFO_VECTYPE (stmt_info) = vectype;
   }

  if (STMT_VINFO_RELEVANT_P (stmt_info))
    {
      gcc_assert (!VECTOR_MODE_P (TYPE_MODE (gimple_expr_type (stmt))));
      gcc_assert (STMT_VINFO_VECTYPE (stmt_info));
      *need_to_vectorize = true;
    }

   ok = true;
   if (!bb_vinfo
       && (STMT_VINFO_RELEVANT_P (stmt_info)
           || STMT_VINFO_DEF_TYPE (stmt_info) == vect_reduction_def))
      ok = (vectorizable_conversion (stmt, NULL, NULL, NULL)
            || vectorizable_shift (stmt, NULL, NULL, NULL)
            || vectorizable_operation (stmt, NULL, NULL, NULL)
            || vectorizable_assignment (stmt, NULL, NULL, NULL)
            || vectorizable_load (stmt, NULL, NULL, NULL, NULL)
	    || vectorizable_call (stmt, NULL, NULL, NULL)
            || vectorizable_store (stmt, NULL, NULL, NULL)
            || vectorizable_reduction (stmt, NULL, NULL, NULL)
            || vectorizable_condition (stmt, NULL, NULL, NULL, 0, NULL));
    else
      {
        if (bb_vinfo)
	  ok = (vectorizable_conversion (stmt, NULL, NULL, node)
		|| vectorizable_shift (stmt, NULL, NULL, node)
                || vectorizable_operation (stmt, NULL, NULL, node)
                || vectorizable_assignment (stmt, NULL, NULL, node)
                || vectorizable_load (stmt, NULL, NULL, node, NULL)
		|| vectorizable_call (stmt, NULL, NULL, node)
                || vectorizable_store (stmt, NULL, NULL, node)
                || vectorizable_condition (stmt, NULL, NULL, NULL, 0, node));
      }

  if (!ok)
    {
      if (dump_enabled_p ())
        {
          dump_printf_loc (MSG_MISSED_OPTIMIZATION, vect_location,
                           "not vectorized: relevant stmt not ");
          dump_printf (MSG_MISSED_OPTIMIZATION, "supported: ");
          dump_gimple_stmt (MSG_MISSED_OPTIMIZATION, TDF_SLIM, stmt, 0);
        }

      return false;
    }

  if (bb_vinfo)
    return true;

  /* Stmts that are (also) "live" (i.e. - that are used out of the loop)
      need extra handling, except for vectorizable reductions.  */
  if (STMT_VINFO_LIVE_P (stmt_info)
      && STMT_VINFO_TYPE (stmt_info) != reduc_vec_info_type)
    ok = vectorizable_live_operation (stmt, NULL, NULL);

  if (!ok)
    {
      if (dump_enabled_p ())
        {
          dump_printf_loc (MSG_MISSED_OPTIMIZATION, vect_location,
                           "not vectorized: live stmt not ");
          dump_printf (MSG_MISSED_OPTIMIZATION,  "supported: ");
          dump_gimple_stmt (MSG_MISSED_OPTIMIZATION, TDF_SLIM, stmt, 0);
        }

       return false;
    }

  return true;
}


/* Function vect_transform_stmt.

   Create a vectorized stmt to replace STMT, and insert it at BSI.  */

bool
vect_transform_stmt (gimple stmt, gimple_stmt_iterator *gsi,
		     bool *grouped_store, slp_tree slp_node,
                     slp_instance slp_node_instance)
{
  bool is_store = false;
  gimple vec_stmt = NULL;
  stmt_vec_info stmt_info = vinfo_for_stmt (stmt);
  bool done;

  switch (STMT_VINFO_TYPE (stmt_info))
    {
    case type_demotion_vec_info_type:
    case type_promotion_vec_info_type:
    case type_conversion_vec_info_type:
      done = vectorizable_conversion (stmt, gsi, &vec_stmt, slp_node);
      gcc_assert (done);
      break;

    case induc_vec_info_type:
      gcc_assert (!slp_node);
      done = vectorizable_induction (stmt, gsi, &vec_stmt);
      gcc_assert (done);
      break;

    case shift_vec_info_type:
      done = vectorizable_shift (stmt, gsi, &vec_stmt, slp_node);
      gcc_assert (done);
      break;

    case op_vec_info_type:
      done = vectorizable_operation (stmt, gsi, &vec_stmt, slp_node);
      gcc_assert (done);
      break;

    case assignment_vec_info_type:
      done = vectorizable_assignment (stmt, gsi, &vec_stmt, slp_node);
      gcc_assert (done);
      break;

    case load_vec_info_type:
      done = vectorizable_load (stmt, gsi, &vec_stmt, slp_node,
                                slp_node_instance);
      gcc_assert (done);
      break;

    case store_vec_info_type:
      done = vectorizable_store (stmt, gsi, &vec_stmt, slp_node);
      gcc_assert (done);
      if (STMT_VINFO_GROUPED_ACCESS (stmt_info) && !slp_node)
	{
	  /* In case of interleaving, the whole chain is vectorized when the
	     last store in the chain is reached.  Store stmts before the last
	     one are skipped, and there vec_stmt_info shouldn't be freed
	     meanwhile.  */
	  *grouped_store = true;
	  if (STMT_VINFO_VEC_STMT (stmt_info))
	    is_store = true;
	  }
      else
	is_store = true;
      break;

    case condition_vec_info_type:
      done = vectorizable_condition (stmt, gsi, &vec_stmt, NULL, 0, slp_node);
      gcc_assert (done);
      break;

    case call_vec_info_type:
      done = vectorizable_call (stmt, gsi, &vec_stmt, slp_node);
      stmt = gsi_stmt (*gsi);
      break;

    case reduc_vec_info_type:
      done = vectorizable_reduction (stmt, gsi, &vec_stmt, slp_node);
      gcc_assert (done);
      break;

    default:
      if (!STMT_VINFO_LIVE_P (stmt_info))
	{
	  if (dump_enabled_p ())
	    dump_printf_loc (MSG_MISSED_OPTIMIZATION, vect_location,
                             "stmt not supported.");
	  gcc_unreachable ();
	}
    }

  /* Handle inner-loop stmts whose DEF is used in the loop-nest that
     is being vectorized, but outside the immediately enclosing loop.  */
  if (vec_stmt
      && STMT_VINFO_LOOP_VINFO (stmt_info)
      && nested_in_vect_loop_p (LOOP_VINFO_LOOP (
                                STMT_VINFO_LOOP_VINFO (stmt_info)), stmt)
      && STMT_VINFO_TYPE (stmt_info) != reduc_vec_info_type
      && (STMT_VINFO_RELEVANT (stmt_info) == vect_used_in_outer
          || STMT_VINFO_RELEVANT (stmt_info) ==
                                           vect_used_in_outer_by_reduction))
    {
      struct loop *innerloop = LOOP_VINFO_LOOP (
                                STMT_VINFO_LOOP_VINFO (stmt_info))->inner;
      imm_use_iterator imm_iter;
      use_operand_p use_p;
      tree scalar_dest;
      gimple exit_phi;

      if (dump_enabled_p ())
        dump_printf_loc (MSG_NOTE, vect_location,
                         "Record the vdef for outer-loop vectorization.");

      /* Find the relevant loop-exit phi-node, and reord the vec_stmt there
        (to be used when vectorizing outer-loop stmts that use the DEF of
        STMT).  */
      if (gimple_code (stmt) == GIMPLE_PHI)
        scalar_dest = PHI_RESULT (stmt);
      else
        scalar_dest = gimple_assign_lhs (stmt);

      FOR_EACH_IMM_USE_FAST (use_p, imm_iter, scalar_dest)
       {
         if (!flow_bb_inside_loop_p (innerloop, gimple_bb (USE_STMT (use_p))))
           {
             exit_phi = USE_STMT (use_p);
             STMT_VINFO_VEC_STMT (vinfo_for_stmt (exit_phi)) = vec_stmt;
           }
       }
    }

  /* Handle stmts whose DEF is used outside the loop-nest that is
     being vectorized.  */
  if (STMT_VINFO_LIVE_P (stmt_info)
      && STMT_VINFO_TYPE (stmt_info) != reduc_vec_info_type)
    {
      done = vectorizable_live_operation (stmt, gsi, &vec_stmt);
      gcc_assert (done);
    }

  if (vec_stmt)
    STMT_VINFO_VEC_STMT (stmt_info) = vec_stmt;

  return is_store;
}


/* Remove a group of stores (for SLP or interleaving), free their
   stmt_vec_info.  */

void
vect_remove_stores (gimple first_stmt)
{
  gimple next = first_stmt;
  gimple tmp;
  gimple_stmt_iterator next_si;

  while (next)
    {
      stmt_vec_info stmt_info = vinfo_for_stmt (next);

      tmp = GROUP_NEXT_ELEMENT (stmt_info);
      if (is_pattern_stmt_p (stmt_info))
	next = STMT_VINFO_RELATED_STMT (stmt_info);
      /* Free the attached stmt_vec_info and remove the stmt.  */
      next_si = gsi_for_stmt (next);
      unlink_stmt_vdef (next);
      gsi_remove (&next_si, true);
      release_defs (next);
      free_stmt_vec_info (next);
      next = tmp;
    }
}


/* Function new_stmt_vec_info.

   Create and initialize a new stmt_vec_info struct for STMT.  */

stmt_vec_info
new_stmt_vec_info (gimple stmt, loop_vec_info loop_vinfo,
                   bb_vec_info bb_vinfo)
{
  stmt_vec_info res;
  res = (stmt_vec_info) xcalloc (1, sizeof (struct _stmt_vec_info));

  STMT_VINFO_TYPE (res) = undef_vec_info_type;
  STMT_VINFO_STMT (res) = stmt;
  STMT_VINFO_LOOP_VINFO (res) = loop_vinfo;
  STMT_VINFO_BB_VINFO (res) = bb_vinfo;
  STMT_VINFO_RELEVANT (res) = vect_unused_in_scope;
  STMT_VINFO_LIVE_P (res) = false;
  STMT_VINFO_VECTYPE (res) = NULL;
  STMT_VINFO_VEC_STMT (res) = NULL;
  STMT_VINFO_VECTORIZABLE (res) = true;
  STMT_VINFO_IN_PATTERN_P (res) = false;
  STMT_VINFO_RELATED_STMT (res) = NULL;
  STMT_VINFO_PATTERN_DEF_SEQ (res) = NULL;
  STMT_VINFO_DATA_REF (res) = NULL;

  STMT_VINFO_DR_BASE_ADDRESS (res) = NULL;
  STMT_VINFO_DR_OFFSET (res) = NULL;
  STMT_VINFO_DR_INIT (res) = NULL;
  STMT_VINFO_DR_STEP (res) = NULL;
  STMT_VINFO_DR_ALIGNED_TO (res) = NULL;

  if (gimple_code (stmt) == GIMPLE_PHI
      && is_loop_header_bb_p (gimple_bb (stmt)))
    STMT_VINFO_DEF_TYPE (res) = vect_unknown_def_type;
  else
    STMT_VINFO_DEF_TYPE (res) = vect_internal_def;

<<<<<<< HEAD
  STMT_VINFO_SAME_ALIGN_REFS (res) = NULL;
  STMT_VINFO_INSIDE_OF_LOOP_COST (res) = 0;
  STMT_VINFO_OUTSIDE_OF_LOOP_COST (res) = 0;
=======
  STMT_VINFO_SAME_ALIGN_REFS (res).create (0);
>>>>>>> e9c762ec
  STMT_SLP_TYPE (res) = loop_vect;
  GROUP_FIRST_ELEMENT (res) = NULL;
  GROUP_NEXT_ELEMENT (res) = NULL;
  GROUP_SIZE (res) = 0;
  GROUP_STORE_COUNT (res) = 0;
  GROUP_GAP (res) = 0;
  GROUP_SAME_DR_STMT (res) = NULL;
  GROUP_READ_WRITE_DEPENDENCE (res) = false;

  return res;
}


/* Create a hash table for stmt_vec_info. */

void
init_stmt_vec_info_vec (void)
{
  gcc_assert (!stmt_vec_info_vec.exists ());
  stmt_vec_info_vec.create (50);
}


/* Free hash table for stmt_vec_info. */

void
free_stmt_vec_info_vec (void)
{
  unsigned int i;
  vec_void_p info;
  FOR_EACH_VEC_ELT (stmt_vec_info_vec, i, info)
    if (info != NULL)
      free_stmt_vec_info (STMT_VINFO_STMT ((stmt_vec_info) info));
  gcc_assert (stmt_vec_info_vec.exists ());
  stmt_vec_info_vec.release ();
}


/* Free stmt vectorization related info.  */

void
free_stmt_vec_info (gimple stmt)
{
  stmt_vec_info stmt_info = vinfo_for_stmt (stmt);

  if (!stmt_info)
    return;

  /* Check if this statement has a related "pattern stmt"
     (introduced by the vectorizer during the pattern recognition
     pass).  Free pattern's stmt_vec_info and def stmt's stmt_vec_info
     too.  */
  if (STMT_VINFO_IN_PATTERN_P (stmt_info))
    {
      stmt_vec_info patt_info
	= vinfo_for_stmt (STMT_VINFO_RELATED_STMT (stmt_info));
      if (patt_info)
	{
	  gimple_seq seq = STMT_VINFO_PATTERN_DEF_SEQ (patt_info);
	  if (seq)
	    {
	      gimple_stmt_iterator si;
	      for (si = gsi_start (seq); !gsi_end_p (si); gsi_next (&si))
		free_stmt_vec_info (gsi_stmt (si));
	    }
	  free_stmt_vec_info (STMT_VINFO_RELATED_STMT (stmt_info));
	}
    }

  STMT_VINFO_SAME_ALIGN_REFS (stmt_info).release ();
  set_vinfo_for_stmt (stmt, NULL);
  free (stmt_info);
}


/* Function get_vectype_for_scalar_type_and_size.

   Returns the vector type corresponding to SCALAR_TYPE  and SIZE as supported
   by the target.  */

static tree
get_vectype_for_scalar_type_and_size (tree scalar_type, unsigned size)
{
  enum machine_mode inner_mode = TYPE_MODE (scalar_type);
  enum machine_mode simd_mode;
  unsigned int nbytes = GET_MODE_SIZE (inner_mode);
  int nunits;
  tree vectype;

  if (nbytes == 0)
    return NULL_TREE;

  if (GET_MODE_CLASS (inner_mode) != MODE_INT
      && GET_MODE_CLASS (inner_mode) != MODE_FLOAT)
    return NULL_TREE;

  /* For vector types of elements whose mode precision doesn't
     match their types precision we use a element type of mode
     precision.  The vectorization routines will have to make sure
     they support the proper result truncation/extension.
     We also make sure to build vector types with INTEGER_TYPE
     component type only.  */
  if (INTEGRAL_TYPE_P (scalar_type)
      && (GET_MODE_BITSIZE (inner_mode) != TYPE_PRECISION (scalar_type)
	  || TREE_CODE (scalar_type) != INTEGER_TYPE))
    scalar_type = build_nonstandard_integer_type (GET_MODE_BITSIZE (inner_mode),
						  TYPE_UNSIGNED (scalar_type));

  /* We shouldn't end up building VECTOR_TYPEs of non-scalar components.
     When the component mode passes the above test simply use a type
     corresponding to that mode.  The theory is that any use that
     would cause problems with this will disable vectorization anyway.  */
  else if (!SCALAR_FLOAT_TYPE_P (scalar_type)
	   && !INTEGRAL_TYPE_P (scalar_type)
	   && !POINTER_TYPE_P (scalar_type))
    scalar_type = lang_hooks.types.type_for_mode (inner_mode, 1);

  /* We can't build a vector type of elements with alignment bigger than
     their size.  */
  else if (nbytes < TYPE_ALIGN_UNIT (scalar_type))
    scalar_type = lang_hooks.types.type_for_mode (inner_mode, 
						  TYPE_UNSIGNED (scalar_type));

  /* If we felt back to using the mode fail if there was
     no scalar type for it.  */
  if (scalar_type == NULL_TREE)
    return NULL_TREE;

  /* If no size was supplied use the mode the target prefers.   Otherwise
     lookup a vector mode of the specified size.  */
  if (size == 0)
    simd_mode = targetm.vectorize.preferred_simd_mode (inner_mode);
  else
    simd_mode = mode_for_vector (inner_mode, size / nbytes);
  nunits = GET_MODE_SIZE (simd_mode) / nbytes;
  if (nunits <= 1)
    return NULL_TREE;

  vectype = build_vector_type (scalar_type, nunits);
  if (dump_enabled_p ())
    {
      dump_printf_loc (MSG_NOTE, vect_location,
                       "get vectype with %d units of type ", nunits);
      dump_generic_expr (MSG_NOTE, TDF_SLIM, scalar_type);
    }

  if (!vectype)
    return NULL_TREE;

  if (dump_enabled_p ())
    {
      dump_printf_loc (MSG_NOTE, vect_location, "vectype: ");
      dump_generic_expr (MSG_NOTE, TDF_SLIM, vectype);
    }

  if (!VECTOR_MODE_P (TYPE_MODE (vectype))
      && !INTEGRAL_MODE_P (TYPE_MODE (vectype)))
    {
      if (dump_enabled_p ())
        dump_printf_loc (MSG_MISSED_OPTIMIZATION, vect_location,
                         "mode not supported by target.");
      return NULL_TREE;
    }

  return vectype;
}

unsigned int current_vector_size;

/* Function get_vectype_for_scalar_type.

   Returns the vector type corresponding to SCALAR_TYPE as supported
   by the target.  */

tree
get_vectype_for_scalar_type (tree scalar_type)
{
  tree vectype;
  vectype = get_vectype_for_scalar_type_and_size (scalar_type,
						  current_vector_size);
  if (vectype
      && current_vector_size == 0)
    current_vector_size = GET_MODE_SIZE (TYPE_MODE (vectype));
  return vectype;
}

/* Function get_same_sized_vectype

   Returns a vector type corresponding to SCALAR_TYPE of size
   VECTOR_TYPE if supported by the target.  */

tree
get_same_sized_vectype (tree scalar_type, tree vector_type)
{
  return get_vectype_for_scalar_type_and_size
	   (scalar_type, GET_MODE_SIZE (TYPE_MODE (vector_type)));
}

/* Function vect_is_simple_use.

   Input:
   LOOP_VINFO - the vect info of the loop that is being vectorized.
   BB_VINFO - the vect info of the basic block that is being vectorized.
   OPERAND - operand of STMT in the loop or bb.
   DEF - the defining stmt in case OPERAND is an SSA_NAME.

   Returns whether a stmt with OPERAND can be vectorized.
   For loops, supportable operands are constants, loop invariants, and operands
   that are defined by the current iteration of the loop.  Unsupportable
   operands are those that are defined by a previous iteration of the loop (as
   is the case in reduction/induction computations).
   For basic blocks, supportable operands are constants and bb invariants.
   For now, operands defined outside the basic block are not supported.  */

bool
vect_is_simple_use (tree operand, gimple stmt, loop_vec_info loop_vinfo,
                    bb_vec_info bb_vinfo, gimple *def_stmt,
		    tree *def, enum vect_def_type *dt)
{
  basic_block bb;
  stmt_vec_info stmt_vinfo;
  struct loop *loop = NULL;

  if (loop_vinfo)
    loop = LOOP_VINFO_LOOP (loop_vinfo);

  *def_stmt = NULL;
  *def = NULL_TREE;

  if (dump_enabled_p ())
    {
      dump_printf_loc (MSG_NOTE, vect_location,
                       "vect_is_simple_use: operand ");
      dump_generic_expr (MSG_NOTE, TDF_SLIM, operand);
    }

  if (CONSTANT_CLASS_P (operand))
    {
      *dt = vect_constant_def;
      return true;
    }

  if (is_gimple_min_invariant (operand))
    {
      *def = operand;
      *dt = vect_external_def;
      return true;
    }

  if (TREE_CODE (operand) == PAREN_EXPR)
    {
      if (dump_enabled_p ())
        dump_printf_loc (MSG_NOTE, vect_location, "non-associatable copy.");
      operand = TREE_OPERAND (operand, 0);
    }

  if (TREE_CODE (operand) != SSA_NAME)
    {
      if (dump_enabled_p ())
        dump_printf_loc (MSG_MISSED_OPTIMIZATION, vect_location,
                         "not ssa-name.");
      return false;
    }

  *def_stmt = SSA_NAME_DEF_STMT (operand);
  if (*def_stmt == NULL)
    {
      if (dump_enabled_p ())
        dump_printf_loc (MSG_MISSED_OPTIMIZATION, vect_location,
                         "no def_stmt.");
      return false;
    }

  if (dump_enabled_p ())
    {
      dump_printf_loc (MSG_NOTE, vect_location, "def_stmt: ");
      dump_gimple_stmt (MSG_NOTE, TDF_SLIM, *def_stmt, 0);
    }

  /* Empty stmt is expected only in case of a function argument.
     (Otherwise - we expect a phi_node or a GIMPLE_ASSIGN).  */
  if (gimple_nop_p (*def_stmt))
    {
      *def = operand;
      *dt = vect_external_def;
      return true;
    }

  bb = gimple_bb (*def_stmt);

  if ((loop && !flow_bb_inside_loop_p (loop, bb))
      || (!loop && bb != BB_VINFO_BB (bb_vinfo))
      || (!loop && gimple_code (*def_stmt) == GIMPLE_PHI))
    *dt = vect_external_def;
  else
    {
      stmt_vinfo = vinfo_for_stmt (*def_stmt);
      *dt = STMT_VINFO_DEF_TYPE (stmt_vinfo);
    }

  if (*dt == vect_unknown_def_type
      || (stmt
	  && *dt == vect_double_reduction_def
	  && gimple_code (stmt) != GIMPLE_PHI))
    {
      if (dump_enabled_p ())
        dump_printf_loc (MSG_MISSED_OPTIMIZATION, vect_location,
                         "Unsupported pattern.");
      return false;
    }

  if (dump_enabled_p ())
    dump_printf_loc (MSG_NOTE, vect_location, "type of def: %d.", *dt);

  switch (gimple_code (*def_stmt))
    {
    case GIMPLE_PHI:
      *def = gimple_phi_result (*def_stmt);
      break;

    case GIMPLE_ASSIGN:
      *def = gimple_assign_lhs (*def_stmt);
      break;

    case GIMPLE_CALL:
      *def = gimple_call_lhs (*def_stmt);
      if (*def != NULL)
	break;
      /* FALLTHRU */
    default:
      if (dump_enabled_p ())
        dump_printf_loc (MSG_MISSED_OPTIMIZATION, vect_location,
                         "unsupported defining stmt: ");
      return false;
    }

  return true;
}

/* Function vect_is_simple_use_1.

   Same as vect_is_simple_use_1 but also determines the vector operand
   type of OPERAND and stores it to *VECTYPE.  If the definition of
   OPERAND is vect_uninitialized_def, vect_constant_def or
   vect_external_def *VECTYPE will be set to NULL_TREE and the caller
   is responsible to compute the best suited vector type for the
   scalar operand.  */

bool
vect_is_simple_use_1 (tree operand, gimple stmt, loop_vec_info loop_vinfo,
		      bb_vec_info bb_vinfo, gimple *def_stmt,
		      tree *def, enum vect_def_type *dt, tree *vectype)
{
  if (!vect_is_simple_use (operand, stmt, loop_vinfo, bb_vinfo, def_stmt,
			   def, dt))
    return false;

  /* Now get a vector type if the def is internal, otherwise supply
     NULL_TREE and leave it up to the caller to figure out a proper
     type for the use stmt.  */
  if (*dt == vect_internal_def
      || *dt == vect_induction_def
      || *dt == vect_reduction_def
      || *dt == vect_double_reduction_def
      || *dt == vect_nested_cycle)
    {
      stmt_vec_info stmt_info = vinfo_for_stmt (*def_stmt);

      if (STMT_VINFO_IN_PATTERN_P (stmt_info)
          && !STMT_VINFO_RELEVANT (stmt_info)
          && !STMT_VINFO_LIVE_P (stmt_info))
	stmt_info = vinfo_for_stmt (STMT_VINFO_RELATED_STMT (stmt_info));

      *vectype = STMT_VINFO_VECTYPE (stmt_info);
      gcc_assert (*vectype != NULL_TREE);
    }
  else if (*dt == vect_uninitialized_def
	   || *dt == vect_constant_def
	   || *dt == vect_external_def)
    *vectype = NULL_TREE;
  else
    gcc_unreachable ();

  return true;
}


/* Function supportable_widening_operation

   Check whether an operation represented by the code CODE is a
   widening operation that is supported by the target platform in
   vector form (i.e., when operating on arguments of type VECTYPE_IN
   producing a result of type VECTYPE_OUT).

   Widening operations we currently support are NOP (CONVERT), FLOAT
   and WIDEN_MULT.  This function checks if these operations are supported
   by the target platform either directly (via vector tree-codes), or via
   target builtins.

   Output:
   - CODE1 and CODE2 are codes of vector operations to be used when
   vectorizing the operation, if available.
   - MULTI_STEP_CVT determines the number of required intermediate steps in
   case of multi-step conversion (like char->short->int - in that case
   MULTI_STEP_CVT will be 1).
   - INTERM_TYPES contains the intermediate type required to perform the
   widening operation (short in the above example).  */

bool
supportable_widening_operation (enum tree_code code, gimple stmt,
				tree vectype_out, tree vectype_in,
                                enum tree_code *code1, enum tree_code *code2,
                                int *multi_step_cvt,
                                vec<tree> *interm_types)
{
  stmt_vec_info stmt_info = vinfo_for_stmt (stmt);
  loop_vec_info loop_info = STMT_VINFO_LOOP_VINFO (stmt_info);
  struct loop *vect_loop = NULL;
  enum machine_mode vec_mode;
  enum insn_code icode1, icode2;
  optab optab1, optab2;
  tree vectype = vectype_in;
  tree wide_vectype = vectype_out;
  enum tree_code c1, c2;
  int i;
  tree prev_type, intermediate_type;
  enum machine_mode intermediate_mode, prev_mode;
  optab optab3, optab4;

  *multi_step_cvt = 0;
  if (loop_info)
    vect_loop = LOOP_VINFO_LOOP (loop_info);

  switch (code)
    {
    case WIDEN_MULT_EXPR:
      /* The result of a vectorized widening operation usually requires
	 two vectors (because the widened results do not fit into one vector).
	 The generated vector results would normally be expected to be
	 generated in the same order as in the original scalar computation,
	 i.e. if 8 results are generated in each vector iteration, they are
	 to be organized as follows:
		vect1: [res1,res2,res3,res4],
		vect2: [res5,res6,res7,res8].

	 However, in the special case that the result of the widening
	 operation is used in a reduction computation only, the order doesn't
	 matter (because when vectorizing a reduction we change the order of
	 the computation).  Some targets can take advantage of this and
	 generate more efficient code.  For example, targets like Altivec,
	 that support widen_mult using a sequence of {mult_even,mult_odd}
	 generate the following vectors:
		vect1: [res1,res3,res5,res7],
		vect2: [res2,res4,res6,res8].

	 When vectorizing outer-loops, we execute the inner-loop sequentially
	 (each vectorized inner-loop iteration contributes to VF outer-loop
	 iterations in parallel).  We therefore don't allow to change the
	 order of the computation in the inner-loop during outer-loop
	 vectorization.  */
      /* TODO: Another case in which order doesn't *really* matter is when we
	 widen and then contract again, e.g. (short)((int)x * y >> 8).
	 Normally, pack_trunc performs an even/odd permute, whereas the 
	 repack from an even/odd expansion would be an interleave, which
	 would be significantly simpler for e.g. AVX2.  */
      /* In any case, in order to avoid duplicating the code below, recurse
	 on VEC_WIDEN_MULT_EVEN_EXPR.  If it succeeds, all the return values
	 are properly set up for the caller.  If we fail, we'll continue with
	 a VEC_WIDEN_MULT_LO/HI_EXPR check.  */
      if (vect_loop
	  && STMT_VINFO_RELEVANT (stmt_info) == vect_used_by_reduction
	  && !nested_in_vect_loop_p (vect_loop, stmt)
	  && supportable_widening_operation (VEC_WIDEN_MULT_EVEN_EXPR,
					     stmt, vectype_out, vectype_in,
					     code1, code2, multi_step_cvt,
					     interm_types))
	return true;
      c1 = VEC_WIDEN_MULT_LO_EXPR;
      c2 = VEC_WIDEN_MULT_HI_EXPR;
      break;

    case VEC_WIDEN_MULT_EVEN_EXPR:
      /* Support the recursion induced just above.  */
      c1 = VEC_WIDEN_MULT_EVEN_EXPR;
      c2 = VEC_WIDEN_MULT_ODD_EXPR;
      break;

    case WIDEN_LSHIFT_EXPR:
      c1 = VEC_WIDEN_LSHIFT_LO_EXPR;
      c2 = VEC_WIDEN_LSHIFT_HI_EXPR;
      break;

    CASE_CONVERT:
      c1 = VEC_UNPACK_LO_EXPR;
      c2 = VEC_UNPACK_HI_EXPR;
      break;

    case FLOAT_EXPR:
      c1 = VEC_UNPACK_FLOAT_LO_EXPR;
      c2 = VEC_UNPACK_FLOAT_HI_EXPR;
      break;

    case FIX_TRUNC_EXPR:
      /* ??? Not yet implemented due to missing VEC_UNPACK_FIX_TRUNC_HI_EXPR/
	 VEC_UNPACK_FIX_TRUNC_LO_EXPR tree codes and optabs used for
	 computing the operation.  */
      return false;

    default:
      gcc_unreachable ();
    }

  if (BYTES_BIG_ENDIAN && c1 != VEC_WIDEN_MULT_EVEN_EXPR)
    {
      enum tree_code ctmp = c1;
      c1 = c2;
      c2 = ctmp;
    }

  if (code == FIX_TRUNC_EXPR)
    {
      /* The signedness is determined from output operand.  */
      optab1 = optab_for_tree_code (c1, vectype_out, optab_default);
      optab2 = optab_for_tree_code (c2, vectype_out, optab_default);
    }
  else
    {
      optab1 = optab_for_tree_code (c1, vectype, optab_default);
      optab2 = optab_for_tree_code (c2, vectype, optab_default);
    }

  if (!optab1 || !optab2)
    return false;

  vec_mode = TYPE_MODE (vectype);
  if ((icode1 = optab_handler (optab1, vec_mode)) == CODE_FOR_nothing
       || (icode2 = optab_handler (optab2, vec_mode)) == CODE_FOR_nothing)
    return false;

  *code1 = c1;
  *code2 = c2;

  if (insn_data[icode1].operand[0].mode == TYPE_MODE (wide_vectype)
      && insn_data[icode2].operand[0].mode == TYPE_MODE (wide_vectype))
    return true;

  /* Check if it's a multi-step conversion that can be done using intermediate
     types.  */

  prev_type = vectype;
  prev_mode = vec_mode;

  if (!CONVERT_EXPR_CODE_P (code))
    return false;

  /* We assume here that there will not be more than MAX_INTERM_CVT_STEPS
     intermediate steps in promotion sequence.  We try
     MAX_INTERM_CVT_STEPS to get to NARROW_VECTYPE, and fail if we do
     not.  */
  interm_types->create (MAX_INTERM_CVT_STEPS);
  for (i = 0; i < MAX_INTERM_CVT_STEPS; i++)
    {
      intermediate_mode = insn_data[icode1].operand[0].mode;
      intermediate_type
	= lang_hooks.types.type_for_mode (intermediate_mode,
					  TYPE_UNSIGNED (prev_type));
      optab3 = optab_for_tree_code (c1, intermediate_type, optab_default);
      optab4 = optab_for_tree_code (c2, intermediate_type, optab_default);

      if (!optab3 || !optab4
          || (icode1 = optab_handler (optab1, prev_mode)) == CODE_FOR_nothing
	  || insn_data[icode1].operand[0].mode != intermediate_mode
	  || (icode2 = optab_handler (optab2, prev_mode)) == CODE_FOR_nothing
	  || insn_data[icode2].operand[0].mode != intermediate_mode
	  || ((icode1 = optab_handler (optab3, intermediate_mode))
	      == CODE_FOR_nothing)
	  || ((icode2 = optab_handler (optab4, intermediate_mode))
	      == CODE_FOR_nothing))
	break;

      interm_types->quick_push (intermediate_type);
      (*multi_step_cvt)++;

      if (insn_data[icode1].operand[0].mode == TYPE_MODE (wide_vectype)
	  && insn_data[icode2].operand[0].mode == TYPE_MODE (wide_vectype))
	return true;

      prev_type = intermediate_type;
      prev_mode = intermediate_mode;
    }

  interm_types->release ();
  return false;
}


/* Function supportable_narrowing_operation

   Check whether an operation represented by the code CODE is a
   narrowing operation that is supported by the target platform in
   vector form (i.e., when operating on arguments of type VECTYPE_IN
   and producing a result of type VECTYPE_OUT).

   Narrowing operations we currently support are NOP (CONVERT) and
   FIX_TRUNC.  This function checks if these operations are supported by
   the target platform directly via vector tree-codes.

   Output:
   - CODE1 is the code of a vector operation to be used when
   vectorizing the operation, if available.
   - MULTI_STEP_CVT determines the number of required intermediate steps in
   case of multi-step conversion (like int->short->char - in that case
   MULTI_STEP_CVT will be 1).
   - INTERM_TYPES contains the intermediate type required to perform the
   narrowing operation (short in the above example).   */

bool
supportable_narrowing_operation (enum tree_code code,
				 tree vectype_out, tree vectype_in,
				 enum tree_code *code1, int *multi_step_cvt,
                                 vec<tree> *interm_types)
{
  enum machine_mode vec_mode;
  enum insn_code icode1;
  optab optab1, interm_optab;
  tree vectype = vectype_in;
  tree narrow_vectype = vectype_out;
  enum tree_code c1;
  tree intermediate_type;
  enum machine_mode intermediate_mode, prev_mode;
  int i;
  bool uns;

  *multi_step_cvt = 0;
  switch (code)
    {
    CASE_CONVERT:
      c1 = VEC_PACK_TRUNC_EXPR;
      break;

    case FIX_TRUNC_EXPR:
      c1 = VEC_PACK_FIX_TRUNC_EXPR;
      break;

    case FLOAT_EXPR:
      /* ??? Not yet implemented due to missing VEC_PACK_FLOAT_EXPR
	 tree code and optabs used for computing the operation.  */
      return false;

    default:
      gcc_unreachable ();
    }

  if (code == FIX_TRUNC_EXPR)
    /* The signedness is determined from output operand.  */
    optab1 = optab_for_tree_code (c1, vectype_out, optab_default);
  else
    optab1 = optab_for_tree_code (c1, vectype, optab_default);

  if (!optab1)
    return false;

  vec_mode = TYPE_MODE (vectype);
  if ((icode1 = optab_handler (optab1, vec_mode)) == CODE_FOR_nothing)
    return false;

  *code1 = c1;

  if (insn_data[icode1].operand[0].mode == TYPE_MODE (narrow_vectype))
    return true;

  /* Check if it's a multi-step conversion that can be done using intermediate
     types.  */
  prev_mode = vec_mode;
  if (code == FIX_TRUNC_EXPR)
    uns = TYPE_UNSIGNED (vectype_out);
  else
    uns = TYPE_UNSIGNED (vectype);

  /* For multi-step FIX_TRUNC_EXPR prefer signed floating to integer
     conversion over unsigned, as unsigned FIX_TRUNC_EXPR is often more
     costly than signed.  */
  if (code == FIX_TRUNC_EXPR && uns)
    {
      enum insn_code icode2;

      intermediate_type
	= lang_hooks.types.type_for_mode (TYPE_MODE (vectype_out), 0);
      interm_optab
	= optab_for_tree_code (c1, intermediate_type, optab_default);
      if (interm_optab != unknown_optab
	  && (icode2 = optab_handler (optab1, vec_mode)) != CODE_FOR_nothing
	  && insn_data[icode1].operand[0].mode
	     == insn_data[icode2].operand[0].mode)
	{
	  uns = false;
	  optab1 = interm_optab;
	  icode1 = icode2;
	}
    }

  /* We assume here that there will not be more than MAX_INTERM_CVT_STEPS
     intermediate steps in promotion sequence.  We try
     MAX_INTERM_CVT_STEPS to get to NARROW_VECTYPE, and fail if we do not.  */
  interm_types->create (MAX_INTERM_CVT_STEPS);
  for (i = 0; i < MAX_INTERM_CVT_STEPS; i++)
    {
      intermediate_mode = insn_data[icode1].operand[0].mode;
      intermediate_type
	= lang_hooks.types.type_for_mode (intermediate_mode, uns);
      interm_optab
	= optab_for_tree_code (VEC_PACK_TRUNC_EXPR, intermediate_type,
			       optab_default);
      if (!interm_optab
	  || ((icode1 = optab_handler (optab1, prev_mode)) == CODE_FOR_nothing)
	  || insn_data[icode1].operand[0].mode != intermediate_mode
	  || ((icode1 = optab_handler (interm_optab, intermediate_mode))
	      == CODE_FOR_nothing))
	break;

      interm_types->quick_push (intermediate_type);
      (*multi_step_cvt)++;

      if (insn_data[icode1].operand[0].mode == TYPE_MODE (narrow_vectype))
	return true;

      prev_mode = intermediate_mode;
      optab1 = interm_optab;
    }

  interm_types->release ();
  return false;
}<|MERGE_RESOLUTION|>--- conflicted
+++ resolved
@@ -5940,13 +5940,7 @@
   else
     STMT_VINFO_DEF_TYPE (res) = vect_internal_def;
 
-<<<<<<< HEAD
-  STMT_VINFO_SAME_ALIGN_REFS (res) = NULL;
-  STMT_VINFO_INSIDE_OF_LOOP_COST (res) = 0;
-  STMT_VINFO_OUTSIDE_OF_LOOP_COST (res) = 0;
-=======
   STMT_VINFO_SAME_ALIGN_REFS (res).create (0);
->>>>>>> e9c762ec
   STMT_SLP_TYPE (res) = loop_vect;
   GROUP_FIRST_ELEMENT (res) = NULL;
   GROUP_NEXT_ELEMENT (res) = NULL;
