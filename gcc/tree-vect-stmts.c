/* Statement Analysis and Transformation for Vectorization
   Copyright (C) 2003-2015 Free Software Foundation, Inc.
   Contributed by Dorit Naishlos <dorit@il.ibm.com>
   and Ira Rosen <irar@il.ibm.com>

This file is part of GCC.

GCC is free software; you can redistribute it and/or modify it under
the terms of the GNU General Public License as published by the Free
Software Foundation; either version 3, or (at your option) any later
version.

GCC is distributed in the hope that it will be useful, but WITHOUT ANY
WARRANTY; without even the implied warranty of MERCHANTABILITY or
FITNESS FOR A PARTICULAR PURPOSE.  See the GNU General Public License
for more details.

You should have received a copy of the GNU General Public License
along with GCC; see the file COPYING3.  If not see
<http://www.gnu.org/licenses/>.  */

#include "config.h"
#include "system.h"
#include "coretypes.h"
#include "dumpfile.h"
#include "tm.h"
#include "hash-set.h"
#include "machmode.h"
#include "vec.h"
#include "double-int.h"
#include "input.h"
#include "alias.h"
#include "symtab.h"
#include "wide-int.h"
#include "inchash.h"
#include "tree.h"
#include "fold-const.h"
#include "stor-layout.h"
#include "target.h"
#include "predict.h"
#include "hard-reg-set.h"
#include "function.h"
#include "dominance.h"
#include "cfg.h"
#include "basic-block.h"
#include "gimple-pretty-print.h"
#include "tree-ssa-alias.h"
#include "internal-fn.h"
#include "tree-eh.h"
#include "gimple-expr.h"
#include "is-a.h"
#include "gimple.h"
#include "gimplify.h"
#include "gimple-iterator.h"
#include "gimplify-me.h"
#include "gimple-ssa.h"
#include "tree-cfg.h"
#include "tree-phinodes.h"
#include "ssa-iterators.h"
#include "stringpool.h"
#include "tree-ssanames.h"
#include "tree-ssa-loop-manip.h"
#include "cfgloop.h"
#include "tree-ssa-loop.h"
#include "tree-scalar-evolution.h"
#include "hashtab.h"
#include "rtl.h"
#include "flags.h"
#include "statistics.h"
#include "real.h"
#include "fixed-value.h"
#include "insn-config.h"
#include "expmed.h"
#include "dojump.h"
#include "explow.h"
#include "calls.h"
#include "emit-rtl.h"
#include "varasm.h"
#include "stmt.h"
#include "expr.h"
#include "recog.h"		/* FIXME: for insn_data */
#include "insn-codes.h"
#include "optabs.h"
#include "diagnostic-core.h"
#include "tree-vectorizer.h"
#include "hash-map.h"
#include "plugin-api.h"
#include "ipa-ref.h"
#include "cgraph.h"
#include "builtins.h"

/* For lang_hooks.types.type_for_mode.  */
#include "langhooks.h"

/* Return the vectorized type for the given statement.  */

tree
stmt_vectype (struct _stmt_vec_info *stmt_info)
{
  return STMT_VINFO_VECTYPE (stmt_info);
}

/* Return TRUE iff the given statement is in an inner loop relative to
   the loop being vectorized.  */
bool
stmt_in_inner_loop_p (struct _stmt_vec_info *stmt_info)
{
  gimple stmt = STMT_VINFO_STMT (stmt_info);
  basic_block bb = gimple_bb (stmt);
  loop_vec_info loop_vinfo = STMT_VINFO_LOOP_VINFO (stmt_info);
  struct loop* loop;

  if (!loop_vinfo)
    return false;

  loop = LOOP_VINFO_LOOP (loop_vinfo);

  return (bb->loop_father == loop->inner);
}

/* Record the cost of a statement, either by directly informing the 
   target model or by saving it in a vector for later processing.
   Return a preliminary estimate of the statement's cost.  */

unsigned
record_stmt_cost (stmt_vector_for_cost *body_cost_vec, int count,
		  enum vect_cost_for_stmt kind, stmt_vec_info stmt_info,
		  int misalign, enum vect_cost_model_location where)
{
  if (body_cost_vec)
    {
      tree vectype = stmt_info ? stmt_vectype (stmt_info) : NULL_TREE;
      add_stmt_info_to_vec (body_cost_vec, count, kind,
			    stmt_info ? STMT_VINFO_STMT (stmt_info) : NULL,
			    misalign);
      return (unsigned)
	(builtin_vectorization_cost (kind, vectype, misalign) * count);
	 
    }
  else
    {
      loop_vec_info loop_vinfo = STMT_VINFO_LOOP_VINFO (stmt_info);
      bb_vec_info bb_vinfo = STMT_VINFO_BB_VINFO (stmt_info);
      void *target_cost_data;

      if (loop_vinfo)
	target_cost_data = LOOP_VINFO_TARGET_COST_DATA (loop_vinfo);
      else
	target_cost_data = BB_VINFO_TARGET_COST_DATA (bb_vinfo);

      return add_stmt_cost (target_cost_data, count, kind, stmt_info,
			    misalign, where);
    }
}

/* Return a variable of type ELEM_TYPE[NELEMS].  */

static tree
create_vector_array (tree elem_type, unsigned HOST_WIDE_INT nelems)
{
  return create_tmp_var (build_array_type_nelts (elem_type, nelems),
			 "vect_array");
}

/* ARRAY is an array of vectors created by create_vector_array.
   Return an SSA_NAME for the vector in index N.  The reference
   is part of the vectorization of STMT and the vector is associated
   with scalar destination SCALAR_DEST.  */

static tree
read_vector_array (gimple stmt, gimple_stmt_iterator *gsi, tree scalar_dest,
		   tree array, unsigned HOST_WIDE_INT n)
{
  tree vect_type, vect, vect_name, array_ref;
  gimple new_stmt;

  gcc_assert (TREE_CODE (TREE_TYPE (array)) == ARRAY_TYPE);
  vect_type = TREE_TYPE (TREE_TYPE (array));
  vect = vect_create_destination_var (scalar_dest, vect_type);
  array_ref = build4 (ARRAY_REF, vect_type, array,
		      build_int_cst (size_type_node, n),
		      NULL_TREE, NULL_TREE);

  new_stmt = gimple_build_assign (vect, array_ref);
  vect_name = make_ssa_name (vect, new_stmt);
  gimple_assign_set_lhs (new_stmt, vect_name);
  vect_finish_stmt_generation (stmt, new_stmt, gsi);

  return vect_name;
}

/* ARRAY is an array of vectors created by create_vector_array.
   Emit code to store SSA_NAME VECT in index N of the array.
   The store is part of the vectorization of STMT.  */

static void
write_vector_array (gimple stmt, gimple_stmt_iterator *gsi, tree vect,
		    tree array, unsigned HOST_WIDE_INT n)
{
  tree array_ref;
  gimple new_stmt;

  array_ref = build4 (ARRAY_REF, TREE_TYPE (vect), array,
		      build_int_cst (size_type_node, n),
		      NULL_TREE, NULL_TREE);

  new_stmt = gimple_build_assign (array_ref, vect);
  vect_finish_stmt_generation (stmt, new_stmt, gsi);
}

/* PTR is a pointer to an array of type TYPE.  Return a representation
   of *PTR.  The memory reference replaces those in FIRST_DR
   (and its group).  */

static tree
create_array_ref (tree type, tree ptr, struct data_reference *first_dr)
{
  tree mem_ref, alias_ptr_type;

  alias_ptr_type = reference_alias_ptr_type (DR_REF (first_dr));
  mem_ref = build2 (MEM_REF, type, ptr, build_int_cst (alias_ptr_type, 0));
  /* Arrays have the same alignment as their type.  */
  set_ptr_info_alignment (get_ptr_info (ptr), TYPE_ALIGN_UNIT (type), 0);
  return mem_ref;
}

/* Utility functions used by vect_mark_stmts_to_be_vectorized.  */

/* Function vect_mark_relevant.

   Mark STMT as "relevant for vectorization" and add it to WORKLIST.  */

static void
vect_mark_relevant (vec<gimple> *worklist, gimple stmt,
		    enum vect_relevant relevant, bool live_p,
		    bool used_in_pattern)
{
  stmt_vec_info stmt_info = vinfo_for_stmt (stmt);
  enum vect_relevant save_relevant = STMT_VINFO_RELEVANT (stmt_info);
  bool save_live_p = STMT_VINFO_LIVE_P (stmt_info);
  gimple pattern_stmt;

  if (dump_enabled_p ())
    dump_printf_loc (MSG_NOTE, vect_location,
                     "mark relevant %d, live %d.\n", relevant, live_p);

  /* If this stmt is an original stmt in a pattern, we might need to mark its
     related pattern stmt instead of the original stmt.  However, such stmts
     may have their own uses that are not in any pattern, in such cases the
     stmt itself should be marked.  */
  if (STMT_VINFO_IN_PATTERN_P (stmt_info))
    {
      bool found = false;
      if (!used_in_pattern)
        {
          imm_use_iterator imm_iter;
          use_operand_p use_p;
          gimple use_stmt;
          tree lhs;
	  loop_vec_info loop_vinfo = STMT_VINFO_LOOP_VINFO (stmt_info);
	  struct loop *loop = LOOP_VINFO_LOOP (loop_vinfo);

          if (is_gimple_assign (stmt))
            lhs = gimple_assign_lhs (stmt);
          else
            lhs = gimple_call_lhs (stmt);

          /* This use is out of pattern use, if LHS has other uses that are
             pattern uses, we should mark the stmt itself, and not the pattern
             stmt.  */
	  if (lhs && TREE_CODE (lhs) == SSA_NAME)
	    FOR_EACH_IMM_USE_FAST (use_p, imm_iter, lhs)
	      {
		if (is_gimple_debug (USE_STMT (use_p)))
		  continue;
		use_stmt = USE_STMT (use_p);

		if (!flow_bb_inside_loop_p (loop, gimple_bb (use_stmt)))
		  continue;

		if (vinfo_for_stmt (use_stmt)
		    && STMT_VINFO_IN_PATTERN_P (vinfo_for_stmt (use_stmt)))
		  {
		    found = true;
		    break;
		  }
	      }
        }

      if (!found)
        {
          /* This is the last stmt in a sequence that was detected as a
             pattern that can potentially be vectorized.  Don't mark the stmt
             as relevant/live because it's not going to be vectorized.
             Instead mark the pattern-stmt that replaces it.  */

          pattern_stmt = STMT_VINFO_RELATED_STMT (stmt_info);

          if (dump_enabled_p ())
            dump_printf_loc (MSG_NOTE, vect_location,
                             "last stmt in pattern. don't mark"
                             " relevant/live.\n");
          stmt_info = vinfo_for_stmt (pattern_stmt);
          gcc_assert (STMT_VINFO_RELATED_STMT (stmt_info) == stmt);
          save_relevant = STMT_VINFO_RELEVANT (stmt_info);
          save_live_p = STMT_VINFO_LIVE_P (stmt_info);
          stmt = pattern_stmt;
        }
    }

  STMT_VINFO_LIVE_P (stmt_info) |= live_p;
  if (relevant > STMT_VINFO_RELEVANT (stmt_info))
    STMT_VINFO_RELEVANT (stmt_info) = relevant;

  if (STMT_VINFO_RELEVANT (stmt_info) == save_relevant
      && STMT_VINFO_LIVE_P (stmt_info) == save_live_p)
    {
      if (dump_enabled_p ())
        dump_printf_loc (MSG_NOTE, vect_location,
                         "already marked relevant/live.\n");
      return;
    }

  worklist->safe_push (stmt);
}


/* Function vect_stmt_relevant_p.

   Return true if STMT in loop that is represented by LOOP_VINFO is
   "relevant for vectorization".

   A stmt is considered "relevant for vectorization" if:
   - it has uses outside the loop.
   - it has vdefs (it alters memory).
   - control stmts in the loop (except for the exit condition).

   CHECKME: what other side effects would the vectorizer allow?  */

static bool
vect_stmt_relevant_p (gimple stmt, loop_vec_info loop_vinfo,
		      enum vect_relevant *relevant, bool *live_p)
{
  struct loop *loop = LOOP_VINFO_LOOP (loop_vinfo);
  ssa_op_iter op_iter;
  imm_use_iterator imm_iter;
  use_operand_p use_p;
  def_operand_p def_p;

  *relevant = vect_unused_in_scope;
  *live_p = false;

  /* cond stmt other than loop exit cond.  */
  if (is_ctrl_stmt (stmt)
      && STMT_VINFO_TYPE (vinfo_for_stmt (stmt))
         != loop_exit_ctrl_vec_info_type)
    *relevant = vect_used_in_scope;

  /* changing memory.  */
  if (gimple_code (stmt) != GIMPLE_PHI)
    if (gimple_vdef (stmt)
	&& !gimple_clobber_p (stmt))
      {
	if (dump_enabled_p ())
	  dump_printf_loc (MSG_NOTE, vect_location,
                           "vec_stmt_relevant_p: stmt has vdefs.\n");
	*relevant = vect_used_in_scope;
      }

  /* uses outside the loop.  */
  FOR_EACH_PHI_OR_STMT_DEF (def_p, stmt, op_iter, SSA_OP_DEF)
    {
      FOR_EACH_IMM_USE_FAST (use_p, imm_iter, DEF_FROM_PTR (def_p))
	{
	  basic_block bb = gimple_bb (USE_STMT (use_p));
	  if (!flow_bb_inside_loop_p (loop, bb))
	    {
	      if (dump_enabled_p ())
		dump_printf_loc (MSG_NOTE, vect_location,
                                 "vec_stmt_relevant_p: used out of loop.\n");

	      if (is_gimple_debug (USE_STMT (use_p)))
		continue;

	      /* We expect all such uses to be in the loop exit phis
		 (because of loop closed form)   */
	      gcc_assert (gimple_code (USE_STMT (use_p)) == GIMPLE_PHI);
	      gcc_assert (bb == single_exit (loop)->dest);

              *live_p = true;
	    }
	}
    }

  return (*live_p || *relevant);
}


/* Function exist_non_indexing_operands_for_use_p

   USE is one of the uses attached to STMT.  Check if USE is
   used in STMT for anything other than indexing an array.  */

static bool
exist_non_indexing_operands_for_use_p (tree use, gimple stmt)
{
  tree operand;
  stmt_vec_info stmt_info = vinfo_for_stmt (stmt);

  /* USE corresponds to some operand in STMT.  If there is no data
     reference in STMT, then any operand that corresponds to USE
     is not indexing an array.  */
  if (!STMT_VINFO_DATA_REF (stmt_info))
    return true;

  /* STMT has a data_ref. FORNOW this means that its of one of
     the following forms:
     -1- ARRAY_REF = var
     -2- var = ARRAY_REF
     (This should have been verified in analyze_data_refs).

     'var' in the second case corresponds to a def, not a use,
     so USE cannot correspond to any operands that are not used
     for array indexing.

     Therefore, all we need to check is if STMT falls into the
     first case, and whether var corresponds to USE.  */

  if (!gimple_assign_copy_p (stmt))
    {
      if (is_gimple_call (stmt)
	  && gimple_call_internal_p (stmt))
	switch (gimple_call_internal_fn (stmt))
	  {
	  case IFN_MASK_STORE:
	    operand = gimple_call_arg (stmt, 3);
	    if (operand == use)
	      return true;
	    /* FALLTHRU */
	  case IFN_MASK_LOAD:
	    operand = gimple_call_arg (stmt, 2);
	    if (operand == use)
	      return true;
	    break;
	  default:
	    break;
	  }
      return false;
    }

  if (TREE_CODE (gimple_assign_lhs (stmt)) == SSA_NAME)
    return false;
  operand = gimple_assign_rhs1 (stmt);
  if (TREE_CODE (operand) != SSA_NAME)
    return false;

  if (operand == use)
    return true;

  return false;
}


/*
   Function process_use.

   Inputs:
   - a USE in STMT in a loop represented by LOOP_VINFO
   - LIVE_P, RELEVANT - enum values to be set in the STMT_VINFO of the stmt
     that defined USE.  This is done by calling mark_relevant and passing it
     the WORKLIST (to add DEF_STMT to the WORKLIST in case it is relevant).
   - FORCE is true if exist_non_indexing_operands_for_use_p check shouldn't
     be performed.

   Outputs:
   Generally, LIVE_P and RELEVANT are used to define the liveness and
   relevance info of the DEF_STMT of this USE:
       STMT_VINFO_LIVE_P (DEF_STMT_info) <-- live_p
       STMT_VINFO_RELEVANT (DEF_STMT_info) <-- relevant
   Exceptions:
   - case 1: If USE is used only for address computations (e.g. array indexing),
   which does not need to be directly vectorized, then the liveness/relevance
   of the respective DEF_STMT is left unchanged.
   - case 2: If STMT is a reduction phi and DEF_STMT is a reduction stmt, we
   skip DEF_STMT cause it had already been processed.
   - case 3: If DEF_STMT and STMT are in different nests, then  "relevant" will
   be modified accordingly.

   Return true if everything is as expected. Return false otherwise.  */

static bool
process_use (gimple stmt, tree use, loop_vec_info loop_vinfo, bool live_p,
	     enum vect_relevant relevant, vec<gimple> *worklist,
	     bool force)
{
  struct loop *loop = LOOP_VINFO_LOOP (loop_vinfo);
  stmt_vec_info stmt_vinfo = vinfo_for_stmt (stmt);
  stmt_vec_info dstmt_vinfo;
  basic_block bb, def_bb;
  tree def;
  gimple def_stmt;
  enum vect_def_type dt;

  /* case 1: we are only interested in uses that need to be vectorized.  Uses
     that are used for address computation are not considered relevant.  */
  if (!force && !exist_non_indexing_operands_for_use_p (use, stmt))
     return true;

  if (!vect_is_simple_use (use, stmt, loop_vinfo, NULL, &def_stmt, &def, &dt))
    {
      if (dump_enabled_p ())
        dump_printf_loc (MSG_MISSED_OPTIMIZATION, vect_location,
                         "not vectorized: unsupported use in stmt.\n");
      return false;
    }

  if (!def_stmt || gimple_nop_p (def_stmt))
    return true;

  def_bb = gimple_bb (def_stmt);
  if (!flow_bb_inside_loop_p (loop, def_bb))
    {
      if (dump_enabled_p ())
	dump_printf_loc (MSG_NOTE, vect_location, "def_stmt is out of loop.\n");
      return true;
    }

  /* case 2: A reduction phi (STMT) defined by a reduction stmt (DEF_STMT).
     DEF_STMT must have already been processed, because this should be the
     only way that STMT, which is a reduction-phi, was put in the worklist,
     as there should be no other uses for DEF_STMT in the loop.  So we just
     check that everything is as expected, and we are done.  */
  dstmt_vinfo = vinfo_for_stmt (def_stmt);
  bb = gimple_bb (stmt);
  if (gimple_code (stmt) == GIMPLE_PHI
      && STMT_VINFO_DEF_TYPE (stmt_vinfo) == vect_reduction_def
      && gimple_code (def_stmt) != GIMPLE_PHI
      && STMT_VINFO_DEF_TYPE (dstmt_vinfo) == vect_reduction_def
      && bb->loop_father == def_bb->loop_father)
    {
      if (dump_enabled_p ())
	dump_printf_loc (MSG_NOTE, vect_location,
                         "reduc-stmt defining reduc-phi in the same nest.\n");
      if (STMT_VINFO_IN_PATTERN_P (dstmt_vinfo))
	dstmt_vinfo = vinfo_for_stmt (STMT_VINFO_RELATED_STMT (dstmt_vinfo));
      gcc_assert (STMT_VINFO_RELEVANT (dstmt_vinfo) < vect_used_by_reduction);
      gcc_assert (STMT_VINFO_LIVE_P (dstmt_vinfo)
		  || STMT_VINFO_RELEVANT (dstmt_vinfo) > vect_unused_in_scope);
      return true;
    }

  /* case 3a: outer-loop stmt defining an inner-loop stmt:
	outer-loop-header-bb:
		d = def_stmt
	inner-loop:
		stmt # use (d)
	outer-loop-tail-bb:
		...		  */
  if (flow_loop_nested_p (def_bb->loop_father, bb->loop_father))
    {
      if (dump_enabled_p ())
	dump_printf_loc (MSG_NOTE, vect_location,
                         "outer-loop def-stmt defining inner-loop stmt.\n");

      switch (relevant)
	{
	case vect_unused_in_scope:
	  relevant = (STMT_VINFO_DEF_TYPE (stmt_vinfo) == vect_nested_cycle) ?
		      vect_used_in_scope : vect_unused_in_scope;
	  break;

	case vect_used_in_outer_by_reduction:
          gcc_assert (STMT_VINFO_DEF_TYPE (stmt_vinfo) != vect_reduction_def);
	  relevant = vect_used_by_reduction;
	  break;

	case vect_used_in_outer:
          gcc_assert (STMT_VINFO_DEF_TYPE (stmt_vinfo) != vect_reduction_def);
	  relevant = vect_used_in_scope;
	  break;

	case vect_used_in_scope:
	  break;

	default:
	  gcc_unreachable ();
	}
    }

  /* case 3b: inner-loop stmt defining an outer-loop stmt:
	outer-loop-header-bb:
		...
	inner-loop:
		d = def_stmt
	outer-loop-tail-bb (or outer-loop-exit-bb in double reduction):
		stmt # use (d)		*/
  else if (flow_loop_nested_p (bb->loop_father, def_bb->loop_father))
    {
      if (dump_enabled_p ())
	dump_printf_loc (MSG_NOTE, vect_location,
                         "inner-loop def-stmt defining outer-loop stmt.\n");

      switch (relevant)
        {
        case vect_unused_in_scope:
          relevant = (STMT_VINFO_DEF_TYPE (stmt_vinfo) == vect_reduction_def
            || STMT_VINFO_DEF_TYPE (stmt_vinfo) == vect_double_reduction_def) ?
                      vect_used_in_outer_by_reduction : vect_unused_in_scope;
          break;

        case vect_used_by_reduction:
          relevant = vect_used_in_outer_by_reduction;
          break;

        case vect_used_in_scope:
          relevant = vect_used_in_outer;
          break;

        default:
          gcc_unreachable ();
        }
    }

  vect_mark_relevant (worklist, def_stmt, relevant, live_p,
                      is_pattern_stmt_p (stmt_vinfo));
  return true;
}


/* Function vect_mark_stmts_to_be_vectorized.

   Not all stmts in the loop need to be vectorized. For example:

     for i...
       for j...
   1.    T0 = i + j
   2.	 T1 = a[T0]

   3.    j = j + 1

   Stmt 1 and 3 do not need to be vectorized, because loop control and
   addressing of vectorized data-refs are handled differently.

   This pass detects such stmts.  */

bool
vect_mark_stmts_to_be_vectorized (loop_vec_info loop_vinfo)
{
  struct loop *loop = LOOP_VINFO_LOOP (loop_vinfo);
  basic_block *bbs = LOOP_VINFO_BBS (loop_vinfo);
  unsigned int nbbs = loop->num_nodes;
  gimple_stmt_iterator si;
  gimple stmt;
  unsigned int i;
  stmt_vec_info stmt_vinfo;
  basic_block bb;
  gimple phi;
  bool live_p;
  enum vect_relevant relevant, tmp_relevant;
  enum vect_def_type def_type;

  if (dump_enabled_p ())
    dump_printf_loc (MSG_NOTE, vect_location,
                     "=== vect_mark_stmts_to_be_vectorized ===\n");

  auto_vec<gimple, 64> worklist;

  /* 1. Init worklist.  */
  for (i = 0; i < nbbs; i++)
    {
      bb = bbs[i];
      for (si = gsi_start_phis (bb); !gsi_end_p (si); gsi_next (&si))
	{
	  phi = gsi_stmt (si);
	  if (dump_enabled_p ())
	    {
	      dump_printf_loc (MSG_NOTE, vect_location, "init: phi relevant? ");
	      dump_gimple_stmt (MSG_NOTE, TDF_SLIM, phi, 0);
	    }

	  if (vect_stmt_relevant_p (phi, loop_vinfo, &relevant, &live_p))
	    vect_mark_relevant (&worklist, phi, relevant, live_p, false);
	}
      for (si = gsi_start_bb (bb); !gsi_end_p (si); gsi_next (&si))
	{
	  stmt = gsi_stmt (si);
	  if (dump_enabled_p ())
	    {
	      dump_printf_loc (MSG_NOTE, vect_location, "init: stmt relevant? ");
	      dump_gimple_stmt (MSG_NOTE, TDF_SLIM, stmt, 0);
	    }

	  if (vect_stmt_relevant_p (stmt, loop_vinfo, &relevant, &live_p))
            vect_mark_relevant (&worklist, stmt, relevant, live_p, false);
	}
    }

  /* 2. Process_worklist */
  while (worklist.length () > 0)
    {
      use_operand_p use_p;
      ssa_op_iter iter;

      stmt = worklist.pop ();
      if (dump_enabled_p ())
	{
          dump_printf_loc (MSG_NOTE, vect_location, "worklist: examine stmt: ");
          dump_gimple_stmt (MSG_NOTE, TDF_SLIM, stmt, 0);
	}

      /* Examine the USEs of STMT. For each USE, mark the stmt that defines it
	 (DEF_STMT) as relevant/irrelevant and live/dead according to the
	 liveness and relevance properties of STMT.  */
      stmt_vinfo = vinfo_for_stmt (stmt);
      relevant = STMT_VINFO_RELEVANT (stmt_vinfo);
      live_p = STMT_VINFO_LIVE_P (stmt_vinfo);

      /* Generally, the liveness and relevance properties of STMT are
	 propagated as is to the DEF_STMTs of its USEs:
	  live_p <-- STMT_VINFO_LIVE_P (STMT_VINFO)
	  relevant <-- STMT_VINFO_RELEVANT (STMT_VINFO)

	 One exception is when STMT has been identified as defining a reduction
	 variable; in this case we set the liveness/relevance as follows:
	   live_p = false
	   relevant = vect_used_by_reduction
	 This is because we distinguish between two kinds of relevant stmts -
	 those that are used by a reduction computation, and those that are
	 (also) used by a regular computation.  This allows us later on to
	 identify stmts that are used solely by a reduction, and therefore the
	 order of the results that they produce does not have to be kept.  */

      def_type = STMT_VINFO_DEF_TYPE (stmt_vinfo);
      tmp_relevant = relevant;
      switch (def_type)
        {
          case vect_reduction_def:
	    switch (tmp_relevant)
	      {
	        case vect_unused_in_scope:
	          relevant = vect_used_by_reduction;
	          break;

	        case vect_used_by_reduction:
	          if (gimple_code (stmt) == GIMPLE_PHI)
                    break;
  	          /* fall through */

	        default:
	          if (dump_enabled_p ())
	            dump_printf_loc (MSG_MISSED_OPTIMIZATION, vect_location,
                                     "unsupported use of reduction.\n");
	          return false;
	      }

	    live_p = false;
	    break;

          case vect_nested_cycle:
            if (tmp_relevant != vect_unused_in_scope
                && tmp_relevant != vect_used_in_outer_by_reduction
                && tmp_relevant != vect_used_in_outer)
              {
                if (dump_enabled_p ())
                  dump_printf_loc (MSG_MISSED_OPTIMIZATION, vect_location,
                                   "unsupported use of nested cycle.\n");

                return false;
              }

            live_p = false;
            break;

          case vect_double_reduction_def:
            if (tmp_relevant != vect_unused_in_scope
                && tmp_relevant != vect_used_by_reduction)
              {
                if (dump_enabled_p ())
                  dump_printf_loc (MSG_MISSED_OPTIMIZATION, vect_location,
                                   "unsupported use of double reduction.\n");

                return false;
              }

            live_p = false;
            break;

          default:
            break;
        }

      if (is_pattern_stmt_p (stmt_vinfo))
        {
          /* Pattern statements are not inserted into the code, so
             FOR_EACH_PHI_OR_STMT_USE optimizes their operands out, and we
             have to scan the RHS or function arguments instead.  */
          if (is_gimple_assign (stmt))
            {
	      enum tree_code rhs_code = gimple_assign_rhs_code (stmt);
	      tree op = gimple_assign_rhs1 (stmt);

	      i = 1;
	      if (rhs_code == COND_EXPR && COMPARISON_CLASS_P (op))
		{
		  if (!process_use (stmt, TREE_OPERAND (op, 0), loop_vinfo,
				    live_p, relevant, &worklist, false)
		      || !process_use (stmt, TREE_OPERAND (op, 1), loop_vinfo,
				       live_p, relevant, &worklist, false))
		    return false;
		  i = 2;
		}
	      for (; i < gimple_num_ops (stmt); i++)
                {
		  op = gimple_op (stmt, i);
                  if (!process_use (stmt, op, loop_vinfo, live_p, relevant,
				    &worklist, false))
                    return false;
                 }
            }
          else if (is_gimple_call (stmt))
            {
              for (i = 0; i < gimple_call_num_args (stmt); i++)
                {
                  tree arg = gimple_call_arg (stmt, i);
                  if (!process_use (stmt, arg, loop_vinfo, live_p, relevant,
				    &worklist, false))
                    return false;
                }
            }
        }
      else
        FOR_EACH_PHI_OR_STMT_USE (use_p, stmt, iter, SSA_OP_USE)
          {
            tree op = USE_FROM_PTR (use_p);
            if (!process_use (stmt, op, loop_vinfo, live_p, relevant,
			      &worklist, false))
              return false;
          }

      if (STMT_VINFO_GATHER_P (stmt_vinfo))
	{
	  tree off;
	  tree decl = vect_check_gather (stmt, loop_vinfo, NULL, &off, NULL);
	  gcc_assert (decl);
	  if (!process_use (stmt, off, loop_vinfo, live_p, relevant,
			    &worklist, true))
	    return false;
	}
    } /* while worklist */

  return true;
}


/* Function vect_model_simple_cost.

   Models cost for simple operations, i.e. those that only emit ncopies of a
   single op.  Right now, this does not account for multiple insns that could
   be generated for the single vector op.  We will handle that shortly.  */

void
vect_model_simple_cost (stmt_vec_info stmt_info, int ncopies,
			enum vect_def_type *dt,
			stmt_vector_for_cost *prologue_cost_vec,
			stmt_vector_for_cost *body_cost_vec)
{
  int i;
  int inside_cost = 0, prologue_cost = 0;

  /* The SLP costs were already calculated during SLP tree build.  */
  if (PURE_SLP_STMT (stmt_info))
    return;

  /* FORNOW: Assuming maximum 2 args per stmts.  */
  for (i = 0; i < 2; i++)
    if (dt[i] == vect_constant_def || dt[i] == vect_external_def)
      prologue_cost += record_stmt_cost (prologue_cost_vec, 1, vector_stmt,
					 stmt_info, 0, vect_prologue);

  /* Pass the inside-of-loop statements to the target-specific cost model.  */
  inside_cost = record_stmt_cost (body_cost_vec, ncopies, vector_stmt,
				  stmt_info, 0, vect_body);

  if (dump_enabled_p ())
    dump_printf_loc (MSG_NOTE, vect_location,
                     "vect_model_simple_cost: inside_cost = %d, "
                     "prologue_cost = %d .\n", inside_cost, prologue_cost);
}


/* Model cost for type demotion and promotion operations.  PWR is normally
   zero for single-step promotions and demotions.  It will be one if 
   two-step promotion/demotion is required, and so on.  Each additional
   step doubles the number of instructions required.  */

static void
vect_model_promotion_demotion_cost (stmt_vec_info stmt_info,
				    enum vect_def_type *dt, int pwr)
{
  int i, tmp;
  int inside_cost = 0, prologue_cost = 0;
  loop_vec_info loop_vinfo = STMT_VINFO_LOOP_VINFO (stmt_info);
  bb_vec_info bb_vinfo = STMT_VINFO_BB_VINFO (stmt_info);
  void *target_cost_data;

  /* The SLP costs were already calculated during SLP tree build.  */
  if (PURE_SLP_STMT (stmt_info))
    return;

  if (loop_vinfo)
    target_cost_data = LOOP_VINFO_TARGET_COST_DATA (loop_vinfo);
  else
    target_cost_data = BB_VINFO_TARGET_COST_DATA (bb_vinfo);

  for (i = 0; i < pwr + 1; i++)
    {
      tmp = (STMT_VINFO_TYPE (stmt_info) == type_promotion_vec_info_type) ?
	(i + 1) : i;
      inside_cost += add_stmt_cost (target_cost_data, vect_pow2 (tmp),
				    vec_promote_demote, stmt_info, 0,
				    vect_body);
    }

  /* FORNOW: Assuming maximum 2 args per stmts.  */
  for (i = 0; i < 2; i++)
    if (dt[i] == vect_constant_def || dt[i] == vect_external_def)
      prologue_cost += add_stmt_cost (target_cost_data, 1, vector_stmt,
				      stmt_info, 0, vect_prologue);

  if (dump_enabled_p ())
    dump_printf_loc (MSG_NOTE, vect_location,
                     "vect_model_promotion_demotion_cost: inside_cost = %d, "
                     "prologue_cost = %d .\n", inside_cost, prologue_cost);
}

/* Function vect_cost_group_size

   For grouped load or store, return the group_size only if it is the first
   load or store of a group, else return 1.  This ensures that group size is
   only returned once per group.  */

static int
vect_cost_group_size (stmt_vec_info stmt_info)
{
  gimple first_stmt = GROUP_FIRST_ELEMENT (stmt_info);

  if (first_stmt == STMT_VINFO_STMT (stmt_info))
    return GROUP_SIZE (stmt_info);

  return 1;
}


/* Function vect_model_store_cost

   Models cost for stores.  In the case of grouped accesses, one access
   has the overhead of the grouped access attributed to it.  */

void
vect_model_store_cost (stmt_vec_info stmt_info, int ncopies,
		       bool store_lanes_p, enum vect_def_type dt,
		       slp_tree slp_node,
		       stmt_vector_for_cost *prologue_cost_vec,
		       stmt_vector_for_cost *body_cost_vec)
{
  int group_size;
  unsigned int inside_cost = 0, prologue_cost = 0;
  struct data_reference *first_dr;
  gimple first_stmt;

  /* The SLP costs were already calculated during SLP tree build.  */
  if (PURE_SLP_STMT (stmt_info))
    return;

  if (dt == vect_constant_def || dt == vect_external_def)
    prologue_cost += record_stmt_cost (prologue_cost_vec, 1, scalar_to_vec,
				       stmt_info, 0, vect_prologue);

  /* Grouped access?  */
  if (STMT_VINFO_GROUPED_ACCESS (stmt_info))
    {
      if (slp_node)
        {
          first_stmt = SLP_TREE_SCALAR_STMTS (slp_node)[0];
          group_size = 1;
        }
      else
        {
          first_stmt = GROUP_FIRST_ELEMENT (stmt_info);
          group_size = vect_cost_group_size (stmt_info);
        }

      first_dr = STMT_VINFO_DATA_REF (vinfo_for_stmt (first_stmt));
    }
  /* Not a grouped access.  */
  else
    {
      group_size = 1;
      first_dr = STMT_VINFO_DATA_REF (stmt_info);
    }

  /* We assume that the cost of a single store-lanes instruction is
     equivalent to the cost of GROUP_SIZE separate stores.  If a grouped
     access is instead being provided by a permute-and-store operation,
     include the cost of the permutes.  */
  if (!store_lanes_p && group_size > 1)
    {
      /* Uses a high and low interleave or shuffle operations for each
	 needed permute.  */
      int nstmts = ncopies * ceil_log2 (group_size) * group_size;
      inside_cost = record_stmt_cost (body_cost_vec, nstmts, vec_perm,
				      stmt_info, 0, vect_body);

      if (dump_enabled_p ())
        dump_printf_loc (MSG_NOTE, vect_location,
                         "vect_model_store_cost: strided group_size = %d .\n",
                         group_size);
    }

  /* Costs of the stores.  */
  vect_get_store_cost (first_dr, ncopies, &inside_cost, body_cost_vec);

  if (dump_enabled_p ())
    dump_printf_loc (MSG_NOTE, vect_location,
                     "vect_model_store_cost: inside_cost = %d, "
                     "prologue_cost = %d .\n", inside_cost, prologue_cost);
}


/* Calculate cost of DR's memory access.  */
void
vect_get_store_cost (struct data_reference *dr, int ncopies,
		     unsigned int *inside_cost,
		     stmt_vector_for_cost *body_cost_vec)
{
  int alignment_support_scheme = vect_supportable_dr_alignment (dr, false);
  gimple stmt = DR_STMT (dr);
  stmt_vec_info stmt_info = vinfo_for_stmt (stmt);

  switch (alignment_support_scheme)
    {
    case dr_aligned:
      {
	*inside_cost += record_stmt_cost (body_cost_vec, ncopies,
					  vector_store, stmt_info, 0,
					  vect_body);

        if (dump_enabled_p ())
          dump_printf_loc (MSG_NOTE, vect_location,
                           "vect_model_store_cost: aligned.\n");
        break;
      }

    case dr_unaligned_supported:
      {
        /* Here, we assign an additional cost for the unaligned store.  */
	*inside_cost += record_stmt_cost (body_cost_vec, ncopies,
					  unaligned_store, stmt_info,
					  DR_MISALIGNMENT (dr), vect_body);
        if (dump_enabled_p ())
          dump_printf_loc (MSG_NOTE, vect_location,
                           "vect_model_store_cost: unaligned supported by "
                           "hardware.\n");
        break;
      }

    case dr_unaligned_unsupported:
      {
        *inside_cost = VECT_MAX_COST;

        if (dump_enabled_p ())
          dump_printf_loc (MSG_MISSED_OPTIMIZATION, vect_location,
                           "vect_model_store_cost: unsupported access.\n");
        break;
      }

    default:
      gcc_unreachable ();
    }
}


/* Function vect_model_load_cost

   Models cost for loads.  In the case of grouped accesses, the last access
   has the overhead of the grouped access attributed to it.  Since unaligned
   accesses are supported for loads, we also account for the costs of the
   access scheme chosen.  */

void
vect_model_load_cost (stmt_vec_info stmt_info, int ncopies,
		      bool load_lanes_p, slp_tree slp_node,
		      stmt_vector_for_cost *prologue_cost_vec,
		      stmt_vector_for_cost *body_cost_vec)
{
  int group_size;
  gimple first_stmt;
  struct data_reference *dr = STMT_VINFO_DATA_REF (stmt_info), *first_dr;
  unsigned int inside_cost = 0, prologue_cost = 0;

  /* The SLP costs were already calculated during SLP tree build.  */
  if (PURE_SLP_STMT (stmt_info))
    return;

  /* Grouped accesses?  */
  first_stmt = GROUP_FIRST_ELEMENT (stmt_info);
  if (STMT_VINFO_GROUPED_ACCESS (stmt_info) && first_stmt && !slp_node)
    {
      group_size = vect_cost_group_size (stmt_info);
      first_dr = STMT_VINFO_DATA_REF (vinfo_for_stmt (first_stmt));
    }
  /* Not a grouped access.  */
  else
    {
      group_size = 1;
      first_dr = dr;
    }

  /* We assume that the cost of a single load-lanes instruction is
     equivalent to the cost of GROUP_SIZE separate loads.  If a grouped
     access is instead being provided by a load-and-permute operation,
     include the cost of the permutes.  */
  if (!load_lanes_p && group_size > 1)
    {
      /* Uses an even and odd extract operations or shuffle operations
	 for each needed permute.  */
      int nstmts = ncopies * ceil_log2 (group_size) * group_size;
      inside_cost = record_stmt_cost (body_cost_vec, nstmts, vec_perm,
				      stmt_info, 0, vect_body);

      if (dump_enabled_p ())
        dump_printf_loc (MSG_NOTE, vect_location,
                         "vect_model_load_cost: strided group_size = %d .\n",
                         group_size);
    }

  /* The loads themselves.  */
  if (STMT_VINFO_STRIDE_LOAD_P (stmt_info))
    {
      /* N scalar loads plus gathering them into a vector.  */
      tree vectype = STMT_VINFO_VECTYPE (stmt_info);
      inside_cost += record_stmt_cost (body_cost_vec,
				       ncopies * TYPE_VECTOR_SUBPARTS (vectype),
				       scalar_load, stmt_info, 0, vect_body);
      inside_cost += record_stmt_cost (body_cost_vec, ncopies, vec_construct,
				       stmt_info, 0, vect_body);
    }
  else
    vect_get_load_cost (first_dr, ncopies,
			((!STMT_VINFO_GROUPED_ACCESS (stmt_info))
			 || group_size > 1 || slp_node),
			&inside_cost, &prologue_cost, 
			prologue_cost_vec, body_cost_vec, true);

  if (dump_enabled_p ())
    dump_printf_loc (MSG_NOTE, vect_location,
                     "vect_model_load_cost: inside_cost = %d, "
                     "prologue_cost = %d .\n", inside_cost, prologue_cost);
}


/* Calculate cost of DR's memory access.  */
void
vect_get_load_cost (struct data_reference *dr, int ncopies,
		    bool add_realign_cost, unsigned int *inside_cost,
		    unsigned int *prologue_cost,
		    stmt_vector_for_cost *prologue_cost_vec,
		    stmt_vector_for_cost *body_cost_vec,
		    bool record_prologue_costs)
{
  int alignment_support_scheme = vect_supportable_dr_alignment (dr, false);
  gimple stmt = DR_STMT (dr);
  stmt_vec_info stmt_info = vinfo_for_stmt (stmt);

  switch (alignment_support_scheme)
    {
    case dr_aligned:
      {
	*inside_cost += record_stmt_cost (body_cost_vec, ncopies, vector_load,
					  stmt_info, 0, vect_body);

        if (dump_enabled_p ())
          dump_printf_loc (MSG_NOTE, vect_location,
                           "vect_model_load_cost: aligned.\n");

        break;
      }
    case dr_unaligned_supported:
      {
        /* Here, we assign an additional cost for the unaligned load.  */
	*inside_cost += record_stmt_cost (body_cost_vec, ncopies,
					  unaligned_load, stmt_info,
					  DR_MISALIGNMENT (dr), vect_body);

        if (dump_enabled_p ())
          dump_printf_loc (MSG_NOTE, vect_location,
                           "vect_model_load_cost: unaligned supported by "
                           "hardware.\n");

        break;
      }
    case dr_explicit_realign:
      {
	*inside_cost += record_stmt_cost (body_cost_vec, ncopies * 2,
					  vector_load, stmt_info, 0, vect_body);
	*inside_cost += record_stmt_cost (body_cost_vec, ncopies,
					  vec_perm, stmt_info, 0, vect_body);

        /* FIXME: If the misalignment remains fixed across the iterations of
           the containing loop, the following cost should be added to the
           prologue costs.  */
        if (targetm.vectorize.builtin_mask_for_load)
	  *inside_cost += record_stmt_cost (body_cost_vec, 1, vector_stmt,
					    stmt_info, 0, vect_body);

        if (dump_enabled_p ())
          dump_printf_loc (MSG_NOTE, vect_location,
                           "vect_model_load_cost: explicit realign\n");

        break;
      }
    case dr_explicit_realign_optimized:
      {
        if (dump_enabled_p ())
          dump_printf_loc (MSG_NOTE, vect_location,
                           "vect_model_load_cost: unaligned software "
                           "pipelined.\n");

        /* Unaligned software pipeline has a load of an address, an initial
           load, and possibly a mask operation to "prime" the loop.  However,
           if this is an access in a group of loads, which provide grouped
           access, then the above cost should only be considered for one
           access in the group.  Inside the loop, there is a load op
           and a realignment op.  */

        if (add_realign_cost && record_prologue_costs)
          {
	    *prologue_cost += record_stmt_cost (prologue_cost_vec, 2,
						vector_stmt, stmt_info,
						0, vect_prologue);
            if (targetm.vectorize.builtin_mask_for_load)
	      *prologue_cost += record_stmt_cost (prologue_cost_vec, 1,
						  vector_stmt, stmt_info,
						  0, vect_prologue);
          }

	*inside_cost += record_stmt_cost (body_cost_vec, ncopies, vector_load,
					  stmt_info, 0, vect_body);
	*inside_cost += record_stmt_cost (body_cost_vec, ncopies, vec_perm,
					  stmt_info, 0, vect_body);

        if (dump_enabled_p ())
          dump_printf_loc (MSG_NOTE, vect_location,
                           "vect_model_load_cost: explicit realign optimized"
                           "\n");

        break;
      }

    case dr_unaligned_unsupported:
      {
        *inside_cost = VECT_MAX_COST;

        if (dump_enabled_p ())
          dump_printf_loc (MSG_MISSED_OPTIMIZATION, vect_location,
                           "vect_model_load_cost: unsupported access.\n");
        break;
      }

    default:
      gcc_unreachable ();
    }
}

/* Insert the new stmt NEW_STMT at *GSI or at the appropriate place in
   the loop preheader for the vectorized stmt STMT.  */

static void
vect_init_vector_1 (gimple stmt, gimple new_stmt, gimple_stmt_iterator *gsi)
{
  if (gsi)
    vect_finish_stmt_generation (stmt, new_stmt, gsi);
  else
    {
      stmt_vec_info stmt_vinfo = vinfo_for_stmt (stmt);
      loop_vec_info loop_vinfo = STMT_VINFO_LOOP_VINFO (stmt_vinfo);

      if (loop_vinfo)
        {
          struct loop *loop = LOOP_VINFO_LOOP (loop_vinfo);
	  basic_block new_bb;
	  edge pe;

          if (nested_in_vect_loop_p (loop, stmt))
            loop = loop->inner;

	  pe = loop_preheader_edge (loop);
          new_bb = gsi_insert_on_edge_immediate (pe, new_stmt);
          gcc_assert (!new_bb);
	}
      else
       {
          bb_vec_info bb_vinfo = STMT_VINFO_BB_VINFO (stmt_vinfo);
          basic_block bb;
          gimple_stmt_iterator gsi_bb_start;

          gcc_assert (bb_vinfo);
          bb = BB_VINFO_BB (bb_vinfo);
          gsi_bb_start = gsi_after_labels (bb);
          gsi_insert_before (&gsi_bb_start, new_stmt, GSI_SAME_STMT);
       }
    }

  if (dump_enabled_p ())
    {
      dump_printf_loc (MSG_NOTE, vect_location,
                       "created new init_stmt: ");
      dump_gimple_stmt (MSG_NOTE, TDF_SLIM, new_stmt, 0);
    }
}

/* Function vect_init_vector.

   Insert a new stmt (INIT_STMT) that initializes a new variable of type
   TYPE with the value VAL.  If TYPE is a vector type and VAL does not have
   vector type a vector with all elements equal to VAL is created first.
   Place the initialization at BSI if it is not NULL.  Otherwise, place the
   initialization at the loop preheader.
   Return the DEF of INIT_STMT.
   It will be used in the vectorization of STMT.  */

tree
vect_init_vector (gimple stmt, tree val, tree type, gimple_stmt_iterator *gsi)
{
  tree new_var;
  gimple init_stmt;
  tree vec_oprnd;
  tree new_temp;

  if (TREE_CODE (type) == VECTOR_TYPE
      && TREE_CODE (TREE_TYPE (val)) != VECTOR_TYPE)
    {
      if (!types_compatible_p (TREE_TYPE (type), TREE_TYPE (val)))
	{
	  if (CONSTANT_CLASS_P (val))
	    val = fold_unary (VIEW_CONVERT_EXPR, TREE_TYPE (type), val);
	  else
	    {
	      new_temp = make_ssa_name (TREE_TYPE (type));
	      init_stmt = gimple_build_assign (new_temp, NOP_EXPR, val);
	      vect_init_vector_1 (stmt, init_stmt, gsi);
	      val = new_temp;
	    }
	}
      val = build_vector_from_val (type, val);
    }

  new_var = vect_get_new_vect_var (type, vect_simple_var, "cst_");
  init_stmt = gimple_build_assign  (new_var, val);
  new_temp = make_ssa_name (new_var, init_stmt);
  gimple_assign_set_lhs (init_stmt, new_temp);
  vect_init_vector_1 (stmt, init_stmt, gsi);
  vec_oprnd = gimple_assign_lhs (init_stmt);
  return vec_oprnd;
}


/* Function vect_get_vec_def_for_operand.

   OP is an operand in STMT.  This function returns a (vector) def that will be
   used in the vectorized stmt for STMT.

   In the case that OP is an SSA_NAME which is defined in the loop, then
   STMT_VINFO_VEC_STMT of the defining stmt holds the relevant def.

   In case OP is an invariant or constant, a new stmt that creates a vector def
   needs to be introduced.  */

tree
vect_get_vec_def_for_operand (tree op, gimple stmt, tree *scalar_def)
{
  tree vec_oprnd;
  gimple vec_stmt;
  gimple def_stmt;
  stmt_vec_info def_stmt_info = NULL;
  stmt_vec_info stmt_vinfo = vinfo_for_stmt (stmt);
  unsigned int nunits;
  loop_vec_info loop_vinfo = STMT_VINFO_LOOP_VINFO (stmt_vinfo);
  tree def;
  enum vect_def_type dt;
  bool is_simple_use;
  tree vector_type;

  if (dump_enabled_p ())
    {
      dump_printf_loc (MSG_NOTE, vect_location,
                       "vect_get_vec_def_for_operand: ");
      dump_generic_expr (MSG_NOTE, TDF_SLIM, op);
      dump_printf (MSG_NOTE, "\n");
    }

  is_simple_use = vect_is_simple_use (op, stmt, loop_vinfo, NULL,
				      &def_stmt, &def, &dt);
  gcc_assert (is_simple_use);
  if (dump_enabled_p ())
    {
      int loc_printed = 0;
      if (def)
        {
          dump_printf_loc (MSG_NOTE, vect_location, "def =  ");
          loc_printed = 1;
          dump_generic_expr (MSG_NOTE, TDF_SLIM, def);
          dump_printf (MSG_NOTE, "\n");
        }
      if (def_stmt)
        {
          if (loc_printed)
            dump_printf (MSG_NOTE, "  def_stmt =  ");
          else
            dump_printf_loc (MSG_NOTE, vect_location, "  def_stmt =  ");
	  dump_gimple_stmt (MSG_NOTE, TDF_SLIM, def_stmt, 0);
        }
    }

  switch (dt)
    {
    /* Case 1: operand is a constant.  */
    case vect_constant_def:
      {
	vector_type = get_vectype_for_scalar_type (TREE_TYPE (op));
	gcc_assert (vector_type);
	nunits = TYPE_VECTOR_SUBPARTS (vector_type);

	if (scalar_def)
	  *scalar_def = op;

        /* Create 'vect_cst_ = {cst,cst,...,cst}'  */
        if (dump_enabled_p ())
          dump_printf_loc (MSG_NOTE, vect_location,
                           "Create vector_cst. nunits = %d\n", nunits);

        return vect_init_vector (stmt, op, vector_type, NULL);
      }

    /* Case 2: operand is defined outside the loop - loop invariant.  */
    case vect_external_def:
      {
	vector_type = get_vectype_for_scalar_type (TREE_TYPE (def));
	gcc_assert (vector_type);

	if (scalar_def)
	  *scalar_def = def;

        /* Create 'vec_inv = {inv,inv,..,inv}'  */
        if (dump_enabled_p ())
          dump_printf_loc (MSG_NOTE, vect_location, "Create vector_inv.\n");

        return vect_init_vector (stmt, def, vector_type, NULL);
      }

    /* Case 3: operand is defined inside the loop.  */
    case vect_internal_def:
      {
	if (scalar_def)
	  *scalar_def = NULL/* FIXME tuples: def_stmt*/;

        /* Get the def from the vectorized stmt.  */
        def_stmt_info = vinfo_for_stmt (def_stmt);

        vec_stmt = STMT_VINFO_VEC_STMT (def_stmt_info);
        /* Get vectorized pattern statement.  */
        if (!vec_stmt
            && STMT_VINFO_IN_PATTERN_P (def_stmt_info)
            && !STMT_VINFO_RELEVANT (def_stmt_info))
          vec_stmt = STMT_VINFO_VEC_STMT (vinfo_for_stmt (
                       STMT_VINFO_RELATED_STMT (def_stmt_info)));
        gcc_assert (vec_stmt);
	if (gimple_code (vec_stmt) == GIMPLE_PHI)
	  vec_oprnd = PHI_RESULT (vec_stmt);
	else if (is_gimple_call (vec_stmt))
	  vec_oprnd = gimple_call_lhs (vec_stmt);
	else
	  vec_oprnd = gimple_assign_lhs (vec_stmt);
        return vec_oprnd;
      }

    /* Case 4: operand is defined by a loop header phi - reduction  */
    case vect_reduction_def:
    case vect_double_reduction_def:
    case vect_nested_cycle:
      {
	struct loop *loop;

	gcc_assert (gimple_code (def_stmt) == GIMPLE_PHI);
	loop = (gimple_bb (def_stmt))->loop_father;

        /* Get the def before the loop  */
        op = PHI_ARG_DEF_FROM_EDGE (def_stmt, loop_preheader_edge (loop));
        return get_initial_def_for_reduction (stmt, op, scalar_def);
     }

    /* Case 5: operand is defined by loop-header phi - induction.  */
    case vect_induction_def:
      {
	gcc_assert (gimple_code (def_stmt) == GIMPLE_PHI);

        /* Get the def from the vectorized stmt.  */
        def_stmt_info = vinfo_for_stmt (def_stmt);
        vec_stmt = STMT_VINFO_VEC_STMT (def_stmt_info);
	if (gimple_code (vec_stmt) == GIMPLE_PHI)
	  vec_oprnd = PHI_RESULT (vec_stmt);
	else
	  vec_oprnd = gimple_get_lhs (vec_stmt);
        return vec_oprnd;
      }

    default:
      gcc_unreachable ();
    }
}


/* Function vect_get_vec_def_for_stmt_copy

   Return a vector-def for an operand.  This function is used when the
   vectorized stmt to be created (by the caller to this function) is a "copy"
   created in case the vectorized result cannot fit in one vector, and several
   copies of the vector-stmt are required.  In this case the vector-def is
   retrieved from the vector stmt recorded in the STMT_VINFO_RELATED_STMT field
   of the stmt that defines VEC_OPRND.
   DT is the type of the vector def VEC_OPRND.

   Context:
        In case the vectorization factor (VF) is bigger than the number
   of elements that can fit in a vectype (nunits), we have to generate
   more than one vector stmt to vectorize the scalar stmt.  This situation
   arises when there are multiple data-types operated upon in the loop; the
   smallest data-type determines the VF, and as a result, when vectorizing
   stmts operating on wider types we need to create 'VF/nunits' "copies" of the
   vector stmt (each computing a vector of 'nunits' results, and together
   computing 'VF' results in each iteration).  This function is called when
   vectorizing such a stmt (e.g. vectorizing S2 in the illustration below, in
   which VF=16 and nunits=4, so the number of copies required is 4):

   scalar stmt:         vectorized into:        STMT_VINFO_RELATED_STMT

   S1: x = load         VS1.0:  vx.0 = memref0      VS1.1
                        VS1.1:  vx.1 = memref1      VS1.2
                        VS1.2:  vx.2 = memref2      VS1.3
                        VS1.3:  vx.3 = memref3

   S2: z = x + ...      VSnew.0:  vz0 = vx.0 + ...  VSnew.1
                        VSnew.1:  vz1 = vx.1 + ...  VSnew.2
                        VSnew.2:  vz2 = vx.2 + ...  VSnew.3
                        VSnew.3:  vz3 = vx.3 + ...

   The vectorization of S1 is explained in vectorizable_load.
   The vectorization of S2:
        To create the first vector-stmt out of the 4 copies - VSnew.0 -
   the function 'vect_get_vec_def_for_operand' is called to
   get the relevant vector-def for each operand of S2.  For operand x it
   returns  the vector-def 'vx.0'.

        To create the remaining copies of the vector-stmt (VSnew.j), this
   function is called to get the relevant vector-def for each operand.  It is
   obtained from the respective VS1.j stmt, which is recorded in the
   STMT_VINFO_RELATED_STMT field of the stmt that defines VEC_OPRND.

        For example, to obtain the vector-def 'vx.1' in order to create the
   vector stmt 'VSnew.1', this function is called with VEC_OPRND='vx.0'.
   Given 'vx0' we obtain the stmt that defines it ('VS1.0'); from the
   STMT_VINFO_RELATED_STMT field of 'VS1.0' we obtain the next copy - 'VS1.1',
   and return its def ('vx.1').
   Overall, to create the above sequence this function will be called 3 times:
        vx.1 = vect_get_vec_def_for_stmt_copy (dt, vx.0);
        vx.2 = vect_get_vec_def_for_stmt_copy (dt, vx.1);
        vx.3 = vect_get_vec_def_for_stmt_copy (dt, vx.2);  */

tree
vect_get_vec_def_for_stmt_copy (enum vect_def_type dt, tree vec_oprnd)
{
  gimple vec_stmt_for_operand;
  stmt_vec_info def_stmt_info;

  /* Do nothing; can reuse same def.  */
  if (dt == vect_external_def || dt == vect_constant_def )
    return vec_oprnd;

  vec_stmt_for_operand = SSA_NAME_DEF_STMT (vec_oprnd);
  def_stmt_info = vinfo_for_stmt (vec_stmt_for_operand);
  gcc_assert (def_stmt_info);
  vec_stmt_for_operand = STMT_VINFO_RELATED_STMT (def_stmt_info);
  gcc_assert (vec_stmt_for_operand);
  vec_oprnd = gimple_get_lhs (vec_stmt_for_operand);
  if (gimple_code (vec_stmt_for_operand) == GIMPLE_PHI)
    vec_oprnd = PHI_RESULT (vec_stmt_for_operand);
  else
    vec_oprnd = gimple_get_lhs (vec_stmt_for_operand);
  return vec_oprnd;
}


/* Get vectorized definitions for the operands to create a copy of an original
   stmt.  See vect_get_vec_def_for_stmt_copy () for details.  */

static void
vect_get_vec_defs_for_stmt_copy (enum vect_def_type *dt,
				 vec<tree> *vec_oprnds0,
				 vec<tree> *vec_oprnds1)
{
  tree vec_oprnd = vec_oprnds0->pop ();

  vec_oprnd = vect_get_vec_def_for_stmt_copy (dt[0], vec_oprnd);
  vec_oprnds0->quick_push (vec_oprnd);

  if (vec_oprnds1 && vec_oprnds1->length ())
    {
      vec_oprnd = vec_oprnds1->pop ();
      vec_oprnd = vect_get_vec_def_for_stmt_copy (dt[1], vec_oprnd);
      vec_oprnds1->quick_push (vec_oprnd);
    }
}


/* Get vectorized definitions for OP0 and OP1.
   REDUC_INDEX is the index of reduction operand in case of reduction,
   and -1 otherwise.  */

void
vect_get_vec_defs (tree op0, tree op1, gimple stmt,
		   vec<tree> *vec_oprnds0,
		   vec<tree> *vec_oprnds1,
		   slp_tree slp_node, int reduc_index)
{
  if (slp_node)
    {
      int nops = (op1 == NULL_TREE) ? 1 : 2;
      auto_vec<tree> ops (nops);
      auto_vec<vec<tree> > vec_defs (nops);

      ops.quick_push (op0);
      if (op1)
        ops.quick_push (op1);

      vect_get_slp_defs (ops, slp_node, &vec_defs, reduc_index);

      *vec_oprnds0 = vec_defs[0];
      if (op1)
	*vec_oprnds1 = vec_defs[1];
    }
  else
    {
      tree vec_oprnd;

      vec_oprnds0->create (1);
      vec_oprnd = vect_get_vec_def_for_operand (op0, stmt, NULL);
      vec_oprnds0->quick_push (vec_oprnd);

      if (op1)
	{
	  vec_oprnds1->create (1);
	  vec_oprnd = vect_get_vec_def_for_operand (op1, stmt, NULL);
	  vec_oprnds1->quick_push (vec_oprnd);
	}
    }
}


/* Function vect_finish_stmt_generation.

   Insert a new stmt.  */

void
vect_finish_stmt_generation (gimple stmt, gimple vec_stmt,
			     gimple_stmt_iterator *gsi)
{
  stmt_vec_info stmt_info = vinfo_for_stmt (stmt);
  loop_vec_info loop_vinfo = STMT_VINFO_LOOP_VINFO (stmt_info);
  bb_vec_info bb_vinfo = STMT_VINFO_BB_VINFO (stmt_info);

  gcc_assert (gimple_code (stmt) != GIMPLE_LABEL);

  if (!gsi_end_p (*gsi)
      && gimple_has_mem_ops (vec_stmt))
    {
      gimple at_stmt = gsi_stmt (*gsi);
      tree vuse = gimple_vuse (at_stmt);
      if (vuse && TREE_CODE (vuse) == SSA_NAME)
	{
	  tree vdef = gimple_vdef (at_stmt);
	  gimple_set_vuse (vec_stmt, gimple_vuse (at_stmt));
	  /* If we have an SSA vuse and insert a store, update virtual
	     SSA form to avoid triggering the renamer.  Do so only
	     if we can easily see all uses - which is what almost always
	     happens with the way vectorized stmts are inserted.  */
	  if ((vdef && TREE_CODE (vdef) == SSA_NAME)
	      && ((is_gimple_assign (vec_stmt)
		   && !is_gimple_reg (gimple_assign_lhs (vec_stmt)))
		  || (is_gimple_call (vec_stmt)
		      && !(gimple_call_flags (vec_stmt)
			   & (ECF_CONST|ECF_PURE|ECF_NOVOPS)))))
	    {
	      tree new_vdef = copy_ssa_name (vuse, vec_stmt);
	      gimple_set_vdef (vec_stmt, new_vdef);
	      SET_USE (gimple_vuse_op (at_stmt), new_vdef);
	    }
	}
    }
  gsi_insert_before (gsi, vec_stmt, GSI_SAME_STMT);

  set_vinfo_for_stmt (vec_stmt, new_stmt_vec_info (vec_stmt, loop_vinfo,
                                                   bb_vinfo));

  if (dump_enabled_p ())
    {
      dump_printf_loc (MSG_NOTE, vect_location, "add new stmt: ");
      dump_gimple_stmt (MSG_NOTE, TDF_SLIM, vec_stmt, 0);
    }

  gimple_set_location (vec_stmt, gimple_location (stmt));

  /* While EH edges will generally prevent vectorization, stmt might
     e.g. be in a must-not-throw region.  Ensure newly created stmts
     that could throw are part of the same region.  */
  int lp_nr = lookup_stmt_eh_lp (stmt);
  if (lp_nr != 0 && stmt_could_throw_p (vec_stmt))
    add_stmt_to_eh_lp (vec_stmt, lp_nr);
}

/* Checks if CALL can be vectorized in type VECTYPE.  Returns
   a function declaration if the target has a vectorized version
   of the function, or NULL_TREE if the function cannot be vectorized.  */

tree
vectorizable_function (gcall *call, tree vectype_out, tree vectype_in)
{
  tree fndecl = gimple_call_fndecl (call);

  /* We only handle functions that do not read or clobber memory -- i.e.
     const or novops ones.  */
  if (!(gimple_call_flags (call) & (ECF_CONST | ECF_NOVOPS)))
    return NULL_TREE;

  if (!fndecl
      || TREE_CODE (fndecl) != FUNCTION_DECL
      || !DECL_BUILT_IN (fndecl))
    return NULL_TREE;

  return targetm.vectorize.builtin_vectorized_function (fndecl, vectype_out,
						        vectype_in);
}


static tree permute_vec_elements (tree, tree, tree, gimple,
				  gimple_stmt_iterator *);


/* Function vectorizable_mask_load_store.

   Check if STMT performs a conditional load or store that can be vectorized.
   If VEC_STMT is also passed, vectorize the STMT: create a vectorized
   stmt to replace it, put it in VEC_STMT, and insert it at GSI.
   Return FALSE if not a vectorizable STMT, TRUE otherwise.  */

static bool
vectorizable_mask_load_store (gimple stmt, gimple_stmt_iterator *gsi,
			      gimple *vec_stmt, slp_tree slp_node)
{
  tree vec_dest = NULL;
  stmt_vec_info stmt_info = vinfo_for_stmt (stmt);
  stmt_vec_info prev_stmt_info;
  loop_vec_info loop_vinfo = STMT_VINFO_LOOP_VINFO (stmt_info);
  struct loop *loop = LOOP_VINFO_LOOP (loop_vinfo);
  bool nested_in_vect_loop = nested_in_vect_loop_p (loop, stmt);
  struct data_reference *dr = STMT_VINFO_DATA_REF (stmt_info);
  tree vectype = STMT_VINFO_VECTYPE (stmt_info);
  tree elem_type;
  gimple new_stmt;
  tree dummy;
  tree dataref_ptr = NULL_TREE;
  gimple ptr_incr;
  int nunits = TYPE_VECTOR_SUBPARTS (vectype);
  int ncopies;
  int i, j;
  bool inv_p;
  tree gather_base = NULL_TREE, gather_off = NULL_TREE;
  tree gather_off_vectype = NULL_TREE, gather_decl = NULL_TREE;
  int gather_scale = 1;
  enum vect_def_type gather_dt = vect_unknown_def_type;
  bool is_store;
  tree mask;
  gimple def_stmt;
  tree def;
  enum vect_def_type dt;

  if (slp_node != NULL)
    return false;

  ncopies = LOOP_VINFO_VECT_FACTOR (loop_vinfo) / nunits;
  gcc_assert (ncopies >= 1);

  is_store = gimple_call_internal_fn (stmt) == IFN_MASK_STORE;
  mask = gimple_call_arg (stmt, 2);
  if (TYPE_PRECISION (TREE_TYPE (mask))
      != GET_MODE_BITSIZE (TYPE_MODE (TREE_TYPE (vectype))))
    return false;

  /* FORNOW. This restriction should be relaxed.  */
  if (nested_in_vect_loop && ncopies > 1)
    {
      if (dump_enabled_p ())
	dump_printf_loc (MSG_MISSED_OPTIMIZATION, vect_location,
			 "multiple types in nested loop.");
      return false;
    }

  if (!STMT_VINFO_RELEVANT_P (stmt_info))
    return false;

  if (STMT_VINFO_DEF_TYPE (stmt_info) != vect_internal_def)
    return false;

  if (!STMT_VINFO_DATA_REF (stmt_info))
    return false;

  elem_type = TREE_TYPE (vectype);

  if (STMT_VINFO_GROUPED_ACCESS (stmt_info))
    return false;

  if (STMT_VINFO_STRIDE_LOAD_P (stmt_info))
    return false;

  if (STMT_VINFO_GATHER_P (stmt_info))
    {
      gimple def_stmt;
      tree def;
      gather_decl = vect_check_gather (stmt, loop_vinfo, &gather_base,
				       &gather_off, &gather_scale);
      gcc_assert (gather_decl);
      if (!vect_is_simple_use_1 (gather_off, NULL, loop_vinfo, NULL,
				 &def_stmt, &def, &gather_dt,
				 &gather_off_vectype))
	{
	  if (dump_enabled_p ())
	    dump_printf_loc (MSG_MISSED_OPTIMIZATION, vect_location,
			     "gather index use not simple.");
	  return false;
	}

      tree arglist = TYPE_ARG_TYPES (TREE_TYPE (gather_decl));
      tree masktype
	= TREE_VALUE (TREE_CHAIN (TREE_CHAIN (TREE_CHAIN (arglist))));
      if (TREE_CODE (masktype) == INTEGER_TYPE)
	{
	  if (dump_enabled_p ())
	    dump_printf_loc (MSG_MISSED_OPTIMIZATION, vect_location,
			     "masked gather with integer mask not supported.");
	  return false;
	}
    }
  else if (tree_int_cst_compare (nested_in_vect_loop
				 ? STMT_VINFO_DR_STEP (stmt_info)
				 : DR_STEP (dr), size_zero_node) <= 0)
    return false;
  else if (!VECTOR_MODE_P (TYPE_MODE (vectype))
	   || !can_vec_mask_load_store_p (TYPE_MODE (vectype), !is_store))
    return false;

  if (TREE_CODE (mask) != SSA_NAME)
    return false;

  if (!vect_is_simple_use (mask, stmt, loop_vinfo, NULL,
			   &def_stmt, &def, &dt))
    return false;

  if (is_store)
    {
      tree rhs = gimple_call_arg (stmt, 3);
      if (!vect_is_simple_use (rhs, stmt, loop_vinfo, NULL,
			       &def_stmt, &def, &dt))
	return false;
    }

  if (!vec_stmt) /* transformation not required.  */
    {
      STMT_VINFO_TYPE (stmt_info) = call_vec_info_type;
      if (is_store)
	vect_model_store_cost (stmt_info, ncopies, false, dt,
			       NULL, NULL, NULL);
      else
	vect_model_load_cost (stmt_info, ncopies, false, NULL, NULL, NULL);
      return true;
    }

  /** Transform.  **/

  if (STMT_VINFO_GATHER_P (stmt_info))
    {
      tree vec_oprnd0 = NULL_TREE, op;
      tree arglist = TYPE_ARG_TYPES (TREE_TYPE (gather_decl));
      tree rettype, srctype, ptrtype, idxtype, masktype, scaletype;
      tree ptr, vec_mask = NULL_TREE, mask_op = NULL_TREE, var, scale;
      tree perm_mask = NULL_TREE, prev_res = NULL_TREE;
      tree mask_perm_mask = NULL_TREE;
      edge pe = loop_preheader_edge (loop);
      gimple_seq seq;
      basic_block new_bb;
      enum { NARROW, NONE, WIDEN } modifier;
      int gather_off_nunits = TYPE_VECTOR_SUBPARTS (gather_off_vectype);

      rettype = TREE_TYPE (TREE_TYPE (gather_decl));
      srctype = TREE_VALUE (arglist); arglist = TREE_CHAIN (arglist);
      ptrtype = TREE_VALUE (arglist); arglist = TREE_CHAIN (arglist);
      idxtype = TREE_VALUE (arglist); arglist = TREE_CHAIN (arglist);
      masktype = TREE_VALUE (arglist); arglist = TREE_CHAIN (arglist);
      scaletype = TREE_VALUE (arglist);
      gcc_checking_assert (types_compatible_p (srctype, rettype)
			   && types_compatible_p (srctype, masktype));

      if (nunits == gather_off_nunits)
	modifier = NONE;
      else if (nunits == gather_off_nunits / 2)
	{
	  unsigned char *sel = XALLOCAVEC (unsigned char, gather_off_nunits);
	  modifier = WIDEN;

	  for (i = 0; i < gather_off_nunits; ++i)
	    sel[i] = i | nunits;

	  perm_mask = vect_gen_perm_mask_checked (gather_off_vectype, sel);
	}
      else if (nunits == gather_off_nunits * 2)
	{
	  unsigned char *sel = XALLOCAVEC (unsigned char, nunits);
	  modifier = NARROW;

	  for (i = 0; i < nunits; ++i)
	    sel[i] = i < gather_off_nunits
		     ? i : i + nunits - gather_off_nunits;

	  perm_mask = vect_gen_perm_mask_checked (vectype, sel);
	  ncopies *= 2;
	  for (i = 0; i < nunits; ++i)
	    sel[i] = i | gather_off_nunits;
	  mask_perm_mask = vect_gen_perm_mask_checked (masktype, sel);
	}
      else
	gcc_unreachable ();

      vec_dest = vect_create_destination_var (gimple_call_lhs (stmt), vectype);

      ptr = fold_convert (ptrtype, gather_base);
      if (!is_gimple_min_invariant (ptr))
	{
	  ptr = force_gimple_operand (ptr, &seq, true, NULL_TREE);
	  new_bb = gsi_insert_seq_on_edge_immediate (pe, seq);
	  gcc_assert (!new_bb);
	}

      scale = build_int_cst (scaletype, gather_scale);

      prev_stmt_info = NULL;
      for (j = 0; j < ncopies; ++j)
	{
	  if (modifier == WIDEN && (j & 1))
	    op = permute_vec_elements (vec_oprnd0, vec_oprnd0,
				       perm_mask, stmt, gsi);
	  else if (j == 0)
	    op = vec_oprnd0
	      = vect_get_vec_def_for_operand (gather_off, stmt, NULL);
	  else
	    op = vec_oprnd0
	      = vect_get_vec_def_for_stmt_copy (gather_dt, vec_oprnd0);

	  if (!useless_type_conversion_p (idxtype, TREE_TYPE (op)))
	    {
	      gcc_assert (TYPE_VECTOR_SUBPARTS (TREE_TYPE (op))
			  == TYPE_VECTOR_SUBPARTS (idxtype));
	      var = vect_get_new_vect_var (idxtype, vect_simple_var, NULL);
	      var = make_ssa_name (var);
	      op = build1 (VIEW_CONVERT_EXPR, idxtype, op);
	      new_stmt
		= gimple_build_assign (var, VIEW_CONVERT_EXPR, op);
	      vect_finish_stmt_generation (stmt, new_stmt, gsi);
	      op = var;
	    }

	  if (mask_perm_mask && (j & 1))
	    mask_op = permute_vec_elements (mask_op, mask_op,
					    mask_perm_mask, stmt, gsi);
	  else
	    {
	      if (j == 0)
		vec_mask = vect_get_vec_def_for_operand (mask, stmt, NULL);
	      else
		{
		  vect_is_simple_use (vec_mask, NULL, loop_vinfo, NULL,
				      &def_stmt, &def, &dt);
		  vec_mask = vect_get_vec_def_for_stmt_copy (dt, vec_mask);
		}

	      mask_op = vec_mask;
	      if (!useless_type_conversion_p (masktype, TREE_TYPE (vec_mask)))
		{
		  gcc_assert (TYPE_VECTOR_SUBPARTS (TREE_TYPE (mask_op))
			      == TYPE_VECTOR_SUBPARTS (masktype));
		  var = vect_get_new_vect_var (masktype, vect_simple_var,
					       NULL);
		  var = make_ssa_name (var);
		  mask_op = build1 (VIEW_CONVERT_EXPR, masktype, mask_op);
		  new_stmt
		    = gimple_build_assign (var, VIEW_CONVERT_EXPR, mask_op);
		  vect_finish_stmt_generation (stmt, new_stmt, gsi);
		  mask_op = var;
		}
	    }

	  new_stmt
	    = gimple_build_call (gather_decl, 5, mask_op, ptr, op, mask_op,
				 scale);

	  if (!useless_type_conversion_p (vectype, rettype))
	    {
	      gcc_assert (TYPE_VECTOR_SUBPARTS (vectype)
			  == TYPE_VECTOR_SUBPARTS (rettype));
	      var = vect_get_new_vect_var (rettype, vect_simple_var, NULL);
	      op = make_ssa_name (var, new_stmt);
	      gimple_call_set_lhs (new_stmt, op);
	      vect_finish_stmt_generation (stmt, new_stmt, gsi);
	      var = make_ssa_name (vec_dest);
	      op = build1 (VIEW_CONVERT_EXPR, vectype, op);
	      new_stmt = gimple_build_assign (var, VIEW_CONVERT_EXPR, op);
	    }
	  else
	    {
	      var = make_ssa_name (vec_dest, new_stmt);
	      gimple_call_set_lhs (new_stmt, var);
	    }

	  vect_finish_stmt_generation (stmt, new_stmt, gsi);

	  if (modifier == NARROW)
	    {
	      if ((j & 1) == 0)
		{
		  prev_res = var;
		  continue;
		}
	      var = permute_vec_elements (prev_res, var,
					  perm_mask, stmt, gsi);
	      new_stmt = SSA_NAME_DEF_STMT (var);
	    }

	  if (prev_stmt_info == NULL)
	    STMT_VINFO_VEC_STMT (stmt_info) = *vec_stmt = new_stmt;
	  else
	    STMT_VINFO_RELATED_STMT (prev_stmt_info) = new_stmt;
	  prev_stmt_info = vinfo_for_stmt (new_stmt);
	}

      /* Ensure that even with -fno-tree-dce the scalar MASK_LOAD is removed
	 from the IL.  */
      tree lhs = gimple_call_lhs (stmt);
      new_stmt = gimple_build_assign (lhs, build_zero_cst (TREE_TYPE (lhs)));
      set_vinfo_for_stmt (new_stmt, stmt_info);
      set_vinfo_for_stmt (stmt, NULL);
      STMT_VINFO_STMT (stmt_info) = new_stmt;
      gsi_replace (gsi, new_stmt, true);
      return true;
    }
  else if (is_store)
    {
      tree vec_rhs = NULL_TREE, vec_mask = NULL_TREE;
      prev_stmt_info = NULL;
      for (i = 0; i < ncopies; i++)
	{
	  unsigned align, misalign;

	  if (i == 0)
	    {
	      tree rhs = gimple_call_arg (stmt, 3);
	      vec_rhs = vect_get_vec_def_for_operand (rhs, stmt, NULL);
	      vec_mask = vect_get_vec_def_for_operand (mask, stmt, NULL);
	      /* We should have catched mismatched types earlier.  */
	      gcc_assert (useless_type_conversion_p (vectype,
						     TREE_TYPE (vec_rhs)));
	      dataref_ptr = vect_create_data_ref_ptr (stmt, vectype, NULL,
						      NULL_TREE, &dummy, gsi,
						      &ptr_incr, false, &inv_p);
	      gcc_assert (!inv_p);
	    }
	  else
	    {
	      vect_is_simple_use (vec_rhs, NULL, loop_vinfo, NULL, &def_stmt,
				  &def, &dt);
	      vec_rhs = vect_get_vec_def_for_stmt_copy (dt, vec_rhs);
	      vect_is_simple_use (vec_mask, NULL, loop_vinfo, NULL, &def_stmt,
				  &def, &dt);
	      vec_mask = vect_get_vec_def_for_stmt_copy (dt, vec_mask);
	      dataref_ptr = bump_vector_ptr (dataref_ptr, ptr_incr, gsi, stmt,
					     TYPE_SIZE_UNIT (vectype));
	    }

	  align = TYPE_ALIGN_UNIT (vectype);
	  if (aligned_access_p (dr))
	    misalign = 0;
	  else if (DR_MISALIGNMENT (dr) == -1)
	    {
	      align = TYPE_ALIGN_UNIT (elem_type);
	      misalign = 0;
	    }
	  else
	    misalign = DR_MISALIGNMENT (dr);
	  set_ptr_info_alignment (get_ptr_info (dataref_ptr), align,
				  misalign);
	  new_stmt
	    = gimple_build_call_internal (IFN_MASK_STORE, 4, dataref_ptr,
					  gimple_call_arg (stmt, 1),
					  vec_mask, vec_rhs);
	  vect_finish_stmt_generation (stmt, new_stmt, gsi);
	  if (i == 0)
	    STMT_VINFO_VEC_STMT (stmt_info) = *vec_stmt = new_stmt;
	  else
	    STMT_VINFO_RELATED_STMT (prev_stmt_info) = new_stmt;
	  prev_stmt_info = vinfo_for_stmt (new_stmt);
	}
    }
  else
    {
      tree vec_mask = NULL_TREE;
      prev_stmt_info = NULL;
      vec_dest = vect_create_destination_var (gimple_call_lhs (stmt), vectype);
      for (i = 0; i < ncopies; i++)
	{
	  unsigned align, misalign;

	  if (i == 0)
	    {
	      vec_mask = vect_get_vec_def_for_operand (mask, stmt, NULL);
	      dataref_ptr = vect_create_data_ref_ptr (stmt, vectype, NULL,
						      NULL_TREE, &dummy, gsi,
						      &ptr_incr, false, &inv_p);
	      gcc_assert (!inv_p);
	    }
	  else
	    {
	      vect_is_simple_use (vec_mask, NULL, loop_vinfo, NULL, &def_stmt,
				  &def, &dt);
	      vec_mask = vect_get_vec_def_for_stmt_copy (dt, vec_mask);
	      dataref_ptr = bump_vector_ptr (dataref_ptr, ptr_incr, gsi, stmt,
					     TYPE_SIZE_UNIT (vectype));
	    }

	  align = TYPE_ALIGN_UNIT (vectype);
	  if (aligned_access_p (dr))
	    misalign = 0;
	  else if (DR_MISALIGNMENT (dr) == -1)
	    {
	      align = TYPE_ALIGN_UNIT (elem_type);
	      misalign = 0;
	    }
	  else
	    misalign = DR_MISALIGNMENT (dr);
	  set_ptr_info_alignment (get_ptr_info (dataref_ptr), align,
				  misalign);
	  new_stmt
	    = gimple_build_call_internal (IFN_MASK_LOAD, 3, dataref_ptr,
					  gimple_call_arg (stmt, 1),
					  vec_mask);
	  gimple_call_set_lhs (new_stmt, make_ssa_name (vec_dest));
	  vect_finish_stmt_generation (stmt, new_stmt, gsi);
	  if (i == 0)
	    STMT_VINFO_VEC_STMT (stmt_info) = *vec_stmt = new_stmt;
	  else
	    STMT_VINFO_RELATED_STMT (prev_stmt_info) = new_stmt;
	  prev_stmt_info = vinfo_for_stmt (new_stmt);
	}
    }

  if (!is_store)
    {
      /* Ensure that even with -fno-tree-dce the scalar MASK_LOAD is removed
	 from the IL.  */
      tree lhs = gimple_call_lhs (stmt);
      new_stmt = gimple_build_assign (lhs, build_zero_cst (TREE_TYPE (lhs)));
      set_vinfo_for_stmt (new_stmt, stmt_info);
      set_vinfo_for_stmt (stmt, NULL);
      STMT_VINFO_STMT (stmt_info) = new_stmt;
      gsi_replace (gsi, new_stmt, true);
    }

  return true;
}


/* Function vectorizable_call.

   Check if GS performs a function call that can be vectorized.
   If VEC_STMT is also passed, vectorize the STMT: create a vectorized
   stmt to replace it, put it in VEC_STMT, and insert it at BSI.
   Return FALSE if not a vectorizable STMT, TRUE otherwise.  */

static bool
vectorizable_call (gimple gs, gimple_stmt_iterator *gsi, gimple *vec_stmt,
		   slp_tree slp_node)
{
  gcall *stmt;
  tree vec_dest;
  tree scalar_dest;
  tree op, type;
  tree vec_oprnd0 = NULL_TREE, vec_oprnd1 = NULL_TREE;
  stmt_vec_info stmt_info = vinfo_for_stmt (gs), prev_stmt_info;
  tree vectype_out, vectype_in;
  int nunits_in;
  int nunits_out;
  loop_vec_info loop_vinfo = STMT_VINFO_LOOP_VINFO (stmt_info);
  bb_vec_info bb_vinfo = STMT_VINFO_BB_VINFO (stmt_info);
  tree fndecl, new_temp, def, rhs_type;
  gimple def_stmt;
  enum vect_def_type dt[3]
    = {vect_unknown_def_type, vect_unknown_def_type, vect_unknown_def_type};
  gimple new_stmt = NULL;
  int ncopies, j;
  vec<tree> vargs = vNULL;
  enum { NARROW, NONE, WIDEN } modifier;
  size_t i, nargs;
  tree lhs;

  if (!STMT_VINFO_RELEVANT_P (stmt_info) && !bb_vinfo)
    return false;

  if (STMT_VINFO_DEF_TYPE (stmt_info) != vect_internal_def)
    return false;

  /* Is GS a vectorizable call?   */
  stmt = dyn_cast <gcall *> (gs);
  if (!stmt)
    return false;

  if (gimple_call_internal_p (stmt)
      && (gimple_call_internal_fn (stmt) == IFN_MASK_LOAD
	  || gimple_call_internal_fn (stmt) == IFN_MASK_STORE))
    return vectorizable_mask_load_store (stmt, gsi, vec_stmt,
					 slp_node);

  if (gimple_call_lhs (stmt) == NULL_TREE
      || TREE_CODE (gimple_call_lhs (stmt)) != SSA_NAME)
    return false;

  gcc_checking_assert (!stmt_can_throw_internal (stmt));

  vectype_out = STMT_VINFO_VECTYPE (stmt_info);

  /* Process function arguments.  */
  rhs_type = NULL_TREE;
  vectype_in = NULL_TREE;
  nargs = gimple_call_num_args (stmt);

  /* Bail out if the function has more than three arguments, we do not have
     interesting builtin functions to vectorize with more than two arguments
     except for fma.  No arguments is also not good.  */
  if (nargs == 0 || nargs > 3)
    return false;

  /* Ignore the argument of IFN_GOMP_SIMD_LANE, it is magic.  */
  if (gimple_call_internal_p (stmt)
      && gimple_call_internal_fn (stmt) == IFN_GOMP_SIMD_LANE)
    {
      nargs = 0;
      rhs_type = unsigned_type_node;
    }

  for (i = 0; i < nargs; i++)
    {
      tree opvectype;

      op = gimple_call_arg (stmt, i);

      /* We can only handle calls with arguments of the same type.  */
      if (rhs_type
	  && !types_compatible_p (rhs_type, TREE_TYPE (op)))
	{
	  if (dump_enabled_p ())
	    dump_printf_loc (MSG_MISSED_OPTIMIZATION, vect_location,
                             "argument types differ.\n");
	  return false;
	}
      if (!rhs_type)
	rhs_type = TREE_TYPE (op);

      if (!vect_is_simple_use_1 (op, stmt, loop_vinfo, bb_vinfo,
				 &def_stmt, &def, &dt[i], &opvectype))
	{
	  if (dump_enabled_p ())
	    dump_printf_loc (MSG_MISSED_OPTIMIZATION, vect_location,
                             "use not simple.\n");
	  return false;
	}

      if (!vectype_in)
	vectype_in = opvectype;
      else if (opvectype
	       && opvectype != vectype_in)
	{
	  if (dump_enabled_p ())
	    dump_printf_loc (MSG_MISSED_OPTIMIZATION, vect_location,
                             "argument vector types differ.\n");
	  return false;
	}
    }
  /* If all arguments are external or constant defs use a vector type with
     the same size as the output vector type.  */
  if (!vectype_in)
    vectype_in = get_same_sized_vectype (rhs_type, vectype_out);
  if (vec_stmt)
    gcc_assert (vectype_in);
  if (!vectype_in)
    {
      if (dump_enabled_p ())
        {
          dump_printf_loc (MSG_MISSED_OPTIMIZATION, vect_location,
                           "no vectype for scalar type ");
          dump_generic_expr (MSG_MISSED_OPTIMIZATION, TDF_SLIM, rhs_type);
          dump_printf (MSG_MISSED_OPTIMIZATION, "\n");
        }

      return false;
    }

  /* FORNOW */
  nunits_in = TYPE_VECTOR_SUBPARTS (vectype_in);
  nunits_out = TYPE_VECTOR_SUBPARTS (vectype_out);
  if (nunits_in == nunits_out / 2)
    modifier = NARROW;
  else if (nunits_out == nunits_in)
    modifier = NONE;
  else if (nunits_out == nunits_in / 2)
    modifier = WIDEN;
  else
    return false;

  /* For now, we only vectorize functions if a target specific builtin
     is available.  TODO -- in some cases, it might be profitable to
     insert the calls for pieces of the vector, in order to be able
     to vectorize other operations in the loop.  */
  fndecl = vectorizable_function (stmt, vectype_out, vectype_in);
  if (fndecl == NULL_TREE)
    {
      if (gimple_call_internal_p (stmt)
	  && gimple_call_internal_fn (stmt) == IFN_GOMP_SIMD_LANE
	  && !slp_node
	  && loop_vinfo
	  && LOOP_VINFO_LOOP (loop_vinfo)->simduid
	  && TREE_CODE (gimple_call_arg (stmt, 0)) == SSA_NAME
	  && LOOP_VINFO_LOOP (loop_vinfo)->simduid
	     == SSA_NAME_VAR (gimple_call_arg (stmt, 0)))
	{
	  /* We can handle IFN_GOMP_SIMD_LANE by returning a
	     { 0, 1, 2, ... vf - 1 } vector.  */
	  gcc_assert (nargs == 0);
	}
      else
	{
	  if (dump_enabled_p ())
	    dump_printf_loc (MSG_MISSED_OPTIMIZATION, vect_location,
			     "function is not vectorizable.\n");
	  return false;
	}
    }

  gcc_assert (!gimple_vuse (stmt));

  if (slp_node || PURE_SLP_STMT (stmt_info))
    ncopies = 1;
  else if (modifier == NARROW)
    ncopies = LOOP_VINFO_VECT_FACTOR (loop_vinfo) / nunits_out;
  else
    ncopies = LOOP_VINFO_VECT_FACTOR (loop_vinfo) / nunits_in;

  /* Sanity check: make sure that at least one copy of the vectorized stmt
     needs to be generated.  */
  gcc_assert (ncopies >= 1);

  if (!vec_stmt) /* transformation not required.  */
    {
      STMT_VINFO_TYPE (stmt_info) = call_vec_info_type;
      if (dump_enabled_p ())
        dump_printf_loc (MSG_NOTE, vect_location, "=== vectorizable_call ==="
                         "\n");
      vect_model_simple_cost (stmt_info, ncopies, dt, NULL, NULL);
      return true;
    }

  /** Transform.  **/

  if (dump_enabled_p ())
    dump_printf_loc (MSG_NOTE, vect_location, "transform call.\n");

  /* Handle def.  */
  scalar_dest = gimple_call_lhs (stmt);
  vec_dest = vect_create_destination_var (scalar_dest, vectype_out);

  prev_stmt_info = NULL;
  switch (modifier)
    {
    case NONE:
      for (j = 0; j < ncopies; ++j)
	{
	  /* Build argument list for the vectorized call.  */
	  if (j == 0)
	    vargs.create (nargs);
	  else
	    vargs.truncate (0);

	  if (slp_node)
	    {
	      auto_vec<vec<tree> > vec_defs (nargs);
	      vec<tree> vec_oprnds0;

	      for (i = 0; i < nargs; i++)
		vargs.quick_push (gimple_call_arg (stmt, i));
	      vect_get_slp_defs (vargs, slp_node, &vec_defs, -1);
	      vec_oprnds0 = vec_defs[0];

	      /* Arguments are ready.  Create the new vector stmt.  */
	      FOR_EACH_VEC_ELT (vec_oprnds0, i, vec_oprnd0)
		{
		  size_t k;
		  for (k = 0; k < nargs; k++)
		    {
		      vec<tree> vec_oprndsk = vec_defs[k];
		      vargs[k] = vec_oprndsk[i];
		    }
		  new_stmt = gimple_build_call_vec (fndecl, vargs);
		  new_temp = make_ssa_name (vec_dest, new_stmt);
		  gimple_call_set_lhs (new_stmt, new_temp);
		  vect_finish_stmt_generation (stmt, new_stmt, gsi);
		  SLP_TREE_VEC_STMTS (slp_node).quick_push (new_stmt);
		}

	      for (i = 0; i < nargs; i++)
		{
		  vec<tree> vec_oprndsi = vec_defs[i];
		  vec_oprndsi.release ();
		}
	      continue;
	    }

	  for (i = 0; i < nargs; i++)
	    {
	      op = gimple_call_arg (stmt, i);
	      if (j == 0)
		vec_oprnd0
		  = vect_get_vec_def_for_operand (op, stmt, NULL);
	      else
		{
		  vec_oprnd0 = gimple_call_arg (new_stmt, i);
		  vec_oprnd0
                    = vect_get_vec_def_for_stmt_copy (dt[i], vec_oprnd0);
		}

	      vargs.quick_push (vec_oprnd0);
	    }

	  if (gimple_call_internal_p (stmt)
	      && gimple_call_internal_fn (stmt) == IFN_GOMP_SIMD_LANE)
	    {
	      tree *v = XALLOCAVEC (tree, nunits_out);
	      int k;
	      for (k = 0; k < nunits_out; ++k)
		v[k] = build_int_cst (unsigned_type_node, j * nunits_out + k);
	      tree cst = build_vector (vectype_out, v);
	      tree new_var
		= vect_get_new_vect_var (vectype_out, vect_simple_var, "cst_");
	      gimple init_stmt = gimple_build_assign (new_var, cst);
	      new_temp = make_ssa_name (new_var, init_stmt);
	      gimple_assign_set_lhs (init_stmt, new_temp);
	      vect_init_vector_1 (stmt, init_stmt, NULL);
	      new_temp = make_ssa_name (vec_dest);
	      new_stmt = gimple_build_assign (new_temp,
					      gimple_assign_lhs (init_stmt));
	    }
	  else
	    {
	      new_stmt = gimple_build_call_vec (fndecl, vargs);
	      new_temp = make_ssa_name (vec_dest, new_stmt);
	      gimple_call_set_lhs (new_stmt, new_temp);
	    }
	  vect_finish_stmt_generation (stmt, new_stmt, gsi);

	  if (j == 0)
	    STMT_VINFO_VEC_STMT (stmt_info) = *vec_stmt = new_stmt;
	  else
	    STMT_VINFO_RELATED_STMT (prev_stmt_info) = new_stmt;

	  prev_stmt_info = vinfo_for_stmt (new_stmt);
	}

      break;

    case NARROW:
      for (j = 0; j < ncopies; ++j)
	{
	  /* Build argument list for the vectorized call.  */
	  if (j == 0)
	    vargs.create (nargs * 2);
	  else
	    vargs.truncate (0);

	  if (slp_node)
	    {
	      auto_vec<vec<tree> > vec_defs (nargs);
	      vec<tree> vec_oprnds0;

	      for (i = 0; i < nargs; i++)
		vargs.quick_push (gimple_call_arg (stmt, i));
	      vect_get_slp_defs (vargs, slp_node, &vec_defs, -1);
	      vec_oprnds0 = vec_defs[0];

	      /* Arguments are ready.  Create the new vector stmt.  */
	      for (i = 0; vec_oprnds0.iterate (i, &vec_oprnd0); i += 2)
		{
		  size_t k;
		  vargs.truncate (0);
		  for (k = 0; k < nargs; k++)
		    {
		      vec<tree> vec_oprndsk = vec_defs[k];
		      vargs.quick_push (vec_oprndsk[i]);
		      vargs.quick_push (vec_oprndsk[i + 1]);
		    }
		  new_stmt = gimple_build_call_vec (fndecl, vargs);
		  new_temp = make_ssa_name (vec_dest, new_stmt);
		  gimple_call_set_lhs (new_stmt, new_temp);
		  vect_finish_stmt_generation (stmt, new_stmt, gsi);
		  SLP_TREE_VEC_STMTS (slp_node).quick_push (new_stmt);
		}

	      for (i = 0; i < nargs; i++)
		{
		  vec<tree> vec_oprndsi = vec_defs[i];
		  vec_oprndsi.release ();
		}
	      continue;
	    }

	  for (i = 0; i < nargs; i++)
	    {
	      op = gimple_call_arg (stmt, i);
	      if (j == 0)
		{
		  vec_oprnd0
		    = vect_get_vec_def_for_operand (op, stmt, NULL);
		  vec_oprnd1
		    = vect_get_vec_def_for_stmt_copy (dt[i], vec_oprnd0);
		}
	      else
		{
		  vec_oprnd1 = gimple_call_arg (new_stmt, 2*i + 1);
		  vec_oprnd0
		    = vect_get_vec_def_for_stmt_copy (dt[i], vec_oprnd1);
		  vec_oprnd1
		    = vect_get_vec_def_for_stmt_copy (dt[i], vec_oprnd0);
		}

	      vargs.quick_push (vec_oprnd0);
	      vargs.quick_push (vec_oprnd1);
	    }

	  new_stmt = gimple_build_call_vec (fndecl, vargs);
	  new_temp = make_ssa_name (vec_dest, new_stmt);
	  gimple_call_set_lhs (new_stmt, new_temp);
	  vect_finish_stmt_generation (stmt, new_stmt, gsi);

	  if (j == 0)
	    STMT_VINFO_VEC_STMT (stmt_info) = new_stmt;
	  else
	    STMT_VINFO_RELATED_STMT (prev_stmt_info) = new_stmt;

	  prev_stmt_info = vinfo_for_stmt (new_stmt);
	}

      *vec_stmt = STMT_VINFO_VEC_STMT (stmt_info);

      break;

    case WIDEN:
      /* No current target implements this case.  */
      return false;
    }

  vargs.release ();

  /* The call in STMT might prevent it from being removed in dce.
     We however cannot remove it here, due to the way the ssa name
     it defines is mapped to the new definition.  So just replace
     rhs of the statement with something harmless.  */

  if (slp_node)
    return true;

  type = TREE_TYPE (scalar_dest);
  if (is_pattern_stmt_p (stmt_info))
    lhs = gimple_call_lhs (STMT_VINFO_RELATED_STMT (stmt_info));
  else
    lhs = gimple_call_lhs (stmt);
  new_stmt = gimple_build_assign (lhs, build_zero_cst (type));
  set_vinfo_for_stmt (new_stmt, stmt_info);
  set_vinfo_for_stmt (stmt, NULL);
  STMT_VINFO_STMT (stmt_info) = new_stmt;
  gsi_replace (gsi, new_stmt, false);

  return true;
}


struct simd_call_arg_info
{
  tree vectype;
  tree op;
  enum vect_def_type dt;
  HOST_WIDE_INT linear_step;
  unsigned int align;
};

/* Function vectorizable_simd_clone_call.

   Check if STMT performs a function call that can be vectorized
   by calling a simd clone of the function.
   If VEC_STMT is also passed, vectorize the STMT: create a vectorized
   stmt to replace it, put it in VEC_STMT, and insert it at BSI.
   Return FALSE if not a vectorizable STMT, TRUE otherwise.  */

static bool
vectorizable_simd_clone_call (gimple stmt, gimple_stmt_iterator *gsi,
			      gimple *vec_stmt, slp_tree slp_node)
{
  tree vec_dest;
  tree scalar_dest;
  tree op, type;
  tree vec_oprnd0 = NULL_TREE;
  stmt_vec_info stmt_info = vinfo_for_stmt (stmt), prev_stmt_info;
  tree vectype;
  unsigned int nunits;
  loop_vec_info loop_vinfo = STMT_VINFO_LOOP_VINFO (stmt_info);
  bb_vec_info bb_vinfo = STMT_VINFO_BB_VINFO (stmt_info);
  struct loop *loop = loop_vinfo ? LOOP_VINFO_LOOP (loop_vinfo) : NULL;
  tree fndecl, new_temp, def;
  gimple def_stmt;
  gimple new_stmt = NULL;
  int ncopies, j;
  vec<simd_call_arg_info> arginfo = vNULL;
  vec<tree> vargs = vNULL;
  size_t i, nargs;
  tree lhs, rtype, ratype;
  vec<constructor_elt, va_gc> *ret_ctor_elts;

  /* Is STMT a vectorizable call?   */
  if (!is_gimple_call (stmt))
    return false;

  fndecl = gimple_call_fndecl (stmt);
  if (fndecl == NULL_TREE)
    return false;

  struct cgraph_node *node = cgraph_node::get (fndecl);
  if (node == NULL || node->simd_clones == NULL)
    return false;

  if (!STMT_VINFO_RELEVANT_P (stmt_info) && !bb_vinfo)
    return false;

  if (STMT_VINFO_DEF_TYPE (stmt_info) != vect_internal_def)
    return false;

  if (gimple_call_lhs (stmt)
      && TREE_CODE (gimple_call_lhs (stmt)) != SSA_NAME)
    return false;

  gcc_checking_assert (!stmt_can_throw_internal (stmt));

  vectype = STMT_VINFO_VECTYPE (stmt_info);

  if (loop_vinfo && nested_in_vect_loop_p (loop, stmt))
    return false;

  /* FORNOW */
  if (slp_node || PURE_SLP_STMT (stmt_info))
    return false;

  /* Process function arguments.  */
  nargs = gimple_call_num_args (stmt);

  /* Bail out if the function has zero arguments.  */
  if (nargs == 0)
    return false;

  arginfo.create (nargs);

  for (i = 0; i < nargs; i++)
    {
      simd_call_arg_info thisarginfo;
      affine_iv iv;

      thisarginfo.linear_step = 0;
      thisarginfo.align = 0;
      thisarginfo.op = NULL_TREE;

      op = gimple_call_arg (stmt, i);
      if (!vect_is_simple_use_1 (op, stmt, loop_vinfo, bb_vinfo,
				 &def_stmt, &def, &thisarginfo.dt,
				 &thisarginfo.vectype)
	  || thisarginfo.dt == vect_uninitialized_def)
	{
	  if (dump_enabled_p ())
	    dump_printf_loc (MSG_MISSED_OPTIMIZATION, vect_location,
			     "use not simple.\n");
	  arginfo.release ();
	  return false;
	}

      if (thisarginfo.dt == vect_constant_def
	  || thisarginfo.dt == vect_external_def)
	gcc_assert (thisarginfo.vectype == NULL_TREE);
      else
	gcc_assert (thisarginfo.vectype != NULL_TREE);

      /* For linear arguments, the analyze phase should have saved
	 the base and step in STMT_VINFO_SIMD_CLONE_INFO.  */
      if (i * 2 + 3 <= STMT_VINFO_SIMD_CLONE_INFO (stmt_info).length ()
	  && STMT_VINFO_SIMD_CLONE_INFO (stmt_info)[i * 2 + 2])
	{
	  gcc_assert (vec_stmt);
	  thisarginfo.linear_step
	    = tree_to_shwi (STMT_VINFO_SIMD_CLONE_INFO (stmt_info)[i * 2 + 2]);
	  thisarginfo.op
	    = STMT_VINFO_SIMD_CLONE_INFO (stmt_info)[i * 2 + 1];
	  /* If loop has been peeled for alignment, we need to adjust it.  */
	  tree n1 = LOOP_VINFO_NITERS_UNCHANGED (loop_vinfo);
	  tree n2 = LOOP_VINFO_NITERS (loop_vinfo);
	  if (n1 != n2)
	    {
	      tree bias = fold_build2 (MINUS_EXPR, TREE_TYPE (n1), n1, n2);
	      tree step = STMT_VINFO_SIMD_CLONE_INFO (stmt_info)[i * 2 + 2];
	      tree opt = TREE_TYPE (thisarginfo.op);
	      bias = fold_convert (TREE_TYPE (step), bias);
	      bias = fold_build2 (MULT_EXPR, TREE_TYPE (step), bias, step);
	      thisarginfo.op
		= fold_build2 (POINTER_TYPE_P (opt)
			       ? POINTER_PLUS_EXPR : PLUS_EXPR, opt,
			       thisarginfo.op, bias);
	    }
	}
      else if (!vec_stmt
	       && thisarginfo.dt != vect_constant_def
	       && thisarginfo.dt != vect_external_def
	       && loop_vinfo
	       && TREE_CODE (op) == SSA_NAME
	       && simple_iv (loop, loop_containing_stmt (stmt), op,
			     &iv, false)
	       && tree_fits_shwi_p (iv.step))
	{
	  thisarginfo.linear_step = tree_to_shwi (iv.step);
	  thisarginfo.op = iv.base;
	}
      else if ((thisarginfo.dt == vect_constant_def
		|| thisarginfo.dt == vect_external_def)
	       && POINTER_TYPE_P (TREE_TYPE (op)))
	thisarginfo.align = get_pointer_alignment (op) / BITS_PER_UNIT;

      arginfo.quick_push (thisarginfo);
    }

  unsigned int badness = 0;
  struct cgraph_node *bestn = NULL;
  if (STMT_VINFO_SIMD_CLONE_INFO (stmt_info).exists ())
    bestn = cgraph_node::get (STMT_VINFO_SIMD_CLONE_INFO (stmt_info)[0]);
  else
    for (struct cgraph_node *n = node->simd_clones; n != NULL;
	 n = n->simdclone->next_clone)
      {
	unsigned int this_badness = 0;
	if (n->simdclone->simdlen
	    > (unsigned) LOOP_VINFO_VECT_FACTOR (loop_vinfo)
	    || n->simdclone->nargs != nargs)
	  continue;
	if (n->simdclone->simdlen
	    < (unsigned) LOOP_VINFO_VECT_FACTOR (loop_vinfo))
	  this_badness += (exact_log2 (LOOP_VINFO_VECT_FACTOR (loop_vinfo))
			   - exact_log2 (n->simdclone->simdlen)) * 1024;
	if (n->simdclone->inbranch)
	  this_badness += 2048;
	int target_badness = targetm.simd_clone.usable (n);
	if (target_badness < 0)
	  continue;
	this_badness += target_badness * 512;
	/* FORNOW: Have to add code to add the mask argument.  */
	if (n->simdclone->inbranch)
	  continue;
	for (i = 0; i < nargs; i++)
	  {
	    switch (n->simdclone->args[i].arg_type)
	      {
	      case SIMD_CLONE_ARG_TYPE_VECTOR:
		if (!useless_type_conversion_p
			(n->simdclone->args[i].orig_type,
			 TREE_TYPE (gimple_call_arg (stmt, i))))
		  i = -1;
		else if (arginfo[i].dt == vect_constant_def
			 || arginfo[i].dt == vect_external_def
			 || arginfo[i].linear_step)
		  this_badness += 64;
		break;
	      case SIMD_CLONE_ARG_TYPE_UNIFORM:
		if (arginfo[i].dt != vect_constant_def
		    && arginfo[i].dt != vect_external_def)
		  i = -1;
		break;
	      case SIMD_CLONE_ARG_TYPE_LINEAR_CONSTANT_STEP:
		if (arginfo[i].dt == vect_constant_def
		    || arginfo[i].dt == vect_external_def
		    || (arginfo[i].linear_step
			!= n->simdclone->args[i].linear_step))
		  i = -1;
		break;
	      case SIMD_CLONE_ARG_TYPE_LINEAR_VARIABLE_STEP:
		/* FORNOW */
		i = -1;
		break;
	      case SIMD_CLONE_ARG_TYPE_MASK:
		gcc_unreachable ();
	      }
	    if (i == (size_t) -1)
	      break;
	    if (n->simdclone->args[i].alignment > arginfo[i].align)
	      {
		i = -1;
		break;
	      }
	    if (arginfo[i].align)
	      this_badness += (exact_log2 (arginfo[i].align)
			       - exact_log2 (n->simdclone->args[i].alignment));
	  }
	if (i == (size_t) -1)
	  continue;
	if (bestn == NULL || this_badness < badness)
	  {
	    bestn = n;
	    badness = this_badness;
	  }
      }

  if (bestn == NULL)
    {
      arginfo.release ();
      return false;
    }

  for (i = 0; i < nargs; i++)
    if ((arginfo[i].dt == vect_constant_def
	 || arginfo[i].dt == vect_external_def)
	&& bestn->simdclone->args[i].arg_type == SIMD_CLONE_ARG_TYPE_VECTOR)
      {
	arginfo[i].vectype
	  = get_vectype_for_scalar_type (TREE_TYPE (gimple_call_arg (stmt,
								     i)));
	if (arginfo[i].vectype == NULL
	    || (TYPE_VECTOR_SUBPARTS (arginfo[i].vectype)
		> bestn->simdclone->simdlen))
	  {
	    arginfo.release ();
	    return false;
	  }
      }

  fndecl = bestn->decl;
  nunits = bestn->simdclone->simdlen;
  ncopies = LOOP_VINFO_VECT_FACTOR (loop_vinfo) / nunits;

  /* If the function isn't const, only allow it in simd loops where user
     has asserted that at least nunits consecutive iterations can be
     performed using SIMD instructions.  */
  if ((loop == NULL || (unsigned) loop->safelen < nunits)
      && gimple_vuse (stmt))
    {
      arginfo.release ();
      return false;
    }

  /* Sanity check: make sure that at least one copy of the vectorized stmt
     needs to be generated.  */
  gcc_assert (ncopies >= 1);

  if (!vec_stmt) /* transformation not required.  */
    {
      STMT_VINFO_SIMD_CLONE_INFO (stmt_info).safe_push (bestn->decl);
      for (i = 0; i < nargs; i++)
	if (bestn->simdclone->args[i].arg_type
	    == SIMD_CLONE_ARG_TYPE_LINEAR_CONSTANT_STEP)
	  {
	    STMT_VINFO_SIMD_CLONE_INFO (stmt_info).safe_grow_cleared (i * 2
									+ 1);
	    STMT_VINFO_SIMD_CLONE_INFO (stmt_info).safe_push (arginfo[i].op);
	    tree lst = POINTER_TYPE_P (TREE_TYPE (arginfo[i].op))
		       ? size_type_node : TREE_TYPE (arginfo[i].op);
	    tree ls = build_int_cst (lst, arginfo[i].linear_step);
	    STMT_VINFO_SIMD_CLONE_INFO (stmt_info).safe_push (ls);
	  }
      STMT_VINFO_TYPE (stmt_info) = call_simd_clone_vec_info_type;
      if (dump_enabled_p ())
	dump_printf_loc (MSG_NOTE, vect_location,
			 "=== vectorizable_simd_clone_call ===\n");
/*      vect_model_simple_cost (stmt_info, ncopies, dt, NULL, NULL); */
      arginfo.release ();
      return true;
    }

  /** Transform.  **/

  if (dump_enabled_p ())
    dump_printf_loc (MSG_NOTE, vect_location, "transform call.\n");

  /* Handle def.  */
  scalar_dest = gimple_call_lhs (stmt);
  vec_dest = NULL_TREE;
  rtype = NULL_TREE;
  ratype = NULL_TREE;
  if (scalar_dest)
    {
      vec_dest = vect_create_destination_var (scalar_dest, vectype);
      rtype = TREE_TYPE (TREE_TYPE (fndecl));
      if (TREE_CODE (rtype) == ARRAY_TYPE)
	{
	  ratype = rtype;
	  rtype = TREE_TYPE (ratype);
	}
    }

  prev_stmt_info = NULL;
  for (j = 0; j < ncopies; ++j)
    {
      /* Build argument list for the vectorized call.  */
      if (j == 0)
	vargs.create (nargs);
      else
	vargs.truncate (0);

      for (i = 0; i < nargs; i++)
	{
	  unsigned int k, l, m, o;
	  tree atype;
	  op = gimple_call_arg (stmt, i);
	  switch (bestn->simdclone->args[i].arg_type)
	    {
	    case SIMD_CLONE_ARG_TYPE_VECTOR:
	      atype = bestn->simdclone->args[i].vector_type;
	      o = nunits / TYPE_VECTOR_SUBPARTS (atype);
	      for (m = j * o; m < (j + 1) * o; m++)
		{
		  if (TYPE_VECTOR_SUBPARTS (atype)
		      < TYPE_VECTOR_SUBPARTS (arginfo[i].vectype))
		    {
		      unsigned int prec = GET_MODE_BITSIZE (TYPE_MODE (atype));
		      k = (TYPE_VECTOR_SUBPARTS (arginfo[i].vectype)
			   / TYPE_VECTOR_SUBPARTS (atype));
		      gcc_assert ((k & (k - 1)) == 0);
		      if (m == 0)
			vec_oprnd0
			  = vect_get_vec_def_for_operand (op, stmt, NULL);
		      else
			{
			  vec_oprnd0 = arginfo[i].op;
			  if ((m & (k - 1)) == 0)
			    vec_oprnd0
			      = vect_get_vec_def_for_stmt_copy (arginfo[i].dt,
								vec_oprnd0);
			}
		      arginfo[i].op = vec_oprnd0;
		      vec_oprnd0
			= build3 (BIT_FIELD_REF, atype, vec_oprnd0,
				  size_int (prec),
				  bitsize_int ((m & (k - 1)) * prec));
		      new_stmt
			= gimple_build_assign (make_ssa_name (atype),
					       vec_oprnd0);
		      vect_finish_stmt_generation (stmt, new_stmt, gsi);
		      vargs.safe_push (gimple_assign_lhs (new_stmt));
		    }
		  else
		    {
		      k = (TYPE_VECTOR_SUBPARTS (atype)
			   / TYPE_VECTOR_SUBPARTS (arginfo[i].vectype));
		      gcc_assert ((k & (k - 1)) == 0);
		      vec<constructor_elt, va_gc> *ctor_elts;
		      if (k != 1)
			vec_alloc (ctor_elts, k);
		      else
			ctor_elts = NULL;
		      for (l = 0; l < k; l++)
			{
			  if (m == 0 && l == 0)
			    vec_oprnd0
			      = vect_get_vec_def_for_operand (op, stmt, NULL);
			  else
			    vec_oprnd0
			      = vect_get_vec_def_for_stmt_copy (arginfo[i].dt,
								arginfo[i].op);
			  arginfo[i].op = vec_oprnd0;
			  if (k == 1)
			    break;
			  CONSTRUCTOR_APPEND_ELT (ctor_elts, NULL_TREE,
						  vec_oprnd0);
			}
		      if (k == 1)
			vargs.safe_push (vec_oprnd0);
		      else
			{
			  vec_oprnd0 = build_constructor (atype, ctor_elts);
			  new_stmt
			    = gimple_build_assign (make_ssa_name (atype),
						   vec_oprnd0);
			  vect_finish_stmt_generation (stmt, new_stmt, gsi);
			  vargs.safe_push (gimple_assign_lhs (new_stmt));
			}
		    }
		}
	      break;
	    case SIMD_CLONE_ARG_TYPE_UNIFORM:
	      vargs.safe_push (op);
	      break;
	    case SIMD_CLONE_ARG_TYPE_LINEAR_CONSTANT_STEP:
	      if (j == 0)
		{
		  gimple_seq stmts;
		  arginfo[i].op
		    = force_gimple_operand (arginfo[i].op, &stmts, true,
					    NULL_TREE);
		  if (stmts != NULL)
		    {
		      basic_block new_bb;
		      edge pe = loop_preheader_edge (loop);
		      new_bb = gsi_insert_seq_on_edge_immediate (pe, stmts);
		      gcc_assert (!new_bb);
		    }
		  tree phi_res = copy_ssa_name (op);
		  gphi *new_phi = create_phi_node (phi_res, loop->header);
		  set_vinfo_for_stmt (new_phi,
				      new_stmt_vec_info (new_phi, loop_vinfo,
							 NULL));
		  add_phi_arg (new_phi, arginfo[i].op,
			       loop_preheader_edge (loop), UNKNOWN_LOCATION);
		  enum tree_code code
		    = POINTER_TYPE_P (TREE_TYPE (op))
		      ? POINTER_PLUS_EXPR : PLUS_EXPR;
		  tree type = POINTER_TYPE_P (TREE_TYPE (op))
			      ? sizetype : TREE_TYPE (op);
		  widest_int cst
		    = wi::mul (bestn->simdclone->args[i].linear_step,
			       ncopies * nunits);
		  tree tcst = wide_int_to_tree (type, cst);
		  tree phi_arg = copy_ssa_name (op);
		  new_stmt
		    = gimple_build_assign (phi_arg, code, phi_res, tcst);
		  gimple_stmt_iterator si = gsi_after_labels (loop->header);
		  gsi_insert_after (&si, new_stmt, GSI_NEW_STMT);
		  set_vinfo_for_stmt (new_stmt,
				      new_stmt_vec_info (new_stmt, loop_vinfo,
							 NULL));
		  add_phi_arg (new_phi, phi_arg, loop_latch_edge (loop),
			       UNKNOWN_LOCATION);
		  arginfo[i].op = phi_res;
		  vargs.safe_push (phi_res);
		}
	      else
		{
		  enum tree_code code
		    = POINTER_TYPE_P (TREE_TYPE (op))
		      ? POINTER_PLUS_EXPR : PLUS_EXPR;
		  tree type = POINTER_TYPE_P (TREE_TYPE (op))
			      ? sizetype : TREE_TYPE (op);
		  widest_int cst
		    = wi::mul (bestn->simdclone->args[i].linear_step,
			       j * nunits);
		  tree tcst = wide_int_to_tree (type, cst);
		  new_temp = make_ssa_name (TREE_TYPE (op));
		  new_stmt = gimple_build_assign (new_temp, code,
						  arginfo[i].op, tcst);
		  vect_finish_stmt_generation (stmt, new_stmt, gsi);
		  vargs.safe_push (new_temp);
		}
	      break;
	    case SIMD_CLONE_ARG_TYPE_LINEAR_VARIABLE_STEP:
	    default:
	      gcc_unreachable ();
	    }
	}

      new_stmt = gimple_build_call_vec (fndecl, vargs);
      if (vec_dest)
	{
	  gcc_assert (ratype || TYPE_VECTOR_SUBPARTS (rtype) == nunits);
	  if (ratype)
	    new_temp = create_tmp_var (ratype);
	  else if (TYPE_VECTOR_SUBPARTS (vectype)
		   == TYPE_VECTOR_SUBPARTS (rtype))
	    new_temp = make_ssa_name (vec_dest, new_stmt);
	  else
	    new_temp = make_ssa_name (rtype, new_stmt);
	  gimple_call_set_lhs (new_stmt, new_temp);
	}
      vect_finish_stmt_generation (stmt, new_stmt, gsi);

      if (vec_dest)
	{
	  if (TYPE_VECTOR_SUBPARTS (vectype) < nunits)
	    {
	      unsigned int k, l;
	      unsigned int prec = GET_MODE_BITSIZE (TYPE_MODE (vectype));
	      k = nunits / TYPE_VECTOR_SUBPARTS (vectype);
	      gcc_assert ((k & (k - 1)) == 0);
	      for (l = 0; l < k; l++)
		{
		  tree t;
		  if (ratype)
		    {
		      t = build_fold_addr_expr (new_temp);
		      t = build2 (MEM_REF, vectype, t,
				  build_int_cst (TREE_TYPE (t),
						 l * prec / BITS_PER_UNIT));
		    }
		  else
		    t = build3 (BIT_FIELD_REF, vectype, new_temp,
				size_int (prec), bitsize_int (l * prec));
		  new_stmt
		    = gimple_build_assign (make_ssa_name (vectype), t);
		  vect_finish_stmt_generation (stmt, new_stmt, gsi);
		  if (j == 0 && l == 0)
		    STMT_VINFO_VEC_STMT (stmt_info) = *vec_stmt = new_stmt;
		  else
		    STMT_VINFO_RELATED_STMT (prev_stmt_info) = new_stmt;

		  prev_stmt_info = vinfo_for_stmt (new_stmt);
		}

	      if (ratype)
		{
		  tree clobber = build_constructor (ratype, NULL);
		  TREE_THIS_VOLATILE (clobber) = 1;
		  new_stmt = gimple_build_assign (new_temp, clobber);
		  vect_finish_stmt_generation (stmt, new_stmt, gsi);
		}
	      continue;
	    }
	  else if (TYPE_VECTOR_SUBPARTS (vectype) > nunits)
	    {
	      unsigned int k = (TYPE_VECTOR_SUBPARTS (vectype)
				/ TYPE_VECTOR_SUBPARTS (rtype));
	      gcc_assert ((k & (k - 1)) == 0);
	      if ((j & (k - 1)) == 0)
		vec_alloc (ret_ctor_elts, k);
	      if (ratype)
		{
		  unsigned int m, o = nunits / TYPE_VECTOR_SUBPARTS (rtype);
		  for (m = 0; m < o; m++)
		    {
		      tree tem = build4 (ARRAY_REF, rtype, new_temp,
					 size_int (m), NULL_TREE, NULL_TREE);
		      new_stmt
			= gimple_build_assign (make_ssa_name (rtype), tem);
		      vect_finish_stmt_generation (stmt, new_stmt, gsi);
		      CONSTRUCTOR_APPEND_ELT (ret_ctor_elts, NULL_TREE,
					      gimple_assign_lhs (new_stmt));
		    }
		  tree clobber = build_constructor (ratype, NULL);
		  TREE_THIS_VOLATILE (clobber) = 1;
		  new_stmt = gimple_build_assign (new_temp, clobber);
		  vect_finish_stmt_generation (stmt, new_stmt, gsi);
		}
	      else
		CONSTRUCTOR_APPEND_ELT (ret_ctor_elts, NULL_TREE, new_temp);
	      if ((j & (k - 1)) != k - 1)
		continue;
	      vec_oprnd0 = build_constructor (vectype, ret_ctor_elts);
	      new_stmt
		= gimple_build_assign (make_ssa_name (vec_dest), vec_oprnd0);
	      vect_finish_stmt_generation (stmt, new_stmt, gsi);

	      if ((unsigned) j == k - 1)
		STMT_VINFO_VEC_STMT (stmt_info) = *vec_stmt = new_stmt;
	      else
		STMT_VINFO_RELATED_STMT (prev_stmt_info) = new_stmt;

	      prev_stmt_info = vinfo_for_stmt (new_stmt);
	      continue;
	    }
	  else if (ratype)
	    {
	      tree t = build_fold_addr_expr (new_temp);
	      t = build2 (MEM_REF, vectype, t,
			  build_int_cst (TREE_TYPE (t), 0));
	      new_stmt
		= gimple_build_assign (make_ssa_name (vec_dest), t);
	      vect_finish_stmt_generation (stmt, new_stmt, gsi);
	      tree clobber = build_constructor (ratype, NULL);
	      TREE_THIS_VOLATILE (clobber) = 1;
	      vect_finish_stmt_generation (stmt,
					   gimple_build_assign (new_temp,
								clobber), gsi);
	    }
	}

      if (j == 0)
	STMT_VINFO_VEC_STMT (stmt_info) = *vec_stmt = new_stmt;
      else
	STMT_VINFO_RELATED_STMT (prev_stmt_info) = new_stmt;

      prev_stmt_info = vinfo_for_stmt (new_stmt);
    }

  vargs.release ();

  /* The call in STMT might prevent it from being removed in dce.
     We however cannot remove it here, due to the way the ssa name
     it defines is mapped to the new definition.  So just replace
     rhs of the statement with something harmless.  */

  if (slp_node)
    return true;

  if (scalar_dest)
    {
      type = TREE_TYPE (scalar_dest);
      if (is_pattern_stmt_p (stmt_info))
	lhs = gimple_call_lhs (STMT_VINFO_RELATED_STMT (stmt_info));
      else
	lhs = gimple_call_lhs (stmt);
      new_stmt = gimple_build_assign (lhs, build_zero_cst (type));
    }
  else
    new_stmt = gimple_build_nop ();
  set_vinfo_for_stmt (new_stmt, stmt_info);
  set_vinfo_for_stmt (stmt, NULL);
  STMT_VINFO_STMT (stmt_info) = new_stmt;
  gsi_replace (gsi, new_stmt, true);
  unlink_stmt_vdef (stmt);

  return true;
}


/* Function vect_gen_widened_results_half

   Create a vector stmt whose code, type, number of arguments, and result
   variable are CODE, OP_TYPE, and VEC_DEST, and its arguments are
   VEC_OPRND0 and VEC_OPRND1.  The new vector stmt is to be inserted at BSI.
   In the case that CODE is a CALL_EXPR, this means that a call to DECL
   needs to be created (DECL is a function-decl of a target-builtin).
   STMT is the original scalar stmt that we are vectorizing.  */

static gimple
vect_gen_widened_results_half (enum tree_code code,
			       tree decl,
                               tree vec_oprnd0, tree vec_oprnd1, int op_type,
			       tree vec_dest, gimple_stmt_iterator *gsi,
			       gimple stmt)
{
  gimple new_stmt;
  tree new_temp;

  /* Generate half of the widened result:  */
  if (code == CALL_EXPR)
    {
      /* Target specific support  */
      if (op_type == binary_op)
	new_stmt = gimple_build_call (decl, 2, vec_oprnd0, vec_oprnd1);
      else
	new_stmt = gimple_build_call (decl, 1, vec_oprnd0);
      new_temp = make_ssa_name (vec_dest, new_stmt);
      gimple_call_set_lhs (new_stmt, new_temp);
    }
  else
    {
      /* Generic support */
      gcc_assert (op_type == TREE_CODE_LENGTH (code));
      if (op_type != binary_op)
	vec_oprnd1 = NULL;
      new_stmt = gimple_build_assign (vec_dest, code, vec_oprnd0, vec_oprnd1);
      new_temp = make_ssa_name (vec_dest, new_stmt);
      gimple_assign_set_lhs (new_stmt, new_temp);
    }
  vect_finish_stmt_generation (stmt, new_stmt, gsi);

  return new_stmt;
}


/* Get vectorized definitions for loop-based vectorization.  For the first
   operand we call vect_get_vec_def_for_operand() (with OPRND containing
   scalar operand), and for the rest we get a copy with
   vect_get_vec_def_for_stmt_copy() using the previous vector definition
   (stored in OPRND). See vect_get_vec_def_for_stmt_copy() for details.
   The vectors are collected into VEC_OPRNDS.  */

static void
vect_get_loop_based_defs (tree *oprnd, gimple stmt, enum vect_def_type dt,
			  vec<tree> *vec_oprnds, int multi_step_cvt)
{
  tree vec_oprnd;

  /* Get first vector operand.  */
  /* All the vector operands except the very first one (that is scalar oprnd)
     are stmt copies.  */
  if (TREE_CODE (TREE_TYPE (*oprnd)) != VECTOR_TYPE)
    vec_oprnd = vect_get_vec_def_for_operand (*oprnd, stmt, NULL);
  else
    vec_oprnd = vect_get_vec_def_for_stmt_copy (dt, *oprnd);

  vec_oprnds->quick_push (vec_oprnd);

  /* Get second vector operand.  */
  vec_oprnd = vect_get_vec_def_for_stmt_copy (dt, vec_oprnd);
  vec_oprnds->quick_push (vec_oprnd);

  *oprnd = vec_oprnd;

  /* For conversion in multiple steps, continue to get operands
     recursively.  */
  if (multi_step_cvt)
    vect_get_loop_based_defs (oprnd, stmt, dt, vec_oprnds,  multi_step_cvt - 1);
}


/* Create vectorized demotion statements for vector operands from VEC_OPRNDS.
   For multi-step conversions store the resulting vectors and call the function
   recursively.  */

static void
vect_create_vectorized_demotion_stmts (vec<tree> *vec_oprnds,
				       int multi_step_cvt, gimple stmt,
				       vec<tree> vec_dsts,
				       gimple_stmt_iterator *gsi,
				       slp_tree slp_node, enum tree_code code,
				       stmt_vec_info *prev_stmt_info)
{
  unsigned int i;
  tree vop0, vop1, new_tmp, vec_dest;
  gimple new_stmt;
  stmt_vec_info stmt_info = vinfo_for_stmt (stmt);

  vec_dest = vec_dsts.pop ();

  for (i = 0; i < vec_oprnds->length (); i += 2)
    {
      /* Create demotion operation.  */
      vop0 = (*vec_oprnds)[i];
      vop1 = (*vec_oprnds)[i + 1];
      new_stmt = gimple_build_assign (vec_dest, code, vop0, vop1);
      new_tmp = make_ssa_name (vec_dest, new_stmt);
      gimple_assign_set_lhs (new_stmt, new_tmp);
      vect_finish_stmt_generation (stmt, new_stmt, gsi);

      if (multi_step_cvt)
	/* Store the resulting vector for next recursive call.  */
	(*vec_oprnds)[i/2] = new_tmp;
      else
	{
	  /* This is the last step of the conversion sequence. Store the
	     vectors in SLP_NODE or in vector info of the scalar statement
	     (or in STMT_VINFO_RELATED_STMT chain).  */
	  if (slp_node)
	    SLP_TREE_VEC_STMTS (slp_node).quick_push (new_stmt);
	  else
	    {
	      if (!*prev_stmt_info)
		STMT_VINFO_VEC_STMT (stmt_info) = new_stmt;
	      else
		STMT_VINFO_RELATED_STMT (*prev_stmt_info) = new_stmt;

	      *prev_stmt_info = vinfo_for_stmt (new_stmt);
	    }
	}
    }

  /* For multi-step demotion operations we first generate demotion operations
     from the source type to the intermediate types, and then combine the
     results (stored in VEC_OPRNDS) in demotion operation to the destination
     type.  */
  if (multi_step_cvt)
    {
      /* At each level of recursion we have half of the operands we had at the
	 previous level.  */
      vec_oprnds->truncate ((i+1)/2);
      vect_create_vectorized_demotion_stmts (vec_oprnds, multi_step_cvt - 1,
					     stmt, vec_dsts, gsi, slp_node,
					     VEC_PACK_TRUNC_EXPR,
					     prev_stmt_info);
    }

  vec_dsts.quick_push (vec_dest);
}


/* Create vectorized promotion statements for vector operands from VEC_OPRNDS0
   and VEC_OPRNDS1 (for binary operations).  For multi-step conversions store
   the resulting vectors and call the function recursively.  */

static void
vect_create_vectorized_promotion_stmts (vec<tree> *vec_oprnds0,
					vec<tree> *vec_oprnds1,
					gimple stmt, tree vec_dest,
					gimple_stmt_iterator *gsi,
					enum tree_code code1,
					enum tree_code code2, tree decl1,
					tree decl2, int op_type)
{
  int i;
  tree vop0, vop1, new_tmp1, new_tmp2;
  gimple new_stmt1, new_stmt2;
  vec<tree> vec_tmp = vNULL;

  vec_tmp.create (vec_oprnds0->length () * 2);
  FOR_EACH_VEC_ELT (*vec_oprnds0, i, vop0)
    {
      if (op_type == binary_op)
	vop1 = (*vec_oprnds1)[i];
      else
	vop1 = NULL_TREE;

      /* Generate the two halves of promotion operation.  */
      new_stmt1 = vect_gen_widened_results_half (code1, decl1, vop0, vop1,
						 op_type, vec_dest, gsi, stmt);
      new_stmt2 = vect_gen_widened_results_half (code2, decl2, vop0, vop1,
						 op_type, vec_dest, gsi, stmt);
      if (is_gimple_call (new_stmt1))
	{
	  new_tmp1 = gimple_call_lhs (new_stmt1);
	  new_tmp2 = gimple_call_lhs (new_stmt2);
	}
      else
	{
	  new_tmp1 = gimple_assign_lhs (new_stmt1);
	  new_tmp2 = gimple_assign_lhs (new_stmt2);
	}

      /* Store the results for the next step.  */
      vec_tmp.quick_push (new_tmp1);
      vec_tmp.quick_push (new_tmp2);
    }

  vec_oprnds0->release ();
  *vec_oprnds0 = vec_tmp;
}


/* Check if STMT performs a conversion operation, that can be vectorized.
   If VEC_STMT is also passed, vectorize the STMT: create a vectorized
   stmt to replace it, put it in VEC_STMT, and insert it at GSI.
   Return FALSE if not a vectorizable STMT, TRUE otherwise.  */

static bool
vectorizable_conversion (gimple stmt, gimple_stmt_iterator *gsi,
			 gimple *vec_stmt, slp_tree slp_node)
{
  tree vec_dest;
  tree scalar_dest;
  tree op0, op1 = NULL_TREE;
  tree vec_oprnd0 = NULL_TREE, vec_oprnd1 = NULL_TREE;
  stmt_vec_info stmt_info = vinfo_for_stmt (stmt);
  loop_vec_info loop_vinfo = STMT_VINFO_LOOP_VINFO (stmt_info);
  enum tree_code code, code1 = ERROR_MARK, code2 = ERROR_MARK;
  enum tree_code codecvt1 = ERROR_MARK, codecvt2 = ERROR_MARK;
  tree decl1 = NULL_TREE, decl2 = NULL_TREE;
  tree new_temp;
  tree def;
  gimple def_stmt;
  enum vect_def_type dt[2] = {vect_unknown_def_type, vect_unknown_def_type};
  gimple new_stmt = NULL;
  stmt_vec_info prev_stmt_info;
  int nunits_in;
  int nunits_out;
  tree vectype_out, vectype_in;
  int ncopies, i, j;
  tree lhs_type, rhs_type;
  enum { NARROW, NONE, WIDEN } modifier;
  vec<tree> vec_oprnds0 = vNULL;
  vec<tree> vec_oprnds1 = vNULL;
  tree vop0;
  bb_vec_info bb_vinfo = STMT_VINFO_BB_VINFO (stmt_info);
  int multi_step_cvt = 0;
  vec<tree> vec_dsts = vNULL;
  vec<tree> interm_types = vNULL;
  tree last_oprnd, intermediate_type, cvt_type = NULL_TREE;
  int op_type;
  machine_mode rhs_mode;
  unsigned short fltsz;

  /* Is STMT a vectorizable conversion?   */

  if (!STMT_VINFO_RELEVANT_P (stmt_info) && !bb_vinfo)
    return false;

  if (STMT_VINFO_DEF_TYPE (stmt_info) != vect_internal_def)
    return false;

  if (!is_gimple_assign (stmt))
    return false;

  if (TREE_CODE (gimple_assign_lhs (stmt)) != SSA_NAME)
    return false;

  code = gimple_assign_rhs_code (stmt);
  if (!CONVERT_EXPR_CODE_P (code)
      && code != FIX_TRUNC_EXPR
      && code != FLOAT_EXPR
      && code != WIDEN_MULT_EXPR
      && code != WIDEN_LSHIFT_EXPR)
    return false;

  op_type = TREE_CODE_LENGTH (code);

  /* Check types of lhs and rhs.  */
  scalar_dest = gimple_assign_lhs (stmt);
  lhs_type = TREE_TYPE (scalar_dest);
  vectype_out = STMT_VINFO_VECTYPE (stmt_info);

  op0 = gimple_assign_rhs1 (stmt);
  rhs_type = TREE_TYPE (op0);

  if ((code != FIX_TRUNC_EXPR && code != FLOAT_EXPR)
      && !((INTEGRAL_TYPE_P (lhs_type)
	    && INTEGRAL_TYPE_P (rhs_type))
	   || (SCALAR_FLOAT_TYPE_P (lhs_type)
	       && SCALAR_FLOAT_TYPE_P (rhs_type))))
    return false;

  if ((INTEGRAL_TYPE_P (lhs_type)
       && (TYPE_PRECISION (lhs_type)
	   != GET_MODE_PRECISION (TYPE_MODE (lhs_type))))
      || (INTEGRAL_TYPE_P (rhs_type)
	  && (TYPE_PRECISION (rhs_type)
	      != GET_MODE_PRECISION (TYPE_MODE (rhs_type)))))
    {
      if (dump_enabled_p ())
	dump_printf_loc (MSG_MISSED_OPTIMIZATION, vect_location,
                         "type conversion to/from bit-precision unsupported."
                         "\n");
      return false;
    }

  /* Check the operands of the operation.  */
  if (!vect_is_simple_use_1 (op0, stmt, loop_vinfo, bb_vinfo,
			     &def_stmt, &def, &dt[0], &vectype_in))
    {
      if (dump_enabled_p ())
	dump_printf_loc (MSG_MISSED_OPTIMIZATION, vect_location,
                         "use not simple.\n");
      return false;
    }
  if (op_type == binary_op)
    {
      bool ok;

      op1 = gimple_assign_rhs2 (stmt);
      gcc_assert (code == WIDEN_MULT_EXPR || code == WIDEN_LSHIFT_EXPR);
      /* For WIDEN_MULT_EXPR, if OP0 is a constant, use the type of
	 OP1.  */
      if (CONSTANT_CLASS_P (op0))
	ok = vect_is_simple_use_1 (op1, stmt, loop_vinfo, bb_vinfo,
				   &def_stmt, &def, &dt[1], &vectype_in);
      else
	ok = vect_is_simple_use (op1, stmt, loop_vinfo, bb_vinfo, &def_stmt,
				 &def, &dt[1]);

      if (!ok)
	{
          if (dump_enabled_p ())
            dump_printf_loc (MSG_MISSED_OPTIMIZATION, vect_location,
                             "use not simple.\n");
	  return false;
	}
    }

  /* If op0 is an external or constant defs use a vector type of
     the same size as the output vector type.  */
  if (!vectype_in)
    vectype_in = get_same_sized_vectype (rhs_type, vectype_out);
  if (vec_stmt)
    gcc_assert (vectype_in);
  if (!vectype_in)
    {
      if (dump_enabled_p ())
	{
	  dump_printf_loc (MSG_MISSED_OPTIMIZATION, vect_location,
                           "no vectype for scalar type ");
	  dump_generic_expr (MSG_MISSED_OPTIMIZATION, TDF_SLIM, rhs_type);
          dump_printf (MSG_MISSED_OPTIMIZATION, "\n");
	}

      return false;
    }

  nunits_in = TYPE_VECTOR_SUBPARTS (vectype_in);
  nunits_out = TYPE_VECTOR_SUBPARTS (vectype_out);
  if (nunits_in < nunits_out)
    modifier = NARROW;
  else if (nunits_out == nunits_in)
    modifier = NONE;
  else
    modifier = WIDEN;

  /* Multiple types in SLP are handled by creating the appropriate number of
     vectorized stmts for each SLP node.  Hence, NCOPIES is always 1 in
     case of SLP.  */
  if (slp_node || PURE_SLP_STMT (stmt_info))
    ncopies = 1;
  else if (modifier == NARROW)
    ncopies = LOOP_VINFO_VECT_FACTOR (loop_vinfo) / nunits_out;
  else
    ncopies = LOOP_VINFO_VECT_FACTOR (loop_vinfo) / nunits_in;

  /* Sanity check: make sure that at least one copy of the vectorized stmt
     needs to be generated.  */
  gcc_assert (ncopies >= 1);

  /* Supportable by target?  */
  switch (modifier)
    {
    case NONE:
      if (code != FIX_TRUNC_EXPR && code != FLOAT_EXPR)
	return false;
      if (supportable_convert_operation (code, vectype_out, vectype_in,
					 &decl1, &code1))
	break;
      /* FALLTHRU */
    unsupported:
      if (dump_enabled_p ())
	dump_printf_loc (MSG_MISSED_OPTIMIZATION, vect_location,
                         "conversion not supported by target.\n");
      return false;

    case WIDEN:
      if (supportable_widening_operation (code, stmt, vectype_out, vectype_in,
					  &code1, &code2, &multi_step_cvt,
					  &interm_types))
	{
	  /* Binary widening operation can only be supported directly by the
	     architecture.  */
	  gcc_assert (!(multi_step_cvt && op_type == binary_op));
	  break;
	}

      if (code != FLOAT_EXPR
	  || (GET_MODE_SIZE (TYPE_MODE (lhs_type))
	      <= GET_MODE_SIZE (TYPE_MODE (rhs_type))))
	goto unsupported;

      rhs_mode = TYPE_MODE (rhs_type);
      fltsz = GET_MODE_SIZE (TYPE_MODE (lhs_type));
      for (rhs_mode = GET_MODE_2XWIDER_MODE (TYPE_MODE (rhs_type));
	   rhs_mode != VOIDmode && GET_MODE_SIZE (rhs_mode) <= fltsz;
	   rhs_mode = GET_MODE_2XWIDER_MODE (rhs_mode))
	{
	  cvt_type
	    = build_nonstandard_integer_type (GET_MODE_BITSIZE (rhs_mode), 0);
	  cvt_type = get_same_sized_vectype (cvt_type, vectype_in);
	  if (cvt_type == NULL_TREE)
	    goto unsupported;

	  if (GET_MODE_SIZE (rhs_mode) == fltsz)
	    {
	      if (!supportable_convert_operation (code, vectype_out,
						  cvt_type, &decl1, &codecvt1))
		goto unsupported;
	    }
	  else if (!supportable_widening_operation (code, stmt, vectype_out,
						    cvt_type, &codecvt1,
						    &codecvt2, &multi_step_cvt,
						    &interm_types))
	    continue;
	  else
	    gcc_assert (multi_step_cvt == 0);

	  if (supportable_widening_operation (NOP_EXPR, stmt, cvt_type,
					      vectype_in, &code1, &code2,
					      &multi_step_cvt, &interm_types))
	    break;
	}

      if (rhs_mode == VOIDmode || GET_MODE_SIZE (rhs_mode) > fltsz)
	goto unsupported;

      if (GET_MODE_SIZE (rhs_mode) == fltsz)
	codecvt2 = ERROR_MARK;
      else
	{
	  multi_step_cvt++;
	  interm_types.safe_push (cvt_type);
	  cvt_type = NULL_TREE;
	}
      break;

    case NARROW:
      gcc_assert (op_type == unary_op);
      if (supportable_narrowing_operation (code, vectype_out, vectype_in,
					   &code1, &multi_step_cvt,
					   &interm_types))
	break;

      if (code != FIX_TRUNC_EXPR
	  || (GET_MODE_SIZE (TYPE_MODE (lhs_type))
	      >= GET_MODE_SIZE (TYPE_MODE (rhs_type))))
	goto unsupported;

      rhs_mode = TYPE_MODE (rhs_type);
      cvt_type
	= build_nonstandard_integer_type (GET_MODE_BITSIZE (rhs_mode), 0);
      cvt_type = get_same_sized_vectype (cvt_type, vectype_in);
      if (cvt_type == NULL_TREE)
	goto unsupported;
      if (!supportable_convert_operation (code, cvt_type, vectype_in,
					  &decl1, &codecvt1))
	goto unsupported;
      if (supportable_narrowing_operation (NOP_EXPR, vectype_out, cvt_type,
					   &code1, &multi_step_cvt,
					   &interm_types))
	break;
      goto unsupported;

    default:
      gcc_unreachable ();
    }

  if (!vec_stmt)		/* transformation not required.  */
    {
      if (dump_enabled_p ())
	dump_printf_loc (MSG_NOTE, vect_location,
                         "=== vectorizable_conversion ===\n");
      if (code == FIX_TRUNC_EXPR || code == FLOAT_EXPR)
        {
	  STMT_VINFO_TYPE (stmt_info) = type_conversion_vec_info_type;
	  vect_model_simple_cost (stmt_info, ncopies, dt, NULL, NULL);
	}
      else if (modifier == NARROW)
	{
	  STMT_VINFO_TYPE (stmt_info) = type_demotion_vec_info_type;
	  vect_model_promotion_demotion_cost (stmt_info, dt, multi_step_cvt);
	}
      else
	{
	  STMT_VINFO_TYPE (stmt_info) = type_promotion_vec_info_type;
	  vect_model_promotion_demotion_cost (stmt_info, dt, multi_step_cvt);
	}
      interm_types.release ();
      return true;
    }

  /** Transform.  **/
  if (dump_enabled_p ())
    dump_printf_loc (MSG_NOTE, vect_location,
                     "transform conversion. ncopies = %d.\n", ncopies);

  if (op_type == binary_op)
    {
      if (CONSTANT_CLASS_P (op0))
	op0 = fold_convert (TREE_TYPE (op1), op0);
      else if (CONSTANT_CLASS_P (op1))
	op1 = fold_convert (TREE_TYPE (op0), op1);
    }

  /* In case of multi-step conversion, we first generate conversion operations
     to the intermediate types, and then from that types to the final one.
     We create vector destinations for the intermediate type (TYPES) received
     from supportable_*_operation, and store them in the correct order
     for future use in vect_create_vectorized_*_stmts ().  */
  vec_dsts.create (multi_step_cvt + 1);
  vec_dest = vect_create_destination_var (scalar_dest,
					  (cvt_type && modifier == WIDEN)
					  ? cvt_type : vectype_out);
  vec_dsts.quick_push (vec_dest);

  if (multi_step_cvt)
    {
      for (i = interm_types.length () - 1;
	   interm_types.iterate (i, &intermediate_type); i--)
	{
	  vec_dest = vect_create_destination_var (scalar_dest,
						  intermediate_type);
	  vec_dsts.quick_push (vec_dest);
	}
    }

  if (cvt_type)
    vec_dest = vect_create_destination_var (scalar_dest,
					    modifier == WIDEN
					    ? vectype_out : cvt_type);

  if (!slp_node)
    {
      if (modifier == WIDEN)
	{
	  vec_oprnds0.create (multi_step_cvt ? vect_pow2 (multi_step_cvt) : 1);
	  if (op_type == binary_op)
	    vec_oprnds1.create (1);
	}
      else if (modifier == NARROW)
	vec_oprnds0.create (
		   2 * (multi_step_cvt ? vect_pow2 (multi_step_cvt) : 1));
    }
  else if (code == WIDEN_LSHIFT_EXPR)
    vec_oprnds1.create (slp_node->vec_stmts_size);

  last_oprnd = op0;
  prev_stmt_info = NULL;
  switch (modifier)
    {
    case NONE:
      for (j = 0; j < ncopies; j++)
	{
	  if (j == 0)
	    vect_get_vec_defs (op0, NULL, stmt, &vec_oprnds0, NULL, slp_node,
			       -1);
	  else
	    vect_get_vec_defs_for_stmt_copy (dt, &vec_oprnds0, NULL);

	  FOR_EACH_VEC_ELT (vec_oprnds0, i, vop0)
	    {
	      /* Arguments are ready, create the new vector stmt.  */
	      if (code1 == CALL_EXPR)
		{
		  new_stmt = gimple_build_call (decl1, 1, vop0);
		  new_temp = make_ssa_name (vec_dest, new_stmt);
		  gimple_call_set_lhs (new_stmt, new_temp);
		}
	      else
		{
		  gcc_assert (TREE_CODE_LENGTH (code1) == unary_op);
		  new_stmt = gimple_build_assign (vec_dest, code1, vop0);
		  new_temp = make_ssa_name (vec_dest, new_stmt);
		  gimple_assign_set_lhs (new_stmt, new_temp);
		}

	      vect_finish_stmt_generation (stmt, new_stmt, gsi);
	      if (slp_node)
		SLP_TREE_VEC_STMTS (slp_node).quick_push (new_stmt);
	    }

	  if (j == 0)
	    STMT_VINFO_VEC_STMT (stmt_info) = *vec_stmt = new_stmt;
	  else
	    STMT_VINFO_RELATED_STMT (prev_stmt_info) = new_stmt;
	  prev_stmt_info = vinfo_for_stmt (new_stmt);
	}
      break;

    case WIDEN:
      /* In case the vectorization factor (VF) is bigger than the number
	 of elements that we can fit in a vectype (nunits), we have to
	 generate more than one vector stmt - i.e - we need to "unroll"
	 the vector stmt by a factor VF/nunits.  */
      for (j = 0; j < ncopies; j++)
	{
	  /* Handle uses.  */
	  if (j == 0)
	    {
	      if (slp_node)
		{
		  if (code == WIDEN_LSHIFT_EXPR)
		    {
		      unsigned int k;

		      vec_oprnd1 = op1;
		      /* Store vec_oprnd1 for every vector stmt to be created
			 for SLP_NODE.  We check during the analysis that all
			 the shift arguments are the same.  */
		      for (k = 0; k < slp_node->vec_stmts_size - 1; k++)
			vec_oprnds1.quick_push (vec_oprnd1);

		      vect_get_vec_defs (op0, NULL_TREE, stmt, &vec_oprnds0, NULL,
					 slp_node, -1);
		    }
		  else
		    vect_get_vec_defs (op0, op1, stmt, &vec_oprnds0,
				       &vec_oprnds1, slp_node, -1);
		}
	      else
		{
		  vec_oprnd0 = vect_get_vec_def_for_operand (op0, stmt, NULL);
		  vec_oprnds0.quick_push (vec_oprnd0);
		  if (op_type == binary_op)
		    {
		      if (code == WIDEN_LSHIFT_EXPR)
			vec_oprnd1 = op1;
		      else
			vec_oprnd1 = vect_get_vec_def_for_operand (op1, stmt,
								   NULL);
		      vec_oprnds1.quick_push (vec_oprnd1);
		    }
		}
	    }
	  else
	    {
	      vec_oprnd0 = vect_get_vec_def_for_stmt_copy (dt[0], vec_oprnd0);
	      vec_oprnds0.truncate (0);
	      vec_oprnds0.quick_push (vec_oprnd0);
	      if (op_type == binary_op)
		{
		  if (code == WIDEN_LSHIFT_EXPR)
		    vec_oprnd1 = op1;
		  else
		    vec_oprnd1 = vect_get_vec_def_for_stmt_copy (dt[1],
								 vec_oprnd1);
		  vec_oprnds1.truncate (0);
		  vec_oprnds1.quick_push (vec_oprnd1);
		}
	    }

	  /* Arguments are ready.  Create the new vector stmts.  */
	  for (i = multi_step_cvt; i >= 0; i--)
	    {
	      tree this_dest = vec_dsts[i];
	      enum tree_code c1 = code1, c2 = code2;
	      if (i == 0 && codecvt2 != ERROR_MARK)
		{
		  c1 = codecvt1;
		  c2 = codecvt2;
		}
	      vect_create_vectorized_promotion_stmts (&vec_oprnds0,
						      &vec_oprnds1,
						      stmt, this_dest, gsi,
						      c1, c2, decl1, decl2,
						      op_type);
	    }

	  FOR_EACH_VEC_ELT (vec_oprnds0, i, vop0)
	    {
	      if (cvt_type)
		{
		  if (codecvt1 == CALL_EXPR)
		    {
		      new_stmt = gimple_build_call (decl1, 1, vop0);
		      new_temp = make_ssa_name (vec_dest, new_stmt);
		      gimple_call_set_lhs (new_stmt, new_temp);
		    }
		  else
		    {
		      gcc_assert (TREE_CODE_LENGTH (codecvt1) == unary_op);
		      new_temp = make_ssa_name (vec_dest);
		      new_stmt = gimple_build_assign (new_temp, codecvt1,
						      vop0);
		    }

		  vect_finish_stmt_generation (stmt, new_stmt, gsi);
		}
	      else
		new_stmt = SSA_NAME_DEF_STMT (vop0);

	      if (slp_node)
		SLP_TREE_VEC_STMTS (slp_node).quick_push (new_stmt);
	      else
		{
		  if (!prev_stmt_info)
		    STMT_VINFO_VEC_STMT (stmt_info) = new_stmt;
		  else
		    STMT_VINFO_RELATED_STMT (prev_stmt_info) = new_stmt;
		  prev_stmt_info = vinfo_for_stmt (new_stmt);
		}
	    }
	}

      *vec_stmt = STMT_VINFO_VEC_STMT (stmt_info);
      break;

    case NARROW:
      /* In case the vectorization factor (VF) is bigger than the number
	 of elements that we can fit in a vectype (nunits), we have to
	 generate more than one vector stmt - i.e - we need to "unroll"
	 the vector stmt by a factor VF/nunits.  */
      for (j = 0; j < ncopies; j++)
	{
	  /* Handle uses.  */
	  if (slp_node)
	    vect_get_vec_defs (op0, NULL_TREE, stmt, &vec_oprnds0, NULL,
			       slp_node, -1);
	  else
	    {
	      vec_oprnds0.truncate (0);
	      vect_get_loop_based_defs (&last_oprnd, stmt, dt[0], &vec_oprnds0,
					vect_pow2 (multi_step_cvt) - 1);
	    }

	  /* Arguments are ready.  Create the new vector stmts.  */
	  if (cvt_type)
	    FOR_EACH_VEC_ELT (vec_oprnds0, i, vop0)
	      {
		if (codecvt1 == CALL_EXPR)
		  {
		    new_stmt = gimple_build_call (decl1, 1, vop0);
		    new_temp = make_ssa_name (vec_dest, new_stmt);
		    gimple_call_set_lhs (new_stmt, new_temp);
		  }
		else
		  {
		    gcc_assert (TREE_CODE_LENGTH (codecvt1) == unary_op);
		    new_temp = make_ssa_name (vec_dest);
		    new_stmt = gimple_build_assign (new_temp, codecvt1,
						    vop0);
		  }

		vect_finish_stmt_generation (stmt, new_stmt, gsi);
		vec_oprnds0[i] = new_temp;
	      }

	  vect_create_vectorized_demotion_stmts (&vec_oprnds0, multi_step_cvt,
						 stmt, vec_dsts, gsi,
						 slp_node, code1,
						 &prev_stmt_info);
	}

      *vec_stmt = STMT_VINFO_VEC_STMT (stmt_info);
      break;
    }

  vec_oprnds0.release ();
  vec_oprnds1.release ();
  vec_dsts.release ();
  interm_types.release ();

  return true;
}


/* Function vectorizable_assignment.

   Check if STMT performs an assignment (copy) that can be vectorized.
   If VEC_STMT is also passed, vectorize the STMT: create a vectorized
   stmt to replace it, put it in VEC_STMT, and insert it at BSI.
   Return FALSE if not a vectorizable STMT, TRUE otherwise.  */

static bool
vectorizable_assignment (gimple stmt, gimple_stmt_iterator *gsi,
			 gimple *vec_stmt, slp_tree slp_node)
{
  tree vec_dest;
  tree scalar_dest;
  tree op;
  stmt_vec_info stmt_info = vinfo_for_stmt (stmt);
  tree vectype = STMT_VINFO_VECTYPE (stmt_info);
  loop_vec_info loop_vinfo = STMT_VINFO_LOOP_VINFO (stmt_info);
  tree new_temp;
  tree def;
  gimple def_stmt;
  enum vect_def_type dt[2] = {vect_unknown_def_type, vect_unknown_def_type};
  unsigned int nunits = TYPE_VECTOR_SUBPARTS (vectype);
  int ncopies;
  int i, j;
  vec<tree> vec_oprnds = vNULL;
  tree vop;
  bb_vec_info bb_vinfo = STMT_VINFO_BB_VINFO (stmt_info);
  gimple new_stmt = NULL;
  stmt_vec_info prev_stmt_info = NULL;
  enum tree_code code;
  tree vectype_in;

  /* Multiple types in SLP are handled by creating the appropriate number of
     vectorized stmts for each SLP node. Hence, NCOPIES is always 1 in
     case of SLP.  */
  if (slp_node || PURE_SLP_STMT (stmt_info))
    ncopies = 1;
  else
    ncopies = LOOP_VINFO_VECT_FACTOR (loop_vinfo) / nunits;

  gcc_assert (ncopies >= 1);

  if (!STMT_VINFO_RELEVANT_P (stmt_info) && !bb_vinfo)
    return false;

  if (STMT_VINFO_DEF_TYPE (stmt_info) != vect_internal_def)
    return false;

  /* Is vectorizable assignment?  */
  if (!is_gimple_assign (stmt))
    return false;

  scalar_dest = gimple_assign_lhs (stmt);
  if (TREE_CODE (scalar_dest) != SSA_NAME)
    return false;

  code = gimple_assign_rhs_code (stmt);
  if (gimple_assign_single_p (stmt)
      || code == PAREN_EXPR
      || CONVERT_EXPR_CODE_P (code))
    op = gimple_assign_rhs1 (stmt);
  else
    return false;

  if (code == VIEW_CONVERT_EXPR)
    op = TREE_OPERAND (op, 0);

  if (!vect_is_simple_use_1 (op, stmt, loop_vinfo, bb_vinfo,
			     &def_stmt, &def, &dt[0], &vectype_in))
    {
      if (dump_enabled_p ())
        dump_printf_loc (MSG_MISSED_OPTIMIZATION, vect_location,
                         "use not simple.\n");
      return false;
    }

  /* We can handle NOP_EXPR conversions that do not change the number
     of elements or the vector size.  */
  if ((CONVERT_EXPR_CODE_P (code)
       || code == VIEW_CONVERT_EXPR)
      && (!vectype_in
	  || TYPE_VECTOR_SUBPARTS (vectype_in) != nunits
	  || (GET_MODE_SIZE (TYPE_MODE (vectype))
	      != GET_MODE_SIZE (TYPE_MODE (vectype_in)))))
    return false;

  /* We do not handle bit-precision changes.  */
  if ((CONVERT_EXPR_CODE_P (code)
       || code == VIEW_CONVERT_EXPR)
      && INTEGRAL_TYPE_P (TREE_TYPE (scalar_dest))
      && ((TYPE_PRECISION (TREE_TYPE (scalar_dest))
	   != GET_MODE_PRECISION (TYPE_MODE (TREE_TYPE (scalar_dest))))
	  || ((TYPE_PRECISION (TREE_TYPE (op))
	       != GET_MODE_PRECISION (TYPE_MODE (TREE_TYPE (op))))))
      /* But a conversion that does not change the bit-pattern is ok.  */
      && !((TYPE_PRECISION (TREE_TYPE (scalar_dest))
	    > TYPE_PRECISION (TREE_TYPE (op)))
	   && TYPE_UNSIGNED (TREE_TYPE (op))))
    {
      if (dump_enabled_p ())
        dump_printf_loc (MSG_MISSED_OPTIMIZATION, vect_location,
                         "type conversion to/from bit-precision "
                         "unsupported.\n");
      return false;
    }

  if (!vec_stmt) /* transformation not required.  */
    {
      STMT_VINFO_TYPE (stmt_info) = assignment_vec_info_type;
      if (dump_enabled_p ())
        dump_printf_loc (MSG_NOTE, vect_location,
                         "=== vectorizable_assignment ===\n");
      vect_model_simple_cost (stmt_info, ncopies, dt, NULL, NULL);
      return true;
    }

  /** Transform.  **/
  if (dump_enabled_p ())
    dump_printf_loc (MSG_NOTE, vect_location, "transform assignment.\n");

  /* Handle def.  */
  vec_dest = vect_create_destination_var (scalar_dest, vectype);

  /* Handle use.  */
  for (j = 0; j < ncopies; j++)
    {
      /* Handle uses.  */
      if (j == 0)
        vect_get_vec_defs (op, NULL, stmt, &vec_oprnds, NULL, slp_node, -1);
      else
        vect_get_vec_defs_for_stmt_copy (dt, &vec_oprnds, NULL);

      /* Arguments are ready. create the new vector stmt.  */
      FOR_EACH_VEC_ELT (vec_oprnds, i, vop)
       {
	 if (CONVERT_EXPR_CODE_P (code)
	     || code == VIEW_CONVERT_EXPR)
	   vop = build1 (VIEW_CONVERT_EXPR, vectype, vop);
         new_stmt = gimple_build_assign (vec_dest, vop);
         new_temp = make_ssa_name (vec_dest, new_stmt);
         gimple_assign_set_lhs (new_stmt, new_temp);
         vect_finish_stmt_generation (stmt, new_stmt, gsi);
         if (slp_node)
           SLP_TREE_VEC_STMTS (slp_node).quick_push (new_stmt);
       }

      if (slp_node)
        continue;

      if (j == 0)
        STMT_VINFO_VEC_STMT (stmt_info) = *vec_stmt = new_stmt;
      else
        STMT_VINFO_RELATED_STMT (prev_stmt_info) = new_stmt;

      prev_stmt_info = vinfo_for_stmt (new_stmt);
    }

  vec_oprnds.release ();
  return true;
}


/* Return TRUE if CODE (a shift operation) is supported for SCALAR_TYPE
   either as shift by a scalar or by a vector.  */

bool
vect_supportable_shift (enum tree_code code, tree scalar_type)
{

  machine_mode vec_mode;
  optab optab;
  int icode;
  tree vectype;

  vectype = get_vectype_for_scalar_type (scalar_type);
  if (!vectype)
    return false;

  optab = optab_for_tree_code (code, vectype, optab_scalar);
  if (!optab
      || optab_handler (optab, TYPE_MODE (vectype)) == CODE_FOR_nothing)
    {
      optab = optab_for_tree_code (code, vectype, optab_vector);
      if (!optab
          || (optab_handler (optab, TYPE_MODE (vectype))
                      == CODE_FOR_nothing))
        return false;
    }

  vec_mode = TYPE_MODE (vectype);
  icode = (int) optab_handler (optab, vec_mode);
  if (icode == CODE_FOR_nothing)
    return false;

  return true;
}


/* Function vectorizable_shift.

   Check if STMT performs a shift operation that can be vectorized.
   If VEC_STMT is also passed, vectorize the STMT: create a vectorized
   stmt to replace it, put it in VEC_STMT, and insert it at BSI.
   Return FALSE if not a vectorizable STMT, TRUE otherwise.  */

static bool
vectorizable_shift (gimple stmt, gimple_stmt_iterator *gsi,
                    gimple *vec_stmt, slp_tree slp_node)
{
  tree vec_dest;
  tree scalar_dest;
  tree op0, op1 = NULL;
  tree vec_oprnd1 = NULL_TREE;
  stmt_vec_info stmt_info = vinfo_for_stmt (stmt);
  tree vectype;
  loop_vec_info loop_vinfo = STMT_VINFO_LOOP_VINFO (stmt_info);
  enum tree_code code;
  machine_mode vec_mode;
  tree new_temp;
  optab optab;
  int icode;
  machine_mode optab_op2_mode;
  tree def;
  gimple def_stmt;
  enum vect_def_type dt[2] = {vect_unknown_def_type, vect_unknown_def_type};
  gimple new_stmt = NULL;
  stmt_vec_info prev_stmt_info;
  int nunits_in;
  int nunits_out;
  tree vectype_out;
  tree op1_vectype;
  int ncopies;
  int j, i;
  vec<tree> vec_oprnds0 = vNULL;
  vec<tree> vec_oprnds1 = vNULL;
  tree vop0, vop1;
  unsigned int k;
  bool scalar_shift_arg = true;
  bb_vec_info bb_vinfo = STMT_VINFO_BB_VINFO (stmt_info);
  int vf;

  if (!STMT_VINFO_RELEVANT_P (stmt_info) && !bb_vinfo)
    return false;

  if (STMT_VINFO_DEF_TYPE (stmt_info) != vect_internal_def)
    return false;

  /* Is STMT a vectorizable binary/unary operation?   */
  if (!is_gimple_assign (stmt))
    return false;

  if (TREE_CODE (gimple_assign_lhs (stmt)) != SSA_NAME)
    return false;

  code = gimple_assign_rhs_code (stmt);

  if (!(code == LSHIFT_EXPR || code == RSHIFT_EXPR || code == LROTATE_EXPR
      || code == RROTATE_EXPR))
    return false;

  scalar_dest = gimple_assign_lhs (stmt);
  vectype_out = STMT_VINFO_VECTYPE (stmt_info);
  if (TYPE_PRECISION (TREE_TYPE (scalar_dest))
      != GET_MODE_PRECISION (TYPE_MODE (TREE_TYPE (scalar_dest))))
    {
      if (dump_enabled_p ())
        dump_printf_loc (MSG_MISSED_OPTIMIZATION, vect_location,
                         "bit-precision shifts not supported.\n");
      return false;
    }

  op0 = gimple_assign_rhs1 (stmt);
  if (!vect_is_simple_use_1 (op0, stmt, loop_vinfo, bb_vinfo,
                             &def_stmt, &def, &dt[0], &vectype))
    {
      if (dump_enabled_p ())
        dump_printf_loc (MSG_MISSED_OPTIMIZATION, vect_location,
                         "use not simple.\n");
      return false;
    }
  /* If op0 is an external or constant def use a vector type with
     the same size as the output vector type.  */
  if (!vectype)
    vectype = get_same_sized_vectype (TREE_TYPE (op0), vectype_out);
  if (vec_stmt)
    gcc_assert (vectype);
  if (!vectype)
    {
      if (dump_enabled_p ())
        dump_printf_loc (MSG_MISSED_OPTIMIZATION, vect_location,
                         "no vectype for scalar type\n");
      return false;
    }

  nunits_out = TYPE_VECTOR_SUBPARTS (vectype_out);
  nunits_in = TYPE_VECTOR_SUBPARTS (vectype);
  if (nunits_out != nunits_in)
    return false;

  op1 = gimple_assign_rhs2 (stmt);
  if (!vect_is_simple_use_1 (op1, stmt, loop_vinfo, bb_vinfo, &def_stmt,
			     &def, &dt[1], &op1_vectype))
    {
      if (dump_enabled_p ())
        dump_printf_loc (MSG_MISSED_OPTIMIZATION, vect_location,
                         "use not simple.\n");
      return false;
    }

  if (loop_vinfo)
    vf = LOOP_VINFO_VECT_FACTOR (loop_vinfo);
  else
    vf = 1;

  /* Multiple types in SLP are handled by creating the appropriate number of
     vectorized stmts for each SLP node.  Hence, NCOPIES is always 1 in
     case of SLP.  */
  if (slp_node || PURE_SLP_STMT (stmt_info))
    ncopies = 1;
  else
    ncopies = LOOP_VINFO_VECT_FACTOR (loop_vinfo) / nunits_in;

  gcc_assert (ncopies >= 1);

  /* Determine whether the shift amount is a vector, or scalar.  If the
     shift/rotate amount is a vector, use the vector/vector shift optabs.  */

  if (dt[1] == vect_internal_def && !slp_node)
    scalar_shift_arg = false;
  else if (dt[1] == vect_constant_def
	   || dt[1] == vect_external_def
	   || dt[1] == vect_internal_def)
    {
      /* In SLP, need to check whether the shift count is the same,
	 in loops if it is a constant or invariant, it is always
	 a scalar shift.  */
      if (slp_node)
	{
	  vec<gimple> stmts = SLP_TREE_SCALAR_STMTS (slp_node);
	  gimple slpstmt;

	  FOR_EACH_VEC_ELT (stmts, k, slpstmt)
	    if (!operand_equal_p (gimple_assign_rhs2 (slpstmt), op1, 0))
	      scalar_shift_arg = false;
	}
    }
  else
    {
      if (dump_enabled_p ())
        dump_printf_loc (MSG_MISSED_OPTIMIZATION, vect_location,
                         "operand mode requires invariant argument.\n");
      return false;
    }

  /* Vector shifted by vector.  */
  if (!scalar_shift_arg)
    {
      optab = optab_for_tree_code (code, vectype, optab_vector);
      if (dump_enabled_p ())
        dump_printf_loc (MSG_NOTE, vect_location,
                         "vector/vector shift/rotate found.\n");

      if (!op1_vectype)
	op1_vectype = get_same_sized_vectype (TREE_TYPE (op1), vectype_out);
      if (op1_vectype == NULL_TREE
	  || TYPE_MODE (op1_vectype) != TYPE_MODE (vectype))
	{
	  if (dump_enabled_p ())
	    dump_printf_loc (MSG_MISSED_OPTIMIZATION, vect_location,
                             "unusable type for last operand in"
                             " vector/vector shift/rotate.\n");
	  return false;
	}
    }
  /* See if the machine has a vector shifted by scalar insn and if not
     then see if it has a vector shifted by vector insn.  */
  else
    {
      optab = optab_for_tree_code (code, vectype, optab_scalar);
      if (optab
          && optab_handler (optab, TYPE_MODE (vectype)) != CODE_FOR_nothing)
        {
          if (dump_enabled_p ())
            dump_printf_loc (MSG_NOTE, vect_location,
                             "vector/scalar shift/rotate found.\n");
        }
      else
        {
          optab = optab_for_tree_code (code, vectype, optab_vector);
          if (optab
               && (optab_handler (optab, TYPE_MODE (vectype))
                      != CODE_FOR_nothing))
            {
	      scalar_shift_arg = false;

              if (dump_enabled_p ())
                dump_printf_loc (MSG_NOTE, vect_location,
                                 "vector/vector shift/rotate found.\n");

              /* Unlike the other binary operators, shifts/rotates have
                 the rhs being int, instead of the same type as the lhs,
                 so make sure the scalar is the right type if we are
		 dealing with vectors of long long/long/short/char.  */
              if (dt[1] == vect_constant_def)
                op1 = fold_convert (TREE_TYPE (vectype), op1);
	      else if (!useless_type_conversion_p (TREE_TYPE (vectype),
						   TREE_TYPE (op1)))
		{
		  if (slp_node
		      && TYPE_MODE (TREE_TYPE (vectype))
			 != TYPE_MODE (TREE_TYPE (op1)))
		    {
                      if (dump_enabled_p ())
                        dump_printf_loc (MSG_MISSED_OPTIMIZATION, vect_location,
                                         "unusable type for last operand in"
                                         " vector/vector shift/rotate.\n");
			return false;
		    }
		  if (vec_stmt && !slp_node)
		    {
		      op1 = fold_convert (TREE_TYPE (vectype), op1);
		      op1 = vect_init_vector (stmt, op1,
					      TREE_TYPE (vectype), NULL);
		    }
		}
            }
        }
    }

  /* Supportable by target?  */
  if (!optab)
    {
      if (dump_enabled_p ())
        dump_printf_loc (MSG_MISSED_OPTIMIZATION, vect_location,
                         "no optab.\n");
      return false;
    }
  vec_mode = TYPE_MODE (vectype);
  icode = (int) optab_handler (optab, vec_mode);
  if (icode == CODE_FOR_nothing)
    {
      if (dump_enabled_p ())
        dump_printf_loc (MSG_MISSED_OPTIMIZATION, vect_location,
                         "op not supported by target.\n");
      /* Check only during analysis.  */
      if (GET_MODE_SIZE (vec_mode) != UNITS_PER_WORD
          || (vf < vect_min_worthwhile_factor (code)
              && !vec_stmt))
        return false;
      if (dump_enabled_p ())
        dump_printf_loc (MSG_NOTE, vect_location,
                         "proceeding using word mode.\n");
    }

  /* Worthwhile without SIMD support?  Check only during analysis.  */
  if (!VECTOR_MODE_P (TYPE_MODE (vectype))
      && vf < vect_min_worthwhile_factor (code)
      && !vec_stmt)
    {
      if (dump_enabled_p ())
        dump_printf_loc (MSG_MISSED_OPTIMIZATION, vect_location,
                         "not worthwhile without SIMD support.\n");
      return false;
    }

  if (!vec_stmt) /* transformation not required.  */
    {
      STMT_VINFO_TYPE (stmt_info) = shift_vec_info_type;
      if (dump_enabled_p ())
        dump_printf_loc (MSG_NOTE, vect_location,
                         "=== vectorizable_shift ===\n");
      vect_model_simple_cost (stmt_info, ncopies, dt, NULL, NULL);
      return true;
    }

  /** Transform.  **/

  if (dump_enabled_p ())
    dump_printf_loc (MSG_NOTE, vect_location,
                     "transform binary/unary operation.\n");

  /* Handle def.  */
  vec_dest = vect_create_destination_var (scalar_dest, vectype);

  prev_stmt_info = NULL;
  for (j = 0; j < ncopies; j++)
    {
      /* Handle uses.  */
      if (j == 0)
        {
          if (scalar_shift_arg)
            {
              /* Vector shl and shr insn patterns can be defined with scalar
                 operand 2 (shift operand).  In this case, use constant or loop
                 invariant op1 directly, without extending it to vector mode
                 first.  */
              optab_op2_mode = insn_data[icode].operand[2].mode;
              if (!VECTOR_MODE_P (optab_op2_mode))
                {
                  if (dump_enabled_p ())
                    dump_printf_loc (MSG_NOTE, vect_location,
                                     "operand 1 using scalar mode.\n");
                  vec_oprnd1 = op1;
                  vec_oprnds1.create (slp_node ? slp_node->vec_stmts_size : 1);
                  vec_oprnds1.quick_push (vec_oprnd1);
                  if (slp_node)
                    {
                      /* Store vec_oprnd1 for every vector stmt to be created
                         for SLP_NODE.  We check during the analysis that all
                         the shift arguments are the same.
                         TODO: Allow different constants for different vector
                         stmts generated for an SLP instance.  */
                      for (k = 0; k < slp_node->vec_stmts_size - 1; k++)
                        vec_oprnds1.quick_push (vec_oprnd1);
                    }
                }
            }

          /* vec_oprnd1 is available if operand 1 should be of a scalar-type
             (a special case for certain kind of vector shifts); otherwise,
             operand 1 should be of a vector type (the usual case).  */
          if (vec_oprnd1)
            vect_get_vec_defs (op0, NULL_TREE, stmt, &vec_oprnds0, NULL,
                               slp_node, -1);
          else
            vect_get_vec_defs (op0, op1, stmt, &vec_oprnds0, &vec_oprnds1,
                               slp_node, -1);
        }
      else
        vect_get_vec_defs_for_stmt_copy (dt, &vec_oprnds0, &vec_oprnds1);

      /* Arguments are ready.  Create the new vector stmt.  */
      FOR_EACH_VEC_ELT (vec_oprnds0, i, vop0)
        {
          vop1 = vec_oprnds1[i];
	  new_stmt = gimple_build_assign (vec_dest, code, vop0, vop1);
          new_temp = make_ssa_name (vec_dest, new_stmt);
          gimple_assign_set_lhs (new_stmt, new_temp);
          vect_finish_stmt_generation (stmt, new_stmt, gsi);
          if (slp_node)
            SLP_TREE_VEC_STMTS (slp_node).quick_push (new_stmt);
        }

      if (slp_node)
        continue;

      if (j == 0)
        STMT_VINFO_VEC_STMT (stmt_info) = *vec_stmt = new_stmt;
      else
        STMT_VINFO_RELATED_STMT (prev_stmt_info) = new_stmt;
      prev_stmt_info = vinfo_for_stmt (new_stmt);
    }

  vec_oprnds0.release ();
  vec_oprnds1.release ();

  return true;
}


/* Function vectorizable_operation.

   Check if STMT performs a binary, unary or ternary operation that can
   be vectorized.
   If VEC_STMT is also passed, vectorize the STMT: create a vectorized
   stmt to replace it, put it in VEC_STMT, and insert it at BSI.
   Return FALSE if not a vectorizable STMT, TRUE otherwise.  */

static bool
vectorizable_operation (gimple stmt, gimple_stmt_iterator *gsi,
			gimple *vec_stmt, slp_tree slp_node)
{
  tree vec_dest;
  tree scalar_dest;
  tree op0, op1 = NULL_TREE, op2 = NULL_TREE;
  stmt_vec_info stmt_info = vinfo_for_stmt (stmt);
  tree vectype;
  loop_vec_info loop_vinfo = STMT_VINFO_LOOP_VINFO (stmt_info);
  enum tree_code code;
  machine_mode vec_mode;
  tree new_temp;
  int op_type;
  optab optab;
  int icode;
  tree def;
  gimple def_stmt;
  enum vect_def_type dt[3]
    = {vect_unknown_def_type, vect_unknown_def_type, vect_unknown_def_type};
  gimple new_stmt = NULL;
  stmt_vec_info prev_stmt_info;
  int nunits_in;
  int nunits_out;
  tree vectype_out;
  int ncopies;
  int j, i;
  vec<tree> vec_oprnds0 = vNULL;
  vec<tree> vec_oprnds1 = vNULL;
  vec<tree> vec_oprnds2 = vNULL;
  tree vop0, vop1, vop2;
  bb_vec_info bb_vinfo = STMT_VINFO_BB_VINFO (stmt_info);
  int vf;

  if (!STMT_VINFO_RELEVANT_P (stmt_info) && !bb_vinfo)
    return false;

  if (STMT_VINFO_DEF_TYPE (stmt_info) != vect_internal_def)
    return false;

  /* Is STMT a vectorizable binary/unary operation?   */
  if (!is_gimple_assign (stmt))
    return false;

  if (TREE_CODE (gimple_assign_lhs (stmt)) != SSA_NAME)
    return false;

  code = gimple_assign_rhs_code (stmt);

  /* For pointer addition, we should use the normal plus for
     the vector addition.  */
  if (code == POINTER_PLUS_EXPR)
    code = PLUS_EXPR;

  /* Support only unary or binary operations.  */
  op_type = TREE_CODE_LENGTH (code);
  if (op_type != unary_op && op_type != binary_op && op_type != ternary_op)
    {
      if (dump_enabled_p ())
        dump_printf_loc (MSG_MISSED_OPTIMIZATION, vect_location,
                         "num. args = %d (not unary/binary/ternary op).\n",
                         op_type);
      return false;
    }

  scalar_dest = gimple_assign_lhs (stmt);
  vectype_out = STMT_VINFO_VECTYPE (stmt_info);

  /* Most operations cannot handle bit-precision types without extra
     truncations.  */
  if ((TYPE_PRECISION (TREE_TYPE (scalar_dest))
       != GET_MODE_PRECISION (TYPE_MODE (TREE_TYPE (scalar_dest))))
      /* Exception are bitwise binary operations.  */
      && code != BIT_IOR_EXPR
      && code != BIT_XOR_EXPR
      && code != BIT_AND_EXPR)
    {
      if (dump_enabled_p ())
        dump_printf_loc (MSG_MISSED_OPTIMIZATION, vect_location,
                         "bit-precision arithmetic not supported.\n");
      return false;
    }

  op0 = gimple_assign_rhs1 (stmt);
  if (!vect_is_simple_use_1 (op0, stmt, loop_vinfo, bb_vinfo,
			     &def_stmt, &def, &dt[0], &vectype))
    {
      if (dump_enabled_p ())
        dump_printf_loc (MSG_MISSED_OPTIMIZATION, vect_location,
                         "use not simple.\n");
      return false;
    }
  /* If op0 is an external or constant def use a vector type with
     the same size as the output vector type.  */
  if (!vectype)
    vectype = get_same_sized_vectype (TREE_TYPE (op0), vectype_out);
  if (vec_stmt)
    gcc_assert (vectype);
  if (!vectype)
    {
      if (dump_enabled_p ())
        {
          dump_printf_loc (MSG_MISSED_OPTIMIZATION, vect_location,
                           "no vectype for scalar type ");
          dump_generic_expr (MSG_MISSED_OPTIMIZATION, TDF_SLIM,
                             TREE_TYPE (op0));
          dump_printf (MSG_MISSED_OPTIMIZATION, "\n");
        }

      return false;
    }

  nunits_out = TYPE_VECTOR_SUBPARTS (vectype_out);
  nunits_in = TYPE_VECTOR_SUBPARTS (vectype);
  if (nunits_out != nunits_in)
    return false;

  if (op_type == binary_op || op_type == ternary_op)
    {
      op1 = gimple_assign_rhs2 (stmt);
      if (!vect_is_simple_use (op1, stmt, loop_vinfo, bb_vinfo, &def_stmt,
			       &def, &dt[1]))
	{
	  if (dump_enabled_p ())
	    dump_printf_loc (MSG_MISSED_OPTIMIZATION, vect_location,
                             "use not simple.\n");
	  return false;
	}
    }
  if (op_type == ternary_op)
    {
      op2 = gimple_assign_rhs3 (stmt);
      if (!vect_is_simple_use (op2, stmt, loop_vinfo, bb_vinfo, &def_stmt,
			       &def, &dt[2]))
	{
	  if (dump_enabled_p ())
	    dump_printf_loc (MSG_MISSED_OPTIMIZATION, vect_location,
                             "use not simple.\n");
	  return false;
	}
    }

  if (loop_vinfo)
    vf = LOOP_VINFO_VECT_FACTOR (loop_vinfo);
  else
    vf = 1;

  /* Multiple types in SLP are handled by creating the appropriate number of
     vectorized stmts for each SLP node.  Hence, NCOPIES is always 1 in
     case of SLP.  */
  if (slp_node || PURE_SLP_STMT (stmt_info))
    ncopies = 1;
  else
    ncopies = LOOP_VINFO_VECT_FACTOR (loop_vinfo) / nunits_in;

  gcc_assert (ncopies >= 1);

  /* Shifts are handled in vectorizable_shift ().  */
  if (code == LSHIFT_EXPR || code == RSHIFT_EXPR || code == LROTATE_EXPR
      || code == RROTATE_EXPR)
   return false;

  /* Supportable by target?  */

  vec_mode = TYPE_MODE (vectype);
  if (code == MULT_HIGHPART_EXPR)
    {
      if (can_mult_highpart_p (vec_mode, TYPE_UNSIGNED (vectype)))
	icode = LAST_INSN_CODE;
      else
	icode = CODE_FOR_nothing;
    }
  else
    {
      optab = optab_for_tree_code (code, vectype, optab_default);
      if (!optab)
	{
          if (dump_enabled_p ())
            dump_printf_loc (MSG_MISSED_OPTIMIZATION, vect_location,
                             "no optab.\n");
	  return false;
	}
      icode = (int) optab_handler (optab, vec_mode);
    }

  if (icode == CODE_FOR_nothing)
    {
      if (dump_enabled_p ())
	dump_printf_loc (MSG_MISSED_OPTIMIZATION, vect_location,
                         "op not supported by target.\n");
      /* Check only during analysis.  */
      if (GET_MODE_SIZE (vec_mode) != UNITS_PER_WORD
	  || (!vec_stmt && vf < vect_min_worthwhile_factor (code)))
        return false;
      if (dump_enabled_p ())
	dump_printf_loc (MSG_NOTE, vect_location,
                         "proceeding using word mode.\n");
    }

  /* Worthwhile without SIMD support?  Check only during analysis.  */
  if (!VECTOR_MODE_P (vec_mode)
      && !vec_stmt
      && vf < vect_min_worthwhile_factor (code))
    {
      if (dump_enabled_p ())
        dump_printf_loc (MSG_MISSED_OPTIMIZATION, vect_location,
                         "not worthwhile without SIMD support.\n");
      return false;
    }

  if (!vec_stmt) /* transformation not required.  */
    {
      STMT_VINFO_TYPE (stmt_info) = op_vec_info_type;
      if (dump_enabled_p ())
        dump_printf_loc (MSG_NOTE, vect_location,
                         "=== vectorizable_operation ===\n");
      vect_model_simple_cost (stmt_info, ncopies, dt, NULL, NULL);
      return true;
    }

  /** Transform.  **/

  if (dump_enabled_p ())
    dump_printf_loc (MSG_NOTE, vect_location,
                     "transform binary/unary operation.\n");

  /* Handle def.  */
  vec_dest = vect_create_destination_var (scalar_dest, vectype);

  /* In case the vectorization factor (VF) is bigger than the number
     of elements that we can fit in a vectype (nunits), we have to generate
     more than one vector stmt - i.e - we need to "unroll" the
     vector stmt by a factor VF/nunits.  In doing so, we record a pointer
     from one copy of the vector stmt to the next, in the field
     STMT_VINFO_RELATED_STMT.  This is necessary in order to allow following
     stages to find the correct vector defs to be used when vectorizing
     stmts that use the defs of the current stmt.  The example below
     illustrates the vectorization process when VF=16 and nunits=4 (i.e.,
     we need to create 4 vectorized stmts):

     before vectorization:
                                RELATED_STMT    VEC_STMT
        S1:     x = memref      -               -
        S2:     z = x + 1       -               -

     step 1: vectorize stmt S1 (done in vectorizable_load. See more details
             there):
                                RELATED_STMT    VEC_STMT
        VS1_0:  vx0 = memref0   VS1_1           -
        VS1_1:  vx1 = memref1   VS1_2           -
        VS1_2:  vx2 = memref2   VS1_3           -
        VS1_3:  vx3 = memref3   -               -
        S1:     x = load        -               VS1_0
        S2:     z = x + 1       -               -

     step2: vectorize stmt S2 (done here):
        To vectorize stmt S2 we first need to find the relevant vector
        def for the first operand 'x'.  This is, as usual, obtained from
        the vector stmt recorded in the STMT_VINFO_VEC_STMT of the stmt
        that defines 'x' (S1).  This way we find the stmt VS1_0, and the
        relevant vector def 'vx0'.  Having found 'vx0' we can generate
        the vector stmt VS2_0, and as usual, record it in the
        STMT_VINFO_VEC_STMT of stmt S2.
        When creating the second copy (VS2_1), we obtain the relevant vector
        def from the vector stmt recorded in the STMT_VINFO_RELATED_STMT of
        stmt VS1_0.  This way we find the stmt VS1_1 and the relevant
        vector def 'vx1'.  Using 'vx1' we create stmt VS2_1 and record a
        pointer to it in the STMT_VINFO_RELATED_STMT of the vector stmt VS2_0.
        Similarly when creating stmts VS2_2 and VS2_3.  This is the resulting
        chain of stmts and pointers:
                                RELATED_STMT    VEC_STMT
        VS1_0:  vx0 = memref0   VS1_1           -
        VS1_1:  vx1 = memref1   VS1_2           -
        VS1_2:  vx2 = memref2   VS1_3           -
        VS1_3:  vx3 = memref3   -               -
        S1:     x = load        -               VS1_0
        VS2_0:  vz0 = vx0 + v1  VS2_1           -
        VS2_1:  vz1 = vx1 + v1  VS2_2           -
        VS2_2:  vz2 = vx2 + v1  VS2_3           -
        VS2_3:  vz3 = vx3 + v1  -               -
        S2:     z = x + 1       -               VS2_0  */

  prev_stmt_info = NULL;
  for (j = 0; j < ncopies; j++)
    {
      /* Handle uses.  */
      if (j == 0)
	{
	  if (op_type == binary_op || op_type == ternary_op)
	    vect_get_vec_defs (op0, op1, stmt, &vec_oprnds0, &vec_oprnds1,
			       slp_node, -1);
	  else
	    vect_get_vec_defs (op0, NULL_TREE, stmt, &vec_oprnds0, NULL,
			       slp_node, -1);
	  if (op_type == ternary_op)
	    {
	      vec_oprnds2.create (1);
	      vec_oprnds2.quick_push (vect_get_vec_def_for_operand (op2,
		                                                    stmt,
								    NULL));
	    }
	}
      else
	{
	  vect_get_vec_defs_for_stmt_copy (dt, &vec_oprnds0, &vec_oprnds1);
	  if (op_type == ternary_op)
	    {
	      tree vec_oprnd = vec_oprnds2.pop ();
	      vec_oprnds2.quick_push (vect_get_vec_def_for_stmt_copy (dt[2],
							           vec_oprnd));
	    }
	}

      /* Arguments are ready.  Create the new vector stmt.  */
      FOR_EACH_VEC_ELT (vec_oprnds0, i, vop0)
        {
	  vop1 = ((op_type == binary_op || op_type == ternary_op)
		  ? vec_oprnds1[i] : NULL_TREE);
	  vop2 = ((op_type == ternary_op)
		  ? vec_oprnds2[i] : NULL_TREE);
	  new_stmt = gimple_build_assign (vec_dest, code, vop0, vop1, vop2);
	  new_temp = make_ssa_name (vec_dest, new_stmt);
	  gimple_assign_set_lhs (new_stmt, new_temp);
	  vect_finish_stmt_generation (stmt, new_stmt, gsi);
          if (slp_node)
	    SLP_TREE_VEC_STMTS (slp_node).quick_push (new_stmt);
        }

      if (slp_node)
        continue;

      if (j == 0)
	STMT_VINFO_VEC_STMT (stmt_info) = *vec_stmt = new_stmt;
      else
	STMT_VINFO_RELATED_STMT (prev_stmt_info) = new_stmt;
      prev_stmt_info = vinfo_for_stmt (new_stmt);
    }

  vec_oprnds0.release ();
  vec_oprnds1.release ();
  vec_oprnds2.release ();

  return true;
}

/* A helper function to ensure data reference DR's base alignment
   for STMT_INFO.  */

static void
ensure_base_align (stmt_vec_info stmt_info, struct data_reference *dr)
{
  if (!dr->aux)
    return;

  if (((dataref_aux *)dr->aux)->base_misaligned)
    {
      tree vectype = STMT_VINFO_VECTYPE (stmt_info);
      tree base_decl = ((dataref_aux *)dr->aux)->base_decl;

      if (decl_in_symtab_p (base_decl))
	symtab_node::get (base_decl)->increase_alignment (TYPE_ALIGN (vectype));
      else
	{
          DECL_ALIGN (base_decl) = TYPE_ALIGN (vectype);
          DECL_USER_ALIGN (base_decl) = 1;
	}
      ((dataref_aux *)dr->aux)->base_misaligned = false;
    }
}


/* Given a vector type VECTYPE returns the VECTOR_CST mask that implements
   reversal of the vector elements.  If that is impossible to do,
   returns NULL.  */

static tree
perm_mask_for_reverse (tree vectype)
{
  int i, nunits;
  unsigned char *sel;

  nunits = TYPE_VECTOR_SUBPARTS (vectype);
  sel = XALLOCAVEC (unsigned char, nunits);

  for (i = 0; i < nunits; ++i)
    sel[i] = nunits - 1 - i;

  if (!can_vec_perm_p (TYPE_MODE (vectype), false, sel))
    return NULL_TREE;
  return vect_gen_perm_mask_checked (vectype, sel);
}

/* Function vectorizable_store.

   Check if STMT defines a non scalar data-ref (array/pointer/structure) that
   can be vectorized.
   If VEC_STMT is also passed, vectorize the STMT: create a vectorized
   stmt to replace it, put it in VEC_STMT, and insert it at BSI.
   Return FALSE if not a vectorizable STMT, TRUE otherwise.  */

static bool
vectorizable_store (gimple stmt, gimple_stmt_iterator *gsi, gimple *vec_stmt,
                    slp_tree slp_node)
{
  tree scalar_dest;
  tree data_ref;
  tree op;
  tree vec_oprnd = NULL_TREE;
  stmt_vec_info stmt_info = vinfo_for_stmt (stmt);
  struct data_reference *dr = STMT_VINFO_DATA_REF (stmt_info), *first_dr = NULL;
  tree vectype = STMT_VINFO_VECTYPE (stmt_info);
  tree elem_type;
  loop_vec_info loop_vinfo = STMT_VINFO_LOOP_VINFO (stmt_info);
  struct loop *loop = NULL;
  machine_mode vec_mode;
  tree dummy;
  enum dr_alignment_support alignment_support_scheme;
  tree def;
  gimple def_stmt;
  enum vect_def_type dt;
  stmt_vec_info prev_stmt_info = NULL;
  tree dataref_ptr = NULL_TREE;
  tree dataref_offset = NULL_TREE;
  gimple ptr_incr = NULL;
  int nunits = TYPE_VECTOR_SUBPARTS (vectype);
  int ncopies;
  int j;
  gimple next_stmt, first_stmt = NULL;
  bool grouped_store = false;
  bool store_lanes_p = false;
  unsigned int group_size, i;
  vec<tree> dr_chain = vNULL;
  vec<tree> oprnds = vNULL;
  vec<tree> result_chain = vNULL;
  bool inv_p;
  bool negative = false;
  tree offset = NULL_TREE;
  vec<tree> vec_oprnds = vNULL;
  bool slp = (slp_node != NULL);
  unsigned int vec_num;
  bb_vec_info bb_vinfo = STMT_VINFO_BB_VINFO (stmt_info);
  tree aggr_type;

  if (loop_vinfo)
    loop = LOOP_VINFO_LOOP (loop_vinfo);

  /* Multiple types in SLP are handled by creating the appropriate number of
     vectorized stmts for each SLP node. Hence, NCOPIES is always 1 in
     case of SLP.  */
  if (slp || PURE_SLP_STMT (stmt_info))
    ncopies = 1;
  else
    ncopies = LOOP_VINFO_VECT_FACTOR (loop_vinfo) / nunits;

  gcc_assert (ncopies >= 1);

  /* FORNOW. This restriction should be relaxed.  */
  if (loop && nested_in_vect_loop_p (loop, stmt) && ncopies > 1)
    {
      if (dump_enabled_p ())
        dump_printf_loc (MSG_MISSED_OPTIMIZATION, vect_location,
                         "multiple types in nested loop.\n");
      return false;
    }

  if (!STMT_VINFO_RELEVANT_P (stmt_info) && !bb_vinfo)
    return false;

  if (STMT_VINFO_DEF_TYPE (stmt_info) != vect_internal_def)
    return false;

  /* Is vectorizable store? */

  if (!is_gimple_assign (stmt))
    return false;

  scalar_dest = gimple_assign_lhs (stmt);
  if (TREE_CODE (scalar_dest) == VIEW_CONVERT_EXPR
      && is_pattern_stmt_p (stmt_info))
    scalar_dest = TREE_OPERAND (scalar_dest, 0);
  if (TREE_CODE (scalar_dest) != ARRAY_REF
      && TREE_CODE (scalar_dest) != BIT_FIELD_REF
      && TREE_CODE (scalar_dest) != INDIRECT_REF
      && TREE_CODE (scalar_dest) != COMPONENT_REF
      && TREE_CODE (scalar_dest) != IMAGPART_EXPR
      && TREE_CODE (scalar_dest) != REALPART_EXPR
      && TREE_CODE (scalar_dest) != MEM_REF)
    return false;

  gcc_assert (gimple_assign_single_p (stmt));
  op = gimple_assign_rhs1 (stmt);
  if (!vect_is_simple_use (op, stmt, loop_vinfo, bb_vinfo, &def_stmt,
			   &def, &dt))
    {
      if (dump_enabled_p ())
        dump_printf_loc (MSG_MISSED_OPTIMIZATION, vect_location,
                         "use not simple.\n");
      return false;
    }

  elem_type = TREE_TYPE (vectype);
  vec_mode = TYPE_MODE (vectype);

  /* FORNOW. In some cases can vectorize even if data-type not supported
     (e.g. - array initialization with 0).  */
  if (optab_handler (mov_optab, vec_mode) == CODE_FOR_nothing)
    return false;

  if (!STMT_VINFO_DATA_REF (stmt_info))
    return false;

  negative = 
    tree_int_cst_compare (loop && nested_in_vect_loop_p (loop, stmt)
			  ? STMT_VINFO_DR_STEP (stmt_info) : DR_STEP (dr),
			  size_zero_node) < 0;
  if (negative && ncopies > 1)
    {
      if (dump_enabled_p ())
        dump_printf_loc (MSG_MISSED_OPTIMIZATION, vect_location,
			 "multiple types with negative step.\n");
      return false;
    }

  if (negative)
    {
      gcc_assert (!grouped_store);
      alignment_support_scheme = vect_supportable_dr_alignment (dr, false);
      if (alignment_support_scheme != dr_aligned
	  && alignment_support_scheme != dr_unaligned_supported)
	{
	  if (dump_enabled_p ())
	    dump_printf_loc (MSG_MISSED_OPTIMIZATION, vect_location,
			     "negative step but alignment required.\n");
	  return false;
	}
      if (dt != vect_constant_def 
	  && dt != vect_external_def
	  && !perm_mask_for_reverse (vectype))
	{
	  if (dump_enabled_p ())
	    dump_printf_loc (MSG_MISSED_OPTIMIZATION, vect_location,
			     "negative step and reversing not supported.\n");
	  return false;
	}
    }

  if (STMT_VINFO_GROUPED_ACCESS (stmt_info))
    {
      grouped_store = true;
      first_stmt = GROUP_FIRST_ELEMENT (stmt_info);
      if (!slp && !PURE_SLP_STMT (stmt_info))
	{
	  group_size = GROUP_SIZE (vinfo_for_stmt (first_stmt));
	  if (vect_store_lanes_supported (vectype, group_size))
	    store_lanes_p = true;
	  else if (!vect_grouped_store_supported (vectype, group_size))
	    return false;
	}

      if (first_stmt == stmt)
	{
          /* STMT is the leader of the group. Check the operands of all the
             stmts of the group.  */
          next_stmt = GROUP_NEXT_ELEMENT (stmt_info);
          while (next_stmt)
            {
	      gcc_assert (gimple_assign_single_p (next_stmt));
	      op = gimple_assign_rhs1 (next_stmt);
              if (!vect_is_simple_use (op, next_stmt, loop_vinfo, bb_vinfo,
				       &def_stmt, &def, &dt))
                {
                  if (dump_enabled_p ())
                    dump_printf_loc (MSG_MISSED_OPTIMIZATION, vect_location,
                                     "use not simple.\n");
                  return false;
                }
              next_stmt = GROUP_NEXT_ELEMENT (vinfo_for_stmt (next_stmt));
            }
        }
    }

  if (!vec_stmt) /* transformation not required.  */
    {
      STMT_VINFO_TYPE (stmt_info) = store_vec_info_type;
      vect_model_store_cost (stmt_info, ncopies, store_lanes_p, dt,
			     NULL, NULL, NULL);
      return true;
    }

  /** Transform.  **/

  ensure_base_align (stmt_info, dr);

  if (grouped_store)
    {
      first_dr = STMT_VINFO_DATA_REF (vinfo_for_stmt (first_stmt));
      group_size = GROUP_SIZE (vinfo_for_stmt (first_stmt));

      GROUP_STORE_COUNT (vinfo_for_stmt (first_stmt))++;

      /* FORNOW */
      gcc_assert (!loop || !nested_in_vect_loop_p (loop, stmt));

      /* We vectorize all the stmts of the interleaving group when we
	 reach the last stmt in the group.  */
      if (GROUP_STORE_COUNT (vinfo_for_stmt (first_stmt))
	  < GROUP_SIZE (vinfo_for_stmt (first_stmt))
	  && !slp)
	{
	  *vec_stmt = NULL;
	  return true;
	}

      if (slp)
        {
          grouped_store = false;
          /* VEC_NUM is the number of vect stmts to be created for this 
             group.  */
          vec_num = SLP_TREE_NUMBER_OF_VEC_STMTS (slp_node);
          first_stmt = SLP_TREE_SCALAR_STMTS (slp_node)[0]; 
          first_dr = STMT_VINFO_DATA_REF (vinfo_for_stmt (first_stmt));
	  op = gimple_assign_rhs1 (first_stmt);
        } 
      else
        /* VEC_NUM is the number of vect stmts to be created for this 
           group.  */
	vec_num = group_size;
    }
  else
    {
      first_stmt = stmt;
      first_dr = dr;
      group_size = vec_num = 1;
    }

  if (dump_enabled_p ())
    dump_printf_loc (MSG_NOTE, vect_location,
                     "transform store. ncopies = %d\n", ncopies);

  dr_chain.create (group_size);
  oprnds.create (group_size);

  alignment_support_scheme = vect_supportable_dr_alignment (first_dr, false);
  gcc_assert (alignment_support_scheme);
  /* Targets with store-lane instructions must not require explicit
     realignment.  */
  gcc_assert (!store_lanes_p
	      || alignment_support_scheme == dr_aligned
	      || alignment_support_scheme == dr_unaligned_supported);

  if (negative)
    offset = size_int (-TYPE_VECTOR_SUBPARTS (vectype) + 1);

  if (store_lanes_p)
    aggr_type = build_array_type_nelts (elem_type, vec_num * nunits);
  else
    aggr_type = vectype;

  /* In case the vectorization factor (VF) is bigger than the number
     of elements that we can fit in a vectype (nunits), we have to generate
     more than one vector stmt - i.e - we need to "unroll" the
     vector stmt by a factor VF/nunits.  For more details see documentation in
     vect_get_vec_def_for_copy_stmt.  */

  /* In case of interleaving (non-unit grouped access):

        S1:  &base + 2 = x2
        S2:  &base = x0
        S3:  &base + 1 = x1
        S4:  &base + 3 = x3

     We create vectorized stores starting from base address (the access of the
     first stmt in the chain (S2 in the above example), when the last store stmt
     of the chain (S4) is reached:

        VS1: &base = vx2
	VS2: &base + vec_size*1 = vx0
	VS3: &base + vec_size*2 = vx1
	VS4: &base + vec_size*3 = vx3

     Then permutation statements are generated:

	VS5: vx5 = VEC_PERM_EXPR < vx0, vx3, {0, 8, 1, 9, 2, 10, 3, 11} >
	VS6: vx6 = VEC_PERM_EXPR < vx0, vx3, {4, 12, 5, 13, 6, 14, 7, 15} >
	...

     And they are put in STMT_VINFO_VEC_STMT of the corresponding scalar stmts
     (the order of the data-refs in the output of vect_permute_store_chain
     corresponds to the order of scalar stmts in the interleaving chain - see
     the documentation of vect_permute_store_chain()).

     In case of both multiple types and interleaving, above vector stores and
     permutation stmts are created for every copy.  The result vector stmts are
     put in STMT_VINFO_VEC_STMT for the first copy and in the corresponding
     STMT_VINFO_RELATED_STMT for the next copies.
  */

  prev_stmt_info = NULL;
  for (j = 0; j < ncopies; j++)
    {
      gimple new_stmt;

      if (j == 0)
	{
          if (slp)
            {
	      /* Get vectorized arguments for SLP_NODE.  */
              vect_get_vec_defs (op, NULL_TREE, stmt, &vec_oprnds,
                                 NULL, slp_node, -1);

              vec_oprnd = vec_oprnds[0];
            }
          else
            {
	      /* For interleaved stores we collect vectorized defs for all the
		 stores in the group in DR_CHAIN and OPRNDS. DR_CHAIN is then
		 used as an input to vect_permute_store_chain(), and OPRNDS as
		 an input to vect_get_vec_def_for_stmt_copy() for the next copy.

		 If the store is not grouped, GROUP_SIZE is 1, and DR_CHAIN and
		 OPRNDS are of size 1.  */
	      next_stmt = first_stmt;
	      for (i = 0; i < group_size; i++)
		{
		  /* Since gaps are not supported for interleaved stores,
		     GROUP_SIZE is the exact number of stmts in the chain.
		     Therefore, NEXT_STMT can't be NULL_TREE.  In case that
		     there is no interleaving, GROUP_SIZE is 1, and only one
		     iteration of the loop will be executed.  */
		  gcc_assert (next_stmt
			      && gimple_assign_single_p (next_stmt));
		  op = gimple_assign_rhs1 (next_stmt);

		  vec_oprnd = vect_get_vec_def_for_operand (op, next_stmt,
							    NULL);
		  dr_chain.quick_push (vec_oprnd);
		  oprnds.quick_push (vec_oprnd);
		  next_stmt = GROUP_NEXT_ELEMENT (vinfo_for_stmt (next_stmt));
		}
	    }

	  /* We should have catched mismatched types earlier.  */
	  gcc_assert (useless_type_conversion_p (vectype,
						 TREE_TYPE (vec_oprnd)));
	  bool simd_lane_access_p
	    = STMT_VINFO_SIMD_LANE_ACCESS_P (stmt_info);
	  if (simd_lane_access_p
	      && TREE_CODE (DR_BASE_ADDRESS (first_dr)) == ADDR_EXPR
	      && VAR_P (TREE_OPERAND (DR_BASE_ADDRESS (first_dr), 0))
	      && integer_zerop (DR_OFFSET (first_dr))
	      && integer_zerop (DR_INIT (first_dr))
	      && alias_sets_conflict_p (get_alias_set (aggr_type),
					get_alias_set (DR_REF (first_dr))))
	    {
	      dataref_ptr = unshare_expr (DR_BASE_ADDRESS (first_dr));
	      dataref_offset = build_int_cst (reference_alias_ptr_type
					      (DR_REF (first_dr)), 0);
	      inv_p = false;
	    }
	  else
	    dataref_ptr
	      = vect_create_data_ref_ptr (first_stmt, aggr_type,
					  simd_lane_access_p ? loop : NULL,
					  offset, &dummy, gsi, &ptr_incr,
					  simd_lane_access_p, &inv_p);
	  gcc_assert (bb_vinfo || !inv_p);
	}
      else
	{
	  /* For interleaved stores we created vectorized defs for all the
	     defs stored in OPRNDS in the previous iteration (previous copy).
	     DR_CHAIN is then used as an input to vect_permute_store_chain(),
	     and OPRNDS as an input to vect_get_vec_def_for_stmt_copy() for the
	     next copy.
	     If the store is not grouped, GROUP_SIZE is 1, and DR_CHAIN and
	     OPRNDS are of size 1.  */
	  for (i = 0; i < group_size; i++)
	    {
	      op = oprnds[i];
	      vect_is_simple_use (op, NULL, loop_vinfo, bb_vinfo, &def_stmt,
				  &def, &dt);
	      vec_oprnd = vect_get_vec_def_for_stmt_copy (dt, op);
	      dr_chain[i] = vec_oprnd;
	      oprnds[i] = vec_oprnd;
	    }
	  if (dataref_offset)
	    dataref_offset
	      = int_const_binop (PLUS_EXPR, dataref_offset,
				 TYPE_SIZE_UNIT (aggr_type));
	  else
	    dataref_ptr = bump_vector_ptr (dataref_ptr, ptr_incr, gsi, stmt,
					   TYPE_SIZE_UNIT (aggr_type));
	}

      if (store_lanes_p)
	{
	  tree vec_array;

	  /* Combine all the vectors into an array.  */
	  vec_array = create_vector_array (vectype, vec_num);
	  for (i = 0; i < vec_num; i++)
	    {
	      vec_oprnd = dr_chain[i];
	      write_vector_array (stmt, gsi, vec_oprnd, vec_array, i);
	    }

	  /* Emit:
	       MEM_REF[...all elements...] = STORE_LANES (VEC_ARRAY).  */
	  data_ref = create_array_ref (aggr_type, dataref_ptr, first_dr);
	  new_stmt = gimple_build_call_internal (IFN_STORE_LANES, 1, vec_array);
	  gimple_call_set_lhs (new_stmt, data_ref);
	  vect_finish_stmt_generation (stmt, new_stmt, gsi);
	}
      else
	{
	  new_stmt = NULL;
	  if (grouped_store)
	    {
	      if (j == 0)
		result_chain.create (group_size);
	      /* Permute.  */
	      vect_permute_store_chain (dr_chain, group_size, stmt, gsi,
					&result_chain);
	    }

	  next_stmt = first_stmt;
	  for (i = 0; i < vec_num; i++)
	    {
	      unsigned align, misalign;

	      if (i > 0)
		/* Bump the vector pointer.  */
		dataref_ptr = bump_vector_ptr (dataref_ptr, ptr_incr, gsi,
					       stmt, NULL_TREE);

	      if (slp)
		vec_oprnd = vec_oprnds[i];
	      else if (grouped_store)
		/* For grouped stores vectorized defs are interleaved in
		   vect_permute_store_chain().  */
		vec_oprnd = result_chain[i];

	      data_ref = build2 (MEM_REF, TREE_TYPE (vec_oprnd), dataref_ptr,
				 dataref_offset
				 ? dataref_offset
				 : build_int_cst (reference_alias_ptr_type
						  (DR_REF (first_dr)), 0));
	      align = TYPE_ALIGN_UNIT (vectype);
	      if (aligned_access_p (first_dr))
		misalign = 0;
	      else if (DR_MISALIGNMENT (first_dr) == -1)
		{
		  TREE_TYPE (data_ref)
		    = build_aligned_type (TREE_TYPE (data_ref),
					  TYPE_ALIGN (elem_type));
		  align = TYPE_ALIGN_UNIT (elem_type);
		  misalign = 0;
		}
	      else
		{
		  TREE_TYPE (data_ref)
		    = build_aligned_type (TREE_TYPE (data_ref),
					  TYPE_ALIGN (elem_type));
		  misalign = DR_MISALIGNMENT (first_dr);
		}
	      if (dataref_offset == NULL_TREE)
		set_ptr_info_alignment (get_ptr_info (dataref_ptr), align,
					misalign);

	      if (negative
		  && dt != vect_constant_def 
		  && dt != vect_external_def)
		{
		  tree perm_mask = perm_mask_for_reverse (vectype);
		  tree perm_dest 
		    = vect_create_destination_var (gimple_assign_rhs1 (stmt),
						   vectype);
		  tree new_temp = make_ssa_name (perm_dest);

		  /* Generate the permute statement.  */
		  gimple perm_stmt 
		    = gimple_build_assign (new_temp, VEC_PERM_EXPR, vec_oprnd,
					   vec_oprnd, perm_mask);
		  vect_finish_stmt_generation (stmt, perm_stmt, gsi);

		  perm_stmt = SSA_NAME_DEF_STMT (new_temp);
		  vec_oprnd = new_temp;
		}

	      /* Arguments are ready.  Create the new vector stmt.  */
	      new_stmt = gimple_build_assign (data_ref, vec_oprnd);
	      vect_finish_stmt_generation (stmt, new_stmt, gsi);

	      if (slp)
		continue;

	      next_stmt = GROUP_NEXT_ELEMENT (vinfo_for_stmt (next_stmt));
	      if (!next_stmt)
		break;
	    }
	}
      if (!slp)
	{
	  if (j == 0)
	    STMT_VINFO_VEC_STMT (stmt_info) = *vec_stmt = new_stmt;
	  else
	    STMT_VINFO_RELATED_STMT (prev_stmt_info) = new_stmt;
	  prev_stmt_info = vinfo_for_stmt (new_stmt);
	}
    }

  dr_chain.release ();
  oprnds.release ();
  result_chain.release ();
  vec_oprnds.release ();

  return true;
}

/* Given a vector type VECTYPE, turns permutation SEL into the equivalent
   VECTOR_CST mask.  No checks are made that the target platform supports the
   mask, so callers may wish to test can_vec_perm_p separately, or use
   vect_gen_perm_mask_checked.  */

tree
vect_gen_perm_mask_any (tree vectype, const unsigned char *sel)
{
  tree mask_elt_type, mask_type, mask_vec, *mask_elts;
  int i, nunits;

  nunits = TYPE_VECTOR_SUBPARTS (vectype);

  mask_elt_type = lang_hooks.types.type_for_mode
		    (int_mode_for_mode (TYPE_MODE (TREE_TYPE (vectype))), 1);
  mask_type = get_vectype_for_scalar_type (mask_elt_type);

  mask_elts = XALLOCAVEC (tree, nunits);
  for (i = nunits - 1; i >= 0; i--)
    mask_elts[i] = build_int_cst (mask_elt_type, sel[i]);
  mask_vec = build_vector (mask_type, mask_elts);

  return mask_vec;
}

/* Checked version of vect_gen_perm_mask_any.  Asserts can_vec_perm_p,
   i.e. that the target supports the pattern _for arbitrary input vectors_.  */

tree
vect_gen_perm_mask_checked (tree vectype, const unsigned char *sel)
{
  gcc_assert (can_vec_perm_p (TYPE_MODE (vectype), false, sel));
  return vect_gen_perm_mask_any (vectype, sel);
}

/* Given a vector variable X and Y, that was generated for the scalar
   STMT, generate instructions to permute the vector elements of X and Y
   using permutation mask MASK_VEC, insert them at *GSI and return the
   permuted vector variable.  */

static tree
permute_vec_elements (tree x, tree y, tree mask_vec, gimple stmt,
		      gimple_stmt_iterator *gsi)
{
  tree vectype = TREE_TYPE (x);
  tree perm_dest, data_ref;
  gimple perm_stmt;

  perm_dest = vect_create_destination_var (gimple_get_lhs (stmt), vectype);
  data_ref = make_ssa_name (perm_dest);

  /* Generate the permute statement.  */
  perm_stmt = gimple_build_assign (data_ref, VEC_PERM_EXPR, x, y, mask_vec);
  vect_finish_stmt_generation (stmt, perm_stmt, gsi);

  return data_ref;
}

/* Hoist the definitions of all SSA uses on STMT out of the loop LOOP,
   inserting them on the loops preheader edge.  Returns true if we
   were successful in doing so (and thus STMT can be moved then),
   otherwise returns false.  */

static bool
hoist_defs_of_uses (gimple stmt, struct loop *loop)
{
  ssa_op_iter i;
  tree op;
  bool any = false;

  FOR_EACH_SSA_TREE_OPERAND (op, stmt, i, SSA_OP_USE)
    {
      gimple def_stmt = SSA_NAME_DEF_STMT (op);
      if (!gimple_nop_p (def_stmt)
	  && flow_bb_inside_loop_p (loop, gimple_bb (def_stmt)))
	{
	  /* Make sure we don't need to recurse.  While we could do
	     so in simple cases when there are more complex use webs
	     we don't have an easy way to preserve stmt order to fulfil
	     dependencies within them.  */
	  tree op2;
	  ssa_op_iter i2;
	  if (gimple_code (def_stmt) == GIMPLE_PHI)
	    return false;
	  FOR_EACH_SSA_TREE_OPERAND (op2, def_stmt, i2, SSA_OP_USE)
	    {
	      gimple def_stmt2 = SSA_NAME_DEF_STMT (op2);
	      if (!gimple_nop_p (def_stmt2)
		  && flow_bb_inside_loop_p (loop, gimple_bb (def_stmt2)))
		return false;
	    }
	  any = true;
	}
    }

  if (!any)
    return true;

  FOR_EACH_SSA_TREE_OPERAND (op, stmt, i, SSA_OP_USE)
    {
      gimple def_stmt = SSA_NAME_DEF_STMT (op);
      if (!gimple_nop_p (def_stmt)
	  && flow_bb_inside_loop_p (loop, gimple_bb (def_stmt)))
	{
	  gimple_stmt_iterator gsi = gsi_for_stmt (def_stmt);
	  gsi_remove (&gsi, false);
	  gsi_insert_on_edge_immediate (loop_preheader_edge (loop), def_stmt);
	}
    }

  return true;
}

/* vectorizable_load.

   Check if STMT reads a non scalar data-ref (array/pointer/structure) that
   can be vectorized.
   If VEC_STMT is also passed, vectorize the STMT: create a vectorized
   stmt to replace it, put it in VEC_STMT, and insert it at BSI.
   Return FALSE if not a vectorizable STMT, TRUE otherwise.  */

static bool
vectorizable_load (gimple stmt, gimple_stmt_iterator *gsi, gimple *vec_stmt,
                   slp_tree slp_node, slp_instance slp_node_instance)
{
  tree scalar_dest;
  tree vec_dest = NULL;
  tree data_ref = NULL;
  stmt_vec_info stmt_info = vinfo_for_stmt (stmt);
  stmt_vec_info prev_stmt_info;
  loop_vec_info loop_vinfo = STMT_VINFO_LOOP_VINFO (stmt_info);
  struct loop *loop = NULL;
  struct loop *containing_loop = (gimple_bb (stmt))->loop_father;
  bool nested_in_vect_loop = false;
  struct data_reference *dr = STMT_VINFO_DATA_REF (stmt_info), *first_dr = NULL;
  tree vectype = STMT_VINFO_VECTYPE (stmt_info);
  tree elem_type;
  tree new_temp;
  machine_mode mode;
  gimple new_stmt = NULL;
  tree dummy;
  enum dr_alignment_support alignment_support_scheme;
  tree dataref_ptr = NULL_TREE;
  tree dataref_offset = NULL_TREE;
  gimple ptr_incr = NULL;
  int nunits = TYPE_VECTOR_SUBPARTS (vectype);
  int ncopies;
  int i, j, group_size, group_gap;
  tree msq = NULL_TREE, lsq;
  tree offset = NULL_TREE;
  tree byte_offset = NULL_TREE;
  tree realignment_token = NULL_TREE;
  gphi *phi = NULL;
  vec<tree> dr_chain = vNULL;
  bool grouped_load = false;
  bool load_lanes_p = false;
  gimple first_stmt;
  bool inv_p;
  bool negative = false;
  bool compute_in_loop = false;
  struct loop *at_loop;
  int vec_num;
  bool slp = (slp_node != NULL);
  bool slp_perm = false;
  enum tree_code code;
  bb_vec_info bb_vinfo = STMT_VINFO_BB_VINFO (stmt_info);
  int vf;
  tree aggr_type;
  tree gather_base = NULL_TREE, gather_off = NULL_TREE;
  tree gather_off_vectype = NULL_TREE, gather_decl = NULL_TREE;
  int gather_scale = 1;
  enum vect_def_type gather_dt = vect_unknown_def_type;

  if (loop_vinfo)
    {
      loop = LOOP_VINFO_LOOP (loop_vinfo);
      nested_in_vect_loop = nested_in_vect_loop_p (loop, stmt);
      vf = LOOP_VINFO_VECT_FACTOR (loop_vinfo);
    }
  else
    vf = 1;

  /* Multiple types in SLP are handled by creating the appropriate number of
     vectorized stmts for each SLP node.  Hence, NCOPIES is always 1 in
     case of SLP.  */
  if (slp || PURE_SLP_STMT (stmt_info))
    ncopies = 1;
  else
    ncopies = LOOP_VINFO_VECT_FACTOR (loop_vinfo) / nunits;

  gcc_assert (ncopies >= 1);

  /* FORNOW. This restriction should be relaxed.  */
  if (nested_in_vect_loop && ncopies > 1)
    {
      if (dump_enabled_p ())
        dump_printf_loc (MSG_MISSED_OPTIMIZATION, vect_location,
                         "multiple types in nested loop.\n");
      return false;
    }

  /* Invalidate assumptions made by dependence analysis when vectorization
     on the unrolled body effectively re-orders stmts.  */
  if (ncopies > 1
      && STMT_VINFO_MIN_NEG_DIST (stmt_info) != 0
      && ((unsigned)LOOP_VINFO_VECT_FACTOR (loop_vinfo)
	  > STMT_VINFO_MIN_NEG_DIST (stmt_info)))
    {
      if (dump_enabled_p ())
	dump_printf_loc (MSG_MISSED_OPTIMIZATION, vect_location,
			 "cannot perform implicit CSE when unrolling "
			 "with negative dependence distance\n");
      return false;
    }

  if (!STMT_VINFO_RELEVANT_P (stmt_info) && !bb_vinfo)
    return false;

  if (STMT_VINFO_DEF_TYPE (stmt_info) != vect_internal_def)
    return false;

  /* Is vectorizable load? */
  if (!is_gimple_assign (stmt))
    return false;

  scalar_dest = gimple_assign_lhs (stmt);
  if (TREE_CODE (scalar_dest) != SSA_NAME)
    return false;

  code = gimple_assign_rhs_code (stmt);
  if (code != ARRAY_REF
      && code != BIT_FIELD_REF
      && code != INDIRECT_REF
      && code != COMPONENT_REF
      && code != IMAGPART_EXPR
      && code != REALPART_EXPR
      && code != MEM_REF
      && TREE_CODE_CLASS (code) != tcc_declaration)
    return false;

  if (!STMT_VINFO_DATA_REF (stmt_info))
    return false;

  elem_type = TREE_TYPE (vectype);
  mode = TYPE_MODE (vectype);

  /* FORNOW. In some cases can vectorize even if data-type not supported
    (e.g. - data copies).  */
  if (optab_handler (mov_optab, mode) == CODE_FOR_nothing)
    {
      if (dump_enabled_p ())
        dump_printf_loc (MSG_MISSED_OPTIMIZATION, vect_location,
                         "Aligned load, but unsupported type.\n");
      return false;
    }

  /* Check if the load is a part of an interleaving chain.  */
  if (STMT_VINFO_GROUPED_ACCESS (stmt_info))
    {
      grouped_load = true;
      /* FORNOW */
      gcc_assert (! nested_in_vect_loop && !STMT_VINFO_GATHER_P (stmt_info));

      first_stmt = GROUP_FIRST_ELEMENT (stmt_info);

      /* If this is single-element interleaving with an element distance
         that leaves unused vector loads around punt - we at least create
	 very sub-optimal code in that case (and blow up memory,
	 see PR65518).  */
      if (first_stmt == stmt
	  && !GROUP_NEXT_ELEMENT (stmt_info)
	  && GROUP_SIZE (stmt_info) > TYPE_VECTOR_SUBPARTS (vectype))
	{
	  if (dump_enabled_p ())
	    dump_printf_loc (MSG_MISSED_OPTIMIZATION, vect_location,
			     "single-element interleaving not supported "
			     "for not adjacent vector loads\n");
	  return false;
	}

      if (!slp && !PURE_SLP_STMT (stmt_info))
	{
	  group_size = GROUP_SIZE (vinfo_for_stmt (first_stmt));
	  if (vect_load_lanes_supported (vectype, group_size))
	    load_lanes_p = true;
	  else if (!vect_grouped_load_supported (vectype, group_size))
	    return false;
	}

      /* Invalidate assumptions made by dependence analysis when vectorization
	 on the unrolled body effectively re-orders stmts.  */
      if (!PURE_SLP_STMT (stmt_info)
	  && STMT_VINFO_MIN_NEG_DIST (stmt_info) != 0
	  && ((unsigned)LOOP_VINFO_VECT_FACTOR (loop_vinfo)
	      > STMT_VINFO_MIN_NEG_DIST (stmt_info)))
	{
	  if (dump_enabled_p ())
	    dump_printf_loc (MSG_MISSED_OPTIMIZATION, vect_location,
			     "cannot perform implicit CSE when performing "
			     "group loads with negative dependence distance\n");
	  return false;
	}

      /* Similarly when the stmt is a load that is both part of a SLP
         instance and a loop vectorized stmt via the same-dr mechanism
	 we have to give up.  */
      if (STMT_VINFO_GROUP_SAME_DR_STMT (stmt_info)
	  && (STMT_SLP_TYPE (stmt_info)
	      != STMT_SLP_TYPE (vinfo_for_stmt
				 (STMT_VINFO_GROUP_SAME_DR_STMT (stmt_info)))))
	{
	  if (dump_enabled_p ())
	    dump_printf_loc (MSG_MISSED_OPTIMIZATION, vect_location,
			     "conflicting SLP types for CSEd load\n");
	  return false;
	}
    }


  if (STMT_VINFO_GATHER_P (stmt_info))
    {
      gimple def_stmt;
      tree def;
      gather_decl = vect_check_gather (stmt, loop_vinfo, &gather_base,
				       &gather_off, &gather_scale);
      gcc_assert (gather_decl);
      if (!vect_is_simple_use_1 (gather_off, NULL, loop_vinfo, bb_vinfo,
				 &def_stmt, &def, &gather_dt,
				 &gather_off_vectype))
	{
	  if (dump_enabled_p ())
	    dump_printf_loc (MSG_MISSED_OPTIMIZATION, vect_location,
                             "gather index use not simple.\n");
	  return false;
	}
    }
  else if (STMT_VINFO_STRIDE_LOAD_P (stmt_info))
    ;
  else
    {
      negative = tree_int_cst_compare (nested_in_vect_loop
				       ? STMT_VINFO_DR_STEP (stmt_info)
				       : DR_STEP (dr),
				       size_zero_node) < 0;
      if (negative && ncopies > 1)
	{
	  if (dump_enabled_p ())
	    dump_printf_loc (MSG_MISSED_OPTIMIZATION, vect_location,
                             "multiple types with negative step.\n");
	  return false;
	}

      if (negative)
	{
	  if (grouped_load)
	    {
	      if (dump_enabled_p ())
		dump_printf_loc (MSG_MISSED_OPTIMIZATION, vect_location,
				 "negative step for group load not supported"
                                 "\n");
	      return false;
	    }
	  alignment_support_scheme = vect_supportable_dr_alignment (dr, false);
	  if (alignment_support_scheme != dr_aligned
	      && alignment_support_scheme != dr_unaligned_supported)
	    {
              if (dump_enabled_p ())
                dump_printf_loc (MSG_MISSED_OPTIMIZATION, vect_location,
                                 "negative step but alignment required.\n");
	      return false;
	    }
	  if (!perm_mask_for_reverse (vectype))
	    {
              if (dump_enabled_p ())
                dump_printf_loc (MSG_MISSED_OPTIMIZATION, vect_location,
                                 "negative step and reversing not supported."
                                 "\n");
	      return false;
	    }
	}
    }

  if (!vec_stmt) /* transformation not required.  */
    {
      STMT_VINFO_TYPE (stmt_info) = load_vec_info_type;
      vect_model_load_cost (stmt_info, ncopies, load_lanes_p, NULL, NULL, NULL);
      return true;
    }

  if (dump_enabled_p ())
    dump_printf_loc (MSG_NOTE, vect_location,
                     "transform load. ncopies = %d\n", ncopies);

  /** Transform.  **/

  ensure_base_align (stmt_info, dr);

  if (STMT_VINFO_GATHER_P (stmt_info))
    {
      tree vec_oprnd0 = NULL_TREE, op;
      tree arglist = TYPE_ARG_TYPES (TREE_TYPE (gather_decl));
      tree rettype, srctype, ptrtype, idxtype, masktype, scaletype;
      tree ptr, mask, var, scale, merge, perm_mask = NULL_TREE, prev_res = NULL_TREE;
      edge pe = loop_preheader_edge (loop);
      gimple_seq seq;
      basic_block new_bb;
      enum { NARROW, NONE, WIDEN } modifier;
      int gather_off_nunits = TYPE_VECTOR_SUBPARTS (gather_off_vectype);

      if (nunits == gather_off_nunits)
	modifier = NONE;
      else if (nunits == gather_off_nunits / 2)
	{
	  unsigned char *sel = XALLOCAVEC (unsigned char, gather_off_nunits);
	  modifier = WIDEN;

	  for (i = 0; i < gather_off_nunits; ++i)
	    sel[i] = i | nunits;

	  perm_mask = vect_gen_perm_mask_checked (gather_off_vectype, sel);
	}
      else if (nunits == gather_off_nunits * 2)
	{
	  unsigned char *sel = XALLOCAVEC (unsigned char, nunits);
	  modifier = NARROW;

	  for (i = 0; i < nunits; ++i)
	    sel[i] = i < gather_off_nunits
		     ? i : i + nunits - gather_off_nunits;

	  perm_mask = vect_gen_perm_mask_checked (vectype, sel);
	  ncopies *= 2;
	}
      else
	gcc_unreachable ();

      rettype = TREE_TYPE (TREE_TYPE (gather_decl));
      srctype = TREE_VALUE (arglist); arglist = TREE_CHAIN (arglist);
      ptrtype = TREE_VALUE (arglist); arglist = TREE_CHAIN (arglist);
      idxtype = TREE_VALUE (arglist); arglist = TREE_CHAIN (arglist);
      masktype = TREE_VALUE (arglist); arglist = TREE_CHAIN (arglist);
      scaletype = TREE_VALUE (arglist);
      gcc_checking_assert (types_compatible_p (srctype, rettype));

      vec_dest = vect_create_destination_var (scalar_dest, vectype);

      ptr = fold_convert (ptrtype, gather_base);
      if (!is_gimple_min_invariant (ptr))
	{
	  ptr = force_gimple_operand (ptr, &seq, true, NULL_TREE);
	  new_bb = gsi_insert_seq_on_edge_immediate (pe, seq);
	  gcc_assert (!new_bb);
	}

      /* Currently we support only unconditional gather loads,
	 so mask should be all ones.  */
      if (TREE_CODE (masktype) == INTEGER_TYPE)
	mask = build_int_cst (masktype, -1);
      else if (TREE_CODE (TREE_TYPE (masktype)) == INTEGER_TYPE)
	{
	  mask = build_int_cst (TREE_TYPE (masktype), -1);
	  mask = build_vector_from_val (masktype, mask);
	  mask = vect_init_vector (stmt, mask, masktype, NULL);
	}
      else if (SCALAR_FLOAT_TYPE_P (TREE_TYPE (masktype)))
	{
	  REAL_VALUE_TYPE r;
	  long tmp[6];
	  for (j = 0; j < 6; ++j)
	    tmp[j] = -1;
	  real_from_target (&r, tmp, TYPE_MODE (TREE_TYPE (masktype)));
	  mask = build_real (TREE_TYPE (masktype), r);
	  mask = build_vector_from_val (masktype, mask);
	  mask = vect_init_vector (stmt, mask, masktype, NULL);
	}
      else
	gcc_unreachable ();

      scale = build_int_cst (scaletype, gather_scale);

      if (TREE_CODE (TREE_TYPE (rettype)) == INTEGER_TYPE)
	merge = build_int_cst (TREE_TYPE (rettype), 0);
      else if (SCALAR_FLOAT_TYPE_P (TREE_TYPE (rettype)))
	{
	  REAL_VALUE_TYPE r;
	  long tmp[6];
	  for (j = 0; j < 6; ++j)
	    tmp[j] = 0;
	  real_from_target (&r, tmp, TYPE_MODE (TREE_TYPE (rettype)));
	  merge = build_real (TREE_TYPE (rettype), r);
	}
      else
	gcc_unreachable ();
      merge = build_vector_from_val (rettype, merge);
      merge = vect_init_vector (stmt, merge, rettype, NULL);

      prev_stmt_info = NULL;
      for (j = 0; j < ncopies; ++j)
	{
	  if (modifier == WIDEN && (j & 1))
	    op = permute_vec_elements (vec_oprnd0, vec_oprnd0,
				       perm_mask, stmt, gsi);
	  else if (j == 0)
	    op = vec_oprnd0
	      = vect_get_vec_def_for_operand (gather_off, stmt, NULL);
	  else
	    op = vec_oprnd0
	      = vect_get_vec_def_for_stmt_copy (gather_dt, vec_oprnd0);

	  if (!useless_type_conversion_p (idxtype, TREE_TYPE (op)))
	    {
	      gcc_assert (TYPE_VECTOR_SUBPARTS (TREE_TYPE (op))
			  == TYPE_VECTOR_SUBPARTS (idxtype));
	      var = vect_get_new_vect_var (idxtype, vect_simple_var, NULL);
	      var = make_ssa_name (var);
	      op = build1 (VIEW_CONVERT_EXPR, idxtype, op);
	      new_stmt
		= gimple_build_assign (var, VIEW_CONVERT_EXPR, op);
	      vect_finish_stmt_generation (stmt, new_stmt, gsi);
	      op = var;
	    }

	  new_stmt
	    = gimple_build_call (gather_decl, 5, merge, ptr, op, mask, scale);

	  if (!useless_type_conversion_p (vectype, rettype))
	    {
	      gcc_assert (TYPE_VECTOR_SUBPARTS (vectype)
			  == TYPE_VECTOR_SUBPARTS (rettype));
	      var = vect_get_new_vect_var (rettype, vect_simple_var, NULL);
	      op = make_ssa_name (var, new_stmt);
	      gimple_call_set_lhs (new_stmt, op);
	      vect_finish_stmt_generation (stmt, new_stmt, gsi);
	      var = make_ssa_name (vec_dest);
	      op = build1 (VIEW_CONVERT_EXPR, vectype, op);
	      new_stmt
		= gimple_build_assign (var, VIEW_CONVERT_EXPR, op);
	    }
	  else
	    {
	      var = make_ssa_name (vec_dest, new_stmt);
	      gimple_call_set_lhs (new_stmt, var);
	    }

	  vect_finish_stmt_generation (stmt, new_stmt, gsi);

	  if (modifier == NARROW)
	    {
	      if ((j & 1) == 0)
		{
		  prev_res = var;
		  continue;
		}
	      var = permute_vec_elements (prev_res, var,
					  perm_mask, stmt, gsi);
	      new_stmt = SSA_NAME_DEF_STMT (var);
	    }

	  if (prev_stmt_info == NULL)
	    STMT_VINFO_VEC_STMT (stmt_info) = *vec_stmt = new_stmt;
	  else
	    STMT_VINFO_RELATED_STMT (prev_stmt_info) = new_stmt;
	  prev_stmt_info = vinfo_for_stmt (new_stmt);
	}
      return true;
    }
  else if (STMT_VINFO_STRIDE_LOAD_P (stmt_info))
    {
      gimple_stmt_iterator incr_gsi;
      bool insert_after;
      gimple incr;
      tree offvar;
      tree ivstep;
      tree running_off;
      vec<constructor_elt, va_gc> *v = NULL;
      gimple_seq stmts = NULL;
      tree stride_base, stride_step, alias_off;

      gcc_assert (!nested_in_vect_loop);

      stride_base
	= fold_build_pointer_plus
	    (unshare_expr (DR_BASE_ADDRESS (dr)),
	     size_binop (PLUS_EXPR,
			 convert_to_ptrofftype (unshare_expr (DR_OFFSET (dr))),
			 convert_to_ptrofftype (DR_INIT (dr))));
      stride_step = fold_convert (sizetype, unshare_expr (DR_STEP (dr)));

      /* For a load with loop-invariant (but other than power-of-2)
         stride (i.e. not a grouped access) like so:

	   for (i = 0; i < n; i += stride)
	     ... = array[i];

	 we generate a new induction variable and new accesses to
	 form a new vector (or vectors, depending on ncopies):

	   for (j = 0; ; j += VF*stride)
	     tmp1 = array[j];
	     tmp2 = array[j + stride];
	     ...
	     vectemp = {tmp1, tmp2, ...}
         */

      ivstep = stride_step;
      ivstep = fold_build2 (MULT_EXPR, TREE_TYPE (ivstep), ivstep,
			    build_int_cst (TREE_TYPE (ivstep), vf));

      standard_iv_increment_position (loop, &incr_gsi, &insert_after);

      create_iv (stride_base, ivstep, NULL,
		 loop, &incr_gsi, insert_after,
		 &offvar, NULL);
      incr = gsi_stmt (incr_gsi);
      set_vinfo_for_stmt (incr, new_stmt_vec_info (incr, loop_vinfo, NULL));

      stride_step = force_gimple_operand (stride_step, &stmts, true, NULL_TREE);
      if (stmts)
	gsi_insert_seq_on_edge_immediate (loop_preheader_edge (loop), stmts);

      prev_stmt_info = NULL;
      running_off = offvar;
      alias_off = build_int_cst (reference_alias_ptr_type (DR_REF (dr)), 0);
      for (j = 0; j < ncopies; j++)
	{
	  tree vec_inv;

	  vec_alloc (v, nunits);
	  for (i = 0; i < nunits; i++)
	    {
	      tree newref, newoff;
	      gimple incr;
	      newref = build2 (MEM_REF, TREE_TYPE (vectype),
			       running_off, alias_off);

	      newref = force_gimple_operand_gsi (gsi, newref, true,
						 NULL_TREE, true,
						 GSI_SAME_STMT);
	      CONSTRUCTOR_APPEND_ELT (v, NULL_TREE, newref);
	      newoff = copy_ssa_name (running_off);
	      incr = gimple_build_assign (newoff, POINTER_PLUS_EXPR,
					  running_off, stride_step);
	      vect_finish_stmt_generation (stmt, incr, gsi);

	      running_off = newoff;
	    }

	  vec_inv = build_constructor (vectype, v);
	  new_temp = vect_init_vector (stmt, vec_inv, vectype, gsi);
	  new_stmt = SSA_NAME_DEF_STMT (new_temp);

	  if (j == 0)
	    STMT_VINFO_VEC_STMT (stmt_info) = *vec_stmt = new_stmt;
	  else
	    STMT_VINFO_RELATED_STMT (prev_stmt_info) = new_stmt;
	  prev_stmt_info = vinfo_for_stmt (new_stmt);
	}
      return true;
    }

  if (grouped_load)
    {
      first_stmt = GROUP_FIRST_ELEMENT (stmt_info);
      if (slp
          && !SLP_TREE_LOAD_PERMUTATION (slp_node).exists ()
	  && first_stmt != SLP_TREE_SCALAR_STMTS (slp_node)[0])
        first_stmt = SLP_TREE_SCALAR_STMTS (slp_node)[0];

      /* Check if the chain of loads is already vectorized.  */
      if (STMT_VINFO_VEC_STMT (vinfo_for_stmt (first_stmt))
	  /* For SLP we would need to copy over SLP_TREE_VEC_STMTS.
	     ???  But we can only do so if there is exactly one
	     as we have no way to get at the rest.  Leave the CSE
	     opportunity alone.
	     ???  With the group load eventually participating
	     in multiple different permutations (having multiple
	     slp nodes which refer to the same group) the CSE
	     is even wrong code.  See PR56270.  */
	  && !slp)
	{
	  *vec_stmt = STMT_VINFO_VEC_STMT (stmt_info);
	  return true;
	}
      first_dr = STMT_VINFO_DATA_REF (vinfo_for_stmt (first_stmt));
      group_size = GROUP_SIZE (vinfo_for_stmt (first_stmt));

      /* VEC_NUM is the number of vect stmts to be created for this group.  */
      if (slp)
	{
	  grouped_load = false;
	  vec_num = SLP_TREE_NUMBER_OF_VEC_STMTS (slp_node);
          if (SLP_TREE_LOAD_PERMUTATION (slp_node).exists ())
            slp_perm = true;
	  group_gap = GROUP_GAP (vinfo_for_stmt (first_stmt));
    	}
      else
	{
	  vec_num = group_size;
	  group_gap = 0;
	}
    }
  else
    {
      first_stmt = stmt;
      first_dr = dr;
      group_size = vec_num = 1;
      group_gap = 0;
    }

  alignment_support_scheme = vect_supportable_dr_alignment (first_dr, false);
  gcc_assert (alignment_support_scheme);
  /* Targets with load-lane instructions must not require explicit
     realignment.  */
  gcc_assert (!load_lanes_p
	      || alignment_support_scheme == dr_aligned
	      || alignment_support_scheme == dr_unaligned_supported);

  /* In case the vectorization factor (VF) is bigger than the number
     of elements that we can fit in a vectype (nunits), we have to generate
     more than one vector stmt - i.e - we need to "unroll" the
     vector stmt by a factor VF/nunits.  In doing so, we record a pointer
     from one copy of the vector stmt to the next, in the field
     STMT_VINFO_RELATED_STMT.  This is necessary in order to allow following
     stages to find the correct vector defs to be used when vectorizing
     stmts that use the defs of the current stmt.  The example below
     illustrates the vectorization process when VF=16 and nunits=4 (i.e., we
     need to create 4 vectorized stmts):

     before vectorization:
                                RELATED_STMT    VEC_STMT
        S1:     x = memref      -               -
        S2:     z = x + 1       -               -

     step 1: vectorize stmt S1:
        We first create the vector stmt VS1_0, and, as usual, record a
        pointer to it in the STMT_VINFO_VEC_STMT of the scalar stmt S1.
        Next, we create the vector stmt VS1_1, and record a pointer to
        it in the STMT_VINFO_RELATED_STMT of the vector stmt VS1_0.
        Similarly, for VS1_2 and VS1_3.  This is the resulting chain of
        stmts and pointers:
                                RELATED_STMT    VEC_STMT
        VS1_0:  vx0 = memref0   VS1_1           -
        VS1_1:  vx1 = memref1   VS1_2           -
        VS1_2:  vx2 = memref2   VS1_3           -
        VS1_3:  vx3 = memref3   -               -
        S1:     x = load        -               VS1_0
        S2:     z = x + 1       -               -

     See in documentation in vect_get_vec_def_for_stmt_copy for how the
     information we recorded in RELATED_STMT field is used to vectorize
     stmt S2.  */

  /* In case of interleaving (non-unit grouped access):

     S1:  x2 = &base + 2
     S2:  x0 = &base
     S3:  x1 = &base + 1
     S4:  x3 = &base + 3

     Vectorized loads are created in the order of memory accesses
     starting from the access of the first stmt of the chain:

     VS1: vx0 = &base
     VS2: vx1 = &base + vec_size*1
     VS3: vx3 = &base + vec_size*2
     VS4: vx4 = &base + vec_size*3

     Then permutation statements are generated:

     VS5: vx5 = VEC_PERM_EXPR < vx0, vx1, { 0, 2, ..., i*2 } >
     VS6: vx6 = VEC_PERM_EXPR < vx0, vx1, { 1, 3, ..., i*2+1 } >
       ...

     And they are put in STMT_VINFO_VEC_STMT of the corresponding scalar stmts
     (the order of the data-refs in the output of vect_permute_load_chain
     corresponds to the order of scalar stmts in the interleaving chain - see
     the documentation of vect_permute_load_chain()).
     The generation of permutation stmts and recording them in
     STMT_VINFO_VEC_STMT is done in vect_transform_grouped_load().

     In case of both multiple types and interleaving, the vector loads and
     permutation stmts above are created for every copy.  The result vector
     stmts are put in STMT_VINFO_VEC_STMT for the first copy and in the
     corresponding STMT_VINFO_RELATED_STMT for the next copies.  */

  /* If the data reference is aligned (dr_aligned) or potentially unaligned
     on a target that supports unaligned accesses (dr_unaligned_supported)
     we generate the following code:
         p = initial_addr;
         indx = 0;
         loop {
	   p = p + indx * vectype_size;
           vec_dest = *(p);
           indx = indx + 1;
         }

     Otherwise, the data reference is potentially unaligned on a target that
     does not support unaligned accesses (dr_explicit_realign_optimized) -
     then generate the following code, in which the data in each iteration is
     obtained by two vector loads, one from the previous iteration, and one
     from the current iteration:
         p1 = initial_addr;
         msq_init = *(floor(p1))
         p2 = initial_addr + VS - 1;
         realignment_token = call target_builtin;
         indx = 0;
         loop {
           p2 = p2 + indx * vectype_size
           lsq = *(floor(p2))
           vec_dest = realign_load (msq, lsq, realignment_token)
           indx = indx + 1;
           msq = lsq;
         }   */

  /* If the misalignment remains the same throughout the execution of the
     loop, we can create the init_addr and permutation mask at the loop
     preheader.  Otherwise, it needs to be created inside the loop.
     This can only occur when vectorizing memory accesses in the inner-loop
     nested within an outer-loop that is being vectorized.  */

  if (nested_in_vect_loop
      && (TREE_INT_CST_LOW (DR_STEP (dr))
	  % GET_MODE_SIZE (TYPE_MODE (vectype)) != 0))
    {
      gcc_assert (alignment_support_scheme != dr_explicit_realign_optimized);
      compute_in_loop = true;
    }

  if ((alignment_support_scheme == dr_explicit_realign_optimized
       || alignment_support_scheme == dr_explicit_realign)
      && !compute_in_loop)
    {
      msq = vect_setup_realignment (first_stmt, gsi, &realignment_token,
				    alignment_support_scheme, NULL_TREE,
				    &at_loop);
      if (alignment_support_scheme == dr_explicit_realign_optimized)
	{
<<<<<<< HEAD
	  phi = SSA_NAME_DEF_STMT (msq);
=======
	  phi = as_a <gphi *> (SSA_NAME_DEF_STMT (msq));
>>>>>>> d5ad84b3
	  byte_offset = size_binop (MINUS_EXPR, TYPE_SIZE_UNIT (vectype),
				    size_one_node);
	}
    }
  else
    at_loop = loop;

  if (negative)
    offset = size_int (-TYPE_VECTOR_SUBPARTS (vectype) + 1);

  if (load_lanes_p)
    aggr_type = build_array_type_nelts (elem_type, vec_num * nunits);
  else
    aggr_type = vectype;

  prev_stmt_info = NULL;
  for (j = 0; j < ncopies; j++)
    {
      /* 1. Create the vector or array pointer update chain.  */
      if (j == 0)
	{
	  bool simd_lane_access_p
	    = STMT_VINFO_SIMD_LANE_ACCESS_P (stmt_info);
	  if (simd_lane_access_p
	      && TREE_CODE (DR_BASE_ADDRESS (first_dr)) == ADDR_EXPR
	      && VAR_P (TREE_OPERAND (DR_BASE_ADDRESS (first_dr), 0))
	      && integer_zerop (DR_OFFSET (first_dr))
	      && integer_zerop (DR_INIT (first_dr))
	      && alias_sets_conflict_p (get_alias_set (aggr_type),
					get_alias_set (DR_REF (first_dr)))
	      && (alignment_support_scheme == dr_aligned
		  || alignment_support_scheme == dr_unaligned_supported))
	    {
	      dataref_ptr = unshare_expr (DR_BASE_ADDRESS (first_dr));
	      dataref_offset = build_int_cst (reference_alias_ptr_type
					      (DR_REF (first_dr)), 0);
	      inv_p = false;
	    }
	  else
	    dataref_ptr
	      = vect_create_data_ref_ptr (first_stmt, aggr_type, at_loop,
					  offset, &dummy, gsi, &ptr_incr,
					  simd_lane_access_p, &inv_p,
					  byte_offset);
	}
      else if (dataref_offset)
	dataref_offset = int_const_binop (PLUS_EXPR, dataref_offset,
					  TYPE_SIZE_UNIT (aggr_type));
      else
        dataref_ptr = bump_vector_ptr (dataref_ptr, ptr_incr, gsi, stmt,
				       TYPE_SIZE_UNIT (aggr_type));

      if (grouped_load || slp_perm)
	dr_chain.create (vec_num);

      if (load_lanes_p)
	{
	  tree vec_array;

	  vec_array = create_vector_array (vectype, vec_num);

	  /* Emit:
	       VEC_ARRAY = LOAD_LANES (MEM_REF[...all elements...]).  */
	  data_ref = create_array_ref (aggr_type, dataref_ptr, first_dr);
	  new_stmt = gimple_build_call_internal (IFN_LOAD_LANES, 1, data_ref);
	  gimple_call_set_lhs (new_stmt, vec_array);
	  vect_finish_stmt_generation (stmt, new_stmt, gsi);

	  /* Extract each vector into an SSA_NAME.  */
	  for (i = 0; i < vec_num; i++)
	    {
	      new_temp = read_vector_array (stmt, gsi, scalar_dest,
					    vec_array, i);
	      dr_chain.quick_push (new_temp);
	    }

	  /* Record the mapping between SSA_NAMEs and statements.  */
	  vect_record_grouped_load_vectors (stmt, dr_chain);
	}
      else
	{
	  for (i = 0; i < vec_num; i++)
	    {
	      if (i > 0)
		dataref_ptr = bump_vector_ptr (dataref_ptr, ptr_incr, gsi,
					       stmt, NULL_TREE);

	      /* 2. Create the vector-load in the loop.  */
	      switch (alignment_support_scheme)
		{
		case dr_aligned:
		case dr_unaligned_supported:
		  {
		    unsigned int align, misalign;

		    data_ref
		      = build2 (MEM_REF, vectype, dataref_ptr,
				dataref_offset
				? dataref_offset
				: build_int_cst (reference_alias_ptr_type
						 (DR_REF (first_dr)), 0));
		    align = TYPE_ALIGN_UNIT (vectype);
		    if (alignment_support_scheme == dr_aligned)
		      {
			gcc_assert (aligned_access_p (first_dr));
			misalign = 0;
		      }
		    else if (DR_MISALIGNMENT (first_dr) == -1)
		      {
			TREE_TYPE (data_ref)
			  = build_aligned_type (TREE_TYPE (data_ref),
						TYPE_ALIGN (elem_type));
			align = TYPE_ALIGN_UNIT (elem_type);
			misalign = 0;
		      }
		    else
		      {
			TREE_TYPE (data_ref)
			  = build_aligned_type (TREE_TYPE (data_ref),
						TYPE_ALIGN (elem_type));
			misalign = DR_MISALIGNMENT (first_dr);
		      }
		    if (dataref_offset == NULL_TREE)
		      set_ptr_info_alignment (get_ptr_info (dataref_ptr),
					      align, misalign);
		    break;
		  }
		case dr_explicit_realign:
		  {
		    tree ptr, bump;

		    tree vs = size_int (TYPE_VECTOR_SUBPARTS (vectype));

		    if (compute_in_loop)
		      msq = vect_setup_realignment (first_stmt, gsi,
						    &realignment_token,
						    dr_explicit_realign,
						    dataref_ptr, NULL);

		    ptr = copy_ssa_name (dataref_ptr);
		    new_stmt = gimple_build_assign
				 (ptr, BIT_AND_EXPR, dataref_ptr,
				  build_int_cst
				  (TREE_TYPE (dataref_ptr),
				   -(HOST_WIDE_INT)TYPE_ALIGN_UNIT (vectype)));
		    vect_finish_stmt_generation (stmt, new_stmt, gsi);
		    data_ref
		      = build2 (MEM_REF, vectype, ptr,
				build_int_cst (reference_alias_ptr_type
						 (DR_REF (first_dr)), 0));
		    vec_dest = vect_create_destination_var (scalar_dest,
							    vectype);
		    new_stmt = gimple_build_assign (vec_dest, data_ref);
		    new_temp = make_ssa_name (vec_dest, new_stmt);
		    gimple_assign_set_lhs (new_stmt, new_temp);
		    gimple_set_vdef (new_stmt, gimple_vdef (stmt));
		    gimple_set_vuse (new_stmt, gimple_vuse (stmt));
		    vect_finish_stmt_generation (stmt, new_stmt, gsi);
		    msq = new_temp;

		    bump = size_binop (MULT_EXPR, vs,
				       TYPE_SIZE_UNIT (elem_type));
		    bump = size_binop (MINUS_EXPR, bump, size_one_node);
		    ptr = bump_vector_ptr (dataref_ptr, NULL, gsi, stmt, bump);
		    new_stmt = gimple_build_assign
				 (NULL_TREE, BIT_AND_EXPR, ptr,
				  build_int_cst
				  (TREE_TYPE (ptr),
				   -(HOST_WIDE_INT)TYPE_ALIGN_UNIT (vectype)));
		    ptr = copy_ssa_name (dataref_ptr, new_stmt);
		    gimple_assign_set_lhs (new_stmt, ptr);
		    vect_finish_stmt_generation (stmt, new_stmt, gsi);
		    data_ref
		      = build2 (MEM_REF, vectype, ptr,
				build_int_cst (reference_alias_ptr_type
						 (DR_REF (first_dr)), 0));
		    break;
		  }
		case dr_explicit_realign_optimized:
		  new_temp = copy_ssa_name (dataref_ptr);
		  new_stmt = gimple_build_assign
			       (new_temp, BIT_AND_EXPR, dataref_ptr,
				build_int_cst
				  (TREE_TYPE (dataref_ptr),
				   -(HOST_WIDE_INT)TYPE_ALIGN_UNIT (vectype)));
		  vect_finish_stmt_generation (stmt, new_stmt, gsi);
		  data_ref
		    = build2 (MEM_REF, vectype, new_temp,
			      build_int_cst (reference_alias_ptr_type
					       (DR_REF (first_dr)), 0));
		  break;
		default:
		  gcc_unreachable ();
		}
	      vec_dest = vect_create_destination_var (scalar_dest, vectype);
	      new_stmt = gimple_build_assign (vec_dest, data_ref);
	      new_temp = make_ssa_name (vec_dest, new_stmt);
	      gimple_assign_set_lhs (new_stmt, new_temp);
	      vect_finish_stmt_generation (stmt, new_stmt, gsi);

	      /* 3. Handle explicit realignment if necessary/supported.
		 Create in loop:
		   vec_dest = realign_load (msq, lsq, realignment_token)  */
	      if (alignment_support_scheme == dr_explicit_realign_optimized
		  || alignment_support_scheme == dr_explicit_realign)
		{
		  lsq = gimple_assign_lhs (new_stmt);
		  if (!realignment_token)
		    realignment_token = dataref_ptr;
		  vec_dest = vect_create_destination_var (scalar_dest, vectype);
		  new_stmt = gimple_build_assign (vec_dest, REALIGN_LOAD_EXPR,
						  msq, lsq, realignment_token);
		  new_temp = make_ssa_name (vec_dest, new_stmt);
		  gimple_assign_set_lhs (new_stmt, new_temp);
		  vect_finish_stmt_generation (stmt, new_stmt, gsi);

		  if (alignment_support_scheme == dr_explicit_realign_optimized)
		    {
		      gcc_assert (phi);
		      if (i == vec_num - 1 && j == ncopies - 1)
			add_phi_arg (phi, lsq,
				     loop_latch_edge (containing_loop),
				     UNKNOWN_LOCATION);
		      msq = lsq;
		    }
		}

	      /* 4. Handle invariant-load.  */
	      if (inv_p && !bb_vinfo)
		{
		  gcc_assert (!grouped_load);
		  /* If we have versioned for aliasing or the loop doesn't
		     have any data dependencies that would preclude this,
		     then we are sure this is a loop invariant load and
		     thus we can insert it on the preheader edge.  */
		  if (LOOP_VINFO_NO_DATA_DEPENDENCIES (loop_vinfo)
		      && !nested_in_vect_loop
		      && hoist_defs_of_uses (stmt, loop))
		    {
		      if (dump_enabled_p ())
			{
			  dump_printf_loc (MSG_NOTE, vect_location,
					   "hoisting out of the vectorized "
					   "loop: ");
			  dump_gimple_stmt (MSG_NOTE, TDF_SLIM, stmt, 0);
			}
		      tree tem = copy_ssa_name (scalar_dest);
		      gsi_insert_on_edge_immediate
			(loop_preheader_edge (loop),
			 gimple_build_assign (tem,
					      unshare_expr
					        (gimple_assign_rhs1 (stmt))));
		      new_temp = vect_init_vector (stmt, tem, vectype, NULL);
		    }
		  else
		    {
		      gimple_stmt_iterator gsi2 = *gsi;
		      gsi_next (&gsi2);
		      new_temp = vect_init_vector (stmt, scalar_dest,
						   vectype, &gsi2);
		    }
		  new_stmt = SSA_NAME_DEF_STMT (new_temp);
		  set_vinfo_for_stmt (new_stmt,
				      new_stmt_vec_info (new_stmt, loop_vinfo,
							 bb_vinfo));
		}

	      if (negative)
		{
		  tree perm_mask = perm_mask_for_reverse (vectype);
		  new_temp = permute_vec_elements (new_temp, new_temp,
						   perm_mask, stmt, gsi);
		  new_stmt = SSA_NAME_DEF_STMT (new_temp);
		}

	      /* Collect vector loads and later create their permutation in
		 vect_transform_grouped_load ().  */
	      if (grouped_load || slp_perm)
		dr_chain.quick_push (new_temp);

	      /* Store vector loads in the corresponding SLP_NODE.  */
	      if (slp && !slp_perm)
		SLP_TREE_VEC_STMTS (slp_node).quick_push (new_stmt);
	    }
	  /* Bump the vector pointer to account for a gap.  */
	  if (slp && group_gap != 0)
	    {
	      tree bump = size_binop (MULT_EXPR,
				      TYPE_SIZE_UNIT (elem_type),
				      size_int (group_gap));
	      dataref_ptr = bump_vector_ptr (dataref_ptr, ptr_incr, gsi,
					     stmt, bump);
	    }
	}

      if (slp && !slp_perm)
	continue;

      if (slp_perm)
        {
          if (!vect_transform_slp_perm_load (slp_node, dr_chain, gsi, vf,
                                             slp_node_instance, false))
            {
              dr_chain.release ();
              return false;
            }
        }
      else
        {
          if (grouped_load)
  	    {
	      if (!load_lanes_p)
		vect_transform_grouped_load (stmt, dr_chain, group_size, gsi);
	      *vec_stmt = STMT_VINFO_VEC_STMT (stmt_info);
	    }
          else
	    {
	      if (j == 0)
	        STMT_VINFO_VEC_STMT (stmt_info) = *vec_stmt = new_stmt;
	      else
	        STMT_VINFO_RELATED_STMT (prev_stmt_info) = new_stmt;
	      prev_stmt_info = vinfo_for_stmt (new_stmt);
	    }
        }
      dr_chain.release ();
    }

  return true;
}

/* Function vect_is_simple_cond.

   Input:
   LOOP - the loop that is being vectorized.
   COND - Condition that is checked for simple use.

   Output:
   *COMP_VECTYPE - the vector type for the comparison.

   Returns whether a COND can be vectorized.  Checks whether
   condition operands are supportable using vec_is_simple_use.  */

static bool
vect_is_simple_cond (tree cond, gimple stmt, loop_vec_info loop_vinfo,
		     bb_vec_info bb_vinfo, tree *comp_vectype)
{
  tree lhs, rhs;
  tree def;
  enum vect_def_type dt;
  tree vectype1 = NULL_TREE, vectype2 = NULL_TREE;

  if (!COMPARISON_CLASS_P (cond))
    return false;

  lhs = TREE_OPERAND (cond, 0);
  rhs = TREE_OPERAND (cond, 1);

  if (TREE_CODE (lhs) == SSA_NAME)
    {
      gimple lhs_def_stmt = SSA_NAME_DEF_STMT (lhs);
      if (!vect_is_simple_use_1 (lhs, stmt, loop_vinfo, bb_vinfo,
				 &lhs_def_stmt, &def, &dt, &vectype1))
	return false;
    }
  else if (TREE_CODE (lhs) != INTEGER_CST && TREE_CODE (lhs) != REAL_CST
	   && TREE_CODE (lhs) != FIXED_CST)
    return false;

  if (TREE_CODE (rhs) == SSA_NAME)
    {
      gimple rhs_def_stmt = SSA_NAME_DEF_STMT (rhs);
      if (!vect_is_simple_use_1 (rhs, stmt, loop_vinfo, bb_vinfo,
				 &rhs_def_stmt, &def, &dt, &vectype2))
	return false;
    }
  else if (TREE_CODE (rhs) != INTEGER_CST && TREE_CODE (rhs) != REAL_CST
	   && TREE_CODE (rhs) != FIXED_CST)
    return false;

  *comp_vectype = vectype1 ? vectype1 : vectype2;
  return true;
}

/* vectorizable_condition.

   Check if STMT is conditional modify expression that can be vectorized.
   If VEC_STMT is also passed, vectorize the STMT: create a vectorized
   stmt using VEC_COND_EXPR  to replace it, put it in VEC_STMT, and insert it
   at GSI.

   When STMT is vectorized as nested cycle, REDUC_DEF is the vector variable
   to be used at REDUC_INDEX (in then clause if REDUC_INDEX is 1, and in
   else caluse if it is 2).

   Return FALSE if not a vectorizable STMT, TRUE otherwise.  */

bool
vectorizable_condition (gimple stmt, gimple_stmt_iterator *gsi,
			gimple *vec_stmt, tree reduc_def, int reduc_index,
			slp_tree slp_node)
{
  tree scalar_dest = NULL_TREE;
  tree vec_dest = NULL_TREE;
  tree cond_expr, then_clause, else_clause;
  stmt_vec_info stmt_info = vinfo_for_stmt (stmt);
  tree vectype = STMT_VINFO_VECTYPE (stmt_info);
  tree comp_vectype = NULL_TREE;
  tree vec_cond_lhs = NULL_TREE, vec_cond_rhs = NULL_TREE;
  tree vec_then_clause = NULL_TREE, vec_else_clause = NULL_TREE;
  tree vec_compare, vec_cond_expr;
  tree new_temp;
  loop_vec_info loop_vinfo = STMT_VINFO_LOOP_VINFO (stmt_info);
  tree def;
  enum vect_def_type dt, dts[4];
  int nunits = TYPE_VECTOR_SUBPARTS (vectype);
  int ncopies;
  enum tree_code code;
  stmt_vec_info prev_stmt_info = NULL;
  int i, j;
  bb_vec_info bb_vinfo = STMT_VINFO_BB_VINFO (stmt_info);
  vec<tree> vec_oprnds0 = vNULL;
  vec<tree> vec_oprnds1 = vNULL;
  vec<tree> vec_oprnds2 = vNULL;
  vec<tree> vec_oprnds3 = vNULL;
  tree vec_cmp_type;

  if (slp_node || PURE_SLP_STMT (stmt_info))
    ncopies = 1;
  else
    ncopies = LOOP_VINFO_VECT_FACTOR (loop_vinfo) / nunits;

  gcc_assert (ncopies >= 1);
  if (reduc_index && ncopies > 1)
    return false; /* FORNOW */

  if (reduc_index && STMT_SLP_TYPE (stmt_info))
    return false;

  if (!STMT_VINFO_RELEVANT_P (stmt_info) && !bb_vinfo)
    return false;

  if (STMT_VINFO_DEF_TYPE (stmt_info) != vect_internal_def
      && !(STMT_VINFO_DEF_TYPE (stmt_info) == vect_nested_cycle
           && reduc_def))
    return false;

  /* FORNOW: not yet supported.  */
  if (STMT_VINFO_LIVE_P (stmt_info))
    {
      if (dump_enabled_p ())
        dump_printf_loc (MSG_MISSED_OPTIMIZATION, vect_location,
                         "value used after loop.\n");
      return false;
    }

  /* Is vectorizable conditional operation?  */
  if (!is_gimple_assign (stmt))
    return false;

  code = gimple_assign_rhs_code (stmt);

  if (code != COND_EXPR)
    return false;

  cond_expr = gimple_assign_rhs1 (stmt);
  then_clause = gimple_assign_rhs2 (stmt);
  else_clause = gimple_assign_rhs3 (stmt);

  if (!vect_is_simple_cond (cond_expr, stmt, loop_vinfo, bb_vinfo,
			    &comp_vectype)
      || !comp_vectype)
    return false;

  if (TREE_CODE (then_clause) == SSA_NAME)
    {
      gimple then_def_stmt = SSA_NAME_DEF_STMT (then_clause);
      if (!vect_is_simple_use (then_clause, stmt, loop_vinfo, bb_vinfo,
			       &then_def_stmt, &def, &dt))
	return false;
    }
  else if (TREE_CODE (then_clause) != INTEGER_CST
	   && TREE_CODE (then_clause) != REAL_CST
	   && TREE_CODE (then_clause) != FIXED_CST)
    return false;

  if (TREE_CODE (else_clause) == SSA_NAME)
    {
      gimple else_def_stmt = SSA_NAME_DEF_STMT (else_clause);
      if (!vect_is_simple_use (else_clause, stmt, loop_vinfo, bb_vinfo,
			       &else_def_stmt, &def, &dt))
	return false;
    }
  else if (TREE_CODE (else_clause) != INTEGER_CST
	   && TREE_CODE (else_clause) != REAL_CST
	   && TREE_CODE (else_clause) != FIXED_CST)
    return false;

  unsigned int prec = GET_MODE_BITSIZE (TYPE_MODE (TREE_TYPE (vectype)));
  /* The result of a vector comparison should be signed type.  */
  tree cmp_type = build_nonstandard_integer_type (prec, 0);
  vec_cmp_type = get_same_sized_vectype (cmp_type, vectype);
  if (vec_cmp_type == NULL_TREE)
    return false;

  if (!vec_stmt)
    {
      STMT_VINFO_TYPE (stmt_info) = condition_vec_info_type;
      return expand_vec_cond_expr_p (vectype, comp_vectype);
    }

  /* Transform.  */

  if (!slp_node)
    {
      vec_oprnds0.create (1);
      vec_oprnds1.create (1);
      vec_oprnds2.create (1);
      vec_oprnds3.create (1);
    }

  /* Handle def.  */
  scalar_dest = gimple_assign_lhs (stmt);
  vec_dest = vect_create_destination_var (scalar_dest, vectype);

  /* Handle cond expr.  */
  for (j = 0; j < ncopies; j++)
    {
      gassign *new_stmt = NULL;
      if (j == 0)
	{
          if (slp_node)
            {
              auto_vec<tree, 4> ops;
	      auto_vec<vec<tree>, 4> vec_defs;

              ops.safe_push (TREE_OPERAND (cond_expr, 0));
              ops.safe_push (TREE_OPERAND (cond_expr, 1));
              ops.safe_push (then_clause);
              ops.safe_push (else_clause);
              vect_get_slp_defs (ops, slp_node, &vec_defs, -1);
	      vec_oprnds3 = vec_defs.pop ();
	      vec_oprnds2 = vec_defs.pop ();
	      vec_oprnds1 = vec_defs.pop ();
	      vec_oprnds0 = vec_defs.pop ();

              ops.release ();
              vec_defs.release ();
            }
          else
            {
	      gimple gtemp;
	      vec_cond_lhs =
	      vect_get_vec_def_for_operand (TREE_OPERAND (cond_expr, 0),
					    stmt, NULL);
	      vect_is_simple_use (TREE_OPERAND (cond_expr, 0), stmt,
				  loop_vinfo, NULL, &gtemp, &def, &dts[0]);

	      vec_cond_rhs =
		vect_get_vec_def_for_operand (TREE_OPERAND (cond_expr, 1),
						stmt, NULL);
	      vect_is_simple_use (TREE_OPERAND (cond_expr, 1), stmt,
				  loop_vinfo, NULL, &gtemp, &def, &dts[1]);
	      if (reduc_index == 1)
		vec_then_clause = reduc_def;
	      else
		{
		  vec_then_clause = vect_get_vec_def_for_operand (then_clause,
		 		  			      stmt, NULL);
	          vect_is_simple_use (then_clause, stmt, loop_vinfo,
					  NULL, &gtemp, &def, &dts[2]);
		}
	      if (reduc_index == 2)
		vec_else_clause = reduc_def;
	      else
		{
		  vec_else_clause = vect_get_vec_def_for_operand (else_clause,
							      stmt, NULL);
		  vect_is_simple_use (else_clause, stmt, loop_vinfo,
				  NULL, &gtemp, &def, &dts[3]);
		}
	    }
	}
      else
	{
	  vec_cond_lhs = vect_get_vec_def_for_stmt_copy (dts[0],
							 vec_oprnds0.pop ());
	  vec_cond_rhs = vect_get_vec_def_for_stmt_copy (dts[1],
							 vec_oprnds1.pop ());
	  vec_then_clause = vect_get_vec_def_for_stmt_copy (dts[2],
							    vec_oprnds2.pop ());
	  vec_else_clause = vect_get_vec_def_for_stmt_copy (dts[3],
							    vec_oprnds3.pop ());
	}

      if (!slp_node)
        {
	  vec_oprnds0.quick_push (vec_cond_lhs);
	  vec_oprnds1.quick_push (vec_cond_rhs);
	  vec_oprnds2.quick_push (vec_then_clause);
	  vec_oprnds3.quick_push (vec_else_clause);
	}

      /* Arguments are ready.  Create the new vector stmt.  */
      FOR_EACH_VEC_ELT (vec_oprnds0, i, vec_cond_lhs)
        {
          vec_cond_rhs = vec_oprnds1[i];
          vec_then_clause = vec_oprnds2[i];
          vec_else_clause = vec_oprnds3[i];

	  vec_compare = build2 (TREE_CODE (cond_expr), vec_cmp_type,
				vec_cond_lhs, vec_cond_rhs);
          vec_cond_expr = build3 (VEC_COND_EXPR, vectype,
 		         vec_compare, vec_then_clause, vec_else_clause);

          new_stmt = gimple_build_assign (vec_dest, vec_cond_expr);
          new_temp = make_ssa_name (vec_dest, new_stmt);
          gimple_assign_set_lhs (new_stmt, new_temp);
          vect_finish_stmt_generation (stmt, new_stmt, gsi);
          if (slp_node)
            SLP_TREE_VEC_STMTS (slp_node).quick_push (new_stmt);
        }

        if (slp_node)
          continue;

        if (j == 0)
          STMT_VINFO_VEC_STMT (stmt_info) = *vec_stmt = new_stmt;
        else
          STMT_VINFO_RELATED_STMT (prev_stmt_info) = new_stmt;

        prev_stmt_info = vinfo_for_stmt (new_stmt);
    }

  vec_oprnds0.release ();
  vec_oprnds1.release ();
  vec_oprnds2.release ();
  vec_oprnds3.release ();

  return true;
}


/* Make sure the statement is vectorizable.  */

bool
vect_analyze_stmt (gimple stmt, bool *need_to_vectorize, slp_tree node)
{
  stmt_vec_info stmt_info = vinfo_for_stmt (stmt);
  bb_vec_info bb_vinfo = STMT_VINFO_BB_VINFO (stmt_info);
  enum vect_relevant relevance = STMT_VINFO_RELEVANT (stmt_info);
  bool ok;
  tree scalar_type, vectype;
  gimple pattern_stmt;
  gimple_seq pattern_def_seq;

  if (dump_enabled_p ())
    {
      dump_printf_loc (MSG_NOTE, vect_location, "==> examining statement: ");
      dump_gimple_stmt (MSG_NOTE, TDF_SLIM, stmt, 0);
    }

  if (gimple_has_volatile_ops (stmt))
    {
      if (dump_enabled_p ())
        dump_printf_loc (MSG_MISSED_OPTIMIZATION, vect_location,
                         "not vectorized: stmt has volatile operands\n");

      return false;
    }

  /* Skip stmts that do not need to be vectorized. In loops this is expected
     to include:
     - the COND_EXPR which is the loop exit condition
     - any LABEL_EXPRs in the loop
     - computations that are used only for array indexing or loop control.
     In basic blocks we only analyze statements that are a part of some SLP
     instance, therefore, all the statements are relevant.

     Pattern statement needs to be analyzed instead of the original statement
     if the original statement is not relevant.  Otherwise, we analyze both
     statements.  In basic blocks we are called from some SLP instance
     traversal, don't analyze pattern stmts instead, the pattern stmts
     already will be part of SLP instance.  */

  pattern_stmt = STMT_VINFO_RELATED_STMT (stmt_info);
  if (!STMT_VINFO_RELEVANT_P (stmt_info)
      && !STMT_VINFO_LIVE_P (stmt_info))
    {
      if (STMT_VINFO_IN_PATTERN_P (stmt_info)
          && pattern_stmt
          && (STMT_VINFO_RELEVANT_P (vinfo_for_stmt (pattern_stmt))
              || STMT_VINFO_LIVE_P (vinfo_for_stmt (pattern_stmt))))
        {
          /* Analyze PATTERN_STMT instead of the original stmt.  */
          stmt = pattern_stmt;
          stmt_info = vinfo_for_stmt (pattern_stmt);
          if (dump_enabled_p ())
            {
              dump_printf_loc (MSG_NOTE, vect_location,
                               "==> examining pattern statement: ");
              dump_gimple_stmt (MSG_NOTE, TDF_SLIM, stmt, 0);
            }
        }
      else
        {
          if (dump_enabled_p ())
            dump_printf_loc (MSG_NOTE, vect_location, "irrelevant.\n");

          return true;
        }
    }
  else if (STMT_VINFO_IN_PATTERN_P (stmt_info)
	   && node == NULL
           && pattern_stmt
           && (STMT_VINFO_RELEVANT_P (vinfo_for_stmt (pattern_stmt))
               || STMT_VINFO_LIVE_P (vinfo_for_stmt (pattern_stmt))))
    {
      /* Analyze PATTERN_STMT too.  */
      if (dump_enabled_p ())
        {
          dump_printf_loc (MSG_NOTE, vect_location,
                           "==> examining pattern statement: ");
          dump_gimple_stmt (MSG_NOTE, TDF_SLIM, stmt, 0);
        }

      if (!vect_analyze_stmt (pattern_stmt, need_to_vectorize, node))
        return false;
   }

  if (is_pattern_stmt_p (stmt_info)
      && node == NULL
      && (pattern_def_seq = STMT_VINFO_PATTERN_DEF_SEQ (stmt_info)))
    {
      gimple_stmt_iterator si;

      for (si = gsi_start (pattern_def_seq); !gsi_end_p (si); gsi_next (&si))
	{
	  gimple pattern_def_stmt = gsi_stmt (si);
	  if (STMT_VINFO_RELEVANT_P (vinfo_for_stmt (pattern_def_stmt))
	      || STMT_VINFO_LIVE_P (vinfo_for_stmt (pattern_def_stmt)))
	    {
	      /* Analyze def stmt of STMT if it's a pattern stmt.  */
	      if (dump_enabled_p ())
		{
		  dump_printf_loc (MSG_NOTE, vect_location,
                                   "==> examining pattern def statement: ");
		  dump_gimple_stmt (MSG_NOTE, TDF_SLIM, pattern_def_stmt, 0);
		}

	      if (!vect_analyze_stmt (pattern_def_stmt,
				      need_to_vectorize, node))
		return false;
	    }
	}
    }

  switch (STMT_VINFO_DEF_TYPE (stmt_info))
    {
      case vect_internal_def:
        break;

      case vect_reduction_def:
      case vect_nested_cycle:
         gcc_assert (!bb_vinfo && (relevance == vect_used_in_outer
                     || relevance == vect_used_in_outer_by_reduction
                     || relevance == vect_unused_in_scope));
         break;

      case vect_induction_def:
      case vect_constant_def:
      case vect_external_def:
      case vect_unknown_def_type:
      default:
        gcc_unreachable ();
    }

  if (bb_vinfo)
    {
      gcc_assert (PURE_SLP_STMT (stmt_info));

      scalar_type = TREE_TYPE (gimple_get_lhs (stmt));
      if (dump_enabled_p ())
        {
          dump_printf_loc (MSG_NOTE, vect_location,
                           "get vectype for scalar type:  ");
          dump_generic_expr (MSG_NOTE, TDF_SLIM, scalar_type);
          dump_printf (MSG_NOTE, "\n");
        }

      vectype = get_vectype_for_scalar_type (scalar_type);
      if (!vectype)
        {
          if (dump_enabled_p ())
            {
               dump_printf_loc (MSG_MISSED_OPTIMIZATION, vect_location,
                                "not SLPed: unsupported data-type ");
               dump_generic_expr (MSG_MISSED_OPTIMIZATION, TDF_SLIM,
                                  scalar_type);
              dump_printf (MSG_MISSED_OPTIMIZATION, "\n");
            }
          return false;
        }

      if (dump_enabled_p ())
        {
          dump_printf_loc (MSG_NOTE, vect_location, "vectype:  ");
          dump_generic_expr (MSG_NOTE, TDF_SLIM, vectype);
          dump_printf (MSG_NOTE, "\n");
        }

      STMT_VINFO_VECTYPE (stmt_info) = vectype;
   }

  if (STMT_VINFO_RELEVANT_P (stmt_info))
    {
      gcc_assert (!VECTOR_MODE_P (TYPE_MODE (gimple_expr_type (stmt))));
      gcc_assert (STMT_VINFO_VECTYPE (stmt_info)
		  || (is_gimple_call (stmt)
		      && gimple_call_lhs (stmt) == NULL_TREE));
      *need_to_vectorize = true;
    }

   ok = true;
   if (!bb_vinfo
       && (STMT_VINFO_RELEVANT_P (stmt_info)
           || STMT_VINFO_DEF_TYPE (stmt_info) == vect_reduction_def))
      ok = (vectorizable_simd_clone_call (stmt, NULL, NULL, NULL)
	    || vectorizable_conversion (stmt, NULL, NULL, NULL)
            || vectorizable_shift (stmt, NULL, NULL, NULL)
            || vectorizable_operation (stmt, NULL, NULL, NULL)
            || vectorizable_assignment (stmt, NULL, NULL, NULL)
            || vectorizable_load (stmt, NULL, NULL, NULL, NULL)
	    || vectorizable_call (stmt, NULL, NULL, NULL)
            || vectorizable_store (stmt, NULL, NULL, NULL)
            || vectorizable_reduction (stmt, NULL, NULL, NULL)
            || vectorizable_condition (stmt, NULL, NULL, NULL, 0, NULL));
    else
      {
        if (bb_vinfo)
	  ok = (vectorizable_simd_clone_call (stmt, NULL, NULL, node)
		|| vectorizable_conversion (stmt, NULL, NULL, node)
		|| vectorizable_shift (stmt, NULL, NULL, node)
                || vectorizable_operation (stmt, NULL, NULL, node)
                || vectorizable_assignment (stmt, NULL, NULL, node)
                || vectorizable_load (stmt, NULL, NULL, node, NULL)
		|| vectorizable_call (stmt, NULL, NULL, node)
                || vectorizable_store (stmt, NULL, NULL, node)
                || vectorizable_condition (stmt, NULL, NULL, NULL, 0, node));
      }

  if (!ok)
    {
      if (dump_enabled_p ())
        {
          dump_printf_loc (MSG_MISSED_OPTIMIZATION, vect_location,
                           "not vectorized: relevant stmt not ");
          dump_printf (MSG_MISSED_OPTIMIZATION, "supported: ");
          dump_gimple_stmt (MSG_MISSED_OPTIMIZATION, TDF_SLIM, stmt, 0);
        }

      return false;
    }

  if (bb_vinfo)
    return true;

  /* Stmts that are (also) "live" (i.e. - that are used out of the loop)
      need extra handling, except for vectorizable reductions.  */
  if (STMT_VINFO_LIVE_P (stmt_info)
      && STMT_VINFO_TYPE (stmt_info) != reduc_vec_info_type)
    ok = vectorizable_live_operation (stmt, NULL, NULL);

  if (!ok)
    {
      if (dump_enabled_p ())
        {
          dump_printf_loc (MSG_MISSED_OPTIMIZATION, vect_location,
                           "not vectorized: live stmt not ");
          dump_printf (MSG_MISSED_OPTIMIZATION,  "supported: ");
          dump_gimple_stmt (MSG_MISSED_OPTIMIZATION, TDF_SLIM, stmt, 0);
        }

       return false;
    }

  return true;
}


/* Function vect_transform_stmt.

   Create a vectorized stmt to replace STMT, and insert it at BSI.  */

bool
vect_transform_stmt (gimple stmt, gimple_stmt_iterator *gsi,
		     bool *grouped_store, slp_tree slp_node,
                     slp_instance slp_node_instance)
{
  bool is_store = false;
  gimple vec_stmt = NULL;
  stmt_vec_info stmt_info = vinfo_for_stmt (stmt);
  bool done;

  switch (STMT_VINFO_TYPE (stmt_info))
    {
    case type_demotion_vec_info_type:
    case type_promotion_vec_info_type:
    case type_conversion_vec_info_type:
      done = vectorizable_conversion (stmt, gsi, &vec_stmt, slp_node);
      gcc_assert (done);
      break;

    case induc_vec_info_type:
      gcc_assert (!slp_node);
      done = vectorizable_induction (stmt, gsi, &vec_stmt);
      gcc_assert (done);
      break;

    case shift_vec_info_type:
      done = vectorizable_shift (stmt, gsi, &vec_stmt, slp_node);
      gcc_assert (done);
      break;

    case op_vec_info_type:
      done = vectorizable_operation (stmt, gsi, &vec_stmt, slp_node);
      gcc_assert (done);
      break;

    case assignment_vec_info_type:
      done = vectorizable_assignment (stmt, gsi, &vec_stmt, slp_node);
      gcc_assert (done);
      break;

    case load_vec_info_type:
      done = vectorizable_load (stmt, gsi, &vec_stmt, slp_node,
                                slp_node_instance);
      gcc_assert (done);
      break;

    case store_vec_info_type:
      done = vectorizable_store (stmt, gsi, &vec_stmt, slp_node);
      gcc_assert (done);
      if (STMT_VINFO_GROUPED_ACCESS (stmt_info) && !slp_node)
	{
	  /* In case of interleaving, the whole chain is vectorized when the
	     last store in the chain is reached.  Store stmts before the last
	     one are skipped, and there vec_stmt_info shouldn't be freed
	     meanwhile.  */
	  *grouped_store = true;
	  if (STMT_VINFO_VEC_STMT (stmt_info))
	    is_store = true;
	  }
      else
	is_store = true;
      break;

    case condition_vec_info_type:
      done = vectorizable_condition (stmt, gsi, &vec_stmt, NULL, 0, slp_node);
      gcc_assert (done);
      break;

    case call_vec_info_type:
      done = vectorizable_call (stmt, gsi, &vec_stmt, slp_node);
      stmt = gsi_stmt (*gsi);
      if (is_gimple_call (stmt)
	  && gimple_call_internal_p (stmt)
	  && gimple_call_internal_fn (stmt) == IFN_MASK_STORE)
	is_store = true;
      break;

    case call_simd_clone_vec_info_type:
      done = vectorizable_simd_clone_call (stmt, gsi, &vec_stmt, slp_node);
      stmt = gsi_stmt (*gsi);
      break;

    case reduc_vec_info_type:
      done = vectorizable_reduction (stmt, gsi, &vec_stmt, slp_node);
      gcc_assert (done);
      break;

    default:
      if (!STMT_VINFO_LIVE_P (stmt_info))
	{
	  if (dump_enabled_p ())
	    dump_printf_loc (MSG_MISSED_OPTIMIZATION, vect_location,
                             "stmt not supported.\n");
	  gcc_unreachable ();
	}
    }

  /* Handle inner-loop stmts whose DEF is used in the loop-nest that
     is being vectorized, but outside the immediately enclosing loop.  */
  if (vec_stmt
      && STMT_VINFO_LOOP_VINFO (stmt_info)
      && nested_in_vect_loop_p (LOOP_VINFO_LOOP (
                                STMT_VINFO_LOOP_VINFO (stmt_info)), stmt)
      && STMT_VINFO_TYPE (stmt_info) != reduc_vec_info_type
      && (STMT_VINFO_RELEVANT (stmt_info) == vect_used_in_outer
          || STMT_VINFO_RELEVANT (stmt_info) ==
                                           vect_used_in_outer_by_reduction))
    {
      struct loop *innerloop = LOOP_VINFO_LOOP (
                                STMT_VINFO_LOOP_VINFO (stmt_info))->inner;
      imm_use_iterator imm_iter;
      use_operand_p use_p;
      tree scalar_dest;
      gimple exit_phi;

      if (dump_enabled_p ())
        dump_printf_loc (MSG_NOTE, vect_location,
                         "Record the vdef for outer-loop vectorization.\n");

      /* Find the relevant loop-exit phi-node, and reord the vec_stmt there
        (to be used when vectorizing outer-loop stmts that use the DEF of
        STMT).  */
      if (gimple_code (stmt) == GIMPLE_PHI)
        scalar_dest = PHI_RESULT (stmt);
      else
        scalar_dest = gimple_assign_lhs (stmt);

      FOR_EACH_IMM_USE_FAST (use_p, imm_iter, scalar_dest)
       {
         if (!flow_bb_inside_loop_p (innerloop, gimple_bb (USE_STMT (use_p))))
           {
             exit_phi = USE_STMT (use_p);
             STMT_VINFO_VEC_STMT (vinfo_for_stmt (exit_phi)) = vec_stmt;
           }
       }
    }

  /* Handle stmts whose DEF is used outside the loop-nest that is
     being vectorized.  */
  if (STMT_VINFO_LIVE_P (stmt_info)
      && STMT_VINFO_TYPE (stmt_info) != reduc_vec_info_type)
    {
      done = vectorizable_live_operation (stmt, gsi, &vec_stmt);
      gcc_assert (done);
    }

  if (vec_stmt)
    STMT_VINFO_VEC_STMT (stmt_info) = vec_stmt;

  return is_store;
}


/* Remove a group of stores (for SLP or interleaving), free their
   stmt_vec_info.  */

void
vect_remove_stores (gimple first_stmt)
{
  gimple next = first_stmt;
  gimple tmp;
  gimple_stmt_iterator next_si;

  while (next)
    {
      stmt_vec_info stmt_info = vinfo_for_stmt (next);

      tmp = GROUP_NEXT_ELEMENT (stmt_info);
      if (is_pattern_stmt_p (stmt_info))
	next = STMT_VINFO_RELATED_STMT (stmt_info);
      /* Free the attached stmt_vec_info and remove the stmt.  */
      next_si = gsi_for_stmt (next);
      unlink_stmt_vdef (next);
      gsi_remove (&next_si, true);
      release_defs (next);
      free_stmt_vec_info (next);
      next = tmp;
    }
}


/* Function new_stmt_vec_info.

   Create and initialize a new stmt_vec_info struct for STMT.  */

stmt_vec_info
new_stmt_vec_info (gimple stmt, loop_vec_info loop_vinfo,
                   bb_vec_info bb_vinfo)
{
  stmt_vec_info res;
  res = (stmt_vec_info) xcalloc (1, sizeof (struct _stmt_vec_info));

  STMT_VINFO_TYPE (res) = undef_vec_info_type;
  STMT_VINFO_STMT (res) = stmt;
  STMT_VINFO_LOOP_VINFO (res) = loop_vinfo;
  STMT_VINFO_BB_VINFO (res) = bb_vinfo;
  STMT_VINFO_RELEVANT (res) = vect_unused_in_scope;
  STMT_VINFO_LIVE_P (res) = false;
  STMT_VINFO_VECTYPE (res) = NULL;
  STMT_VINFO_VEC_STMT (res) = NULL;
  STMT_VINFO_VECTORIZABLE (res) = true;
  STMT_VINFO_IN_PATTERN_P (res) = false;
  STMT_VINFO_RELATED_STMT (res) = NULL;
  STMT_VINFO_PATTERN_DEF_SEQ (res) = NULL;
  STMT_VINFO_DATA_REF (res) = NULL;

  STMT_VINFO_DR_BASE_ADDRESS (res) = NULL;
  STMT_VINFO_DR_OFFSET (res) = NULL;
  STMT_VINFO_DR_INIT (res) = NULL;
  STMT_VINFO_DR_STEP (res) = NULL;
  STMT_VINFO_DR_ALIGNED_TO (res) = NULL;

  if (gimple_code (stmt) == GIMPLE_PHI
      && is_loop_header_bb_p (gimple_bb (stmt)))
    STMT_VINFO_DEF_TYPE (res) = vect_unknown_def_type;
  else
    STMT_VINFO_DEF_TYPE (res) = vect_internal_def;

  STMT_VINFO_SAME_ALIGN_REFS (res).create (0);
  STMT_SLP_TYPE (res) = loop_vect;
  GROUP_FIRST_ELEMENT (res) = NULL;
  GROUP_NEXT_ELEMENT (res) = NULL;
  GROUP_SIZE (res) = 0;
  GROUP_STORE_COUNT (res) = 0;
  GROUP_GAP (res) = 0;
  GROUP_SAME_DR_STMT (res) = NULL;

  return res;
}


/* Create a hash table for stmt_vec_info. */

void
init_stmt_vec_info_vec (void)
{
  gcc_assert (!stmt_vec_info_vec.exists ());
  stmt_vec_info_vec.create (50);
}


/* Free hash table for stmt_vec_info. */

void
free_stmt_vec_info_vec (void)
{
  unsigned int i;
  vec_void_p info;
  FOR_EACH_VEC_ELT (stmt_vec_info_vec, i, info)
    if (info != NULL)
      free_stmt_vec_info (STMT_VINFO_STMT ((stmt_vec_info) info));
  gcc_assert (stmt_vec_info_vec.exists ());
  stmt_vec_info_vec.release ();
}


/* Free stmt vectorization related info.  */

void
free_stmt_vec_info (gimple stmt)
{
  stmt_vec_info stmt_info = vinfo_for_stmt (stmt);

  if (!stmt_info)
    return;

  /* Check if this statement has a related "pattern stmt"
     (introduced by the vectorizer during the pattern recognition
     pass).  Free pattern's stmt_vec_info and def stmt's stmt_vec_info
     too.  */
  if (STMT_VINFO_IN_PATTERN_P (stmt_info))
    {
      stmt_vec_info patt_info
	= vinfo_for_stmt (STMT_VINFO_RELATED_STMT (stmt_info));
      if (patt_info)
	{
	  gimple_seq seq = STMT_VINFO_PATTERN_DEF_SEQ (patt_info);
	  gimple patt_stmt = STMT_VINFO_STMT (patt_info);
	  gimple_set_bb (patt_stmt, NULL);
	  tree lhs = gimple_get_lhs (patt_stmt);
	  if (TREE_CODE (lhs) == SSA_NAME)
	    release_ssa_name (lhs);
	  if (seq)
	    {
	      gimple_stmt_iterator si;
	      for (si = gsi_start (seq); !gsi_end_p (si); gsi_next (&si))
		{
		  gimple seq_stmt = gsi_stmt (si);
		  gimple_set_bb (seq_stmt, NULL);
		  lhs = gimple_get_lhs (patt_stmt);
		  if (TREE_CODE (lhs) == SSA_NAME)
		    release_ssa_name (lhs);
		  free_stmt_vec_info (seq_stmt);
		}
	    }
	  free_stmt_vec_info (patt_stmt);
	}
    }

  STMT_VINFO_SAME_ALIGN_REFS (stmt_info).release ();
  STMT_VINFO_SIMD_CLONE_INFO (stmt_info).release ();
  set_vinfo_for_stmt (stmt, NULL);
  free (stmt_info);
}


/* Function get_vectype_for_scalar_type_and_size.

   Returns the vector type corresponding to SCALAR_TYPE  and SIZE as supported
   by the target.  */

static tree
get_vectype_for_scalar_type_and_size (tree scalar_type, unsigned size)
{
  machine_mode inner_mode = TYPE_MODE (scalar_type);
  machine_mode simd_mode;
  unsigned int nbytes = GET_MODE_SIZE (inner_mode);
  int nunits;
  tree vectype;

  if (nbytes == 0)
    return NULL_TREE;

  if (GET_MODE_CLASS (inner_mode) != MODE_INT
      && GET_MODE_CLASS (inner_mode) != MODE_FLOAT)
    return NULL_TREE;

  /* For vector types of elements whose mode precision doesn't
     match their types precision we use a element type of mode
     precision.  The vectorization routines will have to make sure
     they support the proper result truncation/extension.
     We also make sure to build vector types with INTEGER_TYPE
     component type only.  */
  if (INTEGRAL_TYPE_P (scalar_type)
      && (GET_MODE_BITSIZE (inner_mode) != TYPE_PRECISION (scalar_type)
	  || TREE_CODE (scalar_type) != INTEGER_TYPE))
    scalar_type = build_nonstandard_integer_type (GET_MODE_BITSIZE (inner_mode),
						  TYPE_UNSIGNED (scalar_type));

  /* We shouldn't end up building VECTOR_TYPEs of non-scalar components.
     When the component mode passes the above test simply use a type
     corresponding to that mode.  The theory is that any use that
     would cause problems with this will disable vectorization anyway.  */
  else if (!SCALAR_FLOAT_TYPE_P (scalar_type)
	   && !INTEGRAL_TYPE_P (scalar_type))
    scalar_type = lang_hooks.types.type_for_mode (inner_mode, 1);

  /* We can't build a vector type of elements with alignment bigger than
     their size.  */
  else if (nbytes < TYPE_ALIGN_UNIT (scalar_type))
    scalar_type = lang_hooks.types.type_for_mode (inner_mode, 
						  TYPE_UNSIGNED (scalar_type));

  /* If we felt back to using the mode fail if there was
     no scalar type for it.  */
  if (scalar_type == NULL_TREE)
    return NULL_TREE;

  /* If no size was supplied use the mode the target prefers.   Otherwise
     lookup a vector mode of the specified size.  */
  if (size == 0)
    simd_mode = targetm.vectorize.preferred_simd_mode (inner_mode);
  else
    simd_mode = mode_for_vector (inner_mode, size / nbytes);
  nunits = GET_MODE_SIZE (simd_mode) / nbytes;
  if (nunits <= 1)
    return NULL_TREE;

  vectype = build_vector_type (scalar_type, nunits);

  if (!VECTOR_MODE_P (TYPE_MODE (vectype))
      && !INTEGRAL_MODE_P (TYPE_MODE (vectype)))
    return NULL_TREE;

  return vectype;
}

unsigned int current_vector_size;

/* Function get_vectype_for_scalar_type.

   Returns the vector type corresponding to SCALAR_TYPE as supported
   by the target.  */

tree
get_vectype_for_scalar_type (tree scalar_type)
{
  tree vectype;
  vectype = get_vectype_for_scalar_type_and_size (scalar_type,
						  current_vector_size);
  if (vectype
      && current_vector_size == 0)
    current_vector_size = GET_MODE_SIZE (TYPE_MODE (vectype));
  return vectype;
}

/* Function get_same_sized_vectype

   Returns a vector type corresponding to SCALAR_TYPE of size
   VECTOR_TYPE if supported by the target.  */

tree
get_same_sized_vectype (tree scalar_type, tree vector_type)
{
  return get_vectype_for_scalar_type_and_size
	   (scalar_type, GET_MODE_SIZE (TYPE_MODE (vector_type)));
}

/* Function vect_is_simple_use.

   Input:
   LOOP_VINFO - the vect info of the loop that is being vectorized.
   BB_VINFO - the vect info of the basic block that is being vectorized.
   OPERAND - operand of STMT in the loop or bb.
   DEF - the defining stmt in case OPERAND is an SSA_NAME.

   Returns whether a stmt with OPERAND can be vectorized.
   For loops, supportable operands are constants, loop invariants, and operands
   that are defined by the current iteration of the loop.  Unsupportable
   operands are those that are defined by a previous iteration of the loop (as
   is the case in reduction/induction computations).
   For basic blocks, supportable operands are constants and bb invariants.
   For now, operands defined outside the basic block are not supported.  */

bool
vect_is_simple_use (tree operand, gimple stmt, loop_vec_info loop_vinfo,
                    bb_vec_info bb_vinfo, gimple *def_stmt,
		    tree *def, enum vect_def_type *dt)
{
  basic_block bb;
  stmt_vec_info stmt_vinfo;
  struct loop *loop = NULL;

  if (loop_vinfo)
    loop = LOOP_VINFO_LOOP (loop_vinfo);

  *def_stmt = NULL;
  *def = NULL_TREE;

  if (dump_enabled_p ())
    {
      dump_printf_loc (MSG_NOTE, vect_location,
                       "vect_is_simple_use: operand ");
      dump_generic_expr (MSG_NOTE, TDF_SLIM, operand);
      dump_printf (MSG_NOTE, "\n");
    }

  if (CONSTANT_CLASS_P (operand))
    {
      *dt = vect_constant_def;
      return true;
    }

  if (is_gimple_min_invariant (operand))
    {
      *def = operand;
      *dt = vect_external_def;
      return true;
    }

  if (TREE_CODE (operand) == PAREN_EXPR)
    {
      if (dump_enabled_p ())
        dump_printf_loc (MSG_NOTE, vect_location, "non-associatable copy.\n");
      operand = TREE_OPERAND (operand, 0);
    }

  if (TREE_CODE (operand) != SSA_NAME)
    {
      if (dump_enabled_p ())
        dump_printf_loc (MSG_MISSED_OPTIMIZATION, vect_location,
                         "not ssa-name.\n");
      return false;
    }

  *def_stmt = SSA_NAME_DEF_STMT (operand);
  if (*def_stmt == NULL)
    {
      if (dump_enabled_p ())
        dump_printf_loc (MSG_MISSED_OPTIMIZATION, vect_location,
                         "no def_stmt.\n");
      return false;
    }

  if (dump_enabled_p ())
    {
      dump_printf_loc (MSG_NOTE, vect_location, "def_stmt: ");
      dump_gimple_stmt (MSG_NOTE, TDF_SLIM, *def_stmt, 0);
    }

  /* Empty stmt is expected only in case of a function argument.
     (Otherwise - we expect a phi_node or a GIMPLE_ASSIGN).  */
  if (gimple_nop_p (*def_stmt))
    {
      *def = operand;
      *dt = vect_external_def;
      return true;
    }

  bb = gimple_bb (*def_stmt);

  if ((loop && !flow_bb_inside_loop_p (loop, bb))
      || (!loop && bb != BB_VINFO_BB (bb_vinfo))
      || (!loop && gimple_code (*def_stmt) == GIMPLE_PHI))
    *dt = vect_external_def;
  else
    {
      stmt_vinfo = vinfo_for_stmt (*def_stmt);
      *dt = STMT_VINFO_DEF_TYPE (stmt_vinfo);
    }

  if (*dt == vect_unknown_def_type
      || (stmt
	  && *dt == vect_double_reduction_def
	  && gimple_code (stmt) != GIMPLE_PHI))
    {
      if (dump_enabled_p ())
        dump_printf_loc (MSG_MISSED_OPTIMIZATION, vect_location,
                         "Unsupported pattern.\n");
      return false;
    }

  if (dump_enabled_p ())
    dump_printf_loc (MSG_NOTE, vect_location, "type of def: %d.\n", *dt);

  switch (gimple_code (*def_stmt))
    {
    case GIMPLE_PHI:
      *def = gimple_phi_result (*def_stmt);
      break;

    case GIMPLE_ASSIGN:
      *def = gimple_assign_lhs (*def_stmt);
      break;

    case GIMPLE_CALL:
      *def = gimple_call_lhs (*def_stmt);
      if (*def != NULL)
	break;
      /* FALLTHRU */
    default:
      if (dump_enabled_p ())
        dump_printf_loc (MSG_MISSED_OPTIMIZATION, vect_location,
                         "unsupported defining stmt:\n");
      return false;
    }

  return true;
}

/* Function vect_is_simple_use_1.

   Same as vect_is_simple_use_1 but also determines the vector operand
   type of OPERAND and stores it to *VECTYPE.  If the definition of
   OPERAND is vect_uninitialized_def, vect_constant_def or
   vect_external_def *VECTYPE will be set to NULL_TREE and the caller
   is responsible to compute the best suited vector type for the
   scalar operand.  */

bool
vect_is_simple_use_1 (tree operand, gimple stmt, loop_vec_info loop_vinfo,
		      bb_vec_info bb_vinfo, gimple *def_stmt,
		      tree *def, enum vect_def_type *dt, tree *vectype)
{
  if (!vect_is_simple_use (operand, stmt, loop_vinfo, bb_vinfo, def_stmt,
			   def, dt))
    return false;

  /* Now get a vector type if the def is internal, otherwise supply
     NULL_TREE and leave it up to the caller to figure out a proper
     type for the use stmt.  */
  if (*dt == vect_internal_def
      || *dt == vect_induction_def
      || *dt == vect_reduction_def
      || *dt == vect_double_reduction_def
      || *dt == vect_nested_cycle)
    {
      stmt_vec_info stmt_info = vinfo_for_stmt (*def_stmt);

      if (STMT_VINFO_IN_PATTERN_P (stmt_info)
          && !STMT_VINFO_RELEVANT (stmt_info)
          && !STMT_VINFO_LIVE_P (stmt_info))
	stmt_info = vinfo_for_stmt (STMT_VINFO_RELATED_STMT (stmt_info));

      *vectype = STMT_VINFO_VECTYPE (stmt_info);
      gcc_assert (*vectype != NULL_TREE);
    }
  else if (*dt == vect_uninitialized_def
	   || *dt == vect_constant_def
	   || *dt == vect_external_def)
    *vectype = NULL_TREE;
  else
    gcc_unreachable ();

  return true;
}


/* Function supportable_widening_operation

   Check whether an operation represented by the code CODE is a
   widening operation that is supported by the target platform in
   vector form (i.e., when operating on arguments of type VECTYPE_IN
   producing a result of type VECTYPE_OUT).

   Widening operations we currently support are NOP (CONVERT), FLOAT
   and WIDEN_MULT.  This function checks if these operations are supported
   by the target platform either directly (via vector tree-codes), or via
   target builtins.

   Output:
   - CODE1 and CODE2 are codes of vector operations to be used when
   vectorizing the operation, if available.
   - MULTI_STEP_CVT determines the number of required intermediate steps in
   case of multi-step conversion (like char->short->int - in that case
   MULTI_STEP_CVT will be 1).
   - INTERM_TYPES contains the intermediate type required to perform the
   widening operation (short in the above example).  */

bool
supportable_widening_operation (enum tree_code code, gimple stmt,
				tree vectype_out, tree vectype_in,
                                enum tree_code *code1, enum tree_code *code2,
                                int *multi_step_cvt,
                                vec<tree> *interm_types)
{
  stmt_vec_info stmt_info = vinfo_for_stmt (stmt);
  loop_vec_info loop_info = STMT_VINFO_LOOP_VINFO (stmt_info);
  struct loop *vect_loop = NULL;
  machine_mode vec_mode;
  enum insn_code icode1, icode2;
  optab optab1, optab2;
  tree vectype = vectype_in;
  tree wide_vectype = vectype_out;
  enum tree_code c1, c2;
  int i;
  tree prev_type, intermediate_type;
  machine_mode intermediate_mode, prev_mode;
  optab optab3, optab4;

  *multi_step_cvt = 0;
  if (loop_info)
    vect_loop = LOOP_VINFO_LOOP (loop_info);

  switch (code)
    {
    case WIDEN_MULT_EXPR:
      /* The result of a vectorized widening operation usually requires
	 two vectors (because the widened results do not fit into one vector).
	 The generated vector results would normally be expected to be
	 generated in the same order as in the original scalar computation,
	 i.e. if 8 results are generated in each vector iteration, they are
	 to be organized as follows:
		vect1: [res1,res2,res3,res4],
		vect2: [res5,res6,res7,res8].

	 However, in the special case that the result of the widening
	 operation is used in a reduction computation only, the order doesn't
	 matter (because when vectorizing a reduction we change the order of
	 the computation).  Some targets can take advantage of this and
	 generate more efficient code.  For example, targets like Altivec,
	 that support widen_mult using a sequence of {mult_even,mult_odd}
	 generate the following vectors:
		vect1: [res1,res3,res5,res7],
		vect2: [res2,res4,res6,res8].

	 When vectorizing outer-loops, we execute the inner-loop sequentially
	 (each vectorized inner-loop iteration contributes to VF outer-loop
	 iterations in parallel).  We therefore don't allow to change the
	 order of the computation in the inner-loop during outer-loop
	 vectorization.  */
      /* TODO: Another case in which order doesn't *really* matter is when we
	 widen and then contract again, e.g. (short)((int)x * y >> 8).
	 Normally, pack_trunc performs an even/odd permute, whereas the 
	 repack from an even/odd expansion would be an interleave, which
	 would be significantly simpler for e.g. AVX2.  */
      /* In any case, in order to avoid duplicating the code below, recurse
	 on VEC_WIDEN_MULT_EVEN_EXPR.  If it succeeds, all the return values
	 are properly set up for the caller.  If we fail, we'll continue with
	 a VEC_WIDEN_MULT_LO/HI_EXPR check.  */
      if (vect_loop
	  && STMT_VINFO_RELEVANT (stmt_info) == vect_used_by_reduction
	  && !nested_in_vect_loop_p (vect_loop, stmt)
	  && supportable_widening_operation (VEC_WIDEN_MULT_EVEN_EXPR,
					     stmt, vectype_out, vectype_in,
					     code1, code2, multi_step_cvt,
					     interm_types))
        {
          /* Elements in a vector with vect_used_by_reduction property cannot
             be reordered if the use chain with this property does not have the
             same operation.  One such an example is s += a * b, where elements
             in a and b cannot be reordered.  Here we check if the vector defined
             by STMT is only directly used in the reduction statement.  */
          tree lhs = gimple_assign_lhs (stmt);
          use_operand_p dummy;
          gimple use_stmt;
          stmt_vec_info use_stmt_info = NULL;
          if (single_imm_use (lhs, &dummy, &use_stmt)
              && (use_stmt_info = vinfo_for_stmt (use_stmt))
              && STMT_VINFO_DEF_TYPE (use_stmt_info) == vect_reduction_def)
            return true;
        }
      c1 = VEC_WIDEN_MULT_LO_EXPR;
      c2 = VEC_WIDEN_MULT_HI_EXPR;
      break;

    case VEC_WIDEN_MULT_EVEN_EXPR:
      /* Support the recursion induced just above.  */
      c1 = VEC_WIDEN_MULT_EVEN_EXPR;
      c2 = VEC_WIDEN_MULT_ODD_EXPR;
      break;

    case WIDEN_LSHIFT_EXPR:
      c1 = VEC_WIDEN_LSHIFT_LO_EXPR;
      c2 = VEC_WIDEN_LSHIFT_HI_EXPR;
      break;

    CASE_CONVERT:
      c1 = VEC_UNPACK_LO_EXPR;
      c2 = VEC_UNPACK_HI_EXPR;
      break;

    case FLOAT_EXPR:
      c1 = VEC_UNPACK_FLOAT_LO_EXPR;
      c2 = VEC_UNPACK_FLOAT_HI_EXPR;
      break;

    case FIX_TRUNC_EXPR:
      /* ??? Not yet implemented due to missing VEC_UNPACK_FIX_TRUNC_HI_EXPR/
	 VEC_UNPACK_FIX_TRUNC_LO_EXPR tree codes and optabs used for
	 computing the operation.  */
      return false;

    default:
      gcc_unreachable ();
    }

  if (BYTES_BIG_ENDIAN && c1 != VEC_WIDEN_MULT_EVEN_EXPR)
    {
      enum tree_code ctmp = c1;
      c1 = c2;
      c2 = ctmp;
    }

  if (code == FIX_TRUNC_EXPR)
    {
      /* The signedness is determined from output operand.  */
      optab1 = optab_for_tree_code (c1, vectype_out, optab_default);
      optab2 = optab_for_tree_code (c2, vectype_out, optab_default);
    }
  else
    {
      optab1 = optab_for_tree_code (c1, vectype, optab_default);
      optab2 = optab_for_tree_code (c2, vectype, optab_default);
    }

  if (!optab1 || !optab2)
    return false;

  vec_mode = TYPE_MODE (vectype);
  if ((icode1 = optab_handler (optab1, vec_mode)) == CODE_FOR_nothing
       || (icode2 = optab_handler (optab2, vec_mode)) == CODE_FOR_nothing)
    return false;

  *code1 = c1;
  *code2 = c2;

  if (insn_data[icode1].operand[0].mode == TYPE_MODE (wide_vectype)
      && insn_data[icode2].operand[0].mode == TYPE_MODE (wide_vectype))
    return true;

  /* Check if it's a multi-step conversion that can be done using intermediate
     types.  */

  prev_type = vectype;
  prev_mode = vec_mode;

  if (!CONVERT_EXPR_CODE_P (code))
    return false;

  /* We assume here that there will not be more than MAX_INTERM_CVT_STEPS
     intermediate steps in promotion sequence.  We try
     MAX_INTERM_CVT_STEPS to get to NARROW_VECTYPE, and fail if we do
     not.  */
  interm_types->create (MAX_INTERM_CVT_STEPS);
  for (i = 0; i < MAX_INTERM_CVT_STEPS; i++)
    {
      intermediate_mode = insn_data[icode1].operand[0].mode;
      intermediate_type
	= lang_hooks.types.type_for_mode (intermediate_mode,
					  TYPE_UNSIGNED (prev_type));
      optab3 = optab_for_tree_code (c1, intermediate_type, optab_default);
      optab4 = optab_for_tree_code (c2, intermediate_type, optab_default);

      if (!optab3 || !optab4
          || (icode1 = optab_handler (optab1, prev_mode)) == CODE_FOR_nothing
	  || insn_data[icode1].operand[0].mode != intermediate_mode
	  || (icode2 = optab_handler (optab2, prev_mode)) == CODE_FOR_nothing
	  || insn_data[icode2].operand[0].mode != intermediate_mode
	  || ((icode1 = optab_handler (optab3, intermediate_mode))
	      == CODE_FOR_nothing)
	  || ((icode2 = optab_handler (optab4, intermediate_mode))
	      == CODE_FOR_nothing))
	break;

      interm_types->quick_push (intermediate_type);
      (*multi_step_cvt)++;

      if (insn_data[icode1].operand[0].mode == TYPE_MODE (wide_vectype)
	  && insn_data[icode2].operand[0].mode == TYPE_MODE (wide_vectype))
	return true;

      prev_type = intermediate_type;
      prev_mode = intermediate_mode;
    }

  interm_types->release ();
  return false;
}


/* Function supportable_narrowing_operation

   Check whether an operation represented by the code CODE is a
   narrowing operation that is supported by the target platform in
   vector form (i.e., when operating on arguments of type VECTYPE_IN
   and producing a result of type VECTYPE_OUT).

   Narrowing operations we currently support are NOP (CONVERT) and
   FIX_TRUNC.  This function checks if these operations are supported by
   the target platform directly via vector tree-codes.

   Output:
   - CODE1 is the code of a vector operation to be used when
   vectorizing the operation, if available.
   - MULTI_STEP_CVT determines the number of required intermediate steps in
   case of multi-step conversion (like int->short->char - in that case
   MULTI_STEP_CVT will be 1).
   - INTERM_TYPES contains the intermediate type required to perform the
   narrowing operation (short in the above example).   */

bool
supportable_narrowing_operation (enum tree_code code,
				 tree vectype_out, tree vectype_in,
				 enum tree_code *code1, int *multi_step_cvt,
                                 vec<tree> *interm_types)
{
  machine_mode vec_mode;
  enum insn_code icode1;
  optab optab1, interm_optab;
  tree vectype = vectype_in;
  tree narrow_vectype = vectype_out;
  enum tree_code c1;
  tree intermediate_type;
  machine_mode intermediate_mode, prev_mode;
  int i;
  bool uns;

  *multi_step_cvt = 0;
  switch (code)
    {
    CASE_CONVERT:
      c1 = VEC_PACK_TRUNC_EXPR;
      break;

    case FIX_TRUNC_EXPR:
      c1 = VEC_PACK_FIX_TRUNC_EXPR;
      break;

    case FLOAT_EXPR:
      /* ??? Not yet implemented due to missing VEC_PACK_FLOAT_EXPR
	 tree code and optabs used for computing the operation.  */
      return false;

    default:
      gcc_unreachable ();
    }

  if (code == FIX_TRUNC_EXPR)
    /* The signedness is determined from output operand.  */
    optab1 = optab_for_tree_code (c1, vectype_out, optab_default);
  else
    optab1 = optab_for_tree_code (c1, vectype, optab_default);

  if (!optab1)
    return false;

  vec_mode = TYPE_MODE (vectype);
  if ((icode1 = optab_handler (optab1, vec_mode)) == CODE_FOR_nothing)
    return false;

  *code1 = c1;

  if (insn_data[icode1].operand[0].mode == TYPE_MODE (narrow_vectype))
    return true;

  /* Check if it's a multi-step conversion that can be done using intermediate
     types.  */
  prev_mode = vec_mode;
  if (code == FIX_TRUNC_EXPR)
    uns = TYPE_UNSIGNED (vectype_out);
  else
    uns = TYPE_UNSIGNED (vectype);

  /* For multi-step FIX_TRUNC_EXPR prefer signed floating to integer
     conversion over unsigned, as unsigned FIX_TRUNC_EXPR is often more
     costly than signed.  */
  if (code == FIX_TRUNC_EXPR && uns)
    {
      enum insn_code icode2;

      intermediate_type
	= lang_hooks.types.type_for_mode (TYPE_MODE (vectype_out), 0);
      interm_optab
	= optab_for_tree_code (c1, intermediate_type, optab_default);
      if (interm_optab != unknown_optab
	  && (icode2 = optab_handler (optab1, vec_mode)) != CODE_FOR_nothing
	  && insn_data[icode1].operand[0].mode
	     == insn_data[icode2].operand[0].mode)
	{
	  uns = false;
	  optab1 = interm_optab;
	  icode1 = icode2;
	}
    }

  /* We assume here that there will not be more than MAX_INTERM_CVT_STEPS
     intermediate steps in promotion sequence.  We try
     MAX_INTERM_CVT_STEPS to get to NARROW_VECTYPE, and fail if we do not.  */
  interm_types->create (MAX_INTERM_CVT_STEPS);
  for (i = 0; i < MAX_INTERM_CVT_STEPS; i++)
    {
      intermediate_mode = insn_data[icode1].operand[0].mode;
      intermediate_type
	= lang_hooks.types.type_for_mode (intermediate_mode, uns);
      interm_optab
	= optab_for_tree_code (VEC_PACK_TRUNC_EXPR, intermediate_type,
			       optab_default);
      if (!interm_optab
	  || ((icode1 = optab_handler (optab1, prev_mode)) == CODE_FOR_nothing)
	  || insn_data[icode1].operand[0].mode != intermediate_mode
	  || ((icode1 = optab_handler (interm_optab, intermediate_mode))
	      == CODE_FOR_nothing))
	break;

      interm_types->quick_push (intermediate_type);
      (*multi_step_cvt)++;

      if (insn_data[icode1].operand[0].mode == TYPE_MODE (narrow_vectype))
	return true;

      prev_mode = intermediate_mode;
      optab1 = interm_optab;
    }

  interm_types->release ();
  return false;
}<|MERGE_RESOLUTION|>--- conflicted
+++ resolved
@@ -6353,11 +6353,7 @@
 				    &at_loop);
       if (alignment_support_scheme == dr_explicit_realign_optimized)
 	{
-<<<<<<< HEAD
-	  phi = SSA_NAME_DEF_STMT (msq);
-=======
 	  phi = as_a <gphi *> (SSA_NAME_DEF_STMT (msq));
->>>>>>> d5ad84b3
 	  byte_offset = size_binop (MINUS_EXPR, TYPE_SIZE_UNIT (vectype),
 				    size_one_node);
 	}
