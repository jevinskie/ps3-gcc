/* Loop Vectorization
   Copyright (C) 2003-2014 Free Software Foundation, Inc.
   Contributed by Dorit Naishlos <dorit@il.ibm.com> and
   Ira Rosen <irar@il.ibm.com>

This file is part of GCC.

GCC is free software; you can redistribute it and/or modify it under
the terms of the GNU General Public License as published by the Free
Software Foundation; either version 3, or (at your option) any later
version.

GCC is distributed in the hope that it will be useful, but WITHOUT ANY
WARRANTY; without even the implied warranty of MERCHANTABILITY or
FITNESS FOR A PARTICULAR PURPOSE.  See the GNU General Public License
for more details.

You should have received a copy of the GNU General Public License
along with GCC; see the file COPYING3.  If not see
<http://www.gnu.org/licenses/>.  */

#include "config.h"
#include "system.h"
#include "coretypes.h"
#include "dumpfile.h"
#include "tm.h"
#include "tree.h"
#include "stor-layout.h"
#include "basic-block.h"
#include "gimple-pretty-print.h"
#include "tree-ssa-alias.h"
#include "internal-fn.h"
#include "gimple-expr.h"
#include "is-a.h"
#include "gimple.h"
#include "gimplify.h"
#include "gimple-iterator.h"
#include "gimplify-me.h"
#include "gimple-ssa.h"
#include "tree-phinodes.h"
#include "ssa-iterators.h"
#include "stringpool.h"
#include "tree-ssanames.h"
#include "tree-ssa-loop-ivopts.h"
#include "tree-ssa-loop-manip.h"
#include "tree-ssa-loop-niter.h"
#include "tree-pass.h"
#include "cfgloop.h"
#include "expr.h"
#include "recog.h"
#include "optabs.h"
#include "params.h"
#include "diagnostic-core.h"
#include "tree-chrec.h"
#include "tree-scalar-evolution.h"
#include "tree-vectorizer.h"
#include "target.h"

/* Loop Vectorization Pass.

   This pass tries to vectorize loops.

   For example, the vectorizer transforms the following simple loop:

        short a[N]; short b[N]; short c[N]; int i;

        for (i=0; i<N; i++){
          a[i] = b[i] + c[i];
        }

   as if it was manually vectorized by rewriting the source code into:

        typedef int __attribute__((mode(V8HI))) v8hi;
        short a[N];  short b[N]; short c[N];   int i;
        v8hi *pa = (v8hi*)a, *pb = (v8hi*)b, *pc = (v8hi*)c;
        v8hi va, vb, vc;

        for (i=0; i<N/8; i++){
          vb = pb[i];
          vc = pc[i];
          va = vb + vc;
          pa[i] = va;
        }

        The main entry to this pass is vectorize_loops(), in which
   the vectorizer applies a set of analyses on a given set of loops,
   followed by the actual vectorization transformation for the loops that
   had successfully passed the analysis phase.
        Throughout this pass we make a distinction between two types of
   data: scalars (which are represented by SSA_NAMES), and memory references
   ("data-refs").  These two types of data require different handling both
   during analysis and transformation. The types of data-refs that the
   vectorizer currently supports are ARRAY_REFS which base is an array DECL
   (not a pointer), and INDIRECT_REFS through pointers; both array and pointer
   accesses are required to have a simple (consecutive) access pattern.

   Analysis phase:
   ===============
        The driver for the analysis phase is vect_analyze_loop().
   It applies a set of analyses, some of which rely on the scalar evolution
   analyzer (scev) developed by Sebastian Pop.

        During the analysis phase the vectorizer records some information
   per stmt in a "stmt_vec_info" struct which is attached to each stmt in the
   loop, as well as general information about the loop as a whole, which is
   recorded in a "loop_vec_info" struct attached to each loop.

   Transformation phase:
   =====================
        The loop transformation phase scans all the stmts in the loop, and
   creates a vector stmt (or a sequence of stmts) for each scalar stmt S in
   the loop that needs to be vectorized.  It inserts the vector code sequence
   just before the scalar stmt S, and records a pointer to the vector code
   in STMT_VINFO_VEC_STMT (stmt_info) (stmt_info is the stmt_vec_info struct
   attached to S).  This pointer will be used for the vectorization of following
   stmts which use the def of stmt S. Stmt S is removed if it writes to memory;
   otherwise, we rely on dead code elimination for removing it.

        For example, say stmt S1 was vectorized into stmt VS1:

   VS1: vb = px[i];
   S1:  b = x[i];    STMT_VINFO_VEC_STMT (stmt_info (S1)) = VS1
   S2:  a = b;

   To vectorize stmt S2, the vectorizer first finds the stmt that defines
   the operand 'b' (S1), and gets the relevant vector def 'vb' from the
   vector stmt VS1 pointed to by STMT_VINFO_VEC_STMT (stmt_info (S1)).  The
   resulting sequence would be:

   VS1: vb = px[i];
   S1:  b = x[i];       STMT_VINFO_VEC_STMT (stmt_info (S1)) = VS1
   VS2: va = vb;
   S2:  a = b;          STMT_VINFO_VEC_STMT (stmt_info (S2)) = VS2

        Operands that are not SSA_NAMEs, are data-refs that appear in
   load/store operations (like 'x[i]' in S1), and are handled differently.

   Target modeling:
   =================
        Currently the only target specific information that is used is the
   size of the vector (in bytes) - "TARGET_VECTORIZE_UNITS_PER_SIMD_WORD".
   Targets that can support different sizes of vectors, for now will need
   to specify one value for "TARGET_VECTORIZE_UNITS_PER_SIMD_WORD".  More
   flexibility will be added in the future.

        Since we only vectorize operations which vector form can be
   expressed using existing tree codes, to verify that an operation is
   supported, the vectorizer checks the relevant optab at the relevant
   machine_mode (e.g, optab_handler (add_optab, V8HImode)).  If
   the value found is CODE_FOR_nothing, then there's no target support, and
   we can't vectorize the stmt.

   For additional information on this project see:
   http://gcc.gnu.org/projects/tree-ssa/vectorization.html
*/

static void vect_estimate_min_profitable_iters (loop_vec_info, int *, int *);

/* Function vect_determine_vectorization_factor

   Determine the vectorization factor (VF).  VF is the number of data elements
   that are operated upon in parallel in a single iteration of the vectorized
   loop.  For example, when vectorizing a loop that operates on 4byte elements,
   on a target with vector size (VS) 16byte, the VF is set to 4, since 4
   elements can fit in a single vector register.

   We currently support vectorization of loops in which all types operated upon
   are of the same size.  Therefore this function currently sets VF according to
   the size of the types operated upon, and fails if there are multiple sizes
   in the loop.

   VF is also the factor by which the loop iterations are strip-mined, e.g.:
   original loop:
        for (i=0; i<N; i++){
          a[i] = b[i] + c[i];
        }

   vectorized loop:
        for (i=0; i<N; i+=VF){
          a[i:VF] = b[i:VF] + c[i:VF];
        }
*/

static bool
vect_determine_vectorization_factor (loop_vec_info loop_vinfo)
{
  struct loop *loop = LOOP_VINFO_LOOP (loop_vinfo);
  basic_block *bbs = LOOP_VINFO_BBS (loop_vinfo);
  int nbbs = loop->num_nodes;
  gimple_stmt_iterator si;
  unsigned int vectorization_factor = 0;
  tree scalar_type;
  gimple phi;
  tree vectype;
  unsigned int nunits;
  stmt_vec_info stmt_info;
  int i;
  HOST_WIDE_INT dummy;
  gimple stmt, pattern_stmt = NULL;
  gimple_seq pattern_def_seq = NULL;
  gimple_stmt_iterator pattern_def_si = gsi_none ();
  bool analyze_pattern_stmt = false;

  if (dump_enabled_p ())
    dump_printf_loc (MSG_NOTE, vect_location,
                     "=== vect_determine_vectorization_factor ===\n");

  for (i = 0; i < nbbs; i++)
    {
      basic_block bb = bbs[i];

      for (si = gsi_start_phis (bb); !gsi_end_p (si); gsi_next (&si))
	{
	  phi = gsi_stmt (si);
	  stmt_info = vinfo_for_stmt (phi);
	  if (dump_enabled_p ())
	    {
	      dump_printf_loc (MSG_NOTE, vect_location, "==> examining phi: ");
	      dump_gimple_stmt (MSG_NOTE, TDF_SLIM, phi, 0);
	      dump_printf (MSG_NOTE, "\n");
	    }

	  gcc_assert (stmt_info);

	  if (STMT_VINFO_RELEVANT_P (stmt_info))
            {
	      gcc_assert (!STMT_VINFO_VECTYPE (stmt_info));
              scalar_type = TREE_TYPE (PHI_RESULT (phi));

	      if (dump_enabled_p ())
		{
		  dump_printf_loc (MSG_NOTE, vect_location,
                                   "get vectype for scalar type:  ");
		  dump_generic_expr (MSG_NOTE, TDF_SLIM, scalar_type);
                  dump_printf (MSG_NOTE, "\n");
		}

	      vectype = get_vectype_for_scalar_type (scalar_type);
	      if (!vectype)
		{
		  if (dump_enabled_p ())
		    {
		      dump_printf_loc (MSG_MISSED_OPTIMIZATION, vect_location,
                                       "not vectorized: unsupported "
                                       "data-type ");
		      dump_generic_expr (MSG_MISSED_OPTIMIZATION, TDF_SLIM,
                                         scalar_type);
                      dump_printf (MSG_MISSED_OPTIMIZATION, "\n");
		    }
		  return false;
		}
	      STMT_VINFO_VECTYPE (stmt_info) = vectype;

	      if (dump_enabled_p ())
		{
		  dump_printf_loc (MSG_NOTE, vect_location, "vectype: ");
		  dump_generic_expr (MSG_NOTE, TDF_SLIM, vectype);
                  dump_printf (MSG_NOTE, "\n");
		}

	      nunits = TYPE_VECTOR_SUBPARTS (vectype);
	      if (dump_enabled_p ())
		dump_printf_loc (MSG_NOTE, vect_location, "nunits = %d\n",
                                 nunits);

	      if (!vectorization_factor
		  || (nunits > vectorization_factor))
		vectorization_factor = nunits;
	    }
	}

      for (si = gsi_start_bb (bb); !gsi_end_p (si) || analyze_pattern_stmt;)
        {
          tree vf_vectype;

          if (analyze_pattern_stmt)
	    stmt = pattern_stmt;
          else
            stmt = gsi_stmt (si);

          stmt_info = vinfo_for_stmt (stmt);

	  if (dump_enabled_p ())
	    {
	      dump_printf_loc (MSG_NOTE, vect_location,
                               "==> examining statement: ");
	      dump_gimple_stmt (MSG_NOTE, TDF_SLIM, stmt, 0);
              dump_printf (MSG_NOTE, "\n");
	    }

	  gcc_assert (stmt_info);

	  /* Skip stmts which do not need to be vectorized.  */
	  if ((!STMT_VINFO_RELEVANT_P (stmt_info)
	       && !STMT_VINFO_LIVE_P (stmt_info))
	      || gimple_clobber_p (stmt))
            {
              if (STMT_VINFO_IN_PATTERN_P (stmt_info)
                  && (pattern_stmt = STMT_VINFO_RELATED_STMT (stmt_info))
                  && (STMT_VINFO_RELEVANT_P (vinfo_for_stmt (pattern_stmt))
                      || STMT_VINFO_LIVE_P (vinfo_for_stmt (pattern_stmt))))
                {
                  stmt = pattern_stmt;
                  stmt_info = vinfo_for_stmt (pattern_stmt);
                  if (dump_enabled_p ())
                    {
                      dump_printf_loc (MSG_NOTE, vect_location,
                                       "==> examining pattern statement: ");
                      dump_gimple_stmt (MSG_NOTE, TDF_SLIM, stmt, 0);
                      dump_printf (MSG_NOTE, "\n");
                    }
                }
              else
	        {
	          if (dump_enabled_p ())
	            dump_printf_loc (MSG_NOTE, vect_location, "skip.\n");
                  gsi_next (&si);
	          continue;
                }
	    }
          else if (STMT_VINFO_IN_PATTERN_P (stmt_info)
                   && (pattern_stmt = STMT_VINFO_RELATED_STMT (stmt_info))
                   && (STMT_VINFO_RELEVANT_P (vinfo_for_stmt (pattern_stmt))
                       || STMT_VINFO_LIVE_P (vinfo_for_stmt (pattern_stmt))))
            analyze_pattern_stmt = true;

	  /* If a pattern statement has def stmts, analyze them too.  */
	  if (is_pattern_stmt_p (stmt_info))
	    {
	      if (pattern_def_seq == NULL)
		{
		  pattern_def_seq = STMT_VINFO_PATTERN_DEF_SEQ (stmt_info);
		  pattern_def_si = gsi_start (pattern_def_seq);
		}
	      else if (!gsi_end_p (pattern_def_si))
		gsi_next (&pattern_def_si);
	      if (pattern_def_seq != NULL)
		{
		  gimple pattern_def_stmt = NULL;
		  stmt_vec_info pattern_def_stmt_info = NULL;

		  while (!gsi_end_p (pattern_def_si))
		    {
		      pattern_def_stmt = gsi_stmt (pattern_def_si);
		      pattern_def_stmt_info
			= vinfo_for_stmt (pattern_def_stmt);
		      if (STMT_VINFO_RELEVANT_P (pattern_def_stmt_info)
			  || STMT_VINFO_LIVE_P (pattern_def_stmt_info))
			break;
		      gsi_next (&pattern_def_si);
		    }

		  if (!gsi_end_p (pattern_def_si))
		    {
		      if (dump_enabled_p ())
			{
			  dump_printf_loc (MSG_NOTE, vect_location,
                                           "==> examining pattern def stmt: ");
			  dump_gimple_stmt (MSG_NOTE, TDF_SLIM,
                                            pattern_def_stmt, 0);
                          dump_printf (MSG_NOTE, "\n");
			}

		      stmt = pattern_def_stmt;
		      stmt_info = pattern_def_stmt_info;
		    }
		  else
		    {
		      pattern_def_si = gsi_none ();
		      analyze_pattern_stmt = false;
		    }
		}
	      else
		analyze_pattern_stmt = false;
	    }

	  if (gimple_get_lhs (stmt) == NULL_TREE
	      /* MASK_STORE has no lhs, but is ok.  */
	      && (!is_gimple_call (stmt)
		  || !gimple_call_internal_p (stmt)
		  || gimple_call_internal_fn (stmt) != IFN_MASK_STORE))
	    {
	      if (is_gimple_call (stmt))
		{
		  /* Ignore calls with no lhs.  These must be calls to
		     #pragma omp simd functions, and what vectorization factor
		     it really needs can't be determined until
		     vectorizable_simd_clone_call.  */
		  if (!analyze_pattern_stmt && gsi_end_p (pattern_def_si))
		    {
		      pattern_def_seq = NULL;
		      gsi_next (&si);
		    }
		  continue;
		}
	      if (dump_enabled_p ())
		{
	          dump_printf_loc (MSG_MISSED_OPTIMIZATION, vect_location,
                                   "not vectorized: irregular stmt.");
		  dump_gimple_stmt (MSG_MISSED_OPTIMIZATION,  TDF_SLIM, stmt,
                                    0);
                  dump_printf (MSG_MISSED_OPTIMIZATION, "\n");
		}
	      return false;
	    }

	  if (VECTOR_MODE_P (TYPE_MODE (gimple_expr_type (stmt))))
	    {
	      if (dump_enabled_p ())
	        {
	          dump_printf_loc (MSG_MISSED_OPTIMIZATION, vect_location,
                                   "not vectorized: vector stmt in loop:");
	          dump_gimple_stmt (MSG_MISSED_OPTIMIZATION, TDF_SLIM, stmt, 0);
                  dump_printf (MSG_MISSED_OPTIMIZATION, "\n");
	        }
	      return false;
	    }

	  if (STMT_VINFO_VECTYPE (stmt_info))
	    {
	      /* The only case when a vectype had been already set is for stmts
	         that contain a dataref, or for "pattern-stmts" (stmts
		 generated by the vectorizer to represent/replace a certain
		 idiom).  */
	      gcc_assert (STMT_VINFO_DATA_REF (stmt_info)
			  || is_pattern_stmt_p (stmt_info)
			  || !gsi_end_p (pattern_def_si));
	      vectype = STMT_VINFO_VECTYPE (stmt_info);
	    }
	  else
	    {
	      gcc_assert (!STMT_VINFO_DATA_REF (stmt_info));
	      if (is_gimple_call (stmt)
		  && gimple_call_internal_p (stmt)
		  && gimple_call_internal_fn (stmt) == IFN_MASK_STORE)
		scalar_type = TREE_TYPE (gimple_call_arg (stmt, 3));
	      else
		scalar_type = TREE_TYPE (gimple_get_lhs (stmt));
	      if (dump_enabled_p ())
		{
		  dump_printf_loc (MSG_NOTE, vect_location,
                                   "get vectype for scalar type:  ");
		  dump_generic_expr (MSG_NOTE, TDF_SLIM, scalar_type);
                  dump_printf (MSG_NOTE, "\n");
		}
	      vectype = get_vectype_for_scalar_type (scalar_type);
	      if (!vectype)
		{
		  if (dump_enabled_p ())
		    {
		      dump_printf_loc (MSG_MISSED_OPTIMIZATION, vect_location,
                                       "not vectorized: unsupported "
                                       "data-type ");
		      dump_generic_expr (MSG_MISSED_OPTIMIZATION, TDF_SLIM,
                                         scalar_type);
                      dump_printf (MSG_MISSED_OPTIMIZATION, "\n");
		    }
		  return false;
		}

	      STMT_VINFO_VECTYPE (stmt_info) = vectype;

	      if (dump_enabled_p ())
		{
		  dump_printf_loc (MSG_NOTE, vect_location, "vectype: ");
		  dump_generic_expr (MSG_NOTE, TDF_SLIM, vectype);
                  dump_printf (MSG_NOTE, "\n");
		}
            }

	  /* The vectorization factor is according to the smallest
	     scalar type (or the largest vector size, but we only
	     support one vector size per loop).  */
	  scalar_type = vect_get_smallest_scalar_type (stmt, &dummy,
						       &dummy);
	  if (dump_enabled_p ())
	    {
	      dump_printf_loc (MSG_NOTE, vect_location,
                               "get vectype for scalar type:  ");
	      dump_generic_expr (MSG_NOTE, TDF_SLIM, scalar_type);
              dump_printf (MSG_NOTE, "\n");
	    }
	  vf_vectype = get_vectype_for_scalar_type (scalar_type);
	  if (!vf_vectype)
	    {
	      if (dump_enabled_p ())
		{
		  dump_printf_loc (MSG_MISSED_OPTIMIZATION, vect_location,
                                   "not vectorized: unsupported data-type ");
		  dump_generic_expr (MSG_MISSED_OPTIMIZATION, TDF_SLIM,
                                     scalar_type);
                  dump_printf (MSG_MISSED_OPTIMIZATION, "\n");
		}
	      return false;
	    }

	  if ((GET_MODE_SIZE (TYPE_MODE (vectype))
	       != GET_MODE_SIZE (TYPE_MODE (vf_vectype))))
	    {
	      if (dump_enabled_p ())
		{
		  dump_printf_loc (MSG_MISSED_OPTIMIZATION, vect_location,
                                   "not vectorized: different sized vector "
                                   "types in statement, ");
		  dump_generic_expr (MSG_MISSED_OPTIMIZATION, TDF_SLIM,
                                     vectype);
		  dump_printf (MSG_MISSED_OPTIMIZATION, " and ");
		  dump_generic_expr (MSG_MISSED_OPTIMIZATION, TDF_SLIM,
                                     vf_vectype);
                  dump_printf (MSG_MISSED_OPTIMIZATION, "\n");
		}
	      return false;
	    }

	  if (dump_enabled_p ())
	    {
	      dump_printf_loc (MSG_NOTE, vect_location, "vectype: ");
	      dump_generic_expr (MSG_NOTE, TDF_SLIM, vf_vectype);
              dump_printf (MSG_NOTE, "\n");
	    }

	  nunits = TYPE_VECTOR_SUBPARTS (vf_vectype);
	  if (dump_enabled_p ())
	    dump_printf_loc (MSG_NOTE, vect_location, "nunits = %d\n", nunits);
	  if (!vectorization_factor
	      || (nunits > vectorization_factor))
	    vectorization_factor = nunits;

	  if (!analyze_pattern_stmt && gsi_end_p (pattern_def_si))
	    {
	      pattern_def_seq = NULL;
	      gsi_next (&si);
	    }
        }
    }

  /* TODO: Analyze cost. Decide if worth while to vectorize.  */
  if (dump_enabled_p ())
    dump_printf_loc (MSG_NOTE, vect_location, "vectorization factor = %d\n",
                     vectorization_factor);
  if (vectorization_factor <= 1)
    {
      if (dump_enabled_p ())
        dump_printf_loc (MSG_MISSED_OPTIMIZATION, vect_location,
                         "not vectorized: unsupported data-type\n");
      return false;
    }
  LOOP_VINFO_VECT_FACTOR (loop_vinfo) = vectorization_factor;

  return true;
}


/* Function vect_is_simple_iv_evolution.

   FORNOW: A simple evolution of an induction variables in the loop is
   considered a polynomial evolution.  */

static bool
vect_is_simple_iv_evolution (unsigned loop_nb, tree access_fn, tree * init,
                             tree * step)
{
  tree init_expr;
  tree step_expr;
  tree evolution_part = evolution_part_in_loop_num (access_fn, loop_nb);
  basic_block bb;

  /* When there is no evolution in this loop, the evolution function
     is not "simple".  */
  if (evolution_part == NULL_TREE)
    return false;

  /* When the evolution is a polynomial of degree >= 2
     the evolution function is not "simple".  */
  if (tree_is_chrec (evolution_part))
    return false;

  step_expr = evolution_part;
  init_expr = unshare_expr (initial_condition_in_loop_num (access_fn, loop_nb));

  if (dump_enabled_p ())
    {
      dump_printf_loc (MSG_NOTE, vect_location, "step: ");
      dump_generic_expr (MSG_NOTE, TDF_SLIM, step_expr);
      dump_printf (MSG_NOTE, ",  init: ");
      dump_generic_expr (MSG_NOTE, TDF_SLIM, init_expr);
      dump_printf (MSG_NOTE, "\n");
    }

  *init = init_expr;
  *step = step_expr;

  if (TREE_CODE (step_expr) != INTEGER_CST
      && (TREE_CODE (step_expr) != SSA_NAME
	  || ((bb = gimple_bb (SSA_NAME_DEF_STMT (step_expr)))
	      && flow_bb_inside_loop_p (get_loop (cfun, loop_nb), bb))
	  || (!INTEGRAL_TYPE_P (TREE_TYPE (step_expr))
	      && (!SCALAR_FLOAT_TYPE_P (TREE_TYPE (step_expr))
		  || !flag_associative_math)))
      && (TREE_CODE (step_expr) != REAL_CST
	  || !flag_associative_math))
    {
      if (dump_enabled_p ())
        dump_printf_loc (MSG_MISSED_OPTIMIZATION, vect_location,
                         "step unknown.\n");
      return false;
    }

  return true;
}

/* Function vect_analyze_scalar_cycles_1.

   Examine the cross iteration def-use cycles of scalar variables
   in LOOP.  LOOP_VINFO represents the loop that is now being
   considered for vectorization (can be LOOP, or an outer-loop
   enclosing LOOP).  */

static void
vect_analyze_scalar_cycles_1 (loop_vec_info loop_vinfo, struct loop *loop)
{
  basic_block bb = loop->header;
  tree init, step;
  auto_vec<gimple, 64> worklist;
  gimple_stmt_iterator gsi;
  bool double_reduc;

  if (dump_enabled_p ())
    dump_printf_loc (MSG_NOTE, vect_location,
                     "=== vect_analyze_scalar_cycles ===\n");

  /* First - identify all inductions.  Reduction detection assumes that all the
     inductions have been identified, therefore, this order must not be
     changed.  */
  for (gsi = gsi_start_phis  (bb); !gsi_end_p (gsi); gsi_next (&gsi))
    {
      gimple phi = gsi_stmt (gsi);
      tree access_fn = NULL;
      tree def = PHI_RESULT (phi);
      stmt_vec_info stmt_vinfo = vinfo_for_stmt (phi);

      if (dump_enabled_p ())
	{
	  dump_printf_loc (MSG_NOTE, vect_location, "Analyze phi: ");
	  dump_gimple_stmt (MSG_NOTE, TDF_SLIM, phi, 0);
          dump_printf (MSG_NOTE, "\n");
	}

      /* Skip virtual phi's.  The data dependences that are associated with
         virtual defs/uses (i.e., memory accesses) are analyzed elsewhere.  */
      if (virtual_operand_p (def))
	continue;

      STMT_VINFO_DEF_TYPE (stmt_vinfo) = vect_unknown_def_type;

      /* Analyze the evolution function.  */
      access_fn = analyze_scalar_evolution (loop, def);
      if (access_fn)
	{
	  STRIP_NOPS (access_fn);
	  if (dump_enabled_p ())
	    {
	      dump_printf_loc (MSG_NOTE, vect_location,
                               "Access function of PHI: ");
	      dump_generic_expr (MSG_NOTE, TDF_SLIM, access_fn);
              dump_printf (MSG_NOTE, "\n");
	    }
	  STMT_VINFO_LOOP_PHI_EVOLUTION_PART (stmt_vinfo)
	    = evolution_part_in_loop_num (access_fn, loop->num);
	}

      if (!access_fn
	  || !vect_is_simple_iv_evolution (loop->num, access_fn, &init, &step)
	  || (LOOP_VINFO_LOOP (loop_vinfo) != loop
	      && TREE_CODE (step) != INTEGER_CST))
	{
	  worklist.safe_push (phi);
	  continue;
	}

      gcc_assert (STMT_VINFO_LOOP_PHI_EVOLUTION_PART (stmt_vinfo) != NULL_TREE);

      if (dump_enabled_p ())
	dump_printf_loc (MSG_NOTE, vect_location, "Detected induction.\n");
      STMT_VINFO_DEF_TYPE (stmt_vinfo) = vect_induction_def;
    }


  /* Second - identify all reductions and nested cycles.  */
  while (worklist.length () > 0)
    {
      gimple phi = worklist.pop ();
      tree def = PHI_RESULT (phi);
      stmt_vec_info stmt_vinfo = vinfo_for_stmt (phi);
      gimple reduc_stmt;
      bool nested_cycle;

      if (dump_enabled_p ())
        {
          dump_printf_loc (MSG_NOTE, vect_location, "Analyze phi: ");
          dump_gimple_stmt (MSG_NOTE, TDF_SLIM, phi, 0);
          dump_printf (MSG_NOTE, "\n");
        }

      gcc_assert (!virtual_operand_p (def)
		  && STMT_VINFO_DEF_TYPE (stmt_vinfo) == vect_unknown_def_type);

      nested_cycle = (loop != LOOP_VINFO_LOOP (loop_vinfo));
      reduc_stmt = vect_force_simple_reduction (loop_vinfo, phi, !nested_cycle,
						&double_reduc);
      if (reduc_stmt)
        {
          if (double_reduc)
            {
              if (dump_enabled_p ())
                dump_printf_loc (MSG_NOTE, vect_location,
				 "Detected double reduction.\n");

              STMT_VINFO_DEF_TYPE (stmt_vinfo) = vect_double_reduction_def;
              STMT_VINFO_DEF_TYPE (vinfo_for_stmt (reduc_stmt)) =
                                                    vect_double_reduction_def;
            }
          else
            {
              if (nested_cycle)
                {
                  if (dump_enabled_p ())
                    dump_printf_loc (MSG_NOTE, vect_location,
				     "Detected vectorizable nested cycle.\n");

                  STMT_VINFO_DEF_TYPE (stmt_vinfo) = vect_nested_cycle;
                  STMT_VINFO_DEF_TYPE (vinfo_for_stmt (reduc_stmt)) =
                                                             vect_nested_cycle;
                }
              else
                {
                  if (dump_enabled_p ())
                    dump_printf_loc (MSG_NOTE, vect_location,
				     "Detected reduction.\n");

                  STMT_VINFO_DEF_TYPE (stmt_vinfo) = vect_reduction_def;
                  STMT_VINFO_DEF_TYPE (vinfo_for_stmt (reduc_stmt)) =
                                                           vect_reduction_def;
                  /* Store the reduction cycles for possible vectorization in
                     loop-aware SLP.  */
                  LOOP_VINFO_REDUCTIONS (loop_vinfo).safe_push (reduc_stmt);
                }
            }
        }
      else
        if (dump_enabled_p ())
          dump_printf_loc (MSG_MISSED_OPTIMIZATION, vect_location,
			   "Unknown def-use cycle pattern.\n");
    }
}


/* Function vect_analyze_scalar_cycles.

   Examine the cross iteration def-use cycles of scalar variables, by
   analyzing the loop-header PHIs of scalar variables.  Classify each
   cycle as one of the following: invariant, induction, reduction, unknown.
   We do that for the loop represented by LOOP_VINFO, and also to its
   inner-loop, if exists.
   Examples for scalar cycles:

   Example1: reduction:

              loop1:
              for (i=0; i<N; i++)
                 sum += a[i];

   Example2: induction:

              loop2:
              for (i=0; i<N; i++)
                 a[i] = i;  */

static void
vect_analyze_scalar_cycles (loop_vec_info loop_vinfo)
{
  struct loop *loop = LOOP_VINFO_LOOP (loop_vinfo);

  vect_analyze_scalar_cycles_1 (loop_vinfo, loop);

  /* When vectorizing an outer-loop, the inner-loop is executed sequentially.
     Reductions in such inner-loop therefore have different properties than
     the reductions in the nest that gets vectorized:
     1. When vectorized, they are executed in the same order as in the original
        scalar loop, so we can't change the order of computation when
        vectorizing them.
     2. FIXME: Inner-loop reductions can be used in the inner-loop, so the
        current checks are too strict.  */

  if (loop->inner)
    vect_analyze_scalar_cycles_1 (loop_vinfo, loop->inner);
}


/* Function vect_get_loop_niters.

   Determine how many iterations the loop is executed and place it
   in NUMBER_OF_ITERATIONS.  Place the number of latch iterations
   in NUMBER_OF_ITERATIONSM1.

   Return the loop exit condition.  */

static gimple
vect_get_loop_niters (struct loop *loop, tree *number_of_iterations,
		      tree *number_of_iterationsm1)
{
  tree niters;

  if (dump_enabled_p ())
    dump_printf_loc (MSG_NOTE, vect_location,
		     "=== get_loop_niters ===\n");

  niters = number_of_latch_executions (loop);
  *number_of_iterationsm1 = niters;

  /* We want the number of loop header executions which is the number
     of latch executions plus one.
     ???  For UINT_MAX latch executions this number overflows to zero
     for loops like do { n++; } while (n != 0);  */
  if (niters && !chrec_contains_undetermined (niters))
    niters = fold_build2 (PLUS_EXPR, TREE_TYPE (niters), unshare_expr (niters),
			  build_int_cst (TREE_TYPE (niters), 1));
  *number_of_iterations = niters;

  return get_loop_exit_condition (loop);
}


/* Function bb_in_loop_p

   Used as predicate for dfs order traversal of the loop bbs.  */

static bool
bb_in_loop_p (const_basic_block bb, const void *data)
{
  const struct loop *const loop = (const struct loop *)data;
  if (flow_bb_inside_loop_p (loop, bb))
    return true;
  return false;
}


/* Function new_loop_vec_info.

   Create and initialize a new loop_vec_info struct for LOOP, as well as
   stmt_vec_info structs for all the stmts in LOOP.  */

static loop_vec_info
new_loop_vec_info (struct loop *loop)
{
  loop_vec_info res;
  basic_block *bbs;
  gimple_stmt_iterator si;
  unsigned int i, nbbs;

  res = (loop_vec_info) xcalloc (1, sizeof (struct _loop_vec_info));
  LOOP_VINFO_LOOP (res) = loop;

  bbs = get_loop_body (loop);

  /* Create/Update stmt_info for all stmts in the loop.  */
  for (i = 0; i < loop->num_nodes; i++)
    {
      basic_block bb = bbs[i];

      /* BBs in a nested inner-loop will have been already processed (because
         we will have called vect_analyze_loop_form for any nested inner-loop).
         Therefore, for stmts in an inner-loop we just want to update the
         STMT_VINFO_LOOP_VINFO field of their stmt_info to point to the new
         loop_info of the outer-loop we are currently considering to vectorize
         (instead of the loop_info of the inner-loop).
         For stmts in other BBs we need to create a stmt_info from scratch.  */
      if (bb->loop_father != loop)
        {
          /* Inner-loop bb.  */
          gcc_assert (loop->inner && bb->loop_father == loop->inner);
          for (si = gsi_start_phis (bb); !gsi_end_p (si); gsi_next (&si))
            {
              gimple phi = gsi_stmt (si);
              stmt_vec_info stmt_info = vinfo_for_stmt (phi);
              loop_vec_info inner_loop_vinfo =
                STMT_VINFO_LOOP_VINFO (stmt_info);
              gcc_assert (loop->inner == LOOP_VINFO_LOOP (inner_loop_vinfo));
              STMT_VINFO_LOOP_VINFO (stmt_info) = res;
            }
          for (si = gsi_start_bb (bb); !gsi_end_p (si); gsi_next (&si))
           {
              gimple stmt = gsi_stmt (si);
              stmt_vec_info stmt_info = vinfo_for_stmt (stmt);
              loop_vec_info inner_loop_vinfo =
                 STMT_VINFO_LOOP_VINFO (stmt_info);
              gcc_assert (loop->inner == LOOP_VINFO_LOOP (inner_loop_vinfo));
              STMT_VINFO_LOOP_VINFO (stmt_info) = res;
           }
        }
      else
        {
          /* bb in current nest.  */
          for (si = gsi_start_phis (bb); !gsi_end_p (si); gsi_next (&si))
            {
              gimple phi = gsi_stmt (si);
              gimple_set_uid (phi, 0);
              set_vinfo_for_stmt (phi, new_stmt_vec_info (phi, res, NULL));
            }

          for (si = gsi_start_bb (bb); !gsi_end_p (si); gsi_next (&si))
            {
              gimple stmt = gsi_stmt (si);
              gimple_set_uid (stmt, 0);
              set_vinfo_for_stmt (stmt, new_stmt_vec_info (stmt, res, NULL));
            }
        }
    }

  /* CHECKME: We want to visit all BBs before their successors (except for
     latch blocks, for which this assertion wouldn't hold).  In the simple
     case of the loop forms we allow, a dfs order of the BBs would the same
     as reversed postorder traversal, so we are safe.  */

   free (bbs);
   bbs = XCNEWVEC (basic_block, loop->num_nodes);
   nbbs = dfs_enumerate_from (loop->header, 0, bb_in_loop_p,
                              bbs, loop->num_nodes, loop);
   gcc_assert (nbbs == loop->num_nodes);

  LOOP_VINFO_BBS (res) = bbs;
  LOOP_VINFO_NITERSM1 (res) = NULL;
  LOOP_VINFO_NITERS (res) = NULL;
  LOOP_VINFO_NITERS_UNCHANGED (res) = NULL;
  LOOP_VINFO_COST_MODEL_MIN_ITERS (res) = 0;
  LOOP_VINFO_COST_MODEL_THRESHOLD (res) = 0;
  LOOP_VINFO_VECTORIZABLE_P (res) = 0;
  LOOP_VINFO_PEELING_FOR_ALIGNMENT (res) = 0;
  LOOP_VINFO_VECT_FACTOR (res) = 0;
  LOOP_VINFO_LOOP_NEST (res).create (3);
  LOOP_VINFO_DATAREFS (res).create (10);
  LOOP_VINFO_DDRS (res).create (10 * 10);
  LOOP_VINFO_UNALIGNED_DR (res) = NULL;
  LOOP_VINFO_MAY_MISALIGN_STMTS (res).create (
	     PARAM_VALUE (PARAM_VECT_MAX_VERSION_FOR_ALIGNMENT_CHECKS));
  LOOP_VINFO_MAY_ALIAS_DDRS (res).create (
	     PARAM_VALUE (PARAM_VECT_MAX_VERSION_FOR_ALIAS_CHECKS));
  LOOP_VINFO_GROUPED_STORES (res).create (10);
  LOOP_VINFO_REDUCTIONS (res).create (10);
  LOOP_VINFO_REDUCTION_CHAINS (res).create (10);
  LOOP_VINFO_SLP_INSTANCES (res).create (10);
  LOOP_VINFO_SLP_UNROLLING_FACTOR (res) = 1;
  LOOP_VINFO_TARGET_COST_DATA (res) = init_cost (loop);
  LOOP_VINFO_PEELING_FOR_GAPS (res) = false;
  LOOP_VINFO_PEELING_FOR_NITER (res) = false;
  LOOP_VINFO_OPERANDS_SWAPPED (res) = false;

  return res;
}


/* Function destroy_loop_vec_info.

   Free LOOP_VINFO struct, as well as all the stmt_vec_info structs of all the
   stmts in the loop.  */

void
destroy_loop_vec_info (loop_vec_info loop_vinfo, bool clean_stmts)
{
  struct loop *loop;
  basic_block *bbs;
  int nbbs;
  gimple_stmt_iterator si;
  int j;
  vec<slp_instance> slp_instances;
  slp_instance instance;
  bool swapped;

  if (!loop_vinfo)
    return;

  loop = LOOP_VINFO_LOOP (loop_vinfo);

  bbs = LOOP_VINFO_BBS (loop_vinfo);
  nbbs = clean_stmts ? loop->num_nodes : 0;
  swapped = LOOP_VINFO_OPERANDS_SWAPPED (loop_vinfo);

  for (j = 0; j < nbbs; j++)
    {
      basic_block bb = bbs[j];
      for (si = gsi_start_phis (bb); !gsi_end_p (si); gsi_next (&si))
        free_stmt_vec_info (gsi_stmt (si));

      for (si = gsi_start_bb (bb); !gsi_end_p (si); )
        {
          gimple stmt = gsi_stmt (si);

	  /* We may have broken canonical form by moving a constant
	     into RHS1 of a commutative op.  Fix such occurrences.  */
	  if (swapped && is_gimple_assign (stmt))
	    {
	      enum tree_code code = gimple_assign_rhs_code (stmt);

	      if ((code == PLUS_EXPR
		   || code == POINTER_PLUS_EXPR
		   || code == MULT_EXPR)
		  && CONSTANT_CLASS_P (gimple_assign_rhs1 (stmt)))
		swap_ssa_operands (stmt,
				   gimple_assign_rhs1_ptr (stmt),
				   gimple_assign_rhs2_ptr (stmt));
	    }

	  /* Free stmt_vec_info.  */
	  free_stmt_vec_info (stmt);
          gsi_next (&si);
        }
    }

  free (LOOP_VINFO_BBS (loop_vinfo));
  vect_destroy_datarefs (loop_vinfo, NULL);
  free_dependence_relations (LOOP_VINFO_DDRS (loop_vinfo));
  LOOP_VINFO_LOOP_NEST (loop_vinfo).release ();
  LOOP_VINFO_MAY_MISALIGN_STMTS (loop_vinfo).release ();
  LOOP_VINFO_MAY_ALIAS_DDRS (loop_vinfo).release ();
  slp_instances = LOOP_VINFO_SLP_INSTANCES (loop_vinfo);
  FOR_EACH_VEC_ELT (slp_instances, j, instance)
    vect_free_slp_instance (instance);

  LOOP_VINFO_SLP_INSTANCES (loop_vinfo).release ();
  LOOP_VINFO_GROUPED_STORES (loop_vinfo).release ();
  LOOP_VINFO_REDUCTIONS (loop_vinfo).release ();
  LOOP_VINFO_REDUCTION_CHAINS (loop_vinfo).release ();

  if (LOOP_VINFO_PEELING_HTAB (loop_vinfo).is_created ())
    LOOP_VINFO_PEELING_HTAB (loop_vinfo).dispose ();

  destroy_cost_data (LOOP_VINFO_TARGET_COST_DATA (loop_vinfo));

  free (loop_vinfo);
  loop->aux = NULL;
}


/* Function vect_analyze_loop_1.

   Apply a set of analyses on LOOP, and create a loop_vec_info struct
   for it. The different analyses will record information in the
   loop_vec_info struct.  This is a subset of the analyses applied in
   vect_analyze_loop, to be applied on an inner-loop nested in the loop
   that is now considered for (outer-loop) vectorization.  */

static loop_vec_info
vect_analyze_loop_1 (struct loop *loop)
{
  loop_vec_info loop_vinfo;

  if (dump_enabled_p ())
    dump_printf_loc (MSG_NOTE, vect_location,
		     "===== analyze_loop_nest_1 =====\n");

  /* Check the CFG characteristics of the loop (nesting, entry/exit, etc.  */

  loop_vinfo = vect_analyze_loop_form (loop);
  if (!loop_vinfo)
    {
      if (dump_enabled_p ())
        dump_printf_loc (MSG_MISSED_OPTIMIZATION, vect_location,
			 "bad inner-loop form.\n");
      return NULL;
    }

  return loop_vinfo;
}


/* Function vect_analyze_loop_form.

   Verify that certain CFG restrictions hold, including:
   - the loop has a pre-header
   - the loop has a single entry and exit
   - the loop exit condition is simple enough, and the number of iterations
     can be analyzed (a countable loop).  */

loop_vec_info
vect_analyze_loop_form (struct loop *loop)
{
  loop_vec_info loop_vinfo;
  gimple loop_cond;
  tree number_of_iterations = NULL, number_of_iterationsm1 = NULL;
  loop_vec_info inner_loop_vinfo = NULL;

  if (dump_enabled_p ())
    dump_printf_loc (MSG_NOTE, vect_location,
		     "=== vect_analyze_loop_form ===\n");

  /* Different restrictions apply when we are considering an inner-most loop,
     vs. an outer (nested) loop.
     (FORNOW. May want to relax some of these restrictions in the future).  */

  if (!loop->inner)
    {
      /* Inner-most loop.  We currently require that the number of BBs is
	 exactly 2 (the header and latch).  Vectorizable inner-most loops
	 look like this:

                        (pre-header)
                           |
                          header <--------+
                           | |            |
                           | +--> latch --+
                           |
                        (exit-bb)  */

      if (loop->num_nodes != 2)
        {
          if (dump_enabled_p ())
            dump_printf_loc (MSG_MISSED_OPTIMIZATION, vect_location,
			     "not vectorized: control flow in loop.\n");
          return NULL;
        }

      if (empty_block_p (loop->header))
	{
	  if (dump_enabled_p ())
	    dump_printf_loc (MSG_MISSED_OPTIMIZATION, vect_location,
			     "not vectorized: empty loop.\n");
	  return NULL;
	}
    }
  else
    {
      struct loop *innerloop = loop->inner;
      edge entryedge;

      /* Nested loop. We currently require that the loop is doubly-nested,
	 contains a single inner loop, and the number of BBs is exactly 5.
	 Vectorizable outer-loops look like this:

			(pre-header)
			   |
			  header <---+
			   |         |
		          inner-loop |
			   |         |
			  tail ------+
			   |
		        (exit-bb)

	 The inner-loop has the properties expected of inner-most loops
	 as described above.  */

      if ((loop->inner)->inner || (loop->inner)->next)
	{
	  if (dump_enabled_p ())
	    dump_printf_loc (MSG_MISSED_OPTIMIZATION, vect_location,
			     "not vectorized: multiple nested loops.\n");
	  return NULL;
	}

      /* Analyze the inner-loop.  */
      inner_loop_vinfo = vect_analyze_loop_1 (loop->inner);
      if (!inner_loop_vinfo)
	{
	  if (dump_enabled_p ())
            dump_printf_loc (MSG_MISSED_OPTIMIZATION, vect_location,
			     "not vectorized: Bad inner loop.\n");
	  return NULL;
	}

      if (!expr_invariant_in_loop_p (loop,
					LOOP_VINFO_NITERS (inner_loop_vinfo)))
	{
	  if (dump_enabled_p ())
	    dump_printf_loc (MSG_MISSED_OPTIMIZATION, vect_location,
			     "not vectorized: inner-loop count not"
                             " invariant.\n");
	  destroy_loop_vec_info (inner_loop_vinfo, true);
	  return NULL;
	}

      if (loop->num_nodes != 5)
        {
	  if (dump_enabled_p ())
	    dump_printf_loc (MSG_MISSED_OPTIMIZATION, vect_location,
			     "not vectorized: control flow in loop.\n");
	  destroy_loop_vec_info (inner_loop_vinfo, true);
	  return NULL;
        }

      gcc_assert (EDGE_COUNT (innerloop->header->preds) == 2);
      entryedge = EDGE_PRED (innerloop->header, 0);
      if (EDGE_PRED (innerloop->header, 0)->src == innerloop->latch)
	entryedge = EDGE_PRED (innerloop->header, 1);

      if (entryedge->src != loop->header
	  || !single_exit (innerloop)
	  || single_exit (innerloop)->dest !=  EDGE_PRED (loop->latch, 0)->src)
	{
	  if (dump_enabled_p ())
	    dump_printf_loc (MSG_MISSED_OPTIMIZATION, vect_location,
			     "not vectorized: unsupported outerloop form.\n");
	  destroy_loop_vec_info (inner_loop_vinfo, true);
	  return NULL;
	}

      if (dump_enabled_p ())
        dump_printf_loc (MSG_NOTE, vect_location,
			 "Considering outer-loop vectorization.\n");
    }

  if (!single_exit (loop)
      || EDGE_COUNT (loop->header->preds) != 2)
    {
      if (dump_enabled_p ())
        {
          if (!single_exit (loop))
	    dump_printf_loc (MSG_MISSED_OPTIMIZATION, vect_location,
			     "not vectorized: multiple exits.\n");
          else if (EDGE_COUNT (loop->header->preds) != 2)
	    dump_printf_loc (MSG_MISSED_OPTIMIZATION, vect_location,
			     "not vectorized: too many incoming edges.\n");
        }
      if (inner_loop_vinfo)
	destroy_loop_vec_info (inner_loop_vinfo, true);
      return NULL;
    }

  /* We assume that the loop exit condition is at the end of the loop. i.e,
     that the loop is represented as a do-while (with a proper if-guard
     before the loop if needed), where the loop header contains all the
     executable statements, and the latch is empty.  */
  if (!empty_block_p (loop->latch)
      || !gimple_seq_empty_p (phi_nodes (loop->latch)))
    {
      if (dump_enabled_p ())
	dump_printf_loc (MSG_MISSED_OPTIMIZATION, vect_location,
			 "not vectorized: latch block not empty.\n");
      if (inner_loop_vinfo)
	destroy_loop_vec_info (inner_loop_vinfo, true);
      return NULL;
    }

  /* Make sure there exists a single-predecessor exit bb:  */
  if (!single_pred_p (single_exit (loop)->dest))
    {
      edge e = single_exit (loop);
      if (!(e->flags & EDGE_ABNORMAL))
	{
	  split_loop_exit_edge (e);
	  if (dump_enabled_p ())
	    dump_printf (MSG_NOTE, "split exit edge.\n");
	}
      else
	{
	  if (dump_enabled_p ())
	    dump_printf_loc (MSG_MISSED_OPTIMIZATION, vect_location,
			     "not vectorized: abnormal loop exit edge.\n");
	  if (inner_loop_vinfo)
	    destroy_loop_vec_info (inner_loop_vinfo, true);
	  return NULL;
	}
    }

  loop_cond = vect_get_loop_niters (loop, &number_of_iterations,
				    &number_of_iterationsm1);
  if (!loop_cond)
    {
      if (dump_enabled_p ())
	dump_printf_loc (MSG_MISSED_OPTIMIZATION, vect_location,
			 "not vectorized: complicated exit condition.\n");
      if (inner_loop_vinfo)
	destroy_loop_vec_info (inner_loop_vinfo, true);
      return NULL;
    }

  if (!number_of_iterations
      || chrec_contains_undetermined (number_of_iterations))
    {
      if (dump_enabled_p ())
	dump_printf_loc (MSG_MISSED_OPTIMIZATION, vect_location,
			 "not vectorized: number of iterations cannot be "
			 "computed.\n");
      if (inner_loop_vinfo)
	destroy_loop_vec_info (inner_loop_vinfo, true);
      return NULL;
    }

  if (integer_zerop (number_of_iterations))
    {
      if (dump_enabled_p ())
	dump_printf_loc (MSG_MISSED_OPTIMIZATION, vect_location,
			 "not vectorized: number of iterations = 0.\n");
      if (inner_loop_vinfo)
        destroy_loop_vec_info (inner_loop_vinfo, true);
      return NULL;
    }

  loop_vinfo = new_loop_vec_info (loop);
  LOOP_VINFO_NITERSM1 (loop_vinfo) = number_of_iterationsm1;
  LOOP_VINFO_NITERS (loop_vinfo) = number_of_iterations;
  LOOP_VINFO_NITERS_UNCHANGED (loop_vinfo) = number_of_iterations;

  if (!LOOP_VINFO_NITERS_KNOWN_P (loop_vinfo))
    {
      if (dump_enabled_p ())
        {
          dump_printf_loc (MSG_NOTE, vect_location,
			   "Symbolic number of iterations is ");
	  dump_generic_expr (MSG_NOTE, TDF_DETAILS, number_of_iterations);
          dump_printf (MSG_NOTE, "\n");
        }
    }

  STMT_VINFO_TYPE (vinfo_for_stmt (loop_cond)) = loop_exit_ctrl_vec_info_type;

  /* CHECKME: May want to keep it around it in the future.  */
  if (inner_loop_vinfo)
    destroy_loop_vec_info (inner_loop_vinfo, false);

  gcc_assert (!loop->aux);
  loop->aux = loop_vinfo;
  return loop_vinfo;
}


/* Function vect_analyze_loop_operations.

   Scan the loop stmts and make sure they are all vectorizable.  */

static bool
vect_analyze_loop_operations (loop_vec_info loop_vinfo, bool slp)
{
  struct loop *loop = LOOP_VINFO_LOOP (loop_vinfo);
  basic_block *bbs = LOOP_VINFO_BBS (loop_vinfo);
  int nbbs = loop->num_nodes;
  gimple_stmt_iterator si;
  unsigned int vectorization_factor = 0;
  int i;
  gimple phi;
  stmt_vec_info stmt_info;
  bool need_to_vectorize = false;
  int min_profitable_iters;
  int min_scalar_loop_bound;
  unsigned int th;
  bool only_slp_in_loop = true, ok;
  HOST_WIDE_INT max_niter;
  HOST_WIDE_INT estimated_niter;
  int min_profitable_estimate;

  if (dump_enabled_p ())
    dump_printf_loc (MSG_NOTE, vect_location,
		     "=== vect_analyze_loop_operations ===\n");

  gcc_assert (LOOP_VINFO_VECT_FACTOR (loop_vinfo));
  vectorization_factor = LOOP_VINFO_VECT_FACTOR (loop_vinfo);
  if (slp)
    {
      /* If all the stmts in the loop can be SLPed, we perform only SLP, and
	 vectorization factor of the loop is the unrolling factor required by
	 the SLP instances.  If that unrolling factor is 1, we say, that we
	 perform pure SLP on loop - cross iteration parallelism is not
	 exploited.  */
      for (i = 0; i < nbbs; i++)
	{
	  basic_block bb = bbs[i];
	  for (si = gsi_start_bb (bb); !gsi_end_p (si); gsi_next (&si))
	    {
	      gimple stmt = gsi_stmt (si);
	      stmt_vec_info stmt_info = vinfo_for_stmt (stmt);
	      gcc_assert (stmt_info);
	      if ((STMT_VINFO_RELEVANT_P (stmt_info)
		   || VECTORIZABLE_CYCLE_DEF (STMT_VINFO_DEF_TYPE (stmt_info)))
		  && !PURE_SLP_STMT (stmt_info))
		/* STMT needs both SLP and loop-based vectorization.  */
		only_slp_in_loop = false;
	    }
	}

      if (only_slp_in_loop)
	vectorization_factor = LOOP_VINFO_SLP_UNROLLING_FACTOR (loop_vinfo);
      else
	vectorization_factor = least_common_multiple (vectorization_factor,
				LOOP_VINFO_SLP_UNROLLING_FACTOR (loop_vinfo));

      LOOP_VINFO_VECT_FACTOR (loop_vinfo) = vectorization_factor;
      if (dump_enabled_p ())
	dump_printf_loc (MSG_NOTE, vect_location,
			 "Updating vectorization factor to %d\n",
			 vectorization_factor);
    }

  for (i = 0; i < nbbs; i++)
    {
      basic_block bb = bbs[i];

      for (si = gsi_start_phis (bb); !gsi_end_p (si); gsi_next (&si))
        {
          phi = gsi_stmt (si);
          ok = true;

          stmt_info = vinfo_for_stmt (phi);
          if (dump_enabled_p ())
            {
              dump_printf_loc (MSG_NOTE, vect_location, "examining phi: ");
              dump_gimple_stmt (MSG_NOTE, TDF_SLIM, phi, 0);
              dump_printf (MSG_NOTE, "\n");
            }

          /* Inner-loop loop-closed exit phi in outer-loop vectorization
             (i.e., a phi in the tail of the outer-loop).  */
          if (! is_loop_header_bb_p (bb))
            {
              /* FORNOW: we currently don't support the case that these phis
                 are not used in the outerloop (unless it is double reduction,
                 i.e., this phi is vect_reduction_def), cause this case
                 requires to actually do something here.  */
              if ((!STMT_VINFO_RELEVANT_P (stmt_info)
                   || STMT_VINFO_LIVE_P (stmt_info))
                  && STMT_VINFO_DEF_TYPE (stmt_info)
                     != vect_double_reduction_def)
                {
                  if (dump_enabled_p ())
		    dump_printf_loc (MSG_MISSED_OPTIMIZATION, vect_location,
				     "Unsupported loop-closed phi in "
				     "outer-loop.\n");
                  return false;
                }

              /* If PHI is used in the outer loop, we check that its operand
                 is defined in the inner loop.  */
              if (STMT_VINFO_RELEVANT_P (stmt_info))
                {
                  tree phi_op;
                  gimple op_def_stmt;

                  if (gimple_phi_num_args (phi) != 1)
                    return false;

                  phi_op = PHI_ARG_DEF (phi, 0);
                  if (TREE_CODE (phi_op) != SSA_NAME)
                    return false;

                  op_def_stmt = SSA_NAME_DEF_STMT (phi_op);
		  if (gimple_nop_p (op_def_stmt)
		      || !flow_bb_inside_loop_p (loop, gimple_bb (op_def_stmt))
		      || !vinfo_for_stmt (op_def_stmt))
                    return false;

                  if (STMT_VINFO_RELEVANT (vinfo_for_stmt (op_def_stmt))
                        != vect_used_in_outer
                      && STMT_VINFO_RELEVANT (vinfo_for_stmt (op_def_stmt))
                           != vect_used_in_outer_by_reduction)
                    return false;
                }

              continue;
            }

          gcc_assert (stmt_info);

          if (STMT_VINFO_LIVE_P (stmt_info))
            {
              /* FORNOW: not yet supported.  */
              if (dump_enabled_p ())
		dump_printf_loc (MSG_MISSED_OPTIMIZATION, vect_location,
				 "not vectorized: value used after loop.\n");
              return false;
            }

          if (STMT_VINFO_RELEVANT (stmt_info) == vect_used_in_scope
              && STMT_VINFO_DEF_TYPE (stmt_info) != vect_induction_def)
            {
              /* A scalar-dependence cycle that we don't support.  */
              if (dump_enabled_p ())
		dump_printf_loc (MSG_MISSED_OPTIMIZATION, vect_location,
				 "not vectorized: scalar dependence cycle.\n");
              return false;
            }

          if (STMT_VINFO_RELEVANT_P (stmt_info))
            {
              need_to_vectorize = true;
              if (STMT_VINFO_DEF_TYPE (stmt_info) == vect_induction_def)
                ok = vectorizable_induction (phi, NULL, NULL);
            }

          if (!ok)
            {
              if (dump_enabled_p ())
                {
		  dump_printf_loc (MSG_MISSED_OPTIMIZATION, vect_location,
				   "not vectorized: relevant phi not "
				   "supported: ");
                  dump_gimple_stmt (MSG_MISSED_OPTIMIZATION, TDF_SLIM, phi, 0);
                  dump_printf (MSG_MISSED_OPTIMIZATION, "\n");
                }
	      return false;
            }
        }

      for (si = gsi_start_bb (bb); !gsi_end_p (si); gsi_next (&si))
        {
          gimple stmt = gsi_stmt (si);
	  if (!gimple_clobber_p (stmt)
	      && !vect_analyze_stmt (stmt, &need_to_vectorize, NULL))
	    return false;
        }
    } /* bbs */

  /* All operations in the loop are either irrelevant (deal with loop
     control, or dead), or only used outside the loop and can be moved
     out of the loop (e.g. invariants, inductions).  The loop can be
     optimized away by scalar optimizations.  We're better off not
     touching this loop.  */
  if (!need_to_vectorize)
    {
      if (dump_enabled_p ())
        dump_printf_loc (MSG_NOTE, vect_location,
			 "All the computation can be taken out of the loop.\n");
      if (dump_enabled_p ())
	dump_printf_loc (MSG_MISSED_OPTIMIZATION, vect_location,
			 "not vectorized: redundant loop. no profit to "
			 "vectorize.\n");
      return false;
    }

  if (LOOP_VINFO_NITERS_KNOWN_P (loop_vinfo) && dump_enabled_p ())
    dump_printf_loc (MSG_NOTE, vect_location,
		     "vectorization_factor = %d, niters = "
		     HOST_WIDE_INT_PRINT_DEC "\n", vectorization_factor,
		     LOOP_VINFO_INT_NITERS (loop_vinfo));

  if ((LOOP_VINFO_NITERS_KNOWN_P (loop_vinfo)
       && (LOOP_VINFO_INT_NITERS (loop_vinfo) < vectorization_factor))
      || ((max_niter = max_stmt_executions_int (loop)) != -1
	  && (unsigned HOST_WIDE_INT) max_niter < vectorization_factor))
    {
      if (dump_enabled_p ())
	dump_printf_loc (MSG_MISSED_OPTIMIZATION, vect_location,
			 "not vectorized: iteration count too small.\n");
      if (dump_enabled_p ())
	dump_printf_loc (MSG_MISSED_OPTIMIZATION, vect_location,
			 "not vectorized: iteration count smaller than "
			 "vectorization factor.\n");
      return false;
    }

  /* Analyze cost.  Decide if worth while to vectorize.  */

  /* Once VF is set, SLP costs should be updated since the number of created
     vector stmts depends on VF.  */
  vect_update_slp_costs_according_to_vf (loop_vinfo);

  vect_estimate_min_profitable_iters (loop_vinfo, &min_profitable_iters,
				      &min_profitable_estimate);
  LOOP_VINFO_COST_MODEL_MIN_ITERS (loop_vinfo) = min_profitable_iters;

  if (min_profitable_iters < 0)
    {
      if (dump_enabled_p ())
	dump_printf_loc (MSG_MISSED_OPTIMIZATION, vect_location,
			 "not vectorized: vectorization not profitable.\n");
      if (dump_enabled_p ())
	dump_printf_loc (MSG_MISSED_OPTIMIZATION, vect_location,
			 "not vectorized: vector version will never be "
			 "profitable.\n");
      return false;
    }

  min_scalar_loop_bound = ((PARAM_VALUE (PARAM_MIN_VECT_LOOP_BOUND)
                            * vectorization_factor) - 1);


  /* Use the cost model only if it is more conservative than user specified
     threshold.  */

  th = (unsigned) min_scalar_loop_bound;
  if (min_profitable_iters
      && (!min_scalar_loop_bound
          || min_profitable_iters > min_scalar_loop_bound))
    th = (unsigned) min_profitable_iters;

  LOOP_VINFO_COST_MODEL_THRESHOLD (loop_vinfo) = th;

  if (LOOP_VINFO_NITERS_KNOWN_P (loop_vinfo)
      && LOOP_VINFO_INT_NITERS (loop_vinfo) <= th)
    {
      if (dump_enabled_p ())
	dump_printf_loc (MSG_MISSED_OPTIMIZATION, vect_location,
			 "not vectorized: vectorization not profitable.\n");
      if (dump_enabled_p ())
        dump_printf_loc (MSG_NOTE, vect_location,
			 "not vectorized: iteration count smaller than user "
			 "specified loop bound parameter or minimum profitable "
			 "iterations (whichever is more conservative).\n");
      return false;
    }

  if ((estimated_niter = estimated_stmt_executions_int (loop)) != -1
      && ((unsigned HOST_WIDE_INT) estimated_niter
          <= MAX (th, (unsigned)min_profitable_estimate)))
    {
      if (dump_enabled_p ())
	dump_printf_loc (MSG_MISSED_OPTIMIZATION, vect_location,
			 "not vectorized: estimated iteration count too "
                         "small.\n");
      if (dump_enabled_p ())
        dump_printf_loc (MSG_NOTE, vect_location,
			 "not vectorized: estimated iteration count smaller "
                         "than specified loop bound parameter or minimum "
                         "profitable iterations (whichever is more "
                         "conservative).\n");
      return false;
    }

<<<<<<< HEAD
  if (!LOOP_VINFO_NITERS_KNOWN_P (loop_vinfo)
      || LOOP_VINFO_INT_NITERS (loop_vinfo) % vectorization_factor != 0
      || LOOP_VINFO_PEELING_FOR_GAPS (loop_vinfo))
    {
      if (dump_enabled_p ())
        dump_printf_loc (MSG_NOTE, vect_location, "epilog loop required.");
      if (!vect_can_advance_ivs_p (loop_vinfo))
        {
          if (dump_enabled_p ())
	    dump_printf_loc (MSG_MISSED_OPTIMIZATION, vect_location, 
			     "not vectorized: can't create epilog loop 1.");
          return false;
        }
      if (!slpeel_can_duplicate_loop_p (loop, single_exit (loop)))
        {
          if (dump_enabled_p ())
	    dump_printf_loc (MSG_MISSED_OPTIMIZATION, vect_location, 
			     "not vectorized: can't create epilog loop 2.");
          return false;
        }
    }

=======
>>>>>>> a7aa3838
  return true;
}


/* Function vect_analyze_loop_2.

   Apply a set of analyses on LOOP, and create a loop_vec_info struct
   for it.  The different analyses will record information in the
   loop_vec_info struct.  */
static bool
vect_analyze_loop_2 (loop_vec_info loop_vinfo)
{
  bool ok, slp = false;
  int max_vf = MAX_VECTORIZATION_FACTOR;
  int min_vf = 2;
  unsigned int th;

  /* Find all data references in the loop (which correspond to vdefs/vuses)
     and analyze their evolution in the loop.  Also adjust the minimal
     vectorization factor according to the loads and stores.

     FORNOW: Handle only simple, array references, which
     alignment can be forced, and aligned pointer-references.  */

  ok = vect_analyze_data_refs (loop_vinfo, NULL, &min_vf);
  if (!ok)
    {
      if (dump_enabled_p ())
	dump_printf_loc (MSG_MISSED_OPTIMIZATION, vect_location,
			 "bad data references.\n");
      return false;
    }

  /* Analyze the access patterns of the data-refs in the loop (consecutive,
     complex, etc.). FORNOW: Only handle consecutive access pattern.  */

  ok = vect_analyze_data_ref_accesses (loop_vinfo, NULL);
  if (!ok)
    {
      if (dump_enabled_p ())
	dump_printf_loc (MSG_MISSED_OPTIMIZATION, vect_location,
			 "bad data access.\n");
      return false;
    }

  /* Classify all cross-iteration scalar data-flow cycles.
     Cross-iteration cycles caused by virtual phis are analyzed separately.  */

  vect_analyze_scalar_cycles (loop_vinfo);

  vect_pattern_recog (loop_vinfo, NULL);

  /* Data-flow analysis to detect stmts that do not need to be vectorized.  */

  ok = vect_mark_stmts_to_be_vectorized (loop_vinfo);
  if (!ok)
    {
      if (dump_enabled_p ())
	dump_printf_loc (MSG_MISSED_OPTIMIZATION, vect_location,
			 "unexpected pattern.\n");
      return false;
    }

  /* Analyze data dependences between the data-refs in the loop
     and adjust the maximum vectorization factor according to
     the dependences.
     FORNOW: fail at the first data dependence that we encounter.  */

  ok = vect_analyze_data_ref_dependences (loop_vinfo, &max_vf);
  if (!ok
      || max_vf < min_vf)
    {
      if (dump_enabled_p ())
	    dump_printf_loc (MSG_MISSED_OPTIMIZATION, vect_location,
			     "bad data dependence.\n");
      return false;
    }

  ok = vect_determine_vectorization_factor (loop_vinfo);
  if (!ok)
    {
      if (dump_enabled_p ())
	dump_printf_loc (MSG_MISSED_OPTIMIZATION, vect_location,
			 "can't determine vectorization factor.\n");
      return false;
    }
  if (max_vf < LOOP_VINFO_VECT_FACTOR (loop_vinfo))
    {
      if (dump_enabled_p ())
	dump_printf_loc (MSG_MISSED_OPTIMIZATION, vect_location,
			 "bad data dependence.\n");
      return false;
    }

  /* Analyze the alignment of the data-refs in the loop.
     Fail if a data reference is found that cannot be vectorized.  */

  ok = vect_analyze_data_refs_alignment (loop_vinfo, NULL);
  if (!ok)
    {
      if (dump_enabled_p ())
	dump_printf_loc (MSG_MISSED_OPTIMIZATION, vect_location,
			 "bad data alignment.\n");
      return false;
    }

  /* Prune the list of ddrs to be tested at run-time by versioning for alias.
     It is important to call pruning after vect_analyze_data_ref_accesses,
     since we use grouping information gathered by interleaving analysis.  */
  ok = vect_prune_runtime_alias_test_list (loop_vinfo);
  if (!ok)
    {
      if (dump_enabled_p ())
	dump_printf_loc (MSG_MISSED_OPTIMIZATION, vect_location,
			 "number of versioning for alias "
			 "run-time tests exceeds %d "
			 "(--param vect-max-version-for-alias-checks)\n",
			 PARAM_VALUE (PARAM_VECT_MAX_VERSION_FOR_ALIAS_CHECKS));
      return false;
    }

  /* This pass will decide on using loop versioning and/or loop peeling in
     order to enhance the alignment of data references in the loop.  */

  ok = vect_enhance_data_refs_alignment (loop_vinfo);
  if (!ok)
    {
      if (dump_enabled_p ())
	dump_printf_loc (MSG_MISSED_OPTIMIZATION, vect_location,
			 "bad data alignment.\n");
      return false;
    }

  /* Check the SLP opportunities in the loop, analyze and build SLP trees.  */
  ok = vect_analyze_slp (loop_vinfo, NULL);
  if (ok)
    {
      /* Decide which possible SLP instances to SLP.  */
      slp = vect_make_slp_decision (loop_vinfo);

      /* Find stmts that need to be both vectorized and SLPed.  */
      vect_detect_hybrid_slp (loop_vinfo);
    }
  else
    return false;

  /* Scan all the operations in the loop and make sure they are
     vectorizable.  */

  ok = vect_analyze_loop_operations (loop_vinfo, slp);
  if (!ok)
    {
      if (dump_enabled_p ())
	dump_printf_loc (MSG_MISSED_OPTIMIZATION, vect_location,
			 "bad operation or unsupported loop bound.\n");
      return false;
    }

  /* Decide whether we need to create an epilogue loop to handle
     remaining scalar iterations.  */
  th = ((LOOP_VINFO_COST_MODEL_THRESHOLD (loop_vinfo) + 1)
        / LOOP_VINFO_VECT_FACTOR (loop_vinfo))
       * LOOP_VINFO_VECT_FACTOR (loop_vinfo);

  if (LOOP_VINFO_NITERS_KNOWN_P (loop_vinfo)
      && LOOP_VINFO_PEELING_FOR_ALIGNMENT (loop_vinfo) > 0)
    {
      if (ctz_hwi (LOOP_VINFO_INT_NITERS (loop_vinfo)
		   - LOOP_VINFO_PEELING_FOR_ALIGNMENT (loop_vinfo))
	  < exact_log2 (LOOP_VINFO_VECT_FACTOR (loop_vinfo)))
	LOOP_VINFO_PEELING_FOR_NITER (loop_vinfo) = true;
    }
  else if (LOOP_VINFO_PEELING_FOR_ALIGNMENT (loop_vinfo)
	   || (tree_ctz (LOOP_VINFO_NITERS (loop_vinfo))
	       < (unsigned)exact_log2 (LOOP_VINFO_VECT_FACTOR (loop_vinfo))
               /* In case of versioning, check if the maximum number of
                  iterations is greater than th.  If they are identical,
                  the epilogue is unnecessary.  */
	       && ((!LOOP_REQUIRES_VERSIONING_FOR_ALIAS (loop_vinfo)
	            && !LOOP_REQUIRES_VERSIONING_FOR_ALIGNMENT (loop_vinfo))
                   || (unsigned HOST_WIDE_INT)max_stmt_executions_int
		        (LOOP_VINFO_LOOP (loop_vinfo)) > th)))
    LOOP_VINFO_PEELING_FOR_NITER (loop_vinfo) = true;

  /* If an epilogue loop is required make sure we can create one.  */
  if (LOOP_VINFO_PEELING_FOR_GAPS (loop_vinfo)
      || LOOP_VINFO_PEELING_FOR_NITER (loop_vinfo))
    {
      if (dump_enabled_p ())
        dump_printf_loc (MSG_NOTE, vect_location, "epilog loop required\n");
      if (!vect_can_advance_ivs_p (loop_vinfo)
	  || !slpeel_can_duplicate_loop_p (LOOP_VINFO_LOOP (loop_vinfo),
					   single_exit (LOOP_VINFO_LOOP
							 (loop_vinfo))))
        {
          if (dump_enabled_p ())
	    dump_printf_loc (MSG_MISSED_OPTIMIZATION, vect_location,
			     "not vectorized: can't create required "
			     "epilog loop\n");
          return false;
        }
    }

  return true;
}

/* Function vect_analyze_loop.

   Apply a set of analyses on LOOP, and create a loop_vec_info struct
   for it.  The different analyses will record information in the
   loop_vec_info struct.  */
loop_vec_info
vect_analyze_loop (struct loop *loop)
{
  loop_vec_info loop_vinfo;
  unsigned int vector_sizes;

  /* Autodetect first vector size we try.  */
  current_vector_size = 0;
  vector_sizes = targetm.vectorize.autovectorize_vector_sizes ();

  if (dump_enabled_p ())
    dump_printf_loc (MSG_NOTE, vect_location,
		     "===== analyze_loop_nest =====\n");

  if (loop_outer (loop)
      && loop_vec_info_for_loop (loop_outer (loop))
      && LOOP_VINFO_VECTORIZABLE_P (loop_vec_info_for_loop (loop_outer (loop))))
    {
      if (dump_enabled_p ())
	dump_printf_loc (MSG_NOTE, vect_location,
			 "outer-loop already vectorized.\n");
      return NULL;
    }

  while (1)
    {
      /* Check the CFG characteristics of the loop (nesting, entry/exit).  */
      loop_vinfo = vect_analyze_loop_form (loop);
      if (!loop_vinfo)
	{
	  if (dump_enabled_p ())
	    dump_printf_loc (MSG_MISSED_OPTIMIZATION, vect_location,
			     "bad loop form.\n");
	  return NULL;
	}

      if (vect_analyze_loop_2 (loop_vinfo))
	{
	  LOOP_VINFO_VECTORIZABLE_P (loop_vinfo) = 1;

	  return loop_vinfo;
	}

      destroy_loop_vec_info (loop_vinfo, true);

      vector_sizes &= ~current_vector_size;
      if (vector_sizes == 0
	  || current_vector_size == 0)
	return NULL;

      /* Try the next biggest vector size.  */
      current_vector_size = 1 << floor_log2 (vector_sizes);
      if (dump_enabled_p ())
	dump_printf_loc (MSG_NOTE, vect_location,
			 "***** Re-trying analysis with "
			 "vector size %d\n", current_vector_size);
    }
}


/* Function reduction_code_for_scalar_code

   Input:
   CODE - tree_code of a reduction operations.

   Output:
   REDUC_CODE - the corresponding tree-code to be used to reduce the
      vector of partial results into a single scalar result (which
      will also reside in a vector) or ERROR_MARK if the operation is
      a supported reduction operation, but does not have such tree-code.

   Return FALSE if CODE currently cannot be vectorized as reduction.  */

static bool
reduction_code_for_scalar_code (enum tree_code code,
                                enum tree_code *reduc_code)
{
  switch (code)
    {
      case MAX_EXPR:
        *reduc_code = REDUC_MAX_EXPR;
        return true;

      case MIN_EXPR:
        *reduc_code = REDUC_MIN_EXPR;
        return true;

      case PLUS_EXPR:
        *reduc_code = REDUC_PLUS_EXPR;
        return true;

      case MULT_EXPR:
      case MINUS_EXPR:
      case BIT_IOR_EXPR:
      case BIT_XOR_EXPR:
      case BIT_AND_EXPR:
        *reduc_code = ERROR_MARK;
        return true;

      default:
       return false;
    }
}


/* Error reporting helper for vect_is_simple_reduction below.  GIMPLE statement
   STMT is printed with a message MSG. */

static void
report_vect_op (int msg_type, gimple stmt, const char *msg)
{
  dump_printf_loc (msg_type, vect_location, "%s", msg);
  dump_gimple_stmt (msg_type, TDF_SLIM, stmt, 0);
  dump_printf (msg_type, "\n");
}


/* Detect SLP reduction of the form:

   #a1 = phi <a5, a0>
   a2 = operation (a1)
   a3 = operation (a2)
   a4 = operation (a3)
   a5 = operation (a4)

   #a = phi <a5>

   PHI is the reduction phi node (#a1 = phi <a5, a0> above)
   FIRST_STMT is the first reduction stmt in the chain
   (a2 = operation (a1)).

   Return TRUE if a reduction chain was detected.  */

static bool
vect_is_slp_reduction (loop_vec_info loop_info, gimple phi, gimple first_stmt)
{
  struct loop *loop = (gimple_bb (phi))->loop_father;
  struct loop *vect_loop = LOOP_VINFO_LOOP (loop_info);
  enum tree_code code;
  gimple current_stmt = NULL, loop_use_stmt = NULL, first, next_stmt;
  stmt_vec_info use_stmt_info, current_stmt_info;
  tree lhs;
  imm_use_iterator imm_iter;
  use_operand_p use_p;
  int nloop_uses, size = 0, n_out_of_loop_uses;
  bool found = false;

  if (loop != vect_loop)
    return false;

  lhs = PHI_RESULT (phi);
  code = gimple_assign_rhs_code (first_stmt);
  while (1)
    {
      nloop_uses = 0;
      n_out_of_loop_uses = 0;
      FOR_EACH_IMM_USE_FAST (use_p, imm_iter, lhs)
        {
	  gimple use_stmt = USE_STMT (use_p);
	  if (is_gimple_debug (use_stmt))
	    continue;

          /* Check if we got back to the reduction phi.  */
	  if (use_stmt == phi)
            {
	      loop_use_stmt = use_stmt;
              found = true;
              break;
            }

          if (flow_bb_inside_loop_p (loop, gimple_bb (use_stmt)))
            {
              if (vinfo_for_stmt (use_stmt)
                  && !STMT_VINFO_IN_PATTERN_P (vinfo_for_stmt (use_stmt)))
                {
                  loop_use_stmt = use_stmt;
                  nloop_uses++;
                }
            }
           else
             n_out_of_loop_uses++;

           /* There are can be either a single use in the loop or two uses in
              phi nodes.  */
           if (nloop_uses > 1 || (n_out_of_loop_uses && nloop_uses))
             return false;
        }

      if (found)
        break;

      /* We reached a statement with no loop uses.  */
      if (nloop_uses == 0)
	return false;

      /* This is a loop exit phi, and we haven't reached the reduction phi.  */
      if (gimple_code (loop_use_stmt) == GIMPLE_PHI)
        return false;

      if (!is_gimple_assign (loop_use_stmt)
	  || code != gimple_assign_rhs_code (loop_use_stmt)
	  || !flow_bb_inside_loop_p (loop, gimple_bb (loop_use_stmt)))
        return false;

      /* Insert USE_STMT into reduction chain.  */
      use_stmt_info = vinfo_for_stmt (loop_use_stmt);
      if (current_stmt)
        {
          current_stmt_info = vinfo_for_stmt (current_stmt);
	  GROUP_NEXT_ELEMENT (current_stmt_info) = loop_use_stmt;
          GROUP_FIRST_ELEMENT (use_stmt_info)
            = GROUP_FIRST_ELEMENT (current_stmt_info);
        }
      else
	GROUP_FIRST_ELEMENT (use_stmt_info) = loop_use_stmt;

      lhs = gimple_assign_lhs (loop_use_stmt);
      current_stmt = loop_use_stmt;
      size++;
   }

  if (!found || loop_use_stmt != phi || size < 2)
    return false;

  /* Swap the operands, if needed, to make the reduction operand be the second
     operand.  */
  lhs = PHI_RESULT (phi);
  next_stmt = GROUP_FIRST_ELEMENT (vinfo_for_stmt (current_stmt));
  while (next_stmt)
    {
      if (gimple_assign_rhs2 (next_stmt) == lhs)
	{
	  tree op = gimple_assign_rhs1 (next_stmt);
          gimple def_stmt = NULL;

          if (TREE_CODE (op) == SSA_NAME)
            def_stmt = SSA_NAME_DEF_STMT (op);

	  /* Check that the other def is either defined in the loop
	     ("vect_internal_def"), or it's an induction (defined by a
	     loop-header phi-node).  */
          if (def_stmt
              && gimple_bb (def_stmt)
	      && flow_bb_inside_loop_p (loop, gimple_bb (def_stmt))
              && (is_gimple_assign (def_stmt)
                  || is_gimple_call (def_stmt)
                  || STMT_VINFO_DEF_TYPE (vinfo_for_stmt (def_stmt))
                           == vect_induction_def
                  || (gimple_code (def_stmt) == GIMPLE_PHI
                      && STMT_VINFO_DEF_TYPE (vinfo_for_stmt (def_stmt))
                                  == vect_internal_def
                      && !is_loop_header_bb_p (gimple_bb (def_stmt)))))
	    {
	      lhs = gimple_assign_lhs (next_stmt);
	      next_stmt = GROUP_NEXT_ELEMENT (vinfo_for_stmt (next_stmt));
 	      continue;
	    }

	  return false;
	}
      else
	{
          tree op = gimple_assign_rhs2 (next_stmt);
          gimple def_stmt = NULL;

          if (TREE_CODE (op) == SSA_NAME)
            def_stmt = SSA_NAME_DEF_STMT (op);

          /* Check that the other def is either defined in the loop
            ("vect_internal_def"), or it's an induction (defined by a
            loop-header phi-node).  */
          if (def_stmt
              && gimple_bb (def_stmt)
	      && flow_bb_inside_loop_p (loop, gimple_bb (def_stmt))
              && (is_gimple_assign (def_stmt)
                  || is_gimple_call (def_stmt)
                  || STMT_VINFO_DEF_TYPE (vinfo_for_stmt (def_stmt))
                              == vect_induction_def
                  || (gimple_code (def_stmt) == GIMPLE_PHI
                      && STMT_VINFO_DEF_TYPE (vinfo_for_stmt (def_stmt))
                                  == vect_internal_def
                      && !is_loop_header_bb_p (gimple_bb (def_stmt)))))
  	    {
	      if (dump_enabled_p ())
		{
		  dump_printf_loc (MSG_NOTE, vect_location, "swapping oprnds: ");
		  dump_gimple_stmt (MSG_NOTE, TDF_SLIM, next_stmt, 0);
                  dump_printf (MSG_NOTE, "\n");
		}

	      swap_ssa_operands (next_stmt,
	 		         gimple_assign_rhs1_ptr (next_stmt),
                                 gimple_assign_rhs2_ptr (next_stmt));
	      update_stmt (next_stmt);

	      if (CONSTANT_CLASS_P (gimple_assign_rhs1 (next_stmt)))
		LOOP_VINFO_OPERANDS_SWAPPED (loop_info) = true;
	    }
	  else
	    return false;
        }

      lhs = gimple_assign_lhs (next_stmt);
      next_stmt = GROUP_NEXT_ELEMENT (vinfo_for_stmt (next_stmt));
    }

  /* Save the chain for further analysis in SLP detection.  */
  first = GROUP_FIRST_ELEMENT (vinfo_for_stmt (current_stmt));
  LOOP_VINFO_REDUCTION_CHAINS (loop_info).safe_push (first);
  GROUP_SIZE (vinfo_for_stmt (first)) = size;

  return true;
}


/* Function vect_is_simple_reduction_1

   (1) Detect a cross-iteration def-use cycle that represents a simple
   reduction computation.  We look for the following pattern:

   loop_header:
     a1 = phi < a0, a2 >
     a3 = ...
     a2 = operation (a3, a1)

   or

   a3 = ...
   loop_header:
     a1 = phi < a0, a2 >
     a2 = operation (a3, a1)

   such that:
   1. operation is commutative and associative and it is safe to
      change the order of the computation (if CHECK_REDUCTION is true)
   2. no uses for a2 in the loop (a2 is used out of the loop)
   3. no uses of a1 in the loop besides the reduction operation
   4. no uses of a1 outside the loop.

   Conditions 1,4 are tested here.
   Conditions 2,3 are tested in vect_mark_stmts_to_be_vectorized.

   (2) Detect a cross-iteration def-use cycle in nested loops, i.e.,
   nested cycles, if CHECK_REDUCTION is false.

   (3) Detect cycles of phi nodes in outer-loop vectorization, i.e., double
   reductions:

     a1 = phi < a0, a2 >
     inner loop (def of a3)
     a2 = phi < a3 >

   If MODIFY is true it tries also to rework the code in-place to enable
   detection of more reduction patterns.  For the time being we rewrite
   "res -= RHS" into "rhs += -RHS" when it seems worthwhile.
*/

static gimple
vect_is_simple_reduction_1 (loop_vec_info loop_info, gimple phi,
			    bool check_reduction, bool *double_reduc,
			    bool modify)
{
  struct loop *loop = (gimple_bb (phi))->loop_father;
  struct loop *vect_loop = LOOP_VINFO_LOOP (loop_info);
  edge latch_e = loop_latch_edge (loop);
  tree loop_arg = PHI_ARG_DEF_FROM_EDGE (phi, latch_e);
  gimple def_stmt, def1 = NULL, def2 = NULL;
  enum tree_code orig_code, code;
  tree op1, op2, op3 = NULL_TREE, op4 = NULL_TREE;
  tree type;
  int nloop_uses;
  tree name;
  imm_use_iterator imm_iter;
  use_operand_p use_p;
  bool phi_def;

  *double_reduc = false;

  /* If CHECK_REDUCTION is true, we assume inner-most loop vectorization,
     otherwise, we assume outer loop vectorization.  */
  gcc_assert ((check_reduction && loop == vect_loop)
              || (!check_reduction && flow_loop_nested_p (vect_loop, loop)));

  name = PHI_RESULT (phi);
  /* ???  If there are no uses of the PHI result the inner loop reduction
     won't be detected as possibly double-reduction by vectorizable_reduction
     because that tries to walk the PHI arg from the preheader edge which
     can be constant.  See PR60382.  */
  if (has_zero_uses (name))
    return NULL;
  nloop_uses = 0;
  FOR_EACH_IMM_USE_FAST (use_p, imm_iter, name)
    {
      gimple use_stmt = USE_STMT (use_p);
      if (is_gimple_debug (use_stmt))
	continue;

      if (!flow_bb_inside_loop_p (loop, gimple_bb (use_stmt)))
        {
          if (dump_enabled_p ())
	    dump_printf_loc (MSG_MISSED_OPTIMIZATION, vect_location,
			     "intermediate value used outside loop.\n");

          return NULL;
        }

      if (vinfo_for_stmt (use_stmt)
	  && !is_pattern_stmt_p (vinfo_for_stmt (use_stmt)))
        nloop_uses++;
      if (nloop_uses > 1)
        {
          if (dump_enabled_p ())
	    dump_printf_loc (MSG_MISSED_OPTIMIZATION, vect_location,
			     "reduction used in loop.\n");
          return NULL;
        }
    }

  if (TREE_CODE (loop_arg) != SSA_NAME)
    {
      if (dump_enabled_p ())
	{
	  dump_printf_loc (MSG_MISSED_OPTIMIZATION, vect_location,
			   "reduction: not ssa_name: ");
	  dump_generic_expr (MSG_MISSED_OPTIMIZATION, TDF_SLIM, loop_arg);
          dump_printf (MSG_MISSED_OPTIMIZATION, "\n");
	}
      return NULL;
    }

  def_stmt = SSA_NAME_DEF_STMT (loop_arg);
  if (!def_stmt)
    {
      if (dump_enabled_p ())
	dump_printf_loc (MSG_MISSED_OPTIMIZATION, vect_location,
			 "reduction: no def_stmt.\n");
      return NULL;
    }

  if (!is_gimple_assign (def_stmt) && gimple_code (def_stmt) != GIMPLE_PHI)
    {
      if (dump_enabled_p ())
        {
          dump_gimple_stmt (MSG_NOTE, TDF_SLIM, def_stmt, 0);
          dump_printf (MSG_NOTE, "\n");
        }
      return NULL;
    }

  if (is_gimple_assign (def_stmt))
    {
      name = gimple_assign_lhs (def_stmt);
      phi_def = false;
    }
  else
    {
      name = PHI_RESULT (def_stmt);
      phi_def = true;
    }

  nloop_uses = 0;
  FOR_EACH_IMM_USE_FAST (use_p, imm_iter, name)
    {
      gimple use_stmt = USE_STMT (use_p);
      if (is_gimple_debug (use_stmt))
	continue;
      if (flow_bb_inside_loop_p (loop, gimple_bb (use_stmt))
	  && vinfo_for_stmt (use_stmt)
	  && !is_pattern_stmt_p (vinfo_for_stmt (use_stmt)))
	nloop_uses++;
      if (nloop_uses > 1)
	{
	  if (dump_enabled_p ())
	    dump_printf_loc (MSG_MISSED_OPTIMIZATION, vect_location,
			     "reduction used in loop.\n");
	  return NULL;
	}
    }

  /* If DEF_STMT is a phi node itself, we expect it to have a single argument
     defined in the inner loop.  */
  if (phi_def)
    {
      op1 = PHI_ARG_DEF (def_stmt, 0);

      if (gimple_phi_num_args (def_stmt) != 1
          || TREE_CODE (op1) != SSA_NAME)
        {
          if (dump_enabled_p ())
	    dump_printf_loc (MSG_MISSED_OPTIMIZATION, vect_location,
			     "unsupported phi node definition.\n");

          return NULL;
        }

      def1 = SSA_NAME_DEF_STMT (op1);
      if (gimple_bb (def1)
	  && flow_bb_inside_loop_p (loop, gimple_bb (def_stmt))
          && loop->inner
          && flow_bb_inside_loop_p (loop->inner, gimple_bb (def1))
          && is_gimple_assign (def1))
        {
          if (dump_enabled_p ())
            report_vect_op (MSG_NOTE, def_stmt,
			    "detected double reduction: ");

          *double_reduc = true;
          return def_stmt;
        }

      return NULL;
    }

  code = orig_code = gimple_assign_rhs_code (def_stmt);

  /* We can handle "res -= x[i]", which is non-associative by
     simply rewriting this into "res += -x[i]".  Avoid changing
     gimple instruction for the first simple tests and only do this
     if we're allowed to change code at all.  */
  if (code == MINUS_EXPR
      && modify
      && (op1 = gimple_assign_rhs1 (def_stmt))
      && TREE_CODE (op1) == SSA_NAME
      && SSA_NAME_DEF_STMT (op1) == phi)
    code = PLUS_EXPR;

  if (check_reduction
      && (!commutative_tree_code (code) || !associative_tree_code (code)))
    {
      if (dump_enabled_p ())
        report_vect_op (MSG_MISSED_OPTIMIZATION, def_stmt,
			"reduction: not commutative/associative: ");
      return NULL;
    }

  if (get_gimple_rhs_class (code) != GIMPLE_BINARY_RHS)
    {
      if (code != COND_EXPR)
        {
	  if (dump_enabled_p ())
	    report_vect_op (MSG_MISSED_OPTIMIZATION, def_stmt,
			    "reduction: not binary operation: ");

          return NULL;
        }

      op3 = gimple_assign_rhs1 (def_stmt);
      if (COMPARISON_CLASS_P (op3))
        {
          op4 = TREE_OPERAND (op3, 1);
          op3 = TREE_OPERAND (op3, 0);
        }

      op1 = gimple_assign_rhs2 (def_stmt);
      op2 = gimple_assign_rhs3 (def_stmt);

      if (TREE_CODE (op1) != SSA_NAME && TREE_CODE (op2) != SSA_NAME)
        {
          if (dump_enabled_p ())
            report_vect_op (MSG_MISSED_OPTIMIZATION, def_stmt,
			    "reduction: uses not ssa_names: ");

          return NULL;
        }
    }
  else
    {
      op1 = gimple_assign_rhs1 (def_stmt);
      op2 = gimple_assign_rhs2 (def_stmt);

      if (TREE_CODE (op1) != SSA_NAME && TREE_CODE (op2) != SSA_NAME)
        {
          if (dump_enabled_p ())
	    report_vect_op (MSG_MISSED_OPTIMIZATION, def_stmt,
			    "reduction: uses not ssa_names: ");

          return NULL;
        }
   }

  type = TREE_TYPE (gimple_assign_lhs (def_stmt));
  if ((TREE_CODE (op1) == SSA_NAME
       && !types_compatible_p (type,TREE_TYPE (op1)))
      || (TREE_CODE (op2) == SSA_NAME
          && !types_compatible_p (type, TREE_TYPE (op2)))
      || (op3 && TREE_CODE (op3) == SSA_NAME
          && !types_compatible_p (type, TREE_TYPE (op3)))
      || (op4 && TREE_CODE (op4) == SSA_NAME
          && !types_compatible_p (type, TREE_TYPE (op4))))
    {
      if (dump_enabled_p ())
        {
          dump_printf_loc (MSG_NOTE, vect_location,
			   "reduction: multiple types: operation type: ");
          dump_generic_expr (MSG_NOTE, TDF_SLIM, type);
          dump_printf (MSG_NOTE, ", operands types: ");
          dump_generic_expr (MSG_NOTE, TDF_SLIM,
			     TREE_TYPE (op1));
          dump_printf (MSG_NOTE, ",");
          dump_generic_expr (MSG_NOTE, TDF_SLIM,
			     TREE_TYPE (op2));
          if (op3)
            {
              dump_printf (MSG_NOTE, ",");
              dump_generic_expr (MSG_NOTE, TDF_SLIM,
				 TREE_TYPE (op3));
            }

          if (op4)
            {
              dump_printf (MSG_NOTE, ",");
              dump_generic_expr (MSG_NOTE, TDF_SLIM,
				 TREE_TYPE (op4));
            }
          dump_printf (MSG_NOTE, "\n");
        }

      return NULL;
    }

  /* Check that it's ok to change the order of the computation.
     Generally, when vectorizing a reduction we change the order of the
     computation.  This may change the behavior of the program in some
     cases, so we need to check that this is ok.  One exception is when
     vectorizing an outer-loop: the inner-loop is executed sequentially,
     and therefore vectorizing reductions in the inner-loop during
     outer-loop vectorization is safe.  */

  /* CHECKME: check for !flag_finite_math_only too?  */
  if (SCALAR_FLOAT_TYPE_P (type) && !flag_associative_math
      && check_reduction)
    {
      /* Changing the order of operations changes the semantics.  */
      if (dump_enabled_p ())
	report_vect_op (MSG_MISSED_OPTIMIZATION, def_stmt,
			"reduction: unsafe fp math optimization: ");
      return NULL;
    }
  else if (INTEGRAL_TYPE_P (type) && TYPE_OVERFLOW_TRAPS (type)
	   && check_reduction)
    {
      /* Changing the order of operations changes the semantics.  */
      if (dump_enabled_p ())
	report_vect_op (MSG_MISSED_OPTIMIZATION, def_stmt,
			"reduction: unsafe int math optimization: ");
      return NULL;
    }
  else if (SAT_FIXED_POINT_TYPE_P (type) && check_reduction)
    {
      /* Changing the order of operations changes the semantics.  */
      if (dump_enabled_p ())
	report_vect_op (MSG_MISSED_OPTIMIZATION, def_stmt,
			"reduction: unsafe fixed-point math optimization: ");
      return NULL;
    }

  /* If we detected "res -= x[i]" earlier, rewrite it into
     "res += -x[i]" now.  If this turns out to be useless reassoc
     will clean it up again.  */
  if (orig_code == MINUS_EXPR)
    {
      tree rhs = gimple_assign_rhs2 (def_stmt);
      tree negrhs = make_ssa_name (TREE_TYPE (rhs), NULL);
      gimple negate_stmt = gimple_build_assign_with_ops (NEGATE_EXPR, negrhs,
							 rhs, NULL);
      gimple_stmt_iterator gsi = gsi_for_stmt (def_stmt);
      set_vinfo_for_stmt (negate_stmt, new_stmt_vec_info (negate_stmt, 
							  loop_info, NULL));
      gsi_insert_before (&gsi, negate_stmt, GSI_NEW_STMT);
      gimple_assign_set_rhs2 (def_stmt, negrhs);
      gimple_assign_set_rhs_code (def_stmt, PLUS_EXPR);
      update_stmt (def_stmt);
    }

  /* Reduction is safe. We're dealing with one of the following:
     1) integer arithmetic and no trapv
     2) floating point arithmetic, and special flags permit this optimization
     3) nested cycle (i.e., outer loop vectorization).  */
  if (TREE_CODE (op1) == SSA_NAME)
    def1 = SSA_NAME_DEF_STMT (op1);

  if (TREE_CODE (op2) == SSA_NAME)
    def2 = SSA_NAME_DEF_STMT (op2);

  if (code != COND_EXPR
      && ((!def1 || gimple_nop_p (def1)) && (!def2 || gimple_nop_p (def2))))
    {
      if (dump_enabled_p ())
	report_vect_op (MSG_NOTE, def_stmt, "reduction: no defs for operands: ");
      return NULL;
    }

  /* Check that one def is the reduction def, defined by PHI,
     the other def is either defined in the loop ("vect_internal_def"),
     or it's an induction (defined by a loop-header phi-node).  */

  if (def2 && def2 == phi
      && (code == COND_EXPR
	  || !def1 || gimple_nop_p (def1)
	  || !flow_bb_inside_loop_p (loop, gimple_bb (def1))
          || (def1 && flow_bb_inside_loop_p (loop, gimple_bb (def1))
              && (is_gimple_assign (def1)
		  || is_gimple_call (def1)
  	          || STMT_VINFO_DEF_TYPE (vinfo_for_stmt (def1))
                      == vect_induction_def
   	          || (gimple_code (def1) == GIMPLE_PHI
	              && STMT_VINFO_DEF_TYPE (vinfo_for_stmt (def1))
                          == vect_internal_def
 	              && !is_loop_header_bb_p (gimple_bb (def1)))))))
    {
      if (dump_enabled_p ())
	report_vect_op (MSG_NOTE, def_stmt, "detected reduction: ");
      return def_stmt;
    }

  if (def1 && def1 == phi
      && (code == COND_EXPR
	  || !def2 || gimple_nop_p (def2)
	  || !flow_bb_inside_loop_p (loop, gimple_bb (def2))
          || (def2 && flow_bb_inside_loop_p (loop, gimple_bb (def2))
 	      && (is_gimple_assign (def2)
		  || is_gimple_call (def2)
	          || STMT_VINFO_DEF_TYPE (vinfo_for_stmt (def2))
                      == vect_induction_def
 	          || (gimple_code (def2) == GIMPLE_PHI
		      && STMT_VINFO_DEF_TYPE (vinfo_for_stmt (def2))
                          == vect_internal_def
		      && !is_loop_header_bb_p (gimple_bb (def2)))))))
    {
      if (check_reduction)
        {
          /* Swap operands (just for simplicity - so that the rest of the code
	     can assume that the reduction variable is always the last (second)
	     argument).  */
          if (dump_enabled_p ())
	    report_vect_op (MSG_NOTE, def_stmt,
	  	            "detected reduction: need to swap operands: ");

          swap_ssa_operands (def_stmt, gimple_assign_rhs1_ptr (def_stmt),
 			     gimple_assign_rhs2_ptr (def_stmt));

	  if (CONSTANT_CLASS_P (gimple_assign_rhs1 (def_stmt)))
	    LOOP_VINFO_OPERANDS_SWAPPED (loop_info) = true;
        }
      else
        {
          if (dump_enabled_p ())
            report_vect_op (MSG_NOTE, def_stmt, "detected reduction: ");
        }

      return def_stmt;
    }

  /* Try to find SLP reduction chain.  */
  if (check_reduction && vect_is_slp_reduction (loop_info, phi, def_stmt))
    {
      if (dump_enabled_p ())
        report_vect_op (MSG_NOTE, def_stmt,
			"reduction: detected reduction chain: ");

      return def_stmt;
    }

  if (dump_enabled_p ())
    report_vect_op (MSG_MISSED_OPTIMIZATION, def_stmt,
		    "reduction: unknown pattern: ");
       
  return NULL;
}

/* Wrapper around vect_is_simple_reduction_1, that won't modify code
   in-place.  Arguments as there.  */

static gimple
vect_is_simple_reduction (loop_vec_info loop_info, gimple phi,
                          bool check_reduction, bool *double_reduc)
{
  return vect_is_simple_reduction_1 (loop_info, phi, check_reduction,
				     double_reduc, false);
}

/* Wrapper around vect_is_simple_reduction_1, which will modify code
   in-place if it enables detection of more reductions.  Arguments
   as there.  */

gimple
vect_force_simple_reduction (loop_vec_info loop_info, gimple phi,
                          bool check_reduction, bool *double_reduc)
{
  return vect_is_simple_reduction_1 (loop_info, phi, check_reduction,
				     double_reduc, true);
}

/* Calculate the cost of one scalar iteration of the loop.  */
int
vect_get_single_scalar_iteration_cost (loop_vec_info loop_vinfo)
{
  struct loop *loop = LOOP_VINFO_LOOP (loop_vinfo);
  basic_block *bbs = LOOP_VINFO_BBS (loop_vinfo);
  int nbbs = loop->num_nodes, factor, scalar_single_iter_cost = 0;
  int innerloop_iters, i, stmt_cost;

  /* Count statements in scalar loop.  Using this as scalar cost for a single
     iteration for now.

     TODO: Add outer loop support.

     TODO: Consider assigning different costs to different scalar
     statements.  */

  /* FORNOW.  */
  innerloop_iters = 1;
  if (loop->inner)
    innerloop_iters = 50; /* FIXME */

  for (i = 0; i < nbbs; i++)
    {
      gimple_stmt_iterator si;
      basic_block bb = bbs[i];

      if (bb->loop_father == loop->inner)
        factor = innerloop_iters;
      else
        factor = 1;

      for (si = gsi_start_bb (bb); !gsi_end_p (si); gsi_next (&si))
        {
          gimple stmt = gsi_stmt (si);
          stmt_vec_info stmt_info = vinfo_for_stmt (stmt);

          if (!is_gimple_assign (stmt) && !is_gimple_call (stmt))
            continue;

          /* Skip stmts that are not vectorized inside the loop.  */
          if (stmt_info
              && !STMT_VINFO_RELEVANT_P (stmt_info)
              && (!STMT_VINFO_LIVE_P (stmt_info)
                  || !VECTORIZABLE_CYCLE_DEF (STMT_VINFO_DEF_TYPE (stmt_info)))
	      && !STMT_VINFO_IN_PATTERN_P (stmt_info))
            continue;

          if (STMT_VINFO_DATA_REF (vinfo_for_stmt (stmt)))
            {
              if (DR_IS_READ (STMT_VINFO_DATA_REF (vinfo_for_stmt (stmt))))
               stmt_cost = vect_get_stmt_cost (scalar_load);
             else
               stmt_cost = vect_get_stmt_cost (scalar_store);
            }
          else
            stmt_cost = vect_get_stmt_cost (scalar_stmt);

          scalar_single_iter_cost += stmt_cost * factor;
        }
    }
  return scalar_single_iter_cost;
}

/* Calculate cost of peeling the loop PEEL_ITERS_PROLOGUE times.  */
int
vect_get_known_peeling_cost (loop_vec_info loop_vinfo, int peel_iters_prologue,
                             int *peel_iters_epilogue,
                             int scalar_single_iter_cost,
			     stmt_vector_for_cost *prologue_cost_vec,
			     stmt_vector_for_cost *epilogue_cost_vec)
{
  int retval = 0;
  int vf = LOOP_VINFO_VECT_FACTOR (loop_vinfo);

  if (!LOOP_VINFO_NITERS_KNOWN_P (loop_vinfo))
    {
      *peel_iters_epilogue = vf/2;
      if (dump_enabled_p ())
        dump_printf_loc (MSG_NOTE, vect_location,
			 "cost model: epilogue peel iters set to vf/2 "
			 "because loop iterations are unknown .\n");

      /* If peeled iterations are known but number of scalar loop
         iterations are unknown, count a taken branch per peeled loop.  */
      retval = record_stmt_cost (prologue_cost_vec, 2, cond_branch_taken,
				 NULL, 0, vect_prologue);
    }
  else
    {
      int niters = LOOP_VINFO_INT_NITERS (loop_vinfo);
      peel_iters_prologue = niters < peel_iters_prologue ?
                            niters : peel_iters_prologue;
      *peel_iters_epilogue = (niters - peel_iters_prologue) % vf;
      /* If we need to peel for gaps, but no peeling is required, we have to
	 peel VF iterations.  */
      if (LOOP_VINFO_PEELING_FOR_GAPS (loop_vinfo) && !*peel_iters_epilogue)
        *peel_iters_epilogue = vf;
    }

  if (peel_iters_prologue)
    retval += record_stmt_cost (prologue_cost_vec,
				peel_iters_prologue * scalar_single_iter_cost,
				scalar_stmt, NULL, 0, vect_prologue);
  if (*peel_iters_epilogue)
    retval += record_stmt_cost (epilogue_cost_vec,
				*peel_iters_epilogue * scalar_single_iter_cost,
				scalar_stmt, NULL, 0, vect_epilogue);
  return retval;
}

/* Function vect_estimate_min_profitable_iters

   Return the number of iterations required for the vector version of the
   loop to be profitable relative to the cost of the scalar version of the
   loop.  */

static void
vect_estimate_min_profitable_iters (loop_vec_info loop_vinfo,
				    int *ret_min_profitable_niters,
				    int *ret_min_profitable_estimate)
{
  int min_profitable_iters;
  int min_profitable_estimate;
  int peel_iters_prologue;
  int peel_iters_epilogue;
  unsigned vec_inside_cost = 0;
  int vec_outside_cost = 0;
  unsigned vec_prologue_cost = 0;
  unsigned vec_epilogue_cost = 0;
  int scalar_single_iter_cost = 0;
  int scalar_outside_cost = 0;
  int vf = LOOP_VINFO_VECT_FACTOR (loop_vinfo);
  int npeel = LOOP_VINFO_PEELING_FOR_ALIGNMENT (loop_vinfo);
  void *target_cost_data = LOOP_VINFO_TARGET_COST_DATA (loop_vinfo);

  /* Cost model disabled.  */
  if (unlimited_cost_model (LOOP_VINFO_LOOP (loop_vinfo)))
    {
      dump_printf_loc (MSG_NOTE, vect_location, "cost model disabled.\n");
      *ret_min_profitable_niters = 0;
      *ret_min_profitable_estimate = 0;
      return;
    }

  /* Requires loop versioning tests to handle misalignment.  */
  if (LOOP_REQUIRES_VERSIONING_FOR_ALIGNMENT (loop_vinfo))
    {
      /*  FIXME: Make cost depend on complexity of individual check.  */
      unsigned len = LOOP_VINFO_MAY_MISALIGN_STMTS (loop_vinfo).length ();
      (void) add_stmt_cost (target_cost_data, len, vector_stmt, NULL, 0,
			    vect_prologue);
      dump_printf (MSG_NOTE,
                   "cost model: Adding cost of checks for loop "
                   "versioning to treat misalignment.\n");
    }

  /* Requires loop versioning with alias checks.  */
  if (LOOP_REQUIRES_VERSIONING_FOR_ALIAS (loop_vinfo))
    {
      /*  FIXME: Make cost depend on complexity of individual check.  */
      unsigned len = LOOP_VINFO_MAY_ALIAS_DDRS (loop_vinfo).length ();
      (void) add_stmt_cost (target_cost_data, len, vector_stmt, NULL, 0,
			    vect_prologue);
      dump_printf (MSG_NOTE,
                   "cost model: Adding cost of checks for loop "
                   "versioning aliasing.\n");
    }

  if (LOOP_REQUIRES_VERSIONING_FOR_ALIGNMENT (loop_vinfo)
      || LOOP_REQUIRES_VERSIONING_FOR_ALIAS (loop_vinfo))
    (void) add_stmt_cost (target_cost_data, 1, cond_branch_taken, NULL, 0,
			  vect_prologue);

  /* Count statements in scalar loop.  Using this as scalar cost for a single
     iteration for now.

     TODO: Add outer loop support.

     TODO: Consider assigning different costs to different scalar
     statements.  */

  scalar_single_iter_cost = vect_get_single_scalar_iteration_cost (loop_vinfo);

  /* Add additional cost for the peeled instructions in prologue and epilogue
     loop.

     FORNOW: If we don't know the value of peel_iters for prologue or epilogue
     at compile-time - we assume it's vf/2 (the worst would be vf-1).

     TODO: Build an expression that represents peel_iters for prologue and
     epilogue to be used in a run-time test.  */

  if (npeel  < 0)
    {
      peel_iters_prologue = vf/2;
      dump_printf (MSG_NOTE, "cost model: "
                   "prologue peel iters set to vf/2.\n");

      /* If peeling for alignment is unknown, loop bound of main loop becomes
         unknown.  */
      peel_iters_epilogue = vf/2;
      dump_printf (MSG_NOTE, "cost model: "
                   "epilogue peel iters set to vf/2 because "
                   "peeling for alignment is unknown.\n");

      /* If peeled iterations are unknown, count a taken branch and a not taken
         branch per peeled loop. Even if scalar loop iterations are known,
         vector iterations are not known since peeled prologue iterations are
         not known. Hence guards remain the same.  */
      (void) add_stmt_cost (target_cost_data, 2, cond_branch_taken,
			    NULL, 0, vect_prologue);
      (void) add_stmt_cost (target_cost_data, 2, cond_branch_not_taken,
			    NULL, 0, vect_prologue);
      /* FORNOW: Don't attempt to pass individual scalar instructions to
	 the model; just assume linear cost for scalar iterations.  */
      (void) add_stmt_cost (target_cost_data,
			    peel_iters_prologue * scalar_single_iter_cost,
			    scalar_stmt, NULL, 0, vect_prologue);
      (void) add_stmt_cost (target_cost_data, 
			    peel_iters_epilogue * scalar_single_iter_cost,
			    scalar_stmt, NULL, 0, vect_epilogue);
    }
  else
    {
      stmt_vector_for_cost prologue_cost_vec, epilogue_cost_vec;
      stmt_info_for_cost *si;
      int j;
      void *data = LOOP_VINFO_TARGET_COST_DATA (loop_vinfo);

      prologue_cost_vec.create (2);
      epilogue_cost_vec.create (2);
      peel_iters_prologue = npeel;

      (void) vect_get_known_peeling_cost (loop_vinfo, peel_iters_prologue,
					  &peel_iters_epilogue,
					  scalar_single_iter_cost,
					  &prologue_cost_vec,
					  &epilogue_cost_vec);

      FOR_EACH_VEC_ELT (prologue_cost_vec, j, si)
	{
	  struct _stmt_vec_info *stmt_info
	    = si->stmt ? vinfo_for_stmt (si->stmt) : NULL;
	  (void) add_stmt_cost (data, si->count, si->kind, stmt_info,
				si->misalign, vect_prologue);
	}

      FOR_EACH_VEC_ELT (epilogue_cost_vec, j, si)
	{
	  struct _stmt_vec_info *stmt_info
	    = si->stmt ? vinfo_for_stmt (si->stmt) : NULL;
	  (void) add_stmt_cost (data, si->count, si->kind, stmt_info,
				si->misalign, vect_epilogue);
	}

      prologue_cost_vec.release ();
      epilogue_cost_vec.release ();
    }

  /* FORNOW: The scalar outside cost is incremented in one of the
     following ways:

     1. The vectorizer checks for alignment and aliasing and generates
     a condition that allows dynamic vectorization.  A cost model
     check is ANDED with the versioning condition.  Hence scalar code
     path now has the added cost of the versioning check.

       if (cost > th & versioning_check)
         jmp to vector code

     Hence run-time scalar is incremented by not-taken branch cost.

     2. The vectorizer then checks if a prologue is required.  If the
     cost model check was not done before during versioning, it has to
     be done before the prologue check.

       if (cost <= th)
         prologue = scalar_iters
       if (prologue == 0)
         jmp to vector code
       else
         execute prologue
       if (prologue == num_iters)
	 go to exit

     Hence the run-time scalar cost is incremented by a taken branch,
     plus a not-taken branch, plus a taken branch cost.

     3. The vectorizer then checks if an epilogue is required.  If the
     cost model check was not done before during prologue check, it
     has to be done with the epilogue check.

       if (prologue == 0)
         jmp to vector code
       else
         execute prologue
       if (prologue == num_iters)
	 go to exit
       vector code:
         if ((cost <= th) | (scalar_iters-prologue-epilogue == 0))
           jmp to epilogue

     Hence the run-time scalar cost should be incremented by 2 taken
     branches.

     TODO: The back end may reorder the BBS's differently and reverse
     conditions/branch directions.  Change the estimates below to
     something more reasonable.  */

  /* If the number of iterations is known and we do not do versioning, we can
     decide whether to vectorize at compile time.  Hence the scalar version
     do not carry cost model guard costs.  */
  if (!LOOP_VINFO_NITERS_KNOWN_P (loop_vinfo)
      || LOOP_REQUIRES_VERSIONING_FOR_ALIGNMENT (loop_vinfo)
      || LOOP_REQUIRES_VERSIONING_FOR_ALIAS (loop_vinfo))
    {
      /* Cost model check occurs at versioning.  */
      if (LOOP_REQUIRES_VERSIONING_FOR_ALIGNMENT (loop_vinfo)
          || LOOP_REQUIRES_VERSIONING_FOR_ALIAS (loop_vinfo))
	scalar_outside_cost += vect_get_stmt_cost (cond_branch_not_taken);
      else
	{
	  /* Cost model check occurs at prologue generation.  */
	  if (LOOP_VINFO_PEELING_FOR_ALIGNMENT (loop_vinfo) < 0)
	    scalar_outside_cost += 2 * vect_get_stmt_cost (cond_branch_taken)
	      + vect_get_stmt_cost (cond_branch_not_taken); 
	  /* Cost model check occurs at epilogue generation.  */
	  else
	    scalar_outside_cost += 2 * vect_get_stmt_cost (cond_branch_taken); 
	}
    }

  /* Complete the target-specific cost calculations.  */
  finish_cost (LOOP_VINFO_TARGET_COST_DATA (loop_vinfo), &vec_prologue_cost,
	       &vec_inside_cost, &vec_epilogue_cost);

  vec_outside_cost = (int)(vec_prologue_cost + vec_epilogue_cost);
  
  /* Calculate number of iterations required to make the vector version
     profitable, relative to the loop bodies only.  The following condition
     must hold true:
     SIC * niters + SOC > VIC * ((niters-PL_ITERS-EP_ITERS)/VF) + VOC
     where
     SIC = scalar iteration cost, VIC = vector iteration cost,
     VOC = vector outside cost, VF = vectorization factor,
     PL_ITERS = prologue iterations, EP_ITERS= epilogue iterations
     SOC = scalar outside cost for run time cost model check.  */

  if ((scalar_single_iter_cost * vf) > (int) vec_inside_cost)
    {
      if (vec_outside_cost <= 0)
        min_profitable_iters = 1;
      else
        {
          min_profitable_iters = ((vec_outside_cost - scalar_outside_cost) * vf
				  - vec_inside_cost * peel_iters_prologue
                                  - vec_inside_cost * peel_iters_epilogue)
                                 / ((scalar_single_iter_cost * vf)
                                    - vec_inside_cost);

          if ((scalar_single_iter_cost * vf * min_profitable_iters)
              <= (((int) vec_inside_cost * min_profitable_iters)
                  + (((int) vec_outside_cost - scalar_outside_cost) * vf)))
            min_profitable_iters++;
        }
    }
  /* vector version will never be profitable.  */
  else
    {
      if (LOOP_VINFO_LOOP (loop_vinfo)->force_vect)
	warning_at (vect_location, OPT_Wopenmp_simd, "vectorization "
		    "did not happen for a simd loop");

      if (dump_enabled_p ())
        dump_printf_loc (MSG_MISSED_OPTIMIZATION, vect_location,
			 "cost model: the vector iteration cost = %d "
			 "divided by the scalar iteration cost = %d "
			 "is greater or equal to the vectorization factor = %d"
                         ".\n",
			 vec_inside_cost, scalar_single_iter_cost, vf);
      *ret_min_profitable_niters = -1;
      *ret_min_profitable_estimate = -1;
      return;
    }

  if (dump_enabled_p ())
    {
      dump_printf_loc (MSG_NOTE, vect_location, "Cost model analysis: \n");
      dump_printf (MSG_NOTE, "  Vector inside of loop cost: %d\n",
                   vec_inside_cost);
      dump_printf (MSG_NOTE, "  Vector prologue cost: %d\n",
                   vec_prologue_cost);
      dump_printf (MSG_NOTE, "  Vector epilogue cost: %d\n",
                   vec_epilogue_cost);
      dump_printf (MSG_NOTE, "  Scalar iteration cost: %d\n",
                   scalar_single_iter_cost);
      dump_printf (MSG_NOTE, "  Scalar outside cost: %d\n",
                   scalar_outside_cost);
      dump_printf (MSG_NOTE, "  Vector outside cost: %d\n",
                   vec_outside_cost);
      dump_printf (MSG_NOTE, "  prologue iterations: %d\n",
                   peel_iters_prologue);
      dump_printf (MSG_NOTE, "  epilogue iterations: %d\n",
                   peel_iters_epilogue);
      dump_printf (MSG_NOTE,
                   "  Calculated minimum iters for profitability: %d\n",
                   min_profitable_iters);
      dump_printf (MSG_NOTE, "\n");
    }

  min_profitable_iters =
	min_profitable_iters < vf ? vf : min_profitable_iters;

  /* Because the condition we create is:
     if (niters <= min_profitable_iters)
       then skip the vectorized loop.  */
  min_profitable_iters--;

  if (dump_enabled_p ())
    dump_printf_loc (MSG_NOTE, vect_location,
                     "  Runtime profitability threshold = %d\n",
                     min_profitable_iters);

  *ret_min_profitable_niters = min_profitable_iters;

  /* Calculate number of iterations required to make the vector version
     profitable, relative to the loop bodies only.

     Non-vectorized variant is SIC * niters and it must win over vector
     variant on the expected loop trip count.  The following condition must hold true:
     SIC * niters > VIC * ((niters-PL_ITERS-EP_ITERS)/VF) + VOC + SOC  */

  if (vec_outside_cost <= 0)
    min_profitable_estimate = 1;
  else
    {
      min_profitable_estimate = ((vec_outside_cost + scalar_outside_cost) * vf
				 - vec_inside_cost * peel_iters_prologue
				 - vec_inside_cost * peel_iters_epilogue)
				 / ((scalar_single_iter_cost * vf)
				   - vec_inside_cost);
    }
  min_profitable_estimate --;
  min_profitable_estimate = MAX (min_profitable_estimate, min_profitable_iters);
  if (dump_enabled_p ())
    dump_printf_loc (MSG_NOTE, vect_location,
                     "  Static estimate profitability threshold = %d\n",
                      min_profitable_iters);

  *ret_min_profitable_estimate = min_profitable_estimate;
}


/* TODO: Close dependency between vect_model_*_cost and vectorizable_*
   functions. Design better to avoid maintenance issues.  */

/* Function vect_model_reduction_cost.

   Models cost for a reduction operation, including the vector ops
   generated within the strip-mine loop, the initial definition before
   the loop, and the epilogue code that must be generated.  */

static bool
vect_model_reduction_cost (stmt_vec_info stmt_info, enum tree_code reduc_code,
			   int ncopies)
{
  int prologue_cost = 0, epilogue_cost = 0;
  enum tree_code code;
  optab optab;
  tree vectype;
  gimple stmt, orig_stmt;
  tree reduction_op;
  enum machine_mode mode;
  loop_vec_info loop_vinfo = STMT_VINFO_LOOP_VINFO (stmt_info);
  struct loop *loop = LOOP_VINFO_LOOP (loop_vinfo);
  void *target_cost_data = LOOP_VINFO_TARGET_COST_DATA (loop_vinfo);

  /* Cost of reduction op inside loop.  */
  unsigned inside_cost = add_stmt_cost (target_cost_data, ncopies, vector_stmt,
					stmt_info, 0, vect_body);
  stmt = STMT_VINFO_STMT (stmt_info);

  switch (get_gimple_rhs_class (gimple_assign_rhs_code (stmt)))
    {
    case GIMPLE_SINGLE_RHS:
      gcc_assert (TREE_OPERAND_LENGTH (gimple_assign_rhs1 (stmt)) == ternary_op);
      reduction_op = TREE_OPERAND (gimple_assign_rhs1 (stmt), 2);
      break;
    case GIMPLE_UNARY_RHS:
      reduction_op = gimple_assign_rhs1 (stmt);
      break;
    case GIMPLE_BINARY_RHS:
      reduction_op = gimple_assign_rhs2 (stmt);
      break;
    case GIMPLE_TERNARY_RHS:
      reduction_op = gimple_assign_rhs3 (stmt);
      break;
    default:
      gcc_unreachable ();
    }

  vectype = get_vectype_for_scalar_type (TREE_TYPE (reduction_op));
  if (!vectype)
    {
      if (dump_enabled_p ())
        {
	  dump_printf_loc (MSG_MISSED_OPTIMIZATION, vect_location,
			   "unsupported data-type ");
          dump_generic_expr (MSG_MISSED_OPTIMIZATION, TDF_SLIM,
			     TREE_TYPE (reduction_op));
          dump_printf (MSG_MISSED_OPTIMIZATION, "\n");
        }
      return false;
   }

  mode = TYPE_MODE (vectype);
  orig_stmt = STMT_VINFO_RELATED_STMT (stmt_info);

  if (!orig_stmt)
    orig_stmt = STMT_VINFO_STMT (stmt_info);

  code = gimple_assign_rhs_code (orig_stmt);

  /* Add in cost for initial definition.  */
  prologue_cost += add_stmt_cost (target_cost_data, 1, scalar_to_vec,
				  stmt_info, 0, vect_prologue);

  /* Determine cost of epilogue code.

     We have a reduction operator that will reduce the vector in one statement.
     Also requires scalar extract.  */

  if (!nested_in_vect_loop_p (loop, orig_stmt))
    {
      if (reduc_code != ERROR_MARK)
	{
	  epilogue_cost += add_stmt_cost (target_cost_data, 1, vector_stmt,
					  stmt_info, 0, vect_epilogue);
	  epilogue_cost += add_stmt_cost (target_cost_data, 1, vec_to_scalar,
					  stmt_info, 0, vect_epilogue);
	}
      else
	{
	  int vec_size_in_bits = tree_to_uhwi (TYPE_SIZE (vectype));
	  tree bitsize =
	    TYPE_SIZE (TREE_TYPE (gimple_assign_lhs (orig_stmt)));
	  int element_bitsize = tree_to_uhwi (bitsize);
	  int nelements = vec_size_in_bits / element_bitsize;

	  optab = optab_for_tree_code (code, vectype, optab_default);

	  /* We have a whole vector shift available.  */
	  if (VECTOR_MODE_P (mode)
	      && optab_handler (optab, mode) != CODE_FOR_nothing
	      && optab_handler (vec_shr_optab, mode) != CODE_FOR_nothing)
	    {
	      /* Final reduction via vector shifts and the reduction operator.
		 Also requires scalar extract.  */
	      epilogue_cost += add_stmt_cost (target_cost_data,
					      exact_log2 (nelements) * 2,
					      vector_stmt, stmt_info, 0,
					      vect_epilogue);
	      epilogue_cost += add_stmt_cost (target_cost_data, 1,
					      vec_to_scalar, stmt_info, 0,
					      vect_epilogue);
	    }	  
	  else
	    /* Use extracts and reduction op for final reduction.  For N
	       elements, we have N extracts and N-1 reduction ops.  */
	    epilogue_cost += add_stmt_cost (target_cost_data, 
					    nelements + nelements - 1,
					    vector_stmt, stmt_info, 0,
					    vect_epilogue);
	}
    }

  if (dump_enabled_p ())
    dump_printf (MSG_NOTE, 
                 "vect_model_reduction_cost: inside_cost = %d, "
                 "prologue_cost = %d, epilogue_cost = %d .\n", inside_cost,
                 prologue_cost, epilogue_cost);

  return true;
}


/* Function vect_model_induction_cost.

   Models cost for induction operations.  */

static void
vect_model_induction_cost (stmt_vec_info stmt_info, int ncopies)
{
  loop_vec_info loop_vinfo = STMT_VINFO_LOOP_VINFO (stmt_info);
  void *target_cost_data = LOOP_VINFO_TARGET_COST_DATA (loop_vinfo);
  unsigned inside_cost, prologue_cost;

  /* loop cost for vec_loop.  */
  inside_cost = add_stmt_cost (target_cost_data, ncopies, vector_stmt,
			       stmt_info, 0, vect_body);

  /* prologue cost for vec_init and vec_step.  */
  prologue_cost = add_stmt_cost (target_cost_data, 2, scalar_to_vec,
				 stmt_info, 0, vect_prologue);

  if (dump_enabled_p ())
    dump_printf_loc (MSG_NOTE, vect_location,
                     "vect_model_induction_cost: inside_cost = %d, "
                     "prologue_cost = %d .\n", inside_cost, prologue_cost);
}


/* Function get_initial_def_for_induction

   Input:
   STMT - a stmt that performs an induction operation in the loop.
   IV_PHI - the initial value of the induction variable

   Output:
   Return a vector variable, initialized with the first VF values of
   the induction variable.  E.g., for an iv with IV_PHI='X' and
   evolution S, for a vector of 4 units, we want to return:
   [X, X + S, X + 2*S, X + 3*S].  */

static tree
get_initial_def_for_induction (gimple iv_phi)
{
  stmt_vec_info stmt_vinfo = vinfo_for_stmt (iv_phi);
  loop_vec_info loop_vinfo = STMT_VINFO_LOOP_VINFO (stmt_vinfo);
  struct loop *loop = LOOP_VINFO_LOOP (loop_vinfo);
  tree vectype;
  int nunits;
  edge pe = loop_preheader_edge (loop);
  struct loop *iv_loop;
  basic_block new_bb;
  tree new_vec, vec_init, vec_step, t;
  tree new_var;
  tree new_name;
  gimple init_stmt, induction_phi, new_stmt;
  tree induc_def, vec_def, vec_dest;
  tree init_expr, step_expr;
  int vf = LOOP_VINFO_VECT_FACTOR (loop_vinfo);
  int i;
  int ncopies;
  tree expr;
  stmt_vec_info phi_info = vinfo_for_stmt (iv_phi);
  bool nested_in_vect_loop = false;
  gimple_seq stmts = NULL;
  imm_use_iterator imm_iter;
  use_operand_p use_p;
  gimple exit_phi;
  edge latch_e;
  tree loop_arg;
  gimple_stmt_iterator si;
  basic_block bb = gimple_bb (iv_phi);
  tree stepvectype;
  tree resvectype;

  /* Is phi in an inner-loop, while vectorizing an enclosing outer-loop?  */
  if (nested_in_vect_loop_p (loop, iv_phi))
    {
      nested_in_vect_loop = true;
      iv_loop = loop->inner;
    }
  else
    iv_loop = loop;
  gcc_assert (iv_loop == (gimple_bb (iv_phi))->loop_father);

  latch_e = loop_latch_edge (iv_loop);
  loop_arg = PHI_ARG_DEF_FROM_EDGE (iv_phi, latch_e);

  step_expr = STMT_VINFO_LOOP_PHI_EVOLUTION_PART (phi_info);
  gcc_assert (step_expr != NULL_TREE);

  pe = loop_preheader_edge (iv_loop);
  init_expr = PHI_ARG_DEF_FROM_EDGE (iv_phi,
				     loop_preheader_edge (iv_loop));

  vectype = get_vectype_for_scalar_type (TREE_TYPE (init_expr));
  resvectype = get_vectype_for_scalar_type (TREE_TYPE (PHI_RESULT (iv_phi)));
  gcc_assert (vectype);
  nunits = TYPE_VECTOR_SUBPARTS (vectype);
  ncopies = vf / nunits;

  gcc_assert (phi_info);
  gcc_assert (ncopies >= 1);

  /* Convert the step to the desired type.  */
  step_expr = force_gimple_operand (fold_convert (TREE_TYPE (vectype),
						  step_expr),
				    &stmts, true, NULL_TREE);
  if (stmts)
    {
      new_bb = gsi_insert_seq_on_edge_immediate (pe, stmts);
      gcc_assert (!new_bb);
    }

  /* Find the first insertion point in the BB.  */
  si = gsi_after_labels (bb);

  /* Create the vector that holds the initial_value of the induction.  */
  if (nested_in_vect_loop)
    {
      /* iv_loop is nested in the loop to be vectorized.  init_expr had already
	 been created during vectorization of previous stmts.  We obtain it
	 from the STMT_VINFO_VEC_STMT of the defining stmt.  */
      vec_init = vect_get_vec_def_for_operand (init_expr, iv_phi, NULL);
      /* If the initial value is not of proper type, convert it.  */
      if (!useless_type_conversion_p (vectype, TREE_TYPE (vec_init)))
	{
	  new_stmt = gimple_build_assign_with_ops
	      (VIEW_CONVERT_EXPR,
	       vect_get_new_vect_var (vectype, vect_simple_var, "vec_iv_"),
	       build1 (VIEW_CONVERT_EXPR, vectype, vec_init), NULL_TREE);
	  vec_init = make_ssa_name (gimple_assign_lhs (new_stmt), new_stmt);
	  gimple_assign_set_lhs (new_stmt, vec_init);
	  new_bb = gsi_insert_on_edge_immediate (loop_preheader_edge (iv_loop),
						 new_stmt);
	  gcc_assert (!new_bb);
	  set_vinfo_for_stmt (new_stmt,
			      new_stmt_vec_info (new_stmt, loop_vinfo, NULL));
	}
    }
  else
    {
      vec<constructor_elt, va_gc> *v;

      /* iv_loop is the loop to be vectorized. Create:
	 vec_init = [X, X+S, X+2*S, X+3*S] (S = step_expr, X = init_expr)  */
      new_var = vect_get_new_vect_var (TREE_TYPE (vectype),
				       vect_scalar_var, "var_");
      new_name = force_gimple_operand (fold_convert (TREE_TYPE (vectype),
						     init_expr),
				       &stmts, false, new_var);
      if (stmts)
	{
	  new_bb = gsi_insert_seq_on_edge_immediate (pe, stmts);
	  gcc_assert (!new_bb);
	}

      vec_alloc (v, nunits);
      bool constant_p = is_gimple_min_invariant (new_name);
      CONSTRUCTOR_APPEND_ELT (v, NULL_TREE, new_name);
      for (i = 1; i < nunits; i++)
	{
	  /* Create: new_name_i = new_name + step_expr  */
<<<<<<< HEAD
	  init_stmt = gimple_build_assign_with_ops (PLUS_EXPR, new_var,
						    new_name, step_expr);
	  new_name = make_ssa_name (new_var, init_stmt);
	  gimple_assign_set_lhs (init_stmt, new_name);

	  new_bb = gsi_insert_on_edge_immediate (pe, init_stmt);
	  gcc_assert (!new_bb);

	  if (dump_enabled_p ())
=======
	  new_name = fold_build2 (PLUS_EXPR, TREE_TYPE (new_name),
				  new_name, step_expr);
	  if (!is_gimple_min_invariant (new_name))
>>>>>>> a7aa3838
	    {
	      init_stmt = gimple_build_assign (new_var, new_name);
	      new_name = make_ssa_name (new_var, init_stmt);
	      gimple_assign_set_lhs (init_stmt, new_name);
	      new_bb = gsi_insert_on_edge_immediate (pe, init_stmt);
	      gcc_assert (!new_bb);
	      if (dump_enabled_p ())
		{
		  dump_printf_loc (MSG_NOTE, vect_location,
				   "created new init_stmt: ");
		  dump_gimple_stmt (MSG_NOTE, TDF_SLIM, init_stmt, 0);
                  dump_printf (MSG_NOTE, "\n");
		}
	      constant_p = false;
	    }
	  CONSTRUCTOR_APPEND_ELT (v, NULL_TREE, new_name);
	}
      /* Create a vector from [new_name_0, new_name_1, ..., new_name_nunits-1]  */
      if (constant_p)
	new_vec = build_vector_from_ctor (vectype, v);
      else
	new_vec = build_constructor (vectype, v);
      vec_init = vect_init_vector (iv_phi, new_vec, vectype, NULL);
    }


  /* Create the vector that holds the step of the induction.  */
  if (nested_in_vect_loop)
    /* iv_loop is nested in the loop to be vectorized. Generate:
       vec_step = [S, S, S, S]  */
    new_name = step_expr;
  else
    {
      /* iv_loop is the loop to be vectorized. Generate:
	  vec_step = [VF*S, VF*S, VF*S, VF*S]  */
      if (SCALAR_FLOAT_TYPE_P (TREE_TYPE (step_expr)))
	{
	  expr = build_int_cst (integer_type_node, vf);
	  expr = fold_convert (TREE_TYPE (step_expr), expr);
	}
      else
	expr = build_int_cst (TREE_TYPE (step_expr), vf);
      new_name = fold_build2 (MULT_EXPR, TREE_TYPE (step_expr),
			      expr, step_expr);
      if (TREE_CODE (step_expr) == SSA_NAME)
	new_name = vect_init_vector (iv_phi, new_name,
				     TREE_TYPE (step_expr), NULL);
    }

  t = unshare_expr (new_name);
  gcc_assert (CONSTANT_CLASS_P (new_name)
	      || TREE_CODE (new_name) == SSA_NAME);
  stepvectype = get_vectype_for_scalar_type (TREE_TYPE (new_name));
  gcc_assert (stepvectype);
  new_vec = build_vector_from_val (stepvectype, t);
  vec_step = vect_init_vector (iv_phi, new_vec, stepvectype, NULL);


  /* Create the following def-use cycle:
     loop prolog:
         vec_init = ...
	 vec_step = ...
     loop:
         vec_iv = PHI <vec_init, vec_loop>
         ...
         STMT
         ...
         vec_loop = vec_iv + vec_step;  */

  /* Create the induction-phi that defines the induction-operand.  */
  vec_dest = vect_get_new_vect_var (vectype, vect_simple_var, "vec_iv_");
  induction_phi = create_phi_node (vec_dest, iv_loop->header);
  set_vinfo_for_stmt (induction_phi,
		      new_stmt_vec_info (induction_phi, loop_vinfo, NULL));
  induc_def = PHI_RESULT (induction_phi);

  /* Create the iv update inside the loop  */
  new_stmt = gimple_build_assign_with_ops (PLUS_EXPR, vec_dest,
					   induc_def, vec_step);
  vec_def = make_ssa_name (vec_dest, new_stmt);
  gimple_assign_set_lhs (new_stmt, vec_def);
  gsi_insert_before (&si, new_stmt, GSI_SAME_STMT);
  set_vinfo_for_stmt (new_stmt, new_stmt_vec_info (new_stmt, loop_vinfo,
                                                   NULL));

  /* Set the arguments of the phi node:  */
  add_phi_arg (induction_phi, vec_init, pe, UNKNOWN_LOCATION);
  add_phi_arg (induction_phi, vec_def, loop_latch_edge (iv_loop),
	       UNKNOWN_LOCATION);


  /* In case that vectorization factor (VF) is bigger than the number
     of elements that we can fit in a vectype (nunits), we have to generate
     more than one vector stmt - i.e - we need to "unroll" the
     vector stmt by a factor VF/nunits.  For more details see documentation
     in vectorizable_operation.  */

  if (ncopies > 1)
    {
      stmt_vec_info prev_stmt_vinfo;
      /* FORNOW. This restriction should be relaxed.  */
      gcc_assert (!nested_in_vect_loop);

      /* Create the vector that holds the step of the induction.  */
      if (SCALAR_FLOAT_TYPE_P (TREE_TYPE (step_expr)))
	{
	  expr = build_int_cst (integer_type_node, nunits);
	  expr = fold_convert (TREE_TYPE (step_expr), expr);
	}
      else
	expr = build_int_cst (TREE_TYPE (step_expr), nunits);
      new_name = fold_build2 (MULT_EXPR, TREE_TYPE (step_expr),
			      expr, step_expr);
      if (TREE_CODE (step_expr) == SSA_NAME)
	new_name = vect_init_vector (iv_phi, new_name,
				     TREE_TYPE (step_expr), NULL);
      t = unshare_expr (new_name);
      gcc_assert (CONSTANT_CLASS_P (new_name)
		  || TREE_CODE (new_name) == SSA_NAME);
      new_vec = build_vector_from_val (stepvectype, t);
      vec_step = vect_init_vector (iv_phi, new_vec, stepvectype, NULL);

      vec_def = induc_def;
      prev_stmt_vinfo = vinfo_for_stmt (induction_phi);
      for (i = 1; i < ncopies; i++)
	{
	  /* vec_i = vec_prev + vec_step  */
	  new_stmt = gimple_build_assign_with_ops (PLUS_EXPR, vec_dest,
						   vec_def, vec_step);
	  vec_def = make_ssa_name (vec_dest, new_stmt);
	  gimple_assign_set_lhs (new_stmt, vec_def);
 
	  gsi_insert_before (&si, new_stmt, GSI_SAME_STMT);
	  if (!useless_type_conversion_p (resvectype, vectype))
	    {
	      new_stmt = gimple_build_assign_with_ops
		  (VIEW_CONVERT_EXPR,
		   vect_get_new_vect_var (resvectype, vect_simple_var,
					  "vec_iv_"),
		   build1 (VIEW_CONVERT_EXPR, resvectype,
			   gimple_assign_lhs (new_stmt)), NULL_TREE);
	      gimple_assign_set_lhs (new_stmt,
				     make_ssa_name
				       (gimple_assign_lhs (new_stmt), new_stmt));
	      gsi_insert_before (&si, new_stmt, GSI_SAME_STMT);
	    }
	  set_vinfo_for_stmt (new_stmt,
			      new_stmt_vec_info (new_stmt, loop_vinfo, NULL));
	  STMT_VINFO_RELATED_STMT (prev_stmt_vinfo) = new_stmt;
	  prev_stmt_vinfo = vinfo_for_stmt (new_stmt);
	}
    }

  if (nested_in_vect_loop)
    {
      /* Find the loop-closed exit-phi of the induction, and record
         the final vector of induction results:  */
      exit_phi = NULL;
      FOR_EACH_IMM_USE_FAST (use_p, imm_iter, loop_arg)
        {
	  gimple use_stmt = USE_STMT (use_p);
	  if (is_gimple_debug (use_stmt))
	    continue;

	  if (!flow_bb_inside_loop_p (iv_loop, gimple_bb (use_stmt)))
	    {
	      exit_phi = use_stmt;
	      break;
	    }
        }
      if (exit_phi)
	{
	  stmt_vec_info stmt_vinfo = vinfo_for_stmt (exit_phi);
	  /* FORNOW. Currently not supporting the case that an inner-loop induction
	     is not used in the outer-loop (i.e. only outside the outer-loop).  */
	  gcc_assert (STMT_VINFO_RELEVANT_P (stmt_vinfo)
		      && !STMT_VINFO_LIVE_P (stmt_vinfo));

	  STMT_VINFO_VEC_STMT (stmt_vinfo) = new_stmt;
	  if (dump_enabled_p ())
	    {
	      dump_printf_loc (MSG_NOTE, vect_location,
			       "vector of inductions after inner-loop:");
	      dump_gimple_stmt (MSG_NOTE, TDF_SLIM, new_stmt, 0);
              dump_printf (MSG_NOTE, "\n");
	    }
	}
    }


  if (dump_enabled_p ())
    {
      dump_printf_loc (MSG_NOTE, vect_location,
		       "transform induction: created def-use cycle: ");
      dump_gimple_stmt (MSG_NOTE, TDF_SLIM, induction_phi, 0);
      dump_printf (MSG_NOTE, "\n");
      dump_gimple_stmt (MSG_NOTE, TDF_SLIM,
			SSA_NAME_DEF_STMT (vec_def), 0);
      dump_printf (MSG_NOTE, "\n");
    }

  STMT_VINFO_VEC_STMT (phi_info) = induction_phi;
  if (!useless_type_conversion_p (resvectype, vectype))
    {
      new_stmt = gimple_build_assign_with_ops
	 (VIEW_CONVERT_EXPR,
	  vect_get_new_vect_var (resvectype, vect_simple_var, "vec_iv_"),
	  build1 (VIEW_CONVERT_EXPR, resvectype, induc_def), NULL_TREE);
      induc_def = make_ssa_name (gimple_assign_lhs (new_stmt), new_stmt);
      gimple_assign_set_lhs (new_stmt, induc_def);
      si = gsi_after_labels (bb);
      gsi_insert_before (&si, new_stmt, GSI_SAME_STMT);
      set_vinfo_for_stmt (new_stmt,
			  new_stmt_vec_info (new_stmt, loop_vinfo, NULL));
      STMT_VINFO_RELATED_STMT (vinfo_for_stmt (new_stmt))
	= STMT_VINFO_RELATED_STMT (vinfo_for_stmt (induction_phi));
    }

  return induc_def;
}


/* Function get_initial_def_for_reduction

   Input:
   STMT - a stmt that performs a reduction operation in the loop.
   INIT_VAL - the initial value of the reduction variable

   Output:
   ADJUSTMENT_DEF - a tree that holds a value to be added to the final result
        of the reduction (used for adjusting the epilog - see below).
   Return a vector variable, initialized according to the operation that STMT
        performs. This vector will be used as the initial value of the
        vector of partial results.

   Option1 (adjust in epilog): Initialize the vector as follows:
     add/bit or/xor:    [0,0,...,0,0]
     mult/bit and:      [1,1,...,1,1]
     min/max/cond_expr: [init_val,init_val,..,init_val,init_val]
   and when necessary (e.g. add/mult case) let the caller know
   that it needs to adjust the result by init_val.

   Option2: Initialize the vector as follows:
     add/bit or/xor:    [init_val,0,0,...,0]
     mult/bit and:      [init_val,1,1,...,1]
     min/max/cond_expr: [init_val,init_val,...,init_val]
   and no adjustments are needed.

   For example, for the following code:

   s = init_val;
   for (i=0;i<n;i++)
     s = s + a[i];

   STMT is 's = s + a[i]', and the reduction variable is 's'.
   For a vector of 4 units, we want to return either [0,0,0,init_val],
   or [0,0,0,0] and let the caller know that it needs to adjust
   the result at the end by 'init_val'.

   FORNOW, we are using the 'adjust in epilog' scheme, because this way the
   initialization vector is simpler (same element in all entries), if
   ADJUSTMENT_DEF is not NULL, and Option2 otherwise.

   A cost model should help decide between these two schemes.  */

tree
get_initial_def_for_reduction (gimple stmt, tree init_val,
                               tree *adjustment_def)
{
  stmt_vec_info stmt_vinfo = vinfo_for_stmt (stmt);
  loop_vec_info loop_vinfo = STMT_VINFO_LOOP_VINFO (stmt_vinfo);
  struct loop *loop = LOOP_VINFO_LOOP (loop_vinfo);
  tree scalar_type = TREE_TYPE (init_val);
  tree vectype = get_vectype_for_scalar_type (scalar_type);
  int nunits;
  enum tree_code code = gimple_assign_rhs_code (stmt);
  tree def_for_init;
  tree init_def;
  tree *elts;
  int i;
  bool nested_in_vect_loop = false;
  tree init_value;
  REAL_VALUE_TYPE real_init_val = dconst0;
  int int_init_val = 0;
  gimple def_stmt = NULL;

  gcc_assert (vectype);
  nunits = TYPE_VECTOR_SUBPARTS (vectype);

  gcc_assert (POINTER_TYPE_P (scalar_type) || INTEGRAL_TYPE_P (scalar_type)
	      || SCALAR_FLOAT_TYPE_P (scalar_type));

  if (nested_in_vect_loop_p (loop, stmt))
    nested_in_vect_loop = true;
  else
    gcc_assert (loop == (gimple_bb (stmt))->loop_father);

  /* In case of double reduction we only create a vector variable to be put
     in the reduction phi node.  The actual statement creation is done in
     vect_create_epilog_for_reduction.  */
  if (adjustment_def && nested_in_vect_loop
      && TREE_CODE (init_val) == SSA_NAME
      && (def_stmt = SSA_NAME_DEF_STMT (init_val))
      && gimple_code (def_stmt) == GIMPLE_PHI
      && flow_bb_inside_loop_p (loop, gimple_bb (def_stmt))
      && vinfo_for_stmt (def_stmt)
      && STMT_VINFO_DEF_TYPE (vinfo_for_stmt (def_stmt))
          == vect_double_reduction_def)
    {
      *adjustment_def = NULL;
      return vect_create_destination_var (init_val, vectype);
    }

  if (TREE_CONSTANT (init_val))
    {
      if (SCALAR_FLOAT_TYPE_P (scalar_type))
        init_value = build_real (scalar_type, TREE_REAL_CST (init_val));
      else
        init_value = build_int_cst (scalar_type, TREE_INT_CST_LOW (init_val));
    }
  else
    init_value = init_val;

  switch (code)
    {
      case WIDEN_SUM_EXPR:
      case DOT_PROD_EXPR:
      case PLUS_EXPR:
      case MINUS_EXPR:
      case BIT_IOR_EXPR:
      case BIT_XOR_EXPR:
      case MULT_EXPR:
      case BIT_AND_EXPR:
        /* ADJUSMENT_DEF is NULL when called from
           vect_create_epilog_for_reduction to vectorize double reduction.  */
        if (adjustment_def)
          {
            if (nested_in_vect_loop)
              *adjustment_def = vect_get_vec_def_for_operand (init_val, stmt,
                                                              NULL);
            else
              *adjustment_def = init_val;
          }

        if (code == MULT_EXPR)
          {
            real_init_val = dconst1;
            int_init_val = 1;
          }

        if (code == BIT_AND_EXPR)
          int_init_val = -1;

        if (SCALAR_FLOAT_TYPE_P (scalar_type))
          def_for_init = build_real (scalar_type, real_init_val);
        else
          def_for_init = build_int_cst (scalar_type, int_init_val);

        /* Create a vector of '0' or '1' except the first element.  */
	elts = XALLOCAVEC (tree, nunits);
        for (i = nunits - 2; i >= 0; --i)
	  elts[i + 1] = def_for_init;

        /* Option1: the first element is '0' or '1' as well.  */
        if (adjustment_def)
          {
	    elts[0] = def_for_init;
            init_def = build_vector (vectype, elts);
            break;
          }

        /* Option2: the first element is INIT_VAL.  */
	elts[0] = init_val;
        if (TREE_CONSTANT (init_val))
          init_def = build_vector (vectype, elts);
        else
	  {
	    vec<constructor_elt, va_gc> *v;
	    vec_alloc (v, nunits);
	    CONSTRUCTOR_APPEND_ELT (v, NULL_TREE, init_val);
	    for (i = 1; i < nunits; ++i)
	      CONSTRUCTOR_APPEND_ELT (v, NULL_TREE, elts[i]);
	    init_def = build_constructor (vectype, v);
	  }

        break;

      case MIN_EXPR:
      case MAX_EXPR:
      case COND_EXPR:
        if (adjustment_def)
          {
            *adjustment_def = NULL_TREE;
            init_def = vect_get_vec_def_for_operand (init_val, stmt, NULL);
            break;
          }

	init_def = build_vector_from_val (vectype, init_value);
        break;

      default:
        gcc_unreachable ();
    }

  return init_def;
}


/* Function vect_create_epilog_for_reduction

   Create code at the loop-epilog to finalize the result of a reduction
   computation. 
  
   VECT_DEFS is list of vector of partial results, i.e., the lhs's of vector 
     reduction statements. 
   STMT is the scalar reduction stmt that is being vectorized.
   NCOPIES is > 1 in case the vectorization factor (VF) is bigger than the
     number of elements that we can fit in a vectype (nunits).  In this case
     we have to generate more than one vector stmt - i.e - we need to "unroll"
     the vector stmt by a factor VF/nunits.  For more details see documentation
     in vectorizable_operation.
   REDUC_CODE is the tree-code for the epilog reduction.
   REDUCTION_PHIS is a list of the phi-nodes that carry the reduction 
     computation.
   REDUC_INDEX is the index of the operand in the right hand side of the 
     statement that is defined by REDUCTION_PHI.
   DOUBLE_REDUC is TRUE if double reduction phi nodes should be handled.
   SLP_NODE is an SLP node containing a group of reduction statements. The 
     first one in this group is STMT.

   This function:
   1. Creates the reduction def-use cycles: sets the arguments for 
      REDUCTION_PHIS:
      The loop-entry argument is the vectorized initial-value of the reduction.
      The loop-latch argument is taken from VECT_DEFS - the vector of partial 
      sums.
   2. "Reduces" each vector of partial results VECT_DEFS into a single result,
      by applying the operation specified by REDUC_CODE if available, or by 
      other means (whole-vector shifts or a scalar loop).
      The function also creates a new phi node at the loop exit to preserve
      loop-closed form, as illustrated below.

     The flow at the entry to this function:

        loop:
          vec_def = phi <null, null>            # REDUCTION_PHI
          VECT_DEF = vector_stmt                # vectorized form of STMT
          s_loop = scalar_stmt                  # (scalar) STMT
        loop_exit:
          s_out0 = phi <s_loop>                 # (scalar) EXIT_PHI
          use <s_out0>
          use <s_out0>

     The above is transformed by this function into:

        loop:
          vec_def = phi <vec_init, VECT_DEF>    # REDUCTION_PHI
          VECT_DEF = vector_stmt                # vectorized form of STMT
          s_loop = scalar_stmt                  # (scalar) STMT
        loop_exit:
          s_out0 = phi <s_loop>                 # (scalar) EXIT_PHI
          v_out1 = phi <VECT_DEF>               # NEW_EXIT_PHI
          v_out2 = reduce <v_out1>
          s_out3 = extract_field <v_out2, 0>
          s_out4 = adjust_result <s_out3>
          use <s_out4>
          use <s_out4>
*/

static void
vect_create_epilog_for_reduction (vec<tree> vect_defs, gimple stmt,
				  int ncopies, enum tree_code reduc_code,
				  vec<gimple> reduction_phis,
                                  int reduc_index, bool double_reduc, 
                                  slp_tree slp_node)
{
  stmt_vec_info stmt_info = vinfo_for_stmt (stmt);
  stmt_vec_info prev_phi_info;
  tree vectype;
  enum machine_mode mode;
  loop_vec_info loop_vinfo = STMT_VINFO_LOOP_VINFO (stmt_info);
  struct loop *loop = LOOP_VINFO_LOOP (loop_vinfo), *outer_loop = NULL;
  basic_block exit_bb;
  tree scalar_dest;
  tree scalar_type;
  gimple new_phi = NULL, phi;
  gimple_stmt_iterator exit_gsi;
  tree vec_dest;
  tree new_temp = NULL_TREE, new_dest, new_name, new_scalar_dest;
  gimple epilog_stmt = NULL;
  enum tree_code code = gimple_assign_rhs_code (stmt);
  gimple exit_phi;
  tree bitsize, bitpos;
  tree adjustment_def = NULL;
  tree vec_initial_def = NULL;
  tree reduction_op, expr, def;
  tree orig_name, scalar_result;
  imm_use_iterator imm_iter, phi_imm_iter;
  use_operand_p use_p, phi_use_p;
  bool extract_scalar_result = false;
  gimple use_stmt, orig_stmt, reduction_phi = NULL;
  bool nested_in_vect_loop = false;
  auto_vec<gimple> new_phis;
  auto_vec<gimple> inner_phis;
  enum vect_def_type dt = vect_unknown_def_type;
  int j, i;
  auto_vec<tree> scalar_results;
  unsigned int group_size = 1, k, ratio;
  auto_vec<tree> vec_initial_defs;
  auto_vec<gimple> phis;
  bool slp_reduc = false;
  tree new_phi_result;
  gimple inner_phi = NULL;

  if (slp_node)
    group_size = SLP_TREE_SCALAR_STMTS (slp_node).length (); 

  if (nested_in_vect_loop_p (loop, stmt))
    {
      outer_loop = loop;
      loop = loop->inner;
      nested_in_vect_loop = true;
      gcc_assert (!slp_node);
    }

  switch (get_gimple_rhs_class (gimple_assign_rhs_code (stmt)))
    {
    case GIMPLE_SINGLE_RHS:
      gcc_assert (TREE_OPERAND_LENGTH (gimple_assign_rhs1 (stmt))
		  == ternary_op);
      reduction_op = TREE_OPERAND (gimple_assign_rhs1 (stmt), reduc_index);
      break;
    case GIMPLE_UNARY_RHS:
      reduction_op = gimple_assign_rhs1 (stmt);
      break;
    case GIMPLE_BINARY_RHS:
      reduction_op = reduc_index ?
                     gimple_assign_rhs2 (stmt) : gimple_assign_rhs1 (stmt);
      break;
    case GIMPLE_TERNARY_RHS:
      reduction_op = gimple_op (stmt, reduc_index + 1);
      break;
    default:
      gcc_unreachable ();
    }

  vectype = get_vectype_for_scalar_type (TREE_TYPE (reduction_op));
  gcc_assert (vectype);
  mode = TYPE_MODE (vectype);

  /* 1. Create the reduction def-use cycle:
     Set the arguments of REDUCTION_PHIS, i.e., transform

        loop:
          vec_def = phi <null, null>            # REDUCTION_PHI
          VECT_DEF = vector_stmt                # vectorized form of STMT
          ...

     into:

        loop:
          vec_def = phi <vec_init, VECT_DEF>    # REDUCTION_PHI
          VECT_DEF = vector_stmt                # vectorized form of STMT
          ...

     (in case of SLP, do it for all the phis). */

  /* Get the loop-entry arguments.  */
  if (slp_node)
    vect_get_vec_defs (reduction_op, NULL_TREE, stmt, &vec_initial_defs,
                       NULL, slp_node, reduc_index);
  else
    {
      vec_initial_defs.create (1);
     /* For the case of reduction, vect_get_vec_def_for_operand returns
        the scalar def before the loop, that defines the initial value
        of the reduction variable.  */
      vec_initial_def = vect_get_vec_def_for_operand (reduction_op, stmt,
                                                      &adjustment_def);
      vec_initial_defs.quick_push (vec_initial_def);
    }

  /* Set phi nodes arguments.  */
  FOR_EACH_VEC_ELT (reduction_phis, i, phi)
    {
      tree vec_init_def, def;
      gimple_seq stmts;
      vec_init_def = force_gimple_operand (vec_initial_defs[i], &stmts,
					   true, NULL_TREE);
      gsi_insert_seq_on_edge_immediate (loop_preheader_edge (loop), stmts);
      def = vect_defs[i];
      for (j = 0; j < ncopies; j++)
        {
          /* Set the loop-entry arg of the reduction-phi.  */
          add_phi_arg (phi, vec_init_def, loop_preheader_edge (loop),
                       UNKNOWN_LOCATION);

          /* Set the loop-latch arg for the reduction-phi.  */
          if (j > 0)
            def = vect_get_vec_def_for_stmt_copy (vect_unknown_def_type, def);

          add_phi_arg (phi, def, loop_latch_edge (loop), UNKNOWN_LOCATION);

          if (dump_enabled_p ())
            {
              dump_printf_loc (MSG_NOTE, vect_location,
			       "transform reduction: created def-use cycle: ");
              dump_gimple_stmt (MSG_NOTE, TDF_SLIM, phi, 0);
              dump_printf (MSG_NOTE, "\n");
              dump_gimple_stmt (MSG_NOTE, TDF_SLIM, SSA_NAME_DEF_STMT (def), 0);
              dump_printf (MSG_NOTE, "\n");
            }

          phi = STMT_VINFO_RELATED_STMT (vinfo_for_stmt (phi));
        }
    }

  /* 2. Create epilog code.
        The reduction epilog code operates across the elements of the vector
        of partial results computed by the vectorized loop.
        The reduction epilog code consists of:

        step 1: compute the scalar result in a vector (v_out2)
        step 2: extract the scalar result (s_out3) from the vector (v_out2)
        step 3: adjust the scalar result (s_out3) if needed.

        Step 1 can be accomplished using one the following three schemes:
          (scheme 1) using reduc_code, if available.
          (scheme 2) using whole-vector shifts, if available.
          (scheme 3) using a scalar loop. In this case steps 1+2 above are
                     combined.

          The overall epilog code looks like this:

          s_out0 = phi <s_loop>         # original EXIT_PHI
          v_out1 = phi <VECT_DEF>       # NEW_EXIT_PHI
          v_out2 = reduce <v_out1>              # step 1
          s_out3 = extract_field <v_out2, 0>    # step 2
          s_out4 = adjust_result <s_out3>       # step 3

          (step 3 is optional, and steps 1 and 2 may be combined).
          Lastly, the uses of s_out0 are replaced by s_out4.  */


  /* 2.1 Create new loop-exit-phis to preserve loop-closed form:
         v_out1 = phi <VECT_DEF> 
         Store them in NEW_PHIS.  */

  exit_bb = single_exit (loop)->dest;
  prev_phi_info = NULL;
  new_phis.create (vect_defs.length ());
  FOR_EACH_VEC_ELT (vect_defs, i, def)
    {
      for (j = 0; j < ncopies; j++)
        {
	  tree new_def = copy_ssa_name (def, NULL);
          phi = create_phi_node (new_def, exit_bb);
          set_vinfo_for_stmt (phi, new_stmt_vec_info (phi, loop_vinfo, NULL));
          if (j == 0)
            new_phis.quick_push (phi);
          else
	    {
	      def = vect_get_vec_def_for_stmt_copy (dt, def);
	      STMT_VINFO_RELATED_STMT (prev_phi_info) = phi;
	    }

          SET_PHI_ARG_DEF (phi, single_exit (loop)->dest_idx, def);
          prev_phi_info = vinfo_for_stmt (phi);
        }
    }

  /* The epilogue is created for the outer-loop, i.e., for the loop being
     vectorized.  Create exit phis for the outer loop.  */
  if (double_reduc)
    {
      loop = outer_loop;
      exit_bb = single_exit (loop)->dest;
      inner_phis.create (vect_defs.length ());
      FOR_EACH_VEC_ELT (new_phis, i, phi)
	{
	  tree new_result = copy_ssa_name (PHI_RESULT (phi), NULL);
	  gimple outer_phi = create_phi_node (new_result, exit_bb);
	  SET_PHI_ARG_DEF (outer_phi, single_exit (loop)->dest_idx,
			   PHI_RESULT (phi));
	  set_vinfo_for_stmt (outer_phi, new_stmt_vec_info (outer_phi,
							    loop_vinfo, NULL));
	  inner_phis.quick_push (phi);
	  new_phis[i] = outer_phi;
	  prev_phi_info = vinfo_for_stmt (outer_phi);
          while (STMT_VINFO_RELATED_STMT (vinfo_for_stmt (phi)))
            {
	      phi = STMT_VINFO_RELATED_STMT (vinfo_for_stmt (phi));
	      new_result = copy_ssa_name (PHI_RESULT (phi), NULL);
	      outer_phi = create_phi_node (new_result, exit_bb);
	      SET_PHI_ARG_DEF (outer_phi, single_exit (loop)->dest_idx,
			       PHI_RESULT (phi));
	      set_vinfo_for_stmt (outer_phi, new_stmt_vec_info (outer_phi,
							loop_vinfo, NULL));
	      STMT_VINFO_RELATED_STMT (prev_phi_info) = outer_phi;
	      prev_phi_info = vinfo_for_stmt (outer_phi);
	    }
	}
    }

  exit_gsi = gsi_after_labels (exit_bb);

  /* 2.2 Get the relevant tree-code to use in the epilog for schemes 2,3
         (i.e. when reduc_code is not available) and in the final adjustment
	 code (if needed).  Also get the original scalar reduction variable as
         defined in the loop.  In case STMT is a "pattern-stmt" (i.e. - it
         represents a reduction pattern), the tree-code and scalar-def are
         taken from the original stmt that the pattern-stmt (STMT) replaces.
         Otherwise (it is a regular reduction) - the tree-code and scalar-def
         are taken from STMT.  */

  orig_stmt = STMT_VINFO_RELATED_STMT (stmt_info);
  if (!orig_stmt)
    {
      /* Regular reduction  */
      orig_stmt = stmt;
    }
  else
    {
      /* Reduction pattern  */
      stmt_vec_info stmt_vinfo = vinfo_for_stmt (orig_stmt);
      gcc_assert (STMT_VINFO_IN_PATTERN_P (stmt_vinfo));
      gcc_assert (STMT_VINFO_RELATED_STMT (stmt_vinfo) == stmt);
    }

  code = gimple_assign_rhs_code (orig_stmt);
  /* For MINUS_EXPR the initial vector is [init_val,0,...,0], therefore,
     partial results are added and not subtracted.  */
  if (code == MINUS_EXPR) 
    code = PLUS_EXPR;
  
  scalar_dest = gimple_assign_lhs (orig_stmt);
  scalar_type = TREE_TYPE (scalar_dest);
  scalar_results.create (group_size); 
  new_scalar_dest = vect_create_destination_var (scalar_dest, NULL);
  bitsize = TYPE_SIZE (scalar_type);

  /* In case this is a reduction in an inner-loop while vectorizing an outer
     loop - we don't need to extract a single scalar result at the end of the
     inner-loop (unless it is double reduction, i.e., the use of reduction is
     outside the outer-loop).  The final vector of partial results will be used
     in the vectorized outer-loop, or reduced to a scalar result at the end of
     the outer-loop.  */
  if (nested_in_vect_loop && !double_reduc)
    goto vect_finalize_reduction;

  /* SLP reduction without reduction chain, e.g.,
     # a1 = phi <a2, a0>
     # b1 = phi <b2, b0>
     a2 = operation (a1)
     b2 = operation (b1)  */
  slp_reduc = (slp_node && !GROUP_FIRST_ELEMENT (vinfo_for_stmt (stmt)));

  /* In case of reduction chain, e.g.,
     # a1 = phi <a3, a0>
     a2 = operation (a1)
     a3 = operation (a2),

     we may end up with more than one vector result.  Here we reduce them to
     one vector.  */
  if (GROUP_FIRST_ELEMENT (vinfo_for_stmt (stmt)))
    {
      tree first_vect = PHI_RESULT (new_phis[0]);
      tree tmp;
      gimple new_vec_stmt = NULL;

      vec_dest = vect_create_destination_var (scalar_dest, vectype);
      for (k = 1; k < new_phis.length (); k++)
        {
          gimple next_phi = new_phis[k];
          tree second_vect = PHI_RESULT (next_phi);

          tmp = build2 (code, vectype,  first_vect, second_vect);
          new_vec_stmt = gimple_build_assign (vec_dest, tmp);
          first_vect = make_ssa_name (vec_dest, new_vec_stmt);
          gimple_assign_set_lhs (new_vec_stmt, first_vect);
          gsi_insert_before (&exit_gsi, new_vec_stmt, GSI_SAME_STMT);
        }

      new_phi_result = first_vect;
      if (new_vec_stmt)
        {
          new_phis.truncate (0);
          new_phis.safe_push (new_vec_stmt);
        }
    }
  else
    new_phi_result = PHI_RESULT (new_phis[0]);
 
  /* 2.3 Create the reduction code, using one of the three schemes described
         above. In SLP we simply need to extract all the elements from the 
         vector (without reducing them), so we use scalar shifts.  */
  if (reduc_code != ERROR_MARK && !slp_reduc)
    {
      tree tmp;

      /*** Case 1:  Create:
           v_out2 = reduc_expr <v_out1>  */

      if (dump_enabled_p ())
        dump_printf_loc (MSG_NOTE, vect_location,
			 "Reduce using direct vector reduction.\n");

      vec_dest = vect_create_destination_var (scalar_dest, vectype);
      tmp = build1 (reduc_code, vectype, new_phi_result);
      epilog_stmt = gimple_build_assign (vec_dest, tmp);
      new_temp = make_ssa_name (vec_dest, epilog_stmt);
      gimple_assign_set_lhs (epilog_stmt, new_temp);
      gsi_insert_before (&exit_gsi, epilog_stmt, GSI_SAME_STMT);

      extract_scalar_result = true;
    }
  else
    {
      enum tree_code shift_code = ERROR_MARK;
      bool have_whole_vector_shift = true;
      int bit_offset;
      int element_bitsize = tree_to_uhwi (bitsize);
      int vec_size_in_bits = tree_to_uhwi (TYPE_SIZE (vectype));
      tree vec_temp;

      if (optab_handler (vec_shr_optab, mode) != CODE_FOR_nothing)
        shift_code = VEC_RSHIFT_EXPR;
      else
        have_whole_vector_shift = false;

      /* Regardless of whether we have a whole vector shift, if we're
         emulating the operation via tree-vect-generic, we don't want
         to use it.  Only the first round of the reduction is likely
         to still be profitable via emulation.  */
      /* ??? It might be better to emit a reduction tree code here, so that
         tree-vect-generic can expand the first round via bit tricks.  */
      if (!VECTOR_MODE_P (mode))
        have_whole_vector_shift = false;
      else
        {
          optab optab = optab_for_tree_code (code, vectype, optab_default);
          if (optab_handler (optab, mode) == CODE_FOR_nothing)
            have_whole_vector_shift = false;
        }

      if (have_whole_vector_shift && !slp_reduc)
        {
          /*** Case 2: Create:
             for (offset = VS/2; offset >= element_size; offset/=2)
                {
                  Create:  va' = vec_shift <va, offset>
                  Create:  va = vop <va, va'>
                }  */

          if (dump_enabled_p ())
            dump_printf_loc (MSG_NOTE, vect_location,
			     "Reduce using vector shifts\n");

          vec_dest = vect_create_destination_var (scalar_dest, vectype);
          new_temp = new_phi_result;
          for (bit_offset = vec_size_in_bits/2;
               bit_offset >= element_bitsize;
               bit_offset /= 2)
            {
              tree bitpos = size_int (bit_offset);

              epilog_stmt = gimple_build_assign_with_ops (shift_code,
                                               vec_dest, new_temp, bitpos);
              new_name = make_ssa_name (vec_dest, epilog_stmt);
              gimple_assign_set_lhs (epilog_stmt, new_name);
              gsi_insert_before (&exit_gsi, epilog_stmt, GSI_SAME_STMT);

              epilog_stmt = gimple_build_assign_with_ops (code, vec_dest,
                                                          new_name, new_temp);
              new_temp = make_ssa_name (vec_dest, epilog_stmt);
              gimple_assign_set_lhs (epilog_stmt, new_temp);
              gsi_insert_before (&exit_gsi, epilog_stmt, GSI_SAME_STMT);
            }

          extract_scalar_result = true;
        }
      else
        {
          tree rhs;

          /*** Case 3: Create:
             s = extract_field <v_out2, 0>
             for (offset = element_size;
                  offset < vector_size;
                  offset += element_size;)
               {
                 Create:  s' = extract_field <v_out2, offset>
                 Create:  s = op <s, s'>  // For non SLP cases
               }  */

          if (dump_enabled_p ())
            dump_printf_loc (MSG_NOTE, vect_location,
			     "Reduce using scalar code.\n");

          vec_size_in_bits = tree_to_uhwi (TYPE_SIZE (vectype));
          FOR_EACH_VEC_ELT (new_phis, i, new_phi)
            {
              if (gimple_code (new_phi) == GIMPLE_PHI)
                vec_temp = PHI_RESULT (new_phi);
              else
                vec_temp = gimple_assign_lhs (new_phi);
              rhs = build3 (BIT_FIELD_REF, scalar_type, vec_temp, bitsize,
                            bitsize_zero_node);
              epilog_stmt = gimple_build_assign (new_scalar_dest, rhs);
              new_temp = make_ssa_name (new_scalar_dest, epilog_stmt);
              gimple_assign_set_lhs (epilog_stmt, new_temp);
              gsi_insert_before (&exit_gsi, epilog_stmt, GSI_SAME_STMT);

              /* In SLP we don't need to apply reduction operation, so we just
                 collect s' values in SCALAR_RESULTS.  */
              if (slp_reduc)
                scalar_results.safe_push (new_temp);

              for (bit_offset = element_bitsize;
                   bit_offset < vec_size_in_bits;
                   bit_offset += element_bitsize)
                {
                  tree bitpos = bitsize_int (bit_offset);
                  tree rhs = build3 (BIT_FIELD_REF, scalar_type, vec_temp,
                                     bitsize, bitpos);

                  epilog_stmt = gimple_build_assign (new_scalar_dest, rhs);
                  new_name = make_ssa_name (new_scalar_dest, epilog_stmt);
                  gimple_assign_set_lhs (epilog_stmt, new_name);
                  gsi_insert_before (&exit_gsi, epilog_stmt, GSI_SAME_STMT);

                  if (slp_reduc)
                    {
                      /* In SLP we don't need to apply reduction operation, so 
                         we just collect s' values in SCALAR_RESULTS.  */
                      new_temp = new_name;
                      scalar_results.safe_push (new_name);
                    }
                  else
                    {
                      epilog_stmt = gimple_build_assign_with_ops (code,
                                          new_scalar_dest, new_name, new_temp);
                      new_temp = make_ssa_name (new_scalar_dest, epilog_stmt);
                      gimple_assign_set_lhs (epilog_stmt, new_temp);
                      gsi_insert_before (&exit_gsi, epilog_stmt, GSI_SAME_STMT);
                    }
                }
            }

          /* The only case where we need to reduce scalar results in SLP, is
             unrolling.  If the size of SCALAR_RESULTS is greater than
             GROUP_SIZE, we reduce them combining elements modulo 
             GROUP_SIZE.  */
          if (slp_reduc)
            {
              tree res, first_res, new_res;
              gimple new_stmt;
            
              /* Reduce multiple scalar results in case of SLP unrolling.  */
              for (j = group_size; scalar_results.iterate (j, &res);
                   j++)
                {
                  first_res = scalar_results[j % group_size];
                  new_stmt = gimple_build_assign_with_ops (code,
                                              new_scalar_dest, first_res, res);
                  new_res = make_ssa_name (new_scalar_dest, new_stmt);
                  gimple_assign_set_lhs (new_stmt, new_res);
                  gsi_insert_before (&exit_gsi, new_stmt, GSI_SAME_STMT);
                  scalar_results[j % group_size] = new_res;
                }
            }
          else
            /* Not SLP - we have one scalar to keep in SCALAR_RESULTS.  */
            scalar_results.safe_push (new_temp);

          extract_scalar_result = false;
        }
    }

  /* 2.4  Extract the final scalar result.  Create:
          s_out3 = extract_field <v_out2, bitpos>  */

  if (extract_scalar_result)
    {
      tree rhs;

      if (dump_enabled_p ())
        dump_printf_loc (MSG_NOTE, vect_location,
			 "extract scalar result\n");

      if (BYTES_BIG_ENDIAN)
        bitpos = size_binop (MULT_EXPR,
                             bitsize_int (TYPE_VECTOR_SUBPARTS (vectype) - 1),
                             TYPE_SIZE (scalar_type));
      else
        bitpos = bitsize_zero_node;

      rhs = build3 (BIT_FIELD_REF, scalar_type, new_temp, bitsize, bitpos);
      epilog_stmt = gimple_build_assign (new_scalar_dest, rhs);
      new_temp = make_ssa_name (new_scalar_dest, epilog_stmt);
      gimple_assign_set_lhs (epilog_stmt, new_temp);
      gsi_insert_before (&exit_gsi, epilog_stmt, GSI_SAME_STMT);
      scalar_results.safe_push (new_temp);
    }
  
vect_finalize_reduction:

  if (double_reduc)
    loop = loop->inner;

  /* 2.5 Adjust the final result by the initial value of the reduction
	 variable. (When such adjustment is not needed, then
	 'adjustment_def' is zero).  For example, if code is PLUS we create:
	 new_temp = loop_exit_def + adjustment_def  */

  if (adjustment_def)
    {
      gcc_assert (!slp_reduc);
      if (nested_in_vect_loop)
	{
          new_phi = new_phis[0];
	  gcc_assert (TREE_CODE (TREE_TYPE (adjustment_def)) == VECTOR_TYPE);
	  expr = build2 (code, vectype, PHI_RESULT (new_phi), adjustment_def);
	  new_dest = vect_create_destination_var (scalar_dest, vectype);
	}
      else
	{
          new_temp = scalar_results[0];
	  gcc_assert (TREE_CODE (TREE_TYPE (adjustment_def)) != VECTOR_TYPE);
	  expr = build2 (code, scalar_type, new_temp, adjustment_def);
	  new_dest = vect_create_destination_var (scalar_dest, scalar_type);
	}

      epilog_stmt = gimple_build_assign (new_dest, expr);
      new_temp = make_ssa_name (new_dest, epilog_stmt);
      gimple_assign_set_lhs (epilog_stmt, new_temp);
      gsi_insert_before (&exit_gsi, epilog_stmt, GSI_SAME_STMT);
      if (nested_in_vect_loop)
        {
          set_vinfo_for_stmt (epilog_stmt,
                              new_stmt_vec_info (epilog_stmt, loop_vinfo,
                                                 NULL));
          STMT_VINFO_RELATED_STMT (vinfo_for_stmt (epilog_stmt)) =
                STMT_VINFO_RELATED_STMT (vinfo_for_stmt (new_phi));

          if (!double_reduc)
            scalar_results.quick_push (new_temp);
          else
            scalar_results[0] = new_temp;
        }
      else
        scalar_results[0] = new_temp;

      new_phis[0] = epilog_stmt;
    }

  /* 2.6  Handle the loop-exit phis.  Replace the uses of scalar loop-exit
          phis with new adjusted scalar results, i.e., replace use <s_out0>
          with use <s_out4>.        

     Transform:
        loop_exit:
          s_out0 = phi <s_loop>                 # (scalar) EXIT_PHI
          v_out1 = phi <VECT_DEF>               # NEW_EXIT_PHI
          v_out2 = reduce <v_out1>
          s_out3 = extract_field <v_out2, 0>
          s_out4 = adjust_result <s_out3>
          use <s_out0>
          use <s_out0>

     into:

        loop_exit:
          s_out0 = phi <s_loop>                 # (scalar) EXIT_PHI
          v_out1 = phi <VECT_DEF>               # NEW_EXIT_PHI
          v_out2 = reduce <v_out1>
          s_out3 = extract_field <v_out2, 0>
          s_out4 = adjust_result <s_out3>
          use <s_out4>  
          use <s_out4> */


  /* In SLP reduction chain we reduce vector results into one vector if
     necessary, hence we set here GROUP_SIZE to 1.  SCALAR_DEST is the LHS of
     the last stmt in the reduction chain, since we are looking for the loop
     exit phi node.  */
  if (GROUP_FIRST_ELEMENT (vinfo_for_stmt (stmt)))
    {
      scalar_dest = gimple_assign_lhs (
			SLP_TREE_SCALAR_STMTS (slp_node)[group_size - 1]);
      group_size = 1;
    }

  /* In SLP we may have several statements in NEW_PHIS and REDUCTION_PHIS (in 
     case that GROUP_SIZE is greater than vectorization factor).  Therefore, we
     need to match SCALAR_RESULTS with corresponding statements.  The first
     (GROUP_SIZE / number of new vector stmts) scalar results correspond to
     the first vector stmt, etc.  
     (RATIO is equal to (GROUP_SIZE / number of new vector stmts)).  */ 
  if (group_size > new_phis.length ())
    {
      ratio = group_size / new_phis.length ();
      gcc_assert (!(group_size % new_phis.length ()));
    }
  else
    ratio = 1;

  for (k = 0; k < group_size; k++)
    {
      if (k % ratio == 0)
        {
          epilog_stmt = new_phis[k / ratio];
          reduction_phi = reduction_phis[k / ratio];
	  if (double_reduc)
	    inner_phi = inner_phis[k / ratio];
        }

      if (slp_reduc)
        {
          gimple current_stmt = SLP_TREE_SCALAR_STMTS (slp_node)[k];

          orig_stmt = STMT_VINFO_RELATED_STMT (vinfo_for_stmt (current_stmt));
          /* SLP statements can't participate in patterns.  */
          gcc_assert (!orig_stmt);
          scalar_dest = gimple_assign_lhs (current_stmt);
        }

      phis.create (3);
      /* Find the loop-closed-use at the loop exit of the original scalar
         result.  (The reduction result is expected to have two immediate uses -
         one at the latch block, and one at the loop exit).  */
      FOR_EACH_IMM_USE_FAST (use_p, imm_iter, scalar_dest)
        if (!flow_bb_inside_loop_p (loop, gimple_bb (USE_STMT (use_p)))
	    && !is_gimple_debug (USE_STMT (use_p)))
          phis.safe_push (USE_STMT (use_p));

      /* While we expect to have found an exit_phi because of loop-closed-ssa
         form we can end up without one if the scalar cycle is dead.  */

      FOR_EACH_VEC_ELT (phis, i, exit_phi)
        {
          if (outer_loop)
            {
              stmt_vec_info exit_phi_vinfo = vinfo_for_stmt (exit_phi);
              gimple vect_phi;

              /* FORNOW. Currently not supporting the case that an inner-loop
                 reduction is not used in the outer-loop (but only outside the
                 outer-loop), unless it is double reduction.  */
              gcc_assert ((STMT_VINFO_RELEVANT_P (exit_phi_vinfo)
                           && !STMT_VINFO_LIVE_P (exit_phi_vinfo))
                          || double_reduc);

              STMT_VINFO_VEC_STMT (exit_phi_vinfo) = epilog_stmt;
              if (!double_reduc
                  || STMT_VINFO_DEF_TYPE (exit_phi_vinfo)
                      != vect_double_reduction_def)
                continue;

              /* Handle double reduction:

                 stmt1: s1 = phi <s0, s2>  - double reduction phi (outer loop)
                 stmt2:   s3 = phi <s1, s4> - (regular) reduc phi (inner loop)
                 stmt3:   s4 = use (s3)     - (regular) reduc stmt (inner loop)
                 stmt4: s2 = phi <s4>      - double reduction stmt (outer loop)

                 At that point the regular reduction (stmt2 and stmt3) is
                 already vectorized, as well as the exit phi node, stmt4.
                 Here we vectorize the phi node of double reduction, stmt1, and
                 update all relevant statements.  */

              /* Go through all the uses of s2 to find double reduction phi
                 node, i.e., stmt1 above.  */
              orig_name = PHI_RESULT (exit_phi);
              FOR_EACH_IMM_USE_STMT (use_stmt, imm_iter, orig_name)
                {
                  stmt_vec_info use_stmt_vinfo;
                  stmt_vec_info new_phi_vinfo;
                  tree vect_phi_init, preheader_arg, vect_phi_res, init_def;
                  basic_block bb = gimple_bb (use_stmt);
                  gimple use;

                  /* Check that USE_STMT is really double reduction phi
                     node.  */
                  if (gimple_code (use_stmt) != GIMPLE_PHI
                      || gimple_phi_num_args (use_stmt) != 2
                      || bb->loop_father != outer_loop)
                    continue;
                  use_stmt_vinfo = vinfo_for_stmt (use_stmt);
                  if (!use_stmt_vinfo
                      || STMT_VINFO_DEF_TYPE (use_stmt_vinfo)
                          != vect_double_reduction_def)
		    continue;

                  /* Create vector phi node for double reduction:
                     vs1 = phi <vs0, vs2>
                     vs1 was created previously in this function by a call to
                       vect_get_vec_def_for_operand and is stored in
                       vec_initial_def;
                     vs2 is defined by INNER_PHI, the vectorized EXIT_PHI;
                     vs0 is created here.  */

                  /* Create vector phi node.  */
                  vect_phi = create_phi_node (vec_initial_def, bb);
                  new_phi_vinfo = new_stmt_vec_info (vect_phi,
                                    loop_vec_info_for_loop (outer_loop), NULL);
                  set_vinfo_for_stmt (vect_phi, new_phi_vinfo);

                  /* Create vs0 - initial def of the double reduction phi.  */
                  preheader_arg = PHI_ARG_DEF_FROM_EDGE (use_stmt,
                                             loop_preheader_edge (outer_loop));
                  init_def = get_initial_def_for_reduction (stmt,
                                                          preheader_arg, NULL);
                  vect_phi_init = vect_init_vector (use_stmt, init_def,
                                                    vectype, NULL);

                  /* Update phi node arguments with vs0 and vs2.  */
                  add_phi_arg (vect_phi, vect_phi_init,
                               loop_preheader_edge (outer_loop),
                               UNKNOWN_LOCATION);
                  add_phi_arg (vect_phi, PHI_RESULT (inner_phi),
                               loop_latch_edge (outer_loop), UNKNOWN_LOCATION);
                  if (dump_enabled_p ())
                    {
                      dump_printf_loc (MSG_NOTE, vect_location,
				       "created double reduction phi node: ");
                      dump_gimple_stmt (MSG_NOTE, TDF_SLIM, vect_phi, 0);
                      dump_printf (MSG_NOTE, "\n");
                    }

                  vect_phi_res = PHI_RESULT (vect_phi);

                  /* Replace the use, i.e., set the correct vs1 in the regular
                     reduction phi node.  FORNOW, NCOPIES is always 1, so the
                     loop is redundant.  */
                  use = reduction_phi;
                  for (j = 0; j < ncopies; j++)
                    {
                      edge pr_edge = loop_preheader_edge (loop);
                      SET_PHI_ARG_DEF (use, pr_edge->dest_idx, vect_phi_res);
                      use = STMT_VINFO_RELATED_STMT (vinfo_for_stmt (use));
                    }
                }
            }
        }

      phis.release ();
      if (nested_in_vect_loop)
        {
          if (double_reduc)
            loop = outer_loop;
          else
            continue;
        }

      phis.create (3);
      /* Find the loop-closed-use at the loop exit of the original scalar
         result.  (The reduction result is expected to have two immediate uses,
         one at the latch block, and one at the loop exit).  For double
         reductions we are looking for exit phis of the outer loop.  */
      FOR_EACH_IMM_USE_FAST (use_p, imm_iter, scalar_dest)
        {
          if (!flow_bb_inside_loop_p (loop, gimple_bb (USE_STMT (use_p))))
	    {
	      if (!is_gimple_debug (USE_STMT (use_p)))
		phis.safe_push (USE_STMT (use_p));
	    }
          else
            {
              if (double_reduc && gimple_code (USE_STMT (use_p)) == GIMPLE_PHI)
                {
                  tree phi_res = PHI_RESULT (USE_STMT (use_p));

                  FOR_EACH_IMM_USE_FAST (phi_use_p, phi_imm_iter, phi_res)
                    {
                      if (!flow_bb_inside_loop_p (loop,
                                             gimple_bb (USE_STMT (phi_use_p)))
			  && !is_gimple_debug (USE_STMT (phi_use_p)))
                        phis.safe_push (USE_STMT (phi_use_p));
                    }
                }
            }
        }

      FOR_EACH_VEC_ELT (phis, i, exit_phi)
        {
          /* Replace the uses:  */
          orig_name = PHI_RESULT (exit_phi);
          scalar_result = scalar_results[k];
          FOR_EACH_IMM_USE_STMT (use_stmt, imm_iter, orig_name)
            FOR_EACH_IMM_USE_ON_STMT (use_p, imm_iter)
              SET_USE (use_p, scalar_result);
        }

      phis.release ();
    }
}


/* Function vectorizable_reduction.

   Check if STMT performs a reduction operation that can be vectorized.
   If VEC_STMT is also passed, vectorize the STMT: create a vectorized
   stmt to replace it, put it in VEC_STMT, and insert it at GSI.
   Return FALSE if not a vectorizable STMT, TRUE otherwise.

   This function also handles reduction idioms (patterns) that have been
   recognized in advance during vect_pattern_recog.  In this case, STMT may be
   of this form:
     X = pattern_expr (arg0, arg1, ..., X)
   and it's STMT_VINFO_RELATED_STMT points to the last stmt in the original
   sequence that had been detected and replaced by the pattern-stmt (STMT).

   In some cases of reduction patterns, the type of the reduction variable X is
   different than the type of the other arguments of STMT.
   In such cases, the vectype that is used when transforming STMT into a vector
   stmt is different than the vectype that is used to determine the
   vectorization factor, because it consists of a different number of elements
   than the actual number of elements that are being operated upon in parallel.

   For example, consider an accumulation of shorts into an int accumulator.
   On some targets it's possible to vectorize this pattern operating on 8
   shorts at a time (hence, the vectype for purposes of determining the
   vectorization factor should be V8HI); on the other hand, the vectype that
   is used to create the vector form is actually V4SI (the type of the result).

   Upon entry to this function, STMT_VINFO_VECTYPE records the vectype that
   indicates what is the actual level of parallelism (V8HI in the example), so
   that the right vectorization factor would be derived.  This vectype
   corresponds to the type of arguments to the reduction stmt, and should *NOT*
   be used to create the vectorized stmt.  The right vectype for the vectorized
   stmt is obtained from the type of the result X:
        get_vectype_for_scalar_type (TREE_TYPE (X))

   This means that, contrary to "regular" reductions (or "regular" stmts in
   general), the following equation:
      STMT_VINFO_VECTYPE == get_vectype_for_scalar_type (TREE_TYPE (X))
   does *NOT* necessarily hold for reduction patterns.  */

bool
vectorizable_reduction (gimple stmt, gimple_stmt_iterator *gsi,
			gimple *vec_stmt, slp_tree slp_node)
{
  tree vec_dest;
  tree scalar_dest;
  tree loop_vec_def0 = NULL_TREE, loop_vec_def1 = NULL_TREE;
  stmt_vec_info stmt_info = vinfo_for_stmt (stmt);
  tree vectype_out = STMT_VINFO_VECTYPE (stmt_info);
  tree vectype_in = NULL_TREE;
  loop_vec_info loop_vinfo = STMT_VINFO_LOOP_VINFO (stmt_info);
  struct loop *loop = LOOP_VINFO_LOOP (loop_vinfo);
  enum tree_code code, orig_code, epilog_reduc_code;
  enum machine_mode vec_mode;
  int op_type;
  optab optab, reduc_optab;
  tree new_temp = NULL_TREE;
  tree def;
  gimple def_stmt;
  enum vect_def_type dt;
  gimple new_phi = NULL;
  tree scalar_type;
  bool is_simple_use;
  gimple orig_stmt;
  stmt_vec_info orig_stmt_info;
  tree expr = NULL_TREE;
  int i;
  int ncopies;
  int epilog_copies;
  stmt_vec_info prev_stmt_info, prev_phi_info;
  bool single_defuse_cycle = false;
  tree reduc_def = NULL_TREE;
  gimple new_stmt = NULL;
  int j;
  tree ops[3];
  bool nested_cycle = false, found_nested_cycle_def = false;
  gimple reduc_def_stmt = NULL;
  /* The default is that the reduction variable is the last in statement.  */
  int reduc_index = 2;
  bool double_reduc = false, dummy;
  basic_block def_bb;
  struct loop * def_stmt_loop, *outer_loop = NULL;
  tree def_arg;
  gimple def_arg_stmt;
  auto_vec<tree> vec_oprnds0;
  auto_vec<tree> vec_oprnds1;
  auto_vec<tree> vect_defs;
  auto_vec<gimple> phis;
  int vec_num;
  tree def0, def1, tem, op0, op1 = NULL_TREE;

  /* In case of reduction chain we switch to the first stmt in the chain, but
     we don't update STMT_INFO, since only the last stmt is marked as reduction
     and has reduction properties.  */
  if (GROUP_FIRST_ELEMENT (vinfo_for_stmt (stmt)))
    stmt = GROUP_FIRST_ELEMENT (stmt_info);

  if (nested_in_vect_loop_p (loop, stmt))
    {
      outer_loop = loop;
      loop = loop->inner;
      nested_cycle = true;
    }

  /* 1. Is vectorizable reduction?  */
  /* Not supportable if the reduction variable is used in the loop, unless
     it's a reduction chain.  */
  if (STMT_VINFO_RELEVANT (stmt_info) > vect_used_in_outer
      && !GROUP_FIRST_ELEMENT (stmt_info))
    return false;

  /* Reductions that are not used even in an enclosing outer-loop,
     are expected to be "live" (used out of the loop).  */
  if (STMT_VINFO_RELEVANT (stmt_info) == vect_unused_in_scope
      && !STMT_VINFO_LIVE_P (stmt_info))
    return false;

  /* Make sure it was already recognized as a reduction computation.  */
  if (STMT_VINFO_DEF_TYPE (stmt_info) != vect_reduction_def
      && STMT_VINFO_DEF_TYPE (stmt_info) != vect_nested_cycle)
    return false;

  /* 2. Has this been recognized as a reduction pattern?

     Check if STMT represents a pattern that has been recognized
     in earlier analysis stages.  For stmts that represent a pattern,
     the STMT_VINFO_RELATED_STMT field records the last stmt in
     the original sequence that constitutes the pattern.  */

  orig_stmt = STMT_VINFO_RELATED_STMT (stmt_info);
  if (orig_stmt)
    {
      orig_stmt_info = vinfo_for_stmt (orig_stmt);
      gcc_assert (STMT_VINFO_IN_PATTERN_P (orig_stmt_info));
      gcc_assert (!STMT_VINFO_IN_PATTERN_P (stmt_info));
    }

  /* 3. Check the operands of the operation.  The first operands are defined
        inside the loop body. The last operand is the reduction variable,
        which is defined by the loop-header-phi.  */

  gcc_assert (is_gimple_assign (stmt));

  /* Flatten RHS.  */
  switch (get_gimple_rhs_class (gimple_assign_rhs_code (stmt)))
    {
    case GIMPLE_SINGLE_RHS:
      op_type = TREE_OPERAND_LENGTH (gimple_assign_rhs1 (stmt));
      if (op_type == ternary_op)
	{
	  tree rhs = gimple_assign_rhs1 (stmt);
	  ops[0] = TREE_OPERAND (rhs, 0);
	  ops[1] = TREE_OPERAND (rhs, 1);
	  ops[2] = TREE_OPERAND (rhs, 2);
	  code = TREE_CODE (rhs);
	}
      else
	return false;
      break;

    case GIMPLE_BINARY_RHS:
      code = gimple_assign_rhs_code (stmt);
      op_type = TREE_CODE_LENGTH (code);
      gcc_assert (op_type == binary_op);
      ops[0] = gimple_assign_rhs1 (stmt);
      ops[1] = gimple_assign_rhs2 (stmt);
      break;

    case GIMPLE_TERNARY_RHS:
      code = gimple_assign_rhs_code (stmt);
      op_type = TREE_CODE_LENGTH (code);
      gcc_assert (op_type == ternary_op);
      ops[0] = gimple_assign_rhs1 (stmt);
      ops[1] = gimple_assign_rhs2 (stmt);
      ops[2] = gimple_assign_rhs3 (stmt);
      break;

    case GIMPLE_UNARY_RHS:
      return false;

    default:
      gcc_unreachable ();
    }

  if (code == COND_EXPR && slp_node)
    return false;

  scalar_dest = gimple_assign_lhs (stmt);
  scalar_type = TREE_TYPE (scalar_dest);
  if (!POINTER_TYPE_P (scalar_type) && !INTEGRAL_TYPE_P (scalar_type)
      && !SCALAR_FLOAT_TYPE_P (scalar_type))
    return false;

  /* Do not try to vectorize bit-precision reductions.  */
  if ((TYPE_PRECISION (scalar_type)
       != GET_MODE_PRECISION (TYPE_MODE (scalar_type))))
    return false;

  /* All uses but the last are expected to be defined in the loop.
     The last use is the reduction variable.  In case of nested cycle this
     assumption is not true: we use reduc_index to record the index of the
     reduction variable.  */
  for (i = 0; i < op_type - 1; i++)
    {
      /* The condition of COND_EXPR is checked in vectorizable_condition().  */
      if (i == 0 && code == COND_EXPR)
        continue;

      is_simple_use = vect_is_simple_use_1 (ops[i], stmt, loop_vinfo, NULL,
					    &def_stmt, &def, &dt, &tem);
      if (!vectype_in)
	vectype_in = tem;
      gcc_assert (is_simple_use);

      if (dt != vect_internal_def
	  && dt != vect_external_def
	  && dt != vect_constant_def
	  && dt != vect_induction_def
          && !(dt == vect_nested_cycle && nested_cycle))
	return false;

      if (dt == vect_nested_cycle)
        {
          found_nested_cycle_def = true;
          reduc_def_stmt = def_stmt;
          reduc_index = i;
        }
    }

  is_simple_use = vect_is_simple_use_1 (ops[i], stmt, loop_vinfo, NULL,
					&def_stmt, &def, &dt, &tem);
  if (!vectype_in)
    vectype_in = tem;
  gcc_assert (is_simple_use);
  if (!(dt == vect_reduction_def
	|| dt == vect_nested_cycle
	|| ((dt == vect_internal_def || dt == vect_external_def
	     || dt == vect_constant_def || dt == vect_induction_def)
	    && nested_cycle && found_nested_cycle_def)))
    {
      /* For pattern recognized stmts, orig_stmt might be a reduction,
	 but some helper statements for the pattern might not, or
	 might be COND_EXPRs with reduction uses in the condition.  */
      gcc_assert (orig_stmt);
      return false;
    }
  if (!found_nested_cycle_def)
    reduc_def_stmt = def_stmt;

  gcc_assert (gimple_code (reduc_def_stmt) == GIMPLE_PHI);
  if (orig_stmt)
    gcc_assert (orig_stmt == vect_is_simple_reduction (loop_vinfo,
                                                       reduc_def_stmt,
                                                       !nested_cycle,
                                                       &dummy));
  else
    {
      gimple tmp = vect_is_simple_reduction (loop_vinfo, reduc_def_stmt,
                                             !nested_cycle, &dummy);
      /* We changed STMT to be the first stmt in reduction chain, hence we
         check that in this case the first element in the chain is STMT.  */
      gcc_assert (stmt == tmp
                  || GROUP_FIRST_ELEMENT (vinfo_for_stmt (tmp)) == stmt);
    }

  if (STMT_VINFO_LIVE_P (vinfo_for_stmt (reduc_def_stmt)))
    return false;

  if (slp_node || PURE_SLP_STMT (stmt_info))
    ncopies = 1;
  else
    ncopies = (LOOP_VINFO_VECT_FACTOR (loop_vinfo)
               / TYPE_VECTOR_SUBPARTS (vectype_in));

  gcc_assert (ncopies >= 1);

  vec_mode = TYPE_MODE (vectype_in);

  if (code == COND_EXPR)
    {
      if (!vectorizable_condition (stmt, gsi, NULL, ops[reduc_index], 0, NULL))
        {
          if (dump_enabled_p ())
	    dump_printf_loc (MSG_MISSED_OPTIMIZATION, vect_location,
			     "unsupported condition in reduction\n");

            return false;
        }
    }
  else
    {
      /* 4. Supportable by target?  */

      if (code == LSHIFT_EXPR || code == RSHIFT_EXPR
	  || code == LROTATE_EXPR || code == RROTATE_EXPR)
	{
	  /* Shifts and rotates are only supported by vectorizable_shifts,
	     not vectorizable_reduction.  */
          if (dump_enabled_p ())
	    dump_printf_loc (MSG_MISSED_OPTIMIZATION, vect_location,
			     "unsupported shift or rotation.\n");
	  return false;
	}

      /* 4.1. check support for the operation in the loop  */
      optab = optab_for_tree_code (code, vectype_in, optab_default);
      if (!optab)
        {
          if (dump_enabled_p ())
	    dump_printf_loc (MSG_MISSED_OPTIMIZATION, vect_location,
			     "no optab.\n");

          return false;
        }

      if (optab_handler (optab, vec_mode) == CODE_FOR_nothing)
        {
          if (dump_enabled_p ())
            dump_printf (MSG_NOTE, "op not supported by target.\n");

          if (GET_MODE_SIZE (vec_mode) != UNITS_PER_WORD
              || LOOP_VINFO_VECT_FACTOR (loop_vinfo)
	          < vect_min_worthwhile_factor (code))
            return false;

          if (dump_enabled_p ())
  	    dump_printf (MSG_NOTE, "proceeding using word mode.\n");
        }

      /* Worthwhile without SIMD support?  */
      if (!VECTOR_MODE_P (TYPE_MODE (vectype_in))
          && LOOP_VINFO_VECT_FACTOR (loop_vinfo)
   	     < vect_min_worthwhile_factor (code))
        {
          if (dump_enabled_p ())
	    dump_printf_loc (MSG_MISSED_OPTIMIZATION, vect_location,
			     "not worthwhile without SIMD support.\n");

          return false;
        }
    }

  /* 4.2. Check support for the epilog operation.

          If STMT represents a reduction pattern, then the type of the
          reduction variable may be different than the type of the rest
          of the arguments.  For example, consider the case of accumulation
          of shorts into an int accumulator; The original code:
                        S1: int_a = (int) short_a;
          orig_stmt->   S2: int_acc = plus <int_a ,int_acc>;

          was replaced with:
                        STMT: int_acc = widen_sum <short_a, int_acc>

          This means that:
          1. The tree-code that is used to create the vector operation in the
             epilog code (that reduces the partial results) is not the
             tree-code of STMT, but is rather the tree-code of the original
             stmt from the pattern that STMT is replacing.  I.e, in the example
             above we want to use 'widen_sum' in the loop, but 'plus' in the
             epilog.
          2. The type (mode) we use to check available target support
             for the vector operation to be created in the *epilog*, is
             determined by the type of the reduction variable (in the example
             above we'd check this: optab_handler (plus_optab, vect_int_mode])).
             However the type (mode) we use to check available target support
             for the vector operation to be created *inside the loop*, is
             determined by the type of the other arguments to STMT (in the
             example we'd check this: optab_handler (widen_sum_optab,
	     vect_short_mode)).

          This is contrary to "regular" reductions, in which the types of all
          the arguments are the same as the type of the reduction variable.
          For "regular" reductions we can therefore use the same vector type
          (and also the same tree-code) when generating the epilog code and
          when generating the code inside the loop.  */

  if (orig_stmt)
    {
      /* This is a reduction pattern: get the vectype from the type of the
         reduction variable, and get the tree-code from orig_stmt.  */
      orig_code = gimple_assign_rhs_code (orig_stmt);
      gcc_assert (vectype_out);
      vec_mode = TYPE_MODE (vectype_out);
    }
  else
    {
      /* Regular reduction: use the same vectype and tree-code as used for
         the vector code inside the loop can be used for the epilog code. */
      orig_code = code;
    }

  if (nested_cycle)
    {
      def_bb = gimple_bb (reduc_def_stmt);
      def_stmt_loop = def_bb->loop_father;
      def_arg = PHI_ARG_DEF_FROM_EDGE (reduc_def_stmt,
                                       loop_preheader_edge (def_stmt_loop));
      if (TREE_CODE (def_arg) == SSA_NAME
          && (def_arg_stmt = SSA_NAME_DEF_STMT (def_arg))
          && gimple_code (def_arg_stmt) == GIMPLE_PHI
          && flow_bb_inside_loop_p (outer_loop, gimple_bb (def_arg_stmt))
          && vinfo_for_stmt (def_arg_stmt)
          && STMT_VINFO_DEF_TYPE (vinfo_for_stmt (def_arg_stmt))
              == vect_double_reduction_def)
        double_reduc = true;
    }

  epilog_reduc_code = ERROR_MARK;
  if (reduction_code_for_scalar_code (orig_code, &epilog_reduc_code))
    {
      reduc_optab = optab_for_tree_code (epilog_reduc_code, vectype_out,
                                         optab_default);
      if (!reduc_optab)
        {
          if (dump_enabled_p ())
	    dump_printf_loc (MSG_MISSED_OPTIMIZATION, vect_location,
			     "no optab for reduction.\n");

          epilog_reduc_code = ERROR_MARK;
        }

      if (reduc_optab
          && optab_handler (reduc_optab, vec_mode) == CODE_FOR_nothing)
        {
          if (dump_enabled_p ())
	    dump_printf_loc (MSG_MISSED_OPTIMIZATION, vect_location,
			     "reduc op not supported by target.\n");

          epilog_reduc_code = ERROR_MARK;
        }
    }
  else
    {
      if (!nested_cycle || double_reduc)
        {
          if (dump_enabled_p ())
	    dump_printf_loc (MSG_MISSED_OPTIMIZATION, vect_location,
			     "no reduc code for scalar code.\n");

          return false;
        }
    }

  if (double_reduc && ncopies > 1)
    {
      if (dump_enabled_p ())
	dump_printf_loc (MSG_MISSED_OPTIMIZATION, vect_location,
			 "multiple types in double reduction\n");

      return false;
    }

  /* In case of widenning multiplication by a constant, we update the type
     of the constant to be the type of the other operand.  We check that the
     constant fits the type in the pattern recognition pass.  */
  if (code == DOT_PROD_EXPR
      && !types_compatible_p (TREE_TYPE (ops[0]), TREE_TYPE (ops[1])))
    {
      if (TREE_CODE (ops[0]) == INTEGER_CST)
        ops[0] = fold_convert (TREE_TYPE (ops[1]), ops[0]);
      else if (TREE_CODE (ops[1]) == INTEGER_CST)
        ops[1] = fold_convert (TREE_TYPE (ops[0]), ops[1]);
      else
        {
          if (dump_enabled_p ())
	    dump_printf_loc (MSG_MISSED_OPTIMIZATION, vect_location,
			     "invalid types in dot-prod\n");

          return false;
        }
    }

  if (!vec_stmt) /* transformation not required.  */
    {
      if (!vect_model_reduction_cost (stmt_info, epilog_reduc_code, ncopies))
        return false;
      STMT_VINFO_TYPE (stmt_info) = reduc_vec_info_type;
      return true;
    }

  /** Transform.  **/

  if (dump_enabled_p ())
    dump_printf_loc (MSG_NOTE, vect_location, "transform reduction.\n");

  /* FORNOW: Multiple types are not supported for condition.  */
  if (code == COND_EXPR)
    gcc_assert (ncopies == 1);

  /* Create the destination vector  */
  vec_dest = vect_create_destination_var (scalar_dest, vectype_out);

  /* In case the vectorization factor (VF) is bigger than the number
     of elements that we can fit in a vectype (nunits), we have to generate
     more than one vector stmt - i.e - we need to "unroll" the
     vector stmt by a factor VF/nunits.  For more details see documentation
     in vectorizable_operation.  */

  /* If the reduction is used in an outer loop we need to generate
     VF intermediate results, like so (e.g. for ncopies=2):
	r0 = phi (init, r0)
	r1 = phi (init, r1)
	r0 = x0 + r0;
        r1 = x1 + r1;
    (i.e. we generate VF results in 2 registers).
    In this case we have a separate def-use cycle for each copy, and therefore
    for each copy we get the vector def for the reduction variable from the
    respective phi node created for this copy.

    Otherwise (the reduction is unused in the loop nest), we can combine
    together intermediate results, like so (e.g. for ncopies=2):
	r = phi (init, r)
	r = x0 + r;
	r = x1 + r;
   (i.e. we generate VF/2 results in a single register).
   In this case for each copy we get the vector def for the reduction variable
   from the vectorized reduction operation generated in the previous iteration.
  */

  if (STMT_VINFO_RELEVANT (stmt_info) == vect_unused_in_scope)
    {
      single_defuse_cycle = true;
      epilog_copies = 1;
    }
  else
    epilog_copies = ncopies;

  prev_stmt_info = NULL;
  prev_phi_info = NULL;
  if (slp_node)
    {
      vec_num = SLP_TREE_NUMBER_OF_VEC_STMTS (slp_node);
      gcc_assert (TYPE_VECTOR_SUBPARTS (vectype_out) 
                  == TYPE_VECTOR_SUBPARTS (vectype_in));
    }
  else
    {
      vec_num = 1;
      vec_oprnds0.create (1);
      if (op_type == ternary_op)
        vec_oprnds1.create (1);
    }

  phis.create (vec_num);
  vect_defs.create (vec_num);
  if (!slp_node)
    vect_defs.quick_push (NULL_TREE);

  for (j = 0; j < ncopies; j++)
    {
      if (j == 0 || !single_defuse_cycle)
	{
          for (i = 0; i < vec_num; i++)
            {
              /* Create the reduction-phi that defines the reduction
                 operand.  */
              new_phi = create_phi_node (vec_dest, loop->header);
              set_vinfo_for_stmt (new_phi,
                                  new_stmt_vec_info (new_phi, loop_vinfo,
                                                     NULL));
               if (j == 0 || slp_node)
                 phis.quick_push (new_phi);
            }
        }

      if (code == COND_EXPR)
        {
          gcc_assert (!slp_node);
          vectorizable_condition (stmt, gsi, vec_stmt, 
                                  PHI_RESULT (phis[0]), 
                                  reduc_index, NULL);
          /* Multiple types are not supported for condition.  */
          break;
        }

      /* Handle uses.  */
      if (j == 0)
        {
          op0 = ops[!reduc_index];
          if (op_type == ternary_op)
            {
              if (reduc_index == 0)
                op1 = ops[2];
              else
                op1 = ops[1];
            }

          if (slp_node)
            vect_get_vec_defs (op0, op1, stmt, &vec_oprnds0, &vec_oprnds1,
                               slp_node, -1);
          else
            {
              loop_vec_def0 = vect_get_vec_def_for_operand (ops[!reduc_index],
                                                            stmt, NULL);
              vec_oprnds0.quick_push (loop_vec_def0);
              if (op_type == ternary_op)
               {
                 loop_vec_def1 = vect_get_vec_def_for_operand (op1, stmt,
                                                               NULL);
                 vec_oprnds1.quick_push (loop_vec_def1);
               }
            }
        }
      else
        {
          if (!slp_node)
            {
              enum vect_def_type dt;
              gimple dummy_stmt;
              tree dummy;

              vect_is_simple_use (ops[!reduc_index], stmt, loop_vinfo, NULL,
                                  &dummy_stmt, &dummy, &dt);
              loop_vec_def0 = vect_get_vec_def_for_stmt_copy (dt,
                                                              loop_vec_def0);
              vec_oprnds0[0] = loop_vec_def0;
              if (op_type == ternary_op)
                {
                  vect_is_simple_use (op1, stmt, loop_vinfo, NULL, &dummy_stmt,
                                      &dummy, &dt);
                  loop_vec_def1 = vect_get_vec_def_for_stmt_copy (dt,
                                                                loop_vec_def1);
                  vec_oprnds1[0] = loop_vec_def1;
                }
            }

          if (single_defuse_cycle)
            reduc_def = gimple_assign_lhs (new_stmt);

          STMT_VINFO_RELATED_STMT (prev_phi_info) = new_phi;
        }

      FOR_EACH_VEC_ELT (vec_oprnds0, i, def0)
        {
          if (slp_node)
            reduc_def = PHI_RESULT (phis[i]);
          else
            {
              if (!single_defuse_cycle || j == 0)
                reduc_def = PHI_RESULT (new_phi);
            }

          def1 = ((op_type == ternary_op)
                  ? vec_oprnds1[i] : NULL);
          if (op_type == binary_op)
            {
              if (reduc_index == 0)
                expr = build2 (code, vectype_out, reduc_def, def0);
              else
                expr = build2 (code, vectype_out, def0, reduc_def);
            }
          else
            {
              if (reduc_index == 0)
                expr = build3 (code, vectype_out, reduc_def, def0, def1);
              else
                {
                  if (reduc_index == 1)
                    expr = build3 (code, vectype_out, def0, reduc_def, def1);
                  else
                    expr = build3 (code, vectype_out, def0, def1, reduc_def);
                }
            }

          new_stmt = gimple_build_assign (vec_dest, expr);
          new_temp = make_ssa_name (vec_dest, new_stmt);
          gimple_assign_set_lhs (new_stmt, new_temp);
          vect_finish_stmt_generation (stmt, new_stmt, gsi);

          if (slp_node)
            {
              SLP_TREE_VEC_STMTS (slp_node).quick_push (new_stmt);
              vect_defs.quick_push (new_temp);
            }
          else
            vect_defs[0] = new_temp;
        }

      if (slp_node)
        continue;

      if (j == 0)
	STMT_VINFO_VEC_STMT (stmt_info) = *vec_stmt = new_stmt;
      else
	STMT_VINFO_RELATED_STMT (prev_stmt_info) = new_stmt;

      prev_stmt_info = vinfo_for_stmt (new_stmt);
      prev_phi_info = vinfo_for_stmt (new_phi);
    }

  /* Finalize the reduction-phi (set its arguments) and create the
     epilog reduction code.  */
  if ((!single_defuse_cycle || code == COND_EXPR) && !slp_node)
    {
      new_temp = gimple_assign_lhs (*vec_stmt);
      vect_defs[0] = new_temp;
    }

  vect_create_epilog_for_reduction (vect_defs, stmt, epilog_copies,
                                    epilog_reduc_code, phis, reduc_index,
                                    double_reduc, slp_node);

  return true;
}

/* Function vect_min_worthwhile_factor.

   For a loop where we could vectorize the operation indicated by CODE,
   return the minimum vectorization factor that makes it worthwhile
   to use generic vectors.  */
int
vect_min_worthwhile_factor (enum tree_code code)
{
  switch (code)
    {
    case PLUS_EXPR:
    case MINUS_EXPR:
    case NEGATE_EXPR:
      return 4;

    case BIT_AND_EXPR:
    case BIT_IOR_EXPR:
    case BIT_XOR_EXPR:
    case BIT_NOT_EXPR:
      return 2;

    default:
      return INT_MAX;
    }
}


/* Function vectorizable_induction

   Check if PHI performs an induction computation that can be vectorized.
   If VEC_STMT is also passed, vectorize the induction PHI: create a vectorized
   phi to replace it, put it in VEC_STMT, and add it to the same basic block.
   Return FALSE if not a vectorizable STMT, TRUE otherwise.  */

bool
vectorizable_induction (gimple phi, gimple_stmt_iterator *gsi ATTRIBUTE_UNUSED,
			gimple *vec_stmt)
{
  stmt_vec_info stmt_info = vinfo_for_stmt (phi);
  tree vectype = STMT_VINFO_VECTYPE (stmt_info);
  loop_vec_info loop_vinfo = STMT_VINFO_LOOP_VINFO (stmt_info);
  struct loop *loop = LOOP_VINFO_LOOP (loop_vinfo);
  int nunits = TYPE_VECTOR_SUBPARTS (vectype);
  int ncopies = LOOP_VINFO_VECT_FACTOR (loop_vinfo) / nunits;
  tree vec_def;

  gcc_assert (ncopies >= 1);
  /* FORNOW. These restrictions should be relaxed.  */
  if (nested_in_vect_loop_p (loop, phi))
    {
      imm_use_iterator imm_iter;
      use_operand_p use_p;
      gimple exit_phi;
      edge latch_e;
      tree loop_arg;

      if (ncopies > 1)
	{
	  if (dump_enabled_p ())
	    dump_printf_loc (MSG_MISSED_OPTIMIZATION, vect_location,
			     "multiple types in nested loop.\n");
	  return false;
	}

      exit_phi = NULL;
      latch_e = loop_latch_edge (loop->inner);
      loop_arg = PHI_ARG_DEF_FROM_EDGE (phi, latch_e);
      FOR_EACH_IMM_USE_FAST (use_p, imm_iter, loop_arg)
	{
	  gimple use_stmt = USE_STMT (use_p);
	  if (is_gimple_debug (use_stmt))
	    continue;

	  if (!flow_bb_inside_loop_p (loop->inner, gimple_bb (use_stmt)))
	    {
	      exit_phi = use_stmt;
	      break;
	    }
	}
      if (exit_phi)
	{
	  stmt_vec_info exit_phi_vinfo  = vinfo_for_stmt (exit_phi);
	  if (!(STMT_VINFO_RELEVANT_P (exit_phi_vinfo)
		&& !STMT_VINFO_LIVE_P (exit_phi_vinfo)))
	    {
	      if (dump_enabled_p ())
		dump_printf_loc (MSG_MISSED_OPTIMIZATION, vect_location,
				 "inner-loop induction only used outside "
				 "of the outer vectorized loop.\n");
	      return false;
	    }
	}
    }

  if (!STMT_VINFO_RELEVANT_P (stmt_info))
    return false;

  /* FORNOW: SLP not supported.  */
  if (STMT_SLP_TYPE (stmt_info))
    return false;

  gcc_assert (STMT_VINFO_DEF_TYPE (stmt_info) == vect_induction_def);

  if (gimple_code (phi) != GIMPLE_PHI)
    return false;

  if (!vec_stmt) /* transformation not required.  */
    {
      STMT_VINFO_TYPE (stmt_info) = induc_vec_info_type;
      if (dump_enabled_p ())
        dump_printf_loc (MSG_NOTE, vect_location,
                         "=== vectorizable_induction ===\n");
      vect_model_induction_cost (stmt_info, ncopies);
      return true;
    }

  /** Transform.  **/

  if (dump_enabled_p ())
    dump_printf_loc (MSG_NOTE, vect_location, "transform induction phi.\n");

  vec_def = get_initial_def_for_induction (phi);
  *vec_stmt = SSA_NAME_DEF_STMT (vec_def);
  return true;
}

/* Function vectorizable_live_operation.

   STMT computes a value that is used outside the loop.  Check if
   it can be supported.  */

bool
vectorizable_live_operation (gimple stmt,
			     gimple_stmt_iterator *gsi ATTRIBUTE_UNUSED,
			     gimple *vec_stmt)
{
  stmt_vec_info stmt_info = vinfo_for_stmt (stmt);
  loop_vec_info loop_vinfo = STMT_VINFO_LOOP_VINFO (stmt_info);
  struct loop *loop = LOOP_VINFO_LOOP (loop_vinfo);
  int i;
  int op_type;
  tree op;
  tree def;
  gimple def_stmt;
  enum vect_def_type dt;
  enum tree_code code;
  enum gimple_rhs_class rhs_class;

  gcc_assert (STMT_VINFO_LIVE_P (stmt_info));

  if (STMT_VINFO_DEF_TYPE (stmt_info) == vect_reduction_def)
    return false;

  if (!is_gimple_assign (stmt))
    {
      if (gimple_call_internal_p (stmt)
	  && gimple_call_internal_fn (stmt) == IFN_GOMP_SIMD_LANE
	  && gimple_call_lhs (stmt)
	  && loop->simduid
	  && TREE_CODE (gimple_call_arg (stmt, 0)) == SSA_NAME
	  && loop->simduid
	     == SSA_NAME_VAR (gimple_call_arg (stmt, 0)))
	{
	  edge e = single_exit (loop);
	  basic_block merge_bb = e->dest;
	  imm_use_iterator imm_iter;
	  use_operand_p use_p;
	  tree lhs = gimple_call_lhs (stmt);

	  FOR_EACH_IMM_USE_FAST (use_p, imm_iter, lhs)
	    {
	      gimple use_stmt = USE_STMT (use_p);
	      if (gimple_code (use_stmt) == GIMPLE_PHI
		  && gimple_bb (use_stmt) == merge_bb)
		{
		  if (vec_stmt)
		    {
		      tree vfm1
			= build_int_cst (unsigned_type_node,
					 loop_vinfo->vectorization_factor - 1);
		      SET_PHI_ARG_DEF (use_stmt, e->dest_idx, vfm1);
		    }
		  return true;
		}
	    }
	}

      return false;
    }

  if (TREE_CODE (gimple_assign_lhs (stmt)) != SSA_NAME)
    return false;

  /* FORNOW. CHECKME. */
  if (nested_in_vect_loop_p (loop, stmt))
    return false;

  code = gimple_assign_rhs_code (stmt);
  op_type = TREE_CODE_LENGTH (code);
  rhs_class = get_gimple_rhs_class (code);
  gcc_assert (rhs_class != GIMPLE_UNARY_RHS || op_type == unary_op);
  gcc_assert (rhs_class != GIMPLE_BINARY_RHS || op_type == binary_op);

  /* FORNOW: support only if all uses are invariant.  This means
     that the scalar operations can remain in place, unvectorized.
     The original last scalar value that they compute will be used.  */

  for (i = 0; i < op_type; i++)
    {
      if (rhs_class == GIMPLE_SINGLE_RHS)
	op = TREE_OPERAND (gimple_op (stmt, 1), i);
      else
	op = gimple_op (stmt, i + 1);
      if (op
          && !vect_is_simple_use (op, stmt, loop_vinfo, NULL, &def_stmt, &def,
				  &dt))
        {
          if (dump_enabled_p ())
	    dump_printf_loc (MSG_MISSED_OPTIMIZATION, vect_location,
			     "use not simple.\n");
          return false;
        }

      if (dt != vect_external_def && dt != vect_constant_def)
        return false;
    }

  /* No transformation is required for the cases we currently support.  */
  return true;
}

/* Kill any debug uses outside LOOP of SSA names defined in STMT.  */

static void
vect_loop_kill_debug_uses (struct loop *loop, gimple stmt)
{
  ssa_op_iter op_iter;
  imm_use_iterator imm_iter;
  def_operand_p def_p;
  gimple ustmt;

  FOR_EACH_PHI_OR_STMT_DEF (def_p, stmt, op_iter, SSA_OP_DEF)
    {
      FOR_EACH_IMM_USE_STMT (ustmt, imm_iter, DEF_FROM_PTR (def_p))
	{
	  basic_block bb;

	  if (!is_gimple_debug (ustmt))
	    continue;

	  bb = gimple_bb (ustmt);

	  if (!flow_bb_inside_loop_p (loop, bb))
	    {
	      if (gimple_debug_bind_p (ustmt))
		{
		  if (dump_enabled_p ())
		    dump_printf_loc (MSG_NOTE, vect_location,
                                     "killing debug use\n");

		  gimple_debug_bind_reset_value (ustmt);
		  update_stmt (ustmt);
		}
	      else
		gcc_unreachable ();
	    }
	}
    }
}


/* This function builds ni_name = number of iterations.  Statements
   are emitted on the loop preheader edge.  */

static tree
vect_build_loop_niters (loop_vec_info loop_vinfo)
{
  tree ni = unshare_expr (LOOP_VINFO_NITERS (loop_vinfo));
  if (TREE_CODE (ni) == INTEGER_CST)
    return ni;
  else
    {
      tree ni_name, var;
      gimple_seq stmts = NULL;
      edge pe = loop_preheader_edge (LOOP_VINFO_LOOP (loop_vinfo));

      var = create_tmp_var (TREE_TYPE (ni), "niters");
      ni_name = force_gimple_operand (ni, &stmts, false, var);
      if (stmts)
	gsi_insert_seq_on_edge_immediate (pe, stmts);

      return ni_name;
    }
}


/* This function generates the following statements:

   ni_name = number of iterations loop executes
   ratio = ni_name / vf
   ratio_mult_vf_name = ratio * vf

   and places them on the loop preheader edge.  */

static void
vect_generate_tmps_on_preheader (loop_vec_info loop_vinfo,
				 tree ni_name,
				 tree *ratio_mult_vf_name_ptr,
				 tree *ratio_name_ptr)
{
  tree ni_minus_gap_name;
  tree var;
  tree ratio_name;
  tree ratio_mult_vf_name;
  int vf = LOOP_VINFO_VECT_FACTOR (loop_vinfo);
  edge pe = loop_preheader_edge (LOOP_VINFO_LOOP (loop_vinfo));
  tree log_vf;

  log_vf = build_int_cst (TREE_TYPE (ni_name), exact_log2 (vf));

  /* If epilogue loop is required because of data accesses with gaps, we
     subtract one iteration from the total number of iterations here for
     correct calculation of RATIO.  */
  if (LOOP_VINFO_PEELING_FOR_GAPS (loop_vinfo))
    {
      ni_minus_gap_name = fold_build2 (MINUS_EXPR, TREE_TYPE (ni_name),
				       ni_name,
			               build_one_cst (TREE_TYPE (ni_name)));
      if (!is_gimple_val (ni_minus_gap_name))
	{
	  var = create_tmp_var (TREE_TYPE (ni_name), "ni_gap");
          gimple stmts = NULL;
          ni_minus_gap_name = force_gimple_operand (ni_minus_gap_name, &stmts,
						    true, var);
	  gsi_insert_seq_on_edge_immediate (pe, stmts);
        }
    }
  else
    ni_minus_gap_name = ni_name;

  /* Create: ratio = ni >> log2(vf) */
  /* ???  As we have ni == number of latch executions + 1, ni could
     have overflown to zero.  So avoid computing ratio based on ni
     but compute it using the fact that we know ratio will be at least
     one, thus via (ni - vf) >> log2(vf) + 1.  */
  ratio_name
    = fold_build2 (PLUS_EXPR, TREE_TYPE (ni_name),
		   fold_build2 (RSHIFT_EXPR, TREE_TYPE (ni_name),
				fold_build2 (MINUS_EXPR, TREE_TYPE (ni_name),
					     ni_minus_gap_name,
					     build_int_cst
					       (TREE_TYPE (ni_name), vf)),
				log_vf),
		   build_int_cst (TREE_TYPE (ni_name), 1));
  if (!is_gimple_val (ratio_name))
    {
      var = create_tmp_var (TREE_TYPE (ni_name), "bnd");
      gimple stmts = NULL;
      ratio_name = force_gimple_operand (ratio_name, &stmts, true, var);
      gsi_insert_seq_on_edge_immediate (pe, stmts);
    }
  *ratio_name_ptr = ratio_name;

  /* Create: ratio_mult_vf = ratio << log2 (vf).  */

  if (ratio_mult_vf_name_ptr)
    {
      ratio_mult_vf_name = fold_build2 (LSHIFT_EXPR, TREE_TYPE (ratio_name),
					ratio_name, log_vf);
      if (!is_gimple_val (ratio_mult_vf_name))
	{
	  var = create_tmp_var (TREE_TYPE (ni_name), "ratio_mult_vf");
	  gimple stmts = NULL;
	  ratio_mult_vf_name = force_gimple_operand (ratio_mult_vf_name, &stmts,
						     true, var);
	  gsi_insert_seq_on_edge_immediate (pe, stmts);
	}
      *ratio_mult_vf_name_ptr = ratio_mult_vf_name;
    }

  return;
}


/* Function vect_transform_loop.

   The analysis phase has determined that the loop is vectorizable.
   Vectorize the loop - created vectorized stmts to replace the scalar
   stmts in the loop, and update the loop exit condition.  */

void
vect_transform_loop (loop_vec_info loop_vinfo)
{
  struct loop *loop = LOOP_VINFO_LOOP (loop_vinfo);
  basic_block *bbs = LOOP_VINFO_BBS (loop_vinfo);
  int nbbs = loop->num_nodes;
  gimple_stmt_iterator si;
  int i;
  tree ratio = NULL;
  int vectorization_factor = LOOP_VINFO_VECT_FACTOR (loop_vinfo);
  bool grouped_store;
  bool slp_scheduled = false;
  gimple stmt, pattern_stmt;
  gimple_seq pattern_def_seq = NULL;
  gimple_stmt_iterator pattern_def_si = gsi_none ();
  bool transform_pattern_stmt = false;
  bool check_profitability = false;
  int th;
  /* Record number of iterations before we started tampering with the profile. */
  gcov_type expected_iterations = expected_loop_iterations_unbounded (loop);

  if (dump_enabled_p ())
    dump_printf_loc (MSG_NOTE, vect_location, "=== vec_transform_loop ===\n");

  /* If profile is inprecise, we have chance to fix it up.  */
  if (LOOP_VINFO_NITERS_KNOWN_P (loop_vinfo))
    expected_iterations = LOOP_VINFO_INT_NITERS (loop_vinfo);

  /* Use the more conservative vectorization threshold.  If the number
     of iterations is constant assume the cost check has been performed
     by our caller.  If the threshold makes all loops profitable that
     run at least the vectorization factor number of times checking
     is pointless, too.  */
  th = LOOP_VINFO_COST_MODEL_THRESHOLD (loop_vinfo);
  if (th >= LOOP_VINFO_VECT_FACTOR (loop_vinfo) - 1
      && !LOOP_VINFO_NITERS_KNOWN_P (loop_vinfo))
    {
      if (dump_enabled_p ())
	dump_printf_loc (MSG_NOTE, vect_location,
			 "Profitability threshold is %d loop iterations.\n",
                         th);
      check_profitability = true;
    }

  /* Version the loop first, if required, so the profitability check
     comes first.  */

  if (LOOP_REQUIRES_VERSIONING_FOR_ALIGNMENT (loop_vinfo)
      || LOOP_REQUIRES_VERSIONING_FOR_ALIAS (loop_vinfo))
    {
      vect_loop_versioning (loop_vinfo, th, check_profitability);
      check_profitability = false;
    }

  tree ni_name = vect_build_loop_niters (loop_vinfo);
  LOOP_VINFO_NITERS_UNCHANGED (loop_vinfo) = ni_name;

  /* Peel the loop if there are data refs with unknown alignment.
     Only one data ref with unknown store is allowed.  */

  if (LOOP_VINFO_PEELING_FOR_ALIGNMENT (loop_vinfo))
    {
      vect_do_peeling_for_alignment (loop_vinfo, ni_name,
				     th, check_profitability);
      check_profitability = false;
      /* The above adjusts LOOP_VINFO_NITERS, so cause ni_name to
	 be re-computed.  */
      ni_name = NULL_TREE;
    }

  /* If the loop has a symbolic number of iterations 'n' (i.e. it's not a
     compile time constant), or it is a constant that doesn't divide by the
     vectorization factor, then an epilog loop needs to be created.
     We therefore duplicate the loop: the original loop will be vectorized,
     and will compute the first (n/VF) iterations.  The second copy of the loop
     will remain scalar and will compute the remaining (n%VF) iterations.
     (VF is the vectorization factor).  */

  if (LOOP_VINFO_PEELING_FOR_NITER (loop_vinfo)
      || LOOP_VINFO_PEELING_FOR_GAPS (loop_vinfo))
    {
      tree ratio_mult_vf;
      if (!ni_name)
	ni_name = vect_build_loop_niters (loop_vinfo);
      vect_generate_tmps_on_preheader (loop_vinfo, ni_name, &ratio_mult_vf,
				       &ratio);
      vect_do_peeling_for_loop_bound (loop_vinfo, ni_name, ratio_mult_vf,
				      th, check_profitability);
    }
  else if (LOOP_VINFO_NITERS_KNOWN_P (loop_vinfo))
    ratio = build_int_cst (TREE_TYPE (LOOP_VINFO_NITERS (loop_vinfo)),
		LOOP_VINFO_INT_NITERS (loop_vinfo) / vectorization_factor);
  else
    {
      if (!ni_name)
	ni_name = vect_build_loop_niters (loop_vinfo);
      vect_generate_tmps_on_preheader (loop_vinfo, ni_name, NULL, &ratio);
    }

  /* 1) Make sure the loop header has exactly two entries
     2) Make sure we have a preheader basic block.  */

  gcc_assert (EDGE_COUNT (loop->header->preds) == 2);

  split_edge (loop_preheader_edge (loop));

  /* FORNOW: the vectorizer supports only loops which body consist
     of one basic block (header + empty latch). When the vectorizer will
     support more involved loop forms, the order by which the BBs are
     traversed need to be reconsidered.  */

  for (i = 0; i < nbbs; i++)
    {
      basic_block bb = bbs[i];
      stmt_vec_info stmt_info;
      gimple phi;

      for (si = gsi_start_phis (bb); !gsi_end_p (si); gsi_next (&si))
        {
	  phi = gsi_stmt (si);
	  if (dump_enabled_p ())
	    {
	      dump_printf_loc (MSG_NOTE, vect_location,
                               "------>vectorizing phi: ");
	      dump_gimple_stmt (MSG_NOTE, TDF_SLIM, phi, 0);
              dump_printf (MSG_NOTE, "\n");
	    }
	  stmt_info = vinfo_for_stmt (phi);
	  if (!stmt_info)
	    continue;

	  if (MAY_HAVE_DEBUG_STMTS && !STMT_VINFO_LIVE_P (stmt_info))
	    vect_loop_kill_debug_uses (loop, phi);

	  if (!STMT_VINFO_RELEVANT_P (stmt_info)
	      && !STMT_VINFO_LIVE_P (stmt_info))
	    continue;

	  if (STMT_VINFO_VECTYPE (stmt_info)
	      && (TYPE_VECTOR_SUBPARTS (STMT_VINFO_VECTYPE (stmt_info))
		  != (unsigned HOST_WIDE_INT) vectorization_factor)
	      && dump_enabled_p ())
	    dump_printf_loc (MSG_NOTE, vect_location, "multiple-types.\n");

	  if (STMT_VINFO_DEF_TYPE (stmt_info) == vect_induction_def)
	    {
	      if (dump_enabled_p ())
		dump_printf_loc (MSG_NOTE, vect_location, "transform phi.\n");
	      vect_transform_stmt (phi, NULL, NULL, NULL, NULL);
	    }
	}

      pattern_stmt = NULL;
      for (si = gsi_start_bb (bb); !gsi_end_p (si) || transform_pattern_stmt;)
	{
	  bool is_store;

          if (transform_pattern_stmt)
	    stmt = pattern_stmt;
          else
	    {
	      stmt = gsi_stmt (si);
	      /* During vectorization remove existing clobber stmts.  */
	      if (gimple_clobber_p (stmt))
		{
		  unlink_stmt_vdef (stmt);
		  gsi_remove (&si, true);
		  release_defs (stmt);
		  continue;
		}
	    }

	  if (dump_enabled_p ())
	    {
	      dump_printf_loc (MSG_NOTE, vect_location,
			       "------>vectorizing statement: ");
	      dump_gimple_stmt (MSG_NOTE, TDF_SLIM, stmt, 0);
              dump_printf (MSG_NOTE, "\n");
	    }

	  stmt_info = vinfo_for_stmt (stmt);

	  /* vector stmts created in the outer-loop during vectorization of
	     stmts in an inner-loop may not have a stmt_info, and do not
	     need to be vectorized.  */
	  if (!stmt_info)
	    {
	      gsi_next (&si);
	      continue;
	    }

	  if (MAY_HAVE_DEBUG_STMTS && !STMT_VINFO_LIVE_P (stmt_info))
	    vect_loop_kill_debug_uses (loop, stmt);

	  if (!STMT_VINFO_RELEVANT_P (stmt_info)
	      && !STMT_VINFO_LIVE_P (stmt_info))
            {
              if (STMT_VINFO_IN_PATTERN_P (stmt_info)
                  && (pattern_stmt = STMT_VINFO_RELATED_STMT (stmt_info))
                  && (STMT_VINFO_RELEVANT_P (vinfo_for_stmt (pattern_stmt))
                      || STMT_VINFO_LIVE_P (vinfo_for_stmt (pattern_stmt))))
                {
                  stmt = pattern_stmt;
                  stmt_info = vinfo_for_stmt (stmt);
                }
              else
	        {
   	          gsi_next (&si);
	          continue;
                }
	    }
          else if (STMT_VINFO_IN_PATTERN_P (stmt_info)
                   && (pattern_stmt = STMT_VINFO_RELATED_STMT (stmt_info))
                   && (STMT_VINFO_RELEVANT_P (vinfo_for_stmt (pattern_stmt))
                       || STMT_VINFO_LIVE_P (vinfo_for_stmt (pattern_stmt))))
            transform_pattern_stmt = true;

	  /* If pattern statement has def stmts, vectorize them too.  */
	  if (is_pattern_stmt_p (stmt_info))
	    {
	      if (pattern_def_seq == NULL)
		{
		  pattern_def_seq = STMT_VINFO_PATTERN_DEF_SEQ (stmt_info);
		  pattern_def_si = gsi_start (pattern_def_seq);
		}
	      else if (!gsi_end_p (pattern_def_si))
		gsi_next (&pattern_def_si);
	      if (pattern_def_seq != NULL)
		{
		  gimple pattern_def_stmt = NULL;
		  stmt_vec_info pattern_def_stmt_info = NULL;

		  while (!gsi_end_p (pattern_def_si))
		    {
		      pattern_def_stmt = gsi_stmt (pattern_def_si);
		      pattern_def_stmt_info
			= vinfo_for_stmt (pattern_def_stmt);
		      if (STMT_VINFO_RELEVANT_P (pattern_def_stmt_info)
			  || STMT_VINFO_LIVE_P (pattern_def_stmt_info))
			break;
		      gsi_next (&pattern_def_si);
		    }

		  if (!gsi_end_p (pattern_def_si))
		    {
		      if (dump_enabled_p ())
			{
			  dump_printf_loc (MSG_NOTE, vect_location,
					   "==> vectorizing pattern def "
					   "stmt: ");
			  dump_gimple_stmt (MSG_NOTE, TDF_SLIM,
					    pattern_def_stmt, 0);
                          dump_printf (MSG_NOTE, "\n");
			}

		      stmt = pattern_def_stmt;
		      stmt_info = pattern_def_stmt_info;
		    }
		  else
		    {
		      pattern_def_si = gsi_none ();
		      transform_pattern_stmt = false;
		    }
		}
	      else
		transform_pattern_stmt = false;
            }

	  if (STMT_VINFO_VECTYPE (stmt_info))
	    {
	      unsigned int nunits
		= (unsigned int)
		  TYPE_VECTOR_SUBPARTS (STMT_VINFO_VECTYPE (stmt_info));
	      if (!STMT_SLP_TYPE (stmt_info)
		  && nunits != (unsigned int) vectorization_factor
		  && dump_enabled_p ())
		  /* For SLP VF is set according to unrolling factor, and not
		     to vector size, hence for SLP this print is not valid.  */
		dump_printf_loc (MSG_NOTE, vect_location, "multiple-types.\n");
	    }

	  /* SLP. Schedule all the SLP instances when the first SLP stmt is
	     reached.  */
	  if (STMT_SLP_TYPE (stmt_info))
	    {
	      if (!slp_scheduled)
		{
		  slp_scheduled = true;

		  if (dump_enabled_p ())
		    dump_printf_loc (MSG_NOTE, vect_location,
				     "=== scheduling SLP instances ===\n");

		  vect_schedule_slp (loop_vinfo, NULL);
		}

	      /* Hybrid SLP stmts must be vectorized in addition to SLP.  */
	      if (!vinfo_for_stmt (stmt) || PURE_SLP_STMT (stmt_info))
		{
		  if (!transform_pattern_stmt && gsi_end_p (pattern_def_si))
		    {
		      pattern_def_seq = NULL;
		      gsi_next (&si);
		    }
		  continue;
		}
	    }

	  /* -------- vectorize statement ------------ */
	  if (dump_enabled_p ())
	    dump_printf_loc (MSG_NOTE, vect_location, "transform statement.\n");

	  grouped_store = false;
	  is_store = vect_transform_stmt (stmt, &si, &grouped_store, NULL, NULL);
          if (is_store)
            {
	      if (STMT_VINFO_GROUPED_ACCESS (stmt_info))
		{
		  /* Interleaving. If IS_STORE is TRUE, the vectorization of the
		     interleaving chain was completed - free all the stores in
		     the chain.  */
		  gsi_next (&si);
		  vect_remove_stores (GROUP_FIRST_ELEMENT (stmt_info));
		}
	      else
		{
		  /* Free the attached stmt_vec_info and remove the stmt.  */
		  gimple store = gsi_stmt (si);
		  free_stmt_vec_info (store);
		  unlink_stmt_vdef (store);
		  gsi_remove (&si, true);
		  release_defs (store);
		}

	      /* Stores can only appear at the end of pattern statements.  */
	      gcc_assert (!transform_pattern_stmt);
	      pattern_def_seq = NULL;
	    }
	  else if (!transform_pattern_stmt && gsi_end_p (pattern_def_si))
	    {
	      pattern_def_seq = NULL;
	      gsi_next (&si);
	    }
	}		        /* stmts in BB */
    }				/* BBs in loop */

  slpeel_make_loop_iterate_ntimes (loop, ratio);

  /* Reduce loop iterations by the vectorization factor.  */
  scale_loop_profile (loop, GCOV_COMPUTE_SCALE (1, vectorization_factor),
		      expected_iterations / vectorization_factor);
  loop->nb_iterations_upper_bound
    = loop->nb_iterations_upper_bound.udiv (double_int::from_uhwi (vectorization_factor),
					    FLOOR_DIV_EXPR);
  if (LOOP_VINFO_PEELING_FOR_GAPS (loop_vinfo)
      && loop->nb_iterations_upper_bound != double_int_zero)
    loop->nb_iterations_upper_bound = loop->nb_iterations_upper_bound - double_int_one;
  if (loop->any_estimate)
    {
      loop->nb_iterations_estimate
        = loop->nb_iterations_estimate.udiv (double_int::from_uhwi (vectorization_factor),
					     FLOOR_DIV_EXPR);
       if (LOOP_VINFO_PEELING_FOR_GAPS (loop_vinfo)
	   && loop->nb_iterations_estimate != double_int_zero)
	 loop->nb_iterations_estimate = loop->nb_iterations_estimate - double_int_one;
    }

  if (dump_enabled_p ())
    {
      dump_printf_loc (MSG_NOTE, vect_location,
		       "LOOP VECTORIZED\n");
      if (loop->inner)
	dump_printf_loc (MSG_NOTE, vect_location,
			 "OUTER LOOP VECTORIZED\n");
      dump_printf (MSG_NOTE, "\n");
    }
}<|MERGE_RESOLUTION|>--- conflicted
+++ resolved
@@ -1613,31 +1613,6 @@
       return false;
     }
 
-<<<<<<< HEAD
-  if (!LOOP_VINFO_NITERS_KNOWN_P (loop_vinfo)
-      || LOOP_VINFO_INT_NITERS (loop_vinfo) % vectorization_factor != 0
-      || LOOP_VINFO_PEELING_FOR_GAPS (loop_vinfo))
-    {
-      if (dump_enabled_p ())
-        dump_printf_loc (MSG_NOTE, vect_location, "epilog loop required.");
-      if (!vect_can_advance_ivs_p (loop_vinfo))
-        {
-          if (dump_enabled_p ())
-	    dump_printf_loc (MSG_MISSED_OPTIMIZATION, vect_location, 
-			     "not vectorized: can't create epilog loop 1.");
-          return false;
-        }
-      if (!slpeel_can_duplicate_loop_p (loop, single_exit (loop)))
-        {
-          if (dump_enabled_p ())
-	    dump_printf_loc (MSG_MISSED_OPTIMIZATION, vect_location, 
-			     "not vectorized: can't create epilog loop 2.");
-          return false;
-        }
-    }
-
-=======
->>>>>>> a7aa3838
   return true;
 }
 
@@ -2345,8 +2320,7 @@
         }
 
       def1 = SSA_NAME_DEF_STMT (op1);
-      if (gimple_bb (def1)
-	  && flow_bb_inside_loop_p (loop, gimple_bb (def_stmt))
+      if (flow_bb_inside_loop_p (loop, gimple_bb (def_stmt))
           && loop->inner
           && flow_bb_inside_loop_p (loop->inner, gimple_bb (def1))
           && is_gimple_assign (def1))
@@ -3389,21 +3363,9 @@
       for (i = 1; i < nunits; i++)
 	{
 	  /* Create: new_name_i = new_name + step_expr  */
-<<<<<<< HEAD
-	  init_stmt = gimple_build_assign_with_ops (PLUS_EXPR, new_var,
-						    new_name, step_expr);
-	  new_name = make_ssa_name (new_var, init_stmt);
-	  gimple_assign_set_lhs (init_stmt, new_name);
-
-	  new_bb = gsi_insert_on_edge_immediate (pe, init_stmt);
-	  gcc_assert (!new_bb);
-
-	  if (dump_enabled_p ())
-=======
 	  new_name = fold_build2 (PLUS_EXPR, TREE_TYPE (new_name),
 				  new_name, step_expr);
 	  if (!is_gimple_min_invariant (new_name))
->>>>>>> a7aa3838
 	    {
 	      init_stmt = gimple_build_assign (new_var, new_name);
 	      new_name = make_ssa_name (new_var, init_stmt);
@@ -3989,12 +3951,8 @@
   /* Set phi nodes arguments.  */
   FOR_EACH_VEC_ELT (reduction_phis, i, phi)
     {
-      tree vec_init_def, def;
-      gimple_seq stmts;
-      vec_init_def = force_gimple_operand (vec_initial_defs[i], &stmts,
-					   true, NULL_TREE);
-      gsi_insert_seq_on_edge_immediate (loop_preheader_edge (loop), stmts);
-      def = vect_defs[i];
+      tree vec_init_def = vec_initial_defs[i];
+      tree def = vect_defs[i];
       for (j = 0; j < ncopies; j++)
         {
           /* Set the loop-entry arg of the reduction-phi.  */
