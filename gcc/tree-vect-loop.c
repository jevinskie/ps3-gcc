/* Loop Vectorization
   Copyright (C) 2003-2013 Free Software Foundation, Inc.
   Contributed by Dorit Naishlos <dorit@il.ibm.com> and
   Ira Rosen <irar@il.ibm.com>

This file is part of GCC.

GCC is free software; you can redistribute it and/or modify it under
the terms of the GNU General Public License as published by the Free
Software Foundation; either version 3, or (at your option) any later
version.

GCC is distributed in the hope that it will be useful, but WITHOUT ANY
WARRANTY; without even the implied warranty of MERCHANTABILITY or
FITNESS FOR A PARTICULAR PURPOSE.  See the GNU General Public License
for more details.

You should have received a copy of the GNU General Public License
along with GCC; see the file COPYING3.  If not see
<http://www.gnu.org/licenses/>.  */

#include "config.h"
#include "system.h"
#include "coretypes.h"
#include "dumpfile.h"
#include "tm.h"
#include "ggc.h"
#include "tree.h"
#include "basic-block.h"
#include "gimple-pretty-print.h"
#include "tree-flow.h"
#include "tree-pass.h"
#include "cfgloop.h"
#include "expr.h"
#include "recog.h"
#include "optabs.h"
#include "params.h"
#include "diagnostic-core.h"
#include "tree-chrec.h"
#include "tree-scalar-evolution.h"
#include "tree-vectorizer.h"
#include "target.h"

/* Loop Vectorization Pass.

   This pass tries to vectorize loops.

   For example, the vectorizer transforms the following simple loop:

        short a[N]; short b[N]; short c[N]; int i;

        for (i=0; i<N; i++){
          a[i] = b[i] + c[i];
        }

   as if it was manually vectorized by rewriting the source code into:

        typedef int __attribute__((mode(V8HI))) v8hi;
        short a[N];  short b[N]; short c[N];   int i;
        v8hi *pa = (v8hi*)a, *pb = (v8hi*)b, *pc = (v8hi*)c;
        v8hi va, vb, vc;

        for (i=0; i<N/8; i++){
          vb = pb[i];
          vc = pc[i];
          va = vb + vc;
          pa[i] = va;
        }

        The main entry to this pass is vectorize_loops(), in which
   the vectorizer applies a set of analyses on a given set of loops,
   followed by the actual vectorization transformation for the loops that
   had successfully passed the analysis phase.
        Throughout this pass we make a distinction between two types of
   data: scalars (which are represented by SSA_NAMES), and memory references
   ("data-refs").  These two types of data require different handling both
   during analysis and transformation. The types of data-refs that the
   vectorizer currently supports are ARRAY_REFS which base is an array DECL
   (not a pointer), and INDIRECT_REFS through pointers; both array and pointer
   accesses are required to have a simple (consecutive) access pattern.

   Analysis phase:
   ===============
        The driver for the analysis phase is vect_analyze_loop().
   It applies a set of analyses, some of which rely on the scalar evolution
   analyzer (scev) developed by Sebastian Pop.

        During the analysis phase the vectorizer records some information
   per stmt in a "stmt_vec_info" struct which is attached to each stmt in the
   loop, as well as general information about the loop as a whole, which is
   recorded in a "loop_vec_info" struct attached to each loop.

   Transformation phase:
   =====================
        The loop transformation phase scans all the stmts in the loop, and
   creates a vector stmt (or a sequence of stmts) for each scalar stmt S in
   the loop that needs to be vectorized.  It inserts the vector code sequence
   just before the scalar stmt S, and records a pointer to the vector code
   in STMT_VINFO_VEC_STMT (stmt_info) (stmt_info is the stmt_vec_info struct
   attached to S).  This pointer will be used for the vectorization of following
   stmts which use the def of stmt S. Stmt S is removed if it writes to memory;
   otherwise, we rely on dead code elimination for removing it.

        For example, say stmt S1 was vectorized into stmt VS1:

   VS1: vb = px[i];
   S1:  b = x[i];    STMT_VINFO_VEC_STMT (stmt_info (S1)) = VS1
   S2:  a = b;

   To vectorize stmt S2, the vectorizer first finds the stmt that defines
   the operand 'b' (S1), and gets the relevant vector def 'vb' from the
   vector stmt VS1 pointed to by STMT_VINFO_VEC_STMT (stmt_info (S1)).  The
   resulting sequence would be:

   VS1: vb = px[i];
   S1:  b = x[i];       STMT_VINFO_VEC_STMT (stmt_info (S1)) = VS1
   VS2: va = vb;
   S2:  a = b;          STMT_VINFO_VEC_STMT (stmt_info (S2)) = VS2

        Operands that are not SSA_NAMEs, are data-refs that appear in
   load/store operations (like 'x[i]' in S1), and are handled differently.

   Target modeling:
   =================
        Currently the only target specific information that is used is the
   size of the vector (in bytes) - "TARGET_VECTORIZE_UNITS_PER_SIMD_WORD".
   Targets that can support different sizes of vectors, for now will need
   to specify one value for "TARGET_VECTORIZE_UNITS_PER_SIMD_WORD".  More
   flexibility will be added in the future.

        Since we only vectorize operations which vector form can be
   expressed using existing tree codes, to verify that an operation is
   supported, the vectorizer checks the relevant optab at the relevant
   machine_mode (e.g, optab_handler (add_optab, V8HImode)).  If
   the value found is CODE_FOR_nothing, then there's no target support, and
   we can't vectorize the stmt.

   For additional information on this project see:
   http://gcc.gnu.org/projects/tree-ssa/vectorization.html
*/

static void vect_estimate_min_profitable_iters (loop_vec_info, int *, int *);

/* Function vect_determine_vectorization_factor

   Determine the vectorization factor (VF).  VF is the number of data elements
   that are operated upon in parallel in a single iteration of the vectorized
   loop.  For example, when vectorizing a loop that operates on 4byte elements,
   on a target with vector size (VS) 16byte, the VF is set to 4, since 4
   elements can fit in a single vector register.

   We currently support vectorization of loops in which all types operated upon
   are of the same size.  Therefore this function currently sets VF according to
   the size of the types operated upon, and fails if there are multiple sizes
   in the loop.

   VF is also the factor by which the loop iterations are strip-mined, e.g.:
   original loop:
        for (i=0; i<N; i++){
          a[i] = b[i] + c[i];
        }

   vectorized loop:
        for (i=0; i<N; i+=VF){
          a[i:VF] = b[i:VF] + c[i:VF];
        }
*/

static bool
vect_determine_vectorization_factor (loop_vec_info loop_vinfo)
{
  struct loop *loop = LOOP_VINFO_LOOP (loop_vinfo);
  basic_block *bbs = LOOP_VINFO_BBS (loop_vinfo);
  int nbbs = loop->num_nodes;
  gimple_stmt_iterator si;
  unsigned int vectorization_factor = 0;
  tree scalar_type;
  gimple phi;
  tree vectype;
  unsigned int nunits;
  stmt_vec_info stmt_info;
  int i;
  HOST_WIDE_INT dummy;
  gimple stmt, pattern_stmt = NULL;
  gimple_seq pattern_def_seq = NULL;
  gimple_stmt_iterator pattern_def_si = gsi_none ();
  bool analyze_pattern_stmt = false;

  if (dump_enabled_p ())
    dump_printf_loc (MSG_NOTE, vect_location,
                     "=== vect_determine_vectorization_factor ===");

  for (i = 0; i < nbbs; i++)
    {
      basic_block bb = bbs[i];

      for (si = gsi_start_phis (bb); !gsi_end_p (si); gsi_next (&si))
	{
	  phi = gsi_stmt (si);
	  stmt_info = vinfo_for_stmt (phi);
	  if (dump_enabled_p ())
	    {
	      dump_printf_loc (MSG_NOTE, vect_location, "==> examining phi: ");
	      dump_gimple_stmt (MSG_NOTE, TDF_SLIM, phi, 0);
	    }

	  gcc_assert (stmt_info);

	  if (STMT_VINFO_RELEVANT_P (stmt_info))
            {
	      gcc_assert (!STMT_VINFO_VECTYPE (stmt_info));
              scalar_type = TREE_TYPE (PHI_RESULT (phi));

	      if (dump_enabled_p ())
		{
		  dump_printf_loc (MSG_NOTE, vect_location,
                                   "get vectype for scalar type:  ");
		  dump_generic_expr (MSG_NOTE, TDF_SLIM, scalar_type);
		}

	      vectype = get_vectype_for_scalar_type (scalar_type);
	      if (!vectype)
		{
		  if (dump_enabled_p ())
		    {
		      dump_printf_loc (MSG_MISSED_OPTIMIZATION, vect_location,
                                       "not vectorized: unsupported "
                                       "data-type ");
		      dump_generic_expr (MSG_MISSED_OPTIMIZATION, TDF_SLIM,
                                         scalar_type);
		    }
		  return false;
		}
	      STMT_VINFO_VECTYPE (stmt_info) = vectype;

	      if (dump_enabled_p ())
		{
		  dump_printf_loc (MSG_NOTE, vect_location, "vectype: ");
		  dump_generic_expr (MSG_NOTE, TDF_SLIM, vectype);
		}

	      nunits = TYPE_VECTOR_SUBPARTS (vectype);
	      if (dump_enabled_p ())
		dump_printf_loc (MSG_NOTE, vect_location, "nunits = %d", nunits);

	      if (!vectorization_factor
		  || (nunits > vectorization_factor))
		vectorization_factor = nunits;
	    }
	}

      for (si = gsi_start_bb (bb); !gsi_end_p (si) || analyze_pattern_stmt;)
        {
          tree vf_vectype;

          if (analyze_pattern_stmt)
	    stmt = pattern_stmt;
          else
            stmt = gsi_stmt (si);

          stmt_info = vinfo_for_stmt (stmt);

	  if (dump_enabled_p ())
	    {
	      dump_printf_loc (MSG_NOTE, vect_location,
                               "==> examining statement: ");
	      dump_gimple_stmt (MSG_NOTE, TDF_SLIM, stmt, 0);
	    }

	  gcc_assert (stmt_info);

	  /* Skip stmts which do not need to be vectorized.  */
	  if (!STMT_VINFO_RELEVANT_P (stmt_info)
	      && !STMT_VINFO_LIVE_P (stmt_info))
            {
              if (STMT_VINFO_IN_PATTERN_P (stmt_info)
                  && (pattern_stmt = STMT_VINFO_RELATED_STMT (stmt_info))
                  && (STMT_VINFO_RELEVANT_P (vinfo_for_stmt (pattern_stmt))
                      || STMT_VINFO_LIVE_P (vinfo_for_stmt (pattern_stmt))))
                {
                  stmt = pattern_stmt;
                  stmt_info = vinfo_for_stmt (pattern_stmt);
                  if (dump_enabled_p ())
                    {
                      dump_printf_loc (MSG_NOTE, vect_location,
                                       "==> examining pattern statement: ");
                      dump_gimple_stmt (MSG_NOTE, TDF_SLIM, stmt, 0);
                    }
                }
              else
	        {
	          if (dump_enabled_p ())
	            dump_printf_loc (MSG_NOTE, vect_location, "skip.");
                  gsi_next (&si);
	          continue;
                }
	    }
          else if (STMT_VINFO_IN_PATTERN_P (stmt_info)
                   && (pattern_stmt = STMT_VINFO_RELATED_STMT (stmt_info))
                   && (STMT_VINFO_RELEVANT_P (vinfo_for_stmt (pattern_stmt))
                       || STMT_VINFO_LIVE_P (vinfo_for_stmt (pattern_stmt))))
            analyze_pattern_stmt = true;

	  /* If a pattern statement has def stmts, analyze them too.  */
	  if (is_pattern_stmt_p (stmt_info))
	    {
	      if (pattern_def_seq == NULL)
		{
		  pattern_def_seq = STMT_VINFO_PATTERN_DEF_SEQ (stmt_info);
		  pattern_def_si = gsi_start (pattern_def_seq);
		}
	      else if (!gsi_end_p (pattern_def_si))
		gsi_next (&pattern_def_si);
	      if (pattern_def_seq != NULL)
		{
		  gimple pattern_def_stmt = NULL;
		  stmt_vec_info pattern_def_stmt_info = NULL;

		  while (!gsi_end_p (pattern_def_si))
		    {
		      pattern_def_stmt = gsi_stmt (pattern_def_si);
		      pattern_def_stmt_info
			= vinfo_for_stmt (pattern_def_stmt);
		      if (STMT_VINFO_RELEVANT_P (pattern_def_stmt_info)
			  || STMT_VINFO_LIVE_P (pattern_def_stmt_info))
			break;
		      gsi_next (&pattern_def_si);
		    }

		  if (!gsi_end_p (pattern_def_si))
		    {
		      if (dump_enabled_p ())
			{
			  dump_printf_loc (MSG_NOTE, vect_location,
                                           "==> examining pattern def stmt: ");
			  dump_gimple_stmt (MSG_NOTE, TDF_SLIM,
                                            pattern_def_stmt, 0);
			}

		      stmt = pattern_def_stmt;
		      stmt_info = pattern_def_stmt_info;
		    }
		  else
		    {
		      pattern_def_si = gsi_none ();
		      analyze_pattern_stmt = false;
		    }
		}
	      else
		analyze_pattern_stmt = false;
	    }

	  if (gimple_get_lhs (stmt) == NULL_TREE)
	    {
	      if (dump_enabled_p ())
		{
	          dump_printf_loc (MSG_MISSED_OPTIMIZATION, vect_location,
                                   "not vectorized: irregular stmt.");
		  dump_gimple_stmt (MSG_MISSED_OPTIMIZATION,  TDF_SLIM, stmt,
                                    0);
		}
	      return false;
	    }

	  if (VECTOR_MODE_P (TYPE_MODE (gimple_expr_type (stmt))))
	    {
	      if (dump_enabled_p ())
	        {
	          dump_printf_loc (MSG_MISSED_OPTIMIZATION, vect_location,
                                   "not vectorized: vector stmt in loop:");
	          dump_gimple_stmt (MSG_MISSED_OPTIMIZATION, TDF_SLIM, stmt, 0);
	        }
	      return false;
	    }

	  if (STMT_VINFO_VECTYPE (stmt_info))
	    {
	      /* The only case when a vectype had been already set is for stmts
	         that contain a dataref, or for "pattern-stmts" (stmts
		 generated by the vectorizer to represent/replace a certain
		 idiom).  */
	      gcc_assert (STMT_VINFO_DATA_REF (stmt_info)
			  || is_pattern_stmt_p (stmt_info)
			  || !gsi_end_p (pattern_def_si));
	      vectype = STMT_VINFO_VECTYPE (stmt_info);
	    }
	  else
	    {
	      gcc_assert (!STMT_VINFO_DATA_REF (stmt_info));
	      scalar_type = TREE_TYPE (gimple_get_lhs (stmt));
	      if (dump_enabled_p ())
		{
		  dump_printf_loc (MSG_NOTE, vect_location,
                                   "get vectype for scalar type:  ");
		  dump_generic_expr (MSG_NOTE, TDF_SLIM, scalar_type);
		}
	      vectype = get_vectype_for_scalar_type (scalar_type);
	      if (!vectype)
		{
		  if (dump_enabled_p ())
		    {
		      dump_printf_loc (MSG_MISSED_OPTIMIZATION, vect_location,
                                       "not vectorized: unsupported "
                                       "data-type ");
		      dump_generic_expr (MSG_MISSED_OPTIMIZATION, TDF_SLIM,
                                         scalar_type);
		    }
		  return false;
		}

	      STMT_VINFO_VECTYPE (stmt_info) = vectype;
            }

	  /* The vectorization factor is according to the smallest
	     scalar type (or the largest vector size, but we only
	     support one vector size per loop).  */
	  scalar_type = vect_get_smallest_scalar_type (stmt, &dummy,
						       &dummy);
	  if (dump_enabled_p ())
	    {
	      dump_printf_loc (MSG_NOTE, vect_location,
                               "get vectype for scalar type:  ");
	      dump_generic_expr (MSG_NOTE, TDF_SLIM, scalar_type);
	    }
	  vf_vectype = get_vectype_for_scalar_type (scalar_type);
	  if (!vf_vectype)
	    {
	      if (dump_enabled_p ())
		{
		  dump_printf_loc (MSG_MISSED_OPTIMIZATION, vect_location,
                                   "not vectorized: unsupported data-type ");
		  dump_generic_expr (MSG_MISSED_OPTIMIZATION, TDF_SLIM,
                                     scalar_type);
		}
	      return false;
	    }

	  if ((GET_MODE_SIZE (TYPE_MODE (vectype))
	       != GET_MODE_SIZE (TYPE_MODE (vf_vectype))))
	    {
	      if (dump_enabled_p ())
		{
		  dump_printf_loc (MSG_MISSED_OPTIMIZATION, vect_location,
                                   "not vectorized: different sized vector "
                                   "types in statement, ");
		  dump_generic_expr (MSG_MISSED_OPTIMIZATION, TDF_SLIM,
                                     vectype);
		  dump_printf (MSG_MISSED_OPTIMIZATION, " and ");
		  dump_generic_expr (MSG_MISSED_OPTIMIZATION, TDF_SLIM,
                                     vf_vectype);
		}
	      return false;
	    }

	  if (dump_enabled_p ())
	    {
	      dump_printf_loc (MSG_NOTE, vect_location, "vectype: ");
	      dump_generic_expr (MSG_NOTE, TDF_SLIM, vf_vectype);
	    }

	  nunits = TYPE_VECTOR_SUBPARTS (vf_vectype);
	  if (dump_enabled_p ())
	    dump_printf_loc (MSG_NOTE, vect_location, "nunits = %d", nunits);
	  if (!vectorization_factor
	      || (nunits > vectorization_factor))
	    vectorization_factor = nunits;

	  if (!analyze_pattern_stmt && gsi_end_p (pattern_def_si))
	    {
	      pattern_def_seq = NULL;
	      gsi_next (&si);
	    }
        }
    }

  /* TODO: Analyze cost. Decide if worth while to vectorize.  */
  if (dump_enabled_p ())
    dump_printf_loc (MSG_NOTE, vect_location, "vectorization factor = %d",
                     vectorization_factor);
  if (vectorization_factor <= 1)
    {
      if (dump_enabled_p ())
        dump_printf_loc (MSG_MISSED_OPTIMIZATION, vect_location,
                         "not vectorized: unsupported data-type");
      return false;
    }
  LOOP_VINFO_VECT_FACTOR (loop_vinfo) = vectorization_factor;

  return true;
}


/* Function vect_is_simple_iv_evolution.

   FORNOW: A simple evolution of an induction variables in the loop is
   considered a polynomial evolution with constant step.  */

static bool
vect_is_simple_iv_evolution (unsigned loop_nb, tree access_fn, tree * init,
                             tree * step)
{
  tree init_expr;
  tree step_expr;
  tree evolution_part = evolution_part_in_loop_num (access_fn, loop_nb);

  /* When there is no evolution in this loop, the evolution function
     is not "simple".  */
  if (evolution_part == NULL_TREE)
    return false;

  /* When the evolution is a polynomial of degree >= 2
     the evolution function is not "simple".  */
  if (tree_is_chrec (evolution_part))
    return false;

  step_expr = evolution_part;
  init_expr = unshare_expr (initial_condition_in_loop_num (access_fn, loop_nb));

  if (dump_enabled_p ())
    {
      dump_printf_loc (MSG_NOTE, vect_location, "step: ");
      dump_generic_expr (MSG_NOTE, TDF_SLIM, step_expr);
      dump_printf (MSG_NOTE, ",  init: ");
      dump_generic_expr (MSG_NOTE, TDF_SLIM, init_expr);
    }

  *init = init_expr;
  *step = step_expr;

  if (TREE_CODE (step_expr) != INTEGER_CST)
    {
      if (dump_enabled_p ())
        dump_printf_loc (MSG_MISSED_OPTIMIZATION, vect_location,
                         "step unknown.");
      return false;
    }

  return true;
}

/* Function vect_analyze_scalar_cycles_1.

   Examine the cross iteration def-use cycles of scalar variables
   in LOOP.  LOOP_VINFO represents the loop that is now being
   considered for vectorization (can be LOOP, or an outer-loop
   enclosing LOOP).  */

static void
vect_analyze_scalar_cycles_1 (loop_vec_info loop_vinfo, struct loop *loop)
{
  basic_block bb = loop->header;
  tree dumy;
  vec<gimple> worklist;
  worklist.create (64);
  gimple_stmt_iterator gsi;
  bool double_reduc;

  if (dump_enabled_p ())
    dump_printf_loc (MSG_NOTE, vect_location,
                     "=== vect_analyze_scalar_cycles ===");

  /* First - identify all inductions.  Reduction detection assumes that all the
     inductions have been identified, therefore, this order must not be
     changed.  */
  for (gsi = gsi_start_phis  (bb); !gsi_end_p (gsi); gsi_next (&gsi))
    {
      gimple phi = gsi_stmt (gsi);
      tree access_fn = NULL;
      tree def = PHI_RESULT (phi);
      stmt_vec_info stmt_vinfo = vinfo_for_stmt (phi);

      if (dump_enabled_p ())
	{
	  dump_printf_loc (MSG_NOTE, vect_location, "Analyze phi: ");
	  dump_gimple_stmt (MSG_NOTE, TDF_SLIM, phi, 0);
	}

      /* Skip virtual phi's.  The data dependences that are associated with
         virtual defs/uses (i.e., memory accesses) are analyzed elsewhere.  */
      if (virtual_operand_p (def))
	continue;

      STMT_VINFO_DEF_TYPE (stmt_vinfo) = vect_unknown_def_type;

      /* Analyze the evolution function.  */
      access_fn = analyze_scalar_evolution (loop, def);
      if (access_fn)
	{
	  STRIP_NOPS (access_fn);
<<<<<<< HEAD
	  if (vect_print_dump_info (REPORT_DETAILS))
	    {
	      fprintf (vect_dump, "Access function of PHI: ");
	      print_generic_expr (vect_dump, access_fn, TDF_SLIM);
=======
	  if (dump_enabled_p ())
	    {
	      dump_printf_loc (MSG_NOTE, vect_location,
                               "Access function of PHI: ");
	      dump_generic_expr (MSG_NOTE, TDF_SLIM, access_fn);
>>>>>>> e9c762ec
	    }
	  STMT_VINFO_LOOP_PHI_EVOLUTION_PART (stmt_vinfo)
	    = evolution_part_in_loop_num (access_fn, loop->num);
	}

      if (!access_fn
	  || !vect_is_simple_iv_evolution (loop->num, access_fn, &dumy, &dumy))
	{
	  worklist.safe_push (phi);
	  continue;
	}

      gcc_assert (STMT_VINFO_LOOP_PHI_EVOLUTION_PART (stmt_vinfo) != NULL_TREE);

<<<<<<< HEAD
      if (vect_print_dump_info (REPORT_DETAILS))
	fprintf (vect_dump, "Detected induction.");
=======
      if (dump_enabled_p ())
	dump_printf_loc (MSG_NOTE, vect_location, "Detected induction.");
>>>>>>> e9c762ec
      STMT_VINFO_DEF_TYPE (stmt_vinfo) = vect_induction_def;
    }


  /* Second - identify all reductions and nested cycles.  */
  while (worklist.length () > 0)
    {
      gimple phi = worklist.pop ();
      tree def = PHI_RESULT (phi);
      stmt_vec_info stmt_vinfo = vinfo_for_stmt (phi);
      gimple reduc_stmt;
      bool nested_cycle;

      if (dump_enabled_p ())
        {
          dump_printf_loc (MSG_NOTE, vect_location, "Analyze phi: ");
          dump_gimple_stmt (MSG_NOTE, TDF_SLIM, phi, 0);
        }

      gcc_assert (!virtual_operand_p (def)
		  && STMT_VINFO_DEF_TYPE (stmt_vinfo) == vect_unknown_def_type);

      nested_cycle = (loop != LOOP_VINFO_LOOP (loop_vinfo));
      reduc_stmt = vect_force_simple_reduction (loop_vinfo, phi, !nested_cycle,
						&double_reduc);
      if (reduc_stmt)
        {
          if (double_reduc)
            {
              if (dump_enabled_p ())
                dump_printf_loc (MSG_NOTE, vect_location,
				 "Detected double reduction.");

              STMT_VINFO_DEF_TYPE (stmt_vinfo) = vect_double_reduction_def;
              STMT_VINFO_DEF_TYPE (vinfo_for_stmt (reduc_stmt)) =
                                                    vect_double_reduction_def;
            }
          else
            {
              if (nested_cycle)
                {
                  if (dump_enabled_p ())
                    dump_printf_loc (MSG_NOTE, vect_location,
				     "Detected vectorizable nested cycle.");

                  STMT_VINFO_DEF_TYPE (stmt_vinfo) = vect_nested_cycle;
                  STMT_VINFO_DEF_TYPE (vinfo_for_stmt (reduc_stmt)) =
                                                             vect_nested_cycle;
                }
              else
                {
                  if (dump_enabled_p ())
                    dump_printf_loc (MSG_NOTE, vect_location,
				     "Detected reduction.");

                  STMT_VINFO_DEF_TYPE (stmt_vinfo) = vect_reduction_def;
                  STMT_VINFO_DEF_TYPE (vinfo_for_stmt (reduc_stmt)) =
                                                           vect_reduction_def;
                  /* Store the reduction cycles for possible vectorization in
                     loop-aware SLP.  */
                  LOOP_VINFO_REDUCTIONS (loop_vinfo).safe_push (reduc_stmt);
                }
            }
        }
      else
        if (dump_enabled_p ())
          dump_printf_loc (MSG_MISSED_OPTIMIZATION, vect_location,
			   "Unknown def-use cycle pattern.");
    }

  worklist.release ();
}


/* Function vect_analyze_scalar_cycles.

   Examine the cross iteration def-use cycles of scalar variables, by
   analyzing the loop-header PHIs of scalar variables.  Classify each
   cycle as one of the following: invariant, induction, reduction, unknown.
   We do that for the loop represented by LOOP_VINFO, and also to its
   inner-loop, if exists.
   Examples for scalar cycles:

   Example1: reduction:

              loop1:
              for (i=0; i<N; i++)
                 sum += a[i];

   Example2: induction:

              loop2:
              for (i=0; i<N; i++)
                 a[i] = i;  */

static void
vect_analyze_scalar_cycles (loop_vec_info loop_vinfo)
{
  struct loop *loop = LOOP_VINFO_LOOP (loop_vinfo);

  vect_analyze_scalar_cycles_1 (loop_vinfo, loop);

  /* When vectorizing an outer-loop, the inner-loop is executed sequentially.
     Reductions in such inner-loop therefore have different properties than
     the reductions in the nest that gets vectorized:
     1. When vectorized, they are executed in the same order as in the original
        scalar loop, so we can't change the order of computation when
        vectorizing them.
     2. FIXME: Inner-loop reductions can be used in the inner-loop, so the
        current checks are too strict.  */

  if (loop->inner)
    vect_analyze_scalar_cycles_1 (loop_vinfo, loop->inner);
}

/* Function vect_get_loop_niters.

   Determine how many iterations the loop is executed.
   If an expression that represents the number of iterations
   can be constructed, place it in NUMBER_OF_ITERATIONS.
   Return the loop exit condition.  */

static gimple
vect_get_loop_niters (struct loop *loop, tree *number_of_iterations)
{
  tree niters;

  if (dump_enabled_p ())
    dump_printf_loc (MSG_NOTE, vect_location,
		     "=== get_loop_niters ===");
  niters = number_of_exit_cond_executions (loop);

  if (niters != NULL_TREE
      && niters != chrec_dont_know)
    {
      *number_of_iterations = niters;

      if (dump_enabled_p ())
        {
          dump_printf_loc (MSG_NOTE, vect_location, "==> get_loop_niters:");
          dump_generic_expr (MSG_NOTE, TDF_SLIM, *number_of_iterations);
        }
    }

  return get_loop_exit_condition (loop);
}


/* Function bb_in_loop_p

   Used as predicate for dfs order traversal of the loop bbs.  */

static bool
bb_in_loop_p (const_basic_block bb, const void *data)
{
  const struct loop *const loop = (const struct loop *)data;
  if (flow_bb_inside_loop_p (loop, bb))
    return true;
  return false;
}


/* Function new_loop_vec_info.

   Create and initialize a new loop_vec_info struct for LOOP, as well as
   stmt_vec_info structs for all the stmts in LOOP.  */

static loop_vec_info
new_loop_vec_info (struct loop *loop)
{
  loop_vec_info res;
  basic_block *bbs;
  gimple_stmt_iterator si;
  unsigned int i, nbbs;

  res = (loop_vec_info) xcalloc (1, sizeof (struct _loop_vec_info));
  LOOP_VINFO_LOOP (res) = loop;

  bbs = get_loop_body (loop);

  /* Create/Update stmt_info for all stmts in the loop.  */
  for (i = 0; i < loop->num_nodes; i++)
    {
      basic_block bb = bbs[i];

      /* BBs in a nested inner-loop will have been already processed (because
         we will have called vect_analyze_loop_form for any nested inner-loop).
         Therefore, for stmts in an inner-loop we just want to update the
         STMT_VINFO_LOOP_VINFO field of their stmt_info to point to the new
         loop_info of the outer-loop we are currently considering to vectorize
         (instead of the loop_info of the inner-loop).
         For stmts in other BBs we need to create a stmt_info from scratch.  */
      if (bb->loop_father != loop)
        {
          /* Inner-loop bb.  */
          gcc_assert (loop->inner && bb->loop_father == loop->inner);
          for (si = gsi_start_phis (bb); !gsi_end_p (si); gsi_next (&si))
            {
              gimple phi = gsi_stmt (si);
              stmt_vec_info stmt_info = vinfo_for_stmt (phi);
              loop_vec_info inner_loop_vinfo =
                STMT_VINFO_LOOP_VINFO (stmt_info);
              gcc_assert (loop->inner == LOOP_VINFO_LOOP (inner_loop_vinfo));
              STMT_VINFO_LOOP_VINFO (stmt_info) = res;
            }
          for (si = gsi_start_bb (bb); !gsi_end_p (si); gsi_next (&si))
           {
              gimple stmt = gsi_stmt (si);
              stmt_vec_info stmt_info = vinfo_for_stmt (stmt);
              loop_vec_info inner_loop_vinfo =
                 STMT_VINFO_LOOP_VINFO (stmt_info);
              gcc_assert (loop->inner == LOOP_VINFO_LOOP (inner_loop_vinfo));
              STMT_VINFO_LOOP_VINFO (stmt_info) = res;
           }
        }
      else
        {
          /* bb in current nest.  */
          for (si = gsi_start_phis (bb); !gsi_end_p (si); gsi_next (&si))
            {
              gimple phi = gsi_stmt (si);
              gimple_set_uid (phi, 0);
              set_vinfo_for_stmt (phi, new_stmt_vec_info (phi, res, NULL));
            }

          for (si = gsi_start_bb (bb); !gsi_end_p (si); gsi_next (&si))
            {
              gimple stmt = gsi_stmt (si);
              gimple_set_uid (stmt, 0);
              set_vinfo_for_stmt (stmt, new_stmt_vec_info (stmt, res, NULL));
            }
        }
    }

  /* CHECKME: We want to visit all BBs before their successors (except for
     latch blocks, for which this assertion wouldn't hold).  In the simple
     case of the loop forms we allow, a dfs order of the BBs would the same
     as reversed postorder traversal, so we are safe.  */

   free (bbs);
   bbs = XCNEWVEC (basic_block, loop->num_nodes);
   nbbs = dfs_enumerate_from (loop->header, 0, bb_in_loop_p,
                              bbs, loop->num_nodes, loop);
   gcc_assert (nbbs == loop->num_nodes);

  LOOP_VINFO_BBS (res) = bbs;
  LOOP_VINFO_NITERS (res) = NULL;
  LOOP_VINFO_NITERS_UNCHANGED (res) = NULL;
  LOOP_VINFO_COST_MODEL_MIN_ITERS (res) = 0;
  LOOP_VINFO_VECTORIZABLE_P (res) = 0;
  LOOP_PEELING_FOR_ALIGNMENT (res) = 0;
  LOOP_VINFO_VECT_FACTOR (res) = 0;
  LOOP_VINFO_LOOP_NEST (res).create (3);
  LOOP_VINFO_DATAREFS (res).create (10);
  LOOP_VINFO_DDRS (res).create (10 * 10);
  LOOP_VINFO_UNALIGNED_DR (res) = NULL;
  LOOP_VINFO_MAY_MISALIGN_STMTS (res).create (
	     PARAM_VALUE (PARAM_VECT_MAX_VERSION_FOR_ALIGNMENT_CHECKS));
  LOOP_VINFO_MAY_ALIAS_DDRS (res).create (
	     PARAM_VALUE (PARAM_VECT_MAX_VERSION_FOR_ALIAS_CHECKS));
  LOOP_VINFO_GROUPED_STORES (res).create (10);
  LOOP_VINFO_REDUCTIONS (res).create (10);
  LOOP_VINFO_REDUCTION_CHAINS (res).create (10);
  LOOP_VINFO_SLP_INSTANCES (res).create (10);
  LOOP_VINFO_SLP_UNROLLING_FACTOR (res) = 1;
  LOOP_VINFO_PEELING_HTAB (res) = NULL;
  LOOP_VINFO_TARGET_COST_DATA (res) = init_cost (loop);
  LOOP_VINFO_PEELING_FOR_GAPS (res) = false;
  LOOP_VINFO_OPERANDS_SWAPPED (res) = false;

  return res;
}


/* Function destroy_loop_vec_info.

   Free LOOP_VINFO struct, as well as all the stmt_vec_info structs of all the
   stmts in the loop.  */

void
destroy_loop_vec_info (loop_vec_info loop_vinfo, bool clean_stmts)
{
  struct loop *loop;
  basic_block *bbs;
  int nbbs;
  gimple_stmt_iterator si;
  int j;
  vec<slp_instance> slp_instances;
  slp_instance instance;
  bool swapped;

  if (!loop_vinfo)
    return;

  loop = LOOP_VINFO_LOOP (loop_vinfo);

  bbs = LOOP_VINFO_BBS (loop_vinfo);
  nbbs = clean_stmts ? loop->num_nodes : 0;
  swapped = LOOP_VINFO_OPERANDS_SWAPPED (loop_vinfo);

  for (j = 0; j < nbbs; j++)
    {
      basic_block bb = bbs[j];
      for (si = gsi_start_phis (bb); !gsi_end_p (si); gsi_next (&si))
        free_stmt_vec_info (gsi_stmt (si));

      for (si = gsi_start_bb (bb); !gsi_end_p (si); )
        {
          gimple stmt = gsi_stmt (si);

	  /* We may have broken canonical form by moving a constant
	     into RHS1 of a commutative op.  Fix such occurrences.  */
	  if (swapped && is_gimple_assign (stmt))
	    {
	      enum tree_code code = gimple_assign_rhs_code (stmt);

	      if ((code == PLUS_EXPR
		   || code == POINTER_PLUS_EXPR
		   || code == MULT_EXPR)
		  && CONSTANT_CLASS_P (gimple_assign_rhs1 (stmt)))
		swap_tree_operands (stmt,
				    gimple_assign_rhs1_ptr (stmt),
				    gimple_assign_rhs2_ptr (stmt));
	    }

	  /* Free stmt_vec_info.  */
	  free_stmt_vec_info (stmt);
          gsi_next (&si);
        }
    }

  free (LOOP_VINFO_BBS (loop_vinfo));
  free_data_refs (LOOP_VINFO_DATAREFS (loop_vinfo));
  free_dependence_relations (LOOP_VINFO_DDRS (loop_vinfo));
  LOOP_VINFO_LOOP_NEST (loop_vinfo).release ();
  LOOP_VINFO_MAY_MISALIGN_STMTS (loop_vinfo).release ();
  LOOP_VINFO_MAY_ALIAS_DDRS (loop_vinfo).release ();
  slp_instances = LOOP_VINFO_SLP_INSTANCES (loop_vinfo);
  FOR_EACH_VEC_ELT (slp_instances, j, instance)
    vect_free_slp_instance (instance);

  LOOP_VINFO_SLP_INSTANCES (loop_vinfo).release ();
  LOOP_VINFO_GROUPED_STORES (loop_vinfo).release ();
  LOOP_VINFO_REDUCTIONS (loop_vinfo).release ();
  LOOP_VINFO_REDUCTION_CHAINS (loop_vinfo).release ();

  if (LOOP_VINFO_PEELING_HTAB (loop_vinfo))
    htab_delete (LOOP_VINFO_PEELING_HTAB (loop_vinfo));

  destroy_cost_data (LOOP_VINFO_TARGET_COST_DATA (loop_vinfo));

  free (loop_vinfo);
  loop->aux = NULL;
}


/* Function vect_analyze_loop_1.

   Apply a set of analyses on LOOP, and create a loop_vec_info struct
   for it. The different analyses will record information in the
   loop_vec_info struct.  This is a subset of the analyses applied in
   vect_analyze_loop, to be applied on an inner-loop nested in the loop
   that is now considered for (outer-loop) vectorization.  */

static loop_vec_info
vect_analyze_loop_1 (struct loop *loop)
{
  loop_vec_info loop_vinfo;

  if (dump_enabled_p ())
    dump_printf_loc (MSG_NOTE, vect_location,
		     "===== analyze_loop_nest_1 =====");

  /* Check the CFG characteristics of the loop (nesting, entry/exit, etc.  */

  loop_vinfo = vect_analyze_loop_form (loop);
  if (!loop_vinfo)
    {
      if (dump_enabled_p ())
        dump_printf_loc (MSG_MISSED_OPTIMIZATION, vect_location,
			 "bad inner-loop form.");
      return NULL;
    }

  return loop_vinfo;
}


/* Function vect_analyze_loop_form.

   Verify that certain CFG restrictions hold, including:
   - the loop has a pre-header
   - the loop has a single entry and exit
   - the loop exit condition is simple enough, and the number of iterations
     can be analyzed (a countable loop).  */

loop_vec_info
vect_analyze_loop_form (struct loop *loop)
{
  loop_vec_info loop_vinfo;
  gimple loop_cond;
  tree number_of_iterations = NULL;
  loop_vec_info inner_loop_vinfo = NULL;

  if (dump_enabled_p ())
    dump_printf_loc (MSG_NOTE, vect_location,
		     "=== vect_analyze_loop_form ===");

  /* Different restrictions apply when we are considering an inner-most loop,
     vs. an outer (nested) loop.
     (FORNOW. May want to relax some of these restrictions in the future).  */

  if (!loop->inner)
    {
      /* Inner-most loop.  We currently require that the number of BBs is
	 exactly 2 (the header and latch).  Vectorizable inner-most loops
	 look like this:

                        (pre-header)
                           |
                          header <--------+
                           | |            |
                           | +--> latch --+
                           |
                        (exit-bb)  */

      if (loop->num_nodes != 2)
        {
          if (dump_enabled_p ())
            dump_printf_loc (MSG_MISSED_OPTIMIZATION, vect_location,
			     "not vectorized: control flow in loop.");
          return NULL;
        }

      if (empty_block_p (loop->header))
    {
          if (dump_enabled_p ())
            dump_printf_loc (MSG_MISSED_OPTIMIZATION, vect_location,
			     "not vectorized: empty loop.");
      return NULL;
    }
    }
  else
    {
      struct loop *innerloop = loop->inner;
      edge entryedge;

      /* Nested loop. We currently require that the loop is doubly-nested,
	 contains a single inner loop, and the number of BBs is exactly 5.
	 Vectorizable outer-loops look like this:

			(pre-header)
			   |
			  header <---+
			   |         |
		          inner-loop |
			   |         |
			  tail ------+
			   |
		        (exit-bb)

	 The inner-loop has the properties expected of inner-most loops
	 as described above.  */

      if ((loop->inner)->inner || (loop->inner)->next)
	{
	  if (dump_enabled_p ())
	    dump_printf_loc (MSG_MISSED_OPTIMIZATION, vect_location,
			     "not vectorized: multiple nested loops.");
	  return NULL;
	}

      /* Analyze the inner-loop.  */
      inner_loop_vinfo = vect_analyze_loop_1 (loop->inner);
      if (!inner_loop_vinfo)
	{
	  if (dump_enabled_p ())
            dump_printf_loc (MSG_MISSED_OPTIMIZATION, vect_location,
			     "not vectorized: Bad inner loop.");
	  return NULL;
	}

      if (!expr_invariant_in_loop_p (loop,
					LOOP_VINFO_NITERS (inner_loop_vinfo)))
	{
	  if (dump_enabled_p ())
	    dump_printf_loc (MSG_MISSED_OPTIMIZATION, vect_location, 
			     "not vectorized: inner-loop count not invariant.");
	  destroy_loop_vec_info (inner_loop_vinfo, true);
	  return NULL;
	}

      if (loop->num_nodes != 5)
        {
	  if (dump_enabled_p ())
	    dump_printf_loc (MSG_MISSED_OPTIMIZATION, vect_location,
			     "not vectorized: control flow in loop.");
	  destroy_loop_vec_info (inner_loop_vinfo, true);
	  return NULL;
        }

      gcc_assert (EDGE_COUNT (innerloop->header->preds) == 2);
      entryedge = EDGE_PRED (innerloop->header, 0);
      if (EDGE_PRED (innerloop->header, 0)->src == innerloop->latch)
	entryedge = EDGE_PRED (innerloop->header, 1);

      if (entryedge->src != loop->header
	  || !single_exit (innerloop)
	  || single_exit (innerloop)->dest !=  EDGE_PRED (loop->latch, 0)->src)
	{
	  if (dump_enabled_p ())
	    dump_printf_loc (MSG_MISSED_OPTIMIZATION, vect_location, 
			     "not vectorized: unsupported outerloop form.");
	  destroy_loop_vec_info (inner_loop_vinfo, true);
	  return NULL;
	}

      if (dump_enabled_p ())
        dump_printf_loc (MSG_NOTE, vect_location,
			 "Considering outer-loop vectorization.");
    }

  if (!single_exit (loop)
      || EDGE_COUNT (loop->header->preds) != 2)
    {
      if (dump_enabled_p ())
        {
          if (!single_exit (loop))
	    dump_printf_loc (MSG_MISSED_OPTIMIZATION, vect_location,
			     "not vectorized: multiple exits.");
          else if (EDGE_COUNT (loop->header->preds) != 2)
	    dump_printf_loc (MSG_MISSED_OPTIMIZATION, vect_location, 
			     "not vectorized: too many incoming edges.");
        }
      if (inner_loop_vinfo)
	destroy_loop_vec_info (inner_loop_vinfo, true);
      return NULL;
    }

  /* We assume that the loop exit condition is at the end of the loop. i.e,
     that the loop is represented as a do-while (with a proper if-guard
     before the loop if needed), where the loop header contains all the
     executable statements, and the latch is empty.  */
  if (!empty_block_p (loop->latch)
      || !gimple_seq_empty_p (phi_nodes (loop->latch)))
    {
      if (dump_enabled_p ())
	dump_printf_loc (MSG_MISSED_OPTIMIZATION, vect_location,
			 "not vectorized: latch block not empty.");
      if (inner_loop_vinfo)
	destroy_loop_vec_info (inner_loop_vinfo, true);
      return NULL;
    }

  /* Make sure there exists a single-predecessor exit bb:  */
  if (!single_pred_p (single_exit (loop)->dest))
    {
      edge e = single_exit (loop);
      if (!(e->flags & EDGE_ABNORMAL))
	{
	  split_loop_exit_edge (e);
	  if (dump_enabled_p ())
	    dump_printf (MSG_NOTE, "split exit edge.");
	}
      else
	{
	  if (dump_enabled_p ())
	    dump_printf_loc (MSG_MISSED_OPTIMIZATION, vect_location, 
			     "not vectorized: abnormal loop exit edge.");
	  if (inner_loop_vinfo)
	    destroy_loop_vec_info (inner_loop_vinfo, true);
	  return NULL;
	}
    }

  loop_cond = vect_get_loop_niters (loop, &number_of_iterations);
  if (!loop_cond)
    {
      if (dump_enabled_p ())
	dump_printf_loc (MSG_MISSED_OPTIMIZATION, vect_location, 
			 "not vectorized: complicated exit condition.");
      if (inner_loop_vinfo)
	destroy_loop_vec_info (inner_loop_vinfo, true);
      return NULL;
    }

  if (!number_of_iterations)
    {
      if (dump_enabled_p ())
	dump_printf_loc (MSG_MISSED_OPTIMIZATION, vect_location, 
			 "not vectorized: number of iterations cannot be "
			 "computed.");
      if (inner_loop_vinfo)
	destroy_loop_vec_info (inner_loop_vinfo, true);
      return NULL;
    }

  if (chrec_contains_undetermined (number_of_iterations))
    {
      if (dump_enabled_p ())
	    dump_printf_loc (MSG_MISSED_OPTIMIZATION, vect_location,
			     "Infinite number of iterations.");
      if (inner_loop_vinfo)
	destroy_loop_vec_info (inner_loop_vinfo, true);
      return NULL;
    }

  if (!NITERS_KNOWN_P (number_of_iterations))
    {
      if (dump_enabled_p ())
        {
          dump_printf_loc (MSG_NOTE, vect_location,
			   "Symbolic number of iterations is ");
	  dump_generic_expr (MSG_NOTE, TDF_DETAILS, number_of_iterations);
        }
    }
  else if (TREE_INT_CST_LOW (number_of_iterations) == 0)
    {
      if (dump_enabled_p ())
	dump_printf_loc (MSG_MISSED_OPTIMIZATION, vect_location,
			 "not vectorized: number of iterations = 0.");
      if (inner_loop_vinfo)
        destroy_loop_vec_info (inner_loop_vinfo, true);
      return NULL;
    }

  loop_vinfo = new_loop_vec_info (loop);
  LOOP_VINFO_NITERS (loop_vinfo) = number_of_iterations;
  LOOP_VINFO_NITERS_UNCHANGED (loop_vinfo) = number_of_iterations;

  STMT_VINFO_TYPE (vinfo_for_stmt (loop_cond)) = loop_exit_ctrl_vec_info_type;

  /* CHECKME: May want to keep it around it in the future.  */
  if (inner_loop_vinfo)
    destroy_loop_vec_info (inner_loop_vinfo, false);

  gcc_assert (!loop->aux);
  loop->aux = loop_vinfo;
  return loop_vinfo;
}


/* Function vect_analyze_loop_operations.

   Scan the loop stmts and make sure they are all vectorizable.  */

static bool
vect_analyze_loop_operations (loop_vec_info loop_vinfo, bool slp)
{
  struct loop *loop = LOOP_VINFO_LOOP (loop_vinfo);
  basic_block *bbs = LOOP_VINFO_BBS (loop_vinfo);
  int nbbs = loop->num_nodes;
  gimple_stmt_iterator si;
  unsigned int vectorization_factor = 0;
  int i;
  gimple phi;
  stmt_vec_info stmt_info;
  bool need_to_vectorize = false;
  int min_profitable_iters;
  int min_scalar_loop_bound;
  unsigned int th;
  bool only_slp_in_loop = true, ok;
  HOST_WIDE_INT max_niter;
  HOST_WIDE_INT estimated_niter;
  int min_profitable_estimate;

  if (dump_enabled_p ())
    dump_printf_loc (MSG_NOTE, vect_location,
		     "=== vect_analyze_loop_operations ===");

  gcc_assert (LOOP_VINFO_VECT_FACTOR (loop_vinfo));
  vectorization_factor = LOOP_VINFO_VECT_FACTOR (loop_vinfo);
  if (slp)
    {
      /* If all the stmts in the loop can be SLPed, we perform only SLP, and
	 vectorization factor of the loop is the unrolling factor required by
	 the SLP instances.  If that unrolling factor is 1, we say, that we
	 perform pure SLP on loop - cross iteration parallelism is not
	 exploited.  */
      for (i = 0; i < nbbs; i++)
	{
	  basic_block bb = bbs[i];
	  for (si = gsi_start_bb (bb); !gsi_end_p (si); gsi_next (&si))
	    {
	      gimple stmt = gsi_stmt (si);
	      stmt_vec_info stmt_info = vinfo_for_stmt (stmt);
	      gcc_assert (stmt_info);
	      if ((STMT_VINFO_RELEVANT_P (stmt_info)
		   || VECTORIZABLE_CYCLE_DEF (STMT_VINFO_DEF_TYPE (stmt_info)))
		  && !PURE_SLP_STMT (stmt_info))
		/* STMT needs both SLP and loop-based vectorization.  */
		only_slp_in_loop = false;
	    }
	}

      if (only_slp_in_loop)
	vectorization_factor = LOOP_VINFO_SLP_UNROLLING_FACTOR (loop_vinfo);
      else
	vectorization_factor = least_common_multiple (vectorization_factor,
				LOOP_VINFO_SLP_UNROLLING_FACTOR (loop_vinfo));

      LOOP_VINFO_VECT_FACTOR (loop_vinfo) = vectorization_factor;
      if (dump_enabled_p ())
	dump_printf_loc (MSG_NOTE, vect_location,
			 "Updating vectorization factor to %d ",
			 vectorization_factor);
    }

  for (i = 0; i < nbbs; i++)
    {
      basic_block bb = bbs[i];

      for (si = gsi_start_phis (bb); !gsi_end_p (si); gsi_next (&si))
        {
          phi = gsi_stmt (si);
          ok = true;

          stmt_info = vinfo_for_stmt (phi);
          if (dump_enabled_p ())
            {
              dump_printf_loc (MSG_NOTE, vect_location, "examining phi: ");
              dump_gimple_stmt (MSG_NOTE, TDF_SLIM, phi, 0);
            }

          /* Inner-loop loop-closed exit phi in outer-loop vectorization
             (i.e., a phi in the tail of the outer-loop).  */
          if (! is_loop_header_bb_p (bb))
            {
              /* FORNOW: we currently don't support the case that these phis
                 are not used in the outerloop (unless it is double reduction,
                 i.e., this phi is vect_reduction_def), cause this case
                 requires to actually do something here.  */
              if ((!STMT_VINFO_RELEVANT_P (stmt_info)
                   || STMT_VINFO_LIVE_P (stmt_info))
                  && STMT_VINFO_DEF_TYPE (stmt_info)
                     != vect_double_reduction_def)
                {
                  if (dump_enabled_p ())
		    dump_printf_loc (MSG_MISSED_OPTIMIZATION, vect_location, 
				     "Unsupported loop-closed phi in "
				     "outer-loop.");
                  return false;
                }

              /* If PHI is used in the outer loop, we check that its operand
                 is defined in the inner loop.  */
              if (STMT_VINFO_RELEVANT_P (stmt_info))
                {
                  tree phi_op;
                  gimple op_def_stmt;

                  if (gimple_phi_num_args (phi) != 1)
                    return false;

                  phi_op = PHI_ARG_DEF (phi, 0);
                  if (TREE_CODE (phi_op) != SSA_NAME)
                    return false;

                  op_def_stmt = SSA_NAME_DEF_STMT (phi_op);
		  if (!op_def_stmt
		      || !flow_bb_inside_loop_p (loop, gimple_bb (op_def_stmt))
		      || !vinfo_for_stmt (op_def_stmt))
                    return false;

                  if (STMT_VINFO_RELEVANT (vinfo_for_stmt (op_def_stmt))
                        != vect_used_in_outer
                      && STMT_VINFO_RELEVANT (vinfo_for_stmt (op_def_stmt))
                           != vect_used_in_outer_by_reduction)
                    return false;
                }

              continue;
            }

          gcc_assert (stmt_info);

          if (STMT_VINFO_LIVE_P (stmt_info))
            {
              /* FORNOW: not yet supported.  */
              if (dump_enabled_p ())
		dump_printf_loc (MSG_MISSED_OPTIMIZATION, vect_location,
				 "not vectorized: value used after loop.");
              return false;
            }

          if (STMT_VINFO_RELEVANT (stmt_info) == vect_used_in_scope
              && STMT_VINFO_DEF_TYPE (stmt_info) != vect_induction_def)
            {
              /* A scalar-dependence cycle that we don't support.  */
              if (dump_enabled_p ())
		dump_printf_loc (MSG_MISSED_OPTIMIZATION, vect_location, 
				 "not vectorized: scalar dependence cycle.");
              return false;
            }

          if (STMT_VINFO_RELEVANT_P (stmt_info))
            {
              need_to_vectorize = true;
              if (STMT_VINFO_DEF_TYPE (stmt_info) == vect_induction_def)
                ok = vectorizable_induction (phi, NULL, NULL);
            }

          if (!ok)
            {
              if (dump_enabled_p ())
                {
		  dump_printf_loc (MSG_MISSED_OPTIMIZATION, vect_location, 
				   "not vectorized: relevant phi not "
				   "supported: ");
                  dump_gimple_stmt (MSG_MISSED_OPTIMIZATION, TDF_SLIM, phi, 0);
                }
	      return false;
            }
        }

      for (si = gsi_start_bb (bb); !gsi_end_p (si); gsi_next (&si))
        {
          gimple stmt = gsi_stmt (si);
	  if (!vect_analyze_stmt (stmt, &need_to_vectorize, NULL))
	    return false;
        }
    } /* bbs */

  /* All operations in the loop are either irrelevant (deal with loop
     control, or dead), or only used outside the loop and can be moved
     out of the loop (e.g. invariants, inductions).  The loop can be
     optimized away by scalar optimizations.  We're better off not
     touching this loop.  */
  if (!need_to_vectorize)
    {
      if (dump_enabled_p ())
        dump_printf_loc (MSG_NOTE, vect_location,
			 "All the computation can be taken out of the loop.");
      if (dump_enabled_p ())
	dump_printf_loc (MSG_MISSED_OPTIMIZATION, vect_location, 
			 "not vectorized: redundant loop. no profit to "
			 "vectorize.");
      return false;
    }

  if (LOOP_VINFO_NITERS_KNOWN_P (loop_vinfo) && dump_enabled_p ())
    dump_printf_loc (MSG_NOTE, vect_location,
		     "vectorization_factor = %d, niters = "
		     HOST_WIDE_INT_PRINT_DEC, vectorization_factor,
		     LOOP_VINFO_INT_NITERS (loop_vinfo));

  if ((LOOP_VINFO_NITERS_KNOWN_P (loop_vinfo)
       && (LOOP_VINFO_INT_NITERS (loop_vinfo) < vectorization_factor))
      || ((max_niter = max_stmt_executions_int (loop)) != -1
	  && (unsigned HOST_WIDE_INT) max_niter < vectorization_factor))
    {
      if (dump_enabled_p ())
	dump_printf_loc (MSG_MISSED_OPTIMIZATION, vect_location,
			 "not vectorized: iteration count too small.");
      if (dump_enabled_p ())
	dump_printf_loc (MSG_MISSED_OPTIMIZATION, vect_location,
			 "not vectorized: iteration count smaller than "
			 "vectorization factor.");
      return false;
    }

  /* Analyze cost.  Decide if worth while to vectorize.  */

  /* Once VF is set, SLP costs should be updated since the number of created
     vector stmts depends on VF.  */
  vect_update_slp_costs_according_to_vf (loop_vinfo);

  vect_estimate_min_profitable_iters (loop_vinfo, &min_profitable_iters,
				      &min_profitable_estimate);
  LOOP_VINFO_COST_MODEL_MIN_ITERS (loop_vinfo) = min_profitable_iters;

  if (min_profitable_iters < 0)
    {
      if (dump_enabled_p ())
	dump_printf_loc (MSG_MISSED_OPTIMIZATION, vect_location,
			 "not vectorized: vectorization not profitable.");
      if (dump_enabled_p ())
	dump_printf_loc (MSG_MISSED_OPTIMIZATION, vect_location, 
			 "not vectorized: vector version will never be "
			 "profitable.");
      return false;
    }

  min_scalar_loop_bound = ((PARAM_VALUE (PARAM_MIN_VECT_LOOP_BOUND)
                            * vectorization_factor) - 1);


  /* Use the cost model only if it is more conservative than user specified
     threshold.  */

  th = (unsigned) min_scalar_loop_bound;
  if (min_profitable_iters
      && (!min_scalar_loop_bound
          || min_profitable_iters > min_scalar_loop_bound))
    th = (unsigned) min_profitable_iters;

  if (LOOP_VINFO_NITERS_KNOWN_P (loop_vinfo)
      && LOOP_VINFO_INT_NITERS (loop_vinfo) <= th)
    {
      if (dump_enabled_p ())
	dump_printf_loc (MSG_MISSED_OPTIMIZATION, vect_location,
			 "not vectorized: vectorization not profitable.");
      if (dump_enabled_p ())
        dump_printf_loc (MSG_NOTE, vect_location,
			 "not vectorized: iteration count smaller than user "
			 "specified loop bound parameter or minimum profitable "
			 "iterations (whichever is more conservative).");
      return false;
    }

  if ((estimated_niter = estimated_stmt_executions_int (loop)) != -1
      && ((unsigned HOST_WIDE_INT) estimated_niter
          <= MAX (th, (unsigned)min_profitable_estimate)))
    {
      if (dump_enabled_p ())
	dump_printf_loc (MSG_MISSED_OPTIMIZATION, vect_location,
			 "not vectorized: estimated iteration count too "
                         "small.");
      if (dump_enabled_p ())
        dump_printf_loc (MSG_NOTE, vect_location,
			 "not vectorized: estimated iteration count smaller "
                         "than specified loop bound parameter or minimum "
                         "profitable iterations (whichever is more "
                         "conservative).");
      return false;
    }

  if (!LOOP_VINFO_NITERS_KNOWN_P (loop_vinfo)
      || LOOP_VINFO_INT_NITERS (loop_vinfo) % vectorization_factor != 0
      || LOOP_VINFO_PEELING_FOR_GAPS (loop_vinfo))
    {
      if (dump_enabled_p ())
        dump_printf_loc (MSG_NOTE, vect_location, "epilog loop required.");
      if (!vect_can_advance_ivs_p (loop_vinfo))
        {
          if (dump_enabled_p ())
	    dump_printf_loc (MSG_MISSED_OPTIMIZATION, vect_location, 
			     "not vectorized: can't create epilog loop 1.");
          return false;
        }
      if (!slpeel_can_duplicate_loop_p (loop, single_exit (loop)))
        {
          if (dump_enabled_p ())
	    dump_printf_loc (MSG_MISSED_OPTIMIZATION, vect_location, 
			     "not vectorized: can't create epilog loop 2.");
          return false;
        }
    }

  return true;
}


/* Function vect_analyze_loop_2.

   Apply a set of analyses on LOOP, and create a loop_vec_info struct
   for it.  The different analyses will record information in the
   loop_vec_info struct.  */
static bool
vect_analyze_loop_2 (loop_vec_info loop_vinfo)
{
  bool ok, slp = false;
  int max_vf = MAX_VECTORIZATION_FACTOR;
  int min_vf = 2;

  /* Find all data references in the loop (which correspond to vdefs/vuses)
     and analyze their evolution in the loop.  Also adjust the minimal
     vectorization factor according to the loads and stores.

     FORNOW: Handle only simple, array references, which
     alignment can be forced, and aligned pointer-references.  */

  ok = vect_analyze_data_refs (loop_vinfo, NULL, &min_vf);
  if (!ok)
    {
      if (dump_enabled_p ())
	dump_printf_loc (MSG_MISSED_OPTIMIZATION, vect_location,
			 "bad data references.");
      return false;
    }

  /* Classify all cross-iteration scalar data-flow cycles.
     Cross-iteration cycles caused by virtual phis are analyzed separately.  */

  vect_analyze_scalar_cycles (loop_vinfo);

  vect_pattern_recog (loop_vinfo, NULL);

  /* Data-flow analysis to detect stmts that do not need to be vectorized.  */

  ok = vect_mark_stmts_to_be_vectorized (loop_vinfo);
  if (!ok)
    {
      if (dump_enabled_p ())
	dump_printf_loc (MSG_MISSED_OPTIMIZATION, vect_location,
			 "unexpected pattern.");
      return false;
    }

  /* Analyze data dependences between the data-refs in the loop
     and adjust the maximum vectorization factor according to
     the dependences.
     FORNOW: fail at the first data dependence that we encounter.  */

  ok = vect_analyze_data_ref_dependences (loop_vinfo, NULL, &max_vf);
  if (!ok
      || max_vf < min_vf)
    {
      if (dump_enabled_p ())
	    dump_printf_loc (MSG_MISSED_OPTIMIZATION, vect_location,
			     "bad data dependence.");
      return false;
    }

  ok = vect_determine_vectorization_factor (loop_vinfo);
  if (!ok)
    {
      if (dump_enabled_p ())
	dump_printf_loc (MSG_MISSED_OPTIMIZATION, vect_location,
			 "can't determine vectorization factor.");
      return false;
    }
  if (max_vf < LOOP_VINFO_VECT_FACTOR (loop_vinfo))
    {
      if (dump_enabled_p ())
	dump_printf_loc (MSG_MISSED_OPTIMIZATION, vect_location,
			 "bad data dependence.");
      return false;
    }

  /* Analyze the alignment of the data-refs in the loop.
     Fail if a data reference is found that cannot be vectorized.  */

  ok = vect_analyze_data_refs_alignment (loop_vinfo, NULL);
  if (!ok)
    {
      if (dump_enabled_p ())
	dump_printf_loc (MSG_MISSED_OPTIMIZATION, vect_location,
			 "bad data alignment.");
      return false;
    }

  /* Analyze the access patterns of the data-refs in the loop (consecutive,
     complex, etc.). FORNOW: Only handle consecutive access pattern.  */

  ok = vect_analyze_data_ref_accesses (loop_vinfo, NULL);
  if (!ok)
    {
      if (dump_enabled_p ())
	dump_printf_loc (MSG_MISSED_OPTIMIZATION, vect_location,
			 "bad data access.");
      return false;
    }

  /* Prune the list of ddrs to be tested at run-time by versioning for alias.
     It is important to call pruning after vect_analyze_data_ref_accesses,
     since we use grouping information gathered by interleaving analysis.  */
  ok = vect_prune_runtime_alias_test_list (loop_vinfo);
  if (!ok)
    {
      if (dump_enabled_p ())
	dump_printf_loc (MSG_MISSED_OPTIMIZATION, vect_location,
			 "too long list of versioning for alias "
			 "run-time tests.");
      return false;
    }

  /* This pass will decide on using loop versioning and/or loop peeling in
     order to enhance the alignment of data references in the loop.  */

  ok = vect_enhance_data_refs_alignment (loop_vinfo);
  if (!ok)
    {
      if (dump_enabled_p ())
	dump_printf_loc (MSG_MISSED_OPTIMIZATION, vect_location,
			 "bad data alignment.");
      return false;
    }

  /* Check the SLP opportunities in the loop, analyze and build SLP trees.  */
  ok = vect_analyze_slp (loop_vinfo, NULL);
  if (ok)
    {
      /* Decide which possible SLP instances to SLP.  */
      slp = vect_make_slp_decision (loop_vinfo);

      /* Find stmts that need to be both vectorized and SLPed.  */
      vect_detect_hybrid_slp (loop_vinfo);
    }
  else
    return false;

  /* Scan all the operations in the loop and make sure they are
     vectorizable.  */

  ok = vect_analyze_loop_operations (loop_vinfo, slp);
  if (!ok)
    {
      if (dump_enabled_p ())
	dump_printf_loc (MSG_MISSED_OPTIMIZATION, vect_location,
			 "bad operation or unsupported loop bound.");
      return false;
    }

  return true;
}

/* Function vect_analyze_loop.

   Apply a set of analyses on LOOP, and create a loop_vec_info struct
   for it.  The different analyses will record information in the
   loop_vec_info struct.  */
loop_vec_info
vect_analyze_loop (struct loop *loop)
{
  loop_vec_info loop_vinfo;
  unsigned int vector_sizes;

  /* Autodetect first vector size we try.  */
  current_vector_size = 0;
  vector_sizes = targetm.vectorize.autovectorize_vector_sizes ();

  if (dump_enabled_p ())
    dump_printf_loc (MSG_NOTE, vect_location,
		     "===== analyze_loop_nest =====");

  if (loop_outer (loop)
      && loop_vec_info_for_loop (loop_outer (loop))
      && LOOP_VINFO_VECTORIZABLE_P (loop_vec_info_for_loop (loop_outer (loop))))
    {
      if (dump_enabled_p ())
	dump_printf_loc (MSG_NOTE, vect_location,
			 "outer-loop already vectorized.");
      return NULL;
    }

  while (1)
    {
      /* Check the CFG characteristics of the loop (nesting, entry/exit).  */
      loop_vinfo = vect_analyze_loop_form (loop);
      if (!loop_vinfo)
	{
	  if (dump_enabled_p ())
	    dump_printf_loc (MSG_MISSED_OPTIMIZATION, vect_location,
			     "bad loop form.");
	  return NULL;
	}

      if (vect_analyze_loop_2 (loop_vinfo))
	{
	  LOOP_VINFO_VECTORIZABLE_P (loop_vinfo) = 1;

	  return loop_vinfo;
	}

      destroy_loop_vec_info (loop_vinfo, true);

      vector_sizes &= ~current_vector_size;
      if (vector_sizes == 0
	  || current_vector_size == 0)
	return NULL;

      /* Try the next biggest vector size.  */
      current_vector_size = 1 << floor_log2 (vector_sizes);
      if (dump_enabled_p ())
	dump_printf_loc (MSG_NOTE, vect_location,
			 "***** Re-trying analysis with "
			 "vector size %d\n", current_vector_size);
    }
}


/* Function reduction_code_for_scalar_code

   Input:
   CODE - tree_code of a reduction operations.

   Output:
   REDUC_CODE - the corresponding tree-code to be used to reduce the
      vector of partial results into a single scalar result (which
      will also reside in a vector) or ERROR_MARK if the operation is
      a supported reduction operation, but does not have such tree-code.

   Return FALSE if CODE currently cannot be vectorized as reduction.  */

static bool
reduction_code_for_scalar_code (enum tree_code code,
                                enum tree_code *reduc_code)
{
  switch (code)
    {
      case MAX_EXPR:
        *reduc_code = REDUC_MAX_EXPR;
        return true;

      case MIN_EXPR:
        *reduc_code = REDUC_MIN_EXPR;
        return true;

      case PLUS_EXPR:
        *reduc_code = REDUC_PLUS_EXPR;
        return true;

      case MULT_EXPR:
      case MINUS_EXPR:
      case BIT_IOR_EXPR:
      case BIT_XOR_EXPR:
      case BIT_AND_EXPR:
        *reduc_code = ERROR_MARK;
        return true;

      default:
       return false;
    }
}


/* Error reporting helper for vect_is_simple_reduction below.  GIMPLE statement
   STMT is printed with a message MSG. */

static void
report_vect_op (int msg_type, gimple stmt, const char *msg)
{
  dump_printf_loc (msg_type, vect_location, "%s", msg);
  dump_gimple_stmt (msg_type, TDF_SLIM, stmt, 0);
}


/* Detect SLP reduction of the form:

   #a1 = phi <a5, a0>
   a2 = operation (a1)
   a3 = operation (a2)
   a4 = operation (a3)
   a5 = operation (a4)

   #a = phi <a5>

   PHI is the reduction phi node (#a1 = phi <a5, a0> above)
   FIRST_STMT is the first reduction stmt in the chain
   (a2 = operation (a1)).

   Return TRUE if a reduction chain was detected.  */

static bool
vect_is_slp_reduction (loop_vec_info loop_info, gimple phi, gimple first_stmt)
{
  struct loop *loop = (gimple_bb (phi))->loop_father;
  struct loop *vect_loop = LOOP_VINFO_LOOP (loop_info);
  enum tree_code code;
  gimple current_stmt = NULL, loop_use_stmt = NULL, first, next_stmt;
  stmt_vec_info use_stmt_info, current_stmt_info;
  tree lhs;
  imm_use_iterator imm_iter;
  use_operand_p use_p;
  int nloop_uses, size = 0, n_out_of_loop_uses;
  bool found = false;

  if (loop != vect_loop)
    return false;

  lhs = PHI_RESULT (phi);
  code = gimple_assign_rhs_code (first_stmt);
  while (1)
    {
      nloop_uses = 0;
      n_out_of_loop_uses = 0;
      FOR_EACH_IMM_USE_FAST (use_p, imm_iter, lhs)
        {
	  gimple use_stmt = USE_STMT (use_p);
          if (is_gimple_debug (use_stmt))
            continue;

	  use_stmt = USE_STMT (use_p);

          /* Check if we got back to the reduction phi.  */
	  if (use_stmt == phi)
            {
	      loop_use_stmt = use_stmt;
              found = true;
              break;
            }

          if (flow_bb_inside_loop_p (loop, gimple_bb (use_stmt)))
            {
              if (vinfo_for_stmt (use_stmt)
                  && !STMT_VINFO_IN_PATTERN_P (vinfo_for_stmt (use_stmt)))
                {
                  loop_use_stmt = use_stmt;
                  nloop_uses++;
                }
            }
           else
             n_out_of_loop_uses++;

           /* There are can be either a single use in the loop or two uses in
              phi nodes.  */
           if (nloop_uses > 1 || (n_out_of_loop_uses && nloop_uses))
             return false;
        }

      if (found)
        break;

      /* We reached a statement with no loop uses.  */
      if (nloop_uses == 0)
	return false;

      /* This is a loop exit phi, and we haven't reached the reduction phi.  */
      if (gimple_code (loop_use_stmt) == GIMPLE_PHI)
        return false;

      if (!is_gimple_assign (loop_use_stmt)
	  || code != gimple_assign_rhs_code (loop_use_stmt)
	  || !flow_bb_inside_loop_p (loop, gimple_bb (loop_use_stmt)))
        return false;

      /* Insert USE_STMT into reduction chain.  */
      use_stmt_info = vinfo_for_stmt (loop_use_stmt);
      if (current_stmt)
        {
          current_stmt_info = vinfo_for_stmt (current_stmt);
	  GROUP_NEXT_ELEMENT (current_stmt_info) = loop_use_stmt;
          GROUP_FIRST_ELEMENT (use_stmt_info)
            = GROUP_FIRST_ELEMENT (current_stmt_info);
        }
      else
	GROUP_FIRST_ELEMENT (use_stmt_info) = loop_use_stmt;

      lhs = gimple_assign_lhs (loop_use_stmt);
      current_stmt = loop_use_stmt;
      size++;
   }

  if (!found || loop_use_stmt != phi || size < 2)
    return false;

  /* Swap the operands, if needed, to make the reduction operand be the second
     operand.  */
  lhs = PHI_RESULT (phi);
  next_stmt = GROUP_FIRST_ELEMENT (vinfo_for_stmt (current_stmt));
  while (next_stmt)
    {
      if (gimple_assign_rhs2 (next_stmt) == lhs)
	{
	  tree op = gimple_assign_rhs1 (next_stmt);
          gimple def_stmt = NULL;

          if (TREE_CODE (op) == SSA_NAME)
            def_stmt = SSA_NAME_DEF_STMT (op);

	  /* Check that the other def is either defined in the loop
	     ("vect_internal_def"), or it's an induction (defined by a
	     loop-header phi-node).  */
          if (def_stmt
              && gimple_bb (def_stmt)
	      && flow_bb_inside_loop_p (loop, gimple_bb (def_stmt))
              && (is_gimple_assign (def_stmt)
                  || is_gimple_call (def_stmt)
                  || STMT_VINFO_DEF_TYPE (vinfo_for_stmt (def_stmt))
                           == vect_induction_def
                  || (gimple_code (def_stmt) == GIMPLE_PHI
                      && STMT_VINFO_DEF_TYPE (vinfo_for_stmt (def_stmt))
                                  == vect_internal_def
                      && !is_loop_header_bb_p (gimple_bb (def_stmt)))))
	    {
	      lhs = gimple_assign_lhs (next_stmt);
	      next_stmt = GROUP_NEXT_ELEMENT (vinfo_for_stmt (next_stmt));
 	      continue;
	    }

	  return false;
	}
      else
	{
          tree op = gimple_assign_rhs2 (next_stmt);
          gimple def_stmt = NULL;

          if (TREE_CODE (op) == SSA_NAME)
            def_stmt = SSA_NAME_DEF_STMT (op);

          /* Check that the other def is either defined in the loop
            ("vect_internal_def"), or it's an induction (defined by a
            loop-header phi-node).  */
          if (def_stmt
              && gimple_bb (def_stmt)
	      && flow_bb_inside_loop_p (loop, gimple_bb (def_stmt))
              && (is_gimple_assign (def_stmt)
                  || is_gimple_call (def_stmt)
                  || STMT_VINFO_DEF_TYPE (vinfo_for_stmt (def_stmt))
                              == vect_induction_def
                  || (gimple_code (def_stmt) == GIMPLE_PHI
                      && STMT_VINFO_DEF_TYPE (vinfo_for_stmt (def_stmt))
                                  == vect_internal_def
                      && !is_loop_header_bb_p (gimple_bb (def_stmt)))))
  	    {
	      if (dump_enabled_p ())
		{
		  dump_printf_loc (MSG_NOTE, vect_location, "swapping oprnds: ");
		  dump_gimple_stmt (MSG_NOTE, TDF_SLIM, next_stmt, 0);
		}

	      swap_tree_operands (next_stmt,
	 		          gimple_assign_rhs1_ptr (next_stmt),
                                  gimple_assign_rhs2_ptr (next_stmt));
	      update_stmt (next_stmt);

	      if (CONSTANT_CLASS_P (gimple_assign_rhs1 (next_stmt)))
		LOOP_VINFO_OPERANDS_SWAPPED (loop_info) = true;
	    }
	  else
	    return false;
        }

      lhs = gimple_assign_lhs (next_stmt);
      next_stmt = GROUP_NEXT_ELEMENT (vinfo_for_stmt (next_stmt));
    }

  /* Save the chain for further analysis in SLP detection.  */
  first = GROUP_FIRST_ELEMENT (vinfo_for_stmt (current_stmt));
  LOOP_VINFO_REDUCTION_CHAINS (loop_info).safe_push (first);
  GROUP_SIZE (vinfo_for_stmt (first)) = size;

  return true;
}


/* Function vect_is_simple_reduction_1

   (1) Detect a cross-iteration def-use cycle that represents a simple
   reduction computation.  We look for the following pattern:

   loop_header:
     a1 = phi < a0, a2 >
     a3 = ...
     a2 = operation (a3, a1)

   such that:
   1. operation is commutative and associative and it is safe to
      change the order of the computation (if CHECK_REDUCTION is true)
   2. no uses for a2 in the loop (a2 is used out of the loop)
   3. no uses of a1 in the loop besides the reduction operation
   4. no uses of a1 outside the loop.

   Conditions 1,4 are tested here.
   Conditions 2,3 are tested in vect_mark_stmts_to_be_vectorized.

   (2) Detect a cross-iteration def-use cycle in nested loops, i.e.,
   nested cycles, if CHECK_REDUCTION is false.

   (3) Detect cycles of phi nodes in outer-loop vectorization, i.e., double
   reductions:

     a1 = phi < a0, a2 >
     inner loop (def of a3)
     a2 = phi < a3 >

   If MODIFY is true it tries also to rework the code in-place to enable
   detection of more reduction patterns.  For the time being we rewrite
   "res -= RHS" into "rhs += -RHS" when it seems worthwhile.
*/

static gimple
vect_is_simple_reduction_1 (loop_vec_info loop_info, gimple phi,
			    bool check_reduction, bool *double_reduc,
			    bool modify)
{
  struct loop *loop = (gimple_bb (phi))->loop_father;
  struct loop *vect_loop = LOOP_VINFO_LOOP (loop_info);
  edge latch_e = loop_latch_edge (loop);
  tree loop_arg = PHI_ARG_DEF_FROM_EDGE (phi, latch_e);
  gimple def_stmt, def1 = NULL, def2 = NULL;
  enum tree_code orig_code, code;
  tree op1, op2, op3 = NULL_TREE, op4 = NULL_TREE;
  tree type;
  int nloop_uses;
  tree name;
  imm_use_iterator imm_iter;
  use_operand_p use_p;
  bool phi_def;

  *double_reduc = false;

  /* If CHECK_REDUCTION is true, we assume inner-most loop vectorization,
     otherwise, we assume outer loop vectorization.  */
  gcc_assert ((check_reduction && loop == vect_loop)
              || (!check_reduction && flow_loop_nested_p (vect_loop, loop)));

  name = PHI_RESULT (phi);
  /* ???  If there are no uses of the PHI result the inner loop reduction
     won't be detected as possibly double-reduction by vectorizable_reduction
     because that tries to walk the PHI arg from the preheader edge which
     can be constant.  See PR60382.  */
  if (has_zero_uses (name))
    return NULL;
  nloop_uses = 0;
  FOR_EACH_IMM_USE_FAST (use_p, imm_iter, name)
    {
      gimple use_stmt = USE_STMT (use_p);
      if (is_gimple_debug (use_stmt))
	continue;

      if (!flow_bb_inside_loop_p (loop, gimple_bb (use_stmt)))
        {
          if (dump_enabled_p ())
	    dump_printf_loc (MSG_MISSED_OPTIMIZATION, vect_location,
			     "intermediate value used outside loop.");

          return NULL;
        }

      if (vinfo_for_stmt (use_stmt)
	  && !is_pattern_stmt_p (vinfo_for_stmt (use_stmt)))
        nloop_uses++;
      if (nloop_uses > 1)
        {
          if (dump_enabled_p ())
	    dump_printf_loc (MSG_MISSED_OPTIMIZATION, vect_location,
			     "reduction used in loop.");
          return NULL;
        }
    }

  if (TREE_CODE (loop_arg) != SSA_NAME)
    {
      if (dump_enabled_p ())
	{
	  dump_printf_loc (MSG_MISSED_OPTIMIZATION, vect_location,
			   "reduction: not ssa_name: ");
	  dump_generic_expr (MSG_MISSED_OPTIMIZATION, TDF_SLIM, loop_arg);
	}
      return NULL;
    }

  def_stmt = SSA_NAME_DEF_STMT (loop_arg);
  if (!def_stmt)
    {
      if (dump_enabled_p ())
	dump_printf_loc (MSG_MISSED_OPTIMIZATION, vect_location,
			 "reduction: no def_stmt.");
      return NULL;
    }

  if (!is_gimple_assign (def_stmt) && gimple_code (def_stmt) != GIMPLE_PHI)
    {
      if (dump_enabled_p ())
        dump_gimple_stmt (MSG_NOTE, TDF_SLIM, def_stmt, 0);
      return NULL;
    }

  if (is_gimple_assign (def_stmt))
    {
      name = gimple_assign_lhs (def_stmt);
      phi_def = false;
    }
  else
    {
      name = PHI_RESULT (def_stmt);
      phi_def = true;
    }

  nloop_uses = 0;
  FOR_EACH_IMM_USE_FAST (use_p, imm_iter, name)
    {
      gimple use_stmt = USE_STMT (use_p);
      if (is_gimple_debug (use_stmt))
	continue;
      if (flow_bb_inside_loop_p (loop, gimple_bb (use_stmt))
	  && vinfo_for_stmt (use_stmt)
	  && !is_pattern_stmt_p (vinfo_for_stmt (use_stmt)))
	nloop_uses++;
      if (nloop_uses > 1)
	{
	  if (dump_enabled_p ())
	    dump_printf_loc (MSG_MISSED_OPTIMIZATION, vect_location,
			     "reduction used in loop.");
	  return NULL;
	}
    }

  /* If DEF_STMT is a phi node itself, we expect it to have a single argument
     defined in the inner loop.  */
  if (phi_def)
    {
      op1 = PHI_ARG_DEF (def_stmt, 0);

      if (gimple_phi_num_args (def_stmt) != 1
          || TREE_CODE (op1) != SSA_NAME)
        {
          if (dump_enabled_p ())
	    dump_printf_loc (MSG_MISSED_OPTIMIZATION, vect_location,
			     "unsupported phi node definition.");

          return NULL;
        }

      def1 = SSA_NAME_DEF_STMT (op1);
      if (flow_bb_inside_loop_p (loop, gimple_bb (def_stmt))
          && loop->inner
          && flow_bb_inside_loop_p (loop->inner, gimple_bb (def1))
          && is_gimple_assign (def1))
        {
          if (dump_enabled_p ())
            report_vect_op (MSG_NOTE, def_stmt,
			    "detected double reduction: ");

          *double_reduc = true;
          return def_stmt;
        }

      return NULL;
    }

  code = orig_code = gimple_assign_rhs_code (def_stmt);

  /* We can handle "res -= x[i]", which is non-associative by
     simply rewriting this into "res += -x[i]".  Avoid changing
     gimple instruction for the first simple tests and only do this
     if we're allowed to change code at all.  */
  if (code == MINUS_EXPR
      && modify
      && (op1 = gimple_assign_rhs1 (def_stmt))
      && TREE_CODE (op1) == SSA_NAME
      && SSA_NAME_DEF_STMT (op1) == phi)
    code = PLUS_EXPR;

  if (check_reduction
      && (!commutative_tree_code (code) || !associative_tree_code (code)))
    {
      if (dump_enabled_p ())
        report_vect_op (MSG_MISSED_OPTIMIZATION, def_stmt,
			"reduction: not commutative/associative: ");
      return NULL;
    }

  if (get_gimple_rhs_class (code) != GIMPLE_BINARY_RHS)
    {
      if (code != COND_EXPR)
        {
	  if (dump_enabled_p ())
	    report_vect_op (MSG_MISSED_OPTIMIZATION, def_stmt,
			    "reduction: not binary operation: ");

          return NULL;
        }

      op3 = gimple_assign_rhs1 (def_stmt);
      if (COMPARISON_CLASS_P (op3))
        {
          op4 = TREE_OPERAND (op3, 1);
          op3 = TREE_OPERAND (op3, 0);
        }

      op1 = gimple_assign_rhs2 (def_stmt);
      op2 = gimple_assign_rhs3 (def_stmt);

      if (TREE_CODE (op1) != SSA_NAME && TREE_CODE (op2) != SSA_NAME)
        {
          if (dump_enabled_p ())
            report_vect_op (MSG_MISSED_OPTIMIZATION, def_stmt,
			    "reduction: uses not ssa_names: ");

          return NULL;
        }
    }
  else
    {
      op1 = gimple_assign_rhs1 (def_stmt);
      op2 = gimple_assign_rhs2 (def_stmt);

      if (TREE_CODE (op1) != SSA_NAME && TREE_CODE (op2) != SSA_NAME)
        {
          if (dump_enabled_p ())
	    report_vect_op (MSG_MISSED_OPTIMIZATION, def_stmt,
			    "reduction: uses not ssa_names: ");

          return NULL;
        }
   }

  type = TREE_TYPE (gimple_assign_lhs (def_stmt));
  if ((TREE_CODE (op1) == SSA_NAME
       && !types_compatible_p (type,TREE_TYPE (op1)))
      || (TREE_CODE (op2) == SSA_NAME
          && !types_compatible_p (type, TREE_TYPE (op2)))
      || (op3 && TREE_CODE (op3) == SSA_NAME
          && !types_compatible_p (type, TREE_TYPE (op3)))
      || (op4 && TREE_CODE (op4) == SSA_NAME
          && !types_compatible_p (type, TREE_TYPE (op4))))
    {
      if (dump_enabled_p ())
        {
          dump_printf_loc (MSG_NOTE, vect_location,
			   "reduction: multiple types: operation type: ");
          dump_generic_expr (MSG_NOTE, TDF_SLIM, type);
          dump_printf (MSG_NOTE, ", operands types: ");
          dump_generic_expr (MSG_NOTE, TDF_SLIM,
			     TREE_TYPE (op1));
          dump_printf (MSG_NOTE, ",");
          dump_generic_expr (MSG_NOTE, TDF_SLIM,
			     TREE_TYPE (op2));
          if (op3)
            {
              dump_printf (MSG_NOTE, ",");
              dump_generic_expr (MSG_NOTE, TDF_SLIM,
				 TREE_TYPE (op3));
            }

          if (op4)
            {
              dump_printf (MSG_NOTE, ",");
              dump_generic_expr (MSG_NOTE, TDF_SLIM,
				 TREE_TYPE (op4));
            }
        }

      return NULL;
    }

  /* Check that it's ok to change the order of the computation.
     Generally, when vectorizing a reduction we change the order of the
     computation.  This may change the behavior of the program in some
     cases, so we need to check that this is ok.  One exception is when
     vectorizing an outer-loop: the inner-loop is executed sequentially,
     and therefore vectorizing reductions in the inner-loop during
     outer-loop vectorization is safe.  */

  /* CHECKME: check for !flag_finite_math_only too?  */
  if (SCALAR_FLOAT_TYPE_P (type) && !flag_associative_math
      && check_reduction)
    {
      /* Changing the order of operations changes the semantics.  */
      if (dump_enabled_p ())
	report_vect_op (MSG_MISSED_OPTIMIZATION, def_stmt,
			"reduction: unsafe fp math optimization: ");
      return NULL;
    }
  else if (INTEGRAL_TYPE_P (type) && TYPE_OVERFLOW_TRAPS (type)
	   && check_reduction)
    {
      /* Changing the order of operations changes the semantics.  */
      if (dump_enabled_p ())
	report_vect_op (MSG_MISSED_OPTIMIZATION, def_stmt,
			"reduction: unsafe int math optimization: ");
      return NULL;
    }
  else if (SAT_FIXED_POINT_TYPE_P (type) && check_reduction)
    {
      /* Changing the order of operations changes the semantics.  */
      if (dump_enabled_p ())
	report_vect_op (MSG_MISSED_OPTIMIZATION, def_stmt,
			"reduction: unsafe fixed-point math optimization: ");
      return NULL;
    }

  /* If we detected "res -= x[i]" earlier, rewrite it into
     "res += -x[i]" now.  If this turns out to be useless reassoc
     will clean it up again.  */
  if (orig_code == MINUS_EXPR)
    {
      tree rhs = gimple_assign_rhs2 (def_stmt);
<<<<<<< HEAD
      tree var = TREE_CODE (rhs) == SSA_NAME
		 ? SSA_NAME_VAR (rhs)
		 : create_tmp_reg (TREE_TYPE (rhs), NULL);
      tree negrhs = make_ssa_name (var, NULL);
=======
      tree negrhs = make_ssa_name (TREE_TYPE (rhs), NULL);
>>>>>>> e9c762ec
      gimple negate_stmt = gimple_build_assign_with_ops (NEGATE_EXPR, negrhs,
							 rhs, NULL);
      gimple_stmt_iterator gsi = gsi_for_stmt (def_stmt);
      set_vinfo_for_stmt (negate_stmt, new_stmt_vec_info (negate_stmt, 
							  loop_info, NULL));
      gsi_insert_before (&gsi, negate_stmt, GSI_NEW_STMT);
      gimple_assign_set_rhs2 (def_stmt, negrhs);
      gimple_assign_set_rhs_code (def_stmt, PLUS_EXPR);
      update_stmt (def_stmt);
    }

  /* Reduction is safe. We're dealing with one of the following:
     1) integer arithmetic and no trapv
     2) floating point arithmetic, and special flags permit this optimization
     3) nested cycle (i.e., outer loop vectorization).  */
  if (TREE_CODE (op1) == SSA_NAME)
    def1 = SSA_NAME_DEF_STMT (op1);

  if (TREE_CODE (op2) == SSA_NAME)
    def2 = SSA_NAME_DEF_STMT (op2);

  if (code != COND_EXPR
      && ((!def1 || gimple_nop_p (def1)) && (!def2 || gimple_nop_p (def2))))
    {
      if (dump_enabled_p ())
	report_vect_op (MSG_NOTE, def_stmt, "reduction: no defs for operands: ");
      return NULL;
    }

  /* Check that one def is the reduction def, defined by PHI,
     the other def is either defined in the loop ("vect_internal_def"),
     or it's an induction (defined by a loop-header phi-node).  */

  if (def2 && def2 == phi
      && (code == COND_EXPR
	  || !def1 || gimple_nop_p (def1)
          || (def1 && flow_bb_inside_loop_p (loop, gimple_bb (def1))
              && (is_gimple_assign (def1)
		  || is_gimple_call (def1)
  	          || STMT_VINFO_DEF_TYPE (vinfo_for_stmt (def1))
                      == vect_induction_def
   	          || (gimple_code (def1) == GIMPLE_PHI
	              && STMT_VINFO_DEF_TYPE (vinfo_for_stmt (def1))
                          == vect_internal_def
 	              && !is_loop_header_bb_p (gimple_bb (def1)))))))
    {
      if (dump_enabled_p ())
	report_vect_op (MSG_NOTE, def_stmt, "detected reduction: ");
      return def_stmt;
    }

  if (def1 && def1 == phi
      && (code == COND_EXPR
	  || !def2 || gimple_nop_p (def2)
          || (def2 && flow_bb_inside_loop_p (loop, gimple_bb (def2))
 	      && (is_gimple_assign (def2)
		  || is_gimple_call (def2)
	          || STMT_VINFO_DEF_TYPE (vinfo_for_stmt (def2))
                      == vect_induction_def
 	          || (gimple_code (def2) == GIMPLE_PHI
		      && STMT_VINFO_DEF_TYPE (vinfo_for_stmt (def2))
                          == vect_internal_def
		      && !is_loop_header_bb_p (gimple_bb (def2)))))))
    {
      if (check_reduction)
        {
          /* Swap operands (just for simplicity - so that the rest of the code
	     can assume that the reduction variable is always the last (second)
	     argument).  */
          if (dump_enabled_p ())
	    report_vect_op (MSG_NOTE, def_stmt,
	  	            "detected reduction: need to swap operands: ");

          swap_tree_operands (def_stmt, gimple_assign_rhs1_ptr (def_stmt),
 			      gimple_assign_rhs2_ptr (def_stmt));

	  if (CONSTANT_CLASS_P (gimple_assign_rhs1 (def_stmt)))
	    LOOP_VINFO_OPERANDS_SWAPPED (loop_info) = true;
        }
      else
        {
          if (dump_enabled_p ())
            report_vect_op (MSG_NOTE, def_stmt, "detected reduction: ");
        }

      return def_stmt;
    }

  /* Try to find SLP reduction chain.  */
  if (check_reduction && vect_is_slp_reduction (loop_info, phi, def_stmt))
    {
      if (dump_enabled_p ())
        report_vect_op (MSG_NOTE, def_stmt,
			"reduction: detected reduction chain: ");

      return def_stmt;
    }

  if (dump_enabled_p ())
    report_vect_op (MSG_MISSED_OPTIMIZATION, def_stmt,
		    "reduction: unknown pattern: ");
       
  return NULL;
}

/* Wrapper around vect_is_simple_reduction_1, that won't modify code
   in-place.  Arguments as there.  */

static gimple
vect_is_simple_reduction (loop_vec_info loop_info, gimple phi,
                          bool check_reduction, bool *double_reduc)
{
  return vect_is_simple_reduction_1 (loop_info, phi, check_reduction,
				     double_reduc, false);
}

/* Wrapper around vect_is_simple_reduction_1, which will modify code
   in-place if it enables detection of more reductions.  Arguments
   as there.  */

gimple
vect_force_simple_reduction (loop_vec_info loop_info, gimple phi,
                          bool check_reduction, bool *double_reduc)
{
  return vect_is_simple_reduction_1 (loop_info, phi, check_reduction,
				     double_reduc, true);
}

/* Calculate the cost of one scalar iteration of the loop.  */
int
vect_get_single_scalar_iteration_cost (loop_vec_info loop_vinfo)
{
  struct loop *loop = LOOP_VINFO_LOOP (loop_vinfo);
  basic_block *bbs = LOOP_VINFO_BBS (loop_vinfo);
  int nbbs = loop->num_nodes, factor, scalar_single_iter_cost = 0;
  int innerloop_iters, i, stmt_cost;

  /* Count statements in scalar loop.  Using this as scalar cost for a single
     iteration for now.

     TODO: Add outer loop support.

     TODO: Consider assigning different costs to different scalar
     statements.  */

  /* FORNOW.  */
  innerloop_iters = 1;
  if (loop->inner)
    innerloop_iters = 50; /* FIXME */

  for (i = 0; i < nbbs; i++)
    {
      gimple_stmt_iterator si;
      basic_block bb = bbs[i];

      if (bb->loop_father == loop->inner)
        factor = innerloop_iters;
      else
        factor = 1;

      for (si = gsi_start_bb (bb); !gsi_end_p (si); gsi_next (&si))
        {
          gimple stmt = gsi_stmt (si);
          stmt_vec_info stmt_info = vinfo_for_stmt (stmt);

          if (!is_gimple_assign (stmt) && !is_gimple_call (stmt))
            continue;

          /* Skip stmts that are not vectorized inside the loop.  */
          if (stmt_info
              && !STMT_VINFO_RELEVANT_P (stmt_info)
              && (!STMT_VINFO_LIVE_P (stmt_info)
                  || !VECTORIZABLE_CYCLE_DEF (STMT_VINFO_DEF_TYPE (stmt_info)))
	      && !STMT_VINFO_IN_PATTERN_P (stmt_info))
            continue;

          if (STMT_VINFO_DATA_REF (vinfo_for_stmt (stmt)))
            {
              if (DR_IS_READ (STMT_VINFO_DATA_REF (vinfo_for_stmt (stmt))))
               stmt_cost = vect_get_stmt_cost (scalar_load);
             else
               stmt_cost = vect_get_stmt_cost (scalar_store);
            }
          else
            stmt_cost = vect_get_stmt_cost (scalar_stmt);

          scalar_single_iter_cost += stmt_cost * factor;
        }
    }
  return scalar_single_iter_cost;
}

/* Calculate cost of peeling the loop PEEL_ITERS_PROLOGUE times.  */
int
vect_get_known_peeling_cost (loop_vec_info loop_vinfo, int peel_iters_prologue,
                             int *peel_iters_epilogue,
                             int scalar_single_iter_cost,
			     stmt_vector_for_cost *prologue_cost_vec,
			     stmt_vector_for_cost *epilogue_cost_vec)
{
  int retval = 0;
  int vf = LOOP_VINFO_VECT_FACTOR (loop_vinfo);

  if (!LOOP_VINFO_NITERS_KNOWN_P (loop_vinfo))
    {
      *peel_iters_epilogue = vf/2;
      if (dump_enabled_p ())
        dump_printf_loc (MSG_NOTE, vect_location,
			 "cost model: epilogue peel iters set to vf/2 "
			 "because loop iterations are unknown .");

      /* If peeled iterations are known but number of scalar loop
         iterations are unknown, count a taken branch per peeled loop.  */
      retval = record_stmt_cost (prologue_cost_vec, 2, cond_branch_taken,
				 NULL, 0, vect_prologue);
    }
  else
    {
      int niters = LOOP_VINFO_INT_NITERS (loop_vinfo);
      peel_iters_prologue = niters < peel_iters_prologue ?
                            niters : peel_iters_prologue;
      *peel_iters_epilogue = (niters - peel_iters_prologue) % vf;
      /* If we need to peel for gaps, but no peeling is required, we have to
	 peel VF iterations.  */
      if (LOOP_VINFO_PEELING_FOR_GAPS (loop_vinfo) && !*peel_iters_epilogue)
        *peel_iters_epilogue = vf;
    }

  if (peel_iters_prologue)
    retval += record_stmt_cost (prologue_cost_vec,
				peel_iters_prologue * scalar_single_iter_cost,
				scalar_stmt, NULL, 0, vect_prologue);
  if (*peel_iters_epilogue)
    retval += record_stmt_cost (epilogue_cost_vec,
				*peel_iters_epilogue * scalar_single_iter_cost,
				scalar_stmt, NULL, 0, vect_epilogue);
  return retval;
}

/* Function vect_estimate_min_profitable_iters

   Return the number of iterations required for the vector version of the
   loop to be profitable relative to the cost of the scalar version of the
   loop.  */

static void
vect_estimate_min_profitable_iters (loop_vec_info loop_vinfo,
				    int *ret_min_profitable_niters,
				    int *ret_min_profitable_estimate)
{
  int min_profitable_iters;
  int min_profitable_estimate;
  int peel_iters_prologue;
  int peel_iters_epilogue;
  unsigned vec_inside_cost = 0;
  int vec_outside_cost = 0;
  unsigned vec_prologue_cost = 0;
  unsigned vec_epilogue_cost = 0;
  int scalar_single_iter_cost = 0;
  int scalar_outside_cost = 0;
  int vf = LOOP_VINFO_VECT_FACTOR (loop_vinfo);
  int npeel = LOOP_PEELING_FOR_ALIGNMENT (loop_vinfo);
  void *target_cost_data = LOOP_VINFO_TARGET_COST_DATA (loop_vinfo);

  /* Cost model disabled.  */
  if (!flag_vect_cost_model)
    {
      dump_printf_loc (MSG_NOTE, vect_location, "cost model disabled.");
      *ret_min_profitable_niters = 0;
      *ret_min_profitable_estimate = 0;
      return;
    }

  /* Requires loop versioning tests to handle misalignment.  */
  if (LOOP_REQUIRES_VERSIONING_FOR_ALIGNMENT (loop_vinfo))
    {
      /*  FIXME: Make cost depend on complexity of individual check.  */
      unsigned len = LOOP_VINFO_MAY_MISALIGN_STMTS (loop_vinfo).length ();
      (void) add_stmt_cost (target_cost_data, len, vector_stmt, NULL, 0,
			    vect_prologue);
      dump_printf (MSG_NOTE,
                   "cost model: Adding cost of checks for loop "
                   "versioning to treat misalignment.\n");
    }

  /* Requires loop versioning with alias checks.  */
  if (LOOP_REQUIRES_VERSIONING_FOR_ALIAS (loop_vinfo))
    {
      /*  FIXME: Make cost depend on complexity of individual check.  */
      unsigned len = LOOP_VINFO_MAY_ALIAS_DDRS (loop_vinfo).length ();
      (void) add_stmt_cost (target_cost_data, len, vector_stmt, NULL, 0,
			    vect_prologue);
      dump_printf (MSG_NOTE,
                   "cost model: Adding cost of checks for loop "
                   "versioning aliasing.\n");
    }

  if (LOOP_REQUIRES_VERSIONING_FOR_ALIGNMENT (loop_vinfo)
      || LOOP_REQUIRES_VERSIONING_FOR_ALIAS (loop_vinfo))
    (void) add_stmt_cost (target_cost_data, 1, cond_branch_taken, NULL, 0,
			  vect_prologue);

  /* Count statements in scalar loop.  Using this as scalar cost for a single
     iteration for now.

     TODO: Add outer loop support.

     TODO: Consider assigning different costs to different scalar
     statements.  */

<<<<<<< HEAD
  /* FORNOW.  */
  if (loop->inner)
    innerloop_iters = 50; /* FIXME */

  for (i = 0; i < nbbs; i++)
    {
      gimple_stmt_iterator si;
      basic_block bb = bbs[i];

      if (bb->loop_father == loop->inner)
 	factor = innerloop_iters;
      else
 	factor = 1;

      for (si = gsi_start_bb (bb); !gsi_end_p (si); gsi_next (&si))
	{
	  gimple stmt = gsi_stmt (si);
	  stmt_vec_info stmt_info = vinfo_for_stmt (stmt);

	  if (STMT_VINFO_IN_PATTERN_P (stmt_info))
	    {
	      stmt = STMT_VINFO_RELATED_STMT (stmt_info);
	      stmt_info = vinfo_for_stmt (stmt);
	    }

	  /* Skip stmts that are not vectorized inside the loop.  */
	  if (!STMT_VINFO_RELEVANT_P (stmt_info)
	      && (!STMT_VINFO_LIVE_P (stmt_info)
                 || !VECTORIZABLE_CYCLE_DEF (STMT_VINFO_DEF_TYPE (stmt_info))))
	    continue;

	  vec_inside_cost += STMT_VINFO_INSIDE_OF_LOOP_COST (stmt_info) * factor;
	  /* FIXME: for stmts in the inner-loop in outer-loop vectorization,
	     some of the "outside" costs are generated inside the outer-loop.  */
	  vec_outside_cost += STMT_VINFO_OUTSIDE_OF_LOOP_COST (stmt_info);
          if (is_pattern_stmt_p (stmt_info)
	      && STMT_VINFO_PATTERN_DEF_SEQ (stmt_info))
            {
	      gimple_stmt_iterator gsi;
	      
	      for (gsi = gsi_start (STMT_VINFO_PATTERN_DEF_SEQ (stmt_info));
		   !gsi_end_p (gsi); gsi_next (&gsi))
                {
                  gimple pattern_def_stmt = gsi_stmt (gsi);
                  stmt_vec_info pattern_def_stmt_info
		    = vinfo_for_stmt (pattern_def_stmt);
                  if (STMT_VINFO_RELEVANT_P (pattern_def_stmt_info)
                      || STMT_VINFO_LIVE_P (pattern_def_stmt_info))
		    {
                      vec_inside_cost
			+= STMT_VINFO_INSIDE_OF_LOOP_COST
			   (pattern_def_stmt_info) * factor;
                      vec_outside_cost
			+= STMT_VINFO_OUTSIDE_OF_LOOP_COST
			   (pattern_def_stmt_info);
                    }
		}
	    }
	}
    }

=======
>>>>>>> e9c762ec
  scalar_single_iter_cost = vect_get_single_scalar_iteration_cost (loop_vinfo);

  /* Add additional cost for the peeled instructions in prologue and epilogue
     loop.

     FORNOW: If we don't know the value of peel_iters for prologue or epilogue
     at compile-time - we assume it's vf/2 (the worst would be vf-1).

     TODO: Build an expression that represents peel_iters for prologue and
     epilogue to be used in a run-time test.  */

  if (npeel  < 0)
    {
      peel_iters_prologue = vf/2;
      dump_printf (MSG_NOTE, "cost model: "
                   "prologue peel iters set to vf/2.");

      /* If peeling for alignment is unknown, loop bound of main loop becomes
         unknown.  */
      peel_iters_epilogue = vf/2;
      dump_printf (MSG_NOTE, "cost model: "
                   "epilogue peel iters set to vf/2 because "
                   "peeling for alignment is unknown.");

      /* If peeled iterations are unknown, count a taken branch and a not taken
         branch per peeled loop. Even if scalar loop iterations are known,
         vector iterations are not known since peeled prologue iterations are
         not known. Hence guards remain the same.  */
      (void) add_stmt_cost (target_cost_data, 2, cond_branch_taken,
			    NULL, 0, vect_prologue);
      (void) add_stmt_cost (target_cost_data, 2, cond_branch_not_taken,
			    NULL, 0, vect_prologue);
      /* FORNOW: Don't attempt to pass individual scalar instructions to
	 the model; just assume linear cost for scalar iterations.  */
      (void) add_stmt_cost (target_cost_data,
			    peel_iters_prologue * scalar_single_iter_cost,
			    scalar_stmt, NULL, 0, vect_prologue);
      (void) add_stmt_cost (target_cost_data, 
			    peel_iters_epilogue * scalar_single_iter_cost,
			    scalar_stmt, NULL, 0, vect_epilogue);
    }
  else
    {
      stmt_vector_for_cost prologue_cost_vec, epilogue_cost_vec;
      stmt_info_for_cost *si;
      int j;
      void *data = LOOP_VINFO_TARGET_COST_DATA (loop_vinfo);

      prologue_cost_vec.create (2);
      epilogue_cost_vec.create (2);
      peel_iters_prologue = npeel;

      (void) vect_get_known_peeling_cost (loop_vinfo, peel_iters_prologue,
					  &peel_iters_epilogue,
					  scalar_single_iter_cost,
					  &prologue_cost_vec,
					  &epilogue_cost_vec);

      FOR_EACH_VEC_ELT (prologue_cost_vec, j, si)
	{
	  struct _stmt_vec_info *stmt_info
	    = si->stmt ? vinfo_for_stmt (si->stmt) : NULL;
	  (void) add_stmt_cost (data, si->count, si->kind, stmt_info,
				si->misalign, vect_prologue);
	}

      FOR_EACH_VEC_ELT (epilogue_cost_vec, j, si)
	{
	  struct _stmt_vec_info *stmt_info
	    = si->stmt ? vinfo_for_stmt (si->stmt) : NULL;
	  (void) add_stmt_cost (data, si->count, si->kind, stmt_info,
				si->misalign, vect_epilogue);
	}

      prologue_cost_vec.release ();
      epilogue_cost_vec.release ();
    }

  /* FORNOW: The scalar outside cost is incremented in one of the
     following ways:

     1. The vectorizer checks for alignment and aliasing and generates
     a condition that allows dynamic vectorization.  A cost model
     check is ANDED with the versioning condition.  Hence scalar code
     path now has the added cost of the versioning check.

       if (cost > th & versioning_check)
         jmp to vector code

     Hence run-time scalar is incremented by not-taken branch cost.

     2. The vectorizer then checks if a prologue is required.  If the
     cost model check was not done before during versioning, it has to
     be done before the prologue check.

       if (cost <= th)
         prologue = scalar_iters
       if (prologue == 0)
         jmp to vector code
       else
         execute prologue
       if (prologue == num_iters)
	 go to exit

     Hence the run-time scalar cost is incremented by a taken branch,
     plus a not-taken branch, plus a taken branch cost.

     3. The vectorizer then checks if an epilogue is required.  If the
     cost model check was not done before during prologue check, it
     has to be done with the epilogue check.

       if (prologue == 0)
         jmp to vector code
       else
         execute prologue
       if (prologue == num_iters)
	 go to exit
       vector code:
         if ((cost <= th) | (scalar_iters-prologue-epilogue == 0))
           jmp to epilogue

     Hence the run-time scalar cost should be incremented by 2 taken
     branches.

     TODO: The back end may reorder the BBS's differently and reverse
     conditions/branch directions.  Change the estimates below to
     something more reasonable.  */

  /* If the number of iterations is known and we do not do versioning, we can
     decide whether to vectorize at compile time.  Hence the scalar version
     do not carry cost model guard costs.  */
  if (!LOOP_VINFO_NITERS_KNOWN_P (loop_vinfo)
      || LOOP_REQUIRES_VERSIONING_FOR_ALIGNMENT (loop_vinfo)
      || LOOP_REQUIRES_VERSIONING_FOR_ALIAS (loop_vinfo))
    {
      /* Cost model check occurs at versioning.  */
      if (LOOP_REQUIRES_VERSIONING_FOR_ALIGNMENT (loop_vinfo)
          || LOOP_REQUIRES_VERSIONING_FOR_ALIAS (loop_vinfo))
	scalar_outside_cost += vect_get_stmt_cost (cond_branch_not_taken);
      else
	{
	  /* Cost model check occurs at prologue generation.  */
	  if (LOOP_PEELING_FOR_ALIGNMENT (loop_vinfo) < 0)
	    scalar_outside_cost += 2 * vect_get_stmt_cost (cond_branch_taken)
	      + vect_get_stmt_cost (cond_branch_not_taken); 
	  /* Cost model check occurs at epilogue generation.  */
	  else
	    scalar_outside_cost += 2 * vect_get_stmt_cost (cond_branch_taken); 
	}
    }

  /* Complete the target-specific cost calculations.  */
  finish_cost (LOOP_VINFO_TARGET_COST_DATA (loop_vinfo), &vec_prologue_cost,
	       &vec_inside_cost, &vec_epilogue_cost);

  vec_outside_cost = (int)(vec_prologue_cost + vec_epilogue_cost);
  
  /* Calculate number of iterations required to make the vector version
     profitable, relative to the loop bodies only.  The following condition
     must hold true:
     SIC * niters + SOC > VIC * ((niters-PL_ITERS-EP_ITERS)/VF) + VOC
     where
     SIC = scalar iteration cost, VIC = vector iteration cost,
     VOC = vector outside cost, VF = vectorization factor,
     PL_ITERS = prologue iterations, EP_ITERS= epilogue iterations
     SOC = scalar outside cost for run time cost model check.  */

  if ((scalar_single_iter_cost * vf) > (int) vec_inside_cost)
    {
      if (vec_outside_cost <= 0)
        min_profitable_iters = 1;
      else
        {
          min_profitable_iters = ((vec_outside_cost - scalar_outside_cost) * vf
				  - vec_inside_cost * peel_iters_prologue
                                  - vec_inside_cost * peel_iters_epilogue)
                                 / ((scalar_single_iter_cost * vf)
                                    - vec_inside_cost);

          if ((scalar_single_iter_cost * vf * min_profitable_iters)
              <= (((int) vec_inside_cost * min_profitable_iters)
                  + (((int) vec_outside_cost - scalar_outside_cost) * vf)))
            min_profitable_iters++;
        }
    }
  /* vector version will never be profitable.  */
  else
    {
      if (dump_enabled_p ())
        dump_printf_loc (MSG_MISSED_OPTIMIZATION, vect_location,
			 "cost model: the vector iteration cost = %d "
			 "divided by the scalar iteration cost = %d "
			 "is greater or equal to the vectorization factor = %d.",
			 vec_inside_cost, scalar_single_iter_cost, vf);
      *ret_min_profitable_niters = -1;
      *ret_min_profitable_estimate = -1;
      return;
    }

  if (dump_enabled_p ())
    {
      dump_printf_loc (MSG_NOTE, vect_location, "Cost model analysis: \n");
      dump_printf (MSG_NOTE, "  Vector inside of loop cost: %d\n",
                   vec_inside_cost);
      dump_printf (MSG_NOTE, "  Vector prologue cost: %d\n",
                   vec_prologue_cost);
      dump_printf (MSG_NOTE, "  Vector epilogue cost: %d\n",
                   vec_epilogue_cost);
      dump_printf (MSG_NOTE, "  Scalar iteration cost: %d\n",
                   scalar_single_iter_cost);
      dump_printf (MSG_NOTE, "  Scalar outside cost: %d\n",
                   scalar_outside_cost);
      dump_printf (MSG_NOTE, "  Vector outside cost: %d\n",
                   vec_outside_cost);
      dump_printf (MSG_NOTE, "  prologue iterations: %d\n",
                   peel_iters_prologue);
      dump_printf (MSG_NOTE, "  epilogue iterations: %d\n",
                   peel_iters_epilogue);
      dump_printf (MSG_NOTE, 
                   "  Calculated minimum iters for profitability: %d\n",
                   min_profitable_iters);
    }

  min_profitable_iters =
	min_profitable_iters < vf ? vf : min_profitable_iters;

  /* Because the condition we create is:
     if (niters <= min_profitable_iters)
       then skip the vectorized loop.  */
  min_profitable_iters--;

  if (dump_enabled_p ())
    dump_printf_loc (MSG_NOTE, vect_location,
                     "  Runtime profitability threshold = %d\n", min_profitable_iters);

  *ret_min_profitable_niters = min_profitable_iters;

  /* Calculate number of iterations required to make the vector version
     profitable, relative to the loop bodies only.

     Non-vectorized variant is SIC * niters and it must win over vector
     variant on the expected loop trip count.  The following condition must hold true:
     SIC * niters > VIC * ((niters-PL_ITERS-EP_ITERS)/VF) + VOC + SOC  */

  if (vec_outside_cost <= 0)
    min_profitable_estimate = 1;
  else
    {
      min_profitable_estimate = ((vec_outside_cost + scalar_outside_cost) * vf
				 - vec_inside_cost * peel_iters_prologue
				 - vec_inside_cost * peel_iters_epilogue)
				 / ((scalar_single_iter_cost * vf)
				   - vec_inside_cost);
    }
  min_profitable_estimate --;
  min_profitable_estimate = MAX (min_profitable_estimate, min_profitable_iters);
  if (dump_enabled_p ())
    dump_printf_loc (MSG_NOTE, vect_location,
                     "  Static estimate profitability threshold = %d\n",
                      min_profitable_iters);

  *ret_min_profitable_estimate = min_profitable_estimate;
}


/* TODO: Close dependency between vect_model_*_cost and vectorizable_*
   functions. Design better to avoid maintenance issues.  */

/* Function vect_model_reduction_cost.

   Models cost for a reduction operation, including the vector ops
   generated within the strip-mine loop, the initial definition before
   the loop, and the epilogue code that must be generated.  */

static bool
vect_model_reduction_cost (stmt_vec_info stmt_info, enum tree_code reduc_code,
			   int ncopies)
{
  int prologue_cost = 0, epilogue_cost = 0;
  enum tree_code code;
  optab optab;
  tree vectype;
  gimple stmt, orig_stmt;
  tree reduction_op;
  enum machine_mode mode;
  loop_vec_info loop_vinfo = STMT_VINFO_LOOP_VINFO (stmt_info);
  struct loop *loop = LOOP_VINFO_LOOP (loop_vinfo);
  void *target_cost_data = LOOP_VINFO_TARGET_COST_DATA (loop_vinfo);

  /* Cost of reduction op inside loop.  */
  unsigned inside_cost = add_stmt_cost (target_cost_data, ncopies, vector_stmt,
					stmt_info, 0, vect_body);
  stmt = STMT_VINFO_STMT (stmt_info);

  switch (get_gimple_rhs_class (gimple_assign_rhs_code (stmt)))
    {
    case GIMPLE_SINGLE_RHS:
      gcc_assert (TREE_OPERAND_LENGTH (gimple_assign_rhs1 (stmt)) == ternary_op);
      reduction_op = TREE_OPERAND (gimple_assign_rhs1 (stmt), 2);
      break;
    case GIMPLE_UNARY_RHS:
      reduction_op = gimple_assign_rhs1 (stmt);
      break;
    case GIMPLE_BINARY_RHS:
      reduction_op = gimple_assign_rhs2 (stmt);
      break;
    case GIMPLE_TERNARY_RHS:
      reduction_op = gimple_assign_rhs3 (stmt);
      break;
    default:
      gcc_unreachable ();
    }

  vectype = get_vectype_for_scalar_type (TREE_TYPE (reduction_op));
  if (!vectype)
    {
      if (dump_enabled_p ())
        {
	  dump_printf_loc (MSG_MISSED_OPTIMIZATION, vect_location,
			   "unsupported data-type ");
          dump_generic_expr (MSG_MISSED_OPTIMIZATION, TDF_SLIM,
			     TREE_TYPE (reduction_op));
        }
      return false;
   }

  mode = TYPE_MODE (vectype);
  orig_stmt = STMT_VINFO_RELATED_STMT (stmt_info);

  if (!orig_stmt)
    orig_stmt = STMT_VINFO_STMT (stmt_info);

  code = gimple_assign_rhs_code (orig_stmt);

  /* Add in cost for initial definition.  */
  prologue_cost += add_stmt_cost (target_cost_data, 1, scalar_to_vec,
				  stmt_info, 0, vect_prologue);

  /* Determine cost of epilogue code.

     We have a reduction operator that will reduce the vector in one statement.
     Also requires scalar extract.  */

  if (!nested_in_vect_loop_p (loop, orig_stmt))
    {
      if (reduc_code != ERROR_MARK)
	{
	  epilogue_cost += add_stmt_cost (target_cost_data, 1, vector_stmt,
					  stmt_info, 0, vect_epilogue);
	  epilogue_cost += add_stmt_cost (target_cost_data, 1, vec_to_scalar,
					  stmt_info, 0, vect_epilogue);
	}
      else
	{
	  int vec_size_in_bits = tree_low_cst (TYPE_SIZE (vectype), 1);
	  tree bitsize =
	    TYPE_SIZE (TREE_TYPE (gimple_assign_lhs (orig_stmt)));
	  int element_bitsize = tree_low_cst (bitsize, 1);
	  int nelements = vec_size_in_bits / element_bitsize;

	  optab = optab_for_tree_code (code, vectype, optab_default);

	  /* We have a whole vector shift available.  */
	  if (VECTOR_MODE_P (mode)
	      && optab_handler (optab, mode) != CODE_FOR_nothing
	      && optab_handler (vec_shr_optab, mode) != CODE_FOR_nothing)
	    {
	      /* Final reduction via vector shifts and the reduction operator.
		 Also requires scalar extract.  */
	      epilogue_cost += add_stmt_cost (target_cost_data,
					      exact_log2 (nelements) * 2,
					      vector_stmt, stmt_info, 0,
					      vect_epilogue);
	      epilogue_cost += add_stmt_cost (target_cost_data, 1,
					      vec_to_scalar, stmt_info, 0,
					      vect_epilogue);
	    }	  
	  else
	    /* Use extracts and reduction op for final reduction.  For N
	       elements, we have N extracts and N-1 reduction ops.  */
	    epilogue_cost += add_stmt_cost (target_cost_data, 
					    nelements + nelements - 1,
					    vector_stmt, stmt_info, 0,
					    vect_epilogue);
	}
    }

  if (dump_enabled_p ())
    dump_printf (MSG_NOTE, 
                 "vect_model_reduction_cost: inside_cost = %d, "
                 "prologue_cost = %d, epilogue_cost = %d .", inside_cost,
                 prologue_cost, epilogue_cost);

  return true;
}


/* Function vect_model_induction_cost.

   Models cost for induction operations.  */

static void
vect_model_induction_cost (stmt_vec_info stmt_info, int ncopies)
{
  loop_vec_info loop_vinfo = STMT_VINFO_LOOP_VINFO (stmt_info);
  void *target_cost_data = LOOP_VINFO_TARGET_COST_DATA (loop_vinfo);
  unsigned inside_cost, prologue_cost;

  /* loop cost for vec_loop.  */
  inside_cost = add_stmt_cost (target_cost_data, ncopies, vector_stmt,
			       stmt_info, 0, vect_body);

  /* prologue cost for vec_init and vec_step.  */
  prologue_cost = add_stmt_cost (target_cost_data, 2, scalar_to_vec,
				 stmt_info, 0, vect_prologue);

  if (dump_enabled_p ())
    dump_printf_loc (MSG_NOTE, vect_location,
                     "vect_model_induction_cost: inside_cost = %d, "
                     "prologue_cost = %d .", inside_cost, prologue_cost);
}


/* Function get_initial_def_for_induction

   Input:
   STMT - a stmt that performs an induction operation in the loop.
   IV_PHI - the initial value of the induction variable

   Output:
   Return a vector variable, initialized with the first VF values of
   the induction variable.  E.g., for an iv with IV_PHI='X' and
   evolution S, for a vector of 4 units, we want to return:
   [X, X + S, X + 2*S, X + 3*S].  */

static tree
get_initial_def_for_induction (gimple iv_phi)
{
  stmt_vec_info stmt_vinfo = vinfo_for_stmt (iv_phi);
  loop_vec_info loop_vinfo = STMT_VINFO_LOOP_VINFO (stmt_vinfo);
  struct loop *loop = LOOP_VINFO_LOOP (loop_vinfo);
  tree scalar_type;
  tree vectype;
  int nunits;
  edge pe = loop_preheader_edge (loop);
  struct loop *iv_loop;
  basic_block new_bb;
  tree new_vec, vec_init, vec_step, t;
  tree access_fn;
  tree new_var;
  tree new_name;
  gimple init_stmt, induction_phi, new_stmt;
  tree induc_def, vec_def, vec_dest;
  tree init_expr, step_expr;
  int vf = LOOP_VINFO_VECT_FACTOR (loop_vinfo);
  int i;
  bool ok;
  int ncopies;
  tree expr;
  stmt_vec_info phi_info = vinfo_for_stmt (iv_phi);
  bool nested_in_vect_loop = false;
  gimple_seq stmts = NULL;
  imm_use_iterator imm_iter;
  use_operand_p use_p;
  gimple exit_phi;
  edge latch_e;
  tree loop_arg;
  gimple_stmt_iterator si;
  basic_block bb = gimple_bb (iv_phi);
  tree stepvectype;
  tree resvectype;

  /* Is phi in an inner-loop, while vectorizing an enclosing outer-loop?  */
  if (nested_in_vect_loop_p (loop, iv_phi))
    {
      nested_in_vect_loop = true;
      iv_loop = loop->inner;
    }
  else
    iv_loop = loop;
  gcc_assert (iv_loop == (gimple_bb (iv_phi))->loop_father);

  latch_e = loop_latch_edge (iv_loop);
  loop_arg = PHI_ARG_DEF_FROM_EDGE (iv_phi, latch_e);

  access_fn = analyze_scalar_evolution (iv_loop, PHI_RESULT (iv_phi));
  gcc_assert (access_fn);
  STRIP_NOPS (access_fn);
  ok = vect_is_simple_iv_evolution (iv_loop->num, access_fn,
                                    &init_expr, &step_expr);
  gcc_assert (ok);
  pe = loop_preheader_edge (iv_loop);

  scalar_type = TREE_TYPE (init_expr);
  vectype = get_vectype_for_scalar_type (scalar_type);
  resvectype = get_vectype_for_scalar_type (TREE_TYPE (PHI_RESULT (iv_phi)));
  gcc_assert (vectype);
  nunits = TYPE_VECTOR_SUBPARTS (vectype);
  ncopies = vf / nunits;

  gcc_assert (phi_info);
  gcc_assert (ncopies >= 1);

  /* Find the first insertion point in the BB.  */
  si = gsi_after_labels (bb);

  /* Create the vector that holds the initial_value of the induction.  */
  if (nested_in_vect_loop)
    {
      /* iv_loop is nested in the loop to be vectorized.  init_expr had already
	 been created during vectorization of previous stmts.  We obtain it
	 from the STMT_VINFO_VEC_STMT of the defining stmt.  */
      tree iv_def = PHI_ARG_DEF_FROM_EDGE (iv_phi,
                                           loop_preheader_edge (iv_loop));
      vec_init = vect_get_vec_def_for_operand (iv_def, iv_phi, NULL);
      /* If the initial value is not of proper type, convert it.  */
      if (!useless_type_conversion_p (vectype, TREE_TYPE (vec_init)))
	{
	  new_stmt = gimple_build_assign_with_ops
	      (VIEW_CONVERT_EXPR,
	       vect_get_new_vect_var (vectype, vect_simple_var, "vec_iv_"),
	       build1 (VIEW_CONVERT_EXPR, vectype, vec_init), NULL_TREE);
	  vec_init = make_ssa_name (gimple_assign_lhs (new_stmt), new_stmt);
	  gimple_assign_set_lhs (new_stmt, vec_init);
	  new_bb = gsi_insert_on_edge_immediate (loop_preheader_edge (iv_loop),
						 new_stmt);
	  gcc_assert (!new_bb);
	  set_vinfo_for_stmt (new_stmt,
			      new_stmt_vec_info (new_stmt, loop_vinfo, NULL));
	}
    }
  else
    {
      vec<constructor_elt, va_gc> *v;

      /* iv_loop is the loop to be vectorized. Create:
	 vec_init = [X, X+S, X+2*S, X+3*S] (S = step_expr, X = init_expr)  */
      new_var = vect_get_new_vect_var (scalar_type, vect_scalar_var, "var_");
      new_name = force_gimple_operand (init_expr, &stmts, false, new_var);
      if (stmts)
	{
	  new_bb = gsi_insert_seq_on_edge_immediate (pe, stmts);
	  gcc_assert (!new_bb);
	}

      vec_alloc (v, nunits);
      CONSTRUCTOR_APPEND_ELT (v, NULL_TREE, new_name);
      for (i = 1; i < nunits; i++)
	{
	  /* Create: new_name_i = new_name + step_expr  */
	  enum tree_code code = POINTER_TYPE_P (scalar_type)
				? POINTER_PLUS_EXPR : PLUS_EXPR;
	  init_stmt = gimple_build_assign_with_ops (code, new_var,
						    new_name, step_expr);
	  new_name = make_ssa_name (new_var, init_stmt);
	  gimple_assign_set_lhs (init_stmt, new_name);

	  new_bb = gsi_insert_on_edge_immediate (pe, init_stmt);
	  gcc_assert (!new_bb);

	  if (dump_enabled_p ())
	    {
	      dump_printf_loc (MSG_NOTE, vect_location,
			       "created new init_stmt: ");
	      dump_gimple_stmt (MSG_NOTE, TDF_SLIM, init_stmt, 0);
	    }
	  CONSTRUCTOR_APPEND_ELT (v, NULL_TREE, new_name);
	}
      /* Create a vector from [new_name_0, new_name_1, ..., new_name_nunits-1]  */
      new_vec = build_constructor (vectype, v);
      vec_init = vect_init_vector (iv_phi, new_vec, vectype, NULL);
    }


  /* Create the vector that holds the step of the induction.  */
  if (nested_in_vect_loop)
    /* iv_loop is nested in the loop to be vectorized. Generate:
       vec_step = [S, S, S, S]  */
    new_name = step_expr;
  else
    {
      /* iv_loop is the loop to be vectorized. Generate:
	  vec_step = [VF*S, VF*S, VF*S, VF*S]  */
      expr = build_int_cst (TREE_TYPE (step_expr), vf);
      new_name = fold_build2 (MULT_EXPR, TREE_TYPE (step_expr),
			      expr, step_expr);
    }

  t = unshare_expr (new_name);
  gcc_assert (CONSTANT_CLASS_P (new_name));
  stepvectype = get_vectype_for_scalar_type (TREE_TYPE (new_name));
  gcc_assert (stepvectype);
  new_vec = build_vector_from_val (stepvectype, t);
  vec_step = vect_init_vector (iv_phi, new_vec, stepvectype, NULL);


  /* Create the following def-use cycle:
     loop prolog:
         vec_init = ...
	 vec_step = ...
     loop:
         vec_iv = PHI <vec_init, vec_loop>
         ...
         STMT
         ...
         vec_loop = vec_iv + vec_step;  */

  /* Create the induction-phi that defines the induction-operand.  */
  vec_dest = vect_get_new_vect_var (vectype, vect_simple_var, "vec_iv_");
  induction_phi = create_phi_node (vec_dest, iv_loop->header);
  set_vinfo_for_stmt (induction_phi,
		      new_stmt_vec_info (induction_phi, loop_vinfo, NULL));
  induc_def = PHI_RESULT (induction_phi);

  /* Create the iv update inside the loop  */
  new_stmt = gimple_build_assign_with_ops (PLUS_EXPR, vec_dest,
					   induc_def, vec_step);
  vec_def = make_ssa_name (vec_dest, new_stmt);
  gimple_assign_set_lhs (new_stmt, vec_def);
  gsi_insert_before (&si, new_stmt, GSI_SAME_STMT);
  set_vinfo_for_stmt (new_stmt, new_stmt_vec_info (new_stmt, loop_vinfo,
                                                   NULL));

  /* Set the arguments of the phi node:  */
  add_phi_arg (induction_phi, vec_init, pe, UNKNOWN_LOCATION);
  add_phi_arg (induction_phi, vec_def, loop_latch_edge (iv_loop),
	       UNKNOWN_LOCATION);


  /* In case that vectorization factor (VF) is bigger than the number
     of elements that we can fit in a vectype (nunits), we have to generate
     more than one vector stmt - i.e - we need to "unroll" the
     vector stmt by a factor VF/nunits.  For more details see documentation
     in vectorizable_operation.  */

  if (ncopies > 1)
    {
      stmt_vec_info prev_stmt_vinfo;
      /* FORNOW. This restriction should be relaxed.  */
      gcc_assert (!nested_in_vect_loop);

      /* Create the vector that holds the step of the induction.  */
      expr = build_int_cst (TREE_TYPE (step_expr), nunits);
      new_name = fold_build2 (MULT_EXPR, TREE_TYPE (step_expr),
			      expr, step_expr);
      t = unshare_expr (new_name);
      gcc_assert (CONSTANT_CLASS_P (new_name));
      new_vec = build_vector_from_val (stepvectype, t);
      vec_step = vect_init_vector (iv_phi, new_vec, stepvectype, NULL);

      vec_def = induc_def;
      prev_stmt_vinfo = vinfo_for_stmt (induction_phi);
      for (i = 1; i < ncopies; i++)
	{
	  /* vec_i = vec_prev + vec_step  */
	  new_stmt = gimple_build_assign_with_ops (PLUS_EXPR, vec_dest,
						   vec_def, vec_step);
	  vec_def = make_ssa_name (vec_dest, new_stmt);
	  gimple_assign_set_lhs (new_stmt, vec_def);
 
	  gsi_insert_before (&si, new_stmt, GSI_SAME_STMT);
	  if (!useless_type_conversion_p (resvectype, vectype))
	    {
	      new_stmt = gimple_build_assign_with_ops
		  (VIEW_CONVERT_EXPR,
		   vect_get_new_vect_var (resvectype, vect_simple_var,
					  "vec_iv_"),
		   build1 (VIEW_CONVERT_EXPR, resvectype,
			   gimple_assign_lhs (new_stmt)), NULL_TREE);
	      gimple_assign_set_lhs (new_stmt,
				     make_ssa_name
				       (gimple_assign_lhs (new_stmt), new_stmt));
	      gsi_insert_before (&si, new_stmt, GSI_SAME_STMT);
	    }
	  set_vinfo_for_stmt (new_stmt,
			      new_stmt_vec_info (new_stmt, loop_vinfo, NULL));
	  STMT_VINFO_RELATED_STMT (prev_stmt_vinfo) = new_stmt;
	  prev_stmt_vinfo = vinfo_for_stmt (new_stmt);
	}
    }

  if (nested_in_vect_loop)
    {
      /* Find the loop-closed exit-phi of the induction, and record
         the final vector of induction results:  */
      exit_phi = NULL;
      FOR_EACH_IMM_USE_FAST (use_p, imm_iter, loop_arg)
        {
	  if (!flow_bb_inside_loop_p (iv_loop, gimple_bb (USE_STMT (use_p))))
	    {
	      exit_phi = USE_STMT (use_p);
	      break;
	    }
        }
      if (exit_phi)
	{
	  stmt_vec_info stmt_vinfo = vinfo_for_stmt (exit_phi);
	  /* FORNOW. Currently not supporting the case that an inner-loop induction
	     is not used in the outer-loop (i.e. only outside the outer-loop).  */
	  gcc_assert (STMT_VINFO_RELEVANT_P (stmt_vinfo)
		      && !STMT_VINFO_LIVE_P (stmt_vinfo));

	  STMT_VINFO_VEC_STMT (stmt_vinfo) = new_stmt;
	  if (dump_enabled_p ())
	    {
	      dump_printf_loc (MSG_NOTE, vect_location,
			       "vector of inductions after inner-loop:");
	      dump_gimple_stmt (MSG_NOTE, TDF_SLIM, new_stmt, 0);
	    }
	}
    }


  if (dump_enabled_p ())
    {
      dump_printf_loc (MSG_NOTE, vect_location,
		       "transform induction: created def-use cycle: ");
      dump_gimple_stmt (MSG_NOTE, TDF_SLIM, induction_phi, 0);
      dump_printf (MSG_NOTE, "\n");
      dump_gimple_stmt (MSG_NOTE, TDF_SLIM,
			SSA_NAME_DEF_STMT (vec_def), 0);
    }

  STMT_VINFO_VEC_STMT (phi_info) = induction_phi;
  if (!useless_type_conversion_p (resvectype, vectype))
    {
      new_stmt = gimple_build_assign_with_ops
	 (VIEW_CONVERT_EXPR,
	  vect_get_new_vect_var (resvectype, vect_simple_var, "vec_iv_"),
	  build1 (VIEW_CONVERT_EXPR, resvectype, induc_def), NULL_TREE);
      induc_def = make_ssa_name (gimple_assign_lhs (new_stmt), new_stmt);
      gimple_assign_set_lhs (new_stmt, induc_def);
      si = gsi_after_labels (bb);
      gsi_insert_before (&si, new_stmt, GSI_SAME_STMT);
      set_vinfo_for_stmt (new_stmt,
			  new_stmt_vec_info (new_stmt, loop_vinfo, NULL));
      STMT_VINFO_RELATED_STMT (vinfo_for_stmt (new_stmt))
	= STMT_VINFO_RELATED_STMT (vinfo_for_stmt (induction_phi));
    }

  return induc_def;
}


/* Function get_initial_def_for_reduction

   Input:
   STMT - a stmt that performs a reduction operation in the loop.
   INIT_VAL - the initial value of the reduction variable

   Output:
   ADJUSTMENT_DEF - a tree that holds a value to be added to the final result
        of the reduction (used for adjusting the epilog - see below).
   Return a vector variable, initialized according to the operation that STMT
        performs. This vector will be used as the initial value of the
        vector of partial results.

   Option1 (adjust in epilog): Initialize the vector as follows:
     add/bit or/xor:    [0,0,...,0,0]
     mult/bit and:      [1,1,...,1,1]
     min/max/cond_expr: [init_val,init_val,..,init_val,init_val]
   and when necessary (e.g. add/mult case) let the caller know
   that it needs to adjust the result by init_val.

   Option2: Initialize the vector as follows:
     add/bit or/xor:    [init_val,0,0,...,0]
     mult/bit and:      [init_val,1,1,...,1]
     min/max/cond_expr: [init_val,init_val,...,init_val]
   and no adjustments are needed.

   For example, for the following code:

   s = init_val;
   for (i=0;i<n;i++)
     s = s + a[i];

   STMT is 's = s + a[i]', and the reduction variable is 's'.
   For a vector of 4 units, we want to return either [0,0,0,init_val],
   or [0,0,0,0] and let the caller know that it needs to adjust
   the result at the end by 'init_val'.

   FORNOW, we are using the 'adjust in epilog' scheme, because this way the
   initialization vector is simpler (same element in all entries), if
   ADJUSTMENT_DEF is not NULL, and Option2 otherwise.

   A cost model should help decide between these two schemes.  */

tree
get_initial_def_for_reduction (gimple stmt, tree init_val,
                               tree *adjustment_def)
{
  stmt_vec_info stmt_vinfo = vinfo_for_stmt (stmt);
  loop_vec_info loop_vinfo = STMT_VINFO_LOOP_VINFO (stmt_vinfo);
  struct loop *loop = LOOP_VINFO_LOOP (loop_vinfo);
  tree scalar_type = TREE_TYPE (init_val);
  tree vectype = get_vectype_for_scalar_type (scalar_type);
  int nunits;
  enum tree_code code = gimple_assign_rhs_code (stmt);
  tree def_for_init;
  tree init_def;
  tree *elts;
  int i;
  bool nested_in_vect_loop = false;
  tree init_value;
  REAL_VALUE_TYPE real_init_val = dconst0;
  int int_init_val = 0;
  gimple def_stmt = NULL;

  gcc_assert (vectype);
  nunits = TYPE_VECTOR_SUBPARTS (vectype);

  gcc_assert (POINTER_TYPE_P (scalar_type) || INTEGRAL_TYPE_P (scalar_type)
	      || SCALAR_FLOAT_TYPE_P (scalar_type));

  if (nested_in_vect_loop_p (loop, stmt))
    nested_in_vect_loop = true;
  else
    gcc_assert (loop == (gimple_bb (stmt))->loop_father);

  /* In case of double reduction we only create a vector variable to be put
     in the reduction phi node.  The actual statement creation is done in
     vect_create_epilog_for_reduction.  */
  if (adjustment_def && nested_in_vect_loop
      && TREE_CODE (init_val) == SSA_NAME
      && (def_stmt = SSA_NAME_DEF_STMT (init_val))
      && gimple_code (def_stmt) == GIMPLE_PHI
      && flow_bb_inside_loop_p (loop, gimple_bb (def_stmt))
      && vinfo_for_stmt (def_stmt)
      && STMT_VINFO_DEF_TYPE (vinfo_for_stmt (def_stmt))
          == vect_double_reduction_def)
    {
      *adjustment_def = NULL;
      return vect_create_destination_var (init_val, vectype);
    }

  if (TREE_CONSTANT (init_val))
    {
      if (SCALAR_FLOAT_TYPE_P (scalar_type))
        init_value = build_real (scalar_type, TREE_REAL_CST (init_val));
      else
        init_value = build_int_cst (scalar_type, TREE_INT_CST_LOW (init_val));
    }
  else
    init_value = init_val;

  switch (code)
    {
      case WIDEN_SUM_EXPR:
      case DOT_PROD_EXPR:
      case PLUS_EXPR:
      case MINUS_EXPR:
      case BIT_IOR_EXPR:
      case BIT_XOR_EXPR:
      case MULT_EXPR:
      case BIT_AND_EXPR:
        /* ADJUSMENT_DEF is NULL when called from
           vect_create_epilog_for_reduction to vectorize double reduction.  */
        if (adjustment_def)
          {
            if (nested_in_vect_loop)
              *adjustment_def = vect_get_vec_def_for_operand (init_val, stmt,
                                                              NULL);
            else
              *adjustment_def = init_val;
          }

        if (code == MULT_EXPR)
          {
            real_init_val = dconst1;
            int_init_val = 1;
          }

        if (code == BIT_AND_EXPR)
          int_init_val = -1;

        if (SCALAR_FLOAT_TYPE_P (scalar_type))
          def_for_init = build_real (scalar_type, real_init_val);
        else
          def_for_init = build_int_cst (scalar_type, int_init_val);

        /* Create a vector of '0' or '1' except the first element.  */
	elts = XALLOCAVEC (tree, nunits);
        for (i = nunits - 2; i >= 0; --i)
	  elts[i + 1] = def_for_init;

        /* Option1: the first element is '0' or '1' as well.  */
        if (adjustment_def)
          {
	    elts[0] = def_for_init;
            init_def = build_vector (vectype, elts);
            break;
          }

        /* Option2: the first element is INIT_VAL.  */
	elts[0] = init_val;
        if (TREE_CONSTANT (init_val))
          init_def = build_vector (vectype, elts);
        else
	  {
	    vec<constructor_elt, va_gc> *v;
	    vec_alloc (v, nunits);
	    CONSTRUCTOR_APPEND_ELT (v, NULL_TREE, init_val);
	    for (i = 1; i < nunits; ++i)
	      CONSTRUCTOR_APPEND_ELT (v, NULL_TREE, elts[i]);
	    init_def = build_constructor (vectype, v);
	  }

        break;

      case MIN_EXPR:
      case MAX_EXPR:
      case COND_EXPR:
        if (adjustment_def)
          {
            *adjustment_def = NULL_TREE;
            init_def = vect_get_vec_def_for_operand (init_val, stmt, NULL);
            break;
          }

	init_def = build_vector_from_val (vectype, init_value);
        break;

      default:
        gcc_unreachable ();
    }

  return init_def;
}


/* Function vect_create_epilog_for_reduction

   Create code at the loop-epilog to finalize the result of a reduction
   computation. 
  
   VECT_DEFS is list of vector of partial results, i.e., the lhs's of vector 
     reduction statements. 
   STMT is the scalar reduction stmt that is being vectorized.
   NCOPIES is > 1 in case the vectorization factor (VF) is bigger than the
     number of elements that we can fit in a vectype (nunits).  In this case
     we have to generate more than one vector stmt - i.e - we need to "unroll"
     the vector stmt by a factor VF/nunits.  For more details see documentation
     in vectorizable_operation.
   REDUC_CODE is the tree-code for the epilog reduction.
   REDUCTION_PHIS is a list of the phi-nodes that carry the reduction 
     computation.
   REDUC_INDEX is the index of the operand in the right hand side of the 
     statement that is defined by REDUCTION_PHI.
   DOUBLE_REDUC is TRUE if double reduction phi nodes should be handled.
   SLP_NODE is an SLP node containing a group of reduction statements. The 
     first one in this group is STMT.

   This function:
   1. Creates the reduction def-use cycles: sets the arguments for 
      REDUCTION_PHIS:
      The loop-entry argument is the vectorized initial-value of the reduction.
      The loop-latch argument is taken from VECT_DEFS - the vector of partial 
      sums.
   2. "Reduces" each vector of partial results VECT_DEFS into a single result,
      by applying the operation specified by REDUC_CODE if available, or by 
      other means (whole-vector shifts or a scalar loop).
      The function also creates a new phi node at the loop exit to preserve
      loop-closed form, as illustrated below.

     The flow at the entry to this function:

        loop:
          vec_def = phi <null, null>            # REDUCTION_PHI
          VECT_DEF = vector_stmt                # vectorized form of STMT
          s_loop = scalar_stmt                  # (scalar) STMT
        loop_exit:
          s_out0 = phi <s_loop>                 # (scalar) EXIT_PHI
          use <s_out0>
          use <s_out0>

     The above is transformed by this function into:

        loop:
          vec_def = phi <vec_init, VECT_DEF>    # REDUCTION_PHI
          VECT_DEF = vector_stmt                # vectorized form of STMT
          s_loop = scalar_stmt                  # (scalar) STMT
        loop_exit:
          s_out0 = phi <s_loop>                 # (scalar) EXIT_PHI
          v_out1 = phi <VECT_DEF>               # NEW_EXIT_PHI
          v_out2 = reduce <v_out1>
          s_out3 = extract_field <v_out2, 0>
          s_out4 = adjust_result <s_out3>
          use <s_out4>
          use <s_out4>
*/

static void
vect_create_epilog_for_reduction (vec<tree> vect_defs, gimple stmt,
				  int ncopies, enum tree_code reduc_code,
				  vec<gimple> reduction_phis,
                                  int reduc_index, bool double_reduc, 
                                  slp_tree slp_node)
{
  stmt_vec_info stmt_info = vinfo_for_stmt (stmt);
  stmt_vec_info prev_phi_info;
  tree vectype;
  enum machine_mode mode;
  loop_vec_info loop_vinfo = STMT_VINFO_LOOP_VINFO (stmt_info);
  struct loop *loop = LOOP_VINFO_LOOP (loop_vinfo), *outer_loop = NULL;
  basic_block exit_bb;
  tree scalar_dest;
  tree scalar_type;
  gimple new_phi = NULL, phi;
  gimple_stmt_iterator exit_gsi;
  tree vec_dest;
  tree new_temp = NULL_TREE, new_dest, new_name, new_scalar_dest;
  gimple epilog_stmt = NULL;
  enum tree_code code = gimple_assign_rhs_code (stmt);
  gimple exit_phi;
  tree bitsize, bitpos;
  tree adjustment_def = NULL;
  tree vec_initial_def = NULL;
  tree reduction_op, expr, def;
  tree orig_name, scalar_result;
  imm_use_iterator imm_iter, phi_imm_iter;
  use_operand_p use_p, phi_use_p;
  bool extract_scalar_result = false;
  gimple use_stmt, orig_stmt, reduction_phi = NULL;
  bool nested_in_vect_loop = false;
  vec<gimple> new_phis = vNULL;
  vec<gimple> inner_phis = vNULL;
  enum vect_def_type dt = vect_unknown_def_type;
  int j, i;
  vec<tree> scalar_results = vNULL;
  unsigned int group_size = 1, k, ratio;
  vec<tree> vec_initial_defs = vNULL;
  vec<gimple> phis;
  bool slp_reduc = false;
  tree new_phi_result;
  gimple inner_phi = NULL;

  if (slp_node)
    group_size = SLP_TREE_SCALAR_STMTS (slp_node).length (); 

  if (nested_in_vect_loop_p (loop, stmt))
    {
      outer_loop = loop;
      loop = loop->inner;
      nested_in_vect_loop = true;
      gcc_assert (!slp_node);
    }

  switch (get_gimple_rhs_class (gimple_assign_rhs_code (stmt)))
    {
    case GIMPLE_SINGLE_RHS:
      gcc_assert (TREE_OPERAND_LENGTH (gimple_assign_rhs1 (stmt))
		  == ternary_op);
      reduction_op = TREE_OPERAND (gimple_assign_rhs1 (stmt), reduc_index);
      break;
    case GIMPLE_UNARY_RHS:
      reduction_op = gimple_assign_rhs1 (stmt);
      break;
    case GIMPLE_BINARY_RHS:
      reduction_op = reduc_index ?
                     gimple_assign_rhs2 (stmt) : gimple_assign_rhs1 (stmt);
      break;
    case GIMPLE_TERNARY_RHS:
      reduction_op = gimple_op (stmt, reduc_index + 1);
      break;
    default:
      gcc_unreachable ();
    }

  vectype = get_vectype_for_scalar_type (TREE_TYPE (reduction_op));
  gcc_assert (vectype);
  mode = TYPE_MODE (vectype);

  /* 1. Create the reduction def-use cycle:
     Set the arguments of REDUCTION_PHIS, i.e., transform

        loop:
          vec_def = phi <null, null>            # REDUCTION_PHI
          VECT_DEF = vector_stmt                # vectorized form of STMT
          ...

     into:

        loop:
          vec_def = phi <vec_init, VECT_DEF>    # REDUCTION_PHI
          VECT_DEF = vector_stmt                # vectorized form of STMT
          ...

     (in case of SLP, do it for all the phis). */

  /* Get the loop-entry arguments.  */
  if (slp_node)
    vect_get_vec_defs (reduction_op, NULL_TREE, stmt, &vec_initial_defs,
                       NULL, slp_node, reduc_index);
  else
    {
      vec_initial_defs.create (1);
     /* For the case of reduction, vect_get_vec_def_for_operand returns
        the scalar def before the loop, that defines the initial value
        of the reduction variable.  */
      vec_initial_def = vect_get_vec_def_for_operand (reduction_op, stmt,
                                                      &adjustment_def);
      vec_initial_defs.quick_push (vec_initial_def);
    }

  /* Set phi nodes arguments.  */
  FOR_EACH_VEC_ELT (reduction_phis, i, phi)
    {
      tree vec_init_def = vec_initial_defs[i];
      tree def = vect_defs[i];
      for (j = 0; j < ncopies; j++)
        {
          /* Set the loop-entry arg of the reduction-phi.  */
          add_phi_arg (phi, vec_init_def, loop_preheader_edge (loop),
                       UNKNOWN_LOCATION);

          /* Set the loop-latch arg for the reduction-phi.  */
          if (j > 0)
            def = vect_get_vec_def_for_stmt_copy (vect_unknown_def_type, def);

          add_phi_arg (phi, def, loop_latch_edge (loop), UNKNOWN_LOCATION);

          if (dump_enabled_p ())
            {
              dump_printf_loc (MSG_NOTE, vect_location,
			       "transform reduction: created def-use cycle: ");
              dump_gimple_stmt (MSG_NOTE, TDF_SLIM, phi, 0);
              dump_printf (MSG_NOTE, "\n");
              dump_gimple_stmt (MSG_NOTE, TDF_SLIM, SSA_NAME_DEF_STMT (def), 0);
            }

          phi = STMT_VINFO_RELATED_STMT (vinfo_for_stmt (phi));
        }
    }

  vec_initial_defs.release ();

  /* 2. Create epilog code.
        The reduction epilog code operates across the elements of the vector
        of partial results computed by the vectorized loop.
        The reduction epilog code consists of:

        step 1: compute the scalar result in a vector (v_out2)
        step 2: extract the scalar result (s_out3) from the vector (v_out2)
        step 3: adjust the scalar result (s_out3) if needed.

        Step 1 can be accomplished using one the following three schemes:
          (scheme 1) using reduc_code, if available.
          (scheme 2) using whole-vector shifts, if available.
          (scheme 3) using a scalar loop. In this case steps 1+2 above are
                     combined.

          The overall epilog code looks like this:

          s_out0 = phi <s_loop>         # original EXIT_PHI
          v_out1 = phi <VECT_DEF>       # NEW_EXIT_PHI
          v_out2 = reduce <v_out1>              # step 1
          s_out3 = extract_field <v_out2, 0>    # step 2
          s_out4 = adjust_result <s_out3>       # step 3

          (step 3 is optional, and steps 1 and 2 may be combined).
          Lastly, the uses of s_out0 are replaced by s_out4.  */


  /* 2.1 Create new loop-exit-phis to preserve loop-closed form:
         v_out1 = phi <VECT_DEF> 
         Store them in NEW_PHIS.  */

  exit_bb = single_exit (loop)->dest;
  prev_phi_info = NULL;
  new_phis.create (vect_defs.length ());
  FOR_EACH_VEC_ELT (vect_defs, i, def)
    {
      for (j = 0; j < ncopies; j++)
        {
	  tree new_def = copy_ssa_name (def, NULL);
          phi = create_phi_node (new_def, exit_bb);
          set_vinfo_for_stmt (phi, new_stmt_vec_info (phi, loop_vinfo, NULL));
          if (j == 0)
            new_phis.quick_push (phi);
          else
	    {
	      def = vect_get_vec_def_for_stmt_copy (dt, def);
	      STMT_VINFO_RELATED_STMT (prev_phi_info) = phi;
	    }

          SET_PHI_ARG_DEF (phi, single_exit (loop)->dest_idx, def);
          prev_phi_info = vinfo_for_stmt (phi);
        }
    }

  /* The epilogue is created for the outer-loop, i.e., for the loop being
     vectorized.  Create exit phis for the outer loop.  */
  if (double_reduc)
    {
      loop = outer_loop;
      exit_bb = single_exit (loop)->dest;
      inner_phis.create (vect_defs.length ());
      FOR_EACH_VEC_ELT (new_phis, i, phi)
	{
	  tree new_result = copy_ssa_name (PHI_RESULT (phi), NULL);
	  gimple outer_phi = create_phi_node (new_result, exit_bb);
	  SET_PHI_ARG_DEF (outer_phi, single_exit (loop)->dest_idx,
			   PHI_RESULT (phi));
	  set_vinfo_for_stmt (outer_phi, new_stmt_vec_info (outer_phi,
							    loop_vinfo, NULL));
	  inner_phis.quick_push (phi);
	  new_phis[i] = outer_phi;
	  prev_phi_info = vinfo_for_stmt (outer_phi);
          while (STMT_VINFO_RELATED_STMT (vinfo_for_stmt (phi)))
            {
	      phi = STMT_VINFO_RELATED_STMT (vinfo_for_stmt (phi));
	      new_result = copy_ssa_name (PHI_RESULT (phi), NULL);
	      outer_phi = create_phi_node (new_result, exit_bb);
	      SET_PHI_ARG_DEF (outer_phi, single_exit (loop)->dest_idx,
			       PHI_RESULT (phi));
	      set_vinfo_for_stmt (outer_phi, new_stmt_vec_info (outer_phi,
							loop_vinfo, NULL));
	      STMT_VINFO_RELATED_STMT (prev_phi_info) = outer_phi;
	      prev_phi_info = vinfo_for_stmt (outer_phi);
	    }
	}
    }

  exit_gsi = gsi_after_labels (exit_bb);

  /* 2.2 Get the relevant tree-code to use in the epilog for schemes 2,3
         (i.e. when reduc_code is not available) and in the final adjustment
	 code (if needed).  Also get the original scalar reduction variable as
         defined in the loop.  In case STMT is a "pattern-stmt" (i.e. - it
         represents a reduction pattern), the tree-code and scalar-def are
         taken from the original stmt that the pattern-stmt (STMT) replaces.
         Otherwise (it is a regular reduction) - the tree-code and scalar-def
         are taken from STMT.  */

  orig_stmt = STMT_VINFO_RELATED_STMT (stmt_info);
  if (!orig_stmt)
    {
      /* Regular reduction  */
      orig_stmt = stmt;
    }
  else
    {
      /* Reduction pattern  */
      stmt_vec_info stmt_vinfo = vinfo_for_stmt (orig_stmt);
      gcc_assert (STMT_VINFO_IN_PATTERN_P (stmt_vinfo));
      gcc_assert (STMT_VINFO_RELATED_STMT (stmt_vinfo) == stmt);
    }

  code = gimple_assign_rhs_code (orig_stmt);
  /* For MINUS_EXPR the initial vector is [init_val,0,...,0], therefore,
     partial results are added and not subtracted.  */
  if (code == MINUS_EXPR) 
    code = PLUS_EXPR;
  
  scalar_dest = gimple_assign_lhs (orig_stmt);
  scalar_type = TREE_TYPE (scalar_dest);
  scalar_results.create (group_size); 
  new_scalar_dest = vect_create_destination_var (scalar_dest, NULL);
  bitsize = TYPE_SIZE (scalar_type);

  /* In case this is a reduction in an inner-loop while vectorizing an outer
     loop - we don't need to extract a single scalar result at the end of the
     inner-loop (unless it is double reduction, i.e., the use of reduction is
     outside the outer-loop).  The final vector of partial results will be used
     in the vectorized outer-loop, or reduced to a scalar result at the end of
     the outer-loop.  */
  if (nested_in_vect_loop && !double_reduc)
    goto vect_finalize_reduction;

  /* SLP reduction without reduction chain, e.g.,
     # a1 = phi <a2, a0>
     # b1 = phi <b2, b0>
     a2 = operation (a1)
     b2 = operation (b1)  */
  slp_reduc = (slp_node && !GROUP_FIRST_ELEMENT (vinfo_for_stmt (stmt)));

  /* In case of reduction chain, e.g.,
     # a1 = phi <a3, a0>
     a2 = operation (a1)
     a3 = operation (a2),

     we may end up with more than one vector result.  Here we reduce them to
     one vector.  */
  if (GROUP_FIRST_ELEMENT (vinfo_for_stmt (stmt)))
    {
      tree first_vect = PHI_RESULT (new_phis[0]);
      tree tmp;
      gimple new_vec_stmt = NULL;

      vec_dest = vect_create_destination_var (scalar_dest, vectype);
      for (k = 1; k < new_phis.length (); k++)
        {
          gimple next_phi = new_phis[k];
          tree second_vect = PHI_RESULT (next_phi);

          tmp = build2 (code, vectype,  first_vect, second_vect);
          new_vec_stmt = gimple_build_assign (vec_dest, tmp);
          first_vect = make_ssa_name (vec_dest, new_vec_stmt);
          gimple_assign_set_lhs (new_vec_stmt, first_vect);
          gsi_insert_before (&exit_gsi, new_vec_stmt, GSI_SAME_STMT);
        }

      new_phi_result = first_vect;
      if (new_vec_stmt)
        {
          new_phis.truncate (0);
          new_phis.safe_push (new_vec_stmt);
        }
    }
  else
    new_phi_result = PHI_RESULT (new_phis[0]);
 
  /* 2.3 Create the reduction code, using one of the three schemes described
         above. In SLP we simply need to extract all the elements from the 
         vector (without reducing them), so we use scalar shifts.  */
  if (reduc_code != ERROR_MARK && !slp_reduc)
    {
      tree tmp;

      /*** Case 1:  Create:
           v_out2 = reduc_expr <v_out1>  */

      if (dump_enabled_p ())
        dump_printf_loc (MSG_NOTE, vect_location,
			 "Reduce using direct vector reduction.");

      vec_dest = vect_create_destination_var (scalar_dest, vectype);
      tmp = build1 (reduc_code, vectype, new_phi_result);
      epilog_stmt = gimple_build_assign (vec_dest, tmp);
      new_temp = make_ssa_name (vec_dest, epilog_stmt);
      gimple_assign_set_lhs (epilog_stmt, new_temp);
      gsi_insert_before (&exit_gsi, epilog_stmt, GSI_SAME_STMT);

      extract_scalar_result = true;
    }
  else
    {
      enum tree_code shift_code = ERROR_MARK;
      bool have_whole_vector_shift = true;
      int bit_offset;
      int element_bitsize = tree_low_cst (bitsize, 1);
      int vec_size_in_bits = tree_low_cst (TYPE_SIZE (vectype), 1);
      tree vec_temp;

      if (optab_handler (vec_shr_optab, mode) != CODE_FOR_nothing)
        shift_code = VEC_RSHIFT_EXPR;
      else
        have_whole_vector_shift = false;

      /* Regardless of whether we have a whole vector shift, if we're
         emulating the operation via tree-vect-generic, we don't want
         to use it.  Only the first round of the reduction is likely
         to still be profitable via emulation.  */
      /* ??? It might be better to emit a reduction tree code here, so that
         tree-vect-generic can expand the first round via bit tricks.  */
      if (!VECTOR_MODE_P (mode))
        have_whole_vector_shift = false;
      else
        {
          optab optab = optab_for_tree_code (code, vectype, optab_default);
          if (optab_handler (optab, mode) == CODE_FOR_nothing)
            have_whole_vector_shift = false;
        }

      if (have_whole_vector_shift && !slp_reduc)
        {
          /*** Case 2: Create:
             for (offset = VS/2; offset >= element_size; offset/=2)
                {
                  Create:  va' = vec_shift <va, offset>
                  Create:  va = vop <va, va'>
                }  */

          if (dump_enabled_p ())
            dump_printf_loc (MSG_NOTE, vect_location,
			     "Reduce using vector shifts");

          vec_dest = vect_create_destination_var (scalar_dest, vectype);
          new_temp = new_phi_result;
          for (bit_offset = vec_size_in_bits/2;
               bit_offset >= element_bitsize;
               bit_offset /= 2)
            {
              tree bitpos = size_int (bit_offset);

              epilog_stmt = gimple_build_assign_with_ops (shift_code,
                                               vec_dest, new_temp, bitpos);
              new_name = make_ssa_name (vec_dest, epilog_stmt);
              gimple_assign_set_lhs (epilog_stmt, new_name);
              gsi_insert_before (&exit_gsi, epilog_stmt, GSI_SAME_STMT);

              epilog_stmt = gimple_build_assign_with_ops (code, vec_dest,
                                                          new_name, new_temp);
              new_temp = make_ssa_name (vec_dest, epilog_stmt);
              gimple_assign_set_lhs (epilog_stmt, new_temp);
              gsi_insert_before (&exit_gsi, epilog_stmt, GSI_SAME_STMT);
            }

          extract_scalar_result = true;
        }
      else
        {
          tree rhs;

          /*** Case 3: Create:
             s = extract_field <v_out2, 0>
             for (offset = element_size;
                  offset < vector_size;
                  offset += element_size;)
               {
                 Create:  s' = extract_field <v_out2, offset>
                 Create:  s = op <s, s'>  // For non SLP cases
               }  */

          if (dump_enabled_p ())
            dump_printf_loc (MSG_NOTE, vect_location,
			     "Reduce using scalar code. ");

          vec_size_in_bits = tree_low_cst (TYPE_SIZE (vectype), 1);
          FOR_EACH_VEC_ELT (new_phis, i, new_phi)
            {
              if (gimple_code (new_phi) == GIMPLE_PHI)
                vec_temp = PHI_RESULT (new_phi);
              else
                vec_temp = gimple_assign_lhs (new_phi);
              rhs = build3 (BIT_FIELD_REF, scalar_type, vec_temp, bitsize,
                            bitsize_zero_node);
              epilog_stmt = gimple_build_assign (new_scalar_dest, rhs);
              new_temp = make_ssa_name (new_scalar_dest, epilog_stmt);
              gimple_assign_set_lhs (epilog_stmt, new_temp);
              gsi_insert_before (&exit_gsi, epilog_stmt, GSI_SAME_STMT);

              /* In SLP we don't need to apply reduction operation, so we just
                 collect s' values in SCALAR_RESULTS.  */
              if (slp_reduc)
                scalar_results.safe_push (new_temp);

              for (bit_offset = element_bitsize;
                   bit_offset < vec_size_in_bits;
                   bit_offset += element_bitsize)
                {
                  tree bitpos = bitsize_int (bit_offset);
                  tree rhs = build3 (BIT_FIELD_REF, scalar_type, vec_temp,
                                     bitsize, bitpos);

                  epilog_stmt = gimple_build_assign (new_scalar_dest, rhs);
                  new_name = make_ssa_name (new_scalar_dest, epilog_stmt);
                  gimple_assign_set_lhs (epilog_stmt, new_name);
                  gsi_insert_before (&exit_gsi, epilog_stmt, GSI_SAME_STMT);

                  if (slp_reduc)
                    {
                      /* In SLP we don't need to apply reduction operation, so 
                         we just collect s' values in SCALAR_RESULTS.  */
                      new_temp = new_name;
                      scalar_results.safe_push (new_name);
                    }
                  else
                    {
                      epilog_stmt = gimple_build_assign_with_ops (code,
                                          new_scalar_dest, new_name, new_temp);
                      new_temp = make_ssa_name (new_scalar_dest, epilog_stmt);
                      gimple_assign_set_lhs (epilog_stmt, new_temp);
                      gsi_insert_before (&exit_gsi, epilog_stmt, GSI_SAME_STMT);
                    }
                }
            }

          /* The only case where we need to reduce scalar results in SLP, is
             unrolling.  If the size of SCALAR_RESULTS is greater than
             GROUP_SIZE, we reduce them combining elements modulo 
             GROUP_SIZE.  */
          if (slp_reduc)
            {
              tree res, first_res, new_res;
              gimple new_stmt;
            
              /* Reduce multiple scalar results in case of SLP unrolling.  */
              for (j = group_size; scalar_results.iterate (j, &res);
                   j++)
                {
                  first_res = scalar_results[j % group_size];
                  new_stmt = gimple_build_assign_with_ops (code,
                                              new_scalar_dest, first_res, res);
                  new_res = make_ssa_name (new_scalar_dest, new_stmt);
                  gimple_assign_set_lhs (new_stmt, new_res);
                  gsi_insert_before (&exit_gsi, new_stmt, GSI_SAME_STMT);
                  scalar_results[j % group_size] = new_res;
                }
            }
          else
            /* Not SLP - we have one scalar to keep in SCALAR_RESULTS.  */
            scalar_results.safe_push (new_temp);

          extract_scalar_result = false;
        }
    }

  /* 2.4  Extract the final scalar result.  Create:
          s_out3 = extract_field <v_out2, bitpos>  */

  if (extract_scalar_result)
    {
      tree rhs;

      if (dump_enabled_p ())
        dump_printf_loc (MSG_NOTE, vect_location,
			 "extract scalar result");

      if (BYTES_BIG_ENDIAN)
        bitpos = size_binop (MULT_EXPR,
                             bitsize_int (TYPE_VECTOR_SUBPARTS (vectype) - 1),
                             TYPE_SIZE (scalar_type));
      else
        bitpos = bitsize_zero_node;

      rhs = build3 (BIT_FIELD_REF, scalar_type, new_temp, bitsize, bitpos);
      epilog_stmt = gimple_build_assign (new_scalar_dest, rhs);
      new_temp = make_ssa_name (new_scalar_dest, epilog_stmt);
      gimple_assign_set_lhs (epilog_stmt, new_temp);
      gsi_insert_before (&exit_gsi, epilog_stmt, GSI_SAME_STMT);
      scalar_results.safe_push (new_temp);
    }
  
vect_finalize_reduction:

  if (double_reduc)
    loop = loop->inner;

  /* 2.5 Adjust the final result by the initial value of the reduction
	 variable. (When such adjustment is not needed, then
	 'adjustment_def' is zero).  For example, if code is PLUS we create:
	 new_temp = loop_exit_def + adjustment_def  */

  if (adjustment_def)
    {
      gcc_assert (!slp_reduc);
      if (nested_in_vect_loop)
	{
          new_phi = new_phis[0];
	  gcc_assert (TREE_CODE (TREE_TYPE (adjustment_def)) == VECTOR_TYPE);
	  expr = build2 (code, vectype, PHI_RESULT (new_phi), adjustment_def);
	  new_dest = vect_create_destination_var (scalar_dest, vectype);
	}
      else
	{
          new_temp = scalar_results[0];
	  gcc_assert (TREE_CODE (TREE_TYPE (adjustment_def)) != VECTOR_TYPE);
	  expr = build2 (code, scalar_type, new_temp, adjustment_def);
	  new_dest = vect_create_destination_var (scalar_dest, scalar_type);
	}

      epilog_stmt = gimple_build_assign (new_dest, expr);
      new_temp = make_ssa_name (new_dest, epilog_stmt);
      gimple_assign_set_lhs (epilog_stmt, new_temp);
      SSA_NAME_DEF_STMT (new_temp) = epilog_stmt;
      gsi_insert_before (&exit_gsi, epilog_stmt, GSI_SAME_STMT);
      if (nested_in_vect_loop)
        {
          set_vinfo_for_stmt (epilog_stmt,
                              new_stmt_vec_info (epilog_stmt, loop_vinfo,
                                                 NULL));
          STMT_VINFO_RELATED_STMT (vinfo_for_stmt (epilog_stmt)) =
                STMT_VINFO_RELATED_STMT (vinfo_for_stmt (new_phi));

          if (!double_reduc)
            scalar_results.quick_push (new_temp);
          else
            scalar_results[0] = new_temp;
        }
      else
        scalar_results[0] = new_temp;

      new_phis[0] = epilog_stmt;
    }

  /* 2.6  Handle the loop-exit phis.  Replace the uses of scalar loop-exit
          phis with new adjusted scalar results, i.e., replace use <s_out0>
          with use <s_out4>.        

     Transform:
        loop_exit:
          s_out0 = phi <s_loop>                 # (scalar) EXIT_PHI
          v_out1 = phi <VECT_DEF>               # NEW_EXIT_PHI
          v_out2 = reduce <v_out1>
          s_out3 = extract_field <v_out2, 0>
          s_out4 = adjust_result <s_out3>
          use <s_out0>
          use <s_out0>

     into:

        loop_exit:
          s_out0 = phi <s_loop>                 # (scalar) EXIT_PHI
          v_out1 = phi <VECT_DEF>               # NEW_EXIT_PHI
          v_out2 = reduce <v_out1>
          s_out3 = extract_field <v_out2, 0>
          s_out4 = adjust_result <s_out3>
          use <s_out4>  
          use <s_out4> */


  /* In SLP reduction chain we reduce vector results into one vector if
     necessary, hence we set here GROUP_SIZE to 1.  SCALAR_DEST is the LHS of
     the last stmt in the reduction chain, since we are looking for the loop
     exit phi node.  */
  if (GROUP_FIRST_ELEMENT (vinfo_for_stmt (stmt)))
    {
      scalar_dest = gimple_assign_lhs (
			SLP_TREE_SCALAR_STMTS (slp_node)[group_size - 1]);
      group_size = 1;
    }

  /* In SLP we may have several statements in NEW_PHIS and REDUCTION_PHIS (in 
     case that GROUP_SIZE is greater than vectorization factor).  Therefore, we
     need to match SCALAR_RESULTS with corresponding statements.  The first
     (GROUP_SIZE / number of new vector stmts) scalar results correspond to
     the first vector stmt, etc.  
     (RATIO is equal to (GROUP_SIZE / number of new vector stmts)).  */ 
  if (group_size > new_phis.length ())
    {
      ratio = group_size / new_phis.length ();
      gcc_assert (!(group_size % new_phis.length ()));
    }
  else
    ratio = 1;

  for (k = 0; k < group_size; k++)
    {
      if (k % ratio == 0)
        {
          epilog_stmt = new_phis[k / ratio];
          reduction_phi = reduction_phis[k / ratio];
	  if (double_reduc)
	    inner_phi = inner_phis[k / ratio];
        }

      if (slp_reduc)
        {
          gimple current_stmt = SLP_TREE_SCALAR_STMTS (slp_node)[k];

          orig_stmt = STMT_VINFO_RELATED_STMT (vinfo_for_stmt (current_stmt));
          /* SLP statements can't participate in patterns.  */
          gcc_assert (!orig_stmt);
          scalar_dest = gimple_assign_lhs (current_stmt);
        }

      phis.create (3);
      /* Find the loop-closed-use at the loop exit of the original scalar
         result.  (The reduction result is expected to have two immediate uses -
         one at the latch block, and one at the loop exit).  */
      FOR_EACH_IMM_USE_FAST (use_p, imm_iter, scalar_dest)
<<<<<<< HEAD
        if (!flow_bb_inside_loop_p (loop, gimple_bb (USE_STMT (use_p)))
	    && !is_gimple_debug (USE_STMT (use_p)))
          VEC_safe_push (gimple, heap, phis, USE_STMT (use_p));
=======
        if (!flow_bb_inside_loop_p (loop, gimple_bb (USE_STMT (use_p))))
          phis.safe_push (USE_STMT (use_p));
>>>>>>> e9c762ec

      /* We expect to have found an exit_phi because of loop-closed-ssa
         form.  */
      gcc_assert (!phis.is_empty ());

      FOR_EACH_VEC_ELT (phis, i, exit_phi)
        {
          if (outer_loop)
            {
              stmt_vec_info exit_phi_vinfo = vinfo_for_stmt (exit_phi);
              gimple vect_phi;

              /* FORNOW. Currently not supporting the case that an inner-loop
                 reduction is not used in the outer-loop (but only outside the
                 outer-loop), unless it is double reduction.  */
              gcc_assert ((STMT_VINFO_RELEVANT_P (exit_phi_vinfo)
                           && !STMT_VINFO_LIVE_P (exit_phi_vinfo))
                          || double_reduc);

              STMT_VINFO_VEC_STMT (exit_phi_vinfo) = epilog_stmt;
              if (!double_reduc
                  || STMT_VINFO_DEF_TYPE (exit_phi_vinfo)
                      != vect_double_reduction_def)
                continue;

              /* Handle double reduction:

                 stmt1: s1 = phi <s0, s2>  - double reduction phi (outer loop)
                 stmt2:   s3 = phi <s1, s4> - (regular) reduc phi (inner loop)
                 stmt3:   s4 = use (s3)     - (regular) reduc stmt (inner loop)
                 stmt4: s2 = phi <s4>      - double reduction stmt (outer loop)

                 At that point the regular reduction (stmt2 and stmt3) is
                 already vectorized, as well as the exit phi node, stmt4.
                 Here we vectorize the phi node of double reduction, stmt1, and
                 update all relevant statements.  */

              /* Go through all the uses of s2 to find double reduction phi
                 node, i.e., stmt1 above.  */
              orig_name = PHI_RESULT (exit_phi);
              FOR_EACH_IMM_USE_STMT (use_stmt, imm_iter, orig_name)
                {
                  stmt_vec_info use_stmt_vinfo;
                  stmt_vec_info new_phi_vinfo;
                  tree vect_phi_init, preheader_arg, vect_phi_res, init_def;
                  basic_block bb = gimple_bb (use_stmt);
                  gimple use;

                  /* Check that USE_STMT is really double reduction phi
                     node.  */
                  if (gimple_code (use_stmt) != GIMPLE_PHI
                      || gimple_phi_num_args (use_stmt) != 2
                      || bb->loop_father != outer_loop)
                    continue;
                  use_stmt_vinfo = vinfo_for_stmt (use_stmt);
                  if (!use_stmt_vinfo
                      || STMT_VINFO_DEF_TYPE (use_stmt_vinfo)
                          != vect_double_reduction_def)
		    continue;

                  /* Create vector phi node for double reduction:
                     vs1 = phi <vs0, vs2>
                     vs1 was created previously in this function by a call to
                       vect_get_vec_def_for_operand and is stored in
                       vec_initial_def;
                     vs2 is defined by INNER_PHI, the vectorized EXIT_PHI;
                     vs0 is created here.  */

                  /* Create vector phi node.  */
                  vect_phi = create_phi_node (vec_initial_def, bb);
                  new_phi_vinfo = new_stmt_vec_info (vect_phi,
                                    loop_vec_info_for_loop (outer_loop), NULL);
                  set_vinfo_for_stmt (vect_phi, new_phi_vinfo);

                  /* Create vs0 - initial def of the double reduction phi.  */
                  preheader_arg = PHI_ARG_DEF_FROM_EDGE (use_stmt,
                                             loop_preheader_edge (outer_loop));
                  init_def = get_initial_def_for_reduction (stmt,
                                                          preheader_arg, NULL);
                  vect_phi_init = vect_init_vector (use_stmt, init_def,
                                                    vectype, NULL);

                  /* Update phi node arguments with vs0 and vs2.  */
                  add_phi_arg (vect_phi, vect_phi_init,
                               loop_preheader_edge (outer_loop),
                               UNKNOWN_LOCATION);
                  add_phi_arg (vect_phi, PHI_RESULT (inner_phi),
                               loop_latch_edge (outer_loop), UNKNOWN_LOCATION);
                  if (dump_enabled_p ())
                    {
                      dump_printf_loc (MSG_NOTE, vect_location,
				       "created double reduction phi node: ");
                      dump_gimple_stmt (MSG_NOTE, TDF_SLIM, vect_phi, 0);
                    }

                  vect_phi_res = PHI_RESULT (vect_phi);

                  /* Replace the use, i.e., set the correct vs1 in the regular
                     reduction phi node.  FORNOW, NCOPIES is always 1, so the
                     loop is redundant.  */
                  use = reduction_phi;
                  for (j = 0; j < ncopies; j++)
                    {
                      edge pr_edge = loop_preheader_edge (loop);
                      SET_PHI_ARG_DEF (use, pr_edge->dest_idx, vect_phi_res);
                      use = STMT_VINFO_RELATED_STMT (vinfo_for_stmt (use));
                    }
                }
            }
        }

      phis.release ();
      if (nested_in_vect_loop)
        {
          if (double_reduc)
            loop = outer_loop;
          else
            continue;
        }

      phis.create (3);
      /* Find the loop-closed-use at the loop exit of the original scalar
         result.  (The reduction result is expected to have two immediate uses,
         one at the latch block, and one at the loop exit).  For double
         reductions we are looking for exit phis of the outer loop.  */
      FOR_EACH_IMM_USE_FAST (use_p, imm_iter, scalar_dest)
        {
          if (!flow_bb_inside_loop_p (loop, gimple_bb (USE_STMT (use_p))))
<<<<<<< HEAD
	    {
	      if (!is_gimple_debug (USE_STMT (use_p)))
		VEC_safe_push (gimple, heap, phis, USE_STMT (use_p));
	    }
=======
            phis.safe_push (USE_STMT (use_p));
>>>>>>> e9c762ec
          else
            {
              if (double_reduc && gimple_code (USE_STMT (use_p)) == GIMPLE_PHI)
                {
                  tree phi_res = PHI_RESULT (USE_STMT (use_p));

                  FOR_EACH_IMM_USE_FAST (phi_use_p, phi_imm_iter, phi_res)
                    {
                      if (!flow_bb_inside_loop_p (loop,
<<<<<<< HEAD
                                             gimple_bb (USE_STMT (phi_use_p)))
			  && !is_gimple_debug (USE_STMT (phi_use_p)))
                        VEC_safe_push (gimple, heap, phis,
                                       USE_STMT (phi_use_p));
=======
                                             gimple_bb (USE_STMT (phi_use_p))))
                        phis.safe_push (USE_STMT (phi_use_p));
>>>>>>> e9c762ec
                    }
                }
            }
        }

      FOR_EACH_VEC_ELT (phis, i, exit_phi)
        {
          /* Replace the uses:  */
          orig_name = PHI_RESULT (exit_phi);
          scalar_result = scalar_results[k];
          FOR_EACH_IMM_USE_STMT (use_stmt, imm_iter, orig_name)
            FOR_EACH_IMM_USE_ON_STMT (use_p, imm_iter)
              SET_USE (use_p, scalar_result);
        }

      phis.release ();
    }

  scalar_results.release ();
  inner_phis.release ();
  new_phis.release ();
}


/* Function vectorizable_reduction.

   Check if STMT performs a reduction operation that can be vectorized.
   If VEC_STMT is also passed, vectorize the STMT: create a vectorized
   stmt to replace it, put it in VEC_STMT, and insert it at GSI.
   Return FALSE if not a vectorizable STMT, TRUE otherwise.

   This function also handles reduction idioms (patterns) that have been
   recognized in advance during vect_pattern_recog.  In this case, STMT may be
   of this form:
     X = pattern_expr (arg0, arg1, ..., X)
   and it's STMT_VINFO_RELATED_STMT points to the last stmt in the original
   sequence that had been detected and replaced by the pattern-stmt (STMT).

   In some cases of reduction patterns, the type of the reduction variable X is
   different than the type of the other arguments of STMT.
   In such cases, the vectype that is used when transforming STMT into a vector
   stmt is different than the vectype that is used to determine the
   vectorization factor, because it consists of a different number of elements
   than the actual number of elements that are being operated upon in parallel.

   For example, consider an accumulation of shorts into an int accumulator.
   On some targets it's possible to vectorize this pattern operating on 8
   shorts at a time (hence, the vectype for purposes of determining the
   vectorization factor should be V8HI); on the other hand, the vectype that
   is used to create the vector form is actually V4SI (the type of the result).

   Upon entry to this function, STMT_VINFO_VECTYPE records the vectype that
   indicates what is the actual level of parallelism (V8HI in the example), so
   that the right vectorization factor would be derived.  This vectype
   corresponds to the type of arguments to the reduction stmt, and should *NOT*
   be used to create the vectorized stmt.  The right vectype for the vectorized
   stmt is obtained from the type of the result X:
        get_vectype_for_scalar_type (TREE_TYPE (X))

   This means that, contrary to "regular" reductions (or "regular" stmts in
   general), the following equation:
      STMT_VINFO_VECTYPE == get_vectype_for_scalar_type (TREE_TYPE (X))
   does *NOT* necessarily hold for reduction patterns.  */

bool
vectorizable_reduction (gimple stmt, gimple_stmt_iterator *gsi,
			gimple *vec_stmt, slp_tree slp_node)
{
  tree vec_dest;
  tree scalar_dest;
  tree loop_vec_def0 = NULL_TREE, loop_vec_def1 = NULL_TREE;
  stmt_vec_info stmt_info = vinfo_for_stmt (stmt);
  tree vectype_out = STMT_VINFO_VECTYPE (stmt_info);
  tree vectype_in = NULL_TREE;
  loop_vec_info loop_vinfo = STMT_VINFO_LOOP_VINFO (stmt_info);
  struct loop *loop = LOOP_VINFO_LOOP (loop_vinfo);
  enum tree_code code, orig_code, epilog_reduc_code;
  enum machine_mode vec_mode;
  int op_type;
  optab optab, reduc_optab;
  tree new_temp = NULL_TREE;
  tree def;
  gimple def_stmt;
  enum vect_def_type dt;
  gimple new_phi = NULL;
  tree scalar_type;
  bool is_simple_use;
  gimple orig_stmt;
  stmt_vec_info orig_stmt_info;
  tree expr = NULL_TREE;
  int i;
  int ncopies;
  int epilog_copies;
  stmt_vec_info prev_stmt_info, prev_phi_info;
  bool single_defuse_cycle = false;
  tree reduc_def = NULL_TREE;
  gimple new_stmt = NULL;
  int j;
  tree ops[3];
  bool nested_cycle = false, found_nested_cycle_def = false;
  gimple reduc_def_stmt = NULL;
  /* The default is that the reduction variable is the last in statement.  */
  int reduc_index = 2;
  bool double_reduc = false, dummy;
  basic_block def_bb;
  struct loop * def_stmt_loop, *outer_loop = NULL;
  tree def_arg;
  gimple def_arg_stmt;
  vec<tree> vec_oprnds0 = vNULL;
  vec<tree> vec_oprnds1 = vNULL;
  vec<tree> vect_defs = vNULL;
  vec<gimple> phis = vNULL;
  int vec_num;
  tree def0, def1, tem, op0, op1 = NULL_TREE;

  /* In case of reduction chain we switch to the first stmt in the chain, but
     we don't update STMT_INFO, since only the last stmt is marked as reduction
     and has reduction properties.  */
  if (GROUP_FIRST_ELEMENT (vinfo_for_stmt (stmt)))
    stmt = GROUP_FIRST_ELEMENT (stmt_info);

  if (nested_in_vect_loop_p (loop, stmt))
    {
      outer_loop = loop;
      loop = loop->inner;
      nested_cycle = true;
    }

  /* 1. Is vectorizable reduction?  */
  /* Not supportable if the reduction variable is used in the loop, unless
     it's a reduction chain.  */
  if (STMT_VINFO_RELEVANT (stmt_info) > vect_used_in_outer
      && !GROUP_FIRST_ELEMENT (stmt_info))
    return false;

  /* Reductions that are not used even in an enclosing outer-loop,
     are expected to be "live" (used out of the loop).  */
  if (STMT_VINFO_RELEVANT (stmt_info) == vect_unused_in_scope
      && !STMT_VINFO_LIVE_P (stmt_info))
    return false;

  /* Make sure it was already recognized as a reduction computation.  */
  if (STMT_VINFO_DEF_TYPE (stmt_info) != vect_reduction_def
      && STMT_VINFO_DEF_TYPE (stmt_info) != vect_nested_cycle)
    return false;

  /* 2. Has this been recognized as a reduction pattern?

     Check if STMT represents a pattern that has been recognized
     in earlier analysis stages.  For stmts that represent a pattern,
     the STMT_VINFO_RELATED_STMT field records the last stmt in
     the original sequence that constitutes the pattern.  */

  orig_stmt = STMT_VINFO_RELATED_STMT (stmt_info);
  if (orig_stmt)
    {
      orig_stmt_info = vinfo_for_stmt (orig_stmt);
      gcc_assert (STMT_VINFO_IN_PATTERN_P (orig_stmt_info));
      gcc_assert (!STMT_VINFO_IN_PATTERN_P (stmt_info));
    }

  /* 3. Check the operands of the operation.  The first operands are defined
        inside the loop body. The last operand is the reduction variable,
        which is defined by the loop-header-phi.  */

  gcc_assert (is_gimple_assign (stmt));

  /* Flatten RHS.  */
  switch (get_gimple_rhs_class (gimple_assign_rhs_code (stmt)))
    {
    case GIMPLE_SINGLE_RHS:
      op_type = TREE_OPERAND_LENGTH (gimple_assign_rhs1 (stmt));
      if (op_type == ternary_op)
	{
	  tree rhs = gimple_assign_rhs1 (stmt);
	  ops[0] = TREE_OPERAND (rhs, 0);
	  ops[1] = TREE_OPERAND (rhs, 1);
	  ops[2] = TREE_OPERAND (rhs, 2);
	  code = TREE_CODE (rhs);
	}
      else
	return false;
      break;

    case GIMPLE_BINARY_RHS:
      code = gimple_assign_rhs_code (stmt);
      op_type = TREE_CODE_LENGTH (code);
      gcc_assert (op_type == binary_op);
      ops[0] = gimple_assign_rhs1 (stmt);
      ops[1] = gimple_assign_rhs2 (stmt);
      break;

    case GIMPLE_TERNARY_RHS:
      code = gimple_assign_rhs_code (stmt);
      op_type = TREE_CODE_LENGTH (code);
      gcc_assert (op_type == ternary_op);
      ops[0] = gimple_assign_rhs1 (stmt);
      ops[1] = gimple_assign_rhs2 (stmt);
      ops[2] = gimple_assign_rhs3 (stmt);
      break;

    case GIMPLE_UNARY_RHS:
      return false;

    default:
      gcc_unreachable ();
    }

  if (code == COND_EXPR && slp_node)
    return false;

  scalar_dest = gimple_assign_lhs (stmt);
  scalar_type = TREE_TYPE (scalar_dest);
  if (!POINTER_TYPE_P (scalar_type) && !INTEGRAL_TYPE_P (scalar_type)
      && !SCALAR_FLOAT_TYPE_P (scalar_type))
    return false;

  /* Do not try to vectorize bit-precision reductions.  */
  if ((TYPE_PRECISION (scalar_type)
       != GET_MODE_PRECISION (TYPE_MODE (scalar_type))))
    return false;

  /* All uses but the last are expected to be defined in the loop.
     The last use is the reduction variable.  In case of nested cycle this
     assumption is not true: we use reduc_index to record the index of the
     reduction variable.  */
  for (i = 0; i < op_type - 1; i++)
    {
      /* The condition of COND_EXPR is checked in vectorizable_condition().  */
      if (i == 0 && code == COND_EXPR)
        continue;

      is_simple_use = vect_is_simple_use_1 (ops[i], stmt, loop_vinfo, NULL,
					    &def_stmt, &def, &dt, &tem);
      if (!vectype_in)
	vectype_in = tem;
      gcc_assert (is_simple_use);

      if (dt != vect_internal_def
	  && dt != vect_external_def
	  && dt != vect_constant_def
	  && dt != vect_induction_def
          && !(dt == vect_nested_cycle && nested_cycle))
	return false;

      if (dt == vect_nested_cycle)
        {
          found_nested_cycle_def = true;
          reduc_def_stmt = def_stmt;
          reduc_index = i;
        }
    }

  is_simple_use = vect_is_simple_use_1 (ops[i], stmt, loop_vinfo, NULL,
					&def_stmt, &def, &dt, &tem);
  if (!vectype_in)
    vectype_in = tem;
  gcc_assert (is_simple_use);
  if (!(dt == vect_reduction_def
	|| dt == vect_nested_cycle
	|| ((dt == vect_internal_def || dt == vect_external_def
	     || dt == vect_constant_def || dt == vect_induction_def)
	    && nested_cycle && found_nested_cycle_def)))
    {
      /* For pattern recognized stmts, orig_stmt might be a reduction,
	 but some helper statements for the pattern might not, or
	 might be COND_EXPRs with reduction uses in the condition.  */
      gcc_assert (orig_stmt);
      return false;
    }
  if (!found_nested_cycle_def)
    reduc_def_stmt = def_stmt;

  gcc_assert (gimple_code (reduc_def_stmt) == GIMPLE_PHI);
  if (orig_stmt)
    gcc_assert (orig_stmt == vect_is_simple_reduction (loop_vinfo,
                                                       reduc_def_stmt,
                                                       !nested_cycle,
                                                       &dummy));
  else
    {
      gimple tmp = vect_is_simple_reduction (loop_vinfo, reduc_def_stmt,
                                             !nested_cycle, &dummy);
      /* We changed STMT to be the first stmt in reduction chain, hence we
         check that in this case the first element in the chain is STMT.  */
      gcc_assert (stmt == tmp
                  || GROUP_FIRST_ELEMENT (vinfo_for_stmt (tmp)) == stmt);
    }

  if (STMT_VINFO_LIVE_P (vinfo_for_stmt (reduc_def_stmt)))
    return false;

  if (slp_node || PURE_SLP_STMT (stmt_info))
    ncopies = 1;
  else
    ncopies = (LOOP_VINFO_VECT_FACTOR (loop_vinfo)
               / TYPE_VECTOR_SUBPARTS (vectype_in));

  gcc_assert (ncopies >= 1);

  vec_mode = TYPE_MODE (vectype_in);

  if (code == COND_EXPR)
    {
      if (!vectorizable_condition (stmt, gsi, NULL, ops[reduc_index], 0, NULL))
        {
          if (dump_enabled_p ())
	    dump_printf_loc (MSG_MISSED_OPTIMIZATION, vect_location,
			     "unsupported condition in reduction");

            return false;
        }
    }
  else
    {
      /* 4. Supportable by target?  */

      if (code == LSHIFT_EXPR || code == RSHIFT_EXPR
	  || code == LROTATE_EXPR || code == RROTATE_EXPR)
	{
	  /* Shifts and rotates are only supported by vectorizable_shifts,
	     not vectorizable_reduction.  */
          if (dump_enabled_p ())
	    dump_printf_loc (MSG_MISSED_OPTIMIZATION, vect_location,
			     "unsupported shift or rotation.");
	  return false;
	}

      /* 4.1. check support for the operation in the loop  */
      optab = optab_for_tree_code (code, vectype_in, optab_default);
      if (!optab)
        {
          if (dump_enabled_p ())
	    dump_printf_loc (MSG_MISSED_OPTIMIZATION, vect_location,
			     "no optab.");

          return false;
        }

      if (optab_handler (optab, vec_mode) == CODE_FOR_nothing)
        {
          if (dump_enabled_p ())
            dump_printf (MSG_NOTE, "op not supported by target.");

          if (GET_MODE_SIZE (vec_mode) != UNITS_PER_WORD
              || LOOP_VINFO_VECT_FACTOR (loop_vinfo)
	          < vect_min_worthwhile_factor (code))
            return false;

          if (dump_enabled_p ())
  	    dump_printf (MSG_NOTE, "proceeding using word mode.");
        }

      /* Worthwhile without SIMD support?  */
      if (!VECTOR_MODE_P (TYPE_MODE (vectype_in))
          && LOOP_VINFO_VECT_FACTOR (loop_vinfo)
   	     < vect_min_worthwhile_factor (code))
        {
          if (dump_enabled_p ())
	    dump_printf_loc (MSG_MISSED_OPTIMIZATION, vect_location,
			     "not worthwhile without SIMD support.");

          return false;
        }
    }

  /* 4.2. Check support for the epilog operation.

          If STMT represents a reduction pattern, then the type of the
          reduction variable may be different than the type of the rest
          of the arguments.  For example, consider the case of accumulation
          of shorts into an int accumulator; The original code:
                        S1: int_a = (int) short_a;
          orig_stmt->   S2: int_acc = plus <int_a ,int_acc>;

          was replaced with:
                        STMT: int_acc = widen_sum <short_a, int_acc>

          This means that:
          1. The tree-code that is used to create the vector operation in the
             epilog code (that reduces the partial results) is not the
             tree-code of STMT, but is rather the tree-code of the original
             stmt from the pattern that STMT is replacing.  I.e, in the example
             above we want to use 'widen_sum' in the loop, but 'plus' in the
             epilog.
          2. The type (mode) we use to check available target support
             for the vector operation to be created in the *epilog*, is
             determined by the type of the reduction variable (in the example
             above we'd check this: optab_handler (plus_optab, vect_int_mode])).
             However the type (mode) we use to check available target support
             for the vector operation to be created *inside the loop*, is
             determined by the type of the other arguments to STMT (in the
             example we'd check this: optab_handler (widen_sum_optab,
	     vect_short_mode)).

          This is contrary to "regular" reductions, in which the types of all
          the arguments are the same as the type of the reduction variable.
          For "regular" reductions we can therefore use the same vector type
          (and also the same tree-code) when generating the epilog code and
          when generating the code inside the loop.  */

  if (orig_stmt)
    {
      /* This is a reduction pattern: get the vectype from the type of the
         reduction variable, and get the tree-code from orig_stmt.  */
      orig_code = gimple_assign_rhs_code (orig_stmt);
      gcc_assert (vectype_out);
      vec_mode = TYPE_MODE (vectype_out);
    }
  else
    {
      /* Regular reduction: use the same vectype and tree-code as used for
         the vector code inside the loop can be used for the epilog code. */
      orig_code = code;
    }

  if (nested_cycle)
    {
      def_bb = gimple_bb (reduc_def_stmt);
      def_stmt_loop = def_bb->loop_father;
      def_arg = PHI_ARG_DEF_FROM_EDGE (reduc_def_stmt,
                                       loop_preheader_edge (def_stmt_loop));
      if (TREE_CODE (def_arg) == SSA_NAME
          && (def_arg_stmt = SSA_NAME_DEF_STMT (def_arg))
          && gimple_code (def_arg_stmt) == GIMPLE_PHI
          && flow_bb_inside_loop_p (outer_loop, gimple_bb (def_arg_stmt))
          && vinfo_for_stmt (def_arg_stmt)
          && STMT_VINFO_DEF_TYPE (vinfo_for_stmt (def_arg_stmt))
              == vect_double_reduction_def)
        double_reduc = true;
    }

  epilog_reduc_code = ERROR_MARK;
  if (reduction_code_for_scalar_code (orig_code, &epilog_reduc_code))
    {
      reduc_optab = optab_for_tree_code (epilog_reduc_code, vectype_out,
                                         optab_default);
      if (!reduc_optab)
        {
          if (dump_enabled_p ())
	    dump_printf_loc (MSG_MISSED_OPTIMIZATION, vect_location,
			     "no optab for reduction.");

          epilog_reduc_code = ERROR_MARK;
        }

      if (reduc_optab
          && optab_handler (reduc_optab, vec_mode) == CODE_FOR_nothing)
        {
          if (dump_enabled_p ())
	    dump_printf_loc (MSG_MISSED_OPTIMIZATION, vect_location,
			     "reduc op not supported by target.");

          epilog_reduc_code = ERROR_MARK;
        }
    }
  else
    {
      if (!nested_cycle || double_reduc)
        {
          if (dump_enabled_p ())
	    dump_printf_loc (MSG_MISSED_OPTIMIZATION, vect_location,
			     "no reduc code for scalar code.");

          return false;
        }
    }

  if (double_reduc && ncopies > 1)
    {
      if (dump_enabled_p ())
	dump_printf_loc (MSG_MISSED_OPTIMIZATION, vect_location,
			 "multiple types in double reduction");

      return false;
    }

  /* In case of widenning multiplication by a constant, we update the type
     of the constant to be the type of the other operand.  We check that the
     constant fits the type in the pattern recognition pass.  */
  if (code == DOT_PROD_EXPR
      && !types_compatible_p (TREE_TYPE (ops[0]), TREE_TYPE (ops[1])))
    {
      if (TREE_CODE (ops[0]) == INTEGER_CST)
        ops[0] = fold_convert (TREE_TYPE (ops[1]), ops[0]);
      else if (TREE_CODE (ops[1]) == INTEGER_CST)
        ops[1] = fold_convert (TREE_TYPE (ops[0]), ops[1]);
      else
        {
          if (dump_enabled_p ())
	    dump_printf_loc (MSG_MISSED_OPTIMIZATION, vect_location,
			     "invalid types in dot-prod");

          return false;
        }
    }

  if (!vec_stmt) /* transformation not required.  */
    {
      if (!vect_model_reduction_cost (stmt_info, epilog_reduc_code, ncopies))
        return false;
      STMT_VINFO_TYPE (stmt_info) = reduc_vec_info_type;
      return true;
    }

  /** Transform.  **/

  if (dump_enabled_p ())
    dump_printf_loc (MSG_NOTE, vect_location, "transform reduction.");

  /* FORNOW: Multiple types are not supported for condition.  */
  if (code == COND_EXPR)
    gcc_assert (ncopies == 1);

  /* Create the destination vector  */
  vec_dest = vect_create_destination_var (scalar_dest, vectype_out);

  /* In case the vectorization factor (VF) is bigger than the number
     of elements that we can fit in a vectype (nunits), we have to generate
     more than one vector stmt - i.e - we need to "unroll" the
     vector stmt by a factor VF/nunits.  For more details see documentation
     in vectorizable_operation.  */

  /* If the reduction is used in an outer loop we need to generate
     VF intermediate results, like so (e.g. for ncopies=2):
	r0 = phi (init, r0)
	r1 = phi (init, r1)
	r0 = x0 + r0;
        r1 = x1 + r1;
    (i.e. we generate VF results in 2 registers).
    In this case we have a separate def-use cycle for each copy, and therefore
    for each copy we get the vector def for the reduction variable from the
    respective phi node created for this copy.

    Otherwise (the reduction is unused in the loop nest), we can combine
    together intermediate results, like so (e.g. for ncopies=2):
	r = phi (init, r)
	r = x0 + r;
	r = x1 + r;
   (i.e. we generate VF/2 results in a single register).
   In this case for each copy we get the vector def for the reduction variable
   from the vectorized reduction operation generated in the previous iteration.
  */

  if (STMT_VINFO_RELEVANT (stmt_info) == vect_unused_in_scope)
    {
      single_defuse_cycle = true;
      epilog_copies = 1;
    }
  else
    epilog_copies = ncopies;

  prev_stmt_info = NULL;
  prev_phi_info = NULL;
  if (slp_node)
    {
      vec_num = SLP_TREE_NUMBER_OF_VEC_STMTS (slp_node);
      gcc_assert (TYPE_VECTOR_SUBPARTS (vectype_out) 
                  == TYPE_VECTOR_SUBPARTS (vectype_in));
    }
  else
    {
      vec_num = 1;
      vec_oprnds0.create (1);
      if (op_type == ternary_op)
        vec_oprnds1.create (1);
    }

  phis.create (vec_num);
  vect_defs.create (vec_num);
  if (!slp_node)
    vect_defs.quick_push (NULL_TREE);

  for (j = 0; j < ncopies; j++)
    {
      if (j == 0 || !single_defuse_cycle)
	{
          for (i = 0; i < vec_num; i++)
            {
              /* Create the reduction-phi that defines the reduction
                 operand.  */
              new_phi = create_phi_node (vec_dest, loop->header);
              set_vinfo_for_stmt (new_phi,
                                  new_stmt_vec_info (new_phi, loop_vinfo,
                                                     NULL));
               if (j == 0 || slp_node)
                 phis.quick_push (new_phi);
            }
        }

      if (code == COND_EXPR)
        {
          gcc_assert (!slp_node);
          vectorizable_condition (stmt, gsi, vec_stmt, 
                                  PHI_RESULT (phis[0]), 
                                  reduc_index, NULL);
          /* Multiple types are not supported for condition.  */
          break;
        }

      /* Handle uses.  */
      if (j == 0)
        {
          op0 = ops[!reduc_index];
          if (op_type == ternary_op)
            {
              if (reduc_index == 0)
                op1 = ops[2];
              else
                op1 = ops[1];
            }

          if (slp_node)
            vect_get_vec_defs (op0, op1, stmt, &vec_oprnds0, &vec_oprnds1,
                               slp_node, -1);
          else
            {
              loop_vec_def0 = vect_get_vec_def_for_operand (ops[!reduc_index],
                                                            stmt, NULL);
              vec_oprnds0.quick_push (loop_vec_def0);
              if (op_type == ternary_op)
               {
                 loop_vec_def1 = vect_get_vec_def_for_operand (op1, stmt,
                                                               NULL);
                 vec_oprnds1.quick_push (loop_vec_def1);
               }
            }
        }
      else
        {
          if (!slp_node)
            {
              enum vect_def_type dt;
              gimple dummy_stmt;
              tree dummy;

              vect_is_simple_use (ops[!reduc_index], stmt, loop_vinfo, NULL,
                                  &dummy_stmt, &dummy, &dt);
              loop_vec_def0 = vect_get_vec_def_for_stmt_copy (dt,
                                                              loop_vec_def0);
              vec_oprnds0[0] = loop_vec_def0;
              if (op_type == ternary_op)
                {
                  vect_is_simple_use (op1, stmt, loop_vinfo, NULL, &dummy_stmt,
                                      &dummy, &dt);
                  loop_vec_def1 = vect_get_vec_def_for_stmt_copy (dt,
                                                                loop_vec_def1);
                  vec_oprnds1[0] = loop_vec_def1;
                }
            }

          if (single_defuse_cycle)
            reduc_def = gimple_assign_lhs (new_stmt);

          STMT_VINFO_RELATED_STMT (prev_phi_info) = new_phi;
        }

      FOR_EACH_VEC_ELT (vec_oprnds0, i, def0)
        {
          if (slp_node)
            reduc_def = PHI_RESULT (phis[i]);
          else
            {
              if (!single_defuse_cycle || j == 0)
                reduc_def = PHI_RESULT (new_phi);
            }

          def1 = ((op_type == ternary_op)
                  ? vec_oprnds1[i] : NULL);
          if (op_type == binary_op)
            {
              if (reduc_index == 0)
                expr = build2 (code, vectype_out, reduc_def, def0);
              else
                expr = build2 (code, vectype_out, def0, reduc_def);
            }
          else
            {
              if (reduc_index == 0)
                expr = build3 (code, vectype_out, reduc_def, def0, def1);
              else
                {
                  if (reduc_index == 1)
                    expr = build3 (code, vectype_out, def0, reduc_def, def1);
                  else
                    expr = build3 (code, vectype_out, def0, def1, reduc_def);
                }
            }

          new_stmt = gimple_build_assign (vec_dest, expr);
          new_temp = make_ssa_name (vec_dest, new_stmt);
          gimple_assign_set_lhs (new_stmt, new_temp);
          vect_finish_stmt_generation (stmt, new_stmt, gsi);

          if (slp_node)
            {
              SLP_TREE_VEC_STMTS (slp_node).quick_push (new_stmt);
              vect_defs.quick_push (new_temp);
            }
          else
            vect_defs[0] = new_temp;
        }

      if (slp_node)
        continue;

      if (j == 0)
	STMT_VINFO_VEC_STMT (stmt_info) = *vec_stmt = new_stmt;
      else
	STMT_VINFO_RELATED_STMT (prev_stmt_info) = new_stmt;

      prev_stmt_info = vinfo_for_stmt (new_stmt);
      prev_phi_info = vinfo_for_stmt (new_phi);
    }

  /* Finalize the reduction-phi (set its arguments) and create the
     epilog reduction code.  */
  if ((!single_defuse_cycle || code == COND_EXPR) && !slp_node)
    {
      new_temp = gimple_assign_lhs (*vec_stmt);
      vect_defs[0] = new_temp;
    }

  vect_create_epilog_for_reduction (vect_defs, stmt, epilog_copies,
                                    epilog_reduc_code, phis, reduc_index,
                                    double_reduc, slp_node);

  phis.release ();
  vect_defs.release ();
  vec_oprnds0.release ();
  vec_oprnds1.release ();

  return true;
}

/* Function vect_min_worthwhile_factor.

   For a loop where we could vectorize the operation indicated by CODE,
   return the minimum vectorization factor that makes it worthwhile
   to use generic vectors.  */
int
vect_min_worthwhile_factor (enum tree_code code)
{
  switch (code)
    {
    case PLUS_EXPR:
    case MINUS_EXPR:
    case NEGATE_EXPR:
      return 4;

    case BIT_AND_EXPR:
    case BIT_IOR_EXPR:
    case BIT_XOR_EXPR:
    case BIT_NOT_EXPR:
      return 2;

    default:
      return INT_MAX;
    }
}


/* Function vectorizable_induction

   Check if PHI performs an induction computation that can be vectorized.
   If VEC_STMT is also passed, vectorize the induction PHI: create a vectorized
   phi to replace it, put it in VEC_STMT, and add it to the same basic block.
   Return FALSE if not a vectorizable STMT, TRUE otherwise.  */

bool
vectorizable_induction (gimple phi, gimple_stmt_iterator *gsi ATTRIBUTE_UNUSED,
			gimple *vec_stmt)
{
  stmt_vec_info stmt_info = vinfo_for_stmt (phi);
  tree vectype = STMT_VINFO_VECTYPE (stmt_info);
  loop_vec_info loop_vinfo = STMT_VINFO_LOOP_VINFO (stmt_info);
  struct loop *loop = LOOP_VINFO_LOOP (loop_vinfo);
  int nunits = TYPE_VECTOR_SUBPARTS (vectype);
  int ncopies = LOOP_VINFO_VECT_FACTOR (loop_vinfo) / nunits;
  tree vec_def;

  gcc_assert (ncopies >= 1);
  /* FORNOW. These restrictions should be relaxed.  */
  if (nested_in_vect_loop_p (loop, phi))
    {
      imm_use_iterator imm_iter;
      use_operand_p use_p;
      gimple exit_phi;
      edge latch_e;
      tree loop_arg;

      if (ncopies > 1)
	{
<<<<<<< HEAD
	  if (vect_print_dump_info (REPORT_DETAILS))
	    fprintf (vect_dump, "multiple types in nested loop.");
=======
	  if (dump_enabled_p ())
	    dump_printf_loc (MSG_MISSED_OPTIMIZATION, vect_location,
			     "multiple types in nested loop.");
>>>>>>> e9c762ec
	  return false;
	}

      exit_phi = NULL;
      latch_e = loop_latch_edge (loop->inner);
      loop_arg = PHI_ARG_DEF_FROM_EDGE (phi, latch_e);
      FOR_EACH_IMM_USE_FAST (use_p, imm_iter, loop_arg)
	{
	  if (!flow_bb_inside_loop_p (loop->inner,
				      gimple_bb (USE_STMT (use_p))))
	    {
	      exit_phi = USE_STMT (use_p);
	      break;
	    }
	}
      if (exit_phi)
	{
	  stmt_vec_info exit_phi_vinfo  = vinfo_for_stmt (exit_phi);
	  if (!(STMT_VINFO_RELEVANT_P (exit_phi_vinfo)
		&& !STMT_VINFO_LIVE_P (exit_phi_vinfo)))
	    {
<<<<<<< HEAD
	      if (vect_print_dump_info (REPORT_DETAILS))
		fprintf (vect_dump, "inner-loop induction only used outside "
			 "of the outer vectorized loop.");
=======
	      if (dump_enabled_p ())
		dump_printf_loc (MSG_MISSED_OPTIMIZATION, vect_location, 
				 "inner-loop induction only used outside "
				 "of the outer vectorized loop.");
>>>>>>> e9c762ec
	      return false;
	    }
	}
    }

  if (!STMT_VINFO_RELEVANT_P (stmt_info))
    return false;

  /* FORNOW: SLP not supported.  */
  if (STMT_SLP_TYPE (stmt_info))
    return false;

  gcc_assert (STMT_VINFO_DEF_TYPE (stmt_info) == vect_induction_def);

  if (gimple_code (phi) != GIMPLE_PHI)
    return false;

  if (!vec_stmt) /* transformation not required.  */
    {
      STMT_VINFO_TYPE (stmt_info) = induc_vec_info_type;
      if (dump_enabled_p ())
        dump_printf_loc (MSG_NOTE, vect_location,
                         "=== vectorizable_induction ===");
      vect_model_induction_cost (stmt_info, ncopies);
      return true;
    }

  /** Transform.  **/

  if (dump_enabled_p ())
    dump_printf_loc (MSG_NOTE, vect_location, "transform induction phi.");

  vec_def = get_initial_def_for_induction (phi);
  *vec_stmt = SSA_NAME_DEF_STMT (vec_def);
  return true;
}

/* Function vectorizable_live_operation.

   STMT computes a value that is used outside the loop.  Check if
   it can be supported.  */

bool
vectorizable_live_operation (gimple stmt,
			     gimple_stmt_iterator *gsi ATTRIBUTE_UNUSED,
			     gimple *vec_stmt ATTRIBUTE_UNUSED)
{
  stmt_vec_info stmt_info = vinfo_for_stmt (stmt);
  loop_vec_info loop_vinfo = STMT_VINFO_LOOP_VINFO (stmt_info);
  struct loop *loop = LOOP_VINFO_LOOP (loop_vinfo);
  int i;
  int op_type;
  tree op;
  tree def;
  gimple def_stmt;
  enum vect_def_type dt;
  enum tree_code code;
  enum gimple_rhs_class rhs_class;

  gcc_assert (STMT_VINFO_LIVE_P (stmt_info));

  if (STMT_VINFO_DEF_TYPE (stmt_info) == vect_reduction_def)
    return false;

  if (!is_gimple_assign (stmt))
    return false;

  if (TREE_CODE (gimple_assign_lhs (stmt)) != SSA_NAME)
    return false;

  /* FORNOW. CHECKME. */
  if (nested_in_vect_loop_p (loop, stmt))
    return false;

  code = gimple_assign_rhs_code (stmt);
  op_type = TREE_CODE_LENGTH (code);
  rhs_class = get_gimple_rhs_class (code);
  gcc_assert (rhs_class != GIMPLE_UNARY_RHS || op_type == unary_op);
  gcc_assert (rhs_class != GIMPLE_BINARY_RHS || op_type == binary_op);

  /* FORNOW: support only if all uses are invariant.  This means
     that the scalar operations can remain in place, unvectorized.
     The original last scalar value that they compute will be used.  */

  for (i = 0; i < op_type; i++)
    {
      if (rhs_class == GIMPLE_SINGLE_RHS)
	op = TREE_OPERAND (gimple_op (stmt, 1), i);
      else
	op = gimple_op (stmt, i + 1);
      if (op
          && !vect_is_simple_use (op, stmt, loop_vinfo, NULL, &def_stmt, &def,
				  &dt))
        {
          if (dump_enabled_p ())
	    dump_printf_loc (MSG_MISSED_OPTIMIZATION, vect_location,
			     "use not simple.");
          return false;
        }

      if (dt != vect_external_def && dt != vect_constant_def)
        return false;
    }

  /* No transformation is required for the cases we currently support.  */
  return true;
}

/* Kill any debug uses outside LOOP of SSA names defined in STMT.  */

static void
vect_loop_kill_debug_uses (struct loop *loop, gimple stmt)
{
  ssa_op_iter op_iter;
  imm_use_iterator imm_iter;
  def_operand_p def_p;
  gimple ustmt;

  FOR_EACH_PHI_OR_STMT_DEF (def_p, stmt, op_iter, SSA_OP_DEF)
    {
      FOR_EACH_IMM_USE_STMT (ustmt, imm_iter, DEF_FROM_PTR (def_p))
	{
	  basic_block bb;

	  if (!is_gimple_debug (ustmt))
	    continue;

	  bb = gimple_bb (ustmt);

	  if (!flow_bb_inside_loop_p (loop, bb))
	    {
	      if (gimple_debug_bind_p (ustmt))
		{
		  if (dump_enabled_p ())
		    dump_printf_loc (MSG_NOTE, vect_location,
                                     "killing debug use");

		  gimple_debug_bind_reset_value (ustmt);
		  update_stmt (ustmt);
		}
	      else
		gcc_unreachable ();
	    }
	}
    }
}

/* Function vect_transform_loop.

   The analysis phase has determined that the loop is vectorizable.
   Vectorize the loop - created vectorized stmts to replace the scalar
   stmts in the loop, and update the loop exit condition.  */

void
vect_transform_loop (loop_vec_info loop_vinfo)
{
  struct loop *loop = LOOP_VINFO_LOOP (loop_vinfo);
  basic_block *bbs = LOOP_VINFO_BBS (loop_vinfo);
  int nbbs = loop->num_nodes;
  gimple_stmt_iterator si;
  int i;
  tree ratio = NULL;
  int vectorization_factor = LOOP_VINFO_VECT_FACTOR (loop_vinfo);
  bool grouped_store;
  bool slp_scheduled = false;
  unsigned int nunits;
  gimple stmt, pattern_stmt;
  gimple_seq pattern_def_seq = NULL;
  gimple_stmt_iterator pattern_def_si = gsi_none ();
  bool transform_pattern_stmt = false;
  bool check_profitability = false;
  int th;
  /* Record number of iterations before we started tampering with the profile. */
  gcov_type expected_iterations = expected_loop_iterations_unbounded (loop);

  if (dump_enabled_p ())
    dump_printf_loc (MSG_NOTE, vect_location, "=== vec_transform_loop ===");

  /* If profile is inprecise, we have chance to fix it up.  */
  if (LOOP_VINFO_NITERS_KNOWN_P (loop_vinfo))
    expected_iterations = LOOP_VINFO_INT_NITERS (loop_vinfo);

  /* Use the more conservative vectorization threshold.  If the number
     of iterations is constant assume the cost check has been performed
     by our caller.  If the threshold makes all loops profitable that
     run at least the vectorization factor number of times checking
     is pointless, too.  */
  th = ((PARAM_VALUE (PARAM_MIN_VECT_LOOP_BOUND)
	 * LOOP_VINFO_VECT_FACTOR (loop_vinfo)) - 1);
  th = MAX (th, LOOP_VINFO_COST_MODEL_MIN_ITERS (loop_vinfo));
  if (th >= LOOP_VINFO_VECT_FACTOR (loop_vinfo) - 1
      && !LOOP_VINFO_NITERS_KNOWN_P (loop_vinfo))
    {
      if (dump_enabled_p ())
	dump_printf_loc (MSG_NOTE, vect_location,
			 "Profitability threshold is %d loop iterations.", th);
      check_profitability = true;
    }

  /* Peel the loop if there are data refs with unknown alignment.
     Only one data ref with unknown store is allowed.  */

  if (LOOP_PEELING_FOR_ALIGNMENT (loop_vinfo))
    {
      vect_do_peeling_for_alignment (loop_vinfo, th, check_profitability);
      check_profitability = false;
    }

  if (LOOP_REQUIRES_VERSIONING_FOR_ALIGNMENT (loop_vinfo)
      || LOOP_REQUIRES_VERSIONING_FOR_ALIAS (loop_vinfo))
    {
      vect_loop_versioning (loop_vinfo, th, check_profitability);
      check_profitability = false;
    }

  /* If the loop has a symbolic number of iterations 'n' (i.e. it's not a
     compile time constant), or it is a constant that doesn't divide by the
     vectorization factor, then an epilog loop needs to be created.
     We therefore duplicate the loop: the original loop will be vectorized,
     and will compute the first (n/VF) iterations.  The second copy of the loop
     will remain scalar and will compute the remaining (n%VF) iterations.
     (VF is the vectorization factor).  */

  if (!LOOP_VINFO_NITERS_KNOWN_P (loop_vinfo)
       || (LOOP_VINFO_NITERS_KNOWN_P (loop_vinfo)
	   && LOOP_VINFO_INT_NITERS (loop_vinfo) % vectorization_factor != 0)
       || LOOP_VINFO_PEELING_FOR_GAPS (loop_vinfo))
    vect_do_peeling_for_loop_bound (loop_vinfo, &ratio,
				    th, check_profitability);
  else
    ratio = build_int_cst (TREE_TYPE (LOOP_VINFO_NITERS (loop_vinfo)),
		LOOP_VINFO_INT_NITERS (loop_vinfo) / vectorization_factor);

  /* 1) Make sure the loop header has exactly two entries
     2) Make sure we have a preheader basic block.  */

  gcc_assert (EDGE_COUNT (loop->header->preds) == 2);

  split_edge (loop_preheader_edge (loop));

  /* FORNOW: the vectorizer supports only loops which body consist
     of one basic block (header + empty latch). When the vectorizer will
     support more involved loop forms, the order by which the BBs are
     traversed need to be reconsidered.  */

  for (i = 0; i < nbbs; i++)
    {
      basic_block bb = bbs[i];
      stmt_vec_info stmt_info;
      gimple phi;

      for (si = gsi_start_phis (bb); !gsi_end_p (si); gsi_next (&si))
        {
	  phi = gsi_stmt (si);
	  if (dump_enabled_p ())
	    {
	      dump_printf_loc (MSG_NOTE, vect_location,
                               "------>vectorizing phi: ");
	      dump_gimple_stmt (MSG_NOTE, TDF_SLIM, phi, 0);
	    }
	  stmt_info = vinfo_for_stmt (phi);
	  if (!stmt_info)
	    continue;

	  if (MAY_HAVE_DEBUG_STMTS && !STMT_VINFO_LIVE_P (stmt_info))
	    vect_loop_kill_debug_uses (loop, phi);

	  if (!STMT_VINFO_RELEVANT_P (stmt_info)
	      && !STMT_VINFO_LIVE_P (stmt_info))
	    continue;

	  if ((TYPE_VECTOR_SUBPARTS (STMT_VINFO_VECTYPE (stmt_info))
	        != (unsigned HOST_WIDE_INT) vectorization_factor)
	      && dump_enabled_p ())
	    dump_printf_loc (MSG_NOTE, vect_location, "multiple-types.");

	  if (STMT_VINFO_DEF_TYPE (stmt_info) == vect_induction_def)
	    {
	      if (dump_enabled_p ())
		dump_printf_loc (MSG_NOTE, vect_location, "transform phi.");
	      vect_transform_stmt (phi, NULL, NULL, NULL, NULL);
	    }
	}

      pattern_stmt = NULL;
      for (si = gsi_start_bb (bb); !gsi_end_p (si) || transform_pattern_stmt;)
	{
	  bool is_store;

          if (transform_pattern_stmt)
	    stmt = pattern_stmt;
          else
            stmt = gsi_stmt (si);

	  if (dump_enabled_p ())
	    {
	      dump_printf_loc (MSG_NOTE, vect_location,
			       "------>vectorizing statement: ");
	      dump_gimple_stmt (MSG_NOTE, TDF_SLIM, stmt, 0);
	    }

	  stmt_info = vinfo_for_stmt (stmt);

	  /* vector stmts created in the outer-loop during vectorization of
	     stmts in an inner-loop may not have a stmt_info, and do not
	     need to be vectorized.  */
	  if (!stmt_info)
	    {
	      gsi_next (&si);
	      continue;
	    }

	  if (MAY_HAVE_DEBUG_STMTS && !STMT_VINFO_LIVE_P (stmt_info))
	    vect_loop_kill_debug_uses (loop, stmt);

	  if (!STMT_VINFO_RELEVANT_P (stmt_info)
	      && !STMT_VINFO_LIVE_P (stmt_info))
            {
              if (STMT_VINFO_IN_PATTERN_P (stmt_info)
                  && (pattern_stmt = STMT_VINFO_RELATED_STMT (stmt_info))
                  && (STMT_VINFO_RELEVANT_P (vinfo_for_stmt (pattern_stmt))
                      || STMT_VINFO_LIVE_P (vinfo_for_stmt (pattern_stmt))))
                {
                  stmt = pattern_stmt;
                  stmt_info = vinfo_for_stmt (stmt);
                }
              else
	        {
   	          gsi_next (&si);
	          continue;
                }
	    }
          else if (STMT_VINFO_IN_PATTERN_P (stmt_info)
                   && (pattern_stmt = STMT_VINFO_RELATED_STMT (stmt_info))
                   && (STMT_VINFO_RELEVANT_P (vinfo_for_stmt (pattern_stmt))
                       || STMT_VINFO_LIVE_P (vinfo_for_stmt (pattern_stmt))))
            transform_pattern_stmt = true;

	  /* If pattern statement has def stmts, vectorize them too.  */
	  if (is_pattern_stmt_p (stmt_info))
	    {
	      if (pattern_def_seq == NULL)
		{
		  pattern_def_seq = STMT_VINFO_PATTERN_DEF_SEQ (stmt_info);
		  pattern_def_si = gsi_start (pattern_def_seq);
		}
	      else if (!gsi_end_p (pattern_def_si))
		gsi_next (&pattern_def_si);
	      if (pattern_def_seq != NULL)
		{
		  gimple pattern_def_stmt = NULL;
		  stmt_vec_info pattern_def_stmt_info = NULL;

		  while (!gsi_end_p (pattern_def_si))
		    {
		      pattern_def_stmt = gsi_stmt (pattern_def_si);
		      pattern_def_stmt_info
			= vinfo_for_stmt (pattern_def_stmt);
		      if (STMT_VINFO_RELEVANT_P (pattern_def_stmt_info)
			  || STMT_VINFO_LIVE_P (pattern_def_stmt_info))
			break;
		      gsi_next (&pattern_def_si);
		    }

		  if (!gsi_end_p (pattern_def_si))
		    {
		      if (dump_enabled_p ())
			{
			  dump_printf_loc (MSG_NOTE, vect_location,
					   "==> vectorizing pattern def "
					   "stmt: ");
			  dump_gimple_stmt (MSG_NOTE, TDF_SLIM,
					    pattern_def_stmt, 0);
			}

		      stmt = pattern_def_stmt;
		      stmt_info = pattern_def_stmt_info;
		    }
		  else
		    {
		      pattern_def_si = gsi_none ();
		      transform_pattern_stmt = false;
		    }
		}
	      else
		transform_pattern_stmt = false;
            }

	  gcc_assert (STMT_VINFO_VECTYPE (stmt_info));
	  nunits = (unsigned int) TYPE_VECTOR_SUBPARTS (
                                               STMT_VINFO_VECTYPE (stmt_info));
	  if (!STMT_SLP_TYPE (stmt_info)
	      && nunits != (unsigned int) vectorization_factor
              && dump_enabled_p ())
	    /* For SLP VF is set according to unrolling factor, and not to
	       vector size, hence for SLP this print is not valid.  */
            dump_printf_loc (MSG_NOTE, vect_location,
			     "multiple-types.");

	  /* SLP. Schedule all the SLP instances when the first SLP stmt is
	     reached.  */
	  if (STMT_SLP_TYPE (stmt_info))
	    {
	      if (!slp_scheduled)
		{
		  slp_scheduled = true;

		  if (dump_enabled_p ())
		    dump_printf_loc (MSG_NOTE, vect_location,
				     "=== scheduling SLP instances ===");

		  vect_schedule_slp (loop_vinfo, NULL);
		}

	      /* Hybrid SLP stmts must be vectorized in addition to SLP.  */
	      if (!vinfo_for_stmt (stmt) || PURE_SLP_STMT (stmt_info))
		{
		  if (!transform_pattern_stmt && gsi_end_p (pattern_def_si))
		    {
		      pattern_def_seq = NULL;
		      gsi_next (&si);
		    }
		  continue;
		}
	    }

	  /* -------- vectorize statement ------------ */
	  if (dump_enabled_p ())
	    dump_printf_loc (MSG_NOTE, vect_location, "transform statement.");

	  grouped_store = false;
	  is_store = vect_transform_stmt (stmt, &si, &grouped_store, NULL, NULL);
          if (is_store)
            {
	      if (STMT_VINFO_GROUPED_ACCESS (stmt_info))
		{
		  /* Interleaving. If IS_STORE is TRUE, the vectorization of the
		     interleaving chain was completed - free all the stores in
		     the chain.  */
		  gsi_next (&si);
		  vect_remove_stores (GROUP_FIRST_ELEMENT (stmt_info));
 		  continue;
		}
	      else
		{
		  /* Free the attached stmt_vec_info and remove the stmt.  */
		  gimple store = gsi_stmt (si);
		  free_stmt_vec_info (store);
		  unlink_stmt_vdef (store);
		  gsi_remove (&si, true);
		  release_defs (store);
		  continue;
		}
	    }

	  if (!transform_pattern_stmt && gsi_end_p (pattern_def_si))
	    {
	      pattern_def_seq = NULL;
	      gsi_next (&si);
	    }
	}		        /* stmts in BB */
    }				/* BBs in loop */

  slpeel_make_loop_iterate_ntimes (loop, ratio);

  /* Reduce loop iterations by the vectorization factor.  */
  scale_loop_profile (loop, RDIV (REG_BR_PROB_BASE , vectorization_factor),
		      expected_iterations / vectorization_factor);
  loop->nb_iterations_upper_bound
    = loop->nb_iterations_upper_bound.udiv (double_int::from_uhwi (vectorization_factor),
					    FLOOR_DIV_EXPR);
  if (LOOP_VINFO_PEELING_FOR_GAPS (loop_vinfo)
      && loop->nb_iterations_upper_bound != double_int_zero)
    loop->nb_iterations_upper_bound = loop->nb_iterations_upper_bound - double_int_one;
  if (loop->any_estimate)
    {
      loop->nb_iterations_estimate
        = loop->nb_iterations_estimate.udiv (double_int::from_uhwi (vectorization_factor),
					     FLOOR_DIV_EXPR);
       if (LOOP_VINFO_PEELING_FOR_GAPS (loop_vinfo)
	   && loop->nb_iterations_estimate != double_int_zero)
	 loop->nb_iterations_estimate = loop->nb_iterations_estimate - double_int_one;
    }

  /* The memory tags and pointers in vectorized statements need to
     have their SSA forms updated.  FIXME, why can't this be delayed
     until all the loops have been transformed?  */
  update_ssa (TODO_update_ssa);

  if (dump_enabled_p ())
    dump_printf_loc (MSG_OPTIMIZED_LOCATIONS, vect_location, "LOOP VECTORIZED.");
  if (loop->inner && dump_enabled_p ())
    dump_printf_loc (MSG_OPTIMIZED_LOCATIONS, vect_location,
		     "OUTER LOOP VECTORIZED.");
}<|MERGE_RESOLUTION|>--- conflicted
+++ resolved
@@ -587,18 +587,11 @@
       if (access_fn)
 	{
 	  STRIP_NOPS (access_fn);
-<<<<<<< HEAD
-	  if (vect_print_dump_info (REPORT_DETAILS))
-	    {
-	      fprintf (vect_dump, "Access function of PHI: ");
-	      print_generic_expr (vect_dump, access_fn, TDF_SLIM);
-=======
 	  if (dump_enabled_p ())
 	    {
 	      dump_printf_loc (MSG_NOTE, vect_location,
                                "Access function of PHI: ");
 	      dump_generic_expr (MSG_NOTE, TDF_SLIM, access_fn);
->>>>>>> e9c762ec
 	    }
 	  STMT_VINFO_LOOP_PHI_EVOLUTION_PART (stmt_vinfo)
 	    = evolution_part_in_loop_num (access_fn, loop->num);
@@ -613,13 +606,8 @@
 
       gcc_assert (STMT_VINFO_LOOP_PHI_EVOLUTION_PART (stmt_vinfo) != NULL_TREE);
 
-<<<<<<< HEAD
-      if (vect_print_dump_info (REPORT_DETAILS))
-	fprintf (vect_dump, "Detected induction.");
-=======
       if (dump_enabled_p ())
 	dump_printf_loc (MSG_NOTE, vect_location, "Detected induction.");
->>>>>>> e9c762ec
       STMT_VINFO_DEF_TYPE (stmt_vinfo) = vect_induction_def;
     }
 
@@ -1549,7 +1537,7 @@
 
   if (!LOOP_VINFO_NITERS_KNOWN_P (loop_vinfo)
       || LOOP_VINFO_INT_NITERS (loop_vinfo) % vectorization_factor != 0
-      || LOOP_VINFO_PEELING_FOR_GAPS (loop_vinfo))
+      || LOOP_PEELING_FOR_ALIGNMENT (loop_vinfo))
     {
       if (dump_enabled_p ())
         dump_printf_loc (MSG_NOTE, vect_location, "epilog loop required.");
@@ -2109,12 +2097,6 @@
               || (!check_reduction && flow_loop_nested_p (vect_loop, loop)));
 
   name = PHI_RESULT (phi);
-  /* ???  If there are no uses of the PHI result the inner loop reduction
-     won't be detected as possibly double-reduction by vectorizable_reduction
-     because that tries to walk the PHI arg from the preheader edge which
-     can be constant.  See PR60382.  */
-  if (has_zero_uses (name))
-    return NULL;
   nloop_uses = 0;
   FOR_EACH_IMM_USE_FAST (use_p, imm_iter, name)
     {
@@ -2381,14 +2363,7 @@
   if (orig_code == MINUS_EXPR)
     {
       tree rhs = gimple_assign_rhs2 (def_stmt);
-<<<<<<< HEAD
-      tree var = TREE_CODE (rhs) == SSA_NAME
-		 ? SSA_NAME_VAR (rhs)
-		 : create_tmp_reg (TREE_TYPE (rhs), NULL);
-      tree negrhs = make_ssa_name (var, NULL);
-=======
       tree negrhs = make_ssa_name (TREE_TYPE (rhs), NULL);
->>>>>>> e9c762ec
       gimple negate_stmt = gimple_build_assign_with_ops (NEGATE_EXPR, negrhs,
 							 rhs, NULL);
       gimple_stmt_iterator gsi = gsi_for_stmt (def_stmt);
@@ -2699,70 +2674,6 @@
      TODO: Consider assigning different costs to different scalar
      statements.  */
 
-<<<<<<< HEAD
-  /* FORNOW.  */
-  if (loop->inner)
-    innerloop_iters = 50; /* FIXME */
-
-  for (i = 0; i < nbbs; i++)
-    {
-      gimple_stmt_iterator si;
-      basic_block bb = bbs[i];
-
-      if (bb->loop_father == loop->inner)
- 	factor = innerloop_iters;
-      else
- 	factor = 1;
-
-      for (si = gsi_start_bb (bb); !gsi_end_p (si); gsi_next (&si))
-	{
-	  gimple stmt = gsi_stmt (si);
-	  stmt_vec_info stmt_info = vinfo_for_stmt (stmt);
-
-	  if (STMT_VINFO_IN_PATTERN_P (stmt_info))
-	    {
-	      stmt = STMT_VINFO_RELATED_STMT (stmt_info);
-	      stmt_info = vinfo_for_stmt (stmt);
-	    }
-
-	  /* Skip stmts that are not vectorized inside the loop.  */
-	  if (!STMT_VINFO_RELEVANT_P (stmt_info)
-	      && (!STMT_VINFO_LIVE_P (stmt_info)
-                 || !VECTORIZABLE_CYCLE_DEF (STMT_VINFO_DEF_TYPE (stmt_info))))
-	    continue;
-
-	  vec_inside_cost += STMT_VINFO_INSIDE_OF_LOOP_COST (stmt_info) * factor;
-	  /* FIXME: for stmts in the inner-loop in outer-loop vectorization,
-	     some of the "outside" costs are generated inside the outer-loop.  */
-	  vec_outside_cost += STMT_VINFO_OUTSIDE_OF_LOOP_COST (stmt_info);
-          if (is_pattern_stmt_p (stmt_info)
-	      && STMT_VINFO_PATTERN_DEF_SEQ (stmt_info))
-            {
-	      gimple_stmt_iterator gsi;
-	      
-	      for (gsi = gsi_start (STMT_VINFO_PATTERN_DEF_SEQ (stmt_info));
-		   !gsi_end_p (gsi); gsi_next (&gsi))
-                {
-                  gimple pattern_def_stmt = gsi_stmt (gsi);
-                  stmt_vec_info pattern_def_stmt_info
-		    = vinfo_for_stmt (pattern_def_stmt);
-                  if (STMT_VINFO_RELEVANT_P (pattern_def_stmt_info)
-                      || STMT_VINFO_LIVE_P (pattern_def_stmt_info))
-		    {
-                      vec_inside_cost
-			+= STMT_VINFO_INSIDE_OF_LOOP_COST
-			   (pattern_def_stmt_info) * factor;
-                      vec_outside_cost
-			+= STMT_VINFO_OUTSIDE_OF_LOOP_COST
-			   (pattern_def_stmt_info);
-                    }
-		}
-	    }
-	}
-    }
-
-=======
->>>>>>> e9c762ec
   scalar_single_iter_cost = vect_get_single_scalar_iteration_cost (loop_vinfo);
 
   /* Add additional cost for the peeled instructions in prologue and epilogue
@@ -4415,14 +4326,8 @@
          result.  (The reduction result is expected to have two immediate uses -
          one at the latch block, and one at the loop exit).  */
       FOR_EACH_IMM_USE_FAST (use_p, imm_iter, scalar_dest)
-<<<<<<< HEAD
-        if (!flow_bb_inside_loop_p (loop, gimple_bb (USE_STMT (use_p)))
-	    && !is_gimple_debug (USE_STMT (use_p)))
-          VEC_safe_push (gimple, heap, phis, USE_STMT (use_p));
-=======
         if (!flow_bb_inside_loop_p (loop, gimple_bb (USE_STMT (use_p))))
           phis.safe_push (USE_STMT (use_p));
->>>>>>> e9c762ec
 
       /* We expect to have found an exit_phi because of loop-closed-ssa
          form.  */
@@ -4551,14 +4456,7 @@
       FOR_EACH_IMM_USE_FAST (use_p, imm_iter, scalar_dest)
         {
           if (!flow_bb_inside_loop_p (loop, gimple_bb (USE_STMT (use_p))))
-<<<<<<< HEAD
-	    {
-	      if (!is_gimple_debug (USE_STMT (use_p)))
-		VEC_safe_push (gimple, heap, phis, USE_STMT (use_p));
-	    }
-=======
             phis.safe_push (USE_STMT (use_p));
->>>>>>> e9c762ec
           else
             {
               if (double_reduc && gimple_code (USE_STMT (use_p)) == GIMPLE_PHI)
@@ -4568,15 +4466,8 @@
                   FOR_EACH_IMM_USE_FAST (phi_use_p, phi_imm_iter, phi_res)
                     {
                       if (!flow_bb_inside_loop_p (loop,
-<<<<<<< HEAD
-                                             gimple_bb (USE_STMT (phi_use_p)))
-			  && !is_gimple_debug (USE_STMT (phi_use_p)))
-                        VEC_safe_push (gimple, heap, phis,
-                                       USE_STMT (phi_use_p));
-=======
                                              gimple_bb (USE_STMT (phi_use_p))))
                         phis.safe_push (USE_STMT (phi_use_p));
->>>>>>> e9c762ec
                     }
                 }
             }
@@ -5370,14 +5261,9 @@
 
       if (ncopies > 1)
 	{
-<<<<<<< HEAD
-	  if (vect_print_dump_info (REPORT_DETAILS))
-	    fprintf (vect_dump, "multiple types in nested loop.");
-=======
 	  if (dump_enabled_p ())
 	    dump_printf_loc (MSG_MISSED_OPTIMIZATION, vect_location,
 			     "multiple types in nested loop.");
->>>>>>> e9c762ec
 	  return false;
 	}
 
@@ -5399,16 +5285,10 @@
 	  if (!(STMT_VINFO_RELEVANT_P (exit_phi_vinfo)
 		&& !STMT_VINFO_LIVE_P (exit_phi_vinfo)))
 	    {
-<<<<<<< HEAD
-	      if (vect_print_dump_info (REPORT_DETAILS))
-		fprintf (vect_dump, "inner-loop induction only used outside "
-			 "of the outer vectorized loop.");
-=======
 	      if (dump_enabled_p ())
 		dump_printf_loc (MSG_MISSED_OPTIMIZATION, vect_location, 
 				 "inner-loop induction only used outside "
 				 "of the outer vectorized loop.");
->>>>>>> e9c762ec
 	      return false;
 	    }
 	}
