/* Conditional constant propagation pass for the GNU compiler.
<<<<<<< HEAD
   Copyright (C) 2000, 2001, 2002, 2003, 2004, 2005, 2006, 2007, 2008, 2009,
   2010, 2011, 2012, 2013 Free Software Foundation, Inc.
=======
   Copyright (C) 2000-2013 Free Software Foundation, Inc.
>>>>>>> e9c762ec
   Adapted from original RTL SSA-CCP by Daniel Berlin <dberlin@dberlin.org>
   Adapted to GIMPLE trees by Diego Novillo <dnovillo@redhat.com>

This file is part of GCC.

GCC is free software; you can redistribute it and/or modify it
under the terms of the GNU General Public License as published by the
Free Software Foundation; either version 3, or (at your option) any
later version.

GCC is distributed in the hope that it will be useful, but WITHOUT
ANY WARRANTY; without even the implied warranty of MERCHANTABILITY or
FITNESS FOR A PARTICULAR PURPOSE.  See the GNU General Public License
for more details.

You should have received a copy of the GNU General Public License
along with GCC; see the file COPYING3.  If not see
<http://www.gnu.org/licenses/>.  */

/* Conditional constant propagation (CCP) is based on the SSA
   propagation engine (tree-ssa-propagate.c).  Constant assignments of
   the form VAR = CST are propagated from the assignments into uses of
   VAR, which in turn may generate new constants.  The simulation uses
   a four level lattice to keep track of constant values associated
   with SSA names.  Given an SSA name V_i, it may take one of the
   following values:

	UNINITIALIZED   ->  the initial state of the value.  This value
			    is replaced with a correct initial value
			    the first time the value is used, so the
			    rest of the pass does not need to care about
			    it.  Using this value simplifies initialization
			    of the pass, and prevents us from needlessly
			    scanning statements that are never reached.

	UNDEFINED	->  V_i is a local variable whose definition
			    has not been processed yet.  Therefore we
			    don't yet know if its value is a constant
			    or not.

	CONSTANT	->  V_i has been found to hold a constant
			    value C.

	VARYING		->  V_i cannot take a constant value, or if it
			    does, it is not possible to determine it
			    at compile time.

   The core of SSA-CCP is in ccp_visit_stmt and ccp_visit_phi_node:

   1- In ccp_visit_stmt, we are interested in assignments whose RHS
      evaluates into a constant and conditional jumps whose predicate
      evaluates into a boolean true or false.  When an assignment of
      the form V_i = CONST is found, V_i's lattice value is set to
      CONSTANT and CONST is associated with it.  This causes the
      propagation engine to add all the SSA edges coming out the
      assignment into the worklists, so that statements that use V_i
      can be visited.

      If the statement is a conditional with a constant predicate, we
      mark the outgoing edges as executable or not executable
      depending on the predicate's value.  This is then used when
      visiting PHI nodes to know when a PHI argument can be ignored.


   2- In ccp_visit_phi_node, if all the PHI arguments evaluate to the
      same constant C, then the LHS of the PHI is set to C.  This
      evaluation is known as the "meet operation".  Since one of the
      goals of this evaluation is to optimistically return constant
      values as often as possible, it uses two main short cuts:

      - If an argument is flowing in through a non-executable edge, it
	is ignored.  This is useful in cases like this:

			if (PRED)
			  a_9 = 3;
			else
			  a_10 = 100;
			a_11 = PHI (a_9, a_10)

	If PRED is known to always evaluate to false, then we can
	assume that a_11 will always take its value from a_10, meaning
	that instead of consider it VARYING (a_9 and a_10 have
	different values), we can consider it CONSTANT 100.

      - If an argument has an UNDEFINED value, then it does not affect
	the outcome of the meet operation.  If a variable V_i has an
	UNDEFINED value, it means that either its defining statement
	hasn't been visited yet or V_i has no defining statement, in
	which case the original symbol 'V' is being used
	uninitialized.  Since 'V' is a local variable, the compiler
	may assume any initial value for it.


   After propagation, every variable V_i that ends up with a lattice
   value of CONSTANT will have the associated constant value in the
   array CONST_VAL[i].VALUE.  That is fed into substitute_and_fold for
   final substitution and folding.

   References:

     Constant propagation with conditional branches,
     Wegman and Zadeck, ACM TOPLAS 13(2):181-210.

     Building an Optimizing Compiler,
     Robert Morgan, Butterworth-Heinemann, 1998, Section 8.9.

     Advanced Compiler Design and Implementation,
     Steven Muchnick, Morgan Kaufmann, 1997, Section 12.6  */

#include "config.h"
#include "system.h"
#include "coretypes.h"
#include "tm.h"
#include "tree.h"
#include "flags.h"
#include "tm_p.h"
#include "basic-block.h"
#include "function.h"
#include "gimple-pretty-print.h"
#include "tree-flow.h"
#include "tree-pass.h"
#include "tree-ssa-propagate.h"
#include "value-prof.h"
#include "langhooks.h"
#include "target.h"
#include "diagnostic-core.h"
#include "dbgcnt.h"
#include "gimple-fold.h"
#include "params.h"
#include "hash-table.h"


/* Possible lattice values.  */
typedef enum
{
  UNINITIALIZED,
  UNDEFINED,
  CONSTANT,
  VARYING
} ccp_lattice_t;

struct prop_value_d {
    /* Lattice value.  */
    ccp_lattice_t lattice_val;

    /* Propagated value.  */
    tree value;

    /* Mask that applies to the propagated value during CCP.  For
       X with a CONSTANT lattice value X & ~mask == value & ~mask.  */
    double_int mask;
};

typedef struct prop_value_d prop_value_t;

/* Array of propagated constant values.  After propagation,
   CONST_VAL[I].VALUE holds the constant value for SSA_NAME(I).  If
   the constant is held in an SSA name representing a memory store
   (i.e., a VDEF), CONST_VAL[I].MEM_REF will contain the actual
   memory reference used to store (i.e., the LHS of the assignment
   doing the store).  */
static prop_value_t *const_val;
static unsigned n_const_val;

static void canonicalize_float_value (prop_value_t *);
static bool ccp_fold_stmt (gimple_stmt_iterator *);

/* Dump constant propagation value VAL to file OUTF prefixed by PREFIX.  */

static void
dump_lattice_value (FILE *outf, const char *prefix, prop_value_t val)
{
  switch (val.lattice_val)
    {
    case UNINITIALIZED:
      fprintf (outf, "%sUNINITIALIZED", prefix);
      break;
    case UNDEFINED:
      fprintf (outf, "%sUNDEFINED", prefix);
      break;
    case VARYING:
      fprintf (outf, "%sVARYING", prefix);
      break;
    case CONSTANT:
      if (TREE_CODE (val.value) != INTEGER_CST
	  || val.mask.is_zero ())
	{
	  fprintf (outf, "%sCONSTANT ", prefix);
	  print_generic_expr (outf, val.value, dump_flags);
	}
      else
	{
	  double_int cval = tree_to_double_int (val.value).and_not (val.mask);
	  fprintf (outf, "%sCONSTANT " HOST_WIDE_INT_PRINT_DOUBLE_HEX,
		   prefix, cval.high, cval.low);
	  fprintf (outf, " (" HOST_WIDE_INT_PRINT_DOUBLE_HEX ")",
		   val.mask.high, val.mask.low);
	}
      break;
    default:
      gcc_unreachable ();
    }
}


/* Print lattice value VAL to stderr.  */

void debug_lattice_value (prop_value_t val);

DEBUG_FUNCTION void
debug_lattice_value (prop_value_t val)
{
  dump_lattice_value (stderr, "", val);
  fprintf (stderr, "\n");
}


/* Compute a default value for variable VAR and store it in the
   CONST_VAL array.  The following rules are used to get default
   values:

   1- Global and static variables that are declared constant are
      considered CONSTANT.

   2- Any other value is considered UNDEFINED.  This is useful when
      considering PHI nodes.  PHI arguments that are undefined do not
      change the constant value of the PHI node, which allows for more
      constants to be propagated.

   3- Variables defined by statements other than assignments and PHI
      nodes are considered VARYING.

   4- Initial values of variables that are not GIMPLE registers are
      considered VARYING.  */

static prop_value_t
get_default_value (tree var)
{
  prop_value_t val = { UNINITIALIZED, NULL_TREE, { 0, 0 } };
  gimple stmt;

  stmt = SSA_NAME_DEF_STMT (var);

  if (gimple_nop_p (stmt))
    {
      /* Variables defined by an empty statement are those used
	 before being initialized.  If VAR is a local variable, we
	 can assume initially that it is UNDEFINED, otherwise we must
	 consider it VARYING.  */
      if (!virtual_operand_p (var)
	  && TREE_CODE (SSA_NAME_VAR (var)) == VAR_DECL)
	val.lattice_val = UNDEFINED;
      else
	{
	  val.lattice_val = VARYING;
	  val.mask = double_int_minus_one;
	}
    }
  else if (is_gimple_assign (stmt)
	   /* Value-returning GIMPLE_CALL statements assign to
	      a variable, and are treated similarly to GIMPLE_ASSIGN.  */
	   || (is_gimple_call (stmt)
	       && gimple_call_lhs (stmt) != NULL_TREE)
	   || gimple_code (stmt) == GIMPLE_PHI)
    {
      tree cst;
      if (gimple_assign_single_p (stmt)
	  && DECL_P (gimple_assign_rhs1 (stmt))
	  && (cst = get_symbol_constant_value (gimple_assign_rhs1 (stmt))))
	{
	  val.lattice_val = CONSTANT;
	  val.value = cst;
	}
      else
	/* Any other variable defined by an assignment or a PHI node
	   is considered UNDEFINED.  */
	val.lattice_val = UNDEFINED;
    }
  else
    {
      /* Otherwise, VAR will never take on a constant value.  */
      val.lattice_val = VARYING;
      val.mask = double_int_minus_one;
    }

  return val;
}


/* Get the constant value associated with variable VAR.  */

static inline prop_value_t *
get_value (tree var)
{
  prop_value_t *val;

  if (const_val == NULL
      || SSA_NAME_VERSION (var) >= n_const_val)
    return NULL;

  val = &const_val[SSA_NAME_VERSION (var)];
  if (val->lattice_val == UNINITIALIZED)
    *val = get_default_value (var);

  canonicalize_float_value (val);

  return val;
}

/* Return the constant tree value associated with VAR.  */

static inline tree
get_constant_value (tree var)
{
  prop_value_t *val;
  if (TREE_CODE (var) != SSA_NAME)
    {
      if (is_gimple_min_invariant (var))
        return var;
      return NULL_TREE;
    }
  val = get_value (var);
  if (val
      && val->lattice_val == CONSTANT
      && (TREE_CODE (val->value) != INTEGER_CST
	  || val->mask.is_zero ()))
    return val->value;
  return NULL_TREE;
}

/* Sets the value associated with VAR to VARYING.  */

static inline void
set_value_varying (tree var)
{
  prop_value_t *val = &const_val[SSA_NAME_VERSION (var)];

  val->lattice_val = VARYING;
  val->value = NULL_TREE;
  val->mask = double_int_minus_one;
}

/* For float types, modify the value of VAL to make ccp work correctly
   for non-standard values (-0, NaN):

   If HONOR_SIGNED_ZEROS is false, and VAL = -0, we canonicalize it to 0.
   If HONOR_NANS is false, and VAL is NaN, we canonicalize it to UNDEFINED.
     This is to fix the following problem (see PR 29921): Suppose we have

     x = 0.0 * y

     and we set value of y to NaN.  This causes value of x to be set to NaN.
     When we later determine that y is in fact VARYING, fold uses the fact
     that HONOR_NANS is false, and we try to change the value of x to 0,
     causing an ICE.  With HONOR_NANS being false, the real appearance of
     NaN would cause undefined behavior, though, so claiming that y (and x)
     are UNDEFINED initially is correct.  */

static void
canonicalize_float_value (prop_value_t *val)
{
  enum machine_mode mode;
  tree type;
  REAL_VALUE_TYPE d;

  if (val->lattice_val != CONSTANT
      || TREE_CODE (val->value) != REAL_CST)
    return;

  d = TREE_REAL_CST (val->value);
  type = TREE_TYPE (val->value);
  mode = TYPE_MODE (type);

  if (!HONOR_SIGNED_ZEROS (mode)
      && REAL_VALUE_MINUS_ZERO (d))
    {
      val->value = build_real (type, dconst0);
      return;
    }

  if (!HONOR_NANS (mode)
      && REAL_VALUE_ISNAN (d))
    {
      val->lattice_val = UNDEFINED;
      val->value = NULL;
      return;
    }
}

/* Return whether the lattice transition is valid.  */

static bool
valid_lattice_transition (prop_value_t old_val, prop_value_t new_val)
{
  /* Lattice transitions must always be monotonically increasing in
     value.  */
  if (old_val.lattice_val < new_val.lattice_val)
    return true;

  if (old_val.lattice_val != new_val.lattice_val)
    return false;

  if (!old_val.value && !new_val.value)
    return true;

  /* Now both lattice values are CONSTANT.  */

  /* Allow transitioning from PHI <&x, not executable> == &x
     to PHI <&x, &y> == common alignment.  */
  if (TREE_CODE (old_val.value) != INTEGER_CST
      && TREE_CODE (new_val.value) == INTEGER_CST)
    return true;

  /* Bit-lattices have to agree in the still valid bits.  */
  if (TREE_CODE (old_val.value) == INTEGER_CST
      && TREE_CODE (new_val.value) == INTEGER_CST)
    return tree_to_double_int (old_val.value).and_not (new_val.mask)
	   == tree_to_double_int (new_val.value).and_not (new_val.mask);

  /* Otherwise constant values have to agree.  */
  return operand_equal_p (old_val.value, new_val.value, 0);
}

/* Set the value for variable VAR to NEW_VAL.  Return true if the new
   value is different from VAR's previous value.  */

static bool
set_lattice_value (tree var, prop_value_t new_val)
{
  /* We can deal with old UNINITIALIZED values just fine here.  */
  prop_value_t *old_val = &const_val[SSA_NAME_VERSION (var)];

  canonicalize_float_value (&new_val);

  /* We have to be careful to not go up the bitwise lattice
     represented by the mask.
     ???  This doesn't seem to be the best place to enforce this.  */
  if (new_val.lattice_val == CONSTANT
      && old_val->lattice_val == CONSTANT
      && TREE_CODE (new_val.value) == INTEGER_CST
      && TREE_CODE (old_val->value) == INTEGER_CST)
    {
      double_int diff;
      diff = tree_to_double_int (new_val.value)
	     ^ tree_to_double_int (old_val->value);
      new_val.mask = new_val.mask | old_val->mask | diff;
    }

  gcc_assert (valid_lattice_transition (*old_val, new_val));

  /* If *OLD_VAL and NEW_VAL are the same, return false to inform the
     caller that this was a non-transition.  */
  if (old_val->lattice_val != new_val.lattice_val
      || (new_val.lattice_val == CONSTANT
	  && TREE_CODE (new_val.value) == INTEGER_CST
	  && (TREE_CODE (old_val->value) != INTEGER_CST
	      || new_val.mask != old_val->mask)))
    {
      /* ???  We would like to delay creation of INTEGER_CSTs from
	 partially constants here.  */

      if (dump_file && (dump_flags & TDF_DETAILS))
	{
	  dump_lattice_value (dump_file, "Lattice value changed to ", new_val);
	  fprintf (dump_file, ".  Adding SSA edges to worklist.\n");
	}

      *old_val = new_val;

      gcc_assert (new_val.lattice_val != UNINITIALIZED);
      return true;
    }

  return false;
}

static prop_value_t get_value_for_expr (tree, bool);
static prop_value_t bit_value_binop (enum tree_code, tree, tree, tree);
static void bit_value_binop_1 (enum tree_code, tree, double_int *, double_int *,
			       tree, double_int, double_int,
			       tree, double_int, double_int);

/* Return a double_int that can be used for bitwise simplifications
   from VAL.  */

static double_int
value_to_double_int (prop_value_t val)
{
  if (val.value
      && TREE_CODE (val.value) == INTEGER_CST)
    return tree_to_double_int (val.value);
  else
    return double_int_zero;
}

/* Return the value for the address expression EXPR based on alignment
   information.  */

static prop_value_t
get_value_from_alignment (tree expr)
{
  tree type = TREE_TYPE (expr);
  prop_value_t val;
  unsigned HOST_WIDE_INT bitpos;
  unsigned int align;

  gcc_assert (TREE_CODE (expr) == ADDR_EXPR);

  get_pointer_alignment_1 (expr, &align, &bitpos);
  val.mask = (POINTER_TYPE_P (type) || TYPE_UNSIGNED (type)
	      ? double_int::mask (TYPE_PRECISION (type))
	      : double_int_minus_one)
	     .and_not (double_int::from_uhwi (align / BITS_PER_UNIT - 1));
  val.lattice_val = val.mask.is_minus_one () ? VARYING : CONSTANT;
  if (val.lattice_val == CONSTANT)
    val.value
      = double_int_to_tree (type,
			    double_int::from_uhwi (bitpos / BITS_PER_UNIT));
  else
    val.value = NULL_TREE;

  return val;
}

/* Return the value for the tree operand EXPR.  If FOR_BITS_P is true
   return constant bits extracted from alignment information for
   invariant addresses.  */

static prop_value_t
get_value_for_expr (tree expr, bool for_bits_p)
{
  prop_value_t val;

  if (TREE_CODE (expr) == SSA_NAME)
    {
      val = *get_value (expr);
      if (for_bits_p
	  && val.lattice_val == CONSTANT
	  && TREE_CODE (val.value) == ADDR_EXPR)
	val = get_value_from_alignment (val.value);
    }
  else if (is_gimple_min_invariant (expr)
	   && (!for_bits_p || TREE_CODE (expr) != ADDR_EXPR))
    {
      val.lattice_val = CONSTANT;
      val.value = expr;
      val.mask = double_int_zero;
      canonicalize_float_value (&val);
    }
  else if (TREE_CODE (expr) == ADDR_EXPR)
    val = get_value_from_alignment (expr);
  else
    {
      val.lattice_val = VARYING;
      val.mask = double_int_minus_one;
      val.value = NULL_TREE;
    }
  return val;
}

/* Return the likely CCP lattice value for STMT.

   If STMT has no operands, then return CONSTANT.

   Else if undefinedness of operands of STMT cause its value to be
   undefined, then return UNDEFINED.

   Else if any operands of STMT are constants, then return CONSTANT.

   Else return VARYING.  */

static ccp_lattice_t
likely_value (gimple stmt)
{
  bool has_constant_operand, has_undefined_operand, all_undefined_operands;
  tree use;
  ssa_op_iter iter;
  unsigned i;

  enum gimple_code code = gimple_code (stmt);

  /* This function appears to be called only for assignments, calls,
     conditionals, and switches, due to the logic in visit_stmt.  */
  gcc_assert (code == GIMPLE_ASSIGN
              || code == GIMPLE_CALL
              || code == GIMPLE_COND
              || code == GIMPLE_SWITCH);

  /* If the statement has volatile operands, it won't fold to a
     constant value.  */
  if (gimple_has_volatile_ops (stmt))
    return VARYING;

  /* Arrive here for more complex cases.  */
  has_constant_operand = false;
  has_undefined_operand = false;
  all_undefined_operands = true;
  FOR_EACH_SSA_TREE_OPERAND (use, stmt, iter, SSA_OP_USE)
    {
      prop_value_t *val = get_value (use);

      if (val->lattice_val == UNDEFINED)
	has_undefined_operand = true;
      else
	all_undefined_operands = false;

      if (val->lattice_val == CONSTANT)
	has_constant_operand = true;
    }

  /* There may be constants in regular rhs operands.  For calls we
     have to ignore lhs, fndecl and static chain, otherwise only
     the lhs.  */
  for (i = (is_gimple_call (stmt) ? 2 : 0) + gimple_has_lhs (stmt);
       i < gimple_num_ops (stmt); ++i)
    {
      tree op = gimple_op (stmt, i);
      if (!op || TREE_CODE (op) == SSA_NAME)
	continue;
      if (is_gimple_min_invariant (op))
	has_constant_operand = true;
    }

  if (has_constant_operand)
    all_undefined_operands = false;

  /* If the operation combines operands like COMPLEX_EXPR make sure to
     not mark the result UNDEFINED if only one part of the result is
     undefined.  */
  if (has_undefined_operand && all_undefined_operands)
    return UNDEFINED;
  else if (code == GIMPLE_ASSIGN && has_undefined_operand)
    {
      switch (gimple_assign_rhs_code (stmt))
	{
	/* Unary operators are handled with all_undefined_operands.  */
	case PLUS_EXPR:
	case MINUS_EXPR:
	case POINTER_PLUS_EXPR:
	  /* Not MIN_EXPR, MAX_EXPR.  One VARYING operand may be selected.
	     Not bitwise operators, one VARYING operand may specify the
	     result completely.  Not logical operators for the same reason.
	     Not COMPLEX_EXPR as one VARYING operand makes the result partly
	     not UNDEFINED.  Not *DIV_EXPR, comparisons and shifts because
	     the undefined operand may be promoted.  */
	  return UNDEFINED;

	case ADDR_EXPR:
	  /* If any part of an address is UNDEFINED, like the index
	     of an ARRAY_EXPR, then treat the result as UNDEFINED.  */
	  return UNDEFINED;

	default:
	  ;
	}
    }
  /* If there was an UNDEFINED operand but the result may be not UNDEFINED
     fall back to CONSTANT.  During iteration UNDEFINED may still drop
     to CONSTANT.  */
  if (has_undefined_operand)
    return CONSTANT;

  /* We do not consider virtual operands here -- load from read-only
     memory may have only VARYING virtual operands, but still be
     constant.  */
  if (has_constant_operand
      || gimple_references_memory_p (stmt))
    return CONSTANT;

  return VARYING;
}

/* Returns true if STMT cannot be constant.  */

static bool
surely_varying_stmt_p (gimple stmt)
{
  /* If the statement has operands that we cannot handle, it cannot be
     constant.  */
  if (gimple_has_volatile_ops (stmt))
    return true;

  /* If it is a call and does not return a value or is not a
     builtin and not an indirect call, it is varying.  */
  if (is_gimple_call (stmt))
    {
      tree fndecl;
      if (!gimple_call_lhs (stmt)
	  || ((fndecl = gimple_call_fndecl (stmt)) != NULL_TREE
	      && !DECL_BUILT_IN (fndecl)))
	return true;
    }

  /* Any other store operation is not interesting.  */
  else if (gimple_vdef (stmt))
    return true;

  /* Anything other than assignments and conditional jumps are not
     interesting for CCP.  */
  if (gimple_code (stmt) != GIMPLE_ASSIGN
      && gimple_code (stmt) != GIMPLE_COND
      && gimple_code (stmt) != GIMPLE_SWITCH
      && gimple_code (stmt) != GIMPLE_CALL)
    return true;

  return false;
}

/* Initialize local data structures for CCP.  */

static void
ccp_initialize (void)
{
  basic_block bb;

  n_const_val = num_ssa_names;
  const_val = XCNEWVEC (prop_value_t, n_const_val);

  /* Initialize simulation flags for PHI nodes and statements.  */
  FOR_EACH_BB (bb)
    {
      gimple_stmt_iterator i;

      for (i = gsi_start_bb (bb); !gsi_end_p (i); gsi_next (&i))
        {
	  gimple stmt = gsi_stmt (i);
	  bool is_varying;

	  /* If the statement is a control insn, then we do not
	     want to avoid simulating the statement once.  Failure
	     to do so means that those edges will never get added.  */
	  if (stmt_ends_bb_p (stmt))
	    is_varying = false;
	  else
	    is_varying = surely_varying_stmt_p (stmt);

	  if (is_varying)
	    {
	      tree def;
	      ssa_op_iter iter;

	      /* If the statement will not produce a constant, mark
		 all its outputs VARYING.  */
	      FOR_EACH_SSA_TREE_OPERAND (def, stmt, iter, SSA_OP_ALL_DEFS)
		set_value_varying (def);
	    }
          prop_set_simulate_again (stmt, !is_varying);
	}
    }

  /* Now process PHI nodes.  We never clear the simulate_again flag on
     phi nodes, since we do not know which edges are executable yet,
     except for phi nodes for virtual operands when we do not do store ccp.  */
  FOR_EACH_BB (bb)
    {
      gimple_stmt_iterator i;

      for (i = gsi_start_phis (bb); !gsi_end_p (i); gsi_next (&i))
        {
          gimple phi = gsi_stmt (i);

	  if (virtual_operand_p (gimple_phi_result (phi)))
            prop_set_simulate_again (phi, false);
	  else
            prop_set_simulate_again (phi, true);
	}
    }
}

/* Debug count support. Reset the values of ssa names
   VARYING when the total number ssa names analyzed is
   beyond the debug count specified.  */

static void
do_dbg_cnt (void)
{
  unsigned i;
  for (i = 0; i < num_ssa_names; i++)
    {
      if (!dbg_cnt (ccp))
        {
          const_val[i].lattice_val = VARYING;
	  const_val[i].mask = double_int_minus_one;
          const_val[i].value = NULL_TREE;
        }
    }
}


/* Do final substitution of propagated values, cleanup the flowgraph and
   free allocated storage.

   Return TRUE when something was optimized.  */

static bool
ccp_finalize (void)
{
  bool something_changed;
  unsigned i;

  do_dbg_cnt ();

  /* Derive alignment and misalignment information from partially
     constant pointers in the lattice.  */
  for (i = 1; i < num_ssa_names; ++i)
    {
      tree name = ssa_name (i);
      prop_value_t *val;
      unsigned int tem, align;

      if (!name
	  || !POINTER_TYPE_P (TREE_TYPE (name)))
	continue;

      val = get_value (name);
      if (val->lattice_val != CONSTANT
	  || TREE_CODE (val->value) != INTEGER_CST)
	continue;

      /* Trailing constant bits specify the alignment, trailing value
	 bits the misalignment.  */
      tem = val->mask.low;
      align = (tem & -tem);
      if (align > 1)
	set_ptr_info_alignment (get_ptr_info (name), align,
				TREE_INT_CST_LOW (val->value) & (align - 1));
    }

  /* Perform substitutions based on the known constant values.  */
  something_changed = substitute_and_fold (get_constant_value,
					   ccp_fold_stmt, true);

  free (const_val);
  const_val = NULL;
  return something_changed;;
}


/* Compute the meet operator between *VAL1 and *VAL2.  Store the result
   in VAL1.

   		any  M UNDEFINED   = any
		any  M VARYING     = VARYING
		Ci   M Cj	   = Ci		if (i == j)
		Ci   M Cj	   = VARYING	if (i != j)
   */

static void
ccp_lattice_meet (prop_value_t *val1, prop_value_t *val2)
{
  if (val1->lattice_val == UNDEFINED)
    {
      /* UNDEFINED M any = any   */
      *val1 = *val2;
    }
  else if (val2->lattice_val == UNDEFINED)
    {
      /* any M UNDEFINED = any
         Nothing to do.  VAL1 already contains the value we want.  */
      ;
    }
  else if (val1->lattice_val == VARYING
           || val2->lattice_val == VARYING)
    {
      /* any M VARYING = VARYING.  */
      val1->lattice_val = VARYING;
      val1->mask = double_int_minus_one;
      val1->value = NULL_TREE;
    }
  else if (val1->lattice_val == CONSTANT
	   && val2->lattice_val == CONSTANT
	   && TREE_CODE (val1->value) == INTEGER_CST
	   && TREE_CODE (val2->value) == INTEGER_CST)
    {
      /* Ci M Cj = Ci		if (i == j)
	 Ci M Cj = VARYING	if (i != j)

         For INTEGER_CSTs mask unequal bits.  If no equal bits remain,
	 drop to varying.  */
      val1->mask = val1->mask | val2->mask
		   | (tree_to_double_int (val1->value)
		      ^ tree_to_double_int (val2->value));
      if (val1->mask.is_minus_one ())
	{
	  val1->lattice_val = VARYING;
	  val1->value = NULL_TREE;
	}
    }
  else if (val1->lattice_val == CONSTANT
	   && val2->lattice_val == CONSTANT
	   && simple_cst_equal (val1->value, val2->value) == 1)
    {
      /* Ci M Cj = Ci		if (i == j)
	 Ci M Cj = VARYING	if (i != j)

         VAL1 already contains the value we want for equivalent values.  */
    }
  else if (val1->lattice_val == CONSTANT
	   && val2->lattice_val == CONSTANT
	   && (TREE_CODE (val1->value) == ADDR_EXPR
	       || TREE_CODE (val2->value) == ADDR_EXPR))
    {
      /* When not equal addresses are involved try meeting for
	 alignment.  */
      prop_value_t tem = *val2;
      if (TREE_CODE (val1->value) == ADDR_EXPR)
	*val1 = get_value_for_expr (val1->value, true);
      if (TREE_CODE (val2->value) == ADDR_EXPR)
	tem = get_value_for_expr (val2->value, true);
      ccp_lattice_meet (val1, &tem);
    }
  else
    {
      /* Any other combination is VARYING.  */
      val1->lattice_val = VARYING;
      val1->mask = double_int_minus_one;
      val1->value = NULL_TREE;
    }
}


/* Loop through the PHI_NODE's parameters for BLOCK and compare their
   lattice values to determine PHI_NODE's lattice value.  The value of a
   PHI node is determined calling ccp_lattice_meet with all the arguments
   of the PHI node that are incoming via executable edges.  */

static enum ssa_prop_result
ccp_visit_phi_node (gimple phi)
{
  unsigned i;
  prop_value_t *old_val, new_val;

  if (dump_file && (dump_flags & TDF_DETAILS))
    {
      fprintf (dump_file, "\nVisiting PHI node: ");
      print_gimple_stmt (dump_file, phi, 0, dump_flags);
    }

  old_val = get_value (gimple_phi_result (phi));
  switch (old_val->lattice_val)
    {
    case VARYING:
      return SSA_PROP_VARYING;

    case CONSTANT:
      new_val = *old_val;
      break;

    case UNDEFINED:
      new_val.lattice_val = UNDEFINED;
      new_val.value = NULL_TREE;
      break;

    default:
      gcc_unreachable ();
    }

  for (i = 0; i < gimple_phi_num_args (phi); i++)
    {
      /* Compute the meet operator over all the PHI arguments flowing
	 through executable edges.  */
      edge e = gimple_phi_arg_edge (phi, i);

      if (dump_file && (dump_flags & TDF_DETAILS))
	{
	  fprintf (dump_file,
	      "\n    Argument #%d (%d -> %d %sexecutable)\n",
	      i, e->src->index, e->dest->index,
	      (e->flags & EDGE_EXECUTABLE) ? "" : "not ");
	}

      /* If the incoming edge is executable, Compute the meet operator for
	 the existing value of the PHI node and the current PHI argument.  */
      if (e->flags & EDGE_EXECUTABLE)
	{
	  tree arg = gimple_phi_arg (phi, i)->def;
	  prop_value_t arg_val = get_value_for_expr (arg, false);

	  ccp_lattice_meet (&new_val, &arg_val);

	  if (dump_file && (dump_flags & TDF_DETAILS))
	    {
	      fprintf (dump_file, "\t");
	      print_generic_expr (dump_file, arg, dump_flags);
	      dump_lattice_value (dump_file, "\tValue: ", arg_val);
	      fprintf (dump_file, "\n");
	    }

	  if (new_val.lattice_val == VARYING)
	    break;
	}
    }

  if (dump_file && (dump_flags & TDF_DETAILS))
    {
      dump_lattice_value (dump_file, "\n    PHI node value: ", new_val);
      fprintf (dump_file, "\n\n");
    }

  /* Make the transition to the new value.  */
  if (set_lattice_value (gimple_phi_result (phi), new_val))
    {
      if (new_val.lattice_val == VARYING)
	return SSA_PROP_VARYING;
      else
	return SSA_PROP_INTERESTING;
    }
  else
    return SSA_PROP_NOT_INTERESTING;
}

/* Return the constant value for OP or OP otherwise.  */

static tree
valueize_op (tree op)
{
  if (TREE_CODE (op) == SSA_NAME)
    {
      tree tem = get_constant_value (op);
      if (tem)
	return tem;
    }
  return op;
}

/* CCP specific front-end to the non-destructive constant folding
   routines.

   Attempt to simplify the RHS of STMT knowing that one or more
   operands are constants.

   If simplification is possible, return the simplified RHS,
   otherwise return the original RHS or NULL_TREE.  */

static tree
ccp_fold (gimple stmt)
{
  location_t loc = gimple_location (stmt);
  switch (gimple_code (stmt))
    {
    case GIMPLE_COND:
      {
        /* Handle comparison operators that can appear in GIMPLE form.  */
        tree op0 = valueize_op (gimple_cond_lhs (stmt));
        tree op1 = valueize_op (gimple_cond_rhs (stmt));
        enum tree_code code = gimple_cond_code (stmt);
        return fold_binary_loc (loc, code, boolean_type_node, op0, op1);
      }

    case GIMPLE_SWITCH:
      {
	/* Return the constant switch index.  */
        return valueize_op (gimple_switch_index (stmt));
      }

    case GIMPLE_ASSIGN:
    case GIMPLE_CALL:
      return gimple_fold_stmt_to_constant_1 (stmt, valueize_op);

    default:
      gcc_unreachable ();
    }
}

/* Apply the operation CODE in type TYPE to the value, mask pair
   RVAL and RMASK representing a value of type RTYPE and set
   the value, mask pair *VAL and *MASK to the result.  */

static void
bit_value_unop_1 (enum tree_code code, tree type,
		  double_int *val, double_int *mask,
		  tree rtype, double_int rval, double_int rmask)
{
  switch (code)
    {
    case BIT_NOT_EXPR:
      *mask = rmask;
      *val = ~rval;
      break;

    case NEGATE_EXPR:
      {
	double_int temv, temm;
	/* Return ~rval + 1.  */
	bit_value_unop_1 (BIT_NOT_EXPR, type, &temv, &temm, type, rval, rmask);
	bit_value_binop_1 (PLUS_EXPR, type, val, mask,
			 type, temv, temm,
			 type, double_int_one, double_int_zero);
	break;
      }

    CASE_CONVERT:
      {
	bool uns;

	/* First extend mask and value according to the original type.  */
	uns = TYPE_UNSIGNED (rtype);
	*mask = rmask.ext (TYPE_PRECISION (rtype), uns);
	*val = rval.ext (TYPE_PRECISION (rtype), uns);

	/* Then extend mask and value according to the target type.  */
	uns = TYPE_UNSIGNED (type);
	*mask = (*mask).ext (TYPE_PRECISION (type), uns);
	*val = (*val).ext (TYPE_PRECISION (type), uns);
	break;
      }

    default:
      *mask = double_int_minus_one;
      break;
    }
}

/* Apply the operation CODE in type TYPE to the value, mask pairs
   R1VAL, R1MASK and R2VAL, R2MASK representing a values of type R1TYPE
   and R2TYPE and set the value, mask pair *VAL and *MASK to the result.  */

static void
bit_value_binop_1 (enum tree_code code, tree type,
		   double_int *val, double_int *mask,
		   tree r1type, double_int r1val, double_int r1mask,
		   tree r2type, double_int r2val, double_int r2mask)
{
  bool uns = TYPE_UNSIGNED (type);
  /* Assume we'll get a constant result.  Use an initial varying value,
     we fall back to varying in the end if necessary.  */
  *mask = double_int_minus_one;
  switch (code)
    {
    case BIT_AND_EXPR:
      /* The mask is constant where there is a known not
	 set bit, (m1 | m2) & ((v1 | m1) & (v2 | m2)) */
      *mask = (r1mask | r2mask) & (r1val | r1mask) & (r2val | r2mask);
      *val = r1val & r2val;
      break;

    case BIT_IOR_EXPR:
      /* The mask is constant where there is a known
	 set bit, (m1 | m2) & ~((v1 & ~m1) | (v2 & ~m2)).  */
      *mask = (r1mask | r2mask)
	      .and_not (r1val.and_not (r1mask) | r2val.and_not (r2mask));
      *val = r1val | r2val;
      break;

    case BIT_XOR_EXPR:
      /* m1 | m2  */
      *mask = r1mask | r2mask;
      *val = r1val ^ r2val;
      break;

    case LROTATE_EXPR:
    case RROTATE_EXPR:
      if (r2mask.is_zero ())
	{
	  HOST_WIDE_INT shift = r2val.low;
	  if (code == RROTATE_EXPR)
	    shift = -shift;
	  *mask = r1mask.lrotate (shift, TYPE_PRECISION (type));
	  *val = r1val.lrotate (shift, TYPE_PRECISION (type));
	}
      break;

    case LSHIFT_EXPR:
    case RSHIFT_EXPR:
      /* ???  We can handle partially known shift counts if we know
	 its sign.  That way we can tell that (x << (y | 8)) & 255
	 is zero.  */
      if (r2mask.is_zero ())
	{
	  HOST_WIDE_INT shift = r2val.low;
	  if (code == RSHIFT_EXPR)
	    shift = -shift;
	  /* We need to know if we are doing a left or a right shift
	     to properly shift in zeros for left shift and unsigned
	     right shifts and the sign bit for signed right shifts.
	     For signed right shifts we shift in varying in case
	     the sign bit was varying.  */
	  if (shift > 0)
	    {
	      *mask = r1mask.llshift (shift, TYPE_PRECISION (type));
	      *val = r1val.llshift (shift, TYPE_PRECISION (type));
	    }
	  else if (shift < 0)
	    {
	      shift = -shift;
	      *mask = r1mask.rshift (shift, TYPE_PRECISION (type), !uns);
	      *val = r1val.rshift (shift, TYPE_PRECISION (type), !uns);
	    }
	  else
	    {
	      *mask = r1mask;
	      *val = r1val;
	    }
	}
      break;

    case PLUS_EXPR:
    case POINTER_PLUS_EXPR:
      {
	double_int lo, hi;
	/* Do the addition with unknown bits set to zero, to give carry-ins of
	   zero wherever possible.  */
	lo = r1val.and_not (r1mask) + r2val.and_not (r2mask);
	lo = lo.ext (TYPE_PRECISION (type), uns);
	/* Do the addition with unknown bits set to one, to give carry-ins of
	   one wherever possible.  */
	hi = (r1val | r1mask) + (r2val | r2mask);
	hi = hi.ext (TYPE_PRECISION (type), uns);
	/* Each bit in the result is known if (a) the corresponding bits in
	   both inputs are known, and (b) the carry-in to that bit position
	   is known.  We can check condition (b) by seeing if we got the same
	   result with minimised carries as with maximised carries.  */
	*mask = r1mask | r2mask | (lo ^ hi);
	*mask = (*mask).ext (TYPE_PRECISION (type), uns);
	/* It shouldn't matter whether we choose lo or hi here.  */
	*val = lo;
	break;
      }

    case MINUS_EXPR:
      {
	double_int temv, temm;
	bit_value_unop_1 (NEGATE_EXPR, r2type, &temv, &temm,
			  r2type, r2val, r2mask);
	bit_value_binop_1 (PLUS_EXPR, type, val, mask,
			   r1type, r1val, r1mask,
			   r2type, temv, temm);
	break;
      }

    case MULT_EXPR:
      {
	/* Just track trailing zeros in both operands and transfer
	   them to the other.  */
	int r1tz = (r1val | r1mask).trailing_zeros ();
	int r2tz = (r2val | r2mask).trailing_zeros ();
	if (r1tz + r2tz >= HOST_BITS_PER_DOUBLE_INT)
	  {
	    *mask = double_int_zero;
	    *val = double_int_zero;
	  }
	else if (r1tz + r2tz > 0)
	  {
	    *mask = ~double_int::mask (r1tz + r2tz);
	    *mask = (*mask).ext (TYPE_PRECISION (type), uns);
	    *val = double_int_zero;
	  }
	break;
      }

    case EQ_EXPR:
    case NE_EXPR:
      {
	double_int m = r1mask | r2mask;
	if (r1val.and_not (m) != r2val.and_not (m))
	  {
	    *mask = double_int_zero;
	    *val = ((code == EQ_EXPR) ? double_int_zero : double_int_one);
	  }
	else
	  {
	    /* We know the result of a comparison is always one or zero.  */
	    *mask = double_int_one;
	    *val = double_int_zero;
	  }
	break;
      }

    case GE_EXPR:
    case GT_EXPR:
      {
	double_int tem = r1val;
	r1val = r2val;
	r2val = tem;
	tem = r1mask;
	r1mask = r2mask;
	r2mask = tem;
	code = swap_tree_comparison (code);
      }
      /* Fallthru.  */
    case LT_EXPR:
    case LE_EXPR:
      {
	int minmax, maxmin;
	/* If the most significant bits are not known we know nothing.  */
	if (r1mask.is_negative () || r2mask.is_negative ())
	  break;

	/* For comparisons the signedness is in the comparison operands.  */
	uns = TYPE_UNSIGNED (r1type);

	/* If we know the most significant bits we know the values
	   value ranges by means of treating varying bits as zero
	   or one.  Do a cross comparison of the max/min pairs.  */
	maxmin = (r1val | r1mask).cmp (r2val.and_not (r2mask), uns);
	minmax = r1val.and_not (r1mask).cmp (r2val | r2mask, uns);
	if (maxmin < 0)  /* r1 is less than r2.  */
	  {
	    *mask = double_int_zero;
	    *val = double_int_one;
	  }
	else if (minmax > 0)  /* r1 is not less or equal to r2.  */
	  {
	    *mask = double_int_zero;
	    *val = double_int_zero;
	  }
	else if (maxmin == minmax)  /* r1 and r2 are equal.  */
	  {
	    /* This probably should never happen as we'd have
	       folded the thing during fully constant value folding.  */
	    *mask = double_int_zero;
	    *val = (code == LE_EXPR ? double_int_one :  double_int_zero);
	  }
	else
	  {
	    /* We know the result of a comparison is always one or zero.  */
	    *mask = double_int_one;
	    *val = double_int_zero;
	  }
	break;
      }

    default:;
    }
}

/* Return the propagation value when applying the operation CODE to
   the value RHS yielding type TYPE.  */

static prop_value_t
bit_value_unop (enum tree_code code, tree type, tree rhs)
{
  prop_value_t rval = get_value_for_expr (rhs, true);
  double_int value, mask;
  prop_value_t val;

  if (rval.lattice_val == UNDEFINED)
    return rval;

  gcc_assert ((rval.lattice_val == CONSTANT
	       && TREE_CODE (rval.value) == INTEGER_CST)
	      || rval.mask.is_minus_one ());
  bit_value_unop_1 (code, type, &value, &mask,
		    TREE_TYPE (rhs), value_to_double_int (rval), rval.mask);
  if (!mask.is_minus_one ())
    {
      val.lattice_val = CONSTANT;
      val.mask = mask;
      /* ???  Delay building trees here.  */
      val.value = double_int_to_tree (type, value);
    }
  else
    {
      val.lattice_val = VARYING;
      val.value = NULL_TREE;
      val.mask = double_int_minus_one;
    }
  return val;
}

/* Return the propagation value when applying the operation CODE to
   the values RHS1 and RHS2 yielding type TYPE.  */

static prop_value_t
bit_value_binop (enum tree_code code, tree type, tree rhs1, tree rhs2)
{
  prop_value_t r1val = get_value_for_expr (rhs1, true);
  prop_value_t r2val = get_value_for_expr (rhs2, true);
  double_int value, mask;
  prop_value_t val;

  if (r1val.lattice_val == UNDEFINED
      || r2val.lattice_val == UNDEFINED)
    {
      val.lattice_val = VARYING;
      val.value = NULL_TREE;
      val.mask = double_int_minus_one;
      return val;
    }

  gcc_assert ((r1val.lattice_val == CONSTANT
	       && TREE_CODE (r1val.value) == INTEGER_CST)
	      || r1val.mask.is_minus_one ());
  gcc_assert ((r2val.lattice_val == CONSTANT
	       && TREE_CODE (r2val.value) == INTEGER_CST)
	      || r2val.mask.is_minus_one ());
  bit_value_binop_1 (code, type, &value, &mask,
		     TREE_TYPE (rhs1), value_to_double_int (r1val), r1val.mask,
		     TREE_TYPE (rhs2), value_to_double_int (r2val), r2val.mask);
  if (!mask.is_minus_one ())
    {
      val.lattice_val = CONSTANT;
      val.mask = mask;
      /* ???  Delay building trees here.  */
      val.value = double_int_to_tree (type, value);
    }
  else
    {
      val.lattice_val = VARYING;
      val.value = NULL_TREE;
      val.mask = double_int_minus_one;
    }
  return val;
}

/* Return the propagation value when applying __builtin_assume_aligned to
   its arguments.  */

static prop_value_t
bit_value_assume_aligned (gimple stmt)
{
  tree ptr = gimple_call_arg (stmt, 0), align, misalign = NULL_TREE;
  tree type = TREE_TYPE (ptr);
  unsigned HOST_WIDE_INT aligni, misaligni = 0;
  prop_value_t ptrval = get_value_for_expr (ptr, true);
  prop_value_t alignval;
  double_int value, mask;
  prop_value_t val;
  if (ptrval.lattice_val == UNDEFINED)
    return ptrval;
  gcc_assert ((ptrval.lattice_val == CONSTANT
	       && TREE_CODE (ptrval.value) == INTEGER_CST)
	      || ptrval.mask.is_minus_one ());
  align = gimple_call_arg (stmt, 1);
  if (!host_integerp (align, 1))
    return ptrval;
  aligni = tree_low_cst (align, 1);
  if (aligni <= 1
      || (aligni & (aligni - 1)) != 0)
    return ptrval;
  if (gimple_call_num_args (stmt) > 2)
    {
      misalign = gimple_call_arg (stmt, 2);
      if (!host_integerp (misalign, 1))
	return ptrval;
      misaligni = tree_low_cst (misalign, 1);
      if (misaligni >= aligni)
	return ptrval;
    }
  align = build_int_cst_type (type, -aligni);
  alignval = get_value_for_expr (align, true);
  bit_value_binop_1 (BIT_AND_EXPR, type, &value, &mask,
		     type, value_to_double_int (ptrval), ptrval.mask,
		     type, value_to_double_int (alignval), alignval.mask);
  if (!mask.is_minus_one ())
    {
      val.lattice_val = CONSTANT;
      val.mask = mask;
      gcc_assert ((mask.low & (aligni - 1)) == 0);
      gcc_assert ((value.low & (aligni - 1)) == 0);
      value.low |= misaligni;
      /* ???  Delay building trees here.  */
      val.value = double_int_to_tree (type, value);
    }
  else
    {
      val.lattice_val = VARYING;
      val.value = NULL_TREE;
      val.mask = double_int_minus_one;
    }
  return val;
}

/* Evaluate statement STMT.
   Valid only for assignments, calls, conditionals, and switches. */

static prop_value_t
evaluate_stmt (gimple stmt)
{
  prop_value_t val;
  tree simplified = NULL_TREE;
  ccp_lattice_t likelyvalue = likely_value (stmt);
  bool is_constant = false;
  unsigned int align;

  if (dump_file && (dump_flags & TDF_DETAILS))
    {
      fprintf (dump_file, "which is likely ");
      switch (likelyvalue)
	{
	case CONSTANT:
	  fprintf (dump_file, "CONSTANT");
	  break;
	case UNDEFINED:
	  fprintf (dump_file, "UNDEFINED");
	  break;
	case VARYING:
	  fprintf (dump_file, "VARYING");
	  break;
	default:;
	}
      fprintf (dump_file, "\n");
    }

  /* If the statement is likely to have a CONSTANT result, then try
     to fold the statement to determine the constant value.  */
  /* FIXME.  This is the only place that we call ccp_fold.
     Since likely_value never returns CONSTANT for calls, we will
     not attempt to fold them, including builtins that may profit.  */
  if (likelyvalue == CONSTANT)
    {
      fold_defer_overflow_warnings ();
      simplified = ccp_fold (stmt);
      is_constant = simplified && is_gimple_min_invariant (simplified);
      fold_undefer_overflow_warnings (is_constant, stmt, 0);
      if (is_constant)
	{
	  /* The statement produced a constant value.  */
	  val.lattice_val = CONSTANT;
	  val.value = simplified;
	  val.mask = double_int_zero;
	}
    }
  /* If the statement is likely to have a VARYING result, then do not
     bother folding the statement.  */
  else if (likelyvalue == VARYING)
    {
      enum gimple_code code = gimple_code (stmt);
      if (code == GIMPLE_ASSIGN)
        {
          enum tree_code subcode = gimple_assign_rhs_code (stmt);

          /* Other cases cannot satisfy is_gimple_min_invariant
             without folding.  */
          if (get_gimple_rhs_class (subcode) == GIMPLE_SINGLE_RHS)
            simplified = gimple_assign_rhs1 (stmt);
        }
      else if (code == GIMPLE_SWITCH)
        simplified = gimple_switch_index (stmt);
      else
	/* These cannot satisfy is_gimple_min_invariant without folding.  */
	gcc_assert (code == GIMPLE_CALL || code == GIMPLE_COND);
      is_constant = simplified && is_gimple_min_invariant (simplified);
      if (is_constant)
	{
	  /* The statement produced a constant value.  */
	  val.lattice_val = CONSTANT;
	  val.value = simplified;
	  val.mask = double_int_zero;
	}
    }

  /* Resort to simplification for bitwise tracking.  */
  if (flag_tree_bit_ccp
      && (likelyvalue == CONSTANT || is_gimple_call (stmt))
      && !is_constant)
    {
      enum gimple_code code = gimple_code (stmt);
      val.lattice_val = VARYING;
      val.value = NULL_TREE;
      val.mask = double_int_minus_one;
      if (code == GIMPLE_ASSIGN)
	{
	  enum tree_code subcode = gimple_assign_rhs_code (stmt);
	  tree rhs1 = gimple_assign_rhs1 (stmt);
	  switch (get_gimple_rhs_class (subcode))
	    {
	    case GIMPLE_SINGLE_RHS:
	      if (INTEGRAL_TYPE_P (TREE_TYPE (rhs1))
		  || POINTER_TYPE_P (TREE_TYPE (rhs1)))
		val = get_value_for_expr (rhs1, true);
	      break;

	    case GIMPLE_UNARY_RHS:
	      if ((INTEGRAL_TYPE_P (TREE_TYPE (rhs1))
		   || POINTER_TYPE_P (TREE_TYPE (rhs1)))
		  && (INTEGRAL_TYPE_P (gimple_expr_type (stmt))
		      || POINTER_TYPE_P (gimple_expr_type (stmt))))
		val = bit_value_unop (subcode, gimple_expr_type (stmt), rhs1);
	      break;

	    case GIMPLE_BINARY_RHS:
	      if (INTEGRAL_TYPE_P (TREE_TYPE (rhs1))
		  || POINTER_TYPE_P (TREE_TYPE (rhs1)))
		{
		  tree lhs = gimple_assign_lhs (stmt);
		  tree rhs2 = gimple_assign_rhs2 (stmt);
		  val = bit_value_binop (subcode,
					 TREE_TYPE (lhs), rhs1, rhs2);
		}
	      break;

	    default:;
	    }
	}
      else if (code == GIMPLE_COND)
	{
	  enum tree_code code = gimple_cond_code (stmt);
	  tree rhs1 = gimple_cond_lhs (stmt);
	  tree rhs2 = gimple_cond_rhs (stmt);
	  if (INTEGRAL_TYPE_P (TREE_TYPE (rhs1))
	      || POINTER_TYPE_P (TREE_TYPE (rhs1)))
	    val = bit_value_binop (code, TREE_TYPE (rhs1), rhs1, rhs2);
	}
<<<<<<< HEAD
      else if (gimple_call_builtin_class_p (stmt, BUILT_IN_NORMAL))
=======
      else if (gimple_call_builtin_p (stmt, BUILT_IN_NORMAL))
>>>>>>> e9c762ec
	{
	  tree fndecl = gimple_call_fndecl (stmt);
	  switch (DECL_FUNCTION_CODE (fndecl))
	    {
	    case BUILT_IN_MALLOC:
	    case BUILT_IN_REALLOC:
	    case BUILT_IN_CALLOC:
	    case BUILT_IN_STRDUP:
	    case BUILT_IN_STRNDUP:
	      val.lattice_val = CONSTANT;
	      val.value = build_int_cst (TREE_TYPE (gimple_get_lhs (stmt)), 0);
	      val.mask = double_int::from_shwi
		  	   (~(((HOST_WIDE_INT) MALLOC_ABI_ALIGNMENT)
			      / BITS_PER_UNIT - 1));
	      break;

	    case BUILT_IN_ALLOCA:
	    case BUILT_IN_ALLOCA_WITH_ALIGN:
	      align = (DECL_FUNCTION_CODE (fndecl) == BUILT_IN_ALLOCA_WITH_ALIGN
		       ? TREE_INT_CST_LOW (gimple_call_arg (stmt, 1))
		       : BIGGEST_ALIGNMENT);
	      val.lattice_val = CONSTANT;
	      val.value = build_int_cst (TREE_TYPE (gimple_get_lhs (stmt)), 0);
	      val.mask = double_int::from_shwi (~(((HOST_WIDE_INT) align)
						  / BITS_PER_UNIT - 1));
	      break;

	    /* These builtins return their first argument, unmodified.  */
	    case BUILT_IN_MEMCPY:
	    case BUILT_IN_MEMMOVE:
	    case BUILT_IN_MEMSET:
	    case BUILT_IN_STRCPY:
	    case BUILT_IN_STRNCPY:
	    case BUILT_IN_MEMCPY_CHK:
	    case BUILT_IN_MEMMOVE_CHK:
	    case BUILT_IN_MEMSET_CHK:
	    case BUILT_IN_STRCPY_CHK:
	    case BUILT_IN_STRNCPY_CHK:
	      val = get_value_for_expr (gimple_call_arg (stmt, 0), true);
	      break;

	    case BUILT_IN_ASSUME_ALIGNED:
	      val = bit_value_assume_aligned (stmt);
	      break;

	    default:;
	    }
	}
      is_constant = (val.lattice_val == CONSTANT);
    }

  if (!is_constant)
    {
      /* The statement produced a nonconstant value.  If the statement
	 had UNDEFINED operands, then the result of the statement
	 should be UNDEFINED.  Otherwise, the statement is VARYING.  */
      if (likelyvalue == UNDEFINED)
	{
	  val.lattice_val = likelyvalue;
	  val.mask = double_int_zero;
	}
      else
	{
	  val.lattice_val = VARYING;
	  val.mask = double_int_minus_one;
	}

      val.value = NULL_TREE;
    }

  return val;
}

typedef hash_table <pointer_hash <gimple_statement_d> > gimple_htab;

/* Given a BUILT_IN_STACK_SAVE value SAVED_VAL, insert a clobber of VAR before
   each matching BUILT_IN_STACK_RESTORE.  Mark visited phis in VISITED.  */

static void
insert_clobber_before_stack_restore (tree saved_val, tree var,
				     gimple_htab *visited)
{
  gimple stmt, clobber_stmt;
  tree clobber;
  imm_use_iterator iter;
  gimple_stmt_iterator i;
  gimple *slot;

  FOR_EACH_IMM_USE_STMT (stmt, iter, saved_val)
    if (gimple_call_builtin_p (stmt, BUILT_IN_STACK_RESTORE))
      {
	clobber = build_constructor (TREE_TYPE (var),
				     NULL);
	TREE_THIS_VOLATILE (clobber) = 1;
	clobber_stmt = gimple_build_assign (var, clobber);

	i = gsi_for_stmt (stmt);
	gsi_insert_before (&i, clobber_stmt, GSI_SAME_STMT);
      }
    else if (gimple_code (stmt) == GIMPLE_PHI)
      {
	if (!visited->is_created ())
	  visited->create (10);

	slot = visited->find_slot (stmt, INSERT);
	if (*slot != NULL)
	  continue;

	*slot = stmt;
	insert_clobber_before_stack_restore (gimple_phi_result (stmt), var,
					     visited);
      }
    else if (gimple_assign_ssa_name_copy_p (stmt))
      insert_clobber_before_stack_restore (gimple_assign_lhs (stmt), var,
					   visited);
    else
      gcc_assert (is_gimple_debug (stmt));
}

/* Advance the iterator to the previous non-debug gimple statement in the same
   or dominating basic block.  */

static inline void
gsi_prev_dom_bb_nondebug (gimple_stmt_iterator *i)
{
  basic_block dom;

  gsi_prev_nondebug (i);
  while (gsi_end_p (*i))
    {
      dom = get_immediate_dominator (CDI_DOMINATORS, i->bb);
      if (dom == NULL || dom == ENTRY_BLOCK_PTR)
	return;

      *i = gsi_last_bb (dom);
    }
}

/* Find a BUILT_IN_STACK_SAVE dominating gsi_stmt (I), and insert
   a clobber of VAR before each matching BUILT_IN_STACK_RESTORE.

   It is possible that BUILT_IN_STACK_SAVE cannot be find in a dominator when a
   previous pass (such as DOM) duplicated it along multiple paths to a BB.  In
   that case the function gives up without inserting the clobbers.  */

static void
insert_clobbers_for_var (gimple_stmt_iterator i, tree var)
{
  gimple stmt;
  tree saved_val;
  gimple_htab visited;

  for (; !gsi_end_p (i); gsi_prev_dom_bb_nondebug (&i))
    {
      stmt = gsi_stmt (i);

      if (!gimple_call_builtin_p (stmt, BUILT_IN_STACK_SAVE))
	continue;

      saved_val = gimple_call_lhs (stmt);
      if (saved_val == NULL_TREE)
	continue;

      insert_clobber_before_stack_restore (saved_val, var, &visited);
      break;
    }

<<<<<<< HEAD
  if (visited != NULL)
    htab_delete (visited);
=======
  if (visited.is_created ())
    visited.dispose ();
>>>>>>> e9c762ec
}

/* Detects a __builtin_alloca_with_align with constant size argument.  Declares
   fixed-size array and returns the address, if found, otherwise returns
   NULL_TREE.  */

static tree
fold_builtin_alloca_with_align (gimple stmt)
{
  unsigned HOST_WIDE_INT size, threshold, n_elem;
  tree lhs, arg, block, var, elem_type, array_type;

  /* Get lhs.  */
  lhs = gimple_call_lhs (stmt);
  if (lhs == NULL_TREE)
    return NULL_TREE;

  /* Detect constant argument.  */
  arg = get_constant_value (gimple_call_arg (stmt, 0));
  if (arg == NULL_TREE
      || TREE_CODE (arg) != INTEGER_CST
      || !host_integerp (arg, 1))
    return NULL_TREE;

  size = TREE_INT_CST_LOW (arg);

  /* Heuristic: don't fold large allocas.  */
  threshold = (unsigned HOST_WIDE_INT)PARAM_VALUE (PARAM_LARGE_STACK_FRAME);
  /* In case the alloca is located at function entry, it has the same lifetime
     as a declared array, so we allow a larger size.  */
  block = gimple_block (stmt);
  if (!(cfun->after_inlining
        && TREE_CODE (BLOCK_SUPERCONTEXT (block)) == FUNCTION_DECL))
    threshold /= 10;
  if (size > threshold)
    return NULL_TREE;

  /* Declare array.  */
  elem_type = build_nonstandard_integer_type (BITS_PER_UNIT, 1);
  n_elem = size * 8 / BITS_PER_UNIT;
  array_type = build_array_type_nelts (elem_type, n_elem);
  var = create_tmp_var (array_type, NULL);
  DECL_ALIGN (var) = TREE_INT_CST_LOW (gimple_call_arg (stmt, 1));
  {
    struct ptr_info_def *pi = SSA_NAME_PTR_INFO (lhs);
    if (pi != NULL && !pi->pt.anything)
      {
	bool singleton_p;
	unsigned uid;
	singleton_p = pt_solution_singleton_p (&pi->pt, &uid);
	gcc_assert (singleton_p);
	SET_DECL_PT_UID (var, uid);
      }
  }

  /* Fold alloca to the address of the array.  */
  return fold_convert (TREE_TYPE (lhs), build_fold_addr_expr (var));
}

/* Fold the stmt at *GSI with CCP specific information that propagating
   and regular folding does not catch.  */

static bool
ccp_fold_stmt (gimple_stmt_iterator *gsi)
{
  gimple stmt = gsi_stmt (*gsi);

  switch (gimple_code (stmt))
    {
    case GIMPLE_COND:
      {
	prop_value_t val;
	/* Statement evaluation will handle type mismatches in constants
	   more gracefully than the final propagation.  This allows us to
	   fold more conditionals here.  */
	val = evaluate_stmt (stmt);
	if (val.lattice_val != CONSTANT
	    || !val.mask.is_zero ())
	  return false;

	if (dump_file)
	  {
	    fprintf (dump_file, "Folding predicate ");
	    print_gimple_expr (dump_file, stmt, 0, 0);
	    fprintf (dump_file, " to ");
	    print_generic_expr (dump_file, val.value, 0);
	    fprintf (dump_file, "\n");
	  }

	if (integer_zerop (val.value))
	  gimple_cond_make_false (stmt);
	else
	  gimple_cond_make_true (stmt);

	return true;
      }

    case GIMPLE_CALL:
      {
	tree lhs = gimple_call_lhs (stmt);
	int flags = gimple_call_flags (stmt);
	tree val;
	tree argt;
	bool changed = false;
	unsigned i;

	/* If the call was folded into a constant make sure it goes
	   away even if we cannot propagate into all uses because of
	   type issues.  */
	if (lhs
	    && TREE_CODE (lhs) == SSA_NAME
	    && (val = get_constant_value (lhs))
	    /* Don't optimize away calls that have side-effects.  */
	    && (flags & (ECF_CONST|ECF_PURE)) != 0
	    && (flags & ECF_LOOPING_CONST_OR_PURE) == 0)
	  {
	    tree new_rhs = unshare_expr (val);
	    bool res;
	    if (!useless_type_conversion_p (TREE_TYPE (lhs),
					    TREE_TYPE (new_rhs)))
	      new_rhs = fold_convert (TREE_TYPE (lhs), new_rhs);
	    res = update_call_from_tree (gsi, new_rhs);
	    gcc_assert (res);
	    return true;
	  }

	/* Internal calls provide no argument types, so the extra laxity
	   for normal calls does not apply.  */
	if (gimple_call_internal_p (stmt))
	  return false;

        /* The heuristic of fold_builtin_alloca_with_align differs before and
	   after inlining, so we don't require the arg to be changed into a
	   constant for folding, but just to be constant.  */
        if (gimple_call_builtin_p (stmt, BUILT_IN_ALLOCA_WITH_ALIGN))
          {
            tree new_rhs = fold_builtin_alloca_with_align (stmt);
            if (new_rhs)
	      {
		bool res = update_call_from_tree (gsi, new_rhs);
		tree var = TREE_OPERAND (TREE_OPERAND (new_rhs, 0),0);
		gcc_assert (res);
		insert_clobbers_for_var (*gsi, var);
		return true;
	      }
          }

	/* Propagate into the call arguments.  Compared to replace_uses_in
	   this can use the argument slot types for type verification
	   instead of the current argument type.  We also can safely
	   drop qualifiers here as we are dealing with constants anyway.  */
	argt = TYPE_ARG_TYPES (gimple_call_fntype (stmt));
	for (i = 0; i < gimple_call_num_args (stmt) && argt;
	     ++i, argt = TREE_CHAIN (argt))
	  {
	    tree arg = gimple_call_arg (stmt, i);
	    if (TREE_CODE (arg) == SSA_NAME
		&& (val = get_constant_value (arg))
		&& useless_type_conversion_p
		     (TYPE_MAIN_VARIANT (TREE_VALUE (argt)),
		      TYPE_MAIN_VARIANT (TREE_TYPE (val))))
	      {
		gimple_call_set_arg (stmt, i, unshare_expr (val));
		changed = true;
	      }
	  }

	return changed;
      }

    case GIMPLE_ASSIGN:
      {
	tree lhs = gimple_assign_lhs (stmt);
	tree val;

	/* If we have a load that turned out to be constant replace it
	   as we cannot propagate into all uses in all cases.  */
	if (gimple_assign_single_p (stmt)
	    && TREE_CODE (lhs) == SSA_NAME
	    && (val = get_constant_value (lhs)))
	  {
	    tree rhs = unshare_expr (val);
	    if (!useless_type_conversion_p (TREE_TYPE (lhs), TREE_TYPE (rhs)))
	      rhs = fold_build1 (VIEW_CONVERT_EXPR, TREE_TYPE (lhs), rhs);
	    gimple_assign_set_rhs_from_tree (gsi, rhs);
	    return true;
	  }

	return false;
      }

    default:
      return false;
    }
}

/* Visit the assignment statement STMT.  Set the value of its LHS to the
   value computed by the RHS and store LHS in *OUTPUT_P.  If STMT
   creates virtual definitions, set the value of each new name to that
   of the RHS (if we can derive a constant out of the RHS).
   Value-returning call statements also perform an assignment, and
   are handled here.  */

static enum ssa_prop_result
visit_assignment (gimple stmt, tree *output_p)
{
  prop_value_t val;
  enum ssa_prop_result retval;

  tree lhs = gimple_get_lhs (stmt);

  gcc_assert (gimple_code (stmt) != GIMPLE_CALL
              || gimple_call_lhs (stmt) != NULL_TREE);

  if (gimple_assign_single_p (stmt)
      && gimple_assign_rhs_code (stmt) == SSA_NAME)
    /* For a simple copy operation, we copy the lattice values.  */
    val = *get_value (gimple_assign_rhs1 (stmt));
  else
    /* Evaluate the statement, which could be
       either a GIMPLE_ASSIGN or a GIMPLE_CALL.  */
    val = evaluate_stmt (stmt);

  retval = SSA_PROP_NOT_INTERESTING;

  /* Set the lattice value of the statement's output.  */
  if (TREE_CODE (lhs) == SSA_NAME)
    {
      /* If STMT is an assignment to an SSA_NAME, we only have one
	 value to set.  */
      if (set_lattice_value (lhs, val))
	{
	  *output_p = lhs;
	  if (val.lattice_val == VARYING)
	    retval = SSA_PROP_VARYING;
	  else
	    retval = SSA_PROP_INTERESTING;
	}
    }

  return retval;
}


/* Visit the conditional statement STMT.  Return SSA_PROP_INTERESTING
   if it can determine which edge will be taken.  Otherwise, return
   SSA_PROP_VARYING.  */

static enum ssa_prop_result
visit_cond_stmt (gimple stmt, edge *taken_edge_p)
{
  prop_value_t val;
  basic_block block;

  block = gimple_bb (stmt);
  val = evaluate_stmt (stmt);
  if (val.lattice_val != CONSTANT
      || !val.mask.is_zero ())
    return SSA_PROP_VARYING;

  /* Find which edge out of the conditional block will be taken and add it
     to the worklist.  If no single edge can be determined statically,
     return SSA_PROP_VARYING to feed all the outgoing edges to the
     propagation engine.  */
  *taken_edge_p = find_taken_edge (block, val.value);
  if (*taken_edge_p)
    return SSA_PROP_INTERESTING;
  else
    return SSA_PROP_VARYING;
}


/* Evaluate statement STMT.  If the statement produces an output value and
   its evaluation changes the lattice value of its output, return
   SSA_PROP_INTERESTING and set *OUTPUT_P to the SSA_NAME holding the
   output value.

   If STMT is a conditional branch and we can determine its truth
   value, set *TAKEN_EDGE_P accordingly.  If STMT produces a varying
   value, return SSA_PROP_VARYING.  */

static enum ssa_prop_result
ccp_visit_stmt (gimple stmt, edge *taken_edge_p, tree *output_p)
{
  tree def;
  ssa_op_iter iter;

  if (dump_file && (dump_flags & TDF_DETAILS))
    {
      fprintf (dump_file, "\nVisiting statement:\n");
      print_gimple_stmt (dump_file, stmt, 0, dump_flags);
    }

  switch (gimple_code (stmt))
    {
      case GIMPLE_ASSIGN:
        /* If the statement is an assignment that produces a single
           output value, evaluate its RHS to see if the lattice value of
           its output has changed.  */
        return visit_assignment (stmt, output_p);

      case GIMPLE_CALL:
        /* A value-returning call also performs an assignment.  */
        if (gimple_call_lhs (stmt) != NULL_TREE)
          return visit_assignment (stmt, output_p);
        break;

      case GIMPLE_COND:
      case GIMPLE_SWITCH:
        /* If STMT is a conditional branch, see if we can determine
           which branch will be taken.   */
        /* FIXME.  It appears that we should be able to optimize
           computed GOTOs here as well.  */
        return visit_cond_stmt (stmt, taken_edge_p);

      default:
        break;
    }

  /* Any other kind of statement is not interesting for constant
     propagation and, therefore, not worth simulating.  */
  if (dump_file && (dump_flags & TDF_DETAILS))
    fprintf (dump_file, "No interesting values produced.  Marked VARYING.\n");

  /* Definitions made by statements other than assignments to
     SSA_NAMEs represent unknown modifications to their outputs.
     Mark them VARYING.  */
  FOR_EACH_SSA_TREE_OPERAND (def, stmt, iter, SSA_OP_ALL_DEFS)
    {
      prop_value_t v = { VARYING, NULL_TREE, { -1, (HOST_WIDE_INT) -1 } };
      set_lattice_value (def, v);
    }

  return SSA_PROP_VARYING;
}


/* Main entry point for SSA Conditional Constant Propagation.  */

static unsigned int
do_ssa_ccp (void)
{
  unsigned int todo = 0;
  calculate_dominance_info (CDI_DOMINATORS);
  ccp_initialize ();
  ssa_propagate (ccp_visit_stmt, ccp_visit_phi_node);
  if (ccp_finalize ())
    todo = (TODO_cleanup_cfg | TODO_update_ssa);
  free_dominance_info (CDI_DOMINATORS);
  return todo;
}


static bool
gate_ccp (void)
{
  return flag_tree_ccp != 0;
}


struct gimple_opt_pass pass_ccp =
{
 {
  GIMPLE_PASS,
  "ccp",				/* name */
  OPTGROUP_NONE,                        /* optinfo_flags */
  gate_ccp,				/* gate */
  do_ssa_ccp,				/* execute */
  NULL,					/* sub */
  NULL,					/* next */
  0,					/* static_pass_number */
  TV_TREE_CCP,				/* tv_id */
  PROP_cfg | PROP_ssa,			/* properties_required */
  0,					/* properties_provided */
  0,					/* properties_destroyed */
  0,					/* todo_flags_start */
  TODO_verify_ssa
  | TODO_update_address_taken
  | TODO_verify_stmts | TODO_ggc_collect/* todo_flags_finish */
 }
};



/* Try to optimize out __builtin_stack_restore.  Optimize it out
   if there is another __builtin_stack_restore in the same basic
   block and no calls or ASM_EXPRs are in between, or if this block's
   only outgoing edge is to EXIT_BLOCK and there are no calls or
   ASM_EXPRs after this __builtin_stack_restore.  */

static tree
optimize_stack_restore (gimple_stmt_iterator i)
{
  tree callee;
  gimple stmt;

  basic_block bb = gsi_bb (i);
  gimple call = gsi_stmt (i);

  if (gimple_code (call) != GIMPLE_CALL
      || gimple_call_num_args (call) != 1
      || TREE_CODE (gimple_call_arg (call, 0)) != SSA_NAME
      || !POINTER_TYPE_P (TREE_TYPE (gimple_call_arg (call, 0))))
    return NULL_TREE;

  for (gsi_next (&i); !gsi_end_p (i); gsi_next (&i))
    {
      stmt = gsi_stmt (i);
      if (gimple_code (stmt) == GIMPLE_ASM)
	return NULL_TREE;
      if (gimple_code (stmt) != GIMPLE_CALL)
	continue;

      callee = gimple_call_fndecl (stmt);
      if (!callee
	  || DECL_BUILT_IN_CLASS (callee) != BUILT_IN_NORMAL
	  /* All regular builtins are ok, just obviously not alloca.  */
	  || DECL_FUNCTION_CODE (callee) == BUILT_IN_ALLOCA
	  || DECL_FUNCTION_CODE (callee) == BUILT_IN_ALLOCA_WITH_ALIGN)
	return NULL_TREE;

      if (DECL_FUNCTION_CODE (callee) == BUILT_IN_STACK_RESTORE)
	goto second_stack_restore;
    }

  if (!gsi_end_p (i))
    return NULL_TREE;

  /* Allow one successor of the exit block, or zero successors.  */
  switch (EDGE_COUNT (bb->succs))
    {
    case 0:
      break;
    case 1:
      if (single_succ_edge (bb)->dest != EXIT_BLOCK_PTR)
	return NULL_TREE;
      break;
    default:
      return NULL_TREE;
    }
 second_stack_restore:

  /* If there's exactly one use, then zap the call to __builtin_stack_save.
     If there are multiple uses, then the last one should remove the call.
     In any case, whether the call to __builtin_stack_save can be removed
     or not is irrelevant to removing the call to __builtin_stack_restore.  */
  if (has_single_use (gimple_call_arg (call, 0)))
    {
      gimple stack_save = SSA_NAME_DEF_STMT (gimple_call_arg (call, 0));
      if (is_gimple_call (stack_save))
	{
	  callee = gimple_call_fndecl (stack_save);
	  if (callee
	      && DECL_BUILT_IN_CLASS (callee) == BUILT_IN_NORMAL
	      && DECL_FUNCTION_CODE (callee) == BUILT_IN_STACK_SAVE)
	    {
	      gimple_stmt_iterator stack_save_gsi;
	      tree rhs;

	      stack_save_gsi = gsi_for_stmt (stack_save);
	      rhs = build_int_cst (TREE_TYPE (gimple_call_arg (call, 0)), 0);
	      update_call_from_tree (&stack_save_gsi, rhs);
	    }
	}
    }

  /* No effect, so the statement will be deleted.  */
  return integer_zero_node;
}

/* If va_list type is a simple pointer and nothing special is needed,
   optimize __builtin_va_start (&ap, 0) into ap = __builtin_next_arg (0),
   __builtin_va_end (&ap) out as NOP and __builtin_va_copy into a simple
   pointer assignment.  */

static tree
optimize_stdarg_builtin (gimple call)
{
  tree callee, lhs, rhs, cfun_va_list;
  bool va_list_simple_ptr;
  location_t loc = gimple_location (call);

  if (gimple_code (call) != GIMPLE_CALL)
    return NULL_TREE;

  callee = gimple_call_fndecl (call);

  cfun_va_list = targetm.fn_abi_va_list (callee);
  va_list_simple_ptr = POINTER_TYPE_P (cfun_va_list)
		       && (TREE_TYPE (cfun_va_list) == void_type_node
			   || TREE_TYPE (cfun_va_list) == char_type_node);

  switch (DECL_FUNCTION_CODE (callee))
    {
    case BUILT_IN_VA_START:
      if (!va_list_simple_ptr
	  || targetm.expand_builtin_va_start != NULL
	  || !builtin_decl_explicit_p (BUILT_IN_NEXT_ARG))
	return NULL_TREE;

      if (gimple_call_num_args (call) != 2)
	return NULL_TREE;

      lhs = gimple_call_arg (call, 0);
      if (!POINTER_TYPE_P (TREE_TYPE (lhs))
	  || TYPE_MAIN_VARIANT (TREE_TYPE (TREE_TYPE (lhs)))
	     != TYPE_MAIN_VARIANT (cfun_va_list))
	return NULL_TREE;

      lhs = build_fold_indirect_ref_loc (loc, lhs);
      rhs = build_call_expr_loc (loc, builtin_decl_explicit (BUILT_IN_NEXT_ARG),
                             1, integer_zero_node);
      rhs = fold_convert_loc (loc, TREE_TYPE (lhs), rhs);
      return build2 (MODIFY_EXPR, TREE_TYPE (lhs), lhs, rhs);

    case BUILT_IN_VA_COPY:
      if (!va_list_simple_ptr)
	return NULL_TREE;

      if (gimple_call_num_args (call) != 2)
	return NULL_TREE;

      lhs = gimple_call_arg (call, 0);
      if (!POINTER_TYPE_P (TREE_TYPE (lhs))
	  || TYPE_MAIN_VARIANT (TREE_TYPE (TREE_TYPE (lhs)))
	     != TYPE_MAIN_VARIANT (cfun_va_list))
	return NULL_TREE;

      lhs = build_fold_indirect_ref_loc (loc, lhs);
      rhs = gimple_call_arg (call, 1);
      if (TYPE_MAIN_VARIANT (TREE_TYPE (rhs))
	  != TYPE_MAIN_VARIANT (cfun_va_list))
	return NULL_TREE;

      rhs = fold_convert_loc (loc, TREE_TYPE (lhs), rhs);
      return build2 (MODIFY_EXPR, TREE_TYPE (lhs), lhs, rhs);

    case BUILT_IN_VA_END:
      /* No effect, so the statement will be deleted.  */
      return integer_zero_node;

    default:
      gcc_unreachable ();
    }
}

/* Attemp to make the block of __builtin_unreachable I unreachable by changing
   the incoming jumps.  Return true if at least one jump was changed.  */

static bool
optimize_unreachable (gimple_stmt_iterator i)
{
  basic_block bb = gsi_bb (i);
  gimple_stmt_iterator gsi;
  gimple stmt;
  edge_iterator ei;
  edge e;
  bool ret;

  for (gsi = gsi_start_bb (bb); !gsi_end_p (gsi); gsi_next (&gsi))
    {
      stmt = gsi_stmt (gsi);

      if (is_gimple_debug (stmt))
       continue;

      if (gimple_code (stmt) == GIMPLE_LABEL)
	{
	  /* Verify we do not need to preserve the label.  */
	  if (FORCED_LABEL (gimple_label_label (stmt)))
	    return false;

	  continue;
	}

      /* Only handle the case that __builtin_unreachable is the first statement
	 in the block.  We rely on DCE to remove stmts without side-effects
	 before __builtin_unreachable.  */
      if (gsi_stmt (gsi) != gsi_stmt (i))
        return false;
    }

  ret = false;
  FOR_EACH_EDGE (e, ei, bb->preds)
    {
      gsi = gsi_last_bb (e->src);
      if (gsi_end_p (gsi))
	continue;

      stmt = gsi_stmt (gsi);
      if (gimple_code (stmt) == GIMPLE_COND)
	{
	  if (e->flags & EDGE_TRUE_VALUE)
	    gimple_cond_make_false (stmt);
	  else if (e->flags & EDGE_FALSE_VALUE)
	    gimple_cond_make_true (stmt);
	  else
	    gcc_unreachable ();
	  update_stmt (stmt);
	}
      else
	{
	  /* Todo: handle other cases, f.i. switch statement.  */
	  continue;
	}

      ret = true;
    }

  return ret;
}

/* A simple pass that attempts to fold all builtin functions.  This pass
   is run after we've propagated as many constants as we can.  */

static unsigned int
execute_fold_all_builtins (void)
{
  bool cfg_changed = false;
  basic_block bb;
  unsigned int todoflags = 0;

  FOR_EACH_BB (bb)
    {
      gimple_stmt_iterator i;
      for (i = gsi_start_bb (bb); !gsi_end_p (i); )
	{
          gimple stmt, old_stmt;
	  tree callee, result;
	  enum built_in_function fcode;

	  stmt = gsi_stmt (i);

          if (gimple_code (stmt) != GIMPLE_CALL)
	    {
	      gsi_next (&i);
	      continue;
	    }
	  callee = gimple_call_fndecl (stmt);
	  if (!callee || DECL_BUILT_IN_CLASS (callee) != BUILT_IN_NORMAL)
	    {
	      gsi_next (&i);
	      continue;
	    }
	  fcode = DECL_FUNCTION_CODE (callee);

	  result = gimple_fold_builtin (stmt);

	  if (result)
	    gimple_remove_stmt_histograms (cfun, stmt);

	  if (!result)
	    switch (DECL_FUNCTION_CODE (callee))
	      {
	      case BUILT_IN_CONSTANT_P:
		/* Resolve __builtin_constant_p.  If it hasn't been
		   folded to integer_one_node by now, it's fairly
		   certain that the value simply isn't constant.  */
                result = integer_zero_node;
		break;

	      case BUILT_IN_ASSUME_ALIGNED:
		/* Remove __builtin_assume_aligned.  */
		result = gimple_call_arg (stmt, 0);
		break;

	      case BUILT_IN_STACK_RESTORE:
		result = optimize_stack_restore (i);
		if (result)
		  break;
		gsi_next (&i);
		continue;

	      case BUILT_IN_UNREACHABLE:
		if (optimize_unreachable (i))
		  cfg_changed = true;
		break;

	      case BUILT_IN_VA_START:
	      case BUILT_IN_VA_END:
	      case BUILT_IN_VA_COPY:
		/* These shouldn't be folded before pass_stdarg.  */
		result = optimize_stdarg_builtin (stmt);
		if (result)
		  break;
		/* FALLTHRU */

	      default:
		gsi_next (&i);
		continue;
	      }

	  if (result == NULL_TREE)
	    break;

	  if (dump_file && (dump_flags & TDF_DETAILS))
	    {
	      fprintf (dump_file, "Simplified\n  ");
	      print_gimple_stmt (dump_file, stmt, 0, dump_flags);
	    }

          old_stmt = stmt;
          if (!update_call_from_tree (&i, result))
	    {
	      gimplify_and_update_call_from_tree (&i, result);
	      todoflags |= TODO_update_address_taken;
	    }

	  stmt = gsi_stmt (i);
	  update_stmt (stmt);

	  if (maybe_clean_or_replace_eh_stmt (old_stmt, stmt)
	      && gimple_purge_dead_eh_edges (bb))
	    cfg_changed = true;

	  if (dump_file && (dump_flags & TDF_DETAILS))
	    {
	      fprintf (dump_file, "to\n  ");
	      print_gimple_stmt (dump_file, stmt, 0, dump_flags);
	      fprintf (dump_file, "\n");
	    }

	  /* Retry the same statement if it changed into another
	     builtin, there might be new opportunities now.  */
          if (gimple_code (stmt) != GIMPLE_CALL)
	    {
	      gsi_next (&i);
	      continue;
	    }
	  callee = gimple_call_fndecl (stmt);
	  if (!callee
              || DECL_BUILT_IN_CLASS (callee) != BUILT_IN_NORMAL
	      || DECL_FUNCTION_CODE (callee) == fcode)
	    gsi_next (&i);
	}
    }

  /* Delete unreachable blocks.  */
  if (cfg_changed)
    todoflags |= TODO_cleanup_cfg;

  return todoflags;
}


struct gimple_opt_pass pass_fold_builtins =
{
 {
  GIMPLE_PASS,
  "fab",				/* name */
  OPTGROUP_NONE,                        /* optinfo_flags */
  NULL,					/* gate */
  execute_fold_all_builtins,		/* execute */
  NULL,					/* sub */
  NULL,					/* next */
  0,					/* static_pass_number */
  TV_NONE,				/* tv_id */
  PROP_cfg | PROP_ssa,			/* properties_required */
  0,					/* properties_provided */
  0,					/* properties_destroyed */
  0,					/* todo_flags_start */
  TODO_verify_ssa
    | TODO_update_ssa			/* todo_flags_finish */
 }
};<|MERGE_RESOLUTION|>--- conflicted
+++ resolved
@@ -1,10 +1,5 @@
 /* Conditional constant propagation pass for the GNU compiler.
-<<<<<<< HEAD
-   Copyright (C) 2000, 2001, 2002, 2003, 2004, 2005, 2006, 2007, 2008, 2009,
-   2010, 2011, 2012, 2013 Free Software Foundation, Inc.
-=======
    Copyright (C) 2000-2013 Free Software Foundation, Inc.
->>>>>>> e9c762ec
    Adapted from original RTL SSA-CCP by Daniel Berlin <dberlin@dberlin.org>
    Adapted to GIMPLE trees by Diego Novillo <dnovillo@redhat.com>
 
@@ -1599,11 +1594,7 @@
 	      || POINTER_TYPE_P (TREE_TYPE (rhs1)))
 	    val = bit_value_binop (code, TREE_TYPE (rhs1), rhs1, rhs2);
 	}
-<<<<<<< HEAD
-      else if (gimple_call_builtin_class_p (stmt, BUILT_IN_NORMAL))
-=======
       else if (gimple_call_builtin_p (stmt, BUILT_IN_NORMAL))
->>>>>>> e9c762ec
 	{
 	  tree fndecl = gimple_call_fndecl (stmt);
 	  switch (DECL_FUNCTION_CODE (fndecl))
@@ -1716,9 +1707,6 @@
 	insert_clobber_before_stack_restore (gimple_phi_result (stmt), var,
 					     visited);
       }
-    else if (gimple_assign_ssa_name_copy_p (stmt))
-      insert_clobber_before_stack_restore (gimple_assign_lhs (stmt), var,
-					   visited);
     else
       gcc_assert (is_gimple_debug (stmt));
 }
@@ -1771,13 +1759,8 @@
       break;
     }
 
-<<<<<<< HEAD
-  if (visited != NULL)
-    htab_delete (visited);
-=======
   if (visited.is_created ())
     visited.dispose ();
->>>>>>> e9c762ec
 }
 
 /* Detects a __builtin_alloca_with_align with constant size argument.  Declares
