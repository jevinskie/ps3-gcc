--- conflicted
+++ resolved
@@ -1,16 +1,3 @@
-<<<<<<< HEAD
-2014-10-30  Release Manager
-
-	* GCC 4.9.2 released.
-
-2014-07-16  Release Manager
-
-	* GCC 4.9.1 released.
-
-2014-04-22  Release Manager
-
-	* GCC 4.9.0 released.
-=======
 2015-04-22  Release Manager
 
 	* GCC 5.1.0 released.
@@ -107,7 +94,6 @@
 	(objc_start_class_interface): Use objc_default_ivar_visibility.
 	(objc_start_class_implementation): Likewise.
 	(objc_lookup_ivar): Implement -fno-local-ivars.
->>>>>>> d5ad84b3
 
 2014-01-31  Marek Polacek  <polacek@redhat.com>
 
