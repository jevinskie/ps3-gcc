/* Pretty formatting of GENERIC trees in C syntax.
   Copyright (C) 2001-2015 Free Software Foundation, Inc.
   Adapted from c-pretty-print.c by Diego Novillo <dnovillo@redhat.com>

This file is part of GCC.

GCC is free software; you can redistribute it and/or modify it under
the terms of the GNU General Public License as published by the Free
Software Foundation; either version 3, or (at your option) any later
version.

GCC is distributed in the hope that it will be useful, but WITHOUT ANY
WARRANTY; without even the implied warranty of MERCHANTABILITY or
FITNESS FOR A PARTICULAR PURPOSE.  See the GNU General Public License
for more details.

You should have received a copy of the GNU General Public License
along with GCC; see the file COPYING3.  If not see
<http://www.gnu.org/licenses/>.  */

#include "config.h"
#include "system.h"
#include "coretypes.h"
#include "tm.h"
#include "hash-set.h"
#include "machmode.h"
#include "vec.h"
#include "double-int.h"
#include "input.h"
#include "alias.h"
#include "symtab.h"
#include "wide-int.h"
#include "inchash.h"
#include "tree.h"
#include "stor-layout.h"
#include "hashtab.h"
#include "hard-reg-set.h"
#include "function.h"
#include "rtl.h"
#include "flags.h"
#include "statistics.h"
#include "real.h"
#include "fixed-value.h"
#include "insn-config.h"
#include "expmed.h"
#include "dojump.h"
#include "explow.h"
#include "calls.h"
#include "emit-rtl.h"
#include "varasm.h"
#include "stmt.h"
#include "expr.h"
#include "tree-pretty-print.h"
#include "gimple-expr.h"
#include "predict.h"
#include "hash-map.h"
#include "is-a.h"
#include "plugin-api.h"
#include "ipa-ref.h"
#include "cgraph.h"
#include "langhooks.h"
#include "tree-iterator.h"
#include "tree-chrec.h"
#include "dumpfile.h"
#include "value-prof.h"
#include "wide-int-print.h"
#include "internal-fn.h"
#include "gomp-constants.h"

/* Local functions, macros and variables.  */
static const char *op_symbol (const_tree);
static void pretty_print_string (pretty_printer *, const char*);
static void newline_and_indent (pretty_printer *, int);
static void maybe_init_pretty_print (FILE *);
static void print_struct_decl (pretty_printer *, const_tree, int, int);
static void do_niy (pretty_printer *, const_tree);

#define INDENT(SPACE) do { \
  int i; for (i = 0; i<SPACE; i++) pp_space (pp); } while (0)

#define NIY do_niy (pp, node)

static pretty_printer *tree_pp;

/* Try to print something for an unknown tree code.  */

static void
do_niy (pretty_printer *pp, const_tree node)
{
  int i, len;

  pp_string (pp, "<<< Unknown tree: ");
  pp_string (pp, get_tree_code_name (TREE_CODE (node)));

  if (EXPR_P (node))
    {
      len = TREE_OPERAND_LENGTH (node);
      for (i = 0; i < len; ++i)
	{
	  newline_and_indent (pp, 2);
	  dump_generic_node (pp, TREE_OPERAND (node, i), 2, 0, false);
	}
    }

  pp_string (pp, " >>>");
}

/* Debugging function to print out a generic expression.  */

DEBUG_FUNCTION void
debug_generic_expr (tree t)
{
  print_generic_expr (stderr, t, TDF_VOPS|TDF_MEMSYMS);
  fprintf (stderr, "\n");
}

/* Debugging function to print out a generic statement.  */

DEBUG_FUNCTION void
debug_generic_stmt (tree t)
{
  print_generic_stmt (stderr, t, TDF_VOPS|TDF_MEMSYMS);
  fprintf (stderr, "\n");
}

/* Debugging function to print out a chain of trees .  */

DEBUG_FUNCTION void
debug_tree_chain (tree t)
{
  hash_set<tree> seen;

  while (t)
    {
      print_generic_expr (stderr, t, TDF_VOPS|TDF_MEMSYMS|TDF_UID);
      fprintf (stderr, " ");
      t = TREE_CHAIN (t);
      if (seen.add (t))
	{
	  fprintf (stderr, "... [cycled back to ");
	  print_generic_expr (stderr, t, TDF_VOPS|TDF_MEMSYMS|TDF_UID);
	  fprintf (stderr, "]");
	  break;
	}
    }
  fprintf (stderr, "\n");
}

/* Prints declaration DECL to the FILE with details specified by FLAGS.  */
void
print_generic_decl (FILE *file, tree decl, int flags)
{
  maybe_init_pretty_print (file);
  print_declaration (tree_pp, decl, 2, flags);
  pp_write_text_to_stream (tree_pp);
}

/* Print tree T, and its successors, on file FILE.  FLAGS specifies details
   to show in the dump.  See TDF_* in dumpfile.h.  */

void
print_generic_stmt (FILE *file, tree t, int flags)
{
  maybe_init_pretty_print (file);
  dump_generic_node (tree_pp, t, 0, flags, true);
  pp_newline_and_flush (tree_pp);
}

/* Print tree T, and its successors, on file FILE.  FLAGS specifies details
   to show in the dump.  See TDF_* in dumpfile.h.  The output is indented by
   INDENT spaces.  */

void
print_generic_stmt_indented (FILE *file, tree t, int flags, int indent)
{
  int i;

  maybe_init_pretty_print (file);

  for (i = 0; i < indent; i++)
    pp_space (tree_pp);
  dump_generic_node (tree_pp, t, indent, flags, true);
  pp_newline_and_flush (tree_pp);
}

/* Print a single expression T on file FILE.  FLAGS specifies details to show
   in the dump.  See TDF_* in dumpfile.h.  */

void
print_generic_expr (FILE *file, tree t, int flags)
{
  maybe_init_pretty_print (file);
  dump_generic_node (tree_pp, t, 0, flags, false);
  pp_flush (tree_pp);
}

/* Dump the name of a _DECL node and its DECL_UID if TDF_UID is set
   in FLAGS.  */

static void
dump_decl_name (pretty_printer *pp, tree node, int flags)
{
  if (DECL_NAME (node))
    {
      if ((flags & TDF_ASMNAME) && DECL_ASSEMBLER_NAME_SET_P (node))
	pp_tree_identifier (pp, DECL_ASSEMBLER_NAME (node));
      else
	pp_tree_identifier (pp, DECL_NAME (node));
    }
  if ((flags & TDF_UID) || DECL_NAME (node) == NULL_TREE)
    {
      if (TREE_CODE (node) == LABEL_DECL && LABEL_DECL_UID (node) != -1)
	pp_printf (pp, "L.%d", (int) LABEL_DECL_UID (node));
      else if (TREE_CODE (node) == DEBUG_EXPR_DECL)
	{
	  if (flags & TDF_NOUID)
	    pp_string (pp, "D#xxxx");
	  else
	    pp_printf (pp, "D#%i", DEBUG_TEMP_UID (node));
	}
      else
	{
	  char c = TREE_CODE (node) == CONST_DECL ? 'C' : 'D';
	  if (flags & TDF_NOUID)
	    pp_printf (pp, "%c.xxxx", c);
	  else
	    pp_printf (pp, "%c.%u", c, DECL_UID (node));
	}
    }
  if ((flags & TDF_ALIAS) && DECL_PT_UID (node) != DECL_UID (node))
    {
      if (flags & TDF_NOUID)
	pp_printf (pp, "ptD.xxxx");
      else
	pp_printf (pp, "ptD.%u", DECL_PT_UID (node));
    }
}

/* Like the above, but used for pretty printing function calls.  */

static void
dump_function_name (pretty_printer *pp, tree node, int flags)
{
  if (CONVERT_EXPR_P (node))
    node = TREE_OPERAND (node, 0);
  if (DECL_NAME (node) && (flags & TDF_ASMNAME) == 0)
    pp_string (pp, lang_hooks.decl_printable_name (node, 1));
  else
    dump_decl_name (pp, node, flags);
}

/* Dump a function declaration.  NODE is the FUNCTION_TYPE.  PP, SPC and
   FLAGS are as in dump_generic_node.  */

static void
dump_function_declaration (pretty_printer *pp, tree node,
			   int spc, int flags)
{
  bool wrote_arg = false;
  tree arg;

  pp_space (pp);
  pp_left_paren (pp);

  /* Print the argument types.  */
  arg = TYPE_ARG_TYPES (node);
  while (arg && arg != void_list_node && arg != error_mark_node)
    {
      if (wrote_arg)
	{
	  pp_comma (pp);
	  pp_space (pp);
	}
      wrote_arg = true;
      dump_generic_node (pp, TREE_VALUE (arg), spc, flags, false);
      arg = TREE_CHAIN (arg);
    }

  /* Drop the trailing void_type_node if we had any previous argument.  */
  if (arg == void_list_node && !wrote_arg)
    pp_string (pp, "void");
  /* Properly dump vararg function types.  */
  else if (!arg && wrote_arg)
    pp_string (pp, ", ...");
  /* Avoid printing any arg for unprototyped functions.  */

  pp_right_paren (pp);
}

/* Dump the domain associated with an array.  */

static void
dump_array_domain (pretty_printer *pp, tree domain, int spc, int flags)
{
  pp_left_bracket (pp);
  if (domain)
    {
      tree min = TYPE_MIN_VALUE (domain);
      tree max = TYPE_MAX_VALUE (domain);

      if (min && max
	  && integer_zerop (min)
	  && tree_fits_shwi_p (max))
	pp_wide_integer (pp, tree_to_shwi (max) + 1);
      else
	{
	  if (min)
	    dump_generic_node (pp, min, spc, flags, false);
	  pp_colon (pp);
	  if (max)
	    dump_generic_node (pp, max, spc, flags, false);
	}
    }
  else
    pp_string (pp, "<unknown>");
  pp_right_bracket (pp);
}


/* Dump OpenMP clause CLAUSE.  PP, CLAUSE, SPC and FLAGS are as in
   dump_generic_node.  */

static void
dump_omp_clause (pretty_printer *pp, tree clause, int spc, int flags)
{
  const char *name;

  switch (OMP_CLAUSE_CODE (clause))
    {
    case OMP_CLAUSE_PRIVATE:
      name = "private";
      goto print_remap;
    case OMP_CLAUSE_SHARED:
      name = "shared";
      goto print_remap;
    case OMP_CLAUSE_FIRSTPRIVATE:
      name = "firstprivate";
      goto print_remap;
    case OMP_CLAUSE_LASTPRIVATE:
      name = "lastprivate";
      goto print_remap;
    case OMP_CLAUSE_COPYIN:
      name = "copyin";
      goto print_remap;
    case OMP_CLAUSE_COPYPRIVATE:
      name = "copyprivate";
      goto print_remap;
    case OMP_CLAUSE_UNIFORM:
      name = "uniform";
      goto print_remap;
    case OMP_CLAUSE__LOOPTEMP_:
      name = "_looptemp_";
      goto print_remap;
    case OMP_CLAUSE_DEVICE_RESIDENT:
      name = "device_resident";
      goto print_remap;
    case OMP_CLAUSE_USE_DEVICE:
      name = "use_device";
      goto print_remap;
  print_remap:
      pp_string (pp, name);
      pp_left_paren (pp);
      dump_generic_node (pp, OMP_CLAUSE_DECL (clause),
			 spc, flags, false);
      pp_right_paren (pp);
      break;

    case OMP_CLAUSE_REDUCTION:
      pp_string (pp, "reduction(");
      if (OMP_CLAUSE_REDUCTION_CODE (clause) != ERROR_MARK)
	{
	  pp_string (pp,
		     op_symbol_code (OMP_CLAUSE_REDUCTION_CODE (clause)));
	  pp_colon (pp);
	}
      dump_generic_node (pp, OMP_CLAUSE_DECL (clause),
			 spc, flags, false);
      pp_right_paren (pp);
      break;

    case OMP_CLAUSE_IF:
      pp_string (pp, "if(");
      dump_generic_node (pp, OMP_CLAUSE_IF_EXPR (clause),
			 spc, flags, false);
      pp_right_paren (pp);
      break;

    case OMP_CLAUSE_NUM_THREADS:
      pp_string (pp, "num_threads(");
      dump_generic_node (pp, OMP_CLAUSE_NUM_THREADS_EXPR (clause),
			 spc, flags, false);
      pp_right_paren (pp);
      break;

    case OMP_CLAUSE__CILK_FOR_COUNT_:
      pp_string (pp, "_Cilk_for_count_(");
      dump_generic_node (pp, OMP_CLAUSE_OPERAND (clause, 0),
			 spc, flags, false);
      pp_right_paren (pp);
      break;

    case OMP_CLAUSE_NOWAIT:
      pp_string (pp, "nowait");
      break;
    case OMP_CLAUSE_ORDERED:
      pp_string (pp, "ordered");
      break;

    case OMP_CLAUSE_DEFAULT:
      pp_string (pp, "default(");
      switch (OMP_CLAUSE_DEFAULT_KIND (clause))
	{
	case OMP_CLAUSE_DEFAULT_UNSPECIFIED:
	  break;
	case OMP_CLAUSE_DEFAULT_SHARED:
	  pp_string (pp, "shared");
	  break;
	case OMP_CLAUSE_DEFAULT_NONE:
	  pp_string (pp, "none");
	  break;
	case OMP_CLAUSE_DEFAULT_PRIVATE:
	  pp_string (pp, "private");
	  break;
	case OMP_CLAUSE_DEFAULT_FIRSTPRIVATE:
	  pp_string (pp, "firstprivate");
	  break;
	default:
	  gcc_unreachable ();
	}
      pp_right_paren (pp);
      break;

    case OMP_CLAUSE_SCHEDULE:
      pp_string (pp, "schedule(");
      switch (OMP_CLAUSE_SCHEDULE_KIND (clause))
	{
	case OMP_CLAUSE_SCHEDULE_STATIC:
	  pp_string (pp, "static");
	  break;
	case OMP_CLAUSE_SCHEDULE_DYNAMIC:
	  pp_string (pp, "dynamic");
	  break;
	case OMP_CLAUSE_SCHEDULE_GUIDED:
	  pp_string (pp, "guided");
	  break;
	case OMP_CLAUSE_SCHEDULE_RUNTIME:
	  pp_string (pp, "runtime");
	  break;
	case OMP_CLAUSE_SCHEDULE_AUTO:
	  pp_string (pp, "auto");
	  break;
	case OMP_CLAUSE_SCHEDULE_CILKFOR:
	  pp_string (pp, "cilk-for grain");
	  break;
	default:
	  gcc_unreachable ();
	}
      if (OMP_CLAUSE_SCHEDULE_CHUNK_EXPR (clause))
	{
	  pp_comma (pp);
	  dump_generic_node (pp, OMP_CLAUSE_SCHEDULE_CHUNK_EXPR (clause),
			     spc, flags, false);
	}
      pp_right_paren (pp);
      break;

    case OMP_CLAUSE_UNTIED:
      pp_string (pp, "untied");
      break;

    case OMP_CLAUSE_COLLAPSE:
      pp_string (pp, "collapse(");
      dump_generic_node (pp, OMP_CLAUSE_COLLAPSE_EXPR (clause),
			 spc, flags, false);
      pp_right_paren (pp);
      break;

    case OMP_CLAUSE_FINAL:
      pp_string (pp, "final(");
      dump_generic_node (pp, OMP_CLAUSE_FINAL_EXPR (clause),
			 spc, flags, false);
      pp_right_paren (pp);
      break;

    case OMP_CLAUSE_MERGEABLE:
      pp_string (pp, "mergeable");
      break;

    case OMP_CLAUSE_LINEAR:
      pp_string (pp, "linear(");
      dump_generic_node (pp, OMP_CLAUSE_DECL (clause),
			 spc, flags, false);
      pp_colon (pp);
      dump_generic_node (pp, OMP_CLAUSE_LINEAR_STEP (clause),
			 spc, flags, false);
      pp_right_paren (pp);
      break;

    case OMP_CLAUSE_ALIGNED:
      pp_string (pp, "aligned(");
      dump_generic_node (pp, OMP_CLAUSE_DECL (clause),
			 spc, flags, false);
      if (OMP_CLAUSE_ALIGNED_ALIGNMENT (clause))
	{
	  pp_colon (pp);
	  dump_generic_node (pp, OMP_CLAUSE_ALIGNED_ALIGNMENT (clause),
			     spc, flags, false);
	}
      pp_right_paren (pp);
      break;

    case OMP_CLAUSE_DEPEND:
      pp_string (pp, "depend(");
      switch (OMP_CLAUSE_DEPEND_KIND (clause))
	{
	case OMP_CLAUSE_DEPEND_IN:
	  pp_string (pp, "in");
	  break;
	case OMP_CLAUSE_DEPEND_OUT:
	  pp_string (pp, "out");
	  break;
	case OMP_CLAUSE_DEPEND_INOUT:
	  pp_string (pp, "inout");
	  break;
	default:
	  gcc_unreachable ();
	}
      pp_colon (pp);
      dump_generic_node (pp, OMP_CLAUSE_DECL (clause),
			 spc, flags, false);
      pp_right_paren (pp);
      break;

    case OMP_CLAUSE_MAP:
      pp_string (pp, "map(");
      switch (OMP_CLAUSE_MAP_KIND (clause))
	{
	case GOMP_MAP_ALLOC:
	case GOMP_MAP_POINTER:
	  pp_string (pp, "alloc");
	  break;
<<<<<<< HEAD
	case OMP_CLAUSE_MAP_TO:
	case OMP_CLAUSE_MAP_TO_PSET:
	  pp_string (buffer, "to");
=======
	case GOMP_MAP_TO:
	case GOMP_MAP_TO_PSET:
	  pp_string (pp, "to");
>>>>>>> d5ad84b3
	  break;
	case GOMP_MAP_FROM:
	  pp_string (pp, "from");
	  break;
	case GOMP_MAP_TOFROM:
	  pp_string (pp, "tofrom");
	  break;
	case GOMP_MAP_FORCE_ALLOC:
	  pp_string (pp, "force_alloc");
	  break;
	case GOMP_MAP_FORCE_TO:
	  pp_string (pp, "force_to");
	  break;
	case GOMP_MAP_FORCE_FROM:
	  pp_string (pp, "force_from");
	  break;
	case GOMP_MAP_FORCE_TOFROM:
	  pp_string (pp, "force_tofrom");
	  break;
	case GOMP_MAP_FORCE_PRESENT:
	  pp_string (pp, "force_present");
	  break;
	case GOMP_MAP_FORCE_DEALLOC:
	  pp_string (pp, "force_dealloc");
	  break;
	case GOMP_MAP_FORCE_DEVICEPTR:
	  pp_string (pp, "force_deviceptr");
	  break;
	default:
	  gcc_unreachable ();
	}
      pp_colon (pp);
      dump_generic_node (pp, OMP_CLAUSE_DECL (clause),
			 spc, flags, false);
     print_clause_size:
      if (OMP_CLAUSE_SIZE (clause))
	{
	  if (OMP_CLAUSE_CODE (clause) == OMP_CLAUSE_MAP
<<<<<<< HEAD
	      && OMP_CLAUSE_MAP_KIND (clause) == OMP_CLAUSE_MAP_POINTER)
	    pp_string (buffer, " [pointer assign, bias: ");
	  else if (OMP_CLAUSE_CODE (clause) == OMP_CLAUSE_MAP
		   && OMP_CLAUSE_MAP_KIND (clause) == OMP_CLAUSE_MAP_TO_PSET)
	    pp_string (buffer, " [pointer set, len: ");
=======
	      && OMP_CLAUSE_MAP_KIND (clause) == GOMP_MAP_POINTER)
	    pp_string (pp, " [pointer assign, bias: ");
	  else if (OMP_CLAUSE_CODE (clause) == OMP_CLAUSE_MAP
		   && OMP_CLAUSE_MAP_KIND (clause) == GOMP_MAP_TO_PSET)
	    pp_string (pp, " [pointer set, len: ");
>>>>>>> d5ad84b3
	  else
	    pp_string (pp, " [len: ");
	  dump_generic_node (pp, OMP_CLAUSE_SIZE (clause),
			     spc, flags, false);
	  pp_right_bracket (pp);
	}
      pp_right_paren (pp);
      break;

    case OMP_CLAUSE_FROM:
      pp_string (pp, "from(");
      dump_generic_node (pp, OMP_CLAUSE_DECL (clause),
			 spc, flags, false);
      goto print_clause_size;

    case OMP_CLAUSE_TO:
      pp_string (pp, "to(");
      dump_generic_node (pp, OMP_CLAUSE_DECL (clause),
			 spc, flags, false);
      goto print_clause_size;

    case OMP_CLAUSE__CACHE_:
      pp_string (pp, "(");
      dump_generic_node (pp, OMP_CLAUSE_DECL (clause),
			 spc, flags, false);
      goto print_clause_size;

    case OMP_CLAUSE_NUM_TEAMS:
      pp_string (pp, "num_teams(");
      dump_generic_node (pp, OMP_CLAUSE_NUM_TEAMS_EXPR (clause),
			 spc, flags, false);
      pp_right_paren (pp);
      break;

    case OMP_CLAUSE_THREAD_LIMIT:
      pp_string (pp, "thread_limit(");
      dump_generic_node (pp, OMP_CLAUSE_THREAD_LIMIT_EXPR (clause),
			 spc, flags, false);
      pp_right_paren (pp);
      break;

    case OMP_CLAUSE_DEVICE:
      pp_string (pp, "device(");
      dump_generic_node (pp, OMP_CLAUSE_DEVICE_ID (clause),
			 spc, flags, false);
      pp_right_paren (pp);
      break;

    case OMP_CLAUSE_DIST_SCHEDULE:
      pp_string (pp, "dist_schedule(static");
      if (OMP_CLAUSE_DIST_SCHEDULE_CHUNK_EXPR (clause))
	{
	  pp_comma (pp);
	  dump_generic_node (pp,
			     OMP_CLAUSE_DIST_SCHEDULE_CHUNK_EXPR (clause),
			     spc, flags, false);
	}
      pp_right_paren (pp);
      break;

    case OMP_CLAUSE_PROC_BIND:
      pp_string (pp, "proc_bind(");
      switch (OMP_CLAUSE_PROC_BIND_KIND (clause))
	{
	case OMP_CLAUSE_PROC_BIND_MASTER:
	  pp_string (pp, "master");
	  break;
	case OMP_CLAUSE_PROC_BIND_CLOSE:
	  pp_string (pp, "close");
	  break;
	case OMP_CLAUSE_PROC_BIND_SPREAD:
	  pp_string (pp, "spread");
	  break;
	default:
	  gcc_unreachable ();
	}
      pp_right_paren (pp);
      break;

    case OMP_CLAUSE_SAFELEN:
      pp_string (pp, "safelen(");
      dump_generic_node (pp, OMP_CLAUSE_SAFELEN_EXPR (clause),
			 spc, flags, false);
      pp_right_paren (pp);
      break;

    case OMP_CLAUSE_SIMDLEN:
      pp_string (pp, "simdlen(");
      dump_generic_node (pp, OMP_CLAUSE_SIMDLEN_EXPR (clause),
			 spc, flags, false);
      pp_right_paren (pp);
      break;

    case OMP_CLAUSE__SIMDUID_:
      pp_string (pp, "_simduid_(");
      dump_generic_node (pp, OMP_CLAUSE__SIMDUID__DECL (clause),
			 spc, flags, false);
      pp_right_paren (pp);
      break;

    case OMP_CLAUSE_GANG:
      pp_string (pp, "gang");
      if (OMP_CLAUSE_GANG_EXPR (clause) != NULL_TREE)
	{
	  pp_string (pp, "(num: ");
	  dump_generic_node (pp, OMP_CLAUSE_GANG_EXPR (clause),
			     spc, flags, false);
	}
      if (OMP_CLAUSE_GANG_STATIC_EXPR (clause) != NULL_TREE)
	{
	  if (OMP_CLAUSE_GANG_EXPR (clause) == NULL_TREE)
	    pp_left_paren (pp);
	  else
	    pp_space (pp);
	  pp_string (pp, "static:");
	  if (OMP_CLAUSE_GANG_STATIC_EXPR (clause)
	      == integer_minus_one_node)
	    pp_character (pp, '*');
	  else
	    dump_generic_node (pp, OMP_CLAUSE_GANG_STATIC_EXPR (clause),
			       spc, flags, false);
	}
      if (OMP_CLAUSE_GANG_EXPR (clause) != NULL_TREE
	  || OMP_CLAUSE_GANG_STATIC_EXPR (clause) != NULL_TREE)
	pp_right_paren (pp);
      break;

    case OMP_CLAUSE_ASYNC:
      pp_string (pp, "async");
      if (OMP_CLAUSE_ASYNC_EXPR (clause))
        {
          pp_character(pp, '(');
          dump_generic_node (pp, OMP_CLAUSE_ASYNC_EXPR (clause),
                             spc, flags, false);
          pp_character(pp, ')');
        }
      break;

    case OMP_CLAUSE_AUTO:
    case OMP_CLAUSE_SEQ:
      pp_string (pp, omp_clause_code_name[OMP_CLAUSE_CODE (clause)]);
      break;

    case OMP_CLAUSE_WAIT:
      pp_string (pp, "wait(");
      dump_generic_node (pp, OMP_CLAUSE_WAIT_EXPR (clause),
			 spc, flags, false);
      pp_character(pp, ')');
      break;

    case OMP_CLAUSE_WORKER:
      pp_string (pp, "worker");
      if (OMP_CLAUSE_WORKER_EXPR (clause) != NULL_TREE)
	{
	  pp_left_paren (pp);
	  dump_generic_node (pp, OMP_CLAUSE_WORKER_EXPR (clause),
			     spc, flags, false);
	  pp_right_paren (pp);
	}
      break;

    case OMP_CLAUSE_VECTOR:
      pp_string (pp, "vector");
      if (OMP_CLAUSE_VECTOR_EXPR (clause) != NULL_TREE)
	{
	  pp_left_paren (pp);
	  dump_generic_node (pp, OMP_CLAUSE_VECTOR_EXPR (clause),
			     spc, flags, false);
	  pp_right_paren (pp);
	}
      break;

    case OMP_CLAUSE_NUM_GANGS:
      pp_string (pp, "num_gangs(");
      dump_generic_node (pp, OMP_CLAUSE_NUM_GANGS_EXPR (clause),
                         spc, flags, false);
      pp_character (pp, ')');
      break;

    case OMP_CLAUSE_NUM_WORKERS:
      pp_string (pp, "num_workers(");
      dump_generic_node (pp, OMP_CLAUSE_NUM_WORKERS_EXPR (clause),
                         spc, flags, false);
      pp_character (pp, ')');
      break;

    case OMP_CLAUSE_VECTOR_LENGTH:
      pp_string (pp, "vector_length(");
      dump_generic_node (pp, OMP_CLAUSE_VECTOR_LENGTH_EXPR (clause),
                         spc, flags, false);
      pp_character (pp, ')');
      break;

    case OMP_CLAUSE_INBRANCH:
      pp_string (pp, "inbranch");
      break;
    case OMP_CLAUSE_NOTINBRANCH:
      pp_string (pp, "notinbranch");
      break;
    case OMP_CLAUSE_FOR:
      pp_string (pp, "for");
      break;
    case OMP_CLAUSE_PARALLEL:
      pp_string (pp, "parallel");
      break;
    case OMP_CLAUSE_SECTIONS:
      pp_string (pp, "sections");
      break;
    case OMP_CLAUSE_TASKGROUP:
      pp_string (pp, "taskgroup");
      break;
    case OMP_CLAUSE_INDEPENDENT:
      pp_string (pp, "independent");
      break;

    default:
      /* Should never happen.  */
      dump_generic_node (pp, clause, spc, flags, false);
      break;
    }
}


/* Dump the list of OpenMP clauses.  PP, SPC and FLAGS are as in
   dump_generic_node.  */

void
dump_omp_clauses (pretty_printer *pp, tree clause, int spc, int flags)
{
  if (clause == NULL)
    return;

  pp_space (pp);
  while (1)
    {
      dump_omp_clause (pp, clause, spc, flags);
      clause = OMP_CLAUSE_CHAIN (clause);
      if (clause == NULL)
	return;
      pp_space (pp);
    }
}


/* Dump location LOC to PP.  */

void
dump_location (pretty_printer *pp, location_t loc)
{
  expanded_location xloc = expand_location (loc);

  pp_left_bracket (pp);
  if (xloc.file)
    {
      pp_string (pp, xloc.file);
      pp_string (pp, ":");
    }
  pp_decimal_int (pp, xloc.line);
  pp_colon (pp);
  pp_decimal_int (pp, xloc.column);
  pp_string (pp, "] ");
}


/* Dump lexical block BLOCK.  PP, SPC and FLAGS are as in
   dump_generic_node.  */

static void
dump_block_node (pretty_printer *pp, tree block, int spc, int flags)
{
  tree t;

  pp_printf (pp, "BLOCK #%d ", BLOCK_NUMBER (block));

  if (flags & TDF_ADDRESS)
    pp_printf (pp, "[%p] ", (void *) block);

  if (BLOCK_ABSTRACT (block))
    pp_string (pp, "[abstract] ");

  if (TREE_ASM_WRITTEN (block))
    pp_string (pp, "[written] ");

  if (flags & TDF_SLIM)
    return;

  if (BLOCK_SOURCE_LOCATION (block))
    dump_location (pp, BLOCK_SOURCE_LOCATION (block));

  newline_and_indent (pp, spc + 2);

  if (BLOCK_SUPERCONTEXT (block))
    {
      pp_string (pp, "SUPERCONTEXT: ");
      dump_generic_node (pp, BLOCK_SUPERCONTEXT (block), 0,
			 flags | TDF_SLIM, false);
      newline_and_indent (pp, spc + 2);
    }

  if (BLOCK_SUBBLOCKS (block))
    {
      pp_string (pp, "SUBBLOCKS: ");
      for (t = BLOCK_SUBBLOCKS (block); t; t = BLOCK_CHAIN (t))
	{
	  dump_generic_node (pp, t, 0, flags | TDF_SLIM, false);
	  pp_space (pp);
	}
      newline_and_indent (pp, spc + 2);
    }

  if (BLOCK_CHAIN (block))
    {
      pp_string (pp, "SIBLINGS: ");
      for (t = BLOCK_CHAIN (block); t; t = BLOCK_CHAIN (t))
	{
	  dump_generic_node (pp, t, 0, flags | TDF_SLIM, false);
	  pp_space (pp);
	}
      newline_and_indent (pp, spc + 2);
    }

  if (BLOCK_VARS (block))
    {
      pp_string (pp, "VARS: ");
      for (t = BLOCK_VARS (block); t; t = TREE_CHAIN (t))
	{
	  dump_generic_node (pp, t, 0, flags, false);
	  pp_space (pp);
	}
      newline_and_indent (pp, spc + 2);
    }

  if (vec_safe_length (BLOCK_NONLOCALIZED_VARS (block)) > 0)
    {
      unsigned i;
      vec<tree, va_gc> *nlv = BLOCK_NONLOCALIZED_VARS (block);

      pp_string (pp, "NONLOCALIZED_VARS: ");
      FOR_EACH_VEC_ELT (*nlv, i, t)
	{
	  dump_generic_node (pp, t, 0, flags, false);
	  pp_space (pp);
	}
      newline_and_indent (pp, spc + 2);
    }

  if (BLOCK_ABSTRACT_ORIGIN (block))
    {
      pp_string (pp, "ABSTRACT_ORIGIN: ");
      dump_generic_node (pp, BLOCK_ABSTRACT_ORIGIN (block), 0,
			 flags | TDF_SLIM, false);
      newline_and_indent (pp, spc + 2);
    }

  if (BLOCK_FRAGMENT_ORIGIN (block))
    {
      pp_string (pp, "FRAGMENT_ORIGIN: ");
      dump_generic_node (pp, BLOCK_FRAGMENT_ORIGIN (block), 0,
			 flags | TDF_SLIM, false);
      newline_and_indent (pp, spc + 2);
    }

  if (BLOCK_FRAGMENT_CHAIN (block))
    {
      pp_string (pp, "FRAGMENT_CHAIN: ");
      for (t = BLOCK_FRAGMENT_CHAIN (block); t; t = BLOCK_FRAGMENT_CHAIN (t))
	{
	  dump_generic_node (pp, t, 0, flags | TDF_SLIM, false);
	  pp_space (pp);
	}
      newline_and_indent (pp, spc + 2);
    }
}


/* Dump the node NODE on the pretty_printer PP, SPC spaces of
   indent.  FLAGS specifies details to show in the dump (see TDF_* in
   dumpfile.h).  If IS_STMT is true, the object printed is considered
   to be a statement and it is terminated by ';' if appropriate.  */

int
dump_generic_node (pretty_printer *pp, tree node, int spc, int flags,
		   bool is_stmt)
{
  tree type;
  tree op0, op1;
  const char *str;
  bool is_expr;
  enum tree_code code;

  if (node == NULL_TREE)
    return spc;

  is_expr = EXPR_P (node);

  if (is_stmt && (flags & TDF_STMTADDR))
    pp_printf (pp, "<&%p> ", (void *)node);

  if ((flags & TDF_LINENO) && EXPR_HAS_LOCATION (node))
    dump_location (pp, EXPR_LOCATION (node));

  code = TREE_CODE (node);
  switch (code)
    {
    case ERROR_MARK:
      pp_string (pp, "<<< error >>>");
      break;

    case IDENTIFIER_NODE:
      pp_tree_identifier (pp, node);
      break;

    case TREE_LIST:
      while (node && node != error_mark_node)
	{
	  if (TREE_PURPOSE (node))
	    {
	      dump_generic_node (pp, TREE_PURPOSE (node), spc, flags, false);
	      pp_space (pp);
	    }
	  dump_generic_node (pp, TREE_VALUE (node), spc, flags, false);
	  node = TREE_CHAIN (node);
	  if (node && TREE_CODE (node) == TREE_LIST)
	    {
	      pp_comma (pp);
	      pp_space (pp);
	    }
	}
      break;

    case TREE_BINFO:
      dump_generic_node (pp, BINFO_TYPE (node), spc, flags, false);
      break;

    case TREE_VEC:
      {
	size_t i;
	if (TREE_VEC_LENGTH (node) > 0)
	  {
	    size_t len = TREE_VEC_LENGTH (node);
	    for (i = 0; i < len - 1; i++)
	      {
		dump_generic_node (pp, TREE_VEC_ELT (node, i), spc, flags,
				   false);
		pp_comma (pp);
		pp_space (pp);
	      }
	    dump_generic_node (pp, TREE_VEC_ELT (node, len - 1), spc,
			       flags, false);
	  }
      }
      break;

    case VOID_TYPE:
    case POINTER_BOUNDS_TYPE:
    case INTEGER_TYPE:
    case REAL_TYPE:
    case FIXED_POINT_TYPE:
    case COMPLEX_TYPE:
    case VECTOR_TYPE:
    case ENUMERAL_TYPE:
    case BOOLEAN_TYPE:
      {
	unsigned int quals = TYPE_QUALS (node);
	enum tree_code_class tclass;

	if (quals & TYPE_QUAL_ATOMIC)
	  pp_string (pp, "atomic ");
	if (quals & TYPE_QUAL_CONST)
	  pp_string (pp, "const ");
	else if (quals & TYPE_QUAL_VOLATILE)
	  pp_string (pp, "volatile ");
	else if (quals & TYPE_QUAL_RESTRICT)
	  pp_string (pp, "restrict ");

	if (!ADDR_SPACE_GENERIC_P (TYPE_ADDR_SPACE (node)))
	  {
	    pp_string (pp, "<address-space-");
	    pp_decimal_int (pp, TYPE_ADDR_SPACE (node));
	    pp_string (pp, "> ");
	  }

	tclass = TREE_CODE_CLASS (TREE_CODE (node));

	if (tclass == tcc_declaration)
	  {
	    if (DECL_NAME (node))
	      dump_decl_name (pp, node, flags);
	    else
              pp_string (pp, "<unnamed type decl>");
	  }
	else if (tclass == tcc_type)
	  {
	    if (TYPE_NAME (node))
	      {
		if (TREE_CODE (TYPE_NAME (node)) == IDENTIFIER_NODE)
		  pp_tree_identifier (pp, TYPE_NAME (node));
		else if (TREE_CODE (TYPE_NAME (node)) == TYPE_DECL
			 && DECL_NAME (TYPE_NAME (node)))
		  dump_decl_name (pp, TYPE_NAME (node), flags);
		else
		  pp_string (pp, "<unnamed type>");
	      }
	    else if (TREE_CODE (node) == VECTOR_TYPE)
	      {
		pp_string (pp, "vector");
		pp_left_paren (pp);
		pp_wide_integer (pp, TYPE_VECTOR_SUBPARTS (node));
		pp_string (pp, ") ");
		dump_generic_node (pp, TREE_TYPE (node), spc, flags, false);
	      }
	    else if (TREE_CODE (node) == INTEGER_TYPE)
	      {
		if (TYPE_PRECISION (node) == CHAR_TYPE_SIZE)
		  pp_string (pp, (TYPE_UNSIGNED (node)
				      ? "unsigned char"
				      : "signed char"));
		else if (TYPE_PRECISION (node) == SHORT_TYPE_SIZE)
		  pp_string (pp, (TYPE_UNSIGNED (node)
				      ? "unsigned short"
				      : "signed short"));
		else if (TYPE_PRECISION (node) == INT_TYPE_SIZE)
		  pp_string (pp, (TYPE_UNSIGNED (node)
				      ? "unsigned int"
				      : "signed int"));
		else if (TYPE_PRECISION (node) == LONG_TYPE_SIZE)
		  pp_string (pp, (TYPE_UNSIGNED (node)
				      ? "unsigned long"
				      : "signed long"));
		else if (TYPE_PRECISION (node) == LONG_LONG_TYPE_SIZE)
		  pp_string (pp, (TYPE_UNSIGNED (node)
				      ? "unsigned long long"
				      : "signed long long"));
		else if (TYPE_PRECISION (node) >= CHAR_TYPE_SIZE
			 && exact_log2 (TYPE_PRECISION (node)) != -1)
		  {
		    pp_string (pp, (TYPE_UNSIGNED (node) ? "uint" : "int"));
		    pp_decimal_int (pp, TYPE_PRECISION (node));
		    pp_string (pp, "_t");
		  }
		else
		  {
		    pp_string (pp, (TYPE_UNSIGNED (node)
					? "<unnamed-unsigned:"
					: "<unnamed-signed:"));
		    pp_decimal_int (pp, TYPE_PRECISION (node));
		    pp_greater (pp);
		  }
	      }
	    else if (TREE_CODE (node) == COMPLEX_TYPE)
	      {
		pp_string (pp, "__complex__ ");
		dump_generic_node (pp, TREE_TYPE (node), spc, flags, false);
	      }
	    else if (TREE_CODE (node) == REAL_TYPE)
	      {
		pp_string (pp, "<float:");
		pp_decimal_int (pp, TYPE_PRECISION (node));
		pp_greater (pp);
	      }
	    else if (TREE_CODE (node) == FIXED_POINT_TYPE)
	      {
		pp_string (pp, "<fixed-point-");
		pp_string (pp, TYPE_SATURATING (node) ? "sat:" : "nonsat:");
		pp_decimal_int (pp, TYPE_PRECISION (node));
		pp_greater (pp);
	      }
	    else if (TREE_CODE (node) == VOID_TYPE)
	      pp_string (pp, "void");
	    else
              pp_string (pp, "<unnamed type>");
	  }
	break;
      }

    case POINTER_TYPE:
    case REFERENCE_TYPE:
      str = (TREE_CODE (node) == POINTER_TYPE ? "*" : "&");

      if (TREE_TYPE (node) == NULL)
        {
	  pp_string (pp, str);
          pp_string (pp, "<null type>");
        }
      else if (TREE_CODE (TREE_TYPE (node)) == FUNCTION_TYPE)
        {
	  tree fnode = TREE_TYPE (node);

	  dump_generic_node (pp, TREE_TYPE (fnode), spc, flags, false);
	  pp_space (pp);
	  pp_left_paren (pp);
	  pp_string (pp, str);
	  if (TYPE_NAME (node) && DECL_NAME (TYPE_NAME (node)))
	    dump_decl_name (pp, TYPE_NAME (node), flags);
	  else if (flags & TDF_NOUID)
	    pp_printf (pp, "<Txxxx>");
	  else
	    pp_printf (pp, "<T%x>", TYPE_UID (node));

	  pp_right_paren (pp);
	  dump_function_declaration (pp, fnode, spc, flags);
	}
      else
        {
	  unsigned int quals = TYPE_QUALS (node);

          dump_generic_node (pp, TREE_TYPE (node), spc, flags, false);
	  pp_space (pp);
	  pp_string (pp, str);

	  if (quals & TYPE_QUAL_CONST)
	    pp_string (pp, " const");
	  if (quals & TYPE_QUAL_VOLATILE)
	    pp_string (pp, " volatile");
	  if (quals & TYPE_QUAL_RESTRICT)
	    pp_string (pp, " restrict");

	  if (!ADDR_SPACE_GENERIC_P (TYPE_ADDR_SPACE (node)))
	    {
	      pp_string (pp, " <address-space-");
	      pp_decimal_int (pp, TYPE_ADDR_SPACE (node));
	      pp_greater (pp);
	    }

	  if (TYPE_REF_CAN_ALIAS_ALL (node))
	    pp_string (pp, " {ref-all}");
	}
      break;

    case OFFSET_TYPE:
      NIY;
      break;

    case MEM_REF:
      {
	if (integer_zerop (TREE_OPERAND (node, 1))
	    /* Dump the types of INTEGER_CSTs explicitly, for we can't
	       infer them and MEM_ATTR caching will share MEM_REFs
	       with differently-typed op0s.  */
	    && TREE_CODE (TREE_OPERAND (node, 0)) != INTEGER_CST
	    /* Released SSA_NAMES have no TREE_TYPE.  */
	    && TREE_TYPE (TREE_OPERAND (node, 0)) != NULL_TREE
	    /* Same pointer types, but ignoring POINTER_TYPE vs.
	       REFERENCE_TYPE.  */
	    && (TREE_TYPE (TREE_TYPE (TREE_OPERAND (node, 0)))
		== TREE_TYPE (TREE_TYPE (TREE_OPERAND (node, 1))))
	    && (TYPE_MODE (TREE_TYPE (TREE_OPERAND (node, 0)))
		== TYPE_MODE (TREE_TYPE (TREE_OPERAND (node, 1))))
	    && (TYPE_REF_CAN_ALIAS_ALL (TREE_TYPE (TREE_OPERAND (node, 0)))
		== TYPE_REF_CAN_ALIAS_ALL (TREE_TYPE (TREE_OPERAND (node, 1))))
	    /* Same value types ignoring qualifiers.  */
	    && (TYPE_MAIN_VARIANT (TREE_TYPE (node))
		== TYPE_MAIN_VARIANT
		    (TREE_TYPE (TREE_TYPE (TREE_OPERAND (node, 1)))))
	    && (!(flags & TDF_ALIAS)
		|| MR_DEPENDENCE_CLIQUE (node) == 0))
	  {
	    if (TREE_CODE (TREE_OPERAND (node, 0)) != ADDR_EXPR)
	      {
		pp_star (pp);
		dump_generic_node (pp, TREE_OPERAND (node, 0),
				   spc, flags, false);
	      }
	    else
	      dump_generic_node (pp,
				 TREE_OPERAND (TREE_OPERAND (node, 0), 0),
				 spc, flags, false);
	  }
	else
	  {
	    tree ptype;

	    pp_string (pp, "MEM[");
	    pp_left_paren (pp);
	    ptype = TYPE_MAIN_VARIANT (TREE_TYPE (TREE_OPERAND (node, 1)));
	    dump_generic_node (pp, ptype,
			       spc, flags | TDF_SLIM, false);
	    pp_right_paren (pp);
	    dump_generic_node (pp, TREE_OPERAND (node, 0),
			       spc, flags, false);
	    if (!integer_zerop (TREE_OPERAND (node, 1)))
	      {
		pp_string (pp, " + ");
		dump_generic_node (pp, TREE_OPERAND (node, 1),
				   spc, flags, false);
	      }
	    if ((flags & TDF_ALIAS)
		&& MR_DEPENDENCE_CLIQUE (node) != 0)
	      {
		pp_string (pp, " clique ");
		pp_unsigned_wide_integer (pp, MR_DEPENDENCE_CLIQUE (node));
		pp_string (pp, " base ");
		pp_unsigned_wide_integer (pp, MR_DEPENDENCE_BASE (node));
	      }
	    pp_right_bracket (pp);
	  }
	break;
      }

    case TARGET_MEM_REF:
      {
	const char *sep = "";
	tree tmp;

	pp_string (pp, "MEM[");

	if (TREE_CODE (TMR_BASE (node)) == ADDR_EXPR)
	  {
	    pp_string (pp, sep);
	    sep = ", ";
	    pp_string (pp, "symbol: ");
	    dump_generic_node (pp, TREE_OPERAND (TMR_BASE (node), 0),
			       spc, flags, false);
	  }
	else
	  {
	    pp_string (pp, sep);
	    sep = ", ";
	    pp_string (pp, "base: ");
	    dump_generic_node (pp, TMR_BASE (node), spc, flags, false);
	  }
	tmp = TMR_INDEX2 (node);
	if (tmp)
	  {
	    pp_string (pp, sep);
	    sep = ", ";
	    pp_string (pp, "base: ");
	    dump_generic_node (pp, tmp, spc, flags, false);
	  }
	tmp = TMR_INDEX (node);
	if (tmp)
	  {
	    pp_string (pp, sep);
	    sep = ", ";
	    pp_string (pp, "index: ");
	    dump_generic_node (pp, tmp, spc, flags, false);
	  }
	tmp = TMR_STEP (node);
	if (tmp)
	  {
	    pp_string (pp, sep);
	    sep = ", ";
	    pp_string (pp, "step: ");
	    dump_generic_node (pp, tmp, spc, flags, false);
	  }
	tmp = TMR_OFFSET (node);
	if (tmp)
	  {
	    pp_string (pp, sep);
	    sep = ", ";
	    pp_string (pp, "offset: ");
	    dump_generic_node (pp, tmp, spc, flags, false);
	  }
	pp_right_bracket (pp);
      }
      break;

    case ARRAY_TYPE:
      {
	tree tmp;

	/* Print the innermost component type.  */
	for (tmp = TREE_TYPE (node); TREE_CODE (tmp) == ARRAY_TYPE;
	     tmp = TREE_TYPE (tmp))
	  ;
	dump_generic_node (pp, tmp, spc, flags, false);

	/* Print the dimensions.  */
	for (tmp = node; TREE_CODE (tmp) == ARRAY_TYPE; tmp = TREE_TYPE (tmp))
	  dump_array_domain (pp, TYPE_DOMAIN (tmp), spc, flags);
	break;
      }

    case RECORD_TYPE:
    case UNION_TYPE:
    case QUAL_UNION_TYPE:
      {
	unsigned int quals = TYPE_QUALS (node);

	if (quals & TYPE_QUAL_ATOMIC)
	  pp_string (pp, "atomic ");
	if (quals & TYPE_QUAL_CONST)
	  pp_string (pp, "const ");
	if (quals & TYPE_QUAL_VOLATILE)
	  pp_string (pp, "volatile ");

        /* Print the name of the structure.  */
        if (TREE_CODE (node) == RECORD_TYPE)
	  pp_string (pp, "struct ");
        else if (TREE_CODE (node) == UNION_TYPE)
	  pp_string (pp, "union ");

        if (TYPE_NAME (node))
	  dump_generic_node (pp, TYPE_NAME (node), spc, flags, false);
	else if (!(flags & TDF_SLIM))
	  /* FIXME: If we eliminate the 'else' above and attempt
	     to show the fields for named types, we may get stuck
	     following a cycle of pointers to structs.  The alleged
	     self-reference check in print_struct_decl will not detect
	     cycles involving more than one pointer or struct type.  */
	  print_struct_decl (pp, node, spc, flags);
        break;
      }

    case LANG_TYPE:
      NIY;
      break;

    case INTEGER_CST:
      if (TREE_CODE (TREE_TYPE (node)) == POINTER_TYPE)
	{
	  /* In the case of a pointer, one may want to divide by the
	     size of the pointed-to type.  Unfortunately, this not
	     straightforward.  The C front-end maps expressions

	     (int *) 5
	     int *p; (p + 5)

	     in such a way that the two INTEGER_CST nodes for "5" have
	     different values but identical types.  In the latter
	     case, the 5 is multiplied by sizeof (int) in c-common.c
	     (pointer_int_sum) to convert it to a byte address, and
	     yet the type of the node is left unchanged.  Argh.  What
	     is consistent though is that the number value corresponds
	     to bytes (UNITS) offset.

             NB: Neither of the following divisors can be trivially
             used to recover the original literal:

             TREE_INT_CST_LOW (TYPE_SIZE_UNIT (TREE_TYPE (node)))
	     TYPE_PRECISION (TREE_TYPE (TREE_TYPE (node)))  */
	  pp_wide_integer (pp, TREE_INT_CST_LOW (node));
	  pp_string (pp, "B"); /* pseudo-unit */
	}
      else if (tree_fits_shwi_p (node))
	pp_wide_integer (pp, tree_to_shwi (node));
      else if (tree_fits_uhwi_p (node))
	pp_unsigned_wide_integer (pp, tree_to_uhwi (node));
      else
	{
	  wide_int val = node;

	  if (wi::neg_p (val, TYPE_SIGN (TREE_TYPE (node))))
	    {
	      pp_minus (pp);
	      val = -val;
	    }
	  print_hex (val, pp_buffer (pp)->digit_buffer);
	  pp_string (pp, pp_buffer (pp)->digit_buffer);
	}
      if (TREE_OVERFLOW (node))
	pp_string (pp, "(OVF)");
      break;

    case REAL_CST:
      /* Code copied from print_node.  */
      {
	REAL_VALUE_TYPE d;
	if (TREE_OVERFLOW (node))
	  pp_string (pp, " overflow");

#if !defined(REAL_IS_NOT_DOUBLE) || defined(REAL_ARITHMETIC)
	d = TREE_REAL_CST (node);
	if (REAL_VALUE_ISINF (d))
	  pp_string (pp, REAL_VALUE_NEGATIVE (d) ? " -Inf" : " Inf");
	else if (REAL_VALUE_ISNAN (d))
	  pp_string (pp, " Nan");
	else
	  {
	    char string[100];
	    real_to_decimal (string, &d, sizeof (string), 0, 1);
	    pp_string (pp, string);
	  }
#else
	{
	  HOST_WIDE_INT i;
	  unsigned char *p = (unsigned char *) &TREE_REAL_CST (node);
	  pp_string (pp, "0x");
	  for (i = 0; i < sizeof TREE_REAL_CST (node); i++)
	    output_formatted_integer (pp, "%02x", *p++);
	}
#endif
	break;
      }

    case FIXED_CST:
      {
	char string[100];
	fixed_to_decimal (string, TREE_FIXED_CST_PTR (node), sizeof (string));
	pp_string (pp, string);
	break;
      }

    case COMPLEX_CST:
      pp_string (pp, "__complex__ (");
      dump_generic_node (pp, TREE_REALPART (node), spc, flags, false);
      pp_string (pp, ", ");
      dump_generic_node (pp, TREE_IMAGPART (node), spc, flags, false);
      pp_right_paren (pp);
      break;

    case STRING_CST:
      pp_string (pp, "\"");
      pretty_print_string (pp, TREE_STRING_POINTER (node));
      pp_string (pp, "\"");
      break;

    case VECTOR_CST:
      {
	unsigned i;
	pp_string (pp, "{ ");
	for (i = 0; i < VECTOR_CST_NELTS (node); ++i)
	  {
	    if (i != 0)
	      pp_string (pp, ", ");
	    dump_generic_node (pp, VECTOR_CST_ELT (node, i),
			       spc, flags, false);
	  }
	pp_string (pp, " }");
      }
      break;

    case FUNCTION_TYPE:
    case METHOD_TYPE:
      dump_generic_node (pp, TREE_TYPE (node), spc, flags, false);
      pp_space (pp);
      if (TREE_CODE (node) == METHOD_TYPE)
	{
	  if (TYPE_METHOD_BASETYPE (node))
	    dump_decl_name (pp, TYPE_NAME (TYPE_METHOD_BASETYPE (node)),
			    flags);
	  else
	    pp_string (pp, "<null method basetype>");
	  pp_colon_colon (pp);
	}
      if (TYPE_NAME (node) && DECL_NAME (TYPE_NAME (node)))
	dump_decl_name (pp, TYPE_NAME (node), flags);
      else if (flags & TDF_NOUID)
	pp_printf (pp, "<Txxxx>");
      else
	pp_printf (pp, "<T%x>", TYPE_UID (node));
      dump_function_declaration (pp, node, spc, flags);
      break;

    case FUNCTION_DECL:
    case CONST_DECL:
      dump_decl_name (pp, node, flags);
      break;

    case LABEL_DECL:
      if (DECL_NAME (node))
	dump_decl_name (pp, node, flags);
      else if (LABEL_DECL_UID (node) != -1)
	pp_printf (pp, "<L%d>", (int) LABEL_DECL_UID (node));
      else
	{
	  if (flags & TDF_NOUID)
	    pp_string (pp, "<D.xxxx>");
	  else
	    pp_printf (pp, "<D.%u>", DECL_UID (node));
	}
      break;

    case TYPE_DECL:
      if (DECL_IS_BUILTIN (node))
	{
	  /* Don't print the declaration of built-in types.  */
	  break;
	}
      if (DECL_NAME (node))
	dump_decl_name (pp, node, flags);
      else if (TYPE_NAME (TREE_TYPE (node)) != node)
	{
	  if ((TREE_CODE (TREE_TYPE (node)) == RECORD_TYPE
	       || TREE_CODE (TREE_TYPE (node)) == UNION_TYPE)
	      && TYPE_METHODS (TREE_TYPE (node)))
	    {
	      /* The type is a c++ class: all structures have at least
		 4 methods.  */
	      pp_string (pp, "class ");
	      dump_generic_node (pp, TREE_TYPE (node), spc, flags, false);
	    }
	  else
	    {
	      pp_string (pp,
			 (TREE_CODE (TREE_TYPE (node)) == UNION_TYPE
			  ? "union" : "struct "));
	      dump_generic_node (pp, TREE_TYPE (node), spc, flags, false);
	    }
	}
      else
	pp_string (pp, "<anon>");
      break;

    case VAR_DECL:
    case PARM_DECL:
    case FIELD_DECL:
    case DEBUG_EXPR_DECL:
    case NAMESPACE_DECL:
    case NAMELIST_DECL:
      dump_decl_name (pp, node, flags);
      break;

    case RESULT_DECL:
      pp_string (pp, "<retval>");
      break;

    case COMPONENT_REF:
      op0 = TREE_OPERAND (node, 0);
      str = ".";
      if (op0
	  && (TREE_CODE (op0) == INDIRECT_REF
	      || (TREE_CODE (op0) == MEM_REF
		  && TREE_CODE (TREE_OPERAND (op0, 0)) != ADDR_EXPR
		  && integer_zerop (TREE_OPERAND (op0, 1))
		  /* Dump the types of INTEGER_CSTs explicitly, for we
		     can't infer them and MEM_ATTR caching will share
		     MEM_REFs with differently-typed op0s.  */
		  && TREE_CODE (TREE_OPERAND (op0, 0)) != INTEGER_CST
		  /* Released SSA_NAMES have no TREE_TYPE.  */
		  && TREE_TYPE (TREE_OPERAND (op0, 0)) != NULL_TREE
		  /* Same pointer types, but ignoring POINTER_TYPE vs.
		     REFERENCE_TYPE.  */
		  && (TREE_TYPE (TREE_TYPE (TREE_OPERAND (op0, 0)))
		      == TREE_TYPE (TREE_TYPE (TREE_OPERAND (op0, 1))))
		  && (TYPE_MODE (TREE_TYPE (TREE_OPERAND (op0, 0)))
		      == TYPE_MODE (TREE_TYPE (TREE_OPERAND (op0, 1))))
		  && (TYPE_REF_CAN_ALIAS_ALL (TREE_TYPE (TREE_OPERAND (op0, 0)))
		      == TYPE_REF_CAN_ALIAS_ALL (TREE_TYPE (TREE_OPERAND (op0, 1))))
		  /* Same value types ignoring qualifiers.  */
		  && (TYPE_MAIN_VARIANT (TREE_TYPE (op0))
		      == TYPE_MAIN_VARIANT
		          (TREE_TYPE (TREE_TYPE (TREE_OPERAND (op0, 1)))))
		  && MR_DEPENDENCE_CLIQUE (op0) == 0)))
	{
	  op0 = TREE_OPERAND (op0, 0);
	  str = "->";
	}
      if (op_prio (op0) < op_prio (node))
	pp_left_paren (pp);
      dump_generic_node (pp, op0, spc, flags, false);
      if (op_prio (op0) < op_prio (node))
	pp_right_paren (pp);
      pp_string (pp, str);
      dump_generic_node (pp, TREE_OPERAND (node, 1), spc, flags, false);
      op0 = component_ref_field_offset (node);
      if (op0 && TREE_CODE (op0) != INTEGER_CST)
	{
	  pp_string (pp, "{off: ");
	      dump_generic_node (pp, op0, spc, flags, false);
	      pp_right_brace (pp);
	}
      break;

    case BIT_FIELD_REF:
      pp_string (pp, "BIT_FIELD_REF <");
      dump_generic_node (pp, TREE_OPERAND (node, 0), spc, flags, false);
      pp_string (pp, ", ");
      dump_generic_node (pp, TREE_OPERAND (node, 1), spc, flags, false);
      pp_string (pp, ", ");
      dump_generic_node (pp, TREE_OPERAND (node, 2), spc, flags, false);
      pp_greater (pp);
      break;

    case ARRAY_REF:
    case ARRAY_RANGE_REF:
      op0 = TREE_OPERAND (node, 0);
      if (op_prio (op0) < op_prio (node))
	pp_left_paren (pp);
      dump_generic_node (pp, op0, spc, flags, false);
      if (op_prio (op0) < op_prio (node))
	pp_right_paren (pp);
      pp_left_bracket (pp);
      dump_generic_node (pp, TREE_OPERAND (node, 1), spc, flags, false);
      if (TREE_CODE (node) == ARRAY_RANGE_REF)
	pp_string (pp, " ...");
      pp_right_bracket (pp);

      op0 = array_ref_low_bound (node);
      op1 = array_ref_element_size (node);

      if (!integer_zerop (op0)
	  || TREE_OPERAND (node, 2)
	  || TREE_OPERAND (node, 3))
	{
	  pp_string (pp, "{lb: ");
	  dump_generic_node (pp, op0, spc, flags, false);
	  pp_string (pp, " sz: ");
	  dump_generic_node (pp, op1, spc, flags, false);
	  pp_right_brace (pp);
	}
      break;

    case CONSTRUCTOR:
      {
	unsigned HOST_WIDE_INT ix;
	tree field, val;
	bool is_struct_init = false;
	bool is_array_init = false;
	widest_int curidx;
	pp_left_brace (pp);
	if (TREE_CLOBBER_P (node))
	  pp_string (pp, "CLOBBER");
	else if (TREE_CODE (TREE_TYPE (node)) == RECORD_TYPE
		 || TREE_CODE (TREE_TYPE (node)) == UNION_TYPE)
	  is_struct_init = true;
        else if (TREE_CODE (TREE_TYPE (node)) == ARRAY_TYPE
		 && TYPE_DOMAIN (TREE_TYPE (node))
		 && TYPE_MIN_VALUE (TYPE_DOMAIN (TREE_TYPE (node)))
		 && TREE_CODE (TYPE_MIN_VALUE (TYPE_DOMAIN (TREE_TYPE (node))))
		    == INTEGER_CST)
	  {
	    tree minv = TYPE_MIN_VALUE (TYPE_DOMAIN (TREE_TYPE (node)));
	    is_array_init = true;
	    curidx = wi::to_widest (minv);
	  }
	FOR_EACH_CONSTRUCTOR_ELT (CONSTRUCTOR_ELTS (node), ix, field, val)
	  {
	    if (field)
	      {
		if (is_struct_init)
		  {
		    pp_dot (pp);
		    dump_generic_node (pp, field, spc, flags, false);
		    pp_equal (pp);
		  }
		else if (is_array_init
			 && (TREE_CODE (field) != INTEGER_CST
			     || curidx != wi::to_widest (field)))
		  {
		    pp_left_bracket (pp);
		    if (TREE_CODE (field) == RANGE_EXPR)
		      {
			dump_generic_node (pp, TREE_OPERAND (field, 0), spc,
					   flags, false);
			pp_string (pp, " ... ");
			dump_generic_node (pp, TREE_OPERAND (field, 1), spc,
					   flags, false);
			if (TREE_CODE (TREE_OPERAND (field, 1)) == INTEGER_CST)
			  curidx = wi::to_widest (TREE_OPERAND (field, 1));
		      }
		    else
		      dump_generic_node (pp, field, spc, flags, false);
		    if (TREE_CODE (field) == INTEGER_CST)
		      curidx = wi::to_widest (field);
		    pp_string (pp, "]=");
		  }
	      }
            if (is_array_init)
	      curidx += 1;
	    if (val && TREE_CODE (val) == ADDR_EXPR)
	      if (TREE_CODE (TREE_OPERAND (val, 0)) == FUNCTION_DECL)
		val = TREE_OPERAND (val, 0);
	    if (val && TREE_CODE (val) == FUNCTION_DECL)
		dump_decl_name (pp, val, flags);
	    else
		dump_generic_node (pp, val, spc, flags, false);
	    if (ix != vec_safe_length (CONSTRUCTOR_ELTS (node)) - 1)
	      {
		pp_comma (pp);
		pp_space (pp);
	      }
	  }
	pp_right_brace (pp);
      }
      break;

    case COMPOUND_EXPR:
      {
	tree *tp;
	if (flags & TDF_SLIM)
	  {
	    pp_string (pp, "<COMPOUND_EXPR>");
	    break;
	  }

	dump_generic_node (pp, TREE_OPERAND (node, 0),
			   spc, flags, !(flags & TDF_SLIM));
	if (flags & TDF_SLIM)
	  newline_and_indent (pp, spc);
	else
	  {
	    pp_comma (pp);
	    pp_space (pp);
	  }

	for (tp = &TREE_OPERAND (node, 1);
	     TREE_CODE (*tp) == COMPOUND_EXPR;
	     tp = &TREE_OPERAND (*tp, 1))
	  {
	    dump_generic_node (pp, TREE_OPERAND (*tp, 0),
			       spc, flags, !(flags & TDF_SLIM));
	    if (flags & TDF_SLIM)
	      newline_and_indent (pp, spc);
	    else
	      {
	        pp_comma (pp);
	        pp_space (pp);
	      }
	  }

	dump_generic_node (pp, *tp, spc, flags, !(flags & TDF_SLIM));
      }
      break;

    case STATEMENT_LIST:
      {
	tree_stmt_iterator si;
	bool first = true;

	if (flags & TDF_SLIM)
	  {
	    pp_string (pp, "<STATEMENT_LIST>");
	    break;
	  }

	for (si = tsi_start (node); !tsi_end_p (si); tsi_next (&si))
	  {
	    if (!first)
	      newline_and_indent (pp, spc);
	    else
	      first = false;
	    dump_generic_node (pp, tsi_stmt (si), spc, flags, true);
	  }
      }
      break;

    case MODIFY_EXPR:
    case INIT_EXPR:
      dump_generic_node (pp, TREE_OPERAND (node, 0), spc, flags,
	  		 false);
      pp_space (pp);
      pp_equal (pp);
      pp_space (pp);
      dump_generic_node (pp, TREE_OPERAND (node, 1), spc, flags,
	  		 false);
      break;

    case TARGET_EXPR:
      pp_string (pp, "TARGET_EXPR <");
      dump_generic_node (pp, TARGET_EXPR_SLOT (node), spc, flags, false);
      pp_comma (pp);
      pp_space (pp);
      dump_generic_node (pp, TARGET_EXPR_INITIAL (node), spc, flags, false);
      pp_greater (pp);
      break;

    case DECL_EXPR:
      print_declaration (pp, DECL_EXPR_DECL (node), spc, flags);
      is_stmt = false;
      break;

    case COND_EXPR:
      if (TREE_TYPE (node) == NULL || TREE_TYPE (node) == void_type_node)
	{
	  pp_string (pp, "if (");
	  dump_generic_node (pp, COND_EXPR_COND (node), spc, flags, false);
	  pp_right_paren (pp);
	  /* The lowered cond_exprs should always be printed in full.  */
	  if (COND_EXPR_THEN (node)
	      && (IS_EMPTY_STMT (COND_EXPR_THEN (node))
		  || TREE_CODE (COND_EXPR_THEN (node)) == GOTO_EXPR)
	      && COND_EXPR_ELSE (node)
	      && (IS_EMPTY_STMT (COND_EXPR_ELSE (node))
		  || TREE_CODE (COND_EXPR_ELSE (node)) == GOTO_EXPR))
	    {
	      pp_space (pp);
	      dump_generic_node (pp, COND_EXPR_THEN (node),
				 0, flags, true);
	      if (!IS_EMPTY_STMT (COND_EXPR_ELSE (node)))
		{
		  pp_string (pp, " else ");
		  dump_generic_node (pp, COND_EXPR_ELSE (node),
				     0, flags, true);
		}
	    }
	  else if (!(flags & TDF_SLIM))
	    {
	      /* Output COND_EXPR_THEN.  */
	      if (COND_EXPR_THEN (node))
		{
		  newline_and_indent (pp, spc+2);
		  pp_left_brace (pp);
		  newline_and_indent (pp, spc+4);
		  dump_generic_node (pp, COND_EXPR_THEN (node), spc+4,
				     flags, true);
		  newline_and_indent (pp, spc+2);
		  pp_right_brace (pp);
		}

	      /* Output COND_EXPR_ELSE.  */
	      if (COND_EXPR_ELSE (node)
		  && !IS_EMPTY_STMT (COND_EXPR_ELSE (node)))
		{
		  newline_and_indent (pp, spc);
		  pp_string (pp, "else");
		  newline_and_indent (pp, spc+2);
		  pp_left_brace (pp);
		  newline_and_indent (pp, spc+4);
		  dump_generic_node (pp, COND_EXPR_ELSE (node), spc+4,
			             flags, true);
		  newline_and_indent (pp, spc+2);
		  pp_right_brace (pp);
		}
	    }
	  is_expr = false;
	}
      else
	{
	  dump_generic_node (pp, TREE_OPERAND (node, 0), spc, flags, false);
	  pp_space (pp);
	  pp_question (pp);
	  pp_space (pp);
	  dump_generic_node (pp, TREE_OPERAND (node, 1), spc, flags, false);
	  pp_space (pp);
	  pp_colon (pp);
	  pp_space (pp);
	  dump_generic_node (pp, TREE_OPERAND (node, 2), spc, flags, false);
	}
      break;

    case BIND_EXPR:
      pp_left_brace (pp);
      if (!(flags & TDF_SLIM))
	{
	  if (BIND_EXPR_VARS (node))
	    {
	      pp_newline (pp);

	      for (op0 = BIND_EXPR_VARS (node); op0; op0 = DECL_CHAIN (op0))
		{
		  print_declaration (pp, op0, spc+2, flags);
		  pp_newline (pp);
		}
	    }

	  newline_and_indent (pp, spc+2);
	  dump_generic_node (pp, BIND_EXPR_BODY (node), spc+2, flags, true);
	  newline_and_indent (pp, spc);
	  pp_right_brace (pp);
	}
      is_expr = false;
      break;

    case CALL_EXPR:
      if (CALL_EXPR_FN (node) != NULL_TREE)
	print_call_name (pp, CALL_EXPR_FN (node), flags);
      else
	pp_string (pp, internal_fn_name (CALL_EXPR_IFN (node)));

      /* Print parameters.  */
      pp_space (pp);
      pp_left_paren (pp);
      {
	tree arg;
	call_expr_arg_iterator iter;
	FOR_EACH_CALL_EXPR_ARG (arg, iter, node)
	  {
	    dump_generic_node (pp, arg, spc, flags, false);
	    if (more_call_expr_args_p (&iter))
	      {
		pp_comma (pp);
		pp_space (pp);
	      }
	  }
      }
      if (CALL_EXPR_VA_ARG_PACK (node))
	{
	  if (call_expr_nargs (node) > 0)
	    {
	      pp_comma (pp);
	      pp_space (pp);
	    }
	  pp_string (pp, "__builtin_va_arg_pack ()");
	}
      pp_right_paren (pp);

      op1 = CALL_EXPR_STATIC_CHAIN (node);
      if (op1)
	{
	  pp_string (pp, " [static-chain: ");
	  dump_generic_node (pp, op1, spc, flags, false);
	  pp_right_bracket (pp);
	}

      if (CALL_EXPR_RETURN_SLOT_OPT (node))
	pp_string (pp, " [return slot optimization]");
      if (CALL_EXPR_TAILCALL (node))
	pp_string (pp, " [tail call]");
      break;

    case WITH_CLEANUP_EXPR:
      NIY;
      break;

    case CLEANUP_POINT_EXPR:
      pp_string (pp, "<<cleanup_point ");
      dump_generic_node (pp, TREE_OPERAND (node, 0), spc, flags, false);
      pp_string (pp, ">>");
      break;

    case PLACEHOLDER_EXPR:
      pp_string (pp, "<PLACEHOLDER_EXPR ");
      dump_generic_node (pp, TREE_TYPE (node), spc, flags, false);
      pp_greater (pp);
      break;

      /* Binary arithmetic and logic expressions.  */
    case WIDEN_SUM_EXPR:
    case WIDEN_MULT_EXPR:
    case MULT_EXPR:
    case MULT_HIGHPART_EXPR:
    case PLUS_EXPR:
    case POINTER_PLUS_EXPR:
    case MINUS_EXPR:
    case TRUNC_DIV_EXPR:
    case CEIL_DIV_EXPR:
    case FLOOR_DIV_EXPR:
    case ROUND_DIV_EXPR:
    case TRUNC_MOD_EXPR:
    case CEIL_MOD_EXPR:
    case FLOOR_MOD_EXPR:
    case ROUND_MOD_EXPR:
    case RDIV_EXPR:
    case EXACT_DIV_EXPR:
    case LSHIFT_EXPR:
    case RSHIFT_EXPR:
    case LROTATE_EXPR:
    case RROTATE_EXPR:
    case WIDEN_LSHIFT_EXPR:
    case BIT_IOR_EXPR:
    case BIT_XOR_EXPR:
    case BIT_AND_EXPR:
    case TRUTH_ANDIF_EXPR:
    case TRUTH_ORIF_EXPR:
    case TRUTH_AND_EXPR:
    case TRUTH_OR_EXPR:
    case TRUTH_XOR_EXPR:
    case LT_EXPR:
    case LE_EXPR:
    case GT_EXPR:
    case GE_EXPR:
    case EQ_EXPR:
    case NE_EXPR:
    case UNLT_EXPR:
    case UNLE_EXPR:
    case UNGT_EXPR:
    case UNGE_EXPR:
    case UNEQ_EXPR:
    case LTGT_EXPR:
    case ORDERED_EXPR:
    case UNORDERED_EXPR:
      {
	const char *op = op_symbol (node);
	op0 = TREE_OPERAND (node, 0);
	op1 = TREE_OPERAND (node, 1);

	/* When the operands are expressions with less priority,
	   keep semantics of the tree representation.  */
	if (op_prio (op0) <= op_prio (node))
	  {
	    pp_left_paren (pp);
	    dump_generic_node (pp, op0, spc, flags, false);
	    pp_right_paren (pp);
	  }
	else
	  dump_generic_node (pp, op0, spc, flags, false);

	pp_space (pp);
	pp_string (pp, op);
	pp_space (pp);

	/* When the operands are expressions with less priority,
	   keep semantics of the tree representation.  */
	if (op_prio (op1) <= op_prio (node))
	  {
	    pp_left_paren (pp);
	    dump_generic_node (pp, op1, spc, flags, false);
	    pp_right_paren (pp);
	  }
	else
	  dump_generic_node (pp, op1, spc, flags, false);
      }
      break;

      /* Unary arithmetic and logic expressions.  */
    case NEGATE_EXPR:
    case BIT_NOT_EXPR:
    case TRUTH_NOT_EXPR:
    case ADDR_EXPR:
    case PREDECREMENT_EXPR:
    case PREINCREMENT_EXPR:
    case INDIRECT_REF:
      if (TREE_CODE (node) == ADDR_EXPR
	  && (TREE_CODE (TREE_OPERAND (node, 0)) == STRING_CST
	      || TREE_CODE (TREE_OPERAND (node, 0)) == FUNCTION_DECL))
	;	/* Do not output '&' for strings and function pointers.  */
      else
	pp_string (pp, op_symbol (node));

      if (op_prio (TREE_OPERAND (node, 0)) < op_prio (node))
	{
	  pp_left_paren (pp);
	  dump_generic_node (pp, TREE_OPERAND (node, 0), spc, flags, false);
	  pp_right_paren (pp);
	}
      else
	dump_generic_node (pp, TREE_OPERAND (node, 0), spc, flags, false);
      break;

    case POSTDECREMENT_EXPR:
    case POSTINCREMENT_EXPR:
      if (op_prio (TREE_OPERAND (node, 0)) < op_prio (node))
	{
	  pp_left_paren (pp);
	  dump_generic_node (pp, TREE_OPERAND (node, 0), spc, flags, false);
	  pp_right_paren (pp);
	}
      else
	dump_generic_node (pp, TREE_OPERAND (node, 0), spc, flags, false);
      pp_string (pp, op_symbol (node));
      break;

    case MIN_EXPR:
      pp_string (pp, "MIN_EXPR <");
      dump_generic_node (pp, TREE_OPERAND (node, 0), spc, flags, false);
      pp_string (pp, ", ");
      dump_generic_node (pp, TREE_OPERAND (node, 1), spc, flags, false);
      pp_greater (pp);
      break;

    case MAX_EXPR:
      pp_string (pp, "MAX_EXPR <");
      dump_generic_node (pp, TREE_OPERAND (node, 0), spc, flags, false);
      pp_string (pp, ", ");
      dump_generic_node (pp, TREE_OPERAND (node, 1), spc, flags, false);
      pp_greater (pp);
      break;

    case ABS_EXPR:
      pp_string (pp, "ABS_EXPR <");
      dump_generic_node (pp, TREE_OPERAND (node, 0), spc, flags, false);
      pp_greater (pp);
      break;

    case RANGE_EXPR:
      NIY;
      break;

    case ADDR_SPACE_CONVERT_EXPR:
    case FIXED_CONVERT_EXPR:
    case FIX_TRUNC_EXPR:
    case FLOAT_EXPR:
    CASE_CONVERT:
      type = TREE_TYPE (node);
      op0 = TREE_OPERAND (node, 0);
      if (type != TREE_TYPE (op0))
	{
	  pp_left_paren (pp);
	  dump_generic_node (pp, type, spc, flags, false);
	  pp_string (pp, ") ");
	}
      if (op_prio (op0) < op_prio (node))
	pp_left_paren (pp);
      dump_generic_node (pp, op0, spc, flags, false);
      if (op_prio (op0) < op_prio (node))
	pp_right_paren (pp);
      break;

    case VIEW_CONVERT_EXPR:
      pp_string (pp, "VIEW_CONVERT_EXPR<");
      dump_generic_node (pp, TREE_TYPE (node), spc, flags, false);
      pp_string (pp, ">(");
      dump_generic_node (pp, TREE_OPERAND (node, 0), spc, flags, false);
      pp_right_paren (pp);
      break;

    case PAREN_EXPR:
      pp_string (pp, "((");
      dump_generic_node (pp, TREE_OPERAND (node, 0), spc, flags, false);
      pp_string (pp, "))");
      break;

    case NON_LVALUE_EXPR:
      pp_string (pp, "NON_LVALUE_EXPR <");
      dump_generic_node (pp, TREE_OPERAND (node, 0), spc, flags, false);
      pp_greater (pp);
      break;

    case SAVE_EXPR:
      pp_string (pp, "SAVE_EXPR <");
      dump_generic_node (pp, TREE_OPERAND (node, 0), spc, flags, false);
      pp_greater (pp);
      break;

    case COMPLEX_EXPR:
      pp_string (pp, "COMPLEX_EXPR <");
      dump_generic_node (pp, TREE_OPERAND (node, 0), spc, flags, false);
      pp_string (pp, ", ");
      dump_generic_node (pp, TREE_OPERAND (node, 1), spc, flags, false);
      pp_greater (pp);
      break;

    case CONJ_EXPR:
      pp_string (pp, "CONJ_EXPR <");
      dump_generic_node (pp, TREE_OPERAND (node, 0), spc, flags, false);
      pp_greater (pp);
      break;

    case REALPART_EXPR:
      pp_string (pp, "REALPART_EXPR <");
      dump_generic_node (pp, TREE_OPERAND (node, 0), spc, flags, false);
      pp_greater (pp);
      break;

    case IMAGPART_EXPR:
      pp_string (pp, "IMAGPART_EXPR <");
      dump_generic_node (pp, TREE_OPERAND (node, 0), spc, flags, false);
      pp_greater (pp);
      break;

    case VA_ARG_EXPR:
      pp_string (pp, "VA_ARG_EXPR <");
      dump_generic_node (pp, TREE_OPERAND (node, 0), spc, flags, false);
      pp_greater (pp);
      break;

    case TRY_FINALLY_EXPR:
    case TRY_CATCH_EXPR:
      pp_string (pp, "try");
      newline_and_indent (pp, spc+2);
      pp_left_brace (pp);
      newline_and_indent (pp, spc+4);
      dump_generic_node (pp, TREE_OPERAND (node, 0), spc+4, flags, true);
      newline_and_indent (pp, spc+2);
      pp_right_brace (pp);
      newline_and_indent (pp, spc);
      pp_string (pp,
			 (TREE_CODE (node) == TRY_CATCH_EXPR) ? "catch" : "finally");
      newline_and_indent (pp, spc+2);
      pp_left_brace (pp);
      newline_and_indent (pp, spc+4);
      dump_generic_node (pp, TREE_OPERAND (node, 1), spc+4, flags, true);
      newline_and_indent (pp, spc+2);
      pp_right_brace (pp);
      is_expr = false;
      break;

    case CATCH_EXPR:
      pp_string (pp, "catch (");
      dump_generic_node (pp, CATCH_TYPES (node), spc+2, flags, false);
      pp_right_paren (pp);
      newline_and_indent (pp, spc+2);
      pp_left_brace (pp);
      newline_and_indent (pp, spc+4);
      dump_generic_node (pp, CATCH_BODY (node), spc+4, flags, true);
      newline_and_indent (pp, spc+2);
      pp_right_brace (pp);
      is_expr = false;
      break;

    case EH_FILTER_EXPR:
      pp_string (pp, "<<<eh_filter (");
      dump_generic_node (pp, EH_FILTER_TYPES (node), spc+2, flags, false);
      pp_string (pp, ")>>>");
      newline_and_indent (pp, spc+2);
      pp_left_brace (pp);
      newline_and_indent (pp, spc+4);
      dump_generic_node (pp, EH_FILTER_FAILURE (node), spc+4, flags, true);
      newline_and_indent (pp, spc+2);
      pp_right_brace (pp);
      is_expr = false;
      break;

    case LABEL_EXPR:
      op0 = TREE_OPERAND (node, 0);
      /* If this is for break or continue, don't bother printing it.  */
      if (DECL_NAME (op0))
	{
	  const char *name = IDENTIFIER_POINTER (DECL_NAME (op0));
	  if (strcmp (name, "break") == 0
	      || strcmp (name, "continue") == 0)
	    break;
	}
      dump_generic_node (pp, op0, spc, flags, false);
      pp_colon (pp);
      if (DECL_NONLOCAL (op0))
	pp_string (pp, " [non-local]");
      break;

    case LOOP_EXPR:
      pp_string (pp, "while (1)");
      if (!(flags & TDF_SLIM))
	{
	  newline_and_indent (pp, spc+2);
	  pp_left_brace (pp);
	  newline_and_indent (pp, spc+4);
	  dump_generic_node (pp, LOOP_EXPR_BODY (node), spc+4, flags, true);
	  newline_and_indent (pp, spc+2);
	  pp_right_brace (pp);
	}
      is_expr = false;
      break;

    case PREDICT_EXPR:
      pp_string (pp, "// predicted ");
      if (PREDICT_EXPR_OUTCOME (node))
        pp_string (pp, "likely by ");
      else
        pp_string (pp, "unlikely by ");
      pp_string (pp, predictor_name (PREDICT_EXPR_PREDICTOR (node)));
      pp_string (pp, " predictor.");
      break;

    case ANNOTATE_EXPR:
      pp_string (pp, "ANNOTATE_EXPR <");
      dump_generic_node (pp, TREE_OPERAND (node, 0), spc, flags, false);
      switch ((enum annot_expr_kind) TREE_INT_CST_LOW (TREE_OPERAND (node, 1)))
	{
	case annot_expr_ivdep_kind:
	  pp_string (pp, ", ivdep");
	  break;
	case annot_expr_no_vector_kind:
	  pp_string (pp, ", no-vector");
	  break;
	case annot_expr_vector_kind:
	  pp_string (pp, ", vector");
	  break;
	default:
	  gcc_unreachable ();
	}
      pp_greater (pp);
      break;

    case RETURN_EXPR:
      pp_string (pp, "return");
      op0 = TREE_OPERAND (node, 0);
      if (op0)
	{
	  pp_space (pp);
	  if (TREE_CODE (op0) == MODIFY_EXPR)
	    dump_generic_node (pp, TREE_OPERAND (op0, 1),
			       spc, flags, false);
	  else
	    dump_generic_node (pp, op0, spc, flags, false);
	}
      break;

    case EXIT_EXPR:
      pp_string (pp, "if (");
      dump_generic_node (pp, TREE_OPERAND (node, 0), spc, flags, false);
      pp_string (pp, ") break");
      break;

    case SWITCH_EXPR:
      pp_string (pp, "switch (");
      dump_generic_node (pp, SWITCH_COND (node), spc, flags, false);
      pp_right_paren (pp);
      if (!(flags & TDF_SLIM))
	{
	  newline_and_indent (pp, spc+2);
	  pp_left_brace (pp);
	  if (SWITCH_BODY (node))
	    {
	      newline_and_indent (pp, spc+4);
	      dump_generic_node (pp, SWITCH_BODY (node), spc+4, flags,
		                 true);
	    }
	  else
	    {
	      tree vec = SWITCH_LABELS (node);
	      size_t i, n = TREE_VEC_LENGTH (vec);
	      for (i = 0; i < n; ++i)
		{
		  tree elt = TREE_VEC_ELT (vec, i);
		  newline_and_indent (pp, spc+4);
		  if (elt)
		    {
		      dump_generic_node (pp, elt, spc+4, flags, false);
		      pp_string (pp, " goto ");
		      dump_generic_node (pp, CASE_LABEL (elt), spc+4,
					 flags, true);
		      pp_semicolon (pp);
		    }
		  else
		    pp_string (pp, "case ???: goto ???;");
		}
	    }
	  newline_and_indent (pp, spc+2);
	  pp_right_brace (pp);
	}
      is_expr = false;
      break;

    case GOTO_EXPR:
      op0 = GOTO_DESTINATION (node);
      if (TREE_CODE (op0) != SSA_NAME && DECL_P (op0) && DECL_NAME (op0))
	{
	  const char *name = IDENTIFIER_POINTER (DECL_NAME (op0));
	  if (strcmp (name, "break") == 0
	      || strcmp (name, "continue") == 0)
	    {
	      pp_string (pp, name);
	      break;
	    }
	}
      pp_string (pp, "goto ");
      dump_generic_node (pp, op0, spc, flags, false);
      break;

    case ASM_EXPR:
      pp_string (pp, "__asm__");
      if (ASM_VOLATILE_P (node))
	pp_string (pp, " __volatile__");
      pp_left_paren (pp);
      dump_generic_node (pp, ASM_STRING (node), spc, flags, false);
      pp_colon (pp);
      dump_generic_node (pp, ASM_OUTPUTS (node), spc, flags, false);
      pp_colon (pp);
      dump_generic_node (pp, ASM_INPUTS (node), spc, flags, false);
      if (ASM_CLOBBERS (node))
	{
	  pp_colon (pp);
	  dump_generic_node (pp, ASM_CLOBBERS (node), spc, flags, false);
	}
      pp_right_paren (pp);
      break;

    case CASE_LABEL_EXPR:
      if (CASE_LOW (node) && CASE_HIGH (node))
	{
	  pp_string (pp, "case ");
	  dump_generic_node (pp, CASE_LOW (node), spc, flags, false);
	  pp_string (pp, " ... ");
	  dump_generic_node (pp, CASE_HIGH (node), spc, flags, false);
	}
      else if (CASE_LOW (node))
	{
	  pp_string (pp, "case ");
	  dump_generic_node (pp, CASE_LOW (node), spc, flags, false);
	}
      else
	pp_string (pp, "default");
      pp_colon (pp);
      break;

    case OBJ_TYPE_REF:
      pp_string (pp, "OBJ_TYPE_REF(");
      dump_generic_node (pp, OBJ_TYPE_REF_EXPR (node), spc, flags, false);
      pp_semicolon (pp);
      if (!(flags & TDF_SLIM) && virtual_method_call_p (node))
	{
	  pp_string (pp, "(");
	  dump_generic_node (pp, obj_type_ref_class (node), spc, flags, false);
	  pp_string (pp, ")");
	}
      dump_generic_node (pp, OBJ_TYPE_REF_OBJECT (node), spc, flags, false);
      pp_arrow (pp);
      dump_generic_node (pp, OBJ_TYPE_REF_TOKEN (node), spc, flags, false);
      pp_right_paren (pp);
      break;

    case SSA_NAME:
      if (SSA_NAME_IDENTIFIER (node))
	dump_generic_node (pp, SSA_NAME_IDENTIFIER (node),
			   spc, flags, false);
      pp_underscore (pp);
      pp_decimal_int (pp, SSA_NAME_VERSION (node));
      if (SSA_NAME_IS_DEFAULT_DEF (node))
	pp_string (pp, "(D)");
      if (SSA_NAME_OCCURS_IN_ABNORMAL_PHI (node))
	pp_string (pp, "(ab)");
      break;

    case WITH_SIZE_EXPR:
      pp_string (pp, "WITH_SIZE_EXPR <");
      dump_generic_node (pp, TREE_OPERAND (node, 0), spc, flags, false);
      pp_string (pp, ", ");
      dump_generic_node (pp, TREE_OPERAND (node, 1), spc, flags, false);
      pp_greater (pp);
      break;

    case ASSERT_EXPR:
      pp_string (pp, "ASSERT_EXPR <");
      dump_generic_node (pp, ASSERT_EXPR_VAR (node), spc, flags, false);
      pp_string (pp, ", ");
      dump_generic_node (pp, ASSERT_EXPR_COND (node), spc, flags, false);
      pp_greater (pp);
      break;

    case SCEV_KNOWN:
      pp_string (pp, "scev_known");
      break;

    case SCEV_NOT_KNOWN:
      pp_string (pp, "scev_not_known");
      break;

    case POLYNOMIAL_CHREC:
      pp_left_brace (pp);
      dump_generic_node (pp, CHREC_LEFT (node), spc, flags, false);
      pp_string (pp, ", +, ");
      dump_generic_node (pp, CHREC_RIGHT (node), spc, flags, false);
      pp_string (pp, "}_");
      dump_generic_node (pp, CHREC_VAR (node), spc, flags, false);
      is_stmt = false;
      break;

    case REALIGN_LOAD_EXPR:
      pp_string (pp, "REALIGN_LOAD <");
      dump_generic_node (pp, TREE_OPERAND (node, 0), spc, flags, false);
      pp_string (pp, ", ");
      dump_generic_node (pp, TREE_OPERAND (node, 1), spc, flags, false);
      pp_string (pp, ", ");
      dump_generic_node (pp, TREE_OPERAND (node, 2), spc, flags, false);
      pp_greater (pp);
      break;

    case VEC_COND_EXPR:
      pp_string (pp, " VEC_COND_EXPR < ");
      dump_generic_node (pp, TREE_OPERAND (node, 0), spc, flags, false);
      pp_string (pp, " , ");
      dump_generic_node (pp, TREE_OPERAND (node, 1), spc, flags, false);
      pp_string (pp, " , ");
      dump_generic_node (pp, TREE_OPERAND (node, 2), spc, flags, false);
      pp_string (pp, " > ");
      break;
    
    case VEC_PERM_EXPR:
      pp_string (pp, " VEC_PERM_EXPR < ");
      dump_generic_node (pp, TREE_OPERAND (node, 0), spc, flags, false);
      pp_string (pp, " , ");
      dump_generic_node (pp, TREE_OPERAND (node, 1), spc, flags, false);
      pp_string (pp, " , ");
      dump_generic_node (pp, TREE_OPERAND (node, 2), spc, flags, false);
      pp_string (pp, " > ");
      break;

    case DOT_PROD_EXPR:
      pp_string (pp, " DOT_PROD_EXPR < ");
      dump_generic_node (pp, TREE_OPERAND (node, 0), spc, flags, false);
      pp_string (pp, ", ");
      dump_generic_node (pp, TREE_OPERAND (node, 1), spc, flags, false);
      pp_string (pp, ", ");
      dump_generic_node (pp, TREE_OPERAND (node, 2), spc, flags, false);
      pp_string (pp, " > ");
      break;

    case WIDEN_MULT_PLUS_EXPR:
      pp_string (pp, " WIDEN_MULT_PLUS_EXPR < ");
      dump_generic_node (pp, TREE_OPERAND (node, 0), spc, flags, false);
      pp_string (pp, ", ");
      dump_generic_node (pp, TREE_OPERAND (node, 1), spc, flags, false);
      pp_string (pp, ", ");
      dump_generic_node (pp, TREE_OPERAND (node, 2), spc, flags, false);
      pp_string (pp, " > ");
      break;

    case WIDEN_MULT_MINUS_EXPR:
      pp_string (pp, " WIDEN_MULT_MINUS_EXPR < ");
      dump_generic_node (pp, TREE_OPERAND (node, 0), spc, flags, false);
      pp_string (pp, ", ");
      dump_generic_node (pp, TREE_OPERAND (node, 1), spc, flags, false);
      pp_string (pp, ", ");
      dump_generic_node (pp, TREE_OPERAND (node, 2), spc, flags, false);
      pp_string (pp, " > ");
      break;

    case FMA_EXPR:
      pp_string (pp, " FMA_EXPR < ");
      dump_generic_node (pp, TREE_OPERAND (node, 0), spc, flags, false);
      pp_string (pp, ", ");
      dump_generic_node (pp, TREE_OPERAND (node, 1), spc, flags, false);
      pp_string (pp, ", ");
      dump_generic_node (pp, TREE_OPERAND (node, 2), spc, flags, false);
      pp_string (pp, " > ");
      break;

    case OACC_PARALLEL:
      pp_string (pp, "#pragma acc parallel");
      dump_omp_clauses (pp, OACC_PARALLEL_CLAUSES (node), spc, flags);
      goto dump_omp_body;

    case OACC_KERNELS:
      pp_string (pp, "#pragma acc kernels");
      dump_omp_clauses (pp, OACC_KERNELS_CLAUSES (node), spc, flags);
      goto dump_omp_body;

    case OACC_DATA:
      pp_string (pp, "#pragma acc data");
      dump_omp_clauses (pp, OACC_DATA_CLAUSES (node), spc, flags);
      goto dump_omp_body;

    case OACC_HOST_DATA:
      pp_string (pp, "#pragma acc host_data");
      dump_omp_clauses (pp, OACC_HOST_DATA_CLAUSES (node), spc, flags);
      goto dump_omp_body;

    case OACC_DECLARE:
      pp_string (pp, "#pragma acc declare");
      dump_omp_clauses (pp, OACC_DECLARE_CLAUSES (node), spc, flags);
      break;

    case OACC_UPDATE:
      pp_string (pp, "#pragma acc update");
      dump_omp_clauses (pp, OACC_UPDATE_CLAUSES (node), spc, flags);
      break;

    case OACC_ENTER_DATA:
      pp_string (pp, "#pragma acc enter data");
      dump_omp_clauses (pp, OACC_ENTER_DATA_CLAUSES (node), spc, flags);
      break;

    case OACC_EXIT_DATA:
      pp_string (pp, "#pragma acc exit data");
      dump_omp_clauses (pp, OACC_EXIT_DATA_CLAUSES (node), spc, flags);
      break;

    case OACC_CACHE:
      pp_string (pp, "#pragma acc cache");
      dump_omp_clauses (pp, OACC_CACHE_CLAUSES (node), spc, flags);
      break;

    case OMP_PARALLEL:
      pp_string (pp, "#pragma omp parallel");
      dump_omp_clauses (pp, OMP_PARALLEL_CLAUSES (node), spc, flags);

    dump_omp_body:
      if (!(flags & TDF_SLIM) && OMP_BODY (node))
	{
	  newline_and_indent (pp, spc + 2);
	  pp_left_brace (pp);
	  newline_and_indent (pp, spc + 4);
	  dump_generic_node (pp, OMP_BODY (node), spc + 4, flags, false);
	  newline_and_indent (pp, spc + 2);
	  pp_right_brace (pp);
	}
      is_expr = false;
      break;

    case OMP_TASK:
      pp_string (pp, "#pragma omp task");
      dump_omp_clauses (pp, OMP_TASK_CLAUSES (node), spc, flags);
      goto dump_omp_body;

    case OMP_FOR:
      pp_string (pp, "#pragma omp for");
      goto dump_omp_loop;

    case OMP_SIMD:
      pp_string (pp, "#pragma omp simd");
      goto dump_omp_loop;

    case CILK_SIMD:
      pp_string (pp, "#pragma simd");
      goto dump_omp_loop;

    case CILK_FOR:
      /* This label points one line after dumping the clauses.
	 For _Cilk_for the clauses are dumped after the _Cilk_for (...)
	 parameters are printed out.  */
      goto dump_omp_loop_cilk_for;

    case OMP_DISTRIBUTE:
      pp_string (pp, "#pragma omp distribute");
      goto dump_omp_loop;

    case OACC_LOOP:
      pp_string (pp, "#pragma acc loop");
      goto dump_omp_loop;

    case OMP_TEAMS:
      pp_string (pp, "#pragma omp teams");
      dump_omp_clauses (pp, OMP_TEAMS_CLAUSES (node), spc, flags);
      goto dump_omp_body;

    case OMP_TARGET_DATA:
      pp_string (pp, "#pragma omp target data");
      dump_omp_clauses (pp, OMP_TARGET_DATA_CLAUSES (node), spc, flags);
      goto dump_omp_body;

    case OMP_TARGET:
      pp_string (pp, "#pragma omp target");
      dump_omp_clauses (pp, OMP_TARGET_CLAUSES (node), spc, flags);
      goto dump_omp_body;

    case OMP_TARGET_UPDATE:
      pp_string (pp, "#pragma omp target update");
      dump_omp_clauses (pp, OMP_TARGET_UPDATE_CLAUSES (node), spc, flags);
      is_expr = false;
      break;

    dump_omp_loop:
      dump_omp_clauses (pp, OMP_FOR_CLAUSES (node), spc, flags);

    dump_omp_loop_cilk_for:
      if (!(flags & TDF_SLIM))
	{
	  int i;

	  if (OMP_FOR_PRE_BODY (node))
	    {
	      if (TREE_CODE (node) == CILK_FOR)
		pp_string (pp, "  ");
	      else
		newline_and_indent (pp, spc + 2);
	      pp_left_brace (pp);
	      spc += 4;
	      newline_and_indent (pp, spc);
	      dump_generic_node (pp, OMP_FOR_PRE_BODY (node),
				 spc, flags, false);
	    }
	  if (OMP_FOR_INIT (node))
	    {
	      spc -= 2;
	      for (i = 0; i < TREE_VEC_LENGTH (OMP_FOR_INIT (node)); i++)
		{
		  spc += 2;
		  if (TREE_CODE (node) != CILK_FOR || OMP_FOR_PRE_BODY (node))
		    newline_and_indent (pp, spc);
		  if (TREE_CODE (node) == CILK_FOR)
		    pp_string (pp, "_Cilk_for (");
		  else
		    pp_string (pp, "for (");
		  dump_generic_node (pp,
				     TREE_VEC_ELT (OMP_FOR_INIT (node), i),
				     spc, flags, false);
		  pp_string (pp, "; ");
		  dump_generic_node (pp,
				     TREE_VEC_ELT (OMP_FOR_COND (node), i),
				     spc, flags, false);
		  pp_string (pp, "; ");
		  dump_generic_node (pp,
				     TREE_VEC_ELT (OMP_FOR_INCR (node), i),
				     spc, flags, false);
		  pp_right_paren (pp);
		}
	      if (TREE_CODE (node) == CILK_FOR)
		dump_omp_clauses (pp, OMP_FOR_CLAUSES (node), spc, flags);
	    }
	  if (OMP_FOR_BODY (node))
	    {
	      newline_and_indent (pp, spc + 2);
	      pp_left_brace (pp);
	      newline_and_indent (pp, spc + 4);
	      dump_generic_node (pp, OMP_FOR_BODY (node), spc + 4, flags,
		  false);
	      newline_and_indent (pp, spc + 2);
	      pp_right_brace (pp);
	    }
	  if (OMP_FOR_INIT (node))
	    spc -= 2 * TREE_VEC_LENGTH (OMP_FOR_INIT (node)) - 2;
	  if (OMP_FOR_PRE_BODY (node))
	    {
	      spc -= 4;
	      newline_and_indent (pp, spc + 2);
	      pp_right_brace (pp);
	    }
	}
      is_expr = false;
      break;

    case OMP_SECTIONS:
      pp_string (pp, "#pragma omp sections");
      dump_omp_clauses (pp, OMP_SECTIONS_CLAUSES (node), spc, flags);
      goto dump_omp_body;

    case OMP_SECTION:
      pp_string (pp, "#pragma omp section");
      goto dump_omp_body;

    case OMP_MASTER:
      pp_string (pp, "#pragma omp master");
      goto dump_omp_body;

    case OMP_TASKGROUP:
      pp_string (pp, "#pragma omp taskgroup");
      goto dump_omp_body;

    case OMP_ORDERED:
      pp_string (pp, "#pragma omp ordered");
      goto dump_omp_body;

    case OMP_CRITICAL:
      pp_string (pp, "#pragma omp critical");
      if (OMP_CRITICAL_NAME (node))
	{
	  pp_space (pp);
	  pp_left_paren (pp);
          dump_generic_node (pp, OMP_CRITICAL_NAME (node), spc,
			     flags, false);
	  pp_right_paren (pp);
	}
      goto dump_omp_body;

    case OMP_ATOMIC:
      pp_string (pp, "#pragma omp atomic");
      if (OMP_ATOMIC_SEQ_CST (node))
	pp_string (pp, " seq_cst");
      newline_and_indent (pp, spc + 2);
      dump_generic_node (pp, TREE_OPERAND (node, 0), spc, flags, false);
      pp_space (pp);
      pp_equal (pp);
      pp_space (pp);
      dump_generic_node (pp, TREE_OPERAND (node, 1), spc, flags, false);
      break;

    case OMP_ATOMIC_READ:
      pp_string (pp, "#pragma omp atomic read");
      if (OMP_ATOMIC_SEQ_CST (node))
	pp_string (pp, " seq_cst");
      newline_and_indent (pp, spc + 2);
      dump_generic_node (pp, TREE_OPERAND (node, 0), spc, flags, false);
      pp_space (pp);
      break;

    case OMP_ATOMIC_CAPTURE_OLD:
    case OMP_ATOMIC_CAPTURE_NEW:
      pp_string (pp, "#pragma omp atomic capture");
      if (OMP_ATOMIC_SEQ_CST (node))
	pp_string (pp, " seq_cst");
      newline_and_indent (pp, spc + 2);
      dump_generic_node (pp, TREE_OPERAND (node, 0), spc, flags, false);
      pp_space (pp);
      pp_equal (pp);
      pp_space (pp);
      dump_generic_node (pp, TREE_OPERAND (node, 1), spc, flags, false);
      break;

    case OMP_SINGLE:
      pp_string (pp, "#pragma omp single");
      dump_omp_clauses (pp, OMP_SINGLE_CLAUSES (node), spc, flags);
      goto dump_omp_body;

    case OMP_CLAUSE:
      dump_omp_clause (pp, node, spc, flags);
      is_expr = false;
      break;

    case TRANSACTION_EXPR:
      if (TRANSACTION_EXPR_OUTER (node))
	pp_string (pp, "__transaction_atomic [[outer]]");
      else if (TRANSACTION_EXPR_RELAXED (node))
	pp_string (pp, "__transaction_relaxed");
      else
	pp_string (pp, "__transaction_atomic");
      if (!(flags & TDF_SLIM) && TRANSACTION_EXPR_BODY (node))
	{
	  newline_and_indent (pp, spc);
	  pp_left_brace (pp);
	  newline_and_indent (pp, spc + 2);
	  dump_generic_node (pp, TRANSACTION_EXPR_BODY (node),
			     spc + 2, flags, false);
	  newline_and_indent (pp, spc);
	  pp_right_brace (pp);
	}
      is_expr = false;
      break;

    case REDUC_MAX_EXPR:
      pp_string (pp, " REDUC_MAX_EXPR < ");
      dump_generic_node (pp, TREE_OPERAND (node, 0), spc, flags, false);
      pp_string (pp, " > ");
      break;

    case REDUC_MIN_EXPR:
      pp_string (pp, " REDUC_MIN_EXPR < ");
      dump_generic_node (pp, TREE_OPERAND (node, 0), spc, flags, false);
      pp_string (pp, " > ");
      break;

    case REDUC_PLUS_EXPR:
      pp_string (pp, " REDUC_PLUS_EXPR < ");
      dump_generic_node (pp, TREE_OPERAND (node, 0), spc, flags, false);
      pp_string (pp, " > ");
      break;

    case VEC_WIDEN_MULT_HI_EXPR:
    case VEC_WIDEN_MULT_LO_EXPR:
    case VEC_WIDEN_MULT_EVEN_EXPR:
    case VEC_WIDEN_MULT_ODD_EXPR:
    case VEC_WIDEN_LSHIFT_HI_EXPR:
    case VEC_WIDEN_LSHIFT_LO_EXPR:
      pp_space (pp);
      for (str = get_tree_code_name (code); *str; str++)
	pp_character (pp, TOUPPER (*str));
      pp_string (pp, " < ");
      dump_generic_node (pp, TREE_OPERAND (node, 0), spc, flags, false);
      pp_string (pp, ", ");
      dump_generic_node (pp, TREE_OPERAND (node, 1), spc, flags, false);
      pp_string (pp, " > ");
      break;

    case VEC_UNPACK_HI_EXPR:
      pp_string (pp, " VEC_UNPACK_HI_EXPR < ");
      dump_generic_node (pp, TREE_OPERAND (node, 0), spc, flags, false);
      pp_string (pp, " > ");
      break;

    case VEC_UNPACK_LO_EXPR:
      pp_string (pp, " VEC_UNPACK_LO_EXPR < ");
      dump_generic_node (pp, TREE_OPERAND (node, 0), spc, flags, false);
      pp_string (pp, " > ");
      break;

    case VEC_UNPACK_FLOAT_HI_EXPR:
      pp_string (pp, " VEC_UNPACK_FLOAT_HI_EXPR < ");
      dump_generic_node (pp, TREE_OPERAND (node, 0), spc, flags, false);
      pp_string (pp, " > ");
      break;

    case VEC_UNPACK_FLOAT_LO_EXPR:
      pp_string (pp, " VEC_UNPACK_FLOAT_LO_EXPR < ");
      dump_generic_node (pp, TREE_OPERAND (node, 0), spc, flags, false);
      pp_string (pp, " > ");
      break;

    case VEC_PACK_TRUNC_EXPR:
      pp_string (pp, " VEC_PACK_TRUNC_EXPR < ");
      dump_generic_node (pp, TREE_OPERAND (node, 0), spc, flags, false);
      pp_string (pp, ", ");
      dump_generic_node (pp, TREE_OPERAND (node, 1), spc, flags, false);
      pp_string (pp, " > ");
      break;

    case VEC_PACK_SAT_EXPR:
      pp_string (pp, " VEC_PACK_SAT_EXPR < ");
      dump_generic_node (pp, TREE_OPERAND (node, 0), spc, flags, false);
      pp_string (pp, ", ");
      dump_generic_node (pp, TREE_OPERAND (node, 1), spc, flags, false);
      pp_string (pp, " > ");
      break;

    case VEC_PACK_FIX_TRUNC_EXPR:
      pp_string (pp, " VEC_PACK_FIX_TRUNC_EXPR < ");
      dump_generic_node (pp, TREE_OPERAND (node, 0), spc, flags, false);
      pp_string (pp, ", ");
      dump_generic_node (pp, TREE_OPERAND (node, 1), spc, flags, false);
      pp_string (pp, " > ");
      break;

    case BLOCK:
      dump_block_node (pp, node, spc, flags);
      break;

    case CILK_SPAWN_STMT:
      pp_string (pp, "_Cilk_spawn ");
      dump_generic_node (pp, TREE_OPERAND (node, 0), spc, flags, false);
      break;

    case CILK_SYNC_STMT:
      pp_string (pp, "_Cilk_sync");
      break;

    default:
      NIY;
    }

  if (is_stmt && is_expr)
    pp_semicolon (pp);

  return spc;
}

/* Print the declaration of a variable.  */

void
print_declaration (pretty_printer *pp, tree t, int spc, int flags)
{
  INDENT (spc);

  if (TREE_CODE(t) == NAMELIST_DECL)
    {
      pp_string(pp, "namelist ");
      dump_decl_name (pp, t, flags);
      pp_semicolon (pp);
      return;
    }

  if (TREE_CODE (t) == TYPE_DECL)
    pp_string (pp, "typedef ");

  if (CODE_CONTAINS_STRUCT (TREE_CODE (t), TS_DECL_WRTL) && DECL_REGISTER (t))
    pp_string (pp, "register ");

  if (TREE_PUBLIC (t) && DECL_EXTERNAL (t))
    pp_string (pp, "extern ");
  else if (TREE_STATIC (t))
    pp_string (pp, "static ");

  /* Print the type and name.  */
  if (TREE_TYPE (t) && TREE_CODE (TREE_TYPE (t)) == ARRAY_TYPE)
    {
      tree tmp;

      /* Print array's type.  */
      tmp = TREE_TYPE (t);
      while (TREE_CODE (TREE_TYPE (tmp)) == ARRAY_TYPE)
	tmp = TREE_TYPE (tmp);
      dump_generic_node (pp, TREE_TYPE (tmp), spc, flags, false);

      /* Print variable's name.  */
      pp_space (pp);
      dump_generic_node (pp, t, spc, flags, false);

      /* Print the dimensions.  */
      tmp = TREE_TYPE (t);
      while (TREE_CODE (tmp) == ARRAY_TYPE)
	{
	  dump_array_domain (pp, TYPE_DOMAIN (tmp), spc, flags);
	  tmp = TREE_TYPE (tmp);
	}
    }
  else if (TREE_CODE (t) == FUNCTION_DECL)
    {
      dump_generic_node (pp, TREE_TYPE (TREE_TYPE (t)), spc, flags, false);
      pp_space (pp);
      dump_decl_name (pp, t, flags);
      dump_function_declaration (pp, TREE_TYPE (t), spc, flags);
    }
  else
    {
      /* Print type declaration.  */
      dump_generic_node (pp, TREE_TYPE (t), spc, flags, false);

      /* Print variable's name.  */
      pp_space (pp);
      dump_generic_node (pp, t, spc, flags, false);
    }

  if (TREE_CODE (t) == VAR_DECL && DECL_HARD_REGISTER (t))
    {
      pp_string (pp, " __asm__ ");
      pp_left_paren (pp);
      dump_generic_node (pp, DECL_ASSEMBLER_NAME (t), spc, flags, false);
      pp_right_paren (pp);
    }

  /* The initial value of a function serves to determine whether the function
     is declared or defined.  So the following does not apply to function
     nodes.  */
  if (TREE_CODE (t) != FUNCTION_DECL)
    {
      /* Print the initial value.  */
      if (DECL_INITIAL (t))
	{
	  pp_space (pp);
	  pp_equal (pp);
	  pp_space (pp);
	  dump_generic_node (pp, DECL_INITIAL (t), spc, flags, false);
	}
    }

  if (TREE_CODE (t) == VAR_DECL && DECL_HAS_VALUE_EXPR_P (t))
    {
      pp_string (pp, " [value-expr: ");
      dump_generic_node (pp, DECL_VALUE_EXPR (t), spc, flags, false);
      pp_right_bracket (pp);
    }

  pp_semicolon (pp);
}


/* Prints a structure: name, fields, and methods.
   FIXME: Still incomplete.  */

static void
print_struct_decl (pretty_printer *pp, const_tree node, int spc, int flags)
{
  /* Print the name of the structure.  */
  if (TYPE_NAME (node))
    {
      INDENT (spc);
      if (TREE_CODE (node) == RECORD_TYPE)
	pp_string (pp, "struct ");
      else if ((TREE_CODE (node) == UNION_TYPE
		|| TREE_CODE (node) == QUAL_UNION_TYPE))
	pp_string (pp, "union ");

      dump_generic_node (pp, TYPE_NAME (node), spc, 0, false);
    }

  /* Print the contents of the structure.  */
  pp_newline (pp);
  INDENT (spc);
  pp_left_brace (pp);
  pp_newline (pp);

  /* Print the fields of the structure.  */
  {
    tree tmp;
    tmp = TYPE_FIELDS (node);
    while (tmp)
      {
	/* Avoid to print recursively the structure.  */
	/* FIXME : Not implemented correctly...,
	   what about the case when we have a cycle in the contain graph? ...
	   Maybe this could be solved by looking at the scope in which the
	   structure was declared.  */
	if (TREE_TYPE (tmp) != node
	    && (TREE_CODE (TREE_TYPE (tmp)) != POINTER_TYPE
		|| TREE_TYPE (TREE_TYPE (tmp)) != node))
	  {
	    print_declaration (pp, tmp, spc+2, flags);
	    pp_newline (pp);
	  }
	tmp = DECL_CHAIN (tmp);
      }
  }
  INDENT (spc);
  pp_right_brace (pp);
}

/* Return the priority of the operator CODE.

   From lowest to highest precedence with either left-to-right (L-R)
   or right-to-left (R-L) associativity]:

     1	[L-R] ,
     2	[R-L] = += -= *= /= %= &= ^= |= <<= >>=
     3	[R-L] ?:
     4	[L-R] ||
     5	[L-R] &&
     6	[L-R] |
     7	[L-R] ^
     8	[L-R] &
     9	[L-R] == !=
    10	[L-R] < <= > >=
    11	[L-R] << >>
    12	[L-R] + -
    13	[L-R] * / %
    14	[R-L] ! ~ ++ -- + - * & (type) sizeof
    15	[L-R] fn() [] -> .

   unary +, - and * have higher precedence than the corresponding binary
   operators.  */

int
op_code_prio (enum tree_code code)
{
  switch (code)
    {
    case TREE_LIST:
    case COMPOUND_EXPR:
    case BIND_EXPR:
      return 1;

    case MODIFY_EXPR:
    case INIT_EXPR:
      return 2;

    case COND_EXPR:
      return 3;

    case TRUTH_OR_EXPR:
    case TRUTH_ORIF_EXPR:
      return 4;

    case TRUTH_AND_EXPR:
    case TRUTH_ANDIF_EXPR:
      return 5;

    case BIT_IOR_EXPR:
      return 6;

    case BIT_XOR_EXPR:
    case TRUTH_XOR_EXPR:
      return 7;

    case BIT_AND_EXPR:
      return 8;

    case EQ_EXPR:
    case NE_EXPR:
      return 9;

    case UNLT_EXPR:
    case UNLE_EXPR:
    case UNGT_EXPR:
    case UNGE_EXPR:
    case UNEQ_EXPR:
    case LTGT_EXPR:
    case ORDERED_EXPR:
    case UNORDERED_EXPR:
    case LT_EXPR:
    case LE_EXPR:
    case GT_EXPR:
    case GE_EXPR:
      return 10;

    case LSHIFT_EXPR:
    case RSHIFT_EXPR:
    case LROTATE_EXPR:
    case RROTATE_EXPR:
    case VEC_WIDEN_LSHIFT_HI_EXPR:
    case VEC_WIDEN_LSHIFT_LO_EXPR:
    case WIDEN_LSHIFT_EXPR:
      return 11;

    case WIDEN_SUM_EXPR:
    case PLUS_EXPR:
    case POINTER_PLUS_EXPR:
    case MINUS_EXPR:
      return 12;

    case VEC_WIDEN_MULT_HI_EXPR:
    case VEC_WIDEN_MULT_LO_EXPR:
    case WIDEN_MULT_EXPR:
    case DOT_PROD_EXPR:
    case WIDEN_MULT_PLUS_EXPR:
    case WIDEN_MULT_MINUS_EXPR:
    case MULT_EXPR:
    case MULT_HIGHPART_EXPR:
    case TRUNC_DIV_EXPR:
    case CEIL_DIV_EXPR:
    case FLOOR_DIV_EXPR:
    case ROUND_DIV_EXPR:
    case RDIV_EXPR:
    case EXACT_DIV_EXPR:
    case TRUNC_MOD_EXPR:
    case CEIL_MOD_EXPR:
    case FLOOR_MOD_EXPR:
    case ROUND_MOD_EXPR:
    case FMA_EXPR:
      return 13;

    case TRUTH_NOT_EXPR:
    case BIT_NOT_EXPR:
    case POSTINCREMENT_EXPR:
    case POSTDECREMENT_EXPR:
    case PREINCREMENT_EXPR:
    case PREDECREMENT_EXPR:
    case NEGATE_EXPR:
    case INDIRECT_REF:
    case ADDR_EXPR:
    case FLOAT_EXPR:
    CASE_CONVERT:
    case FIX_TRUNC_EXPR:
    case TARGET_EXPR:
      return 14;

    case CALL_EXPR:
    case ARRAY_REF:
    case ARRAY_RANGE_REF:
    case COMPONENT_REF:
      return 15;

      /* Special expressions.  */
    case MIN_EXPR:
    case MAX_EXPR:
    case ABS_EXPR:
    case REALPART_EXPR:
    case IMAGPART_EXPR:
    case REDUC_MAX_EXPR:
    case REDUC_MIN_EXPR:
    case REDUC_PLUS_EXPR:
    case VEC_UNPACK_HI_EXPR:
    case VEC_UNPACK_LO_EXPR:
    case VEC_UNPACK_FLOAT_HI_EXPR:
    case VEC_UNPACK_FLOAT_LO_EXPR:
    case VEC_PACK_TRUNC_EXPR:
    case VEC_PACK_SAT_EXPR:
      return 16;

    default:
      /* Return an arbitrarily high precedence to avoid surrounding single
	 VAR_DECLs in ()s.  */
      return 9999;
    }
}

/* Return the priority of the operator OP.  */

int
op_prio (const_tree op)
{
  enum tree_code code;

  if (op == NULL)
    return 9999;

  code = TREE_CODE (op);
  if (code == SAVE_EXPR || code == NON_LVALUE_EXPR)
    return op_prio (TREE_OPERAND (op, 0));

  return op_code_prio (code);
}

/* Return the symbol associated with operator CODE.  */

const char *
op_symbol_code (enum tree_code code)
{
  switch (code)
    {
    case MODIFY_EXPR:
      return "=";

    case TRUTH_OR_EXPR:
    case TRUTH_ORIF_EXPR:
      return "||";

    case TRUTH_AND_EXPR:
    case TRUTH_ANDIF_EXPR:
      return "&&";

    case BIT_IOR_EXPR:
      return "|";

    case TRUTH_XOR_EXPR:
    case BIT_XOR_EXPR:
      return "^";

    case ADDR_EXPR:
    case BIT_AND_EXPR:
      return "&";

    case ORDERED_EXPR:
      return "ord";
    case UNORDERED_EXPR:
      return "unord";

    case EQ_EXPR:
      return "==";
    case UNEQ_EXPR:
      return "u==";

    case NE_EXPR:
      return "!=";

    case LT_EXPR:
      return "<";
    case UNLT_EXPR:
      return "u<";

    case LE_EXPR:
      return "<=";
    case UNLE_EXPR:
      return "u<=";

    case GT_EXPR:
      return ">";
    case UNGT_EXPR:
      return "u>";

    case GE_EXPR:
      return ">=";
    case UNGE_EXPR:
      return "u>=";

    case LTGT_EXPR:
      return "<>";

    case LSHIFT_EXPR:
      return "<<";

    case RSHIFT_EXPR:
      return ">>";

    case LROTATE_EXPR:
      return "r<<";

    case RROTATE_EXPR:
      return "r>>";

    case WIDEN_LSHIFT_EXPR:
      return "w<<";

    case POINTER_PLUS_EXPR:
      return "+";

    case PLUS_EXPR:
      return "+";

    case REDUC_PLUS_EXPR:
      return "r+";

    case WIDEN_SUM_EXPR:
      return "w+";

    case WIDEN_MULT_EXPR:
      return "w*";

    case MULT_HIGHPART_EXPR:
      return "h*";

    case NEGATE_EXPR:
    case MINUS_EXPR:
      return "-";

    case BIT_NOT_EXPR:
      return "~";

    case TRUTH_NOT_EXPR:
      return "!";

    case MULT_EXPR:
    case INDIRECT_REF:
      return "*";

    case TRUNC_DIV_EXPR:
    case RDIV_EXPR:
      return "/";

    case CEIL_DIV_EXPR:
      return "/[cl]";

    case FLOOR_DIV_EXPR:
      return "/[fl]";

    case ROUND_DIV_EXPR:
      return "/[rd]";

    case EXACT_DIV_EXPR:
      return "/[ex]";

    case TRUNC_MOD_EXPR:
      return "%";

    case CEIL_MOD_EXPR:
      return "%[cl]";

    case FLOOR_MOD_EXPR:
      return "%[fl]";

    case ROUND_MOD_EXPR:
      return "%[rd]";

    case PREDECREMENT_EXPR:
      return " --";

    case PREINCREMENT_EXPR:
      return " ++";

    case POSTDECREMENT_EXPR:
      return "-- ";

    case POSTINCREMENT_EXPR:
      return "++ ";

    case MAX_EXPR:
      return "max";

    case MIN_EXPR:
      return "min";

    default:
      return "<<< ??? >>>";
    }
}

/* Return the symbol associated with operator OP.  */

static const char *
op_symbol (const_tree op)
{
  return op_symbol_code (TREE_CODE (op));
}

/* Prints the name of a call.  NODE is the CALL_EXPR_FN of a CALL_EXPR or
   the gimple_call_fn of a GIMPLE_CALL.  */

void
print_call_name (pretty_printer *pp, tree node, int flags)
{
  tree op0 = node;

  if (TREE_CODE (op0) == NON_LVALUE_EXPR)
    op0 = TREE_OPERAND (op0, 0);

 again:
  switch (TREE_CODE (op0))
    {
    case VAR_DECL:
    case PARM_DECL:
    case FUNCTION_DECL:
      dump_function_name (pp, op0, flags);
      break;

    case ADDR_EXPR:
    case INDIRECT_REF:
    CASE_CONVERT:
      op0 = TREE_OPERAND (op0, 0);
      goto again;

    case COND_EXPR:
      pp_left_paren (pp);
      dump_generic_node (pp, TREE_OPERAND (op0, 0), 0, flags, false);
      pp_string (pp, ") ? ");
      dump_generic_node (pp, TREE_OPERAND (op0, 1), 0, flags, false);
      pp_string (pp, " : ");
      dump_generic_node (pp, TREE_OPERAND (op0, 2), 0, flags, false);
      break;

    case ARRAY_REF:
      if (TREE_CODE (TREE_OPERAND (op0, 0)) == VAR_DECL)
	dump_function_name (pp, TREE_OPERAND (op0, 0), flags);
      else
	dump_generic_node (pp, op0, 0, flags, false);
      break;

    case MEM_REF:
      if (integer_zerop (TREE_OPERAND (op0, 1)))
	{
	  op0 = TREE_OPERAND (op0, 0);
	  goto again;
	}
      /* Fallthru.  */
    case COMPONENT_REF:
    case SSA_NAME:
    case OBJ_TYPE_REF:
      dump_generic_node (pp, op0, 0, flags, false);
      break;

    default:
      NIY;
    }
}

/* Parses the string STR and replaces new-lines by '\n', tabs by '\t', ...  */

static void
pretty_print_string (pretty_printer *pp, const char *str)
{
  if (str == NULL)
    return;

  while (*str)
    {
      switch (str[0])
	{
	case '\b':
	  pp_string (pp, "\\b");
	  break;

	case '\f':
	  pp_string (pp, "\\f");
	  break;

	case '\n':
	  pp_string (pp, "\\n");
	  break;

	case '\r':
	  pp_string (pp, "\\r");
	  break;

	case '\t':
	  pp_string (pp, "\\t");
	  break;

	case '\v':
	  pp_string (pp, "\\v");
	  break;

	case '\\':
	  pp_string (pp, "\\\\");
	  break;

	case '\"':
	  pp_string (pp, "\\\"");
	  break;

	case '\'':
	  pp_string (pp, "\\'");
	  break;

	  /* No need to handle \0; the loop terminates on \0.  */

	case '\1':
	  pp_string (pp, "\\1");
	  break;

	case '\2':
	  pp_string (pp, "\\2");
	  break;

	case '\3':
	  pp_string (pp, "\\3");
	  break;

	case '\4':
	  pp_string (pp, "\\4");
	  break;

	case '\5':
	  pp_string (pp, "\\5");
	  break;

	case '\6':
	  pp_string (pp, "\\6");
	  break;

	case '\7':
	  pp_string (pp, "\\7");
	  break;

	default:
	  pp_character (pp, str[0]);
	  break;
	}
      str++;
    }
}

static void
maybe_init_pretty_print (FILE *file)
{
  if (!tree_pp)
    {
      tree_pp = new pretty_printer ();
      pp_needs_newline (tree_pp) = true;
      pp_translate_identifiers (tree_pp) = false;
    }

  tree_pp->buffer->stream = file;
}

static void
newline_and_indent (pretty_printer *pp, int spc)
{
  pp_newline (pp);
  INDENT (spc);
}

/* Handle a %K format for TEXT.  Separate from default_tree_printer so
   it can also be used in front ends.
   %K: a statement, from which EXPR_LOCATION and TREE_BLOCK will be recorded.
*/

void
percent_K_format (text_info *text)
{
  tree t = va_arg (*text->args_ptr, tree), block;
  gcc_assert (text->locus != NULL);
  *text->locus = EXPR_LOCATION (t);
  gcc_assert (pp_ti_abstract_origin (text) != NULL);
  block = TREE_BLOCK (t);
  *pp_ti_abstract_origin (text) = NULL;

  if (in_lto_p)
    {
      /* ???  LTO drops all BLOCK_ABSTRACT_ORIGINs apart from those
         representing the outermost block of an inlined function.
	 So walk the BLOCK tree until we hit such a scope.  */
      while (block
	     && TREE_CODE (block) == BLOCK)
	{
	  if (inlined_function_outer_scope_p (block))
	    {
	      *pp_ti_abstract_origin (text) = block;
	      break;
	    }
	  block = BLOCK_SUPERCONTEXT (block);
	}
      return;
    }

  while (block
	 && TREE_CODE (block) == BLOCK
	 && BLOCK_ABSTRACT_ORIGIN (block))
    {
      tree ao = BLOCK_ABSTRACT_ORIGIN (block);

      while (TREE_CODE (ao) == BLOCK
	     && BLOCK_ABSTRACT_ORIGIN (ao)
	     && BLOCK_ABSTRACT_ORIGIN (ao) != ao)
	ao = BLOCK_ABSTRACT_ORIGIN (ao);

      if (TREE_CODE (ao) == FUNCTION_DECL)
	{
	  *pp_ti_abstract_origin (text) = block;
	  break;
	}
      block = BLOCK_SUPERCONTEXT (block);
    }
}

/* Print the identifier ID to PRETTY-PRINTER.  */

void
pp_tree_identifier (pretty_printer *pp, tree id)
{
  if (pp_translate_identifiers (pp))
    {
      const char *text = identifier_to_locale (IDENTIFIER_POINTER (id));
      pp_append_text (pp, text, text + strlen (text));
    }
  else
    pp_append_text (pp, IDENTIFIER_POINTER (id),
		    IDENTIFIER_POINTER (id) + IDENTIFIER_LENGTH (id));
}

/* A helper function that is used to dump function information before the
   function dump.  */

void
dump_function_header (FILE *dump_file, tree fdecl, int flags)
{
  const char *dname, *aname;
  struct cgraph_node *node = cgraph_node::get (fdecl);
  struct function *fun = DECL_STRUCT_FUNCTION (fdecl);

  dname = lang_hooks.decl_printable_name (fdecl, 2);

  if (DECL_ASSEMBLER_NAME_SET_P (fdecl))
    aname = (IDENTIFIER_POINTER
             (DECL_ASSEMBLER_NAME (fdecl)));
  else
    aname = "<unset-asm-name>";

  fprintf (dump_file, "\n;; Function %s (%s, funcdef_no=%d",
	   dname, aname, fun->funcdef_no);
  if (!(flags & TDF_NOUID))
    fprintf (dump_file, ", decl_uid=%d", DECL_UID (fdecl));
  if (node)
    {
      fprintf (dump_file, ", cgraph_uid=%d", node->uid);
      fprintf (dump_file, ", symbol_order=%d)%s\n\n", node->order,
               node->frequency == NODE_FREQUENCY_HOT
               ? " (hot)"
               : node->frequency == NODE_FREQUENCY_UNLIKELY_EXECUTED
               ? " (unlikely executed)"
               : node->frequency == NODE_FREQUENCY_EXECUTED_ONCE
               ? " (executed once)"
               : "");
    }
  else
    fprintf (dump_file, ")\n\n");
}

/* Dump double_int D to pretty_printer PP.  UNS is true
   if D is unsigned and false otherwise.  */
void
pp_double_int (pretty_printer *pp, double_int d, bool uns)
{
  if (d.fits_shwi ())
    pp_wide_integer (pp, d.low);
  else if (d.fits_uhwi ())
    pp_unsigned_wide_integer (pp, d.low);
  else
    {
      unsigned HOST_WIDE_INT low = d.low;
      HOST_WIDE_INT high = d.high;
      if (!uns && d.is_negative ())
	{
	  pp_minus (pp);
	  high = ~high + !low;
	  low = -low;
	}
      /* Would "%x%0*x" or "%x%*0x" get zero-padding on all
	 systems?  */
      sprintf (pp_buffer (pp)->digit_buffer,
	       HOST_WIDE_INT_PRINT_DOUBLE_HEX,
	       (unsigned HOST_WIDE_INT) high, low);
      pp_string (pp, pp_buffer (pp)->digit_buffer);
    }
}<|MERGE_RESOLUTION|>--- conflicted
+++ resolved
@@ -539,15 +539,9 @@
 	case GOMP_MAP_POINTER:
 	  pp_string (pp, "alloc");
 	  break;
-<<<<<<< HEAD
-	case OMP_CLAUSE_MAP_TO:
-	case OMP_CLAUSE_MAP_TO_PSET:
-	  pp_string (buffer, "to");
-=======
 	case GOMP_MAP_TO:
 	case GOMP_MAP_TO_PSET:
 	  pp_string (pp, "to");
->>>>>>> d5ad84b3
 	  break;
 	case GOMP_MAP_FROM:
 	  pp_string (pp, "from");
@@ -586,19 +580,11 @@
       if (OMP_CLAUSE_SIZE (clause))
 	{
 	  if (OMP_CLAUSE_CODE (clause) == OMP_CLAUSE_MAP
-<<<<<<< HEAD
-	      && OMP_CLAUSE_MAP_KIND (clause) == OMP_CLAUSE_MAP_POINTER)
-	    pp_string (buffer, " [pointer assign, bias: ");
-	  else if (OMP_CLAUSE_CODE (clause) == OMP_CLAUSE_MAP
-		   && OMP_CLAUSE_MAP_KIND (clause) == OMP_CLAUSE_MAP_TO_PSET)
-	    pp_string (buffer, " [pointer set, len: ");
-=======
 	      && OMP_CLAUSE_MAP_KIND (clause) == GOMP_MAP_POINTER)
 	    pp_string (pp, " [pointer assign, bias: ");
 	  else if (OMP_CLAUSE_CODE (clause) == OMP_CLAUSE_MAP
 		   && OMP_CLAUSE_MAP_KIND (clause) == GOMP_MAP_TO_PSET)
 	    pp_string (pp, " [pointer set, len: ");
->>>>>>> d5ad84b3
 	  else
 	    pp_string (pp, " [len: ");
 	  dump_generic_node (pp, OMP_CLAUSE_SIZE (clause),
