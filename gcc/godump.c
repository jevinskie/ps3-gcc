--- conflicted
+++ resolved
@@ -1,9 +1,5 @@
 /* Output Go language descriptions of types.
-<<<<<<< HEAD
-   Copyright (C) 2008, 2009, 2010, 2011, 2012 Free Software Foundation, Inc.
-=======
    Copyright (C) 2008-2013 Free Software Foundation, Inc.
->>>>>>> e9c762ec
    Written by Ian Lance Taylor <iant@google.com>.
 
 This file is part of GCC.
