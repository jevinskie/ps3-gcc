--- conflicted
+++ resolved
@@ -2351,15 +2351,9 @@
 This macro is defined, with value 3, when @option{-fstack-protector-strong} is
 in use.
 
-<<<<<<< HEAD
-@item __SANITIZE_ADDRESS__
-This macro is defined, with value 1, when @option{-fsanitize=address}
-or @option{-fsanitize=kernel-address} are in use.
-=======
 @item __SSP_EXPLICIT__
 This macro is defined, with value 4, when @option{-fstack-protector-explicit} is
 in use.
->>>>>>> d5ad84b3
 
 @item __SANITIZE_ADDRESS__
 This macro is defined, with value 1, when @option{-fsanitize=address}
