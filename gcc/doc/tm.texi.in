--- conflicted
+++ resolved
@@ -3498,13 +3498,6 @@
 @c above is overfull.  not sure what to do.  --mew 5feb93  did
 @c something, not sure if it looks good.  --mew 10feb93
 
-@defmac INCOMING_REG_PARM_STACK_SPACE (@var{fndecl})
-Like @code{REG_PARM_STACK_SPACE}, but for incoming register arguments.
-Define this macro if space guaranteed when compiling a function body
-is different to space required when making a call, a situation that
-can arise with K&R style function definitions.
-@end defmac
-
 @defmac OUTGOING_REG_PARM_STACK_SPACE (@var{fntype})
 Define this to a nonzero value if it is the responsibility of the
 caller to allocate the area reserved for arguments passed in registers
@@ -3714,6 +3707,8 @@
 
 @hook TARGET_SMALL_REGISTER_CLASSES_FOR_MODE_P
 
+@hook TARGET_FLAGS_REGNUM
+
 @node Scalar Return
 @subsection How Scalar Function Values Are Returned
 @cindex return values in registers
@@ -4629,11 +4624,10 @@
 
 @smallexample
 #define SELECT_CC_MODE(OP,X,Y) \
-  (GET_MODE_CLASS (GET_MODE (X)) == MODE_FLOAT           \
-   ? ((OP == LT || OP == LE || OP == GT || OP == GE)     \
-      ? CCFPEmode : CCFPmode)                            \
-   : ((GET_CODE (X) == PLUS || GET_CODE (X) == MINUS     \
-       || GET_CODE (X) == NEG || GET_CODE (x) == ASHIFT) \
+  (GET_MODE_CLASS (GET_MODE (X)) == MODE_FLOAT          \
+   ? ((OP == EQ || OP == NE) ? CCFPmode : CCFPEmode)    \
+   : ((GET_CODE (X) == PLUS || GET_CODE (X) == MINUS    \
+       || GET_CODE (X) == NEG) \
       ? CC_NOOVmode : CCmode))
 @end smallexample
 
@@ -4656,11 +4650,10 @@
 You need not define this macro if it would always returns zero or if the
 floating-point format is anything other than @code{IEEE_FLOAT_FORMAT}.
 For example, here is the definition used on the SPARC, where floating-point
-inequality comparisons are given either @code{CCFPEmode} or @code{CCFPmode}:
+inequality comparisons are always given @code{CCFPEmode}:
 
 @smallexample
-#define REVERSIBLE_CC_MODE(MODE) \
-   ((MODE) != CCFPEmode && (MODE) != CCFPmode)
+#define REVERSIBLE_CC_MODE(MODE)  ((MODE) != CCFPEmode)
 @end smallexample
 @end defmac
 
@@ -4670,7 +4663,7 @@
 @code{REVERSIBLE_CC_MODE (@var{mode})} is nonzero.  Define this macro in case
 machine has some non-standard way how to reverse certain conditionals.  For
 instance in case all floating point conditions are non-trapping, compiler may
-freely convert unordered compares to ordered ones.  Then definition may look
+freely convert unordered compares to ordered one.  Then definition may look
 like:
 
 @smallexample
@@ -4683,22 +4676,6 @@
 @hook TARGET_FIXED_CONDITION_CODE_REGS
 
 @hook TARGET_CC_MODES_COMPATIBLE
-<<<<<<< HEAD
-On targets which use multiple condition code modes in class
-@code{MODE_CC}, it is sometimes the case that a comparison can be
-validly done in more than one mode.  On such a system, define this
-target hook to take two mode arguments and to return a mode in which
-both comparisons may be validly done.  If there is no such mode,
-return @code{VOIDmode}.
-
-The default version of this hook checks whether the modes are the
-same.  If they are, it returns that mode.  If they are different, it
-returns @code{VOIDmode}.
-@end deftypefn
-
-@hook TARGET_FLAGS_REGNUM
-=======
->>>>>>> a7aa3838
 
 @node Costs
 @section Describing Relative Costs of Operations
