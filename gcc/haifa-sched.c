/* Instruction scheduling pass.
   Copyright (C) 1992-2015 Free Software Foundation, Inc.
   Contributed by Michael Tiemann (tiemann@cygnus.com) Enhanced by,
   and currently maintained by, Jim Wilson (wilson@cygnus.com)

This file is part of GCC.

GCC is free software; you can redistribute it and/or modify it under
the terms of the GNU General Public License as published by the Free
Software Foundation; either version 3, or (at your option) any later
version.

GCC is distributed in the hope that it will be useful, but WITHOUT ANY
WARRANTY; without even the implied warranty of MERCHANTABILITY or
FITNESS FOR A PARTICULAR PURPOSE.  See the GNU General Public License
for more details.

You should have received a copy of the GNU General Public License
along with GCC; see the file COPYING3.  If not see
<http://www.gnu.org/licenses/>.  */

/* Instruction scheduling pass.  This file, along with sched-deps.c,
   contains the generic parts.  The actual entry point for
   the normal instruction scheduling pass is found in sched-rgn.c.

   We compute insn priorities based on data dependencies.  Flow
   analysis only creates a fraction of the data-dependencies we must
   observe: namely, only those dependencies which the combiner can be
   expected to use.  For this pass, we must therefore create the
   remaining dependencies we need to observe: register dependencies,
   memory dependencies, dependencies to keep function calls in order,
   and the dependence between a conditional branch and the setting of
   condition codes are all dealt with here.

   The scheduler first traverses the data flow graph, starting with
   the last instruction, and proceeding to the first, assigning values
   to insn_priority as it goes.  This sorts the instructions
   topologically by data dependence.

   Once priorities have been established, we order the insns using
   list scheduling.  This works as follows: starting with a list of
   all the ready insns, and sorted according to priority number, we
   schedule the insn from the end of the list by placing its
   predecessors in the list according to their priority order.  We
   consider this insn scheduled by setting the pointer to the "end" of
   the list to point to the previous insn.  When an insn has no
   predecessors, we either queue it until sufficient time has elapsed
   or add it to the ready list.  As the instructions are scheduled or
   when stalls are introduced, the queue advances and dumps insns into
   the ready list.  When all insns down to the lowest priority have
   been scheduled, the critical path of the basic block has been made
   as short as possible.  The remaining insns are then scheduled in
   remaining slots.

   The following list shows the order in which we want to break ties
   among insns in the ready list:

   1.  choose insn with the longest path to end of bb, ties
   broken by
   2.  choose insn with least contribution to register pressure,
   ties broken by
   3.  prefer in-block upon interblock motion, ties broken by
   4.  prefer useful upon speculative motion, ties broken by
   5.  choose insn with largest control flow probability, ties
   broken by
   6.  choose insn with the least dependences upon the previously
   scheduled insn, or finally
   7   choose the insn which has the most insns dependent on it.
   8.  choose insn with lowest UID.

   Memory references complicate matters.  Only if we can be certain
   that memory references are not part of the data dependency graph
   (via true, anti, or output dependence), can we move operations past
   memory references.  To first approximation, reads can be done
   independently, while writes introduce dependencies.  Better
   approximations will yield fewer dependencies.

   Before reload, an extended analysis of interblock data dependences
   is required for interblock scheduling.  This is performed in
   compute_block_dependences ().

   Dependencies set up by memory references are treated in exactly the
   same way as other dependencies, by using insn backward dependences
   INSN_BACK_DEPS.  INSN_BACK_DEPS are translated into forward dependences
   INSN_FORW_DEPS for the purpose of forward list scheduling.

   Having optimized the critical path, we may have also unduly
   extended the lifetimes of some registers.  If an operation requires
   that constants be loaded into registers, it is certainly desirable
   to load those constants as early as necessary, but no earlier.
   I.e., it will not do to load up a bunch of registers at the
   beginning of a basic block only to use them at the end, if they
   could be loaded later, since this may result in excessive register
   utilization.

   Note that since branches are never in basic blocks, but only end
   basic blocks, this pass will not move branches.  But that is ok,
   since we can use GNU's delayed branch scheduling pass to take care
   of this case.

   Also note that no further optimizations based on algebraic
   identities are performed, so this pass would be a good one to
   perform instruction splitting, such as breaking up a multiply
   instruction into shifts and adds where that is profitable.

   Given the memory aliasing analysis that this pass should perform,
   it should be possible to remove redundant stores to memory, and to
   load values from registers instead of hitting memory.

   Before reload, speculative insns are moved only if a 'proof' exists
   that no exception will be caused by this, and if no live registers
   exist that inhibit the motion (live registers constraints are not
   represented by data dependence edges).

   This pass must update information that subsequent passes expect to
   be correct.  Namely: reg_n_refs, reg_n_sets, reg_n_deaths,
   reg_n_calls_crossed, and reg_live_length.  Also, BB_HEAD, BB_END.

   The information in the line number notes is carefully retained by
   this pass.  Notes that refer to the starting and ending of
   exception regions are also carefully retained by this pass.  All
   other NOTE insns are grouped in their same relative order at the
   beginning of basic blocks and regions that have been scheduled.  */

#include "config.h"
#include "system.h"
#include "coretypes.h"
#include "tm.h"
#include "diagnostic-core.h"
#include "hard-reg-set.h"
#include "rtl.h"
#include "tm_p.h"
#include "regs.h"
#include "hashtab.h"
#include "hash-set.h"
#include "vec.h"
#include "machmode.h"
#include "input.h"
#include "function.h"
#include "flags.h"
#include "insn-config.h"
#include "insn-attr.h"
#include "except.h"
#include "recog.h"
#include "dominance.h"
#include "cfg.h"
#include "cfgrtl.h"
#include "cfgbuild.h"
#include "predict.h"
#include "basic-block.h"
#include "sched-int.h"
#include "target.h"
#include "common/common-target.h"
#include "params.h"
#include "dbgcnt.h"
#include "cfgloop.h"
#include "ira.h"
#include "emit-rtl.h"  /* FIXME: Can go away once crtl is moved to rtl.h.  */
#include "hash-table.h"
#include "dumpfile.h"

#ifdef INSN_SCHEDULING

/* True if we do register pressure relief through live-range
   shrinkage.  */
static bool live_range_shrinkage_p;

/* Switch on live range shrinkage.  */
void
initialize_live_range_shrinkage (void)
{
  live_range_shrinkage_p = true;
}

/* Switch off live range shrinkage.  */
void
finish_live_range_shrinkage (void)
{
  live_range_shrinkage_p = false;
}

/* issue_rate is the number of insns that can be scheduled in the same
   machine cycle.  It can be defined in the config/mach/mach.h file,
   otherwise we set it to 1.  */

int issue_rate;

/* This can be set to true by a backend if the scheduler should not
   enable a DCE pass.  */
bool sched_no_dce;

/* The current initiation interval used when modulo scheduling.  */
static int modulo_ii;

/* The maximum number of stages we are prepared to handle.  */
static int modulo_max_stages;

/* The number of insns that exist in each iteration of the loop.  We use this
   to detect when we've scheduled all insns from the first iteration.  */
static int modulo_n_insns;

/* The current count of insns in the first iteration of the loop that have
   already been scheduled.  */
static int modulo_insns_scheduled;

/* The maximum uid of insns from the first iteration of the loop.  */
static int modulo_iter0_max_uid;

/* The number of times we should attempt to backtrack when modulo scheduling.
   Decreased each time we have to backtrack.  */
static int modulo_backtracks_left;

/* The stage in which the last insn from the original loop was
   scheduled.  */
static int modulo_last_stage;

/* sched-verbose controls the amount of debugging output the
   scheduler prints.  It is controlled by -fsched-verbose=N:
   N>0 and no -DSR : the output is directed to stderr.
   N>=10 will direct the printouts to stderr (regardless of -dSR).
   N=1: same as -dSR.
   N=2: bb's probabilities, detailed ready list info, unit/insn info.
   N=3: rtl at abort point, control-flow, regions info.
   N=5: dependences info.  */

int sched_verbose = 0;

/* Debugging file.  All printouts are sent to dump, which is always set,
   either to stderr, or to the dump listing file (-dRS).  */
FILE *sched_dump = 0;

/* This is a placeholder for the scheduler parameters common
   to all schedulers.  */
struct common_sched_info_def *common_sched_info;

#define INSN_TICK(INSN)	(HID (INSN)->tick)
#define INSN_EXACT_TICK(INSN) (HID (INSN)->exact_tick)
#define INSN_TICK_ESTIMATE(INSN) (HID (INSN)->tick_estimate)
#define INTER_TICK(INSN) (HID (INSN)->inter_tick)
#define FEEDS_BACKTRACK_INSN(INSN) (HID (INSN)->feeds_backtrack_insn)
#define SHADOW_P(INSN) (HID (INSN)->shadow_p)
#define MUST_RECOMPUTE_SPEC_P(INSN) (HID (INSN)->must_recompute_spec)
/* Cached cost of the instruction.  Use insn_cost to get cost of the
   insn.  -1 here means that the field is not initialized.  */
#define INSN_COST(INSN)	(HID (INSN)->cost)

/* If INSN_TICK of an instruction is equal to INVALID_TICK,
   then it should be recalculated from scratch.  */
#define INVALID_TICK (-(max_insn_queue_index + 1))
/* The minimal value of the INSN_TICK of an instruction.  */
#define MIN_TICK (-max_insn_queue_index)

/* Original order of insns in the ready list.
   Used to keep order of normal insns while separating DEBUG_INSNs.  */
#define INSN_RFS_DEBUG_ORIG_ORDER(INSN) (HID (INSN)->rfs_debug_orig_order)

/* The deciding reason for INSN's place in the ready list.  */
#define INSN_LAST_RFS_WIN(INSN) (HID (INSN)->last_rfs_win)

/* List of important notes we must keep around.  This is a pointer to the
   last element in the list.  */
rtx_insn *note_list;

static struct spec_info_def spec_info_var;
/* Description of the speculative part of the scheduling.
   If NULL - no speculation.  */
spec_info_t spec_info = NULL;

/* True, if recovery block was added during scheduling of current block.
   Used to determine, if we need to fix INSN_TICKs.  */
static bool haifa_recovery_bb_recently_added_p;

/* True, if recovery block was added during this scheduling pass.
   Used to determine if we should have empty memory pools of dependencies
   after finishing current region.  */
bool haifa_recovery_bb_ever_added_p;

/* Counters of different types of speculative instructions.  */
static int nr_begin_data, nr_be_in_data, nr_begin_control, nr_be_in_control;

/* Array used in {unlink, restore}_bb_notes.  */
static rtx_insn **bb_header = 0;

/* Basic block after which recovery blocks will be created.  */
static basic_block before_recovery;

/* Basic block just before the EXIT_BLOCK and after recovery, if we have
   created it.  */
basic_block after_recovery;

/* FALSE if we add bb to another region, so we don't need to initialize it.  */
bool adding_bb_to_current_region_p = true;

/* Queues, etc.  */

/* An instruction is ready to be scheduled when all insns preceding it
   have already been scheduled.  It is important to ensure that all
   insns which use its result will not be executed until its result
   has been computed.  An insn is maintained in one of four structures:

   (P) the "Pending" set of insns which cannot be scheduled until
   their dependencies have been satisfied.
   (Q) the "Queued" set of insns that can be scheduled when sufficient
   time has passed.
   (R) the "Ready" list of unscheduled, uncommitted insns.
   (S) the "Scheduled" list of insns.

   Initially, all insns are either "Pending" or "Ready" depending on
   whether their dependencies are satisfied.

   Insns move from the "Ready" list to the "Scheduled" list as they
   are committed to the schedule.  As this occurs, the insns in the
   "Pending" list have their dependencies satisfied and move to either
   the "Ready" list or the "Queued" set depending on whether
   sufficient time has passed to make them ready.  As time passes,
   insns move from the "Queued" set to the "Ready" list.

   The "Pending" list (P) are the insns in the INSN_FORW_DEPS of the
   unscheduled insns, i.e., those that are ready, queued, and pending.
   The "Queued" set (Q) is implemented by the variable `insn_queue'.
   The "Ready" list (R) is implemented by the variables `ready' and
   `n_ready'.
   The "Scheduled" list (S) is the new insn chain built by this pass.

   The transition (R->S) is implemented in the scheduling loop in
   `schedule_block' when the best insn to schedule is chosen.
   The transitions (P->R and P->Q) are implemented in `schedule_insn' as
   insns move from the ready list to the scheduled list.
   The transition (Q->R) is implemented in 'queue_to_insn' as time
   passes or stalls are introduced.  */

/* Implement a circular buffer to delay instructions until sufficient
   time has passed.  For the new pipeline description interface,
   MAX_INSN_QUEUE_INDEX is a power of two minus one which is not less
   than maximal time of instruction execution computed by genattr.c on
   the base maximal time of functional unit reservations and getting a
   result.  This is the longest time an insn may be queued.  */

static rtx_insn_list **insn_queue;
static int q_ptr = 0;
static int q_size = 0;
#define NEXT_Q(X) (((X)+1) & max_insn_queue_index)
#define NEXT_Q_AFTER(X, C) (((X)+C) & max_insn_queue_index)

#define QUEUE_SCHEDULED (-3)
#define QUEUE_NOWHERE   (-2)
#define QUEUE_READY     (-1)
/* QUEUE_SCHEDULED - INSN is scheduled.
   QUEUE_NOWHERE   - INSN isn't scheduled yet and is neither in
   queue or ready list.
   QUEUE_READY     - INSN is in ready list.
   N >= 0 - INSN queued for X [where NEXT_Q_AFTER (q_ptr, X) == N] cycles.  */

#define QUEUE_INDEX(INSN) (HID (INSN)->queue_index)

/* The following variable value refers for all current and future
   reservations of the processor units.  */
state_t curr_state;

/* The following variable value is size of memory representing all
   current and future reservations of the processor units.  */
size_t dfa_state_size;

/* The following array is used to find the best insn from ready when
   the automaton pipeline interface is used.  */
signed char *ready_try = NULL;

/* The ready list.  */
struct ready_list ready = {NULL, 0, 0, 0, 0};

/* The pointer to the ready list (to be removed).  */
static struct ready_list *readyp = &ready;

/* Scheduling clock.  */
static int clock_var;

/* Clock at which the previous instruction was issued.  */
static int last_clock_var;

/* Set to true if, when queuing a shadow insn, we discover that it would be
   scheduled too late.  */
static bool must_backtrack;

/* The following variable value is number of essential insns issued on
   the current cycle.  An insn is essential one if it changes the
   processors state.  */
int cycle_issued_insns;

/* This records the actual schedule.  It is built up during the main phase
   of schedule_block, and afterwards used to reorder the insns in the RTL.  */
static vec<rtx_insn *> scheduled_insns;

static int may_trap_exp (const_rtx, int);

/* Nonzero iff the address is comprised from at most 1 register.  */
#define CONST_BASED_ADDRESS_P(x)			\
  (REG_P (x)					\
   || ((GET_CODE (x) == PLUS || GET_CODE (x) == MINUS	\
	|| (GET_CODE (x) == LO_SUM))			\
       && (CONSTANT_P (XEXP (x, 0))			\
	   || CONSTANT_P (XEXP (x, 1)))))

/* Returns a class that insn with GET_DEST(insn)=x may belong to,
   as found by analyzing insn's expression.  */


static int haifa_luid_for_non_insn (rtx x);

/* Haifa version of sched_info hooks common to all headers.  */
const struct common_sched_info_def haifa_common_sched_info =
  {
    NULL, /* fix_recovery_cfg */
    NULL, /* add_block */
    NULL, /* estimate_number_of_insns */
    haifa_luid_for_non_insn, /* luid_for_non_insn */
    SCHED_PASS_UNKNOWN /* sched_pass_id */
  };

/* Mapping from instruction UID to its Logical UID.  */
vec<int> sched_luids = vNULL;

/* Next LUID to assign to an instruction.  */
int sched_max_luid = 1;

/* Haifa Instruction Data.  */
vec<haifa_insn_data_def> h_i_d = vNULL;

void (* sched_init_only_bb) (basic_block, basic_block);

/* Split block function.  Different schedulers might use different functions
   to handle their internal data consistent.  */
basic_block (* sched_split_block) (basic_block, rtx);

/* Create empty basic block after the specified block.  */
basic_block (* sched_create_empty_bb) (basic_block);

/* Return the number of cycles until INSN is expected to be ready.
   Return zero if it already is.  */
static int
insn_delay (rtx_insn *insn)
{
  return MAX (INSN_TICK (insn) - clock_var, 0);
}

static int
may_trap_exp (const_rtx x, int is_store)
{
  enum rtx_code code;

  if (x == 0)
    return TRAP_FREE;
  code = GET_CODE (x);
  if (is_store)
    {
      if (code == MEM && may_trap_p (x))
	return TRAP_RISKY;
      else
	return TRAP_FREE;
    }
  if (code == MEM)
    {
      /* The insn uses memory:  a volatile load.  */
      if (MEM_VOLATILE_P (x))
	return IRISKY;
      /* An exception-free load.  */
      if (!may_trap_p (x))
	return IFREE;
      /* A load with 1 base register, to be further checked.  */
      if (CONST_BASED_ADDRESS_P (XEXP (x, 0)))
	return PFREE_CANDIDATE;
      /* No info on the load, to be further checked.  */
      return PRISKY_CANDIDATE;
    }
  else
    {
      const char *fmt;
      int i, insn_class = TRAP_FREE;

      /* Neither store nor load, check if it may cause a trap.  */
      if (may_trap_p (x))
	return TRAP_RISKY;
      /* Recursive step: walk the insn...  */
      fmt = GET_RTX_FORMAT (code);
      for (i = GET_RTX_LENGTH (code) - 1; i >= 0; i--)
	{
	  if (fmt[i] == 'e')
	    {
	      int tmp_class = may_trap_exp (XEXP (x, i), is_store);
	      insn_class = WORST_CLASS (insn_class, tmp_class);
	    }
	  else if (fmt[i] == 'E')
	    {
	      int j;
	      for (j = 0; j < XVECLEN (x, i); j++)
		{
		  int tmp_class = may_trap_exp (XVECEXP (x, i, j), is_store);
		  insn_class = WORST_CLASS (insn_class, tmp_class);
		  if (insn_class == TRAP_RISKY || insn_class == IRISKY)
		    break;
		}
	    }
	  if (insn_class == TRAP_RISKY || insn_class == IRISKY)
	    break;
	}
      return insn_class;
    }
}

/* Classifies rtx X of an insn for the purpose of verifying that X can be
   executed speculatively (and consequently the insn can be moved
   speculatively), by examining X, returning:
   TRAP_RISKY: store, or risky non-load insn (e.g. division by variable).
   TRAP_FREE: non-load insn.
   IFREE: load from a globally safe location.
   IRISKY: volatile load.
   PFREE_CANDIDATE, PRISKY_CANDIDATE: load that need to be checked for
   being either PFREE or PRISKY.  */

static int
haifa_classify_rtx (const_rtx x)
{
  int tmp_class = TRAP_FREE;
  int insn_class = TRAP_FREE;
  enum rtx_code code;

  if (GET_CODE (x) == PARALLEL)
    {
      int i, len = XVECLEN (x, 0);

      for (i = len - 1; i >= 0; i--)
	{
	  tmp_class = haifa_classify_rtx (XVECEXP (x, 0, i));
	  insn_class = WORST_CLASS (insn_class, tmp_class);
	  if (insn_class == TRAP_RISKY || insn_class == IRISKY)
	    break;
	}
    }
  else
    {
      code = GET_CODE (x);
      switch (code)
	{
	case CLOBBER:
	  /* Test if it is a 'store'.  */
	  tmp_class = may_trap_exp (XEXP (x, 0), 1);
	  break;
	case SET:
	  /* Test if it is a store.  */
	  tmp_class = may_trap_exp (SET_DEST (x), 1);
	  if (tmp_class == TRAP_RISKY)
	    break;
	  /* Test if it is a load.  */
	  tmp_class =
	    WORST_CLASS (tmp_class,
			 may_trap_exp (SET_SRC (x), 0));
	  break;
	case COND_EXEC:
	  tmp_class = haifa_classify_rtx (COND_EXEC_CODE (x));
	  if (tmp_class == TRAP_RISKY)
	    break;
	  tmp_class = WORST_CLASS (tmp_class,
				   may_trap_exp (COND_EXEC_TEST (x), 0));
	  break;
	case TRAP_IF:
	  tmp_class = TRAP_RISKY;
	  break;
	default:;
	}
      insn_class = tmp_class;
    }

  return insn_class;
}

int
haifa_classify_insn (const_rtx insn)
{
  return haifa_classify_rtx (PATTERN (insn));
}

/* After the scheduler initialization function has been called, this function
   can be called to enable modulo scheduling.  II is the initiation interval
   we should use, it affects the delays for delay_pairs that were recorded as
   separated by a given number of stages.

   MAX_STAGES provides us with a limit
   after which we give up scheduling; the caller must have unrolled at least
   as many copies of the loop body and recorded delay_pairs for them.
   
   INSNS is the number of real (non-debug) insns in one iteration of
   the loop.  MAX_UID can be used to test whether an insn belongs to
   the first iteration of the loop; all of them have a uid lower than
   MAX_UID.  */
void
set_modulo_params (int ii, int max_stages, int insns, int max_uid)
{
  modulo_ii = ii;
  modulo_max_stages = max_stages;
  modulo_n_insns = insns;
  modulo_iter0_max_uid = max_uid;
  modulo_backtracks_left = PARAM_VALUE (PARAM_MAX_MODULO_BACKTRACK_ATTEMPTS);
}

/* A structure to record a pair of insns where the first one is a real
   insn that has delay slots, and the second is its delayed shadow.
   I1 is scheduled normally and will emit an assembly instruction,
   while I2 describes the side effect that takes place at the
   transition between cycles CYCLES and (CYCLES + 1) after I1.  */
struct delay_pair
{
  struct delay_pair *next_same_i1;
  rtx_insn *i1, *i2;
  int cycles;
  /* When doing modulo scheduling, we a delay_pair can also be used to
     show that I1 and I2 are the same insn in a different stage.  If that
     is the case, STAGES will be nonzero.  */
  int stages;
};

/* Helpers for delay hashing.  */

struct delay_i1_hasher : typed_noop_remove <delay_pair>
{
  typedef delay_pair value_type;
  typedef void compare_type;
  static inline hashval_t hash (const value_type *);
  static inline bool equal (const value_type *, const compare_type *);
};

/* Returns a hash value for X, based on hashing just I1.  */

inline hashval_t
delay_i1_hasher::hash (const value_type *x)
{
  return htab_hash_pointer (x->i1);
}

/* Return true if I1 of pair X is the same as that of pair Y.  */

inline bool
delay_i1_hasher::equal (const value_type *x, const compare_type *y)
{
  return x->i1 == y;
}

struct delay_i2_hasher : typed_free_remove <delay_pair>
{
  typedef delay_pair value_type;
  typedef void compare_type;
  static inline hashval_t hash (const value_type *);
  static inline bool equal (const value_type *, const compare_type *);
};

/* Returns a hash value for X, based on hashing just I2.  */

inline hashval_t
delay_i2_hasher::hash (const value_type *x)
{
  return htab_hash_pointer (x->i2);
}

/* Return true if I2 of pair X is the same as that of pair Y.  */

inline bool
delay_i2_hasher::equal (const value_type *x, const compare_type *y)
{
  return x->i2 == y;
}

/* Two hash tables to record delay_pairs, one indexed by I1 and the other
   indexed by I2.  */
static hash_table<delay_i1_hasher> *delay_htab;
static hash_table<delay_i2_hasher> *delay_htab_i2;

/* Called through htab_traverse.  Walk the hashtable using I2 as
   index, and delete all elements involving an UID higher than
   that pointed to by *DATA.  */
int
haifa_htab_i2_traverse (delay_pair **slot, int *data)
{
  int maxuid = *data;
  struct delay_pair *p = *slot;
  if (INSN_UID (p->i2) >= maxuid || INSN_UID (p->i1) >= maxuid)
    {
      delay_htab_i2->clear_slot (slot);
    }
  return 1;
}

/* Called through htab_traverse.  Walk the hashtable using I2 as
   index, and delete all elements involving an UID higher than
   that pointed to by *DATA.  */
int
haifa_htab_i1_traverse (delay_pair **pslot, int *data)
{
  int maxuid = *data;
  struct delay_pair *p, *first, **pprev;

  if (INSN_UID ((*pslot)->i1) >= maxuid)
    {
      delay_htab->clear_slot (pslot);
      return 1;
    }
  pprev = &first;
  for (p = *pslot; p; p = p->next_same_i1)
    {
      if (INSN_UID (p->i2) < maxuid)
	{
	  *pprev = p;
	  pprev = &p->next_same_i1;
	}
    }
  *pprev = NULL;
  if (first == NULL)
    delay_htab->clear_slot (pslot);
  else
    *pslot = first;
  return 1;
}

/* Discard all delay pairs which involve an insn with an UID higher
   than MAX_UID.  */
void
discard_delay_pairs_above (int max_uid)
{
  delay_htab->traverse <int *, haifa_htab_i1_traverse> (&max_uid);
  delay_htab_i2->traverse <int *, haifa_htab_i2_traverse> (&max_uid);
}

/* This function can be called by a port just before it starts the final
   scheduling pass.  It records the fact that an instruction with delay
   slots has been split into two insns, I1 and I2.  The first one will be
   scheduled normally and initiates the operation.  The second one is a
   shadow which must follow a specific number of cycles after I1; its only
   purpose is to show the side effect that occurs at that cycle in the RTL.
   If a JUMP_INSN or a CALL_INSN has been split, I1 should be a normal INSN,
   while I2 retains the original insn type.

   There are two ways in which the number of cycles can be specified,
   involving the CYCLES and STAGES arguments to this function.  If STAGES
   is zero, we just use the value of CYCLES.  Otherwise, STAGES is a factor
   which is multiplied by MODULO_II to give the number of cycles.  This is
   only useful if the caller also calls set_modulo_params to enable modulo
   scheduling.  */

void
record_delay_slot_pair (rtx_insn *i1, rtx_insn *i2, int cycles, int stages)
{
  struct delay_pair *p = XNEW (struct delay_pair);
  struct delay_pair **slot;

  p->i1 = i1;
  p->i2 = i2;
  p->cycles = cycles;
  p->stages = stages;

  if (!delay_htab)
    {
      delay_htab = new hash_table<delay_i1_hasher> (10);
      delay_htab_i2 = new hash_table<delay_i2_hasher> (10);
    }
  slot = delay_htab->find_slot_with_hash (i1, htab_hash_pointer (i1), INSERT);
  p->next_same_i1 = *slot;
  *slot = p;
  slot = delay_htab_i2->find_slot (p, INSERT);
  *slot = p;
}

/* Examine the delay pair hashtable to see if INSN is a shadow for another,
   and return the other insn if so.  Return NULL otherwise.  */
rtx_insn *
real_insn_for_shadow (rtx_insn *insn)
{
  struct delay_pair *pair;

  if (!delay_htab)
    return NULL;

  pair = delay_htab_i2->find_with_hash (insn, htab_hash_pointer (insn));
  if (!pair || pair->stages > 0)
    return NULL;
  return pair->i1;
}

/* For a pair P of insns, return the fixed distance in cycles from the first
   insn after which the second must be scheduled.  */
static int
pair_delay (struct delay_pair *p)
{
  if (p->stages == 0)
    return p->cycles;
  else
    return p->stages * modulo_ii;
}

/* Given an insn INSN, add a dependence on its delayed shadow if it
   has one.  Also try to find situations where shadows depend on each other
   and add dependencies to the real insns to limit the amount of backtracking
   needed.  */
void
add_delay_dependencies (rtx_insn *insn)
{
  struct delay_pair *pair;
  sd_iterator_def sd_it;
  dep_t dep;

  if (!delay_htab)
    return;

  pair = delay_htab_i2->find_with_hash (insn, htab_hash_pointer (insn));
  if (!pair)
    return;
  add_dependence (insn, pair->i1, REG_DEP_ANTI);
  if (pair->stages)
    return;

  FOR_EACH_DEP (pair->i2, SD_LIST_BACK, sd_it, dep)
    {
      rtx_insn *pro = DEP_PRO (dep);
      struct delay_pair *other_pair
	= delay_htab_i2->find_with_hash (pro, htab_hash_pointer (pro));
      if (!other_pair || other_pair->stages)
	continue;
      if (pair_delay (other_pair) >= pair_delay (pair))
	{
	  if (sched_verbose >= 4)
	    {
	      fprintf (sched_dump, ";;\tadding dependence %d <- %d\n",
		       INSN_UID (other_pair->i1),
		       INSN_UID (pair->i1));
	      fprintf (sched_dump, ";;\tpair1 %d <- %d, cost %d\n",
		       INSN_UID (pair->i1),
		       INSN_UID (pair->i2),
		       pair_delay (pair));
	      fprintf (sched_dump, ";;\tpair2 %d <- %d, cost %d\n",
		       INSN_UID (other_pair->i1),
		       INSN_UID (other_pair->i2),
		       pair_delay (other_pair));
	    }
	  add_dependence (pair->i1, other_pair->i1, REG_DEP_ANTI);
	}
    }
}

/* Forward declarations.  */

static int priority (rtx_insn *);
static int autopref_rank_for_schedule (const rtx_insn *, const rtx_insn *);
static int rank_for_schedule (const void *, const void *);
static void swap_sort (rtx_insn **, int);
static void queue_insn (rtx_insn *, int, const char *);
static int schedule_insn (rtx_insn *);
static void adjust_priority (rtx_insn *);
static void advance_one_cycle (void);
static void extend_h_i_d (void);


/* Notes handling mechanism:
   =========================
   Generally, NOTES are saved before scheduling and restored after scheduling.
   The scheduler distinguishes between two types of notes:

   (1) LOOP_BEGIN, LOOP_END, SETJMP, EHREGION_BEG, EHREGION_END notes:
   Before scheduling a region, a pointer to the note is added to the insn
   that follows or precedes it.  (This happens as part of the data dependence
   computation).  After scheduling an insn, the pointer contained in it is
   used for regenerating the corresponding note (in reemit_notes).

   (2) All other notes (e.g. INSN_DELETED):  Before scheduling a block,
   these notes are put in a list (in rm_other_notes() and
   unlink_other_notes ()).  After scheduling the block, these notes are
   inserted at the beginning of the block (in schedule_block()).  */

static void ready_add (struct ready_list *, rtx_insn *, bool);
static rtx_insn *ready_remove_first (struct ready_list *);
static rtx_insn *ready_remove_first_dispatch (struct ready_list *ready);

static void queue_to_ready (struct ready_list *);
static int early_queue_to_ready (state_t, struct ready_list *);

/* The following functions are used to implement multi-pass scheduling
   on the first cycle.  */
static rtx_insn *ready_remove (struct ready_list *, int);
static void ready_remove_insn (rtx);

static void fix_inter_tick (rtx_insn *, rtx_insn *);
static int fix_tick_ready (rtx_insn *);
static void change_queue_index (rtx_insn *, int);

/* The following functions are used to implement scheduling of data/control
   speculative instructions.  */

static void extend_h_i_d (void);
static void init_h_i_d (rtx_insn *);
static int haifa_speculate_insn (rtx_insn *, ds_t, rtx *);
static void generate_recovery_code (rtx_insn *);
static void process_insn_forw_deps_be_in_spec (rtx, rtx_insn *, ds_t);
static void begin_speculative_block (rtx_insn *);
static void add_to_speculative_block (rtx_insn *);
static void init_before_recovery (basic_block *);
static void create_check_block_twin (rtx_insn *, bool);
static void fix_recovery_deps (basic_block);
static bool haifa_change_pattern (rtx_insn *, rtx);
static void dump_new_block_header (int, basic_block, rtx_insn *, rtx_insn *);
static void restore_bb_notes (basic_block);
static void fix_jump_move (rtx_insn *);
static void move_block_after_check (rtx_insn *);
static void move_succs (vec<edge, va_gc> **, basic_block);
static void sched_remove_insn (rtx_insn *);
static void clear_priorities (rtx_insn *, rtx_vec_t *);
static void calc_priorities (rtx_vec_t);
static void add_jump_dependencies (rtx_insn *, rtx_insn *);

#endif /* INSN_SCHEDULING */

/* Point to state used for the current scheduling pass.  */
struct haifa_sched_info *current_sched_info;

#ifndef INSN_SCHEDULING
void
schedule_insns (void)
{
}
#else

/* Do register pressure sensitive insn scheduling if the flag is set
   up.  */
enum sched_pressure_algorithm sched_pressure;

/* Map regno -> its pressure class.  The map defined only when
   SCHED_PRESSURE != SCHED_PRESSURE_NONE.  */
enum reg_class *sched_regno_pressure_class;

/* The current register pressure.  Only elements corresponding pressure
   classes are defined.  */
static int curr_reg_pressure[N_REG_CLASSES];

/* Saved value of the previous array.  */
static int saved_reg_pressure[N_REG_CLASSES];

/* Register living at given scheduling point.  */
static bitmap curr_reg_live;

/* Saved value of the previous array.  */
static bitmap saved_reg_live;

/* Registers mentioned in the current region.  */
static bitmap region_ref_regs;

/* Effective number of available registers of a given class (see comment
   in sched_pressure_start_bb).  */
static int sched_class_regs_num[N_REG_CLASSES];
/* Number of call_used_regs.  This is a helper for calculating of
   sched_class_regs_num.  */
static int call_used_regs_num[N_REG_CLASSES];

/* Initiate register pressure relative info for scheduling the current
   region.  Currently it is only clearing register mentioned in the
   current region.  */
void
sched_init_region_reg_pressure_info (void)
{
  bitmap_clear (region_ref_regs);
}

/* PRESSURE[CL] describes the pressure on register class CL.  Update it
   for the birth (if BIRTH_P) or death (if !BIRTH_P) of register REGNO.
   LIVE tracks the set of live registers; if it is null, assume that
   every birth or death is genuine.  */
static inline void
mark_regno_birth_or_death (bitmap live, int *pressure, int regno, bool birth_p)
{
  enum reg_class pressure_class;

  pressure_class = sched_regno_pressure_class[regno];
  if (regno >= FIRST_PSEUDO_REGISTER)
    {
      if (pressure_class != NO_REGS)
	{
	  if (birth_p)
	    {
	      if (!live || bitmap_set_bit (live, regno))
		pressure[pressure_class]
		  += (ira_reg_class_max_nregs
		      [pressure_class][PSEUDO_REGNO_MODE (regno)]);
	    }
	  else
	    {
	      if (!live || bitmap_clear_bit (live, regno))
		pressure[pressure_class]
		  -= (ira_reg_class_max_nregs
		      [pressure_class][PSEUDO_REGNO_MODE (regno)]);
	    }
	}
    }
  else if (pressure_class != NO_REGS
	   && ! TEST_HARD_REG_BIT (ira_no_alloc_regs, regno))
    {
      if (birth_p)
	{
	  if (!live || bitmap_set_bit (live, regno))
	    pressure[pressure_class]++;
	}
      else
	{
	  if (!live || bitmap_clear_bit (live, regno))
	    pressure[pressure_class]--;
	}
    }
}

/* Initiate current register pressure related info from living
   registers given by LIVE.  */
static void
initiate_reg_pressure_info (bitmap live)
{
  int i;
  unsigned int j;
  bitmap_iterator bi;

  for (i = 0; i < ira_pressure_classes_num; i++)
    curr_reg_pressure[ira_pressure_classes[i]] = 0;
  bitmap_clear (curr_reg_live);
  EXECUTE_IF_SET_IN_BITMAP (live, 0, j, bi)
    if (sched_pressure == SCHED_PRESSURE_MODEL
	|| current_nr_blocks == 1
	|| bitmap_bit_p (region_ref_regs, j))
      mark_regno_birth_or_death (curr_reg_live, curr_reg_pressure, j, true);
}

/* Mark registers in X as mentioned in the current region.  */
static void
setup_ref_regs (rtx x)
{
  int i, j, regno;
  const RTX_CODE code = GET_CODE (x);
  const char *fmt;

  if (REG_P (x))
    {
      regno = REGNO (x);
      if (HARD_REGISTER_NUM_P (regno))
	bitmap_set_range (region_ref_regs, regno,
			  hard_regno_nregs[regno][GET_MODE (x)]);
      else
	bitmap_set_bit (region_ref_regs, REGNO (x));
      return;
    }
  fmt = GET_RTX_FORMAT (code);
  for (i = GET_RTX_LENGTH (code) - 1; i >= 0; i--)
    if (fmt[i] == 'e')
      setup_ref_regs (XEXP (x, i));
    else if (fmt[i] == 'E')
      {
	for (j = 0; j < XVECLEN (x, i); j++)
	  setup_ref_regs (XVECEXP (x, i, j));
      }
}

/* Initiate current register pressure related info at the start of
   basic block BB.  */
static void
initiate_bb_reg_pressure_info (basic_block bb)
{
  unsigned int i ATTRIBUTE_UNUSED;
  rtx_insn *insn;

  if (current_nr_blocks > 1)
    FOR_BB_INSNS (bb, insn)
      if (NONDEBUG_INSN_P (insn))
	setup_ref_regs (PATTERN (insn));
  initiate_reg_pressure_info (df_get_live_in (bb));
#ifdef EH_RETURN_DATA_REGNO
  if (bb_has_eh_pred (bb))
    for (i = 0; ; ++i)
      {
	unsigned int regno = EH_RETURN_DATA_REGNO (i);

	if (regno == INVALID_REGNUM)
	  break;
	if (! bitmap_bit_p (df_get_live_in (bb), regno))
	  mark_regno_birth_or_death (curr_reg_live, curr_reg_pressure,
				     regno, true);
      }
#endif
}

/* Save current register pressure related info.  */
static void
save_reg_pressure (void)
{
  int i;

  for (i = 0; i < ira_pressure_classes_num; i++)
    saved_reg_pressure[ira_pressure_classes[i]]
      = curr_reg_pressure[ira_pressure_classes[i]];
  bitmap_copy (saved_reg_live, curr_reg_live);
}

/* Restore saved register pressure related info.  */
static void
restore_reg_pressure (void)
{
  int i;

  for (i = 0; i < ira_pressure_classes_num; i++)
    curr_reg_pressure[ira_pressure_classes[i]]
      = saved_reg_pressure[ira_pressure_classes[i]];
  bitmap_copy (curr_reg_live, saved_reg_live);
}

/* Return TRUE if the register is dying after its USE.  */
static bool
dying_use_p (struct reg_use_data *use)
{
  struct reg_use_data *next;

  for (next = use->next_regno_use; next != use; next = next->next_regno_use)
    if (NONDEBUG_INSN_P (next->insn)
	&& QUEUE_INDEX (next->insn) != QUEUE_SCHEDULED)
      return false;
  return true;
}

/* Print info about the current register pressure and its excess for
   each pressure class.  */
static void
print_curr_reg_pressure (void)
{
  int i;
  enum reg_class cl;

  fprintf (sched_dump, ";;\t");
  for (i = 0; i < ira_pressure_classes_num; i++)
    {
      cl = ira_pressure_classes[i];
      gcc_assert (curr_reg_pressure[cl] >= 0);
      fprintf (sched_dump, "  %s:%d(%d)", reg_class_names[cl],
	       curr_reg_pressure[cl],
	       curr_reg_pressure[cl] - sched_class_regs_num[cl]);
    }
  fprintf (sched_dump, "\n");
}

/* Determine if INSN has a condition that is clobbered if a register
   in SET_REGS is modified.  */
static bool
cond_clobbered_p (rtx_insn *insn, HARD_REG_SET set_regs)
{
  rtx pat = PATTERN (insn);
  gcc_assert (GET_CODE (pat) == COND_EXEC);
  if (TEST_HARD_REG_BIT (set_regs, REGNO (XEXP (COND_EXEC_TEST (pat), 0))))
    {
      sd_iterator_def sd_it;
      dep_t dep;
      haifa_change_pattern (insn, ORIG_PAT (insn));
      FOR_EACH_DEP (insn, SD_LIST_BACK, sd_it, dep)
	DEP_STATUS (dep) &= ~DEP_CANCELLED;
      TODO_SPEC (insn) = HARD_DEP;
      if (sched_verbose >= 2)
	fprintf (sched_dump,
		 ";;\t\tdequeue insn %s because of clobbered condition\n",
		 (*current_sched_info->print_insn) (insn, 0));
      return true;
    }

  return false;
}

/* This function should be called after modifying the pattern of INSN,
   to update scheduler data structures as needed.  */
static void
update_insn_after_change (rtx_insn *insn)
{
  sd_iterator_def sd_it;
  dep_t dep;

  dfa_clear_single_insn_cache (insn);

  sd_it = sd_iterator_start (insn,
			     SD_LIST_FORW | SD_LIST_BACK | SD_LIST_RES_BACK);
  while (sd_iterator_cond (&sd_it, &dep))
    {
      DEP_COST (dep) = UNKNOWN_DEP_COST;
      sd_iterator_next (&sd_it);
    }

  /* Invalidate INSN_COST, so it'll be recalculated.  */
  INSN_COST (insn) = -1;
  /* Invalidate INSN_TICK, so it'll be recalculated.  */
  INSN_TICK (insn) = INVALID_TICK;

  /* Invalidate autoprefetch data entry.  */
  INSN_AUTOPREF_MULTIPASS_DATA (insn)[0].status
    = AUTOPREF_MULTIPASS_DATA_UNINITIALIZED;
  INSN_AUTOPREF_MULTIPASS_DATA (insn)[1].status
    = AUTOPREF_MULTIPASS_DATA_UNINITIALIZED;
}


/* Two VECs, one to hold dependencies for which pattern replacements
   need to be applied or restored at the start of the next cycle, and
   another to hold an integer that is either one, to apply the
   corresponding replacement, or zero to restore it.  */
static vec<dep_t> next_cycle_replace_deps;
static vec<int> next_cycle_apply;

static void apply_replacement (dep_t, bool);
static void restore_pattern (dep_t, bool);

/* Look at the remaining dependencies for insn NEXT, and compute and return
   the TODO_SPEC value we should use for it.  This is called after one of
   NEXT's dependencies has been resolved.
   We also perform pattern replacements for predication, and for broken
   replacement dependencies.  The latter is only done if FOR_BACKTRACK is
   false.  */

static ds_t
recompute_todo_spec (rtx_insn *next, bool for_backtrack)
{
  ds_t new_ds;
  sd_iterator_def sd_it;
  dep_t dep, modify_dep = NULL;
  int n_spec = 0;
  int n_control = 0;
  int n_replace = 0;
  bool first_p = true;

  if (sd_lists_empty_p (next, SD_LIST_BACK))
    /* NEXT has all its dependencies resolved.  */
    return 0;

  if (!sd_lists_empty_p (next, SD_LIST_HARD_BACK))
    return HARD_DEP;

  /* If NEXT is intended to sit adjacent to this instruction, we don't
     want to try to break any dependencies.  Treat it as a HARD_DEP.  */
  if (SCHED_GROUP_P (next))
    return HARD_DEP;

  /* Now we've got NEXT with speculative deps only.
     1. Look at the deps to see what we have to do.
     2. Check if we can do 'todo'.  */
  new_ds = 0;

  FOR_EACH_DEP (next, SD_LIST_BACK, sd_it, dep)
    {
      rtx_insn *pro = DEP_PRO (dep);
      ds_t ds = DEP_STATUS (dep) & SPECULATIVE;

      if (DEBUG_INSN_P (pro) && !DEBUG_INSN_P (next))
	continue;

      if (ds)
	{
	  n_spec++;
	  if (first_p)
	    {
	      first_p = false;

	      new_ds = ds;
	    }
	  else
	    new_ds = ds_merge (new_ds, ds);
	}
      else if (DEP_TYPE (dep) == REG_DEP_CONTROL)
	{
	  if (QUEUE_INDEX (pro) != QUEUE_SCHEDULED)
	    {
	      n_control++;
	      modify_dep = dep;
	    }
	  DEP_STATUS (dep) &= ~DEP_CANCELLED;
	}
      else if (DEP_REPLACE (dep) != NULL)
	{
	  if (QUEUE_INDEX (pro) != QUEUE_SCHEDULED)
	    {
	      n_replace++;
	      modify_dep = dep;
	    }
	  DEP_STATUS (dep) &= ~DEP_CANCELLED;
	}
    }

  if (n_replace > 0 && n_control == 0 && n_spec == 0)
    {
      if (!dbg_cnt (sched_breakdep))
	return HARD_DEP;
      FOR_EACH_DEP (next, SD_LIST_BACK, sd_it, dep)
	{
	  struct dep_replacement *desc = DEP_REPLACE (dep);
	  if (desc != NULL)
	    {
	      if (desc->insn == next && !for_backtrack)
		{
		  gcc_assert (n_replace == 1);
		  apply_replacement (dep, true);
		}
	      DEP_STATUS (dep) |= DEP_CANCELLED;
	    }
	}
      return 0;
    }
  
  else if (n_control == 1 && n_replace == 0 && n_spec == 0)
    {
      rtx_insn *pro, *other;
      rtx new_pat;
      rtx cond = NULL_RTX;
      bool success;
      rtx_insn *prev = NULL;
      int i;
      unsigned regno;
  
      if ((current_sched_info->flags & DO_PREDICATION) == 0
	  || (ORIG_PAT (next) != NULL_RTX
	      && PREDICATED_PAT (next) == NULL_RTX))
	return HARD_DEP;

      pro = DEP_PRO (modify_dep);
      other = real_insn_for_shadow (pro);
      if (other != NULL_RTX)
	pro = other;

      cond = sched_get_reverse_condition_uncached (pro);
      regno = REGNO (XEXP (cond, 0));

      /* Find the last scheduled insn that modifies the condition register.
	 We can stop looking once we find the insn we depend on through the
	 REG_DEP_CONTROL; if the condition register isn't modified after it,
	 we know that it still has the right value.  */
      if (QUEUE_INDEX (pro) == QUEUE_SCHEDULED)
	FOR_EACH_VEC_ELT_REVERSE (scheduled_insns, i, prev)
	  {
	    HARD_REG_SET t;

	    find_all_hard_reg_sets (prev, &t, true);
	    if (TEST_HARD_REG_BIT (t, regno))
	      return HARD_DEP;
	    if (prev == pro)
	      break;
	  }
      if (ORIG_PAT (next) == NULL_RTX)
	{
	  ORIG_PAT (next) = PATTERN (next);

	  new_pat = gen_rtx_COND_EXEC (VOIDmode, cond, PATTERN (next));
	  success = haifa_change_pattern (next, new_pat);
	  if (!success)
	    return HARD_DEP;
	  PREDICATED_PAT (next) = new_pat;
	}
      else if (PATTERN (next) != PREDICATED_PAT (next))
	{
	  bool success = haifa_change_pattern (next,
					       PREDICATED_PAT (next));
	  gcc_assert (success);
	}
      DEP_STATUS (modify_dep) |= DEP_CANCELLED;
      return DEP_CONTROL;
    }

  if (PREDICATED_PAT (next) != NULL_RTX)
    {
      int tick = INSN_TICK (next);
      bool success = haifa_change_pattern (next,
					   ORIG_PAT (next));
      INSN_TICK (next) = tick;
      gcc_assert (success);
    }

  /* We can't handle the case where there are both speculative and control
     dependencies, so we return HARD_DEP in such a case.  Also fail if
     we have speculative dependencies with not enough points, or more than
     one control dependency.  */
  if ((n_spec > 0 && (n_control > 0 || n_replace > 0))
      || (n_spec > 0
	  /* Too few points?  */
	  && ds_weak (new_ds) < spec_info->data_weakness_cutoff)
      || n_control > 0
      || n_replace > 0)
    return HARD_DEP;

  return new_ds;
}

/* Pointer to the last instruction scheduled.  */
static rtx_insn *last_scheduled_insn;

/* Pointer to the last nondebug instruction scheduled within the
   block, or the prev_head of the scheduling block.  Used by
   rank_for_schedule, so that insns independent of the last scheduled
   insn will be preferred over dependent instructions.  */
static rtx last_nondebug_scheduled_insn;

/* Pointer that iterates through the list of unscheduled insns if we
   have a dbg_cnt enabled.  It always points at an insn prior to the
   first unscheduled one.  */
static rtx_insn *nonscheduled_insns_begin;

/* Compute cost of executing INSN.
   This is the number of cycles between instruction issue and
   instruction results.  */
int
insn_cost (rtx_insn *insn)
{
  int cost;

  if (sched_fusion)
    return 0;

  if (sel_sched_p ())
    {
      if (recog_memoized (insn) < 0)
	return 0;

      cost = insn_default_latency (insn);
      if (cost < 0)
	cost = 0;

      return cost;
    }

  cost = INSN_COST (insn);

  if (cost < 0)
    {
      /* A USE insn, or something else we don't need to
	 understand.  We can't pass these directly to
	 result_ready_cost or insn_default_latency because it will
	 trigger a fatal error for unrecognizable insns.  */
      if (recog_memoized (insn) < 0)
	{
	  INSN_COST (insn) = 0;
	  return 0;
	}
      else
	{
	  cost = insn_default_latency (insn);
	  if (cost < 0)
	    cost = 0;

	  INSN_COST (insn) = cost;
	}
    }

  return cost;
}

/* Compute cost of dependence LINK.
   This is the number of cycles between instruction issue and
   instruction results.
   ??? We also use this function to call recog_memoized on all insns.  */
int
dep_cost_1 (dep_t link, dw_t dw)
{
  rtx_insn *insn = DEP_PRO (link);
  rtx_insn *used = DEP_CON (link);
  int cost;

  if (DEP_COST (link) != UNKNOWN_DEP_COST)
    return DEP_COST (link);

  if (delay_htab)
    {
      struct delay_pair *delay_entry;
      delay_entry
	= delay_htab_i2->find_with_hash (used, htab_hash_pointer (used));
      if (delay_entry)
	{
	  if (delay_entry->i1 == insn)
	    {
	      DEP_COST (link) = pair_delay (delay_entry);
	      return DEP_COST (link);
	    }
	}
    }

  /* A USE insn should never require the value used to be computed.
     This allows the computation of a function's result and parameter
     values to overlap the return and call.  We don't care about the
     dependence cost when only decreasing register pressure.  */
  if (recog_memoized (used) < 0)
    {
      cost = 0;
      recog_memoized (insn);
    }
  else
    {
      enum reg_note dep_type = DEP_TYPE (link);

      cost = insn_cost (insn);

      if (INSN_CODE (insn) >= 0)
	{
	  if (dep_type == REG_DEP_ANTI)
	    cost = 0;
	  else if (dep_type == REG_DEP_OUTPUT)
	    {
	      cost = (insn_default_latency (insn)
		      - insn_default_latency (used));
	      if (cost <= 0)
		cost = 1;
	    }
	  else if (bypass_p (insn))
	    cost = insn_latency (insn, used);
	}


      if (targetm.sched.adjust_cost_2)
	cost = targetm.sched.adjust_cost_2 (used, (int) dep_type, insn, cost,
					    dw);
      else if (targetm.sched.adjust_cost != NULL)
	{
	  /* This variable is used for backward compatibility with the
	     targets.  */
	  rtx_insn_list *dep_cost_rtx_link =
	    alloc_INSN_LIST (NULL_RTX, NULL);

	  /* Make it self-cycled, so that if some tries to walk over this
	     incomplete list he/she will be caught in an endless loop.  */
	  XEXP (dep_cost_rtx_link, 1) = dep_cost_rtx_link;

	  /* Targets use only REG_NOTE_KIND of the link.  */
	  PUT_REG_NOTE_KIND (dep_cost_rtx_link, DEP_TYPE (link));

	  cost = targetm.sched.adjust_cost (used, dep_cost_rtx_link,
					    insn, cost);

	  free_INSN_LIST_node (dep_cost_rtx_link);
	}

      if (cost < 0)
	cost = 0;
    }

  DEP_COST (link) = cost;
  return cost;
}

/* Compute cost of dependence LINK.
   This is the number of cycles between instruction issue and
   instruction results.  */
int
dep_cost (dep_t link)
{
  return dep_cost_1 (link, 0);
}

/* Use this sel-sched.c friendly function in reorder2 instead of increasing
   INSN_PRIORITY explicitly.  */
void
increase_insn_priority (rtx_insn *insn, int amount)
{
  if (!sel_sched_p ())
    {
      /* We're dealing with haifa-sched.c INSN_PRIORITY.  */
      if (INSN_PRIORITY_KNOWN (insn))
	  INSN_PRIORITY (insn) += amount;
    }
  else
    {
      /* In sel-sched.c INSN_PRIORITY is not kept up to date.
	 Use EXPR_PRIORITY instead. */
      sel_add_to_insn_priority (insn, amount);
    }
}

/* Return 'true' if DEP should be included in priority calculations.  */
static bool
contributes_to_priority_p (dep_t dep)
{
  if (DEBUG_INSN_P (DEP_CON (dep))
      || DEBUG_INSN_P (DEP_PRO (dep)))
    return false;

  /* Critical path is meaningful in block boundaries only.  */
  if (!current_sched_info->contributes_to_priority (DEP_CON (dep),
						    DEP_PRO (dep)))
    return false;

  if (DEP_REPLACE (dep) != NULL)
    return false;

  /* If flag COUNT_SPEC_IN_CRITICAL_PATH is set,
     then speculative instructions will less likely be
     scheduled.  That is because the priority of
     their producers will increase, and, thus, the
     producers will more likely be scheduled, thus,
     resolving the dependence.  */
  if (sched_deps_info->generate_spec_deps
      && !(spec_info->flags & COUNT_SPEC_IN_CRITICAL_PATH)
      && (DEP_STATUS (dep) & SPECULATIVE))
    return false;

  return true;
}

/* Compute the number of nondebug deps in list LIST for INSN.  */

static int
dep_list_size (rtx insn, sd_list_types_def list)
{
  sd_iterator_def sd_it;
  dep_t dep;
  int dbgcount = 0, nodbgcount = 0;

  if (!MAY_HAVE_DEBUG_INSNS)
    return sd_lists_size (insn, list);

  FOR_EACH_DEP (insn, list, sd_it, dep)
    {
      if (DEBUG_INSN_P (DEP_CON (dep)))
	dbgcount++;
      else if (!DEBUG_INSN_P (DEP_PRO (dep)))
	nodbgcount++;
    }

  gcc_assert (dbgcount + nodbgcount == sd_lists_size (insn, list));

  return nodbgcount;
}

bool sched_fusion;

/* Compute the priority number for INSN.  */
static int
priority (rtx_insn *insn)
{
  if (! INSN_P (insn))
    return 0;

  /* We should not be interested in priority of an already scheduled insn.  */
  gcc_assert (QUEUE_INDEX (insn) != QUEUE_SCHEDULED);

  if (!INSN_PRIORITY_KNOWN (insn))
    {
      int this_priority = -1;

      if (sched_fusion)
	{
	  int this_fusion_priority;

	  targetm.sched.fusion_priority (insn, FUSION_MAX_PRIORITY,
					 &this_fusion_priority, &this_priority);
	  INSN_FUSION_PRIORITY (insn) = this_fusion_priority;
	}
      else if (dep_list_size (insn, SD_LIST_FORW) == 0)
	/* ??? We should set INSN_PRIORITY to insn_cost when and insn has
	   some forward deps but all of them are ignored by
	   contributes_to_priority hook.  At the moment we set priority of
	   such insn to 0.  */
	this_priority = insn_cost (insn);
      else
	{
	  rtx_insn *prev_first, *twin;
	  basic_block rec;

	  /* For recovery check instructions we calculate priority slightly
	     different than that of normal instructions.  Instead of walking
	     through INSN_FORW_DEPS (check) list, we walk through
	     INSN_FORW_DEPS list of each instruction in the corresponding
	     recovery block.  */

          /* Selective scheduling does not define RECOVERY_BLOCK macro.  */
	  rec = sel_sched_p () ? NULL : RECOVERY_BLOCK (insn);
	  if (!rec || rec == EXIT_BLOCK_PTR_FOR_FN (cfun))
	    {
	      prev_first = PREV_INSN (insn);
	      twin = insn;
	    }
	  else
	    {
	      prev_first = NEXT_INSN (BB_HEAD (rec));
	      twin = PREV_INSN (BB_END (rec));
	    }

	  do
	    {
	      sd_iterator_def sd_it;
	      dep_t dep;

	      FOR_EACH_DEP (twin, SD_LIST_FORW, sd_it, dep)
		{
		  rtx_insn *next;
		  int next_priority;

		  next = DEP_CON (dep);

		  if (BLOCK_FOR_INSN (next) != rec)
		    {
		      int cost;

		      if (!contributes_to_priority_p (dep))
			continue;

		      if (twin == insn)
			cost = dep_cost (dep);
		      else
			{
			  struct _dep _dep1, *dep1 = &_dep1;

			  init_dep (dep1, insn, next, REG_DEP_ANTI);

			  cost = dep_cost (dep1);
			}

		      next_priority = cost + priority (next);

		      if (next_priority > this_priority)
			this_priority = next_priority;
		    }
		}

	      twin = PREV_INSN (twin);
	    }
	  while (twin != prev_first);
	}

      if (this_priority < 0)
	{
	  gcc_assert (this_priority == -1);

	  this_priority = insn_cost (insn);
	}

      INSN_PRIORITY (insn) = this_priority;
      INSN_PRIORITY_STATUS (insn) = 1;
    }

  return INSN_PRIORITY (insn);
}

/* Macros and functions for keeping the priority queue sorted, and
   dealing with queuing and dequeuing of instructions.  */

/* For each pressure class CL, set DEATH[CL] to the number of registers
   in that class that die in INSN.  */

static void
calculate_reg_deaths (rtx_insn *insn, int *death)
{
  int i;
  struct reg_use_data *use;

  for (i = 0; i < ira_pressure_classes_num; i++)
    death[ira_pressure_classes[i]] = 0;
  for (use = INSN_REG_USE_LIST (insn); use != NULL; use = use->next_insn_use)
    if (dying_use_p (use))
      mark_regno_birth_or_death (0, death, use->regno, true);
}

/* Setup info about the current register pressure impact of scheduling
   INSN at the current scheduling point.  */
static void
setup_insn_reg_pressure_info (rtx_insn *insn)
{
  int i, change, before, after, hard_regno;
  int excess_cost_change;
  machine_mode mode;
  enum reg_class cl;
  struct reg_pressure_data *pressure_info;
  int *max_reg_pressure;
  static int death[N_REG_CLASSES];

  gcc_checking_assert (!DEBUG_INSN_P (insn));

  excess_cost_change = 0;
  calculate_reg_deaths (insn, death);
  pressure_info = INSN_REG_PRESSURE (insn);
  max_reg_pressure = INSN_MAX_REG_PRESSURE (insn);
  gcc_assert (pressure_info != NULL && max_reg_pressure != NULL);
  for (i = 0; i < ira_pressure_classes_num; i++)
    {
      cl = ira_pressure_classes[i];
      gcc_assert (curr_reg_pressure[cl] >= 0);
      change = (int) pressure_info[i].set_increase - death[cl];
      before = MAX (0, max_reg_pressure[i] - sched_class_regs_num[cl]);
      after = MAX (0, max_reg_pressure[i] + change
		   - sched_class_regs_num[cl]);
      hard_regno = ira_class_hard_regs[cl][0];
      gcc_assert (hard_regno >= 0);
      mode = reg_raw_mode[hard_regno];
      excess_cost_change += ((after - before)
			     * (ira_memory_move_cost[mode][cl][0]
				+ ira_memory_move_cost[mode][cl][1]));
    }
  INSN_REG_PRESSURE_EXCESS_COST_CHANGE (insn) = excess_cost_change;
}

/* This is the first page of code related to SCHED_PRESSURE_MODEL.
   It tries to make the scheduler take register pressure into account
   without introducing too many unnecessary stalls.  It hooks into the
   main scheduling algorithm at several points:

    - Before scheduling starts, model_start_schedule constructs a
      "model schedule" for the current block.  This model schedule is
      chosen solely to keep register pressure down.  It does not take the
      target's pipeline or the original instruction order into account,
      except as a tie-breaker.  It also doesn't work to a particular
      pressure limit.

      This model schedule gives us an idea of what pressure can be
      achieved for the block and gives us an example of a schedule that
      keeps to that pressure.  It also makes the final schedule less
      dependent on the original instruction order.  This is important
      because the original order can either be "wide" (many values live
      at once, such as in user-scheduled code) or "narrow" (few values
      live at once, such as after loop unrolling, where several
      iterations are executed sequentially).

      We do not apply this model schedule to the rtx stream.  We simply
      record it in model_schedule.  We also compute the maximum pressure,
      MP, that was seen during this schedule.

    - Instructions are added to the ready queue even if they require
      a stall.  The length of the stall is instead computed as:

	 MAX (INSN_TICK (INSN) - clock_var, 0)

      (= insn_delay).  This allows rank_for_schedule to choose between
      introducing a deliberate stall or increasing pressure.

    - Before sorting the ready queue, model_set_excess_costs assigns
      a pressure-based cost to each ready instruction in the queue.
      This is the instruction's INSN_REG_PRESSURE_EXCESS_COST_CHANGE
      (ECC for short) and is effectively measured in cycles.

    - rank_for_schedule ranks instructions based on:

	ECC (insn) + insn_delay (insn)

      then as:

	insn_delay (insn)

      So, for example, an instruction X1 with an ECC of 1 that can issue
      now will win over an instruction X0 with an ECC of zero that would
      introduce a stall of one cycle.  However, an instruction X2 with an
      ECC of 2 that can issue now will lose to both X0 and X1.

    - When an instruction is scheduled, model_recompute updates the model
      schedule with the new pressures (some of which might now exceed the
      original maximum pressure MP).  model_update_limit_points then searches
      for the new point of maximum pressure, if not already known.  */

/* Used to separate high-verbosity debug information for SCHED_PRESSURE_MODEL
   from surrounding debug information.  */
#define MODEL_BAR \
  ";;\t\t+------------------------------------------------------\n"

/* Information about the pressure on a particular register class at a
   particular point of the model schedule.  */
struct model_pressure_data {
  /* The pressure at this point of the model schedule, or -1 if the
     point is associated with an instruction that has already been
     scheduled.  */
  int ref_pressure;

  /* The maximum pressure during or after this point of the model schedule.  */
  int max_pressure;
};

/* Per-instruction information that is used while building the model
   schedule.  Here, "schedule" refers to the model schedule rather
   than the main schedule.  */
struct model_insn_info {
  /* The instruction itself.  */
  rtx_insn *insn;

  /* If this instruction is in model_worklist, these fields link to the
     previous (higher-priority) and next (lower-priority) instructions
     in the list.  */
  struct model_insn_info *prev;
  struct model_insn_info *next;

  /* While constructing the schedule, QUEUE_INDEX describes whether an
     instruction has already been added to the schedule (QUEUE_SCHEDULED),
     is in model_worklist (QUEUE_READY), or neither (QUEUE_NOWHERE).
     old_queue records the value that QUEUE_INDEX had before scheduling
     started, so that we can restore it once the schedule is complete.  */
  int old_queue;

  /* The relative importance of an unscheduled instruction.  Higher
     values indicate greater importance.  */
  unsigned int model_priority;

  /* The length of the longest path of satisfied true dependencies
     that leads to this instruction.  */
  unsigned int depth;

  /* The length of the longest path of dependencies of any kind
     that leads from this instruction.  */
  unsigned int alap;

  /* The number of predecessor nodes that must still be scheduled.  */
  int unscheduled_preds;
};

/* Information about the pressure limit for a particular register class.
   This structure is used when applying a model schedule to the main
   schedule.  */
struct model_pressure_limit {
  /* The maximum register pressure seen in the original model schedule.  */
  int orig_pressure;

  /* The maximum register pressure seen in the current model schedule
     (which excludes instructions that have already been scheduled).  */
  int pressure;

  /* The point of the current model schedule at which PRESSURE is first
     reached.  It is set to -1 if the value needs to be recomputed.  */
  int point;
};

/* Describes a particular way of measuring register pressure.  */
struct model_pressure_group {
  /* Index PCI describes the maximum pressure on ira_pressure_classes[PCI].  */
  struct model_pressure_limit limits[N_REG_CLASSES];

  /* Index (POINT * ira_num_pressure_classes + PCI) describes the pressure
     on register class ira_pressure_classes[PCI] at point POINT of the
     current model schedule.  A POINT of model_num_insns describes the
     pressure at the end of the schedule.  */
  struct model_pressure_data *model;
};

/* Index POINT gives the instruction at point POINT of the model schedule.
   This array doesn't change during main scheduling.  */
static vec<rtx_insn *> model_schedule;

/* The list of instructions in the model worklist, sorted in order of
   decreasing priority.  */
static struct model_insn_info *model_worklist;

/* Index I describes the instruction with INSN_LUID I.  */
static struct model_insn_info *model_insns;

/* The number of instructions in the model schedule.  */
static int model_num_insns;

/* The index of the first instruction in model_schedule that hasn't yet been
   added to the main schedule, or model_num_insns if all of them have.  */
static int model_curr_point;

/* Describes the pressure before each instruction in the model schedule.  */
static struct model_pressure_group model_before_pressure;

/* The first unused model_priority value (as used in model_insn_info).  */
static unsigned int model_next_priority;


/* The model_pressure_data for ira_pressure_classes[PCI] in GROUP
   at point POINT of the model schedule.  */
#define MODEL_PRESSURE_DATA(GROUP, POINT, PCI) \
  (&(GROUP)->model[(POINT) * ira_pressure_classes_num + (PCI)])

/* The maximum pressure on ira_pressure_classes[PCI] in GROUP at or
   after point POINT of the model schedule.  */
#define MODEL_MAX_PRESSURE(GROUP, POINT, PCI) \
  (MODEL_PRESSURE_DATA (GROUP, POINT, PCI)->max_pressure)

/* The pressure on ira_pressure_classes[PCI] in GROUP at point POINT
   of the model schedule.  */
#define MODEL_REF_PRESSURE(GROUP, POINT, PCI) \
  (MODEL_PRESSURE_DATA (GROUP, POINT, PCI)->ref_pressure)

/* Information about INSN that is used when creating the model schedule.  */
#define MODEL_INSN_INFO(INSN) \
  (&model_insns[INSN_LUID (INSN)])

/* The instruction at point POINT of the model schedule.  */
#define MODEL_INSN(POINT) \
  (model_schedule[POINT])


/* Return INSN's index in the model schedule, or model_num_insns if it
   doesn't belong to that schedule.  */

static int
model_index (rtx_insn *insn)
{
  if (INSN_MODEL_INDEX (insn) == 0)
    return model_num_insns;
  return INSN_MODEL_INDEX (insn) - 1;
}

/* Make sure that GROUP->limits is up-to-date for the current point
   of the model schedule.  */

static void
model_update_limit_points_in_group (struct model_pressure_group *group)
{
  int pci, max_pressure, point;

  for (pci = 0; pci < ira_pressure_classes_num; pci++)
    {
      /* We may have passed the final point at which the pressure in
	 group->limits[pci].pressure was reached.  Update the limit if so.  */
      max_pressure = MODEL_MAX_PRESSURE (group, model_curr_point, pci);
      group->limits[pci].pressure = max_pressure;

      /* Find the point at which MAX_PRESSURE is first reached.  We need
	 to search in three cases:

	 - We've already moved past the previous pressure point.
	   In this case we search forward from model_curr_point.

	 - We scheduled the previous point of maximum pressure ahead of
	   its position in the model schedule, but doing so didn't bring
	   the pressure point earlier.  In this case we search forward
	   from that previous pressure point.

	 - Scheduling an instruction early caused the maximum pressure
	   to decrease.  In this case we will have set the pressure
	   point to -1, and we search forward from model_curr_point.  */
      point = MAX (group->limits[pci].point, model_curr_point);
      while (point < model_num_insns
	     && MODEL_REF_PRESSURE (group, point, pci) < max_pressure)
	point++;
      group->limits[pci].point = point;

      gcc_assert (MODEL_REF_PRESSURE (group, point, pci) == max_pressure);
      gcc_assert (MODEL_MAX_PRESSURE (group, point, pci) == max_pressure);
    }
}

/* Make sure that all register-pressure limits are up-to-date for the
   current position in the model schedule.  */

static void
model_update_limit_points (void)
{
  model_update_limit_points_in_group (&model_before_pressure);
}

/* Return the model_index of the last unscheduled use in chain USE
   outside of USE's instruction.  Return -1 if there are no other uses,
   or model_num_insns if the register is live at the end of the block.  */

static int
model_last_use_except (struct reg_use_data *use)
{
  struct reg_use_data *next;
  int last, index;

  last = -1;
  for (next = use->next_regno_use; next != use; next = next->next_regno_use)
    if (NONDEBUG_INSN_P (next->insn)
	&& QUEUE_INDEX (next->insn) != QUEUE_SCHEDULED)
      {
	index = model_index (next->insn);
	if (index == model_num_insns)
	  return model_num_insns;
	if (last < index)
	  last = index;
      }
  return last;
}

/* An instruction with model_index POINT has just been scheduled, and it
   adds DELTA to the pressure on ira_pressure_classes[PCI] after POINT - 1.
   Update MODEL_REF_PRESSURE (GROUP, POINT, PCI) and
   MODEL_MAX_PRESSURE (GROUP, POINT, PCI) accordingly.  */

static void
model_start_update_pressure (struct model_pressure_group *group,
			     int point, int pci, int delta)
{
  int next_max_pressure;

  if (point == model_num_insns)
    {
      /* The instruction wasn't part of the model schedule; it was moved
	 from a different block.  Update the pressure for the end of
	 the model schedule.  */
      MODEL_REF_PRESSURE (group, point, pci) += delta;
      MODEL_MAX_PRESSURE (group, point, pci) += delta;
    }
  else
    {
      /* Record that this instruction has been scheduled.  Nothing now
	 changes between POINT and POINT + 1, so get the maximum pressure
	 from the latter.  If the maximum pressure decreases, the new
	 pressure point may be before POINT.  */
      MODEL_REF_PRESSURE (group, point, pci) = -1;
      next_max_pressure = MODEL_MAX_PRESSURE (group, point + 1, pci);
      if (MODEL_MAX_PRESSURE (group, point, pci) > next_max_pressure)
	{
	  MODEL_MAX_PRESSURE (group, point, pci) = next_max_pressure;
	  if (group->limits[pci].point == point)
	    group->limits[pci].point = -1;
	}
    }
}

/* Record that scheduling a later instruction has changed the pressure
   at point POINT of the model schedule by DELTA (which might be 0).
   Update GROUP accordingly.  Return nonzero if these changes might
   trigger changes to previous points as well.  */

static int
model_update_pressure (struct model_pressure_group *group,
		       int point, int pci, int delta)
{
  int ref_pressure, max_pressure, next_max_pressure;

  /* If POINT hasn't yet been scheduled, update its pressure.  */
  ref_pressure = MODEL_REF_PRESSURE (group, point, pci);
  if (ref_pressure >= 0 && delta != 0)
    {
      ref_pressure += delta;
      MODEL_REF_PRESSURE (group, point, pci) = ref_pressure;

      /* Check whether the maximum pressure in the overall schedule
	 has increased.  (This means that the MODEL_MAX_PRESSURE of
	 every point <= POINT will need to increase too; see below.)  */
      if (group->limits[pci].pressure < ref_pressure)
	group->limits[pci].pressure = ref_pressure;

      /* If we are at maximum pressure, and the maximum pressure
	 point was previously unknown or later than POINT,
	 bring it forward.  */
      if (group->limits[pci].pressure == ref_pressure
	  && !IN_RANGE (group->limits[pci].point, 0, point))
	group->limits[pci].point = point;

      /* If POINT used to be the point of maximum pressure, but isn't
	 any longer, we need to recalculate it using a forward walk.  */
      if (group->limits[pci].pressure > ref_pressure
	  && group->limits[pci].point == point)
	group->limits[pci].point = -1;
    }

  /* Update the maximum pressure at POINT.  Changes here might also
     affect the maximum pressure at POINT - 1.  */
  next_max_pressure = MODEL_MAX_PRESSURE (group, point + 1, pci);
  max_pressure = MAX (ref_pressure, next_max_pressure);
  if (MODEL_MAX_PRESSURE (group, point, pci) != max_pressure)
    {
      MODEL_MAX_PRESSURE (group, point, pci) = max_pressure;
      return 1;
    }
  return 0;
}

/* INSN has just been scheduled.  Update the model schedule accordingly.  */

static void
model_recompute (rtx_insn *insn)
{
  struct {
    int last_use;
    int regno;
  } uses[FIRST_PSEUDO_REGISTER + MAX_RECOG_OPERANDS];
  struct reg_use_data *use;
  struct reg_pressure_data *reg_pressure;
  int delta[N_REG_CLASSES];
  int pci, point, mix, new_last, cl, ref_pressure, queue;
  unsigned int i, num_uses, num_pending_births;
  bool print_p;

  /* The destinations of INSN were previously live from POINT onwards, but are
     now live from model_curr_point onwards.  Set up DELTA accordingly.  */
  point = model_index (insn);
  reg_pressure = INSN_REG_PRESSURE (insn);
  for (pci = 0; pci < ira_pressure_classes_num; pci++)
    {
      cl = ira_pressure_classes[pci];
      delta[cl] = reg_pressure[pci].set_increase;
    }

  /* Record which registers previously died at POINT, but which now die
     before POINT.  Adjust DELTA so that it represents the effect of
     this change after POINT - 1.  Set NUM_PENDING_BIRTHS to the number of
     registers that will be born in the range [model_curr_point, POINT).  */
  num_uses = 0;
  num_pending_births = 0;
  for (use = INSN_REG_USE_LIST (insn); use != NULL; use = use->next_insn_use)
    {
      new_last = model_last_use_except (use);
      if (new_last < point)
	{
	  gcc_assert (num_uses < ARRAY_SIZE (uses));
	  uses[num_uses].last_use = new_last;
	  uses[num_uses].regno = use->regno;
	  /* This register is no longer live after POINT - 1.  */
	  mark_regno_birth_or_death (NULL, delta, use->regno, false);
	  num_uses++;
	  if (new_last >= 0)
	    num_pending_births++;
	}
    }

  /* Update the MODEL_REF_PRESSURE and MODEL_MAX_PRESSURE for POINT.
     Also set each group pressure limit for POINT.  */
  for (pci = 0; pci < ira_pressure_classes_num; pci++)
    {
      cl = ira_pressure_classes[pci];
      model_start_update_pressure (&model_before_pressure,
				   point, pci, delta[cl]);
    }

  /* Walk the model schedule backwards, starting immediately before POINT.  */
  print_p = false;
  if (point != model_curr_point)
    do
      {
	point--;
	insn = MODEL_INSN (point);
	queue = QUEUE_INDEX (insn);

	if (queue != QUEUE_SCHEDULED)
	  {
	    /* DELTA describes the effect of the move on the register pressure
	       after POINT.  Make it describe the effect on the pressure
	       before POINT.  */
	    i = 0;
	    while (i < num_uses)
	      {
		if (uses[i].last_use == point)
		  {
		    /* This register is now live again.  */
		    mark_regno_birth_or_death (NULL, delta,
					       uses[i].regno, true);

		    /* Remove this use from the array.  */
		    uses[i] = uses[num_uses - 1];
		    num_uses--;
		    num_pending_births--;
		  }
		else
		  i++;
	      }

	    if (sched_verbose >= 5)
	      {
		if (!print_p)
		  {
		    fprintf (sched_dump, MODEL_BAR);
		    fprintf (sched_dump, ";;\t\t| New pressure for model"
			     " schedule\n");
		    fprintf (sched_dump, MODEL_BAR);
		    print_p = true;
		  }

		fprintf (sched_dump, ";;\t\t| %3d %4d %-30s ",
			 point, INSN_UID (insn),
			 str_pattern_slim (PATTERN (insn)));
		for (pci = 0; pci < ira_pressure_classes_num; pci++)
		  {
		    cl = ira_pressure_classes[pci];
		    ref_pressure = MODEL_REF_PRESSURE (&model_before_pressure,
						       point, pci);
		    fprintf (sched_dump, " %s:[%d->%d]",
			     reg_class_names[ira_pressure_classes[pci]],
			     ref_pressure, ref_pressure + delta[cl]);
		  }
		fprintf (sched_dump, "\n");
	      }
	  }

	/* Adjust the pressure at POINT.  Set MIX to nonzero if POINT - 1
	   might have changed as well.  */
	mix = num_pending_births;
	for (pci = 0; pci < ira_pressure_classes_num; pci++)
	  {
	    cl = ira_pressure_classes[pci];
	    mix |= delta[cl];
	    mix |= model_update_pressure (&model_before_pressure,
					  point, pci, delta[cl]);
	  }
      }
    while (mix && point > model_curr_point);

  if (print_p)
    fprintf (sched_dump, MODEL_BAR);
}

/* After DEP, which was cancelled, has been resolved for insn NEXT,
   check whether the insn's pattern needs restoring.  */
static bool
must_restore_pattern_p (rtx_insn *next, dep_t dep)
{
  if (QUEUE_INDEX (next) == QUEUE_SCHEDULED)
    return false;

  if (DEP_TYPE (dep) == REG_DEP_CONTROL)
    {
      gcc_assert (ORIG_PAT (next) != NULL_RTX);
      gcc_assert (next == DEP_CON (dep));
    }
  else
    {
      struct dep_replacement *desc = DEP_REPLACE (dep);
      if (desc->insn != next)
	{
	  gcc_assert (*desc->loc == desc->orig);
	  return false;
	}
    }
  return true;
}

/* model_spill_cost (CL, P, P') returns the cost of increasing the
   pressure on CL from P to P'.  We use this to calculate a "base ECC",
   baseECC (CL, X), for each pressure class CL and each instruction X.
   Supposing X changes the pressure on CL from P to P', and that the
   maximum pressure on CL in the current model schedule is MP', then:

   * if X occurs before or at the next point of maximum pressure in
     the model schedule and P' > MP', then:

       baseECC (CL, X) = model_spill_cost (CL, MP, P')

     The idea is that the pressure after scheduling a fixed set of
     instructions -- in this case, the set up to and including the
     next maximum pressure point -- is going to be the same regardless
     of the order; we simply want to keep the intermediate pressure
     under control.  Thus X has a cost of zero unless scheduling it
     now would exceed MP'.

     If all increases in the set are by the same amount, no zero-cost
     instruction will ever cause the pressure to exceed MP'.  However,
     if X is instead moved past an instruction X' with pressure in the
     range (MP' - (P' - P), MP'), the pressure at X' will increase
     beyond MP'.  Since baseECC is very much a heuristic anyway,
     it doesn't seem worth the overhead of tracking cases like these.

     The cost of exceeding MP' is always based on the original maximum
     pressure MP.  This is so that going 2 registers over the original
     limit has the same cost regardless of whether it comes from two
     separate +1 deltas or from a single +2 delta.

   * if X occurs after the next point of maximum pressure in the model
     schedule and P' > P, then:

       baseECC (CL, X) = model_spill_cost (CL, MP, MP' + (P' - P))

     That is, if we move X forward across a point of maximum pressure,
     and if X increases the pressure by P' - P, then we conservatively
     assume that scheduling X next would increase the maximum pressure
     by P' - P.  Again, the cost of doing this is based on the original
     maximum pressure MP, for the same reason as above.

   * if P' < P, P > MP, and X occurs at or after the next point of
     maximum pressure, then:

       baseECC (CL, X) = -model_spill_cost (CL, MAX (MP, P'), P)

     That is, if we have already exceeded the original maximum pressure MP,
     and if X might reduce the maximum pressure again -- or at least push
     it further back, and thus allow more scheduling freedom -- it is given
     a negative cost to reflect the improvement.

   * otherwise,

       baseECC (CL, X) = 0

     In this case, X is not expected to affect the maximum pressure MP',
     so it has zero cost.

   We then create a combined value baseECC (X) that is the sum of
   baseECC (CL, X) for each pressure class CL.

   baseECC (X) could itself be used as the ECC value described above.
   However, this is often too conservative, in the sense that it
   tends to make high-priority instructions that increase pressure
   wait too long in cases where introducing a spill would be better.
   For this reason the final ECC is a priority-adjusted form of
   baseECC (X).  Specifically, we calculate:

     P (X) = INSN_PRIORITY (X) - insn_delay (X) - baseECC (X)
     baseP = MAX { P (X) | baseECC (X) <= 0 }

   Then:

     ECC (X) = MAX (MIN (baseP - P (X), baseECC (X)), 0)

   Thus an instruction's effect on pressure is ignored if it has a high
   enough priority relative to the ones that don't increase pressure.
   Negative values of baseECC (X) do not increase the priority of X
   itself, but they do make it harder for other instructions to
   increase the pressure further.

   This pressure cost is deliberately timid.  The intention has been
   to choose a heuristic that rarely interferes with the normal list
   scheduler in cases where that scheduler would produce good code.
   We simply want to curb some of its worst excesses.  */

/* Return the cost of increasing the pressure in class CL from FROM to TO.

   Here we use the very simplistic cost model that every register above
   sched_class_regs_num[CL] has a spill cost of 1.  We could use other
   measures instead, such as one based on MEMORY_MOVE_COST.  However:

      (1) In order for an instruction to be scheduled, the higher cost
	  would need to be justified in a single saving of that many stalls.
	  This is overly pessimistic, because the benefit of spilling is
	  often to avoid a sequence of several short stalls rather than
	  a single long one.

      (2) The cost is still arbitrary.  Because we are not allocating
	  registers during scheduling, we have no way of knowing for
	  sure how many memory accesses will be required by each spill,
	  where the spills will be placed within the block, or even
	  which block(s) will contain the spills.

   So a higher cost than 1 is often too conservative in practice,
   forcing blocks to contain unnecessary stalls instead of spill code.
   The simple cost below seems to be the best compromise.  It reduces
   the interference with the normal list scheduler, which helps make
   it more suitable for a default-on option.  */

static int
model_spill_cost (int cl, int from, int to)
{
  from = MAX (from, sched_class_regs_num[cl]);
  return MAX (to, from) - from;
}

/* Return baseECC (ira_pressure_classes[PCI], POINT), given that
   P = curr_reg_pressure[ira_pressure_classes[PCI]] and that
   P' = P + DELTA.  */

static int
model_excess_group_cost (struct model_pressure_group *group,
			 int point, int pci, int delta)
{
  int pressure, cl;

  cl = ira_pressure_classes[pci];
  if (delta < 0 && point >= group->limits[pci].point)
    {
      pressure = MAX (group->limits[pci].orig_pressure,
		      curr_reg_pressure[cl] + delta);
      return -model_spill_cost (cl, pressure, curr_reg_pressure[cl]);
    }

  if (delta > 0)
    {
      if (point > group->limits[pci].point)
	pressure = group->limits[pci].pressure + delta;
      else
	pressure = curr_reg_pressure[cl] + delta;

      if (pressure > group->limits[pci].pressure)
	return model_spill_cost (cl, group->limits[pci].orig_pressure,
				 pressure);
    }

  return 0;
}

/* Return baseECC (MODEL_INSN (INSN)).  Dump the costs to sched_dump
   if PRINT_P.  */

static int
model_excess_cost (rtx_insn *insn, bool print_p)
{
  int point, pci, cl, cost, this_cost, delta;
  struct reg_pressure_data *insn_reg_pressure;
  int insn_death[N_REG_CLASSES];

  calculate_reg_deaths (insn, insn_death);
  point = model_index (insn);
  insn_reg_pressure = INSN_REG_PRESSURE (insn);
  cost = 0;

  if (print_p)
    fprintf (sched_dump, ";;\t\t| %3d %4d | %4d %+3d |", point,
	     INSN_UID (insn), INSN_PRIORITY (insn), insn_delay (insn));

  /* Sum up the individual costs for each register class.  */
  for (pci = 0; pci < ira_pressure_classes_num; pci++)
    {
      cl = ira_pressure_classes[pci];
      delta = insn_reg_pressure[pci].set_increase - insn_death[cl];
      this_cost = model_excess_group_cost (&model_before_pressure,
					   point, pci, delta);
      cost += this_cost;
      if (print_p)
	fprintf (sched_dump, " %s:[%d base cost %d]",
		 reg_class_names[cl], delta, this_cost);
    }

  if (print_p)
    fprintf (sched_dump, "\n");

  return cost;
}

/* Dump the next points of maximum pressure for GROUP.  */

static void
model_dump_pressure_points (struct model_pressure_group *group)
{
  int pci, cl;

  fprintf (sched_dump, ";;\t\t|  pressure points");
  for (pci = 0; pci < ira_pressure_classes_num; pci++)
    {
      cl = ira_pressure_classes[pci];
      fprintf (sched_dump, " %s:[%d->%d at ", reg_class_names[cl],
	       curr_reg_pressure[cl], group->limits[pci].pressure);
      if (group->limits[pci].point < model_num_insns)
	fprintf (sched_dump, "%d:%d]", group->limits[pci].point,
		 INSN_UID (MODEL_INSN (group->limits[pci].point)));
      else
	fprintf (sched_dump, "end]");
    }
  fprintf (sched_dump, "\n");
}

/* Set INSN_REG_PRESSURE_EXCESS_COST_CHANGE for INSNS[0...COUNT-1].  */

static void
model_set_excess_costs (rtx_insn **insns, int count)
{
  int i, cost, priority_base, priority;
  bool print_p;

  /* Record the baseECC value for each instruction in the model schedule,
     except that negative costs are converted to zero ones now rather than
     later.  Do not assign a cost to debug instructions, since they must
     not change code-generation decisions.  Experiments suggest we also
     get better results by not assigning a cost to instructions from
     a different block.

     Set PRIORITY_BASE to baseP in the block comment above.  This is the
     maximum priority of the "cheap" instructions, which should always
     include the next model instruction.  */
  priority_base = 0;
  print_p = false;
  for (i = 0; i < count; i++)
    if (INSN_MODEL_INDEX (insns[i]))
      {
	if (sched_verbose >= 6 && !print_p)
	  {
	    fprintf (sched_dump, MODEL_BAR);
	    fprintf (sched_dump, ";;\t\t| Pressure costs for ready queue\n");
	    model_dump_pressure_points (&model_before_pressure);
	    fprintf (sched_dump, MODEL_BAR);
	    print_p = true;
	  }
	cost = model_excess_cost (insns[i], print_p);
	if (cost <= 0)
	  {
	    priority = INSN_PRIORITY (insns[i]) - insn_delay (insns[i]) - cost;
	    priority_base = MAX (priority_base, priority);
	    cost = 0;
	  }
	INSN_REG_PRESSURE_EXCESS_COST_CHANGE (insns[i]) = cost;
      }
  if (print_p)
    fprintf (sched_dump, MODEL_BAR);

  /* Use MAX (baseECC, 0) and baseP to calculcate ECC for each
     instruction.  */
  for (i = 0; i < count; i++)
    {
      cost = INSN_REG_PRESSURE_EXCESS_COST_CHANGE (insns[i]);
      priority = INSN_PRIORITY (insns[i]) - insn_delay (insns[i]);
      if (cost > 0 && priority > priority_base)
	{
	  cost += priority_base - priority;
	  INSN_REG_PRESSURE_EXCESS_COST_CHANGE (insns[i]) = MAX (cost, 0);
	}
    }
}


/* Enum of rank_for_schedule heuristic decisions.  */
enum rfs_decision {
  RFS_LIVE_RANGE_SHRINK1, RFS_LIVE_RANGE_SHRINK2,
  RFS_SCHED_GROUP, RFS_PRESSURE_DELAY, RFS_PRESSURE_TICK,
  RFS_FEEDS_BACKTRACK_INSN, RFS_PRIORITY, RFS_SPECULATION,
  RFS_SCHED_RANK, RFS_LAST_INSN, RFS_PRESSURE_INDEX,
  RFS_DEP_COUNT, RFS_TIE, RFS_FUSION, RFS_N };

/* Corresponding strings for print outs.  */
static const char *rfs_str[RFS_N] = {
  "RFS_LIVE_RANGE_SHRINK1", "RFS_LIVE_RANGE_SHRINK2",
  "RFS_SCHED_GROUP", "RFS_PRESSURE_DELAY", "RFS_PRESSURE_TICK",
  "RFS_FEEDS_BACKTRACK_INSN", "RFS_PRIORITY", "RFS_SPECULATION",
  "RFS_SCHED_RANK", "RFS_LAST_INSN", "RFS_PRESSURE_INDEX",
  "RFS_DEP_COUNT", "RFS_TIE", "RFS_FUSION" };

/* Statistical breakdown of rank_for_schedule decisions.  */
typedef struct { unsigned stats[RFS_N]; } rank_for_schedule_stats_t;
static rank_for_schedule_stats_t rank_for_schedule_stats;

/* Return the result of comparing insns TMP and TMP2 and update
   Rank_For_Schedule statistics.  */
static int
rfs_result (enum rfs_decision decision, int result, rtx tmp, rtx tmp2)
{
  ++rank_for_schedule_stats.stats[decision];
  if (result < 0)
    INSN_LAST_RFS_WIN (tmp) = decision;
  else if (result > 0)
    INSN_LAST_RFS_WIN (tmp2) = decision;
  else
    gcc_unreachable ();
  return result;
}

/* Sorting predicate to move DEBUG_INSNs to the top of ready list, while
   keeping normal insns in original order.  */

static int
rank_for_schedule_debug (const void *x, const void *y)
{
  rtx_insn *tmp = *(rtx_insn * const *) y;
  rtx_insn *tmp2 = *(rtx_insn * const *) x;

  /* Schedule debug insns as early as possible.  */
  if (DEBUG_INSN_P (tmp) && !DEBUG_INSN_P (tmp2))
    return -1;
  else if (!DEBUG_INSN_P (tmp) && DEBUG_INSN_P (tmp2))
    return 1;
  else if (DEBUG_INSN_P (tmp) && DEBUG_INSN_P (tmp2))
    return INSN_LUID (tmp) - INSN_LUID (tmp2);
  else
    return INSN_RFS_DEBUG_ORIG_ORDER (tmp2) - INSN_RFS_DEBUG_ORIG_ORDER (tmp);
}

/* Returns a positive value if x is preferred; returns a negative value if
   y is preferred.  Should never return 0, since that will make the sort
   unstable.  */

static int
rank_for_schedule (const void *x, const void *y)
{
  rtx_insn *tmp = *(rtx_insn * const *) y;
  rtx_insn *tmp2 = *(rtx_insn * const *) x;
  int tmp_class, tmp2_class;
  int val, priority_val, info_val, diff;

  if (live_range_shrinkage_p)
    {
      /* Don't use SCHED_PRESSURE_MODEL -- it results in much worse
	 code.  */
      gcc_assert (sched_pressure == SCHED_PRESSURE_WEIGHTED);
      if ((INSN_REG_PRESSURE_EXCESS_COST_CHANGE (tmp) < 0
	   || INSN_REG_PRESSURE_EXCESS_COST_CHANGE (tmp2) < 0)
	  && (diff = (INSN_REG_PRESSURE_EXCESS_COST_CHANGE (tmp)
		      - INSN_REG_PRESSURE_EXCESS_COST_CHANGE (tmp2))) != 0)
	return rfs_result (RFS_LIVE_RANGE_SHRINK1, diff, tmp, tmp2);
      /* Sort by INSN_LUID (original insn order), so that we make the
	 sort stable.  This minimizes instruction movement, thus
	 minimizing sched's effect on debugging and cross-jumping.  */
      return rfs_result (RFS_LIVE_RANGE_SHRINK2,
			 INSN_LUID (tmp) - INSN_LUID (tmp2), tmp, tmp2);
    }

  /* The insn in a schedule group should be issued the first.  */
  if (flag_sched_group_heuristic &&
      SCHED_GROUP_P (tmp) != SCHED_GROUP_P (tmp2))
    return rfs_result (RFS_SCHED_GROUP, SCHED_GROUP_P (tmp2) ? 1 : -1,
		       tmp, tmp2);

  /* Make sure that priority of TMP and TMP2 are initialized.  */
  gcc_assert (INSN_PRIORITY_KNOWN (tmp) && INSN_PRIORITY_KNOWN (tmp2));

  if (sched_fusion)
    {
      /* The instruction that has the same fusion priority as the last
	 instruction is the instruction we picked next.  If that is not
	 the case, we sort ready list firstly by fusion priority, then
	 by priority, and at last by INSN_LUID.  */
      int a = INSN_FUSION_PRIORITY (tmp);
      int b = INSN_FUSION_PRIORITY (tmp2);
      int last = -1;

      if (last_nondebug_scheduled_insn
	  && !NOTE_P (last_nondebug_scheduled_insn)
	  && BLOCK_FOR_INSN (tmp)
	       == BLOCK_FOR_INSN (last_nondebug_scheduled_insn))
	last = INSN_FUSION_PRIORITY (last_nondebug_scheduled_insn);

      if (a != last && b != last)
	{
	  if (a == b)
	    {
	      a = INSN_PRIORITY (tmp);
	      b = INSN_PRIORITY (tmp2);
	    }
	  if (a != b)
	    return rfs_result (RFS_FUSION, b - a, tmp, tmp2);
	  else
	    return rfs_result (RFS_FUSION,
			       INSN_LUID (tmp) - INSN_LUID (tmp2), tmp, tmp2);
	}
      else if (a == b)
	{
	  gcc_assert (last_nondebug_scheduled_insn
		      && !NOTE_P (last_nondebug_scheduled_insn));
	  last = INSN_PRIORITY (last_nondebug_scheduled_insn);

	  a = abs (INSN_PRIORITY (tmp) - last);
	  b = abs (INSN_PRIORITY (tmp2) - last);
	  if (a != b)
	    return rfs_result (RFS_FUSION, a - b, tmp, tmp2);
	  else
	    return rfs_result (RFS_FUSION,
			       INSN_LUID (tmp) - INSN_LUID (tmp2), tmp, tmp2);
	}
      else if (a == last)
	return rfs_result (RFS_FUSION, -1, tmp, tmp2);
      else
	return rfs_result (RFS_FUSION, 1, tmp, tmp2);
    }

  if (sched_pressure != SCHED_PRESSURE_NONE)
    {
      /* Prefer insn whose scheduling results in the smallest register
	 pressure excess.  */
      if ((diff = (INSN_REG_PRESSURE_EXCESS_COST_CHANGE (tmp)
		   + insn_delay (tmp)
		   - INSN_REG_PRESSURE_EXCESS_COST_CHANGE (tmp2)
		   - insn_delay (tmp2))))
	return rfs_result (RFS_PRESSURE_DELAY, diff, tmp, tmp2);
    }

  if (sched_pressure != SCHED_PRESSURE_NONE
      && (INSN_TICK (tmp2) > clock_var || INSN_TICK (tmp) > clock_var)
      && INSN_TICK (tmp2) != INSN_TICK (tmp))
    {
      diff = INSN_TICK (tmp) - INSN_TICK (tmp2);
      return rfs_result (RFS_PRESSURE_TICK, diff, tmp, tmp2);
    }

  /* If we are doing backtracking in this schedule, prefer insns that
     have forward dependencies with negative cost against an insn that
     was already scheduled.  */
  if (current_sched_info->flags & DO_BACKTRACKING)
    {
      priority_val = FEEDS_BACKTRACK_INSN (tmp2) - FEEDS_BACKTRACK_INSN (tmp);
      if (priority_val)
	return rfs_result (RFS_FEEDS_BACKTRACK_INSN, priority_val, tmp, tmp2);
    }

  /* Prefer insn with higher priority.  */
  priority_val = INSN_PRIORITY (tmp2) - INSN_PRIORITY (tmp);

  if (flag_sched_critical_path_heuristic && priority_val)
    return rfs_result (RFS_PRIORITY, priority_val, tmp, tmp2);

  if (PARAM_VALUE (PARAM_SCHED_AUTOPREF_QUEUE_DEPTH) >= 0)
    {
      int autopref = autopref_rank_for_schedule (tmp, tmp2);
      if (autopref != 0)
	return autopref;
    }

  /* Prefer speculative insn with greater dependencies weakness.  */
  if (flag_sched_spec_insn_heuristic && spec_info)
    {
      ds_t ds1, ds2;
      dw_t dw1, dw2;
      int dw;

      ds1 = TODO_SPEC (tmp) & SPECULATIVE;
      if (ds1)
	dw1 = ds_weak (ds1);
      else
	dw1 = NO_DEP_WEAK;

      ds2 = TODO_SPEC (tmp2) & SPECULATIVE;
      if (ds2)
	dw2 = ds_weak (ds2);
      else
	dw2 = NO_DEP_WEAK;

      dw = dw2 - dw1;
      if (dw > (NO_DEP_WEAK / 8) || dw < -(NO_DEP_WEAK / 8))
	return rfs_result (RFS_SPECULATION, dw, tmp, tmp2);
    }

  info_val = (*current_sched_info->rank) (tmp, tmp2);
  if (flag_sched_rank_heuristic && info_val)
    return rfs_result (RFS_SCHED_RANK, info_val, tmp, tmp2);

  /* Compare insns based on their relation to the last scheduled
     non-debug insn.  */
  if (flag_sched_last_insn_heuristic && last_nondebug_scheduled_insn)
    {
      dep_t dep1;
      dep_t dep2;
      rtx last = last_nondebug_scheduled_insn;

      /* Classify the instructions into three classes:
         1) Data dependent on last schedule insn.
         2) Anti/Output dependent on last scheduled insn.
         3) Independent of last scheduled insn, or has latency of one.
         Choose the insn from the highest numbered class if different.  */
      dep1 = sd_find_dep_between (last, tmp, true);

      if (dep1 == NULL || dep_cost (dep1) == 1)
	tmp_class = 3;
      else if (/* Data dependence.  */
	       DEP_TYPE (dep1) == REG_DEP_TRUE)
	tmp_class = 1;
      else
	tmp_class = 2;

      dep2 = sd_find_dep_between (last, tmp2, true);

      if (dep2 == NULL || dep_cost (dep2)  == 1)
	tmp2_class = 3;
      else if (/* Data dependence.  */
	       DEP_TYPE (dep2) == REG_DEP_TRUE)
	tmp2_class = 1;
      else
	tmp2_class = 2;

      if ((val = tmp2_class - tmp_class))
	return rfs_result (RFS_LAST_INSN, val, tmp, tmp2);
    }

  /* Prefer instructions that occur earlier in the model schedule.  */
  if (sched_pressure == SCHED_PRESSURE_MODEL
      && INSN_BB (tmp) == target_bb && INSN_BB (tmp2) == target_bb)
    {
      diff = model_index (tmp) - model_index (tmp2);
      gcc_assert (diff != 0);
      return rfs_result (RFS_PRESSURE_INDEX, diff, tmp, tmp2);
    }

  /* Prefer the insn which has more later insns that depend on it.
     This gives the scheduler more freedom when scheduling later
     instructions at the expense of added register pressure.  */

  val = (dep_list_size (tmp2, SD_LIST_FORW)
	 - dep_list_size (tmp, SD_LIST_FORW));

  if (flag_sched_dep_count_heuristic && val != 0)
    return rfs_result (RFS_DEP_COUNT, val, tmp, tmp2);

  /* If insns are equally good, sort by INSN_LUID (original insn order),
     so that we make the sort stable.  This minimizes instruction movement,
     thus minimizing sched's effect on debugging and cross-jumping.  */
  return rfs_result (RFS_TIE, INSN_LUID (tmp) - INSN_LUID (tmp2), tmp, tmp2);
}

/* Resort the array A in which only element at index N may be out of order.  */

HAIFA_INLINE static void
swap_sort (rtx_insn **a, int n)
{
  rtx_insn *insn = a[n - 1];
  int i = n - 2;

  while (i >= 0 && rank_for_schedule (a + i, &insn) >= 0)
    {
      a[i + 1] = a[i];
      i -= 1;
    }
  a[i + 1] = insn;
}

/* Add INSN to the insn queue so that it can be executed at least
   N_CYCLES after the currently executing insn.  Preserve insns
   chain for debugging purposes.  REASON will be printed in debugging
   output.  */

HAIFA_INLINE static void
queue_insn (rtx_insn *insn, int n_cycles, const char *reason)
{
  int next_q = NEXT_Q_AFTER (q_ptr, n_cycles);
  rtx_insn_list *link = alloc_INSN_LIST (insn, insn_queue[next_q]);
  int new_tick;

  gcc_assert (n_cycles <= max_insn_queue_index);
  gcc_assert (!DEBUG_INSN_P (insn));

  insn_queue[next_q] = link;
  q_size += 1;

  if (sched_verbose >= 2)
    {
      fprintf (sched_dump, ";;\t\tReady-->Q: insn %s: ",
	       (*current_sched_info->print_insn) (insn, 0));

      fprintf (sched_dump, "queued for %d cycles (%s).\n", n_cycles, reason);
    }

  QUEUE_INDEX (insn) = next_q;

  if (current_sched_info->flags & DO_BACKTRACKING)
    {
      new_tick = clock_var + n_cycles;
      if (INSN_TICK (insn) == INVALID_TICK || INSN_TICK (insn) < new_tick)
	INSN_TICK (insn) = new_tick;

      if (INSN_EXACT_TICK (insn) != INVALID_TICK
	  && INSN_EXACT_TICK (insn) < clock_var + n_cycles)
	{
	  must_backtrack = true;
	  if (sched_verbose >= 2)
	    fprintf (sched_dump, ";;\t\tcausing a backtrack.\n");
	}
    }
}

/* Remove INSN from queue.  */
static void
queue_remove (rtx_insn *insn)
{
  gcc_assert (QUEUE_INDEX (insn) >= 0);
  remove_free_INSN_LIST_elem (insn, &insn_queue[QUEUE_INDEX (insn)]);
  q_size--;
  QUEUE_INDEX (insn) = QUEUE_NOWHERE;
}

/* Return a pointer to the bottom of the ready list, i.e. the insn
   with the lowest priority.  */

rtx_insn **
ready_lastpos (struct ready_list *ready)
{
  gcc_assert (ready->n_ready >= 1);
  return ready->vec + ready->first - ready->n_ready + 1;
}

/* Add an element INSN to the ready list so that it ends up with the
   lowest/highest priority depending on FIRST_P.  */

HAIFA_INLINE static void
ready_add (struct ready_list *ready, rtx_insn *insn, bool first_p)
{
  if (!first_p)
    {
      if (ready->first == ready->n_ready)
	{
	  memmove (ready->vec + ready->veclen - ready->n_ready,
		   ready_lastpos (ready),
		   ready->n_ready * sizeof (rtx));
	  ready->first = ready->veclen - 1;
	}
      ready->vec[ready->first - ready->n_ready] = insn;
    }
  else
    {
      if (ready->first == ready->veclen - 1)
	{
	  if (ready->n_ready)
	    /* ready_lastpos() fails when called with (ready->n_ready == 0).  */
	    memmove (ready->vec + ready->veclen - ready->n_ready - 1,
		     ready_lastpos (ready),
		     ready->n_ready * sizeof (rtx));
	  ready->first = ready->veclen - 2;
	}
      ready->vec[++(ready->first)] = insn;
    }

  ready->n_ready++;
  if (DEBUG_INSN_P (insn))
    ready->n_debug++;

  gcc_assert (QUEUE_INDEX (insn) != QUEUE_READY);
  QUEUE_INDEX (insn) = QUEUE_READY;

  if (INSN_EXACT_TICK (insn) != INVALID_TICK
      && INSN_EXACT_TICK (insn) < clock_var)
    {
      must_backtrack = true;
    }
}

/* Remove the element with the highest priority from the ready list and
   return it.  */

HAIFA_INLINE static rtx_insn *
ready_remove_first (struct ready_list *ready)
{
  rtx_insn *t;

  gcc_assert (ready->n_ready);
  t = ready->vec[ready->first--];
  ready->n_ready--;
  if (DEBUG_INSN_P (t))
    ready->n_debug--;
  /* If the queue becomes empty, reset it.  */
  if (ready->n_ready == 0)
    ready->first = ready->veclen - 1;

  gcc_assert (QUEUE_INDEX (t) == QUEUE_READY);
  QUEUE_INDEX (t) = QUEUE_NOWHERE;

  return t;
}

/* The following code implements multi-pass scheduling for the first
   cycle.  In other words, we will try to choose ready insn which
   permits to start maximum number of insns on the same cycle.  */

/* Return a pointer to the element INDEX from the ready.  INDEX for
   insn with the highest priority is 0, and the lowest priority has
   N_READY - 1.  */

rtx_insn *
ready_element (struct ready_list *ready, int index)
{
  gcc_assert (ready->n_ready && index < ready->n_ready);

  return ready->vec[ready->first - index];
}

/* Remove the element INDEX from the ready list and return it.  INDEX
   for insn with the highest priority is 0, and the lowest priority
   has N_READY - 1.  */

HAIFA_INLINE static rtx_insn *
ready_remove (struct ready_list *ready, int index)
{
  rtx_insn *t;
  int i;

  if (index == 0)
    return ready_remove_first (ready);
  gcc_assert (ready->n_ready && index < ready->n_ready);
  t = ready->vec[ready->first - index];
  ready->n_ready--;
  if (DEBUG_INSN_P (t))
    ready->n_debug--;
  for (i = index; i < ready->n_ready; i++)
    ready->vec[ready->first - i] = ready->vec[ready->first - i - 1];
  QUEUE_INDEX (t) = QUEUE_NOWHERE;
  return t;
}

/* Remove INSN from the ready list.  */
static void
ready_remove_insn (rtx insn)
{
  int i;

  for (i = 0; i < readyp->n_ready; i++)
    if (ready_element (readyp, i) == insn)
      {
        ready_remove (readyp, i);
        return;
      }
  gcc_unreachable ();
}

/* Calculate difference of two statistics set WAS and NOW.
   Result returned in WAS.  */
static void
rank_for_schedule_stats_diff (rank_for_schedule_stats_t *was,
			      const rank_for_schedule_stats_t *now)
{
  for (int i = 0; i < RFS_N; ++i)
    was->stats[i] = now->stats[i] - was->stats[i];
}

/* Print rank_for_schedule statistics.  */
static void
print_rank_for_schedule_stats (const char *prefix,
			       const rank_for_schedule_stats_t *stats,
			       struct ready_list *ready)
{
  for (int i = 0; i < RFS_N; ++i)
    if (stats->stats[i])
      {
	fprintf (sched_dump, "%s%20s: %u", prefix, rfs_str[i], stats->stats[i]);

	if (ready != NULL)
	  /* Print out insns that won due to RFS_<I>.  */
	  {
	    rtx_insn **p = ready_lastpos (ready);

	    fprintf (sched_dump, ":");
	    /* Start with 1 since least-priority insn didn't have any wins.  */
	    for (int j = 1; j < ready->n_ready; ++j)
	      if (INSN_LAST_RFS_WIN (p[j]) == i)
		fprintf (sched_dump, " %s",
			 (*current_sched_info->print_insn) (p[j], 0));
	  }
	fprintf (sched_dump, "\n");
      }
}

/* Separate DEBUG_INSNS from normal insns.  DEBUG_INSNs go to the end
   of array.  */
static void
ready_sort_debug (struct ready_list *ready)
{
  int i;
  rtx_insn **first = ready_lastpos (ready);

  for (i = 0; i < ready->n_ready; ++i)
    if (!DEBUG_INSN_P (first[i]))
      INSN_RFS_DEBUG_ORIG_ORDER (first[i]) = i;

  qsort (first, ready->n_ready, sizeof (rtx), rank_for_schedule_debug);
}

/* Sort non-debug insns in the ready list READY by ascending priority.
   Assumes that all debug insns are separated from the real insns.  */
static void
ready_sort_real (struct ready_list *ready)
{
  int i;
  rtx_insn **first = ready_lastpos (ready);
  int n_ready_real = ready->n_ready - ready->n_debug;

  if (sched_pressure == SCHED_PRESSURE_WEIGHTED)
    for (i = 0; i < n_ready_real; ++i)
      setup_insn_reg_pressure_info (first[i]);
  else if (sched_pressure == SCHED_PRESSURE_MODEL
	   && model_curr_point < model_num_insns)
    model_set_excess_costs (first, n_ready_real);

  rank_for_schedule_stats_t stats1;
  if (sched_verbose >= 4)
    stats1 = rank_for_schedule_stats;

  if (n_ready_real == 2)
    swap_sort (first, n_ready_real);
  else if (n_ready_real > 2)
    qsort (first, n_ready_real, sizeof (rtx), rank_for_schedule);

  if (sched_verbose >= 4)
    {
      rank_for_schedule_stats_diff (&stats1, &rank_for_schedule_stats);
      print_rank_for_schedule_stats (";;\t\t", &stats1, ready);
    }
}

/* Sort the ready list READY by ascending priority.  */
static void
ready_sort (struct ready_list *ready)
{
  if (ready->n_debug > 0)
    ready_sort_debug (ready);
  else
    ready_sort_real (ready);
}

/* PREV is an insn that is ready to execute.  Adjust its priority if that
   will help shorten or lengthen register lifetimes as appropriate.  Also
   provide a hook for the target to tweak itself.  */

HAIFA_INLINE static void
adjust_priority (rtx_insn *prev)
{
  /* ??? There used to be code here to try and estimate how an insn
     affected register lifetimes, but it did it by looking at REG_DEAD
     notes, which we removed in schedule_region.  Nor did it try to
     take into account register pressure or anything useful like that.

     Revisit when we have a machine model to work with and not before.  */

  if (targetm.sched.adjust_priority)
    INSN_PRIORITY (prev) =
      targetm.sched.adjust_priority (prev, INSN_PRIORITY (prev));
}

/* Advance DFA state STATE on one cycle.  */
void
advance_state (state_t state)
{
  if (targetm.sched.dfa_pre_advance_cycle)
    targetm.sched.dfa_pre_advance_cycle ();

  if (targetm.sched.dfa_pre_cycle_insn)
    state_transition (state,
		      targetm.sched.dfa_pre_cycle_insn ());

  state_transition (state, NULL);

  if (targetm.sched.dfa_post_cycle_insn)
    state_transition (state,
		      targetm.sched.dfa_post_cycle_insn ());

  if (targetm.sched.dfa_post_advance_cycle)
    targetm.sched.dfa_post_advance_cycle ();
}

/* Advance time on one cycle.  */
HAIFA_INLINE static void
advance_one_cycle (void)
{
  advance_state (curr_state);
<<<<<<< HEAD
  if (sched_verbose >= 6)
=======
  if (sched_verbose >= 4)
>>>>>>> d5ad84b3
    fprintf (sched_dump, ";;\tAdvance the current state.\n");
}

/* Update register pressure after scheduling INSN.  */
static void
update_register_pressure (rtx_insn *insn)
{
  struct reg_use_data *use;
  struct reg_set_data *set;

  gcc_checking_assert (!DEBUG_INSN_P (insn));

  for (use = INSN_REG_USE_LIST (insn); use != NULL; use = use->next_insn_use)
    if (dying_use_p (use))
      mark_regno_birth_or_death (curr_reg_live, curr_reg_pressure,
				 use->regno, false);
  for (set = INSN_REG_SET_LIST (insn); set != NULL; set = set->next_insn_set)
    mark_regno_birth_or_death (curr_reg_live, curr_reg_pressure,
			       set->regno, true);
}

/* Set up or update (if UPDATE_P) max register pressure (see its
   meaning in sched-int.h::_haifa_insn_data) for all current BB insns
   after insn AFTER.  */
static void
setup_insn_max_reg_pressure (rtx_insn *after, bool update_p)
{
  int i, p;
  bool eq_p;
  rtx_insn *insn;
  static int max_reg_pressure[N_REG_CLASSES];

  save_reg_pressure ();
  for (i = 0; i < ira_pressure_classes_num; i++)
    max_reg_pressure[ira_pressure_classes[i]]
      = curr_reg_pressure[ira_pressure_classes[i]];
  for (insn = NEXT_INSN (after);
       insn != NULL_RTX && ! BARRIER_P (insn)
	 && BLOCK_FOR_INSN (insn) == BLOCK_FOR_INSN (after);
       insn = NEXT_INSN (insn))
    if (NONDEBUG_INSN_P (insn))
      {
	eq_p = true;
	for (i = 0; i < ira_pressure_classes_num; i++)
	  {
	    p = max_reg_pressure[ira_pressure_classes[i]];
	    if (INSN_MAX_REG_PRESSURE (insn)[i] != p)
	      {
		eq_p = false;
		INSN_MAX_REG_PRESSURE (insn)[i]
		  = max_reg_pressure[ira_pressure_classes[i]];
	      }
	  }
	if (update_p && eq_p)
	  break;
	update_register_pressure (insn);
	for (i = 0; i < ira_pressure_classes_num; i++)
	  if (max_reg_pressure[ira_pressure_classes[i]]
	      < curr_reg_pressure[ira_pressure_classes[i]])
	    max_reg_pressure[ira_pressure_classes[i]]
	      = curr_reg_pressure[ira_pressure_classes[i]];
      }
  restore_reg_pressure ();
}

/* Update the current register pressure after scheduling INSN.  Update
   also max register pressure for unscheduled insns of the current
   BB.  */
static void
update_reg_and_insn_max_reg_pressure (rtx_insn *insn)
{
  int i;
  int before[N_REG_CLASSES];

  for (i = 0; i < ira_pressure_classes_num; i++)
    before[i] = curr_reg_pressure[ira_pressure_classes[i]];
  update_register_pressure (insn);
  for (i = 0; i < ira_pressure_classes_num; i++)
    if (curr_reg_pressure[ira_pressure_classes[i]] != before[i])
      break;
  if (i < ira_pressure_classes_num)
    setup_insn_max_reg_pressure (insn, true);
}

/* Set up register pressure at the beginning of basic block BB whose
   insns starting after insn AFTER.  Set up also max register pressure
   for all insns of the basic block.  */
void
sched_setup_bb_reg_pressure_info (basic_block bb, rtx_insn *after)
{
  gcc_assert (sched_pressure == SCHED_PRESSURE_WEIGHTED);
  initiate_bb_reg_pressure_info (bb);
  setup_insn_max_reg_pressure (after, false);
}

/* If doing predication while scheduling, verify whether INSN, which
   has just been scheduled, clobbers the conditions of any
   instructions that must be predicated in order to break their
   dependencies.  If so, remove them from the queues so that they will
   only be scheduled once their control dependency is resolved.  */

static void
check_clobbered_conditions (rtx insn)
{
  HARD_REG_SET t;
  int i;

  if ((current_sched_info->flags & DO_PREDICATION) == 0)
    return;

  find_all_hard_reg_sets (insn, &t, true);

 restart:
  for (i = 0; i < ready.n_ready; i++)
    {
      rtx_insn *x = ready_element (&ready, i);
      if (TODO_SPEC (x) == DEP_CONTROL && cond_clobbered_p (x, t))
	{
	  ready_remove_insn (x);
	  goto restart;
	}
    }
  for (i = 0; i <= max_insn_queue_index; i++)
    {
      rtx_insn_list *link;
      int q = NEXT_Q_AFTER (q_ptr, i);

    restart_queue:
      for (link = insn_queue[q]; link; link = link->next ())
	{
	  rtx_insn *x = link->insn ();
	  if (TODO_SPEC (x) == DEP_CONTROL && cond_clobbered_p (x, t))
	    {
	      queue_remove (x);
	      goto restart_queue;
	    }
	}
    }
}

/* Return (in order):

   - positive if INSN adversely affects the pressure on one
     register class

   - negative if INSN reduces the pressure on one register class

   - 0 if INSN doesn't affect the pressure on any register class.  */

static int
model_classify_pressure (struct model_insn_info *insn)
{
  struct reg_pressure_data *reg_pressure;
  int death[N_REG_CLASSES];
  int pci, cl, sum;

  calculate_reg_deaths (insn->insn, death);
  reg_pressure = INSN_REG_PRESSURE (insn->insn);
  sum = 0;
  for (pci = 0; pci < ira_pressure_classes_num; pci++)
    {
      cl = ira_pressure_classes[pci];
      if (death[cl] < reg_pressure[pci].set_increase)
	return 1;
      sum += reg_pressure[pci].set_increase - death[cl];
    }
  return sum;
}

/* Return true if INSN1 should come before INSN2 in the model schedule.  */

static int
model_order_p (struct model_insn_info *insn1, struct model_insn_info *insn2)
{
  unsigned int height1, height2;
  unsigned int priority1, priority2;

  /* Prefer instructions with a higher model priority.  */
  if (insn1->model_priority != insn2->model_priority)
    return insn1->model_priority > insn2->model_priority;

  /* Combine the length of the longest path of satisfied true dependencies
     that leads to each instruction (depth) with the length of the longest
     path of any dependencies that leads from the instruction (alap).
     Prefer instructions with the greatest combined length.  If the combined
     lengths are equal, prefer instructions with the greatest depth.

     The idea is that, if we have a set S of "equal" instructions that each
     have ALAP value X, and we pick one such instruction I, any true-dependent
     successors of I that have ALAP value X - 1 should be preferred over S.
     This encourages the schedule to be "narrow" rather than "wide".
     However, if I is a low-priority instruction that we decided to
     schedule because of its model_classify_pressure, and if there
     is a set of higher-priority instructions T, the aforementioned
     successors of I should not have the edge over T.  */
  height1 = insn1->depth + insn1->alap;
  height2 = insn2->depth + insn2->alap;
  if (height1 != height2)
    return height1 > height2;
  if (insn1->depth != insn2->depth)
    return insn1->depth > insn2->depth;

  /* We have no real preference between INSN1 an INSN2 as far as attempts
     to reduce pressure go.  Prefer instructions with higher priorities.  */
  priority1 = INSN_PRIORITY (insn1->insn);
  priority2 = INSN_PRIORITY (insn2->insn);
  if (priority1 != priority2)
    return priority1 > priority2;

  /* Use the original rtl sequence as a tie-breaker.  */
  return insn1 < insn2;
}

/* Add INSN to the model worklist immediately after PREV.  Add it to the
   beginning of the list if PREV is null.  */

static void
model_add_to_worklist_at (struct model_insn_info *insn,
			  struct model_insn_info *prev)
{
  gcc_assert (QUEUE_INDEX (insn->insn) == QUEUE_NOWHERE);
  QUEUE_INDEX (insn->insn) = QUEUE_READY;

  insn->prev = prev;
  if (prev)
    {
      insn->next = prev->next;
      prev->next = insn;
    }
  else
    {
      insn->next = model_worklist;
      model_worklist = insn;
    }
  if (insn->next)
    insn->next->prev = insn;
}

/* Remove INSN from the model worklist.  */

static void
model_remove_from_worklist (struct model_insn_info *insn)
{
  gcc_assert (QUEUE_INDEX (insn->insn) == QUEUE_READY);
  QUEUE_INDEX (insn->insn) = QUEUE_NOWHERE;

  if (insn->prev)
    insn->prev->next = insn->next;
  else
    model_worklist = insn->next;
  if (insn->next)
    insn->next->prev = insn->prev;
}

/* Add INSN to the model worklist.  Start looking for a suitable position
   between neighbors PREV and NEXT, testing at most MAX_SCHED_READY_INSNS
   insns either side.  A null PREV indicates the beginning of the list and
   a null NEXT indicates the end.  */

static void
model_add_to_worklist (struct model_insn_info *insn,
		       struct model_insn_info *prev,
		       struct model_insn_info *next)
{
  int count;

  count = MAX_SCHED_READY_INSNS;
  if (count > 0 && prev && model_order_p (insn, prev))
    do
      {
	count--;
	prev = prev->prev;
      }
    while (count > 0 && prev && model_order_p (insn, prev));
  else
    while (count > 0 && next && model_order_p (next, insn))
      {
	count--;
	prev = next;
	next = next->next;
      }
  model_add_to_worklist_at (insn, prev);
}

/* INSN may now have a higher priority (in the model_order_p sense)
   than before.  Move it up the worklist if necessary.  */

static void
model_promote_insn (struct model_insn_info *insn)
{
  struct model_insn_info *prev;
  int count;

  prev = insn->prev;
  count = MAX_SCHED_READY_INSNS;
  while (count > 0 && prev && model_order_p (insn, prev))
    {
      count--;
      prev = prev->prev;
    }
  if (prev != insn->prev)
    {
      model_remove_from_worklist (insn);
      model_add_to_worklist_at (insn, prev);
    }
}

/* Add INSN to the end of the model schedule.  */

static void
model_add_to_schedule (rtx_insn *insn)
{
  unsigned int point;

  gcc_assert (QUEUE_INDEX (insn) == QUEUE_NOWHERE);
  QUEUE_INDEX (insn) = QUEUE_SCHEDULED;

  point = model_schedule.length ();
  model_schedule.quick_push (insn);
  INSN_MODEL_INDEX (insn) = point + 1;
}

/* Analyze the instructions that are to be scheduled, setting up
   MODEL_INSN_INFO (...) and model_num_insns accordingly.  Add ready
   instructions to model_worklist.  */

static void
model_analyze_insns (void)
{
  rtx_insn *start, *end, *iter;
  sd_iterator_def sd_it;
  dep_t dep;
  struct model_insn_info *insn, *con;

  model_num_insns = 0;
  start = PREV_INSN (current_sched_info->next_tail);
  end = current_sched_info->prev_head;
  for (iter = start; iter != end; iter = PREV_INSN (iter))
    if (NONDEBUG_INSN_P (iter))
      {
	insn = MODEL_INSN_INFO (iter);
	insn->insn = iter;
	FOR_EACH_DEP (iter, SD_LIST_FORW, sd_it, dep)
	  {
	    con = MODEL_INSN_INFO (DEP_CON (dep));
	    if (con->insn && insn->alap < con->alap + 1)
	      insn->alap = con->alap + 1;
	  }

	insn->old_queue = QUEUE_INDEX (iter);
	QUEUE_INDEX (iter) = QUEUE_NOWHERE;

	insn->unscheduled_preds = dep_list_size (iter, SD_LIST_HARD_BACK);
	if (insn->unscheduled_preds == 0)
	  model_add_to_worklist (insn, NULL, model_worklist);

	model_num_insns++;
      }
}

/* The global state describes the register pressure at the start of the
   model schedule.  Initialize GROUP accordingly.  */

static void
model_init_pressure_group (struct model_pressure_group *group)
{
  int pci, cl;

  for (pci = 0; pci < ira_pressure_classes_num; pci++)
    {
      cl = ira_pressure_classes[pci];
      group->limits[pci].pressure = curr_reg_pressure[cl];
      group->limits[pci].point = 0;
    }
  /* Use index model_num_insns to record the state after the last
     instruction in the model schedule.  */
  group->model = XNEWVEC (struct model_pressure_data,
			  (model_num_insns + 1) * ira_pressure_classes_num);
}

/* Record that MODEL_REF_PRESSURE (GROUP, POINT, PCI) is PRESSURE.
   Update the maximum pressure for the whole schedule.  */

static void
model_record_pressure (struct model_pressure_group *group,
		       int point, int pci, int pressure)
{
  MODEL_REF_PRESSURE (group, point, pci) = pressure;
  if (group->limits[pci].pressure < pressure)
    {
      group->limits[pci].pressure = pressure;
      group->limits[pci].point = point;
    }
}

/* INSN has just been added to the end of the model schedule.  Record its
   register-pressure information.  */

static void
model_record_pressures (struct model_insn_info *insn)
{
  struct reg_pressure_data *reg_pressure;
  int point, pci, cl, delta;
  int death[N_REG_CLASSES];

  point = model_index (insn->insn);
  if (sched_verbose >= 2)
    {
      if (point == 0)
	{
	  fprintf (sched_dump, "\n;;\tModel schedule:\n;;\n");
	  fprintf (sched_dump, ";;\t| idx insn | mpri hght dpth prio |\n");
	}
      fprintf (sched_dump, ";;\t| %3d %4d | %4d %4d %4d %4d | %-30s ",
	       point, INSN_UID (insn->insn), insn->model_priority,
	       insn->depth + insn->alap, insn->depth,
	       INSN_PRIORITY (insn->insn),
	       str_pattern_slim (PATTERN (insn->insn)));
    }
  calculate_reg_deaths (insn->insn, death);
  reg_pressure = INSN_REG_PRESSURE (insn->insn);
  for (pci = 0; pci < ira_pressure_classes_num; pci++)
    {
      cl = ira_pressure_classes[pci];
      delta = reg_pressure[pci].set_increase - death[cl];
      if (sched_verbose >= 2)
	fprintf (sched_dump, " %s:[%d,%+d]", reg_class_names[cl],
		 curr_reg_pressure[cl], delta);
      model_record_pressure (&model_before_pressure, point, pci,
			     curr_reg_pressure[cl]);
    }
  if (sched_verbose >= 2)
    fprintf (sched_dump, "\n");
}

/* All instructions have been added to the model schedule.  Record the
   final register pressure in GROUP and set up all MODEL_MAX_PRESSUREs.  */

static void
model_record_final_pressures (struct model_pressure_group *group)
{
  int point, pci, max_pressure, ref_pressure, cl;

  for (pci = 0; pci < ira_pressure_classes_num; pci++)
    {
      /* Record the final pressure for this class.  */
      cl = ira_pressure_classes[pci];
      point = model_num_insns;
      ref_pressure = curr_reg_pressure[cl];
      model_record_pressure (group, point, pci, ref_pressure);

      /* Record the original maximum pressure.  */
      group->limits[pci].orig_pressure = group->limits[pci].pressure;

      /* Update the MODEL_MAX_PRESSURE for every point of the schedule.  */
      max_pressure = ref_pressure;
      MODEL_MAX_PRESSURE (group, point, pci) = max_pressure;
      while (point > 0)
	{
	  point--;
	  ref_pressure = MODEL_REF_PRESSURE (group, point, pci);
	  max_pressure = MAX (max_pressure, ref_pressure);
	  MODEL_MAX_PRESSURE (group, point, pci) = max_pressure;
	}
    }
}

/* Update all successors of INSN, given that INSN has just been scheduled.  */

static void
model_add_successors_to_worklist (struct model_insn_info *insn)
{
  sd_iterator_def sd_it;
  struct model_insn_info *con;
  dep_t dep;

  FOR_EACH_DEP (insn->insn, SD_LIST_FORW, sd_it, dep)
    {
      con = MODEL_INSN_INFO (DEP_CON (dep));
      /* Ignore debug instructions, and instructions from other blocks.  */
      if (con->insn)
	{
	  con->unscheduled_preds--;

	  /* Update the depth field of each true-dependent successor.
	     Increasing the depth gives them a higher priority than
	     before.  */
	  if (DEP_TYPE (dep) == REG_DEP_TRUE && con->depth < insn->depth + 1)
	    {
	      con->depth = insn->depth + 1;
	      if (QUEUE_INDEX (con->insn) == QUEUE_READY)
		model_promote_insn (con);
	    }

	  /* If this is a true dependency, or if there are no remaining
	     dependencies for CON (meaning that CON only had non-true
	     dependencies), make sure that CON is on the worklist.
	     We don't bother otherwise because it would tend to fill the
	     worklist with a lot of low-priority instructions that are not
	     yet ready to issue.  */
	  if ((con->depth > 0 || con->unscheduled_preds == 0)
	      && QUEUE_INDEX (con->insn) == QUEUE_NOWHERE)
	    model_add_to_worklist (con, insn, insn->next);
	}
    }
}

/* Give INSN a higher priority than any current instruction, then give
   unscheduled predecessors of INSN a higher priority still.  If any of
   those predecessors are not on the model worklist, do the same for its
   predecessors, and so on.  */

static void
model_promote_predecessors (struct model_insn_info *insn)
{
  struct model_insn_info *pro, *first;
  sd_iterator_def sd_it;
  dep_t dep;

  if (sched_verbose >= 7)
    fprintf (sched_dump, ";;\t+--- priority of %d = %d, priority of",
	     INSN_UID (insn->insn), model_next_priority);
  insn->model_priority = model_next_priority++;
  model_remove_from_worklist (insn);
  model_add_to_worklist_at (insn, NULL);

  first = NULL;
  for (;;)
    {
      FOR_EACH_DEP (insn->insn, SD_LIST_HARD_BACK, sd_it, dep)
	{
	  pro = MODEL_INSN_INFO (DEP_PRO (dep));
	  /* The first test is to ignore debug instructions, and instructions
	     from other blocks.  */
	  if (pro->insn
	      && pro->model_priority != model_next_priority
	      && QUEUE_INDEX (pro->insn) != QUEUE_SCHEDULED)
	    {
	      pro->model_priority = model_next_priority;
	      if (sched_verbose >= 7)
		fprintf (sched_dump, " %d", INSN_UID (pro->insn));
	      if (QUEUE_INDEX (pro->insn) == QUEUE_READY)
		{
		  /* PRO is already in the worklist, but it now has
		     a higher priority than before.  Move it at the
		     appropriate place.  */
		  model_remove_from_worklist (pro);
		  model_add_to_worklist (pro, NULL, model_worklist);
		}
	      else
		{
		  /* PRO isn't in the worklist.  Recursively process
		     its predecessors until we find one that is.  */
		  pro->next = first;
		  first = pro;
		}
	    }
	}
      if (!first)
	break;
      insn = first;
      first = insn->next;
    }
  if (sched_verbose >= 7)
    fprintf (sched_dump, " = %d\n", model_next_priority);
  model_next_priority++;
}

/* Pick one instruction from model_worklist and process it.  */

static void
model_choose_insn (void)
{
  struct model_insn_info *insn, *fallback;
  int count;

  if (sched_verbose >= 7)
    {
      fprintf (sched_dump, ";;\t+--- worklist:\n");
      insn = model_worklist;
      count = MAX_SCHED_READY_INSNS;
      while (count > 0 && insn)
	{
	  fprintf (sched_dump, ";;\t+---   %d [%d, %d, %d, %d]\n",
		   INSN_UID (insn->insn), insn->model_priority,
		   insn->depth + insn->alap, insn->depth,
		   INSN_PRIORITY (insn->insn));
	  count--;
	  insn = insn->next;
	}
    }

  /* Look for a ready instruction whose model_classify_priority is zero
     or negative, picking the highest-priority one.  Adding such an
     instruction to the schedule now should do no harm, and may actually
     do some good.

     Failing that, see whether there is an instruction with the highest
     extant model_priority that is not yet ready, but which would reduce
     pressure if it became ready.  This is designed to catch cases like:

       (set (mem (reg R1)) (reg R2))

     where the instruction is the last remaining use of R1 and where the
     value of R2 is not yet available (or vice versa).  The death of R1
     means that this instruction already reduces pressure.  It is of
     course possible that the computation of R2 involves other registers
     that are hard to kill, but such cases are rare enough for this
     heuristic to be a win in general.

     Failing that, just pick the highest-priority instruction in the
     worklist.  */
  count = MAX_SCHED_READY_INSNS;
  insn = model_worklist;
  fallback = 0;
  for (;;)
    {
      if (count == 0 || !insn)
	{
	  insn = fallback ? fallback : model_worklist;
	  break;
	}
      if (insn->unscheduled_preds)
	{
	  if (model_worklist->model_priority == insn->model_priority
	      && !fallback
	      && model_classify_pressure (insn) < 0)
	    fallback = insn;
	}
      else
	{
	  if (model_classify_pressure (insn) <= 0)
	    break;
	}
      count--;
      insn = insn->next;
    }

  if (sched_verbose >= 7 && insn != model_worklist)
    {
      if (insn->unscheduled_preds)
	fprintf (sched_dump, ";;\t+--- promoting insn %d, with dependencies\n",
		 INSN_UID (insn->insn));
      else
	fprintf (sched_dump, ";;\t+--- promoting insn %d, which is ready\n",
		 INSN_UID (insn->insn));
    }
  if (insn->unscheduled_preds)
    /* INSN isn't yet ready to issue.  Give all its predecessors the
       highest priority.  */
    model_promote_predecessors (insn);
  else
    {
      /* INSN is ready.  Add it to the end of model_schedule and
	 process its successors.  */
      model_add_successors_to_worklist (insn);
      model_remove_from_worklist (insn);
      model_add_to_schedule (insn->insn);
      model_record_pressures (insn);
      update_register_pressure (insn->insn);
    }
}

/* Restore all QUEUE_INDEXs to the values that they had before
   model_start_schedule was called.  */

static void
model_reset_queue_indices (void)
{
  unsigned int i;
  rtx_insn *insn;

  FOR_EACH_VEC_ELT (model_schedule, i, insn)
    QUEUE_INDEX (insn) = MODEL_INSN_INFO (insn)->old_queue;
}

/* We have calculated the model schedule and spill costs.  Print a summary
   to sched_dump.  */

static void
model_dump_pressure_summary (void)
{
  int pci, cl;

  fprintf (sched_dump, ";; Pressure summary:");
  for (pci = 0; pci < ira_pressure_classes_num; pci++)
    {
      cl = ira_pressure_classes[pci];
      fprintf (sched_dump, " %s:%d", reg_class_names[cl],
	       model_before_pressure.limits[pci].pressure);
    }
  fprintf (sched_dump, "\n\n");
}

/* Initialize the SCHED_PRESSURE_MODEL information for the current
   scheduling region.  */

static void
model_start_schedule (basic_block bb)
{
  model_next_priority = 1;
  model_schedule.create (sched_max_luid);
  model_insns = XCNEWVEC (struct model_insn_info, sched_max_luid);

  gcc_assert (bb == BLOCK_FOR_INSN (NEXT_INSN (current_sched_info->prev_head)));
  initiate_reg_pressure_info (df_get_live_in (bb));

  model_analyze_insns ();
  model_init_pressure_group (&model_before_pressure);
  while (model_worklist)
    model_choose_insn ();
  gcc_assert (model_num_insns == (int) model_schedule.length ());
  if (sched_verbose >= 2)
    fprintf (sched_dump, "\n");

  model_record_final_pressures (&model_before_pressure);
  model_reset_queue_indices ();

  XDELETEVEC (model_insns);

  model_curr_point = 0;
  initiate_reg_pressure_info (df_get_live_in (bb));
  if (sched_verbose >= 1)
    model_dump_pressure_summary ();
}

/* Free the information associated with GROUP.  */

static void
model_finalize_pressure_group (struct model_pressure_group *group)
{
  XDELETEVEC (group->model);
}

/* Free the information created by model_start_schedule.  */

static void
model_end_schedule (void)
{
  model_finalize_pressure_group (&model_before_pressure);
  model_schedule.release ();
}

/* Prepare reg pressure scheduling for basic block BB.  */
static void
sched_pressure_start_bb (basic_block bb)
{
  /* Set the number of available registers for each class taking into account
     relative probability of current basic block versus function prologue and
     epilogue.
     * If the basic block executes much more often than the prologue/epilogue
     (e.g., inside a hot loop), then cost of spill in the prologue is close to
     nil, so the effective number of available registers is
     (ira_class_hard_regs_num[cl] - 0).
     * If the basic block executes as often as the prologue/epilogue,
     then spill in the block is as costly as in the prologue, so the effective
     number of available registers is
     (ira_class_hard_regs_num[cl] - call_used_regs_num[cl]).
     Note that all-else-equal, we prefer to spill in the prologue, since that
     allows "extra" registers for other basic blocks of the function.
     * If the basic block is on the cold path of the function and executes
     rarely, then we should always prefer to spill in the block, rather than
     in the prologue/epilogue.  The effective number of available register is
     (ira_class_hard_regs_num[cl] - call_used_regs_num[cl]).  */
  {
    int i;
    int entry_freq = ENTRY_BLOCK_PTR_FOR_FN (cfun)->frequency;
    int bb_freq = bb->frequency;

    if (bb_freq == 0)
      {
	if (entry_freq == 0)
	  entry_freq = bb_freq = 1;
      }
    if (bb_freq < entry_freq)
      bb_freq = entry_freq;

    for (i = 0; i < ira_pressure_classes_num; ++i)
      {
	enum reg_class cl = ira_pressure_classes[i];
	sched_class_regs_num[cl] = ira_class_hard_regs_num[cl];
	sched_class_regs_num[cl]
	  -= (call_used_regs_num[cl] * entry_freq) / bb_freq;
      }
  }

  if (sched_pressure == SCHED_PRESSURE_MODEL)
    model_start_schedule (bb);
}

/* A structure that holds local state for the loop in schedule_block.  */
struct sched_block_state
{
  /* True if no real insns have been scheduled in the current cycle.  */
  bool first_cycle_insn_p;
  /* True if a shadow insn has been scheduled in the current cycle, which
     means that no more normal insns can be issued.  */
  bool shadows_only_p;
  /* True if we're winding down a modulo schedule, which means that we only
     issue insns with INSN_EXACT_TICK set.  */
  bool modulo_epilogue;
  /* Initialized with the machine's issue rate every cycle, and updated
     by calls to the variable_issue hook.  */
  int can_issue_more;
};

/* INSN is the "currently executing insn".  Launch each insn which was
   waiting on INSN.  READY is the ready list which contains the insns
   that are ready to fire.  CLOCK is the current cycle.  The function
   returns necessary cycle advance after issuing the insn (it is not
   zero for insns in a schedule group).  */

static int
schedule_insn (rtx_insn *insn)
{
  sd_iterator_def sd_it;
  dep_t dep;
  int i;
  int advance = 0;

  if (sched_verbose >= 1)
    {
      struct reg_pressure_data *pressure_info;
      fprintf (sched_dump, ";;\t%3i--> %s %-40s:",
	       clock_var, (*current_sched_info->print_insn) (insn, 1),
	       str_pattern_slim (PATTERN (insn)));

      if (recog_memoized (insn) < 0)
	fprintf (sched_dump, "nothing");
      else
	print_reservation (sched_dump, insn);
      pressure_info = INSN_REG_PRESSURE (insn);
      if (pressure_info != NULL)
	{
	  fputc (':', sched_dump);
	  for (i = 0; i < ira_pressure_classes_num; i++)
	    fprintf (sched_dump, "%s%s%+d(%d)",
		     scheduled_insns.length () > 1
		     && INSN_LUID (insn)
		     < INSN_LUID (scheduled_insns[scheduled_insns.length () - 2]) ? "@" : "",
		     reg_class_names[ira_pressure_classes[i]],
		     pressure_info[i].set_increase, pressure_info[i].change);
	}
      if (sched_pressure == SCHED_PRESSURE_MODEL
	  && model_curr_point < model_num_insns
	  && model_index (insn) == model_curr_point)
	fprintf (sched_dump, ":model %d", model_curr_point);
      fputc ('\n', sched_dump);
    }

  if (sched_pressure == SCHED_PRESSURE_WEIGHTED && !DEBUG_INSN_P (insn))
    update_reg_and_insn_max_reg_pressure (insn);

  /* Scheduling instruction should have all its dependencies resolved and
     should have been removed from the ready list.  */
  gcc_assert (sd_lists_empty_p (insn, SD_LIST_HARD_BACK));

  /* Reset debug insns invalidated by moving this insn.  */
  if (MAY_HAVE_DEBUG_INSNS && !DEBUG_INSN_P (insn))
    for (sd_it = sd_iterator_start (insn, SD_LIST_BACK);
	 sd_iterator_cond (&sd_it, &dep);)
      {
	rtx_insn *dbg = DEP_PRO (dep);
	struct reg_use_data *use, *next;

	if (DEP_STATUS (dep) & DEP_CANCELLED)
	  {
	    sd_iterator_next (&sd_it);
	    continue;
	  }

	gcc_assert (DEBUG_INSN_P (dbg));

	if (sched_verbose >= 6)
	  fprintf (sched_dump, ";;\t\tresetting: debug insn %d\n",
		   INSN_UID (dbg));

	/* ??? Rather than resetting the debug insn, we might be able
	   to emit a debug temp before the just-scheduled insn, but
	   this would involve checking that the expression at the
	   point of the debug insn is equivalent to the expression
	   before the just-scheduled insn.  They might not be: the
	   expression in the debug insn may depend on other insns not
	   yet scheduled that set MEMs, REGs or even other debug
	   insns.  It's not clear that attempting to preserve debug
	   information in these cases is worth the effort, given how
	   uncommon these resets are and the likelihood that the debug
	   temps introduced won't survive the schedule change.  */
	INSN_VAR_LOCATION_LOC (dbg) = gen_rtx_UNKNOWN_VAR_LOC ();
	df_insn_rescan (dbg);

	/* Unknown location doesn't use any registers.  */
	for (use = INSN_REG_USE_LIST (dbg); use != NULL; use = next)
	  {
	    struct reg_use_data *prev = use;

	    /* Remove use from the cyclic next_regno_use chain first.  */
	    while (prev->next_regno_use != use)
	      prev = prev->next_regno_use;
	    prev->next_regno_use = use->next_regno_use;
	    next = use->next_insn_use;
	    free (use);
	  }
	INSN_REG_USE_LIST (dbg) = NULL;

	/* We delete rather than resolve these deps, otherwise we
	   crash in sched_free_deps(), because forward deps are
	   expected to be released before backward deps.  */
	sd_delete_dep (sd_it);
      }

  gcc_assert (QUEUE_INDEX (insn) == QUEUE_NOWHERE);
  QUEUE_INDEX (insn) = QUEUE_SCHEDULED;

  if (sched_pressure == SCHED_PRESSURE_MODEL
      && model_curr_point < model_num_insns
      && NONDEBUG_INSN_P (insn))
    {
      if (model_index (insn) == model_curr_point)
	do
	  model_curr_point++;
	while (model_curr_point < model_num_insns
	       && (QUEUE_INDEX (MODEL_INSN (model_curr_point))
		   == QUEUE_SCHEDULED));
      else
	model_recompute (insn);
      model_update_limit_points ();
      update_register_pressure (insn);
      if (sched_verbose >= 2)
	print_curr_reg_pressure ();
    }

  gcc_assert (INSN_TICK (insn) >= MIN_TICK);
  if (INSN_TICK (insn) > clock_var)
    /* INSN has been prematurely moved from the queue to the ready list.
       This is possible only if following flags are set.  */
    gcc_assert (flag_sched_stalled_insns || sched_fusion);

  /* ??? Probably, if INSN is scheduled prematurely, we should leave
     INSN_TICK untouched.  This is a machine-dependent issue, actually.  */
  INSN_TICK (insn) = clock_var;

  check_clobbered_conditions (insn);

  /* Update dependent instructions.  First, see if by scheduling this insn
     now we broke a dependence in a way that requires us to change another
     insn.  */
  for (sd_it = sd_iterator_start (insn, SD_LIST_SPEC_BACK);
       sd_iterator_cond (&sd_it, &dep); sd_iterator_next (&sd_it))
    {
      struct dep_replacement *desc = DEP_REPLACE (dep);
      rtx_insn *pro = DEP_PRO (dep);
      if (QUEUE_INDEX (pro) != QUEUE_SCHEDULED
	  && desc != NULL && desc->insn == pro)
	apply_replacement (dep, false);
    }

  /* Go through and resolve forward dependencies.  */
  for (sd_it = sd_iterator_start (insn, SD_LIST_FORW);
       sd_iterator_cond (&sd_it, &dep);)
    {
      rtx_insn *next = DEP_CON (dep);
      bool cancelled = (DEP_STATUS (dep) & DEP_CANCELLED) != 0;

      /* Resolve the dependence between INSN and NEXT.
	 sd_resolve_dep () moves current dep to another list thus
	 advancing the iterator.  */
      sd_resolve_dep (sd_it);

      if (cancelled)
	{
	  if (must_restore_pattern_p (next, dep))
	    restore_pattern (dep, false);
	  continue;
	}

      /* Don't bother trying to mark next as ready if insn is a debug
	 insn.  If insn is the last hard dependency, it will have
	 already been discounted.  */
      if (DEBUG_INSN_P (insn) && !DEBUG_INSN_P (next))
	continue;

      if (!IS_SPECULATION_BRANCHY_CHECK_P (insn))
	{
	  int effective_cost;

	  effective_cost = try_ready (next);

	  if (effective_cost >= 0
	      && SCHED_GROUP_P (next)
	      && advance < effective_cost)
	    advance = effective_cost;
	}
      else
	/* Check always has only one forward dependence (to the first insn in
	   the recovery block), therefore, this will be executed only once.  */
	{
	  gcc_assert (sd_lists_empty_p (insn, SD_LIST_FORW));
	  fix_recovery_deps (RECOVERY_BLOCK (insn));
	}
    }

  /* Annotate the instruction with issue information -- TImode
     indicates that the instruction is expected not to be able
     to issue on the same cycle as the previous insn.  A machine
     may use this information to decide how the instruction should
     be aligned.  */
  if (issue_rate > 1
      && GET_CODE (PATTERN (insn)) != USE
      && GET_CODE (PATTERN (insn)) != CLOBBER
      && !DEBUG_INSN_P (insn))
    {
      if (reload_completed)
	PUT_MODE (insn, clock_var > last_clock_var ? TImode : VOIDmode);
      last_clock_var = clock_var;
    }

  if (nonscheduled_insns_begin != NULL_RTX)
    /* Indicate to debug counters that INSN is scheduled.  */
    nonscheduled_insns_begin = insn;

  return advance;
}

/* Functions for handling of notes.  */

/* Add note list that ends on FROM_END to the end of TO_ENDP.  */
void
concat_note_lists (rtx_insn *from_end, rtx_insn **to_endp)
{
  rtx_insn *from_start;

  /* It's easy when have nothing to concat.  */
  if (from_end == NULL)
    return;

  /* It's also easy when destination is empty.  */
  if (*to_endp == NULL)
    {
      *to_endp = from_end;
      return;
    }

  from_start = from_end;
  while (PREV_INSN (from_start) != NULL)
    from_start = PREV_INSN (from_start);

  SET_PREV_INSN (from_start) = *to_endp;
  SET_NEXT_INSN (*to_endp) = from_start;
  *to_endp = from_end;
}

/* Delete notes between HEAD and TAIL and put them in the chain
   of notes ended by NOTE_LIST.  */
void
remove_notes (rtx_insn *head, rtx_insn *tail)
{
  rtx_insn *next_tail, *insn, *next;

  note_list = 0;
  if (head == tail && !INSN_P (head))
    return;

  next_tail = NEXT_INSN (tail);
  for (insn = head; insn != next_tail; insn = next)
    {
      next = NEXT_INSN (insn);
      if (!NOTE_P (insn))
	continue;

      switch (NOTE_KIND (insn))
	{
	case NOTE_INSN_BASIC_BLOCK:
	  continue;

	case NOTE_INSN_EPILOGUE_BEG:
	  if (insn != tail)
	    {
	      remove_insn (insn);
	      add_reg_note (next, REG_SAVE_NOTE,
			    GEN_INT (NOTE_INSN_EPILOGUE_BEG));
	      break;
	    }
	  /* FALLTHRU */

	default:
	  remove_insn (insn);

	  /* Add the note to list that ends at NOTE_LIST.  */
	  SET_PREV_INSN (insn) = note_list;
	  SET_NEXT_INSN (insn) = NULL_RTX;
	  if (note_list)
	    SET_NEXT_INSN (note_list) = insn;
	  note_list = insn;
	  break;
	}

      gcc_assert ((sel_sched_p () || insn != tail) && insn != head);
    }
}

/* A structure to record enough data to allow us to backtrack the scheduler to
   a previous state.  */
struct haifa_saved_data
{
  /* Next entry on the list.  */
  struct haifa_saved_data *next;

  /* Backtracking is associated with scheduling insns that have delay slots.
     DELAY_PAIR points to the structure that contains the insns involved, and
     the number of cycles between them.  */
  struct delay_pair *delay_pair;

  /* Data used by the frontend (e.g. sched-ebb or sched-rgn).  */
  void *fe_saved_data;
  /* Data used by the backend.  */
  void *be_saved_data;

  /* Copies of global state.  */
  int clock_var, last_clock_var;
  struct ready_list ready;
  state_t curr_state;

  rtx_insn *last_scheduled_insn;
  rtx last_nondebug_scheduled_insn;
  rtx_insn *nonscheduled_insns_begin;
  int cycle_issued_insns;

  /* Copies of state used in the inner loop of schedule_block.  */
  struct sched_block_state sched_block;

  /* We don't need to save q_ptr, as its value is arbitrary and we can set it
     to 0 when restoring.  */
  int q_size;
  rtx_insn_list **insn_queue;

  /* Describe pattern replacements that occurred since this backtrack point
     was queued.  */
  vec<dep_t> replacement_deps;
  vec<int> replace_apply;

  /* A copy of the next-cycle replacement vectors at the time of the backtrack
     point.  */
  vec<dep_t> next_cycle_deps;
  vec<int> next_cycle_apply;
};

/* A record, in reverse order, of all scheduled insns which have delay slots
   and may require backtracking.  */
static struct haifa_saved_data *backtrack_queue;

/* For every dependency of INSN, set the FEEDS_BACKTRACK_INSN bit according
   to SET_P.  */
static void
mark_backtrack_feeds (rtx insn, int set_p)
{
  sd_iterator_def sd_it;
  dep_t dep;
  FOR_EACH_DEP (insn, SD_LIST_HARD_BACK, sd_it, dep)
    {
      FEEDS_BACKTRACK_INSN (DEP_PRO (dep)) = set_p;
    }
}

/* Save the current scheduler state so that we can backtrack to it
   later if necessary.  PAIR gives the insns that make it necessary to
   save this point.  SCHED_BLOCK is the local state of schedule_block
   that need to be saved.  */
static void
save_backtrack_point (struct delay_pair *pair,
		      struct sched_block_state sched_block)
{
  int i;
  struct haifa_saved_data *save = XNEW (struct haifa_saved_data);

  save->curr_state = xmalloc (dfa_state_size);
  memcpy (save->curr_state, curr_state, dfa_state_size);

  save->ready.first = ready.first;
  save->ready.n_ready = ready.n_ready;
  save->ready.n_debug = ready.n_debug;
  save->ready.veclen = ready.veclen;
  save->ready.vec = XNEWVEC (rtx_insn *, ready.veclen);
  memcpy (save->ready.vec, ready.vec, ready.veclen * sizeof (rtx));

  save->insn_queue = XNEWVEC (rtx_insn_list *, max_insn_queue_index + 1);
  save->q_size = q_size;
  for (i = 0; i <= max_insn_queue_index; i++)
    {
      int q = NEXT_Q_AFTER (q_ptr, i);
      save->insn_queue[i] = copy_INSN_LIST (insn_queue[q]);
    }

  save->clock_var = clock_var;
  save->last_clock_var = last_clock_var;
  save->cycle_issued_insns = cycle_issued_insns;
  save->last_scheduled_insn = last_scheduled_insn;
  save->last_nondebug_scheduled_insn = last_nondebug_scheduled_insn;
  save->nonscheduled_insns_begin = nonscheduled_insns_begin;

  save->sched_block = sched_block;

  save->replacement_deps.create (0);
  save->replace_apply.create (0);
  save->next_cycle_deps = next_cycle_replace_deps.copy ();
  save->next_cycle_apply = next_cycle_apply.copy ();

  if (current_sched_info->save_state)
    save->fe_saved_data = (*current_sched_info->save_state) ();

  if (targetm.sched.alloc_sched_context)
    {
      save->be_saved_data = targetm.sched.alloc_sched_context ();
      targetm.sched.init_sched_context (save->be_saved_data, false);
    }
  else
    save->be_saved_data = NULL;

  save->delay_pair = pair;

  save->next = backtrack_queue;
  backtrack_queue = save;

  while (pair)
    {
      mark_backtrack_feeds (pair->i2, 1);
      INSN_TICK (pair->i2) = INVALID_TICK;
      INSN_EXACT_TICK (pair->i2) = clock_var + pair_delay (pair);
      SHADOW_P (pair->i2) = pair->stages == 0;
      pair = pair->next_same_i1;
    }
}

/* Walk the ready list and all queues. If any insns have unresolved backwards
   dependencies, these must be cancelled deps, broken by predication.  Set or
   clear (depending on SET) the DEP_CANCELLED bit in DEP_STATUS.  */

static void
toggle_cancelled_flags (bool set)
{
  int i;
  sd_iterator_def sd_it;
  dep_t dep;

  if (ready.n_ready > 0)
    {
      rtx_insn **first = ready_lastpos (&ready);
      for (i = 0; i < ready.n_ready; i++)
	FOR_EACH_DEP (first[i], SD_LIST_BACK, sd_it, dep)
	  if (!DEBUG_INSN_P (DEP_PRO (dep)))
	    {
	      if (set)
		DEP_STATUS (dep) |= DEP_CANCELLED;
	      else
		DEP_STATUS (dep) &= ~DEP_CANCELLED;
	    }
    }
  for (i = 0; i <= max_insn_queue_index; i++)
    {
      int q = NEXT_Q_AFTER (q_ptr, i);
      rtx_insn_list *link;
      for (link = insn_queue[q]; link; link = link->next ())
	{
	  rtx_insn *insn = link->insn ();
	  FOR_EACH_DEP (insn, SD_LIST_BACK, sd_it, dep)
	    if (!DEBUG_INSN_P (DEP_PRO (dep)))
	      {
		if (set)
		  DEP_STATUS (dep) |= DEP_CANCELLED;
		else
		  DEP_STATUS (dep) &= ~DEP_CANCELLED;
	      }
	}
    }
}

/* Undo the replacements that have occurred after backtrack point SAVE
   was placed.  */
static void
undo_replacements_for_backtrack (struct haifa_saved_data *save)
{
  while (!save->replacement_deps.is_empty ())
    {
      dep_t dep = save->replacement_deps.pop ();
      int apply_p = save->replace_apply.pop ();

      if (apply_p)
	restore_pattern (dep, true);
      else
	apply_replacement (dep, true);
    }
  save->replacement_deps.release ();
  save->replace_apply.release ();
}

/* Pop entries from the SCHEDULED_INSNS vector up to and including INSN.
   Restore their dependencies to an unresolved state, and mark them as
   queued nowhere.  */

static void
unschedule_insns_until (rtx insn)
{
  auto_vec<rtx_insn *> recompute_vec;

  /* Make two passes over the insns to be unscheduled.  First, we clear out
     dependencies and other trivial bookkeeping.  */
  for (;;)
    {
      rtx_insn *last;
      sd_iterator_def sd_it;
      dep_t dep;

      last = scheduled_insns.pop ();

      /* This will be changed by restore_backtrack_point if the insn is in
	 any queue.  */
      QUEUE_INDEX (last) = QUEUE_NOWHERE;
      if (last != insn)
	INSN_TICK (last) = INVALID_TICK;

      if (modulo_ii > 0 && INSN_UID (last) < modulo_iter0_max_uid)
	modulo_insns_scheduled--;

      for (sd_it = sd_iterator_start (last, SD_LIST_RES_FORW);
	   sd_iterator_cond (&sd_it, &dep);)
	{
	  rtx_insn *con = DEP_CON (dep);
	  sd_unresolve_dep (sd_it);
	  if (!MUST_RECOMPUTE_SPEC_P (con))
	    {
	      MUST_RECOMPUTE_SPEC_P (con) = 1;
	      recompute_vec.safe_push (con);
	    }
	}

      if (last == insn)
	break;
    }

  /* A second pass, to update ready and speculation status for insns
     depending on the unscheduled ones.  The first pass must have
     popped the scheduled_insns vector up to the point where we
     restart scheduling, as recompute_todo_spec requires it to be
     up-to-date.  */
  while (!recompute_vec.is_empty ())
    {
      rtx_insn *con;

      con = recompute_vec.pop ();
      MUST_RECOMPUTE_SPEC_P (con) = 0;
      if (!sd_lists_empty_p (con, SD_LIST_HARD_BACK))
	{
	  TODO_SPEC (con) = HARD_DEP;
	  INSN_TICK (con) = INVALID_TICK;
	  if (PREDICATED_PAT (con) != NULL_RTX)
	    haifa_change_pattern (con, ORIG_PAT (con));
	}
      else if (QUEUE_INDEX (con) != QUEUE_SCHEDULED)
	TODO_SPEC (con) = recompute_todo_spec (con, true);
    }
}

/* Restore scheduler state from the topmost entry on the backtracking queue.
   PSCHED_BLOCK_P points to the local data of schedule_block that we must
   overwrite with the saved data.
   The caller must already have called unschedule_insns_until.  */

static void
restore_last_backtrack_point (struct sched_block_state *psched_block)
{
  int i;
  struct haifa_saved_data *save = backtrack_queue;

  backtrack_queue = save->next;

  if (current_sched_info->restore_state)
    (*current_sched_info->restore_state) (save->fe_saved_data);

  if (targetm.sched.alloc_sched_context)
    {
      targetm.sched.set_sched_context (save->be_saved_data);
      targetm.sched.free_sched_context (save->be_saved_data);
    }

  /* Do this first since it clobbers INSN_TICK of the involved
     instructions.  */
  undo_replacements_for_backtrack (save);

  /* Clear the QUEUE_INDEX of everything in the ready list or one
     of the queues.  */
  if (ready.n_ready > 0)
    {
      rtx_insn **first = ready_lastpos (&ready);
      for (i = 0; i < ready.n_ready; i++)
	{
	  rtx_insn *insn = first[i];
	  QUEUE_INDEX (insn) = QUEUE_NOWHERE;
	  INSN_TICK (insn) = INVALID_TICK;
	}
    }
  for (i = 0; i <= max_insn_queue_index; i++)
    {
      int q = NEXT_Q_AFTER (q_ptr, i);

      for (rtx_insn_list *link = insn_queue[q]; link; link = link->next ())
	{
	  rtx_insn *x = link->insn ();
	  QUEUE_INDEX (x) = QUEUE_NOWHERE;
	  INSN_TICK (x) = INVALID_TICK;
	}
      free_INSN_LIST_list (&insn_queue[q]);
    }

  free (ready.vec);
  ready = save->ready;

  if (ready.n_ready > 0)
    {
      rtx_insn **first = ready_lastpos (&ready);
      for (i = 0; i < ready.n_ready; i++)
	{
	  rtx_insn *insn = first[i];
	  QUEUE_INDEX (insn) = QUEUE_READY;
	  TODO_SPEC (insn) = recompute_todo_spec (insn, true);
	  INSN_TICK (insn) = save->clock_var;
	}
    }

  q_ptr = 0;
  q_size = save->q_size;
  for (i = 0; i <= max_insn_queue_index; i++)
    {
      int q = NEXT_Q_AFTER (q_ptr, i);

      insn_queue[q] = save->insn_queue[q];

      for (rtx_insn_list *link = insn_queue[q]; link; link = link->next ())
	{
	  rtx_insn *x = link->insn ();
	  QUEUE_INDEX (x) = i;
	  TODO_SPEC (x) = recompute_todo_spec (x, true);
	  INSN_TICK (x) = save->clock_var + i;
	}
    }
  free (save->insn_queue);

  toggle_cancelled_flags (true);

  clock_var = save->clock_var;
  last_clock_var = save->last_clock_var;
  cycle_issued_insns = save->cycle_issued_insns;
  last_scheduled_insn = save->last_scheduled_insn;
  last_nondebug_scheduled_insn = save->last_nondebug_scheduled_insn;
  nonscheduled_insns_begin = save->nonscheduled_insns_begin;

  *psched_block = save->sched_block;

  memcpy (curr_state, save->curr_state, dfa_state_size);
  free (save->curr_state);

  mark_backtrack_feeds (save->delay_pair->i2, 0);

  gcc_assert (next_cycle_replace_deps.is_empty ());
  next_cycle_replace_deps = save->next_cycle_deps.copy ();
  next_cycle_apply = save->next_cycle_apply.copy ();

  free (save);

  for (save = backtrack_queue; save; save = save->next)
    {
      mark_backtrack_feeds (save->delay_pair->i2, 1);
    }
}

/* Discard all data associated with the topmost entry in the backtrack
   queue.  If RESET_TICK is false, we just want to free the data.  If true,
   we are doing this because we discovered a reason to backtrack.  In the
   latter case, also reset the INSN_TICK for the shadow insn.  */
static void
free_topmost_backtrack_point (bool reset_tick)
{
  struct haifa_saved_data *save = backtrack_queue;
  int i;

  backtrack_queue = save->next;

  if (reset_tick)
    {
      struct delay_pair *pair = save->delay_pair;
      while (pair)
	{
	  INSN_TICK (pair->i2) = INVALID_TICK;
	  INSN_EXACT_TICK (pair->i2) = INVALID_TICK;
	  pair = pair->next_same_i1;
	}
      undo_replacements_for_backtrack (save);
    }
  else
    {
      save->replacement_deps.release ();
      save->replace_apply.release ();
    }

  if (targetm.sched.free_sched_context)
    targetm.sched.free_sched_context (save->be_saved_data);
  if (current_sched_info->restore_state)
    free (save->fe_saved_data);
  for (i = 0; i <= max_insn_queue_index; i++)
    free_INSN_LIST_list (&save->insn_queue[i]);
  free (save->insn_queue);
  free (save->curr_state);
  free (save->ready.vec);
  free (save);
}

/* Free the entire backtrack queue.  */
static void
free_backtrack_queue (void)
{
  while (backtrack_queue)
    free_topmost_backtrack_point (false);
}

/* Apply a replacement described by DESC.  If IMMEDIATELY is false, we
   may have to postpone the replacement until the start of the next cycle,
   at which point we will be called again with IMMEDIATELY true.  This is
   only done for machines which have instruction packets with explicit
   parallelism however.  */
static void
apply_replacement (dep_t dep, bool immediately)
{
  struct dep_replacement *desc = DEP_REPLACE (dep);
  if (!immediately && targetm.sched.exposed_pipeline && reload_completed)
    {
      next_cycle_replace_deps.safe_push (dep);
      next_cycle_apply.safe_push (1);
    }
  else
    {
      bool success;

      if (QUEUE_INDEX (desc->insn) == QUEUE_SCHEDULED)
	return;

      if (sched_verbose >= 5)
	fprintf (sched_dump, "applying replacement for insn %d\n",
		 INSN_UID (desc->insn));

      success = validate_change (desc->insn, desc->loc, desc->newval, 0);
      gcc_assert (success);

      update_insn_after_change (desc->insn);
      if ((TODO_SPEC (desc->insn) & (HARD_DEP | DEP_POSTPONED)) == 0)
	fix_tick_ready (desc->insn);

      if (backtrack_queue != NULL)
	{
	  backtrack_queue->replacement_deps.safe_push (dep);
	  backtrack_queue->replace_apply.safe_push (1);
	}
    }
}

/* We have determined that a pattern involved in DEP must be restored.
   If IMMEDIATELY is false, we may have to postpone the replacement
   until the start of the next cycle, at which point we will be called
   again with IMMEDIATELY true.  */
static void
restore_pattern (dep_t dep, bool immediately)
{
  rtx_insn *next = DEP_CON (dep);
  int tick = INSN_TICK (next);

  /* If we already scheduled the insn, the modified version is
     correct.  */
  if (QUEUE_INDEX (next) == QUEUE_SCHEDULED)
    return;

  if (!immediately && targetm.sched.exposed_pipeline && reload_completed)
    {
      next_cycle_replace_deps.safe_push (dep);
      next_cycle_apply.safe_push (0);
      return;
    }


  if (DEP_TYPE (dep) == REG_DEP_CONTROL)
    {
      if (sched_verbose >= 5)
	fprintf (sched_dump, "restoring pattern for insn %d\n",
		 INSN_UID (next));
      haifa_change_pattern (next, ORIG_PAT (next));
    }
  else
    {
      struct dep_replacement *desc = DEP_REPLACE (dep);
      bool success;

      if (sched_verbose >= 5)
	fprintf (sched_dump, "restoring pattern for insn %d\n",
		 INSN_UID (desc->insn));
      tick = INSN_TICK (desc->insn);

      success = validate_change (desc->insn, desc->loc, desc->orig, 0);
      gcc_assert (success);
      update_insn_after_change (desc->insn);
      if (backtrack_queue != NULL)
	{
	  backtrack_queue->replacement_deps.safe_push (dep);
	  backtrack_queue->replace_apply.safe_push (0);
	}
    }
  INSN_TICK (next) = tick;
  if (TODO_SPEC (next) == DEP_POSTPONED)
    return;

  if (sd_lists_empty_p (next, SD_LIST_BACK))
    TODO_SPEC (next) = 0;
  else if (!sd_lists_empty_p (next, SD_LIST_HARD_BACK))
    TODO_SPEC (next) = HARD_DEP;
}

/* Perform pattern replacements that were queued up until the next
   cycle.  */
static void
perform_replacements_new_cycle (void)
{
  int i;
  dep_t dep;
  FOR_EACH_VEC_ELT (next_cycle_replace_deps, i, dep)
    {
      int apply_p = next_cycle_apply[i];
      if (apply_p)
	apply_replacement (dep, true);
      else
	restore_pattern (dep, true);
    }
  next_cycle_replace_deps.truncate (0);
  next_cycle_apply.truncate (0);
}

/* Compute INSN_TICK_ESTIMATE for INSN.  PROCESSED is a bitmap of
   instructions we've previously encountered, a set bit prevents
   recursion.  BUDGET is a limit on how far ahead we look, it is
   reduced on recursive calls.  Return true if we produced a good
   estimate, or false if we exceeded the budget.  */
static bool
estimate_insn_tick (bitmap processed, rtx_insn *insn, int budget)
{
  sd_iterator_def sd_it;
  dep_t dep;
  int earliest = INSN_TICK (insn);

  FOR_EACH_DEP (insn, SD_LIST_BACK, sd_it, dep)
    {
      rtx_insn *pro = DEP_PRO (dep);
      int t;

      if (DEP_STATUS (dep) & DEP_CANCELLED)
	continue;

      if (QUEUE_INDEX (pro) == QUEUE_SCHEDULED)
	gcc_assert (INSN_TICK (pro) + dep_cost (dep) <= INSN_TICK (insn));
      else
	{
	  int cost = dep_cost (dep);
	  if (cost >= budget)
	    return false;
	  if (!bitmap_bit_p (processed, INSN_LUID (pro)))
	    {
	      if (!estimate_insn_tick (processed, pro, budget - cost))
		return false;
	    }
	  gcc_assert (INSN_TICK_ESTIMATE (pro) != INVALID_TICK);
	  t = INSN_TICK_ESTIMATE (pro) + cost;
	  if (earliest == INVALID_TICK || t > earliest)
	    earliest = t;
	}
    }
  bitmap_set_bit (processed, INSN_LUID (insn));
  INSN_TICK_ESTIMATE (insn) = earliest;
  return true;
}

/* Examine the pair of insns in P, and estimate (optimistically, assuming
   infinite resources) the cycle in which the delayed shadow can be issued.
   Return the number of cycles that must pass before the real insn can be
   issued in order to meet this constraint.  */
static int
estimate_shadow_tick (struct delay_pair *p)
{
  bitmap_head processed;
  int t;
  bool cutoff;
  bitmap_initialize (&processed, 0);

  cutoff = !estimate_insn_tick (&processed, p->i2,
				max_insn_queue_index + pair_delay (p));
  bitmap_clear (&processed);
  if (cutoff)
    return max_insn_queue_index;
  t = INSN_TICK_ESTIMATE (p->i2) - (clock_var + pair_delay (p) + 1);
  if (t > 0)
    return t;
  return 0;
}

/* If INSN has no unresolved backwards dependencies, add it to the schedule and
   recursively resolve all its forward dependencies.  */
static void
resolve_dependencies (rtx_insn *insn)
{
  sd_iterator_def sd_it;
  dep_t dep;

  /* Don't use sd_lists_empty_p; it ignores debug insns.  */
  if (DEPS_LIST_FIRST (INSN_HARD_BACK_DEPS (insn)) != NULL
      || DEPS_LIST_FIRST (INSN_SPEC_BACK_DEPS (insn)) != NULL)
    return;

  if (sched_verbose >= 4)
    fprintf (sched_dump, ";;\tquickly resolving %d\n", INSN_UID (insn));

  if (QUEUE_INDEX (insn) >= 0)
    queue_remove (insn);

  scheduled_insns.safe_push (insn);

  /* Update dependent instructions.  */
  for (sd_it = sd_iterator_start (insn, SD_LIST_FORW);
       sd_iterator_cond (&sd_it, &dep);)
    {
      rtx_insn *next = DEP_CON (dep);

      if (sched_verbose >= 4)
	fprintf (sched_dump, ";;\t\tdep %d against %d\n", INSN_UID (insn),
		 INSN_UID (next));

      /* Resolve the dependence between INSN and NEXT.
	 sd_resolve_dep () moves current dep to another list thus
	 advancing the iterator.  */
      sd_resolve_dep (sd_it);

      if (!IS_SPECULATION_BRANCHY_CHECK_P (insn))
	{
	  resolve_dependencies (next);
	}
      else
	/* Check always has only one forward dependence (to the first insn in
	   the recovery block), therefore, this will be executed only once.  */
	{
	  gcc_assert (sd_lists_empty_p (insn, SD_LIST_FORW));
	}
    }
}


/* Return the head and tail pointers of ebb starting at BEG and ending
   at END.  */
void
get_ebb_head_tail (basic_block beg, basic_block end,
		   rtx_insn **headp, rtx_insn **tailp)
{
  rtx_insn *beg_head = BB_HEAD (beg);
  rtx_insn * beg_tail = BB_END (beg);
  rtx_insn * end_head = BB_HEAD (end);
  rtx_insn * end_tail = BB_END (end);

  /* Don't include any notes or labels at the beginning of the BEG
     basic block, or notes at the end of the END basic blocks.  */

  if (LABEL_P (beg_head))
    beg_head = NEXT_INSN (beg_head);

  while (beg_head != beg_tail)
    if (NOTE_P (beg_head))
      beg_head = NEXT_INSN (beg_head);
    else if (DEBUG_INSN_P (beg_head))
      {
	rtx_insn * note, *next;

	for (note = NEXT_INSN (beg_head);
	     note != beg_tail;
	     note = next)
	  {
	    next = NEXT_INSN (note);
	    if (NOTE_P (note))
	      {
		if (sched_verbose >= 9)
		  fprintf (sched_dump, "reorder %i\n", INSN_UID (note));

		reorder_insns_nobb (note, note, PREV_INSN (beg_head));

		if (BLOCK_FOR_INSN (note) != beg)
		  df_insn_change_bb (note, beg);
	      }
	    else if (!DEBUG_INSN_P (note))
	      break;
	  }

	break;
      }
    else
      break;

  *headp = beg_head;

  if (beg == end)
    end_head = beg_head;
  else if (LABEL_P (end_head))
    end_head = NEXT_INSN (end_head);

  while (end_head != end_tail)
    if (NOTE_P (end_tail))
      end_tail = PREV_INSN (end_tail);
    else if (DEBUG_INSN_P (end_tail))
      {
	rtx_insn * note, *prev;

	for (note = PREV_INSN (end_tail);
	     note != end_head;
	     note = prev)
	  {
	    prev = PREV_INSN (note);
	    if (NOTE_P (note))
	      {
		if (sched_verbose >= 9)
		  fprintf (sched_dump, "reorder %i\n", INSN_UID (note));

		reorder_insns_nobb (note, note, end_tail);

		if (end_tail == BB_END (end))
		  BB_END (end) = note;

		if (BLOCK_FOR_INSN (note) != end)
		  df_insn_change_bb (note, end);
	      }
	    else if (!DEBUG_INSN_P (note))
	      break;
	  }

	break;
      }
    else
      break;

  *tailp = end_tail;
}

/* Return nonzero if there are no real insns in the range [ HEAD, TAIL ].  */

int
no_real_insns_p (const rtx_insn *head, const rtx_insn *tail)
{
  while (head != NEXT_INSN (tail))
    {
      if (!NOTE_P (head) && !LABEL_P (head))
	return 0;
      head = NEXT_INSN (head);
    }
  return 1;
}

/* Restore-other-notes: NOTE_LIST is the end of a chain of notes
   previously found among the insns.  Insert them just before HEAD.  */
rtx_insn *
restore_other_notes (rtx_insn *head, basic_block head_bb)
{
  if (note_list != 0)
    {
      rtx_insn *note_head = note_list;

      if (head)
	head_bb = BLOCK_FOR_INSN (head);
      else
	head = NEXT_INSN (bb_note (head_bb));

      while (PREV_INSN (note_head))
	{
	  set_block_for_insn (note_head, head_bb);
	  note_head = PREV_INSN (note_head);
	}
      /* In the above cycle we've missed this note.  */
      set_block_for_insn (note_head, head_bb);

      SET_PREV_INSN (note_head) = PREV_INSN (head);
      SET_NEXT_INSN (PREV_INSN (head)) = note_head;
      SET_PREV_INSN (head) = note_list;
      SET_NEXT_INSN (note_list) = head;

      if (BLOCK_FOR_INSN (head) != head_bb)
	BB_END (head_bb) = note_list;

      head = note_head;
    }

  return head;
}

/* When we know we are going to discard the schedule due to a failed attempt
   at modulo scheduling, undo all replacements.  */
static void
undo_all_replacements (void)
{
  rtx_insn *insn;
  int i;

  FOR_EACH_VEC_ELT (scheduled_insns, i, insn)
    {
      sd_iterator_def sd_it;
      dep_t dep;

      /* See if we must undo a replacement.  */
      for (sd_it = sd_iterator_start (insn, SD_LIST_RES_FORW);
	   sd_iterator_cond (&sd_it, &dep); sd_iterator_next (&sd_it))
	{
	  struct dep_replacement *desc = DEP_REPLACE (dep);
	  if (desc != NULL)
	    validate_change (desc->insn, desc->loc, desc->orig, 0);
	}
    }
}

/* Return first non-scheduled insn in the current scheduling block.
   This is mostly used for debug-counter purposes.  */
static rtx_insn *
first_nonscheduled_insn (void)
{
  rtx_insn *insn = (nonscheduled_insns_begin != NULL_RTX
		    ? nonscheduled_insns_begin
		    : current_sched_info->prev_head);

  do
    {
      insn = next_nonnote_nondebug_insn (insn);
    }
  while (QUEUE_INDEX (insn) == QUEUE_SCHEDULED);

  return insn;
}

/* Move insns that became ready to fire from queue to ready list.  */

static void
queue_to_ready (struct ready_list *ready)
{
  rtx_insn *insn;
  rtx_insn_list *link;
  rtx skip_insn;

  q_ptr = NEXT_Q (q_ptr);

  if (dbg_cnt (sched_insn) == false)
    /* If debug counter is activated do not requeue the first
       nonscheduled insn.  */
    skip_insn = first_nonscheduled_insn ();
  else
    skip_insn = NULL_RTX;

  /* Add all pending insns that can be scheduled without stalls to the
     ready list.  */
  for (link = insn_queue[q_ptr]; link; link = link->next ())
    {
      insn = link->insn ();
      q_size -= 1;

      if (sched_verbose >= 2)
	fprintf (sched_dump, ";;\t\tQ-->Ready: insn %s: ",
		 (*current_sched_info->print_insn) (insn, 0));

      /* If the ready list is full, delay the insn for 1 cycle.
	 See the comment in schedule_block for the rationale.  */
      if (!reload_completed
	  && (ready->n_ready - ready->n_debug > MAX_SCHED_READY_INSNS
	      || (sched_pressure == SCHED_PRESSURE_MODEL
		  /* Limit pressure recalculations to MAX_SCHED_READY_INSNS
		     instructions too.  */
		  && model_index (insn) > (model_curr_point
					   + MAX_SCHED_READY_INSNS)))
	  && !(sched_pressure == SCHED_PRESSURE_MODEL
	       && model_curr_point < model_num_insns
	       /* Always allow the next model instruction to issue.  */
	       && model_index (insn) == model_curr_point)
	  && !SCHED_GROUP_P (insn)
	  && insn != skip_insn)
	{
	  if (sched_verbose >= 2)
	    fprintf (sched_dump, "keeping in queue, ready full\n");
	  queue_insn (insn, 1, "ready full");
	}
      else
	{
	  ready_add (ready, insn, false);
	  if (sched_verbose >= 2)
	    fprintf (sched_dump, "moving to ready without stalls\n");
        }
    }
  free_INSN_LIST_list (&insn_queue[q_ptr]);

  /* If there are no ready insns, stall until one is ready and add all
     of the pending insns at that point to the ready list.  */
  if (ready->n_ready == 0)
    {
      int stalls;

      for (stalls = 1; stalls <= max_insn_queue_index; stalls++)
	{
	  if ((link = insn_queue[NEXT_Q_AFTER (q_ptr, stalls)]))
	    {
	      for (; link; link = link->next ())
		{
		  insn = link->insn ();
		  q_size -= 1;

		  if (sched_verbose >= 2)
		    fprintf (sched_dump, ";;\t\tQ-->Ready: insn %s: ",
			     (*current_sched_info->print_insn) (insn, 0));

		  ready_add (ready, insn, false);
		  if (sched_verbose >= 2)
		    fprintf (sched_dump, "moving to ready with %d stalls\n", stalls);
		}
	      free_INSN_LIST_list (&insn_queue[NEXT_Q_AFTER (q_ptr, stalls)]);

	      advance_one_cycle ();

	      break;
	    }

	  advance_one_cycle ();
	}

      q_ptr = NEXT_Q_AFTER (q_ptr, stalls);
      clock_var += stalls;
      if (sched_verbose >= 2)
	fprintf (sched_dump, ";;\tAdvancing clock by %d cycle[s] to %d\n",
		 stalls, clock_var);
    }
}

/* Used by early_queue_to_ready.  Determines whether it is "ok" to
   prematurely move INSN from the queue to the ready list.  Currently,
   if a target defines the hook 'is_costly_dependence', this function
   uses the hook to check whether there exist any dependences which are
   considered costly by the target, between INSN and other insns that
   have already been scheduled.  Dependences are checked up to Y cycles
   back, with default Y=1; The flag -fsched-stalled-insns-dep=Y allows
   controlling this value.
   (Other considerations could be taken into account instead (or in
   addition) depending on user flags and target hooks.  */

static bool
ok_for_early_queue_removal (rtx insn)
{
  if (targetm.sched.is_costly_dependence)
    {
      rtx prev_insn;
      int n_cycles;
      int i = scheduled_insns.length ();
      for (n_cycles = flag_sched_stalled_insns_dep; n_cycles; n_cycles--)
	{
	  while (i-- > 0)
	    {
	      int cost;

	      prev_insn = scheduled_insns[i];

	      if (!NOTE_P (prev_insn))
		{
		  dep_t dep;

		  dep = sd_find_dep_between (prev_insn, insn, true);

		  if (dep != NULL)
		    {
		      cost = dep_cost (dep);

		      if (targetm.sched.is_costly_dependence (dep, cost,
				flag_sched_stalled_insns_dep - n_cycles))
			return false;
		    }
		}

	      if (GET_MODE (prev_insn) == TImode) /* end of dispatch group */
		break;
	    }

	  if (i == 0)
	    break;
	}
    }

  return true;
}


/* Remove insns from the queue, before they become "ready" with respect
   to FU latency considerations.  */

static int
early_queue_to_ready (state_t state, struct ready_list *ready)
{
  rtx_insn *insn;
  rtx_insn_list *link;
  rtx_insn_list *next_link;
  rtx_insn_list *prev_link;
  bool move_to_ready;
  int cost;
  state_t temp_state = alloca (dfa_state_size);
  int stalls;
  int insns_removed = 0;

  /*
     Flag '-fsched-stalled-insns=X' determines the aggressiveness of this
     function:

     X == 0: There is no limit on how many queued insns can be removed
             prematurely.  (flag_sched_stalled_insns = -1).

     X >= 1: Only X queued insns can be removed prematurely in each
	     invocation.  (flag_sched_stalled_insns = X).

     Otherwise: Early queue removal is disabled.
         (flag_sched_stalled_insns = 0)
  */

  if (! flag_sched_stalled_insns)
    return 0;

  for (stalls = 0; stalls <= max_insn_queue_index; stalls++)
    {
      if ((link = insn_queue[NEXT_Q_AFTER (q_ptr, stalls)]))
	{
	  if (sched_verbose > 6)
	    fprintf (sched_dump, ";; look at index %d + %d\n", q_ptr, stalls);

	  prev_link = 0;
	  while (link)
	    {
	      next_link = link->next ();
	      insn = link->insn ();
	      if (insn && sched_verbose > 6)
		print_rtl_single (sched_dump, insn);

	      memcpy (temp_state, state, dfa_state_size);
	      if (recog_memoized (insn) < 0)
		/* non-negative to indicate that it's not ready
		   to avoid infinite Q->R->Q->R... */
		cost = 0;
	      else
		cost = state_transition (temp_state, insn);

	      if (sched_verbose >= 6)
		fprintf (sched_dump, "transition cost = %d\n", cost);

	      move_to_ready = false;
	      if (cost < 0)
		{
		  move_to_ready = ok_for_early_queue_removal (insn);
		  if (move_to_ready == true)
		    {
		      /* move from Q to R */
		      q_size -= 1;
		      ready_add (ready, insn, false);

		      if (prev_link)
			XEXP (prev_link, 1) = next_link;
		      else
			insn_queue[NEXT_Q_AFTER (q_ptr, stalls)] = next_link;

		      free_INSN_LIST_node (link);

		      if (sched_verbose >= 2)
			fprintf (sched_dump, ";;\t\tEarly Q-->Ready: insn %s\n",
				 (*current_sched_info->print_insn) (insn, 0));

		      insns_removed++;
		      if (insns_removed == flag_sched_stalled_insns)
			/* Remove no more than flag_sched_stalled_insns insns
			   from Q at a time.  */
			return insns_removed;
		    }
		}

	      if (move_to_ready == false)
		prev_link = link;

	      link = next_link;
	    } /* while link */
	} /* if link */

    } /* for stalls.. */

  return insns_removed;
}


/* Print the ready list for debugging purposes.
   If READY_TRY is non-zero then only print insns that max_issue
   will consider.  */
static void
debug_ready_list_1 (struct ready_list *ready, signed char *ready_try)
{
  rtx_insn **p;
  int i;

  if (ready->n_ready == 0)
    {
      fprintf (sched_dump, "\n");
      return;
    }

  p = ready_lastpos (ready);
  for (i = 0; i < ready->n_ready; i++)
    {
      if (ready_try != NULL && ready_try[ready->n_ready - i - 1])
	continue;

      fprintf (sched_dump, "  %s:%d",
	       (*current_sched_info->print_insn) (p[i], 0),
	       INSN_LUID (p[i]));
      if (sched_pressure != SCHED_PRESSURE_NONE)
	fprintf (sched_dump, "(cost=%d",
		 INSN_REG_PRESSURE_EXCESS_COST_CHANGE (p[i]));
      fprintf (sched_dump, ":prio=%d", INSN_PRIORITY (p[i]));
      if (INSN_TICK (p[i]) > clock_var)
	fprintf (sched_dump, ":delay=%d", INSN_TICK (p[i]) - clock_var);
      if (sched_pressure == SCHED_PRESSURE_MODEL)
	fprintf (sched_dump, ":idx=%d",
		 model_index (p[i]));
      if (sched_pressure != SCHED_PRESSURE_NONE)
	fprintf (sched_dump, ")");
    }
  fprintf (sched_dump, "\n");
}

/* Print the ready list.  Callable from debugger.  */
static void
debug_ready_list (struct ready_list *ready)
{
  debug_ready_list_1 (ready, NULL);
}

/* Search INSN for REG_SAVE_NOTE notes and convert them back into insn
   NOTEs.  This is used for NOTE_INSN_EPILOGUE_BEG, so that sched-ebb
   replaces the epilogue note in the correct basic block.  */
void
reemit_notes (rtx_insn *insn)
{
  rtx note;
  rtx_insn *last = insn;

  for (note = REG_NOTES (insn); note; note = XEXP (note, 1))
    {
      if (REG_NOTE_KIND (note) == REG_SAVE_NOTE)
	{
	  enum insn_note note_type = (enum insn_note) INTVAL (XEXP (note, 0));

	  last = emit_note_before (note_type, last);
	  remove_note (insn, note);
	}
    }
}

/* Move INSN.  Reemit notes if needed.  Update CFG, if needed.  */
static void
move_insn (rtx_insn *insn, rtx_insn *last, rtx nt)
{
  if (PREV_INSN (insn) != last)
    {
      basic_block bb;
      rtx_insn *note;
      int jump_p = 0;

      bb = BLOCK_FOR_INSN (insn);

      /* BB_HEAD is either LABEL or NOTE.  */
      gcc_assert (BB_HEAD (bb) != insn);

      if (BB_END (bb) == insn)
	/* If this is last instruction in BB, move end marker one
	   instruction up.  */
	{
	  /* Jumps are always placed at the end of basic block.  */
	  jump_p = control_flow_insn_p (insn);

	  gcc_assert (!jump_p
		      || ((common_sched_info->sched_pass_id == SCHED_RGN_PASS)
			  && IS_SPECULATION_BRANCHY_CHECK_P (insn))
		      || (common_sched_info->sched_pass_id
			  == SCHED_EBB_PASS));

	  gcc_assert (BLOCK_FOR_INSN (PREV_INSN (insn)) == bb);

	  BB_END (bb) = PREV_INSN (insn);
	}

      gcc_assert (BB_END (bb) != last);

      if (jump_p)
	/* We move the block note along with jump.  */
	{
	  gcc_assert (nt);

	  note = NEXT_INSN (insn);
	  while (NOTE_NOT_BB_P (note) && note != nt)
	    note = NEXT_INSN (note);

	  if (note != nt
	      && (LABEL_P (note)
		  || BARRIER_P (note)))
	    note = NEXT_INSN (note);

	  gcc_assert (NOTE_INSN_BASIC_BLOCK_P (note));
	}
      else
	note = insn;

      SET_NEXT_INSN (PREV_INSN (insn)) = NEXT_INSN (note);
      SET_PREV_INSN (NEXT_INSN (note)) = PREV_INSN (insn);

      SET_NEXT_INSN (note) = NEXT_INSN (last);
      SET_PREV_INSN (NEXT_INSN (last)) = note;

      SET_NEXT_INSN (last) = insn;
      SET_PREV_INSN (insn) = last;

      bb = BLOCK_FOR_INSN (last);

      if (jump_p)
	{
	  fix_jump_move (insn);

	  if (BLOCK_FOR_INSN (insn) != bb)
	    move_block_after_check (insn);

	  gcc_assert (BB_END (bb) == last);
	}

      df_insn_change_bb (insn, bb);

      /* Update BB_END, if needed.  */
      if (BB_END (bb) == last)
	BB_END (bb) = insn;
    }

  SCHED_GROUP_P (insn) = 0;
}

/* Return true if scheduling INSN will finish current clock cycle.  */
static bool
insn_finishes_cycle_p (rtx_insn *insn)
{
  if (SCHED_GROUP_P (insn))
    /* After issuing INSN, rest of the sched_group will be forced to issue
       in order.  Don't make any plans for the rest of cycle.  */
    return true;

  /* Finishing the block will, apparently, finish the cycle.  */
  if (current_sched_info->insn_finishes_block_p
      && current_sched_info->insn_finishes_block_p (insn))
    return true;

  return false;
}

/* Functions to model cache auto-prefetcher.

   Some of the CPUs have cache auto-prefetcher, which /seems/ to initiate
   memory prefetches if it sees instructions with consequitive memory accesses
   in the instruction stream.  Details of such hardware units are not published,
   so we can only guess what exactly is going on there.
   In the scheduler, we model abstract auto-prefetcher.  If there are memory
   insns in the ready list (or the queue) that have same memory base, but
   different offsets, then we delay the insns with larger offsets until insns
   with smaller offsets get scheduled.  If PARAM_SCHED_AUTOPREF_QUEUE_DEPTH
   is "1", then we look at the ready list; if it is N>1, then we also look
   through N-1 queue entries.
   If the param is N>=0, then rank_for_schedule will consider auto-prefetching
   among its heuristics.
   Param value of "-1" disables modelling of the auto-prefetcher.  */

/* Initialize autoprefetcher model data for INSN.  */
static void
autopref_multipass_init (const rtx_insn *insn, int write)
{
  autopref_multipass_data_t data = &INSN_AUTOPREF_MULTIPASS_DATA (insn)[write];

  gcc_assert (data->status == AUTOPREF_MULTIPASS_DATA_UNINITIALIZED);
  data->base = NULL_RTX;
  data->offset = 0;
  /* Set insn entry initialized, but not relevant for auto-prefetcher.  */
  data->status = AUTOPREF_MULTIPASS_DATA_IRRELEVANT;

  rtx set = single_set (insn);
  if (set == NULL_RTX)
    return;

  rtx mem = write ? SET_DEST (set) : SET_SRC (set);
  if (!MEM_P (mem))
    return;

  struct address_info info;
  decompose_mem_address (&info, mem);

  /* TODO: Currently only (base+const) addressing is supported.  */
  if (info.base == NULL || !REG_P (*info.base)
      || (info.disp != NULL && !CONST_INT_P (*info.disp)))
    return;

  /* This insn is relevant for auto-prefetcher.  */
  data->base = *info.base;
  data->offset = info.disp ? INTVAL (*info.disp) : 0;
  data->status = AUTOPREF_MULTIPASS_DATA_NORMAL;
}

/* Helper function for rank_for_schedule sorting.  */
static int
autopref_rank_for_schedule (const rtx_insn *insn1, const rtx_insn *insn2)
{
  for (int write = 0; write < 2; ++write)
    {
      autopref_multipass_data_t data1
	= &INSN_AUTOPREF_MULTIPASS_DATA (insn1)[write];
      autopref_multipass_data_t data2
	= &INSN_AUTOPREF_MULTIPASS_DATA (insn2)[write];

      if (data1->status == AUTOPREF_MULTIPASS_DATA_UNINITIALIZED)
	autopref_multipass_init (insn1, write);
      if (data1->status == AUTOPREF_MULTIPASS_DATA_IRRELEVANT)
	continue;

      if (data2->status == AUTOPREF_MULTIPASS_DATA_UNINITIALIZED)
	autopref_multipass_init (insn2, write);
      if (data2->status == AUTOPREF_MULTIPASS_DATA_IRRELEVANT)
	continue;

      if (!rtx_equal_p (data1->base, data2->base))
	continue;

      return data1->offset - data2->offset;
    }

  return 0;
}

/* True if header of debug dump was printed.  */
static bool autopref_multipass_dfa_lookahead_guard_started_dump_p;

/* Helper for autopref_multipass_dfa_lookahead_guard.
   Return "1" if INSN1 should be delayed in favor of INSN2.  */
static int
autopref_multipass_dfa_lookahead_guard_1 (const rtx_insn *insn1,
					  const rtx_insn *insn2, int write)
{
  autopref_multipass_data_t data1
    = &INSN_AUTOPREF_MULTIPASS_DATA (insn1)[write];
  autopref_multipass_data_t data2
    = &INSN_AUTOPREF_MULTIPASS_DATA (insn2)[write];

  if (data2->status == AUTOPREF_MULTIPASS_DATA_UNINITIALIZED)
    autopref_multipass_init (insn2, write);
  if (data2->status == AUTOPREF_MULTIPASS_DATA_IRRELEVANT)
    return 0;

  if (rtx_equal_p (data1->base, data2->base)
      && data1->offset > data2->offset)
    {
      if (sched_verbose >= 2)
	{
          if (!autopref_multipass_dfa_lookahead_guard_started_dump_p)
	    {
	      fprintf (sched_dump,
		       ";;\t\tnot trying in max_issue due to autoprefetch "
		       "model: ");
	      autopref_multipass_dfa_lookahead_guard_started_dump_p = true;
	    }

	  fprintf (sched_dump, " %d(%d)", INSN_UID (insn1), INSN_UID (insn2));
	}

      return 1;
    }

  return 0;
}

/* General note:

   We could have also hooked autoprefetcher model into
   first_cycle_multipass_backtrack / first_cycle_multipass_issue hooks
   to enable intelligent selection of "[r1+0]=r2; [r1+4]=r3" on the same cycle
   (e.g., once "[r1+0]=r2" is issued in max_issue(), "[r1+4]=r3" gets
   unblocked).  We don't bother about this yet because target of interest
   (ARM Cortex-A15) can issue only 1 memory operation per cycle.  */

/* Implementation of first_cycle_multipass_dfa_lookahead_guard hook.
   Return "1" if INSN1 should not be considered in max_issue due to
   auto-prefetcher considerations.  */
int
autopref_multipass_dfa_lookahead_guard (rtx_insn *insn1, int ready_index)
{
  int r = 0;

  if (PARAM_VALUE (PARAM_SCHED_AUTOPREF_QUEUE_DEPTH) <= 0)
    return 0;

  if (sched_verbose >= 2 && ready_index == 0)
    autopref_multipass_dfa_lookahead_guard_started_dump_p = false;

  for (int write = 0; write < 2; ++write)
    {
      autopref_multipass_data_t data1
	= &INSN_AUTOPREF_MULTIPASS_DATA (insn1)[write];

      if (data1->status == AUTOPREF_MULTIPASS_DATA_UNINITIALIZED)
	autopref_multipass_init (insn1, write);
      if (data1->status == AUTOPREF_MULTIPASS_DATA_IRRELEVANT)
	continue;

      if (ready_index == 0
	  && data1->status == AUTOPREF_MULTIPASS_DATA_DONT_DELAY)
	/* We allow only a single delay on priviledged instructions.
	   Doing otherwise would cause infinite loop.  */
	{
	  if (sched_verbose >= 2)
	    {
	      if (!autopref_multipass_dfa_lookahead_guard_started_dump_p)
		{
		  fprintf (sched_dump,
			   ";;\t\tnot trying in max_issue due to autoprefetch "
			   "model: ");
		  autopref_multipass_dfa_lookahead_guard_started_dump_p = true;
		}

	      fprintf (sched_dump, " *%d*", INSN_UID (insn1));
	    }
	  continue;
	}

      for (int i2 = 0; i2 < ready.n_ready; ++i2)
	{
	  rtx_insn *insn2 = get_ready_element (i2);
	  if (insn1 == insn2)
	    continue;
	  r = autopref_multipass_dfa_lookahead_guard_1 (insn1, insn2, write);
	  if (r)
	    {
	      if (ready_index == 0)
		{
		  r = -1;
		  data1->status = AUTOPREF_MULTIPASS_DATA_DONT_DELAY;
		}
	      goto finish;
	    }
	}

      if (PARAM_VALUE (PARAM_SCHED_AUTOPREF_QUEUE_DEPTH) == 1)
	continue;

      /* Everything from the current queue slot should have been moved to
	 the ready list.  */
      gcc_assert (insn_queue[NEXT_Q_AFTER (q_ptr, 0)] == NULL_RTX);

      int n_stalls = PARAM_VALUE (PARAM_SCHED_AUTOPREF_QUEUE_DEPTH) - 1;
      if (n_stalls > max_insn_queue_index)
	n_stalls = max_insn_queue_index;

      for (int stalls = 1; stalls <= n_stalls; ++stalls)
	{
	  for (rtx_insn_list *link = insn_queue[NEXT_Q_AFTER (q_ptr, stalls)];
	       link != NULL_RTX;
	       link = link->next ())
	    {
	      rtx_insn *insn2 = link->insn ();
	      r = autopref_multipass_dfa_lookahead_guard_1 (insn1, insn2,
							    write);
	      if (r)
		{
		  /* Queue INSN1 until INSN2 can issue.  */
		  r = -stalls;
		  if (ready_index == 0)
		    data1->status = AUTOPREF_MULTIPASS_DATA_DONT_DELAY;
		  goto finish;
		}
	    }
	}
    }

    finish:
  if (sched_verbose >= 2
      && autopref_multipass_dfa_lookahead_guard_started_dump_p
      && (ready_index == ready.n_ready - 1 || r < 0))
    /* This does not /always/ trigger.  We don't output EOL if the last
       insn is not recognized (INSN_CODE < 0) and lookahead_guard is not
       called.  We can live with this.  */
    fprintf (sched_dump, "\n");

  return r;
}

/* Define type for target data used in multipass scheduling.  */
#ifndef TARGET_SCHED_FIRST_CYCLE_MULTIPASS_DATA_T
# define TARGET_SCHED_FIRST_CYCLE_MULTIPASS_DATA_T int
#endif
typedef TARGET_SCHED_FIRST_CYCLE_MULTIPASS_DATA_T first_cycle_multipass_data_t;

/* The following structure describe an entry of the stack of choices.  */
struct choice_entry
{
  /* Ordinal number of the issued insn in the ready queue.  */
  int index;
  /* The number of the rest insns whose issues we should try.  */
  int rest;
  /* The number of issued essential insns.  */
  int n;
  /* State after issuing the insn.  */
  state_t state;
  /* Target-specific data.  */
  first_cycle_multipass_data_t target_data;
};

/* The following array is used to implement a stack of choices used in
   function max_issue.  */
static struct choice_entry *choice_stack;

/* This holds the value of the target dfa_lookahead hook.  */
int dfa_lookahead;

/* The following variable value is maximal number of tries of issuing
   insns for the first cycle multipass insn scheduling.  We define
   this value as constant*(DFA_LOOKAHEAD**ISSUE_RATE).  We would not
   need this constraint if all real insns (with non-negative codes)
   had reservations because in this case the algorithm complexity is
   O(DFA_LOOKAHEAD**ISSUE_RATE).  Unfortunately, the dfa descriptions
   might be incomplete and such insn might occur.  For such
   descriptions, the complexity of algorithm (without the constraint)
   could achieve DFA_LOOKAHEAD ** N , where N is the queue length.  */
static int max_lookahead_tries;

/* The following function returns maximal (or close to maximal) number
   of insns which can be issued on the same cycle and one of which
   insns is insns with the best rank (the first insn in READY).  To
   make this function tries different samples of ready insns.  READY
   is current queue `ready'.  Global array READY_TRY reflects what
   insns are already issued in this try.  The function stops immediately,
   if it reached the such a solution, that all instruction can be issued.
   INDEX will contain index of the best insn in READY.  The following
   function is used only for first cycle multipass scheduling.

   PRIVILEGED_N >= 0

   This function expects recognized insns only.  All USEs,
   CLOBBERs, etc must be filtered elsewhere.  */
int
max_issue (struct ready_list *ready, int privileged_n, state_t state,
	   bool first_cycle_insn_p, int *index)
{
  int n, i, all, n_ready, best, delay, tries_num;
  int more_issue;
  struct choice_entry *top;
  rtx_insn *insn;

  if (sched_fusion)
    return 0;

  n_ready = ready->n_ready;
  gcc_assert (dfa_lookahead >= 1 && privileged_n >= 0
	      && privileged_n <= n_ready);

  /* Init MAX_LOOKAHEAD_TRIES.  */
  if (max_lookahead_tries == 0)
    {
      max_lookahead_tries = 100;
      for (i = 0; i < issue_rate; i++)
	max_lookahead_tries *= dfa_lookahead;
    }

  /* Init max_points.  */
  more_issue = issue_rate - cycle_issued_insns;
  gcc_assert (more_issue >= 0);

  /* The number of the issued insns in the best solution.  */
  best = 0;

  top = choice_stack;

  /* Set initial state of the search.  */
  memcpy (top->state, state, dfa_state_size);
  top->rest = dfa_lookahead;
  top->n = 0;
  if (targetm.sched.first_cycle_multipass_begin)
    targetm.sched.first_cycle_multipass_begin (&top->target_data,
					       ready_try, n_ready,
					       first_cycle_insn_p);

  /* Count the number of the insns to search among.  */
  for (all = i = 0; i < n_ready; i++)
    if (!ready_try [i])
      all++;

  if (sched_verbose >= 2)
    {
      fprintf (sched_dump, ";;\t\tmax_issue among %d insns:", all);
      debug_ready_list_1 (ready, ready_try);
    }

  /* I is the index of the insn to try next.  */
  i = 0;
  tries_num = 0;
  for (;;)
    {
      if (/* If we've reached a dead end or searched enough of what we have
	     been asked...  */
	  top->rest == 0
	  /* or have nothing else to try...  */
	  || i >= n_ready
	  /* or should not issue more.  */
	  || top->n >= more_issue)
	{
	  /* ??? (... || i == n_ready).  */
	  gcc_assert (i <= n_ready);

	  /* We should not issue more than issue_rate instructions.  */
	  gcc_assert (top->n <= more_issue);

	  if (top == choice_stack)
	    break;

	  if (best < top - choice_stack)
	    {
	      if (privileged_n)
		{
		  n = privileged_n;
		  /* Try to find issued privileged insn.  */
		  while (n && !ready_try[--n])
		    ;
		}

	      if (/* If all insns are equally good...  */
		  privileged_n == 0
		  /* Or a privileged insn will be issued.  */
		  || ready_try[n])
		/* Then we have a solution.  */
		{
		  best = top - choice_stack;
		  /* This is the index of the insn issued first in this
		     solution.  */
		  *index = choice_stack [1].index;
		  if (top->n == more_issue || best == all)
		    break;
		}
	    }

	  /* Set ready-list index to point to the last insn
	     ('i++' below will advance it to the next insn).  */
	  i = top->index;

	  /* Backtrack.  */
	  ready_try [i] = 0;

	  if (targetm.sched.first_cycle_multipass_backtrack)
	    targetm.sched.first_cycle_multipass_backtrack (&top->target_data,
							   ready_try, n_ready);

	  top--;
	  memcpy (state, top->state, dfa_state_size);
	}
      else if (!ready_try [i])
	{
	  tries_num++;
	  if (tries_num > max_lookahead_tries)
	    break;
	  insn = ready_element (ready, i);
	  delay = state_transition (state, insn);
	  if (delay < 0)
	    {
	      if (state_dead_lock_p (state)
		  || insn_finishes_cycle_p (insn))
		/* We won't issue any more instructions in the next
		   choice_state.  */
		top->rest = 0;
	      else
		top->rest--;

	      n = top->n;
	      if (memcmp (top->state, state, dfa_state_size) != 0)
		n++;

	      /* Advance to the next choice_entry.  */
	      top++;
	      /* Initialize it.  */
	      top->rest = dfa_lookahead;
	      top->index = i;
	      top->n = n;
	      memcpy (top->state, state, dfa_state_size);
	      ready_try [i] = 1;

	      if (targetm.sched.first_cycle_multipass_issue)
		targetm.sched.first_cycle_multipass_issue (&top->target_data,
							   ready_try, n_ready,
							   insn,
							   &((top - 1)
							     ->target_data));

	      i = -1;
	    }
	}

      /* Increase ready-list index.  */
      i++;
    }

  if (targetm.sched.first_cycle_multipass_end)
    targetm.sched.first_cycle_multipass_end (best != 0
					     ? &choice_stack[1].target_data
					     : NULL);

  /* Restore the original state of the DFA.  */
  memcpy (state, choice_stack->state, dfa_state_size);

  return best;
}

/* The following function chooses insn from READY and modifies
   READY.  The following function is used only for first
   cycle multipass scheduling.
   Return:
   -1 if cycle should be advanced,
   0 if INSN_PTR is set to point to the desirable insn,
   1 if choose_ready () should be restarted without advancing the cycle.  */
static int
choose_ready (struct ready_list *ready, bool first_cycle_insn_p,
	      rtx_insn **insn_ptr)
{
  if (dbg_cnt (sched_insn) == false)
    {
      if (nonscheduled_insns_begin == NULL_RTX)
	nonscheduled_insns_begin = current_sched_info->prev_head;

      rtx_insn *insn = first_nonscheduled_insn ();

      if (QUEUE_INDEX (insn) == QUEUE_READY)
	/* INSN is in the ready_list.  */
	{
	  ready_remove_insn (insn);
	  *insn_ptr = insn;
	  return 0;
	}

      /* INSN is in the queue.  Advance cycle to move it to the ready list.  */
      gcc_assert (QUEUE_INDEX (insn) >= 0);
      return -1;
    }

  if (dfa_lookahead <= 0 || SCHED_GROUP_P (ready_element (ready, 0))
      || DEBUG_INSN_P (ready_element (ready, 0)))
    {
      if (targetm.sched.dispatch (NULL, IS_DISPATCH_ON))
	*insn_ptr = ready_remove_first_dispatch (ready);
      else
	*insn_ptr = ready_remove_first (ready);

      return 0;
    }
  else
    {
      /* Try to choose the best insn.  */
      int index = 0, i;
      rtx_insn *insn;

      insn = ready_element (ready, 0);
      if (INSN_CODE (insn) < 0)
	{
	  *insn_ptr = ready_remove_first (ready);
	  return 0;
	}

      /* Filter the search space.  */
      for (i = 0; i < ready->n_ready; i++)
	{
	  ready_try[i] = 0;

	  insn = ready_element (ready, i);

	  /* If this insn is recognizable we should have already
	     recognized it earlier.
	     ??? Not very clear where this is supposed to be done.
	     See dep_cost_1.  */
	  gcc_checking_assert (INSN_CODE (insn) >= 0
			       || recog_memoized (insn) < 0);
	  if (INSN_CODE (insn) < 0)
	    {
	      /* Non-recognized insns at position 0 are handled above.  */
	      gcc_assert (i > 0);
	      ready_try[i] = 1;
	      continue;
	    }

	  if (targetm.sched.first_cycle_multipass_dfa_lookahead_guard)
	    {
	      ready_try[i]
		= (targetm.sched.first_cycle_multipass_dfa_lookahead_guard
		    (insn, i));

	      if (ready_try[i] < 0)
		/* Queue instruction for several cycles.
		   We need to restart choose_ready as we have changed
		   the ready list.  */
		{
		  change_queue_index (insn, -ready_try[i]);
		  return 1;
		}

	      /* Make sure that we didn't end up with 0'th insn filtered out.
		 Don't be tempted to make life easier for backends and just
		 requeue 0'th insn if (ready_try[0] == 0) and restart
		 choose_ready.  Backends should be very considerate about
		 requeueing instructions -- especially the highest priority
		 one at position 0.  */
	      gcc_assert (ready_try[i] == 0 || i > 0);
	      if (ready_try[i])
		continue;
	    }

	  gcc_assert (ready_try[i] == 0);
	  /* INSN made it through the scrutiny of filters!  */
	}

      if (max_issue (ready, 1, curr_state, first_cycle_insn_p, &index) == 0)
	{
	  *insn_ptr = ready_remove_first (ready);
	  if (sched_verbose >= 4)
	    fprintf (sched_dump, ";;\t\tChosen insn (but can't issue) : %s \n",
                     (*current_sched_info->print_insn) (*insn_ptr, 0));
	  return 0;
	}
      else
	{
	  if (sched_verbose >= 4)
	    fprintf (sched_dump, ";;\t\tChosen insn : %s\n",
		     (*current_sched_info->print_insn)
		     (ready_element (ready, index), 0));

	  *insn_ptr = ready_remove (ready, index);
	  return 0;
	}
    }
}

/* This function is called when we have successfully scheduled a
   block.  It uses the schedule stored in the scheduled_insns vector
   to rearrange the RTL.  PREV_HEAD is used as the anchor to which we
   append the scheduled insns; TAIL is the insn after the scheduled
   block.  TARGET_BB is the argument passed to schedule_block.  */

static void
commit_schedule (rtx_insn *prev_head, rtx_insn *tail, basic_block *target_bb)
{
  unsigned int i;
  rtx_insn *insn;

  last_scheduled_insn = prev_head;
  for (i = 0;
       scheduled_insns.iterate (i, &insn);
       i++)
    {
      if (control_flow_insn_p (last_scheduled_insn)
	  || current_sched_info->advance_target_bb (*target_bb, insn))
	{
	  *target_bb = current_sched_info->advance_target_bb (*target_bb, 0);

	  if (sched_verbose)
	    {
	      rtx_insn *x;

	      x = next_real_insn (last_scheduled_insn);
	      gcc_assert (x);
	      dump_new_block_header (1, *target_bb, x, tail);
	    }

	  last_scheduled_insn = bb_note (*target_bb);
	}

      if (current_sched_info->begin_move_insn)
	(*current_sched_info->begin_move_insn) (insn, last_scheduled_insn);
      move_insn (insn, last_scheduled_insn,
		 current_sched_info->next_tail);
      if (!DEBUG_INSN_P (insn))
	reemit_notes (insn);
      last_scheduled_insn = insn;
    }

  scheduled_insns.truncate (0);
}

/* Examine all insns on the ready list and queue those which can't be
   issued in this cycle.  TEMP_STATE is temporary scheduler state we
   can use as scratch space.  If FIRST_CYCLE_INSN_P is true, no insns
   have been issued for the current cycle, which means it is valid to
   issue an asm statement.

   If SHADOWS_ONLY_P is true, we eliminate all real insns and only
   leave those for which SHADOW_P is true.  If MODULO_EPILOGUE is true,
   we only leave insns which have an INSN_EXACT_TICK.  */

static void
prune_ready_list (state_t temp_state, bool first_cycle_insn_p,
		  bool shadows_only_p, bool modulo_epilogue_p)
{
  int i, pass;
  bool sched_group_found = false;
  int min_cost_group = 1;

  if (sched_fusion)
    return;

  for (i = 0; i < ready.n_ready; i++)
    {
      rtx_insn *insn = ready_element (&ready, i);
      if (SCHED_GROUP_P (insn))
	{
	  sched_group_found = true;
	  break;
	}
    }

  /* Make two passes if there's a SCHED_GROUP_P insn; make sure to handle
     such an insn first and note its cost, then schedule all other insns
     for one cycle later.  */
  for (pass = sched_group_found ? 0 : 1; pass < 2; )
    {
      int n = ready.n_ready;
      for (i = 0; i < n; i++)
	{
	  rtx_insn *insn = ready_element (&ready, i);
	  int cost = 0;
	  const char *reason = "resource conflict";

	  if (DEBUG_INSN_P (insn))
	    continue;

	  if (sched_group_found && !SCHED_GROUP_P (insn))
	    {
	      if (pass == 0)
		continue;
	      cost = min_cost_group;
	      reason = "not in sched group";
	    }
	  else if (modulo_epilogue_p
		   && INSN_EXACT_TICK (insn) == INVALID_TICK)
	    {
	      cost = max_insn_queue_index;
	      reason = "not an epilogue insn";
	    }
	  else if (shadows_only_p && !SHADOW_P (insn))
	    {
	      cost = 1;
	      reason = "not a shadow";
	    }
	  else if (recog_memoized (insn) < 0)
	    {
	      if (!first_cycle_insn_p
		  && (GET_CODE (PATTERN (insn)) == ASM_INPUT
		      || asm_noperands (PATTERN (insn)) >= 0))
		cost = 1;
	      reason = "asm";
	    }
	  else if (sched_pressure != SCHED_PRESSURE_NONE)
	    {
	      if (sched_pressure == SCHED_PRESSURE_MODEL
		  && INSN_TICK (insn) <= clock_var)
		{
		  memcpy (temp_state, curr_state, dfa_state_size);
		  if (state_transition (temp_state, insn) >= 0)
		    INSN_TICK (insn) = clock_var + 1;
		}
	      cost = 0;
	    }
	  else
	    {
	      int delay_cost = 0;

	      if (delay_htab)
		{
		  struct delay_pair *delay_entry;
		  delay_entry
		    = delay_htab->find_with_hash (insn,
						  htab_hash_pointer (insn));
		  while (delay_entry && delay_cost == 0)
		    {
		      delay_cost = estimate_shadow_tick (delay_entry);
		      if (delay_cost > max_insn_queue_index)
			delay_cost = max_insn_queue_index;
		      delay_entry = delay_entry->next_same_i1;
		    }
		}

	      memcpy (temp_state, curr_state, dfa_state_size);
	      cost = state_transition (temp_state, insn);
	      if (cost < 0)
		cost = 0;
	      else if (cost == 0)
		cost = 1;
	      if (cost < delay_cost)
		{
		  cost = delay_cost;
		  reason = "shadow tick";
		}
	    }
	  if (cost >= 1)
	    {
	      if (SCHED_GROUP_P (insn) && cost > min_cost_group)
		min_cost_group = cost;
	      ready_remove (&ready, i);
	      /* Normally we'd want to queue INSN for COST cycles.  However,
		 if SCHED_GROUP_P is set, then we must ensure that nothing
		 else comes between INSN and its predecessor.  If there is
		 some other insn ready to fire on the next cycle, then that
		 invariant would be broken.

		 So when SCHED_GROUP_P is set, just queue this insn for a
		 single cycle.  */
	      queue_insn (insn, SCHED_GROUP_P (insn) ? 1 : cost, reason);
	      if (i + 1 < n)
		break;
	    }
	}
      if (i == n)
	pass++;
    }
}

/* Called when we detect that the schedule is impossible.  We examine the
   backtrack queue to find the earliest insn that caused this condition.  */

static struct haifa_saved_data *
verify_shadows (void)
{
  struct haifa_saved_data *save, *earliest_fail = NULL;
  for (save = backtrack_queue; save; save = save->next)
    {
      int t;
      struct delay_pair *pair = save->delay_pair;
      rtx_insn *i1 = pair->i1;

      for (; pair; pair = pair->next_same_i1)
	{
	  rtx_insn *i2 = pair->i2;

	  if (QUEUE_INDEX (i2) == QUEUE_SCHEDULED)
	    continue;

	  t = INSN_TICK (i1) + pair_delay (pair);
	  if (t < clock_var)
	    {
	      if (sched_verbose >= 2)
		fprintf (sched_dump,
			 ";;\t\tfailed delay requirements for %d/%d (%d->%d)"
			 ", not ready\n",
			 INSN_UID (pair->i1), INSN_UID (pair->i2),
			 INSN_TICK (pair->i1), INSN_EXACT_TICK (pair->i2));
	      earliest_fail = save;
	      break;
	    }
	  if (QUEUE_INDEX (i2) >= 0)
	    {
	      int queued_for = INSN_TICK (i2);

	      if (t < queued_for)
		{
		  if (sched_verbose >= 2)
		    fprintf (sched_dump,
			     ";;\t\tfailed delay requirements for %d/%d"
			     " (%d->%d), queued too late\n",
			     INSN_UID (pair->i1), INSN_UID (pair->i2),
			     INSN_TICK (pair->i1), INSN_EXACT_TICK (pair->i2));
		  earliest_fail = save;
		  break;
		}
	    }
	}
    }

  return earliest_fail;
}

/* Print instructions together with useful scheduling information between
   HEAD and TAIL (inclusive).  */
static void
dump_insn_stream (rtx_insn *head, rtx_insn *tail)
{
  fprintf (sched_dump, ";;\t| insn | prio |\n");

  rtx_insn *next_tail = NEXT_INSN (tail);
  for (rtx_insn *insn = head; insn != next_tail; insn = NEXT_INSN (insn))
    {
      int priority = NOTE_P (insn) ? 0 : INSN_PRIORITY (insn);
      const char *pattern = (NOTE_P (insn)
			     ? "note"
			     : str_pattern_slim (PATTERN (insn)));

      fprintf (sched_dump, ";;\t| %4d | %4d | %-30s ",
	       INSN_UID (insn), priority, pattern);

      if (sched_verbose >= 4)
	{
	  if (NOTE_P (insn) || recog_memoized (insn) < 0)
	    fprintf (sched_dump, "nothing");
	  else
	    print_reservation (sched_dump, insn);
	}
      fprintf (sched_dump, "\n");
    }
}

/* Use forward list scheduling to rearrange insns of block pointed to by
   TARGET_BB, possibly bringing insns from subsequent blocks in the same
   region.  */

bool
schedule_block (basic_block *target_bb, state_t init_state)
{
  int i;
  bool success = modulo_ii == 0;
  struct sched_block_state ls;
  state_t temp_state = NULL;  /* It is used for multipass scheduling.  */
  int sort_p, advance, start_clock_var;

  /* Head/tail info for this block.  */
  rtx_insn *prev_head = current_sched_info->prev_head;
  rtx_insn *next_tail = current_sched_info->next_tail;
  rtx_insn *head = NEXT_INSN (prev_head);
  rtx_insn *tail = PREV_INSN (next_tail);

  if ((current_sched_info->flags & DONT_BREAK_DEPENDENCIES) == 0
      && sched_pressure != SCHED_PRESSURE_MODEL && !sched_fusion)
    find_modifiable_mems (head, tail);

  /* We used to have code to avoid getting parameters moved from hard
     argument registers into pseudos.

     However, it was removed when it proved to be of marginal benefit
     and caused problems because schedule_block and compute_forward_dependences
     had different notions of what the "head" insn was.  */

  gcc_assert (head != tail || INSN_P (head));

  haifa_recovery_bb_recently_added_p = false;

  backtrack_queue = NULL;

  /* Debug info.  */
  if (sched_verbose)
    {
      dump_new_block_header (0, *target_bb, head, tail);

      if (sched_verbose >= 2)
	{
	  dump_insn_stream (head, tail);
	  memset (&rank_for_schedule_stats, 0,
		  sizeof (rank_for_schedule_stats));
	}
    }

  if (init_state == NULL)
    state_reset (curr_state);
  else
    memcpy (curr_state, init_state, dfa_state_size);

  /* Clear the ready list.  */
  ready.first = ready.veclen - 1;
  ready.n_ready = 0;
  ready.n_debug = 0;

  /* It is used for first cycle multipass scheduling.  */
  temp_state = alloca (dfa_state_size);

  if (targetm.sched.init)
    targetm.sched.init (sched_dump, sched_verbose, ready.veclen);

  /* We start inserting insns after PREV_HEAD.  */
  last_scheduled_insn = prev_head;
  last_nondebug_scheduled_insn = NULL_RTX;
  nonscheduled_insns_begin = NULL;

  gcc_assert ((NOTE_P (last_scheduled_insn)
	       || DEBUG_INSN_P (last_scheduled_insn))
	      && BLOCK_FOR_INSN (last_scheduled_insn) == *target_bb);

  /* Initialize INSN_QUEUE.  Q_SIZE is the total number of insns in the
     queue.  */
  q_ptr = 0;
  q_size = 0;

  insn_queue = XALLOCAVEC (rtx_insn_list *, max_insn_queue_index + 1);
  memset (insn_queue, 0, (max_insn_queue_index + 1) * sizeof (rtx));

  /* Start just before the beginning of time.  */
  clock_var = -1;

  /* We need queue and ready lists and clock_var be initialized
     in try_ready () (which is called through init_ready_list ()).  */
  (*current_sched_info->init_ready_list) ();

  if (sched_pressure)
    sched_pressure_start_bb (*target_bb);

  /* The algorithm is O(n^2) in the number of ready insns at any given
     time in the worst case.  Before reload we are more likely to have
     big lists so truncate them to a reasonable size.  */
  if (!reload_completed
      && ready.n_ready - ready.n_debug > MAX_SCHED_READY_INSNS)
    {
      ready_sort_debug (&ready);
      ready_sort_real (&ready);

      /* Find first free-standing insn past MAX_SCHED_READY_INSNS.
         If there are debug insns, we know they're first.  */
      for (i = MAX_SCHED_READY_INSNS + ready.n_debug; i < ready.n_ready; i++)
	if (!SCHED_GROUP_P (ready_element (&ready, i)))
	  break;

      if (sched_verbose >= 2)
	{
	  fprintf (sched_dump,
		   ";;\t\tReady list on entry: %d insns:  ", ready.n_ready);
	  debug_ready_list (&ready);
	  fprintf (sched_dump,
		   ";;\t\t before reload => truncated to %d insns\n", i);
	}

      /* Delay all insns past it for 1 cycle.  If debug counter is
	 activated make an exception for the insn right after
	 nonscheduled_insns_begin.  */
      {
	rtx_insn *skip_insn;

	if (dbg_cnt (sched_insn) == false)
	  skip_insn = first_nonscheduled_insn ();
	else
	  skip_insn = NULL;

	while (i < ready.n_ready)
	  {
	    rtx_insn *insn;

	    insn = ready_remove (&ready, i);

	    if (insn != skip_insn)
	      queue_insn (insn, 1, "list truncated");
	  }
	if (skip_insn)
	  ready_add (&ready, skip_insn, true);
      }
    }

  /* Now we can restore basic block notes and maintain precise cfg.  */
  restore_bb_notes (*target_bb);

  last_clock_var = -1;

  advance = 0;

  gcc_assert (scheduled_insns.length () == 0);
  sort_p = TRUE;
  must_backtrack = false;
  modulo_insns_scheduled = 0;

  ls.modulo_epilogue = false;
  ls.first_cycle_insn_p = true;

  /* Loop until all the insns in BB are scheduled.  */
  while ((*current_sched_info->schedule_more_p) ())
    {
      perform_replacements_new_cycle ();
      do
	{
	  start_clock_var = clock_var;

	  clock_var++;

	  advance_one_cycle ();

	  /* Add to the ready list all pending insns that can be issued now.
	     If there are no ready insns, increment clock until one
	     is ready and add all pending insns at that point to the ready
	     list.  */
	  queue_to_ready (&ready);

	  gcc_assert (ready.n_ready);

	  if (sched_verbose >= 2)
	    {
	      fprintf (sched_dump, ";;\t\tReady list after queue_to_ready:");
	      debug_ready_list (&ready);
	    }
	  advance -= clock_var - start_clock_var;
	}
      while (advance > 0);

      if (ls.modulo_epilogue)
	{
	  int stage = clock_var / modulo_ii;
	  if (stage > modulo_last_stage * 2 + 2)
	    {
	      if (sched_verbose >= 2)
		fprintf (sched_dump,
			 ";;\t\tmodulo scheduled succeeded at II %d\n",
			 modulo_ii);
	      success = true;
	      goto end_schedule;
	    }
	}
      else if (modulo_ii > 0)
	{
	  int stage = clock_var / modulo_ii;
	  if (stage > modulo_max_stages)
	    {
	      if (sched_verbose >= 2)
		fprintf (sched_dump,
			 ";;\t\tfailing schedule due to excessive stages\n");
	      goto end_schedule;
	    }
	  if (modulo_n_insns == modulo_insns_scheduled
	      && stage > modulo_last_stage)
	    {
	      if (sched_verbose >= 2)
		fprintf (sched_dump,
			 ";;\t\tfound kernel after %d stages, II %d\n",
			 stage, modulo_ii);
	      ls.modulo_epilogue = true;
	    }
	}

      prune_ready_list (temp_state, true, false, ls.modulo_epilogue);
      if (ready.n_ready == 0)
	continue;
      if (must_backtrack)
	goto do_backtrack;

      ls.shadows_only_p = false;
      cycle_issued_insns = 0;
      ls.can_issue_more = issue_rate;
      for (;;)
	{
	  rtx_insn *insn;
	  int cost;
	  bool asm_p;

	  if (sort_p && ready.n_ready > 0)
	    {
	      /* Sort the ready list based on priority.  This must be
		 done every iteration through the loop, as schedule_insn
		 may have readied additional insns that will not be
		 sorted correctly.  */
	      ready_sort (&ready);

	      if (sched_verbose >= 2)
		{
		  fprintf (sched_dump,
			   ";;\t\tReady list after ready_sort:    ");
		  debug_ready_list (&ready);
		}
	    }

	  /* We don't want md sched reorder to even see debug isns, so put
	     them out right away.  */
	  if (ready.n_ready && DEBUG_INSN_P (ready_element (&ready, 0))
	      && (*current_sched_info->schedule_more_p) ())
	    {
	      while (ready.n_ready && DEBUG_INSN_P (ready_element (&ready, 0)))
		{
		  rtx_insn *insn = ready_remove_first (&ready);
		  gcc_assert (DEBUG_INSN_P (insn));
		  (*current_sched_info->begin_schedule_ready) (insn);
		  scheduled_insns.safe_push (insn);
		  last_scheduled_insn = insn;
		  advance = schedule_insn (insn);
		  gcc_assert (advance == 0);
		  if (ready.n_ready > 0)
		    ready_sort (&ready);
		}
	    }

	  if (ls.first_cycle_insn_p && !ready.n_ready)
	    break;

	resume_after_backtrack:
	  /* Allow the target to reorder the list, typically for
	     better instruction bundling.  */
	  if (sort_p
	      && (ready.n_ready == 0
		  || !SCHED_GROUP_P (ready_element (&ready, 0))))
	    {
	      if (ls.first_cycle_insn_p && targetm.sched.reorder)
		ls.can_issue_more
		  = targetm.sched.reorder (sched_dump, sched_verbose,
					   ready_lastpos (&ready),
					   &ready.n_ready, clock_var);
	      else if (!ls.first_cycle_insn_p && targetm.sched.reorder2)
		ls.can_issue_more
		  = targetm.sched.reorder2 (sched_dump, sched_verbose,
					    ready.n_ready
					    ? ready_lastpos (&ready) : NULL,
					    &ready.n_ready, clock_var);
	    }

	restart_choose_ready:
	  if (sched_verbose >= 2)
	    {
	      fprintf (sched_dump, ";;\tReady list (t = %3d):  ",
		       clock_var);
	      debug_ready_list (&ready);
	      if (sched_pressure == SCHED_PRESSURE_WEIGHTED)
		print_curr_reg_pressure ();
	    }

	  if (ready.n_ready == 0
	      && ls.can_issue_more
	      && reload_completed)
	    {
	      /* Allow scheduling insns directly from the queue in case
		 there's nothing better to do (ready list is empty) but
		 there are still vacant dispatch slots in the current cycle.  */
	      if (sched_verbose >= 6)
		fprintf (sched_dump,";;\t\tSecond chance\n");
	      memcpy (temp_state, curr_state, dfa_state_size);
	      if (early_queue_to_ready (temp_state, &ready))
		ready_sort (&ready);
	    }

	  if (ready.n_ready == 0
	      || !ls.can_issue_more
	      || state_dead_lock_p (curr_state)
	      || !(*current_sched_info->schedule_more_p) ())
	    break;

	  /* Select and remove the insn from the ready list.  */
	  if (sort_p)
	    {
	      int res;

	      insn = NULL;
	      res = choose_ready (&ready, ls.first_cycle_insn_p, &insn);

	      if (res < 0)
		/* Finish cycle.  */
		break;
	      if (res > 0)
		goto restart_choose_ready;

	      gcc_assert (insn != NULL_RTX);
	    }
	  else
	    insn = ready_remove_first (&ready);

	  if (sched_pressure != SCHED_PRESSURE_NONE
	      && INSN_TICK (insn) > clock_var)
	    {
	      ready_add (&ready, insn, true);
	      advance = 1;
	      break;
	    }

	  if (targetm.sched.dfa_new_cycle
	      && targetm.sched.dfa_new_cycle (sched_dump, sched_verbose,
					      insn, last_clock_var,
					      clock_var, &sort_p))
	    /* SORT_P is used by the target to override sorting
	       of the ready list.  This is needed when the target
	       has modified its internal structures expecting that
	       the insn will be issued next.  As we need the insn
	       to have the highest priority (so it will be returned by
	       the ready_remove_first call above), we invoke
	       ready_add (&ready, insn, true).
	       But, still, there is one issue: INSN can be later
	       discarded by scheduler's front end through
	       current_sched_info->can_schedule_ready_p, hence, won't
	       be issued next.  */
	    {
	      ready_add (&ready, insn, true);
              break;
	    }

	  sort_p = TRUE;

	  if (current_sched_info->can_schedule_ready_p
	      && ! (*current_sched_info->can_schedule_ready_p) (insn))
	    /* We normally get here only if we don't want to move
	       insn from the split block.  */
	    {
	      TODO_SPEC (insn) = DEP_POSTPONED;
	      goto restart_choose_ready;
	    }

	  if (delay_htab)
	    {
	      /* If this insn is the first part of a delay-slot pair, record a
		 backtrack point.  */
	      struct delay_pair *delay_entry;
	      delay_entry
		= delay_htab->find_with_hash (insn, htab_hash_pointer (insn));
	      if (delay_entry)
		{
		  save_backtrack_point (delay_entry, ls);
		  if (sched_verbose >= 2)
		    fprintf (sched_dump, ";;\t\tsaving backtrack point\n");
		}
	    }

	  /* DECISION is made.  */

	  if (modulo_ii > 0 && INSN_UID (insn) < modulo_iter0_max_uid)
	    {
	      modulo_insns_scheduled++;
	      modulo_last_stage = clock_var / modulo_ii;
	    }
          if (TODO_SPEC (insn) & SPECULATIVE)
            generate_recovery_code (insn);

	  if (targetm.sched.dispatch (NULL, IS_DISPATCH_ON))
	    targetm.sched.dispatch_do (insn, ADD_TO_DISPATCH_WINDOW);

	  /* Update counters, etc in the scheduler's front end.  */
	  (*current_sched_info->begin_schedule_ready) (insn);
	  scheduled_insns.safe_push (insn);
	  gcc_assert (NONDEBUG_INSN_P (insn));
	  last_nondebug_scheduled_insn = last_scheduled_insn = insn;

	  if (recog_memoized (insn) >= 0)
	    {
	      memcpy (temp_state, curr_state, dfa_state_size);
	      cost = state_transition (curr_state, insn);
	      if (sched_pressure != SCHED_PRESSURE_WEIGHTED && !sched_fusion)
		gcc_assert (cost < 0);
	      if (memcmp (temp_state, curr_state, dfa_state_size) != 0)
		cycle_issued_insns++;
	      asm_p = false;
	    }
	  else
	    asm_p = (GET_CODE (PATTERN (insn)) == ASM_INPUT
		     || asm_noperands (PATTERN (insn)) >= 0);

	  if (targetm.sched.variable_issue)
	    ls.can_issue_more =
	      targetm.sched.variable_issue (sched_dump, sched_verbose,
					    insn, ls.can_issue_more);
	  /* A naked CLOBBER or USE generates no instruction, so do
	     not count them against the issue rate.  */
	  else if (GET_CODE (PATTERN (insn)) != USE
		   && GET_CODE (PATTERN (insn)) != CLOBBER)
	    ls.can_issue_more--;
	  advance = schedule_insn (insn);

	  if (SHADOW_P (insn))
	    ls.shadows_only_p = true;

	  /* After issuing an asm insn we should start a new cycle.  */
	  if (advance == 0 && asm_p)
	    advance = 1;

	  if (must_backtrack)
	    break;

	  if (advance != 0)
	    break;

	  ls.first_cycle_insn_p = false;
	  if (ready.n_ready > 0)
	    prune_ready_list (temp_state, false, ls.shadows_only_p,
			      ls.modulo_epilogue);
	}

    do_backtrack:
      if (!must_backtrack)
	for (i = 0; i < ready.n_ready; i++)
	  {
	    rtx_insn *insn = ready_element (&ready, i);
	    if (INSN_EXACT_TICK (insn) == clock_var)
	      {
		must_backtrack = true;
		clock_var++;
		break;
	      }
	  }
      if (must_backtrack && modulo_ii > 0)
	{
	  if (modulo_backtracks_left == 0)
	    goto end_schedule;
	  modulo_backtracks_left--;
	}
      while (must_backtrack)
	{
	  struct haifa_saved_data *failed;
	  rtx_insn *failed_insn;

	  must_backtrack = false;
	  failed = verify_shadows ();
	  gcc_assert (failed);

	  failed_insn = failed->delay_pair->i1;
	  /* Clear these queues.  */
	  perform_replacements_new_cycle ();
	  toggle_cancelled_flags (false);
	  unschedule_insns_until (failed_insn);
	  while (failed != backtrack_queue)
	    free_topmost_backtrack_point (true);
	  restore_last_backtrack_point (&ls);
	  if (sched_verbose >= 2)
	    fprintf (sched_dump, ";;\t\trewind to cycle %d\n", clock_var);
	  /* Delay by at least a cycle.  This could cause additional
	     backtracking.  */
	  queue_insn (failed_insn, 1, "backtracked");
	  advance = 0;
	  if (must_backtrack)
	    continue;
	  if (ready.n_ready > 0)
	    goto resume_after_backtrack;
	  else
	    {
	      if (clock_var == 0 && ls.first_cycle_insn_p)
		goto end_schedule;
	      advance = 1;
	      break;
	    }
	}
      ls.first_cycle_insn_p = true;
    }
  if (ls.modulo_epilogue)
    success = true;
 end_schedule:
  if (!ls.first_cycle_insn_p || advance)
    advance_one_cycle ();
  perform_replacements_new_cycle ();
  if (modulo_ii > 0)
    {
      /* Once again, debug insn suckiness: they can be on the ready list
	 even if they have unresolved dependencies.  To make our view
	 of the world consistent, remove such "ready" insns.  */
    restart_debug_insn_loop:
      for (i = ready.n_ready - 1; i >= 0; i--)
	{
	  rtx_insn *x;

	  x = ready_element (&ready, i);
	  if (DEPS_LIST_FIRST (INSN_HARD_BACK_DEPS (x)) != NULL
	      || DEPS_LIST_FIRST (INSN_SPEC_BACK_DEPS (x)) != NULL)
	    {
	      ready_remove (&ready, i);
	      goto restart_debug_insn_loop;
	    }
	}
      for (i = ready.n_ready - 1; i >= 0; i--)
	{
	  rtx_insn *x;

	  x = ready_element (&ready, i);
	  resolve_dependencies (x);
	}
      for (i = 0; i <= max_insn_queue_index; i++)
	{
	  rtx_insn_list *link;
	  while ((link = insn_queue[i]) != NULL)
	    {
	      rtx_insn *x = link->insn ();
	      insn_queue[i] = link->next ();
	      QUEUE_INDEX (x) = QUEUE_NOWHERE;
	      free_INSN_LIST_node (link);
	      resolve_dependencies (x);
	    }
	}
    }

  if (!success)
    undo_all_replacements ();

  /* Debug info.  */
  if (sched_verbose)
    {
      fprintf (sched_dump, ";;\tReady list (final):  ");
      debug_ready_list (&ready);
    }

  if (modulo_ii == 0 && current_sched_info->queue_must_finish_empty)
    /* Sanity check -- queue must be empty now.  Meaningless if region has
       multiple bbs.  */
    gcc_assert (!q_size && !ready.n_ready && !ready.n_debug);
  else if (modulo_ii == 0)
    {
      /* We must maintain QUEUE_INDEX between blocks in region.  */
      for (i = ready.n_ready - 1; i >= 0; i--)
	{
	  rtx_insn *x;

	  x = ready_element (&ready, i);
	  QUEUE_INDEX (x) = QUEUE_NOWHERE;
	  TODO_SPEC (x) = HARD_DEP;
	}

      if (q_size)
	for (i = 0; i <= max_insn_queue_index; i++)
	  {
	    rtx_insn_list *link;
	    for (link = insn_queue[i]; link; link = link->next ())
	      {
		rtx_insn *x;

		x = link->insn ();
		QUEUE_INDEX (x) = QUEUE_NOWHERE;
		TODO_SPEC (x) = HARD_DEP;
	      }
	    free_INSN_LIST_list (&insn_queue[i]);
	  }
    }

  if (sched_pressure == SCHED_PRESSURE_MODEL)
    model_end_schedule ();

  if (success)
    {
      commit_schedule (prev_head, tail, target_bb);
      if (sched_verbose)
	fprintf (sched_dump, ";;   total time = %d\n", clock_var);
    }
  else
    last_scheduled_insn = tail;

  scheduled_insns.truncate (0);

  if (!current_sched_info->queue_must_finish_empty
      || haifa_recovery_bb_recently_added_p)
    {
      /* INSN_TICK (minimum clock tick at which the insn becomes
         ready) may be not correct for the insn in the subsequent
         blocks of the region.  We should use a correct value of
         `clock_var' or modify INSN_TICK.  It is better to keep
         clock_var value equal to 0 at the start of a basic block.
         Therefore we modify INSN_TICK here.  */
      fix_inter_tick (NEXT_INSN (prev_head), last_scheduled_insn);
    }

  if (targetm.sched.finish)
    {
      targetm.sched.finish (sched_dump, sched_verbose);
      /* Target might have added some instructions to the scheduled block
	 in its md_finish () hook.  These new insns don't have any data
	 initialized and to identify them we extend h_i_d so that they'll
	 get zero luids.  */
      sched_extend_luids ();
    }

  /* Update head/tail boundaries.  */
  head = NEXT_INSN (prev_head);
  tail = last_scheduled_insn;

  if (sched_verbose)
    {
      fprintf (sched_dump, ";;   new head = %d\n;;   new tail = %d\n",
	       INSN_UID (head), INSN_UID (tail));

      if (sched_verbose >= 2)
	{
	  dump_insn_stream (head, tail);
	  print_rank_for_schedule_stats (";; TOTAL ", &rank_for_schedule_stats,
					 NULL);
	}

      fprintf (sched_dump, "\n");
    }

  head = restore_other_notes (head, NULL);

  current_sched_info->head = head;
  current_sched_info->tail = tail;

  free_backtrack_queue ();

  return success;
}

/* Set_priorities: compute priority of each insn in the block.  */

int
set_priorities (rtx_insn *head, rtx_insn *tail)
{
  rtx_insn *insn;
  int n_insn;
  int sched_max_insns_priority =
	current_sched_info->sched_max_insns_priority;
  rtx_insn *prev_head;

  if (head == tail && ! INSN_P (head))
    gcc_unreachable ();

  n_insn = 0;

  prev_head = PREV_INSN (head);
  for (insn = tail; insn != prev_head; insn = PREV_INSN (insn))
    {
      if (!INSN_P (insn))
	continue;

      n_insn++;
      (void) priority (insn);

      gcc_assert (INSN_PRIORITY_KNOWN (insn));

      sched_max_insns_priority = MAX (sched_max_insns_priority,
				      INSN_PRIORITY (insn));
    }

  current_sched_info->sched_max_insns_priority = sched_max_insns_priority;

  return n_insn;
}

/* Set dump and sched_verbose for the desired debugging output.  If no
   dump-file was specified, but -fsched-verbose=N (any N), print to stderr.
   For -fsched-verbose=N, N>=10, print everything to stderr.  */
void
setup_sched_dump (void)
{
  sched_verbose = sched_verbose_param;
  if (sched_verbose_param == 0 && dump_file)
    sched_verbose = 1;
  sched_dump = ((sched_verbose_param >= 10 || !dump_file)
		? stderr : dump_file);
}

/* Allocate data for register pressure sensitive scheduling.  */
static void
alloc_global_sched_pressure_data (void)
{
  if (sched_pressure != SCHED_PRESSURE_NONE)
    {
      int i, max_regno = max_reg_num ();

      if (sched_dump != NULL)
	/* We need info about pseudos for rtl dumps about pseudo
	   classes and costs.  */
	regstat_init_n_sets_and_refs ();
      ira_set_pseudo_classes (true, sched_verbose ? sched_dump : NULL);
      sched_regno_pressure_class
	= (enum reg_class *) xmalloc (max_regno * sizeof (enum reg_class));
      for (i = 0; i < max_regno; i++)
	sched_regno_pressure_class[i]
	  = (i < FIRST_PSEUDO_REGISTER
	     ? ira_pressure_class_translate[REGNO_REG_CLASS (i)]
	     : ira_pressure_class_translate[reg_allocno_class (i)]);
      curr_reg_live = BITMAP_ALLOC (NULL);
      if (sched_pressure == SCHED_PRESSURE_WEIGHTED)
	{
	  saved_reg_live = BITMAP_ALLOC (NULL);
	  region_ref_regs = BITMAP_ALLOC (NULL);
	}

      /* Calculate number of CALL_USED_REGS in register classes that
	 we calculate register pressure for.  */
      for (int c = 0; c < ira_pressure_classes_num; ++c)
	{
	  enum reg_class cl = ira_pressure_classes[c];

	  call_used_regs_num[cl] = 0;

	  for (int i = 0; i < ira_class_hard_regs_num[cl]; ++i)
	    if (call_used_regs[ira_class_hard_regs[cl][i]])
	      ++call_used_regs_num[cl];
	}
    }
}

/*  Free data for register pressure sensitive scheduling.  Also called
    from schedule_region when stopping sched-pressure early.  */
void
free_global_sched_pressure_data (void)
{
  if (sched_pressure != SCHED_PRESSURE_NONE)
    {
      if (regstat_n_sets_and_refs != NULL)
	regstat_free_n_sets_and_refs ();
      if (sched_pressure == SCHED_PRESSURE_WEIGHTED)
	{
	  BITMAP_FREE (region_ref_regs);
	  BITMAP_FREE (saved_reg_live);
	}
      BITMAP_FREE (curr_reg_live);
      free (sched_regno_pressure_class);
    }
}

/* Initialize some global state for the scheduler.  This function works
   with the common data shared between all the schedulers.  It is called
   from the scheduler specific initialization routine.  */

void
sched_init (void)
{
  /* Disable speculative loads in their presence if cc0 defined.  */
#ifdef HAVE_cc0
  flag_schedule_speculative_load = 0;
#endif

  if (targetm.sched.dispatch (NULL, IS_DISPATCH_ON))
    targetm.sched.dispatch_do (NULL, DISPATCH_INIT);

  if (live_range_shrinkage_p)
    sched_pressure = SCHED_PRESSURE_WEIGHTED;
  else if (flag_sched_pressure
	   && !reload_completed
	   && common_sched_info->sched_pass_id == SCHED_RGN_PASS)
    sched_pressure = ((enum sched_pressure_algorithm)
		      PARAM_VALUE (PARAM_SCHED_PRESSURE_ALGORITHM));
  else
    sched_pressure = SCHED_PRESSURE_NONE;

  if (sched_pressure != SCHED_PRESSURE_NONE)
    ira_setup_eliminable_regset ();

  /* Initialize SPEC_INFO.  */
  if (targetm.sched.set_sched_flags)
    {
      spec_info = &spec_info_var;
      targetm.sched.set_sched_flags (spec_info);

      if (spec_info->mask != 0)
        {
          spec_info->data_weakness_cutoff =
            (PARAM_VALUE (PARAM_SCHED_SPEC_PROB_CUTOFF) * MAX_DEP_WEAK) / 100;
          spec_info->control_weakness_cutoff =
            (PARAM_VALUE (PARAM_SCHED_SPEC_PROB_CUTOFF)
             * REG_BR_PROB_BASE) / 100;
        }
      else
	/* So we won't read anything accidentally.  */
	spec_info = NULL;

    }
  else
    /* So we won't read anything accidentally.  */
    spec_info = 0;

  /* Initialize issue_rate.  */
  if (targetm.sched.issue_rate)
    issue_rate = targetm.sched.issue_rate ();
  else
    issue_rate = 1;

  if (targetm.sched.first_cycle_multipass_dfa_lookahead
      /* Don't use max_issue with reg_pressure scheduling.  Multipass
	 scheduling and reg_pressure scheduling undo each other's decisions.  */
      && sched_pressure == SCHED_PRESSURE_NONE)
    dfa_lookahead = targetm.sched.first_cycle_multipass_dfa_lookahead ();
  else
    dfa_lookahead = 0;

  /* Set to "0" so that we recalculate.  */
  max_lookahead_tries = 0;

  if (targetm.sched.init_dfa_pre_cycle_insn)
    targetm.sched.init_dfa_pre_cycle_insn ();

  if (targetm.sched.init_dfa_post_cycle_insn)
    targetm.sched.init_dfa_post_cycle_insn ();

  dfa_start ();
  dfa_state_size = state_size ();

  init_alias_analysis ();

  if (!sched_no_dce)
    df_set_flags (DF_LR_RUN_DCE);
  df_note_add_problem ();

  /* More problems needed for interloop dep calculation in SMS.  */
  if (common_sched_info->sched_pass_id == SCHED_SMS_PASS)
    {
      df_rd_add_problem ();
      df_chain_add_problem (DF_DU_CHAIN + DF_UD_CHAIN);
    }

  df_analyze ();

  /* Do not run DCE after reload, as this can kill nops inserted
     by bundling.  */
  if (reload_completed)
    df_clear_flags (DF_LR_RUN_DCE);

  regstat_compute_calls_crossed ();

  if (targetm.sched.init_global)
    targetm.sched.init_global (sched_dump, sched_verbose, get_max_uid () + 1);

  alloc_global_sched_pressure_data ();

  curr_state = xmalloc (dfa_state_size);
}

static void haifa_init_only_bb (basic_block, basic_block);

/* Initialize data structures specific to the Haifa scheduler.  */
void
haifa_sched_init (void)
{
  setup_sched_dump ();
  sched_init ();

  scheduled_insns.create (0);

  if (spec_info != NULL)
    {
      sched_deps_info->use_deps_list = 1;
      sched_deps_info->generate_spec_deps = 1;
    }

  /* Initialize luids, dependency caches, target and h_i_d for the
     whole function.  */
  {
    bb_vec_t bbs;
    bbs.create (n_basic_blocks_for_fn (cfun));
    basic_block bb;

    sched_init_bbs ();

    FOR_EACH_BB_FN (bb, cfun)
      bbs.quick_push (bb);
    sched_init_luids (bbs);
    sched_deps_init (true);
    sched_extend_target ();
    haifa_init_h_i_d (bbs);

    bbs.release ();
  }

  sched_init_only_bb = haifa_init_only_bb;
  sched_split_block = sched_split_block_1;
  sched_create_empty_bb = sched_create_empty_bb_1;
  haifa_recovery_bb_ever_added_p = false;

  nr_begin_data = nr_begin_control = nr_be_in_data = nr_be_in_control = 0;
  before_recovery = 0;
  after_recovery = 0;

  modulo_ii = 0;
}

/* Finish work with the data specific to the Haifa scheduler.  */
void
haifa_sched_finish (void)
{
  sched_create_empty_bb = NULL;
  sched_split_block = NULL;
  sched_init_only_bb = NULL;

  if (spec_info && spec_info->dump)
    {
      char c = reload_completed ? 'a' : 'b';

      fprintf (spec_info->dump,
	       ";; %s:\n", current_function_name ());

      fprintf (spec_info->dump,
               ";; Procedure %cr-begin-data-spec motions == %d\n",
               c, nr_begin_data);
      fprintf (spec_info->dump,
               ";; Procedure %cr-be-in-data-spec motions == %d\n",
               c, nr_be_in_data);
      fprintf (spec_info->dump,
               ";; Procedure %cr-begin-control-spec motions == %d\n",
               c, nr_begin_control);
      fprintf (spec_info->dump,
               ";; Procedure %cr-be-in-control-spec motions == %d\n",
               c, nr_be_in_control);
    }

  scheduled_insns.release ();

  /* Finalize h_i_d, dependency caches, and luids for the whole
     function.  Target will be finalized in md_global_finish ().  */
  sched_deps_finish ();
  sched_finish_luids ();
  current_sched_info = NULL;
  sched_finish ();
}

/* Free global data used during insn scheduling.  This function works with
   the common data shared between the schedulers.  */

void
sched_finish (void)
{
  haifa_finish_h_i_d ();
  free_global_sched_pressure_data ();
  free (curr_state);

  if (targetm.sched.finish_global)
    targetm.sched.finish_global (sched_dump, sched_verbose);

  end_alias_analysis ();

  regstat_free_calls_crossed ();

  dfa_finish ();
}

/* Free all delay_pair structures that were recorded.  */
void
free_delay_pairs (void)
{
  if (delay_htab)
    {
      delay_htab->empty ();
      delay_htab_i2->empty ();
    }
}

/* Fix INSN_TICKs of the instructions in the current block as well as
   INSN_TICKs of their dependents.
   HEAD and TAIL are the begin and the end of the current scheduled block.  */
static void
fix_inter_tick (rtx_insn *head, rtx_insn *tail)
{
  /* Set of instructions with corrected INSN_TICK.  */
  bitmap_head processed;
  /* ??? It is doubtful if we should assume that cycle advance happens on
     basic block boundaries.  Basically insns that are unconditionally ready
     on the start of the block are more preferable then those which have
     a one cycle dependency over insn from the previous block.  */
  int next_clock = clock_var + 1;

  bitmap_initialize (&processed, 0);

  /* Iterates over scheduled instructions and fix their INSN_TICKs and
     INSN_TICKs of dependent instructions, so that INSN_TICKs are consistent
     across different blocks.  */
  for (tail = NEXT_INSN (tail); head != tail; head = NEXT_INSN (head))
    {
      if (INSN_P (head))
	{
	  int tick;
	  sd_iterator_def sd_it;
	  dep_t dep;

	  tick = INSN_TICK (head);
	  gcc_assert (tick >= MIN_TICK);

	  /* Fix INSN_TICK of instruction from just scheduled block.  */
	  if (bitmap_set_bit (&processed, INSN_LUID (head)))
	    {
	      tick -= next_clock;

	      if (tick < MIN_TICK)
		tick = MIN_TICK;

	      INSN_TICK (head) = tick;
	    }

	  if (DEBUG_INSN_P (head))
	    continue;

	  FOR_EACH_DEP (head, SD_LIST_RES_FORW, sd_it, dep)
	    {
	      rtx_insn *next;

	      next = DEP_CON (dep);
	      tick = INSN_TICK (next);

	      if (tick != INVALID_TICK
		  /* If NEXT has its INSN_TICK calculated, fix it.
		     If not - it will be properly calculated from
		     scratch later in fix_tick_ready.  */
		  && bitmap_set_bit (&processed, INSN_LUID (next)))
		{
		  tick -= next_clock;

		  if (tick < MIN_TICK)
		    tick = MIN_TICK;

		  if (tick > INTER_TICK (next))
		    INTER_TICK (next) = tick;
		  else
		    tick = INTER_TICK (next);

		  INSN_TICK (next) = tick;
		}
	    }
	}
    }
  bitmap_clear (&processed);
}

/* Check if NEXT is ready to be added to the ready or queue list.
   If "yes", add it to the proper list.
   Returns:
      -1 - is not ready yet,
       0 - added to the ready list,
   0 < N - queued for N cycles.  */
int
try_ready (rtx_insn *next)
{
  ds_t old_ts, new_ts;

  old_ts = TODO_SPEC (next);

  gcc_assert (!(old_ts & ~(SPECULATIVE | HARD_DEP | DEP_CONTROL | DEP_POSTPONED))
	      && (old_ts == HARD_DEP
		  || old_ts == DEP_POSTPONED
		  || (old_ts & SPECULATIVE)
		  || old_ts == DEP_CONTROL));

  new_ts = recompute_todo_spec (next, false);

  if (new_ts & (HARD_DEP | DEP_POSTPONED))
    gcc_assert (new_ts == old_ts
		&& QUEUE_INDEX (next) == QUEUE_NOWHERE);
  else if (current_sched_info->new_ready)
    new_ts = current_sched_info->new_ready (next, new_ts);

  /* * if !(old_ts & SPECULATIVE) (e.g. HARD_DEP or 0), then insn might
     have its original pattern or changed (speculative) one.  This is due
     to changing ebb in region scheduling.
     * But if (old_ts & SPECULATIVE), then we are pretty sure that insn
     has speculative pattern.

     We can't assert (!(new_ts & HARD_DEP) || new_ts == old_ts) here because
     control-speculative NEXT could have been discarded by sched-rgn.c
     (the same case as when discarded by can_schedule_ready_p ()).  */

  if ((new_ts & SPECULATIVE)
      /* If (old_ts == new_ts), then (old_ts & SPECULATIVE) and we don't
	 need to change anything.  */
      && new_ts != old_ts)
    {
      int res;
      rtx new_pat;

      gcc_assert ((new_ts & SPECULATIVE) && !(new_ts & ~SPECULATIVE));

      res = haifa_speculate_insn (next, new_ts, &new_pat);

      switch (res)
	{
	case -1:
	  /* It would be nice to change DEP_STATUS of all dependences,
	     which have ((DEP_STATUS & SPECULATIVE) == new_ts) to HARD_DEP,
	     so we won't reanalyze anything.  */
	  new_ts = HARD_DEP;
	  break;

	case 0:
	  /* We follow the rule, that every speculative insn
	     has non-null ORIG_PAT.  */
	  if (!ORIG_PAT (next))
	    ORIG_PAT (next) = PATTERN (next);
	  break;

	case 1:
	  if (!ORIG_PAT (next))
	    /* If we gonna to overwrite the original pattern of insn,
	       save it.  */
	    ORIG_PAT (next) = PATTERN (next);

	  res = haifa_change_pattern (next, new_pat);
	  gcc_assert (res);
	  break;

	default:
	  gcc_unreachable ();
	}
    }

  /* We need to restore pattern only if (new_ts == 0), because otherwise it is
     either correct (new_ts & SPECULATIVE),
     or we simply don't care (new_ts & HARD_DEP).  */

  gcc_assert (!ORIG_PAT (next)
	      || !IS_SPECULATION_BRANCHY_CHECK_P (next));

  TODO_SPEC (next) = new_ts;

  if (new_ts & (HARD_DEP | DEP_POSTPONED))
    {
      /* We can't assert (QUEUE_INDEX (next) == QUEUE_NOWHERE) here because
	 control-speculative NEXT could have been discarded by sched-rgn.c
	 (the same case as when discarded by can_schedule_ready_p ()).  */
      /*gcc_assert (QUEUE_INDEX (next) == QUEUE_NOWHERE);*/

      change_queue_index (next, QUEUE_NOWHERE);

      return -1;
    }
  else if (!(new_ts & BEGIN_SPEC)
	   && ORIG_PAT (next) && PREDICATED_PAT (next) == NULL_RTX
	   && !IS_SPECULATION_CHECK_P (next))
    /* We should change pattern of every previously speculative
       instruction - and we determine if NEXT was speculative by using
       ORIG_PAT field.  Except one case - speculation checks have ORIG_PAT
       pat too, so skip them.  */
    {
      bool success = haifa_change_pattern (next, ORIG_PAT (next));
      gcc_assert (success);
      ORIG_PAT (next) = 0;
    }

  if (sched_verbose >= 2)
    {
      fprintf (sched_dump, ";;\t\tdependencies resolved: insn %s",
               (*current_sched_info->print_insn) (next, 0));

      if (spec_info && spec_info->dump)
        {
          if (new_ts & BEGIN_DATA)
            fprintf (spec_info->dump, "; data-spec;");
          if (new_ts & BEGIN_CONTROL)
            fprintf (spec_info->dump, "; control-spec;");
          if (new_ts & BE_IN_CONTROL)
            fprintf (spec_info->dump, "; in-control-spec;");
        }
      if (TODO_SPEC (next) & DEP_CONTROL)
	fprintf (sched_dump, " predicated");
      fprintf (sched_dump, "\n");
    }

  adjust_priority (next);

  return fix_tick_ready (next);
}

/* Calculate INSN_TICK of NEXT and add it to either ready or queue list.  */
static int
fix_tick_ready (rtx_insn *next)
{
  int tick, delay;

  if (!DEBUG_INSN_P (next) && !sd_lists_empty_p (next, SD_LIST_RES_BACK))
    {
      int full_p;
      sd_iterator_def sd_it;
      dep_t dep;

      tick = INSN_TICK (next);
      /* if tick is not equal to INVALID_TICK, then update
	 INSN_TICK of NEXT with the most recent resolved dependence
	 cost.  Otherwise, recalculate from scratch.  */
      full_p = (tick == INVALID_TICK);

      FOR_EACH_DEP (next, SD_LIST_RES_BACK, sd_it, dep)
        {
          rtx_insn *pro = DEP_PRO (dep);
          int tick1;

	  gcc_assert (INSN_TICK (pro) >= MIN_TICK);

          tick1 = INSN_TICK (pro) + dep_cost (dep);
          if (tick1 > tick)
            tick = tick1;

	  if (!full_p)
	    break;
        }
    }
  else
    tick = -1;

  INSN_TICK (next) = tick;

  delay = tick - clock_var;
  if (delay <= 0 || sched_pressure != SCHED_PRESSURE_NONE || sched_fusion)
    delay = QUEUE_READY;

  change_queue_index (next, delay);

  return delay;
}

/* Move NEXT to the proper queue list with (DELAY >= 1),
   or add it to the ready list (DELAY == QUEUE_READY),
   or remove it from ready and queue lists at all (DELAY == QUEUE_NOWHERE).  */
static void
change_queue_index (rtx_insn *next, int delay)
{
  int i = QUEUE_INDEX (next);

  gcc_assert (QUEUE_NOWHERE <= delay && delay <= max_insn_queue_index
	      && delay != 0);
  gcc_assert (i != QUEUE_SCHEDULED);

  if ((delay > 0 && NEXT_Q_AFTER (q_ptr, delay) == i)
      || (delay < 0 && delay == i))
    /* We have nothing to do.  */
    return;

  /* Remove NEXT from wherever it is now.  */
  if (i == QUEUE_READY)
    ready_remove_insn (next);
  else if (i >= 0)
    queue_remove (next);

  /* Add it to the proper place.  */
  if (delay == QUEUE_READY)
    ready_add (readyp, next, false);
  else if (delay >= 1)
    queue_insn (next, delay, "change queue index");

  if (sched_verbose >= 2)
    {
      fprintf (sched_dump, ";;\t\ttick updated: insn %s",
	       (*current_sched_info->print_insn) (next, 0));

      if (delay == QUEUE_READY)
	fprintf (sched_dump, " into ready\n");
      else if (delay >= 1)
	fprintf (sched_dump, " into queue with cost=%d\n", delay);
      else
	fprintf (sched_dump, " removed from ready or queue lists\n");
    }
}

static int sched_ready_n_insns = -1;

/* Initialize per region data structures.  */
void
sched_extend_ready_list (int new_sched_ready_n_insns)
{
  int i;

  if (sched_ready_n_insns == -1)
    /* At the first call we need to initialize one more choice_stack
       entry.  */
    {
      i = 0;
      sched_ready_n_insns = 0;
      scheduled_insns.reserve (new_sched_ready_n_insns);
    }
  else
    i = sched_ready_n_insns + 1;

  ready.veclen = new_sched_ready_n_insns + issue_rate;
  ready.vec = XRESIZEVEC (rtx_insn *, ready.vec, ready.veclen);

  gcc_assert (new_sched_ready_n_insns >= sched_ready_n_insns);

  ready_try = (signed char *) xrecalloc (ready_try, new_sched_ready_n_insns,
					 sched_ready_n_insns,
					 sizeof (*ready_try));

  /* We allocate +1 element to save initial state in the choice_stack[0]
     entry.  */
  choice_stack = XRESIZEVEC (struct choice_entry, choice_stack,
			     new_sched_ready_n_insns + 1);

  for (; i <= new_sched_ready_n_insns; i++)
    {
      choice_stack[i].state = xmalloc (dfa_state_size);

      if (targetm.sched.first_cycle_multipass_init)
	targetm.sched.first_cycle_multipass_init (&(choice_stack[i]
						    .target_data));
    }

  sched_ready_n_insns = new_sched_ready_n_insns;
}

/* Free per region data structures.  */
void
sched_finish_ready_list (void)
{
  int i;

  free (ready.vec);
  ready.vec = NULL;
  ready.veclen = 0;

  free (ready_try);
  ready_try = NULL;

  for (i = 0; i <= sched_ready_n_insns; i++)
    {
      if (targetm.sched.first_cycle_multipass_fini)
	targetm.sched.first_cycle_multipass_fini (&(choice_stack[i]
						    .target_data));

      free (choice_stack [i].state);
    }
  free (choice_stack);
  choice_stack = NULL;

  sched_ready_n_insns = -1;
}

static int
haifa_luid_for_non_insn (rtx x)
{
  gcc_assert (NOTE_P (x) || LABEL_P (x));

  return 0;
}

/* Generates recovery code for INSN.  */
static void
generate_recovery_code (rtx_insn *insn)
{
  if (TODO_SPEC (insn) & BEGIN_SPEC)
    begin_speculative_block (insn);

  /* Here we have insn with no dependencies to
     instructions other then CHECK_SPEC ones.  */

  if (TODO_SPEC (insn) & BE_IN_SPEC)
    add_to_speculative_block (insn);
}

/* Helper function.
   Tries to add speculative dependencies of type FS between instructions
   in deps_list L and TWIN.  */
static void
process_insn_forw_deps_be_in_spec (rtx insn, rtx_insn *twin, ds_t fs)
{
  sd_iterator_def sd_it;
  dep_t dep;

  FOR_EACH_DEP (insn, SD_LIST_FORW, sd_it, dep)
    {
      ds_t ds;
      rtx_insn *consumer;

      consumer = DEP_CON (dep);

      ds = DEP_STATUS (dep);

      if (/* If we want to create speculative dep.  */
	  fs
	  /* And we can do that because this is a true dep.  */
	  && (ds & DEP_TYPES) == DEP_TRUE)
	{
	  gcc_assert (!(ds & BE_IN_SPEC));

	  if (/* If this dep can be overcome with 'begin speculation'.  */
	      ds & BEGIN_SPEC)
	    /* Then we have a choice: keep the dep 'begin speculative'
	       or transform it into 'be in speculative'.  */
	    {
	      if (/* In try_ready we assert that if insn once became ready
		     it can be removed from the ready (or queue) list only
		     due to backend decision.  Hence we can't let the
		     probability of the speculative dep to decrease.  */
		  ds_weak (ds) <= ds_weak (fs))
		{
		  ds_t new_ds;

		  new_ds = (ds & ~BEGIN_SPEC) | fs;

		  if (/* consumer can 'be in speculative'.  */
		      sched_insn_is_legitimate_for_speculation_p (consumer,
								  new_ds))
		    /* Transform it to be in speculative.  */
		    ds = new_ds;
		}
	    }
	  else
	    /* Mark the dep as 'be in speculative'.  */
	    ds |= fs;
	}

      {
	dep_def _new_dep, *new_dep = &_new_dep;

	init_dep_1 (new_dep, twin, consumer, DEP_TYPE (dep), ds);
	sd_add_dep (new_dep, false);
      }
    }
}

/* Generates recovery code for BEGIN speculative INSN.  */
static void
begin_speculative_block (rtx_insn *insn)
{
  if (TODO_SPEC (insn) & BEGIN_DATA)
    nr_begin_data++;
  if (TODO_SPEC (insn) & BEGIN_CONTROL)
    nr_begin_control++;

  create_check_block_twin (insn, false);

  TODO_SPEC (insn) &= ~BEGIN_SPEC;
}

static void haifa_init_insn (rtx_insn *);

/* Generates recovery code for BE_IN speculative INSN.  */
static void
add_to_speculative_block (rtx_insn *insn)
{
  ds_t ts;
  sd_iterator_def sd_it;
  dep_t dep;
  rtx_insn_list *twins = NULL;
  rtx_vec_t priorities_roots;

  ts = TODO_SPEC (insn);
  gcc_assert (!(ts & ~BE_IN_SPEC));

  if (ts & BE_IN_DATA)
    nr_be_in_data++;
  if (ts & BE_IN_CONTROL)
    nr_be_in_control++;

  TODO_SPEC (insn) &= ~BE_IN_SPEC;
  gcc_assert (!TODO_SPEC (insn));

  DONE_SPEC (insn) |= ts;

  /* First we convert all simple checks to branchy.  */
  for (sd_it = sd_iterator_start (insn, SD_LIST_SPEC_BACK);
       sd_iterator_cond (&sd_it, &dep);)
    {
      rtx_insn *check = DEP_PRO (dep);

      if (IS_SPECULATION_SIMPLE_CHECK_P (check))
	{
	  create_check_block_twin (check, true);

	  /* Restart search.  */
	  sd_it = sd_iterator_start (insn, SD_LIST_SPEC_BACK);
	}
      else
	/* Continue search.  */
	sd_iterator_next (&sd_it);
    }

  priorities_roots.create (0);
  clear_priorities (insn, &priorities_roots);

  while (1)
    {
      rtx_insn *check, *twin;
      basic_block rec;

      /* Get the first backward dependency of INSN.  */
      sd_it = sd_iterator_start (insn, SD_LIST_SPEC_BACK);
      if (!sd_iterator_cond (&sd_it, &dep))
	/* INSN has no backward dependencies left.  */
	break;

      gcc_assert ((DEP_STATUS (dep) & BEGIN_SPEC) == 0
		  && (DEP_STATUS (dep) & BE_IN_SPEC) != 0
		  && (DEP_STATUS (dep) & DEP_TYPES) == DEP_TRUE);

      check = DEP_PRO (dep);

      gcc_assert (!IS_SPECULATION_CHECK_P (check) && !ORIG_PAT (check)
		  && QUEUE_INDEX (check) == QUEUE_NOWHERE);

      rec = BLOCK_FOR_INSN (check);

      twin = emit_insn_before (copy_insn (PATTERN (insn)), BB_END (rec));
      haifa_init_insn (twin);

      sd_copy_back_deps (twin, insn, true);

      if (sched_verbose && spec_info->dump)
        /* INSN_BB (insn) isn't determined for twin insns yet.
           So we can't use current_sched_info->print_insn.  */
        fprintf (spec_info->dump, ";;\t\tGenerated twin insn : %d/rec%d\n",
                 INSN_UID (twin), rec->index);

      twins = alloc_INSN_LIST (twin, twins);

      /* Add dependences between TWIN and all appropriate
	 instructions from REC.  */
      FOR_EACH_DEP (insn, SD_LIST_SPEC_BACK, sd_it, dep)
	{
	  rtx_insn *pro = DEP_PRO (dep);

	  gcc_assert (DEP_TYPE (dep) == REG_DEP_TRUE);

	  /* INSN might have dependencies from the instructions from
	     several recovery blocks.  At this iteration we process those
	     producers that reside in REC.  */
	  if (BLOCK_FOR_INSN (pro) == rec)
	    {
	      dep_def _new_dep, *new_dep = &_new_dep;

	      init_dep (new_dep, pro, twin, REG_DEP_TRUE);
	      sd_add_dep (new_dep, false);
	    }
	}

      process_insn_forw_deps_be_in_spec (insn, twin, ts);

      /* Remove all dependencies between INSN and insns in REC.  */
      for (sd_it = sd_iterator_start (insn, SD_LIST_SPEC_BACK);
	   sd_iterator_cond (&sd_it, &dep);)
	{
	  rtx_insn *pro = DEP_PRO (dep);

	  if (BLOCK_FOR_INSN (pro) == rec)
	    sd_delete_dep (sd_it);
	  else
	    sd_iterator_next (&sd_it);
	}
    }

  /* We couldn't have added the dependencies between INSN and TWINS earlier
     because that would make TWINS appear in the INSN_BACK_DEPS (INSN).  */
  while (twins)
    {
      rtx_insn *twin;
      rtx_insn_list *next_node;

      twin = twins->insn ();

      {
	dep_def _new_dep, *new_dep = &_new_dep;

	init_dep (new_dep, insn, twin, REG_DEP_OUTPUT);
	sd_add_dep (new_dep, false);
      }

      next_node = twins->next ();
      free_INSN_LIST_node (twins);
      twins = next_node;
    }

  calc_priorities (priorities_roots);
  priorities_roots.release ();
}

/* Extends and fills with zeros (only the new part) array pointed to by P.  */
void *
xrecalloc (void *p, size_t new_nmemb, size_t old_nmemb, size_t size)
{
  gcc_assert (new_nmemb >= old_nmemb);
  p = XRESIZEVAR (void, p, new_nmemb * size);
  memset (((char *) p) + old_nmemb * size, 0, (new_nmemb - old_nmemb) * size);
  return p;
}

/* Helper function.
   Find fallthru edge from PRED.  */
edge
find_fallthru_edge_from (basic_block pred)
{
  edge e;
  basic_block succ;

  succ = pred->next_bb;
  gcc_assert (succ->prev_bb == pred);

  if (EDGE_COUNT (pred->succs) <= EDGE_COUNT (succ->preds))
    {
      e = find_fallthru_edge (pred->succs);

      if (e)
	{
	  gcc_assert (e->dest == succ);
	  return e;
	}
    }
  else
    {
      e = find_fallthru_edge (succ->preds);

      if (e)
	{
	  gcc_assert (e->src == pred);
	  return e;
	}
    }

  return NULL;
}

/* Extend per basic block data structures.  */
static void
sched_extend_bb (void)
{
  /* The following is done to keep current_sched_info->next_tail non null.  */
  rtx_insn *end = BB_END (EXIT_BLOCK_PTR_FOR_FN (cfun)->prev_bb);
  rtx_insn *insn = DEBUG_INSN_P (end) ? prev_nondebug_insn (end) : end;
  if (NEXT_INSN (end) == 0
      || (!NOTE_P (insn)
	  && !LABEL_P (insn)
	  /* Don't emit a NOTE if it would end up before a BARRIER.  */
	  && !BARRIER_P (NEXT_INSN (end))))
    {
      rtx_note *note = emit_note_after (NOTE_INSN_DELETED, end);
      /* Make note appear outside BB.  */
      set_block_for_insn (note, NULL);
      BB_END (EXIT_BLOCK_PTR_FOR_FN (cfun)->prev_bb) = end;
    }
}

/* Init per basic block data structures.  */
void
sched_init_bbs (void)
{
  sched_extend_bb ();
}

/* Initialize BEFORE_RECOVERY variable.  */
static void
init_before_recovery (basic_block *before_recovery_ptr)
{
  basic_block last;
  edge e;

  last = EXIT_BLOCK_PTR_FOR_FN (cfun)->prev_bb;
  e = find_fallthru_edge_from (last);

  if (e)
    {
      /* We create two basic blocks:
         1. Single instruction block is inserted right after E->SRC
         and has jump to
         2. Empty block right before EXIT_BLOCK.
         Between these two blocks recovery blocks will be emitted.  */

      basic_block single, empty;
      rtx_insn *x;
      rtx label;

      /* If the fallthrough edge to exit we've found is from the block we've
	 created before, don't do anything more.  */
      if (last == after_recovery)
	return;

      adding_bb_to_current_region_p = false;

      single = sched_create_empty_bb (last);
      empty = sched_create_empty_bb (single);

      /* Add new blocks to the root loop.  */
      if (current_loops != NULL)
	{
	  add_bb_to_loop (single, (*current_loops->larray)[0]);
	  add_bb_to_loop (empty, (*current_loops->larray)[0]);
	}

      single->count = last->count;
      empty->count = last->count;
      single->frequency = last->frequency;
      empty->frequency = last->frequency;
      BB_COPY_PARTITION (single, last);
      BB_COPY_PARTITION (empty, last);

      redirect_edge_succ (e, single);
      make_single_succ_edge (single, empty, 0);
      make_single_succ_edge (empty, EXIT_BLOCK_PTR_FOR_FN (cfun),
			     EDGE_FALLTHRU);

      label = block_label (empty);
      x = emit_jump_insn_after (gen_jump (label), BB_END (single));
      JUMP_LABEL (x) = label;
      LABEL_NUSES (label)++;
      haifa_init_insn (x);

      emit_barrier_after (x);

      sched_init_only_bb (empty, NULL);
      sched_init_only_bb (single, NULL);
      sched_extend_bb ();

      adding_bb_to_current_region_p = true;
      before_recovery = single;
      after_recovery = empty;

      if (before_recovery_ptr)
        *before_recovery_ptr = before_recovery;

      if (sched_verbose >= 2 && spec_info->dump)
        fprintf (spec_info->dump,
		 ";;\t\tFixed fallthru to EXIT : %d->>%d->%d->>EXIT\n",
                 last->index, single->index, empty->index);
    }
  else
    before_recovery = last;
}

/* Returns new recovery block.  */
basic_block
sched_create_recovery_block (basic_block *before_recovery_ptr)
{
  rtx label;
  rtx_insn *barrier;
  basic_block rec;

  haifa_recovery_bb_recently_added_p = true;
  haifa_recovery_bb_ever_added_p = true;

  init_before_recovery (before_recovery_ptr);

  barrier = get_last_bb_insn (before_recovery);
  gcc_assert (BARRIER_P (barrier));

  label = emit_label_after (gen_label_rtx (), barrier);

  rec = create_basic_block (label, label, before_recovery);

  /* A recovery block always ends with an unconditional jump.  */
  emit_barrier_after (BB_END (rec));

  if (BB_PARTITION (before_recovery) != BB_UNPARTITIONED)
    BB_SET_PARTITION (rec, BB_COLD_PARTITION);

  if (sched_verbose && spec_info->dump)
    fprintf (spec_info->dump, ";;\t\tGenerated recovery block rec%d\n",
             rec->index);

  return rec;
}

/* Create edges: FIRST_BB -> REC; FIRST_BB -> SECOND_BB; REC -> SECOND_BB
   and emit necessary jumps.  */
void
sched_create_recovery_edges (basic_block first_bb, basic_block rec,
			     basic_block second_bb)
{
  rtx label;
  rtx jump;
  int edge_flags;

  /* This is fixing of incoming edge.  */
  /* ??? Which other flags should be specified?  */
  if (BB_PARTITION (first_bb) != BB_PARTITION (rec))
    /* Partition type is the same, if it is "unpartitioned".  */
    edge_flags = EDGE_CROSSING;
  else
    edge_flags = 0;

  make_edge (first_bb, rec, edge_flags);
  label = block_label (second_bb);
  jump = emit_jump_insn_after (gen_jump (label), BB_END (rec));
  JUMP_LABEL (jump) = label;
  LABEL_NUSES (label)++;

  if (BB_PARTITION (second_bb) != BB_PARTITION (rec))
    /* Partition type is the same, if it is "unpartitioned".  */
    {
      /* Rewritten from cfgrtl.c.  */
      if (flag_reorder_blocks_and_partition
	  && targetm_common.have_named_sections)
	{
	  /* We don't need the same note for the check because
	     any_condjump_p (check) == true.  */
	  CROSSING_JUMP_P (jump) = 1;
	}
      edge_flags = EDGE_CROSSING;
    }
  else
    edge_flags = 0;

  make_single_succ_edge (rec, second_bb, edge_flags);
  if (dom_info_available_p (CDI_DOMINATORS))
    set_immediate_dominator (CDI_DOMINATORS, rec, first_bb);
}

/* This function creates recovery code for INSN.  If MUTATE_P is nonzero,
   INSN is a simple check, that should be converted to branchy one.  */
static void
create_check_block_twin (rtx_insn *insn, bool mutate_p)
{
  basic_block rec;
  rtx_insn *label, *check, *twin;
  rtx check_pat;
  ds_t fs;
  sd_iterator_def sd_it;
  dep_t dep;
  dep_def _new_dep, *new_dep = &_new_dep;
  ds_t todo_spec;

  gcc_assert (ORIG_PAT (insn) != NULL_RTX);

  if (!mutate_p)
    todo_spec = TODO_SPEC (insn);
  else
    {
      gcc_assert (IS_SPECULATION_SIMPLE_CHECK_P (insn)
		  && (TODO_SPEC (insn) & SPECULATIVE) == 0);

      todo_spec = CHECK_SPEC (insn);
    }

  todo_spec &= SPECULATIVE;

  /* Create recovery block.  */
  if (mutate_p || targetm.sched.needs_block_p (todo_spec))
    {
      rec = sched_create_recovery_block (NULL);
      label = BB_HEAD (rec);
    }
  else
    {
      rec = EXIT_BLOCK_PTR_FOR_FN (cfun);
      label = NULL;
    }

  /* Emit CHECK.  */
  check_pat = targetm.sched.gen_spec_check (insn, label, todo_spec);

  if (rec != EXIT_BLOCK_PTR_FOR_FN (cfun))
    {
      /* To have mem_reg alive at the beginning of second_bb,
	 we emit check BEFORE insn, so insn after splitting
	 insn will be at the beginning of second_bb, which will
	 provide us with the correct life information.  */
      check = emit_jump_insn_before (check_pat, insn);
      JUMP_LABEL (check) = label;
      LABEL_NUSES (label)++;
    }
  else
    check = emit_insn_before (check_pat, insn);

  /* Extend data structures.  */
  haifa_init_insn (check);

  /* CHECK is being added to current region.  Extend ready list.  */
  gcc_assert (sched_ready_n_insns != -1);
  sched_extend_ready_list (sched_ready_n_insns + 1);

  if (current_sched_info->add_remove_insn)
    current_sched_info->add_remove_insn (insn, 0);

  RECOVERY_BLOCK (check) = rec;

  if (sched_verbose && spec_info->dump)
    fprintf (spec_info->dump, ";;\t\tGenerated check insn : %s\n",
             (*current_sched_info->print_insn) (check, 0));

  gcc_assert (ORIG_PAT (insn));

  /* Initialize TWIN (twin is a duplicate of original instruction
     in the recovery block).  */
  if (rec != EXIT_BLOCK_PTR_FOR_FN (cfun))
    {
      sd_iterator_def sd_it;
      dep_t dep;

      FOR_EACH_DEP (insn, SD_LIST_RES_BACK, sd_it, dep)
	if ((DEP_STATUS (dep) & DEP_OUTPUT) != 0)
	  {
	    struct _dep _dep2, *dep2 = &_dep2;

	    init_dep (dep2, DEP_PRO (dep), check, REG_DEP_TRUE);

	    sd_add_dep (dep2, true);
	  }

      twin = emit_insn_after (ORIG_PAT (insn), BB_END (rec));
      haifa_init_insn (twin);

      if (sched_verbose && spec_info->dump)
	/* INSN_BB (insn) isn't determined for twin insns yet.
	   So we can't use current_sched_info->print_insn.  */
	fprintf (spec_info->dump, ";;\t\tGenerated twin insn : %d/rec%d\n",
		 INSN_UID (twin), rec->index);
    }
  else
    {
      ORIG_PAT (check) = ORIG_PAT (insn);
      HAS_INTERNAL_DEP (check) = 1;
      twin = check;
      /* ??? We probably should change all OUTPUT dependencies to
	 (TRUE | OUTPUT).  */
    }

  /* Copy all resolved back dependencies of INSN to TWIN.  This will
     provide correct value for INSN_TICK (TWIN).  */
  sd_copy_back_deps (twin, insn, true);

  if (rec != EXIT_BLOCK_PTR_FOR_FN (cfun))
    /* In case of branchy check, fix CFG.  */
    {
      basic_block first_bb, second_bb;
      rtx_insn *jump;

      first_bb = BLOCK_FOR_INSN (check);
      second_bb = sched_split_block (first_bb, check);

      sched_create_recovery_edges (first_bb, rec, second_bb);

      sched_init_only_bb (second_bb, first_bb);
      sched_init_only_bb (rec, EXIT_BLOCK_PTR_FOR_FN (cfun));

      jump = BB_END (rec);
      haifa_init_insn (jump);
    }

  /* Move backward dependences from INSN to CHECK and
     move forward dependences from INSN to TWIN.  */

  /* First, create dependencies between INSN's producers and CHECK & TWIN.  */
  FOR_EACH_DEP (insn, SD_LIST_BACK, sd_it, dep)
    {
      rtx_insn *pro = DEP_PRO (dep);
      ds_t ds;

      /* If BEGIN_DATA: [insn ~~TRUE~~> producer]:
	 check --TRUE--> producer  ??? or ANTI ???
	 twin  --TRUE--> producer
	 twin  --ANTI--> check

	 If BEGIN_CONTROL: [insn ~~ANTI~~> producer]:
	 check --ANTI--> producer
	 twin  --ANTI--> producer
	 twin  --ANTI--> check

	 If BE_IN_SPEC: [insn ~~TRUE~~> producer]:
	 check ~~TRUE~~> producer
	 twin  ~~TRUE~~> producer
	 twin  --ANTI--> check  */

      ds = DEP_STATUS (dep);

      if (ds & BEGIN_SPEC)
	{
	  gcc_assert (!mutate_p);
	  ds &= ~BEGIN_SPEC;
	}

      init_dep_1 (new_dep, pro, check, DEP_TYPE (dep), ds);
      sd_add_dep (new_dep, false);

      if (rec != EXIT_BLOCK_PTR_FOR_FN (cfun))
	{
	  DEP_CON (new_dep) = twin;
	  sd_add_dep (new_dep, false);
	}
    }

  /* Second, remove backward dependencies of INSN.  */
  for (sd_it = sd_iterator_start (insn, SD_LIST_SPEC_BACK);
       sd_iterator_cond (&sd_it, &dep);)
    {
      if ((DEP_STATUS (dep) & BEGIN_SPEC)
	  || mutate_p)
	/* We can delete this dep because we overcome it with
	   BEGIN_SPECULATION.  */
	sd_delete_dep (sd_it);
      else
	sd_iterator_next (&sd_it);
    }

  /* Future Speculations.  Determine what BE_IN speculations will be like.  */
  fs = 0;

  /* Fields (DONE_SPEC (x) & BEGIN_SPEC) and CHECK_SPEC (x) are set only
     here.  */

  gcc_assert (!DONE_SPEC (insn));

  if (!mutate_p)
    {
      ds_t ts = TODO_SPEC (insn);

      DONE_SPEC (insn) = ts & BEGIN_SPEC;
      CHECK_SPEC (check) = ts & BEGIN_SPEC;

      /* Luckiness of future speculations solely depends upon initial
	 BEGIN speculation.  */
      if (ts & BEGIN_DATA)
	fs = set_dep_weak (fs, BE_IN_DATA, get_dep_weak (ts, BEGIN_DATA));
      if (ts & BEGIN_CONTROL)
	fs = set_dep_weak (fs, BE_IN_CONTROL,
			   get_dep_weak (ts, BEGIN_CONTROL));
    }
  else
    CHECK_SPEC (check) = CHECK_SPEC (insn);

  /* Future speculations: call the helper.  */
  process_insn_forw_deps_be_in_spec (insn, twin, fs);

  if (rec != EXIT_BLOCK_PTR_FOR_FN (cfun))
    {
      /* Which types of dependencies should we use here is,
	 generally, machine-dependent question...  But, for now,
	 it is not.  */

      if (!mutate_p)
	{
	  init_dep (new_dep, insn, check, REG_DEP_TRUE);
	  sd_add_dep (new_dep, false);

	  init_dep (new_dep, insn, twin, REG_DEP_OUTPUT);
	  sd_add_dep (new_dep, false);
	}
      else
	{
	  if (spec_info->dump)
	    fprintf (spec_info->dump, ";;\t\tRemoved simple check : %s\n",
		     (*current_sched_info->print_insn) (insn, 0));

	  /* Remove all dependencies of the INSN.  */
	  {
	    sd_it = sd_iterator_start (insn, (SD_LIST_FORW
					      | SD_LIST_BACK
					      | SD_LIST_RES_BACK));
	    while (sd_iterator_cond (&sd_it, &dep))
	      sd_delete_dep (sd_it);
	  }

	  /* If former check (INSN) already was moved to the ready (or queue)
	     list, add new check (CHECK) there too.  */
	  if (QUEUE_INDEX (insn) != QUEUE_NOWHERE)
	    try_ready (check);

	  /* Remove old check from instruction stream and free its
	     data.  */
	  sched_remove_insn (insn);
	}

      init_dep (new_dep, check, twin, REG_DEP_ANTI);
      sd_add_dep (new_dep, false);
    }
  else
    {
      init_dep_1 (new_dep, insn, check, REG_DEP_TRUE, DEP_TRUE | DEP_OUTPUT);
      sd_add_dep (new_dep, false);
    }

  if (!mutate_p)
    /* Fix priorities.  If MUTATE_P is nonzero, this is not necessary,
       because it'll be done later in add_to_speculative_block.  */
    {
      rtx_vec_t priorities_roots = rtx_vec_t ();

      clear_priorities (twin, &priorities_roots);
      calc_priorities (priorities_roots);
      priorities_roots.release ();
    }
}

/* Removes dependency between instructions in the recovery block REC
   and usual region instructions.  It keeps inner dependences so it
   won't be necessary to recompute them.  */
static void
fix_recovery_deps (basic_block rec)
{
  rtx_insn *note, *insn, *jump;
  rtx_insn_list *ready_list = 0;
  bitmap_head in_ready;
  rtx_insn_list *link;

  bitmap_initialize (&in_ready, 0);

  /* NOTE - a basic block note.  */
  note = NEXT_INSN (BB_HEAD (rec));
  gcc_assert (NOTE_INSN_BASIC_BLOCK_P (note));
  insn = BB_END (rec);
  gcc_assert (JUMP_P (insn));
  insn = PREV_INSN (insn);

  do
    {
      sd_iterator_def sd_it;
      dep_t dep;

      for (sd_it = sd_iterator_start (insn, SD_LIST_FORW);
	   sd_iterator_cond (&sd_it, &dep);)
	{
	  rtx_insn *consumer = DEP_CON (dep);

	  if (BLOCK_FOR_INSN (consumer) != rec)
	    {
	      sd_delete_dep (sd_it);

	      if (bitmap_set_bit (&in_ready, INSN_LUID (consumer)))
		ready_list = alloc_INSN_LIST (consumer, ready_list);
	    }
	  else
	    {
	      gcc_assert ((DEP_STATUS (dep) & DEP_TYPES) == DEP_TRUE);

	      sd_iterator_next (&sd_it);
	    }
	}

      insn = PREV_INSN (insn);
    }
  while (insn != note);

  bitmap_clear (&in_ready);

  /* Try to add instructions to the ready or queue list.  */
  for (link = ready_list; link; link = link->next ())
    try_ready (link->insn ());
  free_INSN_LIST_list (&ready_list);

  /* Fixing jump's dependences.  */
  insn = BB_HEAD (rec);
  jump = BB_END (rec);

  gcc_assert (LABEL_P (insn));
  insn = NEXT_INSN (insn);

  gcc_assert (NOTE_INSN_BASIC_BLOCK_P (insn));
  add_jump_dependencies (insn, jump);
}

/* Change pattern of INSN to NEW_PAT.  Invalidate cached haifa
   instruction data.  */
static bool
haifa_change_pattern (rtx_insn *insn, rtx new_pat)
{
  int t;

  t = validate_change (insn, &PATTERN (insn), new_pat, 0);
  if (!t)
    return false;

  update_insn_after_change (insn);
  return true;
}

/* -1 - can't speculate,
   0 - for speculation with REQUEST mode it is OK to use
   current instruction pattern,
   1 - need to change pattern for *NEW_PAT to be speculative.  */
int
sched_speculate_insn (rtx_insn *insn, ds_t request, rtx *new_pat)
{
  gcc_assert (current_sched_info->flags & DO_SPECULATION
              && (request & SPECULATIVE)
	      && sched_insn_is_legitimate_for_speculation_p (insn, request));

  if ((request & spec_info->mask) != request)
    return -1;

  if (request & BE_IN_SPEC
      && !(request & BEGIN_SPEC))
    return 0;

  return targetm.sched.speculate_insn (insn, request, new_pat);
}

static int
haifa_speculate_insn (rtx_insn *insn, ds_t request, rtx *new_pat)
{
  gcc_assert (sched_deps_info->generate_spec_deps
	      && !IS_SPECULATION_CHECK_P (insn));

  if (HAS_INTERNAL_DEP (insn)
      || SCHED_GROUP_P (insn))
    return -1;

  return sched_speculate_insn (insn, request, new_pat);
}

/* Print some information about block BB, which starts with HEAD and
   ends with TAIL, before scheduling it.
   I is zero, if scheduler is about to start with the fresh ebb.  */
static void
dump_new_block_header (int i, basic_block bb, rtx_insn *head, rtx_insn *tail)
{
  if (!i)
    fprintf (sched_dump,
	     ";;   ======================================================\n");
  else
    fprintf (sched_dump,
	     ";;   =====================ADVANCING TO=====================\n");
  fprintf (sched_dump,
	   ";;   -- basic block %d from %d to %d -- %s reload\n",
	   bb->index, INSN_UID (head), INSN_UID (tail),
	   (reload_completed ? "after" : "before"));
  fprintf (sched_dump,
	   ";;   ======================================================\n");
  fprintf (sched_dump, "\n");
}

/* Unlink basic block notes and labels and saves them, so they
   can be easily restored.  We unlink basic block notes in EBB to
   provide back-compatibility with the previous code, as target backends
   assume, that there'll be only instructions between
   current_sched_info->{head and tail}.  We restore these notes as soon
   as we can.
   FIRST (LAST) is the first (last) basic block in the ebb.
   NB: In usual case (FIRST == LAST) nothing is really done.  */
void
unlink_bb_notes (basic_block first, basic_block last)
{
  /* We DON'T unlink basic block notes of the first block in the ebb.  */
  if (first == last)
    return;

  bb_header = XNEWVEC (rtx_insn *, last_basic_block_for_fn (cfun));

  /* Make a sentinel.  */
  if (last->next_bb != EXIT_BLOCK_PTR_FOR_FN (cfun))
    bb_header[last->next_bb->index] = 0;

  first = first->next_bb;
  do
    {
      rtx_insn *prev, *label, *note, *next;

      label = BB_HEAD (last);
      if (LABEL_P (label))
	note = NEXT_INSN (label);
      else
	note = label;
      gcc_assert (NOTE_INSN_BASIC_BLOCK_P (note));

      prev = PREV_INSN (label);
      next = NEXT_INSN (note);
      gcc_assert (prev && next);

      SET_NEXT_INSN (prev) = next;
      SET_PREV_INSN (next) = prev;

      bb_header[last->index] = label;

      if (last == first)
	break;

      last = last->prev_bb;
    }
  while (1);
}

/* Restore basic block notes.
   FIRST is the first basic block in the ebb.  */
static void
restore_bb_notes (basic_block first)
{
  if (!bb_header)
    return;

  /* We DON'T unlink basic block notes of the first block in the ebb.  */
  first = first->next_bb;
  /* Remember: FIRST is actually a second basic block in the ebb.  */

  while (first != EXIT_BLOCK_PTR_FOR_FN (cfun)
	 && bb_header[first->index])
    {
      rtx_insn *prev, *label, *note, *next;

      label = bb_header[first->index];
      prev = PREV_INSN (label);
      next = NEXT_INSN (prev);

      if (LABEL_P (label))
	note = NEXT_INSN (label);
      else
	note = label;
      gcc_assert (NOTE_INSN_BASIC_BLOCK_P (note));

      bb_header[first->index] = 0;

      SET_NEXT_INSN (prev) = label;
      SET_NEXT_INSN (note) = next;
      SET_PREV_INSN (next) = note;

      first = first->next_bb;
    }

  free (bb_header);
  bb_header = 0;
}

/* Helper function.
   Fix CFG after both in- and inter-block movement of
   control_flow_insn_p JUMP.  */
static void
fix_jump_move (rtx_insn *jump)
{
  basic_block bb, jump_bb, jump_bb_next;

  bb = BLOCK_FOR_INSN (PREV_INSN (jump));
  jump_bb = BLOCK_FOR_INSN (jump);
  jump_bb_next = jump_bb->next_bb;

  gcc_assert (common_sched_info->sched_pass_id == SCHED_EBB_PASS
	      || IS_SPECULATION_BRANCHY_CHECK_P (jump));

  if (!NOTE_INSN_BASIC_BLOCK_P (BB_END (jump_bb_next)))
    /* if jump_bb_next is not empty.  */
    BB_END (jump_bb) = BB_END (jump_bb_next);

  if (BB_END (bb) != PREV_INSN (jump))
    /* Then there are instruction after jump that should be placed
       to jump_bb_next.  */
    BB_END (jump_bb_next) = BB_END (bb);
  else
    /* Otherwise jump_bb_next is empty.  */
    BB_END (jump_bb_next) = NEXT_INSN (BB_HEAD (jump_bb_next));

  /* To make assertion in move_insn happy.  */
  BB_END (bb) = PREV_INSN (jump);

  update_bb_for_insn (jump_bb_next);
}

/* Fix CFG after interblock movement of control_flow_insn_p JUMP.  */
static void
move_block_after_check (rtx_insn *jump)
{
  basic_block bb, jump_bb, jump_bb_next;
  vec<edge, va_gc> *t;

  bb = BLOCK_FOR_INSN (PREV_INSN (jump));
  jump_bb = BLOCK_FOR_INSN (jump);
  jump_bb_next = jump_bb->next_bb;

  update_bb_for_insn (jump_bb);

  gcc_assert (IS_SPECULATION_CHECK_P (jump)
	      || IS_SPECULATION_CHECK_P (BB_END (jump_bb_next)));

  unlink_block (jump_bb_next);
  link_block (jump_bb_next, bb);

  t = bb->succs;
  bb->succs = 0;
  move_succs (&(jump_bb->succs), bb);
  move_succs (&(jump_bb_next->succs), jump_bb);
  move_succs (&t, jump_bb_next);

  df_mark_solutions_dirty ();

  common_sched_info->fix_recovery_cfg
    (bb->index, jump_bb->index, jump_bb_next->index);
}

/* Helper function for move_block_after_check.
   This functions attaches edge vector pointed to by SUCCSP to
   block TO.  */
static void
move_succs (vec<edge, va_gc> **succsp, basic_block to)
{
  edge e;
  edge_iterator ei;

  gcc_assert (to->succs == 0);

  to->succs = *succsp;

  FOR_EACH_EDGE (e, ei, to->succs)
    e->src = to;

  *succsp = 0;
}

/* Remove INSN from the instruction stream.
   INSN should have any dependencies.  */
static void
sched_remove_insn (rtx_insn *insn)
{
  sd_finish_insn (insn);

  change_queue_index (insn, QUEUE_NOWHERE);
  current_sched_info->add_remove_insn (insn, 1);
  delete_insn (insn);
}

/* Clear priorities of all instructions, that are forward dependent on INSN.
   Store in vector pointed to by ROOTS_PTR insns on which priority () should
   be invoked to initialize all cleared priorities.  */
static void
clear_priorities (rtx_insn *insn, rtx_vec_t *roots_ptr)
{
  sd_iterator_def sd_it;
  dep_t dep;
  bool insn_is_root_p = true;

  gcc_assert (QUEUE_INDEX (insn) != QUEUE_SCHEDULED);

  FOR_EACH_DEP (insn, SD_LIST_BACK, sd_it, dep)
    {
      rtx_insn *pro = DEP_PRO (dep);

      if (INSN_PRIORITY_STATUS (pro) >= 0
	  && QUEUE_INDEX (insn) != QUEUE_SCHEDULED)
	{
	  /* If DEP doesn't contribute to priority then INSN itself should
	     be added to priority roots.  */
	  if (contributes_to_priority_p (dep))
	    insn_is_root_p = false;

	  INSN_PRIORITY_STATUS (pro) = -1;
	  clear_priorities (pro, roots_ptr);
	}
    }

  if (insn_is_root_p)
    roots_ptr->safe_push (insn);
}

/* Recompute priorities of instructions, whose priorities might have been
   changed.  ROOTS is a vector of instructions whose priority computation will
   trigger initialization of all cleared priorities.  */
static void
calc_priorities (rtx_vec_t roots)
{
  int i;
  rtx_insn *insn;

  FOR_EACH_VEC_ELT (roots, i, insn)
    priority (insn);
}


/* Add dependences between JUMP and other instructions in the recovery
   block.  INSN is the first insn the recovery block.  */
static void
add_jump_dependencies (rtx_insn *insn, rtx_insn *jump)
{
  do
    {
      insn = NEXT_INSN (insn);
      if (insn == jump)
	break;

      if (dep_list_size (insn, SD_LIST_FORW) == 0)
	{
	  dep_def _new_dep, *new_dep = &_new_dep;

	  init_dep (new_dep, insn, jump, REG_DEP_ANTI);
	  sd_add_dep (new_dep, false);
	}
    }
  while (1);

  gcc_assert (!sd_lists_empty_p (jump, SD_LIST_BACK));
}

/* Extend data structures for logical insn UID.  */
void
sched_extend_luids (void)
{
  int new_luids_max_uid = get_max_uid () + 1;

  sched_luids.safe_grow_cleared (new_luids_max_uid);
}

/* Initialize LUID for INSN.  */
void
sched_init_insn_luid (rtx_insn *insn)
{
  int i = INSN_P (insn) ? 1 : common_sched_info->luid_for_non_insn (insn);
  int luid;

  if (i >= 0)
    {
      luid = sched_max_luid;
      sched_max_luid += i;
    }
  else
    luid = -1;

  SET_INSN_LUID (insn, luid);
}

/* Initialize luids for BBS.
   The hook common_sched_info->luid_for_non_insn () is used to determine
   if notes, labels, etc. need luids.  */
void
sched_init_luids (bb_vec_t bbs)
{
  int i;
  basic_block bb;

  sched_extend_luids ();
  FOR_EACH_VEC_ELT (bbs, i, bb)
    {
      rtx_insn *insn;

      FOR_BB_INSNS (bb, insn)
	sched_init_insn_luid (insn);
    }
}

/* Free LUIDs.  */
void
sched_finish_luids (void)
{
  sched_luids.release ();
  sched_max_luid = 1;
}

/* Return logical uid of INSN.  Helpful while debugging.  */
int
insn_luid (rtx_insn *insn)
{
  return INSN_LUID (insn);
}

/* Extend per insn data in the target.  */
void
sched_extend_target (void)
{
  if (targetm.sched.h_i_d_extended)
    targetm.sched.h_i_d_extended ();
}

/* Extend global scheduler structures (those, that live across calls to
   schedule_block) to include information about just emitted INSN.  */
static void
extend_h_i_d (void)
{
  int reserve = (get_max_uid () + 1 - h_i_d.length ());
  if (reserve > 0
      && ! h_i_d.space (reserve))
    {
      h_i_d.safe_grow_cleared (3 * get_max_uid () / 2);
      sched_extend_target ();
    }
}

/* Initialize h_i_d entry of the INSN with default values.
   Values, that are not explicitly initialized here, hold zero.  */
static void
init_h_i_d (rtx_insn *insn)
{
  if (INSN_LUID (insn) > 0)
    {
      INSN_COST (insn) = -1;
      QUEUE_INDEX (insn) = QUEUE_NOWHERE;
      INSN_TICK (insn) = INVALID_TICK;
      INSN_EXACT_TICK (insn) = INVALID_TICK;
      INTER_TICK (insn) = INVALID_TICK;
      TODO_SPEC (insn) = HARD_DEP;
      INSN_AUTOPREF_MULTIPASS_DATA (insn)[0].status
	= AUTOPREF_MULTIPASS_DATA_UNINITIALIZED;
      INSN_AUTOPREF_MULTIPASS_DATA (insn)[1].status
	= AUTOPREF_MULTIPASS_DATA_UNINITIALIZED;
    }
}

/* Initialize haifa_insn_data for BBS.  */
void
haifa_init_h_i_d (bb_vec_t bbs)
{
  int i;
  basic_block bb;

  extend_h_i_d ();
  FOR_EACH_VEC_ELT (bbs, i, bb)
    {
      rtx_insn *insn;

      FOR_BB_INSNS (bb, insn)
	init_h_i_d (insn);
    }
}

/* Finalize haifa_insn_data.  */
void
haifa_finish_h_i_d (void)
{
  int i;
  haifa_insn_data_t data;
  struct reg_use_data *use, *next;

  FOR_EACH_VEC_ELT (h_i_d, i, data)
    {
      free (data->max_reg_pressure);
      free (data->reg_pressure);
      for (use = data->reg_use_list; use != NULL; use = next)
	{
	  next = use->next_insn_use;
	  free (use);
	}
    }
  h_i_d.release ();
}

/* Init data for the new insn INSN.  */
static void
haifa_init_insn (rtx_insn *insn)
{
  gcc_assert (insn != NULL);

  sched_extend_luids ();
  sched_init_insn_luid (insn);
  sched_extend_target ();
  sched_deps_init (false);
  extend_h_i_d ();
  init_h_i_d (insn);

  if (adding_bb_to_current_region_p)
    {
      sd_init_insn (insn);

      /* Extend dependency caches by one element.  */
      extend_dependency_caches (1, false);
    }
  if (sched_pressure != SCHED_PRESSURE_NONE)
    init_insn_reg_pressure_info (insn);
}

/* Init data for the new basic block BB which comes after AFTER.  */
static void
haifa_init_only_bb (basic_block bb, basic_block after)
{
  gcc_assert (bb != NULL);

  sched_init_bbs ();

  if (common_sched_info->add_block)
    /* This changes only data structures of the front-end.  */
    common_sched_info->add_block (bb, after);
}

/* A generic version of sched_split_block ().  */
basic_block
sched_split_block_1 (basic_block first_bb, rtx after)
{
  edge e;

  e = split_block (first_bb, after);
  gcc_assert (e->src == first_bb);

  /* sched_split_block emits note if *check == BB_END.  Probably it
     is better to rip that note off.  */

  return e->dest;
}

/* A generic version of sched_create_empty_bb ().  */
basic_block
sched_create_empty_bb_1 (basic_block after)
{
  return create_empty_bb (after);
}

/* Insert PAT as an INSN into the schedule and update the necessary data
   structures to account for it. */
rtx_insn *
sched_emit_insn (rtx pat)
{
  rtx_insn *insn = emit_insn_before (pat, first_nonscheduled_insn ());
  haifa_init_insn (insn);

  if (current_sched_info->add_remove_insn)
    current_sched_info->add_remove_insn (insn, 0);

  (*current_sched_info->begin_schedule_ready) (insn);
  scheduled_insns.safe_push (insn);

  last_scheduled_insn = insn;
  return insn;
}

/* This function returns a candidate satisfying dispatch constraints from
   the ready list.  */

static rtx_insn *
ready_remove_first_dispatch (struct ready_list *ready)
{
  int i;
  rtx_insn *insn = ready_element (ready, 0);

  if (ready->n_ready == 1
      || !INSN_P (insn)
      || INSN_CODE (insn) < 0
      || !active_insn_p (insn)
      || targetm.sched.dispatch (insn, FITS_DISPATCH_WINDOW))
    return ready_remove_first (ready);

  for (i = 1; i < ready->n_ready; i++)
    {
      insn = ready_element (ready, i);

      if (!INSN_P (insn)
	  || INSN_CODE (insn) < 0
	  || !active_insn_p (insn))
	continue;

      if (targetm.sched.dispatch (insn, FITS_DISPATCH_WINDOW))
	{
	  /* Return ith element of ready.  */
	  insn = ready_remove (ready, i);
	  return insn;
	}
    }

  if (targetm.sched.dispatch (NULL, DISPATCH_VIOLATION))
    return ready_remove_first (ready);

  for (i = 1; i < ready->n_ready; i++)
    {
      insn = ready_element (ready, i);

      if (!INSN_P (insn)
	  || INSN_CODE (insn) < 0
	  || !active_insn_p (insn))
	continue;

      /* Return i-th element of ready.  */
      if (targetm.sched.dispatch (insn, IS_CMP))
	return ready_remove (ready, i);
    }

  return ready_remove_first (ready);
}

/* Get number of ready insn in the ready list.  */

int
number_in_ready (void)
{
  return ready.n_ready;
}

/* Get number of ready's in the ready list.  */

rtx_insn *
get_ready_element (int i)
{
  return ready_element (&ready, i);
}

#endif /* INSN_SCHEDULING */<|MERGE_RESOLUTION|>--- conflicted
+++ resolved
@@ -3198,11 +3198,7 @@
 advance_one_cycle (void)
 {
   advance_state (curr_state);
-<<<<<<< HEAD
-  if (sched_verbose >= 6)
-=======
   if (sched_verbose >= 4)
->>>>>>> d5ad84b3
     fprintf (sched_dump, ";;\tAdvance the current state.\n");
 }
 
