--- conflicted
+++ resolved
@@ -80,11 +80,7 @@
   tree base_object;
 
   /* A list of chrecs.  Access functions of the indices.  */
-<<<<<<< HEAD
-  VEC(tree,heap) *access_fns;
-=======
   vec<tree> access_fns;
->>>>>>> e9c762ec
 
   /* Whether BASE_OBJECT is an access representing the whole object
      or whether the access could not be constrained.  */
