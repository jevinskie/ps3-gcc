/* Callgraph handling code.
   Copyright (C) 2003-2015 Free Software Foundation, Inc.
   Contributed by Jan Hubicka

This file is part of GCC.

GCC is free software; you can redistribute it and/or modify it under
the terms of the GNU General Public License as published by the Free
Software Foundation; either version 3, or (at your option) any later
version.

GCC is distributed in the hope that it will be useful, but WITHOUT ANY
WARRANTY; without even the implied warranty of MERCHANTABILITY or
FITNESS FOR A PARTICULAR PURPOSE.  See the GNU General Public License
for more details.

You should have received a copy of the GNU General Public License
along with GCC; see the file COPYING3.  If not see
<http://www.gnu.org/licenses/>.  */

#include "config.h"
#include "system.h"
#include "coretypes.h"
#include "tm.h"
#include "hash-set.h"
#include "machmode.h"
#include "vec.h"
#include "double-int.h"
#include "input.h"
#include "alias.h"
#include "symtab.h"
#include "wide-int.h"
#include "inchash.h"
#include "tree.h"
#include "fold-const.h"
#include "varasm.h"
#include "predict.h"
#include "basic-block.h"
#include "hash-map.h"
#include "is-a.h"
#include "plugin-api.h"
#include "hard-reg-set.h"
#include "input.h"
#include "function.h"
#include "ipa-ref.h"
#include "cgraph.h"
#include "langhooks.h"
#include "diagnostic-core.h"
#include "timevar.h"
#include "debug.h"
#include "target.h"
#include "output.h"
#include "gimple-expr.h"
#include "flags.h"
#include "tree-ssa-alias.h"
#include "gimple.h"
#include "lto-streamer.h"
#include "context.h"
#include "omp-low.h"

const char * const tls_model_names[]={"none", "emulated",
				      "global-dynamic", "local-dynamic",
				      "initial-exec", "local-exec"};

/* List of hooks triggered on varpool_node events.  */
struct varpool_node_hook_list {
  varpool_node_hook hook;
  void *data;
  struct varpool_node_hook_list *next;
};

/* Register HOOK to be called with DATA on each removed node.  */
varpool_node_hook_list *
symbol_table::add_varpool_removal_hook (varpool_node_hook hook, void *data)
{
  varpool_node_hook_list *entry;
  varpool_node_hook_list **ptr = &m_first_varpool_removal_hook;

  entry = (varpool_node_hook_list *) xmalloc (sizeof (*entry));
  entry->hook = hook;
  entry->data = data;
  entry->next = NULL;
  while (*ptr)
    ptr = &(*ptr)->next;
  *ptr = entry;
  return entry;
}

/* Remove ENTRY from the list of hooks called on removing nodes.  */
void
symbol_table::remove_varpool_removal_hook (varpool_node_hook_list *entry)
{
  varpool_node_hook_list **ptr = &m_first_varpool_removal_hook;

  while (*ptr != entry)
    ptr = &(*ptr)->next;
  *ptr = entry->next;
  free (entry);
}

/* Call all node removal hooks.  */
void
symbol_table::call_varpool_removal_hooks (varpool_node *node)
{
  varpool_node_hook_list *entry = m_first_varpool_removal_hook;
  while (entry)
  {
    entry->hook (node, entry->data);
    entry = entry->next;
  }
}

/* Register HOOK to be called with DATA on each inserted node.  */
varpool_node_hook_list *
symbol_table::add_varpool_insertion_hook (varpool_node_hook hook, void *data)
{
  varpool_node_hook_list *entry;
  varpool_node_hook_list **ptr = &m_first_varpool_insertion_hook;

  entry = (varpool_node_hook_list *) xmalloc (sizeof (*entry));
  entry->hook = hook;
  entry->data = data;
  entry->next = NULL;
  while (*ptr)
    ptr = &(*ptr)->next;
  *ptr = entry;
  return entry;
}

/* Remove ENTRY from the list of hooks called on inserted nodes.  */
void
symbol_table::remove_varpool_insertion_hook (varpool_node_hook_list *entry)
{
  varpool_node_hook_list **ptr = &m_first_varpool_insertion_hook;

  while (*ptr != entry)
    ptr = &(*ptr)->next;
  *ptr = entry->next;
  free (entry);
}

/* Call all node insertion hooks.  */
void
symbol_table::call_varpool_insertion_hooks (varpool_node *node)
{
  varpool_node_hook_list *entry = m_first_varpool_insertion_hook;
  while (entry)
  {
    entry->hook (node, entry->data);
    entry = entry->next;
  }
}

/* Allocate new callgraph node and insert it into basic data structures.  */

varpool_node *
varpool_node::create_empty (void)
{   
  varpool_node *node = ggc_cleared_alloc<varpool_node> ();
  node->type = SYMTAB_VARIABLE;
  return node;
}   

/* Return varpool node assigned to DECL.  Create new one when needed.  */
varpool_node *
varpool_node::get_create (tree decl)
{
  varpool_node *node = varpool_node::get (decl);
  gcc_checking_assert (TREE_CODE (decl) == VAR_DECL);
  if (node)
    return node;

  node = varpool_node::create_empty ();
  node->decl = decl;

  if ((flag_openacc || flag_openmp) && !DECL_EXTERNAL (decl)
      && lookup_attribute ("omp declare target", DECL_ATTRIBUTES (decl)))
    {
      node->offloadable = 1;
#ifdef ENABLE_OFFLOADING
      g->have_offload = true;
      if (!in_lto_p)
	vec_safe_push (offload_vars, decl);
      node->force_output = 1;
#endif
    }

  node->register_symbol ();
  return node;
}

/* Remove variable from symbol table.  */

void
varpool_node::remove (void)
{
<<<<<<< HEAD
  tree init;
  varpool_call_node_removal_hooks (node);
  symtab_unregister_node (node);

  /* Because we remove references from external functions before final compilation,
     we may end up removing useful constructors.
     FIXME: We probably want to trace boundaries better.  */
  if (cgraph_state == CGRAPH_LTO_STREAMING)
    ;
  else if ((init = ctor_for_folding (node->decl)) == error_mark_node)
    varpool_remove_initializer (node);
  else
    DECL_INITIAL (node->decl) = init;
  ggc_free (node);
=======
  symtab->call_varpool_removal_hooks (this);
  if (lto_file_data)
    {
      lto_free_function_in_decl_state_for_node (this);
      lto_file_data = NULL;
    }

  /* When streaming we can have multiple nodes associated with decl.  */
  if (symtab->state == LTO_STREAMING)
    ;
  /* Keep constructor when it may be used for folding. We remove
     references to external variables before final compilation.  */
  else if (DECL_INITIAL (decl) && DECL_INITIAL (decl) != error_mark_node
	   && !ctor_useable_for_folding_p ())
    remove_initializer ();

  unregister ();
  ggc_free (this);
>>>>>>> d5ad84b3
}

/* Remove node initializer when it is no longer needed.  */
void
varpool_node::remove_initializer (void)
{
  if (DECL_INITIAL (decl)
      && !DECL_IN_CONSTANT_POOL (decl)
      /* Keep vtables for BINFO folding.  */
      && !DECL_VIRTUAL_P (decl)
      /* FIXME: http://gcc.gnu.org/PR55395 */
      && debug_info_level == DINFO_LEVEL_NONE
      /* When doing declaration merging we have duplicate
	 entries for given decl.  Do not attempt to remove
	 the boides, or we will end up remiving
	 wrong one.  */
      && symtab->state != LTO_STREAMING)
    DECL_INITIAL (decl) = error_mark_node;
}

/* Dump given varpool node to F.  */
void
varpool_node::dump (FILE *f)
{
  dump_base (f);
  fprintf (f, "  Availability: %s\n",
	   symtab->function_flags_ready
	   ? cgraph_availability_names[get_availability ()]
	   : "not-ready");
  fprintf (f, "  Varpool flags:");
  if (DECL_INITIAL (decl))
    fprintf (f, " initialized");
  if (output)
    fprintf (f, " output");
  if (used_by_single_function)
    fprintf (f, " used-by-single-function");
  if (need_bounds_init)
    fprintf (f, " need-bounds-init");
  if (TREE_READONLY (decl))
    fprintf (f, " read-only");
  if (ctor_useable_for_folding_p ())
    fprintf (f, " const-value-known");
  if (writeonly)
    fprintf (f, " write-only");
  if (tls_model)
    fprintf (f, " tls-%s", tls_model_names [tls_model]);
  fprintf (f, "\n");
}


/* Dump given varpool node to stderr.  */
void varpool_node::debug (void)
{
  varpool_node::dump (stderr);
}

/* Dump the variable pool to F.  */
void
varpool_node::dump_varpool (FILE *f)
{
  varpool_node *node;

  fprintf (f, "variable pool:\n\n");
  FOR_EACH_VARIABLE (node)
    node->dump (f);
}

/* Dump the variable pool to stderr.  */

DEBUG_FUNCTION void
varpool_node::debug_varpool (void)
{
  dump_varpool (stderr);
}

/* Given an assembler name, lookup node.  */
varpool_node *
varpool_node::get_for_asmname (tree asmname)
{
  if (symtab_node *node = symtab_node::get_for_asmname (asmname))
    return dyn_cast <varpool_node *> (node);
  else
    return NULL;
}

/* When doing LTO, read variable's constructor from disk if
   it is not already present.  */

tree
varpool_node::get_constructor (void)
{
  lto_file_decl_data *file_data;
  const char *data, *name;
  size_t len;

  if (DECL_INITIAL (decl) != error_mark_node
      || !in_lto_p
      || !lto_file_data)
    return DECL_INITIAL (decl);

  timevar_push (TV_IPA_LTO_CTORS_IN);

  file_data = lto_file_data;
  name = IDENTIFIER_POINTER (DECL_ASSEMBLER_NAME (decl));

  /* We may have renamed the declaration, e.g., a static function.  */
  name = lto_get_decl_name_mapping (file_data, name);

  data = lto_get_section_data (file_data, LTO_section_function_body,
			       name, &len);
  if (!data)
    fatal_error (input_location, "%s: section %s is missing",
		 file_data->file_name,
		 name);

  lto_input_variable_constructor (file_data, this, data);
  gcc_assert (DECL_INITIAL (decl) != error_mark_node);
  lto_stats.num_function_bodies++;
  lto_free_section_data (file_data, LTO_section_function_body, name,
			 data, len);
  lto_free_function_in_decl_state_for_node (this);
  timevar_pop (TV_IPA_LTO_CTORS_IN);
  return DECL_INITIAL (decl);
}

/* Return true if variable has constructor that can be used for folding.  */

bool
varpool_node::ctor_useable_for_folding_p (void)
{
  varpool_node *real_node = this;

  if (real_node->alias && real_node->definition)
    real_node = ultimate_alias_target ();

  if (TREE_CODE (decl) == CONST_DECL
      || DECL_IN_CONSTANT_POOL (decl))
    return true;
  if (TREE_THIS_VOLATILE (decl))
    return false;

  /* If we do not have a constructor, we can't use it.  */
  if (DECL_INITIAL (real_node->decl) == error_mark_node
      && !real_node->lto_file_data)
    return false;

  /* Avoid attempts to load constructors that was not streamed.  */
  if (flag_ltrans && DECL_INITIAL (real_node->decl) == error_mark_node
      && real_node->body_removed)
    return false;

  /* Vtables are defined by their types and must match no matter of interposition
     rules.  */
  if (DECL_VIRTUAL_P (decl))
    {
      /* The C++ front end creates VAR_DECLs for vtables of typeinfo
	 classes not defined in the current TU so that it can refer
	 to them from typeinfo objects.  Avoid returning NULL_TREE.  */
      return DECL_INITIAL (real_node->decl) != NULL;
    }

  /* Alias of readonly variable is also readonly, since the variable is stored
     in readonly memory.  We also accept readonly aliases of non-readonly
     locations assuming that user knows what he is asking for.  */
  if (!TREE_READONLY (decl) && !TREE_READONLY (real_node->decl))
    return false;

  /* Variables declared 'const' without an initializer
     have zero as the initializer if they may not be
     overridden at link or run time.

     It is actually requirement for C++ compiler to optimize const variables
     consistently. As a GNU extension, do not enfore this rule for user defined
     weak variables, so we support interposition on:
     static const int dummy = 0;
     extern const int foo __attribute__((__weak__, __alias__("dummy"))); 
   */
  if ((!DECL_INITIAL (real_node->decl)
       || (DECL_WEAK (decl) && !DECL_COMDAT (decl)))
      && (DECL_EXTERNAL (decl) || decl_replaceable_p (decl)))
    return false;

  /* Variables declared `const' with an initializer are considered
     to not be overwritable with different initializer by default. 

     ??? Previously we behaved so for scalar variables but not for array
     accesses.  */
  return true;
}

/* If DECLARATION is constant variable and its initial value is known
   (so we can do constant folding), return its constructor (DECL_INITIAL).
   This may be an expression or NULL when DECL is initialized to 0.
   Return ERROR_MARK_NODE otherwise.

   In LTO this may actually trigger reading the constructor from disk.
   For this reason varpool_ctor_useable_for_folding_p should be used when
   the actual constructor value is not needed.  */

tree
ctor_for_folding (tree decl)
{
  varpool_node *node, *real_node;
  tree real_decl;

  if (TREE_CODE (decl) != VAR_DECL
      && TREE_CODE (decl) != CONST_DECL)
    return error_mark_node;

  /* Static constant bounds are created to be
     used instead of constants and therefore
     do not let folding it.  */
  if (POINTER_BOUNDS_P (decl))
    return error_mark_node;

  if (TREE_CODE (decl) == CONST_DECL
      || DECL_IN_CONSTANT_POOL (decl))
    return DECL_INITIAL (decl);

  if (TREE_THIS_VOLATILE (decl))
    return error_mark_node;

  /* Do not care about automatic variables.  Those are never initialized
     anyway, because gimplifier exapnds the code.  */
  if (!TREE_STATIC (decl) && !DECL_EXTERNAL (decl))
    {
      gcc_assert (!TREE_PUBLIC (decl));
      return error_mark_node;
    }

  gcc_assert (TREE_CODE (decl) == VAR_DECL);

  real_node = node = varpool_node::get (decl);
  if (node)
    {
      real_node = node->ultimate_alias_target ();
      real_decl = real_node->decl;
    }
  else
    real_decl = decl;

  /* See if we are dealing with alias.
     In most cases alias is just alternative symbol pointing to a given
     constructor.  This allows us to use interposition rules of DECL
     constructor of REAL_NODE.  However weakrefs are special by being just
     alternative name of their target (if defined).  */
  if (decl != real_decl)
    {
      gcc_assert (!DECL_INITIAL (decl)
		  || (node->alias && node->get_alias_target () == real_node)
		  || DECL_INITIAL (decl) == error_mark_node);
      if (node->weakref)
	{
	  node = node->get_alias_target ();
	  decl = node->decl;
	}
    }

<<<<<<< HEAD
  /* Vtables are defined by their types and must match no matter of interposition
     rules.  */
  if (DECL_VIRTUAL_P (real_decl))
    {
      gcc_checking_assert (TREE_READONLY (real_decl));
      if (DECL_INITIAL (real_decl))
	return DECL_INITIAL (real_decl);
      else
	{
	  /* The C++ front end creates VAR_DECLs for vtables of typeinfo
	     classes not defined in the current TU so that it can refer
	     to them from typeinfo objects.  Avoid returning NULL_TREE.  */
	  gcc_checking_assert (!COMPLETE_TYPE_P (DECL_CONTEXT (real_decl)));
	  return error_mark_node;
	}
    }

  /* If there is no constructor, we have nothing to do.  */
  if (DECL_INITIAL (real_decl) == error_mark_node)
    return error_mark_node;

  /* Non-readonly alias of readonly variable is also de-facto readonly,
     because the variable itself is in readonly section.  
     We also honnor READONLY flag on alias assuming that user knows
     what he is doing.  */
  if (!TREE_READONLY (decl) && !TREE_READONLY (real_decl))
    return error_mark_node;

  /* Variables declared 'const' without an initializer
     have zero as the initializer if they may not be
     overridden at link or run time.

     It is actually requirement for C++ compiler to optimize const variables
     consistently. As a GNU extension, do not enfore this rule for user defined
     weak variables, so we support interposition on:
     static const int dummy = 0;
     extern const int foo __attribute__((__weak__, __alias__("dummy"))); 
   */
  if ((!DECL_INITIAL (real_decl)
       || (DECL_WEAK (decl) && !DECL_COMDAT (decl)))
      && (DECL_EXTERNAL (decl) || decl_replaceable_p (decl)))
    return error_mark_node;

  /* Variables declared `const' with an initializer are considered
     to not be overwritable with different initializer by default. 

     ??? Previously we behaved so for scalar variables but not for array
     accesses.  */
  return DECL_INITIAL (real_decl);
=======
  if ((!DECL_VIRTUAL_P (real_decl)
       || DECL_INITIAL (real_decl) == error_mark_node
       || !DECL_INITIAL (real_decl))
      && (!node || !node->ctor_useable_for_folding_p ()))
    return error_mark_node;

  /* OK, we can return constructor.  See if we need to fetch it from disk
     in LTO mode.  */
  if (DECL_INITIAL (real_decl) != error_mark_node
      || !in_lto_p)
    return DECL_INITIAL (real_decl);
  return real_node->get_constructor ();
>>>>>>> d5ad84b3
}

/* Add the variable DECL to the varpool.
   Unlike finalize_decl function is intended to be used
   by middle end and allows insertion of new variable at arbitrary point
   of compilation.  */
void
varpool_node::add (tree decl)
{
  varpool_node *node;
  varpool_node::finalize_decl (decl);
  node = varpool_node::get_create (decl);
  symtab->call_varpool_insertion_hooks (node);
  if (node->externally_visible_p ())
    node->externally_visible = true;
  if (lookup_attribute ("no_reorder", DECL_ATTRIBUTES (decl)))
    node->no_reorder = 1;
}

/* Return variable availability.  See cgraph.h for description of individual
   return values.  */
enum availability
varpool_node::get_availability (void)
{
  if (!definition)
    return AVAIL_NOT_AVAILABLE;
  if (!TREE_PUBLIC (decl))
    return AVAIL_AVAILABLE;
  if (DECL_IN_CONSTANT_POOL (decl)
      || DECL_VIRTUAL_P (decl))
    return AVAIL_AVAILABLE;
  if (alias && weakref)
    {
      enum availability avail;

      ultimate_alias_target (&avail)->get_availability ();
      return avail;
    }
  /* If the variable can be overwritten, return OVERWRITABLE.  Takes
     care of at least one notable extension - the COMDAT variables
     used to share template instantiations in C++.  */
  if (decl_replaceable_p (decl)
      || DECL_EXTERNAL (decl))
    return AVAIL_INTERPOSABLE;
  return AVAIL_AVAILABLE;
}

void
varpool_node::analyze (void)
{
  /* When reading back varpool at LTO time, we re-construct the queue in order
     to have "needed" list right by inserting all needed nodes into varpool.
     We however don't want to re-analyze already analyzed nodes.  */
  if (!analyzed)
    {
      gcc_assert (!in_lto_p || symtab->function_flags_ready);
      /* Compute the alignment early so function body expanders are
	 already informed about increased alignment.  */
      align_variable (decl, 0);
    }
  if (alias)
    resolve_alias (varpool_node::get (alias_target));
  else if (DECL_INITIAL (decl))
    record_references_in_initializer (decl, analyzed);
  analyzed = true;
}

/* Assemble thunks and aliases associated to varpool node.  */

void
varpool_node::assemble_aliases (void)
{
  ipa_ref *ref;

  FOR_EACH_ALIAS (this, ref)
    {
      varpool_node *alias = dyn_cast <varpool_node *> (ref->referring);
      do_assemble_alias (alias->decl,
			 DECL_ASSEMBLER_NAME (decl));
      alias->assemble_aliases ();
    }
}

/* Output one variable, if necessary.  Return whether we output it.  */

bool
varpool_node::assemble_decl (void)
{
  /* Aliases are outout when their target is produced or by
     output_weakrefs.  */
  if (alias)
    return false;

  /* Constant pool is output from RTL land when the reference
     survive till this level.  */
  if (DECL_IN_CONSTANT_POOL (decl) && TREE_ASM_WRITTEN (decl))
    return false;

  /* Decls with VALUE_EXPR should not be in the varpool at all.  They
     are not real variables, but just info for debugging and codegen.
     Unfortunately at the moment emutls is not updating varpool correctly
     after turning real vars into value_expr vars.  */
  if (DECL_HAS_VALUE_EXPR_P (decl)
      && !targetm.have_tls)
    return false;

  /* Hard register vars do not need to be output.  */
  if (DECL_HARD_REGISTER (decl))
    return false;

  gcc_checking_assert (!TREE_ASM_WRITTEN (decl)
		       && TREE_CODE (decl) == VAR_DECL
		       && !DECL_HAS_VALUE_EXPR_P (decl));

  if (!in_other_partition
      && !DECL_EXTERNAL (decl))
    {
      get_constructor ();
      assemble_variable (decl, 0, 1, 0);
      gcc_assert (TREE_ASM_WRITTEN (decl));
      gcc_assert (definition);
      assemble_aliases ();
      return true;
    }

  return false;
}

/* Add NODE to queue starting at FIRST. 
   The queue is linked via AUX pointers and terminated by pointer to 1.  */

static void
enqueue_node (varpool_node *node, varpool_node **first)
{
  if (node->aux)
    return;
  gcc_checking_assert (*first);
  node->aux = *first;
  *first = node;
}

/* Optimization of function bodies might've rendered some variables as
   unnecessary so we want to avoid these from being compiled.  Re-do
   reachability starting from variables that are either externally visible
   or was referred from the asm output routines.  */

void
symbol_table::remove_unreferenced_decls (void)
{
  varpool_node *next, *node;
  varpool_node *first = (varpool_node *)(void *)1;
  int i;
  ipa_ref *ref = NULL;
  hash_set<varpool_node *> referenced;

  if (seen_error ())
    return;

  if (dump_file)
    fprintf (dump_file, "Trivially needed variables:");
  FOR_EACH_DEFINED_VARIABLE (node)
    {
      if (node->analyzed
	  && (!node->can_remove_if_no_refs_p ()
	      /* We just expanded all function bodies.  See if any of
		 them needed the variable.  */
	      || DECL_RTL_SET_P (node->decl)))
	{
	  enqueue_node (node, &first);
	  if (dump_file)
	    fprintf (dump_file, " %s", node->asm_name ());
	}
    }
  while (first != (varpool_node *)(void *)1)
    {
      node = first;
      first = (varpool_node *)first->aux;

      if (node->same_comdat_group)
	{
	  symtab_node *next;
	  for (next = node->same_comdat_group;
	       next != node;
	       next = next->same_comdat_group)
	    {
	      varpool_node *vnext = dyn_cast <varpool_node *> (next);
	      if (vnext && vnext->analyzed && !next->comdat_local_p ())
		enqueue_node (vnext, &first);
	    }
	}
      for (i = 0; node->iterate_reference (i, ref); i++)
	{
	  varpool_node *vnode = dyn_cast <varpool_node *> (ref->referred);
	  if (vnode
	      && !vnode->in_other_partition
	      && (!DECL_EXTERNAL (ref->referred->decl)
		  || vnode->alias)
	      && vnode->analyzed)
	    enqueue_node (vnode, &first);
	  else
	    referenced.add (node);
	}
    }
  if (dump_file)
    fprintf (dump_file, "\nRemoving variables:");
  for (node = first_defined_variable (); node; node = next)
    {
      next = next_defined_variable (node);
      if (!node->aux && !node->no_reorder)
	{
	  if (dump_file)
	    fprintf (dump_file, " %s", node->asm_name ());
	  if (referenced.contains(node))
	    node->remove_initializer ();
	  else
	    node->remove ();
	}
    }

  if (dump_file)
    fprintf (dump_file, "\n");
}

/* For variables in named sections make sure get_variable_section
   is called before we switch to those sections.  Then section
   conflicts between read-only and read-only requiring relocations
   sections can be resolved.  */
void
varpool_node::finalize_named_section_flags (void)
{
  if (!TREE_ASM_WRITTEN (decl)
      && !alias
      && !in_other_partition
      && !DECL_EXTERNAL (decl)
      && TREE_CODE (decl) == VAR_DECL
      && !DECL_HAS_VALUE_EXPR_P (decl)
      && get_section ())
    get_variable_section (decl, false);
}

/* Output all variables enqueued to be assembled.  */
bool
symbol_table::output_variables (void)
{
  bool changed = false;
  varpool_node *node;

  if (seen_error ())
    return false;

  remove_unreferenced_decls ();

  timevar_push (TV_VAROUT);

  FOR_EACH_VARIABLE (node)
    if (!node->definition
	&& !DECL_HAS_VALUE_EXPR_P (node->decl)
 	&& !DECL_HARD_REGISTER (node->decl))
      assemble_undefined_decl (node->decl);
  FOR_EACH_DEFINED_VARIABLE (node)
    {
      /* Handled in output_in_order.  */
      if (node->no_reorder)
	continue;

      node->finalize_named_section_flags ();
    }

  FOR_EACH_DEFINED_VARIABLE (node)
    {
      /* Handled in output_in_order.  */
      if (node->no_reorder)
	continue;
      if (node->assemble_decl ())
        changed = true;
    }
  timevar_pop (TV_VAROUT);
  return changed;
}

/* Attempt to mark ALIAS as an alias to DECL.  Return TRUE if successful.
   Extra name aliases are output whenever DECL is output.  */

varpool_node *
varpool_node::create_alias (tree alias, tree decl)
{
  varpool_node *alias_node;

  gcc_assert (TREE_CODE (decl) == VAR_DECL);
  gcc_assert (TREE_CODE (alias) == VAR_DECL);
  alias_node = varpool_node::get_create (alias);
  alias_node->alias = true;
  alias_node->definition = true;
  alias_node->alias_target = decl;
  if (lookup_attribute ("weakref", DECL_ATTRIBUTES (alias)) != NULL)
    alias_node->weakref = true;
  return alias_node;
}

/* Attempt to mark ALIAS as an alias to DECL.  Return TRUE if successful.
   Extra name aliases are output whenever DECL is output.  */

varpool_node *
varpool_node::create_extra_name_alias (tree alias, tree decl)
{
  varpool_node *alias_node;

#ifndef ASM_OUTPUT_DEF
  /* If aliases aren't supported by the assembler, fail.  */
  return NULL;
#endif
  alias_node = varpool_node::create_alias (alias, decl);
  alias_node->cpp_implicit_alias = true;

  /* Extra name alias mechanizm creates aliases really late
     via DECL_ASSEMBLER_NAME mechanizm.
     This is unfortunate because they are not going through the
     standard channels.  Ensure they get output.  */
  if (symtab->cpp_implicit_aliases_done)
    alias_node->resolve_alias (varpool_node::get_create (decl));
  return alias_node;
}

/* Worker for call_for_symbol_and_aliases.  */

bool
varpool_node::call_for_symbol_and_aliases_1 (bool (*callback) (varpool_node *,
							       void *),
					     void *data,
					     bool include_overwritable)
{
  ipa_ref *ref;

  FOR_EACH_ALIAS (this, ref)
    {
      varpool_node *alias = dyn_cast <varpool_node *> (ref->referring);
      if (include_overwritable
	  || alias->get_availability () > AVAIL_INTERPOSABLE)
	if (alias->call_for_symbol_and_aliases (callback, data,
					        include_overwritable))
	  return true;
    }
  return false;
}<|MERGE_RESOLUTION|>--- conflicted
+++ resolved
@@ -194,22 +194,6 @@
 void
 varpool_node::remove (void)
 {
-<<<<<<< HEAD
-  tree init;
-  varpool_call_node_removal_hooks (node);
-  symtab_unregister_node (node);
-
-  /* Because we remove references from external functions before final compilation,
-     we may end up removing useful constructors.
-     FIXME: We probably want to trace boundaries better.  */
-  if (cgraph_state == CGRAPH_LTO_STREAMING)
-    ;
-  else if ((init = ctor_for_folding (node->decl)) == error_mark_node)
-    varpool_remove_initializer (node);
-  else
-    DECL_INITIAL (node->decl) = init;
-  ggc_free (node);
-=======
   symtab->call_varpool_removal_hooks (this);
   if (lto_file_data)
     {
@@ -228,7 +212,6 @@
 
   unregister ();
   ggc_free (this);
->>>>>>> d5ad84b3
 }
 
 /* Remove node initializer when it is no longer needed.  */
@@ -487,57 +470,6 @@
 	}
     }
 
-<<<<<<< HEAD
-  /* Vtables are defined by their types and must match no matter of interposition
-     rules.  */
-  if (DECL_VIRTUAL_P (real_decl))
-    {
-      gcc_checking_assert (TREE_READONLY (real_decl));
-      if (DECL_INITIAL (real_decl))
-	return DECL_INITIAL (real_decl);
-      else
-	{
-	  /* The C++ front end creates VAR_DECLs for vtables of typeinfo
-	     classes not defined in the current TU so that it can refer
-	     to them from typeinfo objects.  Avoid returning NULL_TREE.  */
-	  gcc_checking_assert (!COMPLETE_TYPE_P (DECL_CONTEXT (real_decl)));
-	  return error_mark_node;
-	}
-    }
-
-  /* If there is no constructor, we have nothing to do.  */
-  if (DECL_INITIAL (real_decl) == error_mark_node)
-    return error_mark_node;
-
-  /* Non-readonly alias of readonly variable is also de-facto readonly,
-     because the variable itself is in readonly section.  
-     We also honnor READONLY flag on alias assuming that user knows
-     what he is doing.  */
-  if (!TREE_READONLY (decl) && !TREE_READONLY (real_decl))
-    return error_mark_node;
-
-  /* Variables declared 'const' without an initializer
-     have zero as the initializer if they may not be
-     overridden at link or run time.
-
-     It is actually requirement for C++ compiler to optimize const variables
-     consistently. As a GNU extension, do not enfore this rule for user defined
-     weak variables, so we support interposition on:
-     static const int dummy = 0;
-     extern const int foo __attribute__((__weak__, __alias__("dummy"))); 
-   */
-  if ((!DECL_INITIAL (real_decl)
-       || (DECL_WEAK (decl) && !DECL_COMDAT (decl)))
-      && (DECL_EXTERNAL (decl) || decl_replaceable_p (decl)))
-    return error_mark_node;
-
-  /* Variables declared `const' with an initializer are considered
-     to not be overwritable with different initializer by default. 
-
-     ??? Previously we behaved so for scalar variables but not for array
-     accesses.  */
-  return DECL_INITIAL (real_decl);
-=======
   if ((!DECL_VIRTUAL_P (real_decl)
        || DECL_INITIAL (real_decl) == error_mark_node
        || !DECL_INITIAL (real_decl))
@@ -550,7 +482,6 @@
       || !in_lto_p)
     return DECL_INITIAL (real_decl);
   return real_node->get_constructor ();
->>>>>>> d5ad84b3
 }
 
 /* Add the variable DECL to the varpool.
