--- conflicted
+++ resolved
@@ -1255,19 +1255,6 @@
 extern tree gimple_unsigned_type (tree);
 extern tree gimple_signed_type (tree);
 extern alias_set_type gimple_get_alias_set (tree);
-<<<<<<< HEAD
-extern void count_uses_and_derefs (tree, gimple, unsigned *, unsigned *,
-				   unsigned *);
-typedef bool (*walk_stmt_load_store_addr_fn) (gimple, tree, tree, void *);
-extern bool walk_stmt_load_store_addr_ops (gimple, void *,
-					   walk_stmt_load_store_addr_fn,
-					   walk_stmt_load_store_addr_fn,
-					   walk_stmt_load_store_addr_fn);
-extern bool walk_stmt_load_store_ops (gimple, void *,
-				      walk_stmt_load_store_addr_fn,
-				      walk_stmt_load_store_addr_fn);
-=======
->>>>>>> a7aa3838
 extern bool gimple_ior_addresses_taken (bitmap, gimple);
 extern bool gimple_builtin_call_types_compatible_p (gimple, tree);
 extern bool gimple_call_builtin_p (gimple);
