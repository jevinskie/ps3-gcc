/* Perform the semantic phase of parsing, i.e., the process of
   building tree structure, checking semantic consistency, and
   building RTL.  These routines are used both during actual parsing
   and during the instantiation of template functions.

   Copyright (C) 1998-2013 Free Software Foundation, Inc.
   Written by Mark Mitchell (mmitchell@usa.net) based on code found
   formerly in parse.y and pt.c.

   This file is part of GCC.

   GCC is free software; you can redistribute it and/or modify it
   under the terms of the GNU General Public License as published by
   the Free Software Foundation; either version 3, or (at your option)
   any later version.

   GCC is distributed in the hope that it will be useful, but
   WITHOUT ANY WARRANTY; without even the implied warranty of
   MERCHANTABILITY or FITNESS FOR A PARTICULAR PURPOSE.  See the GNU
   General Public License for more details.

You should have received a copy of the GNU General Public License
along with GCC; see the file COPYING3.  If not see
<http://www.gnu.org/licenses/>.  */

#include "config.h"
#include "system.h"
#include "coretypes.h"
#include "tm.h"
#include "tree.h"
#include "cp-tree.h"
#include "c-family/c-common.h"
#include "c-family/c-objc.h"
#include "tree-inline.h"
#include "intl.h"
#include "toplev.h"
#include "flags.h"
#include "timevar.h"
#include "diagnostic.h"
#include "cgraph.h"
#include "tree-iterator.h"
#include "vec.h"
#include "target.h"
#include "gimple.h"
#include "bitmap.h"
#include "hash-table.h"

static bool verify_constant (tree, bool, bool *, bool *);
#define VERIFY_CONSTANT(X)						\
do {									\
  if (verify_constant ((X), allow_non_constant, non_constant_p, overflow_p)) \
    return t;								\
 } while (0)

/* There routines provide a modular interface to perform many parsing
   operations.  They may therefore be used during actual parsing, or
   during template instantiation, which may be regarded as a
   degenerate form of parsing.  */

static tree maybe_convert_cond (tree);
static tree finalize_nrv_r (tree *, int *, void *);
static tree capture_decltype (tree);


/* Deferred Access Checking Overview
   ---------------------------------

   Most C++ expressions and declarations require access checking
   to be performed during parsing.  However, in several cases,
   this has to be treated differently.

   For member declarations, access checking has to be deferred
   until more information about the declaration is known.  For
   example:

     class A {
	 typedef int X;
       public:
	 X f();
     };

     A::X A::f();
     A::X g();

   When we are parsing the function return type `A::X', we don't
   really know if this is allowed until we parse the function name.

   Furthermore, some contexts require that access checking is
   never performed at all.  These include class heads, and template
   instantiations.

   Typical use of access checking functions is described here:

   1. When we enter a context that requires certain access checking
      mode, the function `push_deferring_access_checks' is called with
      DEFERRING argument specifying the desired mode.  Access checking
      may be performed immediately (dk_no_deferred), deferred
      (dk_deferred), or not performed (dk_no_check).

   2. When a declaration such as a type, or a variable, is encountered,
      the function `perform_or_defer_access_check' is called.  It
      maintains a vector of all deferred checks.

   3. The global `current_class_type' or `current_function_decl' is then
      setup by the parser.  `enforce_access' relies on these information
      to check access.

   4. Upon exiting the context mentioned in step 1,
      `perform_deferred_access_checks' is called to check all declaration
      stored in the vector. `pop_deferring_access_checks' is then
      called to restore the previous access checking mode.

      In case of parsing error, we simply call `pop_deferring_access_checks'
      without `perform_deferred_access_checks'.  */

typedef struct GTY(()) deferred_access {
  /* A vector representing name-lookups for which we have deferred
     checking access controls.  We cannot check the accessibility of
     names used in a decl-specifier-seq until we know what is being
     declared because code like:

       class A {
	 class B {};
	 B* f();
       }

       A::B* A::f() { return 0; }

     is valid, even though `A::B' is not generally accessible.  */
  vec<deferred_access_check, va_gc> * GTY(()) deferred_access_checks;

  /* The current mode of access checks.  */
  enum deferring_kind deferring_access_checks_kind;

} deferred_access;

/* Data for deferred access checking.  */
static GTY(()) vec<deferred_access, va_gc> *deferred_access_stack;
static GTY(()) unsigned deferred_access_no_check;

/* Save the current deferred access states and start deferred
   access checking iff DEFER_P is true.  */

void
push_deferring_access_checks (deferring_kind deferring)
{
  /* For context like template instantiation, access checking
     disabling applies to all nested context.  */
  if (deferred_access_no_check || deferring == dk_no_check)
    deferred_access_no_check++;
  else
    {
      deferred_access e = {NULL, deferring};
      vec_safe_push (deferred_access_stack, e);
    }
}

/* Resume deferring access checks again after we stopped doing
   this previously.  */

void
resume_deferring_access_checks (void)
{
  if (!deferred_access_no_check)
    deferred_access_stack->last().deferring_access_checks_kind = dk_deferred;
}

/* Stop deferring access checks.  */

void
stop_deferring_access_checks (void)
{
  if (!deferred_access_no_check)
    deferred_access_stack->last().deferring_access_checks_kind = dk_no_deferred;
}

/* Discard the current deferred access checks and restore the
   previous states.  */

void
pop_deferring_access_checks (void)
{
  if (deferred_access_no_check)
    deferred_access_no_check--;
  else
    deferred_access_stack->pop ();
}

/* Returns a TREE_LIST representing the deferred checks.
   The TREE_PURPOSE of each node is the type through which the
   access occurred; the TREE_VALUE is the declaration named.
   */

vec<deferred_access_check, va_gc> *
get_deferred_access_checks (void)
{
  if (deferred_access_no_check)
    return NULL;
  else
    return (deferred_access_stack->last().deferred_access_checks);
}

/* Take current deferred checks and combine with the
   previous states if we also defer checks previously.
   Otherwise perform checks now.  */

void
pop_to_parent_deferring_access_checks (void)
{
  if (deferred_access_no_check)
    deferred_access_no_check--;
  else
    {
      vec<deferred_access_check, va_gc> *checks;
      deferred_access *ptr;

      checks = (deferred_access_stack->last ().deferred_access_checks);

      deferred_access_stack->pop ();
      ptr = &deferred_access_stack->last ();
      if (ptr->deferring_access_checks_kind == dk_no_deferred)
	{
	  /* Check access.  */
	  perform_access_checks (checks, tf_warning_or_error);
	}
      else
	{
	  /* Merge with parent.  */
	  int i, j;
	  deferred_access_check *chk, *probe;

	  FOR_EACH_VEC_SAFE_ELT (checks, i, chk)
	    {
	      FOR_EACH_VEC_SAFE_ELT (ptr->deferred_access_checks, j, probe)
		{
		  if (probe->binfo == chk->binfo &&
		      probe->decl == chk->decl &&
		      probe->diag_decl == chk->diag_decl)
		    goto found;
		}
	      /* Insert into parent's checks.  */
	      vec_safe_push (ptr->deferred_access_checks, *chk);
	    found:;
	    }
	}
    }
}

/* Perform the access checks in CHECKS.  The TREE_PURPOSE of each node
   is the BINFO indicating the qualifying scope used to access the
   DECL node stored in the TREE_VALUE of the node.  If CHECKS is empty
   or we aren't in SFINAE context or all the checks succeed return TRUE,
   otherwise FALSE.  */

bool
perform_access_checks (vec<deferred_access_check, va_gc> *checks,
		       tsubst_flags_t complain)
{
  int i;
  deferred_access_check *chk;
  location_t loc = input_location;
  bool ok = true;

  if (!checks)
    return true;

  FOR_EACH_VEC_SAFE_ELT (checks, i, chk)
    {
      input_location = chk->loc;
      ok &= enforce_access (chk->binfo, chk->decl, chk->diag_decl, complain);
    }

  input_location = loc;
  return (complain & tf_error) ? true : ok;
}

/* Perform the deferred access checks.

   After performing the checks, we still have to keep the list
   `deferred_access_stack->deferred_access_checks' since we may want
   to check access for them again later in a different context.
   For example:

     class A {
       typedef int X;
       static X a;
     };
     A::X A::a, x;	// No error for `A::a', error for `x'

   We have to perform deferred access of `A::X', first with `A::a',
   next with `x'.  Return value like perform_access_checks above.  */

bool
perform_deferred_access_checks (tsubst_flags_t complain)
{
  return perform_access_checks (get_deferred_access_checks (), complain);
}

/* Defer checking the accessibility of DECL, when looked up in
   BINFO. DIAG_DECL is the declaration to use to print diagnostics.
   Return value like perform_access_checks above.  */

bool
perform_or_defer_access_check (tree binfo, tree decl, tree diag_decl,
			       tsubst_flags_t complain)
{
  int i;
  deferred_access *ptr;
  deferred_access_check *chk;


  /* Exit if we are in a context that no access checking is performed.
     */
  if (deferred_access_no_check)
    return true;

  gcc_assert (TREE_CODE (binfo) == TREE_BINFO);

  ptr = &deferred_access_stack->last ();

  /* If we are not supposed to defer access checks, just check now.  */
  if (ptr->deferring_access_checks_kind == dk_no_deferred)
    {
      bool ok = enforce_access (binfo, decl, diag_decl, complain);
      return (complain & tf_error) ? true : ok;
    }

  /* See if we are already going to perform this check.  */
  FOR_EACH_VEC_SAFE_ELT (ptr->deferred_access_checks, i, chk)
    {
      if (chk->decl == decl && chk->binfo == binfo &&
	  chk->diag_decl == diag_decl)
	{
	  return true;
	}
    }
  /* If not, record the check.  */
  deferred_access_check new_access = {binfo, decl, diag_decl, input_location};
  vec_safe_push (ptr->deferred_access_checks, new_access);

  return true;
}

/* Returns nonzero if the current statement is a full expression,
   i.e. temporaries created during that statement should be destroyed
   at the end of the statement.  */

int
stmts_are_full_exprs_p (void)
{
  return current_stmt_tree ()->stmts_are_full_exprs_p;
}

/* T is a statement.  Add it to the statement-tree.  This is the C++
   version.  The C/ObjC frontends have a slightly different version of
   this function.  */

tree
add_stmt (tree t)
{
  enum tree_code code = TREE_CODE (t);

  if (EXPR_P (t) && code != LABEL_EXPR)
    {
      if (!EXPR_HAS_LOCATION (t))
	SET_EXPR_LOCATION (t, input_location);

      /* When we expand a statement-tree, we must know whether or not the
	 statements are full-expressions.  We record that fact here.  */
      STMT_IS_FULL_EXPR_P (t) = stmts_are_full_exprs_p ();
    }

  /* Add T to the statement-tree.  Non-side-effect statements need to be
     recorded during statement expressions.  */
  gcc_checking_assert (!stmt_list_stack->is_empty ());
  append_to_statement_list_force (t, &cur_stmt_list);

  return t;
}

/* Returns the stmt_tree to which statements are currently being added.  */

stmt_tree
current_stmt_tree (void)
{
  return (cfun
	  ? &cfun->language->base.x_stmt_tree
	  : &scope_chain->x_stmt_tree);
}

/* If statements are full expressions, wrap STMT in a CLEANUP_POINT_EXPR.  */

static tree
maybe_cleanup_point_expr (tree expr)
{
  if (!processing_template_decl && stmts_are_full_exprs_p ())
    expr = fold_build_cleanup_point_expr (TREE_TYPE (expr), expr);
  return expr;
}

/* Like maybe_cleanup_point_expr except have the type of the new expression be
   void so we don't need to create a temporary variable to hold the inner
   expression.  The reason why we do this is because the original type might be
   an aggregate and we cannot create a temporary variable for that type.  */

tree
maybe_cleanup_point_expr_void (tree expr)
{
  if (!processing_template_decl && stmts_are_full_exprs_p ())
    expr = fold_build_cleanup_point_expr (void_type_node, expr);
  return expr;
}



/* Create a declaration statement for the declaration given by the DECL.  */

void
add_decl_expr (tree decl)
{
  tree r = build_stmt (input_location, DECL_EXPR, decl);
  if (DECL_INITIAL (decl)
      || (DECL_SIZE (decl) && TREE_SIDE_EFFECTS (DECL_SIZE (decl))))
    r = maybe_cleanup_point_expr_void (r);
  add_stmt (r);
}

/* Finish a scope.  */

tree
do_poplevel (tree stmt_list)
{
  tree block = NULL;

  if (stmts_are_full_exprs_p ())
    block = poplevel (kept_level_p (), 1, 0);

  stmt_list = pop_stmt_list (stmt_list);

  if (!processing_template_decl)
    {
      stmt_list = c_build_bind_expr (input_location, block, stmt_list);
      /* ??? See c_end_compound_stmt re statement expressions.  */
    }

  return stmt_list;
}

/* Begin a new scope.  */

static tree
do_pushlevel (scope_kind sk)
{
  tree ret = push_stmt_list ();
  if (stmts_are_full_exprs_p ())
    begin_scope (sk, NULL);
  return ret;
}

/* Queue a cleanup.  CLEANUP is an expression/statement to be executed
   when the current scope is exited.  EH_ONLY is true when this is not
   meant to apply to normal control flow transfer.  */

void
push_cleanup (tree decl, tree cleanup, bool eh_only)
{
  tree stmt = build_stmt (input_location, CLEANUP_STMT, NULL, cleanup, decl);
  CLEANUP_EH_ONLY (stmt) = eh_only;
  add_stmt (stmt);
  CLEANUP_BODY (stmt) = push_stmt_list ();
}

/* Begin a conditional that might contain a declaration.  When generating
   normal code, we want the declaration to appear before the statement
   containing the conditional.  When generating template code, we want the
   conditional to be rendered as the raw DECL_EXPR.  */

static void
begin_cond (tree *cond_p)
{
  if (processing_template_decl)
    *cond_p = push_stmt_list ();
}

/* Finish such a conditional.  */

static void
finish_cond (tree *cond_p, tree expr)
{
  if (processing_template_decl)
    {
      tree cond = pop_stmt_list (*cond_p);

      if (expr == NULL_TREE)
	/* Empty condition in 'for'.  */
	gcc_assert (empty_expr_stmt_p (cond));
      else if (check_for_bare_parameter_packs (expr))
        expr = error_mark_node;
      else if (!empty_expr_stmt_p (cond))
	expr = build2 (COMPOUND_EXPR, TREE_TYPE (expr), cond, expr);
    }
  *cond_p = expr;
}

/* If *COND_P specifies a conditional with a declaration, transform the
   loop such that
	    while (A x = 42) { }
	    for (; A x = 42;) { }
   becomes
	    while (true) { A x = 42; if (!x) break; }
	    for (;;) { A x = 42; if (!x) break; }
   The statement list for BODY will be empty if the conditional did
   not declare anything.  */

static void
simplify_loop_decl_cond (tree *cond_p, tree body)
{
  tree cond, if_stmt;

  if (!TREE_SIDE_EFFECTS (body))
    return;

  cond = *cond_p;
  *cond_p = boolean_true_node;

  if_stmt = begin_if_stmt ();
  cond = cp_build_unary_op (TRUTH_NOT_EXPR, cond, 0, tf_warning_or_error);
  finish_if_stmt_cond (cond, if_stmt);
  finish_break_stmt ();
  finish_then_clause (if_stmt);
  finish_if_stmt (if_stmt);
}

/* Finish a goto-statement.  */

tree
finish_goto_stmt (tree destination)
{
  if (TREE_CODE (destination) == IDENTIFIER_NODE)
    destination = lookup_label (destination);

  /* We warn about unused labels with -Wunused.  That means we have to
     mark the used labels as used.  */
  if (TREE_CODE (destination) == LABEL_DECL)
    TREE_USED (destination) = 1;
  else
    {
      destination = mark_rvalue_use (destination);
      if (!processing_template_decl)
	{
	  destination = cp_convert (ptr_type_node, destination,
				    tf_warning_or_error);
	  if (error_operand_p (destination))
	    return NULL_TREE;
	  destination
	    = fold_build_cleanup_point_expr (TREE_TYPE (destination),
					     destination);
	}
    }

  check_goto (destination);

  return add_stmt (build_stmt (input_location, GOTO_EXPR, destination));
}

/* COND is the condition-expression for an if, while, etc.,
   statement.  Convert it to a boolean value, if appropriate.
   In addition, verify sequence points if -Wsequence-point is enabled.  */

static tree
maybe_convert_cond (tree cond)
{
  /* Empty conditions remain empty.  */
  if (!cond)
    return NULL_TREE;

  /* Wait until we instantiate templates before doing conversion.  */
  if (processing_template_decl)
    return cond;

  if (warn_sequence_point)
    verify_sequence_points (cond);

  /* Do the conversion.  */
  cond = convert_from_reference (cond);

  if (TREE_CODE (cond) == MODIFY_EXPR
      && !TREE_NO_WARNING (cond)
      && warn_parentheses)
    {
      warning (OPT_Wparentheses,
	       "suggest parentheses around assignment used as truth value");
      TREE_NO_WARNING (cond) = 1;
    }

  return condition_conversion (cond);
}

/* Finish an expression-statement, whose EXPRESSION is as indicated.  */

tree
finish_expr_stmt (tree expr)
{
  tree r = NULL_TREE;

  if (expr != NULL_TREE)
    {
      if (!processing_template_decl)
	{
	  if (warn_sequence_point)
	    verify_sequence_points (expr);
	  expr = convert_to_void (expr, ICV_STATEMENT, tf_warning_or_error);
	}
      else if (!type_dependent_expression_p (expr))
	convert_to_void (build_non_dependent_expr (expr), ICV_STATEMENT, 
                         tf_warning_or_error);

      if (check_for_bare_parameter_packs (expr))
        expr = error_mark_node;

      /* Simplification of inner statement expressions, compound exprs,
	 etc can result in us already having an EXPR_STMT.  */
      if (TREE_CODE (expr) != CLEANUP_POINT_EXPR)
	{
	  if (TREE_CODE (expr) != EXPR_STMT)
	    expr = build_stmt (input_location, EXPR_STMT, expr);
	  expr = maybe_cleanup_point_expr_void (expr);
	}

      r = add_stmt (expr);
    }

  finish_stmt ();

  return r;
}


/* Begin an if-statement.  Returns a newly created IF_STMT if
   appropriate.  */

tree
begin_if_stmt (void)
{
  tree r, scope;
  scope = do_pushlevel (sk_cond);
  r = build_stmt (input_location, IF_STMT, NULL_TREE,
		  NULL_TREE, NULL_TREE, scope);
  begin_cond (&IF_COND (r));
  return r;
}

/* Process the COND of an if-statement, which may be given by
   IF_STMT.  */

void
finish_if_stmt_cond (tree cond, tree if_stmt)
{
  finish_cond (&IF_COND (if_stmt), maybe_convert_cond (cond));
  add_stmt (if_stmt);
  THEN_CLAUSE (if_stmt) = push_stmt_list ();
}

/* Finish the then-clause of an if-statement, which may be given by
   IF_STMT.  */

tree
finish_then_clause (tree if_stmt)
{
  THEN_CLAUSE (if_stmt) = pop_stmt_list (THEN_CLAUSE (if_stmt));
  return if_stmt;
}

/* Begin the else-clause of an if-statement.  */

void
begin_else_clause (tree if_stmt)
{
  ELSE_CLAUSE (if_stmt) = push_stmt_list ();
}

/* Finish the else-clause of an if-statement, which may be given by
   IF_STMT.  */

void
finish_else_clause (tree if_stmt)
{
  ELSE_CLAUSE (if_stmt) = pop_stmt_list (ELSE_CLAUSE (if_stmt));
}

/* Finish an if-statement.  */

void
finish_if_stmt (tree if_stmt)
{
  tree scope = IF_SCOPE (if_stmt);
  IF_SCOPE (if_stmt) = NULL;
  add_stmt (do_poplevel (scope));
  finish_stmt ();
}

/* Begin a while-statement.  Returns a newly created WHILE_STMT if
   appropriate.  */

tree
begin_while_stmt (void)
{
  tree r;
  r = build_stmt (input_location, WHILE_STMT, NULL_TREE, NULL_TREE);
  add_stmt (r);
  WHILE_BODY (r) = do_pushlevel (sk_block);
  begin_cond (&WHILE_COND (r));
  return r;
}

/* Process the COND of a while-statement, which may be given by
   WHILE_STMT.  */

void
finish_while_stmt_cond (tree cond, tree while_stmt)
{
  finish_cond (&WHILE_COND (while_stmt), maybe_convert_cond (cond));
  simplify_loop_decl_cond (&WHILE_COND (while_stmt), WHILE_BODY (while_stmt));
}

/* Finish a while-statement, which may be given by WHILE_STMT.  */

void
finish_while_stmt (tree while_stmt)
{
  WHILE_BODY (while_stmt) = do_poplevel (WHILE_BODY (while_stmt));
  finish_stmt ();
}

/* Begin a do-statement.  Returns a newly created DO_STMT if
   appropriate.  */

tree
begin_do_stmt (void)
{
  tree r = build_stmt (input_location, DO_STMT, NULL_TREE, NULL_TREE);
  add_stmt (r);
  DO_BODY (r) = push_stmt_list ();
  return r;
}

/* Finish the body of a do-statement, which may be given by DO_STMT.  */

void
finish_do_body (tree do_stmt)
{
  tree body = DO_BODY (do_stmt) = pop_stmt_list (DO_BODY (do_stmt));

  if (TREE_CODE (body) == STATEMENT_LIST && STATEMENT_LIST_TAIL (body))
    body = STATEMENT_LIST_TAIL (body)->stmt;

  if (IS_EMPTY_STMT (body))
    warning (OPT_Wempty_body,
            "suggest explicit braces around empty body in %<do%> statement");
}

/* Finish a do-statement, which may be given by DO_STMT, and whose
   COND is as indicated.  */

void
finish_do_stmt (tree cond, tree do_stmt)
{
  cond = maybe_convert_cond (cond);
  DO_COND (do_stmt) = cond;
  finish_stmt ();
}

/* Finish a return-statement.  The EXPRESSION returned, if any, is as
   indicated.  */

tree
finish_return_stmt (tree expr)
{
  tree r;
  bool no_warning;

  expr = check_return_expr (expr, &no_warning);

  if (flag_openmp && !check_omp_return ())
    return error_mark_node;
  if (!processing_template_decl)
    {
      if (warn_sequence_point)
	verify_sequence_points (expr);
      
      if (DECL_DESTRUCTOR_P (current_function_decl)
	  || (DECL_CONSTRUCTOR_P (current_function_decl)
	      && targetm.cxx.cdtor_returns_this ()))
	{
	  /* Similarly, all destructors must run destructors for
	     base-classes before returning.  So, all returns in a
	     destructor get sent to the DTOR_LABEL; finish_function emits
	     code to return a value there.  */
	  return finish_goto_stmt (cdtor_label);
	}
    }

  r = build_stmt (input_location, RETURN_EXPR, expr);
  TREE_NO_WARNING (r) |= no_warning;
  r = maybe_cleanup_point_expr_void (r);
  r = add_stmt (r);
  finish_stmt ();

  return r;
}

/* Begin the scope of a for-statement or a range-for-statement.
   Both the returned trees are to be used in a call to
   begin_for_stmt or begin_range_for_stmt.  */

tree
begin_for_scope (tree *init)
{
  tree scope = NULL_TREE;
  if (flag_new_for_scope > 0)
    scope = do_pushlevel (sk_for);

  if (processing_template_decl)
    *init = push_stmt_list ();
  else
    *init = NULL_TREE;

  return scope;
}

/* Begin a for-statement.  Returns a new FOR_STMT.
   SCOPE and INIT should be the return of begin_for_scope,
   or both NULL_TREE  */

tree
begin_for_stmt (tree scope, tree init)
{
  tree r;

  r = build_stmt (input_location, FOR_STMT, NULL_TREE, NULL_TREE,
		  NULL_TREE, NULL_TREE, NULL_TREE);

  if (scope == NULL_TREE)
    {
      gcc_assert (!init || !(flag_new_for_scope > 0));
      if (!init)
	scope = begin_for_scope (&init);
    }
  FOR_INIT_STMT (r) = init;
  FOR_SCOPE (r) = scope;

  return r;
}

/* Finish the for-init-statement of a for-statement, which may be
   given by FOR_STMT.  */

void
finish_for_init_stmt (tree for_stmt)
{
  if (processing_template_decl)
    FOR_INIT_STMT (for_stmt) = pop_stmt_list (FOR_INIT_STMT (for_stmt));
  add_stmt (for_stmt);
  FOR_BODY (for_stmt) = do_pushlevel (sk_block);
  begin_cond (&FOR_COND (for_stmt));
}

/* Finish the COND of a for-statement, which may be given by
   FOR_STMT.  */

void
finish_for_cond (tree cond, tree for_stmt)
{
  finish_cond (&FOR_COND (for_stmt), maybe_convert_cond (cond));
  simplify_loop_decl_cond (&FOR_COND (for_stmt), FOR_BODY (for_stmt));
}

/* Finish the increment-EXPRESSION in a for-statement, which may be
   given by FOR_STMT.  */

void
finish_for_expr (tree expr, tree for_stmt)
{
  if (!expr)
    return;
  /* If EXPR is an overloaded function, issue an error; there is no
     context available to use to perform overload resolution.  */
  if (type_unknown_p (expr))
    {
      cxx_incomplete_type_error (expr, TREE_TYPE (expr));
      expr = error_mark_node;
    }
  if (!processing_template_decl)
    {
      if (warn_sequence_point)
	verify_sequence_points (expr);
      expr = convert_to_void (expr, ICV_THIRD_IN_FOR,
                              tf_warning_or_error);
    }
  else if (!type_dependent_expression_p (expr))
    convert_to_void (build_non_dependent_expr (expr), ICV_THIRD_IN_FOR,
                     tf_warning_or_error);
  expr = maybe_cleanup_point_expr_void (expr);
  if (check_for_bare_parameter_packs (expr))
    expr = error_mark_node;
  FOR_EXPR (for_stmt) = expr;
}

/* Finish the body of a for-statement, which may be given by
   FOR_STMT.  The increment-EXPR for the loop must be
   provided.
   It can also finish RANGE_FOR_STMT. */

void
finish_for_stmt (tree for_stmt)
{
  if (TREE_CODE (for_stmt) == RANGE_FOR_STMT)
    RANGE_FOR_BODY (for_stmt) = do_poplevel (RANGE_FOR_BODY (for_stmt));
  else
    FOR_BODY (for_stmt) = do_poplevel (FOR_BODY (for_stmt));

  /* Pop the scope for the body of the loop.  */
  if (flag_new_for_scope > 0)
    {
      tree scope;
      tree *scope_ptr = (TREE_CODE (for_stmt) == RANGE_FOR_STMT
			 ? &RANGE_FOR_SCOPE (for_stmt)
			 : &FOR_SCOPE (for_stmt));
      scope = *scope_ptr;
      *scope_ptr = NULL;
      add_stmt (do_poplevel (scope));
    }

  finish_stmt ();
}

/* Begin a range-for-statement.  Returns a new RANGE_FOR_STMT.
   SCOPE and INIT should be the return of begin_for_scope,
   or both NULL_TREE  .
   To finish it call finish_for_stmt(). */

tree
begin_range_for_stmt (tree scope, tree init)
{
  tree r;

  r = build_stmt (input_location, RANGE_FOR_STMT,
		  NULL_TREE, NULL_TREE, NULL_TREE, NULL_TREE);

  if (scope == NULL_TREE)
    {
      gcc_assert (!init || !(flag_new_for_scope > 0));
      if (!init)
	scope = begin_for_scope (&init);
    }

  /* RANGE_FOR_STMTs do not use nor save the init tree, so we
     pop it now.  */
  if (init)
    pop_stmt_list (init);
  RANGE_FOR_SCOPE (r) = scope;

  return r;
}

/* Finish the head of a range-based for statement, which may
   be given by RANGE_FOR_STMT. DECL must be the declaration
   and EXPR must be the loop expression. */

void
finish_range_for_decl (tree range_for_stmt, tree decl, tree expr)
{
  RANGE_FOR_DECL (range_for_stmt) = decl;
  RANGE_FOR_EXPR (range_for_stmt) = expr;
  add_stmt (range_for_stmt);
  RANGE_FOR_BODY (range_for_stmt) = do_pushlevel (sk_block);
}

/* Finish a break-statement.  */

tree
finish_break_stmt (void)
{
  /* In switch statements break is sometimes stylistically used after
     a return statement.  This can lead to spurious warnings about
     control reaching the end of a non-void function when it is
     inlined.  Note that we are calling block_may_fallthru with
     language specific tree nodes; this works because
     block_may_fallthru returns true when given something it does not
     understand.  */
  if (!block_may_fallthru (cur_stmt_list))
    return void_zero_node;
  return add_stmt (build_stmt (input_location, BREAK_STMT));
}

/* Finish a continue-statement.  */

tree
finish_continue_stmt (void)
{
  return add_stmt (build_stmt (input_location, CONTINUE_STMT));
}

/* Begin a switch-statement.  Returns a new SWITCH_STMT if
   appropriate.  */

tree
begin_switch_stmt (void)
{
  tree r, scope;

  scope = do_pushlevel (sk_cond);
  r = build_stmt (input_location, SWITCH_STMT, NULL_TREE, NULL_TREE, NULL_TREE, scope);

  begin_cond (&SWITCH_STMT_COND (r));

  return r;
}

/* Finish the cond of a switch-statement.  */

void
finish_switch_cond (tree cond, tree switch_stmt)
{
  tree orig_type = NULL;
  if (!processing_template_decl)
    {
      /* Convert the condition to an integer or enumeration type.  */
      cond = build_expr_type_conversion (WANT_INT | WANT_ENUM, cond, true);
      if (cond == NULL_TREE)
	{
	  error ("switch quantity not an integer");
	  cond = error_mark_node;
	}
      orig_type = TREE_TYPE (cond);
      if (cond != error_mark_node)
	{
	  /* [stmt.switch]

	     Integral promotions are performed.  */
	  cond = perform_integral_promotions (cond);
	  cond = maybe_cleanup_point_expr (cond);
	}
    }
  if (check_for_bare_parameter_packs (cond))
    cond = error_mark_node;
  else if (!processing_template_decl && warn_sequence_point)
    verify_sequence_points (cond);

  finish_cond (&SWITCH_STMT_COND (switch_stmt), cond);
  SWITCH_STMT_TYPE (switch_stmt) = orig_type;
  add_stmt (switch_stmt);
  push_switch (switch_stmt);
  SWITCH_STMT_BODY (switch_stmt) = push_stmt_list ();
}

/* Finish the body of a switch-statement, which may be given by
   SWITCH_STMT.  The COND to switch on is indicated.  */

void
finish_switch_stmt (tree switch_stmt)
{
  tree scope;

  SWITCH_STMT_BODY (switch_stmt) =
    pop_stmt_list (SWITCH_STMT_BODY (switch_stmt));
  pop_switch ();
  finish_stmt ();

  scope = SWITCH_STMT_SCOPE (switch_stmt);
  SWITCH_STMT_SCOPE (switch_stmt) = NULL;
  add_stmt (do_poplevel (scope));
}

/* Begin a try-block.  Returns a newly-created TRY_BLOCK if
   appropriate.  */

tree
begin_try_block (void)
{
  tree r = build_stmt (input_location, TRY_BLOCK, NULL_TREE, NULL_TREE);
  add_stmt (r);
  TRY_STMTS (r) = push_stmt_list ();
  return r;
}

/* Likewise, for a function-try-block.  The block returned in
   *COMPOUND_STMT is an artificial outer scope, containing the
   function-try-block.  */

tree
begin_function_try_block (tree *compound_stmt)
{
  tree r;
  /* This outer scope does not exist in the C++ standard, but we need
     a place to put __FUNCTION__ and similar variables.  */
  *compound_stmt = begin_compound_stmt (0);
  r = begin_try_block ();
  FN_TRY_BLOCK_P (r) = 1;
  return r;
}

/* Finish a try-block, which may be given by TRY_BLOCK.  */

void
finish_try_block (tree try_block)
{
  TRY_STMTS (try_block) = pop_stmt_list (TRY_STMTS (try_block));
  TRY_HANDLERS (try_block) = push_stmt_list ();
}

/* Finish the body of a cleanup try-block, which may be given by
   TRY_BLOCK.  */

void
finish_cleanup_try_block (tree try_block)
{
  TRY_STMTS (try_block) = pop_stmt_list (TRY_STMTS (try_block));
}

/* Finish an implicitly generated try-block, with a cleanup is given
   by CLEANUP.  */

void
finish_cleanup (tree cleanup, tree try_block)
{
  TRY_HANDLERS (try_block) = cleanup;
  CLEANUP_P (try_block) = 1;
}

/* Likewise, for a function-try-block.  */

void
finish_function_try_block (tree try_block)
{
  finish_try_block (try_block);
  /* FIXME : something queer about CTOR_INITIALIZER somehow following
     the try block, but moving it inside.  */
  in_function_try_handler = 1;
}

/* Finish a handler-sequence for a try-block, which may be given by
   TRY_BLOCK.  */

void
finish_handler_sequence (tree try_block)
{
  TRY_HANDLERS (try_block) = pop_stmt_list (TRY_HANDLERS (try_block));
  check_handlers (TRY_HANDLERS (try_block));
}

/* Finish the handler-seq for a function-try-block, given by
   TRY_BLOCK.  COMPOUND_STMT is the outer block created by
   begin_function_try_block.  */

void
finish_function_handler_sequence (tree try_block, tree compound_stmt)
{
  in_function_try_handler = 0;
  finish_handler_sequence (try_block);
  finish_compound_stmt (compound_stmt);
}

/* Begin a handler.  Returns a HANDLER if appropriate.  */

tree
begin_handler (void)
{
  tree r;

  r = build_stmt (input_location, HANDLER, NULL_TREE, NULL_TREE);
  add_stmt (r);

  /* Create a binding level for the eh_info and the exception object
     cleanup.  */
  HANDLER_BODY (r) = do_pushlevel (sk_catch);

  return r;
}

/* Finish the handler-parameters for a handler, which may be given by
   HANDLER.  DECL is the declaration for the catch parameter, or NULL
   if this is a `catch (...)' clause.  */

void
finish_handler_parms (tree decl, tree handler)
{
  tree type = NULL_TREE;
  if (processing_template_decl)
    {
      if (decl)
	{
	  decl = pushdecl (decl);
	  decl = push_template_decl (decl);
	  HANDLER_PARMS (handler) = decl;
	  type = TREE_TYPE (decl);
	}
    }
  else
    type = expand_start_catch_block (decl);
  HANDLER_TYPE (handler) = type;
  if (!processing_template_decl && type)
    mark_used (eh_type_info (type));
}

/* Finish a handler, which may be given by HANDLER.  The BLOCKs are
   the return value from the matching call to finish_handler_parms.  */

void
finish_handler (tree handler)
{
  if (!processing_template_decl)
    expand_end_catch_block ();
  HANDLER_BODY (handler) = do_poplevel (HANDLER_BODY (handler));
}

/* Begin a compound statement.  FLAGS contains some bits that control the
   behavior and context.  If BCS_NO_SCOPE is set, the compound statement
   does not define a scope.  If BCS_FN_BODY is set, this is the outermost
   block of a function.  If BCS_TRY_BLOCK is set, this is the block
   created on behalf of a TRY statement.  Returns a token to be passed to
   finish_compound_stmt.  */

tree
begin_compound_stmt (unsigned int flags)
{
  tree r;

  if (flags & BCS_NO_SCOPE)
    {
      r = push_stmt_list ();
      STATEMENT_LIST_NO_SCOPE (r) = 1;

      /* Normally, we try hard to keep the BLOCK for a statement-expression.
	 But, if it's a statement-expression with a scopeless block, there's
	 nothing to keep, and we don't want to accidentally keep a block
	 *inside* the scopeless block.  */
      keep_next_level (false);
    }
  else
    r = do_pushlevel (flags & BCS_TRY_BLOCK ? sk_try : sk_block);

  /* When processing a template, we need to remember where the braces were,
     so that we can set up identical scopes when instantiating the template
     later.  BIND_EXPR is a handy candidate for this.
     Note that do_poplevel won't create a BIND_EXPR itself here (and thus
     result in nested BIND_EXPRs), since we don't build BLOCK nodes when
     processing templates.  */
  if (processing_template_decl)
    {
      r = build3 (BIND_EXPR, NULL, NULL, r, NULL);
      BIND_EXPR_TRY_BLOCK (r) = (flags & BCS_TRY_BLOCK) != 0;
      BIND_EXPR_BODY_BLOCK (r) = (flags & BCS_FN_BODY) != 0;
      TREE_SIDE_EFFECTS (r) = 1;
    }

  return r;
}

/* Finish a compound-statement, which is given by STMT.  */

void
finish_compound_stmt (tree stmt)
{
  if (TREE_CODE (stmt) == BIND_EXPR)
    {
      tree body = do_poplevel (BIND_EXPR_BODY (stmt));
      /* If the STATEMENT_LIST is empty and this BIND_EXPR isn't special,
	 discard the BIND_EXPR so it can be merged with the containing
	 STATEMENT_LIST.  */
      if (TREE_CODE (body) == STATEMENT_LIST
	  && STATEMENT_LIST_HEAD (body) == NULL
	  && !BIND_EXPR_BODY_BLOCK (stmt)
	  && !BIND_EXPR_TRY_BLOCK (stmt))
	stmt = body;
      else
	BIND_EXPR_BODY (stmt) = body;
    }
  else if (STATEMENT_LIST_NO_SCOPE (stmt))
    stmt = pop_stmt_list (stmt);
  else
    {
      /* Destroy any ObjC "super" receivers that may have been
	 created.  */
      objc_clear_super_receiver ();

      stmt = do_poplevel (stmt);
    }

  /* ??? See c_end_compound_stmt wrt statement expressions.  */
  add_stmt (stmt);
  finish_stmt ();
}

/* Finish an asm-statement, whose components are a STRING, some
   OUTPUT_OPERANDS, some INPUT_OPERANDS, some CLOBBERS and some
   LABELS.  Also note whether the asm-statement should be
   considered volatile.  */

tree
finish_asm_stmt (int volatile_p, tree string, tree output_operands,
		 tree input_operands, tree clobbers, tree labels)
{
  tree r;
  tree t;
  int ninputs = list_length (input_operands);
  int noutputs = list_length (output_operands);

  if (!processing_template_decl)
    {
      const char *constraint;
      const char **oconstraints;
      bool allows_mem, allows_reg, is_inout;
      tree operand;
      int i;

      oconstraints = XALLOCAVEC (const char *, noutputs);

      string = resolve_asm_operand_names (string, output_operands,
					  input_operands, labels);

      for (i = 0, t = output_operands; t; t = TREE_CHAIN (t), ++i)
	{
	  operand = TREE_VALUE (t);

	  /* ??? Really, this should not be here.  Users should be using a
	     proper lvalue, dammit.  But there's a long history of using
	     casts in the output operands.  In cases like longlong.h, this
	     becomes a primitive form of typechecking -- if the cast can be
	     removed, then the output operand had a type of the proper width;
	     otherwise we'll get an error.  Gross, but ...  */
	  STRIP_NOPS (operand);

	  operand = mark_lvalue_use (operand);

	  if (!lvalue_or_else (operand, lv_asm, tf_warning_or_error))
	    operand = error_mark_node;

	  if (operand != error_mark_node
	      && (TREE_READONLY (operand)
		  || CP_TYPE_CONST_P (TREE_TYPE (operand))
		  /* Functions are not modifiable, even though they are
		     lvalues.  */
		  || TREE_CODE (TREE_TYPE (operand)) == FUNCTION_TYPE
		  || TREE_CODE (TREE_TYPE (operand)) == METHOD_TYPE
		  /* If it's an aggregate and any field is const, then it is
		     effectively const.  */
		  || (CLASS_TYPE_P (TREE_TYPE (operand))
		      && C_TYPE_FIELDS_READONLY (TREE_TYPE (operand)))))
	    cxx_readonly_error (operand, lv_asm);

	  constraint = TREE_STRING_POINTER (TREE_VALUE (TREE_PURPOSE (t)));
	  oconstraints[i] = constraint;

	  if (parse_output_constraint (&constraint, i, ninputs, noutputs,
				       &allows_mem, &allows_reg, &is_inout))
	    {
	      /* If the operand is going to end up in memory,
		 mark it addressable.  */
	      if (!allows_reg && !cxx_mark_addressable (operand))
		operand = error_mark_node;
	    }
	  else
	    operand = error_mark_node;

	  TREE_VALUE (t) = operand;
	}

      for (i = 0, t = input_operands; t; ++i, t = TREE_CHAIN (t))
	{
	  constraint = TREE_STRING_POINTER (TREE_VALUE (TREE_PURPOSE (t)));
	  bool constraint_parsed
	    = parse_input_constraint (&constraint, i, ninputs, noutputs, 0,   
				      oconstraints, &allows_mem, &allows_reg);
	  /* If the operand is going to end up in memory, don't call
	     decay_conversion.  */
	  if (constraint_parsed && !allows_reg && allows_mem)
	    operand = mark_lvalue_use (TREE_VALUE (t));
	  else
	    operand = decay_conversion (TREE_VALUE (t), tf_warning_or_error);

	  /* If the type of the operand hasn't been determined (e.g.,
	     because it involves an overloaded function), then issue
	     an error message.  There's no context available to
	     resolve the overloading.  */
	  if (TREE_TYPE (operand) == unknown_type_node)
	    {
	      error ("type of asm operand %qE could not be determined",
		     TREE_VALUE (t));
	      operand = error_mark_node;
	    }

	  if (constraint_parsed)
	    {
	      /* If the operand is going to end up in memory,
		 mark it addressable.  */
	      if (!allows_reg && allows_mem)
		{
		  /* Strip the nops as we allow this case.  FIXME, this really
		     should be rejected or made deprecated.  */
		  STRIP_NOPS (operand);
		  if (!cxx_mark_addressable (operand))
		    operand = error_mark_node;
		}
	      else if (!allows_reg && !allows_mem)
		{
		  /* If constraint allows neither register nor memory,
		     try harder to get a constant.  */
		  tree constop = maybe_constant_value (operand);
		  if (TREE_CONSTANT (constop))
		    operand = constop;
		}
	    }
	  else
	    operand = error_mark_node;

	  TREE_VALUE (t) = operand;
	}
    }

  r = build_stmt (input_location, ASM_EXPR, string,
		  output_operands, input_operands,
		  clobbers, labels);
  ASM_VOLATILE_P (r) = volatile_p || noutputs == 0;
  r = maybe_cleanup_point_expr_void (r);
  return add_stmt (r);
}

/* Finish a label with the indicated NAME.  Returns the new label.  */

tree
finish_label_stmt (tree name)
{
  tree decl = define_label (input_location, name);

  if (decl == error_mark_node)
    return error_mark_node;

  add_stmt (build_stmt (input_location, LABEL_EXPR, decl));

  return decl;
}

/* Finish a series of declarations for local labels.  G++ allows users
   to declare "local" labels, i.e., labels with scope.  This extension
   is useful when writing code involving statement-expressions.  */

void
finish_label_decl (tree name)
{
  if (!at_function_scope_p ())
    {
      error ("__label__ declarations are only allowed in function scopes");
      return;
    }

  add_decl_expr (declare_local_label (name));
}

/* When DECL goes out of scope, make sure that CLEANUP is executed.  */

void
finish_decl_cleanup (tree decl, tree cleanup)
{
  push_cleanup (decl, cleanup, false);
}

/* If the current scope exits with an exception, run CLEANUP.  */

void
finish_eh_cleanup (tree cleanup)
{
  push_cleanup (NULL, cleanup, true);
}

/* The MEM_INITS is a list of mem-initializers, in reverse of the
   order they were written by the user.  Each node is as for
   emit_mem_initializers.  */

void
finish_mem_initializers (tree mem_inits)
{
  /* Reorder the MEM_INITS so that they are in the order they appeared
     in the source program.  */
  mem_inits = nreverse (mem_inits);

  if (processing_template_decl)
    {
      tree mem;

      for (mem = mem_inits; mem; mem = TREE_CHAIN (mem))
        {
          /* If the TREE_PURPOSE is a TYPE_PACK_EXPANSION, skip the
             check for bare parameter packs in the TREE_VALUE, because
             any parameter packs in the TREE_VALUE have already been
             bound as part of the TREE_PURPOSE.  See
             make_pack_expansion for more information.  */
          if (TREE_CODE (TREE_PURPOSE (mem)) != TYPE_PACK_EXPANSION
              && check_for_bare_parameter_packs (TREE_VALUE (mem)))
            TREE_VALUE (mem) = error_mark_node;
        }

      add_stmt (build_min_nt_loc (UNKNOWN_LOCATION,
				  CTOR_INITIALIZER, mem_inits));
    }
  else
    emit_mem_initializers (mem_inits);
}

/* Finish a parenthesized expression EXPR.  */

tree
finish_parenthesized_expr (tree expr)
{
  if (EXPR_P (expr))
    /* This inhibits warnings in c_common_truthvalue_conversion.  */
    TREE_NO_WARNING (expr) = 1;

  if (TREE_CODE (expr) == OFFSET_REF
      || TREE_CODE (expr) == SCOPE_REF)
    /* [expr.unary.op]/3 The qualified id of a pointer-to-member must not be
       enclosed in parentheses.  */
    PTRMEM_OK_P (expr) = 0;

  if (TREE_CODE (expr) == STRING_CST)
    PAREN_STRING_LITERAL_P (expr) = 1;

  return expr;
}

/* Finish a reference to a non-static data member (DECL) that is not
   preceded by `.' or `->'.  */

tree
finish_non_static_data_member (tree decl, tree object, tree qualifying_scope)
{
  gcc_assert (TREE_CODE (decl) == FIELD_DECL);

  if (!object)
    {
      tree scope = qualifying_scope;
      if (scope == NULL_TREE)
	scope = context_for_name_lookup (decl);
      object = maybe_dummy_object (scope, NULL);
    }

  object = maybe_resolve_dummy (object);
  if (object == error_mark_node)
    return error_mark_node;

  /* DR 613: Can use non-static data members without an associated
     object in sizeof/decltype/alignof.  */
  if (is_dummy_object (object) && cp_unevaluated_operand == 0
      && (!processing_template_decl || !current_class_ref))
    {
      if (current_function_decl
	  && DECL_STATIC_FUNCTION_P (current_function_decl))
	error ("invalid use of member %q+D in static member function", decl);
      else
	error ("invalid use of non-static data member %q+D", decl);
      error ("from this location");

      return error_mark_node;
    }

  if (current_class_ptr)
    TREE_USED (current_class_ptr) = 1;
  if (processing_template_decl && !qualifying_scope)
    {
      tree type = TREE_TYPE (decl);

      if (TREE_CODE (type) == REFERENCE_TYPE)
	/* Quals on the object don't matter.  */;
      else
	{
	  /* Set the cv qualifiers.  */
	  int quals = cp_type_quals (TREE_TYPE (object));

	  if (DECL_MUTABLE_P (decl))
	    quals &= ~TYPE_QUAL_CONST;

	  quals |= cp_type_quals (TREE_TYPE (decl));
	  type = cp_build_qualified_type (type, quals);
	}

      return (convert_from_reference
	      (build_min (COMPONENT_REF, type, object, decl, NULL_TREE)));
    }
  /* If PROCESSING_TEMPLATE_DECL is nonzero here, then
     QUALIFYING_SCOPE is also non-null.  Wrap this in a SCOPE_REF
     for now.  */
  else if (processing_template_decl)
    return build_qualified_name (TREE_TYPE (decl),
				 qualifying_scope,
				 decl,
				 /*template_p=*/false);
  else
    {
      tree access_type = TREE_TYPE (object);

      perform_or_defer_access_check (TYPE_BINFO (access_type), decl,
				     decl, tf_warning_or_error);

      /* If the data member was named `C::M', convert `*this' to `C'
	 first.  */
      if (qualifying_scope)
	{
	  tree binfo = NULL_TREE;
	  object = build_scoped_ref (object, qualifying_scope,
				     &binfo);
	}

      return build_class_member_access_expr (object, decl,
					     /*access_path=*/NULL_TREE,
					     /*preserve_reference=*/false,
					     tf_warning_or_error);
    }
}

/* If we are currently parsing a template and we encountered a typedef
   TYPEDEF_DECL that is being accessed though CONTEXT, this function
   adds the typedef to a list tied to the current template.
   At template instantiation time, that list is walked and access check
   performed for each typedef.
   LOCATION is the location of the usage point of TYPEDEF_DECL.  */

void
add_typedef_to_current_template_for_access_check (tree typedef_decl,
                                                  tree context,
						  location_t location)
{
    tree template_info = NULL;
    tree cs = current_scope ();

    if (!is_typedef_decl (typedef_decl)
	|| !context
	|| !CLASS_TYPE_P (context)
	|| !cs)
      return;

    if (CLASS_TYPE_P (cs) || TREE_CODE (cs) == FUNCTION_DECL)
      template_info = get_template_info (cs);

    if (template_info
	&& TI_TEMPLATE (template_info)
	&& !currently_open_class (context))
      append_type_to_template_for_access_check (cs, typedef_decl,
						context, location);
}

/* DECL was the declaration to which a qualified-id resolved.  Issue
   an error message if it is not accessible.  If OBJECT_TYPE is
   non-NULL, we have just seen `x->' or `x.' and OBJECT_TYPE is the
   type of `*x', or `x', respectively.  If the DECL was named as
   `A::B' then NESTED_NAME_SPECIFIER is `A'.  */

void
check_accessibility_of_qualified_id (tree decl,
				     tree object_type,
				     tree nested_name_specifier)
{
  tree scope;
  tree qualifying_type = NULL_TREE;

  /* If we are parsing a template declaration and if decl is a typedef,
     add it to a list tied to the template.
     At template instantiation time, that list will be walked and
     access check performed.  */
  add_typedef_to_current_template_for_access_check (decl,
						    nested_name_specifier
						    ? nested_name_specifier
						    : DECL_CONTEXT (decl),
						    input_location);

  /* If we're not checking, return immediately.  */
  if (deferred_access_no_check)
    return;

  /* Determine the SCOPE of DECL.  */
  scope = context_for_name_lookup (decl);
  /* If the SCOPE is not a type, then DECL is not a member.  */
  if (!TYPE_P (scope))
    return;
  /* Compute the scope through which DECL is being accessed.  */
  if (object_type
      /* OBJECT_TYPE might not be a class type; consider:

	   class A { typedef int I; };
	   I *p;
	   p->A::I::~I();

	 In this case, we will have "A::I" as the DECL, but "I" as the
	 OBJECT_TYPE.  */
      && CLASS_TYPE_P (object_type)
      && DERIVED_FROM_P (scope, object_type))
    /* If we are processing a `->' or `.' expression, use the type of the
       left-hand side.  */
    qualifying_type = object_type;
  else if (nested_name_specifier)
    {
      /* If the reference is to a non-static member of the
	 current class, treat it as if it were referenced through
	 `this'.  */
      if (DECL_NONSTATIC_MEMBER_P (decl)
	  && current_class_ptr
	  && DERIVED_FROM_P (scope, current_class_type))
	qualifying_type = current_class_type;
      /* Otherwise, use the type indicated by the
	 nested-name-specifier.  */
      else
	qualifying_type = nested_name_specifier;
    }
  else
    /* Otherwise, the name must be from the current class or one of
       its bases.  */
    qualifying_type = currently_open_derived_class (scope);

  if (qualifying_type 
      /* It is possible for qualifying type to be a TEMPLATE_TYPE_PARM
	 or similar in a default argument value.  */
      && CLASS_TYPE_P (qualifying_type)
      && !dependent_type_p (qualifying_type))
    perform_or_defer_access_check (TYPE_BINFO (qualifying_type), decl,
				   decl, tf_warning_or_error);
}

/* EXPR is the result of a qualified-id.  The QUALIFYING_CLASS was the
   class named to the left of the "::" operator.  DONE is true if this
   expression is a complete postfix-expression; it is false if this
   expression is followed by '->', '[', '(', etc.  ADDRESS_P is true
   iff this expression is the operand of '&'.  TEMPLATE_P is true iff
   the qualified-id was of the form "A::template B".  TEMPLATE_ARG_P
   is true iff this qualified name appears as a template argument.  */

tree
finish_qualified_id_expr (tree qualifying_class,
			  tree expr,
			  bool done,
			  bool address_p,
			  bool template_p,
			  bool template_arg_p)
{
  gcc_assert (TYPE_P (qualifying_class));

  if (error_operand_p (expr))
    return error_mark_node;

  if (DECL_P (expr) || BASELINK_P (expr))
    mark_used (expr);

  if (template_p)
    check_template_keyword (expr);

  /* If EXPR occurs as the operand of '&', use special handling that
     permits a pointer-to-member.  */
  if (address_p && done)
    {
      if (TREE_CODE (expr) == SCOPE_REF)
	expr = TREE_OPERAND (expr, 1);
      expr = build_offset_ref (qualifying_class, expr,
			       /*address_p=*/true);
      return expr;
    }

  /* Within the scope of a class, turn references to non-static
     members into expression of the form "this->...".  */
  if (template_arg_p)
    /* But, within a template argument, we do not want make the
       transformation, as there is no "this" pointer.  */
    ;
  else if (TREE_CODE (expr) == FIELD_DECL)
    {
      push_deferring_access_checks (dk_no_check);
      expr = finish_non_static_data_member (expr, NULL_TREE,
					    qualifying_class);
      pop_deferring_access_checks ();
    }
  else if (BASELINK_P (expr) && !processing_template_decl)
    {
      /* See if any of the functions are non-static members.  */
      /* If so, the expression may be relative to 'this'.  */
      if (!shared_member_p (expr)
	  && current_class_ptr
	  && DERIVED_FROM_P (qualifying_class,
			     current_nonlambda_class_type ()))
	expr = (build_class_member_access_expr
		(maybe_dummy_object (qualifying_class, NULL),
		 expr,
		 BASELINK_ACCESS_BINFO (expr),
		 /*preserve_reference=*/false,
		 tf_warning_or_error));
      else if (done)
	/* The expression is a qualified name whose address is not
	   being taken.  */
	expr = build_offset_ref (qualifying_class, expr, /*address_p=*/false);
    }
  else if (BASELINK_P (expr))
    ;
  else
    {
      /* In a template, return a SCOPE_REF for most qualified-ids
	 so that we can check access at instantiation time.  But if
	 we're looking at a member of the current instantiation, we
	 know we have access and building up the SCOPE_REF confuses
	 non-type template argument handling.  */
      if (processing_template_decl
	  && !currently_open_class (qualifying_class))
	expr = build_qualified_name (TREE_TYPE (expr),
				     qualifying_class, expr,
				     template_p);

      expr = convert_from_reference (expr);
    }

  return expr;
}

/* Begin a statement-expression.  The value returned must be passed to
   finish_stmt_expr.  */

tree
begin_stmt_expr (void)
{
  return push_stmt_list ();
}

/* Process the final expression of a statement expression. EXPR can be
   NULL, if the final expression is empty.  Return a STATEMENT_LIST
   containing all the statements in the statement-expression, or
   ERROR_MARK_NODE if there was an error.  */

tree
finish_stmt_expr_expr (tree expr, tree stmt_expr)
{
  if (error_operand_p (expr))
    {
      /* The type of the statement-expression is the type of the last
         expression.  */
      TREE_TYPE (stmt_expr) = error_mark_node;
      return error_mark_node;
    }

  /* If the last statement does not have "void" type, then the value
     of the last statement is the value of the entire expression.  */
  if (expr)
    {
      tree type = TREE_TYPE (expr);

      if (processing_template_decl)
	{
	  expr = build_stmt (input_location, EXPR_STMT, expr);
	  expr = add_stmt (expr);
	  /* Mark the last statement so that we can recognize it as such at
	     template-instantiation time.  */
	  EXPR_STMT_STMT_EXPR_RESULT (expr) = 1;
	}
      else if (VOID_TYPE_P (type))
	{
	  /* Just treat this like an ordinary statement.  */
	  expr = finish_expr_stmt (expr);
	}
      else
	{
	  /* It actually has a value we need to deal with.  First, force it
	     to be an rvalue so that we won't need to build up a copy
	     constructor call later when we try to assign it to something.  */
	  expr = force_rvalue (expr, tf_warning_or_error);
	  if (error_operand_p (expr))
	    return error_mark_node;

	  /* Update for array-to-pointer decay.  */
	  type = TREE_TYPE (expr);

	  /* Wrap it in a CLEANUP_POINT_EXPR and add it to the list like a
	     normal statement, but don't convert to void or actually add
	     the EXPR_STMT.  */
	  if (TREE_CODE (expr) != CLEANUP_POINT_EXPR)
	    expr = maybe_cleanup_point_expr (expr);
	  add_stmt (expr);
	}

      /* The type of the statement-expression is the type of the last
	 expression.  */
      TREE_TYPE (stmt_expr) = type;
    }

  return stmt_expr;
}

/* Finish a statement-expression.  EXPR should be the value returned
   by the previous begin_stmt_expr.  Returns an expression
   representing the statement-expression.  */

tree
finish_stmt_expr (tree stmt_expr, bool has_no_scope)
{
  tree type;
  tree result;

  if (error_operand_p (stmt_expr))
    {
      pop_stmt_list (stmt_expr);
      return error_mark_node;
    }

  gcc_assert (TREE_CODE (stmt_expr) == STATEMENT_LIST);

  type = TREE_TYPE (stmt_expr);
  result = pop_stmt_list (stmt_expr);
  TREE_TYPE (result) = type;

  if (processing_template_decl)
    {
      result = build_min (STMT_EXPR, type, result);
      TREE_SIDE_EFFECTS (result) = 1;
      STMT_EXPR_NO_SCOPE (result) = has_no_scope;
    }
  else if (CLASS_TYPE_P (type))
    {
      /* Wrap the statement-expression in a TARGET_EXPR so that the
	 temporary object created by the final expression is destroyed at
	 the end of the full-expression containing the
	 statement-expression.  */
      result = force_target_expr (type, result, tf_warning_or_error);
    }

  return result;
}

/* Returns the expression which provides the value of STMT_EXPR.  */

tree
stmt_expr_value_expr (tree stmt_expr)
{
  tree t = STMT_EXPR_STMT (stmt_expr);

  if (TREE_CODE (t) == BIND_EXPR)
    t = BIND_EXPR_BODY (t);

  if (TREE_CODE (t) == STATEMENT_LIST && STATEMENT_LIST_TAIL (t))
    t = STATEMENT_LIST_TAIL (t)->stmt;

  if (TREE_CODE (t) == EXPR_STMT)
    t = EXPR_STMT_EXPR (t);

  return t;
}

/* Return TRUE iff EXPR_STMT is an empty list of
   expression statements.  */

bool
empty_expr_stmt_p (tree expr_stmt)
{
  tree body = NULL_TREE;

  if (expr_stmt == void_zero_node)
    return true;

  if (expr_stmt)
    {
      if (TREE_CODE (expr_stmt) == EXPR_STMT)
	body = EXPR_STMT_EXPR (expr_stmt);
      else if (TREE_CODE (expr_stmt) == STATEMENT_LIST)
	body = expr_stmt;
    }

  if (body)
    {
      if (TREE_CODE (body) == STATEMENT_LIST)
	return tsi_end_p (tsi_start (body));
      else
	return empty_expr_stmt_p (body);
    }
  return false;
}

/* Perform Koenig lookup.  FN is the postfix-expression representing
   the function (or functions) to call; ARGS are the arguments to the
   call; if INCLUDE_STD then the `std' namespace is automatically
   considered an associated namespace (used in range-based for loops).
   Returns the functions to be considered by overload resolution.  */

tree
perform_koenig_lookup (tree fn, vec<tree, va_gc> *args, bool include_std,
		       tsubst_flags_t complain)
{
  tree identifier = NULL_TREE;
  tree functions = NULL_TREE;
  tree tmpl_args = NULL_TREE;
  bool template_id = false;

  if (TREE_CODE (fn) == TEMPLATE_ID_EXPR)
    {
      /* Use a separate flag to handle null args.  */
      template_id = true;
      tmpl_args = TREE_OPERAND (fn, 1);
      fn = TREE_OPERAND (fn, 0);
    }

  /* Find the name of the overloaded function.  */
  if (TREE_CODE (fn) == IDENTIFIER_NODE)
    identifier = fn;
  else if (is_overloaded_fn (fn))
    {
      functions = fn;
      identifier = DECL_NAME (get_first_fn (functions));
    }
  else if (DECL_P (fn))
    {
      functions = fn;
      identifier = DECL_NAME (fn);
    }

  /* A call to a namespace-scope function using an unqualified name.

     Do Koenig lookup -- unless any of the arguments are
     type-dependent.  */
  if (!any_type_dependent_arguments_p (args)
      && !any_dependent_template_arguments_p (tmpl_args))
    {
      fn = lookup_arg_dependent (identifier, functions, args, include_std);
      if (!fn)
	{
	  /* The unqualified name could not be resolved.  */
	  if (complain)
	    fn = unqualified_fn_lookup_error (identifier);
	  else
	    fn = identifier;
	}
    }

  if (fn && template_id)
    fn = build2 (TEMPLATE_ID_EXPR, unknown_type_node, fn, tmpl_args);
  
  return fn;
}

/* Generate an expression for `FN (ARGS)'.  This may change the
   contents of ARGS.

   If DISALLOW_VIRTUAL is true, the call to FN will be not generated
   as a virtual call, even if FN is virtual.  (This flag is set when
   encountering an expression where the function name is explicitly
   qualified.  For example a call to `X::f' never generates a virtual
   call.)

   Returns code for the call.  */

tree
finish_call_expr (tree fn, vec<tree, va_gc> **args, bool disallow_virtual,
		  bool koenig_p, tsubst_flags_t complain)
{
  tree result;
  tree orig_fn;
  vec<tree, va_gc> *orig_args = NULL;

  if (fn == error_mark_node)
    return error_mark_node;

  gcc_assert (!TYPE_P (fn));

  orig_fn = fn;

  if (processing_template_decl)
    {
      /* If the call expression is dependent, build a CALL_EXPR node
	 with no type; type_dependent_expression_p recognizes
	 expressions with no type as being dependent.  */
      if (type_dependent_expression_p (fn)
	  || any_type_dependent_arguments_p (*args)
	  /* For a non-static member function that doesn't have an
	     explicit object argument, we need to specifically
	     test the type dependency of the "this" pointer because it
	     is not included in *ARGS even though it is considered to
	     be part of the list of arguments.  Note that this is
	     related to CWG issues 515 and 1005.  */
	  || (TREE_CODE (fn) != COMPONENT_REF
	      && non_static_member_function_p (fn)
	      && current_class_ref
	      && type_dependent_expression_p (current_class_ref)))
	{
	  result = build_nt_call_vec (fn, *args);
	  SET_EXPR_LOCATION (result, EXPR_LOC_OR_HERE (fn));
	  KOENIG_LOOKUP_P (result) = koenig_p;
	  if (cfun)
	    {
	      do
		{
		  tree fndecl = OVL_CURRENT (fn);
		  if (TREE_CODE (fndecl) != FUNCTION_DECL
		      || !TREE_THIS_VOLATILE (fndecl))
		    break;
		  fn = OVL_NEXT (fn);
		}
	      while (fn);
	      if (!fn)
		current_function_returns_abnormally = 1;
	    }
	  return result;
	}
      orig_args = make_tree_vector_copy (*args);
      if (!BASELINK_P (fn)
	  && TREE_CODE (fn) != PSEUDO_DTOR_EXPR
	  && TREE_TYPE (fn) != unknown_type_node)
	fn = build_non_dependent_expr (fn);
      make_args_non_dependent (*args);
    }

  if (TREE_CODE (fn) == COMPONENT_REF)
    {
      tree member = TREE_OPERAND (fn, 1);
      if (BASELINK_P (member))
	{
	  tree object = TREE_OPERAND (fn, 0);
	  return build_new_method_call (object, member,
					args, NULL_TREE,
                                        (disallow_virtual
                                         ? LOOKUP_NORMAL | LOOKUP_NONVIRTUAL
					 : LOOKUP_NORMAL),
					/*fn_p=*/NULL,
					complain);
	}
    }

  if (is_overloaded_fn (fn))
    fn = baselink_for_fns (fn);

  result = NULL_TREE;
  if (BASELINK_P (fn))
    {
      tree object;

      /* A call to a member function.  From [over.call.func]:

	   If the keyword this is in scope and refers to the class of
	   that member function, or a derived class thereof, then the
	   function call is transformed into a qualified function call
	   using (*this) as the postfix-expression to the left of the
	   . operator.... [Otherwise] a contrived object of type T
	   becomes the implied object argument.

	In this situation:

	  struct A { void f(); };
	  struct B : public A {};
	  struct C : public A { void g() { B::f(); }};

	"the class of that member function" refers to `A'.  But 11.2
	[class.access.base] says that we need to convert 'this' to B* as
	part of the access, so we pass 'B' to maybe_dummy_object.  */

      object = maybe_dummy_object (BINFO_TYPE (BASELINK_ACCESS_BINFO (fn)),
				   NULL);

      if (processing_template_decl)
	{
	  if (type_dependent_expression_p (object))
	    {
	      tree ret = build_nt_call_vec (orig_fn, orig_args);
	      release_tree_vector (orig_args);
	      return ret;
	    }
	  object = build_non_dependent_expr (object);
	}

      result = build_new_method_call (object, fn, args, NULL_TREE,
				      (disallow_virtual
				       ? LOOKUP_NORMAL|LOOKUP_NONVIRTUAL
				       : LOOKUP_NORMAL),
				      /*fn_p=*/NULL,
				      complain);
    }
  else if (is_overloaded_fn (fn))
    {
      /* If the function is an overloaded builtin, resolve it.  */
      if (TREE_CODE (fn) == FUNCTION_DECL
	  && (DECL_BUILT_IN_CLASS (fn) == BUILT_IN_NORMAL
	      || DECL_BUILT_IN_CLASS (fn) == BUILT_IN_MD))
	result = resolve_overloaded_builtin (input_location, fn, *args);

      if (!result)
	{
	  if (warn_sizeof_pointer_memaccess
	      && !vec_safe_is_empty (*args)
	      && !processing_template_decl)
	    {
	      location_t sizeof_arg_loc[3];
	      tree sizeof_arg[3];
	      unsigned int i;
	      for (i = 0; i < 3; i++)
		{
		  tree t;

		  sizeof_arg_loc[i] = UNKNOWN_LOCATION;
		  sizeof_arg[i] = NULL_TREE;
		  if (i >= (*args)->length ())
		    continue;
		  t = (**args)[i];
		  if (TREE_CODE (t) != SIZEOF_EXPR)
		    continue;
		  if (SIZEOF_EXPR_TYPE_P (t))
		    sizeof_arg[i] = TREE_TYPE (TREE_OPERAND (t, 0));
		  else
		    sizeof_arg[i] = TREE_OPERAND (t, 0);
		  sizeof_arg_loc[i] = EXPR_LOCATION (t);
		}
	      sizeof_pointer_memaccess_warning
		(sizeof_arg_loc, fn, *args,
		 sizeof_arg, same_type_ignoring_top_level_qualifiers_p);
	    }

	  /* A call to a namespace-scope function.  */
	  result = build_new_function_call (fn, args, koenig_p, complain);
	}
    }
  else if (TREE_CODE (fn) == PSEUDO_DTOR_EXPR)
    {
      if (!vec_safe_is_empty (*args))
	error ("arguments to destructor are not allowed");
      /* Mark the pseudo-destructor call as having side-effects so
	 that we do not issue warnings about its use.  */
      result = build1 (NOP_EXPR,
		       void_type_node,
		       TREE_OPERAND (fn, 0));
      TREE_SIDE_EFFECTS (result) = 1;
    }
  else if (CLASS_TYPE_P (TREE_TYPE (fn)))
    /* If the "function" is really an object of class type, it might
       have an overloaded `operator ()'.  */
    result = build_op_call (fn, args, complain);

  if (!result)
    /* A call where the function is unknown.  */
    result = cp_build_function_call_vec (fn, args, complain);

  if (processing_template_decl && result != error_mark_node)
    {
      if (TREE_CODE (result) == INDIRECT_REF)
	result = TREE_OPERAND (result, 0);
      result = build_call_vec (TREE_TYPE (result), orig_fn, orig_args);
      SET_EXPR_LOCATION (result, input_location);
      KOENIG_LOOKUP_P (result) = koenig_p;
      release_tree_vector (orig_args);
      result = convert_from_reference (result);
    }

  if (koenig_p)
    {
      /* Free garbage OVERLOADs from arg-dependent lookup.  */
      tree next = NULL_TREE;
      for (fn = orig_fn;
	   fn && TREE_CODE (fn) == OVERLOAD && OVL_ARG_DEPENDENT (fn);
	   fn = next)
	{
	  if (processing_template_decl)
	    /* In a template, we'll re-use them at instantiation time.  */
	    OVL_ARG_DEPENDENT (fn) = false;
	  else
	    {
	      next = OVL_CHAIN (fn);
	      ggc_free (fn);
	    }
	}
    }

  return result;
}

/* Finish a call to a postfix increment or decrement or EXPR.  (Which
   is indicated by CODE, which should be POSTINCREMENT_EXPR or
   POSTDECREMENT_EXPR.)  */

tree
finish_increment_expr (tree expr, enum tree_code code)
{
  return build_x_unary_op (input_location, code, expr, tf_warning_or_error);
}

/* Finish a use of `this'.  Returns an expression for `this'.  */

tree
finish_this_expr (void)
{
  tree result;

  if (current_class_ptr)
    {
      tree type = TREE_TYPE (current_class_ref);

      /* In a lambda expression, 'this' refers to the captured 'this'.  */
      if (LAMBDA_TYPE_P (type))
        result = lambda_expr_this_capture (CLASSTYPE_LAMBDA_EXPR (type));
      else
        result = current_class_ptr;

    }
  else if (current_function_decl
	   && DECL_STATIC_FUNCTION_P (current_function_decl))
    {
      error ("%<this%> is unavailable for static member functions");
      result = error_mark_node;
    }
  else
    {
      if (current_function_decl)
	error ("invalid use of %<this%> in non-member function");
      else
	error ("invalid use of %<this%> at top level");
      result = error_mark_node;
    }

  return result;
}

/* Finish a pseudo-destructor expression.  If SCOPE is NULL, the
   expression was of the form `OBJECT.~DESTRUCTOR' where DESTRUCTOR is
   the TYPE for the type given.  If SCOPE is non-NULL, the expression
   was of the form `OBJECT.SCOPE::~DESTRUCTOR'.  */

tree
finish_pseudo_destructor_expr (tree object, tree scope, tree destructor)
{
  if (object == error_mark_node || destructor == error_mark_node)
    return error_mark_node;

  gcc_assert (TYPE_P (destructor));

  if (!processing_template_decl)
    {
      if (scope == error_mark_node)
	{
	  error ("invalid qualifying scope in pseudo-destructor name");
	  return error_mark_node;
	}
      if (scope && TYPE_P (scope) && !check_dtor_name (scope, destructor))
	{
	  error ("qualified type %qT does not match destructor name ~%qT",
		 scope, destructor);
	  return error_mark_node;
	}


      /* [expr.pseudo] says both:

	   The type designated by the pseudo-destructor-name shall be
	   the same as the object type.

	 and:

	   The cv-unqualified versions of the object type and of the
	   type designated by the pseudo-destructor-name shall be the
	   same type.

	 We implement the more generous second sentence, since that is
	 what most other compilers do.  */
      if (!same_type_ignoring_top_level_qualifiers_p (TREE_TYPE (object),
						      destructor))
	{
	  error ("%qE is not of type %qT", object, destructor);
	  return error_mark_node;
	}
    }

  return build3 (PSEUDO_DTOR_EXPR, void_type_node, object, scope, destructor);
}

/* Finish an expression of the form CODE EXPR.  */

tree
finish_unary_op_expr (location_t loc, enum tree_code code, tree expr)
{
  tree result = build_x_unary_op (loc, code, expr, tf_warning_or_error);
  if (TREE_OVERFLOW_P (result) && !TREE_OVERFLOW_P (expr))
    overflow_warning (input_location, result);

  return result;
}

/* Finish a compound-literal expression.  TYPE is the type to which
   the CONSTRUCTOR in COMPOUND_LITERAL is being cast.  */

tree
finish_compound_literal (tree type, tree compound_literal,
			 tsubst_flags_t complain)
{
  if (type == error_mark_node)
    return error_mark_node;

  if (TREE_CODE (type) == REFERENCE_TYPE)
    {
      compound_literal
	= finish_compound_literal (TREE_TYPE (type), compound_literal,
				   complain);
      return cp_build_c_cast (type, compound_literal, complain);
    }

  if (!TYPE_OBJ_P (type))
    {
      if (complain & tf_error)
	error ("compound literal of non-object type %qT", type);
      return error_mark_node;
    }

  if (processing_template_decl)
    {
      TREE_TYPE (compound_literal) = type;
      /* Mark the expression as a compound literal.  */
      TREE_HAS_CONSTRUCTOR (compound_literal) = 1;
      return compound_literal;
    }

  type = complete_type (type);

  if (TYPE_NON_AGGREGATE_CLASS (type))
    {
      /* Trying to deal with a CONSTRUCTOR instead of a TREE_LIST
	 everywhere that deals with function arguments would be a pain, so
	 just wrap it in a TREE_LIST.  The parser set a flag so we know
	 that it came from T{} rather than T({}).  */
      CONSTRUCTOR_IS_DIRECT_INIT (compound_literal) = 1;
      compound_literal = build_tree_list (NULL_TREE, compound_literal);
      return build_functional_cast (type, compound_literal, complain);
    }

  if (TREE_CODE (type) == ARRAY_TYPE
      && check_array_initializer (NULL_TREE, type, compound_literal))
    return error_mark_node;
  compound_literal = reshape_init (type, compound_literal, complain);
  if (SCALAR_TYPE_P (type)
      && !BRACE_ENCLOSED_INITIALIZER_P (compound_literal)
      && (complain & tf_warning_or_error))
    check_narrowing (type, compound_literal);
  if (TREE_CODE (type) == ARRAY_TYPE
      && TYPE_DOMAIN (type) == NULL_TREE)
    {
      cp_complete_array_type_or_error (&type, compound_literal,
				       false, complain);
      if (type == error_mark_node)
	return error_mark_node;
    }
  compound_literal = digest_init (type, compound_literal, complain);
  if (TREE_CODE (compound_literal) == CONSTRUCTOR)
    TREE_HAS_CONSTRUCTOR (compound_literal) = true;
  /* Put static/constant array temporaries in static variables, but always
     represent class temporaries with TARGET_EXPR so we elide copies.  */
  if ((!at_function_scope_p () || CP_TYPE_CONST_P (type))
      && TREE_CODE (type) == ARRAY_TYPE
      && !TYPE_HAS_NONTRIVIAL_DESTRUCTOR (type)
      && initializer_constant_valid_p (compound_literal, type))
    {
      tree decl = create_temporary_var (type);
      DECL_INITIAL (decl) = compound_literal;
      TREE_STATIC (decl) = 1;
      if (literal_type_p (type) && CP_TYPE_CONST_NON_VOLATILE_P (type))
	{
	  /* 5.19 says that a constant expression can include an
	     lvalue-rvalue conversion applied to "a glvalue of literal type
	     that refers to a non-volatile temporary object initialized
	     with a constant expression".  Rather than try to communicate
	     that this VAR_DECL is a temporary, just mark it constexpr.  */
	  DECL_DECLARED_CONSTEXPR_P (decl) = true;
	  DECL_INITIALIZED_BY_CONSTANT_EXPRESSION_P (decl) = true;
	  TREE_CONSTANT (decl) = true;
	}
      cp_apply_type_quals_to_decl (cp_type_quals (type), decl);
      decl = pushdecl_top_level (decl);
      DECL_NAME (decl) = make_anon_name ();
      SET_DECL_ASSEMBLER_NAME (decl, DECL_NAME (decl));
      return decl;
    }
  else
    return get_target_expr_sfinae (compound_literal, complain);
}

/* Return the declaration for the function-name variable indicated by
   ID.  */

tree
finish_fname (tree id)
{
  tree decl;

  decl = fname_decl (input_location, C_RID_CODE (id), id);
  if (processing_template_decl && current_function_decl
      && decl != error_mark_node)
    decl = DECL_NAME (decl);
  return decl;
}

/* Finish a translation unit.  */

void
finish_translation_unit (void)
{
  /* In case there were missing closebraces,
     get us back to the global binding level.  */
  pop_everything ();
  while (current_namespace != global_namespace)
    pop_namespace ();

  /* Do file scope __FUNCTION__ et al.  */
  finish_fname_decls ();
}

/* Finish a template type parameter, specified as AGGR IDENTIFIER.
   Returns the parameter.  */

tree
finish_template_type_parm (tree aggr, tree identifier)
{
  if (aggr != class_type_node)
    {
      permerror (input_location, "template type parameters must use the keyword %<class%> or %<typename%>");
      aggr = class_type_node;
    }

  return build_tree_list (aggr, identifier);
}

/* Finish a template template parameter, specified as AGGR IDENTIFIER.
   Returns the parameter.  */

tree
finish_template_template_parm (tree aggr, tree identifier)
{
  tree decl = build_decl (input_location,
			  TYPE_DECL, identifier, NULL_TREE);
  tree tmpl = build_lang_decl (TEMPLATE_DECL, identifier, NULL_TREE);
  DECL_TEMPLATE_PARMS (tmpl) = current_template_parms;
  DECL_TEMPLATE_RESULT (tmpl) = decl;
  DECL_ARTIFICIAL (decl) = 1;
  end_template_decl ();

  gcc_assert (DECL_TEMPLATE_PARMS (tmpl));

  check_default_tmpl_args (decl, DECL_TEMPLATE_PARMS (tmpl), 
			   /*is_primary=*/true, /*is_partial=*/false,
			   /*is_friend=*/0);

  return finish_template_type_parm (aggr, tmpl);
}

/* ARGUMENT is the default-argument value for a template template
   parameter.  If ARGUMENT is invalid, issue error messages and return
   the ERROR_MARK_NODE.  Otherwise, ARGUMENT itself is returned.  */

tree
check_template_template_default_arg (tree argument)
{
  if (TREE_CODE (argument) != TEMPLATE_DECL
      && TREE_CODE (argument) != TEMPLATE_TEMPLATE_PARM
      && TREE_CODE (argument) != UNBOUND_CLASS_TEMPLATE)
    {
      if (TREE_CODE (argument) == TYPE_DECL)
	error ("invalid use of type %qT as a default value for a template "
	       "template-parameter", TREE_TYPE (argument));
      else
	error ("invalid default argument for a template template parameter");
      return error_mark_node;
    }

  return argument;
}

/* Begin a class definition, as indicated by T.  */

tree
begin_class_definition (tree t)
{
  if (error_operand_p (t) || error_operand_p (TYPE_MAIN_DECL (t)))
    return error_mark_node;

  if (processing_template_parmlist)
    {
      error ("definition of %q#T inside template parameter list", t);
      return error_mark_node;
    }

  /* According to the C++ ABI, decimal classes defined in ISO/IEC TR 24733
     are passed the same as decimal scalar types.  */
  if (TREE_CODE (t) == RECORD_TYPE
      && !processing_template_decl)
    {
      tree ns = TYPE_CONTEXT (t);
      if (ns && TREE_CODE (ns) == NAMESPACE_DECL
	  && DECL_CONTEXT (ns) == std_node
	  && DECL_NAME (ns)
	  && !strcmp (IDENTIFIER_POINTER (DECL_NAME (ns)), "decimal"))
	{
	  const char *n = TYPE_NAME_STRING (t);
	  if ((strcmp (n, "decimal32") == 0)
	      || (strcmp (n, "decimal64") == 0)
	      || (strcmp (n, "decimal128") == 0))
	    TYPE_TRANSPARENT_AGGR (t) = 1;
	}
    }

  /* A non-implicit typename comes from code like:

       template <typename T> struct A {
	 template <typename U> struct A<T>::B ...

     This is erroneous.  */
  else if (TREE_CODE (t) == TYPENAME_TYPE)
    {
      error ("invalid definition of qualified type %qT", t);
      t = error_mark_node;
    }

  if (t == error_mark_node || ! MAYBE_CLASS_TYPE_P (t))
    {
      t = make_class_type (RECORD_TYPE);
      pushtag (make_anon_name (), t, /*tag_scope=*/ts_current);
    }

  if (TYPE_BEING_DEFINED (t))
    {
      t = make_class_type (TREE_CODE (t));
      pushtag (TYPE_IDENTIFIER (t), t, /*tag_scope=*/ts_current);
    }
  maybe_process_partial_specialization (t);
  pushclass (t);
  TYPE_BEING_DEFINED (t) = 1;

  if (flag_pack_struct)
    {
      tree v;
      TYPE_PACKED (t) = 1;
      /* Even though the type is being defined for the first time
	 here, there might have been a forward declaration, so there
	 might be cv-qualified variants of T.  */
      for (v = TYPE_NEXT_VARIANT (t); v; v = TYPE_NEXT_VARIANT (v))
	TYPE_PACKED (v) = 1;
    }
  /* Reset the interface data, at the earliest possible
     moment, as it might have been set via a class foo;
     before.  */
  if (! TYPE_ANONYMOUS_P (t))
    {
      struct c_fileinfo *finfo = get_fileinfo (input_filename);
      CLASSTYPE_INTERFACE_ONLY (t) = finfo->interface_only;
      SET_CLASSTYPE_INTERFACE_UNKNOWN_X
	(t, finfo->interface_unknown);
    }
  reset_specialization();

  /* Make a declaration for this class in its own scope.  */
  build_self_reference ();

  return t;
}

/* Finish the member declaration given by DECL.  */

void
finish_member_declaration (tree decl)
{
  if (decl == error_mark_node || decl == NULL_TREE)
    return;

  if (decl == void_type_node)
    /* The COMPONENT was a friend, not a member, and so there's
       nothing for us to do.  */
    return;

  /* We should see only one DECL at a time.  */
  gcc_assert (DECL_CHAIN (decl) == NULL_TREE);

  /* Set up access control for DECL.  */
  TREE_PRIVATE (decl)
    = (current_access_specifier == access_private_node);
  TREE_PROTECTED (decl)
    = (current_access_specifier == access_protected_node);
  if (TREE_CODE (decl) == TEMPLATE_DECL)
    {
      TREE_PRIVATE (DECL_TEMPLATE_RESULT (decl)) = TREE_PRIVATE (decl);
      TREE_PROTECTED (DECL_TEMPLATE_RESULT (decl)) = TREE_PROTECTED (decl);
    }

  /* Mark the DECL as a member of the current class, unless it's
     a member of an enumeration.  */
  if (TREE_CODE (decl) != CONST_DECL)
    DECL_CONTEXT (decl) = current_class_type;

  /* Check for bare parameter packs in the member variable declaration.  */
  if (TREE_CODE (decl) == FIELD_DECL)
    {
      if (check_for_bare_parameter_packs (TREE_TYPE (decl)))
        TREE_TYPE (decl) = error_mark_node;
      if (check_for_bare_parameter_packs (DECL_ATTRIBUTES (decl)))
        DECL_ATTRIBUTES (decl) = NULL_TREE;
    }

  /* [dcl.link]

     A C language linkage is ignored for the names of class members
     and the member function type of class member functions.  */
  if (DECL_LANG_SPECIFIC (decl) && DECL_LANGUAGE (decl) == lang_c)
    SET_DECL_LANGUAGE (decl, lang_cplusplus);

  /* Put functions on the TYPE_METHODS list and everything else on the
     TYPE_FIELDS list.  Note that these are built up in reverse order.
     We reverse them (to obtain declaration order) in finish_struct.  */
  if (TREE_CODE (decl) == FUNCTION_DECL
      || DECL_FUNCTION_TEMPLATE_P (decl))
    {
      /* We also need to add this function to the
	 CLASSTYPE_METHOD_VEC.  */
      if (add_method (current_class_type, decl, NULL_TREE))
	{
	  DECL_CHAIN (decl) = TYPE_METHODS (current_class_type);
	  TYPE_METHODS (current_class_type) = decl;

	  maybe_add_class_template_decl_list (current_class_type, decl,
					      /*friend_p=*/0);
	}
    }
  /* Enter the DECL into the scope of the class.  */
  else if (pushdecl_class_level (decl))
    {
      if (TREE_CODE (decl) == USING_DECL)
	{
	  /* For now, ignore class-scope USING_DECLS, so that
	     debugging backends do not see them. */
	  DECL_IGNORED_P (decl) = 1;
	}

      /* All TYPE_DECLs go at the end of TYPE_FIELDS.  Ordinary fields
	 go at the beginning.  The reason is that lookup_field_1
	 searches the list in order, and we want a field name to
	 override a type name so that the "struct stat hack" will
	 work.  In particular:

	   struct S { enum E { }; int E } s;
	   s.E = 3;

	 is valid.  In addition, the FIELD_DECLs must be maintained in
	 declaration order so that class layout works as expected.
	 However, we don't need that order until class layout, so we
	 save a little time by putting FIELD_DECLs on in reverse order
	 here, and then reversing them in finish_struct_1.  (We could
	 also keep a pointer to the correct insertion points in the
	 list.)  */

      if (TREE_CODE (decl) == TYPE_DECL)
	TYPE_FIELDS (current_class_type)
	  = chainon (TYPE_FIELDS (current_class_type), decl);
      else
	{
	  DECL_CHAIN (decl) = TYPE_FIELDS (current_class_type);
	  TYPE_FIELDS (current_class_type) = decl;
	}

      maybe_add_class_template_decl_list (current_class_type, decl,
					  /*friend_p=*/0);
    }

  if (pch_file)
    note_decl_for_pch (decl);
}

/* DECL has been declared while we are building a PCH file.  Perform
   actions that we might normally undertake lazily, but which can be
   performed now so that they do not have to be performed in
   translation units which include the PCH file.  */

void
note_decl_for_pch (tree decl)
{
  gcc_assert (pch_file);

  /* There's a good chance that we'll have to mangle names at some
     point, even if only for emission in debugging information.  */
  if ((TREE_CODE (decl) == VAR_DECL
       || TREE_CODE (decl) == FUNCTION_DECL)
      && !processing_template_decl)
    mangle_decl (decl);
}

/* Finish processing a complete template declaration.  The PARMS are
   the template parameters.  */

void
finish_template_decl (tree parms)
{
  if (parms)
    end_template_decl ();
  else
    end_specialization ();
}

/* Finish processing a template-id (which names a type) of the form
   NAME < ARGS >.  Return the TYPE_DECL for the type named by the
   template-id.  If ENTERING_SCOPE is nonzero we are about to enter
   the scope of template-id indicated.  */

tree
finish_template_type (tree name, tree args, int entering_scope)
{
  tree type;

  type = lookup_template_class (name, args,
				NULL_TREE, NULL_TREE, entering_scope,
				tf_warning_or_error | tf_user);
  if (type == error_mark_node)
    return type;
  else if (CLASS_TYPE_P (type) && !alias_type_or_template_p (type))
    return TYPE_STUB_DECL (type);
  else
    return TYPE_NAME (type);
}

/* Finish processing a BASE_CLASS with the indicated ACCESS_SPECIFIER.
   Return a TREE_LIST containing the ACCESS_SPECIFIER and the
   BASE_CLASS, or NULL_TREE if an error occurred.  The
   ACCESS_SPECIFIER is one of
   access_{default,public,protected_private}_node.  For a virtual base
   we set TREE_TYPE.  */

tree
finish_base_specifier (tree base, tree access, bool virtual_p)
{
  tree result;

  if (base == error_mark_node)
    {
      error ("invalid base-class specification");
      result = NULL_TREE;
    }
  else if (! MAYBE_CLASS_TYPE_P (base))
    {
      error ("%qT is not a class type", base);
      result = NULL_TREE;
    }
  else
    {
      if (cp_type_quals (base) != 0)
	{
	  /* DR 484: Can a base-specifier name a cv-qualified
	     class type?  */
	  base = TYPE_MAIN_VARIANT (base);
	}
      result = build_tree_list (access, base);
      if (virtual_p)
	TREE_TYPE (result) = integer_type_node;
    }

  return result;
}

/* If FNS is a member function, a set of member functions, or a
   template-id referring to one or more member functions, return a
   BASELINK for FNS, incorporating the current access context.
   Otherwise, return FNS unchanged.  */

tree
baselink_for_fns (tree fns)
{
  tree scope;
  tree cl;

  if (BASELINK_P (fns) 
      || error_operand_p (fns))
    return fns;

  scope = ovl_scope (fns);
  if (!CLASS_TYPE_P (scope))
    return fns;

  cl = currently_open_derived_class (scope);
  if (!cl)
    cl = scope;
  cl = TYPE_BINFO (cl);
  return build_baselink (cl, cl, fns, /*optype=*/NULL_TREE);
}

/* Returns true iff DECL is a variable from a function outside
   the current one.  */

static bool
outer_var_p (tree decl)
{
  return ((TREE_CODE (decl) == VAR_DECL || TREE_CODE (decl) == PARM_DECL)
	  && DECL_FUNCTION_SCOPE_P (decl)
	  && DECL_CONTEXT (decl) != current_function_decl);
}

/* As above, but also checks that DECL is automatic.  */

static bool
outer_automatic_var_p (tree decl)
{
  return (outer_var_p (decl)
	  && !TREE_STATIC (decl));
}

/* ID_EXPRESSION is a representation of parsed, but unprocessed,
   id-expression.  (See cp_parser_id_expression for details.)  SCOPE,
   if non-NULL, is the type or namespace used to explicitly qualify
   ID_EXPRESSION.  DECL is the entity to which that name has been
   resolved.

   *CONSTANT_EXPRESSION_P is true if we are presently parsing a
   constant-expression.  In that case, *NON_CONSTANT_EXPRESSION_P will
   be set to true if this expression isn't permitted in a
   constant-expression, but it is otherwise not set by this function.
   *ALLOW_NON_CONSTANT_EXPRESSION_P is true if we are parsing a
   constant-expression, but a non-constant expression is also
   permissible.

   DONE is true if this expression is a complete postfix-expression;
   it is false if this expression is followed by '->', '[', '(', etc.
   ADDRESS_P is true iff this expression is the operand of '&'.
   TEMPLATE_P is true iff the qualified-id was of the form
   "A::template B".  TEMPLATE_ARG_P is true iff this qualified name
   appears as a template argument.

   If an error occurs, and it is the kind of error that might cause
   the parser to abort a tentative parse, *ERROR_MSG is filled in.  It
   is the caller's responsibility to issue the message.  *ERROR_MSG
   will be a string with static storage duration, so the caller need
   not "free" it.

   Return an expression for the entity, after issuing appropriate
   diagnostics.  This function is also responsible for transforming a
   reference to a non-static member into a COMPONENT_REF that makes
   the use of "this" explicit.

   Upon return, *IDK will be filled in appropriately.  */
tree
finish_id_expression (tree id_expression,
		      tree decl,
		      tree scope,
		      cp_id_kind *idk,
		      bool integral_constant_expression_p,
		      bool allow_non_integral_constant_expression_p,
		      bool *non_integral_constant_expression_p,
		      bool template_p,
		      bool done,
		      bool address_p,
		      bool template_arg_p,
		      const char **error_msg,
		      location_t location)
{
  decl = strip_using_decl (decl);

  /* Initialize the output parameters.  */
  *idk = CP_ID_KIND_NONE;
  *error_msg = NULL;

  if (id_expression == error_mark_node)
    return error_mark_node;
  /* If we have a template-id, then no further lookup is
     required.  If the template-id was for a template-class, we
     will sometimes have a TYPE_DECL at this point.  */
  else if (TREE_CODE (decl) == TEMPLATE_ID_EXPR
	   || TREE_CODE (decl) == TYPE_DECL)
    ;
  /* Look up the name.  */
  else
    {
      if (decl == error_mark_node)
	{
	  /* Name lookup failed.  */
	  if (scope
	      && (!TYPE_P (scope)
		  || (!dependent_type_p (scope)
		      && !(TREE_CODE (id_expression) == IDENTIFIER_NODE
			   && IDENTIFIER_TYPENAME_P (id_expression)
			   && dependent_type_p (TREE_TYPE (id_expression))))))
	    {
	      /* If the qualifying type is non-dependent (and the name
		 does not name a conversion operator to a dependent
		 type), issue an error.  */
	      qualified_name_lookup_error (scope, id_expression, decl, location);
	      return error_mark_node;
	    }
	  else if (!scope)
	    {
	      /* It may be resolved via Koenig lookup.  */
	      *idk = CP_ID_KIND_UNQUALIFIED;
	      return id_expression;
	    }
	  else
	    decl = id_expression;
	}
      /* If DECL is a variable that would be out of scope under
	 ANSI/ISO rules, but in scope in the ARM, name lookup
	 will succeed.  Issue a diagnostic here.  */
      else
	decl = check_for_out_of_scope_variable (decl);

      /* Remember that the name was used in the definition of
	 the current class so that we can check later to see if
	 the meaning would have been different after the class
	 was entirely defined.  */
      if (!scope && decl != error_mark_node
	  && TREE_CODE (id_expression) == IDENTIFIER_NODE)
	maybe_note_name_used_in_class (id_expression, decl);

      /* Disallow uses of local variables from containing functions, except
	 within lambda-expressions.  */
      if (!outer_var_p (decl)
	  /* It's not a use (3.2) if we're in an unevaluated context.  */
	  || cp_unevaluated_operand)
	/* OK.  */;
      else if (TREE_STATIC (decl))
	{
	  if (processing_template_decl)
	    /* For a use of an outer static var, return the identifier so
	       that we'll look it up again in the instantiation.  */
	    return id_expression;
	}
      else
	{
	  tree context = DECL_CONTEXT (decl);
	  tree containing_function = current_function_decl;
	  tree lambda_stack = NULL_TREE;
	  tree lambda_expr = NULL_TREE;
	  tree initializer = convert_from_reference (decl);

	  /* Mark it as used now even if the use is ill-formed.  */
	  mark_used (decl);

	  /* Core issue 696: "[At the July 2009 meeting] the CWG expressed
	     support for an approach in which a reference to a local
	     [constant] automatic variable in a nested class or lambda body
	     would enter the expression as an rvalue, which would reduce
	     the complexity of the problem"

	     FIXME update for final resolution of core issue 696.  */
	  if (decl_constant_var_p (decl))
	    {
	      if (processing_template_decl)
		/* In a template, the constant value may not be in a usable
		   form, so look it up again at instantiation time.  */
		return id_expression;
	      else
		return integral_constant_value (decl);
	    }

	  /* If we are in a lambda function, we can move out until we hit
	     1. the context,
	     2. a non-lambda function, or
	     3. a non-default capturing lambda function.  */
	  while (context != containing_function
		 && LAMBDA_FUNCTION_P (containing_function))
	    {
	      lambda_expr = CLASSTYPE_LAMBDA_EXPR
		(DECL_CONTEXT (containing_function));

	      if (LAMBDA_EXPR_DEFAULT_CAPTURE_MODE (lambda_expr)
		  == CPLD_NONE)
		break;

	      lambda_stack = tree_cons (NULL_TREE,
					lambda_expr,
					lambda_stack);

	      containing_function
		= decl_function_context (containing_function);
	    }

	  if (context == containing_function)
	    {
	      decl = add_default_capture (lambda_stack,
					  /*id=*/DECL_NAME (decl),
					  initializer);
	    }
	  else if (lambda_expr)
	    {
	      error ("%qD is not captured", decl);
	      return error_mark_node;
	    }
	  else
	    {
	      error (TREE_CODE (decl) == VAR_DECL
		     ? G_("use of local variable with automatic storage from containing function")
		     : G_("use of parameter from containing function"));
	      error ("  %q+#D declared here", decl);
	      return error_mark_node;
	    }
	}

      /* Also disallow uses of function parameters outside the function
	 body, except inside an unevaluated context (i.e. decltype).  */
      if (TREE_CODE (decl) == PARM_DECL
	  && DECL_CONTEXT (decl) == NULL_TREE
	  && !cp_unevaluated_operand)
	{
	  error ("use of parameter %qD outside function body", decl);
	  return error_mark_node;
	}
    }

  /* If we didn't find anything, or what we found was a type,
     then this wasn't really an id-expression.  */
  if (TREE_CODE (decl) == TEMPLATE_DECL
      && !DECL_FUNCTION_TEMPLATE_P (decl))
    {
      *error_msg = "missing template arguments";
      return error_mark_node;
    }
  else if (TREE_CODE (decl) == TYPE_DECL
	   || TREE_CODE (decl) == NAMESPACE_DECL)
    {
      *error_msg = "expected primary-expression";
      return error_mark_node;
    }

  /* If the name resolved to a template parameter, there is no
     need to look it up again later.  */
  if ((TREE_CODE (decl) == CONST_DECL && DECL_TEMPLATE_PARM_P (decl))
      || TREE_CODE (decl) == TEMPLATE_PARM_INDEX)
    {
      tree r;

      *idk = CP_ID_KIND_NONE;
      if (TREE_CODE (decl) == TEMPLATE_PARM_INDEX)
	decl = TEMPLATE_PARM_DECL (decl);
      r = convert_from_reference (DECL_INITIAL (decl));

      if (integral_constant_expression_p
	  && !dependent_type_p (TREE_TYPE (decl))
	  && !(INTEGRAL_OR_ENUMERATION_TYPE_P (TREE_TYPE (r))))
	{
	  if (!allow_non_integral_constant_expression_p)
	    error ("template parameter %qD of type %qT is not allowed in "
		   "an integral constant expression because it is not of "
		   "integral or enumeration type", decl, TREE_TYPE (decl));
	  *non_integral_constant_expression_p = true;
	}
      return r;
    }
  else
    {
      bool dependent_p;

      /* If the declaration was explicitly qualified indicate
	 that.  The semantics of `A::f(3)' are different than
	 `f(3)' if `f' is virtual.  */
      *idk = (scope
	      ? CP_ID_KIND_QUALIFIED
	      : (TREE_CODE (decl) == TEMPLATE_ID_EXPR
		 ? CP_ID_KIND_TEMPLATE_ID
		 : CP_ID_KIND_UNQUALIFIED));


      /* [temp.dep.expr]

	 An id-expression is type-dependent if it contains an
	 identifier that was declared with a dependent type.

	 The standard is not very specific about an id-expression that
	 names a set of overloaded functions.  What if some of them
	 have dependent types and some of them do not?  Presumably,
	 such a name should be treated as a dependent name.  */
      /* Assume the name is not dependent.  */
      dependent_p = false;
      if (!processing_template_decl)
	/* No names are dependent outside a template.  */
	;
      else if (TREE_CODE (decl) == CONST_DECL)
	/* We don't want to treat enumerators as dependent.  */
	;
      /* A template-id where the name of the template was not resolved
	 is definitely dependent.  */
      else if (TREE_CODE (decl) == TEMPLATE_ID_EXPR
	       && (TREE_CODE (TREE_OPERAND (decl, 0))
		   == IDENTIFIER_NODE))
	dependent_p = true;
      /* For anything except an overloaded function, just check its
	 type.  */
      else if (!is_overloaded_fn (decl))
	dependent_p
	  = dependent_type_p (TREE_TYPE (decl));
      /* For a set of overloaded functions, check each of the
	 functions.  */
      else
	{
	  tree fns = decl;

	  if (BASELINK_P (fns))
	    fns = BASELINK_FUNCTIONS (fns);

	  /* For a template-id, check to see if the template
	     arguments are dependent.  */
	  if (TREE_CODE (fns) == TEMPLATE_ID_EXPR)
	    {
	      tree args = TREE_OPERAND (fns, 1);
	      dependent_p = any_dependent_template_arguments_p (args);
	      /* The functions are those referred to by the
		 template-id.  */
	      fns = TREE_OPERAND (fns, 0);
	    }

	  /* If there are no dependent template arguments, go through
	     the overloaded functions.  */
	  while (fns && !dependent_p)
	    {
	      tree fn = OVL_CURRENT (fns);

	      /* Member functions of dependent classes are
		 dependent.  */
	      if (TREE_CODE (fn) == FUNCTION_DECL
		  && type_dependent_expression_p (fn))
		dependent_p = true;
	      else if (TREE_CODE (fn) == TEMPLATE_DECL
		       && dependent_template_p (fn))
		dependent_p = true;

	      fns = OVL_NEXT (fns);
	    }
	}

      /* If the name was dependent on a template parameter, we will
	 resolve the name at instantiation time.  */
      if (dependent_p)
	{
	  /* Create a SCOPE_REF for qualified names, if the scope is
	     dependent.  */
	  if (scope)
	    {
	      if (TYPE_P (scope))
		{
		  if (address_p && done)
		    decl = finish_qualified_id_expr (scope, decl,
						     done, address_p,
						     template_p,
						     template_arg_p);
		  else
		    {
		      tree type = NULL_TREE;
		      if (DECL_P (decl) && !dependent_scope_p (scope))
			type = TREE_TYPE (decl);
		      decl = build_qualified_name (type,
						   scope,
						   id_expression,
						   template_p);
		    }
		}
	      if (TREE_TYPE (decl))
		decl = convert_from_reference (decl);
	      return decl;
	    }
	  /* A TEMPLATE_ID already contains all the information we
	     need.  */
	  if (TREE_CODE (id_expression) == TEMPLATE_ID_EXPR)
	    return id_expression;
	  *idk = CP_ID_KIND_UNQUALIFIED_DEPENDENT;
	  /* If we found a variable, then name lookup during the
	     instantiation will always resolve to the same VAR_DECL
	     (or an instantiation thereof).  */
	  if (TREE_CODE (decl) == VAR_DECL
	      || TREE_CODE (decl) == PARM_DECL)
	    {
	      mark_used (decl);
	      return convert_from_reference (decl);
	    }
	  /* The same is true for FIELD_DECL, but we also need to
	     make sure that the syntax is correct.  */
	  else if (TREE_CODE (decl) == FIELD_DECL)
	    {
	      /* Since SCOPE is NULL here, this is an unqualified name.
		 Access checking has been performed during name lookup
		 already.  Turn off checking to avoid duplicate errors.  */
	      push_deferring_access_checks (dk_no_check);
	      decl = finish_non_static_data_member
		       (decl, NULL_TREE,
			/*qualifying_scope=*/NULL_TREE);
	      pop_deferring_access_checks ();
	      return decl;
	    }
	  return id_expression;
	}

      if (TREE_CODE (decl) == NAMESPACE_DECL)
	{
	  error ("use of namespace %qD as expression", decl);
	  return error_mark_node;
	}
      else if (DECL_CLASS_TEMPLATE_P (decl))
	{
	  error ("use of class template %qT as expression", decl);
	  return error_mark_node;
	}
      else if (TREE_CODE (decl) == TREE_LIST)
	{
	  /* Ambiguous reference to base members.  */
	  error ("request for member %qD is ambiguous in "
		 "multiple inheritance lattice", id_expression);
	  print_candidates (decl);
	  return error_mark_node;
	}

      /* Mark variable-like entities as used.  Functions are similarly
	 marked either below or after overload resolution.  */
      if ((TREE_CODE (decl) == VAR_DECL
	   || TREE_CODE (decl) == PARM_DECL
	   || TREE_CODE (decl) == CONST_DECL
	   || TREE_CODE (decl) == RESULT_DECL)
	  && !mark_used (decl))
	return error_mark_node;

      /* Only certain kinds of names are allowed in constant
	 expression.  Template parameters have already
	 been handled above.  */
      if (! error_operand_p (decl)
	  && integral_constant_expression_p
	  && ! decl_constant_var_p (decl)
	  && TREE_CODE (decl) != CONST_DECL
	  && ! builtin_valid_in_constant_expr_p (decl))
	{
	  if (!allow_non_integral_constant_expression_p)
	    {
	      error ("%qD cannot appear in a constant-expression", decl);
	      return error_mark_node;
	    }
	  *non_integral_constant_expression_p = true;
	}

      tree wrap;
      if (TREE_CODE (decl) == VAR_DECL
	  && !cp_unevaluated_operand
	  && DECL_THREAD_LOCAL_P (decl)
	  && (wrap = get_tls_wrapper_fn (decl)))
	{
	  /* Replace an evaluated use of the thread_local variable with
	     a call to its wrapper.  */
	  decl = build_cxx_call (wrap, 0, NULL, tf_warning_or_error);
	}
      else if (scope)
	{
	  decl = (adjust_result_of_qualified_name_lookup
		  (decl, scope, current_nonlambda_class_type()));

	  if (TREE_CODE (decl) == FUNCTION_DECL)
	    mark_used (decl);

	  if (TYPE_P (scope))
	    decl = finish_qualified_id_expr (scope,
					     decl,
					     done,
					     address_p,
					     template_p,
					     template_arg_p);
	  else
	    decl = convert_from_reference (decl);
	}
      else if (TREE_CODE (decl) == FIELD_DECL)
	{
	  /* Since SCOPE is NULL here, this is an unqualified name.
	     Access checking has been performed during name lookup
	     already.  Turn off checking to avoid duplicate errors.  */
	  push_deferring_access_checks (dk_no_check);
	  decl = finish_non_static_data_member (decl, NULL_TREE,
						/*qualifying_scope=*/NULL_TREE);
	  pop_deferring_access_checks ();
	}
      else if (is_overloaded_fn (decl))
	{
	  tree first_fn;

	  first_fn = get_first_fn (decl);
	  if (TREE_CODE (first_fn) == TEMPLATE_DECL)
	    first_fn = DECL_TEMPLATE_RESULT (first_fn);

	  if (!really_overloaded_fn (decl)
	      && !mark_used (first_fn))
	    return error_mark_node;

	  if (!template_arg_p
	      && TREE_CODE (first_fn) == FUNCTION_DECL
	      && DECL_FUNCTION_MEMBER_P (first_fn)
	      && !shared_member_p (decl))
	    {
	      /* A set of member functions.  */
	      decl = maybe_dummy_object (DECL_CONTEXT (first_fn), 0);
	      return finish_class_member_access_expr (decl, id_expression,
						      /*template_p=*/false,
						      tf_warning_or_error);
	    }

	  decl = baselink_for_fns (decl);
	}
      else
	{
	  if (DECL_P (decl) && DECL_NONLOCAL (decl)
	      && DECL_CLASS_SCOPE_P (decl))
	    {
	      tree context = context_for_name_lookup (decl); 
	      if (context != current_class_type)
		{
		  tree path = currently_open_derived_class (context);
		  perform_or_defer_access_check (TYPE_BINFO (path),
						 decl, decl,
						 tf_warning_or_error);
		}
	    }

	  decl = convert_from_reference (decl);
	}
    }

  if (TREE_DEPRECATED (decl))
    warn_deprecated_use (decl, NULL_TREE);

  return decl;
}

/* Implement the __typeof keyword: Return the type of EXPR, suitable for
   use as a type-specifier.  */

tree
finish_typeof (tree expr)
{
  tree type;

  if (type_dependent_expression_p (expr))
    {
      type = cxx_make_type (TYPEOF_TYPE);
      TYPEOF_TYPE_EXPR (type) = expr;
      SET_TYPE_STRUCTURAL_EQUALITY (type);

      return type;
    }

  expr = mark_type_use (expr);

  type = unlowered_expr_type (expr);

  if (!type || type == unknown_type_node)
    {
      error ("type of %qE is unknown", expr);
      return error_mark_node;
    }

  return type;
}

/* Implement the __underlying_type keyword: Return the underlying
   type of TYPE, suitable for use as a type-specifier.  */

tree
finish_underlying_type (tree type)
{
  tree underlying_type;

  if (processing_template_decl)
    {
      underlying_type = cxx_make_type (UNDERLYING_TYPE);
      UNDERLYING_TYPE_TYPE (underlying_type) = type;
      SET_TYPE_STRUCTURAL_EQUALITY (underlying_type);

      return underlying_type;
    }

  complete_type (type);

  if (TREE_CODE (type) != ENUMERAL_TYPE)
    {
      error ("%qT is not an enumeration type", type);
      return error_mark_node;
    }

  underlying_type = ENUM_UNDERLYING_TYPE (type);

  /* Fixup necessary in this case because ENUM_UNDERLYING_TYPE
     includes TYPE_MIN_VALUE and TYPE_MAX_VALUE information.
     See finish_enum_value_list for details.  */
  if (!ENUM_FIXED_UNDERLYING_TYPE_P (type))
    underlying_type
      = c_common_type_for_mode (TYPE_MODE (underlying_type),
				TYPE_UNSIGNED (underlying_type));

  return underlying_type;
}

/* Implement the __direct_bases keyword: Return the direct base classes
   of type */

tree
calculate_direct_bases (tree type)
{
  vec<tree, va_gc> *vector = make_tree_vector();
  tree bases_vec = NULL_TREE;
  vec<tree, va_gc> *base_binfos;
  tree binfo;
  unsigned i;

  complete_type (type);

  if (!NON_UNION_CLASS_TYPE_P (type))
    return make_tree_vec (0);

  base_binfos = BINFO_BASE_BINFOS (TYPE_BINFO (type));

  /* Virtual bases are initialized first */
  for (i = 0; base_binfos->iterate (i, &binfo); i++)
    {
      if (BINFO_VIRTUAL_P (binfo))
       {
         vec_safe_push (vector, binfo);
       }
    }

  /* Now non-virtuals */
  for (i = 0; base_binfos->iterate (i, &binfo); i++)
    {
      if (!BINFO_VIRTUAL_P (binfo))
       {
         vec_safe_push (vector, binfo);
       }
    }


  bases_vec = make_tree_vec (vector->length ());

  for (i = 0; i < vector->length (); ++i)
    {
      TREE_VEC_ELT (bases_vec, i) = BINFO_TYPE ((*vector)[i]);
    }
  return bases_vec;
}

/* Implement the __bases keyword: Return the base classes
   of type */

/* Find morally non-virtual base classes by walking binfo hierarchy */
/* Virtual base classes are handled separately in finish_bases */

static tree
dfs_calculate_bases_pre (tree binfo, void * /*data_*/)
{
  /* Don't walk bases of virtual bases */
  return BINFO_VIRTUAL_P (binfo) ? dfs_skip_bases : NULL_TREE;
}

static tree
dfs_calculate_bases_post (tree binfo, void *data_)
{
  vec<tree, va_gc> **data = ((vec<tree, va_gc> **) data_);
  if (!BINFO_VIRTUAL_P (binfo))
    {
      vec_safe_push (*data, BINFO_TYPE (binfo));
    }
  return NULL_TREE;
}

/* Calculates the morally non-virtual base classes of a class */
static vec<tree, va_gc> *
calculate_bases_helper (tree type)
{
  vec<tree, va_gc> *vector = make_tree_vector();

  /* Now add non-virtual base classes in order of construction */
  dfs_walk_all (TYPE_BINFO (type),
                dfs_calculate_bases_pre, dfs_calculate_bases_post, &vector);
  return vector;
}

tree
calculate_bases (tree type)
{
  vec<tree, va_gc> *vector = make_tree_vector();
  tree bases_vec = NULL_TREE;
  unsigned i;
  vec<tree, va_gc> *vbases;
  vec<tree, va_gc> *nonvbases;
  tree binfo;

  complete_type (type);

  if (!NON_UNION_CLASS_TYPE_P (type))
    return make_tree_vec (0);

  /* First go through virtual base classes */
  for (vbases = CLASSTYPE_VBASECLASSES (type), i = 0;
       vec_safe_iterate (vbases, i, &binfo); i++)
    {
      vec<tree, va_gc> *vbase_bases;
      vbase_bases = calculate_bases_helper (BINFO_TYPE (binfo));
      vec_safe_splice (vector, vbase_bases);
      release_tree_vector (vbase_bases);
    }

  /* Now for the non-virtual bases */
  nonvbases = calculate_bases_helper (type);
  vec_safe_splice (vector, nonvbases);
  release_tree_vector (nonvbases);

  /* Last element is entire class, so don't copy */
  bases_vec = make_tree_vec (vector->length () - 1);

  for (i = 0; i < vector->length () - 1; ++i)
    {
      TREE_VEC_ELT (bases_vec, i) = (*vector)[i];
    }
  release_tree_vector (vector);
  return bases_vec;
}

tree
finish_bases (tree type, bool direct)
{
  tree bases = NULL_TREE;

  if (!processing_template_decl)
    {
      /* Parameter packs can only be used in templates */
      error ("Parameter pack __bases only valid in template declaration");
      return error_mark_node;
    }

  bases = cxx_make_type (BASES);
  BASES_TYPE (bases) = type;
  BASES_DIRECT (bases) = direct;
  SET_TYPE_STRUCTURAL_EQUALITY (bases);

  return bases;
}

/* Perform C++-specific checks for __builtin_offsetof before calling
   fold_offsetof.  */

tree
finish_offsetof (tree expr)
{
  if (TREE_CODE (expr) == PSEUDO_DTOR_EXPR)
    {
      error ("cannot apply %<offsetof%> to destructor %<~%T%>",
	      TREE_OPERAND (expr, 2));
      return error_mark_node;
    }
  if (TREE_CODE (TREE_TYPE (expr)) == FUNCTION_TYPE
      || TREE_CODE (TREE_TYPE (expr)) == METHOD_TYPE
      || TREE_TYPE (expr) == unknown_type_node)
    {
      if (TREE_CODE (expr) == COMPONENT_REF
	  || TREE_CODE (expr) == COMPOUND_EXPR)
	expr = TREE_OPERAND (expr, 1);
      error ("cannot apply %<offsetof%> to member function %qD", expr);
      return error_mark_node;
    }
  if (REFERENCE_REF_P (expr))
    expr = TREE_OPERAND (expr, 0);
  if (TREE_CODE (expr) == COMPONENT_REF)
    {
      tree object = TREE_OPERAND (expr, 0);
      if (!complete_type_or_else (TREE_TYPE (object), object))
	return error_mark_node;
    }
  return fold_offsetof (expr);
}

/* Replace the AGGR_INIT_EXPR at *TP with an equivalent CALL_EXPR.  This
   function is broken out from the above for the benefit of the tree-ssa
   project.  */

void
simplify_aggr_init_expr (tree *tp)
{
  tree aggr_init_expr = *tp;

  /* Form an appropriate CALL_EXPR.  */
  tree fn = AGGR_INIT_EXPR_FN (aggr_init_expr);
  tree slot = AGGR_INIT_EXPR_SLOT (aggr_init_expr);
  tree type = TREE_TYPE (slot);

  tree call_expr;
  enum style_t { ctor, arg, pcc } style;

  if (AGGR_INIT_VIA_CTOR_P (aggr_init_expr))
    style = ctor;
#ifdef PCC_STATIC_STRUCT_RETURN
  else if (1)
    style = pcc;
#endif
  else
    {
      gcc_assert (TREE_ADDRESSABLE (type));
      style = arg;
    }

  call_expr = build_call_array_loc (input_location,
				    TREE_TYPE (TREE_TYPE (TREE_TYPE (fn))),
				    fn,
				    aggr_init_expr_nargs (aggr_init_expr),
				    AGGR_INIT_EXPR_ARGP (aggr_init_expr));
  TREE_NOTHROW (call_expr) = TREE_NOTHROW (aggr_init_expr);

  if (style == ctor)
    {
      /* Replace the first argument to the ctor with the address of the
	 slot.  */
      cxx_mark_addressable (slot);
      CALL_EXPR_ARG (call_expr, 0) =
	build1 (ADDR_EXPR, build_pointer_type (type), slot);
    }
  else if (style == arg)
    {
      /* Just mark it addressable here, and leave the rest to
	 expand_call{,_inline}.  */
      cxx_mark_addressable (slot);
      CALL_EXPR_RETURN_SLOT_OPT (call_expr) = true;
      call_expr = build2 (INIT_EXPR, TREE_TYPE (call_expr), slot, call_expr);
    }
  else if (style == pcc)
    {
      /* If we're using the non-reentrant PCC calling convention, then we
	 need to copy the returned value out of the static buffer into the
	 SLOT.  */
      push_deferring_access_checks (dk_no_check);
      call_expr = build_aggr_init (slot, call_expr,
				   DIRECT_BIND | LOOKUP_ONLYCONVERTING,
                                   tf_warning_or_error);
      pop_deferring_access_checks ();
      call_expr = build2 (COMPOUND_EXPR, TREE_TYPE (slot), call_expr, slot);
    }

  if (AGGR_INIT_ZERO_FIRST (aggr_init_expr))
    {
      tree init = build_zero_init (type, NULL_TREE,
				   /*static_storage_p=*/false);
      init = build2 (INIT_EXPR, void_type_node, slot, init);
      call_expr = build2 (COMPOUND_EXPR, TREE_TYPE (call_expr),
			  init, call_expr);
    }

  *tp = call_expr;
}

/* Emit all thunks to FN that should be emitted when FN is emitted.  */

void
emit_associated_thunks (tree fn)
{
  /* When we use vcall offsets, we emit thunks with the virtual
     functions to which they thunk. The whole point of vcall offsets
     is so that you can know statically the entire set of thunks that
     will ever be needed for a given virtual function, thereby
     enabling you to output all the thunks with the function itself.  */
  if (DECL_VIRTUAL_P (fn)
      /* Do not emit thunks for extern template instantiations.  */
      && ! DECL_REALLY_EXTERN (fn))
    {
      tree thunk;

      for (thunk = DECL_THUNKS (fn); thunk; thunk = DECL_CHAIN (thunk))
	{
	  if (!THUNK_ALIAS (thunk))
	    {
	      use_thunk (thunk, /*emit_p=*/1);
	      if (DECL_RESULT_THUNK_P (thunk))
		{
		  tree probe;

		  for (probe = DECL_THUNKS (thunk);
		       probe; probe = DECL_CHAIN (probe))
		    use_thunk (probe, /*emit_p=*/1);
		}
	    }
	  else
	    gcc_assert (!DECL_THUNKS (thunk));
	}
    }
}

/* Returns true iff FUN is an instantiation of a constexpr function
   template.  */

static inline bool
is_instantiation_of_constexpr (tree fun)
{
  return (DECL_TEMPLOID_INSTANTIATION (fun)
	  && DECL_DECLARED_CONSTEXPR_P (DECL_TEMPLATE_RESULT
					(DECL_TI_TEMPLATE (fun))));
}

/* Generate RTL for FN.  */

bool
expand_or_defer_fn_1 (tree fn)
{
  /* When the parser calls us after finishing the body of a template
     function, we don't really want to expand the body.  */
  if (processing_template_decl)
    {
      /* Normally, collection only occurs in rest_of_compilation.  So,
	 if we don't collect here, we never collect junk generated
	 during the processing of templates until we hit a
	 non-template function.  It's not safe to do this inside a
	 nested class, though, as the parser may have local state that
	 is not a GC root.  */
      if (!function_depth)
	ggc_collect ();
      return false;
    }

  gcc_assert (DECL_SAVED_TREE (fn));

  /* If this is a constructor or destructor body, we have to clone
     it.  */
  if (maybe_clone_body (fn))
    {
      /* We don't want to process FN again, so pretend we've written
	 it out, even though we haven't.  */
      TREE_ASM_WRITTEN (fn) = 1;
      /* If this is an instantiation of a constexpr function, keep
	 DECL_SAVED_TREE for explain_invalid_constexpr_fn.  */
      if (!is_instantiation_of_constexpr (fn))
	DECL_SAVED_TREE (fn) = NULL_TREE;
      return false;
    }

  /* We make a decision about linkage for these functions at the end
     of the compilation.  Until that point, we do not want the back
     end to output them -- but we do want it to see the bodies of
     these functions so that it can inline them as appropriate.  */
  if (DECL_DECLARED_INLINE_P (fn) || DECL_IMPLICIT_INSTANTIATION (fn))
    {
      if (DECL_INTERFACE_KNOWN (fn))
	/* We've already made a decision as to how this function will
	   be handled.  */;
      else if (!at_eof)
	{
	  DECL_EXTERNAL (fn) = 1;
	  DECL_NOT_REALLY_EXTERN (fn) = 1;
	  note_vague_linkage_fn (fn);
	  /* A non-template inline function with external linkage will
	     always be COMDAT.  As we must eventually determine the
	     linkage of all functions, and as that causes writes to
	     the data mapped in from the PCH file, it's advantageous
	     to mark the functions at this point.  */
	  if (!DECL_IMPLICIT_INSTANTIATION (fn))
	    {
	      /* This function must have external linkage, as
		 otherwise DECL_INTERFACE_KNOWN would have been
		 set.  */
	      gcc_assert (TREE_PUBLIC (fn));
	      comdat_linkage (fn);
	      DECL_INTERFACE_KNOWN (fn) = 1;
	    }
	}
      else
	import_export_decl (fn);

      /* If the user wants us to keep all inline functions, then mark
	 this function as needed so that finish_file will make sure to
	 output it later.  Similarly, all dllexport'd functions must
	 be emitted; there may be callers in other DLLs.  */
      if ((flag_keep_inline_functions
	   && DECL_DECLARED_INLINE_P (fn)
	   && !DECL_REALLY_EXTERN (fn))
	  || (flag_keep_inline_dllexport
	      && lookup_attribute ("dllexport", DECL_ATTRIBUTES (fn))))
	{
	  mark_needed (fn);
	  DECL_EXTERNAL (fn) = 0;
	}
    }

  /* There's no reason to do any of the work here if we're only doing
     semantic analysis; this code just generates RTL.  */
  if (flag_syntax_only)
    return false;

  return true;
}

void
expand_or_defer_fn (tree fn)
{
  if (expand_or_defer_fn_1 (fn))
    {
      function_depth++;

      /* Expand or defer, at the whim of the compilation unit manager.  */
      cgraph_finalize_function (fn, function_depth > 1);
      emit_associated_thunks (fn);

      function_depth--;
    }
}

struct nrv_data
{
  tree var;
  tree result;
  hash_table <pointer_hash <tree_node> > visited;
};

/* Helper function for walk_tree, used by finalize_nrv below.  */

static tree
finalize_nrv_r (tree* tp, int* walk_subtrees, void* data)
{
  struct nrv_data *dp = (struct nrv_data *)data;
  tree_node **slot;

  /* No need to walk into types.  There wouldn't be any need to walk into
     non-statements, except that we have to consider STMT_EXPRs.  */
  if (TYPE_P (*tp))
    *walk_subtrees = 0;
  /* Change all returns to just refer to the RESULT_DECL; this is a nop,
     but differs from using NULL_TREE in that it indicates that we care
     about the value of the RESULT_DECL.  */
  else if (TREE_CODE (*tp) == RETURN_EXPR)
    TREE_OPERAND (*tp, 0) = dp->result;
  /* Change all cleanups for the NRV to only run when an exception is
     thrown.  */
  else if (TREE_CODE (*tp) == CLEANUP_STMT
	   && CLEANUP_DECL (*tp) == dp->var)
    CLEANUP_EH_ONLY (*tp) = 1;
  /* Replace the DECL_EXPR for the NRV with an initialization of the
     RESULT_DECL, if needed.  */
  else if (TREE_CODE (*tp) == DECL_EXPR
	   && DECL_EXPR_DECL (*tp) == dp->var)
    {
      tree init;
      if (DECL_INITIAL (dp->var)
	  && DECL_INITIAL (dp->var) != error_mark_node)
	init = build2 (INIT_EXPR, void_type_node, dp->result,
		       DECL_INITIAL (dp->var));
      else
	init = build_empty_stmt (EXPR_LOCATION (*tp));
      DECL_INITIAL (dp->var) = NULL_TREE;
      SET_EXPR_LOCATION (init, EXPR_LOCATION (*tp));
      *tp = init;
    }
  /* And replace all uses of the NRV with the RESULT_DECL.  */
  else if (*tp == dp->var)
    *tp = dp->result;

  /* Avoid walking into the same tree more than once.  Unfortunately, we
     can't just use walk_tree_without duplicates because it would only call
     us for the first occurrence of dp->var in the function body.  */
  slot = dp->visited.find_slot (*tp, INSERT);
  if (*slot)
    *walk_subtrees = 0;
  else
    *slot = *tp;

  /* Keep iterating.  */
  return NULL_TREE;
}

/* Called from finish_function to implement the named return value
   optimization by overriding all the RETURN_EXPRs and pertinent
   CLEANUP_STMTs and replacing all occurrences of VAR with RESULT, the
   RESULT_DECL for the function.  */

void
finalize_nrv (tree *tp, tree var, tree result)
{
  struct nrv_data data;

  /* Copy name from VAR to RESULT.  */
  DECL_NAME (result) = DECL_NAME (var);
  /* Don't forget that we take its address.  */
  TREE_ADDRESSABLE (result) = TREE_ADDRESSABLE (var);
  /* Finally set DECL_VALUE_EXPR to avoid assigning
     a stack slot at -O0 for the original var and debug info
     uses RESULT location for VAR.  */
  SET_DECL_VALUE_EXPR (var, result);
  DECL_HAS_VALUE_EXPR_P (var) = 1;

  data.var = var;
  data.result = result;
  data.visited.create (37);
  cp_walk_tree (tp, finalize_nrv_r, &data, 0);
  data.visited.dispose ();
}

/* Create CP_OMP_CLAUSE_INFO for clause C.  Returns true if it is invalid.  */

bool
cxx_omp_create_clause_info (tree c, tree type, bool need_default_ctor,
			    bool need_copy_ctor, bool need_copy_assignment)
{
  int save_errorcount = errorcount;
  tree info, t;

  /* Always allocate 3 elements for simplicity.  These are the
     function decls for the ctor, dtor, and assignment op.
     This layout is known to the three lang hooks,
     cxx_omp_clause_default_init, cxx_omp_clause_copy_init,
     and cxx_omp_clause_assign_op.  */
  info = make_tree_vec (3);
  CP_OMP_CLAUSE_INFO (c) = info;

  if (need_default_ctor || need_copy_ctor)
    {
      if (need_default_ctor)
	t = get_default_ctor (type);
      else
	t = get_copy_ctor (type, tf_warning_or_error);

      if (t && !trivial_fn_p (t))
	TREE_VEC_ELT (info, 0) = t;
    }

  if ((need_default_ctor || need_copy_ctor)
      && TYPE_HAS_NONTRIVIAL_DESTRUCTOR (type))
    TREE_VEC_ELT (info, 1) = get_dtor (type, tf_warning_or_error);

  if (need_copy_assignment)
    {
      t = get_copy_assign (type);

      if (t && !trivial_fn_p (t))
	TREE_VEC_ELT (info, 2) = t;
    }

  return errorcount != save_errorcount;
}

/* For all elements of CLAUSES, validate them vs OpenMP constraints.
   Remove any elements from the list that are invalid.  */

tree
finish_omp_clauses (tree clauses)
{
  bitmap_head generic_head, firstprivate_head, lastprivate_head;
  tree c, t, *pc = &clauses;
  const char *name;

  bitmap_obstack_initialize (NULL);
  bitmap_initialize (&generic_head, &bitmap_default_obstack);
  bitmap_initialize (&firstprivate_head, &bitmap_default_obstack);
  bitmap_initialize (&lastprivate_head, &bitmap_default_obstack);

  for (pc = &clauses, c = clauses; c ; c = *pc)
    {
      bool remove = false;

      switch (OMP_CLAUSE_CODE (c))
	{
	case OMP_CLAUSE_SHARED:
	  name = "shared";
	  goto check_dup_generic;
	case OMP_CLAUSE_PRIVATE:
	  name = "private";
	  goto check_dup_generic;
	case OMP_CLAUSE_REDUCTION:
	  name = "reduction";
	  goto check_dup_generic;
	case OMP_CLAUSE_COPYPRIVATE:
	  name = "copyprivate";
	  goto check_dup_generic;
	case OMP_CLAUSE_COPYIN:
	  name = "copyin";
	  goto check_dup_generic;
	check_dup_generic:
	  t = OMP_CLAUSE_DECL (c);
	  if (TREE_CODE (t) != VAR_DECL && TREE_CODE (t) != PARM_DECL)
	    {
	      if (processing_template_decl)
		break;
	      if (DECL_P (t))
		error ("%qD is not a variable in clause %qs", t, name);
	      else
		error ("%qE is not a variable in clause %qs", t, name);
	      remove = true;
	    }
	  else if (bitmap_bit_p (&generic_head, DECL_UID (t))
		   || bitmap_bit_p (&firstprivate_head, DECL_UID (t))
		   || bitmap_bit_p (&lastprivate_head, DECL_UID (t)))
	    {
	      error ("%qD appears more than once in data clauses", t);
	      remove = true;
	    }
	  else
	    bitmap_set_bit (&generic_head, DECL_UID (t));
	  break;

	case OMP_CLAUSE_FIRSTPRIVATE:
	  t = OMP_CLAUSE_DECL (c);
	  if (TREE_CODE (t) != VAR_DECL && TREE_CODE (t) != PARM_DECL)
	    {
	      if (processing_template_decl)
		break;
	      if (DECL_P (t))
		error ("%qD is not a variable in clause %<firstprivate%>", t);
	      else
		error ("%qE is not a variable in clause %<firstprivate%>", t);
	      remove = true;
	    }
	  else if (bitmap_bit_p (&generic_head, DECL_UID (t))
		   || bitmap_bit_p (&firstprivate_head, DECL_UID (t)))
	    {
	      error ("%qD appears more than once in data clauses", t);
	      remove = true;
	    }
	  else
	    bitmap_set_bit (&firstprivate_head, DECL_UID (t));
	  break;

	case OMP_CLAUSE_LASTPRIVATE:
	  t = OMP_CLAUSE_DECL (c);
	  if (TREE_CODE (t) != VAR_DECL && TREE_CODE (t) != PARM_DECL)
	    {
	      if (processing_template_decl)
		break;
	      if (DECL_P (t))
		error ("%qD is not a variable in clause %<lastprivate%>", t);
	      else
		error ("%qE is not a variable in clause %<lastprivate%>", t);
	      remove = true;
	    }
	  else if (bitmap_bit_p (&generic_head, DECL_UID (t))
		   || bitmap_bit_p (&lastprivate_head, DECL_UID (t)))
	    {
	      error ("%qD appears more than once in data clauses", t);
	      remove = true;
	    }
	  else
	    bitmap_set_bit (&lastprivate_head, DECL_UID (t));
	  break;

	case OMP_CLAUSE_IF:
	  t = OMP_CLAUSE_IF_EXPR (c);
	  t = maybe_convert_cond (t);
	  if (t == error_mark_node)
	    remove = true;
	  else if (!processing_template_decl)
	    t = fold_build_cleanup_point_expr (TREE_TYPE (t), t);
	  OMP_CLAUSE_IF_EXPR (c) = t;
	  break;

	case OMP_CLAUSE_FINAL:
	  t = OMP_CLAUSE_FINAL_EXPR (c);
	  t = maybe_convert_cond (t);
	  if (t == error_mark_node)
	    remove = true;
	  else if (!processing_template_decl)
	    t = fold_build_cleanup_point_expr (TREE_TYPE (t), t);
	  OMP_CLAUSE_FINAL_EXPR (c) = t;
	  break;

	case OMP_CLAUSE_NUM_THREADS:
	  t = OMP_CLAUSE_NUM_THREADS_EXPR (c);
	  if (t == error_mark_node)
	    remove = true;
	  else if (!type_dependent_expression_p (t)
		   && !INTEGRAL_TYPE_P (TREE_TYPE (t)))
	    {
	      error ("num_threads expression must be integral");
	      remove = true;
	    }
	  else
	    {
	      t = mark_rvalue_use (t);
	      if (!processing_template_decl)
		t = fold_build_cleanup_point_expr (TREE_TYPE (t), t);
	      OMP_CLAUSE_NUM_THREADS_EXPR (c) = t;
	    }
	  break;

	case OMP_CLAUSE_SCHEDULE:
	  t = OMP_CLAUSE_SCHEDULE_CHUNK_EXPR (c);
	  if (t == NULL)
	    ;
	  else if (t == error_mark_node)
	    remove = true;
	  else if (!type_dependent_expression_p (t)
		   && !INTEGRAL_TYPE_P (TREE_TYPE (t)))
	    {
	      error ("schedule chunk size expression must be integral");
	      remove = true;
	    }
	  else
	    {
	      t = mark_rvalue_use (t);
	      if (!processing_template_decl)
		t = fold_build_cleanup_point_expr (TREE_TYPE (t), t);
	      OMP_CLAUSE_SCHEDULE_CHUNK_EXPR (c) = t;
	    }
	  break;

	case OMP_CLAUSE_NOWAIT:
	case OMP_CLAUSE_ORDERED:
	case OMP_CLAUSE_DEFAULT:
	case OMP_CLAUSE_UNTIED:
	case OMP_CLAUSE_COLLAPSE:
	case OMP_CLAUSE_MERGEABLE:
	  break;

	default:
	  gcc_unreachable ();
	}

      if (remove)
	*pc = OMP_CLAUSE_CHAIN (c);
      else
	pc = &OMP_CLAUSE_CHAIN (c);
    }

  for (pc = &clauses, c = clauses; c ; c = *pc)
    {
      enum omp_clause_code c_kind = OMP_CLAUSE_CODE (c);
      bool remove = false;
      bool need_complete_non_reference = false;
      bool need_default_ctor = false;
      bool need_copy_ctor = false;
      bool need_copy_assignment = false;
      bool need_implicitly_determined = false;
      tree type, inner_type;

      switch (c_kind)
	{
	case OMP_CLAUSE_SHARED:
	  name = "shared";
	  need_implicitly_determined = true;
	  break;
	case OMP_CLAUSE_PRIVATE:
	  name = "private";
	  need_complete_non_reference = true;
	  need_default_ctor = true;
	  need_implicitly_determined = true;
	  break;
	case OMP_CLAUSE_FIRSTPRIVATE:
	  name = "firstprivate";
	  need_complete_non_reference = true;
	  need_copy_ctor = true;
	  need_implicitly_determined = true;
	  break;
	case OMP_CLAUSE_LASTPRIVATE:
	  name = "lastprivate";
	  need_complete_non_reference = true;
	  need_copy_assignment = true;
	  need_implicitly_determined = true;
	  break;
	case OMP_CLAUSE_REDUCTION:
	  name = "reduction";
	  need_implicitly_determined = true;
	  break;
	case OMP_CLAUSE_COPYPRIVATE:
	  name = "copyprivate";
	  need_copy_assignment = true;
	  break;
	case OMP_CLAUSE_COPYIN:
	  name = "copyin";
	  need_copy_assignment = true;
	  break;
	default:
	  pc = &OMP_CLAUSE_CHAIN (c);
	  continue;
	}

      t = OMP_CLAUSE_DECL (c);
      if (processing_template_decl
	  && TREE_CODE (t) != VAR_DECL && TREE_CODE (t) != PARM_DECL)
	{
	  pc = &OMP_CLAUSE_CHAIN (c);
	  continue;
	}

      switch (c_kind)
	{
	case OMP_CLAUSE_LASTPRIVATE:
	  if (!bitmap_bit_p (&firstprivate_head, DECL_UID (t)))
	    need_default_ctor = true;
	  break;

	case OMP_CLAUSE_REDUCTION:
	  if (AGGREGATE_TYPE_P (TREE_TYPE (t))
	      || POINTER_TYPE_P (TREE_TYPE (t)))
	    {
	      error ("%qE has invalid type for %<reduction%>", t);
	      remove = true;
	    }
	  else if (FLOAT_TYPE_P (TREE_TYPE (t)))
	    {
	      enum tree_code r_code = OMP_CLAUSE_REDUCTION_CODE (c);
	      switch (r_code)
		{
		case PLUS_EXPR:
		case MULT_EXPR:
		case MINUS_EXPR:
		case MIN_EXPR:
		case MAX_EXPR:
		  break;
		default:
		  error ("%qE has invalid type for %<reduction(%s)%>",
			 t, operator_name_info[r_code].name);
		  remove = true;
		}
	    }
	  break;

	case OMP_CLAUSE_COPYIN:
	  if (TREE_CODE (t) != VAR_DECL || !DECL_THREAD_LOCAL_P (t))
	    {
	      error ("%qE must be %<threadprivate%> for %<copyin%>", t);
	      remove = true;
	    }
	  break;

	default:
	  break;
	}

      if (need_complete_non_reference || need_copy_assignment)
	{
	  t = require_complete_type (t);
	  if (t == error_mark_node)
	    remove = true;
	  else if (TREE_CODE (TREE_TYPE (t)) == REFERENCE_TYPE
		   && need_complete_non_reference)
	    {
	      error ("%qE has reference type for %qs", t, name);
	      remove = true;
	    }
	}
      if (need_implicitly_determined)
	{
	  const char *share_name = NULL;

	  if (TREE_CODE (t) == VAR_DECL && DECL_THREAD_LOCAL_P (t))
	    share_name = "threadprivate";
	  else switch (cxx_omp_predetermined_sharing (t))
	    {
	    case OMP_CLAUSE_DEFAULT_UNSPECIFIED:
	      break;
	    case OMP_CLAUSE_DEFAULT_SHARED:
	      /* const vars may be specified in firstprivate clause.  */
	      if (OMP_CLAUSE_CODE (c) == OMP_CLAUSE_FIRSTPRIVATE
		  && cxx_omp_const_qual_no_mutable (t))
		break;
	      share_name = "shared";
	      break;
	    case OMP_CLAUSE_DEFAULT_PRIVATE:
	      share_name = "private";
	      break;
	    default:
	      gcc_unreachable ();
	    }
	  if (share_name)
	    {
	      error ("%qE is predetermined %qs for %qs",
		     t, share_name, name);
	      remove = true;
	    }
	}

      /* We're interested in the base element, not arrays.  */
      inner_type = type = TREE_TYPE (t);
      while (TREE_CODE (inner_type) == ARRAY_TYPE)
	inner_type = TREE_TYPE (inner_type);

      /* Check for special function availability by building a call to one.
	 Save the results, because later we won't be in the right context
	 for making these queries.  */
      if (CLASS_TYPE_P (inner_type)
	  && COMPLETE_TYPE_P (inner_type)
	  && (need_default_ctor || need_copy_ctor || need_copy_assignment)
	  && !type_dependent_expression_p (t)
	  && cxx_omp_create_clause_info (c, inner_type, need_default_ctor,
					 need_copy_ctor, need_copy_assignment))
	remove = true;

      if (remove)
	*pc = OMP_CLAUSE_CHAIN (c);
      else
	pc = &OMP_CLAUSE_CHAIN (c);
    }

  bitmap_obstack_release (NULL);
  return clauses;
}

/* For all variables in the tree_list VARS, mark them as thread local.  */

void
finish_omp_threadprivate (tree vars)
{
  tree t;

  /* Mark every variable in VARS to be assigned thread local storage.  */
  for (t = vars; t; t = TREE_CHAIN (t))
    {
      tree v = TREE_PURPOSE (t);

      if (error_operand_p (v))
	;
      else if (TREE_CODE (v) != VAR_DECL)
	error ("%<threadprivate%> %qD is not file, namespace "
	       "or block scope variable", v);
      /* If V had already been marked threadprivate, it doesn't matter
	 whether it had been used prior to this point.  */
      else if (TREE_USED (v)
	  && (DECL_LANG_SPECIFIC (v) == NULL
	      || !CP_DECL_THREADPRIVATE_P (v)))
	error ("%qE declared %<threadprivate%> after first use", v);
      else if (! TREE_STATIC (v) && ! DECL_EXTERNAL (v))
	error ("automatic variable %qE cannot be %<threadprivate%>", v);
      else if (! COMPLETE_TYPE_P (complete_type (TREE_TYPE (v))))
	error ("%<threadprivate%> %qE has incomplete type", v);
      else if (TREE_STATIC (v) && TYPE_P (CP_DECL_CONTEXT (v))
	       && CP_DECL_CONTEXT (v) != current_class_type)
	error ("%<threadprivate%> %qE directive not "
	       "in %qT definition", v, CP_DECL_CONTEXT (v));
      else
	{
	  /* Allocate a LANG_SPECIFIC structure for V, if needed.  */
	  if (DECL_LANG_SPECIFIC (v) == NULL)
	    {
	      retrofit_lang_decl (v);

	      /* Make sure that DECL_DISCRIMINATOR_P continues to be true
		 after the allocation of the lang_decl structure.  */
	      if (DECL_DISCRIMINATOR_P (v))
		DECL_LANG_SPECIFIC (v)->u.base.u2sel = 1;
	    }

	  if (! DECL_THREAD_LOCAL_P (v))
	    {
	      DECL_TLS_MODEL (v) = decl_default_tls_model (v);
	      /* If rtl has been already set for this var, call
		 make_decl_rtl once again, so that encode_section_info
		 has a chance to look at the new decl flags.  */
	      if (DECL_RTL_SET_P (v))
		make_decl_rtl (v);
	    }
	  CP_DECL_THREADPRIVATE_P (v) = 1;
	}
    }
}

/* Build an OpenMP structured block.  */

tree
begin_omp_structured_block (void)
{
  return do_pushlevel (sk_omp);
}

tree
finish_omp_structured_block (tree block)
{
  return do_poplevel (block);
}

/* Similarly, except force the retention of the BLOCK.  */

tree
begin_omp_parallel (void)
{
  keep_next_level (true);
  return begin_omp_structured_block ();
}

tree
finish_omp_parallel (tree clauses, tree body)
{
  tree stmt;

  body = finish_omp_structured_block (body);

  stmt = make_node (OMP_PARALLEL);
  TREE_TYPE (stmt) = void_type_node;
  OMP_PARALLEL_CLAUSES (stmt) = clauses;
  OMP_PARALLEL_BODY (stmt) = body;

  return add_stmt (stmt);
}

tree
begin_omp_task (void)
{
  keep_next_level (true);
  return begin_omp_structured_block ();
}

tree
finish_omp_task (tree clauses, tree body)
{
  tree stmt;

  body = finish_omp_structured_block (body);

  stmt = make_node (OMP_TASK);
  TREE_TYPE (stmt) = void_type_node;
  OMP_TASK_CLAUSES (stmt) = clauses;
  OMP_TASK_BODY (stmt) = body;

  return add_stmt (stmt);
}

/* Helper function for finish_omp_for.  Convert Ith random access iterator
   into integral iterator.  Return FALSE if successful.  */

static bool
handle_omp_for_class_iterator (int i, location_t locus, tree declv, tree initv,
			       tree condv, tree incrv, tree *body,
			       tree *pre_body, tree clauses)
{
  tree diff, iter_init, iter_incr = NULL, last;
  tree incr_var = NULL, orig_pre_body, orig_body, c;
  tree decl = TREE_VEC_ELT (declv, i);
  tree init = TREE_VEC_ELT (initv, i);
  tree cond = TREE_VEC_ELT (condv, i);
  tree incr = TREE_VEC_ELT (incrv, i);
  tree iter = decl;
  location_t elocus = locus;

  if (init && EXPR_HAS_LOCATION (init))
    elocus = EXPR_LOCATION (init);

  switch (TREE_CODE (cond))
    {
    case GT_EXPR:
    case GE_EXPR:
    case LT_EXPR:
    case LE_EXPR:
      if (TREE_OPERAND (cond, 1) == iter)
	cond = build2 (swap_tree_comparison (TREE_CODE (cond)),
		       TREE_TYPE (cond), iter, TREE_OPERAND (cond, 0));
      if (TREE_OPERAND (cond, 0) != iter)
	cond = error_mark_node;
      else
	{
	  tree tem = build_x_binary_op (EXPR_LOCATION (cond),
					TREE_CODE (cond),
					iter, ERROR_MARK,
					TREE_OPERAND (cond, 1), ERROR_MARK,
					NULL, tf_warning_or_error);
	  if (error_operand_p (tem))
	    return true;
	}
      break;
    default:
      cond = error_mark_node;
      break;
    }
  if (cond == error_mark_node)
    {
      error_at (elocus, "invalid controlling predicate");
      return true;
    }
  diff = build_x_binary_op (elocus, MINUS_EXPR, TREE_OPERAND (cond, 1),
			    ERROR_MARK, iter, ERROR_MARK, NULL,
			    tf_warning_or_error);
  if (error_operand_p (diff))
    return true;
  if (TREE_CODE (TREE_TYPE (diff)) != INTEGER_TYPE)
    {
      error_at (elocus, "difference between %qE and %qD does not have integer type",
		TREE_OPERAND (cond, 1), iter);
      return true;
    }

  switch (TREE_CODE (incr))
    {
    case PREINCREMENT_EXPR:
    case PREDECREMENT_EXPR:
    case POSTINCREMENT_EXPR:
    case POSTDECREMENT_EXPR:
      if (TREE_OPERAND (incr, 0) != iter)
	{
	  incr = error_mark_node;
	  break;
	}
      iter_incr = build_x_unary_op (EXPR_LOCATION (incr),
				    TREE_CODE (incr), iter,
				    tf_warning_or_error);
      if (error_operand_p (iter_incr))
	return true;
      else if (TREE_CODE (incr) == PREINCREMENT_EXPR
	       || TREE_CODE (incr) == POSTINCREMENT_EXPR)
	incr = integer_one_node;
      else
	incr = integer_minus_one_node;
      break;
    case MODIFY_EXPR:
      if (TREE_OPERAND (incr, 0) != iter)
	incr = error_mark_node;
      else if (TREE_CODE (TREE_OPERAND (incr, 1)) == PLUS_EXPR
	       || TREE_CODE (TREE_OPERAND (incr, 1)) == MINUS_EXPR)
	{
	  tree rhs = TREE_OPERAND (incr, 1);
	  if (TREE_OPERAND (rhs, 0) == iter)
	    {
	      if (TREE_CODE (TREE_TYPE (TREE_OPERAND (rhs, 1)))
		  != INTEGER_TYPE)
		incr = error_mark_node;
	      else
		{
		  iter_incr = build_x_modify_expr (EXPR_LOCATION (rhs),
						   iter, TREE_CODE (rhs),
						   TREE_OPERAND (rhs, 1),
						   tf_warning_or_error);
		  if (error_operand_p (iter_incr))
		    return true;
		  incr = TREE_OPERAND (rhs, 1);
		  incr = cp_convert (TREE_TYPE (diff), incr,
				     tf_warning_or_error);
		  if (TREE_CODE (rhs) == MINUS_EXPR)
		    {
		      incr = build1 (NEGATE_EXPR, TREE_TYPE (diff), incr);
		      incr = fold_if_not_in_template (incr);
		    }
		  if (TREE_CODE (incr) != INTEGER_CST
		      && (TREE_CODE (incr) != NOP_EXPR
			  || (TREE_CODE (TREE_OPERAND (incr, 0))
			      != INTEGER_CST)))
		    iter_incr = NULL;
		}
	    }
	  else if (TREE_OPERAND (rhs, 1) == iter)
	    {
	      if (TREE_CODE (TREE_TYPE (TREE_OPERAND (rhs, 0))) != INTEGER_TYPE
		  || TREE_CODE (rhs) != PLUS_EXPR)
		incr = error_mark_node;
	      else
		{
		  iter_incr = build_x_binary_op (EXPR_LOCATION (rhs),
						 PLUS_EXPR,
						 TREE_OPERAND (rhs, 0),
						 ERROR_MARK, iter,
						 ERROR_MARK, NULL,
						 tf_warning_or_error);
		  if (error_operand_p (iter_incr))
		    return true;
		  iter_incr = build_x_modify_expr (EXPR_LOCATION (rhs),
						   iter, NOP_EXPR,
						   iter_incr,
						   tf_warning_or_error);
		  if (error_operand_p (iter_incr))
		    return true;
		  incr = TREE_OPERAND (rhs, 0);
		  iter_incr = NULL;
		}
	    }
	  else
	    incr = error_mark_node;
	}
      else
	incr = error_mark_node;
      break;
    default:
      incr = error_mark_node;
      break;
    }

  if (incr == error_mark_node)
    {
      error_at (elocus, "invalid increment expression");
      return true;
    }

  incr = cp_convert (TREE_TYPE (diff), incr, tf_warning_or_error);
  for (c = clauses; c ; c = OMP_CLAUSE_CHAIN (c))
    if (OMP_CLAUSE_CODE (c) == OMP_CLAUSE_LASTPRIVATE
	&& OMP_CLAUSE_DECL (c) == iter)
      break;

  decl = create_temporary_var (TREE_TYPE (diff));
  pushdecl (decl);
  add_decl_expr (decl);
  last = create_temporary_var (TREE_TYPE (diff));
  pushdecl (last);
  add_decl_expr (last);
  if (c && iter_incr == NULL)
    {
      incr_var = create_temporary_var (TREE_TYPE (diff));
      pushdecl (incr_var);
      add_decl_expr (incr_var);
    }
  gcc_assert (stmts_are_full_exprs_p ());

  orig_pre_body = *pre_body;
  *pre_body = push_stmt_list ();
  if (orig_pre_body)
    add_stmt (orig_pre_body);
  if (init != NULL)
    finish_expr_stmt (build_x_modify_expr (elocus,
					   iter, NOP_EXPR, init,
					   tf_warning_or_error));
  init = build_int_cst (TREE_TYPE (diff), 0);
  if (c && iter_incr == NULL)
    {
      finish_expr_stmt (build_x_modify_expr (elocus,
					     incr_var, NOP_EXPR,
					     incr, tf_warning_or_error));
      incr = incr_var;
      iter_incr = build_x_modify_expr (elocus,
				       iter, PLUS_EXPR, incr,
				       tf_warning_or_error);
    }
  finish_expr_stmt (build_x_modify_expr (elocus,
					 last, NOP_EXPR, init,
					 tf_warning_or_error));
  *pre_body = pop_stmt_list (*pre_body);

  cond = cp_build_binary_op (elocus,
			     TREE_CODE (cond), decl, diff,
			     tf_warning_or_error);
  incr = build_modify_expr (elocus, decl, NULL_TREE, PLUS_EXPR,
			    elocus, incr, NULL_TREE);

  orig_body = *body;
  *body = push_stmt_list ();
  iter_init = build2 (MINUS_EXPR, TREE_TYPE (diff), decl, last);
  iter_init = build_x_modify_expr (elocus,
				   iter, PLUS_EXPR, iter_init,
				   tf_warning_or_error);
  iter_init = build1 (NOP_EXPR, void_type_node, iter_init);
  finish_expr_stmt (iter_init);
  finish_expr_stmt (build_x_modify_expr (elocus,
					 last, NOP_EXPR, decl,
					 tf_warning_or_error));
  add_stmt (orig_body);
  *body = pop_stmt_list (*body);

  if (c)
    {
      OMP_CLAUSE_LASTPRIVATE_STMT (c) = push_stmt_list ();
      finish_expr_stmt (iter_incr);
      OMP_CLAUSE_LASTPRIVATE_STMT (c)
	= pop_stmt_list (OMP_CLAUSE_LASTPRIVATE_STMT (c));
    }

  TREE_VEC_ELT (declv, i) = decl;
  TREE_VEC_ELT (initv, i) = init;
  TREE_VEC_ELT (condv, i) = cond;
  TREE_VEC_ELT (incrv, i) = incr;

  return false;
}

/* Build and validate an OMP_FOR statement.  CLAUSES, BODY, COND, INCR
   are directly for their associated operands in the statement.  DECL
   and INIT are a combo; if DECL is NULL then INIT ought to be a
   MODIFY_EXPR, and the DECL should be extracted.  PRE_BODY are
   optional statements that need to go before the loop into its
   sk_omp scope.  */

tree
finish_omp_for (location_t locus, tree declv, tree initv, tree condv,
		tree incrv, tree body, tree pre_body, tree clauses)
{
  tree omp_for = NULL, orig_incr = NULL;
  tree decl, init, cond, incr;
  location_t elocus;
  int i;

  gcc_assert (TREE_VEC_LENGTH (declv) == TREE_VEC_LENGTH (initv));
  gcc_assert (TREE_VEC_LENGTH (declv) == TREE_VEC_LENGTH (condv));
  gcc_assert (TREE_VEC_LENGTH (declv) == TREE_VEC_LENGTH (incrv));
  for (i = 0; i < TREE_VEC_LENGTH (declv); i++)
    {
      decl = TREE_VEC_ELT (declv, i);
      init = TREE_VEC_ELT (initv, i);
      cond = TREE_VEC_ELT (condv, i);
      incr = TREE_VEC_ELT (incrv, i);
      elocus = locus;

      if (decl == NULL)
	{
	  if (init != NULL)
	    switch (TREE_CODE (init))
	      {
	      case MODIFY_EXPR:
		decl = TREE_OPERAND (init, 0);
		init = TREE_OPERAND (init, 1);
		break;
	      case MODOP_EXPR:
		if (TREE_CODE (TREE_OPERAND (init, 1)) == NOP_EXPR)
		  {
		    decl = TREE_OPERAND (init, 0);
		    init = TREE_OPERAND (init, 2);
		  }
		break;
	      default:
		break;
	      }

	  if (decl == NULL)
	    {
	      error_at (locus,
			"expected iteration declaration or initialization");
	      return NULL;
	    }
	}

      if (init && EXPR_HAS_LOCATION (init))
	elocus = EXPR_LOCATION (init);

      if (cond == NULL)
	{
	  error_at (elocus, "missing controlling predicate");
	  return NULL;
	}

      if (incr == NULL)
	{
	  error_at (elocus, "missing increment expression");
	  return NULL;
	}

      TREE_VEC_ELT (declv, i) = decl;
      TREE_VEC_ELT (initv, i) = init;
    }

  if (dependent_omp_for_p (declv, initv, condv, incrv))
    {
      tree stmt;

      stmt = make_node (OMP_FOR);

      for (i = 0; i < TREE_VEC_LENGTH (declv); i++)
	{
	  /* This is really just a place-holder.  We'll be decomposing this
	     again and going through the cp_build_modify_expr path below when
	     we instantiate the thing.  */
	  TREE_VEC_ELT (initv, i)
	    = build2 (MODIFY_EXPR, void_type_node, TREE_VEC_ELT (declv, i),
		      TREE_VEC_ELT (initv, i));
	}

      TREE_TYPE (stmt) = void_type_node;
      OMP_FOR_INIT (stmt) = initv;
      OMP_FOR_COND (stmt) = condv;
      OMP_FOR_INCR (stmt) = incrv;
      OMP_FOR_BODY (stmt) = body;
      OMP_FOR_PRE_BODY (stmt) = pre_body;
      OMP_FOR_CLAUSES (stmt) = clauses;

      SET_EXPR_LOCATION (stmt, locus);
      return add_stmt (stmt);
    }

  if (processing_template_decl)
    orig_incr = make_tree_vec (TREE_VEC_LENGTH (incrv));

  for (i = 0; i < TREE_VEC_LENGTH (declv); )
    {
      decl = TREE_VEC_ELT (declv, i);
      init = TREE_VEC_ELT (initv, i);
      cond = TREE_VEC_ELT (condv, i);
      incr = TREE_VEC_ELT (incrv, i);
      if (orig_incr)
	TREE_VEC_ELT (orig_incr, i) = incr;
      elocus = locus;

      if (init && EXPR_HAS_LOCATION (init))
	elocus = EXPR_LOCATION (init);

      if (!DECL_P (decl))
	{
	  error_at (elocus, "expected iteration declaration or initialization");
	  return NULL;
	}

      if (incr && TREE_CODE (incr) == MODOP_EXPR)
	{
	  if (orig_incr)
	    TREE_VEC_ELT (orig_incr, i) = incr;
	  incr = cp_build_modify_expr (TREE_OPERAND (incr, 0),
				       TREE_CODE (TREE_OPERAND (incr, 1)),
				       TREE_OPERAND (incr, 2),
				       tf_warning_or_error);
	}

      if (CLASS_TYPE_P (TREE_TYPE (decl)))
	{
	  if (handle_omp_for_class_iterator (i, locus, declv, initv, condv,
					     incrv, &body, &pre_body, clauses))
	    return NULL;
	  continue;
	}

      if (!INTEGRAL_TYPE_P (TREE_TYPE (decl))
	  && TREE_CODE (TREE_TYPE (decl)) != POINTER_TYPE)
	{
	  error_at (elocus, "invalid type for iteration variable %qE", decl);
	  return NULL;
	}

      if (!processing_template_decl)
	{
	  init = fold_build_cleanup_point_expr (TREE_TYPE (init), init);
	  init = cp_build_modify_expr (decl, NOP_EXPR, init, tf_warning_or_error);
	}
      else
	init = build2 (MODIFY_EXPR, void_type_node, decl, init);
      if (cond
	  && TREE_SIDE_EFFECTS (cond)
	  && COMPARISON_CLASS_P (cond)
	  && !processing_template_decl)
	{
	  tree t = TREE_OPERAND (cond, 0);
	  if (TREE_SIDE_EFFECTS (t)
	      && t != decl
	      && (TREE_CODE (t) != NOP_EXPR
		  || TREE_OPERAND (t, 0) != decl))
	    TREE_OPERAND (cond, 0)
	      = fold_build_cleanup_point_expr (TREE_TYPE (t), t);

	  t = TREE_OPERAND (cond, 1);
	  if (TREE_SIDE_EFFECTS (t)
	      && t != decl
	      && (TREE_CODE (t) != NOP_EXPR
		  || TREE_OPERAND (t, 0) != decl))
	    TREE_OPERAND (cond, 1)
	      = fold_build_cleanup_point_expr (TREE_TYPE (t), t);
	}
      if (decl == error_mark_node || init == error_mark_node)
	return NULL;

      TREE_VEC_ELT (declv, i) = decl;
      TREE_VEC_ELT (initv, i) = init;
      TREE_VEC_ELT (condv, i) = cond;
      TREE_VEC_ELT (incrv, i) = incr;
      i++;
    }

  if (IS_EMPTY_STMT (pre_body))
    pre_body = NULL;

  omp_for = c_finish_omp_for (locus, declv, initv, condv, incrv,
			      body, pre_body);

  if (omp_for == NULL)
    return NULL;

  for (i = 0; i < TREE_VEC_LENGTH (OMP_FOR_INCR (omp_for)); i++)
    {
      decl = TREE_OPERAND (TREE_VEC_ELT (OMP_FOR_INIT (omp_for), i), 0);
      incr = TREE_VEC_ELT (OMP_FOR_INCR (omp_for), i);

      if (TREE_CODE (incr) != MODIFY_EXPR)
	continue;

      if (TREE_SIDE_EFFECTS (TREE_OPERAND (incr, 1))
	  && BINARY_CLASS_P (TREE_OPERAND (incr, 1))
	  && !processing_template_decl)
	{
	  tree t = TREE_OPERAND (TREE_OPERAND (incr, 1), 0);
	  if (TREE_SIDE_EFFECTS (t)
	      && t != decl
	      && (TREE_CODE (t) != NOP_EXPR
		  || TREE_OPERAND (t, 0) != decl))
	    TREE_OPERAND (TREE_OPERAND (incr, 1), 0)
	      = fold_build_cleanup_point_expr (TREE_TYPE (t), t);

	  t = TREE_OPERAND (TREE_OPERAND (incr, 1), 1);
	  if (TREE_SIDE_EFFECTS (t)
	      && t != decl
	      && (TREE_CODE (t) != NOP_EXPR
		  || TREE_OPERAND (t, 0) != decl))
	    TREE_OPERAND (TREE_OPERAND (incr, 1), 1)
	      = fold_build_cleanup_point_expr (TREE_TYPE (t), t);
	}

      if (orig_incr)
	TREE_VEC_ELT (OMP_FOR_INCR (omp_for), i) = TREE_VEC_ELT (orig_incr, i);
    }
  if (omp_for != NULL)
    OMP_FOR_CLAUSES (omp_for) = clauses;
  return omp_for;
}

void
finish_omp_atomic (enum tree_code code, enum tree_code opcode, tree lhs,
		   tree rhs, tree v, tree lhs1, tree rhs1)
{
  tree orig_lhs;
  tree orig_rhs;
  tree orig_v;
  tree orig_lhs1;
  tree orig_rhs1;
  bool dependent_p;
  tree stmt;

  orig_lhs = lhs;
  orig_rhs = rhs;
  orig_v = v;
  orig_lhs1 = lhs1;
  orig_rhs1 = rhs1;
  dependent_p = false;
  stmt = NULL_TREE;

  /* Even in a template, we can detect invalid uses of the atomic
     pragma if neither LHS nor RHS is type-dependent.  */
  if (processing_template_decl)
    {
      dependent_p = (type_dependent_expression_p (lhs)
		     || (rhs && type_dependent_expression_p (rhs))
		     || (v && type_dependent_expression_p (v))
		     || (lhs1 && type_dependent_expression_p (lhs1))
		     || (rhs1 && type_dependent_expression_p (rhs1)));
      if (!dependent_p)
	{
	  lhs = build_non_dependent_expr (lhs);
	  if (rhs)
	    rhs = build_non_dependent_expr (rhs);
	  if (v)
	    v = build_non_dependent_expr (v);
	  if (lhs1)
	    lhs1 = build_non_dependent_expr (lhs1);
	  if (rhs1)
	    rhs1 = build_non_dependent_expr (rhs1);
	}
    }
  if (!dependent_p)
    {
      stmt = c_finish_omp_atomic (input_location, code, opcode, lhs, rhs,
				  v, lhs1, rhs1);
      if (stmt == error_mark_node)
	return;
    }
  if (processing_template_decl)
    {
      if (code == OMP_ATOMIC_READ)
	{
	  stmt = build_min_nt_loc (EXPR_LOCATION (orig_lhs),
				   OMP_ATOMIC_READ, orig_lhs);
	  stmt = build2 (MODIFY_EXPR, void_type_node, orig_v, stmt);
	}
      else
	{
	  if (opcode == NOP_EXPR)
	    stmt = build2 (MODIFY_EXPR, void_type_node, orig_lhs, orig_rhs);
	  else 
	    stmt = build2 (opcode, void_type_node, orig_lhs, orig_rhs);
	  if (orig_rhs1)
	    stmt = build_min_nt_loc (EXPR_LOCATION (orig_rhs1),
				     COMPOUND_EXPR, orig_rhs1, stmt);
	  if (code != OMP_ATOMIC)
	    {
	      stmt = build_min_nt_loc (EXPR_LOCATION (orig_lhs1),
				       code, orig_lhs1, stmt);
	      stmt = build2 (MODIFY_EXPR, void_type_node, orig_v, stmt);
	    }
	}
      stmt = build2 (OMP_ATOMIC, void_type_node, integer_zero_node, stmt);
    }
  finish_expr_stmt (stmt);
}

void
finish_omp_barrier (void)
{
  tree fn = builtin_decl_explicit (BUILT_IN_GOMP_BARRIER);
  vec<tree, va_gc> *vec = make_tree_vector ();
  tree stmt = finish_call_expr (fn, &vec, false, false, tf_warning_or_error);
  release_tree_vector (vec);
  finish_expr_stmt (stmt);
}

void
finish_omp_flush (void)
{
  tree fn = builtin_decl_explicit (BUILT_IN_SYNC_SYNCHRONIZE);
  vec<tree, va_gc> *vec = make_tree_vector ();
  tree stmt = finish_call_expr (fn, &vec, false, false, tf_warning_or_error);
  release_tree_vector (vec);
  finish_expr_stmt (stmt);
}

void
finish_omp_taskwait (void)
{
  tree fn = builtin_decl_explicit (BUILT_IN_GOMP_TASKWAIT);
  vec<tree, va_gc> *vec = make_tree_vector ();
  tree stmt = finish_call_expr (fn, &vec, false, false, tf_warning_or_error);
  release_tree_vector (vec);
  finish_expr_stmt (stmt);
}

void
finish_omp_taskyield (void)
{
  tree fn = builtin_decl_explicit (BUILT_IN_GOMP_TASKYIELD);
  vec<tree, va_gc> *vec = make_tree_vector ();
  tree stmt = finish_call_expr (fn, &vec, false, false, tf_warning_or_error);
  release_tree_vector (vec);
  finish_expr_stmt (stmt);
}

/* Begin a __transaction_atomic or __transaction_relaxed statement.
   If PCOMPOUND is non-null, this is for a function-transaction-block, and we
   should create an extra compound stmt.  */

tree
begin_transaction_stmt (location_t loc, tree *pcompound, int flags)
{
  tree r;

  if (pcompound)
    *pcompound = begin_compound_stmt (0);

  r = build_stmt (loc, TRANSACTION_EXPR, NULL_TREE);

  /* Only add the statement to the function if support enabled.  */
  if (flag_tm)
    add_stmt (r);
  else
    error_at (loc, ((flags & TM_STMT_ATTR_RELAXED) != 0
		    ? G_("%<__transaction_relaxed%> without "
			 "transactional memory support enabled")
		    : G_("%<__transaction_atomic%> without "
			 "transactional memory support enabled")));

  TRANSACTION_EXPR_BODY (r) = push_stmt_list ();
  TREE_SIDE_EFFECTS (r) = 1;
  return r;
}

/* End a __transaction_atomic or __transaction_relaxed statement.
   If COMPOUND_STMT is non-null, this is for a function-transaction-block,
   and we should end the compound.  If NOEX is non-NULL, we wrap the body in
   a MUST_NOT_THROW_EXPR with NOEX as condition.  */

void
finish_transaction_stmt (tree stmt, tree compound_stmt, int flags, tree noex)
{
  TRANSACTION_EXPR_BODY (stmt) = pop_stmt_list (TRANSACTION_EXPR_BODY (stmt));
  TRANSACTION_EXPR_OUTER (stmt) = (flags & TM_STMT_ATTR_OUTER) != 0;
  TRANSACTION_EXPR_RELAXED (stmt) = (flags & TM_STMT_ATTR_RELAXED) != 0;
  TRANSACTION_EXPR_IS_STMT (stmt) = 1;

  /* noexcept specifications are not allowed for function transactions.  */
  gcc_assert (!(noex && compound_stmt));
  if (noex)
    {
      tree body = build_must_not_throw_expr (TRANSACTION_EXPR_BODY (stmt),
					     noex);
      SET_EXPR_LOCATION (body, EXPR_LOCATION (TRANSACTION_EXPR_BODY (stmt)));
      TREE_SIDE_EFFECTS (body) = 1;
      TRANSACTION_EXPR_BODY (stmt) = body;
    }

  if (compound_stmt)
    finish_compound_stmt (compound_stmt);
  finish_stmt ();
}

/* Build a __transaction_atomic or __transaction_relaxed expression.  If
   NOEX is non-NULL, we wrap the body in a MUST_NOT_THROW_EXPR with NOEX as
   condition.  */

tree
build_transaction_expr (location_t loc, tree expr, int flags, tree noex)
{
  tree ret;
  if (noex)
    {
      expr = build_must_not_throw_expr (expr, noex);
      SET_EXPR_LOCATION (expr, loc);
      TREE_SIDE_EFFECTS (expr) = 1;
    }
  ret = build1 (TRANSACTION_EXPR, TREE_TYPE (expr), expr);
  if (flags & TM_STMT_ATTR_RELAXED)
	TRANSACTION_EXPR_RELAXED (ret) = 1;
  TREE_SIDE_EFFECTS (ret) = 1;
  SET_EXPR_LOCATION (ret, loc);
  return ret;
}

void
init_cp_semantics (void)
{
}

/* Build a STATIC_ASSERT for a static assertion with the condition
   CONDITION and the message text MESSAGE.  LOCATION is the location
   of the static assertion in the source code.  When MEMBER_P, this
   static assertion is a member of a class.  */
void 
finish_static_assert (tree condition, tree message, location_t location, 
                      bool member_p)
{
  if (message == NULL_TREE
      || message == error_mark_node
      || condition == NULL_TREE
      || condition == error_mark_node)
    return;

  if (check_for_bare_parameter_packs (condition))
    condition = error_mark_node;

  if (type_dependent_expression_p (condition) 
      || value_dependent_expression_p (condition))
    {
      /* We're in a template; build a STATIC_ASSERT and put it in
         the right place. */
      tree assertion;

      assertion = make_node (STATIC_ASSERT);
      STATIC_ASSERT_CONDITION (assertion) = condition;
      STATIC_ASSERT_MESSAGE (assertion) = message;
      STATIC_ASSERT_SOURCE_LOCATION (assertion) = location;

      if (member_p)
        maybe_add_class_template_decl_list (current_class_type, 
                                            assertion,
                                            /*friend_p=*/0);
      else
        add_stmt (assertion);

      return;
    }

  /* Fold the expression and convert it to a boolean value. */
  condition = fold_non_dependent_expr (condition);
  condition = cp_convert (boolean_type_node, condition, tf_warning_or_error);
  condition = maybe_constant_value (condition);

  if (TREE_CODE (condition) == INTEGER_CST && !integer_zerop (condition))
    /* Do nothing; the condition is satisfied. */
    ;
  else 
    {
      location_t saved_loc = input_location;

      input_location = location;
      if (TREE_CODE (condition) == INTEGER_CST 
          && integer_zerop (condition))
        /* Report the error. */
        error ("static assertion failed: %s", TREE_STRING_POINTER (message));
      else if (condition && condition != error_mark_node)
	{
	  error ("non-constant condition for static assertion");
	  cxx_constant_value (condition);
	}
      input_location = saved_loc;
    }
}

/* Implements the C++0x decltype keyword. Returns the type of EXPR,
   suitable for use as a type-specifier.

   ID_EXPRESSION_OR_MEMBER_ACCESS_P is true when EXPR was parsed as an
   id-expression or a class member access, FALSE when it was parsed as
   a full expression.  */

tree
finish_decltype_type (tree expr, bool id_expression_or_member_access_p,
		      tsubst_flags_t complain)
{
  tree type = NULL_TREE;

  if (!expr || error_operand_p (expr))
    return error_mark_node;

  if (TYPE_P (expr)
      || TREE_CODE (expr) == TYPE_DECL
      || (TREE_CODE (expr) == BIT_NOT_EXPR
	  && TYPE_P (TREE_OPERAND (expr, 0))))
    {
      if (complain & tf_error)
	error ("argument to decltype must be an expression");
      return error_mark_node;
    }

  /* Depending on the resolution of DR 1172, we may later need to distinguish
     instantiation-dependent but not type-dependent expressions so that, say,
     A<decltype(sizeof(T))>::U doesn't require 'typename'.  */
  if (instantiation_dependent_expression_p (expr))
    {
      type = cxx_make_type (DECLTYPE_TYPE);
      DECLTYPE_TYPE_EXPR (type) = expr;
      DECLTYPE_TYPE_ID_EXPR_OR_MEMBER_ACCESS_P (type)
        = id_expression_or_member_access_p;
      SET_TYPE_STRUCTURAL_EQUALITY (type);

      return type;
    }

  /* The type denoted by decltype(e) is defined as follows:  */

  expr = resolve_nondeduced_context (expr);

  if (type_unknown_p (expr))
    {
      if (complain & tf_error)
	error ("decltype cannot resolve address of overloaded function");
      return error_mark_node;
    }

  if (invalid_nonstatic_memfn_p (expr, complain))
    return error_mark_node;

  /* To get the size of a static data member declared as an array of
     unknown bound, we need to instantiate it.  */
  if (TREE_CODE (expr) == VAR_DECL
      && VAR_HAD_UNKNOWN_BOUND (expr)
      && DECL_TEMPLATE_INSTANTIATION (expr))
    instantiate_decl (expr, /*defer_ok*/true, /*expl_inst_mem*/false);

  if (id_expression_or_member_access_p)
    {
      /* If e is an id-expression or a class member access (5.2.5
         [expr.ref]), decltype(e) is defined as the type of the entity
         named by e. If there is no such entity, or e names a set of
         overloaded functions, the program is ill-formed.  */
      if (TREE_CODE (expr) == IDENTIFIER_NODE)
        expr = lookup_name (expr);

      if (TREE_CODE (expr) == INDIRECT_REF)
        /* This can happen when the expression is, e.g., "a.b". Just
           look at the underlying operand.  */
        expr = TREE_OPERAND (expr, 0);

      if (TREE_CODE (expr) == OFFSET_REF
          || TREE_CODE (expr) == MEMBER_REF
	  || TREE_CODE (expr) == SCOPE_REF)
        /* We're only interested in the field itself. If it is a
           BASELINK, we will need to see through it in the next
           step.  */
        expr = TREE_OPERAND (expr, 1);

      if (BASELINK_P (expr))
        /* See through BASELINK nodes to the underlying function.  */
        expr = BASELINK_FUNCTIONS (expr);

      switch (TREE_CODE (expr))
        {
        case FIELD_DECL:
          if (DECL_BIT_FIELD_TYPE (expr))
            {
              type = DECL_BIT_FIELD_TYPE (expr);
              break;
            }
          /* Fall through for fields that aren't bitfields.  */

        case FUNCTION_DECL:
        case VAR_DECL:
        case CONST_DECL:
        case PARM_DECL:
        case RESULT_DECL:
        case TEMPLATE_PARM_INDEX:
	  expr = mark_type_use (expr);
          type = TREE_TYPE (expr);
          break;

        case ERROR_MARK:
          type = error_mark_node;
          break;

        case COMPONENT_REF:
	  mark_type_use (expr);
          type = is_bitfield_expr_with_lowered_type (expr);
          if (!type)
            type = TREE_TYPE (TREE_OPERAND (expr, 1));
          break;

        case BIT_FIELD_REF:
          gcc_unreachable ();

        case INTEGER_CST:
	case PTRMEM_CST:
          /* We can get here when the id-expression refers to an
             enumerator or non-type template parameter.  */
          type = TREE_TYPE (expr);
          break;

        default:
	  gcc_unreachable ();
          return error_mark_node;
        }
    }
  else
    {
      /* Within a lambda-expression:

	 Every occurrence of decltype((x)) where x is a possibly
	 parenthesized id-expression that names an entity of
	 automatic storage duration is treated as if x were
	 transformed into an access to a corresponding data member
	 of the closure type that would have been declared if x
	 were a use of the denoted entity.  */
      if (outer_automatic_var_p (expr)
	  && current_function_decl
	  && LAMBDA_FUNCTION_P (current_function_decl))
	type = capture_decltype (expr);
      else if (error_operand_p (expr))
	type = error_mark_node;
      else if (expr == current_class_ptr)
	/* If the expression is just "this", we want the
	   cv-unqualified pointer for the "this" type.  */
	type = TYPE_MAIN_VARIANT (TREE_TYPE (expr));
      else
	{
	  /* Otherwise, where T is the type of e, if e is an lvalue,
	     decltype(e) is defined as T&; if an xvalue, T&&; otherwise, T. */
	  cp_lvalue_kind clk = lvalue_kind (expr);
	  type = unlowered_expr_type (expr);
	  gcc_assert (TREE_CODE (type) != REFERENCE_TYPE);

	  /* For vector types, pick a non-opaque variant.  */
	  if (TREE_CODE (type) == VECTOR_TYPE)
	    type = strip_typedefs (type);

	  if (clk != clk_none && !(clk & clk_class))
	    type = cp_build_reference_type (type, (clk & clk_rvalueref));
	}
    }

  return type;
}

/* Called from trait_expr_value to evaluate either __has_nothrow_assign or 
   __has_nothrow_copy, depending on assign_p.  */

static bool
classtype_has_nothrow_assign_or_copy_p (tree type, bool assign_p)
{
  tree fns;

  if (assign_p)
    {
      int ix;
      ix = lookup_fnfields_1 (type, ansi_assopname (NOP_EXPR));
      if (ix < 0)
	return false;
      fns = (*CLASSTYPE_METHOD_VEC (type))[ix];
    } 
  else if (TYPE_HAS_COPY_CTOR (type))
    {
      /* If construction of the copy constructor was postponed, create
	 it now.  */
      if (CLASSTYPE_LAZY_COPY_CTOR (type))
	lazily_declare_fn (sfk_copy_constructor, type);
      if (CLASSTYPE_LAZY_MOVE_CTOR (type))
	lazily_declare_fn (sfk_move_constructor, type);
      fns = CLASSTYPE_CONSTRUCTORS (type);
    }
  else
    return false;

  for (; fns; fns = OVL_NEXT (fns))
    {
      tree fn = OVL_CURRENT (fns);
 
      if (assign_p)
	{
	  if (copy_fn_p (fn) == 0)
	    continue;
	}
      else if (copy_fn_p (fn) <= 0)
	continue;

      maybe_instantiate_noexcept (fn);
      if (!TYPE_NOTHROW_P (TREE_TYPE (fn)))
	return false;
    }

  return true;
}

/* Actually evaluates the trait.  */

static bool
trait_expr_value (cp_trait_kind kind, tree type1, tree type2)
{
  enum tree_code type_code1;
  tree t;

  type_code1 = TREE_CODE (type1);

  switch (kind)
    {
    case CPTK_HAS_NOTHROW_ASSIGN:
      type1 = strip_array_types (type1);
      return (!CP_TYPE_CONST_P (type1) && type_code1 != REFERENCE_TYPE
	      && (trait_expr_value (CPTK_HAS_TRIVIAL_ASSIGN, type1, type2)
		  || (CLASS_TYPE_P (type1)
		      && classtype_has_nothrow_assign_or_copy_p (type1,
								 true))));

    case CPTK_HAS_TRIVIAL_ASSIGN:
      /* ??? The standard seems to be missing the "or array of such a class
	 type" wording for this trait.  */
      type1 = strip_array_types (type1);
      return (!CP_TYPE_CONST_P (type1) && type_code1 != REFERENCE_TYPE
	      && (trivial_type_p (type1)
		    || (CLASS_TYPE_P (type1)
			&& TYPE_HAS_TRIVIAL_COPY_ASSIGN (type1))));

    case CPTK_HAS_NOTHROW_CONSTRUCTOR:
      type1 = strip_array_types (type1);
      return (trait_expr_value (CPTK_HAS_TRIVIAL_CONSTRUCTOR, type1, type2) 
	      || (CLASS_TYPE_P (type1)
		  && (t = locate_ctor (type1))
		  && (maybe_instantiate_noexcept (t),
		      TYPE_NOTHROW_P (TREE_TYPE (t)))));

    case CPTK_HAS_TRIVIAL_CONSTRUCTOR:
      type1 = strip_array_types (type1);
      return (trivial_type_p (type1)
	      || (CLASS_TYPE_P (type1) && TYPE_HAS_TRIVIAL_DFLT (type1)));

    case CPTK_HAS_NOTHROW_COPY:
      type1 = strip_array_types (type1);
      return (trait_expr_value (CPTK_HAS_TRIVIAL_COPY, type1, type2)
	      || (CLASS_TYPE_P (type1)
		  && classtype_has_nothrow_assign_or_copy_p (type1, false)));

    case CPTK_HAS_TRIVIAL_COPY:
      /* ??? The standard seems to be missing the "or array of such a class
	 type" wording for this trait.  */
      type1 = strip_array_types (type1);
      return (trivial_type_p (type1) || type_code1 == REFERENCE_TYPE
	      || (CLASS_TYPE_P (type1) && TYPE_HAS_TRIVIAL_COPY_CTOR (type1)));

    case CPTK_HAS_TRIVIAL_DESTRUCTOR:
      type1 = strip_array_types (type1);
      return (trivial_type_p (type1) || type_code1 == REFERENCE_TYPE
	      || (CLASS_TYPE_P (type1)
		  && TYPE_HAS_TRIVIAL_DESTRUCTOR (type1)));

    case CPTK_HAS_VIRTUAL_DESTRUCTOR:
      return type_has_virtual_destructor (type1);

    case CPTK_IS_ABSTRACT:
      return (ABSTRACT_CLASS_TYPE_P (type1));

    case CPTK_IS_BASE_OF:
      return (NON_UNION_CLASS_TYPE_P (type1) && NON_UNION_CLASS_TYPE_P (type2)
	      && DERIVED_FROM_P (type1, type2));

    case CPTK_IS_CLASS:
      return (NON_UNION_CLASS_TYPE_P (type1));

    case CPTK_IS_CONVERTIBLE_TO:
      /* TODO  */
      return false;

    case CPTK_IS_EMPTY:
      return (NON_UNION_CLASS_TYPE_P (type1) && CLASSTYPE_EMPTY_P (type1));

    case CPTK_IS_ENUM:
      return (type_code1 == ENUMERAL_TYPE);

    case CPTK_IS_FINAL:
      return (CLASS_TYPE_P (type1) && CLASSTYPE_FINAL (type1));

    case CPTK_IS_LITERAL_TYPE:
      return (literal_type_p (type1));

    case CPTK_IS_POD:
      return (pod_type_p (type1));

    case CPTK_IS_POLYMORPHIC:
      return (CLASS_TYPE_P (type1) && TYPE_POLYMORPHIC_P (type1));

    case CPTK_IS_STD_LAYOUT:
      return (std_layout_type_p (type1));

    case CPTK_IS_TRIVIAL:
      return (trivial_type_p (type1));

    case CPTK_IS_UNION:
      return (type_code1 == UNION_TYPE);

    default:
      gcc_unreachable ();
      return false;
    }
}

/* If TYPE is an array of unknown bound, or (possibly cv-qualified)
   void, or a complete type, returns it, otherwise NULL_TREE.  */

static tree
check_trait_type (tree type)
{
  if (TREE_CODE (type) == ARRAY_TYPE && !TYPE_DOMAIN (type)
      && COMPLETE_TYPE_P (TREE_TYPE (type)))
    return type;

  if (VOID_TYPE_P (type))
    return type;

  return complete_type_or_else (strip_array_types (type), NULL_TREE);
}

/* Process a trait expression.  */

tree
finish_trait_expr (cp_trait_kind kind, tree type1, tree type2)
{
  gcc_assert (kind == CPTK_HAS_NOTHROW_ASSIGN
	      || kind == CPTK_HAS_NOTHROW_CONSTRUCTOR
	      || kind == CPTK_HAS_NOTHROW_COPY
	      || kind == CPTK_HAS_TRIVIAL_ASSIGN
	      || kind == CPTK_HAS_TRIVIAL_CONSTRUCTOR
	      || kind == CPTK_HAS_TRIVIAL_COPY
	      || kind == CPTK_HAS_TRIVIAL_DESTRUCTOR
	      || kind == CPTK_HAS_VIRTUAL_DESTRUCTOR	      
	      || kind == CPTK_IS_ABSTRACT
	      || kind == CPTK_IS_BASE_OF
	      || kind == CPTK_IS_CLASS
	      || kind == CPTK_IS_CONVERTIBLE_TO
	      || kind == CPTK_IS_EMPTY
	      || kind == CPTK_IS_ENUM
	      || kind == CPTK_IS_FINAL
	      || kind == CPTK_IS_LITERAL_TYPE
	      || kind == CPTK_IS_POD
	      || kind == CPTK_IS_POLYMORPHIC
	      || kind == CPTK_IS_STD_LAYOUT
	      || kind == CPTK_IS_TRIVIAL
	      || kind == CPTK_IS_UNION);

  if (kind == CPTK_IS_CONVERTIBLE_TO)
    {
      sorry ("__is_convertible_to");
      return error_mark_node;
    }

  if (type1 == error_mark_node
      || ((kind == CPTK_IS_BASE_OF || kind == CPTK_IS_CONVERTIBLE_TO)
	  && type2 == error_mark_node))
    return error_mark_node;

  if (processing_template_decl)
    {
      tree trait_expr = make_node (TRAIT_EXPR);
      TREE_TYPE (trait_expr) = boolean_type_node;
      TRAIT_EXPR_TYPE1 (trait_expr) = type1;
      TRAIT_EXPR_TYPE2 (trait_expr) = type2;
      TRAIT_EXPR_KIND (trait_expr) = kind;
      return trait_expr;
    }

  switch (kind)
    {
    case CPTK_HAS_NOTHROW_ASSIGN:
    case CPTK_HAS_TRIVIAL_ASSIGN:
    case CPTK_HAS_NOTHROW_CONSTRUCTOR:
    case CPTK_HAS_TRIVIAL_CONSTRUCTOR:
    case CPTK_HAS_NOTHROW_COPY:
    case CPTK_HAS_TRIVIAL_COPY:
    case CPTK_HAS_TRIVIAL_DESTRUCTOR:
    case CPTK_HAS_VIRTUAL_DESTRUCTOR:
    case CPTK_IS_ABSTRACT:
    case CPTK_IS_EMPTY:
    case CPTK_IS_FINAL:
    case CPTK_IS_LITERAL_TYPE:
    case CPTK_IS_POD:
    case CPTK_IS_POLYMORPHIC:
    case CPTK_IS_STD_LAYOUT:
    case CPTK_IS_TRIVIAL:
      if (!check_trait_type (type1))
	return error_mark_node;
      break;

    case CPTK_IS_BASE_OF:
      if (NON_UNION_CLASS_TYPE_P (type1) && NON_UNION_CLASS_TYPE_P (type2)
	  && !same_type_ignoring_top_level_qualifiers_p (type1, type2)
	  && !complete_type_or_else (type2, NULL_TREE))
	/* We already issued an error.  */
	return error_mark_node;
      break;

    case CPTK_IS_CLASS:
    case CPTK_IS_ENUM:
    case CPTK_IS_UNION:
      break;
    
    case CPTK_IS_CONVERTIBLE_TO:
    default:
      gcc_unreachable ();
    }

  return (trait_expr_value (kind, type1, type2)
	  ? boolean_true_node : boolean_false_node);
}

/* Do-nothing variants of functions to handle pragma FLOAT_CONST_DECIMAL64,
   which is ignored for C++.  */

void
set_float_const_decimal64 (void)
{
}

void
clear_float_const_decimal64 (void)
{
}

bool
float_const_decimal64_p (void)
{
  return 0;
}


/* Return true if T is a literal type.   */

bool
literal_type_p (tree t)
{
  if (SCALAR_TYPE_P (t)
      || TREE_CODE (t) == VECTOR_TYPE
      || TREE_CODE (t) == REFERENCE_TYPE)
    return true;
  if (CLASS_TYPE_P (t))
    {
      t = complete_type (t);
      gcc_assert (COMPLETE_TYPE_P (t) || errorcount);
      return CLASSTYPE_LITERAL_P (t);
    }
  if (TREE_CODE (t) == ARRAY_TYPE)
    return literal_type_p (strip_array_types (t));
  return false;
}

/* If DECL is a variable declared `constexpr', require its type
   be literal.  Return the DECL if OK, otherwise NULL.  */

tree
ensure_literal_type_for_constexpr_object (tree decl)
{
  tree type = TREE_TYPE (decl);
  if (TREE_CODE (decl) == VAR_DECL && DECL_DECLARED_CONSTEXPR_P (decl)
      && !processing_template_decl)
    {
      if (CLASS_TYPE_P (type) && !COMPLETE_TYPE_P (complete_type (type)))
	/* Don't complain here, we'll complain about incompleteness
	   when we try to initialize the variable.  */;
      else if (!literal_type_p (type))
	{
	  error ("the type %qT of constexpr variable %qD is not literal",
		 type, decl);
	  explain_non_literal_class (type);
	  return NULL;
	}
    }
  return decl;
}

/* Representation of entries in the constexpr function definition table.  */

typedef struct GTY(()) constexpr_fundef {
  tree decl;
  tree body;
} constexpr_fundef;

/* This table holds all constexpr function definitions seen in
   the current translation unit.  */

static GTY ((param_is (constexpr_fundef))) htab_t constexpr_fundef_table;

/* Utility function used for managing the constexpr function table.
   Return true if the entries pointed to by P and Q are for the
   same constexpr function.  */

static inline int
constexpr_fundef_equal (const void *p, const void *q)
{
  const constexpr_fundef *lhs = (const constexpr_fundef *) p;
  const constexpr_fundef *rhs = (const constexpr_fundef *) q;
  return lhs->decl == rhs->decl;
}

/* Utility function used for managing the constexpr function table.
   Return a hash value for the entry pointed to by Q.  */

static inline hashval_t
constexpr_fundef_hash (const void *p)
{
  const constexpr_fundef *fundef = (const constexpr_fundef *) p;
  return DECL_UID (fundef->decl);
}

/* Return a previously saved definition of function FUN.   */

static constexpr_fundef *
retrieve_constexpr_fundef (tree fun)
{
  constexpr_fundef fundef = { NULL, NULL };
  if (constexpr_fundef_table == NULL)
    return NULL;

  fundef.decl = fun;
  return (constexpr_fundef *) htab_find (constexpr_fundef_table, &fundef);
}

/* Check whether the parameter and return types of FUN are valid for a
   constexpr function, and complain if COMPLAIN.  */

static bool
is_valid_constexpr_fn (tree fun, bool complain)
{
  tree parm = FUNCTION_FIRST_USER_PARM (fun);
  bool ret = true;
  for (; parm != NULL; parm = TREE_CHAIN (parm))
    if (!literal_type_p (TREE_TYPE (parm)))
      {
	ret = false;
	if (complain)
	  {
	    error ("invalid type for parameter %d of constexpr "
		   "function %q+#D", DECL_PARM_INDEX (parm), fun);
	    explain_non_literal_class (TREE_TYPE (parm));
	  }
      }

  if (!DECL_CONSTRUCTOR_P (fun))
    {
      tree rettype = TREE_TYPE (TREE_TYPE (fun));
      if (!literal_type_p (rettype))
	{
	  ret = false;
	  if (complain)
	    {
	      error ("invalid return type %qT of constexpr function %q+D",
		     rettype, fun);
	      explain_non_literal_class (rettype);
	    }
	}

      if (DECL_NONSTATIC_MEMBER_FUNCTION_P (fun)
	  && !CLASSTYPE_LITERAL_P (DECL_CONTEXT (fun)))
	{
	  ret = false;
	  if (complain)
	    {
	      error ("enclosing class of constexpr non-static member "
		     "function %q+#D is not a literal type", fun);
	      explain_non_literal_class (DECL_CONTEXT (fun));
	    }
	}
    }
  else if (CLASSTYPE_VBASECLASSES (DECL_CONTEXT (fun)))
    {
      ret = false;
      if (complain)
	error ("%q#T has virtual base classes", DECL_CONTEXT (fun));
    }

  return ret;
}

/* Subroutine of build_data_member_initialization.  MEMBER is a COMPONENT_REF
   for a member of an anonymous aggregate, INIT is the initializer for that
   member, and VEC_OUTER is the vector of constructor elements for the class
   whose constructor we are processing.  Add the initializer to the vector
   and return true to indicate success.  */

static bool
build_anon_member_initialization (tree member, tree init,
				  vec<constructor_elt, va_gc> **vec_outer)
{
  /* MEMBER presents the relevant fields from the inside out, but we need
     to build up the initializer from the outside in so that we can reuse
     previously built CONSTRUCTORs if this is, say, the second field in an
     anonymous struct.  So we use a vec as a stack.  */
  vec<tree> fields;
  fields.create (2);
  do
    {
      fields.safe_push (TREE_OPERAND (member, 1));
      member = TREE_OPERAND (member, 0);
    }
  while (ANON_AGGR_TYPE_P (TREE_TYPE (member)));

  /* VEC has the constructor elements vector for the context of FIELD.
     If FIELD is an anonymous aggregate, we will push inside it.  */
  vec<constructor_elt, va_gc> **vec = vec_outer;
  tree field;
  while (field = fields.pop(),
	 ANON_AGGR_TYPE_P (TREE_TYPE (field)))
    {
      tree ctor;
      /* If there is already an outer constructor entry for the anonymous
	 aggregate FIELD, use it; otherwise, insert one.  */
      if (vec_safe_is_empty (*vec)
	  || (*vec)->last().index != field)
	{
	  ctor = build_constructor (TREE_TYPE (field), NULL);
	  CONSTRUCTOR_APPEND_ELT (*vec, field, ctor);
	}
      else
	ctor = (*vec)->last().value;
      vec = &CONSTRUCTOR_ELTS (ctor);
    }

  /* Now we're at the innermost field, the one that isn't an anonymous
     aggregate.  Add its initializer to the CONSTRUCTOR and we're done.  */
  gcc_assert (fields.is_empty());
  fields.release ();
  CONSTRUCTOR_APPEND_ELT (*vec, field, init);

  return true;
}

/* Subroutine of  build_constexpr_constructor_member_initializers.
   The expression tree T represents a data member initialization
   in a (constexpr) constructor definition.  Build a pairing of
   the data member with its initializer, and prepend that pair
   to the existing initialization pair INITS.  */

static bool
build_data_member_initialization (tree t, vec<constructor_elt, va_gc> **vec)
{
  tree member, init;
  if (TREE_CODE (t) == CLEANUP_POINT_EXPR)
    t = TREE_OPERAND (t, 0);
  if (TREE_CODE (t) == EXPR_STMT)
    t = TREE_OPERAND (t, 0);
  if (t == error_mark_node)
    return false;
  if (TREE_CODE (t) == STATEMENT_LIST)
    {
      tree_stmt_iterator i;
      for (i = tsi_start (t); !tsi_end_p (i); tsi_next (&i))
	{
	  if (! build_data_member_initialization (tsi_stmt (i), vec))
	    return false;
	}
      return true;
    }
  if (TREE_CODE (t) == CLEANUP_STMT)
    {
      /* We can't see a CLEANUP_STMT in a constructor for a literal class,
	 but we can in a constexpr constructor for a non-literal class.  Just
	 ignore it; either all the initialization will be constant, in which
	 case the cleanup can't run, or it can't be constexpr.
	 Still recurse into CLEANUP_BODY.  */
      return build_data_member_initialization (CLEANUP_BODY (t), vec);
    }
  if (TREE_CODE (t) == CONVERT_EXPR)
    t = TREE_OPERAND (t, 0);
  if (TREE_CODE (t) == INIT_EXPR
      || TREE_CODE (t) == MODIFY_EXPR)
    {
      member = TREE_OPERAND (t, 0);
      init = unshare_expr (TREE_OPERAND (t, 1));
    }
  else if (TREE_CODE (t) == CALL_EXPR)
    {
      member = CALL_EXPR_ARG (t, 0);
      /* We don't use build_cplus_new here because it complains about
	 abstract bases.  Leaving the call unwrapped means that it has the
	 wrong type, but cxx_eval_constant_expression doesn't care.  */
      init = unshare_expr (t);
    }
  else if (TREE_CODE (t) == DECL_EXPR)
    /* Declaring a temporary, don't add it to the CONSTRUCTOR.  */
    return true;
  else
    gcc_unreachable ();
  if (TREE_CODE (member) == INDIRECT_REF)
    member = TREE_OPERAND (member, 0);
  if (TREE_CODE (member) == NOP_EXPR)
    {
      tree op = member;
      STRIP_NOPS (op);
      if (TREE_CODE (op) == ADDR_EXPR)
	{
	  gcc_assert (same_type_ignoring_top_level_qualifiers_p
		      (TREE_TYPE (TREE_TYPE (op)),
		       TREE_TYPE (TREE_TYPE (member))));
	  /* Initializing a cv-qualified member; we need to look through
	     the const_cast.  */
	  member = op;
	}
      else if (op == current_class_ptr
	       && (same_type_ignoring_top_level_qualifiers_p
		   (TREE_TYPE (TREE_TYPE (member)),
		    current_class_type)))
	/* Delegating constructor.  */
	member = op;
      else
	{
	  /* This is an initializer for an empty base; keep it for now so
	     we can check it in cxx_eval_bare_aggregate.  */
	  gcc_assert (is_empty_class (TREE_TYPE (TREE_TYPE (member))));
	}
    }
  if (TREE_CODE (member) == ADDR_EXPR)
    member = TREE_OPERAND (member, 0);
  if (TREE_CODE (member) == COMPONENT_REF)
    {
      tree aggr = TREE_OPERAND (member, 0);
      if (TREE_CODE (aggr) != COMPONENT_REF)
	/* Normal member initialization.  */
	member = TREE_OPERAND (member, 1);
      else if (ANON_AGGR_TYPE_P (TREE_TYPE (aggr)))
	/* Initializing a member of an anonymous union.  */
	return build_anon_member_initialization (member, init, vec);
      else
	/* We're initializing a vtable pointer in a base.  Leave it as
	   COMPONENT_REF so we remember the path to get to the vfield.  */
	gcc_assert (TREE_TYPE (member) == vtbl_ptr_type_node);
    }

  CONSTRUCTOR_APPEND_ELT (*vec, member, init);
  return true;
}

/* Make sure that there are no statements after LAST in the constructor
   body represented by LIST.  */

bool
check_constexpr_ctor_body (tree last, tree list)
{
  bool ok = true;
  if (TREE_CODE (list) == STATEMENT_LIST)
    {
      tree_stmt_iterator i = tsi_last (list);
      for (; !tsi_end_p (i); tsi_prev (&i))
	{
	  tree t = tsi_stmt (i);
	  if (t == last)
	    break;
	  if (TREE_CODE (t) == BIND_EXPR)
	    {
	      if (!check_constexpr_ctor_body (last, BIND_EXPR_BODY (t)))
		return false;
	      else
		continue;
	    }
	  /* We currently allow typedefs and static_assert.
	     FIXME allow them in the standard, too.  */
	  if (TREE_CODE (t) != STATIC_ASSERT)
	    {
	      ok = false;
	      break;
	    }
	}
    }
  else if (list != last
	   && TREE_CODE (list) != STATIC_ASSERT)
    ok = false;
  if (!ok)
    {
      error ("constexpr constructor does not have empty body");
      DECL_DECLARED_CONSTEXPR_P (current_function_decl) = false;
    }
  return ok;
}

<<<<<<< HEAD
/* VEC is a vector of constructor elements built up for the base and member
=======
/* V is a vector of constructor elements built up for the base and member
>>>>>>> e9c762ec
   initializers of a constructor for TYPE.  They need to be in increasing
   offset order, which they might not be yet if TYPE has a primary base
   which is not first in the base-clause or a vptr and at least one base
   all of which are non-primary.  */

<<<<<<< HEAD
static VEC(constructor_elt,gc) *
sort_constexpr_mem_initializers (tree type, VEC(constructor_elt,gc) *vec)
=======
static vec<constructor_elt, va_gc> *
sort_constexpr_mem_initializers (tree type, vec<constructor_elt, va_gc> *v)
>>>>>>> e9c762ec
{
  tree pri = CLASSTYPE_PRIMARY_BINFO (type);
  tree field_type;
  constructor_elt elt;
  int i;

  if (pri)
    field_type = BINFO_TYPE (pri);
  else if (TYPE_CONTAINS_VPTR_P (type))
    field_type = vtbl_ptr_type_node;
  else
<<<<<<< HEAD
    return vec;

  /* Find the element for the primary base or vptr and move it to the
     beginning of the vec.  */
  for (i = 0; ; ++i)
    if (TREE_TYPE (VEC_index (constructor_elt, vec, i)->index) == field_type)
=======
    return v;

  /* Find the element for the primary base or vptr and move it to the
     beginning of the vec.  */
  vec<constructor_elt, va_gc> &vref = *v;
  for (i = 0; ; ++i)
    if (TREE_TYPE (vref[i].index) == field_type)
>>>>>>> e9c762ec
      break;

  if (i > 0)
    {
<<<<<<< HEAD
      elt = *VEC_index (constructor_elt, vec, i);
      for (; i > 0; --i)
	VEC_replace (constructor_elt, vec, i,
		     VEC_index (constructor_elt, vec, i-1));
      VEC_replace (constructor_elt, vec, 0, &elt);
    }
  return vec;
=======
      elt = vref[i];
      for (; i > 0; --i)
	vref[i] = vref[i-1];
      vref[0] = elt;
    }

  return v;
>>>>>>> e9c762ec
}

/* Build compile-time evalable representations of member-initializer list
   for a constexpr constructor.  */

static tree
build_constexpr_constructor_member_initializers (tree type, tree body)
{
  vec<constructor_elt, va_gc> *vec = NULL;
  bool ok = true;
  if (TREE_CODE (body) == MUST_NOT_THROW_EXPR
      || TREE_CODE (body) == EH_SPEC_BLOCK)
    body = TREE_OPERAND (body, 0);
  if (TREE_CODE (body) == STATEMENT_LIST)
    body = STATEMENT_LIST_HEAD (body)->stmt;
  body = BIND_EXPR_BODY (body);
  if (TREE_CODE (body) == CLEANUP_POINT_EXPR)
    {
      body = TREE_OPERAND (body, 0);
      if (TREE_CODE (body) == EXPR_STMT)
	body = TREE_OPERAND (body, 0);
      if (TREE_CODE (body) == INIT_EXPR
	  && (same_type_ignoring_top_level_qualifiers_p
	      (TREE_TYPE (TREE_OPERAND (body, 0)),
	       current_class_type)))
	{
	  /* Trivial copy.  */
	  return TREE_OPERAND (body, 1);
	}
      ok = build_data_member_initialization (body, &vec);
    }
  else if (TREE_CODE (body) == STATEMENT_LIST)
    {
      tree_stmt_iterator i;
      for (i = tsi_start (body); !tsi_end_p (i); tsi_next (&i))
	{
	  ok = build_data_member_initialization (tsi_stmt (i), &vec);
	  if (!ok)
	    break;
	}
    }
  else if (TREE_CODE (body) == TRY_BLOCK)
    {
      error ("body of %<constexpr%> constructor cannot be "
	     "a function-try-block");
      return error_mark_node;
    }
  else if (EXPR_P (body))
    ok = build_data_member_initialization (body, &vec);
  else
    gcc_assert (errorcount > 0);
  if (ok)
    {
      if (vec_safe_length (vec) > 0)
	{
	  /* In a delegating constructor, return the target.  */
	  constructor_elt *ce = &(*vec)[0];
	  if (ce->index == current_class_ptr)
	    {
	      body = ce->value;
	      vec_free (vec);
	      return body;
	    }
	}
      vec = sort_constexpr_mem_initializers (type, vec);
      return build_constructor (type, vec);
    }
  else
    return error_mark_node;
}

/* Subroutine of register_constexpr_fundef.  BODY is the body of a function
   declared to be constexpr, or a sub-statement thereof.  Returns the
   return value if suitable, error_mark_node for a statement not allowed in
   a constexpr function, or NULL_TREE if no return value was found.  */

static tree
constexpr_fn_retval (tree body)
{
  switch (TREE_CODE (body))
    {
    case STATEMENT_LIST:
      {
	tree_stmt_iterator i;
	tree expr = NULL_TREE;
	for (i = tsi_start (body); !tsi_end_p (i); tsi_next (&i))
	  {
	    tree s = constexpr_fn_retval (tsi_stmt (i));
	    if (s == error_mark_node)
	      return error_mark_node;
	    else if (s == NULL_TREE)
	      /* Keep iterating.  */;
	    else if (expr)
	      /* Multiple return statements.  */
	      return error_mark_node;
	    else
	      expr = s;
	  }
	return expr;
      }

    case RETURN_EXPR:
      return unshare_expr (TREE_OPERAND (body, 0));

    case DECL_EXPR:
      if (TREE_CODE (DECL_EXPR_DECL (body)) == USING_DECL)
	return NULL_TREE;
      return error_mark_node;

    case CLEANUP_POINT_EXPR:
      return constexpr_fn_retval (TREE_OPERAND (body, 0));

    case USING_STMT:
      return NULL_TREE;

    default:
      return error_mark_node;
    }
}

/* Subroutine of register_constexpr_fundef.  BODY is the DECL_SAVED_TREE of
   FUN; do the necessary transformations to turn it into a single expression
   that we can store in the hash table.  */

static tree
massage_constexpr_body (tree fun, tree body)
{
  if (DECL_CONSTRUCTOR_P (fun))
    body = build_constexpr_constructor_member_initializers
      (DECL_CONTEXT (fun), body);
  else
    {
      if (TREE_CODE (body) == EH_SPEC_BLOCK)
        body = EH_SPEC_STMTS (body);
      if (TREE_CODE (body) == MUST_NOT_THROW_EXPR)
	body = TREE_OPERAND (body, 0);
      if (TREE_CODE (body) == BIND_EXPR)
	body = BIND_EXPR_BODY (body);
      body = constexpr_fn_retval (body);
    }
  return body;
}

/* FUN is a constexpr constructor with massaged body BODY.  Return true
   if some bases/fields are uninitialized, and complain if COMPLAIN.  */

static bool
cx_check_missing_mem_inits (tree fun, tree body, bool complain)
{
  bool bad;
  tree field;
  unsigned i, nelts;
  tree ctype;

  if (TREE_CODE (body) != CONSTRUCTOR)
    return false;

  nelts = CONSTRUCTOR_NELTS (body);
  ctype = DECL_CONTEXT (fun);
  field = TYPE_FIELDS (ctype);

  if (TREE_CODE (ctype) == UNION_TYPE)
    {
      if (nelts == 0 && next_initializable_field (field))
	{
	  if (complain)
	    error ("%<constexpr%> constructor for union %qT must "
		   "initialize exactly one non-static data member", ctype);
	  return true;
	}
      return false;
    }

  bad = false;
  for (i = 0; i <= nelts; ++i)
    {
      tree index;
      if (i == nelts)
	index = NULL_TREE;
      else
	{
	  index = CONSTRUCTOR_ELT (body, i)->index;
	  /* Skip base and vtable inits.  */
	  if (TREE_CODE (index) != FIELD_DECL
	      || DECL_ARTIFICIAL (index))
	    continue;
	}
      for (; field != index; field = DECL_CHAIN (field))
	{
	  tree ftype;
	  if (TREE_CODE (field) != FIELD_DECL
	      || (DECL_C_BIT_FIELD (field) && !DECL_NAME (field))
	      || DECL_ARTIFICIAL (field))
	    continue;
	  ftype = strip_array_types (TREE_TYPE (field));
	  if (type_has_constexpr_default_constructor (ftype))
	    {
	      /* It's OK to skip a member with a trivial constexpr ctor.
	         A constexpr ctor that isn't trivial should have been
	         added in by now.  */
	      gcc_checking_assert (!TYPE_HAS_COMPLEX_DFLT (ftype)
				   || errorcount != 0);
	      continue;
	    }
	  if (!complain)
	    return true;
	  error ("uninitialized member %qD in %<constexpr%> constructor",
		 field);
	  bad = true;
	}
      if (field == NULL_TREE)
	break;
      field = DECL_CHAIN (field);
    }

  return bad;
}

/* We are processing the definition of the constexpr function FUN.
   Check that its BODY fulfills the propriate requirements and
   enter it in the constexpr function definition table.
   For constructor BODY is actually the TREE_LIST of the
   member-initializer list.  */

tree
register_constexpr_fundef (tree fun, tree body)
{
  constexpr_fundef entry;
  constexpr_fundef **slot;

  if (!is_valid_constexpr_fn (fun, !DECL_GENERATED_P (fun)))
    return NULL;

  body = massage_constexpr_body (fun, body);
  if (body == NULL_TREE || body == error_mark_node)
    {
      if (!DECL_CONSTRUCTOR_P (fun))
	error ("body of constexpr function %qD not a return-statement", fun);
      return NULL;
    }

  if (!potential_rvalue_constant_expression (body))
    {
      if (!DECL_GENERATED_P (fun))
	require_potential_rvalue_constant_expression (body);
      return NULL;
    }

  if (DECL_CONSTRUCTOR_P (fun)
      && cx_check_missing_mem_inits (fun, body, !DECL_GENERATED_P (fun)))
    return NULL;

  /* Create the constexpr function table if necessary.  */
  if (constexpr_fundef_table == NULL)
    constexpr_fundef_table = htab_create_ggc (101,
                                              constexpr_fundef_hash,
                                              constexpr_fundef_equal,
                                              ggc_free);
  entry.decl = fun;
  entry.body = body;
  slot = (constexpr_fundef **)
    htab_find_slot (constexpr_fundef_table, &entry, INSERT);

  gcc_assert (*slot == NULL);
  *slot = ggc_alloc_constexpr_fundef ();
  **slot = entry;

  return fun;
}

/* FUN is a non-constexpr function called in a context that requires a
   constant expression.  If it comes from a constexpr template, explain why
   the instantiation isn't constexpr.  */

void
explain_invalid_constexpr_fn (tree fun)
{
  static struct pointer_set_t *diagnosed;
  tree body;
  location_t save_loc;
  /* Only diagnose defaulted functions or instantiations.  */
  if (!DECL_DEFAULTED_FN (fun)
      && !is_instantiation_of_constexpr (fun))
    return;
  if (diagnosed == NULL)
    diagnosed = pointer_set_create ();
  if (pointer_set_insert (diagnosed, fun) != 0)
    /* Already explained.  */
    return;

  save_loc = input_location;
  input_location = DECL_SOURCE_LOCATION (fun);
  inform (0, "%q+D is not usable as a constexpr function because:", fun);
  /* First check the declaration.  */
  if (is_valid_constexpr_fn (fun, true))
    {
      /* Then if it's OK, the body.  */
      if (DECL_DEFAULTED_FN (fun))
	explain_implicit_non_constexpr (fun);
      else
	{
	  body = massage_constexpr_body (fun, DECL_SAVED_TREE (fun));
	  require_potential_rvalue_constant_expression (body);
	  if (DECL_CONSTRUCTOR_P (fun))
	    cx_check_missing_mem_inits (fun, body, true);
	}
    }
  input_location = save_loc;
}

/* Objects of this type represent calls to constexpr functions
   along with the bindings of parameters to their arguments, for
   the purpose of compile time evaluation.  */

typedef struct GTY(()) constexpr_call {
  /* Description of the constexpr function definition.  */
  constexpr_fundef *fundef;
  /* Parameter bindings environment.  A TREE_LIST where each TREE_PURPOSE
     is a parameter _DECL and the TREE_VALUE is the value of the parameter.
     Note: This arrangement is made to accomodate the use of
     iterative_hash_template_arg (see pt.c).  If you change this
     representation, also change the hash calculation in
     cxx_eval_call_expression.  */
  tree bindings;
  /* Result of the call.
       NULL means the call is being evaluated.
       error_mark_node means that the evaluation was erroneous;
       otherwise, the actuall value of the call.  */
  tree result;
  /* The hash of this call; we remember it here to avoid having to
     recalculate it when expanding the hash table.  */
  hashval_t hash;
} constexpr_call;

/* A table of all constexpr calls that have been evaluated by the
   compiler in this translation unit.  */

static GTY ((param_is (constexpr_call))) htab_t constexpr_call_table;

static tree cxx_eval_constant_expression (const constexpr_call *, tree,
					  bool, bool, bool *, bool *);

/* Compute a hash value for a constexpr call representation.  */

static hashval_t
constexpr_call_hash (const void *p)
{
  const constexpr_call *info = (const constexpr_call *) p;
  return info->hash;
}

/* Return 1 if the objects pointed to by P and Q represent calls
   to the same constexpr function with the same arguments.
   Otherwise, return 0.  */

static int
constexpr_call_equal (const void *p, const void *q)
{
  const constexpr_call *lhs = (const constexpr_call *) p;
  const constexpr_call *rhs = (const constexpr_call *) q;
  tree lhs_bindings;
  tree rhs_bindings;
  if (lhs == rhs)
    return 1;
  if (!constexpr_fundef_equal (lhs->fundef, rhs->fundef))
    return 0;
  lhs_bindings = lhs->bindings;
  rhs_bindings = rhs->bindings;
  while (lhs_bindings != NULL && rhs_bindings != NULL)
    {
      tree lhs_arg = TREE_VALUE (lhs_bindings);
      tree rhs_arg = TREE_VALUE (rhs_bindings);
      gcc_assert (TREE_TYPE (lhs_arg) == TREE_TYPE (rhs_arg));
      if (!cp_tree_equal (lhs_arg, rhs_arg))
        return 0;
      lhs_bindings = TREE_CHAIN (lhs_bindings);
      rhs_bindings = TREE_CHAIN (rhs_bindings);
    }
  return lhs_bindings == rhs_bindings;
}

/* Initialize the constexpr call table, if needed.  */

static void
maybe_initialize_constexpr_call_table (void)
{
  if (constexpr_call_table == NULL)
    constexpr_call_table = htab_create_ggc (101,
                                            constexpr_call_hash,
                                            constexpr_call_equal,
                                            ggc_free);
}

/* Return true if T designates the implied `this' parameter.  */

static inline bool
is_this_parameter (tree t)
{
  return t == current_class_ptr;
}

/* We have an expression tree T that represents a call, either CALL_EXPR
   or AGGR_INIT_EXPR.  If the call is lexically to a named function,
   retrun the _DECL for that function.  */

static tree
get_function_named_in_call (tree t)
{
  tree fun = NULL;
  switch (TREE_CODE (t))
    {
    case CALL_EXPR:
      fun = CALL_EXPR_FN (t);
      break;

    case AGGR_INIT_EXPR:
      fun = AGGR_INIT_EXPR_FN (t);
      break;

    default:
      gcc_unreachable();
      break;
    }
  if (TREE_CODE (fun) == ADDR_EXPR
      && TREE_CODE (TREE_OPERAND (fun, 0)) == FUNCTION_DECL)
    fun = TREE_OPERAND (fun, 0);
  return fun;
}

/* We have an expression tree T that represents a call, either CALL_EXPR
   or AGGR_INIT_EXPR.  Return the Nth argument.  */

static inline tree
get_nth_callarg (tree t, int n)
{
  switch (TREE_CODE (t))
    {
    case CALL_EXPR:
      return CALL_EXPR_ARG (t, n);

    case AGGR_INIT_EXPR:
      return AGGR_INIT_EXPR_ARG (t, n);

    default:
      gcc_unreachable ();
      return NULL;
    }
}

/* Look up the binding of the function parameter T in a constexpr
   function call context CALL.  */

static tree
lookup_parameter_binding (const constexpr_call *call, tree t)
{
  tree b = purpose_member (t, call->bindings);
  return TREE_VALUE (b);
}

/* Attempt to evaluate T which represents a call to a builtin function.
   We assume here that all builtin functions evaluate to scalar types
   represented by _CST nodes.  */

static tree
cxx_eval_builtin_function_call (const constexpr_call *call, tree t,
				bool allow_non_constant, bool addr,
				bool *non_constant_p, bool *overflow_p)
{
  const int nargs = call_expr_nargs (t);
  tree *args = (tree *) alloca (nargs * sizeof (tree));
  tree new_call;
  int i;
  for (i = 0; i < nargs; ++i)
    {
      args[i] = cxx_eval_constant_expression (call, CALL_EXPR_ARG (t, i),
					      allow_non_constant, addr,
					      non_constant_p, overflow_p);
      if (allow_non_constant && *non_constant_p)
	return t;
    }
  if (*non_constant_p)
    return t;
  new_call = build_call_array_loc (EXPR_LOCATION (t), TREE_TYPE (t),
                                   CALL_EXPR_FN (t), nargs, args);
  new_call = fold (new_call);
  VERIFY_CONSTANT (new_call);
  return new_call;
}

/* TEMP is the constant value of a temporary object of type TYPE.  Adjust
   the type of the value to match.  */

static tree
adjust_temp_type (tree type, tree temp)
{
  if (TREE_TYPE (temp) == type)
    return temp;
  /* Avoid wrapping an aggregate value in a NOP_EXPR.  */
  if (TREE_CODE (temp) == CONSTRUCTOR)
    return build_constructor (type, CONSTRUCTOR_ELTS (temp));
  gcc_assert (scalarish_type_p (type));
  return cp_fold_convert (type, temp);
}

/* Subroutine of cxx_eval_call_expression.
   We are processing a call expression (either CALL_EXPR or
   AGGR_INIT_EXPR) in the call context of OLD_CALL.  Evaluate
   all arguments and bind their values to correspondings
   parameters, making up the NEW_CALL context.  */

static void
cxx_bind_parameters_in_call (const constexpr_call *old_call, tree t,
                             constexpr_call *new_call,
			     bool allow_non_constant,
			     bool *non_constant_p, bool *overflow_p)
{
  const int nargs = call_expr_nargs (t);
  tree fun = new_call->fundef->decl;
  tree parms = DECL_ARGUMENTS (fun);
  int i;
  for (i = 0; i < nargs; ++i)
    {
      tree x, arg;
      tree type = parms ? TREE_TYPE (parms) : void_type_node;
      /* For member function, the first argument is a pointer to the implied
         object.  And for an object contruction, don't bind `this' before
         it is fully constructed.  */
      if (i == 0 && DECL_CONSTRUCTOR_P (fun))
        goto next;
      x = get_nth_callarg (t, i);
      if (parms && DECL_BY_REFERENCE (parms))
	{
	  /* cp_genericize made this a reference for argument passing, but
	     we don't want to treat it like one for constexpr evaluation.  */
	  gcc_assert (TREE_CODE (type) == REFERENCE_TYPE);
	  gcc_assert (TREE_CODE (TREE_TYPE (x)) == REFERENCE_TYPE);
	  type = TREE_TYPE (type);
	  x = convert_from_reference (x);
	}
      arg = cxx_eval_constant_expression (old_call, x, allow_non_constant,
					  TREE_CODE (type) == REFERENCE_TYPE,
					  non_constant_p, overflow_p);
      /* Don't VERIFY_CONSTANT here.  */
      if (*non_constant_p && allow_non_constant)
	return;
      /* Just discard ellipsis args after checking their constantitude.  */
      if (!parms)
	continue;
      if (*non_constant_p)
	/* Don't try to adjust the type of non-constant args.  */
	goto next;

      /* Make sure the binding has the same type as the parm.  */
      if (TREE_CODE (type) != REFERENCE_TYPE)
	arg = adjust_temp_type (type, arg);
      new_call->bindings = tree_cons (parms, arg, new_call->bindings);
    next:
      parms = TREE_CHAIN (parms);
    }
}

/* Variables and functions to manage constexpr call expansion context.
   These do not need to be marked for PCH or GC.  */

/* FIXME remember and print actual constant arguments.  */
static vec<tree> call_stack = vNULL;
static int call_stack_tick;
static int last_cx_error_tick;

static bool
push_cx_call_context (tree call)
{
  ++call_stack_tick;
  if (!EXPR_HAS_LOCATION (call))
    SET_EXPR_LOCATION (call, input_location);
  call_stack.safe_push (call);
  if (call_stack.length () > (unsigned) max_constexpr_depth)
    return false;
  return true;
}

static void
pop_cx_call_context (void)
{
  ++call_stack_tick;
  call_stack.pop ();
}

vec<tree> 
cx_error_context (void)
{
  vec<tree> r = vNULL;
  if (call_stack_tick != last_cx_error_tick
      && !call_stack.is_empty ())
    r = call_stack;
  last_cx_error_tick = call_stack_tick;
  return r;
}

/* Subroutine of cxx_eval_constant_expression.
   Evaluate the call expression tree T in the context of OLD_CALL expression
   evaluation.  */

static tree
cxx_eval_call_expression (const constexpr_call *old_call, tree t,
			  bool allow_non_constant, bool addr,
			  bool *non_constant_p, bool *overflow_p)
{
  location_t loc = EXPR_LOC_OR_HERE (t);
  tree fun = get_function_named_in_call (t);
  tree result;
  constexpr_call new_call = { NULL, NULL, NULL, 0 };
  constexpr_call **slot;
  constexpr_call *entry;
  bool depth_ok;

  if (TREE_CODE (fun) != FUNCTION_DECL)
    {
      /* Might be a constexpr function pointer.  */
      fun = cxx_eval_constant_expression (old_call, fun, allow_non_constant,
					  /*addr*/false, non_constant_p, overflow_p);
      if (TREE_CODE (fun) == ADDR_EXPR)
	fun = TREE_OPERAND (fun, 0);
    }
  if (TREE_CODE (fun) != FUNCTION_DECL)
    {
      if (!allow_non_constant && !*non_constant_p)
	error_at (loc, "expression %qE does not designate a constexpr "
		  "function", fun);
      *non_constant_p = true;
      return t;
    }
  if (DECL_CLONED_FUNCTION_P (fun))
    fun = DECL_CLONED_FUNCTION (fun);
  if (is_builtin_fn (fun))
    return cxx_eval_builtin_function_call (old_call, t, allow_non_constant,
					   addr, non_constant_p, overflow_p);
  if (!DECL_DECLARED_CONSTEXPR_P (fun))
    {
      if (!allow_non_constant)
	{
	  error_at (loc, "call to non-constexpr function %qD", fun);
	  explain_invalid_constexpr_fn (fun);
	}
      *non_constant_p = true;
      return t;
    }

  /* Shortcut trivial copy constructor/op=.  */
  if (call_expr_nargs (t) == 2 && trivial_fn_p (fun))
    {
      tree arg = convert_from_reference (get_nth_callarg (t, 1));
      return cxx_eval_constant_expression (old_call, arg, allow_non_constant,
					   addr, non_constant_p, overflow_p);
    }

  /* If in direct recursive call, optimize definition search.  */
  if (old_call != NULL && old_call->fundef->decl == fun)
    new_call.fundef = old_call->fundef;
  else
    {
      new_call.fundef = retrieve_constexpr_fundef (fun);
      if (new_call.fundef == NULL || new_call.fundef->body == NULL)
        {
	  if (!allow_non_constant)
	    {
	      if (DECL_INITIAL (fun))
		{
		  /* The definition of fun was somehow unsuitable.  */
		  error_at (loc, "%qD called in a constant expression", fun);
		  explain_invalid_constexpr_fn (fun);
		}
	      else
		error_at (loc, "%qD used before its definition", fun);
	    }
	  *non_constant_p = true;
          return t;
        }
    }
  cxx_bind_parameters_in_call (old_call, t, &new_call,
			       allow_non_constant, non_constant_p, overflow_p);
  if (*non_constant_p)
    return t;

  depth_ok = push_cx_call_context (t);

  new_call.hash
    = iterative_hash_template_arg (new_call.bindings,
				   constexpr_fundef_hash (new_call.fundef));

  /* If we have seen this call before, we are done.  */
  maybe_initialize_constexpr_call_table ();
  slot = (constexpr_call **)
    htab_find_slot (constexpr_call_table, &new_call, INSERT);
  entry = *slot;
  if (entry == NULL)
    {
      /* We need to keep a pointer to the entry, not just the slot, as the
	 slot can move in the call to cxx_eval_builtin_function_call.  */
      *slot = entry = ggc_alloc_constexpr_call ();
      *entry = new_call;
    }
  /* Calls which are in progress have their result set to NULL
     so that we can detect circular dependencies.  */
  else if (entry->result == NULL)
    {
      if (!allow_non_constant)
	error ("call has circular dependency");
      *non_constant_p = true;
      entry->result = result = error_mark_node;
    }

  if (!depth_ok)
    {
      if (!allow_non_constant)
	error ("constexpr evaluation depth exceeds maximum of %d (use "
	       "-fconstexpr-depth= to increase the maximum)",
	       max_constexpr_depth);
      *non_constant_p = true;
      entry->result = result = error_mark_node;
    }
  else
    {
      result = entry->result;
      if (!result || result == error_mark_node)
	result = (cxx_eval_constant_expression
		  (&new_call, new_call.fundef->body,
		   allow_non_constant, addr,
		   non_constant_p, overflow_p));
      if (result == error_mark_node)
	*non_constant_p = true;
      if (*non_constant_p)
	entry->result = result = error_mark_node;
      else
	{
	  /* If this was a call to initialize an object, set the type of
	     the CONSTRUCTOR to the type of that object.  */
	  if (DECL_CONSTRUCTOR_P (fun))
	    {
	      tree ob_arg = get_nth_callarg (t, 0);
	      STRIP_NOPS (ob_arg);
	      gcc_assert (TREE_CODE (TREE_TYPE (ob_arg)) == POINTER_TYPE
			  && CLASS_TYPE_P (TREE_TYPE (TREE_TYPE (ob_arg))));
	      result = adjust_temp_type (TREE_TYPE (TREE_TYPE (ob_arg)),
					 result);
	    }
	  entry->result = result;
	}
    }

  pop_cx_call_context ();
  return unshare_expr (result);
}

/* FIXME speed this up, it's taking 16% of compile time on sieve testcase.  */

bool
reduced_constant_expression_p (tree t)
{
  /* FIXME are we calling this too much?  */
  return initializer_constant_valid_p (t, TREE_TYPE (t)) != NULL_TREE;
}

/* Some expressions may have constant operands but are not constant
   themselves, such as 1/0.  Call this function (or rather, the macro
   following it) to check for that condition.

   We only call this in places that require an arithmetic constant, not in
   places where we might have a non-constant expression that can be a
   component of a constant expression, such as the address of a constexpr
   variable that might be dereferenced later.  */

static bool
verify_constant (tree t, bool allow_non_constant, bool *non_constant_p,
		 bool *overflow_p)
{
  if (!*non_constant_p && !reduced_constant_expression_p (t))
    {
      if (!allow_non_constant)
	error ("%q+E is not a constant expression", t);
      *non_constant_p = true;
    }
  if (TREE_OVERFLOW_P (t))
    {
      if (!allow_non_constant)
	{
	  permerror (input_location, "overflow in constant expression");
	  /* If we're being permissive (and are in an enforcing
	     context), ignore the overflow.  */
	  if (flag_permissive)
	    return *non_constant_p;
	}
      *overflow_p = true;
    }
  return *non_constant_p;
}

/* Subroutine of cxx_eval_constant_expression.
   Attempt to reduce the unary expression tree T to a compile time value.
   If successful, return the value.  Otherwise issue a diagnostic
   and return error_mark_node.  */

static tree
cxx_eval_unary_expression (const constexpr_call *call, tree t,
			   bool allow_non_constant, bool addr,
			   bool *non_constant_p, bool *overflow_p)
{
  tree r;
  tree orig_arg = TREE_OPERAND (t, 0);
  tree arg = cxx_eval_constant_expression (call, orig_arg, allow_non_constant,
					   addr, non_constant_p, overflow_p);
  VERIFY_CONSTANT (arg);
  if (arg == orig_arg)
    return t;
  r = fold_build1 (TREE_CODE (t), TREE_TYPE (t), arg);
  VERIFY_CONSTANT (r);
  return r;
}

/* Subroutine of cxx_eval_constant_expression.
   Like cxx_eval_unary_expression, except for binary expressions.  */

static tree
cxx_eval_binary_expression (const constexpr_call *call, tree t,
			    bool allow_non_constant, bool addr,
			    bool *non_constant_p, bool *overflow_p)
{
  tree r;
  tree orig_lhs = TREE_OPERAND (t, 0);
  tree orig_rhs = TREE_OPERAND (t, 1);
  tree lhs, rhs;
  lhs = cxx_eval_constant_expression (call, orig_lhs,
				      allow_non_constant, addr,
				      non_constant_p, overflow_p);
  VERIFY_CONSTANT (lhs);
  rhs = cxx_eval_constant_expression (call, orig_rhs,
				      allow_non_constant, addr,
				      non_constant_p, overflow_p);
  VERIFY_CONSTANT (rhs);
  if (lhs == orig_lhs && rhs == orig_rhs)
    return t;
  r = fold_build2 (TREE_CODE (t), TREE_TYPE (t), lhs, rhs);
  VERIFY_CONSTANT (r);
  return r;
}

/* Subroutine of cxx_eval_constant_expression.
   Attempt to evaluate condition expressions.  Dead branches are not
   looked into.  */

static tree
cxx_eval_conditional_expression (const constexpr_call *call, tree t,
				 bool allow_non_constant, bool addr,
				 bool *non_constant_p, bool *overflow_p)
{
  tree val = cxx_eval_constant_expression (call, TREE_OPERAND (t, 0),
					   allow_non_constant, addr,
					   non_constant_p, overflow_p);
  VERIFY_CONSTANT (val);
  /* Don't VERIFY_CONSTANT the other operands.  */
  if (integer_zerop (val))
    return cxx_eval_constant_expression (call, TREE_OPERAND (t, 2),
					 allow_non_constant, addr,
					 non_constant_p, overflow_p);
  return cxx_eval_constant_expression (call, TREE_OPERAND (t, 1),
				       allow_non_constant, addr,
				       non_constant_p, overflow_p);
}

/* Subroutine of cxx_eval_constant_expression.
   Attempt to reduce a reference to an array slot.  */

static tree
cxx_eval_array_reference (const constexpr_call *call, tree t,
			  bool allow_non_constant, bool addr,
			  bool *non_constant_p, bool *overflow_p)
{
  tree oldary = TREE_OPERAND (t, 0);
  tree ary = cxx_eval_constant_expression (call, oldary,
					   allow_non_constant, addr,
					   non_constant_p, overflow_p);
  tree index, oldidx;
  HOST_WIDE_INT i;
  tree elem_type;
  unsigned len, elem_nchars = 1;
  if (*non_constant_p)
    return t;
  oldidx = TREE_OPERAND (t, 1);
  index = cxx_eval_constant_expression (call, oldidx,
					allow_non_constant, false,
					non_constant_p, overflow_p);
  VERIFY_CONSTANT (index);
  if (addr && ary == oldary && index == oldidx)
    return t;
  else if (addr)
    return build4 (ARRAY_REF, TREE_TYPE (t), ary, index, NULL, NULL);
  elem_type = TREE_TYPE (TREE_TYPE (ary));
  if (TREE_CODE (ary) == CONSTRUCTOR)
    len = CONSTRUCTOR_NELTS (ary);
  else if (TREE_CODE (ary) == STRING_CST)
    {
      elem_nchars = (TYPE_PRECISION (elem_type)
		     / TYPE_PRECISION (char_type_node));
      len = (unsigned) TREE_STRING_LENGTH (ary) / elem_nchars;
    }
  else
    {
      /* We can't do anything with other tree codes, so use
	 VERIFY_CONSTANT to complain and fail.  */
      VERIFY_CONSTANT (ary);
      gcc_unreachable ();
    }
  if (compare_tree_int (index, len) >= 0)
    {
      if (tree_int_cst_lt (index, array_type_nelts_top (TREE_TYPE (ary))))
	{
	  /* If it's within the array bounds but doesn't have an explicit
	     initializer, it's value-initialized.  */
	  tree val = build_value_init (elem_type, tf_warning_or_error);
	  return cxx_eval_constant_expression (call, val,
					       allow_non_constant, addr,
					       non_constant_p, overflow_p);
	}

      if (!allow_non_constant)
	error ("array subscript out of bound");
      *non_constant_p = true;
      return t;
    }
  i = tree_low_cst (index, 0);
  if (TREE_CODE (ary) == CONSTRUCTOR)
    return (*CONSTRUCTOR_ELTS (ary))[i].value;
  else if (elem_nchars == 1)
    return build_int_cst (cv_unqualified (TREE_TYPE (TREE_TYPE (ary))),
			  TREE_STRING_POINTER (ary)[i]);
  else
    {
      tree type = cv_unqualified (TREE_TYPE (TREE_TYPE (ary)));
      return native_interpret_expr (type, (const unsigned char *)
					  TREE_STRING_POINTER (ary)
					  + i * elem_nchars, elem_nchars);
    }
  /* Don't VERIFY_CONSTANT here.  */
}

/* Subroutine of cxx_eval_constant_expression.
   Attempt to reduce a field access of a value of class type.  */

static tree
cxx_eval_component_reference (const constexpr_call *call, tree t,
			      bool allow_non_constant, bool addr,
			      bool *non_constant_p, bool *overflow_p)
{
  unsigned HOST_WIDE_INT i;
  tree field;
  tree value;
  tree part = TREE_OPERAND (t, 1);
  tree orig_whole = TREE_OPERAND (t, 0);
  tree whole = cxx_eval_constant_expression (call, orig_whole,
					     allow_non_constant, addr,
					     non_constant_p, overflow_p);
  if (whole == orig_whole)
    return t;
  if (addr)
    return fold_build3 (COMPONENT_REF, TREE_TYPE (t),
			whole, part, NULL_TREE);
  /* Don't VERIFY_CONSTANT here; we only want to check that we got a
     CONSTRUCTOR.  */
  if (!*non_constant_p && TREE_CODE (whole) != CONSTRUCTOR)
    {
      if (!allow_non_constant)
	error ("%qE is not a constant expression", orig_whole);
      *non_constant_p = true;
    }
  if (DECL_MUTABLE_P (part))
    {
      if (!allow_non_constant)
	error ("mutable %qD is not usable in a constant expression", part);
      *non_constant_p = true;
    }
  if (*non_constant_p)
    return t;
  FOR_EACH_CONSTRUCTOR_ELT (CONSTRUCTOR_ELTS (whole), i, field, value)
    {
      if (field == part)
        return value;
    }
  if (TREE_CODE (TREE_TYPE (whole)) == UNION_TYPE
      && CONSTRUCTOR_NELTS (whole) > 0)
    {
      /* DR 1188 says we don't have to deal with this.  */
      if (!allow_non_constant)
	error ("accessing %qD member instead of initialized %qD member in "
	       "constant expression", part, CONSTRUCTOR_ELT (whole, 0)->index);
      *non_constant_p = true;
      return t;
    }

  /* If there's no explicit init for this field, it's value-initialized.  */
  value = build_value_init (TREE_TYPE (t), tf_warning_or_error);
  return cxx_eval_constant_expression (call, value,
				       allow_non_constant, addr,
				       non_constant_p, overflow_p);
}

/* Subroutine of cxx_eval_constant_expression.
   Attempt to reduce a field access of a value of class type that is
   expressed as a BIT_FIELD_REF.  */

static tree
cxx_eval_bit_field_ref (const constexpr_call *call, tree t,
			bool allow_non_constant, bool addr,
			bool *non_constant_p, bool *overflow_p)
{
  tree orig_whole = TREE_OPERAND (t, 0);
  tree retval, fldval, utype, mask;
  bool fld_seen = false;
  HOST_WIDE_INT istart, isize;
  tree whole = cxx_eval_constant_expression (call, orig_whole,
					     allow_non_constant, addr,
					     non_constant_p, overflow_p);
  tree start, field, value;
  unsigned HOST_WIDE_INT i;

  if (whole == orig_whole)
    return t;
  /* Don't VERIFY_CONSTANT here; we only want to check that we got a
     CONSTRUCTOR.  */
  if (!*non_constant_p && TREE_CODE (whole) != CONSTRUCTOR)
    {
      if (!allow_non_constant)
	error ("%qE is not a constant expression", orig_whole);
      *non_constant_p = true;
    }
  if (*non_constant_p)
    return t;

  start = TREE_OPERAND (t, 2);
  istart = tree_low_cst (start, 0);
  isize = tree_low_cst (TREE_OPERAND (t, 1), 0);
  utype = TREE_TYPE (t);
  if (!TYPE_UNSIGNED (utype))
    utype = build_nonstandard_integer_type (TYPE_PRECISION (utype), 1);
  retval = build_int_cst (utype, 0);
  FOR_EACH_CONSTRUCTOR_ELT (CONSTRUCTOR_ELTS (whole), i, field, value)
    {
      tree bitpos = bit_position (field);
      if (bitpos == start && DECL_SIZE (field) == TREE_OPERAND (t, 1))
	return value;
      if (TREE_CODE (TREE_TYPE (field)) == INTEGER_TYPE
	  && TREE_CODE (value) == INTEGER_CST
	  && host_integerp (bitpos, 0)
	  && host_integerp (DECL_SIZE (field), 0))
	{
	  HOST_WIDE_INT bit = tree_low_cst (bitpos, 0);
	  HOST_WIDE_INT sz = tree_low_cst (DECL_SIZE (field), 0);
	  HOST_WIDE_INT shift;
	  if (bit >= istart && bit + sz <= istart + isize)
	    {
	      fldval = fold_convert (utype, value);
	      mask = build_int_cst_type (utype, -1);
	      mask = fold_build2 (LSHIFT_EXPR, utype, mask,
				  size_int (TYPE_PRECISION (utype) - sz));
	      mask = fold_build2 (RSHIFT_EXPR, utype, mask,
				  size_int (TYPE_PRECISION (utype) - sz));
	      fldval = fold_build2 (BIT_AND_EXPR, utype, fldval, mask);
	      shift = bit - istart;
	      if (BYTES_BIG_ENDIAN)
		shift = TYPE_PRECISION (utype) - shift - sz;
	      fldval = fold_build2 (LSHIFT_EXPR, utype, fldval,
				    size_int (shift));
	      retval = fold_build2 (BIT_IOR_EXPR, utype, retval, fldval);
	      fld_seen = true;
	    }
	}
    }
  if (fld_seen)
    return fold_convert (TREE_TYPE (t), retval);
  gcc_unreachable ();
  return error_mark_node;
}

/* Subroutine of cxx_eval_constant_expression.
   Evaluate a short-circuited logical expression T in the context
   of a given constexpr CALL.  BAILOUT_VALUE is the value for
   early return.  CONTINUE_VALUE is used here purely for
   sanity check purposes.  */

static tree
cxx_eval_logical_expression (const constexpr_call *call, tree t,
                             tree bailout_value, tree continue_value,
			     bool allow_non_constant, bool addr,
			     bool *non_constant_p, bool *overflow_p)
{
  tree r;
  tree lhs = cxx_eval_constant_expression (call, TREE_OPERAND (t, 0),
					   allow_non_constant, addr,
					   non_constant_p, overflow_p);
  VERIFY_CONSTANT (lhs);
  if (tree_int_cst_equal (lhs, bailout_value))
    return lhs;
  gcc_assert (tree_int_cst_equal (lhs, continue_value));
  r = cxx_eval_constant_expression (call, TREE_OPERAND (t, 1),
				    allow_non_constant, addr, non_constant_p, overflow_p);
  VERIFY_CONSTANT (r);
  return r;
}

/* REF is a COMPONENT_REF designating a particular field.  V is a vector of
   CONSTRUCTOR elements to initialize (part of) an object containing that
   field.  Return a pointer to the constructor_elt corresponding to the
   initialization of the field.  */

static constructor_elt *
base_field_constructor_elt (vec<constructor_elt, va_gc> *v, tree ref)
{
  tree aggr = TREE_OPERAND (ref, 0);
  tree field = TREE_OPERAND (ref, 1);
  HOST_WIDE_INT i;
  constructor_elt *ce;

  gcc_assert (TREE_CODE (ref) == COMPONENT_REF);

  if (TREE_CODE (aggr) == COMPONENT_REF)
    {
      constructor_elt *base_ce
	= base_field_constructor_elt (v, aggr);
      v = CONSTRUCTOR_ELTS (base_ce->value);
    }

  for (i = 0; vec_safe_iterate (v, i, &ce); ++i)
    if (ce->index == field)
      return ce;

  gcc_unreachable ();
  return NULL;
}

/* Subroutine of cxx_eval_constant_expression.
   The expression tree T denotes a C-style array or a C-style
   aggregate.  Reduce it to a constant expression.  */

static tree
cxx_eval_bare_aggregate (const constexpr_call *call, tree t,
			 bool allow_non_constant, bool addr,
			 bool *non_constant_p, bool *overflow_p)
{
  vec<constructor_elt, va_gc> *v = CONSTRUCTOR_ELTS (t);
  vec<constructor_elt, va_gc> *n;
  vec_alloc (n, vec_safe_length (v));
  constructor_elt *ce;
  HOST_WIDE_INT i;
  bool changed = false;
  gcc_assert (!BRACE_ENCLOSED_INITIALIZER_P (t));
  for (i = 0; vec_safe_iterate (v, i, &ce); ++i)
    {
      tree elt = cxx_eval_constant_expression (call, ce->value,
					       allow_non_constant, addr,
					       non_constant_p, overflow_p);
      /* Don't VERIFY_CONSTANT here.  */
      if (allow_non_constant && *non_constant_p)
	goto fail;
      if (elt != ce->value)
	changed = true;
      if (ce->index && TREE_CODE (ce->index) == COMPONENT_REF)
	{
	  /* This is an initialization of a vfield inside a base
	     subaggregate that we already initialized; push this
	     initialization into the previous initialization.  */
	  constructor_elt *inner = base_field_constructor_elt (n, ce->index);
	  inner->value = elt;
	}
<<<<<<< HEAD
      else if (TREE_CODE (ce->index) == NOP_EXPR)
=======
      else if (ce->index && TREE_CODE (ce->index) == NOP_EXPR)
>>>>>>> e9c762ec
	{
	  /* This is an initializer for an empty base; now that we've
	     checked that it's constant, we can ignore it.  */
	  gcc_assert (is_empty_class (TREE_TYPE (TREE_TYPE (ce->index))));
	}
      else
	CONSTRUCTOR_APPEND_ELT (n, ce->index, elt);
    }
  if (*non_constant_p || !changed)
    {
    fail:
      vec_free (n);
      return t;
    }
  t = build_constructor (TREE_TYPE (t), n);
  TREE_CONSTANT (t) = true;
  if (TREE_CODE (TREE_TYPE (t)) == VECTOR_TYPE)
    t = fold (t);
  return t;
}

/* Subroutine of cxx_eval_constant_expression.
   The expression tree T is a VEC_INIT_EXPR which denotes the desired
   initialization of a non-static data member of array type.  Reduce it to a
   CONSTRUCTOR.

   Note that apart from value-initialization (when VALUE_INIT is true),
   this is only intended to support value-initialization and the
   initializations done by defaulted constructors for classes with
   non-static data members of array type.  In this case, VEC_INIT_EXPR_INIT
   will either be NULL_TREE for the default constructor, or a COMPONENT_REF
   for the copy/move constructor.  */

static tree
cxx_eval_vec_init_1 (const constexpr_call *call, tree atype, tree init,
		     bool value_init, bool allow_non_constant, bool addr,
		     bool *non_constant_p, bool *overflow_p)
{
  tree elttype = TREE_TYPE (atype);
  int max = tree_low_cst (array_type_nelts (atype), 0);
  vec<constructor_elt, va_gc> *n;
  vec_alloc (n, max + 1);
  bool pre_init = false;
  int i;

  /* For the default constructor, build up a call to the default
     constructor of the element type.  We only need to handle class types
     here, as for a constructor to be constexpr, all members must be
     initialized, which for a defaulted default constructor means they must
     be of a class type with a constexpr default constructor.  */
  if (TREE_CODE (elttype) == ARRAY_TYPE)
    /* We only do this at the lowest level.  */;
  else if (value_init)
    {
      init = build_value_init (elttype, tf_warning_or_error);
      init = cxx_eval_constant_expression
	    (call, init, allow_non_constant, addr, non_constant_p, overflow_p);
      pre_init = true;
    }
  else if (!init)
    {
      vec<tree, va_gc> *argvec = make_tree_vector ();
      init = build_special_member_call (NULL_TREE, complete_ctor_identifier,
					&argvec, elttype, LOOKUP_NORMAL,
					tf_warning_or_error);
      release_tree_vector (argvec);
      init = cxx_eval_constant_expression (call, init, allow_non_constant,
					   addr, non_constant_p, overflow_p);
      pre_init = true;
    }

  if (*non_constant_p && !allow_non_constant)
    goto fail;

  for (i = 0; i <= max; ++i)
    {
      tree idx = build_int_cst (size_type_node, i);
      tree eltinit;
      if (TREE_CODE (elttype) == ARRAY_TYPE)
	{
	  /* A multidimensional array; recurse.  */
	  if (value_init || init == NULL_TREE)
	    eltinit = NULL_TREE;
	  else
	    eltinit = cp_build_array_ref (input_location, init, idx,
					  tf_warning_or_error);
	  eltinit = cxx_eval_vec_init_1 (call, elttype, eltinit, value_init,
					 allow_non_constant, addr,
					 non_constant_p, overflow_p);
	}
      else if (pre_init)
	{
	  /* Initializing an element using value or default initialization
	     we just pre-built above.  */
	  if (i == 0)
	    eltinit = init;
	  else
	    eltinit = unshare_expr (init);
	}
      else
	{
	  /* Copying an element.  */
	  vec<tree, va_gc> *argvec;
	  gcc_assert (same_type_ignoring_top_level_qualifiers_p
		      (atype, TREE_TYPE (init)));
	  eltinit = cp_build_array_ref (input_location, init, idx,
					tf_warning_or_error);
	  if (!real_lvalue_p (init))
	    eltinit = move (eltinit);
	  argvec = make_tree_vector ();
	  argvec->quick_push (eltinit);
	  eltinit = (build_special_member_call
		     (NULL_TREE, complete_ctor_identifier, &argvec,
		      elttype, LOOKUP_NORMAL, tf_warning_or_error));
	  release_tree_vector (argvec);
	  eltinit = cxx_eval_constant_expression
	    (call, eltinit, allow_non_constant, addr, non_constant_p, overflow_p);
	}
      if (*non_constant_p && !allow_non_constant)
	goto fail;
      CONSTRUCTOR_APPEND_ELT (n, idx, eltinit);
    }

  if (!*non_constant_p)
    {
      init = build_constructor (atype, n);
      TREE_CONSTANT (init) = true;
      return init;
    }

 fail:
  vec_free (n);
  return init;
}

static tree
cxx_eval_vec_init (const constexpr_call *call, tree t,
		   bool allow_non_constant, bool addr,
		   bool *non_constant_p, bool *overflow_p)
{
  tree atype = TREE_TYPE (t);
  tree init = VEC_INIT_EXPR_INIT (t);
  tree r = cxx_eval_vec_init_1 (call, atype, init,
				VEC_INIT_EXPR_VALUE_INIT (t),
				allow_non_constant, addr, non_constant_p, overflow_p);
  if (*non_constant_p)
    return t;
  else
    return r;
}

/* A less strict version of fold_indirect_ref_1, which requires cv-quals to
   match.  We want to be less strict for simple *& folding; if we have a
   non-const temporary that we access through a const pointer, that should
   work.  We handle this here rather than change fold_indirect_ref_1
   because we're dealing with things like ADDR_EXPR of INTEGER_CST which
   don't really make sense outside of constant expression evaluation.  Also
   we want to allow folding to COMPONENT_REF, which could cause trouble
   with TBAA in fold_indirect_ref_1.

   Try to keep this function synced with fold_indirect_ref_1.  */

static tree
cxx_fold_indirect_ref (location_t loc, tree type, tree op0, bool *empty_base)
{
  tree sub, subtype;

  sub = op0;
  STRIP_NOPS (sub);
  subtype = TREE_TYPE (sub);
  if (!POINTER_TYPE_P (subtype))
    return NULL_TREE;

  if (TREE_CODE (sub) == ADDR_EXPR)
    {
      tree op = TREE_OPERAND (sub, 0);
      tree optype = TREE_TYPE (op);

      /* *&CONST_DECL -> to the value of the const decl.  */
      if (TREE_CODE (op) == CONST_DECL)
	return DECL_INITIAL (op);
      /* *&p => p;  make sure to handle *&"str"[cst] here.  */
      if (same_type_ignoring_top_level_qualifiers_p (optype, type))
	{
	  tree fop = fold_read_from_constant_string (op);
	  if (fop)
	    return fop;
	  else
	    return op;
	}
      /* *(foo *)&fooarray => fooarray[0] */
      else if (TREE_CODE (optype) == ARRAY_TYPE
	       && (same_type_ignoring_top_level_qualifiers_p
		   (type, TREE_TYPE (optype))))
	{
	  tree type_domain = TYPE_DOMAIN (optype);
	  tree min_val = size_zero_node;
	  if (type_domain && TYPE_MIN_VALUE (type_domain))
	    min_val = TYPE_MIN_VALUE (type_domain);
	  return build4_loc (loc, ARRAY_REF, type, op, min_val,
			     NULL_TREE, NULL_TREE);
	}
      /* *(foo *)&complexfoo => __real__ complexfoo */
      else if (TREE_CODE (optype) == COMPLEX_TYPE
	       && (same_type_ignoring_top_level_qualifiers_p
		   (type, TREE_TYPE (optype))))
	return fold_build1_loc (loc, REALPART_EXPR, type, op);
      /* *(foo *)&vectorfoo => BIT_FIELD_REF<vectorfoo,...> */
      else if (TREE_CODE (optype) == VECTOR_TYPE
	       && (same_type_ignoring_top_level_qualifiers_p
		   (type, TREE_TYPE (optype))))
	{
	  tree part_width = TYPE_SIZE (type);
	  tree index = bitsize_int (0);
	  return fold_build3_loc (loc, BIT_FIELD_REF, type, op, part_width, index);
	}
      /* Also handle conversion to an empty base class, which
	 is represented with a NOP_EXPR.  */
      else if (is_empty_class (type)
	       && CLASS_TYPE_P (optype)
	       && DERIVED_FROM_P (type, optype))
	{
	  *empty_base = true;
	  return op;
	}
      /* *(foo *)&struct_with_foo_field => COMPONENT_REF */
      else if (RECORD_OR_UNION_TYPE_P (optype))
	{
	  tree field = TYPE_FIELDS (optype);
	  for (; field; field = DECL_CHAIN (field))
	    if (TREE_CODE (field) == FIELD_DECL
		&& integer_zerop (byte_position (field))
		&& (same_type_ignoring_top_level_qualifiers_p
		    (TREE_TYPE (field), type)))
	      {
		return fold_build3 (COMPONENT_REF, type, op, field, NULL_TREE);
		break;
	      }
	}
    }
  else if (TREE_CODE (sub) == POINTER_PLUS_EXPR
	   && TREE_CODE (TREE_OPERAND (sub, 1)) == INTEGER_CST)
    {
      tree op00 = TREE_OPERAND (sub, 0);
      tree op01 = TREE_OPERAND (sub, 1);

      STRIP_NOPS (op00);
      if (TREE_CODE (op00) == ADDR_EXPR)
	{
	  tree op00type;
	  op00 = TREE_OPERAND (op00, 0);
	  op00type = TREE_TYPE (op00);

	  /* ((foo*)&vectorfoo)[1] => BIT_FIELD_REF<vectorfoo,...> */
	  if (TREE_CODE (op00type) == VECTOR_TYPE
	      && (same_type_ignoring_top_level_qualifiers_p
		  (type, TREE_TYPE (op00type))))
	    {
	      HOST_WIDE_INT offset = tree_low_cst (op01, 0);
	      tree part_width = TYPE_SIZE (type);
	      unsigned HOST_WIDE_INT part_widthi = tree_low_cst (part_width, 0)/BITS_PER_UNIT;
	      unsigned HOST_WIDE_INT indexi = offset * BITS_PER_UNIT;
	      tree index = bitsize_int (indexi);

	      if (offset/part_widthi <= TYPE_VECTOR_SUBPARTS (op00type))
		return fold_build3_loc (loc,
					BIT_FIELD_REF, type, op00,
					part_width, index);

	    }
	  /* ((foo*)&complexfoo)[1] => __imag__ complexfoo */
	  else if (TREE_CODE (op00type) == COMPLEX_TYPE
		   && (same_type_ignoring_top_level_qualifiers_p
		       (type, TREE_TYPE (op00type))))
	    {
	      tree size = TYPE_SIZE_UNIT (type);
	      if (tree_int_cst_equal (size, op01))
		return fold_build1_loc (loc, IMAGPART_EXPR, type, op00);
	    }
	  /* ((foo *)&fooarray)[1] => fooarray[1] */
	  else if (TREE_CODE (op00type) == ARRAY_TYPE
		   && (same_type_ignoring_top_level_qualifiers_p
		       (type, TREE_TYPE (op00type))))
	    {
	      tree type_domain = TYPE_DOMAIN (op00type);
	      tree min_val = size_zero_node;
	      if (type_domain && TYPE_MIN_VALUE (type_domain))
		min_val = TYPE_MIN_VALUE (type_domain);
	      op01 = size_binop_loc (loc, EXACT_DIV_EXPR, op01,
				     TYPE_SIZE_UNIT (type));
	      op01 = size_binop_loc (loc, PLUS_EXPR, op01, min_val);
	      return build4_loc (loc, ARRAY_REF, type, op00, op01,
				 NULL_TREE, NULL_TREE);
	    }
	  /* Also handle conversion to an empty base class, which
	     is represented with a NOP_EXPR.  */
	  else if (is_empty_class (type)
		   && CLASS_TYPE_P (op00type)
		   && DERIVED_FROM_P (type, op00type))
	    {
	      *empty_base = true;
	      return op00;
	    }
	  /* ((foo *)&struct_with_foo_field)[1] => COMPONENT_REF */
	  else if (RECORD_OR_UNION_TYPE_P (op00type))
	    {
	      tree field = TYPE_FIELDS (op00type);
	      for (; field; field = DECL_CHAIN (field))
		if (TREE_CODE (field) == FIELD_DECL
		    && tree_int_cst_equal (byte_position (field), op01)
		    && (same_type_ignoring_top_level_qualifiers_p
			(TREE_TYPE (field), type)))
		  {
		    return fold_build3 (COMPONENT_REF, type, op00,
				     field, NULL_TREE);
		    break;
		  }
	    }
	}
    }
  /* *(foo *)fooarrptr => (*fooarrptr)[0] */
  else if (TREE_CODE (TREE_TYPE (subtype)) == ARRAY_TYPE
	   && (same_type_ignoring_top_level_qualifiers_p
	       (type, TREE_TYPE (TREE_TYPE (subtype)))))
    {
      tree type_domain;
      tree min_val = size_zero_node;
      tree newsub = cxx_fold_indirect_ref (loc, TREE_TYPE (subtype), sub, NULL);
      if (newsub)
	sub = newsub;
      else
	sub = build1_loc (loc, INDIRECT_REF, TREE_TYPE (subtype), sub);
      type_domain = TYPE_DOMAIN (TREE_TYPE (sub));
      if (type_domain && TYPE_MIN_VALUE (type_domain))
	min_val = TYPE_MIN_VALUE (type_domain);
      return build4_loc (loc, ARRAY_REF, type, sub, min_val, NULL_TREE,
			 NULL_TREE);
    }

  return NULL_TREE;
}

static tree
cxx_eval_indirect_ref (const constexpr_call *call, tree t,
		       bool allow_non_constant, bool addr,
		       bool *non_constant_p, bool *overflow_p)
{
  tree orig_op0 = TREE_OPERAND (t, 0);
  tree op0 = cxx_eval_constant_expression (call, orig_op0, allow_non_constant,
					   /*addr*/false, non_constant_p, overflow_p);
  bool empty_base = false;
  tree r;

  /* Don't VERIFY_CONSTANT here.  */
  if (*non_constant_p)
    return t;

  r = cxx_fold_indirect_ref (EXPR_LOCATION (t), TREE_TYPE (t), op0,
			     &empty_base);

  if (r)
    r = cxx_eval_constant_expression (call, r, allow_non_constant,
				      addr, non_constant_p, overflow_p);
  else
    {
      tree sub = op0;
      STRIP_NOPS (sub);
      if (TREE_CODE (sub) == ADDR_EXPR)
	{
	  /* We couldn't fold to a constant value.  Make sure it's not
	     something we should have been able to fold.  */
	  gcc_assert (!same_type_ignoring_top_level_qualifiers_p
		      (TREE_TYPE (TREE_TYPE (sub)), TREE_TYPE (t)));
	  /* DR 1188 says we don't have to deal with this.  */
	  if (!allow_non_constant)
	    error ("accessing value of %qE through a %qT glvalue in a "
		   "constant expression", build_fold_indirect_ref (sub),
		   TREE_TYPE (t));
	  *non_constant_p = true;
	  return t;
	}
    }

  /* If we're pulling out the value of an empty base, make sure
     that the whole object is constant and then return an empty
     CONSTRUCTOR.  */
  if (empty_base)
    {
      VERIFY_CONSTANT (r);
      r = build_constructor (TREE_TYPE (t), NULL);
      TREE_CONSTANT (r) = true;
    }

  if (r == NULL_TREE)
    {
      if (!addr)
	VERIFY_CONSTANT (t);
      return t;
    }
  return r;
}

/* Complain about R, a VAR_DECL, not being usable in a constant expression.
   Shared between potential_constant_expression and
   cxx_eval_constant_expression.  */

static void
non_const_var_error (tree r)
{
  tree type = TREE_TYPE (r);
  error ("the value of %qD is not usable in a constant "
	 "expression", r);
  /* Avoid error cascade.  */
  if (DECL_INITIAL (r) == error_mark_node)
    return;
  if (DECL_DECLARED_CONSTEXPR_P (r))
    inform (DECL_SOURCE_LOCATION (r),
	    "%qD used in its own initializer", r);
  else if (INTEGRAL_OR_ENUMERATION_TYPE_P (type))
    {
      if (!CP_TYPE_CONST_P (type))
	inform (DECL_SOURCE_LOCATION (r),
		"%q#D is not const", r);
      else if (CP_TYPE_VOLATILE_P (type))
	inform (DECL_SOURCE_LOCATION (r),
		"%q#D is volatile", r);
      else if (!DECL_INITIAL (r)
	       || !TREE_CONSTANT (DECL_INITIAL (r)))
	inform (DECL_SOURCE_LOCATION (r),
		"%qD was not initialized with a constant "
		"expression", r);
      else
	gcc_unreachable ();
    }
  else
    {
      if (cxx_dialect >= cxx0x && !DECL_DECLARED_CONSTEXPR_P (r))
	inform (DECL_SOURCE_LOCATION (r),
		"%qD was not declared %<constexpr%>", r);
      else
	inform (DECL_SOURCE_LOCATION (r),
		"%qD does not have integral or enumeration type",
		r);
    }
}

/* Evaluate VEC_PERM_EXPR (v1, v2, mask).  */
static tree
cxx_eval_vec_perm_expr (const constexpr_call *call, tree t, 
			bool allow_non_constant, bool addr,
			bool *non_constant_p, bool *overflow_p)
{
  int i;
  tree args[3];
  tree val;
  tree elttype = TREE_TYPE (t);

  for (i = 0; i < 3; i++)
    {
      args[i] = cxx_eval_constant_expression (call, TREE_OPERAND (t, i),
					      allow_non_constant, addr,
					      non_constant_p, overflow_p);
      if (*non_constant_p)
      	goto fail;
    }

  gcc_assert (TREE_CODE (TREE_TYPE (args[0])) == VECTOR_TYPE);
  gcc_assert (TREE_CODE (TREE_TYPE (args[1])) == VECTOR_TYPE);
  gcc_assert (TREE_CODE (TREE_TYPE (args[2])) == VECTOR_TYPE);

  val = fold_ternary_loc (EXPR_LOCATION (t), VEC_PERM_EXPR, elttype, 
			  args[0], args[1], args[2]);
  if (val != NULL_TREE)
    return val;

 fail:
  return t;
}

/* Attempt to reduce the expression T to a constant value.
   On failure, issue diagnostic and return error_mark_node.  */
/* FIXME unify with c_fully_fold */

static tree
cxx_eval_constant_expression (const constexpr_call *call, tree t,
			      bool allow_non_constant, bool addr,
			      bool *non_constant_p, bool *overflow_p)
{
  tree r = t;

  if (t == error_mark_node)
    {
      *non_constant_p = true;
      return t;
    }
  if (CONSTANT_CLASS_P (t))
    {
      if (TREE_CODE (t) == PTRMEM_CST)
	t = cplus_expand_constant (t);
      else if (TREE_OVERFLOW (t) && (!flag_permissive || allow_non_constant))
	*overflow_p = true;
      return t;
    }
  if (TREE_CODE (t) != NOP_EXPR
      && reduced_constant_expression_p (t))
    return fold (t);

  switch (TREE_CODE (t))
    {
    case VAR_DECL:
      if (addr)
	return t;
      /* else fall through. */
    case CONST_DECL:
      r = integral_constant_value (t);
      if (TREE_CODE (r) == TARGET_EXPR
	  && TREE_CODE (TARGET_EXPR_INITIAL (r)) == CONSTRUCTOR)
	r = TARGET_EXPR_INITIAL (r);
      if (DECL_P (r))
	{
	  if (!allow_non_constant)
	    non_const_var_error (r);
	  *non_constant_p = true;
	}
      break;

    case FUNCTION_DECL:
    case TEMPLATE_DECL:
    case LABEL_DECL:
      return t;

    case PARM_DECL:
      if (call && DECL_CONTEXT (t) == call->fundef->decl)
	{
	  if (DECL_ARTIFICIAL (t) && DECL_CONSTRUCTOR_P (DECL_CONTEXT (t)))
	    {
	      if (!allow_non_constant)
		sorry ("use of the value of the object being constructed "
		       "in a constant expression");
	      *non_constant_p = true;
	    }
	  else
	    r = lookup_parameter_binding (call, t);
	}
      else if (addr)
	/* Defer in case this is only used for its type.  */;
      else
	{
	  if (!allow_non_constant)
	    error ("%qE is not a constant expression", t);
	  *non_constant_p = true;
	}
      break;

    case CALL_EXPR:
    case AGGR_INIT_EXPR:
      r = cxx_eval_call_expression (call, t, allow_non_constant, addr,
				    non_constant_p, overflow_p);
      break;

    case TARGET_EXPR:
      if (!literal_type_p (TREE_TYPE (t)))
	{
	  if (!allow_non_constant)
	    {
	      error ("temporary of non-literal type %qT in a "
		     "constant expression", TREE_TYPE (t));
	      explain_non_literal_class (TREE_TYPE (t));
	    }
	  *non_constant_p = true;
	  break;
	}
      /* else fall through.  */
    case INIT_EXPR:
      /* Pass false for 'addr' because these codes indicate
	 initialization of a temporary.  */
      r = cxx_eval_constant_expression (call, TREE_OPERAND (t, 1),
					allow_non_constant, false,
					non_constant_p, overflow_p);
      if (!*non_constant_p)
	/* Adjust the type of the result to the type of the temporary.  */
	r = adjust_temp_type (TREE_TYPE (t), r);
      break;

    case SCOPE_REF:
      r = cxx_eval_constant_expression (call, TREE_OPERAND (t, 1),
					allow_non_constant, addr,
					non_constant_p, overflow_p);
      break;

    case RETURN_EXPR:
    case NON_LVALUE_EXPR:
    case TRY_CATCH_EXPR:
    case CLEANUP_POINT_EXPR:
    case MUST_NOT_THROW_EXPR:
    case SAVE_EXPR:
      r = cxx_eval_constant_expression (call, TREE_OPERAND (t, 0),
					allow_non_constant, addr,
					non_constant_p, overflow_p);
      break;

      /* These differ from cxx_eval_unary_expression in that this doesn't
	 check for a constant operand or result; an address can be
	 constant without its operand being, and vice versa.  */
    case INDIRECT_REF:
      r = cxx_eval_indirect_ref (call, t, allow_non_constant, addr,
				 non_constant_p, overflow_p);
      break;

    case ADDR_EXPR:
      {
	tree oldop = TREE_OPERAND (t, 0);
	tree op = cxx_eval_constant_expression (call, oldop,
						allow_non_constant,
						/*addr*/true,
						non_constant_p, overflow_p);
	/* Don't VERIFY_CONSTANT here.  */
	if (*non_constant_p)
	  return t;
	/* This function does more aggressive folding than fold itself.  */
	r = build_fold_addr_expr_with_type (op, TREE_TYPE (t));
	if (TREE_CODE (r) == ADDR_EXPR && TREE_OPERAND (r, 0) == oldop)
	  return t;
	break;
      }

    case REALPART_EXPR:
    case IMAGPART_EXPR:
    case CONJ_EXPR:
    case FIX_TRUNC_EXPR:
    case FLOAT_EXPR:
    case NEGATE_EXPR:
    case ABS_EXPR:
    case BIT_NOT_EXPR:
    case TRUTH_NOT_EXPR:
    case FIXED_CONVERT_EXPR:
      r = cxx_eval_unary_expression (call, t, allow_non_constant, addr,
				     non_constant_p, overflow_p);
      break;

    case SIZEOF_EXPR:
      if (SIZEOF_EXPR_TYPE_P (t))
	r = cxx_sizeof_or_alignof_type (TREE_TYPE (TREE_OPERAND (t, 0)),
					SIZEOF_EXPR, false);
      else if (TYPE_P (TREE_OPERAND (t, 0)))
	r = cxx_sizeof_or_alignof_type (TREE_OPERAND (t, 0), SIZEOF_EXPR,
					false);
      else
	r = cxx_sizeof_or_alignof_expr (TREE_OPERAND (t, 0), SIZEOF_EXPR,
					false);
      if (r == error_mark_node)
	r = size_one_node;
      VERIFY_CONSTANT (r);
      break;

    case COMPOUND_EXPR:
      {
	/* check_return_expr sometimes wraps a TARGET_EXPR in a
	   COMPOUND_EXPR; don't get confused.  Also handle EMPTY_CLASS_EXPR
	   introduced by build_call_a.  */
	tree op0 = TREE_OPERAND (t, 0);
	tree op1 = TREE_OPERAND (t, 1);
	STRIP_NOPS (op1);
	if ((TREE_CODE (op0) == TARGET_EXPR && op1 == TARGET_EXPR_SLOT (op0))
	    || TREE_CODE (op1) == EMPTY_CLASS_EXPR)
	  r = cxx_eval_constant_expression (call, op0, allow_non_constant,
					    addr, non_constant_p, overflow_p);
	else
	  {
	    /* Check that the LHS is constant and then discard it.  */
	    cxx_eval_constant_expression (call, op0, allow_non_constant,
<<<<<<< HEAD
					  false, non_constant_p);
=======
					  false, non_constant_p, overflow_p);
>>>>>>> e9c762ec
	    op1 = TREE_OPERAND (t, 1);
	    r = cxx_eval_constant_expression (call, op1, allow_non_constant,
					      addr, non_constant_p, overflow_p);
	  }
      }
      break;

    case POINTER_PLUS_EXPR:
    case PLUS_EXPR:
    case MINUS_EXPR:
    case MULT_EXPR:
    case TRUNC_DIV_EXPR:
    case CEIL_DIV_EXPR:
    case FLOOR_DIV_EXPR:
    case ROUND_DIV_EXPR:
    case TRUNC_MOD_EXPR:
    case CEIL_MOD_EXPR:
    case ROUND_MOD_EXPR:
    case RDIV_EXPR:
    case EXACT_DIV_EXPR:
    case MIN_EXPR:
    case MAX_EXPR:
    case LSHIFT_EXPR:
    case RSHIFT_EXPR:
    case LROTATE_EXPR:
    case RROTATE_EXPR:
    case BIT_IOR_EXPR:
    case BIT_XOR_EXPR:
    case BIT_AND_EXPR:
    case TRUTH_XOR_EXPR:
    case LT_EXPR:
    case LE_EXPR:
    case GT_EXPR:
    case GE_EXPR:
    case EQ_EXPR:
    case NE_EXPR:
    case UNORDERED_EXPR:
    case ORDERED_EXPR:
    case UNLT_EXPR:
    case UNLE_EXPR:
    case UNGT_EXPR:
    case UNGE_EXPR:
    case UNEQ_EXPR:
    case RANGE_EXPR:
    case COMPLEX_EXPR:
      r = cxx_eval_binary_expression (call, t, allow_non_constant, addr,
				      non_constant_p, overflow_p);
      break;

      /* fold can introduce non-IF versions of these; still treat them as
	 short-circuiting.  */
    case TRUTH_AND_EXPR:
    case TRUTH_ANDIF_EXPR:
      r = cxx_eval_logical_expression (call, t, boolean_false_node,
				       boolean_true_node,
				       allow_non_constant, addr,
				       non_constant_p, overflow_p);
      break;

    case TRUTH_OR_EXPR:
    case TRUTH_ORIF_EXPR:
      r = cxx_eval_logical_expression (call, t, boolean_true_node,
				       boolean_false_node,
				       allow_non_constant, addr,
				       non_constant_p, overflow_p);
      break;

    case ARRAY_REF:
      r = cxx_eval_array_reference (call, t, allow_non_constant, addr,
				    non_constant_p, overflow_p);
      break;

    case COMPONENT_REF:
      r = cxx_eval_component_reference (call, t, allow_non_constant, addr,
					non_constant_p, overflow_p);
      break;

    case BIT_FIELD_REF:
      r = cxx_eval_bit_field_ref (call, t, allow_non_constant, addr,
				  non_constant_p, overflow_p);
      break;

    case COND_EXPR:
    case VEC_COND_EXPR:
      r = cxx_eval_conditional_expression (call, t, allow_non_constant, addr,
					   non_constant_p, overflow_p);
      break;

    case CONSTRUCTOR:
      r = cxx_eval_bare_aggregate (call, t, allow_non_constant, addr,
				   non_constant_p, overflow_p);
      break;

    case VEC_INIT_EXPR:
      /* We can get this in a defaulted constructor for a class with a
	 non-static data member of array type.  Either the initializer will
	 be NULL, meaning default-initialization, or it will be an lvalue
	 or xvalue of the same type, meaning direct-initialization from the
	 corresponding member.  */
      r = cxx_eval_vec_init (call, t, allow_non_constant, addr,
			     non_constant_p, overflow_p);
      break;

    case VEC_PERM_EXPR:
      r = cxx_eval_vec_perm_expr (call, t, allow_non_constant, addr,
				  non_constant_p, overflow_p);
      break;

    case CONVERT_EXPR:
    case VIEW_CONVERT_EXPR:
    case NOP_EXPR:
      {
	tree oldop = TREE_OPERAND (t, 0);
	tree op = cxx_eval_constant_expression (call, oldop,
						allow_non_constant, addr,
						non_constant_p, overflow_p);
	if (*non_constant_p)
	  return t;
	if (op == oldop)
	  /* We didn't fold at the top so we could check for ptr-int
	     conversion.  */
	  return fold (t);
	r = fold_build1 (TREE_CODE (t), TREE_TYPE (t), op);
	/* Conversion of an out-of-range value has implementation-defined
	   behavior; the language considers it different from arithmetic
	   overflow, which is undefined.  */
	if (TREE_OVERFLOW_P (r) && !TREE_OVERFLOW_P (op))
	  TREE_OVERFLOW (r) = false;
      }
      break;

    case EMPTY_CLASS_EXPR:
      /* This is good enough for a function argument that might not get
	 used, and they can't do anything with it, so just return it.  */
      return t;

    case LAMBDA_EXPR:
    case PREINCREMENT_EXPR:
    case POSTINCREMENT_EXPR:
    case PREDECREMENT_EXPR:
    case POSTDECREMENT_EXPR:
    case NEW_EXPR:
    case VEC_NEW_EXPR:
    case DELETE_EXPR:
    case VEC_DELETE_EXPR:
    case THROW_EXPR:
    case MODIFY_EXPR:
    case MODOP_EXPR:
      /* GCC internal stuff.  */
    case VA_ARG_EXPR:
    case OBJ_TYPE_REF:
    case WITH_CLEANUP_EXPR:
    case STATEMENT_LIST:
    case BIND_EXPR:
    case NON_DEPENDENT_EXPR:
    case BASELINK:
    case EXPR_STMT:
    case OFFSET_REF:
      if (!allow_non_constant)
        error_at (EXPR_LOC_OR_HERE (t),
		  "expression %qE is not a constant-expression", t);
      *non_constant_p = true;
      break;

    default:
      internal_error ("unexpected expression %qE of kind %s", t,
		      tree_code_name[TREE_CODE (t)]);
      *non_constant_p = true;
      break;
    }

  if (r == error_mark_node)
    *non_constant_p = true;

  if (*non_constant_p)
    return t;
  else
    return r;
}

static tree
cxx_eval_outermost_constant_expr (tree t, bool allow_non_constant)
{
  bool non_constant_p = false;
  bool overflow_p = false;
  tree r = cxx_eval_constant_expression (NULL, t, allow_non_constant,
					 false, &non_constant_p, &overflow_p);

  verify_constant (r, allow_non_constant, &non_constant_p, &overflow_p);

  if (TREE_CODE (t) != CONSTRUCTOR
      && cp_has_mutable_p (TREE_TYPE (t)))
    {
      /* We allow a mutable type if the original expression was a
	 CONSTRUCTOR so that we can do aggregate initialization of
	 constexpr variables.  */
      if (!allow_non_constant)
	error ("%qT cannot be the type of a complete constant expression "
	       "because it has mutable sub-objects", TREE_TYPE (t));
      non_constant_p = true;
    }

  /* Technically we should check this for all subexpressions, but that
     runs into problems with our internal representation of pointer
     subtraction and the 5.19 rules are still in flux.  */
  if (CONVERT_EXPR_CODE_P (TREE_CODE (r))
      && ARITHMETIC_TYPE_P (TREE_TYPE (r))
      && TREE_CODE (TREE_OPERAND (r, 0)) == ADDR_EXPR)
    {
      if (!allow_non_constant)
	error ("conversion from pointer type %qT "
	       "to arithmetic type %qT in a constant-expression",
	       TREE_TYPE (TREE_OPERAND (r, 0)), TREE_TYPE (r));
      non_constant_p = true;
    }

  if (!non_constant_p && overflow_p)
    non_constant_p = true;

  if (non_constant_p && !allow_non_constant)
    return error_mark_node;
  else if (non_constant_p && TREE_CONSTANT (r))
    {
      /* This isn't actually constant, so unset TREE_CONSTANT.  */
      if (EXPR_P (r))
	r = copy_node (r);
      else if (TREE_CODE (r) == CONSTRUCTOR)
	r = build1 (VIEW_CONVERT_EXPR, TREE_TYPE (r), r);
      else
	r = build_nop (TREE_TYPE (r), r);
      TREE_CONSTANT (r) = false;
    }
  else if (non_constant_p || r == t)
    return t;

  if (TREE_CODE (r) == CONSTRUCTOR && CLASS_TYPE_P (TREE_TYPE (r)))
    {
      if (TREE_CODE (t) == TARGET_EXPR
	  && TARGET_EXPR_INITIAL (t) == r)
	return t;
      else
	{
	  r = get_target_expr (r);
	  TREE_CONSTANT (r) = true;
	  return r;
	}
    }
  else
    return r;
}

/* Returns true if T is a valid subexpression of a constant expression,
   even if it isn't itself a constant expression.  */

bool
is_sub_constant_expr (tree t)
{
  bool non_constant_p = false;
  bool overflow_p = false;
  cxx_eval_constant_expression (NULL, t, true, false, &non_constant_p,
				&overflow_p);
  return !non_constant_p && !overflow_p;
}

/* If T represents a constant expression returns its reduced value.
   Otherwise return error_mark_node.  If T is dependent, then
   return NULL.  */

tree
cxx_constant_value (tree t)
{
  return cxx_eval_outermost_constant_expr (t, false);
}

/* If T is a constant expression, returns its reduced value.
   Otherwise, if T does not have TREE_CONSTANT set, returns T.
   Otherwise, returns a version of T without TREE_CONSTANT.  */

tree
maybe_constant_value (tree t)
{
  tree r;

  if (type_dependent_expression_p (t)
      || type_unknown_p (t)
      || BRACE_ENCLOSED_INITIALIZER_P (t)
      || !potential_constant_expression (t)
      || value_dependent_expression_p (t))
    {
      if (TREE_OVERFLOW_P (t))
	{
	  t = build_nop (TREE_TYPE (t), t);
	  TREE_CONSTANT (t) = false;
	}
      return t;
    }

  r = cxx_eval_outermost_constant_expr (t, true);
#ifdef ENABLE_CHECKING
  /* cp_tree_equal looks through NOPs, so allow them.  */
  gcc_assert (r == t
	      || CONVERT_EXPR_P (t)
	      || (TREE_CONSTANT (t) && !TREE_CONSTANT (r))
	      || !cp_tree_equal (r, t));
#endif
  return r;
}

/* Like maybe_constant_value, but returns a CONSTRUCTOR directly, rather
   than wrapped in a TARGET_EXPR.  */

tree
maybe_constant_init (tree t)
{
  t = maybe_constant_value (t);
  if (TREE_CODE (t) == TARGET_EXPR)
    {
      tree init = TARGET_EXPR_INITIAL (t);
      if (TREE_CODE (init) == CONSTRUCTOR)
	t = init;
    }
  return t;
}

#if 0
/* FIXME see ADDR_EXPR section in potential_constant_expression_1.  */
/* Return true if the object referred to by REF has automatic or thread
   local storage.  */

enum { ck_ok, ck_bad, ck_unknown };
static int
check_automatic_or_tls (tree ref)
{
  enum machine_mode mode;
  HOST_WIDE_INT bitsize, bitpos;
  tree offset;
  int volatilep = 0, unsignedp = 0;
  tree decl = get_inner_reference (ref, &bitsize, &bitpos, &offset,
				   &mode, &unsignedp, &volatilep, false);
  duration_kind dk;

  /* If there isn't a decl in the middle, we don't know the linkage here,
     and this isn't a constant expression anyway.  */
  if (!DECL_P (decl))
    return ck_unknown;
  dk = decl_storage_duration (decl);
  return (dk == dk_auto || dk == dk_thread) ? ck_bad : ck_ok;
}
#endif

/* Return true if T denotes a potentially constant expression.  Issue
   diagnostic as appropriate under control of FLAGS.  If WANT_RVAL is true,
   an lvalue-rvalue conversion is implied.

   C++0x [expr.const] used to say

   6 An expression is a potential constant expression if it is
     a constant expression where all occurences of function
     parameters are replaced by arbitrary constant expressions
     of the appropriate type.

   2  A conditional expression is a constant expression unless it
      involves one of the following as a potentially evaluated
      subexpression (3.2), but subexpressions of logical AND (5.14),
      logical OR (5.15), and conditional (5.16) operations that are
      not evaluated are not considered.   */

static bool
potential_constant_expression_1 (tree t, bool want_rval, tsubst_flags_t flags)
{
  enum { any = false, rval = true };
  int i;
  tree tmp;

  if (t == error_mark_node)
    return false;
  if (t == NULL_TREE)
    return true;
  if (TREE_THIS_VOLATILE (t))
    {
      if (flags & tf_error)
        error ("expression %qE has side-effects", t);
      return false;
    }
  if (CONSTANT_CLASS_P (t))
    return true;

  switch (TREE_CODE (t))
    {
    case FUNCTION_DECL:
    case BASELINK:
    case TEMPLATE_DECL:
    case OVERLOAD:
    case TEMPLATE_ID_EXPR:
    case LABEL_DECL:
    case CONST_DECL:
    case SIZEOF_EXPR:
    case ALIGNOF_EXPR:
    case OFFSETOF_EXPR:
    case NOEXCEPT_EXPR:
    case TEMPLATE_PARM_INDEX:
    case TRAIT_EXPR:
    case IDENTIFIER_NODE:
    case USERDEF_LITERAL:
      /* We can see a FIELD_DECL in a pointer-to-member expression.  */
    case FIELD_DECL:
    case PARM_DECL:
    case USING_DECL:
      return true;

    case AGGR_INIT_EXPR:
    case CALL_EXPR:
      /* -- an invocation of a function other than a constexpr function
            or a constexpr constructor.  */
      {
        tree fun = get_function_named_in_call (t);
        const int nargs = call_expr_nargs (t);
	i = 0;

	if (is_overloaded_fn (fun))
	  {
	    if (TREE_CODE (fun) == FUNCTION_DECL)
	      {
		if (builtin_valid_in_constant_expr_p (fun))
		  return true;
		if (!DECL_DECLARED_CONSTEXPR_P (fun)
		    /* Allow any built-in function; if the expansion
		       isn't constant, we'll deal with that then.  */
		    && !is_builtin_fn (fun))
		  {
		    if (flags & tf_error)
		      {
			error_at (EXPR_LOC_OR_HERE (t),
				  "call to non-constexpr function %qD", fun);
			explain_invalid_constexpr_fn (fun);
		      }
		    return false;
		  }
		/* A call to a non-static member function takes the address
		   of the object as the first argument.  But in a constant
		   expression the address will be folded away, so look
		   through it now.  */
		if (DECL_NONSTATIC_MEMBER_FUNCTION_P (fun)
		    && !DECL_CONSTRUCTOR_P (fun))
		  {
		    tree x = get_nth_callarg (t, 0);
		    if (is_this_parameter (x))
		      {
			if (DECL_CONSTRUCTOR_P (DECL_CONTEXT (x)))
			  {
			    if (flags & tf_error)
			      sorry ("calling a member function of the "
				     "object being constructed in a constant "
				     "expression");
			    return false;
			  }
			/* Otherwise OK.  */;
		      }
		    else if (!potential_constant_expression_1 (x, rval, flags))
		      return false;
		    i = 1;
		  }
	      }
	    else
	      fun = get_first_fn (fun);
	    /* Skip initial arguments to base constructors.  */
	    if (DECL_BASE_CONSTRUCTOR_P (fun))
	      i = num_artificial_parms_for (fun);
	    fun = DECL_ORIGIN (fun);
	  }
	else
          {
	    if (potential_constant_expression_1 (fun, rval, flags))
	      /* Might end up being a constant function pointer.  */;
	    else
	      return false;
          }
        for (; i < nargs; ++i)
          {
            tree x = get_nth_callarg (t, i);
	    if (!potential_constant_expression_1 (x, rval, flags))
	      return false;
          }
        return true;
      }

    case NON_LVALUE_EXPR:
      /* -- an lvalue-to-rvalue conversion (4.1) unless it is applied to
            -- an lvalue of integral type that refers to a non-volatile
               const variable or static data member initialized with
               constant expressions, or

            -- an lvalue of literal type that refers to non-volatile
               object defined with constexpr, or that refers to a
               sub-object of such an object;  */
      return potential_constant_expression_1 (TREE_OPERAND (t, 0), rval, flags);

    case VAR_DECL:
      if (want_rval && !decl_constant_var_p (t)
	  && !dependent_type_p (TREE_TYPE (t)))
        {
          if (flags & tf_error)
            non_const_var_error (t);
          return false;
        }
      return true;

    case NOP_EXPR:
    case CONVERT_EXPR:
    case VIEW_CONVERT_EXPR:
      /* -- a reinterpret_cast.  FIXME not implemented, and this rule
	 may change to something more specific to type-punning (DR 1312).  */
      {
        tree from = TREE_OPERAND (t, 0);
        return (potential_constant_expression_1
		(from, TREE_CODE (t) != VIEW_CONVERT_EXPR, flags));
      }

    case ADDR_EXPR:
      /* -- a unary operator & that is applied to an lvalue that
            designates an object with thread or automatic storage
            duration;  */
      t = TREE_OPERAND (t, 0);
#if 0
      /* FIXME adjust when issue 1197 is fully resolved.  For now don't do
         any checking here, as we might dereference the pointer later.  If
         we remove this code, also remove check_automatic_or_tls.  */
      i = check_automatic_or_tls (t);
      if (i == ck_ok)
	return true;
      if (i == ck_bad)
        {
          if (flags & tf_error)
            error ("address-of an object %qE with thread local or "
                   "automatic storage is not a constant expression", t);
          return false;
        }
#endif
      return potential_constant_expression_1 (t, any, flags);

    case COMPONENT_REF:
    case BIT_FIELD_REF:
    case ARROW_EXPR:
    case OFFSET_REF:
      /* -- a class member access unless its postfix-expression is
            of literal type or of pointer to literal type.  */
      /* This test would be redundant, as it follows from the
	 postfix-expression being a potential constant expression.  */
      return potential_constant_expression_1 (TREE_OPERAND (t, 0),
					      want_rval, flags);

    case EXPR_PACK_EXPANSION:
      return potential_constant_expression_1 (PACK_EXPANSION_PATTERN (t),
					      want_rval, flags);

    case INDIRECT_REF:
      {
        tree x = TREE_OPERAND (t, 0);
        STRIP_NOPS (x);
        if (is_this_parameter (x))
	  {
	    if (want_rval && DECL_CONTEXT (x)
		&& DECL_CONSTRUCTOR_P (DECL_CONTEXT (x)))
	      {
		if (flags & tf_error)
		  sorry ("use of the value of the object being constructed "
			 "in a constant expression");
		return false;
	      }
	    return true;
	  }
	return potential_constant_expression_1 (x, rval, flags);
      }

    case LAMBDA_EXPR:
    case DYNAMIC_CAST_EXPR:
    case PSEUDO_DTOR_EXPR:
    case PREINCREMENT_EXPR:
    case POSTINCREMENT_EXPR:
    case PREDECREMENT_EXPR:
    case POSTDECREMENT_EXPR:
    case NEW_EXPR:
    case VEC_NEW_EXPR:
    case DELETE_EXPR:
    case VEC_DELETE_EXPR:
    case THROW_EXPR:
    case MODIFY_EXPR:
    case MODOP_EXPR:
      /* GCC internal stuff.  */
    case VA_ARG_EXPR:
    case OBJ_TYPE_REF:
    case WITH_CLEANUP_EXPR:
    case CLEANUP_POINT_EXPR:
    case MUST_NOT_THROW_EXPR:
    case TRY_CATCH_EXPR:
    case STATEMENT_LIST:
      /* Don't bother trying to define a subset of statement-expressions to
	 be constant-expressions, at least for now.  */
    case STMT_EXPR:
    case EXPR_STMT:
    case BIND_EXPR:
    case TRANSACTION_EXPR:
    case IF_STMT:
    case DO_STMT:
    case FOR_STMT:
    case WHILE_STMT:
      if (flags & tf_error)
        error ("expression %qE is not a constant-expression", t);
      return false;

    case TYPEID_EXPR:
      /* -- a typeid expression whose operand is of polymorphic
            class type;  */
      {
        tree e = TREE_OPERAND (t, 0);
        if (!TYPE_P (e) && !type_dependent_expression_p (e)
	    && TYPE_POLYMORPHIC_P (TREE_TYPE (e)))
          {
            if (flags & tf_error)
              error ("typeid-expression is not a constant expression "
                     "because %qE is of polymorphic type", e);
            return false;
          }
        return true;
      }

    case MINUS_EXPR:
      /* -- a subtraction where both operands are pointers.   */
      if (TYPE_PTR_P (TREE_OPERAND (t, 0))
          && TYPE_PTR_P (TREE_OPERAND (t, 1)))
        {
          if (flags & tf_error)
            error ("difference of two pointer expressions is not "
                   "a constant expression");
          return false;
        }
      want_rval = true;
      goto binary;

    case LT_EXPR:
    case LE_EXPR:
    case GT_EXPR:
    case GE_EXPR:
    case EQ_EXPR:
    case NE_EXPR:
      /* -- a relational or equality operator where at least
            one of the operands is a pointer.  */
      if (TYPE_PTR_P (TREE_OPERAND (t, 0))
          || TYPE_PTR_P (TREE_OPERAND (t, 1)))
        {
          if (flags & tf_error)
            error ("pointer comparison expression is not a "
                   "constant expression");
          return false;
        }
      want_rval = true;
      goto binary;

    case BIT_NOT_EXPR:
      /* A destructor.  */
      if (TYPE_P (TREE_OPERAND (t, 0)))
	return true;
      /* else fall through.  */

    case REALPART_EXPR:
    case IMAGPART_EXPR:
    case CONJ_EXPR:
    case SAVE_EXPR:
    case FIX_TRUNC_EXPR:
    case FLOAT_EXPR:
    case NEGATE_EXPR:
    case ABS_EXPR:
    case TRUTH_NOT_EXPR:
    case FIXED_CONVERT_EXPR:
    case UNARY_PLUS_EXPR:
      return potential_constant_expression_1 (TREE_OPERAND (t, 0), rval,
					      flags);

    case CAST_EXPR:
    case CONST_CAST_EXPR:
    case STATIC_CAST_EXPR:
    case REINTERPRET_CAST_EXPR:
    case IMPLICIT_CONV_EXPR:
      if (cxx_dialect < cxx0x
	  && !dependent_type_p (TREE_TYPE (t))
	  && !INTEGRAL_OR_ENUMERATION_TYPE_P (TREE_TYPE (t)))
	/* In C++98, a conversion to non-integral type can't be part of a
	   constant expression.  */
	{
	  if (flags & tf_error)
	    error ("cast to non-integral type %qT in a constant expression",
		   TREE_TYPE (t));
	  return false;
	}

      return (potential_constant_expression_1
	      (TREE_OPERAND (t, 0),
	       TREE_CODE (TREE_TYPE (t)) != REFERENCE_TYPE, flags));

    case PAREN_EXPR:
    case NON_DEPENDENT_EXPR:
      /* For convenience.  */
    case RETURN_EXPR:
      return potential_constant_expression_1 (TREE_OPERAND (t, 0),
					      want_rval, flags);

    case SCOPE_REF:
      return potential_constant_expression_1 (TREE_OPERAND (t, 1),
					      want_rval, flags);

    case TARGET_EXPR:
      if (!literal_type_p (TREE_TYPE (t)))
	{
	  if (flags & tf_error)
	    {
	      error ("temporary of non-literal type %qT in a "
		     "constant expression", TREE_TYPE (t));
	      explain_non_literal_class (TREE_TYPE (t));
	    }
	  return false;
	}
    case INIT_EXPR:
      return potential_constant_expression_1 (TREE_OPERAND (t, 1),
					      rval, flags);

    case CONSTRUCTOR:
      {
        vec<constructor_elt, va_gc> *v = CONSTRUCTOR_ELTS (t);
        constructor_elt *ce;
        for (i = 0; vec_safe_iterate (v, i, &ce); ++i)
	  if (!potential_constant_expression_1 (ce->value, want_rval, flags))
	    return false;
	return true;
      }

    case TREE_LIST:
      {
	gcc_assert (TREE_PURPOSE (t) == NULL_TREE
		    || DECL_P (TREE_PURPOSE (t)));
	if (!potential_constant_expression_1 (TREE_VALUE (t), want_rval,
					      flags))
	  return false;
	if (TREE_CHAIN (t) == NULL_TREE)
	  return true;
	return potential_constant_expression_1 (TREE_CHAIN (t), want_rval,
						flags);
      }

    case TRUNC_DIV_EXPR:
    case CEIL_DIV_EXPR:
    case FLOOR_DIV_EXPR:
    case ROUND_DIV_EXPR:
    case TRUNC_MOD_EXPR:
    case CEIL_MOD_EXPR:
    case ROUND_MOD_EXPR:
      {
	tree denom = TREE_OPERAND (t, 1);
	if (!potential_constant_expression_1 (denom, rval, flags))
	  return false;
	/* We can't call cxx_eval_outermost_constant_expr on an expression
	   that hasn't been through fold_non_dependent_expr yet.  */
	if (!processing_template_decl)
	  denom = cxx_eval_outermost_constant_expr (denom, true);
	if (integer_zerop (denom))
	  {
	    if (flags & tf_error)
	      error ("division by zero is not a constant-expression");
	    return false;
	  }
	else
	  {
	    want_rval = true;
	    return potential_constant_expression_1 (TREE_OPERAND (t, 0),
						    want_rval, flags);
	  }
      }

    case COMPOUND_EXPR:
      {
	/* check_return_expr sometimes wraps a TARGET_EXPR in a
	   COMPOUND_EXPR; don't get confused.  Also handle EMPTY_CLASS_EXPR
	   introduced by build_call_a.  */
	tree op0 = TREE_OPERAND (t, 0);
	tree op1 = TREE_OPERAND (t, 1);
	STRIP_NOPS (op1);
	if ((TREE_CODE (op0) == TARGET_EXPR && op1 == TARGET_EXPR_SLOT (op0))
	    || TREE_CODE (op1) == EMPTY_CLASS_EXPR)
	  return potential_constant_expression_1 (op0, want_rval, flags);
	else
	  goto binary;
      }

      /* If the first operand is the non-short-circuit constant, look at
	 the second operand; otherwise we only care about the first one for
	 potentiality.  */
    case TRUTH_AND_EXPR:
    case TRUTH_ANDIF_EXPR:
      tmp = boolean_true_node;
      goto truth;
    case TRUTH_OR_EXPR:
    case TRUTH_ORIF_EXPR:
      tmp = boolean_false_node;
    truth:
      {
	tree op = TREE_OPERAND (t, 0);
	if (!potential_constant_expression_1 (op, rval, flags))
	  return false;
	if (!processing_template_decl)
	  op = cxx_eval_outermost_constant_expr (op, true);
	if (tree_int_cst_equal (op, tmp))
	  return potential_constant_expression_1 (TREE_OPERAND (t, 1), rval, flags);
	else
	  return true;
      }

    case PLUS_EXPR:
    case MULT_EXPR:
    case POINTER_PLUS_EXPR:
    case RDIV_EXPR:
    case EXACT_DIV_EXPR:
    case MIN_EXPR:
    case MAX_EXPR:
    case LSHIFT_EXPR:
    case RSHIFT_EXPR:
    case LROTATE_EXPR:
    case RROTATE_EXPR:
    case BIT_IOR_EXPR:
    case BIT_XOR_EXPR:
    case BIT_AND_EXPR:
    case TRUTH_XOR_EXPR:
    case UNORDERED_EXPR:
    case ORDERED_EXPR:
    case UNLT_EXPR:
    case UNLE_EXPR:
    case UNGT_EXPR:
    case UNGE_EXPR:
    case UNEQ_EXPR:
    case LTGT_EXPR:
    case RANGE_EXPR:
    case COMPLEX_EXPR:
      want_rval = true;
      /* Fall through.  */
    case ARRAY_REF:
    case ARRAY_RANGE_REF:
    case MEMBER_REF:
    case DOTSTAR_EXPR:
    binary:
      for (i = 0; i < 2; ++i)
	if (!potential_constant_expression_1 (TREE_OPERAND (t, i),
					      want_rval, flags))
	  return false;
      return true;

    case FMA_EXPR:
    case VEC_PERM_EXPR:
     for (i = 0; i < 3; ++i)
      if (!potential_constant_expression_1 (TREE_OPERAND (t, i),
					    true, flags))
	return false;
     return true;

    case COND_EXPR:
    case VEC_COND_EXPR:
      /* If the condition is a known constant, we know which of the legs we
	 care about; otherwise we only require that the condition and
	 either of the legs be potentially constant.  */
      tmp = TREE_OPERAND (t, 0);
      if (!potential_constant_expression_1 (tmp, rval, flags))
	return false;
      if (!processing_template_decl)
	tmp = cxx_eval_outermost_constant_expr (tmp, true);
      if (integer_zerop (tmp))
	return potential_constant_expression_1 (TREE_OPERAND (t, 2),
						want_rval, flags);
      else if (TREE_CODE (tmp) == INTEGER_CST)
	return potential_constant_expression_1 (TREE_OPERAND (t, 1),
						want_rval, flags);
      for (i = 1; i < 3; ++i)
	if (potential_constant_expression_1 (TREE_OPERAND (t, i),
					     want_rval, tf_none))
	  return true;
      if (flags & tf_error)
        error ("expression %qE is not a constant-expression", t);
      return false;

    case VEC_INIT_EXPR:
      if (VEC_INIT_EXPR_IS_CONSTEXPR (t))
	return true;
      if (flags & tf_error)
	{
	  error ("non-constant array initialization");
	  diagnose_non_constexpr_vec_init (t);
	}
      return false;

    case OMP_ATOMIC:
    case OMP_ATOMIC_READ:
    case OMP_ATOMIC_CAPTURE_OLD:
    case OMP_ATOMIC_CAPTURE_NEW:
      return false;

    default:
      if (objc_is_property_ref (t))
	return false;

      sorry ("unexpected AST of kind %s", tree_code_name[TREE_CODE (t)]);
      gcc_unreachable();
      return false;
    }
}

/* The main entry point to the above.  */

bool
potential_constant_expression (tree t)
{
  return potential_constant_expression_1 (t, false, tf_none);
}

/* As above, but require a constant rvalue.  */

bool
potential_rvalue_constant_expression (tree t)
{
  return potential_constant_expression_1 (t, true, tf_none);
}

/* Like above, but complain about non-constant expressions.  */

bool
require_potential_constant_expression (tree t)
{
  return potential_constant_expression_1 (t, false, tf_warning_or_error);
}

/* Cross product of the above.  */

bool
require_potential_rvalue_constant_expression (tree t)
{
  return potential_constant_expression_1 (t, true, tf_warning_or_error);
}

/* Constructor for a lambda expression.  */

tree
build_lambda_expr (void)
{
  tree lambda = make_node (LAMBDA_EXPR);
  LAMBDA_EXPR_DEFAULT_CAPTURE_MODE (lambda) = CPLD_NONE;
  LAMBDA_EXPR_CAPTURE_LIST         (lambda) = NULL_TREE;
  LAMBDA_EXPR_THIS_CAPTURE         (lambda) = NULL_TREE;
  LAMBDA_EXPR_PENDING_PROXIES      (lambda) = NULL;
  LAMBDA_EXPR_RETURN_TYPE          (lambda) = NULL_TREE;
  LAMBDA_EXPR_MUTABLE_P            (lambda) = false;
  return lambda;
}

/* Create the closure object for a LAMBDA_EXPR.  */

tree
build_lambda_object (tree lambda_expr)
{
  /* Build aggregate constructor call.
     - cp_parser_braced_list
     - cp_parser_functional_cast  */
  vec<constructor_elt, va_gc> *elts = NULL;
  tree node, expr, type;
  location_t saved_loc;

  if (processing_template_decl)
    return lambda_expr;

  /* Make sure any error messages refer to the lambda-introducer.  */
  saved_loc = input_location;
  input_location = LAMBDA_EXPR_LOCATION (lambda_expr);

  for (node = LAMBDA_EXPR_CAPTURE_LIST (lambda_expr);
       node;
       node = TREE_CHAIN (node))
    {
      tree field = TREE_PURPOSE (node);
      tree val = TREE_VALUE (node);

      if (field == error_mark_node)
	{
	  expr = error_mark_node;
	  goto out;
	}

      if (DECL_P (val))
	mark_used (val);

      /* Mere mortals can't copy arrays with aggregate initialization, so
	 do some magic to make it work here.  */
      if (TREE_CODE (TREE_TYPE (field)) == ARRAY_TYPE)
	val = build_array_copy (val);
      else if (DECL_NORMAL_CAPTURE_P (field)
	       && TREE_CODE (TREE_TYPE (field)) != REFERENCE_TYPE)
	{
	  /* "the entities that are captured by copy are used to
	     direct-initialize each corresponding non-static data
	     member of the resulting closure object."

	     There's normally no way to express direct-initialization
	     from an element of a CONSTRUCTOR, so we build up a special
	     TARGET_EXPR to bypass the usual copy-initialization.  */
	  val = force_rvalue (val, tf_warning_or_error);
	  if (TREE_CODE (val) == TARGET_EXPR)
	    TARGET_EXPR_DIRECT_INIT_P (val) = true;
	}

      CONSTRUCTOR_APPEND_ELT (elts, DECL_NAME (field), val);
    }

  expr = build_constructor (init_list_type_node, elts);
  CONSTRUCTOR_IS_DIRECT_INIT (expr) = 1;

  /* N2927: "[The closure] class type is not an aggregate."
     But we briefly treat it as an aggregate to make this simpler.  */
  type = LAMBDA_EXPR_CLOSURE (lambda_expr);
  CLASSTYPE_NON_AGGREGATE (type) = 0;
  expr = finish_compound_literal (type, expr, tf_warning_or_error);
  CLASSTYPE_NON_AGGREGATE (type) = 1;

 out:
  input_location = saved_loc;
  return expr;
}

/* Return an initialized RECORD_TYPE for LAMBDA.
   LAMBDA must have its explicit captures already.  */

tree
begin_lambda_type (tree lambda)
{
  tree type;

  {
    /* Unique name.  This is just like an unnamed class, but we cannot use
       make_anon_name because of certain checks against TYPE_ANONYMOUS_P.  */
    tree name;
    name = make_lambda_name ();

    /* Create the new RECORD_TYPE for this lambda.  */
    type = xref_tag (/*tag_code=*/record_type,
                     name,
                     /*scope=*/ts_within_enclosing_non_class,
                     /*template_header_p=*/false);
  }

  /* Designate it as a struct so that we can use aggregate initialization.  */
  CLASSTYPE_DECLARED_CLASS (type) = false;

  /* Cross-reference the expression and the type.  */
  LAMBDA_EXPR_CLOSURE (lambda) = type;
  CLASSTYPE_LAMBDA_EXPR (type) = lambda;

  /* Clear base types.  */
  xref_basetypes (type, /*bases=*/NULL_TREE);

  /* Start the class.  */
  type = begin_class_definition (type);
  if (type == error_mark_node)
    return error_mark_node;

  return type;
}

/* Returns the type to use for the return type of the operator() of a
   closure class.  */

tree
lambda_return_type (tree expr)
{
  if (expr == NULL_TREE)
    return void_type_node;
  if (type_unknown_p (expr)
      || BRACE_ENCLOSED_INITIALIZER_P (expr))
    {
      cxx_incomplete_type_error (expr, TREE_TYPE (expr));
      return void_type_node;
    }
  gcc_checking_assert (!type_dependent_expression_p (expr));
  return cv_unqualified (type_decays_to (unlowered_expr_type (expr)));
}

/* Given a LAMBDA_EXPR or closure type LAMBDA, return the op() of the
   closure type.  */

tree
lambda_function (tree lambda)
{
  tree type;
  if (TREE_CODE (lambda) == LAMBDA_EXPR)
    type = LAMBDA_EXPR_CLOSURE (lambda);
  else
    type = lambda;
  gcc_assert (LAMBDA_TYPE_P (type));
  /* Don't let debug_tree cause instantiation.  */
  if (CLASSTYPE_TEMPLATE_INSTANTIATION (type)
      && !COMPLETE_OR_OPEN_TYPE_P (type))
    return NULL_TREE;
  lambda = lookup_member (type, ansi_opname (CALL_EXPR),
			  /*protect=*/0, /*want_type=*/false,
			  tf_warning_or_error);
  if (lambda)
    lambda = BASELINK_FUNCTIONS (lambda);
  return lambda;
}

/* Returns the type to use for the FIELD_DECL corresponding to the
   capture of EXPR.
   The caller should add REFERENCE_TYPE for capture by reference.  */

tree
lambda_capture_field_type (tree expr)
{
  tree type;
  if (type_dependent_expression_p (expr)
      && !(TREE_TYPE (expr) && TREE_CODE (TREE_TYPE (expr)) == POINTER_TYPE))
    {
      type = cxx_make_type (DECLTYPE_TYPE);
      DECLTYPE_TYPE_EXPR (type) = expr;
      DECLTYPE_FOR_LAMBDA_CAPTURE (type) = true;
      SET_TYPE_STRUCTURAL_EQUALITY (type);
    }
  else
    type = non_reference (unlowered_expr_type (expr));
  return type;
}

/* Insert the deduced return type for an auto function.  */

void
apply_deduced_return_type (tree fco, tree return_type)
{
  tree result;

  if (return_type == error_mark_node)
    return;

  if (LAMBDA_FUNCTION_P (fco))
    {
      tree lambda = CLASSTYPE_LAMBDA_EXPR (current_class_type);
      LAMBDA_EXPR_RETURN_TYPE (lambda) = return_type;
    }

  if (DECL_CONV_FN_P (fco))
    DECL_NAME (fco) = mangle_conv_op_name_for_type (return_type);

  TREE_TYPE (fco) = change_return_type (return_type, TREE_TYPE (fco));

  result = DECL_RESULT (fco);
  if (result == NULL_TREE)
    return;
  if (TREE_TYPE (result) == return_type)
    return;

  /* We already have a DECL_RESULT from start_preparsed_function.
     Now we need to redo the work it and allocate_struct_function
     did to reflect the new type.  */
  gcc_assert (current_function_decl == fco);
  result = build_decl (input_location, RESULT_DECL, NULL_TREE,
		       TYPE_MAIN_VARIANT (return_type));
  DECL_ARTIFICIAL (result) = 1;
  DECL_IGNORED_P (result) = 1;
  cp_apply_type_quals_to_decl (cp_type_quals (return_type),
                               result);

  DECL_RESULT (fco) = result;

  if (!processing_template_decl)
    {
      bool aggr = aggregate_value_p (result, fco);
#ifdef PCC_STATIC_STRUCT_RETURN
      cfun->returns_pcc_struct = aggr;
#endif
      cfun->returns_struct = aggr;
    }

}

/* DECL is a local variable or parameter from the surrounding scope of a
   lambda-expression.  Returns the decltype for a use of the capture field
   for DECL even if it hasn't been captured yet.  */

static tree
capture_decltype (tree decl)
{
  tree lam = CLASSTYPE_LAMBDA_EXPR (DECL_CONTEXT (current_function_decl));
  /* FIXME do lookup instead of list walk? */
  tree cap = value_member (decl, LAMBDA_EXPR_CAPTURE_LIST (lam));
  tree type;

  if (cap)
    type = TREE_TYPE (TREE_PURPOSE (cap));
  else
    switch (LAMBDA_EXPR_DEFAULT_CAPTURE_MODE (lam))
      {
      case CPLD_NONE:
	error ("%qD is not captured", decl);
	return error_mark_node;

      case CPLD_COPY:
	type = TREE_TYPE (decl);
	if (TREE_CODE (type) == REFERENCE_TYPE
	    && TREE_CODE (TREE_TYPE (type)) != FUNCTION_TYPE)
	  type = TREE_TYPE (type);
	break;

      case CPLD_REFERENCE:
	type = TREE_TYPE (decl);
	if (TREE_CODE (type) != REFERENCE_TYPE)
	  type = build_reference_type (TREE_TYPE (decl));
	break;

      default:
	gcc_unreachable ();
      }

  if (TREE_CODE (type) != REFERENCE_TYPE)
    {
      if (!LAMBDA_EXPR_MUTABLE_P (lam))
	type = cp_build_qualified_type (type, (cp_type_quals (type)
					       |TYPE_QUAL_CONST));
      type = build_reference_type (type);
    }
  return type;
}

/* Returns true iff DECL is a lambda capture proxy variable created by
   build_capture_proxy.  */

bool
is_capture_proxy (tree decl)
{
  return (TREE_CODE (decl) == VAR_DECL
	  && DECL_HAS_VALUE_EXPR_P (decl)
	  && !DECL_ANON_UNION_VAR_P (decl)
	  && LAMBDA_FUNCTION_P (DECL_CONTEXT (decl)));
}

/* Returns true iff DECL is a capture proxy for a normal capture
   (i.e. without explicit initializer).  */

bool
is_normal_capture_proxy (tree decl)
{
  if (!is_capture_proxy (decl))
    /* It's not a capture proxy.  */
    return false;

  /* It is a capture proxy, is it a normal capture?  */
  tree val = DECL_VALUE_EXPR (decl);
  if (val == error_mark_node)
    return true;

  gcc_assert (TREE_CODE (val) == COMPONENT_REF);
  val = TREE_OPERAND (val, 1);
  return DECL_NORMAL_CAPTURE_P (val);
}

/* VAR is a capture proxy created by build_capture_proxy; add it to the
   current function, which is the operator() for the appropriate lambda.  */

void
insert_capture_proxy (tree var)
{
  cp_binding_level *b;
  tree stmt_list;

  /* Put the capture proxy in the extra body block so that it won't clash
     with a later local variable.  */
  b = current_binding_level;
  for (;;)
    {
      cp_binding_level *n = b->level_chain;
      if (n->kind == sk_function_parms)
	break;
      b = n;
    }
  pushdecl_with_scope (var, b, false);

  /* And put a DECL_EXPR in the STATEMENT_LIST for the same block.  */
  var = build_stmt (DECL_SOURCE_LOCATION (var), DECL_EXPR, var);
<<<<<<< HEAD
  stmt_list = VEC_index (tree, stmt_list_stack, 1);
=======
  stmt_list = (*stmt_list_stack)[stmt_list_stack->length () - 1 - skip];
>>>>>>> e9c762ec
  gcc_assert (stmt_list);
  append_to_statement_list_force (var, &stmt_list);
}

/* We've just finished processing a lambda; if the containing scope is also
   a lambda, insert any capture proxies that were created while processing
   the nested lambda.  */

void
insert_pending_capture_proxies (void)
{
  tree lam;
  vec<tree, va_gc> *proxies;
  unsigned i;

  if (!current_function_decl || !LAMBDA_FUNCTION_P (current_function_decl))
    return;

  lam = CLASSTYPE_LAMBDA_EXPR (DECL_CONTEXT (current_function_decl));
  proxies = LAMBDA_EXPR_PENDING_PROXIES (lam);
  for (i = 0; i < vec_safe_length (proxies); ++i)
    {
      tree var = (*proxies)[i];
      insert_capture_proxy (var);
    }
  release_tree_vector (LAMBDA_EXPR_PENDING_PROXIES (lam));
  LAMBDA_EXPR_PENDING_PROXIES (lam) = NULL;
}

/* Given REF, a COMPONENT_REF designating a field in the lambda closure,
   return the type we want the proxy to have: the type of the field itself,
   with added const-qualification if the lambda isn't mutable and the
   capture is by value.  */

tree
lambda_proxy_type (tree ref)
{
  tree type;
  if (REFERENCE_REF_P (ref))
    ref = TREE_OPERAND (ref, 0);
  type = TREE_TYPE (ref);
  if (!dependent_type_p (type)
      || (type && TREE_CODE (type) == POINTER_TYPE))
    return type;
  type = cxx_make_type (DECLTYPE_TYPE);
  DECLTYPE_TYPE_EXPR (type) = ref;
  DECLTYPE_FOR_LAMBDA_PROXY (type) = true;
  SET_TYPE_STRUCTURAL_EQUALITY (type);
  return type;
}

/* MEMBER is a capture field in a lambda closure class.  Now that we're
   inside the operator(), build a placeholder var for future lookups and
   debugging.  */

tree
build_capture_proxy (tree member)
{
  tree var, object, fn, closure, name, lam, type;

  closure = DECL_CONTEXT (member);
  fn = lambda_function (closure);
  lam = CLASSTYPE_LAMBDA_EXPR (closure);

  /* The proxy variable forwards to the capture field.  */
  object = build_fold_indirect_ref (DECL_ARGUMENTS (fn));
  object = finish_non_static_data_member (member, object, NULL_TREE);
  if (REFERENCE_REF_P (object))
    object = TREE_OPERAND (object, 0);

  /* Remove the __ inserted by add_capture.  */
  name = get_identifier (IDENTIFIER_POINTER (DECL_NAME (member)) + 2);

  type = lambda_proxy_type (object);
  var = build_decl (input_location, VAR_DECL, name, type);
  SET_DECL_VALUE_EXPR (var, object);
  DECL_HAS_VALUE_EXPR_P (var) = 1;
  DECL_ARTIFICIAL (var) = 1;
  TREE_USED (var) = 1;
  DECL_CONTEXT (var) = fn;

  if (name == this_identifier)
    {
      gcc_assert (LAMBDA_EXPR_THIS_CAPTURE (lam) == member);
      LAMBDA_EXPR_THIS_CAPTURE (lam) = var;
    }

  if (fn == current_function_decl)
    insert_capture_proxy (var);
  else
    vec_safe_push (LAMBDA_EXPR_PENDING_PROXIES (lam), var);

  return var;
}

/* From an ID and INITIALIZER, create a capture (by reference if
   BY_REFERENCE_P is true), add it to the capture-list for LAMBDA,
   and return it.  */

tree
add_capture (tree lambda, tree id, tree initializer, bool by_reference_p,
	     bool explicit_init_p)
{
  char *buf;
  tree type, member, name;

  type = lambda_capture_field_type (initializer);
  if (by_reference_p)
    {
      type = build_reference_type (type);
      if (!real_lvalue_p (initializer))
	error ("cannot capture %qE by reference", initializer);
    }
  else
    /* Capture by copy requires a complete type.  */
    type = complete_type (type);

  /* Add __ to the beginning of the field name so that user code
     won't find the field with name lookup.  We can't just leave the name
     unset because template instantiation uses the name to find
     instantiated fields.  */
  buf = (char *) alloca (IDENTIFIER_LENGTH (id) + 3);
  buf[1] = buf[0] = '_';
  memcpy (buf + 2, IDENTIFIER_POINTER (id),
	  IDENTIFIER_LENGTH (id) + 1);
  name = get_identifier (buf);

  /* If TREE_TYPE isn't set, we're still in the introducer, so check
     for duplicates.  */
  if (!LAMBDA_EXPR_CLOSURE (lambda))
    {
      if (IDENTIFIER_MARKED (name))
	{
	  pedwarn (input_location, 0,
		   "already captured %qD in lambda expression", id);
	  return NULL_TREE;
	}
      IDENTIFIER_MARKED (name) = true;
    }

  /* Make member variable.  */
  member = build_lang_decl (FIELD_DECL, name, type);

  if (!explicit_init_p)
    /* Normal captures are invisible to name lookup but uses are replaced
       with references to the capture field; we implement this by only
       really making them invisible in unevaluated context; see
       qualify_lookup.  For now, let's make explicitly initialized captures
       always visible.  */
    DECL_NORMAL_CAPTURE_P (member) = true;

  if (id == this_identifier)
    LAMBDA_EXPR_THIS_CAPTURE (lambda) = member;

  /* Add it to the appropriate closure class if we've started it.  */
  if (current_class_type
      && current_class_type == LAMBDA_EXPR_CLOSURE (lambda))
    finish_member_declaration (member);

  LAMBDA_EXPR_CAPTURE_LIST (lambda)
    = tree_cons (member, initializer, LAMBDA_EXPR_CAPTURE_LIST (lambda));

  if (LAMBDA_EXPR_CLOSURE (lambda))
    return build_capture_proxy (member);
  /* For explicit captures we haven't started the function yet, so we wait
     and build the proxy from cp_parser_lambda_body.  */
  return NULL_TREE;
}

/* Register all the capture members on the list CAPTURES, which is the
   LAMBDA_EXPR_CAPTURE_LIST for the lambda after the introducer.  */

void
register_capture_members (tree captures)
{
  if (captures == NULL_TREE)
    return;

  register_capture_members (TREE_CHAIN (captures));
  /* We set this in add_capture to avoid duplicates.  */
  IDENTIFIER_MARKED (DECL_NAME (TREE_PURPOSE (captures))) = false;
  finish_member_declaration (TREE_PURPOSE (captures));
}

/* Similar to add_capture, except this works on a stack of nested lambdas.
   BY_REFERENCE_P in this case is derived from the default capture mode.
   Returns the capture for the lambda at the bottom of the stack.  */

tree
add_default_capture (tree lambda_stack, tree id, tree initializer)
{
  bool this_capture_p = (id == this_identifier);

  tree var = NULL_TREE;

  tree saved_class_type = current_class_type;

  tree node;

  for (node = lambda_stack;
       node;
       node = TREE_CHAIN (node))
    {
      tree lambda = TREE_VALUE (node);

      current_class_type = LAMBDA_EXPR_CLOSURE (lambda);
      var = add_capture (lambda,
                            id,
                            initializer,
                            /*by_reference_p=*/
			    (!this_capture_p
			     && (LAMBDA_EXPR_DEFAULT_CAPTURE_MODE (lambda)
				 == CPLD_REFERENCE)),
			    /*explicit_init_p=*/false);
      initializer = convert_from_reference (var);
    }

  current_class_type = saved_class_type;

  return var;
}

/* Return the capture pertaining to a use of 'this' in LAMBDA, in the form of an
   INDIRECT_REF, possibly adding it through default capturing.  */

tree
lambda_expr_this_capture (tree lambda)
{
  tree result;

  tree this_capture = LAMBDA_EXPR_THIS_CAPTURE (lambda);

  /* Try to default capture 'this' if we can.  */
  if (!this_capture
      && LAMBDA_EXPR_DEFAULT_CAPTURE_MODE (lambda) != CPLD_NONE)
    {
      tree lambda_stack = NULL_TREE;
      tree init = NULL_TREE;

      /* If we are in a lambda function, we can move out until we hit:
           1. a non-lambda function or NSDMI,
           2. a lambda function capturing 'this', or
           3. a non-default capturing lambda function.  */
      for (tree tlambda = lambda; ;)
	{
          lambda_stack = tree_cons (NULL_TREE,
                                    tlambda,
                                    lambda_stack);

	  if (LAMBDA_EXPR_EXTRA_SCOPE (tlambda)
	      && TREE_CODE (LAMBDA_EXPR_EXTRA_SCOPE (tlambda)) == FIELD_DECL)
	    {
	      /* In an NSDMI, we don't have a function to look up the decl in,
		 but the fake 'this' pointer that we're using for parsing is
		 in scope_chain.  */
	      init = scope_chain->x_current_class_ptr;
	      gcc_checking_assert
		(init && (TREE_TYPE (TREE_TYPE (init))
			  == current_nonlambda_class_type ()));
	      break;
	    }

	  tree closure_decl = TYPE_NAME (LAMBDA_EXPR_CLOSURE (tlambda));
	  tree containing_function = decl_function_context (closure_decl);

	  if (containing_function == NULL_TREE)
	    /* We ran out of scopes; there's no 'this' to capture.  */
	    break;

	  if (!LAMBDA_FUNCTION_P (containing_function))
	    {
	      /* We found a non-lambda function.  */
	      if (DECL_NONSTATIC_MEMBER_FUNCTION_P (containing_function))
		/* First parameter is 'this'.  */
		init = DECL_ARGUMENTS (containing_function);
	      break;
	    }

	  tlambda
            = CLASSTYPE_LAMBDA_EXPR (DECL_CONTEXT (containing_function));

          if (LAMBDA_EXPR_THIS_CAPTURE (tlambda))
	    {
	      /* An outer lambda has already captured 'this'.  */
	      init = LAMBDA_EXPR_THIS_CAPTURE (tlambda);
	      break;
	    }

	  if (LAMBDA_EXPR_DEFAULT_CAPTURE_MODE (tlambda) == CPLD_NONE)
	    /* An outer lambda won't let us capture 'this'.  */
	    break;
	}

      if (init)
	this_capture = add_default_capture (lambda_stack,
					    /*id=*/this_identifier,
					    init);
    }

  if (!this_capture)
    {
      /* In unevaluated context this isn't an odr-use, so just return the
	 nearest 'this'.  */
      if (cp_unevaluated_operand)
	return lookup_name (this_identifier);

      error ("%<this%> was not captured for this lambda function");
      result = error_mark_node;
    }
  else
    {
      /* To make sure that current_class_ref is for the lambda.  */
      gcc_assert (TYPE_MAIN_VARIANT (TREE_TYPE (current_class_ref))
		  == LAMBDA_EXPR_CLOSURE (lambda));

      result = this_capture;

      /* If 'this' is captured, each use of 'this' is transformed into an
	 access to the corresponding unnamed data member of the closure
	 type cast (_expr.cast_ 5.4) to the type of 'this'. [ The cast
	 ensures that the transformed expression is an rvalue. ] */
      result = rvalue (result);
    }

  return result;
}

/* We don't want to capture 'this' until we know we need it, i.e. after
   overload resolution has chosen a non-static member function.  At that
   point we call this function to turn a dummy object into a use of the
   'this' capture.  */

tree
maybe_resolve_dummy (tree object)
{
  if (!is_dummy_object (object))
    return object;

  tree type = TYPE_MAIN_VARIANT (TREE_TYPE (object));
  gcc_assert (TREE_CODE (type) != POINTER_TYPE);

  if (type != current_class_type
      && current_class_type
      && LAMBDA_TYPE_P (current_class_type))
    {
      /* In a lambda, need to go through 'this' capture.  */
      tree lam = CLASSTYPE_LAMBDA_EXPR (current_class_type);
      tree cap = lambda_expr_this_capture (lam);
      object = build_x_indirect_ref (EXPR_LOCATION (object), cap,
				     RO_NULL, tf_warning_or_error);
    }

  return object;
}

/* Returns the method basetype of the innermost non-lambda function, or
   NULL_TREE if none.  */

tree
nonlambda_method_basetype (void)
{
  tree fn, type;
  if (!current_class_ref)
    return NULL_TREE;

  type = current_class_type;
  if (!LAMBDA_TYPE_P (type))
    return type;

  /* Find the nearest enclosing non-lambda function.  */
  fn = TYPE_NAME (type);
  do
    fn = decl_function_context (fn);
  while (fn && LAMBDA_FUNCTION_P (fn));

  if (!fn || !DECL_NONSTATIC_MEMBER_FUNCTION_P (fn))
    return NULL_TREE;

  return TYPE_METHOD_BASETYPE (TREE_TYPE (fn));
}

/* If the closure TYPE has a static op(), also add a conversion to function
   pointer.  */

void
maybe_add_lambda_conv_op (tree type)
{
  bool nested = (current_function_decl != NULL_TREE);
  tree callop = lambda_function (type);
  tree rettype, name, fntype, fn, body, compound_stmt;
  tree thistype, stattype, statfn, convfn, call, arg;
  vec<tree, va_gc> *argvec;

  if (LAMBDA_EXPR_CAPTURE_LIST (CLASSTYPE_LAMBDA_EXPR (type)) != NULL_TREE)
    return;

  if (processing_template_decl)
    return;

  stattype = build_function_type (TREE_TYPE (TREE_TYPE (callop)),
				  FUNCTION_ARG_CHAIN (callop));

  /* First build up the conversion op.  */

  rettype = build_pointer_type (stattype);
  name = mangle_conv_op_name_for_type (rettype);
  thistype = cp_build_qualified_type (type, TYPE_QUAL_CONST);
  fntype = build_method_type_directly (thistype, rettype, void_list_node);
  fn = convfn = build_lang_decl (FUNCTION_DECL, name, fntype);
  DECL_SOURCE_LOCATION (fn) = DECL_SOURCE_LOCATION (callop);

  if (TARGET_PTRMEMFUNC_VBIT_LOCATION == ptrmemfunc_vbit_in_pfn
      && DECL_ALIGN (fn) < 2 * BITS_PER_UNIT)
    DECL_ALIGN (fn) = 2 * BITS_PER_UNIT;

  SET_OVERLOADED_OPERATOR_CODE (fn, TYPE_EXPR);
  grokclassfn (type, fn, NO_SPECIAL);
  set_linkage_according_to_type (type, fn);
  rest_of_decl_compilation (fn, toplevel_bindings_p (), at_eof);
  DECL_IN_AGGR_P (fn) = 1;
  DECL_ARTIFICIAL (fn) = 1;
  DECL_NOT_REALLY_EXTERN (fn) = 1;
  DECL_DECLARED_INLINE_P (fn) = 1;
  DECL_ARGUMENTS (fn) = build_this_parm (fntype, TYPE_QUAL_CONST);
  if (nested)
    DECL_INTERFACE_KNOWN (fn) = 1;

  add_method (type, fn, NULL_TREE);

  /* Generic thunk code fails for varargs; we'll complain in mark_used if
     the conversion op is used.  */
  if (varargs_function_p (callop))
    {
      DECL_DELETED_FN (fn) = 1;
      return;
    }

  /* Now build up the thunk to be returned.  */

  name = get_identifier ("_FUN");
  fn = statfn = build_lang_decl (FUNCTION_DECL, name, stattype);
  DECL_SOURCE_LOCATION (fn) = DECL_SOURCE_LOCATION (callop);
  if (TARGET_PTRMEMFUNC_VBIT_LOCATION == ptrmemfunc_vbit_in_pfn
      && DECL_ALIGN (fn) < 2 * BITS_PER_UNIT)
    DECL_ALIGN (fn) = 2 * BITS_PER_UNIT;
  grokclassfn (type, fn, NO_SPECIAL);
  set_linkage_according_to_type (type, fn);
  rest_of_decl_compilation (fn, toplevel_bindings_p (), at_eof);
  DECL_IN_AGGR_P (fn) = 1;
  DECL_ARTIFICIAL (fn) = 1;
  DECL_NOT_REALLY_EXTERN (fn) = 1;
  DECL_DECLARED_INLINE_P (fn) = 1;
  DECL_STATIC_FUNCTION_P (fn) = 1;
  DECL_ARGUMENTS (fn) = copy_list (DECL_CHAIN (DECL_ARGUMENTS (callop)));
  for (arg = DECL_ARGUMENTS (fn); arg; arg = DECL_CHAIN (arg))
    DECL_CONTEXT (arg) = fn;
  if (nested)
    DECL_INTERFACE_KNOWN (fn) = 1;

  add_method (type, fn, NULL_TREE);

  if (nested)
    push_function_context ();
  else
    /* Still increment function_depth so that we don't GC in the
       middle of an expression.  */
    ++function_depth;

  /* Generate the body of the thunk.  */

  start_preparsed_function (statfn, NULL_TREE,
			    SF_PRE_PARSED | SF_INCLASS_INLINE);
  if (DECL_ONE_ONLY (statfn))
    {
      /* Put the thunk in the same comdat group as the call op.  */
      symtab_add_to_same_comdat_group
	 ((symtab_node) cgraph_get_create_node (statfn),
          (symtab_node) cgraph_get_create_node (callop));
    }
  body = begin_function_body ();
  compound_stmt = begin_compound_stmt (0);

  arg = build1 (NOP_EXPR, TREE_TYPE (DECL_ARGUMENTS (callop)),
		null_pointer_node);
  argvec = make_tree_vector ();
  argvec->quick_push (arg);
  for (arg = DECL_ARGUMENTS (statfn); arg; arg = DECL_CHAIN (arg))
    {
      mark_exp_read (arg);
      vec_safe_push (argvec, arg);
    }
  call = build_call_a (callop, argvec->length (), argvec->address ());
  CALL_FROM_THUNK_P (call) = 1;
  if (MAYBE_CLASS_TYPE_P (TREE_TYPE (call)))
    call = build_cplus_new (TREE_TYPE (call), call, tf_warning_or_error);
  call = convert_from_reference (call);
  finish_return_stmt (call);

  finish_compound_stmt (compound_stmt);
  finish_function_body (body);

  expand_or_defer_fn (finish_function (2));

  /* Generate the body of the conversion op.  */

  start_preparsed_function (convfn, NULL_TREE,
			    SF_PRE_PARSED | SF_INCLASS_INLINE);
  body = begin_function_body ();
  compound_stmt = begin_compound_stmt (0);

  /* decl_needed_p needs to see that it's used.  */
  TREE_USED (statfn) = 1;
<<<<<<< HEAD
  finish_return_stmt (decay_conversion (statfn));
=======
  finish_return_stmt (decay_conversion (statfn, tf_warning_or_error));
>>>>>>> e9c762ec

  finish_compound_stmt (compound_stmt);
  finish_function_body (body);

  expand_or_defer_fn (finish_function (2));

  if (nested)
    pop_function_context ();
  else
    --function_depth;
}

/* Returns true iff VAL is a lambda-related declaration which should
   be ignored by unqualified lookup.  */

bool
is_lambda_ignored_entity (tree val)
{
  /* In unevaluated context, look past normal capture proxies.  */
  if (cp_unevaluated_operand && is_normal_capture_proxy (val))
    return true;

  /* Always ignore lambda fields, their names are only for debugging.  */
  if (TREE_CODE (val) == FIELD_DECL
      && CLASSTYPE_LAMBDA_EXPR (DECL_CONTEXT (val)))
    return true;

  /* None of the lookups that use qualify_lookup want the op() from the
     lambda; they want the one from the enclosing class.  */
  if (TREE_CODE (val) == FUNCTION_DECL && LAMBDA_FUNCTION_P (val))
    return true;

  return false;
}

#include "gt-cp-semantics.h"<|MERGE_RESOLUTION|>--- conflicted
+++ resolved
@@ -1574,7 +1574,9 @@
       else
 	{
 	  /* Set the cv qualifiers.  */
-	  int quals = cp_type_quals (TREE_TYPE (object));
+	  int quals = (current_class_ref
+		       ? cp_type_quals (TREE_TYPE (current_class_ref))
+		       : TYPE_UNQUALIFIED);
 
 	  if (DECL_MUTABLE_P (decl))
 	    quals &= ~TYPE_QUAL_CONST;
@@ -2482,8 +2484,7 @@
   tree decl;
 
   decl = fname_decl (input_location, C_RID_CODE (id), id);
-  if (processing_template_decl && current_function_decl
-      && decl != error_mark_node)
+  if (processing_template_decl && current_function_decl)
     decl = DECL_NAME (decl);
   return decl;
 }
@@ -5040,7 +5041,7 @@
 	}
       stmt = build2 (OMP_ATOMIC, void_type_node, integer_zero_node, stmt);
     }
-  finish_expr_stmt (stmt);
+  add_stmt (stmt);
 }
 
 void
@@ -6046,23 +6047,14 @@
   return ok;
 }
 
-<<<<<<< HEAD
-/* VEC is a vector of constructor elements built up for the base and member
-=======
 /* V is a vector of constructor elements built up for the base and member
->>>>>>> e9c762ec
    initializers of a constructor for TYPE.  They need to be in increasing
    offset order, which they might not be yet if TYPE has a primary base
    which is not first in the base-clause or a vptr and at least one base
    all of which are non-primary.  */
 
-<<<<<<< HEAD
-static VEC(constructor_elt,gc) *
-sort_constexpr_mem_initializers (tree type, VEC(constructor_elt,gc) *vec)
-=======
 static vec<constructor_elt, va_gc> *
 sort_constexpr_mem_initializers (tree type, vec<constructor_elt, va_gc> *v)
->>>>>>> e9c762ec
 {
   tree pri = CLASSTYPE_PRIMARY_BINFO (type);
   tree field_type;
@@ -6074,14 +6066,6 @@
   else if (TYPE_CONTAINS_VPTR_P (type))
     field_type = vtbl_ptr_type_node;
   else
-<<<<<<< HEAD
-    return vec;
-
-  /* Find the element for the primary base or vptr and move it to the
-     beginning of the vec.  */
-  for (i = 0; ; ++i)
-    if (TREE_TYPE (VEC_index (constructor_elt, vec, i)->index) == field_type)
-=======
     return v;
 
   /* Find the element for the primary base or vptr and move it to the
@@ -6089,20 +6073,10 @@
   vec<constructor_elt, va_gc> &vref = *v;
   for (i = 0; ; ++i)
     if (TREE_TYPE (vref[i].index) == field_type)
->>>>>>> e9c762ec
       break;
 
   if (i > 0)
     {
-<<<<<<< HEAD
-      elt = *VEC_index (constructor_elt, vec, i);
-      for (; i > 0; --i)
-	VEC_replace (constructor_elt, vec, i,
-		     VEC_index (constructor_elt, vec, i-1));
-      VEC_replace (constructor_elt, vec, 0, &elt);
-    }
-  return vec;
-=======
       elt = vref[i];
       for (; i > 0; --i)
 	vref[i] = vref[i-1];
@@ -6110,7 +6084,6 @@
     }
 
   return v;
->>>>>>> e9c762ec
 }
 
 /* Build compile-time evalable representations of member-initializer list
@@ -7283,11 +7256,7 @@
 	  constructor_elt *inner = base_field_constructor_elt (n, ce->index);
 	  inner->value = elt;
 	}
-<<<<<<< HEAD
-      else if (TREE_CODE (ce->index) == NOP_EXPR)
-=======
       else if (ce->index && TREE_CODE (ce->index) == NOP_EXPR)
->>>>>>> e9c762ec
 	{
 	  /* This is an initializer for an empty base; now that we've
 	     checked that it's constant, we can ignore it.  */
@@ -7608,17 +7577,15 @@
 	    }
 	}
     }
-  /* *(foo *)fooarrptr => (*fooarrptr)[0] */
+  /* *(foo *)fooarrptreturn> (*fooarrptr)[0] */
   else if (TREE_CODE (TREE_TYPE (subtype)) == ARRAY_TYPE
 	   && (same_type_ignoring_top_level_qualifiers_p
 	       (type, TREE_TYPE (TREE_TYPE (subtype)))))
     {
       tree type_domain;
       tree min_val = size_zero_node;
-      tree newsub = cxx_fold_indirect_ref (loc, TREE_TYPE (subtype), sub, NULL);
-      if (newsub)
-	sub = newsub;
-      else
+      sub = cxx_fold_indirect_ref (loc, TREE_TYPE (subtype), sub, NULL);
+      if (!sub)
 	sub = build1_loc (loc, INDIRECT_REF, TREE_TYPE (subtype), sub);
       type_domain = TYPE_DOMAIN (TREE_TYPE (sub));
       if (type_domain && TYPE_MIN_VALUE (type_domain))
@@ -7655,6 +7622,11 @@
     {
       tree sub = op0;
       STRIP_NOPS (sub);
+      if (TREE_CODE (sub) == POINTER_PLUS_EXPR)
+	{
+	  sub = TREE_OPERAND (sub, 0);
+	  STRIP_NOPS (sub);
+	}
       if (TREE_CODE (sub) == ADDR_EXPR)
 	{
 	  /* We couldn't fold to a constant value.  Make sure it's not
@@ -7959,11 +7931,7 @@
 	  {
 	    /* Check that the LHS is constant and then discard it.  */
 	    cxx_eval_constant_expression (call, op0, allow_non_constant,
-<<<<<<< HEAD
-					  false, non_constant_p);
-=======
 					  false, non_constant_p, overflow_p);
->>>>>>> e9c762ec
 	    op1 = TREE_OPERAND (t, 1);
 	    r = cxx_eval_constant_expression (call, op1, allow_non_constant,
 					      addr, non_constant_p, overflow_p);
@@ -8859,12 +8827,6 @@
 	}
       return false;
 
-    case OMP_ATOMIC:
-    case OMP_ATOMIC_READ:
-    case OMP_ATOMIC_CAPTURE_OLD:
-    case OMP_ATOMIC_CAPTURE_NEW:
-      return false;
-
     default:
       if (objc_is_property_ref (t))
 	return false;
@@ -9084,8 +9046,7 @@
 lambda_capture_field_type (tree expr)
 {
   tree type;
-  if (type_dependent_expression_p (expr)
-      && !(TREE_TYPE (expr) && TREE_CODE (TREE_TYPE (expr)) == POINTER_TYPE))
+  if (type_dependent_expression_p (expr))
     {
       type = cxx_make_type (DECLTYPE_TYPE);
       DECLTYPE_TYPE_EXPR (type) = expr;
@@ -9235,12 +9196,13 @@
 insert_capture_proxy (tree var)
 {
   cp_binding_level *b;
+  int skip;
   tree stmt_list;
 
   /* Put the capture proxy in the extra body block so that it won't clash
      with a later local variable.  */
   b = current_binding_level;
-  for (;;)
+  for (skip = 0; ; ++skip)
     {
       cp_binding_level *n = b->level_chain;
       if (n->kind == sk_function_parms)
@@ -9251,11 +9213,7 @@
 
   /* And put a DECL_EXPR in the STATEMENT_LIST for the same block.  */
   var = build_stmt (DECL_SOURCE_LOCATION (var), DECL_EXPR, var);
-<<<<<<< HEAD
-  stmt_list = VEC_index (tree, stmt_list_stack, 1);
-=======
   stmt_list = (*stmt_list_stack)[stmt_list_stack->length () - 1 - skip];
->>>>>>> e9c762ec
   gcc_assert (stmt_list);
   append_to_statement_list_force (var, &stmt_list);
 }
@@ -9297,8 +9255,7 @@
   if (REFERENCE_REF_P (ref))
     ref = TREE_OPERAND (ref, 0);
   type = TREE_TYPE (ref);
-  if (!dependent_type_p (type)
-      || (type && TREE_CODE (type) == POINTER_TYPE))
+  if (!dependent_type_p (type))
     return type;
   type = cxx_make_type (DECLTYPE_TYPE);
   DECLTYPE_TYPE_EXPR (type) = ref;
@@ -9768,11 +9725,7 @@
 
   /* decl_needed_p needs to see that it's used.  */
   TREE_USED (statfn) = 1;
-<<<<<<< HEAD
-  finish_return_stmt (decay_conversion (statfn));
-=======
   finish_return_stmt (decay_conversion (statfn, tf_warning_or_error));
->>>>>>> e9c762ec
 
   finish_compound_stmt (compound_stmt);
   finish_function_body (body);
