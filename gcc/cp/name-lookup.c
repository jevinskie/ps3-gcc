/* Definitions for C++ name lookup routines.
   Copyright (C) 2003-2014 Free Software Foundation, Inc.
   Contributed by Gabriel Dos Reis <gdr@integrable-solutions.net>

This file is part of GCC.

GCC is free software; you can redistribute it and/or modify
it under the terms of the GNU General Public License as published by
the Free Software Foundation; either version 3, or (at your option)
any later version.

GCC is distributed in the hope that it will be useful,
but WITHOUT ANY WARRANTY; without even the implied warranty of
MERCHANTABILITY or FITNESS FOR A PARTICULAR PURPOSE.  See the
GNU General Public License for more details.

You should have received a copy of the GNU General Public License
along with GCC; see the file COPYING3.  If not see
<http://www.gnu.org/licenses/>.  */

#include "config.h"
#include "system.h"
#include "coretypes.h"
#include "tm.h"
#include "flags.h"
#include "tree.h"
#include "stringpool.h"
#include "print-tree.h"
#include "attribs.h"
#include "cp-tree.h"
#include "name-lookup.h"
#include "timevar.h"
#include "diagnostic-core.h"
#include "intl.h"
#include "debug.h"
#include "c-family/c-pragma.h"
#include "params.h"
#include "pointer-set.h"

/* The bindings for a particular name in a particular scope.  */

struct scope_binding {
  tree value;
  tree type;
};
#define EMPTY_SCOPE_BINDING { NULL_TREE, NULL_TREE }

static cp_binding_level *innermost_nonclass_level (void);
static cxx_binding *binding_for_name (cp_binding_level *, tree);
static tree push_overloaded_decl (tree, int, bool);
static bool lookup_using_namespace (tree, struct scope_binding *, tree,
				    tree, int);
static bool qualified_lookup_using_namespace (tree, tree,
					      struct scope_binding *, int);
static tree lookup_type_current_level (tree);
static tree push_using_directive (tree);
static tree lookup_extern_c_fun_in_all_ns (tree);
static void diagnose_name_conflict (tree, tree);

/* The :: namespace.  */

tree global_namespace;

/* The name of the anonymous namespace, throughout this translation
   unit.  */
static GTY(()) tree anonymous_namespace_name;

/* Initialize anonymous_namespace_name if necessary, and return it.  */

static tree
get_anonymous_namespace_name (void)
{
  if (!anonymous_namespace_name)
    {
      /* We used to use get_file_function_name here, but that isn't
	 necessary now that anonymous namespace typeinfos
	 are !TREE_PUBLIC, and thus compared by address.  */
      /* The demangler expects anonymous namespaces to be called
	 something starting with '_GLOBAL__N_'.  */
      anonymous_namespace_name = get_identifier ("_GLOBAL__N_1");
    }
  return anonymous_namespace_name;
}

/* Compute the chain index of a binding_entry given the HASH value of its
   name and the total COUNT of chains.  COUNT is assumed to be a power
   of 2.  */

#define ENTRY_INDEX(HASH, COUNT) (((HASH) >> 3) & ((COUNT) - 1))

/* A free list of "binding_entry"s awaiting for re-use.  */

static GTY((deletable)) binding_entry free_binding_entry = NULL;

/* Create a binding_entry object for (NAME, TYPE).  */

static inline binding_entry
binding_entry_make (tree name, tree type)
{
  binding_entry entry;

  if (free_binding_entry)
    {
      entry = free_binding_entry;
      free_binding_entry = entry->chain;
    }
  else
    entry = ggc_alloc_binding_entry_s ();

  entry->name = name;
  entry->type = type;
  entry->chain = NULL;

  return entry;
}

/* Put ENTRY back on the free list.  */
#if 0
static inline void
binding_entry_free (binding_entry entry)
{
  entry->name = NULL;
  entry->type = NULL;
  entry->chain = free_binding_entry;
  free_binding_entry = entry;
}
#endif

/* The datatype used to implement the mapping from names to types at
   a given scope.  */
struct GTY(()) binding_table_s {
  /* Array of chains of "binding_entry"s  */
  binding_entry * GTY((length ("%h.chain_count"))) chain;

  /* The number of chains in this table.  This is the length of the
     member "chain" considered as an array.  */
  size_t chain_count;

  /* Number of "binding_entry"s in this table.  */
  size_t entry_count;
};

/* Construct TABLE with an initial CHAIN_COUNT.  */

static inline void
binding_table_construct (binding_table table, size_t chain_count)
{
  table->chain_count = chain_count;
  table->entry_count = 0;
  table->chain = ggc_alloc_cleared_vec_binding_entry (table->chain_count);
}

/* Make TABLE's entries ready for reuse.  */
#if 0
static void
binding_table_free (binding_table table)
{
  size_t i;
  size_t count;

  if (table == NULL)
    return;

  for (i = 0, count = table->chain_count; i < count; ++i)
    {
      binding_entry temp = table->chain[i];
      while (temp != NULL)
	{
	  binding_entry entry = temp;
	  temp = entry->chain;
	  binding_entry_free (entry);
	}
      table->chain[i] = NULL;
    }
  table->entry_count = 0;
}
#endif

/* Allocate a table with CHAIN_COUNT, assumed to be a power of two.  */

static inline binding_table
binding_table_new (size_t chain_count)
{
  binding_table table = ggc_alloc_binding_table_s ();
  table->chain = NULL;
  binding_table_construct (table, chain_count);
  return table;
}

/* Expand TABLE to twice its current chain_count.  */

static void
binding_table_expand (binding_table table)
{
  const size_t old_chain_count = table->chain_count;
  const size_t old_entry_count = table->entry_count;
  const size_t new_chain_count = 2 * old_chain_count;
  binding_entry *old_chains = table->chain;
  size_t i;

  binding_table_construct (table, new_chain_count);
  for (i = 0; i < old_chain_count; ++i)
    {
      binding_entry entry = old_chains[i];
      for (; entry != NULL; entry = old_chains[i])
	{
	  const unsigned int hash = IDENTIFIER_HASH_VALUE (entry->name);
	  const size_t j = ENTRY_INDEX (hash, new_chain_count);

	  old_chains[i] = entry->chain;
	  entry->chain = table->chain[j];
	  table->chain[j] = entry;
	}
    }
  table->entry_count = old_entry_count;
}

/* Insert a binding for NAME to TYPE into TABLE.  */

static void
binding_table_insert (binding_table table, tree name, tree type)
{
  const unsigned int hash = IDENTIFIER_HASH_VALUE (name);
  const size_t i = ENTRY_INDEX (hash, table->chain_count);
  binding_entry entry = binding_entry_make (name, type);

  entry->chain = table->chain[i];
  table->chain[i] = entry;
  ++table->entry_count;

  if (3 * table->chain_count < 5 * table->entry_count)
    binding_table_expand (table);
}

/* Return the binding_entry, if any, that maps NAME.  */

binding_entry
binding_table_find (binding_table table, tree name)
{
  const unsigned int hash = IDENTIFIER_HASH_VALUE (name);
  binding_entry entry = table->chain[ENTRY_INDEX (hash, table->chain_count)];

  while (entry != NULL && entry->name != name)
    entry = entry->chain;

  return entry;
}

/* Apply PROC -- with DATA -- to all entries in TABLE.  */

void
binding_table_foreach (binding_table table, bt_foreach_proc proc, void *data)
{
  size_t chain_count;
  size_t i;

  if (!table)
    return;

  chain_count = table->chain_count;
  for (i = 0; i < chain_count; ++i)
    {
      binding_entry entry = table->chain[i];
      for (; entry != NULL; entry = entry->chain)
	proc (entry, data);
    }
}

#ifndef ENABLE_SCOPE_CHECKING
#  define ENABLE_SCOPE_CHECKING 0
#else
#  define ENABLE_SCOPE_CHECKING 1
#endif

/* A free list of "cxx_binding"s, connected by their PREVIOUS.  */

static GTY((deletable)) cxx_binding *free_bindings;

/* Initialize VALUE and TYPE field for BINDING, and set the PREVIOUS
   field to NULL.  */

static inline void
cxx_binding_init (cxx_binding *binding, tree value, tree type)
{
  binding->value = value;
  binding->type = type;
  binding->previous = NULL;
}

/* (GC)-allocate a binding object with VALUE and TYPE member initialized.  */

static cxx_binding *
cxx_binding_make (tree value, tree type)
{
  cxx_binding *binding;
  if (free_bindings)
    {
      binding = free_bindings;
      free_bindings = binding->previous;
    }
  else
    binding = ggc_alloc_cxx_binding ();

  cxx_binding_init (binding, value, type);

  return binding;
}

/* Put BINDING back on the free list.  */

static inline void
cxx_binding_free (cxx_binding *binding)
{
  binding->scope = NULL;
  binding->previous = free_bindings;
  free_bindings = binding;
}

/* Create a new binding for NAME (with the indicated VALUE and TYPE
   bindings) in the class scope indicated by SCOPE.  */

static cxx_binding *
new_class_binding (tree name, tree value, tree type, cp_binding_level *scope)
{
  cp_class_binding cb = {cxx_binding_make (value, type), name};
  cxx_binding *binding = cb.base;
  vec_safe_push (scope->class_shadowed, cb);
  binding->scope = scope;
  return binding;
}

/* Make DECL the innermost binding for ID.  The LEVEL is the binding
   level at which this declaration is being bound.  */

static void
push_binding (tree id, tree decl, cp_binding_level* level)
{
  cxx_binding *binding;

  if (level != class_binding_level)
    {
      binding = cxx_binding_make (decl, NULL_TREE);
      binding->scope = level;
    }
  else
    binding = new_class_binding (id, decl, /*type=*/NULL_TREE, level);

  /* Now, fill in the binding information.  */
  binding->previous = IDENTIFIER_BINDING (id);
  INHERITED_VALUE_BINDING_P (binding) = 0;
  LOCAL_BINDING_P (binding) = (level != class_binding_level);

  /* And put it on the front of the list of bindings for ID.  */
  IDENTIFIER_BINDING (id) = binding;
}

/* Remove the binding for DECL which should be the innermost binding
   for ID.  */

void
pop_binding (tree id, tree decl)
{
  cxx_binding *binding;

  if (id == NULL_TREE)
    /* It's easiest to write the loops that call this function without
       checking whether or not the entities involved have names.  We
       get here for such an entity.  */
    return;

  /* Get the innermost binding for ID.  */
  binding = IDENTIFIER_BINDING (id);

  /* The name should be bound.  */
  gcc_assert (binding != NULL);

  /* The DECL will be either the ordinary binding or the type
     binding for this identifier.  Remove that binding.  */
  if (binding->value == decl)
    binding->value = NULL_TREE;
  else
    {
      gcc_assert (binding->type == decl);
      binding->type = NULL_TREE;
    }

  if (!binding->value && !binding->type)
    {
      /* We're completely done with the innermost binding for this
	 identifier.  Unhook it from the list of bindings.  */
      IDENTIFIER_BINDING (id) = binding->previous;

      /* Add it to the free list.  */
      cxx_binding_free (binding);
    }
}

<<<<<<< HEAD
=======
/* Remove the bindings for the decls of the current level and leave
   the current scope.  */

void
pop_bindings_and_leave_scope (void)
{
  for (tree t = getdecls (); t; t = DECL_CHAIN (t))
    pop_binding (DECL_NAME (t), t);
  leave_scope ();
}

>>>>>>> a7aa3838
/* Strip non dependent using declarations. If DECL is dependent,
   surreptitiously create a typename_type and return it.  */

tree
strip_using_decl (tree decl)
{
  if (decl == NULL_TREE)
    return NULL_TREE;

  while (TREE_CODE (decl) == USING_DECL && !DECL_DEPENDENT_P (decl))
    decl = USING_DECL_DECLS (decl);

  if (TREE_CODE (decl) == USING_DECL && DECL_DEPENDENT_P (decl)
      && USING_DECL_TYPENAME_P (decl))
    {
      /* We have found a type introduced by a using
	 declaration at class scope that refers to a dependent
	 type.
	     
	 using typename :: [opt] nested-name-specifier unqualified-id ;
      */
      decl = make_typename_type (TREE_TYPE (decl),
				 DECL_NAME (decl),
				 typename_type, tf_error);
      if (decl != error_mark_node)
	decl = TYPE_NAME (decl);
    }

  return decl;
}

/* BINDING records an existing declaration for a name in the current scope.
   But, DECL is another declaration for that same identifier in the
   same scope.  This is the `struct stat' hack whereby a non-typedef
   class name or enum-name can be bound at the same level as some other
   kind of entity.
   3.3.7/1

     A class name (9.1) or enumeration name (7.2) can be hidden by the
     name of an object, function, or enumerator declared in the same scope.
     If a class or enumeration name and an object, function, or enumerator
     are declared in the same scope (in any order) with the same name, the
     class or enumeration name is hidden wherever the object, function, or
     enumerator name is visible.

   It's the responsibility of the caller to check that
   inserting this name is valid here.  Returns nonzero if the new binding
   was successful.  */

static bool
supplement_binding_1 (cxx_binding *binding, tree decl)
{
  tree bval = binding->value;
  bool ok = true;
  tree target_bval = strip_using_decl (bval);
  tree target_decl = strip_using_decl (decl);

  if (TREE_CODE (target_decl) == TYPE_DECL && DECL_ARTIFICIAL (target_decl)
      && target_decl != target_bval
      && (TREE_CODE (target_bval) != TYPE_DECL
	  /* We allow pushing an enum multiple times in a class
	     template in order to handle late matching of underlying
	     type on an opaque-enum-declaration followed by an
	     enum-specifier.  */
	  || (processing_template_decl
	      && TREE_CODE (TREE_TYPE (target_decl)) == ENUMERAL_TYPE
	      && TREE_CODE (TREE_TYPE (target_bval)) == ENUMERAL_TYPE
	      && (dependent_type_p (ENUM_UNDERLYING_TYPE
				    (TREE_TYPE (target_decl)))
		  || dependent_type_p (ENUM_UNDERLYING_TYPE
				       (TREE_TYPE (target_bval)))))))
    /* The new name is the type name.  */
    binding->type = decl;
  else if (/* TARGET_BVAL is null when push_class_level_binding moves
	      an inherited type-binding out of the way to make room
	      for a new value binding.  */
	   !target_bval
	   /* TARGET_BVAL is error_mark_node when TARGET_DECL's name
	      has been used in a non-class scope prior declaration.
	      In that case, we should have already issued a
	      diagnostic; for graceful error recovery purpose, pretend
	      this was the intended declaration for that name.  */
	   || target_bval == error_mark_node
	   /* If TARGET_BVAL is anticipated but has not yet been
	      declared, pretend it is not there at all.  */
	   || (TREE_CODE (target_bval) == FUNCTION_DECL
	       && DECL_ANTICIPATED (target_bval)
	       && !DECL_HIDDEN_FRIEND_P (target_bval)))
    binding->value = decl;
  else if (TREE_CODE (target_bval) == TYPE_DECL
	   && DECL_ARTIFICIAL (target_bval)
	   && target_decl != target_bval
	   && (TREE_CODE (target_decl) != TYPE_DECL
	       || same_type_p (TREE_TYPE (target_decl),
			       TREE_TYPE (target_bval))))
    {
      /* The old binding was a type name.  It was placed in
	 VALUE field because it was thought, at the point it was
	 declared, to be the only entity with such a name.  Move the
	 type name into the type slot; it is now hidden by the new
	 binding.  */
      binding->type = bval;
      binding->value = decl;
      binding->value_is_inherited = false;
    }
  else if (TREE_CODE (target_bval) == TYPE_DECL
	   && TREE_CODE (target_decl) == TYPE_DECL
	   && DECL_NAME (target_decl) == DECL_NAME (target_bval)
	   && binding->scope->kind != sk_class
	   && (same_type_p (TREE_TYPE (target_decl), TREE_TYPE (target_bval))
	       /* If either type involves template parameters, we must
		  wait until instantiation.  */
	       || uses_template_parms (TREE_TYPE (target_decl))
	       || uses_template_parms (TREE_TYPE (target_bval))))
    /* We have two typedef-names, both naming the same type to have
       the same name.  In general, this is OK because of:

	 [dcl.typedef]

	 In a given scope, a typedef specifier can be used to redefine
	 the name of any type declared in that scope to refer to the
	 type to which it already refers.

       However, in class scopes, this rule does not apply due to the
       stricter language in [class.mem] prohibiting redeclarations of
       members.  */
    ok = false;
  /* There can be two block-scope declarations of the same variable,
     so long as they are `extern' declarations.  However, there cannot
     be two declarations of the same static data member:

       [class.mem]

       A member shall not be declared twice in the
       member-specification.  */
  else if (VAR_P (target_decl)
	   && VAR_P (target_bval)
	   && DECL_EXTERNAL (target_decl) && DECL_EXTERNAL (target_bval)
	   && !DECL_CLASS_SCOPE_P (target_decl))
    {
      duplicate_decls (decl, binding->value, /*newdecl_is_friend=*/false);
      ok = false;
    }
  else if (TREE_CODE (decl) == NAMESPACE_DECL
	   && TREE_CODE (bval) == NAMESPACE_DECL
	   && DECL_NAMESPACE_ALIAS (decl)
	   && DECL_NAMESPACE_ALIAS (bval)
	   && ORIGINAL_NAMESPACE (bval) == ORIGINAL_NAMESPACE (decl))
    /* [namespace.alias]

      In a declarative region, a namespace-alias-definition can be
      used to redefine a namespace-alias declared in that declarative
      region to refer only to the namespace to which it already
      refers.  */
    ok = false;
  else
    {
      diagnose_name_conflict (decl, bval);
      ok = false;
    }

  return ok;
}

/* Diagnose a name conflict between DECL and BVAL.  */

static void
diagnose_name_conflict (tree decl, tree bval)
{
  if (TREE_CODE (decl) == TREE_CODE (bval)
      && (TREE_CODE (decl) != TYPE_DECL
	  || (DECL_ARTIFICIAL (decl) && DECL_ARTIFICIAL (bval))
	  || (!DECL_ARTIFICIAL (decl) && !DECL_ARTIFICIAL (bval)))
      && !is_overloaded_fn (decl))
    error ("redeclaration of %q#D", decl);
  else
    error ("%q#D conflicts with a previous declaration", decl);

  inform (input_location, "previous declaration %q+#D", bval);
}

/* Wrapper for supplement_binding_1.  */

static bool
supplement_binding (cxx_binding *binding, tree decl)
{
  bool ret;
  bool subtime = timevar_cond_start (TV_NAME_LOOKUP);
  ret = supplement_binding_1 (binding, decl);
  timevar_cond_stop (TV_NAME_LOOKUP, subtime);
  return ret;
}

/* Add DECL to the list of things declared in B.  */

static void
add_decl_to_level (tree decl, cp_binding_level *b)
{
  /* We used to record virtual tables as if they were ordinary
     variables, but no longer do so.  */
  gcc_assert (!(VAR_P (decl) && DECL_VIRTUAL_P (decl)));

  if (TREE_CODE (decl) == NAMESPACE_DECL
      && !DECL_NAMESPACE_ALIAS (decl))
    {
      DECL_CHAIN (decl) = b->namespaces;
      b->namespaces = decl;
    }
  else
    {
      /* We build up the list in reverse order, and reverse it later if
	 necessary.  */
      TREE_CHAIN (decl) = b->names;
      b->names = decl;

      /* If appropriate, add decl to separate list of statics.  We
	 include extern variables because they might turn out to be
	 static later.  It's OK for this list to contain a few false
	 positives.  */
      if (b->kind == sk_namespace)
	if ((VAR_P (decl)
	     && (TREE_STATIC (decl) || DECL_EXTERNAL (decl)))
	    || (TREE_CODE (decl) == FUNCTION_DECL
		&& (!TREE_PUBLIC (decl)
		    || decl_anon_ns_mem_p (decl)
		    || DECL_DECLARED_INLINE_P (decl))))
	  vec_safe_push (b->static_decls, decl);
    }
}

/* Record a decl-node X as belonging to the current lexical scope.
   Check for errors (such as an incompatible declaration for the same
   name already seen in the same scope).  IS_FRIEND is true if X is
   declared as a friend.

   Returns either X or an old decl for the same name.
   If an old decl is returned, it may have been smashed
   to agree with what X says.  */

static tree
pushdecl_maybe_friend_1 (tree x, bool is_friend)
{
  tree t;
  tree name;
  int need_new_binding;

  if (x == error_mark_node)
    return error_mark_node;

  need_new_binding = 1;

  if (DECL_TEMPLATE_PARM_P (x))
    /* Template parameters have no context; they are not X::T even
       when declared within a class or namespace.  */
    ;
  else
    {
      if (current_function_decl && x != current_function_decl
	  /* A local declaration for a function doesn't constitute
	     nesting.  */
	  && TREE_CODE (x) != FUNCTION_DECL
	  /* A local declaration for an `extern' variable is in the
	     scope of the current namespace, not the current
	     function.  */
	  && !(VAR_P (x) && DECL_EXTERNAL (x))
	  /* When parsing the parameter list of a function declarator,
	     don't set DECL_CONTEXT to an enclosing function.  When we
	     push the PARM_DECLs in order to process the function body,
	     current_binding_level->this_entity will be set.  */
	  && !(TREE_CODE (x) == PARM_DECL
	       && current_binding_level->kind == sk_function_parms
	       && current_binding_level->this_entity == NULL)
	  && !DECL_CONTEXT (x))
	DECL_CONTEXT (x) = current_function_decl;

      /* If this is the declaration for a namespace-scope function,
	 but the declaration itself is in a local scope, mark the
	 declaration.  */
      if (TREE_CODE (x) == FUNCTION_DECL
	  && DECL_NAMESPACE_SCOPE_P (x)
	  && current_function_decl
	  && x != current_function_decl)
	DECL_LOCAL_FUNCTION_P (x) = 1;
    }

  name = DECL_NAME (x);
  if (name)
    {
      int different_binding_level = 0;

      if (TREE_CODE (name) == TEMPLATE_ID_EXPR)
	name = TREE_OPERAND (name, 0);

      /* In case this decl was explicitly namespace-qualified, look it
	 up in its namespace context.  */
      if (DECL_NAMESPACE_SCOPE_P (x) && namespace_bindings_p ())
	t = namespace_binding (name, DECL_CONTEXT (x));
      else
	t = lookup_name_innermost_nonclass_level (name);

      /* [basic.link] If there is a visible declaration of an entity
	 with linkage having the same name and type, ignoring entities
	 declared outside the innermost enclosing namespace scope, the
	 block scope declaration declares that same entity and
	 receives the linkage of the previous declaration.  */
      if (! t && current_function_decl && x != current_function_decl
	  && VAR_OR_FUNCTION_DECL_P (x)
	  && DECL_EXTERNAL (x))
	{
	  /* Look in block scope.  */
	  t = innermost_non_namespace_value (name);
	  /* Or in the innermost namespace.  */
	  if (! t)
	    t = namespace_binding (name, DECL_CONTEXT (x));
	  /* Does it have linkage?  Note that if this isn't a DECL, it's an
	     OVERLOAD, which is OK.  */
	  if (t && DECL_P (t) && ! (TREE_STATIC (t) || DECL_EXTERNAL (t)))
	    t = NULL_TREE;
	  if (t)
	    different_binding_level = 1;
	}

      /* If we are declaring a function, and the result of name-lookup
	 was an OVERLOAD, look for an overloaded instance that is
	 actually the same as the function we are declaring.  (If
	 there is one, we have to merge our declaration with the
	 previous declaration.)  */
      if (t && TREE_CODE (t) == OVERLOAD)
	{
	  tree match;

	  if (TREE_CODE (x) == FUNCTION_DECL)
	    for (match = t; match; match = OVL_NEXT (match))
	      {
		if (decls_match (OVL_CURRENT (match), x))
		  break;
	      }
	  else
	    /* Just choose one.  */
	    match = t;

	  if (match)
	    t = OVL_CURRENT (match);
	  else
	    t = NULL_TREE;
	}

      if (t && t != error_mark_node)
	{
	  if (different_binding_level)
	    {
	      if (decls_match (x, t))
		/* The standard only says that the local extern
		   inherits linkage from the previous decl; in
		   particular, default args are not shared.  Add
		   the decl into a hash table to make sure only
		   the previous decl in this case is seen by the
		   middle end.  */
		{
		  struct cxx_int_tree_map *h;
		  void **loc;

		  TREE_PUBLIC (x) = TREE_PUBLIC (t);

		  if (cp_function_chain->extern_decl_map == NULL)
		    cp_function_chain->extern_decl_map
		      = htab_create_ggc (20, cxx_int_tree_map_hash,
					 cxx_int_tree_map_eq, NULL);

		  h = ggc_alloc_cxx_int_tree_map ();
		  h->uid = DECL_UID (x);
		  h->to = t;
		  loc = htab_find_slot_with_hash
			  (cp_function_chain->extern_decl_map, h,
			   h->uid, INSERT);
		  *(struct cxx_int_tree_map **) loc = h;
		}
	    }
	  else if (TREE_CODE (t) == PARM_DECL)
	    {
	      /* Check for duplicate params.  */
	      tree d = duplicate_decls (x, t, is_friend);
	      if (d)
		return d;
	    }
	  else if ((DECL_EXTERN_C_FUNCTION_P (x)
		    || DECL_FUNCTION_TEMPLATE_P (x))
		   && is_overloaded_fn (t))
	    /* Don't do anything just yet.  */;
	  else if (t == wchar_decl_node)
	    {
	      if (! DECL_IN_SYSTEM_HEADER (x))
		pedwarn (input_location, OPT_Wpedantic, "redeclaration of %<wchar_t%> as %qT",
			 TREE_TYPE (x));
	      
	      /* Throw away the redeclaration.  */
	      return t;
	    }
	  else
	    {
	      tree olddecl = duplicate_decls (x, t, is_friend);

	      /* If the redeclaration failed, we can stop at this
		 point.  */
	      if (olddecl == error_mark_node)
		return error_mark_node;

	      if (olddecl)
		{
		  if (TREE_CODE (t) == TYPE_DECL)
		    SET_IDENTIFIER_TYPE_VALUE (name, TREE_TYPE (t));

		  return t;
		}
	      else if (DECL_MAIN_P (x) && TREE_CODE (t) == FUNCTION_DECL)
		{
		  /* A redeclaration of main, but not a duplicate of the
		     previous one.

		     [basic.start.main]

		     This function shall not be overloaded.  */
		  error ("invalid redeclaration of %q+D", t);
		  error ("as %qD", x);
		  /* We don't try to push this declaration since that
		     causes a crash.  */
		  return x;
		}
	    }
	}

      /* If x has C linkage-specification, (extern "C"),
	 lookup its binding, in case it's already bound to an object.
	 The lookup is done in all namespaces.
	 If we find an existing binding, make sure it has the same
	 exception specification as x, otherwise, bail in error [7.5, 7.6].  */
      if ((TREE_CODE (x) == FUNCTION_DECL)
	  && DECL_EXTERN_C_P (x)
          /* We should ignore declarations happening in system headers.  */
	  && !DECL_ARTIFICIAL (x)
	  && !DECL_IN_SYSTEM_HEADER (x))
	{
	  tree previous = lookup_extern_c_fun_in_all_ns (x);
	  if (previous
	      && !DECL_ARTIFICIAL (previous)
              && !DECL_IN_SYSTEM_HEADER (previous)
	      && DECL_CONTEXT (previous) != DECL_CONTEXT (x))
	    {
	      /* In case either x or previous is declared to throw an exception,
	         make sure both exception specifications are equal.  */
	      if (decls_match (x, previous))
		{
		  tree x_exception_spec = NULL_TREE;
		  tree previous_exception_spec = NULL_TREE;

		  x_exception_spec =
				TYPE_RAISES_EXCEPTIONS (TREE_TYPE (x));
		  previous_exception_spec =
				TYPE_RAISES_EXCEPTIONS (TREE_TYPE (previous));
		  if (!comp_except_specs (previous_exception_spec,
					  x_exception_spec,
					  ce_normal))
		    {
		      pedwarn (input_location, 0,
                               "declaration of %q#D with C language linkage",
			       x);
		      pedwarn (input_location, 0,
                               "conflicts with previous declaration %q+#D",
			       previous);
		      pedwarn (input_location, 0,
                               "due to different exception specifications");
		      return error_mark_node;
		    }
		  if (DECL_ASSEMBLER_NAME_SET_P (previous))
		    SET_DECL_ASSEMBLER_NAME (x,
					     DECL_ASSEMBLER_NAME (previous));
		}
	      else
		{
		  pedwarn (input_location, 0,
			   "declaration of %q#D with C language linkage", x);
		  pedwarn (input_location, 0,
			   "conflicts with previous declaration %q+#D",
			   previous);
		}
	    }
	}

      check_template_shadow (x);

      /* If this is a function conjured up by the back end, massage it
	 so it looks friendly.  */
      if (DECL_NON_THUNK_FUNCTION_P (x) && ! DECL_LANG_SPECIFIC (x))
	{
	  retrofit_lang_decl (x);
	  SET_DECL_LANGUAGE (x, lang_c);
	}

      t = x;
      if (DECL_NON_THUNK_FUNCTION_P (x) && ! DECL_FUNCTION_MEMBER_P (x))
	{
	  t = push_overloaded_decl (x, PUSH_LOCAL, is_friend);
	  if (!namespace_bindings_p ())
	    /* We do not need to create a binding for this name;
	       push_overloaded_decl will have already done so if
	       necessary.  */
	    need_new_binding = 0;
	}
      else if (DECL_FUNCTION_TEMPLATE_P (x) && DECL_NAMESPACE_SCOPE_P (x))
	{
	  t = push_overloaded_decl (x, PUSH_GLOBAL, is_friend);
	  if (t == x)
	    add_decl_to_level (x, NAMESPACE_LEVEL (CP_DECL_CONTEXT (t)));
	}

      if (DECL_DECLARES_FUNCTION_P (t))
	check_default_args (t);

      if (t != x || DECL_FUNCTION_TEMPLATE_P (t))
	return t;

      /* If declaring a type as a typedef, copy the type (unless we're
	 at line 0), and install this TYPE_DECL as the new type's typedef
	 name.  See the extensive comment of set_underlying_type ().  */
      if (TREE_CODE (x) == TYPE_DECL)
	{
	  tree type = TREE_TYPE (x);

	  if (DECL_IS_BUILTIN (x)
	      || (TREE_TYPE (x) != error_mark_node
		  && TYPE_NAME (type) != x
		  /* We don't want to copy the type when all we're
		     doing is making a TYPE_DECL for the purposes of
		     inlining.  */
		  && (!TYPE_NAME (type)
		      || TYPE_NAME (type) != DECL_ABSTRACT_ORIGIN (x))))
	    set_underlying_type (x);

	  if (type != error_mark_node
	      && TYPE_NAME (type)
	      && TYPE_IDENTIFIER (type))
	    set_identifier_type_value (DECL_NAME (x), x);

	  /* If this is a locally defined typedef in a function that
	     is not a template instantation, record it to implement
	     -Wunused-local-typedefs.  */
	  if (current_instantiation () == NULL
	      || (current_instantiation ()->decl != current_function_decl))
	  record_locally_defined_typedef (x);
	}

      /* Multiple external decls of the same identifier ought to match.

	 We get warnings about inline functions where they are defined.
	 We get warnings about other functions from push_overloaded_decl.

	 Avoid duplicate warnings where they are used.  */
      if (TREE_PUBLIC (x) && TREE_CODE (x) != FUNCTION_DECL)
	{
	  tree decl;

	  decl = IDENTIFIER_NAMESPACE_VALUE (name);
	  if (decl && TREE_CODE (decl) == OVERLOAD)
	    decl = OVL_FUNCTION (decl);

	  if (decl && decl != error_mark_node
	      && (DECL_EXTERNAL (decl) || TREE_PUBLIC (decl))
	      /* If different sort of thing, we already gave an error.  */
	      && TREE_CODE (decl) == TREE_CODE (x)
	      && !same_type_p (TREE_TYPE (x), TREE_TYPE (decl)))
	    {
	      if (permerror (input_location, "type mismatch with previous "
			     "external decl of %q#D", x))
		inform (input_location, "previous external decl of %q+#D",
			decl);
	    }
	}

      if (TREE_CODE (x) == FUNCTION_DECL
	  && is_friend
	  && !flag_friend_injection)
	{
	  /* This is a new declaration of a friend function, so hide
	     it from ordinary function lookup.  */
	  DECL_ANTICIPATED (x) = 1;
	  DECL_HIDDEN_FRIEND_P (x) = 1;
	}

      /* This name is new in its binding level.
	 Install the new declaration and return it.  */
      if (namespace_bindings_p ())
	{
	  /* Install a global value.  */

	  /* If the first global decl has external linkage,
	     warn if we later see static one.  */
	  if (IDENTIFIER_GLOBAL_VALUE (name) == NULL_TREE && TREE_PUBLIC (x))
	    TREE_PUBLIC (name) = 1;

	  /* Bind the name for the entity.  */
	  if (!(TREE_CODE (x) == TYPE_DECL && DECL_ARTIFICIAL (x)
		&& t != NULL_TREE)
	      && (TREE_CODE (x) == TYPE_DECL
		  || VAR_P (x)
		  || TREE_CODE (x) == NAMESPACE_DECL
		  || TREE_CODE (x) == CONST_DECL
		  || TREE_CODE (x) == TEMPLATE_DECL))
	    SET_IDENTIFIER_NAMESPACE_VALUE (name, x);

	  /* If new decl is `static' and an `extern' was seen previously,
	     warn about it.  */
	  if (x != NULL_TREE && t != NULL_TREE && decls_match (x, t))
	    warn_extern_redeclared_static (x, t);
	}
      else
	{
	  /* Here to install a non-global value.  */
	  tree oldglobal = IDENTIFIER_NAMESPACE_VALUE (name);
	  tree oldlocal = NULL_TREE;
	  cp_binding_level *oldscope = NULL;
	  cxx_binding *oldbinding = outer_binding (name, NULL, true);
	  if (oldbinding)
	    {
	      oldlocal = oldbinding->value;
	      oldscope = oldbinding->scope;
	    }

	  if (need_new_binding)
	    {
	      push_local_binding (name, x, 0);
	      /* Because push_local_binding will hook X on to the
		 current_binding_level's name list, we don't want to
		 do that again below.  */
	      need_new_binding = 0;
	    }

	  /* If this is a TYPE_DECL, push it into the type value slot.  */
	  if (TREE_CODE (x) == TYPE_DECL)
	    set_identifier_type_value (name, x);

	  /* Clear out any TYPE_DECL shadowed by a namespace so that
	     we won't think this is a type.  The C struct hack doesn't
	     go through namespaces.  */
	  if (TREE_CODE (x) == NAMESPACE_DECL)
	    set_identifier_type_value (name, NULL_TREE);

	  if (oldlocal)
	    {
	      tree d = oldlocal;

	      while (oldlocal
		     && VAR_P (oldlocal)
		     && DECL_DEAD_FOR_LOCAL (oldlocal))
		oldlocal = DECL_SHADOWED_FOR_VAR (oldlocal);

	      if (oldlocal == NULL_TREE)
		oldlocal = IDENTIFIER_NAMESPACE_VALUE (DECL_NAME (d));
	    }

	  /* If this is an extern function declaration, see if we
	     have a global definition or declaration for the function.  */
	  if (oldlocal == NULL_TREE
	      && DECL_EXTERNAL (x)
	      && oldglobal != NULL_TREE
	      && TREE_CODE (x) == FUNCTION_DECL
	      && TREE_CODE (oldglobal) == FUNCTION_DECL)
	    {
	      /* We have one.  Their types must agree.  */
	      if (decls_match (x, oldglobal))
		/* OK */;
	      else
		{
		  warning (0, "extern declaration of %q#D doesn%'t match", x);
		  warning (0, "global declaration %q+#D", oldglobal);
		}
	    }
	  /* If we have a local external declaration,
	     and no file-scope declaration has yet been seen,
	     then if we later have a file-scope decl it must not be static.  */
	  if (oldlocal == NULL_TREE
	      && oldglobal == NULL_TREE
	      && DECL_EXTERNAL (x)
	      && TREE_PUBLIC (x))
	    TREE_PUBLIC (name) = 1;

	  /* Don't complain about the parms we push and then pop
	     while tentatively parsing a function declarator.  */
	  if (TREE_CODE (x) == PARM_DECL && DECL_CONTEXT (x) == NULL_TREE)
	    /* Ignore.  */;

	  /* Warn if shadowing an argument at the top level of the body.  */
	  else if (oldlocal != NULL_TREE && !DECL_EXTERNAL (x)
		   /* Inline decls shadow nothing.  */
		   && !DECL_FROM_INLINE (x)
		   && (TREE_CODE (oldlocal) == PARM_DECL
		       || VAR_P (oldlocal)
                       /* If the old decl is a type decl, only warn if the
                          old decl is an explicit typedef or if both the old
                          and new decls are type decls.  */
                       || (TREE_CODE (oldlocal) == TYPE_DECL
                           && (!DECL_ARTIFICIAL (oldlocal)
                               || TREE_CODE (x) == TYPE_DECL)))
                   /* Don't check for internally generated vars unless
                      it's an implicit typedef (see create_implicit_typedef
                      in decl.c).  */
		   && (!DECL_ARTIFICIAL (x) || DECL_IMPLICIT_TYPEDEF_P (x)))
	    {
	      bool nowarn = false;

	      /* Don't complain if it's from an enclosing function.  */
	      if (DECL_CONTEXT (oldlocal) == current_function_decl
		  && TREE_CODE (x) != PARM_DECL
		  && TREE_CODE (oldlocal) == PARM_DECL)
		{
		  /* Go to where the parms should be and see if we find
		     them there.  */
		  cp_binding_level *b = current_binding_level->level_chain;

		  if (FUNCTION_NEEDS_BODY_BLOCK (current_function_decl))
		    /* Skip the ctor/dtor cleanup level.  */
		    b = b->level_chain;

		  /* ARM $8.3 */
		  if (b->kind == sk_function_parms)
		    {
		      error ("declaration of %q#D shadows a parameter", x);
		      nowarn = true;
		    }
		}

	      /* The local structure or class can't use parameters of
		 the containing function anyway.  */
	      if (DECL_CONTEXT (oldlocal) != current_function_decl)
		{
		  cp_binding_level *scope = current_binding_level;
		  tree context = DECL_CONTEXT (oldlocal);
		  for (; scope; scope = scope->level_chain)
		   {
		     if (scope->kind == sk_function_parms
			 && scope->this_entity == context)
		      break;
		     if (scope->kind == sk_class
			 && !LAMBDA_TYPE_P (scope->this_entity))
		       {
			 nowarn = true;
			 break;
		       }
		   }
		}
	      /* Error if redeclaring a local declared in a
		 for-init-statement or in the condition of an if or
		 switch statement when the new declaration is in the
		 outermost block of the controlled statement.
		 Redeclaring a variable from a for or while condition is
		 detected elsewhere.  */
	      else if (VAR_P (oldlocal)
		       && oldscope == current_binding_level->level_chain
		       && (oldscope->kind == sk_cond
			   || oldscope->kind == sk_for))
		{
		  error ("redeclaration of %q#D", x);
		  inform (input_location, "%q+#D previously declared here",
			  oldlocal);
		  nowarn = true;
		}
	      /* C++11:
		 3.3.3/3:  The name declared in an exception-declaration (...)
		 shall not be redeclared in the outermost block of the handler.
		 3.3.3/2:  A parameter name shall not be redeclared (...) in
		 the outermost block of any handler associated with a
		 function-try-block.
		 3.4.1/15: The function parameter names shall not be redeclared
		 in the exception-declaration nor in the outermost block of a
		 handler for the function-try-block.  */
	      else if ((VAR_P (oldlocal)
			&& oldscope == current_binding_level->level_chain
			&& oldscope->kind == sk_catch)
		       || (TREE_CODE (oldlocal) == PARM_DECL
			   && (current_binding_level->kind == sk_catch
			       || (current_binding_level->level_chain->kind
				   == sk_catch))
			   && in_function_try_handler))
		{
		  if (permerror (input_location, "redeclaration of %q#D", x))
		    inform (input_location, "%q+#D previously declared here",
			    oldlocal);
		  nowarn = true;
		}

	      if (warn_shadow && !nowarn)
		{
		  bool warned;

		  if (TREE_CODE (oldlocal) == PARM_DECL)
		    warned = warning_at (input_location, OPT_Wshadow,
				"declaration of %q#D shadows a parameter", x);
		  else if (is_capture_proxy (oldlocal))
		    warned = warning_at (input_location, OPT_Wshadow,
				"declaration of %qD shadows a lambda capture",
				x);
		  else
		    warned = warning_at (input_location, OPT_Wshadow,
				"declaration of %qD shadows a previous local",
				x);

		  if (warned)
		    inform (DECL_SOURCE_LOCATION (oldlocal),
			    "shadowed declaration is here");
		}
	    }

	  /* Maybe warn if shadowing something else.  */
	  else if (warn_shadow && !DECL_EXTERNAL (x)
                   /* No shadow warnings for internally generated vars unless
                      it's an implicit typedef (see create_implicit_typedef
                      in decl.c).  */
                   && (! DECL_ARTIFICIAL (x) || DECL_IMPLICIT_TYPEDEF_P (x))
                   /* No shadow warnings for vars made for inlining.  */
                   && ! DECL_FROM_INLINE (x))
	    {
	      tree member;

	      if (nonlambda_method_basetype ())
		member = lookup_member (current_nonlambda_class_type (),
					name,
					/*protect=*/0,
					/*want_type=*/false,
					tf_warning_or_error);
	      else
		member = NULL_TREE;

	      if (member && !TREE_STATIC (member))
		{
		  /* Location of previous decl is not useful in this case.  */
		  warning (OPT_Wshadow, "declaration of %qD shadows a member of 'this'",
			   x);
		}
	      else if (oldglobal != NULL_TREE
		       && (VAR_P (oldglobal)
                           /* If the old decl is a type decl, only warn if the
                              old decl is an explicit typedef or if both the
                              old and new decls are type decls.  */
                           || (TREE_CODE (oldglobal) == TYPE_DECL
                               && (!DECL_ARTIFICIAL (oldglobal)
                                   || TREE_CODE (x) == TYPE_DECL))))
		/* XXX shadow warnings in outer-more namespaces */
		{
		  if (warning_at (input_location, OPT_Wshadow,
				  "declaration of %qD shadows a "
				  "global declaration", x))
		    inform (DECL_SOURCE_LOCATION (oldglobal),
			    "shadowed declaration is here");
		}
	    }
	}

      if (VAR_P (x))
	maybe_register_incomplete_var (x);
    }

  if (need_new_binding)
    add_decl_to_level (x,
		       DECL_NAMESPACE_SCOPE_P (x)
		       ? NAMESPACE_LEVEL (CP_DECL_CONTEXT (x))
		       : current_binding_level);

  return x;
}

/* Wrapper for pushdecl_maybe_friend_1.  */

tree
pushdecl_maybe_friend (tree x, bool is_friend)
{
  tree ret;
  bool subtime = timevar_cond_start (TV_NAME_LOOKUP);
  ret = pushdecl_maybe_friend_1 (x, is_friend);
  timevar_cond_stop (TV_NAME_LOOKUP, subtime);
  return ret;
}

/* Record a decl-node X as belonging to the current lexical scope.  */

tree
pushdecl (tree x)
{
  return pushdecl_maybe_friend (x, false);
}

/* Enter DECL into the symbol table, if that's appropriate.  Returns
   DECL, or a modified version thereof.  */

tree
maybe_push_decl (tree decl)
{
  tree type = TREE_TYPE (decl);

  /* Add this decl to the current binding level, but not if it comes
     from another scope, e.g. a static member variable.  TEM may equal
     DECL or it may be a previous decl of the same name.  */
  if (decl == error_mark_node
      || (TREE_CODE (decl) != PARM_DECL
	  && DECL_CONTEXT (decl) != NULL_TREE
	  /* Definitions of namespace members outside their namespace are
	     possible.  */
	  && !DECL_NAMESPACE_SCOPE_P (decl))
      || (TREE_CODE (decl) == TEMPLATE_DECL && !namespace_bindings_p ())
      || type == unknown_type_node
      /* The declaration of a template specialization does not affect
	 the functions available for overload resolution, so we do not
	 call pushdecl.  */
      || (TREE_CODE (decl) == FUNCTION_DECL
	  && DECL_TEMPLATE_SPECIALIZATION (decl)))
    return decl;
  else
    return pushdecl (decl);
}

/* Bind DECL to ID in the current_binding_level, assumed to be a local
   binding level.  If PUSH_USING is set in FLAGS, we know that DECL
   doesn't really belong to this binding level, that it got here
   through a using-declaration.  */

void
push_local_binding (tree id, tree decl, int flags)
{
  cp_binding_level *b;

  /* Skip over any local classes.  This makes sense if we call
     push_local_binding with a friend decl of a local class.  */
  b = innermost_nonclass_level ();

  if (lookup_name_innermost_nonclass_level (id))
    {
      /* Supplement the existing binding.  */
      if (!supplement_binding (IDENTIFIER_BINDING (id), decl))
	/* It didn't work.  Something else must be bound at this
	   level.  Do not add DECL to the list of things to pop
	   later.  */
	return;
    }
  else
    /* Create a new binding.  */
    push_binding (id, decl, b);

  if (TREE_CODE (decl) == OVERLOAD || (flags & PUSH_USING))
    /* We must put the OVERLOAD into a TREE_LIST since the
       TREE_CHAIN of an OVERLOAD is already used.  Similarly for
       decls that got here through a using-declaration.  */
    decl = build_tree_list (NULL_TREE, decl);

  /* And put DECL on the list of things declared by the current
     binding level.  */
  add_decl_to_level (decl, b);
}

/* Check to see whether or not DECL is a variable that would have been
   in scope under the ARM, but is not in scope under the ANSI/ISO
   standard.  If so, issue an error message.  If name lookup would
   work in both cases, but return a different result, this function
   returns the result of ANSI/ISO lookup.  Otherwise, it returns
   DECL.  */

tree
check_for_out_of_scope_variable (tree decl)
{
  tree shadowed;

  /* We only care about out of scope variables.  */
  if (!(VAR_P (decl) && DECL_DEAD_FOR_LOCAL (decl)))
    return decl;

  shadowed = DECL_HAS_SHADOWED_FOR_VAR_P (decl)
    ? DECL_SHADOWED_FOR_VAR (decl) : NULL_TREE ;
  while (shadowed != NULL_TREE && VAR_P (shadowed)
	 && DECL_DEAD_FOR_LOCAL (shadowed))
    shadowed = DECL_HAS_SHADOWED_FOR_VAR_P (shadowed)
      ? DECL_SHADOWED_FOR_VAR (shadowed) : NULL_TREE;
  if (!shadowed)
    shadowed = IDENTIFIER_NAMESPACE_VALUE (DECL_NAME (decl));
  if (shadowed)
    {
      if (!DECL_ERROR_REPORTED (decl))
	{
	  warning (0, "name lookup of %qD changed", DECL_NAME (decl));
	  warning (0, "  matches this %q+D under ISO standard rules",
		   shadowed);
	  warning (0, "  matches this %q+D under old rules", decl);
	  DECL_ERROR_REPORTED (decl) = 1;
	}
      return shadowed;
    }

  /* If we have already complained about this declaration, there's no
     need to do it again.  */
  if (DECL_ERROR_REPORTED (decl))
    return decl;

  DECL_ERROR_REPORTED (decl) = 1;

  if (TREE_TYPE (decl) == error_mark_node)
    return decl;

  if (TYPE_HAS_NONTRIVIAL_DESTRUCTOR (TREE_TYPE (decl)))
    {
      error ("name lookup of %qD changed for ISO %<for%> scoping",
	     DECL_NAME (decl));
      error ("  cannot use obsolete binding at %q+D because "
	     "it has a destructor", decl);
      return error_mark_node;
    }
  else
    {
      permerror (input_location, "name lookup of %qD changed for ISO %<for%> scoping",
	         DECL_NAME (decl));
      if (flag_permissive)
        permerror (input_location, "  using obsolete binding at %q+D", decl);
      else
	{
	  static bool hint;
	  if (!hint)
	    {
	      inform (input_location, "(if you use %<-fpermissive%> G++ will accept your code)");
	      hint = true;
	    }
	}
    }

  return decl;
}

/* true means unconditionally make a BLOCK for the next level pushed.  */

static bool keep_next_level_flag;

static int binding_depth = 0;

static void
indent (int depth)
{
  int i;

  for (i = 0; i < depth * 2; i++)
    putc (' ', stderr);
}

/* Return a string describing the kind of SCOPE we have.  */
static const char *
cp_binding_level_descriptor (cp_binding_level *scope)
{
  /* The order of this table must match the "scope_kind"
     enumerators.  */
  static const char* scope_kind_names[] = {
    "block-scope",
    "cleanup-scope",
    "try-scope",
    "catch-scope",
    "for-scope",
    "function-parameter-scope",
    "class-scope",
    "namespace-scope",
    "template-parameter-scope",
    "template-explicit-spec-scope"
  };
  const scope_kind kind = scope->explicit_spec_p
    ? sk_template_spec : scope->kind;

  return scope_kind_names[kind];
}

/* Output a debugging information about SCOPE when performing
   ACTION at LINE.  */
static void
cp_binding_level_debug (cp_binding_level *scope, int line, const char *action)
{
  const char *desc = cp_binding_level_descriptor (scope);
  if (scope->this_entity)
    verbatim ("%s %s(%E) %p %d\n", action, desc,
	      scope->this_entity, (void *) scope, line);
  else
    verbatim ("%s %s %p %d\n", action, desc, (void *) scope, line);
}

/* Return the estimated initial size of the hashtable of a NAMESPACE
   scope.  */

static inline size_t
namespace_scope_ht_size (tree ns)
{
  tree name = DECL_NAME (ns);

  return name == std_identifier
    ? NAMESPACE_STD_HT_SIZE
    : (name == global_scope_name
       ? GLOBAL_SCOPE_HT_SIZE
       : NAMESPACE_ORDINARY_HT_SIZE);
}

/* A chain of binding_level structures awaiting reuse.  */

static GTY((deletable)) cp_binding_level *free_binding_level;

/* Insert SCOPE as the innermost binding level.  */

void
push_binding_level (cp_binding_level *scope)
{
  /* Add it to the front of currently active scopes stack.  */
  scope->level_chain = current_binding_level;
  current_binding_level = scope;
  keep_next_level_flag = false;

  if (ENABLE_SCOPE_CHECKING)
    {
      scope->binding_depth = binding_depth;
      indent (binding_depth);
      cp_binding_level_debug (scope, LOCATION_LINE (input_location),
			      "push");
      binding_depth++;
    }
}

/* Create a new KIND scope and make it the top of the active scopes stack.
   ENTITY is the scope of the associated C++ entity (namespace, class,
   function, C++0x enumeration); it is NULL otherwise.  */

cp_binding_level *
begin_scope (scope_kind kind, tree entity)
{
  cp_binding_level *scope;

  /* Reuse or create a struct for this binding level.  */
  if (!ENABLE_SCOPE_CHECKING && free_binding_level)
    {
      scope = free_binding_level;
      memset (scope, 0, sizeof (cp_binding_level));
      free_binding_level = scope->level_chain;
    }
  else
    scope = ggc_alloc_cleared_cp_binding_level ();

  scope->this_entity = entity;
  scope->more_cleanups_ok = true;
  switch (kind)
    {
    case sk_cleanup:
      scope->keep = true;
      break;

    case sk_template_spec:
      scope->explicit_spec_p = true;
      kind = sk_template_parms;
      /* Fall through.  */
    case sk_template_parms:
    case sk_block:
    case sk_try:
    case sk_catch:
    case sk_for:
    case sk_cond:
    case sk_class:
    case sk_scoped_enum:
    case sk_function_parms:
    case sk_omp:
      scope->keep = keep_next_level_flag;
      break;

    case sk_namespace:
      NAMESPACE_LEVEL (entity) = scope;
      vec_alloc (scope->static_decls,
		 (DECL_NAME (entity) == std_identifier
		  || DECL_NAME (entity) == global_scope_name) ? 200 : 10);
      break;

    default:
      /* Should not happen.  */
      gcc_unreachable ();
      break;
    }
  scope->kind = kind;

  push_binding_level (scope);

  return scope;
}

/* We're about to leave current scope.  Pop the top of the stack of
   currently active scopes.  Return the enclosing scope, now active.  */

cp_binding_level *
leave_scope (void)
{
  cp_binding_level *scope = current_binding_level;

  if (scope->kind == sk_namespace && class_binding_level)
    current_binding_level = class_binding_level;

  /* We cannot leave a scope, if there are none left.  */
  if (NAMESPACE_LEVEL (global_namespace))
    gcc_assert (!global_scope_p (scope));

  if (ENABLE_SCOPE_CHECKING)
    {
      indent (--binding_depth);
      cp_binding_level_debug (scope, LOCATION_LINE (input_location),
			      "leave");
    }

  /* Move one nesting level up.  */
  current_binding_level = scope->level_chain;

  /* Namespace-scopes are left most probably temporarily, not
     completely; they can be reopened later, e.g. in namespace-extension
     or any name binding activity that requires us to resume a
     namespace.  For classes, we cache some binding levels.  For other
     scopes, we just make the structure available for reuse.  */
  if (scope->kind != sk_namespace
      && scope->kind != sk_class)
    {
      scope->level_chain = free_binding_level;
      gcc_assert (!ENABLE_SCOPE_CHECKING
		  || scope->binding_depth == binding_depth);
      free_binding_level = scope;
    }

  if (scope->kind == sk_class)
    {
      /* Reset DEFINING_CLASS_P to allow for reuse of a
	 class-defining scope in a non-defining context.  */
      scope->defining_class_p = 0;

      /* Find the innermost enclosing class scope, and reset
	 CLASS_BINDING_LEVEL appropriately.  */
      class_binding_level = NULL;
      for (scope = current_binding_level; scope; scope = scope->level_chain)
	if (scope->kind == sk_class)
	  {
	    class_binding_level = scope;
	    break;
	  }
    }

  return current_binding_level;
}

static void
resume_scope (cp_binding_level* b)
{
  /* Resuming binding levels is meant only for namespaces,
     and those cannot nest into classes.  */
  gcc_assert (!class_binding_level);
  /* Also, resuming a non-directly nested namespace is a no-no.  */
  gcc_assert (b->level_chain == current_binding_level);
  current_binding_level = b;
  if (ENABLE_SCOPE_CHECKING)
    {
      b->binding_depth = binding_depth;
      indent (binding_depth);
      cp_binding_level_debug (b, LOCATION_LINE (input_location), "resume");
      binding_depth++;
    }
}

/* Return the innermost binding level that is not for a class scope.  */

static cp_binding_level *
innermost_nonclass_level (void)
{
  cp_binding_level *b;

  b = current_binding_level;
  while (b->kind == sk_class)
    b = b->level_chain;

  return b;
}

/* We're defining an object of type TYPE.  If it needs a cleanup, but
   we're not allowed to add any more objects with cleanups to the current
   scope, create a new binding level.  */

void
maybe_push_cleanup_level (tree type)
{
  if (type != error_mark_node
      && TYPE_HAS_NONTRIVIAL_DESTRUCTOR (type)
      && current_binding_level->more_cleanups_ok == 0)
    {
      begin_scope (sk_cleanup, NULL);
      current_binding_level->statement_list = push_stmt_list ();
    }
}

/* Return true if we are in the global binding level.  */

bool
global_bindings_p (void)
{
  return global_scope_p (current_binding_level);
}

/* True if we are currently in a toplevel binding level.  This
   means either the global binding level or a namespace in a toplevel
   binding level.  Since there are no non-toplevel namespace levels,
   this really means any namespace or template parameter level.  We
   also include a class whose context is toplevel.  */

bool
toplevel_bindings_p (void)
{
  cp_binding_level *b = innermost_nonclass_level ();

  return b->kind == sk_namespace || b->kind == sk_template_parms;
}

/* True if this is a namespace scope, or if we are defining a class
   which is itself at namespace scope, or whose enclosing class is
   such a class, etc.  */

bool
namespace_bindings_p (void)
{
  cp_binding_level *b = innermost_nonclass_level ();

  return b->kind == sk_namespace;
}

/* True if the innermost non-class scope is a block scope.  */

bool
local_bindings_p (void)
{
  cp_binding_level *b = innermost_nonclass_level ();
  return b->kind < sk_function_parms || b->kind == sk_omp;
}

/* True if the current level needs to have a BLOCK made.  */

bool
kept_level_p (void)
{
  return (current_binding_level->blocks != NULL_TREE
	  || current_binding_level->keep
	  || current_binding_level->kind == sk_cleanup
	  || current_binding_level->names != NULL_TREE
	  || current_binding_level->using_directives);
}

/* Returns the kind of the innermost scope.  */

scope_kind
innermost_scope_kind (void)
{
  return current_binding_level->kind;
}

/* Returns true if this scope was created to store template parameters.  */

bool
template_parm_scope_p (void)
{
  return innermost_scope_kind () == sk_template_parms;
}

/* If KEEP is true, make a BLOCK node for the next binding level,
   unconditionally.  Otherwise, use the normal logic to decide whether
   or not to create a BLOCK.  */

void
keep_next_level (bool keep)
{
  keep_next_level_flag = keep;
}

/* Return the list of declarations of the current level.
   Note that this list is in reverse order unless/until
   you nreverse it; and when you do nreverse it, you must
   store the result back using `storedecls' or you will lose.  */

tree
getdecls (void)
{
  return current_binding_level->names;
}

/* Return how many function prototypes we are currently nested inside.  */

int
function_parm_depth (void)
{
  int level = 0;
  cp_binding_level *b;

  for (b = current_binding_level;
       b->kind == sk_function_parms;
       b = b->level_chain)
    ++level;

  return level;
}

/* For debugging.  */
static int no_print_functions = 0;
static int no_print_builtins = 0;

static void
print_binding_level (cp_binding_level* lvl)
{
  tree t;
  int i = 0, len;
  fprintf (stderr, " blocks=%p", (void *) lvl->blocks);
  if (lvl->more_cleanups_ok)
    fprintf (stderr, " more-cleanups-ok");
  if (lvl->have_cleanups)
    fprintf (stderr, " have-cleanups");
  fprintf (stderr, "\n");
  if (lvl->names)
    {
      fprintf (stderr, " names:\t");
      /* We can probably fit 3 names to a line?  */
      for (t = lvl->names; t; t = TREE_CHAIN (t))
	{
	  if (no_print_functions && (TREE_CODE (t) == FUNCTION_DECL))
	    continue;
	  if (no_print_builtins
	      && (TREE_CODE (t) == TYPE_DECL)
	      && DECL_IS_BUILTIN (t))
	    continue;

	  /* Function decls tend to have longer names.  */
	  if (TREE_CODE (t) == FUNCTION_DECL)
	    len = 3;
	  else
	    len = 2;
	  i += len;
	  if (i > 6)
	    {
	      fprintf (stderr, "\n\t");
	      i = len;
	    }
	  print_node_brief (stderr, "", t, 0);
	  if (t == error_mark_node)
	    break;
	}
      if (i)
	fprintf (stderr, "\n");
    }
  if (vec_safe_length (lvl->class_shadowed))
    {
      size_t i;
      cp_class_binding *b;
      fprintf (stderr, " class-shadowed:");
      FOR_EACH_VEC_ELT (*lvl->class_shadowed, i, b)
	fprintf (stderr, " %s ", IDENTIFIER_POINTER (b->identifier));
      fprintf (stderr, "\n");
    }
  if (lvl->type_shadowed)
    {
      fprintf (stderr, " type-shadowed:");
      for (t = lvl->type_shadowed; t; t = TREE_CHAIN (t))
	{
	  fprintf (stderr, " %s ", IDENTIFIER_POINTER (TREE_PURPOSE (t)));
	}
      fprintf (stderr, "\n");
    }
}

DEBUG_FUNCTION void
debug (cp_binding_level &ref)
{
  print_binding_level (&ref);
}

DEBUG_FUNCTION void
debug (cp_binding_level *ptr)
{
  if (ptr)
    debug (*ptr);
  else
    fprintf (stderr, "<nil>\n");
}


void
print_other_binding_stack (cp_binding_level *stack)
{
  cp_binding_level *level;
  for (level = stack; !global_scope_p (level); level = level->level_chain)
    {
      fprintf (stderr, "binding level %p\n", (void *) level);
      print_binding_level (level);
    }
}

void
print_binding_stack (void)
{
  cp_binding_level *b;
  fprintf (stderr, "current_binding_level=%p\n"
	   "class_binding_level=%p\n"
	   "NAMESPACE_LEVEL (global_namespace)=%p\n",
	   (void *) current_binding_level, (void *) class_binding_level,
	   (void *) NAMESPACE_LEVEL (global_namespace));
  if (class_binding_level)
    {
      for (b = class_binding_level; b; b = b->level_chain)
	if (b == current_binding_level)
	  break;
      if (b)
	b = class_binding_level;
      else
	b = current_binding_level;
    }
  else
    b = current_binding_level;
  print_other_binding_stack (b);
  fprintf (stderr, "global:\n");
  print_binding_level (NAMESPACE_LEVEL (global_namespace));
}

/* Return the type associated with ID.  */

static tree
identifier_type_value_1 (tree id)
{
  /* There is no type with that name, anywhere.  */
  if (REAL_IDENTIFIER_TYPE_VALUE (id) == NULL_TREE)
    return NULL_TREE;
  /* This is not the type marker, but the real thing.  */
  if (REAL_IDENTIFIER_TYPE_VALUE (id) != global_type_node)
    return REAL_IDENTIFIER_TYPE_VALUE (id);
  /* Have to search for it. It must be on the global level, now.
     Ask lookup_name not to return non-types.  */
  id = lookup_name_real (id, 2, 1, /*block_p=*/true, 0, 0);
  if (id)
    return TREE_TYPE (id);
  return NULL_TREE;
}

/* Wrapper for identifier_type_value_1.  */

tree
identifier_type_value (tree id)
{
  tree ret;
  timevar_start (TV_NAME_LOOKUP);
  ret = identifier_type_value_1 (id);
  timevar_stop (TV_NAME_LOOKUP);
  return ret;
}


/* Return the IDENTIFIER_GLOBAL_VALUE of T, for use in common code, since
   the definition of IDENTIFIER_GLOBAL_VALUE is different for C and C++.  */

tree
identifier_global_value	(tree t)
{
  return IDENTIFIER_GLOBAL_VALUE (t);
}

/* Push a definition of struct, union or enum tag named ID.  into
   binding_level B.  DECL is a TYPE_DECL for the type.  We assume that
   the tag ID is not already defined.  */

static void
set_identifier_type_value_with_scope (tree id, tree decl, cp_binding_level *b)
{
  tree type;

  if (b->kind != sk_namespace)
    {
      /* Shadow the marker, not the real thing, so that the marker
	 gets restored later.  */
      tree old_type_value = REAL_IDENTIFIER_TYPE_VALUE (id);
      b->type_shadowed
	= tree_cons (id, old_type_value, b->type_shadowed);
      type = decl ? TREE_TYPE (decl) : NULL_TREE;
      TREE_TYPE (b->type_shadowed) = type;
    }
  else
    {
      cxx_binding *binding =
	binding_for_name (NAMESPACE_LEVEL (current_namespace), id);
      gcc_assert (decl);
      if (binding->value)
	supplement_binding (binding, decl);
      else
	binding->value = decl;

      /* Store marker instead of real type.  */
      type = global_type_node;
    }
  SET_IDENTIFIER_TYPE_VALUE (id, type);
}

/* As set_identifier_type_value_with_scope, but using
   current_binding_level.  */

void
set_identifier_type_value (tree id, tree decl)
{
  set_identifier_type_value_with_scope (id, decl, current_binding_level);
}

/* Return the name for the constructor (or destructor) for the
   specified class TYPE.  When given a template, this routine doesn't
   lose the specialization.  */

static inline tree
constructor_name_full (tree type)
{
  return TYPE_IDENTIFIER (TYPE_MAIN_VARIANT (type));
}

/* Return the name for the constructor (or destructor) for the
   specified class.  When given a template, return the plain
   unspecialized name.  */

tree
constructor_name (tree type)
{
  tree name;
  name = constructor_name_full (type);
  if (IDENTIFIER_TEMPLATE (name))
    name = IDENTIFIER_TEMPLATE (name);
  return name;
}

/* Returns TRUE if NAME is the name for the constructor for TYPE,
   which must be a class type.  */

bool
constructor_name_p (tree name, tree type)
{
  tree ctor_name;

  gcc_assert (MAYBE_CLASS_TYPE_P (type));

  if (!name)
    return false;

  if (!identifier_p (name))
    return false;

  /* These don't have names.  */
  if (TREE_CODE (type) == DECLTYPE_TYPE
      || TREE_CODE (type) == TYPEOF_TYPE)
    return false;

  ctor_name = constructor_name_full (type);
  if (name == ctor_name)
    return true;
  if (IDENTIFIER_TEMPLATE (ctor_name)
      && name == IDENTIFIER_TEMPLATE (ctor_name))
    return true;
  return false;
}

/* Counter used to create anonymous type names.  */

static GTY(()) int anon_cnt;

/* Return an IDENTIFIER which can be used as a name for
   anonymous structs and unions.  */

tree
make_anon_name (void)
{
  char buf[32];

  sprintf (buf, ANON_AGGRNAME_FORMAT, anon_cnt++);
  return get_identifier (buf);
}

/* This code is practically identical to that for creating
   anonymous names, but is just used for lambdas instead.  This isn't really
   necessary, but it's convenient to avoid treating lambdas like other
   anonymous types.  */

static GTY(()) int lambda_cnt = 0;

tree
make_lambda_name (void)
{
  char buf[32];

  sprintf (buf, LAMBDANAME_FORMAT, lambda_cnt++);
  return get_identifier (buf);
}

/* Return (from the stack of) the BINDING, if any, established at SCOPE.  */

static inline cxx_binding *
find_binding (cp_binding_level *scope, cxx_binding *binding)
{
  for (; binding != NULL; binding = binding->previous)
    if (binding->scope == scope)
      return binding;

  return (cxx_binding *)0;
}

/* Return the binding for NAME in SCOPE, if any.  Otherwise, return NULL.  */

static inline cxx_binding *
cp_binding_level_find_binding_for_name (cp_binding_level *scope, tree name)
{
  cxx_binding *b = IDENTIFIER_NAMESPACE_BINDINGS (name);
  if (b)
    {
      /* Fold-in case where NAME is used only once.  */
      if (scope == b->scope && b->previous == NULL)
	return b;
      return find_binding (scope, b);
    }
  return NULL;
}

/* Always returns a binding for name in scope.  If no binding is
   found, make a new one.  */

static cxx_binding *
binding_for_name (cp_binding_level *scope, tree name)
{
  cxx_binding *result;

  result = cp_binding_level_find_binding_for_name (scope, name);
  if (result)
    return result;
  /* Not found, make a new one.  */
  result = cxx_binding_make (NULL, NULL);
  result->previous = IDENTIFIER_NAMESPACE_BINDINGS (name);
  result->scope = scope;
  result->is_local = false;
  result->value_is_inherited = false;
  IDENTIFIER_NAMESPACE_BINDINGS (name) = result;
  return result;
}

/* Walk through the bindings associated to the name of FUNCTION,
   and return the first declaration of a function with a
   "C" linkage specification, a.k.a 'extern "C"'.
   This function looks for the binding, regardless of which scope it
   has been defined in. It basically looks in all the known scopes.
   Note that this function does not lookup for bindings of builtin functions
   or for functions declared in system headers.  */
static tree
lookup_extern_c_fun_in_all_ns (tree function)
{
  tree name;
  cxx_binding *iter;

  gcc_assert (function && TREE_CODE (function) == FUNCTION_DECL);

  name = DECL_NAME (function);
  gcc_assert (name && identifier_p (name));

  for (iter = IDENTIFIER_NAMESPACE_BINDINGS (name);
       iter;
       iter = iter->previous)
    {
      tree ovl;
      for (ovl = iter->value; ovl; ovl = OVL_NEXT (ovl))
	{
	  tree decl = OVL_CURRENT (ovl);
	  if (decl
	      && TREE_CODE (decl) == FUNCTION_DECL
	      && DECL_EXTERN_C_P (decl)
	      && !DECL_ARTIFICIAL (decl))
	    {
	      return decl;
	    }
	}
    }
  return NULL;
}

/* Returns a list of C-linkage decls with the name NAME.  */

tree
c_linkage_bindings (tree name)
{
  tree decls = NULL_TREE;
  cxx_binding *iter;

  for (iter = IDENTIFIER_NAMESPACE_BINDINGS (name);
       iter;
       iter = iter->previous)
    {
      tree ovl;
      for (ovl = iter->value; ovl; ovl = OVL_NEXT (ovl))
	{
	  tree decl = OVL_CURRENT (ovl);
	  if (decl
	      && DECL_EXTERN_C_P (decl)
	      && !DECL_ARTIFICIAL (decl))
	    {
	      if (decls == NULL_TREE)
		decls = decl;
	      else
		decls = tree_cons (NULL_TREE, decl, decls);
	    }
	}
    }
  return decls;
}

/* Insert another USING_DECL into the current binding level, returning
   this declaration. If this is a redeclaration, do nothing, and
   return NULL_TREE if this not in namespace scope (in namespace
   scope, a using decl might extend any previous bindings).  */

static tree
push_using_decl_1 (tree scope, tree name)
{
  tree decl;

  gcc_assert (TREE_CODE (scope) == NAMESPACE_DECL);
  gcc_assert (identifier_p (name));
  for (decl = current_binding_level->usings; decl; decl = DECL_CHAIN (decl))
    if (USING_DECL_SCOPE (decl) == scope && DECL_NAME (decl) == name)
      break;
  if (decl)
    return namespace_bindings_p () ? decl : NULL_TREE;
  decl = build_lang_decl (USING_DECL, name, NULL_TREE);
  USING_DECL_SCOPE (decl) = scope;
  DECL_CHAIN (decl) = current_binding_level->usings;
  current_binding_level->usings = decl;
  return decl;
}

/* Wrapper for push_using_decl_1.  */

static tree
push_using_decl (tree scope, tree name)
{
  tree ret;
  timevar_start (TV_NAME_LOOKUP);
  ret = push_using_decl_1 (scope, name);
  timevar_stop (TV_NAME_LOOKUP);
  return ret;
}

/* Same as pushdecl, but define X in binding-level LEVEL.  We rely on the
   caller to set DECL_CONTEXT properly.

   Note that this must only be used when X will be the new innermost
   binding for its name, as we tack it onto the front of IDENTIFIER_BINDING
   without checking to see if the current IDENTIFIER_BINDING comes from a
   closer binding level than LEVEL.  */

static tree
pushdecl_with_scope_1 (tree x, cp_binding_level *level, bool is_friend)
{
  cp_binding_level *b;
  tree function_decl = current_function_decl;

  current_function_decl = NULL_TREE;
  if (level->kind == sk_class)
    {
      b = class_binding_level;
      class_binding_level = level;
      pushdecl_class_level (x);
      class_binding_level = b;
    }
  else
    {
      b = current_binding_level;
      current_binding_level = level;
      x = pushdecl_maybe_friend (x, is_friend);
      current_binding_level = b;
    }
  current_function_decl = function_decl;
  return x;
}
 
/* Wrapper for pushdecl_with_scope_1.  */

tree
pushdecl_with_scope (tree x, cp_binding_level *level, bool is_friend)
{
  tree ret;
  bool subtime = timevar_cond_start (TV_NAME_LOOKUP);
  ret = pushdecl_with_scope_1 (x, level, is_friend);
  timevar_cond_stop (TV_NAME_LOOKUP, subtime);
  return ret;
}

/* Helper function for push_overloaded_decl_1 and do_nonmember_using_decl.
   Compares the parameter-type-lists of DECL1 and DECL2 and returns false
   if they are different.  If the DECLs are template functions, the return
   types and the template parameter lists are compared too (DR 565).  */

static bool
compparms_for_decl_and_using_decl (tree decl1, tree decl2)
{
  if (!compparms (TYPE_ARG_TYPES (TREE_TYPE (decl1)),
		  TYPE_ARG_TYPES (TREE_TYPE (decl2))))
    return false;

  if (! DECL_FUNCTION_TEMPLATE_P (decl1)
      || ! DECL_FUNCTION_TEMPLATE_P (decl2))
    return true;

  return (comp_template_parms (DECL_TEMPLATE_PARMS (decl1),
			       DECL_TEMPLATE_PARMS (decl2))
	  && same_type_p (TREE_TYPE (TREE_TYPE (decl1)),
			  TREE_TYPE (TREE_TYPE (decl2))));
}

/* DECL is a FUNCTION_DECL for a non-member function, which may have
   other definitions already in place.  We get around this by making
   the value of the identifier point to a list of all the things that
   want to be referenced by that name.  It is then up to the users of
   that name to decide what to do with that list.

   DECL may also be a TEMPLATE_DECL, with a FUNCTION_DECL in its
   DECL_TEMPLATE_RESULT.  It is dealt with the same way.

   FLAGS is a bitwise-or of the following values:
     PUSH_LOCAL: Bind DECL in the current scope, rather than at
		 namespace scope.
     PUSH_USING: DECL is being pushed as the result of a using
		 declaration.

   IS_FRIEND is true if this is a friend declaration.

   The value returned may be a previous declaration if we guessed wrong
   about what language DECL should belong to (C or C++).  Otherwise,
   it's always DECL (and never something that's not a _DECL).  */

static tree
push_overloaded_decl_1 (tree decl, int flags, bool is_friend)
{
  tree name = DECL_NAME (decl);
  tree old;
  tree new_binding;
  int doing_global = (namespace_bindings_p () || !(flags & PUSH_LOCAL));

  if (doing_global)
    old = namespace_binding (name, DECL_CONTEXT (decl));
  else
    old = lookup_name_innermost_nonclass_level (name);

  if (old)
    {
      if (TREE_CODE (old) == TYPE_DECL && DECL_ARTIFICIAL (old))
	{
	  tree t = TREE_TYPE (old);
	  if (MAYBE_CLASS_TYPE_P (t) && warn_shadow
	      && (! DECL_IN_SYSTEM_HEADER (decl)
		  || ! DECL_IN_SYSTEM_HEADER (old)))
	    warning (OPT_Wshadow, "%q#D hides constructor for %q#T", decl, t);
	  old = NULL_TREE;
	}
      else if (is_overloaded_fn (old))
	{
	  tree tmp;

	  for (tmp = old; tmp; tmp = OVL_NEXT (tmp))
	    {
	      tree fn = OVL_CURRENT (tmp);
	      tree dup;

	      if (TREE_CODE (tmp) == OVERLOAD && OVL_USED (tmp)
		  && !(flags & PUSH_USING)
		  && compparms_for_decl_and_using_decl (fn, decl)
		  && ! decls_match (fn, decl))
		diagnose_name_conflict (decl, fn);

	      dup = duplicate_decls (decl, fn, is_friend);
	      /* If DECL was a redeclaration of FN -- even an invalid
		 one -- pass that information along to our caller.  */
	      if (dup == fn || dup == error_mark_node)
		return dup;
	    }

	  /* We don't overload implicit built-ins.  duplicate_decls()
	     may fail to merge the decls if the new decl is e.g. a
	     template function.  */
	  if (TREE_CODE (old) == FUNCTION_DECL
	      && DECL_ANTICIPATED (old)
	      && !DECL_HIDDEN_FRIEND_P (old))
	    old = NULL;
	}
      else if (old == error_mark_node)
	/* Ignore the undefined symbol marker.  */
	old = NULL_TREE;
      else
	{
	  error ("previous non-function declaration %q+#D", old);
	  error ("conflicts with function declaration %q#D", decl);
	  return decl;
	}
    }

  if (old || TREE_CODE (decl) == TEMPLATE_DECL
      /* If it's a using declaration, we always need to build an OVERLOAD,
	 because it's the only way to remember that the declaration comes
	 from 'using', and have the lookup behave correctly.  */
      || (flags & PUSH_USING))
    {
      if (old && TREE_CODE (old) != OVERLOAD)
	new_binding = ovl_cons (decl, ovl_cons (old, NULL_TREE));
      else
	new_binding = ovl_cons (decl, old);
      if (flags & PUSH_USING)
	OVL_USED (new_binding) = 1;
    }
  else
    /* NAME is not ambiguous.  */
    new_binding = decl;

  if (doing_global)
    set_namespace_binding (name, current_namespace, new_binding);
  else
    {
      /* We only create an OVERLOAD if there was a previous binding at
	 this level, or if decl is a template. In the former case, we
	 need to remove the old binding and replace it with the new
	 binding.  We must also run through the NAMES on the binding
	 level where the name was bound to update the chain.  */

      if (TREE_CODE (new_binding) == OVERLOAD && old)
	{
	  tree *d;

	  for (d = &IDENTIFIER_BINDING (name)->scope->names;
	       *d;
	       d = &TREE_CHAIN (*d))
	    if (*d == old
		|| (TREE_CODE (*d) == TREE_LIST
		    && TREE_VALUE (*d) == old))
	      {
		if (TREE_CODE (*d) == TREE_LIST)
		  /* Just replace the old binding with the new.  */
		  TREE_VALUE (*d) = new_binding;
		else
		  /* Build a TREE_LIST to wrap the OVERLOAD.  */
		  *d = tree_cons (NULL_TREE, new_binding,
				  TREE_CHAIN (*d));

		/* And update the cxx_binding node.  */
		IDENTIFIER_BINDING (name)->value = new_binding;
		return decl;
	      }

	  /* We should always find a previous binding in this case.  */
	  gcc_unreachable ();
	}

      /* Install the new binding.  */
      push_local_binding (name, new_binding, flags);
    }

  return decl;
}

/* Wrapper for push_overloaded_decl_1.  */

static tree
push_overloaded_decl (tree decl, int flags, bool is_friend)
{
  tree ret;
  bool subtime = timevar_cond_start (TV_NAME_LOOKUP);
  ret = push_overloaded_decl_1 (decl, flags, is_friend);
  timevar_cond_stop (TV_NAME_LOOKUP, subtime);
  return ret;
}

/* Check a non-member using-declaration. Return the name and scope
   being used, and the USING_DECL, or NULL_TREE on failure.  */

static tree
validate_nonmember_using_decl (tree decl, tree scope, tree name)
{
  /* [namespace.udecl]
       A using-declaration for a class member shall be a
       member-declaration.  */
  if (TYPE_P (scope))
    {
      error ("%qT is not a namespace", scope);
      return NULL_TREE;
    }
  else if (scope == error_mark_node)
    return NULL_TREE;

  if (TREE_CODE (decl) == TEMPLATE_ID_EXPR)
    {
      /* 7.3.3/5
	   A using-declaration shall not name a template-id.  */
      error ("a using-declaration cannot specify a template-id.  "
	     "Try %<using %D%>", name);
      return NULL_TREE;
    }

  if (TREE_CODE (decl) == NAMESPACE_DECL)
    {
      error ("namespace %qD not allowed in using-declaration", decl);
      return NULL_TREE;
    }

  if (TREE_CODE (decl) == SCOPE_REF)
    {
      /* It's a nested name with template parameter dependent scope.
	 This can only be using-declaration for class member.  */
      error ("%qT is not a namespace", TREE_OPERAND (decl, 0));
      return NULL_TREE;
    }

  if (is_overloaded_fn (decl))
    decl = get_first_fn (decl);

  gcc_assert (DECL_P (decl));

  /* Make a USING_DECL.  */
  tree using_decl = push_using_decl (scope, name);

  if (using_decl == NULL_TREE
      && at_function_scope_p ()
      && VAR_P (decl))
    /* C++11 7.3.3/10.  */
    error ("%qD is already declared in this scope", name);
  
  return using_decl;
}

/* Process local and global using-declarations.  */

static void
do_nonmember_using_decl (tree scope, tree name, tree oldval, tree oldtype,
			 tree *newval, tree *newtype)
{
  struct scope_binding decls = EMPTY_SCOPE_BINDING;

  *newval = *newtype = NULL_TREE;
  if (!qualified_lookup_using_namespace (name, scope, &decls, 0))
    /* Lookup error */
    return;

  if (!decls.value && !decls.type)
    {
      error ("%qD not declared", name);
      return;
    }

  /* Shift the old and new bindings around so we're comparing class and
     enumeration names to each other.  */
  if (oldval && DECL_IMPLICIT_TYPEDEF_P (oldval))
    {
      oldtype = oldval;
      oldval = NULL_TREE;
    }

  if (decls.value && DECL_IMPLICIT_TYPEDEF_P (decls.value))
    {
      decls.type = decls.value;
      decls.value = NULL_TREE;
    }

  /* It is impossible to overload a built-in function; any explicit
     declaration eliminates the built-in declaration.  So, if OLDVAL
     is a built-in, then we can just pretend it isn't there.  */
  if (oldval
      && TREE_CODE (oldval) == FUNCTION_DECL
      && DECL_ANTICIPATED (oldval)
      && !DECL_HIDDEN_FRIEND_P (oldval))
    oldval = NULL_TREE;

  if (decls.value)
    {
      /* Check for using functions.  */
      if (is_overloaded_fn (decls.value))
	{
	  tree tmp, tmp1;

	  if (oldval && !is_overloaded_fn (oldval))
	    {
	      error ("%qD is already declared in this scope", name);
	      oldval = NULL_TREE;
	    }

	  *newval = oldval;
	  for (tmp = decls.value; tmp; tmp = OVL_NEXT (tmp))
	    {
	      tree new_fn = OVL_CURRENT (tmp);

	      /* [namespace.udecl]

		 If a function declaration in namespace scope or block
		 scope has the same name and the same parameter types as a
		 function introduced by a using declaration the program is
		 ill-formed.  */
	      for (tmp1 = oldval; tmp1; tmp1 = OVL_NEXT (tmp1))
		{
		  tree old_fn = OVL_CURRENT (tmp1);

		  if (new_fn == old_fn)
		    /* The function already exists in the current namespace.  */
		    break;
		  else if (TREE_CODE (tmp1) == OVERLOAD && OVL_USED (tmp1))
		    continue; /* this is a using decl */
		  else if (compparms_for_decl_and_using_decl (new_fn, old_fn))
		    {
		      gcc_assert (!DECL_ANTICIPATED (old_fn)
				  || DECL_HIDDEN_FRIEND_P (old_fn));

		      /* There was already a non-using declaration in
			 this scope with the same parameter types. If both
			 are the same extern "C" functions, that's ok.  */
		      if (decls_match (new_fn, old_fn))
			break;
		      else
			{
			  diagnose_name_conflict (new_fn, old_fn);
			  break;
			}
		    }
		}

	      /* If we broke out of the loop, there's no reason to add
		 this function to the using declarations for this
		 scope.  */
	      if (tmp1)
		continue;

	      /* If we are adding to an existing OVERLOAD, then we no
		 longer know the type of the set of functions.  */
	      if (*newval && TREE_CODE (*newval) == OVERLOAD)
		TREE_TYPE (*newval) = unknown_type_node;
	      /* Add this new function to the set.  */
	      *newval = build_overload (OVL_CURRENT (tmp), *newval);
	      /* If there is only one function, then we use its type.  (A
		 using-declaration naming a single function can be used in
		 contexts where overload resolution cannot be
		 performed.)  */
	      if (TREE_CODE (*newval) != OVERLOAD)
		{
		  *newval = ovl_cons (*newval, NULL_TREE);
		  TREE_TYPE (*newval) = TREE_TYPE (OVL_CURRENT (tmp));
		}
	      OVL_USED (*newval) = 1;
	    }
	}
      else
	{
	  *newval = decls.value;
	  if (oldval && !decls_match (*newval, oldval))
	    error ("%qD is already declared in this scope", name);
	}
    }
  else
    *newval = oldval;

  if (decls.type && TREE_CODE (decls.type) == TREE_LIST)
    {
      error ("reference to %qD is ambiguous", name);
      print_candidates (decls.type);
    }
  else
    {
      *newtype = decls.type;
      if (oldtype && *newtype && !decls_match (oldtype, *newtype))
	error ("%qD is already declared in this scope", name);
    }

    /* If *newval is empty, shift any class or enumeration name down.  */
    if (!*newval)
      {
	*newval = *newtype;
	*newtype = NULL_TREE;
      }
}

/* Process a using-declaration at function scope.  */

void
do_local_using_decl (tree decl, tree scope, tree name)
{
  tree oldval, oldtype, newval, newtype;
  tree orig_decl = decl;

  decl = validate_nonmember_using_decl (decl, scope, name);
  if (decl == NULL_TREE)
    return;

  if (building_stmt_list_p ()
      && at_function_scope_p ())
    add_decl_expr (decl);

  oldval = lookup_name_innermost_nonclass_level (name);
  oldtype = lookup_type_current_level (name);

  do_nonmember_using_decl (scope, name, oldval, oldtype, &newval, &newtype);

  if (newval)
    {
      if (is_overloaded_fn (newval))
	{
	  tree fn, term;

	  /* We only need to push declarations for those functions
	     that were not already bound in the current level.
	     The old value might be NULL_TREE, it might be a single
	     function, or an OVERLOAD.  */
	  if (oldval && TREE_CODE (oldval) == OVERLOAD)
	    term = OVL_FUNCTION (oldval);
	  else
	    term = oldval;
	  for (fn = newval; fn && OVL_CURRENT (fn) != term;
	       fn = OVL_NEXT (fn))
	    push_overloaded_decl (OVL_CURRENT (fn),
				  PUSH_LOCAL | PUSH_USING,
				  false);
	}
      else
	push_local_binding (name, newval, PUSH_USING);
    }
  if (newtype)
    {
      push_local_binding (name, newtype, PUSH_USING);
      set_identifier_type_value (name, newtype);
    }

  /* Emit debug info.  */
  if (!processing_template_decl)
    cp_emit_debug_info_for_using (orig_decl, current_scope());
}

/* Returns true if ROOT (a namespace, class, or function) encloses
   CHILD.  CHILD may be either a class type or a namespace.  */

bool
is_ancestor (tree root, tree child)
{
  gcc_assert ((TREE_CODE (root) == NAMESPACE_DECL
	       || TREE_CODE (root) == FUNCTION_DECL
	       || CLASS_TYPE_P (root)));
  gcc_assert ((TREE_CODE (child) == NAMESPACE_DECL
	       || CLASS_TYPE_P (child)));

  /* The global namespace encloses everything.  */
  if (root == global_namespace)
    return true;

  while (true)
    {
      /* If we've run out of scopes, stop.  */
      if (!child)
	return false;
      /* If we've reached the ROOT, it encloses CHILD.  */
      if (root == child)
	return true;
      /* Go out one level.  */
      if (TYPE_P (child))
	child = TYPE_NAME (child);
      child = DECL_CONTEXT (child);
    }
}

/* Enter the class or namespace scope indicated by T suitable for name
   lookup.  T can be arbitrary scope, not necessary nested inside the
   current scope.  Returns a non-null scope to pop iff pop_scope
   should be called later to exit this scope.  */

tree
push_scope (tree t)
{
  if (TREE_CODE (t) == NAMESPACE_DECL)
    push_decl_namespace (t);
  else if (CLASS_TYPE_P (t))
    {
      if (!at_class_scope_p ()
	  || !same_type_p (current_class_type, t))
	push_nested_class (t);
      else
	/* T is the same as the current scope.  There is therefore no
	   need to re-enter the scope.  Since we are not actually
	   pushing a new scope, our caller should not call
	   pop_scope.  */
	t = NULL_TREE;
    }

  return t;
}

/* Leave scope pushed by push_scope.  */

void
pop_scope (tree t)
{
  if (t == NULL_TREE)
    return;
  if (TREE_CODE (t) == NAMESPACE_DECL)
    pop_decl_namespace ();
  else if CLASS_TYPE_P (t)
    pop_nested_class ();
}

/* Subroutine of push_inner_scope.  */

static void
push_inner_scope_r (tree outer, tree inner)
{
  tree prev;

  if (outer == inner
      || (TREE_CODE (inner) != NAMESPACE_DECL && !CLASS_TYPE_P (inner)))
    return;

  prev = CP_DECL_CONTEXT (TREE_CODE (inner) == NAMESPACE_DECL ? inner : TYPE_NAME (inner));
  if (outer != prev)
    push_inner_scope_r (outer, prev);
  if (TREE_CODE (inner) == NAMESPACE_DECL)
    {
      cp_binding_level *save_template_parm = 0;
      /* Temporary take out template parameter scopes.  They are saved
	 in reversed order in save_template_parm.  */
      while (current_binding_level->kind == sk_template_parms)
	{
	  cp_binding_level *b = current_binding_level;
	  current_binding_level = b->level_chain;
	  b->level_chain = save_template_parm;
	  save_template_parm = b;
	}

      resume_scope (NAMESPACE_LEVEL (inner));
      current_namespace = inner;

      /* Restore template parameter scopes.  */
      while (save_template_parm)
	{
	  cp_binding_level *b = save_template_parm;
	  save_template_parm = b->level_chain;
	  b->level_chain = current_binding_level;
	  current_binding_level = b;
	}
    }
  else
    pushclass (inner);
}

/* Enter the scope INNER from current scope.  INNER must be a scope
   nested inside current scope.  This works with both name lookup and
   pushing name into scope.  In case a template parameter scope is present,
   namespace is pushed under the template parameter scope according to
   name lookup rule in 14.6.1/6.

   Return the former current scope suitable for pop_inner_scope.  */

tree
push_inner_scope (tree inner)
{
  tree outer = current_scope ();
  if (!outer)
    outer = current_namespace;

  push_inner_scope_r (outer, inner);
  return outer;
}

/* Exit the current scope INNER back to scope OUTER.  */

void
pop_inner_scope (tree outer, tree inner)
{
  if (outer == inner
      || (TREE_CODE (inner) != NAMESPACE_DECL && !CLASS_TYPE_P (inner)))
    return;

  while (outer != inner)
    {
      if (TREE_CODE (inner) == NAMESPACE_DECL)
	{
	  cp_binding_level *save_template_parm = 0;
	  /* Temporary take out template parameter scopes.  They are saved
	     in reversed order in save_template_parm.  */
	  while (current_binding_level->kind == sk_template_parms)
	    {
	      cp_binding_level *b = current_binding_level;
	      current_binding_level = b->level_chain;
	      b->level_chain = save_template_parm;
	      save_template_parm = b;
	    }

	  pop_namespace ();

	  /* Restore template parameter scopes.  */
	  while (save_template_parm)
	    {
	      cp_binding_level *b = save_template_parm;
	      save_template_parm = b->level_chain;
	      b->level_chain = current_binding_level;
	      current_binding_level = b;
	    }
	}
      else
	popclass ();

      inner = CP_DECL_CONTEXT (TREE_CODE (inner) == NAMESPACE_DECL ? inner : TYPE_NAME (inner));
    }
}

/* Do a pushlevel for class declarations.  */

void
pushlevel_class (void)
{
  class_binding_level = begin_scope (sk_class, current_class_type);
}

/* ...and a poplevel for class declarations.  */

void
poplevel_class (void)
{
  cp_binding_level *level = class_binding_level;
  cp_class_binding *cb;
  size_t i;
  tree shadowed;

  bool subtime = timevar_cond_start (TV_NAME_LOOKUP);
  gcc_assert (level != 0);

  /* If we're leaving a toplevel class, cache its binding level.  */
  if (current_class_depth == 1)
    previous_class_level = level;
  for (shadowed = level->type_shadowed;
       shadowed;
       shadowed = TREE_CHAIN (shadowed))
    SET_IDENTIFIER_TYPE_VALUE (TREE_PURPOSE (shadowed), TREE_VALUE (shadowed));

  /* Remove the bindings for all of the class-level declarations.  */
  if (level->class_shadowed)
    {
      FOR_EACH_VEC_ELT (*level->class_shadowed, i, cb)
	{
	  IDENTIFIER_BINDING (cb->identifier) = cb->base->previous;
	  cxx_binding_free (cb->base);
	}
      ggc_free (level->class_shadowed);
      level->class_shadowed = NULL;
    }

  /* Now, pop out of the binding level which we created up in the
     `pushlevel_class' routine.  */
  gcc_assert (current_binding_level == level);
  leave_scope ();
  timevar_cond_stop (TV_NAME_LOOKUP, subtime);
}

/* Set INHERITED_VALUE_BINDING_P on BINDING to true or false, as
   appropriate.  DECL is the value to which a name has just been
   bound.  CLASS_TYPE is the class in which the lookup occurred.  */

static void
set_inherited_value_binding_p (cxx_binding *binding, tree decl,
			       tree class_type)
{
  if (binding->value == decl && TREE_CODE (decl) != TREE_LIST)
    {
      tree context;

      if (TREE_CODE (decl) == OVERLOAD)
	context = ovl_scope (decl);
      else
	{
	  gcc_assert (DECL_P (decl));
	  context = context_for_name_lookup (decl);
	}

      if (is_properly_derived_from (class_type, context))
	INHERITED_VALUE_BINDING_P (binding) = 1;
      else
	INHERITED_VALUE_BINDING_P (binding) = 0;
    }
  else if (binding->value == decl)
    /* We only encounter a TREE_LIST when there is an ambiguity in the
       base classes.  Such an ambiguity can be overridden by a
       definition in this class.  */
    INHERITED_VALUE_BINDING_P (binding) = 1;
  else
    INHERITED_VALUE_BINDING_P (binding) = 0;
}

/* Make the declaration of X appear in CLASS scope.  */

bool
pushdecl_class_level (tree x)
{
  tree name;
  bool is_valid = true;
  bool subtime;

  /* Do nothing if we're adding to an outer lambda closure type,
     outer_binding will add it later if it's needed.  */
  if (current_class_type != class_binding_level->this_entity)
    return true;

  subtime = timevar_cond_start (TV_NAME_LOOKUP);
  /* Get the name of X.  */
  if (TREE_CODE (x) == OVERLOAD)
    name = DECL_NAME (get_first_fn (x));
  else
    name = DECL_NAME (x);

  if (name)
    {
      is_valid = push_class_level_binding (name, x);
      if (TREE_CODE (x) == TYPE_DECL)
	set_identifier_type_value (name, x);
    }
  else if (ANON_AGGR_TYPE_P (TREE_TYPE (x)))
    {
      /* If X is an anonymous aggregate, all of its members are
	 treated as if they were members of the class containing the
	 aggregate, for naming purposes.  */
      tree f;

      for (f = TYPE_FIELDS (TREE_TYPE (x)); f; f = DECL_CHAIN (f))
	{
	  location_t save_location = input_location;
	  input_location = DECL_SOURCE_LOCATION (f);
	  if (!pushdecl_class_level (f))
	    is_valid = false;
	  input_location = save_location;
	}
    }
  timevar_cond_stop (TV_NAME_LOOKUP, subtime);
  return is_valid;
}

/* Return the BINDING (if any) for NAME in SCOPE, which is a class
   scope.  If the value returned is non-NULL, and the PREVIOUS field
   is not set, callers must set the PREVIOUS field explicitly.  */

static cxx_binding *
get_class_binding (tree name, cp_binding_level *scope)
{
  tree class_type;
  tree type_binding;
  tree value_binding;
  cxx_binding *binding;

  class_type = scope->this_entity;

  /* Get the type binding.  */
  type_binding = lookup_member (class_type, name,
				/*protect=*/2, /*want_type=*/true,
				tf_warning_or_error);
  /* Get the value binding.  */
  value_binding = lookup_member (class_type, name,
				 /*protect=*/2, /*want_type=*/false,
				 tf_warning_or_error);

  if (value_binding
      && (TREE_CODE (value_binding) == TYPE_DECL
	  || DECL_CLASS_TEMPLATE_P (value_binding)
	  || (TREE_CODE (value_binding) == TREE_LIST
	      && TREE_TYPE (value_binding) == error_mark_node
	      && (TREE_CODE (TREE_VALUE (value_binding))
		  == TYPE_DECL))))
    /* We found a type binding, even when looking for a non-type
       binding.  This means that we already processed this binding
       above.  */
    ;
  else if (value_binding)
    {
      if (TREE_CODE (value_binding) == TREE_LIST
	  && TREE_TYPE (value_binding) == error_mark_node)
	/* NAME is ambiguous.  */
	;
      else if (BASELINK_P (value_binding))
	/* NAME is some overloaded functions.  */
	value_binding = BASELINK_FUNCTIONS (value_binding);
    }

  /* If we found either a type binding or a value binding, create a
     new binding object.  */
  if (type_binding || value_binding)
    {
      binding = new_class_binding (name,
				   value_binding,
				   type_binding,
				   scope);
      /* This is a class-scope binding, not a block-scope binding.  */
      LOCAL_BINDING_P (binding) = 0;
      set_inherited_value_binding_p (binding, value_binding, class_type);
    }
  else
    binding = NULL;

  return binding;
}

/* Make the declaration(s) of X appear in CLASS scope under the name
   NAME.  Returns true if the binding is valid.  */

static bool
push_class_level_binding_1 (tree name, tree x)
{
  cxx_binding *binding;
  tree decl = x;
  bool ok;

  /* The class_binding_level will be NULL if x is a template
     parameter name in a member template.  */
  if (!class_binding_level)
    return true;

  if (name == error_mark_node)
    return false;

<<<<<<< HEAD
=======
  /* Can happen for an erroneous declaration (c++/60384).  */
  if (!identifier_p (name))
    {
      gcc_assert (errorcount || sorrycount);
      return false;
    }

>>>>>>> a7aa3838
  /* Check for invalid member names.  But don't worry about a default
     argument-scope lambda being pushed after the class is complete.  */
  gcc_assert (TYPE_BEING_DEFINED (current_class_type)
	      || LAMBDA_TYPE_P (TREE_TYPE (decl)));
  /* Check that we're pushing into the right binding level.  */
  gcc_assert (current_class_type == class_binding_level->this_entity);

  /* We could have been passed a tree list if this is an ambiguous
     declaration. If so, pull the declaration out because
     check_template_shadow will not handle a TREE_LIST.  */
  if (TREE_CODE (decl) == TREE_LIST
      && TREE_TYPE (decl) == error_mark_node)
    decl = TREE_VALUE (decl);

  if (!check_template_shadow (decl))
    return false;

  /* [class.mem]

     If T is the name of a class, then each of the following shall
     have a name different from T:

     -- every static data member of class T;

     -- every member of class T that is itself a type;

     -- every enumerator of every member of class T that is an
	enumerated type;

     -- every member of every anonymous union that is a member of
	class T.

     (Non-static data members were also forbidden to have the same
     name as T until TC1.)  */
  if ((VAR_P (x)
       || TREE_CODE (x) == CONST_DECL
       || (TREE_CODE (x) == TYPE_DECL
	   && !DECL_SELF_REFERENCE_P (x))
       /* A data member of an anonymous union.  */
       || (TREE_CODE (x) == FIELD_DECL
	   && DECL_CONTEXT (x) != current_class_type))
      && DECL_NAME (x) == constructor_name (current_class_type))
    {
      tree scope = context_for_name_lookup (x);
      if (TYPE_P (scope) && same_type_p (scope, current_class_type))
	{
	  error ("%qD has the same name as the class in which it is "
		 "declared",
		 x);
	  return false;
	}
    }

  /* Get the current binding for NAME in this class, if any.  */
  binding = IDENTIFIER_BINDING (name);
  if (!binding || binding->scope != class_binding_level)
    {
      binding = get_class_binding (name, class_binding_level);
      /* If a new binding was created, put it at the front of the
	 IDENTIFIER_BINDING list.  */
      if (binding)
	{
	  binding->previous = IDENTIFIER_BINDING (name);
	  IDENTIFIER_BINDING (name) = binding;
	}
    }

  /* If there is already a binding, then we may need to update the
     current value.  */
  if (binding && binding->value)
    {
      tree bval = binding->value;
      tree old_decl = NULL_TREE;
      tree target_decl = strip_using_decl (decl);
      tree target_bval = strip_using_decl (bval);

      if (INHERITED_VALUE_BINDING_P (binding))
	{
	  /* If the old binding was from a base class, and was for a
	     tag name, slide it over to make room for the new binding.
	     The old binding is still visible if explicitly qualified
	     with a class-key.  */
	  if (TREE_CODE (target_bval) == TYPE_DECL
	      && DECL_ARTIFICIAL (target_bval)
	      && !(TREE_CODE (target_decl) == TYPE_DECL
		   && DECL_ARTIFICIAL (target_decl)))
	    {
	      old_decl = binding->type;
	      binding->type = bval;
	      binding->value = NULL_TREE;
	      INHERITED_VALUE_BINDING_P (binding) = 0;
	    }
	  else
	    {
	      old_decl = bval;
	      /* Any inherited type declaration is hidden by the type
		 declaration in the derived class.  */
	      if (TREE_CODE (target_decl) == TYPE_DECL
		  && DECL_ARTIFICIAL (target_decl))
		binding->type = NULL_TREE;
	    }
	}
      else if (TREE_CODE (target_decl) == OVERLOAD
	       && is_overloaded_fn (target_bval))
	old_decl = bval;
      else if (TREE_CODE (decl) == USING_DECL
	       && TREE_CODE (bval) == USING_DECL
	       && same_type_p (USING_DECL_SCOPE (decl),
			       USING_DECL_SCOPE (bval)))
	/* This is a using redeclaration that will be diagnosed later
	   in supplement_binding */
	;
      else if (TREE_CODE (decl) == USING_DECL
	       && TREE_CODE (bval) == USING_DECL
	       && DECL_DEPENDENT_P (decl)
	       && DECL_DEPENDENT_P (bval))
	return true;
      else if (TREE_CODE (decl) == USING_DECL
	       && is_overloaded_fn (target_bval))
	old_decl = bval;
      else if (TREE_CODE (bval) == USING_DECL
	       && is_overloaded_fn (target_decl))
	return true;

      if (old_decl && binding->scope == class_binding_level)
	{
	  binding->value = x;
	  /* It is always safe to clear INHERITED_VALUE_BINDING_P
	     here.  This function is only used to register bindings
	     from with the class definition itself.  */
	  INHERITED_VALUE_BINDING_P (binding) = 0;
	  return true;
	}
    }

  /* Note that we declared this value so that we can issue an error if
     this is an invalid redeclaration of a name already used for some
     other purpose.  */
  note_name_declared_in_class (name, decl);

  /* If we didn't replace an existing binding, put the binding on the
     stack of bindings for the identifier, and update the shadowed
     list.  */
  if (binding && binding->scope == class_binding_level)
    /* Supplement the existing binding.  */
    ok = supplement_binding (binding, decl);
  else
    {
      /* Create a new binding.  */
      push_binding (name, decl, class_binding_level);
      ok = true;
    }

  return ok;
}

/* Wrapper for push_class_level_binding_1.  */

bool
push_class_level_binding (tree name, tree x)
{
  bool ret;
  bool subtime = timevar_cond_start (TV_NAME_LOOKUP);
  ret = push_class_level_binding_1 (name, x);
  timevar_cond_stop (TV_NAME_LOOKUP, subtime);
  return ret;
}

/* Process "using SCOPE::NAME" in a class scope.  Return the
   USING_DECL created.  */

tree
do_class_using_decl (tree scope, tree name)
{
  /* The USING_DECL returned by this function.  */
  tree value;
  /* The declaration (or declarations) name by this using
     declaration.  NULL if we are in a template and cannot figure out
     what has been named.  */
  tree decl;
  /* True if SCOPE is a dependent type.  */
  bool scope_dependent_p;
  /* True if SCOPE::NAME is dependent.  */
  bool name_dependent_p;
  /* True if any of the bases of CURRENT_CLASS_TYPE are dependent.  */
  bool bases_dependent_p;
  tree binfo;
  tree base_binfo;
  int i;

  if (name == error_mark_node)
    return NULL_TREE;

  if (!scope || !TYPE_P (scope))
    {
      error ("using-declaration for non-member at class scope");
      return NULL_TREE;
    }

  /* Make sure the name is not invalid */
  if (TREE_CODE (name) == BIT_NOT_EXPR)
    {
      error ("%<%T::%D%> names destructor", scope, name);
      return NULL_TREE;
    }
  /* Using T::T declares inheriting ctors, even if T is a typedef.  */
  if (MAYBE_CLASS_TYPE_P (scope)
      && ((TYPE_NAME (scope) && name == TYPE_IDENTIFIER (scope))
	  || constructor_name_p (name, scope)))
    {
      maybe_warn_cpp0x (CPP0X_INHERITING_CTORS);
      name = ctor_identifier;
    }
  if (constructor_name_p (name, current_class_type))
    {
      error ("%<%T::%D%> names constructor in %qT",
	     scope, name, current_class_type);
      return NULL_TREE;
    }

  scope_dependent_p = dependent_scope_p (scope);
  name_dependent_p = (scope_dependent_p
		      || (IDENTIFIER_TYPENAME_P (name)
			  && dependent_type_p (TREE_TYPE (name))));

  bases_dependent_p = false;
  if (processing_template_decl)
    for (binfo = TYPE_BINFO (current_class_type), i = 0;
	 BINFO_BASE_ITERATE (binfo, i, base_binfo);
	 i++)
      if (dependent_type_p (TREE_TYPE (base_binfo)))
	{
	  bases_dependent_p = true;
	  break;
	}

  decl = NULL_TREE;

  /* From [namespace.udecl]:

       A using-declaration used as a member-declaration shall refer to a
       member of a base class of the class being defined.

     In general, we cannot check this constraint in a template because
     we do not know the entire set of base classes of the current
     class type. Morover, if SCOPE is dependent, it might match a
     non-dependent base.  */

  if (!scope_dependent_p)
    {
      base_kind b_kind;
      binfo = lookup_base (current_class_type, scope, ba_any, &b_kind,
			   tf_warning_or_error);
      if (b_kind < bk_proper_base)
	{
	  if (!bases_dependent_p)
	    {
	      error_not_base_type (scope, current_class_type);
	      return NULL_TREE;
	    }
	}
      else if (!name_dependent_p)
	{
	  decl = lookup_member (binfo, name, 0, false, tf_warning_or_error);
	  if (!decl)
	    {
	      error ("no members matching %<%T::%D%> in %q#T", scope, name,
		     scope);
	      return NULL_TREE;
	    }
	  /* The binfo from which the functions came does not matter.  */
	  if (BASELINK_P (decl))
	    decl = BASELINK_FUNCTIONS (decl);
	}
    }

  value = build_lang_decl (USING_DECL, name, NULL_TREE);
  USING_DECL_DECLS (value) = decl;
  USING_DECL_SCOPE (value) = scope;
  DECL_DEPENDENT_P (value) = !decl;

  return value;
}


/* Return the binding value for name in scope.  */


static tree
namespace_binding_1 (tree name, tree scope)
{
  cxx_binding *binding;

  if (SCOPE_FILE_SCOPE_P (scope))
    scope = global_namespace;
  else
    /* Unnecessary for the global namespace because it can't be an alias. */
    scope = ORIGINAL_NAMESPACE (scope);

  binding = cp_binding_level_find_binding_for_name (NAMESPACE_LEVEL (scope), name);

  return binding ? binding->value : NULL_TREE;
}

tree
namespace_binding (tree name, tree scope)
{
  tree ret;
  bool subtime = timevar_cond_start (TV_NAME_LOOKUP);
  ret = namespace_binding_1 (name, scope);
  timevar_cond_stop (TV_NAME_LOOKUP, subtime);
  return ret;
}

/* Set the binding value for name in scope.  */

static void
set_namespace_binding_1 (tree name, tree scope, tree val)
{
  cxx_binding *b;

  if (scope == NULL_TREE)
    scope = global_namespace;
  b = binding_for_name (NAMESPACE_LEVEL (scope), name);
  if (!b->value || TREE_CODE (val) == OVERLOAD || val == error_mark_node)
    b->value = val;
  else
    supplement_binding (b, val);
}

/* Wrapper for set_namespace_binding_1.  */

void
set_namespace_binding (tree name, tree scope, tree val)
{
  bool subtime = timevar_cond_start (TV_NAME_LOOKUP);
  set_namespace_binding_1 (name, scope, val);
  timevar_cond_stop (TV_NAME_LOOKUP, subtime);
}

/* Set the context of a declaration to scope. Complain if we are not
   outside scope.  */

void
set_decl_namespace (tree decl, tree scope, bool friendp)
{
  tree old;

  /* Get rid of namespace aliases.  */
  scope = ORIGINAL_NAMESPACE (scope);

  /* It is ok for friends to be qualified in parallel space.  */
  if (!friendp && !is_ancestor (current_namespace, scope))
    error ("declaration of %qD not in a namespace surrounding %qD",
	   decl, scope);
  DECL_CONTEXT (decl) = FROB_CONTEXT (scope);

  /* Writing "int N::i" to declare a variable within "N" is invalid.  */
  if (scope == current_namespace)
    {
      if (at_namespace_scope_p ())
	error ("explicit qualification in declaration of %qD",
	       decl);
      return;
    }

  /* See whether this has been declared in the namespace.  */
  old = lookup_qualified_name (scope, DECL_NAME (decl), false, true);
  if (old == error_mark_node)
    /* No old declaration at all.  */
    goto complain;
  /* If it's a TREE_LIST, the result of the lookup was ambiguous.  */
  if (TREE_CODE (old) == TREE_LIST)
    {
      error ("reference to %qD is ambiguous", decl);
      print_candidates (old);
      return;
    }
  if (!is_overloaded_fn (decl))
    {
      /* We might have found OLD in an inline namespace inside SCOPE.  */
      if (TREE_CODE (decl) == TREE_CODE (old))
	DECL_CONTEXT (decl) = DECL_CONTEXT (old);
      /* Don't compare non-function decls with decls_match here, since
	 it can't check for the correct constness at this
	 point. pushdecl will find those errors later.  */
      return;
    }
  /* Since decl is a function, old should contain a function decl.  */
  if (!is_overloaded_fn (old))
    goto complain;
  /* A template can be explicitly specialized in any namespace.  */
  if (processing_explicit_instantiation)
    return;
  if (processing_template_decl || processing_specialization)
    /* We have not yet called push_template_decl to turn a
       FUNCTION_DECL into a TEMPLATE_DECL, so the declarations won't
       match.  But, we'll check later, when we construct the
       template.  */
    return;
  /* Instantiations or specializations of templates may be declared as
     friends in any namespace.  */
  if (friendp && DECL_USE_TEMPLATE (decl))
    return;
  if (is_overloaded_fn (old))
    {
      tree found = NULL_TREE;
      tree elt = old;
      for (; elt; elt = OVL_NEXT (elt))
	{
	  tree ofn = OVL_CURRENT (elt);
	  /* Adjust DECL_CONTEXT first so decls_match will return true
	     if DECL will match a declaration in an inline namespace.  */
	  DECL_CONTEXT (decl) = DECL_CONTEXT (ofn);
	  if (decls_match (decl, ofn))
	    {
	      if (found && !decls_match (found, ofn))
		{
		  DECL_CONTEXT (decl) = FROB_CONTEXT (scope);
		  error ("reference to %qD is ambiguous", decl);
		  print_candidates (old);
		  return;
		}
	      found = ofn;
	    }
	}
      if (found)
	{
	  if (!is_associated_namespace (scope, CP_DECL_CONTEXT (found)))
	    goto complain;
	  DECL_CONTEXT (decl) = DECL_CONTEXT (found);
	  return;
	}
    }
  else
    {
      DECL_CONTEXT (decl) = DECL_CONTEXT (old);
      if (decls_match (decl, old))
	return;
    }

  /* It didn't work, go back to the explicit scope.  */
  DECL_CONTEXT (decl) = FROB_CONTEXT (scope);
 complain:
  error ("%qD should have been declared inside %qD", decl, scope);
}

/* Return the namespace where the current declaration is declared.  */

tree
current_decl_namespace (void)
{
  tree result;
  /* If we have been pushed into a different namespace, use it.  */
  if (!vec_safe_is_empty (decl_namespace_list))
    return decl_namespace_list->last ();

  if (current_class_type)
    result = decl_namespace_context (current_class_type);
  else if (current_function_decl)
    result = decl_namespace_context (current_function_decl);
  else
    result = current_namespace;
  return result;
}

/* Process any ATTRIBUTES on a namespace definition.  Currently only
   attribute visibility is meaningful, which is a property of the syntactic
   block rather than the namespace as a whole, so we don't touch the
   NAMESPACE_DECL at all.  Returns true if attribute visibility is seen.  */

bool
handle_namespace_attrs (tree ns, tree attributes)
{
  tree d;
  bool saw_vis = false;

  for (d = attributes; d; d = TREE_CHAIN (d))
    {
      tree name = get_attribute_name (d);
      tree args = TREE_VALUE (d);

      if (is_attribute_p ("visibility", name))
	{
	  tree x = args ? TREE_VALUE (args) : NULL_TREE;
	  if (x == NULL_TREE || TREE_CODE (x) != STRING_CST || TREE_CHAIN (args))
	    {
	      warning (OPT_Wattributes,
		       "%qD attribute requires a single NTBS argument",
		       name);
	      continue;
	    }

	  if (!TREE_PUBLIC (ns))
	    warning (OPT_Wattributes,
		     "%qD attribute is meaningless since members of the "
		     "anonymous namespace get local symbols", name);

	  push_visibility (TREE_STRING_POINTER (x), 1);
	  saw_vis = true;
	}
      else
	{
	  warning (OPT_Wattributes, "%qD attribute directive ignored",
		   name);
	  continue;
	}
    }

  return saw_vis;
}
  
/* Push into the scope of the NAME namespace.  If NAME is NULL_TREE, then we
   select a name that is unique to this compilation unit.  */

void
push_namespace (tree name)
{
  tree d = NULL_TREE;
  bool need_new = true;
  bool implicit_use = false;
  bool anon = !name;

  bool subtime = timevar_cond_start (TV_NAME_LOOKUP);

  /* We should not get here if the global_namespace is not yet constructed
     nor if NAME designates the global namespace:  The global scope is
     constructed elsewhere.  */
  gcc_assert (global_namespace != NULL && name != global_scope_name);

  if (anon)
    {
      name = get_anonymous_namespace_name();
      d = IDENTIFIER_NAMESPACE_VALUE (name);
      if (d)
	/* Reopening anonymous namespace.  */
	need_new = false;
      implicit_use = true;
    }
  else
    {
      /* Check whether this is an extended namespace definition.  */
      d = IDENTIFIER_NAMESPACE_VALUE (name);
      if (d != NULL_TREE && TREE_CODE (d) == NAMESPACE_DECL)
	{
	  tree dna = DECL_NAMESPACE_ALIAS (d);
	  if (dna)
 	    {
	      /* We do some error recovery for, eg, the redeclaration
		 of M here:

		 namespace N {}
		 namespace M = N;
		 namespace M {}

		 However, in nasty cases like:

		 namespace N
		 {
		   namespace M = N;
		   namespace M {}
		 }

		 we just error out below, in duplicate_decls.  */
	      if (NAMESPACE_LEVEL (dna)->level_chain
		  == current_binding_level)
		{
		  error ("namespace alias %qD not allowed here, "
			 "assuming %qD", d, dna);
		  d = dna;
		  need_new = false;
		}
	    }
	  else
	    need_new = false;
	}
    }

  if (need_new)
    {
      /* Make a new namespace, binding the name to it.  */
      d = build_lang_decl (NAMESPACE_DECL, name, void_type_node);
      DECL_CONTEXT (d) = FROB_CONTEXT (current_namespace);
      /* The name of this namespace is not visible to other translation
	 units if it is an anonymous namespace or member thereof.  */
      if (anon || decl_anon_ns_mem_p (current_namespace))
	TREE_PUBLIC (d) = 0;
      else
	TREE_PUBLIC (d) = 1;
      pushdecl (d);
      if (anon)
	{
	  /* Clear DECL_NAME for the benefit of debugging back ends.  */
	  SET_DECL_ASSEMBLER_NAME (d, name);
	  DECL_NAME (d) = NULL_TREE;
	}
      begin_scope (sk_namespace, d);
    }
  else
    resume_scope (NAMESPACE_LEVEL (d));

  if (implicit_use)
    do_using_directive (d);
  /* Enter the name space.  */
  current_namespace = d;

  timevar_cond_stop (TV_NAME_LOOKUP, subtime);
}

/* Pop from the scope of the current namespace.  */

void
pop_namespace (void)
{
  gcc_assert (current_namespace != global_namespace);
  current_namespace = CP_DECL_CONTEXT (current_namespace);
  /* The binding level is not popped, as it might be re-opened later.  */
  leave_scope ();
}

/* Push into the scope of the namespace NS, even if it is deeply
   nested within another namespace.  */

void
push_nested_namespace (tree ns)
{
  if (ns == global_namespace)
    push_to_top_level ();
  else
    {
      push_nested_namespace (CP_DECL_CONTEXT (ns));
      push_namespace (DECL_NAME (ns));
    }
}

/* Pop back from the scope of the namespace NS, which was previously
   entered with push_nested_namespace.  */

void
pop_nested_namespace (tree ns)
{
  bool subtime = timevar_cond_start (TV_NAME_LOOKUP);
  gcc_assert (current_namespace == ns);
  while (ns != global_namespace)
    {
      pop_namespace ();
      ns = CP_DECL_CONTEXT (ns);
    }

  pop_from_top_level ();
  timevar_cond_stop (TV_NAME_LOOKUP, subtime);
}

/* Temporarily set the namespace for the current declaration.  */

void
push_decl_namespace (tree decl)
{
  if (TREE_CODE (decl) != NAMESPACE_DECL)
    decl = decl_namespace_context (decl);
  vec_safe_push (decl_namespace_list, ORIGINAL_NAMESPACE (decl));
}

/* [namespace.memdef]/2 */

void
pop_decl_namespace (void)
{
  decl_namespace_list->pop ();
}

/* Return the namespace that is the common ancestor
   of two given namespaces.  */

static tree
namespace_ancestor_1 (tree ns1, tree ns2)
{
  tree nsr;
  if (is_ancestor (ns1, ns2))
    nsr = ns1;
  else
    nsr = namespace_ancestor_1 (CP_DECL_CONTEXT (ns1), ns2);
  return nsr;
}

/* Wrapper for namespace_ancestor_1.  */

static tree
namespace_ancestor (tree ns1, tree ns2)
{
  tree nsr;
  bool subtime = timevar_cond_start (TV_NAME_LOOKUP);
  nsr = namespace_ancestor_1 (ns1, ns2);
  timevar_cond_stop (TV_NAME_LOOKUP, subtime);
  return nsr;
}

/* Process a namespace-alias declaration.  */

void
do_namespace_alias (tree alias, tree name_space)
{
  if (name_space == error_mark_node)
    return;

  gcc_assert (TREE_CODE (name_space) == NAMESPACE_DECL);

  name_space = ORIGINAL_NAMESPACE (name_space);

  /* Build the alias.  */
  alias = build_lang_decl (NAMESPACE_DECL, alias, void_type_node);
  DECL_NAMESPACE_ALIAS (alias) = name_space;
  DECL_EXTERNAL (alias) = 1;
  DECL_CONTEXT (alias) = FROB_CONTEXT (current_scope ());
  pushdecl (alias);

  /* Emit debug info for namespace alias.  */
  if (!building_stmt_list_p ())
    (*debug_hooks->global_decl) (alias);
}

/* Like pushdecl, only it places X in the current namespace,
   if appropriate.  */

tree
pushdecl_namespace_level (tree x, bool is_friend)
{
  cp_binding_level *b = current_binding_level;
  tree t;

  bool subtime = timevar_cond_start (TV_NAME_LOOKUP);
  t = pushdecl_with_scope (x, NAMESPACE_LEVEL (current_namespace), is_friend);

  /* Now, the type_shadowed stack may screw us.  Munge it so it does
     what we want.  */
  if (TREE_CODE (t) == TYPE_DECL)
    {
      tree name = DECL_NAME (t);
      tree newval;
      tree *ptr = (tree *)0;
      for (; !global_scope_p (b); b = b->level_chain)
	{
	  tree shadowed = b->type_shadowed;
	  for (; shadowed; shadowed = TREE_CHAIN (shadowed))
	    if (TREE_PURPOSE (shadowed) == name)
	      {
		ptr = &TREE_VALUE (shadowed);
		/* Can't break out of the loop here because sometimes
		   a binding level will have duplicate bindings for
		   PT names.  It's gross, but I haven't time to fix it.  */
	      }
	}
      newval = TREE_TYPE (t);
      if (ptr == (tree *)0)
	{
	  /* @@ This shouldn't be needed.  My test case "zstring.cc" trips
	     up here if this is changed to an assertion.  --KR  */
	  SET_IDENTIFIER_TYPE_VALUE (name, t);
	}
      else
	{
	  *ptr = newval;
	}
    }
  timevar_cond_stop (TV_NAME_LOOKUP, subtime);
  return t;
}

/* Insert USED into the using list of USER. Set INDIRECT_flag if this
   directive is not directly from the source. Also find the common
   ancestor and let our users know about the new namespace */

static void
add_using_namespace_1 (tree user, tree used, bool indirect)
{
  tree t;
  /* Using oneself is a no-op.  */
  if (user == used)
    return;
  gcc_assert (TREE_CODE (user) == NAMESPACE_DECL);
  gcc_assert (TREE_CODE (used) == NAMESPACE_DECL);
  /* Check if we already have this.  */
  t = purpose_member (used, DECL_NAMESPACE_USING (user));
  if (t != NULL_TREE)
    {
      if (!indirect)
	/* Promote to direct usage.  */
	TREE_INDIRECT_USING (t) = 0;
      return;
    }

  /* Add used to the user's using list.  */
  DECL_NAMESPACE_USING (user)
    = tree_cons (used, namespace_ancestor (user, used),
		 DECL_NAMESPACE_USING (user));

  TREE_INDIRECT_USING (DECL_NAMESPACE_USING (user)) = indirect;

  /* Add user to the used's users list.  */
  DECL_NAMESPACE_USERS (used)
    = tree_cons (user, 0, DECL_NAMESPACE_USERS (used));

  /* Recursively add all namespaces used.  */
  for (t = DECL_NAMESPACE_USING (used); t; t = TREE_CHAIN (t))
    /* indirect usage */
    add_using_namespace_1 (user, TREE_PURPOSE (t), 1);

  /* Tell everyone using us about the new used namespaces.  */
  for (t = DECL_NAMESPACE_USERS (user); t; t = TREE_CHAIN (t))
    add_using_namespace_1 (TREE_PURPOSE (t), used, 1);
}

/* Wrapper for add_using_namespace_1.  */

static void
add_using_namespace (tree user, tree used, bool indirect)
{
  bool subtime = timevar_cond_start (TV_NAME_LOOKUP);
  add_using_namespace_1 (user, used, indirect);
  timevar_cond_stop (TV_NAME_LOOKUP, subtime);
}

/* Process a using-declaration not appearing in class or local scope.  */

void
do_toplevel_using_decl (tree decl, tree scope, tree name)
{
  tree oldval, oldtype, newval, newtype;
  tree orig_decl = decl;
  cxx_binding *binding;

  decl = validate_nonmember_using_decl (decl, scope, name);
  if (decl == NULL_TREE)
    return;

  binding = binding_for_name (NAMESPACE_LEVEL (current_namespace), name);

  oldval = binding->value;
  oldtype = binding->type;

  do_nonmember_using_decl (scope, name, oldval, oldtype, &newval, &newtype);

  /* Emit debug info.  */
  if (!processing_template_decl)
    cp_emit_debug_info_for_using (orig_decl, current_namespace);

  /* Copy declarations found.  */
  if (newval)
    binding->value = newval;
  if (newtype)
    binding->type = newtype;
}

/* Process a using-directive.  */

void
do_using_directive (tree name_space)
{
  tree context = NULL_TREE;

  if (name_space == error_mark_node)
    return;

  gcc_assert (TREE_CODE (name_space) == NAMESPACE_DECL);

  if (building_stmt_list_p ())
    add_stmt (build_stmt (input_location, USING_STMT, name_space));
  name_space = ORIGINAL_NAMESPACE (name_space);

  if (!toplevel_bindings_p ())
    {
      push_using_directive (name_space);
    }
  else
    {
      /* direct usage */
      add_using_namespace (current_namespace, name_space, 0);
      if (current_namespace != global_namespace)
	context = current_namespace;

      /* Emit debugging info.  */
      if (!processing_template_decl)
	(*debug_hooks->imported_module_or_decl) (name_space, NULL_TREE,
						 context, false);
    }
}

/* Deal with a using-directive seen by the parser.  Currently we only
   handle attributes here, since they cannot appear inside a template.  */

void
parse_using_directive (tree name_space, tree attribs)
{
  tree a;

  do_using_directive (name_space);

  for (a = attribs; a; a = TREE_CHAIN (a))
    {
      tree name = TREE_PURPOSE (a);
      if (is_attribute_p ("strong", name))
	{
	  if (!toplevel_bindings_p ())
	    error ("strong using only meaningful at namespace scope");
	  else if (name_space != error_mark_node)
	    {
	      if (!is_ancestor (current_namespace, name_space))
		error ("current namespace %qD does not enclose strongly used namespace %qD",
		       current_namespace, name_space);
	      DECL_NAMESPACE_ASSOCIATIONS (name_space)
		= tree_cons (current_namespace, 0,
			     DECL_NAMESPACE_ASSOCIATIONS (name_space));
	    }
	}
      else
	warning (OPT_Wattributes, "%qD attribute directive ignored", name);
    }
}

/* Like pushdecl, only it places X in the global scope if appropriate.
   Calls cp_finish_decl to register the variable, initializing it with
   *INIT, if INIT is non-NULL.  */

static tree
pushdecl_top_level_1 (tree x, tree *init, bool is_friend)
{
  bool subtime = timevar_cond_start (TV_NAME_LOOKUP);
  push_to_top_level ();
  x = pushdecl_namespace_level (x, is_friend);
  if (init)
    cp_finish_decl (x, *init, false, NULL_TREE, 0);
  pop_from_top_level ();
  timevar_cond_stop (TV_NAME_LOOKUP, subtime);
  return x;
}

/* Like pushdecl, only it places X in the global scope if appropriate.  */

tree
pushdecl_top_level (tree x)
{
  return pushdecl_top_level_1 (x, NULL, false);
}

/* Like pushdecl_top_level, but adding the IS_FRIEND parameter.  */

tree
pushdecl_top_level_maybe_friend (tree x, bool is_friend)
{
  return pushdecl_top_level_1 (x, NULL, is_friend);
}

/* Like pushdecl, only it places X in the global scope if
   appropriate.  Calls cp_finish_decl to register the variable,
   initializing it with INIT.  */

tree
pushdecl_top_level_and_finish (tree x, tree init)
{
  return pushdecl_top_level_1 (x, &init, false);
}

/* Combines two sets of overloaded functions into an OVERLOAD chain, removing
   duplicates.  The first list becomes the tail of the result.

   The algorithm is O(n^2).  We could get this down to O(n log n) by
   doing a sort on the addresses of the functions, if that becomes
   necessary.  */

static tree
merge_functions (tree s1, tree s2)
{
  for (; s2; s2 = OVL_NEXT (s2))
    {
      tree fn2 = OVL_CURRENT (s2);
      tree fns1;

      for (fns1 = s1; fns1; fns1 = OVL_NEXT (fns1))
	{
	  tree fn1 = OVL_CURRENT (fns1);

	  /* If the function from S2 is already in S1, there is no
	     need to add it again.  For `extern "C"' functions, we
	     might have two FUNCTION_DECLs for the same function, in
	     different namespaces, but let's leave them in in case
	     they have different default arguments.  */
	  if (fn1 == fn2)
	    break;
	}

      /* If we exhausted all of the functions in S1, FN2 is new.  */
      if (!fns1)
	s1 = build_overload (fn2, s1);
    }
  return s1;
}

/* Returns TRUE iff OLD and NEW are the same entity.

   3 [basic]/3: An entity is a value, object, reference, function,
   enumerator, type, class member, template, template specialization,
   namespace, parameter pack, or this.

   7.3.4 [namespace.udir]/4: If name lookup finds a declaration for a name
   in two different namespaces, and the declarations do not declare the
   same entity and do not declare functions, the use of the name is
   ill-formed.  */

static bool
same_entity_p (tree one, tree two)
{
  if (one == two)
    return true;
  if (!one || !two)
    return false;
  if (TREE_CODE (one) == TYPE_DECL
      && TREE_CODE (two) == TYPE_DECL
      && same_type_p (TREE_TYPE (one), TREE_TYPE (two)))
    return true;
  return false;
}

/* This should return an error not all definitions define functions.
   It is not an error if we find two functions with exactly the
   same signature, only if these are selected in overload resolution.
   old is the current set of bindings, new_binding the freshly-found binding.
   XXX Do we want to give *all* candidates in case of ambiguity?
   XXX In what way should I treat extern declarations?
   XXX I don't want to repeat the entire duplicate_decls here */

static void
ambiguous_decl (struct scope_binding *old, cxx_binding *new_binding, int flags)
{
  tree val, type;
  gcc_assert (old != NULL);

  /* Copy the type.  */
  type = new_binding->type;
  if (LOOKUP_NAMESPACES_ONLY (flags)
      || (type && hidden_name_p (type) && !(flags & LOOKUP_HIDDEN)))
    type = NULL_TREE;

  /* Copy the value.  */
  val = new_binding->value;
  if (val)
    {
      if (hidden_name_p (val) && !(flags & LOOKUP_HIDDEN))
	val = NULL_TREE;
      else
	switch (TREE_CODE (val))
	  {
	  case TEMPLATE_DECL:
	    /* If we expect types or namespaces, and not templates,
	       or this is not a template class.  */
	    if ((LOOKUP_QUALIFIERS_ONLY (flags)
		 && !DECL_TYPE_TEMPLATE_P (val)))
	      val = NULL_TREE;
	    break;
	  case TYPE_DECL:
	    if (LOOKUP_NAMESPACES_ONLY (flags)
		|| (type && (flags & LOOKUP_PREFER_TYPES)))
	      val = NULL_TREE;
	    break;
	  case NAMESPACE_DECL:
	    if (LOOKUP_TYPES_ONLY (flags))
	      val = NULL_TREE;
	    break;
	  case FUNCTION_DECL:
	    /* Ignore built-in functions that are still anticipated.  */
	    if (LOOKUP_QUALIFIERS_ONLY (flags))
	      val = NULL_TREE;
	    break;
	  default:
	    if (LOOKUP_QUALIFIERS_ONLY (flags))
	      val = NULL_TREE;
	  }
    }

  /* If val is hidden, shift down any class or enumeration name.  */
  if (!val)
    {
      val = type;
      type = NULL_TREE;
    }

  if (!old->value)
    old->value = val;
  else if (val && !same_entity_p (val, old->value))
    {
      if (is_overloaded_fn (old->value) && is_overloaded_fn (val))
	old->value = merge_functions (old->value, val);
      else
	{
	  old->value = tree_cons (NULL_TREE, old->value,
				  build_tree_list (NULL_TREE, val));
	  TREE_TYPE (old->value) = error_mark_node;
	}
    }

  if (!old->type)
    old->type = type;
  else if (type && old->type != type)
    {
      old->type = tree_cons (NULL_TREE, old->type,
			     build_tree_list (NULL_TREE, type));
      TREE_TYPE (old->type) = error_mark_node;
    }
}

/* Return the declarations that are members of the namespace NS.  */

tree
cp_namespace_decls (tree ns)
{
  return NAMESPACE_LEVEL (ns)->names;
}

/* Combine prefer_type and namespaces_only into flags.  */

static int
lookup_flags (int prefer_type, int namespaces_only)
{
  if (namespaces_only)
    return LOOKUP_PREFER_NAMESPACES;
  if (prefer_type > 1)
    return LOOKUP_PREFER_TYPES;
  if (prefer_type > 0)
    return LOOKUP_PREFER_BOTH;
  return 0;
}

/* Given a lookup that returned VAL, use FLAGS to decide if we want to
   ignore it or not.  Subroutine of lookup_name_real and
   lookup_type_scope.  */

static bool
qualify_lookup (tree val, int flags)
{
  if (val == NULL_TREE)
    return false;
  if ((flags & LOOKUP_PREFER_NAMESPACES) && TREE_CODE (val) == NAMESPACE_DECL)
    return true;
  if (flags & LOOKUP_PREFER_TYPES)
    {
      tree target_val = strip_using_decl (val);
      if (TREE_CODE (target_val) == TYPE_DECL
	  || TREE_CODE (target_val) == TEMPLATE_DECL)
	return true;
    }
  if (flags & (LOOKUP_PREFER_NAMESPACES | LOOKUP_PREFER_TYPES))
    return false;
  /* Look through lambda things that we shouldn't be able to see.  */
  if (is_lambda_ignored_entity (val))
    return false;
  return true;
}

/* Given a lookup that returned VAL, decide if we want to ignore it or
   not based on DECL_ANTICIPATED.  */

bool
hidden_name_p (tree val)
{
  if (DECL_P (val)
      && DECL_LANG_SPECIFIC (val)
      && TYPE_FUNCTION_OR_TEMPLATE_DECL_P (val)
      && DECL_ANTICIPATED (val))
    return true;
  return false;
}

/* Remove any hidden friend functions from a possibly overloaded set
   of functions.  */

tree
remove_hidden_names (tree fns)
{
  if (!fns)
    return fns;

  if (TREE_CODE (fns) == FUNCTION_DECL && hidden_name_p (fns))
    fns = NULL_TREE;
  else if (TREE_CODE (fns) == OVERLOAD)
    {
      tree o;

      for (o = fns; o; o = OVL_NEXT (o))
	if (hidden_name_p (OVL_CURRENT (o)))
	  break;
      if (o)
	{
	  tree n = NULL_TREE;

	  for (o = fns; o; o = OVL_NEXT (o))
	    if (!hidden_name_p (OVL_CURRENT (o)))
	      n = build_overload (OVL_CURRENT (o), n);
	  fns = n;
	}
    }

  return fns;
}

/* Suggest alternatives for NAME, an IDENTIFIER_NODE for which name
   lookup failed.  Search through all available namespaces and print out
   possible candidates.  */

void
suggest_alternatives_for (location_t location, tree name)
{
  vec<tree> candidates = vNULL;
  vec<tree> namespaces_to_search = vNULL;
  int max_to_search = PARAM_VALUE (CXX_MAX_NAMESPACES_FOR_DIAGNOSTIC_HELP);
  int n_searched = 0;
  tree t;
  unsigned ix;

  namespaces_to_search.safe_push (global_namespace);

  while (!namespaces_to_search.is_empty ()
	 && n_searched < max_to_search)
    {
      tree scope = namespaces_to_search.pop ();
      struct scope_binding binding = EMPTY_SCOPE_BINDING;
      cp_binding_level *level = NAMESPACE_LEVEL (scope);

      /* Look in this namespace.  */
      qualified_lookup_using_namespace (name, scope, &binding, 0);

      n_searched++;

      if (binding.value)
	candidates.safe_push (binding.value);

      /* Add child namespaces.  */
      for (t = level->namespaces; t; t = DECL_CHAIN (t))
	namespaces_to_search.safe_push (t);
    }

  /* If we stopped before we could examine all namespaces, inform the
     user.  Do this even if we don't have any candidates, since there
     might be more candidates further down that we weren't able to
     find.  */
  if (n_searched >= max_to_search
      && !namespaces_to_search.is_empty ())
    inform (location,
	    "maximum limit of %d namespaces searched for %qE",
	    max_to_search, name);

  namespaces_to_search.release ();

  /* Nothing useful to report.  */
  if (candidates.is_empty ())
    return;

  inform_n (location, candidates.length (),
	    "suggested alternative:",
	    "suggested alternatives:");

  FOR_EACH_VEC_ELT (candidates, ix, t)
    inform (location_of (t), "  %qE", t);

  candidates.release ();
}

/* Unscoped lookup of a global: iterate over current namespaces,
   considering using-directives.  */

static tree
unqualified_namespace_lookup_1 (tree name, int flags)
{
  tree initial = current_decl_namespace ();
  tree scope = initial;
  tree siter;
  cp_binding_level *level;
  tree val = NULL_TREE;

  for (; !val; scope = CP_DECL_CONTEXT (scope))
    {
      struct scope_binding binding = EMPTY_SCOPE_BINDING;
      cxx_binding *b =
	 cp_binding_level_find_binding_for_name (NAMESPACE_LEVEL (scope), name);

      if (b)
	ambiguous_decl (&binding, b, flags);

      /* Add all _DECLs seen through local using-directives.  */
      for (level = current_binding_level;
	   level->kind != sk_namespace;
	   level = level->level_chain)
	if (!lookup_using_namespace (name, &binding, level->using_directives,
				     scope, flags))
	  /* Give up because of error.  */
	  return error_mark_node;

      /* Add all _DECLs seen through global using-directives.  */
      /* XXX local and global using lists should work equally.  */
      siter = initial;
      while (1)
	{
	  if (!lookup_using_namespace (name, &binding,
				       DECL_NAMESPACE_USING (siter),
				       scope, flags))
	    /* Give up because of error.  */
	    return error_mark_node;
	  if (siter == scope) break;
	  siter = CP_DECL_CONTEXT (siter);
	}

      val = binding.value;
      if (scope == global_namespace)
	break;
    }
  return val;
}

/* Wrapper for unqualified_namespace_lookup_1.  */

static tree
unqualified_namespace_lookup (tree name, int flags)
{
  tree ret;
  bool subtime = timevar_cond_start (TV_NAME_LOOKUP);
  ret = unqualified_namespace_lookup_1 (name, flags);
  timevar_cond_stop (TV_NAME_LOOKUP, subtime);
  return ret;
}

/* Look up NAME (an IDENTIFIER_NODE) in SCOPE (either a NAMESPACE_DECL
   or a class TYPE).  If IS_TYPE_P is TRUE, then ignore non-type
   bindings.

   Returns a DECL (or OVERLOAD, or BASELINK) representing the
   declaration found.  If no suitable declaration can be found,
   ERROR_MARK_NODE is returned.  If COMPLAIN is true and SCOPE is
   neither a class-type nor a namespace a diagnostic is issued.  */

tree
lookup_qualified_name (tree scope, tree name, bool is_type_p, bool complain)
{
  int flags = 0;
  tree t = NULL_TREE;

  if (TREE_CODE (scope) == NAMESPACE_DECL)
    {
      struct scope_binding binding = EMPTY_SCOPE_BINDING;

      if (is_type_p)
	flags |= LOOKUP_PREFER_TYPES;
      if (qualified_lookup_using_namespace (name, scope, &binding, flags))
	t = binding.value;
    }
  else if (cxx_dialect != cxx98 && TREE_CODE (scope) == ENUMERAL_TYPE)
    t = lookup_enumerator (scope, name);
  else if (is_class_type (scope, complain))
    t = lookup_member (scope, name, 2, is_type_p, tf_warning_or_error);

  if (!t)
    return error_mark_node;
  return t;
}

/* Subroutine of unqualified_namespace_lookup:
   Add the bindings of NAME in used namespaces to VAL.
   We are currently looking for names in namespace SCOPE, so we
   look through USINGS for using-directives of namespaces
   which have SCOPE as a common ancestor with the current scope.
   Returns false on errors.  */

static bool
lookup_using_namespace (tree name, struct scope_binding *val,
			tree usings, tree scope, int flags)
{
  tree iter;
  bool subtime = timevar_cond_start (TV_NAME_LOOKUP);
  /* Iterate over all used namespaces in current, searching for using
     directives of scope.  */
  for (iter = usings; iter; iter = TREE_CHAIN (iter))
    if (TREE_VALUE (iter) == scope)
      {
	tree used = ORIGINAL_NAMESPACE (TREE_PURPOSE (iter));
	cxx_binding *val1 =
	  cp_binding_level_find_binding_for_name (NAMESPACE_LEVEL (used), name);
	/* Resolve ambiguities.  */
	if (val1)
	  ambiguous_decl (val, val1, flags);
      }
  timevar_cond_stop (TV_NAME_LOOKUP, subtime);
  return val->value != error_mark_node;
}

/* Returns true iff VEC contains TARGET.  */

static bool
tree_vec_contains (vec<tree, va_gc> *vec, tree target)
{
  unsigned int i;
  tree elt;
  FOR_EACH_VEC_SAFE_ELT (vec,i,elt)
    if (elt == target)
      return true;
  return false;
}

/* [namespace.qual]
   Accepts the NAME to lookup and its qualifying SCOPE.
   Returns the name/type pair found into the cxx_binding *RESULT,
   or false on error.  */

static bool
qualified_lookup_using_namespace (tree name, tree scope,
				  struct scope_binding *result, int flags)
{
  /* Maintain a list of namespaces visited...  */
  vec<tree, va_gc> *seen = NULL;
  vec<tree, va_gc> *seen_inline = NULL;
  /* ... and a list of namespace yet to see.  */
  vec<tree, va_gc> *todo = NULL;
  vec<tree, va_gc> *todo_maybe = NULL;
  vec<tree, va_gc> *todo_inline = NULL;
  tree usings;
  timevar_start (TV_NAME_LOOKUP);
  /* Look through namespace aliases.  */
  scope = ORIGINAL_NAMESPACE (scope);

  /* Algorithm: Starting with SCOPE, walk through the set of used
     namespaces.  For each used namespace, look through its inline
     namespace set for any bindings and usings.  If no bindings are
     found, add any usings seen to the set of used namespaces.  */
  vec_safe_push (todo, scope);

  while (todo->length ())
    {
      bool found_here;
      scope = todo->pop ();
      if (tree_vec_contains (seen, scope))
	continue;
      vec_safe_push (seen, scope);
      vec_safe_push (todo_inline, scope);

      found_here = false;
      while (todo_inline->length ())
	{
	  cxx_binding *binding;

	  scope = todo_inline->pop ();
	  if (tree_vec_contains (seen_inline, scope))
	    continue;
	  vec_safe_push (seen_inline, scope);

	  binding =
	    cp_binding_level_find_binding_for_name (NAMESPACE_LEVEL (scope), name);
	  if (binding)
	    {
	      found_here = true;
	      ambiguous_decl (result, binding, flags);
	    }

	  for (usings = DECL_NAMESPACE_USING (scope); usings;
	       usings = TREE_CHAIN (usings))
	    if (!TREE_INDIRECT_USING (usings))
	      {
		if (is_associated_namespace (scope, TREE_PURPOSE (usings)))
		  vec_safe_push (todo_inline, TREE_PURPOSE (usings));
		else
		  vec_safe_push (todo_maybe, TREE_PURPOSE (usings));
	      }
	}

      if (found_here)
	vec_safe_truncate (todo_maybe, 0);
      else
	while (vec_safe_length (todo_maybe))
	  vec_safe_push (todo, todo_maybe->pop ());
    }
  vec_free (todo);
  vec_free (todo_maybe);
  vec_free (todo_inline);
  vec_free (seen);
  vec_free (seen_inline);
  timevar_stop (TV_NAME_LOOKUP);
  return result->value != error_mark_node;
}

/* Subroutine of outer_binding.

   Returns TRUE if BINDING is a binding to a template parameter of
   SCOPE.  In that case SCOPE is the scope of a primary template
   parameter -- in the sense of G++, i.e, a template that has its own
   template header.

   Returns FALSE otherwise.  */

static bool
binding_to_template_parms_of_scope_p (cxx_binding *binding,
				      cp_binding_level *scope)
{
  tree binding_value, tmpl, tinfo;
  int level;

  if (!binding || !scope || !scope->this_entity)
    return false;

  binding_value = binding->value ?  binding->value : binding->type;
  tinfo = get_template_info (scope->this_entity);

  /* BINDING_VALUE must be a template parm.  */
  if (binding_value == NULL_TREE
      || (!DECL_P (binding_value)
          || !DECL_TEMPLATE_PARM_P (binding_value)))
    return false;

  /*  The level of BINDING_VALUE.  */
  level =
    template_type_parameter_p (binding_value)
    ? TEMPLATE_PARM_LEVEL (TEMPLATE_TYPE_PARM_INDEX
			 (TREE_TYPE (binding_value)))
    : TEMPLATE_PARM_LEVEL (DECL_INITIAL (binding_value));

  /* The template of the current scope, iff said scope is a primary
     template.  */
  tmpl = (tinfo
	  && PRIMARY_TEMPLATE_P (TI_TEMPLATE (tinfo))
	  ? TI_TEMPLATE (tinfo)
	  : NULL_TREE);

  /* If the level of the parm BINDING_VALUE equals the depth of TMPL,
     then BINDING_VALUE is a parameter of TMPL.  */
  return (tmpl && level == TMPL_PARMS_DEPTH (DECL_TEMPLATE_PARMS (tmpl)));
}

/* Return the innermost non-namespace binding for NAME from a scope
   containing BINDING, or, if BINDING is NULL, the current scope.
   Please note that for a given template, the template parameters are
   considered to be in the scope containing the current scope.
   If CLASS_P is false, then class bindings are ignored.  */

cxx_binding *
outer_binding (tree name,
	       cxx_binding *binding,
	       bool class_p)
{
  cxx_binding *outer;
  cp_binding_level *scope;
  cp_binding_level *outer_scope;

  if (binding)
    {
      scope = binding->scope->level_chain;
      outer = binding->previous;
    }
  else
    {
      scope = current_binding_level;
      outer = IDENTIFIER_BINDING (name);
    }
  outer_scope = outer ? outer->scope : NULL;

  /* Because we create class bindings lazily, we might be missing a
     class binding for NAME.  If there are any class binding levels
     between the LAST_BINDING_LEVEL and the scope in which OUTER was
     declared, we must lookup NAME in those class scopes.  */
  if (class_p)
    while (scope && scope != outer_scope && scope->kind != sk_namespace)
      {
	if (scope->kind == sk_class)
	  {
	    cxx_binding *class_binding;

	    class_binding = get_class_binding (name, scope);
	    if (class_binding)
	      {
		/* Thread this new class-scope binding onto the
		   IDENTIFIER_BINDING list so that future lookups
		   find it quickly.  */
		class_binding->previous = outer;
		if (binding)
		  binding->previous = class_binding;
		else
		  IDENTIFIER_BINDING (name) = class_binding;
		return class_binding;
	      }
	  }
	/* If we are in a member template, the template parms of the member
	   template are considered to be inside the scope of the containing
	   class, but within G++ the class bindings are all pushed between the
	   template parms and the function body.  So if the outer binding is
	   a template parm for the current scope, return it now rather than
	   look for a class binding.  */
	if (outer_scope && outer_scope->kind == sk_template_parms
	    && binding_to_template_parms_of_scope_p (outer, scope))
	  return outer;

	scope = scope->level_chain;
      }

  return outer;
}

/* Return the innermost block-scope or class-scope value binding for
   NAME, or NULL_TREE if there is no such binding.  */

tree
innermost_non_namespace_value (tree name)
{
  cxx_binding *binding;
  binding = outer_binding (name, /*binding=*/NULL, /*class_p=*/true);
  return binding ? binding->value : NULL_TREE;
}

/* Look up NAME in the current binding level and its superiors in the
   namespace of variables, functions and typedefs.  Return a ..._DECL
   node of some kind representing its definition if there is only one
   such declaration, or return a TREE_LIST with all the overloaded
   definitions if there are many, or return 0 if it is undefined.
   Hidden name, either friend declaration or built-in function, are
   not ignored.

   If PREFER_TYPE is > 0, we prefer TYPE_DECLs or namespaces.
   If PREFER_TYPE is > 1, we reject non-type decls (e.g. namespaces).
   Otherwise we prefer non-TYPE_DECLs.

   If NONCLASS is nonzero, bindings in class scopes are ignored.  If
   BLOCK_P is false, bindings in block scopes are ignored.  */

static tree
lookup_name_real_1 (tree name, int prefer_type, int nonclass, bool block_p,
		    int namespaces_only, int flags)
{
  cxx_binding *iter;
  tree val = NULL_TREE;

  /* Conversion operators are handled specially because ordinary
     unqualified name lookup will not find template conversion
     operators.  */
  if (IDENTIFIER_TYPENAME_P (name))
    {
      cp_binding_level *level;

      for (level = current_binding_level;
	   level && level->kind != sk_namespace;
	   level = level->level_chain)
	{
	  tree class_type;
	  tree operators;

	  /* A conversion operator can only be declared in a class
	     scope.  */
	  if (level->kind != sk_class)
	    continue;

	  /* Lookup the conversion operator in the class.  */
	  class_type = level->this_entity;
	  operators = lookup_fnfields (class_type, name, /*protect=*/0);
	  if (operators)
	    return operators;
	}

      return NULL_TREE;
    }

  flags |= lookup_flags (prefer_type, namespaces_only);

  /* First, look in non-namespace scopes.  */

  if (current_class_type == NULL_TREE)
    nonclass = 1;

  if (block_p || !nonclass)
    for (iter = outer_binding (name, NULL, !nonclass);
	 iter;
	 iter = outer_binding (name, iter, !nonclass))
      {
	tree binding;

	/* Skip entities we don't want.  */
	if (LOCAL_BINDING_P (iter) ? !block_p : nonclass)
	  continue;

	/* If this is the kind of thing we're looking for, we're done.  */
	if (qualify_lookup (iter->value, flags))
	  binding = iter->value;
	else if ((flags & LOOKUP_PREFER_TYPES)
		 && qualify_lookup (iter->type, flags))
	  binding = iter->type;
	else
	  binding = NULL_TREE;

	if (binding)
	  {
	    if (hidden_name_p (binding))
	      {
		/* A non namespace-scope binding can only be hidden in the
		   presence of a local class, due to friend declarations.

		   In particular, consider:

		   struct C;
		   void f() {
		     struct A {
		       friend struct B;
		       friend struct C;
		       void g() {
		         B* b; // error: B is hidden
			 C* c; // OK, finds ::C
		       } 
		     };
		     B *b;  // error: B is hidden
		     C *c;  // OK, finds ::C
		     struct B {};
		     B *bb; // OK
		   }

		   The standard says that "B" is a local class in "f"
		   (but not nested within "A") -- but that name lookup
		   for "B" does not find this declaration until it is
		   declared directly with "f".

		   In particular:

		   [class.friend]

		   If a friend declaration appears in a local class and
		   the name specified is an unqualified name, a prior
		   declaration is looked up without considering scopes
		   that are outside the innermost enclosing non-class
		   scope. For a friend function declaration, if there is
		   no prior declaration, the program is ill-formed. For a
		   friend class declaration, if there is no prior
		   declaration, the class that is specified belongs to the
		   innermost enclosing non-class scope, but if it is
		   subsequently referenced, its name is not found by name
		   lookup until a matching declaration is provided in the
		   innermost enclosing nonclass scope.

		   So just keep looking for a non-hidden binding.
		*/
		gcc_assert (TREE_CODE (binding) == TYPE_DECL);
		continue;
	      }
	    val = binding;
	    break;
	  }
      }

  /* Now lookup in namespace scopes.  */
  if (!val)
    val = unqualified_namespace_lookup (name, flags);

  /* If we have a single function from a using decl, pull it out.  */
  if (val && TREE_CODE (val) == OVERLOAD && !really_overloaded_fn (val))
    val = OVL_FUNCTION (val);

  return val;
}

/* Wrapper for lookup_name_real_1.  */

tree
lookup_name_real (tree name, int prefer_type, int nonclass, bool block_p,
		  int namespaces_only, int flags)
{
  tree ret;
  bool subtime = timevar_cond_start (TV_NAME_LOOKUP);
  ret = lookup_name_real_1 (name, prefer_type, nonclass, block_p,
			    namespaces_only, flags);
  timevar_cond_stop (TV_NAME_LOOKUP, subtime);
  return ret;
}

tree
lookup_name_nonclass (tree name)
{
  return lookup_name_real (name, 0, 1, /*block_p=*/true, 0, 0);
}

tree
lookup_function_nonclass (tree name, vec<tree, va_gc> *args, bool block_p)
{
  return
    lookup_arg_dependent (name,
			  lookup_name_real (name, 0, 1, block_p, 0, 0),
			  args);
}

tree
lookup_name (tree name)
{
  return lookup_name_real (name, 0, 0, /*block_p=*/true, 0, 0);
}

tree
lookup_name_prefer_type (tree name, int prefer_type)
{
  return lookup_name_real (name, prefer_type, 0, /*block_p=*/true, 0, 0);
}

/* Look up NAME for type used in elaborated name specifier in
   the scopes given by SCOPE.  SCOPE can be either TS_CURRENT or
   TS_WITHIN_ENCLOSING_NON_CLASS.  Although not implied by the
   name, more scopes are checked if cleanup or template parameter
   scope is encountered.

   Unlike lookup_name_real, we make sure that NAME is actually
   declared in the desired scope, not from inheritance, nor using
   directive.  For using declaration, there is DR138 still waiting
   to be resolved.  Hidden name coming from an earlier friend
   declaration is also returned.

   A TYPE_DECL best matching the NAME is returned.  Catching error
   and issuing diagnostics are caller's responsibility.  */

static tree
lookup_type_scope_1 (tree name, tag_scope scope)
{
  cxx_binding *iter = NULL;
  tree val = NULL_TREE;

  /* Look in non-namespace scope first.  */
  if (current_binding_level->kind != sk_namespace)
    iter = outer_binding (name, NULL, /*class_p=*/ true);
  for (; iter; iter = outer_binding (name, iter, /*class_p=*/ true))
    {
      /* Check if this is the kind of thing we're looking for.
	 If SCOPE is TS_CURRENT, also make sure it doesn't come from
	 base class.  For ITER->VALUE, we can simply use
	 INHERITED_VALUE_BINDING_P.  For ITER->TYPE, we have to use
	 our own check.

	 We check ITER->TYPE before ITER->VALUE in order to handle
	   typedef struct C {} C;
	 correctly.  */

      if (qualify_lookup (iter->type, LOOKUP_PREFER_TYPES)
	  && (scope != ts_current
	      || LOCAL_BINDING_P (iter)
	      || DECL_CONTEXT (iter->type) == iter->scope->this_entity))
	val = iter->type;
      else if ((scope != ts_current
		|| !INHERITED_VALUE_BINDING_P (iter))
	       && qualify_lookup (iter->value, LOOKUP_PREFER_TYPES))
	val = iter->value;

      if (val)
	break;
    }

  /* Look in namespace scope.  */
  if (!val)
    {
      iter = cp_binding_level_find_binding_for_name
	       (NAMESPACE_LEVEL (current_decl_namespace ()), name);

      if (iter)
	{
	  /* If this is the kind of thing we're looking for, we're done.  */
	  if (qualify_lookup (iter->type, LOOKUP_PREFER_TYPES))
	    val = iter->type;
	  else if (qualify_lookup (iter->value, LOOKUP_PREFER_TYPES))
	    val = iter->value;
	}

    }

  /* Type found, check if it is in the allowed scopes, ignoring cleanup
     and template parameter scopes.  */
  if (val)
    {
      cp_binding_level *b = current_binding_level;
      while (b)
	{
	  if (iter->scope == b)
	    return val;

	  if (b->kind == sk_cleanup || b->kind == sk_template_parms
	      || b->kind == sk_function_parms)
	    b = b->level_chain;
	  else if (b->kind == sk_class
		   && scope == ts_within_enclosing_non_class)
	    b = b->level_chain;
	  else
	    break;
	}
    }

  return NULL_TREE;
}
 
/* Wrapper for lookup_type_scope_1.  */

tree
lookup_type_scope (tree name, tag_scope scope)
{
  tree ret;
  bool subtime = timevar_cond_start (TV_NAME_LOOKUP);
  ret = lookup_type_scope_1 (name, scope);
  timevar_cond_stop (TV_NAME_LOOKUP, subtime);
  return ret;
}


/* Similar to `lookup_name' but look only in the innermost non-class
   binding level.  */

static tree
lookup_name_innermost_nonclass_level_1 (tree name)
{
  cp_binding_level *b;
  tree t = NULL_TREE;

  b = innermost_nonclass_level ();

  if (b->kind == sk_namespace)
    {
      t = IDENTIFIER_NAMESPACE_VALUE (name);

      /* extern "C" function() */
      if (t != NULL_TREE && TREE_CODE (t) == TREE_LIST)
	t = TREE_VALUE (t);
    }
  else if (IDENTIFIER_BINDING (name)
	   && LOCAL_BINDING_P (IDENTIFIER_BINDING (name)))
    {
      cxx_binding *binding;
      binding = IDENTIFIER_BINDING (name);
      while (1)
	{
	  if (binding->scope == b
	      && !(VAR_P (binding->value)
		   && DECL_DEAD_FOR_LOCAL (binding->value)))
	    return binding->value;

	  if (b->kind == sk_cleanup)
	    b = b->level_chain;
	  else
	    break;
	}
    }

  return t;
}

/* Wrapper for lookup_name_innermost_nonclass_level_1.  */

tree
lookup_name_innermost_nonclass_level (tree name)
{
  tree ret;
  bool subtime = timevar_cond_start (TV_NAME_LOOKUP);
  ret = lookup_name_innermost_nonclass_level_1 (name);
  timevar_cond_stop (TV_NAME_LOOKUP, subtime);
  return ret;
}


/* Returns true iff DECL is a block-scope extern declaration of a function
   or variable.  */

bool
is_local_extern (tree decl)
{
  cxx_binding *binding;

  /* For functions, this is easy.  */
  if (TREE_CODE (decl) == FUNCTION_DECL)
    return DECL_LOCAL_FUNCTION_P (decl);

  if (!VAR_P (decl))
    return false;
  if (!current_function_decl)
    return false;

  /* For variables, this is not easy.  We need to look at the binding stack
     for the identifier to see whether the decl we have is a local.  */
  for (binding = IDENTIFIER_BINDING (DECL_NAME (decl));
       binding && binding->scope->kind != sk_namespace;
       binding = binding->previous)
    if (binding->value == decl)
      return LOCAL_BINDING_P (binding);

  return false;
}

/* Like lookup_name_innermost_nonclass_level, but for types.  */

static tree
lookup_type_current_level (tree name)
{
  tree t = NULL_TREE;

  timevar_start (TV_NAME_LOOKUP);
  gcc_assert (current_binding_level->kind != sk_namespace);

  if (REAL_IDENTIFIER_TYPE_VALUE (name) != NULL_TREE
      && REAL_IDENTIFIER_TYPE_VALUE (name) != global_type_node)
    {
      cp_binding_level *b = current_binding_level;
      while (1)
	{
	  if (purpose_member (name, b->type_shadowed))
	    {
	      t = REAL_IDENTIFIER_TYPE_VALUE (name);
	      break;
	    }
	  if (b->kind == sk_cleanup)
	    b = b->level_chain;
	  else
	    break;
	}
    }

  timevar_stop (TV_NAME_LOOKUP);
  return t;
}

/* [basic.lookup.koenig] */
/* A nonzero return value in the functions below indicates an error.  */

struct arg_lookup
{
  tree name;
  vec<tree, va_gc> *args;
  vec<tree, va_gc> *namespaces;
  vec<tree, va_gc> *classes;
  tree functions;
  struct pointer_set_t *fn_set;
};

static bool arg_assoc (struct arg_lookup*, tree);
static bool arg_assoc_args (struct arg_lookup*, tree);
static bool arg_assoc_args_vec (struct arg_lookup*, vec<tree, va_gc> *);
static bool arg_assoc_type (struct arg_lookup*, tree);
static bool add_function (struct arg_lookup *, tree);
static bool arg_assoc_namespace (struct arg_lookup *, tree);
static bool arg_assoc_class_only (struct arg_lookup *, tree);
static bool arg_assoc_bases (struct arg_lookup *, tree);
static bool arg_assoc_class (struct arg_lookup *, tree);
static bool arg_assoc_template_arg (struct arg_lookup*, tree);

/* Add a function to the lookup structure.
   Returns true on error.  */

static bool
add_function (struct arg_lookup *k, tree fn)
{
  if (!is_overloaded_fn (fn))
    /* All names except those of (possibly overloaded) functions and
       function templates are ignored.  */;
  else if (k->fn_set && pointer_set_insert (k->fn_set, fn))
    /* It's already in the list.  */;
  else if (!k->functions)
    k->functions = fn;
  else if (fn == k->functions)
    ;
  else
    {
      k->functions = build_overload (fn, k->functions);
      if (TREE_CODE (k->functions) == OVERLOAD)
	OVL_ARG_DEPENDENT (k->functions) = true;
    }

  return false;
}

/* Returns true iff CURRENT has declared itself to be an associated
   namespace of SCOPE via a strong using-directive (or transitive chain
   thereof).  Both are namespaces.  */

bool
is_associated_namespace (tree current, tree scope)
{
  vec<tree, va_gc> *seen = make_tree_vector ();
  vec<tree, va_gc> *todo = make_tree_vector ();
  tree t;
  bool ret;

  while (1)
    {
      if (scope == current)
	{
	  ret = true;
	  break;
	}
      vec_safe_push (seen, scope);
      for (t = DECL_NAMESPACE_ASSOCIATIONS (scope); t; t = TREE_CHAIN (t))
	if (!vec_member (TREE_PURPOSE (t), seen))
	  vec_safe_push (todo, TREE_PURPOSE (t));
      if (!todo->is_empty ())
	{
	  scope = todo->last ();
	  todo->pop ();
	}
      else
	{
	  ret = false;
	  break;
	}
    }

  release_tree_vector (seen);
  release_tree_vector (todo);

  return ret;
}

/* Add functions of a namespace to the lookup structure.
   Returns true on error.  */

static bool
arg_assoc_namespace (struct arg_lookup *k, tree scope)
{
  tree value;

  if (vec_member (scope, k->namespaces))
    return false;
  vec_safe_push (k->namespaces, scope);

  /* Check out our super-users.  */
  for (value = DECL_NAMESPACE_ASSOCIATIONS (scope); value;
       value = TREE_CHAIN (value))
    if (arg_assoc_namespace (k, TREE_PURPOSE (value)))
      return true;

  /* Also look down into inline namespaces.  */
  for (value = DECL_NAMESPACE_USING (scope); value;
       value = TREE_CHAIN (value))
    if (is_associated_namespace (scope, TREE_PURPOSE (value)))
      if (arg_assoc_namespace (k, TREE_PURPOSE (value)))
	return true;

  value = namespace_binding (k->name, scope);
  if (!value)
    return false;

  for (; value; value = OVL_NEXT (value))
    {
      /* We don't want to find arbitrary hidden functions via argument
	 dependent lookup.  We only want to find friends of associated
	 classes, which we'll do via arg_assoc_class.  */
      if (hidden_name_p (OVL_CURRENT (value)))
	continue;

      if (add_function (k, OVL_CURRENT (value)))
	return true;
    }

  return false;
}

/* Adds everything associated with a template argument to the lookup
   structure.  Returns true on error.  */

static bool
arg_assoc_template_arg (struct arg_lookup *k, tree arg)
{
  /* [basic.lookup.koenig]

     If T is a template-id, its associated namespaces and classes are
     ... the namespaces and classes associated with the types of the
     template arguments provided for template type parameters
     (excluding template template parameters); the namespaces in which
     any template template arguments are defined; and the classes in
     which any member templates used as template template arguments
     are defined.  [Note: non-type template arguments do not
     contribute to the set of associated namespaces.  ]  */

  /* Consider first template template arguments.  */
  if (TREE_CODE (arg) == TEMPLATE_TEMPLATE_PARM
      || TREE_CODE (arg) == UNBOUND_CLASS_TEMPLATE)
    return false;
  else if (TREE_CODE (arg) == TEMPLATE_DECL)
    {
      tree ctx = CP_DECL_CONTEXT (arg);

      /* It's not a member template.  */
      if (TREE_CODE (ctx) == NAMESPACE_DECL)
	return arg_assoc_namespace (k, ctx);
      /* Otherwise, it must be member template.  */
      else
	return arg_assoc_class_only (k, ctx);
    }
  /* It's an argument pack; handle it recursively.  */
  else if (ARGUMENT_PACK_P (arg))
    {
      tree args = ARGUMENT_PACK_ARGS (arg);
      int i, len = TREE_VEC_LENGTH (args);
      for (i = 0; i < len; ++i) 
	if (arg_assoc_template_arg (k, TREE_VEC_ELT (args, i)))
	  return true;

      return false;
    }
  /* It's not a template template argument, but it is a type template
     argument.  */
  else if (TYPE_P (arg))
    return arg_assoc_type (k, arg);
  /* It's a non-type template argument.  */
  else
    return false;
}

/* Adds the class and its friends to the lookup structure.
   Returns true on error.  */

static bool
arg_assoc_class_only (struct arg_lookup *k, tree type)
{
  tree list, friends, context;

  /* Backend-built structures, such as __builtin_va_list, aren't
     affected by all this.  */
  if (!CLASS_TYPE_P (type))
    return false;

  context = decl_namespace_context (type);
  if (arg_assoc_namespace (k, context))
    return true;

  complete_type (type);

  /* Process friends.  */
  for (list = DECL_FRIENDLIST (TYPE_MAIN_DECL (type)); list;
       list = TREE_CHAIN (list))
    if (k->name == FRIEND_NAME (list))
      for (friends = FRIEND_DECLS (list); friends;
	   friends = TREE_CHAIN (friends))
	{
	  tree fn = TREE_VALUE (friends);

	  /* Only interested in global functions with potentially hidden
	     (i.e. unqualified) declarations.  */
	  if (CP_DECL_CONTEXT (fn) != context)
	    continue;
	  /* Template specializations are never found by name lookup.
	     (Templates themselves can be found, but not template
	     specializations.)  */
	  if (TREE_CODE (fn) == FUNCTION_DECL && DECL_USE_TEMPLATE (fn))
	    continue;
	  if (add_function (k, fn))
	    return true;
	}

  return false;
}

/* Adds the class and its bases to the lookup structure.
   Returns true on error.  */

static bool
arg_assoc_bases (struct arg_lookup *k, tree type)
{
  if (arg_assoc_class_only (k, type))
    return true;

  if (TYPE_BINFO (type))
    {
      /* Process baseclasses.  */
      tree binfo, base_binfo;
      int i;

      for (binfo = TYPE_BINFO (type), i = 0;
	   BINFO_BASE_ITERATE (binfo, i, base_binfo); i++)
	if (arg_assoc_bases (k, BINFO_TYPE (base_binfo)))
	  return true;
    }

  return false;
}

/* Adds everything associated with a class argument type to the lookup
   structure.  Returns true on error.

   If T is a class type (including unions), its associated classes are: the
   class itself; the class of which it is a member, if any; and its direct
   and indirect base classes. Its associated namespaces are the namespaces
   of which its associated classes are members. Furthermore, if T is a
   class template specialization, its associated namespaces and classes
   also include: the namespaces and classes associated with the types of
   the template arguments provided for template type parameters (excluding
   template template parameters); the namespaces of which any template
   template arguments are members; and the classes of which any member
   templates used as template template arguments are members. [ Note:
   non-type template arguments do not contribute to the set of associated
   namespaces.  --end note] */

static bool
arg_assoc_class (struct arg_lookup *k, tree type)
{
  tree list;
  int i;

  /* Backend build structures, such as __builtin_va_list, aren't
     affected by all this.  */
  if (!CLASS_TYPE_P (type))
    return false;

  if (vec_member (type, k->classes))
    return false;
  vec_safe_push (k->classes, type);

  if (TYPE_CLASS_SCOPE_P (type)
      && arg_assoc_class_only (k, TYPE_CONTEXT (type)))
    return true;

  if (arg_assoc_bases (k, type))
    return true;

  /* Process template arguments.  */
  if (CLASSTYPE_TEMPLATE_INFO (type)
      && PRIMARY_TEMPLATE_P (CLASSTYPE_TI_TEMPLATE (type)))
    {
      list = INNERMOST_TEMPLATE_ARGS (CLASSTYPE_TI_ARGS (type));
      for (i = 0; i < TREE_VEC_LENGTH (list); ++i)
	if (arg_assoc_template_arg (k, TREE_VEC_ELT (list, i)))
	  return true;
    }

  return false;
}

/* Adds everything associated with a given type.
   Returns 1 on error.  */

static bool
arg_assoc_type (struct arg_lookup *k, tree type)
{
  /* As we do not get the type of non-type dependent expressions
     right, we can end up with such things without a type.  */
  if (!type)
    return false;

  if (TYPE_PTRDATAMEM_P (type))
    {
      /* Pointer to member: associate class type and value type.  */
      if (arg_assoc_type (k, TYPE_PTRMEM_CLASS_TYPE (type)))
	return true;
      return arg_assoc_type (k, TYPE_PTRMEM_POINTED_TO_TYPE (type));
    }
  else switch (TREE_CODE (type))
    {
    case ERROR_MARK:
      return false;
    case VOID_TYPE:
    case INTEGER_TYPE:
    case REAL_TYPE:
    case COMPLEX_TYPE:
    case VECTOR_TYPE:
    case BOOLEAN_TYPE:
    case FIXED_POINT_TYPE:
    case DECLTYPE_TYPE:
    case NULLPTR_TYPE:
      return false;
    case RECORD_TYPE:
      if (TYPE_PTRMEMFUNC_P (type))
	return arg_assoc_type (k, TYPE_PTRMEMFUNC_FN_TYPE (type));
    case UNION_TYPE:
      return arg_assoc_class (k, type);
    case POINTER_TYPE:
    case REFERENCE_TYPE:
    case ARRAY_TYPE:
      return arg_assoc_type (k, TREE_TYPE (type));
    case ENUMERAL_TYPE:
      if (TYPE_CLASS_SCOPE_P (type)
	  && arg_assoc_class_only (k, TYPE_CONTEXT (type)))
	return true;
      return arg_assoc_namespace (k, decl_namespace_context (type));
    case METHOD_TYPE:
      /* The basetype is referenced in the first arg type, so just
	 fall through.  */
    case FUNCTION_TYPE:
      /* Associate the parameter types.  */
      if (arg_assoc_args (k, TYPE_ARG_TYPES (type)))
	return true;
      /* Associate the return type.  */
      return arg_assoc_type (k, TREE_TYPE (type));
    case TEMPLATE_TYPE_PARM:
    case BOUND_TEMPLATE_TEMPLATE_PARM:
      return false;
    case TYPENAME_TYPE:
      return false;
    case LANG_TYPE:
      gcc_assert (type == unknown_type_node
		  || type == init_list_type_node);
      return false;
    case TYPE_PACK_EXPANSION:
      return arg_assoc_type (k, PACK_EXPANSION_PATTERN (type));

    default:
      gcc_unreachable ();
    }
  return false;
}

/* Adds everything associated with arguments.  Returns true on error.  */

static bool
arg_assoc_args (struct arg_lookup *k, tree args)
{
  for (; args; args = TREE_CHAIN (args))
    if (arg_assoc (k, TREE_VALUE (args)))
      return true;
  return false;
}

/* Adds everything associated with an argument vector.  Returns true
   on error.  */

static bool
arg_assoc_args_vec (struct arg_lookup *k, vec<tree, va_gc> *args)
{
  unsigned int ix;
  tree arg;

  FOR_EACH_VEC_SAFE_ELT (args, ix, arg)
    if (arg_assoc (k, arg))
      return true;
  return false;
}

/* Adds everything associated with a given tree_node.  Returns 1 on error.  */

static bool
arg_assoc (struct arg_lookup *k, tree n)
{
  if (n == error_mark_node)
    return false;

  if (TYPE_P (n))
    return arg_assoc_type (k, n);

  if (! type_unknown_p (n))
    return arg_assoc_type (k, TREE_TYPE (n));

  if (TREE_CODE (n) == ADDR_EXPR)
    n = TREE_OPERAND (n, 0);
  if (TREE_CODE (n) == COMPONENT_REF)
    n = TREE_OPERAND (n, 1);
  if (TREE_CODE (n) == OFFSET_REF)
    n = TREE_OPERAND (n, 1);
  while (TREE_CODE (n) == TREE_LIST)
    n = TREE_VALUE (n);
  if (BASELINK_P (n))
    n = BASELINK_FUNCTIONS (n);

  if (TREE_CODE (n) == FUNCTION_DECL)
    return arg_assoc_type (k, TREE_TYPE (n));
  if (TREE_CODE (n) == TEMPLATE_ID_EXPR)
    {
      /* The working paper doesn't currently say how to handle template-id
	 arguments.  The sensible thing would seem to be to handle the list
	 of template candidates like a normal overload set, and handle the
	 template arguments like we do for class template
	 specializations.  */
      tree templ = TREE_OPERAND (n, 0);
      tree args = TREE_OPERAND (n, 1);
      int ix;

      /* First the templates.  */
      if (arg_assoc (k, templ))
	return true;

      /* Now the arguments.  */
      if (args)
	for (ix = TREE_VEC_LENGTH (args); ix--;)
	  if (arg_assoc_template_arg (k, TREE_VEC_ELT (args, ix)) == 1)
	    return true;
    }
  else if (TREE_CODE (n) == OVERLOAD)
    {
      for (; n; n = OVL_NEXT (n))
	if (arg_assoc_type (k, TREE_TYPE (OVL_CURRENT (n))))
	  return true;
    }

  return false;
}

/* Performs Koenig lookup depending on arguments, where fns
   are the functions found in normal lookup.  */

static tree
lookup_arg_dependent_1 (tree name, tree fns, vec<tree, va_gc> *args)
{
  struct arg_lookup k;

  /* Remove any hidden friend functions from the list of functions
     found so far.  They will be added back by arg_assoc_class as
     appropriate.  */
  fns = remove_hidden_names (fns);

  k.name = name;
  k.args = args;
  k.functions = fns;
  k.classes = make_tree_vector ();

  /* We previously performed an optimization here by setting
     NAMESPACES to the current namespace when it was safe. However, DR
     164 says that namespaces that were already searched in the first
     stage of template processing are searched again (potentially
     picking up later definitions) in the second stage. */
  k.namespaces = make_tree_vector ();

  /* We used to allow duplicates and let joust discard them, but
     since the above change for DR 164 we end up with duplicates of
     all the functions found by unqualified lookup.  So keep track
     of which ones we've seen.  */
  if (fns)
    {
      tree ovl;
      /* We shouldn't be here if lookup found something other than
	 namespace-scope functions.  */
      gcc_assert (DECL_NAMESPACE_SCOPE_P (OVL_CURRENT (fns)));
      k.fn_set = pointer_set_create ();
      for (ovl = fns; ovl; ovl = OVL_NEXT (ovl))
	pointer_set_insert (k.fn_set, OVL_CURRENT (ovl));
    }
  else
    k.fn_set = NULL;

  arg_assoc_args_vec (&k, args);

  fns = k.functions;
  
  if (fns
      && !VAR_P (fns)
      && !is_overloaded_fn (fns))
    {
      error ("argument dependent lookup finds %q+D", fns);
      error ("  in call to %qD", name);
      fns = error_mark_node;
    }

  release_tree_vector (k.classes);
  release_tree_vector (k.namespaces);
  if (k.fn_set)
    pointer_set_destroy (k.fn_set);
    
  return fns;
}

/* Wrapper for lookup_arg_dependent_1.  */

tree
lookup_arg_dependent (tree name, tree fns, vec<tree, va_gc> *args)
{
  tree ret;
  bool subtime;
  subtime = timevar_cond_start (TV_NAME_LOOKUP);
  ret = lookup_arg_dependent_1 (name, fns, args);
  timevar_cond_stop (TV_NAME_LOOKUP, subtime);
  return ret;
}


/* Add namespace to using_directives. Return NULL_TREE if nothing was
   changed (i.e. there was already a directive), or the fresh
   TREE_LIST otherwise.  */

static tree
push_using_directive_1 (tree used)
{
  tree ud = current_binding_level->using_directives;
  tree iter, ancestor;

  /* Check if we already have this.  */
  if (purpose_member (used, ud) != NULL_TREE)
    return NULL_TREE;

  ancestor = namespace_ancestor (current_decl_namespace (), used);
  ud = current_binding_level->using_directives;
  ud = tree_cons (used, ancestor, ud);
  current_binding_level->using_directives = ud;

  /* Recursively add all namespaces used.  */
  for (iter = DECL_NAMESPACE_USING (used); iter; iter = TREE_CHAIN (iter))
    push_using_directive (TREE_PURPOSE (iter));

  return ud;
}

/* Wrapper for push_using_directive_1.  */

static tree
push_using_directive (tree used)
{
  tree ret;
  bool subtime = timevar_cond_start (TV_NAME_LOOKUP);
  ret = push_using_directive_1 (used);
  timevar_cond_stop (TV_NAME_LOOKUP, subtime);
  return ret;
}

/* The type TYPE is being declared.  If it is a class template, or a
   specialization of a class template, do any processing required and
   perform error-checking.  If IS_FRIEND is nonzero, this TYPE is
   being declared a friend.  B is the binding level at which this TYPE
   should be bound.

   Returns the TYPE_DECL for TYPE, which may have been altered by this
   processing.  */

static tree
maybe_process_template_type_declaration (tree type, int is_friend,
					 cp_binding_level *b)
{
  tree decl = TYPE_NAME (type);

  if (processing_template_parmlist)
    /* You can't declare a new template type in a template parameter
       list.  But, you can declare a non-template type:

	 template <class A*> struct S;

       is a forward-declaration of `A'.  */
    ;
  else if (b->kind == sk_namespace
	   && current_binding_level->kind != sk_namespace)
    /* If this new type is being injected into a containing scope,
       then it's not a template type.  */
    ;
  else
    {
      gcc_assert (MAYBE_CLASS_TYPE_P (type)
		  || TREE_CODE (type) == ENUMERAL_TYPE);

      if (processing_template_decl)
	{
	  /* This may change after the call to
	     push_template_decl_real, but we want the original value.  */
	  tree name = DECL_NAME (decl);

	  decl = push_template_decl_real (decl, is_friend);
	  if (decl == error_mark_node)
	    return error_mark_node;

	  /* If the current binding level is the binding level for the
	     template parameters (see the comment in
	     begin_template_parm_list) and the enclosing level is a class
	     scope, and we're not looking at a friend, push the
	     declaration of the member class into the class scope.  In the
	     friend case, push_template_decl will already have put the
	     friend into global scope, if appropriate.  */
	  if (TREE_CODE (type) != ENUMERAL_TYPE
	      && !is_friend && b->kind == sk_template_parms
	      && b->level_chain->kind == sk_class)
	    {
	      finish_member_declaration (CLASSTYPE_TI_TEMPLATE (type));

	      if (!COMPLETE_TYPE_P (current_class_type))
		{
		  maybe_add_class_template_decl_list (current_class_type,
						      type, /*friend_p=*/0);
		  /* Put this UTD in the table of UTDs for the class.  */
		  if (CLASSTYPE_NESTED_UTDS (current_class_type) == NULL)
		    CLASSTYPE_NESTED_UTDS (current_class_type) =
		      binding_table_new (SCOPE_DEFAULT_HT_SIZE);

		  binding_table_insert
		    (CLASSTYPE_NESTED_UTDS (current_class_type), name, type);
		}
	    }
	}
    }

  return decl;
}

/* Push a tag name NAME for struct/class/union/enum type TYPE.  In case
   that the NAME is a class template, the tag is processed but not pushed.

   The pushed scope depend on the SCOPE parameter:
   - When SCOPE is TS_CURRENT, put it into the inner-most non-sk_cleanup
     scope.
   - When SCOPE is TS_GLOBAL, put it in the inner-most non-class and
     non-template-parameter scope.  This case is needed for forward
     declarations.
   - When SCOPE is TS_WITHIN_ENCLOSING_NON_CLASS, this is similar to
     TS_GLOBAL case except that names within template-parameter scopes
     are not pushed at all.

   Returns TYPE upon success and ERROR_MARK_NODE otherwise.  */

static tree
pushtag_1 (tree name, tree type, tag_scope scope)
{
  cp_binding_level *b;
  tree decl;

  b = current_binding_level;
  while (/* Cleanup scopes are not scopes from the point of view of
	    the language.  */
	 b->kind == sk_cleanup
	 /* Neither are function parameter scopes.  */
	 || b->kind == sk_function_parms
	 /* Neither are the scopes used to hold template parameters
	    for an explicit specialization.  For an ordinary template
	    declaration, these scopes are not scopes from the point of
	    view of the language.  */
	 || (b->kind == sk_template_parms
	     && (b->explicit_spec_p || scope == ts_global))
	 || (b->kind == sk_class
	     && (scope != ts_current
		 /* We may be defining a new type in the initializer
		    of a static member variable. We allow this when
		    not pedantic, and it is particularly useful for
		    type punning via an anonymous union.  */
		 || COMPLETE_TYPE_P (b->this_entity))))
    b = b->level_chain;

  gcc_assert (identifier_p (name));

  /* Do C++ gratuitous typedefing.  */
  if (identifier_type_value_1 (name) != type)
    {
      tree tdef;
      int in_class = 0;
      tree context = TYPE_CONTEXT (type);

      if (! context)
	{
	  tree cs = current_scope ();

	  if (scope == ts_current
	      || (cs && TREE_CODE (cs) == FUNCTION_DECL))
	    context = cs;
	  else if (cs != NULL_TREE && TYPE_P (cs))
	    /* When declaring a friend class of a local class, we want
	       to inject the newly named class into the scope
	       containing the local class, not the namespace
	       scope.  */
	    context = decl_function_context (get_type_decl (cs));
	}
      if (!context)
	context = current_namespace;

      if (b->kind == sk_class
	  || (b->kind == sk_template_parms
	      && b->level_chain->kind == sk_class))
	in_class = 1;

      if (current_lang_name == lang_name_java)
	TYPE_FOR_JAVA (type) = 1;

      tdef = create_implicit_typedef (name, type);
      DECL_CONTEXT (tdef) = FROB_CONTEXT (context);
      if (scope == ts_within_enclosing_non_class)
	{
	  /* This is a friend.  Make this TYPE_DECL node hidden from
	     ordinary name lookup.  Its corresponding TEMPLATE_DECL
	     will be marked in push_template_decl_real.  */
	  retrofit_lang_decl (tdef);
	  DECL_ANTICIPATED (tdef) = 1;
	  DECL_FRIEND_P (tdef) = 1;
	}

      decl = maybe_process_template_type_declaration
	(type, scope == ts_within_enclosing_non_class, b);
      if (decl == error_mark_node)
	return decl;

      if (b->kind == sk_class)
	{
	  if (!TYPE_BEING_DEFINED (current_class_type))
	    return error_mark_node;

	  if (!PROCESSING_REAL_TEMPLATE_DECL_P ())
	    /* Put this TYPE_DECL on the TYPE_FIELDS list for the
	       class.  But if it's a member template class, we want
	       the TEMPLATE_DECL, not the TYPE_DECL, so this is done
	       later.  */
	    finish_member_declaration (decl);
	  else
	    pushdecl_class_level (decl);
	}
      else if (b->kind != sk_template_parms)
	{
	  decl = pushdecl_with_scope_1 (decl, b, /*is_friend=*/false);
	  if (decl == error_mark_node)
	    return decl;
	}

      if (! in_class)
	set_identifier_type_value_with_scope (name, tdef, b);

      TYPE_CONTEXT (type) = DECL_CONTEXT (decl);

      /* If this is a local class, keep track of it.  We need this
	 information for name-mangling, and so that it is possible to
	 find all function definitions in a translation unit in a
	 convenient way.  (It's otherwise tricky to find a member
	 function definition it's only pointed to from within a local
	 class.)  */
      if (TYPE_FUNCTION_SCOPE_P (type))
	{
	  if (processing_template_decl)
	    {
	      /* Push a DECL_EXPR so we call pushtag at the right time in
		 template instantiation rather than in some nested context.  */
	      add_decl_expr (decl);
	    }
	  else
	    vec_safe_push (local_classes, type);
	}
    }
  if (b->kind == sk_class
      && !COMPLETE_TYPE_P (current_class_type))
    {
      maybe_add_class_template_decl_list (current_class_type,
					  type, /*friend_p=*/0);

      if (CLASSTYPE_NESTED_UTDS (current_class_type) == NULL)
	CLASSTYPE_NESTED_UTDS (current_class_type)
	  = binding_table_new (SCOPE_DEFAULT_HT_SIZE);

      binding_table_insert
	(CLASSTYPE_NESTED_UTDS (current_class_type), name, type);
    }

  decl = TYPE_NAME (type);
  gcc_assert (TREE_CODE (decl) == TYPE_DECL);

  /* Set type visibility now if this is a forward declaration.  */
  TREE_PUBLIC (decl) = 1;
  determine_visibility (decl);

  return type;
}

/* Wrapper for pushtag_1.  */

tree
pushtag (tree name, tree type, tag_scope scope)
{
  tree ret;
  bool subtime = timevar_cond_start (TV_NAME_LOOKUP);
  ret = pushtag_1 (name, type, scope);
  timevar_cond_stop (TV_NAME_LOOKUP, subtime);
  return ret;
}

/* Subroutines for reverting temporarily to top-level for instantiation
   of templates and such.  We actually need to clear out the class- and
   local-value slots of all identifiers, so that only the global values
   are at all visible.  Simply setting current_binding_level to the global
   scope isn't enough, because more binding levels may be pushed.  */
struct saved_scope *scope_chain;

/* Return true if ID has not already been marked.  */

static inline bool
store_binding_p (tree id)
{
  if (!id || !IDENTIFIER_BINDING (id))
    return false;

  if (IDENTIFIER_MARKED (id))
    return false;

  return true;
}

/* Add an appropriate binding to *OLD_BINDINGS which needs to already
   have enough space reserved.  */

static void
store_binding (tree id, vec<cxx_saved_binding, va_gc> **old_bindings)
{
  cxx_saved_binding saved;

  gcc_checking_assert (store_binding_p (id));

  IDENTIFIER_MARKED (id) = 1;

  saved.identifier = id;
  saved.binding = IDENTIFIER_BINDING (id);
  saved.real_type_value = REAL_IDENTIFIER_TYPE_VALUE (id);
  (*old_bindings)->quick_push (saved);
  IDENTIFIER_BINDING (id) = NULL;
}

static void
store_bindings (tree names, vec<cxx_saved_binding, va_gc> **old_bindings)
{
  static vec<tree> bindings_need_stored = vNULL;
  tree t, id;
  size_t i;

  bool subtime = timevar_cond_start (TV_NAME_LOOKUP);
  for (t = names; t; t = TREE_CHAIN (t))
    {
      if (TREE_CODE (t) == TREE_LIST)
	id = TREE_PURPOSE (t);
      else
	id = DECL_NAME (t);

      if (store_binding_p (id))
	bindings_need_stored.safe_push (id);
    }
  if (!bindings_need_stored.is_empty ())
    {
      vec_safe_reserve_exact (*old_bindings, bindings_need_stored.length ());
      for (i = 0; bindings_need_stored.iterate (i, &id); ++i)
	{
	  /* We can appearantly have duplicates in NAMES.  */
	  if (store_binding_p (id))
	    store_binding (id, old_bindings);
	}
      bindings_need_stored.truncate (0);
    }
  timevar_cond_stop (TV_NAME_LOOKUP, subtime);
}

/* Like store_bindings, but NAMES is a vector of cp_class_binding
   objects, rather than a TREE_LIST.  */

static void
store_class_bindings (vec<cp_class_binding, va_gc> *names,
		      vec<cxx_saved_binding, va_gc> **old_bindings)
{
  static vec<tree> bindings_need_stored = vNULL;
  size_t i;
  cp_class_binding *cb;

  bool subtime = timevar_cond_start (TV_NAME_LOOKUP);
  for (i = 0; vec_safe_iterate (names, i, &cb); ++i)
    if (store_binding_p (cb->identifier))
      bindings_need_stored.safe_push (cb->identifier);
  if (!bindings_need_stored.is_empty ())
    {
      tree id;
      vec_safe_reserve_exact (*old_bindings, bindings_need_stored.length ());
      for (i = 0; bindings_need_stored.iterate (i, &id); ++i)
	store_binding (id, old_bindings);
      bindings_need_stored.truncate (0);
    }
  timevar_cond_stop (TV_NAME_LOOKUP, subtime);
}

void
push_to_top_level (void)
{
  struct saved_scope *s;
  cp_binding_level *b;
  cxx_saved_binding *sb;
  size_t i;
  bool need_pop;

  bool subtime = timevar_cond_start (TV_NAME_LOOKUP);
  s = ggc_alloc_cleared_saved_scope ();

  b = scope_chain ? current_binding_level : 0;

  /* If we're in the middle of some function, save our state.  */
  if (cfun)
    {
      need_pop = true;
      push_function_context ();
    }
  else
    need_pop = false;

  if (scope_chain && previous_class_level)
    store_class_bindings (previous_class_level->class_shadowed,
			  &s->old_bindings);

  /* Have to include the global scope, because class-scope decls
     aren't listed anywhere useful.  */
  for (; b; b = b->level_chain)
    {
      tree t;

      /* Template IDs are inserted into the global level. If they were
	 inserted into namespace level, finish_file wouldn't find them
	 when doing pending instantiations. Therefore, don't stop at
	 namespace level, but continue until :: .  */
      if (global_scope_p (b))
	break;

      store_bindings (b->names, &s->old_bindings);
      /* We also need to check class_shadowed to save class-level type
	 bindings, since pushclass doesn't fill in b->names.  */
      if (b->kind == sk_class)
	store_class_bindings (b->class_shadowed, &s->old_bindings);

      /* Unwind type-value slots back to top level.  */
      for (t = b->type_shadowed; t; t = TREE_CHAIN (t))
	SET_IDENTIFIER_TYPE_VALUE (TREE_PURPOSE (t), TREE_VALUE (t));
    }

  FOR_EACH_VEC_SAFE_ELT (s->old_bindings, i, sb)
    IDENTIFIER_MARKED (sb->identifier) = 0;

  s->prev = scope_chain;
  s->bindings = b;
  s->need_pop_function_context = need_pop;
  s->function_decl = current_function_decl;
  s->unevaluated_operand = cp_unevaluated_operand;
  s->inhibit_evaluation_warnings = c_inhibit_evaluation_warnings;
  s->x_stmt_tree.stmts_are_full_exprs_p = true;

  scope_chain = s;
  current_function_decl = NULL_TREE;
  vec_alloc (current_lang_base, 10);
  current_lang_name = lang_name_cplusplus;
  current_namespace = global_namespace;
  push_class_stack ();
  cp_unevaluated_operand = 0;
  c_inhibit_evaluation_warnings = 0;
  timevar_cond_stop (TV_NAME_LOOKUP, subtime);
}

static void
pop_from_top_level_1 (void)
{
  struct saved_scope *s = scope_chain;
  cxx_saved_binding *saved;
  size_t i;

  /* Clear out class-level bindings cache.  */
  if (previous_class_level)
    invalidate_class_lookup_cache ();
  pop_class_stack ();

  current_lang_base = 0;

  scope_chain = s->prev;
  FOR_EACH_VEC_SAFE_ELT (s->old_bindings, i, saved)
    {
      tree id = saved->identifier;

      IDENTIFIER_BINDING (id) = saved->binding;
      SET_IDENTIFIER_TYPE_VALUE (id, saved->real_type_value);
    }

  /* If we were in the middle of compiling a function, restore our
     state.  */
  if (s->need_pop_function_context)
    pop_function_context ();
  current_function_decl = s->function_decl;
  cp_unevaluated_operand = s->unevaluated_operand;
  c_inhibit_evaluation_warnings = s->inhibit_evaluation_warnings;
}

/* Wrapper for pop_from_top_level_1.  */

void
pop_from_top_level (void)
{
  bool subtime = timevar_cond_start (TV_NAME_LOOKUP);
  pop_from_top_level_1 ();
  timevar_cond_stop (TV_NAME_LOOKUP, subtime);
}


/* Pop off extraneous binding levels left over due to syntax errors.

   We don't pop past namespaces, as they might be valid.  */

void
pop_everything (void)
{
  if (ENABLE_SCOPE_CHECKING)
    verbatim ("XXX entering pop_everything ()\n");
  while (!toplevel_bindings_p ())
    {
      if (current_binding_level->kind == sk_class)
	pop_nested_class ();
      else
	poplevel (0, 0, 0);
    }
  if (ENABLE_SCOPE_CHECKING)
    verbatim ("XXX leaving pop_everything ()\n");
}

/* Emit debugging information for using declarations and directives.
   If input tree is overloaded fn then emit debug info for all
   candidates.  */

void
cp_emit_debug_info_for_using (tree t, tree context)
{
  /* Don't try to emit any debug information if we have errors.  */
  if (seen_error ())
    return;

  /* Ignore this FUNCTION_DECL if it refers to a builtin declaration
     of a builtin function.  */
  if (TREE_CODE (t) == FUNCTION_DECL
      && DECL_EXTERNAL (t)
      && DECL_BUILT_IN (t))
    return;

  /* Do not supply context to imported_module_or_decl, if
     it is a global namespace.  */
  if (context == global_namespace)
    context = NULL_TREE;

  if (BASELINK_P (t))
    t = BASELINK_FUNCTIONS (t);

  /* FIXME: Handle TEMPLATE_DECLs.  */
  for (t = OVL_CURRENT (t); t; t = OVL_NEXT (t))
    if (TREE_CODE (t) != TEMPLATE_DECL)
      {
	if (building_stmt_list_p ())
	  add_stmt (build_stmt (input_location, USING_STMT, t));
	else
	  (*debug_hooks->imported_module_or_decl) (t, NULL_TREE, context, false);
      }
}

#include "gt-cp-name-lookup.h"<|MERGE_RESOLUTION|>--- conflicted
+++ resolved
@@ -396,8 +396,6 @@
     }
 }
 
-<<<<<<< HEAD
-=======
 /* Remove the bindings for the decls of the current level and leave
    the current scope.  */
 
@@ -409,7 +407,6 @@
   leave_scope ();
 }
 
->>>>>>> a7aa3838
 /* Strip non dependent using declarations. If DECL is dependent,
    surreptitiously create a typename_type and return it.  */
 
@@ -3126,8 +3123,6 @@
   if (name == error_mark_node)
     return false;
 
-<<<<<<< HEAD
-=======
   /* Can happen for an erroneous declaration (c++/60384).  */
   if (!identifier_p (name))
     {
@@ -3135,7 +3130,6 @@
       return false;
     }
 
->>>>>>> a7aa3838
   /* Check for invalid member names.  But don't worry about a default
      argument-scope lambda being pushed after the class is complete.  */
   gcc_assert (TYPE_BEING_DEFINED (current_class_type)
