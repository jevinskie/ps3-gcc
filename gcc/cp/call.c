--- conflicted
+++ resolved
@@ -892,9 +892,6 @@
 
       if (i < CONSTRUCTOR_NELTS (ctor))
 	val = CONSTRUCTOR_ELT (ctor, i)->value;
-      else if (TREE_CODE (ftype) == REFERENCE_TYPE)
-	/* Value-initialization of reference is ill-formed.  */
-	return NULL;
       else
 	{
 	  if (empty_ctor == NULL_TREE)
@@ -4758,16 +4755,12 @@
       if (TREE_CODE (arg2_type) == ENUMERAL_TYPE
 	  && TREE_CODE (arg3_type) == ENUMERAL_TYPE)
         {
-<<<<<<< HEAD
-          if (complain & tf_warning)
-=======
 	  if (TREE_CODE (orig_arg2) == CONST_DECL
 	      && TREE_CODE (orig_arg3) == CONST_DECL
 	      && DECL_CONTEXT (orig_arg2) == DECL_CONTEXT (orig_arg3))
 	    /* Two enumerators from the same enumeration can have different
 	       types when the enumeration is still being defined.  */;
           else if (complain & tf_warning)
->>>>>>> e9c762ec
             warning (OPT_Wenum_compare, 
                      "enumeral mismatch in conditional expression: %qT vs %qT",
                      arg2_type, arg3_type);
@@ -5988,11 +5981,7 @@
 	/* Take the address explicitly rather than via decay_conversion
 	   to avoid the error about taking the address of a temporary.  */
 	array = cp_build_addr_expr (array, complain);
-<<<<<<< HEAD
-	array = cp_convert (build_pointer_type (elttype), array);
-=======
 	array = cp_convert (build_pointer_type (elttype), array, complain);
->>>>>>> e9c762ec
 
 	/* Build up the initializer_list object.  */
 	totype = complete_type (totype);
@@ -7684,11 +7673,8 @@
 		 type because of a using-declaration. In this case, we
 		 do not want to perform a non-virtual call.  */
 	      if (DECL_VINDEX (fn) && ! (flags & LOOKUP_NONVIRTUAL)
-<<<<<<< HEAD
-=======
 		  && same_type_ignoring_top_level_qualifiers_p
 		  (DECL_CONTEXT (fn), TREE_TYPE (instance))
->>>>>>> e9c762ec
 		  && resolves_to_fixed_type_p (instance, 0))
 		flags |= LOOKUP_NONVIRTUAL;
               if (explicit_targs)
@@ -9282,16 +9268,9 @@
     return true;
   if (CLASS_TYPE_P (type))
     {
-<<<<<<< HEAD
-      tree f;
-      if (is_std_init_list (type))
-	return true;
-      for (f = next_initializable_field (TYPE_FIELDS (type));
-=======
       if (is_std_init_list (type))
 	return true;
       for (tree f = next_initializable_field (TYPE_FIELDS (type));
->>>>>>> e9c762ec
 	   f; f = next_initializable_field (DECL_CHAIN (f)))
 	if (type_has_extended_temps (TREE_TYPE (f)))
 	  return true;
