/* Functions related to invoking methods and overloaded functions.
   Copyright (C) 1987-2014 Free Software Foundation, Inc.
   Contributed by Michael Tiemann (tiemann@cygnus.com) and
   modified by Brendan Kehoe (brendan@cygnus.com).

This file is part of GCC.

GCC is free software; you can redistribute it and/or modify
it under the terms of the GNU General Public License as published by
the Free Software Foundation; either version 3, or (at your option)
any later version.

GCC is distributed in the hope that it will be useful,
but WITHOUT ANY WARRANTY; without even the implied warranty of
MERCHANTABILITY or FITNESS FOR A PARTICULAR PURPOSE.  See the
GNU General Public License for more details.

You should have received a copy of the GNU General Public License
along with GCC; see the file COPYING3.  If not see
<http://www.gnu.org/licenses/>.  */


/* High-level class interface.  */

#include "config.h"
#include "system.h"
#include "coretypes.h"
#include "tm.h"
#include "tree.h"
#include "stor-layout.h"
#include "trans-mem.h"
#include "stringpool.h"
#include "cp-tree.h"
#include "flags.h"
#include "toplev.h"
#include "diagnostic-core.h"
#include "intl.h"
#include "target.h"
#include "convert.h"
#include "langhooks.h"
#include "c-family/c-objc.h"
#include "timevar.h"
#include "cgraph.h"

/* The various kinds of conversion.  */

typedef enum conversion_kind {
  ck_identity,
  ck_lvalue,
  ck_qual,
  ck_std,
  ck_ptr,
  ck_pmem,
  ck_base,
  ck_ref_bind,
  ck_user,
  ck_ambig,
  ck_list,
  ck_aggr,
  ck_rvalue
} conversion_kind;

/* The rank of the conversion.  Order of the enumerals matters; better
   conversions should come earlier in the list.  */

typedef enum conversion_rank {
  cr_identity,
  cr_exact,
  cr_promotion,
  cr_std,
  cr_pbool,
  cr_user,
  cr_ellipsis,
  cr_bad
} conversion_rank;

/* An implicit conversion sequence, in the sense of [over.best.ics].
   The first conversion to be performed is at the end of the chain.
   That conversion is always a cr_identity conversion.  */

typedef struct conversion conversion;
struct conversion {
  /* The kind of conversion represented by this step.  */
  conversion_kind kind;
  /* The rank of this conversion.  */
  conversion_rank rank;
  BOOL_BITFIELD user_conv_p : 1;
  BOOL_BITFIELD ellipsis_p : 1;
  BOOL_BITFIELD this_p : 1;
  /* True if this conversion would be permitted with a bending of
     language standards, e.g. disregarding pointer qualifiers or
     converting integers to pointers.  */
  BOOL_BITFIELD bad_p : 1;
  /* If KIND is ck_ref_bind ck_base_conv, true to indicate that a
     temporary should be created to hold the result of the
     conversion.  */
  BOOL_BITFIELD need_temporary_p : 1;
  /* If KIND is ck_ptr or ck_pmem, true to indicate that a conversion
     from a pointer-to-derived to pointer-to-base is being performed.  */
  BOOL_BITFIELD base_p : 1;
  /* If KIND is ck_ref_bind, true when either an lvalue reference is
     being bound to an lvalue expression or an rvalue reference is
     being bound to an rvalue expression.  If KIND is ck_rvalue,
     true when we should treat an lvalue as an rvalue (12.8p33).  If
     KIND is ck_base, always false.  */
  BOOL_BITFIELD rvaluedness_matches_p: 1;
  BOOL_BITFIELD check_narrowing: 1;
  /* The type of the expression resulting from the conversion.  */
  tree type;
  union {
    /* The next conversion in the chain.  Since the conversions are
       arranged from outermost to innermost, the NEXT conversion will
       actually be performed before this conversion.  This variant is
       used only when KIND is neither ck_identity, ck_ambig nor
       ck_list.  Please use the next_conversion function instead
       of using this field directly.  */
    conversion *next;
    /* The expression at the beginning of the conversion chain.  This
       variant is used only if KIND is ck_identity or ck_ambig.  */
    tree expr;
    /* The array of conversions for an initializer_list, so this
       variant is used only when KIN D is ck_list.  */
    conversion **list;
  } u;
  /* The function candidate corresponding to this conversion
     sequence.  This field is only used if KIND is ck_user.  */
  struct z_candidate *cand;
};

#define CONVERSION_RANK(NODE)			\
  ((NODE)->bad_p ? cr_bad			\
   : (NODE)->ellipsis_p ? cr_ellipsis		\
   : (NODE)->user_conv_p ? cr_user		\
   : (NODE)->rank)

#define BAD_CONVERSION_RANK(NODE)		\
  ((NODE)->ellipsis_p ? cr_ellipsis		\
   : (NODE)->user_conv_p ? cr_user		\
   : (NODE)->rank)

static struct obstack conversion_obstack;
static bool conversion_obstack_initialized;
struct rejection_reason;

static struct z_candidate * tourney (struct z_candidate *, tsubst_flags_t);
static int equal_functions (tree, tree);
static int joust (struct z_candidate *, struct z_candidate *, bool,
		  tsubst_flags_t);
static int compare_ics (conversion *, conversion *);
static tree build_over_call (struct z_candidate *, int, tsubst_flags_t);
static tree build_java_interface_fn_ref (tree, tree);
#define convert_like(CONV, EXPR, COMPLAIN)			\
  convert_like_real ((CONV), (EXPR), NULL_TREE, 0, 0,		\
		     /*issue_conversion_warnings=*/true,	\
		     /*c_cast_p=*/false, (COMPLAIN))
#define convert_like_with_context(CONV, EXPR, FN, ARGNO, COMPLAIN )	\
  convert_like_real ((CONV), (EXPR), (FN), (ARGNO), 0,			\
		     /*issue_conversion_warnings=*/true,		\
		     /*c_cast_p=*/false, (COMPLAIN))
static tree convert_like_real (conversion *, tree, tree, int, int, bool,
			       bool, tsubst_flags_t);
static void op_error (location_t, enum tree_code, enum tree_code, tree,
		      tree, tree, bool);
static struct z_candidate *build_user_type_conversion_1 (tree, tree, int,
							 tsubst_flags_t);
static void print_z_candidate (location_t, const char *, struct z_candidate *);
static void print_z_candidates (location_t, struct z_candidate *);
static tree build_this (tree);
static struct z_candidate *splice_viable (struct z_candidate *, bool, bool *);
static bool any_strictly_viable (struct z_candidate *);
static struct z_candidate *add_template_candidate
	(struct z_candidate **, tree, tree, tree, tree, const vec<tree, va_gc> *,
	 tree, tree, tree, int, unification_kind_t, tsubst_flags_t);
static struct z_candidate *add_template_candidate_real
	(struct z_candidate **, tree, tree, tree, tree, const vec<tree, va_gc> *,
	 tree, tree, tree, int, tree, unification_kind_t, tsubst_flags_t);
static struct z_candidate *add_template_conv_candidate
	(struct z_candidate **, tree, tree, tree, const vec<tree, va_gc> *,
	 tree, tree, tree, tsubst_flags_t);
static void add_builtin_candidates
	(struct z_candidate **, enum tree_code, enum tree_code,
	 tree, tree *, int, tsubst_flags_t);
static void add_builtin_candidate
	(struct z_candidate **, enum tree_code, enum tree_code,
	 tree, tree, tree, tree *, tree *, int, tsubst_flags_t);
static bool is_complete (tree);
static void build_builtin_candidate
	(struct z_candidate **, tree, tree, tree, tree *, tree *,
	 int, tsubst_flags_t);
static struct z_candidate *add_conv_candidate
	(struct z_candidate **, tree, tree, tree, const vec<tree, va_gc> *, tree,
	 tree, tsubst_flags_t);
static struct z_candidate *add_function_candidate
	(struct z_candidate **, tree, tree, tree, const vec<tree, va_gc> *, tree,
	 tree, int, tsubst_flags_t);
static conversion *implicit_conversion (tree, tree, tree, bool, int,
					tsubst_flags_t);
static conversion *standard_conversion (tree, tree, tree, bool, int);
static conversion *reference_binding (tree, tree, tree, bool, int,
				      tsubst_flags_t);
static conversion *build_conv (conversion_kind, tree, conversion *);
static conversion *build_list_conv (tree, tree, int, tsubst_flags_t);
static conversion *next_conversion (conversion *);
static bool is_subseq (conversion *, conversion *);
static conversion *maybe_handle_ref_bind (conversion **);
static void maybe_handle_implicit_object (conversion **);
static struct z_candidate *add_candidate
	(struct z_candidate **, tree, tree, const vec<tree, va_gc> *, size_t,
	 conversion **, tree, tree, int, struct rejection_reason *);
static tree source_type (conversion *);
static void add_warning (struct z_candidate *, struct z_candidate *);
static bool reference_compatible_p (tree, tree);
static conversion *direct_reference_binding (tree, conversion *);
static bool promoted_arithmetic_type_p (tree);
static conversion *conditional_conversion (tree, tree, tsubst_flags_t);
static char *name_as_c_string (tree, tree, bool *);
static tree prep_operand (tree);
static void add_candidates (tree, tree, const vec<tree, va_gc> *, tree, tree,
			    bool, tree, tree, int, struct z_candidate **,
			    tsubst_flags_t);
static conversion *merge_conversion_sequences (conversion *, conversion *);
static tree build_temp (tree, tree, int, diagnostic_t *, tsubst_flags_t);

/* Returns nonzero iff the destructor name specified in NAME matches BASETYPE.
   NAME can take many forms...  */

bool
check_dtor_name (tree basetype, tree name)
{
  /* Just accept something we've already complained about.  */
  if (name == error_mark_node)
    return true;

  if (TREE_CODE (name) == TYPE_DECL)
    name = TREE_TYPE (name);
  else if (TYPE_P (name))
    /* OK */;
  else if (identifier_p (name))
    {
      if ((MAYBE_CLASS_TYPE_P (basetype)
	   && name == constructor_name (basetype))
	  || (TREE_CODE (basetype) == ENUMERAL_TYPE
	      && name == TYPE_IDENTIFIER (basetype)))
	return true;
      else
	name = get_type_value (name);
    }
  else
    {
      /* In the case of:

	 template <class T> struct S { ~S(); };
	 int i;
	 i.~S();

	 NAME will be a class template.  */
      gcc_assert (DECL_CLASS_TEMPLATE_P (name));
      return false;
    }

  if (!name || name == error_mark_node)
    return false;
  return same_type_p (TYPE_MAIN_VARIANT (basetype), TYPE_MAIN_VARIANT (name));
}

/* We want the address of a function or method.  We avoid creating a
   pointer-to-member function.  */

tree
build_addr_func (tree function, tsubst_flags_t complain)
{
  tree type = TREE_TYPE (function);

  /* We have to do these by hand to avoid real pointer to member
     functions.  */
  if (TREE_CODE (type) == METHOD_TYPE)
    {
      if (TREE_CODE (function) == OFFSET_REF)
	{
	  tree object = build_address (TREE_OPERAND (function, 0));
	  return get_member_function_from_ptrfunc (&object,
						   TREE_OPERAND (function, 1),
						   complain);
	}
      function = build_address (function);
    }
  else
    function = decay_conversion (function, complain);

  return function;
}

/* Build a CALL_EXPR, we can handle FUNCTION_TYPEs, METHOD_TYPEs, or
   POINTER_TYPE to those.  Note, pointer to member function types
   (TYPE_PTRMEMFUNC_P) must be handled by our callers.  There are
   two variants.  build_call_a is the primitive taking an array of
   arguments, while build_call_n is a wrapper that handles varargs.  */

tree
build_call_n (tree function, int n, ...)
{
  if (n == 0)
    return build_call_a (function, 0, NULL);
  else
    {
      tree *argarray = XALLOCAVEC (tree, n);
      va_list ap;
      int i;

      va_start (ap, n);
      for (i = 0; i < n; i++)
	argarray[i] = va_arg (ap, tree);
      va_end (ap);
      return build_call_a (function, n, argarray);
    }
}

/* Update various flags in cfun and the call itself based on what is being
   called.  Split out of build_call_a so that bot_manip can use it too.  */

void
set_flags_from_callee (tree call)
{
  int nothrow;
  tree decl = get_callee_fndecl (call);

  /* We check both the decl and the type; a function may be known not to
     throw without being declared throw().  */
  nothrow = ((decl && TREE_NOTHROW (decl))
	     || TYPE_NOTHROW_P (TREE_TYPE (TREE_TYPE (CALL_EXPR_FN (call)))));

  if (!nothrow && at_function_scope_p () && cfun && cp_function_chain)
    cp_function_chain->can_throw = 1;

  if (decl && TREE_THIS_VOLATILE (decl) && cfun && cp_function_chain)
    current_function_returns_abnormally = 1;

  TREE_NOTHROW (call) = nothrow;
}

tree
build_call_a (tree function, int n, tree *argarray)
{
  tree decl;
  tree result_type;
  tree fntype;
  int i;

  function = build_addr_func (function, tf_warning_or_error);

  gcc_assert (TYPE_PTR_P (TREE_TYPE (function)));
  fntype = TREE_TYPE (TREE_TYPE (function));
  gcc_assert (TREE_CODE (fntype) == FUNCTION_TYPE
	      || TREE_CODE (fntype) == METHOD_TYPE);
  result_type = TREE_TYPE (fntype);
  /* An rvalue has no cv-qualifiers.  */
  if (SCALAR_TYPE_P (result_type) || VOID_TYPE_P (result_type))
    result_type = cv_unqualified (result_type);

  function = build_call_array_loc (input_location,
				   result_type, function, n, argarray);
  set_flags_from_callee (function);

  decl = get_callee_fndecl (function);

  if (decl && !TREE_USED (decl))
    {
      /* We invoke build_call directly for several library
	 functions.  These may have been declared normally if
	 we're building libgcc, so we can't just check
	 DECL_ARTIFICIAL.  */
      gcc_assert (DECL_ARTIFICIAL (decl)
		  || !strncmp (IDENTIFIER_POINTER (DECL_NAME (decl)),
			       "__", 2));
      mark_used (decl);
    }

  if (decl && TREE_DEPRECATED (decl))
    warn_deprecated_use (decl, NULL_TREE);
  require_complete_eh_spec_types (fntype, decl);

  TREE_HAS_CONSTRUCTOR (function) = (decl && DECL_CONSTRUCTOR_P (decl));

  /* Don't pass empty class objects by value.  This is useful
     for tags in STL, which are used to control overload resolution.
     We don't need to handle other cases of copying empty classes.  */
  if (! decl || ! DECL_BUILT_IN (decl))
    for (i = 0; i < n; i++)
      {
	tree arg = CALL_EXPR_ARG (function, i);
	if (is_empty_class (TREE_TYPE (arg))
	    && ! TREE_ADDRESSABLE (TREE_TYPE (arg)))
	  {
	    tree t = build0 (EMPTY_CLASS_EXPR, TREE_TYPE (arg));
	    arg = build2 (COMPOUND_EXPR, TREE_TYPE (t), arg, t);
	    CALL_EXPR_ARG (function, i) = arg;
	  }
      }

  return function;
}

/* Build something of the form ptr->method (args)
   or object.method (args).  This can also build
   calls to constructors, and find friends.

   Member functions always take their class variable
   as a pointer.

   INSTANCE is a class instance.

   NAME is the name of the method desired, usually an IDENTIFIER_NODE.

   PARMS help to figure out what that NAME really refers to.

   BASETYPE_PATH, if non-NULL, contains a chain from the type of INSTANCE
   down to the real instance type to use for access checking.  We need this
   information to get protected accesses correct.

   FLAGS is the logical disjunction of zero or more LOOKUP_
   flags.  See cp-tree.h for more info.

   If this is all OK, calls build_function_call with the resolved
   member function.

   This function must also handle being called to perform
   initialization, promotion/coercion of arguments, and
   instantiation of default parameters.

   Note that NAME may refer to an instance variable name.  If
   `operator()()' is defined for the type of that field, then we return
   that result.  */

/* New overloading code.  */

typedef struct z_candidate z_candidate;

typedef struct candidate_warning candidate_warning;
struct candidate_warning {
  z_candidate *loser;
  candidate_warning *next;
};

/* Information for providing diagnostics about why overloading failed.  */

enum rejection_reason_code {
  rr_none,
  rr_arity,
  rr_explicit_conversion,
  rr_template_conversion,
  rr_arg_conversion,
  rr_bad_arg_conversion,
  rr_template_unification,
  rr_invalid_copy
};

struct conversion_info {
  /* The index of the argument, 0-based.  */
  int n_arg;
  /* The type of the actual argument.  */
  tree from_type;
  /* The type of the formal argument.  */
  tree to_type;
};
  
struct rejection_reason {
  enum rejection_reason_code code;
  union {
    /* Information about an arity mismatch.  */
    struct {
      /* The expected number of arguments.  */
      int expected;
      /* The actual number of arguments in the call.  */
      int actual;
      /* Whether the call was a varargs call.  */
      bool call_varargs_p;
    } arity;
    /* Information about an argument conversion mismatch.  */
    struct conversion_info conversion;
    /* Same, but for bad argument conversions.  */
    struct conversion_info bad_conversion;
    /* Information about template unification failures.  These are the
       parameters passed to fn_type_unification.  */
    struct {
      tree tmpl;
      tree explicit_targs;
      int num_targs;
      const tree *args;
      unsigned int nargs;
      tree return_type;
      unification_kind_t strict;
      int flags;
    } template_unification;
    /* Information about template instantiation failures.  These are the
       parameters passed to instantiate_template.  */
    struct {
      tree tmpl;
      tree targs;
    } template_instantiation;
  } u;
};

struct z_candidate {
  /* The FUNCTION_DECL that will be called if this candidate is
     selected by overload resolution.  */
  tree fn;
  /* If not NULL_TREE, the first argument to use when calling this
     function.  */
  tree first_arg;
  /* The rest of the arguments to use when calling this function.  If
     there are no further arguments this may be NULL or it may be an
     empty vector.  */
  const vec<tree, va_gc> *args;
  /* The implicit conversion sequences for each of the arguments to
     FN.  */
  conversion **convs;
  /* The number of implicit conversion sequences.  */
  size_t num_convs;
  /* If FN is a user-defined conversion, the standard conversion
     sequence from the type returned by FN to the desired destination
     type.  */
  conversion *second_conv;
  int viable;
  struct rejection_reason *reason;
  /* If FN is a member function, the binfo indicating the path used to
     qualify the name of FN at the call site.  This path is used to
     determine whether or not FN is accessible if it is selected by
     overload resolution.  The DECL_CONTEXT of FN will always be a
     (possibly improper) base of this binfo.  */
  tree access_path;
  /* If FN is a non-static member function, the binfo indicating the
     subobject to which the `this' pointer should be converted if FN
     is selected by overload resolution.  The type pointed to by
     the `this' pointer must correspond to the most derived class
     indicated by the CONVERSION_PATH.  */
  tree conversion_path;
  tree template_decl;
  tree explicit_targs;
  candidate_warning *warnings;
  z_candidate *next;
};

/* Returns true iff T is a null pointer constant in the sense of
   [conv.ptr].  */

bool
null_ptr_cst_p (tree t)
{
  /* [conv.ptr]

     A null pointer constant is an integral constant expression
     (_expr.const_) rvalue of integer type that evaluates to zero or
     an rvalue of type std::nullptr_t. */
  if (NULLPTR_TYPE_P (TREE_TYPE (t)))
    return true;
  if (CP_INTEGRAL_TYPE_P (TREE_TYPE (t)))
    {
      /* Core issue 903 says only literal 0 is a null pointer constant.  */
<<<<<<< HEAD
      if (cxx_dialect < cxx0x)
=======
      if (cxx_dialect < cxx11)
>>>>>>> a7aa3838
	t = maybe_constant_value (fold_non_dependent_expr_sfinae (t, tf_none));
      STRIP_NOPS (t);
      if (integer_zerop (t) && !TREE_OVERFLOW (t))
	return true;
    }
  return false;
}

/* Returns true iff T is a null member pointer value (4.11).  */

bool
null_member_pointer_value_p (tree t)
{
  tree type = TREE_TYPE (t);
  if (!type)
    return false;
  else if (TYPE_PTRMEMFUNC_P (type))
    return (TREE_CODE (t) == CONSTRUCTOR
	    && integer_zerop (CONSTRUCTOR_ELT (t, 0)->value));
  else if (TYPE_PTRDATAMEM_P (type))
    return integer_all_onesp (t);
  else
    return false;
}

/* Returns nonzero if PARMLIST consists of only default parms,
   ellipsis, and/or undeduced parameter packs.  */

bool
sufficient_parms_p (const_tree parmlist)
{
  for (; parmlist && parmlist != void_list_node;
       parmlist = TREE_CHAIN (parmlist))
    if (!TREE_PURPOSE (parmlist)
	&& !PACK_EXPANSION_P (TREE_VALUE (parmlist)))
      return false;
  return true;
}

/* Allocate N bytes of memory from the conversion obstack.  The memory
   is zeroed before being returned.  */

static void *
conversion_obstack_alloc (size_t n)
{
  void *p;
  if (!conversion_obstack_initialized)
    {
      gcc_obstack_init (&conversion_obstack);
      conversion_obstack_initialized = true;
    }
  p = obstack_alloc (&conversion_obstack, n);
  memset (p, 0, n);
  return p;
}

/* Allocate rejection reasons.  */

static struct rejection_reason *
alloc_rejection (enum rejection_reason_code code)
{
  struct rejection_reason *p;
  p = (struct rejection_reason *) conversion_obstack_alloc (sizeof *p);
  p->code = code;
  return p;
}

static struct rejection_reason *
arity_rejection (tree first_arg, int expected, int actual)
{
  struct rejection_reason *r = alloc_rejection (rr_arity);
  int adjust = first_arg != NULL_TREE;
  r->u.arity.expected = expected - adjust;
  r->u.arity.actual = actual - adjust;
  return r;
}

static struct rejection_reason *
arg_conversion_rejection (tree first_arg, int n_arg, tree from, tree to)
{
  struct rejection_reason *r = alloc_rejection (rr_arg_conversion);
  int adjust = first_arg != NULL_TREE;
  r->u.conversion.n_arg = n_arg - adjust;
  r->u.conversion.from_type = from;
  r->u.conversion.to_type = to;
  return r;
}

static struct rejection_reason *
bad_arg_conversion_rejection (tree first_arg, int n_arg, tree from, tree to)
{
  struct rejection_reason *r = alloc_rejection (rr_bad_arg_conversion);
  int adjust = first_arg != NULL_TREE;
  r->u.bad_conversion.n_arg = n_arg - adjust;
  r->u.bad_conversion.from_type = from;
  r->u.bad_conversion.to_type = to;
  return r;
}

static struct rejection_reason *
explicit_conversion_rejection (tree from, tree to)
{
  struct rejection_reason *r = alloc_rejection (rr_explicit_conversion);
  r->u.conversion.n_arg = 0;
  r->u.conversion.from_type = from;
  r->u.conversion.to_type = to;
  return r;
}

static struct rejection_reason *
template_conversion_rejection (tree from, tree to)
{
  struct rejection_reason *r = alloc_rejection (rr_template_conversion);
  r->u.conversion.n_arg = 0;
  r->u.conversion.from_type = from;
  r->u.conversion.to_type = to;
  return r;
}

static struct rejection_reason *
template_unification_rejection (tree tmpl, tree explicit_targs, tree targs,
				const tree *args, unsigned int nargs,
				tree return_type, unification_kind_t strict,
				int flags)
{
  size_t args_n_bytes = sizeof (*args) * nargs;
  tree *args1 = (tree *) conversion_obstack_alloc (args_n_bytes);
  struct rejection_reason *r = alloc_rejection (rr_template_unification);
  r->u.template_unification.tmpl = tmpl;
  r->u.template_unification.explicit_targs = explicit_targs;
  r->u.template_unification.num_targs = TREE_VEC_LENGTH (targs);
  /* Copy args to our own storage.  */
  memcpy (args1, args, args_n_bytes);
  r->u.template_unification.args = args1;
  r->u.template_unification.nargs = nargs;
  r->u.template_unification.return_type = return_type;
  r->u.template_unification.strict = strict;
  r->u.template_unification.flags = flags;
  return r;
}

static struct rejection_reason *
template_unification_error_rejection (void)
{
  return alloc_rejection (rr_template_unification);
}

static struct rejection_reason *
invalid_copy_with_fn_template_rejection (void)
{
  struct rejection_reason *r = alloc_rejection (rr_invalid_copy);
  return r;
}

/* Dynamically allocate a conversion.  */

static conversion *
alloc_conversion (conversion_kind kind)
{
  conversion *c;
  c = (conversion *) conversion_obstack_alloc (sizeof (conversion));
  c->kind = kind;
  return c;
}

#ifdef ENABLE_CHECKING

/* Make sure that all memory on the conversion obstack has been
   freed.  */

void
validate_conversion_obstack (void)
{
  if (conversion_obstack_initialized)
    gcc_assert ((obstack_next_free (&conversion_obstack)
		 == obstack_base (&conversion_obstack)));
}

#endif /* ENABLE_CHECKING */

/* Dynamically allocate an array of N conversions.  */

static conversion **
alloc_conversions (size_t n)
{
  return (conversion **) conversion_obstack_alloc (n * sizeof (conversion *));
}

static conversion *
build_conv (conversion_kind code, tree type, conversion *from)
{
  conversion *t;
  conversion_rank rank = CONVERSION_RANK (from);

  /* Note that the caller is responsible for filling in t->cand for
     user-defined conversions.  */
  t = alloc_conversion (code);
  t->type = type;
  t->u.next = from;

  switch (code)
    {
    case ck_ptr:
    case ck_pmem:
    case ck_base:
    case ck_std:
      if (rank < cr_std)
	rank = cr_std;
      break;

    case ck_qual:
      if (rank < cr_exact)
	rank = cr_exact;
      break;

    default:
      break;
    }
  t->rank = rank;
  t->user_conv_p = (code == ck_user || from->user_conv_p);
  t->bad_p = from->bad_p;
  t->base_p = false;
  return t;
}

/* Represent a conversion from CTOR, a braced-init-list, to TYPE, a
   specialization of std::initializer_list<T>, if such a conversion is
   possible.  */

static conversion *
build_list_conv (tree type, tree ctor, int flags, tsubst_flags_t complain)
{
  tree elttype = TREE_VEC_ELT (CLASSTYPE_TI_ARGS (type), 0);
  unsigned len = CONSTRUCTOR_NELTS (ctor);
  conversion **subconvs = alloc_conversions (len);
  conversion *t;
  unsigned i;
  tree val;

  /* Within a list-initialization we can have more user-defined
     conversions.  */
  flags &= ~LOOKUP_NO_CONVERSION;
  /* But no narrowing conversions.  */
  flags |= LOOKUP_NO_NARROWING;

  FOR_EACH_CONSTRUCTOR_VALUE (CONSTRUCTOR_ELTS (ctor), i, val)
    {
      conversion *sub
	= implicit_conversion (elttype, TREE_TYPE (val), val,
			       false, flags, complain);
      if (sub == NULL)
	return NULL;

      subconvs[i] = sub;
    }

  t = alloc_conversion (ck_list);
  t->type = type;
  t->u.list = subconvs;
  t->rank = cr_exact;

  for (i = 0; i < len; ++i)
    {
      conversion *sub = subconvs[i];
      if (sub->rank > t->rank)
	t->rank = sub->rank;
      if (sub->user_conv_p)
	t->user_conv_p = true;
      if (sub->bad_p)
	t->bad_p = true;
    }

  return t;
}

/* Return the next conversion of the conversion chain (if applicable),
   or NULL otherwise.  Please use this function instead of directly
   accessing fields of struct conversion.  */

static conversion *
next_conversion (conversion *conv)
{
  if (conv == NULL
      || conv->kind == ck_identity
      || conv->kind == ck_ambig
      || conv->kind == ck_list)
    return NULL;
  return conv->u.next;
}

/* Subroutine of build_aggr_conv: check whether CTOR, a braced-init-list,
   is a valid aggregate initializer for array type ATYPE.  */

static bool
can_convert_array (tree atype, tree ctor, int flags, tsubst_flags_t complain)
{
  unsigned i;
  tree elttype = TREE_TYPE (atype);
  for (i = 0; i < CONSTRUCTOR_NELTS (ctor); ++i)
    {
      tree val = CONSTRUCTOR_ELT (ctor, i)->value;
      bool ok;
      if (TREE_CODE (elttype) == ARRAY_TYPE
	  && TREE_CODE (val) == CONSTRUCTOR)
	ok = can_convert_array (elttype, val, flags, complain);
      else
	ok = can_convert_arg (elttype, TREE_TYPE (val), val, flags,
			      complain);
      if (!ok)
	return false;
    }
  return true;
}

/* Represent a conversion from CTOR, a braced-init-list, to TYPE, an
   aggregate class, if such a conversion is possible.  */

static conversion *
build_aggr_conv (tree type, tree ctor, int flags, tsubst_flags_t complain)
{
  unsigned HOST_WIDE_INT i = 0;
  conversion *c;
  tree field = next_initializable_field (TYPE_FIELDS (type));
  tree empty_ctor = NULL_TREE;

  ctor = reshape_init (type, ctor, tf_none);
  if (ctor == error_mark_node)
    return NULL;

  flags |= LOOKUP_NO_NARROWING;

  for (; field; field = next_initializable_field (DECL_CHAIN (field)))
    {
      tree ftype = TREE_TYPE (field);
      tree val;
      bool ok;

      if (i < CONSTRUCTOR_NELTS (ctor))
	val = CONSTRUCTOR_ELT (ctor, i)->value;
      else if (TREE_CODE (ftype) == REFERENCE_TYPE)
	/* Value-initialization of reference is ill-formed.  */
	return NULL;
      else
	{
	  if (empty_ctor == NULL_TREE)
	    empty_ctor = build_constructor (init_list_type_node, NULL);
	  val = empty_ctor;
	}
      ++i;

      if (TREE_CODE (ftype) == ARRAY_TYPE
	  && TREE_CODE (val) == CONSTRUCTOR)
	ok = can_convert_array (ftype, val, flags, complain);
      else
	ok = can_convert_arg (ftype, TREE_TYPE (val), val, flags,
			      complain);

      if (!ok)
	return NULL;

      if (TREE_CODE (type) == UNION_TYPE)
	break;
    }

  if (i < CONSTRUCTOR_NELTS (ctor))
    return NULL;

  c = alloc_conversion (ck_aggr);
  c->type = type;
  c->rank = cr_exact;
  c->user_conv_p = true;
  c->check_narrowing = true;
  c->u.next = NULL;
  return c;
}

/* Represent a conversion from CTOR, a braced-init-list, to TYPE, an
   array type, if such a conversion is possible.  */

static conversion *
build_array_conv (tree type, tree ctor, int flags, tsubst_flags_t complain)
{
  conversion *c;
  unsigned HOST_WIDE_INT len = CONSTRUCTOR_NELTS (ctor);
  tree elttype = TREE_TYPE (type);
  unsigned i;
  tree val;
  bool bad = false;
  bool user = false;
  enum conversion_rank rank = cr_exact;

  /* We might need to propagate the size from the element to the array.  */
  complete_type (type);

<<<<<<< HEAD
  if (TYPE_DOMAIN (type))
=======
  if (TYPE_DOMAIN (type)
      && !variably_modified_type_p (TYPE_DOMAIN (type), NULL_TREE))
>>>>>>> a7aa3838
    {
      unsigned HOST_WIDE_INT alen = tree_to_uhwi (array_type_nelts_top (type));
      if (alen < len)
	return NULL;
    }

  FOR_EACH_CONSTRUCTOR_VALUE (CONSTRUCTOR_ELTS (ctor), i, val)
    {
      conversion *sub
	= implicit_conversion (elttype, TREE_TYPE (val), val,
			       false, flags, complain);
      if (sub == NULL)
	return NULL;

      if (sub->rank > rank)
	rank = sub->rank;
      if (sub->user_conv_p)
	user = true;
      if (sub->bad_p)
	bad = true;
    }

  c = alloc_conversion (ck_aggr);
  c->type = type;
  c->rank = rank;
  c->user_conv_p = user;
  c->bad_p = bad;
  c->u.next = NULL;
  return c;
}

/* Represent a conversion from CTOR, a braced-init-list, to TYPE, a
   complex type, if such a conversion is possible.  */

static conversion *
build_complex_conv (tree type, tree ctor, int flags,
		    tsubst_flags_t complain)
{
  conversion *c;
  unsigned HOST_WIDE_INT len = CONSTRUCTOR_NELTS (ctor);
  tree elttype = TREE_TYPE (type);
  unsigned i;
  tree val;
  bool bad = false;
  bool user = false;
  enum conversion_rank rank = cr_exact;

  if (len != 2)
    return NULL;

  FOR_EACH_CONSTRUCTOR_VALUE (CONSTRUCTOR_ELTS (ctor), i, val)
    {
      conversion *sub
	= implicit_conversion (elttype, TREE_TYPE (val), val,
			       false, flags, complain);
      if (sub == NULL)
	return NULL;

      if (sub->rank > rank)
	rank = sub->rank;
      if (sub->user_conv_p)
	user = true;
      if (sub->bad_p)
	bad = true;
    }

  c = alloc_conversion (ck_aggr);
  c->type = type;
  c->rank = rank;
  c->user_conv_p = user;
  c->bad_p = bad;
  c->u.next = NULL;
  return c;
}

/* Build a representation of the identity conversion from EXPR to
   itself.  The TYPE should match the type of EXPR, if EXPR is non-NULL.  */

static conversion *
build_identity_conv (tree type, tree expr)
{
  conversion *c;

  c = alloc_conversion (ck_identity);
  c->type = type;
  c->u.expr = expr;

  return c;
}

/* Converting from EXPR to TYPE was ambiguous in the sense that there
   were multiple user-defined conversions to accomplish the job.
   Build a conversion that indicates that ambiguity.  */

static conversion *
build_ambiguous_conv (tree type, tree expr)
{
  conversion *c;

  c = alloc_conversion (ck_ambig);
  c->type = type;
  c->u.expr = expr;

  return c;
}

tree
strip_top_quals (tree t)
{
  if (TREE_CODE (t) == ARRAY_TYPE)
    return t;
  return cp_build_qualified_type (t, 0);
}

/* Returns the standard conversion path (see [conv]) from type FROM to type
   TO, if any.  For proper handling of null pointer constants, you must
   also pass the expression EXPR to convert from.  If C_CAST_P is true,
   this conversion is coming from a C-style cast.  */

static conversion *
standard_conversion (tree to, tree from, tree expr, bool c_cast_p,
		     int flags)
{
  enum tree_code fcode, tcode;
  conversion *conv;
  bool fromref = false;
  tree qualified_to;

  to = non_reference (to);
  if (TREE_CODE (from) == REFERENCE_TYPE)
    {
      fromref = true;
      from = TREE_TYPE (from);
    }
  qualified_to = to;
  to = strip_top_quals (to);
  from = strip_top_quals (from);

  if ((TYPE_PTRFN_P (to) || TYPE_PTRMEMFUNC_P (to))
      && expr && type_unknown_p (expr))
    {
      tsubst_flags_t tflags = tf_conv;
      expr = instantiate_type (to, expr, tflags);
      if (expr == error_mark_node)
	return NULL;
      from = TREE_TYPE (expr);
    }

  fcode = TREE_CODE (from);
  tcode = TREE_CODE (to);

  conv = build_identity_conv (from, expr);
  if (fcode == FUNCTION_TYPE || fcode == ARRAY_TYPE)
    {
      from = type_decays_to (from);
      fcode = TREE_CODE (from);
      conv = build_conv (ck_lvalue, from, conv);
    }
  else if (fromref || (expr && lvalue_p (expr)))
    {
      if (expr)
	{
	  tree bitfield_type;
	  bitfield_type = is_bitfield_expr_with_lowered_type (expr);
	  if (bitfield_type)
	    {
	      from = strip_top_quals (bitfield_type);
	      fcode = TREE_CODE (from);
	    }
	}
      conv = build_conv (ck_rvalue, from, conv);
      if (flags & LOOKUP_PREFER_RVALUE)
	conv->rvaluedness_matches_p = true;
    }

   /* Allow conversion between `__complex__' data types.  */
  if (tcode == COMPLEX_TYPE && fcode == COMPLEX_TYPE)
    {
      /* The standard conversion sequence to convert FROM to TO is
	 the standard conversion sequence to perform componentwise
	 conversion.  */
      conversion *part_conv = standard_conversion
	(TREE_TYPE (to), TREE_TYPE (from), NULL_TREE, c_cast_p, flags);

      if (part_conv)
	{
	  conv = build_conv (part_conv->kind, to, conv);
	  conv->rank = part_conv->rank;
	}
      else
	conv = NULL;

      return conv;
    }

  if (same_type_p (from, to))
    {
      if (CLASS_TYPE_P (to) && conv->kind == ck_rvalue)
	conv->type = qualified_to;
      return conv;
    }

  /* [conv.ptr]
     A null pointer constant can be converted to a pointer type; ... A
     null pointer constant of integral type can be converted to an
     rvalue of type std::nullptr_t. */
  if ((tcode == POINTER_TYPE || TYPE_PTRMEM_P (to)
       || NULLPTR_TYPE_P (to))
      && expr && null_ptr_cst_p (expr))
    conv = build_conv (ck_std, to, conv);
  else if ((tcode == INTEGER_TYPE && fcode == POINTER_TYPE)
	   || (tcode == POINTER_TYPE && fcode == INTEGER_TYPE))
    {
      /* For backwards brain damage compatibility, allow interconversion of
	 pointers and integers with a pedwarn.  */
      conv = build_conv (ck_std, to, conv);
      conv->bad_p = true;
    }
  else if (UNSCOPED_ENUM_P (to) && fcode == INTEGER_TYPE)
    {
      /* For backwards brain damage compatibility, allow interconversion of
	 enums and integers with a pedwarn.  */
      conv = build_conv (ck_std, to, conv);
      conv->bad_p = true;
    }
  else if ((tcode == POINTER_TYPE && fcode == POINTER_TYPE)
	   || (TYPE_PTRDATAMEM_P (to) && TYPE_PTRDATAMEM_P (from)))
    {
      tree to_pointee;
      tree from_pointee;

      if (tcode == POINTER_TYPE
	  && same_type_ignoring_top_level_qualifiers_p (TREE_TYPE (from),
							TREE_TYPE (to)))
	;
      else if (VOID_TYPE_P (TREE_TYPE (to))
	       && !TYPE_PTRDATAMEM_P (from)
	       && TREE_CODE (TREE_TYPE (from)) != FUNCTION_TYPE)
	{
	  tree nfrom = TREE_TYPE (from);
	  from = build_pointer_type
	    (cp_build_qualified_type (void_type_node, 
			              cp_type_quals (nfrom)));
	  conv = build_conv (ck_ptr, from, conv);
	}
      else if (TYPE_PTRDATAMEM_P (from))
	{
	  tree fbase = TYPE_PTRMEM_CLASS_TYPE (from);
	  tree tbase = TYPE_PTRMEM_CLASS_TYPE (to);

	  if (DERIVED_FROM_P (fbase, tbase)
	      && (same_type_ignoring_top_level_qualifiers_p
		  (TYPE_PTRMEM_POINTED_TO_TYPE (from),
		   TYPE_PTRMEM_POINTED_TO_TYPE (to))))
	    {
	      from = build_ptrmem_type (tbase,
					TYPE_PTRMEM_POINTED_TO_TYPE (from));
	      conv = build_conv (ck_pmem, from, conv);
	    }
	  else if (!same_type_p (fbase, tbase))
	    return NULL;
	}
      else if (CLASS_TYPE_P (TREE_TYPE (from))
	       && CLASS_TYPE_P (TREE_TYPE (to))
	       /* [conv.ptr]

		  An rvalue of type "pointer to cv D," where D is a
		  class type, can be converted to an rvalue of type
		  "pointer to cv B," where B is a base class (clause
		  _class.derived_) of D.  If B is an inaccessible
		  (clause _class.access_) or ambiguous
		  (_class.member.lookup_) base class of D, a program
		  that necessitates this conversion is ill-formed.
		  Therefore, we use DERIVED_FROM_P, and do not check
		  access or uniqueness.  */
	       && DERIVED_FROM_P (TREE_TYPE (to), TREE_TYPE (from)))
	{
	  from =
	    cp_build_qualified_type (TREE_TYPE (to),
				     cp_type_quals (TREE_TYPE (from)));
	  from = build_pointer_type (from);
	  conv = build_conv (ck_ptr, from, conv);
	  conv->base_p = true;
	}

      if (tcode == POINTER_TYPE)
	{
	  to_pointee = TREE_TYPE (to);
	  from_pointee = TREE_TYPE (from);
	}
      else
	{
	  to_pointee = TYPE_PTRMEM_POINTED_TO_TYPE (to);
	  from_pointee = TYPE_PTRMEM_POINTED_TO_TYPE (from);
	}

      if (same_type_p (from, to))
	/* OK */;
      else if (c_cast_p && comp_ptr_ttypes_const (to, from))
	/* In a C-style cast, we ignore CV-qualification because we
	   are allowed to perform a static_cast followed by a
	   const_cast.  */
	conv = build_conv (ck_qual, to, conv);
      else if (!c_cast_p && comp_ptr_ttypes (to_pointee, from_pointee))
	conv = build_conv (ck_qual, to, conv);
      else if (expr && string_conv_p (to, expr, 0))
	/* converting from string constant to char *.  */
	conv = build_conv (ck_qual, to, conv);
      /* Allow conversions among compatible ObjC pointer types (base
	 conversions have been already handled above).  */
      else if (c_dialect_objc ()
	       && objc_compare_types (to, from, -4, NULL_TREE))
	conv = build_conv (ck_ptr, to, conv);
      else if (ptr_reasonably_similar (to_pointee, from_pointee))
	{
	  conv = build_conv (ck_ptr, to, conv);
	  conv->bad_p = true;
	}
      else
	return NULL;

      from = to;
    }
  else if (TYPE_PTRMEMFUNC_P (to) && TYPE_PTRMEMFUNC_P (from))
    {
      tree fromfn = TREE_TYPE (TYPE_PTRMEMFUNC_FN_TYPE (from));
      tree tofn = TREE_TYPE (TYPE_PTRMEMFUNC_FN_TYPE (to));
      tree fbase = class_of_this_parm (fromfn);
      tree tbase = class_of_this_parm (tofn);

      if (!DERIVED_FROM_P (fbase, tbase)
	  || !same_type_p (static_fn_type (fromfn),
			   static_fn_type (tofn)))
	return NULL;

      from = build_memfn_type (fromfn,
                               tbase,
                               cp_type_quals (tbase),
                               type_memfn_rqual (tofn));
      from = build_ptrmemfunc_type (build_pointer_type (from));
      conv = build_conv (ck_pmem, from, conv);
      conv->base_p = true;
    }
  else if (tcode == BOOLEAN_TYPE)
    {
      /* [conv.bool]

	  An rvalue of arithmetic, unscoped enumeration, pointer, or
	  pointer to member type can be converted to an rvalue of type
	  bool. ... An rvalue of type std::nullptr_t can be converted
	  to an rvalue of type bool;  */
      if (ARITHMETIC_TYPE_P (from)
	  || UNSCOPED_ENUM_P (from)
	  || fcode == POINTER_TYPE
	  || TYPE_PTRMEM_P (from)
	  || NULLPTR_TYPE_P (from))
	{
	  conv = build_conv (ck_std, to, conv);
	  if (fcode == POINTER_TYPE
	      || TYPE_PTRDATAMEM_P (from)
	      || (TYPE_PTRMEMFUNC_P (from)
		  && conv->rank < cr_pbool)
	      || NULLPTR_TYPE_P (from))
	    conv->rank = cr_pbool;
	  return conv;
	}

      return NULL;
    }
  /* We don't check for ENUMERAL_TYPE here because there are no standard
     conversions to enum type.  */
  /* As an extension, allow conversion to complex type.  */
  else if (ARITHMETIC_TYPE_P (to))
    {
      if (! (INTEGRAL_CODE_P (fcode)
	     || (fcode == REAL_TYPE && !(flags & LOOKUP_NO_NON_INTEGRAL)))
          || SCOPED_ENUM_P (from))
	return NULL;
      conv = build_conv (ck_std, to, conv);

      /* Give this a better rank if it's a promotion.  */
      if (same_type_p (to, type_promotes_to (from))
	  && next_conversion (conv)->rank <= cr_promotion)
	conv->rank = cr_promotion;
    }
  else if (fcode == VECTOR_TYPE && tcode == VECTOR_TYPE
	   && vector_types_convertible_p (from, to, false))
    return build_conv (ck_std, to, conv);
  else if (MAYBE_CLASS_TYPE_P (to) && MAYBE_CLASS_TYPE_P (from)
	   && is_properly_derived_from (from, to))
    {
      if (conv->kind == ck_rvalue)
	conv = next_conversion (conv);
      conv = build_conv (ck_base, to, conv);
      /* The derived-to-base conversion indicates the initialization
	 of a parameter with base type from an object of a derived
	 type.  A temporary object is created to hold the result of
	 the conversion unless we're binding directly to a reference.  */
      conv->need_temporary_p = !(flags & LOOKUP_NO_TEMP_BIND);
    }
  else
    return NULL;

  if (flags & LOOKUP_NO_NARROWING)
    conv->check_narrowing = true;

  return conv;
}

/* Returns nonzero if T1 is reference-related to T2.  */

bool
reference_related_p (tree t1, tree t2)
{
  if (t1 == error_mark_node || t2 == error_mark_node)
    return false;

  t1 = TYPE_MAIN_VARIANT (t1);
  t2 = TYPE_MAIN_VARIANT (t2);

  /* [dcl.init.ref]

     Given types "cv1 T1" and "cv2 T2," "cv1 T1" is reference-related
     to "cv2 T2" if T1 is the same type as T2, or T1 is a base class
     of T2.  */
  return (same_type_p (t1, t2)
	  || (CLASS_TYPE_P (t1) && CLASS_TYPE_P (t2)
	      && DERIVED_FROM_P (t1, t2)));
}

/* Returns nonzero if T1 is reference-compatible with T2.  */

static bool
reference_compatible_p (tree t1, tree t2)
{
  /* [dcl.init.ref]

     "cv1 T1" is reference compatible with "cv2 T2" if T1 is
     reference-related to T2 and cv1 is the same cv-qualification as,
     or greater cv-qualification than, cv2.  */
  return (reference_related_p (t1, t2)
	  && at_least_as_qualified_p (t1, t2));
}

/* A reference of the indicated TYPE is being bound directly to the
   expression represented by the implicit conversion sequence CONV.
   Return a conversion sequence for this binding.  */

static conversion *
direct_reference_binding (tree type, conversion *conv)
{
  tree t;

  gcc_assert (TREE_CODE (type) == REFERENCE_TYPE);
  gcc_assert (TREE_CODE (conv->type) != REFERENCE_TYPE);

  t = TREE_TYPE (type);

  /* [over.ics.rank]

     When a parameter of reference type binds directly
     (_dcl.init.ref_) to an argument expression, the implicit
     conversion sequence is the identity conversion, unless the
     argument expression has a type that is a derived class of the
     parameter type, in which case the implicit conversion sequence is
     a derived-to-base Conversion.

     If the parameter binds directly to the result of applying a
     conversion function to the argument expression, the implicit
     conversion sequence is a user-defined conversion sequence
     (_over.ics.user_), with the second standard conversion sequence
     either an identity conversion or, if the conversion function
     returns an entity of a type that is a derived class of the
     parameter type, a derived-to-base conversion.  */
  if (!same_type_ignoring_top_level_qualifiers_p (t, conv->type))
    {
      /* Represent the derived-to-base conversion.  */
      conv = build_conv (ck_base, t, conv);
      /* We will actually be binding to the base-class subobject in
	 the derived class, so we mark this conversion appropriately.
	 That way, convert_like knows not to generate a temporary.  */
      conv->need_temporary_p = false;
    }
  return build_conv (ck_ref_bind, type, conv);
}

/* Returns the conversion path from type FROM to reference type TO for
   purposes of reference binding.  For lvalue binding, either pass a
   reference type to FROM or an lvalue expression to EXPR.  If the
   reference will be bound to a temporary, NEED_TEMPORARY_P is set for
   the conversion returned.  If C_CAST_P is true, this
   conversion is coming from a C-style cast.  */

static conversion *
reference_binding (tree rto, tree rfrom, tree expr, bool c_cast_p, int flags,
		   tsubst_flags_t complain)
{
  conversion *conv = NULL;
  tree to = TREE_TYPE (rto);
  tree from = rfrom;
  tree tfrom;
  bool related_p;
  bool compatible_p;
  cp_lvalue_kind gl_kind;
  bool is_lvalue;

  if (TREE_CODE (to) == FUNCTION_TYPE && expr && type_unknown_p (expr))
    {
      expr = instantiate_type (to, expr, tf_none);
      if (expr == error_mark_node)
	return NULL;
      from = TREE_TYPE (expr);
    }

  if (expr && BRACE_ENCLOSED_INITIALIZER_P (expr))
    {
      maybe_warn_cpp0x (CPP0X_INITIALIZER_LISTS);
<<<<<<< HEAD
      conv = implicit_conversion (to, from, expr, c_cast_p,
				  flags|LOOKUP_NO_TEMP_BIND, complain);
      if (!CLASS_TYPE_P (to)
	  && CONSTRUCTOR_NELTS (expr) == 1)
=======
      /* DR 1288: Otherwise, if the initializer list has a single element
	 of type E and ... [T's] referenced type is reference-related to E,
	 the object or reference is initialized from that element... */
      if (CONSTRUCTOR_NELTS (expr) == 1)
>>>>>>> a7aa3838
	{
	  tree elt = CONSTRUCTOR_ELT (expr, 0)->value;
	  if (error_operand_p (elt))
	    return NULL;
	  tree etype = TREE_TYPE (elt);
	  if (reference_related_p (to, etype))
	    {
	      expr = elt;
	      from = etype;
	      goto skip;
	    }
	}
      /* Otherwise, if T is a reference type, a prvalue temporary of the
	 type referenced by T is copy-list-initialized or
	 direct-list-initialized, depending on the kind of initialization
	 for the reference, and the reference is bound to that temporary. */
      conv = implicit_conversion (to, from, expr, c_cast_p,
				  flags|LOOKUP_NO_TEMP_BIND, complain);
    skip:;
    }

  if (TREE_CODE (from) == REFERENCE_TYPE)
    {
      from = TREE_TYPE (from);
      if (!TYPE_REF_IS_RVALUE (rfrom)
	  || TREE_CODE (from) == FUNCTION_TYPE)
	gl_kind = clk_ordinary;
      else
	gl_kind = clk_rvalueref;
    }
  else if (expr)
    {
      gl_kind = lvalue_kind (expr);
      if (gl_kind & clk_class)
	/* A class prvalue is not a glvalue.  */
	gl_kind = clk_none;
    }
  else
    gl_kind = clk_none;
  is_lvalue = gl_kind && !(gl_kind & clk_rvalueref);

  tfrom = from;
  if ((gl_kind & clk_bitfield) != 0)
    tfrom = unlowered_expr_type (expr);

  /* Figure out whether or not the types are reference-related and
     reference compatible.  We have do do this after stripping
     references from FROM.  */
  related_p = reference_related_p (to, tfrom);
  /* If this is a C cast, first convert to an appropriately qualified
     type, so that we can later do a const_cast to the desired type.  */
  if (related_p && c_cast_p
      && !at_least_as_qualified_p (to, tfrom))
    to = cp_build_qualified_type (to, cp_type_quals (tfrom));
  compatible_p = reference_compatible_p (to, tfrom);

  /* Directly bind reference when target expression's type is compatible with
     the reference and expression is an lvalue. In DR391, the wording in
     [8.5.3/5 dcl.init.ref] is changed to also require direct bindings for
     const and rvalue references to rvalues of compatible class type.
     We should also do direct bindings for non-class xvalues.  */
  if (compatible_p
      && (is_lvalue
	  || (((CP_TYPE_CONST_NON_VOLATILE_P (to)
		&& !(flags & LOOKUP_NO_RVAL_BIND))
	       || TYPE_REF_IS_RVALUE (rto))
	      && (gl_kind
		  || (!(flags & LOOKUP_NO_TEMP_BIND)
		      && (CLASS_TYPE_P (from)
			  || TREE_CODE (from) == ARRAY_TYPE))))))
    {
      /* [dcl.init.ref]

	 If the initializer expression

	 -- is an lvalue (but not an lvalue for a bit-field), and "cv1 T1"
	    is reference-compatible with "cv2 T2,"

	 the reference is bound directly to the initializer expression
	 lvalue.

	 [...]
	 If the initializer expression is an rvalue, with T2 a class type,
	 and "cv1 T1" is reference-compatible with "cv2 T2", the reference
	 is bound to the object represented by the rvalue or to a sub-object
	 within that object.  */

      conv = build_identity_conv (tfrom, expr);
      conv = direct_reference_binding (rto, conv);

      if (flags & LOOKUP_PREFER_RVALUE)
	/* The top-level caller requested that we pretend that the lvalue
	   be treated as an rvalue.  */
	conv->rvaluedness_matches_p = TYPE_REF_IS_RVALUE (rto);
      else if (TREE_CODE (rfrom) == REFERENCE_TYPE)
	/* Handle rvalue reference to function properly.  */
	conv->rvaluedness_matches_p
	  = (TYPE_REF_IS_RVALUE (rto) == TYPE_REF_IS_RVALUE (rfrom));
      else
	conv->rvaluedness_matches_p 
          = (TYPE_REF_IS_RVALUE (rto) == !is_lvalue);

      if ((gl_kind & clk_bitfield) != 0
	  || ((gl_kind & clk_packed) != 0 && !TYPE_PACKED (to)))
	/* For the purposes of overload resolution, we ignore the fact
	   this expression is a bitfield or packed field. (In particular,
	   [over.ics.ref] says specifically that a function with a
	   non-const reference parameter is viable even if the
	   argument is a bitfield.)

	   However, when we actually call the function we must create
	   a temporary to which to bind the reference.  If the
	   reference is volatile, or isn't const, then we cannot make
	   a temporary, so we just issue an error when the conversion
	   actually occurs.  */
	conv->need_temporary_p = true;

      /* Don't allow binding of lvalues (other than function lvalues) to
	 rvalue references.  */
      if (is_lvalue && TYPE_REF_IS_RVALUE (rto)
	  && TREE_CODE (to) != FUNCTION_TYPE
          && !(flags & LOOKUP_PREFER_RVALUE))
	conv->bad_p = true;

      return conv;
    }
  /* [class.conv.fct] A conversion function is never used to convert a
     (possibly cv-qualified) object to the (possibly cv-qualified) same
     object type (or a reference to it), to a (possibly cv-qualified) base
     class of that type (or a reference to it).... */
  else if (CLASS_TYPE_P (from) && !related_p
	   && !(flags & LOOKUP_NO_CONVERSION))
    {
      /* [dcl.init.ref]

	 If the initializer expression

	 -- has a class type (i.e., T2 is a class type) can be
	    implicitly converted to an lvalue of type "cv3 T3," where
	    "cv1 T1" is reference-compatible with "cv3 T3".  (this
	    conversion is selected by enumerating the applicable
	    conversion functions (_over.match.ref_) and choosing the
	    best one through overload resolution.  (_over.match_).

	the reference is bound to the lvalue result of the conversion
	in the second case.  */
      z_candidate *cand = build_user_type_conversion_1 (rto, expr, flags,
							complain);
      if (cand)
	return cand->second_conv;
    }

  /* From this point on, we conceptually need temporaries, even if we
     elide them.  Only the cases above are "direct bindings".  */
  if (flags & LOOKUP_NO_TEMP_BIND)
    return NULL;

  /* [over.ics.rank]

     When a parameter of reference type is not bound directly to an
     argument expression, the conversion sequence is the one required
     to convert the argument expression to the underlying type of the
     reference according to _over.best.ics_.  Conceptually, this
     conversion sequence corresponds to copy-initializing a temporary
     of the underlying type with the argument expression.  Any
     difference in top-level cv-qualification is subsumed by the
     initialization itself and does not constitute a conversion.  */

  /* [dcl.init.ref]

     Otherwise, the reference shall be an lvalue reference to a
     non-volatile const type, or the reference shall be an rvalue
     reference.  */
  if (!CP_TYPE_CONST_NON_VOLATILE_P (to) && !TYPE_REF_IS_RVALUE (rto))
    return NULL;

  /* [dcl.init.ref]

     Otherwise, a temporary of type "cv1 T1" is created and
     initialized from the initializer expression using the rules for a
     non-reference copy initialization.  If T1 is reference-related to
     T2, cv1 must be the same cv-qualification as, or greater
     cv-qualification than, cv2; otherwise, the program is ill-formed.  */
  if (related_p && !at_least_as_qualified_p (to, from))
    return NULL;

  /* We're generating a temporary now, but don't bind any more in the
     conversion (specifically, don't slice the temporary returned by a
     conversion operator).  */
  flags |= LOOKUP_NO_TEMP_BIND;

  /* Core issue 899: When [copy-]initializing a temporary to be bound
     to the first parameter of a copy constructor (12.8) called with
     a single argument in the context of direct-initialization,
     explicit conversion functions are also considered.

     So don't set LOOKUP_ONLYCONVERTING in that case.  */
  if (!(flags & LOOKUP_COPY_PARM))
    flags |= LOOKUP_ONLYCONVERTING;

  if (!conv)
    conv = implicit_conversion (to, from, expr, c_cast_p,
				flags, complain);
  if (!conv)
    return NULL;

  conv = build_conv (ck_ref_bind, rto, conv);
  /* This reference binding, unlike those above, requires the
     creation of a temporary.  */
  conv->need_temporary_p = true;
  if (TYPE_REF_IS_RVALUE (rto))
    {
      conv->rvaluedness_matches_p = 1;
      /* In the second case, if the reference is an rvalue reference and
	 the second standard conversion sequence of the user-defined
	 conversion sequence includes an lvalue-to-rvalue conversion, the
	 program is ill-formed.  */
      if (conv->user_conv_p && next_conversion (conv)->kind == ck_rvalue)
	conv->bad_p = 1;
    }

  return conv;
}

/* Returns the implicit conversion sequence (see [over.ics]) from type
   FROM to type TO.  The optional expression EXPR may affect the
   conversion.  FLAGS are the usual overloading flags.  If C_CAST_P is
   true, this conversion is coming from a C-style cast.  */

static conversion *
implicit_conversion (tree to, tree from, tree expr, bool c_cast_p,
		     int flags, tsubst_flags_t complain)
{
  conversion *conv;

  if (from == error_mark_node || to == error_mark_node
      || expr == error_mark_node)
    return NULL;

  /* Other flags only apply to the primary function in overload
     resolution, or after we've chosen one.  */
  flags &= (LOOKUP_ONLYCONVERTING|LOOKUP_NO_CONVERSION|LOOKUP_COPY_PARM
	    |LOOKUP_NO_TEMP_BIND|LOOKUP_NO_RVAL_BIND|LOOKUP_PREFER_RVALUE
	    |LOOKUP_NO_NARROWING|LOOKUP_PROTECT|LOOKUP_NO_NON_INTEGRAL);

  /* FIXME: actually we don't want warnings either, but we can't just
     have 'complain &= ~(tf_warning|tf_error)' because it would cause
     the regression of, eg, g++.old-deja/g++.benjamin/16077.C.
     We really ought not to issue that warning until we've committed
     to that conversion.  */
  complain &= ~tf_error;

  if (TREE_CODE (to) == REFERENCE_TYPE)
    conv = reference_binding (to, from, expr, c_cast_p, flags, complain);
  else
    conv = standard_conversion (to, from, expr, c_cast_p, flags);

  if (conv)
    return conv;

  if (expr && BRACE_ENCLOSED_INITIALIZER_P (expr))
    {
      if (is_std_init_list (to))
	return build_list_conv (to, expr, flags, complain);

      /* As an extension, allow list-initialization of _Complex.  */
      if (TREE_CODE (to) == COMPLEX_TYPE)
	{
	  conv = build_complex_conv (to, expr, flags, complain);
	  if (conv)
	    return conv;
	}

      /* Allow conversion from an initializer-list with one element to a
	 scalar type.  */
      if (SCALAR_TYPE_P (to))
	{
	  int nelts = CONSTRUCTOR_NELTS (expr);
	  tree elt;

	  if (nelts == 0)
	    elt = build_value_init (to, tf_none);
	  else if (nelts == 1)
	    elt = CONSTRUCTOR_ELT (expr, 0)->value;
	  else
	    elt = error_mark_node;

	  conv = implicit_conversion (to, TREE_TYPE (elt), elt,
				      c_cast_p, flags, complain);
	  if (conv)
	    {
	      conv->check_narrowing = true;
	      if (BRACE_ENCLOSED_INITIALIZER_P (elt))
		/* Too many levels of braces, i.e. '{{1}}'.  */
		conv->bad_p = true;
	      return conv;
	    }
	}
      else if (TREE_CODE (to) == ARRAY_TYPE)
	return build_array_conv (to, expr, flags, complain);
    }

  if (expr != NULL_TREE
      && (MAYBE_CLASS_TYPE_P (from)
	  || MAYBE_CLASS_TYPE_P (to))
      && (flags & LOOKUP_NO_CONVERSION) == 0)
    {
      struct z_candidate *cand;

      if (CLASS_TYPE_P (to)
	  && BRACE_ENCLOSED_INITIALIZER_P (expr)
	  && !CLASSTYPE_NON_AGGREGATE (complete_type (to)))
	return build_aggr_conv (to, expr, flags, complain);

      cand = build_user_type_conversion_1 (to, expr, flags, complain);
      if (cand)
	conv = cand->second_conv;

      /* We used to try to bind a reference to a temporary here, but that
	 is now handled after the recursive call to this function at the end
	 of reference_binding.  */
      return conv;
    }

  return NULL;
}

/* Add a new entry to the list of candidates.  Used by the add_*_candidate
   functions.  ARGS will not be changed until a single candidate is
   selected.  */

static struct z_candidate *
add_candidate (struct z_candidate **candidates,
	       tree fn, tree first_arg, const vec<tree, va_gc> *args,
	       size_t num_convs, conversion **convs,
	       tree access_path, tree conversion_path,
	       int viable, struct rejection_reason *reason)
{
  struct z_candidate *cand = (struct z_candidate *)
    conversion_obstack_alloc (sizeof (struct z_candidate));

  cand->fn = fn;
  cand->first_arg = first_arg;
  cand->args = args;
  cand->convs = convs;
  cand->num_convs = num_convs;
  cand->access_path = access_path;
  cand->conversion_path = conversion_path;
  cand->viable = viable;
  cand->reason = reason;
  cand->next = *candidates;
  *candidates = cand;

  return cand;
}

/* Return the number of remaining arguments in the parameter list
   beginning with ARG.  */

static int
remaining_arguments (tree arg)
{
  int n;

  for (n = 0; arg != NULL_TREE && arg != void_list_node;
       arg = TREE_CHAIN (arg))
    n++;

  return n;
}

/* Create an overload candidate for the function or method FN called
   with the argument list FIRST_ARG/ARGS and add it to CANDIDATES.
   FLAGS is passed on to implicit_conversion.

   This does not change ARGS.

   CTYPE, if non-NULL, is the type we want to pretend this function
   comes from for purposes of overload resolution.  */

static struct z_candidate *
add_function_candidate (struct z_candidate **candidates,
			tree fn, tree ctype, tree first_arg,
			const vec<tree, va_gc> *args, tree access_path,
			tree conversion_path, int flags,
			tsubst_flags_t complain)
{
  tree parmlist = TYPE_ARG_TYPES (TREE_TYPE (fn));
  int i, len;
  conversion **convs;
  tree parmnode;
  tree orig_first_arg = first_arg;
  int skip;
  int viable = 1;
  struct rejection_reason *reason = NULL;

  /* At this point we should not see any functions which haven't been
     explicitly declared, except for friend functions which will have
     been found using argument dependent lookup.  */
  gcc_assert (!DECL_ANTICIPATED (fn) || DECL_HIDDEN_FRIEND_P (fn));

  /* The `this', `in_chrg' and VTT arguments to constructors are not
     considered in overload resolution.  */
  if (DECL_CONSTRUCTOR_P (fn))
    {
      parmlist = skip_artificial_parms_for (fn, parmlist);
      skip = num_artificial_parms_for (fn);
      if (skip > 0 && first_arg != NULL_TREE)
	{
	  --skip;
	  first_arg = NULL_TREE;
	}
    }
  else
    skip = 0;

  len = vec_safe_length (args) - skip + (first_arg != NULL_TREE ? 1 : 0);
  convs = alloc_conversions (len);

  /* 13.3.2 - Viable functions [over.match.viable]
     First, to be a viable function, a candidate function shall have enough
     parameters to agree in number with the arguments in the list.

     We need to check this first; otherwise, checking the ICSes might cause
     us to produce an ill-formed template instantiation.  */

  parmnode = parmlist;
  for (i = 0; i < len; ++i)
    {
      if (parmnode == NULL_TREE || parmnode == void_list_node)
	break;
      parmnode = TREE_CHAIN (parmnode);
    }

  if ((i < len && parmnode)
      || !sufficient_parms_p (parmnode))
    {
      int remaining = remaining_arguments (parmnode);
      viable = 0;
      reason = arity_rejection (first_arg, i + remaining, len);
    }
  /* When looking for a function from a subobject from an implicit
     copy/move constructor/operator=, don't consider anything that takes (a
     reference to) an unrelated type.  See c++/44909 and core 1092.  */
  else if (parmlist && (flags & LOOKUP_DEFAULTED))
    {
      if (DECL_CONSTRUCTOR_P (fn))
	i = 1;
      else if (DECL_ASSIGNMENT_OPERATOR_P (fn)
	       && DECL_OVERLOADED_OPERATOR_P (fn) == NOP_EXPR)
	i = 2;
      else
	i = 0;
      if (i && len == i)
	{
	  parmnode = chain_index (i-1, parmlist);
	  if (!reference_related_p (non_reference (TREE_VALUE (parmnode)),
				    ctype))
	    viable = 0;
	}

      /* This only applies at the top level.  */
      flags &= ~LOOKUP_DEFAULTED;
    }

  if (! viable)
    goto out;

  /* Second, for F to be a viable function, there shall exist for each
     argument an implicit conversion sequence that converts that argument
     to the corresponding parameter of F.  */

  parmnode = parmlist;

  for (i = 0; i < len; ++i)
    {
      tree argtype, to_type;
      tree arg;
      conversion *t;
      int is_this;

      if (parmnode == void_list_node)
	break;

      if (i == 0 && first_arg != NULL_TREE)
	arg = first_arg;
      else
	arg = CONST_CAST_TREE (
		(*args)[i + skip - (first_arg != NULL_TREE ? 1 : 0)]);
      argtype = lvalue_type (arg);

      is_this = (i == 0 && DECL_NONSTATIC_MEMBER_FUNCTION_P (fn)
		 && ! DECL_CONSTRUCTOR_P (fn));

      if (parmnode)
	{
	  tree parmtype = TREE_VALUE (parmnode);
	  int lflags = flags;

	  parmnode = TREE_CHAIN (parmnode);

	  /* The type of the implicit object parameter ('this') for
	     overload resolution is not always the same as for the
	     function itself; conversion functions are considered to
	     be members of the class being converted, and functions
	     introduced by a using-declaration are considered to be
	     members of the class that uses them.

	     Since build_over_call ignores the ICS for the `this'
	     parameter, we can just change the parm type.  */
	  if (ctype && is_this)
	    {
	      parmtype = cp_build_qualified_type
		(ctype, cp_type_quals (TREE_TYPE (parmtype)));
	      if (FUNCTION_REF_QUALIFIED (TREE_TYPE (fn)))
		{
		  /* If the function has a ref-qualifier, the implicit
		     object parameter has reference type.  */
		  bool rv = FUNCTION_RVALUE_QUALIFIED (TREE_TYPE (fn));
		  parmtype = cp_build_reference_type (parmtype, rv);
<<<<<<< HEAD
		  if (TREE_CODE (arg) == CONVERT_EXPR
		      && TYPE_PTR_P (TREE_TYPE (arg)))
		    /* Strip conversion from reference to pointer.  */
		    arg = TREE_OPERAND (arg, 0);
		  arg = build_fold_indirect_ref (arg);
		  argtype = lvalue_type (arg);
		}
	      else
		parmtype = build_pointer_type (parmtype);
=======
		}
	      else
		{
		  parmtype = build_pointer_type (parmtype);
		  arg = build_this (arg);
		  argtype = lvalue_type (arg);
		}
>>>>>>> a7aa3838
	    }

	  /* Core issue 899: When [copy-]initializing a temporary to be bound
	     to the first parameter of a copy constructor (12.8) called with
	     a single argument in the context of direct-initialization,
	     explicit conversion functions are also considered.

	     So set LOOKUP_COPY_PARM to let reference_binding know that
	     it's being called in that context.  We generalize the above
	     to handle move constructors and template constructors as well;
	     the standardese should soon be updated similarly.  */
	  if (ctype && i == 0 && (len-skip == 1)
	      && DECL_CONSTRUCTOR_P (fn)
	      && parmtype != error_mark_node
	      && (same_type_ignoring_top_level_qualifiers_p
		  (non_reference (parmtype), ctype)))
	    {
	      if (!(flags & LOOKUP_ONLYCONVERTING))
		lflags |= LOOKUP_COPY_PARM;
	      /* We allow user-defined conversions within init-lists, but
		 don't list-initialize the copy parm, as that would mean
		 using two levels of braces for the same type.  */
	      if ((flags & LOOKUP_LIST_INIT_CTOR)
		  && BRACE_ENCLOSED_INITIALIZER_P (arg))
		lflags |= LOOKUP_NO_CONVERSION;
	    }
	  else
	    lflags |= LOOKUP_ONLYCONVERTING;

	  t = implicit_conversion (parmtype, argtype, arg,
				   /*c_cast_p=*/false, lflags, complain);
	  to_type = parmtype;
	}
      else
	{
	  t = build_identity_conv (argtype, arg);
	  t->ellipsis_p = true;
	  to_type = argtype;
	}

      if (t && is_this)
	t->this_p = true;

      convs[i] = t;
      if (! t)
	{
	  viable = 0;
	  reason = arg_conversion_rejection (first_arg, i, argtype, to_type);
	  break;
	}

      if (t->bad_p)
	{
	  viable = -1;
	  reason = bad_arg_conversion_rejection (first_arg, i, argtype, to_type);
	}
    }

 out:
  return add_candidate (candidates, fn, orig_first_arg, args, len, convs,
			access_path, conversion_path, viable, reason);
}

/* Create an overload candidate for the conversion function FN which will
   be invoked for expression OBJ, producing a pointer-to-function which
   will in turn be called with the argument list FIRST_ARG/ARGLIST,
   and add it to CANDIDATES.  This does not change ARGLIST.  FLAGS is
   passed on to implicit_conversion.

   Actually, we don't really care about FN; we care about the type it
   converts to.  There may be multiple conversion functions that will
   convert to that type, and we rely on build_user_type_conversion_1 to
   choose the best one; so when we create our candidate, we record the type
   instead of the function.  */

static struct z_candidate *
add_conv_candidate (struct z_candidate **candidates, tree fn, tree obj,
		    tree first_arg, const vec<tree, va_gc> *arglist,
		    tree access_path, tree conversion_path,
		    tsubst_flags_t complain)
{
  tree totype = TREE_TYPE (TREE_TYPE (fn));
  int i, len, viable, flags;
  tree parmlist, parmnode;
  conversion **convs;
  struct rejection_reason *reason;

  for (parmlist = totype; TREE_CODE (parmlist) != FUNCTION_TYPE; )
    parmlist = TREE_TYPE (parmlist);
  parmlist = TYPE_ARG_TYPES (parmlist);

  len = vec_safe_length (arglist) + (first_arg != NULL_TREE ? 1 : 0) + 1;
  convs = alloc_conversions (len);
  parmnode = parmlist;
  viable = 1;
  flags = LOOKUP_IMPLICIT;
  reason = NULL;

  /* Don't bother looking up the same type twice.  */
  if (*candidates && (*candidates)->fn == totype)
    return NULL;

  for (i = 0; i < len; ++i)
    {
      tree arg, argtype, convert_type = NULL_TREE;
      conversion *t;

      if (i == 0)
	arg = obj;
      else if (i == 1 && first_arg != NULL_TREE)
	arg = first_arg;
      else
	arg = (*arglist)[i - (first_arg != NULL_TREE ? 1 : 0) - 1];
      argtype = lvalue_type (arg);

      if (i == 0)
	{
	  t = implicit_conversion (totype, argtype, arg, /*c_cast_p=*/false,
				   flags, complain);
	  convert_type = totype;
	}
      else if (parmnode == void_list_node)
	break;
      else if (parmnode)
	{
	  t = implicit_conversion (TREE_VALUE (parmnode), argtype, arg,
				   /*c_cast_p=*/false, flags, complain);
	  convert_type = TREE_VALUE (parmnode);
	}
      else
	{
	  t = build_identity_conv (argtype, arg);
	  t->ellipsis_p = true;
	  convert_type = argtype;
	}

      convs[i] = t;
      if (! t)
	break;

      if (t->bad_p)
	{
	  viable = -1;
	  reason = bad_arg_conversion_rejection (NULL_TREE, i, argtype, convert_type);
	}

      if (i == 0)
	continue;

      if (parmnode)
	parmnode = TREE_CHAIN (parmnode);
    }

  if (i < len
      || ! sufficient_parms_p (parmnode))
    {
      int remaining = remaining_arguments (parmnode);
      viable = 0;
      reason = arity_rejection (NULL_TREE, i + remaining, len);
    }

  return add_candidate (candidates, totype, first_arg, arglist, len, convs,
			access_path, conversion_path, viable, reason);
}

static void
build_builtin_candidate (struct z_candidate **candidates, tree fnname,
			 tree type1, tree type2, tree *args, tree *argtypes,
			 int flags, tsubst_flags_t complain)
{
  conversion *t;
  conversion **convs;
  size_t num_convs;
  int viable = 1, i;
  tree types[2];
  struct rejection_reason *reason = NULL;

  types[0] = type1;
  types[1] = type2;

  num_convs =  args[2] ? 3 : (args[1] ? 2 : 1);
  convs = alloc_conversions (num_convs);

  /* TRUTH_*_EXPR do "contextual conversion to bool", which means explicit
     conversion ops are allowed.  We handle that here by just checking for
     boolean_type_node because other operators don't ask for it.  COND_EXPR
     also does contextual conversion to bool for the first operand, but we
     handle that in build_conditional_expr, and type1 here is operand 2.  */
  if (type1 != boolean_type_node)
    flags |= LOOKUP_ONLYCONVERTING;

  for (i = 0; i < 2; ++i)
    {
      if (! args[i])
	break;

      t = implicit_conversion (types[i], argtypes[i], args[i],
			       /*c_cast_p=*/false, flags, complain);
      if (! t)
	{
	  viable = 0;
	  /* We need something for printing the candidate.  */
	  t = build_identity_conv (types[i], NULL_TREE);
	  reason = arg_conversion_rejection (NULL_TREE, i, argtypes[i],
					     types[i]);
	}
      else if (t->bad_p)
	{
	  viable = 0;
	  reason = bad_arg_conversion_rejection (NULL_TREE, i, argtypes[i],
						 types[i]);
	}
      convs[i] = t;
    }

  /* For COND_EXPR we rearranged the arguments; undo that now.  */
  if (args[2])
    {
      convs[2] = convs[1];
      convs[1] = convs[0];
      t = implicit_conversion (boolean_type_node, argtypes[2], args[2],
			       /*c_cast_p=*/false, flags,
			       complain);
      if (t)
	convs[0] = t;
      else
	{
	  viable = 0;
	  reason = arg_conversion_rejection (NULL_TREE, 0, argtypes[2],
					     boolean_type_node);
	}
    }

  add_candidate (candidates, fnname, /*first_arg=*/NULL_TREE, /*args=*/NULL,
		 num_convs, convs,
		 /*access_path=*/NULL_TREE,
		 /*conversion_path=*/NULL_TREE,
		 viable, reason);
}

static bool
is_complete (tree t)
{
  return COMPLETE_TYPE_P (complete_type (t));
}

/* Returns nonzero if TYPE is a promoted arithmetic type.  */

static bool
promoted_arithmetic_type_p (tree type)
{
  /* [over.built]

     In this section, the term promoted integral type is used to refer
     to those integral types which are preserved by integral promotion
     (including e.g.  int and long but excluding e.g.  char).
     Similarly, the term promoted arithmetic type refers to promoted
     integral types plus floating types.  */
  return ((CP_INTEGRAL_TYPE_P (type)
	   && same_type_p (type_promotes_to (type), type))
	  || TREE_CODE (type) == REAL_TYPE);
}

/* Create any builtin operator overload candidates for the operator in
   question given the converted operand types TYPE1 and TYPE2.  The other
   args are passed through from add_builtin_candidates to
   build_builtin_candidate.

   TYPE1 and TYPE2 may not be permissible, and we must filter them.
   If CODE is requires candidates operands of the same type of the kind
   of which TYPE1 and TYPE2 are, we add both candidates
   CODE (TYPE1, TYPE1) and CODE (TYPE2, TYPE2).  */

static void
add_builtin_candidate (struct z_candidate **candidates, enum tree_code code,
		       enum tree_code code2, tree fnname, tree type1,
		       tree type2, tree *args, tree *argtypes, int flags,
		       tsubst_flags_t complain)
{
  switch (code)
    {
    case POSTINCREMENT_EXPR:
    case POSTDECREMENT_EXPR:
      args[1] = integer_zero_node;
      type2 = integer_type_node;
      break;
    default:
      break;
    }

  switch (code)
    {

/* 4 For every pair T, VQ), where T is an arithmetic or  enumeration  type,
     and  VQ  is  either  volatile or empty, there exist candidate operator
     functions of the form
	     VQ T&   operator++(VQ T&);
	     T       operator++(VQ T&, int);
   5 For every pair T, VQ), where T is an enumeration type or an arithmetic
     type  other than bool, and VQ is either volatile or empty, there exist
     candidate operator functions of the form
	     VQ T&   operator--(VQ T&);
	     T       operator--(VQ T&, int);
   6 For every pair T, VQ), where T is  a  cv-qualified  or  cv-unqualified
     complete  object type, and VQ is either volatile or empty, there exist
     candidate operator functions of the form
	     T*VQ&   operator++(T*VQ&);
	     T*VQ&   operator--(T*VQ&);
	     T*      operator++(T*VQ&, int);
	     T*      operator--(T*VQ&, int);  */

    case POSTDECREMENT_EXPR:
    case PREDECREMENT_EXPR:
      if (TREE_CODE (type1) == BOOLEAN_TYPE)
	return;
    case POSTINCREMENT_EXPR:
    case PREINCREMENT_EXPR:
      if (ARITHMETIC_TYPE_P (type1) || TYPE_PTROB_P (type1))
	{
	  type1 = build_reference_type (type1);
	  break;
	}
      return;

/* 7 For every cv-qualified or cv-unqualified object type T, there
     exist candidate operator functions of the form

	     T&      operator*(T*);

   8 For every function type T, there exist candidate operator functions of
     the form
	     T&      operator*(T*);  */

    case INDIRECT_REF:
      if (TYPE_PTR_P (type1)
	  && (TYPE_PTROB_P (type1)
	      || TREE_CODE (TREE_TYPE (type1)) == FUNCTION_TYPE))
	break;
      return;

/* 9 For every type T, there exist candidate operator functions of the form
	     T*      operator+(T*);

   10For  every  promoted arithmetic type T, there exist candidate operator
     functions of the form
	     T       operator+(T);
	     T       operator-(T);  */

    case UNARY_PLUS_EXPR: /* unary + */
      if (TYPE_PTR_P (type1))
	break;
    case NEGATE_EXPR:
      if (ARITHMETIC_TYPE_P (type1))
	break;
      return;

/* 11For every promoted integral type T,  there  exist  candidate  operator
     functions of the form
	     T       operator~(T);  */

    case BIT_NOT_EXPR:
      if (INTEGRAL_OR_UNSCOPED_ENUMERATION_TYPE_P (type1))
	break;
      return;

/* 12For every quintuple C1, C2, T, CV1, CV2), where C2 is a class type, C1
     is the same type as C2 or is a derived class of C2, T  is  a  complete
     object type or a function type, and CV1 and CV2 are cv-qualifier-seqs,
     there exist candidate operator functions of the form
	     CV12 T& operator->*(CV1 C1*, CV2 T C2::*);
     where CV12 is the union of CV1 and CV2.  */

    case MEMBER_REF:
      if (TYPE_PTR_P (type1) && TYPE_PTRMEM_P (type2))
	{
	  tree c1 = TREE_TYPE (type1);
	  tree c2 = TYPE_PTRMEM_CLASS_TYPE (type2);

	  if (MAYBE_CLASS_TYPE_P (c1) && DERIVED_FROM_P (c2, c1)
	      && (TYPE_PTRMEMFUNC_P (type2)
		  || is_complete (TYPE_PTRMEM_POINTED_TO_TYPE (type2))))
	    break;
	}
      return;

/* 13For every pair of promoted arithmetic types L and R, there exist  can-
     didate operator functions of the form
	     LR      operator*(L, R);
	     LR      operator/(L, R);
	     LR      operator+(L, R);
	     LR      operator-(L, R);
	     bool    operator<(L, R);
	     bool    operator>(L, R);
	     bool    operator<=(L, R);
	     bool    operator>=(L, R);
	     bool    operator==(L, R);
	     bool    operator!=(L, R);
     where  LR  is  the  result of the usual arithmetic conversions between
     types L and R.

   14For every pair of types T and I, where T  is  a  cv-qualified  or  cv-
     unqualified  complete  object  type and I is a promoted integral type,
     there exist candidate operator functions of the form
	     T*      operator+(T*, I);
	     T&      operator[](T*, I);
	     T*      operator-(T*, I);
	     T*      operator+(I, T*);
	     T&      operator[](I, T*);

   15For every T, where T is a pointer to complete object type, there exist
     candidate operator functions of the form112)
	     ptrdiff_t operator-(T, T);

   16For every pointer or enumeration type T, there exist candidate operator
     functions of the form
	     bool    operator<(T, T);
	     bool    operator>(T, T);
	     bool    operator<=(T, T);
	     bool    operator>=(T, T);
	     bool    operator==(T, T);
	     bool    operator!=(T, T);

   17For every pointer to member type T,  there  exist  candidate  operator
     functions of the form
	     bool    operator==(T, T);
	     bool    operator!=(T, T);  */

    case MINUS_EXPR:
      if (TYPE_PTROB_P (type1) && TYPE_PTROB_P (type2))
	break;
      if (TYPE_PTROB_P (type1)
	  && INTEGRAL_OR_UNSCOPED_ENUMERATION_TYPE_P (type2))
	{
	  type2 = ptrdiff_type_node;
	  break;
	}
    case MULT_EXPR:
    case TRUNC_DIV_EXPR:
      if (ARITHMETIC_TYPE_P (type1) && ARITHMETIC_TYPE_P (type2))
	break;
      return;

    case EQ_EXPR:
    case NE_EXPR:
      if ((TYPE_PTRMEMFUNC_P (type1) && TYPE_PTRMEMFUNC_P (type2))
	  || (TYPE_PTRDATAMEM_P (type1) && TYPE_PTRDATAMEM_P (type2)))
	break;
      if (TYPE_PTRMEM_P (type1) && null_ptr_cst_p (args[1]))
	{
	  type2 = type1;
	  break;
	}
      if (TYPE_PTRMEM_P (type2) && null_ptr_cst_p (args[0]))
	{
	  type1 = type2;
	  break;
	}
      /* Fall through.  */
    case LT_EXPR:
    case GT_EXPR:
    case LE_EXPR:
    case GE_EXPR:
    case MAX_EXPR:
    case MIN_EXPR:
      if (ARITHMETIC_TYPE_P (type1) && ARITHMETIC_TYPE_P (type2))
	break;
      if (TYPE_PTR_P (type1) && TYPE_PTR_P (type2))
	break;
      if (TREE_CODE (type1) == ENUMERAL_TYPE 
	  && TREE_CODE (type2) == ENUMERAL_TYPE)
	break;
      if (TYPE_PTR_P (type1) 
	  && null_ptr_cst_p (args[1]))
	{
	  type2 = type1;
	  break;
	}
      if (null_ptr_cst_p (args[0]) 
	  && TYPE_PTR_P (type2))
	{
	  type1 = type2;
	  break;
	}
      return;

    case PLUS_EXPR:
      if (ARITHMETIC_TYPE_P (type1) && ARITHMETIC_TYPE_P (type2))
	break;
    case ARRAY_REF:
      if (INTEGRAL_OR_UNSCOPED_ENUMERATION_TYPE_P (type1) && TYPE_PTROB_P (type2))
	{
	  type1 = ptrdiff_type_node;
	  break;
	}
      if (TYPE_PTROB_P (type1) && INTEGRAL_OR_UNSCOPED_ENUMERATION_TYPE_P (type2))
	{
	  type2 = ptrdiff_type_node;
	  break;
	}
      return;

/* 18For  every pair of promoted integral types L and R, there exist candi-
     date operator functions of the form
	     LR      operator%(L, R);
	     LR      operator&(L, R);
	     LR      operator^(L, R);
	     LR      operator|(L, R);
	     L       operator<<(L, R);
	     L       operator>>(L, R);
     where LR is the result of the  usual  arithmetic  conversions  between
     types L and R.  */

    case TRUNC_MOD_EXPR:
    case BIT_AND_EXPR:
    case BIT_IOR_EXPR:
    case BIT_XOR_EXPR:
    case LSHIFT_EXPR:
    case RSHIFT_EXPR:
      if (INTEGRAL_OR_UNSCOPED_ENUMERATION_TYPE_P (type1) && INTEGRAL_OR_UNSCOPED_ENUMERATION_TYPE_P (type2))
	break;
      return;

/* 19For  every  triple  L, VQ, R), where L is an arithmetic or enumeration
     type, VQ is either volatile or empty, and R is a  promoted  arithmetic
     type, there exist candidate operator functions of the form
	     VQ L&   operator=(VQ L&, R);
	     VQ L&   operator*=(VQ L&, R);
	     VQ L&   operator/=(VQ L&, R);
	     VQ L&   operator+=(VQ L&, R);
	     VQ L&   operator-=(VQ L&, R);

   20For  every  pair T, VQ), where T is any type and VQ is either volatile
     or empty, there exist candidate operator functions of the form
	     T*VQ&   operator=(T*VQ&, T*);

   21For every pair T, VQ), where T is a pointer to member type and  VQ  is
     either  volatile or empty, there exist candidate operator functions of
     the form
	     VQ T&   operator=(VQ T&, T);

   22For every triple  T,  VQ,  I),  where  T  is  a  cv-qualified  or  cv-
     unqualified  complete object type, VQ is either volatile or empty, and
     I is a promoted integral type, there exist  candidate  operator  func-
     tions of the form
	     T*VQ&   operator+=(T*VQ&, I);
	     T*VQ&   operator-=(T*VQ&, I);

   23For  every  triple  L,  VQ,  R), where L is an integral or enumeration
     type, VQ is either volatile or empty, and R  is  a  promoted  integral
     type, there exist candidate operator functions of the form

	     VQ L&   operator%=(VQ L&, R);
	     VQ L&   operator<<=(VQ L&, R);
	     VQ L&   operator>>=(VQ L&, R);
	     VQ L&   operator&=(VQ L&, R);
	     VQ L&   operator^=(VQ L&, R);
	     VQ L&   operator|=(VQ L&, R);  */

    case MODIFY_EXPR:
      switch (code2)
	{
	case PLUS_EXPR:
	case MINUS_EXPR:
	  if (TYPE_PTROB_P (type1) && INTEGRAL_OR_UNSCOPED_ENUMERATION_TYPE_P (type2))
	    {
	      type2 = ptrdiff_type_node;
	      break;
	    }
	case MULT_EXPR:
	case TRUNC_DIV_EXPR:
	  if (ARITHMETIC_TYPE_P (type1) && ARITHMETIC_TYPE_P (type2))
	    break;
	  return;

	case TRUNC_MOD_EXPR:
	case BIT_AND_EXPR:
	case BIT_IOR_EXPR:
	case BIT_XOR_EXPR:
	case LSHIFT_EXPR:
	case RSHIFT_EXPR:
	  if (INTEGRAL_OR_UNSCOPED_ENUMERATION_TYPE_P (type1) && INTEGRAL_OR_UNSCOPED_ENUMERATION_TYPE_P (type2))
	    break;
	  return;

	case NOP_EXPR:
	  if (ARITHMETIC_TYPE_P (type1) && ARITHMETIC_TYPE_P (type2))
	    break;
	  if ((TYPE_PTRMEMFUNC_P (type1) && TYPE_PTRMEMFUNC_P (type2))
	      || (TYPE_PTR_P (type1) && TYPE_PTR_P (type2))
	      || (TYPE_PTRDATAMEM_P (type1) && TYPE_PTRDATAMEM_P (type2))
	      || ((TYPE_PTRMEMFUNC_P (type1)
		   || TYPE_PTR_P (type1))
		  && null_ptr_cst_p (args[1])))
	    {
	      type2 = type1;
	      break;
	    }
	  return;

	default:
	  gcc_unreachable ();
	}
      type1 = build_reference_type (type1);
      break;

    case COND_EXPR:
      /* [over.built]

	 For every pair of promoted arithmetic types L and R, there
	 exist candidate operator functions of the form

	 LR operator?(bool, L, R);

	 where LR is the result of the usual arithmetic conversions
	 between types L and R.

	 For every type T, where T is a pointer or pointer-to-member
	 type, there exist candidate operator functions of the form T
	 operator?(bool, T, T);  */

      if (promoted_arithmetic_type_p (type1)
	  && promoted_arithmetic_type_p (type2))
	/* That's OK.  */
	break;

      /* Otherwise, the types should be pointers.  */
      if (!TYPE_PTR_OR_PTRMEM_P (type1) || !TYPE_PTR_OR_PTRMEM_P (type2))
	return;

      /* We don't check that the two types are the same; the logic
	 below will actually create two candidates; one in which both
	 parameter types are TYPE1, and one in which both parameter
	 types are TYPE2.  */
      break;

    case REALPART_EXPR:
    case IMAGPART_EXPR:
      if (ARITHMETIC_TYPE_P (type1))
	break;
      return;
 
    default:
      gcc_unreachable ();
    }

  /* Make sure we don't create builtin candidates with dependent types.  */
  bool u1 = uses_template_parms (type1);
  bool u2 = type2 ? uses_template_parms (type2) : false;
  if (u1 || u2)
    {
      /* Try to recover if one of the types is non-dependent.  But if
	 there's only one type, there's nothing we can do.  */
      if (!type2)
	return;
      /* And we lose if both are dependent.  */
      if (u1 && u2)
	return;
      /* Or if they have different forms.  */
      if (TREE_CODE (type1) != TREE_CODE (type2))
	return;

      if (u1 && !u2)
	type1 = type2;
      else if (u2 && !u1)
	type2 = type1;
    }

  /* If we're dealing with two pointer types or two enumeral types,
     we need candidates for both of them.  */
  if (type2 && !same_type_p (type1, type2)
      && TREE_CODE (type1) == TREE_CODE (type2)
      && (TREE_CODE (type1) == REFERENCE_TYPE
	  || (TYPE_PTR_P (type1) && TYPE_PTR_P (type2))
	  || (TYPE_PTRDATAMEM_P (type1) && TYPE_PTRDATAMEM_P (type2))
	  || TYPE_PTRMEMFUNC_P (type1)
	  || MAYBE_CLASS_TYPE_P (type1)
	  || TREE_CODE (type1) == ENUMERAL_TYPE))
    {
      if (TYPE_PTR_OR_PTRMEM_P (type1))
	{
	  tree cptype = composite_pointer_type (type1, type2,
						error_mark_node,
						error_mark_node,
						CPO_CONVERSION,
						tf_none);
	  if (cptype != error_mark_node)
	    {
	      build_builtin_candidate
		(candidates, fnname, cptype, cptype, args, argtypes,
		 flags, complain);
	      return;
	    }
	}

      build_builtin_candidate
	(candidates, fnname, type1, type1, args, argtypes, flags, complain);
      build_builtin_candidate
	(candidates, fnname, type2, type2, args, argtypes, flags, complain);
      return;
    }

  build_builtin_candidate
    (candidates, fnname, type1, type2, args, argtypes, flags, complain);
}

tree
type_decays_to (tree type)
{
  if (TREE_CODE (type) == ARRAY_TYPE)
    return build_pointer_type (TREE_TYPE (type));
  if (TREE_CODE (type) == FUNCTION_TYPE)
    return build_pointer_type (type);
  return type;
}

/* There are three conditions of builtin candidates:

   1) bool-taking candidates.  These are the same regardless of the input.
   2) pointer-pair taking candidates.  These are generated for each type
      one of the input types converts to.
   3) arithmetic candidates.  According to the standard, we should generate
      all of these, but I'm trying not to...

   Here we generate a superset of the possible candidates for this particular
   case.  That is a subset of the full set the standard defines, plus some
   other cases which the standard disallows. add_builtin_candidate will
   filter out the invalid set.  */

static void
add_builtin_candidates (struct z_candidate **candidates, enum tree_code code,
			enum tree_code code2, tree fnname, tree *args,
			int flags, tsubst_flags_t complain)
{
  int ref1, i;
  int enum_p = 0;
  tree type, argtypes[3], t;
  /* TYPES[i] is the set of possible builtin-operator parameter types
     we will consider for the Ith argument.  */
  vec<tree, va_gc> *types[2];
  unsigned ix;

  for (i = 0; i < 3; ++i)
    {
      if (args[i])
	argtypes[i] = unlowered_expr_type (args[i]);
      else
	argtypes[i] = NULL_TREE;
    }

  switch (code)
    {
/* 4 For every pair T, VQ), where T is an arithmetic or  enumeration  type,
     and  VQ  is  either  volatile or empty, there exist candidate operator
     functions of the form
		 VQ T&   operator++(VQ T&);  */

    case POSTINCREMENT_EXPR:
    case PREINCREMENT_EXPR:
    case POSTDECREMENT_EXPR:
    case PREDECREMENT_EXPR:
    case MODIFY_EXPR:
      ref1 = 1;
      break;

/* 24There also exist candidate operator functions of the form
	     bool    operator!(bool);
	     bool    operator&&(bool, bool);
	     bool    operator||(bool, bool);  */

    case TRUTH_NOT_EXPR:
      build_builtin_candidate
	(candidates, fnname, boolean_type_node,
	 NULL_TREE, args, argtypes, flags, complain);
      return;

    case TRUTH_ORIF_EXPR:
    case TRUTH_ANDIF_EXPR:
      build_builtin_candidate
	(candidates, fnname, boolean_type_node,
	 boolean_type_node, args, argtypes, flags, complain);
      return;

    case ADDR_EXPR:
    case COMPOUND_EXPR:
    case COMPONENT_REF:
      return;

    case COND_EXPR:
    case EQ_EXPR:
    case NE_EXPR:
    case LT_EXPR:
    case LE_EXPR:
    case GT_EXPR:
    case GE_EXPR:
      enum_p = 1;
      /* Fall through.  */

    default:
      ref1 = 0;
    }

  types[0] = make_tree_vector ();
  types[1] = make_tree_vector ();

  for (i = 0; i < 2; ++i)
    {
      if (! args[i])
	;
      else if (MAYBE_CLASS_TYPE_P (argtypes[i]))
	{
	  tree convs;

	  if (i == 0 && code == MODIFY_EXPR && code2 == NOP_EXPR)
	    return;

	  convs = lookup_conversions (argtypes[i]);

	  if (code == COND_EXPR)
	    {
	      if (real_lvalue_p (args[i]))
		vec_safe_push (types[i], build_reference_type (argtypes[i]));

	      vec_safe_push (types[i], TYPE_MAIN_VARIANT (argtypes[i]));
	    }

	  else if (! convs)
	    return;

	  for (; convs; convs = TREE_CHAIN (convs))
	    {
	      type = TREE_TYPE (convs);

	      if (i == 0 && ref1
		  && (TREE_CODE (type) != REFERENCE_TYPE
		      || CP_TYPE_CONST_P (TREE_TYPE (type))))
		continue;

	      if (code == COND_EXPR && TREE_CODE (type) == REFERENCE_TYPE)
		vec_safe_push (types[i], type);

	      type = non_reference (type);
	      if (i != 0 || ! ref1)
		{
		  type = cv_unqualified (type_decays_to (type));
		  if (enum_p && TREE_CODE (type) == ENUMERAL_TYPE)
		    vec_safe_push (types[i], type);
		  if (INTEGRAL_OR_UNSCOPED_ENUMERATION_TYPE_P (type))
		    type = type_promotes_to (type);
		}

	      if (! vec_member (type, types[i]))
		vec_safe_push (types[i], type);
	    }
	}
      else
	{
	  if (code == COND_EXPR && real_lvalue_p (args[i]))
	    vec_safe_push (types[i], build_reference_type (argtypes[i]));
	  type = non_reference (argtypes[i]);
	  if (i != 0 || ! ref1)
	    {
	      type = cv_unqualified (type_decays_to (type));
	      if (enum_p && UNSCOPED_ENUM_P (type))
		vec_safe_push (types[i], type);
	      if (INTEGRAL_OR_UNSCOPED_ENUMERATION_TYPE_P (type))
		type = type_promotes_to (type);
	    }
	  vec_safe_push (types[i], type);
	}
    }

  /* Run through the possible parameter types of both arguments,
     creating candidates with those parameter types.  */
  FOR_EACH_VEC_ELT_REVERSE (*(types[0]), ix, t)
    {
      unsigned jx;
      tree u;

      if (!types[1]->is_empty ())
	FOR_EACH_VEC_ELT_REVERSE (*(types[1]), jx, u)
	  add_builtin_candidate
	    (candidates, code, code2, fnname, t,
	     u, args, argtypes, flags, complain);
      else
	add_builtin_candidate
	  (candidates, code, code2, fnname, t,
	   NULL_TREE, args, argtypes, flags, complain);
    }

  release_tree_vector (types[0]);
  release_tree_vector (types[1]);
}


/* If TMPL can be successfully instantiated as indicated by
   EXPLICIT_TARGS and ARGLIST, adds the instantiation to CANDIDATES.

   TMPL is the template.  EXPLICIT_TARGS are any explicit template
   arguments.  ARGLIST is the arguments provided at the call-site.
   This does not change ARGLIST.  The RETURN_TYPE is the desired type
   for conversion operators.  If OBJ is NULL_TREE, FLAGS and CTYPE are
   as for add_function_candidate.  If an OBJ is supplied, FLAGS and
   CTYPE are ignored, and OBJ is as for add_conv_candidate.  */

static struct z_candidate*
add_template_candidate_real (struct z_candidate **candidates, tree tmpl,
			     tree ctype, tree explicit_targs, tree first_arg,
			     const vec<tree, va_gc> *arglist, tree return_type,
			     tree access_path, tree conversion_path,
			     int flags, tree obj, unification_kind_t strict,
			     tsubst_flags_t complain)
{
  int ntparms = DECL_NTPARMS (tmpl);
  tree targs = make_tree_vec (ntparms);
  unsigned int len = vec_safe_length (arglist);
  unsigned int nargs = (first_arg == NULL_TREE ? 0 : 1) + len;
  unsigned int skip_without_in_chrg = 0;
  tree first_arg_without_in_chrg = first_arg;
  tree *args_without_in_chrg;
  unsigned int nargs_without_in_chrg;
  unsigned int ia, ix;
  tree arg;
  struct z_candidate *cand;
  tree fn;
  struct rejection_reason *reason = NULL;
  int errs;

  /* We don't do deduction on the in-charge parameter, the VTT
     parameter or 'this'.  */
  if (DECL_NONSTATIC_MEMBER_FUNCTION_P (tmpl))
    {
      if (first_arg_without_in_chrg != NULL_TREE)
	first_arg_without_in_chrg = NULL_TREE;
      else
	++skip_without_in_chrg;
    }

  if ((DECL_MAYBE_IN_CHARGE_CONSTRUCTOR_P (tmpl)
       || DECL_BASE_CONSTRUCTOR_P (tmpl))
      && CLASSTYPE_VBASECLASSES (DECL_CONTEXT (tmpl)))
    {
      if (first_arg_without_in_chrg != NULL_TREE)
	first_arg_without_in_chrg = NULL_TREE;
      else
	++skip_without_in_chrg;
    }

  if (len < skip_without_in_chrg)
    return NULL;

  nargs_without_in_chrg = ((first_arg_without_in_chrg != NULL_TREE ? 1 : 0)
			   + (len - skip_without_in_chrg));
  args_without_in_chrg = XALLOCAVEC (tree, nargs_without_in_chrg);
  ia = 0;
  if (first_arg_without_in_chrg != NULL_TREE)
    {
      args_without_in_chrg[ia] = first_arg_without_in_chrg;
      ++ia;
    }
  for (ix = skip_without_in_chrg;
       vec_safe_iterate (arglist, ix, &arg);
       ++ix)
    {
      args_without_in_chrg[ia] = arg;
      ++ia;
    }
  gcc_assert (ia == nargs_without_in_chrg);

  errs = errorcount+sorrycount;
  fn = fn_type_unification (tmpl, explicit_targs, targs,
			    args_without_in_chrg,
			    nargs_without_in_chrg,
			    return_type, strict, flags, false,
			    complain & tf_decltype);

  if (fn == error_mark_node)
    {
      /* Don't repeat unification later if it already resulted in errors.  */
      if (errorcount+sorrycount == errs)
	reason = template_unification_rejection (tmpl, explicit_targs,
						 targs, args_without_in_chrg,
						 nargs_without_in_chrg,
						 return_type, strict, flags);
      else
	reason = template_unification_error_rejection ();
      goto fail;
    }

  /* In [class.copy]:

       A member function template is never instantiated to perform the
       copy of a class object to an object of its class type.

     It's a little unclear what this means; the standard explicitly
     does allow a template to be used to copy a class.  For example,
     in:

       struct A {
	 A(A&);
	 template <class T> A(const T&);
       };
       const A f ();
       void g () { A a (f ()); }

     the member template will be used to make the copy.  The section
     quoted above appears in the paragraph that forbids constructors
     whose only parameter is (a possibly cv-qualified variant of) the
     class type, and a logical interpretation is that the intent was
     to forbid the instantiation of member templates which would then
     have that form.  */
  if (DECL_CONSTRUCTOR_P (fn) && nargs == 2)
    {
      tree arg_types = FUNCTION_FIRST_USER_PARMTYPE (fn);
      if (arg_types && same_type_p (TYPE_MAIN_VARIANT (TREE_VALUE (arg_types)),
				    ctype))
	{
	  reason = invalid_copy_with_fn_template_rejection ();
	  goto fail;
	}
    }

  if (obj != NULL_TREE)
    /* Aha, this is a conversion function.  */
    cand = add_conv_candidate (candidates, fn, obj, first_arg, arglist,
			       access_path, conversion_path, complain);
  else
    cand = add_function_candidate (candidates, fn, ctype,
				   first_arg, arglist, access_path,
				   conversion_path, flags, complain);
  if (DECL_TI_TEMPLATE (fn) != tmpl)
    /* This situation can occur if a member template of a template
       class is specialized.  Then, instantiate_template might return
       an instantiation of the specialization, in which case the
       DECL_TI_TEMPLATE field will point at the original
       specialization.  For example:

	 template <class T> struct S { template <class U> void f(U);
				       template <> void f(int) {}; };
	 S<double> sd;
	 sd.f(3);

       Here, TMPL will be template <class U> S<double>::f(U).
       And, instantiate template will give us the specialization
       template <> S<double>::f(int).  But, the DECL_TI_TEMPLATE field
       for this will point at template <class T> template <> S<T>::f(int),
       so that we can find the definition.  For the purposes of
       overload resolution, however, we want the original TMPL.  */
    cand->template_decl = build_template_info (tmpl, targs);
  else
    cand->template_decl = DECL_TEMPLATE_INFO (fn);
  cand->explicit_targs = explicit_targs;

  return cand;
 fail:
  return add_candidate (candidates, tmpl, first_arg, arglist, nargs, NULL,
			access_path, conversion_path, 0, reason);
}


static struct z_candidate *
add_template_candidate (struct z_candidate **candidates, tree tmpl, tree ctype,
			tree explicit_targs, tree first_arg,
			const vec<tree, va_gc> *arglist, tree return_type,
			tree access_path, tree conversion_path, int flags,
			unification_kind_t strict, tsubst_flags_t complain)
{
  return
    add_template_candidate_real (candidates, tmpl, ctype,
				 explicit_targs, first_arg, arglist,
				 return_type, access_path, conversion_path,
				 flags, NULL_TREE, strict, complain);
}


static struct z_candidate *
add_template_conv_candidate (struct z_candidate **candidates, tree tmpl,
			     tree obj, tree first_arg,
			     const vec<tree, va_gc> *arglist,
			     tree return_type, tree access_path,
			     tree conversion_path, tsubst_flags_t complain)
{
  return
    add_template_candidate_real (candidates, tmpl, NULL_TREE, NULL_TREE,
				 first_arg, arglist, return_type, access_path,
				 conversion_path, 0, obj, DEDUCE_CONV,
				 complain);
}

/* The CANDS are the set of candidates that were considered for
   overload resolution.  Return the set of viable candidates, or CANDS
   if none are viable.  If any of the candidates were viable, set
   *ANY_VIABLE_P to true.  STRICT_P is true if a candidate should be
   considered viable only if it is strictly viable.  */

static struct z_candidate*
splice_viable (struct z_candidate *cands,
	       bool strict_p,
	       bool *any_viable_p)
{
  struct z_candidate *viable;
  struct z_candidate **last_viable;
  struct z_candidate **cand;

  /* Be strict inside templates, since build_over_call won't actually
     do the conversions to get pedwarns.  */
  if (processing_template_decl)
    strict_p = true;

  viable = NULL;
  last_viable = &viable;
  *any_viable_p = false;

  cand = &cands;
  while (*cand)
    {
      struct z_candidate *c = *cand;
      if (strict_p ? c->viable == 1 : c->viable)
	{
	  *last_viable = c;
	  *cand = c->next;
	  c->next = NULL;
	  last_viable = &c->next;
	  *any_viable_p = true;
	}
      else
	cand = &c->next;
    }

  return viable ? viable : cands;
}

static bool
any_strictly_viable (struct z_candidate *cands)
{
  for (; cands; cands = cands->next)
    if (cands->viable == 1)
      return true;
  return false;
}

/* OBJ is being used in an expression like "OBJ.f (...)".  In other
   words, it is about to become the "this" pointer for a member
   function call.  Take the address of the object.  */

static tree
build_this (tree obj)
{
  /* In a template, we are only concerned about the type of the
     expression, so we can take a shortcut.  */
  if (processing_template_decl)
    return build_address (obj);

  return cp_build_addr_expr (obj, tf_warning_or_error);
}

/* Returns true iff functions are equivalent. Equivalent functions are
   not '==' only if one is a function-local extern function or if
   both are extern "C".  */

static inline int
equal_functions (tree fn1, tree fn2)
{
  if (TREE_CODE (fn1) != TREE_CODE (fn2))
    return 0;
  if (TREE_CODE (fn1) == TEMPLATE_DECL)
    return fn1 == fn2;
  if (DECL_LOCAL_FUNCTION_P (fn1) || DECL_LOCAL_FUNCTION_P (fn2)
      || DECL_EXTERN_C_FUNCTION_P (fn1))
    return decls_match (fn1, fn2);
  return fn1 == fn2;
}

/* Print information about a candidate being rejected due to INFO.  */

static void
print_conversion_rejection (location_t loc, struct conversion_info *info)
{
  if (info->n_arg == -1)
    /* Conversion of implicit `this' argument failed.  */
    inform (loc, "  no known conversion for implicit "
	    "%<this%> parameter from %qT to %qT",
	    info->from_type, info->to_type);
  else if (info->n_arg == -2)
    /* Conversion of conversion function return value failed.  */
    inform (loc, "  no known conversion from %qT to %qT",
	    info->from_type, info->to_type);
  else
    inform (loc, "  no known conversion for argument %d from %qT to %qT",
	    info->n_arg+1, info->from_type, info->to_type);
}

/* Print information about a candidate with WANT parameters and we found
   HAVE.  */

static void
print_arity_information (location_t loc, unsigned int have, unsigned int want)
{
  inform_n (loc, want,
	    "  candidate expects %d argument, %d provided",
	    "  candidate expects %d arguments, %d provided",
	    want, have);
}

/* Print information about one overload candidate CANDIDATE.  MSGSTR
   is the text to print before the candidate itself.

   NOTE: Unlike most diagnostic functions in GCC, MSGSTR is expected
   to have been run through gettext by the caller.  This wart makes
   life simpler in print_z_candidates and for the translators.  */

static void
print_z_candidate (location_t loc, const char *msgstr,
		   struct z_candidate *candidate)
{
  const char *msg = (msgstr == NULL
		     ? ""
		     : ACONCAT ((msgstr, " ", NULL)));
  location_t cloc = location_of (candidate->fn);

  if (identifier_p (candidate->fn))
    {
      cloc = loc;
      if (candidate->num_convs == 3)
	inform (cloc, "%s%D(%T, %T, %T) <built-in>", msg, candidate->fn,
		candidate->convs[0]->type,
		candidate->convs[1]->type,
		candidate->convs[2]->type);
      else if (candidate->num_convs == 2)
	inform (cloc, "%s%D(%T, %T) <built-in>", msg, candidate->fn,
		candidate->convs[0]->type,
		candidate->convs[1]->type);
      else
	inform (cloc, "%s%D(%T) <built-in>", msg, candidate->fn,
		candidate->convs[0]->type);
    }
  else if (TYPE_P (candidate->fn))
    inform (cloc, "%s%T <conversion>", msg, candidate->fn);
  else if (candidate->viable == -1)
    inform (cloc, "%s%#D <near match>", msg, candidate->fn);
  else if (DECL_DELETED_FN (candidate->fn))
    inform (cloc, "%s%#D <deleted>", msg, candidate->fn);
  else
    inform (cloc, "%s%#D", msg, candidate->fn);
  /* Give the user some information about why this candidate failed.  */
  if (candidate->reason != NULL)
    {
      struct rejection_reason *r = candidate->reason;

      switch (r->code)
	{
	case rr_arity:
	  print_arity_information (cloc, r->u.arity.actual,
				   r->u.arity.expected);
	  break;
	case rr_arg_conversion:
	  print_conversion_rejection (cloc, &r->u.conversion);
	  break;
	case rr_bad_arg_conversion:
	  print_conversion_rejection (cloc, &r->u.bad_conversion);
	  break;
	case rr_explicit_conversion:
	  inform (cloc, "  return type %qT of explicit conversion function "
		  "cannot be converted to %qT with a qualification "
		  "conversion", r->u.conversion.from_type,
		  r->u.conversion.to_type);
	  break;
	case rr_template_conversion:
	  inform (cloc, "  conversion from return type %qT of template "
		  "conversion function specialization to %qT is not an "
		  "exact match", r->u.conversion.from_type,
		  r->u.conversion.to_type);
	  break;
	case rr_template_unification:
	  /* We use template_unification_error_rejection if unification caused
	     actual non-SFINAE errors, in which case we don't need to repeat
	     them here.  */
	  if (r->u.template_unification.tmpl == NULL_TREE)
	    {
	      inform (cloc, "  substitution of deduced template arguments "
		      "resulted in errors seen above");
	      break;
	    }
	  /* Re-run template unification with diagnostics.  */
	  inform (cloc, "  template argument deduction/substitution failed:");
	  fn_type_unification (r->u.template_unification.tmpl,
			       r->u.template_unification.explicit_targs,
			       (make_tree_vec
				(r->u.template_unification.num_targs)),
			       r->u.template_unification.args,
			       r->u.template_unification.nargs,
			       r->u.template_unification.return_type,
			       r->u.template_unification.strict,
			       r->u.template_unification.flags,
			       true, false);
	  break;
	case rr_invalid_copy:
	  inform (cloc,
		  "  a constructor taking a single argument of its own "
		  "class type is invalid");
	  break;
	case rr_none:
	default:
	  /* This candidate didn't have any issues or we failed to
	     handle a particular code.  Either way...  */
	  gcc_unreachable ();
	}
    }
}

static void
print_z_candidates (location_t loc, struct z_candidate *candidates)
{
  struct z_candidate *cand1;
  struct z_candidate **cand2;
  int n_candidates;

  if (!candidates)
    return;

  /* Remove non-viable deleted candidates.  */
  cand1 = candidates;
  for (cand2 = &cand1; *cand2; )
    {
      if (TREE_CODE ((*cand2)->fn) == FUNCTION_DECL
	  && !(*cand2)->viable
	  && DECL_DELETED_FN ((*cand2)->fn))
	*cand2 = (*cand2)->next;
      else
	cand2 = &(*cand2)->next;
    }
  /* ...if there are any non-deleted ones.  */
  if (cand1)
    candidates = cand1;

  /* There may be duplicates in the set of candidates.  We put off
     checking this condition as long as possible, since we have no way
     to eliminate duplicates from a set of functions in less than n^2
     time.  Now we are about to emit an error message, so it is more
     permissible to go slowly.  */
  for (cand1 = candidates; cand1; cand1 = cand1->next)
    {
      tree fn = cand1->fn;
      /* Skip builtin candidates and conversion functions.  */
      if (!DECL_P (fn))
	continue;
      cand2 = &cand1->next;
      while (*cand2)
	{
	  if (DECL_P ((*cand2)->fn)
	      && equal_functions (fn, (*cand2)->fn))
	    *cand2 = (*cand2)->next;
	  else
	    cand2 = &(*cand2)->next;
	}
    }

  for (n_candidates = 0, cand1 = candidates; cand1; cand1 = cand1->next)
    n_candidates++;

  inform_n (loc, n_candidates, "candidate is:", "candidates are:");
  for (; candidates; candidates = candidates->next)
    print_z_candidate (loc, NULL, candidates);
}

/* USER_SEQ is a user-defined conversion sequence, beginning with a
   USER_CONV.  STD_SEQ is the standard conversion sequence applied to
   the result of the conversion function to convert it to the final
   desired type.  Merge the two sequences into a single sequence,
   and return the merged sequence.  */

static conversion *
merge_conversion_sequences (conversion *user_seq, conversion *std_seq)
{
  conversion **t;
  bool bad = user_seq->bad_p;

  gcc_assert (user_seq->kind == ck_user);

  /* Find the end of the second conversion sequence.  */
  for (t = &std_seq; (*t)->kind != ck_identity; t = &((*t)->u.next))
    {
      /* The entire sequence is a user-conversion sequence.  */
      (*t)->user_conv_p = true;
      if (bad)
	(*t)->bad_p = true;
    }

  /* Replace the identity conversion with the user conversion
     sequence.  */
  *t = user_seq;

  return std_seq;
}

/* Handle overload resolution for initializing an object of class type from
   an initializer list.  First we look for a suitable constructor that
   takes a std::initializer_list; if we don't find one, we then look for a
   non-list constructor.

   Parameters are as for add_candidates, except that the arguments are in
   the form of a CONSTRUCTOR (the initializer list) rather than a vector, and
   the RETURN_TYPE parameter is replaced by TOTYPE, the desired type.  */

static void
add_list_candidates (tree fns, tree first_arg,
		     tree init_list, tree totype,
		     tree explicit_targs, bool template_only,
		     tree conversion_path, tree access_path,
		     int flags,
		     struct z_candidate **candidates,
		     tsubst_flags_t complain)
{
  vec<tree, va_gc> *args;

  gcc_assert (*candidates == NULL);

  /* We're looking for a ctor for list-initialization.  */
  flags |= LOOKUP_LIST_INIT_CTOR;
  /* And we don't allow narrowing conversions.  We also use this flag to
     avoid the copy constructor call for copy-list-initialization.  */
  flags |= LOOKUP_NO_NARROWING;

  /* Always use the default constructor if the list is empty (DR 990).  */
  if (CONSTRUCTOR_NELTS (init_list) == 0
      && TYPE_HAS_DEFAULT_CONSTRUCTOR (totype))
    ;
  /* If the class has a list ctor, try passing the list as a single
     argument first, but only consider list ctors.  */
  else if (TYPE_HAS_LIST_CTOR (totype))
    {
      flags |= LOOKUP_LIST_ONLY;
      args = make_tree_vector_single (init_list);
      add_candidates (fns, first_arg, args, NULL_TREE,
		      explicit_targs, template_only, conversion_path,
		      access_path, flags, candidates, complain);
      if (any_strictly_viable (*candidates))
	return;
    }

  args = ctor_to_vec (init_list);

  /* We aren't looking for list-ctors anymore.  */
  flags &= ~LOOKUP_LIST_ONLY;
  /* We allow more user-defined conversions within an init-list.  */
  flags &= ~LOOKUP_NO_CONVERSION;

  add_candidates (fns, first_arg, args, NULL_TREE,
		  explicit_targs, template_only, conversion_path,
		  access_path, flags, candidates, complain);
}

/* Returns the best overload candidate to perform the requested
   conversion.  This function is used for three the overloading situations
   described in [over.match.copy], [over.match.conv], and [over.match.ref].
   If TOTYPE is a REFERENCE_TYPE, we're trying to find a direct binding as
   per [dcl.init.ref], so we ignore temporary bindings.  */

static struct z_candidate *
build_user_type_conversion_1 (tree totype, tree expr, int flags,
			      tsubst_flags_t complain)
{
  struct z_candidate *candidates, *cand;
  tree fromtype;
  tree ctors = NULL_TREE;
  tree conv_fns = NULL_TREE;
  conversion *conv = NULL;
  tree first_arg = NULL_TREE;
  vec<tree, va_gc> *args = NULL;
  bool any_viable_p;
  int convflags;

  if (!expr)
    return NULL;

  fromtype = TREE_TYPE (expr);

  /* We represent conversion within a hierarchy using RVALUE_CONV and
     BASE_CONV, as specified by [over.best.ics]; these become plain
     constructor calls, as specified in [dcl.init].  */
  gcc_assert (!MAYBE_CLASS_TYPE_P (fromtype) || !MAYBE_CLASS_TYPE_P (totype)
	      || !DERIVED_FROM_P (totype, fromtype));

  if (MAYBE_CLASS_TYPE_P (totype))
    /* Use lookup_fnfields_slot instead of lookup_fnfields to avoid
       creating a garbage BASELINK; constructors can't be inherited.  */
    ctors = lookup_fnfields_slot (totype, complete_ctor_identifier);

  if (MAYBE_CLASS_TYPE_P (fromtype))
    {
      tree to_nonref = non_reference (totype);
      if (same_type_ignoring_top_level_qualifiers_p (to_nonref, fromtype) ||
	  (CLASS_TYPE_P (to_nonref) && CLASS_TYPE_P (fromtype)
	   && DERIVED_FROM_P (to_nonref, fromtype)))
	{
	  /* [class.conv.fct] A conversion function is never used to
	     convert a (possibly cv-qualified) object to the (possibly
	     cv-qualified) same object type (or a reference to it), to a
	     (possibly cv-qualified) base class of that type (or a
	     reference to it)...  */
	}
      else
	conv_fns = lookup_conversions (fromtype);
    }

  candidates = 0;
  flags |= LOOKUP_NO_CONVERSION;
  if (BRACE_ENCLOSED_INITIALIZER_P (expr))
    flags |= LOOKUP_NO_NARROWING;

  /* It's OK to bind a temporary for converting constructor arguments, but
     not in converting the return value of a conversion operator.  */
  convflags = ((flags & LOOKUP_NO_TEMP_BIND) | LOOKUP_NO_CONVERSION);
  flags &= ~LOOKUP_NO_TEMP_BIND;

  if (ctors)
    {
      int ctorflags = flags;

      first_arg = build_int_cst (build_pointer_type (totype), 0);
      first_arg = build_fold_indirect_ref (first_arg);

      /* We should never try to call the abstract or base constructor
	 from here.  */
      gcc_assert (!DECL_HAS_IN_CHARGE_PARM_P (OVL_CURRENT (ctors))
		  && !DECL_HAS_VTT_PARM_P (OVL_CURRENT (ctors)));

      if (BRACE_ENCLOSED_INITIALIZER_P (expr))
	{
	  /* List-initialization.  */
	  add_list_candidates (ctors, first_arg, expr, totype, NULL_TREE,
			       false, TYPE_BINFO (totype), TYPE_BINFO (totype),
			       ctorflags, &candidates, complain);
	}
      else
	{
	  args = make_tree_vector_single (expr);
	  add_candidates (ctors, first_arg, args, NULL_TREE, NULL_TREE, false,
			  TYPE_BINFO (totype), TYPE_BINFO (totype),
			  ctorflags, &candidates, complain);
	}

      for (cand = candidates; cand; cand = cand->next)
	{
	  cand->second_conv = build_identity_conv (totype, NULL_TREE);

	  /* If totype isn't a reference, and LOOKUP_NO_TEMP_BIND isn't
	     set, then this is copy-initialization.  In that case, "The
	     result of the call is then used to direct-initialize the
	     object that is the destination of the copy-initialization."
	     [dcl.init]

	     We represent this in the conversion sequence with an
	     rvalue conversion, which means a constructor call.  */
	  if (TREE_CODE (totype) != REFERENCE_TYPE
	      && !(convflags & LOOKUP_NO_TEMP_BIND))
	    cand->second_conv
	      = build_conv (ck_rvalue, totype, cand->second_conv);
	}
    }

  if (conv_fns)
    first_arg = expr;

  for (; conv_fns; conv_fns = TREE_CHAIN (conv_fns))
    {
      tree conversion_path = TREE_PURPOSE (conv_fns);
      struct z_candidate *old_candidates;

      /* If we are called to convert to a reference type, we are trying to
	 find a direct binding, so don't even consider temporaries.  If
	 we don't find a direct binding, the caller will try again to
	 look for a temporary binding.  */
      if (TREE_CODE (totype) == REFERENCE_TYPE)
	convflags |= LOOKUP_NO_TEMP_BIND;

      old_candidates = candidates;
      add_candidates (TREE_VALUE (conv_fns), first_arg, NULL, totype,
		      NULL_TREE, false,
		      conversion_path, TYPE_BINFO (fromtype),
		      flags, &candidates, complain);

      for (cand = candidates; cand != old_candidates; cand = cand->next)
	{
	  tree rettype = TREE_TYPE (TREE_TYPE (cand->fn));
	  conversion *ics
	    = implicit_conversion (totype,
				   rettype,
				   0,
				   /*c_cast_p=*/false, convflags,
				   complain);

	  /* If LOOKUP_NO_TEMP_BIND isn't set, then this is
	     copy-initialization.  In that case, "The result of the
	     call is then used to direct-initialize the object that is
	     the destination of the copy-initialization."  [dcl.init]

	     We represent this in the conversion sequence with an
	     rvalue conversion, which means a constructor call.  But
	     don't add a second rvalue conversion if there's already
	     one there.  Which there really shouldn't be, but it's
	     harmless since we'd add it here anyway. */
	  if (ics && MAYBE_CLASS_TYPE_P (totype) && ics->kind != ck_rvalue
	      && !(convflags & LOOKUP_NO_TEMP_BIND))
	    ics = build_conv (ck_rvalue, totype, ics);

	  cand->second_conv = ics;

	  if (!ics)
	    {
	      cand->viable = 0;
	      cand->reason = arg_conversion_rejection (NULL_TREE, -2,
						       rettype, totype);
	    }
	  else if (DECL_NONCONVERTING_P (cand->fn)
		   && ics->rank > cr_exact)
	    {
	      /* 13.3.1.5: For direct-initialization, those explicit
		 conversion functions that are not hidden within S and
		 yield type T or a type that can be converted to type T
		 with a qualification conversion (4.4) are also candidate
		 functions.  */
	      /* 13.3.1.6 doesn't have a parallel restriction, but it should;
		 I've raised this issue with the committee. --jason 9/2011 */
	      cand->viable = -1;
	      cand->reason = explicit_conversion_rejection (rettype, totype);
	    }
	  else if (cand->viable == 1 && ics->bad_p)
	    {
	      cand->viable = -1;
	      cand->reason
		= bad_arg_conversion_rejection (NULL_TREE, -2,
						rettype, totype);
	    }
	  else if (primary_template_instantiation_p (cand->fn)
		   && ics->rank > cr_exact)
	    {
	      /* 13.3.3.1.2: If the user-defined conversion is specified by
		 a specialization of a conversion function template, the
		 second standard conversion sequence shall have exact match
		 rank.  */
	      cand->viable = -1;
	      cand->reason = template_conversion_rejection (rettype, totype);
	    }
	}
    }

  candidates = splice_viable (candidates, pedantic, &any_viable_p);
  if (!any_viable_p)
    {
      if (args)
	release_tree_vector (args);
      return NULL;
    }

  cand = tourney (candidates, complain);
  if (cand == 0)
    {
      if (complain & tf_error)
	{
	  error ("conversion from %qT to %qT is ambiguous",
		 fromtype, totype);
	  print_z_candidates (location_of (expr), candidates);
	}

      cand = candidates;	/* any one will do */
      cand->second_conv = build_ambiguous_conv (totype, expr);
      cand->second_conv->user_conv_p = true;
      if (!any_strictly_viable (candidates))
	cand->second_conv->bad_p = true;
      /* If there are viable candidates, don't set ICS_BAD_FLAG; an
	 ambiguous conversion is no worse than another user-defined
	 conversion.  */

      return cand;
    }

  /* Build the user conversion sequence.  */
  conv = build_conv
    (ck_user,
     (DECL_CONSTRUCTOR_P (cand->fn)
      ? totype : non_reference (TREE_TYPE (TREE_TYPE (cand->fn)))),
     build_identity_conv (TREE_TYPE (expr), expr));
  conv->cand = cand;
  if (cand->viable == -1)
    conv->bad_p = true;

  /* Remember that this was a list-initialization.  */
  if (flags & LOOKUP_NO_NARROWING)
    conv->check_narrowing = true;

  /* Combine it with the second conversion sequence.  */
  cand->second_conv = merge_conversion_sequences (conv,
						  cand->second_conv);

  return cand;
}

/* Wrapper for above. */

tree
build_user_type_conversion (tree totype, tree expr, int flags,
			    tsubst_flags_t complain)
{
  struct z_candidate *cand;
  tree ret;

  bool subtime = timevar_cond_start (TV_OVERLOAD);
  cand = build_user_type_conversion_1 (totype, expr, flags, complain);

  if (cand)
    {
      if (cand->second_conv->kind == ck_ambig)
	ret = error_mark_node;
      else
        {
          expr = convert_like (cand->second_conv, expr, complain);
          ret = convert_from_reference (expr);
        }
    }
  else
    ret = NULL_TREE;

  timevar_cond_stop (TV_OVERLOAD, subtime);
  return ret;
}

/* Subroutine of convert_nontype_argument.

   EXPR is an argument for a template non-type parameter of integral or
   enumeration type.  Do any necessary conversions (that are permitted for
   non-type arguments) to convert it to the parameter type.

   If conversion is successful, returns the converted expression;
   otherwise, returns error_mark_node.  */

tree
build_integral_nontype_arg_conv (tree type, tree expr, tsubst_flags_t complain)
{
  conversion *conv;
  void *p;
  tree t;
  location_t loc = EXPR_LOC_OR_LOC (expr, input_location);

  if (error_operand_p (expr))
    return error_mark_node;

  gcc_assert (INTEGRAL_OR_ENUMERATION_TYPE_P (type));

  /* Get the high-water mark for the CONVERSION_OBSTACK.  */
  p = conversion_obstack_alloc (0);

  conv = implicit_conversion (type, TREE_TYPE (expr), expr,
			      /*c_cast_p=*/false,
			      LOOKUP_IMPLICIT, complain);

  /* for a non-type template-parameter of integral or
     enumeration type, integral promotions (4.5) and integral
     conversions (4.7) are applied.  */
  /* It should be sufficient to check the outermost conversion step, since
     there are no qualification conversions to integer type.  */
  if (conv)
    switch (conv->kind)
      {
	/* A conversion function is OK.  If it isn't constexpr, we'll
	   complain later that the argument isn't constant.  */
      case ck_user:
	/* The lvalue-to-rvalue conversion is OK.  */
      case ck_rvalue:
      case ck_identity:
	break;

      case ck_std:
	t = next_conversion (conv)->type;
	if (INTEGRAL_OR_ENUMERATION_TYPE_P (t))
	  break;

	if (complain & tf_error)
	  error_at (loc, "conversion from %qT to %qT not considered for "
		    "non-type template argument", t, type);
	/* and fall through.  */

      default:
	conv = NULL;
	break;
      }

  if (conv)
    expr = convert_like (conv, expr, complain);
  else
    expr = error_mark_node;

  /* Free all the conversions we allocated.  */
  obstack_free (&conversion_obstack, p);

  return expr;
}

/* Do any initial processing on the arguments to a function call.  */

static vec<tree, va_gc> *
resolve_args (vec<tree, va_gc> *args, tsubst_flags_t complain)
{
  unsigned int ix;
  tree arg;

  FOR_EACH_VEC_SAFE_ELT (args, ix, arg)
    {
      if (error_operand_p (arg))
	return NULL;
      else if (VOID_TYPE_P (TREE_TYPE (arg)))
	{
	  if (complain & tf_error)
	    error ("invalid use of void expression");
	  return NULL;
	}
      else if (invalid_nonstatic_memfn_p (arg, complain))
	return NULL;
    }
  return args;
}

/* Perform overload resolution on FN, which is called with the ARGS.

   Return the candidate function selected by overload resolution, or
   NULL if the event that overload resolution failed.  In the case
   that overload resolution fails, *CANDIDATES will be the set of
   candidates considered, and ANY_VIABLE_P will be set to true or
   false to indicate whether or not any of the candidates were
   viable.

   The ARGS should already have gone through RESOLVE_ARGS before this
   function is called.  */

static struct z_candidate *
perform_overload_resolution (tree fn,
			     const vec<tree, va_gc> *args,
			     struct z_candidate **candidates,
			     bool *any_viable_p, tsubst_flags_t complain)
{
  struct z_candidate *cand;
  tree explicit_targs;
  int template_only;

  bool subtime = timevar_cond_start (TV_OVERLOAD);

  explicit_targs = NULL_TREE;
  template_only = 0;

  *candidates = NULL;
  *any_viable_p = true;

  /* Check FN.  */
  gcc_assert (TREE_CODE (fn) == FUNCTION_DECL
	      || TREE_CODE (fn) == TEMPLATE_DECL
	      || TREE_CODE (fn) == OVERLOAD
	      || TREE_CODE (fn) == TEMPLATE_ID_EXPR);

  if (TREE_CODE (fn) == TEMPLATE_ID_EXPR)
    {
      explicit_targs = TREE_OPERAND (fn, 1);
      fn = TREE_OPERAND (fn, 0);
      template_only = 1;
    }

  /* Add the various candidate functions.  */
  add_candidates (fn, NULL_TREE, args, NULL_TREE,
		  explicit_targs, template_only,
		  /*conversion_path=*/NULL_TREE,
		  /*access_path=*/NULL_TREE,
		  LOOKUP_NORMAL,
		  candidates, complain);

  *candidates = splice_viable (*candidates, pedantic, any_viable_p);
  if (*any_viable_p)
    cand = tourney (*candidates, complain);
  else
    cand = NULL;

  timevar_cond_stop (TV_OVERLOAD, subtime);
  return cand;
}

/* Print an error message about being unable to build a call to FN with
   ARGS.  ANY_VIABLE_P indicates whether any candidate functions could
   be located; CANDIDATES is a possibly empty list of such
   functions.  */

static void
print_error_for_call_failure (tree fn, vec<tree, va_gc> *args, bool any_viable_p,
			      struct z_candidate *candidates)
{
  tree name = DECL_NAME (OVL_CURRENT (fn));
  location_t loc = location_of (name);

  if (!any_viable_p)
    error_at (loc, "no matching function for call to %<%D(%A)%>",
	      name, build_tree_list_vec (args));
  else
    error_at (loc, "call of overloaded %<%D(%A)%> is ambiguous",
	      name, build_tree_list_vec (args));
  if (candidates)
    print_z_candidates (loc, candidates);
}

/* Return an expression for a call to FN (a namespace-scope function,
   or a static member function) with the ARGS.  This may change
   ARGS.  */

tree
build_new_function_call (tree fn, vec<tree, va_gc> **args, bool koenig_p, 
			 tsubst_flags_t complain)
{
  struct z_candidate *candidates, *cand;
  bool any_viable_p;
  void *p;
  tree result;

  if (args != NULL && *args != NULL)
    {
      *args = resolve_args (*args, complain);
      if (*args == NULL)
	return error_mark_node;
    }

  if (flag_tm)
    tm_malloc_replacement (fn);

  /* If this function was found without using argument dependent
     lookup, then we want to ignore any undeclared friend
     functions.  */
  if (!koenig_p)
    {
      tree orig_fn = fn;

      fn = remove_hidden_names (fn);
      if (!fn)
	{
	  if (complain & tf_error)
	    print_error_for_call_failure (orig_fn, *args, false, NULL);
	  return error_mark_node;
	}
    }

  /* Get the high-water mark for the CONVERSION_OBSTACK.  */
  p = conversion_obstack_alloc (0);

  cand = perform_overload_resolution (fn, *args, &candidates, &any_viable_p,
				      complain);

  if (!cand)
    {
      if (complain & tf_error)
	{
	  if (!any_viable_p && candidates && ! candidates->next
	      && (TREE_CODE (candidates->fn) == FUNCTION_DECL))
	    return cp_build_function_call_vec (candidates->fn, args, complain);
	  if (TREE_CODE (fn) == TEMPLATE_ID_EXPR)
	    fn = TREE_OPERAND (fn, 0);
	  print_error_for_call_failure (fn, *args, any_viable_p, candidates);
	}
      result = error_mark_node;
    }
  else
    {
      int flags = LOOKUP_NORMAL;
      /* If fn is template_id_expr, the call has explicit template arguments
         (e.g. func<int>(5)), communicate this info to build_over_call
         through flags so that later we can use it to decide whether to warn
         about peculiar null pointer conversion.  */
      if (TREE_CODE (fn) == TEMPLATE_ID_EXPR)
        flags |= LOOKUP_EXPLICIT_TMPL_ARGS;
      result = build_over_call (cand, flags, complain);
    }

  /* Free all the conversions we allocated.  */
  obstack_free (&conversion_obstack, p);

  return result;
}

/* Build a call to a global operator new.  FNNAME is the name of the
   operator (either "operator new" or "operator new[]") and ARGS are
   the arguments provided.  This may change ARGS.  *SIZE points to the
   total number of bytes required by the allocation, and is updated if
   that is changed here.  *COOKIE_SIZE is non-NULL if a cookie should
   be used.  If this function determines that no cookie should be
   used, after all, *COOKIE_SIZE is set to NULL_TREE.  If SIZE_CHECK
   is not NULL_TREE, it is evaluated before calculating the final
   array size, and if it fails, the array size is replaced with
   (size_t)-1 (usually triggering a std::bad_alloc exception).  If FN
   is non-NULL, it will be set, upon return, to the allocation
   function called.  */

tree
build_operator_new_call (tree fnname, vec<tree, va_gc> **args,
			 tree *size, tree *cookie_size, tree size_check,
			 tree *fn, tsubst_flags_t complain)
{
  tree original_size = *size;
  tree fns;
  struct z_candidate *candidates;
  struct z_candidate *cand;
  bool any_viable_p;

  if (fn)
    *fn = NULL_TREE;
  /* Set to (size_t)-1 if the size check fails.  */
  if (size_check != NULL_TREE)
    {
      tree errval = TYPE_MAX_VALUE (sizetype);
      if (cxx_dialect >= cxx11 && flag_exceptions)
	errval = throw_bad_array_new_length ();
      *size = fold_build3 (COND_EXPR, sizetype, size_check,
			   original_size, errval);
    }
  vec_safe_insert (*args, 0, *size);
  *args = resolve_args (*args, complain);
  if (*args == NULL)
    return error_mark_node;

  /* Based on:

       [expr.new]

       If this lookup fails to find the name, or if the allocated type
       is not a class type, the allocation function's name is looked
       up in the global scope.

     we disregard block-scope declarations of "operator new".  */
  fns = lookup_function_nonclass (fnname, *args, /*block_p=*/false);

  /* Figure out what function is being called.  */
  cand = perform_overload_resolution (fns, *args, &candidates, &any_viable_p,
				      complain);

  /* If no suitable function could be found, issue an error message
     and give up.  */
  if (!cand)
    {
      if (complain & tf_error)
	print_error_for_call_failure (fns, *args, any_viable_p, candidates);
      return error_mark_node;
    }

   /* If a cookie is required, add some extra space.  Whether
      or not a cookie is required cannot be determined until
      after we know which function was called.  */
   if (*cookie_size)
     {
       bool use_cookie = true;
       if (!abi_version_at_least (2))
	 {
	   /* In G++ 3.2, the check was implemented incorrectly; it
	      looked at the placement expression, rather than the
	      type of the function.  */
	   if ((*args)->length () == 2
	       && same_type_p (TREE_TYPE ((**args)[1]), ptr_type_node))
	     use_cookie = false;
	 }
       else
	 {
	   tree arg_types;

	   arg_types = TYPE_ARG_TYPES (TREE_TYPE (cand->fn));
	   /* Skip the size_t parameter.  */
	   arg_types = TREE_CHAIN (arg_types);
	   /* Check the remaining parameters (if any).  */
	   if (arg_types
	       && TREE_CHAIN (arg_types) == void_list_node
	       && same_type_p (TREE_VALUE (arg_types),
			       ptr_type_node))
	     use_cookie = false;
	 }
       /* If we need a cookie, adjust the number of bytes allocated.  */
       if (use_cookie)
	 {
	   /* Update the total size.  */
	   *size = size_binop (PLUS_EXPR, original_size, *cookie_size);
	   /* Set to (size_t)-1 if the size check fails.  */
	   gcc_assert (size_check != NULL_TREE);
	   *size = fold_build3 (COND_EXPR, sizetype, size_check,
				*size, TYPE_MAX_VALUE (sizetype));
	   /* Update the argument list to reflect the adjusted size.  */
	   (**args)[0] = *size;
	 }
       else
	 *cookie_size = NULL_TREE;
     }

   /* Tell our caller which function we decided to call.  */
   if (fn)
     *fn = cand->fn;

   /* Build the CALL_EXPR.  */
   return build_over_call (cand, LOOKUP_NORMAL, complain);
}

/* Build a new call to operator().  This may change ARGS.  */

static tree
build_op_call_1 (tree obj, vec<tree, va_gc> **args, tsubst_flags_t complain)
{
  struct z_candidate *candidates = 0, *cand;
  tree fns, convs, first_mem_arg = NULL_TREE;
  tree type = TREE_TYPE (obj);
  bool any_viable_p;
  tree result = NULL_TREE;
  void *p;

  if (error_operand_p (obj))
    return error_mark_node;

  obj = prep_operand (obj);

  if (TYPE_PTRMEMFUNC_P (type))
    {
      if (complain & tf_error)
        /* It's no good looking for an overloaded operator() on a
           pointer-to-member-function.  */
        error ("pointer-to-member function %E cannot be called without an object; consider using .* or ->*", obj);
      return error_mark_node;
    }

  if (TYPE_BINFO (type))
    {
      fns = lookup_fnfields (TYPE_BINFO (type), ansi_opname (CALL_EXPR), 1);
      if (fns == error_mark_node)
	return error_mark_node;
    }
  else
    fns = NULL_TREE;

  if (args != NULL && *args != NULL)
    {
      *args = resolve_args (*args, complain);
      if (*args == NULL)
	return error_mark_node;
    }

  /* Get the high-water mark for the CONVERSION_OBSTACK.  */
  p = conversion_obstack_alloc (0);

  if (fns)
    {
      first_mem_arg = obj;

      add_candidates (BASELINK_FUNCTIONS (fns),
		      first_mem_arg, *args, NULL_TREE,
		      NULL_TREE, false,
		      BASELINK_BINFO (fns), BASELINK_ACCESS_BINFO (fns),
		      LOOKUP_NORMAL, &candidates, complain);
    }

  convs = lookup_conversions (type);

  for (; convs; convs = TREE_CHAIN (convs))
    {
      tree fns = TREE_VALUE (convs);
      tree totype = TREE_TYPE (convs);

      if (TYPE_PTRFN_P (totype)
	  || TYPE_REFFN_P (totype)
	  || (TREE_CODE (totype) == REFERENCE_TYPE
	      && TYPE_PTRFN_P (TREE_TYPE (totype))))
	for (; fns; fns = OVL_NEXT (fns))
	  {
	    tree fn = OVL_CURRENT (fns);

	    if (DECL_NONCONVERTING_P (fn))
	      continue;

	    if (TREE_CODE (fn) == TEMPLATE_DECL)
	      add_template_conv_candidate
		(&candidates, fn, obj, NULL_TREE, *args, totype,
		 /*access_path=*/NULL_TREE,
		 /*conversion_path=*/NULL_TREE, complain);
	    else
	      add_conv_candidate (&candidates, fn, obj, NULL_TREE,
				  *args, /*conversion_path=*/NULL_TREE,
				  /*access_path=*/NULL_TREE, complain);
	  }
    }

  candidates = splice_viable (candidates, pedantic, &any_viable_p);
  if (!any_viable_p)
    {
      if (complain & tf_error)
        {
          error ("no match for call to %<(%T) (%A)%>", TREE_TYPE (obj),
		 build_tree_list_vec (*args));
          print_z_candidates (location_of (TREE_TYPE (obj)), candidates);
        }
      result = error_mark_node;
    }
  else
    {
      cand = tourney (candidates, complain);
      if (cand == 0)
	{
          if (complain & tf_error)
            {
              error ("call of %<(%T) (%A)%> is ambiguous", 
                     TREE_TYPE (obj), build_tree_list_vec (*args));
              print_z_candidates (location_of (TREE_TYPE (obj)), candidates);
            }
	  result = error_mark_node;
	}
      /* Since cand->fn will be a type, not a function, for a conversion
	 function, we must be careful not to unconditionally look at
	 DECL_NAME here.  */
      else if (TREE_CODE (cand->fn) == FUNCTION_DECL
	       && DECL_OVERLOADED_OPERATOR_P (cand->fn) == CALL_EXPR)
	result = build_over_call (cand, LOOKUP_NORMAL, complain);
      else
	{
	  obj = convert_like_with_context (cand->convs[0], obj, cand->fn, -1,
					   complain);
	  obj = convert_from_reference (obj);
	  result = cp_build_function_call_vec (obj, args, complain);
	}
    }

  /* Free all the conversions we allocated.  */
  obstack_free (&conversion_obstack, p);

  return result;
}

/* Wrapper for above.  */

tree
build_op_call (tree obj, vec<tree, va_gc> **args, tsubst_flags_t complain)
{
  tree ret;
  bool subtime = timevar_cond_start (TV_OVERLOAD);
  ret = build_op_call_1 (obj, args, complain);
  timevar_cond_stop (TV_OVERLOAD, subtime);
  return ret;
}

/* Called by op_error to prepare format strings suitable for the error
   function.  It concatenates a prefix (controlled by MATCH), ERRMSG,
   and a suffix (controlled by NTYPES).  */

static const char *
op_error_string (const char *errmsg, int ntypes, bool match)
{
  const char *msg;

  const char *msgp = concat (match ? G_("ambiguous overload for ")
			           : G_("no match for "), errmsg, NULL);

  if (ntypes == 3)
    msg = concat (msgp, G_(" (operand types are %qT, %qT, and %qT)"), NULL);
  else if (ntypes == 2)
    msg = concat (msgp, G_(" (operand types are %qT and %qT)"), NULL);
  else
    msg = concat (msgp, G_(" (operand type is %qT)"), NULL);

  return msg;
}

static void
op_error (location_t loc, enum tree_code code, enum tree_code code2,
	  tree arg1, tree arg2, tree arg3, bool match)
{
  const char *opname;

  if (code == MODIFY_EXPR)
    opname = assignment_operator_name_info[code2].name;
  else
    opname = operator_name_info[code].name;

  switch (code)
    {
    case COND_EXPR:
      if (flag_diagnostics_show_caret)
	error_at (loc, op_error_string (G_("ternary %<operator?:%>"),
					3, match),
		  TREE_TYPE (arg1), TREE_TYPE (arg2), TREE_TYPE (arg3));
      else
	error_at (loc, op_error_string (G_("ternary %<operator?:%> "
					   "in %<%E ? %E : %E%>"), 3, match),
		  arg1, arg2, arg3,
		  TREE_TYPE (arg1), TREE_TYPE (arg2), TREE_TYPE (arg3));
      break;

    case POSTINCREMENT_EXPR:
    case POSTDECREMENT_EXPR:
      if (flag_diagnostics_show_caret)
	error_at (loc, op_error_string (G_("%<operator%s%>"), 1, match),
		  opname, TREE_TYPE (arg1));
      else
	error_at (loc, op_error_string (G_("%<operator%s%> in %<%E%s%>"),
					1, match),
		  opname, arg1, opname, TREE_TYPE (arg1));
      break;

    case ARRAY_REF:
      if (flag_diagnostics_show_caret)
	error_at (loc, op_error_string (G_("%<operator[]%>"), 2, match),
		  TREE_TYPE (arg1), TREE_TYPE (arg2));
      else
	error_at (loc, op_error_string (G_("%<operator[]%> in %<%E[%E]%>"),
					2, match),
		  arg1, arg2, TREE_TYPE (arg1), TREE_TYPE (arg2));
      break;

    case REALPART_EXPR:
    case IMAGPART_EXPR:
      if (flag_diagnostics_show_caret)
	error_at (loc, op_error_string (G_("%qs"), 1, match),
		  opname, TREE_TYPE (arg1));
      else
	error_at (loc, op_error_string (G_("%qs in %<%s %E%>"), 1, match),
		  opname, opname, arg1, TREE_TYPE (arg1));
      break;

    default:
      if (arg2)
	if (flag_diagnostics_show_caret)
	  error_at (loc, op_error_string (G_("%<operator%s%>"), 2, match),
		    opname, TREE_TYPE (arg1), TREE_TYPE (arg2));
	else
	  error_at (loc, op_error_string (G_("%<operator%s%> in %<%E %s %E%>"),
					  2, match),
		    opname, arg1, opname, arg2,
		    TREE_TYPE (arg1), TREE_TYPE (arg2));
      else
	if (flag_diagnostics_show_caret)
	  error_at (loc, op_error_string (G_("%<operator%s%>"), 1, match),
		    opname, TREE_TYPE (arg1));
	else
	  error_at (loc, op_error_string (G_("%<operator%s%> in %<%s%E%>"),
					  1, match),
		    opname, opname, arg1, TREE_TYPE (arg1));
      break;
    }
}

/* Return the implicit conversion sequence that could be used to
   convert E1 to E2 in [expr.cond].  */

static conversion *
conditional_conversion (tree e1, tree e2, tsubst_flags_t complain)
{
  tree t1 = non_reference (TREE_TYPE (e1));
  tree t2 = non_reference (TREE_TYPE (e2));
  conversion *conv;
  bool good_base;

  /* [expr.cond]

     If E2 is an lvalue: E1 can be converted to match E2 if E1 can be
     implicitly converted (clause _conv_) to the type "lvalue reference to
     T2", subject to the constraint that in the conversion the
     reference must bind directly (_dcl.init.ref_) to an lvalue.  */
  if (real_lvalue_p (e2))
    {
      conv = implicit_conversion (build_reference_type (t2),
				  t1,
				  e1,
				  /*c_cast_p=*/false,
				  LOOKUP_NO_TEMP_BIND|LOOKUP_NO_RVAL_BIND
				  |LOOKUP_ONLYCONVERTING,
				  complain);
      if (conv)
	return conv;
    }

  /* [expr.cond]

     If E1 and E2 have class type, and the underlying class types are
     the same or one is a base class of the other: E1 can be converted
     to match E2 if the class of T2 is the same type as, or a base
     class of, the class of T1, and the cv-qualification of T2 is the
     same cv-qualification as, or a greater cv-qualification than, the
     cv-qualification of T1.  If the conversion is applied, E1 is
     changed to an rvalue of type T2 that still refers to the original
     source class object (or the appropriate subobject thereof).  */
  if (CLASS_TYPE_P (t1) && CLASS_TYPE_P (t2)
      && ((good_base = DERIVED_FROM_P (t2, t1)) || DERIVED_FROM_P (t1, t2)))
    {
      if (good_base && at_least_as_qualified_p (t2, t1))
	{
	  conv = build_identity_conv (t1, e1);
	  if (!same_type_p (TYPE_MAIN_VARIANT (t1),
			    TYPE_MAIN_VARIANT (t2)))
	    conv = build_conv (ck_base, t2, conv);
	  else
	    conv = build_conv (ck_rvalue, t2, conv);
	  return conv;
	}
      else
	return NULL;
    }
  else
    /* [expr.cond]

       Otherwise: E1 can be converted to match E2 if E1 can be implicitly
       converted to the type that expression E2 would have if E2 were
       converted to an rvalue (or the type it has, if E2 is an rvalue).  */
    return implicit_conversion (t2, t1, e1, /*c_cast_p=*/false,
				LOOKUP_IMPLICIT, complain);
}

/* Implement [expr.cond].  ARG1, ARG2, and ARG3 are the three
   arguments to the conditional expression.  */

static tree
build_conditional_expr_1 (location_t loc, tree arg1, tree arg2, tree arg3,
                          tsubst_flags_t complain)
{
  tree arg2_type;
  tree arg3_type;
  tree result = NULL_TREE;
  tree result_type = NULL_TREE;
  bool lvalue_p = true;
  struct z_candidate *candidates = 0;
  struct z_candidate *cand;
  void *p;
  tree orig_arg2, orig_arg3;

  /* As a G++ extension, the second argument to the conditional can be
     omitted.  (So that `a ? : c' is roughly equivalent to `a ? a :
     c'.)  If the second operand is omitted, make sure it is
     calculated only once.  */
  if (!arg2)
    {
      if (complain & tf_error)
	pedwarn (loc, OPT_Wpedantic, 
		 "ISO C++ forbids omitting the middle term of a ?: expression");

      /* Make sure that lvalues remain lvalues.  See g++.oliva/ext1.C.  */
      if (real_lvalue_p (arg1))
	arg2 = arg1 = stabilize_reference (arg1);
      else
	arg2 = arg1 = save_expr (arg1);
    }

  /* If something has already gone wrong, just pass that fact up the
     tree.  */
  if (error_operand_p (arg1)
      || error_operand_p (arg2)
      || error_operand_p (arg3))
    return error_mark_node;

  orig_arg2 = arg2;
  orig_arg3 = arg3;

  if (VECTOR_INTEGER_TYPE_P (TREE_TYPE (arg1)))
    {
      arg1 = force_rvalue (arg1, complain);
      arg2 = force_rvalue (arg2, complain);
      arg3 = force_rvalue (arg3, complain);

      /* force_rvalue can return error_mark on valid arguments.  */
      if (error_operand_p (arg1)
	  || error_operand_p (arg2)
	  || error_operand_p (arg3))
	return error_mark_node;

      tree arg1_type = TREE_TYPE (arg1);
      arg2_type = TREE_TYPE (arg2);
      arg3_type = TREE_TYPE (arg3);

      if (TREE_CODE (arg2_type) != VECTOR_TYPE
	  && TREE_CODE (arg3_type) != VECTOR_TYPE)
	{
	  /* Rely on the error messages of the scalar version.  */
	  tree scal = build_conditional_expr_1 (loc, integer_one_node,
						orig_arg2, orig_arg3, complain);
	  if (scal == error_mark_node)
	    return error_mark_node;
	  tree stype = TREE_TYPE (scal);
	  tree ctype = TREE_TYPE (arg1_type);
	  if (TYPE_SIZE (stype) != TYPE_SIZE (ctype)
	      || (!INTEGRAL_TYPE_P (stype) && !SCALAR_FLOAT_TYPE_P (stype)))
	    {
	      if (complain & tf_error)
		error_at (loc, "inferred scalar type %qT is not an integer or "
			  "floating point type of the same size as %qT", stype,
			  COMPARISON_CLASS_P (arg1)
			  ? TREE_TYPE (TREE_TYPE (TREE_OPERAND (arg1, 0)))
			  : ctype);
	      return error_mark_node;
	    }

	  tree vtype = build_opaque_vector_type (stype,
			 TYPE_VECTOR_SUBPARTS (arg1_type));
	  /* We could pass complain & tf_warning to unsafe_conversion_p,
	     but the warnings (like Wsign-conversion) have already been
	     given by the scalar build_conditional_expr_1. We still check
	     unsafe_conversion_p to forbid truncating long long -> float.  */
	  if (unsafe_conversion_p (loc, stype, arg2, false))
	    {
	      if (complain & tf_error)
		error_at (loc, "conversion of scalar %qT to vector %qT "
			       "involves truncation", arg2_type, vtype);
	      return error_mark_node;
	    }
	  if (unsafe_conversion_p (loc, stype, arg3, false))
	    {
	      if (complain & tf_error)
		error_at (loc, "conversion of scalar %qT to vector %qT "
			       "involves truncation", arg3_type, vtype);
	      return error_mark_node;
	    }

	  arg2 = cp_convert (stype, arg2, complain);
	  arg2 = save_expr (arg2);
	  arg2 = build_vector_from_val (vtype, arg2);
	  arg2_type = vtype;
	  arg3 = cp_convert (stype, arg3, complain);
	  arg3 = save_expr (arg3);
	  arg3 = build_vector_from_val (vtype, arg3);
	  arg3_type = vtype;
	}

      if ((TREE_CODE (arg2_type) == VECTOR_TYPE)
	  != (TREE_CODE (arg3_type) == VECTOR_TYPE))
	{
	  enum stv_conv convert_flag =
	    scalar_to_vector (loc, VEC_COND_EXPR, arg2, arg3,
			      complain & tf_error);

	  switch (convert_flag)
	    {
	      case stv_error:
		return error_mark_node;
	      case stv_firstarg:
		{
		  arg2 = save_expr (arg2);
		  arg2 = convert (TREE_TYPE (arg3_type), arg2);
		  arg2 = build_vector_from_val (arg3_type, arg2);
		  arg2_type = TREE_TYPE (arg2);
		  break;
		}
	      case stv_secondarg:
		{
		  arg3 = save_expr (arg3);
		  arg3 = convert (TREE_TYPE (arg2_type), arg3);
		  arg3 = build_vector_from_val (arg2_type, arg3);
		  arg3_type = TREE_TYPE (arg3);
		  break;
		}
	      default:
		break;
	    }
	}

      if (!same_type_p (arg2_type, arg3_type)
	  || TYPE_VECTOR_SUBPARTS (arg1_type)
	     != TYPE_VECTOR_SUBPARTS (arg2_type)
	  || TYPE_SIZE (arg1_type) != TYPE_SIZE (arg2_type))
	{
	  if (complain & tf_error)
	    error_at (loc,
		      "incompatible vector types in conditional expression: "
		      "%qT, %qT and %qT", TREE_TYPE (arg1),
		      TREE_TYPE (orig_arg2), TREE_TYPE (orig_arg3));
	  return error_mark_node;
	}

      if (!COMPARISON_CLASS_P (arg1))
	arg1 = cp_build_binary_op (loc, NE_EXPR, arg1,
				   build_zero_cst (arg1_type), complain);
      return fold_build3 (VEC_COND_EXPR, arg2_type, arg1, arg2, arg3);
    }

  /* [expr.cond]

     The first expression is implicitly converted to bool (clause
     _conv_).  */
  arg1 = perform_implicit_conversion_flags (boolean_type_node, arg1, complain,
					    LOOKUP_NORMAL);
  if (error_operand_p (arg1))
    return error_mark_node;

  /* [expr.cond]

     If either the second or the third operand has type (possibly
     cv-qualified) void, then the lvalue-to-rvalue (_conv.lval_),
     array-to-pointer (_conv.array_), and function-to-pointer
     (_conv.func_) standard conversions are performed on the second
     and third operands.  */
  arg2_type = unlowered_expr_type (arg2);
  arg3_type = unlowered_expr_type (arg3);
  if (VOID_TYPE_P (arg2_type) || VOID_TYPE_P (arg3_type))
    {
      /* Do the conversions.  We don't these for `void' type arguments
	 since it can't have any effect and since decay_conversion
	 does not handle that case gracefully.  */
      if (!VOID_TYPE_P (arg2_type))
	arg2 = decay_conversion (arg2, complain);
      if (!VOID_TYPE_P (arg3_type))
	arg3 = decay_conversion (arg3, complain);
      arg2_type = TREE_TYPE (arg2);
      arg3_type = TREE_TYPE (arg3);

      /* [expr.cond]

	 One of the following shall hold:

	 --The second or the third operand (but not both) is a
	   throw-expression (_except.throw_); the result is of the
	   type of the other and is an rvalue.

	 --Both the second and the third operands have type void; the
	   result is of type void and is an rvalue.

	 We must avoid calling force_rvalue for expressions of type
	 "void" because it will complain that their value is being
	 used.  */
      if (TREE_CODE (arg2) == THROW_EXPR
	  && TREE_CODE (arg3) != THROW_EXPR)
	{
	  if (!VOID_TYPE_P (arg3_type))
	    {
	      arg3 = force_rvalue (arg3, complain);
	      if (arg3 == error_mark_node)
		return error_mark_node;
	    }
	  arg3_type = TREE_TYPE (arg3);
	  result_type = arg3_type;
	}
      else if (TREE_CODE (arg2) != THROW_EXPR
	       && TREE_CODE (arg3) == THROW_EXPR)
	{
	  if (!VOID_TYPE_P (arg2_type))
	    {
	      arg2 = force_rvalue (arg2, complain);
	      if (arg2 == error_mark_node)
		return error_mark_node;
	    }
	  arg2_type = TREE_TYPE (arg2);
	  result_type = arg2_type;
	}
      else if (VOID_TYPE_P (arg2_type) && VOID_TYPE_P (arg3_type))
	result_type = void_type_node;
      else
	{
          if (complain & tf_error)
            {
              if (VOID_TYPE_P (arg2_type))
                error_at (EXPR_LOC_OR_LOC (arg3, loc),
			  "second operand to the conditional operator "
			  "is of type %<void%>, but the third operand is "
			  "neither a throw-expression nor of type %<void%>");
              else
                error_at (EXPR_LOC_OR_LOC (arg2, loc),
			  "third operand to the conditional operator "
			  "is of type %<void%>, but the second operand is "
			  "neither a throw-expression nor of type %<void%>");
            }
	  return error_mark_node;
	}

      lvalue_p = false;
      goto valid_operands;
    }
  /* [expr.cond]

     Otherwise, if the second and third operand have different types,
     and either has (possibly cv-qualified) class type, an attempt is
     made to convert each of those operands to the type of the other.  */
  else if (!same_type_p (arg2_type, arg3_type)
	   && (CLASS_TYPE_P (arg2_type) || CLASS_TYPE_P (arg3_type)))
    {
      conversion *conv2;
      conversion *conv3;

      /* Get the high-water mark for the CONVERSION_OBSTACK.  */
      p = conversion_obstack_alloc (0);

      conv2 = conditional_conversion (arg2, arg3, complain);
      conv3 = conditional_conversion (arg3, arg2, complain);

      /* [expr.cond]

	 If both can be converted, or one can be converted but the
	 conversion is ambiguous, the program is ill-formed.  If
	 neither can be converted, the operands are left unchanged and
	 further checking is performed as described below.  If exactly
	 one conversion is possible, that conversion is applied to the
	 chosen operand and the converted operand is used in place of
	 the original operand for the remainder of this section.  */
      if ((conv2 && !conv2->bad_p
	   && conv3 && !conv3->bad_p)
	  || (conv2 && conv2->kind == ck_ambig)
	  || (conv3 && conv3->kind == ck_ambig))
	{
	  if (complain & tf_error)
	    error_at (loc, "operands to ?: have different types %qT and %qT",
		      arg2_type, arg3_type);
	  result = error_mark_node;
	}
      else if (conv2 && (!conv2->bad_p || !conv3))
	{
	  arg2 = convert_like (conv2, arg2, complain);
	  arg2 = convert_from_reference (arg2);
	  arg2_type = TREE_TYPE (arg2);
	  /* Even if CONV2 is a valid conversion, the result of the
	     conversion may be invalid.  For example, if ARG3 has type
	     "volatile X", and X does not have a copy constructor
	     accepting a "volatile X&", then even if ARG2 can be
	     converted to X, the conversion will fail.  */
	  if (error_operand_p (arg2))
	    result = error_mark_node;
	}
      else if (conv3 && (!conv3->bad_p || !conv2))
	{
	  arg3 = convert_like (conv3, arg3, complain);
	  arg3 = convert_from_reference (arg3);
	  arg3_type = TREE_TYPE (arg3);
	  if (error_operand_p (arg3))
	    result = error_mark_node;
	}

      /* Free all the conversions we allocated.  */
      obstack_free (&conversion_obstack, p);

      if (result)
	return result;

      /* If, after the conversion, both operands have class type,
	 treat the cv-qualification of both operands as if it were the
	 union of the cv-qualification of the operands.

	 The standard is not clear about what to do in this
	 circumstance.  For example, if the first operand has type
	 "const X" and the second operand has a user-defined
	 conversion to "volatile X", what is the type of the second
	 operand after this step?  Making it be "const X" (matching
	 the first operand) seems wrong, as that discards the
	 qualification without actually performing a copy.  Leaving it
	 as "volatile X" seems wrong as that will result in the
	 conditional expression failing altogether, even though,
	 according to this step, the one operand could be converted to
	 the type of the other.  */
      if ((conv2 || conv3)
	  && CLASS_TYPE_P (arg2_type)
	  && cp_type_quals (arg2_type) != cp_type_quals (arg3_type))
	arg2_type = arg3_type =
	  cp_build_qualified_type (arg2_type,
				   cp_type_quals (arg2_type)
				   | cp_type_quals (arg3_type));
    }

  /* [expr.cond]

     If the second and third operands are glvalues of the same value
     category and have the same type, the result is of that type and
     value category.  */
  if (((real_lvalue_p (arg2) && real_lvalue_p (arg3))
       || (xvalue_p (arg2) && xvalue_p (arg3)))
      && same_type_p (arg2_type, arg3_type))
    {
      result_type = arg2_type;
      arg2 = mark_lvalue_use (arg2);
      arg3 = mark_lvalue_use (arg3);
      goto valid_operands;
    }

  /* [expr.cond]

     Otherwise, the result is an rvalue.  If the second and third
     operand do not have the same type, and either has (possibly
     cv-qualified) class type, overload resolution is used to
     determine the conversions (if any) to be applied to the operands
     (_over.match.oper_, _over.built_).  */
  lvalue_p = false;
  if (!same_type_p (arg2_type, arg3_type)
      && (CLASS_TYPE_P (arg2_type) || CLASS_TYPE_P (arg3_type)))
    {
      tree args[3];
      conversion *conv;
      bool any_viable_p;

      /* Rearrange the arguments so that add_builtin_candidate only has
	 to know about two args.  In build_builtin_candidate, the
	 arguments are unscrambled.  */
      args[0] = arg2;
      args[1] = arg3;
      args[2] = arg1;
      add_builtin_candidates (&candidates,
			      COND_EXPR,
			      NOP_EXPR,
			      ansi_opname (COND_EXPR),
			      args,
			      LOOKUP_NORMAL, complain);

      /* [expr.cond]

	 If the overload resolution fails, the program is
	 ill-formed.  */
      candidates = splice_viable (candidates, pedantic, &any_viable_p);
      if (!any_viable_p)
	{
          if (complain & tf_error)
            {
              op_error (loc, COND_EXPR, NOP_EXPR, arg1, arg2, arg3, FALSE);
              print_z_candidates (loc, candidates);
            }
	  return error_mark_node;
	}
      cand = tourney (candidates, complain);
      if (!cand)
	{
          if (complain & tf_error)
            {
              op_error (loc, COND_EXPR, NOP_EXPR, arg1, arg2, arg3, FALSE);
              print_z_candidates (loc, candidates);
            }
	  return error_mark_node;
	}

      /* [expr.cond]

	 Otherwise, the conversions thus determined are applied, and
	 the converted operands are used in place of the original
	 operands for the remainder of this section.  */
      conv = cand->convs[0];
      arg1 = convert_like (conv, arg1, complain);
      conv = cand->convs[1];
      arg2 = convert_like (conv, arg2, complain);
      arg2_type = TREE_TYPE (arg2);
      conv = cand->convs[2];
      arg3 = convert_like (conv, arg3, complain);
      arg3_type = TREE_TYPE (arg3);
    }

  /* [expr.cond]

     Lvalue-to-rvalue (_conv.lval_), array-to-pointer (_conv.array_),
     and function-to-pointer (_conv.func_) standard conversions are
     performed on the second and third operands.

     We need to force the lvalue-to-rvalue conversion here for class types,
     so we get TARGET_EXPRs; trying to deal with a COND_EXPR of class rvalues
     that isn't wrapped with a TARGET_EXPR plays havoc with exception
     regions.  */

  arg2 = force_rvalue (arg2, complain);
  if (!CLASS_TYPE_P (arg2_type))
    arg2_type = TREE_TYPE (arg2);

  arg3 = force_rvalue (arg3, complain);
  if (!CLASS_TYPE_P (arg3_type))
    arg3_type = TREE_TYPE (arg3);

  if (arg2 == error_mark_node || arg3 == error_mark_node)
    return error_mark_node;

  /* [expr.cond]

     After those conversions, one of the following shall hold:

     --The second and third operands have the same type; the result  is  of
       that type.  */
  if (same_type_p (arg2_type, arg3_type))
    result_type = arg2_type;
  /* [expr.cond]

     --The second and third operands have arithmetic or enumeration
       type; the usual arithmetic conversions are performed to bring
       them to a common type, and the result is of that type.  */
  else if ((ARITHMETIC_TYPE_P (arg2_type)
	    || UNSCOPED_ENUM_P (arg2_type))
	   && (ARITHMETIC_TYPE_P (arg3_type)
	       || UNSCOPED_ENUM_P (arg3_type)))
    {
      /* In this case, there is always a common type.  */
      result_type = type_after_usual_arithmetic_conversions (arg2_type,
							     arg3_type);
      if (complain & tf_warning)
	do_warn_double_promotion (result_type, arg2_type, arg3_type,
				  "implicit conversion from %qT to %qT to "
				  "match other result of conditional",
				  loc);

      if (TREE_CODE (arg2_type) == ENUMERAL_TYPE
	  && TREE_CODE (arg3_type) == ENUMERAL_TYPE)
        {
	  if (TREE_CODE (orig_arg2) == CONST_DECL
	      && TREE_CODE (orig_arg3) == CONST_DECL
	      && DECL_CONTEXT (orig_arg2) == DECL_CONTEXT (orig_arg3))
	    /* Two enumerators from the same enumeration can have different
	       types when the enumeration is still being defined.  */;
          else if (complain & tf_warning)
            warning_at (loc, OPT_Wenum_compare, "enumeral mismatch in "
			"conditional expression: %qT vs %qT",
			arg2_type, arg3_type);
        }
      else if (extra_warnings
	       && ((TREE_CODE (arg2_type) == ENUMERAL_TYPE
		    && !same_type_p (arg3_type, type_promotes_to (arg2_type)))
		   || (TREE_CODE (arg3_type) == ENUMERAL_TYPE
		       && !same_type_p (arg2_type,
					type_promotes_to (arg3_type)))))
        {
          if (complain & tf_warning)
            warning_at (loc, 0, "enumeral and non-enumeral type in "
			"conditional expression");
        }

      arg2 = perform_implicit_conversion (result_type, arg2, complain);
      arg3 = perform_implicit_conversion (result_type, arg3, complain);
    }
  /* [expr.cond]

     --The second and third operands have pointer type, or one has
       pointer type and the other is a null pointer constant; pointer
       conversions (_conv.ptr_) and qualification conversions
       (_conv.qual_) are performed to bring them to their composite
       pointer type (_expr.rel_).  The result is of the composite
       pointer type.

     --The second and third operands have pointer to member type, or
       one has pointer to member type and the other is a null pointer
       constant; pointer to member conversions (_conv.mem_) and
       qualification conversions (_conv.qual_) are performed to bring
       them to a common type, whose cv-qualification shall match the
       cv-qualification of either the second or the third operand.
       The result is of the common type.  */
  else if ((null_ptr_cst_p (arg2)
	    && TYPE_PTR_OR_PTRMEM_P (arg3_type))
	   || (null_ptr_cst_p (arg3)
	       && TYPE_PTR_OR_PTRMEM_P (arg2_type))
	   || (TYPE_PTR_P (arg2_type) && TYPE_PTR_P (arg3_type))
	   || (TYPE_PTRDATAMEM_P (arg2_type) && TYPE_PTRDATAMEM_P (arg3_type))
	   || (TYPE_PTRMEMFUNC_P (arg2_type) && TYPE_PTRMEMFUNC_P (arg3_type)))
    {
      result_type = composite_pointer_type (arg2_type, arg3_type, arg2,
					    arg3, CPO_CONDITIONAL_EXPR,
					    complain);
      if (result_type == error_mark_node)
	return error_mark_node;
      arg2 = perform_implicit_conversion (result_type, arg2, complain);
      arg3 = perform_implicit_conversion (result_type, arg3, complain);
    }

  if (!result_type)
    {
      if (complain & tf_error)
        error_at (loc, "operands to ?: have different types %qT and %qT",
		  arg2_type, arg3_type);
      return error_mark_node;
    }

  if (arg2 == error_mark_node || arg3 == error_mark_node)
    return error_mark_node;

 valid_operands:
  result = build3 (COND_EXPR, result_type, arg1, arg2, arg3);
  if (!cp_unevaluated_operand)
    /* Avoid folding within decltype (c++/42013) and noexcept.  */
    result = fold_if_not_in_template (result);

  /* We can't use result_type below, as fold might have returned a
     throw_expr.  */

  if (!lvalue_p)
    {
      /* Expand both sides into the same slot, hopefully the target of
	 the ?: expression.  We used to check for TARGET_EXPRs here,
	 but now we sometimes wrap them in NOP_EXPRs so the test would
	 fail.  */
      if (CLASS_TYPE_P (TREE_TYPE (result)))
	result = get_target_expr_sfinae (result, complain);
      /* If this expression is an rvalue, but might be mistaken for an
	 lvalue, we must add a NON_LVALUE_EXPR.  */
      result = rvalue (result);
    }
  else
    result = force_paren_expr (result);

  return result;
}

/* Wrapper for above.  */

tree
build_conditional_expr (location_t loc, tree arg1, tree arg2, tree arg3,
                        tsubst_flags_t complain)
{
  tree ret;
  bool subtime = timevar_cond_start (TV_OVERLOAD);
  ret = build_conditional_expr_1 (loc, arg1, arg2, arg3, complain);
  timevar_cond_stop (TV_OVERLOAD, subtime);
  return ret;
}

/* OPERAND is an operand to an expression.  Perform necessary steps
   required before using it.  If OPERAND is NULL_TREE, NULL_TREE is
   returned.  */

static tree
prep_operand (tree operand)
{
  if (operand)
    {
      if (CLASS_TYPE_P (TREE_TYPE (operand))
	  && CLASSTYPE_TEMPLATE_INSTANTIATION (TREE_TYPE (operand)))
	/* Make sure the template type is instantiated now.  */
	instantiate_class_template (TYPE_MAIN_VARIANT (TREE_TYPE (operand)));
    }

  return operand;
}

/* Add each of the viable functions in FNS (a FUNCTION_DECL or
   OVERLOAD) to the CANDIDATES, returning an updated list of
   CANDIDATES.  The ARGS are the arguments provided to the call;
   if FIRST_ARG is non-null it is the implicit object argument,
   otherwise the first element of ARGS is used if needed.  The
   EXPLICIT_TARGS are explicit template arguments provided.
   TEMPLATE_ONLY is true if only template functions should be
   considered.  CONVERSION_PATH, ACCESS_PATH, and FLAGS are as for
   add_function_candidate.  */

static void
add_candidates (tree fns, tree first_arg, const vec<tree, va_gc> *args,
		tree return_type,
		tree explicit_targs, bool template_only,
		tree conversion_path, tree access_path,
		int flags,
		struct z_candidate **candidates,
		tsubst_flags_t complain)
{
  tree ctype;
  const vec<tree, va_gc> *non_static_args;
  bool check_list_ctor;
  bool check_converting;
  unification_kind_t strict;
  tree fn;

  if (!fns)
    return;

  /* Precalculate special handling of constructors and conversion ops.  */
  fn = OVL_CURRENT (fns);
  if (DECL_CONV_FN_P (fn))
    {
      check_list_ctor = false;
      check_converting = !!(flags & LOOKUP_ONLYCONVERTING);
      if (flags & LOOKUP_NO_CONVERSION)
	/* We're doing return_type(x).  */
	strict = DEDUCE_CONV;
      else
	/* We're doing x.operator return_type().  */
	strict = DEDUCE_EXACT;
      /* [over.match.funcs] For conversion functions, the function
	 is considered to be a member of the class of the implicit
	 object argument for the purpose of defining the type of
	 the implicit object parameter.  */
      ctype = TYPE_MAIN_VARIANT (TREE_TYPE (first_arg));
    }
  else
    {
      if (DECL_CONSTRUCTOR_P (fn))
	{
	  check_list_ctor = !!(flags & LOOKUP_LIST_ONLY);
	  /* For list-initialization we consider explicit constructors
	     and complain if one is chosen.  */
	  check_converting
	    = ((flags & (LOOKUP_ONLYCONVERTING|LOOKUP_LIST_INIT_CTOR))
	       == LOOKUP_ONLYCONVERTING);
	}
      else
	{
	  check_list_ctor = false;
	  check_converting = false;
	}
      strict = DEDUCE_CALL;
      ctype = conversion_path ? BINFO_TYPE (conversion_path) : NULL_TREE;
    }

  if (first_arg)
    non_static_args = args;
  else
    /* Delay creating the implicit this parameter until it is needed.  */
    non_static_args = NULL;

  for (; fns; fns = OVL_NEXT (fns))
    {
      tree fn_first_arg;
      const vec<tree, va_gc> *fn_args;

      fn = OVL_CURRENT (fns);

      if (check_converting && DECL_NONCONVERTING_P (fn))
	continue;
      if (check_list_ctor && !is_list_ctor (fn))
	continue;

      /* Figure out which set of arguments to use.  */
      if (DECL_NONSTATIC_MEMBER_FUNCTION_P (fn))
	{
	  /* If this function is a non-static member and we didn't get an
	     implicit object argument, move it out of args.  */
	  if (first_arg == NULL_TREE)
	    {
	      unsigned int ix;
	      tree arg;
	      vec<tree, va_gc> *tempvec;
	      vec_alloc (tempvec, args->length () - 1);
	      for (ix = 1; args->iterate (ix, &arg); ++ix)
		tempvec->quick_push (arg);
	      non_static_args = tempvec;
	      first_arg = (*args)[0];
	    }

	  fn_first_arg = first_arg;
	  fn_args = non_static_args;
	}
      else
	{
	  /* Otherwise, just use the list of arguments provided.  */
	  fn_first_arg = NULL_TREE;
	  fn_args = args;
	}

      if (TREE_CODE (fn) == TEMPLATE_DECL)
	add_template_candidate (candidates,
				fn,
				ctype,
				explicit_targs,
				fn_first_arg, 
				fn_args,
				return_type,
				access_path,
				conversion_path,
				flags,
				strict,
				complain);
      else if (!template_only)
	add_function_candidate (candidates,
				fn,
				ctype,
				fn_first_arg,
				fn_args,
				access_path,
				conversion_path,
				flags,
				complain);
    }
}

static tree
build_new_op_1 (location_t loc, enum tree_code code, int flags, tree arg1,
		tree arg2, tree arg3, tree *overload, tsubst_flags_t complain)
{
  struct z_candidate *candidates = 0, *cand;
  vec<tree, va_gc> *arglist;
  tree fnname;
  tree args[3];
  tree result = NULL_TREE;
  bool result_valid_p = false;
  enum tree_code code2 = NOP_EXPR;
  enum tree_code code_orig_arg1 = ERROR_MARK;
  enum tree_code code_orig_arg2 = ERROR_MARK;
  conversion *conv;
  void *p;
  bool strict_p;
  bool any_viable_p;

  if (error_operand_p (arg1)
      || error_operand_p (arg2)
      || error_operand_p (arg3))
    return error_mark_node;

  if (code == MODIFY_EXPR)
    {
      code2 = TREE_CODE (arg3);
      arg3 = NULL_TREE;
      fnname = ansi_assopname (code2);
    }
  else
    fnname = ansi_opname (code);

  arg1 = prep_operand (arg1);

  switch (code)
    {
    case NEW_EXPR:
    case VEC_NEW_EXPR:
    case VEC_DELETE_EXPR:
    case DELETE_EXPR:
      /* Use build_op_new_call and build_op_delete_call instead.  */
      gcc_unreachable ();

    case CALL_EXPR:
      /* Use build_op_call instead.  */
      gcc_unreachable ();

    case TRUTH_ORIF_EXPR:
    case TRUTH_ANDIF_EXPR:
    case TRUTH_AND_EXPR:
    case TRUTH_OR_EXPR:
      /* These are saved for the sake of warn_logical_operator.  */
      code_orig_arg1 = TREE_CODE (arg1);
      code_orig_arg2 = TREE_CODE (arg2);

    default:
      break;
    }

  arg2 = prep_operand (arg2);
  arg3 = prep_operand (arg3);

  if (code == COND_EXPR)
    /* Use build_conditional_expr instead.  */
    gcc_unreachable ();
  else if (! OVERLOAD_TYPE_P (TREE_TYPE (arg1))
	   && (! arg2 || ! OVERLOAD_TYPE_P (TREE_TYPE (arg2))))
    goto builtin;

  if (code == POSTINCREMENT_EXPR || code == POSTDECREMENT_EXPR)
    arg2 = integer_zero_node;

  vec_alloc (arglist, 3);
  arglist->quick_push (arg1);
  if (arg2 != NULL_TREE)
    arglist->quick_push (arg2);
  if (arg3 != NULL_TREE)
    arglist->quick_push (arg3);

  /* Get the high-water mark for the CONVERSION_OBSTACK.  */
  p = conversion_obstack_alloc (0);

  /* Add namespace-scope operators to the list of functions to
     consider.  */
  add_candidates (lookup_function_nonclass (fnname, arglist, /*block_p=*/true),
		  NULL_TREE, arglist, NULL_TREE,
		  NULL_TREE, false, NULL_TREE, NULL_TREE,
		  flags, &candidates, complain);

  args[0] = arg1;
  args[1] = arg2;
  args[2] = NULL_TREE;

  /* Add class-member operators to the candidate set.  */
  if (CLASS_TYPE_P (TREE_TYPE (arg1)))
    {
      tree fns;

      fns = lookup_fnfields (TREE_TYPE (arg1), fnname, 1);
      if (fns == error_mark_node)
	{
	  result = error_mark_node;
	  goto user_defined_result_ready;
	}
      if (fns)
	add_candidates (BASELINK_FUNCTIONS (fns),
			NULL_TREE, arglist, NULL_TREE,
			NULL_TREE, false,
			BASELINK_BINFO (fns),
			BASELINK_ACCESS_BINFO (fns),
			flags, &candidates, complain);
    }
  /* Per 13.3.1.2/3, 2nd bullet, if no operand has a class type, then
     only non-member functions that have type T1 or reference to
     cv-qualified-opt T1 for the first argument, if the first argument
     has an enumeration type, or T2 or reference to cv-qualified-opt
     T2 for the second argument, if the the second argument has an
     enumeration type.  Filter out those that don't match.  */
  else if (! arg2 || ! CLASS_TYPE_P (TREE_TYPE (arg2)))
    {
      struct z_candidate **candp, **next;

      for (candp = &candidates; *candp; candp = next)
	{
	  tree parmlist, parmtype;
	  int i, nargs = (arg2 ? 2 : 1);

	  cand = *candp;
	  next = &cand->next;

	  parmlist = TYPE_ARG_TYPES (TREE_TYPE (cand->fn));

	  for (i = 0; i < nargs; ++i)
	    {
	      parmtype = TREE_VALUE (parmlist);

	      if (TREE_CODE (parmtype) == REFERENCE_TYPE)
		parmtype = TREE_TYPE (parmtype);
	      if (TREE_CODE (TREE_TYPE (args[i])) == ENUMERAL_TYPE
		  && (same_type_ignoring_top_level_qualifiers_p
		      (TREE_TYPE (args[i]), parmtype)))
		break;

	      parmlist = TREE_CHAIN (parmlist);
	    }

	  /* No argument has an appropriate type, so remove this
	     candidate function from the list.  */
	  if (i == nargs)
	    {
	      *candp = cand->next;
	      next = candp;
	    }
	}
    }

  add_builtin_candidates (&candidates, code, code2, fnname, args,
			  flags, complain);

  switch (code)
    {
    case COMPOUND_EXPR:
    case ADDR_EXPR:
      /* For these, the built-in candidates set is empty
	 [over.match.oper]/3.  We don't want non-strict matches
	 because exact matches are always possible with built-in
	 operators.  The built-in candidate set for COMPONENT_REF
	 would be empty too, but since there are no such built-in
	 operators, we accept non-strict matches for them.  */
      strict_p = true;
      break;

    default:
      strict_p = pedantic;
      break;
    }

  candidates = splice_viable (candidates, strict_p, &any_viable_p);
  if (!any_viable_p)
    {
      switch (code)
	{
	case POSTINCREMENT_EXPR:
	case POSTDECREMENT_EXPR:
	  /* Don't try anything fancy if we're not allowed to produce
	     errors.  */
	  if (!(complain & tf_error))
	    return error_mark_node;

	  /* Look for an `operator++ (int)'. Pre-1985 C++ didn't
	     distinguish between prefix and postfix ++ and
	     operator++() was used for both, so we allow this with
	     -fpermissive.  */
	  else
	    {
	      const char *msg = (flag_permissive) 
		? G_("no %<%D(int)%> declared for postfix %qs,"
		     " trying prefix operator instead")
		: G_("no %<%D(int)%> declared for postfix %qs");
	      permerror (loc, msg, fnname, operator_name_info[code].name);
	    }

	  if (!flag_permissive)
	    return error_mark_node;

	  if (code == POSTINCREMENT_EXPR)
	    code = PREINCREMENT_EXPR;
	  else
	    code = PREDECREMENT_EXPR;
	  result = build_new_op_1 (loc, code, flags, arg1, NULL_TREE,
				   NULL_TREE, overload, complain);
	  break;

	  /* The caller will deal with these.  */
	case ADDR_EXPR:
	case COMPOUND_EXPR:
	case COMPONENT_REF:
	  result = NULL_TREE;
	  result_valid_p = true;
	  break;

	default:
	  if (complain & tf_error)
	    {
		/* If one of the arguments of the operator represents
		   an invalid use of member function pointer, try to report
		   a meaningful error ...  */
		if (invalid_nonstatic_memfn_p (arg1, tf_error)
		    || invalid_nonstatic_memfn_p (arg2, tf_error)
		    || invalid_nonstatic_memfn_p (arg3, tf_error))
		  /* We displayed the error message.  */;
		else
		  {
		    /* ... Otherwise, report the more generic
		       "no matching operator found" error */
		    op_error (loc, code, code2, arg1, arg2, arg3, FALSE);
		    print_z_candidates (loc, candidates);
		  }
	    }
	  result = error_mark_node;
	  break;
	}
    }
  else
    {
      cand = tourney (candidates, complain);
      if (cand == 0)
	{
	  if (complain & tf_error)
	    {
	      op_error (loc, code, code2, arg1, arg2, arg3, TRUE);
	      print_z_candidates (loc, candidates);
	    }
	  result = error_mark_node;
	}
      else if (TREE_CODE (cand->fn) == FUNCTION_DECL)
	{
	  if (overload)
	    *overload = cand->fn;

	  if (resolve_args (arglist, complain) == NULL)
	    result = error_mark_node;
	  else
	    result = build_over_call (cand, LOOKUP_NORMAL, complain);
	}
      else
	{
	  /* Give any warnings we noticed during overload resolution.  */
	  if (cand->warnings && (complain & tf_warning))
	    {
	      struct candidate_warning *w;
	      for (w = cand->warnings; w; w = w->next)
		joust (cand, w->loser, 1, complain);
	    }

	  /* Check for comparison of different enum types.  */
	  switch (code)
	    {
	    case GT_EXPR:
	    case LT_EXPR:
	    case GE_EXPR:
	    case LE_EXPR:
	    case EQ_EXPR:
	    case NE_EXPR:
	      if (TREE_CODE (TREE_TYPE (arg1)) == ENUMERAL_TYPE
		  && TREE_CODE (TREE_TYPE (arg2)) == ENUMERAL_TYPE
		  && (TYPE_MAIN_VARIANT (TREE_TYPE (arg1))
		      != TYPE_MAIN_VARIANT (TREE_TYPE (arg2)))
		  && (complain & tf_warning))
		{
		  warning (OPT_Wenum_compare,
			   "comparison between %q#T and %q#T",
			   TREE_TYPE (arg1), TREE_TYPE (arg2));
		}
	      break;
	    default:
	      break;
	    }

	  /* We need to strip any leading REF_BIND so that bitfields
	     don't cause errors.  This should not remove any important
	     conversions, because builtins don't apply to class
	     objects directly.  */
	  conv = cand->convs[0];
	  if (conv->kind == ck_ref_bind)
	    conv = next_conversion (conv);
	  arg1 = convert_like (conv, arg1, complain);

	  if (arg2)
	    {
	      conv = cand->convs[1];
	      if (conv->kind == ck_ref_bind)
		conv = next_conversion (conv);
	      else
		arg2 = decay_conversion (arg2, complain);

	      /* We need to call warn_logical_operator before
		 converting arg2 to a boolean_type, but after
		 decaying an enumerator to its value.  */
	      if (complain & tf_warning)
		warn_logical_operator (loc, code, boolean_type_node,
				       code_orig_arg1, arg1,
				       code_orig_arg2, arg2);

	      arg2 = convert_like (conv, arg2, complain);
	    }
	  if (arg3)
	    {
	      conv = cand->convs[2];
	      if (conv->kind == ck_ref_bind)
		conv = next_conversion (conv);
	      arg3 = convert_like (conv, arg3, complain);
	    }

	}
    }

 user_defined_result_ready:

  /* Free all the conversions we allocated.  */
  obstack_free (&conversion_obstack, p);

  if (result || result_valid_p)
    return result;

 builtin:
  switch (code)
    {
    case MODIFY_EXPR:
      return cp_build_modify_expr (arg1, code2, arg2, complain);

    case INDIRECT_REF:
      return cp_build_indirect_ref (arg1, RO_UNARY_STAR, complain);

    case TRUTH_ANDIF_EXPR:
    case TRUTH_ORIF_EXPR:
    case TRUTH_AND_EXPR:
    case TRUTH_OR_EXPR:
      warn_logical_operator (loc, code, boolean_type_node,
			     code_orig_arg1, arg1, code_orig_arg2, arg2);
      /* Fall through.  */
    case PLUS_EXPR:
    case MINUS_EXPR:
    case MULT_EXPR:
    case TRUNC_DIV_EXPR:
    case GT_EXPR:
    case LT_EXPR:
    case GE_EXPR:
    case LE_EXPR:
    case EQ_EXPR:
    case NE_EXPR:
    case MAX_EXPR:
    case MIN_EXPR:
    case LSHIFT_EXPR:
    case RSHIFT_EXPR:
    case TRUNC_MOD_EXPR:
    case BIT_AND_EXPR:
    case BIT_IOR_EXPR:
    case BIT_XOR_EXPR:
      return cp_build_binary_op (loc, code, arg1, arg2, complain);

    case UNARY_PLUS_EXPR:
    case NEGATE_EXPR:
    case BIT_NOT_EXPR:
    case TRUTH_NOT_EXPR:
    case PREINCREMENT_EXPR:
    case POSTINCREMENT_EXPR:
    case PREDECREMENT_EXPR:
    case POSTDECREMENT_EXPR:
    case REALPART_EXPR:
    case IMAGPART_EXPR:
    case ABS_EXPR:
      return cp_build_unary_op (code, arg1, candidates != 0, complain);

    case ARRAY_REF:
      return cp_build_array_ref (input_location, arg1, arg2, complain);

    case MEMBER_REF:
      return build_m_component_ref (cp_build_indirect_ref (arg1, RO_ARROW_STAR, 
                                                           complain), 
                                    arg2, complain);

      /* The caller will deal with these.  */
    case ADDR_EXPR:
    case COMPONENT_REF:
    case COMPOUND_EXPR:
      return NULL_TREE;

    default:
      gcc_unreachable ();
    }
  return NULL_TREE;
}

/* Wrapper for above.  */

tree
build_new_op (location_t loc, enum tree_code code, int flags,
	      tree arg1, tree arg2, tree arg3,
	      tree *overload, tsubst_flags_t complain)
{
  tree ret;
  bool subtime = timevar_cond_start (TV_OVERLOAD);
  ret = build_new_op_1 (loc, code, flags, arg1, arg2, arg3,
			overload, complain);
  timevar_cond_stop (TV_OVERLOAD, subtime);
  return ret;
}

/* Returns true iff T, an element of an OVERLOAD chain, is a usual
   deallocation function (3.7.4.2 [basic.stc.dynamic.deallocation]).  */

static bool
non_placement_deallocation_fn_p (tree t)
{
  /* A template instance is never a usual deallocation function,
     regardless of its signature.  */
  if (TREE_CODE (t) == TEMPLATE_DECL
      || primary_template_instantiation_p (t))
    return false;

  /* If a class T has a member deallocation function named operator delete
     with exactly one parameter, then that function is a usual
     (non-placement) deallocation function. If class T does not declare
     such an operator delete but does declare a member deallocation
     function named operator delete with exactly two parameters, the second
     of which has type std::size_t (18.2), then this function is a usual
     deallocation function.  */
  t = FUNCTION_ARG_CHAIN (t);
  if (t == void_list_node
      || (t && same_type_p (TREE_VALUE (t), size_type_node)
	  && TREE_CHAIN (t) == void_list_node))
    return true;
  return false;
}

/* Build a call to operator delete.  This has to be handled very specially,
   because the restrictions on what signatures match are different from all
   other call instances.  For a normal delete, only a delete taking (void *)
   or (void *, size_t) is accepted.  For a placement delete, only an exact
   match with the placement new is accepted.

   CODE is either DELETE_EXPR or VEC_DELETE_EXPR.
   ADDR is the pointer to be deleted.
   SIZE is the size of the memory block to be deleted.
   GLOBAL_P is true if the delete-expression should not consider
   class-specific delete operators.
   PLACEMENT is the corresponding placement new call, or NULL_TREE.

   If this call to "operator delete" is being generated as part to
   deallocate memory allocated via a new-expression (as per [expr.new]
   which requires that if the initialization throws an exception then
   we call a deallocation function), then ALLOC_FN is the allocation
   function.  */

tree
build_op_delete_call (enum tree_code code, tree addr, tree size,
		      bool global_p, tree placement,
		      tree alloc_fn, tsubst_flags_t complain)
{
  tree fn = NULL_TREE;
  tree fns, fnname, type, t;

  if (addr == error_mark_node)
    return error_mark_node;

  type = strip_array_types (TREE_TYPE (TREE_TYPE (addr)));

  fnname = ansi_opname (code);

  if (CLASS_TYPE_P (type)
      && COMPLETE_TYPE_P (complete_type (type))
      && !global_p)
    /* In [class.free]

       If the result of the lookup is ambiguous or inaccessible, or if
       the lookup selects a placement deallocation function, the
       program is ill-formed.

       Therefore, we ask lookup_fnfields to complain about ambiguity.  */
    {
      fns = lookup_fnfields (TYPE_BINFO (type), fnname, 1);
      if (fns == error_mark_node)
	return error_mark_node;
    }
  else
    fns = NULL_TREE;

  if (fns == NULL_TREE)
    fns = lookup_name_nonclass (fnname);

  /* Strip const and volatile from addr.  */
  addr = cp_convert (ptr_type_node, addr, complain);

  if (placement)
    {
      /* "A declaration of a placement deallocation function matches the
	 declaration of a placement allocation function if it has the same
	 number of parameters and, after parameter transformations (8.3.5),
	 all parameter types except the first are identical."

	 So we build up the function type we want and ask instantiate_type
	 to get it for us.  */
      t = FUNCTION_ARG_CHAIN (alloc_fn);
      t = tree_cons (NULL_TREE, ptr_type_node, t);
      t = build_function_type (void_type_node, t);

      fn = instantiate_type (t, fns, tf_none);
      if (fn == error_mark_node)
	return NULL_TREE;

      if (BASELINK_P (fn))
	fn = BASELINK_FUNCTIONS (fn);

      /* "If the lookup finds the two-parameter form of a usual deallocation
	 function (3.7.4.2) and that function, considered as a placement
	 deallocation function, would have been selected as a match for the
	 allocation function, the program is ill-formed."  */
      if (non_placement_deallocation_fn_p (fn))
	{
	  /* But if the class has an operator delete (void *), then that is
	     the usual deallocation function, so we shouldn't complain
	     about using the operator delete (void *, size_t).  */
	  for (t = BASELINK_P (fns) ? BASELINK_FUNCTIONS (fns) : fns;
	       t; t = OVL_NEXT (t))
	    {
	      tree elt = OVL_CURRENT (t);
	      if (non_placement_deallocation_fn_p (elt)
		  && FUNCTION_ARG_CHAIN (elt) == void_list_node)
		goto ok;
	    }
	  if (complain & tf_error)
	    {
	      permerror (0, "non-placement deallocation function %q+D", fn);
	      permerror (input_location, "selected for placement delete");
	    }
	  else
	    return error_mark_node;
	ok:;
	}
    }
  else
    /* "Any non-placement deallocation function matches a non-placement
       allocation function. If the lookup finds a single matching
       deallocation function, that function will be called; otherwise, no
       deallocation function will be called."  */
    for (t = BASELINK_P (fns) ? BASELINK_FUNCTIONS (fns) : fns;
	 t; t = OVL_NEXT (t))
      {
	tree elt = OVL_CURRENT (t);
	if (non_placement_deallocation_fn_p (elt))
	  {
	    fn = elt;
	    /* "If a class T has a member deallocation function named
	       operator delete with exactly one parameter, then that
	       function is a usual (non-placement) deallocation
	       function. If class T does not declare such an operator
	       delete but does declare a member deallocation function named
	       operator delete with exactly two parameters, the second of
	       which has type std::size_t (18.2), then this function is a
	       usual deallocation function."

	       So (void*) beats (void*, size_t).  */
	    if (FUNCTION_ARG_CHAIN (fn) == void_list_node)
	      break;
	  }
      }

  /* If we have a matching function, call it.  */
  if (fn)
    {
      gcc_assert (TREE_CODE (fn) == FUNCTION_DECL);

      /* If the FN is a member function, make sure that it is
	 accessible.  */
      if (BASELINK_P (fns))
	perform_or_defer_access_check (BASELINK_BINFO (fns), fn, fn,
				       complain);

      /* Core issue 901: It's ok to new a type with deleted delete.  */
      if (DECL_DELETED_FN (fn) && alloc_fn)
	return NULL_TREE;

      if (placement)
	{
	  /* The placement args might not be suitable for overload
	     resolution at this point, so build the call directly.  */
	  int nargs = call_expr_nargs (placement);
	  tree *argarray = XALLOCAVEC (tree, nargs);
	  int i;
	  argarray[0] = addr;
	  for (i = 1; i < nargs; i++)
	    argarray[i] = CALL_EXPR_ARG (placement, i);
	  mark_used (fn);
	  return build_cxx_call (fn, nargs, argarray, complain);
	}
      else
	{
	  tree ret;
	  vec<tree, va_gc> *args = make_tree_vector ();
	  args->quick_push (addr);
	  if (FUNCTION_ARG_CHAIN (fn) != void_list_node)
	    args->quick_push (size);
	  ret = cp_build_function_call_vec (fn, &args, complain);
	  release_tree_vector (args);
	  return ret;
	}
    }

  /* [expr.new]

     If no unambiguous matching deallocation function can be found,
     propagating the exception does not cause the object's memory to
     be freed.  */
  if (alloc_fn)
    {
      if ((complain & tf_warning)
	  && !placement)
	warning (0, "no corresponding deallocation function for %qD",
		 alloc_fn);
      return NULL_TREE;
    }

  if (complain & tf_error)
    error ("no suitable %<operator %s%> for %qT",
	   operator_name_info[(int)code].name, type);
  return error_mark_node;
}

/* If the current scope isn't allowed to access DECL along
   BASETYPE_PATH, give an error.  The most derived class in
   BASETYPE_PATH is the one used to qualify DECL. DIAG_DECL is
   the declaration to use in the error diagnostic.  */

bool
enforce_access (tree basetype_path, tree decl, tree diag_decl,
		tsubst_flags_t complain)
{
  gcc_assert (TREE_CODE (basetype_path) == TREE_BINFO);

  if (!accessible_p (basetype_path, decl, true))
    {
      if (complain & tf_error)
	{
	  if (TREE_PRIVATE (decl))
	    error ("%q+#D is private", diag_decl);
	  else if (TREE_PROTECTED (decl))
	    error ("%q+#D is protected", diag_decl);
	  else
	    error ("%q+#D is inaccessible", diag_decl);
	  error ("within this context");
	}
      return false;
    }

  return true;
}

/* Initialize a temporary of type TYPE with EXPR.  The FLAGS are a
   bitwise or of LOOKUP_* values.  If any errors are warnings are
   generated, set *DIAGNOSTIC_FN to "error" or "warning",
   respectively.  If no diagnostics are generated, set *DIAGNOSTIC_FN
   to NULL.  */

static tree
build_temp (tree expr, tree type, int flags,
	    diagnostic_t *diagnostic_kind, tsubst_flags_t complain)
{
  int savew, savee;
  vec<tree, va_gc> *args;

  savew = warningcount + werrorcount, savee = errorcount;
  args = make_tree_vector_single (expr);
  expr = build_special_member_call (NULL_TREE, complete_ctor_identifier,
				    &args, type, flags, complain);
  release_tree_vector (args);
  if (warningcount + werrorcount > savew)
    *diagnostic_kind = DK_WARNING;
  else if (errorcount > savee)
    *diagnostic_kind = DK_ERROR;
  else
    *diagnostic_kind = DK_UNSPECIFIED;
  return expr;
}

/* Perform warnings about peculiar, but valid, conversions from/to NULL.
   EXPR is implicitly converted to type TOTYPE.
   FN and ARGNUM are used for diagnostics.  */

static void
conversion_null_warnings (tree totype, tree expr, tree fn, int argnum)
{
  /* Issue warnings about peculiar, but valid, uses of NULL.  */
  if (expr == null_node && TREE_CODE (totype) != BOOLEAN_TYPE
      && ARITHMETIC_TYPE_P (totype))
    {
      source_location loc =
	expansion_point_location_if_in_system_header (input_location);

      if (fn)
	warning_at (loc, OPT_Wconversion_null,
		    "passing NULL to non-pointer argument %P of %qD",
		    argnum, fn);
      else
	warning_at (loc, OPT_Wconversion_null,
		    "converting to non-pointer type %qT from NULL", totype);
    }

  /* Issue warnings if "false" is converted to a NULL pointer */
  else if (TREE_CODE (TREE_TYPE (expr)) == BOOLEAN_TYPE
	   && TYPE_PTR_P (totype))
    {
      if (fn)
	warning_at (input_location, OPT_Wconversion_null,
		    "converting %<false%> to pointer type for argument %P "
		    "of %qD", argnum, fn);
      else
	warning_at (input_location, OPT_Wconversion_null,
		    "converting %<false%> to pointer type %qT", totype);
    }
}

/* Perform the conversions in CONVS on the expression EXPR.  FN and
   ARGNUM are used for diagnostics.  ARGNUM is zero based, -1
   indicates the `this' argument of a method.  INNER is nonzero when
   being called to continue a conversion chain. It is negative when a
   reference binding will be applied, positive otherwise.  If
   ISSUE_CONVERSION_WARNINGS is true, warnings about suspicious
   conversions will be emitted if appropriate.  If C_CAST_P is true,
   this conversion is coming from a C-style cast; in that case,
   conversions to inaccessible bases are permitted.  */

static tree
convert_like_real (conversion *convs, tree expr, tree fn, int argnum,
		   int inner, bool issue_conversion_warnings,
		   bool c_cast_p, tsubst_flags_t complain)
{
  tree totype = convs->type;
  diagnostic_t diag_kind;
  int flags;
  location_t loc = EXPR_LOC_OR_LOC (expr, input_location);

  if (convs->bad_p && !(complain & tf_error))
    return error_mark_node;

  if (convs->bad_p
      && convs->kind != ck_user
      && convs->kind != ck_list
      && convs->kind != ck_ambig
      && (convs->kind != ck_ref_bind
	  || (convs->user_conv_p && next_conversion (convs)->bad_p))
      && (convs->kind != ck_rvalue
	  || SCALAR_TYPE_P (totype))
      && convs->kind != ck_base)
    {
      bool complained = false;
      conversion *t = convs;

      /* Give a helpful error if this is bad because of excess braces.  */
      if (BRACE_ENCLOSED_INITIALIZER_P (expr)
	  && SCALAR_TYPE_P (totype)
	  && CONSTRUCTOR_NELTS (expr) > 0
	  && BRACE_ENCLOSED_INITIALIZER_P (CONSTRUCTOR_ELT (expr, 0)->value))
	{
<<<<<<< HEAD
	  complained = true;
	  permerror (loc, "too many braces around initializer "
		     "for %qT", totype);
=======
	  complained = permerror (loc, "too many braces around initializer "
				  "for %qT", totype);
>>>>>>> a7aa3838
	  while (BRACE_ENCLOSED_INITIALIZER_P (expr)
		 && CONSTRUCTOR_NELTS (expr) == 1)
	    expr = CONSTRUCTOR_ELT (expr, 0)->value;
	}

      for (; t ; t = next_conversion (t))
	{
	  if (t->kind == ck_user && t->cand->reason)
	    {
	      permerror (loc, "invalid user-defined conversion "
			 "from %qT to %qT", TREE_TYPE (expr), totype);
	      print_z_candidate (loc, "candidate is:", t->cand);
	      expr = convert_like_real (t, expr, fn, argnum, 1,
					/*issue_conversion_warnings=*/false,
					/*c_cast_p=*/false,
					complain);
	      if (convs->kind == ck_ref_bind)
		return convert_to_reference (totype, expr, CONV_IMPLICIT,
					     LOOKUP_NORMAL, NULL_TREE,
					     complain);
	      else
		return cp_convert (totype, expr, complain);
	    }
	  else if (t->kind == ck_user || !t->bad_p)
	    {
	      expr = convert_like_real (t, expr, fn, argnum, 1,
					/*issue_conversion_warnings=*/false,
					/*c_cast_p=*/false,
					complain);
	      break;
	    }
	  else if (t->kind == ck_ambig)
	    return convert_like_real (t, expr, fn, argnum, 1,
				      /*issue_conversion_warnings=*/false,
				      /*c_cast_p=*/false,
				      complain);
	  else if (t->kind == ck_identity)
	    break;
	}
<<<<<<< HEAD

      if (!complained)
	permerror (loc, "invalid conversion from %qT to %qT",
		   TREE_TYPE (expr), totype);
      if (fn)
	permerror (DECL_SOURCE_LOCATION (fn),
		   "  initializing argument %P of %qD", argnum, fn);
=======
      if (!complained)
	complained = permerror (loc, "invalid conversion from %qT to %qT",
				TREE_TYPE (expr), totype);
      if (complained && fn)
	inform (DECL_SOURCE_LOCATION (fn),
		"initializing argument %P of %qD", argnum, fn);
>>>>>>> a7aa3838

      return cp_convert (totype, expr, complain);
    }

  if (issue_conversion_warnings && (complain & tf_warning))
    conversion_null_warnings (totype, expr, fn, argnum);

  switch (convs->kind)
    {
    case ck_user:
      {
	struct z_candidate *cand = convs->cand;
	tree convfn = cand->fn;
	unsigned i;

	/* When converting from an init list we consider explicit
	   constructors, but actually trying to call one is an error.  */
	if (DECL_NONCONVERTING_P (convfn) && DECL_CONSTRUCTOR_P (convfn)
	    /* Unless this is for direct-list-initialization.  */
	    && !(BRACE_ENCLOSED_INITIALIZER_P (expr)
		 && CONSTRUCTOR_IS_DIRECT_INIT (expr)))
	  {
	    if (!(complain & tf_error))
	      return error_mark_node;
	    error ("converting to %qT from initializer list would use "
		   "explicit constructor %qD", totype, convfn);
	  }

	/* If we're initializing from {}, it's value-initialization.  */
	if (BRACE_ENCLOSED_INITIALIZER_P (expr)
	    && CONSTRUCTOR_NELTS (expr) == 0
	    && TYPE_HAS_DEFAULT_CONSTRUCTOR (totype))
	  {
	    bool direct = CONSTRUCTOR_IS_DIRECT_INIT (expr);
	    expr = build_value_init (totype, complain);
	    expr = get_target_expr_sfinae (expr, complain);
	    if (expr != error_mark_node)
	      {
		TARGET_EXPR_LIST_INIT_P (expr) = true;
		TARGET_EXPR_DIRECT_INIT_P (expr) = direct;
	      }
	    return expr;
	  }

	expr = mark_rvalue_use (expr);

	/* Set user_conv_p on the argument conversions, so rvalue/base
	   handling knows not to allow any more UDCs.  */
	for (i = 0; i < cand->num_convs; ++i)
	  cand->convs[i]->user_conv_p = true;

	expr = build_over_call (cand, LOOKUP_NORMAL, complain);

	/* If this is a constructor or a function returning an aggr type,
	   we need to build up a TARGET_EXPR.  */
	if (DECL_CONSTRUCTOR_P (convfn))
	  {
	    expr = build_cplus_new (totype, expr, complain);

	    /* Remember that this was list-initialization.  */
	    if (convs->check_narrowing && expr != error_mark_node)
	      TARGET_EXPR_LIST_INIT_P (expr) = true;
	  }

	return expr;
      }
    case ck_identity:
      expr = mark_rvalue_use (expr);
      if (BRACE_ENCLOSED_INITIALIZER_P (expr))
	{
	  int nelts = CONSTRUCTOR_NELTS (expr);
	  if (nelts == 0)
	    expr = build_value_init (totype, complain);
	  else if (nelts == 1)
	    expr = CONSTRUCTOR_ELT (expr, 0)->value;
	  else
	    gcc_unreachable ();
	}

      if (type_unknown_p (expr))
	expr = instantiate_type (totype, expr, complain);
      /* Convert a constant to its underlying value, unless we are
	 about to bind it to a reference, in which case we need to
	 leave it as an lvalue.  */
      if (inner >= 0)
        {   
          expr = decl_constant_value_safe (expr);
          if (expr == null_node && INTEGRAL_OR_UNSCOPED_ENUMERATION_TYPE_P (totype))
            /* If __null has been converted to an integer type, we do not
               want to warn about uses of EXPR as an integer, rather than
               as a pointer.  */
            expr = build_int_cst (totype, 0);
        }
      return expr;
    case ck_ambig:
      /* We leave bad_p off ck_ambig because overload resolution considers
	 it valid, it just fails when we try to perform it.  So we need to
         check complain here, too.  */
      if (complain & tf_error)
	{
	  /* Call build_user_type_conversion again for the error.  */
	  build_user_type_conversion (totype, convs->u.expr, LOOKUP_NORMAL,
				      complain);
	  if (fn)
	    inform (input_location, "initializing argument %P of %q+D",
		    argnum, fn);
	}
      return error_mark_node;

    case ck_list:
      {
	/* Conversion to std::initializer_list<T>.  */
	tree elttype = TREE_VEC_ELT (CLASSTYPE_TI_ARGS (totype), 0);
	tree new_ctor = build_constructor (init_list_type_node, NULL);
	unsigned len = CONSTRUCTOR_NELTS (expr);
	tree array, val, field;
	vec<constructor_elt, va_gc> *vec = NULL;
	unsigned ix;

	/* Convert all the elements.  */
	FOR_EACH_CONSTRUCTOR_VALUE (CONSTRUCTOR_ELTS (expr), ix, val)
	  {
	    tree sub = convert_like_real (convs->u.list[ix], val, fn, argnum,
					  1, false, false, complain);
	    if (sub == error_mark_node)
	      return sub;
	    if (!BRACE_ENCLOSED_INITIALIZER_P (val))
	      check_narrowing (TREE_TYPE (sub), val);
	    CONSTRUCTOR_APPEND_ELT (CONSTRUCTOR_ELTS (new_ctor), NULL_TREE, sub);
	    if (!TREE_CONSTANT (sub))
	      TREE_CONSTANT (new_ctor) = false;
	  }
	/* Build up the array.  */
	elttype = cp_build_qualified_type
	  (elttype, cp_type_quals (elttype) | TYPE_QUAL_CONST);
	array = build_array_of_n_type (elttype, len);
	array = finish_compound_literal (array, new_ctor, complain);
	/* Take the address explicitly rather than via decay_conversion
	   to avoid the error about taking the address of a temporary.  */
	array = cp_build_addr_expr (array, complain);
	array = cp_convert (build_pointer_type (elttype), array, complain);
	if (array == error_mark_node)
	  return error_mark_node;

	/* Build up the initializer_list object.  */
	totype = complete_type (totype);
	field = next_initializable_field (TYPE_FIELDS (totype));
	CONSTRUCTOR_APPEND_ELT (vec, field, array);
	field = next_initializable_field (DECL_CHAIN (field));
	CONSTRUCTOR_APPEND_ELT (vec, field, size_int (len));
	new_ctor = build_constructor (totype, vec);
	return get_target_expr_sfinae (new_ctor, complain);
      }

    case ck_aggr:
      if (TREE_CODE (totype) == COMPLEX_TYPE)
	{
	  tree real = CONSTRUCTOR_ELT (expr, 0)->value;
	  tree imag = CONSTRUCTOR_ELT (expr, 1)->value;
	  real = perform_implicit_conversion (TREE_TYPE (totype),
					      real, complain);
	  imag = perform_implicit_conversion (TREE_TYPE (totype),
					      imag, complain);
	  expr = build2 (COMPLEX_EXPR, totype, real, imag);
	  return fold_if_not_in_template (expr);
	}
      expr = reshape_init (totype, expr, complain);
      expr = get_target_expr_sfinae (digest_init (totype, expr, complain),
				     complain);
      if (expr != error_mark_node)
	TARGET_EXPR_LIST_INIT_P (expr) = true;
      return expr;

    default:
      break;
    };

  expr = convert_like_real (next_conversion (convs), expr, fn, argnum,
			    convs->kind == ck_ref_bind ? -1 : 1,
			    convs->kind == ck_ref_bind ? issue_conversion_warnings : false, 
			    c_cast_p,
			    complain);
  if (expr == error_mark_node)
    return error_mark_node;

  switch (convs->kind)
    {
    case ck_rvalue:
      expr = decay_conversion (expr, complain);
      if (expr == error_mark_node)
	return error_mark_node;

      if (! MAYBE_CLASS_TYPE_P (totype))
	return expr;
      /* Else fall through.  */
    case ck_base:
      if (convs->kind == ck_base && !convs->need_temporary_p)
	{
	  /* We are going to bind a reference directly to a base-class
	     subobject of EXPR.  */
	  /* Build an expression for `*((base*) &expr)'.  */
	  expr = cp_build_addr_expr (expr, complain);
	  expr = convert_to_base (expr, build_pointer_type (totype),
				  !c_cast_p, /*nonnull=*/true, complain);
	  expr = cp_build_indirect_ref (expr, RO_IMPLICIT_CONVERSION, complain);
	  return expr;
	}

      /* Copy-initialization where the cv-unqualified version of the source
	 type is the same class as, or a derived class of, the class of the
	 destination [is treated as direct-initialization].  [dcl.init] */
      flags = LOOKUP_NORMAL|LOOKUP_ONLYCONVERTING;
      if (convs->user_conv_p)
	/* This conversion is being done in the context of a user-defined
	   conversion (i.e. the second step of copy-initialization), so
	   don't allow any more.  */
	flags |= LOOKUP_NO_CONVERSION;
      if (convs->rvaluedness_matches_p)
	flags |= LOOKUP_PREFER_RVALUE;
      if (TREE_CODE (expr) == TARGET_EXPR
	  && TARGET_EXPR_LIST_INIT_P (expr))
	/* Copy-list-initialization doesn't actually involve a copy.  */
	return expr;
      expr = build_temp (expr, totype, flags, &diag_kind, complain);
      if (diag_kind && fn && complain)
	emit_diagnostic (diag_kind, DECL_SOURCE_LOCATION (fn), 0,
			 "  initializing argument %P of %qD", argnum, fn);
      return build_cplus_new (totype, expr, complain);

    case ck_ref_bind:
      {
	tree ref_type = totype;

	if (convs->bad_p && !next_conversion (convs)->bad_p)
	  {
	    gcc_assert (TYPE_REF_IS_RVALUE (ref_type)
			&& (real_lvalue_p (expr)
			    || next_conversion(convs)->kind == ck_rvalue));

	    error_at (loc, "cannot bind %qT lvalue to %qT",
		      TREE_TYPE (expr), totype);
	    if (fn)
	      inform (input_location,
		      "initializing argument %P of %q+D", argnum, fn);
	    return error_mark_node;
	  }

	/* If necessary, create a temporary. 

           VA_ARG_EXPR and CONSTRUCTOR expressions are special cases
           that need temporaries, even when their types are reference
           compatible with the type of reference being bound, so the
           upcoming call to cp_build_addr_expr doesn't fail.  */
	if (convs->need_temporary_p
	    || TREE_CODE (expr) == CONSTRUCTOR
	    || TREE_CODE (expr) == VA_ARG_EXPR)
	  {
	    /* Otherwise, a temporary of type "cv1 T1" is created and
	       initialized from the initializer expression using the rules
	       for a non-reference copy-initialization (8.5).  */

	    tree type = TREE_TYPE (ref_type);
	    cp_lvalue_kind lvalue = real_lvalue_p (expr);

	    gcc_assert (same_type_ignoring_top_level_qualifiers_p
			(type, next_conversion (convs)->type));
	    if (!CP_TYPE_CONST_NON_VOLATILE_P (type)
		&& !TYPE_REF_IS_RVALUE (ref_type))
	      {
		/* If the reference is volatile or non-const, we
		   cannot create a temporary.  */
		if (lvalue & clk_bitfield)
		  error_at (loc, "cannot bind bitfield %qE to %qT",
			    expr, ref_type);
		else if (lvalue & clk_packed)
		  error_at (loc, "cannot bind packed field %qE to %qT",
			    expr, ref_type);
		else
		  error_at (loc, "cannot bind rvalue %qE to %qT",
			    expr, ref_type);
		return error_mark_node;
	      }
	    /* If the source is a packed field, and we must use a copy
	       constructor, then building the target expr will require
	       binding the field to the reference parameter to the
	       copy constructor, and we'll end up with an infinite
	       loop.  If we can use a bitwise copy, then we'll be
	       OK.  */
	    if ((lvalue & clk_packed)
		&& CLASS_TYPE_P (type)
		&& type_has_nontrivial_copy_init (type))
	      {
		error_at (loc, "cannot bind packed field %qE to %qT",
			  expr, ref_type);
		return error_mark_node;
	      }
	    if (lvalue & clk_bitfield)
	      {
		expr = convert_bitfield_to_declared_type (expr);
		expr = fold_convert (type, expr);
	      }
	    expr = build_target_expr_with_type (expr, type, complain);
	  }

	/* Take the address of the thing to which we will bind the
	   reference.  */
	expr = cp_build_addr_expr (expr, complain);
	if (expr == error_mark_node)
	  return error_mark_node;

	/* Convert it to a pointer to the type referred to by the
	   reference.  This will adjust the pointer if a derived to
	   base conversion is being performed.  */
	expr = cp_convert (build_pointer_type (TREE_TYPE (ref_type)),
			   expr, complain);
	/* Convert the pointer to the desired reference type.  */
	return build_nop (ref_type, expr);
      }

    case ck_lvalue:
      return decay_conversion (expr, complain);

    case ck_qual:
      /* Warn about deprecated conversion if appropriate.  */
      string_conv_p (totype, expr, 1);
      break;

    case ck_ptr:
      if (convs->base_p)
	expr = convert_to_base (expr, totype, !c_cast_p,
				/*nonnull=*/false, complain);
      return build_nop (totype, expr);

    case ck_pmem:
      return convert_ptrmem (totype, expr, /*allow_inverse_p=*/false,
			     c_cast_p, complain);

    default:
      break;
    }

  if (convs->check_narrowing)
    check_narrowing (totype, expr);

  if (issue_conversion_warnings)
    expr = cp_convert_and_check (totype, expr, complain);
  else
    expr = cp_convert (totype, expr, complain);

  return expr;
}

/* ARG is being passed to a varargs function.  Perform any conversions
   required.  Return the converted value.  */

tree
convert_arg_to_ellipsis (tree arg, tsubst_flags_t complain)
{
  tree arg_type;
  location_t loc = EXPR_LOC_OR_LOC (arg, input_location);

  /* [expr.call]

     The lvalue-to-rvalue, array-to-pointer, and function-to-pointer
     standard conversions are performed.  */
  arg = decay_conversion (arg, complain);
  arg_type = TREE_TYPE (arg);
  /* [expr.call]

     If the argument has integral or enumeration type that is subject
     to the integral promotions (_conv.prom_), or a floating point
     type that is subject to the floating point promotion
     (_conv.fpprom_), the value of the argument is converted to the
     promoted type before the call.  */
  if (TREE_CODE (arg_type) == REAL_TYPE
      && (TYPE_PRECISION (arg_type)
	  < TYPE_PRECISION (double_type_node))
      && !DECIMAL_FLOAT_MODE_P (TYPE_MODE (arg_type)))
    {
      if ((complain & tf_warning)
	  && warn_double_promotion && !c_inhibit_evaluation_warnings)
	warning_at (loc, OPT_Wdouble_promotion,
		    "implicit conversion from %qT to %qT when passing "
		    "argument to function",
		    arg_type, double_type_node);
      arg = convert_to_real (double_type_node, arg);
    }
  else if (NULLPTR_TYPE_P (arg_type))
    arg = null_pointer_node;
  else if (INTEGRAL_OR_ENUMERATION_TYPE_P (arg_type))
    {
      if (SCOPED_ENUM_P (arg_type) && !abi_version_at_least (6))
	{
	  if (complain & tf_warning)
	    warning_at (loc, OPT_Wabi, "scoped enum %qT will not promote to an "
			"integral type in a future version of GCC", arg_type);
	  arg = cp_convert (ENUM_UNDERLYING_TYPE (arg_type), arg, complain);
	}
      arg = cp_perform_integral_promotions (arg, complain);
    }

  arg = require_complete_type_sfinae (arg, complain);
  arg_type = TREE_TYPE (arg);

  if (arg != error_mark_node
      /* In a template (or ill-formed code), we can have an incomplete type
	 even after require_complete_type_sfinae, in which case we don't know
	 whether it has trivial copy or not.  */
      && COMPLETE_TYPE_P (arg_type))
    {
      /* Build up a real lvalue-to-rvalue conversion in case the
	 copy constructor is trivial but not callable.  */
      if (!cp_unevaluated_operand && CLASS_TYPE_P (arg_type))
	force_rvalue (arg, complain);

      /* [expr.call] 5.2.2/7:
	 Passing a potentially-evaluated argument of class type (Clause 9)
	 with a non-trivial copy constructor or a non-trivial destructor
	 with no corresponding parameter is conditionally-supported, with
	 implementation-defined semantics.

	 We used to just warn here and do a bitwise copy, but now
	 cp_expr_size will abort if we try to do that.

	 If the call appears in the context of a sizeof expression,
	 it is not potentially-evaluated.  */
      if (cp_unevaluated_operand == 0
	  && (type_has_nontrivial_copy_init (arg_type)
	      || TYPE_HAS_NONTRIVIAL_DESTRUCTOR (arg_type)))
	{
	  if (complain & tf_error)
	    error_at (loc, "cannot pass objects of non-trivially-copyable "
		      "type %q#T through %<...%>", arg_type);
	  return error_mark_node;
	}
    }

  return arg;
}

/* va_arg (EXPR, TYPE) is a builtin. Make sure it is not abused.  */

tree
build_x_va_arg (source_location loc, tree expr, tree type)
{
  if (processing_template_decl)
    return build_min (VA_ARG_EXPR, type, expr);

  type = complete_type_or_else (type, NULL_TREE);

  if (expr == error_mark_node || !type)
    return error_mark_node;

  expr = mark_lvalue_use (expr);

  if (type_has_nontrivial_copy_init (type)
      || TYPE_HAS_NONTRIVIAL_DESTRUCTOR (type)
      || TREE_CODE (type) == REFERENCE_TYPE)
    {
      /* Remove reference types so we don't ICE later on.  */
      tree type1 = non_reference (type);
      /* conditionally-supported behavior [expr.call] 5.2.2/7.  */
      error ("cannot receive objects of non-trivially-copyable type %q#T "
	     "through %<...%>; ", type);
      expr = convert (build_pointer_type (type1), null_node);
      expr = cp_build_indirect_ref (expr, RO_NULL, tf_warning_or_error);
      return expr;
    }

  return build_va_arg (loc, expr, type);
}

/* TYPE has been given to va_arg.  Apply the default conversions which
   would have happened when passed via ellipsis.  Return the promoted
   type, or the passed type if there is no change.  */

tree
cxx_type_promotes_to (tree type)
{
  tree promote;

  /* Perform the array-to-pointer and function-to-pointer
     conversions.  */
  type = type_decays_to (type);

  promote = type_promotes_to (type);
  if (same_type_p (type, promote))
    promote = type;

  return promote;
}

/* ARG is a default argument expression being passed to a parameter of
   the indicated TYPE, which is a parameter to FN.  PARMNUM is the
   zero-based argument number.  Do any required conversions.  Return
   the converted value.  */

static GTY(()) vec<tree, va_gc> *default_arg_context;
void
push_defarg_context (tree fn)
{ vec_safe_push (default_arg_context, fn); }

void
pop_defarg_context (void)
{ default_arg_context->pop (); }

tree
convert_default_arg (tree type, tree arg, tree fn, int parmnum,
		     tsubst_flags_t complain)
{
  int i;
  tree t;

  /* See through clones.  */
  fn = DECL_ORIGIN (fn);

  /* Detect recursion.  */
  FOR_EACH_VEC_SAFE_ELT (default_arg_context, i, t)
    if (t == fn)
      {
	if (complain & tf_error)
	  error ("recursive evaluation of default argument for %q#D", fn);
	return error_mark_node;
      }

  /* If the ARG is an unparsed default argument expression, the
     conversion cannot be performed.  */
  if (TREE_CODE (arg) == DEFAULT_ARG)
    {
      if (complain & tf_error)
	error ("call to %qD uses the default argument for parameter %P, which "
	       "is not yet defined", fn, parmnum);
      return error_mark_node;
    }

  push_defarg_context (fn);

  if (fn && DECL_TEMPLATE_INFO (fn))
    arg = tsubst_default_argument (fn, type, arg, complain);

  /* Due to:

       [dcl.fct.default]

       The names in the expression are bound, and the semantic
       constraints are checked, at the point where the default
       expressions appears.

     we must not perform access checks here.  */
  push_deferring_access_checks (dk_no_check);
  /* We must make a copy of ARG, in case subsequent processing
     alters any part of it.  */
  arg = break_out_target_exprs (arg);
  arg = convert_for_initialization (0, type, arg, LOOKUP_IMPLICIT,
				    ICR_DEFAULT_ARGUMENT, fn, parmnum,
				    complain);
  arg = convert_for_arg_passing (type, arg, complain);
  pop_deferring_access_checks();

  pop_defarg_context ();

  return arg;
}

/* Returns the type which will really be used for passing an argument of
   type TYPE.  */

tree
type_passed_as (tree type)
{
  /* Pass classes with copy ctors by invisible reference.  */
  if (TREE_ADDRESSABLE (type))
    {
      type = build_reference_type (type);
      /* There are no other pointers to this temporary.  */
      type = cp_build_qualified_type (type, TYPE_QUAL_RESTRICT);
    }
  else if (targetm.calls.promote_prototypes (type)
	   && INTEGRAL_TYPE_P (type)
	   && COMPLETE_TYPE_P (type)
	   && INT_CST_LT_UNSIGNED (TYPE_SIZE (type),
				   TYPE_SIZE (integer_type_node)))
    type = integer_type_node;

  return type;
}

/* Actually perform the appropriate conversion.  */

tree
convert_for_arg_passing (tree type, tree val, tsubst_flags_t complain)
{
  tree bitfield_type;

  /* If VAL is a bitfield, then -- since it has already been converted
     to TYPE -- it cannot have a precision greater than TYPE.  

     If it has a smaller precision, we must widen it here.  For
     example, passing "int f:3;" to a function expecting an "int" will
     not result in any conversion before this point.

     If the precision is the same we must not risk widening.  For
     example, the COMPONENT_REF for a 32-bit "long long" bitfield will
     often have type "int", even though the C++ type for the field is
     "long long".  If the value is being passed to a function
     expecting an "int", then no conversions will be required.  But,
     if we call convert_bitfield_to_declared_type, the bitfield will
     be converted to "long long".  */
  bitfield_type = is_bitfield_expr_with_lowered_type (val);
  if (bitfield_type 
      && TYPE_PRECISION (TREE_TYPE (val)) < TYPE_PRECISION (type))
    val = convert_to_integer (TYPE_MAIN_VARIANT (bitfield_type), val);

  if (val == error_mark_node)
    ;
  /* Pass classes with copy ctors by invisible reference.  */
  else if (TREE_ADDRESSABLE (type))
    val = build1 (ADDR_EXPR, build_reference_type (type), val);
  else if (targetm.calls.promote_prototypes (type)
	   && INTEGRAL_TYPE_P (type)
	   && COMPLETE_TYPE_P (type)
	   && INT_CST_LT_UNSIGNED (TYPE_SIZE (type),
				   TYPE_SIZE (integer_type_node)))
    val = cp_perform_integral_promotions (val, complain);
  if ((complain & tf_warning)
      && warn_suggest_attribute_format)
    {
      tree rhstype = TREE_TYPE (val);
      const enum tree_code coder = TREE_CODE (rhstype);
      const enum tree_code codel = TREE_CODE (type);
      if ((codel == POINTER_TYPE || codel == REFERENCE_TYPE)
	  && coder == codel
	  && check_missing_format_attribute (type, rhstype))
	warning (OPT_Wsuggest_attribute_format,
		 "argument of function call might be a candidate for a format attribute");
    }
  return val;
}

/* Returns true iff FN is a function with magic varargs, i.e. ones for
   which no conversions at all should be done.  This is true for some
   builtins which don't act like normal functions.  */

bool
magic_varargs_p (tree fn)
{
  if (flag_cilkplus && is_cilkplus_reduce_builtin (fn) != BUILT_IN_NONE)
    return true;

  if (DECL_BUILT_IN (fn))
    switch (DECL_FUNCTION_CODE (fn))
      {
      case BUILT_IN_CLASSIFY_TYPE:
      case BUILT_IN_CONSTANT_P:
      case BUILT_IN_NEXT_ARG:
      case BUILT_IN_VA_START:
	return true;

      default:;
	return lookup_attribute ("type generic",
				 TYPE_ATTRIBUTES (TREE_TYPE (fn))) != 0;
      }

  return false;
}

/* Returns the decl of the dispatcher function if FN is a function version.  */

tree
get_function_version_dispatcher (tree fn)
{
  tree dispatcher_decl = NULL;

  gcc_assert (TREE_CODE (fn) == FUNCTION_DECL
	      && DECL_FUNCTION_VERSIONED (fn));

  gcc_assert (targetm.get_function_versions_dispatcher);
  dispatcher_decl = targetm.get_function_versions_dispatcher (fn);

  if (dispatcher_decl == NULL)
    {
      error_at (input_location, "use of multiversioned function "
				"without a default");
      return NULL;
    }

  retrofit_lang_decl (dispatcher_decl);
  gcc_assert (dispatcher_decl != NULL);
  return dispatcher_decl;
}

/* fn is a function version dispatcher that is marked used. Mark all the 
   semantically identical function versions it will dispatch as used.  */

void
mark_versions_used (tree fn)
{
  struct cgraph_node *node;
  struct cgraph_function_version_info *node_v;
  struct cgraph_function_version_info *it_v;

  gcc_assert (TREE_CODE (fn) == FUNCTION_DECL);

  node = cgraph_get_node (fn);
  if (node == NULL)
    return;

  gcc_assert (node->dispatcher_function);

  node_v = get_cgraph_node_version (node);
  if (node_v == NULL)
    return;

  /* All semantically identical versions are chained.  Traverse and mark each
     one of them as used.  */
  it_v = node_v->next;
  while (it_v != NULL)
    {
      mark_used (it_v->this_node->decl);
      it_v = it_v->next;
    }
}

/* Subroutine of the various build_*_call functions.  Overload resolution
   has chosen a winning candidate CAND; build up a CALL_EXPR accordingly.
   ARGS is a TREE_LIST of the unconverted arguments to the call.  FLAGS is a
   bitmask of various LOOKUP_* flags which apply to the call itself.  */

static tree
build_over_call (struct z_candidate *cand, int flags, tsubst_flags_t complain)
{
  tree fn = cand->fn;
  const vec<tree, va_gc> *args = cand->args;
  tree first_arg = cand->first_arg;
  conversion **convs = cand->convs;
  conversion *conv;
  tree parm = TYPE_ARG_TYPES (TREE_TYPE (fn));
  int parmlen;
  tree val;
  int i = 0;
  int j = 0;
  unsigned int arg_index = 0;
  int is_method = 0;
  int nargs;
  tree *argarray;
  bool already_used = false;

  /* In a template, there is no need to perform all of the work that
     is normally done.  We are only interested in the type of the call
     expression, i.e., the return type of the function.  Any semantic
     errors will be deferred until the template is instantiated.  */
  if (processing_template_decl)
    {
      tree expr, addr;
      tree return_type;
      const tree *argarray;
      unsigned int nargs;

      return_type = TREE_TYPE (TREE_TYPE (fn));
      nargs = vec_safe_length (args);
      if (first_arg == NULL_TREE)
	argarray = args->address ();
      else
	{
	  tree *alcarray;
	  unsigned int ix;
	  tree arg;

	  ++nargs;
	  alcarray = XALLOCAVEC (tree, nargs);
	  alcarray[0] = first_arg;
	  FOR_EACH_VEC_SAFE_ELT (args, ix, arg)
	    alcarray[ix + 1] = arg;
	  argarray = alcarray;
	}

      addr = build_addr_func (fn, complain);
      if (addr == error_mark_node)
	return error_mark_node;
      expr = build_call_array_loc (input_location, return_type,
				   addr, nargs, argarray);
      if (TREE_THIS_VOLATILE (fn) && cfun)
	current_function_returns_abnormally = 1;
      return convert_from_reference (expr);
    }

  /* Give any warnings we noticed during overload resolution.  */
  if (cand->warnings && (complain & tf_warning))
    {
      struct candidate_warning *w;
      for (w = cand->warnings; w; w = w->next)
	joust (cand, w->loser, 1, complain);
    }

  /* Make =delete work with SFINAE.  */
  if (DECL_DELETED_FN (fn) && !(complain & tf_error))
    return error_mark_node;

  if (DECL_FUNCTION_MEMBER_P (fn))
    {
      tree access_fn;
      /* If FN is a template function, two cases must be considered.
	 For example:

	   struct A {
	     protected:
	       template <class T> void f();
	   };
	   template <class T> struct B {
	     protected:
	       void g();
	   };
	   struct C : A, B<int> {
	     using A::f;	// #1
	     using B<int>::g;	// #2
	   };

	 In case #1 where `A::f' is a member template, DECL_ACCESS is
	 recorded in the primary template but not in its specialization.
	 We check access of FN using its primary template.

	 In case #2, where `B<int>::g' has a DECL_TEMPLATE_INFO simply
	 because it is a member of class template B, DECL_ACCESS is
	 recorded in the specialization `B<int>::g'.  We cannot use its
	 primary template because `B<T>::g' and `B<int>::g' may have
	 different access.  */
      if (DECL_TEMPLATE_INFO (fn)
	  && DECL_MEMBER_TEMPLATE_P (DECL_TI_TEMPLATE (fn)))
	access_fn = DECL_TI_TEMPLATE (fn);
      else
	access_fn = fn;
      if (!perform_or_defer_access_check (cand->access_path, access_fn,
					  fn, complain))
	return error_mark_node;
    }

  /* If we're checking for implicit delete, don't bother with argument
     conversions.  */
  if (flags & LOOKUP_SPECULATIVE)
    {
      if (DECL_DELETED_FN (fn))
	{
	  if (complain & tf_error)
	    mark_used (fn);
	  return error_mark_node;
	}
      if (cand->viable == 1)
	return fn;
      else if (!(complain & tf_error))
	/* Reject bad conversions now.  */
	return error_mark_node;
      /* else continue to get conversion error.  */
    }

  /* N3276 magic doesn't apply to nested calls.  */
  int decltype_flag = (complain & tf_decltype);
  complain &= ~tf_decltype;

  /* Find maximum size of vector to hold converted arguments.  */
  parmlen = list_length (parm);
  nargs = vec_safe_length (args) + (first_arg != NULL_TREE ? 1 : 0);
  if (parmlen > nargs)
    nargs = parmlen;
  argarray = XALLOCAVEC (tree, nargs);

  /* The implicit parameters to a constructor are not considered by overload
     resolution, and must be of the proper type.  */
  if (DECL_CONSTRUCTOR_P (fn))
    {
      tree object_arg;
      if (first_arg != NULL_TREE)
	{
	  object_arg = first_arg;
	  first_arg = NULL_TREE;
	}
      else
	{
	  object_arg = (*args)[arg_index];
	  ++arg_index;
	}
      argarray[j++] = build_this (object_arg);
      parm = TREE_CHAIN (parm);
      /* We should never try to call the abstract constructor.  */
      gcc_assert (!DECL_HAS_IN_CHARGE_PARM_P (fn));

      if (DECL_HAS_VTT_PARM_P (fn))
	{
	  argarray[j++] = (*args)[arg_index];
	  ++arg_index;
	  parm = TREE_CHAIN (parm);
	}
    }
  /* Bypass access control for 'this' parameter.  */
  else if (TREE_CODE (TREE_TYPE (fn)) == METHOD_TYPE)
    {
      tree parmtype = TREE_VALUE (parm);
      tree arg = build_this (first_arg != NULL_TREE
			     ? first_arg
			     : (*args)[arg_index]);
      tree argtype = TREE_TYPE (arg);
      tree converted_arg;
      tree base_binfo;

      if (convs[i]->bad_p)
	{
	  if (complain & tf_error)
	    permerror (input_location, "passing %qT as %<this%> argument of %q#D discards qualifiers",
		       TREE_TYPE (argtype), fn);
	  else
	    return error_mark_node;
	}

      /* See if the function member or the whole class type is declared
	 final and the call can be devirtualized.  */
      if (DECL_FINAL_P (fn)
	  || CLASSTYPE_FINAL (TYPE_METHOD_BASETYPE (TREE_TYPE (fn))))
	flags |= LOOKUP_NONVIRTUAL;

      /* [class.mfct.nonstatic]: If a nonstatic member function of a class
	 X is called for an object that is not of type X, or of a type
	 derived from X, the behavior is undefined.

	 So we can assume that anything passed as 'this' is non-null, and
	 optimize accordingly.  */
      gcc_assert (TYPE_PTR_P (parmtype));
      /* Convert to the base in which the function was declared.  */
      gcc_assert (cand->conversion_path != NULL_TREE);
      converted_arg = build_base_path (PLUS_EXPR,
				       arg,
				       cand->conversion_path,
				       1, complain);
      /* Check that the base class is accessible.  */
      if (!accessible_base_p (TREE_TYPE (argtype),
			      BINFO_TYPE (cand->conversion_path), true))
	{
	  if (complain & tf_error)
	    error ("%qT is not an accessible base of %qT",
		   BINFO_TYPE (cand->conversion_path),
		   TREE_TYPE (argtype));
	  else
	    return error_mark_node;
	}
      /* If fn was found by a using declaration, the conversion path
	 will be to the derived class, not the base declaring fn. We
	 must convert from derived to base.  */
      base_binfo = lookup_base (TREE_TYPE (TREE_TYPE (converted_arg)),
				TREE_TYPE (parmtype), ba_unique,
				NULL, complain);
      converted_arg = build_base_path (PLUS_EXPR, converted_arg,
				       base_binfo, 1, complain);

      argarray[j++] = converted_arg;
      parm = TREE_CHAIN (parm);
      if (first_arg != NULL_TREE)
	first_arg = NULL_TREE;
      else
	++arg_index;
      ++i;
      is_method = 1;
    }

  gcc_assert (first_arg == NULL_TREE);
  for (; arg_index < vec_safe_length (args) && parm;
       parm = TREE_CHAIN (parm), ++arg_index, ++i)
    {
      tree type = TREE_VALUE (parm);
      tree arg = (*args)[arg_index];
      bool conversion_warning = true;

      conv = convs[i];

      /* If the argument is NULL and used to (implicitly) instantiate a
         template function (and bind one of the template arguments to
         the type of 'long int'), we don't want to warn about passing NULL
         to non-pointer argument.
         For example, if we have this template function:

           template<typename T> void func(T x) {}

         we want to warn (when -Wconversion is enabled) in this case:

           void foo() {
             func<int>(NULL);
           }

         but not in this case:

           void foo() {
             func(NULL);
           }
      */
      if (arg == null_node
          && DECL_TEMPLATE_INFO (fn)
          && cand->template_decl
          && !(flags & LOOKUP_EXPLICIT_TMPL_ARGS))
        conversion_warning = false;

      /* Warn about initializer_list deduction that isn't currently in the
	 working draft.  */
      if (cxx_dialect > cxx98
	  && flag_deduce_init_list
	  && cand->template_decl
	  && is_std_init_list (non_reference (type))
	  && BRACE_ENCLOSED_INITIALIZER_P (arg))
	{
	  tree tmpl = TI_TEMPLATE (cand->template_decl);
	  tree realparm = chain_index (j, DECL_ARGUMENTS (cand->fn));
	  tree patparm = get_pattern_parm (realparm, tmpl);
	  tree pattype = TREE_TYPE (patparm);
	  if (PACK_EXPANSION_P (pattype))
	    pattype = PACK_EXPANSION_PATTERN (pattype);
	  pattype = non_reference (pattype);

	  if (TREE_CODE (pattype) == TEMPLATE_TYPE_PARM
	      && (cand->explicit_targs == NULL_TREE
		  || (TREE_VEC_LENGTH (cand->explicit_targs)
		      <= TEMPLATE_TYPE_IDX (pattype))))
	    {
	      pedwarn (input_location, 0, "deducing %qT as %qT",
		       non_reference (TREE_TYPE (patparm)),
		       non_reference (type));
	      pedwarn (input_location, 0, "  in call to %q+D", cand->fn);
	      pedwarn (input_location, 0,
		       "  (you can disable this with -fno-deduce-init-list)");
	    }
	}
      val = convert_like_with_context (conv, arg, fn, i - is_method,
				       conversion_warning
				       ? complain
				       : complain & (~tf_warning));

      val = convert_for_arg_passing (type, val, complain);
	
      if (val == error_mark_node)
        return error_mark_node;
      else
        argarray[j++] = val;
    }

  /* Default arguments */
  for (; parm && parm != void_list_node; parm = TREE_CHAIN (parm), i++)
    {
      if (TREE_VALUE (parm) == error_mark_node)
	return error_mark_node;
      argarray[j++] = convert_default_arg (TREE_VALUE (parm),
					   TREE_PURPOSE (parm),
					   fn, i - is_method,
					   complain);
    }

  /* Ellipsis */
  for (; arg_index < vec_safe_length (args); ++arg_index)
    {
      tree a = (*args)[arg_index];
      if (magic_varargs_p (fn))
	/* Do no conversions for magic varargs.  */
	a = mark_type_use (a);
      else
	a = convert_arg_to_ellipsis (a, complain);
      argarray[j++] = a;
    }

  gcc_assert (j <= nargs);
  nargs = j;

  check_function_arguments (TREE_TYPE (fn), nargs, argarray);

  /* Avoid actually calling copy constructors and copy assignment operators,
     if possible.  */

  if (! flag_elide_constructors)
    /* Do things the hard way.  */;
  else if (cand->num_convs == 1 
           && (DECL_COPY_CONSTRUCTOR_P (fn) 
               || DECL_MOVE_CONSTRUCTOR_P (fn)))
    {
      tree targ;
      tree arg = argarray[num_artificial_parms_for (fn)];
      tree fa;
      bool trivial = trivial_fn_p (fn);

      /* Pull out the real argument, disregarding const-correctness.  */
      targ = arg;
      while (CONVERT_EXPR_P (targ)
	     || TREE_CODE (targ) == NON_LVALUE_EXPR)
	targ = TREE_OPERAND (targ, 0);
      if (TREE_CODE (targ) == ADDR_EXPR)
	{
	  targ = TREE_OPERAND (targ, 0);
	  if (!same_type_ignoring_top_level_qualifiers_p
	      (TREE_TYPE (TREE_TYPE (arg)), TREE_TYPE (targ)))
	    targ = NULL_TREE;
	}
      else
	targ = NULL_TREE;

      if (targ)
	arg = targ;
      else
	arg = cp_build_indirect_ref (arg, RO_NULL, complain);

      /* [class.copy]: the copy constructor is implicitly defined even if
	 the implementation elided its use.  */
      if (!trivial || DECL_DELETED_FN (fn))
	{
	  mark_used (fn);
	  already_used = true;
	}

      /* If we're creating a temp and we already have one, don't create a
	 new one.  If we're not creating a temp but we get one, use
	 INIT_EXPR to collapse the temp into our target.  Otherwise, if the
	 ctor is trivial, do a bitwise copy with a simple TARGET_EXPR for a
	 temp or an INIT_EXPR otherwise.  */
      fa = argarray[0];
      if (integer_zerop (fa))
	{
	  if (TREE_CODE (arg) == TARGET_EXPR)
	    return arg;
	  else if (trivial)
	    return force_target_expr (DECL_CONTEXT (fn), arg, complain);
	}
      else if (TREE_CODE (arg) == TARGET_EXPR || trivial)
	{
	  tree to = stabilize_reference (cp_build_indirect_ref (fa, RO_NULL,
								complain));

	  val = build2 (INIT_EXPR, DECL_CONTEXT (fn), to, arg);
	  return val;
	}
    }
  else if (DECL_OVERLOADED_OPERATOR_P (fn) == NOP_EXPR
	   && trivial_fn_p (fn)
	   && !DECL_DELETED_FN (fn))
    {
      tree to = stabilize_reference
	(cp_build_indirect_ref (argarray[0], RO_NULL, complain));
      tree type = TREE_TYPE (to);
      tree as_base = CLASSTYPE_AS_BASE (type);
      tree arg = argarray[1];

      if (is_really_empty_class (type))
	{
	  /* Avoid copying empty classes.  */
	  val = build2 (COMPOUND_EXPR, void_type_node, to, arg);
	  TREE_NO_WARNING (val) = 1;
	  val = build2 (COMPOUND_EXPR, type, val, to);
	  TREE_NO_WARNING (val) = 1;
	}
      else if (tree_int_cst_equal (TYPE_SIZE (type), TYPE_SIZE (as_base)))
	{
	  arg = cp_build_indirect_ref (arg, RO_NULL, complain);
	  val = build2 (MODIFY_EXPR, TREE_TYPE (to), to, arg);
	}
      else
	{
	  /* We must only copy the non-tail padding parts.  */
	  tree arg0, arg2, t;
	  tree array_type, alias_set;

	  arg2 = TYPE_SIZE_UNIT (as_base);
	  arg0 = cp_build_addr_expr (to, complain);

	  array_type = build_array_type (char_type_node,
					 build_index_type
					   (size_binop (MINUS_EXPR,
							arg2, size_int (1))));
	  alias_set = build_int_cst (build_pointer_type (type), 0);
	  t = build2 (MODIFY_EXPR, void_type_node,
		      build2 (MEM_REF, array_type, arg0, alias_set),
		      build2 (MEM_REF, array_type, arg, alias_set));
	  val = build2 (COMPOUND_EXPR, TREE_TYPE (to), t, to);
          TREE_NO_WARNING (val) = 1;
	}

      return val;
    }
  else if (DECL_DESTRUCTOR_P (fn)
	   && trivial_fn_p (fn)
	   && !DECL_DELETED_FN (fn))
    return fold_convert (void_type_node, argarray[0]);
  /* FIXME handle trivial default constructor, too.  */

  /* For calls to a multi-versioned function, overload resolution
     returns the function with the highest target priority, that is,
     the version that will checked for dispatching first.  If this
     version is inlinable, a direct call to this version can be made
     otherwise the call should go through the dispatcher.  */

  if (DECL_FUNCTION_VERSIONED (fn)
      && (current_function_decl == NULL
	  || !targetm.target_option.can_inline_p (current_function_decl, fn)))
    {
      fn = get_function_version_dispatcher (fn);
      if (fn == NULL)
	return NULL;
      if (!already_used)
	mark_versions_used (fn);
    }

  if (!already_used
      && !mark_used (fn))
    return error_mark_node;

  if (DECL_VINDEX (fn) && (flags & LOOKUP_NONVIRTUAL) == 0
      /* Don't mess with virtual lookup in fold_non_dependent_expr; virtual
	 functions can't be constexpr.  */
      && !in_template_function ())
    {
      tree t;
      tree binfo = lookup_base (TREE_TYPE (TREE_TYPE (argarray[0])),
				DECL_CONTEXT (fn),
				ba_any, NULL, complain);
      gcc_assert (binfo && binfo != error_mark_node);

      /* Warn about deprecated virtual functions now, since we're about
	 to throw away the decl.  */
      if (TREE_DEPRECATED (fn))
	warn_deprecated_use (fn, NULL_TREE);

      argarray[0] = build_base_path (PLUS_EXPR, argarray[0], binfo, 1,
				     complain);
      if (TREE_SIDE_EFFECTS (argarray[0]))
	argarray[0] = save_expr (argarray[0]);
      t = build_pointer_type (TREE_TYPE (fn));
      if (DECL_CONTEXT (fn) && TYPE_JAVA_INTERFACE (DECL_CONTEXT (fn)))
	fn = build_java_interface_fn_ref (fn, argarray[0]);
      else
	fn = build_vfn_ref (argarray[0], DECL_VINDEX (fn));
      TREE_TYPE (fn) = t;
    }
  else
    {
      fn = build_addr_func (fn, complain);
      if (fn == error_mark_node)
	return error_mark_node;
    }

  return build_cxx_call (fn, nargs, argarray, complain|decltype_flag);
}

/* Build and return a call to FN, using NARGS arguments in ARGARRAY.
   This function performs no overload resolution, conversion, or other
   high-level operations.  */

tree
build_cxx_call (tree fn, int nargs, tree *argarray,
		tsubst_flags_t complain)
{
  tree fndecl;
  int optimize_sav;

  /* Remember roughly where this call is.  */
  location_t loc = EXPR_LOC_OR_LOC (fn, input_location);
  fn = build_call_a (fn, nargs, argarray);
  SET_EXPR_LOCATION (fn, loc);

  fndecl = get_callee_fndecl (fn);

  /* Check that arguments to builtin functions match the expectations.  */
  if (fndecl
      && DECL_BUILT_IN (fndecl)
      && DECL_BUILT_IN_CLASS (fndecl) == BUILT_IN_NORMAL
      && !check_builtin_function_arguments (fndecl, nargs, argarray))
    return error_mark_node;

    /* If it is a built-in array notation function, then the return type of
     the function is the element type of the array passed in as array 
     notation (i.e. the first parameter of the function).  */
  if (flag_cilkplus && TREE_CODE (fn) == CALL_EXPR) 
    {
      enum built_in_function bif = 
	is_cilkplus_reduce_builtin (CALL_EXPR_FN (fn));
      if (bif == BUILT_IN_CILKPLUS_SEC_REDUCE_ADD
	  || bif == BUILT_IN_CILKPLUS_SEC_REDUCE_MUL
	  || bif == BUILT_IN_CILKPLUS_SEC_REDUCE_MAX
	  || bif == BUILT_IN_CILKPLUS_SEC_REDUCE_MIN
	  || bif == BUILT_IN_CILKPLUS_SEC_REDUCE
	  || bif == BUILT_IN_CILKPLUS_SEC_REDUCE_MUTATING)
	{ 
	  /* for bif == BUILT_IN_CILKPLUS_SEC_REDUCE_ALL_ZERO or
	     BUILT_IN_CILKPLUS_SEC_REDUCE_ANY_ZERO or
	     BUILT_IN_CILKPLUS_SEC_REDUCE_ANY_NONZERO or 
	     BUILT_IN_CILKPLUS_SEC_REDUCE_ALL_NONZERO or
	     BUILT_IN_CILKPLUS_SEC_REDUCE_MIN_IND or
             BUILT_IN_CILKPLUS_SEC_REDUCE_MAX_IND
	     The pre-defined return-type is the correct one.  */
	  tree array_ntn = CALL_EXPR_ARG (fn, 0); 
	  TREE_TYPE (fn) = TREE_TYPE (array_ntn); 
	  return fn;
	}
    }

  /* Some built-in function calls will be evaluated at compile-time in
     fold ().  Set optimize to 1 when folding __builtin_constant_p inside
     a constexpr function so that fold_builtin_1 doesn't fold it to 0.  */
  optimize_sav = optimize;
  if (!optimize && fndecl && DECL_IS_BUILTIN_CONSTANT_P (fndecl)
      && current_function_decl
      && DECL_DECLARED_CONSTEXPR_P (current_function_decl))
    optimize = 1;
  fn = fold_if_not_in_template (fn);
  optimize = optimize_sav;

  if (VOID_TYPE_P (TREE_TYPE (fn)))
    return fn;

  /* 5.2.2/11: If a function call is a prvalue of object type: if the
     function call is either the operand of a decltype-specifier or the
     right operand of a comma operator that is the operand of a
     decltype-specifier, a temporary object is not introduced for the
     prvalue. The type of the prvalue may be incomplete.  */
  if (!(complain & tf_decltype))
    {
      fn = require_complete_type_sfinae (fn, complain);
      if (fn == error_mark_node)
	return error_mark_node;

      if (MAYBE_CLASS_TYPE_P (TREE_TYPE (fn)))
	fn = build_cplus_new (TREE_TYPE (fn), fn, complain);
    }
  return convert_from_reference (fn);
}

static GTY(()) tree java_iface_lookup_fn;

/* Make an expression which yields the address of the Java interface
   method FN.  This is achieved by generating a call to libjava's
   _Jv_LookupInterfaceMethodIdx().  */

static tree
build_java_interface_fn_ref (tree fn, tree instance)
{
  tree lookup_fn, method, idx;
  tree klass_ref, iface, iface_ref;
  int i;

  if (!java_iface_lookup_fn)
    {
      tree ftype = build_function_type_list (ptr_type_node,
					     ptr_type_node, ptr_type_node,
					     java_int_type_node, NULL_TREE);
      java_iface_lookup_fn
	= add_builtin_function ("_Jv_LookupInterfaceMethodIdx", ftype,
				0, NOT_BUILT_IN, NULL, NULL_TREE);
    }

  /* Look up the pointer to the runtime java.lang.Class object for `instance'.
     This is the first entry in the vtable.  */
  klass_ref = build_vtbl_ref (cp_build_indirect_ref (instance, RO_NULL, 
                                                     tf_warning_or_error),
			      integer_zero_node);

  /* Get the java.lang.Class pointer for the interface being called.  */
  iface = DECL_CONTEXT (fn);
  iface_ref = lookup_field (iface, get_identifier ("class$"), 0, false);
  if (!iface_ref || !VAR_P (iface_ref)
      || DECL_CONTEXT (iface_ref) != iface)
    {
      error ("could not find class$ field in java interface type %qT",
		iface);
      return error_mark_node;
    }
  iface_ref = build_address (iface_ref);
  iface_ref = convert (build_pointer_type (iface), iface_ref);

  /* Determine the itable index of FN.  */
  i = 1;
  for (method = TYPE_METHODS (iface); method; method = DECL_CHAIN (method))
    {
      if (!DECL_VIRTUAL_P (method))
	continue;
      if (fn == method)
	break;
      i++;
    }
  idx = build_int_cst (NULL_TREE, i);

  lookup_fn = build1 (ADDR_EXPR,
		      build_pointer_type (TREE_TYPE (java_iface_lookup_fn)),
		      java_iface_lookup_fn);
  return build_call_nary (ptr_type_node, lookup_fn,
			  3, klass_ref, iface_ref, idx);
}

/* Returns the value to use for the in-charge parameter when making a
   call to a function with the indicated NAME.

   FIXME:Can't we find a neater way to do this mapping?  */

tree
in_charge_arg_for_name (tree name)
{
 if (name == base_ctor_identifier
      || name == base_dtor_identifier)
    return integer_zero_node;
  else if (name == complete_ctor_identifier)
    return integer_one_node;
  else if (name == complete_dtor_identifier)
    return integer_two_node;
  else if (name == deleting_dtor_identifier)
    return integer_three_node;

  /* This function should only be called with one of the names listed
     above.  */
  gcc_unreachable ();
  return NULL_TREE;
}

/* Build a call to a constructor, destructor, or an assignment
   operator for INSTANCE, an expression with class type.  NAME
   indicates the special member function to call; *ARGS are the
   arguments.  ARGS may be NULL.  This may change ARGS.  BINFO
   indicates the base of INSTANCE that is to be passed as the `this'
   parameter to the member function called.

   FLAGS are the LOOKUP_* flags to use when processing the call.

   If NAME indicates a complete object constructor, INSTANCE may be
   NULL_TREE.  In this case, the caller will call build_cplus_new to
   store the newly constructed object into a VAR_DECL.  */

tree
build_special_member_call (tree instance, tree name, vec<tree, va_gc> **args,
			   tree binfo, int flags, tsubst_flags_t complain)
{
  tree fns;
  /* The type of the subobject to be constructed or destroyed.  */
  tree class_type;
  vec<tree, va_gc> *allocated = NULL;
  tree ret;

  gcc_assert (name == complete_ctor_identifier
	      || name == base_ctor_identifier
	      || name == complete_dtor_identifier
	      || name == base_dtor_identifier
	      || name == deleting_dtor_identifier
	      || name == ansi_assopname (NOP_EXPR));
  if (TYPE_P (binfo))
    {
      /* Resolve the name.  */
      if (!complete_type_or_maybe_complain (binfo, NULL_TREE, complain))
	return error_mark_node;

      binfo = TYPE_BINFO (binfo);
    }

  gcc_assert (binfo != NULL_TREE);

  class_type = BINFO_TYPE (binfo);

  /* Handle the special case where INSTANCE is NULL_TREE.  */
  if (name == complete_ctor_identifier && !instance)
    {
      instance = build_int_cst (build_pointer_type (class_type), 0);
      instance = build1 (INDIRECT_REF, class_type, instance);
    }
  else
    {
      if (name == complete_dtor_identifier
	  || name == base_dtor_identifier
	  || name == deleting_dtor_identifier)
	gcc_assert (args == NULL || vec_safe_is_empty (*args));

      /* Convert to the base class, if necessary.  */
      if (!same_type_ignoring_top_level_qualifiers_p
	  (TREE_TYPE (instance), BINFO_TYPE (binfo)))
	{
	  if (name != ansi_assopname (NOP_EXPR))
	    /* For constructors and destructors, either the base is
	       non-virtual, or it is virtual but we are doing the
	       conversion from a constructor or destructor for the
	       complete object.  In either case, we can convert
	       statically.  */
	    instance = convert_to_base_statically (instance, binfo);
	  else
	    /* However, for assignment operators, we must convert
	       dynamically if the base is virtual.  */
	    instance = build_base_path (PLUS_EXPR, instance,
					binfo, /*nonnull=*/1, complain);
	}
    }

  gcc_assert (instance != NULL_TREE);

  fns = lookup_fnfields (binfo, name, 1);

  /* When making a call to a constructor or destructor for a subobject
     that uses virtual base classes, pass down a pointer to a VTT for
     the subobject.  */
  if ((name == base_ctor_identifier
       || name == base_dtor_identifier)
      && CLASSTYPE_VBASECLASSES (class_type))
    {
      tree vtt;
      tree sub_vtt;

      /* If the current function is a complete object constructor
	 or destructor, then we fetch the VTT directly.
	 Otherwise, we look it up using the VTT we were given.  */
      vtt = DECL_CHAIN (CLASSTYPE_VTABLES (current_class_type));
      vtt = decay_conversion (vtt, complain);
      if (vtt == error_mark_node)
	return error_mark_node;
      vtt = build3 (COND_EXPR, TREE_TYPE (vtt),
		    build2 (EQ_EXPR, boolean_type_node,
			    current_in_charge_parm, integer_zero_node),
		    current_vtt_parm,
		    vtt);
      if (BINFO_SUBVTT_INDEX (binfo))
	sub_vtt = fold_build_pointer_plus (vtt, BINFO_SUBVTT_INDEX (binfo));
      else
	sub_vtt = vtt;

      if (args == NULL)
	{
	  allocated = make_tree_vector ();
	  args = &allocated;
	}

      vec_safe_insert (*args, 0, sub_vtt);
    }

  ret = build_new_method_call (instance, fns, args,
			       TYPE_BINFO (BINFO_TYPE (binfo)),
			       flags, /*fn=*/NULL,
			       complain);

  if (allocated != NULL)
    release_tree_vector (allocated);

  if ((complain & tf_error)
      && (flags & LOOKUP_DELEGATING_CONS)
      && name == complete_ctor_identifier 
      && TREE_CODE (ret) == CALL_EXPR
      && (DECL_ABSTRACT_ORIGIN (TREE_OPERAND (CALL_EXPR_FN (ret), 0))
	  == current_function_decl))
    error ("constructor delegates to itself");

  return ret;
}

/* Return the NAME, as a C string.  The NAME indicates a function that
   is a member of TYPE.  *FREE_P is set to true if the caller must
   free the memory returned.

   Rather than go through all of this, we should simply set the names
   of constructors and destructors appropriately, and dispense with
   ctor_identifier, dtor_identifier, etc.  */

static char *
name_as_c_string (tree name, tree type, bool *free_p)
{
  char *pretty_name;

  /* Assume that we will not allocate memory.  */
  *free_p = false;
  /* Constructors and destructors are special.  */
  if (IDENTIFIER_CTOR_OR_DTOR_P (name))
    {
      pretty_name
	= CONST_CAST (char *, identifier_to_locale (IDENTIFIER_POINTER (constructor_name (type))));
      /* For a destructor, add the '~'.  */
      if (name == complete_dtor_identifier
	  || name == base_dtor_identifier
	  || name == deleting_dtor_identifier)
	{
	  pretty_name = concat ("~", pretty_name, NULL);
	  /* Remember that we need to free the memory allocated.  */
	  *free_p = true;
	}
    }
  else if (IDENTIFIER_TYPENAME_P (name))
    {
      pretty_name = concat ("operator ",
			    type_as_string_translate (TREE_TYPE (name),
						      TFF_PLAIN_IDENTIFIER),
			    NULL);
      /* Remember that we need to free the memory allocated.  */
      *free_p = true;
    }
  else
    pretty_name = CONST_CAST (char *, identifier_to_locale (IDENTIFIER_POINTER (name)));

  return pretty_name;
}

/* Build a call to "INSTANCE.FN (ARGS)".  If FN_P is non-NULL, it will
   be set, upon return, to the function called.  ARGS may be NULL.
   This may change ARGS.  */

static tree
build_new_method_call_1 (tree instance, tree fns, vec<tree, va_gc> **args,
		         tree conversion_path, int flags,
		         tree *fn_p, tsubst_flags_t complain)
{
  struct z_candidate *candidates = 0, *cand;
  tree explicit_targs = NULL_TREE;
  tree basetype = NULL_TREE;
  tree access_binfo, binfo;
  tree optype;
  tree first_mem_arg = NULL_TREE;
  tree name;
  bool skip_first_for_error;
  vec<tree, va_gc> *user_args;
  tree call;
  tree fn;
  int template_only = 0;
  bool any_viable_p;
  tree orig_instance;
  tree orig_fns;
  vec<tree, va_gc> *orig_args = NULL;
  void *p;

  gcc_assert (instance != NULL_TREE);

  /* We don't know what function we're going to call, yet.  */
  if (fn_p)
    *fn_p = NULL_TREE;

  if (error_operand_p (instance)
      || !fns || error_operand_p (fns))
    return error_mark_node;

  if (!BASELINK_P (fns))
    {
      if (complain & tf_error)
	error ("call to non-function %qD", fns);
      return error_mark_node;
    }

  orig_instance = instance;
  orig_fns = fns;

  /* Dismantle the baselink to collect all the information we need.  */
  if (!conversion_path)
    conversion_path = BASELINK_BINFO (fns);
  access_binfo = BASELINK_ACCESS_BINFO (fns);
  binfo = BASELINK_BINFO (fns);
  optype = BASELINK_OPTYPE (fns);
  fns = BASELINK_FUNCTIONS (fns);
  if (TREE_CODE (fns) == TEMPLATE_ID_EXPR)
    {
      explicit_targs = TREE_OPERAND (fns, 1);
      fns = TREE_OPERAND (fns, 0);
      template_only = 1;
    }
  gcc_assert (TREE_CODE (fns) == FUNCTION_DECL
	      || TREE_CODE (fns) == TEMPLATE_DECL
	      || TREE_CODE (fns) == OVERLOAD);
  fn = get_first_fn (fns);
  name = DECL_NAME (fn);

  basetype = TYPE_MAIN_VARIANT (TREE_TYPE (instance));
  gcc_assert (CLASS_TYPE_P (basetype));

  if (processing_template_decl)
    {
      orig_args = args == NULL ? NULL : make_tree_vector_copy (*args);
      instance = build_non_dependent_expr (instance);
      if (args != NULL)
	make_args_non_dependent (*args);
    }

  user_args = args == NULL ? NULL : *args;
  /* Under DR 147 A::A() is an invalid constructor call,
     not a functional cast.  */
  if (DECL_MAYBE_IN_CHARGE_CONSTRUCTOR_P (fn))
    {
      if (! (complain & tf_error))
	return error_mark_node;

      if (permerror (input_location,
		     "cannot call constructor %<%T::%D%> directly",
		     basetype, name))
	inform (input_location, "for a function-style cast, remove the "
		"redundant %<::%D%>", name);
      call = build_functional_cast (basetype, build_tree_list_vec (user_args),
				    complain);
      return call;
    }

  /* Figure out whether to skip the first argument for the error
     message we will display to users if an error occurs.  We don't
     want to display any compiler-generated arguments.  The "this"
     pointer hasn't been added yet.  However, we must remove the VTT
     pointer if this is a call to a base-class constructor or
     destructor.  */
  skip_first_for_error = false;
  if (IDENTIFIER_CTOR_OR_DTOR_P (name))
    {
      /* Callers should explicitly indicate whether they want to construct
	 the complete object or just the part without virtual bases.  */
      gcc_assert (name != ctor_identifier);
      /* Similarly for destructors.  */
      gcc_assert (name != dtor_identifier);
      /* Remove the VTT pointer, if present.  */
      if ((name == base_ctor_identifier || name == base_dtor_identifier)
	  && CLASSTYPE_VBASECLASSES (basetype))
	skip_first_for_error = true;
    }

  /* Process the argument list.  */
  if (args != NULL && *args != NULL)
    {
      *args = resolve_args (*args, complain);
      if (*args == NULL)
	return error_mark_node;
    }

  /* Consider the object argument to be used even if we end up selecting a
     static member function.  */
  instance = mark_type_use (instance);

  /* It's OK to call destructors and constructors on cv-qualified objects.
     Therefore, convert the INSTANCE to the unqualified type, if
     necessary.  */
  if (DECL_DESTRUCTOR_P (fn)
      || DECL_CONSTRUCTOR_P (fn))
    {
      if (!same_type_p (basetype, TREE_TYPE (instance)))
	{
	  instance = build_this (instance);
	  instance = build_nop (build_pointer_type (basetype), instance);
	  instance = build_fold_indirect_ref (instance);
	}
    }
  if (DECL_DESTRUCTOR_P (fn))
    name = complete_dtor_identifier;

  first_mem_arg = instance;

  /* Get the high-water mark for the CONVERSION_OBSTACK.  */
  p = conversion_obstack_alloc (0);

  /* If CONSTRUCTOR_IS_DIRECT_INIT is set, this was a T{ } form
     initializer, not T({ }).  */
  if (DECL_CONSTRUCTOR_P (fn) && args != NULL && !vec_safe_is_empty (*args)
      && BRACE_ENCLOSED_INITIALIZER_P ((**args)[0])
      && CONSTRUCTOR_IS_DIRECT_INIT ((**args)[0]))
    {
      tree init_list = (**args)[0];
      tree init = NULL_TREE;

      gcc_assert ((*args)->length () == 1
		  && !(flags & LOOKUP_ONLYCONVERTING));

      /* If the initializer list has no elements and T is a class type with
	 a default constructor, the object is value-initialized.  Handle
	 this here so we don't need to handle it wherever we use
	 build_special_member_call.  */
      if (CONSTRUCTOR_NELTS (init_list) == 0
	  && TYPE_HAS_DEFAULT_CONSTRUCTOR (basetype)
	  /* For a user-provided default constructor, use the normal
	     mechanisms so that protected access works.  */
	  && !type_has_user_provided_default_constructor (basetype)
	  && !processing_template_decl)
	init = build_value_init (basetype, complain);

      /* If BASETYPE is an aggregate, we need to do aggregate
	 initialization.  */
      else if (CP_AGGREGATE_TYPE_P (basetype))
	init = digest_init (basetype, init_list, complain);

      if (init)
	{
	  if (INDIRECT_REF_P (instance)
	      && integer_zerop (TREE_OPERAND (instance, 0)))
	    return get_target_expr_sfinae (init, complain);
	  init = build2 (INIT_EXPR, TREE_TYPE (instance), instance, init);
	  TREE_SIDE_EFFECTS (init) = true;
	  return init;
	}

      /* Otherwise go ahead with overload resolution.  */
      add_list_candidates (fns, first_mem_arg, init_list,
			   basetype, explicit_targs, template_only,
			   conversion_path, access_binfo, flags,
			   &candidates, complain);
    }
  else
    {
      add_candidates (fns, first_mem_arg, user_args, optype,
		      explicit_targs, template_only, conversion_path,
		      access_binfo, flags, &candidates, complain);
    }
  any_viable_p = false;
  candidates = splice_viable (candidates, pedantic, &any_viable_p);

  if (!any_viable_p)
    {
      if (complain & tf_error)
	{
	  if (!COMPLETE_OR_OPEN_TYPE_P (basetype))
	    cxx_incomplete_type_error (instance, basetype);
	  else if (optype)
	    error ("no matching function for call to %<%T::operator %T(%A)%#V%>",
		   basetype, optype, build_tree_list_vec (user_args),
		   TREE_TYPE (instance));
	  else
	    {
	      char *pretty_name;
	      bool free_p;
	      tree arglist;

	      pretty_name = name_as_c_string (name, basetype, &free_p);
	      arglist = build_tree_list_vec (user_args);
	      if (skip_first_for_error)
		arglist = TREE_CHAIN (arglist);
	      error ("no matching function for call to %<%T::%s(%A)%#V%>",
		     basetype, pretty_name, arglist,
		     TREE_TYPE (instance));
	      if (free_p)
		free (pretty_name);
	    }
	  print_z_candidates (location_of (name), candidates);
	}
      call = error_mark_node;
    }
  else
    {
      cand = tourney (candidates, complain);
      if (cand == 0)
	{
	  char *pretty_name;
	  bool free_p;
	  tree arglist;

	  if (complain & tf_error)
	    {
	      pretty_name = name_as_c_string (name, basetype, &free_p);
	      arglist = build_tree_list_vec (user_args);
	      if (skip_first_for_error)
		arglist = TREE_CHAIN (arglist);
	      error ("call of overloaded %<%s(%A)%> is ambiguous", pretty_name,
		     arglist);
	      print_z_candidates (location_of (name), candidates);
	      if (free_p)
		free (pretty_name);
	    }
	  call = error_mark_node;
	}
      else
	{
	  fn = cand->fn;
	  call = NULL_TREE;

	  if (!(flags & LOOKUP_NONVIRTUAL)
	      && DECL_PURE_VIRTUAL_P (fn)
	      && instance == current_class_ref
	      && (complain & tf_warning))
	    {
	      /* This is not an error, it is runtime undefined
		 behavior.  */
	      if (!current_function_decl)
		warning (0, "pure virtual %q#D called from "
			 "non-static data member initializer", fn);
	      else if (DECL_CONSTRUCTOR_P (current_function_decl)
		       || DECL_DESTRUCTOR_P (current_function_decl))
		warning (0, (DECL_CONSTRUCTOR_P (current_function_decl)
			     ? "pure virtual %q#D called from constructor"
			     : "pure virtual %q#D called from destructor"),
			 fn);
	    }

	  if (TREE_CODE (TREE_TYPE (fn)) == METHOD_TYPE
	      && is_dummy_object (instance))
	    {
	      instance = maybe_resolve_dummy (instance);
	      if (instance == error_mark_node)
		call = error_mark_node;
	      else if (!is_dummy_object (instance))
		{
		  /* We captured 'this' in the current lambda now that
		     we know we really need it.  */
		  cand->first_arg = instance;
		}
	      else
		{
		  if (complain & tf_error)
		    error ("cannot call member function %qD without object",
			   fn);
		  call = error_mark_node;
		}
	    }

	  if (call != error_mark_node)
	    {
	      /* Optimize away vtable lookup if we know that this
		 function can't be overridden.  We need to check if
		 the context and the type where we found fn are the same,
		 actually FN might be defined in a different class
		 type because of a using-declaration. In this case, we
		 do not want to perform a non-virtual call.  */
	      if (DECL_VINDEX (fn) && ! (flags & LOOKUP_NONVIRTUAL)
		  && same_type_ignoring_top_level_qualifiers_p
		  (DECL_CONTEXT (fn), BINFO_TYPE (binfo))
		  && resolves_to_fixed_type_p (instance, 0))
		flags |= LOOKUP_NONVIRTUAL;
              if (explicit_targs)
                flags |= LOOKUP_EXPLICIT_TMPL_ARGS;
	      /* Now we know what function is being called.  */
	      if (fn_p)
		*fn_p = fn;
	      /* Build the actual CALL_EXPR.  */
	      call = build_over_call (cand, flags, complain);
	      /* In an expression of the form `a->f()' where `f' turns
		 out to be a static member function, `a' is
		 none-the-less evaluated.  */
	      if (TREE_CODE (TREE_TYPE (fn)) != METHOD_TYPE
		  && !is_dummy_object (instance)
		  && TREE_SIDE_EFFECTS (instance))
		call = build2 (COMPOUND_EXPR, TREE_TYPE (call),
			       instance, call);
	      else if (call != error_mark_node
		       && DECL_DESTRUCTOR_P (cand->fn)
		       && !VOID_TYPE_P (TREE_TYPE (call)))
		/* An explicit call of the form "x->~X()" has type
		   "void".  However, on platforms where destructors
		   return "this" (i.e., those where
		   targetm.cxx.cdtor_returns_this is true), such calls
		   will appear to have a return value of pointer type
		   to the low-level call machinery.  We do not want to
		   change the low-level machinery, since we want to be
		   able to optimize "delete f()" on such platforms as
		   "operator delete(~X(f()))" (rather than generating
		   "t = f(), ~X(t), operator delete (t)").  */
		call = build_nop (void_type_node, call);
	    }
	}
    }

  if (processing_template_decl && call != error_mark_node)
    {
      bool cast_to_void = false;

      if (TREE_CODE (call) == COMPOUND_EXPR)
	call = TREE_OPERAND (call, 1);
      else if (TREE_CODE (call) == NOP_EXPR)
	{
	  cast_to_void = true;
	  call = TREE_OPERAND (call, 0);
	}
      if (INDIRECT_REF_P (call))
	call = TREE_OPERAND (call, 0);
      call = (build_min_non_dep_call_vec
	      (call,
	       build_min (COMPONENT_REF, TREE_TYPE (CALL_EXPR_FN (call)),
			  orig_instance, orig_fns, NULL_TREE),
	       orig_args));
      SET_EXPR_LOCATION (call, input_location);
      call = convert_from_reference (call);
      if (cast_to_void)
	call = build_nop (void_type_node, call);
    }

 /* Free all the conversions we allocated.  */
  obstack_free (&conversion_obstack, p);

  if (orig_args != NULL)
    release_tree_vector (orig_args);

  return call;
}

/* Wrapper for above.  */

tree
build_new_method_call (tree instance, tree fns, vec<tree, va_gc> **args,
		       tree conversion_path, int flags,
		       tree *fn_p, tsubst_flags_t complain)
{
  tree ret;
  bool subtime = timevar_cond_start (TV_OVERLOAD);
  ret = build_new_method_call_1 (instance, fns, args, conversion_path, flags,
                                 fn_p, complain);
  timevar_cond_stop (TV_OVERLOAD, subtime);
  return ret;
}

/* Returns true iff standard conversion sequence ICS1 is a proper
   subsequence of ICS2.  */

static bool
is_subseq (conversion *ics1, conversion *ics2)
{
  /* We can assume that a conversion of the same code
     between the same types indicates a subsequence since we only get
     here if the types we are converting from are the same.  */

  while (ics1->kind == ck_rvalue
	 || ics1->kind == ck_lvalue)
    ics1 = next_conversion (ics1);

  while (1)
    {
      while (ics2->kind == ck_rvalue
	     || ics2->kind == ck_lvalue)
	ics2 = next_conversion (ics2);

      if (ics2->kind == ck_user
	  || ics2->kind == ck_ambig
	  || ics2->kind == ck_aggr
	  || ics2->kind == ck_list
	  || ics2->kind == ck_identity)
	/* At this point, ICS1 cannot be a proper subsequence of
	   ICS2.  We can get a USER_CONV when we are comparing the
	   second standard conversion sequence of two user conversion
	   sequences.  */
	return false;

      ics2 = next_conversion (ics2);

      if (ics2->kind == ics1->kind
	  && same_type_p (ics2->type, ics1->type)
	  && same_type_p (next_conversion (ics2)->type,
			  next_conversion (ics1)->type))
	return true;
    }
}

/* Returns nonzero iff DERIVED is derived from BASE.  The inputs may
   be any _TYPE nodes.  */

bool
is_properly_derived_from (tree derived, tree base)
{
  if (!CLASS_TYPE_P (derived) || !CLASS_TYPE_P (base))
    return false;

  /* We only allow proper derivation here.  The DERIVED_FROM_P macro
     considers every class derived from itself.  */
  return (!same_type_ignoring_top_level_qualifiers_p (derived, base)
	  && DERIVED_FROM_P (base, derived));
}

/* We build the ICS for an implicit object parameter as a pointer
   conversion sequence.  However, such a sequence should be compared
   as if it were a reference conversion sequence.  If ICS is the
   implicit conversion sequence for an implicit object parameter,
   modify it accordingly.  */

static void
maybe_handle_implicit_object (conversion **ics)
{
  if ((*ics)->this_p)
    {
      /* [over.match.funcs]

	 For non-static member functions, the type of the
	 implicit object parameter is "reference to cv X"
	 where X is the class of which the function is a
	 member and cv is the cv-qualification on the member
	 function declaration.  */
      conversion *t = *ics;
      tree reference_type;

      /* The `this' parameter is a pointer to a class type.  Make the
	 implicit conversion talk about a reference to that same class
	 type.  */
      reference_type = TREE_TYPE (t->type);
      reference_type = build_reference_type (reference_type);

      if (t->kind == ck_qual)
	t = next_conversion (t);
      if (t->kind == ck_ptr)
	t = next_conversion (t);
      t = build_identity_conv (TREE_TYPE (t->type), NULL_TREE);
      t = direct_reference_binding (reference_type, t);
      t->this_p = 1;
      t->rvaluedness_matches_p = 0;
      *ics = t;
    }
}

/* If *ICS is a REF_BIND set *ICS to the remainder of the conversion,
   and return the initial reference binding conversion. Otherwise,
   leave *ICS unchanged and return NULL.  */

static conversion *
maybe_handle_ref_bind (conversion **ics)
{
  if ((*ics)->kind == ck_ref_bind)
    {
      conversion *old_ics = *ics;
      *ics = next_conversion (old_ics);
      (*ics)->user_conv_p = old_ics->user_conv_p;
      return old_ics;
    }

  return NULL;
}

/* Compare two implicit conversion sequences according to the rules set out in
   [over.ics.rank].  Return values:

      1: ics1 is better than ics2
     -1: ics2 is better than ics1
      0: ics1 and ics2 are indistinguishable */

static int
compare_ics (conversion *ics1, conversion *ics2)
{
  tree from_type1;
  tree from_type2;
  tree to_type1;
  tree to_type2;
  tree deref_from_type1 = NULL_TREE;
  tree deref_from_type2 = NULL_TREE;
  tree deref_to_type1 = NULL_TREE;
  tree deref_to_type2 = NULL_TREE;
  conversion_rank rank1, rank2;

  /* REF_BINDING is nonzero if the result of the conversion sequence
     is a reference type.   In that case REF_CONV is the reference
     binding conversion. */
  conversion *ref_conv1;
  conversion *ref_conv2;

  /* Handle implicit object parameters.  */
  maybe_handle_implicit_object (&ics1);
  maybe_handle_implicit_object (&ics2);

  /* Handle reference parameters.  */
  ref_conv1 = maybe_handle_ref_bind (&ics1);
  ref_conv2 = maybe_handle_ref_bind (&ics2);

  /* List-initialization sequence L1 is a better conversion sequence than
     list-initialization sequence L2 if L1 converts to
     std::initializer_list<X> for some X and L2 does not.  */
  if (ics1->kind == ck_list && ics2->kind != ck_list)
    return 1;
  if (ics2->kind == ck_list && ics1->kind != ck_list)
    return -1;

  /* [over.ics.rank]

     When  comparing  the  basic forms of implicit conversion sequences (as
     defined in _over.best.ics_)

     --a standard conversion sequence (_over.ics.scs_) is a better
       conversion sequence than a user-defined conversion sequence
       or an ellipsis conversion sequence, and

     --a user-defined conversion sequence (_over.ics.user_) is a
       better conversion sequence than an ellipsis conversion sequence
       (_over.ics.ellipsis_).  */
  rank1 = CONVERSION_RANK (ics1);
  rank2 = CONVERSION_RANK (ics2);

  if (rank1 > rank2)
    return -1;
  else if (rank1 < rank2)
    return 1;

  if (rank1 == cr_bad)
    {
      /* Both ICS are bad.  We try to make a decision based on what would
	 have happened if they'd been good.  This is not an extension,
	 we'll still give an error when we build up the call; this just
	 helps us give a more helpful error message.  */
      rank1 = BAD_CONVERSION_RANK (ics1);
      rank2 = BAD_CONVERSION_RANK (ics2);

      if (rank1 > rank2)
	return -1;
      else if (rank1 < rank2)
	return 1;

      /* We couldn't make up our minds; try to figure it out below.  */
    }

  if (ics1->ellipsis_p)
    /* Both conversions are ellipsis conversions.  */
    return 0;

  /* User-defined  conversion sequence U1 is a better conversion sequence
     than another user-defined conversion sequence U2 if they contain the
     same user-defined conversion operator or constructor and if the sec-
     ond standard conversion sequence of U1 is  better  than  the  second
     standard conversion sequence of U2.  */

  /* Handle list-conversion with the same code even though it isn't always
     ranked as a user-defined conversion and it doesn't have a second
     standard conversion sequence; it will still have the desired effect.
     Specifically, we need to do the reference binding comparison at the
     end of this function.  */

  if (ics1->user_conv_p || ics1->kind == ck_list || ics1->kind == ck_aggr)
    {
      conversion *t1;
      conversion *t2;

      for (t1 = ics1; t1->kind != ck_user; t1 = next_conversion (t1))
	if (t1->kind == ck_ambig || t1->kind == ck_aggr
	    || t1->kind == ck_list)
	  break;
      for (t2 = ics2; t2->kind != ck_user; t2 = next_conversion (t2))
	if (t2->kind == ck_ambig || t2->kind == ck_aggr
	    || t2->kind == ck_list)
	  break;

      if (t1->kind != t2->kind)
	return 0;
      else if (t1->kind == ck_user)
	{
	  if (t1->cand->fn != t2->cand->fn)
	    return 0;
	}
      else
	{
	  /* For ambiguous or aggregate conversions, use the target type as
	     a proxy for the conversion function.  */
	  if (!same_type_ignoring_top_level_qualifiers_p (t1->type, t2->type))
	    return 0;
	}

      /* We can just fall through here, after setting up
	 FROM_TYPE1 and FROM_TYPE2.  */
      from_type1 = t1->type;
      from_type2 = t2->type;
    }
  else
    {
      conversion *t1;
      conversion *t2;

      /* We're dealing with two standard conversion sequences.

	 [over.ics.rank]

	 Standard conversion sequence S1 is a better conversion
	 sequence than standard conversion sequence S2 if

	 --S1 is a proper subsequence of S2 (comparing the conversion
	   sequences in the canonical form defined by _over.ics.scs_,
	   excluding any Lvalue Transformation; the identity
	   conversion sequence is considered to be a subsequence of
	   any non-identity conversion sequence */

      t1 = ics1;
      while (t1->kind != ck_identity)
	t1 = next_conversion (t1);
      from_type1 = t1->type;

      t2 = ics2;
      while (t2->kind != ck_identity)
	t2 = next_conversion (t2);
      from_type2 = t2->type;
    }

  /* One sequence can only be a subsequence of the other if they start with
     the same type.  They can start with different types when comparing the
     second standard conversion sequence in two user-defined conversion
     sequences.  */
  if (same_type_p (from_type1, from_type2))
    {
      if (is_subseq (ics1, ics2))
	return 1;
      if (is_subseq (ics2, ics1))
	return -1;
    }

  /* [over.ics.rank]

     Or, if not that,

     --the rank of S1 is better than the rank of S2 (by the rules
       defined below):

    Standard conversion sequences are ordered by their ranks: an Exact
    Match is a better conversion than a Promotion, which is a better
    conversion than a Conversion.

    Two conversion sequences with the same rank are indistinguishable
    unless one of the following rules applies:

    --A conversion that does not a convert a pointer, pointer to member,
      or std::nullptr_t to bool is better than one that does.

    The ICS_STD_RANK automatically handles the pointer-to-bool rule,
    so that we do not have to check it explicitly.  */
  if (ics1->rank < ics2->rank)
    return 1;
  else if (ics2->rank < ics1->rank)
    return -1;

  to_type1 = ics1->type;
  to_type2 = ics2->type;

  /* A conversion from scalar arithmetic type to complex is worse than a
     conversion between scalar arithmetic types.  */
  if (same_type_p (from_type1, from_type2)
      && ARITHMETIC_TYPE_P (from_type1)
      && ARITHMETIC_TYPE_P (to_type1)
      && ARITHMETIC_TYPE_P (to_type2)
      && ((TREE_CODE (to_type1) == COMPLEX_TYPE)
	  != (TREE_CODE (to_type2) == COMPLEX_TYPE)))
    {
      if (TREE_CODE (to_type1) == COMPLEX_TYPE)
	return -1;
      else
	return 1;
    }

  if (TYPE_PTR_P (from_type1)
      && TYPE_PTR_P (from_type2)
      && TYPE_PTR_P (to_type1)
      && TYPE_PTR_P (to_type2))
    {
      deref_from_type1 = TREE_TYPE (from_type1);
      deref_from_type2 = TREE_TYPE (from_type2);
      deref_to_type1 = TREE_TYPE (to_type1);
      deref_to_type2 = TREE_TYPE (to_type2);
    }
  /* The rules for pointers to members A::* are just like the rules
     for pointers A*, except opposite: if B is derived from A then
     A::* converts to B::*, not vice versa.  For that reason, we
     switch the from_ and to_ variables here.  */
  else if ((TYPE_PTRDATAMEM_P (from_type1) && TYPE_PTRDATAMEM_P (from_type2)
	    && TYPE_PTRDATAMEM_P (to_type1) && TYPE_PTRDATAMEM_P (to_type2))
	   || (TYPE_PTRMEMFUNC_P (from_type1)
	       && TYPE_PTRMEMFUNC_P (from_type2)
	       && TYPE_PTRMEMFUNC_P (to_type1)
	       && TYPE_PTRMEMFUNC_P (to_type2)))
    {
      deref_to_type1 = TYPE_PTRMEM_CLASS_TYPE (from_type1);
      deref_to_type2 = TYPE_PTRMEM_CLASS_TYPE (from_type2);
      deref_from_type1 = TYPE_PTRMEM_CLASS_TYPE (to_type1);
      deref_from_type2 = TYPE_PTRMEM_CLASS_TYPE (to_type2);
    }

  if (deref_from_type1 != NULL_TREE
      && RECORD_OR_UNION_CODE_P (TREE_CODE (deref_from_type1))
      && RECORD_OR_UNION_CODE_P (TREE_CODE (deref_from_type2)))
    {
      /* This was one of the pointer or pointer-like conversions.

	 [over.ics.rank]

	 --If class B is derived directly or indirectly from class A,
	   conversion of B* to A* is better than conversion of B* to
	   void*, and conversion of A* to void* is better than
	   conversion of B* to void*.  */
      if (VOID_TYPE_P (deref_to_type1)
	  && VOID_TYPE_P (deref_to_type2))
	{
	  if (is_properly_derived_from (deref_from_type1,
					deref_from_type2))
	    return -1;
	  else if (is_properly_derived_from (deref_from_type2,
					     deref_from_type1))
	    return 1;
	}
      else if (VOID_TYPE_P (deref_to_type1)
	       || VOID_TYPE_P (deref_to_type2))
	{
	  if (same_type_p (deref_from_type1, deref_from_type2))
	    {
	      if (VOID_TYPE_P (deref_to_type2))
		{
		  if (is_properly_derived_from (deref_from_type1,
						deref_to_type1))
		    return 1;
		}
	      /* We know that DEREF_TO_TYPE1 is `void' here.  */
	      else if (is_properly_derived_from (deref_from_type1,
						 deref_to_type2))
		return -1;
	    }
	}
      else if (RECORD_OR_UNION_CODE_P (TREE_CODE (deref_to_type1))
	       && RECORD_OR_UNION_CODE_P (TREE_CODE (deref_to_type2)))
	{
	  /* [over.ics.rank]

	     --If class B is derived directly or indirectly from class A
	       and class C is derived directly or indirectly from B,

	     --conversion of C* to B* is better than conversion of C* to
	       A*,

	     --conversion of B* to A* is better than conversion of C* to
	       A*  */
	  if (same_type_p (deref_from_type1, deref_from_type2))
	    {
	      if (is_properly_derived_from (deref_to_type1,
					    deref_to_type2))
		return 1;
	      else if (is_properly_derived_from (deref_to_type2,
						 deref_to_type1))
		return -1;
	    }
	  else if (same_type_p (deref_to_type1, deref_to_type2))
	    {
	      if (is_properly_derived_from (deref_from_type2,
					    deref_from_type1))
		return 1;
	      else if (is_properly_derived_from (deref_from_type1,
						 deref_from_type2))
		return -1;
	    }
	}
    }
  else if (CLASS_TYPE_P (non_reference (from_type1))
	   && same_type_p (from_type1, from_type2))
    {
      tree from = non_reference (from_type1);

      /* [over.ics.rank]

	 --binding of an expression of type C to a reference of type
	   B& is better than binding an expression of type C to a
	   reference of type A&

	 --conversion of C to B is better than conversion of C to A,  */
      if (is_properly_derived_from (from, to_type1)
	  && is_properly_derived_from (from, to_type2))
	{
	  if (is_properly_derived_from (to_type1, to_type2))
	    return 1;
	  else if (is_properly_derived_from (to_type2, to_type1))
	    return -1;
	}
    }
  else if (CLASS_TYPE_P (non_reference (to_type1))
	   && same_type_p (to_type1, to_type2))
    {
      tree to = non_reference (to_type1);

      /* [over.ics.rank]

	 --binding of an expression of type B to a reference of type
	   A& is better than binding an expression of type C to a
	   reference of type A&,

	 --conversion of B to A is better than conversion of C to A  */
      if (is_properly_derived_from (from_type1, to)
	  && is_properly_derived_from (from_type2, to))
	{
	  if (is_properly_derived_from (from_type2, from_type1))
	    return 1;
	  else if (is_properly_derived_from (from_type1, from_type2))
	    return -1;
	}
    }

  /* [over.ics.rank]

     --S1 and S2 differ only in their qualification conversion and  yield
       similar  types  T1 and T2 (_conv.qual_), respectively, and the cv-
       qualification signature of type T1 is a proper subset of  the  cv-
       qualification signature of type T2  */
  if (ics1->kind == ck_qual
      && ics2->kind == ck_qual
      && same_type_p (from_type1, from_type2))
    {
      int result = comp_cv_qual_signature (to_type1, to_type2);
      if (result != 0)
	return result;
    }

  /* [over.ics.rank]

     --S1 and S2 are reference bindings (_dcl.init.ref_) and neither refers
     to an implicit object parameter, and either S1 binds an lvalue reference
     to an lvalue and S2 binds an rvalue reference or S1 binds an rvalue
     reference to an rvalue and S2 binds an lvalue reference
     (C++0x draft standard, 13.3.3.2)

     --S1 and S2 are reference bindings (_dcl.init.ref_), and the
     types to which the references refer are the same type except for
     top-level cv-qualifiers, and the type to which the reference
     initialized by S2 refers is more cv-qualified than the type to
     which the reference initialized by S1 refers.

     DR 1328 [over.match.best]: the context is an initialization by
     conversion function for direct reference binding (13.3.1.6) of a
     reference to function type, the return type of F1 is the same kind of
     reference (i.e. lvalue or rvalue) as the reference being initialized,
     and the return type of F2 is not.  */

  if (ref_conv1 && ref_conv2)
    {
      if (!ref_conv1->this_p && !ref_conv2->this_p
	  && (ref_conv1->rvaluedness_matches_p
	      != ref_conv2->rvaluedness_matches_p)
	  && (same_type_p (ref_conv1->type, ref_conv2->type)
	      || (TYPE_REF_IS_RVALUE (ref_conv1->type)
		  != TYPE_REF_IS_RVALUE (ref_conv2->type))))
	{
	  return (ref_conv1->rvaluedness_matches_p
		  - ref_conv2->rvaluedness_matches_p);
	}

      if (same_type_ignoring_top_level_qualifiers_p (to_type1, to_type2))
	return comp_cv_qualification (TREE_TYPE (ref_conv2->type),
				      TREE_TYPE (ref_conv1->type));
    }

  /* Neither conversion sequence is better than the other.  */
  return 0;
}

/* The source type for this standard conversion sequence.  */

static tree
source_type (conversion *t)
{
  for (;; t = next_conversion (t))
    {
      if (t->kind == ck_user
	  || t->kind == ck_ambig
	  || t->kind == ck_identity)
	return t->type;
    }
  gcc_unreachable ();
}

/* Note a warning about preferring WINNER to LOSER.  We do this by storing
   a pointer to LOSER and re-running joust to produce the warning if WINNER
   is actually used.  */

static void
add_warning (struct z_candidate *winner, struct z_candidate *loser)
{
  candidate_warning *cw = (candidate_warning *)
    conversion_obstack_alloc (sizeof (candidate_warning));
  cw->loser = loser;
  cw->next = winner->warnings;
  winner->warnings = cw;
}

/* Compare two candidates for overloading as described in
   [over.match.best].  Return values:

      1: cand1 is better than cand2
     -1: cand2 is better than cand1
      0: cand1 and cand2 are indistinguishable */

static int
joust (struct z_candidate *cand1, struct z_candidate *cand2, bool warn,
       tsubst_flags_t complain)
{
  int winner = 0;
  int off1 = 0, off2 = 0;
  size_t i;
  size_t len;

  /* Candidates that involve bad conversions are always worse than those
     that don't.  */
  if (cand1->viable > cand2->viable)
    return 1;
  if (cand1->viable < cand2->viable)
    return -1;

  /* If we have two pseudo-candidates for conversions to the same type,
     or two candidates for the same function, arbitrarily pick one.  */
  if (cand1->fn == cand2->fn
      && (IS_TYPE_OR_DECL_P (cand1->fn)))
    return 1;

  /* Prefer a non-deleted function over an implicitly deleted move
     constructor or assignment operator.  This differs slightly from the
     wording for issue 1402 (which says the move op is ignored by overload
     resolution), but this way produces better error messages.  */
  if (TREE_CODE (cand1->fn) == FUNCTION_DECL
      && TREE_CODE (cand2->fn) == FUNCTION_DECL
      && DECL_DELETED_FN (cand1->fn) != DECL_DELETED_FN (cand2->fn))
    {
      if (DECL_DELETED_FN (cand1->fn) && DECL_DEFAULTED_FN (cand1->fn)
	  && move_fn_p (cand1->fn))
	return -1;
      if (DECL_DELETED_FN (cand2->fn) && DECL_DEFAULTED_FN (cand2->fn)
	  && move_fn_p (cand2->fn))
	return 1;
    }

  /* a viable function F1
     is defined to be a better function than another viable function F2  if
     for  all arguments i, ICSi(F1) is not a worse conversion sequence than
     ICSi(F2), and then */

  /* for some argument j, ICSj(F1) is a better conversion  sequence  than
     ICSj(F2) */

  /* For comparing static and non-static member functions, we ignore
     the implicit object parameter of the non-static function.  The
     standard says to pretend that the static function has an object
     parm, but that won't work with operator overloading.  */
  len = cand1->num_convs;
  if (len != cand2->num_convs)
    {
      int static_1 = DECL_STATIC_FUNCTION_P (cand1->fn);
      int static_2 = DECL_STATIC_FUNCTION_P (cand2->fn);

      if (DECL_CONSTRUCTOR_P (cand1->fn)
	  && is_list_ctor (cand1->fn) != is_list_ctor (cand2->fn))
	/* We're comparing a near-match list constructor and a near-match
	   non-list constructor.  Just treat them as unordered.  */
	return 0;

      gcc_assert (static_1 != static_2);

      if (static_1)
	off2 = 1;
      else
	{
	  off1 = 1;
	  --len;
	}
    }

  for (i = 0; i < len; ++i)
    {
      conversion *t1 = cand1->convs[i + off1];
      conversion *t2 = cand2->convs[i + off2];
      int comp = compare_ics (t1, t2);

      if (comp != 0)
	{
	  if ((complain & tf_warning)
	      && warn_sign_promo
	      && (CONVERSION_RANK (t1) + CONVERSION_RANK (t2)
		  == cr_std + cr_promotion)
	      && t1->kind == ck_std
	      && t2->kind == ck_std
	      && TREE_CODE (t1->type) == INTEGER_TYPE
	      && TREE_CODE (t2->type) == INTEGER_TYPE
	      && (TYPE_PRECISION (t1->type)
		  == TYPE_PRECISION (t2->type))
	      && (TYPE_UNSIGNED (next_conversion (t1)->type)
		  || (TREE_CODE (next_conversion (t1)->type)
		      == ENUMERAL_TYPE)))
	    {
	      tree type = next_conversion (t1)->type;
	      tree type1, type2;
	      struct z_candidate *w, *l;
	      if (comp > 0)
		type1 = t1->type, type2 = t2->type,
		  w = cand1, l = cand2;
	      else
		type1 = t2->type, type2 = t1->type,
		  w = cand2, l = cand1;

	      if (warn)
		{
		  warning (OPT_Wsign_promo, "passing %qT chooses %qT over %qT",
			   type, type1, type2);
		  warning (OPT_Wsign_promo, "  in call to %qD", w->fn);
		}
	      else
		add_warning (w, l);
	    }

	  if (winner && comp != winner)
	    {
	      winner = 0;
	      goto tweak;
	    }
	  winner = comp;
	}
    }

  /* warn about confusing overload resolution for user-defined conversions,
     either between a constructor and a conversion op, or between two
     conversion ops.  */
  if ((complain & tf_warning)
      && winner && warn_conversion && cand1->second_conv
      && (!DECL_CONSTRUCTOR_P (cand1->fn) || !DECL_CONSTRUCTOR_P (cand2->fn))
      && winner != compare_ics (cand1->second_conv, cand2->second_conv))
    {
      struct z_candidate *w, *l;
      bool give_warning = false;

      if (winner == 1)
	w = cand1, l = cand2;
      else
	w = cand2, l = cand1;

      /* We don't want to complain about `X::operator T1 ()'
	 beating `X::operator T2 () const', when T2 is a no less
	 cv-qualified version of T1.  */
      if (DECL_CONTEXT (w->fn) == DECL_CONTEXT (l->fn)
	  && !DECL_CONSTRUCTOR_P (w->fn) && !DECL_CONSTRUCTOR_P (l->fn))
	{
	  tree t = TREE_TYPE (TREE_TYPE (l->fn));
	  tree f = TREE_TYPE (TREE_TYPE (w->fn));

	  if (TREE_CODE (t) == TREE_CODE (f) && POINTER_TYPE_P (t))
	    {
	      t = TREE_TYPE (t);
	      f = TREE_TYPE (f);
	    }
	  if (!comp_ptr_ttypes (t, f))
	    give_warning = true;
	}
      else
	give_warning = true;

      if (!give_warning)
	/*NOP*/;
      else if (warn)
	{
	  tree source = source_type (w->convs[0]);
	  if (! DECL_CONSTRUCTOR_P (w->fn))
	    source = TREE_TYPE (source);
	  if (warning (OPT_Wconversion, "choosing %qD over %qD", w->fn, l->fn)
	      && warning (OPT_Wconversion, "  for conversion from %qT to %qT",
			  source, w->second_conv->type)) 
	    {
	      inform (input_location, "  because conversion sequence for the argument is better");
	    }
	}
      else
	add_warning (w, l);
    }

  if (winner)
    return winner;

  /* DR 495 moved this tiebreaker above the template ones.  */
  /* or, if not that,
     the  context  is  an  initialization by user-defined conversion (see
     _dcl.init_  and  _over.match.user_)  and  the  standard   conversion
     sequence  from  the return type of F1 to the destination type (i.e.,
     the type of the entity being initialized)  is  a  better  conversion
     sequence  than the standard conversion sequence from the return type
     of F2 to the destination type.  */

  if (cand1->second_conv)
    {
      winner = compare_ics (cand1->second_conv, cand2->second_conv);
      if (winner)
	return winner;
    }

  /* or, if not that,
     F1 is a non-template function and F2 is a template function
     specialization.  */

  if (!cand1->template_decl && cand2->template_decl)
    return 1;
  else if (cand1->template_decl && !cand2->template_decl)
    return -1;

  /* or, if not that,
     F1 and F2 are template functions and the function template for F1 is
     more specialized than the template for F2 according to the partial
     ordering rules.  */

  if (cand1->template_decl && cand2->template_decl)
    {
      winner = more_specialized_fn
	(TI_TEMPLATE (cand1->template_decl),
	 TI_TEMPLATE (cand2->template_decl),
	 /* [temp.func.order]: The presence of unused ellipsis and default
	    arguments has no effect on the partial ordering of function
	    templates.   add_function_candidate() will not have
	    counted the "this" argument for constructors.  */
	 cand1->num_convs + DECL_CONSTRUCTOR_P (cand1->fn));
      if (winner)
	return winner;
    }

  /* Check whether we can discard a builtin candidate, either because we
     have two identical ones or matching builtin and non-builtin candidates.

     (Pedantically in the latter case the builtin which matched the user
     function should not be added to the overload set, but we spot it here.

     [over.match.oper]
     ... the builtin candidates include ...
     - do not have the same parameter type list as any non-template
       non-member candidate.  */

  if (identifier_p (cand1->fn) || identifier_p (cand2->fn))
    {
      for (i = 0; i < len; ++i)
	if (!same_type_p (cand1->convs[i]->type,
			  cand2->convs[i]->type))
	  break;
      if (i == cand1->num_convs)
	{
	  if (cand1->fn == cand2->fn)
	    /* Two built-in candidates; arbitrarily pick one.  */
	    return 1;
	  else if (identifier_p (cand1->fn))
	    /* cand1 is built-in; prefer cand2.  */
	    return -1;
	  else
	    /* cand2 is built-in; prefer cand1.  */
	    return 1;
	}
    }

  /* For candidates of a multi-versioned function,  make the version with
     the highest priority win.  This version will be checked for dispatching
     first.  If this version can be inlined into the caller, the front-end
     will simply make a direct call to this function.  */

  if (TREE_CODE (cand1->fn) == FUNCTION_DECL
      && DECL_FUNCTION_VERSIONED (cand1->fn)
      && TREE_CODE (cand2->fn) == FUNCTION_DECL
      && DECL_FUNCTION_VERSIONED (cand2->fn))
    {
      tree f1 = TREE_TYPE (cand1->fn);
      tree f2 = TREE_TYPE (cand2->fn);
      tree p1 = TYPE_ARG_TYPES (f1);
      tree p2 = TYPE_ARG_TYPES (f2);
     
      /* Check if cand1->fn and cand2->fn are versions of the same function.  It
         is possible that cand1->fn and cand2->fn are function versions but of
         different functions.  Check types to see if they are versions of the same
         function.  */
      if (compparms (p1, p2)
	  && same_type_p (TREE_TYPE (f1), TREE_TYPE (f2)))
	{
	  /* Always make the version with the higher priority, more
	     specialized, win.  */
	  gcc_assert (targetm.compare_version_priority);
	  if (targetm.compare_version_priority (cand1->fn, cand2->fn) >= 0)
	    return 1;
	  else
	    return -1;
	}
    }

  /* If the two function declarations represent the same function (this can
     happen with declarations in multiple scopes and arg-dependent lookup),
     arbitrarily choose one.  But first make sure the default args we're
     using match.  */
  if (DECL_P (cand1->fn) && DECL_P (cand2->fn)
      && equal_functions (cand1->fn, cand2->fn))
    {
      tree parms1 = TYPE_ARG_TYPES (TREE_TYPE (cand1->fn));
      tree parms2 = TYPE_ARG_TYPES (TREE_TYPE (cand2->fn));

      gcc_assert (!DECL_CONSTRUCTOR_P (cand1->fn));

      for (i = 0; i < len; ++i)
	{
	  /* Don't crash if the fn is variadic.  */
	  if (!parms1)
	    break;
	  parms1 = TREE_CHAIN (parms1);
	  parms2 = TREE_CHAIN (parms2);
	}

      if (off1)
	parms1 = TREE_CHAIN (parms1);
      else if (off2)
	parms2 = TREE_CHAIN (parms2);

      for (; parms1; ++i)
	{
	  if (!cp_tree_equal (TREE_PURPOSE (parms1),
			      TREE_PURPOSE (parms2)))
	    {
	      if (warn)
		{
		  if (complain & tf_error)
		    {
		      if (permerror (input_location,
				     "default argument mismatch in "
				     "overload resolution"))
			{
			  inform (input_location,
				  " candidate 1: %q+#F", cand1->fn);
			  inform (input_location,
				  " candidate 2: %q+#F", cand2->fn);
			}
		    }
		  else
		    return 0;
		}
	      else
		add_warning (cand1, cand2);
	      break;
	    }
	  parms1 = TREE_CHAIN (parms1);
	  parms2 = TREE_CHAIN (parms2);
	}

      return 1;
    }

tweak:

  /* Extension: If the worst conversion for one candidate is worse than the
     worst conversion for the other, take the first.  */
  if (!pedantic && (complain & tf_warning_or_error))
    {
      conversion_rank rank1 = cr_identity, rank2 = cr_identity;
      struct z_candidate *w = 0, *l = 0;

      for (i = 0; i < len; ++i)
	{
	  if (CONVERSION_RANK (cand1->convs[i+off1]) > rank1)
	    rank1 = CONVERSION_RANK (cand1->convs[i+off1]);
	  if (CONVERSION_RANK (cand2->convs[i + off2]) > rank2)
	    rank2 = CONVERSION_RANK (cand2->convs[i + off2]);
	}
      if (rank1 < rank2)
	winner = 1, w = cand1, l = cand2;
      if (rank1 > rank2)
	winner = -1, w = cand2, l = cand1;
      if (winner)
	{
	  /* Don't choose a deleted function over ambiguity.  */
	  if (DECL_P (w->fn) && DECL_DELETED_FN (w->fn))
	    return 0;
	  if (warn)
	    {
	      pedwarn (input_location, 0,
	      "ISO C++ says that these are ambiguous, even "
	      "though the worst conversion for the first is better than "
	      "the worst conversion for the second:");
	      print_z_candidate (input_location, _("candidate 1:"), w);
	      print_z_candidate (input_location, _("candidate 2:"), l);
	    }
	  else
	    add_warning (w, l);
	  return winner;
	}
    }

  gcc_assert (!winner);
  return 0;
}

/* Given a list of candidates for overloading, find the best one, if any.
   This algorithm has a worst case of O(2n) (winner is last), and a best
   case of O(n/2) (totally ambiguous); much better than a sorting
   algorithm.  */

static struct z_candidate *
tourney (struct z_candidate *candidates, tsubst_flags_t complain)
{
  struct z_candidate *champ = candidates, *challenger;
  int fate;
  int champ_compared_to_predecessor = 0;

  /* Walk through the list once, comparing each current champ to the next
     candidate, knocking out a candidate or two with each comparison.  */

  for (challenger = champ->next; challenger; )
    {
      fate = joust (champ, challenger, 0, complain);
      if (fate == 1)
	challenger = challenger->next;
      else
	{
	  if (fate == 0)
	    {
	      champ = challenger->next;
	      if (champ == 0)
		return NULL;
	      champ_compared_to_predecessor = 0;
	    }
	  else
	    {
	      champ = challenger;
	      champ_compared_to_predecessor = 1;
	    }

	  challenger = champ->next;
	}
    }

  /* Make sure the champ is better than all the candidates it hasn't yet
     been compared to.  */

  for (challenger = candidates;
       challenger != champ
	 && !(champ_compared_to_predecessor && challenger->next == champ);
       challenger = challenger->next)
    {
      fate = joust (champ, challenger, 0, complain);
      if (fate != 1)
	return NULL;
    }

  return champ;
}

/* Returns nonzero if things of type FROM can be converted to TO.  */

bool
can_convert (tree to, tree from, tsubst_flags_t complain)
{
  tree arg = NULL_TREE;
  /* implicit_conversion only considers user-defined conversions
     if it has an expression for the call argument list.  */
  if (CLASS_TYPE_P (from) || CLASS_TYPE_P (to))
    arg = build1 (CAST_EXPR, from, NULL_TREE);
  return can_convert_arg (to, from, arg, LOOKUP_IMPLICIT, complain);
}

/* Returns nonzero if things of type FROM can be converted to TO with a
   standard conversion.  */

bool
can_convert_standard (tree to, tree from, tsubst_flags_t complain)
{
  return can_convert_arg (to, from, NULL_TREE, LOOKUP_IMPLICIT, complain);
}

/* Returns nonzero if ARG (of type FROM) can be converted to TO.  */

bool
can_convert_arg (tree to, tree from, tree arg, int flags,
		 tsubst_flags_t complain)
{
  conversion *t;
  void *p;
  bool ok_p;

  /* Get the high-water mark for the CONVERSION_OBSTACK.  */
  p = conversion_obstack_alloc (0);
  /* We want to discard any access checks done for this test,
     as we might not be in the appropriate access context and
     we'll do the check again when we actually perform the
     conversion.  */
  push_deferring_access_checks (dk_deferred);

  t  = implicit_conversion (to, from, arg, /*c_cast_p=*/false,
			    flags, complain);
  ok_p = (t && !t->bad_p);

  /* Discard the access checks now.  */
  pop_deferring_access_checks ();
  /* Free all the conversions we allocated.  */
  obstack_free (&conversion_obstack, p);

  return ok_p;
}

/* Like can_convert_arg, but allows dubious conversions as well.  */

bool
can_convert_arg_bad (tree to, tree from, tree arg, int flags,
		     tsubst_flags_t complain)
{
  conversion *t;
  void *p;

  /* Get the high-water mark for the CONVERSION_OBSTACK.  */
  p = conversion_obstack_alloc (0);
  /* Try to perform the conversion.  */
  t  = implicit_conversion (to, from, arg, /*c_cast_p=*/false,
			    flags, complain);
  /* Free all the conversions we allocated.  */
  obstack_free (&conversion_obstack, p);

  return t != NULL;
}

/* Convert EXPR to TYPE.  Return the converted expression.

   Note that we allow bad conversions here because by the time we get to
   this point we are committed to doing the conversion.  If we end up
   doing a bad conversion, convert_like will complain.  */

tree
perform_implicit_conversion_flags (tree type, tree expr,
				   tsubst_flags_t complain, int flags)
{
  conversion *conv;
  void *p;
  location_t loc = EXPR_LOC_OR_LOC (expr, input_location);

  if (error_operand_p (expr))
    return error_mark_node;

  /* Get the high-water mark for the CONVERSION_OBSTACK.  */
  p = conversion_obstack_alloc (0);

  conv = implicit_conversion (type, TREE_TYPE (expr), expr,
			      /*c_cast_p=*/false,
			      flags, complain);

  if (!conv)
    {
      if (complain & tf_error)
	{
	  /* If expr has unknown type, then it is an overloaded function.
	     Call instantiate_type to get good error messages.  */
	  if (TREE_TYPE (expr) == unknown_type_node)
	    instantiate_type (type, expr, complain);
	  else if (invalid_nonstatic_memfn_p (expr, complain))
	    /* We gave an error.  */;
	  else
	    error_at (loc, "could not convert %qE from %qT to %qT", expr,
		      TREE_TYPE (expr), type);
	}
      expr = error_mark_node;
    }
  else if (processing_template_decl && conv->kind != ck_identity)
    {
      /* In a template, we are only concerned about determining the
	 type of non-dependent expressions, so we do not have to
	 perform the actual conversion.  But for initializers, we
	 need to be able to perform it at instantiation
	 (or fold_non_dependent_expr) time.  */
      expr = build1 (IMPLICIT_CONV_EXPR, type, expr);
      if (!(flags & LOOKUP_ONLYCONVERTING))
	IMPLICIT_CONV_EXPR_DIRECT_INIT (expr) = true;
    }
  else
    expr = convert_like (conv, expr, complain);

  /* Free all the conversions we allocated.  */
  obstack_free (&conversion_obstack, p);

  return expr;
}

tree
perform_implicit_conversion (tree type, tree expr, tsubst_flags_t complain)
{
  return perform_implicit_conversion_flags (type, expr, complain,
					    LOOKUP_IMPLICIT);
}

/* Convert EXPR to TYPE (as a direct-initialization) if that is
   permitted.  If the conversion is valid, the converted expression is
   returned.  Otherwise, NULL_TREE is returned, except in the case
   that TYPE is a class type; in that case, an error is issued.  If
   C_CAST_P is true, then this direct-initialization is taking
   place as part of a static_cast being attempted as part of a C-style
   cast.  */

tree
perform_direct_initialization_if_possible (tree type,
					   tree expr,
					   bool c_cast_p,
                                           tsubst_flags_t complain)
{
  conversion *conv;
  void *p;

  if (type == error_mark_node || error_operand_p (expr))
    return error_mark_node;
  /* [dcl.init]

     If the destination type is a (possibly cv-qualified) class type:

     -- If the initialization is direct-initialization ...,
     constructors are considered. ... If no constructor applies, or
     the overload resolution is ambiguous, the initialization is
     ill-formed.  */
  if (CLASS_TYPE_P (type))
    {
      vec<tree, va_gc> *args = make_tree_vector_single (expr);
      expr = build_special_member_call (NULL_TREE, complete_ctor_identifier,
					&args, type, LOOKUP_NORMAL, complain);
      release_tree_vector (args);
      return build_cplus_new (type, expr, complain);
    }

  /* Get the high-water mark for the CONVERSION_OBSTACK.  */
  p = conversion_obstack_alloc (0);

  conv = implicit_conversion (type, TREE_TYPE (expr), expr,
			      c_cast_p,
			      LOOKUP_NORMAL, complain);
  if (!conv || conv->bad_p)
    expr = NULL_TREE;
  else
    expr = convert_like_real (conv, expr, NULL_TREE, 0, 0,
			      /*issue_conversion_warnings=*/false,
			      c_cast_p,
			      complain);

  /* Free all the conversions we allocated.  */
  obstack_free (&conversion_obstack, p);

  return expr;
}

/* When initializing a reference that lasts longer than a full-expression,
   this special rule applies:

     [class.temporary]

     The temporary to which the reference is bound or the temporary
     that is the complete object to which the reference is bound
     persists for the lifetime of the reference.

     The temporaries created during the evaluation of the expression
     initializing the reference, except the temporary to which the
     reference is bound, are destroyed at the end of the
     full-expression in which they are created.

   In that case, we store the converted expression into a new
   VAR_DECL in a new scope.

   However, we want to be careful not to create temporaries when
   they are not required.  For example, given:

     struct B {};
     struct D : public B {};
     D f();
     const B& b = f();

   there is no need to copy the return value from "f"; we can just
   extend its lifetime.  Similarly, given:

     struct S {};
     struct T { operator S(); };
     T t;
     const S& s = t;

  we can extend the lifetime of the return value of the conversion
  operator.

  The next several functions are involved in this lifetime extension.  */

/* DECL is a VAR_DECL or FIELD_DECL whose type is a REFERENCE_TYPE.  The
   reference is being bound to a temporary.  Create and return a new
   VAR_DECL with the indicated TYPE; this variable will store the value to
   which the reference is bound.  */

tree
make_temporary_var_for_ref_to_temp (tree decl, tree type)
{
  tree var;

  /* Create the variable.  */
  var = create_temporary_var (type);

  /* Register the variable.  */
  if (VAR_P (decl)
      && (TREE_STATIC (decl) || DECL_THREAD_LOCAL_P (decl)))
    {
      /* Namespace-scope or local static; give it a mangled name.  */
      /* FIXME share comdat with decl?  */
      tree name;

      TREE_STATIC (var) = TREE_STATIC (decl);
      DECL_TLS_MODEL (var) = DECL_TLS_MODEL (decl);
      name = mangle_ref_init_variable (decl);
      DECL_NAME (var) = name;
      SET_DECL_ASSEMBLER_NAME (var, name);
      var = pushdecl_top_level (var);
    }
  else
    /* Create a new cleanup level if necessary.  */
    maybe_push_cleanup_level (type);

  return var;
}

/* EXPR is the initializer for a variable DECL of reference or
   std::initializer_list type.  Create, push and return a new VAR_DECL
   for the initializer so that it will live as long as DECL.  Any
   cleanup for the new variable is returned through CLEANUP, and the
   code to initialize the new variable is returned through INITP.  */

static tree
set_up_extended_ref_temp (tree decl, tree expr, vec<tree, va_gc> **cleanups,
			  tree *initp)
{
  tree init;
  tree type;
  tree var;

  /* Create the temporary variable.  */
  type = TREE_TYPE (expr);
  var = make_temporary_var_for_ref_to_temp (decl, type);
  layout_decl (var, 0);
  /* If the rvalue is the result of a function call it will be
     a TARGET_EXPR.  If it is some other construct (such as a
     member access expression where the underlying object is
     itself the result of a function call), turn it into a
     TARGET_EXPR here.  It is important that EXPR be a
     TARGET_EXPR below since otherwise the INIT_EXPR will
     attempt to make a bitwise copy of EXPR to initialize
     VAR.  */
  if (TREE_CODE (expr) != TARGET_EXPR)
    expr = get_target_expr (expr);

  if (TREE_CODE (decl) == FIELD_DECL
      && extra_warnings && !TREE_NO_WARNING (decl))
    {
      warning (OPT_Wextra, "a temporary bound to %qD only persists "
	       "until the constructor exits", decl);
      TREE_NO_WARNING (decl) = true;
    }

  /* Recursively extend temps in this initializer.  */
  TARGET_EXPR_INITIAL (expr)
    = extend_ref_init_temps (decl, TARGET_EXPR_INITIAL (expr), cleanups);

  /* Any reference temp has a non-trivial initializer.  */
  DECL_NONTRIVIALLY_INITIALIZED_P (var) = true;

  /* If the initializer is constant, put it in DECL_INITIAL so we get
     static initialization and use in constant expressions.  */
  init = maybe_constant_init (expr);
  if (TREE_CONSTANT (init))
    {
      if (literal_type_p (type) && CP_TYPE_CONST_NON_VOLATILE_P (type))
	{
	  /* 5.19 says that a constant expression can include an
	     lvalue-rvalue conversion applied to "a glvalue of literal type
	     that refers to a non-volatile temporary object initialized
	     with a constant expression".  Rather than try to communicate
	     that this VAR_DECL is a temporary, just mark it constexpr.

	     Currently this is only useful for initializer_list temporaries,
	     since reference vars can't appear in constant expressions.  */
	  DECL_DECLARED_CONSTEXPR_P (var) = true;
	  DECL_INITIALIZED_BY_CONSTANT_EXPRESSION_P (var) = true;
	  TREE_CONSTANT (var) = true;
	}
      DECL_INITIAL (var) = init;
      init = NULL_TREE;
    }
  else
    /* Create the INIT_EXPR that will initialize the temporary
       variable.  */
    init = build2 (INIT_EXPR, type, var, expr);
  if (at_function_scope_p ())
    {
      add_decl_expr (var);

      if (TREE_STATIC (var))
	init = add_stmt_to_compound (init, register_dtor_fn (var));
      else
	{
	  tree cleanup = cxx_maybe_build_cleanup (var, tf_warning_or_error);
	  if (cleanup)
	    vec_safe_push (*cleanups, cleanup);
	}

      /* We must be careful to destroy the temporary only
	 after its initialization has taken place.  If the
	 initialization throws an exception, then the
	 destructor should not be run.  We cannot simply
	 transform INIT into something like:

	 (INIT, ({ CLEANUP_STMT; }))

	 because emit_local_var always treats the
	 initializer as a full-expression.  Thus, the
	 destructor would run too early; it would run at the
	 end of initializing the reference variable, rather
	 than at the end of the block enclosing the
	 reference variable.

	 The solution is to pass back a cleanup expression
	 which the caller is responsible for attaching to
	 the statement tree.  */
    }
  else
    {
      rest_of_decl_compilation (var, /*toplev=*/1, at_eof);
      if (TYPE_HAS_NONTRIVIAL_DESTRUCTOR (type))
	{
	  if (DECL_THREAD_LOCAL_P (var))
	    tls_aggregates = tree_cons (NULL_TREE, var,
					tls_aggregates);
	  else
	    static_aggregates = tree_cons (NULL_TREE, var,
					   static_aggregates);
	}
      else
	/* Check whether the dtor is callable.  */
	cxx_maybe_build_cleanup (var, tf_warning_or_error);
    }

  *initp = init;
  return var;
}

/* Convert EXPR to the indicated reference TYPE, in a way suitable for
   initializing a variable of that TYPE.  */

tree
initialize_reference (tree type, tree expr,
		      int flags, tsubst_flags_t complain)
{
  conversion *conv;
  void *p;
  location_t loc = EXPR_LOC_OR_LOC (expr, input_location);

  if (type == error_mark_node || error_operand_p (expr))
    return error_mark_node;

  /* Get the high-water mark for the CONVERSION_OBSTACK.  */
  p = conversion_obstack_alloc (0);

  conv = reference_binding (type, TREE_TYPE (expr), expr, /*c_cast_p=*/false,
			    flags, complain);
  if (!conv || conv->bad_p)
    {
      if (complain & tf_error)
	{
	  if (conv)
	    convert_like (conv, expr, complain);
	  else if (!CP_TYPE_CONST_P (TREE_TYPE (type))
		   && !TYPE_REF_IS_RVALUE (type)
		   && !real_lvalue_p (expr))
	    error_at (loc, "invalid initialization of non-const reference of "
		      "type %qT from an rvalue of type %qT",
		      type, TREE_TYPE (expr));
	  else
	    error_at (loc, "invalid initialization of reference of type "
		      "%qT from expression of type %qT", type,
		      TREE_TYPE (expr));
	}
      return error_mark_node;
    }

  if (conv->kind == ck_ref_bind)
    /* Perform the conversion.  */
    expr = convert_like (conv, expr, complain);
  else if (conv->kind == ck_ambig)
    /* We gave an error in build_user_type_conversion_1.  */
    expr = error_mark_node;
  else
    gcc_unreachable ();

  /* Free all the conversions we allocated.  */
  obstack_free (&conversion_obstack, p);

  return expr;
}

/* Subroutine of extend_ref_init_temps.  Possibly extend one initializer,
   which is bound either to a reference or a std::initializer_list.  */

static tree
extend_ref_init_temps_1 (tree decl, tree init, vec<tree, va_gc> **cleanups)
{
  tree sub = init;
  tree *p;
  STRIP_NOPS (sub);
  if (TREE_CODE (sub) == COMPOUND_EXPR)
    {
      TREE_OPERAND (sub, 1)
        = extend_ref_init_temps_1 (decl, TREE_OPERAND (sub, 1), cleanups);
      return init;
    }
  if (TREE_CODE (sub) != ADDR_EXPR)
    return init;
  /* Deal with binding to a subobject.  */
  for (p = &TREE_OPERAND (sub, 0); TREE_CODE (*p) == COMPONENT_REF; )
    p = &TREE_OPERAND (*p, 0);
  if (TREE_CODE (*p) == TARGET_EXPR)
    {
      tree subinit = NULL_TREE;
      *p = set_up_extended_ref_temp (decl, *p, cleanups, &subinit);
      if (subinit)
	init = build2 (COMPOUND_EXPR, TREE_TYPE (init), subinit, init);
      recompute_tree_invariant_for_addr_expr (sub);
    }
  return init;
}

/* INIT is part of the initializer for DECL.  If there are any
   reference or initializer lists being initialized, extend their
   lifetime to match that of DECL.  */

tree
extend_ref_init_temps (tree decl, tree init, vec<tree, va_gc> **cleanups)
{
  tree type = TREE_TYPE (init);
  if (processing_template_decl)
    return init;
  if (TREE_CODE (type) == REFERENCE_TYPE)
    init = extend_ref_init_temps_1 (decl, init, cleanups);
  else if (is_std_init_list (type))
    {
      /* The temporary array underlying a std::initializer_list
	 is handled like a reference temporary.  */
      tree ctor = init;
      if (TREE_CODE (ctor) == TARGET_EXPR)
	ctor = TARGET_EXPR_INITIAL (ctor);
      if (TREE_CODE (ctor) == CONSTRUCTOR)
	{
	  tree array = CONSTRUCTOR_ELT (ctor, 0)->value;
	  array = extend_ref_init_temps_1 (decl, array, cleanups);
	  CONSTRUCTOR_ELT (ctor, 0)->value = array;
	}
    }
  else if (TREE_CODE (init) == CONSTRUCTOR)
    {
      unsigned i;
      constructor_elt *p;
      vec<constructor_elt, va_gc> *elts = CONSTRUCTOR_ELTS (init);
      FOR_EACH_VEC_SAFE_ELT (elts, i, p)
	p->value = extend_ref_init_temps (decl, p->value, cleanups);
    }

  return init;
}

/* Returns true iff an initializer for TYPE could contain temporaries that
   need to be extended because they are bound to references or
   std::initializer_list.  */

bool
type_has_extended_temps (tree type)
{
  type = strip_array_types (type);
  if (TREE_CODE (type) == REFERENCE_TYPE)
    return true;
  if (CLASS_TYPE_P (type))
    {
      if (is_std_init_list (type))
	return true;
      for (tree f = next_initializable_field (TYPE_FIELDS (type));
	   f; f = next_initializable_field (DECL_CHAIN (f)))
	if (type_has_extended_temps (TREE_TYPE (f)))
	  return true;
    }
  return false;
}

/* Returns true iff TYPE is some variant of std::initializer_list.  */

bool
is_std_init_list (tree type)
{
  /* Look through typedefs.  */
  if (!TYPE_P (type))
    return false;
  if (cxx_dialect == cxx98)
    return false;
  type = TYPE_MAIN_VARIANT (type);
  return (CLASS_TYPE_P (type)
	  && CP_TYPE_CONTEXT (type) == std_node
	  && strcmp (TYPE_NAME_STRING (type), "initializer_list") == 0);
}

/* Returns true iff DECL is a list constructor: i.e. a constructor which
   will accept an argument list of a single std::initializer_list<T>.  */

bool
is_list_ctor (tree decl)
{
  tree args = FUNCTION_FIRST_USER_PARMTYPE (decl);
  tree arg;

  if (!args || args == void_list_node)
    return false;

  arg = non_reference (TREE_VALUE (args));
  if (!is_std_init_list (arg))
    return false;

  args = TREE_CHAIN (args);

  if (args && args != void_list_node && !TREE_PURPOSE (args))
    /* There are more non-defaulted parms.  */
    return false;

  return true;
}

#include "gt-cp-call.h"<|MERGE_RESOLUTION|>--- conflicted
+++ resolved
@@ -556,11 +556,7 @@
   if (CP_INTEGRAL_TYPE_P (TREE_TYPE (t)))
     {
       /* Core issue 903 says only literal 0 is a null pointer constant.  */
-<<<<<<< HEAD
-      if (cxx_dialect < cxx0x)
-=======
       if (cxx_dialect < cxx11)
->>>>>>> a7aa3838
 	t = maybe_constant_value (fold_non_dependent_expr_sfinae (t, tf_none));
       STRIP_NOPS (t);
       if (integer_zerop (t) && !TREE_OVERFLOW (t))
@@ -955,12 +951,8 @@
   /* We might need to propagate the size from the element to the array.  */
   complete_type (type);
 
-<<<<<<< HEAD
-  if (TYPE_DOMAIN (type))
-=======
   if (TYPE_DOMAIN (type)
       && !variably_modified_type_p (TYPE_DOMAIN (type), NULL_TREE))
->>>>>>> a7aa3838
     {
       unsigned HOST_WIDE_INT alen = tree_to_uhwi (array_type_nelts_top (type));
       if (alen < len)
@@ -1478,17 +1470,10 @@
   if (expr && BRACE_ENCLOSED_INITIALIZER_P (expr))
     {
       maybe_warn_cpp0x (CPP0X_INITIALIZER_LISTS);
-<<<<<<< HEAD
-      conv = implicit_conversion (to, from, expr, c_cast_p,
-				  flags|LOOKUP_NO_TEMP_BIND, complain);
-      if (!CLASS_TYPE_P (to)
-	  && CONSTRUCTOR_NELTS (expr) == 1)
-=======
       /* DR 1288: Otherwise, if the initializer list has a single element
 	 of type E and ... [T's] referenced type is reference-related to E,
 	 the object or reference is initialized from that element... */
       if (CONSTRUCTOR_NELTS (expr) == 1)
->>>>>>> a7aa3838
 	{
 	  tree elt = CONSTRUCTOR_ELT (expr, 0)->value;
 	  if (error_operand_p (elt))
@@ -2009,17 +1994,6 @@
 		     object parameter has reference type.  */
 		  bool rv = FUNCTION_RVALUE_QUALIFIED (TREE_TYPE (fn));
 		  parmtype = cp_build_reference_type (parmtype, rv);
-<<<<<<< HEAD
-		  if (TREE_CODE (arg) == CONVERT_EXPR
-		      && TYPE_PTR_P (TREE_TYPE (arg)))
-		    /* Strip conversion from reference to pointer.  */
-		    arg = TREE_OPERAND (arg, 0);
-		  arg = build_fold_indirect_ref (arg);
-		  argtype = lvalue_type (arg);
-		}
-	      else
-		parmtype = build_pointer_type (parmtype);
-=======
 		}
 	      else
 		{
@@ -2027,7 +2001,6 @@
 		  arg = build_this (arg);
 		  argtype = lvalue_type (arg);
 		}
->>>>>>> a7aa3838
 	    }
 
 	  /* Core issue 899: When [copy-]initializing a temporary to be bound
@@ -5961,14 +5934,8 @@
 	  && CONSTRUCTOR_NELTS (expr) > 0
 	  && BRACE_ENCLOSED_INITIALIZER_P (CONSTRUCTOR_ELT (expr, 0)->value))
 	{
-<<<<<<< HEAD
-	  complained = true;
-	  permerror (loc, "too many braces around initializer "
-		     "for %qT", totype);
-=======
 	  complained = permerror (loc, "too many braces around initializer "
 				  "for %qT", totype);
->>>>>>> a7aa3838
 	  while (BRACE_ENCLOSED_INITIALIZER_P (expr)
 		 && CONSTRUCTOR_NELTS (expr) == 1)
 	    expr = CONSTRUCTOR_ELT (expr, 0)->value;
@@ -6008,22 +5975,12 @@
 	  else if (t->kind == ck_identity)
 	    break;
 	}
-<<<<<<< HEAD
-
-      if (!complained)
-	permerror (loc, "invalid conversion from %qT to %qT",
-		   TREE_TYPE (expr), totype);
-      if (fn)
-	permerror (DECL_SOURCE_LOCATION (fn),
-		   "  initializing argument %P of %qD", argnum, fn);
-=======
       if (!complained)
 	complained = permerror (loc, "invalid conversion from %qT to %qT",
 				TREE_TYPE (expr), totype);
       if (complained && fn)
 	inform (DECL_SOURCE_LOCATION (fn),
 		"initializing argument %P of %qD", argnum, fn);
->>>>>>> a7aa3838
 
       return cp_convert (totype, expr, complain);
     }
