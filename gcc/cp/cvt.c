--- conflicted
+++ resolved
@@ -204,17 +204,8 @@
 
   if (null_ptr_cst_p (expr))
     {
-<<<<<<< HEAD
-      tree val;
-
-      if (c_inhibit_evaluation_warnings == 0
-	  && !NULLPTR_TYPE_P (TREE_TYPE (expr)))
-	warning (OPT_Wzero_as_null_pointer_constant,
-		 "zero as null pointer constant");
-=======
       if (complain & tf_warning)
 	maybe_warn_zero_as_null_pointer_constant (expr, loc);
->>>>>>> e9c762ec
 
       if (TYPE_PTRMEMFUNC_P (type))
 	return build_ptrmemfunc (TYPE_PTRMEMFUNC_FN_TYPE (type), expr, 0,
@@ -222,15 +213,9 @@
 
       /* A NULL pointer-to-data-member is represented by -1, not by
 	 zero.  */
-<<<<<<< HEAD
-      val = (TYPE_PTRMEM_P (type)
-	     ? build_int_cst_type (type, -1)
-	     : build_int_cst (type, 0));
-=======
       tree val = (TYPE_PTRDATAMEM_P (type)
 		  ? build_int_cst_type (type, -1)
 		  : build_int_cst (type, 0));
->>>>>>> e9c762ec
 
       return (TREE_SIDE_EFFECTS (expr)
 	      ? build2 (COMPOUND_EXPR, type, expr, val) : val);
@@ -1597,6 +1582,17 @@
       if (DECL_NONCONVERTING_P (cand))
 	continue;
 
+      if (TREE_CODE (cand) == TEMPLATE_DECL)
+	{
+	  if (complain)
+	    {
+	      error ("ambiguous default type conversion from %qT",
+		     basetype);
+	      error ("  candidate conversions include %qD", cand);
+	    }
+	  return error_mark_node;
+	}
+
       candidate = non_reference (TREE_TYPE (TREE_TYPE (cand)));
 
       switch (TREE_CODE (candidate))
@@ -1630,23 +1626,11 @@
 	  break;
 
 	default:
-	  /* A wildcard could be instantiated to match any desired
-	     type, but we can't deduce the template argument.  */
-	  if (WILDCARD_TYPE_P (candidate))
-	    win = true;
 	  break;
 	}
 
       if (win)
 	{
-	  if (TREE_CODE (cand) == TEMPLATE_DECL)
-	    {
-	      if (complain)
-		error ("default type conversion can't deduce template"
-		       " argument for %qD", cand);
-	      return error_mark_node;
-	    }
-
 	  if (winner)
 	    {
 	      if (complain)
