/* Language-level data type conversion for GNU C++.
   Copyright (C) 1987-2014 Free Software Foundation, Inc.
   Hacked by Michael Tiemann (tiemann@cygnus.com)

This file is part of GCC.

GCC is free software; you can redistribute it and/or modify
it under the terms of the GNU General Public License as published by
the Free Software Foundation; either version 3, or (at your option)
any later version.

GCC is distributed in the hope that it will be useful,
but WITHOUT ANY WARRANTY; without even the implied warranty of
MERCHANTABILITY or FITNESS FOR A PARTICULAR PURPOSE.  See the
GNU General Public License for more details.

You should have received a copy of the GNU General Public License
along with GCC; see the file COPYING3.  If not see
<http://www.gnu.org/licenses/>.  */


/* This file contains the functions for converting C++ expressions
   to different data types.  The only entry point is `convert'.
   Every language front end must have a `convert' function
   but what kind of conversions it does will depend on the language.  */

#include "config.h"
#include "system.h"
#include "coretypes.h"
#include "tm.h"
#include "tree.h"
#include "stor-layout.h"
#include "flags.h"
#include "cp-tree.h"
#include "intl.h"
#include "convert.h"
#include "decl.h"
#include "target.h"

static tree cp_convert_to_pointer (tree, tree, tsubst_flags_t);
static tree convert_to_pointer_force (tree, tree, tsubst_flags_t);
static tree build_type_conversion (tree, tree);
static tree build_up_reference (tree, tree, int, tree, tsubst_flags_t);
static void diagnose_ref_binding (location_t, tree, tree, tree);

/* Change of width--truncation and extension of integers or reals--
   is represented with NOP_EXPR.  Proper functioning of many things
   assumes that no other conversions can be NOP_EXPRs.

   Conversion between integer and pointer is represented with CONVERT_EXPR.
   Converting integer to real uses FLOAT_EXPR
   and real to integer uses FIX_TRUNC_EXPR.

   Here is a list of all the functions that assume that widening and
   narrowing is always done with a NOP_EXPR:
     In convert.c, convert_to_integer.
     In c-typeck.c, build_binary_op_nodefault (boolean ops),
	and c_common_truthvalue_conversion.
     In expr.c: expand_expr, for operands of a MULT_EXPR.
     In fold-const.c: fold.
     In tree.c: get_narrower and get_unwidened.

   C++: in multiple-inheritance, converting between pointers may involve
   adjusting them by a delta stored within the class definition.  */

/* Subroutines of `convert'.  */

/* if converting pointer to pointer
     if dealing with classes, check for derived->base or vice versa
     else if dealing with method pointers, delegate
     else convert blindly
   else if converting class, pass off to build_type_conversion
   else try C-style pointer conversion.  */

static tree
cp_convert_to_pointer (tree type, tree expr, tsubst_flags_t complain)
{
  tree intype = TREE_TYPE (expr);
  enum tree_code form;
  tree rval;
  location_t loc = EXPR_LOC_OR_LOC (expr, input_location);

  if (intype == error_mark_node)
    return error_mark_node;

  if (MAYBE_CLASS_TYPE_P (intype))
    {
      intype = complete_type (intype);
      if (!COMPLETE_TYPE_P (intype))
	{
	  if (complain & tf_error)
	    error_at (loc, "can%'t convert from incomplete type %qT to %qT",
		      intype, type);
	  return error_mark_node;
	}

      rval = build_type_conversion (type, expr);
      if (rval)
	{
	  if ((complain & tf_error)
	      && rval == error_mark_node)
	    error_at (loc, "conversion of %qE from %qT to %qT is ambiguous",
		      expr, intype, type);
	  return rval;
	}
    }

  /* Handle anachronistic conversions from (::*)() to cv void* or (*)().  */
  if (TYPE_PTR_P (type)
      && (TREE_CODE (TREE_TYPE (type)) == FUNCTION_TYPE
	  || VOID_TYPE_P (TREE_TYPE (type))))
    {
      if (TYPE_PTRMEMFUNC_P (intype)
	  || TREE_CODE (intype) == METHOD_TYPE)
	return convert_member_func_to_ptr (type, expr, complain);
      if (TYPE_PTR_P (TREE_TYPE (expr)))
	return build_nop (type, expr);
      intype = TREE_TYPE (expr);
    }

  if (expr == error_mark_node)
    return error_mark_node;

  form = TREE_CODE (intype);

  if (POINTER_TYPE_P (intype))
    {
      intype = TYPE_MAIN_VARIANT (intype);

      if (TYPE_MAIN_VARIANT (type) != intype
	  && TYPE_PTR_P (type)
	  && TREE_CODE (TREE_TYPE (type)) == RECORD_TYPE
	  && MAYBE_CLASS_TYPE_P (TREE_TYPE (type))
	  && MAYBE_CLASS_TYPE_P (TREE_TYPE (intype))
	  && TREE_CODE (TREE_TYPE (intype)) == RECORD_TYPE)
	{
	  enum tree_code code = PLUS_EXPR;
	  tree binfo;
	  tree intype_class;
	  tree type_class;
	  bool same_p;

	  intype_class = TREE_TYPE (intype);
	  type_class = TREE_TYPE (type);

	  same_p = same_type_p (TYPE_MAIN_VARIANT (intype_class),
				TYPE_MAIN_VARIANT (type_class));
	  binfo = NULL_TREE;
	  /* Try derived to base conversion.  */
	  if (!same_p)
	    binfo = lookup_base (intype_class, type_class, ba_check,
				 NULL, complain);
	  if (!same_p && !binfo)
	    {
	      /* Try base to derived conversion.  */
	      binfo = lookup_base (type_class, intype_class, ba_check,
				   NULL, complain);
	      code = MINUS_EXPR;
	    }
	  if (binfo == error_mark_node)
	    return error_mark_node;
	  if (binfo || same_p)
	    {
	      if (binfo)
		expr = build_base_path (code, expr, binfo, 0, complain);
	      /* Add any qualifier conversions.  */
	      return build_nop (type, expr);
	    }
	}

      if (TYPE_PTRMEMFUNC_P (type))
	{
	  if (complain & tf_error)
	    error_at (loc, "cannot convert %qE from type %qT to type %qT",
		      expr, intype, type);
	  return error_mark_node;
	}

      return build_nop (type, expr);
    }
  else if ((TYPE_PTRDATAMEM_P (type) && TYPE_PTRDATAMEM_P (intype))
	   || (TYPE_PTRMEMFUNC_P (type) && TYPE_PTRMEMFUNC_P (intype)))
    return convert_ptrmem (type, expr, /*allow_inverse_p=*/false,
			   /*c_cast_p=*/false, complain);
  else if (TYPE_PTRMEMFUNC_P (intype))
    {
      if (!warn_pmf2ptr)
	{
	  if (TREE_CODE (expr) == PTRMEM_CST)
	    return cp_convert_to_pointer (type, PTRMEM_CST_MEMBER (expr),
					  complain);
	  else if (TREE_CODE (expr) == OFFSET_REF)
	    {
	      tree object = TREE_OPERAND (expr, 0);
	      return get_member_function_from_ptrfunc (&object,
						       TREE_OPERAND (expr, 1),
						       complain);
	    }
	}
      error_at (loc, "cannot convert %qE from type %qT to type %qT",
		expr, intype, type);
      return error_mark_node;
    }

  if (null_ptr_cst_p (expr))
    {
      if (TYPE_PTRMEMFUNC_P (type))
	return build_ptrmemfunc (TYPE_PTRMEMFUNC_FN_TYPE (type), expr, 0,
				 /*c_cast_p=*/false, complain);

      if (complain & tf_warning)
	maybe_warn_zero_as_null_pointer_constant (expr, loc);

      /* A NULL pointer-to-data-member is represented by -1, not by
	 zero.  */
      tree val = (TYPE_PTRDATAMEM_P (type)
		  ? build_int_cst_type (type, -1)
		  : build_int_cst (type, 0));

      return (TREE_SIDE_EFFECTS (expr)
	      ? build2 (COMPOUND_EXPR, type, expr, val) : val);
    }
  else if (TYPE_PTRMEM_P (type) && INTEGRAL_CODE_P (form))
    {
      if (complain & tf_error)
	error_at (loc, "invalid conversion from %qT to %qT", intype, type);
      return error_mark_node;
    }

  if (INTEGRAL_CODE_P (form))
    {
      if (TYPE_PRECISION (intype) == POINTER_SIZE)
	return build1 (CONVERT_EXPR, type, expr);
      expr = cp_convert (c_common_type_for_size (POINTER_SIZE, 0), expr,
			 complain);
      /* Modes may be different but sizes should be the same.  There
	 is supposed to be some integral type that is the same width
	 as a pointer.  */
      gcc_assert (GET_MODE_SIZE (TYPE_MODE (TREE_TYPE (expr)))
		  == GET_MODE_SIZE (TYPE_MODE (type)));

      return convert_to_pointer (type, expr);
    }

  if (type_unknown_p (expr))
    return instantiate_type (type, expr, complain);

  if (complain & tf_error)
    error_at (loc, "cannot convert %qE from type %qT to type %qT",
	      expr, intype, type);
  return error_mark_node;
}

/* Like convert, except permit conversions to take place which
   are not normally allowed due to access restrictions
   (such as conversion from sub-type to private super-type).  */

static tree
convert_to_pointer_force (tree type, tree expr, tsubst_flags_t complain)
{
  tree intype = TREE_TYPE (expr);
  enum tree_code form = TREE_CODE (intype);

  if (form == POINTER_TYPE)
    {
      intype = TYPE_MAIN_VARIANT (intype);

      if (TYPE_MAIN_VARIANT (type) != intype
	  && TREE_CODE (TREE_TYPE (type)) == RECORD_TYPE
	  && MAYBE_CLASS_TYPE_P (TREE_TYPE (type))
	  && MAYBE_CLASS_TYPE_P (TREE_TYPE (intype))
	  && TREE_CODE (TREE_TYPE (intype)) == RECORD_TYPE)
	{
	  enum tree_code code = PLUS_EXPR;
	  tree binfo;

	  binfo = lookup_base (TREE_TYPE (intype), TREE_TYPE (type),
			       ba_unique, NULL, complain);
	  if (!binfo)
	    {
	      binfo = lookup_base (TREE_TYPE (type), TREE_TYPE (intype),
				   ba_unique, NULL, complain);
	      code = MINUS_EXPR;
	    }
	  if (binfo == error_mark_node)
	    return error_mark_node;
	  if (binfo)
	    {
	      expr = build_base_path (code, expr, binfo, 0, complain);
	      if (expr == error_mark_node)
		 return error_mark_node;
	      /* Add any qualifier conversions.  */
	      if (!same_type_p (TREE_TYPE (TREE_TYPE (expr)),
				TREE_TYPE (type)))
		expr = build_nop (type, expr);
	      return expr;
	    }
	}
    }

  return cp_convert_to_pointer (type, expr, complain);
}

/* We are passing something to a function which requires a reference.
   The type we are interested in is in TYPE. The initial
   value we have to begin with is in ARG.

   FLAGS controls how we manage access checking.
   DIRECT_BIND in FLAGS controls how any temporaries are generated.
     If DIRECT_BIND is set, DECL is the reference we're binding to.  */

static tree
build_up_reference (tree type, tree arg, int flags, tree decl,
		    tsubst_flags_t complain)
{
  tree rval;
  tree argtype = TREE_TYPE (arg);
  tree target_type = TREE_TYPE (type);

  gcc_assert (TREE_CODE (type) == REFERENCE_TYPE);

  if ((flags & DIRECT_BIND) && ! real_lvalue_p (arg))
    {
      /* Create a new temporary variable.  We can't just use a TARGET_EXPR
	 here because it needs to live as long as DECL.  */
      tree targ = arg;

      arg = make_temporary_var_for_ref_to_temp (decl, target_type);

      /* Process the initializer for the declaration.  */
      DECL_INITIAL (arg) = targ;
      cp_finish_decl (arg, targ, /*init_const_expr_p=*/false, NULL_TREE,
		      LOOKUP_ONLYCONVERTING|DIRECT_BIND);
    }
  else if (!(flags & DIRECT_BIND) && ! lvalue_p (arg))
    return get_target_expr_sfinae (arg, complain);

  /* If we had a way to wrap this up, and say, if we ever needed its
     address, transform all occurrences of the register, into a memory
     reference we could win better.  */
  rval = cp_build_addr_expr (arg, complain);
  if (rval == error_mark_node)
    return error_mark_node;

  if ((flags & LOOKUP_PROTECT)
      && TYPE_MAIN_VARIANT (argtype) != TYPE_MAIN_VARIANT (target_type)
      && MAYBE_CLASS_TYPE_P (argtype)
      && MAYBE_CLASS_TYPE_P (target_type))
    {
      /* We go through lookup_base for the access control.  */
      tree binfo = lookup_base (argtype, target_type, ba_check,
				NULL, complain);
      if (binfo == error_mark_node)
	return error_mark_node;
      if (binfo == NULL_TREE)
	return error_not_base_type (target_type, argtype);
      rval = build_base_path (PLUS_EXPR, rval, binfo, 1, complain);
    }
  else
    rval
      = convert_to_pointer_force (build_pointer_type (target_type),
				  rval, complain);
  return build_nop (type, rval);
}

/* Subroutine of convert_to_reference. REFTYPE is the target reference type.
   INTYPE is the original rvalue type and DECL is an optional _DECL node
   for diagnostics.

   [dcl.init.ref] says that if an rvalue is used to
   initialize a reference, then the reference must be to a
   non-volatile const type.  */

static void
diagnose_ref_binding (location_t loc, tree reftype, tree intype, tree decl)
{
  tree ttl = TREE_TYPE (reftype);

  if (!CP_TYPE_CONST_NON_VOLATILE_P (ttl))
    {
      const char *msg;

      if (CP_TYPE_VOLATILE_P (ttl) && decl)
	msg = G_("initialization of volatile reference type %q#T from "
	         "rvalue of type %qT");
      else if (CP_TYPE_VOLATILE_P (ttl))
	msg = G_("conversion to volatile reference type %q#T "
	         "from rvalue of type %qT");
      else if (decl)
	msg = G_("initialization of non-const reference type %q#T from "
	         "rvalue of type %qT");
      else
	msg = G_("conversion to non-const reference type %q#T from "
	         "rvalue of type %qT");

      permerror (loc, msg, reftype, intype);
    }
}

/* For C++: Only need to do one-level references, but cannot
   get tripped up on signed/unsigned differences.

   DECL is either NULL_TREE or the _DECL node for a reference that is being
   initialized.  It can be error_mark_node if we don't know the _DECL but
   we know it's an initialization.  */

tree
convert_to_reference (tree reftype, tree expr, int convtype,
		      int flags, tree decl, tsubst_flags_t complain)
{
  tree type = TYPE_MAIN_VARIANT (TREE_TYPE (reftype));
  tree intype;
  tree rval = NULL_TREE;
  tree rval_as_conversion = NULL_TREE;
  bool can_convert_intype_to_type;
  location_t loc = EXPR_LOC_OR_LOC (expr, input_location);

  if (TREE_CODE (type) == FUNCTION_TYPE
      && TREE_TYPE (expr) == unknown_type_node)
    expr = instantiate_type (type, expr, complain);

  if (expr == error_mark_node)
    return error_mark_node;

  intype = TREE_TYPE (expr);

  gcc_assert (TREE_CODE (intype) != REFERENCE_TYPE);
  gcc_assert (TREE_CODE (reftype) == REFERENCE_TYPE);

  intype = TYPE_MAIN_VARIANT (intype);

  can_convert_intype_to_type = can_convert_standard (type, intype, complain);

  if (!can_convert_intype_to_type
      && (convtype & CONV_IMPLICIT) && MAYBE_CLASS_TYPE_P (intype)
      && ! (flags & LOOKUP_NO_CONVERSION))
    {
      /* Look for a user-defined conversion to lvalue that we can use.  */

      rval_as_conversion
	= build_type_conversion (reftype, expr);

      if (rval_as_conversion && rval_as_conversion != error_mark_node
	  && real_lvalue_p (rval_as_conversion))
	{
	  expr = rval_as_conversion;
	  rval_as_conversion = NULL_TREE;
	  intype = type;
	  can_convert_intype_to_type = 1;
	}
    }

  if (((convtype & CONV_STATIC)
       && can_convert_standard (intype, type, complain))
      || ((convtype & CONV_IMPLICIT) && can_convert_intype_to_type))
    {
      {
	tree ttl = TREE_TYPE (reftype);
	tree ttr = lvalue_type (expr);

	if ((complain & tf_error)
	    && ! real_lvalue_p (expr))
	  diagnose_ref_binding (loc, reftype, intype, decl);

	if (! (convtype & CONV_CONST)
	    && !at_least_as_qualified_p (ttl, ttr))
	  {
	    if (complain & tf_error)
	      permerror (loc, "conversion from %qT to %qT discards qualifiers",
			 ttr, reftype);
	    else
	      return error_mark_node;
	  }
      }

      return build_up_reference (reftype, expr, flags, decl, complain);
    }
  else if ((convtype & CONV_REINTERPRET) && lvalue_p (expr))
    {
      /* When casting an lvalue to a reference type, just convert into
	 a pointer to the new type and deference it.  This is allowed
	 by San Diego WP section 5.2.9 paragraph 12, though perhaps it
	 should be done directly (jason).  (int &)ri ---> *(int*)&ri */

      /* B* bp; A& ar = (A&)bp; is valid, but it's probably not what they
	 meant.  */
      if ((complain & tf_warning)
	  && TYPE_PTR_P (intype)
	  && (comptypes (TREE_TYPE (intype), type,
			 COMPARE_BASE | COMPARE_DERIVED)))
	warning_at (loc, 0, "casting %qT to %qT does not dereference pointer",
		    intype, reftype);

      rval = cp_build_addr_expr (expr, complain);
      if (rval != error_mark_node)
	rval = convert_force (build_pointer_type (TREE_TYPE (reftype)),
			      rval, 0, complain);
      if (rval != error_mark_node)
	rval = build1 (NOP_EXPR, reftype, rval);
    }
  else
    {
      rval = convert_for_initialization (NULL_TREE, type, expr, flags,
					 ICR_CONVERTING, 0, 0, complain);
      if (rval == NULL_TREE || rval == error_mark_node)
	return rval;
      if (complain & tf_error)
	diagnose_ref_binding (loc, reftype, intype, decl);
      rval = build_up_reference (reftype, rval, flags, decl, complain);
    }

  if (rval)
    {
      /* If we found a way to convert earlier, then use it.  */
      return rval;
    }

  if (complain & tf_error)
    error_at (loc, "cannot convert type %qT to type %qT", intype, reftype);

  return error_mark_node;
}

/* We are using a reference VAL for its value. Bash that reference all the
   way down to its lowest form.  */

tree
convert_from_reference (tree val)
{
  if (TREE_TYPE (val)
      && TREE_CODE (TREE_TYPE (val)) == REFERENCE_TYPE)
    {
      tree t = TREE_TYPE (TREE_TYPE (val));
      tree ref = build1 (INDIRECT_REF, t, val);

      mark_exp_read (val);
       /* We *must* set TREE_READONLY when dereferencing a pointer to const,
	  so that we get the proper error message if the result is used
	  to assign to.  Also, &* is supposed to be a no-op.  */
      TREE_READONLY (ref) = CP_TYPE_CONST_P (t);
      TREE_THIS_VOLATILE (ref) = CP_TYPE_VOLATILE_P (t);
      TREE_SIDE_EFFECTS (ref)
	= (TREE_THIS_VOLATILE (ref) || TREE_SIDE_EFFECTS (val));
      val = ref;
    }

  return val;
}

/* Really perform an lvalue-to-rvalue conversion, including copying an
   argument of class type into a temporary.  */

tree
force_rvalue (tree expr, tsubst_flags_t complain)
{
  tree type = TREE_TYPE (expr);
  if (MAYBE_CLASS_TYPE_P (type) && TREE_CODE (expr) != TARGET_EXPR)
    {
      vec<tree, va_gc> *args = make_tree_vector_single (expr);
      expr = build_special_member_call (NULL_TREE, complete_ctor_identifier,
					&args, type, LOOKUP_NORMAL, complain);
      release_tree_vector (args);
      expr = build_cplus_new (type, expr, complain);
    }
  else
    expr = decay_conversion (expr, complain);

  return expr;
}


/* If EXPR and ORIG are INTEGER_CSTs, return a version of EXPR that has
   TREE_OVERFLOW set only if it is set in ORIG.  Otherwise, return EXPR
   unchanged.  */

static tree
ignore_overflows (tree expr, tree orig)
{
  if (TREE_CODE (expr) == INTEGER_CST
      && TREE_CODE (orig) == INTEGER_CST
      && TREE_OVERFLOW (expr) != TREE_OVERFLOW (orig))
    {
      gcc_assert (!TREE_OVERFLOW (orig));
      /* Ensure constant sharing.  */
      expr = build_int_cst_wide (TREE_TYPE (expr),
				 TREE_INT_CST_LOW (expr),
				 TREE_INT_CST_HIGH (expr));
    }
  return expr;
}

/* Fold away simple conversions, but make sure TREE_OVERFLOW is set
   properly.  */

tree
cp_fold_convert (tree type, tree expr)
{
  tree conv = fold_convert (type, expr);
  conv = ignore_overflows (conv, expr);
  return conv;
}

/* C++ conversions, preference to static cast conversions.  */

tree
cp_convert (tree type, tree expr, tsubst_flags_t complain)
{
  return ocp_convert (type, expr, CONV_OLD_CONVERT, LOOKUP_NORMAL, complain);
}

/* C++ equivalent of convert_and_check but using cp_convert as the
   conversion function.

   Convert EXPR to TYPE, warning about conversion problems with constants.
   Invoke this function on every expression that is converted implicitly,
   i.e. because of language rules and not because of an explicit cast.  */

tree
cp_convert_and_check (tree type, tree expr, tsubst_flags_t complain)
{
  tree result;

  if (TREE_TYPE (expr) == type)
    return expr;

  if (TREE_CODE (expr) == SIZEOF_EXPR)
    expr = maybe_constant_value (expr);
  
  result = cp_convert (type, expr, complain);

  if ((complain & tf_warning)
      && c_inhibit_evaluation_warnings == 0)
    {
      tree folded = maybe_constant_value (expr);
      tree stripped = folded;
      tree folded_result
	= folded != expr ? cp_convert (type, folded, complain) : result;

      /* maybe_constant_value wraps an INTEGER_CST with TREE_OVERFLOW in a
	 NOP_EXPR so that it isn't TREE_CONSTANT anymore.  */
      STRIP_NOPS (stripped);

      if (!TREE_OVERFLOW_P (stripped)
	  && folded_result != error_mark_node)
	warnings_for_convert_and_check (input_location, type, folded,
					folded_result);
    }

  return result;
}

/* Conversion...

   FLAGS indicates how we should behave.  */

tree
ocp_convert (tree type, tree expr, int convtype, int flags,
	     tsubst_flags_t complain)
{
  tree e = expr;
  enum tree_code code = TREE_CODE (type);
  const char *invalid_conv_diag;
  tree e1;
  location_t loc = EXPR_LOC_OR_LOC (expr, input_location);

  if (error_operand_p (e) || type == error_mark_node)
    return error_mark_node;

  complete_type (type);
  complete_type (TREE_TYPE (expr));

  if ((invalid_conv_diag
       = targetm.invalid_conversion (TREE_TYPE (expr), type)))
    {
      if (complain & tf_error)
	error (invalid_conv_diag);
      return error_mark_node;
    }

  /* FIXME remove when moving to c_fully_fold model.  */
  /* FIXME do we still need this test?  */
  if (!CLASS_TYPE_P (type))
    e = integral_constant_value (e);
  if (error_operand_p (e))
    return error_mark_node;

  if (MAYBE_CLASS_TYPE_P (type) && (convtype & CONV_FORCE_TEMP))
    /* We need a new temporary; don't take this shortcut.  */;
  else if (same_type_ignoring_top_level_qualifiers_p (type, TREE_TYPE (e)))
    {
      if (same_type_p (type, TREE_TYPE (e)))
	/* The call to fold will not always remove the NOP_EXPR as
	   might be expected, since if one of the types is a typedef;
	   the comparison in fold is just equality of pointers, not a
	   call to comptypes.  We don't call fold in this case because
	   that can result in infinite recursion; fold will call
	   convert, which will call ocp_convert, etc.  */
	return e;
      /* For complex data types, we need to perform componentwise
	 conversion.  */
      else if (TREE_CODE (type) == COMPLEX_TYPE)
	return fold_if_not_in_template (convert_to_complex (type, e));
      else if (TREE_CODE (type) == VECTOR_TYPE)
	return fold_if_not_in_template (convert_to_vector (type, e));
      else if (TREE_CODE (e) == TARGET_EXPR)
	{
	  /* Don't build a NOP_EXPR of class type.  Instead, change the
	     type of the temporary.  */
	  TREE_TYPE (e) = TREE_TYPE (TARGET_EXPR_SLOT (e)) = type;
	  return e;
	}
      else
	{
	  /* We shouldn't be treating objects of ADDRESSABLE type as
	     rvalues.  */
	  gcc_assert (!TREE_ADDRESSABLE (type));
	  return fold_if_not_in_template (build_nop (type, e));
	}
    }

  e1 = targetm.convert_to_type (type, e);
  if (e1)
    return e1;

  if (code == VOID_TYPE && (convtype & CONV_STATIC))
    {
      e = convert_to_void (e, ICV_CAST, complain);
      return e;
    }

  if (INTEGRAL_CODE_P (code))
    {
      tree intype = TREE_TYPE (e);
      tree converted;

      if (TREE_CODE (type) == ENUMERAL_TYPE)
	{
	  /* enum = enum, enum = int, enum = float, (enum)pointer are all
	     errors.  */
	  if (((INTEGRAL_OR_ENUMERATION_TYPE_P (intype)
		|| TREE_CODE (intype) == REAL_TYPE)
	       && ! (convtype & CONV_STATIC))
	      || TYPE_PTR_P (intype))
	    {
	      if (complain & tf_error)
		permerror (loc, "conversion from %q#T to %q#T", intype, type);
	      else
		return error_mark_node;
	    }

	  /* [expr.static.cast]

	     8. A value of integral or enumeration type can be explicitly
	     converted to an enumeration type. The value is unchanged if
	     the original value is within the range of the enumeration
	     values. Otherwise, the resulting enumeration value is
	     unspecified.  */
	  if ((complain & tf_warning)
	      && TREE_CODE (e) == INTEGER_CST
	      && ENUM_UNDERLYING_TYPE (type)
	      && !int_fits_type_p (e, ENUM_UNDERLYING_TYPE (type)))
	    warning_at (loc, OPT_Wconversion, 
			"the result of the conversion is unspecified because "
			"%qE is outside the range of type %qT",
			expr, type);
	}
      if (MAYBE_CLASS_TYPE_P (intype))
	{
	  tree rval;
	  rval = build_type_conversion (type, e);
	  if (rval)
	    return rval;
	  if (complain & tf_error)
	    error_at (loc, "%q#T used where a %qT was expected", intype, type);
	  return error_mark_node;
	}
      if (code == BOOLEAN_TYPE)
	{
	  if (VOID_TYPE_P (intype))
	    {
	      if (complain & tf_error)
		error_at (loc,
			  "could not convert %qE from %<void%> to %<bool%>",
			  expr);
	      return error_mark_node;
	    }

	  /* We can't implicitly convert a scoped enum to bool, so convert
	     to the underlying type first.  */
	  if (SCOPED_ENUM_P (intype) && (convtype & CONV_STATIC))
	    e = build_nop (ENUM_UNDERLYING_TYPE (intype), e);
	  return cp_truthvalue_conversion (e);
	}

      converted = fold_if_not_in_template (convert_to_integer (type, e));

      /* Ignore any integer overflow caused by the conversion.  */
      return ignore_overflows (converted, e);
    }
  if (NULLPTR_TYPE_P (type) && e && null_ptr_cst_p (e))
    {
      if (complain & tf_warning)
	maybe_warn_zero_as_null_pointer_constant (e, loc);
      return nullptr_node;
    }
  if (POINTER_TYPE_P (type) || TYPE_PTRMEM_P (type))
    return fold_if_not_in_template (cp_convert_to_pointer (type, e, complain));
  if (code == VECTOR_TYPE)
    {
      tree in_vtype = TREE_TYPE (e);
      if (MAYBE_CLASS_TYPE_P (in_vtype))
	{
	  tree ret_val;
	  ret_val = build_type_conversion (type, e);
	  if (ret_val)
	    return ret_val;
	  if (complain & tf_error)
	    error_at (loc, "%q#T used where a %qT was expected",
		      in_vtype, type);
	  return error_mark_node;
	}
      return fold_if_not_in_template (convert_to_vector (type, e));
    }
  if (code == REAL_TYPE || code == COMPLEX_TYPE)
    {
      if (MAYBE_CLASS_TYPE_P (TREE_TYPE (e)))
	{
	  tree rval;
	  rval = build_type_conversion (type, e);
	  if (rval)
	    return rval;
	  else if (complain & tf_error)
	    error_at (loc,
		      "%q#T used where a floating point value was expected",
		      TREE_TYPE (e));
	}
      if (code == REAL_TYPE)
	return fold_if_not_in_template (convert_to_real (type, e));
      else if (code == COMPLEX_TYPE)
	return fold_if_not_in_template (convert_to_complex (type, e));
    }

  /* New C++ semantics:  since assignment is now based on
     memberwise copying,  if the rhs type is derived from the
     lhs type, then we may still do a conversion.  */
  if (RECORD_OR_UNION_CODE_P (code))
    {
      tree dtype = TREE_TYPE (e);
      tree ctor = NULL_TREE;

      dtype = TYPE_MAIN_VARIANT (dtype);

      /* Conversion between aggregate types.  New C++ semantics allow
	 objects of derived type to be cast to objects of base type.
	 Old semantics only allowed this between pointers.

	 There may be some ambiguity between using a constructor
	 vs. using a type conversion operator when both apply.  */

      ctor = e;

      if (abstract_virtuals_error_sfinae (NULL_TREE, type, complain))
	return error_mark_node;

      if (BRACE_ENCLOSED_INITIALIZER_P (ctor))
	ctor = perform_implicit_conversion (type, ctor, complain);
      else if ((flags & LOOKUP_ONLYCONVERTING)
	       && ! (CLASS_TYPE_P (dtype) && DERIVED_FROM_P (type, dtype)))
	/* For copy-initialization, first we create a temp of the proper type
	   with a user-defined conversion sequence, then we direct-initialize
	   the target with the temp (see [dcl.init]).  */
	ctor = build_user_type_conversion (type, ctor, flags, complain);
      else
	{
	  vec<tree, va_gc> *ctor_vec = make_tree_vector_single (ctor);
	  ctor = build_special_member_call (NULL_TREE,
					    complete_ctor_identifier,
					    &ctor_vec,
					    type, flags, complain);
	  release_tree_vector (ctor_vec);
	}
      if (ctor)
	return build_cplus_new (type, ctor, complain);
    }

  if (complain & tf_error)
    {
      /* If the conversion failed and expr was an invalid use of pointer to
	 member function, try to report a meaningful error.  */
      if (invalid_nonstatic_memfn_p (expr, complain))
	/* We displayed the error message.  */;
      else
	error_at (loc, "conversion from %qT to non-scalar type %qT requested",
		  TREE_TYPE (expr), type);
    }
  return error_mark_node;
}

/* When an expression is used in a void context, its value is discarded and
   no lvalue-rvalue and similar conversions happen [expr.static.cast/4,
   stmt.expr/1, expr.comma/1].  This permits dereferencing an incomplete type
   in a void context. The C++ standard does not define what an `access' to an
   object is, but there is reason to believe that it is the lvalue to rvalue
   conversion -- if it were not, `*&*p = 1' would violate [expr]/4 in that it
   accesses `*p' not to calculate the value to be stored. But, dcl.type.cv/8
   indicates that volatile semantics should be the same between C and C++
   where ever possible. C leaves it implementation defined as to what
   constitutes an access to a volatile. So, we interpret `*vp' as a read of
   the volatile object `vp' points to, unless that is an incomplete type. For
   volatile references we do not do this interpretation, because that would
   make it impossible to ignore the reference return value from functions. We
   issue warnings in the confusing cases.

   The IMPLICIT is ICV_CAST when the user is explicitly converting an expression
   to void via a cast. If an expression is being implicitly converted, IMPLICIT
   indicates the context of the implicit conversion.  */

tree
convert_to_void (tree expr, impl_conv_void implicit, tsubst_flags_t complain)
{
  location_t loc = EXPR_LOC_OR_LOC (expr, input_location);

  if (expr == error_mark_node
      || TREE_TYPE (expr) == error_mark_node)
    return error_mark_node;

  if (implicit == ICV_CAST)
    mark_exp_read (expr);
  else
    {
      tree exprv = expr;

      while (TREE_CODE (exprv) == COMPOUND_EXPR)
	exprv = TREE_OPERAND (exprv, 1);
      if (DECL_P (exprv)
	  || handled_component_p (exprv)
	  || INDIRECT_REF_P (exprv))
	/* Expr is not being 'used' here, otherwise we whould have
	   called mark_{rl}value_use use here, which would have in turn
	   called mark_exp_read.  Rather, we call mark_exp_read directly
	   to avoid some warnings when
	   -Wunused-but-set-{variable,parameter} is in effect.  */
	mark_exp_read (exprv);
    }

  if (!TREE_TYPE (expr))
    return expr;
  if (invalid_nonstatic_memfn_p (expr, complain))
    return error_mark_node;
  if (TREE_CODE (expr) == PSEUDO_DTOR_EXPR)
    {
      if (complain & tf_error)
        error_at (loc, "pseudo-destructor is not called");
      return error_mark_node;
    }
  if (VOID_TYPE_P (TREE_TYPE (expr)))
    return expr;
  switch (TREE_CODE (expr))
    {
    case COND_EXPR:
      {
	/* The two parts of a cond expr might be separate lvalues.  */
	tree op1 = TREE_OPERAND (expr,1);
	tree op2 = TREE_OPERAND (expr,2);
	bool side_effects = ((op1 && TREE_SIDE_EFFECTS (op1))
			     || TREE_SIDE_EFFECTS (op2));
	tree new_op1, new_op2;
	new_op1 = NULL_TREE;
	if (implicit != ICV_CAST && !side_effects)
	  {
	    if (op1)
	      new_op1 = convert_to_void (op1, ICV_SECOND_OF_COND, complain);
	    new_op2 = convert_to_void (op2, ICV_THIRD_OF_COND, complain);
	  }
	else
	  {
	    if (op1)
	      new_op1 = convert_to_void (op1, ICV_CAST, complain);
	    new_op2 = convert_to_void (op2, ICV_CAST, complain);
	  }

	expr = build3 (COND_EXPR, TREE_TYPE (new_op2),
		       TREE_OPERAND (expr, 0), new_op1, new_op2);
	break;
      }

    case COMPOUND_EXPR:
      {
	/* The second part of a compound expr contains the value.  */
	tree op1 = TREE_OPERAND (expr,1);
	tree new_op1;
	if (implicit != ICV_CAST && !TREE_NO_WARNING (expr))
	  new_op1 = convert_to_void (op1, ICV_RIGHT_OF_COMMA, complain);
	else
	  new_op1 = convert_to_void (op1, ICV_CAST, complain);

	if (new_op1 != op1)
	  {
	    tree t = build2 (COMPOUND_EXPR, TREE_TYPE (new_op1),
			     TREE_OPERAND (expr, 0), new_op1);
	    expr = t;
	  }

	break;
      }

    case NON_LVALUE_EXPR:
    case NOP_EXPR:
      /* These have already decayed to rvalue.  */
      break;

    case CALL_EXPR:   /* We have a special meaning for volatile void fn().  */
      break;

    case INDIRECT_REF:
      {
	tree type = TREE_TYPE (expr);
	int is_reference = TREE_CODE (TREE_TYPE (TREE_OPERAND (expr, 0)))
			   == REFERENCE_TYPE;
	int is_volatile = TYPE_VOLATILE (type);
	int is_complete = COMPLETE_TYPE_P (complete_type (type));

	/* Can't load the value if we don't know the type.  */
	if (is_volatile && !is_complete)
          {
            if (complain & tf_warning)
	      switch (implicit)
		{
	      	  case ICV_CAST:
		    warning_at (loc, 0, "conversion to void will not access "
				"object of incomplete type %qT", type);
		    break;
		  case ICV_SECOND_OF_COND:
		    warning_at (loc, 0, "indirection will not access object of "
				"incomplete type %qT in second operand "
				"of conditional expression", type);
		    break;
		  case ICV_THIRD_OF_COND:
		    warning_at (loc, 0, "indirection will not access object of "
				"incomplete type %qT in third operand "
				"of conditional expression", type);
		    break;
		  case ICV_RIGHT_OF_COMMA:
		    warning_at (loc, 0, "indirection will not access object of "
				"incomplete type %qT in right operand of "
				"comma operator", type);
		    break;
		  case ICV_LEFT_OF_COMMA:
		    warning_at (loc, 0, "indirection will not access object of "
				"incomplete type %qT in left operand of "
				"comma operator", type);
		    break;
		  case ICV_STATEMENT:
		    warning_at (loc, 0, "indirection will not access object of "
				"incomplete type %qT in statement", type);
		     break;
		  case ICV_THIRD_IN_FOR:
		    warning_at (loc, 0, "indirection will not access object of "
				"incomplete type %qT in for increment "
				"expression", type);
		    break;
		  default:
		    gcc_unreachable ();
		}
          }
	/* Don't load the value if this is an implicit dereference, or if
	   the type needs to be handled by ctors/dtors.  */
	else if (is_volatile && is_reference)
          {
            if (complain & tf_warning)
	      switch (implicit)
		{
	      	  case ICV_CAST:
		    warning_at (loc, 0, "conversion to void will not access "
				"object of type %qT", type);
		    break;
		  case ICV_SECOND_OF_COND:
		    warning_at (loc, 0, "implicit dereference will not access "
				"object of type %qT in second operand of "
				"conditional expression", type);
		    break;
		  case ICV_THIRD_OF_COND:
		    warning_at (loc, 0, "implicit dereference will not access "
				"object of type %qT in third operand of "
				"conditional expression", type);
		    break;
		  case ICV_RIGHT_OF_COMMA:
		    warning_at (loc, 0, "implicit dereference will not access "
				"object of type %qT in right operand of "
				"comma operator", type);
		    break;
		  case ICV_LEFT_OF_COMMA:
		    warning_at (loc, 0, "implicit dereference will not access "
				"object of type %qT in left operand of comma "
				"operator", type);
		    break;
		  case ICV_STATEMENT:
		    warning_at (loc, 0, "implicit dereference will not access "
				"object of type %qT in statement",  type);
		     break;
		  case ICV_THIRD_IN_FOR:
		    warning_at (loc, 0, "implicit dereference will not access "
				"object of type %qT in for increment expression",
				type);
		    break;
		  default:
		    gcc_unreachable ();
		}
          }
	else if (is_volatile && TREE_ADDRESSABLE (type))
	  {
	    if (complain & tf_warning)
	      switch (implicit)
		{
	      	  case ICV_CAST:
		    warning_at (loc, 0, "conversion to void will not access "
				"object of non-trivially-copyable type %qT",
				type);
		    break;
		  case ICV_SECOND_OF_COND:
		    warning_at (loc, 0, "indirection will not access object of "
				"non-trivially-copyable type %qT in second "
				"operand of conditional expression", type);
		    break;
		  case ICV_THIRD_OF_COND:
		    warning_at (loc, 0, "indirection will not access object of "
		  	      	"non-trivially-copyable type %qT in third "
				"operand of conditional expression", type);
		    break;
		  case ICV_RIGHT_OF_COMMA:
		    warning_at (loc, 0, "indirection will not access object of "
		    		"non-trivially-copyable type %qT in right "
				"operand of comma operator", type);
		    break;
		  case ICV_LEFT_OF_COMMA:
		    warning_at (loc, 0, "indirection will not access object of "
		    		"non-trivially-copyable type %qT in left "
				"operand of comma operator", type);
		    break;
		  case ICV_STATEMENT:
		    warning_at (loc, 0, "indirection will not access object of "
		     		"non-trivially-copyable type %qT in statement",
				type);
		     break;
		  case ICV_THIRD_IN_FOR:
		    warning_at (loc, 0, "indirection will not access object of "
		    		"non-trivially-copyable type %qT in for "
				"increment expression", type);
		    break;
		  default:
		    gcc_unreachable ();
		}
	  }
	if (is_reference || !is_volatile || !is_complete || TREE_ADDRESSABLE (type))
          {
            /* Emit a warning (if enabled) when the "effect-less" INDIRECT_REF
               operation is stripped off. Note that we don't warn about
               - an expression with TREE_NO_WARNING set. (For an example of
                 such expressions, see build_over_call in call.c.)
               - automatic dereferencing of references, since the user cannot
                 control it. (See also warn_if_unused_value() in c-common.c.)  */
            if (warn_unused_value
		&& implicit != ICV_CAST
                && (complain & tf_warning)
                && !TREE_NO_WARNING (expr)
                && !is_reference)
              warning_at (loc, OPT_Wunused_value, "value computed is not used");
            expr = TREE_OPERAND (expr, 0);
          }

	break;
      }

    case VAR_DECL:
      {
	/* External variables might be incomplete.  */
	tree type = TREE_TYPE (expr);
	int is_complete = COMPLETE_TYPE_P (complete_type (type));

	if (TYPE_VOLATILE (type) && !is_complete && (complain & tf_warning))
	  switch (implicit)
	    {
	      case ICV_CAST:
		warning_at (loc, 0, "conversion to void will not access "
			    "object %qE of incomplete type %qT", expr, type);
		break;
	      case ICV_SECOND_OF_COND:
	        warning_at (loc, 0, "variable %qE of incomplete type %qT will "
			    "not be accessed in second operand of "
			    "conditional expression", expr, type);
		break;
	      case ICV_THIRD_OF_COND:
	        warning_at (loc, 0, "variable %qE of incomplete type %qT will "
			    "not be accessed in third operand of "
			    "conditional expression", expr, type);
		break;
	      case ICV_RIGHT_OF_COMMA:
	        warning_at (loc, 0, "variable %qE of incomplete type %qT will "
			    "not be accessed in right operand of comma operator",
			    expr, type);
		break;
	      case ICV_LEFT_OF_COMMA:
	        warning_at (loc, 0, "variable %qE of incomplete type %qT will "
			    "not be accessed in left operand of comma operator",
			    expr, type);
		break;
	      case ICV_STATEMENT:
	        warning_at (loc, 0, "variable %qE of incomplete type %qT will "
			    "not be accessed in statement", expr, type);
		break;
	      case ICV_THIRD_IN_FOR:
	        warning_at (loc, 0, "variable %qE of incomplete type %qT will "
			    "not be accessed in for increment expression",
			    expr, type);
		break;
	      default:
	        gcc_unreachable ();
	    }

	break;
      }

    case TARGET_EXPR:
      /* Don't bother with the temporary object returned from a function if
	 we don't use it and don't need to destroy it.  We'll still
	 allocate space for it in expand_call or declare_return_variable,
	 but we don't need to track it through all the tree phases.  */
      if (TARGET_EXPR_IMPLICIT_P (expr)
	  && TYPE_HAS_TRIVIAL_DESTRUCTOR (TREE_TYPE (expr)))
	{
	  tree init = TARGET_EXPR_INITIAL (expr);
	  if (TREE_CODE (init) == AGGR_INIT_EXPR
	      && !AGGR_INIT_VIA_CTOR_P (init))
	    {
	      tree fn = AGGR_INIT_EXPR_FN (init);
	      expr = build_call_array_loc (input_location,
					   TREE_TYPE (TREE_TYPE (TREE_TYPE (fn))),
					   fn,
					   aggr_init_expr_nargs (init),
					   AGGR_INIT_EXPR_ARGP (init));
	    }
	}
      break;

    default:;
    }
  expr = resolve_nondeduced_context (expr);
  {
    tree probe = expr;

    if (TREE_CODE (probe) == ADDR_EXPR)
      probe = TREE_OPERAND (expr, 0);
    if (type_unknown_p (probe))
      {
	/* [over.over] enumerates the places where we can take the address
	   of an overloaded function, and this is not one of them.  */
	if (complain & tf_error)
	  switch (implicit)
	    {
	      case ICV_CAST:
		error_at (loc, "conversion to void "
			  "cannot resolve address of overloaded function");
		break;
	      case ICV_SECOND_OF_COND:
		error_at (loc, "second operand of conditional expression "
			  "cannot resolve address of overloaded function");
		break;
	      case ICV_THIRD_OF_COND:
		error_at (loc, "third operand of conditional expression "
			  "cannot resolve address of overloaded function");
		break;
	      case ICV_RIGHT_OF_COMMA:
		error_at (loc, "right operand of comma operator "
			  "cannot resolve address of overloaded function");
		break;
	      case ICV_LEFT_OF_COMMA:
		error_at (loc, "left operand of comma operator "
			  "cannot resolve address of overloaded function");
		break;
	      case ICV_STATEMENT:
		error_at (loc, "statement "
			  "cannot resolve address of overloaded function");
		break;
	      case ICV_THIRD_IN_FOR:
		error_at (loc, "for increment expression "
			  "cannot resolve address of overloaded function");
		break;
	    }
	else
	  return error_mark_node;
	expr = void_zero_node;
      }
    else if (implicit != ICV_CAST && probe == expr && is_overloaded_fn (probe))
      {
	/* Only warn when there is no &.  */
	if (complain & tf_warning)
	  switch (implicit)
	    {
	      case ICV_SECOND_OF_COND:
	        warning_at (loc, OPT_Waddress,
			    "second operand of conditional expression "
			    "is a reference, not call, to function %qE", expr);
		break;
	      case ICV_THIRD_OF_COND:
	        warning_at (loc, OPT_Waddress,
			    "third operand of conditional expression "
			    "is a reference, not call, to function %qE", expr);
		break;
	      case ICV_RIGHT_OF_COMMA:
		warning_at (loc, OPT_Waddress,
			    "right operand of comma operator "
			    "is a reference, not call, to function %qE", expr);
		break;
	      case ICV_LEFT_OF_COMMA:
	        warning_at (loc, OPT_Waddress,
			    "left operand of comma operator "
			    "is a reference, not call, to function %qE", expr);
		break;
	      case ICV_STATEMENT:
	        warning_at (loc, OPT_Waddress,
			    "statement is a reference, not call, to function %qE",
			    expr);
		break;
	      case ICV_THIRD_IN_FOR:
	        warning_at (loc, OPT_Waddress,
			    "for increment expression "
			    "is a reference, not call, to function %qE", expr);
		break;
	      default:
	        gcc_unreachable ();
	    }

	if (TREE_CODE (expr) == COMPONENT_REF)
	  expr = TREE_OPERAND (expr, 0);
      }
  }

  if (expr != error_mark_node && !VOID_TYPE_P (TREE_TYPE (expr)))
    {
      if (implicit != ICV_CAST
	  && warn_unused_value
	  && !TREE_NO_WARNING (expr)
	  && !processing_template_decl)
	{
	  /* The middle end does not warn about expressions that have
	     been explicitly cast to void, so we must do so here.  */
	  if (!TREE_SIDE_EFFECTS (expr)) {
            if (complain & tf_warning)
	      switch (implicit)
		{
		  case ICV_SECOND_OF_COND:
		    warning_at (loc, OPT_Wunused_value,
				"second operand of conditional expression "
				"has no effect");
		    break;
		  case ICV_THIRD_OF_COND:
		    warning_at (loc, OPT_Wunused_value,
				"third operand of conditional expression "
				"has no effect");
		    break;
		  case ICV_RIGHT_OF_COMMA:
		    warning_at (loc, OPT_Wunused_value,
				"right operand of comma operator has no effect");
		    break;
		  case ICV_LEFT_OF_COMMA:
		    warning_at (loc, OPT_Wunused_value,
				"left operand of comma operator has no effect");
		    break;
		  case ICV_STATEMENT:
		    warning_at (loc, OPT_Wunused_value,
				"statement has no effect");
		    break;
		  case ICV_THIRD_IN_FOR:
		    warning_at (loc, OPT_Wunused_value,
				"for increment expression has no effect");
		    break;
		  default:
		    gcc_unreachable ();
		}
          }
	  else
	    {
	      tree e;
	      enum tree_code code;
	      enum tree_code_class tclass;

	      e = expr;
	      /* We might like to warn about (say) "(int) f()", as the
		 cast has no effect, but the compiler itself will
		 generate implicit conversions under some
		 circumstances.  (For example a block copy will be
		 turned into a call to "__builtin_memcpy", with a
		 conversion of the return value to an appropriate
		 type.)  So, to avoid false positives, we strip
		 conversions.  Do not use STRIP_NOPs because it will
		 not strip conversions to "void", as that is not a
		 mode-preserving conversion.  */
	      while (TREE_CODE (e) == NOP_EXPR)
		e = TREE_OPERAND (e, 0);

	      code = TREE_CODE (e);
	      tclass = TREE_CODE_CLASS (code);
	      if ((tclass == tcc_comparison
		   || tclass == tcc_unary
		   || (tclass == tcc_binary
		       && !(code == MODIFY_EXPR
			    || code == INIT_EXPR
			    || code == PREDECREMENT_EXPR
			    || code == PREINCREMENT_EXPR
			    || code == POSTDECREMENT_EXPR
			    || code == POSTINCREMENT_EXPR))
		   || code == VEC_PERM_EXPR
		   || code == VEC_COND_EXPR)
                  && (complain & tf_warning))
		warning_at (loc, OPT_Wunused_value, "value computed is not used");
	    }
	}
      expr = build1 (CONVERT_EXPR, void_type_node, expr);
    }
  if (! TREE_SIDE_EFFECTS (expr))
    expr = void_zero_node;
  return expr;
}

/* Create an expression whose value is that of EXPR,
   converted to type TYPE.  The TREE_TYPE of the value
   is always TYPE.  This function implements all reasonable
   conversions; callers should filter out those that are
   not permitted by the language being compiled.

   Most of this routine is from build_reinterpret_cast.

   The back end cannot call cp_convert (what was convert) because
   conversions to/from basetypes may involve memory references
   (vbases) and adding or subtracting small values (multiple
   inheritance), but it calls convert from the constant folding code
   on subtrees of already built trees after it has ripped them apart.

   Also, if we ever support range variables, we'll probably also have to
   do a little bit more work.  */

tree
convert (tree type, tree expr)
{
  tree intype;

  if (type == error_mark_node || expr == error_mark_node)
    return error_mark_node;

  intype = TREE_TYPE (expr);

  if (POINTER_TYPE_P (type) && POINTER_TYPE_P (intype))
    return fold_if_not_in_template (build_nop (type, expr));

  return ocp_convert (type, expr, CONV_OLD_CONVERT,
		      LOOKUP_NORMAL|LOOKUP_NO_CONVERSION,
		      tf_warning_or_error);
}

/* Like cp_convert, except permit conversions to take place which
   are not normally allowed due to access restrictions
   (such as conversion from sub-type to private super-type).  */

tree
convert_force (tree type, tree expr, int convtype, tsubst_flags_t complain)
{
  tree e = expr;
  enum tree_code code = TREE_CODE (type);

  if (code == REFERENCE_TYPE)
    return (fold_if_not_in_template
	    (convert_to_reference (type, e, CONV_C_CAST, 0,
				   NULL_TREE, complain)));

  if (code == POINTER_TYPE)
    return fold_if_not_in_template (convert_to_pointer_force (type, e,
							      complain));

  /* From typeck.c convert_for_assignment */
  if (((TYPE_PTR_P (TREE_TYPE (e)) && TREE_CODE (e) == ADDR_EXPR
	&& TREE_CODE (TREE_TYPE (TREE_TYPE (e))) == METHOD_TYPE)
       || integer_zerop (e)
       || TYPE_PTRMEMFUNC_P (TREE_TYPE (e)))
      && TYPE_PTRMEMFUNC_P (type))
    /* compatible pointer to member functions.  */
    return build_ptrmemfunc (TYPE_PTRMEMFUNC_FN_TYPE (type), e, 1,
			     /*c_cast_p=*/1, complain);

  return ocp_convert (type, e, CONV_C_CAST|convtype, LOOKUP_NORMAL, complain);
}

/* Convert an aggregate EXPR to type XTYPE.  If a conversion
   exists, return the attempted conversion.  This may
   return ERROR_MARK_NODE if the conversion is not
   allowed (references private members, etc).
   If no conversion exists, NULL_TREE is returned.

   FIXME: Ambiguity checking is wrong.  Should choose one by the implicit
   object parameter, or by the second standard conversion sequence if
   that doesn't do it.  This will probably wait for an overloading rewrite.
   (jason 8/9/95)  */

static tree
build_type_conversion (tree xtype, tree expr)
{
  /* C++: check to see if we can convert this aggregate type
     into the required type.  */
  return build_user_type_conversion (xtype, expr, LOOKUP_NORMAL,
				     tf_warning_or_error);
}

/* Convert the given EXPR to one of a group of types suitable for use in an
   expression.  DESIRES is a combination of various WANT_* flags (q.v.)
   which indicates which types are suitable.  If COMPLAIN is true, complain
   about ambiguity; otherwise, the caller will deal with it.  */

tree
build_expr_type_conversion (int desires, tree expr, bool complain)
{
  tree basetype = TREE_TYPE (expr);
  tree conv = NULL_TREE;
  tree winner = NULL_TREE;

  if (expr == null_node
      && (desires & WANT_INT)
      && !(desires & WANT_NULL))
    {
      source_location loc =
	expansion_point_location_if_in_system_header (input_location);

      warning_at (loc, OPT_Wconversion_null,
		  "converting NULL to non-pointer type");
    }

  if (basetype == error_mark_node)
    return error_mark_node;

  if (! MAYBE_CLASS_TYPE_P (basetype))
    switch (TREE_CODE (basetype))
      {
      case INTEGER_TYPE:
	if ((desires & WANT_NULL) && null_ptr_cst_p (expr))
	  return expr;
	/* else fall through...  */

      case BOOLEAN_TYPE:
	return (desires & WANT_INT) ? expr : NULL_TREE;
      case ENUMERAL_TYPE:
	return (desires & WANT_ENUM) ? expr : NULL_TREE;
      case REAL_TYPE:
	return (desires & WANT_FLOAT) ? expr : NULL_TREE;
      case POINTER_TYPE:
	return (desires & WANT_POINTER) ? expr : NULL_TREE;

      case FUNCTION_TYPE:
      case ARRAY_TYPE:
	return (desires & WANT_POINTER) ? decay_conversion (expr,
							    tf_warning_or_error)
					: NULL_TREE;

      case COMPLEX_TYPE:
      case VECTOR_TYPE:
	if ((desires & WANT_VECTOR_OR_COMPLEX) == 0)
	  return NULL_TREE;
	switch (TREE_CODE (TREE_TYPE (basetype)))
	  {
	  case INTEGER_TYPE:
	  case BOOLEAN_TYPE:
	    return (desires & WANT_INT) ? expr : NULL_TREE;
	  case ENUMERAL_TYPE:
	    return (desires & WANT_ENUM) ? expr : NULL_TREE;
	  case REAL_TYPE:
	    return (desires & WANT_FLOAT) ? expr : NULL_TREE;
	  default:
	    return NULL_TREE;
	  }

      default:
	return NULL_TREE;
      }

  /* The code for conversions from class type is currently only used for
     delete expressions.  Other expressions are handled by build_new_op.  */
  if (!complete_type_or_maybe_complain (basetype, expr, complain))
    return error_mark_node;
  if (!TYPE_HAS_CONVERSION (basetype))
    return NULL_TREE;

  for (conv = lookup_conversions (basetype); conv; conv = TREE_CHAIN (conv))
    {
      int win = 0;
      tree candidate;
      tree cand = TREE_VALUE (conv);
      cand = OVL_CURRENT (cand);

      if (winner && winner == cand)
	continue;

      if (DECL_NONCONVERTING_P (cand))
	continue;

      candidate = non_reference (TREE_TYPE (TREE_TYPE (cand)));

      switch (TREE_CODE (candidate))
	{
	case BOOLEAN_TYPE:
	case INTEGER_TYPE:
	  win = (desires & WANT_INT); break;
	case ENUMERAL_TYPE:
	  win = (desires & WANT_ENUM); break;
	case REAL_TYPE:
	  win = (desires & WANT_FLOAT); break;
	case POINTER_TYPE:
	  win = (desires & WANT_POINTER); break;

	case COMPLEX_TYPE:
	case VECTOR_TYPE:
	  if ((desires & WANT_VECTOR_OR_COMPLEX) == 0)
	    break;
	  switch (TREE_CODE (TREE_TYPE (candidate)))
	    {
	    case BOOLEAN_TYPE:
	    case INTEGER_TYPE:
	      win = (desires & WANT_INT); break;
	    case ENUMERAL_TYPE:
	      win = (desires & WANT_ENUM); break;
	    case REAL_TYPE:
	      win = (desires & WANT_FLOAT); break;
	    default:
	      break;
	    }
	  break;

	default:
	  /* A wildcard could be instantiated to match any desired
	     type, but we can't deduce the template argument.  */
	  if (WILDCARD_TYPE_P (candidate))
	    win = true;
	  break;
	}

      if (win)
	{
	  if (TREE_CODE (cand) == TEMPLATE_DECL)
<<<<<<< HEAD
	    {
	      if (complain)
		error ("default type conversion can't deduce template"
		       " argument for %qD", cand);
	      return error_mark_node;
	    }

	  if (winner)
=======
>>>>>>> a7aa3838
	    {
	      if (complain)
		error ("default type conversion can't deduce template"
		       " argument for %qD", cand);
	      return error_mark_node;
	    }

	  if (winner)
	    {
	      tree winner_type
		= non_reference (TREE_TYPE (TREE_TYPE (winner)));

	      if (!same_type_ignoring_top_level_qualifiers_p (winner_type,
							      candidate))
		{
		  if (complain)
		    {
		      error ("ambiguous default type conversion from %qT",
			     basetype);
		      error ("  candidate conversions include %qD and %qD",
			     winner, cand);
		    }
		  return error_mark_node;
		}
	    }

	  winner = cand;
	}
    }

  if (winner)
    {
      tree type = non_reference (TREE_TYPE (TREE_TYPE (winner)));
      return build_user_type_conversion (type, expr, LOOKUP_NORMAL,
					 tf_warning_or_error);
    }

  return NULL_TREE;
}

/* Implements integral promotion (4.1) and float->double promotion.  */

tree
type_promotes_to (tree type)
{
  tree promoted_type;

  if (type == error_mark_node)
    return error_mark_node;

  type = TYPE_MAIN_VARIANT (type);

  /* Check for promotions of target-defined types first.  */
  promoted_type = targetm.promoted_type (type);
  if (promoted_type)
    return promoted_type;

  /* bool always promotes to int (not unsigned), even if it's the same
     size.  */
  if (TREE_CODE (type) == BOOLEAN_TYPE)
    type = integer_type_node;

  /* Scoped enums don't promote, but pretend they do for backward ABI bug
     compatibility wrt varargs.  */
  else if (SCOPED_ENUM_P (type) && abi_version_at_least (6))
    ;

  /* Normally convert enums to int, but convert wide enums to something
     wider.  */
  else if (TREE_CODE (type) == ENUMERAL_TYPE
	   || type == char16_type_node
	   || type == char32_type_node
	   || type == wchar_type_node)
    {
      int precision = MAX (TYPE_PRECISION (type),
			   TYPE_PRECISION (integer_type_node));
      tree totype = c_common_type_for_size (precision, 0);
      if (SCOPED_ENUM_P (type))
	warning (OPT_Wabi, "scoped enum %qT will not promote to an integral "
		 "type in a future version of GCC", type);
      if (TREE_CODE (type) == ENUMERAL_TYPE)
	type = ENUM_UNDERLYING_TYPE (type);
      if (TYPE_UNSIGNED (type)
	  && ! int_fits_type_p (TYPE_MAX_VALUE (type), totype))
	type = c_common_type_for_size (precision, 1);
      else
	type = totype;
    }
  else if (c_promoting_integer_type_p (type))
    {
      /* Retain unsignedness if really not getting bigger.  */
      if (TYPE_UNSIGNED (type)
	  && TYPE_PRECISION (type) == TYPE_PRECISION (integer_type_node))
	type = unsigned_type_node;
      else
	type = integer_type_node;
    }
  else if (type == float_type_node)
    type = double_type_node;

  return type;
}

/* The routines below this point are carefully written to conform to
   the standard.  They use the same terminology, and follow the rules
   closely.  Although they are used only in pt.c at the moment, they
   should presumably be used everywhere in the future.  */

/* Attempt to perform qualification conversions on EXPR to convert it
   to TYPE.  Return the resulting expression, or error_mark_node if
   the conversion was impossible.  */

tree
perform_qualification_conversions (tree type, tree expr)
{
  tree expr_type;

  expr_type = TREE_TYPE (expr);

  if (same_type_p (type, expr_type))
    return expr;
  else if (TYPE_PTR_P (type) && TYPE_PTR_P (expr_type)
	   && comp_ptr_ttypes (TREE_TYPE (type), TREE_TYPE (expr_type)))
    return build_nop (type, expr);
  else if (TYPE_PTRMEM_P (type) && TYPE_PTRMEM_P (expr_type)
	   && same_type_p (TYPE_PTRMEM_CLASS_TYPE (type),
			   TYPE_PTRMEM_CLASS_TYPE (expr_type))
	   && comp_ptr_ttypes (TYPE_PTRMEM_POINTED_TO_TYPE (type),
			       TYPE_PTRMEM_POINTED_TO_TYPE (expr_type)))
    return build_nop (type, expr);
  else
    return error_mark_node;
}<|MERGE_RESOLUTION|>--- conflicted
+++ resolved
@@ -624,9 +624,6 @@
 
   if (TREE_TYPE (expr) == type)
     return expr;
-
-  if (TREE_CODE (expr) == SIZEOF_EXPR)
-    expr = maybe_constant_value (expr);
   
   result = cp_convert (type, expr, complain);
 
@@ -1644,17 +1641,6 @@
       if (win)
 	{
 	  if (TREE_CODE (cand) == TEMPLATE_DECL)
-<<<<<<< HEAD
-	    {
-	      if (complain)
-		error ("default type conversion can't deduce template"
-		       " argument for %qD", cand);
-	      return error_mark_node;
-	    }
-
-	  if (winner)
-=======
->>>>>>> a7aa3838
 	    {
 	      if (complain)
 		error ("default type conversion can't deduce template"
