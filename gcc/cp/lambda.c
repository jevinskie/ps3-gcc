--- conflicted
+++ resolved
@@ -218,14 +218,6 @@
   return lambda;
 }
 
-static inline bool
-is_this (tree t)
-{
-  return ((TREE_CODE (t) == PARM_DECL
-	   || TREE_CODE (t) == VAR_DECL)
-	  && DECL_NAME (t) == this_identifier);
-}
-
 /* Returns the type to use for the FIELD_DECL corresponding to the
    capture of EXPR.
    The caller should add REFERENCE_TYPE for capture by reference.  */
@@ -242,12 +234,7 @@
   else
     type = non_reference (unlowered_expr_type (expr));
   if (type_dependent_expression_p (expr)
-<<<<<<< HEAD
-      && !is_this (tree_strip_nop_conversions (expr))
-      && !array_of_runtime_bound_p (type))
-=======
       && !is_this_parameter (tree_strip_nop_conversions (expr)))
->>>>>>> d5ad84b3
     {
       type = cxx_make_type (DECLTYPE_TYPE);
       DECLTYPE_TYPE_EXPR (type) = expr;
@@ -867,11 +854,7 @@
 void
 maybe_add_lambda_conv_op (tree type)
 {
-<<<<<<< HEAD
-  bool nested = (current_function_decl != NULL_TREE);
-=======
   bool nested = (cfun != NULL);
->>>>>>> d5ad84b3
   bool nested_def = decl_function_context (TYPE_MAIN_DECL (type));
   tree callop = lambda_function (type);
 
