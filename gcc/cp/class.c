/* Functions related to building classes and their related objects.
   Copyright (C) 1987-2013 Free Software Foundation, Inc.
   Contributed by Michael Tiemann (tiemann@cygnus.com)

This file is part of GCC.

GCC is free software; you can redistribute it and/or modify
it under the terms of the GNU General Public License as published by
the Free Software Foundation; either version 3, or (at your option)
any later version.

GCC is distributed in the hope that it will be useful,
but WITHOUT ANY WARRANTY; without even the implied warranty of
MERCHANTABILITY or FITNESS FOR A PARTICULAR PURPOSE.  See the
GNU General Public License for more details.

You should have received a copy of the GNU General Public License
along with GCC; see the file COPYING3.  If not see
<http://www.gnu.org/licenses/>.  */


/* High-level class interface.  */

#include "config.h"
#include "system.h"
#include "coretypes.h"
#include "tm.h"
#include "tree.h"
#include "cp-tree.h"
#include "flags.h"
#include "toplev.h"
#include "target.h"
#include "convert.h"
#include "cgraph.h"
#include "dumpfile.h"
#include "splay-tree.h"
#include "pointer-set.h"
#include "hash-table.h"

/* The number of nested classes being processed.  If we are not in the
   scope of any class, this is zero.  */

int current_class_depth;

/* In order to deal with nested classes, we keep a stack of classes.
   The topmost entry is the innermost class, and is the entry at index
   CURRENT_CLASS_DEPTH  */

typedef struct class_stack_node {
  /* The name of the class.  */
  tree name;

  /* The _TYPE node for the class.  */
  tree type;

  /* The access specifier pending for new declarations in the scope of
     this class.  */
  tree access;

  /* If were defining TYPE, the names used in this class.  */
  splay_tree names_used;

  /* Nonzero if this class is no longer open, because of a call to
     push_to_top_level.  */
  size_t hidden;
}* class_stack_node_t;

typedef struct vtbl_init_data_s
{
  /* The base for which we're building initializers.  */
  tree binfo;
  /* The type of the most-derived type.  */
  tree derived;
  /* The binfo for the dynamic type. This will be TYPE_BINFO (derived),
     unless ctor_vtbl_p is true.  */
  tree rtti_binfo;
  /* The negative-index vtable initializers built up so far.  These
     are in order from least negative index to most negative index.  */
  vec<constructor_elt, va_gc> *inits;
  /* The binfo for the virtual base for which we're building
     vcall offset initializers.  */
  tree vbase;
  /* The functions in vbase for which we have already provided vcall
     offsets.  */
  vec<tree, va_gc> *fns;
  /* The vtable index of the next vcall or vbase offset.  */
  tree index;
  /* Nonzero if we are building the initializer for the primary
     vtable.  */
  int primary_vtbl_p;
  /* Nonzero if we are building the initializer for a construction
     vtable.  */
  int ctor_vtbl_p;
  /* True when adding vcall offset entries to the vtable.  False when
     merely computing the indices.  */
  bool generate_vcall_entries;
} vtbl_init_data;

/* The type of a function passed to walk_subobject_offsets.  */
typedef int (*subobject_offset_fn) (tree, tree, splay_tree);

/* The stack itself.  This is a dynamically resized array.  The
   number of elements allocated is CURRENT_CLASS_STACK_SIZE.  */
static int current_class_stack_size;
static class_stack_node_t current_class_stack;

/* The size of the largest empty class seen in this translation unit.  */
static GTY (()) tree sizeof_biggest_empty_class;

/* An array of all local classes present in this translation unit, in
   declaration order.  */
vec<tree, va_gc> *local_classes;

static tree get_vfield_name (tree);
static void finish_struct_anon (tree);
static tree get_vtable_name (tree);
static tree get_basefndecls (tree, tree);
static int build_primary_vtable (tree, tree);
static int build_secondary_vtable (tree);
static void finish_vtbls (tree);
static void modify_vtable_entry (tree, tree, tree, tree, tree *);
static void finish_struct_bits (tree);
static int alter_access (tree, tree, tree);
static void handle_using_decl (tree, tree);
static tree dfs_modify_vtables (tree, void *);
static tree modify_all_vtables (tree, tree);
static void determine_primary_bases (tree);
static void finish_struct_methods (tree);
static void maybe_warn_about_overly_private_class (tree);
static int method_name_cmp (const void *, const void *);
static int resort_method_name_cmp (const void *, const void *);
static void add_implicitly_declared_members (tree, tree*, int, int);
static tree fixed_type_or_null (tree, int *, int *);
static tree build_simple_base_path (tree expr, tree binfo);
static tree build_vtbl_ref_1 (tree, tree);
static void build_vtbl_initializer (tree, tree, tree, tree, int *,
				    vec<constructor_elt, va_gc> **);
static int count_fields (tree);
static int add_fields_to_record_type (tree, struct sorted_fields_type*, int);
static void insert_into_classtype_sorted_fields (tree, tree, int);
static bool check_bitfield_decl (tree);
static void check_field_decl (tree, tree, int *, int *, int *);
static void check_field_decls (tree, tree *, int *, int *);
static tree *build_base_field (record_layout_info, tree, splay_tree, tree *);
static void build_base_fields (record_layout_info, splay_tree, tree *);
static void check_methods (tree);
static void remove_zero_width_bit_fields (tree);
static void check_bases (tree, int *, int *);
static void check_bases_and_members (tree);
static tree create_vtable_ptr (tree, tree *);
static void include_empty_classes (record_layout_info);
static void layout_class_type (tree, tree *);
static void propagate_binfo_offsets (tree, tree);
static void layout_virtual_bases (record_layout_info, splay_tree);
static void build_vbase_offset_vtbl_entries (tree, vtbl_init_data *);
static void add_vcall_offset_vtbl_entries_r (tree, vtbl_init_data *);
static void add_vcall_offset_vtbl_entries_1 (tree, vtbl_init_data *);
static void build_vcall_offset_vtbl_entries (tree, vtbl_init_data *);
static void add_vcall_offset (tree, tree, vtbl_init_data *);
static void layout_vtable_decl (tree, int);
static tree dfs_find_final_overrider_pre (tree, void *);
static tree dfs_find_final_overrider_post (tree, void *);
static tree find_final_overrider (tree, tree, tree);
static int make_new_vtable (tree, tree);
static tree get_primary_binfo (tree);
static int maybe_indent_hierarchy (FILE *, int, int);
static tree dump_class_hierarchy_r (FILE *, int, tree, tree, int);
static void dump_class_hierarchy (tree);
static void dump_class_hierarchy_1 (FILE *, int, tree);
static void dump_array (FILE *, tree);
static void dump_vtable (tree, tree, tree);
static void dump_vtt (tree, tree);
static void dump_thunk (FILE *, int, tree);
static tree build_vtable (tree, tree, tree);
static void initialize_vtable (tree, vec<constructor_elt, va_gc> *);
static void layout_nonempty_base_or_field (record_layout_info,
					   tree, tree, splay_tree);
static tree end_of_class (tree, int);
static bool layout_empty_base (record_layout_info, tree, tree, splay_tree);
static void accumulate_vtbl_inits (tree, tree, tree, tree, tree,
				   vec<constructor_elt, va_gc> **);
static void dfs_accumulate_vtbl_inits (tree, tree, tree, tree, tree,
				       vec<constructor_elt, va_gc> **);
static void build_rtti_vtbl_entries (tree, vtbl_init_data *);
static void build_vcall_and_vbase_vtbl_entries (tree, vtbl_init_data *);
static void clone_constructors_and_destructors (tree);
static tree build_clone (tree, tree);
static void update_vtable_entry_for_fn (tree, tree, tree, tree *, unsigned);
static void build_ctor_vtbl_group (tree, tree);
static void build_vtt (tree);
static tree binfo_ctor_vtable (tree);
static void build_vtt_inits (tree, tree, vec<constructor_elt, va_gc> **,
			     tree *);
static tree dfs_build_secondary_vptr_vtt_inits (tree, void *);
static tree dfs_fixup_binfo_vtbls (tree, void *);
static int record_subobject_offset (tree, tree, splay_tree);
static int check_subobject_offset (tree, tree, splay_tree);
static int walk_subobject_offsets (tree, subobject_offset_fn,
				   tree, splay_tree, tree, int);
static void record_subobject_offsets (tree, tree, splay_tree, bool);
static int layout_conflict_p (tree, tree, splay_tree, int);
static int splay_tree_compare_integer_csts (splay_tree_key k1,
					    splay_tree_key k2);
static void warn_about_ambiguous_bases (tree);
static bool type_requires_array_cookie (tree);
static bool contains_empty_class_p (tree);
static bool base_derived_from (tree, tree);
static int empty_base_at_nonzero_offset_p (tree, tree, splay_tree);
static tree end_of_base (tree);
static tree get_vcall_index (tree, tree);

/* Variables shared between class.c and call.c.  */

int n_vtables = 0;
int n_vtable_entries = 0;
int n_vtable_searches = 0;
int n_vtable_elems = 0;
int n_convert_harshness = 0;
int n_compute_conversion_costs = 0;
int n_inner_fields_searched = 0;

/* Convert to or from a base subobject.  EXPR is an expression of type
   `A' or `A*', an expression of type `B' or `B*' is returned.  To
   convert A to a base B, CODE is PLUS_EXPR and BINFO is the binfo for
   the B base instance within A.  To convert base A to derived B, CODE
   is MINUS_EXPR and BINFO is the binfo for the A instance within B.
   In this latter case, A must not be a morally virtual base of B.
   NONNULL is true if EXPR is known to be non-NULL (this is only
   needed when EXPR is of pointer type).  CV qualifiers are preserved
   from EXPR.  */

tree
build_base_path (enum tree_code code,
		 tree expr,
		 tree binfo,
		 int nonnull,
		 tsubst_flags_t complain)
{
  tree v_binfo = NULL_TREE;
  tree d_binfo = NULL_TREE;
  tree probe;
  tree offset;
  tree target_type;
  tree null_test = NULL;
  tree ptr_target_type;
  int fixed_type_p;
  int want_pointer = TREE_CODE (TREE_TYPE (expr)) == POINTER_TYPE;
  bool has_empty = false;
  bool virtual_access;

  if (expr == error_mark_node || binfo == error_mark_node || !binfo)
    return error_mark_node;

  for (probe = binfo; probe; probe = BINFO_INHERITANCE_CHAIN (probe))
    {
      d_binfo = probe;
      if (is_empty_class (BINFO_TYPE (probe)))
	has_empty = true;
      if (!v_binfo && BINFO_VIRTUAL_P (probe))
	v_binfo = probe;
    }

  probe = TYPE_MAIN_VARIANT (TREE_TYPE (expr));
  if (want_pointer)
    probe = TYPE_MAIN_VARIANT (TREE_TYPE (probe));

  if (code == PLUS_EXPR
      && !SAME_BINFO_TYPE_P (BINFO_TYPE (d_binfo), probe))
    {
      /* This can happen when adjust_result_of_qualified_name_lookup can't
	 find a unique base binfo in a call to a member function.  We
	 couldn't give the diagnostic then since we might have been calling
	 a static member function, so we do it now.  */
      if (complain & tf_error)
	{
	  tree base = lookup_base (probe, BINFO_TYPE (d_binfo),
				   ba_unique, NULL, complain);
	  gcc_assert (base == error_mark_node);
	}
      return error_mark_node;
    }

  gcc_assert ((code == MINUS_EXPR
	       && SAME_BINFO_TYPE_P (BINFO_TYPE (binfo), probe))
	      || code == PLUS_EXPR);

  if (binfo == d_binfo)
    /* Nothing to do.  */
    return expr;

  if (code == MINUS_EXPR && v_binfo)
    {
      if (complain & tf_error)
	error ("cannot convert from base %qT to derived type %qT via "
	       "virtual base %qT", BINFO_TYPE (binfo), BINFO_TYPE (d_binfo),
	       BINFO_TYPE (v_binfo));
      return error_mark_node;
    }

  if (!want_pointer)
    /* This must happen before the call to save_expr.  */
    expr = cp_build_addr_expr (expr, complain);
  else
    expr = mark_rvalue_use (expr);

  offset = BINFO_OFFSET (binfo);
  fixed_type_p = resolves_to_fixed_type_p (expr, &nonnull);
  target_type = code == PLUS_EXPR ? BINFO_TYPE (binfo) : BINFO_TYPE (d_binfo);
  /* TARGET_TYPE has been extracted from BINFO, and, is therefore always
     cv-unqualified.  Extract the cv-qualifiers from EXPR so that the
     expression returned matches the input.  */
  target_type = cp_build_qualified_type
    (target_type, cp_type_quals (TREE_TYPE (TREE_TYPE (expr))));
  ptr_target_type = build_pointer_type (target_type);

  /* Do we need to look in the vtable for the real offset?  */
  virtual_access = (v_binfo && fixed_type_p <= 0);

  /* Don't bother with the calculations inside sizeof; they'll ICE if the
     source type is incomplete and the pointer value doesn't matter.  In a
     template (even in fold_non_dependent_expr), we don't have vtables set
     up properly yet, and the value doesn't matter there either; we're just
     interested in the result of overload resolution.  */
  if (cp_unevaluated_operand != 0
      || in_template_function ())
    {
      expr = build_nop (ptr_target_type, expr);
      if (!want_pointer)
	expr = build_indirect_ref (EXPR_LOCATION (expr), expr, RO_NULL);
      return expr;
    }

  /* If we're in an NSDMI, we don't have the full constructor context yet
     that we need for converting to a virtual base, so just build a stub
     CONVERT_EXPR and expand it later in bot_replace.  */
  if (virtual_access && fixed_type_p < 0
      && current_scope () != current_function_decl)
    {
      expr = build1 (CONVERT_EXPR, ptr_target_type, expr);
      CONVERT_EXPR_VBASE_PATH (expr) = true;
      if (!want_pointer)
	expr = build_indirect_ref (EXPR_LOCATION (expr), expr, RO_NULL);
      return expr;
    }

  /* Do we need to check for a null pointer?  */
  if (want_pointer && !nonnull)
    {
      /* If we know the conversion will not actually change the value
	 of EXPR, then we can avoid testing the expression for NULL.
	 We have to avoid generating a COMPONENT_REF for a base class
	 field, because other parts of the compiler know that such
	 expressions are always non-NULL.  */
      if (!virtual_access && integer_zerop (offset))
	return build_nop (ptr_target_type, expr);
      null_test = error_mark_node;
    }

  /* Protect against multiple evaluation if necessary.  */
  if (TREE_SIDE_EFFECTS (expr) && (null_test || virtual_access))
    expr = save_expr (expr);

  /* Now that we've saved expr, build the real null test.  */
  if (null_test)
    {
      tree zero = cp_convert (TREE_TYPE (expr), nullptr_node, complain);
      null_test = fold_build2_loc (input_location, NE_EXPR, boolean_type_node,
			       expr, zero);
    }

  /* If this is a simple base reference, express it as a COMPONENT_REF.  */
  if (code == PLUS_EXPR && !virtual_access
      /* We don't build base fields for empty bases, and they aren't very
	 interesting to the optimizers anyway.  */
      && !has_empty)
    {
      expr = cp_build_indirect_ref (expr, RO_NULL, complain);
      expr = build_simple_base_path (expr, binfo);
      if (want_pointer)
	expr = build_address (expr);
      target_type = TREE_TYPE (expr);
      goto out;
    }

  if (virtual_access)
    {
      /* Going via virtual base V_BINFO.  We need the static offset
	 from V_BINFO to BINFO, and the dynamic offset from D_BINFO to
	 V_BINFO.  That offset is an entry in D_BINFO's vtable.  */
      tree v_offset;

      if (fixed_type_p < 0 && in_base_initializer)
	{
	  /* In a base member initializer, we cannot rely on the
	     vtable being set up.  We have to indirect via the
	     vtt_parm.  */
	  tree t;

	  t = TREE_TYPE (TYPE_VFIELD (current_class_type));
	  t = build_pointer_type (t);
	  v_offset = convert (t, current_vtt_parm);
	  v_offset = cp_build_indirect_ref (v_offset, RO_NULL, complain);
	}
      else
	v_offset = build_vfield_ref (cp_build_indirect_ref (expr, RO_NULL,
                                                            complain),
				     TREE_TYPE (TREE_TYPE (expr)));

      v_offset = fold_build_pointer_plus (v_offset, BINFO_VPTR_FIELD (v_binfo));
      v_offset = build1 (NOP_EXPR,
			 build_pointer_type (ptrdiff_type_node),
			 v_offset);
      v_offset = cp_build_indirect_ref (v_offset, RO_NULL, complain);
      TREE_CONSTANT (v_offset) = 1;

      offset = convert_to_integer (ptrdiff_type_node,
				   size_diffop_loc (input_location, offset,
						BINFO_OFFSET (v_binfo)));

      if (!integer_zerop (offset))
	v_offset = build2 (code, ptrdiff_type_node, v_offset, offset);

      if (fixed_type_p < 0)
	/* Negative fixed_type_p means this is a constructor or destructor;
	   virtual base layout is fixed in in-charge [cd]tors, but not in
	   base [cd]tors.  */
	offset = build3 (COND_EXPR, ptrdiff_type_node,
			 build2 (EQ_EXPR, boolean_type_node,
				 current_in_charge_parm, integer_zero_node),
			 v_offset,
			 convert_to_integer (ptrdiff_type_node,
					     BINFO_OFFSET (binfo)));
      else
	offset = v_offset;
    }

  if (want_pointer)
    target_type = ptr_target_type;

  expr = build1 (NOP_EXPR, ptr_target_type, expr);

  if (!integer_zerop (offset))
    {
      offset = fold_convert (sizetype, offset);
      if (code == MINUS_EXPR)
	offset = fold_build1_loc (input_location, NEGATE_EXPR, sizetype, offset);
      expr = fold_build_pointer_plus (expr, offset);
    }
  else
    null_test = NULL;

  if (!want_pointer)
    expr = cp_build_indirect_ref (expr, RO_NULL, complain);

 out:
  if (null_test)
    expr = fold_build3_loc (input_location, COND_EXPR, target_type, null_test, expr,
			    build_zero_cst (target_type));

  return expr;
}

/* Subroutine of build_base_path; EXPR and BINFO are as in that function.
   Perform a derived-to-base conversion by recursively building up a
   sequence of COMPONENT_REFs to the appropriate base fields.  */

static tree
build_simple_base_path (tree expr, tree binfo)
{
  tree type = BINFO_TYPE (binfo);
  tree d_binfo = BINFO_INHERITANCE_CHAIN (binfo);
  tree field;

  if (d_binfo == NULL_TREE)
    {
      tree temp;

      gcc_assert (TYPE_MAIN_VARIANT (TREE_TYPE (expr)) == type);

      /* Transform `(a, b).x' into `(*(a, &b)).x', `(a ? b : c).x'
	 into `(*(a ?  &b : &c)).x', and so on.  A COND_EXPR is only
	 an lvalue in the front end; only _DECLs and _REFs are lvalues
	 in the back end.  */
      temp = unary_complex_lvalue (ADDR_EXPR, expr);
      if (temp)
	expr = cp_build_indirect_ref (temp, RO_NULL, tf_warning_or_error);

      return expr;
    }

  /* Recurse.  */
  expr = build_simple_base_path (expr, d_binfo);

  for (field = TYPE_FIELDS (BINFO_TYPE (d_binfo));
       field; field = DECL_CHAIN (field))
    /* Is this the base field created by build_base_field?  */
    if (TREE_CODE (field) == FIELD_DECL
	&& DECL_FIELD_IS_BASE (field)
	&& TREE_TYPE (field) == type
	/* If we're looking for a field in the most-derived class,
	   also check the field offset; we can have two base fields
	   of the same type if one is an indirect virtual base and one
	   is a direct non-virtual base.  */
	&& (BINFO_INHERITANCE_CHAIN (d_binfo)
	    || tree_int_cst_equal (byte_position (field),
				   BINFO_OFFSET (binfo))))
      {
	/* We don't use build_class_member_access_expr here, as that
	   has unnecessary checks, and more importantly results in
	   recursive calls to dfs_walk_once.  */
	int type_quals = cp_type_quals (TREE_TYPE (expr));

	expr = build3 (COMPONENT_REF,
		       cp_build_qualified_type (type, type_quals),
		       expr, field, NULL_TREE);
	expr = fold_if_not_in_template (expr);

	/* Mark the expression const or volatile, as appropriate.
	   Even though we've dealt with the type above, we still have
	   to mark the expression itself.  */
	if (type_quals & TYPE_QUAL_CONST)
	  TREE_READONLY (expr) = 1;
	if (type_quals & TYPE_QUAL_VOLATILE)
	  TREE_THIS_VOLATILE (expr) = 1;

	return expr;
      }

  /* Didn't find the base field?!?  */
  gcc_unreachable ();
}

/* Convert OBJECT to the base TYPE.  OBJECT is an expression whose
   type is a class type or a pointer to a class type.  In the former
   case, TYPE is also a class type; in the latter it is another
   pointer type.  If CHECK_ACCESS is true, an error message is emitted
   if TYPE is inaccessible.  If OBJECT has pointer type, the value is
   assumed to be non-NULL.  */

tree
convert_to_base (tree object, tree type, bool check_access, bool nonnull,
		 tsubst_flags_t complain)
{
  tree binfo;
  tree object_type;

  if (TYPE_PTR_P (TREE_TYPE (object)))
    {
      object_type = TREE_TYPE (TREE_TYPE (object));
      type = TREE_TYPE (type);
    }
  else
    object_type = TREE_TYPE (object);

  binfo = lookup_base (object_type, type, check_access ? ba_check : ba_unique,
		       NULL, complain);
  if (!binfo || binfo == error_mark_node)
    return error_mark_node;

  return build_base_path (PLUS_EXPR, object, binfo, nonnull, complain);
}

/* EXPR is an expression with unqualified class type.  BASE is a base
   binfo of that class type.  Returns EXPR, converted to the BASE
   type.  This function assumes that EXPR is the most derived class;
   therefore virtual bases can be found at their static offsets.  */

tree
convert_to_base_statically (tree expr, tree base)
{
  tree expr_type;

  expr_type = TREE_TYPE (expr);
  if (!SAME_BINFO_TYPE_P (BINFO_TYPE (base), expr_type))
    {
      /* If this is a non-empty base, use a COMPONENT_REF.  */
      if (!is_empty_class (BINFO_TYPE (base)))
	return build_simple_base_path (expr, base);

      /* We use fold_build2 and fold_convert below to simplify the trees
	 provided to the optimizers.  It is not safe to call these functions
	 when processing a template because they do not handle C++-specific
	 trees.  */
      gcc_assert (!processing_template_decl);
      expr = cp_build_addr_expr (expr, tf_warning_or_error);
      if (!integer_zerop (BINFO_OFFSET (base)))
        expr = fold_build_pointer_plus_loc (input_location,
					    expr, BINFO_OFFSET (base));
      expr = fold_convert (build_pointer_type (BINFO_TYPE (base)), expr);
      expr = build_fold_indirect_ref_loc (input_location, expr);
    }

  return expr;
}


tree
build_vfield_ref (tree datum, tree type)
{
  tree vfield, vcontext;

  if (datum == error_mark_node)
    return error_mark_node;

  /* First, convert to the requested type.  */
  if (!same_type_ignoring_top_level_qualifiers_p (TREE_TYPE (datum), type))
    datum = convert_to_base (datum, type, /*check_access=*/false,
			     /*nonnull=*/true, tf_warning_or_error);

  /* Second, the requested type may not be the owner of its own vptr.
     If not, convert to the base class that owns it.  We cannot use
     convert_to_base here, because VCONTEXT may appear more than once
     in the inheritance hierarchy of TYPE, and thus direct conversion
     between the types may be ambiguous.  Following the path back up
     one step at a time via primary bases avoids the problem.  */
  vfield = TYPE_VFIELD (type);
  vcontext = DECL_CONTEXT (vfield);
  while (!same_type_ignoring_top_level_qualifiers_p (vcontext, type))
    {
      datum = build_simple_base_path (datum, CLASSTYPE_PRIMARY_BINFO (type));
      type = TREE_TYPE (datum);
    }

  return build3 (COMPONENT_REF, TREE_TYPE (vfield), datum, vfield, NULL_TREE);
}

/* Given an object INSTANCE, return an expression which yields the
   vtable element corresponding to INDEX.  There are many special
   cases for INSTANCE which we take care of here, mainly to avoid
   creating extra tree nodes when we don't have to.  */

static tree
build_vtbl_ref_1 (tree instance, tree idx)
{
  tree aref;
  tree vtbl = NULL_TREE;

  /* Try to figure out what a reference refers to, and
     access its virtual function table directly.  */

  int cdtorp = 0;
  tree fixed_type = fixed_type_or_null (instance, NULL, &cdtorp);

  tree basetype = non_reference (TREE_TYPE (instance));

  if (fixed_type && !cdtorp)
    {
      tree binfo = lookup_base (fixed_type, basetype,
				ba_unique, NULL, tf_none);
      if (binfo && binfo != error_mark_node)
	vtbl = unshare_expr (BINFO_VTABLE (binfo));
    }

  if (!vtbl)
    vtbl = build_vfield_ref (instance, basetype);

  aref = build_array_ref (input_location, vtbl, idx);
  TREE_CONSTANT (aref) |= TREE_CONSTANT (vtbl) && TREE_CONSTANT (idx);

  return aref;
}

tree
build_vtbl_ref (tree instance, tree idx)
{
  tree aref = build_vtbl_ref_1 (instance, idx);

  return aref;
}

/* Given a stable object pointer INSTANCE_PTR, return an expression which
   yields a function pointer corresponding to vtable element INDEX.  */

tree
build_vfn_ref (tree instance_ptr, tree idx)
{
  tree aref;

  aref = build_vtbl_ref_1 (cp_build_indirect_ref (instance_ptr, RO_NULL,
                                                  tf_warning_or_error), 
                           idx);

  /* When using function descriptors, the address of the
     vtable entry is treated as a function pointer.  */
  if (TARGET_VTABLE_USES_DESCRIPTORS)
    aref = build1 (NOP_EXPR, TREE_TYPE (aref),
		   cp_build_addr_expr (aref, tf_warning_or_error));

  /* Remember this as a method reference, for later devirtualization.  */
  aref = build3 (OBJ_TYPE_REF, TREE_TYPE (aref), aref, instance_ptr, idx);

  return aref;
}

/* Return the name of the virtual function table (as an IDENTIFIER_NODE)
   for the given TYPE.  */

static tree
get_vtable_name (tree type)
{
  return mangle_vtbl_for_type (type);
}

/* DECL is an entity associated with TYPE, like a virtual table or an
   implicitly generated constructor.  Determine whether or not DECL
   should have external or internal linkage at the object file
   level.  This routine does not deal with COMDAT linkage and other
   similar complexities; it simply sets TREE_PUBLIC if it possible for
   entities in other translation units to contain copies of DECL, in
   the abstract.  */

void
set_linkage_according_to_type (tree /*type*/, tree decl)
{
  TREE_PUBLIC (decl) = 1;
  determine_visibility (decl);
}

/* Create a VAR_DECL for a primary or secondary vtable for CLASS_TYPE.
   (For a secondary vtable for B-in-D, CLASS_TYPE should be D, not B.)
   Use NAME for the name of the vtable, and VTABLE_TYPE for its type.  */

static tree
build_vtable (tree class_type, tree name, tree vtable_type)
{
  tree decl;

  decl = build_lang_decl (VAR_DECL, name, vtable_type);
  /* vtable names are already mangled; give them their DECL_ASSEMBLER_NAME
     now to avoid confusion in mangle_decl.  */
  SET_DECL_ASSEMBLER_NAME (decl, name);
  DECL_CONTEXT (decl) = class_type;
  DECL_ARTIFICIAL (decl) = 1;
  TREE_STATIC (decl) = 1;
  TREE_READONLY (decl) = 1;
  DECL_VIRTUAL_P (decl) = 1;
  DECL_ALIGN (decl) = TARGET_VTABLE_ENTRY_ALIGN;
  DECL_VTABLE_OR_VTT_P (decl) = 1;
  /* At one time the vtable info was grabbed 2 words at a time.  This
     fails on sparc unless you have 8-byte alignment.  (tiemann) */
  DECL_ALIGN (decl) = MAX (TYPE_ALIGN (double_type_node),
			   DECL_ALIGN (decl));
  set_linkage_according_to_type (class_type, decl);
  /* The vtable has not been defined -- yet.  */
  DECL_EXTERNAL (decl) = 1;
  DECL_NOT_REALLY_EXTERN (decl) = 1;

  /* Mark the VAR_DECL node representing the vtable itself as a
     "gratuitous" one, thereby forcing dwarfout.c to ignore it.  It
     is rather important that such things be ignored because any
     effort to actually generate DWARF for them will run into
     trouble when/if we encounter code like:

     #pragma interface
     struct S { virtual void member (); };

     because the artificial declaration of the vtable itself (as
     manufactured by the g++ front end) will say that the vtable is
     a static member of `S' but only *after* the debug output for
     the definition of `S' has already been output.  This causes
     grief because the DWARF entry for the definition of the vtable
     will try to refer back to an earlier *declaration* of the
     vtable as a static member of `S' and there won't be one.  We
     might be able to arrange to have the "vtable static member"
     attached to the member list for `S' before the debug info for
     `S' get written (which would solve the problem) but that would
     require more intrusive changes to the g++ front end.  */
  DECL_IGNORED_P (decl) = 1;

  return decl;
}

/* Get the VAR_DECL of the vtable for TYPE. TYPE need not be polymorphic,
   or even complete.  If this does not exist, create it.  If COMPLETE is
   nonzero, then complete the definition of it -- that will render it
   impossible to actually build the vtable, but is useful to get at those
   which are known to exist in the runtime.  */

tree
get_vtable_decl (tree type, int complete)
{
  tree decl;

  if (CLASSTYPE_VTABLES (type))
    return CLASSTYPE_VTABLES (type);

  decl = build_vtable (type, get_vtable_name (type), vtbl_type_node);
  CLASSTYPE_VTABLES (type) = decl;

  if (complete)
    {
      DECL_EXTERNAL (decl) = 1;
      cp_finish_decl (decl, NULL_TREE, false, NULL_TREE, 0);
    }

  return decl;
}

/* Build the primary virtual function table for TYPE.  If BINFO is
   non-NULL, build the vtable starting with the initial approximation
   that it is the same as the one which is the head of the association
   list.  Returns a nonzero value if a new vtable is actually
   created.  */

static int
build_primary_vtable (tree binfo, tree type)
{
  tree decl;
  tree virtuals;

  decl = get_vtable_decl (type, /*complete=*/0);

  if (binfo)
    {
      if (BINFO_NEW_VTABLE_MARKED (binfo))
	/* We have already created a vtable for this base, so there's
	   no need to do it again.  */
	return 0;

      virtuals = copy_list (BINFO_VIRTUALS (binfo));
      TREE_TYPE (decl) = TREE_TYPE (get_vtbl_decl_for_binfo (binfo));
      DECL_SIZE (decl) = TYPE_SIZE (TREE_TYPE (decl));
      DECL_SIZE_UNIT (decl) = TYPE_SIZE_UNIT (TREE_TYPE (decl));
    }
  else
    {
      gcc_assert (TREE_TYPE (decl) == vtbl_type_node);
      virtuals = NULL_TREE;
    }

  if (GATHER_STATISTICS)
    {
      n_vtables += 1;
      n_vtable_elems += list_length (virtuals);
    }

  /* Initialize the association list for this type, based
     on our first approximation.  */
  BINFO_VTABLE (TYPE_BINFO (type)) = decl;
  BINFO_VIRTUALS (TYPE_BINFO (type)) = virtuals;
  SET_BINFO_NEW_VTABLE_MARKED (TYPE_BINFO (type));
  return 1;
}

/* Give BINFO a new virtual function table which is initialized
   with a skeleton-copy of its original initialization.  The only
   entry that changes is the `delta' entry, so we can really
   share a lot of structure.

   FOR_TYPE is the most derived type which caused this table to
   be needed.

   Returns nonzero if we haven't met BINFO before.

   The order in which vtables are built (by calling this function) for
   an object must remain the same, otherwise a binary incompatibility
   can result.  */

static int
build_secondary_vtable (tree binfo)
{
  if (BINFO_NEW_VTABLE_MARKED (binfo))
    /* We already created a vtable for this base.  There's no need to
       do it again.  */
    return 0;

  /* Remember that we've created a vtable for this BINFO, so that we
     don't try to do so again.  */
  SET_BINFO_NEW_VTABLE_MARKED (binfo);

  /* Make fresh virtual list, so we can smash it later.  */
  BINFO_VIRTUALS (binfo) = copy_list (BINFO_VIRTUALS (binfo));

  /* Secondary vtables are laid out as part of the same structure as
     the primary vtable.  */
  BINFO_VTABLE (binfo) = NULL_TREE;
  return 1;
}

/* Create a new vtable for BINFO which is the hierarchy dominated by
   T. Return nonzero if we actually created a new vtable.  */

static int
make_new_vtable (tree t, tree binfo)
{
  if (binfo == TYPE_BINFO (t))
    /* In this case, it is *type*'s vtable we are modifying.  We start
       with the approximation that its vtable is that of the
       immediate base class.  */
    return build_primary_vtable (binfo, t);
  else
    /* This is our very own copy of `basetype' to play with.  Later,
       we will fill in all the virtual functions that override the
       virtual functions in these base classes which are not defined
       by the current type.  */
    return build_secondary_vtable (binfo);
}

/* Make *VIRTUALS, an entry on the BINFO_VIRTUALS list for BINFO
   (which is in the hierarchy dominated by T) list FNDECL as its
   BV_FN.  DELTA is the required constant adjustment from the `this'
   pointer where the vtable entry appears to the `this' required when
   the function is actually called.  */

static void
modify_vtable_entry (tree t,
		     tree binfo,
		     tree fndecl,
		     tree delta,
		     tree *virtuals)
{
  tree v;

  v = *virtuals;

  if (fndecl != BV_FN (v)
      || !tree_int_cst_equal (delta, BV_DELTA (v)))
    {
      /* We need a new vtable for BINFO.  */
      if (make_new_vtable (t, binfo))
	{
	  /* If we really did make a new vtable, we also made a copy
	     of the BINFO_VIRTUALS list.  Now, we have to find the
	     corresponding entry in that list.  */
	  *virtuals = BINFO_VIRTUALS (binfo);
	  while (BV_FN (*virtuals) != BV_FN (v))
	    *virtuals = TREE_CHAIN (*virtuals);
	  v = *virtuals;
	}

      BV_DELTA (v) = delta;
      BV_VCALL_INDEX (v) = NULL_TREE;
      BV_FN (v) = fndecl;
    }
}


/* Add method METHOD to class TYPE.  If USING_DECL is non-null, it is
   the USING_DECL naming METHOD.  Returns true if the method could be
   added to the method vec.  */

bool
add_method (tree type, tree method, tree using_decl)
{
  unsigned slot;
  tree overload;
  bool template_conv_p = false;
  bool conv_p;
  vec<tree, va_gc> *method_vec;
  bool complete_p;
  bool insert_p = false;
  tree current_fns;
  tree fns;

  if (method == error_mark_node)
    return false;

  complete_p = COMPLETE_TYPE_P (type);
  conv_p = DECL_CONV_FN_P (method);
  if (conv_p)
    template_conv_p = (TREE_CODE (method) == TEMPLATE_DECL
		       && DECL_TEMPLATE_CONV_FN_P (method));

  method_vec = CLASSTYPE_METHOD_VEC (type);
  if (!method_vec)
    {
      /* Make a new method vector.  We start with 8 entries.  We must
	 allocate at least two (for constructors and destructors), and
	 we're going to end up with an assignment operator at some
	 point as well.  */
      vec_alloc (method_vec, 8);
      /* Create slots for constructors and destructors.  */
      method_vec->quick_push (NULL_TREE);
      method_vec->quick_push (NULL_TREE);
      CLASSTYPE_METHOD_VEC (type) = method_vec;
    }

  /* Maintain TYPE_HAS_USER_CONSTRUCTOR, etc.  */
  grok_special_member_properties (method);

  /* Constructors and destructors go in special slots.  */
  if (DECL_MAYBE_IN_CHARGE_CONSTRUCTOR_P (method))
    slot = CLASSTYPE_CONSTRUCTOR_SLOT;
  else if (DECL_MAYBE_IN_CHARGE_DESTRUCTOR_P (method))
    {
      slot = CLASSTYPE_DESTRUCTOR_SLOT;

      if (TYPE_FOR_JAVA (type))
	{
	  if (!DECL_ARTIFICIAL (method))
	    error ("Java class %qT cannot have a destructor", type);
	  else if (TYPE_HAS_NONTRIVIAL_DESTRUCTOR (type))
	    error ("Java class %qT cannot have an implicit non-trivial "
		   "destructor",
		   type);
	}
    }
  else
    {
      tree m;

      insert_p = true;
      /* See if we already have an entry with this name.  */
      for (slot = CLASSTYPE_FIRST_CONVERSION_SLOT;
	   vec_safe_iterate (method_vec, slot, &m);
	   ++slot)
	{
	  m = OVL_CURRENT (m);
	  if (template_conv_p)
	    {
	      if (TREE_CODE (m) == TEMPLATE_DECL
		  && DECL_TEMPLATE_CONV_FN_P (m))
		insert_p = false;
	      break;
	    }
	  if (conv_p && !DECL_CONV_FN_P (m))
	    break;
	  if (DECL_NAME (m) == DECL_NAME (method))
	    {
	      insert_p = false;
	      break;
	    }
	  if (complete_p
	      && !DECL_CONV_FN_P (m)
	      && DECL_NAME (m) > DECL_NAME (method))
	    break;
	}
    }
  current_fns = insert_p ? NULL_TREE : (*method_vec)[slot];

  /* Check to see if we've already got this method.  */
  for (fns = current_fns; fns; fns = OVL_NEXT (fns))
    {
      tree fn = OVL_CURRENT (fns);
      tree fn_type;
      tree method_type;
      tree parms1;
      tree parms2;

      if (TREE_CODE (fn) != TREE_CODE (method))
	continue;

      /* [over.load] Member function declarations with the
	 same name and the same parameter types cannot be
	 overloaded if any of them is a static member
	 function declaration.

	 [namespace.udecl] When a using-declaration brings names
	 from a base class into a derived class scope, member
	 functions in the derived class override and/or hide member
	 functions with the same name and parameter types in a base
	 class (rather than conflicting).  */
      fn_type = TREE_TYPE (fn);
      method_type = TREE_TYPE (method);
      parms1 = TYPE_ARG_TYPES (fn_type);
      parms2 = TYPE_ARG_TYPES (method_type);

      /* Compare the quals on the 'this' parm.  Don't compare
	 the whole types, as used functions are treated as
	 coming from the using class in overload resolution.  */
      if (! DECL_STATIC_FUNCTION_P (fn)
	  && ! DECL_STATIC_FUNCTION_P (method)
	  && TREE_TYPE (TREE_VALUE (parms1)) != error_mark_node
	  && TREE_TYPE (TREE_VALUE (parms2)) != error_mark_node
	  && (cp_type_quals (TREE_TYPE (TREE_VALUE (parms1)))
	      != cp_type_quals (TREE_TYPE (TREE_VALUE (parms2)))))
	continue;

      /* For templates, the return type and template parameters
	 must be identical.  */
      if (TREE_CODE (fn) == TEMPLATE_DECL
	  && (!same_type_p (TREE_TYPE (fn_type),
			    TREE_TYPE (method_type))
	      || !comp_template_parms (DECL_TEMPLATE_PARMS (fn),
				       DECL_TEMPLATE_PARMS (method))))
	continue;

      if (! DECL_STATIC_FUNCTION_P (fn))
	parms1 = TREE_CHAIN (parms1);
      if (! DECL_STATIC_FUNCTION_P (method))
	parms2 = TREE_CHAIN (parms2);

      if (compparms (parms1, parms2)
	  && (!DECL_CONV_FN_P (fn)
	      || same_type_p (TREE_TYPE (fn_type),
			      TREE_TYPE (method_type))))
	{
	  /* For function versions, their parms and types match
	     but they are not duplicates.  Record function versions
	     as and when they are found.  extern "C" functions are
	     not treated as versions.  */
	  if (TREE_CODE (fn) == FUNCTION_DECL
	      && TREE_CODE (method) == FUNCTION_DECL
	      && !DECL_EXTERN_C_P (fn)
	      && !DECL_EXTERN_C_P (method)
	      && targetm.target_option.function_versions (fn, method))
 	    {
	      /* Mark functions as versions if necessary.  Modify the mangled
		 decl name if necessary.  */
	      if (!DECL_FUNCTION_VERSIONED (fn))
		{
		  DECL_FUNCTION_VERSIONED (fn) = 1;
		  if (DECL_ASSEMBLER_NAME_SET_P (fn))
		    mangle_decl (fn);
		}
	      if (!DECL_FUNCTION_VERSIONED (method))
		{
		  DECL_FUNCTION_VERSIONED (method) = 1;
		  if (DECL_ASSEMBLER_NAME_SET_P (method))
		    mangle_decl (method);
		}
	      record_function_versions (fn, method);
	      continue;
	    }
	  if (DECL_INHERITED_CTOR_BASE (method))
	    {
	      if (DECL_INHERITED_CTOR_BASE (fn))
		{
		  error_at (DECL_SOURCE_LOCATION (method),
			    "%q#D inherited from %qT", method,
			    DECL_INHERITED_CTOR_BASE (method));
		  error_at (DECL_SOURCE_LOCATION (fn),
			    "conflicts with version inherited from %qT",
			    DECL_INHERITED_CTOR_BASE (fn));
		}
	      /* Otherwise defer to the other function.  */
	      return false;
	    }
	  if (using_decl)
	    {
	      if (DECL_CONTEXT (fn) == type)
		/* Defer to the local function.  */
		return false;
	    }
	  else
	    {
	      error ("%q+#D cannot be overloaded", method);
	      error ("with %q+#D", fn);
	    }

	  /* We don't call duplicate_decls here to merge the
	     declarations because that will confuse things if the
	     methods have inline definitions.  In particular, we
	     will crash while processing the definitions.  */
	  return false;
	}
    }

  /* A class should never have more than one destructor.  */
  if (current_fns && DECL_MAYBE_IN_CHARGE_DESTRUCTOR_P (method))
    return false;

  /* Add the new binding.  */
  if (using_decl)
    {
      overload = ovl_cons (method, current_fns);
      OVL_USED (overload) = true;
    }
  else
    overload = build_overload (method, current_fns);

  if (conv_p)
    TYPE_HAS_CONVERSION (type) = 1;
  else if (slot >= CLASSTYPE_FIRST_CONVERSION_SLOT && !complete_p)
    push_class_level_binding (DECL_NAME (method), overload);

  if (insert_p)
    {
      bool reallocated;

      /* We only expect to add few methods in the COMPLETE_P case, so
	 just make room for one more method in that case.  */
      if (complete_p)
	reallocated = vec_safe_reserve_exact (method_vec, 1);
      else
	reallocated = vec_safe_reserve (method_vec, 1);
      if (reallocated)
	CLASSTYPE_METHOD_VEC (type) = method_vec;
      if (slot == method_vec->length ())
	method_vec->quick_push (overload);
      else
	method_vec->quick_insert (slot, overload);
    }
  else
    /* Replace the current slot.  */
    (*method_vec)[slot] = overload;
  return true;
}

/* Subroutines of finish_struct.  */

/* Change the access of FDECL to ACCESS in T.  Return 1 if change was
   legit, otherwise return 0.  */

static int
alter_access (tree t, tree fdecl, tree access)
{
  tree elem;

  if (!DECL_LANG_SPECIFIC (fdecl))
    retrofit_lang_decl (fdecl);

  gcc_assert (!DECL_DISCRIMINATOR_P (fdecl));

  elem = purpose_member (t, DECL_ACCESS (fdecl));
  if (elem)
    {
      if (TREE_VALUE (elem) != access)
	{
	  if (TREE_CODE (TREE_TYPE (fdecl)) == FUNCTION_DECL)
	    error ("conflicting access specifications for method"
		   " %q+D, ignored", TREE_TYPE (fdecl));
	  else
	    error ("conflicting access specifications for field %qE, ignored",
		   DECL_NAME (fdecl));
	}
      else
	{
	  /* They're changing the access to the same thing they changed
	     it to before.  That's OK.  */
	  ;
	}
    }
  else
    {
      perform_or_defer_access_check (TYPE_BINFO (t), fdecl, fdecl,
				     tf_warning_or_error);
      DECL_ACCESS (fdecl) = tree_cons (t, access, DECL_ACCESS (fdecl));
      return 1;
    }
  return 0;
}

/* Process the USING_DECL, which is a member of T.  */

static void
handle_using_decl (tree using_decl, tree t)
{
  tree decl = USING_DECL_DECLS (using_decl);
  tree name = DECL_NAME (using_decl);
  tree access
    = TREE_PRIVATE (using_decl) ? access_private_node
    : TREE_PROTECTED (using_decl) ? access_protected_node
    : access_public_node;
  tree flist = NULL_TREE;
  tree old_value;

  gcc_assert (!processing_template_decl && decl);

  old_value = lookup_member (t, name, /*protect=*/0, /*want_type=*/false,
			     tf_warning_or_error);
  if (old_value)
    {
      if (is_overloaded_fn (old_value))
	old_value = OVL_CURRENT (old_value);

      if (DECL_P (old_value) && DECL_CONTEXT (old_value) == t)
	/* OK */;
      else
	old_value = NULL_TREE;
    }

  cp_emit_debug_info_for_using (decl, USING_DECL_SCOPE (using_decl));

  if (is_overloaded_fn (decl))
    flist = decl;

  if (! old_value)
    ;
  else if (is_overloaded_fn (old_value))
    {
      if (flist)
	/* It's OK to use functions from a base when there are functions with
	   the same name already present in the current class.  */;
      else
	{
	  error ("%q+D invalid in %q#T", using_decl, t);
	  error ("  because of local method %q+#D with same name",
		 OVL_CURRENT (old_value));
	  return;
	}
    }
  else if (!DECL_ARTIFICIAL (old_value))
    {
      error ("%q+D invalid in %q#T", using_decl, t);
      error ("  because of local member %q+#D with same name", old_value);
      return;
    }

  /* Make type T see field decl FDECL with access ACCESS.  */
  if (flist)
    for (; flist; flist = OVL_NEXT (flist))
      {
	add_method (t, OVL_CURRENT (flist), using_decl);
	alter_access (t, OVL_CURRENT (flist), access);
      }
  else
    alter_access (t, decl, access);
}

/* walk_tree callback for check_abi_tags: if the type at *TP involves any
   types with abi tags, add the corresponding identifiers to the VEC in
   *DATA and set IDENTIFIER_MARKED.  */

struct abi_tag_data
{
  tree t;
  tree subob;
};

static tree
find_abi_tags_r (tree *tp, int */*walk_subtrees*/, void *data)
{
  if (!TAGGED_TYPE_P (*tp))
    return NULL_TREE;

  if (tree attributes = lookup_attribute ("abi_tag", TYPE_ATTRIBUTES (*tp)))
    {
      struct abi_tag_data *p = static_cast<struct abi_tag_data*>(data);
      for (tree list = TREE_VALUE (attributes); list;
	   list = TREE_CHAIN (list))
	{
	  tree tag = TREE_VALUE (list);
	  tree id = get_identifier (TREE_STRING_POINTER (tag));
	  if (!IDENTIFIER_MARKED (id))
	    {
	      if (TYPE_P (p->subob))
		{
		  warning (OPT_Wabi_tag, "%qT does not have the %E abi tag "
			   "that base %qT has", p->t, tag, p->subob);
		  inform (location_of (p->subob), "%qT declared here",
			  p->subob);
		}
	      else
		{
		  warning (OPT_Wabi_tag, "%qT does not have the %E abi tag "
			   "that %qT (used in the type of %qD) has",
			   p->t, tag, *tp, p->subob);
		  inform (location_of (p->subob), "%qD declared here",
			  p->subob);
		  inform (location_of (*tp), "%qT declared here", *tp);
		}
	    }
	}
    }
  return NULL_TREE;
}

/* Check that class T has all the abi tags that subobject SUBOB has, or
   warn if not.  */

static void
check_abi_tags (tree t, tree subob)
{
  tree attributes = lookup_attribute ("abi_tag", TYPE_ATTRIBUTES (t));
  if (attributes)
    {
      for (tree list = TREE_VALUE (attributes); list;
	   list = TREE_CHAIN (list))
	{
	  tree tag = TREE_VALUE (list);
	  tree id = get_identifier (TREE_STRING_POINTER (tag));
	  IDENTIFIER_MARKED (id) = true;
	}
    }

  tree subtype = TYPE_P (subob) ? subob : TREE_TYPE (subob);
  struct abi_tag_data data = { t, subob };

  cp_walk_tree_without_duplicates (&subtype, find_abi_tags_r, &data);

  if (attributes)
    {
      for (tree list = TREE_VALUE (attributes); list;
	   list = TREE_CHAIN (list))
	{
	  tree tag = TREE_VALUE (list);
	  tree id = get_identifier (TREE_STRING_POINTER (tag));
	  IDENTIFIER_MARKED (id) = false;
	}
    }
}

/* Run through the base classes of T, updating CANT_HAVE_CONST_CTOR_P,
   and NO_CONST_ASN_REF_P.  Also set flag bits in T based on
   properties of the bases.  */

static void
check_bases (tree t,
	     int* cant_have_const_ctor_p,
	     int* no_const_asn_ref_p)
{
  int i;
  bool seen_non_virtual_nearly_empty_base_p = 0;
  int seen_tm_mask = 0;
  tree base_binfo;
  tree binfo;
  tree field = NULL_TREE;

  if (!CLASSTYPE_NON_STD_LAYOUT (t))
    for (field = TYPE_FIELDS (t); field; field = DECL_CHAIN (field))
      if (TREE_CODE (field) == FIELD_DECL)
	break;

  for (binfo = TYPE_BINFO (t), i = 0;
       BINFO_BASE_ITERATE (binfo, i, base_binfo); i++)
    {
      tree basetype = TREE_TYPE (base_binfo);

      gcc_assert (COMPLETE_TYPE_P (basetype));

      if (CLASSTYPE_FINAL (basetype))
        error ("cannot derive from %<final%> base %qT in derived type %qT",
               basetype, t);

      /* If any base class is non-literal, so is the derived class.  */
      if (!CLASSTYPE_LITERAL_P (basetype))
        CLASSTYPE_LITERAL_P (t) = false;

      /* Effective C++ rule 14.  We only need to check TYPE_POLYMORPHIC_P
	 here because the case of virtual functions but non-virtual
	 dtor is handled in finish_struct_1.  */
      if (!TYPE_POLYMORPHIC_P (basetype))
	warning (OPT_Weffc__,
		 "base class %q#T has a non-virtual destructor", basetype);

      /* If the base class doesn't have copy constructors or
	 assignment operators that take const references, then the
	 derived class cannot have such a member automatically
	 generated.  */
      if (TYPE_HAS_COPY_CTOR (basetype)
	  && ! TYPE_HAS_CONST_COPY_CTOR (basetype))
	*cant_have_const_ctor_p = 1;
      if (TYPE_HAS_COPY_ASSIGN (basetype)
	  && !TYPE_HAS_CONST_COPY_ASSIGN (basetype))
	*no_const_asn_ref_p = 1;

      if (BINFO_VIRTUAL_P (base_binfo))
	/* A virtual base does not effect nearly emptiness.  */
	;
      else if (CLASSTYPE_NEARLY_EMPTY_P (basetype))
	{
	  if (seen_non_virtual_nearly_empty_base_p)
	    /* And if there is more than one nearly empty base, then the
	       derived class is not nearly empty either.  */
	    CLASSTYPE_NEARLY_EMPTY_P (t) = 0;
	  else
	    /* Remember we've seen one.  */
	    seen_non_virtual_nearly_empty_base_p = 1;
	}
      else if (!is_empty_class (basetype))
	/* If the base class is not empty or nearly empty, then this
	   class cannot be nearly empty.  */
	CLASSTYPE_NEARLY_EMPTY_P (t) = 0;

      /* A lot of properties from the bases also apply to the derived
	 class.  */
      TYPE_NEEDS_CONSTRUCTING (t) |= TYPE_NEEDS_CONSTRUCTING (basetype);
      TYPE_HAS_NONTRIVIAL_DESTRUCTOR (t)
	|= TYPE_HAS_NONTRIVIAL_DESTRUCTOR (basetype);
      TYPE_HAS_COMPLEX_COPY_ASSIGN (t)
	|= (TYPE_HAS_COMPLEX_COPY_ASSIGN (basetype)
	    || !TYPE_HAS_COPY_ASSIGN (basetype));
      TYPE_HAS_COMPLEX_COPY_CTOR (t) |= (TYPE_HAS_COMPLEX_COPY_CTOR (basetype)
					 || !TYPE_HAS_COPY_CTOR (basetype));
      TYPE_HAS_COMPLEX_MOVE_ASSIGN (t)
	|= TYPE_HAS_COMPLEX_MOVE_ASSIGN (basetype);
      TYPE_HAS_COMPLEX_MOVE_CTOR (t) |= TYPE_HAS_COMPLEX_MOVE_CTOR (basetype);
      TYPE_POLYMORPHIC_P (t) |= TYPE_POLYMORPHIC_P (basetype);
      CLASSTYPE_CONTAINS_EMPTY_CLASS_P (t)
	|= CLASSTYPE_CONTAINS_EMPTY_CLASS_P (basetype);
      TYPE_HAS_COMPLEX_DFLT (t) |= (!TYPE_HAS_DEFAULT_CONSTRUCTOR (basetype)
				    || TYPE_HAS_COMPLEX_DFLT (basetype));

      /*  A standard-layout class is a class that:
	  ...
	  * has no non-standard-layout base classes,  */
      CLASSTYPE_NON_STD_LAYOUT (t) |= CLASSTYPE_NON_STD_LAYOUT (basetype);
      if (!CLASSTYPE_NON_STD_LAYOUT (t))
	{
	  tree basefield;
	  /* ...has no base classes of the same type as the first non-static
	     data member...  */
	  if (field && DECL_CONTEXT (field) == t
	      && (same_type_ignoring_top_level_qualifiers_p
		  (TREE_TYPE (field), basetype)))
	    CLASSTYPE_NON_STD_LAYOUT (t) = 1;
	  else
	    /* ...either has no non-static data members in the most-derived
	       class and at most one base class with non-static data
	       members, or has no base classes with non-static data
	       members */
	    for (basefield = TYPE_FIELDS (basetype); basefield;
		 basefield = DECL_CHAIN (basefield))
	      if (TREE_CODE (basefield) == FIELD_DECL)
		{
		  if (field)
		    CLASSTYPE_NON_STD_LAYOUT (t) = 1;
		  else
		    field = basefield;
		  break;
		}
	}

      /* Don't bother collecting tm attributes if transactional memory
	 support is not enabled.  */
      if (flag_tm)
	{
	  tree tm_attr = find_tm_attribute (TYPE_ATTRIBUTES (basetype));
	  if (tm_attr)
	    seen_tm_mask |= tm_attr_to_mask (tm_attr);
	}

      check_abi_tags (t, basetype);
    }

  /* If one of the base classes had TM attributes, and the current class
     doesn't define its own, then the current class inherits one.  */
  if (seen_tm_mask && !find_tm_attribute (TYPE_ATTRIBUTES (t)))
    {
      tree tm_attr = tm_mask_to_attr (seen_tm_mask & -seen_tm_mask);
      TYPE_ATTRIBUTES (t) = tree_cons (tm_attr, NULL, TYPE_ATTRIBUTES (t));
    }
}

/* Determine all the primary bases within T.  Sets BINFO_PRIMARY_BASE_P for
   those that are primaries.  Sets BINFO_LOST_PRIMARY_P for those
   that have had a nearly-empty virtual primary base stolen by some
   other base in the hierarchy.  Determines CLASSTYPE_PRIMARY_BASE for
   T.  */

static void
determine_primary_bases (tree t)
{
  unsigned i;
  tree primary = NULL_TREE;
  tree type_binfo = TYPE_BINFO (t);
  tree base_binfo;

  /* Determine the primary bases of our bases.  */
  for (base_binfo = TREE_CHAIN (type_binfo); base_binfo;
       base_binfo = TREE_CHAIN (base_binfo))
    {
      tree primary = CLASSTYPE_PRIMARY_BINFO (BINFO_TYPE (base_binfo));

      /* See if we're the non-virtual primary of our inheritance
	 chain.  */
      if (!BINFO_VIRTUAL_P (base_binfo))
	{
	  tree parent = BINFO_INHERITANCE_CHAIN (base_binfo);
	  tree parent_primary = CLASSTYPE_PRIMARY_BINFO (BINFO_TYPE (parent));

	  if (parent_primary
	      && SAME_BINFO_TYPE_P (BINFO_TYPE (base_binfo),
				    BINFO_TYPE (parent_primary)))
	    /* We are the primary binfo.  */
	    BINFO_PRIMARY_P (base_binfo) = 1;
	}
      /* Determine if we have a virtual primary base, and mark it so.
       */
      if (primary && BINFO_VIRTUAL_P (primary))
	{
	  tree this_primary = copied_binfo (primary, base_binfo);

	  if (BINFO_PRIMARY_P (this_primary))
	    /* Someone already claimed this base.  */
	    BINFO_LOST_PRIMARY_P (base_binfo) = 1;
	  else
	    {
	      tree delta;

	      BINFO_PRIMARY_P (this_primary) = 1;
	      BINFO_INHERITANCE_CHAIN (this_primary) = base_binfo;

	      /* A virtual binfo might have been copied from within
		 another hierarchy. As we're about to use it as a
		 primary base, make sure the offsets match.  */
	      delta = size_diffop_loc (input_location,
				   convert (ssizetype,
					    BINFO_OFFSET (base_binfo)),
				   convert (ssizetype,
					    BINFO_OFFSET (this_primary)));

	      propagate_binfo_offsets (this_primary, delta);
	    }
	}
    }

  /* First look for a dynamic direct non-virtual base.  */
  for (i = 0; BINFO_BASE_ITERATE (type_binfo, i, base_binfo); i++)
    {
      tree basetype = BINFO_TYPE (base_binfo);

      if (TYPE_CONTAINS_VPTR_P (basetype) && !BINFO_VIRTUAL_P (base_binfo))
	{
	  primary = base_binfo;
	  goto found;
	}
    }

  /* A "nearly-empty" virtual base class can be the primary base
     class, if no non-virtual polymorphic base can be found.  Look for
     a nearly-empty virtual dynamic base that is not already a primary
     base of something in the hierarchy.  If there is no such base,
     just pick the first nearly-empty virtual base.  */

  for (base_binfo = TREE_CHAIN (type_binfo); base_binfo;
       base_binfo = TREE_CHAIN (base_binfo))
    if (BINFO_VIRTUAL_P (base_binfo)
	&& CLASSTYPE_NEARLY_EMPTY_P (BINFO_TYPE (base_binfo)))
      {
	if (!BINFO_PRIMARY_P (base_binfo))
	  {
	    /* Found one that is not primary.  */
	    primary = base_binfo;
	    goto found;
	  }
	else if (!primary)
	  /* Remember the first candidate.  */
	  primary = base_binfo;
      }

 found:
  /* If we've got a primary base, use it.  */
  if (primary)
    {
      tree basetype = BINFO_TYPE (primary);

      CLASSTYPE_PRIMARY_BINFO (t) = primary;
      if (BINFO_PRIMARY_P (primary))
	/* We are stealing a primary base.  */
	BINFO_LOST_PRIMARY_P (BINFO_INHERITANCE_CHAIN (primary)) = 1;
      BINFO_PRIMARY_P (primary) = 1;
      if (BINFO_VIRTUAL_P (primary))
	{
	  tree delta;

	  BINFO_INHERITANCE_CHAIN (primary) = type_binfo;
	  /* A virtual binfo might have been copied from within
	     another hierarchy. As we're about to use it as a primary
	     base, make sure the offsets match.  */
	  delta = size_diffop_loc (input_location, ssize_int (0),
			       convert (ssizetype, BINFO_OFFSET (primary)));

	  propagate_binfo_offsets (primary, delta);
	}

      primary = TYPE_BINFO (basetype);

      TYPE_VFIELD (t) = TYPE_VFIELD (basetype);
      BINFO_VTABLE (type_binfo) = BINFO_VTABLE (primary);
      BINFO_VIRTUALS (type_binfo) = BINFO_VIRTUALS (primary);
    }
}

/* Update the variant types of T.  */

void
fixup_type_variants (tree t)
{
  tree variants;

  if (!t)
    return;

  for (variants = TYPE_NEXT_VARIANT (t);
       variants;
       variants = TYPE_NEXT_VARIANT (variants))
    {
      /* These fields are in the _TYPE part of the node, not in
	 the TYPE_LANG_SPECIFIC component, so they are not shared.  */
      TYPE_HAS_USER_CONSTRUCTOR (variants) = TYPE_HAS_USER_CONSTRUCTOR (t);
      TYPE_NEEDS_CONSTRUCTING (variants) = TYPE_NEEDS_CONSTRUCTING (t);
      TYPE_HAS_NONTRIVIAL_DESTRUCTOR (variants)
	= TYPE_HAS_NONTRIVIAL_DESTRUCTOR (t);

      TYPE_POLYMORPHIC_P (variants) = TYPE_POLYMORPHIC_P (t);

      TYPE_BINFO (variants) = TYPE_BINFO (t);

      /* Copy whatever these are holding today.  */
      TYPE_VFIELD (variants) = TYPE_VFIELD (t);
      TYPE_METHODS (variants) = TYPE_METHODS (t);
      TYPE_FIELDS (variants) = TYPE_FIELDS (t);
    }
}

/* Early variant fixups: we apply attributes at the beginning of the class
   definition, and we need to fix up any variants that have already been
   made via elaborated-type-specifier so that check_qualified_type works.  */

void
fixup_attribute_variants (tree t)
{
  tree variants;

  if (!t)
    return;

  for (variants = TYPE_NEXT_VARIANT (t);
       variants;
       variants = TYPE_NEXT_VARIANT (variants))
    {
      /* These are the two fields that check_qualified_type looks at and
	 are affected by attributes.  */
      TYPE_ATTRIBUTES (variants) = TYPE_ATTRIBUTES (t);
      TYPE_ALIGN (variants) = TYPE_ALIGN (t);
    }
}

/* Set memoizing fields and bits of T (and its variants) for later
   use.  */

static void
finish_struct_bits (tree t)
{
  /* Fix up variants (if any).  */
  fixup_type_variants (t);

  if (BINFO_N_BASE_BINFOS (TYPE_BINFO (t)) && TYPE_POLYMORPHIC_P (t))
    /* For a class w/o baseclasses, 'finish_struct' has set
       CLASSTYPE_PURE_VIRTUALS correctly (by definition).
       Similarly for a class whose base classes do not have vtables.
       When neither of these is true, we might have removed abstract
       virtuals (by providing a definition), added some (by declaring
       new ones), or redeclared ones from a base class.  We need to
       recalculate what's really an abstract virtual at this point (by
       looking in the vtables).  */
    get_pure_virtuals (t);

  /* If this type has a copy constructor or a destructor, force its
     mode to be BLKmode, and force its TREE_ADDRESSABLE bit to be
     nonzero.  This will cause it to be passed by invisible reference
     and prevent it from being returned in a register.  */
  if (type_has_nontrivial_copy_init (t)
      || TYPE_HAS_NONTRIVIAL_DESTRUCTOR (t))
    {
      tree variants;
      DECL_MODE (TYPE_MAIN_DECL (t)) = BLKmode;
      for (variants = t; variants; variants = TYPE_NEXT_VARIANT (variants))
	{
	  SET_TYPE_MODE (variants, BLKmode);
	  TREE_ADDRESSABLE (variants) = 1;
	}
    }
}

/* Issue warnings about T having private constructors, but no friends,
   and so forth.

   HAS_NONPRIVATE_METHOD is nonzero if T has any non-private methods or
   static members.  HAS_NONPRIVATE_STATIC_FN is nonzero if T has any
   non-private static member functions.  */

static void
maybe_warn_about_overly_private_class (tree t)
{
  int has_member_fn = 0;
  int has_nonprivate_method = 0;
  tree fn;

  if (!warn_ctor_dtor_privacy
      /* If the class has friends, those entities might create and
	 access instances, so we should not warn.  */
      || (CLASSTYPE_FRIEND_CLASSES (t)
	  || DECL_FRIENDLIST (TYPE_MAIN_DECL (t)))
      /* We will have warned when the template was declared; there's
	 no need to warn on every instantiation.  */
      || CLASSTYPE_TEMPLATE_INSTANTIATION (t))
    /* There's no reason to even consider warning about this
       class.  */
    return;

  /* We only issue one warning, if more than one applies, because
     otherwise, on code like:

     class A {
       // Oops - forgot `public:'
       A();
       A(const A&);
       ~A();
     };

     we warn several times about essentially the same problem.  */

  /* Check to see if all (non-constructor, non-destructor) member
     functions are private.  (Since there are no friends or
     non-private statics, we can't ever call any of the private member
     functions.)  */
  for (fn = TYPE_METHODS (t); fn; fn = DECL_CHAIN (fn))
    /* We're not interested in compiler-generated methods; they don't
       provide any way to call private members.  */
    if (!DECL_ARTIFICIAL (fn))
      {
	if (!TREE_PRIVATE (fn))
	  {
	    if (DECL_STATIC_FUNCTION_P (fn))
	      /* A non-private static member function is just like a
		 friend; it can create and invoke private member
		 functions, and be accessed without a class
		 instance.  */
	      return;

	    has_nonprivate_method = 1;
	    /* Keep searching for a static member function.  */
	  }
	else if (!DECL_CONSTRUCTOR_P (fn) && !DECL_DESTRUCTOR_P (fn))
	  has_member_fn = 1;
      }

  if (!has_nonprivate_method && has_member_fn)
    {
      /* There are no non-private methods, and there's at least one
	 private member function that isn't a constructor or
	 destructor.  (If all the private members are
	 constructors/destructors we want to use the code below that
	 issues error messages specifically referring to
	 constructors/destructors.)  */
      unsigned i;
      tree binfo = TYPE_BINFO (t);

      for (i = 0; i != BINFO_N_BASE_BINFOS (binfo); i++)
	if (BINFO_BASE_ACCESS (binfo, i) != access_private_node)
	  {
	    has_nonprivate_method = 1;
	    break;
	  }
      if (!has_nonprivate_method)
	{
	  warning (OPT_Wctor_dtor_privacy,
		   "all member functions in class %qT are private", t);
	  return;
	}
    }

  /* Even if some of the member functions are non-private, the class
     won't be useful for much if all the constructors or destructors
     are private: such an object can never be created or destroyed.  */
  fn = CLASSTYPE_DESTRUCTORS (t);
  if (fn && TREE_PRIVATE (fn))
    {
      warning (OPT_Wctor_dtor_privacy,
	       "%q#T only defines a private destructor and has no friends",
	       t);
      return;
    }

  /* Warn about classes that have private constructors and no friends.  */
  if (TYPE_HAS_USER_CONSTRUCTOR (t)
      /* Implicitly generated constructors are always public.  */
      && (!CLASSTYPE_LAZY_DEFAULT_CTOR (t)
	  || !CLASSTYPE_LAZY_COPY_CTOR (t)))
    {
      int nonprivate_ctor = 0;

      /* If a non-template class does not define a copy
	 constructor, one is defined for it, enabling it to avoid
	 this warning.  For a template class, this does not
	 happen, and so we would normally get a warning on:

	   template <class T> class C { private: C(); };

	 To avoid this asymmetry, we check TYPE_HAS_COPY_CTOR.  All
	 complete non-template or fully instantiated classes have this
	 flag set.  */
      if (!TYPE_HAS_COPY_CTOR (t))
	nonprivate_ctor = 1;
      else
	for (fn = CLASSTYPE_CONSTRUCTORS (t); fn; fn = OVL_NEXT (fn))
	  {
	    tree ctor = OVL_CURRENT (fn);
	    /* Ideally, we wouldn't count copy constructors (or, in
	       fact, any constructor that takes an argument of the
	       class type as a parameter) because such things cannot
	       be used to construct an instance of the class unless
	       you already have one.  But, for now at least, we're
	       more generous.  */
	    if (! TREE_PRIVATE (ctor))
	      {
		nonprivate_ctor = 1;
		break;
	      }
	  }

      if (nonprivate_ctor == 0)
	{
	  warning (OPT_Wctor_dtor_privacy,
		   "%q#T only defines private constructors and has no friends",
		   t);
	  return;
	}
    }
}

static struct {
  gt_pointer_operator new_value;
  void *cookie;
} resort_data;

/* Comparison function to compare two TYPE_METHOD_VEC entries by name.  */

static int
method_name_cmp (const void* m1_p, const void* m2_p)
{
  const tree *const m1 = (const tree *) m1_p;
  const tree *const m2 = (const tree *) m2_p;

  if (*m1 == NULL_TREE && *m2 == NULL_TREE)
    return 0;
  if (*m1 == NULL_TREE)
    return -1;
  if (*m2 == NULL_TREE)
    return 1;
  if (DECL_NAME (OVL_CURRENT (*m1)) < DECL_NAME (OVL_CURRENT (*m2)))
    return -1;
  return 1;
}

/* This routine compares two fields like method_name_cmp but using the
   pointer operator in resort_field_decl_data.  */

static int
resort_method_name_cmp (const void* m1_p, const void* m2_p)
{
  const tree *const m1 = (const tree *) m1_p;
  const tree *const m2 = (const tree *) m2_p;
  if (*m1 == NULL_TREE && *m2 == NULL_TREE)
    return 0;
  if (*m1 == NULL_TREE)
    return -1;
  if (*m2 == NULL_TREE)
    return 1;
  {
    tree d1 = DECL_NAME (OVL_CURRENT (*m1));
    tree d2 = DECL_NAME (OVL_CURRENT (*m2));
    resort_data.new_value (&d1, resort_data.cookie);
    resort_data.new_value (&d2, resort_data.cookie);
    if (d1 < d2)
      return -1;
  }
  return 1;
}

/* Resort TYPE_METHOD_VEC because pointers have been reordered.  */

void
resort_type_method_vec (void* obj,
			void* /*orig_obj*/,
			gt_pointer_operator new_value,
			void* cookie)
{
  vec<tree, va_gc> *method_vec = (vec<tree, va_gc> *) obj;
  int len = vec_safe_length (method_vec);
  size_t slot;
  tree fn;

  /* The type conversion ops have to live at the front of the vec, so we
     can't sort them.  */
  for (slot = CLASSTYPE_FIRST_CONVERSION_SLOT;
       vec_safe_iterate (method_vec, slot, &fn);
       ++slot)
    if (!DECL_CONV_FN_P (OVL_CURRENT (fn)))
      break;

  if (len - slot > 1)
    {
      resort_data.new_value = new_value;
      resort_data.cookie = cookie;
      qsort (method_vec->address () + slot, len - slot, sizeof (tree),
	     resort_method_name_cmp);
    }
}

/* Warn about duplicate methods in fn_fields.

   Sort methods that are not special (i.e., constructors, destructors,
   and type conversion operators) so that we can find them faster in
   search.  */

static void
finish_struct_methods (tree t)
{
  tree fn_fields;
  vec<tree, va_gc> *method_vec;
  int slot, len;

  method_vec = CLASSTYPE_METHOD_VEC (t);
  if (!method_vec)
    return;

  len = method_vec->length ();

  /* Clear DECL_IN_AGGR_P for all functions.  */
  for (fn_fields = TYPE_METHODS (t); fn_fields;
       fn_fields = DECL_CHAIN (fn_fields))
    DECL_IN_AGGR_P (fn_fields) = 0;

  /* Issue warnings about private constructors and such.  If there are
     no methods, then some public defaults are generated.  */
  maybe_warn_about_overly_private_class (t);

  /* The type conversion ops have to live at the front of the vec, so we
     can't sort them.  */
  for (slot = CLASSTYPE_FIRST_CONVERSION_SLOT;
       method_vec->iterate (slot, &fn_fields);
       ++slot)
    if (!DECL_CONV_FN_P (OVL_CURRENT (fn_fields)))
      break;
  if (len - slot > 1)
    qsort (method_vec->address () + slot,
	   len-slot, sizeof (tree), method_name_cmp);
}

/* Make BINFO's vtable have N entries, including RTTI entries,
   vbase and vcall offsets, etc.  Set its type and call the back end
   to lay it out.  */

static void
layout_vtable_decl (tree binfo, int n)
{
  tree atype;
  tree vtable;

  atype = build_array_of_n_type (vtable_entry_type, n);
  layout_type (atype);

  /* We may have to grow the vtable.  */
  vtable = get_vtbl_decl_for_binfo (binfo);
  if (!same_type_p (TREE_TYPE (vtable), atype))
    {
      TREE_TYPE (vtable) = atype;
      DECL_SIZE (vtable) = DECL_SIZE_UNIT (vtable) = NULL_TREE;
      layout_decl (vtable, 0);
    }
}

/* True iff FNDECL and BASE_FNDECL (both non-static member functions)
   have the same signature.  */

int
same_signature_p (const_tree fndecl, const_tree base_fndecl)
{
  /* One destructor overrides another if they are the same kind of
     destructor.  */
  if (DECL_DESTRUCTOR_P (base_fndecl) && DECL_DESTRUCTOR_P (fndecl)
      && special_function_p (base_fndecl) == special_function_p (fndecl))
    return 1;
  /* But a non-destructor never overrides a destructor, nor vice
     versa, nor do different kinds of destructors override
     one-another.  For example, a complete object destructor does not
     override a deleting destructor.  */
  if (DECL_DESTRUCTOR_P (base_fndecl) || DECL_DESTRUCTOR_P (fndecl))
    return 0;

  if (DECL_NAME (fndecl) == DECL_NAME (base_fndecl)
      || (DECL_CONV_FN_P (fndecl)
	  && DECL_CONV_FN_P (base_fndecl)
	  && same_type_p (DECL_CONV_FN_TYPE (fndecl),
			  DECL_CONV_FN_TYPE (base_fndecl))))
    {
      tree types, base_types;
      types = TYPE_ARG_TYPES (TREE_TYPE (fndecl));
      base_types = TYPE_ARG_TYPES (TREE_TYPE (base_fndecl));
      if ((cp_type_quals (TREE_TYPE (TREE_VALUE (base_types)))
	   == cp_type_quals (TREE_TYPE (TREE_VALUE (types))))
	  && compparms (TREE_CHAIN (base_types), TREE_CHAIN (types)))
	return 1;
    }
  return 0;
}

/* Returns TRUE if DERIVED is a binfo containing the binfo BASE as a
   subobject.  */

static bool
base_derived_from (tree derived, tree base)
{
  tree probe;

  for (probe = base; probe; probe = BINFO_INHERITANCE_CHAIN (probe))
    {
      if (probe == derived)
	return true;
      else if (BINFO_VIRTUAL_P (probe))
	/* If we meet a virtual base, we can't follow the inheritance
	   any more.  See if the complete type of DERIVED contains
	   such a virtual base.  */
	return (binfo_for_vbase (BINFO_TYPE (probe), BINFO_TYPE (derived))
		!= NULL_TREE);
    }
  return false;
}

typedef struct find_final_overrider_data_s {
  /* The function for which we are trying to find a final overrider.  */
  tree fn;
  /* The base class in which the function was declared.  */
  tree declaring_base;
  /* The candidate overriders.  */
  tree candidates;
  /* Path to most derived.  */
  vec<tree> path;
} find_final_overrider_data;

/* Add the overrider along the current path to FFOD->CANDIDATES.
   Returns true if an overrider was found; false otherwise.  */

static bool
dfs_find_final_overrider_1 (tree binfo,
			    find_final_overrider_data *ffod,
			    unsigned depth)
{
  tree method;

  /* If BINFO is not the most derived type, try a more derived class.
     A definition there will overrider a definition here.  */
  if (depth)
    {
      depth--;
      if (dfs_find_final_overrider_1
	  (ffod->path[depth], ffod, depth))
	return true;
    }

  method = look_for_overrides_here (BINFO_TYPE (binfo), ffod->fn);
  if (method)
    {
      tree *candidate = &ffod->candidates;

      /* Remove any candidates overridden by this new function.  */
      while (*candidate)
	{
	  /* If *CANDIDATE overrides METHOD, then METHOD
	     cannot override anything else on the list.  */
	  if (base_derived_from (TREE_VALUE (*candidate), binfo))
	    return true;
	  /* If METHOD overrides *CANDIDATE, remove *CANDIDATE.  */
	  if (base_derived_from (binfo, TREE_VALUE (*candidate)))
	    *candidate = TREE_CHAIN (*candidate);
	  else
	    candidate = &TREE_CHAIN (*candidate);
	}

      /* Add the new function.  */
      ffod->candidates = tree_cons (method, binfo, ffod->candidates);
      return true;
    }

  return false;
}

/* Called from find_final_overrider via dfs_walk.  */

static tree
dfs_find_final_overrider_pre (tree binfo, void *data)
{
  find_final_overrider_data *ffod = (find_final_overrider_data *) data;

  if (binfo == ffod->declaring_base)
    dfs_find_final_overrider_1 (binfo, ffod, ffod->path.length ());
  ffod->path.safe_push (binfo);

  return NULL_TREE;
}

static tree
dfs_find_final_overrider_post (tree /*binfo*/, void *data)
{
  find_final_overrider_data *ffod = (find_final_overrider_data *) data;
  ffod->path.pop ();

  return NULL_TREE;
}

/* Returns a TREE_LIST whose TREE_PURPOSE is the final overrider for
   FN and whose TREE_VALUE is the binfo for the base where the
   overriding occurs.  BINFO (in the hierarchy dominated by the binfo
   DERIVED) is the base object in which FN is declared.  */

static tree
find_final_overrider (tree derived, tree binfo, tree fn)
{
  find_final_overrider_data ffod;

  /* Getting this right is a little tricky.  This is valid:

       struct S { virtual void f (); };
       struct T { virtual void f (); };
       struct U : public S, public T { };

     even though calling `f' in `U' is ambiguous.  But,

       struct R { virtual void f(); };
       struct S : virtual public R { virtual void f (); };
       struct T : virtual public R { virtual void f (); };
       struct U : public S, public T { };

     is not -- there's no way to decide whether to put `S::f' or
     `T::f' in the vtable for `R'.

     The solution is to look at all paths to BINFO.  If we find
     different overriders along any two, then there is a problem.  */
  if (DECL_THUNK_P (fn))
    fn = THUNK_TARGET (fn);

  /* Determine the depth of the hierarchy.  */
  ffod.fn = fn;
  ffod.declaring_base = binfo;
  ffod.candidates = NULL_TREE;
  ffod.path.create (30);

  dfs_walk_all (derived, dfs_find_final_overrider_pre,
		dfs_find_final_overrider_post, &ffod);

  ffod.path.release ();

  /* If there was no winner, issue an error message.  */
  if (!ffod.candidates || TREE_CHAIN (ffod.candidates))
    return error_mark_node;

  return ffod.candidates;
}

/* Return the index of the vcall offset for FN when TYPE is used as a
   virtual base.  */

static tree
get_vcall_index (tree fn, tree type)
{
  vec<tree_pair_s, va_gc> *indices = CLASSTYPE_VCALL_INDICES (type);
  tree_pair_p p;
  unsigned ix;

  FOR_EACH_VEC_SAFE_ELT (indices, ix, p)
    if ((DECL_DESTRUCTOR_P (fn) && DECL_DESTRUCTOR_P (p->purpose))
	|| same_signature_p (fn, p->purpose))
      return p->value;

  /* There should always be an appropriate index.  */
  gcc_unreachable ();
}

/* Update an entry in the vtable for BINFO, which is in the hierarchy
   dominated by T.  FN is the old function; VIRTUALS points to the
   corresponding position in the new BINFO_VIRTUALS list.  IX is the index
   of that entry in the list.  */

static void
update_vtable_entry_for_fn (tree t, tree binfo, tree fn, tree* virtuals,
			    unsigned ix)
{
  tree b;
  tree overrider;
  tree delta;
  tree virtual_base;
  tree first_defn;
  tree overrider_fn, overrider_target;
  tree target_fn = DECL_THUNK_P (fn) ? THUNK_TARGET (fn) : fn;
  tree over_return, base_return;
  bool lost = false;

  /* Find the nearest primary base (possibly binfo itself) which defines
     this function; this is the class the caller will convert to when
     calling FN through BINFO.  */
  for (b = binfo; ; b = get_primary_binfo (b))
    {
      gcc_assert (b);
      if (look_for_overrides_here (BINFO_TYPE (b), target_fn))
	break;

      /* The nearest definition is from a lost primary.  */
      if (BINFO_LOST_PRIMARY_P (b))
	lost = true;
    }
  first_defn = b;

  /* Find the final overrider.  */
  overrider = find_final_overrider (TYPE_BINFO (t), b, target_fn);
  if (overrider == error_mark_node)
    {
      error ("no unique final overrider for %qD in %qT", target_fn, t);
      return;
    }
  overrider_target = overrider_fn = TREE_PURPOSE (overrider);

  /* Check for adjusting covariant return types.  */
  over_return = TREE_TYPE (TREE_TYPE (overrider_target));
  base_return = TREE_TYPE (TREE_TYPE (target_fn));

  if (POINTER_TYPE_P (over_return)
      && TREE_CODE (over_return) == TREE_CODE (base_return)
      && CLASS_TYPE_P (TREE_TYPE (over_return))
      && CLASS_TYPE_P (TREE_TYPE (base_return))
      /* If the overrider is invalid, don't even try.  */
      && !DECL_INVALID_OVERRIDER_P (overrider_target))
    {
      /* If FN is a covariant thunk, we must figure out the adjustment
	 to the final base FN was converting to. As OVERRIDER_TARGET might
	 also be converting to the return type of FN, we have to
	 combine the two conversions here.  */
      tree fixed_offset, virtual_offset;

      over_return = TREE_TYPE (over_return);
      base_return = TREE_TYPE (base_return);

      if (DECL_THUNK_P (fn))
	{
	  gcc_assert (DECL_RESULT_THUNK_P (fn));
	  fixed_offset = ssize_int (THUNK_FIXED_OFFSET (fn));
	  virtual_offset = THUNK_VIRTUAL_OFFSET (fn);
	}
      else
	fixed_offset = virtual_offset = NULL_TREE;

      if (virtual_offset)
	/* Find the equivalent binfo within the return type of the
	   overriding function. We will want the vbase offset from
	   there.  */
	virtual_offset = binfo_for_vbase (BINFO_TYPE (virtual_offset),
					  over_return);
      else if (!same_type_ignoring_top_level_qualifiers_p
	       (over_return, base_return))
	{
	  /* There was no existing virtual thunk (which takes
	     precedence).  So find the binfo of the base function's
	     return type within the overriding function's return type.
	     We cannot call lookup base here, because we're inside a
	     dfs_walk, and will therefore clobber the BINFO_MARKED
	     flags.  Fortunately we know the covariancy is valid (it
	     has already been checked), so we can just iterate along
	     the binfos, which have been chained in inheritance graph
	     order.  Of course it is lame that we have to repeat the
	     search here anyway -- we should really be caching pieces
	     of the vtable and avoiding this repeated work.  */
	  tree thunk_binfo, base_binfo;

	  /* Find the base binfo within the overriding function's
	     return type.  We will always find a thunk_binfo, except
	     when the covariancy is invalid (which we will have
	     already diagnosed).  */
	  for (base_binfo = TYPE_BINFO (base_return),
	       thunk_binfo = TYPE_BINFO (over_return);
	       thunk_binfo;
	       thunk_binfo = TREE_CHAIN (thunk_binfo))
	    if (SAME_BINFO_TYPE_P (BINFO_TYPE (thunk_binfo),
				   BINFO_TYPE (base_binfo)))
	      break;

	  /* See if virtual inheritance is involved.  */
	  for (virtual_offset = thunk_binfo;
	       virtual_offset;
	       virtual_offset = BINFO_INHERITANCE_CHAIN (virtual_offset))
	    if (BINFO_VIRTUAL_P (virtual_offset))
	      break;

	  if (virtual_offset
	      || (thunk_binfo && !BINFO_OFFSET_ZEROP (thunk_binfo)))
	    {
	      tree offset = convert (ssizetype, BINFO_OFFSET (thunk_binfo));

	      if (virtual_offset)
		{
		  /* We convert via virtual base.  Adjust the fixed
		     offset to be from there.  */
		  offset = 
		    size_diffop (offset,
				 convert (ssizetype,
					  BINFO_OFFSET (virtual_offset)));
		}
	      if (fixed_offset)
		/* There was an existing fixed offset, this must be
		   from the base just converted to, and the base the
		   FN was thunking to.  */
		fixed_offset = size_binop (PLUS_EXPR, fixed_offset, offset);
	      else
		fixed_offset = offset;
	    }
	}

      if (fixed_offset || virtual_offset)
	/* Replace the overriding function with a covariant thunk.  We
	   will emit the overriding function in its own slot as
	   well.  */
	overrider_fn = make_thunk (overrider_target, /*this_adjusting=*/0,
				   fixed_offset, virtual_offset);
    }
  else
    gcc_assert (DECL_INVALID_OVERRIDER_P (overrider_target) ||
		!DECL_THUNK_P (fn));

  /* If we need a covariant thunk, then we may need to adjust first_defn.
     The ABI specifies that the thunks emitted with a function are
     determined by which bases the function overrides, so we need to be
     sure that we're using a thunk for some overridden base; even if we
     know that the necessary this adjustment is zero, there may not be an
     appropriate zero-this-adjusment thunk for us to use since thunks for
     overriding virtual bases always use the vcall offset.

     Furthermore, just choosing any base that overrides this function isn't
     quite right, as this slot won't be used for calls through a type that
     puts a covariant thunk here.  Calling the function through such a type
     will use a different slot, and that slot is the one that determines
     the thunk emitted for that base.

     So, keep looking until we find the base that we're really overriding
     in this slot: the nearest primary base that doesn't use a covariant
     thunk in this slot.  */
  if (overrider_target != overrider_fn)
    {
      if (BINFO_TYPE (b) == DECL_CONTEXT (overrider_target))
	/* We already know that the overrider needs a covariant thunk.  */
	b = get_primary_binfo (b);
      for (; ; b = get_primary_binfo (b))
	{
	  tree main_binfo = TYPE_BINFO (BINFO_TYPE (b));
	  tree bv = chain_index (ix, BINFO_VIRTUALS (main_binfo));
	  if (!DECL_THUNK_P (TREE_VALUE (bv)))
	    break;
	  if (BINFO_LOST_PRIMARY_P (b))
	    lost = true;
	}
      first_defn = b;
    }

  /* Assume that we will produce a thunk that convert all the way to
     the final overrider, and not to an intermediate virtual base.  */
  virtual_base = NULL_TREE;

  /* See if we can convert to an intermediate virtual base first, and then
     use the vcall offset located there to finish the conversion.  */
  for (; b; b = BINFO_INHERITANCE_CHAIN (b))
    {
      /* If we find the final overrider, then we can stop
	 walking.  */
      if (SAME_BINFO_TYPE_P (BINFO_TYPE (b),
			     BINFO_TYPE (TREE_VALUE (overrider))))
	break;

      /* If we find a virtual base, and we haven't yet found the
	 overrider, then there is a virtual base between the
	 declaring base (first_defn) and the final overrider.  */
      if (BINFO_VIRTUAL_P (b))
	{
	  virtual_base = b;
	  break;
	}
    }

  /* Compute the constant adjustment to the `this' pointer.  The
     `this' pointer, when this function is called, will point at BINFO
     (or one of its primary bases, which are at the same offset).  */
  if (virtual_base)
    /* The `this' pointer needs to be adjusted from the declaration to
       the nearest virtual base.  */
    delta = size_diffop_loc (input_location,
			 convert (ssizetype, BINFO_OFFSET (virtual_base)),
			 convert (ssizetype, BINFO_OFFSET (first_defn)));
  else if (lost)
    /* If the nearest definition is in a lost primary, we don't need an
       entry in our vtable.  Except possibly in a constructor vtable,
       if we happen to get our primary back.  In that case, the offset
       will be zero, as it will be a primary base.  */
    delta = size_zero_node;
  else
    /* The `this' pointer needs to be adjusted from pointing to
       BINFO to pointing at the base where the final overrider
       appears.  */
    delta = size_diffop_loc (input_location,
			 convert (ssizetype,
				  BINFO_OFFSET (TREE_VALUE (overrider))),
			 convert (ssizetype, BINFO_OFFSET (binfo)));

  modify_vtable_entry (t, binfo, overrider_fn, delta, virtuals);

  if (virtual_base)
    BV_VCALL_INDEX (*virtuals)
      = get_vcall_index (overrider_target, BINFO_TYPE (virtual_base));
  else
    BV_VCALL_INDEX (*virtuals) = NULL_TREE;

  BV_LOST_PRIMARY (*virtuals) = lost;
}

/* Called from modify_all_vtables via dfs_walk.  */

static tree
dfs_modify_vtables (tree binfo, void* data)
{
  tree t = (tree) data;
  tree virtuals;
  tree old_virtuals;
  unsigned ix;

  if (!TYPE_CONTAINS_VPTR_P (BINFO_TYPE (binfo)))
    /* A base without a vtable needs no modification, and its bases
       are uninteresting.  */
    return dfs_skip_bases;

  if (SAME_BINFO_TYPE_P (BINFO_TYPE (binfo), t)
      && !CLASSTYPE_HAS_PRIMARY_BASE_P (t))
    /* Don't do the primary vtable, if it's new.  */
    return NULL_TREE;

  if (BINFO_PRIMARY_P (binfo) && !BINFO_VIRTUAL_P (binfo))
    /* There's no need to modify the vtable for a non-virtual primary
       base; we're not going to use that vtable anyhow.  We do still
       need to do this for virtual primary bases, as they could become
       non-primary in a construction vtable.  */
    return NULL_TREE;

  make_new_vtable (t, binfo);

  /* Now, go through each of the virtual functions in the virtual
     function table for BINFO.  Find the final overrider, and update
     the BINFO_VIRTUALS list appropriately.  */
  for (ix = 0, virtuals = BINFO_VIRTUALS (binfo),
	 old_virtuals = BINFO_VIRTUALS (TYPE_BINFO (BINFO_TYPE (binfo)));
       virtuals;
       ix++, virtuals = TREE_CHAIN (virtuals),
	 old_virtuals = TREE_CHAIN (old_virtuals))
    update_vtable_entry_for_fn (t,
				binfo,
				BV_FN (old_virtuals),
				&virtuals, ix);

  return NULL_TREE;
}

/* Update all of the primary and secondary vtables for T.  Create new
   vtables as required, and initialize their RTTI information.  Each
   of the functions in VIRTUALS is declared in T and may override a
   virtual function from a base class; find and modify the appropriate
   entries to point to the overriding functions.  Returns a list, in
   declaration order, of the virtual functions that are declared in T,
   but do not appear in the primary base class vtable, and which
   should therefore be appended to the end of the vtable for T.  */

static tree
modify_all_vtables (tree t, tree virtuals)
{
  tree binfo = TYPE_BINFO (t);
  tree *fnsp;

  /* Mangle the vtable name before entering dfs_walk (c++/51884).  */
  if (TYPE_CONTAINS_VPTR_P (t))
    get_vtable_decl (t, false);

  /* Update all of the vtables.  */
  dfs_walk_once (binfo, dfs_modify_vtables, NULL, t);

  /* Add virtual functions not already in our primary vtable. These
     will be both those introduced by this class, and those overridden
     from secondary bases.  It does not include virtuals merely
     inherited from secondary bases.  */
  for (fnsp = &virtuals; *fnsp; )
    {
      tree fn = TREE_VALUE (*fnsp);

      if (!value_member (fn, BINFO_VIRTUALS (binfo))
	  || DECL_VINDEX (fn) == error_mark_node)
	{
	  /* We don't need to adjust the `this' pointer when
	     calling this function.  */
	  BV_DELTA (*fnsp) = integer_zero_node;
	  BV_VCALL_INDEX (*fnsp) = NULL_TREE;

	  /* This is a function not already in our vtable.  Keep it.  */
	  fnsp = &TREE_CHAIN (*fnsp);
	}
      else
	/* We've already got an entry for this function.  Skip it.  */
	*fnsp = TREE_CHAIN (*fnsp);
    }

  return virtuals;
}

/* Get the base virtual function declarations in T that have the
   indicated NAME.  */

static tree
get_basefndecls (tree name, tree t)
{
  tree methods;
  tree base_fndecls = NULL_TREE;
  int n_baseclasses = BINFO_N_BASE_BINFOS (TYPE_BINFO (t));
  int i;

  /* Find virtual functions in T with the indicated NAME.  */
  i = lookup_fnfields_1 (t, name);
  if (i != -1)
    for (methods = (*CLASSTYPE_METHOD_VEC (t))[i];
	 methods;
	 methods = OVL_NEXT (methods))
      {
	tree method = OVL_CURRENT (methods);

	if (TREE_CODE (method) == FUNCTION_DECL
	    && DECL_VINDEX (method))
	  base_fndecls = tree_cons (NULL_TREE, method, base_fndecls);
      }

  if (base_fndecls)
    return base_fndecls;

  for (i = 0; i < n_baseclasses; i++)
    {
      tree basetype = BINFO_TYPE (BINFO_BASE_BINFO (TYPE_BINFO (t), i));
      base_fndecls = chainon (get_basefndecls (name, basetype),
			      base_fndecls);
    }

  return base_fndecls;
}

/* If this declaration supersedes the declaration of
   a method declared virtual in the base class, then
   mark this field as being virtual as well.  */

void
check_for_override (tree decl, tree ctype)
{
  bool overrides_found = false;
  if (TREE_CODE (decl) == TEMPLATE_DECL)
    /* In [temp.mem] we have:

	 A specialization of a member function template does not
	 override a virtual function from a base class.  */
    return;
  if ((DECL_DESTRUCTOR_P (decl)
       || IDENTIFIER_VIRTUAL_P (DECL_NAME (decl))
       || DECL_CONV_FN_P (decl))
      && look_for_overrides (ctype, decl)
      && !DECL_STATIC_FUNCTION_P (decl))
    /* Set DECL_VINDEX to a value that is neither an INTEGER_CST nor
       the error_mark_node so that we know it is an overriding
       function.  */
    {
      DECL_VINDEX (decl) = decl;
      overrides_found = true;
    }

  if (DECL_VIRTUAL_P (decl))
    {
      if (!DECL_VINDEX (decl))
	DECL_VINDEX (decl) = error_mark_node;
      IDENTIFIER_VIRTUAL_P (DECL_NAME (decl)) = 1;
      if (DECL_DESTRUCTOR_P (decl))
	TYPE_HAS_NONTRIVIAL_DESTRUCTOR (ctype) = true;
    }
  else if (DECL_FINAL_P (decl))
    error ("%q+#D marked final, but is not virtual", decl);
  if (DECL_OVERRIDE_P (decl) && !overrides_found)
    error ("%q+#D marked override, but does not override", decl);
}

/* Warn about hidden virtual functions that are not overridden in t.
   We know that constructors and destructors don't apply.  */

static void
warn_hidden (tree t)
{
  vec<tree, va_gc> *method_vec = CLASSTYPE_METHOD_VEC (t);
  tree fns;
  size_t i;

  /* We go through each separately named virtual function.  */
  for (i = CLASSTYPE_FIRST_CONVERSION_SLOT;
       vec_safe_iterate (method_vec, i, &fns);
       ++i)
    {
      tree fn;
      tree name;
      tree fndecl;
      tree base_fndecls;
      tree base_binfo;
      tree binfo;
      int j;

      /* All functions in this slot in the CLASSTYPE_METHOD_VEC will
	 have the same name.  Figure out what name that is.  */
      name = DECL_NAME (OVL_CURRENT (fns));
      /* There are no possibly hidden functions yet.  */
      base_fndecls = NULL_TREE;
      /* Iterate through all of the base classes looking for possibly
	 hidden functions.  */
      for (binfo = TYPE_BINFO (t), j = 0;
	   BINFO_BASE_ITERATE (binfo, j, base_binfo); j++)
	{
	  tree basetype = BINFO_TYPE (base_binfo);
	  base_fndecls = chainon (get_basefndecls (name, basetype),
				  base_fndecls);
	}

      /* If there are no functions to hide, continue.  */
      if (!base_fndecls)
	continue;

      /* Remove any overridden functions.  */
      for (fn = fns; fn; fn = OVL_NEXT (fn))
	{
	  fndecl = OVL_CURRENT (fn);
	  if (DECL_VINDEX (fndecl))
	    {
	      tree *prev = &base_fndecls;

	      while (*prev)
		/* If the method from the base class has the same
		   signature as the method from the derived class, it
		   has been overridden.  */
		if (same_signature_p (fndecl, TREE_VALUE (*prev)))
		  *prev = TREE_CHAIN (*prev);
		else
		  prev = &TREE_CHAIN (*prev);
	    }
	}

      /* Now give a warning for all base functions without overriders,
	 as they are hidden.  */
      while (base_fndecls)
	{
	  /* Here we know it is a hider, and no overrider exists.  */
	  warning (OPT_Woverloaded_virtual, "%q+D was hidden", TREE_VALUE (base_fndecls));
	  warning (OPT_Woverloaded_virtual, "  by %q+D", fns);
	  base_fndecls = TREE_CHAIN (base_fndecls);
	}
    }
}

/* Check for things that are invalid.  There are probably plenty of other
   things we should check for also.  */

static void
finish_struct_anon (tree t)
{
  tree field;

  for (field = TYPE_FIELDS (t); field; field = DECL_CHAIN (field))
    {
      if (TREE_STATIC (field))
	continue;
      if (TREE_CODE (field) != FIELD_DECL)
	continue;

      if (DECL_NAME (field) == NULL_TREE
	  && ANON_AGGR_TYPE_P (TREE_TYPE (field)))
	{
	  bool is_union = TREE_CODE (TREE_TYPE (field)) == UNION_TYPE;
	  tree elt = TYPE_FIELDS (TREE_TYPE (field));
	  for (; elt; elt = DECL_CHAIN (elt))
	    {
	      /* We're generally only interested in entities the user
		 declared, but we also find nested classes by noticing
		 the TYPE_DECL that we create implicitly.  You're
		 allowed to put one anonymous union inside another,
		 though, so we explicitly tolerate that.  We use
		 TYPE_ANONYMOUS_P rather than ANON_AGGR_TYPE_P so that
		 we also allow unnamed types used for defining fields.  */
	      if (DECL_ARTIFICIAL (elt)
		  && (!DECL_IMPLICIT_TYPEDEF_P (elt)
		      || TYPE_ANONYMOUS_P (TREE_TYPE (elt))))
		continue;

	      if (TREE_CODE (elt) != FIELD_DECL)
		{
		  if (is_union)
		    permerror (input_location, "%q+#D invalid; an anonymous union can "
			       "only have non-static data members", elt);
		  else
		    permerror (input_location, "%q+#D invalid; an anonymous struct can "
			       "only have non-static data members", elt);
		  continue;
		}

	      if (TREE_PRIVATE (elt))
		{
		  if (is_union)
		    permerror (input_location, "private member %q+#D in anonymous union", elt);
		  else
		    permerror (input_location, "private member %q+#D in anonymous struct", elt);
		}
	      else if (TREE_PROTECTED (elt))
		{
		  if (is_union)
		    permerror (input_location, "protected member %q+#D in anonymous union", elt);
		  else
		    permerror (input_location, "protected member %q+#D in anonymous struct", elt);
		}

	      TREE_PRIVATE (elt) = TREE_PRIVATE (field);
	      TREE_PROTECTED (elt) = TREE_PROTECTED (field);
	    }
	}
    }
}

/* Add T to CLASSTYPE_DECL_LIST of current_class_type which
   will be used later during class template instantiation.
   When FRIEND_P is zero, T can be a static member data (VAR_DECL),
   a non-static member data (FIELD_DECL), a member function
   (FUNCTION_DECL), a nested type (RECORD_TYPE, ENUM_TYPE),
   a typedef (TYPE_DECL) or a member class template (TEMPLATE_DECL)
   When FRIEND_P is nonzero, T is either a friend class
   (RECORD_TYPE, TEMPLATE_DECL) or a friend function
   (FUNCTION_DECL, TEMPLATE_DECL).  */

void
maybe_add_class_template_decl_list (tree type, tree t, int friend_p)
{
  /* Save some memory by not creating TREE_LIST if TYPE is not template.  */
  if (CLASSTYPE_TEMPLATE_INFO (type))
    CLASSTYPE_DECL_LIST (type)
      = tree_cons (friend_p ? NULL_TREE : type,
		   t, CLASSTYPE_DECL_LIST (type));
}

/* This function is called from declare_virt_assop_and_dtor via
   dfs_walk_all.

   DATA is a type that direcly or indirectly inherits the base
   represented by BINFO.  If BINFO contains a virtual assignment [copy
   assignment or move assigment] operator or a virtual constructor,
   declare that function in DATA if it hasn't been already declared.  */

static tree
dfs_declare_virt_assop_and_dtor (tree binfo, void *data)
{
  tree bv, fn, t = (tree)data;
  tree opname = ansi_assopname (NOP_EXPR);

  gcc_assert (t && CLASS_TYPE_P (t));
  gcc_assert (binfo && TREE_CODE (binfo) == TREE_BINFO);

  if (!TYPE_CONTAINS_VPTR_P (BINFO_TYPE (binfo)))
    /* A base without a vtable needs no modification, and its bases
       are uninteresting.  */
    return dfs_skip_bases;

  if (BINFO_PRIMARY_P (binfo))
    /* If this is a primary base, then we have already looked at the
       virtual functions of its vtable.  */
    return NULL_TREE;

  for (bv = BINFO_VIRTUALS (binfo); bv; bv = TREE_CHAIN (bv))
    {
      fn = BV_FN (bv);

      if (DECL_NAME (fn) == opname)
	{
	  if (CLASSTYPE_LAZY_COPY_ASSIGN (t))
	    lazily_declare_fn (sfk_copy_assignment, t);
	  if (CLASSTYPE_LAZY_MOVE_ASSIGN (t))
	    lazily_declare_fn (sfk_move_assignment, t);
	}
      else if (DECL_DESTRUCTOR_P (fn)
	       && CLASSTYPE_LAZY_DESTRUCTOR (t))
	lazily_declare_fn (sfk_destructor, t);
    }

  return NULL_TREE;
}

/* If the class type T has a direct or indirect base that contains a
   virtual assignment operator or a virtual destructor, declare that
   function in T if it hasn't been already declared.  */

static void
declare_virt_assop_and_dtor (tree t)
{
  if (!(TYPE_POLYMORPHIC_P (t)
	&& (CLASSTYPE_LAZY_COPY_ASSIGN (t)
	    || CLASSTYPE_LAZY_MOVE_ASSIGN (t)
	    || CLASSTYPE_LAZY_DESTRUCTOR (t))))
    return;

  dfs_walk_all (TYPE_BINFO (t),
		dfs_declare_virt_assop_and_dtor,
		NULL, t);
}

/* Declare the inheriting constructor for class T inherited from base
   constructor CTOR with the parameter array PARMS of size NPARMS.  */

static void
one_inheriting_sig (tree t, tree ctor, tree *parms, int nparms)
{
  /* We don't declare an inheriting ctor that would be a default,
     copy or move ctor for derived or base.  */
  if (nparms == 0)
    return;
  if (nparms == 1
      && TREE_CODE (parms[0]) == REFERENCE_TYPE)
    {
      tree parm = TYPE_MAIN_VARIANT (TREE_TYPE (parms[0]));
      if (parm == t || parm == DECL_CONTEXT (ctor))
	return;
    }

  tree parmlist = void_list_node;
  for (int i = nparms - 1; i >= 0; i--)
    parmlist = tree_cons (NULL_TREE, parms[i], parmlist);
  tree fn = implicitly_declare_fn (sfk_inheriting_constructor,
				   t, false, ctor, parmlist);
  if (add_method (t, fn, NULL_TREE))
    {
      DECL_CHAIN (fn) = TYPE_METHODS (t);
      TYPE_METHODS (t) = fn;
    }
}

/* Declare all the inheriting constructors for class T inherited from base
   constructor CTOR.  */

static void
one_inherited_ctor (tree ctor, tree t)
{
  tree parms = FUNCTION_FIRST_USER_PARMTYPE (ctor);

  tree *new_parms = XALLOCAVEC (tree, list_length (parms));
  int i = 0;
  for (; parms && parms != void_list_node; parms = TREE_CHAIN (parms))
    {
      if (TREE_PURPOSE (parms))
	one_inheriting_sig (t, ctor, new_parms, i);
      new_parms[i++] = TREE_VALUE (parms);
    }
  one_inheriting_sig (t, ctor, new_parms, i);
  if (parms == NULL_TREE)
    {
      warning (OPT_Winherited_variadic_ctor,
	       "the ellipsis in %qD is not inherited", ctor);
      inform (DECL_SOURCE_LOCATION (ctor), "%qD declared here", ctor);
    }
}

/* Create default constructors, assignment operators, and so forth for
   the type indicated by T, if they are needed.  CANT_HAVE_CONST_CTOR,
   and CANT_HAVE_CONST_ASSIGNMENT are nonzero if, for whatever reason,
   the class cannot have a default constructor, copy constructor
   taking a const reference argument, or an assignment operator taking
   a const reference, respectively.  */

static void
add_implicitly_declared_members (tree t, tree* access_decls,
				 int cant_have_const_cctor,
				 int cant_have_const_assignment)
{
  bool move_ok = false;

  if (cxx_dialect >= cxx0x && !CLASSTYPE_DESTRUCTORS (t)
      && !TYPE_HAS_COPY_CTOR (t) && !TYPE_HAS_COPY_ASSIGN (t)
      && !type_has_move_constructor (t) && !type_has_move_assign (t))
    move_ok = true;

  /* Destructor.  */
  if (!CLASSTYPE_DESTRUCTORS (t))
    {
      /* In general, we create destructors lazily.  */
      CLASSTYPE_LAZY_DESTRUCTOR (t) = 1;

      if (TYPE_HAS_NONTRIVIAL_DESTRUCTOR (t)
	  && TYPE_FOR_JAVA (t))
	/* But if this is a Java class, any non-trivial destructor is
	   invalid, even if compiler-generated.  Therefore, if the
	   destructor is non-trivial we create it now.  */
	lazily_declare_fn (sfk_destructor, t);
    }

  /* [class.ctor]

     If there is no user-declared constructor for a class, a default
     constructor is implicitly declared.  */
  if (! TYPE_HAS_USER_CONSTRUCTOR (t))
    {
      TYPE_HAS_DEFAULT_CONSTRUCTOR (t) = 1;
      CLASSTYPE_LAZY_DEFAULT_CTOR (t) = 1;
      if (cxx_dialect >= cxx0x)
	TYPE_HAS_CONSTEXPR_CTOR (t)
	  /* This might force the declaration.  */
	  = type_has_constexpr_default_constructor (t);
    }

  /* [class.ctor]

     If a class definition does not explicitly declare a copy
     constructor, one is declared implicitly.  */
  if (! TYPE_HAS_COPY_CTOR (t) && ! TYPE_FOR_JAVA (t))
    {
      TYPE_HAS_COPY_CTOR (t) = 1;
      TYPE_HAS_CONST_COPY_CTOR (t) = !cant_have_const_cctor;
      CLASSTYPE_LAZY_COPY_CTOR (t) = 1;
      if (move_ok)
	CLASSTYPE_LAZY_MOVE_CTOR (t) = 1;
    }

  /* If there is no assignment operator, one will be created if and
     when it is needed.  For now, just record whether or not the type
     of the parameter to the assignment operator will be a const or
     non-const reference.  */
  if (!TYPE_HAS_COPY_ASSIGN (t) && !TYPE_FOR_JAVA (t))
    {
      TYPE_HAS_COPY_ASSIGN (t) = 1;
      TYPE_HAS_CONST_COPY_ASSIGN (t) = !cant_have_const_assignment;
      CLASSTYPE_LAZY_COPY_ASSIGN (t) = 1;
      if (move_ok)
	CLASSTYPE_LAZY_MOVE_ASSIGN (t) = 1;
    }

  /* We can't be lazy about declaring functions that might override
     a virtual function from a base class.  */
  declare_virt_assop_and_dtor (t);

  while (*access_decls)
    {
      tree using_decl = TREE_VALUE (*access_decls);
      tree decl = USING_DECL_DECLS (using_decl);
      if (DECL_NAME (using_decl) == ctor_identifier)
	{
	  /* declare, then remove the decl */
	  tree ctor_list = decl;
	  location_t loc = input_location;
	  input_location = DECL_SOURCE_LOCATION (using_decl);
	  if (ctor_list)
	    for (; ctor_list; ctor_list = OVL_NEXT (ctor_list))
	      one_inherited_ctor (OVL_CURRENT (ctor_list), t);
	  *access_decls = TREE_CHAIN (*access_decls);
	  input_location = loc;
	}
      else
	access_decls = &TREE_CHAIN (*access_decls);
    }
}

/* Subroutine of insert_into_classtype_sorted_fields.  Recursively
   count the number of fields in TYPE, including anonymous union
   members.  */

static int
count_fields (tree fields)
{
  tree x;
  int n_fields = 0;
  for (x = fields; x; x = DECL_CHAIN (x))
    {
      if (TREE_CODE (x) == FIELD_DECL && ANON_AGGR_TYPE_P (TREE_TYPE (x)))
	n_fields += count_fields (TYPE_FIELDS (TREE_TYPE (x)));
      else
	n_fields += 1;
    }
  return n_fields;
}

/* Subroutine of insert_into_classtype_sorted_fields.  Recursively add
   all the fields in the TREE_LIST FIELDS to the SORTED_FIELDS_TYPE
   elts, starting at offset IDX.  */

static int
add_fields_to_record_type (tree fields, struct sorted_fields_type *field_vec, int idx)
{
  tree x;
  for (x = fields; x; x = DECL_CHAIN (x))
    {
      if (TREE_CODE (x) == FIELD_DECL && ANON_AGGR_TYPE_P (TREE_TYPE (x)))
	idx = add_fields_to_record_type (TYPE_FIELDS (TREE_TYPE (x)), field_vec, idx);
      else
	field_vec->elts[idx++] = x;
    }
  return idx;
}

/* Add all of the enum values of ENUMTYPE, to the FIELD_VEC elts,
   starting at offset IDX.  */

static int
add_enum_fields_to_record_type (tree enumtype,
				struct sorted_fields_type *field_vec,
				int idx)
{
  tree values;
  for (values = TYPE_VALUES (enumtype); values; values = TREE_CHAIN (values))
      field_vec->elts[idx++] = TREE_VALUE (values);
  return idx;
}

/* FIELD is a bit-field.  We are finishing the processing for its
   enclosing type.  Issue any appropriate messages and set appropriate
   flags.  Returns false if an error has been diagnosed.  */

static bool
check_bitfield_decl (tree field)
{
  tree type = TREE_TYPE (field);
  tree w;

  /* Extract the declared width of the bitfield, which has been
     temporarily stashed in DECL_INITIAL.  */
  w = DECL_INITIAL (field);
  gcc_assert (w != NULL_TREE);
  /* Remove the bit-field width indicator so that the rest of the
     compiler does not treat that value as an initializer.  */
  DECL_INITIAL (field) = NULL_TREE;

  /* Detect invalid bit-field type.  */
  if (!INTEGRAL_OR_ENUMERATION_TYPE_P (type))
    {
      error ("bit-field %q+#D with non-integral type", field);
      w = error_mark_node;
    }
  else
    {
      location_t loc = input_location;
      /* Avoid the non_lvalue wrapper added by fold for PLUS_EXPRs.  */
      STRIP_NOPS (w);

      /* detect invalid field size.  */
      input_location = DECL_SOURCE_LOCATION (field);
      w = cxx_constant_value (w);
      input_location = loc;

      if (TREE_CODE (w) != INTEGER_CST)
	{
	  error ("bit-field %q+D width not an integer constant", field);
	  w = error_mark_node;
	}
      else if (tree_int_cst_sgn (w) < 0)
	{
	  error ("negative width in bit-field %q+D", field);
	  w = error_mark_node;
	}
      else if (integer_zerop (w) && DECL_NAME (field) != 0)
	{
	  error ("zero width for bit-field %q+D", field);
	  w = error_mark_node;
	}
      else if (compare_tree_int (w, TYPE_PRECISION (type)) > 0
	       && TREE_CODE (type) != ENUMERAL_TYPE
	       && TREE_CODE (type) != BOOLEAN_TYPE)
	warning (0, "width of %q+D exceeds its type", field);
      else if (TREE_CODE (type) == ENUMERAL_TYPE
	       && (0 > (compare_tree_int
			(w, TYPE_PRECISION (ENUM_UNDERLYING_TYPE (type))))))
	warning (0, "%q+D is too small to hold all values of %q#T", field, type);
    }

  if (w != error_mark_node)
    {
      DECL_SIZE (field) = convert (bitsizetype, w);
      DECL_BIT_FIELD (field) = 1;
      return true;
    }
  else
    {
      /* Non-bit-fields are aligned for their type.  */
      DECL_BIT_FIELD (field) = 0;
      CLEAR_DECL_C_BIT_FIELD (field);
      return false;
    }
}

/* FIELD is a non bit-field.  We are finishing the processing for its
   enclosing type T.  Issue any appropriate messages and set appropriate
   flags.  */

static void
check_field_decl (tree field,
		  tree t,
		  int* cant_have_const_ctor,
		  int* no_const_asn_ref,
		  int* any_default_members)
{
  tree type = strip_array_types (TREE_TYPE (field));

  /* In C++98 an anonymous union cannot contain any fields which would change
     the settings of CANT_HAVE_CONST_CTOR and friends.  */
  if (ANON_UNION_TYPE_P (type) && cxx_dialect < cxx0x)
    ;
  /* And, we don't set TYPE_HAS_CONST_COPY_CTOR, etc., for anonymous
     structs.  So, we recurse through their fields here.  */
  else if (ANON_AGGR_TYPE_P (type))
    {
      tree fields;

      for (fields = TYPE_FIELDS (type); fields; fields = DECL_CHAIN (fields))
	if (TREE_CODE (fields) == FIELD_DECL && !DECL_C_BIT_FIELD (field))
	  check_field_decl (fields, t, cant_have_const_ctor,
			    no_const_asn_ref, any_default_members);
    }
  /* Check members with class type for constructors, destructors,
     etc.  */
  else if (CLASS_TYPE_P (type))
    {
      /* Never let anything with uninheritable virtuals
	 make it through without complaint.  */
      abstract_virtuals_error (field, type);

      if (TREE_CODE (t) == UNION_TYPE && cxx_dialect < cxx0x)
	{
	  static bool warned;
	  int oldcount = errorcount;
	  if (TYPE_NEEDS_CONSTRUCTING (type))
	    error ("member %q+#D with constructor not allowed in union",
		   field);
	  if (TYPE_HAS_NONTRIVIAL_DESTRUCTOR (type))
	    error ("member %q+#D with destructor not allowed in union", field);
	  if (TYPE_HAS_COMPLEX_COPY_ASSIGN (type))
	    error ("member %q+#D with copy assignment operator not allowed in union",
		   field);
	  if (!warned && errorcount > oldcount)
	    {
	      inform (DECL_SOURCE_LOCATION (field), "unrestricted unions "
		      "only available with -std=c++11 or -std=gnu++11");
	      warned = true;
	    }
	}
      else
	{
	  TYPE_NEEDS_CONSTRUCTING (t) |= TYPE_NEEDS_CONSTRUCTING (type);
	  TYPE_HAS_NONTRIVIAL_DESTRUCTOR (t)
	    |= TYPE_HAS_NONTRIVIAL_DESTRUCTOR (type);
	  TYPE_HAS_COMPLEX_COPY_ASSIGN (t)
	    |= (TYPE_HAS_COMPLEX_COPY_ASSIGN (type)
		|| !TYPE_HAS_COPY_ASSIGN (type));
	  TYPE_HAS_COMPLEX_COPY_CTOR (t) |= (TYPE_HAS_COMPLEX_COPY_CTOR (type)
					     || !TYPE_HAS_COPY_CTOR (type));
	  TYPE_HAS_COMPLEX_MOVE_ASSIGN (t) |= TYPE_HAS_COMPLEX_MOVE_ASSIGN (type);
	  TYPE_HAS_COMPLEX_MOVE_CTOR (t) |= TYPE_HAS_COMPLEX_MOVE_CTOR (type);
	  TYPE_HAS_COMPLEX_DFLT (t) |= (!TYPE_HAS_DEFAULT_CONSTRUCTOR (type)
					|| TYPE_HAS_COMPLEX_DFLT (type));
	}

      if (TYPE_HAS_COPY_CTOR (type)
	  && !TYPE_HAS_CONST_COPY_CTOR (type))
	*cant_have_const_ctor = 1;

      if (TYPE_HAS_COPY_ASSIGN (type)
	  && !TYPE_HAS_CONST_COPY_ASSIGN (type))
	*no_const_asn_ref = 1;
    }

  check_abi_tags (t, field);

  if (DECL_INITIAL (field) != NULL_TREE)
    {
      /* `build_class_init_list' does not recognize
	 non-FIELD_DECLs.  */
      if (TREE_CODE (t) == UNION_TYPE && *any_default_members != 0)
	error ("multiple fields in union %qT initialized", t);
      *any_default_members = 1;
    }
}

/* Check the data members (both static and non-static), class-scoped
   typedefs, etc., appearing in the declaration of T.  Issue
   appropriate diagnostics.  Sets ACCESS_DECLS to a list (in
   declaration order) of access declarations; each TREE_VALUE in this
   list is a USING_DECL.

   In addition, set the following flags:

     EMPTY_P
       The class is empty, i.e., contains no non-static data members.

     CANT_HAVE_CONST_CTOR_P
       This class cannot have an implicitly generated copy constructor
       taking a const reference.

     CANT_HAVE_CONST_ASN_REF
       This class cannot have an implicitly generated assignment
       operator taking a const reference.

   All of these flags should be initialized before calling this
   function.

   Returns a pointer to the end of the TYPE_FIELDs chain; additional
   fields can be added by adding to this chain.  */

static void
check_field_decls (tree t, tree *access_decls,
		   int *cant_have_const_ctor_p,
		   int *no_const_asn_ref_p)
{
  tree *field;
  tree *next;
  bool has_pointers;
  int any_default_members;
  int cant_pack = 0;
  int field_access = -1;

  /* Assume there are no access declarations.  */
  *access_decls = NULL_TREE;
  /* Assume this class has no pointer members.  */
  has_pointers = false;
  /* Assume none of the members of this class have default
     initializations.  */
  any_default_members = 0;

  for (field = &TYPE_FIELDS (t); *field; field = next)
    {
      tree x = *field;
      tree type = TREE_TYPE (x);
      int this_field_access;

      next = &DECL_CHAIN (x);

      if (TREE_CODE (x) == USING_DECL)
	{
	  /* Save the access declarations for our caller.  */
	  *access_decls = tree_cons (NULL_TREE, x, *access_decls);
	  continue;
	}

      if (TREE_CODE (x) == TYPE_DECL
	  || TREE_CODE (x) == TEMPLATE_DECL)
	continue;

      /* If we've gotten this far, it's a data member, possibly static,
	 or an enumerator.  */
      if (TREE_CODE (x) != CONST_DECL)
	DECL_CONTEXT (x) = t;

      /* When this goes into scope, it will be a non-local reference.  */
      DECL_NONLOCAL (x) = 1;

      if (TREE_CODE (t) == UNION_TYPE)
	{
	  /* [class.union]

	     If a union contains a static data member, or a member of
	     reference type, the program is ill-formed.  */
	  if (TREE_CODE (x) == VAR_DECL)
	    {
	      error ("%q+D may not be static because it is a member of a union", x);
	      continue;
	    }
	  if (TREE_CODE (type) == REFERENCE_TYPE)
	    {
	      error ("%q+D may not have reference type %qT because"
		     " it is a member of a union",
		     x, type);
	      continue;
	    }
	}

      /* Perform error checking that did not get done in
	 grokdeclarator.  */
      if (TREE_CODE (type) == FUNCTION_TYPE)
	{
	  error ("field %q+D invalidly declared function type", x);
	  type = build_pointer_type (type);
	  TREE_TYPE (x) = type;
	}
      else if (TREE_CODE (type) == METHOD_TYPE)
	{
	  error ("field %q+D invalidly declared method type", x);
	  type = build_pointer_type (type);
	  TREE_TYPE (x) = type;
	}

      if (type == error_mark_node)
	continue;

      if (TREE_CODE (x) == CONST_DECL || TREE_CODE (x) == VAR_DECL)
	continue;

      /* Now it can only be a FIELD_DECL.  */

      if (TREE_PRIVATE (x) || TREE_PROTECTED (x))
	CLASSTYPE_NON_AGGREGATE (t) = 1;

      /* If at least one non-static data member is non-literal, the whole
         class becomes non-literal.  Note: if the type is incomplete we
	 will complain later on.  */
      if (COMPLETE_TYPE_P (type) && !literal_type_p (type))
        CLASSTYPE_LITERAL_P (t) = false;

      /* A standard-layout class is a class that:
	 ...
	 has the same access control (Clause 11) for all non-static data members,
         ...  */
      this_field_access = TREE_PROTECTED (x) ? 1 : TREE_PRIVATE (x) ? 2 : 0;
      if (field_access == -1)
	field_access = this_field_access;
      else if (this_field_access != field_access)
	CLASSTYPE_NON_STD_LAYOUT (t) = 1;

      /* If this is of reference type, check if it needs an init.  */
      if (TREE_CODE (type) == REFERENCE_TYPE)
	{
	  CLASSTYPE_NON_LAYOUT_POD_P (t) = 1;
	  CLASSTYPE_NON_STD_LAYOUT (t) = 1;
	  if (DECL_INITIAL (x) == NULL_TREE)
	    SET_CLASSTYPE_REF_FIELDS_NEED_INIT (t, 1);

	  /* ARM $12.6.2: [A member initializer list] (or, for an
	     aggregate, initialization by a brace-enclosed list) is the
	     only way to initialize nonstatic const and reference
	     members.  */
	  TYPE_HAS_COMPLEX_COPY_ASSIGN (t) = 1;
	  TYPE_HAS_COMPLEX_MOVE_ASSIGN (t) = 1;
	}

      type = strip_array_types (type);

      if (TYPE_PACKED (t))
	{
	  if (!layout_pod_type_p (type) && !TYPE_PACKED (type))
	    {
	      warning
		(0,
		 "ignoring packed attribute because of unpacked non-POD field %q+#D",
		 x);
	      cant_pack = 1;
	    }
	  else if (DECL_C_BIT_FIELD (x)
		   || TYPE_ALIGN (TREE_TYPE (x)) > BITS_PER_UNIT)
	    DECL_PACKED (x) = 1;
	}

      if (DECL_C_BIT_FIELD (x) && integer_zerop (DECL_INITIAL (x)))
	/* We don't treat zero-width bitfields as making a class
	   non-empty.  */
	;
      else
	{
	  /* The class is non-empty.  */
	  CLASSTYPE_EMPTY_P (t) = 0;
	  /* The class is not even nearly empty.  */
	  CLASSTYPE_NEARLY_EMPTY_P (t) = 0;
	  /* If one of the data members contains an empty class,
	     so does T.  */
	  if (CLASS_TYPE_P (type)
	      && CLASSTYPE_CONTAINS_EMPTY_CLASS_P (type))
	    CLASSTYPE_CONTAINS_EMPTY_CLASS_P (t) = 1;
	}

      /* This is used by -Weffc++ (see below). Warn only for pointers
	 to members which might hold dynamic memory. So do not warn
	 for pointers to functions or pointers to members.  */
      if (TYPE_PTR_P (type)
	  && !TYPE_PTRFN_P (type))
	has_pointers = true;

      if (CLASS_TYPE_P (type))
	{
	  if (CLASSTYPE_REF_FIELDS_NEED_INIT (type))
	    SET_CLASSTYPE_REF_FIELDS_NEED_INIT (t, 1);
	  if (CLASSTYPE_READONLY_FIELDS_NEED_INIT (type))
	    SET_CLASSTYPE_READONLY_FIELDS_NEED_INIT (t, 1);
	}

      if (DECL_MUTABLE_P (x) || TYPE_HAS_MUTABLE_P (type))
	CLASSTYPE_HAS_MUTABLE (t) = 1;

      if (! layout_pod_type_p (type))
	/* DR 148 now allows pointers to members (which are POD themselves),
	   to be allowed in POD structs.  */
	CLASSTYPE_NON_LAYOUT_POD_P (t) = 1;

      if (!std_layout_type_p (type))
	CLASSTYPE_NON_STD_LAYOUT (t) = 1;

      if (! zero_init_p (type))
	CLASSTYPE_NON_ZERO_INIT_P (t) = 1;

      /* We set DECL_C_BIT_FIELD in grokbitfield.
	 If the type and width are valid, we'll also set DECL_BIT_FIELD.  */
      if (! DECL_C_BIT_FIELD (x) || ! check_bitfield_decl (x))
	check_field_decl (x, t,
			  cant_have_const_ctor_p,
			  no_const_asn_ref_p,
			  &any_default_members);

      /* Now that we've removed bit-field widths from DECL_INITIAL,
	 anything left in DECL_INITIAL is an NSDMI that makes the class
	 non-aggregate.  */
      if (DECL_INITIAL (x))
	CLASSTYPE_NON_AGGREGATE (t) = true;

      /* If any field is const, the structure type is pseudo-const.  */
      if (CP_TYPE_CONST_P (type))
	{
	  C_TYPE_FIELDS_READONLY (t) = 1;
	  if (DECL_INITIAL (x) == NULL_TREE)
	    SET_CLASSTYPE_READONLY_FIELDS_NEED_INIT (t, 1);

	  /* ARM $12.6.2: [A member initializer list] (or, for an
	     aggregate, initialization by a brace-enclosed list) is the
	     only way to initialize nonstatic const and reference
	     members.  */
	  TYPE_HAS_COMPLEX_COPY_ASSIGN (t) = 1;
	  TYPE_HAS_COMPLEX_MOVE_ASSIGN (t) = 1;
	}
      /* A field that is pseudo-const makes the structure likewise.  */
      else if (CLASS_TYPE_P (type))
	{
	  C_TYPE_FIELDS_READONLY (t) |= C_TYPE_FIELDS_READONLY (type);
	  SET_CLASSTYPE_READONLY_FIELDS_NEED_INIT (t,
	    CLASSTYPE_READONLY_FIELDS_NEED_INIT (t)
	    | CLASSTYPE_READONLY_FIELDS_NEED_INIT (type));
	}

      /* Core issue 80: A nonstatic data member is required to have a
	 different name from the class iff the class has a
	 user-declared constructor.  */
      if (constructor_name_p (DECL_NAME (x), t)
	  && TYPE_HAS_USER_CONSTRUCTOR (t))
	permerror (input_location, "field %q+#D with same name as class", x);
    }

  /* Effective C++ rule 11: if a class has dynamic memory held by pointers,
     it should also define a copy constructor and an assignment operator to
     implement the correct copy semantic (deep vs shallow, etc.). As it is
     not feasible to check whether the constructors do allocate dynamic memory
     and store it within members, we approximate the warning like this:

     -- Warn only if there are members which are pointers
     -- Warn only if there is a non-trivial constructor (otherwise,
	there cannot be memory allocated).
     -- Warn only if there is a non-trivial destructor. We assume that the
	user at least implemented the cleanup correctly, and a destructor
	is needed to free dynamic memory.

     This seems enough for practical purposes.  */
  if (warn_ecpp
      && has_pointers
      && TYPE_HAS_USER_CONSTRUCTOR (t)
      && TYPE_HAS_NONTRIVIAL_DESTRUCTOR (t)
      && !(TYPE_HAS_COPY_CTOR (t) && TYPE_HAS_COPY_ASSIGN (t)))
    {
      warning (OPT_Weffc__, "%q#T has pointer data members", t);

      if (! TYPE_HAS_COPY_CTOR (t))
	{
	  warning (OPT_Weffc__,
		   "  but does not override %<%T(const %T&)%>", t, t);
	  if (!TYPE_HAS_COPY_ASSIGN (t))
	    warning (OPT_Weffc__, "  or %<operator=(const %T&)%>", t);
	}
      else if (! TYPE_HAS_COPY_ASSIGN (t))
	warning (OPT_Weffc__,
		 "  but does not override %<operator=(const %T&)%>", t);
    }

  /* Non-static data member initializers make the default constructor
     non-trivial.  */
  if (any_default_members)
    {
      TYPE_NEEDS_CONSTRUCTING (t) = true;
      TYPE_HAS_COMPLEX_DFLT (t) = true;
    }

  /* If any of the fields couldn't be packed, unset TYPE_PACKED.  */
  if (cant_pack)
    TYPE_PACKED (t) = 0;

  /* Check anonymous struct/anonymous union fields.  */
  finish_struct_anon (t);

  /* We've built up the list of access declarations in reverse order.
     Fix that now.  */
  *access_decls = nreverse (*access_decls);
}

/* If TYPE is an empty class type, records its OFFSET in the table of
   OFFSETS.  */

static int
record_subobject_offset (tree type, tree offset, splay_tree offsets)
{
  splay_tree_node n;

  if (!is_empty_class (type))
    return 0;

  /* Record the location of this empty object in OFFSETS.  */
  n = splay_tree_lookup (offsets, (splay_tree_key) offset);
  if (!n)
    n = splay_tree_insert (offsets,
			   (splay_tree_key) offset,
			   (splay_tree_value) NULL_TREE);
  n->value = ((splay_tree_value)
	      tree_cons (NULL_TREE,
			 type,
			 (tree) n->value));

  return 0;
}

/* Returns nonzero if TYPE is an empty class type and there is
   already an entry in OFFSETS for the same TYPE as the same OFFSET.  */

static int
check_subobject_offset (tree type, tree offset, splay_tree offsets)
{
  splay_tree_node n;
  tree t;

  if (!is_empty_class (type))
    return 0;

  /* Record the location of this empty object in OFFSETS.  */
  n = splay_tree_lookup (offsets, (splay_tree_key) offset);
  if (!n)
    return 0;

  for (t = (tree) n->value; t; t = TREE_CHAIN (t))
    if (same_type_p (TREE_VALUE (t), type))
      return 1;

  return 0;
}

/* Walk through all the subobjects of TYPE (located at OFFSET).  Call
   F for every subobject, passing it the type, offset, and table of
   OFFSETS.  If VBASES_P is one, then virtual non-primary bases should
   be traversed.

   If MAX_OFFSET is non-NULL, then subobjects with an offset greater
   than MAX_OFFSET will not be walked.

   If F returns a nonzero value, the traversal ceases, and that value
   is returned.  Otherwise, returns zero.  */

static int
walk_subobject_offsets (tree type,
			subobject_offset_fn f,
			tree offset,
			splay_tree offsets,
			tree max_offset,
			int vbases_p)
{
  int r = 0;
  tree type_binfo = NULL_TREE;

  /* If this OFFSET is bigger than the MAX_OFFSET, then we should
     stop.  */
  if (max_offset && INT_CST_LT (max_offset, offset))
    return 0;

  if (type == error_mark_node)
    return 0;

  if (!TYPE_P (type))
    {
      if (abi_version_at_least (2))
	type_binfo = type;
      type = BINFO_TYPE (type);
    }

  if (CLASS_TYPE_P (type))
    {
      tree field;
      tree binfo;
      int i;

      /* Avoid recursing into objects that are not interesting.  */
      if (!CLASSTYPE_CONTAINS_EMPTY_CLASS_P (type))
	return 0;

      /* Record the location of TYPE.  */
      r = (*f) (type, offset, offsets);
      if (r)
	return r;

      /* Iterate through the direct base classes of TYPE.  */
      if (!type_binfo)
	type_binfo = TYPE_BINFO (type);
      for (i = 0; BINFO_BASE_ITERATE (type_binfo, i, binfo); i++)
	{
	  tree binfo_offset;

	  if (abi_version_at_least (2)
	      && BINFO_VIRTUAL_P (binfo))
	    continue;

	  if (!vbases_p
	      && BINFO_VIRTUAL_P (binfo)
	      && !BINFO_PRIMARY_P (binfo))
	    continue;

	  if (!abi_version_at_least (2))
	    binfo_offset = size_binop (PLUS_EXPR,
				       offset,
				       BINFO_OFFSET (binfo));
	  else
	    {
	      tree orig_binfo;
	      /* We cannot rely on BINFO_OFFSET being set for the base
		 class yet, but the offsets for direct non-virtual
		 bases can be calculated by going back to the TYPE.  */
	      orig_binfo = BINFO_BASE_BINFO (TYPE_BINFO (type), i);
	      binfo_offset = size_binop (PLUS_EXPR,
					 offset,
					 BINFO_OFFSET (orig_binfo));
	    }

	  r = walk_subobject_offsets (binfo,
				      f,
				      binfo_offset,
				      offsets,
				      max_offset,
				      (abi_version_at_least (2)
				       ? /*vbases_p=*/0 : vbases_p));
	  if (r)
	    return r;
	}

      if (abi_version_at_least (2) && CLASSTYPE_VBASECLASSES (type))
	{
	  unsigned ix;
	  vec<tree, va_gc> *vbases;

	  /* Iterate through the virtual base classes of TYPE.  In G++
	     3.2, we included virtual bases in the direct base class
	     loop above, which results in incorrect results; the
	     correct offsets for virtual bases are only known when
	     working with the most derived type.  */
	  if (vbases_p)
	    for (vbases = CLASSTYPE_VBASECLASSES (type), ix = 0;
		 vec_safe_iterate (vbases, ix, &binfo); ix++)
	      {
		r = walk_subobject_offsets (binfo,
					    f,
					    size_binop (PLUS_EXPR,
							offset,
							BINFO_OFFSET (binfo)),
					    offsets,
					    max_offset,
					    /*vbases_p=*/0);
		if (r)
		  return r;
	      }
	  else
	    {
	      /* We still have to walk the primary base, if it is
		 virtual.  (If it is non-virtual, then it was walked
		 above.)  */
	      tree vbase = get_primary_binfo (type_binfo);

	      if (vbase && BINFO_VIRTUAL_P (vbase)
		  && BINFO_PRIMARY_P (vbase)
		  && BINFO_INHERITANCE_CHAIN (vbase) == type_binfo)
		{
		  r = (walk_subobject_offsets
		       (vbase, f, offset,
			offsets, max_offset, /*vbases_p=*/0));
		  if (r)
		    return r;
		}
	    }
	}

      /* Iterate through the fields of TYPE.  */
      for (field = TYPE_FIELDS (type); field; field = DECL_CHAIN (field))
	if (TREE_CODE (field) == FIELD_DECL && !DECL_ARTIFICIAL (field))
	  {
	    tree field_offset;

	    if (abi_version_at_least (2))
	      field_offset = byte_position (field);
	    else
	      /* In G++ 3.2, DECL_FIELD_OFFSET was used.  */
	      field_offset = DECL_FIELD_OFFSET (field);

	    r = walk_subobject_offsets (TREE_TYPE (field),
					f,
					size_binop (PLUS_EXPR,
						    offset,
						    field_offset),
					offsets,
					max_offset,
					/*vbases_p=*/1);
	    if (r)
	      return r;
	  }
    }
  else if (TREE_CODE (type) == ARRAY_TYPE)
    {
      tree element_type = strip_array_types (type);
      tree domain = TYPE_DOMAIN (type);
      tree index;

      /* Avoid recursing into objects that are not interesting.  */
      if (!CLASS_TYPE_P (element_type)
	  || !CLASSTYPE_CONTAINS_EMPTY_CLASS_P (element_type))
	return 0;

      /* Step through each of the elements in the array.  */
      for (index = size_zero_node;
	   /* G++ 3.2 had an off-by-one error here.  */
	   (abi_version_at_least (2)
	    ? !INT_CST_LT (TYPE_MAX_VALUE (domain), index)
	    : INT_CST_LT (index, TYPE_MAX_VALUE (domain)));
	   index = size_binop (PLUS_EXPR, index, size_one_node))
	{
	  r = walk_subobject_offsets (TREE_TYPE (type),
				      f,
				      offset,
				      offsets,
				      max_offset,
				      /*vbases_p=*/1);
	  if (r)
	    return r;
	  offset = size_binop (PLUS_EXPR, offset,
			       TYPE_SIZE_UNIT (TREE_TYPE (type)));
	  /* If this new OFFSET is bigger than the MAX_OFFSET, then
	     there's no point in iterating through the remaining
	     elements of the array.  */
	  if (max_offset && INT_CST_LT (max_offset, offset))
	    break;
	}
    }

  return 0;
}

/* Record all of the empty subobjects of TYPE (either a type or a
   binfo).  If IS_DATA_MEMBER is true, then a non-static data member
   is being placed at OFFSET; otherwise, it is a base class that is
   being placed at OFFSET.  */

static void
record_subobject_offsets (tree type,
			  tree offset,
			  splay_tree offsets,
			  bool is_data_member)
{
  tree max_offset;
  /* If recording subobjects for a non-static data member or a
     non-empty base class , we do not need to record offsets beyond
     the size of the biggest empty class.  Additional data members
     will go at the end of the class.  Additional base classes will go
     either at offset zero (if empty, in which case they cannot
     overlap with offsets past the size of the biggest empty class) or
     at the end of the class.

     However, if we are placing an empty base class, then we must record
     all offsets, as either the empty class is at offset zero (where
     other empty classes might later be placed) or at the end of the
     class (where other objects might then be placed, so other empty
     subobjects might later overlap).  */
  if (is_data_member
      || !is_empty_class (BINFO_TYPE (type)))
    max_offset = sizeof_biggest_empty_class;
  else
    max_offset = NULL_TREE;
  walk_subobject_offsets (type, record_subobject_offset, offset,
			  offsets, max_offset, is_data_member);
}

/* Returns nonzero if any of the empty subobjects of TYPE (located at
   OFFSET) conflict with entries in OFFSETS.  If VBASES_P is nonzero,
   virtual bases of TYPE are examined.  */

static int
layout_conflict_p (tree type,
		   tree offset,
		   splay_tree offsets,
		   int vbases_p)
{
  splay_tree_node max_node;

  /* Get the node in OFFSETS that indicates the maximum offset where
     an empty subobject is located.  */
  max_node = splay_tree_max (offsets);
  /* If there aren't any empty subobjects, then there's no point in
     performing this check.  */
  if (!max_node)
    return 0;

  return walk_subobject_offsets (type, check_subobject_offset, offset,
				 offsets, (tree) (max_node->key),
				 vbases_p);
}

/* DECL is a FIELD_DECL corresponding either to a base subobject of a
   non-static data member of the type indicated by RLI.  BINFO is the
   binfo corresponding to the base subobject, OFFSETS maps offsets to
   types already located at those offsets.  This function determines
   the position of the DECL.  */

static void
layout_nonempty_base_or_field (record_layout_info rli,
			       tree decl,
			       tree binfo,
			       splay_tree offsets)
{
  tree offset = NULL_TREE;
  bool field_p;
  tree type;

  if (binfo)
    {
      /* For the purposes of determining layout conflicts, we want to
	 use the class type of BINFO; TREE_TYPE (DECL) will be the
	 CLASSTYPE_AS_BASE version, which does not contain entries for
	 zero-sized bases.  */
      type = TREE_TYPE (binfo);
      field_p = false;
    }
  else
    {
      type = TREE_TYPE (decl);
      field_p = true;
    }

  /* Try to place the field.  It may take more than one try if we have
     a hard time placing the field without putting two objects of the
     same type at the same address.  */
  while (1)
    {
      struct record_layout_info_s old_rli = *rli;

      /* Place this field.  */
      place_field (rli, decl);
      offset = byte_position (decl);

      /* We have to check to see whether or not there is already
	 something of the same type at the offset we're about to use.
	 For example, consider:

	   struct S {};
	   struct T : public S { int i; };
	   struct U : public S, public T {};

	 Here, we put S at offset zero in U.  Then, we can't put T at
	 offset zero -- its S component would be at the same address
	 as the S we already allocated.  So, we have to skip ahead.
	 Since all data members, including those whose type is an
	 empty class, have nonzero size, any overlap can happen only
	 with a direct or indirect base-class -- it can't happen with
	 a data member.  */
      /* In a union, overlap is permitted; all members are placed at
	 offset zero.  */
      if (TREE_CODE (rli->t) == UNION_TYPE)
	break;
      /* G++ 3.2 did not check for overlaps when placing a non-empty
	 virtual base.  */
      if (!abi_version_at_least (2) && binfo && BINFO_VIRTUAL_P (binfo))
	break;
      if (layout_conflict_p (field_p ? type : binfo, offset,
			     offsets, field_p))
	{
	  /* Strip off the size allocated to this field.  That puts us
	     at the first place we could have put the field with
	     proper alignment.  */
	  *rli = old_rli;

	  /* Bump up by the alignment required for the type.  */
	  rli->bitpos
	    = size_binop (PLUS_EXPR, rli->bitpos,
			  bitsize_int (binfo
				       ? CLASSTYPE_ALIGN (type)
				       : TYPE_ALIGN (type)));
	  normalize_rli (rli);
	}
      else
	/* There was no conflict.  We're done laying out this field.  */
	break;
    }

  /* Now that we know where it will be placed, update its
     BINFO_OFFSET.  */
  if (binfo && CLASS_TYPE_P (BINFO_TYPE (binfo)))
    /* Indirect virtual bases may have a nonzero BINFO_OFFSET at
       this point because their BINFO_OFFSET is copied from another
       hierarchy.  Therefore, we may not need to add the entire
       OFFSET.  */
    propagate_binfo_offsets (binfo,
			     size_diffop_loc (input_location,
					  convert (ssizetype, offset),
					  convert (ssizetype,
						   BINFO_OFFSET (binfo))));
}

/* Returns true if TYPE is empty and OFFSET is nonzero.  */

static int
empty_base_at_nonzero_offset_p (tree type,
				tree offset,
				splay_tree /*offsets*/)
{
  return is_empty_class (type) && !integer_zerop (offset);
}

/* Layout the empty base BINFO.  EOC indicates the byte currently just
   past the end of the class, and should be correctly aligned for a
   class of the type indicated by BINFO; OFFSETS gives the offsets of
   the empty bases allocated so far. T is the most derived
   type.  Return nonzero iff we added it at the end.  */

static bool
layout_empty_base (record_layout_info rli, tree binfo,
		   tree eoc, splay_tree offsets)
{
  tree alignment;
  tree basetype = BINFO_TYPE (binfo);
  bool atend = false;

  /* This routine should only be used for empty classes.  */
  gcc_assert (is_empty_class (basetype));
  alignment = ssize_int (CLASSTYPE_ALIGN_UNIT (basetype));

  if (!integer_zerop (BINFO_OFFSET (binfo)))
    {
      if (abi_version_at_least (2))
	propagate_binfo_offsets
	  (binfo, size_diffop_loc (input_location,
			       size_zero_node, BINFO_OFFSET (binfo)));
      else
	warning (OPT_Wabi,
		 "offset of empty base %qT may not be ABI-compliant and may"
		 "change in a future version of GCC",
		 BINFO_TYPE (binfo));
    }

  /* This is an empty base class.  We first try to put it at offset
     zero.  */
  if (layout_conflict_p (binfo,
			 BINFO_OFFSET (binfo),
			 offsets,
			 /*vbases_p=*/0))
    {
      /* That didn't work.  Now, we move forward from the next
	 available spot in the class.  */
      atend = true;
      propagate_binfo_offsets (binfo, convert (ssizetype, eoc));
      while (1)
	{
	  if (!layout_conflict_p (binfo,
				  BINFO_OFFSET (binfo),
				  offsets,
				  /*vbases_p=*/0))
	    /* We finally found a spot where there's no overlap.  */
	    break;

	  /* There's overlap here, too.  Bump along to the next spot.  */
	  propagate_binfo_offsets (binfo, alignment);
	}
    }

  if (CLASSTYPE_USER_ALIGN (basetype))
    {
      rli->record_align = MAX (rli->record_align, CLASSTYPE_ALIGN (basetype));
      if (warn_packed)
	rli->unpacked_align = MAX (rli->unpacked_align, CLASSTYPE_ALIGN (basetype));
      TYPE_USER_ALIGN (rli->t) = 1;
    }

  return atend;
}

/* Layout the base given by BINFO in the class indicated by RLI.
   *BASE_ALIGN is a running maximum of the alignments of
   any base class.  OFFSETS gives the location of empty base
   subobjects.  T is the most derived type.  Return nonzero if the new
   object cannot be nearly-empty.  A new FIELD_DECL is inserted at
   *NEXT_FIELD, unless BINFO is for an empty base class.

   Returns the location at which the next field should be inserted.  */

static tree *
build_base_field (record_layout_info rli, tree binfo,
		  splay_tree offsets, tree *next_field)
{
  tree t = rli->t;
  tree basetype = BINFO_TYPE (binfo);

  if (!COMPLETE_TYPE_P (basetype))
    /* This error is now reported in xref_tag, thus giving better
       location information.  */
    return next_field;

  /* Place the base class.  */
  if (!is_empty_class (basetype))
    {
      tree decl;

      /* The containing class is non-empty because it has a non-empty
	 base class.  */
      CLASSTYPE_EMPTY_P (t) = 0;

      /* Create the FIELD_DECL.  */
      decl = build_decl (input_location,
			 FIELD_DECL, NULL_TREE, CLASSTYPE_AS_BASE (basetype));
      DECL_ARTIFICIAL (decl) = 1;
      DECL_IGNORED_P (decl) = 1;
      DECL_FIELD_CONTEXT (decl) = t;
      if (CLASSTYPE_AS_BASE (basetype))
	{
	  DECL_SIZE (decl) = CLASSTYPE_SIZE (basetype);
	  DECL_SIZE_UNIT (decl) = CLASSTYPE_SIZE_UNIT (basetype);
	  DECL_ALIGN (decl) = CLASSTYPE_ALIGN (basetype);
	  DECL_USER_ALIGN (decl) = CLASSTYPE_USER_ALIGN (basetype);
	  DECL_MODE (decl) = TYPE_MODE (basetype);
	  DECL_FIELD_IS_BASE (decl) = 1;

	  /* Try to place the field.  It may take more than one try if we
	     have a hard time placing the field without putting two
	     objects of the same type at the same address.  */
	  layout_nonempty_base_or_field (rli, decl, binfo, offsets);
	  /* Add the new FIELD_DECL to the list of fields for T.  */
	  DECL_CHAIN (decl) = *next_field;
	  *next_field = decl;
	  next_field = &DECL_CHAIN (decl);
	}
    }
  else
    {
      tree eoc;
      bool atend;

      /* On some platforms (ARM), even empty classes will not be
	 byte-aligned.  */
      eoc = round_up_loc (input_location,
		      rli_size_unit_so_far (rli),
		      CLASSTYPE_ALIGN_UNIT (basetype));
      atend = layout_empty_base (rli, binfo, eoc, offsets);
      /* A nearly-empty class "has no proper base class that is empty,
	 not morally virtual, and at an offset other than zero."  */
      if (!BINFO_VIRTUAL_P (binfo) && CLASSTYPE_NEARLY_EMPTY_P (t))
	{
	  if (atend)
	    CLASSTYPE_NEARLY_EMPTY_P (t) = 0;
	  /* The check above (used in G++ 3.2) is insufficient because
	     an empty class placed at offset zero might itself have an
	     empty base at a nonzero offset.  */
	  else if (walk_subobject_offsets (basetype,
					   empty_base_at_nonzero_offset_p,
					   size_zero_node,
					   /*offsets=*/NULL,
					   /*max_offset=*/NULL_TREE,
					   /*vbases_p=*/true))
	    {
	      if (abi_version_at_least (2))
		CLASSTYPE_NEARLY_EMPTY_P (t) = 0;
	      else
		warning (OPT_Wabi,
			 "class %qT will be considered nearly empty in a "
			 "future version of GCC", t);
	    }
	}

      /* We do not create a FIELD_DECL for empty base classes because
	 it might overlap some other field.  We want to be able to
	 create CONSTRUCTORs for the class by iterating over the
	 FIELD_DECLs, and the back end does not handle overlapping
	 FIELD_DECLs.  */

      /* An empty virtual base causes a class to be non-empty
	 -- but in that case we do not need to clear CLASSTYPE_EMPTY_P
	 here because that was already done when the virtual table
	 pointer was created.  */
    }

  /* Record the offsets of BINFO and its base subobjects.  */
  record_subobject_offsets (binfo,
			    BINFO_OFFSET (binfo),
			    offsets,
			    /*is_data_member=*/false);

  return next_field;
}

/* Layout all of the non-virtual base classes.  Record empty
   subobjects in OFFSETS.  T is the most derived type.  Return nonzero
   if the type cannot be nearly empty.  The fields created
   corresponding to the base classes will be inserted at
   *NEXT_FIELD.  */

static void
build_base_fields (record_layout_info rli,
		   splay_tree offsets, tree *next_field)
{
  /* Chain to hold all the new FIELD_DECLs which stand in for base class
     subobjects.  */
  tree t = rli->t;
  int n_baseclasses = BINFO_N_BASE_BINFOS (TYPE_BINFO (t));
  int i;

  /* The primary base class is always allocated first.  */
  if (CLASSTYPE_HAS_PRIMARY_BASE_P (t))
    next_field = build_base_field (rli, CLASSTYPE_PRIMARY_BINFO (t),
				   offsets, next_field);

  /* Now allocate the rest of the bases.  */
  for (i = 0; i < n_baseclasses; ++i)
    {
      tree base_binfo;

      base_binfo = BINFO_BASE_BINFO (TYPE_BINFO (t), i);

      /* The primary base was already allocated above, so we don't
	 need to allocate it again here.  */
      if (base_binfo == CLASSTYPE_PRIMARY_BINFO (t))
	continue;

      /* Virtual bases are added at the end (a primary virtual base
	 will have already been added).  */
      if (BINFO_VIRTUAL_P (base_binfo))
	continue;

      next_field = build_base_field (rli, base_binfo,
				     offsets, next_field);
    }
}

/* Go through the TYPE_METHODS of T issuing any appropriate
   diagnostics, figuring out which methods override which other
   methods, and so forth.  */

static void
check_methods (tree t)
{
  tree x;

  for (x = TYPE_METHODS (t); x; x = DECL_CHAIN (x))
    {
      check_for_override (x, t);
      if (DECL_PURE_VIRTUAL_P (x) && ! DECL_VINDEX (x))
	error ("initializer specified for non-virtual method %q+D", x);
      /* The name of the field is the original field name
	 Save this in auxiliary field for later overloading.  */
      if (DECL_VINDEX (x))
	{
	  TYPE_POLYMORPHIC_P (t) = 1;
	  if (DECL_PURE_VIRTUAL_P (x))
	    vec_safe_push (CLASSTYPE_PURE_VIRTUALS (t), x);
	}
      /* All user-provided destructors are non-trivial.
         Constructors and assignment ops are handled in
	 grok_special_member_properties.  */
      if (DECL_DESTRUCTOR_P (x) && user_provided_p (x))
	TYPE_HAS_NONTRIVIAL_DESTRUCTOR (t) = 1;
    }
}

/* FN is a constructor or destructor.  Clone the declaration to create
   a specialized in-charge or not-in-charge version, as indicated by
   NAME.  */

static tree
build_clone (tree fn, tree name)
{
  tree parms;
  tree clone;

  /* Copy the function.  */
  clone = copy_decl (fn);
  /* Reset the function name.  */
  DECL_NAME (clone) = name;
  SET_DECL_ASSEMBLER_NAME (clone, NULL_TREE);
  /* Remember where this function came from.  */
  DECL_ABSTRACT_ORIGIN (clone) = fn;
  /* Make it easy to find the CLONE given the FN.  */
  DECL_CHAIN (clone) = DECL_CHAIN (fn);
  DECL_CHAIN (fn) = clone;

  /* If this is a template, do the rest on the DECL_TEMPLATE_RESULT.  */
  if (TREE_CODE (clone) == TEMPLATE_DECL)
    {
      tree result = build_clone (DECL_TEMPLATE_RESULT (clone), name);
      DECL_TEMPLATE_RESULT (clone) = result;
      DECL_TEMPLATE_INFO (result) = copy_node (DECL_TEMPLATE_INFO (result));
      DECL_TI_TEMPLATE (result) = clone;
      TREE_TYPE (clone) = TREE_TYPE (result);
      return clone;
    }

  DECL_CLONED_FUNCTION (clone) = fn;
  /* There's no pending inline data for this function.  */
  DECL_PENDING_INLINE_INFO (clone) = NULL;
  DECL_PENDING_INLINE_P (clone) = 0;

  /* The base-class destructor is not virtual.  */
  if (name == base_dtor_identifier)
    {
      DECL_VIRTUAL_P (clone) = 0;
      if (TREE_CODE (clone) != TEMPLATE_DECL)
	DECL_VINDEX (clone) = NULL_TREE;
    }

  /* If there was an in-charge parameter, drop it from the function
     type.  */
  if (DECL_HAS_IN_CHARGE_PARM_P (clone))
    {
      tree basetype;
      tree parmtypes;
      tree exceptions;

      exceptions = TYPE_RAISES_EXCEPTIONS (TREE_TYPE (clone));
      basetype = TYPE_METHOD_BASETYPE (TREE_TYPE (clone));
      parmtypes = TYPE_ARG_TYPES (TREE_TYPE (clone));
      /* Skip the `this' parameter.  */
      parmtypes = TREE_CHAIN (parmtypes);
      /* Skip the in-charge parameter.  */
      parmtypes = TREE_CHAIN (parmtypes);
      /* And the VTT parm, in a complete [cd]tor.  */
      if (DECL_HAS_VTT_PARM_P (fn)
	  && ! DECL_NEEDS_VTT_PARM_P (clone))
	parmtypes = TREE_CHAIN (parmtypes);
       /* If this is subobject constructor or destructor, add the vtt
	 parameter.  */
      TREE_TYPE (clone)
	= build_method_type_directly (basetype,
				      TREE_TYPE (TREE_TYPE (clone)),
				      parmtypes);
      if (exceptions)
	TREE_TYPE (clone) = build_exception_variant (TREE_TYPE (clone),
						     exceptions);
      TREE_TYPE (clone)
	= cp_build_type_attribute_variant (TREE_TYPE (clone),
					   TYPE_ATTRIBUTES (TREE_TYPE (fn)));
    }

  /* Copy the function parameters.  */
  DECL_ARGUMENTS (clone) = copy_list (DECL_ARGUMENTS (clone));
  /* Remove the in-charge parameter.  */
  if (DECL_HAS_IN_CHARGE_PARM_P (clone))
    {
      DECL_CHAIN (DECL_ARGUMENTS (clone))
	= DECL_CHAIN (DECL_CHAIN (DECL_ARGUMENTS (clone)));
      DECL_HAS_IN_CHARGE_PARM_P (clone) = 0;
    }
  /* And the VTT parm, in a complete [cd]tor.  */
  if (DECL_HAS_VTT_PARM_P (fn))
    {
      if (DECL_NEEDS_VTT_PARM_P (clone))
	DECL_HAS_VTT_PARM_P (clone) = 1;
      else
	{
	  DECL_CHAIN (DECL_ARGUMENTS (clone))
	    = DECL_CHAIN (DECL_CHAIN (DECL_ARGUMENTS (clone)));
	  DECL_HAS_VTT_PARM_P (clone) = 0;
	}
    }

  for (parms = DECL_ARGUMENTS (clone); parms; parms = DECL_CHAIN (parms))
    {
      DECL_CONTEXT (parms) = clone;
      cxx_dup_lang_specific_decl (parms);
    }

  /* Create the RTL for this function.  */
  SET_DECL_RTL (clone, NULL);
  rest_of_decl_compilation (clone, /*top_level=*/1, at_eof);

  if (pch_file)
    note_decl_for_pch (clone);

  return clone;
}

/* Implementation of DECL_CLONED_FUNCTION and DECL_CLONED_FUNCTION_P, do
   not invoke this function directly.

   For a non-thunk function, returns the address of the slot for storing
   the function it is a clone of.  Otherwise returns NULL_TREE.

   If JUST_TESTING, looks through TEMPLATE_DECL and returns NULL if
   cloned_function is unset.  This is to support the separate
   DECL_CLONED_FUNCTION and DECL_CLONED_FUNCTION_P modes; using the latter
   on a template makes sense, but not the former.  */

tree *
decl_cloned_function_p (const_tree decl, bool just_testing)
{
  tree *ptr;
  if (just_testing)
    decl = STRIP_TEMPLATE (decl);

  if (TREE_CODE (decl) != FUNCTION_DECL
      || !DECL_LANG_SPECIFIC (decl)
      || DECL_LANG_SPECIFIC (decl)->u.fn.thunk_p)
    {
#if defined ENABLE_TREE_CHECKING && (GCC_VERSION >= 2007)
      if (!just_testing)
	lang_check_failed (__FILE__, __LINE__, __FUNCTION__);
      else
#endif
	return NULL;
    }

  ptr = &DECL_LANG_SPECIFIC (decl)->u.fn.u5.cloned_function;
  if (just_testing && *ptr == NULL_TREE)
    return NULL;
  else
    return ptr;
}

/* Produce declarations for all appropriate clones of FN.  If
   UPDATE_METHOD_VEC_P is nonzero, the clones are added to the
   CLASTYPE_METHOD_VEC as well.  */

void
clone_function_decl (tree fn, int update_method_vec_p)
{
  tree clone;

  /* Avoid inappropriate cloning.  */
  if (DECL_CHAIN (fn)
      && DECL_CLONED_FUNCTION_P (DECL_CHAIN (fn)))
    return;

  if (DECL_MAYBE_IN_CHARGE_CONSTRUCTOR_P (fn))
    {
      /* For each constructor, we need two variants: an in-charge version
	 and a not-in-charge version.  */
      clone = build_clone (fn, complete_ctor_identifier);
      if (update_method_vec_p)
	add_method (DECL_CONTEXT (clone), clone, NULL_TREE);
      clone = build_clone (fn, base_ctor_identifier);
      if (update_method_vec_p)
	add_method (DECL_CONTEXT (clone), clone, NULL_TREE);
    }
  else
    {
      gcc_assert (DECL_MAYBE_IN_CHARGE_DESTRUCTOR_P (fn));

      /* For each destructor, we need three variants: an in-charge
	 version, a not-in-charge version, and an in-charge deleting
	 version.  We clone the deleting version first because that
	 means it will go second on the TYPE_METHODS list -- and that
	 corresponds to the correct layout order in the virtual
	 function table.

	 For a non-virtual destructor, we do not build a deleting
	 destructor.  */
      if (DECL_VIRTUAL_P (fn))
	{
	  clone = build_clone (fn, deleting_dtor_identifier);
	  if (update_method_vec_p)
	    add_method (DECL_CONTEXT (clone), clone, NULL_TREE);
	}
      clone = build_clone (fn, complete_dtor_identifier);
      if (update_method_vec_p)
	add_method (DECL_CONTEXT (clone), clone, NULL_TREE);
      clone = build_clone (fn, base_dtor_identifier);
      if (update_method_vec_p)
	add_method (DECL_CONTEXT (clone), clone, NULL_TREE);
    }

  /* Note that this is an abstract function that is never emitted.  */
  DECL_ABSTRACT (fn) = 1;
}

/* DECL is an in charge constructor, which is being defined. This will
   have had an in class declaration, from whence clones were
   declared. An out-of-class definition can specify additional default
   arguments. As it is the clones that are involved in overload
   resolution, we must propagate the information from the DECL to its
   clones.  */

void
adjust_clone_args (tree decl)
{
  tree clone;

  for (clone = DECL_CHAIN (decl); clone && DECL_CLONED_FUNCTION_P (clone);
       clone = DECL_CHAIN (clone))
    {
      tree orig_clone_parms = TYPE_ARG_TYPES (TREE_TYPE (clone));
      tree orig_decl_parms = TYPE_ARG_TYPES (TREE_TYPE (decl));
      tree decl_parms, clone_parms;

      clone_parms = orig_clone_parms;

      /* Skip the 'this' parameter.  */
      orig_clone_parms = TREE_CHAIN (orig_clone_parms);
      orig_decl_parms = TREE_CHAIN (orig_decl_parms);

      if (DECL_HAS_IN_CHARGE_PARM_P (decl))
	orig_decl_parms = TREE_CHAIN (orig_decl_parms);
      if (DECL_HAS_VTT_PARM_P (decl))
	orig_decl_parms = TREE_CHAIN (orig_decl_parms);

      clone_parms = orig_clone_parms;
      if (DECL_HAS_VTT_PARM_P (clone))
	clone_parms = TREE_CHAIN (clone_parms);

      for (decl_parms = orig_decl_parms; decl_parms;
	   decl_parms = TREE_CHAIN (decl_parms),
	     clone_parms = TREE_CHAIN (clone_parms))
	{
	  gcc_assert (same_type_p (TREE_TYPE (decl_parms),
				   TREE_TYPE (clone_parms)));

	  if (TREE_PURPOSE (decl_parms) && !TREE_PURPOSE (clone_parms))
	    {
	      /* A default parameter has been added. Adjust the
		 clone's parameters.  */
	      tree exceptions = TYPE_RAISES_EXCEPTIONS (TREE_TYPE (clone));
	      tree attrs = TYPE_ATTRIBUTES (TREE_TYPE (clone));
	      tree basetype = TYPE_METHOD_BASETYPE (TREE_TYPE (clone));
	      tree type;

	      clone_parms = orig_decl_parms;

	      if (DECL_HAS_VTT_PARM_P (clone))
		{
		  clone_parms = tree_cons (TREE_PURPOSE (orig_clone_parms),
					   TREE_VALUE (orig_clone_parms),
					   clone_parms);
		  TREE_TYPE (clone_parms) = TREE_TYPE (orig_clone_parms);
		}
	      type = build_method_type_directly (basetype,
						 TREE_TYPE (TREE_TYPE (clone)),
						 clone_parms);
	      if (exceptions)
		type = build_exception_variant (type, exceptions);
	      if (attrs)
		type = cp_build_type_attribute_variant (type, attrs);
	      TREE_TYPE (clone) = type;

	      clone_parms = NULL_TREE;
	      break;
	    }
	}
      gcc_assert (!clone_parms);
    }
}

/* For each of the constructors and destructors in T, create an
   in-charge and not-in-charge variant.  */

static void
clone_constructors_and_destructors (tree t)
{
  tree fns;

  /* If for some reason we don't have a CLASSTYPE_METHOD_VEC, we bail
     out now.  */
  if (!CLASSTYPE_METHOD_VEC (t))
    return;

  for (fns = CLASSTYPE_CONSTRUCTORS (t); fns; fns = OVL_NEXT (fns))
    clone_function_decl (OVL_CURRENT (fns), /*update_method_vec_p=*/1);
  for (fns = CLASSTYPE_DESTRUCTORS (t); fns; fns = OVL_NEXT (fns))
    clone_function_decl (OVL_CURRENT (fns), /*update_method_vec_p=*/1);
}

/* Deduce noexcept for a destructor DTOR.  */

void
deduce_noexcept_on_destructor (tree dtor)
{
  if (!TYPE_RAISES_EXCEPTIONS (TREE_TYPE (dtor)))
    {
      tree ctx = DECL_CONTEXT (dtor);
      tree implicit_fn = implicitly_declare_fn (sfk_destructor, ctx,
						/*const_p=*/false,
						NULL, NULL);
      tree eh_spec = TYPE_RAISES_EXCEPTIONS (TREE_TYPE (implicit_fn));
      TREE_TYPE (dtor) = build_exception_variant (TREE_TYPE (dtor), eh_spec);
    }
}

/* For each destructor in T, deduce noexcept:

   12.4/3: A declaration of a destructor that does not have an
   exception-specification is implicitly considered to have the
   same exception-specification as an implicit declaration (15.4).  */

static void
deduce_noexcept_on_destructors (tree t)
{
  tree fns;

  /* If for some reason we don't have a CLASSTYPE_METHOD_VEC, we bail
     out now.  */
  if (!CLASSTYPE_METHOD_VEC (t))
    return;

  for (fns = CLASSTYPE_DESTRUCTORS (t); fns; fns = OVL_NEXT (fns))
    deduce_noexcept_on_destructor (OVL_CURRENT (fns));
}

/* Subroutine of set_one_vmethod_tm_attributes.  Search base classes
   of TYPE for virtual functions which FNDECL overrides.  Return a
   mask of the tm attributes found therein.  */

static int
look_for_tm_attr_overrides (tree type, tree fndecl)
{
  tree binfo = TYPE_BINFO (type);
  tree base_binfo;
  int ix, found = 0;

  for (ix = 0; BINFO_BASE_ITERATE (binfo, ix, base_binfo); ++ix)
    {
      tree o, basetype = BINFO_TYPE (base_binfo);

      if (!TYPE_POLYMORPHIC_P (basetype))
	continue;

      o = look_for_overrides_here (basetype, fndecl);
      if (o)
	found |= tm_attr_to_mask (find_tm_attribute
				  (TYPE_ATTRIBUTES (TREE_TYPE (o))));
      else
	found |= look_for_tm_attr_overrides (basetype, fndecl);
    }

  return found;
}

/* Subroutine of set_method_tm_attributes.  Handle the checks and
   inheritance for one virtual method FNDECL.  */

static void
set_one_vmethod_tm_attributes (tree type, tree fndecl)
{
  tree tm_attr;
  int found, have;

  found = look_for_tm_attr_overrides (type, fndecl);

  /* If FNDECL doesn't actually override anything (i.e. T is the
     class that first declares FNDECL virtual), then we're done.  */
  if (found == 0)
    return;

  tm_attr = find_tm_attribute (TYPE_ATTRIBUTES (TREE_TYPE (fndecl)));
  have = tm_attr_to_mask (tm_attr);

  /* Intel STM Language Extension 3.0, Section 4.2 table 4:
     tm_pure must match exactly, otherwise no weakening of
     tm_safe > tm_callable > nothing.  */
  /* ??? The tm_pure attribute didn't make the transition to the
     multivendor language spec.  */
  if (have == TM_ATTR_PURE)
    {
      if (found != TM_ATTR_PURE)
	{
	  found &= -found;
	  goto err_override;
	}
    }
  /* If the overridden function is tm_pure, then FNDECL must be.  */
  else if (found == TM_ATTR_PURE && tm_attr)
    goto err_override;
  /* Look for base class combinations that cannot be satisfied.  */
  else if (found != TM_ATTR_PURE && (found & TM_ATTR_PURE))
    {
      found &= ~TM_ATTR_PURE;
      found &= -found;
      error_at (DECL_SOURCE_LOCATION (fndecl),
		"method overrides both %<transaction_pure%> and %qE methods",
		tm_mask_to_attr (found));
    }
  /* If FNDECL did not declare an attribute, then inherit the most
     restrictive one.  */
  else if (tm_attr == NULL)
    {
      apply_tm_attr (fndecl, tm_mask_to_attr (found & -found));
    }
  /* Otherwise validate that we're not weaker than a function
     that is being overridden.  */
  else
    {
      found &= -found;
      if (found <= TM_ATTR_CALLABLE && have > found)
	goto err_override;
    }
  return;

 err_override:
  error_at (DECL_SOURCE_LOCATION (fndecl),
	    "method declared %qE overriding %qE method",
	    tm_attr, tm_mask_to_attr (found));
}

/* For each of the methods in T, propagate a class-level tm attribute.  */

static void
set_method_tm_attributes (tree t)
{
  tree class_tm_attr, fndecl;

  /* Don't bother collecting tm attributes if transactional memory
     support is not enabled.  */
  if (!flag_tm)
    return;

  /* Process virtual methods first, as they inherit directly from the
     base virtual function and also require validation of new attributes.  */
  if (TYPE_CONTAINS_VPTR_P (t))
    {
      tree vchain;
      for (vchain = BINFO_VIRTUALS (TYPE_BINFO (t)); vchain;
	   vchain = TREE_CHAIN (vchain))
	{
	  fndecl = BV_FN (vchain);
	  if (DECL_THUNK_P (fndecl))
	    fndecl = THUNK_TARGET (fndecl);
	  set_one_vmethod_tm_attributes (t, fndecl);
	}
    }

  /* If the class doesn't have an attribute, nothing more to do.  */
  class_tm_attr = find_tm_attribute (TYPE_ATTRIBUTES (t));
  if (class_tm_attr == NULL)
    return;

  /* Any method that does not yet have a tm attribute inherits
     the one from the class.  */
  for (fndecl = TYPE_METHODS (t); fndecl; fndecl = TREE_CHAIN (fndecl))
    {
      if (!find_tm_attribute (TYPE_ATTRIBUTES (TREE_TYPE (fndecl))))
	apply_tm_attr (fndecl, class_tm_attr);
    }
}

/* Returns true iff class T has a user-defined constructor other than
   the default constructor.  */

bool
type_has_user_nondefault_constructor (tree t)
{
  tree fns;

  if (!TYPE_HAS_USER_CONSTRUCTOR (t))
    return false;

  for (fns = CLASSTYPE_CONSTRUCTORS (t); fns; fns = OVL_NEXT (fns))
    {
      tree fn = OVL_CURRENT (fns);
      if (!DECL_ARTIFICIAL (fn)
	  && (TREE_CODE (fn) == TEMPLATE_DECL
	      || (skip_artificial_parms_for (fn, DECL_ARGUMENTS (fn))
		  != NULL_TREE)))
	return true;
    }

  return false;
}

/* Returns the defaulted constructor if T has one. Otherwise, returns
   NULL_TREE.  */

tree
in_class_defaulted_default_constructor (tree t)
{
  tree fns, args;

  if (!TYPE_HAS_USER_CONSTRUCTOR (t))
    return NULL_TREE;

  for (fns = CLASSTYPE_CONSTRUCTORS (t); fns; fns = OVL_NEXT (fns))
    {
      tree fn = OVL_CURRENT (fns);

      if (DECL_DEFAULTED_IN_CLASS_P (fn))
	{
	  args = FUNCTION_FIRST_USER_PARMTYPE (fn);
	  while (args && TREE_PURPOSE (args))
	    args = TREE_CHAIN (args);
	  if (!args || args == void_list_node)
	    return fn;
	}
    }

  return NULL_TREE;
}

/* Returns true iff FN is a user-provided function, i.e. user-declared
   and not defaulted at its first declaration; or explicit, private,
   protected, or non-const.  */

bool
user_provided_p (tree fn)
{
  if (TREE_CODE (fn) == TEMPLATE_DECL)
    return true;
  else
    return (!DECL_ARTIFICIAL (fn)
	    && !DECL_DEFAULTED_IN_CLASS_P (fn));
}

/* Returns true iff class T has a user-provided constructor.  */

bool
type_has_user_provided_constructor (tree t)
{
  tree fns;

  if (!CLASS_TYPE_P (t))
    return false;

  if (!TYPE_HAS_USER_CONSTRUCTOR (t))
    return false;

  /* This can happen in error cases; avoid crashing.  */
  if (!CLASSTYPE_METHOD_VEC (t))
    return false;

  for (fns = CLASSTYPE_CONSTRUCTORS (t); fns; fns = OVL_NEXT (fns))
    if (user_provided_p (OVL_CURRENT (fns)))
      return true;

  return false;
}

/* Returns true iff class T has a user-provided default constructor.  */

bool
type_has_user_provided_default_constructor (tree t)
{
  tree fns;

  if (!TYPE_HAS_USER_CONSTRUCTOR (t))
    return false;

  for (fns = CLASSTYPE_CONSTRUCTORS (t); fns; fns = OVL_NEXT (fns))
    {
      tree fn = OVL_CURRENT (fns);
      if (TREE_CODE (fn) == FUNCTION_DECL
	  && user_provided_p (fn)
	  && sufficient_parms_p (FUNCTION_FIRST_USER_PARMTYPE (fn)))
	return true;
    }

  return false;
}

/* If default-initialization leaves part of TYPE uninitialized, returns
   a DECL for the field or TYPE itself (DR 253).  */

tree
default_init_uninitialized_part (tree type)
{
  tree t, r, binfo;
  int i;

  type = strip_array_types (type);
  if (!CLASS_TYPE_P (type))
    return type;
  if (type_has_user_provided_default_constructor (type))
    return NULL_TREE;
  for (binfo = TYPE_BINFO (type), i = 0;
       BINFO_BASE_ITERATE (binfo, i, t); ++i)
    {
      r = default_init_uninitialized_part (BINFO_TYPE (t));
      if (r)
	return r;
    }
  for (t = TYPE_FIELDS (type); t; t = DECL_CHAIN (t))
    if (TREE_CODE (t) == FIELD_DECL
	&& !DECL_ARTIFICIAL (t)
	&& !DECL_INITIAL (t))
      {
	r = default_init_uninitialized_part (TREE_TYPE (t));
	if (r)
	  return DECL_P (r) ? r : t;
      }

  return NULL_TREE;
}

/* Returns true iff for class T, a trivial synthesized default constructor
   would be constexpr.  */

bool
trivial_default_constructor_is_constexpr (tree t)
{
  /* A defaulted trivial default constructor is constexpr
     if there is nothing to initialize.  */
  gcc_assert (!TYPE_HAS_COMPLEX_DFLT (t));
  return is_really_empty_class (t);
}

/* Returns true iff class T has a constexpr default constructor.  */

bool
type_has_constexpr_default_constructor (tree t)
{
  tree fns;

  if (!CLASS_TYPE_P (t))
    {
      /* The caller should have stripped an enclosing array.  */
      gcc_assert (TREE_CODE (t) != ARRAY_TYPE);
      return false;
    }
  if (CLASSTYPE_LAZY_DEFAULT_CTOR (t))
    {
      if (!TYPE_HAS_COMPLEX_DFLT (t))
	return trivial_default_constructor_is_constexpr (t);
      /* Non-trivial, we need to check subobject constructors.  */
      lazily_declare_fn (sfk_constructor, t);
    }
  fns = locate_ctor (t);
  return (fns && DECL_DECLARED_CONSTEXPR_P (fns));
}

/* Returns true iff class TYPE has a virtual destructor.  */

bool
type_has_virtual_destructor (tree type)
{
  tree dtor;

  if (!CLASS_TYPE_P (type))
    return false;

  gcc_assert (COMPLETE_TYPE_P (type));
  dtor = CLASSTYPE_DESTRUCTORS (type);
  return (dtor && DECL_VIRTUAL_P (dtor));
}

/* Returns true iff class T has a move constructor.  */

bool
type_has_move_constructor (tree t)
{
  tree fns;

  if (CLASSTYPE_LAZY_MOVE_CTOR (t))
    {
      gcc_assert (COMPLETE_TYPE_P (t));
      lazily_declare_fn (sfk_move_constructor, t);
    }

  if (!CLASSTYPE_METHOD_VEC (t))
    return false;

  for (fns = CLASSTYPE_CONSTRUCTORS (t); fns; fns = OVL_NEXT (fns))
    if (move_fn_p (OVL_CURRENT (fns)))
      return true;

  return false;
}

/* Returns true iff class T has a move assignment operator.  */

bool
type_has_move_assign (tree t)
{
  tree fns;

  if (CLASSTYPE_LAZY_MOVE_ASSIGN (t))
    {
      gcc_assert (COMPLETE_TYPE_P (t));
      lazily_declare_fn (sfk_move_assignment, t);
    }

  for (fns = lookup_fnfields_slot_nolazy (t, ansi_assopname (NOP_EXPR));
       fns; fns = OVL_NEXT (fns))
    if (move_fn_p (OVL_CURRENT (fns)))
      return true;

  return false;
}

/* Returns true iff class T has a move constructor that was explicitly
   declared in the class body.  Note that this is different from
   "user-provided", which doesn't include functions that are defaulted in
   the class.  */

bool
type_has_user_declared_move_constructor (tree t)
{
  tree fns;

  if (CLASSTYPE_LAZY_MOVE_CTOR (t))
    return false;

  if (!CLASSTYPE_METHOD_VEC (t))
    return false;

  for (fns = CLASSTYPE_CONSTRUCTORS (t); fns; fns = OVL_NEXT (fns))
    {
      tree fn = OVL_CURRENT (fns);
      if (move_fn_p (fn) && !DECL_ARTIFICIAL (fn))
	return true;
    }

  return false;
}

/* Returns true iff class T has a move assignment operator that was
   explicitly declared in the class body.  */

bool
type_has_user_declared_move_assign (tree t)
{
  tree fns;

  if (CLASSTYPE_LAZY_MOVE_ASSIGN (t))
    return false;

  for (fns = lookup_fnfields_slot_nolazy (t, ansi_assopname (NOP_EXPR));
       fns; fns = OVL_NEXT (fns))
    {
      tree fn = OVL_CURRENT (fns);
      if (move_fn_p (fn) && !DECL_ARTIFICIAL (fn))
	return true;
    }

  return false;
}

/* Nonzero if we need to build up a constructor call when initializing an
   object of this class, either because it has a user-provided constructor
   or because it doesn't have a default constructor (so we need to give an
   error if no initializer is provided).  Use TYPE_NEEDS_CONSTRUCTING when
   what you care about is whether or not an object can be produced by a
   constructor (e.g. so we don't set TREE_READONLY on const variables of
   such type); use this function when what you care about is whether or not
   to try to call a constructor to create an object.  The latter case is
   the former plus some cases of constructors that cannot be called.  */

bool
type_build_ctor_call (tree t)
{
  tree inner;
  if (TYPE_NEEDS_CONSTRUCTING (t))
    return true;
  inner = strip_array_types (t);
  return (CLASS_TYPE_P (inner) && !TYPE_HAS_DEFAULT_CONSTRUCTOR (inner)
	  && !ANON_AGGR_TYPE_P (inner));
}

/* Remove all zero-width bit-fields from T.  */

static void
remove_zero_width_bit_fields (tree t)
{
  tree *fieldsp;

  fieldsp = &TYPE_FIELDS (t);
  while (*fieldsp)
    {
      if (TREE_CODE (*fieldsp) == FIELD_DECL
	  && DECL_C_BIT_FIELD (*fieldsp)
          /* We should not be confused by the fact that grokbitfield
	     temporarily sets the width of the bit field into
	     DECL_INITIAL (*fieldsp).
	     check_bitfield_decl eventually sets DECL_SIZE (*fieldsp)
	     to that width.  */
	  && integer_zerop (DECL_SIZE (*fieldsp)))
	*fieldsp = DECL_CHAIN (*fieldsp);
      else
	fieldsp = &DECL_CHAIN (*fieldsp);
    }
}

/* Returns TRUE iff we need a cookie when dynamically allocating an
   array whose elements have the indicated class TYPE.  */

static bool
type_requires_array_cookie (tree type)
{
  tree fns;
  bool has_two_argument_delete_p = false;

  gcc_assert (CLASS_TYPE_P (type));

  /* If there's a non-trivial destructor, we need a cookie.  In order
     to iterate through the array calling the destructor for each
     element, we'll have to know how many elements there are.  */
  if (TYPE_HAS_NONTRIVIAL_DESTRUCTOR (type))
    return true;

  /* If the usual deallocation function is a two-argument whose second
     argument is of type `size_t', then we have to pass the size of
     the array to the deallocation function, so we will need to store
     a cookie.  */
  fns = lookup_fnfields (TYPE_BINFO (type),
			 ansi_opname (VEC_DELETE_EXPR),
			 /*protect=*/0);
  /* If there are no `operator []' members, or the lookup is
     ambiguous, then we don't need a cookie.  */
  if (!fns || fns == error_mark_node)
    return false;
  /* Loop through all of the functions.  */
  for (fns = BASELINK_FUNCTIONS (fns); fns; fns = OVL_NEXT (fns))
    {
      tree fn;
      tree second_parm;

      /* Select the current function.  */
      fn = OVL_CURRENT (fns);
      /* See if this function is a one-argument delete function.  If
	 it is, then it will be the usual deallocation function.  */
      second_parm = TREE_CHAIN (TYPE_ARG_TYPES (TREE_TYPE (fn)));
      if (second_parm == void_list_node)
	return false;
      /* Do not consider this function if its second argument is an
	 ellipsis.  */
      if (!second_parm)
	continue;
      /* Otherwise, if we have a two-argument function and the second
	 argument is `size_t', it will be the usual deallocation
	 function -- unless there is one-argument function, too.  */
      if (TREE_CHAIN (second_parm) == void_list_node
	  && same_type_p (TREE_VALUE (second_parm), size_type_node))
	has_two_argument_delete_p = true;
    }

  return has_two_argument_delete_p;
}

/* Finish computing the `literal type' property of class type T.

   At this point, we have already processed base classes and
   non-static data members.  We need to check whether the copy
   constructor is trivial, the destructor is trivial, and there
   is a trivial default constructor or at least one constexpr
   constructor other than the copy constructor.  */

static void
finalize_literal_type_property (tree t)
{
  tree fn;

  if (cxx_dialect < cxx0x
      || TYPE_HAS_NONTRIVIAL_DESTRUCTOR (t))
    CLASSTYPE_LITERAL_P (t) = false;
  else if (CLASSTYPE_LITERAL_P (t) && !TYPE_HAS_TRIVIAL_DFLT (t)
	   && CLASSTYPE_NON_AGGREGATE (t)
	   && !TYPE_HAS_CONSTEXPR_CTOR (t))
    CLASSTYPE_LITERAL_P (t) = false;

  if (!CLASSTYPE_LITERAL_P (t))
    for (fn = TYPE_METHODS (t); fn; fn = DECL_CHAIN (fn))
      if (DECL_DECLARED_CONSTEXPR_P (fn)
	  && TREE_CODE (fn) != TEMPLATE_DECL
	  && DECL_NONSTATIC_MEMBER_FUNCTION_P (fn)
	  && !DECL_CONSTRUCTOR_P (fn))
	{
	  DECL_DECLARED_CONSTEXPR_P (fn) = false;
	  if (!DECL_GENERATED_P (fn))
	    {
	      error ("enclosing class of constexpr non-static member "
		     "function %q+#D is not a literal type", fn);
	      explain_non_literal_class (t);
	    }
	}
}

/* T is a non-literal type used in a context which requires a constant
   expression.  Explain why it isn't literal.  */

void
explain_non_literal_class (tree t)
{
  static struct pointer_set_t *diagnosed;

  if (!CLASS_TYPE_P (t))
    return;
  t = TYPE_MAIN_VARIANT (t);

  if (diagnosed == NULL)
    diagnosed = pointer_set_create ();
  if (pointer_set_insert (diagnosed, t) != 0)
    /* Already explained.  */
    return;

  inform (0, "%q+T is not literal because:", t);
  if (TYPE_HAS_NONTRIVIAL_DESTRUCTOR (t))
    inform (0, "  %q+T has a non-trivial destructor", t);
  else if (CLASSTYPE_NON_AGGREGATE (t)
	   && !TYPE_HAS_TRIVIAL_DFLT (t)
	   && !TYPE_HAS_CONSTEXPR_CTOR (t))
    {
      inform (0, "  %q+T is not an aggregate, does not have a trivial "
	      "default constructor, and has no constexpr constructor that "
	      "is not a copy or move constructor", t);
      if (TYPE_HAS_DEFAULT_CONSTRUCTOR (t)
	  && !type_has_user_provided_default_constructor (t))
	{
	  /* Note that we can't simply call locate_ctor because when the
	     constructor is deleted it just returns NULL_TREE.  */
	  tree fns;
	  for (fns = CLASSTYPE_CONSTRUCTORS (t); fns; fns = OVL_NEXT (fns))
	    {
	      tree fn = OVL_CURRENT (fns);
	      tree parms = TYPE_ARG_TYPES (TREE_TYPE (fn));

	      parms = skip_artificial_parms_for (fn, parms);

	      if (sufficient_parms_p (parms))
		{
		  if (DECL_DELETED_FN (fn))
		    maybe_explain_implicit_delete (fn);
		  else
		    explain_invalid_constexpr_fn (fn);
		  break;
		}
	    }
	}
    }
  else
    {
      tree binfo, base_binfo, field; int i;
      for (binfo = TYPE_BINFO (t), i = 0;
	   BINFO_BASE_ITERATE (binfo, i, base_binfo); i++)
	{
	  tree basetype = TREE_TYPE (base_binfo);
	  if (!CLASSTYPE_LITERAL_P (basetype))
	    {
	      inform (0, "  base class %qT of %q+T is non-literal",
		      basetype, t);
	      explain_non_literal_class (basetype);
	      return;
	    }
	}
      for (field = TYPE_FIELDS (t); field; field = TREE_CHAIN (field))
	{
	  tree ftype;
	  if (TREE_CODE (field) != FIELD_DECL)
	    continue;
	  ftype = TREE_TYPE (field);
	  if (!literal_type_p (ftype))
	    {
	      inform (0, "  non-static data member %q+D has "
		      "non-literal type", field);
	      if (CLASS_TYPE_P (ftype))
		explain_non_literal_class (ftype);
	    }
	}
    }
}

/* Check the validity of the bases and members declared in T.  Add any
   implicitly-generated functions (like copy-constructors and
   assignment operators).  Compute various flag bits (like
   CLASSTYPE_NON_LAYOUT_POD_T) for T.  This routine works purely at the C++
   level: i.e., independently of the ABI in use.  */

static void
check_bases_and_members (tree t)
{
  /* Nonzero if the implicitly generated copy constructor should take
     a non-const reference argument.  */
  int cant_have_const_ctor;
  /* Nonzero if the implicitly generated assignment operator
     should take a non-const reference argument.  */
  int no_const_asn_ref;
  tree access_decls;
  bool saved_complex_asn_ref;
  bool saved_nontrivial_dtor;
  tree fn;

  /* By default, we use const reference arguments and generate default
     constructors.  */
  cant_have_const_ctor = 0;
  no_const_asn_ref = 0;

  /* Check all the base-classes.  */
  check_bases (t, &cant_have_const_ctor,
	       &no_const_asn_ref);

  /* Deduce noexcept on destructors.  This needs to happen after we've set
     triviality flags appropriately for our bases.  */
  if (cxx_dialect >= cxx0x)
    deduce_noexcept_on_destructors (t);

  /* Check all the method declarations.  */
  check_methods (t);

  /* Save the initial values of these flags which only indicate whether
     or not the class has user-provided functions.  As we analyze the
     bases and members we can set these flags for other reasons.  */
  saved_complex_asn_ref = TYPE_HAS_COMPLEX_COPY_ASSIGN (t);
  saved_nontrivial_dtor = TYPE_HAS_NONTRIVIAL_DESTRUCTOR (t);

  /* Check all the data member declarations.  We cannot call
     check_field_decls until we have called check_bases check_methods,
     as check_field_decls depends on TYPE_HAS_NONTRIVIAL_DESTRUCTOR
     being set appropriately.  */
  check_field_decls (t, &access_decls,
		     &cant_have_const_ctor,
		     &no_const_asn_ref);

  /* A nearly-empty class has to be vptr-containing; a nearly empty
     class contains just a vptr.  */
  if (!TYPE_CONTAINS_VPTR_P (t))
    CLASSTYPE_NEARLY_EMPTY_P (t) = 0;

  /* Do some bookkeeping that will guide the generation of implicitly
     declared member functions.  */
  TYPE_HAS_COMPLEX_COPY_CTOR (t) |= TYPE_CONTAINS_VPTR_P (t);
  TYPE_HAS_COMPLEX_MOVE_CTOR (t) |= TYPE_CONTAINS_VPTR_P (t);
  /* We need to call a constructor for this class if it has a
     user-provided constructor, or if the default constructor is going
     to initialize the vptr.  (This is not an if-and-only-if;
     TYPE_NEEDS_CONSTRUCTING is set elsewhere if bases or members
     themselves need constructing.)  */
  TYPE_NEEDS_CONSTRUCTING (t)
    |= (type_has_user_provided_constructor (t) || TYPE_CONTAINS_VPTR_P (t));
  /* [dcl.init.aggr]

     An aggregate is an array or a class with no user-provided
     constructors ... and no virtual functions.  

     Again, other conditions for being an aggregate are checked
     elsewhere.  */
  CLASSTYPE_NON_AGGREGATE (t)
    |= (type_has_user_provided_constructor (t) || TYPE_POLYMORPHIC_P (t));
  /* This is the C++98/03 definition of POD; it changed in C++0x, but we
     retain the old definition internally for ABI reasons.  */
  CLASSTYPE_NON_LAYOUT_POD_P (t)
    |= (CLASSTYPE_NON_AGGREGATE (t)
	|| saved_nontrivial_dtor || saved_complex_asn_ref);
  CLASSTYPE_NON_STD_LAYOUT (t) |= TYPE_CONTAINS_VPTR_P (t);
  TYPE_HAS_COMPLEX_COPY_ASSIGN (t) |= TYPE_CONTAINS_VPTR_P (t);
  TYPE_HAS_COMPLEX_MOVE_ASSIGN (t) |= TYPE_CONTAINS_VPTR_P (t);
  TYPE_HAS_COMPLEX_DFLT (t) |= TYPE_CONTAINS_VPTR_P (t);

  /* If the class has no user-declared constructor, but does have
     non-static const or reference data members that can never be
     initialized, issue a warning.  */
  if (warn_uninitialized
      /* Classes with user-declared constructors are presumed to
	 initialize these members.  */
      && !TYPE_HAS_USER_CONSTRUCTOR (t)
      /* Aggregates can be initialized with brace-enclosed
	 initializers.  */
      && CLASSTYPE_NON_AGGREGATE (t))
    {
      tree field;

      for (field = TYPE_FIELDS (t); field; field = DECL_CHAIN (field))
	{
	  tree type;

	  if (TREE_CODE (field) != FIELD_DECL
	      || DECL_INITIAL (field) != NULL_TREE)
	    continue;

	  type = TREE_TYPE (field);
	  if (TREE_CODE (type) == REFERENCE_TYPE)
	    warning (OPT_Wuninitialized, "non-static reference %q+#D "
		     "in class without a constructor", field);
	  else if (CP_TYPE_CONST_P (type)
		   && (!CLASS_TYPE_P (type)
		       || !TYPE_HAS_DEFAULT_CONSTRUCTOR (type)))
	    warning (OPT_Wuninitialized, "non-static const member %q+#D "
		     "in class without a constructor", field);
	}
    }

  /* Synthesize any needed methods.  */
  add_implicitly_declared_members (t, &access_decls,
				   cant_have_const_ctor,
				   no_const_asn_ref);

  /* Check defaulted declarations here so we have cant_have_const_ctor
     and don't need to worry about clones.  */
  for (fn = TYPE_METHODS (t); fn; fn = DECL_CHAIN (fn))
    if (!DECL_ARTIFICIAL (fn) && DECL_DEFAULTED_IN_CLASS_P (fn))
      {
	int copy = copy_fn_p (fn);
	if (copy > 0)
	  {
	    bool imp_const_p
	      = (DECL_CONSTRUCTOR_P (fn) ? !cant_have_const_ctor
		 : !no_const_asn_ref);
	    bool fn_const_p = (copy == 2);

	    if (fn_const_p && !imp_const_p)
	      /* If the function is defaulted outside the class, we just
		 give the synthesis error.  */
	      error ("%q+D declared to take const reference, but implicit "
		     "declaration would take non-const", fn);
	  }
	defaulted_late_check (fn);
      }

  if (LAMBDA_TYPE_P (t))
    {
      /* "The closure type associated with a lambda-expression has a deleted
	 default constructor and a deleted copy assignment operator."  */
      TYPE_NEEDS_CONSTRUCTING (t) = 1;
      TYPE_HAS_COMPLEX_DFLT (t) = 1;
      TYPE_HAS_COMPLEX_COPY_ASSIGN (t) = 1;
      CLASSTYPE_LAZY_MOVE_ASSIGN (t) = 0;

      /* "This class type is not an aggregate."  */
      CLASSTYPE_NON_AGGREGATE (t) = 1;
    }

  /* Compute the 'literal type' property before we
     do anything with non-static member functions.  */
  finalize_literal_type_property (t);

  /* Create the in-charge and not-in-charge variants of constructors
     and destructors.  */
  clone_constructors_and_destructors (t);

  /* Process the using-declarations.  */
  for (; access_decls; access_decls = TREE_CHAIN (access_decls))
    handle_using_decl (TREE_VALUE (access_decls), t);

  /* Build and sort the CLASSTYPE_METHOD_VEC.  */
  finish_struct_methods (t);

  /* Figure out whether or not we will need a cookie when dynamically
     allocating an array of this type.  */
  TYPE_LANG_SPECIFIC (t)->u.c.vec_new_uses_cookie
    = type_requires_array_cookie (t);
}

/* If T needs a pointer to its virtual function table, set TYPE_VFIELD
   accordingly.  If a new vfield was created (because T doesn't have a
   primary base class), then the newly created field is returned.  It
   is not added to the TYPE_FIELDS list; it is the caller's
   responsibility to do that.  Accumulate declared virtual functions
   on VIRTUALS_P.  */

static tree
create_vtable_ptr (tree t, tree* virtuals_p)
{
  tree fn;

  /* Collect the virtual functions declared in T.  */
  for (fn = TYPE_METHODS (t); fn; fn = DECL_CHAIN (fn))
    if (DECL_VINDEX (fn) && !DECL_MAYBE_IN_CHARGE_DESTRUCTOR_P (fn)
	&& TREE_CODE (DECL_VINDEX (fn)) != INTEGER_CST)
      {
	tree new_virtual = make_node (TREE_LIST);

	BV_FN (new_virtual) = fn;
	BV_DELTA (new_virtual) = integer_zero_node;
	BV_VCALL_INDEX (new_virtual) = NULL_TREE;

	TREE_CHAIN (new_virtual) = *virtuals_p;
	*virtuals_p = new_virtual;
      }

  /* If we couldn't find an appropriate base class, create a new field
     here.  Even if there weren't any new virtual functions, we might need a
     new virtual function table if we're supposed to include vptrs in
     all classes that need them.  */
  if (!TYPE_VFIELD (t) && (*virtuals_p || TYPE_CONTAINS_VPTR_P (t)))
    {
      /* We build this decl with vtbl_ptr_type_node, which is a
	 `vtable_entry_type*'.  It might seem more precise to use
	 `vtable_entry_type (*)[N]' where N is the number of virtual
	 functions.  However, that would require the vtable pointer in
	 base classes to have a different type than the vtable pointer
	 in derived classes.  We could make that happen, but that
	 still wouldn't solve all the problems.  In particular, the
	 type-based alias analysis code would decide that assignments
	 to the base class vtable pointer can't alias assignments to
	 the derived class vtable pointer, since they have different
	 types.  Thus, in a derived class destructor, where the base
	 class constructor was inlined, we could generate bad code for
	 setting up the vtable pointer.

	 Therefore, we use one type for all vtable pointers.  We still
	 use a type-correct type; it's just doesn't indicate the array
	 bounds.  That's better than using `void*' or some such; it's
	 cleaner, and it let's the alias analysis code know that these
	 stores cannot alias stores to void*!  */
      tree field;

      field = build_decl (input_location, 
			  FIELD_DECL, get_vfield_name (t), vtbl_ptr_type_node);
      DECL_VIRTUAL_P (field) = 1;
      DECL_ARTIFICIAL (field) = 1;
      DECL_FIELD_CONTEXT (field) = t;
      DECL_FCONTEXT (field) = t;
      if (TYPE_PACKED (t))
	DECL_PACKED (field) = 1;

      TYPE_VFIELD (t) = field;

      /* This class is non-empty.  */
      CLASSTYPE_EMPTY_P (t) = 0;

      return field;
    }

  return NULL_TREE;
}

/* Add OFFSET to all base types of BINFO which is a base in the
   hierarchy dominated by T.

   OFFSET, which is a type offset, is number of bytes.  */

static void
propagate_binfo_offsets (tree binfo, tree offset)
{
  int i;
  tree primary_binfo;
  tree base_binfo;

  /* Update BINFO's offset.  */
  BINFO_OFFSET (binfo)
    = convert (sizetype,
	       size_binop (PLUS_EXPR,
			   convert (ssizetype, BINFO_OFFSET (binfo)),
			   offset));

  /* Find the primary base class.  */
  primary_binfo = get_primary_binfo (binfo);

  if (primary_binfo && BINFO_INHERITANCE_CHAIN (primary_binfo) == binfo)
    propagate_binfo_offsets (primary_binfo, offset);

  /* Scan all of the bases, pushing the BINFO_OFFSET adjust
     downwards.  */
  for (i = 0; BINFO_BASE_ITERATE (binfo, i, base_binfo); ++i)
    {
      /* Don't do the primary base twice.  */
      if (base_binfo == primary_binfo)
	continue;

      if (BINFO_VIRTUAL_P (base_binfo))
	continue;

      propagate_binfo_offsets (base_binfo, offset);
    }
}

/* Set BINFO_OFFSET for all of the virtual bases for RLI->T.  Update
   TYPE_ALIGN and TYPE_SIZE for T.  OFFSETS gives the location of
   empty subobjects of T.  */

static void
layout_virtual_bases (record_layout_info rli, splay_tree offsets)
{
  tree vbase;
  tree t = rli->t;
  bool first_vbase = true;
  tree *next_field;

  if (BINFO_N_BASE_BINFOS (TYPE_BINFO (t)) == 0)
    return;

  if (!abi_version_at_least(2))
    {
      /* In G++ 3.2, we incorrectly rounded the size before laying out
	 the virtual bases.  */
      finish_record_layout (rli, /*free_p=*/false);
#ifdef STRUCTURE_SIZE_BOUNDARY
      /* Packed structures don't need to have minimum size.  */
      if (! TYPE_PACKED (t))
	TYPE_ALIGN (t) = MAX (TYPE_ALIGN (t), (unsigned) STRUCTURE_SIZE_BOUNDARY);
#endif
      rli->offset = TYPE_SIZE_UNIT (t);
      rli->bitpos = bitsize_zero_node;
      rli->record_align = TYPE_ALIGN (t);
    }

  /* Find the last field.  The artificial fields created for virtual
     bases will go after the last extant field to date.  */
  next_field = &TYPE_FIELDS (t);
  while (*next_field)
    next_field = &DECL_CHAIN (*next_field);

  /* Go through the virtual bases, allocating space for each virtual
     base that is not already a primary base class.  These are
     allocated in inheritance graph order.  */
  for (vbase = TYPE_BINFO (t); vbase; vbase = TREE_CHAIN (vbase))
    {
      if (!BINFO_VIRTUAL_P (vbase))
	continue;

      if (!BINFO_PRIMARY_P (vbase))
	{
	  tree basetype = TREE_TYPE (vbase);

	  /* This virtual base is not a primary base of any class in the
	     hierarchy, so we have to add space for it.  */
	  next_field = build_base_field (rli, vbase,
					 offsets, next_field);

	  /* If the first virtual base might have been placed at a
	     lower address, had we started from CLASSTYPE_SIZE, rather
	     than TYPE_SIZE, issue a warning.  There can be both false
	     positives and false negatives from this warning in rare
	     cases; to deal with all the possibilities would probably
	     require performing both layout algorithms and comparing
	     the results which is not particularly tractable.  */
	  if (warn_abi
	      && first_vbase
	      && (tree_int_cst_lt
		  (size_binop (CEIL_DIV_EXPR,
			       round_up_loc (input_location,
					 CLASSTYPE_SIZE (t),
					 CLASSTYPE_ALIGN (basetype)),
			       bitsize_unit_node),
		   BINFO_OFFSET (vbase))))
	    warning (OPT_Wabi,
		     "offset of virtual base %qT is not ABI-compliant and "
		     "may change in a future version of GCC",
		     basetype);

	  first_vbase = false;
	}
    }
}

/* Returns the offset of the byte just past the end of the base class
   BINFO.  */

static tree
end_of_base (tree binfo)
{
  tree size;

  if (!CLASSTYPE_AS_BASE (BINFO_TYPE (binfo)))
    size = TYPE_SIZE_UNIT (char_type_node);
  else if (is_empty_class (BINFO_TYPE (binfo)))
    /* An empty class has zero CLASSTYPE_SIZE_UNIT, but we need to
       allocate some space for it. It cannot have virtual bases, so
       TYPE_SIZE_UNIT is fine.  */
    size = TYPE_SIZE_UNIT (BINFO_TYPE (binfo));
  else
    size = CLASSTYPE_SIZE_UNIT (BINFO_TYPE (binfo));

  return size_binop (PLUS_EXPR, BINFO_OFFSET (binfo), size);
}

/* Returns the offset of the byte just past the end of the base class
   with the highest offset in T.  If INCLUDE_VIRTUALS_P is zero, then
   only non-virtual bases are included.  */

static tree
end_of_class (tree t, int include_virtuals_p)
{
  tree result = size_zero_node;
  vec<tree, va_gc> *vbases;
  tree binfo;
  tree base_binfo;
  tree offset;
  int i;

  for (binfo = TYPE_BINFO (t), i = 0;
       BINFO_BASE_ITERATE (binfo, i, base_binfo); ++i)
    {
      if (!include_virtuals_p
	  && BINFO_VIRTUAL_P (base_binfo)
	  && (!BINFO_PRIMARY_P (base_binfo)
	      || BINFO_INHERITANCE_CHAIN (base_binfo) != TYPE_BINFO (t)))
	continue;

      offset = end_of_base (base_binfo);
      if (INT_CST_LT_UNSIGNED (result, offset))
	result = offset;
    }

  /* G++ 3.2 did not check indirect virtual bases.  */
  if (abi_version_at_least (2) && include_virtuals_p)
    for (vbases = CLASSTYPE_VBASECLASSES (t), i = 0;
	 vec_safe_iterate (vbases, i, &base_binfo); i++)
      {
	offset = end_of_base (base_binfo);
	if (INT_CST_LT_UNSIGNED (result, offset))
	  result = offset;
      }

  return result;
}

/* Warn about bases of T that are inaccessible because they are
   ambiguous.  For example:

     struct S {};
     struct T : public S {};
     struct U : public S, public T {};

   Here, `(S*) new U' is not allowed because there are two `S'
   subobjects of U.  */

static void
warn_about_ambiguous_bases (tree t)
{
  int i;
  vec<tree, va_gc> *vbases;
  tree basetype;
  tree binfo;
  tree base_binfo;

  /* If there are no repeated bases, nothing can be ambiguous.  */
  if (!CLASSTYPE_REPEATED_BASE_P (t))
    return;

  /* Check direct bases.  */
  for (binfo = TYPE_BINFO (t), i = 0;
       BINFO_BASE_ITERATE (binfo, i, base_binfo); ++i)
    {
      basetype = BINFO_TYPE (base_binfo);

      if (!uniquely_derived_from_p (basetype, t))
	warning (0, "direct base %qT inaccessible in %qT due to ambiguity",
		 basetype, t);
    }

  /* Check for ambiguous virtual bases.  */
  if (extra_warnings)
    for (vbases = CLASSTYPE_VBASECLASSES (t), i = 0;
	 vec_safe_iterate (vbases, i, &binfo); i++)
      {
	basetype = BINFO_TYPE (binfo);

	if (!uniquely_derived_from_p (basetype, t))
	  warning (OPT_Wextra, "virtual base %qT inaccessible in %qT due "
		   "to ambiguity", basetype, t);
      }
}

/* Compare two INTEGER_CSTs K1 and K2.  */

static int
splay_tree_compare_integer_csts (splay_tree_key k1, splay_tree_key k2)
{
  return tree_int_cst_compare ((tree) k1, (tree) k2);
}

/* Increase the size indicated in RLI to account for empty classes
   that are "off the end" of the class.  */

static void
include_empty_classes (record_layout_info rli)
{
  tree eoc;
  tree rli_size;

  /* It might be the case that we grew the class to allocate a
     zero-sized base class.  That won't be reflected in RLI, yet,
     because we are willing to overlay multiple bases at the same
     offset.  However, now we need to make sure that RLI is big enough
     to reflect the entire class.  */
  eoc = end_of_class (rli->t,
		      CLASSTYPE_AS_BASE (rli->t) != NULL_TREE);
  rli_size = rli_size_unit_so_far (rli);
  if (TREE_CODE (rli_size) == INTEGER_CST
      && INT_CST_LT_UNSIGNED (rli_size, eoc))
    {
      if (!abi_version_at_least (2))
	/* In version 1 of the ABI, the size of a class that ends with
	   a bitfield was not rounded up to a whole multiple of a
	   byte.  Because rli_size_unit_so_far returns only the number
	   of fully allocated bytes, any extra bits were not included
	   in the size.  */
	rli->bitpos = round_down (rli->bitpos, BITS_PER_UNIT);
      else
	/* The size should have been rounded to a whole byte.  */
	gcc_assert (tree_int_cst_equal
		    (rli->bitpos, round_down (rli->bitpos, BITS_PER_UNIT)));
      rli->bitpos
	= size_binop (PLUS_EXPR,
		      rli->bitpos,
		      size_binop (MULT_EXPR,
				  convert (bitsizetype,
					   size_binop (MINUS_EXPR,
						       eoc, rli_size)),
				  bitsize_int (BITS_PER_UNIT)));
      normalize_rli (rli);
    }
}

/* Calculate the TYPE_SIZE, TYPE_ALIGN, etc for T.  Calculate
   BINFO_OFFSETs for all of the base-classes.  Position the vtable
   pointer.  Accumulate declared virtual functions on VIRTUALS_P.  */

static void
layout_class_type (tree t, tree *virtuals_p)
{
  tree non_static_data_members;
  tree field;
  tree vptr;
  record_layout_info rli;
  /* Maps offsets (represented as INTEGER_CSTs) to a TREE_LIST of
     types that appear at that offset.  */
  splay_tree empty_base_offsets;
  /* True if the last field layed out was a bit-field.  */
  bool last_field_was_bitfield = false;
  /* The location at which the next field should be inserted.  */
  tree *next_field;
  /* T, as a base class.  */
  tree base_t;

  /* Keep track of the first non-static data member.  */
  non_static_data_members = TYPE_FIELDS (t);

  /* Start laying out the record.  */
  rli = start_record_layout (t);

  /* Mark all the primary bases in the hierarchy.  */
  determine_primary_bases (t);

  /* Create a pointer to our virtual function table.  */
  vptr = create_vtable_ptr (t, virtuals_p);

  /* The vptr is always the first thing in the class.  */
  if (vptr)
    {
      DECL_CHAIN (vptr) = TYPE_FIELDS (t);
      TYPE_FIELDS (t) = vptr;
      next_field = &DECL_CHAIN (vptr);
      place_field (rli, vptr);
    }
  else
    next_field = &TYPE_FIELDS (t);

  /* Build FIELD_DECLs for all of the non-virtual base-types.  */
  empty_base_offsets = splay_tree_new (splay_tree_compare_integer_csts,
				       NULL, NULL);
  build_base_fields (rli, empty_base_offsets, next_field);

  /* Layout the non-static data members.  */
  for (field = non_static_data_members; field; field = DECL_CHAIN (field))
    {
      tree type;
      tree padding;

      /* We still pass things that aren't non-static data members to
	 the back end, in case it wants to do something with them.  */
      if (TREE_CODE (field) != FIELD_DECL)
	{
	  place_field (rli, field);
	  /* If the static data member has incomplete type, keep track
	     of it so that it can be completed later.  (The handling
	     of pending statics in finish_record_layout is
	     insufficient; consider:

	       struct S1;
	       struct S2 { static S1 s1; };

	     At this point, finish_record_layout will be called, but
	     S1 is still incomplete.)  */
	  if (TREE_CODE (field) == VAR_DECL)
	    {
	      maybe_register_incomplete_var (field);
	      /* The visibility of static data members is determined
		 at their point of declaration, not their point of
		 definition.  */
	      determine_visibility (field);
	    }
	  continue;
	}

      type = TREE_TYPE (field);
      if (type == error_mark_node)
	continue;

      padding = NULL_TREE;

      /* If this field is a bit-field whose width is greater than its
	 type, then there are some special rules for allocating
	 it.  */
      if (DECL_C_BIT_FIELD (field)
	  && INT_CST_LT (TYPE_SIZE (type), DECL_SIZE (field)))
	{
	  unsigned int itk;
	  tree integer_type;
	  bool was_unnamed_p = false;
	  /* We must allocate the bits as if suitably aligned for the
	     longest integer type that fits in this many bits.  type
	     of the field.  Then, we are supposed to use the left over
	     bits as additional padding.  */
	  for (itk = itk_char; itk != itk_none; ++itk)
	    if (integer_types[itk] != NULL_TREE
		&& (INT_CST_LT (size_int (MAX_FIXED_MODE_SIZE),
				TYPE_SIZE (integer_types[itk]))
		    || INT_CST_LT (DECL_SIZE (field),
				   TYPE_SIZE (integer_types[itk]))))
	      break;

	  /* ITK now indicates a type that is too large for the
	     field.  We have to back up by one to find the largest
	     type that fits.  */
	  do
	  {
            --itk;
	    integer_type = integer_types[itk];
	  } while (itk > 0 && integer_type == NULL_TREE);

	  /* Figure out how much additional padding is required.  GCC
	     3.2 always created a padding field, even if it had zero
	     width.  */
	  if (!abi_version_at_least (2)
	      || INT_CST_LT (TYPE_SIZE (integer_type), DECL_SIZE (field)))
	    {
	      if (abi_version_at_least (2) && TREE_CODE (t) == UNION_TYPE)
		/* In a union, the padding field must have the full width
		   of the bit-field; all fields start at offset zero.  */
		padding = DECL_SIZE (field);
	      else
		{
		  if (TREE_CODE (t) == UNION_TYPE)
		    warning (OPT_Wabi, "size assigned to %qT may not be "
			     "ABI-compliant and may change in a future "
			     "version of GCC",
			     t);
		  padding = size_binop (MINUS_EXPR, DECL_SIZE (field),
					TYPE_SIZE (integer_type));
		}
	    }
#ifdef PCC_BITFIELD_TYPE_MATTERS
	  /* An unnamed bitfield does not normally affect the
	     alignment of the containing class on a target where
	     PCC_BITFIELD_TYPE_MATTERS.  But, the C++ ABI does not
	     make any exceptions for unnamed bitfields when the
	     bitfields are longer than their types.  Therefore, we
	     temporarily give the field a name.  */
	  if (PCC_BITFIELD_TYPE_MATTERS && !DECL_NAME (field))
	    {
	      was_unnamed_p = true;
	      DECL_NAME (field) = make_anon_name ();
	    }
#endif
	  DECL_SIZE (field) = TYPE_SIZE (integer_type);
	  DECL_ALIGN (field) = TYPE_ALIGN (integer_type);
	  DECL_USER_ALIGN (field) = TYPE_USER_ALIGN (integer_type);
	  layout_nonempty_base_or_field (rli, field, NULL_TREE,
					 empty_base_offsets);
	  if (was_unnamed_p)
	    DECL_NAME (field) = NULL_TREE;
	  /* Now that layout has been performed, set the size of the
	     field to the size of its declared type; the rest of the
	     field is effectively invisible.  */
	  DECL_SIZE (field) = TYPE_SIZE (type);
	  /* We must also reset the DECL_MODE of the field.  */
	  if (abi_version_at_least (2))
	    DECL_MODE (field) = TYPE_MODE (type);
	  else if (warn_abi
		   && DECL_MODE (field) != TYPE_MODE (type))
	    /* Versions of G++ before G++ 3.4 did not reset the
	       DECL_MODE.  */
	    warning (OPT_Wabi,
		     "the offset of %qD may not be ABI-compliant and may "
		     "change in a future version of GCC", field);
	}
      else
	layout_nonempty_base_or_field (rli, field, NULL_TREE,
				       empty_base_offsets);

      /* Remember the location of any empty classes in FIELD.  */
      if (abi_version_at_least (2))
	record_subobject_offsets (TREE_TYPE (field),
				  byte_position(field),
				  empty_base_offsets,
				  /*is_data_member=*/true);

      /* If a bit-field does not immediately follow another bit-field,
	 and yet it starts in the middle of a byte, we have failed to
	 comply with the ABI.  */
      if (warn_abi
	  && DECL_C_BIT_FIELD (field)
	  /* The TREE_NO_WARNING flag gets set by Objective-C when
	     laying out an Objective-C class.  The ObjC ABI differs
	     from the C++ ABI, and so we do not want a warning
	     here.  */
	  && !TREE_NO_WARNING (field)
	  && !last_field_was_bitfield
	  && !integer_zerop (size_binop (TRUNC_MOD_EXPR,
					 DECL_FIELD_BIT_OFFSET (field),
					 bitsize_unit_node)))
	warning (OPT_Wabi, "offset of %q+D is not ABI-compliant and may "
		 "change in a future version of GCC", field);

      /* G++ used to use DECL_FIELD_OFFSET as if it were the byte
	 offset of the field.  */
      if (warn_abi
	  && !abi_version_at_least (2)
	  && !tree_int_cst_equal (DECL_FIELD_OFFSET (field),
				  byte_position (field))
	  && contains_empty_class_p (TREE_TYPE (field)))
	warning (OPT_Wabi, "%q+D contains empty classes which may cause base "
		 "classes to be placed at different locations in a "
		 "future version of GCC", field);

      /* The middle end uses the type of expressions to determine the
	 possible range of expression values.  In order to optimize
	 "x.i > 7" to "false" for a 2-bit bitfield "i", the middle end
	 must be made aware of the width of "i", via its type.

	 Because C++ does not have integer types of arbitrary width,
	 we must (for the purposes of the front end) convert from the
	 type assigned here to the declared type of the bitfield
	 whenever a bitfield expression is used as an rvalue.
	 Similarly, when assigning a value to a bitfield, the value
	 must be converted to the type given the bitfield here.  */
      if (DECL_C_BIT_FIELD (field))
	{
	  unsigned HOST_WIDE_INT width;
	  tree ftype = TREE_TYPE (field);
	  width = tree_low_cst (DECL_SIZE (field), /*unsignedp=*/1);
	  if (width != TYPE_PRECISION (ftype))
	    {
	      TREE_TYPE (field)
		= c_build_bitfield_integer_type (width,
						 TYPE_UNSIGNED (ftype));
	      TREE_TYPE (field)
		= cp_build_qualified_type (TREE_TYPE (field),
					   cp_type_quals (ftype));
	    }
	}

      /* If we needed additional padding after this field, add it
	 now.  */
      if (padding)
	{
	  tree padding_field;

	  padding_field = build_decl (input_location,
				      FIELD_DECL,
				      NULL_TREE,
				      char_type_node);
	  DECL_BIT_FIELD (padding_field) = 1;
	  DECL_SIZE (padding_field) = padding;
	  DECL_CONTEXT (padding_field) = t;
	  DECL_ARTIFICIAL (padding_field) = 1;
	  DECL_IGNORED_P (padding_field) = 1;
	  layout_nonempty_base_or_field (rli, padding_field,
					 NULL_TREE,
					 empty_base_offsets);
	}

      last_field_was_bitfield = DECL_C_BIT_FIELD (field);
    }

  if (abi_version_at_least (2) && !integer_zerop (rli->bitpos))
    {
      /* Make sure that we are on a byte boundary so that the size of
	 the class without virtual bases will always be a round number
	 of bytes.  */
      rli->bitpos = round_up_loc (input_location, rli->bitpos, BITS_PER_UNIT);
      normalize_rli (rli);
    }

  /* G++ 3.2 does not allow virtual bases to be overlaid with tail
     padding.  */
  if (!abi_version_at_least (2))
    include_empty_classes(rli);

  /* Delete all zero-width bit-fields from the list of fields.  Now
     that the type is laid out they are no longer important.  */
  remove_zero_width_bit_fields (t);

  /* Create the version of T used for virtual bases.  We do not use
     make_class_type for this version; this is an artificial type.  For
     a POD type, we just reuse T.  */
  if (CLASSTYPE_NON_LAYOUT_POD_P (t) || CLASSTYPE_EMPTY_P (t))
    {
      base_t = make_node (TREE_CODE (t));

      /* Set the size and alignment for the new type.  In G++ 3.2, all
	 empty classes were considered to have size zero when used as
	 base classes.  */
      if (!abi_version_at_least (2) && CLASSTYPE_EMPTY_P (t))
	{
	  TYPE_SIZE (base_t) = bitsize_zero_node;
	  TYPE_SIZE_UNIT (base_t) = size_zero_node;
	  if (warn_abi && !integer_zerop (rli_size_unit_so_far (rli)))
	    warning (OPT_Wabi,
		     "layout of classes derived from empty class %qT "
		     "may change in a future version of GCC",
		     t);
	}
      else
	{
	  tree eoc;

	  /* If the ABI version is not at least two, and the last
	     field was a bit-field, RLI may not be on a byte
	     boundary.  In particular, rli_size_unit_so_far might
	     indicate the last complete byte, while rli_size_so_far
	     indicates the total number of bits used.  Therefore,
	     rli_size_so_far, rather than rli_size_unit_so_far, is
	     used to compute TYPE_SIZE_UNIT.  */
	  eoc = end_of_class (t, /*include_virtuals_p=*/0);
	  TYPE_SIZE_UNIT (base_t)
	    = size_binop (MAX_EXPR,
			  convert (sizetype,
				   size_binop (CEIL_DIV_EXPR,
					       rli_size_so_far (rli),
					       bitsize_int (BITS_PER_UNIT))),
			  eoc);
	  TYPE_SIZE (base_t)
	    = size_binop (MAX_EXPR,
			  rli_size_so_far (rli),
			  size_binop (MULT_EXPR,
				      convert (bitsizetype, eoc),
				      bitsize_int (BITS_PER_UNIT)));
	}
      TYPE_ALIGN (base_t) = rli->record_align;
      TYPE_USER_ALIGN (base_t) = TYPE_USER_ALIGN (t);

      /* Copy the fields from T.  */
      next_field = &TYPE_FIELDS (base_t);
      for (field = TYPE_FIELDS (t); field; field = DECL_CHAIN (field))
	if (TREE_CODE (field) == FIELD_DECL)
	  {
	    *next_field = build_decl (input_location,
				      FIELD_DECL,
				      DECL_NAME (field),
				      TREE_TYPE (field));
	    DECL_CONTEXT (*next_field) = base_t;
	    DECL_FIELD_OFFSET (*next_field) = DECL_FIELD_OFFSET (field);
	    DECL_FIELD_BIT_OFFSET (*next_field)
	      = DECL_FIELD_BIT_OFFSET (field);
	    DECL_SIZE (*next_field) = DECL_SIZE (field);
	    DECL_MODE (*next_field) = DECL_MODE (field);
	    next_field = &DECL_CHAIN (*next_field);
	  }

      /* Record the base version of the type.  */
      CLASSTYPE_AS_BASE (t) = base_t;
      TYPE_CONTEXT (base_t) = t;
    }
  else
    CLASSTYPE_AS_BASE (t) = t;

  /* Every empty class contains an empty class.  */
  if (CLASSTYPE_EMPTY_P (t))
    CLASSTYPE_CONTAINS_EMPTY_CLASS_P (t) = 1;

  /* Set the TYPE_DECL for this type to contain the right
     value for DECL_OFFSET, so that we can use it as part
     of a COMPONENT_REF for multiple inheritance.  */
  layout_decl (TYPE_MAIN_DECL (t), 0);

  /* Now fix up any virtual base class types that we left lying
     around.  We must get these done before we try to lay out the
     virtual function table.  As a side-effect, this will remove the
     base subobject fields.  */
  layout_virtual_bases (rli, empty_base_offsets);

  /* Make sure that empty classes are reflected in RLI at this
     point.  */
  include_empty_classes(rli);

  /* Make sure not to create any structures with zero size.  */
  if (integer_zerop (rli_size_unit_so_far (rli)) && CLASSTYPE_EMPTY_P (t))
    place_field (rli,
		 build_decl (input_location,
			     FIELD_DECL, NULL_TREE, char_type_node));

  /* If this is a non-POD, declaring it packed makes a difference to how it
     can be used as a field; don't let finalize_record_size undo it.  */
  if (TYPE_PACKED (t) && !layout_pod_type_p (t))
    rli->packed_maybe_necessary = true;

  /* Let the back end lay out the type.  */
  finish_record_layout (rli, /*free_p=*/true);

  /* Warn about bases that can't be talked about due to ambiguity.  */
  warn_about_ambiguous_bases (t);

  /* Now that we're done with layout, give the base fields the real types.  */
  for (field = TYPE_FIELDS (t); field; field = DECL_CHAIN (field))
    if (DECL_ARTIFICIAL (field) && IS_FAKE_BASE_TYPE (TREE_TYPE (field)))
      TREE_TYPE (field) = TYPE_CONTEXT (TREE_TYPE (field));

  /* Clean up.  */
  splay_tree_delete (empty_base_offsets);

  if (CLASSTYPE_EMPTY_P (t)
      && tree_int_cst_lt (sizeof_biggest_empty_class,
			  TYPE_SIZE_UNIT (t)))
    sizeof_biggest_empty_class = TYPE_SIZE_UNIT (t);
}

/* Determine the "key method" for the class type indicated by TYPE,
   and set CLASSTYPE_KEY_METHOD accordingly.  */

void
determine_key_method (tree type)
{
  tree method;

  if (TYPE_FOR_JAVA (type)
      || processing_template_decl
      || CLASSTYPE_TEMPLATE_INSTANTIATION (type)
      || CLASSTYPE_INTERFACE_KNOWN (type))
    return;

  /* The key method is the first non-pure virtual function that is not
     inline at the point of class definition.  On some targets the
     key function may not be inline; those targets should not call
     this function until the end of the translation unit.  */
  for (method = TYPE_METHODS (type); method != NULL_TREE;
       method = DECL_CHAIN (method))
    if (DECL_VINDEX (method) != NULL_TREE
	&& ! DECL_DECLARED_INLINE_P (method)
	&& ! DECL_PURE_VIRTUAL_P (method))
      {
	CLASSTYPE_KEY_METHOD (type) = method;
	break;
      }

  return;
}


/* Allocate and return an instance of struct sorted_fields_type with
   N fields.  */

static struct sorted_fields_type *
sorted_fields_type_new (int n)
{
  struct sorted_fields_type *sft;
  sft = ggc_alloc_sorted_fields_type (sizeof (struct sorted_fields_type)
				      + n * sizeof (tree));
  sft->len = n;

  return sft;
}


/* Perform processing required when the definition of T (a class type)
   is complete.  */

void
finish_struct_1 (tree t)
{
  tree x;
  /* A TREE_LIST.  The TREE_VALUE of each node is a FUNCTION_DECL.  */
  tree virtuals = NULL_TREE;

  if (COMPLETE_TYPE_P (t))
    {
      gcc_assert (MAYBE_CLASS_TYPE_P (t));
      error ("redefinition of %q#T", t);
      popclass ();
      return;
    }

  /* If this type was previously laid out as a forward reference,
     make sure we lay it out again.  */
  TYPE_SIZE (t) = NULL_TREE;
  CLASSTYPE_PRIMARY_BINFO (t) = NULL_TREE;

  /* Make assumptions about the class; we'll reset the flags if
     necessary.  */
  CLASSTYPE_EMPTY_P (t) = 1;
  CLASSTYPE_NEARLY_EMPTY_P (t) = 1;
  CLASSTYPE_CONTAINS_EMPTY_CLASS_P (t) = 0;
  CLASSTYPE_LITERAL_P (t) = true;

  /* Do end-of-class semantic processing: checking the validity of the
     bases and members and add implicitly generated methods.  */
  check_bases_and_members (t);

  /* Find the key method.  */
  if (TYPE_CONTAINS_VPTR_P (t))
    {
      /* The Itanium C++ ABI permits the key method to be chosen when
	 the class is defined -- even though the key method so
	 selected may later turn out to be an inline function.  On
	 some systems (such as ARM Symbian OS) the key method cannot
	 be determined until the end of the translation unit.  On such
	 systems, we leave CLASSTYPE_KEY_METHOD set to NULL, which
	 will cause the class to be added to KEYED_CLASSES.  Then, in
	 finish_file we will determine the key method.  */
      if (targetm.cxx.key_method_may_be_inline ())
	determine_key_method (t);

      /* If a polymorphic class has no key method, we may emit the vtable
	 in every translation unit where the class definition appears.  */
      if (CLASSTYPE_KEY_METHOD (t) == NULL_TREE)
	keyed_classes = tree_cons (NULL_TREE, t, keyed_classes);
    }

  /* Layout the class itself.  */
  layout_class_type (t, &virtuals);
  if (CLASSTYPE_AS_BASE (t) != t)
    /* We use the base type for trivial assignments, and hence it
       needs a mode.  */
    compute_record_mode (CLASSTYPE_AS_BASE (t));

  virtuals = modify_all_vtables (t, nreverse (virtuals));

  /* If necessary, create the primary vtable for this class.  */
  if (virtuals || TYPE_CONTAINS_VPTR_P (t))
    {
      /* We must enter these virtuals into the table.  */
      if (!CLASSTYPE_HAS_PRIMARY_BASE_P (t))
	build_primary_vtable (NULL_TREE, t);
      else if (! BINFO_NEW_VTABLE_MARKED (TYPE_BINFO (t)))
	/* Here we know enough to change the type of our virtual
	   function table, but we will wait until later this function.  */
	build_primary_vtable (CLASSTYPE_PRIMARY_BINFO (t), t);

      /* If we're warning about ABI tags, check the types of the new
	 virtual functions.  */
      if (warn_abi_tag)
	for (tree v = virtuals; v; v = TREE_CHAIN (v))
	  check_abi_tags (t, TREE_VALUE (v));
    }

  if (TYPE_CONTAINS_VPTR_P (t))
    {
      int vindex;
      tree fn;

      if (BINFO_VTABLE (TYPE_BINFO (t)))
	gcc_assert (DECL_VIRTUAL_P (BINFO_VTABLE (TYPE_BINFO (t))));
      if (!CLASSTYPE_HAS_PRIMARY_BASE_P (t))
	gcc_assert (BINFO_VIRTUALS (TYPE_BINFO (t)) == NULL_TREE);

      /* Add entries for virtual functions introduced by this class.  */
      BINFO_VIRTUALS (TYPE_BINFO (t))
	= chainon (BINFO_VIRTUALS (TYPE_BINFO (t)), virtuals);

      /* Set DECL_VINDEX for all functions declared in this class.  */
      for (vindex = 0, fn = BINFO_VIRTUALS (TYPE_BINFO (t));
	   fn;
	   fn = TREE_CHAIN (fn),
	     vindex += (TARGET_VTABLE_USES_DESCRIPTORS
			? TARGET_VTABLE_USES_DESCRIPTORS : 1))
	{
	  tree fndecl = BV_FN (fn);

	  if (DECL_THUNK_P (fndecl))
	    /* A thunk. We should never be calling this entry directly
	       from this vtable -- we'd use the entry for the non
	       thunk base function.  */
	    DECL_VINDEX (fndecl) = NULL_TREE;
	  else if (TREE_CODE (DECL_VINDEX (fndecl)) != INTEGER_CST)
	    DECL_VINDEX (fndecl) = build_int_cst (NULL_TREE, vindex);
	}
    }

  finish_struct_bits (t);
  set_method_tm_attributes (t);

  /* Complete the rtl for any static member objects of the type we're
     working on.  */
  for (x = TYPE_FIELDS (t); x; x = DECL_CHAIN (x))
    if (TREE_CODE (x) == VAR_DECL && TREE_STATIC (x)
        && TREE_TYPE (x) != error_mark_node
	&& same_type_p (TYPE_MAIN_VARIANT (TREE_TYPE (x)), t))
      DECL_MODE (x) = TYPE_MODE (t);

  /* Done with FIELDS...now decide whether to sort these for
     faster lookups later.

     We use a small number because most searches fail (succeeding
     ultimately as the search bores through the inheritance
     hierarchy), and we want this failure to occur quickly.  */

  insert_into_classtype_sorted_fields (TYPE_FIELDS (t), t, 8);

  /* Complain if one of the field types requires lower visibility.  */
  constrain_class_visibility (t);

  /* Make the rtl for any new vtables we have created, and unmark
     the base types we marked.  */
  finish_vtbls (t);

  /* Build the VTT for T.  */
  build_vtt (t);

  /* This warning does not make sense for Java classes, since they
     cannot have destructors.  */
  if (!TYPE_FOR_JAVA (t) && warn_nonvdtor && TYPE_POLYMORPHIC_P (t))
    {
      tree dtor;

      dtor = CLASSTYPE_DESTRUCTORS (t);
      if (/* An implicitly declared destructor is always public.  And,
	     if it were virtual, we would have created it by now.  */
	  !dtor
	  || (!DECL_VINDEX (dtor)
	      && (/* public non-virtual */
		  (!TREE_PRIVATE (dtor) && !TREE_PROTECTED (dtor))
		   || (/* non-public non-virtual with friends */
		       (TREE_PRIVATE (dtor) || TREE_PROTECTED (dtor))
			&& (CLASSTYPE_FRIEND_CLASSES (t)
			|| DECL_FRIENDLIST (TYPE_MAIN_DECL (t)))))))
	warning (OPT_Wnon_virtual_dtor,
		 "%q#T has virtual functions and accessible"
		 " non-virtual destructor", t);
    }

  complete_vars (t);

  if (warn_overloaded_virtual)
    warn_hidden (t);

  /* Class layout, assignment of virtual table slots, etc., is now
     complete.  Give the back end a chance to tweak the visibility of
     the class or perform any other required target modifications.  */
  targetm.cxx.adjust_class_at_definition (t);

  maybe_suppress_debug_info (t);

  dump_class_hierarchy (t);

  /* Finish debugging output for this type.  */
  rest_of_type_compilation (t, ! LOCAL_CLASS_P (t));

  if (TYPE_TRANSPARENT_AGGR (t))
    {
      tree field = first_field (t);
      if (field == NULL_TREE || error_operand_p (field))
	{
	  error ("type transparent %q#T does not have any fields", t);
	  TYPE_TRANSPARENT_AGGR (t) = 0;
	}
      else if (DECL_ARTIFICIAL (field))
	{
	  if (DECL_FIELD_IS_BASE (field))
	    error ("type transparent class %qT has base classes", t);
	  else
	    {
	      gcc_checking_assert (DECL_VIRTUAL_P (field));
	      error ("type transparent class %qT has virtual functions", t);
	    }
	  TYPE_TRANSPARENT_AGGR (t) = 0;
	}
      else if (TYPE_MODE (t) != DECL_MODE (field))
	{
	  error ("type transparent %q#T cannot be made transparent because "
		 "the type of the first field has a different ABI from the "
		 "class overall", t);
	  TYPE_TRANSPARENT_AGGR (t) = 0;
	}
    }
}

/* Insert FIELDS into T for the sorted case if the FIELDS count is
   equal to THRESHOLD or greater than THRESHOLD.  */

static void 
insert_into_classtype_sorted_fields (tree fields, tree t, int threshold)
{
  int n_fields = count_fields (fields);
  if (n_fields >= threshold)
    {
      struct sorted_fields_type *field_vec = sorted_fields_type_new (n_fields);
      add_fields_to_record_type (fields, field_vec, 0);
      qsort (field_vec->elts, n_fields, sizeof (tree), field_decl_cmp);
      CLASSTYPE_SORTED_FIELDS (t) = field_vec;
    }
}

/* Insert lately defined enum ENUMTYPE into T for the sorted case.  */

void
insert_late_enum_def_into_classtype_sorted_fields (tree enumtype, tree t)
{
  struct sorted_fields_type *sorted_fields = CLASSTYPE_SORTED_FIELDS (t);
  if (sorted_fields)
    {
      int i;
      int n_fields
	= list_length (TYPE_VALUES (enumtype)) + sorted_fields->len;
      struct sorted_fields_type *field_vec = sorted_fields_type_new (n_fields);
      
      for (i = 0; i < sorted_fields->len; ++i)
	field_vec->elts[i] = sorted_fields->elts[i];

      add_enum_fields_to_record_type (enumtype, field_vec,
				      sorted_fields->len);
      qsort (field_vec->elts, n_fields, sizeof (tree), field_decl_cmp);
      CLASSTYPE_SORTED_FIELDS (t) = field_vec;
    }
}

/* Insert FIELDS into T for the sorted case if the FIELDS count is
   equal to THRESHOLD or greater than THRESHOLD.  */

static void 
insert_into_classtype_sorted_fields (tree fields, tree t, int threshold)
{
  int n_fields = count_fields (fields);
  if (n_fields >= threshold)
    {
      struct sorted_fields_type *field_vec = sorted_fields_type_new (n_fields);
      add_fields_to_record_type (fields, field_vec, 0);
      qsort (field_vec->elts, n_fields, sizeof (tree), field_decl_cmp);
      CLASSTYPE_SORTED_FIELDS (t) = field_vec;
    }
}

/* Insert lately defined enum ENUMTYPE into T for the sorted case.  */

void
insert_late_enum_def_into_classtype_sorted_fields (tree enumtype, tree t)
{
  struct sorted_fields_type *sorted_fields = CLASSTYPE_SORTED_FIELDS (t);
  if (sorted_fields)
    {
      int i;
      int n_fields
	= list_length (TYPE_VALUES (enumtype)) + sorted_fields->len;
      struct sorted_fields_type *field_vec = sorted_fields_type_new (n_fields);
      
      for (i = 0; i < sorted_fields->len; ++i)
	field_vec->elts[i] = sorted_fields->elts[i];

      add_enum_fields_to_record_type (enumtype, field_vec,
				      sorted_fields->len);
      qsort (field_vec->elts, n_fields, sizeof (tree), field_decl_cmp);
      CLASSTYPE_SORTED_FIELDS (t) = field_vec;
    }
}

/* When T was built up, the member declarations were added in reverse
   order.  Rearrange them to declaration order.  */

void
unreverse_member_declarations (tree t)
{
  tree next;
  tree prev;
  tree x;

  /* The following lists are all in reverse order.  Put them in
     declaration order now.  */
  TYPE_METHODS (t) = nreverse (TYPE_METHODS (t));
  CLASSTYPE_DECL_LIST (t) = nreverse (CLASSTYPE_DECL_LIST (t));

  /* Actually, for the TYPE_FIELDS, only the non TYPE_DECLs are in
     reverse order, so we can't just use nreverse.  */
  prev = NULL_TREE;
  for (x = TYPE_FIELDS (t);
       x && TREE_CODE (x) != TYPE_DECL;
       x = next)
    {
      next = DECL_CHAIN (x);
      DECL_CHAIN (x) = prev;
      prev = x;
    }
  if (prev)
    {
      DECL_CHAIN (TYPE_FIELDS (t)) = x;
      if (prev)
	TYPE_FIELDS (t) = prev;
    }
}

tree
finish_struct (tree t, tree attributes)
{
  location_t saved_loc = input_location;

  /* Now that we've got all the field declarations, reverse everything
     as necessary.  */
  unreverse_member_declarations (t);

  cplus_decl_attributes (&t, attributes, (int) ATTR_FLAG_TYPE_IN_PLACE);

  /* Nadger the current location so that diagnostics point to the start of
     the struct, not the end.  */
  input_location = DECL_SOURCE_LOCATION (TYPE_NAME (t));

  if (processing_template_decl)
    {
      tree x;

      finish_struct_methods (t);
      TYPE_SIZE (t) = bitsize_zero_node;
      TYPE_SIZE_UNIT (t) = size_zero_node;

      /* We need to emit an error message if this type was used as a parameter
	 and it is an abstract type, even if it is a template. We construct
	 a simple CLASSTYPE_PURE_VIRTUALS list without taking bases into
	 account and we call complete_vars with this type, which will check
	 the PARM_DECLS. Note that while the type is being defined,
	 CLASSTYPE_PURE_VIRTUALS contains the list of the inline friends
	 (see CLASSTYPE_INLINE_FRIENDS) so we need to clear it.  */
      CLASSTYPE_PURE_VIRTUALS (t) = NULL;
      for (x = TYPE_METHODS (t); x; x = DECL_CHAIN (x))
	if (DECL_PURE_VIRTUAL_P (x))
	  vec_safe_push (CLASSTYPE_PURE_VIRTUALS (t), x);
      complete_vars (t);
      /* We need to add the target functions to the CLASSTYPE_METHOD_VEC if
	 an enclosing scope is a template class, so that this function be
	 found by lookup_fnfields_1 when the using declaration is not
	 instantiated yet.  */
      for (x = TYPE_FIELDS (t); x; x = DECL_CHAIN (x))
	if (TREE_CODE (x) == USING_DECL)
	  {
	    tree fn = strip_using_decl (x);
	    if (is_overloaded_fn (fn))
	      for (; fn; fn = OVL_NEXT (fn))
		add_method (t, OVL_CURRENT (fn), x);
	  }

      /* Remember current #pragma pack value.  */
      TYPE_PRECISION (t) = maximum_field_alignment;

      /* Fix up any variants we've already built.  */
      for (x = TYPE_NEXT_VARIANT (t); x; x = TYPE_NEXT_VARIANT (x))
	{
	  TYPE_SIZE (x) = TYPE_SIZE (t);
	  TYPE_SIZE_UNIT (x) = TYPE_SIZE_UNIT (t);
	  TYPE_FIELDS (x) = TYPE_FIELDS (t);
	  TYPE_METHODS (x) = TYPE_METHODS (t);
	}
    }
  else
    finish_struct_1 (t);

  input_location = saved_loc;

  TYPE_BEING_DEFINED (t) = 0;

  if (current_class_type)
    popclass ();
  else
    error ("trying to finish struct, but kicked out due to previous parse errors");

  if (processing_template_decl && at_function_scope_p ()
      /* Lambdas are defined by the LAMBDA_EXPR.  */
      && !LAMBDA_TYPE_P (t))
    add_stmt (build_min (TAG_DEFN, t));

  return t;
}

/* Hash table to avoid endless recursion when handling references.  */
static hash_table <pointer_hash <tree_node> > fixed_type_or_null_ref_ht;

/* Return the dynamic type of INSTANCE, if known.
   Used to determine whether the virtual function table is needed
   or not.

   *NONNULL is set iff INSTANCE can be known to be nonnull, regardless
   of our knowledge of its type.  *NONNULL should be initialized
   before this function is called.  */

static tree
fixed_type_or_null (tree instance, int *nonnull, int *cdtorp)
{
#define RECUR(T) fixed_type_or_null((T), nonnull, cdtorp)

  switch (TREE_CODE (instance))
    {
    case INDIRECT_REF:
      if (POINTER_TYPE_P (TREE_TYPE (instance)))
	return NULL_TREE;
      else
	return RECUR (TREE_OPERAND (instance, 0));

    case CALL_EXPR:
      /* This is a call to a constructor, hence it's never zero.  */
      if (TREE_HAS_CONSTRUCTOR (instance))
	{
	  if (nonnull)
	    *nonnull = 1;
	  return TREE_TYPE (instance);
	}
      return NULL_TREE;

    case SAVE_EXPR:
      /* This is a call to a constructor, hence it's never zero.  */
      if (TREE_HAS_CONSTRUCTOR (instance))
	{
	  if (nonnull)
	    *nonnull = 1;
	  return TREE_TYPE (instance);
	}
      return RECUR (TREE_OPERAND (instance, 0));

    case POINTER_PLUS_EXPR:
    case PLUS_EXPR:
    case MINUS_EXPR:
      if (TREE_CODE (TREE_OPERAND (instance, 0)) == ADDR_EXPR)
	return RECUR (TREE_OPERAND (instance, 0));
      if (TREE_CODE (TREE_OPERAND (instance, 1)) == INTEGER_CST)
	/* Propagate nonnull.  */
	return RECUR (TREE_OPERAND (instance, 0));

      return NULL_TREE;

    CASE_CONVERT:
      return RECUR (TREE_OPERAND (instance, 0));

    case ADDR_EXPR:
      instance = TREE_OPERAND (instance, 0);
      if (nonnull)
	{
	  /* Just because we see an ADDR_EXPR doesn't mean we're dealing
	     with a real object -- given &p->f, p can still be null.  */
	  tree t = get_base_address (instance);
	  /* ??? Probably should check DECL_WEAK here.  */
	  if (t && DECL_P (t))
	    *nonnull = 1;
	}
      return RECUR (instance);

    case COMPONENT_REF:
      /* If this component is really a base class reference, then the field
	 itself isn't definitive.  */
      if (DECL_FIELD_IS_BASE (TREE_OPERAND (instance, 1)))
	return RECUR (TREE_OPERAND (instance, 0));
      return RECUR (TREE_OPERAND (instance, 1));

    case VAR_DECL:
    case FIELD_DECL:
      if (TREE_CODE (TREE_TYPE (instance)) == ARRAY_TYPE
	  && MAYBE_CLASS_TYPE_P (TREE_TYPE (TREE_TYPE (instance))))
	{
	  if (nonnull)
	    *nonnull = 1;
	  return TREE_TYPE (TREE_TYPE (instance));
	}
      /* fall through...  */
    case TARGET_EXPR:
    case PARM_DECL:
    case RESULT_DECL:
      if (MAYBE_CLASS_TYPE_P (TREE_TYPE (instance)))
	{
	  if (nonnull)
	    *nonnull = 1;
	  return TREE_TYPE (instance);
	}
      else if (instance == current_class_ptr)
	{
	  if (nonnull)
	    *nonnull = 1;

	  /* if we're in a ctor or dtor, we know our type.  If
	     current_class_ptr is set but we aren't in a function, we're in
	     an NSDMI (and therefore a constructor).  */
	  if (current_scope () != current_function_decl
	      || (DECL_LANG_SPECIFIC (current_function_decl)
		  && (DECL_CONSTRUCTOR_P (current_function_decl)
		      || DECL_DESTRUCTOR_P (current_function_decl))))
	    {
	      if (cdtorp)
		*cdtorp = 1;
	      return TREE_TYPE (TREE_TYPE (instance));
	    }
	}
      else if (TREE_CODE (TREE_TYPE (instance)) == REFERENCE_TYPE)
	{
	  /* We only need one hash table because it is always left empty.  */
	  if (!fixed_type_or_null_ref_ht.is_created ())
	    fixed_type_or_null_ref_ht.create (37); 

	  /* Reference variables should be references to objects.  */
	  if (nonnull)
	    *nonnull = 1;

	  /* Enter the INSTANCE in a table to prevent recursion; a
	     variable's initializer may refer to the variable
	     itself.  */
	  if (TREE_CODE (instance) == VAR_DECL
	      && DECL_INITIAL (instance)
	      && !type_dependent_expression_p_push (DECL_INITIAL (instance))
	      && !fixed_type_or_null_ref_ht.find (instance))
	    {
	      tree type;
	      tree_node **slot;

	      slot = fixed_type_or_null_ref_ht.find_slot (instance, INSERT);
	      *slot = instance;
	      type = RECUR (DECL_INITIAL (instance));
	      fixed_type_or_null_ref_ht.remove_elt (instance);

	      return type;
	    }
	}
      return NULL_TREE;

    default:
      return NULL_TREE;
    }
#undef RECUR
}

/* Return nonzero if the dynamic type of INSTANCE is known, and
   equivalent to the static type.  We also handle the case where
   INSTANCE is really a pointer. Return negative if this is a
   ctor/dtor. There the dynamic type is known, but this might not be
   the most derived base of the original object, and hence virtual
   bases may not be layed out according to this type.

   Used to determine whether the virtual function table is needed
   or not.

   *NONNULL is set iff INSTANCE can be known to be nonnull, regardless
   of our knowledge of its type.  *NONNULL should be initialized
   before this function is called.  */

int
resolves_to_fixed_type_p (tree instance, int* nonnull)
{
  tree t = TREE_TYPE (instance);
  int cdtorp = 0;
  tree fixed;

  /* processing_template_decl can be false in a template if we're in
     fold_non_dependent_expr, but we still want to suppress this check.  */
<<<<<<< HEAD
  if (processing_template_decl
      || (current_function_decl
	  && uses_template_parms (current_function_decl)))
=======
  if (in_template_function ())
>>>>>>> e9c762ec
    {
      /* In a template we only care about the type of the result.  */
      if (nonnull)
	*nonnull = true;
      return true;
    }

  fixed = fixed_type_or_null (instance, nonnull, &cdtorp);
  if (fixed == NULL_TREE)
    return 0;
  if (POINTER_TYPE_P (t))
    t = TREE_TYPE (t);
  if (!same_type_ignoring_top_level_qualifiers_p (t, fixed))
    return 0;
  return cdtorp ? -1 : 1;
}


void
init_class_processing (void)
{
  current_class_depth = 0;
  current_class_stack_size = 10;
  current_class_stack
    = XNEWVEC (struct class_stack_node, current_class_stack_size);
  vec_alloc (local_classes, 8);
  sizeof_biggest_empty_class = size_zero_node;

  ridpointers[(int) RID_PUBLIC] = access_public_node;
  ridpointers[(int) RID_PRIVATE] = access_private_node;
  ridpointers[(int) RID_PROTECTED] = access_protected_node;
}

/* Restore the cached PREVIOUS_CLASS_LEVEL.  */

static void
restore_class_cache (void)
{
  tree type;

  /* We are re-entering the same class we just left, so we don't
     have to search the whole inheritance matrix to find all the
     decls to bind again.  Instead, we install the cached
     class_shadowed list and walk through it binding names.  */
  push_binding_level (previous_class_level);
  class_binding_level = previous_class_level;
  /* Restore IDENTIFIER_TYPE_VALUE.  */
  for (type = class_binding_level->type_shadowed;
       type;
       type = TREE_CHAIN (type))
    SET_IDENTIFIER_TYPE_VALUE (TREE_PURPOSE (type), TREE_TYPE (type));
}

/* Set global variables CURRENT_CLASS_NAME and CURRENT_CLASS_TYPE as
   appropriate for TYPE.

   So that we may avoid calls to lookup_name, we cache the _TYPE
   nodes of local TYPE_DECLs in the TREE_TYPE field of the name.

   For multiple inheritance, we perform a two-pass depth-first search
   of the type lattice.  */

void
pushclass (tree type)
{
  class_stack_node_t csn;

  type = TYPE_MAIN_VARIANT (type);

  /* Make sure there is enough room for the new entry on the stack.  */
  if (current_class_depth + 1 >= current_class_stack_size)
    {
      current_class_stack_size *= 2;
      current_class_stack
	= XRESIZEVEC (struct class_stack_node, current_class_stack,
		      current_class_stack_size);
    }

  /* Insert a new entry on the class stack.  */
  csn = current_class_stack + current_class_depth;
  csn->name = current_class_name;
  csn->type = current_class_type;
  csn->access = current_access_specifier;
  csn->names_used = 0;
  csn->hidden = 0;
  current_class_depth++;

  /* Now set up the new type.  */
  current_class_name = TYPE_NAME (type);
  if (TREE_CODE (current_class_name) == TYPE_DECL)
    current_class_name = DECL_NAME (current_class_name);
  current_class_type = type;

  /* By default, things in classes are private, while things in
     structures or unions are public.  */
  current_access_specifier = (CLASSTYPE_DECLARED_CLASS (type)
			      ? access_private_node
			      : access_public_node);

  if (previous_class_level
      && type != previous_class_level->this_entity
      && current_class_depth == 1)
    {
      /* Forcibly remove any old class remnants.  */
      invalidate_class_lookup_cache ();
    }

  if (!previous_class_level
      || type != previous_class_level->this_entity
      || current_class_depth > 1)
    pushlevel_class ();
  else
    restore_class_cache ();
}

/* When we exit a toplevel class scope, we save its binding level so
   that we can restore it quickly.  Here, we've entered some other
   class, so we must invalidate our cache.  */

void
invalidate_class_lookup_cache (void)
{
  previous_class_level = NULL;
}

/* Get out of the current class scope. If we were in a class scope
   previously, that is the one popped to.  */

void
popclass (void)
{
  poplevel_class ();

  current_class_depth--;
  current_class_name = current_class_stack[current_class_depth].name;
  current_class_type = current_class_stack[current_class_depth].type;
  current_access_specifier = current_class_stack[current_class_depth].access;
  if (current_class_stack[current_class_depth].names_used)
    splay_tree_delete (current_class_stack[current_class_depth].names_used);
}

/* Mark the top of the class stack as hidden.  */

void
push_class_stack (void)
{
  if (current_class_depth)
    ++current_class_stack[current_class_depth - 1].hidden;
}

/* Mark the top of the class stack as un-hidden.  */

void
pop_class_stack (void)
{
  if (current_class_depth)
    --current_class_stack[current_class_depth - 1].hidden;
}

/* Returns 1 if the class type currently being defined is either T or
   a nested type of T.  */

bool
currently_open_class (tree t)
{
  int i;

  if (!CLASS_TYPE_P (t))
    return false;

  t = TYPE_MAIN_VARIANT (t);

  /* We start looking from 1 because entry 0 is from global scope,
     and has no type.  */
  for (i = current_class_depth; i > 0; --i)
    {
      tree c;
      if (i == current_class_depth)
	c = current_class_type;
      else
	{
	  if (current_class_stack[i].hidden)
	    break;
	  c = current_class_stack[i].type;
	}
      if (!c)
	continue;
      if (same_type_p (c, t))
	return true;
    }
  return false;
}

/* If either current_class_type or one of its enclosing classes are derived
   from T, return the appropriate type.  Used to determine how we found
   something via unqualified lookup.  */

tree
currently_open_derived_class (tree t)
{
  int i;

  /* The bases of a dependent type are unknown.  */
  if (dependent_type_p (t))
    return NULL_TREE;

  if (!current_class_type)
    return NULL_TREE;

  if (DERIVED_FROM_P (t, current_class_type))
    return current_class_type;

  for (i = current_class_depth - 1; i > 0; --i)
    {
      if (current_class_stack[i].hidden)
	break;
      if (DERIVED_FROM_P (t, current_class_stack[i].type))
	return current_class_stack[i].type;
    }

  return NULL_TREE;
}

/* Returns the innermost class type which is not a lambda closure type.  */

tree
current_nonlambda_class_type (void)
{
  int i;

  /* We start looking from 1 because entry 0 is from global scope,
     and has no type.  */
  for (i = current_class_depth; i > 0; --i)
    {
      tree c;
      if (i == current_class_depth)
	c = current_class_type;
      else
	{
	  if (current_class_stack[i].hidden)
	    break;
	  c = current_class_stack[i].type;
	}
      if (!c)
	continue;
      if (!LAMBDA_TYPE_P (c))
	return c;
    }
  return NULL_TREE;
}

/* When entering a class scope, all enclosing class scopes' names with
   static meaning (static variables, static functions, types and
   enumerators) have to be visible.  This recursive function calls
   pushclass for all enclosing class contexts until global or a local
   scope is reached.  TYPE is the enclosed class.  */

void
push_nested_class (tree type)
{
  /* A namespace might be passed in error cases, like A::B:C.  */
  if (type == NULL_TREE
      || !CLASS_TYPE_P (type))
    return;

  push_nested_class (DECL_CONTEXT (TYPE_MAIN_DECL (type)));

  pushclass (type);
}

/* Undoes a push_nested_class call.  */

void
pop_nested_class (void)
{
  tree context = DECL_CONTEXT (TYPE_MAIN_DECL (current_class_type));

  popclass ();
  if (context && CLASS_TYPE_P (context))
    pop_nested_class ();
}

/* Returns the number of extern "LANG" blocks we are nested within.  */

int
current_lang_depth (void)
{
  return vec_safe_length (current_lang_base);
}

/* Set global variables CURRENT_LANG_NAME to appropriate value
   so that behavior of name-mangling machinery is correct.  */

void
push_lang_context (tree name)
{
  vec_safe_push (current_lang_base, current_lang_name);

  if (name == lang_name_cplusplus)
    {
      current_lang_name = name;
    }
  else if (name == lang_name_java)
    {
      current_lang_name = name;
      /* DECL_IGNORED_P is initially set for these types, to avoid clutter.
	 (See record_builtin_java_type in decl.c.)  However, that causes
	 incorrect debug entries if these types are actually used.
	 So we re-enable debug output after extern "Java".  */
      DECL_IGNORED_P (TYPE_NAME (java_byte_type_node)) = 0;
      DECL_IGNORED_P (TYPE_NAME (java_short_type_node)) = 0;
      DECL_IGNORED_P (TYPE_NAME (java_int_type_node)) = 0;
      DECL_IGNORED_P (TYPE_NAME (java_long_type_node)) = 0;
      DECL_IGNORED_P (TYPE_NAME (java_float_type_node)) = 0;
      DECL_IGNORED_P (TYPE_NAME (java_double_type_node)) = 0;
      DECL_IGNORED_P (TYPE_NAME (java_char_type_node)) = 0;
      DECL_IGNORED_P (TYPE_NAME (java_boolean_type_node)) = 0;
    }
  else if (name == lang_name_c)
    {
      current_lang_name = name;
    }
  else
    error ("language string %<\"%E\"%> not recognized", name);
}

/* Get out of the current language scope.  */

void
pop_lang_context (void)
{
  current_lang_name = current_lang_base->pop ();
}

/* Type instantiation routines.  */

/* Given an OVERLOAD and a TARGET_TYPE, return the function that
   matches the TARGET_TYPE.  If there is no satisfactory match, return
   error_mark_node, and issue an error & warning messages under
   control of FLAGS.  Permit pointers to member function if FLAGS
   permits.  If TEMPLATE_ONLY, the name of the overloaded function was
   a template-id, and EXPLICIT_TARGS are the explicitly provided
   template arguments.  

   If OVERLOAD is for one or more member functions, then ACCESS_PATH
   is the base path used to reference those member functions.  If
   the address is resolved to a member function, access checks will be
   performed and errors issued if appropriate.  */

static tree
resolve_address_of_overloaded_function (tree target_type,
					tree overload,
					tsubst_flags_t flags,
					bool template_only,
					tree explicit_targs,
					tree access_path)
{
  /* Here's what the standard says:

       [over.over]

       If the name is a function template, template argument deduction
       is done, and if the argument deduction succeeds, the deduced
       arguments are used to generate a single template function, which
       is added to the set of overloaded functions considered.

       Non-member functions and static member functions match targets of
       type "pointer-to-function" or "reference-to-function."  Nonstatic
       member functions match targets of type "pointer-to-member
       function;" the function type of the pointer to member is used to
       select the member function from the set of overloaded member
       functions.  If a nonstatic member function is selected, the
       reference to the overloaded function name is required to have the
       form of a pointer to member as described in 5.3.1.

       If more than one function is selected, any template functions in
       the set are eliminated if the set also contains a non-template
       function, and any given template function is eliminated if the
       set contains a second template function that is more specialized
       than the first according to the partial ordering rules 14.5.5.2.
       After such eliminations, if any, there shall remain exactly one
       selected function.  */

  int is_ptrmem = 0;
  /* We store the matches in a TREE_LIST rooted here.  The functions
     are the TREE_PURPOSE, not the TREE_VALUE, in this list, for easy
     interoperability with most_specialized_instantiation.  */
  tree matches = NULL_TREE;
  tree fn;
  tree target_fn_type;

  /* By the time we get here, we should be seeing only real
     pointer-to-member types, not the internal POINTER_TYPE to
     METHOD_TYPE representation.  */
  gcc_assert (TREE_CODE (target_type) != POINTER_TYPE
	      || TREE_CODE (TREE_TYPE (target_type)) != METHOD_TYPE);

  gcc_assert (is_overloaded_fn (overload));

  /* Check that the TARGET_TYPE is reasonable.  */
  if (TYPE_PTRFN_P (target_type))
    /* This is OK.  */;
  else if (TYPE_PTRMEMFUNC_P (target_type))
    /* This is OK, too.  */
    is_ptrmem = 1;
  else if (TREE_CODE (target_type) == FUNCTION_TYPE)
    /* This is OK, too.  This comes from a conversion to reference
       type.  */
    target_type = build_reference_type (target_type);
  else
    {
      if (flags & tf_error)
	error ("cannot resolve overloaded function %qD based on"
	       " conversion to type %qT",
	       DECL_NAME (OVL_FUNCTION (overload)), target_type);
      return error_mark_node;
    }

  /* Non-member functions and static member functions match targets of type
     "pointer-to-function" or "reference-to-function."  Nonstatic member
     functions match targets of type "pointer-to-member-function;" the
     function type of the pointer to member is used to select the member
     function from the set of overloaded member functions.

     So figure out the FUNCTION_TYPE that we want to match against.  */
  target_fn_type = static_fn_type (target_type);

  /* If we can find a non-template function that matches, we can just
     use it.  There's no point in generating template instantiations
     if we're just going to throw them out anyhow.  But, of course, we
     can only do this when we don't *need* a template function.  */
  if (!template_only)
    {
      tree fns;

      for (fns = overload; fns; fns = OVL_NEXT (fns))
	{
	  tree fn = OVL_CURRENT (fns);

	  if (TREE_CODE (fn) == TEMPLATE_DECL)
	    /* We're not looking for templates just yet.  */
	    continue;

	  if ((TREE_CODE (TREE_TYPE (fn)) == METHOD_TYPE)
	      != is_ptrmem)
	    /* We're looking for a non-static member, and this isn't
	       one, or vice versa.  */
	    continue;

	  /* Ignore functions which haven't been explicitly
	     declared.  */
	  if (DECL_ANTICIPATED (fn))
	    continue;

	  /* See if there's a match.  */
	  if (same_type_p (target_fn_type, static_fn_type (fn)))
	    matches = tree_cons (fn, NULL_TREE, matches);
	}
    }

  /* Now, if we've already got a match (or matches), there's no need
     to proceed to the template functions.  But, if we don't have a
     match we need to look at them, too.  */
  if (!matches)
    {
      tree target_arg_types;
      tree target_ret_type;
      tree fns;
      tree *args;
      unsigned int nargs, ia;
      tree arg;

      target_arg_types = TYPE_ARG_TYPES (target_fn_type);
      target_ret_type = TREE_TYPE (target_fn_type);

      nargs = list_length (target_arg_types);
      args = XALLOCAVEC (tree, nargs);
      for (arg = target_arg_types, ia = 0;
	   arg != NULL_TREE && arg != void_list_node;
	   arg = TREE_CHAIN (arg), ++ia)
	args[ia] = TREE_VALUE (arg);
      nargs = ia;

      for (fns = overload; fns; fns = OVL_NEXT (fns))
	{
	  tree fn = OVL_CURRENT (fns);
	  tree instantiation;
	  tree targs;

	  if (TREE_CODE (fn) != TEMPLATE_DECL)
	    /* We're only looking for templates.  */
	    continue;

	  if ((TREE_CODE (TREE_TYPE (fn)) == METHOD_TYPE)
	      != is_ptrmem)
	    /* We're not looking for a non-static member, and this is
	       one, or vice versa.  */
	    continue;

	  /* Try to do argument deduction.  */
	  targs = make_tree_vec (DECL_NTPARMS (fn));
	  instantiation = fn_type_unification (fn, explicit_targs, targs, args,
					      nargs, target_ret_type,
					      DEDUCE_EXACT, LOOKUP_NORMAL,
					       false);
	  if (instantiation == error_mark_node)
	    /* Instantiation failed.  */
	    continue;

	  /* See if there's a match.  */
	  if (same_type_p (target_fn_type, static_fn_type (instantiation)))
	    matches = tree_cons (instantiation, fn, matches);
	}

      /* Now, remove all but the most specialized of the matches.  */
      if (matches)
	{
	  tree match = most_specialized_instantiation (matches);

	  if (match != error_mark_node)
	    matches = tree_cons (TREE_PURPOSE (match),
				 NULL_TREE,
				 NULL_TREE);
	}
    }

  /* Now we should have exactly one function in MATCHES.  */
  if (matches == NULL_TREE)
    {
      /* There were *no* matches.  */
      if (flags & tf_error)
	{
	  error ("no matches converting function %qD to type %q#T",
		 DECL_NAME (OVL_CURRENT (overload)),
		 target_type);

	  print_candidates (overload);
	}
      return error_mark_node;
    }
  else if (TREE_CHAIN (matches))
    {
      /* There were too many matches.  First check if they're all
	 the same function.  */
      tree match = NULL_TREE;

      fn = TREE_PURPOSE (matches);

      /* For multi-versioned functions, more than one match is just fine and
	 decls_match will return false as they are different.  */
      for (match = TREE_CHAIN (matches); match; match = TREE_CHAIN (match))
	if (!decls_match (fn, TREE_PURPOSE (match))
	    && !targetm.target_option.function_versions
	       (fn, TREE_PURPOSE (match)))
          break;

      if (match)
	{
	  if (flags & tf_error)
	    {
	      error ("converting overloaded function %qD to type %q#T is ambiguous",
		     DECL_NAME (OVL_FUNCTION (overload)),
		     target_type);

	      /* Since print_candidates expects the functions in the
		 TREE_VALUE slot, we flip them here.  */
	      for (match = matches; match; match = TREE_CHAIN (match))
		TREE_VALUE (match) = TREE_PURPOSE (match);

	      print_candidates (matches);
	    }

	  return error_mark_node;
	}
    }

  /* Good, exactly one match.  Now, convert it to the correct type.  */
  fn = TREE_PURPOSE (matches);

  if (DECL_NONSTATIC_MEMBER_FUNCTION_P (fn)
      && !(flags & tf_ptrmem_ok) && !flag_ms_extensions)
    {
      static int explained;

      if (!(flags & tf_error))
	return error_mark_node;

      permerror (input_location, "assuming pointer to member %qD", fn);
      if (!explained)
	{
	  inform (input_location, "(a pointer to member can only be formed with %<&%E%>)", fn);
	  explained = 1;
	}
    }

  /* If a pointer to a function that is multi-versioned is requested, the
     pointer to the dispatcher function is returned instead.  This works
     well because indirectly calling the function will dispatch the right
     function version at run-time.  */
  if (DECL_FUNCTION_VERSIONED (fn))
    {
      fn = get_function_version_dispatcher (fn);
      if (fn == NULL)
	return error_mark_node;
      /* Mark all the versions corresponding to the dispatcher as used.  */
      if (!(flags & tf_conv))
	mark_versions_used (fn);
    }

  /* If we're doing overload resolution purely for the purpose of
     determining conversion sequences, we should not consider the
     function used.  If this conversion sequence is selected, the
     function will be marked as used at this point.  */
  if (!(flags & tf_conv))
    {
      /* Make =delete work with SFINAE.  */
      if (DECL_DELETED_FN (fn) && !(flags & tf_error))
	return error_mark_node;
      
      mark_used (fn);
    }

  /* We could not check access to member functions when this
     expression was originally created since we did not know at that
     time to which function the expression referred.  */
  if (DECL_FUNCTION_MEMBER_P (fn))
    {
      gcc_assert (access_path);
      perform_or_defer_access_check (access_path, fn, fn, flags);
    }

  if (TYPE_PTRFN_P (target_type) || TYPE_PTRMEMFUNC_P (target_type))
    return cp_build_addr_expr (fn, flags);
  else
    {
      /* The target must be a REFERENCE_TYPE.  Above, cp_build_unary_op
	 will mark the function as addressed, but here we must do it
	 explicitly.  */
      cxx_mark_addressable (fn);

      return fn;
    }
}

/* This function will instantiate the type of the expression given in
   RHS to match the type of LHSTYPE.  If errors exist, then return
   error_mark_node. FLAGS is a bit mask.  If TF_ERROR is set, then
   we complain on errors.  If we are not complaining, never modify rhs,
   as overload resolution wants to try many possible instantiations, in
   the hope that at least one will work.

   For non-recursive calls, LHSTYPE should be a function, pointer to
   function, or a pointer to member function.  */

tree
instantiate_type (tree lhstype, tree rhs, tsubst_flags_t flags)
{
  tsubst_flags_t flags_in = flags;
  tree access_path = NULL_TREE;

  flags &= ~tf_ptrmem_ok;

  if (lhstype == unknown_type_node)
    {
      if (flags & tf_error)
	error ("not enough type information");
      return error_mark_node;
    }

  if (TREE_TYPE (rhs) != NULL_TREE && ! (type_unknown_p (rhs)))
    {
      if (same_type_p (lhstype, TREE_TYPE (rhs)))
	return rhs;
      if (flag_ms_extensions
	  && TYPE_PTRMEMFUNC_P (lhstype)
	  && !TYPE_PTRMEMFUNC_P (TREE_TYPE (rhs)))
	/* Microsoft allows `A::f' to be resolved to a
	   pointer-to-member.  */
	;
      else
	{
	  if (flags & tf_error)
	    error ("cannot convert %qE from type %qT to type %qT",
		   rhs, TREE_TYPE (rhs), lhstype);
	  return error_mark_node;
	}
    }

  if (BASELINK_P (rhs))
    {
      access_path = BASELINK_ACCESS_BINFO (rhs);
      rhs = BASELINK_FUNCTIONS (rhs);
    }

  /* If we are in a template, and have a NON_DEPENDENT_EXPR, we cannot
     deduce any type information.  */
  if (TREE_CODE (rhs) == NON_DEPENDENT_EXPR)
    {
      if (flags & tf_error)
	error ("not enough type information");
      return error_mark_node;
    }

  /* There only a few kinds of expressions that may have a type
     dependent on overload resolution.  */
  gcc_assert (TREE_CODE (rhs) == ADDR_EXPR
	      || TREE_CODE (rhs) == COMPONENT_REF
	      || really_overloaded_fn (rhs)
	      || (flag_ms_extensions && TREE_CODE (rhs) == FUNCTION_DECL));

  /* This should really only be used when attempting to distinguish
     what sort of a pointer to function we have.  For now, any
     arithmetic operation which is not supported on pointers
     is rejected as an error.  */

  switch (TREE_CODE (rhs))
    {
    case COMPONENT_REF:
      {
	tree member = TREE_OPERAND (rhs, 1);

	member = instantiate_type (lhstype, member, flags);
	if (member != error_mark_node
	    && TREE_SIDE_EFFECTS (TREE_OPERAND (rhs, 0)))
	  /* Do not lose object's side effects.  */
	  return build2 (COMPOUND_EXPR, TREE_TYPE (member),
			 TREE_OPERAND (rhs, 0), member);
	return member;
      }

    case OFFSET_REF:
      rhs = TREE_OPERAND (rhs, 1);
      if (BASELINK_P (rhs))
	return instantiate_type (lhstype, rhs, flags_in);

      /* This can happen if we are forming a pointer-to-member for a
	 member template.  */
      gcc_assert (TREE_CODE (rhs) == TEMPLATE_ID_EXPR);

      /* Fall through.  */

    case TEMPLATE_ID_EXPR:
      {
	tree fns = TREE_OPERAND (rhs, 0);
	tree args = TREE_OPERAND (rhs, 1);

	return
	  resolve_address_of_overloaded_function (lhstype, fns, flags_in,
						  /*template_only=*/true,
						  args, access_path);
      }

    case OVERLOAD:
    case FUNCTION_DECL:
      return
	resolve_address_of_overloaded_function (lhstype, rhs, flags_in,
						/*template_only=*/false,
						/*explicit_targs=*/NULL_TREE,
						access_path);

    case ADDR_EXPR:
    {
      if (PTRMEM_OK_P (rhs))
	flags |= tf_ptrmem_ok;

      return instantiate_type (lhstype, TREE_OPERAND (rhs, 0), flags);
    }

    case ERROR_MARK:
      return error_mark_node;

    default:
      gcc_unreachable ();
    }
  return error_mark_node;
}

/* Return the name of the virtual function pointer field
   (as an IDENTIFIER_NODE) for the given TYPE.  Note that
   this may have to look back through base types to find the
   ultimate field name.  (For single inheritance, these could
   all be the same name.  Who knows for multiple inheritance).  */

static tree
get_vfield_name (tree type)
{
  tree binfo, base_binfo;
  char *buf;

  for (binfo = TYPE_BINFO (type);
       BINFO_N_BASE_BINFOS (binfo);
       binfo = base_binfo)
    {
      base_binfo = BINFO_BASE_BINFO (binfo, 0);

      if (BINFO_VIRTUAL_P (base_binfo)
	  || !TYPE_CONTAINS_VPTR_P (BINFO_TYPE (base_binfo)))
	break;
    }

  type = BINFO_TYPE (binfo);
  buf = (char *) alloca (sizeof (VFIELD_NAME_FORMAT)
			 + TYPE_NAME_LENGTH (type) + 2);
  sprintf (buf, VFIELD_NAME_FORMAT,
	   IDENTIFIER_POINTER (constructor_name (type)));
  return get_identifier (buf);
}

void
print_class_statistics (void)
{
  if (! GATHER_STATISTICS)
    return;

  fprintf (stderr, "convert_harshness = %d\n", n_convert_harshness);
  fprintf (stderr, "compute_conversion_costs = %d\n", n_compute_conversion_costs);
  if (n_vtables)
    {
      fprintf (stderr, "vtables = %d; vtable searches = %d\n",
	       n_vtables, n_vtable_searches);
      fprintf (stderr, "vtable entries = %d; vtable elems = %d\n",
	       n_vtable_entries, n_vtable_elems);
    }
}

/* Build a dummy reference to ourselves so Derived::Base (and A::A) works,
   according to [class]:
					  The class-name is also inserted
   into  the scope of the class itself.  For purposes of access checking,
   the inserted class name is treated as if it were a public member name.  */

void
build_self_reference (void)
{
  tree name = constructor_name (current_class_type);
  tree value = build_lang_decl (TYPE_DECL, name, current_class_type);
  tree saved_cas;

  DECL_NONLOCAL (value) = 1;
  DECL_CONTEXT (value) = current_class_type;
  DECL_ARTIFICIAL (value) = 1;
  SET_DECL_SELF_REFERENCE_P (value);
  set_underlying_type (value);

  if (processing_template_decl)
    value = push_template_decl (value);

  saved_cas = current_access_specifier;
  current_access_specifier = access_public_node;
  finish_member_declaration (value);
  current_access_specifier = saved_cas;
}

/* Returns 1 if TYPE contains only padding bytes.  */

int
is_empty_class (tree type)
{
  if (type == error_mark_node)
    return 0;

  if (! CLASS_TYPE_P (type))
    return 0;

  /* In G++ 3.2, whether or not a class was empty was determined by
     looking at its size.  */
  if (abi_version_at_least (2))
    return CLASSTYPE_EMPTY_P (type);
  else
    return integer_zerop (CLASSTYPE_SIZE (type));
}

/* Returns true if TYPE contains an empty class.  */

static bool
contains_empty_class_p (tree type)
{
  if (is_empty_class (type))
    return true;
  if (CLASS_TYPE_P (type))
    {
      tree field;
      tree binfo;
      tree base_binfo;
      int i;

      for (binfo = TYPE_BINFO (type), i = 0;
	   BINFO_BASE_ITERATE (binfo, i, base_binfo); ++i)
	if (contains_empty_class_p (BINFO_TYPE (base_binfo)))
	  return true;
      for (field = TYPE_FIELDS (type); field; field = TREE_CHAIN (field))
	if (TREE_CODE (field) == FIELD_DECL
	    && !DECL_ARTIFICIAL (field)
	    && is_empty_class (TREE_TYPE (field)))
	  return true;
    }
  else if (TREE_CODE (type) == ARRAY_TYPE)
    return contains_empty_class_p (TREE_TYPE (type));
  return false;
}

/* Returns true if TYPE contains no actual data, just various
   possible combinations of empty classes and possibly a vptr.  */

bool
is_really_empty_class (tree type)
{
  if (CLASS_TYPE_P (type))
    {
      tree field;
      tree binfo;
      tree base_binfo;
      int i;

      /* CLASSTYPE_EMPTY_P isn't set properly until the class is actually laid
	 out, but we'd like to be able to check this before then.  */
      if (COMPLETE_TYPE_P (type) && is_empty_class (type))
	return true;

      for (binfo = TYPE_BINFO (type), i = 0;
	   BINFO_BASE_ITERATE (binfo, i, base_binfo); ++i)
	if (!is_really_empty_class (BINFO_TYPE (base_binfo)))
	  return false;
      for (field = TYPE_FIELDS (type); field; field = DECL_CHAIN (field))
	if (TREE_CODE (field) == FIELD_DECL
	    && !DECL_ARTIFICIAL (field)
	    && !is_really_empty_class (TREE_TYPE (field)))
	  return false;
      return true;
    }
  else if (TREE_CODE (type) == ARRAY_TYPE)
    return is_really_empty_class (TREE_TYPE (type));
  return false;
}

/* Note that NAME was looked up while the current class was being
   defined and that the result of that lookup was DECL.  */

void
maybe_note_name_used_in_class (tree name, tree decl)
{
  splay_tree names_used;

  /* If we're not defining a class, there's nothing to do.  */
  if (!(innermost_scope_kind() == sk_class
	&& TYPE_BEING_DEFINED (current_class_type)
	&& !LAMBDA_TYPE_P (current_class_type)))
    return;

  /* If there's already a binding for this NAME, then we don't have
     anything to worry about.  */
  if (lookup_member (current_class_type, name,
		     /*protect=*/0, /*want_type=*/false, tf_warning_or_error))
    return;

  if (!current_class_stack[current_class_depth - 1].names_used)
    current_class_stack[current_class_depth - 1].names_used
      = splay_tree_new (splay_tree_compare_pointers, 0, 0);
  names_used = current_class_stack[current_class_depth - 1].names_used;

  splay_tree_insert (names_used,
		     (splay_tree_key) name,
		     (splay_tree_value) decl);
}

/* Note that NAME was declared (as DECL) in the current class.  Check
   to see that the declaration is valid.  */

void
note_name_declared_in_class (tree name, tree decl)
{
  splay_tree names_used;
  splay_tree_node n;

  /* Look to see if we ever used this name.  */
  names_used
    = current_class_stack[current_class_depth - 1].names_used;
  if (!names_used)
    return;
  /* The C language allows members to be declared with a type of the same
     name, and the C++ standard says this diagnostic is not required.  So
     allow it in extern "C" blocks unless predantic is specified.
     Allow it in all cases if -ms-extensions is specified.  */
  if ((!pedantic && current_lang_name == lang_name_c)
      || flag_ms_extensions)
    return;
  n = splay_tree_lookup (names_used, (splay_tree_key) name);
  if (n)
    {
      /* [basic.scope.class]

	 A name N used in a class S shall refer to the same declaration
	 in its context and when re-evaluated in the completed scope of
	 S.  */
      permerror (input_location, "declaration of %q#D", decl);
      permerror (input_location, "changes meaning of %qD from %q+#D",
	       DECL_NAME (OVL_CURRENT (decl)), (tree) n->value);
    }
}

/* Returns the VAR_DECL for the complete vtable associated with BINFO.
   Secondary vtables are merged with primary vtables; this function
   will return the VAR_DECL for the primary vtable.  */

tree
get_vtbl_decl_for_binfo (tree binfo)
{
  tree decl;

  decl = BINFO_VTABLE (binfo);
  if (decl && TREE_CODE (decl) == POINTER_PLUS_EXPR)
    {
      gcc_assert (TREE_CODE (TREE_OPERAND (decl, 0)) == ADDR_EXPR);
      decl = TREE_OPERAND (TREE_OPERAND (decl, 0), 0);
    }
  if (decl)
    gcc_assert (TREE_CODE (decl) == VAR_DECL);
  return decl;
}


/* Returns the binfo for the primary base of BINFO.  If the resulting
   BINFO is a virtual base, and it is inherited elsewhere in the
   hierarchy, then the returned binfo might not be the primary base of
   BINFO in the complete object.  Check BINFO_PRIMARY_P or
   BINFO_LOST_PRIMARY_P to be sure.  */

static tree
get_primary_binfo (tree binfo)
{
  tree primary_base;

  primary_base = CLASSTYPE_PRIMARY_BINFO (BINFO_TYPE (binfo));
  if (!primary_base)
    return NULL_TREE;

  return copied_binfo (primary_base, binfo);
}

/* If INDENTED_P is zero, indent to INDENT. Return nonzero.  */

static int
maybe_indent_hierarchy (FILE * stream, int indent, int indented_p)
{
  if (!indented_p)
    fprintf (stream, "%*s", indent, "");
  return 1;
}

/* Dump the offsets of all the bases rooted at BINFO to STREAM.
   INDENT should be zero when called from the top level; it is
   incremented recursively.  IGO indicates the next expected BINFO in
   inheritance graph ordering.  */

static tree
dump_class_hierarchy_r (FILE *stream,
			int flags,
			tree binfo,
			tree igo,
			int indent)
{
  int indented = 0;
  tree base_binfo;
  int i;

  indented = maybe_indent_hierarchy (stream, indent, 0);
  fprintf (stream, "%s (0x" HOST_WIDE_INT_PRINT_HEX ") ",
	   type_as_string (BINFO_TYPE (binfo), TFF_PLAIN_IDENTIFIER),
	   (HOST_WIDE_INT) (uintptr_t) binfo);
  if (binfo != igo)
    {
      fprintf (stream, "alternative-path\n");
      return igo;
    }
  igo = TREE_CHAIN (binfo);

  fprintf (stream, HOST_WIDE_INT_PRINT_DEC,
	   tree_low_cst (BINFO_OFFSET (binfo), 0));
  if (is_empty_class (BINFO_TYPE (binfo)))
    fprintf (stream, " empty");
  else if (CLASSTYPE_NEARLY_EMPTY_P (BINFO_TYPE (binfo)))
    fprintf (stream, " nearly-empty");
  if (BINFO_VIRTUAL_P (binfo))
    fprintf (stream, " virtual");
  fprintf (stream, "\n");

  indented = 0;
  if (BINFO_PRIMARY_P (binfo))
    {
      indented = maybe_indent_hierarchy (stream, indent + 3, indented);
      fprintf (stream, " primary-for %s (0x" HOST_WIDE_INT_PRINT_HEX ")",
	       type_as_string (BINFO_TYPE (BINFO_INHERITANCE_CHAIN (binfo)),
			       TFF_PLAIN_IDENTIFIER),
	       (HOST_WIDE_INT) (uintptr_t) BINFO_INHERITANCE_CHAIN (binfo));
    }
  if (BINFO_LOST_PRIMARY_P (binfo))
    {
      indented = maybe_indent_hierarchy (stream, indent + 3, indented);
      fprintf (stream, " lost-primary");
    }
  if (indented)
    fprintf (stream, "\n");

  if (!(flags & TDF_SLIM))
    {
      int indented = 0;

      if (BINFO_SUBVTT_INDEX (binfo))
	{
	  indented = maybe_indent_hierarchy (stream, indent + 3, indented);
	  fprintf (stream, " subvttidx=%s",
		   expr_as_string (BINFO_SUBVTT_INDEX (binfo),
				   TFF_PLAIN_IDENTIFIER));
	}
      if (BINFO_VPTR_INDEX (binfo))
	{
	  indented = maybe_indent_hierarchy (stream, indent + 3, indented);
	  fprintf (stream, " vptridx=%s",
		   expr_as_string (BINFO_VPTR_INDEX (binfo),
				   TFF_PLAIN_IDENTIFIER));
	}
      if (BINFO_VPTR_FIELD (binfo))
	{
	  indented = maybe_indent_hierarchy (stream, indent + 3, indented);
	  fprintf (stream, " vbaseoffset=%s",
		   expr_as_string (BINFO_VPTR_FIELD (binfo),
				   TFF_PLAIN_IDENTIFIER));
	}
      if (BINFO_VTABLE (binfo))
	{
	  indented = maybe_indent_hierarchy (stream, indent + 3, indented);
	  fprintf (stream, " vptr=%s",
		   expr_as_string (BINFO_VTABLE (binfo),
				   TFF_PLAIN_IDENTIFIER));
	}

      if (indented)
	fprintf (stream, "\n");
    }

  for (i = 0; BINFO_BASE_ITERATE (binfo, i, base_binfo); i++)
    igo = dump_class_hierarchy_r (stream, flags, base_binfo, igo, indent + 2);

  return igo;
}

/* Dump the BINFO hierarchy for T.  */

static void
dump_class_hierarchy_1 (FILE *stream, int flags, tree t)
{
  fprintf (stream, "Class %s\n", type_as_string (t, TFF_PLAIN_IDENTIFIER));
  fprintf (stream, "   size=%lu align=%lu\n",
	   (unsigned long)(tree_low_cst (TYPE_SIZE (t), 0) / BITS_PER_UNIT),
	   (unsigned long)(TYPE_ALIGN (t) / BITS_PER_UNIT));
  fprintf (stream, "   base size=%lu base align=%lu\n",
	   (unsigned long)(tree_low_cst (TYPE_SIZE (CLASSTYPE_AS_BASE (t)), 0)
			   / BITS_PER_UNIT),
	   (unsigned long)(TYPE_ALIGN (CLASSTYPE_AS_BASE (t))
			   / BITS_PER_UNIT));
  dump_class_hierarchy_r (stream, flags, TYPE_BINFO (t), TYPE_BINFO (t), 0);
  fprintf (stream, "\n");
}

/* Debug interface to hierarchy dumping.  */

void
debug_class (tree t)
{
  dump_class_hierarchy_1 (stderr, TDF_SLIM, t);
}

static void
dump_class_hierarchy (tree t)
{
  int flags;
  FILE *stream = dump_begin (TDI_class, &flags);

  if (stream)
    {
      dump_class_hierarchy_1 (stream, flags, t);
      dump_end (TDI_class, stream);
    }
}

static void
dump_array (FILE * stream, tree decl)
{
  tree value;
  unsigned HOST_WIDE_INT ix;
  HOST_WIDE_INT elt;
  tree size = TYPE_MAX_VALUE (TYPE_DOMAIN (TREE_TYPE (decl)));

  elt = (tree_low_cst (TYPE_SIZE (TREE_TYPE (TREE_TYPE (decl))), 0)
	 / BITS_PER_UNIT);
  fprintf (stream, "%s:", decl_as_string (decl, TFF_PLAIN_IDENTIFIER));
  fprintf (stream, " %s entries",
	   expr_as_string (size_binop (PLUS_EXPR, size, size_one_node),
			   TFF_PLAIN_IDENTIFIER));
  fprintf (stream, "\n");

  FOR_EACH_CONSTRUCTOR_VALUE (CONSTRUCTOR_ELTS (DECL_INITIAL (decl)),
			      ix, value)
    fprintf (stream, "%-4ld  %s\n", (long)(ix * elt),
	     expr_as_string (value, TFF_PLAIN_IDENTIFIER));
}

static void
dump_vtable (tree t, tree binfo, tree vtable)
{
  int flags;
  FILE *stream = dump_begin (TDI_class, &flags);

  if (!stream)
    return;

  if (!(flags & TDF_SLIM))
    {
      int ctor_vtbl_p = TYPE_BINFO (t) != binfo;

      fprintf (stream, "%s for %s",
	       ctor_vtbl_p ? "Construction vtable" : "Vtable",
	       type_as_string (BINFO_TYPE (binfo), TFF_PLAIN_IDENTIFIER));
      if (ctor_vtbl_p)
	{
	  if (!BINFO_VIRTUAL_P (binfo))
	    fprintf (stream, " (0x" HOST_WIDE_INT_PRINT_HEX " instance)",
		     (HOST_WIDE_INT) (uintptr_t) binfo);
	  fprintf (stream, " in %s", type_as_string (t, TFF_PLAIN_IDENTIFIER));
	}
      fprintf (stream, "\n");
      dump_array (stream, vtable);
      fprintf (stream, "\n");
    }

  dump_end (TDI_class, stream);
}

static void
dump_vtt (tree t, tree vtt)
{
  int flags;
  FILE *stream = dump_begin (TDI_class, &flags);

  if (!stream)
    return;

  if (!(flags & TDF_SLIM))
    {
      fprintf (stream, "VTT for %s\n",
	       type_as_string (t, TFF_PLAIN_IDENTIFIER));
      dump_array (stream, vtt);
      fprintf (stream, "\n");
    }

  dump_end (TDI_class, stream);
}

/* Dump a function or thunk and its thunkees.  */

static void
dump_thunk (FILE *stream, int indent, tree thunk)
{
  static const char spaces[] = "        ";
  tree name = DECL_NAME (thunk);
  tree thunks;

  fprintf (stream, "%.*s%p %s %s", indent, spaces,
	   (void *)thunk,
	   !DECL_THUNK_P (thunk) ? "function"
	   : DECL_THIS_THUNK_P (thunk) ? "this-thunk" : "covariant-thunk",
	   name ? IDENTIFIER_POINTER (name) : "<unset>");
  if (DECL_THUNK_P (thunk))
    {
      HOST_WIDE_INT fixed_adjust = THUNK_FIXED_OFFSET (thunk);
      tree virtual_adjust = THUNK_VIRTUAL_OFFSET (thunk);

      fprintf (stream, " fixed=" HOST_WIDE_INT_PRINT_DEC, fixed_adjust);
      if (!virtual_adjust)
	/*NOP*/;
      else if (DECL_THIS_THUNK_P (thunk))
	fprintf (stream, " vcall="  HOST_WIDE_INT_PRINT_DEC,
		 tree_low_cst (virtual_adjust, 0));
      else
	fprintf (stream, " vbase=" HOST_WIDE_INT_PRINT_DEC "(%s)",
		 tree_low_cst (BINFO_VPTR_FIELD (virtual_adjust), 0),
		 type_as_string (BINFO_TYPE (virtual_adjust), TFF_SCOPE));
      if (THUNK_ALIAS (thunk))
	fprintf (stream, " alias to %p", (void *)THUNK_ALIAS (thunk));
    }
  fprintf (stream, "\n");
  for (thunks = DECL_THUNKS (thunk); thunks; thunks = TREE_CHAIN (thunks))
    dump_thunk (stream, indent + 2, thunks);
}

/* Dump the thunks for FN.  */

void
debug_thunks (tree fn)
{
  dump_thunk (stderr, 0, fn);
}

/* Virtual function table initialization.  */

/* Create all the necessary vtables for T and its base classes.  */

static void
finish_vtbls (tree t)
{
  tree vbase;
  vec<constructor_elt, va_gc> *v = NULL;
  tree vtable = BINFO_VTABLE (TYPE_BINFO (t));

  /* We lay out the primary and secondary vtables in one contiguous
     vtable.  The primary vtable is first, followed by the non-virtual
     secondary vtables in inheritance graph order.  */
  accumulate_vtbl_inits (TYPE_BINFO (t), TYPE_BINFO (t), TYPE_BINFO (t),
			 vtable, t, &v);

  /* Then come the virtual bases, also in inheritance graph order.  */
  for (vbase = TYPE_BINFO (t); vbase; vbase = TREE_CHAIN (vbase))
    {
      if (!BINFO_VIRTUAL_P (vbase))
	continue;
      accumulate_vtbl_inits (vbase, vbase, TYPE_BINFO (t), vtable, t, &v);
    }

  if (BINFO_VTABLE (TYPE_BINFO (t)))
    initialize_vtable (TYPE_BINFO (t), v);
}

/* Initialize the vtable for BINFO with the INITS.  */

static void
initialize_vtable (tree binfo, vec<constructor_elt, va_gc> *inits)
{
  tree decl;

  layout_vtable_decl (binfo, vec_safe_length (inits));
  decl = get_vtbl_decl_for_binfo (binfo);
  initialize_artificial_var (decl, inits);
  dump_vtable (BINFO_TYPE (binfo), binfo, decl);
}

/* Build the VTT (virtual table table) for T.
   A class requires a VTT if it has virtual bases.

   This holds
   1 - primary virtual pointer for complete object T
   2 - secondary VTTs for each direct non-virtual base of T which requires a
       VTT
   3 - secondary virtual pointers for each direct or indirect base of T which
       has virtual bases or is reachable via a virtual path from T.
   4 - secondary VTTs for each direct or indirect virtual base of T.

   Secondary VTTs look like complete object VTTs without part 4.  */

static void
build_vtt (tree t)
{
  tree type;
  tree vtt;
  tree index;
  vec<constructor_elt, va_gc> *inits;

  /* Build up the initializers for the VTT.  */
  inits = NULL;
  index = size_zero_node;
  build_vtt_inits (TYPE_BINFO (t), t, &inits, &index);

  /* If we didn't need a VTT, we're done.  */
  if (!inits)
    return;

  /* Figure out the type of the VTT.  */
  type = build_array_of_n_type (const_ptr_type_node,
                                inits->length ());

  /* Now, build the VTT object itself.  */
  vtt = build_vtable (t, mangle_vtt_for_type (t), type);
  initialize_artificial_var (vtt, inits);
  /* Add the VTT to the vtables list.  */
  DECL_CHAIN (vtt) = DECL_CHAIN (CLASSTYPE_VTABLES (t));
  DECL_CHAIN (CLASSTYPE_VTABLES (t)) = vtt;

  dump_vtt (t, vtt);
}

/* When building a secondary VTT, BINFO_VTABLE is set to a TREE_LIST with
   PURPOSE the RTTI_BINFO, VALUE the real vtable pointer for this binfo,
   and CHAIN the vtable pointer for this binfo after construction is
   complete.  VALUE can also be another BINFO, in which case we recurse.  */

static tree
binfo_ctor_vtable (tree binfo)
{
  tree vt;

  while (1)
    {
      vt = BINFO_VTABLE (binfo);
      if (TREE_CODE (vt) == TREE_LIST)
	vt = TREE_VALUE (vt);
      if (TREE_CODE (vt) == TREE_BINFO)
	binfo = vt;
      else
	break;
    }

  return vt;
}

/* Data for secondary VTT initialization.  */
typedef struct secondary_vptr_vtt_init_data_s
{
  /* Is this the primary VTT? */
  bool top_level_p;

  /* Current index into the VTT.  */
  tree index;

  /* Vector of initializers built up.  */
  vec<constructor_elt, va_gc> *inits;

  /* The type being constructed by this secondary VTT.  */
  tree type_being_constructed;
} secondary_vptr_vtt_init_data;

/* Recursively build the VTT-initializer for BINFO (which is in the
   hierarchy dominated by T).  INITS points to the end of the initializer
   list to date.  INDEX is the VTT index where the next element will be
   replaced.  Iff BINFO is the binfo for T, this is the top level VTT (i.e.
   not a subvtt for some base of T).  When that is so, we emit the sub-VTTs
   for virtual bases of T. When it is not so, we build the constructor
   vtables for the BINFO-in-T variant.  */

static void
build_vtt_inits (tree binfo, tree t, vec<constructor_elt, va_gc> **inits,
		 tree *index)
{
  int i;
  tree b;
  tree init;
  secondary_vptr_vtt_init_data data;
  int top_level_p = SAME_BINFO_TYPE_P (BINFO_TYPE (binfo), t);

  /* We only need VTTs for subobjects with virtual bases.  */
  if (!CLASSTYPE_VBASECLASSES (BINFO_TYPE (binfo)))
    return;

  /* We need to use a construction vtable if this is not the primary
     VTT.  */
  if (!top_level_p)
    {
      build_ctor_vtbl_group (binfo, t);

      /* Record the offset in the VTT where this sub-VTT can be found.  */
      BINFO_SUBVTT_INDEX (binfo) = *index;
    }

  /* Add the address of the primary vtable for the complete object.  */
  init = binfo_ctor_vtable (binfo);
  CONSTRUCTOR_APPEND_ELT (*inits, NULL_TREE, init);
  if (top_level_p)
    {
      gcc_assert (!BINFO_VPTR_INDEX (binfo));
      BINFO_VPTR_INDEX (binfo) = *index;
    }
  *index = size_binop (PLUS_EXPR, *index, TYPE_SIZE_UNIT (ptr_type_node));

  /* Recursively add the secondary VTTs for non-virtual bases.  */
  for (i = 0; BINFO_BASE_ITERATE (binfo, i, b); ++i)
    if (!BINFO_VIRTUAL_P (b))
      build_vtt_inits (b, t, inits, index);

  /* Add secondary virtual pointers for all subobjects of BINFO with
     either virtual bases or reachable along a virtual path, except
     subobjects that are non-virtual primary bases.  */
  data.top_level_p = top_level_p;
  data.index = *index;
  data.inits = *inits;
  data.type_being_constructed = BINFO_TYPE (binfo);

  dfs_walk_once (binfo, dfs_build_secondary_vptr_vtt_inits, NULL, &data);

  *index = data.index;

  /* data.inits might have grown as we added secondary virtual pointers.
     Make sure our caller knows about the new vector.  */
  *inits = data.inits;

  if (top_level_p)
    /* Add the secondary VTTs for virtual bases in inheritance graph
       order.  */
    for (b = TYPE_BINFO (BINFO_TYPE (binfo)); b; b = TREE_CHAIN (b))
      {
	if (!BINFO_VIRTUAL_P (b))
	  continue;

	build_vtt_inits (b, t, inits, index);
      }
  else
    /* Remove the ctor vtables we created.  */
    dfs_walk_all (binfo, dfs_fixup_binfo_vtbls, NULL, binfo);
}

/* Called from build_vtt_inits via dfs_walk.  BINFO is the binfo for the base
   in most derived. DATA is a SECONDARY_VPTR_VTT_INIT_DATA structure.  */

static tree
dfs_build_secondary_vptr_vtt_inits (tree binfo, void *data_)
{
  secondary_vptr_vtt_init_data *data = (secondary_vptr_vtt_init_data *)data_;

  /* We don't care about bases that don't have vtables.  */
  if (!TYPE_VFIELD (BINFO_TYPE (binfo)))
    return dfs_skip_bases;

  /* We're only interested in proper subobjects of the type being
     constructed.  */
  if (SAME_BINFO_TYPE_P (BINFO_TYPE (binfo), data->type_being_constructed))
    return NULL_TREE;

  /* We're only interested in bases with virtual bases or reachable
     via a virtual path from the type being constructed.  */
  if (!(CLASSTYPE_VBASECLASSES (BINFO_TYPE (binfo))
	|| binfo_via_virtual (binfo, data->type_being_constructed)))
    return dfs_skip_bases;

  /* We're not interested in non-virtual primary bases.  */
  if (!BINFO_VIRTUAL_P (binfo) && BINFO_PRIMARY_P (binfo))
    return NULL_TREE;

  /* Record the index where this secondary vptr can be found.  */
  if (data->top_level_p)
    {
      gcc_assert (!BINFO_VPTR_INDEX (binfo));
      BINFO_VPTR_INDEX (binfo) = data->index;

      if (BINFO_VIRTUAL_P (binfo))
	{
	  /* It's a primary virtual base, and this is not a
	     construction vtable.  Find the base this is primary of in
	     the inheritance graph, and use that base's vtable
	     now.  */
	  while (BINFO_PRIMARY_P (binfo))
	    binfo = BINFO_INHERITANCE_CHAIN (binfo);
	}
    }

  /* Add the initializer for the secondary vptr itself.  */
  CONSTRUCTOR_APPEND_ELT (data->inits, NULL_TREE, binfo_ctor_vtable (binfo));

  /* Advance the vtt index.  */
  data->index = size_binop (PLUS_EXPR, data->index,
			    TYPE_SIZE_UNIT (ptr_type_node));

  return NULL_TREE;
}

/* Called from build_vtt_inits via dfs_walk. After building
   constructor vtables and generating the sub-vtt from them, we need
   to restore the BINFO_VTABLES that were scribbled on.  DATA is the
   binfo of the base whose sub vtt was generated.  */

static tree
dfs_fixup_binfo_vtbls (tree binfo, void* data)
{
  tree vtable = BINFO_VTABLE (binfo);

  if (!TYPE_CONTAINS_VPTR_P (BINFO_TYPE (binfo)))
    /* If this class has no vtable, none of its bases do.  */
    return dfs_skip_bases;

  if (!vtable)
    /* This might be a primary base, so have no vtable in this
       hierarchy.  */
    return NULL_TREE;

  /* If we scribbled the construction vtable vptr into BINFO, clear it
     out now.  */
  if (TREE_CODE (vtable) == TREE_LIST
      && (TREE_PURPOSE (vtable) == (tree) data))
    BINFO_VTABLE (binfo) = TREE_CHAIN (vtable);

  return NULL_TREE;
}

/* Build the construction vtable group for BINFO which is in the
   hierarchy dominated by T.  */

static void
build_ctor_vtbl_group (tree binfo, tree t)
{
  tree type;
  tree vtbl;
  tree id;
  tree vbase;
  vec<constructor_elt, va_gc> *v;

  /* See if we've already created this construction vtable group.  */
  id = mangle_ctor_vtbl_for_type (t, binfo);
  if (IDENTIFIER_GLOBAL_VALUE (id))
    return;

  gcc_assert (!SAME_BINFO_TYPE_P (BINFO_TYPE (binfo), t));
  /* Build a version of VTBL (with the wrong type) for use in
     constructing the addresses of secondary vtables in the
     construction vtable group.  */
  vtbl = build_vtable (t, id, ptr_type_node);
  DECL_CONSTRUCTION_VTABLE_P (vtbl) = 1;
  /* Don't export construction vtables from shared libraries.  Even on
     targets that don't support hidden visibility, this tells
     can_refer_decl_in_current_unit_p not to assume that it's safe to
     access from a different compilation unit (bz 54314).  */
  DECL_VISIBILITY (vtbl) = VISIBILITY_HIDDEN;
  DECL_VISIBILITY_SPECIFIED (vtbl) = true;

  v = NULL;
  accumulate_vtbl_inits (binfo, TYPE_BINFO (TREE_TYPE (binfo)),
			 binfo, vtbl, t, &v);

  /* Add the vtables for each of our virtual bases using the vbase in T
     binfo.  */
  for (vbase = TYPE_BINFO (BINFO_TYPE (binfo));
       vbase;
       vbase = TREE_CHAIN (vbase))
    {
      tree b;

      if (!BINFO_VIRTUAL_P (vbase))
	continue;
      b = copied_binfo (vbase, binfo);

      accumulate_vtbl_inits (b, vbase, binfo, vtbl, t, &v);
    }

  /* Figure out the type of the construction vtable.  */
  type = build_array_of_n_type (vtable_entry_type, v->length ());
  layout_type (type);
  TREE_TYPE (vtbl) = type;
  DECL_SIZE (vtbl) = DECL_SIZE_UNIT (vtbl) = NULL_TREE;
  layout_decl (vtbl, 0);

  /* Initialize the construction vtable.  */
  CLASSTYPE_VTABLES (t) = chainon (CLASSTYPE_VTABLES (t), vtbl);
  initialize_artificial_var (vtbl, v);
  dump_vtable (t, binfo, vtbl);
}

/* Add the vtbl initializers for BINFO (and its bases other than
   non-virtual primaries) to the list of INITS.  BINFO is in the
   hierarchy dominated by T.  RTTI_BINFO is the binfo within T of
   the constructor the vtbl inits should be accumulated for. (If this
   is the complete object vtbl then RTTI_BINFO will be TYPE_BINFO (T).)
   ORIG_BINFO is the binfo for this object within BINFO_TYPE (RTTI_BINFO).
   BINFO is the active base equivalent of ORIG_BINFO in the inheritance
   graph of T. Both BINFO and ORIG_BINFO will have the same BINFO_TYPE,
   but are not necessarily the same in terms of layout.  */

static void
accumulate_vtbl_inits (tree binfo,
		       tree orig_binfo,
		       tree rtti_binfo,
		       tree vtbl,
		       tree t,
		       vec<constructor_elt, va_gc> **inits)
{
  int i;
  tree base_binfo;
  int ctor_vtbl_p = !SAME_BINFO_TYPE_P (BINFO_TYPE (rtti_binfo), t);

  gcc_assert (SAME_BINFO_TYPE_P (BINFO_TYPE (binfo), BINFO_TYPE (orig_binfo)));

  /* If it doesn't have a vptr, we don't do anything.  */
  if (!TYPE_CONTAINS_VPTR_P (BINFO_TYPE (binfo)))
    return;

  /* If we're building a construction vtable, we're not interested in
     subobjects that don't require construction vtables.  */
  if (ctor_vtbl_p
      && !CLASSTYPE_VBASECLASSES (BINFO_TYPE (binfo))
      && !binfo_via_virtual (orig_binfo, BINFO_TYPE (rtti_binfo)))
    return;

  /* Build the initializers for the BINFO-in-T vtable.  */
  dfs_accumulate_vtbl_inits (binfo, orig_binfo, rtti_binfo, vtbl, t, inits);

  /* Walk the BINFO and its bases.  We walk in preorder so that as we
     initialize each vtable we can figure out at what offset the
     secondary vtable lies from the primary vtable.  We can't use
     dfs_walk here because we need to iterate through bases of BINFO
     and RTTI_BINFO simultaneously.  */
  for (i = 0; BINFO_BASE_ITERATE (binfo, i, base_binfo); ++i)
    {
      /* Skip virtual bases.  */
      if (BINFO_VIRTUAL_P (base_binfo))
	continue;
      accumulate_vtbl_inits (base_binfo,
			     BINFO_BASE_BINFO (orig_binfo, i),
			     rtti_binfo, vtbl, t,
			     inits);
    }
}

/* Called from accumulate_vtbl_inits.  Adds the initializers for the
   BINFO vtable to L.  */

static void
dfs_accumulate_vtbl_inits (tree binfo,
			   tree orig_binfo,
			   tree rtti_binfo,
			   tree orig_vtbl,
			   tree t,
			   vec<constructor_elt, va_gc> **l)
{
  tree vtbl = NULL_TREE;
  int ctor_vtbl_p = !SAME_BINFO_TYPE_P (BINFO_TYPE (rtti_binfo), t);
  int n_inits;

  if (ctor_vtbl_p
      && BINFO_VIRTUAL_P (orig_binfo) && BINFO_PRIMARY_P (orig_binfo))
    {
      /* In the hierarchy of BINFO_TYPE (RTTI_BINFO), this is a
	 primary virtual base.  If it is not the same primary in
	 the hierarchy of T, we'll need to generate a ctor vtable
	 for it, to place at its location in T.  If it is the same
	 primary, we still need a VTT entry for the vtable, but it
	 should point to the ctor vtable for the base it is a
	 primary for within the sub-hierarchy of RTTI_BINFO.

	 There are three possible cases:

	 1) We are in the same place.
	 2) We are a primary base within a lost primary virtual base of
	 RTTI_BINFO.
	 3) We are primary to something not a base of RTTI_BINFO.  */

      tree b;
      tree last = NULL_TREE;

      /* First, look through the bases we are primary to for RTTI_BINFO
	 or a virtual base.  */
      b = binfo;
      while (BINFO_PRIMARY_P (b))
	{
	  b = BINFO_INHERITANCE_CHAIN (b);
	  last = b;
	  if (BINFO_VIRTUAL_P (b) || b == rtti_binfo)
	    goto found;
	}
      /* If we run out of primary links, keep looking down our
	 inheritance chain; we might be an indirect primary.  */
      for (b = last; b; b = BINFO_INHERITANCE_CHAIN (b))
	if (BINFO_VIRTUAL_P (b) || b == rtti_binfo)
	  break;
    found:

      /* If we found RTTI_BINFO, this is case 1.  If we found a virtual
	 base B and it is a base of RTTI_BINFO, this is case 2.  In
	 either case, we share our vtable with LAST, i.e. the
	 derived-most base within B of which we are a primary.  */
      if (b == rtti_binfo
	  || (b && binfo_for_vbase (BINFO_TYPE (b), BINFO_TYPE (rtti_binfo))))
	/* Just set our BINFO_VTABLE to point to LAST, as we may not have
	   set LAST's BINFO_VTABLE yet.  We'll extract the actual vptr in
	   binfo_ctor_vtable after everything's been set up.  */
	vtbl = last;

      /* Otherwise, this is case 3 and we get our own.  */
    }
  else if (!BINFO_NEW_VTABLE_MARKED (orig_binfo))
    return;

  n_inits = vec_safe_length (*l);

  if (!vtbl)
    {
      tree index;
      int non_fn_entries;

      /* Add the initializer for this vtable.  */
      build_vtbl_initializer (binfo, orig_binfo, t, rtti_binfo,
                              &non_fn_entries, l);

      /* Figure out the position to which the VPTR should point.  */
      vtbl = build1 (ADDR_EXPR, vtbl_ptr_type_node, orig_vtbl);
      index = size_binop (MULT_EXPR,
			  TYPE_SIZE_UNIT (vtable_entry_type),
			  size_int (non_fn_entries + n_inits));
      vtbl = fold_build_pointer_plus (vtbl, index);
    }

  if (ctor_vtbl_p)
    /* For a construction vtable, we can't overwrite BINFO_VTABLE.
       So, we make a TREE_LIST.  Later, dfs_fixup_binfo_vtbls will
       straighten this out.  */
    BINFO_VTABLE (binfo) = tree_cons (rtti_binfo, vtbl, BINFO_VTABLE (binfo));
  else if (BINFO_PRIMARY_P (binfo) && BINFO_VIRTUAL_P (binfo))
    /* Throw away any unneeded intializers.  */
    (*l)->truncate (n_inits);
  else
     /* For an ordinary vtable, set BINFO_VTABLE.  */
    BINFO_VTABLE (binfo) = vtbl;
}

static GTY(()) tree abort_fndecl_addr;

/* Construct the initializer for BINFO's virtual function table.  BINFO
   is part of the hierarchy dominated by T.  If we're building a
   construction vtable, the ORIG_BINFO is the binfo we should use to
   find the actual function pointers to put in the vtable - but they
   can be overridden on the path to most-derived in the graph that
   ORIG_BINFO belongs.  Otherwise,
   ORIG_BINFO should be the same as BINFO.  The RTTI_BINFO is the
   BINFO that should be indicated by the RTTI information in the
   vtable; it will be a base class of T, rather than T itself, if we
   are building a construction vtable.

   The value returned is a TREE_LIST suitable for wrapping in a
   CONSTRUCTOR to use as the DECL_INITIAL for a vtable.  If
   NON_FN_ENTRIES_P is not NULL, *NON_FN_ENTRIES_P is set to the
   number of non-function entries in the vtable.

   It might seem that this function should never be called with a
   BINFO for which BINFO_PRIMARY_P holds, the vtable for such a
   base is always subsumed by a derived class vtable.  However, when
   we are building construction vtables, we do build vtables for
   primary bases; we need these while the primary base is being
   constructed.  */

static void
build_vtbl_initializer (tree binfo,
			tree orig_binfo,
			tree t,
			tree rtti_binfo,
			int* non_fn_entries_p,
			vec<constructor_elt, va_gc> **inits)
{
  tree v;
  vtbl_init_data vid;
  unsigned ix, jx;
  tree vbinfo;
  vec<tree, va_gc> *vbases;
  constructor_elt *e;

  /* Initialize VID.  */
  memset (&vid, 0, sizeof (vid));
  vid.binfo = binfo;
  vid.derived = t;
  vid.rtti_binfo = rtti_binfo;
  vid.primary_vtbl_p = SAME_BINFO_TYPE_P (BINFO_TYPE (binfo), t);
  vid.ctor_vtbl_p = !SAME_BINFO_TYPE_P (BINFO_TYPE (rtti_binfo), t);
  vid.generate_vcall_entries = true;
  /* The first vbase or vcall offset is at index -3 in the vtable.  */
  vid.index = ssize_int(-3 * TARGET_VTABLE_DATA_ENTRY_DISTANCE);

  /* Add entries to the vtable for RTTI.  */
  build_rtti_vtbl_entries (binfo, &vid);

  /* Create an array for keeping track of the functions we've
     processed.  When we see multiple functions with the same
     signature, we share the vcall offsets.  */
  vec_alloc (vid.fns, 32);
  /* Add the vcall and vbase offset entries.  */
  build_vcall_and_vbase_vtbl_entries (binfo, &vid);

  /* Clear BINFO_VTABLE_PATH_MARKED; it's set by
     build_vbase_offset_vtbl_entries.  */
  for (vbases = CLASSTYPE_VBASECLASSES (t), ix = 0;
       vec_safe_iterate (vbases, ix, &vbinfo); ix++)
    BINFO_VTABLE_PATH_MARKED (vbinfo) = 0;

  /* If the target requires padding between data entries, add that now.  */
  if (TARGET_VTABLE_DATA_ENTRY_DISTANCE > 1)
    {
      int n_entries = vec_safe_length (vid.inits);

      vec_safe_grow (vid.inits, TARGET_VTABLE_DATA_ENTRY_DISTANCE * n_entries);

      /* Move data entries into their new positions and add padding
	 after the new positions.  Iterate backwards so we don't
	 overwrite entries that we would need to process later.  */
      for (ix = n_entries - 1;
	   vid.inits->iterate (ix, &e);
	   ix--)
	{
	  int j;
	  int new_position = (TARGET_VTABLE_DATA_ENTRY_DISTANCE * ix
			      + (TARGET_VTABLE_DATA_ENTRY_DISTANCE - 1));

	  (*vid.inits)[new_position] = *e;

	  for (j = 1; j < TARGET_VTABLE_DATA_ENTRY_DISTANCE; ++j)
	    {
	      constructor_elt *f = &(*vid.inits)[new_position - j];
	      f->index = NULL_TREE;
	      f->value = build1 (NOP_EXPR, vtable_entry_type,
				 null_pointer_node);
	    }
	}
    }

  if (non_fn_entries_p)
    *non_fn_entries_p = vec_safe_length (vid.inits);

  /* The initializers for virtual functions were built up in reverse
     order.  Straighten them out and add them to the running list in one
     step.  */
  jx = vec_safe_length (*inits);
  vec_safe_grow (*inits, jx + vid.inits->length ());

  for (ix = vid.inits->length () - 1;
       vid.inits->iterate (ix, &e);
       ix--, jx++)
    (**inits)[jx] = *e;

  /* Go through all the ordinary virtual functions, building up
     initializers.  */
  for (v = BINFO_VIRTUALS (orig_binfo); v; v = TREE_CHAIN (v))
    {
      tree delta;
      tree vcall_index;
      tree fn, fn_original;
      tree init = NULL_TREE;

      fn = BV_FN (v);
      fn_original = fn;
      if (DECL_THUNK_P (fn))
	{
	  if (!DECL_NAME (fn))
	    finish_thunk (fn);
	  if (THUNK_ALIAS (fn))
	    {
	      fn = THUNK_ALIAS (fn);
	      BV_FN (v) = fn;
	    }
	  fn_original = THUNK_TARGET (fn);
	}

      /* If the only definition of this function signature along our
	 primary base chain is from a lost primary, this vtable slot will
	 never be used, so just zero it out.  This is important to avoid
	 requiring extra thunks which cannot be generated with the function.

	 We first check this in update_vtable_entry_for_fn, so we handle
	 restored primary bases properly; we also need to do it here so we
	 zero out unused slots in ctor vtables, rather than filling them
	 with erroneous values (though harmless, apart from relocation
	 costs).  */
      if (BV_LOST_PRIMARY (v))
	init = size_zero_node;

      if (! init)
	{
	  /* Pull the offset for `this', and the function to call, out of
	     the list.  */
	  delta = BV_DELTA (v);
	  vcall_index = BV_VCALL_INDEX (v);

	  gcc_assert (TREE_CODE (delta) == INTEGER_CST);
	  gcc_assert (TREE_CODE (fn) == FUNCTION_DECL);

	  /* You can't call an abstract virtual function; it's abstract.
	     So, we replace these functions with __pure_virtual.  */
	  if (DECL_PURE_VIRTUAL_P (fn_original))
	    {
	      fn = abort_fndecl;
	      if (!TARGET_VTABLE_USES_DESCRIPTORS)
		{
		  if (abort_fndecl_addr == NULL)
		    abort_fndecl_addr
		      = fold_convert (vfunc_ptr_type_node,
				      build_fold_addr_expr (fn));
		  init = abort_fndecl_addr;
		}
	    }
	  /* Likewise for deleted virtuals.  */
	  else if (DECL_DELETED_FN (fn_original))
	    {
	      fn = get_identifier ("__cxa_deleted_virtual");
	      if (!get_global_value_if_present (fn, &fn))
		fn = push_library_fn (fn, (build_function_type_list
					   (void_type_node, NULL_TREE)),
				      NULL_TREE);
	      if (!TARGET_VTABLE_USES_DESCRIPTORS)
		init = fold_convert (vfunc_ptr_type_node,
				     build_fold_addr_expr (fn));
	    }
	  else
	    {
	      if (!integer_zerop (delta) || vcall_index)
		{
		  fn = make_thunk (fn, /*this_adjusting=*/1, delta, vcall_index);
		  if (!DECL_NAME (fn))
		    finish_thunk (fn);
		}
	      /* Take the address of the function, considering it to be of an
		 appropriate generic type.  */
	      if (!TARGET_VTABLE_USES_DESCRIPTORS)
		init = fold_convert (vfunc_ptr_type_node,
				     build_fold_addr_expr (fn));
	    }
	}

      /* And add it to the chain of initializers.  */
      if (TARGET_VTABLE_USES_DESCRIPTORS)
	{
	  int i;
	  if (init == size_zero_node)
	    for (i = 0; i < TARGET_VTABLE_USES_DESCRIPTORS; ++i)
	      CONSTRUCTOR_APPEND_ELT (*inits, NULL_TREE, init);
	  else
	    for (i = 0; i < TARGET_VTABLE_USES_DESCRIPTORS; ++i)
	      {
		tree fdesc = build2 (FDESC_EXPR, vfunc_ptr_type_node,
				     fn, build_int_cst (NULL_TREE, i));
		TREE_CONSTANT (fdesc) = 1;

		CONSTRUCTOR_APPEND_ELT (*inits, NULL_TREE, fdesc);
	      }
	}
      else
	CONSTRUCTOR_APPEND_ELT (*inits, NULL_TREE, init);
    }
}

/* Adds to vid->inits the initializers for the vbase and vcall
   offsets in BINFO, which is in the hierarchy dominated by T.  */

static void
build_vcall_and_vbase_vtbl_entries (tree binfo, vtbl_init_data* vid)
{
  tree b;

  /* If this is a derived class, we must first create entries
     corresponding to the primary base class.  */
  b = get_primary_binfo (binfo);
  if (b)
    build_vcall_and_vbase_vtbl_entries (b, vid);

  /* Add the vbase entries for this base.  */
  build_vbase_offset_vtbl_entries (binfo, vid);
  /* Add the vcall entries for this base.  */
  build_vcall_offset_vtbl_entries (binfo, vid);
}

/* Returns the initializers for the vbase offset entries in the vtable
   for BINFO (which is part of the class hierarchy dominated by T), in
   reverse order.  VBASE_OFFSET_INDEX gives the vtable index
   where the next vbase offset will go.  */

static void
build_vbase_offset_vtbl_entries (tree binfo, vtbl_init_data* vid)
{
  tree vbase;
  tree t;
  tree non_primary_binfo;

  /* If there are no virtual baseclasses, then there is nothing to
     do.  */
  if (!CLASSTYPE_VBASECLASSES (BINFO_TYPE (binfo)))
    return;

  t = vid->derived;

  /* We might be a primary base class.  Go up the inheritance hierarchy
     until we find the most derived class of which we are a primary base:
     it is the offset of that which we need to use.  */
  non_primary_binfo = binfo;
  while (BINFO_INHERITANCE_CHAIN (non_primary_binfo))
    {
      tree b;

      /* If we have reached a virtual base, then it must be a primary
	 base (possibly multi-level) of vid->binfo, or we wouldn't
	 have called build_vcall_and_vbase_vtbl_entries for it.  But it
	 might be a lost primary, so just skip down to vid->binfo.  */
      if (BINFO_VIRTUAL_P (non_primary_binfo))
	{
	  non_primary_binfo = vid->binfo;
	  break;
	}

      b = BINFO_INHERITANCE_CHAIN (non_primary_binfo);
      if (get_primary_binfo (b) != non_primary_binfo)
	break;
      non_primary_binfo = b;
    }

  /* Go through the virtual bases, adding the offsets.  */
  for (vbase = TYPE_BINFO (BINFO_TYPE (binfo));
       vbase;
       vbase = TREE_CHAIN (vbase))
    {
      tree b;
      tree delta;

      if (!BINFO_VIRTUAL_P (vbase))
	continue;

      /* Find the instance of this virtual base in the complete
	 object.  */
      b = copied_binfo (vbase, binfo);

      /* If we've already got an offset for this virtual base, we
	 don't need another one.  */
      if (BINFO_VTABLE_PATH_MARKED (b))
	continue;
      BINFO_VTABLE_PATH_MARKED (b) = 1;

      /* Figure out where we can find this vbase offset.  */
      delta = size_binop (MULT_EXPR,
			  vid->index,
			  convert (ssizetype,
				   TYPE_SIZE_UNIT (vtable_entry_type)));
      if (vid->primary_vtbl_p)
	BINFO_VPTR_FIELD (b) = delta;

      if (binfo != TYPE_BINFO (t))
	/* The vbase offset had better be the same.  */
	gcc_assert (tree_int_cst_equal (delta, BINFO_VPTR_FIELD (vbase)));

      /* The next vbase will come at a more negative offset.  */
      vid->index = size_binop (MINUS_EXPR, vid->index,
			       ssize_int (TARGET_VTABLE_DATA_ENTRY_DISTANCE));

      /* The initializer is the delta from BINFO to this virtual base.
	 The vbase offsets go in reverse inheritance-graph order, and
	 we are walking in inheritance graph order so these end up in
	 the right order.  */
      delta = size_diffop_loc (input_location,
			   BINFO_OFFSET (b), BINFO_OFFSET (non_primary_binfo));

      CONSTRUCTOR_APPEND_ELT (vid->inits, NULL_TREE,
			      fold_build1_loc (input_location, NOP_EXPR,
					       vtable_entry_type, delta));
    }
}

/* Adds the initializers for the vcall offset entries in the vtable
   for BINFO (which is part of the class hierarchy dominated by VID->DERIVED)
   to VID->INITS.  */

static void
build_vcall_offset_vtbl_entries (tree binfo, vtbl_init_data* vid)
{
  /* We only need these entries if this base is a virtual base.  We
     compute the indices -- but do not add to the vtable -- when
     building the main vtable for a class.  */
  if (binfo == TYPE_BINFO (vid->derived)
      || (BINFO_VIRTUAL_P (binfo) 
	  /* If BINFO is RTTI_BINFO, then (since BINFO does not
	     correspond to VID->DERIVED), we are building a primary
	     construction virtual table.  Since this is a primary
	     virtual table, we do not need the vcall offsets for
	     BINFO.  */
	  && binfo != vid->rtti_binfo))
    {
      /* We need a vcall offset for each of the virtual functions in this
	 vtable.  For example:

	   class A { virtual void f (); };
	   class B1 : virtual public A { virtual void f (); };
	   class B2 : virtual public A { virtual void f (); };
	   class C: public B1, public B2 { virtual void f (); };

	 A C object has a primary base of B1, which has a primary base of A.  A
	 C also has a secondary base of B2, which no longer has a primary base
	 of A.  So the B2-in-C construction vtable needs a secondary vtable for
	 A, which will adjust the A* to a B2* to call f.  We have no way of
	 knowing what (or even whether) this offset will be when we define B2,
	 so we store this "vcall offset" in the A sub-vtable and look it up in
	 a "virtual thunk" for B2::f.

	 We need entries for all the functions in our primary vtable and
	 in our non-virtual bases' secondary vtables.  */
      vid->vbase = binfo;
      /* If we are just computing the vcall indices -- but do not need
	 the actual entries -- not that.  */
      if (!BINFO_VIRTUAL_P (binfo))
	vid->generate_vcall_entries = false;
      /* Now, walk through the non-virtual bases, adding vcall offsets.  */
      add_vcall_offset_vtbl_entries_r (binfo, vid);
    }
}

/* Build vcall offsets, starting with those for BINFO.  */

static void
add_vcall_offset_vtbl_entries_r (tree binfo, vtbl_init_data* vid)
{
  int i;
  tree primary_binfo;
  tree base_binfo;

  /* Don't walk into virtual bases -- except, of course, for the
     virtual base for which we are building vcall offsets.  Any
     primary virtual base will have already had its offsets generated
     through the recursion in build_vcall_and_vbase_vtbl_entries.  */
  if (BINFO_VIRTUAL_P (binfo) && vid->vbase != binfo)
    return;

  /* If BINFO has a primary base, process it first.  */
  primary_binfo = get_primary_binfo (binfo);
  if (primary_binfo)
    add_vcall_offset_vtbl_entries_r (primary_binfo, vid);

  /* Add BINFO itself to the list.  */
  add_vcall_offset_vtbl_entries_1 (binfo, vid);

  /* Scan the non-primary bases of BINFO.  */
  for (i = 0; BINFO_BASE_ITERATE (binfo, i, base_binfo); ++i)
    if (base_binfo != primary_binfo)
      add_vcall_offset_vtbl_entries_r (base_binfo, vid);
}

/* Called from build_vcall_offset_vtbl_entries_r.  */

static void
add_vcall_offset_vtbl_entries_1 (tree binfo, vtbl_init_data* vid)
{
  /* Make entries for the rest of the virtuals.  */
  if (abi_version_at_least (2))
    {
      tree orig_fn;

      /* The ABI requires that the methods be processed in declaration
	 order.  G++ 3.2 used the order in the vtable.  */
      for (orig_fn = TYPE_METHODS (BINFO_TYPE (binfo));
	   orig_fn;
	   orig_fn = DECL_CHAIN (orig_fn))
	if (DECL_VINDEX (orig_fn))
	  add_vcall_offset (orig_fn, binfo, vid);
    }
  else
    {
      tree derived_virtuals;
      tree base_virtuals;
      tree orig_virtuals;
      /* If BINFO is a primary base, the most derived class which has
	 BINFO as a primary base; otherwise, just BINFO.  */
      tree non_primary_binfo;

      /* We might be a primary base class.  Go up the inheritance hierarchy
	 until we find the most derived class of which we are a primary base:
	 it is the BINFO_VIRTUALS there that we need to consider.  */
      non_primary_binfo = binfo;
      while (BINFO_INHERITANCE_CHAIN (non_primary_binfo))
	{
	  tree b;

	  /* If we have reached a virtual base, then it must be vid->vbase,
	     because we ignore other virtual bases in
	     add_vcall_offset_vtbl_entries_r.  In turn, it must be a primary
	     base (possibly multi-level) of vid->binfo, or we wouldn't
	     have called build_vcall_and_vbase_vtbl_entries for it.  But it
	     might be a lost primary, so just skip down to vid->binfo.  */
	  if (BINFO_VIRTUAL_P (non_primary_binfo))
	    {
	      gcc_assert (non_primary_binfo == vid->vbase);
	      non_primary_binfo = vid->binfo;
	      break;
	    }

	  b = BINFO_INHERITANCE_CHAIN (non_primary_binfo);
	  if (get_primary_binfo (b) != non_primary_binfo)
	    break;
	  non_primary_binfo = b;
	}

      if (vid->ctor_vtbl_p)
	/* For a ctor vtable we need the equivalent binfo within the hierarchy
	   where rtti_binfo is the most derived type.  */
	non_primary_binfo
	  = original_binfo (non_primary_binfo, vid->rtti_binfo);

      for (base_virtuals = BINFO_VIRTUALS (binfo),
	     derived_virtuals = BINFO_VIRTUALS (non_primary_binfo),
	     orig_virtuals = BINFO_VIRTUALS (TYPE_BINFO (BINFO_TYPE (binfo)));
	   base_virtuals;
	   base_virtuals = TREE_CHAIN (base_virtuals),
	     derived_virtuals = TREE_CHAIN (derived_virtuals),
	     orig_virtuals = TREE_CHAIN (orig_virtuals))
	{
	  tree orig_fn;

	  /* Find the declaration that originally caused this function to
	     be present in BINFO_TYPE (binfo).  */
	  orig_fn = BV_FN (orig_virtuals);

	  /* When processing BINFO, we only want to generate vcall slots for
	     function slots introduced in BINFO.  So don't try to generate
	     one if the function isn't even defined in BINFO.  */
	  if (!SAME_BINFO_TYPE_P (BINFO_TYPE (binfo), DECL_CONTEXT (orig_fn)))
	    continue;

	  add_vcall_offset (orig_fn, binfo, vid);
	}
    }
}

/* Add a vcall offset entry for ORIG_FN to the vtable.  */

static void
add_vcall_offset (tree orig_fn, tree binfo, vtbl_init_data *vid)
{
  size_t i;
  tree vcall_offset;
  tree derived_entry;

  /* If there is already an entry for a function with the same
     signature as FN, then we do not need a second vcall offset.
     Check the list of functions already present in the derived
     class vtable.  */
  FOR_EACH_VEC_SAFE_ELT (vid->fns, i, derived_entry)
    {
      if (same_signature_p (derived_entry, orig_fn)
	  /* We only use one vcall offset for virtual destructors,
	     even though there are two virtual table entries.  */
	  || (DECL_DESTRUCTOR_P (derived_entry)
	      && DECL_DESTRUCTOR_P (orig_fn)))
	return;
    }

  /* If we are building these vcall offsets as part of building
     the vtable for the most derived class, remember the vcall
     offset.  */
  if (vid->binfo == TYPE_BINFO (vid->derived))
    {
      tree_pair_s elt = {orig_fn, vid->index};
      vec_safe_push (CLASSTYPE_VCALL_INDICES (vid->derived), elt);
    }

  /* The next vcall offset will be found at a more negative
     offset.  */
  vid->index = size_binop (MINUS_EXPR, vid->index,
			   ssize_int (TARGET_VTABLE_DATA_ENTRY_DISTANCE));

  /* Keep track of this function.  */
  vec_safe_push (vid->fns, orig_fn);

  if (vid->generate_vcall_entries)
    {
      tree base;
      tree fn;

      /* Find the overriding function.  */
      fn = find_final_overrider (vid->rtti_binfo, binfo, orig_fn);
      if (fn == error_mark_node)
	vcall_offset = build_zero_cst (vtable_entry_type);
      else
	{
	  base = TREE_VALUE (fn);

	  /* The vbase we're working on is a primary base of
	     vid->binfo.  But it might be a lost primary, so its
	     BINFO_OFFSET might be wrong, so we just use the
	     BINFO_OFFSET from vid->binfo.  */
	  vcall_offset = size_diffop_loc (input_location,
				      BINFO_OFFSET (base),
				      BINFO_OFFSET (vid->binfo));
	  vcall_offset = fold_build1_loc (input_location,
				      NOP_EXPR, vtable_entry_type,
				      vcall_offset);
	}
      /* Add the initializer to the vtable.  */
      CONSTRUCTOR_APPEND_ELT (vid->inits, NULL_TREE, vcall_offset);
    }
}

/* Return vtbl initializers for the RTTI entries corresponding to the
   BINFO's vtable.  The RTTI entries should indicate the object given
   by VID->rtti_binfo.  */

static void
build_rtti_vtbl_entries (tree binfo, vtbl_init_data* vid)
{
  tree b;
  tree t;
  tree offset;
  tree decl;
  tree init;

  t = BINFO_TYPE (vid->rtti_binfo);

  /* To find the complete object, we will first convert to our most
     primary base, and then add the offset in the vtbl to that value.  */
  b = binfo;
  while (CLASSTYPE_HAS_PRIMARY_BASE_P (BINFO_TYPE (b))
	 && !BINFO_LOST_PRIMARY_P (b))
    {
      tree primary_base;

      primary_base = get_primary_binfo (b);
      gcc_assert (BINFO_PRIMARY_P (primary_base)
		  && BINFO_INHERITANCE_CHAIN (primary_base) == b);
      b = primary_base;
    }
  offset = size_diffop_loc (input_location,
			BINFO_OFFSET (vid->rtti_binfo), BINFO_OFFSET (b));

  /* The second entry is the address of the typeinfo object.  */
  if (flag_rtti)
    decl = build_address (get_tinfo_decl (t));
  else
    decl = integer_zero_node;

  /* Convert the declaration to a type that can be stored in the
     vtable.  */
  init = build_nop (vfunc_ptr_type_node, decl);
  CONSTRUCTOR_APPEND_ELT (vid->inits, NULL_TREE, init);

  /* Add the offset-to-top entry.  It comes earlier in the vtable than
     the typeinfo entry.  Convert the offset to look like a
     function pointer, so that we can put it in the vtable.  */
  init = build_nop (vfunc_ptr_type_node, offset);
  CONSTRUCTOR_APPEND_ELT (vid->inits, NULL_TREE, init);
}

/* TRUE iff TYPE is uniquely derived from PARENT.  Ignores
   accessibility.  */

bool
uniquely_derived_from_p (tree parent, tree type)
{
  tree base = lookup_base (type, parent, ba_unique, NULL, tf_none);
  return base && base != error_mark_node;
}

/* TRUE iff TYPE is publicly & uniquely derived from PARENT.  */

bool
publicly_uniquely_derived_p (tree parent, tree type)
{
  tree base = lookup_base (type, parent, ba_ignore_scope | ba_check,
			   NULL, tf_none);
  return base && base != error_mark_node;
}

#include "gt-cp-class.h"<|MERGE_RESOLUTION|>--- conflicted
+++ resolved
@@ -6462,45 +6462,6 @@
     }
 }
 
-/* Insert FIELDS into T for the sorted case if the FIELDS count is
-   equal to THRESHOLD or greater than THRESHOLD.  */
-
-static void 
-insert_into_classtype_sorted_fields (tree fields, tree t, int threshold)
-{
-  int n_fields = count_fields (fields);
-  if (n_fields >= threshold)
-    {
-      struct sorted_fields_type *field_vec = sorted_fields_type_new (n_fields);
-      add_fields_to_record_type (fields, field_vec, 0);
-      qsort (field_vec->elts, n_fields, sizeof (tree), field_decl_cmp);
-      CLASSTYPE_SORTED_FIELDS (t) = field_vec;
-    }
-}
-
-/* Insert lately defined enum ENUMTYPE into T for the sorted case.  */
-
-void
-insert_late_enum_def_into_classtype_sorted_fields (tree enumtype, tree t)
-{
-  struct sorted_fields_type *sorted_fields = CLASSTYPE_SORTED_FIELDS (t);
-  if (sorted_fields)
-    {
-      int i;
-      int n_fields
-	= list_length (TYPE_VALUES (enumtype)) + sorted_fields->len;
-      struct sorted_fields_type *field_vec = sorted_fields_type_new (n_fields);
-      
-      for (i = 0; i < sorted_fields->len; ++i)
-	field_vec->elts[i] = sorted_fields->elts[i];
-
-      add_enum_fields_to_record_type (enumtype, field_vec,
-				      sorted_fields->len);
-      qsort (field_vec->elts, n_fields, sizeof (tree), field_decl_cmp);
-      CLASSTYPE_SORTED_FIELDS (t) = field_vec;
-    }
-}
-
 /* When T was built up, the member declarations were added in reverse
    order.  Rearrange them to declaration order.  */
 
@@ -6791,13 +6752,7 @@
 
   /* processing_template_decl can be false in a template if we're in
      fold_non_dependent_expr, but we still want to suppress this check.  */
-<<<<<<< HEAD
-  if (processing_template_decl
-      || (current_function_decl
-	  && uses_template_parms (current_function_decl)))
-=======
   if (in_template_function ())
->>>>>>> e9c762ec
     {
       /* In a template we only care about the type of the result.  */
       if (nonnull)
