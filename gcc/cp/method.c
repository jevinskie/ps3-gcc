--- conflicted
+++ resolved
@@ -1927,13 +1927,9 @@
   DECL_EXTERNAL (fn) = true;
   DECL_NOT_REALLY_EXTERN (fn) = 1;
   DECL_DECLARED_INLINE_P (fn) = 1;
-<<<<<<< HEAD
-  note_comdat_fn (fn);
-=======
   DECL_COMDAT (fn) = 1;
   set_linkage_according_to_type (type, fn);
   rest_of_decl_compilation (fn, toplevel_bindings_p (), at_eof);
->>>>>>> d5ad84b3
   gcc_assert (!TREE_USED (fn));
 
   /* Restore PROCESSING_TEMPLATE_DECL.  */
