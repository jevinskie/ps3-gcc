--- conflicted
+++ resolved
@@ -1,914 +1,4 @@
-<<<<<<< HEAD
-2014-12-19  Release Manager
-
-	* GCC 4.8.4 released.
-
-2014-10-15  Jason Merrill  <jason@redhat.com>
-
-	PR c++/63455
-	Revert:
-	* parser.c (cp_parser_abort_tentative_parse): Make sure we haven't
-	committed to this tentative parse.
-
-	PR c++/63415
-	* pt.c (value_dependent_expression_p) [CONSTRUCTOR]: Check the type.
-	(iterative_hash_template_arg): Likewise.
-
-	PR c++/56710
-	* semantics.c (finish_member_declaration): Don't push closure
-	members.
-
-	PR c++/58624
-	* pt.c (tsubst_copy_and_build) [VAR_DECL]: Use TLS wrapper.
-	* semantics.c (finish_id_expression): Don't call TLS wrapper in a
-	template.
-
-2014-08-07  Jason Merrill  <jason@redhat.com>
-
-	PR c++/61959
-	* semantics.c (cxx_eval_bare_aggregate): Handle POINTER_PLUS_EXPR.
-
-	PR c++/58714
-	* tree.c (stabilize_expr): A stabilized prvalue is an xvalue.
-
-2014-01-27  Jason Merrill  <jason@redhat.com>
-
-	PR c++/59823
-	Core DR 1138
-	* call.c (reference_binding): Pass LOOKUP_NO_TEMP_BIND for
-	list-initialization.  A conversion to rvalue ref that involves
-	an lvalue-rvalue conversion is bad.
-	(convert_like_real): Give helpful error message.
-
-2014-01-29  Jason Merrill  <jason@redhat.com>
-
-	PR c++/59956
-	* friend.c (do_friend): Pass the TEMPLATE_DECL to add_friend if we
-	have a friend template in a class template.
-	* pt.c (tsubst_friend_function): Look through it.
-	(push_template_decl_real): A friend member template is
-	primary.
-
-2014-02-21  Jason Merrill  <jason@redhat.com>
-
-	PR c++/60241
-	* pt.c (lookup_template_class_1): Update DECL_TEMPLATE_INSTANTIATIONS
-	of the partial instantiation, not the most general template.
-	(maybe_process_partial_specialization): Reassign everything on
-	that list.
-
-2014-03-05  Jason Merrill  <jason@redhat.com>
-
-	PR c++/60361
-	* parser.c (cp_parser_template_id): Don't set up a CPP_TEMPLATE_ID
-	if re-parsing might succeed.
-	* semantics.c (finish_id_expression): Use of a parameter outside
-	the function body is a parse error.
-
-2014-06-30  Jason Merrill  <jason@redhat.com>
-
-	PR c++/61647
-	* pt.c (type_dependent_expression_p): Check BASELINK_OPTYPE.
-
-	PR c++/61539
-	* pt.c (unify_one_argument): Type/expression mismatch just causes
-	deduction failure.
-
-	PR c++/61500
-	* tree.c (lvalue_kind): Handle MEMBER_REF and DOTSTAR_EXPR.
-
-2014-06-17  Jason Merrill  <jason@redhat.com>
-
-	PR c++/60605
-	* pt.c (check_default_tmpl_args): Check DECL_LOCAL_FUNCTION_P.
-
-2014-06-02  Jason Merrill  <jason@redhat.com>
-
-	PR c++/61134
-	* pt.c (pack_deducible_p): Handle canonicalization.
-
-2014-05-22  Release Manager
-
-	* GCC 4.8.3 released.
-
-2014-05-13  Jason Merrill  <jason@redhat.com>
-
-	PR c++/60708
-	* call.c (build_array_conv): Call complete_type.
-
-	PR c++/60713
-	* typeck2.c (PICFLAG_SIDE_EFFECTS): New.
-	(picflag_from_initializer): Return it.
-	(process_init_constructor): Handle it.
-
-	PR c++/60628
-	* decl.c (create_array_type_for_decl): Complain about array of auto.
-
-	PR c++/60367
-	* call.c (convert_default_arg): Remove special handling for
-	CONSTRUCTOR.
-
-2014-04-28  Daniel Gutson  <daniel.gutson@tallertechnologies.com>
-
-	* typeck.c (build_reinterpret_cast_1): Pass proper argument to
-	warn() in pedantic.
-
-2014-02-28  Jason Merrill  <jason@redhat.com>
-
-	PR c++/58845
-	* typeck.c (cp_build_binary_op): Sorry on vector&&vector.
-
-2014-02-26  Jason Merrill  <jason@redhat.com>
-
-	PR c++/60182
-	* pt.c (unify): Ignore alias templates when deducing a template
-	template parameter.
-
-2014-02-24  Jason Merrill  <jason@redhat.com>
-
-	PR c++/60146
-	* pt.c (tsubst_omp_for_iterator): Don't let substitution of the
-	DECL_EXPR initialize a non-class iterator.
-
-2014-02-24  Fabien Chêne  <fabien@gcc.gnu.org>
-        PR c++/37140
-        * parser.c (cp_parser_nonclass_name): Call strip_using_decl and
-	move the code handling dependent USING_DECLs...
-        * name-lookup.c (strip_using_decl): ...Here.
-
-2014-02-21  Jason Merrill  <jason@redhat.com>
-
-	PR c++/60108
-	* semantics.c (expand_or_defer_fn_1): Check DECL_DEFAULTED_FN.
-
-	PR c++/60187
-	* parser.c (cp_parser_enum_specifier): Call
-	check_for_bare_parameter_packs.
-
-	PR c++/60216
-	* pt.c (register_specialization): Copy DECL_DELETED_FN to clones.
-
-	PR c++/60219
-	* pt.c (coerce_template_parms): Bail if argument packing fails.
-
-	PR c++/60248
-	* mangle.c (mangle_decl): Don't make an alias for a TYPE_DECL.
-
-2014-02-20  Jason Merrill  <jason@redhat.com>
-
-	PR c++/60274
-	Revert:
-	PR c++/58606
-	* pt.c (template_parm_to_arg): Call convert_from_reference.
-	(tsubst_template_arg): Don't strip reference refs.
-
-2014-02-20  Kai Tietz  <ktietz@redhat.com>
-
-	PR c++/58873
-	* parser.c (cp_parser_functional_cast): Treat NULL_TREE
-	valued type argument as error_mark_node.
-
-	PR c++/58835
-	* semantics.c (finish_fname): Handle error_mark_node.
-
-2014-02-19  Jason Merrill  <jason@redhat.com>
-
-	PR c++/60046
-	* pt.c (maybe_instantiate_noexcept): Don't instantiate exception
-	spec from template context.
-
-2014-01-31  Jason Merrill  <jason@redhat.com>
-
-	PR c++/58672
-	* decl2.c (handle_tls_init): Handle null init fn.
-
-	PR c++/55800
-	* decl2.c (get_tls_init_fn): Copy DECL_EXTERNAL from the variable.
-
-	PR c++/59646
-	* call.c (convert_like_real) [ck_aggr]: Set TARGET_EXPR_LIST_INIT_P.
-	[ck_list]: Check for error_mark_node.
-
-	PR c++/57043
-	* pt.c (fn_type_unification): Don't do DEDUCE_EXACT check
-	during partial ordering.
-
-2014-01-30  Jason Merrill  <jason@redhat.com>
-
-	PR c++/57899
-	* pt.c (instantiate_template_1): Save/restore local_specializations.
-
-2014-01-29  Jason Merrill  <jason@redhat.com>
-
-	PR c++/59989
-	* pt.c (expand_template_argument_pack): Correct
-	non_default_args_count calculation.
-
-	PR c++/58466
-	* pt.c (unify_pack_expansion): Call expand_template_argument_pack.
-
-2014-01-28  Jason Merrill  <jason@redhat.com>
-
-	PR c++/58632
-	* decl.c (lookup_and_check_tag): Ignore template parameters if
-	scope == ts_current.
-	* pt.c (check_template_shadow): Don't complain about the injected
-	class name.
-
-2014-01-27  Jason Merrill  <jason@redhat.com>
-
-	PR c++/54652
-	* decl.c (duplicate_decls): Always use oldtype for TYPE_DECL.
-
-	PR c++/58504
-	* pt.c (tsubst_copy_and_build) [TRAIT_EXPR]: Use tsubst for
-	types.
-
-	PR c++/58606
-	* pt.c (template_parm_to_arg): Call convert_from_reference.
-	(tsubst_template_arg): Don't strip reference refs.
-
-	PR c++/58639
-	* call.c (build_aggr_conv): Reject value-initialization of reference.
-
-	PR c++/58812
-	* call.c (convert_like_real): Give helpful error about excess braces
-	for reference binding, too.
-
-	PR c++/58814
-	* typeck.c (cp_build_modify_expr): Make the RHS an rvalue before
-	stabilizing.
-
-	PR c++/58837
-	* typeck.c (cp_truthvalue_conversion): Use explicit comparison for
-	FUNCTION_DECL.
-
-	PR c++/59097
-	* decl.c (compute_array_index_type): Don't call
-	maybe_constant_value for a non-integral expression.
-
-	PR c++/58965
-	* mangle.c (write_guarded_var_name): Handle null DECL_NAME.
-
-2014-01-24  Paolo Carlini  <paolo.carlini@oracle.com>
-
-	PR c++/57524
-	* name-lookup.c (push_using_directive): Use timevar_cond_start.
-
-2014-01-23  Jakub Jelinek  <jakub@redhat.com>
-
-	PR middle-end/58809
-	* semantics.c (finish_omp_clauses): Reject MIN_EXPR, MAX_EXPR,
-	BIT_AND_EXPR, BIT_IOR_EXPR and BIT_XOR_EXPR on COMPLEX_TYPEs.
-
-2014-01-20  Marek Polacek  <polacek@redhat.com>
-
-	Backported from mainline
-	2014-01-17  Marek Polacek  <polacek@redhat.com>
-
-	PR c++/59838
-	* cvt.c (ocp_convert): Don't segfault on non-existing
-	ENUM_UNDERLYING_TYPE.
-
-2014-01-10  Paolo Carlini  <paolo.carlini@oracle.com>
-
-	PR c++/56060
-	PR c++/59730
-	* pt.c (type_dependent_expression_p): Handle EXPR_PACK_EXPANSION.
-
-2013-12-12  Jason Merrill  <jason@redhat.com>
-
-	PR c++/58954
-	* pt.c (resolve_overloaded_unification): Discard access checks.
-
-2013-12-05  Jason Merrill  <jason@redhat.com>
-
-	PR c++/59044
-	PR c++/59052
-	* pt.c (most_specialized_class): Use the partially instantiated
-	template for deduction.  Drop the TMPL parameter.
-
-2013-12-04  Jakub Jelinek  <jakub@redhat.com>
-
-	PR c++/59268
-	* pt.c (tsubst_copy_and_build): Handle POINTER_PLUS_EXPR.
-
-2013-11-27  Tom de Vries  <tom@codesourcery.com>
-	    Marc Glisse  <marc.glisse@inria.fr>
-
-	PR c++/59032
-	* typeck.c (cp_build_unary_op): Allow vector increment and decrement.
-
-2013-11-27  Tom de Vries  <tom@codesourcery.com>
-	    Marc Glisse  <marc.glisse@inria.fr>
-
-	PR middle-end/59037
-	* semantics.c (cxx_fold_indirect_ref): Don't create out-of-bounds
-	BIT_FIELD_REF.
-
-2013-11-28  Jakub Jelinek  <jakub@redhat.com>
-
-	PR c++/59297
-	* semantics.c (finish_omp_atomic): Call finish_expr_stmt
-	rather than add_stmt.
-
-2013-11-23  Easwaran Raman  <eraman@google.com>
-
-	PR c++/59031
-	* call.c (build_new_method_call_1): Comnpare function context
-	with BASELINK_BINFO type rather than instance type before
-	marking the call with LOOKUP_NONVIRTUAL.
-
-2013-10-31  Jason Merrill  <jason@redhat.com>
-
-	PR c++/58162
-	* parser.c (cp_parser_late_parse_one_default_arg): Set
-	TARGET_EXPR_DIRECT_INIT_P.
-
-2013-11-11  Paolo Carlini  <paolo.carlini@oracle.com>
-
-	* cvt.c (cp_convert_to_pointer): Call build_ptrmemfunc before
-	maybe_warn_zero_as_null_pointer_constant to avoid duplicate
-	-Wzero-as-null-pointer-constant diagnostics.
-
-	* typeck.c (build_ptrmemfunc): Use cp_build_c_cast.
-
-2013-10-25  Tom de Vries  <tom@codesourcery.com>
-
-	PR c++/58282
-	* except.c (build_must_not_throw_expr): Handle
-	flag_exceptions.
-
-2013-10-17  Paolo Carlini  <paolo.carlini@oracle.com>
-
-	PR c++/58596
-	* semantics.c (lambda_expr_this_capture): Handle NSDMIs in the
-	cp_unevaluated_operand case.
-
-2013-10-16  Paolo Carlini  <paolo.carlini@oracle.com>
-
-	PR c++/58633
-	* parser.c (cp_parser_pseudo_destructor_name): Revert r174385 changes.
-
-2013-10-16  Jason Merrill  <jason@redhat.com>
-
-	PR c++/57850
-	* decl2.c (dump_tu): Split out from...
-	(cp_write_global_declarations): ...here.  Call it in PCH mode.
-
-2013-10-16  Release Manager
-
-	* GCC 4.8.2 released.
-
-2013-10-08  Paolo Carlini  <paolo.carlini@oracle.com>
-
-	PR c++/58568
-	* semantics.c (begin_lambda_type): Check return value of xref_tag
-	for error_mark_node; tidy.
-	* decl.c (grokdeclarator): Tweak error message.
-
-2013-10-02  Paolo Carlini  <paolo.carlini@oracle.com>
-
-	PR c++/58535
-	* parser.c (cp_parser_function_specifier_opt): Upon error about
-	virtual templates don't set ds_virtual.
-
-2013-09-18  Paolo Carlini  <paolo.carlini@oracle.com>
-
-	PR c++/58457
-	* class.c (instantiate_type): Loosen a bit the gcc_assert.
-
-2013-09-13  Jason Merrill  <jason@redhat.com>
-
-	PR c++/58273
-	* pt.c (any_type_dependent_elements_p): Actually check for
-	type-dependence, not value-dependence.
-
-2013-09-09  Jakub Jelinek  <jakub@redhat.com>
-
-	PR c++/58325
-	* init.c (build_vec_delete): Call mark_rvalue_use on base.
-
-2013-08-20  Jason Merrill  <jason@redhat.com>
-
-	PR c++/58119
-	* cp-tree.h (WILDCARD_TYPE_P): Split out from...
-	(MAYBE_CLASS_TYPE_P): ...here.
-	* cvt.c (build_expr_type_conversion): Don't complain about a
-	template that can't match the desired type category.
-
-2013-08-17  Jason Merrill  <jason@redhat.com>
-
-	PR c++/58083
-	* name-lookup.c (push_class_level_binding_1): It's OK to push a
-	lambda type after the enclosing type is complete.
-
-2013-08-06  Jason Merrill  <jason@redhat.com>
-
-	PR c++/57825
-	* tree.c (strip_typedefs) [METHOD_TYPE]: Preserve ref-qualifier.
-
-2013-07-29  Jason Merrill  <jason@redhat.com>
-
-	PR c++/57901
-	* semantics.c (build_data_member_initialization, constexpr_fn_retval):
-	Use break_out_target_exprs instead of unshare_expr.
-
-	PR c++/58022
-	* typeck2.c (abstract_virtuals_error_sfinae): Don't remember
-	lookup in SFINAE context.
-
-2013-07-25  Paolo Carlini  <paolo.carlini@oracle.com>
-
-	PR c++/57981
-	* decl.c (check_default_argument): Take a tsubst_flags_t parameter.
-	(grokparms): Adjust.
-	* parser.c (cp_parser_late_parse_one_default_arg): Likewise.
-	* pt.c (tsubst_default_argument, tsubst_default_arguments): Take
-	a tsubst_flags_t parameter.
-	(tsubst_decl): Adjust.
-	* call.c (convert_default_arg): Likewise.
-	* cp-tree.h (check_default_argument, tsubst_default_argument):
-	Update declarations.
-
-2013-07-12  Jason Merrill  <jason@redhat.com>
-
-	* init.c (build_vec_init): Value-initialize the rest of the array.
-
-2013-07-09  Jason Merrill  <jason@redhat.com>
-
-	PR c++/57526
-	* semantics.c (lambda_capture_field_type): Build a DECLTYPE_TYPE
-	if the variable type uses 'auto'.
-
-	PR c++/57437
-	* typeck.c (check_return_expr): Lambda proxies aren't eligible
-	for nrv or return by move.
-
-	PR c++/57532
-	* parser.c (cp_parser_ref_qualifier_opt): Don't tentatively parse
-	a ref-qualifier in C++98 mode.
-
-	PR c++/57545
-	* pt.c (convert_nontype_argument) [INTEGER_CST]: Force the
-	argument to have the exact type of the parameter.
-
-	PR c++/57551
-	* semantics.c (cxx_eval_indirect_ref): Don't try to look through
-	a POINTER_PLUS_EXPR for type punning diagnostic.
-
-	PR c++/57831
-	* pt.c (tsubst_copy): Handle USING_DECL.
-
-2013-07-08  Jason Merrill  <jason@redhat.com>
-
-	PR c++/57550
-	* pt.c (fn_type_unification): Only defer during substitution.
-	(type_unification_real): Defer during defarg substitution,
-	add checks parm to pass back deferred checks.
-	(unify, do_auto_deduction): Adjust.
-	* semantics.c (reopen_deferring_access_checks): New.
-	* cp-tree.h: Declare it.
-
-2013-07-05  Paolo Carlini  <paolo.carlini@oracle.com>
-
-	PR c++/57645
-	* class.c (deduce_noexcept_on_destructors): Save, set, and restore
-	TYPE_HAS_NONTRIVIAL_DESTRUCTOR (t) around the main loop over the
-	destructors.
-
-2013-07-03  Jakub Jelinek  <jakub@redhat.com>
-
-	PR c++/57771
-	* parser.c (cp_parser_postfix_expression) <case RID_STATCAST>
-	Temporarily set parser->greater_than_is_operator_p for
-	cp_parser_expression and restore from saved value afterwards.
-
-2013-06-21  Paolo Carlini  <paolo.carlini@oracle.com>
-
-	PR c++/53211
-	* pt.c (type_dependent_expression_p): Handle an array of unknown
-	bound depending on a variadic parameter.
-	* parser.c (cp_parser_range_for): Revert PR56794 changes.
-
-2013-05-31  Jason Merrill  <jason@redhat.com>
-
-	PR c++/57319
-	* class.c (vbase_has_user_provided_move_assign): New.
-	* method.c (synthesized_method_walk): Check it.
-	* cp-tree.h: Declare it.
-
-	PR c++/56930
-	* call.c (convert_like_real): Use cp_convert_and_check.
-	* cvt.c (cp_convert_and_check): Use maybe_constant_value.
-	* semantics.c (cxx_eval_constant_expression): Handle LTGT_EXPR.
-	(potential_constant_expression_1): Handle OMP_ATOMIC*.
-
-2013-05-31  Release Manager
-
-	* GCC 4.8.1 released.
-
-2013-05-24  Jason Merrill  <jason@redhat.com>
-
-	PR c++/57388
-	* tree.c (build_ref_qualified_type): Clear
-	FUNCTION_RVALUE_QUALIFIED for lvalue ref-qualifier.
-
-	PR c++/57016
-	* pt.c (instantiation_dependent_r) [TRAIT_EXPR]: Only check type2
-	if there is one.
-
-2013-05-20  Jason Merrill  <jason@redhat.com>
-
-	PR c++/57325
-	* tree.c (build_cplus_array_type): Copy layout info if element
-	type is complete.
-
-	PR c++/57317
-	* decl2.c (determine_visibility): Use PRIMARY_TEMPLATE_P to decide
-	whether a template has its own args.
-
-2013-05-16  Jason Merrill  <jason@redhat.com>
-
-	PR c++/57279
-	* decl.c (grokdeclarator): Allow member function qualifiers in
-	TYPENAME context in C++11 mode.
-
-2013-05-16  Dodji Seketeli  <dodji@redhat.com>
-
-	PR c++/56782 - Regression with empty pack expansions
-	* pt.c (use_pack_expansion_extra_args_p): When at least a
-	parameter pack has an empty argument pack, and another parameter
-	pack has no argument pack at all, use the PACK_EXPANSION_EXTRA
-	mechanism.
-
-2013-05-14  Jason Merrill  <jason@redhat.com>
-
-	PR c++/57243
-	* parser.c (cp_parser_range_for): Call complete_type.
-
-	PR c++/57041
-	* pt.c (tsubst_copy_and_build): Don't recur into a designator.
-
-2013-05-13  Jason Merrill  <jason@redhat.com>
-
-	PR c++/56998
-	* semantics.c (potential_constant_expression_1): Make sure the
-	called function is potentially constant.
-
-	PR c++/57041
-	* decl.c (reshape_init_class): Handle error_mark_node.
-
-	PR c++/57254
-	* typeck.c (merge_types): Propagate ref-qualifier
-	in METHOD_TYPE case.
-
-	PR c++/57253
-	* decl.c (grokdeclarator): Apply ref-qualifier
-	in the TYPENAME case.
-
-	PR c++/57252
-	* decl.c (decls_match): Compare ref-qualifiers.
-
-	PR c++/57196
-	* pt.c (convert_template_argument): Use dependent_template_arg_p,
-	not uses_template_parms.
-
-2013-05-10  Jason Merrill  <jason@redhat.com>
-
-	PR c++/57047
-	* semantics.c (cxx_fold_indirect_ref): Fix thinko.
-
-2013-05-09  Jason Merrill  <jason@redhat.com>
-
-	PR c++/57222
-	* pt.c (lookup_template_class_1): Handle getting a template
-	template parameter as D1.
-
-2013-05-08  Jason Merrill  <jason@redhat.com>
-
-	PR c++/57068
-	* decl.c (grokdeclarator): Warn about ref-qualifiers here.
-	* parser.c (cp_parser_ref_qualifier_seq_opt): Not here.
-	* error.c (maybe_warn_cpp0x): s/0x/11/.
-
-2013-05-08  Marc Glisse  <marc.glisse@inria.fr>
-
-	* typeck.c (cp_build_binary_op): Call save_expr before
-	build_vector_from_val.
-
-2013-05-06  Paolo Carlini  <paolo.carlini@oracle.com>
-
-	PR c++/57183
-	* decl.c (cp_finish_decl): After do_auto_deduction copy the
-	qualifers with cp_apply_type_quals_to_decl.
-
-2013-05-01  Paolo Carlini  <paolo.carlini@oracle.com>
-
-	PR c++/57092
-	* semantics.c (finish_decltype_type): Handle instantiated template
-	non-type arguments.
-
-2013-04-29  Paolo Carlini  <paolo.carlini@oracle.com>
-
-	PR c++/56450
-	* semantics.c (finish_decltype_type): Handle COMPOUND_EXPR.
-
-2013-04-25  Jason Merrill  <jason@redhat.com>
-
-	PR c++/57064
-	* call.c (add_function_candidate): Strip ref-to-ptr conversion.
-
-	PR c++/56859
-	* typeck.c (cxx_alignas_expr): Handle value-dependence properly.
-
-	PR c++/50261
-	* init.c (perform_member_init): Call reshape_init.
-
-2013-04-24  Paolo Carlini  <paolo.carlini@oracle.com>
-
-	PR c++/56970
-	* init.c (build_offset_ref): Add tsubst_flags_t parameter.
-	* semantics.c (finish_qualified_id_expr): Likewise.
-	(finish_id_expression): Update.
-	* typeck.c (cp_build_addr_expr_1): Likewise.
-	* pt.c (tsubst_qualified_id, resolve_nondeduced_context): Likewise.
-	* cp-tree.h: Update declarations.
-
-2013-04-17  Jason Merrill  <jason@redhat.com>
-
-	DR 941
-	* decl.c (duplicate_decls): Don't propagate DECL_DELETED_FN to
-	template specializations.
-
-2013-04-15  Jason Merrill  <jason@redhat.com>
-
-	PR c++/52748
-	* pt.c (tsubst) [DECLTYPE_TYPE]: If ~id is an expression
-	rather than a destructor name, it isn't an unqualified-name.
-	(tsubst_copy_and_build): Pass down decltype_flag to operator
-	handling code, too.
-
-	PR c++/56388
-	* semantics.c (insert_capture_proxy): Just use index 1 in the
-	stmt_list_stack.
-
-2013-04-11  Jason Merrill  <jason@redhat.com>
-
-	PR c++/52748
-	* parser.c (complain_flags): New.
-	(cp_parser_postfix_expression): Use it.
-	(cp_parser_unary_expression): Likewise.
-	(cp_parser_binary_expression): Likewise.
-	(cp_parser_assignment_expression): Likewise.
-	(cp_parser_expression): Likewise.
-	(cp_parser_postfix_open_square_expression): Take decltype_p.
-	(cp_parser_builtin_offsetof): Adjust.
-	(cp_convert_range_for): Pass complain to finish_unary_op_expr.
-	* decl2.c (grok_array_decl): Add decltype_p parm.
-	* cp-tree.h: Adjust prototype.
-	* semantics.c (finish_unary_op_expr): Add complain parm.
-
-2013-04-11  Jakub Jelinek  <jakub@redhat.com>
-
-	PR c++/56895
-	* call.c (null_ptr_cst_p): Call fold_non_dependent_expr_sfinae before
-	calling maybe_constant_value for C++98.
-
-2013-04-11  Paolo Carlini  <paolo.carlini@oracle.com>
-
-	PR c++/56913
-	* typeck2.c (build_m_component_ref): Protect error calls with
-	(complain & tf_error).
-
-2013-04-10  Jakub Jelinek  <jakub@redhat.com>
-
-	PR c++/56895
-	* typeck.c (cp_build_binary_op): Call fold_non_dependent_expr_sfinae
-	first before calling maybe_constant_value for warn_for_div_by_zero
-	or invalid shift count warning purposes.
-
-2013-04-06  Jason Merrill  <jason@redhat.com>
-
-	* parser.c (cp_parser_std_attribute): Treat [[noreturn]] like GNU
-	noreturn attribute.
-
-2013-04-03  Jason Merrill  <jason@redhat.com>
-
-	* cp-tree.h (FUNCTION_OR_METHOD_TYPE_CHECK): Remove.
-	(FUNCTION_REF_QUALIFIED): Use FUNC_OR_METHOD_CHECK instead.
-	(FUNCTION_RVALUE_QUALIFIED): Likewise.
-
-2013-04-03  Jakub Jelinek  <jakub@redhat.com>
-
-	PR debug/56819
-	* tree.c (strip_typedefs): Copy NON_DEFAULT_TEMPLATE_ARGS_COUNT
-	from args to new_args.
-	(strip_typedefs_expr): Copy NON_DEFAULT_TEMPLATE_ARGS_COUNT from t to
-	r instead of doing {S,G}ET_NON_DEFAULT_TEMPLATE_ARGS_COUNT.
-
-2013-04-02  Jason Merrill  <jason@redhat.com>
-
-	PR c++/56821
-	* mangle.c (write_function_type): Mangle ref-qualifier.
-	(write_nested_name): Likewise.
-	(canonicalize_for_substitution): Preserve ref-qualifier.
-	(write_type): Likewise.
-
-2013-04-01  Paolo Carlini  <paolo.carlini@oracle.com>
-
-	PR c++/55951
-	* decl.c (check_array_designated_initializer): Handle CONST_DECL
-	as ce->index.
-
-2013-04-01  Jason Merrill  <jason@redhat.com>
-
-	PR c++/56772
-	* init.c (build_new): Don't try to process an array initializer
-	at template definition time.
-
-2013-04-01  Jason Merrill  <jason@redhat.com>
-
-	PR c++/56793
-	* typeck.c (finish_class_member_access_expr): Handle enum scope.
-
-2013-04-01  Jason Merrill  <jason@redhat.com>
-
-	PR c++/56794
-	* parser.c (cp_parser_range_for): Don't try to do auto deduction
-	in a template if the type of the range is incomplete.
-
-2013-04-01  Bronek Kozicki <b.kozicki@gmail.com>
-	    Jason Merrill  <jason@redhat.com>
-
-	Implement N2439 (ref-qualifiers for 'this')
-	* cp-tree.h (FUNCTION_REF_QUALIFIED): New.
-	(FUNCTION_RVALUE_QUALIFIED): New.
-	(FUNCTION_OR_METHOD_TYPE_CHECK): New.
-	(cpp0x_warn_str): Add CPP0X_REF_QUALIFIER.
-	(cp_ref_qualifier): New enum.
-	(cp_declarator): Add ref_qualifier.
-	* parser.c (cp_parser_ref_qualifier_seq_opt): New.
-	(cp_parser_direct_declarator): Use it.
-	(make_call_declarator): Adjust.
-	(cp_parser_lambda_declarator_opt): Adjust.
-	* call.c (add_function_candidate): Handle ref-qualifier overload
-	resolution semantics.
-	(standard_conversion): Adjust.
-	* class.c (add_method, same_signature_p): Compare ref-qualifiers.
-	* decl.c (grokdeclarator): Handle ref-qualifiers.
-	(grokfndecl): Check for invalid ref-qualifiers.
-	(static_fn_type, revert_static_member_fn): Adjust.
-	* decl2.c (build_memfn_type): Handle ref-qualifiers.
-	(check_classfn): Check them.
-	(cp_reconstruct_complex_type): Retain them.
-	* error.c (dump_ref_qualifier): New.
-	(dump_type_suffix, dump_function_decl): Use it.
-	(maybe_warn_cpp0x): Handle CPP0X_REF_QUALIFIER.
-	* pt.c (tsubst, tsubst_function_type): Instantiate ref-quals.
-	(unify): Retain them.
-	* tree.c (cp_check_qualified_type): New.
-	(cp_build_qualified_type_real): Keep exception spec and ref-qual.
-	(build_ref_qualified_type): New.
-	(strip_typedefs, build_exception_variant): Keep ref-qualifier.
-	(cp_build_type_attribute_variant): Keep ref-qualifier.
-	* typeck.c (merge_types): Keep ref-qualifier.
-	(structural_comptypes): Compare ref-qualifier.
-	(type_memfn_rqual): New.
-	(apply_memfn_quals): Take ref-qual argument.
-	* typeck2.c (build_m_component_ref): Check ref-qualifier.
-
-2013-03-29  Jason Merrill  <jason@redhat.com>
-
-	PR c++/56774
-	PR c++/35722
-	* pt.c (unify_pack_expansion): Fix indexing.
-
-2013-03-28  Jason Merrill  <jason@redhat.com>
-
-	PR c++/56728
-	* semantics.c (cxx_eval_indirect_ref): Use the folded operand if
-	we still think this might be constant.
-
-2013-03-27  Jason Merrill  <jason@redhat.com>
-
-	PR c++/56749
-	* semantics.c (finish_qualified_id_expr): Return early
-	for enum scope.
-
-2013-03-26  Jason Merrill  <jason@redhat.com>
-
-	PR c++/45282
-	* typeck2.c (build_m_component_ref): Handle prvalue object.
-
-2013-03-25  Jason Merrill  <jason@redhat.com>
-
-	PR c++/56699
-	* semantics.c (maybe_resolve_dummy): Make sure that the enclosing
-	class is derived from the type of the object.
-
-	PR c++/56692
-	* search.c (lookup_base): Handle NULL_TREE.
-
-2013-03-25  Paolo Carlini  <paolo.carlini@oracle.com>
-
-	PR c++/56722
-	* decl.c (cp_finish_decl): Check DECL_LANG_SPECIFIC before
-	DECL_TEMPLATE_INSTANTIATION.
-
-2013-03-25  Jason Merrill  <jason@redhat.com>
-
-	PR c++/52014
-	* semantics.c (lambda_expr_this_capture): Don't capture 'this' in
-	unevaluated context.
-
-2013-03-23  Jason Merrill  <jason@redhat.com>
-
-	PR c++/54359
-	* parser.c (cp_parser_direct_declarator): Fix late return
-	for out-of-class defn of member function.
-
-2013-03-22  Paolo Carlini  <paolo.carlini@oracle.com>
-
-	PR c++/56582
-	* semantics.c (cxx_eval_array_reference): Check for negative index.
-
-2013-03-22  Jason Merrill  <jason@redhat.com>
-
-	PR c++/56646
-	* parser.c (cp_parser_late_return_type_opt): Save and restore
-	current_class_ptr/ref.
-
-	N3276
-	PR c++/52748
-	* cp-tree.h (tsubst_flags): Add tf_decltype.
-	* call.c (build_cxx_call): Don't build a temporary if it's set.
-	(build_over_call): Make sure it's only passed to build_cxx_call.
-	* parser.c (cp_parser_primary_expression): Add decltype_p parm.
-	(cp_parser_unary_expression): Likewise.
-	(cp_parser_cast_expression): Likewise.
-	(cp_parser_binary_expression): Likewise.
-	(cp_parser_assignment_expression): Likewise.
-	(cp_parser_postfix_expression): Likewise.  Pass tf_decltype.
-	(cp_parser_explicit_instantiation): Add decltype_p.  Force a
-	temporary for a call on the LHS of a comma.
-	(cp_parser_decltype): Pass true to decltype_p parms.
-	* pt.c (tsubst) [DECLTYPE_TYPE]: Pass tf_decltype.
-	(tsubst_copy_and_build): Pass tf_decltype down only for
-	CALL_EXPR and the RHS of COMPOUND_EXPR.
-	* tree.c (build_cplus_new): Call complete_type_or_maybe_complain.
-
-	DR 657
-	* pt.c (tsubst_function_type): Call abstract_virtuals_error_sfinae.
-	(tsubst_arg_types): Likewise.
-
-	PR c++/54277
-	* semantics.c (lambda_capture_field_type): Don't build a
-	magic decltype for pointer types.
-	(lambda_proxy_type): Likewise.
-	(finish_non_static_data_member): Get the quals from
-	the object.
-
-	PR c++/52374
-	* pt.c (tsubst_qualified_id): Use current_nonlambda_class_type.
-
-	PR c++/54764
-	PR c++/55972
-	* name-lookup.h (tag_scope): Add ts_lambda.
-	* semantics.c (begin_lambda_type): Use it.
-	* decl.c (xref_tag_1): Set CLASSTYPE_LAMBDA_EXPR.
-	* pt.c (check_default_tmpl_args): Ignore lambdas.
-	(push_template_decl_real): Handle lambdas.
-	* tree.c (no_linkage_check): Adjust lambda check.
-
-	PR c++/56039
-	* tree.c (strip_typedefs_expr): Complain about lambda, don't abort.
-
-	PR c++/56447
-	PR c++/55532
-	* pt.c (instantiate_class_template_1): Instantiate lambda capture
-	list here.
-	(tsubst_copy_and_build): Not here.
-
-2013-03-22  Jakub Jelinek  <jakub@redhat.com>
-
-	Backported from mainline
-	2013-03-16  Jakub Jelinek  <jakub@redhat.com>
-
-	PR c++/56607
-	* typeck.c (cp_build_binary_op): When calling warn_for_div_by_zero,
-	pass op1 through maybe_constant_value first.
-
-	* tree.c (cp_tree_equal): Fix a pasto.
-
-2013-03-22  Release Manager
-
-	* GCC 4.8.0 released.
-
-2013-03-14  Jason Merrill  <jason@redhat.com>
-=======
 2014-04-22  Release Manager
->>>>>>> a7aa3838
 
 	* GCC 4.9.0 released.
 
