--- conflicted
+++ resolved
@@ -3179,20 +3179,11 @@
 	{
 	  /* The ABI specifies that we should mangle the number of
 	     elements in the array, not the largest allowed index.  */
-<<<<<<< HEAD
-	  double_int dmax
-	    = double_int_add (tree_to_double_int (max), double_int_one);
-	  /* Truncate the result - this will mangle [0, SIZE_INT_MAX]
-	     number of elements as zero.  */
-	  dmax = double_int_zext (dmax, TYPE_PRECISION (TREE_TYPE (max)));
-	  gcc_assert (double_int_fits_in_uhwi_p (dmax));
-=======
 	  double_int dmax = tree_to_double_int (max) + double_int_one;
 	  /* Truncate the result - this will mangle [0, SIZE_INT_MAX]
 	     number of elements as zero.  */
 	  dmax = dmax.zext (TYPE_PRECISION (TREE_TYPE (max)));
 	  gcc_assert (dmax.fits_uhwi ());
->>>>>>> e9c762ec
 	  write_unsigned_number (dmax.low);
 	}
       else
@@ -3458,7 +3449,6 @@
 
   if (G.need_abi_warning
       /* Don't do this for a fake symbol we aren't going to emit anyway.  */
-      && TREE_CODE (decl) != TYPE_DECL
       && !DECL_MAYBE_IN_CHARGE_CONSTRUCTOR_P (decl)
       && !DECL_MAYBE_IN_CHARGE_DESTRUCTOR_P (decl))
     {
