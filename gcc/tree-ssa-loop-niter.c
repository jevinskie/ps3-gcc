--- conflicted
+++ resolved
@@ -674,11 +674,7 @@
   if (!no_overflow)
     {
       max = double_int::mask (TYPE_PRECISION (type)
-<<<<<<< HEAD
-			      - tree_low_cst (num_ending_zeros (s), 1));
-=======
 			      - tree_to_uhwi (num_ending_zeros (s)));
->>>>>>> a7aa3838
       mpz_set_double_int (bnd, max, true);
       return;
     }
