--- conflicted
+++ resolved
@@ -1980,11 +1980,7 @@
 	save_local_var_chain = info->new_local_var_chain;
 	info->new_local_var_chain = NULL;
         walk_body (convert_tramp_reference_stmt, convert_tramp_reference_op,
-<<<<<<< HEAD
-		   info, gimple_omp_body (stmt));
-=======
 		   info, gimple_omp_body_ptr (stmt));
->>>>>>> e9c762ec
 	if (info->new_local_var_chain)
 	  declare_vars (info->new_local_var_chain,
 			gimple_seq_first_stmt (gimple_omp_body (stmt)),
