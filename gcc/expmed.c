--- conflicted
+++ resolved
@@ -779,31 +779,9 @@
       emit_move_insn (gen_lowpart (GET_MODE (orig_value), value), orig_value);
     }
 
-<<<<<<< HEAD
-  /* Now OFFSET is nonzero only if OP0 is memory
-     and is therefore always measured in bytes.  */
-
-  if (HAVE_insv
-      && GET_MODE (value) != BLKmode
-      && bitsize > 0
-      && GET_MODE_BITSIZE (op_mode) >= bitsize
-      /* Do not use insv for volatile bitfields when
-         -fstrict-volatile-bitfields is in effect.  */
-      && !(MEM_P (op0) && MEM_VOLATILE_P (op0)
-	   && flag_strict_volatile_bitfields > 0)
-      && ! ((REG_P (op0) || GET_CODE (op0) == SUBREG)
-	    && (bitsize + bitpos > GET_MODE_BITSIZE (op_mode)))
-      /* Do not use insv if the bit region is restricted and
-	 op_mode integer at offset doesn't fit into the
-	 restricted region.  */
-      && !(MEM_P (op0) && bitregion_end
-	   && bitnum - bitpos + GET_MODE_BITSIZE (op_mode)
-	      > bitregion_end + 1))
-=======
   /* If OP0 is a multi-word register, narrow it to the affected word.
      If the region spans two words, defer to store_split_bit_field.  */
   if (!MEM_P (op0) && GET_MODE_SIZE (GET_MODE (op0)) > UNITS_PER_WORD)
->>>>>>> e9c762ec
     {
       op0 = simplify_gen_subreg (word_mode, op0, GET_MODE (op0),
 				 bitnum / BITS_PER_WORD * UNITS_PER_WORD);
@@ -845,22 +823,7 @@
 	  && store_bit_field_using_insv (&insv, op0, bitsize, bitnum, value))
 	return true;
 
-<<<<<<< HEAD
-      if (GET_MODE (op0) == BLKmode
-	  || GET_MODE_BITSIZE (GET_MODE (op0)) > maxbits
-	  || (op_mode != MAX_MACHINE_MODE
-	      && GET_MODE_SIZE (GET_MODE (op0)) > GET_MODE_SIZE (op_mode)))
-	bestmode = get_best_mode (bitsize, bitnum,
-				  bitregion_start, bitregion_end,
-				  MEM_ALIGN (op0),
-				  (op_mode == MAX_MACHINE_MODE
-				   ? VOIDmode : op_mode),
-				  MEM_VOLATILE_P (op0));
-      else
-	bestmode = GET_MODE (op0);
-=======
       rtx last = get_last_insn ();
->>>>>>> e9c762ec
 
       /* Try loading part of OP0 into a register, inserting the bitfield
 	 into that, and then copying the result back to OP0.  */
@@ -916,8 +879,6 @@
     {
       enum machine_mode bestmode;
       HOST_WIDE_INT offset, size;
-
-      gcc_assert ((bitregion_start % BITS_PER_UNIT) == 0);
 
       gcc_assert ((bitregion_start % BITS_PER_UNIT) == 0);
 
