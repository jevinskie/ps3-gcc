--- conflicted
+++ resolved
@@ -2168,13 +2168,8 @@
   optab rshift_uns_optab = lshr_optab;
   optab lrotate_optab = rotl_optab;
   optab rrotate_optab = rotr_optab;
-<<<<<<< HEAD
-  enum machine_mode op1_mode;
-  enum machine_mode scalar_mode = mode;
-=======
   machine_mode op1_mode;
   machine_mode scalar_mode = mode;
->>>>>>> d5ad84b3
   int attempt;
   bool speed = optimize_insn_for_speed_p ();
 
