/* Convert tree expression to rtl instructions, for GNU compiler.
   Copyright (C) 1988-2013 Free Software Foundation, Inc.

This file is part of GCC.

GCC is free software; you can redistribute it and/or modify it under
the terms of the GNU General Public License as published by the Free
Software Foundation; either version 3, or (at your option) any later
version.

GCC is distributed in the hope that it will be useful, but WITHOUT ANY
WARRANTY; without even the implied warranty of MERCHANTABILITY or
FITNESS FOR A PARTICULAR PURPOSE.  See the GNU General Public License
for more details.

You should have received a copy of the GNU General Public License
along with GCC; see the file COPYING3.  If not see
<http://www.gnu.org/licenses/>.  */

#include "config.h"
#include "system.h"
#include "coretypes.h"
#include "tm.h"
#include "machmode.h"
#include "rtl.h"
#include "tree.h"
#include "flags.h"
#include "regs.h"
#include "hard-reg-set.h"
#include "except.h"
#include "function.h"
#include "insn-config.h"
#include "insn-attr.h"
/* Include expr.h after insn-config.h so we get HAVE_conditional_move.  */
#include "expr.h"
#include "optabs.h"
#include "libfuncs.h"
#include "recog.h"
#include "reload.h"
#include "typeclass.h"
#include "toplev.h"
#include "langhooks.h"
#include "intl.h"
#include "tm_p.h"
#include "tree-iterator.h"
#include "tree-flow.h"
#include "target.h"
#include "common/common-target.h"
#include "timevar.h"
#include "df.h"
#include "diagnostic.h"
#include "ssaexpand.h"
#include "target-globals.h"
#include "params.h"

/* Decide whether a function's arguments should be processed
   from first to last or from last to first.

   They should if the stack and args grow in opposite directions, but
   only if we have push insns.  */

#ifdef PUSH_ROUNDING

#ifndef PUSH_ARGS_REVERSED
#if defined (STACK_GROWS_DOWNWARD) != defined (ARGS_GROW_DOWNWARD)
#define PUSH_ARGS_REVERSED	/* If it's last to first.  */
#endif
#endif

#endif

#ifndef STACK_PUSH_CODE
#ifdef STACK_GROWS_DOWNWARD
#define STACK_PUSH_CODE PRE_DEC
#else
#define STACK_PUSH_CODE PRE_INC
#endif
#endif


/* If this is nonzero, we do not bother generating VOLATILE
   around volatile memory references, and we are willing to
   output indirect addresses.  If cse is to follow, we reject
   indirect addresses so a useful potential cse is generated;
   if it is used only once, instruction combination will produce
   the same indirect address eventually.  */
int cse_not_expected;

/* This structure is used by move_by_pieces to describe the move to
   be performed.  */
struct move_by_pieces_d
{
  rtx to;
  rtx to_addr;
  int autinc_to;
  int explicit_inc_to;
  rtx from;
  rtx from_addr;
  int autinc_from;
  int explicit_inc_from;
  unsigned HOST_WIDE_INT len;
  HOST_WIDE_INT offset;
  int reverse;
};

/* This structure is used by store_by_pieces to describe the clear to
   be performed.  */

struct store_by_pieces_d
{
  rtx to;
  rtx to_addr;
  int autinc_to;
  int explicit_inc_to;
  unsigned HOST_WIDE_INT len;
  HOST_WIDE_INT offset;
  rtx (*constfun) (void *, HOST_WIDE_INT, enum machine_mode);
  void *constfundata;
  int reverse;
};

static void move_by_pieces_1 (rtx (*) (rtx, ...), enum machine_mode,
			      struct move_by_pieces_d *);
static bool block_move_libcall_safe_for_call_parm (void);
static bool emit_block_move_via_movmem (rtx, rtx, rtx, unsigned, unsigned, HOST_WIDE_INT);
static tree emit_block_move_libcall_fn (int);
static void emit_block_move_via_loop (rtx, rtx, rtx, unsigned);
static rtx clear_by_pieces_1 (void *, HOST_WIDE_INT, enum machine_mode);
static void clear_by_pieces (rtx, unsigned HOST_WIDE_INT, unsigned int);
static void store_by_pieces_1 (struct store_by_pieces_d *, unsigned int);
static void store_by_pieces_2 (rtx (*) (rtx, ...), enum machine_mode,
			       struct store_by_pieces_d *);
static tree clear_storage_libcall_fn (int);
static rtx compress_float_constant (rtx, rtx);
static rtx get_subtarget (rtx);
static void store_constructor_field (rtx, unsigned HOST_WIDE_INT,
				     HOST_WIDE_INT, enum machine_mode,
				     tree, int, alias_set_type);
static void store_constructor (tree, rtx, int, HOST_WIDE_INT);
static rtx store_field (rtx, HOST_WIDE_INT, HOST_WIDE_INT,
			unsigned HOST_WIDE_INT, unsigned HOST_WIDE_INT,
			enum machine_mode, tree, alias_set_type, bool);

static unsigned HOST_WIDE_INT highest_pow2_factor_for_target (const_tree, const_tree);

static int is_aligning_offset (const_tree, const_tree);
static void expand_operands (tree, tree, rtx, rtx*, rtx*,
			     enum expand_modifier);
static rtx reduce_to_bit_field_precision (rtx, rtx, tree);
static rtx do_store_flag (sepops, rtx, enum machine_mode);
#ifdef PUSH_ROUNDING
static void emit_single_push_insn (enum machine_mode, rtx, tree);
#endif
static void do_tablejump (rtx, enum machine_mode, rtx, rtx, rtx, int);
static rtx const_vector_from_tree (tree);
static void write_complex_part (rtx, rtx, bool);

/* This macro is used to determine whether move_by_pieces should be called
   to perform a structure copy.  */
#ifndef MOVE_BY_PIECES_P
#define MOVE_BY_PIECES_P(SIZE, ALIGN) \
  (move_by_pieces_ninsns (SIZE, ALIGN, MOVE_MAX_PIECES + 1) \
   < (unsigned int) MOVE_RATIO (optimize_insn_for_speed_p ()))
#endif

/* This macro is used to determine whether clear_by_pieces should be
   called to clear storage.  */
#ifndef CLEAR_BY_PIECES_P
#define CLEAR_BY_PIECES_P(SIZE, ALIGN) \
  (move_by_pieces_ninsns (SIZE, ALIGN, STORE_MAX_PIECES + 1) \
   < (unsigned int) CLEAR_RATIO (optimize_insn_for_speed_p ()))
#endif

/* This macro is used to determine whether store_by_pieces should be
   called to "memset" storage with byte values other than zero.  */
#ifndef SET_BY_PIECES_P
#define SET_BY_PIECES_P(SIZE, ALIGN) \
  (move_by_pieces_ninsns (SIZE, ALIGN, STORE_MAX_PIECES + 1) \
   < (unsigned int) SET_RATIO (optimize_insn_for_speed_p ()))
#endif

/* This macro is used to determine whether store_by_pieces should be
   called to "memcpy" storage when the source is a constant string.  */
#ifndef STORE_BY_PIECES_P
#define STORE_BY_PIECES_P(SIZE, ALIGN) \
  (move_by_pieces_ninsns (SIZE, ALIGN, STORE_MAX_PIECES + 1) \
   < (unsigned int) MOVE_RATIO (optimize_insn_for_speed_p ()))
#endif

/* This is run to set up which modes can be used
   directly in memory and to initialize the block move optab.  It is run
   at the beginning of compilation and when the target is reinitialized.  */

void
init_expr_target (void)
{
  rtx insn, pat;
  enum machine_mode mode;
  int num_clobbers;
  rtx mem, mem1;
  rtx reg;

  /* Try indexing by frame ptr and try by stack ptr.
     It is known that on the Convex the stack ptr isn't a valid index.
     With luck, one or the other is valid on any machine.  */
  mem = gen_rtx_MEM (VOIDmode, stack_pointer_rtx);
  mem1 = gen_rtx_MEM (VOIDmode, frame_pointer_rtx);

  /* A scratch register we can modify in-place below to avoid
     useless RTL allocations.  */
  reg = gen_rtx_REG (VOIDmode, -1);

  insn = rtx_alloc (INSN);
  pat = gen_rtx_SET (VOIDmode, NULL_RTX, NULL_RTX);
  PATTERN (insn) = pat;

  for (mode = VOIDmode; (int) mode < NUM_MACHINE_MODES;
       mode = (enum machine_mode) ((int) mode + 1))
    {
      int regno;

      direct_load[(int) mode] = direct_store[(int) mode] = 0;
      PUT_MODE (mem, mode);
      PUT_MODE (mem1, mode);
      PUT_MODE (reg, mode);

      /* See if there is some register that can be used in this mode and
	 directly loaded or stored from memory.  */

      if (mode != VOIDmode && mode != BLKmode)
	for (regno = 0; regno < FIRST_PSEUDO_REGISTER
	     && (direct_load[(int) mode] == 0 || direct_store[(int) mode] == 0);
	     regno++)
	  {
	    if (! HARD_REGNO_MODE_OK (regno, mode))
	      continue;

	    SET_REGNO (reg, regno);

	    SET_SRC (pat) = mem;
	    SET_DEST (pat) = reg;
	    if (recog (pat, insn, &num_clobbers) >= 0)
	      direct_load[(int) mode] = 1;

	    SET_SRC (pat) = mem1;
	    SET_DEST (pat) = reg;
	    if (recog (pat, insn, &num_clobbers) >= 0)
	      direct_load[(int) mode] = 1;

	    SET_SRC (pat) = reg;
	    SET_DEST (pat) = mem;
	    if (recog (pat, insn, &num_clobbers) >= 0)
	      direct_store[(int) mode] = 1;

	    SET_SRC (pat) = reg;
	    SET_DEST (pat) = mem1;
	    if (recog (pat, insn, &num_clobbers) >= 0)
	      direct_store[(int) mode] = 1;
	  }
    }

  mem = gen_rtx_MEM (VOIDmode, gen_rtx_raw_REG (Pmode, 10000));

  for (mode = GET_CLASS_NARROWEST_MODE (MODE_FLOAT); mode != VOIDmode;
       mode = GET_MODE_WIDER_MODE (mode))
    {
      enum machine_mode srcmode;
      for (srcmode = GET_CLASS_NARROWEST_MODE (MODE_FLOAT); srcmode != mode;
	   srcmode = GET_MODE_WIDER_MODE (srcmode))
	{
	  enum insn_code ic;

	  ic = can_extend_p (mode, srcmode, 0);
	  if (ic == CODE_FOR_nothing)
	    continue;

	  PUT_MODE (mem, srcmode);

	  if (insn_operand_matches (ic, 1, mem))
	    float_extend_from_mem[mode][srcmode] = true;
	}
    }
}

/* This is run at the start of compiling a function.  */

void
init_expr (void)
{
  memset (&crtl->expr, 0, sizeof (crtl->expr));
}

/* Copy data from FROM to TO, where the machine modes are not the same.
   Both modes may be integer, or both may be floating, or both may be
   fixed-point.
   UNSIGNEDP should be nonzero if FROM is an unsigned type.
   This causes zero-extension instead of sign-extension.  */

void
convert_move (rtx to, rtx from, int unsignedp)
{
  enum machine_mode to_mode = GET_MODE (to);
  enum machine_mode from_mode = GET_MODE (from);
  int to_real = SCALAR_FLOAT_MODE_P (to_mode);
  int from_real = SCALAR_FLOAT_MODE_P (from_mode);
  enum insn_code code;
  rtx libcall;

  /* rtx code for making an equivalent value.  */
  enum rtx_code equiv_code = (unsignedp < 0 ? UNKNOWN
			      : (unsignedp ? ZERO_EXTEND : SIGN_EXTEND));


  gcc_assert (to_real == from_real);
  gcc_assert (to_mode != BLKmode);
  gcc_assert (from_mode != BLKmode);

  /* If the source and destination are already the same, then there's
     nothing to do.  */
  if (to == from)
    return;

  /* If FROM is a SUBREG that indicates that we have already done at least
     the required extension, strip it.  We don't handle such SUBREGs as
     TO here.  */

  if (GET_CODE (from) == SUBREG && SUBREG_PROMOTED_VAR_P (from)
      && (GET_MODE_PRECISION (GET_MODE (SUBREG_REG (from)))
	  >= GET_MODE_PRECISION (to_mode))
      && SUBREG_PROMOTED_UNSIGNED_P (from) == unsignedp)
    from = gen_lowpart (to_mode, from), from_mode = to_mode;

  gcc_assert (GET_CODE (to) != SUBREG || !SUBREG_PROMOTED_VAR_P (to));

  if (to_mode == from_mode
      || (from_mode == VOIDmode && CONSTANT_P (from)))
    {
      emit_move_insn (to, from);
      return;
    }

  if (VECTOR_MODE_P (to_mode) || VECTOR_MODE_P (from_mode))
    {
      gcc_assert (GET_MODE_BITSIZE (from_mode) == GET_MODE_BITSIZE (to_mode));

      if (VECTOR_MODE_P (to_mode))
	from = simplify_gen_subreg (to_mode, from, GET_MODE (from), 0);
      else
	to = simplify_gen_subreg (from_mode, to, GET_MODE (to), 0);

      emit_move_insn (to, from);
      return;
    }

  if (GET_CODE (to) == CONCAT && GET_CODE (from) == CONCAT)
    {
      convert_move (XEXP (to, 0), XEXP (from, 0), unsignedp);
      convert_move (XEXP (to, 1), XEXP (from, 1), unsignedp);
      return;
    }

  if (to_real)
    {
      rtx value, insns;
      convert_optab tab;

      gcc_assert ((GET_MODE_PRECISION (from_mode)
		   != GET_MODE_PRECISION (to_mode))
		  || (DECIMAL_FLOAT_MODE_P (from_mode)
		      != DECIMAL_FLOAT_MODE_P (to_mode)));

      if (GET_MODE_PRECISION (from_mode) == GET_MODE_PRECISION (to_mode))
	/* Conversion between decimal float and binary float, same size.  */
	tab = DECIMAL_FLOAT_MODE_P (from_mode) ? trunc_optab : sext_optab;
      else if (GET_MODE_PRECISION (from_mode) < GET_MODE_PRECISION (to_mode))
	tab = sext_optab;
      else
	tab = trunc_optab;

      /* Try converting directly if the insn is supported.  */

      code = convert_optab_handler (tab, to_mode, from_mode);
      if (code != CODE_FOR_nothing)
	{
	  emit_unop_insn (code, to, from,
			  tab == sext_optab ? FLOAT_EXTEND : FLOAT_TRUNCATE);
	  return;
	}

      /* Otherwise use a libcall.  */
      libcall = convert_optab_libfunc (tab, to_mode, from_mode);

      /* Is this conversion implemented yet?  */
      gcc_assert (libcall);

      start_sequence ();
      value = emit_library_call_value (libcall, NULL_RTX, LCT_CONST, to_mode,
				       1, from, from_mode);
      insns = get_insns ();
      end_sequence ();
      emit_libcall_block (insns, to, value,
			  tab == trunc_optab ? gen_rtx_FLOAT_TRUNCATE (to_mode,
								       from)
			  : gen_rtx_FLOAT_EXTEND (to_mode, from));
      return;
    }

  /* Handle pointer conversion.  */			/* SPEE 900220.  */
  /* Targets are expected to provide conversion insns between PxImode and
     xImode for all MODE_PARTIAL_INT modes they use, but no others.  */
  if (GET_MODE_CLASS (to_mode) == MODE_PARTIAL_INT)
    {
      enum machine_mode full_mode
	= smallest_mode_for_size (GET_MODE_BITSIZE (to_mode), MODE_INT);

      gcc_assert (convert_optab_handler (trunc_optab, to_mode, full_mode)
		  != CODE_FOR_nothing);

      if (full_mode != from_mode)
	from = convert_to_mode (full_mode, from, unsignedp);
      emit_unop_insn (convert_optab_handler (trunc_optab, to_mode, full_mode),
		      to, from, UNKNOWN);
      return;
    }
  if (GET_MODE_CLASS (from_mode) == MODE_PARTIAL_INT)
    {
      rtx new_from;
      enum machine_mode full_mode
	= smallest_mode_for_size (GET_MODE_BITSIZE (from_mode), MODE_INT);
      convert_optab ctab = unsignedp ? zext_optab : sext_optab;
      enum insn_code icode;

      icode = convert_optab_handler (ctab, full_mode, from_mode);
      gcc_assert (icode != CODE_FOR_nothing);

      if (to_mode == full_mode)
	{
	  emit_unop_insn (icode, to, from, UNKNOWN);
	  return;
	}

      new_from = gen_reg_rtx (full_mode);
      emit_unop_insn (icode, new_from, from, UNKNOWN);

      /* else proceed to integer conversions below.  */
      from_mode = full_mode;
      from = new_from;
    }

   /* Make sure both are fixed-point modes or both are not.  */
   gcc_assert (ALL_SCALAR_FIXED_POINT_MODE_P (from_mode) ==
	       ALL_SCALAR_FIXED_POINT_MODE_P (to_mode));
   if (ALL_SCALAR_FIXED_POINT_MODE_P (from_mode))
    {
      /* If we widen from_mode to to_mode and they are in the same class,
	 we won't saturate the result.
	 Otherwise, always saturate the result to play safe.  */
      if (GET_MODE_CLASS (from_mode) == GET_MODE_CLASS (to_mode)
	  && GET_MODE_SIZE (from_mode) < GET_MODE_SIZE (to_mode))
	expand_fixed_convert (to, from, 0, 0);
      else
	expand_fixed_convert (to, from, 0, 1);
      return;
    }

  /* Now both modes are integers.  */

  /* Handle expanding beyond a word.  */
  if (GET_MODE_PRECISION (from_mode) < GET_MODE_PRECISION (to_mode)
      && GET_MODE_PRECISION (to_mode) > BITS_PER_WORD)
    {
      rtx insns;
      rtx lowpart;
      rtx fill_value;
      rtx lowfrom;
      int i;
      enum machine_mode lowpart_mode;
      int nwords = CEIL (GET_MODE_SIZE (to_mode), UNITS_PER_WORD);

      /* Try converting directly if the insn is supported.  */
      if ((code = can_extend_p (to_mode, from_mode, unsignedp))
	  != CODE_FOR_nothing)
	{
	  /* If FROM is a SUBREG, put it into a register.  Do this
	     so that we always generate the same set of insns for
	     better cse'ing; if an intermediate assignment occurred,
	     we won't be doing the operation directly on the SUBREG.  */
	  if (optimize > 0 && GET_CODE (from) == SUBREG)
	    from = force_reg (from_mode, from);
	  emit_unop_insn (code, to, from, equiv_code);
	  return;
	}
      /* Next, try converting via full word.  */
      else if (GET_MODE_PRECISION (from_mode) < BITS_PER_WORD
	       && ((code = can_extend_p (to_mode, word_mode, unsignedp))
		   != CODE_FOR_nothing))
	{
	  rtx word_to = gen_reg_rtx (word_mode);
	  if (REG_P (to))
	    {
	      if (reg_overlap_mentioned_p (to, from))
		from = force_reg (from_mode, from);
	      emit_clobber (to);
	    }
	  convert_move (word_to, from, unsignedp);
	  emit_unop_insn (code, to, word_to, equiv_code);
	  return;
	}

      /* No special multiword conversion insn; do it by hand.  */
      start_sequence ();

      /* Since we will turn this into a no conflict block, we must ensure the
         the source does not overlap the target so force it into an isolated
         register when maybe so.  Likewise for any MEM input, since the
         conversion sequence might require several references to it and we
         must ensure we're getting the same value every time.  */

      if (MEM_P (from) || reg_overlap_mentioned_p (to, from))
	from = force_reg (from_mode, from);

      /* Get a copy of FROM widened to a word, if necessary.  */
      if (GET_MODE_PRECISION (from_mode) < BITS_PER_WORD)
	lowpart_mode = word_mode;
      else
	lowpart_mode = from_mode;

      lowfrom = convert_to_mode (lowpart_mode, from, unsignedp);

      lowpart = gen_lowpart (lowpart_mode, to);
      emit_move_insn (lowpart, lowfrom);

      /* Compute the value to put in each remaining word.  */
      if (unsignedp)
	fill_value = const0_rtx;
      else
	fill_value = emit_store_flag (gen_reg_rtx (word_mode),
				      LT, lowfrom, const0_rtx,
				      VOIDmode, 0, -1);

      /* Fill the remaining words.  */
      for (i = GET_MODE_SIZE (lowpart_mode) / UNITS_PER_WORD; i < nwords; i++)
	{
	  int index = (WORDS_BIG_ENDIAN ? nwords - i - 1 : i);
	  rtx subword = operand_subword (to, index, 1, to_mode);

	  gcc_assert (subword);

	  if (fill_value != subword)
	    emit_move_insn (subword, fill_value);
	}

      insns = get_insns ();
      end_sequence ();

      emit_insn (insns);
      return;
    }

  /* Truncating multi-word to a word or less.  */
  if (GET_MODE_PRECISION (from_mode) > BITS_PER_WORD
      && GET_MODE_PRECISION (to_mode) <= BITS_PER_WORD)
    {
      if (!((MEM_P (from)
	     && ! MEM_VOLATILE_P (from)
	     && direct_load[(int) to_mode]
	     && ! mode_dependent_address_p (XEXP (from, 0),
					    MEM_ADDR_SPACE (from)))
	    || REG_P (from)
	    || GET_CODE (from) == SUBREG))
	from = force_reg (from_mode, from);
      convert_move (to, gen_lowpart (word_mode, from), 0);
      return;
    }

  /* Now follow all the conversions between integers
     no more than a word long.  */

  /* For truncation, usually we can just refer to FROM in a narrower mode.  */
  if (GET_MODE_BITSIZE (to_mode) < GET_MODE_BITSIZE (from_mode)
      && TRULY_NOOP_TRUNCATION_MODES_P (to_mode, from_mode))
    {
      if (!((MEM_P (from)
	     && ! MEM_VOLATILE_P (from)
	     && direct_load[(int) to_mode]
	     && ! mode_dependent_address_p (XEXP (from, 0),
					    MEM_ADDR_SPACE (from)))
	    || REG_P (from)
	    || GET_CODE (from) == SUBREG))
	from = force_reg (from_mode, from);
      if (REG_P (from) && REGNO (from) < FIRST_PSEUDO_REGISTER
	  && ! HARD_REGNO_MODE_OK (REGNO (from), to_mode))
	from = copy_to_reg (from);
      emit_move_insn (to, gen_lowpart (to_mode, from));
      return;
    }

  /* Handle extension.  */
  if (GET_MODE_PRECISION (to_mode) > GET_MODE_PRECISION (from_mode))
    {
      /* Convert directly if that works.  */
      if ((code = can_extend_p (to_mode, from_mode, unsignedp))
	  != CODE_FOR_nothing)
	{
	  emit_unop_insn (code, to, from, equiv_code);
	  return;
	}
      else
	{
	  enum machine_mode intermediate;
	  rtx tmp;
	  int shift_amount;

	  /* Search for a mode to convert via.  */
	  for (intermediate = from_mode; intermediate != VOIDmode;
	       intermediate = GET_MODE_WIDER_MODE (intermediate))
	    if (((can_extend_p (to_mode, intermediate, unsignedp)
		  != CODE_FOR_nothing)
		 || (GET_MODE_SIZE (to_mode) < GET_MODE_SIZE (intermediate)
		     && TRULY_NOOP_TRUNCATION_MODES_P (to_mode, intermediate)))
		&& (can_extend_p (intermediate, from_mode, unsignedp)
		    != CODE_FOR_nothing))
	      {
		convert_move (to, convert_to_mode (intermediate, from,
						   unsignedp), unsignedp);
		return;
	      }

	  /* No suitable intermediate mode.
	     Generate what we need with	shifts.  */
	  shift_amount = (GET_MODE_PRECISION (to_mode)
			  - GET_MODE_PRECISION (from_mode));
	  from = gen_lowpart (to_mode, force_reg (from_mode, from));
	  tmp = expand_shift (LSHIFT_EXPR, to_mode, from, shift_amount,
			      to, unsignedp);
	  tmp = expand_shift (RSHIFT_EXPR, to_mode, tmp, shift_amount,
			      to, unsignedp);
	  if (tmp != to)
	    emit_move_insn (to, tmp);
	  return;
	}
    }

  /* Support special truncate insns for certain modes.  */
  if (convert_optab_handler (trunc_optab, to_mode,
			     from_mode) != CODE_FOR_nothing)
    {
      emit_unop_insn (convert_optab_handler (trunc_optab, to_mode, from_mode),
		      to, from, UNKNOWN);
      return;
    }

  /* Handle truncation of volatile memrefs, and so on;
     the things that couldn't be truncated directly,
     and for which there was no special instruction.

     ??? Code above formerly short-circuited this, for most integer
     mode pairs, with a force_reg in from_mode followed by a recursive
     call to this routine.  Appears always to have been wrong.  */
  if (GET_MODE_PRECISION (to_mode) < GET_MODE_PRECISION (from_mode))
    {
      rtx temp = force_reg (to_mode, gen_lowpart (to_mode, from));
      emit_move_insn (to, temp);
      return;
    }

  /* Mode combination is not recognized.  */
  gcc_unreachable ();
}

/* Return an rtx for a value that would result
   from converting X to mode MODE.
   Both X and MODE may be floating, or both integer.
   UNSIGNEDP is nonzero if X is an unsigned value.
   This can be done by referring to a part of X in place
   or by copying to a new temporary with conversion.  */

rtx
convert_to_mode (enum machine_mode mode, rtx x, int unsignedp)
{
  return convert_modes (mode, VOIDmode, x, unsignedp);
}

/* Return an rtx for a value that would result
   from converting X from mode OLDMODE to mode MODE.
   Both modes may be floating, or both integer.
   UNSIGNEDP is nonzero if X is an unsigned value.

   This can be done by referring to a part of X in place
   or by copying to a new temporary with conversion.

   You can give VOIDmode for OLDMODE, if you are sure X has a nonvoid mode.  */

rtx
convert_modes (enum machine_mode mode, enum machine_mode oldmode, rtx x, int unsignedp)
{
  rtx temp;

  /* If FROM is a SUBREG that indicates that we have already done at least
     the required extension, strip it.  */

  if (GET_CODE (x) == SUBREG && SUBREG_PROMOTED_VAR_P (x)
      && GET_MODE_SIZE (GET_MODE (SUBREG_REG (x))) >= GET_MODE_SIZE (mode)
      && SUBREG_PROMOTED_UNSIGNED_P (x) == unsignedp)
    x = gen_lowpart (mode, x);

  if (GET_MODE (x) != VOIDmode)
    oldmode = GET_MODE (x);

  if (mode == oldmode)
    return x;

  /* There is one case that we must handle specially: If we are converting
     a CONST_INT into a mode whose size is twice HOST_BITS_PER_WIDE_INT and
     we are to interpret the constant as unsigned, gen_lowpart will do
     the wrong if the constant appears negative.  What we want to do is
     make the high-order word of the constant zero, not all ones.  */

  if (unsignedp && GET_MODE_CLASS (mode) == MODE_INT
      && GET_MODE_BITSIZE (mode) == HOST_BITS_PER_DOUBLE_INT
      && CONST_INT_P (x) && INTVAL (x) < 0)
    {
      double_int val = double_int::from_uhwi (INTVAL (x));

      /* We need to zero extend VAL.  */
      if (oldmode != VOIDmode)
	val = val.zext (GET_MODE_BITSIZE (oldmode));

      return immed_double_int_const (val, mode);
    }

  /* We can do this with a gen_lowpart if both desired and current modes
     are integer, and this is either a constant integer, a register, or a
     non-volatile MEM.  Except for the constant case where MODE is no
     wider than HOST_BITS_PER_WIDE_INT, we must be narrowing the operand.  */

  if ((CONST_INT_P (x)
       && GET_MODE_PRECISION (mode) <= HOST_BITS_PER_WIDE_INT)
      || (GET_MODE_CLASS (mode) == MODE_INT
	  && GET_MODE_CLASS (oldmode) == MODE_INT
	  && (CONST_DOUBLE_AS_INT_P (x) 
	      || (GET_MODE_PRECISION (mode) <= GET_MODE_PRECISION (oldmode)
		  && ((MEM_P (x) && ! MEM_VOLATILE_P (x)
		       && direct_load[(int) mode])
		      || (REG_P (x)
			  && (! HARD_REGISTER_P (x)
			      || HARD_REGNO_MODE_OK (REGNO (x), mode))
			  && TRULY_NOOP_TRUNCATION_MODES_P (mode,
							    GET_MODE (x))))))))
    {
      /* ?? If we don't know OLDMODE, we have to assume here that
	 X does not need sign- or zero-extension.   This may not be
	 the case, but it's the best we can do.  */
      if (CONST_INT_P (x) && oldmode != VOIDmode
	  && GET_MODE_PRECISION (mode) > GET_MODE_PRECISION (oldmode))
	{
	  HOST_WIDE_INT val = INTVAL (x);

	  /* We must sign or zero-extend in this case.  Start by
	     zero-extending, then sign extend if we need to.  */
	  val &= GET_MODE_MASK (oldmode);
	  if (! unsignedp
	      && val_signbit_known_set_p (oldmode, val))
	    val |= ~GET_MODE_MASK (oldmode);

	  return gen_int_mode (val, mode);
	}

      return gen_lowpart (mode, x);
    }

  /* Converting from integer constant into mode is always equivalent to an
     subreg operation.  */
  if (VECTOR_MODE_P (mode) && GET_MODE (x) == VOIDmode)
    {
      gcc_assert (GET_MODE_BITSIZE (mode) == GET_MODE_BITSIZE (oldmode));
      return simplify_gen_subreg (mode, x, oldmode, 0);
    }

  temp = gen_reg_rtx (mode);
  convert_move (temp, x, unsignedp);
  return temp;
}

/* Return the largest alignment we can use for doing a move (or store)
   of MAX_PIECES.  ALIGN is the largest alignment we could use.  */

static unsigned int
alignment_for_piecewise_move (unsigned int max_pieces, unsigned int align)
{
  enum machine_mode tmode;

  tmode = mode_for_size (max_pieces * BITS_PER_UNIT, MODE_INT, 1);
  if (align >= GET_MODE_ALIGNMENT (tmode))
    align = GET_MODE_ALIGNMENT (tmode);
  else
    {
      enum machine_mode tmode, xmode;

      for (tmode = GET_CLASS_NARROWEST_MODE (MODE_INT), xmode = tmode;
	   tmode != VOIDmode;
	   xmode = tmode, tmode = GET_MODE_WIDER_MODE (tmode))
	if (GET_MODE_SIZE (tmode) > max_pieces
	    || SLOW_UNALIGNED_ACCESS (tmode, align))
	  break;

      align = MAX (align, GET_MODE_ALIGNMENT (xmode));
    }

  return align;
}

/* Return the widest integer mode no wider than SIZE.  If no such mode
   can be found, return VOIDmode.  */

static enum machine_mode
widest_int_mode_for_size (unsigned int size)
{
  enum machine_mode tmode, mode = VOIDmode;

  for (tmode = GET_CLASS_NARROWEST_MODE (MODE_INT);
       tmode != VOIDmode; tmode = GET_MODE_WIDER_MODE (tmode))
    if (GET_MODE_SIZE (tmode) < size)
      mode = tmode;

  return mode;
}

/* STORE_MAX_PIECES is the number of bytes at a time that we can
   store efficiently.  Due to internal GCC limitations, this is
   MOVE_MAX_PIECES limited by the number of bytes GCC can represent
   for an immediate constant.  */

#define STORE_MAX_PIECES  MIN (MOVE_MAX_PIECES, 2 * sizeof (HOST_WIDE_INT))

/* Determine whether the LEN bytes can be moved by using several move
   instructions.  Return nonzero if a call to move_by_pieces should
   succeed.  */

int
can_move_by_pieces (unsigned HOST_WIDE_INT len ATTRIBUTE_UNUSED,
		    unsigned int align ATTRIBUTE_UNUSED)
{
  return MOVE_BY_PIECES_P (len, align);
}

/* Generate several move instructions to copy LEN bytes from block FROM to
   block TO.  (These are MEM rtx's with BLKmode).

   If PUSH_ROUNDING is defined and TO is NULL, emit_single_push_insn is
   used to push FROM to the stack.

   ALIGN is maximum stack alignment we can assume.

   If ENDP is 0 return to, if ENDP is 1 return memory at the end ala
   mempcpy, and if ENDP is 2 return memory the end minus one byte ala
   stpcpy.  */

rtx
move_by_pieces (rtx to, rtx from, unsigned HOST_WIDE_INT len,
		unsigned int align, int endp)
{
  struct move_by_pieces_d data;
  enum machine_mode to_addr_mode;
  enum machine_mode from_addr_mode = get_address_mode (from);
  rtx to_addr, from_addr = XEXP (from, 0);
  unsigned int max_size = MOVE_MAX_PIECES + 1;
  enum insn_code icode;

  align = MIN (to ? MEM_ALIGN (to) : align, MEM_ALIGN (from));

  data.offset = 0;
  data.from_addr = from_addr;
  if (to)
    {
      to_addr_mode = get_address_mode (to);
      to_addr = XEXP (to, 0);
      data.to = to;
      data.autinc_to
	= (GET_CODE (to_addr) == PRE_INC || GET_CODE (to_addr) == PRE_DEC
	   || GET_CODE (to_addr) == POST_INC || GET_CODE (to_addr) == POST_DEC);
      data.reverse
	= (GET_CODE (to_addr) == PRE_DEC || GET_CODE (to_addr) == POST_DEC);
    }
  else
    {
      to_addr_mode = VOIDmode;
      to_addr = NULL_RTX;
      data.to = NULL_RTX;
      data.autinc_to = 1;
#ifdef STACK_GROWS_DOWNWARD
      data.reverse = 1;
#else
      data.reverse = 0;
#endif
    }
  data.to_addr = to_addr;
  data.from = from;
  data.autinc_from
    = (GET_CODE (from_addr) == PRE_INC || GET_CODE (from_addr) == PRE_DEC
       || GET_CODE (from_addr) == POST_INC
       || GET_CODE (from_addr) == POST_DEC);

  data.explicit_inc_from = 0;
  data.explicit_inc_to = 0;
  if (data.reverse) data.offset = len;
  data.len = len;

  /* If copying requires more than two move insns,
     copy addresses to registers (to make displacements shorter)
     and use post-increment if available.  */
  if (!(data.autinc_from && data.autinc_to)
      && move_by_pieces_ninsns (len, align, max_size) > 2)
    {
      /* Find the mode of the largest move...
	 MODE might not be used depending on the definitions of the
	 USE_* macros below.  */
      enum machine_mode mode ATTRIBUTE_UNUSED
	= widest_int_mode_for_size (max_size);

      if (USE_LOAD_PRE_DECREMENT (mode) && data.reverse && ! data.autinc_from)
	{
	  data.from_addr = copy_to_mode_reg (from_addr_mode,
					     plus_constant (from_addr_mode,
							    from_addr, len));
	  data.autinc_from = 1;
	  data.explicit_inc_from = -1;
	}
      if (USE_LOAD_POST_INCREMENT (mode) && ! data.autinc_from)
	{
	  data.from_addr = copy_to_mode_reg (from_addr_mode, from_addr);
	  data.autinc_from = 1;
	  data.explicit_inc_from = 1;
	}
      if (!data.autinc_from && CONSTANT_P (from_addr))
	data.from_addr = copy_to_mode_reg (from_addr_mode, from_addr);
      if (USE_STORE_PRE_DECREMENT (mode) && data.reverse && ! data.autinc_to)
	{
	  data.to_addr = copy_to_mode_reg (to_addr_mode,
					   plus_constant (to_addr_mode,
							  to_addr, len));
	  data.autinc_to = 1;
	  data.explicit_inc_to = -1;
	}
      if (USE_STORE_POST_INCREMENT (mode) && ! data.reverse && ! data.autinc_to)
	{
	  data.to_addr = copy_to_mode_reg (to_addr_mode, to_addr);
	  data.autinc_to = 1;
	  data.explicit_inc_to = 1;
	}
      if (!data.autinc_to && CONSTANT_P (to_addr))
	data.to_addr = copy_to_mode_reg (to_addr_mode, to_addr);
    }

  align = alignment_for_piecewise_move (MOVE_MAX_PIECES, align);

  /* First move what we can in the largest integer mode, then go to
     successively smaller modes.  */

  while (max_size > 1 && data.len > 0)
    {
      enum machine_mode mode = widest_int_mode_for_size (max_size);

      if (mode == VOIDmode)
	break;

      icode = optab_handler (mov_optab, mode);
      if (icode != CODE_FOR_nothing && align >= GET_MODE_ALIGNMENT (mode))
	move_by_pieces_1 (GEN_FCN (icode), mode, &data);

      max_size = GET_MODE_SIZE (mode);
    }

  /* The code above should have handled everything.  */
  gcc_assert (!data.len);

  if (endp)
    {
      rtx to1;

      gcc_assert (!data.reverse);
      if (data.autinc_to)
	{
	  if (endp == 2)
	    {
	      if (HAVE_POST_INCREMENT && data.explicit_inc_to > 0)
		emit_insn (gen_add2_insn (data.to_addr, constm1_rtx));
	      else
		data.to_addr = copy_to_mode_reg (to_addr_mode,
						 plus_constant (to_addr_mode,
								data.to_addr,
								-1));
	    }
	  to1 = adjust_automodify_address (data.to, QImode, data.to_addr,
					   data.offset);
	}
      else
	{
	  if (endp == 2)
	    --data.offset;
	  to1 = adjust_address (data.to, QImode, data.offset);
	}
      return to1;
    }
  else
    return data.to;
}

/* Return number of insns required to move L bytes by pieces.
   ALIGN (in bits) is maximum alignment we can assume.  */

unsigned HOST_WIDE_INT
move_by_pieces_ninsns (unsigned HOST_WIDE_INT l, unsigned int align,
		       unsigned int max_size)
{
  unsigned HOST_WIDE_INT n_insns = 0;

  align = alignment_for_piecewise_move (MOVE_MAX_PIECES, align);

  while (max_size > 1 && l > 0)
    {
      enum machine_mode mode;
      enum insn_code icode;

      mode = widest_int_mode_for_size (max_size);

      if (mode == VOIDmode)
	break;

      icode = optab_handler (mov_optab, mode);
      if (icode != CODE_FOR_nothing && align >= GET_MODE_ALIGNMENT (mode))
	n_insns += l / GET_MODE_SIZE (mode), l %= GET_MODE_SIZE (mode);

      max_size = GET_MODE_SIZE (mode);
    }

  gcc_assert (!l);
  return n_insns;
}

/* Subroutine of move_by_pieces.  Move as many bytes as appropriate
   with move instructions for mode MODE.  GENFUN is the gen_... function
   to make a move insn for that mode.  DATA has all the other info.  */

static void
move_by_pieces_1 (rtx (*genfun) (rtx, ...), enum machine_mode mode,
		  struct move_by_pieces_d *data)
{
  unsigned int size = GET_MODE_SIZE (mode);
  rtx to1 = NULL_RTX, from1;

  while (data->len >= size)
    {
      if (data->reverse)
	data->offset -= size;

      if (data->to)
	{
	  if (data->autinc_to)
	    to1 = adjust_automodify_address (data->to, mode, data->to_addr,
					     data->offset);
	  else
	    to1 = adjust_address (data->to, mode, data->offset);
	}

      if (data->autinc_from)
	from1 = adjust_automodify_address (data->from, mode, data->from_addr,
					   data->offset);
      else
	from1 = adjust_address (data->from, mode, data->offset);

      if (HAVE_PRE_DECREMENT && data->explicit_inc_to < 0)
	emit_insn (gen_add2_insn (data->to_addr,
				  GEN_INT (-(HOST_WIDE_INT)size)));
      if (HAVE_PRE_DECREMENT && data->explicit_inc_from < 0)
	emit_insn (gen_add2_insn (data->from_addr,
				  GEN_INT (-(HOST_WIDE_INT)size)));

      if (data->to)
	emit_insn ((*genfun) (to1, from1));
      else
	{
#ifdef PUSH_ROUNDING
	  emit_single_push_insn (mode, from1, NULL);
#else
	  gcc_unreachable ();
#endif
	}

      if (HAVE_POST_INCREMENT && data->explicit_inc_to > 0)
	emit_insn (gen_add2_insn (data->to_addr, GEN_INT (size)));
      if (HAVE_POST_INCREMENT && data->explicit_inc_from > 0)
	emit_insn (gen_add2_insn (data->from_addr, GEN_INT (size)));

      if (! data->reverse)
	data->offset += size;

      data->len -= size;
    }
}

/* Emit code to move a block Y to a block X.  This may be done with
   string-move instructions, with multiple scalar move instructions,
   or with a library call.

   Both X and Y must be MEM rtx's (perhaps inside VOLATILE) with mode BLKmode.
   SIZE is an rtx that says how long they are.
   ALIGN is the maximum alignment we can assume they have.
   METHOD describes what kind of copy this is, and what mechanisms may be used.

   Return the address of the new block, if memcpy is called and returns it,
   0 otherwise.  */

rtx
emit_block_move_hints (rtx x, rtx y, rtx size, enum block_op_methods method,
		       unsigned int expected_align, HOST_WIDE_INT expected_size)
{
  bool may_use_call;
  rtx retval = 0;
  unsigned int align;

  gcc_assert (size);
  if (CONST_INT_P (size)
      && INTVAL (size) == 0)
    return 0;

  switch (method)
    {
    case BLOCK_OP_NORMAL:
    case BLOCK_OP_TAILCALL:
      may_use_call = true;
      break;

    case BLOCK_OP_CALL_PARM:
      may_use_call = block_move_libcall_safe_for_call_parm ();

      /* Make inhibit_defer_pop nonzero around the library call
	 to force it to pop the arguments right away.  */
      NO_DEFER_POP;
      break;

    case BLOCK_OP_NO_LIBCALL:
      may_use_call = false;
      break;

    default:
      gcc_unreachable ();
    }

  gcc_assert (MEM_P (x) && MEM_P (y));
  align = MIN (MEM_ALIGN (x), MEM_ALIGN (y));
  gcc_assert (align >= BITS_PER_UNIT);

  /* Make sure we've got BLKmode addresses; store_one_arg can decide that
     block copy is more efficient for other large modes, e.g. DCmode.  */
  x = adjust_address (x, BLKmode, 0);
  y = adjust_address (y, BLKmode, 0);

  /* Set MEM_SIZE as appropriate for this block copy.  The main place this
     can be incorrect is coming from __builtin_memcpy.  */
  if (CONST_INT_P (size))
    {
      x = shallow_copy_rtx (x);
      y = shallow_copy_rtx (y);
      set_mem_size (x, INTVAL (size));
      set_mem_size (y, INTVAL (size));
    }

  if (CONST_INT_P (size) && MOVE_BY_PIECES_P (INTVAL (size), align))
    move_by_pieces (x, y, INTVAL (size), align, 0);
  else if (emit_block_move_via_movmem (x, y, size, align,
				       expected_align, expected_size))
    ;
  else if (may_use_call
	   && ADDR_SPACE_GENERIC_P (MEM_ADDR_SPACE (x))
	   && ADDR_SPACE_GENERIC_P (MEM_ADDR_SPACE (y)))
    {
      /* Since x and y are passed to a libcall, mark the corresponding
	 tree EXPR as addressable.  */
      tree y_expr = MEM_EXPR (y);
      tree x_expr = MEM_EXPR (x);
      if (y_expr)
	mark_addressable (y_expr);
      if (x_expr)
	mark_addressable (x_expr);
      retval = emit_block_move_via_libcall (x, y, size,
					    method == BLOCK_OP_TAILCALL);
    }

  else
    emit_block_move_via_loop (x, y, size, align);

  if (method == BLOCK_OP_CALL_PARM)
    OK_DEFER_POP;

  return retval;
}

rtx
emit_block_move (rtx x, rtx y, rtx size, enum block_op_methods method)
{
  return emit_block_move_hints (x, y, size, method, 0, -1);
}

/* A subroutine of emit_block_move.  Returns true if calling the
   block move libcall will not clobber any parameters which may have
   already been placed on the stack.  */

static bool
block_move_libcall_safe_for_call_parm (void)
{
#if defined (REG_PARM_STACK_SPACE)
  tree fn;
#endif

  /* If arguments are pushed on the stack, then they're safe.  */
  if (PUSH_ARGS)
    return true;

  /* If registers go on the stack anyway, any argument is sure to clobber
     an outgoing argument.  */
#if defined (REG_PARM_STACK_SPACE)
  fn = emit_block_move_libcall_fn (false);
  /* Avoid set but not used warning if *REG_PARM_STACK_SPACE doesn't
     depend on its argument.  */
  (void) fn;
  if (OUTGOING_REG_PARM_STACK_SPACE ((!fn ? NULL_TREE : TREE_TYPE (fn)))
      && REG_PARM_STACK_SPACE (fn) != 0)
    return false;
#endif

  /* If any argument goes in memory, then it might clobber an outgoing
     argument.  */
  {
    CUMULATIVE_ARGS args_so_far_v;
    cumulative_args_t args_so_far;
    tree fn, arg;

    fn = emit_block_move_libcall_fn (false);
    INIT_CUMULATIVE_ARGS (args_so_far_v, TREE_TYPE (fn), NULL_RTX, 0, 3);
    args_so_far = pack_cumulative_args (&args_so_far_v);

    arg = TYPE_ARG_TYPES (TREE_TYPE (fn));
    for ( ; arg != void_list_node ; arg = TREE_CHAIN (arg))
      {
	enum machine_mode mode = TYPE_MODE (TREE_VALUE (arg));
	rtx tmp = targetm.calls.function_arg (args_so_far, mode,
					      NULL_TREE, true);
	if (!tmp || !REG_P (tmp))
	  return false;
	if (targetm.calls.arg_partial_bytes (args_so_far, mode, NULL, 1))
	  return false;
	targetm.calls.function_arg_advance (args_so_far, mode,
					    NULL_TREE, true);
      }
  }
  return true;
}

/* A subroutine of emit_block_move.  Expand a movmem pattern;
   return true if successful.  */

static bool
emit_block_move_via_movmem (rtx x, rtx y, rtx size, unsigned int align,
			    unsigned int expected_align, HOST_WIDE_INT expected_size)
{
  int save_volatile_ok = volatile_ok;
  enum machine_mode mode;

  if (expected_align < align)
    expected_align = align;

  /* Since this is a move insn, we don't care about volatility.  */
  volatile_ok = 1;

  /* Try the most limited insn first, because there's no point
     including more than one in the machine description unless
     the more limited one has some advantage.  */

  for (mode = GET_CLASS_NARROWEST_MODE (MODE_INT); mode != VOIDmode;
       mode = GET_MODE_WIDER_MODE (mode))
    {
      enum insn_code code = direct_optab_handler (movmem_optab, mode);

      if (code != CODE_FOR_nothing
	  /* We don't need MODE to be narrower than BITS_PER_HOST_WIDE_INT
	     here because if SIZE is less than the mode mask, as it is
	     returned by the macro, it will definitely be less than the
	     actual mode mask.  */
	  && ((CONST_INT_P (size)
	       && ((unsigned HOST_WIDE_INT) INTVAL (size)
		   <= (GET_MODE_MASK (mode) >> 1)))
	      || GET_MODE_BITSIZE (mode) >= BITS_PER_WORD))
	{
	  struct expand_operand ops[6];
	  unsigned int nops;

	  /* ??? When called via emit_block_move_for_call, it'd be
	     nice if there were some way to inform the backend, so
	     that it doesn't fail the expansion because it thinks
	     emitting the libcall would be more efficient.  */
	  nops = insn_data[(int) code].n_generator_args;
	  gcc_assert (nops == 4 || nops == 6);

	  create_fixed_operand (&ops[0], x);
	  create_fixed_operand (&ops[1], y);
	  /* The check above guarantees that this size conversion is valid.  */
	  create_convert_operand_to (&ops[2], size, mode, true);
	  create_integer_operand (&ops[3], align / BITS_PER_UNIT);
	  if (nops == 6)
	    {
	      create_integer_operand (&ops[4], expected_align / BITS_PER_UNIT);
	      create_integer_operand (&ops[5], expected_size);
	    }
	  if (maybe_expand_insn (code, nops, ops))
	    {
	      volatile_ok = save_volatile_ok;
	      return true;
	    }
	}
    }

  volatile_ok = save_volatile_ok;
  return false;
}

/* A subroutine of emit_block_move.  Expand a call to memcpy.
   Return the return value from memcpy, 0 otherwise.  */

rtx
emit_block_move_via_libcall (rtx dst, rtx src, rtx size, bool tailcall)
{
  rtx dst_addr, src_addr;
  tree call_expr, fn, src_tree, dst_tree, size_tree;
  enum machine_mode size_mode;
  rtx retval;

  /* Emit code to copy the addresses of DST and SRC and SIZE into new
     pseudos.  We can then place those new pseudos into a VAR_DECL and
     use them later.  */

  dst_addr = copy_addr_to_reg (XEXP (dst, 0));
  src_addr = copy_addr_to_reg (XEXP (src, 0));

  dst_addr = convert_memory_address (ptr_mode, dst_addr);
  src_addr = convert_memory_address (ptr_mode, src_addr);

  dst_tree = make_tree (ptr_type_node, dst_addr);
  src_tree = make_tree (ptr_type_node, src_addr);

  size_mode = TYPE_MODE (sizetype);

  size = convert_to_mode (size_mode, size, 1);
  size = copy_to_mode_reg (size_mode, size);

  /* It is incorrect to use the libcall calling conventions to call
     memcpy in this context.  This could be a user call to memcpy and
     the user may wish to examine the return value from memcpy.  For
     targets where libcalls and normal calls have different conventions
     for returning pointers, we could end up generating incorrect code.  */

  size_tree = make_tree (sizetype, size);

  fn = emit_block_move_libcall_fn (true);
  call_expr = build_call_expr (fn, 3, dst_tree, src_tree, size_tree);
  CALL_EXPR_TAILCALL (call_expr) = tailcall;

  retval = expand_normal (call_expr);

  return retval;
}

/* A subroutine of emit_block_move_via_libcall.  Create the tree node
   for the function we use for block copies.  */

static GTY(()) tree block_move_fn;

void
init_block_move_fn (const char *asmspec)
{
  if (!block_move_fn)
    {
      tree args, fn, attrs, attr_args;

      fn = get_identifier ("memcpy");
      args = build_function_type_list (ptr_type_node, ptr_type_node,
				       const_ptr_type_node, sizetype,
				       NULL_TREE);

      fn = build_decl (UNKNOWN_LOCATION, FUNCTION_DECL, fn, args);
      DECL_EXTERNAL (fn) = 1;
      TREE_PUBLIC (fn) = 1;
      DECL_ARTIFICIAL (fn) = 1;
      TREE_NOTHROW (fn) = 1;
      DECL_VISIBILITY (fn) = VISIBILITY_DEFAULT;
      DECL_VISIBILITY_SPECIFIED (fn) = 1;

      attr_args = build_tree_list (NULL_TREE, build_string (1, "1"));
      attrs = tree_cons (get_identifier ("fn spec"), attr_args, NULL);

      decl_attributes (&fn, attrs, ATTR_FLAG_BUILT_IN);

      block_move_fn = fn;
    }

  if (asmspec)
    set_user_assembler_name (block_move_fn, asmspec);
}

static tree
emit_block_move_libcall_fn (int for_call)
{
  static bool emitted_extern;

  if (!block_move_fn)
    init_block_move_fn (NULL);

  if (for_call && !emitted_extern)
    {
      emitted_extern = true;
      make_decl_rtl (block_move_fn);
    }

  return block_move_fn;
}

/* A subroutine of emit_block_move.  Copy the data via an explicit
   loop.  This is used only when libcalls are forbidden.  */
/* ??? It'd be nice to copy in hunks larger than QImode.  */

static void
emit_block_move_via_loop (rtx x, rtx y, rtx size,
			  unsigned int align ATTRIBUTE_UNUSED)
{
  rtx cmp_label, top_label, iter, x_addr, y_addr, tmp;
  enum machine_mode x_addr_mode = get_address_mode (x);
  enum machine_mode y_addr_mode = get_address_mode (y);
  enum machine_mode iter_mode;

  iter_mode = GET_MODE (size);
  if (iter_mode == VOIDmode)
    iter_mode = word_mode;

  top_label = gen_label_rtx ();
  cmp_label = gen_label_rtx ();
  iter = gen_reg_rtx (iter_mode);

  emit_move_insn (iter, const0_rtx);

  x_addr = force_operand (XEXP (x, 0), NULL_RTX);
  y_addr = force_operand (XEXP (y, 0), NULL_RTX);
  do_pending_stack_adjust ();

  emit_jump (cmp_label);
  emit_label (top_label);

  tmp = convert_modes (x_addr_mode, iter_mode, iter, true);
  x_addr = simplify_gen_binary (PLUS, x_addr_mode, x_addr, tmp);

  if (x_addr_mode != y_addr_mode)
    tmp = convert_modes (y_addr_mode, iter_mode, iter, true);
  y_addr = simplify_gen_binary (PLUS, y_addr_mode, y_addr, tmp);

  x = change_address (x, QImode, x_addr);
  y = change_address (y, QImode, y_addr);

  emit_move_insn (x, y);

  tmp = expand_simple_binop (iter_mode, PLUS, iter, const1_rtx, iter,
			     true, OPTAB_LIB_WIDEN);
  if (tmp != iter)
    emit_move_insn (iter, tmp);

  emit_label (cmp_label);

  emit_cmp_and_jump_insns (iter, size, LT, NULL_RTX, iter_mode,
			   true, top_label, REG_BR_PROB_BASE * 90 / 100);
}

/* Copy all or part of a value X into registers starting at REGNO.
   The number of registers to be filled is NREGS.  */

void
move_block_to_reg (int regno, rtx x, int nregs, enum machine_mode mode)
{
  int i;
#ifdef HAVE_load_multiple
  rtx pat;
  rtx last;
#endif

  if (nregs == 0)
    return;

  if (CONSTANT_P (x) && !targetm.legitimate_constant_p (mode, x))
    x = validize_mem (force_const_mem (mode, x));

  /* See if the machine can do this with a load multiple insn.  */
#ifdef HAVE_load_multiple
  if (HAVE_load_multiple)
    {
      last = get_last_insn ();
      pat = gen_load_multiple (gen_rtx_REG (word_mode, regno), x,
			       GEN_INT (nregs));
      if (pat)
	{
	  emit_insn (pat);
	  return;
	}
      else
	delete_insns_since (last);
    }
#endif

  for (i = 0; i < nregs; i++)
    emit_move_insn (gen_rtx_REG (word_mode, regno + i),
		    operand_subword_force (x, i, mode));
}

/* Copy all or part of a BLKmode value X out of registers starting at REGNO.
   The number of registers to be filled is NREGS.  */

void
move_block_from_reg (int regno, rtx x, int nregs)
{
  int i;

  if (nregs == 0)
    return;

  /* See if the machine can do this with a store multiple insn.  */
#ifdef HAVE_store_multiple
  if (HAVE_store_multiple)
    {
      rtx last = get_last_insn ();
      rtx pat = gen_store_multiple (x, gen_rtx_REG (word_mode, regno),
				    GEN_INT (nregs));
      if (pat)
	{
	  emit_insn (pat);
	  return;
	}
      else
	delete_insns_since (last);
    }
#endif

  for (i = 0; i < nregs; i++)
    {
      rtx tem = operand_subword (x, i, 1, BLKmode);

      gcc_assert (tem);

      emit_move_insn (tem, gen_rtx_REG (word_mode, regno + i));
    }
}

/* Generate a PARALLEL rtx for a new non-consecutive group of registers from
   ORIG, where ORIG is a non-consecutive group of registers represented by
   a PARALLEL.  The clone is identical to the original except in that the
   original set of registers is replaced by a new set of pseudo registers.
   The new set has the same modes as the original set.  */

rtx
gen_group_rtx (rtx orig)
{
  int i, length;
  rtx *tmps;

  gcc_assert (GET_CODE (orig) == PARALLEL);

  length = XVECLEN (orig, 0);
  tmps = XALLOCAVEC (rtx, length);

  /* Skip a NULL entry in first slot.  */
  i = XEXP (XVECEXP (orig, 0, 0), 0) ? 0 : 1;

  if (i)
    tmps[0] = 0;

  for (; i < length; i++)
    {
      enum machine_mode mode = GET_MODE (XEXP (XVECEXP (orig, 0, i), 0));
      rtx offset = XEXP (XVECEXP (orig, 0, i), 1);

      tmps[i] = gen_rtx_EXPR_LIST (VOIDmode, gen_reg_rtx (mode), offset);
    }

  return gen_rtx_PARALLEL (GET_MODE (orig), gen_rtvec_v (length, tmps));
}

/* A subroutine of emit_group_load.  Arguments as for emit_group_load,
   except that values are placed in TMPS[i], and must later be moved
   into corresponding XEXP (XVECEXP (DST, 0, i), 0) element.  */

static void
emit_group_load_1 (rtx *tmps, rtx dst, rtx orig_src, tree type, int ssize)
{
  rtx src;
  int start, i;
  enum machine_mode m = GET_MODE (orig_src);

  gcc_assert (GET_CODE (dst) == PARALLEL);

  if (m != VOIDmode
      && !SCALAR_INT_MODE_P (m)
      && !MEM_P (orig_src)
      && GET_CODE (orig_src) != CONCAT)
    {
      enum machine_mode imode = int_mode_for_mode (GET_MODE (orig_src));
      if (imode == BLKmode)
	src = assign_stack_temp (GET_MODE (orig_src), ssize);
      else
	src = gen_reg_rtx (imode);
      if (imode != BLKmode)
	src = gen_lowpart (GET_MODE (orig_src), src);
      emit_move_insn (src, orig_src);
      /* ...and back again.  */
      if (imode != BLKmode)
	src = gen_lowpart (imode, src);
      emit_group_load_1 (tmps, dst, src, type, ssize);
      return;
    }

  /* Check for a NULL entry, used to indicate that the parameter goes
     both on the stack and in registers.  */
  if (XEXP (XVECEXP (dst, 0, 0), 0))
    start = 0;
  else
    start = 1;

  /* Process the pieces.  */
  for (i = start; i < XVECLEN (dst, 0); i++)
    {
      enum machine_mode mode = GET_MODE (XEXP (XVECEXP (dst, 0, i), 0));
      HOST_WIDE_INT bytepos = INTVAL (XEXP (XVECEXP (dst, 0, i), 1));
      unsigned int bytelen = GET_MODE_SIZE (mode);
      int shift = 0;

      /* Handle trailing fragments that run over the size of the struct.  */
      if (ssize >= 0 && bytepos + (HOST_WIDE_INT) bytelen > ssize)
	{
	  /* Arrange to shift the fragment to where it belongs.
	     extract_bit_field loads to the lsb of the reg.  */
	  if (
#ifdef BLOCK_REG_PADDING
	      BLOCK_REG_PADDING (GET_MODE (orig_src), type, i == start)
	      == (BYTES_BIG_ENDIAN ? upward : downward)
#else
	      BYTES_BIG_ENDIAN
#endif
	      )
	    shift = (bytelen - (ssize - bytepos)) * BITS_PER_UNIT;
	  bytelen = ssize - bytepos;
	  gcc_assert (bytelen > 0);
	}

      /* If we won't be loading directly from memory, protect the real source
	 from strange tricks we might play; but make sure that the source can
	 be loaded directly into the destination.  */
      src = orig_src;
      if (!MEM_P (orig_src)
	  && (!CONSTANT_P (orig_src)
	      || (GET_MODE (orig_src) != mode
		  && GET_MODE (orig_src) != VOIDmode)))
	{
	  if (GET_MODE (orig_src) == VOIDmode)
	    src = gen_reg_rtx (mode);
	  else
	    src = gen_reg_rtx (GET_MODE (orig_src));

	  emit_move_insn (src, orig_src);
	}

      /* Optimize the access just a bit.  */
      if (MEM_P (src)
	  && (! SLOW_UNALIGNED_ACCESS (mode, MEM_ALIGN (src))
	      || MEM_ALIGN (src) >= GET_MODE_ALIGNMENT (mode))
	  && bytepos * BITS_PER_UNIT % GET_MODE_ALIGNMENT (mode) == 0
	  && bytelen == GET_MODE_SIZE (mode))
	{
	  tmps[i] = gen_reg_rtx (mode);
	  emit_move_insn (tmps[i], adjust_address (src, mode, bytepos));
	}
      else if (COMPLEX_MODE_P (mode)
	       && GET_MODE (src) == mode
	       && bytelen == GET_MODE_SIZE (mode))
	/* Let emit_move_complex do the bulk of the work.  */
	tmps[i] = src;
      else if (GET_CODE (src) == CONCAT)
	{
	  unsigned int slen = GET_MODE_SIZE (GET_MODE (src));
	  unsigned int slen0 = GET_MODE_SIZE (GET_MODE (XEXP (src, 0)));

	  if ((bytepos == 0 && bytelen == slen0)
	      || (bytepos != 0 && bytepos + bytelen <= slen))
	    {
	      /* The following assumes that the concatenated objects all
		 have the same size.  In this case, a simple calculation
		 can be used to determine the object and the bit field
		 to be extracted.  */
	      tmps[i] = XEXP (src, bytepos / slen0);
	      if (! CONSTANT_P (tmps[i])
		  && (!REG_P (tmps[i]) || GET_MODE (tmps[i]) != mode))
		tmps[i] = extract_bit_field (tmps[i], bytelen * BITS_PER_UNIT,
					     (bytepos % slen0) * BITS_PER_UNIT,
					     1, false, NULL_RTX, mode, mode);
	    }
	  else
	    {
	      rtx mem;

	      gcc_assert (!bytepos);
	      mem = assign_stack_temp (GET_MODE (src), slen);
	      emit_move_insn (mem, src);
	      tmps[i] = extract_bit_field (mem, bytelen * BITS_PER_UNIT,
					   0, 1, false, NULL_RTX, mode, mode);
	    }
	}
      /* FIXME: A SIMD parallel will eventually lead to a subreg of a
	 SIMD register, which is currently broken.  While we get GCC
	 to emit proper RTL for these cases, let's dump to memory.  */
      else if (VECTOR_MODE_P (GET_MODE (dst))
	       && REG_P (src))
	{
	  int slen = GET_MODE_SIZE (GET_MODE (src));
	  rtx mem;

	  mem = assign_stack_temp (GET_MODE (src), slen);
	  emit_move_insn (mem, src);
	  tmps[i] = adjust_address (mem, mode, (int) bytepos);
	}
      else if (CONSTANT_P (src) && GET_MODE (dst) != BLKmode
               && XVECLEN (dst, 0) > 1)
        tmps[i] = simplify_gen_subreg (mode, src, GET_MODE(dst), bytepos);
      else if (CONSTANT_P (src))
	{
	  HOST_WIDE_INT len = (HOST_WIDE_INT) bytelen;

	  if (len == ssize)
	    tmps[i] = src;
	  else
	    {
	      rtx first, second;

	      gcc_assert (2 * len == ssize);
	      split_double (src, &first, &second);
	      if (i)
		tmps[i] = second;
	      else
		tmps[i] = first;
	    }
	}
      else if (REG_P (src) && GET_MODE (src) == mode)
	tmps[i] = src;
      else
	tmps[i] = extract_bit_field (src, bytelen * BITS_PER_UNIT,
				     bytepos * BITS_PER_UNIT, 1, false, NULL_RTX,
				     mode, mode);

      if (shift)
	tmps[i] = expand_shift (LSHIFT_EXPR, mode, tmps[i],
				shift, tmps[i], 0);
    }
}

/* Emit code to move a block SRC of type TYPE to a block DST,
   where DST is non-consecutive registers represented by a PARALLEL.
   SSIZE represents the total size of block ORIG_SRC in bytes, or -1
   if not known.  */

void
emit_group_load (rtx dst, rtx src, tree type, int ssize)
{
  rtx *tmps;
  int i;

  tmps = XALLOCAVEC (rtx, XVECLEN (dst, 0));
  emit_group_load_1 (tmps, dst, src, type, ssize);

  /* Copy the extracted pieces into the proper (probable) hard regs.  */
  for (i = 0; i < XVECLEN (dst, 0); i++)
    {
      rtx d = XEXP (XVECEXP (dst, 0, i), 0);
      if (d == NULL)
	continue;
      emit_move_insn (d, tmps[i]);
    }
}

/* Similar, but load SRC into new pseudos in a format that looks like
   PARALLEL.  This can later be fed to emit_group_move to get things
   in the right place.  */

rtx
emit_group_load_into_temps (rtx parallel, rtx src, tree type, int ssize)
{
  rtvec vec;
  int i;

  vec = rtvec_alloc (XVECLEN (parallel, 0));
  emit_group_load_1 (&RTVEC_ELT (vec, 0), parallel, src, type, ssize);

  /* Convert the vector to look just like the original PARALLEL, except
     with the computed values.  */
  for (i = 0; i < XVECLEN (parallel, 0); i++)
    {
      rtx e = XVECEXP (parallel, 0, i);
      rtx d = XEXP (e, 0);

      if (d)
	{
	  d = force_reg (GET_MODE (d), RTVEC_ELT (vec, i));
	  e = alloc_EXPR_LIST (REG_NOTE_KIND (e), d, XEXP (e, 1));
	}
      RTVEC_ELT (vec, i) = e;
    }

  return gen_rtx_PARALLEL (GET_MODE (parallel), vec);
}

/* Emit code to move a block SRC to block DST, where SRC and DST are
   non-consecutive groups of registers, each represented by a PARALLEL.  */

void
emit_group_move (rtx dst, rtx src)
{
  int i;

  gcc_assert (GET_CODE (src) == PARALLEL
	      && GET_CODE (dst) == PARALLEL
	      && XVECLEN (src, 0) == XVECLEN (dst, 0));

  /* Skip first entry if NULL.  */
  for (i = XEXP (XVECEXP (src, 0, 0), 0) ? 0 : 1; i < XVECLEN (src, 0); i++)
    emit_move_insn (XEXP (XVECEXP (dst, 0, i), 0),
		    XEXP (XVECEXP (src, 0, i), 0));
}

/* Move a group of registers represented by a PARALLEL into pseudos.  */

rtx
emit_group_move_into_temps (rtx src)
{
  rtvec vec = rtvec_alloc (XVECLEN (src, 0));
  int i;

  for (i = 0; i < XVECLEN (src, 0); i++)
    {
      rtx e = XVECEXP (src, 0, i);
      rtx d = XEXP (e, 0);

      if (d)
	e = alloc_EXPR_LIST (REG_NOTE_KIND (e), copy_to_reg (d), XEXP (e, 1));
      RTVEC_ELT (vec, i) = e;
    }

  return gen_rtx_PARALLEL (GET_MODE (src), vec);
}

/* Emit code to move a block SRC to a block ORIG_DST of type TYPE,
   where SRC is non-consecutive registers represented by a PARALLEL.
   SSIZE represents the total size of block ORIG_DST, or -1 if not
   known.  */

void
emit_group_store (rtx orig_dst, rtx src, tree type ATTRIBUTE_UNUSED, int ssize)
{
  rtx *tmps, dst;
  int start, finish, i;
  enum machine_mode m = GET_MODE (orig_dst);

  gcc_assert (GET_CODE (src) == PARALLEL);

  if (!SCALAR_INT_MODE_P (m)
      && !MEM_P (orig_dst) && GET_CODE (orig_dst) != CONCAT)
    {
      enum machine_mode imode = int_mode_for_mode (GET_MODE (orig_dst));
      if (imode == BLKmode)
        dst = assign_stack_temp (GET_MODE (orig_dst), ssize);
      else
        dst = gen_reg_rtx (imode);
      emit_group_store (dst, src, type, ssize);
      if (imode != BLKmode)
        dst = gen_lowpart (GET_MODE (orig_dst), dst);
      emit_move_insn (orig_dst, dst);
      return;
    }

  /* Check for a NULL entry, used to indicate that the parameter goes
     both on the stack and in registers.  */
  if (XEXP (XVECEXP (src, 0, 0), 0))
    start = 0;
  else
    start = 1;
  finish = XVECLEN (src, 0);

  tmps = XALLOCAVEC (rtx, finish);

  /* Copy the (probable) hard regs into pseudos.  */
  for (i = start; i < finish; i++)
    {
      rtx reg = XEXP (XVECEXP (src, 0, i), 0);
      if (!REG_P (reg) || REGNO (reg) < FIRST_PSEUDO_REGISTER)
	{
	  tmps[i] = gen_reg_rtx (GET_MODE (reg));
	  emit_move_insn (tmps[i], reg);
	}
      else
	tmps[i] = reg;
    }

  /* If we won't be storing directly into memory, protect the real destination
     from strange tricks we might play.  */
  dst = orig_dst;
  if (GET_CODE (dst) == PARALLEL)
    {
      rtx temp;

      /* We can get a PARALLEL dst if there is a conditional expression in
	 a return statement.  In that case, the dst and src are the same,
	 so no action is necessary.  */
      if (rtx_equal_p (dst, src))
	return;

      /* It is unclear if we can ever reach here, but we may as well handle
	 it.  Allocate a temporary, and split this into a store/load to/from
	 the temporary.  */

      temp = assign_stack_temp (GET_MODE (dst), ssize);
      emit_group_store (temp, src, type, ssize);
      emit_group_load (dst, temp, type, ssize);
      return;
    }
  else if (!MEM_P (dst) && GET_CODE (dst) != CONCAT)
    {
      enum machine_mode outer = GET_MODE (dst);
      enum machine_mode inner;
      HOST_WIDE_INT bytepos;
      bool done = false;
      rtx temp;

      if (!REG_P (dst) || REGNO (dst) < FIRST_PSEUDO_REGISTER)
	dst = gen_reg_rtx (outer);

      /* Make life a bit easier for combine.  */
      /* If the first element of the vector is the low part
	 of the destination mode, use a paradoxical subreg to
	 initialize the destination.  */
      if (start < finish)
	{
	  inner = GET_MODE (tmps[start]);
	  bytepos = subreg_lowpart_offset (inner, outer);
	  if (INTVAL (XEXP (XVECEXP (src, 0, start), 1)) == bytepos)
	    {
	      temp = simplify_gen_subreg (outer, tmps[start],
					  inner, 0);
	      if (temp)
		{
		  emit_move_insn (dst, temp);
		  done = true;
		  start++;
		}
	    }
	}

      /* If the first element wasn't the low part, try the last.  */
      if (!done
	  && start < finish - 1)
	{
	  inner = GET_MODE (tmps[finish - 1]);
	  bytepos = subreg_lowpart_offset (inner, outer);
	  if (INTVAL (XEXP (XVECEXP (src, 0, finish - 1), 1)) == bytepos)
	    {
	      temp = simplify_gen_subreg (outer, tmps[finish - 1],
					  inner, 0);
	      if (temp)
		{
		  emit_move_insn (dst, temp);
		  done = true;
		  finish--;
		}
	    }
	}

      /* Otherwise, simply initialize the result to zero.  */
      if (!done)
        emit_move_insn (dst, CONST0_RTX (outer));
    }

  /* Process the pieces.  */
  for (i = start; i < finish; i++)
    {
      HOST_WIDE_INT bytepos = INTVAL (XEXP (XVECEXP (src, 0, i), 1));
      enum machine_mode mode = GET_MODE (tmps[i]);
      unsigned int bytelen = GET_MODE_SIZE (mode);
      unsigned int adj_bytelen = bytelen;
      rtx dest = dst;

      /* Handle trailing fragments that run over the size of the struct.  */
      if (ssize >= 0 && bytepos + (HOST_WIDE_INT) bytelen > ssize)
	adj_bytelen = ssize - bytepos;

      if (GET_CODE (dst) == CONCAT)
	{
	  if (bytepos + adj_bytelen
	      <= GET_MODE_SIZE (GET_MODE (XEXP (dst, 0))))
	    dest = XEXP (dst, 0);
	  else if (bytepos >= GET_MODE_SIZE (GET_MODE (XEXP (dst, 0))))
	    {
	      bytepos -= GET_MODE_SIZE (GET_MODE (XEXP (dst, 0)));
	      dest = XEXP (dst, 1);
	    }
	  else
	    {
	      enum machine_mode dest_mode = GET_MODE (dest);
	      enum machine_mode tmp_mode = GET_MODE (tmps[i]);

	      gcc_assert (bytepos == 0 && XVECLEN (src, 0));

	      if (GET_MODE_ALIGNMENT (dest_mode)
		  >= GET_MODE_ALIGNMENT (tmp_mode))
		{
		  dest = assign_stack_temp (dest_mode,
					    GET_MODE_SIZE (dest_mode));
		  emit_move_insn (adjust_address (dest,
						  tmp_mode,
						  bytepos),
				  tmps[i]);
		  dst = dest;
		}
	      else
		{
		  dest = assign_stack_temp (tmp_mode,
					    GET_MODE_SIZE (tmp_mode));
		  emit_move_insn (dest, tmps[i]);
		  dst = adjust_address (dest, dest_mode, bytepos);
		}
	      break;
	    }
	}

      if (ssize >= 0 && bytepos + (HOST_WIDE_INT) bytelen > ssize)
	{
	  /* store_bit_field always takes its value from the lsb.
	     Move the fragment to the lsb if it's not already there.  */
	  if (
#ifdef BLOCK_REG_PADDING
	      BLOCK_REG_PADDING (GET_MODE (orig_dst), type, i == start)
	      == (BYTES_BIG_ENDIAN ? upward : downward)
#else
	      BYTES_BIG_ENDIAN
#endif
	      )
	    {
	      int shift = (bytelen - (ssize - bytepos)) * BITS_PER_UNIT;
	      tmps[i] = expand_shift (RSHIFT_EXPR, mode, tmps[i],
				      shift, tmps[i], 0);
	    }
	  bytelen = adj_bytelen;
	}

      /* Optimize the access just a bit.  */
      if (MEM_P (dest)
	  && (! SLOW_UNALIGNED_ACCESS (mode, MEM_ALIGN (dest))
	      || MEM_ALIGN (dest) >= GET_MODE_ALIGNMENT (mode))
	  && bytepos * BITS_PER_UNIT % GET_MODE_ALIGNMENT (mode) == 0
	  && bytelen == GET_MODE_SIZE (mode))
	emit_move_insn (adjust_address (dest, mode, bytepos), tmps[i]);
      else
	store_bit_field (dest, bytelen * BITS_PER_UNIT, bytepos * BITS_PER_UNIT,
			 0, 0, mode, tmps[i]);
    }

  /* Copy from the pseudo into the (probable) hard reg.  */
  if (orig_dst != dst)
    emit_move_insn (orig_dst, dst);
}

/* Return a form of X that does not use a PARALLEL.  TYPE is the type
   of the value stored in X.  */

rtx
maybe_emit_group_store (rtx x, tree type)
{
  enum machine_mode mode = TYPE_MODE (type);
  gcc_checking_assert (GET_MODE (x) == VOIDmode || GET_MODE (x) == mode);
  if (GET_CODE (x) == PARALLEL)
    {
      rtx result = gen_reg_rtx (mode);
      emit_group_store (result, x, type, int_size_in_bytes (type));
      return result;
    }
  return x;
}

/* Copy a BLKmode object of TYPE out of a register SRCREG into TARGET.

   This is used on targets that return BLKmode values in registers.  */

void
copy_blkmode_from_reg (rtx target, rtx srcreg, tree type)
{
  unsigned HOST_WIDE_INT bytes = int_size_in_bytes (type);
  rtx src = NULL, dst = NULL;
  unsigned HOST_WIDE_INT bitsize = MIN (TYPE_ALIGN (type), BITS_PER_WORD);
  unsigned HOST_WIDE_INT bitpos, xbitpos, padding_correction = 0;
  enum machine_mode mode = GET_MODE (srcreg);
  enum machine_mode tmode = GET_MODE (target);
  enum machine_mode copy_mode;

  /* BLKmode registers created in the back-end shouldn't have survived.  */
  gcc_assert (mode != BLKmode);

  /* If the structure doesn't take up a whole number of words, see whether
     SRCREG is padded on the left or on the right.  If it's on the left,
     set PADDING_CORRECTION to the number of bits to skip.

     In most ABIs, the structure will be returned at the least end of
     the register, which translates to right padding on little-endian
     targets and left padding on big-endian targets.  The opposite
     holds if the structure is returned at the most significant
     end of the register.  */
  if (bytes % UNITS_PER_WORD != 0
      && (targetm.calls.return_in_msb (type)
	  ? !BYTES_BIG_ENDIAN
	  : BYTES_BIG_ENDIAN))
    padding_correction
      = (BITS_PER_WORD - ((bytes % UNITS_PER_WORD) * BITS_PER_UNIT));

  /* We can use a single move if we have an exact mode for the size.  */
  else if (MEM_P (target)
	   && (!SLOW_UNALIGNED_ACCESS (mode, MEM_ALIGN (target))
	       || MEM_ALIGN (target) >= GET_MODE_ALIGNMENT (mode))
	   && bytes == GET_MODE_SIZE (mode))
  {
    emit_move_insn (adjust_address (target, mode, 0), srcreg);
    return;
  }

  /* And if we additionally have the same mode for a register.  */
  else if (REG_P (target)
	   && GET_MODE (target) == mode
	   && bytes == GET_MODE_SIZE (mode))
  {
    emit_move_insn (target, srcreg);
    return;
  }

  /* This code assumes srcreg is at least a full word.  If it isn't, copy it
     into a new pseudo which is a full word.  */
  if (GET_MODE_SIZE (mode) < UNITS_PER_WORD)
    {
      srcreg = convert_to_mode (word_mode, srcreg, TYPE_UNSIGNED (type));
      mode = word_mode;
    }

  /* Copy the structure BITSIZE bits at a time.  If the target lives in
     memory, take care of not reading/writing past its end by selecting
     a copy mode suited to BITSIZE.  This should always be possible given
     how it is computed.

     If the target lives in register, make sure not to select a copy mode
     larger than the mode of the register.

     We could probably emit more efficient code for machines which do not use
     strict alignment, but it doesn't seem worth the effort at the current
     time.  */

  copy_mode = word_mode;
  if (MEM_P (target))
    {
      enum machine_mode mem_mode = mode_for_size (bitsize, MODE_INT, 1);
      if (mem_mode != BLKmode)
	copy_mode = mem_mode;
    }
  else if (REG_P (target) && GET_MODE_BITSIZE (tmode) < BITS_PER_WORD)
    copy_mode = tmode;

  for (bitpos = 0, xbitpos = padding_correction;
       bitpos < bytes * BITS_PER_UNIT;
       bitpos += bitsize, xbitpos += bitsize)
    {
      /* We need a new source operand each time xbitpos is on a
	 word boundary and when xbitpos == padding_correction
	 (the first time through).  */
      if (xbitpos % BITS_PER_WORD == 0 || xbitpos == padding_correction)
	src = operand_subword_force (srcreg, xbitpos / BITS_PER_WORD, mode);

      /* We need a new destination operand each time bitpos is on
	 a word boundary.  */
      if (REG_P (target) && GET_MODE_BITSIZE (tmode) < BITS_PER_WORD)
	dst = target;
      else if (bitpos % BITS_PER_WORD == 0)
	dst = operand_subword (target, bitpos / BITS_PER_WORD, 1, tmode);

      /* Use xbitpos for the source extraction (right justified) and
	 bitpos for the destination store (left justified).  */
      store_bit_field (dst, bitsize, bitpos % BITS_PER_WORD, 0, 0, copy_mode,
		       extract_bit_field (src, bitsize,
					  xbitpos % BITS_PER_WORD, 1, false,
					  NULL_RTX, copy_mode, copy_mode));
    }
}

/* Copy BLKmode value SRC into a register of mode MODE.  Return the
   register if it contains any data, otherwise return null.

   This is used on targets that return BLKmode values in registers.  */

rtx
copy_blkmode_to_reg (enum machine_mode mode, tree src)
{
  int i, n_regs;
  unsigned HOST_WIDE_INT bitpos, xbitpos, padding_correction = 0, bytes;
  unsigned int bitsize;
  rtx *dst_words, dst, x, src_word = NULL_RTX, dst_word = NULL_RTX;
  enum machine_mode dst_mode;

  gcc_assert (TYPE_MODE (TREE_TYPE (src)) == BLKmode);

  x = expand_normal (src);

  bytes = int_size_in_bytes (TREE_TYPE (src));
  if (bytes == 0)
    return NULL_RTX;

  /* If the structure doesn't take up a whole number of words, see
     whether the register value should be padded on the left or on
     the right.  Set PADDING_CORRECTION to the number of padding
     bits needed on the left side.

     In most ABIs, the structure will be returned at the least end of
     the register, which translates to right padding on little-endian
     targets and left padding on big-endian targets.  The opposite
     holds if the structure is returned at the most significant
     end of the register.  */
  if (bytes % UNITS_PER_WORD != 0
      && (targetm.calls.return_in_msb (TREE_TYPE (src))
	  ? !BYTES_BIG_ENDIAN
	  : BYTES_BIG_ENDIAN))
    padding_correction = (BITS_PER_WORD - ((bytes % UNITS_PER_WORD)
					   * BITS_PER_UNIT));

  n_regs = (bytes + UNITS_PER_WORD - 1) / UNITS_PER_WORD;
  dst_words = XALLOCAVEC (rtx, n_regs);
  bitsize = MIN (TYPE_ALIGN (TREE_TYPE (src)), BITS_PER_WORD);

  /* Copy the structure BITSIZE bits at a time.  */
  for (bitpos = 0, xbitpos = padding_correction;
       bitpos < bytes * BITS_PER_UNIT;
       bitpos += bitsize, xbitpos += bitsize)
    {
      /* We need a new destination pseudo each time xbitpos is
	 on a word boundary and when xbitpos == padding_correction
	 (the first time through).  */
      if (xbitpos % BITS_PER_WORD == 0
	  || xbitpos == padding_correction)
	{
	  /* Generate an appropriate register.  */
	  dst_word = gen_reg_rtx (word_mode);
	  dst_words[xbitpos / BITS_PER_WORD] = dst_word;

	  /* Clear the destination before we move anything into it.  */
	  emit_move_insn (dst_word, CONST0_RTX (word_mode));
	}

      /* We need a new source operand each time bitpos is on a word
	 boundary.  */
      if (bitpos % BITS_PER_WORD == 0)
	src_word = operand_subword_force (x, bitpos / BITS_PER_WORD, BLKmode);

      /* Use bitpos for the source extraction (left justified) and
	 xbitpos for the destination store (right justified).  */
      store_bit_field (dst_word, bitsize, xbitpos % BITS_PER_WORD,
		       0, 0, word_mode,
		       extract_bit_field (src_word, bitsize,
					  bitpos % BITS_PER_WORD, 1, false,
					  NULL_RTX, word_mode, word_mode));
    }

  if (mode == BLKmode)
    {
      /* Find the smallest integer mode large enough to hold the
	 entire structure.  */
      for (mode = GET_CLASS_NARROWEST_MODE (MODE_INT);
	   mode != VOIDmode;
	   mode = GET_MODE_WIDER_MODE (mode))
	/* Have we found a large enough mode?  */
	if (GET_MODE_SIZE (mode) >= bytes)
	  break;

      /* A suitable mode should have been found.  */
      gcc_assert (mode != VOIDmode);
    }

  if (GET_MODE_SIZE (mode) < GET_MODE_SIZE (word_mode))
    dst_mode = word_mode;
  else
    dst_mode = mode;
  dst = gen_reg_rtx (dst_mode);

  for (i = 0; i < n_regs; i++)
    emit_move_insn (operand_subword (dst, i, 0, dst_mode), dst_words[i]);

  if (mode != dst_mode)
    dst = gen_lowpart (mode, dst);

  return dst;
}

/* Add a USE expression for REG to the (possibly empty) list pointed
   to by CALL_FUSAGE.  REG must denote a hard register.  */

void
use_reg_mode (rtx *call_fusage, rtx reg, enum machine_mode mode)
{
  gcc_assert (REG_P (reg) && REGNO (reg) < FIRST_PSEUDO_REGISTER);

  *call_fusage
    = gen_rtx_EXPR_LIST (mode, gen_rtx_USE (VOIDmode, reg), *call_fusage);
}

/* Add USE expressions to *CALL_FUSAGE for each of NREGS consecutive regs,
   starting at REGNO.  All of these registers must be hard registers.  */

void
use_regs (rtx *call_fusage, int regno, int nregs)
{
  int i;

  gcc_assert (regno + nregs <= FIRST_PSEUDO_REGISTER);

  for (i = 0; i < nregs; i++)
    use_reg (call_fusage, regno_reg_rtx[regno + i]);
}

/* Add USE expressions to *CALL_FUSAGE for each REG contained in the
   PARALLEL REGS.  This is for calls that pass values in multiple
   non-contiguous locations.  The Irix 6 ABI has examples of this.  */

void
use_group_regs (rtx *call_fusage, rtx regs)
{
  int i;

  for (i = 0; i < XVECLEN (regs, 0); i++)
    {
      rtx reg = XEXP (XVECEXP (regs, 0, i), 0);

      /* A NULL entry means the parameter goes both on the stack and in
	 registers.  This can also be a MEM for targets that pass values
	 partially on the stack and partially in registers.  */
      if (reg != 0 && REG_P (reg))
	use_reg (call_fusage, reg);
    }
}

/* Return the defining gimple statement for SSA_NAME NAME if it is an
   assigment and the code of the expresion on the RHS is CODE.  Return
   NULL otherwise.  */

static gimple
get_def_for_expr (tree name, enum tree_code code)
{
  gimple def_stmt;

  if (TREE_CODE (name) != SSA_NAME)
    return NULL;

  def_stmt = get_gimple_for_ssa_name (name);
  if (!def_stmt
      || gimple_assign_rhs_code (def_stmt) != code)
    return NULL;

  return def_stmt;
}

#ifdef HAVE_conditional_move
/* Return the defining gimple statement for SSA_NAME NAME if it is an
   assigment and the class of the expresion on the RHS is CLASS.  Return
   NULL otherwise.  */

static gimple
get_def_for_expr_class (tree name, enum tree_code_class tclass)
{
  gimple def_stmt;

  if (TREE_CODE (name) != SSA_NAME)
    return NULL;

  def_stmt = get_gimple_for_ssa_name (name);
  if (!def_stmt
      || TREE_CODE_CLASS (gimple_assign_rhs_code (def_stmt)) != tclass)
    return NULL;

  return def_stmt;
}
#endif


/* Determine whether the LEN bytes generated by CONSTFUN can be
   stored to memory using several move instructions.  CONSTFUNDATA is
   a pointer which will be passed as argument in every CONSTFUN call.
   ALIGN is maximum alignment we can assume.  MEMSETP is true if this is
   a memset operation and false if it's a copy of a constant string.
   Return nonzero if a call to store_by_pieces should succeed.  */

int
can_store_by_pieces (unsigned HOST_WIDE_INT len,
		     rtx (*constfun) (void *, HOST_WIDE_INT, enum machine_mode),
		     void *constfundata, unsigned int align, bool memsetp)
{
  unsigned HOST_WIDE_INT l;
  unsigned int max_size;
  HOST_WIDE_INT offset = 0;
  enum machine_mode mode;
  enum insn_code icode;
  int reverse;
  /* cst is set but not used if LEGITIMATE_CONSTANT doesn't use it.  */
  rtx cst ATTRIBUTE_UNUSED;

  if (len == 0)
    return 1;

  if (! (memsetp
	 ? SET_BY_PIECES_P (len, align)
	 : STORE_BY_PIECES_P (len, align)))
    return 0;

  align = alignment_for_piecewise_move (STORE_MAX_PIECES, align);

  /* We would first store what we can in the largest integer mode, then go to
     successively smaller modes.  */

  for (reverse = 0;
       reverse <= (HAVE_PRE_DECREMENT || HAVE_POST_DECREMENT);
       reverse++)
    {
      l = len;
      max_size = STORE_MAX_PIECES + 1;
      while (max_size > 1 && l > 0)
	{
	  mode = widest_int_mode_for_size (max_size);

	  if (mode == VOIDmode)
	    break;

	  icode = optab_handler (mov_optab, mode);
	  if (icode != CODE_FOR_nothing
	      && align >= GET_MODE_ALIGNMENT (mode))
	    {
	      unsigned int size = GET_MODE_SIZE (mode);

	      while (l >= size)
		{
		  if (reverse)
		    offset -= size;

		  cst = (*constfun) (constfundata, offset, mode);
		  if (!targetm.legitimate_constant_p (mode, cst))
		    return 0;

		  if (!reverse)
		    offset += size;

		  l -= size;
		}
	    }

	  max_size = GET_MODE_SIZE (mode);
	}

      /* The code above should have handled everything.  */
      gcc_assert (!l);
    }

  return 1;
}

/* Generate several move instructions to store LEN bytes generated by
   CONSTFUN to block TO.  (A MEM rtx with BLKmode).  CONSTFUNDATA is a
   pointer which will be passed as argument in every CONSTFUN call.
   ALIGN is maximum alignment we can assume.  MEMSETP is true if this is
   a memset operation and false if it's a copy of a constant string.
   If ENDP is 0 return to, if ENDP is 1 return memory at the end ala
   mempcpy, and if ENDP is 2 return memory the end minus one byte ala
   stpcpy.  */

rtx
store_by_pieces (rtx to, unsigned HOST_WIDE_INT len,
		 rtx (*constfun) (void *, HOST_WIDE_INT, enum machine_mode),
		 void *constfundata, unsigned int align, bool memsetp, int endp)
{
  enum machine_mode to_addr_mode = get_address_mode (to);
  struct store_by_pieces_d data;

  if (len == 0)
    {
      gcc_assert (endp != 2);
      return to;
    }

  gcc_assert (memsetp
	      ? SET_BY_PIECES_P (len, align)
	      : STORE_BY_PIECES_P (len, align));
  data.constfun = constfun;
  data.constfundata = constfundata;
  data.len = len;
  data.to = to;
  store_by_pieces_1 (&data, align);
  if (endp)
    {
      rtx to1;

      gcc_assert (!data.reverse);
      if (data.autinc_to)
	{
	  if (endp == 2)
	    {
	      if (HAVE_POST_INCREMENT && data.explicit_inc_to > 0)
		emit_insn (gen_add2_insn (data.to_addr, constm1_rtx));
	      else
		data.to_addr = copy_to_mode_reg (to_addr_mode,
						 plus_constant (to_addr_mode,
								data.to_addr,
								-1));
	    }
	  to1 = adjust_automodify_address (data.to, QImode, data.to_addr,
					   data.offset);
	}
      else
	{
	  if (endp == 2)
	    --data.offset;
	  to1 = adjust_address (data.to, QImode, data.offset);
	}
      return to1;
    }
  else
    return data.to;
}

/* Generate several move instructions to clear LEN bytes of block TO.  (A MEM
   rtx with BLKmode).  ALIGN is maximum alignment we can assume.  */

static void
clear_by_pieces (rtx to, unsigned HOST_WIDE_INT len, unsigned int align)
{
  struct store_by_pieces_d data;

  if (len == 0)
    return;

  data.constfun = clear_by_pieces_1;
  data.constfundata = NULL;
  data.len = len;
  data.to = to;
  store_by_pieces_1 (&data, align);
}

/* Callback routine for clear_by_pieces.
   Return const0_rtx unconditionally.  */

static rtx
clear_by_pieces_1 (void *data ATTRIBUTE_UNUSED,
		   HOST_WIDE_INT offset ATTRIBUTE_UNUSED,
		   enum machine_mode mode ATTRIBUTE_UNUSED)
{
  return const0_rtx;
}

/* Subroutine of clear_by_pieces and store_by_pieces.
   Generate several move instructions to store LEN bytes of block TO.  (A MEM
   rtx with BLKmode).  ALIGN is maximum alignment we can assume.  */

static void
store_by_pieces_1 (struct store_by_pieces_d *data ATTRIBUTE_UNUSED,
		   unsigned int align ATTRIBUTE_UNUSED)
{
  enum machine_mode to_addr_mode = get_address_mode (data->to);
  rtx to_addr = XEXP (data->to, 0);
  unsigned int max_size = STORE_MAX_PIECES + 1;
  enum insn_code icode;

  data->offset = 0;
  data->to_addr = to_addr;
  data->autinc_to
    = (GET_CODE (to_addr) == PRE_INC || GET_CODE (to_addr) == PRE_DEC
       || GET_CODE (to_addr) == POST_INC || GET_CODE (to_addr) == POST_DEC);

  data->explicit_inc_to = 0;
  data->reverse
    = (GET_CODE (to_addr) == PRE_DEC || GET_CODE (to_addr) == POST_DEC);
  if (data->reverse)
    data->offset = data->len;

  /* If storing requires more than two move insns,
     copy addresses to registers (to make displacements shorter)
     and use post-increment if available.  */
  if (!data->autinc_to
      && move_by_pieces_ninsns (data->len, align, max_size) > 2)
    {
      /* Determine the main mode we'll be using.
	 MODE might not be used depending on the definitions of the
	 USE_* macros below.  */
      enum machine_mode mode ATTRIBUTE_UNUSED
	= widest_int_mode_for_size (max_size);

      if (USE_STORE_PRE_DECREMENT (mode) && data->reverse && ! data->autinc_to)
	{
	  data->to_addr = copy_to_mode_reg (to_addr_mode,
					    plus_constant (to_addr_mode,
							   to_addr,
							   data->len));
	  data->autinc_to = 1;
	  data->explicit_inc_to = -1;
	}

      if (USE_STORE_POST_INCREMENT (mode) && ! data->reverse
	  && ! data->autinc_to)
	{
	  data->to_addr = copy_to_mode_reg (to_addr_mode, to_addr);
	  data->autinc_to = 1;
	  data->explicit_inc_to = 1;
	}

      if ( !data->autinc_to && CONSTANT_P (to_addr))
	data->to_addr = copy_to_mode_reg (to_addr_mode, to_addr);
    }

  align = alignment_for_piecewise_move (STORE_MAX_PIECES, align);

  /* First store what we can in the largest integer mode, then go to
     successively smaller modes.  */

  while (max_size > 1 && data->len > 0)
    {
      enum machine_mode mode = widest_int_mode_for_size (max_size);

      if (mode == VOIDmode)
	break;

      icode = optab_handler (mov_optab, mode);
      if (icode != CODE_FOR_nothing && align >= GET_MODE_ALIGNMENT (mode))
	store_by_pieces_2 (GEN_FCN (icode), mode, data);

      max_size = GET_MODE_SIZE (mode);
    }

  /* The code above should have handled everything.  */
  gcc_assert (!data->len);
}

/* Subroutine of store_by_pieces_1.  Store as many bytes as appropriate
   with move instructions for mode MODE.  GENFUN is the gen_... function
   to make a move insn for that mode.  DATA has all the other info.  */

static void
store_by_pieces_2 (rtx (*genfun) (rtx, ...), enum machine_mode mode,
		   struct store_by_pieces_d *data)
{
  unsigned int size = GET_MODE_SIZE (mode);
  rtx to1, cst;

  while (data->len >= size)
    {
      if (data->reverse)
	data->offset -= size;

      if (data->autinc_to)
	to1 = adjust_automodify_address (data->to, mode, data->to_addr,
					 data->offset);
      else
	to1 = adjust_address (data->to, mode, data->offset);

      if (HAVE_PRE_DECREMENT && data->explicit_inc_to < 0)
	emit_insn (gen_add2_insn (data->to_addr,
				  GEN_INT (-(HOST_WIDE_INT) size)));

      cst = (*data->constfun) (data->constfundata, data->offset, mode);
      emit_insn ((*genfun) (to1, cst));

      if (HAVE_POST_INCREMENT && data->explicit_inc_to > 0)
	emit_insn (gen_add2_insn (data->to_addr, GEN_INT (size)));

      if (! data->reverse)
	data->offset += size;

      data->len -= size;
    }
}

/* Write zeros through the storage of OBJECT.  If OBJECT has BLKmode, SIZE is
   its length in bytes.  */

rtx
clear_storage_hints (rtx object, rtx size, enum block_op_methods method,
		     unsigned int expected_align, HOST_WIDE_INT expected_size)
{
  enum machine_mode mode = GET_MODE (object);
  unsigned int align;

  gcc_assert (method == BLOCK_OP_NORMAL || method == BLOCK_OP_TAILCALL);

  /* If OBJECT is not BLKmode and SIZE is the same size as its mode,
     just move a zero.  Otherwise, do this a piece at a time.  */
  if (mode != BLKmode
      && CONST_INT_P (size)
      && INTVAL (size) == (HOST_WIDE_INT) GET_MODE_SIZE (mode))
    {
      rtx zero = CONST0_RTX (mode);
      if (zero != NULL)
	{
	  emit_move_insn (object, zero);
	  return NULL;
	}

      if (COMPLEX_MODE_P (mode))
	{
	  zero = CONST0_RTX (GET_MODE_INNER (mode));
	  if (zero != NULL)
	    {
	      write_complex_part (object, zero, 0);
	      write_complex_part (object, zero, 1);
	      return NULL;
	    }
	}
    }

  if (size == const0_rtx)
    return NULL;

  align = MEM_ALIGN (object);

  if (CONST_INT_P (size)
      && CLEAR_BY_PIECES_P (INTVAL (size), align))
    clear_by_pieces (object, INTVAL (size), align);
  else if (set_storage_via_setmem (object, size, const0_rtx, align,
				   expected_align, expected_size))
    ;
  else if (ADDR_SPACE_GENERIC_P (MEM_ADDR_SPACE (object)))
    return set_storage_via_libcall (object, size, const0_rtx,
				    method == BLOCK_OP_TAILCALL);
  else
    gcc_unreachable ();

  return NULL;
}

rtx
clear_storage (rtx object, rtx size, enum block_op_methods method)
{
  return clear_storage_hints (object, size, method, 0, -1);
}


/* A subroutine of clear_storage.  Expand a call to memset.
   Return the return value of memset, 0 otherwise.  */

rtx
set_storage_via_libcall (rtx object, rtx size, rtx val, bool tailcall)
{
  tree call_expr, fn, object_tree, size_tree, val_tree;
  enum machine_mode size_mode;
  rtx retval;

  /* Emit code to copy OBJECT and SIZE into new pseudos.  We can then
     place those into new pseudos into a VAR_DECL and use them later.  */

  object = copy_addr_to_reg (XEXP (object, 0));

  size_mode = TYPE_MODE (sizetype);
  size = convert_to_mode (size_mode, size, 1);
  size = copy_to_mode_reg (size_mode, size);

  /* It is incorrect to use the libcall calling conventions to call
     memset in this context.  This could be a user call to memset and
     the user may wish to examine the return value from memset.  For
     targets where libcalls and normal calls have different conventions
     for returning pointers, we could end up generating incorrect code.  */

  object_tree = make_tree (ptr_type_node, object);
  if (!CONST_INT_P (val))
    val = convert_to_mode (TYPE_MODE (integer_type_node), val, 1);
  size_tree = make_tree (sizetype, size);
  val_tree = make_tree (integer_type_node, val);

  fn = clear_storage_libcall_fn (true);
  call_expr = build_call_expr (fn, 3, object_tree, val_tree, size_tree);
  CALL_EXPR_TAILCALL (call_expr) = tailcall;

  retval = expand_normal (call_expr);

  return retval;
}

/* A subroutine of set_storage_via_libcall.  Create the tree node
   for the function we use for block clears.  */

tree block_clear_fn;

void
init_block_clear_fn (const char *asmspec)
{
  if (!block_clear_fn)
    {
      tree fn, args;

      fn = get_identifier ("memset");
      args = build_function_type_list (ptr_type_node, ptr_type_node,
				       integer_type_node, sizetype,
				       NULL_TREE);

      fn = build_decl (UNKNOWN_LOCATION, FUNCTION_DECL, fn, args);
      DECL_EXTERNAL (fn) = 1;
      TREE_PUBLIC (fn) = 1;
      DECL_ARTIFICIAL (fn) = 1;
      TREE_NOTHROW (fn) = 1;
      DECL_VISIBILITY (fn) = VISIBILITY_DEFAULT;
      DECL_VISIBILITY_SPECIFIED (fn) = 1;

      block_clear_fn = fn;
    }

  if (asmspec)
    set_user_assembler_name (block_clear_fn, asmspec);
}

static tree
clear_storage_libcall_fn (int for_call)
{
  static bool emitted_extern;

  if (!block_clear_fn)
    init_block_clear_fn (NULL);

  if (for_call && !emitted_extern)
    {
      emitted_extern = true;
      make_decl_rtl (block_clear_fn);
    }

  return block_clear_fn;
}

/* Expand a setmem pattern; return true if successful.  */

bool
set_storage_via_setmem (rtx object, rtx size, rtx val, unsigned int align,
			unsigned int expected_align, HOST_WIDE_INT expected_size)
{
  /* Try the most limited insn first, because there's no point
     including more than one in the machine description unless
     the more limited one has some advantage.  */

  enum machine_mode mode;

  if (expected_align < align)
    expected_align = align;

  for (mode = GET_CLASS_NARROWEST_MODE (MODE_INT); mode != VOIDmode;
       mode = GET_MODE_WIDER_MODE (mode))
    {
      enum insn_code code = direct_optab_handler (setmem_optab, mode);

      if (code != CODE_FOR_nothing
	  /* We don't need MODE to be narrower than
	     BITS_PER_HOST_WIDE_INT here because if SIZE is less than
	     the mode mask, as it is returned by the macro, it will
	     definitely be less than the actual mode mask.  */
	  && ((CONST_INT_P (size)
	       && ((unsigned HOST_WIDE_INT) INTVAL (size)
		   <= (GET_MODE_MASK (mode) >> 1)))
	      || GET_MODE_BITSIZE (mode) >= BITS_PER_WORD))
	{
	  struct expand_operand ops[6];
	  unsigned int nops;

	  nops = insn_data[(int) code].n_generator_args;
	  gcc_assert (nops == 4 || nops == 6);

	  create_fixed_operand (&ops[0], object);
	  /* The check above guarantees that this size conversion is valid.  */
	  create_convert_operand_to (&ops[1], size, mode, true);
	  create_convert_operand_from (&ops[2], val, byte_mode, true);
	  create_integer_operand (&ops[3], align / BITS_PER_UNIT);
	  if (nops == 6)
	    {
	      create_integer_operand (&ops[4], expected_align / BITS_PER_UNIT);
	      create_integer_operand (&ops[5], expected_size);
	    }
	  if (maybe_expand_insn (code, nops, ops))
	    return true;
	}
    }

  return false;
}


/* Write to one of the components of the complex value CPLX.  Write VAL to
   the real part if IMAG_P is false, and the imaginary part if its true.  */

static void
write_complex_part (rtx cplx, rtx val, bool imag_p)
{
  enum machine_mode cmode;
  enum machine_mode imode;
  unsigned ibitsize;

  if (GET_CODE (cplx) == CONCAT)
    {
      emit_move_insn (XEXP (cplx, imag_p), val);
      return;
    }

  cmode = GET_MODE (cplx);
  imode = GET_MODE_INNER (cmode);
  ibitsize = GET_MODE_BITSIZE (imode);

  /* For MEMs simplify_gen_subreg may generate an invalid new address
     because, e.g., the original address is considered mode-dependent
     by the target, which restricts simplify_subreg from invoking
     adjust_address_nv.  Instead of preparing fallback support for an
     invalid address, we call adjust_address_nv directly.  */
  if (MEM_P (cplx))
    {
      emit_move_insn (adjust_address_nv (cplx, imode,
					 imag_p ? GET_MODE_SIZE (imode) : 0),
		      val);
      return;
    }

  /* If the sub-object is at least word sized, then we know that subregging
     will work.  This special case is important, since store_bit_field
     wants to operate on integer modes, and there's rarely an OImode to
     correspond to TCmode.  */
  if (ibitsize >= BITS_PER_WORD
      /* For hard regs we have exact predicates.  Assume we can split
	 the original object if it spans an even number of hard regs.
	 This special case is important for SCmode on 64-bit platforms
	 where the natural size of floating-point regs is 32-bit.  */
      || (REG_P (cplx)
	  && REGNO (cplx) < FIRST_PSEUDO_REGISTER
	  && hard_regno_nregs[REGNO (cplx)][cmode] % 2 == 0))
    {
      rtx part = simplify_gen_subreg (imode, cplx, cmode,
				      imag_p ? GET_MODE_SIZE (imode) : 0);
      if (part)
        {
	  emit_move_insn (part, val);
	  return;
	}
      else
	/* simplify_gen_subreg may fail for sub-word MEMs.  */
	gcc_assert (MEM_P (cplx) && ibitsize < BITS_PER_WORD);
    }

  store_bit_field (cplx, ibitsize, imag_p ? ibitsize : 0, 0, 0, imode, val);
}

/* Extract one of the components of the complex value CPLX.  Extract the
   real part if IMAG_P is false, and the imaginary part if it's true.  */

static rtx
read_complex_part (rtx cplx, bool imag_p)
{
  enum machine_mode cmode, imode;
  unsigned ibitsize;

  if (GET_CODE (cplx) == CONCAT)
    return XEXP (cplx, imag_p);

  cmode = GET_MODE (cplx);
  imode = GET_MODE_INNER (cmode);
  ibitsize = GET_MODE_BITSIZE (imode);

  /* Special case reads from complex constants that got spilled to memory.  */
  if (MEM_P (cplx) && GET_CODE (XEXP (cplx, 0)) == SYMBOL_REF)
    {
      tree decl = SYMBOL_REF_DECL (XEXP (cplx, 0));
      if (decl && TREE_CODE (decl) == COMPLEX_CST)
	{
	  tree part = imag_p ? TREE_IMAGPART (decl) : TREE_REALPART (decl);
	  if (CONSTANT_CLASS_P (part))
	    return expand_expr (part, NULL_RTX, imode, EXPAND_NORMAL);
	}
    }

  /* For MEMs simplify_gen_subreg may generate an invalid new address
     because, e.g., the original address is considered mode-dependent
     by the target, which restricts simplify_subreg from invoking
     adjust_address_nv.  Instead of preparing fallback support for an
     invalid address, we call adjust_address_nv directly.  */
  if (MEM_P (cplx))
    return adjust_address_nv (cplx, imode,
			      imag_p ? GET_MODE_SIZE (imode) : 0);

  /* If the sub-object is at least word sized, then we know that subregging
     will work.  This special case is important, since extract_bit_field
     wants to operate on integer modes, and there's rarely an OImode to
     correspond to TCmode.  */
  if (ibitsize >= BITS_PER_WORD
      /* For hard regs we have exact predicates.  Assume we can split
	 the original object if it spans an even number of hard regs.
	 This special case is important for SCmode on 64-bit platforms
	 where the natural size of floating-point regs is 32-bit.  */
      || (REG_P (cplx)
	  && REGNO (cplx) < FIRST_PSEUDO_REGISTER
	  && hard_regno_nregs[REGNO (cplx)][cmode] % 2 == 0))
    {
      rtx ret = simplify_gen_subreg (imode, cplx, cmode,
				     imag_p ? GET_MODE_SIZE (imode) : 0);
      if (ret)
        return ret;
      else
	/* simplify_gen_subreg may fail for sub-word MEMs.  */
	gcc_assert (MEM_P (cplx) && ibitsize < BITS_PER_WORD);
    }

  return extract_bit_field (cplx, ibitsize, imag_p ? ibitsize : 0,
			    true, false, NULL_RTX, imode, imode);
}

/* A subroutine of emit_move_insn_1.  Yet another lowpart generator.
   NEW_MODE and OLD_MODE are the same size.  Return NULL if X cannot be
   represented in NEW_MODE.  If FORCE is true, this will never happen, as
   we'll force-create a SUBREG if needed.  */

static rtx
emit_move_change_mode (enum machine_mode new_mode,
		       enum machine_mode old_mode, rtx x, bool force)
{
  rtx ret;

  if (push_operand (x, GET_MODE (x)))
    {
      ret = gen_rtx_MEM (new_mode, XEXP (x, 0));
      MEM_COPY_ATTRIBUTES (ret, x);
    }
  else if (MEM_P (x))
    {
      /* We don't have to worry about changing the address since the
	 size in bytes is supposed to be the same.  */
      if (reload_in_progress)
	{
	  /* Copy the MEM to change the mode and move any
	     substitutions from the old MEM to the new one.  */
	  ret = adjust_address_nv (x, new_mode, 0);
	  copy_replacements (x, ret);
	}
      else
	ret = adjust_address (x, new_mode, 0);
    }
  else
    {
      /* Note that we do want simplify_subreg's behavior of validating
	 that the new mode is ok for a hard register.  If we were to use
	 simplify_gen_subreg, we would create the subreg, but would
	 probably run into the target not being able to implement it.  */
      /* Except, of course, when FORCE is true, when this is exactly what
	 we want.  Which is needed for CCmodes on some targets.  */
      if (force)
	ret = simplify_gen_subreg (new_mode, x, old_mode, 0);
      else
	ret = simplify_subreg (new_mode, x, old_mode, 0);
    }

  return ret;
}

/* A subroutine of emit_move_insn_1.  Generate a move from Y into X using
   an integer mode of the same size as MODE.  Returns the instruction
   emitted, or NULL if such a move could not be generated.  */

static rtx
emit_move_via_integer (enum machine_mode mode, rtx x, rtx y, bool force)
{
  enum machine_mode imode;
  enum insn_code code;

  /* There must exist a mode of the exact size we require.  */
  imode = int_mode_for_mode (mode);
  if (imode == BLKmode)
    return NULL_RTX;

  /* The target must support moves in this mode.  */
  code = optab_handler (mov_optab, imode);
  if (code == CODE_FOR_nothing)
    return NULL_RTX;

  x = emit_move_change_mode (imode, mode, x, force);
  if (x == NULL_RTX)
    return NULL_RTX;
  y = emit_move_change_mode (imode, mode, y, force);
  if (y == NULL_RTX)
    return NULL_RTX;
  return emit_insn (GEN_FCN (code) (x, y));
}

/* A subroutine of emit_move_insn_1.  X is a push_operand in MODE.
   Return an equivalent MEM that does not use an auto-increment.  */

static rtx
emit_move_resolve_push (enum machine_mode mode, rtx x)
{
  enum rtx_code code = GET_CODE (XEXP (x, 0));
  HOST_WIDE_INT adjust;
  rtx temp;

  adjust = GET_MODE_SIZE (mode);
#ifdef PUSH_ROUNDING
  adjust = PUSH_ROUNDING (adjust);
#endif
  if (code == PRE_DEC || code == POST_DEC)
    adjust = -adjust;
  else if (code == PRE_MODIFY || code == POST_MODIFY)
    {
      rtx expr = XEXP (XEXP (x, 0), 1);
      HOST_WIDE_INT val;

      gcc_assert (GET_CODE (expr) == PLUS || GET_CODE (expr) == MINUS);
      gcc_assert (CONST_INT_P (XEXP (expr, 1)));
      val = INTVAL (XEXP (expr, 1));
      if (GET_CODE (expr) == MINUS)
	val = -val;
      gcc_assert (adjust == val || adjust == -val);
      adjust = val;
    }

  /* Do not use anti_adjust_stack, since we don't want to update
     stack_pointer_delta.  */
  temp = expand_simple_binop (Pmode, PLUS, stack_pointer_rtx,
			      GEN_INT (adjust), stack_pointer_rtx,
			      0, OPTAB_LIB_WIDEN);
  if (temp != stack_pointer_rtx)
    emit_move_insn (stack_pointer_rtx, temp);

  switch (code)
    {
    case PRE_INC:
    case PRE_DEC:
    case PRE_MODIFY:
      temp = stack_pointer_rtx;
      break;
    case POST_INC:
    case POST_DEC:
    case POST_MODIFY:
      temp = plus_constant (Pmode, stack_pointer_rtx, -adjust);
      break;
    default:
      gcc_unreachable ();
    }

  return replace_equiv_address (x, temp);
}

/* A subroutine of emit_move_complex.  Generate a move from Y into X.
   X is known to satisfy push_operand, and MODE is known to be complex.
   Returns the last instruction emitted.  */

rtx
emit_move_complex_push (enum machine_mode mode, rtx x, rtx y)
{
  enum machine_mode submode = GET_MODE_INNER (mode);
  bool imag_first;

#ifdef PUSH_ROUNDING
  unsigned int submodesize = GET_MODE_SIZE (submode);

  /* In case we output to the stack, but the size is smaller than the
     machine can push exactly, we need to use move instructions.  */
  if (PUSH_ROUNDING (submodesize) != submodesize)
    {
      x = emit_move_resolve_push (mode, x);
      return emit_move_insn (x, y);
    }
#endif

  /* Note that the real part always precedes the imag part in memory
     regardless of machine's endianness.  */
  switch (GET_CODE (XEXP (x, 0)))
    {
    case PRE_DEC:
    case POST_DEC:
      imag_first = true;
      break;
    case PRE_INC:
    case POST_INC:
      imag_first = false;
      break;
    default:
      gcc_unreachable ();
    }

  emit_move_insn (gen_rtx_MEM (submode, XEXP (x, 0)),
		  read_complex_part (y, imag_first));
  return emit_move_insn (gen_rtx_MEM (submode, XEXP (x, 0)),
			 read_complex_part (y, !imag_first));
}

/* A subroutine of emit_move_complex.  Perform the move from Y to X
   via two moves of the parts.  Returns the last instruction emitted.  */

rtx
emit_move_complex_parts (rtx x, rtx y)
{
  /* Show the output dies here.  This is necessary for SUBREGs
     of pseudos since we cannot track their lifetimes correctly;
     hard regs shouldn't appear here except as return values.  */
  if (!reload_completed && !reload_in_progress
      && REG_P (x) && !reg_overlap_mentioned_p (x, y))
    emit_clobber (x);

  write_complex_part (x, read_complex_part (y, false), false);
  write_complex_part (x, read_complex_part (y, true), true);

  return get_last_insn ();
}

/* A subroutine of emit_move_insn_1.  Generate a move from Y into X.
   MODE is known to be complex.  Returns the last instruction emitted.  */

static rtx
emit_move_complex (enum machine_mode mode, rtx x, rtx y)
{
  bool try_int;

  /* Need to take special care for pushes, to maintain proper ordering
     of the data, and possibly extra padding.  */
  if (push_operand (x, mode))
    return emit_move_complex_push (mode, x, y);

  /* See if we can coerce the target into moving both values at once.  */

  /* Move floating point as parts.  */
  if (GET_MODE_CLASS (mode) == MODE_COMPLEX_FLOAT
      && optab_handler (mov_optab, GET_MODE_INNER (mode)) != CODE_FOR_nothing)
    try_int = false;
  /* Not possible if the values are inherently not adjacent.  */
  else if (GET_CODE (x) == CONCAT || GET_CODE (y) == CONCAT)
    try_int = false;
  /* Is possible if both are registers (or subregs of registers).  */
  else if (register_operand (x, mode) && register_operand (y, mode))
    try_int = true;
  /* If one of the operands is a memory, and alignment constraints
     are friendly enough, we may be able to do combined memory operations.
     We do not attempt this if Y is a constant because that combination is
     usually better with the by-parts thing below.  */
  else if ((MEM_P (x) ? !CONSTANT_P (y) : MEM_P (y))
	   && (!STRICT_ALIGNMENT
	       || get_mode_alignment (mode) == BIGGEST_ALIGNMENT))
    try_int = true;
  else
    try_int = false;

  if (try_int)
    {
      rtx ret;

      /* For memory to memory moves, optimal behavior can be had with the
	 existing block move logic.  */
      if (MEM_P (x) && MEM_P (y))
	{
	  emit_block_move (x, y, GEN_INT (GET_MODE_SIZE (mode)),
			   BLOCK_OP_NO_LIBCALL);
	  return get_last_insn ();
	}

      ret = emit_move_via_integer (mode, x, y, true);
      if (ret)
	return ret;
    }

  return emit_move_complex_parts (x, y);
}

/* A subroutine of emit_move_insn_1.  Generate a move from Y into X.
   MODE is known to be MODE_CC.  Returns the last instruction emitted.  */

static rtx
emit_move_ccmode (enum machine_mode mode, rtx x, rtx y)
{
  rtx ret;

  /* Assume all MODE_CC modes are equivalent; if we have movcc, use it.  */
  if (mode != CCmode)
    {
      enum insn_code code = optab_handler (mov_optab, CCmode);
      if (code != CODE_FOR_nothing)
	{
	  x = emit_move_change_mode (CCmode, mode, x, true);
	  y = emit_move_change_mode (CCmode, mode, y, true);
	  return emit_insn (GEN_FCN (code) (x, y));
	}
    }

  /* Otherwise, find the MODE_INT mode of the same width.  */
  ret = emit_move_via_integer (mode, x, y, false);
  gcc_assert (ret != NULL);
  return ret;
}

/* Return true if word I of OP lies entirely in the
   undefined bits of a paradoxical subreg.  */

static bool
undefined_operand_subword_p (const_rtx op, int i)
{
  enum machine_mode innermode, innermostmode;
  int offset;
  if (GET_CODE (op) != SUBREG)
    return false;
  innermode = GET_MODE (op);
  innermostmode = GET_MODE (SUBREG_REG (op));
  offset = i * UNITS_PER_WORD + SUBREG_BYTE (op);
  /* The SUBREG_BYTE represents offset, as if the value were stored in
     memory, except for a paradoxical subreg where we define
     SUBREG_BYTE to be 0; undo this exception as in
     simplify_subreg.  */
  if (SUBREG_BYTE (op) == 0
      && GET_MODE_SIZE (innermostmode) < GET_MODE_SIZE (innermode))
    {
      int difference = (GET_MODE_SIZE (innermostmode) - GET_MODE_SIZE (innermode));
      if (WORDS_BIG_ENDIAN)
	offset += (difference / UNITS_PER_WORD) * UNITS_PER_WORD;
      if (BYTES_BIG_ENDIAN)
	offset += difference % UNITS_PER_WORD;
    }
  if (offset >= GET_MODE_SIZE (innermostmode)
      || offset <= -GET_MODE_SIZE (word_mode))
    return true;
  return false;
}

/* A subroutine of emit_move_insn_1.  Generate a move from Y into X.
   MODE is any multi-word or full-word mode that lacks a move_insn
   pattern.  Note that you will get better code if you define such
   patterns, even if they must turn into multiple assembler instructions.  */

static rtx
emit_move_multi_word (enum machine_mode mode, rtx x, rtx y)
{
  rtx last_insn = 0;
  rtx seq, inner;
  bool need_clobber;
  int i;

  gcc_assert (GET_MODE_SIZE (mode) >= UNITS_PER_WORD);

  /* If X is a push on the stack, do the push now and replace
     X with a reference to the stack pointer.  */
  if (push_operand (x, mode))
    x = emit_move_resolve_push (mode, x);

  /* If we are in reload, see if either operand is a MEM whose address
     is scheduled for replacement.  */
  if (reload_in_progress && MEM_P (x)
      && (inner = find_replacement (&XEXP (x, 0))) != XEXP (x, 0))
    x = replace_equiv_address_nv (x, inner);
  if (reload_in_progress && MEM_P (y)
      && (inner = find_replacement (&XEXP (y, 0))) != XEXP (y, 0))
    y = replace_equiv_address_nv (y, inner);

  start_sequence ();

  need_clobber = false;
  for (i = 0;
       i < (GET_MODE_SIZE (mode) + (UNITS_PER_WORD - 1)) / UNITS_PER_WORD;
       i++)
    {
      rtx xpart = operand_subword (x, i, 1, mode);
      rtx ypart;

      /* Do not generate code for a move if it would come entirely
	 from the undefined bits of a paradoxical subreg.  */
      if (undefined_operand_subword_p (y, i))
	continue;

      ypart = operand_subword (y, i, 1, mode);

      /* If we can't get a part of Y, put Y into memory if it is a
	 constant.  Otherwise, force it into a register.  Then we must
	 be able to get a part of Y.  */
      if (ypart == 0 && CONSTANT_P (y))
	{
	  y = use_anchored_address (force_const_mem (mode, y));
	  ypart = operand_subword (y, i, 1, mode);
	}
      else if (ypart == 0)
	ypart = operand_subword_force (y, i, mode);

      gcc_assert (xpart && ypart);

      need_clobber |= (GET_CODE (xpart) == SUBREG);

      last_insn = emit_move_insn (xpart, ypart);
    }

  seq = get_insns ();
  end_sequence ();

  /* Show the output dies here.  This is necessary for SUBREGs
     of pseudos since we cannot track their lifetimes correctly;
     hard regs shouldn't appear here except as return values.
     We never want to emit such a clobber after reload.  */
  if (x != y
      && ! (reload_in_progress || reload_completed)
      && need_clobber != 0)
    emit_clobber (x);

  emit_insn (seq);

  return last_insn;
}

/* Low level part of emit_move_insn.
   Called just like emit_move_insn, but assumes X and Y
   are basically valid.  */

rtx
emit_move_insn_1 (rtx x, rtx y)
{
  enum machine_mode mode = GET_MODE (x);
  enum insn_code code;

  gcc_assert ((unsigned int) mode < (unsigned int) MAX_MACHINE_MODE);

  code = optab_handler (mov_optab, mode);
  if (code != CODE_FOR_nothing)
    return emit_insn (GEN_FCN (code) (x, y));

  /* Expand complex moves by moving real part and imag part.  */
  if (COMPLEX_MODE_P (mode))
    return emit_move_complex (mode, x, y);

  if (GET_MODE_CLASS (mode) == MODE_DECIMAL_FLOAT
      || ALL_FIXED_POINT_MODE_P (mode))
    {
      rtx result = emit_move_via_integer (mode, x, y, true);

      /* If we can't find an integer mode, use multi words.  */
      if (result)
	return result;
      else
	return emit_move_multi_word (mode, x, y);
    }

  if (GET_MODE_CLASS (mode) == MODE_CC)
    return emit_move_ccmode (mode, x, y);

  /* Try using a move pattern for the corresponding integer mode.  This is
     only safe when simplify_subreg can convert MODE constants into integer
     constants.  At present, it can only do this reliably if the value
     fits within a HOST_WIDE_INT.  */
  if (!CONSTANT_P (y) || GET_MODE_BITSIZE (mode) <= HOST_BITS_PER_WIDE_INT)
    {
      rtx ret = emit_move_via_integer (mode, x, y, lra_in_progress);

      if (ret)
	{
	  if (! lra_in_progress || recog (PATTERN (ret), ret, 0) >= 0)
	    return ret;
	}
    }

  return emit_move_multi_word (mode, x, y);
}

/* Generate code to copy Y into X.
   Both Y and X must have the same mode, except that
   Y can be a constant with VOIDmode.
   This mode cannot be BLKmode; use emit_block_move for that.

   Return the last instruction emitted.  */

rtx
emit_move_insn (rtx x, rtx y)
{
  enum machine_mode mode = GET_MODE (x);
  rtx y_cst = NULL_RTX;
  rtx last_insn, set;

  gcc_assert (mode != BLKmode
	      && (GET_MODE (y) == mode || GET_MODE (y) == VOIDmode));

  if (CONSTANT_P (y))
    {
      if (optimize
	  && SCALAR_FLOAT_MODE_P (GET_MODE (x))
	  && (last_insn = compress_float_constant (x, y)))
	return last_insn;

      y_cst = y;

      if (!targetm.legitimate_constant_p (mode, y))
	{
	  y = force_const_mem (mode, y);

	  /* If the target's cannot_force_const_mem prevented the spill,
	     assume that the target's move expanders will also take care
	     of the non-legitimate constant.  */
	  if (!y)
	    y = y_cst;
	  else
	    y = use_anchored_address (y);
	}
    }

  /* If X or Y are memory references, verify that their addresses are valid
     for the machine.  */
  if (MEM_P (x)
      && (! memory_address_addr_space_p (GET_MODE (x), XEXP (x, 0),
					 MEM_ADDR_SPACE (x))
	  && ! push_operand (x, GET_MODE (x))))
    x = validize_mem (x);

  if (MEM_P (y)
      && ! memory_address_addr_space_p (GET_MODE (y), XEXP (y, 0),
					MEM_ADDR_SPACE (y)))
    y = validize_mem (y);

  gcc_assert (mode != BLKmode);

  last_insn = emit_move_insn_1 (x, y);

  if (y_cst && REG_P (x)
      && (set = single_set (last_insn)) != NULL_RTX
      && SET_DEST (set) == x
      && ! rtx_equal_p (y_cst, SET_SRC (set)))
    set_unique_reg_note (last_insn, REG_EQUAL, copy_rtx (y_cst));

  return last_insn;
}

/* If Y is representable exactly in a narrower mode, and the target can
   perform the extension directly from constant or memory, then emit the
   move as an extension.  */

static rtx
compress_float_constant (rtx x, rtx y)
{
  enum machine_mode dstmode = GET_MODE (x);
  enum machine_mode orig_srcmode = GET_MODE (y);
  enum machine_mode srcmode;
  REAL_VALUE_TYPE r;
  int oldcost, newcost;
  bool speed = optimize_insn_for_speed_p ();

  REAL_VALUE_FROM_CONST_DOUBLE (r, y);

  if (targetm.legitimate_constant_p (dstmode, y))
    oldcost = set_src_cost (y, speed);
  else
    oldcost = set_src_cost (force_const_mem (dstmode, y), speed);

  for (srcmode = GET_CLASS_NARROWEST_MODE (GET_MODE_CLASS (orig_srcmode));
       srcmode != orig_srcmode;
       srcmode = GET_MODE_WIDER_MODE (srcmode))
    {
      enum insn_code ic;
      rtx trunc_y, last_insn;

      /* Skip if the target can't extend this way.  */
      ic = can_extend_p (dstmode, srcmode, 0);
      if (ic == CODE_FOR_nothing)
	continue;

      /* Skip if the narrowed value isn't exact.  */
      if (! exact_real_truncate (srcmode, &r))
	continue;

      trunc_y = CONST_DOUBLE_FROM_REAL_VALUE (r, srcmode);

      if (targetm.legitimate_constant_p (srcmode, trunc_y))
	{
	  /* Skip if the target needs extra instructions to perform
	     the extension.  */
	  if (!insn_operand_matches (ic, 1, trunc_y))
	    continue;
	  /* This is valid, but may not be cheaper than the original. */
	  newcost = set_src_cost (gen_rtx_FLOAT_EXTEND (dstmode, trunc_y),
				  speed);
	  if (oldcost < newcost)
	    continue;
	}
      else if (float_extend_from_mem[dstmode][srcmode])
	{
	  trunc_y = force_const_mem (srcmode, trunc_y);
	  /* This is valid, but may not be cheaper than the original. */
	  newcost = set_src_cost (gen_rtx_FLOAT_EXTEND (dstmode, trunc_y),
				  speed);
	  if (oldcost < newcost)
	    continue;
	  trunc_y = validize_mem (trunc_y);
	}
      else
	continue;

      /* For CSE's benefit, force the compressed constant pool entry
	 into a new pseudo.  This constant may be used in different modes,
	 and if not, combine will put things back together for us.  */
      trunc_y = force_reg (srcmode, trunc_y);
      emit_unop_insn (ic, x, trunc_y, UNKNOWN);
      last_insn = get_last_insn ();

      if (REG_P (x))
	set_unique_reg_note (last_insn, REG_EQUAL, y);

      return last_insn;
    }

  return NULL_RTX;
}

/* Pushing data onto the stack.  */

/* Push a block of length SIZE (perhaps variable)
   and return an rtx to address the beginning of the block.
   The value may be virtual_outgoing_args_rtx.

   EXTRA is the number of bytes of padding to push in addition to SIZE.
   BELOW nonzero means this padding comes at low addresses;
   otherwise, the padding comes at high addresses.  */

rtx
push_block (rtx size, int extra, int below)
{
  rtx temp;

  size = convert_modes (Pmode, ptr_mode, size, 1);
  if (CONSTANT_P (size))
    anti_adjust_stack (plus_constant (Pmode, size, extra));
  else if (REG_P (size) && extra == 0)
    anti_adjust_stack (size);
  else
    {
      temp = copy_to_mode_reg (Pmode, size);
      if (extra != 0)
	temp = expand_binop (Pmode, add_optab, temp, GEN_INT (extra),
			     temp, 0, OPTAB_LIB_WIDEN);
      anti_adjust_stack (temp);
    }

#ifndef STACK_GROWS_DOWNWARD
  if (0)
#else
  if (1)
#endif
    {
      temp = virtual_outgoing_args_rtx;
      if (extra != 0 && below)
	temp = plus_constant (Pmode, temp, extra);
    }
  else
    {
      if (CONST_INT_P (size))
	temp = plus_constant (Pmode, virtual_outgoing_args_rtx,
			      -INTVAL (size) - (below ? 0 : extra));
      else if (extra != 0 && !below)
	temp = gen_rtx_PLUS (Pmode, virtual_outgoing_args_rtx,
			     negate_rtx (Pmode, plus_constant (Pmode, size,
							       extra)));
      else
	temp = gen_rtx_PLUS (Pmode, virtual_outgoing_args_rtx,
			     negate_rtx (Pmode, size));
    }

  return memory_address (GET_CLASS_NARROWEST_MODE (MODE_INT), temp);
}

/* A utility routine that returns the base of an auto-inc memory, or NULL.  */

static rtx
mem_autoinc_base (rtx mem)
{
  if (MEM_P (mem))
    {
      rtx addr = XEXP (mem, 0);
      if (GET_RTX_CLASS (GET_CODE (addr)) == RTX_AUTOINC)
	return XEXP (addr, 0);
    }
  return NULL;
}

/* A utility routine used here, in reload, and in try_split.  The insns
   after PREV up to and including LAST are known to adjust the stack,
   with a final value of END_ARGS_SIZE.  Iterate backward from LAST
   placing notes as appropriate.  PREV may be NULL, indicating the
   entire insn sequence prior to LAST should be scanned.

   The set of allowed stack pointer modifications is small:
     (1) One or more auto-inc style memory references (aka pushes),
     (2) One or more addition/subtraction with the SP as destination,
     (3) A single move insn with the SP as destination,
     (4) A call_pop insn,
     (5) Noreturn call insns if !ACCUMULATE_OUTGOING_ARGS.

   Insns in the sequence that do not modify the SP are ignored,
   except for noreturn calls.

   The return value is the amount of adjustment that can be trivially
   verified, via immediate operand or auto-inc.  If the adjustment
   cannot be trivially extracted, the return value is INT_MIN.  */

HOST_WIDE_INT
find_args_size_adjust (rtx insn)
{
  rtx dest, set, pat;
  int i;

  pat = PATTERN (insn);
  set = NULL;

  /* Look for a call_pop pattern.  */
  if (CALL_P (insn))
    {
      /* We have to allow non-call_pop patterns for the case
	 of emit_single_push_insn of a TLS address.  */
      if (GET_CODE (pat) != PARALLEL)
	return 0;

      /* All call_pop have a stack pointer adjust in the parallel.
	 The call itself is always first, and the stack adjust is
	 usually last, so search from the end.  */
      for (i = XVECLEN (pat, 0) - 1; i > 0; --i)
	{
	  set = XVECEXP (pat, 0, i);
	  if (GET_CODE (set) != SET)
	    continue;
	  dest = SET_DEST (set);
	  if (dest == stack_pointer_rtx)
	    break;
	}
      /* We'd better have found the stack pointer adjust.  */
      if (i == 0)
	return 0;
      /* Fall through to process the extracted SET and DEST
	 as if it was a standalone insn.  */
    }
  else if (GET_CODE (pat) == SET)
    set = pat;
  else if ((set = single_set (insn)) != NULL)
    ;
  else if (GET_CODE (pat) == PARALLEL)
    {
      /* ??? Some older ports use a parallel with a stack adjust
	 and a store for a PUSH_ROUNDING pattern, rather than a
	 PRE/POST_MODIFY rtx.  Don't force them to update yet...  */
      /* ??? See h8300 and m68k, pushqi1.  */
      for (i = XVECLEN (pat, 0) - 1; i >= 0; --i)
	{
	  set = XVECEXP (pat, 0, i);
	  if (GET_CODE (set) != SET)
	    continue;
	  dest = SET_DEST (set);
	  if (dest == stack_pointer_rtx)
	    break;

	  /* We do not expect an auto-inc of the sp in the parallel.  */
	  gcc_checking_assert (mem_autoinc_base (dest) != stack_pointer_rtx);
	  gcc_checking_assert (mem_autoinc_base (SET_SRC (set))
			       != stack_pointer_rtx);
	}
      if (i < 0)
	return 0;
    }
  else
    return 0;

  dest = SET_DEST (set);

  /* Look for direct modifications of the stack pointer.  */
  if (REG_P (dest) && REGNO (dest) == STACK_POINTER_REGNUM)
    {
      /* Look for a trivial adjustment, otherwise assume nothing.  */
      /* Note that the SPU restore_stack_block pattern refers to
	 the stack pointer in V4SImode.  Consider that non-trivial.  */
      if (SCALAR_INT_MODE_P (GET_MODE (dest))
	  && GET_CODE (SET_SRC (set)) == PLUS
	  && XEXP (SET_SRC (set), 0) == stack_pointer_rtx
	  && CONST_INT_P (XEXP (SET_SRC (set), 1)))
	return INTVAL (XEXP (SET_SRC (set), 1));
      /* ??? Reload can generate no-op moves, which will be cleaned
	 up later.  Recognize it and continue searching.  */
      else if (rtx_equal_p (dest, SET_SRC (set)))
	return 0;
      else
	return HOST_WIDE_INT_MIN;
    }
  else
    {
      rtx mem, addr;

      /* Otherwise only think about autoinc patterns.  */
      if (mem_autoinc_base (dest) == stack_pointer_rtx)
	{
	  mem = dest;
	  gcc_checking_assert (mem_autoinc_base (SET_SRC (set))
			       != stack_pointer_rtx);
	}
      else if (mem_autoinc_base (SET_SRC (set)) == stack_pointer_rtx)
	mem = SET_SRC (set);
      else
	return 0;

      addr = XEXP (mem, 0);
      switch (GET_CODE (addr))
	{
	case PRE_INC:
	case POST_INC:
	  return GET_MODE_SIZE (GET_MODE (mem));
	case PRE_DEC:
	case POST_DEC:
	  return -GET_MODE_SIZE (GET_MODE (mem));
	case PRE_MODIFY:
	case POST_MODIFY:
	  addr = XEXP (addr, 1);
	  gcc_assert (GET_CODE (addr) == PLUS);
	  gcc_assert (XEXP (addr, 0) == stack_pointer_rtx);
	  gcc_assert (CONST_INT_P (XEXP (addr, 1)));
	  return INTVAL (XEXP (addr, 1));
	default:
	  gcc_unreachable ();
	}
    }
}

int
fixup_args_size_notes (rtx prev, rtx last, int end_args_size)
{
  int args_size = end_args_size;
  bool saw_unknown = false;
  rtx insn;

  for (insn = last; insn != prev; insn = PREV_INSN (insn))
    {
      HOST_WIDE_INT this_delta;

      if (!NONDEBUG_INSN_P (insn))
	continue;

      this_delta = find_args_size_adjust (insn);
      if (this_delta == 0)
	{
	  if (!CALL_P (insn)
	      || ACCUMULATE_OUTGOING_ARGS
	      || find_reg_note (insn, REG_NORETURN, NULL_RTX) == NULL_RTX)
	    continue;
	}

      gcc_assert (!saw_unknown);
      if (this_delta == HOST_WIDE_INT_MIN)
	saw_unknown = true;

      add_reg_note (insn, REG_ARGS_SIZE, GEN_INT (args_size));
#ifdef STACK_GROWS_DOWNWARD
      this_delta = -(unsigned HOST_WIDE_INT) this_delta;
#endif
      args_size -= this_delta;
    }

  return saw_unknown ? INT_MIN : args_size;
}

#ifdef PUSH_ROUNDING
/* Emit single push insn.  */

static void
emit_single_push_insn_1 (enum machine_mode mode, rtx x, tree type)
{
  rtx dest_addr;
  unsigned rounded_size = PUSH_ROUNDING (GET_MODE_SIZE (mode));
  rtx dest;
  enum insn_code icode;

  stack_pointer_delta += PUSH_ROUNDING (GET_MODE_SIZE (mode));
  /* If there is push pattern, use it.  Otherwise try old way of throwing
     MEM representing push operation to move expander.  */
  icode = optab_handler (push_optab, mode);
  if (icode != CODE_FOR_nothing)
    {
      struct expand_operand ops[1];

      create_input_operand (&ops[0], x, mode);
      if (maybe_expand_insn (icode, 1, ops))
	return;
    }
  if (GET_MODE_SIZE (mode) == rounded_size)
    dest_addr = gen_rtx_fmt_e (STACK_PUSH_CODE, Pmode, stack_pointer_rtx);
  /* If we are to pad downward, adjust the stack pointer first and
     then store X into the stack location using an offset.  This is
     because emit_move_insn does not know how to pad; it does not have
     access to type.  */
  else if (FUNCTION_ARG_PADDING (mode, type) == downward)
    {
      unsigned padding_size = rounded_size - GET_MODE_SIZE (mode);
      HOST_WIDE_INT offset;

      emit_move_insn (stack_pointer_rtx,
		      expand_binop (Pmode,
#ifdef STACK_GROWS_DOWNWARD
				    sub_optab,
#else
				    add_optab,
#endif
				    stack_pointer_rtx,
				    GEN_INT (rounded_size),
				    NULL_RTX, 0, OPTAB_LIB_WIDEN));

      offset = (HOST_WIDE_INT) padding_size;
#ifdef STACK_GROWS_DOWNWARD
      if (STACK_PUSH_CODE == POST_DEC)
	/* We have already decremented the stack pointer, so get the
	   previous value.  */
	offset += (HOST_WIDE_INT) rounded_size;
#else
      if (STACK_PUSH_CODE == POST_INC)
	/* We have already incremented the stack pointer, so get the
	   previous value.  */
	offset -= (HOST_WIDE_INT) rounded_size;
#endif
      dest_addr = gen_rtx_PLUS (Pmode, stack_pointer_rtx, GEN_INT (offset));
    }
  else
    {
#ifdef STACK_GROWS_DOWNWARD
      /* ??? This seems wrong if STACK_PUSH_CODE == POST_DEC.  */
      dest_addr = gen_rtx_PLUS (Pmode, stack_pointer_rtx,
				GEN_INT (-(HOST_WIDE_INT) rounded_size));
#else
      /* ??? This seems wrong if STACK_PUSH_CODE == POST_INC.  */
      dest_addr = gen_rtx_PLUS (Pmode, stack_pointer_rtx,
				GEN_INT (rounded_size));
#endif
      dest_addr = gen_rtx_PRE_MODIFY (Pmode, stack_pointer_rtx, dest_addr);
    }

  dest = gen_rtx_MEM (mode, dest_addr);

  if (type != 0)
    {
      set_mem_attributes (dest, type, 1);

      if (flag_optimize_sibling_calls)
	/* Function incoming arguments may overlap with sibling call
	   outgoing arguments and we cannot allow reordering of reads
	   from function arguments with stores to outgoing arguments
	   of sibling calls.  */
	set_mem_alias_set (dest, 0);
    }
  emit_move_insn (dest, x);
}

/* Emit and annotate a single push insn.  */

static void
emit_single_push_insn (enum machine_mode mode, rtx x, tree type)
{
  int delta, old_delta = stack_pointer_delta;
  rtx prev = get_last_insn ();
  rtx last;

  emit_single_push_insn_1 (mode, x, type);

  last = get_last_insn ();

  /* Notice the common case where we emitted exactly one insn.  */
  if (PREV_INSN (last) == prev)
    {
      add_reg_note (last, REG_ARGS_SIZE, GEN_INT (stack_pointer_delta));
      return;
    }

  delta = fixup_args_size_notes (prev, last, stack_pointer_delta);
  gcc_assert (delta == INT_MIN || delta == old_delta);
}
#endif

/* Generate code to push X onto the stack, assuming it has mode MODE and
   type TYPE.
   MODE is redundant except when X is a CONST_INT (since they don't
   carry mode info).
   SIZE is an rtx for the size of data to be copied (in bytes),
   needed only if X is BLKmode.

   ALIGN (in bits) is maximum alignment we can assume.

   If PARTIAL and REG are both nonzero, then copy that many of the first
   bytes of X into registers starting with REG, and push the rest of X.
   The amount of space pushed is decreased by PARTIAL bytes.
   REG must be a hard register in this case.
   If REG is zero but PARTIAL is not, take any all others actions for an
   argument partially in registers, but do not actually load any
   registers.

   EXTRA is the amount in bytes of extra space to leave next to this arg.
   This is ignored if an argument block has already been allocated.

   On a machine that lacks real push insns, ARGS_ADDR is the address of
   the bottom of the argument block for this call.  We use indexing off there
   to store the arg.  On machines with push insns, ARGS_ADDR is 0 when a
   argument block has not been preallocated.

   ARGS_SO_FAR is the size of args previously pushed for this call.

   REG_PARM_STACK_SPACE is nonzero if functions require stack space
   for arguments passed in registers.  If nonzero, it will be the number
   of bytes required.  */

void
emit_push_insn (rtx x, enum machine_mode mode, tree type, rtx size,
		unsigned int align, int partial, rtx reg, int extra,
		rtx args_addr, rtx args_so_far, int reg_parm_stack_space,
		rtx alignment_pad)
{
  rtx xinner;
  enum direction stack_direction
#ifdef STACK_GROWS_DOWNWARD
    = downward;
#else
    = upward;
#endif

  /* Decide where to pad the argument: `downward' for below,
     `upward' for above, or `none' for don't pad it.
     Default is below for small data on big-endian machines; else above.  */
  enum direction where_pad = FUNCTION_ARG_PADDING (mode, type);

  /* Invert direction if stack is post-decrement.
     FIXME: why?  */
  if (STACK_PUSH_CODE == POST_DEC)
    if (where_pad != none)
      where_pad = (where_pad == downward ? upward : downward);

  xinner = x;

  if (mode == BLKmode
      || (STRICT_ALIGNMENT && align < GET_MODE_ALIGNMENT (mode)))
    {
      /* Copy a block into the stack, entirely or partially.  */

      rtx temp;
      int used;
      int offset;
      int skip;

      offset = partial % (PARM_BOUNDARY / BITS_PER_UNIT);
      used = partial - offset;

      if (mode != BLKmode)
	{
	  /* A value is to be stored in an insufficiently aligned
	     stack slot; copy via a suitably aligned slot if
	     necessary.  */
	  size = GEN_INT (GET_MODE_SIZE (mode));
	  if (!MEM_P (xinner))
	    {
	      temp = assign_temp (type, 1, 1);
	      emit_move_insn (temp, xinner);
	      xinner = temp;
	    }
	}

      gcc_assert (size);

      /* USED is now the # of bytes we need not copy to the stack
	 because registers will take care of them.  */

      if (partial != 0)
	xinner = adjust_address (xinner, BLKmode, used);

      /* If the partial register-part of the arg counts in its stack size,
	 skip the part of stack space corresponding to the registers.
	 Otherwise, start copying to the beginning of the stack space,
	 by setting SKIP to 0.  */
      skip = (reg_parm_stack_space == 0) ? 0 : used;

#ifdef PUSH_ROUNDING
      /* Do it with several push insns if that doesn't take lots of insns
	 and if there is no difficulty with push insns that skip bytes
	 on the stack for alignment purposes.  */
      if (args_addr == 0
	  && PUSH_ARGS
	  && CONST_INT_P (size)
	  && skip == 0
	  && MEM_ALIGN (xinner) >= align
	  && (MOVE_BY_PIECES_P ((unsigned) INTVAL (size) - used, align))
	  /* Here we avoid the case of a structure whose weak alignment
	     forces many pushes of a small amount of data,
	     and such small pushes do rounding that causes trouble.  */
	  && ((! SLOW_UNALIGNED_ACCESS (word_mode, align))
	      || align >= BIGGEST_ALIGNMENT
	      || (PUSH_ROUNDING (align / BITS_PER_UNIT)
		  == (align / BITS_PER_UNIT)))
	  && (HOST_WIDE_INT) PUSH_ROUNDING (INTVAL (size)) == INTVAL (size))
	{
	  /* Push padding now if padding above and stack grows down,
	     or if padding below and stack grows up.
	     But if space already allocated, this has already been done.  */
	  if (extra && args_addr == 0
	      && where_pad != none && where_pad != stack_direction)
	    anti_adjust_stack (GEN_INT (extra));

	  move_by_pieces (NULL, xinner, INTVAL (size) - used, align, 0);
	}
      else
#endif /* PUSH_ROUNDING  */
	{
	  rtx target;

	  /* Otherwise make space on the stack and copy the data
	     to the address of that space.  */

	  /* Deduct words put into registers from the size we must copy.  */
	  if (partial != 0)
	    {
	      if (CONST_INT_P (size))
		size = GEN_INT (INTVAL (size) - used);
	      else
		size = expand_binop (GET_MODE (size), sub_optab, size,
				     GEN_INT (used), NULL_RTX, 0,
				     OPTAB_LIB_WIDEN);
	    }

	  /* Get the address of the stack space.
	     In this case, we do not deal with EXTRA separately.
	     A single stack adjust will do.  */
	  if (! args_addr)
	    {
	      temp = push_block (size, extra, where_pad == downward);
	      extra = 0;
	    }
	  else if (CONST_INT_P (args_so_far))
	    temp = memory_address (BLKmode,
				   plus_constant (Pmode, args_addr,
						  skip + INTVAL (args_so_far)));
	  else
	    temp = memory_address (BLKmode,
				   plus_constant (Pmode,
						  gen_rtx_PLUS (Pmode,
								args_addr,
								args_so_far),
						  skip));

	  if (!ACCUMULATE_OUTGOING_ARGS)
	    {
	      /* If the source is referenced relative to the stack pointer,
		 copy it to another register to stabilize it.  We do not need
		 to do this if we know that we won't be changing sp.  */

	      if (reg_mentioned_p (virtual_stack_dynamic_rtx, temp)
		  || reg_mentioned_p (virtual_outgoing_args_rtx, temp))
		temp = copy_to_reg (temp);
	    }

	  target = gen_rtx_MEM (BLKmode, temp);

	  /* We do *not* set_mem_attributes here, because incoming arguments
	     may overlap with sibling call outgoing arguments and we cannot
	     allow reordering of reads from function arguments with stores
	     to outgoing arguments of sibling calls.  We do, however, want
	     to record the alignment of the stack slot.  */
	  /* ALIGN may well be better aligned than TYPE, e.g. due to
	     PARM_BOUNDARY.  Assume the caller isn't lying.  */
	  set_mem_align (target, align);

	  emit_block_move (target, xinner, size, BLOCK_OP_CALL_PARM);
	}
    }
  else if (partial > 0)
    {
      /* Scalar partly in registers.  */

      int size = GET_MODE_SIZE (mode) / UNITS_PER_WORD;
      int i;
      int not_stack;
      /* # bytes of start of argument
	 that we must make space for but need not store.  */
      int offset = partial % (PARM_BOUNDARY / BITS_PER_UNIT);
      int args_offset = INTVAL (args_so_far);
      int skip;

      /* Push padding now if padding above and stack grows down,
	 or if padding below and stack grows up.
	 But if space already allocated, this has already been done.  */
      if (extra && args_addr == 0
	  && where_pad != none && where_pad != stack_direction)
	anti_adjust_stack (GEN_INT (extra));

      /* If we make space by pushing it, we might as well push
	 the real data.  Otherwise, we can leave OFFSET nonzero
	 and leave the space uninitialized.  */
      if (args_addr == 0)
	offset = 0;

      /* Now NOT_STACK gets the number of words that we don't need to
	 allocate on the stack.  Convert OFFSET to words too.  */
      not_stack = (partial - offset) / UNITS_PER_WORD;
      offset /= UNITS_PER_WORD;

      /* If the partial register-part of the arg counts in its stack size,
	 skip the part of stack space corresponding to the registers.
	 Otherwise, start copying to the beginning of the stack space,
	 by setting SKIP to 0.  */
      skip = (reg_parm_stack_space == 0) ? 0 : not_stack;

      if (CONSTANT_P (x) && !targetm.legitimate_constant_p (mode, x))
	x = validize_mem (force_const_mem (mode, x));

      /* If X is a hard register in a non-integer mode, copy it into a pseudo;
	 SUBREGs of such registers are not allowed.  */
      if ((REG_P (x) && REGNO (x) < FIRST_PSEUDO_REGISTER
	   && GET_MODE_CLASS (GET_MODE (x)) != MODE_INT))
	x = copy_to_reg (x);

      /* Loop over all the words allocated on the stack for this arg.  */
      /* We can do it by words, because any scalar bigger than a word
	 has a size a multiple of a word.  */
#ifndef PUSH_ARGS_REVERSED
      for (i = not_stack; i < size; i++)
#else
      for (i = size - 1; i >= not_stack; i--)
#endif
	if (i >= not_stack + offset)
	  emit_push_insn (operand_subword_force (x, i, mode),
			  word_mode, NULL_TREE, NULL_RTX, align, 0, NULL_RTX,
			  0, args_addr,
			  GEN_INT (args_offset + ((i - not_stack + skip)
						  * UNITS_PER_WORD)),
			  reg_parm_stack_space, alignment_pad);
    }
  else
    {
      rtx addr;
      rtx dest;

      /* Push padding now if padding above and stack grows down,
	 or if padding below and stack grows up.
	 But if space already allocated, this has already been done.  */
      if (extra && args_addr == 0
	  && where_pad != none && where_pad != stack_direction)
	anti_adjust_stack (GEN_INT (extra));

#ifdef PUSH_ROUNDING
      if (args_addr == 0 && PUSH_ARGS)
	emit_single_push_insn (mode, x, type);
      else
#endif
	{
	  if (CONST_INT_P (args_so_far))
	    addr
	      = memory_address (mode,
				plus_constant (Pmode, args_addr,
					       INTVAL (args_so_far)));
	  else
	    addr = memory_address (mode, gen_rtx_PLUS (Pmode, args_addr,
						       args_so_far));
	  dest = gen_rtx_MEM (mode, addr);

	  /* We do *not* set_mem_attributes here, because incoming arguments
	     may overlap with sibling call outgoing arguments and we cannot
	     allow reordering of reads from function arguments with stores
	     to outgoing arguments of sibling calls.  We do, however, want
	     to record the alignment of the stack slot.  */
	  /* ALIGN may well be better aligned than TYPE, e.g. due to
	     PARM_BOUNDARY.  Assume the caller isn't lying.  */
	  set_mem_align (dest, align);

	  emit_move_insn (dest, x);
	}
    }

  /* If part should go in registers, copy that part
     into the appropriate registers.  Do this now, at the end,
     since mem-to-mem copies above may do function calls.  */
  if (partial > 0 && reg != 0)
    {
      /* Handle calls that pass values in multiple non-contiguous locations.
	 The Irix 6 ABI has examples of this.  */
      if (GET_CODE (reg) == PARALLEL)
	emit_group_load (reg, x, type, -1);
      else
	{
	  gcc_assert (partial % UNITS_PER_WORD == 0);
	  move_block_to_reg (REGNO (reg), x, partial / UNITS_PER_WORD, mode);
	}
    }

  if (extra && args_addr == 0 && where_pad == stack_direction)
    anti_adjust_stack (GEN_INT (extra));

  if (alignment_pad && args_addr == 0)
    anti_adjust_stack (alignment_pad);
}

/* Return X if X can be used as a subtarget in a sequence of arithmetic
   operations.  */

static rtx
get_subtarget (rtx x)
{
  return (optimize
          || x == 0
	   /* Only registers can be subtargets.  */
	   || !REG_P (x)
	   /* Don't use hard regs to avoid extending their life.  */
	   || REGNO (x) < FIRST_PSEUDO_REGISTER
	  ? 0 : x);
}

/* A subroutine of expand_assignment.  Optimize FIELD op= VAL, where
   FIELD is a bitfield.  Returns true if the optimization was successful,
   and there's nothing else to do.  */

static bool
optimize_bitfield_assignment_op (unsigned HOST_WIDE_INT bitsize,
				 unsigned HOST_WIDE_INT bitpos,
				 unsigned HOST_WIDE_INT bitregion_start,
				 unsigned HOST_WIDE_INT bitregion_end,
				 enum machine_mode mode1, rtx str_rtx,
				 tree to, tree src)
{
  enum machine_mode str_mode = GET_MODE (str_rtx);
  unsigned int str_bitsize = GET_MODE_BITSIZE (str_mode);
  tree op0, op1;
  rtx value, result;
  optab binop;
  gimple srcstmt;
  enum tree_code code;

  if (mode1 != VOIDmode
      || bitsize >= BITS_PER_WORD
      || str_bitsize > BITS_PER_WORD
      || TREE_SIDE_EFFECTS (to)
      || TREE_THIS_VOLATILE (to))
    return false;

  STRIP_NOPS (src);
  if (TREE_CODE (src) != SSA_NAME)
    return false;
  if (TREE_CODE (TREE_TYPE (src)) != INTEGER_TYPE)
    return false;

  srcstmt = get_gimple_for_ssa_name (src);
  if (!srcstmt
      || TREE_CODE_CLASS (gimple_assign_rhs_code (srcstmt)) != tcc_binary)
    return false;

  code = gimple_assign_rhs_code (srcstmt);

  op0 = gimple_assign_rhs1 (srcstmt);

  /* If OP0 is an SSA_NAME, then we want to walk the use-def chain
     to find its initialization.  Hopefully the initialization will
     be from a bitfield load.  */
  if (TREE_CODE (op0) == SSA_NAME)
    {
      gimple op0stmt = get_gimple_for_ssa_name (op0);

      /* We want to eventually have OP0 be the same as TO, which
	 should be a bitfield.  */
      if (!op0stmt
	  || !is_gimple_assign (op0stmt)
	  || gimple_assign_rhs_code (op0stmt) != TREE_CODE (to))
	return false;
      op0 = gimple_assign_rhs1 (op0stmt);
    }

  op1 = gimple_assign_rhs2 (srcstmt);

  if (!operand_equal_p (to, op0, 0))
    return false;

  if (MEM_P (str_rtx))
    {
      unsigned HOST_WIDE_INT offset1;

      if (str_bitsize == 0 || str_bitsize > BITS_PER_WORD)
	str_mode = word_mode;
      str_mode = get_best_mode (bitsize, bitpos,
				bitregion_start, bitregion_end,
				MEM_ALIGN (str_rtx), str_mode, 0);
      if (str_mode == VOIDmode)
	return false;
      str_bitsize = GET_MODE_BITSIZE (str_mode);

      offset1 = bitpos;
      bitpos %= str_bitsize;
      offset1 = (offset1 - bitpos) / BITS_PER_UNIT;
      str_rtx = adjust_address (str_rtx, str_mode, offset1);
    }
  else if (!REG_P (str_rtx) && GET_CODE (str_rtx) != SUBREG)
    return false;

  /* If the bit field covers the whole REG/MEM, store_field
     will likely generate better code.  */
  if (bitsize >= str_bitsize)
    return false;

  /* We can't handle fields split across multiple entities.  */
  if (bitpos + bitsize > str_bitsize)
    return false;

  if (BYTES_BIG_ENDIAN)
    bitpos = str_bitsize - bitpos - bitsize;

  switch (code)
    {
    case PLUS_EXPR:
    case MINUS_EXPR:
      /* For now, just optimize the case of the topmost bitfield
	 where we don't need to do any masking and also
	 1 bit bitfields where xor can be used.
	 We might win by one instruction for the other bitfields
	 too if insv/extv instructions aren't used, so that
	 can be added later.  */
      if (bitpos + bitsize != str_bitsize
	  && (bitsize != 1 || TREE_CODE (op1) != INTEGER_CST))
	break;

      value = expand_expr (op1, NULL_RTX, str_mode, EXPAND_NORMAL);
      value = convert_modes (str_mode,
			     TYPE_MODE (TREE_TYPE (op1)), value,
			     TYPE_UNSIGNED (TREE_TYPE (op1)));

      /* We may be accessing data outside the field, which means
	 we can alias adjacent data.  */
      if (MEM_P (str_rtx))
	{
	  str_rtx = shallow_copy_rtx (str_rtx);
	  set_mem_alias_set (str_rtx, 0);
	  set_mem_expr (str_rtx, 0);
	}

      binop = code == PLUS_EXPR ? add_optab : sub_optab;
      if (bitsize == 1 && bitpos + bitsize != str_bitsize)
	{
	  value = expand_and (str_mode, value, const1_rtx, NULL);
	  binop = xor_optab;
	}
      value = expand_shift (LSHIFT_EXPR, str_mode, value, bitpos, NULL_RTX, 1);
      result = expand_binop (str_mode, binop, str_rtx,
			     value, str_rtx, 1, OPTAB_WIDEN);
      if (result != str_rtx)
	emit_move_insn (str_rtx, result);
      return true;

    case BIT_IOR_EXPR:
    case BIT_XOR_EXPR:
      if (TREE_CODE (op1) != INTEGER_CST)
	break;
      value = expand_expr (op1, NULL_RTX, str_mode, EXPAND_NORMAL);
      value = convert_modes (str_mode,
			     TYPE_MODE (TREE_TYPE (op1)), value,
			     TYPE_UNSIGNED (TREE_TYPE (op1)));

      /* We may be accessing data outside the field, which means
	 we can alias adjacent data.  */
      if (MEM_P (str_rtx))
	{
	  str_rtx = shallow_copy_rtx (str_rtx);
	  set_mem_alias_set (str_rtx, 0);
	  set_mem_expr (str_rtx, 0);
	}

      binop = code == BIT_IOR_EXPR ? ior_optab : xor_optab;
      if (bitpos + bitsize != str_bitsize)
	{
	  rtx mask = GEN_INT (((unsigned HOST_WIDE_INT) 1 << bitsize) - 1);
	  value = expand_and (str_mode, value, mask, NULL_RTX);
	}
      value = expand_shift (LSHIFT_EXPR, str_mode, value, bitpos, NULL_RTX, 1);
      result = expand_binop (str_mode, binop, str_rtx,
			     value, str_rtx, 1, OPTAB_WIDEN);
      if (result != str_rtx)
	emit_move_insn (str_rtx, result);
      return true;

    default:
      break;
    }

  return false;
}

/* In the C++ memory model, consecutive bit fields in a structure are
   considered one memory location.

   Given a COMPONENT_REF EXP at position (BITPOS, OFFSET), this function
   returns the bit range of consecutive bits in which this COMPONENT_REF
   belongs.  The values are returned in *BITSTART and *BITEND.  *BITPOS
   and *OFFSET may be adjusted in the process.

   If the access does not need to be restricted, 0 is returned in both
   *BITSTART and *BITEND.  */

static void
get_bit_range (unsigned HOST_WIDE_INT *bitstart,
	       unsigned HOST_WIDE_INT *bitend,
	       tree exp,
	       HOST_WIDE_INT *bitpos,
	       tree *offset)
{
  HOST_WIDE_INT bitoffset;
  tree field, repr;

  gcc_assert (TREE_CODE (exp) == COMPONENT_REF);

  field = TREE_OPERAND (exp, 1);
  repr = DECL_BIT_FIELD_REPRESENTATIVE (field);
  /* If we do not have a DECL_BIT_FIELD_REPRESENTATIVE there is no
     need to limit the range we can access.  */
  if (!repr)
    {
      *bitstart = *bitend = 0;
      return;
    }

  /* If we have a DECL_BIT_FIELD_REPRESENTATIVE but the enclosing record is
     part of a larger bit field, then the representative does not serve any
     useful purpose.  This can occur in Ada.  */
  if (handled_component_p (TREE_OPERAND (exp, 0)))
    {
      enum machine_mode rmode;
      HOST_WIDE_INT rbitsize, rbitpos;
      tree roffset;
      int unsignedp;
      int volatilep = 0;
      get_inner_reference (TREE_OPERAND (exp, 0), &rbitsize, &rbitpos,
			   &roffset, &rmode, &unsignedp, &volatilep, false);
      if ((rbitpos % BITS_PER_UNIT) != 0)
	{
	  *bitstart = *bitend = 0;
	  return;
	}
    }

  /* Compute the adjustment to bitpos from the offset of the field
     relative to the representative.  DECL_FIELD_OFFSET of field and
     repr are the same by construction if they are not constants,
     see finish_bitfield_layout.  */
  if (host_integerp (DECL_FIELD_OFFSET (field), 1)
      && host_integerp (DECL_FIELD_OFFSET (repr), 1))
    bitoffset = (tree_low_cst (DECL_FIELD_OFFSET (field), 1)
		 - tree_low_cst (DECL_FIELD_OFFSET (repr), 1)) * BITS_PER_UNIT;
  else
    bitoffset = 0;
  bitoffset += (tree_low_cst (DECL_FIELD_BIT_OFFSET (field), 1)
		- tree_low_cst (DECL_FIELD_BIT_OFFSET (repr), 1));

  /* If the adjustment is larger than bitpos, we would have a negative bit
     position for the lower bound and this may wreak havoc later.  This can
     occur only if we have a non-null offset, so adjust offset and bitpos
     to make the lower bound non-negative.  */
  if (bitoffset > *bitpos)
    {
      HOST_WIDE_INT adjust = bitoffset - *bitpos;

      gcc_assert ((adjust % BITS_PER_UNIT) == 0);
      gcc_assert (*offset != NULL_TREE);

      *bitpos += adjust;
      *offset
	= size_binop (MINUS_EXPR, *offset, size_int (adjust / BITS_PER_UNIT));
      *bitstart = 0;
    }
  else
    *bitstart = *bitpos - bitoffset;

  *bitend = *bitstart + tree_low_cst (DECL_SIZE (repr), 1) - 1;
<<<<<<< HEAD
=======
}

/* Returns true if ADDR is an ADDR_EXPR of a DECL that does not reside
   in memory and has non-BLKmode.  DECL_RTL must not be a MEM; if
   DECL_RTL was not set yet, return NORTL.  */

static inline bool
addr_expr_of_non_mem_decl_p_1 (tree addr, bool nortl)
{
  if (TREE_CODE (addr) != ADDR_EXPR)
    return false;

  tree base = TREE_OPERAND (addr, 0);

  if (!DECL_P (base)
      || TREE_ADDRESSABLE (base)
      || DECL_MODE (base) == BLKmode)
    return false;

  if (!DECL_RTL_SET_P (base))
    return nortl;

  return (!MEM_P (DECL_RTL (base)));
>>>>>>> e9c762ec
}

/* Returns true if the MEM_REF REF refers to an object that does not
   reside in memory and has non-BLKmode.  */

static inline bool
mem_ref_refers_to_non_mem_p (tree ref)
{
  tree base = TREE_OPERAND (ref, 0);
  return addr_expr_of_non_mem_decl_p_1 (base, false);
}

/* Return TRUE iff OP is an ADDR_EXPR of a DECL that's not
   addressable.  This is very much like mem_ref_refers_to_non_mem_p,
   but instead of the MEM_REF, it takes its base, and it doesn't
   assume a DECL is in memory just because its RTL is not set yet.  */

bool
addr_expr_of_non_mem_decl_p (tree op)
{
  return addr_expr_of_non_mem_decl_p_1 (op, true);
}

/* Expand an assignment that stores the value of FROM into TO.  If NONTEMPORAL
   is true, try generating a nontemporal store.  */

void
expand_assignment (tree to, tree from, bool nontemporal)
{
  rtx to_rtx = 0;
  rtx result;
  enum machine_mode mode;
  unsigned int align;
  enum insn_code icode;

  /* Don't crash if the lhs of the assignment was erroneous.  */
  if (TREE_CODE (to) == ERROR_MARK)
    {
      expand_normal (from);
      return;
    }

  /* Optimize away no-op moves without side-effects.  */
  if (operand_equal_p (to, from, 0))
    return;

  /* Handle misaligned stores.  */
  mode = TYPE_MODE (TREE_TYPE (to));
  if ((TREE_CODE (to) == MEM_REF
       || TREE_CODE (to) == TARGET_MEM_REF)
      && mode != BLKmode
      && !mem_ref_refers_to_non_mem_p (to)
<<<<<<< HEAD
      && ((align = get_object_or_type_alignment (to))
=======
      && ((align = get_object_alignment (to))
>>>>>>> e9c762ec
	  < GET_MODE_ALIGNMENT (mode))
      && (((icode = optab_handler (movmisalign_optab, mode))
	   != CODE_FOR_nothing)
	  || SLOW_UNALIGNED_ACCESS (mode, align)))
    {
      rtx reg, mem;

      reg = expand_expr (from, NULL_RTX, VOIDmode, EXPAND_NORMAL);
      reg = force_not_mem (reg);
      mem = expand_expr (to, NULL_RTX, VOIDmode, EXPAND_WRITE);

      if (icode != CODE_FOR_nothing)
	{
	  struct expand_operand ops[2];

	  create_fixed_operand (&ops[0], mem);
	  create_input_operand (&ops[1], reg, mode);
	  /* The movmisalign<mode> pattern cannot fail, else the assignment
	     would silently be omitted.  */
	  expand_insn (icode, 2, ops);
	}
      else
	store_bit_field (mem, GET_MODE_BITSIZE (mode),
			 0, 0, 0, mode, reg);
      return;
    }

  /* Assignment of a structure component needs special treatment
     if the structure component's rtx is not simply a MEM.
     Assignment of an array element at a constant index, and assignment of
     an array element in an unaligned packed structure field, has the same
     problem.  Same for (partially) storing into a non-memory object.  */
  if (handled_component_p (to)
      || (TREE_CODE (to) == MEM_REF
	  && mem_ref_refers_to_non_mem_p (to))
      || TREE_CODE (TREE_TYPE (to)) == ARRAY_TYPE)
    {
      enum machine_mode mode1;
      HOST_WIDE_INT bitsize, bitpos;
      unsigned HOST_WIDE_INT bitregion_start = 0;
      unsigned HOST_WIDE_INT bitregion_end = 0;
      tree offset;
      int unsignedp;
      int volatilep = 0;
      tree tem;
      bool misalignp;
      rtx mem = NULL_RTX;

      push_temp_slots ();
      tem = get_inner_reference (to, &bitsize, &bitpos, &offset, &mode1,
				 &unsignedp, &volatilep, true);

      if (TREE_CODE (to) == COMPONENT_REF
	  && DECL_BIT_FIELD_TYPE (TREE_OPERAND (to, 1)))
	get_bit_range (&bitregion_start, &bitregion_end, to, &bitpos, &offset);

      /* If we are going to use store_bit_field and extract_bit_field,
	 make sure to_rtx will be safe for multiple use.  */
      mode = TYPE_MODE (TREE_TYPE (tem));
      if (TREE_CODE (tem) == MEM_REF
	  && mode != BLKmode
	  && ((align = get_object_alignment (tem))
	      < GET_MODE_ALIGNMENT (mode))
	  && ((icode = optab_handler (movmisalign_optab, mode))
	      != CODE_FOR_nothing))
	{
	  struct expand_operand ops[2];

	  misalignp = true;
	  to_rtx = gen_reg_rtx (mode);
	  mem = expand_expr (tem, NULL_RTX, VOIDmode, EXPAND_WRITE);

	  /* If the misaligned store doesn't overwrite all bits, perform
	     rmw cycle on MEM.  */
	  if (bitsize != GET_MODE_BITSIZE (mode))
	    {
	      create_input_operand (&ops[0], to_rtx, mode);
	      create_fixed_operand (&ops[1], mem);
	      /* The movmisalign<mode> pattern cannot fail, else the assignment
		 would silently be omitted.  */
	      expand_insn (icode, 2, ops);

	      mem = copy_rtx (mem);
	    }
	}
      else
	{
	  misalignp = false;
	  to_rtx = expand_expr (tem, NULL_RTX, VOIDmode, EXPAND_WRITE);
	}

      /* If the bitfield is volatile, we want to access it in the
	 field's mode, not the computed mode.
	 If a MEM has VOIDmode (external with incomplete type),
	 use BLKmode for it instead.  */
      if (MEM_P (to_rtx))
	{
	  if (volatilep && flag_strict_volatile_bitfields > 0)
	    to_rtx = adjust_address (to_rtx, mode1, 0);
	  else if (GET_MODE (to_rtx) == VOIDmode)
	    to_rtx = adjust_address (to_rtx, BLKmode, 0);
	}
 
      if (offset != 0)
	{
	  enum machine_mode address_mode;
	  rtx offset_rtx;

	  if (!MEM_P (to_rtx))
	    {
	      /* We can get constant negative offsets into arrays with broken
		 user code.  Translate this to a trap instead of ICEing.  */
	      gcc_assert (TREE_CODE (offset) == INTEGER_CST);
	      expand_builtin_trap ();
	      to_rtx = gen_rtx_MEM (BLKmode, const0_rtx);
	    }

	  offset_rtx = expand_expr (offset, NULL_RTX, VOIDmode, EXPAND_SUM);
	  address_mode = get_address_mode (to_rtx);
	  if (GET_MODE (offset_rtx) != address_mode)
	    offset_rtx = convert_to_mode (address_mode, offset_rtx, 0);

	  /* A constant address in TO_RTX can have VOIDmode, we must not try
	     to call force_reg for that case.  Avoid that case.  */
	  if (MEM_P (to_rtx)
	      && GET_MODE (to_rtx) == BLKmode
	      && GET_MODE (XEXP (to_rtx, 0)) != VOIDmode
	      && bitsize > 0
	      && (bitpos % bitsize) == 0
	      && (bitsize % GET_MODE_ALIGNMENT (mode1)) == 0
	      && MEM_ALIGN (to_rtx) == GET_MODE_ALIGNMENT (mode1))
	    {
	      to_rtx = adjust_address (to_rtx, mode1, bitpos / BITS_PER_UNIT);
	      bitpos = 0;
	    }

	  to_rtx = offset_address (to_rtx, offset_rtx,
				   highest_pow2_factor_for_target (to,
				   				   offset));
	}

      /* No action is needed if the target is not a memory and the field
	 lies completely outside that target.  This can occur if the source
	 code contains an out-of-bounds access to a small array.  */
      if (!MEM_P (to_rtx)
	  && GET_MODE (to_rtx) != BLKmode
	  && (unsigned HOST_WIDE_INT) bitpos
	     >= GET_MODE_PRECISION (GET_MODE (to_rtx)))
	{
	  expand_normal (from);
	  result = NULL;
	}
      /* Handle expand_expr of a complex value returning a CONCAT.  */
      else if (GET_CODE (to_rtx) == CONCAT)
	{
	  unsigned short mode_bitsize = GET_MODE_BITSIZE (GET_MODE (to_rtx));
	  if (COMPLEX_MODE_P (TYPE_MODE (TREE_TYPE (from)))
	      && bitpos == 0
	      && bitsize == mode_bitsize)
	    result = store_expr (from, to_rtx, false, nontemporal);
	  else if (bitsize == mode_bitsize / 2
		   && (bitpos == 0 || bitpos == mode_bitsize / 2))
	    result = store_expr (from, XEXP (to_rtx, bitpos != 0), false,
				 nontemporal);
	  else if (bitpos + bitsize <= mode_bitsize / 2)
	    result = store_field (XEXP (to_rtx, 0), bitsize, bitpos,
				  bitregion_start, bitregion_end,
				  mode1, from,
				  get_alias_set (to), nontemporal);
	  else if (bitpos >= mode_bitsize / 2)
	    result = store_field (XEXP (to_rtx, 1), bitsize,
				  bitpos - mode_bitsize / 2,
				  bitregion_start, bitregion_end,
				  mode1, from,
				  get_alias_set (to), nontemporal);
	  else if (bitpos == 0 && bitsize == mode_bitsize)
	    {
	      rtx from_rtx;
	      result = expand_normal (from);
	      from_rtx = simplify_gen_subreg (GET_MODE (to_rtx), result,
					      TYPE_MODE (TREE_TYPE (from)), 0);
	      emit_move_insn (XEXP (to_rtx, 0),
			      read_complex_part (from_rtx, false));
	      emit_move_insn (XEXP (to_rtx, 1),
			      read_complex_part (from_rtx, true));
	    }
	  else
	    {
	      rtx temp = assign_stack_temp (GET_MODE (to_rtx),
					    GET_MODE_SIZE (GET_MODE (to_rtx)));
	      write_complex_part (temp, XEXP (to_rtx, 0), false);
	      write_complex_part (temp, XEXP (to_rtx, 1), true);
	      result = store_field (temp, bitsize, bitpos,
				    bitregion_start, bitregion_end,
				    mode1, from,
				    get_alias_set (to), nontemporal);
	      emit_move_insn (XEXP (to_rtx, 0), read_complex_part (temp, false));
	      emit_move_insn (XEXP (to_rtx, 1), read_complex_part (temp, true));
	    }
	}
      else
	{
	  if (MEM_P (to_rtx))
	    {
	      /* If the field is at offset zero, we could have been given the
		 DECL_RTX of the parent struct.  Don't munge it.  */
	      to_rtx = shallow_copy_rtx (to_rtx);

	      set_mem_attributes_minus_bitpos (to_rtx, to, 0, bitpos);

	      /* Deal with volatile and readonly fields.  The former is only
		 done for MEM.  Also set MEM_KEEP_ALIAS_SET_P if needed.  */
	      if (volatilep)
		MEM_VOLATILE_P (to_rtx) = 1;
	    }

	  if (optimize_bitfield_assignment_op (bitsize, bitpos,
					       bitregion_start, bitregion_end,
					       mode1,
					       to_rtx, to, from))
	    result = NULL;
	  else
	    result = store_field (to_rtx, bitsize, bitpos,
				  bitregion_start, bitregion_end,
				  mode1, from,
				  get_alias_set (to), nontemporal);
	}

      if (misalignp)
	{
	  struct expand_operand ops[2];

	  create_fixed_operand (&ops[0], mem);
	  create_input_operand (&ops[1], to_rtx, mode);
	  /* The movmisalign<mode> pattern cannot fail, else the assignment
	     would silently be omitted.  */
	  expand_insn (icode, 2, ops);
	}

      if (result)
	preserve_temp_slots (result);
      pop_temp_slots ();
      return;
    }

  /* If the rhs is a function call and its value is not an aggregate,
     call the function before we start to compute the lhs.
     This is needed for correct code for cases such as
     val = setjmp (buf) on machines where reference to val
     requires loading up part of an address in a separate insn.

     Don't do this if TO is a VAR_DECL or PARM_DECL whose DECL_RTL is REG
     since it might be a promoted variable where the zero- or sign- extension
     needs to be done.  Handling this in the normal way is safe because no
     computation is done before the call.  The same is true for SSA names.  */
  if (TREE_CODE (from) == CALL_EXPR && ! aggregate_value_p (from, from)
      && COMPLETE_TYPE_P (TREE_TYPE (from))
      && TREE_CODE (TYPE_SIZE (TREE_TYPE (from))) == INTEGER_CST
      && ! (((TREE_CODE (to) == VAR_DECL
	      || TREE_CODE (to) == PARM_DECL
	      || TREE_CODE (to) == RESULT_DECL)
	     && REG_P (DECL_RTL (to)))
	    || TREE_CODE (to) == SSA_NAME))
    {
      rtx value;

      push_temp_slots ();
      value = expand_normal (from);
      if (to_rtx == 0)
	to_rtx = expand_expr (to, NULL_RTX, VOIDmode, EXPAND_WRITE);

      /* Handle calls that return values in multiple non-contiguous locations.
	 The Irix 6 ABI has examples of this.  */
      if (GET_CODE (to_rtx) == PARALLEL)
	{
	  if (GET_CODE (value) == PARALLEL)
	    emit_group_move (to_rtx, value);
	  else
	    emit_group_load (to_rtx, value, TREE_TYPE (from),
			     int_size_in_bytes (TREE_TYPE (from)));
	}
      else if (GET_CODE (value) == PARALLEL)
	emit_group_store (to_rtx, value, TREE_TYPE (from),
			  int_size_in_bytes (TREE_TYPE (from)));
      else if (GET_MODE (to_rtx) == BLKmode)
	{
	  /* Handle calls that return BLKmode values in registers.  */
	  if (REG_P (value))
	    copy_blkmode_from_reg (to_rtx, value, TREE_TYPE (from));
	  else
	    emit_block_move (to_rtx, value, expr_size (from), BLOCK_OP_NORMAL);
	}
      else
	{
	  if (POINTER_TYPE_P (TREE_TYPE (to)))
	    value = convert_memory_address_addr_space
		      (GET_MODE (to_rtx), value,
		       TYPE_ADDR_SPACE (TREE_TYPE (TREE_TYPE (to))));

	  emit_move_insn (to_rtx, value);
	}
      preserve_temp_slots (to_rtx);
      pop_temp_slots ();
      return;
    }

  /* Ordinary treatment.  Expand TO to get a REG or MEM rtx.  */
  to_rtx = expand_expr (to, NULL_RTX, VOIDmode, EXPAND_WRITE);

  /* Don't move directly into a return register.  */
  if (TREE_CODE (to) == RESULT_DECL
      && (REG_P (to_rtx) || GET_CODE (to_rtx) == PARALLEL))
    {
      rtx temp;

      push_temp_slots ();

      /* If the source is itself a return value, it still is in a pseudo at
	 this point so we can move it back to the return register directly.  */
      if (REG_P (to_rtx)
	  && TYPE_MODE (TREE_TYPE (from)) == BLKmode
	  && TREE_CODE (from) != CALL_EXPR)
	temp = copy_blkmode_to_reg (GET_MODE (to_rtx), from);
      else
	temp = expand_expr (from, NULL_RTX, GET_MODE (to_rtx), EXPAND_NORMAL);

      /* Handle calls that return values in multiple non-contiguous locations.
	 The Irix 6 ABI has examples of this.  */
      if (GET_CODE (to_rtx) == PARALLEL)
	{
	  if (GET_CODE (temp) == PARALLEL)
	    emit_group_move (to_rtx, temp);
	  else
	    emit_group_load (to_rtx, temp, TREE_TYPE (from),
			     int_size_in_bytes (TREE_TYPE (from)));
	}
      else if (temp)
	emit_move_insn (to_rtx, temp);

      preserve_temp_slots (to_rtx);
      pop_temp_slots ();
      return;
    }

  /* In case we are returning the contents of an object which overlaps
     the place the value is being stored, use a safe function when copying
     a value through a pointer into a structure value return block.  */
  if (TREE_CODE (to) == RESULT_DECL
      && TREE_CODE (from) == INDIRECT_REF
      && ADDR_SPACE_GENERIC_P
	   (TYPE_ADDR_SPACE (TREE_TYPE (TREE_TYPE (TREE_OPERAND (from, 0)))))
      && refs_may_alias_p (to, from)
      && cfun->returns_struct
      && !cfun->returns_pcc_struct)
    {
      rtx from_rtx, size;

      push_temp_slots ();
      size = expr_size (from);
      from_rtx = expand_normal (from);

      emit_library_call (memmove_libfunc, LCT_NORMAL,
			 VOIDmode, 3, XEXP (to_rtx, 0), Pmode,
			 XEXP (from_rtx, 0), Pmode,
			 convert_to_mode (TYPE_MODE (sizetype),
					  size, TYPE_UNSIGNED (sizetype)),
			 TYPE_MODE (sizetype));

      preserve_temp_slots (to_rtx);
      pop_temp_slots ();
      return;
    }

  /* Compute FROM and store the value in the rtx we got.  */

  push_temp_slots ();
  result = store_expr (from, to_rtx, 0, nontemporal);
  preserve_temp_slots (result);
  pop_temp_slots ();
  return;
}

/* Emits nontemporal store insn that moves FROM to TO.  Returns true if this
   succeeded, false otherwise.  */

bool
emit_storent_insn (rtx to, rtx from)
{
  struct expand_operand ops[2];
  enum machine_mode mode = GET_MODE (to);
  enum insn_code code = optab_handler (storent_optab, mode);

  if (code == CODE_FOR_nothing)
    return false;

  create_fixed_operand (&ops[0], to);
  create_input_operand (&ops[1], from, mode);
  return maybe_expand_insn (code, 2, ops);
}

/* Generate code for computing expression EXP,
   and storing the value into TARGET.

   If the mode is BLKmode then we may return TARGET itself.
   It turns out that in BLKmode it doesn't cause a problem.
   because C has no operators that could combine two different
   assignments into the same BLKmode object with different values
   with no sequence point.  Will other languages need this to
   be more thorough?

   If CALL_PARAM_P is nonzero, this is a store into a call param on the
   stack, and block moves may need to be treated specially.

   If NONTEMPORAL is true, try using a nontemporal store instruction.  */

rtx
store_expr (tree exp, rtx target, int call_param_p, bool nontemporal)
{
  rtx temp;
  rtx alt_rtl = NULL_RTX;
  location_t loc = curr_insn_location ();

  if (VOID_TYPE_P (TREE_TYPE (exp)))
    {
      /* C++ can generate ?: expressions with a throw expression in one
	 branch and an rvalue in the other. Here, we resolve attempts to
	 store the throw expression's nonexistent result.  */
      gcc_assert (!call_param_p);
      expand_expr (exp, const0_rtx, VOIDmode, EXPAND_NORMAL);
      return NULL_RTX;
    }
  if (TREE_CODE (exp) == COMPOUND_EXPR)
    {
      /* Perform first part of compound expression, then assign from second
	 part.  */
      expand_expr (TREE_OPERAND (exp, 0), const0_rtx, VOIDmode,
		   call_param_p ? EXPAND_STACK_PARM : EXPAND_NORMAL);
      return store_expr (TREE_OPERAND (exp, 1), target, call_param_p,
			 nontemporal);
    }
  else if (TREE_CODE (exp) == COND_EXPR && GET_MODE (target) == BLKmode)
    {
      /* For conditional expression, get safe form of the target.  Then
	 test the condition, doing the appropriate assignment on either
	 side.  This avoids the creation of unnecessary temporaries.
	 For non-BLKmode, it is more efficient not to do this.  */

      rtx lab1 = gen_label_rtx (), lab2 = gen_label_rtx ();

      do_pending_stack_adjust ();
      NO_DEFER_POP;
      jumpifnot (TREE_OPERAND (exp, 0), lab1, -1);
      store_expr (TREE_OPERAND (exp, 1), target, call_param_p,
		  nontemporal);
      emit_jump_insn (gen_jump (lab2));
      emit_barrier ();
      emit_label (lab1);
      store_expr (TREE_OPERAND (exp, 2), target, call_param_p,
		  nontemporal);
      emit_label (lab2);
      OK_DEFER_POP;

      return NULL_RTX;
    }
  else if (GET_CODE (target) == SUBREG && SUBREG_PROMOTED_VAR_P (target))
    /* If this is a scalar in a register that is stored in a wider mode
       than the declared mode, compute the result into its declared mode
       and then convert to the wider mode.  Our value is the computed
       expression.  */
    {
      rtx inner_target = 0;

      /* We can do the conversion inside EXP, which will often result
	 in some optimizations.  Do the conversion in two steps: first
	 change the signedness, if needed, then the extend.  But don't
	 do this if the type of EXP is a subtype of something else
	 since then the conversion might involve more than just
	 converting modes.  */
      if (INTEGRAL_TYPE_P (TREE_TYPE (exp))
	  && TREE_TYPE (TREE_TYPE (exp)) == 0
	  && GET_MODE_PRECISION (GET_MODE (target))
	     == TYPE_PRECISION (TREE_TYPE (exp)))
	{
	  if (TYPE_UNSIGNED (TREE_TYPE (exp))
	      != SUBREG_PROMOTED_UNSIGNED_P (target))
	    {
	      /* Some types, e.g. Fortran's logical*4, won't have a signed
		 version, so use the mode instead.  */
	      tree ntype
		= (signed_or_unsigned_type_for
		   (SUBREG_PROMOTED_UNSIGNED_P (target), TREE_TYPE (exp)));
	      if (ntype == NULL)
		ntype = lang_hooks.types.type_for_mode
		  (TYPE_MODE (TREE_TYPE (exp)),
		   SUBREG_PROMOTED_UNSIGNED_P (target));

	      exp = fold_convert_loc (loc, ntype, exp);
	    }

	  exp = fold_convert_loc (loc, lang_hooks.types.type_for_mode
				  (GET_MODE (SUBREG_REG (target)),
				   SUBREG_PROMOTED_UNSIGNED_P (target)),
				  exp);

	  inner_target = SUBREG_REG (target);
	}

      temp = expand_expr (exp, inner_target, VOIDmode,
			  call_param_p ? EXPAND_STACK_PARM : EXPAND_NORMAL);

      /* If TEMP is a VOIDmode constant, use convert_modes to make
	 sure that we properly convert it.  */
      if (CONSTANT_P (temp) && GET_MODE (temp) == VOIDmode)
	{
	  temp = convert_modes (GET_MODE (target), TYPE_MODE (TREE_TYPE (exp)),
				temp, SUBREG_PROMOTED_UNSIGNED_P (target));
	  temp = convert_modes (GET_MODE (SUBREG_REG (target)),
			        GET_MODE (target), temp,
			        SUBREG_PROMOTED_UNSIGNED_P (target));
	}

      convert_move (SUBREG_REG (target), temp,
		    SUBREG_PROMOTED_UNSIGNED_P (target));

      return NULL_RTX;
    }
  else if ((TREE_CODE (exp) == STRING_CST
	    || (TREE_CODE (exp) == MEM_REF
		&& TREE_CODE (TREE_OPERAND (exp, 0)) == ADDR_EXPR
		&& TREE_CODE (TREE_OPERAND (TREE_OPERAND (exp, 0), 0))
		   == STRING_CST
		&& integer_zerop (TREE_OPERAND (exp, 1))))
	   && !nontemporal && !call_param_p
	   && MEM_P (target))
    {
      /* Optimize initialization of an array with a STRING_CST.  */
      HOST_WIDE_INT exp_len, str_copy_len;
      rtx dest_mem;
      tree str = TREE_CODE (exp) == STRING_CST
		 ? exp : TREE_OPERAND (TREE_OPERAND (exp, 0), 0);

      exp_len = int_expr_size (exp);
      if (exp_len <= 0)
	goto normal_expr;

      if (TREE_STRING_LENGTH (str) <= 0)
	goto normal_expr;

      str_copy_len = strlen (TREE_STRING_POINTER (str));
      if (str_copy_len < TREE_STRING_LENGTH (str) - 1)
	goto normal_expr;

      str_copy_len = TREE_STRING_LENGTH (str);
      if ((STORE_MAX_PIECES & (STORE_MAX_PIECES - 1)) == 0
	  && TREE_STRING_POINTER (str)[TREE_STRING_LENGTH (str) - 1] == '\0')
	{
	  str_copy_len += STORE_MAX_PIECES - 1;
	  str_copy_len &= ~(STORE_MAX_PIECES - 1);
	}
      str_copy_len = MIN (str_copy_len, exp_len);
      if (!can_store_by_pieces (str_copy_len, builtin_strncpy_read_str,
				CONST_CAST (char *, TREE_STRING_POINTER (str)),
				MEM_ALIGN (target), false))
	goto normal_expr;

      dest_mem = target;

      dest_mem = store_by_pieces (dest_mem,
				  str_copy_len, builtin_strncpy_read_str,
				  CONST_CAST (char *,
					      TREE_STRING_POINTER (str)),
				  MEM_ALIGN (target), false,
				  exp_len > str_copy_len ? 1 : 0);
      if (exp_len > str_copy_len)
	clear_storage (adjust_address (dest_mem, BLKmode, 0),
		       GEN_INT (exp_len - str_copy_len),
		       BLOCK_OP_NORMAL);
      return NULL_RTX;
    }
  else
    {
      rtx tmp_target;

  normal_expr:
      /* If we want to use a nontemporal store, force the value to
	 register first.  */
      tmp_target = nontemporal ? NULL_RTX : target;
      temp = expand_expr_real (exp, tmp_target, GET_MODE (target),
			       (call_param_p
				? EXPAND_STACK_PARM : EXPAND_NORMAL),
			       &alt_rtl);
    }

  /* If TEMP is a VOIDmode constant and the mode of the type of EXP is not
     the same as that of TARGET, adjust the constant.  This is needed, for
     example, in case it is a CONST_DOUBLE and we want only a word-sized
     value.  */
  if (CONSTANT_P (temp) && GET_MODE (temp) == VOIDmode
      && TREE_CODE (exp) != ERROR_MARK
      && GET_MODE (target) != TYPE_MODE (TREE_TYPE (exp)))
    temp = convert_modes (GET_MODE (target), TYPE_MODE (TREE_TYPE (exp)),
			  temp, TYPE_UNSIGNED (TREE_TYPE (exp)));

  /* If value was not generated in the target, store it there.
     Convert the value to TARGET's type first if necessary and emit the
     pending incrementations that have been queued when expanding EXP.
     Note that we cannot emit the whole queue blindly because this will
     effectively disable the POST_INC optimization later.

     If TEMP and TARGET compare equal according to rtx_equal_p, but
     one or both of them are volatile memory refs, we have to distinguish
     two cases:
     - expand_expr has used TARGET.  In this case, we must not generate
       another copy.  This can be detected by TARGET being equal according
       to == .
     - expand_expr has not used TARGET - that means that the source just
       happens to have the same RTX form.  Since temp will have been created
       by expand_expr, it will compare unequal according to == .
       We must generate a copy in this case, to reach the correct number
       of volatile memory references.  */

  if ((! rtx_equal_p (temp, target)
       || (temp != target && (side_effects_p (temp)
			      || side_effects_p (target))))
      && TREE_CODE (exp) != ERROR_MARK
      /* If store_expr stores a DECL whose DECL_RTL(exp) == TARGET,
	 but TARGET is not valid memory reference, TEMP will differ
	 from TARGET although it is really the same location.  */
      && !(alt_rtl
	   && rtx_equal_p (alt_rtl, target)
	   && !side_effects_p (alt_rtl)
	   && !side_effects_p (target))
      /* If there's nothing to copy, don't bother.  Don't call
	 expr_size unless necessary, because some front-ends (C++)
	 expr_size-hook must not be given objects that are not
	 supposed to be bit-copied or bit-initialized.  */
      && expr_size (exp) != const0_rtx)
    {
      if (GET_MODE (temp) != GET_MODE (target) && GET_MODE (temp) != VOIDmode)
	{
	  if (GET_MODE (target) == BLKmode)
	    {
	      /* Handle calls that return BLKmode values in registers.  */
	      if (REG_P (temp) && TREE_CODE (exp) == CALL_EXPR)
		copy_blkmode_from_reg (target, temp, TREE_TYPE (exp));
	      else
		store_bit_field (target,
				 INTVAL (expr_size (exp)) * BITS_PER_UNIT,
				 0, 0, 0, GET_MODE (temp), temp);
	    }
	  else
	    convert_move (target, temp, TYPE_UNSIGNED (TREE_TYPE (exp)));
	}

      else if (GET_MODE (temp) == BLKmode && TREE_CODE (exp) == STRING_CST)
	{
	  /* Handle copying a string constant into an array.  The string
	     constant may be shorter than the array.  So copy just the string's
	     actual length, and clear the rest.  First get the size of the data
	     type of the string, which is actually the size of the target.  */
	  rtx size = expr_size (exp);

	  if (CONST_INT_P (size)
	      && INTVAL (size) < TREE_STRING_LENGTH (exp))
	    emit_block_move (target, temp, size,
			     (call_param_p
			      ? BLOCK_OP_CALL_PARM : BLOCK_OP_NORMAL));
	  else
	    {
	      enum machine_mode pointer_mode
		= targetm.addr_space.pointer_mode (MEM_ADDR_SPACE (target));
	      enum machine_mode address_mode = get_address_mode (target);

	      /* Compute the size of the data to copy from the string.  */
	      tree copy_size
		= size_binop_loc (loc, MIN_EXPR,
				  make_tree (sizetype, size),
				  size_int (TREE_STRING_LENGTH (exp)));
	      rtx copy_size_rtx
		= expand_expr (copy_size, NULL_RTX, VOIDmode,
			       (call_param_p
				? EXPAND_STACK_PARM : EXPAND_NORMAL));
	      rtx label = 0;

	      /* Copy that much.  */
	      copy_size_rtx = convert_to_mode (pointer_mode, copy_size_rtx,
					       TYPE_UNSIGNED (sizetype));
	      emit_block_move (target, temp, copy_size_rtx,
			       (call_param_p
				? BLOCK_OP_CALL_PARM : BLOCK_OP_NORMAL));

	      /* Figure out how much is left in TARGET that we have to clear.
		 Do all calculations in pointer_mode.  */
	      if (CONST_INT_P (copy_size_rtx))
		{
		  size = plus_constant (address_mode, size,
					-INTVAL (copy_size_rtx));
		  target = adjust_address (target, BLKmode,
					   INTVAL (copy_size_rtx));
		}
	      else
		{
		  size = expand_binop (TYPE_MODE (sizetype), sub_optab, size,
				       copy_size_rtx, NULL_RTX, 0,
				       OPTAB_LIB_WIDEN);

		  if (GET_MODE (copy_size_rtx) != address_mode)
		    copy_size_rtx = convert_to_mode (address_mode,
						     copy_size_rtx,
						     TYPE_UNSIGNED (sizetype));

		  target = offset_address (target, copy_size_rtx,
					   highest_pow2_factor (copy_size));
		  label = gen_label_rtx ();
		  emit_cmp_and_jump_insns (size, const0_rtx, LT, NULL_RTX,
					   GET_MODE (size), 0, label);
		}

	      if (size != const0_rtx)
		clear_storage (target, size, BLOCK_OP_NORMAL);

	      if (label)
		emit_label (label);
	    }
	}
      /* Handle calls that return values in multiple non-contiguous locations.
	 The Irix 6 ABI has examples of this.  */
      else if (GET_CODE (target) == PARALLEL)
	{
	  if (GET_CODE (temp) == PARALLEL)
	    emit_group_move (target, temp);
	  else
	    emit_group_load (target, temp, TREE_TYPE (exp),
			     int_size_in_bytes (TREE_TYPE (exp)));
	}
      else if (GET_CODE (temp) == PARALLEL)
	emit_group_store (target, temp, TREE_TYPE (exp),
			  int_size_in_bytes (TREE_TYPE (exp)));
      else if (GET_MODE (temp) == BLKmode)
	emit_block_move (target, temp, expr_size (exp),
			 (call_param_p
			  ? BLOCK_OP_CALL_PARM : BLOCK_OP_NORMAL));
      /* If we emit a nontemporal store, there is nothing else to do.  */
      else if (nontemporal && emit_storent_insn (target, temp))
	;
      else
	{
	  temp = force_operand (temp, target);
	  if (temp != target)
	    emit_move_insn (target, temp);
	}
    }

  return NULL_RTX;
}

/* Return true if field F of structure TYPE is a flexible array.  */

static bool
flexible_array_member_p (const_tree f, const_tree type)
{
  const_tree tf;

  tf = TREE_TYPE (f);
  return (DECL_CHAIN (f) == NULL
	  && TREE_CODE (tf) == ARRAY_TYPE
	  && TYPE_DOMAIN (tf)
	  && TYPE_MIN_VALUE (TYPE_DOMAIN (tf))
	  && integer_zerop (TYPE_MIN_VALUE (TYPE_DOMAIN (tf)))
	  && !TYPE_MAX_VALUE (TYPE_DOMAIN (tf))
	  && int_size_in_bytes (type) >= 0);
}

/* If FOR_CTOR_P, return the number of top-level elements that a constructor
   must have in order for it to completely initialize a value of type TYPE.
   Return -1 if the number isn't known.

   If !FOR_CTOR_P, return an estimate of the number of scalars in TYPE.  */

static HOST_WIDE_INT
count_type_elements (const_tree type, bool for_ctor_p)
{
  switch (TREE_CODE (type))
    {
    case ARRAY_TYPE:
      {
	tree nelts;

	nelts = array_type_nelts (type);
	if (nelts && host_integerp (nelts, 1))
	  {
	    unsigned HOST_WIDE_INT n;

	    n = tree_low_cst (nelts, 1) + 1;
	    if (n == 0 || for_ctor_p)
	      return n;
	    else
	      return n * count_type_elements (TREE_TYPE (type), false);
	  }
	return for_ctor_p ? -1 : 1;
      }

    case RECORD_TYPE:
      {
	unsigned HOST_WIDE_INT n;
	tree f;

	n = 0;
	for (f = TYPE_FIELDS (type); f ; f = DECL_CHAIN (f))
	  if (TREE_CODE (f) == FIELD_DECL)
	    {
	      if (!for_ctor_p)
		n += count_type_elements (TREE_TYPE (f), false);
	      else if (!flexible_array_member_p (f, type))
		/* Don't count flexible arrays, which are not supposed
		   to be initialized.  */
		n += 1;
	    }

	return n;
      }

    case UNION_TYPE:
    case QUAL_UNION_TYPE:
      {
	tree f;
	HOST_WIDE_INT n, m;

	gcc_assert (!for_ctor_p);
	/* Estimate the number of scalars in each field and pick the
	   maximum.  Other estimates would do instead; the idea is simply
	   to make sure that the estimate is not sensitive to the ordering
	   of the fields.  */
	n = 1;
	for (f = TYPE_FIELDS (type); f ; f = DECL_CHAIN (f))
	  if (TREE_CODE (f) == FIELD_DECL)
	    {
	      m = count_type_elements (TREE_TYPE (f), false);
	      /* If the field doesn't span the whole union, add an extra
		 scalar for the rest.  */
	      if (simple_cst_equal (TYPE_SIZE (TREE_TYPE (f)),
				    TYPE_SIZE (type)) != 1)
		m++;
	      if (n < m)
		n = m;
	    }
	return n;
      }

    case COMPLEX_TYPE:
      return 2;

    case VECTOR_TYPE:
      return TYPE_VECTOR_SUBPARTS (type);

    case INTEGER_TYPE:
    case REAL_TYPE:
    case FIXED_POINT_TYPE:
    case ENUMERAL_TYPE:
    case BOOLEAN_TYPE:
    case POINTER_TYPE:
    case OFFSET_TYPE:
    case REFERENCE_TYPE:
    case NULLPTR_TYPE:
      return 1;

    case ERROR_MARK:
      return 0;

    case VOID_TYPE:
    case METHOD_TYPE:
    case FUNCTION_TYPE:
    case LANG_TYPE:
    default:
      gcc_unreachable ();
    }
}

/* Helper for categorize_ctor_elements.  Identical interface.  */

static bool
categorize_ctor_elements_1 (const_tree ctor, HOST_WIDE_INT *p_nz_elts,
			    HOST_WIDE_INT *p_init_elts, bool *p_complete)
{
  unsigned HOST_WIDE_INT idx;
  HOST_WIDE_INT nz_elts, init_elts, num_fields;
  tree value, purpose, elt_type;

  /* Whether CTOR is a valid constant initializer, in accordance with what
     initializer_constant_valid_p does.  If inferred from the constructor
     elements, true until proven otherwise.  */
  bool const_from_elts_p = constructor_static_from_elts_p (ctor);
  bool const_p = const_from_elts_p ? true : TREE_STATIC (ctor);

  nz_elts = 0;
  init_elts = 0;
  num_fields = 0;
  elt_type = NULL_TREE;

  FOR_EACH_CONSTRUCTOR_ELT (CONSTRUCTOR_ELTS (ctor), idx, purpose, value)
    {
      HOST_WIDE_INT mult = 1;

      if (purpose && TREE_CODE (purpose) == RANGE_EXPR)
	{
	  tree lo_index = TREE_OPERAND (purpose, 0);
	  tree hi_index = TREE_OPERAND (purpose, 1);

	  if (host_integerp (lo_index, 1) && host_integerp (hi_index, 1))
	    mult = (tree_low_cst (hi_index, 1)
		    - tree_low_cst (lo_index, 1) + 1);
	}
      num_fields += mult;
      elt_type = TREE_TYPE (value);

      switch (TREE_CODE (value))
	{
	case CONSTRUCTOR:
	  {
	    HOST_WIDE_INT nz = 0, ic = 0;

	    bool const_elt_p = categorize_ctor_elements_1 (value, &nz, &ic,
							   p_complete);

	    nz_elts += mult * nz;
 	    init_elts += mult * ic;

	    if (const_from_elts_p && const_p)
	      const_p = const_elt_p;
	  }
	  break;

	case INTEGER_CST:
	case REAL_CST:
	case FIXED_CST:
	  if (!initializer_zerop (value))
	    nz_elts += mult;
	  init_elts += mult;
	  break;

	case STRING_CST:
	  nz_elts += mult * TREE_STRING_LENGTH (value);
	  init_elts += mult * TREE_STRING_LENGTH (value);
	  break;

	case COMPLEX_CST:
	  if (!initializer_zerop (TREE_REALPART (value)))
	    nz_elts += mult;
	  if (!initializer_zerop (TREE_IMAGPART (value)))
	    nz_elts += mult;
	  init_elts += mult;
	  break;

	case VECTOR_CST:
	  {
	    unsigned i;
	    for (i = 0; i < VECTOR_CST_NELTS (value); ++i)
	      {
		tree v = VECTOR_CST_ELT (value, i);
		if (!initializer_zerop (v))
		  nz_elts += mult;
		init_elts += mult;
	      }
	  }
	  break;

	default:
	  {
	    HOST_WIDE_INT tc = count_type_elements (elt_type, false);
	    nz_elts += mult * tc;
	    init_elts += mult * tc;

	    if (const_from_elts_p && const_p)
	      const_p = initializer_constant_valid_p (value, elt_type)
			!= NULL_TREE;
	  }
	  break;
	}
    }

  if (*p_complete && !complete_ctor_at_level_p (TREE_TYPE (ctor),
						num_fields, elt_type))
    *p_complete = false;

  *p_nz_elts += nz_elts;
  *p_init_elts += init_elts;

  return const_p;
}

/* Examine CTOR to discover:
   * how many scalar fields are set to nonzero values,
     and place it in *P_NZ_ELTS;
   * how many scalar fields in total are in CTOR,
     and place it in *P_ELT_COUNT.
   * whether the constructor is complete -- in the sense that every
     meaningful byte is explicitly given a value --
     and place it in *P_COMPLETE.

   Return whether or not CTOR is a valid static constant initializer, the same
   as "initializer_constant_valid_p (CTOR, TREE_TYPE (CTOR)) != 0".  */

bool
categorize_ctor_elements (const_tree ctor, HOST_WIDE_INT *p_nz_elts,
			  HOST_WIDE_INT *p_init_elts, bool *p_complete)
{
  *p_nz_elts = 0;
  *p_init_elts = 0;
  *p_complete = true;

  return categorize_ctor_elements_1 (ctor, p_nz_elts, p_init_elts, p_complete);
}

/* TYPE is initialized by a constructor with NUM_ELTS elements, the last
   of which had type LAST_TYPE.  Each element was itself a complete
   initializer, in the sense that every meaningful byte was explicitly
   given a value.  Return true if the same is true for the constructor
   as a whole.  */

bool
complete_ctor_at_level_p (const_tree type, HOST_WIDE_INT num_elts,
			  const_tree last_type)
{
  if (TREE_CODE (type) == UNION_TYPE
      || TREE_CODE (type) == QUAL_UNION_TYPE)
    {
      if (num_elts == 0)
	return false;

      gcc_assert (num_elts == 1 && last_type);

      /* ??? We could look at each element of the union, and find the
	 largest element.  Which would avoid comparing the size of the
	 initialized element against any tail padding in the union.
	 Doesn't seem worth the effort...  */
      return simple_cst_equal (TYPE_SIZE (type), TYPE_SIZE (last_type)) == 1;
    }

  return count_type_elements (type, true) == num_elts;
}

/* Return 1 if EXP contains mostly (3/4)  zeros.  */

static int
mostly_zeros_p (const_tree exp)
{
  if (TREE_CODE (exp) == CONSTRUCTOR)
    {
      HOST_WIDE_INT nz_elts, init_elts;
      bool complete_p;

      categorize_ctor_elements (exp, &nz_elts, &init_elts, &complete_p);
      return !complete_p || nz_elts < init_elts / 4;
    }

  return initializer_zerop (exp);
}

/* Return 1 if EXP contains all zeros.  */

static int
all_zeros_p (const_tree exp)
{
  if (TREE_CODE (exp) == CONSTRUCTOR)
    {
      HOST_WIDE_INT nz_elts, init_elts;
      bool complete_p;

      categorize_ctor_elements (exp, &nz_elts, &init_elts, &complete_p);
      return nz_elts == 0;
    }

  return initializer_zerop (exp);
}

/* Helper function for store_constructor.
   TARGET, BITSIZE, BITPOS, MODE, EXP are as for store_field.
   CLEARED is as for store_constructor.
   ALIAS_SET is the alias set to use for any stores.

   This provides a recursive shortcut back to store_constructor when it isn't
   necessary to go through store_field.  This is so that we can pass through
   the cleared field to let store_constructor know that we may not have to
   clear a substructure if the outer structure has already been cleared.  */

static void
store_constructor_field (rtx target, unsigned HOST_WIDE_INT bitsize,
			 HOST_WIDE_INT bitpos, enum machine_mode mode,
			 tree exp, int cleared, alias_set_type alias_set)
{
  if (TREE_CODE (exp) == CONSTRUCTOR
      /* We can only call store_constructor recursively if the size and
	 bit position are on a byte boundary.  */
      && bitpos % BITS_PER_UNIT == 0
      && (bitsize > 0 && bitsize % BITS_PER_UNIT == 0)
      /* If we have a nonzero bitpos for a register target, then we just
	 let store_field do the bitfield handling.  This is unlikely to
	 generate unnecessary clear instructions anyways.  */
      && (bitpos == 0 || MEM_P (target)))
    {
      if (MEM_P (target))
	target
	  = adjust_address (target,
			    GET_MODE (target) == BLKmode
			    || 0 != (bitpos
				     % GET_MODE_ALIGNMENT (GET_MODE (target)))
			    ? BLKmode : VOIDmode, bitpos / BITS_PER_UNIT);


      /* Update the alias set, if required.  */
      if (MEM_P (target) && ! MEM_KEEP_ALIAS_SET_P (target)
	  && MEM_ALIAS_SET (target) != 0)
	{
	  target = copy_rtx (target);
	  set_mem_alias_set (target, alias_set);
	}

      store_constructor (exp, target, cleared, bitsize / BITS_PER_UNIT);
    }
  else
    store_field (target, bitsize, bitpos, 0, 0, mode, exp, alias_set, false);
}

/* Store the value of constructor EXP into the rtx TARGET.
   TARGET is either a REG or a MEM; we know it cannot conflict, since
   safe_from_p has been called.
   CLEARED is true if TARGET is known to have been zero'd.
   SIZE is the number of bytes of TARGET we are allowed to modify: this
   may not be the same as the size of EXP if we are assigning to a field
   which has been packed to exclude padding bits.  */

static void
store_constructor (tree exp, rtx target, int cleared, HOST_WIDE_INT size)
{
  tree type = TREE_TYPE (exp);
#ifdef WORD_REGISTER_OPERATIONS
  HOST_WIDE_INT exp_size = int_size_in_bytes (type);
#endif

  switch (TREE_CODE (type))
    {
    case RECORD_TYPE:
    case UNION_TYPE:
    case QUAL_UNION_TYPE:
      {
	unsigned HOST_WIDE_INT idx;
	tree field, value;

	/* If size is zero or the target is already cleared, do nothing.  */
	if (size == 0 || cleared)
	  cleared = 1;
	/* We either clear the aggregate or indicate the value is dead.  */
	else if ((TREE_CODE (type) == UNION_TYPE
		  || TREE_CODE (type) == QUAL_UNION_TYPE)
		 && ! CONSTRUCTOR_ELTS (exp))
	  /* If the constructor is empty, clear the union.  */
	  {
	    clear_storage (target, expr_size (exp), BLOCK_OP_NORMAL);
	    cleared = 1;
	  }

	/* If we are building a static constructor into a register,
	   set the initial value as zero so we can fold the value into
	   a constant.  But if more than one register is involved,
	   this probably loses.  */
	else if (REG_P (target) && TREE_STATIC (exp)
		 && GET_MODE_SIZE (GET_MODE (target)) <= UNITS_PER_WORD)
	  {
	    emit_move_insn (target, CONST0_RTX (GET_MODE (target)));
	    cleared = 1;
	  }

        /* If the constructor has fewer fields than the structure or
	   if we are initializing the structure to mostly zeros, clear
	   the whole structure first.  Don't do this if TARGET is a
	   register whose mode size isn't equal to SIZE since
	   clear_storage can't handle this case.  */
	else if (size > 0
		 && (((int)vec_safe_length (CONSTRUCTOR_ELTS (exp))
		      != fields_length (type))
		     || mostly_zeros_p (exp))
		 && (!REG_P (target)
		     || ((HOST_WIDE_INT) GET_MODE_SIZE (GET_MODE (target))
			 == size)))
	  {
	    clear_storage (target, GEN_INT (size), BLOCK_OP_NORMAL);
	    cleared = 1;
	  }

	if (REG_P (target) && !cleared)
	  emit_clobber (target);

	/* Store each element of the constructor into the
	   corresponding field of TARGET.  */
	FOR_EACH_CONSTRUCTOR_ELT (CONSTRUCTOR_ELTS (exp), idx, field, value)
	  {
	    enum machine_mode mode;
	    HOST_WIDE_INT bitsize;
	    HOST_WIDE_INT bitpos = 0;
	    tree offset;
	    rtx to_rtx = target;

	    /* Just ignore missing fields.  We cleared the whole
	       structure, above, if any fields are missing.  */
	    if (field == 0)
	      continue;

	    if (cleared && initializer_zerop (value))
	      continue;

	    if (host_integerp (DECL_SIZE (field), 1))
	      bitsize = tree_low_cst (DECL_SIZE (field), 1);
	    else
	      bitsize = -1;

	    mode = DECL_MODE (field);
	    if (DECL_BIT_FIELD (field))
	      mode = VOIDmode;

	    offset = DECL_FIELD_OFFSET (field);
	    if (host_integerp (offset, 0)
		&& host_integerp (bit_position (field), 0))
	      {
		bitpos = int_bit_position (field);
		offset = 0;
	      }
	    else
	      bitpos = tree_low_cst (DECL_FIELD_BIT_OFFSET (field), 0);

	    if (offset)
	      {
	        enum machine_mode address_mode;
		rtx offset_rtx;

		offset
		  = SUBSTITUTE_PLACEHOLDER_IN_EXPR (offset,
						    make_tree (TREE_TYPE (exp),
							       target));

		offset_rtx = expand_normal (offset);
		gcc_assert (MEM_P (to_rtx));

		address_mode = get_address_mode (to_rtx);
		if (GET_MODE (offset_rtx) != address_mode)
		  offset_rtx = convert_to_mode (address_mode, offset_rtx, 0);

		to_rtx = offset_address (to_rtx, offset_rtx,
					 highest_pow2_factor (offset));
	      }

#ifdef WORD_REGISTER_OPERATIONS
	    /* If this initializes a field that is smaller than a
	       word, at the start of a word, try to widen it to a full
	       word.  This special case allows us to output C++ member
	       function initializations in a form that the optimizers
	       can understand.  */
	    if (REG_P (target)
		&& bitsize < BITS_PER_WORD
		&& bitpos % BITS_PER_WORD == 0
		&& GET_MODE_CLASS (mode) == MODE_INT
		&& TREE_CODE (value) == INTEGER_CST
		&& exp_size >= 0
		&& bitpos + BITS_PER_WORD <= exp_size * BITS_PER_UNIT)
	      {
		tree type = TREE_TYPE (value);

		if (TYPE_PRECISION (type) < BITS_PER_WORD)
		  {
		    type = lang_hooks.types.type_for_mode
		      (word_mode, TYPE_UNSIGNED (type));
		    value = fold_convert (type, value);
		  }

		if (BYTES_BIG_ENDIAN)
		  value
		   = fold_build2 (LSHIFT_EXPR, type, value,
				   build_int_cst (type,
						  BITS_PER_WORD - bitsize));
		bitsize = BITS_PER_WORD;
		mode = word_mode;
	      }
#endif

	    if (MEM_P (to_rtx) && !MEM_KEEP_ALIAS_SET_P (to_rtx)
		&& DECL_NONADDRESSABLE_P (field))
	      {
		to_rtx = copy_rtx (to_rtx);
		MEM_KEEP_ALIAS_SET_P (to_rtx) = 1;
	      }

	    store_constructor_field (to_rtx, bitsize, bitpos, mode,
				     value, cleared,
				     get_alias_set (TREE_TYPE (field)));
	  }
	break;
      }
    case ARRAY_TYPE:
      {
	tree value, index;
	unsigned HOST_WIDE_INT i;
	int need_to_clear;
	tree domain;
	tree elttype = TREE_TYPE (type);
	int const_bounds_p;
	HOST_WIDE_INT minelt = 0;
	HOST_WIDE_INT maxelt = 0;

	domain = TYPE_DOMAIN (type);
	const_bounds_p = (TYPE_MIN_VALUE (domain)
			  && TYPE_MAX_VALUE (domain)
			  && host_integerp (TYPE_MIN_VALUE (domain), 0)
			  && host_integerp (TYPE_MAX_VALUE (domain), 0));

	/* If we have constant bounds for the range of the type, get them.  */
	if (const_bounds_p)
	  {
	    minelt = tree_low_cst (TYPE_MIN_VALUE (domain), 0);
	    maxelt = tree_low_cst (TYPE_MAX_VALUE (domain), 0);
	  }

	/* If the constructor has fewer elements than the array, clear
           the whole array first.  Similarly if this is static
           constructor of a non-BLKmode object.  */
	if (cleared)
	  need_to_clear = 0;
	else if (REG_P (target) && TREE_STATIC (exp))
	  need_to_clear = 1;
	else
	  {
	    unsigned HOST_WIDE_INT idx;
	    tree index, value;
	    HOST_WIDE_INT count = 0, zero_count = 0;
	    need_to_clear = ! const_bounds_p;

	    /* This loop is a more accurate version of the loop in
	       mostly_zeros_p (it handles RANGE_EXPR in an index).  It
	       is also needed to check for missing elements.  */
	    FOR_EACH_CONSTRUCTOR_ELT (CONSTRUCTOR_ELTS (exp), idx, index, value)
	      {
		HOST_WIDE_INT this_node_count;

		if (need_to_clear)
		  break;

		if (index != NULL_TREE && TREE_CODE (index) == RANGE_EXPR)
		  {
		    tree lo_index = TREE_OPERAND (index, 0);
		    tree hi_index = TREE_OPERAND (index, 1);

		    if (! host_integerp (lo_index, 1)
			|| ! host_integerp (hi_index, 1))
		      {
			need_to_clear = 1;
			break;
		      }

		    this_node_count = (tree_low_cst (hi_index, 1)
				       - tree_low_cst (lo_index, 1) + 1);
		  }
		else
		  this_node_count = 1;

		count += this_node_count;
		if (mostly_zeros_p (value))
		  zero_count += this_node_count;
	      }

	    /* Clear the entire array first if there are any missing
	       elements, or if the incidence of zero elements is >=
	       75%.  */
	    if (! need_to_clear
		&& (count < maxelt - minelt + 1
		    || 4 * zero_count >= 3 * count))
	      need_to_clear = 1;
	  }

	if (need_to_clear && size > 0)
	  {
	    if (REG_P (target))
	      emit_move_insn (target,  CONST0_RTX (GET_MODE (target)));
	    else
	      clear_storage (target, GEN_INT (size), BLOCK_OP_NORMAL);
	    cleared = 1;
	  }

	if (!cleared && REG_P (target))
	  /* Inform later passes that the old value is dead.  */
	  emit_clobber (target);

	/* Store each element of the constructor into the
	   corresponding element of TARGET, determined by counting the
	   elements.  */
	FOR_EACH_CONSTRUCTOR_ELT (CONSTRUCTOR_ELTS (exp), i, index, value)
	  {
	    enum machine_mode mode;
	    HOST_WIDE_INT bitsize;
	    HOST_WIDE_INT bitpos;
	    rtx xtarget = target;

	    if (cleared && initializer_zerop (value))
	      continue;

	    mode = TYPE_MODE (elttype);
	    if (mode == BLKmode)
	      bitsize = (host_integerp (TYPE_SIZE (elttype), 1)
			 ? tree_low_cst (TYPE_SIZE (elttype), 1)
			 : -1);
	    else
	      bitsize = GET_MODE_BITSIZE (mode);

	    if (index != NULL_TREE && TREE_CODE (index) == RANGE_EXPR)
	      {
		tree lo_index = TREE_OPERAND (index, 0);
		tree hi_index = TREE_OPERAND (index, 1);
		rtx index_r, pos_rtx;
		HOST_WIDE_INT lo, hi, count;
		tree position;

		/* If the range is constant and "small", unroll the loop.  */
		if (const_bounds_p
		    && host_integerp (lo_index, 0)
		    && host_integerp (hi_index, 0)
		    && (lo = tree_low_cst (lo_index, 0),
			hi = tree_low_cst (hi_index, 0),
			count = hi - lo + 1,
			(!MEM_P (target)
			 || count <= 2
			 || (host_integerp (TYPE_SIZE (elttype), 1)
			     && (tree_low_cst (TYPE_SIZE (elttype), 1) * count
				 <= 40 * 8)))))
		  {
		    lo -= minelt;  hi -= minelt;
		    for (; lo <= hi; lo++)
		      {
			bitpos = lo * tree_low_cst (TYPE_SIZE (elttype), 0);

			if (MEM_P (target)
			    && !MEM_KEEP_ALIAS_SET_P (target)
			    && TREE_CODE (type) == ARRAY_TYPE
			    && TYPE_NONALIASED_COMPONENT (type))
			  {
			    target = copy_rtx (target);
			    MEM_KEEP_ALIAS_SET_P (target) = 1;
			  }

			store_constructor_field
			  (target, bitsize, bitpos, mode, value, cleared,
			   get_alias_set (elttype));
		      }
		  }
		else
		  {
		    rtx loop_start = gen_label_rtx ();
		    rtx loop_end = gen_label_rtx ();
		    tree exit_cond;

		    expand_normal (hi_index);

		    index = build_decl (EXPR_LOCATION (exp),
					VAR_DECL, NULL_TREE, domain);
		    index_r = gen_reg_rtx (promote_decl_mode (index, NULL));
		    SET_DECL_RTL (index, index_r);
		    store_expr (lo_index, index_r, 0, false);

		    /* Build the head of the loop.  */
		    do_pending_stack_adjust ();
		    emit_label (loop_start);

		    /* Assign value to element index.  */
		    position =
		      fold_convert (ssizetype,
				    fold_build2 (MINUS_EXPR,
						 TREE_TYPE (index),
						 index,
						 TYPE_MIN_VALUE (domain)));

		    position =
			size_binop (MULT_EXPR, position,
				    fold_convert (ssizetype,
						  TYPE_SIZE_UNIT (elttype)));

		    pos_rtx = expand_normal (position);
		    xtarget = offset_address (target, pos_rtx,
					      highest_pow2_factor (position));
		    xtarget = adjust_address (xtarget, mode, 0);
		    if (TREE_CODE (value) == CONSTRUCTOR)
		      store_constructor (value, xtarget, cleared,
					 bitsize / BITS_PER_UNIT);
		    else
		      store_expr (value, xtarget, 0, false);

		    /* Generate a conditional jump to exit the loop.  */
		    exit_cond = build2 (LT_EXPR, integer_type_node,
					index, hi_index);
		    jumpif (exit_cond, loop_end, -1);

		    /* Update the loop counter, and jump to the head of
		       the loop.  */
		    expand_assignment (index,
				       build2 (PLUS_EXPR, TREE_TYPE (index),
					       index, integer_one_node),
				       false);

		    emit_jump (loop_start);

		    /* Build the end of the loop.  */
		    emit_label (loop_end);
		  }
	      }
	    else if ((index != 0 && ! host_integerp (index, 0))
		     || ! host_integerp (TYPE_SIZE (elttype), 1))
	      {
		tree position;

		if (index == 0)
		  index = ssize_int (1);

		if (minelt)
		  index = fold_convert (ssizetype,
					fold_build2 (MINUS_EXPR,
						     TREE_TYPE (index),
						     index,
						     TYPE_MIN_VALUE (domain)));

		position =
		  size_binop (MULT_EXPR, index,
			      fold_convert (ssizetype,
					    TYPE_SIZE_UNIT (elttype)));
		xtarget = offset_address (target,
					  expand_normal (position),
					  highest_pow2_factor (position));
		xtarget = adjust_address (xtarget, mode, 0);
		store_expr (value, xtarget, 0, false);
	      }
	    else
	      {
		if (index != 0)
		  bitpos = ((tree_low_cst (index, 0) - minelt)
			    * tree_low_cst (TYPE_SIZE (elttype), 1));
		else
		  bitpos = (i * tree_low_cst (TYPE_SIZE (elttype), 1));

		if (MEM_P (target) && !MEM_KEEP_ALIAS_SET_P (target)
		    && TREE_CODE (type) == ARRAY_TYPE
		    && TYPE_NONALIASED_COMPONENT (type))
		  {
		    target = copy_rtx (target);
		    MEM_KEEP_ALIAS_SET_P (target) = 1;
		  }
		store_constructor_field (target, bitsize, bitpos, mode, value,
					 cleared, get_alias_set (elttype));
	      }
	  }
	break;
      }

    case VECTOR_TYPE:
      {
	unsigned HOST_WIDE_INT idx;
	constructor_elt *ce;
	int i;
	int need_to_clear;
	int icode = CODE_FOR_nothing;
	tree elttype = TREE_TYPE (type);
	int elt_size = tree_low_cst (TYPE_SIZE (elttype), 1);
	enum machine_mode eltmode = TYPE_MODE (elttype);
	HOST_WIDE_INT bitsize;
	HOST_WIDE_INT bitpos;
	rtvec vector = NULL;
	unsigned n_elts;
	alias_set_type alias;

	gcc_assert (eltmode != BLKmode);

	n_elts = TYPE_VECTOR_SUBPARTS (type);
	if (REG_P (target) && VECTOR_MODE_P (GET_MODE (target)))
	  {
	    enum machine_mode mode = GET_MODE (target);

	    icode = (int) optab_handler (vec_init_optab, mode);
	    if (icode != CODE_FOR_nothing)
	      {
		unsigned int i;

		vector = rtvec_alloc (n_elts);
		for (i = 0; i < n_elts; i++)
		  RTVEC_ELT (vector, i) = CONST0_RTX (GET_MODE_INNER (mode));
	      }
	  }

	/* If the constructor has fewer elements than the vector,
	   clear the whole array first.  Similarly if this is static
	   constructor of a non-BLKmode object.  */
	if (cleared)
	  need_to_clear = 0;
	else if (REG_P (target) && TREE_STATIC (exp))
	  need_to_clear = 1;
	else
	  {
	    unsigned HOST_WIDE_INT count = 0, zero_count = 0;
	    tree value;

	    FOR_EACH_CONSTRUCTOR_VALUE (CONSTRUCTOR_ELTS (exp), idx, value)
	      {
		int n_elts_here = tree_low_cst
		  (int_const_binop (TRUNC_DIV_EXPR,
				    TYPE_SIZE (TREE_TYPE (value)),
				    TYPE_SIZE (elttype)), 1);

		count += n_elts_here;
		if (mostly_zeros_p (value))
		  zero_count += n_elts_here;
	      }

	    /* Clear the entire vector first if there are any missing elements,
	       or if the incidence of zero elements is >= 75%.  */
	    need_to_clear = (count < n_elts || 4 * zero_count >= 3 * count);
	  }

	if (need_to_clear && size > 0 && !vector)
	  {
	    if (REG_P (target))
	      emit_move_insn (target, CONST0_RTX (GET_MODE (target)));
	    else
	      clear_storage (target, GEN_INT (size), BLOCK_OP_NORMAL);
	    cleared = 1;
	  }

	/* Inform later passes that the old value is dead.  */
	if (!cleared && !vector && REG_P (target))
	  emit_move_insn (target, CONST0_RTX (GET_MODE (target)));

        if (MEM_P (target))
	  alias = MEM_ALIAS_SET (target);
	else
	  alias = get_alias_set (elttype);

        /* Store each element of the constructor into the corresponding
	   element of TARGET, determined by counting the elements.  */
	for (idx = 0, i = 0;
	     vec_safe_iterate (CONSTRUCTOR_ELTS (exp), idx, &ce);
	     idx++, i += bitsize / elt_size)
	  {
	    HOST_WIDE_INT eltpos;
	    tree value = ce->value;

	    bitsize = tree_low_cst (TYPE_SIZE (TREE_TYPE (value)), 1);
	    if (cleared && initializer_zerop (value))
	      continue;

	    if (ce->index)
	      eltpos = tree_low_cst (ce->index, 1);
	    else
	      eltpos = i;

	    if (vector)
	      {
	        /* Vector CONSTRUCTORs should only be built from smaller
		   vectors in the case of BLKmode vectors.  */
		gcc_assert (TREE_CODE (TREE_TYPE (value)) != VECTOR_TYPE);
		RTVEC_ELT (vector, eltpos)
		  = expand_normal (value);
	      }
	    else
	      {
		enum machine_mode value_mode =
		  TREE_CODE (TREE_TYPE (value)) == VECTOR_TYPE
		  ? TYPE_MODE (TREE_TYPE (value))
		  : eltmode;
		bitpos = eltpos * elt_size;
		store_constructor_field (target, bitsize, bitpos, value_mode,
					 value, cleared, alias);
	      }
	  }

	if (vector)
	  emit_insn (GEN_FCN (icode)
		     (target,
		      gen_rtx_PARALLEL (GET_MODE (target), vector)));
	break;
      }

    default:
      gcc_unreachable ();
    }
}

/* Store the value of EXP (an expression tree)
   into a subfield of TARGET which has mode MODE and occupies
   BITSIZE bits, starting BITPOS bits from the start of TARGET.
   If MODE is VOIDmode, it means that we are storing into a bit-field.

   BITREGION_START is bitpos of the first bitfield in this region.
   BITREGION_END is the bitpos of the ending bitfield in this region.
   These two fields are 0, if the C++ memory model does not apply,
   or we are not interested in keeping track of bitfield regions.

   Always return const0_rtx unless we have something particular to
   return.

   ALIAS_SET is the alias set for the destination.  This value will
   (in general) be different from that for TARGET, since TARGET is a
   reference to the containing structure.

   If NONTEMPORAL is true, try generating a nontemporal store.  */

static rtx
store_field (rtx target, HOST_WIDE_INT bitsize, HOST_WIDE_INT bitpos,
	     unsigned HOST_WIDE_INT bitregion_start,
	     unsigned HOST_WIDE_INT bitregion_end,
	     enum machine_mode mode, tree exp,
	     alias_set_type alias_set, bool nontemporal)
{
  if (TREE_CODE (exp) == ERROR_MARK)
    return const0_rtx;

  /* If we have nothing to store, do nothing unless the expression has
     side-effects.  */
  if (bitsize == 0)
    return expand_expr (exp, const0_rtx, VOIDmode, EXPAND_NORMAL);

  if (GET_CODE (target) == CONCAT)
    {
      /* We're storing into a struct containing a single __complex.  */

      gcc_assert (!bitpos);
      return store_expr (exp, target, 0, nontemporal);
    }

  /* If the structure is in a register or if the component
     is a bit field, we cannot use addressing to access it.
     Use bit-field techniques or SUBREG to store in it.  */

  if (mode == VOIDmode
      || (mode != BLKmode && ! direct_store[(int) mode]
	  && GET_MODE_CLASS (mode) != MODE_COMPLEX_INT
	  && GET_MODE_CLASS (mode) != MODE_COMPLEX_FLOAT)
      || REG_P (target)
      || GET_CODE (target) == SUBREG
      /* If the field isn't aligned enough to store as an ordinary memref,
	 store it as a bit field.  */
      || (mode != BLKmode
	  && ((((MEM_ALIGN (target) < GET_MODE_ALIGNMENT (mode))
		|| bitpos % GET_MODE_ALIGNMENT (mode))
	       && SLOW_UNALIGNED_ACCESS (mode, MEM_ALIGN (target)))
	      || (bitpos % BITS_PER_UNIT != 0)))
      || (bitsize >= 0 && mode != BLKmode
	  && GET_MODE_BITSIZE (mode) > bitsize)
      /* If the RHS and field are a constant size and the size of the
	 RHS isn't the same size as the bitfield, we must use bitfield
	 operations.  */
      || (bitsize >= 0
	  && TREE_CODE (TYPE_SIZE (TREE_TYPE (exp))) == INTEGER_CST
	  && compare_tree_int (TYPE_SIZE (TREE_TYPE (exp)), bitsize) != 0)
      /* If we are expanding a MEM_REF of a non-BLKmode non-addressable
         decl we must use bitfield operations.  */
      || (bitsize >= 0
	  && TREE_CODE (exp) == MEM_REF
	  && TREE_CODE (TREE_OPERAND (exp, 0)) == ADDR_EXPR
	  && DECL_P (TREE_OPERAND (TREE_OPERAND (exp, 0), 0))
	  && !TREE_ADDRESSABLE (TREE_OPERAND (TREE_OPERAND (exp, 0),0 ))
	  && DECL_MODE (TREE_OPERAND (TREE_OPERAND (exp, 0), 0)) != BLKmode))
    {
      rtx temp;
      gimple nop_def;

      /* If EXP is a NOP_EXPR of precision less than its mode, then that
	 implies a mask operation.  If the precision is the same size as
	 the field we're storing into, that mask is redundant.  This is
	 particularly common with bit field assignments generated by the
	 C front end.  */
      nop_def = get_def_for_expr (exp, NOP_EXPR);
      if (nop_def)
	{
	  tree type = TREE_TYPE (exp);
	  if (INTEGRAL_TYPE_P (type)
	      && TYPE_PRECISION (type) < GET_MODE_BITSIZE (TYPE_MODE (type))
	      && bitsize == TYPE_PRECISION (type))
	    {
	      tree op = gimple_assign_rhs1 (nop_def);
	      type = TREE_TYPE (op);
	      if (INTEGRAL_TYPE_P (type) && TYPE_PRECISION (type) >= bitsize)
		exp = op;
	    }
	}

      temp = expand_normal (exp);

      /* If BITSIZE is narrower than the size of the type of EXP
	 we will be narrowing TEMP.  Normally, what's wanted are the
	 low-order bits.  However, if EXP's type is a record and this is
	 big-endian machine, we want the upper BITSIZE bits.  */
      if (BYTES_BIG_ENDIAN && GET_MODE_CLASS (GET_MODE (temp)) == MODE_INT
	  && bitsize < (HOST_WIDE_INT) GET_MODE_BITSIZE (GET_MODE (temp))
	  && TREE_CODE (TREE_TYPE (exp)) == RECORD_TYPE)
	temp = expand_shift (RSHIFT_EXPR, GET_MODE (temp), temp,
			     GET_MODE_BITSIZE (GET_MODE (temp)) - bitsize,
			     NULL_RTX, 1);

      /* Unless MODE is VOIDmode or BLKmode, convert TEMP to MODE.  */
      if (mode != VOIDmode && mode != BLKmode
	  && mode != TYPE_MODE (TREE_TYPE (exp)))
	temp = convert_modes (mode, TYPE_MODE (TREE_TYPE (exp)), temp, 1);

      /* If the modes of TEMP and TARGET are both BLKmode, both
	 must be in memory and BITPOS must be aligned on a byte
	 boundary.  If so, we simply do a block copy.  Likewise
	 for a BLKmode-like TARGET.  */
      if (GET_MODE (temp) == BLKmode
	  && (GET_MODE (target) == BLKmode
	      || (MEM_P (target)
		  && GET_MODE_CLASS (GET_MODE (target)) == MODE_INT
		  && (bitpos % BITS_PER_UNIT) == 0
		  && (bitsize % BITS_PER_UNIT) == 0)))
	{
	  gcc_assert (MEM_P (target) && MEM_P (temp)
		      && (bitpos % BITS_PER_UNIT) == 0);

	  target = adjust_address (target, VOIDmode, bitpos / BITS_PER_UNIT);
	  emit_block_move (target, temp,
			   GEN_INT ((bitsize + BITS_PER_UNIT - 1)
				    / BITS_PER_UNIT),
			   BLOCK_OP_NORMAL);

	  return const0_rtx;
	}

      /* Handle calls that return values in multiple non-contiguous locations.
	 The Irix 6 ABI has examples of this.  */
      if (GET_CODE (temp) == PARALLEL)
	{
	  HOST_WIDE_INT size = int_size_in_bytes (TREE_TYPE (exp));
	  rtx temp_target;
	  if (mode == BLKmode)
	    mode = smallest_mode_for_size (size * BITS_PER_UNIT, MODE_INT);
	  temp_target = gen_reg_rtx (mode);
	  emit_group_store (temp_target, temp, TREE_TYPE (exp), size);
	  temp = temp_target;
	}
      else if (mode == BLKmode)
	{
	  /* Handle calls that return BLKmode values in registers.  */
	  if (REG_P (temp) && TREE_CODE (exp) == CALL_EXPR)
	    {
	      rtx temp_target = gen_reg_rtx (GET_MODE (temp));
	      copy_blkmode_from_reg (temp_target, temp, TREE_TYPE (exp));
	      temp = temp_target;
	    }
	  else
	    {
	      HOST_WIDE_INT size = int_size_in_bytes (TREE_TYPE (exp));
	      rtx temp_target;
	      mode = smallest_mode_for_size (size * BITS_PER_UNIT, MODE_INT);
	      temp_target = gen_reg_rtx (mode);
	      temp_target
	        = extract_bit_field (temp, size * BITS_PER_UNIT, 0, 1,
				     false, temp_target, mode, mode);
	      temp = temp_target;
	    }
	}

      /* Store the value in the bitfield.  */
      store_bit_field (target, bitsize, bitpos,
		       bitregion_start, bitregion_end,
		       mode, temp);

      return const0_rtx;
    }
  else
    {
      /* Now build a reference to just the desired component.  */
      rtx to_rtx = adjust_address (target, mode, bitpos / BITS_PER_UNIT);

      if (to_rtx == target)
	to_rtx = copy_rtx (to_rtx);

      if (!MEM_KEEP_ALIAS_SET_P (to_rtx) && MEM_ALIAS_SET (to_rtx) != 0)
	set_mem_alias_set (to_rtx, alias_set);

      return store_expr (exp, to_rtx, 0, nontemporal);
    }
}

/* Given an expression EXP that may be a COMPONENT_REF, a BIT_FIELD_REF,
   an ARRAY_REF, or an ARRAY_RANGE_REF, look for nested operations of these
   codes and find the ultimate containing object, which we return.

   We set *PBITSIZE to the size in bits that we want, *PBITPOS to the
   bit position, and *PUNSIGNEDP to the signedness of the field.
   If the position of the field is variable, we store a tree
   giving the variable offset (in units) in *POFFSET.
   This offset is in addition to the bit position.
   If the position is not variable, we store 0 in *POFFSET.

   If any of the extraction expressions is volatile,
   we store 1 in *PVOLATILEP.  Otherwise we don't change that.

   If the field is a non-BLKmode bit-field, *PMODE is set to VOIDmode.
   Otherwise, it is a mode that can be used to access the field.

   If the field describes a variable-sized object, *PMODE is set to
   BLKmode and *PBITSIZE is set to -1.  An access cannot be made in
   this case, but the address of the object can be found.

   If KEEP_ALIGNING is true and the target is STRICT_ALIGNMENT, we don't
   look through nodes that serve as markers of a greater alignment than
   the one that can be deduced from the expression.  These nodes make it
   possible for front-ends to prevent temporaries from being created by
   the middle-end on alignment considerations.  For that purpose, the
   normal operating mode at high-level is to always pass FALSE so that
   the ultimate containing object is really returned; moreover, the
   associated predicate handled_component_p will always return TRUE
   on these nodes, thus indicating that they are essentially handled
   by get_inner_reference.  TRUE should only be passed when the caller
   is scanning the expression in order to build another representation
   and specifically knows how to handle these nodes; as such, this is
   the normal operating mode in the RTL expanders.  */

tree
get_inner_reference (tree exp, HOST_WIDE_INT *pbitsize,
		     HOST_WIDE_INT *pbitpos, tree *poffset,
		     enum machine_mode *pmode, int *punsignedp,
		     int *pvolatilep, bool keep_aligning)
{
  tree size_tree = 0;
  enum machine_mode mode = VOIDmode;
  bool blkmode_bitfield = false;
  tree offset = size_zero_node;
  double_int bit_offset = double_int_zero;

  /* First get the mode, signedness, and size.  We do this from just the
     outermost expression.  */
  *pbitsize = -1;
  if (TREE_CODE (exp) == COMPONENT_REF)
    {
      tree field = TREE_OPERAND (exp, 1);
      size_tree = DECL_SIZE (field);
      if (!DECL_BIT_FIELD (field))
	mode = DECL_MODE (field);
      else if (DECL_MODE (field) == BLKmode)
	blkmode_bitfield = true;
      else if (TREE_THIS_VOLATILE (exp)
	       && flag_strict_volatile_bitfields > 0)
	/* Volatile bitfields should be accessed in the mode of the
	     field's type, not the mode computed based on the bit
	     size.  */
	mode = TYPE_MODE (DECL_BIT_FIELD_TYPE (field));

      *punsignedp = DECL_UNSIGNED (field);
    }
  else if (TREE_CODE (exp) == BIT_FIELD_REF)
    {
      size_tree = TREE_OPERAND (exp, 1);
      *punsignedp = (! INTEGRAL_TYPE_P (TREE_TYPE (exp))
		     || TYPE_UNSIGNED (TREE_TYPE (exp)));

      /* For vector types, with the correct size of access, use the mode of
	 inner type.  */
      if (TREE_CODE (TREE_TYPE (TREE_OPERAND (exp, 0))) == VECTOR_TYPE
	  && TREE_TYPE (exp) == TREE_TYPE (TREE_TYPE (TREE_OPERAND (exp, 0)))
	  && tree_int_cst_equal (size_tree, TYPE_SIZE (TREE_TYPE (exp))))
        mode = TYPE_MODE (TREE_TYPE (exp));
    }
  else
    {
      mode = TYPE_MODE (TREE_TYPE (exp));
      *punsignedp = TYPE_UNSIGNED (TREE_TYPE (exp));

      if (mode == BLKmode)
	size_tree = TYPE_SIZE (TREE_TYPE (exp));
      else
	*pbitsize = GET_MODE_BITSIZE (mode);
    }

  if (size_tree != 0)
    {
      if (! host_integerp (size_tree, 1))
	mode = BLKmode, *pbitsize = -1;
      else
	*pbitsize = tree_low_cst (size_tree, 1);
    }

  /* Compute cumulative bit-offset for nested component-refs and array-refs,
     and find the ultimate containing object.  */
  while (1)
    {
      switch (TREE_CODE (exp))
	{
	case BIT_FIELD_REF:
	  bit_offset += tree_to_double_int (TREE_OPERAND (exp, 2));
	  break;

	case COMPONENT_REF:
	  {
	    tree field = TREE_OPERAND (exp, 1);
	    tree this_offset = component_ref_field_offset (exp);

	    /* If this field hasn't been filled in yet, don't go past it.
	       This should only happen when folding expressions made during
	       type construction.  */
	    if (this_offset == 0)
	      break;

	    offset = size_binop (PLUS_EXPR, offset, this_offset);
	    bit_offset += tree_to_double_int (DECL_FIELD_BIT_OFFSET (field));

	    /* ??? Right now we don't do anything with DECL_OFFSET_ALIGN.  */
	  }
	  break;

	case ARRAY_REF:
	case ARRAY_RANGE_REF:
	  {
	    tree index = TREE_OPERAND (exp, 1);
	    tree low_bound = array_ref_low_bound (exp);
	    tree unit_size = array_ref_element_size (exp);

	    /* We assume all arrays have sizes that are a multiple of a byte.
	       First subtract the lower bound, if any, in the type of the
	       index, then convert to sizetype and multiply by the size of
	       the array element.  */
	    if (! integer_zerop (low_bound))
	      index = fold_build2 (MINUS_EXPR, TREE_TYPE (index),
				   index, low_bound);

	    offset = size_binop (PLUS_EXPR, offset,
			         size_binop (MULT_EXPR,
					     fold_convert (sizetype, index),
					     unit_size));
	  }
	  break;

	case REALPART_EXPR:
	  break;

	case IMAGPART_EXPR:
	  bit_offset += double_int::from_uhwi (*pbitsize);
	  break;

	case VIEW_CONVERT_EXPR:
	  if (keep_aligning && STRICT_ALIGNMENT
	      && (TYPE_ALIGN (TREE_TYPE (exp))
	       > TYPE_ALIGN (TREE_TYPE (TREE_OPERAND (exp, 0))))
	      && (TYPE_ALIGN (TREE_TYPE (TREE_OPERAND (exp, 0)))
		  < BIGGEST_ALIGNMENT)
	      && (TYPE_ALIGN_OK (TREE_TYPE (exp))
		  || TYPE_ALIGN_OK (TREE_TYPE (TREE_OPERAND (exp, 0)))))
	    goto done;
	  break;

	case MEM_REF:
	  /* Hand back the decl for MEM[&decl, off].  */
	  if (TREE_CODE (TREE_OPERAND (exp, 0)) == ADDR_EXPR)
	    {
	      tree off = TREE_OPERAND (exp, 1);
	      if (!integer_zerop (off))
		{
		  double_int boff, coff = mem_ref_offset (exp);
		  boff = coff.alshift (BITS_PER_UNIT == 8
				       ? 3 : exact_log2 (BITS_PER_UNIT),
				       HOST_BITS_PER_DOUBLE_INT);
		  bit_offset += boff;
		}
	      exp = TREE_OPERAND (TREE_OPERAND (exp, 0), 0);
	    }
	  goto done;

	default:
	  goto done;
	}

      /* If any reference in the chain is volatile, the effect is volatile.  */
      if (TREE_THIS_VOLATILE (exp))
	*pvolatilep = 1;

      exp = TREE_OPERAND (exp, 0);
    }
 done:

  /* If OFFSET is constant, see if we can return the whole thing as a
     constant bit position.  Make sure to handle overflow during
     this conversion.  */
  if (TREE_CODE (offset) == INTEGER_CST)
    {
      double_int tem = tree_to_double_int (offset);
      tem = tem.sext (TYPE_PRECISION (sizetype));
      tem = tem.alshift (BITS_PER_UNIT == 8 ? 3 : exact_log2 (BITS_PER_UNIT),
			 HOST_BITS_PER_DOUBLE_INT);
      tem += bit_offset;
      if (tem.fits_shwi ())
	{
	  *pbitpos = tem.to_shwi ();
	  *poffset = offset = NULL_TREE;
	}
    }

  /* Otherwise, split it up.  */
  if (offset)
    {
      /* Avoid returning a negative bitpos as this may wreak havoc later.  */
      if (bit_offset.is_negative ())
        {
	  double_int mask
	    = double_int::mask (BITS_PER_UNIT == 8
			       ? 3 : exact_log2 (BITS_PER_UNIT));
	  double_int tem = bit_offset.and_not (mask);
	  /* TEM is the bitpos rounded to BITS_PER_UNIT towards -Inf.
	     Subtract it to BIT_OFFSET and add it (scaled) to OFFSET.  */
	  bit_offset -= tem;
	  tem = tem.arshift (BITS_PER_UNIT == 8
			     ? 3 : exact_log2 (BITS_PER_UNIT),
			     HOST_BITS_PER_DOUBLE_INT);
	  offset = size_binop (PLUS_EXPR, offset,
			       double_int_to_tree (sizetype, tem));
	}

      *pbitpos = bit_offset.to_shwi ();
      *poffset = offset;
    }

  /* We can use BLKmode for a byte-aligned BLKmode bitfield.  */
  if (mode == VOIDmode
      && blkmode_bitfield
      && (*pbitpos % BITS_PER_UNIT) == 0
      && (*pbitsize % BITS_PER_UNIT) == 0)
    *pmode = BLKmode;
  else
    *pmode = mode;

  return exp;
}

/* Return a tree of sizetype representing the size, in bytes, of the element
   of EXP, an ARRAY_REF or an ARRAY_RANGE_REF.  */

tree
array_ref_element_size (tree exp)
{
  tree aligned_size = TREE_OPERAND (exp, 3);
  tree elmt_type = TREE_TYPE (TREE_TYPE (TREE_OPERAND (exp, 0)));
  location_t loc = EXPR_LOCATION (exp);

  /* If a size was specified in the ARRAY_REF, it's the size measured
     in alignment units of the element type.  So multiply by that value.  */
  if (aligned_size)
    {
      /* ??? tree_ssa_useless_type_conversion will eliminate casts to
	 sizetype from another type of the same width and signedness.  */
      if (TREE_TYPE (aligned_size) != sizetype)
	aligned_size = fold_convert_loc (loc, sizetype, aligned_size);
      return size_binop_loc (loc, MULT_EXPR, aligned_size,
			     size_int (TYPE_ALIGN_UNIT (elmt_type)));
    }

  /* Otherwise, take the size from that of the element type.  Substitute
     any PLACEHOLDER_EXPR that we have.  */
  else
    return SUBSTITUTE_PLACEHOLDER_IN_EXPR (TYPE_SIZE_UNIT (elmt_type), exp);
}

/* Return a tree representing the lower bound of the array mentioned in
   EXP, an ARRAY_REF or an ARRAY_RANGE_REF.  */

tree
array_ref_low_bound (tree exp)
{
  tree domain_type = TYPE_DOMAIN (TREE_TYPE (TREE_OPERAND (exp, 0)));

  /* If a lower bound is specified in EXP, use it.  */
  if (TREE_OPERAND (exp, 2))
    return TREE_OPERAND (exp, 2);

  /* Otherwise, if there is a domain type and it has a lower bound, use it,
     substituting for a PLACEHOLDER_EXPR as needed.  */
  if (domain_type && TYPE_MIN_VALUE (domain_type))
    return SUBSTITUTE_PLACEHOLDER_IN_EXPR (TYPE_MIN_VALUE (domain_type), exp);

  /* Otherwise, return a zero of the appropriate type.  */
  return build_int_cst (TREE_TYPE (TREE_OPERAND (exp, 1)), 0);
}

/* Returns true if REF is an array reference to an array at the end of
   a structure.  If this is the case, the array may be allocated larger
   than its upper bound implies.  */

bool
array_at_struct_end_p (tree ref)
{
  if (TREE_CODE (ref) != ARRAY_REF
      && TREE_CODE (ref) != ARRAY_RANGE_REF)
    return false;

  while (handled_component_p (ref))
    {
      /* If the reference chain contains a component reference to a
         non-union type and there follows another field the reference
	 is not at the end of a structure.  */
      if (TREE_CODE (ref) == COMPONENT_REF
	  && TREE_CODE (TREE_TYPE (TREE_OPERAND (ref, 0))) == RECORD_TYPE)
	{
	  tree nextf = DECL_CHAIN (TREE_OPERAND (ref, 1));
	  while (nextf && TREE_CODE (nextf) != FIELD_DECL)
	    nextf = DECL_CHAIN (nextf);
	  if (nextf)
	    return false;
	}

      ref = TREE_OPERAND (ref, 0);
    }

  /* If the reference is based on a declared entity, the size of the array
     is constrained by its given domain.  */
  if (DECL_P (ref))
    return false;

  return true;
}

/* Return a tree representing the upper bound of the array mentioned in
   EXP, an ARRAY_REF or an ARRAY_RANGE_REF.  */

tree
array_ref_up_bound (tree exp)
{
  tree domain_type = TYPE_DOMAIN (TREE_TYPE (TREE_OPERAND (exp, 0)));

  /* If there is a domain type and it has an upper bound, use it, substituting
     for a PLACEHOLDER_EXPR as needed.  */
  if (domain_type && TYPE_MAX_VALUE (domain_type))
    return SUBSTITUTE_PLACEHOLDER_IN_EXPR (TYPE_MAX_VALUE (domain_type), exp);

  /* Otherwise fail.  */
  return NULL_TREE;
}

/* Return a tree representing the offset, in bytes, of the field referenced
   by EXP.  This does not include any offset in DECL_FIELD_BIT_OFFSET.  */

tree
component_ref_field_offset (tree exp)
{
  tree aligned_offset = TREE_OPERAND (exp, 2);
  tree field = TREE_OPERAND (exp, 1);
  location_t loc = EXPR_LOCATION (exp);

  /* If an offset was specified in the COMPONENT_REF, it's the offset measured
     in units of DECL_OFFSET_ALIGN / BITS_PER_UNIT.  So multiply by that
     value.  */
  if (aligned_offset)
    {
      /* ??? tree_ssa_useless_type_conversion will eliminate casts to
	 sizetype from another type of the same width and signedness.  */
      if (TREE_TYPE (aligned_offset) != sizetype)
	aligned_offset = fold_convert_loc (loc, sizetype, aligned_offset);
      return size_binop_loc (loc, MULT_EXPR, aligned_offset,
			     size_int (DECL_OFFSET_ALIGN (field)
				       / BITS_PER_UNIT));
    }

  /* Otherwise, take the offset from that of the field.  Substitute
     any PLACEHOLDER_EXPR that we have.  */
  else
    return SUBSTITUTE_PLACEHOLDER_IN_EXPR (DECL_FIELD_OFFSET (field), exp);
}

/* Alignment in bits the TARGET of an assignment may be assumed to have.  */

static unsigned HOST_WIDE_INT
target_align (const_tree target)
{
  /* We might have a chain of nested references with intermediate misaligning
     bitfields components, so need to recurse to find out.  */

  unsigned HOST_WIDE_INT this_align, outer_align;

  switch (TREE_CODE (target))
    {
    case BIT_FIELD_REF:
      return 1;

    case COMPONENT_REF:
      this_align = DECL_ALIGN (TREE_OPERAND (target, 1));
      outer_align = target_align (TREE_OPERAND (target, 0));
      return MIN (this_align, outer_align);

    case ARRAY_REF:
    case ARRAY_RANGE_REF:
      this_align = TYPE_ALIGN (TREE_TYPE (target));
      outer_align = target_align (TREE_OPERAND (target, 0));
      return MIN (this_align, outer_align);

    CASE_CONVERT:
    case NON_LVALUE_EXPR:
    case VIEW_CONVERT_EXPR:
      this_align = TYPE_ALIGN (TREE_TYPE (target));
      outer_align = target_align (TREE_OPERAND (target, 0));
      return MAX (this_align, outer_align);

    default:
      return TYPE_ALIGN (TREE_TYPE (target));
    }
}


/* Given an rtx VALUE that may contain additions and multiplications, return
   an equivalent value that just refers to a register, memory, or constant.
   This is done by generating instructions to perform the arithmetic and
   returning a pseudo-register containing the value.

   The returned value may be a REG, SUBREG, MEM or constant.  */

rtx
force_operand (rtx value, rtx target)
{
  rtx op1, op2;
  /* Use subtarget as the target for operand 0 of a binary operation.  */
  rtx subtarget = get_subtarget (target);
  enum rtx_code code = GET_CODE (value);

  /* Check for subreg applied to an expression produced by loop optimizer.  */
  if (code == SUBREG
      && !REG_P (SUBREG_REG (value))
      && !MEM_P (SUBREG_REG (value)))
    {
      value
	= simplify_gen_subreg (GET_MODE (value),
			       force_reg (GET_MODE (SUBREG_REG (value)),
					  force_operand (SUBREG_REG (value),
							 NULL_RTX)),
			       GET_MODE (SUBREG_REG (value)),
			       SUBREG_BYTE (value));
      code = GET_CODE (value);
    }

  /* Check for a PIC address load.  */
  if ((code == PLUS || code == MINUS)
      && XEXP (value, 0) == pic_offset_table_rtx
      && (GET_CODE (XEXP (value, 1)) == SYMBOL_REF
	  || GET_CODE (XEXP (value, 1)) == LABEL_REF
	  || GET_CODE (XEXP (value, 1)) == CONST))
    {
      if (!subtarget)
	subtarget = gen_reg_rtx (GET_MODE (value));
      emit_move_insn (subtarget, value);
      return subtarget;
    }

  if (ARITHMETIC_P (value))
    {
      op2 = XEXP (value, 1);
      if (!CONSTANT_P (op2) && !(REG_P (op2) && op2 != subtarget))
	subtarget = 0;
      if (code == MINUS && CONST_INT_P (op2))
	{
	  code = PLUS;
	  op2 = negate_rtx (GET_MODE (value), op2);
	}

      /* Check for an addition with OP2 a constant integer and our first
         operand a PLUS of a virtual register and something else.  In that
         case, we want to emit the sum of the virtual register and the
         constant first and then add the other value.  This allows virtual
         register instantiation to simply modify the constant rather than
         creating another one around this addition.  */
      if (code == PLUS && CONST_INT_P (op2)
	  && GET_CODE (XEXP (value, 0)) == PLUS
	  && REG_P (XEXP (XEXP (value, 0), 0))
	  && REGNO (XEXP (XEXP (value, 0), 0)) >= FIRST_VIRTUAL_REGISTER
	  && REGNO (XEXP (XEXP (value, 0), 0)) <= LAST_VIRTUAL_REGISTER)
	{
	  rtx temp = expand_simple_binop (GET_MODE (value), code,
					  XEXP (XEXP (value, 0), 0), op2,
					  subtarget, 0, OPTAB_LIB_WIDEN);
	  return expand_simple_binop (GET_MODE (value), code, temp,
				      force_operand (XEXP (XEXP (value,
								 0), 1), 0),
				      target, 0, OPTAB_LIB_WIDEN);
	}

      op1 = force_operand (XEXP (value, 0), subtarget);
      op2 = force_operand (op2, NULL_RTX);
      switch (code)
	{
	case MULT:
	  return expand_mult (GET_MODE (value), op1, op2, target, 1);
	case DIV:
	  if (!INTEGRAL_MODE_P (GET_MODE (value)))
	    return expand_simple_binop (GET_MODE (value), code, op1, op2,
					target, 1, OPTAB_LIB_WIDEN);
	  else
	    return expand_divmod (0,
				  FLOAT_MODE_P (GET_MODE (value))
				  ? RDIV_EXPR : TRUNC_DIV_EXPR,
				  GET_MODE (value), op1, op2, target, 0);
	case MOD:
	  return expand_divmod (1, TRUNC_MOD_EXPR, GET_MODE (value), op1, op2,
				target, 0);
	case UDIV:
	  return expand_divmod (0, TRUNC_DIV_EXPR, GET_MODE (value), op1, op2,
				target, 1);
	case UMOD:
	  return expand_divmod (1, TRUNC_MOD_EXPR, GET_MODE (value), op1, op2,
				target, 1);
	case ASHIFTRT:
	  return expand_simple_binop (GET_MODE (value), code, op1, op2,
				      target, 0, OPTAB_LIB_WIDEN);
	default:
	  return expand_simple_binop (GET_MODE (value), code, op1, op2,
				      target, 1, OPTAB_LIB_WIDEN);
	}
    }
  if (UNARY_P (value))
    {
      if (!target)
	target = gen_reg_rtx (GET_MODE (value));
      op1 = force_operand (XEXP (value, 0), NULL_RTX);
      switch (code)
	{
	case ZERO_EXTEND:
	case SIGN_EXTEND:
	case TRUNCATE:
	case FLOAT_EXTEND:
	case FLOAT_TRUNCATE:
	  convert_move (target, op1, code == ZERO_EXTEND);
	  return target;

	case FIX:
	case UNSIGNED_FIX:
	  expand_fix (target, op1, code == UNSIGNED_FIX);
	  return target;

	case FLOAT:
	case UNSIGNED_FLOAT:
	  expand_float (target, op1, code == UNSIGNED_FLOAT);
	  return target;

	default:
	  return expand_simple_unop (GET_MODE (value), code, op1, target, 0);
	}
    }

#ifdef INSN_SCHEDULING
  /* On machines that have insn scheduling, we want all memory reference to be
     explicit, so we need to deal with such paradoxical SUBREGs.  */
  if (paradoxical_subreg_p (value) && MEM_P (SUBREG_REG (value)))
    value
      = simplify_gen_subreg (GET_MODE (value),
			     force_reg (GET_MODE (SUBREG_REG (value)),
					force_operand (SUBREG_REG (value),
						       NULL_RTX)),
			     GET_MODE (SUBREG_REG (value)),
			     SUBREG_BYTE (value));
#endif

  return value;
}

/* Subroutine of expand_expr: return nonzero iff there is no way that
   EXP can reference X, which is being modified.  TOP_P is nonzero if this
   call is going to be used to determine whether we need a temporary
   for EXP, as opposed to a recursive call to this function.

   It is always safe for this routine to return zero since it merely
   searches for optimization opportunities.  */

int
safe_from_p (const_rtx x, tree exp, int top_p)
{
  rtx exp_rtl = 0;
  int i, nops;

  if (x == 0
      /* If EXP has varying size, we MUST use a target since we currently
	 have no way of allocating temporaries of variable size
	 (except for arrays that have TYPE_ARRAY_MAX_SIZE set).
	 So we assume here that something at a higher level has prevented a
	 clash.  This is somewhat bogus, but the best we can do.  Only
	 do this when X is BLKmode and when we are at the top level.  */
      || (top_p && TREE_TYPE (exp) != 0 && COMPLETE_TYPE_P (TREE_TYPE (exp))
	  && TREE_CODE (TYPE_SIZE (TREE_TYPE (exp))) != INTEGER_CST
	  && (TREE_CODE (TREE_TYPE (exp)) != ARRAY_TYPE
	      || TYPE_ARRAY_MAX_SIZE (TREE_TYPE (exp)) == NULL_TREE
	      || TREE_CODE (TYPE_ARRAY_MAX_SIZE (TREE_TYPE (exp)))
	      != INTEGER_CST)
	  && GET_MODE (x) == BLKmode)
      /* If X is in the outgoing argument area, it is always safe.  */
      || (MEM_P (x)
	  && (XEXP (x, 0) == virtual_outgoing_args_rtx
	      || (GET_CODE (XEXP (x, 0)) == PLUS
		  && XEXP (XEXP (x, 0), 0) == virtual_outgoing_args_rtx))))
    return 1;

  /* If this is a subreg of a hard register, declare it unsafe, otherwise,
     find the underlying pseudo.  */
  if (GET_CODE (x) == SUBREG)
    {
      x = SUBREG_REG (x);
      if (REG_P (x) && REGNO (x) < FIRST_PSEUDO_REGISTER)
	return 0;
    }

  /* Now look at our tree code and possibly recurse.  */
  switch (TREE_CODE_CLASS (TREE_CODE (exp)))
    {
    case tcc_declaration:
      exp_rtl = DECL_RTL_IF_SET (exp);
      break;

    case tcc_constant:
      return 1;

    case tcc_exceptional:
      if (TREE_CODE (exp) == TREE_LIST)
	{
	  while (1)
	    {
	      if (TREE_VALUE (exp) && !safe_from_p (x, TREE_VALUE (exp), 0))
		return 0;
	      exp = TREE_CHAIN (exp);
	      if (!exp)
		return 1;
	      if (TREE_CODE (exp) != TREE_LIST)
		return safe_from_p (x, exp, 0);
	    }
	}
      else if (TREE_CODE (exp) == CONSTRUCTOR)
	{
	  constructor_elt *ce;
	  unsigned HOST_WIDE_INT idx;

	  FOR_EACH_VEC_SAFE_ELT (CONSTRUCTOR_ELTS (exp), idx, ce)
	    if ((ce->index != NULL_TREE && !safe_from_p (x, ce->index, 0))
		|| !safe_from_p (x, ce->value, 0))
	      return 0;
	  return 1;
	}
      else if (TREE_CODE (exp) == ERROR_MARK)
	return 1;	/* An already-visited SAVE_EXPR? */
      else
	return 0;

    case tcc_statement:
      /* The only case we look at here is the DECL_INITIAL inside a
	 DECL_EXPR.  */
      return (TREE_CODE (exp) != DECL_EXPR
	      || TREE_CODE (DECL_EXPR_DECL (exp)) != VAR_DECL
	      || !DECL_INITIAL (DECL_EXPR_DECL (exp))
	      || safe_from_p (x, DECL_INITIAL (DECL_EXPR_DECL (exp)), 0));

    case tcc_binary:
    case tcc_comparison:
      if (!safe_from_p (x, TREE_OPERAND (exp, 1), 0))
	return 0;
      /* Fall through.  */

    case tcc_unary:
      return safe_from_p (x, TREE_OPERAND (exp, 0), 0);

    case tcc_expression:
    case tcc_reference:
    case tcc_vl_exp:
      /* Now do code-specific tests.  EXP_RTL is set to any rtx we find in
	 the expression.  If it is set, we conflict iff we are that rtx or
	 both are in memory.  Otherwise, we check all operands of the
	 expression recursively.  */

      switch (TREE_CODE (exp))
	{
	case ADDR_EXPR:
	  /* If the operand is static or we are static, we can't conflict.
	     Likewise if we don't conflict with the operand at all.  */
	  if (staticp (TREE_OPERAND (exp, 0))
	      || TREE_STATIC (exp)
	      || safe_from_p (x, TREE_OPERAND (exp, 0), 0))
	    return 1;

	  /* Otherwise, the only way this can conflict is if we are taking
	     the address of a DECL a that address if part of X, which is
	     very rare.  */
	  exp = TREE_OPERAND (exp, 0);
	  if (DECL_P (exp))
	    {
	      if (!DECL_RTL_SET_P (exp)
		  || !MEM_P (DECL_RTL (exp)))
		return 0;
	      else
		exp_rtl = XEXP (DECL_RTL (exp), 0);
	    }
	  break;

	case MEM_REF:
	  if (MEM_P (x)
	      && alias_sets_conflict_p (MEM_ALIAS_SET (x),
					get_alias_set (exp)))
	    return 0;
	  break;

	case CALL_EXPR:
	  /* Assume that the call will clobber all hard registers and
	     all of memory.  */
	  if ((REG_P (x) && REGNO (x) < FIRST_PSEUDO_REGISTER)
	      || MEM_P (x))
	    return 0;
	  break;

	case WITH_CLEANUP_EXPR:
	case CLEANUP_POINT_EXPR:
	  /* Lowered by gimplify.c.  */
	  gcc_unreachable ();

	case SAVE_EXPR:
	  return safe_from_p (x, TREE_OPERAND (exp, 0), 0);

	default:
	  break;
	}

      /* If we have an rtx, we do not need to scan our operands.  */
      if (exp_rtl)
	break;

      nops = TREE_OPERAND_LENGTH (exp);
      for (i = 0; i < nops; i++)
	if (TREE_OPERAND (exp, i) != 0
	    && ! safe_from_p (x, TREE_OPERAND (exp, i), 0))
	  return 0;

      break;

    case tcc_type:
      /* Should never get a type here.  */
      gcc_unreachable ();
    }

  /* If we have an rtl, find any enclosed object.  Then see if we conflict
     with it.  */
  if (exp_rtl)
    {
      if (GET_CODE (exp_rtl) == SUBREG)
	{
	  exp_rtl = SUBREG_REG (exp_rtl);
	  if (REG_P (exp_rtl)
	      && REGNO (exp_rtl) < FIRST_PSEUDO_REGISTER)
	    return 0;
	}

      /* If the rtl is X, then it is not safe.  Otherwise, it is unless both
	 are memory and they conflict.  */
      return ! (rtx_equal_p (x, exp_rtl)
		|| (MEM_P (x) && MEM_P (exp_rtl)
		    && true_dependence (exp_rtl, VOIDmode, x)));
    }

  /* If we reach here, it is safe.  */
  return 1;
}


/* Return the highest power of two that EXP is known to be a multiple of.
   This is used in updating alignment of MEMs in array references.  */

unsigned HOST_WIDE_INT
highest_pow2_factor (const_tree exp)
{
  unsigned HOST_WIDE_INT c0, c1;

  switch (TREE_CODE (exp))
    {
    case INTEGER_CST:
      /* We can find the lowest bit that's a one.  If the low
	 HOST_BITS_PER_WIDE_INT bits are zero, return BIGGEST_ALIGNMENT.
	 We need to handle this case since we can find it in a COND_EXPR,
	 a MIN_EXPR, or a MAX_EXPR.  If the constant overflows, we have an
	 erroneous program, so return BIGGEST_ALIGNMENT to avoid any
	 later ICE.  */
      if (TREE_OVERFLOW (exp))
	return BIGGEST_ALIGNMENT;
      else
	{
	  /* Note: tree_low_cst is intentionally not used here,
	     we don't care about the upper bits.  */
	  c0 = TREE_INT_CST_LOW (exp);
	  c0 &= -c0;
	  return c0 ? c0 : BIGGEST_ALIGNMENT;
	}
      break;

    case PLUS_EXPR:  case MINUS_EXPR:  case MIN_EXPR:  case MAX_EXPR:
      c0 = highest_pow2_factor (TREE_OPERAND (exp, 0));
      c1 = highest_pow2_factor (TREE_OPERAND (exp, 1));
      return MIN (c0, c1);

    case MULT_EXPR:
      c0 = highest_pow2_factor (TREE_OPERAND (exp, 0));
      c1 = highest_pow2_factor (TREE_OPERAND (exp, 1));
      return c0 * c1;

    case ROUND_DIV_EXPR:  case TRUNC_DIV_EXPR:  case FLOOR_DIV_EXPR:
    case CEIL_DIV_EXPR:
      if (integer_pow2p (TREE_OPERAND (exp, 1))
	  && host_integerp (TREE_OPERAND (exp, 1), 1))
	{
	  c0 = highest_pow2_factor (TREE_OPERAND (exp, 0));
	  c1 = tree_low_cst (TREE_OPERAND (exp, 1), 1);
	  return MAX (1, c0 / c1);
	}
      break;

    case BIT_AND_EXPR:
      /* The highest power of two of a bit-and expression is the maximum of
	 that of its operands.  We typically get here for a complex LHS and
	 a constant negative power of two on the RHS to force an explicit
	 alignment, so don't bother looking at the LHS.  */
      return highest_pow2_factor (TREE_OPERAND (exp, 1));

    CASE_CONVERT:
    case SAVE_EXPR:
      return highest_pow2_factor (TREE_OPERAND (exp, 0));

    case COMPOUND_EXPR:
      return highest_pow2_factor (TREE_OPERAND (exp, 1));

    case COND_EXPR:
      c0 = highest_pow2_factor (TREE_OPERAND (exp, 1));
      c1 = highest_pow2_factor (TREE_OPERAND (exp, 2));
      return MIN (c0, c1);

    default:
      break;
    }

  return 1;
}

/* Similar, except that the alignment requirements of TARGET are
   taken into account.  Assume it is at least as aligned as its
   type, unless it is a COMPONENT_REF in which case the layout of
   the structure gives the alignment.  */

static unsigned HOST_WIDE_INT
highest_pow2_factor_for_target (const_tree target, const_tree exp)
{
  unsigned HOST_WIDE_INT talign = target_align (target) / BITS_PER_UNIT;
  unsigned HOST_WIDE_INT factor = highest_pow2_factor (exp);

  return MAX (factor, talign);
}

#ifdef HAVE_conditional_move
/* Convert the tree comparison code TCODE to the rtl one where the
   signedness is UNSIGNEDP.  */

static enum rtx_code
convert_tree_comp_to_rtx (enum tree_code tcode, int unsignedp)
{
  enum rtx_code code;
  switch (tcode)
    {
    case EQ_EXPR:
      code = EQ;
      break;
    case NE_EXPR:
      code = NE;
      break;
    case LT_EXPR:
      code = unsignedp ? LTU : LT;
      break;
    case LE_EXPR:
      code = unsignedp ? LEU : LE;
      break;
    case GT_EXPR:
      code = unsignedp ? GTU : GT;
      break;
    case GE_EXPR:
      code = unsignedp ? GEU : GE;
      break;
    case UNORDERED_EXPR:
      code = UNORDERED;
      break;
    case ORDERED_EXPR:
      code = ORDERED;
      break;
    case UNLT_EXPR:
      code = UNLT;
      break;
    case UNLE_EXPR:
      code = UNLE;
      break;
    case UNGT_EXPR:
      code = UNGT;
      break;
    case UNGE_EXPR:
      code = UNGE;
      break;
    case UNEQ_EXPR:
      code = UNEQ;
      break;
    case LTGT_EXPR:
      code = LTGT;
      break;

    default:
      gcc_unreachable ();
    }
  return code;
}
#endif

/* Subroutine of expand_expr.  Expand the two operands of a binary
   expression EXP0 and EXP1 placing the results in OP0 and OP1.
   The value may be stored in TARGET if TARGET is nonzero.  The
   MODIFIER argument is as documented by expand_expr.  */

static void
expand_operands (tree exp0, tree exp1, rtx target, rtx *op0, rtx *op1,
		 enum expand_modifier modifier)
{
  if (! safe_from_p (target, exp1, 1))
    target = 0;
  if (operand_equal_p (exp0, exp1, 0))
    {
      *op0 = expand_expr (exp0, target, VOIDmode, modifier);
      *op1 = copy_rtx (*op0);
    }
  else
    {
      /* If we need to preserve evaluation order, copy exp0 into its own
	 temporary variable so that it can't be clobbered by exp1.  */
      if (flag_evaluation_order && TREE_SIDE_EFFECTS (exp1))
	exp0 = save_expr (exp0);
      *op0 = expand_expr (exp0, target, VOIDmode, modifier);
      *op1 = expand_expr (exp1, NULL_RTX, VOIDmode, modifier);
    }
}


/* Return a MEM that contains constant EXP.  DEFER is as for
   output_constant_def and MODIFIER is as for expand_expr.  */

static rtx
expand_expr_constant (tree exp, int defer, enum expand_modifier modifier)
{
  rtx mem;

  mem = output_constant_def (exp, defer);
  if (modifier != EXPAND_INITIALIZER)
    mem = use_anchored_address (mem);
  return mem;
}

/* A subroutine of expand_expr_addr_expr.  Evaluate the address of EXP.
   The TARGET, TMODE and MODIFIER arguments are as for expand_expr.  */

static rtx
expand_expr_addr_expr_1 (tree exp, rtx target, enum machine_mode tmode,
		         enum expand_modifier modifier, addr_space_t as)
{
  rtx result, subtarget;
  tree inner, offset;
  HOST_WIDE_INT bitsize, bitpos;
  int volatilep, unsignedp;
  enum machine_mode mode1;

  /* If we are taking the address of a constant and are at the top level,
     we have to use output_constant_def since we can't call force_const_mem
     at top level.  */
  /* ??? This should be considered a front-end bug.  We should not be
     generating ADDR_EXPR of something that isn't an LVALUE.  The only
     exception here is STRING_CST.  */
  if (CONSTANT_CLASS_P (exp))
    {
      result = XEXP (expand_expr_constant (exp, 0, modifier), 0);
      if (modifier < EXPAND_SUM)
	result = force_operand (result, target);
      return result;
    }

  /* Everything must be something allowed by is_gimple_addressable.  */
  switch (TREE_CODE (exp))
    {
    case INDIRECT_REF:
      /* This case will happen via recursion for &a->b.  */
      return expand_expr (TREE_OPERAND (exp, 0), target, tmode, modifier);

    case MEM_REF:
      {
	tree tem = TREE_OPERAND (exp, 0);
	if (!integer_zerop (TREE_OPERAND (exp, 1)))
	  tem = fold_build_pointer_plus (tem, TREE_OPERAND (exp, 1));
	return expand_expr (tem, target, tmode, modifier);
      }

    case CONST_DECL:
      /* Expand the initializer like constants above.  */
      result = XEXP (expand_expr_constant (DECL_INITIAL (exp),
					   0, modifier), 0);
      if (modifier < EXPAND_SUM)
	result = force_operand (result, target);
      return result;

    case REALPART_EXPR:
      /* The real part of the complex number is always first, therefore
	 the address is the same as the address of the parent object.  */
      offset = 0;
      bitpos = 0;
      inner = TREE_OPERAND (exp, 0);
      break;

    case IMAGPART_EXPR:
      /* The imaginary part of the complex number is always second.
	 The expression is therefore always offset by the size of the
	 scalar type.  */
      offset = 0;
      bitpos = GET_MODE_BITSIZE (TYPE_MODE (TREE_TYPE (exp)));
      inner = TREE_OPERAND (exp, 0);
      break;

    default:
      /* If the object is a DECL, then expand it for its rtl.  Don't bypass
	 expand_expr, as that can have various side effects; LABEL_DECLs for
	 example, may not have their DECL_RTL set yet.  Expand the rtl of
	 CONSTRUCTORs too, which should yield a memory reference for the
	 constructor's contents.  Assume language specific tree nodes can
	 be expanded in some interesting way.  */
      gcc_assert (TREE_CODE (exp) < LAST_AND_UNUSED_TREE_CODE);
      if (DECL_P (exp)
	  || TREE_CODE (exp) == CONSTRUCTOR
	  || TREE_CODE (exp) == COMPOUND_LITERAL_EXPR)
	{
	  result = expand_expr (exp, target, tmode,
				modifier == EXPAND_INITIALIZER
				? EXPAND_INITIALIZER : EXPAND_CONST_ADDRESS);

	  /* If the DECL isn't in memory, then the DECL wasn't properly
	     marked TREE_ADDRESSABLE, which will be either a front-end
	     or a tree optimizer bug.  */

	  if (TREE_ADDRESSABLE (exp)
	      && ! MEM_P (result)
	      && ! targetm.calls.allocate_stack_slots_for_args())
	    {
	      error ("local frame unavailable (naked function?)");
	      return result;
	    }
	  else
	    gcc_assert (MEM_P (result));
	  result = XEXP (result, 0);

	  /* ??? Is this needed anymore?  */
	  if (DECL_P (exp))
	    TREE_USED (exp) = 1;

	  if (modifier != EXPAND_INITIALIZER
	      && modifier != EXPAND_CONST_ADDRESS
	      && modifier != EXPAND_SUM)
	    result = force_operand (result, target);
	  return result;
	}

      /* Pass FALSE as the last argument to get_inner_reference although
	 we are expanding to RTL.  The rationale is that we know how to
	 handle "aligning nodes" here: we can just bypass them because
	 they won't change the final object whose address will be returned
	 (they actually exist only for that purpose).  */
      inner = get_inner_reference (exp, &bitsize, &bitpos, &offset,
				   &mode1, &unsignedp, &volatilep, false);
      break;
    }

  /* We must have made progress.  */
  gcc_assert (inner != exp);

  subtarget = offset || bitpos ? NULL_RTX : target;
  /* For VIEW_CONVERT_EXPR, where the outer alignment is bigger than
     inner alignment, force the inner to be sufficiently aligned.  */
  if (CONSTANT_CLASS_P (inner)
      && TYPE_ALIGN (TREE_TYPE (inner)) < TYPE_ALIGN (TREE_TYPE (exp)))
    {
      inner = copy_node (inner);
      TREE_TYPE (inner) = copy_node (TREE_TYPE (inner));
      TYPE_ALIGN (TREE_TYPE (inner)) = TYPE_ALIGN (TREE_TYPE (exp));
      TYPE_USER_ALIGN (TREE_TYPE (inner)) = 1;
    }
  result = expand_expr_addr_expr_1 (inner, subtarget, tmode, modifier, as);

  if (offset)
    {
      rtx tmp;

      if (modifier != EXPAND_NORMAL)
	result = force_operand (result, NULL);
      tmp = expand_expr (offset, NULL_RTX, tmode,
			 modifier == EXPAND_INITIALIZER
			  ? EXPAND_INITIALIZER : EXPAND_NORMAL);

      result = convert_memory_address_addr_space (tmode, result, as);
      tmp = convert_memory_address_addr_space (tmode, tmp, as);

      if (modifier == EXPAND_SUM || modifier == EXPAND_INITIALIZER)
	result = simplify_gen_binary (PLUS, tmode, result, tmp);
      else
	{
	  subtarget = bitpos ? NULL_RTX : target;
	  result = expand_simple_binop (tmode, PLUS, result, tmp, subtarget,
					1, OPTAB_LIB_WIDEN);
	}
    }

  if (bitpos)
    {
      /* Someone beforehand should have rejected taking the address
	 of such an object.  */
      gcc_assert ((bitpos % BITS_PER_UNIT) == 0);

      result = convert_memory_address_addr_space (tmode, result, as);
      result = plus_constant (tmode, result, bitpos / BITS_PER_UNIT);
      if (modifier < EXPAND_SUM)
	result = force_operand (result, target);
    }

  return result;
}

/* A subroutine of expand_expr.  Evaluate EXP, which is an ADDR_EXPR.
   The TARGET, TMODE and MODIFIER arguments are as for expand_expr.  */

static rtx
expand_expr_addr_expr (tree exp, rtx target, enum machine_mode tmode,
		       enum expand_modifier modifier)
{
  addr_space_t as = ADDR_SPACE_GENERIC;
  enum machine_mode address_mode = Pmode;
  enum machine_mode pointer_mode = ptr_mode;
  enum machine_mode rmode;
  rtx result;

  /* Target mode of VOIDmode says "whatever's natural".  */
  if (tmode == VOIDmode)
    tmode = TYPE_MODE (TREE_TYPE (exp));

  if (POINTER_TYPE_P (TREE_TYPE (exp)))
    {
      as = TYPE_ADDR_SPACE (TREE_TYPE (TREE_TYPE (exp)));
      address_mode = targetm.addr_space.address_mode (as);
      pointer_mode = targetm.addr_space.pointer_mode (as);
    }

  /* We can get called with some Weird Things if the user does silliness
     like "(short) &a".  In that case, convert_memory_address won't do
     the right thing, so ignore the given target mode.  */
  if (tmode != address_mode && tmode != pointer_mode)
    tmode = address_mode;

  result = expand_expr_addr_expr_1 (TREE_OPERAND (exp, 0), target,
				    tmode, modifier, as);

  /* Despite expand_expr claims concerning ignoring TMODE when not
     strictly convenient, stuff breaks if we don't honor it.  Note
     that combined with the above, we only do this for pointer modes.  */
  rmode = GET_MODE (result);
  if (rmode == VOIDmode)
    rmode = tmode;
  if (rmode != tmode)
    result = convert_memory_address_addr_space (tmode, result, as);

  return result;
}

/* Generate code for computing CONSTRUCTOR EXP.
   An rtx for the computed value is returned.  If AVOID_TEMP_MEM
   is TRUE, instead of creating a temporary variable in memory
   NULL is returned and the caller needs to handle it differently.  */

static rtx
expand_constructor (tree exp, rtx target, enum expand_modifier modifier,
		    bool avoid_temp_mem)
{
  tree type = TREE_TYPE (exp);
  enum machine_mode mode = TYPE_MODE (type);

  /* Try to avoid creating a temporary at all.  This is possible
     if all of the initializer is zero.
     FIXME: try to handle all [0..255] initializers we can handle
     with memset.  */
  if (TREE_STATIC (exp)
      && !TREE_ADDRESSABLE (exp)
      && target != 0 && mode == BLKmode
      && all_zeros_p (exp))
    {
      clear_storage (target, expr_size (exp), BLOCK_OP_NORMAL);
      return target;
    }

  /* All elts simple constants => refer to a constant in memory.  But
     if this is a non-BLKmode mode, let it store a field at a time
     since that should make a CONST_INT or CONST_DOUBLE when we
     fold.  Likewise, if we have a target we can use, it is best to
     store directly into the target unless the type is large enough
     that memcpy will be used.  If we are making an initializer and
     all operands are constant, put it in memory as well.

     FIXME: Avoid trying to fill vector constructors piece-meal.
     Output them with output_constant_def below unless we're sure
     they're zeros.  This should go away when vector initializers
     are treated like VECTOR_CST instead of arrays.  */
  if ((TREE_STATIC (exp)
       && ((mode == BLKmode
	    && ! (target != 0 && safe_from_p (target, exp, 1)))
		  || TREE_ADDRESSABLE (exp)
		  || (host_integerp (TYPE_SIZE_UNIT (type), 1)
		      && (! MOVE_BY_PIECES_P
				     (tree_low_cst (TYPE_SIZE_UNIT (type), 1),
				      TYPE_ALIGN (type)))
		      && ! mostly_zeros_p (exp))))
      || ((modifier == EXPAND_INITIALIZER || modifier == EXPAND_CONST_ADDRESS)
	  && TREE_CONSTANT (exp)))
    {
      rtx constructor;

      if (avoid_temp_mem)
	return NULL_RTX;

      constructor = expand_expr_constant (exp, 1, modifier);

      if (modifier != EXPAND_CONST_ADDRESS
	  && modifier != EXPAND_INITIALIZER
	  && modifier != EXPAND_SUM)
	constructor = validize_mem (constructor);

      return constructor;
    }

  /* Handle calls that pass values in multiple non-contiguous
     locations.  The Irix 6 ABI has examples of this.  */
  if (target == 0 || ! safe_from_p (target, exp, 1)
      || GET_CODE (target) == PARALLEL || modifier == EXPAND_STACK_PARM)
    {
      if (avoid_temp_mem)
	return NULL_RTX;

      target
	= assign_temp (build_qualified_type (type, (TYPE_QUALS (type)
						    | (TREE_READONLY (exp)
						       * TYPE_QUAL_CONST))),
		       TREE_ADDRESSABLE (exp), 1);
    }

  store_constructor (exp, target, 0, int_expr_size (exp));
  return target;
}


/* expand_expr: generate code for computing expression EXP.
   An rtx for the computed value is returned.  The value is never null.
   In the case of a void EXP, const0_rtx is returned.

   The value may be stored in TARGET if TARGET is nonzero.
   TARGET is just a suggestion; callers must assume that
   the rtx returned may not be the same as TARGET.

   If TARGET is CONST0_RTX, it means that the value will be ignored.

   If TMODE is not VOIDmode, it suggests generating the
   result in mode TMODE.  But this is done only when convenient.
   Otherwise, TMODE is ignored and the value generated in its natural mode.
   TMODE is just a suggestion; callers must assume that
   the rtx returned may not have mode TMODE.

   Note that TARGET may have neither TMODE nor MODE.  In that case, it
   probably will not be used.

   If MODIFIER is EXPAND_SUM then when EXP is an addition
   we can return an rtx of the form (MULT (REG ...) (CONST_INT ...))
   or a nest of (PLUS ...) and (MINUS ...) where the terms are
   products as above, or REG or MEM, or constant.
   Ordinarily in such cases we would output mul or add instructions
   and then return a pseudo reg containing the sum.

   EXPAND_INITIALIZER is much like EXPAND_SUM except that
   it also marks a label as absolutely required (it can't be dead).
   It also makes a ZERO_EXTEND or SIGN_EXTEND instead of emitting extend insns.
   This is used for outputting expressions used in initializers.

   EXPAND_CONST_ADDRESS says that it is okay to return a MEM
   with a constant address even if that address is not normally legitimate.
   EXPAND_INITIALIZER and EXPAND_SUM also have this effect.

   EXPAND_STACK_PARM is used when expanding to a TARGET on the stack for
   a call parameter.  Such targets require special care as we haven't yet
   marked TARGET so that it's safe from being trashed by libcalls.  We
   don't want to use TARGET for anything but the final result;
   Intermediate values must go elsewhere.   Additionally, calls to
   emit_block_move will be flagged with BLOCK_OP_CALL_PARM.

   If EXP is a VAR_DECL whose DECL_RTL was a MEM with an invalid
   address, and ALT_RTL is non-NULL, then *ALT_RTL is set to the
   DECL_RTL of the VAR_DECL.  *ALT_RTL is also set if EXP is a
   COMPOUND_EXPR whose second argument is such a VAR_DECL, and so on
   recursively.  */

rtx
expand_expr_real (tree exp, rtx target, enum machine_mode tmode,
		  enum expand_modifier modifier, rtx *alt_rtl)
{
  rtx ret;

  /* Handle ERROR_MARK before anybody tries to access its type.  */
  if (TREE_CODE (exp) == ERROR_MARK
      || (TREE_CODE (TREE_TYPE (exp)) == ERROR_MARK))
    {
      ret = CONST0_RTX (tmode);
      return ret ? ret : const0_rtx;
    }

  ret = expand_expr_real_1 (exp, target, tmode, modifier, alt_rtl);
  return ret;
}

/* Try to expand the conditional expression which is represented by
   TREEOP0 ? TREEOP1 : TREEOP2 using conditonal moves.  If succeseds
   return the rtl reg which repsents the result.  Otherwise return
   NULL_RTL.  */

static rtx
expand_cond_expr_using_cmove (tree treeop0 ATTRIBUTE_UNUSED,
			      tree treeop1 ATTRIBUTE_UNUSED,
			      tree treeop2 ATTRIBUTE_UNUSED)
{
#ifdef HAVE_conditional_move
  rtx insn;
  rtx op00, op01, op1, op2;
  enum rtx_code comparison_code;
  enum machine_mode comparison_mode;
  gimple srcstmt;
  rtx temp;
  tree type = TREE_TYPE (treeop1);
  int unsignedp = TYPE_UNSIGNED (type);
  enum machine_mode mode = TYPE_MODE (type);
  enum machine_mode orig_mode = mode;

  /* If we cannot do a conditional move on the mode, try doing it
     with the promoted mode. */
  if (!can_conditionally_move_p (mode))
    {
      mode = promote_mode (type, mode, &unsignedp);
      if (!can_conditionally_move_p (mode))
	return NULL_RTX;
      temp = assign_temp (type, 0, 0); /* Use promoted mode for temp.  */
    }
  else
    temp = assign_temp (type, 0, 1);

  start_sequence ();
  expand_operands (treeop1, treeop2,
		   temp, &op1, &op2, EXPAND_NORMAL);

  if (TREE_CODE (treeop0) == SSA_NAME
      && (srcstmt = get_def_for_expr_class (treeop0, tcc_comparison)))
    {
      tree type = TREE_TYPE (gimple_assign_rhs1 (srcstmt));
      enum tree_code cmpcode = gimple_assign_rhs_code (srcstmt);
      op00 = expand_normal (gimple_assign_rhs1 (srcstmt));
      op01 = expand_normal (gimple_assign_rhs2 (srcstmt));
      comparison_mode = TYPE_MODE (type);
      unsignedp = TYPE_UNSIGNED (type);
      comparison_code = convert_tree_comp_to_rtx (cmpcode, unsignedp);
    }
  else if (TREE_CODE_CLASS (TREE_CODE (treeop0)) == tcc_comparison)
    {
      tree type = TREE_TYPE (TREE_OPERAND (treeop0, 0));
      enum tree_code cmpcode = TREE_CODE (treeop0);
      op00 = expand_normal (TREE_OPERAND (treeop0, 0));
      op01 = expand_normal (TREE_OPERAND (treeop0, 1));
      unsignedp = TYPE_UNSIGNED (type);
      comparison_mode = TYPE_MODE (type);
      comparison_code = convert_tree_comp_to_rtx (cmpcode, unsignedp);
    }
  else
    {
      op00 = expand_normal (treeop0);
      op01 = const0_rtx;
      comparison_code = NE;
      comparison_mode = TYPE_MODE (TREE_TYPE (treeop0));
    }

  if (GET_MODE (op1) != mode)
    op1 = gen_lowpart (mode, op1);

  if (GET_MODE (op2) != mode)
    op2 = gen_lowpart (mode, op2);

  /* Try to emit the conditional move.  */
  insn = emit_conditional_move (temp, comparison_code,
				op00, op01, comparison_mode,
				op1, op2, mode,
				unsignedp);

  /* If we could do the conditional move, emit the sequence,
     and return.  */
  if (insn)
    {
      rtx seq = get_insns ();
      end_sequence ();
      emit_insn (seq);
      return convert_modes (orig_mode, mode, temp, 0);
    }

  /* Otherwise discard the sequence and fall back to code with
     branches.  */
  end_sequence ();
#endif
  return NULL_RTX;
}

rtx
expand_expr_real_2 (sepops ops, rtx target, enum machine_mode tmode,
		    enum expand_modifier modifier)
{
  rtx op0, op1, op2, temp;
  tree type;
  int unsignedp;
  enum machine_mode mode;
  enum tree_code code = ops->code;
  optab this_optab;
  rtx subtarget, original_target;
  int ignore;
  bool reduce_bit_field;
  location_t loc = ops->location;
  tree treeop0, treeop1, treeop2;
#define REDUCE_BIT_FIELD(expr)	(reduce_bit_field			  \
				 ? reduce_to_bit_field_precision ((expr), \
								  target, \
								  type)	  \
				 : (expr))

  type = ops->type;
  mode = TYPE_MODE (type);
  unsignedp = TYPE_UNSIGNED (type);

  treeop0 = ops->op0;
  treeop1 = ops->op1;
  treeop2 = ops->op2;

  /* We should be called only on simple (binary or unary) expressions,
     exactly those that are valid in gimple expressions that aren't
     GIMPLE_SINGLE_RHS (or invalid).  */
  gcc_assert (get_gimple_rhs_class (code) == GIMPLE_UNARY_RHS
	      || get_gimple_rhs_class (code) == GIMPLE_BINARY_RHS
	      || get_gimple_rhs_class (code) == GIMPLE_TERNARY_RHS);

  ignore = (target == const0_rtx
	    || ((CONVERT_EXPR_CODE_P (code)
		 || code == COND_EXPR || code == VIEW_CONVERT_EXPR)
		&& TREE_CODE (type) == VOID_TYPE));

  /* We should be called only if we need the result.  */
  gcc_assert (!ignore);

  /* An operation in what may be a bit-field type needs the
     result to be reduced to the precision of the bit-field type,
     which is narrower than that of the type's mode.  */
  reduce_bit_field = (INTEGRAL_TYPE_P (type)
		      && GET_MODE_PRECISION (mode) > TYPE_PRECISION (type));

  if (reduce_bit_field && modifier == EXPAND_STACK_PARM)
    target = 0;

  /* Use subtarget as the target for operand 0 of a binary operation.  */
  subtarget = get_subtarget (target);
  original_target = target;

  switch (code)
    {
    case NON_LVALUE_EXPR:
    case PAREN_EXPR:
    CASE_CONVERT:
      if (treeop0 == error_mark_node)
	return const0_rtx;

      if (TREE_CODE (type) == UNION_TYPE)
	{
	  tree valtype = TREE_TYPE (treeop0);

	  /* If both input and output are BLKmode, this conversion isn't doing
	     anything except possibly changing memory attribute.  */
	  if (mode == BLKmode && TYPE_MODE (valtype) == BLKmode)
	    {
	      rtx result = expand_expr (treeop0, target, tmode,
					modifier);

	      result = copy_rtx (result);
	      set_mem_attributes (result, type, 0);
	      return result;
	    }

	  if (target == 0)
	    {
	      if (TYPE_MODE (type) != BLKmode)
		target = gen_reg_rtx (TYPE_MODE (type));
	      else
		target = assign_temp (type, 1, 1);
	    }

	  if (MEM_P (target))
	    /* Store data into beginning of memory target.  */
	    store_expr (treeop0,
			adjust_address (target, TYPE_MODE (valtype), 0),
			modifier == EXPAND_STACK_PARM,
			false);

	  else
	    {
	      gcc_assert (REG_P (target));

	      /* Store this field into a union of the proper type.  */
	      store_field (target,
			   MIN ((int_size_in_bytes (TREE_TYPE
						    (treeop0))
				 * BITS_PER_UNIT),
				(HOST_WIDE_INT) GET_MODE_BITSIZE (mode)),
			   0, 0, 0, TYPE_MODE (valtype), treeop0, 0, false);
	    }

	  /* Return the entire union.  */
	  return target;
	}

      if (mode == TYPE_MODE (TREE_TYPE (treeop0)))
	{
	  op0 = expand_expr (treeop0, target, VOIDmode,
			     modifier);

	  /* If the signedness of the conversion differs and OP0 is
	     a promoted SUBREG, clear that indication since we now
	     have to do the proper extension.  */
	  if (TYPE_UNSIGNED (TREE_TYPE (treeop0)) != unsignedp
	      && GET_CODE (op0) == SUBREG)
	    SUBREG_PROMOTED_VAR_P (op0) = 0;

	  return REDUCE_BIT_FIELD (op0);
	}

      op0 = expand_expr (treeop0, NULL_RTX, mode,
			 modifier == EXPAND_SUM ? EXPAND_NORMAL : modifier);
      if (GET_MODE (op0) == mode)
	;

      /* If OP0 is a constant, just convert it into the proper mode.  */
      else if (CONSTANT_P (op0))
	{
	  tree inner_type = TREE_TYPE (treeop0);
	  enum machine_mode inner_mode = GET_MODE (op0);

	  if (inner_mode == VOIDmode)
	    inner_mode = TYPE_MODE (inner_type);

	  if (modifier == EXPAND_INITIALIZER)
	    op0 = simplify_gen_subreg (mode, op0, inner_mode,
				       subreg_lowpart_offset (mode,
							      inner_mode));
	  else
	    op0=  convert_modes (mode, inner_mode, op0,
				 TYPE_UNSIGNED (inner_type));
	}

      else if (modifier == EXPAND_INITIALIZER)
	op0 = gen_rtx_fmt_e (unsignedp ? ZERO_EXTEND : SIGN_EXTEND, mode, op0);

      else if (target == 0)
	op0 = convert_to_mode (mode, op0,
			       TYPE_UNSIGNED (TREE_TYPE
					      (treeop0)));
      else
	{
	  convert_move (target, op0,
			TYPE_UNSIGNED (TREE_TYPE (treeop0)));
	  op0 = target;
	}

      return REDUCE_BIT_FIELD (op0);

    case ADDR_SPACE_CONVERT_EXPR:
      {
	tree treeop0_type = TREE_TYPE (treeop0);
	addr_space_t as_to;
	addr_space_t as_from;

	gcc_assert (POINTER_TYPE_P (type));
	gcc_assert (POINTER_TYPE_P (treeop0_type));

	as_to = TYPE_ADDR_SPACE (TREE_TYPE (type));
	as_from = TYPE_ADDR_SPACE (TREE_TYPE (treeop0_type));

        /* Conversions between pointers to the same address space should
	   have been implemented via CONVERT_EXPR / NOP_EXPR.  */
	gcc_assert (as_to != as_from);

        /* Ask target code to handle conversion between pointers
	   to overlapping address spaces.  */
	if (targetm.addr_space.subset_p (as_to, as_from)
	    || targetm.addr_space.subset_p (as_from, as_to))
	  {
	    op0 = expand_expr (treeop0, NULL_RTX, VOIDmode, modifier);
	    op0 = targetm.addr_space.convert (op0, treeop0_type, type);
	    gcc_assert (op0);
	    return op0;
	  }

	/* For disjoint address spaces, converting anything but
	   a null pointer invokes undefined behaviour.  We simply
	   always return a null pointer here.  */
	return CONST0_RTX (mode);
      }

    case POINTER_PLUS_EXPR:
      /* Even though the sizetype mode and the pointer's mode can be different
         expand is able to handle this correctly and get the correct result out
         of the PLUS_EXPR code.  */
      /* Make sure to sign-extend the sizetype offset in a POINTER_PLUS_EXPR
         if sizetype precision is smaller than pointer precision.  */
      if (TYPE_PRECISION (sizetype) < TYPE_PRECISION (type))
	treeop1 = fold_convert_loc (loc, type,
				    fold_convert_loc (loc, ssizetype,
						      treeop1));
      /* If sizetype precision is larger than pointer precision, truncate the
	 offset to have matching modes.  */
      else if (TYPE_PRECISION (sizetype) > TYPE_PRECISION (type))
	treeop1 = fold_convert_loc (loc, type, treeop1);

    case PLUS_EXPR:
      /* If we are adding a constant, a VAR_DECL that is sp, fp, or ap, and
	 something else, make sure we add the register to the constant and
	 then to the other thing.  This case can occur during strength
	 reduction and doing it this way will produce better code if the
	 frame pointer or argument pointer is eliminated.

	 fold-const.c will ensure that the constant is always in the inner
	 PLUS_EXPR, so the only case we need to do anything about is if
	 sp, ap, or fp is our second argument, in which case we must swap
	 the innermost first argument and our second argument.  */

      if (TREE_CODE (treeop0) == PLUS_EXPR
	  && TREE_CODE (TREE_OPERAND (treeop0, 1)) == INTEGER_CST
	  && TREE_CODE (treeop1) == VAR_DECL
	  && (DECL_RTL (treeop1) == frame_pointer_rtx
	      || DECL_RTL (treeop1) == stack_pointer_rtx
	      || DECL_RTL (treeop1) == arg_pointer_rtx))
	{
	  gcc_unreachable ();
	}

      /* If the result is to be ptr_mode and we are adding an integer to
	 something, we might be forming a constant.  So try to use
	 plus_constant.  If it produces a sum and we can't accept it,
	 use force_operand.  This allows P = &ARR[const] to generate
	 efficient code on machines where a SYMBOL_REF is not a valid
	 address.

	 If this is an EXPAND_SUM call, always return the sum.  */
      if (modifier == EXPAND_SUM || modifier == EXPAND_INITIALIZER
	  || (mode == ptr_mode && (unsignedp || ! flag_trapv)))
	{
	  if (modifier == EXPAND_STACK_PARM)
	    target = 0;
	  if (TREE_CODE (treeop0) == INTEGER_CST
	      && GET_MODE_PRECISION (mode) <= HOST_BITS_PER_WIDE_INT
	      && TREE_CONSTANT (treeop1))
	    {
	      rtx constant_part;

	      op1 = expand_expr (treeop1, subtarget, VOIDmode,
				 EXPAND_SUM);
	      /* Use immed_double_const to ensure that the constant is
		 truncated according to the mode of OP1, then sign extended
		 to a HOST_WIDE_INT.  Using the constant directly can result
		 in non-canonical RTL in a 64x32 cross compile.  */
	      constant_part
		= immed_double_const (TREE_INT_CST_LOW (treeop0),
				      (HOST_WIDE_INT) 0,
				      TYPE_MODE (TREE_TYPE (treeop1)));
	      op1 = plus_constant (mode, op1, INTVAL (constant_part));
	      if (modifier != EXPAND_SUM && modifier != EXPAND_INITIALIZER)
		op1 = force_operand (op1, target);
	      return REDUCE_BIT_FIELD (op1);
	    }

	  else if (TREE_CODE (treeop1) == INTEGER_CST
		   && GET_MODE_PRECISION (mode) <= HOST_BITS_PER_WIDE_INT
		   && TREE_CONSTANT (treeop0))
	    {
	      rtx constant_part;

	      op0 = expand_expr (treeop0, subtarget, VOIDmode,
				 (modifier == EXPAND_INITIALIZER
				 ? EXPAND_INITIALIZER : EXPAND_SUM));
	      if (! CONSTANT_P (op0))
		{
		  op1 = expand_expr (treeop1, NULL_RTX,
				     VOIDmode, modifier);
		  /* Return a PLUS if modifier says it's OK.  */
		  if (modifier == EXPAND_SUM
		      || modifier == EXPAND_INITIALIZER)
		    return simplify_gen_binary (PLUS, mode, op0, op1);
		  goto binop2;
		}
	      /* Use immed_double_const to ensure that the constant is
		 truncated according to the mode of OP1, then sign extended
		 to a HOST_WIDE_INT.  Using the constant directly can result
		 in non-canonical RTL in a 64x32 cross compile.  */
	      constant_part
		= immed_double_const (TREE_INT_CST_LOW (treeop1),
				      (HOST_WIDE_INT) 0,
				      TYPE_MODE (TREE_TYPE (treeop0)));
	      op0 = plus_constant (mode, op0, INTVAL (constant_part));
	      if (modifier != EXPAND_SUM && modifier != EXPAND_INITIALIZER)
		op0 = force_operand (op0, target);
	      return REDUCE_BIT_FIELD (op0);
	    }
	}

      /* Use TER to expand pointer addition of a negated value
	 as pointer subtraction.  */
      if ((POINTER_TYPE_P (TREE_TYPE (treeop0))
	   || (TREE_CODE (TREE_TYPE (treeop0)) == VECTOR_TYPE
	       && POINTER_TYPE_P (TREE_TYPE (TREE_TYPE (treeop0)))))
	  && TREE_CODE (treeop1) == SSA_NAME
	  && TYPE_MODE (TREE_TYPE (treeop0))
	     == TYPE_MODE (TREE_TYPE (treeop1)))
	{
	  gimple def = get_def_for_expr (treeop1, NEGATE_EXPR);
	  if (def)
	    {
	      treeop1 = gimple_assign_rhs1 (def);
	      code = MINUS_EXPR;
	      goto do_minus;
	    }
	}

      /* No sense saving up arithmetic to be done
	 if it's all in the wrong mode to form part of an address.
	 And force_operand won't know whether to sign-extend or
	 zero-extend.  */
      if ((modifier != EXPAND_SUM && modifier != EXPAND_INITIALIZER)
	  || mode != ptr_mode)
	{
	  expand_operands (treeop0, treeop1,
			   subtarget, &op0, &op1, EXPAND_NORMAL);
	  if (op0 == const0_rtx)
	    return op1;
	  if (op1 == const0_rtx)
	    return op0;
	  goto binop2;
	}

      expand_operands (treeop0, treeop1,
		       subtarget, &op0, &op1, modifier);
      return REDUCE_BIT_FIELD (simplify_gen_binary (PLUS, mode, op0, op1));

    case MINUS_EXPR:
    do_minus:
      /* For initializers, we are allowed to return a MINUS of two
	 symbolic constants.  Here we handle all cases when both operands
	 are constant.  */
      /* Handle difference of two symbolic constants,
	 for the sake of an initializer.  */
      if ((modifier == EXPAND_SUM || modifier == EXPAND_INITIALIZER)
	  && really_constant_p (treeop0)
	  && really_constant_p (treeop1))
	{
	  expand_operands (treeop0, treeop1,
			   NULL_RTX, &op0, &op1, modifier);

	  /* If the last operand is a CONST_INT, use plus_constant of
	     the negated constant.  Else make the MINUS.  */
	  if (CONST_INT_P (op1))
	    return REDUCE_BIT_FIELD (plus_constant (mode, op0,
						    -INTVAL (op1)));
	  else
	    return REDUCE_BIT_FIELD (gen_rtx_MINUS (mode, op0, op1));
	}

      /* No sense saving up arithmetic to be done
	 if it's all in the wrong mode to form part of an address.
	 And force_operand won't know whether to sign-extend or
	 zero-extend.  */
      if ((modifier != EXPAND_SUM && modifier != EXPAND_INITIALIZER)
	  || mode != ptr_mode)
	goto binop;

      expand_operands (treeop0, treeop1,
		       subtarget, &op0, &op1, modifier);

      /* Convert A - const to A + (-const).  */
      if (CONST_INT_P (op1))
	{
	  op1 = negate_rtx (mode, op1);
	  return REDUCE_BIT_FIELD (simplify_gen_binary (PLUS, mode, op0, op1));
	}

      goto binop2;

    case WIDEN_MULT_PLUS_EXPR:
    case WIDEN_MULT_MINUS_EXPR:
      expand_operands (treeop0, treeop1, NULL_RTX, &op0, &op1, EXPAND_NORMAL);
      op2 = expand_normal (treeop2);
      target = expand_widen_pattern_expr (ops, op0, op1, op2,
					  target, unsignedp);
      return target;

    case WIDEN_MULT_EXPR:
      /* If first operand is constant, swap them.
	 Thus the following special case checks need only
	 check the second operand.  */
      if (TREE_CODE (treeop0) == INTEGER_CST)
	{
	  tree t1 = treeop0;
	  treeop0 = treeop1;
	  treeop1 = t1;
	}

      /* First, check if we have a multiplication of one signed and one
	 unsigned operand.  */
      if (TREE_CODE (treeop1) != INTEGER_CST
	  && (TYPE_UNSIGNED (TREE_TYPE (treeop0))
	      != TYPE_UNSIGNED (TREE_TYPE (treeop1))))
	{
	  enum machine_mode innermode = TYPE_MODE (TREE_TYPE (treeop0));
	  this_optab = usmul_widen_optab;
	  if (find_widening_optab_handler (this_optab, mode, innermode, 0)
		!= CODE_FOR_nothing)
	    {
	      if (TYPE_UNSIGNED (TREE_TYPE (treeop0)))
		expand_operands (treeop0, treeop1, NULL_RTX, &op0, &op1,
				 EXPAND_NORMAL);
	      else
		expand_operands (treeop0, treeop1, NULL_RTX, &op1, &op0,
				 EXPAND_NORMAL);
	      goto binop3;
	    }
	}
      /* Check for a multiplication with matching signedness.  */
      else if ((TREE_CODE (treeop1) == INTEGER_CST
		&& int_fits_type_p (treeop1, TREE_TYPE (treeop0)))
	       || (TYPE_UNSIGNED (TREE_TYPE (treeop1))
		   == TYPE_UNSIGNED (TREE_TYPE (treeop0))))
	{
	  tree op0type = TREE_TYPE (treeop0);
	  enum machine_mode innermode = TYPE_MODE (op0type);
	  bool zextend_p = TYPE_UNSIGNED (op0type);
	  optab other_optab = zextend_p ? smul_widen_optab : umul_widen_optab;
	  this_optab = zextend_p ? umul_widen_optab : smul_widen_optab;

	  if (TREE_CODE (treeop0) != INTEGER_CST)
	    {
	      if (find_widening_optab_handler (this_optab, mode, innermode, 0)
		    != CODE_FOR_nothing)
		{
		  expand_operands (treeop0, treeop1, NULL_RTX, &op0, &op1,
				   EXPAND_NORMAL);
		  temp = expand_widening_mult (mode, op0, op1, target,
					       unsignedp, this_optab);
		  return REDUCE_BIT_FIELD (temp);
		}
	      if (find_widening_optab_handler (other_optab, mode, innermode, 0)
		    != CODE_FOR_nothing
		  && innermode == word_mode)
		{
		  rtx htem, hipart;
		  op0 = expand_normal (treeop0);
		  if (TREE_CODE (treeop1) == INTEGER_CST)
		    op1 = convert_modes (innermode, mode,
					 expand_normal (treeop1), unsignedp);
		  else
		    op1 = expand_normal (treeop1);
		  temp = expand_binop (mode, other_optab, op0, op1, target,
				       unsignedp, OPTAB_LIB_WIDEN);
		  hipart = gen_highpart (innermode, temp);
		  htem = expand_mult_highpart_adjust (innermode, hipart,
						      op0, op1, hipart,
						      zextend_p);
		  if (htem != hipart)
		    emit_move_insn (hipart, htem);
		  return REDUCE_BIT_FIELD (temp);
		}
	    }
	}
      treeop0 = fold_build1 (CONVERT_EXPR, type, treeop0);
      treeop1 = fold_build1 (CONVERT_EXPR, type, treeop1);
      expand_operands (treeop0, treeop1, subtarget, &op0, &op1, EXPAND_NORMAL);
      return REDUCE_BIT_FIELD (expand_mult (mode, op0, op1, target, unsignedp));

    case FMA_EXPR:
      {
	optab opt = fma_optab;
	gimple def0, def2;

	/* If there is no insn for FMA, emit it as __builtin_fma{,f,l}
	   call.  */
	if (optab_handler (fma_optab, mode) == CODE_FOR_nothing)
	  {
	    tree fn = mathfn_built_in (TREE_TYPE (treeop0), BUILT_IN_FMA);
	    tree call_expr;

	    gcc_assert (fn != NULL_TREE);
	    call_expr = build_call_expr (fn, 3, treeop0, treeop1, treeop2);
	    return expand_builtin (call_expr, target, subtarget, mode, false);
	  }

	def0 = get_def_for_expr (treeop0, NEGATE_EXPR);
	def2 = get_def_for_expr (treeop2, NEGATE_EXPR);

	op0 = op2 = NULL;

	if (def0 && def2
	    && optab_handler (fnms_optab, mode) != CODE_FOR_nothing)
	  {
	    opt = fnms_optab;
	    op0 = expand_normal (gimple_assign_rhs1 (def0));
	    op2 = expand_normal (gimple_assign_rhs1 (def2));
	  }
	else if (def0
		 && optab_handler (fnma_optab, mode) != CODE_FOR_nothing)
	  {
	    opt = fnma_optab;
	    op0 = expand_normal (gimple_assign_rhs1 (def0));
	  }
	else if (def2
		 && optab_handler (fms_optab, mode) != CODE_FOR_nothing)
	  {
	    opt = fms_optab;
	    op2 = expand_normal (gimple_assign_rhs1 (def2));
	  }

	if (op0 == NULL)
	  op0 = expand_expr (treeop0, subtarget, VOIDmode, EXPAND_NORMAL);
	if (op2 == NULL)
	  op2 = expand_normal (treeop2);
	op1 = expand_normal (treeop1);

	return expand_ternary_op (TYPE_MODE (type), opt,
				  op0, op1, op2, target, 0);
      }

    case MULT_EXPR:
      /* If this is a fixed-point operation, then we cannot use the code
	 below because "expand_mult" doesn't support sat/no-sat fixed-point
         multiplications.   */
      if (ALL_FIXED_POINT_MODE_P (mode))
	goto binop;

      /* If first operand is constant, swap them.
	 Thus the following special case checks need only
	 check the second operand.  */
      if (TREE_CODE (treeop0) == INTEGER_CST)
	{
	  tree t1 = treeop0;
	  treeop0 = treeop1;
	  treeop1 = t1;
	}

      /* Attempt to return something suitable for generating an
	 indexed address, for machines that support that.  */

      if (modifier == EXPAND_SUM && mode == ptr_mode
	  && host_integerp (treeop1, 0))
	{
	  tree exp1 = treeop1;

	  op0 = expand_expr (treeop0, subtarget, VOIDmode,
			     EXPAND_SUM);

	  if (!REG_P (op0))
	    op0 = force_operand (op0, NULL_RTX);
	  if (!REG_P (op0))
	    op0 = copy_to_mode_reg (mode, op0);

	  return REDUCE_BIT_FIELD (gen_rtx_MULT (mode, op0,
			       gen_int_mode (tree_low_cst (exp1, 0),
					     TYPE_MODE (TREE_TYPE (exp1)))));
	}

      if (modifier == EXPAND_STACK_PARM)
	target = 0;

      expand_operands (treeop0, treeop1, subtarget, &op0, &op1, EXPAND_NORMAL);
      return REDUCE_BIT_FIELD (expand_mult (mode, op0, op1, target, unsignedp));

    case TRUNC_DIV_EXPR:
    case FLOOR_DIV_EXPR:
    case CEIL_DIV_EXPR:
    case ROUND_DIV_EXPR:
    case EXACT_DIV_EXPR:
      /* If this is a fixed-point operation, then we cannot use the code
	 below because "expand_divmod" doesn't support sat/no-sat fixed-point
         divisions.   */
      if (ALL_FIXED_POINT_MODE_P (mode))
	goto binop;

      if (modifier == EXPAND_STACK_PARM)
	target = 0;
      /* Possible optimization: compute the dividend with EXPAND_SUM
	 then if the divisor is constant can optimize the case
	 where some terms of the dividend have coeffs divisible by it.  */
      expand_operands (treeop0, treeop1,
		       subtarget, &op0, &op1, EXPAND_NORMAL);
      return expand_divmod (0, code, mode, op0, op1, target, unsignedp);

    case RDIV_EXPR:
      goto binop;

    case MULT_HIGHPART_EXPR:
      expand_operands (treeop0, treeop1, subtarget, &op0, &op1, EXPAND_NORMAL);
      temp = expand_mult_highpart (mode, op0, op1, target, unsignedp);
      gcc_assert (temp);
      return temp;

    case TRUNC_MOD_EXPR:
    case FLOOR_MOD_EXPR:
    case CEIL_MOD_EXPR:
    case ROUND_MOD_EXPR:
      if (modifier == EXPAND_STACK_PARM)
	target = 0;
      expand_operands (treeop0, treeop1,
		       subtarget, &op0, &op1, EXPAND_NORMAL);
      return expand_divmod (1, code, mode, op0, op1, target, unsignedp);

    case FIXED_CONVERT_EXPR:
      op0 = expand_normal (treeop0);
      if (target == 0 || modifier == EXPAND_STACK_PARM)
	target = gen_reg_rtx (mode);

      if ((TREE_CODE (TREE_TYPE (treeop0)) == INTEGER_TYPE
	   && TYPE_UNSIGNED (TREE_TYPE (treeop0)))
          || (TREE_CODE (type) == INTEGER_TYPE && TYPE_UNSIGNED (type)))
	expand_fixed_convert (target, op0, 1, TYPE_SATURATING (type));
      else
	expand_fixed_convert (target, op0, 0, TYPE_SATURATING (type));
      return target;

    case FIX_TRUNC_EXPR:
      op0 = expand_normal (treeop0);
      if (target == 0 || modifier == EXPAND_STACK_PARM)
	target = gen_reg_rtx (mode);
      expand_fix (target, op0, unsignedp);
      return target;

    case FLOAT_EXPR:
      op0 = expand_normal (treeop0);
      if (target == 0 || modifier == EXPAND_STACK_PARM)
	target = gen_reg_rtx (mode);
      /* expand_float can't figure out what to do if FROM has VOIDmode.
	 So give it the correct mode.  With -O, cse will optimize this.  */
      if (GET_MODE (op0) == VOIDmode)
	op0 = copy_to_mode_reg (TYPE_MODE (TREE_TYPE (treeop0)),
				op0);
      expand_float (target, op0,
		    TYPE_UNSIGNED (TREE_TYPE (treeop0)));
      return target;

    case NEGATE_EXPR:
      op0 = expand_expr (treeop0, subtarget,
			 VOIDmode, EXPAND_NORMAL);
      if (modifier == EXPAND_STACK_PARM)
	target = 0;
      temp = expand_unop (mode,
      			  optab_for_tree_code (NEGATE_EXPR, type,
					       optab_default),
			  op0, target, 0);
      gcc_assert (temp);
      return REDUCE_BIT_FIELD (temp);

    case ABS_EXPR:
      op0 = expand_expr (treeop0, subtarget,
			 VOIDmode, EXPAND_NORMAL);
      if (modifier == EXPAND_STACK_PARM)
	target = 0;

      /* ABS_EXPR is not valid for complex arguments.  */
      gcc_assert (GET_MODE_CLASS (mode) != MODE_COMPLEX_INT
		  && GET_MODE_CLASS (mode) != MODE_COMPLEX_FLOAT);

      /* Unsigned abs is simply the operand.  Testing here means we don't
	 risk generating incorrect code below.  */
      if (TYPE_UNSIGNED (type))
	return op0;

      return expand_abs (mode, op0, target, unsignedp,
			 safe_from_p (target, treeop0, 1));

    case MAX_EXPR:
    case MIN_EXPR:
      target = original_target;
      if (target == 0
	  || modifier == EXPAND_STACK_PARM
	  || (MEM_P (target) && MEM_VOLATILE_P (target))
	  || GET_MODE (target) != mode
	  || (REG_P (target)
	      && REGNO (target) < FIRST_PSEUDO_REGISTER))
	target = gen_reg_rtx (mode);
      expand_operands (treeop0, treeop1,
		       target, &op0, &op1, EXPAND_NORMAL);

      /* First try to do it with a special MIN or MAX instruction.
	 If that does not win, use a conditional jump to select the proper
	 value.  */
      this_optab = optab_for_tree_code (code, type, optab_default);
      temp = expand_binop (mode, this_optab, op0, op1, target, unsignedp,
			   OPTAB_WIDEN);
      if (temp != 0)
	return temp;

      /* At this point, a MEM target is no longer useful; we will get better
	 code without it.  */

      if (! REG_P (target))
	target = gen_reg_rtx (mode);

      /* If op1 was placed in target, swap op0 and op1.  */
      if (target != op0 && target == op1)
	{
	  temp = op0;
	  op0 = op1;
	  op1 = temp;
	}

      /* We generate better code and avoid problems with op1 mentioning
	 target by forcing op1 into a pseudo if it isn't a constant.  */
      if (! CONSTANT_P (op1))
	op1 = force_reg (mode, op1);

      {
	enum rtx_code comparison_code;
	rtx cmpop1 = op1;

	if (code == MAX_EXPR)
	  comparison_code = unsignedp ? GEU : GE;
	else
	  comparison_code = unsignedp ? LEU : LE;

	/* Canonicalize to comparisons against 0.  */
	if (op1 == const1_rtx)
	  {
	    /* Converting (a >= 1 ? a : 1) into (a > 0 ? a : 1)
	       or (a != 0 ? a : 1) for unsigned.
	       For MIN we are safe converting (a <= 1 ? a : 1)
	       into (a <= 0 ? a : 1)  */
	    cmpop1 = const0_rtx;
	    if (code == MAX_EXPR)
	      comparison_code = unsignedp ? NE : GT;
	  }
	if (op1 == constm1_rtx && !unsignedp)
	  {
	    /* Converting (a >= -1 ? a : -1) into (a >= 0 ? a : -1)
	       and (a <= -1 ? a : -1) into (a < 0 ? a : -1) */
	    cmpop1 = const0_rtx;
	    if (code == MIN_EXPR)
	      comparison_code = LT;
	  }
#ifdef HAVE_conditional_move
	/* Use a conditional move if possible.  */
	if (can_conditionally_move_p (mode))
	  {
	    rtx insn;

	    /* ??? Same problem as in expmed.c: emit_conditional_move
	       forces a stack adjustment via compare_from_rtx, and we
	       lose the stack adjustment if the sequence we are about
	       to create is discarded.  */
	    do_pending_stack_adjust ();

	    start_sequence ();

	    /* Try to emit the conditional move.  */
	    insn = emit_conditional_move (target, comparison_code,
					  op0, cmpop1, mode,
					  op0, op1, mode,
					  unsignedp);

	    /* If we could do the conditional move, emit the sequence,
	       and return.  */
	    if (insn)
	      {
		rtx seq = get_insns ();
		end_sequence ();
		emit_insn (seq);
		return target;
	      }

	    /* Otherwise discard the sequence and fall back to code with
	       branches.  */
	    end_sequence ();
	  }
#endif
	if (target != op0)
	  emit_move_insn (target, op0);

	temp = gen_label_rtx ();
	do_compare_rtx_and_jump (target, cmpop1, comparison_code,
				 unsignedp, mode, NULL_RTX, NULL_RTX, temp,
				 -1);
      }
      emit_move_insn (target, op1);
      emit_label (temp);
      return target;

    case BIT_NOT_EXPR:
      op0 = expand_expr (treeop0, subtarget,
			 VOIDmode, EXPAND_NORMAL);
      if (modifier == EXPAND_STACK_PARM)
	target = 0;
      /* In case we have to reduce the result to bitfield precision
	 for unsigned bitfield expand this as XOR with a proper constant
	 instead.  */
      if (reduce_bit_field && TYPE_UNSIGNED (type))
	temp = expand_binop (mode, xor_optab, op0,
			     immed_double_int_const
			       (double_int::mask (TYPE_PRECISION (type)), mode),
			     target, 1, OPTAB_LIB_WIDEN);
      else
	temp = expand_unop (mode, one_cmpl_optab, op0, target, 1);
      gcc_assert (temp);
      return temp;

      /* ??? Can optimize bitwise operations with one arg constant.
	 Can optimize (a bitwise1 n) bitwise2 (a bitwise3 b)
	 and (a bitwise1 b) bitwise2 b (etc)
	 but that is probably not worth while.  */

    case BIT_AND_EXPR:
    case BIT_IOR_EXPR:
    case BIT_XOR_EXPR:
      goto binop;

    case LROTATE_EXPR:
    case RROTATE_EXPR:
      gcc_assert (VECTOR_MODE_P (TYPE_MODE (type))
		  || (GET_MODE_PRECISION (TYPE_MODE (type))
		      == TYPE_PRECISION (type)));
      /* fall through */

    case LSHIFT_EXPR:
    case RSHIFT_EXPR:
      /* If this is a fixed-point operation, then we cannot use the code
	 below because "expand_shift" doesn't support sat/no-sat fixed-point
         shifts.   */
      if (ALL_FIXED_POINT_MODE_P (mode))
	goto binop;

      if (! safe_from_p (subtarget, treeop1, 1))
	subtarget = 0;
      if (modifier == EXPAND_STACK_PARM)
	target = 0;
      op0 = expand_expr (treeop0, subtarget,
			 VOIDmode, EXPAND_NORMAL);
      temp = expand_variable_shift (code, mode, op0, treeop1, target,
				    unsignedp);
      if (code == LSHIFT_EXPR)
	temp = REDUCE_BIT_FIELD (temp);
      return temp;

      /* Could determine the answer when only additive constants differ.  Also,
	 the addition of one can be handled by changing the condition.  */
    case LT_EXPR:
    case LE_EXPR:
    case GT_EXPR:
    case GE_EXPR:
    case EQ_EXPR:
    case NE_EXPR:
    case UNORDERED_EXPR:
    case ORDERED_EXPR:
    case UNLT_EXPR:
    case UNLE_EXPR:
    case UNGT_EXPR:
    case UNGE_EXPR:
    case UNEQ_EXPR:
    case LTGT_EXPR:
      temp = do_store_flag (ops,
			    modifier != EXPAND_STACK_PARM ? target : NULL_RTX,
			    tmode != VOIDmode ? tmode : mode);
      if (temp)
	return temp;

      /* Use a compare and a jump for BLKmode comparisons, or for function
	 type comparisons is HAVE_canonicalize_funcptr_for_compare.  */

      if ((target == 0
	   || modifier == EXPAND_STACK_PARM
	   || ! safe_from_p (target, treeop0, 1)
	   || ! safe_from_p (target, treeop1, 1)
	   /* Make sure we don't have a hard reg (such as function's return
	      value) live across basic blocks, if not optimizing.  */
	   || (!optimize && REG_P (target)
	       && REGNO (target) < FIRST_PSEUDO_REGISTER)))
	target = gen_reg_rtx (tmode != VOIDmode ? tmode : mode);

      emit_move_insn (target, const0_rtx);

      op1 = gen_label_rtx ();
      jumpifnot_1 (code, treeop0, treeop1, op1, -1);

      if (TYPE_PRECISION (type) == 1 && !TYPE_UNSIGNED (type))
	emit_move_insn (target, constm1_rtx);
      else
	emit_move_insn (target, const1_rtx);

      emit_label (op1);
      return target;

    case COMPLEX_EXPR:
      /* Get the rtx code of the operands.  */
      op0 = expand_normal (treeop0);
      op1 = expand_normal (treeop1);

      if (!target)
	target = gen_reg_rtx (TYPE_MODE (type));
      else
	/* If target overlaps with op1, then either we need to force
	   op1 into a pseudo (if target also overlaps with op0),
	   or write the complex parts in reverse order.  */
	switch (GET_CODE (target))
	  {
	  case CONCAT:
	    if (reg_overlap_mentioned_p (XEXP (target, 0), op1))
	      {
		if (reg_overlap_mentioned_p (XEXP (target, 1), op0))
		  {
		  complex_expr_force_op1:
		    temp = gen_reg_rtx (GET_MODE_INNER (GET_MODE (target)));
		    emit_move_insn (temp, op1);
		    op1 = temp;
		    break;
		  }
	      complex_expr_swap_order:
		/* Move the imaginary (op1) and real (op0) parts to their
		   location.  */
		write_complex_part (target, op1, true);
		write_complex_part (target, op0, false);

		return target;
	      }
	    break;
	  case MEM:
	    temp = adjust_address_nv (target,
				      GET_MODE_INNER (GET_MODE (target)), 0);
	    if (reg_overlap_mentioned_p (temp, op1))
	      {
		enum machine_mode imode = GET_MODE_INNER (GET_MODE (target));
		temp = adjust_address_nv (target, imode,
					  GET_MODE_SIZE (imode));
		if (reg_overlap_mentioned_p (temp, op0))
		  goto complex_expr_force_op1;
		goto complex_expr_swap_order;
	      }
	    break;
	  default:
	    if (reg_overlap_mentioned_p (target, op1))
	      {
		if (reg_overlap_mentioned_p (target, op0))
		  goto complex_expr_force_op1;
		goto complex_expr_swap_order;
	      }
	    break;
	  }

      /* Move the real (op0) and imaginary (op1) parts to their location.  */
      write_complex_part (target, op0, false);
      write_complex_part (target, op1, true);

      return target;

    case WIDEN_SUM_EXPR:
      {
        tree oprnd0 = treeop0;
        tree oprnd1 = treeop1;

        expand_operands (oprnd0, oprnd1, NULL_RTX, &op0, &op1, EXPAND_NORMAL);
        target = expand_widen_pattern_expr (ops, op0, NULL_RTX, op1,
                                            target, unsignedp);
        return target;
      }

    case REDUC_MAX_EXPR:
    case REDUC_MIN_EXPR:
    case REDUC_PLUS_EXPR:
      {
        op0 = expand_normal (treeop0);
        this_optab = optab_for_tree_code (code, type, optab_default);
        temp = expand_unop (mode, this_optab, op0, target, unsignedp);
        gcc_assert (temp);
        return temp;
      }

    case VEC_LSHIFT_EXPR:
    case VEC_RSHIFT_EXPR:
      {
	target = expand_vec_shift_expr (ops, target);
	return target;
      }

    case VEC_UNPACK_HI_EXPR:
    case VEC_UNPACK_LO_EXPR:
      {
	op0 = expand_normal (treeop0);
	temp = expand_widen_pattern_expr (ops, op0, NULL_RTX, NULL_RTX,
					  target, unsignedp);
	gcc_assert (temp);
	return temp;
      }

    case VEC_UNPACK_FLOAT_HI_EXPR:
    case VEC_UNPACK_FLOAT_LO_EXPR:
      {
	op0 = expand_normal (treeop0);
	/* The signedness is determined from input operand.  */
	temp = expand_widen_pattern_expr
	  (ops, op0, NULL_RTX, NULL_RTX,
	   target, TYPE_UNSIGNED (TREE_TYPE (treeop0)));

	gcc_assert (temp);
	return temp;
      }

    case VEC_WIDEN_MULT_HI_EXPR:
    case VEC_WIDEN_MULT_LO_EXPR:
    case VEC_WIDEN_MULT_EVEN_EXPR:
    case VEC_WIDEN_MULT_ODD_EXPR:
    case VEC_WIDEN_LSHIFT_HI_EXPR:
    case VEC_WIDEN_LSHIFT_LO_EXPR:
      expand_operands (treeop0, treeop1, NULL_RTX, &op0, &op1, EXPAND_NORMAL);
      target = expand_widen_pattern_expr (ops, op0, op1, NULL_RTX,
					  target, unsignedp);
      gcc_assert (target);
      return target;

    case VEC_PACK_TRUNC_EXPR:
    case VEC_PACK_SAT_EXPR:
    case VEC_PACK_FIX_TRUNC_EXPR:
      mode = TYPE_MODE (TREE_TYPE (treeop0));
      goto binop;

    case VEC_PERM_EXPR:
      expand_operands (treeop0, treeop1, target, &op0, &op1, EXPAND_NORMAL);
      op2 = expand_normal (treeop2);

      /* Careful here: if the target doesn't support integral vector modes,
	 a constant selection vector could wind up smooshed into a normal
	 integral constant.  */
      if (CONSTANT_P (op2) && GET_CODE (op2) != CONST_VECTOR)
	{
	  tree sel_type = TREE_TYPE (treeop2);
	  enum machine_mode vmode
	    = mode_for_vector (TYPE_MODE (TREE_TYPE (sel_type)),
			       TYPE_VECTOR_SUBPARTS (sel_type));
	  gcc_assert (GET_MODE_CLASS (vmode) == MODE_VECTOR_INT);
	  op2 = simplify_subreg (vmode, op2, TYPE_MODE (sel_type), 0);
	  gcc_assert (op2 && GET_CODE (op2) == CONST_VECTOR);
	}
      else
        gcc_assert (GET_MODE_CLASS (GET_MODE (op2)) == MODE_VECTOR_INT);

      temp = expand_vec_perm (mode, op0, op1, op2, target);
      gcc_assert (temp);
      return temp;

    case DOT_PROD_EXPR:
      {
	tree oprnd0 = treeop0;
	tree oprnd1 = treeop1;
	tree oprnd2 = treeop2;
	rtx op2;

	expand_operands (oprnd0, oprnd1, NULL_RTX, &op0, &op1, EXPAND_NORMAL);
	op2 = expand_normal (oprnd2);
	target = expand_widen_pattern_expr (ops, op0, op1, op2,
					    target, unsignedp);
	return target;
      }

    case REALIGN_LOAD_EXPR:
      {
        tree oprnd0 = treeop0;
        tree oprnd1 = treeop1;
        tree oprnd2 = treeop2;
        rtx op2;

        this_optab = optab_for_tree_code (code, type, optab_default);
        expand_operands (oprnd0, oprnd1, NULL_RTX, &op0, &op1, EXPAND_NORMAL);
        op2 = expand_normal (oprnd2);
        temp = expand_ternary_op (mode, this_optab, op0, op1, op2,
				  target, unsignedp);
        gcc_assert (temp);
        return temp;
      }

    case COND_EXPR:
      /* A COND_EXPR with its type being VOID_TYPE represents a
	 conditional jump and is handled in
	 expand_gimple_cond_expr.  */
      gcc_assert (!VOID_TYPE_P (type));

      /* Note that COND_EXPRs whose type is a structure or union
	 are required to be constructed to contain assignments of
	 a temporary variable, so that we can evaluate them here
	 for side effect only.  If type is void, we must do likewise.  */

      gcc_assert (!TREE_ADDRESSABLE (type)
		  && !ignore
		  && TREE_TYPE (treeop1) != void_type_node
		  && TREE_TYPE (treeop2) != void_type_node);

      temp = expand_cond_expr_using_cmove (treeop0, treeop1, treeop2);
      if (temp)
	return temp;

      /* If we are not to produce a result, we have no target.  Otherwise,
	 if a target was specified use it; it will not be used as an
	 intermediate target unless it is safe.  If no target, use a
	 temporary.  */

      if (modifier != EXPAND_STACK_PARM
	  && original_target
	  && safe_from_p (original_target, treeop0, 1)
	  && GET_MODE (original_target) == mode
	  && !MEM_P (original_target))
	temp = original_target;
      else
	temp = assign_temp (type, 0, 1);

      do_pending_stack_adjust ();
      NO_DEFER_POP;
      op0 = gen_label_rtx ();
      op1 = gen_label_rtx ();
      jumpifnot (treeop0, op0, -1);
      store_expr (treeop1, temp,
		  modifier == EXPAND_STACK_PARM,
		  false);

      emit_jump_insn (gen_jump (op1));
      emit_barrier ();
      emit_label (op0);
      store_expr (treeop2, temp,
		  modifier == EXPAND_STACK_PARM,
		  false);

      emit_label (op1);
      OK_DEFER_POP;
      return temp;

    case VEC_COND_EXPR:
      target = expand_vec_cond_expr (type, treeop0, treeop1, treeop2, target);
      return target;

    default:
      gcc_unreachable ();
    }

  /* Here to do an ordinary binary operator.  */
 binop:
  expand_operands (treeop0, treeop1,
		   subtarget, &op0, &op1, EXPAND_NORMAL);
 binop2:
  this_optab = optab_for_tree_code (code, type, optab_default);
 binop3:
  if (modifier == EXPAND_STACK_PARM)
    target = 0;
  temp = expand_binop (mode, this_optab, op0, op1, target,
		       unsignedp, OPTAB_LIB_WIDEN);
  gcc_assert (temp);
  /* Bitwise operations do not need bitfield reduction as we expect their
     operands being properly truncated.  */
  if (code == BIT_XOR_EXPR
      || code == BIT_AND_EXPR
      || code == BIT_IOR_EXPR)
    return temp;
  return REDUCE_BIT_FIELD (temp);
}
#undef REDUCE_BIT_FIELD

rtx
expand_expr_real_1 (tree exp, rtx target, enum machine_mode tmode,
		    enum expand_modifier modifier, rtx *alt_rtl)
{
  rtx op0, op1, temp, decl_rtl;
  tree type;
  int unsignedp;
  enum machine_mode mode;
  enum tree_code code = TREE_CODE (exp);
  rtx subtarget, original_target;
  int ignore;
  tree context;
  bool reduce_bit_field;
  location_t loc = EXPR_LOCATION (exp);
  struct separate_ops ops;
  tree treeop0, treeop1, treeop2;
  tree ssa_name = NULL_TREE;
  gimple g;

  type = TREE_TYPE (exp);
  mode = TYPE_MODE (type);
  unsignedp = TYPE_UNSIGNED (type);

  treeop0 = treeop1 = treeop2 = NULL_TREE;
  if (!VL_EXP_CLASS_P (exp))
    switch (TREE_CODE_LENGTH (code))
      {
	default:
	case 3: treeop2 = TREE_OPERAND (exp, 2);
	case 2: treeop1 = TREE_OPERAND (exp, 1);
	case 1: treeop0 = TREE_OPERAND (exp, 0);
	case 0: break;
      }
  ops.code = code;
  ops.type = type;
  ops.op0 = treeop0;
  ops.op1 = treeop1;
  ops.op2 = treeop2;
  ops.location = loc;

  ignore = (target == const0_rtx
	    || ((CONVERT_EXPR_CODE_P (code)
		 || code == COND_EXPR || code == VIEW_CONVERT_EXPR)
		&& TREE_CODE (type) == VOID_TYPE));

  /* An operation in what may be a bit-field type needs the
     result to be reduced to the precision of the bit-field type,
     which is narrower than that of the type's mode.  */
  reduce_bit_field = (!ignore
		      && INTEGRAL_TYPE_P (type)
		      && GET_MODE_PRECISION (mode) > TYPE_PRECISION (type));

  /* If we are going to ignore this result, we need only do something
     if there is a side-effect somewhere in the expression.  If there
     is, short-circuit the most common cases here.  Note that we must
     not call expand_expr with anything but const0_rtx in case this
     is an initial expansion of a size that contains a PLACEHOLDER_EXPR.  */

  if (ignore)
    {
      if (! TREE_SIDE_EFFECTS (exp))
	return const0_rtx;

      /* Ensure we reference a volatile object even if value is ignored, but
	 don't do this if all we are doing is taking its address.  */
      if (TREE_THIS_VOLATILE (exp)
	  && TREE_CODE (exp) != FUNCTION_DECL
	  && mode != VOIDmode && mode != BLKmode
	  && modifier != EXPAND_CONST_ADDRESS)
	{
	  temp = expand_expr (exp, NULL_RTX, VOIDmode, modifier);
	  if (MEM_P (temp))
	    copy_to_reg (temp);
	  return const0_rtx;
	}

      if (TREE_CODE_CLASS (code) == tcc_unary
	  || code == BIT_FIELD_REF
	  || code == COMPONENT_REF
	  || code == INDIRECT_REF)
	return expand_expr (treeop0, const0_rtx, VOIDmode,
			    modifier);

      else if (TREE_CODE_CLASS (code) == tcc_binary
	       || TREE_CODE_CLASS (code) == tcc_comparison
	       || code == ARRAY_REF || code == ARRAY_RANGE_REF)
	{
	  expand_expr (treeop0, const0_rtx, VOIDmode, modifier);
	  expand_expr (treeop1, const0_rtx, VOIDmode, modifier);
	  return const0_rtx;
	}

      target = 0;
    }

  if (reduce_bit_field && modifier == EXPAND_STACK_PARM)
    target = 0;

  /* Use subtarget as the target for operand 0 of a binary operation.  */
  subtarget = get_subtarget (target);
  original_target = target;

  switch (code)
    {
    case LABEL_DECL:
      {
	tree function = decl_function_context (exp);

	temp = label_rtx (exp);
	temp = gen_rtx_LABEL_REF (Pmode, temp);

	if (function != current_function_decl
	    && function != 0)
	  LABEL_REF_NONLOCAL_P (temp) = 1;

	temp = gen_rtx_MEM (FUNCTION_MODE, temp);
	return temp;
      }

    case SSA_NAME:
      /* ??? ivopts calls expander, without any preparation from
         out-of-ssa.  So fake instructions as if this was an access to the
	 base variable.  This unnecessarily allocates a pseudo, see how we can
	 reuse it, if partition base vars have it set already.  */
      if (!currently_expanding_to_rtl)
	{
	  tree var = SSA_NAME_VAR (exp);
	  if (var && DECL_RTL_SET_P (var))
	    return DECL_RTL (var);
	  return gen_raw_REG (TYPE_MODE (TREE_TYPE (exp)),
			      LAST_VIRTUAL_REGISTER + 1);
	}

      g = get_gimple_for_ssa_name (exp);
      /* For EXPAND_INITIALIZER try harder to get something simpler.  */
      if (g == NULL
	  && modifier == EXPAND_INITIALIZER
	  && !SSA_NAME_IS_DEFAULT_DEF (exp)
	  && (optimize || DECL_IGNORED_P (SSA_NAME_VAR (exp)))
	  && stmt_is_replaceable_p (SSA_NAME_DEF_STMT (exp)))
	g = SSA_NAME_DEF_STMT (exp);
      if (g)
	{
	  rtx r;
	  location_t saved_loc = curr_insn_location ();

	  set_curr_insn_location (gimple_location (g));
	  r = expand_expr_real (gimple_assign_rhs_to_tree (g), target,
				tmode, modifier, NULL);
	  set_curr_insn_location (saved_loc);
	  if (REG_P (r) && !REG_EXPR (r))
	    set_reg_attrs_for_decl_rtl (SSA_NAME_VAR (exp), r);
	  return r;
	}

      ssa_name = exp;
      decl_rtl = get_rtx_for_ssa_name (ssa_name);
      exp = SSA_NAME_VAR (ssa_name);
      goto expand_decl_rtl;

    case PARM_DECL:
    case VAR_DECL:
      /* If a static var's type was incomplete when the decl was written,
	 but the type is complete now, lay out the decl now.  */
      if (DECL_SIZE (exp) == 0
	  && COMPLETE_OR_UNBOUND_ARRAY_TYPE_P (TREE_TYPE (exp))
	  && (TREE_STATIC (exp) || DECL_EXTERNAL (exp)))
	layout_decl (exp, 0);

      /* ... fall through ...  */

    case FUNCTION_DECL:
    case RESULT_DECL:
      decl_rtl = DECL_RTL (exp);
    expand_decl_rtl:
      gcc_assert (decl_rtl);
      decl_rtl = copy_rtx (decl_rtl);
      /* Record writes to register variables.  */
      if (modifier == EXPAND_WRITE
	  && REG_P (decl_rtl)
	  && HARD_REGISTER_P (decl_rtl))
        add_to_hard_reg_set (&crtl->asm_clobbers,
			     GET_MODE (decl_rtl), REGNO (decl_rtl));

      /* Ensure variable marked as used even if it doesn't go through
	 a parser.  If it hasn't be used yet, write out an external
	 definition.  */
      TREE_USED (exp) = 1;

      /* Show we haven't gotten RTL for this yet.  */
      temp = 0;

      /* Variables inherited from containing functions should have
	 been lowered by this point.  */
      context = decl_function_context (exp);
      gcc_assert (!context
		  || context == current_function_decl
		  || TREE_STATIC (exp)
		  || DECL_EXTERNAL (exp)
		  /* ??? C++ creates functions that are not TREE_STATIC.  */
		  || TREE_CODE (exp) == FUNCTION_DECL);

      /* This is the case of an array whose size is to be determined
	 from its initializer, while the initializer is still being parsed.
	 ??? We aren't parsing while expanding anymore.  */

      if (MEM_P (decl_rtl) && REG_P (XEXP (decl_rtl, 0)))
	temp = validize_mem (decl_rtl);

      /* If DECL_RTL is memory, we are in the normal case and the
	 address is not valid, get the address into a register.  */

      else if (MEM_P (decl_rtl) && modifier != EXPAND_INITIALIZER)
	{
	  if (alt_rtl)
	    *alt_rtl = decl_rtl;
	  decl_rtl = use_anchored_address (decl_rtl);
	  if (modifier != EXPAND_CONST_ADDRESS
	      && modifier != EXPAND_SUM
	      && !memory_address_addr_space_p (DECL_MODE (exp),
					       XEXP (decl_rtl, 0),
					       MEM_ADDR_SPACE (decl_rtl)))
	    temp = replace_equiv_address (decl_rtl,
					  copy_rtx (XEXP (decl_rtl, 0)));
	}

      /* If we got something, return it.  But first, set the alignment
	 if the address is a register.  */
      if (temp != 0)
	{
	  if (MEM_P (temp) && REG_P (XEXP (temp, 0)))
	    mark_reg_pointer (XEXP (temp, 0), DECL_ALIGN (exp));

	  return temp;
	}

      /* If the mode of DECL_RTL does not match that of the decl,
	 there are two cases: we are dealing with a BLKmode value
	 that is returned in a register, or we are dealing with
	 a promoted value.  In the latter case, return a SUBREG
	 of the wanted mode, but mark it so that we know that it
	 was already extended.  */
      if (REG_P (decl_rtl)
	  && DECL_MODE (exp) != BLKmode
	  && GET_MODE (decl_rtl) != DECL_MODE (exp))
	{
	  enum machine_mode pmode;

	  /* Get the signedness to be used for this variable.  Ensure we get
	     the same mode we got when the variable was declared.  */
	  if (code == SSA_NAME
	      && (g = SSA_NAME_DEF_STMT (ssa_name))
	      && gimple_code (g) == GIMPLE_CALL)
	    {
	      gcc_assert (!gimple_call_internal_p (g));
	      pmode = promote_function_mode (type, mode, &unsignedp,
					     gimple_call_fntype (g),
					     2);
	    }
	  else
	    pmode = promote_decl_mode (exp, &unsignedp);
	  gcc_assert (GET_MODE (decl_rtl) == pmode);

	  temp = gen_lowpart_SUBREG (mode, decl_rtl);
	  SUBREG_PROMOTED_VAR_P (temp) = 1;
	  SUBREG_PROMOTED_UNSIGNED_SET (temp, unsignedp);
	  return temp;
	}

      return decl_rtl;

    case INTEGER_CST:
      temp = immed_double_const (TREE_INT_CST_LOW (exp),
				 TREE_INT_CST_HIGH (exp), mode);

      return temp;

    case VECTOR_CST:
      {
	tree tmp = NULL_TREE;
	if (GET_MODE_CLASS (mode) == MODE_VECTOR_INT
	    || GET_MODE_CLASS (mode) == MODE_VECTOR_FLOAT
	    || GET_MODE_CLASS (mode) == MODE_VECTOR_FRACT
	    || GET_MODE_CLASS (mode) == MODE_VECTOR_UFRACT
	    || GET_MODE_CLASS (mode) == MODE_VECTOR_ACCUM
	    || GET_MODE_CLASS (mode) == MODE_VECTOR_UACCUM)
	  return const_vector_from_tree (exp);
	if (GET_MODE_CLASS (mode) == MODE_INT)
	  {
	    tree type_for_mode = lang_hooks.types.type_for_mode (mode, 1);
	    if (type_for_mode)
	      tmp = fold_unary_loc (loc, VIEW_CONVERT_EXPR, type_for_mode, exp);
	  }
	if (!tmp)
	  {
	    vec<constructor_elt, va_gc> *v;
	    unsigned i;
	    vec_alloc (v, VECTOR_CST_NELTS (exp));
	    for (i = 0; i < VECTOR_CST_NELTS (exp); ++i)
	      CONSTRUCTOR_APPEND_ELT (v, NULL_TREE, VECTOR_CST_ELT (exp, i));
	    tmp = build_constructor (type, v);
	  }
	return expand_expr (tmp, ignore ? const0_rtx : target,
			    tmode, modifier);
      }

    case CONST_DECL:
      return expand_expr (DECL_INITIAL (exp), target, VOIDmode, modifier);

    case REAL_CST:
      /* If optimized, generate immediate CONST_DOUBLE
	 which will be turned into memory by reload if necessary.

	 We used to force a register so that loop.c could see it.  But
	 this does not allow gen_* patterns to perform optimizations with
	 the constants.  It also produces two insns in cases like "x = 1.0;".
	 On most machines, floating-point constants are not permitted in
	 many insns, so we'd end up copying it to a register in any case.

	 Now, we do the copying in expand_binop, if appropriate.  */
      return CONST_DOUBLE_FROM_REAL_VALUE (TREE_REAL_CST (exp),
					   TYPE_MODE (TREE_TYPE (exp)));

    case FIXED_CST:
      return CONST_FIXED_FROM_FIXED_VALUE (TREE_FIXED_CST (exp),
					   TYPE_MODE (TREE_TYPE (exp)));

    case COMPLEX_CST:
      /* Handle evaluating a complex constant in a CONCAT target.  */
      if (original_target && GET_CODE (original_target) == CONCAT)
	{
	  enum machine_mode mode = TYPE_MODE (TREE_TYPE (TREE_TYPE (exp)));
	  rtx rtarg, itarg;

	  rtarg = XEXP (original_target, 0);
	  itarg = XEXP (original_target, 1);

	  /* Move the real and imaginary parts separately.  */
	  op0 = expand_expr (TREE_REALPART (exp), rtarg, mode, EXPAND_NORMAL);
	  op1 = expand_expr (TREE_IMAGPART (exp), itarg, mode, EXPAND_NORMAL);

	  if (op0 != rtarg)
	    emit_move_insn (rtarg, op0);
	  if (op1 != itarg)
	    emit_move_insn (itarg, op1);

	  return original_target;
	}

      /* ... fall through ...  */

    case STRING_CST:
      temp = expand_expr_constant (exp, 1, modifier);

      /* temp contains a constant address.
	 On RISC machines where a constant address isn't valid,
	 make some insns to get that address into a register.  */
      if (modifier != EXPAND_CONST_ADDRESS
	  && modifier != EXPAND_INITIALIZER
	  && modifier != EXPAND_SUM
	  && ! memory_address_addr_space_p (mode, XEXP (temp, 0),
					    MEM_ADDR_SPACE (temp)))
	return replace_equiv_address (temp,
				      copy_rtx (XEXP (temp, 0)));
      return temp;

    case SAVE_EXPR:
      {
	tree val = treeop0;
	rtx ret = expand_expr_real_1 (val, target, tmode, modifier, alt_rtl);

	if (!SAVE_EXPR_RESOLVED_P (exp))
	  {
	    /* We can indeed still hit this case, typically via builtin
	       expanders calling save_expr immediately before expanding
	       something.  Assume this means that we only have to deal
	       with non-BLKmode values.  */
	    gcc_assert (GET_MODE (ret) != BLKmode);

	    val = build_decl (curr_insn_location (),
			      VAR_DECL, NULL, TREE_TYPE (exp));
	    DECL_ARTIFICIAL (val) = 1;
	    DECL_IGNORED_P (val) = 1;
	    treeop0 = val;
	    TREE_OPERAND (exp, 0) = treeop0;
	    SAVE_EXPR_RESOLVED_P (exp) = 1;

	    if (!CONSTANT_P (ret))
	      ret = copy_to_reg (ret);
	    SET_DECL_RTL (val, ret);
	  }

        return ret;
      }


    case CONSTRUCTOR:
      /* If we don't need the result, just ensure we evaluate any
	 subexpressions.  */
      if (ignore)
	{
	  unsigned HOST_WIDE_INT idx;
	  tree value;

	  FOR_EACH_CONSTRUCTOR_VALUE (CONSTRUCTOR_ELTS (exp), idx, value)
	    expand_expr (value, const0_rtx, VOIDmode, EXPAND_NORMAL);

	  return const0_rtx;
	}

      return expand_constructor (exp, target, modifier, false);

    case TARGET_MEM_REF:
      {
	addr_space_t as
	  = TYPE_ADDR_SPACE (TREE_TYPE (TREE_TYPE (TREE_OPERAND (exp, 0))));
	struct mem_address addr;
	enum insn_code icode;
	unsigned int align;

	get_address_description (exp, &addr);
	op0 = addr_for_mem_ref (&addr, as, true);
	op0 = memory_address_addr_space (mode, op0, as);
	temp = gen_rtx_MEM (mode, op0);
	set_mem_attributes (temp, exp, 0);
	set_mem_addr_space (temp, as);
	align = get_object_alignment (exp);
	if (modifier != EXPAND_WRITE
	    && modifier != EXPAND_MEMORY
	    && mode != BLKmode
	    && align < GET_MODE_ALIGNMENT (mode)
	    /* If the target does not have special handling for unaligned
	       loads of mode then it can use regular moves for them.  */
	    && ((icode = optab_handler (movmisalign_optab, mode))
		!= CODE_FOR_nothing))
	  {
	    struct expand_operand ops[2];

	    /* We've already validated the memory, and we're creating a
	       new pseudo destination.  The predicates really can't fail,
	       nor can the generator.  */
	    create_output_operand (&ops[0], NULL_RTX, mode);
	    create_fixed_operand (&ops[1], temp);
	    expand_insn (icode, 2, ops);
	    return ops[0].value;
	  }
	return temp;
      }

    case MEM_REF:
      {
	addr_space_t as
	  = TYPE_ADDR_SPACE (TREE_TYPE (TREE_TYPE (TREE_OPERAND (exp, 0))));
	enum machine_mode address_mode;
	tree base = TREE_OPERAND (exp, 0);
	gimple def_stmt;
	enum insn_code icode;
	unsigned align;
	/* Handle expansion of non-aliased memory with non-BLKmode.  That
	   might end up in a register.  */
	if (mem_ref_refers_to_non_mem_p (exp))
	  {
	    HOST_WIDE_INT offset = mem_ref_offset (exp).low;
	    tree bit_offset;
	    tree bftype;
	    base = TREE_OPERAND (base, 0);
	    if (offset == 0
		&& host_integerp (TYPE_SIZE (TREE_TYPE (exp)), 1)
		&& (GET_MODE_BITSIZE (DECL_MODE (base))
		    == TREE_INT_CST_LOW (TYPE_SIZE (TREE_TYPE (exp)))))
	      return expand_expr (build1 (VIEW_CONVERT_EXPR,
					  TREE_TYPE (exp), base),
				  target, tmode, modifier);
	    bit_offset = bitsize_int (offset * BITS_PER_UNIT);
	    bftype = TREE_TYPE (base);
	    if (TYPE_MODE (TREE_TYPE (exp)) != BLKmode)
	      bftype = TREE_TYPE (exp);
	    else
	      {
		temp = assign_stack_temp (DECL_MODE (base),
					  GET_MODE_SIZE (DECL_MODE (base)));
		store_expr (base, temp, 0, false);
		temp = adjust_address (temp, BLKmode, offset);
		set_mem_size (temp, int_size_in_bytes (TREE_TYPE (exp)));
		return temp;
	      }
	    return expand_expr (build3 (BIT_FIELD_REF, bftype,
					base,
					TYPE_SIZE (TREE_TYPE (exp)),
					bit_offset),
				target, tmode, modifier);
	  }
	address_mode = targetm.addr_space.address_mode (as);
	base = TREE_OPERAND (exp, 0);
	if ((def_stmt = get_def_for_expr (base, BIT_AND_EXPR)))
	  {
	    tree mask = gimple_assign_rhs2 (def_stmt);
	    base = build2 (BIT_AND_EXPR, TREE_TYPE (base),
			   gimple_assign_rhs1 (def_stmt), mask);
	    TREE_OPERAND (exp, 0) = base;
	  }
	align = get_object_alignment (exp);
	op0 = expand_expr (base, NULL_RTX, VOIDmode, EXPAND_SUM);
	op0 = memory_address_addr_space (address_mode, op0, as);
	if (!integer_zerop (TREE_OPERAND (exp, 1)))
	  {
	    rtx off
	      = immed_double_int_const (mem_ref_offset (exp), address_mode);
	    op0 = simplify_gen_binary (PLUS, address_mode, op0, off);
	  }
	op0 = memory_address_addr_space (mode, op0, as);
	temp = gen_rtx_MEM (mode, op0);
	set_mem_attributes (temp, exp, 0);
	set_mem_addr_space (temp, as);
	if (TREE_THIS_VOLATILE (exp))
	  MEM_VOLATILE_P (temp) = 1;
	if (modifier != EXPAND_WRITE
	    && modifier != EXPAND_MEMORY
	    && mode != BLKmode
	    && align < GET_MODE_ALIGNMENT (mode))
	  {
	    if ((icode = optab_handler (movmisalign_optab, mode))
		!= CODE_FOR_nothing)
	      {
		struct expand_operand ops[2];

		/* We've already validated the memory, and we're creating a
		   new pseudo destination.  The predicates really can't fail,
		   nor can the generator.  */
		create_output_operand (&ops[0], NULL_RTX, mode);
		create_fixed_operand (&ops[1], temp);
		expand_insn (icode, 2, ops);
		return ops[0].value;
	      }
	    else if (SLOW_UNALIGNED_ACCESS (mode, align))
	      temp = extract_bit_field (temp, GET_MODE_BITSIZE (mode),
					0, TYPE_UNSIGNED (TREE_TYPE (exp)),
					true, (modifier == EXPAND_STACK_PARM
					       ? NULL_RTX : target),
					mode, mode);
	  }
	return temp;
      }

    case ARRAY_REF:

      {
	tree array = treeop0;
	tree index = treeop1;

	/* Fold an expression like: "foo"[2].
	   This is not done in fold so it won't happen inside &.
	   Don't fold if this is for wide characters since it's too
	   difficult to do correctly and this is a very rare case.  */

	if (modifier != EXPAND_CONST_ADDRESS
	    && modifier != EXPAND_INITIALIZER
	    && modifier != EXPAND_MEMORY)
	  {
	    tree t = fold_read_from_constant_string (exp);

	    if (t)
	      return expand_expr (t, target, tmode, modifier);
	  }

	/* If this is a constant index into a constant array,
	   just get the value from the array.  Handle both the cases when
	   we have an explicit constructor and when our operand is a variable
	   that was declared const.  */

	if (modifier != EXPAND_CONST_ADDRESS
	    && modifier != EXPAND_INITIALIZER
	    && modifier != EXPAND_MEMORY
	    && TREE_CODE (array) == CONSTRUCTOR
	    && ! TREE_SIDE_EFFECTS (array)
	    && TREE_CODE (index) == INTEGER_CST)
	  {
	    unsigned HOST_WIDE_INT ix;
	    tree field, value;

	    FOR_EACH_CONSTRUCTOR_ELT (CONSTRUCTOR_ELTS (array), ix,
				      field, value)
	      if (tree_int_cst_equal (field, index))
		{
		  if (!TREE_SIDE_EFFECTS (value))
		    return expand_expr (fold (value), target, tmode, modifier);
		  break;
		}
	  }

	else if (optimize >= 1
		 && modifier != EXPAND_CONST_ADDRESS
		 && modifier != EXPAND_INITIALIZER
		 && modifier != EXPAND_MEMORY
		 && TREE_READONLY (array) && ! TREE_SIDE_EFFECTS (array)
		 && TREE_CODE (array) == VAR_DECL && DECL_INITIAL (array)
		 && TREE_CODE (DECL_INITIAL (array)) != ERROR_MARK
		 && const_value_known_p (array))
	  {
	    if (TREE_CODE (index) == INTEGER_CST)
	      {
		tree init = DECL_INITIAL (array);

		if (TREE_CODE (init) == CONSTRUCTOR)
		  {
		    unsigned HOST_WIDE_INT ix;
		    tree field, value;

		    FOR_EACH_CONSTRUCTOR_ELT (CONSTRUCTOR_ELTS (init), ix,
					      field, value)
		      if (tree_int_cst_equal (field, index))
			{
			  if (TREE_SIDE_EFFECTS (value))
			    break;

			  if (TREE_CODE (value) == CONSTRUCTOR)
			    {
			      /* If VALUE is a CONSTRUCTOR, this
				 optimization is only useful if
				 this doesn't store the CONSTRUCTOR
				 into memory.  If it does, it is more
				 efficient to just load the data from
				 the array directly.  */
			      rtx ret = expand_constructor (value, target,
							    modifier, true);
			      if (ret == NULL_RTX)
				break;
			    }

			  return expand_expr (fold (value), target, tmode,
					      modifier);
			}
		  }
		else if(TREE_CODE (init) == STRING_CST)
		  {
		    tree index1 = index;
		    tree low_bound = array_ref_low_bound (exp);
		    index1 = fold_convert_loc (loc, sizetype,
					       treeop1);

		    /* Optimize the special-case of a zero lower bound.

		       We convert the low_bound to sizetype to avoid some problems
		       with constant folding.  (E.g. suppose the lower bound is 1,
		       and its mode is QI.  Without the conversion,l (ARRAY
		       +(INDEX-(unsigned char)1)) becomes ((ARRAY+(-(unsigned char)1))
		       +INDEX), which becomes (ARRAY+255+INDEX).  Opps!)  */

		    if (! integer_zerop (low_bound))
		      index1 = size_diffop_loc (loc, index1,
					    fold_convert_loc (loc, sizetype,
							      low_bound));

		    if (0 > compare_tree_int (index1,
					      TREE_STRING_LENGTH (init)))
		      {
			tree type = TREE_TYPE (TREE_TYPE (init));
			enum machine_mode mode = TYPE_MODE (type);

			if (GET_MODE_CLASS (mode) == MODE_INT
			    && GET_MODE_SIZE (mode) == 1)
			  return gen_int_mode (TREE_STRING_POINTER (init)
					       [TREE_INT_CST_LOW (index1)],
					       mode);
		      }
		  }
	      }
	  }
      }
      goto normal_inner_ref;

    case COMPONENT_REF:
      /* If the operand is a CONSTRUCTOR, we can just extract the
	 appropriate field if it is present.  */
      if (TREE_CODE (treeop0) == CONSTRUCTOR)
	{
	  unsigned HOST_WIDE_INT idx;
	  tree field, value;

	  FOR_EACH_CONSTRUCTOR_ELT (CONSTRUCTOR_ELTS (treeop0),
				    idx, field, value)
	    if (field == treeop1
		/* We can normally use the value of the field in the
		   CONSTRUCTOR.  However, if this is a bitfield in
		   an integral mode that we can fit in a HOST_WIDE_INT,
		   we must mask only the number of bits in the bitfield,
		   since this is done implicitly by the constructor.  If
		   the bitfield does not meet either of those conditions,
		   we can't do this optimization.  */
		&& (! DECL_BIT_FIELD (field)
		    || ((GET_MODE_CLASS (DECL_MODE (field)) == MODE_INT)
			&& (GET_MODE_PRECISION (DECL_MODE (field))
			    <= HOST_BITS_PER_WIDE_INT))))
	      {
		if (DECL_BIT_FIELD (field)
		    && modifier == EXPAND_STACK_PARM)
		  target = 0;
		op0 = expand_expr (value, target, tmode, modifier);
		if (DECL_BIT_FIELD (field))
		  {
		    HOST_WIDE_INT bitsize = TREE_INT_CST_LOW (DECL_SIZE (field));
		    enum machine_mode imode = TYPE_MODE (TREE_TYPE (field));

		    if (TYPE_UNSIGNED (TREE_TYPE (field)))
		      {
			op1 = GEN_INT (((HOST_WIDE_INT) 1 << bitsize) - 1);
			op0 = expand_and (imode, op0, op1, target);
		      }
		    else
		      {
			int count = GET_MODE_PRECISION (imode) - bitsize;

			op0 = expand_shift (LSHIFT_EXPR, imode, op0, count,
					    target, 0);
			op0 = expand_shift (RSHIFT_EXPR, imode, op0, count,
					    target, 0);
		      }
		  }

		return op0;
	      }
	}
      goto normal_inner_ref;

    case BIT_FIELD_REF:
    case ARRAY_RANGE_REF:
    normal_inner_ref:
      {
	enum machine_mode mode1, mode2;
	HOST_WIDE_INT bitsize, bitpos;
	tree offset;
	int volatilep = 0, must_force_mem;
	bool packedp = false;
	tree tem = get_inner_reference (exp, &bitsize, &bitpos, &offset,
					&mode1, &unsignedp, &volatilep, true);
	rtx orig_op0, memloc;
	bool mem_attrs_from_type = false;

	/* If we got back the original object, something is wrong.  Perhaps
	   we are evaluating an expression too early.  In any event, don't
	   infinitely recurse.  */
	gcc_assert (tem != exp);

	if (TYPE_PACKED (TREE_TYPE (TREE_OPERAND (exp, 0)))
	    || (TREE_CODE (TREE_OPERAND (exp, 1)) == FIELD_DECL
		&& DECL_PACKED (TREE_OPERAND (exp, 1))))
	  packedp = true;

	/* If TEM's type is a union of variable size, pass TARGET to the inner
	   computation, since it will need a temporary and TARGET is known
	   to have to do.  This occurs in unchecked conversion in Ada.  */
	orig_op0 = op0
	  = expand_expr (tem,
			 (TREE_CODE (TREE_TYPE (tem)) == UNION_TYPE
			  && COMPLETE_TYPE_P (TREE_TYPE (tem))
			  && (TREE_CODE (TYPE_SIZE (TREE_TYPE (tem)))
			      != INTEGER_CST)
			  && modifier != EXPAND_STACK_PARM
			  ? target : NULL_RTX),
			 VOIDmode,
			 (modifier == EXPAND_INITIALIZER
			  || modifier == EXPAND_CONST_ADDRESS
			  || modifier == EXPAND_STACK_PARM)
			 ? modifier : EXPAND_NORMAL);


	/* If the bitfield is volatile, we want to access it in the
	   field's mode, not the computed mode.
	   If a MEM has VOIDmode (external with incomplete type),
	   use BLKmode for it instead.  */
	if (MEM_P (op0))
	  {
	    if (volatilep && flag_strict_volatile_bitfields > 0)
	      op0 = adjust_address (op0, mode1, 0);
	    else if (GET_MODE (op0) == VOIDmode)
	      op0 = adjust_address (op0, BLKmode, 0);
	  }

	mode2
	  = CONSTANT_P (op0) ? TYPE_MODE (TREE_TYPE (tem)) : GET_MODE (op0);

	/* If we have either an offset, a BLKmode result, or a reference
	   outside the underlying object, we must force it to memory.
	   Such a case can occur in Ada if we have unchecked conversion
	   of an expression from a scalar type to an aggregate type or
	   for an ARRAY_RANGE_REF whose type is BLKmode, or if we were
	   passed a partially uninitialized object or a view-conversion
	   to a larger size.  */
	must_force_mem = (offset
			  || mode1 == BLKmode
			  || bitpos + bitsize > GET_MODE_BITSIZE (mode2));

	/* Handle CONCAT first.  */
	if (GET_CODE (op0) == CONCAT && !must_force_mem)
	  {
	    if (bitpos == 0
		&& bitsize == GET_MODE_BITSIZE (GET_MODE (op0)))
	      return op0;
	    if (bitpos == 0
		&& bitsize == GET_MODE_BITSIZE (GET_MODE (XEXP (op0, 0)))
		&& bitsize)
	      {
		op0 = XEXP (op0, 0);
		mode2 = GET_MODE (op0);
	      }
	    else if (bitpos == GET_MODE_BITSIZE (GET_MODE (XEXP (op0, 0)))
		     && bitsize == GET_MODE_BITSIZE (GET_MODE (XEXP (op0, 1)))
		     && bitpos
		     && bitsize)
	      {
		op0 = XEXP (op0, 1);
		bitpos = 0;
		mode2 = GET_MODE (op0);
	      }
	    else
	      /* Otherwise force into memory.  */
	      must_force_mem = 1;
	  }

	/* If this is a constant, put it in a register if it is a legitimate
	   constant and we don't need a memory reference.  */
	if (CONSTANT_P (op0)
	    && mode2 != BLKmode
	    && targetm.legitimate_constant_p (mode2, op0)
	    && !must_force_mem)
	  op0 = force_reg (mode2, op0);

	/* Otherwise, if this is a constant, try to force it to the constant
	   pool.  Note that back-ends, e.g. MIPS, may refuse to do so if it
	   is a legitimate constant.  */
	else if (CONSTANT_P (op0) && (memloc = force_const_mem (mode2, op0)))
	  op0 = validize_mem (memloc);

	/* Otherwise, if this is a constant or the object is not in memory
	   and need be, put it there.  */
	else if (CONSTANT_P (op0) || (!MEM_P (op0) && must_force_mem))
	  {
	    tree nt = build_qualified_type (TREE_TYPE (tem),
					    (TYPE_QUALS (TREE_TYPE (tem))
					     | TYPE_QUAL_CONST));
	    memloc = assign_temp (nt, 1, 1);
	    emit_move_insn (memloc, op0);
	    op0 = memloc;
	    mem_attrs_from_type = true;
	  }

	if (offset)
	  {
	    enum machine_mode address_mode;
	    rtx offset_rtx = expand_expr (offset, NULL_RTX, VOIDmode,
					  EXPAND_SUM);

	    gcc_assert (MEM_P (op0));

	    address_mode = get_address_mode (op0);
	    if (GET_MODE (offset_rtx) != address_mode)
	      offset_rtx = convert_to_mode (address_mode, offset_rtx, 0);

	    if (GET_MODE (op0) == BLKmode
		/* A constant address in OP0 can have VOIDmode, we must
		   not try to call force_reg in that case.  */
		&& GET_MODE (XEXP (op0, 0)) != VOIDmode
		&& bitsize != 0
		&& (bitpos % bitsize) == 0
		&& (bitsize % GET_MODE_ALIGNMENT (mode1)) == 0
		&& MEM_ALIGN (op0) == GET_MODE_ALIGNMENT (mode1))
	      {
		op0 = adjust_address (op0, mode1, bitpos / BITS_PER_UNIT);
		bitpos = 0;
	      }

	    op0 = offset_address (op0, offset_rtx,
				  highest_pow2_factor (offset));
	  }

	/* If OFFSET is making OP0 more aligned than BIGGEST_ALIGNMENT,
	   record its alignment as BIGGEST_ALIGNMENT.  */
	if (MEM_P (op0) && bitpos == 0 && offset != 0
	    && is_aligning_offset (offset, tem))
	  set_mem_align (op0, BIGGEST_ALIGNMENT);

	/* Don't forget about volatility even if this is a bitfield.  */
	if (MEM_P (op0) && volatilep && ! MEM_VOLATILE_P (op0))
	  {
	    if (op0 == orig_op0)
	      op0 = copy_rtx (op0);

	    MEM_VOLATILE_P (op0) = 1;
	  }

	/* In cases where an aligned union has an unaligned object
	   as a field, we might be extracting a BLKmode value from
	   an integer-mode (e.g., SImode) object.  Handle this case
	   by doing the extract into an object as wide as the field
	   (which we know to be the width of a basic mode), then
	   storing into memory, and changing the mode to BLKmode.  */
	if (mode1 == VOIDmode
	    || REG_P (op0) || GET_CODE (op0) == SUBREG
	    || (mode1 != BLKmode && ! direct_load[(int) mode1]
		&& GET_MODE_CLASS (mode) != MODE_COMPLEX_INT
		&& GET_MODE_CLASS (mode) != MODE_COMPLEX_FLOAT
		&& modifier != EXPAND_CONST_ADDRESS
		&& modifier != EXPAND_INITIALIZER
		&& modifier != EXPAND_MEMORY)
	    /* If the field is volatile, we always want an aligned
	       access.  Do this in following two situations:
	       1. the access is not already naturally
	       aligned, otherwise "normal" (non-bitfield) volatile fields
	       become non-addressable.
	       2. the bitsize is narrower than the access size. Need
	       to extract bitfields from the access.  */
	    || (volatilep && flag_strict_volatile_bitfields > 0
		&& (bitpos % GET_MODE_ALIGNMENT (mode) != 0 
		    || (mode1 != BLKmode
		        && bitsize < GET_MODE_SIZE (mode1) * BITS_PER_UNIT)))
	    /* If the field isn't aligned enough to fetch as a memref,
	       fetch it as a bit field.  */
	    || (mode1 != BLKmode
		&& (((TYPE_ALIGN (TREE_TYPE (tem)) < GET_MODE_ALIGNMENT (mode)
		      || (bitpos % GET_MODE_ALIGNMENT (mode) != 0)
		      || (MEM_P (op0)
			  && (MEM_ALIGN (op0) < GET_MODE_ALIGNMENT (mode1)
			      || (bitpos % GET_MODE_ALIGNMENT (mode1) != 0))))
		     && ((modifier == EXPAND_CONST_ADDRESS
			  || modifier == EXPAND_INITIALIZER)
			 ? STRICT_ALIGNMENT
			 : SLOW_UNALIGNED_ACCESS (mode1, MEM_ALIGN (op0))))
		    || (bitpos % BITS_PER_UNIT != 0)))
	    /* If the type and the field are a constant size and the
	       size of the type isn't the same size as the bitfield,
	       we must use bitfield operations.  */
	    || (bitsize >= 0
		&& TYPE_SIZE (TREE_TYPE (exp))
		&& TREE_CODE (TYPE_SIZE (TREE_TYPE (exp))) == INTEGER_CST
		&& 0 != compare_tree_int (TYPE_SIZE (TREE_TYPE (exp)),
					  bitsize)))
	  {
	    enum machine_mode ext_mode = mode;

	    if (ext_mode == BLKmode
		&& ! (target != 0 && MEM_P (op0)
		      && MEM_P (target)
		      && bitpos % BITS_PER_UNIT == 0))
	      ext_mode = mode_for_size (bitsize, MODE_INT, 1);

	    if (ext_mode == BLKmode)
	      {
		if (target == 0)
		  target = assign_temp (type, 1, 1);

		if (bitsize == 0)
		  return target;

		/* In this case, BITPOS must start at a byte boundary and
		   TARGET, if specified, must be a MEM.  */
		gcc_assert (MEM_P (op0)
			    && (!target || MEM_P (target))
			    && !(bitpos % BITS_PER_UNIT));

		emit_block_move (target,
				 adjust_address (op0, VOIDmode,
						 bitpos / BITS_PER_UNIT),
				 GEN_INT ((bitsize + BITS_PER_UNIT - 1)
					  / BITS_PER_UNIT),
				 (modifier == EXPAND_STACK_PARM
				  ? BLOCK_OP_CALL_PARM : BLOCK_OP_NORMAL));

		return target;
	      }

	    op0 = validize_mem (op0);

	    if (MEM_P (op0) && REG_P (XEXP (op0, 0)))
	      mark_reg_pointer (XEXP (op0, 0), MEM_ALIGN (op0));

	    op0 = extract_bit_field (op0, bitsize, bitpos, unsignedp, packedp,
				     (modifier == EXPAND_STACK_PARM
				      ? NULL_RTX : target),
				     ext_mode, ext_mode);

	    /* If the result is a record type and BITSIZE is narrower than
	       the mode of OP0, an integral mode, and this is a big endian
	       machine, we must put the field into the high-order bits.  */
	    if (TREE_CODE (type) == RECORD_TYPE && BYTES_BIG_ENDIAN
		&& GET_MODE_CLASS (GET_MODE (op0)) == MODE_INT
		&& bitsize < (HOST_WIDE_INT) GET_MODE_BITSIZE (GET_MODE (op0)))
	      op0 = expand_shift (LSHIFT_EXPR, GET_MODE (op0), op0,
				  GET_MODE_BITSIZE (GET_MODE (op0))
				  - bitsize, op0, 1);

	    /* If the result type is BLKmode, store the data into a temporary
	       of the appropriate type, but with the mode corresponding to the
	       mode for the data we have (op0's mode).  It's tempting to make
	       this a constant type, since we know it's only being stored once,
	       but that can cause problems if we are taking the address of this
	       COMPONENT_REF because the MEM of any reference via that address
	       will have flags corresponding to the type, which will not
	       necessarily be constant.  */
	    if (mode == BLKmode)
	      {
		rtx new_rtx;

		new_rtx = assign_stack_temp_for_type (ext_mode,
						   GET_MODE_BITSIZE (ext_mode),
						   type);
		emit_move_insn (new_rtx, op0);
		op0 = copy_rtx (new_rtx);
		PUT_MODE (op0, BLKmode);
	      }

	    return op0;
	  }

	/* If the result is BLKmode, use that to access the object
	   now as well.  */
	if (mode == BLKmode)
	  mode1 = BLKmode;

	/* Get a reference to just this component.  */
	if (modifier == EXPAND_CONST_ADDRESS
	    || modifier == EXPAND_SUM || modifier == EXPAND_INITIALIZER)
	  op0 = adjust_address_nv (op0, mode1, bitpos / BITS_PER_UNIT);
	else
	  op0 = adjust_address (op0, mode1, bitpos / BITS_PER_UNIT);

	if (op0 == orig_op0)
	  op0 = copy_rtx (op0);

	/* If op0 is a temporary because of forcing to memory, pass only the
	   type to set_mem_attributes so that the original expression is never
	   marked as ADDRESSABLE through MEM_EXPR of the temporary.  */
	if (mem_attrs_from_type)
	  set_mem_attributes (op0, type, 0);
	else
	  set_mem_attributes (op0, exp, 0);

	if (REG_P (XEXP (op0, 0)))
	  mark_reg_pointer (XEXP (op0, 0), MEM_ALIGN (op0));

	MEM_VOLATILE_P (op0) |= volatilep;
	if (mode == mode1 || mode1 == BLKmode || mode1 == tmode
	    || modifier == EXPAND_CONST_ADDRESS
	    || modifier == EXPAND_INITIALIZER)
	  return op0;
	else if (target == 0)
	  target = gen_reg_rtx (tmode != VOIDmode ? tmode : mode);

	convert_move (target, op0, unsignedp);
	return target;
      }

    case OBJ_TYPE_REF:
      return expand_expr (OBJ_TYPE_REF_EXPR (exp), target, tmode, modifier);

    case CALL_EXPR:
      /* All valid uses of __builtin_va_arg_pack () are removed during
	 inlining.  */
      if (CALL_EXPR_VA_ARG_PACK (exp))
	error ("%Kinvalid use of %<__builtin_va_arg_pack ()%>", exp);
      {
	tree fndecl = get_callee_fndecl (exp), attr;

	if (fndecl
	    && (attr = lookup_attribute ("error",
					 DECL_ATTRIBUTES (fndecl))) != NULL)
	  error ("%Kcall to %qs declared with attribute error: %s",
		 exp, identifier_to_locale (lang_hooks.decl_printable_name (fndecl, 1)),
		 TREE_STRING_POINTER (TREE_VALUE (TREE_VALUE (attr))));
	if (fndecl
	    && (attr = lookup_attribute ("warning",
					 DECL_ATTRIBUTES (fndecl))) != NULL)
	  warning_at (tree_nonartificial_location (exp),
		      0, "%Kcall to %qs declared with attribute warning: %s",
		      exp, identifier_to_locale (lang_hooks.decl_printable_name (fndecl, 1)),
		      TREE_STRING_POINTER (TREE_VALUE (TREE_VALUE (attr))));

	/* Check for a built-in function.  */
	if (fndecl && DECL_BUILT_IN (fndecl))
	  {
	    gcc_assert (DECL_BUILT_IN_CLASS (fndecl) != BUILT_IN_FRONTEND);
	    return expand_builtin (exp, target, subtarget, tmode, ignore);
	  }
      }
      return expand_call (exp, target, ignore);

    case VIEW_CONVERT_EXPR:
      op0 = NULL_RTX;

      /* If we are converting to BLKmode, try to avoid an intermediate
	 temporary by fetching an inner memory reference.  */
      if (mode == BLKmode
	  && TREE_CODE (TYPE_SIZE (TREE_TYPE (exp))) == INTEGER_CST
	  && TYPE_MODE (TREE_TYPE (treeop0)) != BLKmode
	  && handled_component_p (treeop0))
      {
	enum machine_mode mode1;
	HOST_WIDE_INT bitsize, bitpos;
	tree offset;
	int unsignedp;
	int volatilep = 0;
	tree tem
	  = get_inner_reference (treeop0, &bitsize, &bitpos,
				 &offset, &mode1, &unsignedp, &volatilep,
				 true);
	rtx orig_op0;

	/* ??? We should work harder and deal with non-zero offsets.  */
	if (!offset
	    && (bitpos % BITS_PER_UNIT) == 0
	    && bitsize >= 0
	    && compare_tree_int (TYPE_SIZE (TREE_TYPE (exp)), bitsize) == 0)
	  {
	    /* See the normal_inner_ref case for the rationale.  */
	    orig_op0
	      = expand_expr (tem,
			     (TREE_CODE (TREE_TYPE (tem)) == UNION_TYPE
			      && (TREE_CODE (TYPE_SIZE (TREE_TYPE (tem)))
				  != INTEGER_CST)
			      && modifier != EXPAND_STACK_PARM
			      ? target : NULL_RTX),
			     VOIDmode,
			     (modifier == EXPAND_INITIALIZER
			      || modifier == EXPAND_CONST_ADDRESS
			      || modifier == EXPAND_STACK_PARM)
			     ? modifier : EXPAND_NORMAL);

	    if (MEM_P (orig_op0))
	      {
		op0 = orig_op0;

		/* Get a reference to just this component.  */
		if (modifier == EXPAND_CONST_ADDRESS
		    || modifier == EXPAND_SUM
		    || modifier == EXPAND_INITIALIZER)
		  op0 = adjust_address_nv (op0, mode, bitpos / BITS_PER_UNIT);
		else
		  op0 = adjust_address (op0, mode, bitpos / BITS_PER_UNIT);

		if (op0 == orig_op0)
		  op0 = copy_rtx (op0);

		set_mem_attributes (op0, treeop0, 0);
		if (REG_P (XEXP (op0, 0)))
		  mark_reg_pointer (XEXP (op0, 0), MEM_ALIGN (op0));

		MEM_VOLATILE_P (op0) |= volatilep;
	      }
	  }
      }

      if (!op0)
	op0 = expand_expr (treeop0,
			   NULL_RTX, VOIDmode, modifier);

      /* If the input and output modes are both the same, we are done.  */
      if (mode == GET_MODE (op0))
	;
      /* If neither mode is BLKmode, and both modes are the same size
	 then we can use gen_lowpart.  */
      else if (mode != BLKmode && GET_MODE (op0) != BLKmode
	       && (GET_MODE_PRECISION (mode)
		   == GET_MODE_PRECISION (GET_MODE (op0)))
	       && !COMPLEX_MODE_P (GET_MODE (op0)))
	{
	  if (GET_CODE (op0) == SUBREG)
	    op0 = force_reg (GET_MODE (op0), op0);
	  temp = gen_lowpart_common (mode, op0);
	  if (temp)
	    op0 = temp;
	  else
	    {
	      if (!REG_P (op0) && !MEM_P (op0))
		op0 = force_reg (GET_MODE (op0), op0);
	      op0 = gen_lowpart (mode, op0);
	    }
	}
      /* If both types are integral, convert from one mode to the other.  */
      else if (INTEGRAL_TYPE_P (type) && INTEGRAL_TYPE_P (TREE_TYPE (treeop0)))
	op0 = convert_modes (mode, GET_MODE (op0), op0,
			     TYPE_UNSIGNED (TREE_TYPE (treeop0)));
      /* As a last resort, spill op0 to memory, and reload it in a
	 different mode.  */
      else if (!MEM_P (op0))
	{
	  /* If the operand is not a MEM, force it into memory.  Since we
	     are going to be changing the mode of the MEM, don't call
	     force_const_mem for constants because we don't allow pool
	     constants to change mode.  */
	  tree inner_type = TREE_TYPE (treeop0);

	  gcc_assert (!TREE_ADDRESSABLE (exp));

	  if (target == 0 || GET_MODE (target) != TYPE_MODE (inner_type))
	    target
	      = assign_stack_temp_for_type
		(TYPE_MODE (inner_type),
		 GET_MODE_SIZE (TYPE_MODE (inner_type)), inner_type);

	  emit_move_insn (target, op0);
	  op0 = target;
	}

      /* At this point, OP0 is in the correct mode.  If the output type is
	 such that the operand is known to be aligned, indicate that it is.
	 Otherwise, we need only be concerned about alignment for non-BLKmode
	 results.  */
      if (MEM_P (op0))
	{
	  enum insn_code icode;

	  if (TYPE_ALIGN_OK (type))
	    {
	      /* ??? Copying the MEM without substantially changing it might
		 run afoul of the code handling volatile memory references in
		 store_expr, which assumes that TARGET is returned unmodified
		 if it has been used.  */
	      op0 = copy_rtx (op0);
	      set_mem_align (op0, MAX (MEM_ALIGN (op0), TYPE_ALIGN (type)));
	    }
	  else if (mode != BLKmode
		   && MEM_ALIGN (op0) < GET_MODE_ALIGNMENT (mode)
		   /* If the target does have special handling for unaligned
		      loads of mode then use them.  */
		   && ((icode = optab_handler (movmisalign_optab, mode))
		       != CODE_FOR_nothing))
	    {
	      rtx reg, insn;

	      op0 = adjust_address (op0, mode, 0);
	      /* We've already validated the memory, and we're creating a
		 new pseudo destination.  The predicates really can't
		 fail.  */
	      reg = gen_reg_rtx (mode);

	      /* Nor can the insn generator.  */
	      insn = GEN_FCN (icode) (reg, op0);
	      emit_insn (insn);
	      return reg;
	    }
	  else if (STRICT_ALIGNMENT
		   && mode != BLKmode
		   && MEM_ALIGN (op0) < GET_MODE_ALIGNMENT (mode))
	    {
	      tree inner_type = TREE_TYPE (treeop0);
	      HOST_WIDE_INT temp_size
		= MAX (int_size_in_bytes (inner_type),
		       (HOST_WIDE_INT) GET_MODE_SIZE (mode));
	      rtx new_rtx
		= assign_stack_temp_for_type (mode, temp_size, type);
	      rtx new_with_op0_mode
		= adjust_address (new_rtx, GET_MODE (op0), 0);

	      gcc_assert (!TREE_ADDRESSABLE (exp));

	      if (GET_MODE (op0) == BLKmode)
		emit_block_move (new_with_op0_mode, op0,
				 GEN_INT (GET_MODE_SIZE (mode)),
				 (modifier == EXPAND_STACK_PARM
				  ? BLOCK_OP_CALL_PARM : BLOCK_OP_NORMAL));
	      else
		emit_move_insn (new_with_op0_mode, op0);

	      op0 = new_rtx;
	    }

	  op0 = adjust_address (op0, mode, 0);
	}

      return op0;

    case MODIFY_EXPR:
      {
	tree lhs = treeop0;
	tree rhs = treeop1;
	gcc_assert (ignore);

	/* Check for |= or &= of a bitfield of size one into another bitfield
	   of size 1.  In this case, (unless we need the result of the
	   assignment) we can do this more efficiently with a
	   test followed by an assignment, if necessary.

	   ??? At this point, we can't get a BIT_FIELD_REF here.  But if
	   things change so we do, this code should be enhanced to
	   support it.  */
	if (TREE_CODE (lhs) == COMPONENT_REF
	    && (TREE_CODE (rhs) == BIT_IOR_EXPR
		|| TREE_CODE (rhs) == BIT_AND_EXPR)
	    && TREE_OPERAND (rhs, 0) == lhs
	    && TREE_CODE (TREE_OPERAND (rhs, 1)) == COMPONENT_REF
	    && integer_onep (DECL_SIZE (TREE_OPERAND (lhs, 1)))
	    && integer_onep (DECL_SIZE (TREE_OPERAND (TREE_OPERAND (rhs, 1), 1))))
	  {
	    rtx label = gen_label_rtx ();
	    int value = TREE_CODE (rhs) == BIT_IOR_EXPR;
	    do_jump (TREE_OPERAND (rhs, 1),
		     value ? label : 0,
		     value ? 0 : label, -1);
	    expand_assignment (lhs, build_int_cst (TREE_TYPE (rhs), value),
			       false);
	    do_pending_stack_adjust ();
	    emit_label (label);
	    return const0_rtx;
	  }

	expand_assignment (lhs, rhs, false);
	return const0_rtx;
      }

    case ADDR_EXPR:
      return expand_expr_addr_expr (exp, target, tmode, modifier);

    case REALPART_EXPR:
      op0 = expand_normal (treeop0);
      return read_complex_part (op0, false);

    case IMAGPART_EXPR:
      op0 = expand_normal (treeop0);
      return read_complex_part (op0, true);

    case RETURN_EXPR:
    case LABEL_EXPR:
    case GOTO_EXPR:
    case SWITCH_EXPR:
    case ASM_EXPR:
      /* Expanded in cfgexpand.c.  */
      gcc_unreachable ();

    case TRY_CATCH_EXPR:
    case CATCH_EXPR:
    case EH_FILTER_EXPR:
    case TRY_FINALLY_EXPR:
      /* Lowered by tree-eh.c.  */
      gcc_unreachable ();

    case WITH_CLEANUP_EXPR:
    case CLEANUP_POINT_EXPR:
    case TARGET_EXPR:
    case CASE_LABEL_EXPR:
    case VA_ARG_EXPR:
    case BIND_EXPR:
    case INIT_EXPR:
    case CONJ_EXPR:
    case COMPOUND_EXPR:
    case PREINCREMENT_EXPR:
    case PREDECREMENT_EXPR:
    case POSTINCREMENT_EXPR:
    case POSTDECREMENT_EXPR:
    case LOOP_EXPR:
    case EXIT_EXPR:
    case COMPOUND_LITERAL_EXPR:
      /* Lowered by gimplify.c.  */
      gcc_unreachable ();

    case FDESC_EXPR:
      /* Function descriptors are not valid except for as
	 initialization constants, and should not be expanded.  */
      gcc_unreachable ();

    case WITH_SIZE_EXPR:
      /* WITH_SIZE_EXPR expands to its first argument.  The caller should
	 have pulled out the size to use in whatever context it needed.  */
      return expand_expr_real (treeop0, original_target, tmode,
			       modifier, alt_rtl);

    default:
      return expand_expr_real_2 (&ops, target, tmode, modifier);
    }
}

/* Subroutine of above: reduce EXP to the precision of TYPE (in the
   signedness of TYPE), possibly returning the result in TARGET.  */
static rtx
reduce_to_bit_field_precision (rtx exp, rtx target, tree type)
{
  HOST_WIDE_INT prec = TYPE_PRECISION (type);
  if (target && GET_MODE (target) != GET_MODE (exp))
    target = 0;
  /* For constant values, reduce using build_int_cst_type. */
  if (CONST_INT_P (exp))
    {
      HOST_WIDE_INT value = INTVAL (exp);
      tree t = build_int_cst_type (type, value);
      return expand_expr (t, target, VOIDmode, EXPAND_NORMAL);
    }
  else if (TYPE_UNSIGNED (type))
    {
      rtx mask = immed_double_int_const (double_int::mask (prec),
					 GET_MODE (exp));
      return expand_and (GET_MODE (exp), exp, mask, target);
    }
  else
    {
      int count = GET_MODE_PRECISION (GET_MODE (exp)) - prec;
      exp = expand_shift (LSHIFT_EXPR, GET_MODE (exp),
			  exp, count, target, 0);
      return expand_shift (RSHIFT_EXPR, GET_MODE (exp),
			   exp, count, target, 0);
    }
}

/* Subroutine of above: returns 1 if OFFSET corresponds to an offset that
   when applied to the address of EXP produces an address known to be
   aligned more than BIGGEST_ALIGNMENT.  */

static int
is_aligning_offset (const_tree offset, const_tree exp)
{
  /* Strip off any conversions.  */
  while (CONVERT_EXPR_P (offset))
    offset = TREE_OPERAND (offset, 0);

  /* We must now have a BIT_AND_EXPR with a constant that is one less than
     power of 2 and which is larger than BIGGEST_ALIGNMENT.  */
  if (TREE_CODE (offset) != BIT_AND_EXPR
      || !host_integerp (TREE_OPERAND (offset, 1), 1)
      || compare_tree_int (TREE_OPERAND (offset, 1),
			   BIGGEST_ALIGNMENT / BITS_PER_UNIT) <= 0
      || !exact_log2 (tree_low_cst (TREE_OPERAND (offset, 1), 1) + 1) < 0)
    return 0;

  /* Look at the first operand of BIT_AND_EXPR and strip any conversion.
     It must be NEGATE_EXPR.  Then strip any more conversions.  */
  offset = TREE_OPERAND (offset, 0);
  while (CONVERT_EXPR_P (offset))
    offset = TREE_OPERAND (offset, 0);

  if (TREE_CODE (offset) != NEGATE_EXPR)
    return 0;

  offset = TREE_OPERAND (offset, 0);
  while (CONVERT_EXPR_P (offset))
    offset = TREE_OPERAND (offset, 0);

  /* This must now be the address of EXP.  */
  return TREE_CODE (offset) == ADDR_EXPR && TREE_OPERAND (offset, 0) == exp;
}

/* Return the tree node if an ARG corresponds to a string constant or zero
   if it doesn't.  If we return nonzero, set *PTR_OFFSET to the offset
   in bytes within the string that ARG is accessing.  The type of the
   offset will be `sizetype'.  */

tree
string_constant (tree arg, tree *ptr_offset)
{
  tree array, offset, lower_bound;
  STRIP_NOPS (arg);

  if (TREE_CODE (arg) == ADDR_EXPR)
    {
      if (TREE_CODE (TREE_OPERAND (arg, 0)) == STRING_CST)
	{
	  *ptr_offset = size_zero_node;
	  return TREE_OPERAND (arg, 0);
	}
      else if (TREE_CODE (TREE_OPERAND (arg, 0)) == VAR_DECL)
	{
	  array = TREE_OPERAND (arg, 0);
	  offset = size_zero_node;
	}
      else if (TREE_CODE (TREE_OPERAND (arg, 0)) == ARRAY_REF)
	{
	  array = TREE_OPERAND (TREE_OPERAND (arg, 0), 0);
	  offset = TREE_OPERAND (TREE_OPERAND (arg, 0), 1);
	  if (TREE_CODE (array) != STRING_CST
	      && TREE_CODE (array) != VAR_DECL)
	    return 0;

	  /* Check if the array has a nonzero lower bound.  */
	  lower_bound = array_ref_low_bound (TREE_OPERAND (arg, 0));
	  if (!integer_zerop (lower_bound))
	    {
	      /* If the offset and base aren't both constants, return 0.  */
	      if (TREE_CODE (lower_bound) != INTEGER_CST)
	        return 0;
	      if (TREE_CODE (offset) != INTEGER_CST)
		return 0;
	      /* Adjust offset by the lower bound.  */
	      offset = size_diffop (fold_convert (sizetype, offset),
				    fold_convert (sizetype, lower_bound));
	    }
	}
      else if (TREE_CODE (TREE_OPERAND (arg, 0)) == MEM_REF)
	{
	  array = TREE_OPERAND (TREE_OPERAND (arg, 0), 0);
	  offset = TREE_OPERAND (TREE_OPERAND (arg, 0), 1);
	  if (TREE_CODE (array) != ADDR_EXPR)
	    return 0;
	  array = TREE_OPERAND (array, 0);
	  if (TREE_CODE (array) != STRING_CST
	      && TREE_CODE (array) != VAR_DECL)
	    return 0;
	}
      else
	return 0;
    }
  else if (TREE_CODE (arg) == PLUS_EXPR || TREE_CODE (arg) == POINTER_PLUS_EXPR)
    {
      tree arg0 = TREE_OPERAND (arg, 0);
      tree arg1 = TREE_OPERAND (arg, 1);

      STRIP_NOPS (arg0);
      STRIP_NOPS (arg1);

      if (TREE_CODE (arg0) == ADDR_EXPR
	  && (TREE_CODE (TREE_OPERAND (arg0, 0)) == STRING_CST
	      || TREE_CODE (TREE_OPERAND (arg0, 0)) == VAR_DECL))
	{
	  array = TREE_OPERAND (arg0, 0);
	  offset = arg1;
	}
      else if (TREE_CODE (arg1) == ADDR_EXPR
	       && (TREE_CODE (TREE_OPERAND (arg1, 0)) == STRING_CST
		   || TREE_CODE (TREE_OPERAND (arg1, 0)) == VAR_DECL))
	{
	  array = TREE_OPERAND (arg1, 0);
	  offset = arg0;
	}
      else
	return 0;
    }
  else
    return 0;

  if (TREE_CODE (array) == STRING_CST)
    {
      *ptr_offset = fold_convert (sizetype, offset);
      return array;
    }
  else if (TREE_CODE (array) == VAR_DECL
	   || TREE_CODE (array) == CONST_DECL)
    {
      int length;

      /* Variables initialized to string literals can be handled too.  */
      if (!const_value_known_p (array)
	  || !DECL_INITIAL (array)
	  || TREE_CODE (DECL_INITIAL (array)) != STRING_CST)
	return 0;

      /* Avoid const char foo[4] = "abcde";  */
      if (DECL_SIZE_UNIT (array) == NULL_TREE
	  || TREE_CODE (DECL_SIZE_UNIT (array)) != INTEGER_CST
	  || (length = TREE_STRING_LENGTH (DECL_INITIAL (array))) <= 0
	  || compare_tree_int (DECL_SIZE_UNIT (array), length) < 0)
	return 0;

      /* If variable is bigger than the string literal, OFFSET must be constant
	 and inside of the bounds of the string literal.  */
      offset = fold_convert (sizetype, offset);
      if (compare_tree_int (DECL_SIZE_UNIT (array), length) > 0
	  && (! host_integerp (offset, 1)
	      || compare_tree_int (offset, length) >= 0))
	return 0;

      *ptr_offset = offset;
      return DECL_INITIAL (array);
    }

  return 0;
}

/* Generate code to calculate OPS, and exploded expression
   using a store-flag instruction and return an rtx for the result.
   OPS reflects a comparison.

   If TARGET is nonzero, store the result there if convenient.

   Return zero if there is no suitable set-flag instruction
   available on this machine.

   Once expand_expr has been called on the arguments of the comparison,
   we are committed to doing the store flag, since it is not safe to
   re-evaluate the expression.  We emit the store-flag insn by calling
   emit_store_flag, but only expand the arguments if we have a reason
   to believe that emit_store_flag will be successful.  If we think that
   it will, but it isn't, we have to simulate the store-flag with a
   set/jump/set sequence.  */

static rtx
do_store_flag (sepops ops, rtx target, enum machine_mode mode)
{
  enum rtx_code code;
  tree arg0, arg1, type;
  tree tem;
  enum machine_mode operand_mode;
  int unsignedp;
  rtx op0, op1;
  rtx subtarget = target;
  location_t loc = ops->location;

  arg0 = ops->op0;
  arg1 = ops->op1;

  /* Don't crash if the comparison was erroneous.  */
  if (arg0 == error_mark_node || arg1 == error_mark_node)
    return const0_rtx;

  type = TREE_TYPE (arg0);
  operand_mode = TYPE_MODE (type);
  unsignedp = TYPE_UNSIGNED (type);

  /* We won't bother with BLKmode store-flag operations because it would mean
     passing a lot of information to emit_store_flag.  */
  if (operand_mode == BLKmode)
    return 0;

  /* We won't bother with store-flag operations involving function pointers
     when function pointers must be canonicalized before comparisons.  */
#ifdef HAVE_canonicalize_funcptr_for_compare
  if (HAVE_canonicalize_funcptr_for_compare
      && ((TREE_CODE (TREE_TYPE (arg0)) == POINTER_TYPE
	   && (TREE_CODE (TREE_TYPE (TREE_TYPE (arg0)))
	       == FUNCTION_TYPE))
	  || (TREE_CODE (TREE_TYPE (arg1)) == POINTER_TYPE
	      && (TREE_CODE (TREE_TYPE (TREE_TYPE (arg1)))
		  == FUNCTION_TYPE))))
    return 0;
#endif

  STRIP_NOPS (arg0);
  STRIP_NOPS (arg1);
  
  /* For vector typed comparisons emit code to generate the desired
     all-ones or all-zeros mask.  Conveniently use the VEC_COND_EXPR
     expander for this.  */
  if (TREE_CODE (ops->type) == VECTOR_TYPE)
    {
      tree ifexp = build2 (ops->code, ops->type, arg0, arg1);
      tree if_true = constant_boolean_node (true, ops->type);
      tree if_false = constant_boolean_node (false, ops->type);
      return expand_vec_cond_expr (ops->type, ifexp, if_true, if_false, target);
    }

  /* Get the rtx comparison code to use.  We know that EXP is a comparison
     operation of some type.  Some comparisons against 1 and -1 can be
     converted to comparisons with zero.  Do so here so that the tests
     below will be aware that we have a comparison with zero.   These
     tests will not catch constants in the first operand, but constants
     are rarely passed as the first operand.  */

  switch (ops->code)
    {
    case EQ_EXPR:
      code = EQ;
      break;
    case NE_EXPR:
      code = NE;
      break;
    case LT_EXPR:
      if (integer_onep (arg1))
	arg1 = integer_zero_node, code = unsignedp ? LEU : LE;
      else
	code = unsignedp ? LTU : LT;
      break;
    case LE_EXPR:
      if (! unsignedp && integer_all_onesp (arg1))
	arg1 = integer_zero_node, code = LT;
      else
	code = unsignedp ? LEU : LE;
      break;
    case GT_EXPR:
      if (! unsignedp && integer_all_onesp (arg1))
	arg1 = integer_zero_node, code = GE;
      else
	code = unsignedp ? GTU : GT;
      break;
    case GE_EXPR:
      if (integer_onep (arg1))
	arg1 = integer_zero_node, code = unsignedp ? GTU : GT;
      else
	code = unsignedp ? GEU : GE;
      break;

    case UNORDERED_EXPR:
      code = UNORDERED;
      break;
    case ORDERED_EXPR:
      code = ORDERED;
      break;
    case UNLT_EXPR:
      code = UNLT;
      break;
    case UNLE_EXPR:
      code = UNLE;
      break;
    case UNGT_EXPR:
      code = UNGT;
      break;
    case UNGE_EXPR:
      code = UNGE;
      break;
    case UNEQ_EXPR:
      code = UNEQ;
      break;
    case LTGT_EXPR:
      code = LTGT;
      break;

    default:
      gcc_unreachable ();
    }

  /* Put a constant second.  */
  if (TREE_CODE (arg0) == REAL_CST || TREE_CODE (arg0) == INTEGER_CST
      || TREE_CODE (arg0) == FIXED_CST)
    {
      tem = arg0; arg0 = arg1; arg1 = tem;
      code = swap_condition (code);
    }

  /* If this is an equality or inequality test of a single bit, we can
     do this by shifting the bit being tested to the low-order bit and
     masking the result with the constant 1.  If the condition was EQ,
     we xor it with 1.  This does not require an scc insn and is faster
     than an scc insn even if we have it.

     The code to make this transformation was moved into fold_single_bit_test,
     so we just call into the folder and expand its result.  */

  if ((code == NE || code == EQ)
      && integer_zerop (arg1)
      && (TYPE_PRECISION (ops->type) != 1 || TYPE_UNSIGNED (ops->type)))
    {
      gimple srcstmt = get_def_for_expr (arg0, BIT_AND_EXPR);
      if (srcstmt
	  && integer_pow2p (gimple_assign_rhs2 (srcstmt)))
	{
	  enum tree_code tcode = code == NE ? NE_EXPR : EQ_EXPR;
	  tree type = lang_hooks.types.type_for_mode (mode, unsignedp);
	  tree temp = fold_build2_loc (loc, BIT_AND_EXPR, TREE_TYPE (arg1),
				       gimple_assign_rhs1 (srcstmt),
				       gimple_assign_rhs2 (srcstmt));
	  temp = fold_single_bit_test (loc, tcode, temp, arg1, type);
	  if (temp)
	    return expand_expr (temp, target, VOIDmode, EXPAND_NORMAL);
	}
    }

  if (! get_subtarget (target)
      || GET_MODE (subtarget) != operand_mode)
    subtarget = 0;

  expand_operands (arg0, arg1, subtarget, &op0, &op1, EXPAND_NORMAL);

  if (target == 0)
    target = gen_reg_rtx (mode);

  /* Try a cstore if possible.  */
  return emit_store_flag_force (target, code, op0, op1,
				operand_mode, unsignedp,
				(TYPE_PRECISION (ops->type) == 1
				 && !TYPE_UNSIGNED (ops->type)) ? -1 : 1);
}


/* Stubs in case we haven't got a casesi insn.  */
#ifndef HAVE_casesi
# define HAVE_casesi 0
# define gen_casesi(a, b, c, d, e) (0)
# define CODE_FOR_casesi CODE_FOR_nothing
#endif

/* Attempt to generate a casesi instruction.  Returns 1 if successful,
   0 otherwise (i.e. if there is no casesi instruction).

   DEFAULT_PROBABILITY is the probability of jumping to the default
   label.  */
int
try_casesi (tree index_type, tree index_expr, tree minval, tree range,
	    rtx table_label, rtx default_label, rtx fallback_label,
            int default_probability)
{
  struct expand_operand ops[5];
  enum machine_mode index_mode = SImode;
  rtx op1, op2, index;

  if (! HAVE_casesi)
    return 0;

  /* Convert the index to SImode.  */
  if (GET_MODE_BITSIZE (TYPE_MODE (index_type)) > GET_MODE_BITSIZE (index_mode))
    {
      enum machine_mode omode = TYPE_MODE (index_type);
      rtx rangertx = expand_normal (range);

      /* We must handle the endpoints in the original mode.  */
      index_expr = build2 (MINUS_EXPR, index_type,
			   index_expr, minval);
      minval = integer_zero_node;
      index = expand_normal (index_expr);
      if (default_label)
        emit_cmp_and_jump_insns (rangertx, index, LTU, NULL_RTX,
				 omode, 1, default_label,
                                 default_probability);
      /* Now we can safely truncate.  */
      index = convert_to_mode (index_mode, index, 0);
    }
  else
    {
      if (TYPE_MODE (index_type) != index_mode)
	{
	  index_type = lang_hooks.types.type_for_mode (index_mode, 0);
	  index_expr = fold_convert (index_type, index_expr);
	}

      index = expand_normal (index_expr);
    }

  do_pending_stack_adjust ();

  op1 = expand_normal (minval);
  op2 = expand_normal (range);

  create_input_operand (&ops[0], index, index_mode);
  create_convert_operand_from_type (&ops[1], op1, TREE_TYPE (minval));
  create_convert_operand_from_type (&ops[2], op2, TREE_TYPE (range));
  create_fixed_operand (&ops[3], table_label);
  create_fixed_operand (&ops[4], (default_label
				  ? default_label
				  : fallback_label));
  expand_jump_insn (CODE_FOR_casesi, 5, ops);
  return 1;
}

/* Attempt to generate a tablejump instruction; same concept.  */
#ifndef HAVE_tablejump
#define HAVE_tablejump 0
#define gen_tablejump(x, y) (0)
#endif

/* Subroutine of the next function.

   INDEX is the value being switched on, with the lowest value
   in the table already subtracted.
   MODE is its expected mode (needed if INDEX is constant).
   RANGE is the length of the jump table.
   TABLE_LABEL is a CODE_LABEL rtx for the table itself.

   DEFAULT_LABEL is a CODE_LABEL rtx to jump to if the
   index value is out of range.
   DEFAULT_PROBABILITY is the probability of jumping to
   the default label.  */

static void
do_tablejump (rtx index, enum machine_mode mode, rtx range, rtx table_label,
	      rtx default_label, int default_probability)
{
  rtx temp, vector;

  if (INTVAL (range) > cfun->cfg->max_jumptable_ents)
    cfun->cfg->max_jumptable_ents = INTVAL (range);

  /* Do an unsigned comparison (in the proper mode) between the index
     expression and the value which represents the length of the range.
     Since we just finished subtracting the lower bound of the range
     from the index expression, this comparison allows us to simultaneously
     check that the original index expression value is both greater than
     or equal to the minimum value of the range and less than or equal to
     the maximum value of the range.  */

  if (default_label)
    emit_cmp_and_jump_insns (index, range, GTU, NULL_RTX, mode, 1,
			     default_label, default_probability);


  /* If index is in range, it must fit in Pmode.
     Convert to Pmode so we can index with it.  */
  if (mode != Pmode)
    index = convert_to_mode (Pmode, index, 1);

  /* Don't let a MEM slip through, because then INDEX that comes
     out of PIC_CASE_VECTOR_ADDRESS won't be a valid address,
     and break_out_memory_refs will go to work on it and mess it up.  */
#ifdef PIC_CASE_VECTOR_ADDRESS
  if (flag_pic && !REG_P (index))
    index = copy_to_mode_reg (Pmode, index);
#endif

  /* ??? The only correct use of CASE_VECTOR_MODE is the one inside the
     GET_MODE_SIZE, because this indicates how large insns are.  The other
     uses should all be Pmode, because they are addresses.  This code
     could fail if addresses and insns are not the same size.  */
  index = gen_rtx_PLUS (Pmode,
			gen_rtx_MULT (Pmode, index,
				      GEN_INT (GET_MODE_SIZE (CASE_VECTOR_MODE))),
			gen_rtx_LABEL_REF (Pmode, table_label));
#ifdef PIC_CASE_VECTOR_ADDRESS
  if (flag_pic)
    index = PIC_CASE_VECTOR_ADDRESS (index);
  else
#endif
    index = memory_address (CASE_VECTOR_MODE, index);
  temp = gen_reg_rtx (CASE_VECTOR_MODE);
  vector = gen_const_mem (CASE_VECTOR_MODE, index);
  convert_move (temp, vector, 0);

  emit_jump_insn (gen_tablejump (temp, table_label));

  /* If we are generating PIC code or if the table is PC-relative, the
     table and JUMP_INSN must be adjacent, so don't output a BARRIER.  */
  if (! CASE_VECTOR_PC_RELATIVE && ! flag_pic)
    emit_barrier ();
}

int
try_tablejump (tree index_type, tree index_expr, tree minval, tree range,
	       rtx table_label, rtx default_label, int default_probability)
{
  rtx index;

  if (! HAVE_tablejump)
    return 0;

  index_expr = fold_build2 (MINUS_EXPR, index_type,
			    fold_convert (index_type, index_expr),
			    fold_convert (index_type, minval));
  index = expand_normal (index_expr);
  do_pending_stack_adjust ();

  do_tablejump (index, TYPE_MODE (index_type),
		convert_modes (TYPE_MODE (index_type),
			       TYPE_MODE (TREE_TYPE (range)),
			       expand_normal (range),
			       TYPE_UNSIGNED (TREE_TYPE (range))),
		table_label, default_label, default_probability);
  return 1;
}

/* Return a CONST_VECTOR rtx for a VECTOR_CST tree.  */
static rtx
const_vector_from_tree (tree exp)
{
  rtvec v;
  unsigned i;
  int units;
  tree elt;
  enum machine_mode inner, mode;

  mode = TYPE_MODE (TREE_TYPE (exp));

  if (initializer_zerop (exp))
    return CONST0_RTX (mode);

  units = GET_MODE_NUNITS (mode);
  inner = GET_MODE_INNER (mode);

  v = rtvec_alloc (units);

  for (i = 0; i < VECTOR_CST_NELTS (exp); ++i)
    {
      elt = VECTOR_CST_ELT (exp, i);

      if (TREE_CODE (elt) == REAL_CST)
	RTVEC_ELT (v, i) = CONST_DOUBLE_FROM_REAL_VALUE (TREE_REAL_CST (elt),
							 inner);
      else if (TREE_CODE (elt) == FIXED_CST)
	RTVEC_ELT (v, i) = CONST_FIXED_FROM_FIXED_VALUE (TREE_FIXED_CST (elt),
							 inner);
      else
	RTVEC_ELT (v, i) = immed_double_int_const (tree_to_double_int (elt),
						   inner);
    }

  return gen_rtx_CONST_VECTOR (mode, v);
}

/* Build a decl for a personality function given a language prefix.  */

tree
build_personality_function (const char *lang)
{
  const char *unwind_and_version;
  tree decl, type;
  char *name;

  switch (targetm_common.except_unwind_info (&global_options))
    {
    case UI_NONE:
      return NULL;
    case UI_SJLJ:
      unwind_and_version = "_sj0";
      break;
    case UI_DWARF2:
    case UI_TARGET:
      unwind_and_version = "_v0";
      break;
    case UI_SEH:
      unwind_and_version = "_seh0";
      break;
    default:
      gcc_unreachable ();
    }

  name = ACONCAT (("__", lang, "_personality", unwind_and_version, NULL));

  type = build_function_type_list (integer_type_node, integer_type_node,
				   long_long_unsigned_type_node,
				   ptr_type_node, ptr_type_node, NULL_TREE);
  decl = build_decl (UNKNOWN_LOCATION, FUNCTION_DECL,
		     get_identifier (name), type);
  DECL_ARTIFICIAL (decl) = 1;
  DECL_EXTERNAL (decl) = 1;
  TREE_PUBLIC (decl) = 1;

  /* Zap the nonsensical SYMBOL_REF_DECL for this.  What we're left with
     are the flags assigned by targetm.encode_section_info.  */
  SET_SYMBOL_REF_DECL (XEXP (DECL_RTL (decl), 0), NULL);

  return decl;
}

/* Extracts the personality function of DECL and returns the corresponding
   libfunc.  */

rtx
get_personality_function (tree decl)
{
  tree personality = DECL_FUNCTION_PERSONALITY (decl);
  enum eh_personality_kind pk;

  pk = function_needs_eh_personality (DECL_STRUCT_FUNCTION (decl));
  if (pk == eh_personality_none)
    return NULL;

  if (!personality
      && pk == eh_personality_any)
    personality = lang_hooks.eh_personality ();

  if (pk == eh_personality_lang)
    gcc_assert (personality != NULL_TREE);

  return XEXP (DECL_RTL (personality), 0);
}

#include "gt-expr.h"<|MERGE_RESOLUTION|>--- conflicted
+++ resolved
@@ -4582,8 +4582,6 @@
     *bitstart = *bitpos - bitoffset;
 
   *bitend = *bitstart + tree_low_cst (DECL_SIZE (repr), 1) - 1;
-<<<<<<< HEAD
-=======
 }
 
 /* Returns true if ADDR is an ADDR_EXPR of a DECL that does not reside
@@ -4607,7 +4605,6 @@
     return nortl;
 
   return (!MEM_P (DECL_RTL (base)));
->>>>>>> e9c762ec
 }
 
 /* Returns true if the MEM_REF REF refers to an object that does not
@@ -4660,11 +4657,7 @@
        || TREE_CODE (to) == TARGET_MEM_REF)
       && mode != BLKmode
       && !mem_ref_refers_to_non_mem_p (to)
-<<<<<<< HEAD
-      && ((align = get_object_or_type_alignment (to))
-=======
       && ((align = get_object_alignment (to))
->>>>>>> e9c762ec
 	  < GET_MODE_ALIGNMENT (mode))
       && (((icode = optab_handler (movmisalign_optab, mode))
 	   != CODE_FOR_nothing)
