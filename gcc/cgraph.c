--- conflicted
+++ resolved
@@ -1447,11 +1447,7 @@
       new_stmt
 	= gimple_call_copy_skip_args (e->call_stmt,
 				      e->callee->clone.combined_args_to_skip);
-<<<<<<< HEAD
-      gimple_call_set_fndecl (new_stmt, e->callee->symbol.decl);
-=======
       gimple_call_set_fndecl (new_stmt, e->callee->decl);
->>>>>>> a7aa3838
       gimple_call_set_fntype (new_stmt, gimple_call_fntype (e->call_stmt));
 
       if (gimple_vdef (new_stmt)
@@ -3016,50 +3012,6 @@
     verify_cgraph_node (node);
 }
 
-<<<<<<< HEAD
-/* Create external decl node for DECL.
-   The difference i nbetween cgraph_get_create_node and
-   cgraph_get_create_real_symbol_node is that cgraph_get_create_node
-   may return inline clone, while cgraph_get_create_real_symbol_node
-   will create a new node in this case.
-   FIXME: This function should be removed once clones are put out of decl
-   hash.  */
-
-struct cgraph_node *
-cgraph_get_create_real_symbol_node (tree decl)
-{
-  struct cgraph_node *first_clone = cgraph_get_node (decl);
-  struct cgraph_node *node;
-  /* create symbol table node.  even if inline clone exists, we can not take
-     it as a target of non-inlined call.  */
-  node = cgraph_get_node (decl);
-  if (node && !node->global.inlined_to)
-    return node;
-
-  node = cgraph_create_node (decl);
-
-  /* ok, we previously inlined the function, then removed the offline copy and
-     now we want it back for external call.  this can happen when devirtualizing
-     while inlining function called once that happens after extern inlined and
-     virtuals are already removed.  in this case introduce the external node
-     and make it available for call.  */
-  if (first_clone)
-    {
-      first_clone->clone_of = node;
-      node->clones = first_clone;
-      symtab_prevail_in_asm_name_hash ((symtab_node) node);
-      symtab_insert_node_to_hashtable ((symtab_node) node);
-      if (dump_file)
-	fprintf (dump_file, "Introduced new external node "
-		 "(%s/%i) and turned into root of the clone tree.\n",
-		 xstrdup (cgraph_node_name (node)), node->uid);
-    }
-  else if (dump_file)
-    fprintf (dump_file, "Introduced new external node "
-	     "(%s/%i).\n", xstrdup (cgraph_node_name (node)), node->uid);
-  return node;
-}
-=======
 /* Given NODE, walk the alias chain to return the function NODE is alias of.
    Walk through thunk, too.
    When AVAILABILITY is non-NULL, get minimal availability in the chain.  */
@@ -3223,5 +3175,4 @@
   return true;
 }
 
->>>>>>> a7aa3838
 #include "gt-cgraph.h"