# configure.ac for GCC
# Process this file with autoconf to generate a configuration script.

# Copyright (C) 1997-2014 Free Software Foundation, Inc.

#This file is part of GCC.

#GCC is free software; you can redistribute it and/or modify it under
#the terms of the GNU General Public License as published by the Free
#Software Foundation; either version 3, or (at your option) any later
#version.

#GCC is distributed in the hope that it will be useful, but WITHOUT
#ANY WARRANTY; without even the implied warranty of MERCHANTABILITY or
#FITNESS FOR A PARTICULAR PURPOSE.  See the GNU General Public License
#for more details.

#You should have received a copy of the GNU General Public License
#along with GCC; see the file COPYING3.  If not see
#<http://www.gnu.org/licenses/>.

# --------------------------------
# Initialization and sanity checks
# --------------------------------

AC_PREREQ(2.64)
AC_INIT
AC_CONFIG_SRCDIR(tree.c)
AC_CONFIG_HEADER(auto-host.h:config.in)

gcc_version=`cat $srcdir/BASE-VER`

# Determine the host, build, and target systems
AC_CANONICAL_BUILD
AC_CANONICAL_HOST
AC_CANONICAL_TARGET

# Determine the noncanonical target name, for directory use.
ACX_NONCANONICAL_TARGET

# Determine the target- and build-specific subdirectories
GCC_TOPLEV_SUBDIRS

# Set program_transform_name
AC_ARG_PROGRAM

# Check for bogus environment variables.
# Test if LIBRARY_PATH contains the notation for the current directory
# since this would lead to problems installing/building glibc.
# LIBRARY_PATH contains the current directory if one of the following
# is true:
# - one of the terminals (":" and ";") is the first or last sign
# - two terminals occur directly after each other
# - the path contains an element with a dot in it
AC_MSG_CHECKING(LIBRARY_PATH variable)
changequote(,)dnl
case ${LIBRARY_PATH} in
  [:\;]* | *[:\;] | *[:\;][:\;]* |  *[:\;]. | .[:\;]*| . | *[:\;].[:\;]* )
    library_path_setting="contains current directory"
    ;;
  *)
    library_path_setting="ok"
    ;;
esac
changequote([,])dnl
AC_MSG_RESULT($library_path_setting)
if test "$library_path_setting" != "ok"; then
AC_MSG_ERROR([
*** LIBRARY_PATH shouldn't contain the current directory when
*** building gcc. Please change the environment variable
*** and run configure again.])
fi

# Test if GCC_EXEC_PREFIX contains the notation for the current directory
# since this would lead to problems installing/building glibc.
# GCC_EXEC_PREFIX contains the current directory if one of the following
# is true:
# - one of the terminals (":" and ";") is the first or last sign
# - two terminals occur directly after each other
# - the path contains an element with a dot in it
AC_MSG_CHECKING(GCC_EXEC_PREFIX variable)
changequote(,)dnl
case ${GCC_EXEC_PREFIX} in
  [:\;]* | *[:\;] | *[:\;][:\;]* |  *[:\;]. | .[:\;]*| . | *[:\;].[:\;]* )
    gcc_exec_prefix_setting="contains current directory"
    ;;
  *)
    gcc_exec_prefix_setting="ok"
    ;;
esac
changequote([,])dnl
AC_MSG_RESULT($gcc_exec_prefix_setting)
if test "$gcc_exec_prefix_setting" != "ok"; then
AC_MSG_ERROR([
*** GCC_EXEC_PREFIX shouldn't contain the current directory when
*** building gcc. Please change the environment variable
*** and run configure again.])
fi

# -----------
# Directories
# -----------

# Specify the local prefix
local_prefix=
AC_ARG_WITH(local-prefix,
[AS_HELP_STRING([--with-local-prefix=DIR],
		[specifies directory to put local include])],
[case "${withval}" in
yes)	AC_MSG_ERROR(bad value ${withval} given for local include directory prefix) ;;
no)	;;
*)	local_prefix=$with_local_prefix ;;
esac])

# Default local prefix if it is empty
if test x$local_prefix = x; then
	local_prefix=/usr/local
fi

# Don't set gcc_gxx_include_dir to gxx_include_dir since that's only
# passed in by the toplevel make and thus we'd get different behavior
# depending on where we built the sources.
gcc_gxx_include_dir=
# Specify the g++ header file directory
AC_ARG_WITH(gxx-include-dir,
[AS_HELP_STRING([--with-gxx-include-dir=DIR],
                [specifies directory to put g++ header files])],
[case "${withval}" in
yes)	AC_MSG_ERROR(bad value ${withval} given for g++ include directory) ;;
no)	;;
*)	gcc_gxx_include_dir=$with_gxx_include_dir ;;
esac])

# This logic must match libstdc++-v3/acinclude.m4:GLIBCXX_EXPORT_INSTALL_INFO.
if test x${gcc_gxx_include_dir} = x; then
  if test x${enable_version_specific_runtime_libs} = xyes; then
    gcc_gxx_include_dir='${libsubdir}/include/c++'
  else
    libstdcxx_incdir='include/c++/$(version)'
    if test x$host != x$target; then
       libstdcxx_incdir="$target_alias/$libstdcxx_incdir"
    fi
    gcc_gxx_include_dir="\$(libsubdir)/\$(libsubdir_to_prefix)$libstdcxx_incdir"
  fi
fi

gcc_gxx_include_dir_add_sysroot=0
if test "${with_sysroot+set}" = set; then
  gcc_gxx_without_sysroot=`expr "${gcc_gxx_include_dir}" : "${with_sysroot}"'\(.*\)'`
  if test "${gcc_gxx_without_sysroot}"; then
    gcc_gxx_include_dir="${gcc_gxx_without_sysroot}"
    gcc_gxx_include_dir_add_sysroot=1
  fi
fi

AC_ARG_WITH(cpp_install_dir,
[AC_HELP_STRING([--with-cpp-install-dir=DIR],
                [install the user visible C preprocessor in DIR
                 (relative to PREFIX) as well as PREFIX/bin])],
[if test x$withval = xyes; then
  AC_MSG_ERROR([option --with-cpp-install-dir requires an argument])
elif test x$withval != xno; then
  cpp_install_dir=$withval
fi])

# We would like to our source tree to be readonly.  However when releases or
# pre-releases are generated, the flex/bison generated files as well as the 
# various formats of manuals need to be included along with the rest of the
# sources.  Therefore we have --enable-generated-files-in-srcdir to do 
# just that.

AC_MSG_CHECKING([whether to place generated files in the source directory])
  dnl generated-files-in-srcdir is disabled by default
  AC_ARG_ENABLE(generated-files-in-srcdir, 
    [AS_HELP_STRING([--enable-generated-files-in-srcdir],
		    [put copies of generated files in source dir
		     intended for creating source tarballs for users
		     without texinfo bison or flex])],
      generated_files_in_srcdir=$enableval,
      generated_files_in_srcdir=no)

AC_MSG_RESULT($generated_files_in_srcdir)

if test "$generated_files_in_srcdir" = "yes"; then
  GENINSRC=''
else
  GENINSRC='#'
fi
AC_SUBST(GENINSRC)

# -------------------
# Find default linker
# -------------------

# With GNU ld
AC_ARG_WITH(gnu-ld,
[AS_HELP_STRING([--with-gnu-ld], [arrange to work with GNU ld])],
gnu_ld_flag="$with_gnu_ld",
gnu_ld_flag=no)

# With pre-defined ld
AC_ARG_WITH(ld,
[AS_HELP_STRING([--with-ld], [arrange to use the specified ld (full pathname)])],
DEFAULT_LINKER="$with_ld")
if test x"${DEFAULT_LINKER+set}" = x"set"; then
  if test ! -x "$DEFAULT_LINKER"; then
    AC_MSG_ERROR([cannot execute: $DEFAULT_LINKER: check --with-ld or env. var. DEFAULT_LINKER])
  elif $DEFAULT_LINKER -v < /dev/null 2>&1 | grep GNU > /dev/null; then
    gnu_ld_flag=yes
  fi
  AC_DEFINE_UNQUOTED(DEFAULT_LINKER,"$DEFAULT_LINKER",
	[Define to enable the use of a default linker.])
fi

AC_MSG_CHECKING([whether a default linker was specified])
if test x"${DEFAULT_LINKER+set}" = x"set"; then
  if test x"$gnu_ld_flag" = x"no"; then
    AC_MSG_RESULT([yes ($DEFAULT_LINKER)])
  else
    AC_MSG_RESULT([yes ($DEFAULT_LINKER - GNU ld)])
  fi
else
  AC_MSG_RESULT(no)
fi

# With demangler in GNU ld
AC_ARG_WITH(demangler-in-ld,
[AS_HELP_STRING([--with-demangler-in-ld], [try to use demangler in GNU ld])],
demangler_in_ld="$with_demangler_in_ld",
demangler_in_ld=yes)

# ----------------------
# Find default assembler
# ----------------------

# With GNU as
AC_ARG_WITH(gnu-as,
[AS_HELP_STRING([--with-gnu-as], [arrange to work with GNU as])],
gas_flag="$with_gnu_as",
gas_flag=no)

AC_ARG_WITH(as,
[AS_HELP_STRING([--with-as], [arrange to use the specified as (full pathname)])],
DEFAULT_ASSEMBLER="$with_as")
if test x"${DEFAULT_ASSEMBLER+set}" = x"set"; then
  if test ! -x "$DEFAULT_ASSEMBLER"; then
    AC_MSG_ERROR([cannot execute: $DEFAULT_ASSEMBLER: check --with-as or env. var. DEFAULT_ASSEMBLER])
  elif $DEFAULT_ASSEMBLER -v < /dev/null 2>&1 | grep GNU > /dev/null; then
    gas_flag=yes
  fi
  AC_DEFINE_UNQUOTED(DEFAULT_ASSEMBLER,"$DEFAULT_ASSEMBLER",
	[Define to enable the use of a default assembler.])
fi

AC_MSG_CHECKING([whether a default assembler was specified])
if test x"${DEFAULT_ASSEMBLER+set}" = x"set"; then
  if test x"$gas_flag" = x"no"; then
    AC_MSG_RESULT([yes ($DEFAULT_ASSEMBLER)])
  else
    AC_MSG_RESULT([yes ($DEFAULT_ASSEMBLER - GNU as)])
  fi
else
  AC_MSG_RESULT(no)
fi

# ---------------
# Find C compiler
# ---------------

# If a non-executable a.out is present (e.g. created by GNU as above even if
# invoked with -v only), the IRIX 6 native ld just overwrites the existing
# file, even when creating an executable, so an execution test fails.
# Remove possible default executable files to avoid this.
#
# FIXME: This really belongs into AC_PROG_CC and can be removed once
# Autoconf includes it.
rm -f a.out a.exe b.out

# Find the native compiler
AC_PROG_CC
AC_PROG_CXX
ACX_PROG_GNAT([-I"$srcdir"/ada])

# Remove the -O2: for historical reasons, unless bootstrapping we prefer
# optimizations to be activated explicitly by the toplevel.
case "$CC" in
  */prev-gcc/xgcc*) ;;
  *) CFLAGS=`echo "$CFLAGS " | sed -e "s/-Ofast[[ 	]]//" -e "s/-O[[gs]][[ 	]]//" -e "s/-O[[0-9]]*[[ 	]]//" `
     CXXFLAGS=`echo "$CXXFLAGS " | sed -e "s/-Ofast[[ 	]]//" -e "s/-O[[gs]][[ 	]]//" -e "s/-O[[0-9]]*[[ 	]]//" ` ;;
esac
AC_SUBST(CFLAGS)
AC_SUBST(CXXFLAGS)

# Determine PICFLAG for target gnatlib.
GCC_PICFLAG_FOR_TARGET
AC_SUBST(PICFLAG_FOR_TARGET)

# -------------------------
# Check C compiler features
# -------------------------

AC_USE_SYSTEM_EXTENSIONS
AC_PROG_CPP
AC_C_INLINE

AC_SYS_LARGEFILE

# sizeof(char) is 1 by definition.
AC_CHECK_SIZEOF(void *)
AC_CHECK_SIZEOF(short)
AC_CHECK_SIZEOF(int)
AC_CHECK_SIZEOF(long)
AC_CHECK_TYPES([long long], [AC_CHECK_SIZEOF(long long)])
AC_CHECK_TYPES([__int64], [AC_CHECK_SIZEOF(__int64)])
GCC_STDINT_TYPES

# ---------------------
# Warnings and checking
# ---------------------

# Check $CC warning features (if it's GCC).
# We want to use -pedantic, but we don't want warnings about
# * 'long long'
# * variadic macros
# * overlong strings
# * C++11 narrowing conversions in { }
# So, we only use -pedantic if we can disable those warnings.

# In stage 1, disable -Wformat warnings from old GCCs about new % codes
AC_ARG_ENABLE(build-format-warnings,
  AS_HELP_STRING([--disable-build-format-warnings],[don't use -Wformat while building GCC]),
  [],[enable_build_format_warnings=yes])
AS_IF([test $enable_build_format_warnings = no],
      [wf_opt=-Wno-format],[wf_opt=])
ACX_PROG_CC_WARNING_OPTS(
	m4_quote(m4_do([-W -Wall -Wno-narrowing -Wwrite-strings -Wcast-qual $wf_opt])), [loose_warn])
ACX_PROG_CC_WARNING_OPTS(
	m4_quote(m4_do([-Wstrict-prototypes -Wmissing-prototypes])),
	[c_loose_warn])
ACX_PROG_CC_WARNING_OPTS(
	m4_quote(m4_do([-Wmissing-format-attribute])), [strict_warn])
ACX_PROG_CC_WARNING_OPTS(
	m4_quote(m4_do([-Wold-style-definition -Wc++-compat])), [c_strict_warn])
ACX_PROG_CC_WARNING_ALMOST_PEDANTIC(
	m4_quote(m4_do([-Wno-long-long -Wno-variadic-macros ], 
		       [-Wno-overlength-strings])), [strict_warn])
ACX_PROG_CC_WARNINGS_ARE_ERRORS([manual], [strict_warn])

# The above macros do nothing if the compiler is not GCC.  However, the
# Makefile has more goo to add other flags, so these variables are used
# to enable warnings only for GCC.
warn_cflags=
warn_cxxflags=
if test "x$GCC" = "xyes"; then
  warn_cflags='$(GCC_WARN_CFLAGS)'
  warn_cxxflags='$(GCC_WARN_CXXFLAGS)'
fi
AC_SUBST(warn_cflags)
AC_SUBST(warn_cxxflags)

# Disable exceptions and RTTI if building with g++
ACX_PROG_CC_WARNING_OPTS(
	m4_quote(m4_do([-fno-exceptions -fno-rtti -fasynchronous-unwind-tables])),
		       [noexception_flags])
	
# Enable expensive internal checks
is_release=
if test x"`cat $srcdir/DEV-PHASE`" != xexperimental; then
  is_release=yes
fi

AC_ARG_ENABLE(checking,
[AS_HELP_STRING([[--enable-checking[=LIST]]],
		[enable expensive run-time checks.  With LIST,
		 enable only specific categories of checks.
		 Categories are: yes,no,all,none,release.
		 Flags are: assert,df,fold,gc,gcac,gimple,misc,
		 rtlflag,rtl,runtime,tree,valgrind,types])],
[ac_checking_flags="${enableval}"],[
# Determine the default checks.
if test x$is_release = x ; then
  ac_checking_flags=yes
else
  ac_checking_flags=release
fi])
IFS="${IFS= 	}"; ac_save_IFS="$IFS"; IFS="$IFS,"
for check in release $ac_checking_flags
do
	case $check in
	# these set all the flags to specific states
	yes)		ac_assert_checking=1 ; ac_checking=1 ; ac_df_checking= ;
			ac_fold_checking= ; ac_gc_checking=1 ;
			ac_gc_always_collect= ; ac_gimple_checking=1 ; ac_rtl_checking= ;
			ac_rtlflag_checking=1 ; ac_runtime_checking=1 ;
			ac_tree_checking=1 ; ac_valgrind_checking= ;
			ac_types_checking=1 ;;
	no|none)	ac_assert_checking= ; ac_checking= ; ac_df_checking= ;
			ac_fold_checking= ; ac_gc_checking= ;
			ac_gc_always_collect= ; ac_gimple_checking= ; ac_rtl_checking= ;
			ac_rtlflag_checking= ; ac_runtime_checking= ;
			ac_tree_checking= ; ac_valgrind_checking= ;
			ac_types_checking= ;;
	all)		ac_assert_checking=1 ; ac_checking=1 ; ac_df_checking=1 ;
			ac_fold_checking=1 ; ac_gc_checking=1 ;
			ac_gc_always_collect=1 ; ac_gimple_checking=1 ; ac_rtl_checking=1 ;
			ac_rtlflag_checking=1 ; ac_runtime_checking=1 ;
			ac_tree_checking=1 ; ac_valgrind_checking= ;
			ac_types_checking=1 ;;
	release)	ac_assert_checking=1 ; ac_checking= ; ac_df_checking= ;
			ac_fold_checking= ; ac_gc_checking= ;
			ac_gc_always_collect= ; ac_gimple_checking= ; ac_rtl_checking= ;
			ac_rtlflag_checking= ; ac_runtime_checking=1 ;
			ac_tree_checking= ; ac_valgrind_checking= ;
			ac_types_checking= ;;
	# these enable particular checks
	assert) 	ac_assert_checking=1 ;;
	df)	 	ac_df_checking=1 ;;
	fold)		ac_fold_checking=1 ;;
	gc)		ac_gc_checking=1 ;;
	gcac)		ac_gc_always_collect=1 ;;
	gimple)		ac_gimple_checking=1 ;;
	misc)		ac_checking=1 ;;
	rtl)		ac_rtl_checking=1 ;;
	rtlflag)	ac_rtlflag_checking=1 ;;
	runtime)	ac_runtime_checking=1 ;;
	tree)		ac_tree_checking=1 ;;
	types)		ac_types_checking=1 ;;
	valgrind)	ac_valgrind_checking=1 ;;
	*)	AC_MSG_ERROR(unknown check category $check) ;;
	esac
done
IFS="$ac_save_IFS"

nocommon_flag=""
if test x$ac_checking != x ; then
  AC_DEFINE(ENABLE_CHECKING, 1,
[Define if you want more run-time sanity checks.  This one gets a grab
   bag of miscellaneous but relatively cheap checks.])
  nocommon_flag=-fno-common
fi
AC_SUBST(nocommon_flag)
if test x$ac_df_checking != x ; then
  AC_DEFINE(ENABLE_DF_CHECKING, 1,
[Define if you want more run-time sanity checks for dataflow.])
fi
if test x$ac_assert_checking != x ; then
  AC_DEFINE(ENABLE_ASSERT_CHECKING, 1,
[Define if you want assertions enabled.  This is a cheap check.])
fi
if test x$ac_gimple_checking != x ; then
  AC_DEFINE(ENABLE_GIMPLE_CHECKING, 1,
[Define if you want operations on GIMPLE (the basic data structure of
the high-level optimizers) to be checked for dynamic type safety at
runtime.  This is moderately expensive.])
fi
GCC_TARGET_TEMPLATE(ENABLE_RUNTIME_CHECKING)
if test x$ac_runtime_checking != x ; then
  AC_DEFINE(ENABLE_RUNTIME_CHECKING, 1,
[Define if you want runtime assertions enabled.  This is a cheap check.])
fi
if test x$ac_tree_checking != x ; then
  AC_DEFINE(ENABLE_TREE_CHECKING, 1,
[Define if you want all operations on trees (the basic data
   structure of the front ends) to be checked for dynamic type safety
   at runtime.  This is moderately expensive.  The tree browser debugging
   routines will also be enabled by this option.
   ])
  TREEBROWSER=tree-browser.o
  TREECHECKING=yes
fi
if test x$ac_types_checking != x ; then
  AC_DEFINE(ENABLE_TYPES_CHECKING, 1,
[Define if you want all gimple types to be verified after gimplifiation.
   This is cheap.
   ])
fi
AC_SUBST(TREEBROWSER)
AC_SUBST(TREECHECKING)
if test x$ac_rtl_checking != x ; then
  AC_DEFINE(ENABLE_RTL_CHECKING, 1,
[Define if you want all operations on RTL (the basic data structure
   of the optimizer and back end) to be checked for dynamic type safety
   at runtime.  This is quite expensive.])
fi
if test x$ac_rtlflag_checking != x ; then
  AC_DEFINE(ENABLE_RTL_FLAG_CHECKING, 1,
[Define if you want RTL flag accesses to be checked against the RTL
   codes that are supported for each access macro.  This is relatively
   cheap.])
fi
if test x$ac_gc_checking != x ; then
  AC_DEFINE(ENABLE_GC_CHECKING, 1,
[Define if you want the garbage collector to do object poisoning and
   other memory allocation checks.  This is quite expensive.])
fi
if test x$ac_gc_always_collect != x ; then
  AC_DEFINE(ENABLE_GC_ALWAYS_COLLECT, 1,
[Define if you want the garbage collector to operate in maximally
   paranoid mode, validating the entire heap and collecting garbage at
   every opportunity.  This is extremely expensive.])
fi
if test x$ac_fold_checking != x ; then
  AC_DEFINE(ENABLE_FOLD_CHECKING, 1,
[Define if you want fold checked that it never destructs its argument.
   This is quite expensive.])
fi
valgrind_path_defines=
valgrind_command=

dnl # This check AC_REQUIREs various stuff, so it *must not* be inside
dnl # an if statement.  This was the source of very frustrating bugs
dnl # in converting to autoconf 2.5x!
AC_CHECK_HEADER(valgrind.h, have_valgrind_h=yes, have_valgrind_h=no)

if test x$ac_valgrind_checking != x ; then
  # It is certainly possible that there's valgrind but no valgrind.h.
  # GCC relies on making annotations so we must have both.
  AC_MSG_CHECKING(for VALGRIND_DISCARD in <valgrind/memcheck.h>)
  AC_PREPROC_IFELSE([AC_LANG_SOURCE(
    [[#include <valgrind/memcheck.h>
#ifndef VALGRIND_DISCARD
#error VALGRIND_DISCARD not defined
#endif]])],
  [gcc_cv_header_valgrind_memcheck_h=yes],
  [gcc_cv_header_valgrind_memcheck_h=no])
  AC_MSG_RESULT($gcc_cv_header_valgrind_memcheck_h)
  AC_MSG_CHECKING(for VALGRIND_DISCARD in <memcheck.h>)
  AC_PREPROC_IFELSE([AC_LANG_SOURCE(
    [[#include <memcheck.h>
#ifndef VALGRIND_DISCARD
#error VALGRIND_DISCARD not defined
#endif]])],
  [gcc_cv_header_memcheck_h=yes],
  [gcc_cv_header_memcheck_h=no])
  AC_MSG_RESULT($gcc_cv_header_memcheck_h)
  AM_PATH_PROG_WITH_TEST(valgrind_path, valgrind,
	[$ac_dir/$ac_word --version | grep valgrind- >/dev/null 2>&1])
  if test "x$valgrind_path" = "x" \
    || (test $have_valgrind_h = no \
	&& test $gcc_cv_header_memcheck_h = no \
	&& test $gcc_cv_header_valgrind_memcheck_h = no); then
	AC_MSG_ERROR([*** Can't find both valgrind and valgrind/memcheck.h, memcheck.h or valgrind.h])
  fi
  valgrind_path_defines=-DVALGRIND_PATH='\"'$valgrind_path'\"'
  valgrind_command="$valgrind_path -q"
  AC_DEFINE(ENABLE_VALGRIND_CHECKING, 1,
[Define if you want to run subprograms and generated programs
   through valgrind (a memory checker).  This is extremely expensive.])
  if test $gcc_cv_header_valgrind_memcheck_h = yes; then
    AC_DEFINE(HAVE_VALGRIND_MEMCHECK_H, 1,
	[Define if valgrind's valgrind/memcheck.h header is installed.])
  fi
  if test $gcc_cv_header_memcheck_h = yes; then
    AC_DEFINE(HAVE_MEMCHECK_H, 1,
	[Define if valgrind's memcheck.h header is installed.])
  fi
fi
AC_SUBST(valgrind_path_defines)
AC_SUBST(valgrind_command)

# Enable code coverage collection
AC_ARG_ENABLE(coverage,
[AS_HELP_STRING([[--enable-coverage[=LEVEL]]],
		[enable compiler's code coverage collection.
		 Use to measure compiler performance and locate
		 unused parts of the compiler. With LEVEL, specify
		 optimization. Values are opt, noopt,
		 default is noopt])],
[case "${enableval}" in
  yes|noopt)
    coverage_flags="-fprofile-arcs -ftest-coverage -frandom-seed=\$@ -O0"
    ;;
  opt)
    coverage_flags="-fprofile-arcs -ftest-coverage -frandom-seed=\$@ -O2"
    ;;
  no)
    # a.k.a. --disable-coverage
    coverage_flags=""
    ;;
  *)
    AC_MSG_ERROR(unknown coverage setting $enableval)
    ;;
esac],
[coverage_flags=""])
AC_SUBST(coverage_flags)

AC_ARG_ENABLE(gather-detailed-mem-stats, 
[AS_HELP_STRING([--enable-gather-detailed-mem-stats],
		[enable detailed memory allocation stats gathering])], [],
[enable_gather_detailed_mem_stats=no])
gather_stats=`if test $enable_gather_detailed_mem_stats != no; then echo 1; else echo 0; fi`
AC_DEFINE_UNQUOTED(GATHER_STATISTICS, $gather_stats,
[Define to enable detailed memory allocation stats gathering.])

# -------------------------------
# Miscenalleous configure options
# -------------------------------

# With stabs
AC_ARG_WITH(stabs,
[AS_HELP_STRING([--with-stabs],
		[arrange to use stabs instead of host debug format])],
stabs="$with_stabs",
stabs=no)

# Determine whether or not multilibs are enabled.
AC_ARG_ENABLE(multilib,
[AS_HELP_STRING([--enable-multilib],
		[enable library support for multiple ABIs])],
[], [enable_multilib=yes])
AC_SUBST(enable_multilib)

# Determine whether or not multiarch is enabled.
AC_ARG_ENABLE(multiarch,
[AS_HELP_STRING([--enable-multiarch],
		[enable support for multiarch paths])],
[case "${enableval}" in
yes|no|auto) enable_multiarch=$enableval;;
*) AC_MSG_ERROR(bad value ${enableval} given for --enable-multiarch option) ;;
esac], [enable_multiarch=auto])
if test x${enable_multiarch} = xauto; then
  if test x${with_native_system_header_dir} != x; then
    ma_msg_suffix=", disabled auto check (configured with --native-system-header-dir)"
    enable_multiarch=no
  fi
  if test x$host != x$target && test "x$with_sysroot" = x; then
    ma_msg_suffix=", disabled auto check (cross build configured without --with-sysroot)"
    enable_multiarch=no
  fi
fi
AC_MSG_CHECKING(for multiarch configuration)
AC_SUBST(enable_multiarch)
AC_MSG_RESULT($enable_multiarch$ma_msg_suffix)

# needed for setting the multiarch name for soft-float/hard-float ABIs
AC_SUBST(with_cpu)
AC_SUBST(with_float)

# Enable __cxa_atexit for C++.
AC_ARG_ENABLE(__cxa_atexit,
[AS_HELP_STRING([--enable-__cxa_atexit], [enable __cxa_atexit for C++])],
[], [])

# Enable C extension for decimal float if target supports it.
GCC_AC_ENABLE_DECIMAL_FLOAT([$target])

dfp=`if test $enable_decimal_float != no; then echo 1; else echo 0; fi`
AC_DEFINE_UNQUOTED(ENABLE_DECIMAL_FLOAT, $dfp,
[Define to 1 to enable decimal float extension to C.])

# Use default_decimal_float for dependency.
enable_decimal_float=$default_decimal_float

bid=`if test $enable_decimal_float = bid; then echo 1; else echo 0; fi`
AC_DEFINE_UNQUOTED(ENABLE_DECIMAL_BID_FORMAT, $bid,
[Define to 1 to specify that we are using the BID decimal floating
point format instead of DPD])

# Enable C extension for fixed-point arithmetic.
AC_ARG_ENABLE(fixed-point,
[AS_HELP_STRING([--enable-fixed-point],
		[enable fixed-point arithmetic extension to C])],
[],
[
  case $target in
    arm*)
      enable_fixed_point=yes
      ;;

    mips*-*-*)
      enable_fixed_point=yes
      ;;
    *)
      AC_MSG_WARN([fixed-point is not supported for this target, ignored])
      enable_fixed_point=no
      ;;
  esac
])
AC_SUBST(enable_fixed_point)

fixedpoint=`if test $enable_fixed_point = yes; then echo 1; else echo 0; fi`
AC_DEFINE_UNQUOTED(ENABLE_FIXED_POINT, $fixedpoint,
[Define to 1 to enable fixed-point arithmetic extension to C.])

# Enable threads
# Pass with no value to take the default
# Pass with a value to specify a thread package
AC_ARG_ENABLE(threads,
[AS_HELP_STRING([[--enable-threads[=LIB]]],
		[enable thread usage for target GCC,
		 using LIB thread package])],,
[enable_threads=''])

AC_ARG_ENABLE(tls,
[AS_HELP_STRING([--enable-tls],
		[enable or disable generation of tls code
                 overriding the assembler check for tls support])],
[
  case $enable_tls in
    yes | no) ;;
    *) AC_MSG_ERROR(['$enable_tls' is an invalid value for --enable-tls.
Valid choices are 'yes' and 'no'.]) ;;
  esac
], [enable_tls=''])

AC_ARG_ENABLE(objc-gc,
[AS_HELP_STRING([--enable-objc-gc],
		[enable the use of Boehm's garbage collector with
		 the GNU Objective-C runtime])],
if test x$enable_objc_gc = xno; then
	objc_boehm_gc=''
else
	objc_boehm_gc=1
fi,
objc_boehm_gc='')

AC_ARG_WITH(dwarf2,
[AS_HELP_STRING([--with-dwarf2], [force the default debug format to be DWARF 2])],
dwarf2="$with_dwarf2",
dwarf2=no)

AC_ARG_ENABLE(shared,
[AS_HELP_STRING([--disable-shared], [don't provide a shared libgcc])],
[
  case $enable_shared in
  yes | no) ;;
  *)
    enable_shared=no
    IFS="${IFS= 	}"; ac_save_ifs="$IFS"; IFS="${IFS}:,"
    for pkg in $enableval; do
      if test "X$pkg" = "Xgcc" || test "X$pkg" = "Xlibgcc"; then
        enable_shared=yes
      fi
    done
    IFS="$ac_save_ifs"
    ;;
  esac
], [enable_shared=yes])
AC_SUBST(enable_shared)

AC_ARG_WITH([native-system-header-dir],
  [  --with-native-system-header-dir=dir
                          use dir as the directory to look for standard
                          system header files in.  Defaults to /usr/include.],
[
 case ${with_native_system_header_dir} in
 yes|no) AC_MSG_ERROR([bad value ${withval} given for --with-native-system-header-dir]) ;;
 /* | [[A-Za-z]]:[[\\/]]*) ;;
 *) AC_MSG_ERROR([--with-native-system-header-dir argument ${withval} must be an absolute directory]) ;;
 esac
 configured_native_system_header_dir="${withval}"
], [configured_native_system_header_dir=])

AC_ARG_WITH(build-sysroot, 
  [AS_HELP_STRING([--with-build-sysroot=sysroot],
                  [use sysroot as the system root during the build])],
  [if test x"$withval" != x ; then
     SYSROOT_CFLAGS_FOR_TARGET="--sysroot=$withval"
   fi],
  [SYSROOT_CFLAGS_FOR_TARGET=])
AC_SUBST(SYSROOT_CFLAGS_FOR_TARGET)

if test "x$prefix" = xNONE; then
 test_prefix=/usr/local
else
 test_prefix=$prefix
fi
if test "x$exec_prefix" = xNONE; then
 test_exec_prefix=$test_prefix
else
 test_exec_prefix=$exec_prefix
fi

AC_ARG_WITH(sysroot,
[AS_HELP_STRING([[--with-sysroot[=DIR]]],
		[search for usr/lib, usr/include, et al, within DIR])],
[
 case ${with_sysroot} in
 yes) TARGET_SYSTEM_ROOT='${exec_prefix}/${target_noncanonical}/sys-root' ;;
 *) TARGET_SYSTEM_ROOT=$with_sysroot ;;
 esac
   
 TARGET_SYSTEM_ROOT_DEFINE='-DTARGET_SYSTEM_ROOT=\"$(TARGET_SYSTEM_ROOT)\"'
 CROSS_SYSTEM_HEADER_DIR='$(TARGET_SYSTEM_ROOT)$${sysroot_headers_suffix}$(NATIVE_SYSTEM_HEADER_DIR)'
	
 case ${TARGET_SYSTEM_ROOT} in
 "${test_prefix}"|"${test_prefix}/"*|\
 "${test_exec_prefix}"|"${test_exec_prefix}/"*|\
 '${prefix}'|'${prefix}/'*|\
 '${exec_prefix}'|'${exec_prefix}/'*)
   t="$TARGET_SYSTEM_ROOT_DEFINE -DTARGET_SYSTEM_ROOT_RELOCATABLE"
   TARGET_SYSTEM_ROOT_DEFINE="$t"
   ;;
 esac
], [
 TARGET_SYSTEM_ROOT=
 TARGET_SYSTEM_ROOT_DEFINE=
 CROSS_SYSTEM_HEADER_DIR='$(gcc_tooldir)/sys-include'
])
AC_SUBST(TARGET_SYSTEM_ROOT)
AC_SUBST(TARGET_SYSTEM_ROOT_DEFINE)
AC_SUBST(CROSS_SYSTEM_HEADER_DIR)

AC_ARG_WITH(specs,
  [AS_HELP_STRING([--with-specs=SPECS],
                  [add SPECS to driver command-line processing])],
  [CONFIGURE_SPECS=$withval],
  [CONFIGURE_SPECS=]
)
AC_SUBST(CONFIGURE_SPECS)

ACX_PKGVERSION([GCC])
ACX_BUGURL([http://gcc.gnu.org/bugs.html])

# Sanity check enable_languages in case someone does not run the toplevel
# configure # script.
AC_ARG_ENABLE(languages,
[AS_HELP_STRING([--enable-languages=LIST], [specify which front-ends to build])],
[case ,${enable_languages}, in
       ,,|,yes,)
		# go safe -- we cannot be much sure without the toplevel
		# configure's
		# analysis of which target libs are present and usable
		enable_languages=c
		;;
	 *,all,*)
		AC_MSG_ERROR([only the toplevel supports --enable-languages=all])
		;;
	*,c,*)
		;;
        *)
		enable_languages=c,${enable_languages}
		;;
esac],
[enable_languages=c])

AC_ARG_WITH(multilib-list,
[AS_HELP_STRING([--with-multilib-list], [select multilibs (AArch64, SH and x86-64 only)])],
:,
with_multilib_list=default)

# -------------------------
# Checks for other programs
# -------------------------

AC_PROG_MAKE_SET

# Find some useful tools
AC_PROG_AWK
# We need awk to create options.c and options.h.
# Bail out if it's missing.
case ${AWK} in
  "") AC_MSG_ERROR([can't build without awk, bailing out]) ;;
esac

gcc_AC_PROG_LN_S
ACX_PROG_LN($LN_S)
AC_PROG_RANLIB
ranlib_flags=""
AC_SUBST(ranlib_flags)
     
gcc_AC_PROG_INSTALL

# See if cmp has --ignore-initial.
gcc_AC_PROG_CMP_IGNORE_INITIAL

# See if we have the mktemp command.
AC_CHECK_PROG(have_mktemp_command, mktemp, yes, no)

# See if makeinfo has been installed and is modern enough
# that we can use it.
ACX_CHECK_PROG_VER(MAKEINFO, makeinfo, --version,
  [GNU texinfo.* \([0-9][0-9.]*\)],
  [4.[7-9]*|4.[1-9][0-9]*|[5-9]*|[1-9][0-9]*])
if test $gcc_cv_prog_makeinfo_modern = no; then
  AC_MSG_WARN([
*** Makeinfo is missing or too old.
*** Info documentation will not be built.])
  BUILD_INFO=
else
  BUILD_INFO=info
fi
AC_SUBST(BUILD_INFO)

# Is pod2man recent enough to regenerate manpages?
AC_MSG_CHECKING([for recent Pod::Man])
if (perl -e 'use 1.10 Pod::Man') >/dev/null 2>&1; then
  AC_MSG_RESULT(yes)
  GENERATED_MANPAGES=generated-manpages
else
  AC_MSG_RESULT(no)
  GENERATED_MANPAGES=
fi
AC_SUBST(GENERATED_MANPAGES)

MISSING="${CONFIG_SHELL-/bin/sh} $ac_aux_dir/missing"

# How about lex?
dnl Don't use AC_PROG_LEX; we insist on flex.
dnl LEXLIB is not useful in gcc.
AC_CHECK_PROGS([FLEX], flex, [$MISSING flex])

# Bison?
AC_CHECK_PROGS([BISON], bison, [$MISSING bison])

# Binutils are not build modules, unlike bison/flex/makeinfo.  So we
# check for build == host before using them.

# NM
if test x${build} = x${host} && test -f $srcdir/../binutils/nm.c \
  && test -d ../binutils ; then
  NM='${objdir}/../binutils/nm-new'
else
  AC_CHECK_PROG(NM, nm, nm, ${CONFIG_SHELL-/bin/sh} ${srcdir}/../missing nm)
fi

# AR
if test x${build} = x${host} && test -f $srcdir/../binutils/ar.c \
  && test -d ../binutils ; then
  AR='${objdir}/../binutils/ar'
else
  AC_CHECK_PROG(AR, ar, ar, ${CONFIG_SHELL-/bin/sh} ${srcdir}/../missing ar)
fi


# --------------------
# Checks for C headers
# --------------------

# Need to reject headers which give warnings, so that the -Werror bootstrap
# works later. *sigh*  This needs to come before all header checks.
AC_PROG_CPP_WERROR

AC_HEADER_STDC
AC_HEADER_TIME
ACX_HEADER_STRING
AC_HEADER_SYS_WAIT
AC_HEADER_TIOCGWINSZ
AC_CHECK_HEADERS(limits.h stddef.h string.h strings.h stdlib.h time.h iconv.h \
		 fcntl.h unistd.h sys/file.h sys/time.h sys/mman.h \
		 sys/resource.h sys/param.h sys/times.h sys/stat.h \
		 direct.h malloc.h langinfo.h ldfcn.h locale.h wchar.h)

# Check for thread headers.
AC_CHECK_HEADER(thread.h, [have_thread_h=yes], [have_thread_h=])
AC_CHECK_HEADER(pthread.h, [have_pthread_h=yes], [have_pthread_h=])

# These tests can't be done till we know if we have limits.h.
gcc_AC_C_CHAR_BIT
AC_C_BIGENDIAN

# ----------------------
# Checks for C++ headers
# ----------------------

dnl Autoconf will give an error in the configure script if there is no
dnl C++ preprocessor.  Hack to prevent that.
m4_pushdef([AC_MSG_ERROR], m4_defn([AC_MSG_WARN]))[]dnl
AC_PROG_CXXCPP
m4_popdef([AC_MSG_ERROR])[]dnl

AC_LANG_PUSH(C++)

AC_CHECK_HEADERS(unordered_map)
AC_CHECK_HEADERS(tr1/unordered_map)
AC_CHECK_HEADERS(ext/hash_map)

AC_LANG_POP(C++)

# --------
# Dependency checking.
# --------

AC_LANG_PUSH(C++)
ZW_CREATE_DEPDIR
AC_CONFIG_COMMANDS([gccdepdir],[
  ${CONFIG_SHELL-/bin/sh} $ac_aux_dir/mkinstalldirs build/$DEPDIR
  for lang in $subdirs c-family common
  do
      ${CONFIG_SHELL-/bin/sh} $ac_aux_dir/mkinstalldirs $lang/$DEPDIR
  done], [subdirs="$subdirs" ac_aux_dir=$ac_aux_dir DEPDIR=$DEPDIR])

ZW_PROG_COMPILER_DEPENDENCIES([CXX])
AC_LANG_POP(C++)

# --------
# UNSORTED
# --------


# These libraries may be used by collect2.
# We may need a special search path to get them linked.
AC_CACHE_CHECK(for collect2 libraries, gcc_cv_collect2_libs,
[save_LIBS="$LIBS"
for libs in '' -lld -lmld \
		'-L/usr/lib/cmplrs/cc2.11 -lmld' \
		'-L/usr/lib/cmplrs/cc3.11 -lmld'
do
	LIBS="$libs"
	AC_TRY_LINK_FUNC(ldopen,
		[gcc_cv_collect2_libs="$libs"; break])
done
LIBS="$save_LIBS"
test -z "$gcc_cv_collect2_libs" && gcc_cv_collect2_libs='none required'])
case $gcc_cv_collect2_libs in
	"none required")	;;
	*)	COLLECT2_LIBS=$gcc_cv_collect2_libs ;;
esac
AC_SUBST(COLLECT2_LIBS)

# When building Ada code on Alpha, we need exc_resume which is usually in
# -lexc.  So test for it.
save_LIBS="$LIBS"
LIBS=
AC_SEARCH_LIBS(exc_resume, exc)
GNAT_LIBEXC="$LIBS"
LIBS="$save_LIBS"
AC_SUBST(GNAT_LIBEXC)

# To support -mcpu=native on Solaris/SPARC, we need libkstat.
save_LIBS="$LIBS"
LIBS=
AC_SEARCH_LIBS(kstat_open, kstat)
EXTRA_GCC_LIBS="$LIBS"
LIBS="$save_LIBS"
AC_SUBST(EXTRA_GCC_LIBS)

# Some systems put ldexp and frexp in libm instead of libc; assume
# they're both in the same place.  jcf-dump needs them.
save_LIBS="$LIBS"
LIBS=
AC_SEARCH_LIBS(ldexp, m)
LDEXP_LIB="$LIBS"
LIBS="$save_LIBS"
AC_SUBST(LDEXP_LIB)

# Use <inttypes.h> only if it exists,
# doesn't clash with <sys/types.h>, and declares intmax_t.
AC_MSG_CHECKING(for inttypes.h)
AC_CACHE_VAL(gcc_cv_header_inttypes_h,
[AC_COMPILE_IFELSE([AC_LANG_PROGRAM(
[[#include <sys/types.h>
#include <inttypes.h>]],
  [[intmax_t i = -1;]])],
  [gcc_cv_header_inttypes_h=yes],
  [gcc_cv_header_inttypes_h=no])])
AC_MSG_RESULT($gcc_cv_header_inttypes_h)
if test $gcc_cv_header_inttypes_h = yes; then
  AC_DEFINE(HAVE_INTTYPES_H, 1,
	[Define if you have a working <inttypes.h> header file.])
fi

dnl Disabled until we have a complete test for buggy enum bitfields.
dnl gcc_AC_C_ENUM_BF_UNSIGNED

define(gcc_UNLOCKED_FUNCS, clearerr_unlocked feof_unlocked dnl
  ferror_unlocked fflush_unlocked fgetc_unlocked fgets_unlocked dnl
  fileno_unlocked fprintf_unlocked fputc_unlocked fputs_unlocked dnl
  fread_unlocked fwrite_unlocked getchar_unlocked getc_unlocked dnl
  putchar_unlocked putc_unlocked)
AC_CHECK_FUNCS(times clock kill getrlimit setrlimit atoll atoq \
	sysconf strsignal getrusage nl_langinfo \
	gettimeofday mbstowcs wcswidth mmap setlocale \
	gcc_UNLOCKED_FUNCS madvise)

if test x$ac_cv_func_mbstowcs = xyes; then
  AC_CACHE_CHECK(whether mbstowcs works, gcc_cv_func_mbstowcs_works,
[    AC_RUN_IFELSE([AC_LANG_SOURCE([[#include <stdlib.h>
int main()
{
  mbstowcs(0, "", 0);
  return 0;
}]])],
    [gcc_cv_func_mbstowcs_works=yes],
    [gcc_cv_func_mbstowcs_works=no],
    [gcc_cv_func_mbstowcs_works=yes])])
  if test x$gcc_cv_func_mbstowcs_works = xyes; then
    AC_DEFINE(HAVE_WORKING_MBSTOWCS, 1,
  [Define this macro if mbstowcs does not crash when its
   first argument is NULL.])
  fi
fi

AC_CHECK_TYPE(ssize_t, int)
AC_CHECK_TYPE(caddr_t, char *)

GCC_AC_FUNC_MMAP_BLACKLIST

case "${host}" in
*-*-*vms*)
  # Under VMS, vfork works very differently than on Unix. The standard test 
  # won't work, and it isn't easily adaptable. It makes more sense to
  # just force it.
  ac_cv_func_vfork_works=yes
  ;;
esac
AC_FUNC_FORK

# g++ on Solaris 10+ defines _XOPEN_SOURCE=600, which exposes a different
# iconv() prototype.
AC_LANG_PUSH([C++])
AM_ICONV
AC_LANG_POP([C++])

# Until we have in-tree GNU iconv:
LIBICONV_DEP=
AC_SUBST(LIBICONV_DEP)

AM_LC_MESSAGES

AM_LANGINFO_CODESET

# We will need to find libiberty.h and ansidecl.h
saved_CFLAGS="$CFLAGS"
CFLAGS="$CFLAGS -I${srcdir} -I${srcdir}/../include $GMPINC"
saved_CXXFLAGS="$CXXFLAGS"
CXXFLAGS="$CXXFLAGS -I${srcdir} -I${srcdir}/../include $GMPINC"
gcc_AC_CHECK_DECLS(getenv atol asprintf sbrk abort atof getcwd getwd \
	strsignal strstr stpcpy strverscmp \
	errno snprintf vsnprintf vasprintf malloc realloc calloc \
	free basename getopt clock getpagesize ffs gcc_UNLOCKED_FUNCS, , ,[
#include "ansidecl.h"
#include "system.h"])

gcc_AC_CHECK_DECLS(getrlimit setrlimit getrusage, , ,[
#include "ansidecl.h"
#include "system.h"
#ifdef HAVE_SYS_RESOURCE_H
#include <sys/resource.h>
#endif
])

AC_COMPILE_IFELSE([AC_LANG_PROGRAM([[
#include "ansidecl.h"
#include "system.h"
#ifdef HAVE_SYS_RESOURCE_H
#include <sys/resource.h>
#endif
]], [[rlim_t l = 0;]])],[],[AC_DEFINE([rlim_t],[long],
[Define to `long' if <sys/resource.h> doesn't define.])])

# On AIX 5.2, <ldfcn.h> conflicts with <fcntl.h>, as both define incompatible
# FREAD and FWRITE macros.  Fortunately, for GCC's single usage of ldgetname
# in collect2.c, <fcntl.h> isn't visible, but the configure test below needs
# to undef these macros to get the correct value for HAVE_DECL_LDGETNAME.
gcc_AC_CHECK_DECLS(ldgetname, , ,[
#include "ansidecl.h"
#include "system.h"
#ifdef HAVE_LDFCN_H
#undef FREAD
#undef FWRITE
#include <ldfcn.h>
#endif
])

gcc_AC_CHECK_DECLS(times, , ,[
#include "ansidecl.h"
#include "system.h"
#ifdef HAVE_SYS_TIMES_H
#include <sys/times.h>
#endif
])

gcc_AC_CHECK_DECLS(sigaltstack, , ,[
#include "ansidecl.h"
#include "system.h"
#include <signal.h>
])

# g++ on Solaris 10+ defines _XOPEN_SOURCE=600, which hides the madvise()
# prototype.
AC_LANG_PUSH([C++])
gcc_AC_CHECK_DECLS(madvise, , ,[
  #include "ansidecl.h"
  #include "system.h"
])
AC_LANG_POP([C++])

# More time-related stuff.
AC_CACHE_CHECK(for struct tms, ac_cv_struct_tms, [
AC_COMPILE_IFELSE([AC_LANG_PROGRAM([[
#include "ansidecl.h"
#include "system.h"
#ifdef HAVE_SYS_TIMES_H
#include <sys/times.h>
#endif
]], [[struct tms tms;]])],[ac_cv_struct_tms=yes],[ac_cv_struct_tms=no])])
if test $ac_cv_struct_tms = yes; then
  AC_DEFINE(HAVE_STRUCT_TMS, 1,
  [Define if <sys/times.h> defines struct tms.])
fi

# use gcc_cv_* here because this doesn't match the behavior of AC_CHECK_TYPE.
# revisit after autoconf 2.50.
AC_CACHE_CHECK(for clock_t, gcc_cv_type_clock_t, [
AC_COMPILE_IFELSE([AC_LANG_PROGRAM([[
#include "ansidecl.h"
#include "system.h"
]], [[clock_t x;]])],[gcc_cv_type_clock_t=yes],[gcc_cv_type_clock_t=no])])
if test $gcc_cv_type_clock_t = yes; then
  AC_DEFINE(HAVE_CLOCK_T, 1,
  [Define if <time.h> defines clock_t.])
fi

# Check if F_SETLKW is supported by fcntl.
AC_CACHE_CHECK(for F_SETLKW, ac_cv_f_setlkw, [
AC_COMPILE_IFELSE([AC_LANG_PROGRAM([[
#include <fcntl.h>]], [[
struct flock fl;
fl.l_whence = 0;
fl.l_start = 0;
fl.l_len = 0;
fl.l_pid = 0;
return fcntl (1, F_SETLKW, &fl);]])],
[ac_cv_f_setlkw=yes],[ac_cv_f_setlkw=no])])
if test $ac_cv_f_setlkw = yes; then
  AC_DEFINE(HOST_HAS_F_SETLKW, 1,
  [Define if F_SETLKW supported by fcntl.])
fi

# Restore CFLAGS, CXXFLAGS from before the gcc_AC_NEED_DECLARATIONS tests.
CFLAGS="$saved_CFLAGS"
CXXFLAGS="$saved_CXXFLAGS"

# mkdir takes a single argument on some systems. 
gcc_AC_FUNC_MKDIR_TAKES_ONE_ARG

# File extensions
manext='.1'
objext='.o'
AC_SUBST(manext)
AC_SUBST(objext)

# With Setjmp/Longjmp based exception handling.
AC_ARG_ENABLE(sjlj-exceptions,
[AS_HELP_STRING([--enable-sjlj-exceptions],
                [arrange to use setjmp/longjmp exception handling])],
[case $target in
  *-*-hpux10*)
    if test $enableval != yes; then
      AC_MSG_WARN([dwarf2 exceptions not supported, sjlj exceptions forced])
      enableval=yes
    fi
    ;;
esac
force_sjlj_exceptions=yes],
[case $target in
  *-*-hpux10*)
    force_sjlj_exceptions=yes
    enableval=yes
    ;;
  lm32*-*-*)
     force_sjlj_exceptions=yes
     enableval=yes
     ;;
  *)
    force_sjlj_exceptions=no
    ;;
esac])
if test $force_sjlj_exceptions = yes; then
  sjlj=`if test $enableval = yes; then echo 1; else echo 0; fi`
  AC_DEFINE_UNQUOTED(CONFIG_SJLJ_EXCEPTIONS, $sjlj,
    [Define 0/1 to force the choice for exception handling model.])
fi

# --------------------------------------------------------
# Build, host, and target specific configuration fragments
# --------------------------------------------------------

# Collect build-machine-specific information.
. ${srcdir}/config.build

# Collect host-machine-specific information.
. ${srcdir}/config.host

target_gtfiles=

# Collect target-machine-specific information.
. ${srcdir}/config.gcc

extra_objs="${host_extra_objs} ${extra_objs}"
extra_gcc_objs="${host_extra_gcc_objs} ${extra_gcc_objs}"

# Default the target-machine variables that were not explicitly set.
if test x"$tm_file" = x
then tm_file=$cpu_type/$cpu_type.h; fi

if test x"$extra_headers" = x
then extra_headers=; fi

if test x$md_file = x
then md_file=$cpu_type/$cpu_type.md; fi

if test x$out_file = x
then out_file=$cpu_type/$cpu_type.c; fi

if test x"$tmake_file" = x
then tmake_file=$cpu_type/t-$cpu_type
fi

# Support --enable-initfini-array.
if test x$enable_initfini_array != xno; then
  tm_file="${tm_file} initfini-array.h"
fi

if test x"$dwarf2" = xyes
then tm_file="$tm_file tm-dwarf2.h"
fi

# Say what files are being used for the output code and MD file.
echo "Using \`$srcdir/config/$out_file' for machine-specific logic."
echo "Using \`$srcdir/config/$md_file' as machine description file."

# If any of the xm_file variables contain nonexistent files, warn
# about them and drop them.

bx=
for x in $build_xm_file; do
  if    test -f $srcdir/config/$x
  then      bx="$bx $x"
  else      AC_MSG_WARN($srcdir/config/$x does not exist.)
  fi
done
build_xm_file="$bx"

hx=
for x in $host_xm_file; do
  if    test -f $srcdir/config/$x
  then      hx="$hx $x"
  else      AC_MSG_WARN($srcdir/config/$x does not exist.)
  fi
done
host_xm_file="$hx"

tx=
for x in $xm_file; do
  if    test -f $srcdir/config/$x
  then      tx="$tx $x"
  else      AC_MSG_WARN($srcdir/config/$x does not exist.)
  fi
done
xm_file="$tx"

count=a
for f in $tm_file; do
	count=${count}x
done
if test $count = ax; then
	echo "Using \`$srcdir/config/$tm_file' as target machine macro file."
else
	echo "Using the following target machine macro files:"
	for f in $tm_file; do
		echo "	$srcdir/config/$f"
	done
fi

if test x$need_64bit_hwint = xyes; then
	AC_DEFINE(NEED_64BIT_HOST_WIDE_INT, 1,
[Define to 1 if HOST_WIDE_INT must be 64 bits wide (see hwint.h).])
fi

if test x$use_long_long_for_widest_fast_int = xyes; then
	AC_DEFINE(USE_LONG_LONG_FOR_WIDEST_FAST_INT, 1,
[Define to 1 if the 'long long' (or '__int64') is wider than 'long' but still
efficiently supported by the host hardware.])
fi

gnu_ld_bool=`if test x"$gnu_ld" = x"yes"; then echo 1; else echo 0; fi`
AC_DEFINE_UNQUOTED(HAVE_GNU_LD, $gnu_ld_bool, [Define to 1 if using GNU ld.])

gnu_as_bool=`if test x"$gas" = x"yes"; then echo 1; else echo 0; fi`
AC_DEFINE_UNQUOTED(HAVE_GNU_AS, $gnu_as_bool, [Define to 1 if using GNU as.])

count=a
for f in $host_xm_file; do
	count=${count}x
done
if test $count = a; then
	:
elif test $count = ax; then
	echo "Using \`$srcdir/config/$host_xm_file' as host machine macro file."
else
	echo "Using the following host machine macro files:"
	for f in $host_xm_file; do
		echo "	$srcdir/config/$f"
	done
fi
echo "Using ${out_host_hook_obj} for host machine hooks."

if test "$host_xm_file" != "$build_xm_file"; then
	count=a
	for f in $build_xm_file; do
		count=${count}x
	done
	if test $count = a; then
		:
	elif test $count = ax; then
		echo "Using \`$srcdir/config/$build_xm_file' as build machine macro file."
	else
		echo "Using the following build machine macro files:"
		for f in $build_xm_file; do
			echo "	$srcdir/config/$f"
		done
	fi
fi

if test -n "$configured_native_system_header_dir"; then
  native_system_header_dir=$configured_native_system_header_dir
fi
NATIVE_SYSTEM_HEADER_DIR="$native_system_header_dir"
AC_SUBST(NATIVE_SYSTEM_HEADER_DIR)

case ${host} in
  powerpc*-*-darwin*)
    AC_CACHE_CHECK([whether mcontext_t fields have underscores],
      gcc_cv_mcontext_underscores,
      AC_COMPILE_IFELSE([
#include <sys/cdefs.h>
#include <sys/signal.h>
#include <ucontext.h>
int main() { mcontext_t m; if (m->ss.srr0) return 0; return 0; }
],
	gcc_cv_mcontext_underscores=no, gcc_cv_mcontext_underscores=yes))
      if test $gcc_cv_mcontext_underscores = yes; then
        AC_DEFINE(HAS_MCONTEXT_T_UNDERSCORES,,dnl
          [mcontext_t fields start with __])
      fi
    ;;
esac

# ---------
# Threading
# ---------

# Check if a valid thread package
case ${enable_threads} in
  "" | no)
    # No threads
    target_thread_file='single'
    ;;
  yes)
    # default
    target_thread_file='single'
    ;;
  aix | dce | lynx | mipssde | posix | rtems | \
  single | tpf | vxworks | win32)
    target_thread_file=${enable_threads}
    ;;
  *)
    echo "${enable_threads} is an unknown thread package" 1>&2
    exit 1
    ;;
esac

if test x${thread_file} = x; then
  # No thread file set by target-specific clauses in config.gcc,
  # so use file chosen by default logic above
  thread_file=${target_thread_file}
fi

# --------
# UNSORTED
# --------

use_cxa_atexit=no
if test x$enable___cxa_atexit = xyes || \
   test x$enable___cxa_atexit = x -a x$default_use_cxa_atexit = xyes; then
  if test x$host = x$target; then
    case $host in
      # mingw32 doesn't have __cxa_atexit but uses atexit registration
      # keyed to flag_use_cxa_atexit
      *-*-mingw32*)
	use_cxa_atexit=yes
	;;
      powerpc-ibm-aix*)
	use_cxa_atexit=yes
	;;
      *)
	AC_CHECK_FUNC(__cxa_atexit,[use_cxa_atexit=yes],
	  [echo "__cxa_atexit can't be enabled on this target"])
	;;
    esac
  else
    # We can't check for __cxa_atexit when building a cross, so assume
    # it is available 
    use_cxa_atexit=yes
  fi
  if test x$use_cxa_atexit = xyes; then
    AC_DEFINE(DEFAULT_USE_CXA_ATEXIT, 2,
      [Define if you want to use __cxa_atexit, rather than atexit, to
      register C++ destructors for local statics and global objects.
      This is essential for fully standards-compliant handling of
      destructors, but requires __cxa_atexit in libc.])
  fi
fi

# Look for a file containing extra machine modes.
if test -n "$extra_modes" && test -f $srcdir/config/$extra_modes; then
  extra_modes_file='$(srcdir)'/config/${extra_modes}
  AC_SUBST(extra_modes_file)
  AC_DEFINE_UNQUOTED(EXTRA_MODES_FILE, "config/$extra_modes",
  [Define to the name of a file containing a list of extra machine modes
   for this architecture.])
fi

# Convert extra_options into a form suitable for Makefile use.
extra_opt_files=
all_opt_files=
for f in $extra_options; do
  extra_opt_files="$extra_opt_files \$(srcdir)/config/$f"
  all_opt_files="$all_opt_files $srcdir/config/$f"
done
AC_SUBST(extra_opt_files)

# auto-host.h is the file containing items generated by autoconf and is
# the first file included by config.h.
# If host=build, it is correct to have bconfig include auto-host.h
# as well.  If host!=build, we are in error and need to do more 
# work to find out the build config parameters.
if test x$host = x$build
then
	build_auto=auto-host.h
else
	# We create a subdir, then run autoconf in the subdir.
	# To prevent recursion we set host and build for the new
	# invocation of configure to the build for this invocation
	# of configure. 
	tempdir=build.$$
	rm -rf $tempdir
	mkdir $tempdir
	cd $tempdir
	case ${srcdir} in
	/* | [A-Za-z]:[\\/]* ) realsrcdir=${srcdir};;
	*) realsrcdir=../${srcdir};;
	esac
	# Clearing GMPINC is necessary to prevent host headers being
	# used by the build compiler.  Defining GENERATOR_FILE stops
	# system.h from including gmp.h.
	CC="${CC_FOR_BUILD}" CFLAGS="${CFLAGS_FOR_BUILD}" \
	CXX="${CXX_FOR_BUILD}" CXXFLAGS="${CXXFLAGS_FOR_BUILD}" \
	LD="${LD_FOR_BUILD}" LDFLAGS="${LDFLAGS_FOR_BUILD}" \
	GMPINC="" CPPFLAGS="${CPPFLAGS} -DGENERATOR_FILE" \
	${realsrcdir}/configure \
		--enable-languages=${enable_languages-all} \
		--target=$target_alias --host=$build_alias --build=$build_alias

	# We just finished tests for the build machine, so rename
	# the file auto-build.h in the gcc directory.
	mv auto-host.h ../auto-build.h
	cd ..
	rm -rf $tempdir
	build_auto=auto-build.h
fi
AC_SUBST(build_subdir)

tm_file="${tm_file} defaults.h"
tm_p_file="${tm_p_file} tm-preds.h"
host_xm_file="auto-host.h ansidecl.h ${host_xm_file}"
build_xm_file="${build_auto} ansidecl.h ${build_xm_file}"
# We don't want ansidecl.h in target files, write code there in ISO/GNU C.
# put this back in temporarily.
xm_file="auto-host.h ansidecl.h ${xm_file}"

# --------
# UNSORTED
# --------

changequote(,)dnl
# Compile in configure arguments.
if test -f configargs.h ; then
	# Being re-configured.
	gcc_config_arguments=`grep configuration_arguments configargs.h | sed -e 's/.*"\([^"]*\)".*/\1/'`
	gcc_config_arguments="$gcc_config_arguments : (reconfigured) $TOPLEVEL_CONFIGURE_ARGUMENTS"
else
	gcc_config_arguments="$TOPLEVEL_CONFIGURE_ARGUMENTS"
fi

# Double all backslashes and backslash all quotes to turn
# gcc_config_arguments into a C string.
sed -e 's/\\/\\\\/g; s/"/\\"/g' <<EOF >conftest.out
$gcc_config_arguments
EOF
gcc_config_arguments_str=`cat conftest.out`
rm -f conftest.out

cat > configargs.h <<EOF
/* Generated automatically. */
static const char configuration_arguments[] = "$gcc_config_arguments_str";
static const char thread_model[] = "$thread_file";

static const struct {
  const char *name, *value;
} configure_default_options[] = $configure_default_options;
EOF
changequote([,])dnl

changequote(,)dnl
gcc_BASEVER=`cat $srcdir/BASE-VER`
gcc_DEVPHASE=`cat $srcdir/DEV-PHASE`
gcc_DATESTAMP=`cat $srcdir/DATESTAMP`
if test -f $srcdir/REVISION ; then
	gcc_REVISION=`cat $srcdir/REVISION`
else
        gcc_REVISION=""
fi
cat > plugin-version.h <<EOF
#include "configargs.h"

#define GCCPLUGIN_VERSION_MAJOR   `echo $gcc_BASEVER | sed -e 's/^\([0-9]*\).*$/\1/'`
#define GCCPLUGIN_VERSION_MINOR   `echo $gcc_BASEVER | sed -e 's/^[0-9]*\.\([0-9]*\).*$/\1/'`
#define GCCPLUGIN_VERSION_PATCHLEVEL   `echo $gcc_BASEVER | sed -e 's/^[0-9]*\.[0-9]*\.\([0-9]*\)$/\1/'`
#define GCCPLUGIN_VERSION  (GCCPLUGIN_VERSION_MAJOR*1000 + GCCPLUGIN_VERSION_MINOR)

static char basever[] = "$gcc_BASEVER";
static char datestamp[] = "$gcc_DATESTAMP";
static char devphase[] = "$gcc_DEVPHASE";
static char revision[] = "$gcc_REVISION";

/* FIXME plugins: We should make the version information more precise.
   One way to do is to add a checksum. */

static struct plugin_gcc_version gcc_version = {basever, datestamp,
						devphase, revision,
						configuration_arguments};
EOF
changequote([,])dnl

# Internationalization
ZW_GNU_GETTEXT_SISTER_DIR

# If LIBINTL contains LIBICONV, then clear LIBICONV so we don't get
# -liconv on the link line twice.
case "$LIBINTL" in *$LIBICONV*)
	LIBICONV= ;;
esac

AC_ARG_ENABLE(secureplt,
[AS_HELP_STRING([--enable-secureplt],
		[enable -msecure-plt by default for PowerPC])],
[], [])

AC_ARG_ENABLE(leading-mingw64-underscores,
  AS_HELP_STRING([--enable-leading-mingw64-underscores],
                 [enable leading underscores on 64 bit mingw targets]),
  [],[])
AS_IF([ test x"$enable_leading_mingw64_underscores" = xyes ],
  [AC_DEFINE(USE_MINGW64_LEADING_UNDERSCORES, 1,
    [Define if we should use leading underscore on 64 bit mingw targets])])

AC_ARG_ENABLE(cld,
[AS_HELP_STRING([--enable-cld], [enable -mcld by default for 32bit x86])], [],
[enable_cld=no])

AC_ARG_ENABLE(frame-pointer,
[AS_HELP_STRING([--enable-frame-pointer],
		[enable -fno-omit-frame-pointer by default for 32bit x86])], [],
[
case $target_os in
linux* | darwin[[8912]]*)
  # Enable -fomit-frame-pointer by default for Linux and Darwin with
  # DWARF2.
  enable_frame_pointer=no
  ;;
*)
  enable_frame_pointer=yes
  ;;
esac
])

# Windows32 Registry support for specifying GCC installation paths.
AC_ARG_ENABLE(win32-registry,
[AS_HELP_STRING([--disable-win32-registry],
                [disable lookup of installation paths in the
                 Registry on Windows hosts])
AS_HELP_STRING([--enable-win32-registry], [enable registry lookup (default)])
AS_HELP_STRING([--enable-win32-registry=KEY],
               [use KEY instead of GCC version as the last portion
                of the registry key])],,)

case $host_os in
  win32 | pe | cygwin* | mingw32* | uwin*)
    if test "x$enable_win32_registry" != xno; then
      AC_SEARCH_LIBS(RegOpenKeyExA, advapi32,, [enable_win32_registry=no])
    fi

    if test "x$enable_win32_registry" != xno; then
      AC_DEFINE(ENABLE_WIN32_REGISTRY, 1,
  [Define to 1 if installation paths should be looked up in the Windows
   Registry. Ignored on non-Windows hosts.])

      if test "x$enable_win32_registry" != xyes \
         && test "x$enable_win32_registry" != x; then
	AC_DEFINE_UNQUOTED(WIN32_REGISTRY_KEY, "$enable_win32_registry",
  [Define to be the last component of the Windows registry key under which
   to look for installation paths.  The full key used will be 
   HKEY_LOCAL_MACHINE/SOFTWARE/Free Software Foundation/{WIN32_REGISTRY_KEY}.
   The default is the GCC version number.])
      fi
    fi
  ;;
esac

# Get an absolute path to the GCC top-level source directory
holddir=`${PWDCMD-pwd}`
cd $srcdir
topdir=`${PWDCMD-pwd}`
cd $holddir

# Conditionalize the makefile for this host machine.
xmake_file=
for f in ${host_xmake_file}
do
	if test -f ${srcdir}/config/$f
	then
		xmake_file="${xmake_file} \$(srcdir)/config/$f"
	fi
done

# Conditionalize the makefile for this target machine.
tmake_file_=
for f in ${tmake_file}
do
	if test -f ${srcdir}/config/$f
	then
		tmake_file_="${tmake_file_} \$(srcdir)/config/$f"
	fi
done
tmake_file="${tmake_file_}"

out_object_file=`basename $out_file .c`.o
common_out_object_file=`basename $common_out_file .c`.o

tm_file_list="options.h"
tm_include_list="options.h insn-constants.h"
for f in $tm_file; do
  case $f in
    ./* )
       f=`echo $f | sed 's/^..//'`
       tm_file_list="${tm_file_list} $f"
       tm_include_list="${tm_include_list} $f"
       ;;
    defaults.h )
       tm_file_list="${tm_file_list} \$(srcdir)/$f"
       tm_include_list="${tm_include_list} $f"
       ;;
    * )
       tm_file_list="${tm_file_list} \$(srcdir)/config/$f"
       tm_include_list="${tm_include_list} config/$f"
       ;;
  esac
done

tm_p_file_list=
tm_p_include_list=
for f in $tm_p_file; do
  case $f in
    tm-preds.h )
       tm_p_file_list="${tm_p_file_list} $f"
       tm_p_include_list="${tm_p_include_list} $f"
       ;;
    * )
       tm_p_file_list="${tm_p_file_list} \$(srcdir)/config/$f"
       tm_p_include_list="${tm_p_include_list} config/$f"
  esac
done

xm_file_list=
xm_include_list=
for f in $xm_file; do
  case $f in
    ansidecl.h )
       xm_file_list="${xm_file_list} \$(srcdir)/../include/$f"
       xm_include_list="${xm_include_list} $f"
       ;;
    auto-host.h )
       xm_file_list="${xm_file_list} $f"
       xm_include_list="${xm_include_list} $f"
       ;;
    * )
       xm_file_list="${xm_file_list} \$(srcdir)/config/$f"
       xm_include_list="${xm_include_list} config/$f"
       ;;
  esac
done

host_xm_file_list=
host_xm_include_list=
for f in $host_xm_file; do
  case $f in
    ansidecl.h )
       host_xm_file_list="${host_xm_file_list} \$(srcdir)/../include/$f"
       host_xm_include_list="${host_xm_include_list} $f"
       ;;
    auto-host.h )
       host_xm_file_list="${host_xm_file_list} $f"
       host_xm_include_list="${host_xm_include_list} $f"
       ;;
    * )
       host_xm_file_list="${host_xm_file_list} \$(srcdir)/config/$f"
       host_xm_include_list="${host_xm_include_list} config/$f"
       ;;
  esac
done

build_xm_file_list=
for f in $build_xm_file; do
  case $f in
    ansidecl.h )
       build_xm_file_list="${build_xm_file_list} \$(srcdir)/../include/$f"
       build_xm_include_list="${build_xm_include_list} $f"
       ;;
    auto-build.h | auto-host.h )
       build_xm_file_list="${build_xm_file_list} $f"
       build_xm_include_list="${build_xm_include_list} $f"
       ;;
    * )
       build_xm_file_list="${build_xm_file_list} \$(srcdir)/config/$f"
       build_xm_include_list="${build_xm_include_list} config/$f"
       ;;
  esac
done

# Define macro CROSS_DIRECTORY_STRUCTURE in compilation if this is a
# cross-compiler which does not use the native headers and libraries.
# Also use all.cross instead of all.internal and adjust SYSTEM_HEADER_DIR.
CROSS=						AC_SUBST(CROSS)
ALL=all.internal				AC_SUBST(ALL)
SYSTEM_HEADER_DIR='$(NATIVE_SYSTEM_HEADER_DIR)'	AC_SUBST(SYSTEM_HEADER_DIR)

if test "x$with_build_sysroot" != x; then
  build_system_header_dir=$with_build_sysroot'$${sysroot_headers_suffix}$(NATIVE_SYSTEM_HEADER_DIR)'
else
  # This value is used, even on a native system, because 
  # CROSS_SYSTEM_HEADER_DIR is just 
  # $(TARGET_SYSTEM_ROOT)$(NATIVE_SYSTEM_HEADER_DIR).
  build_system_header_dir='$(CROSS_SYSTEM_HEADER_DIR)'
fi

if test x$host != x$target
then
	CROSS="-DCROSS_DIRECTORY_STRUCTURE"
	ALL=all.cross
	SYSTEM_HEADER_DIR=$build_system_header_dir
	case "$host","$target" in
	# Darwin crosses can use the host system's libraries and headers,
	# because of the fat library support.  Of course, it must be the
	# same version of Darwin on both sides.  Allow the user to
	# just say --target=foo-darwin without a version number to mean
	# "the version on this system".
	    *-*-darwin*,*-*-darwin*)
		hostos=`echo $host | sed 's/.*-darwin/darwin/'`
		targetos=`echo $target | sed 's/.*-darwin/darwin/'`
		if test $hostos = $targetos -o $targetos = darwin ; then
		    CROSS=
		    SYSTEM_HEADER_DIR='$(NATIVE_SYSTEM_HEADER_DIR)'
		    with_headers=yes
		fi
		;;

	    i?86-*-*,x86_64-*-* \
	    | powerpc*-*-*,powerpc64*-*-*)
		CROSS="$CROSS -DNATIVE_CROSS" ;;
	esac

	case $target in
		*-*-mingw*)
			if test "x$with_headers" = x; then
				with_headers=yes
			fi
			;;
		*)
			;;
	esac
elif test "x$TARGET_SYSTEM_ROOT" != x; then
        SYSTEM_HEADER_DIR=$build_system_header_dir 
fi

# If this is a cross-compiler that does not
# have its own set of headers then define
# inhibit_libc

# If this is using newlib, without having the headers available now,
# then define inhibit_libc in LIBGCC2_CFLAGS.
# This prevents libgcc2 from containing any code which requires libc
# support.
: ${inhibit_libc=false}
if { { test x$host != x$target && test "x$with_sysroot" = x ; } ||
       test x$with_newlib = xyes ; } &&
     { test "x$with_headers" = x || test "x$with_headers" = xno ; } ; then
       inhibit_libc=true
fi
AC_SUBST(inhibit_libc)

# When building gcc with a cross-compiler, we need to adjust things so
# that the generator programs are still built with the native compiler.
# Also, we cannot run fixincludes.

# These are the normal (build=host) settings:
CC_FOR_BUILD='$(CC)'		AC_SUBST(CC_FOR_BUILD)
CXX_FOR_BUILD='$(CXX)'		AC_SUBST(CXX_FOR_BUILD)
BUILD_CFLAGS='$(ALL_CFLAGS)'	AC_SUBST(BUILD_CFLAGS)
BUILD_CXXFLAGS='$(ALL_CXXFLAGS)' AC_SUBST(BUILD_CXXFLAGS)
BUILD_LDFLAGS='$(LDFLAGS)'	AC_SUBST(BUILD_LDFLAGS)
STMP_FIXINC=stmp-fixinc		AC_SUBST(STMP_FIXINC)

# And these apply if build != host, or we are generating coverage data
if test x$build != x$host || test "x$coverage_flags" != x
then
    BUILD_CFLAGS='$(INTERNAL_CFLAGS) $(T_CFLAGS) $(CFLAGS_FOR_BUILD)'
    BUILD_CXXFLAGS='$(INTERNAL_CFLAGS) $(T_CFLAGS) $(CXXFLAGS_FOR_BUILD)'
    BUILD_LDFLAGS='$(LDFLAGS_FOR_BUILD)'
fi

# Expand extra_headers to include complete path.
# This substitutes for lots of t-* files.
extra_headers_list=
# Prepend $(srcdir)/config/${cpu_type}/ to every entry in extra_headers.
for file in ${extra_headers} ; do
  extra_headers_list="${extra_headers_list} \$(srcdir)/config/${cpu_type}/${file}"
done

# If use_gcc_tgmath is set, append ginclude/tgmath.h.
if test x"$use_gcc_tgmath" = xyes
then extra_headers_list="${extra_headers_list} \$(srcdir)/ginclude/tgmath.h"
fi

# Define collect2 in Makefile.
case $host_can_use_collect2 in
  no) collect2= ;;
  *) collect2='collect2$(exeext)' ;;
esac
AC_SUBST([collect2])

# Add a definition of USE_COLLECT2 if system wants one.
case $use_collect2 in
  no) use_collect2= ;;
  "") ;;
  *) 
    host_xm_defines="${host_xm_defines} USE_COLLECT2"
    xm_defines="${xm_defines} USE_COLLECT2"
    case $host_can_use_collect2 in
      no)
        AC_MSG_ERROR([collect2 is required but cannot be built on this system])
        ;;
    esac
    ;;
esac

AC_DEFINE_UNQUOTED(LTOPLUGINSONAME,"${host_lto_plugin_soname}",
[Define to the name of the LTO plugin DSO that must be
  passed to the linker's -plugin=LIB option.])

# ---------------------------
# Assembler & linker features
# ---------------------------

# During stage 2, ld is actually gcc/collect-ld, which is a small script to
# discern between when to use prev-ld/ld-new and when to use ld/ld-new.
# However when ld-new is first executed from the build tree, libtool will
# relink it as .libs/lt-ld-new, so that it can give it an RPATH that refers
# to the build tree.  While doing this we need to use the previous-stage
# linker, or we have an infinite loop.  The presence of a shell script as
# ld/ld-new, and the fact that the script *uses ld itself*, is what confuses
# the gcc/collect-ld script.  So we need to know how libtool works, or
# exec-tool will fail.

m4_defun([_LT_CONFIG_COMMANDS], [])
AC_PROG_LIBTOOL
AC_SUBST(objdir)
AC_SUBST(enable_fast_install)

# Identify the assembler which will work hand-in-glove with the newly
# built GCC, so that we can examine its features.  This is the assembler
# which will be driven by the driver program.
#
# If build != host, and we aren't building gas in-tree, we identify a
# build->target assembler and hope that it will have the same features
# as the host->target assembler we'll be using.
gcc_cv_gas_major_version=
gcc_cv_gas_minor_version=
gcc_cv_as_gas_srcdir=`echo $srcdir | sed -e 's,/gcc$,,'`/gas

m4_pattern_allow([AS_FOR_TARGET])dnl
AS_VAR_SET_IF(gcc_cv_as,, [
if test -x "$DEFAULT_ASSEMBLER"; then
	gcc_cv_as="$DEFAULT_ASSEMBLER"
elif test -f $gcc_cv_as_gas_srcdir/configure.in \
     && test -f ../gas/Makefile \
     && test x$build = x$host; then
	gcc_cv_as=../gas/as-new$build_exeext
elif test -x as$build_exeext; then
	# Build using assembler in the current directory.
	gcc_cv_as=./as$build_exeext
elif ( set dummy $AS_FOR_TARGET; test -x $[2] ); then
        gcc_cv_as="$AS_FOR_TARGET"
else
        AC_PATH_PROG(gcc_cv_as, $AS_FOR_TARGET)
fi])

ORIGINAL_AS_FOR_TARGET=$gcc_cv_as
AC_SUBST(ORIGINAL_AS_FOR_TARGET)
case "$ORIGINAL_AS_FOR_TARGET" in
  ./as | ./as$build_exeext) ;;
  *) AC_CONFIG_FILES(as:exec-tool.in, [chmod +x as]) ;;
esac 

AC_MSG_CHECKING(what assembler to use)
if test "$gcc_cv_as" = ../gas/as-new$build_exeext; then
  # Single tree build which includes gas.  We want to prefer it
  # over whatever linker top-level may have detected, since
  # we'll use what we're building after installation anyway.
  AC_MSG_RESULT(newly built gas)
  in_tree_gas=yes
  _gcc_COMPUTE_GAS_VERSION
  in_tree_gas_is_elf=no
  if grep 'obj_format = elf' ../gas/Makefile > /dev/null \
     || (grep 'obj_format = multi' ../gas/Makefile \
         && grep 'extra_objects =.* obj-elf' ../gas/Makefile) > /dev/null
  then
    in_tree_gas_is_elf=yes
  fi
else
  AC_MSG_RESULT($gcc_cv_as)
  in_tree_gas=no
fi

default_ld=
AC_ARG_ENABLE(ld,
[[  --enable-ld[=ARG]       build ld [ARG={default,yes,no}]]],
[case "${enableval}" in
 no)
   default_ld=ld.gold
   ;;
 esac])

AC_ARG_ENABLE(gold,
[[  --enable-gold[=ARG]     build gold [ARG={default,yes,no}]]],
[case "${enableval}" in
 default)
   install_gold_as_default=yes
   ;;
 yes)
   if test x${default_ld} != x; then
     install_gold_as_default=yes
   fi
   ;;
 no)
   ;;
 *)
   AC_MSG_ERROR([invalid --enable-gold argument])
   ;;
 esac],
[install_gold_as_default=no])

# Identify the linker which will work hand-in-glove with the newly
# built GCC, so that we can examine its features.  This is the linker
# which will be driven by the driver program.
#
# If build != host, and we aren't building gas in-tree, we identify a
# build->target linker and hope that it will have the same features
# as the host->target linker we'll be using.
gcc_cv_gld_major_version=
gcc_cv_gld_minor_version=
gcc_cv_ld_gld_srcdir=`echo $srcdir | sed -e 's,/gcc$,,'`/ld
gcc_cv_ld_gold_srcdir=`echo $srcdir | sed -e 's,/gcc$,,'`/gold
gcc_cv_ld_bfd_srcdir=`echo $srcdir | sed -e 's,/gcc$,,'`/bfd

AS_VAR_SET_IF(gcc_cv_ld,, [
if test -x "$DEFAULT_LINKER"; then
	gcc_cv_ld="$DEFAULT_LINKER"
elif test $install_gold_as_default = yes \
     && test -f $gcc_cv_ld_gold_srcdir/configure.ac \
     && test -f ../gold/Makefile \
     && test x$build = x$host; then
	gcc_cv_ld=../gold/ld-new$build_exeext
elif test -f $gcc_cv_ld_gld_srcdir/configure.in \
     && test -f ../ld/Makefile \
     && test x$build = x$host; then
	gcc_cv_ld=../ld/ld-new$build_exeext
elif test -x collect-ld$build_exeext; then
	# Build using linker in the current directory.
	gcc_cv_ld=./collect-ld$build_exeext
elif ( set dummy $LD_FOR_TARGET; test -x $[2] ); then
        gcc_cv_ld="$LD_FOR_TARGET"
else
        AC_PATH_PROG(gcc_cv_ld, $LD_FOR_TARGET)
fi])

ORIGINAL_PLUGIN_LD_FOR_TARGET=$gcc_cv_ld
PLUGIN_LD_SUFFIX=`basename $gcc_cv_ld | sed -e "s,$target_alias-,,"`
# if the PLUGIN_LD is set ld-new, just have it as ld
# as that is the installed named.
if test x$PLUGIN_LD_SUFFIX = xld-new \
   || test x$PLUGIN_LD_SUFFIX = xcollect-ld ; then
  PLUGIN_LD_SUFFIX=ld
fi
AC_ARG_WITH(plugin-ld,
[AS_HELP_STRING([[--with-plugin-ld=[ARG]]], [specify the plugin linker])],
[if test x"$withval" != x; then
   ORIGINAL_PLUGIN_LD_FOR_TARGET="$withval"
   PLUGIN_LD_SUFFIX=`echo $withval | sed -e "s,$target_alias-,,"`
 fi])
AC_SUBST(ORIGINAL_PLUGIN_LD_FOR_TARGET)
AC_DEFINE_UNQUOTED(PLUGIN_LD_SUFFIX, "$PLUGIN_LD_SUFFIX", [Specify plugin linker])

# Check to see if we are using gold instead of ld
AC_MSG_CHECKING(whether we are using gold)
ld_is_gold=no
if test x$gcc_cv_ld != x; then
  if $gcc_cv_ld --version 2>/dev/null | sed 1q \
     | grep "GNU gold" > /dev/null; then
    ld_is_gold=yes
  fi
fi
AC_MSG_RESULT($ld_is_gold)

ORIGINAL_LD_FOR_TARGET=$gcc_cv_ld
AC_SUBST(ORIGINAL_LD_FOR_TARGET)
case "$ORIGINAL_LD_FOR_TARGET" in
  ./collect-ld | ./collect-ld$build_exeext) ;;
  *) AC_CONFIG_FILES(collect-ld:exec-tool.in, [chmod +x collect-ld]) ;;
esac 

AC_MSG_CHECKING(what linker to use)
if test "$gcc_cv_ld" = ../ld/ld-new$build_exeext \
   || test "$gcc_cv_ld" = ../gold/ld-new$build_exeext; then
	# Single tree build which includes ld.  We want to prefer it
	# over whatever linker top-level may have detected, since
	# we'll use what we're building after installation anyway.
	AC_MSG_RESULT(newly built ld)
	in_tree_ld=yes
	in_tree_ld_is_elf=no
	if (grep 'EMUL = .*elf' ../ld/Makefile \
	    || grep 'EMUL = .*linux' ../ld/Makefile \
	    || grep 'EMUL = .*lynx' ../ld/Makefile) > /dev/null; then
	  in_tree_ld_is_elf=yes
	elif test "$ld_is_gold" = yes; then
	  in_tree_ld_is_elf=yes
	fi
	for f in $gcc_cv_ld_bfd_srcdir/configure $gcc_cv_ld_gld_srcdir/configure $gcc_cv_ld_gld_srcdir/configure.in $gcc_cv_ld_gld_srcdir/Makefile.in
	do
changequote(,)dnl
		gcc_cv_gld_version=`sed -n -e 's/^[ 	]*VERSION=[^0-9A-Za-z_]*\([0-9]*\.[0-9]*.*\)/VERSION=\1/p' < $f`
		if test x$gcc_cv_gld_version != x; then
			break
		fi
	done
	case $gcc_cv_gld_version in
	  VERSION=[0-9]*) ;;
changequote([,])dnl
	  *) AC_MSG_ERROR([[cannot find version of in-tree linker]]) ;;
changequote(,)dnl
	esac
	gcc_cv_gld_major_version=`expr "$gcc_cv_gld_version" : "VERSION=\([0-9]*\)"`
	gcc_cv_gld_minor_version=`expr "$gcc_cv_gld_version" : "VERSION=[0-9]*\.\([0-9]*\)"`
changequote([,])dnl
	ORIGINAL_LD_BFD_FOR_TARGET=../ld/ld-new$build_exeext
	ORIGINAL_LD_GOLD_FOR_TARGET=../gold/ld-new$build_exeext
else
	AC_MSG_RESULT($gcc_cv_ld)
	in_tree_ld=no
	gcc_cvs_ld_program=`dirname $gcc_cv_ld`/`basename $gcc_cv_ld $host_exeext`
	ORIGINAL_LD_BFD_FOR_TARGET=${gcc_cvs_ld_program}.bfd$host_exeext
	ORIGINAL_LD_GOLD_FOR_TARGET=${gcc_cvs_ld_program}.gold$host_exeext
fi

AC_SUBST(ORIGINAL_LD_BFD_FOR_TARGET)
AC_SUBST(ORIGINAL_LD_GOLD_FOR_TARGET)

# Figure out what nm we will be using.
gcc_cv_binutils_srcdir=`echo $srcdir | sed -e 's,/gcc$,,'`/binutils
AS_VAR_SET_IF(gcc_cv_nm,, [
if test -f $gcc_cv_binutils_srcdir/configure.in \
     && test -f ../binutils/Makefile \
     && test x$build = x$host; then
	gcc_cv_nm=../binutils/nm-new$build_exeext
elif test -x nm$build_exeext; then
	gcc_cv_nm=./nm$build_exeext
elif ( set dummy $NM_FOR_TARGET; test -x $[2] ); then
        gcc_cv_nm="$NM_FOR_TARGET"
else
        AC_PATH_PROG(gcc_cv_nm, $NM_FOR_TARGET)
fi])

AC_MSG_CHECKING(what nm to use)
if test "$gcc_cv_nm" = ../binutils/nm-new$build_exeext; then
	# Single tree build which includes binutils.
	AC_MSG_RESULT(newly built nm)
	in_tree_nm=yes
else
	AC_MSG_RESULT($gcc_cv_nm)
	in_tree_nm=no
fi

ORIGINAL_NM_FOR_TARGET=$gcc_cv_nm
AC_SUBST(ORIGINAL_NM_FOR_TARGET)
case "$ORIGINAL_NM_FOR_TARGET" in
  ./nm | ./nm$build_exeext) ;;
  *) AC_CONFIG_FILES(nm:exec-tool.in, [chmod +x nm]) ;;
esac


# Figure out what objdump we will be using.
AS_VAR_SET_IF(gcc_cv_objdump,, [
if test -f $gcc_cv_binutils_srcdir/configure.in \
     && test -f ../binutils/Makefile \
     && test x$build = x$host; then
	# Single tree build which includes binutils.
	gcc_cv_objdump=../binutils/objdump$build_exeext
elif test -x objdump$build_exeext; then
	gcc_cv_objdump=./objdump$build_exeext
elif ( set dummy $OBJDUMP_FOR_TARGET; test -x $[2] ); then
        gcc_cv_objdump="$OBJDUMP_FOR_TARGET"
else
        AC_PATH_PROG(gcc_cv_objdump, $OBJDUMP_FOR_TARGET)
fi])

AC_MSG_CHECKING(what objdump to use)
if test "$gcc_cv_objdump" = ../binutils/objdump$build_exeext; then
	# Single tree build which includes binutils.
	AC_MSG_RESULT(newly built objdump)
elif test x$gcc_cv_objdump = x; then
	AC_MSG_RESULT(not found)
else
	AC_MSG_RESULT($gcc_cv_objdump)
fi

# Figure out what readelf we will be using.
AS_VAR_SET_IF(gcc_cv_readelf,, [
if test -f $gcc_cv_binutils_srcdir/configure.in \
     && test -f ../binutils/Makefile \
     && test x$build = x$host; then
	# Single tree build which includes binutils.
	gcc_cv_readelf=../binutils/readelf$build_exeext
elif test -x readelf$build_exeext; then
	gcc_cv_readelf=./readelf$build_exeext
else
        AC_PATH_PROG(gcc_cv_readelf, readelf)
fi])

AC_MSG_CHECKING(what readelf to use)
if test "$gcc_cv_readelf" = ../binutils/readelf$build_exeext; then
	# Single tree build which includes binutils.
	AC_MSG_RESULT(newly built readelf)
elif test x$gcc_cv_readelf = x; then
	AC_MSG_RESULT(not found)
else
	AC_MSG_RESULT($gcc_cv_readelf)
fi

# Figure out what assembler alignment features are present.
gcc_GAS_CHECK_FEATURE([.balign and .p2align], gcc_cv_as_balign_and_p2align,
 [2,6,0],,
[.balign 4
.p2align 2],,
[AC_DEFINE(HAVE_GAS_BALIGN_AND_P2ALIGN, 1,
  [Define if your assembler supports .balign and .p2align.])])

gcc_GAS_CHECK_FEATURE([.p2align with maximum skip], gcc_cv_as_max_skip_p2align,
 [2,8,0],,
 [.p2align 4,,7],,
[AC_DEFINE(HAVE_GAS_MAX_SKIP_P2ALIGN, 1,
  [Define if your assembler supports specifying the maximum number
   of bytes to skip when using the GAS .p2align command.])])

gcc_GAS_CHECK_FEATURE([.literal16], gcc_cv_as_literal16,
 [2,8,0],,
 [.literal16],,
[AC_DEFINE(HAVE_GAS_LITERAL16, 1,
  [Define if your assembler supports .literal16.])])

gcc_GAS_CHECK_FEATURE([working .subsection -1], gcc_cv_as_subsection_m1,
 [elf,2,9,0],,
 [conftest_label1: .word 0
.subsection -1
conftest_label2: .word 0
.previous],
 [if test x$gcc_cv_nm != x; then
    $gcc_cv_nm conftest.o | grep conftest_label1 > conftest.nm1
    $gcc_cv_nm conftest.o | grep conftest_label2 | sed -e 's/label2/label1/' > conftest.nm2
    if cmp conftest.nm1 conftest.nm2 > /dev/null 2>&1
    then :
    else gcc_cv_as_subsection_m1=yes
    fi
    rm -f conftest.nm1 conftest.nm2
  fi],
 [AC_DEFINE(HAVE_GAS_SUBSECTION_ORDERING, 1,
  [Define if your assembler supports .subsection and .subsection -1 starts
   emitting at the beginning of your section.])])

gcc_GAS_CHECK_FEATURE([.weak], gcc_cv_as_weak,
 [2,2,0],,
 [	.weak foobar],,
[AC_DEFINE(HAVE_GAS_WEAK, 1, [Define if your assembler supports .weak.])])

gcc_GAS_CHECK_FEATURE([.weakref], gcc_cv_as_weakref,
 [2,17,0],,
 [	.weakref foobar, barfnot],,
[AC_DEFINE(HAVE_GAS_WEAKREF, 1, [Define if your assembler supports .weakref.])])

gcc_GAS_CHECK_FEATURE([.nsubspa comdat], gcc_cv_as_nsubspa_comdat,
 [2,15,91],,
 [	.SPACE $TEXT$
	.NSUBSPA $CODE$,COMDAT],,
[AC_DEFINE(HAVE_GAS_NSUBSPA_COMDAT, 1, [Define if your assembler supports .nsubspa comdat option.])])

# .hidden needs to be supported in both the assembler and the linker,
# because GNU LD versions before 2.12.1 have buggy support for STV_HIDDEN.
# This is irritatingly difficult to feature test for; we have to check the
# date string after the version number.  If we've got an in-tree
# ld, we don't know its patchlevel version, so we set the baseline at 2.13
# to be safe.
# The gcc_GAS_CHECK_FEATURE call just sets a cache variable.
gcc_GAS_CHECK_FEATURE([.hidden], gcc_cv_as_hidden,
 [elf,2,13,0],,
[	.hidden foobar
foobar:],[
# Solaris 9/x86 as incorrectly emits an alias for a hidden symbol with
# STV_HIDDEN, so disable .hidden support if so.
case "${target}" in
  i?86-*-solaris2* | x86_64-*-solaris2.1[[0-9]]*)
    if test x$gcc_cv_as != x && test x$gcc_cv_objdump != x; then
      cat > conftest.s <<EOF
.globl hidden
        .hidden hidden
hidden:
.globl default
        .set    default,hidden
EOF
      if $gcc_cv_as -o conftest.o conftest.s > /dev/null 2>&1 \
        && $gcc_cv_objdump -t conftest.o 2>/dev/null | \
        grep '\.hidden default' > /dev/null; then
        gcc_cv_as_hidden=no
      else
        gcc_cv_as_hidden=yes
      fi
    else
      # Assume bug is present if objdump is missing.
      gcc_cv_as_hidden=no
    fi
    ;;
  *)
    gcc_cv_as_hidden=yes
    ;;
esac])
case "${target}" in
  *-*-darwin*)
    # Darwin as has some visibility support, though with a different syntax.
    gcc_cv_as_hidden=yes
    ;;
esac

# gnu_indirect_function type is an extension proposed at
# http://groups.google/com/group/generic-abi/files. It allows dynamic runtime
# selection of function implementation
AC_ARG_ENABLE(gnu-indirect-function,
 [AS_HELP_STRING([--enable-gnu-indirect-function],
                 [enable the use of the @gnu_indirect_function to glibc systems])],
 [case $enable_gnu_indirect_function in
    yes | no) ;;
    *) AC_MSG_ERROR(['$enable_gnu_indirect_function' is an invalid value for --enable-gnu-indirect-function.
Valid choices are 'yes' and 'no'.]) ;;
  esac],
 [enable_gnu_indirect_function="$default_gnu_indirect_function"])

gif=`if test x$enable_gnu_indirect_function = xyes; then echo 1; else echo 0; fi`
AC_DEFINE_UNQUOTED(HAVE_GNU_INDIRECT_FUNCTION, $gif,
[Define if your system supports gnu indirect functions.])


changequote(,)dnl
if test $in_tree_ld != yes ; then
  ld_ver=`$gcc_cv_ld --version 2>/dev/null | sed 1q`
  if echo "$ld_ver" | grep GNU > /dev/null; then
    if test x"$ld_is_gold" = xyes; then
      # GNU gold --version looks like this:
      #
      # GNU gold (GNU Binutils 2.21.51.20110225) 1.11
      #
      # We extract the binutils version which is more familiar and specific
      # than the gold version.
      ld_vers=`echo $ld_ver | sed -n \
	  -e 's,^[^)]*[	 ]\([0-9][0-9]*\.[0-9][0-9]*[^)]*\)) .*$,\1,p'`
    else
      # GNU ld --version looks like this:
      #
      # GNU ld (GNU Binutils) 2.21.51.20110225
      ld_vers=`echo $ld_ver | sed -n \
	  -e 's,^.*[	 ]\([0-9][0-9]*\.[0-9][0-9]*.*\)$,\1,p'`
    fi
    ld_date=`echo $ld_ver | sed -n 's,^.*\([2-9][0-9][0-9][0-9]\)[-]*\([01][0-9]\)[-]*\([0-3][0-9]\).*$,\1\2\3,p'`
    ld_vers_major=`expr "$ld_vers" : '\([0-9]*\)'`
    ld_vers_minor=`expr "$ld_vers" : '[0-9]*\.\([0-9]*\)'`
    ld_vers_patch=`expr "$ld_vers" : '[0-9]*\.[0-9]*\.\([0-9]*\)'`
  else
    case "${target}" in
      *-*-solaris2*)
	# See acinclude.m4 (gcc_SUN_LD_VERSION) for the version number
	# format.
	#
	# Don't reuse gcc_gv_sun_ld_vers_* in case a linker other than
	# /usr/ccs/bin/ld has been configured.
	ld_ver=`$gcc_cv_ld -V 2>&1`
	if echo "$ld_ver" | grep 'Solaris Link Editors' > /dev/null; then
	  ld_vers=`echo $ld_ver | sed -n \
	    -e 's,^.*: 5\.[0-9][0-9]*-\([0-9]\.[0-9][0-9]*\).*$,\1,p'`
	  ld_vers_major=`expr "$ld_vers" : '\([0-9]*\)'`
	  ld_vers_minor=`expr "$ld_vers" : '[0-9]*\.\([0-9]*\)'`
	fi
	;;
    esac
  fi
fi
changequote([,])dnl

AC_CACHE_CHECK(linker for .hidden support, gcc_cv_ld_hidden,
[[if test $in_tree_ld = yes ; then
  gcc_cv_ld_hidden=no
  if test "$gcc_cv_gld_major_version" -eq 2 -a "$gcc_cv_gld_minor_version" -ge 13 -o "$gcc_cv_gld_major_version" -gt 2 \
     && test $in_tree_ld_is_elf = yes; then
     gcc_cv_ld_hidden=yes
  fi
else
  gcc_cv_ld_hidden=yes
  if test x"$ld_is_gold" = xyes; then
    :
  elif echo "$ld_ver" | grep GNU > /dev/null; then
    case "${target}" in
      mmix-knuth-mmixware)
        # The linker emits by default mmo, not ELF, so "no" is appropriate.
	gcc_cv_ld_hidden=no
	;;
    esac
    if test 0"$ld_date" -lt 20020404; then
      if test -n "$ld_date"; then
	# If there was date string, but was earlier than 2002-04-04, fail
	gcc_cv_ld_hidden=no
      elif test -z "$ld_vers"; then
	# If there was no date string nor ld version number, something is wrong
	gcc_cv_ld_hidden=no
      else
	test -z "$ld_vers_patch" && ld_vers_patch=0
	if test "$ld_vers_major" -lt 2; then
	  gcc_cv_ld_hidden=no
	elif test "$ld_vers_major" -eq 2 -a "$ld_vers_minor" -lt 12; then
	  gcc_cv_ld_hidden="no"
	elif test "$ld_vers_major" -eq 2 -a "$ld_vers_minor" -eq 12 -a "$ld_vers_patch" -eq 0; then
	  gcc_cv_ld_hidden=no
	fi
      fi
    fi
  else
    case "${target}" in
      *-*-darwin*)
	# Darwin ld has some visibility support.
	gcc_cv_ld_hidden=yes
        ;;
      hppa64*-*-hpux* | ia64*-*-hpux*)
	gcc_cv_ld_hidden=yes
	;;
      *-*-solaris2.9* | *-*-solaris2.1[0-9]*)
	# Support for .hidden in Sun ld appeared in Solaris 9 FCS, but
	# .symbolic was only added in Solaris 9 12/02.
        gcc_cv_ld_hidden=yes
	;;
      *)
	gcc_cv_ld_hidden=no
	;;
    esac
  fi
fi]])
libgcc_visibility=no
AC_SUBST(libgcc_visibility)
GCC_TARGET_TEMPLATE([HAVE_GAS_HIDDEN])
if test $gcc_cv_as_hidden = yes && test $gcc_cv_ld_hidden = yes; then
  libgcc_visibility=yes
  AC_DEFINE(HAVE_GAS_HIDDEN, 1,
  [Define if your assembler and linker support .hidden.])
fi

AC_MSG_CHECKING(linker read-only and read-write section mixing)
gcc_cv_ld_ro_rw_mix=unknown
if test $in_tree_ld = yes ; then
  if test "$gcc_cv_gld_major_version" -eq 2 -a "$gcc_cv_gld_minor_version" -ge 10 -o "$gcc_cv_gld_major_version" -gt 2 \
     && test $in_tree_ld_is_elf = yes; then
    gcc_cv_ld_ro_rw_mix=read-write
  fi
elif test x$gcc_cv_as != x -a x$gcc_cv_ld != x -a x$gcc_cv_objdump != x ; then
  echo '.section myfoosect, "a"' > conftest1.s
  echo '.section myfoosect, "aw"' > conftest2.s
  echo '.byte 1' >> conftest2.s
  echo '.section myfoosect, "a"' > conftest3.s
  echo '.byte 0' >> conftest3.s
  if $gcc_cv_as -o conftest1.o conftest1.s > /dev/null 2>&1 \
     && $gcc_cv_as -o conftest2.o conftest2.s > /dev/null 2>&1 \
     && $gcc_cv_as -o conftest3.o conftest3.s > /dev/null 2>&1 \
     && $gcc_cv_ld -shared -o conftest1.so conftest1.o \
	conftest2.o conftest3.o > /dev/null 2>&1; then
    gcc_cv_ld_ro_rw_mix=`$gcc_cv_objdump -h conftest1.so \
			 | sed -e '/myfoosect/!d' -e N`
    if echo "$gcc_cv_ld_ro_rw_mix" | grep CONTENTS > /dev/null; then
      if echo "$gcc_cv_ld_ro_rw_mix" | grep READONLY > /dev/null; then
	gcc_cv_ld_ro_rw_mix=read-only
      else
	gcc_cv_ld_ro_rw_mix=read-write
      fi
    fi
  fi
changequote(,)dnl
  rm -f conftest.* conftest[123].*
changequote([,])dnl
fi
if test x$gcc_cv_ld_ro_rw_mix = xread-write; then
	AC_DEFINE(HAVE_LD_RO_RW_SECTION_MIXING, 1,
  [Define if your linker links a mix of read-only
   and read-write sections into a read-write section.])
fi
AC_MSG_RESULT($gcc_cv_ld_ro_rw_mix)

gcc_AC_INITFINI_ARRAY

# Check if we have .[us]leb128, and support symbol arithmetic with it.
gcc_GAS_CHECK_FEATURE([.sleb128 and .uleb128], gcc_cv_as_leb128,
  [elf,2,11,0],,
[	.data
	.uleb128 L2 - L1
L1:
	.uleb128 1280
	.sleb128 -1010
L2:],
[[# GAS versions before 2.11 do not support uleb128,
  # despite appearing to.
  # ??? There exists an elf-specific test that will crash
  # the assembler.  Perhaps it's better to figure out whether
  # arbitrary sections are supported and try the test.
  as_ver=`$gcc_cv_as --version 2>/dev/null | sed 1q`
  if echo "$as_ver" | grep GNU > /dev/null; then
    as_vers=`echo $as_ver | sed -n \
	-e 's,^.*[	 ]\([0-9][0-9]*\.[0-9][0-9]*.*\)$,\1,p'`
    as_major=`expr "$as_vers" : '\([0-9]*\)'`
    as_minor=`expr "$as_vers" : '[0-9]*\.\([0-9]*\)'`
    if test $as_major -eq 2 && test $as_minor -lt 11
    then :
    else gcc_cv_as_leb128=yes
    fi
  fi]],
  [AC_DEFINE(HAVE_AS_LEB128, 1,
    [Define if your assembler supports .sleb128 and .uleb128.])])

# Check if we have assembler support for unwind directives.
gcc_GAS_CHECK_FEATURE([cfi directives], gcc_cv_as_cfi_directive,
  ,,
[	.text
	.cfi_startproc
	.cfi_offset 0, 0
	.cfi_same_value 1
	.cfi_def_cfa 1, 2
	.cfi_escape 1, 2, 3, 4, 5
	.cfi_endproc],
[case "$target" in
  *-*-solaris*)
    # If the linker used on Solaris (like Sun ld) isn't capable of merging
    # read-only and read-write sections, we need to make sure that the
    # assembler used emits read-write .eh_frame sections.
    if test "x$gcc_cv_ld_ro_rw_mix" != xread-write; then
      if test "x$gcc_cv_objdump" != x; then
	if $gcc_cv_objdump -h conftest.o 2>/dev/null | \
		sed -e /.eh_frame/!d -e N | grep READONLY > /dev/null; then
	  gcc_cv_as_cfi_directive=no
	else
	  case "$target" in
	    i?86-*-solaris2.1[[0-9]]* | x86_64-*-solaris2.1[[0-9]]*)
	      # On Solaris/x86, make sure that GCC and gas agree on using
	      # read-only .eh_frame sections for 64-bit.
	      if $gcc_cv_as --64 -o conftest.o conftest.s > /dev/null 2>&1 && \
		$gcc_cv_objdump -h conftest.o 2>/dev/null | \
			sed -e /.eh_frame/!d -e N | \
			grep READONLY > /dev/null; then
		gcc_cv_as_cfi_directive=yes
	      else
		gcc_cv_as_cfi_directive=no
	      fi
	      ;;
	    *)
	      gcc_cv_as_cfi_directive=yes
	      ;;
	  esac 
	fi
      else
        # no objdump, err on the side of caution
	gcc_cv_as_cfi_directive=no
      fi
    else
      gcc_cv_as_cfi_directive=yes
    fi
    ;;
  *-*-*)
    gcc_cv_as_cfi_directive=yes
    ;;
esac])
if test $gcc_cv_as_cfi_directive = yes && test x$gcc_cv_objdump != x; then
gcc_GAS_CHECK_FEATURE([working cfi advance], gcc_cv_as_cfi_advance_working,
  ,,
[	.text
	.cfi_startproc
	.cfi_adjust_cfa_offset 64
	.skip 75040, 0
	.cfi_adjust_cfa_offset 128
	.cfi_endproc],
[[
if $gcc_cv_objdump -Wf conftest.o 2>/dev/null \
    | grep 'DW_CFA_advance_loc[24]:[ 	][ 	]*75040[ 	]' >/dev/null; then
   gcc_cv_as_cfi_advance_working=yes
fi
]])
else
  # no objdump, err on the side of caution
  gcc_cv_as_cfi_advance_working=no
fi
GCC_TARGET_TEMPLATE(HAVE_GAS_CFI_DIRECTIVE)
AC_DEFINE_UNQUOTED(HAVE_GAS_CFI_DIRECTIVE,
  [`if test $gcc_cv_as_cfi_directive = yes \
       && test $gcc_cv_as_cfi_advance_working = yes; then echo 1; else echo 0; fi`],
  [Define 0/1 if your assembler supports CFI directives.])

GCC_TARGET_TEMPLATE(HAVE_GAS_CFI_PERSONALITY_DIRECTIVE)
gcc_GAS_CHECK_FEATURE([cfi personality directive],
  gcc_cv_as_cfi_personality_directive, ,,
[	.text
	.cfi_startproc
	.cfi_personality 0, symbol
	.cfi_endproc])
AC_DEFINE_UNQUOTED(HAVE_GAS_CFI_PERSONALITY_DIRECTIVE,
  [`if test $gcc_cv_as_cfi_personality_directive = yes;
    then echo 1; else echo 0; fi`],
  [Define 0/1 if your assembler supports .cfi_personality.])

gcc_GAS_CHECK_FEATURE([cfi sections directive],
  gcc_cv_as_cfi_sections_directive, ,,
[	.text
	.cfi_sections .debug_frame, .eh_frame
	.cfi_startproc
	.cfi_endproc],
[case $target_os in
  win32 | pe | cygwin* | mingw32* | uwin*)
    # Need to check that we generated the correct relocation for the
    # .debug_frame section.  This was fixed for binutils 2.21.
    gcc_cv_as_cfi_sections_directive=no
    if test "x$gcc_cv_objdump" != x; then
     if $gcc_cv_objdump -j .debug_frame -r conftest.o 2>/dev/null | \
	grep secrel > /dev/null; then
      gcc_cv_as_cfi_sections_directive=yes
     fi
    fi
    ;;
  *)
    gcc_cv_as_cfi_sections_directive=yes
    ;;
esac])
GCC_TARGET_TEMPLATE(HAVE_GAS_CFI_SECTIONS_DIRECTIVE)
AC_DEFINE_UNQUOTED(HAVE_GAS_CFI_SECTIONS_DIRECTIVE,
  [`if test $gcc_cv_as_cfi_sections_directive = yes;
    then echo 1; else echo 0; fi`],
  [Define 0/1 if your assembler supports .cfi_sections.])

# GAS versions up to and including 2.11.0 may mis-optimize
# .eh_frame data.
gcc_GAS_CHECK_FEATURE(eh_frame optimization, gcc_cv_as_eh_frame,
  [elf,2,12,0],,
[	.text
.LFB1:
	.4byte	0
.L1:
	.4byte	0
.LFE1:
	.section	.eh_frame,"aw",@progbits
__FRAME_BEGIN__:
	.4byte	.LECIE1-.LSCIE1
.LSCIE1:
	.4byte	0x0
	.byte	0x1
	.ascii "z\0"
	.byte	0x1
	.byte	0x78
	.byte	0x1a
	.byte	0x0
	.byte	0x4
	.4byte	1
	.p2align 1
.LECIE1:
.LSFDE1:
	.4byte	.LEFDE1-.LASFDE1
.LASFDE1:
	.4byte	.LASFDE1-__FRAME_BEGIN__
	.4byte	.LFB1
	.4byte	.LFE1-.LFB1
	.byte	0x4
	.4byte	.LFE1-.LFB1
	.byte	0x4
	.4byte	.L1-.LFB1
.LEFDE1:],
[  dnl # For autoconf 2.5x, must protect trailing spaces with @&t@.
cat > conftest.lit <<EOF
 0000 10000000 00000000 017a0001 781a0004  .........z..x...
 0010 01000000 12000000 18000000 00000000  ................
 0020 08000000 04080000 0044               .........D      @&t@
EOF
cat > conftest.big <<EOF
 0000 00000010 00000000 017a0001 781a0004  .........z..x...
 0010 00000001 00000012 00000018 00000000  ................
 0020 00000008 04000000 0844               .........D      @&t@
EOF
  # If the assembler didn't choke, and we can objdump,
  # and we got the correct data, then succeed.
  # The text in the here-document typically retains its unix-style line
  # endings, while the output of objdump will use host line endings.
  # Therefore, use diff -b for the comparisons.
  if test x$gcc_cv_objdump != x \
  && $gcc_cv_objdump -s -j .eh_frame conftest.o 2>/dev/null \
     | tail -3 > conftest.got \
  && { diff -b conftest.lit conftest.got > /dev/null 2>&1 \
    || diff -b conftest.big conftest.got > /dev/null 2>&1; }
  then
    gcc_cv_as_eh_frame=yes
  elif AC_TRY_COMMAND($gcc_cv_as -o conftest.o --traditional-format /dev/null); then
    gcc_cv_as_eh_frame=buggy
  else
    # Uh oh, what do we do now?
    gcc_cv_as_eh_frame=no
  fi])

if test $gcc_cv_as_eh_frame = buggy; then
  AC_DEFINE(USE_AS_TRADITIONAL_FORMAT, 1,
  [Define if your assembler mis-optimizes .eh_frame data.])
fi

gcc_GAS_CHECK_FEATURE(section merging support, gcc_cv_as_shf_merge,
 [elf,2,12,0], [--fatal-warnings],
 [.section .rodata.str, "aMS", @progbits, 1])
if test $gcc_cv_as_shf_merge = no; then
  gcc_GAS_CHECK_FEATURE(section merging support, gcc_cv_as_shf_merge,
    [elf,2,12,0], [--fatal-warnings],
    [.section .rodata.str, "aMS", %progbits, 1])
fi
AC_DEFINE_UNQUOTED(HAVE_GAS_SHF_MERGE,
  [`if test $gcc_cv_as_shf_merge = yes; then echo 1; else echo 0; fi`],
[Define 0/1 if your assembler supports marking sections with SHF_MERGE flag.])

gcc_GAS_CHECK_FEATURE([COMDAT group support (GNU as)],
 gcc_cv_as_comdat_group,
 [elf,2,16,0], [--fatal-warnings],
 [.section .text,"axG",@progbits,.foo,comdat])
if test $gcc_cv_as_comdat_group = yes; then
  gcc_cv_as_comdat_group_percent=no
  gcc_cv_as_comdat_group_group=no
else
 gcc_GAS_CHECK_FEATURE([COMDAT group support (GNU as, %type)],
   gcc_cv_as_comdat_group_percent,
   [elf,2,16,0], [--fatal-warnings],
   [.section .text,"axG",%progbits,.foo,comdat])
 if test $gcc_cv_as_comdat_group_percent = yes; then
   gcc_cv_as_comdat_group_group=no
 else
   if test -z "${gcc_cv_as_comdat_group_group+set}"; then
     gcc_cv_as_comdat_group_group=no
   fi
   case "${target}" in
     # Sun as uses a completely different syntax.
     *-*-solaris2*)
       case "${target}" in
         sparc*-*-solaris2*)
           conftest_s='
               .group foo,".text%foo",#comdat
               .section ".text%foo", #alloc,#execinstr,#progbits
               .globl foo
             foo:
	     '
           ;;
         i?86-*-solaris2* | x86_64-*-solaris2.1[[0-9]]*)
	   conftest_s='
               .group foo,.text%foo,#comdat
               .section .text%foo, "ax", @progbits
               .globl  foo
             foo:
	     '
	   ;;
       esac
       gcc_GAS_CHECK_FEATURE([COMDAT group support (Sun as, .group)],
         gcc_cv_as_comdat_group_group,
         ,, [$conftest_s])
       ;;
   esac
 fi
fi
if test x"$ld_is_gold" = xyes; then
  comdat_group=yes
elif test $in_tree_ld = yes ; then
  comdat_group=no
  if test "$gcc_cv_gld_major_version" -eq 2 -a "$gcc_cv_gld_minor_version" -ge 16 -o "$gcc_cv_gld_major_version" -gt 2 \
     && test $in_tree_ld_is_elf = yes; then
     comdat_group=yes
  fi
elif echo "$ld_ver" | grep GNU > /dev/null; then
  comdat_group=yes
  if test 0"$ld_date" -lt 20050308; then
    if test -n "$ld_date"; then
      # If there was date string, but was earlier than 2005-03-08, fail
      comdat_group=no
    elif test "$ld_vers_major" -lt 2; then
      comdat_group=no
    elif test "$ld_vers_major" -eq 2 -a "$ld_vers_minor" -lt 16; then
      comdat_group=no
    fi
  fi
else
changequote(,)dnl
  case "${target}" in
    *-*-solaris2.1[1-9]*)
      comdat_group=no
      # Sun ld has COMDAT group support since Solaris 9, but it doesn't
      # interoperate with GNU as until Solaris 11 build 130, i.e. ld
      # version 1.688.
      #
      # If using Sun as for COMDAT group as emitted by GCC, one needs at
      # least ld version 1.2267.
      if test "$ld_vers_major" -gt 1; then
        comdat_group=yes
      elif test "x$gas_flag" = xyes && test "$ld_vers_minor" -ge 1688; then
	comdat_group=yes
      elif test "$ld_vers_minor" -ge 2267; then
	comdat_group=yes
      fi
      ;;
    *)
      # Assume linkers other than GNU ld don't support COMDAT group.
      comdat_group=no
      ;;
  esac
changequote([,])dnl
fi
# Allow overriding the automatic COMDAT group tests above.
AC_ARG_ENABLE(comdat,
  [AS_HELP_STRING([--enable-comdat], [enable COMDAT group support])],
  [comdat_group="$enable_comdat"])
if test $comdat_group = no; then
  gcc_cv_as_comdat_group=no
  gcc_cv_as_comdat_group_percent=no
  gcc_cv_as_comdat_group_group=no
fi
AC_DEFINE_UNQUOTED(HAVE_COMDAT_GROUP,
  [`if test $gcc_cv_as_comdat_group = yes \
    || test $gcc_cv_as_comdat_group_percent = yes \
    || test $gcc_cv_as_comdat_group_group = yes; then echo 1; else echo 0; fi`],
[Define 0/1 if your assembler and linker support COMDAT groups.])

gcc_GAS_CHECK_FEATURE([line table discriminator support],
 gcc_cv_as_discriminator,
 [2,19,51],,
[	.text
	.file 1 "conf.c"
	.loc 1 1 0 discriminator 1],,
[AC_DEFINE(HAVE_GAS_DISCRIMINATOR, 1,
  [Define if your assembler supports the .loc discriminator sub-directive.])])

# Thread-local storage - the check is heavily parameterized.
conftest_s=
tls_first_major=
tls_first_minor=
tls_as_opt=
case "$target" in
changequote(,)dnl
  alpha*-*-*)
    conftest_s='
	.section ".tdata","awT",@progbits
foo:	.long	25
	.text
	ldq	$27,__tls_get_addr($29)		!literal!1
	lda	$16,foo($29)			!tlsgd!1
	jsr	$26,($27),__tls_get_addr	!lituse_tlsgd!1
	ldq	$27,__tls_get_addr($29)		!literal!2
	lda	$16,foo($29)			!tlsldm!2
	jsr	$26,($27),__tls_get_addr	!lituse_tlsldm!2
	ldq	$1,foo($29)			!gotdtprel
	ldah	$2,foo($29)			!dtprelhi
	lda	$3,foo($2)			!dtprello
	lda	$4,foo($29)			!dtprel
	ldq	$1,foo($29)			!gottprel
	ldah	$2,foo($29)			!tprelhi
	lda	$3,foo($2)			!tprello
	lda	$4,foo($29)			!tprel'
	tls_first_major=2
	tls_first_minor=13
	tls_as_opt=--fatal-warnings
	;;
  cris-*-*|crisv32-*-*)
    conftest_s='
	.section ".tdata","awT",@progbits
x:      .long   25
        .text
	move.d x:IE,$r10
	nop'
	tls_first_major=2
	tls_first_minor=20
	tls_as_opt=--fatal-warnings
	;;
  frv*-*-*)
    conftest_s='
	.section ".tdata","awT",@progbits
x:      .long   25
        .text
        call    #gettlsoff(x)'
	tls_first_major=2
	tls_first_minor=14
	;;
  hppa*-*-linux*)
    conftest_s='
t1:	.reg	%r20
t2:	.reg	%r21
gp:	.reg	%r19
	.section ".tdata","awT",@progbits
foo:	.long	25
	.text
	.align	4
	addil LT%foo-$tls_gdidx$,gp
	ldo RT%foo-$tls_gdidx$(%r1),%arg0
	b __tls_get_addr
	nop 		
	addil LT%foo-$tls_ldidx$,gp
	b __tls_get_addr
	ldo RT%foo-$tls_ldidx$(%r1),%arg0
	addil LR%foo-$tls_dtpoff$,%ret0
	ldo RR%foo-$tls_dtpoff$(%r1),%t1
	mfctl %cr27,%t1 		
	addil LT%foo-$tls_ieoff$,gp
	ldw RT%foo-$tls_ieoff$(%r1),%t2
	add %t1,%t2,%t3 		
	mfctl %cr27,%t1 		
	addil LR%foo-$tls_leoff$,%t1
	ldo RR%foo-$tls_leoff$(%r1),%t2'
	tls_first_major=2
	tls_first_minor=15
	tls_as_opt=--fatal-warnings
	;;
  arm*-*-*)
    conftest_s='
	.section ".tdata","awT",%progbits
foo:	.long	25
	.text
.word foo(gottpoff)
.word foo(tpoff)
.word foo(tlsgd)
.word foo(tlsldm)
.word foo(tlsldo)'
	tls_first_major=2
	tls_first_minor=17
	;;
  i[34567]86-*-* | x86_64-*-solaris2.1[0-9]*)
    case "$target" in
      i[34567]86-*-solaris2.*)
	on_solaris=yes
	tga_func=___tls_get_addr
	;;
      x86_64-*-solaris2.1[0-9]*)
	on_solaris=yes
	tga_func=__tls_get_addr
        ;;
      *)
	on_solaris=no
	;;
    esac
    if test x$on_solaris = xyes && test x$gas_flag = xno; then
      conftest_s='
	.section .tdata,"awt",@progbits'
      tls_first_major=0
      tls_first_minor=0
      tls_section_flag=t
changequote([,])dnl
      AC_DEFINE(TLS_SECTION_ASM_FLAG, 't',
[Define to the flag used to mark TLS sections if the default (`T') doesn't work.])
changequote(,)dnl
    else
      conftest_s='
	.section ".tdata","awT",@progbits'
      tls_first_major=2
      tls_first_minor=14
      tls_section_flag=T
      tls_as_opt="--fatal-warnings"
    fi
    conftest_s="$conftest_s
foo:	.long	25
	.text
	movl	%gs:0, %eax
	leal	foo@tlsgd(,%ebx,1), %eax
	leal	foo@tlsldm(%ebx), %eax
	leal	foo@dtpoff(%eax), %edx
	movl	foo@gottpoff(%ebx), %eax
	subl	foo@gottpoff(%ebx), %eax
	addl	foo@gotntpoff(%ebx), %eax
	movl	foo@indntpoff, %eax
	movl	\$foo@tpoff, %eax
	subl	\$foo@tpoff, %eax
	leal	foo@ntpoff(%ecx), %eax"
    ;;
  x86_64-*-*)
    conftest_s='
	.section ".tdata","awT",@progbits
foo:	.long	25
	.text
	movq	%fs:0, %rax
	leaq	foo@TLSGD(%rip), %rdi
	leaq	foo@TLSLD(%rip), %rdi
	leaq	foo@DTPOFF(%rax), %rdx
	movq	foo@GOTTPOFF(%rip), %rax
	movq	$foo@TPOFF, %rax'
	tls_first_major=2
	tls_first_minor=14
	tls_section_flag=T
	tls_as_opt=--fatal-warnings
	;;
  ia64-*-*)
    conftest_s='
	.section ".tdata","awT",@progbits
foo:	data8	25
	.text
	addl	r16 = @ltoff(@dtpmod(foo#)), gp
	addl	r17 = @ltoff(@dtprel(foo#)), gp
	addl	r18 = @ltoff(@tprel(foo#)), gp
	addl	r19 = @dtprel(foo#), gp
	adds	r21 = @dtprel(foo#), r13
	movl	r23 = @dtprel(foo#)
	addl	r20 = @tprel(foo#), gp
	adds	r22 = @tprel(foo#), r13
	movl	r24 = @tprel(foo#)'
	tls_first_major=2
	tls_first_minor=13
	tls_as_opt=--fatal-warnings
	;;
  microblaze*-*-*)
    conftest_s='
	.section .tdata,"awT",@progbits
x:
	.word 2
	.text
	addik r5,r20,x@TLSGD
	addik r5,r20,x@TLSLDM'
	tls_first_major=2
	tls_first_minor=20
	tls_as_opt='--fatal-warnings'
	;;
  mips*-*-*)
    conftest_s='
	.section .tdata,"awT",@progbits
x:
	.word 2
	.text
	addiu $4, $28, %tlsgd(x)
	addiu $4, $28, %tlsldm(x)
	lui $4, %dtprel_hi(x)
	addiu $4, $4, %dtprel_lo(x)
	lw $4, %gottprel(x)($28)
	lui $4, %tprel_hi(x)
	addiu $4, $4, %tprel_lo(x)'
	tls_first_major=2
	tls_first_minor=16
	tls_as_opt='-32 --fatal-warnings'
	;;
  m68k-*-*)
    conftest_s='
	.section .tdata,"awT",@progbits
x:
	.word 2
	.text
foo:
	move.l x@TLSGD(%a5),%a0
	move.l x@TLSLDM(%a5),%a0
	move.l x@TLSLDO(%a5),%a0
	move.l x@TLSIE(%a5),%a0
	move.l x@TLSLE(%a5),%a0'
	tls_first_major=2
	tls_first_minor=19
	tls_as_opt='--fatal-warnings'
	;;
  nios2-*-*)
      conftest_s='
	.section ".tdata","awT",@progbits'
	tls_first_major=2
	tls_first_minor=23
	tls_as_opt="--fatal-warnings"
	;;
  aarch64*-*-*)
    conftest_s='
	.section ".tdata","awT",%progbits
foo:	.long	25
	.text
	adrp  x0, :tlsgd:x
	add   x0, x0, #:tlsgd_lo12:x
        bl    __tls_get_addr
	nop'
	tls_first_major=2
	tls_first_minor=20
	tls_as_opt='--fatal-warnings'
	;;
  powerpc-ibm-aix*)
    conftest_s='
	.extern __get_tpointer
	.toc
LC..1:
	.tc a[TC],a[TL]@le
	.csect .text[PR]
.tlstest:
	lwz 9,LC..1(2)
	bla __get_tpointer
	lwzx 3,9,3
	.globl a
	.csect a[TL],4
a:
	.space 4'
	tls_first_major=0
	tls_first_minor=0
	;;
  powerpc64*-*-*)
    conftest_s='
	.section ".tdata","awT",@progbits
	.align 3
ld0:	.space 8
ld1:	.space 8
x1:	.space 8
x2:	.space 8
x3:	.space 8
	.text
	addi 3,2,ld0@got@tlsgd
	bl .__tls_get_addr
	nop
	addi 3,2,ld1@toc
	bl .__tls_get_addr
	nop
	addi 3,2,x1@got@tlsld
	bl .__tls_get_addr
	nop
	addi 9,3,x1@dtprel
	bl .__tls_get_addr
	nop
	addis 9,3,x2@dtprel@ha
	addi 9,9,x2@dtprel@l
	bl .__tls_get_addr
	nop
	ld 9,x3@got@dtprel(2)
	add 9,9,3
	bl .__tls_get_addr
	nop'
	tls_first_major=2
	tls_first_minor=14
	tls_as_opt="-a64 --fatal-warnings"
	;;
  powerpc*-*-*)
    conftest_s='
	.section ".tdata","awT",@progbits
	.align 2
ld0:	.space 4
ld1:	.space 4
x1:	.space 4
x2:	.space 4
x3:	.space 4
	.text
	addi 3,31,ld0@got@tlsgd
	bl __tls_get_addr
	addi 3,31,x1@got@tlsld
	bl __tls_get_addr
	addi 9,3,x1@dtprel
	addis 9,3,x2@dtprel@ha
	addi 9,9,x2@dtprel@l
	lwz 9,x3@got@tprel(31)
	add 9,9,x@tls
	addi 9,2,x1@tprel
	addis 9,2,x2@tprel@ha
	addi 9,9,x2@tprel@l'
	tls_first_major=2
	tls_first_minor=14
	tls_as_opt="-a32 --fatal-warnings"
	;;
  s390-*-*)
    conftest_s='
	.section ".tdata","awT",@progbits
foo:	.long	25
	.text
	.long	foo@TLSGD
	.long	foo@TLSLDM
	.long	foo@DTPOFF
	.long	foo@NTPOFF
	.long	foo@GOTNTPOFF
	.long	foo@INDNTPOFF
	l	%r1,foo@GOTNTPOFF(%r12)
	l	%r1,0(%r1):tls_load:foo
	bas	%r14,0(%r1,%r13):tls_gdcall:foo
	bas	%r14,0(%r1,%r13):tls_ldcall:foo'
	tls_first_major=2
	tls_first_minor=14
	tls_as_opt="-m31 --fatal-warnings"
	;;
  s390x-*-*)
    conftest_s='
	.section ".tdata","awT",@progbits
foo:	.long	25
	.text
	.quad	foo@TLSGD
	.quad	foo@TLSLDM
	.quad	foo@DTPOFF
	.quad	foo@NTPOFF
	.quad	foo@GOTNTPOFF
	lg	%r1,foo@GOTNTPOFF(%r12)
	larl	%r1,foo@INDNTPOFF
	brasl	%r14,__tls_get_offset@PLT:tls_gdcall:foo
	brasl	%r14,__tls_get_offset@PLT:tls_ldcall:foo'
	tls_first_major=2
	tls_first_minor=14
	tls_as_opt="-m64 -Aesame --fatal-warnings"
	;;
  sh-*-* | sh[34]-*-*)
    conftest_s='
	.section ".tdata","awT",@progbits
foo:	.long	25
	.text
	.long	foo@TLSGD
	.long	foo@TLSLDM
	.long	foo@DTPOFF
	.long	foo@GOTTPOFF
	.long	foo@TPOFF'
	tls_first_major=2
	tls_first_minor=13
	tls_as_opt=--fatal-warnings
	;;
  sparc*-*-*)
    case "$target" in
      sparc*-sun-solaris2.*)
	on_solaris=yes
	tga_func=__tls_get_addr
	;;
      *)
	on_solaris=no
	;;
    esac
    if test x$on_solaris = xyes && test x$gas_flag = xno; then
      conftest_s='
	.section ".tdata",#alloc,#write,#tls'
	tls_first_major=0
	tls_first_minor=0
    else
      conftest_s='
	.section ".tdata","awT",@progbits'
	tls_first_major=2
	tls_first_minor=14
	tls_as_opt="-32 --fatal-warnings"
    fi
    conftest_s="$conftest_s
foo:	.long	25
	.text
	sethi	%tgd_hi22(foo), %o0
	add	%o0, %tgd_lo10(foo), %o1
	add	%l7, %o1, %o0, %tgd_add(foo)
	call	__tls_get_addr, %tgd_call(foo)
	sethi	%tldm_hi22(foo), %l1
	add	%l1, %tldm_lo10(foo), %l2
	add	%l7, %l2, %o0, %tldm_add(foo)
	call	__tls_get_addr, %tldm_call(foo)
	sethi	%tldo_hix22(foo), %l3
	xor	%l3, %tldo_lox10(foo), %l4
	add	%o0, %l4, %l5, %tldo_add(foo)
	sethi	%tie_hi22(foo), %o3
	add	%o3, %tie_lo10(foo), %o3
	ld	[%l7 + %o3], %o2, %tie_ld(foo)
	add	%g7, %o2, %o4, %tie_add(foo)
	sethi	%tle_hix22(foo), %l1
	xor	%l1, %tle_lox10(foo), %o5
	ld	[%g7 + %o5], %o1"
	;;
  tilepro*-*-*)
      conftest_s='
	.section ".tdata","awT",@progbits
foo:	.long	25
	.text
	addli	r0, zero, tls_gd(foo)
	auli	r0, zero, tls_gd_ha16(foo)
	addli	r0, r0, tls_gd_lo16(foo)
	jal	__tls_get_addr
	addli	r0, zero, tls_ie(foo)
	auli	r0, r0, tls_ie_ha16(foo)
	addli	r0, r0, tls_ie_lo16(foo)'
	tls_first_major=2
	tls_first_minor=22
	tls_as_opt="--fatal-warnings"
	;;
  tilegx*-*-*)
      conftest_s='
	.section ".tdata","awT",@progbits
foo:	.long	25
	.text
	shl16insli r0, zero, hw0_last_tls_gd(foo)
	shl16insli r0, zero, hw1_last_tls_gd(foo)
	shl16insli r0, r0,   hw0_tls_gd(foo)
	jal	   __tls_get_addr
	shl16insli r0, zero, hw1_last_tls_ie(foo)
	shl16insli r0, r0,   hw0_tls_ie(foo)'
	tls_first_major=2
	tls_first_minor=22
	tls_as_opt="--fatal-warnings"
	;;
  xtensa*-*-*)
    conftest_s='
	.section ".tdata","awT",@progbits
foo:	.long	25
	.text
	movi	a8, foo@TLSFUNC
	movi	a10, foo@TLSARG
	callx8.tls a8, foo@TLSCALL'
	tls_first_major=2
	tls_first_minor=19
	;;
changequote([,])dnl
esac
set_have_as_tls=no
if test "x$enable_tls" = xno ; then
  : # TLS explicitly disabled.
elif test "x$enable_tls" = xyes ; then
  set_have_as_tls=yes # TLS explicitly enabled.
elif test -z "$tls_first_major"; then
  : # If we don't have a check, assume no support.
else
  gcc_GAS_CHECK_FEATURE(thread-local storage support, gcc_cv_as_tls,
  [$tls_first_major,$tls_first_minor,0], [$tls_as_opt], [$conftest_s],,
  [set_have_as_tls=yes])
fi
case "$target" in
  # TLS was introduced in the Solaris 9 FCS release.  Support for GNU-style
  # TLS on x86 was only introduced in Solaris 9 4/04, replacing the earlier
  # Sun style that Sun ld and GCC don't support any longer.
  *-*-solaris2.*)
    AC_MSG_CHECKING(linker and ld.so.1 TLS support)
    ld_tls_support=no
    # Check ld and ld.so.1 TLS support.
    if echo "$ld_ver" | grep GNU > /dev/null; then
      # Assume all interesting versions of GNU ld have TLS support.
      # FIXME: still need ld.so.1 support, i.e. ld version checks below.
      ld_tls_support=yes
    else
      case "$target" in
	# Solaris 9/x86 ld has GNU style TLS support since version 1.374.
        i?86-*-solaris2.9)
          min_tls_ld_vers_minor=374
          ;;
	# Solaris 9/SPARC and Solaris 10+ ld have TLS support since FCS.
        sparc*-*-solaris2.9 | *-*-solaris2.1[[0-9]]*)
	  min_tls_ld_vers_minor=343
          ;;
      esac
      if test "$ld_vers_major" -gt 1 || \
        test "$ld_vers_minor" -ge "$min_tls_ld_vers_minor"; then
 	ld_tls_support=yes
      else
        set_have_as_tls=no
      fi
    fi
    AC_MSG_RESULT($ld_tls_support)

    save_LIBS="$LIBS"
    save_LDFLAGS="$LDFLAGS"
    LIBS=
    LDFLAGS=

    AC_MSG_CHECKING(library containing $tga_func)
    # Before Solaris 10, __tls_get_addr (SPARC/x64) resp. ___tls_get_addr
    # (32-bit x86) only lived in libthread, so check for that.  Keep
    # set_have_as_tls if found, disable if not.
    AC_SEARCH_LIBS([$tga_func], [thread],, [set_have_as_tls=no])
    ld_tls_libs="$LIBS"
    # Clear LIBS if we cannot support TLS.
    if test $set_have_as_tls = no; then
      LIBS=
    fi
    # Always define LIB_TLS_SPEC, even without TLS support.
    AC_DEFINE_UNQUOTED(LIB_TLS_SPEC, "$LIBS",
        [Define to the library containing __tls_get_addr/___tls_get_addr.])
    AC_MSG_RESULT($LIBS)

    LIBS="$save_LIBS"
    LDFLAGS="$save_LDFLAGS"
    ;;
esac
if test $set_have_as_tls = yes ; then
  AC_DEFINE(HAVE_AS_TLS, 1,
	    [Define if your assembler and linker support thread-local storage.])
fi

# Target-specific assembler checks.

AC_MSG_CHECKING(linker -Bstatic/-Bdynamic option)
gcc_cv_ld_static_dynamic=no
gcc_cv_ld_static_option='-Bstatic'
gcc_cv_ld_dynamic_option='-Bdynamic'
if test $in_tree_ld = yes ; then
  if test "$gcc_cv_gld_major_version" -eq 2 -a "$gcc_cv_gld_minor_version" -ge 10 -o "$gcc_cv_gld_major_version" -gt 2; then
    gcc_cv_ld_static_dynamic=yes
  fi
elif test x$gcc_cv_ld != x; then
  # Check if linker supports -Bstatic/-Bdynamic option
  if $gcc_cv_ld --help 2>/dev/null | grep -- -Bstatic > /dev/null \
     && $gcc_cv_ld --help 2>/dev/null | grep -- -Bdynamic > /dev/null; then
      gcc_cv_ld_static_dynamic=yes
  else
    case "$target" in
      # AIX ld uses -b flags
      *-*-aix4.[[23]]* | *-*-aix[[5-9]]*)
	gcc_cv_ld_static_dynamic=yes
	gcc_cv_ld_static_option="-bstatic"
	gcc_cv_ld_dynamic_option="-bdynamic"
	;;
      # HP-UX ld uses -a flags to select between shared and archive.
      *-*-hpux*)
	if test x"$gnu_ld" = xno; then
	  gcc_cv_ld_static_dynamic=yes
	  gcc_cv_ld_static_option="-aarchive_shared"
	  gcc_cv_ld_dynamic_option="-adefault"
	fi
	;;
      # Solaris 2 ld always supports -Bstatic/-Bdynamic.
      *-*-solaris2*)
        gcc_cv_ld_static_dynamic=yes
        ;;
    esac
  fi
fi
if test x"$gcc_cv_ld_static_dynamic" = xyes; then
	AC_DEFINE(HAVE_LD_STATIC_DYNAMIC, 1,
[Define if your linker supports -Bstatic/-Bdynamic or equivalent options.])
	AC_DEFINE_UNQUOTED(LD_STATIC_OPTION, "$gcc_cv_ld_static_option",
[Define to the linker option to disable use of shared objects.])
	AC_DEFINE_UNQUOTED(LD_DYNAMIC_OPTION, "$gcc_cv_ld_dynamic_option",
[Define to the linker option to enable use of shared objects.])
fi
AC_MSG_RESULT($gcc_cv_ld_static_dynamic)

if test x"$demangler_in_ld" = xyes; then
  AC_MSG_CHECKING(linker --demangle support)
  gcc_cv_ld_demangle=no
  if test $in_tree_ld = yes; then
    if test "$gcc_cv_gld_major_version" -eq 2 -a "$gcc_cv_gld_minor_version" -ge 14 -o "$gcc_cv_gld_major_version" -gt 2; then \
      gcc_cv_ld_demangle=yes
    fi
  elif test x$gcc_cv_ld != x -a x"$gnu_ld" = xyes; then
    # Check if the GNU linker supports --demangle option
    if $gcc_cv_ld --help 2>/dev/null | grep no-demangle > /dev/null; then
      gcc_cv_ld_demangle=yes
    fi
  fi
  if test x"$gcc_cv_ld_demangle" = xyes; then
    AC_DEFINE(HAVE_LD_DEMANGLE, 1,
[Define if your linker supports --demangle option.])
  fi
  AC_MSG_RESULT($gcc_cv_ld_demangle)
fi

AC_MSG_CHECKING(linker plugin support)
gcc_cv_lto_plugin=0
if test -f liblto_plugin.la; then
  save_ld_ver="$ld_ver"
  save_ld_vers_major="$ld_vers_major"
  save_ld_vers_minor="$ld_vers_minor"
  save_ld_is_gold="$ld_is_gold"

  ld_is_gold=no

  if test $in_tree_ld = yes -a x"$ORIGINAL_PLUGIN_LD_FOR_TARGET" = x"$gcc_cv_ld"; then
    ld_ver="GNU ld"
    # FIXME: ld_is_gold?
    ld_vers_major="$gcc_cv_gld_major_version"
    ld_vers_minor="$gcc_cv_gld_minor_version"
  else
    # Determine plugin linker version.
    # FIXME: Partial duplicate from above, generalize.
changequote(,)dnl
    ld_ver=`$ORIGINAL_PLUGIN_LD_FOR_TARGET --version 2>/dev/null | sed 1q`
    if echo "$ld_ver" | grep GNU > /dev/null; then
      if echo "$ld_ver" | grep "GNU gold" > /dev/null; then
        ld_is_gold=yes
        ld_vers=`echo $ld_ver | sed -n \
    	    -e 's,^[^)]*[	 ]\([0-9][0-9]*\.[0-9][0-9]*[^)]*\)) .*$,\1,p'`
      else
        ld_vers=`echo $ld_ver | sed -n \
    	    -e 's,^.*[	 ]\([0-9][0-9]*\.[0-9][0-9]*.*\)$,\1,p'`
      fi
      ld_vers_major=`expr "$ld_vers" : '\([0-9]*\)'`
      ld_vers_minor=`expr "$ld_vers" : '[0-9]*\.\([0-9]*\)'`
    fi
changequote([,])dnl
  fi

  # Determine plugin support.
  if echo "$ld_ver" | grep GNU > /dev/null; then
    # Require GNU ld or gold 2.21+ for plugin support by default.
    if test "$ld_vers_major" -eq 2 -a "$ld_vers_minor" -ge 21; then
      gcc_cv_lto_plugin=2
    # Allow -fuse-linker-plugin to enable plugin support in GNU gold 2.20.
    elif test "$ld_is_gold" = yes -a "$ld_vers_major" -eq 2 -a "$ld_vers_minor" -eq 20; then
      gcc_cv_lto_plugin=1
    fi
  fi

  ld_ver="$save_ld_ver"
  ld_vers_major="$save_ld_vers_major"
  ld_vers_minor="$save_ld_vers_minor"
  ld_is_gold="$save_ld_is_gold"
fi
AC_DEFINE_UNQUOTED(HAVE_LTO_PLUGIN, $gcc_cv_lto_plugin,
  [Define to the level of your linker's plugin support.])
AC_MSG_RESULT($gcc_cv_lto_plugin)

case "$target" in
<<<<<<< HEAD

  aarch64*-*-*)
    # Enable default workaround for AArch64 Cortex-A53 erratum 835769.
    AC_ARG_ENABLE(fix-cortex-a53-835769,
    [
AS_HELP_STRING([--enable-fix-cortex-a53-835769],
        [enable workaround for AArch64 Cortex-A53 erratum 835769 by default])
AS_HELP_STRING([--disable-fix-cortex-a53-835769],
        [disable workaround for AArch64 Cortex-A53 erratum 835769 by default])
    ],
      [
        case $enableval in
          yes)
            tm_defines="${tm_defines} TARGET_FIX_ERR_A53_835769_DEFAULT=1"
            ;;
          no)
            ;;
          *)
            AC_MSG_ERROR(['$enableval' is an invalid value for --enable-fix-cortex-a53-835769.\
  Valid choices are 'yes' and 'no'.])
            ;;

        esac
      ],
    [])
  ;;
=======
  aarch64*-*-*)
    gcc_GAS_CHECK_FEATURE([-mabi option], gcc_cv_as_aarch64_mabi,,
                          [-mabi=lp64], [.text],,,)
    if test x$gcc_cv_as_aarch64_mabi = xyes; then
      AC_DEFINE(HAVE_AS_MABI_OPTION, 1,
                [Define if your assembler supports the -mabi option.])
    else
      if test x$with_abi = xilp32; then
        AC_MSG_ERROR([Assembler does not support -mabi=ilp32.\
                     Upgrade the Assembler.])
      fi
      if test x"$with_multilib_list" = xdefault; then
        TM_MULTILIB_CONFIG=lp64
      else
        aarch64_multilibs=`echo $with_multilib_list | sed -e 's/,/ /g'`
        for aarch64_multilib in ${aarch64_multilibs}; do
          case ${aarch64_multilib} in
            ilp32)
              AC_MSG_ERROR([Assembler does not support -mabi=ilp32.\
                            Upgrade the Assembler.])
              ;;
            *)
              ;;
          esac
        done
      fi
    fi
    ;;

>>>>>>> a7aa3838
  # All TARGET_ABI_OSF targets.
  alpha*-*-linux* | alpha*-*-*bsd*)
    gcc_GAS_CHECK_FEATURE([explicit relocation support],
	gcc_cv_as_alpha_explicit_relocs, [2,12,0],,
[	.set nomacro
	.text
	extbl	$3, $2, $3	!lituse_bytoff!1
	ldq	$2, a($29)	!literal!1
	ldq	$4, b($29)	!literal!2
	ldq_u	$3, 0($2)	!lituse_base!1
	ldq	$27, f($29)	!literal!5
	jsr	$26, ($27), f	!lituse_jsr!5
	ldah	$29, 0($26)	!gpdisp!3
	lda	$0, c($29)	!gprel
	ldah	$1, d($29)	!gprelhigh
	lda	$1, d($1)	!gprellow
	lda	$29, 0($29)	!gpdisp!3],,
    [AC_DEFINE(HAVE_AS_EXPLICIT_RELOCS, 1,
  [Define if your assembler supports explicit relocations.])])
    gcc_GAS_CHECK_FEATURE([jsrdirect relocation support],
	gcc_cv_as_alpha_jsrdirect_relocs, [2,16,90],,
[	.set nomacro
	.text
	ldq	$27, a($29)	!literal!1
	jsr	$26, ($27), a	!lituse_jsrdirect!1],,
    [AC_DEFINE(HAVE_AS_JSRDIRECT_RELOCS, 1,
  [Define if your assembler supports the lituse_jsrdirect relocation.])])
    ;;

  cris-*-*)
    gcc_GAS_CHECK_FEATURE([-no-mul-bug-abort option],
      gcc_cv_as_cris_no_mul_bug,[2,15,91],
      [-no-mul-bug-abort], [.text],,
      [AC_DEFINE(HAVE_AS_NO_MUL_BUG_ABORT_OPTION, 1,
		[Define if your assembler supports the -no-mul-bug-abort option.])])
    ;;

  sparc*-*-*)
    gcc_GAS_CHECK_FEATURE([.register], gcc_cv_as_sparc_register_op,,,
      [.register %g2, #scratch],,
      [AC_DEFINE(HAVE_AS_REGISTER_PSEUDO_OP, 1,
		[Define if your assembler supports .register.])])

    gcc_GAS_CHECK_FEATURE([@%:@nobits], gcc_cv_as_sparc_nobits,,,
      [.section "nobits",#alloc,#write,#nobits
       .section "progbits",#alloc,#write,#progbits])
    AC_DEFINE_UNQUOTED(HAVE_AS_SPARC_NOBITS,
      [`if test $gcc_cv_as_sparc_nobits = yes; then echo 1; else echo 0; fi`],
      [Define to 1 if your assembler supports #nobits, 0 otherwise.])

    gcc_GAS_CHECK_FEATURE([-relax option], gcc_cv_as_sparc_relax,,
      [-relax], [.text],,
      [AC_DEFINE(HAVE_AS_RELAX_OPTION, 1,
		[Define if your assembler supports -relax option.])])

    gcc_GAS_CHECK_FEATURE([GOTDATA_OP relocs],
      gcc_cv_as_sparc_gotdata_op,,
      [-K PIC],
[.text
.align 4
foo:
	nop
bar:
	sethi %gdop_hix22(foo), %g1
	xor    %g1, %gdop_lox10(foo), %g1
	ld    [[%l7 + %g1]], %g2, %gdop(foo)],
      [if test x$gcc_cv_ld != x \
       && $gcc_cv_ld -o conftest conftest.o -G > /dev/null 2>&1; then
         if test x$gcc_cv_objdump != x; then
           if $gcc_cv_objdump -s -j .text conftest 2> /dev/null \
              | grep ' 03000004 82186004 c405c001'> /dev/null 2>&1; then
	       gcc_cv_as_sparc_gotdata_op=no
           else
	       gcc_cv_as_sparc_gotdata_op=yes
           fi
         fi
       fi
       rm -f conftest],
      [AC_DEFINE(HAVE_AS_SPARC_GOTDATA_OP, 1,
		[Define if your assembler and linker support GOTDATA_OP relocs.])])

    gcc_GAS_CHECK_FEATURE([unaligned pcrel relocs],
      gcc_cv_as_sparc_ua_pcrel,,
      [-K PIC],
[.text
foo:
	nop
.data
.align 4
.byte 0
.uaword %r_disp32(foo)],
      [if test x$gcc_cv_ld != x \
       && $gcc_cv_ld -o conftest conftest.o -G > /dev/null 2>&1; then
	 gcc_cv_as_sparc_ua_pcrel=yes
       fi
       rm -f conftest],
      [AC_DEFINE(HAVE_AS_SPARC_UA_PCREL, 1,
		[Define if your assembler and linker support unaligned PC relative relocs.])

      gcc_GAS_CHECK_FEATURE([unaligned pcrel relocs against hidden symbols],
	gcc_cv_as_sparc_ua_pcrel_hidden,,
	[-K PIC],
[.data
.align 4
.byte 0x31
.uaword %r_disp32(foo)
.byte 0x32, 0x33, 0x34
.global foo
.hidden foo
foo:
.skip 4],
	[if test x$gcc_cv_ld != x && test x$gcc_cv_objdump != x \
	 && $gcc_cv_ld -o conftest conftest.o -G > /dev/null 2>&1 \
	 && $gcc_cv_objdump -s -j .data conftest 2> /dev/null \
	    | grep ' 31000000 07323334' > /dev/null 2>&1; then
	    if $gcc_cv_objdump -R conftest 2> /dev/null \
	       | grep 'DISP32' > /dev/null 2>&1; then
		:
	    else
		gcc_cv_as_sparc_ua_pcrel_hidden=yes
	    fi
	 fi
	 rm -f conftest],
	 [AC_DEFINE(HAVE_AS_SPARC_UA_PCREL_HIDDEN, 1,
		   [Define if your assembler and linker support unaligned PC relative relocs against hidden symbols.])])
    ]) # unaligned pcrel relocs

    gcc_GAS_CHECK_FEATURE([offsetable %lo()],
      gcc_cv_as_sparc_offsetable_lo10,,
      [-xarch=v9],
[.text
	or %g1, %lo(ab) + 12, %g1
	or %g1, %lo(ab + 12), %g1],
      [if test x$gcc_cv_objdump != x \
       && $gcc_cv_objdump -s -j .text conftest.o 2> /dev/null \
          | grep ' 82106000 82106000' > /dev/null 2>&1; then
	 gcc_cv_as_sparc_offsetable_lo10=yes
       fi],
       [AC_DEFINE(HAVE_AS_OFFSETABLE_LO10, 1,
	         [Define if your assembler supports offsetable %lo().])])

    gcc_GAS_CHECK_FEATURE([FMAF, HPC, and VIS 3.0 instructions],
      gcc_cv_as_sparc_fmaf,,
      [-xarch=v9d],
      [.text
       .register %g2, #scratch
       .register %g3, #scratch
       .align 4
       fmaddd %f0, %f2, %f4, %f6
       addxccc %g1, %g2, %g3
       fsrl32 %f2, %f4, %f8
       fnaddd %f10, %f12, %f14],,
      [AC_DEFINE(HAVE_AS_FMAF_HPC_VIS3, 1,
                [Define if your assembler supports FMAF, HPC, and VIS 3.0 instructions.])])

    gcc_GAS_CHECK_FEATURE([SPARC4 instructions],
      gcc_cv_as_sparc_sparc4,,
      [-xarch=sparc4],
      [.text
       .register %g2, #scratch
       .register %g3, #scratch
       .align 4
       cxbe %g2, %g3, 1f
1:     cwbneg %g2, %g3, 1f
1:     sha1
       md5
       aes_kexpand0 %f4, %f6, %f8
       des_round %f38, %f40, %f42, %f44
       camellia_f %f54, %f56, %f58, %f60
       kasumi_fi_xor %f46, %f48, %f50, %f52],,
      [AC_DEFINE(HAVE_AS_SPARC4, 1,
                [Define if your assembler supports SPARC4 instructions.])])

    gcc_GAS_CHECK_FEATURE([LEON instructions],
      gcc_cv_as_sparc_leon,,
      [-Aleon],
      [.text
       .register %g2, #scratch
       .register %g3, #scratch
       .align 4
       smac %g2, %g3, %g1
       umac %g2, %g3, %g1
<<<<<<< HEAD
       casa [[%g2]] 0xb, %g3, %g1],,
=======
       cas [[%g2]], %g3, %g1],,
>>>>>>> a7aa3838
      [AC_DEFINE(HAVE_AS_LEON, 1,
                [Define if your assembler supports LEON instructions.])])
    ;;

changequote(,)dnl
  i[34567]86-*-* | x86_64-*-*)
changequote([,])dnl
    case $target_os in
      cygwin*)
	# Full C++ conformance when using a shared libstdc++-v3 requires some
	# support from the Cygwin DLL, which in more recent versions exports
	# wrappers to aid in interposing and redirecting operators new, delete,
	# etc., as per n2800 #17.6.4.6 [replacement.functions].  Check if we
	# are configuring for a version of Cygwin that exports the wrappers.
	if test x$host = x$target && test x$host_cpu = xi686; then
	  AC_CHECK_FUNC([__wrap__Znaj],[gcc_ac_cygwin_dll_wrappers=yes],[gcc_ac_cygwin_dll_wrappers=no])
	else
	  # Can't check presence of libc functions during cross-compile, so
	  # we just have to assume we're building for an up-to-date target.
	  gcc_ac_cygwin_dll_wrappers=yes
	fi
	AC_DEFINE_UNQUOTED(USE_CYGWIN_LIBSTDCXX_WRAPPERS,
	  [`if test $gcc_ac_cygwin_dll_wrappers = yes; then echo 1; else echo 0; fi`],
	  [Define if you want to generate code by default that assumes that the
	   Cygwin DLL exports wrappers to support libstdc++ function replacement.])
    esac
    case $target_os in
      cygwin* | pe | mingw32* | interix*)
	# Recent binutils allows the three-operand form of ".comm" on PE.  This
	# definition is used unconditionally to initialise the default state of
	# the target option variable that governs usage of the feature.
	gcc_GAS_CHECK_FEATURE([.comm with alignment], gcc_cv_as_comm_has_align,
	 [2,19,52],,[.comm foo,1,32])
	AC_DEFINE_UNQUOTED(HAVE_GAS_ALIGNED_COMM,
	  [`if test $gcc_cv_as_comm_has_align = yes; then echo 1; else echo 0; fi`],
	  [Define if your assembler supports specifying the alignment
	   of objects allocated using the GAS .comm command.])
	# Used for DWARF 2 in PE
	gcc_GAS_CHECK_FEATURE([.secrel32 relocs],
	  gcc_cv_as_ix86_pe_secrel32,
	  [2,15,91],,
[.text
foo:	nop
.data
	.secrel32 foo],
	  [if test x$gcc_cv_ld != x \
	   && $gcc_cv_ld -o conftest conftest.o > /dev/null 2>&1; then
	     gcc_cv_as_ix86_pe_secrel32=yes
	   fi
	   rm -f conftest],
	  [AC_DEFINE(HAVE_GAS_PE_SECREL32_RELOC, 1,
	    [Define if your assembler and linker support 32-bit section relative relocs via '.secrel32 label'.])])
	# Test if the assembler supports the extended form of the .section
	# directive that specifies section alignment.  LTO support uses this,
	# but normally only after installation, so we warn but don't fail the
	# configure if LTO is enabled but the assembler does not support it.
	gcc_GAS_CHECK_FEATURE([.section with alignment], gcc_cv_as_section_has_align,
	  [2,20,1],-fatal-warnings,[.section lto_test,"dr0"])
	if test x$gcc_cv_as_section_has_align != xyes; then
	  case ",$enable_languages," in
	    *,lto,*)
	      AC_MSG_WARN([LTO for $target requires binutils >= 2.20.1, but version found appears insufficient; LTO will not work until binutils is upgraded.])
	      ;;
	  esac
	fi
	# Test if the assembler supports the section flag 'e' for specifying
	# an excluded section.
	gcc_GAS_CHECK_FEATURE([.section with e], gcc_cv_as_section_has_e,
	  [2,22,51],,
[.section foo1,"e"
.byte 0,0,0,0])
	AC_DEFINE_UNQUOTED(HAVE_GAS_SECTION_EXCLUDE,
	  [`if test $gcc_cv_as_section_has_e = yes; then echo 1; else echo 0; fi`],
          [Define if your assembler supports specifying the section flag e.])
	;;
    esac

    gcc_GAS_CHECK_FEATURE([filds and fists mnemonics],
       gcc_cv_as_ix86_filds,,,
       [filds mem; fists mem],,
       [AC_DEFINE(HAVE_AS_IX86_FILDS, 1,
         [Define if your assembler uses filds and fists mnemonics.])])

    gcc_GAS_CHECK_FEATURE([fildq and fistpq mnemonics],
       gcc_cv_as_ix86_fildq,,,
       [fildq mem; fistpq mem],,
       [AC_DEFINE(HAVE_AS_IX86_FILDQ, 1,
         [Define if your assembler uses fildq and fistq mnemonics.])])

    gcc_GAS_CHECK_FEATURE([cmov syntax],
      gcc_cv_as_ix86_cmov_sun_syntax,,,
      [cmovl.l %edx, %eax],,
      [AC_DEFINE(HAVE_AS_IX86_CMOV_SUN_SYNTAX, 1,
        [Define if your assembler supports the Sun syntax for cmov.])])

    gcc_GAS_CHECK_FEATURE([ffreep mnemonic],
      gcc_cv_as_ix86_ffreep,,,
      [ffreep %st(1)],,
      [AC_DEFINE(HAVE_AS_IX86_FFREEP, 1,
        [Define if your assembler supports the ffreep mnemonic.])])

    gcc_GAS_CHECK_FEATURE([.quad directive],
      gcc_cv_as_ix86_quad,,,
      [.quad 0],,
      [AC_DEFINE(HAVE_AS_IX86_QUAD, 1,
        [Define if your assembler supports the .quad directive.])])

    gcc_GAS_CHECK_FEATURE([sahf mnemonic],
      gcc_cv_as_ix86_sahf,,,
      [.code64
       sahf],,
      [AC_DEFINE(HAVE_AS_IX86_SAHF, 1,
        [Define if your assembler supports the sahf mnemonic in 64bit mode.])])

    gcc_GAS_CHECK_FEATURE([interunit movq mnemonic],
      gcc_cv_as_ix86_interunit_movq,,,
      [.code64
       movq %mm0, %rax
       movq %rax, %xmm0])
    AC_DEFINE_UNQUOTED(HAVE_AS_IX86_INTERUNIT_MOVQ,
      [`if test $gcc_cv_as_ix86_interunit_movq = yes; then echo 1; else echo 0; fi`],
      [Define if your assembler supports interunit movq mnemonic.])

    gcc_GAS_CHECK_FEATURE([hle prefixes],
      gcc_cv_as_ix86_hle,,,
      [lock xacquire cmpxchg %esi, (%ecx)],,
      [AC_DEFINE(HAVE_AS_IX86_HLE, 1,
        [Define if your assembler supports HLE prefixes.])])

    gcc_GAS_CHECK_FEATURE([swap suffix],
      gcc_cv_as_ix86_swap,,,
      [movl.s %esp, %ebp],,
      [AC_DEFINE(HAVE_AS_IX86_SWAP, 1,
        [Define if your assembler supports the swap suffix.])])

    gcc_GAS_CHECK_FEATURE([different section symbol subtraction],
      gcc_cv_as_ix86_diff_sect_delta,,,
      [.section .rodata
.L1:
        .long .L2-.L1
        .long .L3-.L1
        .text
.L3:    nop
.L2:    nop],,
      [AC_DEFINE(HAVE_AS_IX86_DIFF_SECT_DELTA, 1,
        [Define if your assembler supports the subtraction of symbols in different sections.])])

    # These two are used unconditionally by i386.[ch]; it is to be defined
    # to 1 if the feature is present, 0 otherwise.
    as_ix86_gotoff_in_data_opt=
    if test x$gas = xyes; then
      as_ix86_gotoff_in_data_opt="--32"
    fi
    gcc_GAS_CHECK_FEATURE([GOTOFF in data],
      gcc_cv_as_ix86_gotoff_in_data, [2,11,0],
      [$as_ix86_gotoff_in_data_opt],
[	.text
.L0:
	nop
	.data
	.long .L0@GOTOFF])
    AC_DEFINE_UNQUOTED(HAVE_AS_GOTOFF_IN_DATA,
      [`if test $gcc_cv_as_ix86_gotoff_in_data = yes; then echo 1; else echo 0; fi`],
      [Define true if the assembler supports '.long foo@GOTOFF'.])

    gcc_GAS_CHECK_FEATURE([rep and lock prefix],
        gcc_cv_as_ix86_rep_lock_prefix,,,
	[rep movsl
	 rep ret
	 rep nop
	 rep bsf %ecx, %eax
	 rep bsr %ecx, %eax
	 lock addl %edi, (%eax,%esi)
	 lock orl $0, (%esp)],,
        [AC_DEFINE(HAVE_AS_IX86_REP_LOCK_PREFIX, 1,
          [Define if the assembler supports 'rep <insn>, lock <insn>'.])])

    gcc_GAS_CHECK_FEATURE([ud2 mnemonic],
	gcc_cv_as_ix86_ud2,,,
	[ud2],,
      [AC_DEFINE(HAVE_AS_IX86_UD2, 1,
	[Define if your assembler supports the 'ud2' mnemonic.])])

    gcc_GAS_CHECK_FEATURE([R_386_TLS_GD_PLT reloc],
        gcc_cv_as_ix86_tlsgdplt,,,
	[call    tls_gd@tlsgdplt],
	[if test x$gcc_cv_ld != x \
	 && $gcc_cv_ld -o conftest conftest.o -G > /dev/null 2>&1; then
	   gcc_cv_as_ix86_tlsgdplt=yes
	 fi
	 rm -f conftest],
      [AC_DEFINE(HAVE_AS_IX86_TLSGDPLT, 1,
        [Define if your assembler and linker support @tlsgdplt.])])

    conftest_s='
	.section .tdata,"aw'$tls_section_flag'",@progbits
tls_ld:
	.section .text,"ax",@progbits
	 call    tls_ld@tlsldmplt'
    gcc_GAS_CHECK_FEATURE([R_386_TLS_LDM_PLT reloc],
        gcc_cv_as_ix86_tlsldmplt,,,
	[$conftest_s],
	[if test x$gcc_cv_ld != x \
	 && $gcc_cv_ld -o conftest conftest.o -G > /dev/null 2>&1; then
	   gcc_cv_as_ix86_tlsldmplt=yes
	 fi
	 rm -f conftest])
    AC_DEFINE_UNQUOTED(HAVE_AS_IX86_TLSLDMPLT,
      [`if test $gcc_cv_as_ix86_tlsldmplt = yes; then echo 1; else echo 0; fi`],
      [Define to 1 if your assembler and linker support @tlsldmplt.])

    # Enforce 32-bit output with gas and gld.
    if test x$gas = xyes; then
      as_ix86_tls_ldm_opt="--32"
    fi
    if echo "$ld_ver" | grep GNU > /dev/null; then
      if $gcc_cv_ld -V 2>/dev/null | grep elf_i386_sol2 > /dev/null; then
        ld_ix86_tls_ldm_opt="-melf_i386_sol2"
      else
        ld_ix86_tls_ldm_opt="-melf_i386"
      fi
    fi
    conftest_s='
	.section .text,"ax",@progbits
        .globl  _start
        .type   _start, @function
_start:      
	leal	value@tlsldm(%ebx), %eax
	call	___tls_get_addr@plt

        .section .tdata,"aw'$tls_section_flag'",@progbits
        .type	value, @object
value:'
    gcc_GAS_CHECK_FEATURE([R_386_TLS_LDM reloc],
        gcc_cv_as_ix86_tlsldm,,
	[$as_ix86_tls_ldm_opt],
	[$conftest_s],
	[if test x$gcc_cv_ld != x && test x$gcc_cv_objdump != x \
	    && $gcc_cv_ld $ld_ix86_tls_ldm_opt -o conftest conftest.o $ld_tls_libs -lc > /dev/null 2>&1; then
	   if $gcc_cv_objdump -d conftest 2>/dev/null | grep nop > /dev/null \
	      || dis conftest 2>/dev/null | grep nop > /dev/null; then
	     gcc_cv_as_ix86_tlsldm=yes
	   fi
	 fi
	 rm -f conftest])
    AC_DEFINE_UNQUOTED(HAVE_AS_IX86_TLSLDM,
      [`if test $gcc_cv_as_ix86_tlsldm = yes; then echo 1; else echo 0; fi`],
      [Define to 1 if your assembler and linker support @tlsldm.])

    ;;

  ia64*-*-*)
    gcc_GAS_CHECK_FEATURE([ltoffx and ldxmov relocs],
	gcc_cv_as_ia64_ltoffx_ldxmov_relocs, [2,14,0],,
[	.text
	addl r15 = @ltoffx(x#), gp
	;;
	ld8.mov r16 = [[r15]], x#],,
    [AC_DEFINE(HAVE_AS_LTOFFX_LDXMOV_RELOCS, 1,
	  [Define if your assembler supports ltoffx and ldxmov relocations.])])

    ;;

  powerpc*-*-*)
    case $target in
      *-*-aix*) conftest_s='	.machine "pwr5"
	.csect .text[[PR]]
	mfcr 3,128';;
      *-*-darwin*)
	gcc_GAS_CHECK_FEATURE([.machine directive support],
	  gcc_cv_as_machine_directive,,,
	  [	.machine ppc7400])
	if test x$gcc_cv_as_machine_directive != xyes; then
	  echo "*** This target requires an assembler supporting \".machine\"" >&2
	  echo you can get it from: ftp://gcc.gnu.org/pub/gcc/infrastructure/cctools-528.5.dmg >&2
	  test x$build = x$target && exit 1
	fi
	conftest_s='	.text
	mfcr r3,128';;
      *) conftest_s='	.machine power4
	.text
	mfcr 3,128';;
    esac

    gcc_GAS_CHECK_FEATURE([mfcr field support],
      gcc_cv_as_powerpc_mfcrf, [2,14,0],,
      [$conftest_s],,
      [AC_DEFINE(HAVE_AS_MFCRF, 1,
	  [Define if your assembler supports mfcr field.])])

    case $target in
      *-*-aix*) conftest_s='	.machine "pwr5"
	.csect .text[[PR]]
	popcntb 3,3';;
      *) conftest_s='	.machine power5
	.text
	popcntb 3,3';;
    esac

    gcc_GAS_CHECK_FEATURE([popcntb support],
      gcc_cv_as_powerpc_popcntb, [2,17,0],,
      [$conftest_s],,
      [AC_DEFINE(HAVE_AS_POPCNTB, 1,
	  [Define if your assembler supports popcntb field.])])

    case $target in
      *-*-aix*) conftest_s='	.machine "pwr5x"
	.csect .text[[PR]]
	frin 1,1';;
      *) conftest_s='	.machine power5
	.text
	frin 1,1';;
    esac

    gcc_GAS_CHECK_FEATURE([fp round support],
      gcc_cv_as_powerpc_fprnd, [2,17,0],,
      [$conftest_s],,
      [AC_DEFINE(HAVE_AS_FPRND, 1,
	  [Define if your assembler supports fprnd.])])

    case $target in
      *-*-aix*) conftest_s='	.machine "pwr6"
	.csect .text[[PR]]
	mffgpr 1,3';;
      *) conftest_s='	.machine power6
	.text
	mffgpr 1,3';;
    esac

    gcc_GAS_CHECK_FEATURE([move fp gpr support],
      gcc_cv_as_powerpc_mfpgpr, [2,19,2],,
      [$conftest_s],,
      [AC_DEFINE(HAVE_AS_MFPGPR, 1,
	  [Define if your assembler supports mffgpr and mftgpr.])])

    case $target in
      *-*-aix*) conftest_s='	.csect .text[[PR]]
LCF..0:
	addis 11,30,_GLOBAL_OFFSET_TABLE_-LCF..0@ha';;
      *-*-darwin*)
	conftest_s='	.text
LCF0:
	addis r11,r30,_GLOBAL_OFFSET_TABLE_-LCF0@ha';;
      *) conftest_s='	.text
.LCF0:
	addis 11,30,_GLOBAL_OFFSET_TABLE_-.LCF0@ha';;
    esac

    gcc_GAS_CHECK_FEATURE([rel16 relocs],
      gcc_cv_as_powerpc_rel16, [2,17,0], -a32,
      [$conftest_s],,
      [AC_DEFINE(HAVE_AS_REL16, 1,
	  [Define if your assembler supports R_PPC_REL16 relocs.])])

    case $target in
      *-*-aix*) conftest_s='	.machine "pwr6"
	.csect .text[[PR]]
	cmpb 3,4,5';;
      *) conftest_s='	.machine power6
	.text
	cmpb 3,4,5';;
    esac

    gcc_GAS_CHECK_FEATURE([compare bytes support],
      gcc_cv_as_powerpc_cmpb, [2,19,2], -a32,
      [$conftest_s],,
      [AC_DEFINE(HAVE_AS_CMPB, 1,
	  [Define if your assembler supports cmpb.])])

    case $target in
      *-*-aix*) conftest_s='	.machine "pwr6"
	.csect .text[[PR]]
	dadd 1,2,3';;
      *) conftest_s='	.machine power6
	.text
	dadd 1,2,3';;
    esac

    gcc_GAS_CHECK_FEATURE([decimal float support],
      gcc_cv_as_powerpc_dfp, [2,19,2], -a32,
      [$conftest_s],,
      [AC_DEFINE(HAVE_AS_DFP, 1,
	  [Define if your assembler supports DFP instructions.])])

    case $target in
      *-*-aix*) conftest_s='	.machine "pwr7"
	.csect .text[[PR]]
	lxvd2x 1,2,3';;
      *) conftest_s='	.machine power7
	.text
	lxvd2x 1,2,3';;
    esac

    gcc_GAS_CHECK_FEATURE([vector-scalar support],
      gcc_cv_as_powerpc_vsx, [2,19,2], -a32,
      [$conftest_s],,
      [AC_DEFINE(HAVE_AS_VSX, 1,
	  [Define if your assembler supports VSX instructions.])])

    case $target in
      *-*-aix*) conftest_s='	.machine "pwr7"
	.csect .text[[PR]]
	popcntd 3,3';;
      *) conftest_s='	.machine power7
	.text
	popcntd 3,3';;
    esac

    gcc_GAS_CHECK_FEATURE([popcntd support],
      gcc_cv_as_powerpc_popcntd, [2,19,2], -a32,
      [$conftest_s],,
      [AC_DEFINE(HAVE_AS_POPCNTD, 1,
	  [Define if your assembler supports POPCNTD instructions.])])

    case $target in
      *-*-aix*) conftest_s='	.machine "pwr8"
	.csect .text[[PR]]';;
      *) conftest_s='	.machine power8
	.text';;
    esac

    gcc_GAS_CHECK_FEATURE([power8 support],
      gcc_cv_as_powerpc_power8, [2,19,2], -a32,
      [$conftest_s],,
      [AC_DEFINE(HAVE_AS_POWER8, 1,
	  [Define if your assembler supports POWER8 instructions.])])

    case $target in
      *-*-aix*) conftest_s='	.csect .text[[PR]]
	lwsync';;
      *) conftest_s='	.text
	lwsync';;
    esac

    gcc_GAS_CHECK_FEATURE([lwsync support],
      gcc_cv_as_powerpc_lwsync, [2,19,2], -a32,
      [$conftest_s],,
      [AC_DEFINE(HAVE_AS_LWSYNC, 1,
	  [Define if your assembler supports LWSYNC instructions.])])

    case $target in
      *-*-aix*) conftest_s='	.machine "476"
	.csect .text[[PR]]
	dci 0';;
      *) conftest_s='	.machine "476"
	.text
	dci 0';;
    esac

    gcc_GAS_CHECK_FEATURE([data cache invalidate support],
      gcc_cv_as_powerpc_dci, [9,99,0], -a32,
      [$conftest_s],,
      [AC_DEFINE(HAVE_AS_DCI, 1,
	  [Define if your assembler supports the DCI/ICI instructions.])])

    gcc_GAS_CHECK_FEATURE([.gnu_attribute support],
      gcc_cv_as_powerpc_gnu_attribute, [2,18,0],,
      [.gnu_attribute 4,1],,
      [AC_DEFINE(HAVE_AS_GNU_ATTRIBUTE, 1,
	  [Define if your assembler supports .gnu_attribute.])])

    gcc_GAS_CHECK_FEATURE([tls marker support],
      gcc_cv_as_powerpc_tls_markers, [2,20,0],,
      [ bl __tls_get_addr(x@tlsgd)],,
      [AC_DEFINE(HAVE_AS_TLS_MARKERS, 1,
	  [Define if your assembler supports arg info for __tls_get_addr.])])

    case $target in
      *-*-aix*)
	gcc_GAS_CHECK_FEATURE([.ref support],
	  gcc_cv_as_aix_ref, [2,21,0],,
	  [	.csect stuff[[rw]]
	     stuff:
		.long 1
		.extern sym
		.ref sym
	  ],,
	  [AC_DEFINE(HAVE_AS_REF, 1,
	    [Define if your assembler supports .ref])])
	;;
    esac
    ;;

  mips*-*-*)
    gcc_GAS_CHECK_FEATURE([explicit relocation support],
      gcc_cv_as_mips_explicit_relocs, [2,14,0],,
[	lw $4,%gp_rel(foo)($4)],,
      [if test x$target_cpu_default = x
       then target_cpu_default=MASK_EXPLICIT_RELOCS
       else target_cpu_default="($target_cpu_default)|MASK_EXPLICIT_RELOCS"
       fi])
    gcc_GAS_CHECK_FEATURE([-mno-shared support],
      gcc_cv_as_mips_no_shared, [2,16,0], [-mno-shared], [nop],,
      [AC_DEFINE(HAVE_AS_NO_SHARED, 1,
		 [Define if the assembler understands -mno-shared.])])

    gcc_GAS_CHECK_FEATURE([.gnu_attribute support],
      gcc_cv_as_mips_gnu_attribute, [2,18,0],,
      [.gnu_attribute 4,1],,
      [AC_DEFINE(HAVE_AS_GNU_ATTRIBUTE, 1,
	  [Define if your assembler supports .gnu_attribute.])])

    gcc_GAS_CHECK_FEATURE([.micromips support],
      gcc_cv_as_micromips_support,,[--fatal-warnings],
      [.set micromips],,
      [AC_DEFINE(HAVE_GAS_MICROMIPS, 1,
          [Define if your assembler supports the .set micromips directive])])

    gcc_GAS_CHECK_FEATURE([.dtprelword support],
      gcc_cv_as_mips_dtprelword, [2,18,0],,
      [.section .tdata,"awT",@progbits
x:
	.word 2
	.text
	.dtprelword x+0x8000],,
      [AC_DEFINE(HAVE_AS_DTPRELWORD, 1,
	  [Define if your assembler supports .dtprelword.])])

    gcc_GAS_CHECK_FEATURE([DSPR1 mult with four accumulators support],
      gcc_cv_as_mips_dspr1_mult,,,
[	.set	mips32r2
	.set	nodspr2
	.set	dsp
	madd	$ac3,$4,$5
	maddu	$ac3,$4,$5
	msub	$ac3,$4,$5
	msubu	$ac3,$4,$5
	mult	$ac3,$4,$5
	multu	$ac3,$4,$5],,
      [AC_DEFINE(HAVE_AS_DSPR1_MULT, 1,
	  [Define if your assembler supports DSPR1 mult.])])

    AC_MSG_CHECKING(assembler and linker for explicit JALR relocation)
    gcc_cv_as_ld_jalr_reloc=no
    if test $gcc_cv_as_mips_explicit_relocs = yes; then
      if test $in_tree_ld = yes ; then
        if test "$gcc_cv_gld_major_version" -eq 2 -a "$gcc_cv_gld_minor_version" -ge 20 -o "$gcc_cv_gld_major_version" -gt 2 \
           && test $in_tree_ld_is_elf = yes; then
          gcc_cv_as_ld_jalr_reloc=yes
        fi
      elif test x$gcc_cv_as != x -a x$gcc_cv_ld != x -a x$gcc_cv_objdump != x; then
        echo '	.ent x' > conftest.s
        echo 'x:	ld $2,%got_disp(y)($3)' >> conftest.s
        echo '	ld $25,%call16(y)($28)' >> conftest.s
        echo '	.reloc	1f,R_MIPS_JALR,y' >> conftest.s
        echo '1:	jalr $25' >> conftest.s
        echo '	.reloc	1f,R_MIPS_JALR,x' >> conftest.s
        echo '1:	jalr $25' >> conftest.s
        echo '	.end x' >> conftest.s
        if $gcc_cv_as -o conftest.o conftest.s >/dev/null 2>&AS_MESSAGE_LOG_FD \
           && $gcc_cv_ld -shared -o conftest.so conftest.o >/dev/null 2>&AS_MESSAGE_LOG_FD; then
	  if $gcc_cv_objdump -d conftest.so | grep jalr >/dev/null 2>&1 \
	     && $gcc_cv_objdump -d conftest.so | grep "bal.*<x>" >/dev/null 2>&1; then
            gcc_cv_as_ld_jalr_reloc=yes
	  fi
        fi
        rm -f conftest.*
      fi
    fi
    if test $gcc_cv_as_ld_jalr_reloc = yes; then
      if test x$target_cpu_default = x; then
        target_cpu_default=MASK_RELAX_PIC_CALLS
      else
        target_cpu_default="($target_cpu_default)|MASK_RELAX_PIC_CALLS"
      fi
    fi
    AC_MSG_RESULT($gcc_cv_as_ld_jalr_reloc)

    AC_CACHE_CHECK([linker for .eh_frame personality relaxation],
      [gcc_cv_ld_mips_personality_relaxation],
      [gcc_cv_ld_mips_personality_relaxation=no
       if test $in_tree_ld = yes ; then
	 if test "$gcc_cv_gld_major_version" -eq 2 \
		 -a "$gcc_cv_gld_minor_version" -ge 21 \
		 -o "$gcc_cv_gld_major_version" -gt 2; then
	   gcc_cv_ld_mips_personality_relaxation=yes
	 fi
       elif test x$gcc_cv_as != x \
       	    	 -a x$gcc_cv_ld != x \
		 -a x$gcc_cv_readelf != x ; then
	 cat > conftest.s <<EOF
	.cfi_startproc
	.cfi_personality 0x80,indirect_ptr
	.ent test
test:
	nop
	.end test
	.cfi_endproc

	.section .data,"aw",@progbits
indirect_ptr:
	.dc.a personality
EOF
	 if $gcc_cv_as -KPIC -o conftest.o conftest.s > /dev/null 2>&1 \
	    && $gcc_cv_ld -o conftest conftest.o -shared > /dev/null 2>&1; then
	   if $gcc_cv_readelf -d conftest 2>&1 \
	      | grep TEXTREL > /dev/null 2>&1; then
	     :
	   elif $gcc_cv_readelf --relocs conftest 2>&1 \
	        | grep 'R_MIPS_REL32 *$' > /dev/null 2>&1; then
	     :
	   else
	     gcc_cv_ld_mips_personality_relaxation=yes
	   fi
	 fi
       fi
       rm -f conftest.s conftest.o conftest])
    if test x$gcc_cv_ld_mips_personality_relaxation = xyes; then
	    AC_DEFINE(HAVE_LD_PERSONALITY_RELAXATION, 1,
      [Define if your linker can relax absolute .eh_frame personality
pointers into PC-relative form.])
    fi

    gcc_GAS_CHECK_FEATURE([-mnan= support],
      gcc_cv_as_mips_nan,,
      [-mnan=2008],,,
      [AC_DEFINE(HAVE_AS_NAN, 1,
		 [Define if the assembler understands -mnan=.])])
    if test x$gcc_cv_as_mips_nan = xno \
       && test x$with_nan != x; then
      AC_MSG_ERROR(
	[Requesting --with-nan= requires assembler support for -mnan=])
    fi
    ;;
esac

# Mips and HP-UX need the GNU assembler.
# Linux on IA64 might be able to use the Intel assembler.

case "$target" in
  mips*-*-* | *-*-hpux* )
    if test x$gas_flag = xyes \
       || test x"$host" != x"$build" \
       || test ! -x "$gcc_cv_as" \
       || "$gcc_cv_as" -v < /dev/null 2>&1 | grep GNU > /dev/null; then
      :
    else
      echo "*** This configuration requires the GNU assembler" >&2
      exit 1
    fi
    ;;
esac

# ??? Not all targets support dwarf2 debug_line, even within a version
# of gas.  Moreover, we need to emit a valid instruction to trigger any
# info to the output file.  So, as supported targets are added to gas 2.11,
# add some instruction here to (also) show we expect this might work.
# ??? Once 2.11 is released, probably need to add first known working
# version to the per-target configury.
case "$cpu_type" in
  aarch64 | alpha | arm | avr | bfin | cris | i386 | m32c | m68k | microblaze \
  | mips | nios2 | pa | rs6000 | score | sparc | spu | tilegx | tilepro \
  | xstormy16 | xtensa)
    insn="nop"
    ;;
  ia64 | s390)
    insn="nop 0"
    ;;
  mmix)
    insn="swym 0"
    ;;
esac
if test x"$insn" != x; then
 conftest_s="\
	.file 1 \"conftest.s\"
	.loc 1 3 0
	$insn"
 gcc_GAS_CHECK_FEATURE([dwarf2 debug_line support],
  gcc_cv_as_dwarf2_debug_line,
  [elf,2,11,0],, [$conftest_s],
  [if test x$gcc_cv_objdump != x \
   && $gcc_cv_objdump -h conftest.o 2> /dev/null \
      | grep debug_line > /dev/null 2>&1; then
     gcc_cv_as_dwarf2_debug_line=yes
   fi])

# The .debug_line file table must be in the exact order that
# we specified the files, since these indices are also used
# by DW_AT_decl_file.  Approximate this test by testing if
# the assembler bitches if the same index is assigned twice.
 gcc_GAS_CHECK_FEATURE([buggy dwarf2 .file directive],
  gcc_cv_as_dwarf2_file_buggy,,,
[	.file 1 "foo.s"
	.file 1 "bar.s"])

 if test $gcc_cv_as_dwarf2_debug_line = yes \
 && test $gcc_cv_as_dwarf2_file_buggy = no; then
	AC_DEFINE(HAVE_AS_DWARF2_DEBUG_LINE, 1,
  [Define if your assembler supports dwarf2 .file/.loc directives,
   and preserves file table indices exactly as given.])
 fi

 gcc_GAS_CHECK_FEATURE([--gdwarf2 option],
  gcc_cv_as_gdwarf2_flag,
  [elf,2,11,0], [--gdwarf2], [$insn],,
  [AC_DEFINE(HAVE_AS_GDWARF2_DEBUG_FLAG, 1,
[Define if your assembler supports the --gdwarf2 option.])])

 gcc_GAS_CHECK_FEATURE([--gstabs option],
  gcc_cv_as_gstabs_flag,
  [elf,2,11,0], [--gstabs], [$insn],
  [# The native Solaris 9/Intel assembler doesn't understand --gstabs
   # and warns about it, but still exits successfully.  So check for
   # this.
   if AC_TRY_COMMAND([$gcc_cv_as --gstabs -o conftest.o conftest.s 2>&1 | grep -i warning > /dev/null])
   then :
   else gcc_cv_as_gstabs_flag=yes
   fi],
  [AC_DEFINE(HAVE_AS_GSTABS_DEBUG_FLAG, 1,
[Define if your assembler supports the --gstabs option.])])

 gcc_GAS_CHECK_FEATURE([--debug-prefix-map option],
  gcc_cv_as_debug_prefix_map_flag,
  [2,18,0], [--debug-prefix-map /a=/b], [$insn],,
  [AC_DEFINE(HAVE_AS_DEBUG_PREFIX_MAP, 1,
[Define if your assembler supports the --debug-prefix-map option.])])
fi

gcc_GAS_CHECK_FEATURE([.lcomm with alignment], gcc_cv_as_lcomm_with_alignment,
 ,,
[.lcomm bar,4,16],,
[AC_DEFINE(HAVE_GAS_LCOMM_WITH_ALIGNMENT, 1,
  [Define if your assembler supports .lcomm with an alignment field.])])

if test x$with_sysroot = x && test x$host = x$target \
   && test "$prefix" != "/usr" && test "x$prefix" != "x$local_prefix" \
   && test "$prefix" != "NONE"; then
  AC_DEFINE_UNQUOTED(PREFIX_INCLUDE_DIR, "$prefix/include",
[Define to PREFIX/include if cpp should also search that directory.])
fi

if test x$host != x$target || test "x$TARGET_SYSTEM_ROOT" != x; then
  if test "x$with_headers" != x; then
    target_header_dir=$with_headers
  elif test "x$with_sysroot" = x; then
    target_header_dir="${test_exec_prefix}/${target_noncanonical}/sys-include"
  elif test "x$with_build_sysroot" != "x"; then
    target_header_dir="${with_build_sysroot}${native_system_header_dir}"
  elif test "x$with_sysroot" = xyes; then
    target_header_dir="${test_exec_prefix}/${target_noncanonical}/sys-root${native_system_header_dir}"
  else
    target_header_dir="${with_sysroot}${native_system_header_dir}"
  fi
else
  target_header_dir=${native_system_header_dir}
fi

# Determine the version of glibc, if any, used on the target.
AC_MSG_CHECKING([for target glibc version])
AC_ARG_WITH([glibc-version],
  [AS_HELP_STRING([--with-glibc-version=M.N],
    [assume GCC used with glibc version M.N or later])], [
if [echo "$with_glibc_version" | grep '^[0-9][0-9]*\.[0-9][0-9]*$']; then
  glibc_version_major=`echo "$with_glibc_version" | sed -e 's/\..*//'`
  glibc_version_minor=`echo "$with_glibc_version" | sed -e 's/.*\.//'`
else
  AC_MSG_ERROR([option --with-glibc-version requires a version number M.N])
fi], [
glibc_version_major=0
glibc_version_minor=0
[if test -f $target_header_dir/features.h \
  && glibc_version_major_define=`$EGREP '^[ 	]*#[ 	]*define[ 	]+__GLIBC__[ 	]+[0-9]' $target_header_dir/features.h` \
  && glibc_version_minor_define=`$EGREP '^[ 	]*#[ 	]*define[ 	]+__GLIBC_MINOR__[ 	]+[0-9]' $target_header_dir/features.h`; then
  glibc_version_major=`echo "$glibc_version_major_define" | sed -e 's/.*__GLIBC__[ 	]*//'`
  glibc_version_minor=`echo "$glibc_version_minor_define" | sed -e 's/.*__GLIBC_MINOR__[ 	]*//'`
fi]])
AC_MSG_RESULT([$glibc_version_major.$glibc_version_minor])

AC_ARG_ENABLE(gnu-unique-object,
 [AS_HELP_STRING([--enable-gnu-unique-object],
   [enable the use of the @gnu_unique_object ELF extension on glibc systems])],
 [case $enable_gnu_unique_object in
    yes | no) ;;
    *) AC_MSG_ERROR(['$enable_gnu_unique_object' is an invalid value for --enable-gnu-unique-object.
Valid choices are 'yes' and 'no'.]) ;;
  esac],
 [gcc_GAS_CHECK_FEATURE([gnu_unique_object], gcc_cv_as_gnu_unique_object,
   [elf,2,19,52],,
   [.type foo, '$target_type_format_char'gnu_unique_object],,
# We need to unquote above to to use the definition from config.gcc.
# Also check for ld.so support, i.e. glibc 2.11 or higher.
   [GCC_GLIBC_VERSION_GTE_IFELSE([2], [11], [enable_gnu_unique_object=yes], )]
   )])
if test x$enable_gnu_unique_object = xyes; then
  AC_DEFINE(HAVE_GAS_GNU_UNIQUE_OBJECT, 1,
   [Define if your assembler supports @gnu_unique_object.])
fi

AC_CACHE_CHECK([assembler for tolerance to line number 0],
 [gcc_cv_as_line_zero],
 [gcc_cv_as_line_zero=no
  if test $in_tree_gas = yes; then
    gcc_GAS_VERSION_GTE_IFELSE(2, 16, 91, [gcc_cv_as_line_zero=yes])
  elif test "x$gcc_cv_as" != x; then
    { echo '# 1 "test.s" 1'; echo '# 0 "" 2'; } > conftest.s
    if AC_TRY_COMMAND([$gcc_cv_as -o conftest.o conftest.s >&AS_MESSAGE_LOG_FD 2>conftest.out]) &&
       test "x`cat conftest.out`" = x
    then
      gcc_cv_as_line_zero=yes
    else
      echo "configure: failed program was" >&AS_MESSAGE_LOG_FD
      cat conftest.s >&AS_MESSAGE_LOG_FD
      echo "configure: error output was" >&AS_MESSAGE_LOG_FD
      cat conftest.out >&AS_MESSAGE_LOG_FD
    fi
    rm -f conftest.o conftest.s conftest.out
  fi])
if test "x$gcc_cv_as_line_zero" = xyes; then
  AC_DEFINE([HAVE_AS_LINE_ZERO], 1,
[Define if the assembler won't complain about a line such as # 0 "" 2.])
fi

AC_MSG_CHECKING(linker PT_GNU_EH_FRAME support)
gcc_cv_ld_eh_frame_hdr=no
if test $in_tree_ld = yes ; then
  if test "$gcc_cv_gld_major_version" -eq 2 -a "$gcc_cv_gld_minor_version" -ge 12 -o "$gcc_cv_gld_major_version" -gt 2 \
     && test $in_tree_ld_is_elf = yes; then
    gcc_cv_ld_eh_frame_hdr=yes
  fi
elif test x$gcc_cv_ld != x; then
  if echo "$ld_ver" | grep GNU > /dev/null; then
    # Check if linker supports --eh-frame-hdr option
    if $gcc_cv_ld --help 2>/dev/null | grep eh-frame-hdr > /dev/null; then
      gcc_cv_ld_eh_frame_hdr=yes
    fi
  else
    case "$target" in
      *-*-solaris2*)
        # Sun ld has various bugs in .eh_frame_hdr support before version 1.2251.
        if test "$ld_vers_major" -gt 1 || test "$ld_vers_minor" -ge 2251; then
          gcc_cv_ld_eh_frame_hdr=yes
        fi
        ;;
    esac
  fi
fi
GCC_TARGET_TEMPLATE([HAVE_LD_EH_FRAME_HDR])
if test x"$gcc_cv_ld_eh_frame_hdr" = xyes; then
	AC_DEFINE(HAVE_LD_EH_FRAME_HDR, 1,
[Define if your linker supports .eh_frame_hdr.])
fi
AC_MSG_RESULT($gcc_cv_ld_eh_frame_hdr)

AC_MSG_CHECKING(linker CIEv3 in .eh_frame support)
gcc_cv_ld_eh_frame_ciev3=no
if test $in_tree_ld = yes ; then
  if test "$gcc_cv_gld_major_version" -eq 2 -a "$gcc_cv_gld_minor_version" -ge 16 -o "$gcc_cv_gld_major_version" -gt 2 \
     && test $in_tree_ld_is_elf = yes; then
    gcc_cv_ld_eh_frame_ciev3=yes
  fi
elif test x$gcc_cv_ld != x; then
  if echo "$ld_ver" | grep GNU > /dev/null; then
    gcc_cv_ld_eh_frame_ciev3=yes
    if test 0"$ld_date" -lt 20040513; then
      if test -n "$ld_date"; then
	# If there was date string, but was earlier than 2004-05-13, fail
	gcc_cv_ld_eh_frame_ciev3=no
      elif test "$ld_vers_major" -lt 2; then
	gcc_cv_ld_eh_frame_ciev3=no
      elif test "$ld_vers_major" -eq 2 -a "$ld_vers_minor" -lt 16; then
	gcc_cv_ld_eh_frame_ciev3=no
      fi
    fi
  else
    case "$target" in
      *-*-solaris2*)
        # Sun ld added support for CIE v3 in .eh_frame in Solaris 11.1.
        if test "$ld_vers_major" -gt 1 || test "$ld_vers_minor" -ge 2324; then
          gcc_cv_ld_eh_frame_ciev3=yes
        fi
        ;;
    esac
  fi
fi
AC_DEFINE_UNQUOTED(HAVE_LD_EH_FRAME_CIEV3,
  [`if test x"$gcc_cv_ld_eh_frame_ciev3" = xyes; then echo 1; else echo 0; fi`],
  [Define 0/1 if your linker supports CIE v3 in .eh_frame.])
AC_MSG_RESULT($gcc_cv_ld_eh_frame_ciev3)

AC_MSG_CHECKING(linker position independent executable support)
gcc_cv_ld_pie=no
if test $in_tree_ld = yes ; then
  if test "$gcc_cv_gld_major_version" -eq 2 -a "$gcc_cv_gld_minor_version" -ge 15 -o "$gcc_cv_gld_major_version" -gt 2 \
     && test $in_tree_ld_is_elf = yes; then
    gcc_cv_ld_pie=yes
  fi
elif test x$gcc_cv_ld != x; then
	# Check if linker supports -pie option
	if $gcc_cv_ld --help 2>/dev/null | grep -- -pie > /dev/null; then
		gcc_cv_ld_pie=yes
	fi
fi
if test x"$gcc_cv_ld_pie" = xyes; then
	AC_DEFINE(HAVE_LD_PIE, 1,
[Define if your linker supports -pie option.])
fi
AC_MSG_RESULT($gcc_cv_ld_pie)

AC_MSG_CHECKING(linker EH-compatible garbage collection of sections)
gcc_cv_ld_eh_gc_sections=no
if test $in_tree_ld = yes ; then
  if test "$gcc_cv_gld_major_version" -eq 2 -a "$gcc_cv_gld_minor_version" -ge 17 -o "$gcc_cv_gld_major_version" -gt 2 \
     && test $in_tree_ld_is_elf = yes; then
    gcc_cv_ld_eh_gc_sections=yes
  fi
elif test x$gcc_cv_as != x -a x$gcc_cv_ld != x -a x$gcc_cv_objdump != x ; then
  cat > conftest.s <<EOF
	.section	.text
.globl _start
        .type _start, @function
_start:
	.long foo
	.size _start, .-_start
	.section	.text.foo,"ax",@progbits
	.type foo, @function
foo:
	.long 0
	.size foo, .-foo
	.section	.gcc_except_table.foo,"a",@progbits
.L0:
	.long 0
	.section	.eh_frame,"a",@progbits
	.long .L0
EOF
  if $gcc_cv_as -o conftest.o conftest.s > /dev/null 2>&1; then
    if $gcc_cv_ld -o conftest conftest.o --entry=_start --gc-sections 2>&1 \
	 | grep "gc-sections option ignored" > /dev/null; then
      gcc_cv_ld_eh_gc_sections=no
    elif $gcc_cv_objdump -h conftest 2> /dev/null \
         | grep gcc_except_table > /dev/null; then
      gcc_cv_ld_eh_gc_sections=yes
      # If no COMDAT groups, the compiler will emit .gnu.linkonce.t. sections.
      if test x$gcc_cv_as_comdat_group != xyes; then
	gcc_cv_ld_eh_gc_sections=no
	cat > conftest.s <<EOF
	.section	.text
.globl _start
        .type _start, @function
_start:
	.long foo
	.size _start, .-_start
	.section	.gnu.linkonce.t.foo,"ax",@progbits
	.type foo, @function
foo:
	.long 0
	.size foo, .-foo
	.section	.gcc_except_table.foo,"a",@progbits
.L0:
	.long 0
	.section	.eh_frame,"a",@progbits
	.long .L0
EOF
	if $gcc_cv_as -o conftest.o conftest.s > /dev/null 2>&1; then
	  if $gcc_cv_ld -o conftest conftest.o --entry=_start --gc-sections 2>&1 \
	       | grep "gc-sections option ignored" > /dev/null; then
	    gcc_cv_ld_eh_gc_sections=no
	  elif $gcc_cv_objdump -h conftest 2> /dev/null \
	       | grep gcc_except_table > /dev/null; then
	    gcc_cv_ld_eh_gc_sections=yes
	  fi
	fi
      fi
    fi
  fi
  rm -f conftest.s conftest.o conftest
fi
case "$target" in
  hppa*-*-linux*)
    # ??? This apparently exposes a binutils bug with PC-relative relocations.
    gcc_cv_ld_eh_gc_sections=no
    ;;
esac
if test x$gcc_cv_ld_eh_gc_sections = xyes; then
	AC_DEFINE(HAVE_LD_EH_GC_SECTIONS, 1,
  [Define if your linker supports garbage collection of
   sections in presence of EH frames.])
fi
AC_MSG_RESULT($gcc_cv_ld_eh_gc_sections)

AC_MSG_CHECKING(linker EH garbage collection of sections bug)
gcc_cv_ld_eh_gc_sections_bug=no
if test $in_tree_ld = yes ; then
  if test "$gcc_cv_gld_major_version" -eq 2 -a "$gcc_cv_gld_minor_version" -lt 19 -o "$gcc_cv_gld_major_version" -lt 2 \
     && test $in_tree_ld_is_elf = yes; then
    gcc_cv_ld_eh_gc_sections_bug=yes
  fi
elif test x$gcc_cv_as != x -a x$gcc_cv_ld != x -a x$gcc_cv_objdump != x -a x$gcc_cv_as_comdat_group = xyes; then
  gcc_cv_ld_eh_gc_sections_bug=yes
  cat > conftest.s <<EOF
	.section	.text
.globl _start
	.type _start, @function
_start:
	.long foo
	.size _start, .-_start
	.section	.text.startup.foo,"ax",@progbits
	.type foo, @function
foo:
	.long 0
	.size foo, .-foo
	.section	.gcc_except_table.foo,"a",@progbits
.L0:
	.long 0
	.section	.eh_frame,"a",@progbits
	.long .L0
EOF
  if $gcc_cv_as -o conftest.o conftest.s > /dev/null 2>&1; then
    if $gcc_cv_ld -o conftest conftest.o --entry=_start --gc-sections 2>&1 \
	 | grep "gc-sections option ignored" > /dev/null; then
      :
    elif $gcc_cv_objdump -h conftest 2> /dev/null \
	 | grep gcc_except_table > /dev/null; then
      gcc_cv_ld_eh_gc_sections_bug=no
    fi
  fi
  rm -f conftest.s conftest.o conftest
fi
if test x$gcc_cv_ld_eh_gc_sections_bug = xyes; then
	AC_DEFINE(HAVE_LD_EH_GC_SECTIONS_BUG, 1,
  [Define if your linker has buggy garbage collection of
   sections support when .text.startup.foo like sections are used.])
fi
AC_MSG_RESULT($gcc_cv_ld_eh_gc_sections_bug)

# --------
# UNSORTED
# --------

AC_CACHE_CHECK(linker --as-needed support,
gcc_cv_ld_as_needed,
[gcc_cv_ld_as_needed=no
gcc_cv_ld_as_needed_option='--as-needed'
gcc_cv_ld_no_as_needed_option='--no-as-needed'
if test $in_tree_ld = yes ; then
  if test "$gcc_cv_gld_major_version" -eq 2 -a "$gcc_cv_gld_minor_version" -ge 16 -o "$gcc_cv_gld_major_version" -gt 2 \
     && test $in_tree_ld_is_elf = yes; then
    gcc_cv_ld_as_needed=yes
  fi
elif test x$gcc_cv_ld != x; then
	# Check if linker supports --as-needed and --no-as-needed options
	if $gcc_cv_ld --help 2>/dev/null | grep as-needed > /dev/null; then
		gcc_cv_ld_as_needed=yes
	else
	  case "$target" in
	    # Solaris 2 ld always supports -z ignore/-z record.
	    *-*-solaris2*)
	      gcc_cv_ld_as_needed=yes
	      gcc_cv_ld_as_needed_option="-z ignore"
	      gcc_cv_ld_no_as_needed_option="-z record"
	      ;;
	  esac
	fi
fi
# --as-needed/-z ignore can only be used if libgcc_s.so.1 uses
# dl_iterate_phdr, i.e. since Solaris 11.
case "$target" in
  *-*-solaris2.1[[1-9]]*)
    case "$target" in
    i?86-*-* | x86_64-*-*)
      if echo "$ld_ver" | grep GNU > /dev/null; then
        # Doesn't work with gld on Solaris/x86 due to PR ld/12320.
        gcc_cv_ld_as_needed=no
      fi
      ;;
    esac
    ;;
  *-*-solaris2*)
    gcc_cv_ld_as_needed=no
    ;;
esac
])
if test x"$gcc_cv_ld_as_needed" = xyes; then
	AC_DEFINE(HAVE_LD_AS_NEEDED, 1,
[Define if your linker supports --as-needed/--no-as-needed or equivalent options.])
	AC_DEFINE_UNQUOTED(LD_AS_NEEDED_OPTION, "$gcc_cv_ld_as_needed_option",
[Define to the linker option to ignore unused dependencies.])
	AC_DEFINE_UNQUOTED(LD_NO_AS_NEEDED_OPTION, "$gcc_cv_ld_no_as_needed_option",
[Define to the linker option to keep unused dependencies.])
fi

case "$target:$tm_file" in
  powerpc64-*-freebsd* | powerpc64*-*-linux* | powerpc*-*-linux*rs6000/biarch64.h*)
  case "$target" in
     *le-*-linux*)
     emul_name="-melf64lppc"
      ;;
     *-*-linux*)
     emul_name="-melf64ppc"
      ;;
     *-*-freebsd*)
     emul_name="-melf64ppc_fbsd"
      ;;
  esac
    AC_CACHE_CHECK(linker support for omitting dot symbols,
    gcc_cv_ld_no_dot_syms,
    [gcc_cv_ld_no_dot_syms=no
    if test x"$ld_is_gold" = xyes; then
      gcc_cv_ld_no_dot_syms=yes
    elif test $in_tree_ld = yes ; then
      if test "$gcc_cv_gld_major_version" -eq 2 -a "$gcc_cv_gld_minor_version" -ge 16 -o "$gcc_cv_gld_major_version" -gt 2; then
        gcc_cv_ld_no_dot_syms=yes
      fi
    elif test x$gcc_cv_as != x -a x$gcc_cv_ld != x ; then
      cat > conftest1.s <<EOF
	.text
	bl .foo
EOF
      cat > conftest2.s <<EOF
	.section ".opd","aw"
	.align 3
	.globl foo
	.type foo,@function
foo:
	.quad .LEfoo,.TOC.@tocbase,0
	.text
.LEfoo:
	blr
	.size foo,.-.LEfoo
EOF
      if $gcc_cv_as -a64 -o conftest1.o conftest1.s > /dev/null 2>&1 \
         && $gcc_cv_as -a64 -o conftest2.o conftest2.s > /dev/null 2>&1 \
         && $gcc_cv_ld $emul_name -o conftest conftest1.o conftest2.o > /dev/null 2>&1; then
        gcc_cv_ld_no_dot_syms=yes
      fi
      rm -f conftest conftest1.o conftest2.o conftest1.s conftest2.s
    fi
    ])
    if test x"$gcc_cv_ld_no_dot_syms" = xyes; then
      AC_DEFINE(HAVE_LD_NO_DOT_SYMS, 1,
    [Define if your PowerPC64 linker only needs function descriptor syms.])
    fi

    AC_CACHE_CHECK(linker large toc support,
    gcc_cv_ld_large_toc,
    [gcc_cv_ld_large_toc=no
    if test x"$ld_is_gold" = xyes; then
      gcc_cv_ld_large_toc=yes
    elif test $in_tree_ld = yes ; then
      if test "$gcc_cv_gld_major_version" -eq 2 -a "$gcc_cv_gld_minor_version" -ge 21 -o "$gcc_cv_gld_major_version" -gt 2; then
        gcc_cv_ld_large_toc=yes
      fi
    elif test x$gcc_cv_as != x -a x$gcc_cv_ld != x ; then
      cat > conftest.s <<EOF
	.section ".tbss","awT",@nobits
	.align 3
ie0:	.space 8
	.global _start
	.text
_start:
	addis 9,13,ie0@got@tprel@ha
	ld 9,ie0@got@tprel@l(9)
EOF
      if $gcc_cv_as -a64 -o conftest.o conftest.s > /dev/null 2>&1 \
         && $gcc_cv_ld $emul_name --no-toc-sort -o conftest conftest.o > /dev/null 2>&1; then
        gcc_cv_ld_large_toc=yes
      fi
      rm -f conftest conftest.o conftest.s
    fi
    ])
    if test x"$gcc_cv_ld_large_toc" = xyes; then
      AC_DEFINE(HAVE_LD_LARGE_TOC, 1,
    [Define if your PowerPC64 linker supports a large TOC.])
    fi
    ;;
esac

case "$target" in
  *-*-aix*)
    AC_CACHE_CHECK(linker large toc support,
    gcc_cv_ld_large_toc,
    [gcc_cv_ld_large_toc=no
    if test x$gcc_cv_as != x ; then
      cat > conftest.s <<EOF
	.toc
LC..1:
	.tc a[[TC]],a[[RW]]
	.extern a[[RW]]
	.csect .text[[PR]]
.largetoctest:
	addis 9,LC..1@u(2)
	ld 3,LC..1@l(9)
EOF
      if $gcc_cv_as -a64 -o conftest.o conftest.s > /dev/null 2>&1; then
        gcc_cv_ld_large_toc=yes
      fi
      rm -f conftest conftest.o conftest.s
    fi
    ])
    if test x"$gcc_cv_ld_large_toc" = xyes; then
      AC_DEFINE(HAVE_LD_LARGE_TOC, 1,
    [Define if your PowerPC64 linker supports a large TOC.])
    fi
    ;;
esac

AC_CACHE_CHECK(linker --build-id support,
  gcc_cv_ld_buildid,
  [gcc_cv_ld_buildid=no
  if test $in_tree_ld = yes ; then
    if test "$gcc_cv_gld_major_version" -eq 2 -a \
       "$gcc_cv_gld_minor_version" -ge 18 -o \
       "$gcc_cv_gld_major_version" -gt 2 \
       && test $in_tree_ld_is_elf = yes; then
      gcc_cv_ld_buildid=yes
    fi
  elif test x$gcc_cv_ld != x; then
    if $gcc_cv_ld --help 2>/dev/null | grep build-id > /dev/null; then
      gcc_cv_ld_buildid=yes
    fi
  fi])
if test x"$gcc_cv_ld_buildid" = xyes; then
  AC_DEFINE(HAVE_LD_BUILDID, 1,
  [Define if your linker supports --build-id.])
fi

AC_ARG_ENABLE(linker-build-id,
[AS_HELP_STRING([--enable-linker-build-id],
                [compiler will always pass --build-id to linker])],
[],
enable_linker_build_id=no)

if test x"$enable_linker_build_id" = xyes; then
  if test x"$gcc_cv_ld_buildid" = xyes; then
    AC_DEFINE(ENABLE_LD_BUILDID, 1,
    [Define if gcc should always pass --build-id to linker.])
  else
    AC_MSG_WARN(--build-id is not supported by your linker; --enable-linker-build-id ignored)
  fi
fi

# In binutils 2.21, GNU ld gained support for new emulations fully
# supporting the Solaris 2 ABI.  Detect their presence in the linker used.
AC_CACHE_CHECK(linker *_sol2 emulation support,
  gcc_cv_ld_sol2_emulation,
  [gcc_cv_ld_sol2_emulation=no
  if test $in_tree_ld = yes ; then
    if test "$gcc_cv_gld_major_version" -eq 2 -a \
       "$gcc_cv_gld_minor_version" -ge 21 -o \
       "$gcc_cv_gld_major_version" -gt 2 \
       && test $in_tree_ld_is_elf = yes; then
      gcc_cv_ld_sol2_emulation=yes
    fi
  elif test x$gcc_cv_ld != x; then
    if $gcc_cv_ld -V 2>/dev/null | sed -e '1,/Supported emulations/d;q' | \
       grep _sol2 > /dev/null; then
      gcc_cv_ld_sol2_emulation=yes
    fi
  fi])
if test x"$gcc_cv_ld_sol2_emulation" = xyes; then
  AC_DEFINE(HAVE_LD_SOL2_EMULATION, 1,
  [Define if your linker supports the *_sol2 emulations.])
fi

AC_CACHE_CHECK(linker --sysroot support,
  gcc_cv_ld_sysroot,
  [gcc_cv_ld_sysroot=no
  if test $in_tree_ld = yes ; then
      if test "$gcc_cv_gld_major_version" -eq 2 -a "$gcc_cv_gld_minor_version" -ge 16 -o "$gcc_cv_gld_major_version" -gt 2 ; then
        gcc_cv_ld_sysroot=yes
      fi
  elif test x$gcc_cv_ld != x; then 
    if $gcc_cv_ld --help 2>/dev/null | grep sysroot > /dev/null; then
      gcc_cv_ld_sysroot=yes
    fi
  fi])
if test x"$gcc_cv_ld_sysroot" = xyes; then
  AC_DEFINE(HAVE_LD_SYSROOT, 1,
  [Define if your linker supports --sysroot.])
fi	  

# Test for stack protector support in target C library.
AC_CACHE_CHECK(__stack_chk_fail in target C library,
      gcc_cv_libc_provides_ssp,
      [gcc_cv_libc_provides_ssp=no
    case "$target" in
       *-*-linux* | *-*-kfreebsd*-gnu | *-*-knetbsd*-gnu)
      # glibc 2.4 and later provides __stack_chk_fail and
      # either __stack_chk_guard, or TLS access to stack guard canary.
      GCC_GLIBC_VERSION_GTE_IFELSE([2], [4], [gcc_cv_libc_provides_ssp=yes], [
      [if test -f $target_header_dir/features.h \
	 && $EGREP '^[ 	]*#[ 	]*define[ 	]+__GNU_LIBRARY__[ 	]+([1-9][0-9]|[6-9])' \
	    $target_header_dir/features.h > /dev/null; then
	if $EGREP '^[ 	]*#[ 	]*define[ 	]+__UCLIBC__[ 	]+1' \
	     $target_header_dir/features.h > /dev/null && \
	     test -f $target_header_dir/bits/uClibc_config.h && \
	     $EGREP '^[ 	]*#[ 	]*define[ 	]+__UCLIBC_HAS_SSP__[ 	]+1' \
	     $target_header_dir/bits/uClibc_config.h > /dev/null; then
	  gcc_cv_libc_provides_ssp=yes
	fi
      # all versions of Bionic support stack protector
      elif test -f $target_header_dir/sys/cdefs.h \
        && $EGREP '^[  ]*#[    ]*define[       ]+__BIONIC__[   ]+1' \
           $target_header_dir/sys/cdefs.h > /dev/null; then
         gcc_cv_libc_provides_ssp=yes
      fi]])
	;;
       *-*-gnu*)
	 # Avoid complicated tests (see
	 # <http://gcc.gnu.org/ml/gcc/2008-10/msg00130.html>) and for now
	 # simply assert that glibc does provide this, which is true for all
	 # realistically usable GNU/Hurd configurations.
	 gcc_cv_libc_provides_ssp=yes;;
       *-*-darwin* | *-*-freebsd*)
	 AC_CHECK_FUNC(__stack_chk_fail,[gcc_cv_libc_provides_ssp=yes],
           [echo "no __stack_chk_fail on this target"])
        ;;
  *) gcc_cv_libc_provides_ssp=no ;;
    esac])

if test x$gcc_cv_libc_provides_ssp = xyes; then
  AC_DEFINE(TARGET_LIBC_PROVIDES_SSP, 1,
	    [Define if your target C library provides stack protector support])
fi

# Test for <sys/sdt.h> on the target.
GCC_TARGET_TEMPLATE([HAVE_SYS_SDT_H])
AC_MSG_CHECKING(sys/sdt.h in the target C library)
have_sys_sdt_h=no
if test -f $target_header_dir/sys/sdt.h; then
  have_sys_sdt_h=yes
  AC_DEFINE(HAVE_SYS_SDT_H, 1,
            [Define if your target C library provides sys/sdt.h])
fi
AC_MSG_RESULT($have_sys_sdt_h)

# Check if TFmode long double should be used by default or not.
# Some glibc targets used DFmode long double, but with glibc 2.4
# and later they can use TFmode.
case "$target" in
  powerpc*-*-linux* | \
  sparc*-*-linux* | \
  s390*-*-linux* | \
  alpha*-*-linux*)
    AC_ARG_WITH(long-double-128,
      [AS_HELP_STRING([--with-long-double-128],
		      [use 128-bit long double by default])],
      gcc_cv_target_ldbl128="$with_long_double_128",
      [GCC_GLIBC_VERSION_GTE_IFELSE([2], [4], [gcc_cv_target_ldbl128=yes], [
      [gcc_cv_target_ldbl128=no
      grep '^[ 	]*#[ 	]*define[ 	][ 	]*__LONG_DOUBLE_MATH_OPTIONAL' \
        $target_header_dir/bits/wordsize.h > /dev/null 2>&1 \
      && gcc_cv_target_ldbl128=yes
      ]])])
    ;;
esac
if test x$gcc_cv_target_ldbl128 = xyes; then
  AC_DEFINE(TARGET_DEFAULT_LONG_DOUBLE_128, 1,
	    [Define if TFmode long double should be the default])
fi

AC_MSG_CHECKING(dl_iterate_phdr in target C library)
gcc_cv_target_dl_iterate_phdr=unknown
case "$target" in
  # Restrict to Solaris 11+.  While most of the Solaris 11 linker changes
  # were backported to Solaris 10 Update 10, dl_iterate_phdr only lives in
  # libdl there, both complicating its use and breaking compatibility
  # between Solaris 10 updates.
  *-*-solaris2.1[[1-9]]*)
    # <link.h> needs both a dl_iterate_phdr declaration and support for
    # compilation with largefile support.
    if grep dl_iterate_phdr $target_header_dir/link.h > /dev/null 2>&1 \
      && grep 'large file capable' $target_header_dir/link.h > /dev/null 2>&1; then
      gcc_cv_target_dl_iterate_phdr=yes
    else
      gcc_cv_target_dl_iterate_phdr=no
    fi
    ;;
esac
GCC_TARGET_TEMPLATE([TARGET_DL_ITERATE_PHDR])
if test x$gcc_cv_target_dl_iterate_phdr = xyes; then
   AC_DEFINE(TARGET_DL_ITERATE_PHDR, 1,
[Define if your target C library provides the `dl_iterate_phdr' function.])
fi
AC_MSG_RESULT($gcc_cv_target_dl_iterate_phdr)

# We no longer support different GC mechanisms.  Emit an error if
# the user configures with --with-gc.
AC_ARG_WITH(gc,
[AS_HELP_STRING([--with-gc={page,zone}],
		[this option is not supported anymore.  It used to choose
		 the garbage collection mechanism to use with the compiler])],
[AC_MSG_ERROR([Configure option --with-gc is only supported up to GCC 4.7.x])],
[])

# Libraries to use on the host.  This will normally be set by the top
# level Makefile.  Here we simply capture the value for our Makefile.
if test -z "${HOST_LIBS+set}"; then
  HOST_LIBS=
fi
AC_SUBST(HOST_LIBS)

# Use the system's zlib library.
zlibdir=-L../zlib
zlibinc="-I\$(srcdir)/../zlib"
AC_ARG_WITH(system-zlib,
[AS_HELP_STRING([--with-system-zlib], [use installed libz])],
zlibdir=
zlibinc=
)
AC_SUBST(zlibdir)
AC_SUBST(zlibinc)

dnl Very limited version of automake's enable-maintainer-mode

AC_MSG_CHECKING([whether to enable maintainer-specific portions of Makefiles])
  dnl maintainer-mode is disabled by default
  AC_ARG_ENABLE(maintainer-mode,
[AS_HELP_STRING([--enable-maintainer-mode],
                [enable make rules and dependencies not useful
                 (and sometimes confusing) to the casual installer])],
      maintainer_mode=$enableval,
      maintainer_mode=no)

AC_MSG_RESULT($maintainer_mode)

if test "$maintainer_mode" = "yes"; then
  MAINT=''
else
  MAINT='#'
fi
AC_SUBST(MAINT)dnl

dnl Whether to prevent multiple front-ends from linking at the same time

AC_MSG_CHECKING([whether to avoid linking multiple front-ends at once])
  AC_ARG_ENABLE(link-mutex,
[AS_HELP_STRING([--enable-link-mutex],
		[avoid linking multiple front-ends at once to avoid thrashing
		 on the build machine])],
      do_link_mutex=$enableval,
      do_link_mutex=no)
AC_MSG_RESULT($do_link_mutex)

if test "$do_link_mutex" = "yes"; then
   DO_LINK_MUTEX=true
else
   DO_LINK_MUTEX=false
fi
AC_SUBST(DO_LINK_MUTEX)

# --------------
# Language hooks
# --------------

# Make empty files to contain the specs and options for each language.
# Then add #include lines to for a compiler that has specs and/or options.

subdirs=
lang_opt_files=
lang_specs_files=
lang_tree_files=
# These (without "all_") are set in each config-lang.in.
# `language' must be a single word so is spelled singularly.
all_languages=
all_compilers=
all_outputs='Makefile'
# List of language makefile fragments.
all_lang_makefrags=
# Additional files for gengtype
all_gtfiles="$target_gtfiles"

# These are the languages that are set in --enable-languages,
# and are available in the GCC tree.
all_selected_languages=

# Add the language fragments.
# Languages are added via two mechanisms.  Some information must be
# recorded in makefile variables, these are defined in config-lang.in.
# We accumulate them and plug them into the main Makefile.
# The other mechanism is a set of hooks for each of the main targets
# like `clean', `install', etc.

language_hooks="Make-hooks"

for lang in ${srcdir}/*/config-lang.in
do
changequote(,)dnl
	test "$lang" = "${srcdir}/*/config-lang.in" && continue

        lang_alias=`sed -n -e 's,^language=['"'"'"'"]\(.*\)["'"'"'"'].*$,\1,p' -e 's,^language=\([^   ]*\).*$,\1,p' $lang`
        if test "x$lang_alias" = x
        then
              echo "$lang doesn't set \$language." 1>&2
              exit 1
        fi
        subdir="`echo $lang | sed -e 's,^.*/\([^/]*\)/config-lang.in$,\1,'`"
        subdirs="$subdirs $subdir"

	# $gcc_subdir is where the gcc integration files are to be found
	# for a language, both for internal compiler purposes (compiler
	# sources implementing front-end to GCC tree converters), and for
	# build infrastructure purposes (Make-lang.in, etc.)
	#
	# This will be <subdir> (relative to $srcdir) if a line like 
	# gcc_subdir="<subdir>" or gcc_subdir=<subdir>
	# is found in <langdir>/config-lang.in, and will remain <langdir>
	# otherwise.
	#
	# Except for the language alias (fetched above), the regular
	# "config-lang.in" contents are always retrieved from $gcc_subdir,
	# so a <langdir>/config-lang.in setting gcc_subdir typically sets
	# only this and the language alias.

        gcc_subdir=`sed -n -e 's,^gcc_subdir=['"'"'"'"]\(.*\)["'"'"'"'].*$,\1,p' -e 's,^gcc_subdir=\([^   ]*\).*$,\1,p' $lang`
        if [ "$gcc_subdir" = "" ]; then
           gcc_subdir="$subdir"
        fi

        case ",$enable_languages," in
        *,$lang_alias,*)
            all_selected_languages="$all_selected_languages $lang_alias"
            if test -f $srcdir/$gcc_subdir/lang-specs.h; then
                lang_specs_files="$lang_specs_files $srcdir/$gcc_subdir/lang-specs.h"
	    fi
	    ;;
        esac
changequote([,])dnl

	language=
	boot_language=
	compilers=
	outputs=
	gtfiles=
	subdir_requires=
	. ${srcdir}/$gcc_subdir/config-lang.in
	if test "x$language" = x
	then
		echo "${srcdir}/$gcc_subdir/config-lang.in doesn't set \$language." 1>&2
		exit 1
	fi

	ok=:
        case ",$enable_languages," in
        	*,$lang_alias,*) ;;
		*)
			for i in $subdir_requires; do
				test -f "${srcdir}/$i/config-lang.in" && continue
				ok=false
				break
			done
		;;
	esac
	$ok || continue

	all_lang_makefrags="$all_lang_makefrags \$(srcdir)/$gcc_subdir/Make-lang.in"
	if test -f $srcdir/$gcc_subdir/lang.opt; then
	    lang_opt_files="$lang_opt_files $srcdir/$gcc_subdir/lang.opt"
	    all_opt_files="$all_opt_files $srcdir/$gcc_subdir/lang.opt"
	fi
	if test -f $srcdir/$gcc_subdir/$subdir-tree.def; then
	    lang_tree_files="$lang_tree_files $srcdir/$gcc_subdir/$subdir-tree.def"
	fi
	all_languages="$all_languages $language"
	all_compilers="$all_compilers $compilers"
	all_outputs="$all_outputs $outputs"
	all_gtfiles="$all_gtfiles [[$subdir]] $gtfiles"
        case ",$enable_languages," in
        	*,lto,*)
		    AC_DEFINE(ENABLE_LTO, 1, [Define to enable LTO support.])
		    enable_lto=yes
		    AC_SUBST(enable_lto)
		    ;;
		*) ;;
	esac
done

check_languages=
for language in $all_selected_languages
do
	check_languages="$check_languages check-$language"
done

# We link each language in with a set of hooks, reached indirectly via
# lang.${target}.  Only do so for selected languages.

rm -f Make-hooks
touch Make-hooks
target_list="all.cross start.encap rest.encap tags \
	install-common install-man install-info install-pdf install-html dvi \
	pdf html uninstall info man srcextra srcman srcinfo \
	mostlyclean clean distclean maintainer-clean install-plugin"

for t in $target_list
do
	x=
	for lang in $all_selected_languages
	do
		x="$x $lang.$t"
	done
	echo "lang.$t: $x" >> Make-hooks
done

# --------
# Option include files
# --------

${AWK} -f $srcdir/opt-include.awk $all_opt_files > option-includes.mk
option_includes="option-includes.mk"
AC_SUBST_FILE(option_includes)

# --------
# UNSORTED
# --------

# Create .gdbinit.

echo "dir ." > .gdbinit
echo "dir ${srcdir}" >> .gdbinit
if test x$gdb_needs_out_file_path = xyes
then
	echo "dir ${srcdir}/config/"`dirname ${out_file}` >> .gdbinit
fi
if test "x$subdirs" != x; then
	for s in $subdirs
	do
		echo "dir ${srcdir}/$s" >> .gdbinit
	done
fi
echo "source ${srcdir}/gdbinit.in" >> .gdbinit
echo "python import sys; sys.path.append('${srcdir}'); import gdbhooks" >> .gdbinit

# Put a breakpoint on __asan_report_error to help with debugging buffer
# overflow.
case "$CFLAGS" in
*-fsanitize=address*)
  echo "source ${srcdir}/gdbasan.in" >> .gdbinit
  ;;
esac

gcc_tooldir='$(libsubdir)/$(libsubdir_to_prefix)$(target_noncanonical)'
AC_SUBST(gcc_tooldir)
AC_SUBST(dollar)

# Find a directory in which to install a shared libgcc.

AC_ARG_ENABLE(version-specific-runtime-libs,
[AS_HELP_STRING([--enable-version-specific-runtime-libs],
                [specify that runtime libraries should be
                 installed in a compiler-specific directory])])

# Substitute configuration variables
AC_SUBST(subdirs)
AC_SUBST(srcdir)
AC_SUBST(all_compilers)
AC_SUBST(all_gtfiles)
AC_SUBST(all_lang_makefrags)
AC_SUBST(all_languages)
AC_SUBST(all_selected_languages)
AC_SUBST(build_exeext)
AC_SUBST(build_install_headers_dir)
AC_SUBST(build_xm_file_list)
AC_SUBST(build_xm_include_list)
AC_SUBST(build_xm_defines)
AC_SUBST(build_file_translate)
AC_SUBST(check_languages)
AC_SUBST(cpp_install_dir)
AC_SUBST(xmake_file)
AC_SUBST(tmake_file)
AC_SUBST(TM_ENDIAN_CONFIG)
AC_SUBST(TM_MULTILIB_CONFIG)
AC_SUBST(TM_MULTILIB_EXCEPTIONS_CONFIG)
AC_SUBST(extra_gcc_objs)
AC_SUBST(user_headers_inc_next_pre)
AC_SUBST(user_headers_inc_next_post)
AC_SUBST(extra_headers_list)
AC_SUBST(extra_objs)
AC_SUBST(extra_programs)
AC_SUBST(float_h_file)
AC_SUBST(gcc_config_arguments)
AC_SUBST(gcc_gxx_include_dir)
AC_SUBST(gcc_gxx_include_dir_add_sysroot)
AC_SUBST(host_exeext)
AC_SUBST(host_xm_file_list)
AC_SUBST(host_xm_include_list)
AC_SUBST(host_xm_defines)
AC_SUBST(out_host_hook_obj)
AC_SUBST(install)
AC_SUBST(lang_opt_files)
AC_SUBST(lang_specs_files)
AC_SUBST(lang_tree_files)
AC_SUBST(local_prefix)
AC_SUBST(md_file)
AC_SUBST(objc_boehm_gc)
AC_SUBST(out_file)
AC_SUBST(out_object_file)
AC_SUBST(common_out_file)
AC_SUBST(common_out_object_file)
AC_SUBST(tm_file_list)
AC_SUBST(tm_include_list)
AC_SUBST(tm_defines)
AC_SUBST(tm_p_file_list)
AC_SUBST(tm_p_include_list)
AC_SUBST(xm_file_list)
AC_SUBST(xm_include_list)
AC_SUBST(xm_defines)
AC_SUBST(use_gcc_stdint)
AC_SUBST(c_target_objs)
AC_SUBST(cxx_target_objs)
AC_SUBST(fortran_target_objs)
AC_SUBST(target_cpu_default)

AC_SUBST_FILE(language_hooks)

# Echo link setup.
if test x${build} = x${host} ; then
  if test x${host} = x${target} ; then
    echo "Links are now set up to build a native compiler for ${target}." 1>&2
  else
    echo "Links are now set up to build a cross-compiler" 1>&2
    echo " from ${host} to ${target}." 1>&2
  fi
else
  if test x${host} = x${target} ; then
    echo "Links are now set up to build (on ${build}) a native compiler" 1>&2
    echo " for ${target}." 1>&2
  else
    echo "Links are now set up to build (on ${build}) a cross-compiler" 1>&2
    echo " from ${host} to ${target}." 1>&2
  fi
fi

AC_ARG_VAR(GMPLIBS,[How to link GMP])
AC_ARG_VAR(GMPINC,[How to find GMP include files])

AC_ARG_VAR(ISLLIBS,[How to link ISL])
AC_ARG_VAR(ISLINC,[How to find ISL include files])

AC_ARG_VAR(CLOOGLIBS,[How to link CLOOG])
AC_ARG_VAR(CLOOGINC,[How to find CLOOG include files])
if test "x${CLOOGLIBS}" != "x" ; then 
   AC_DEFINE(HAVE_cloog, 1, [Define if cloog is in use.])

  # Check whether isl_schedule_constraints_compute_schedule is available;
  # it's new in ISL-0.13.
  saved_CFLAGS="$CFLAGS"
  CFLAGS="$CFLAGS $ISLINC"
  saved_LIBS="$LIBS"
  LIBS="$LIBS $CLOOGLIBS $ISLLIBS $GMPLIBS"

  AC_MSG_CHECKING([Checking for isl_schedule_constraints_compute_schedule])
  AC_TRY_LINK([#include <isl/schedule.h>],
              [isl_schedule_constraints_compute_schedule (NULL);],
              [ac_has_isl_schedule_constraints_compute_schedule=yes],
              [ac_has_isl_schedule_constraints_compute_schedule=no])
  AC_MSG_RESULT($ac_has_isl_schedule_constraints_compute_schedule)

  LIBS="$saved_LIBS"
  CFLAGS="$saved_CFLAGS"

  if test x"$ac_has_isl_schedule_constraints_compute_schedule" = x"yes"; then
     AC_DEFINE(HAVE_ISL_SCHED_CONSTRAINTS_COMPUTE_SCHEDULE, 1,
               [Define if isl_schedule_constraints_compute_schedule exists.])
  fi
fi


# Check for plugin support
AC_ARG_ENABLE(plugin,
[AS_HELP_STRING([--enable-plugin], [enable plugin support])],
enable_plugin=$enableval,
enable_plugin=yes; default_plugin=yes)

pluginlibs=

case "${host}" in
  *-*-darwin*)
    if test x$build = x$host; then
      export_sym_check="nm${exeext} -g"
    elif test x$host = x$target; then
      export_sym_check="$gcc_cv_nm -g"
    else
      export_sym_check=
    fi
  ;;
  *)
    if test x$build = x$host; then
      export_sym_check="objdump${exeext} -T"
    elif test x$host = x$target; then
      export_sym_check="$gcc_cv_objdump -T"
    else
      export_sym_check=
    fi
  ;;
esac

if test x"$enable_plugin" = x"yes"; then

  AC_MSG_CHECKING([for exported symbols])
  if test "x$export_sym_check" != x; then
    echo "int main() {return 0;} int foobar() {return 0;}" > conftest.c
    ${CC} ${CFLAGS} ${LDFLAGS} conftest.c -o conftest$ac_exeext > /dev/null 2>&1
    if $export_sym_check conftest$ac_exeext | grep -q foobar > /dev/null; then
      : # No need to use a flag
      AC_MSG_RESULT([yes])
    else
      AC_MSG_RESULT([yes])
      AC_MSG_CHECKING([for -rdynamic])
      ${CC} ${CFLAGS} ${LDFLAGS} -rdynamic conftest.c -o conftest$ac_exeext > /dev/null 2>&1
      if $export_sym_check conftest$ac_exeext | grep -q foobar > /dev/null; then
        plugin_rdynamic=yes
        pluginlibs="-rdynamic"
      else
        plugin_rdynamic=no
        enable_plugin=no
      fi
      AC_MSG_RESULT([$plugin_rdynamic])
    fi
  else
    AC_MSG_RESULT([unable to check])
  fi

  # Check -ldl
  saved_LIBS="$LIBS"
  AC_SEARCH_LIBS([dlopen], [dl])
  if test x"$ac_cv_search_dlopen" = x"-ldl"; then
    pluginlibs="$pluginlibs -ldl"
  fi
  LIBS="$saved_LIBS"

  # Check that we can build shared objects with -fPIC -shared
  saved_LDFLAGS="$LDFLAGS"
  saved_CFLAGS="$CFLAGS"
  case "${host}" in
    *-*-darwin*)
      CFLAGS=`echo $CFLAGS | sed s/-mdynamic-no-pic//g`
      CFLAGS="$CFLAGS -fPIC"
      LDFLAGS="$LDFLAGS -shared -undefined dynamic_lookup"
    ;;
    *)
      CFLAGS="$CFLAGS -fPIC"
      LDFLAGS="$LDFLAGS -fPIC -shared"
    ;;
  esac
  AC_MSG_CHECKING([for -fPIC -shared])
  AC_TRY_LINK(
    [extern int X;],[return X == 0;],
    [AC_MSG_RESULT([yes]); have_pic_shared=yes],
    [AC_MSG_RESULT([no]); have_pic_shared=no])
  if test x"$have_pic_shared" != x"yes" -o x"$ac_cv_search_dlopen" = x"no"; then
    pluginlibs=
    enable_plugin=no
  fi
  LDFLAGS="$saved_LDFLAGS"
  CFLAGS="$saved_CFLAGS"

  # If plugin support had been requested but not available, fail.
  if test x"$enable_plugin" = x"no" ; then
    if test x"$default_plugin" != x"yes"; then
      AC_MSG_ERROR([
Building GCC with plugin support requires a host that supports
-fPIC, -shared, -ldl and -rdynamic.])
    fi
  fi
fi

AC_SUBST(pluginlibs)
AC_SUBST(enable_plugin)
if test x"$enable_plugin" = x"yes"; then
  AC_DEFINE(ENABLE_PLUGIN, 1, [Define to enable plugin support.])
fi


# Enable --enable-host-shared
AC_ARG_ENABLE(host-shared,
[AS_HELP_STRING([--enable-host-shared],
		[build host code as shared libraries])],
[PICFLAG=-fPIC], [PICFLAG=])
AC_SUBST(enable_host_shared)
AC_SUBST(PICFLAG)


AC_ARG_ENABLE(libquadmath-support,
[AS_HELP_STRING([--disable-libquadmath-support],
  [disable libquadmath support for Fortran])],
ENABLE_LIBQUADMATH_SUPPORT=$enableval,
ENABLE_LIBQUADMATH_SUPPORT=yes)
if test "${ENABLE_LIBQUADMATH_SUPPORT}" != "no" ; then
  AC_DEFINE(ENABLE_LIBQUADMATH_SUPPORT, 1,
            [Define to 1 to enable libquadmath support])
fi


# Specify what hash style to use by default.
AC_ARG_WITH([linker-hash-style],
[AC_HELP_STRING([--with-linker-hash-style={sysv,gnu,both}],
                [specify the linker hash style])],
[case x"$withval" in
   xsysv)
     LINKER_HASH_STYLE=sysv
     ;;
   xgnu)
     LINKER_HASH_STYLE=gnu
     ;;
   xboth)
     LINKER_HASH_STYLE=both
     ;;
   *)
     AC_MSG_ERROR([$withval is an invalid option to --with-linker-hash-style])
     ;;
 esac],
[LINKER_HASH_STYLE=''])
if test x"${LINKER_HASH_STYLE}" != x; then
  AC_DEFINE_UNQUOTED(LINKER_HASH_STYLE, "$LINKER_HASH_STYLE",
                                         [The linker hash style])
fi

# Configure the subdirectories
# AC_CONFIG_SUBDIRS($subdirs)

# Create the Makefile
# and configure language subdirectories
AC_CONFIG_FILES($all_outputs)

AC_CONFIG_COMMANDS([default],
[
case ${CONFIG_HEADERS} in
  *auto-host.h:config.in*)
  echo > cstamp-h ;;
esac
# Make sure all the subdirs exist.
for d in $subdirs doc build common c-family
do
    test -d $d || mkdir $d
done
], 
[subdirs='$subdirs'])
AC_OUTPUT
<|MERGE_RESOLUTION|>--- conflicted
+++ resolved
@@ -3514,34 +3514,6 @@
 AC_MSG_RESULT($gcc_cv_lto_plugin)
 
 case "$target" in
-<<<<<<< HEAD
-
-  aarch64*-*-*)
-    # Enable default workaround for AArch64 Cortex-A53 erratum 835769.
-    AC_ARG_ENABLE(fix-cortex-a53-835769,
-    [
-AS_HELP_STRING([--enable-fix-cortex-a53-835769],
-        [enable workaround for AArch64 Cortex-A53 erratum 835769 by default])
-AS_HELP_STRING([--disable-fix-cortex-a53-835769],
-        [disable workaround for AArch64 Cortex-A53 erratum 835769 by default])
-    ],
-      [
-        case $enableval in
-          yes)
-            tm_defines="${tm_defines} TARGET_FIX_ERR_A53_835769_DEFAULT=1"
-            ;;
-          no)
-            ;;
-          *)
-            AC_MSG_ERROR(['$enableval' is an invalid value for --enable-fix-cortex-a53-835769.\
-  Valid choices are 'yes' and 'no'.])
-            ;;
-
-        esac
-      ],
-    [])
-  ;;
-=======
   aarch64*-*-*)
     gcc_GAS_CHECK_FEATURE([-mabi option], gcc_cv_as_aarch64_mabi,,
                           [-mabi=lp64], [.text],,,)
@@ -3571,7 +3543,6 @@
     fi
     ;;
 
->>>>>>> a7aa3838
   # All TARGET_ABI_OSF targets.
   alpha*-*-linux* | alpha*-*-*bsd*)
     gcc_GAS_CHECK_FEATURE([explicit relocation support],
@@ -3754,11 +3725,7 @@
        .align 4
        smac %g2, %g3, %g1
        umac %g2, %g3, %g1
-<<<<<<< HEAD
-       casa [[%g2]] 0xb, %g3, %g1],,
-=======
        cas [[%g2]], %g3, %g1],,
->>>>>>> a7aa3838
       [AC_DEFINE(HAVE_AS_LEON, 1,
                 [Define if your assembler supports LEON instructions.])])
     ;;
@@ -5490,30 +5457,7 @@
 AC_ARG_VAR(CLOOGINC,[How to find CLOOG include files])
 if test "x${CLOOGLIBS}" != "x" ; then 
    AC_DEFINE(HAVE_cloog, 1, [Define if cloog is in use.])
-
-  # Check whether isl_schedule_constraints_compute_schedule is available;
-  # it's new in ISL-0.13.
-  saved_CFLAGS="$CFLAGS"
-  CFLAGS="$CFLAGS $ISLINC"
-  saved_LIBS="$LIBS"
-  LIBS="$LIBS $CLOOGLIBS $ISLLIBS $GMPLIBS"
-
-  AC_MSG_CHECKING([Checking for isl_schedule_constraints_compute_schedule])
-  AC_TRY_LINK([#include <isl/schedule.h>],
-              [isl_schedule_constraints_compute_schedule (NULL);],
-              [ac_has_isl_schedule_constraints_compute_schedule=yes],
-              [ac_has_isl_schedule_constraints_compute_schedule=no])
-  AC_MSG_RESULT($ac_has_isl_schedule_constraints_compute_schedule)
-
-  LIBS="$saved_LIBS"
-  CFLAGS="$saved_CFLAGS"
-
-  if test x"$ac_has_isl_schedule_constraints_compute_schedule" = x"yes"; then
-     AC_DEFINE(HAVE_ISL_SCHED_CONSTRAINTS_COMPUTE_SCHEDULE, 1,
-               [Define if isl_schedule_constraints_compute_schedule exists.])
-  fi
-fi
-
+fi
 
 # Check for plugin support
 AC_ARG_ENABLE(plugin,
