--- conflicted
+++ resolved
@@ -572,19 +572,11 @@
 /* Indirect edge and binfo processing.  */
 tree ipa_get_indirect_edge_target (struct cgraph_edge *ie,
 				   vec<tree> ,
-<<<<<<< HEAD
-				   vec<tree> ,
-				   vec<ipa_agg_jump_function_p> );
-struct cgraph_edge *ipa_make_edge_direct_to_target (struct cgraph_edge *, tree);
-tree ipa_binfo_from_known_type_jfunc (struct ipa_jump_func *);
-tree ipa_intraprocedural_devirtualization (gimple);
-=======
 				   vec<ipa_polymorphic_call_context>,
 				   vec<ipa_agg_jump_function_p>,
 				   bool *);
 struct cgraph_edge *ipa_make_edge_direct_to_target (struct cgraph_edge *, tree,
 						    bool speculative = false);
->>>>>>> d5ad84b3
 tree ipa_impossible_devirt_target (struct cgraph_edge *, tree);
 
 /* Functions related to both.  */
