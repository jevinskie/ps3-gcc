/* Expand builtin functions.
   Copyright (C) 1988-2013 Free Software Foundation, Inc.

This file is part of GCC.

GCC is free software; you can redistribute it and/or modify it under
the terms of the GNU General Public License as published by the Free
Software Foundation; either version 3, or (at your option) any later
version.

GCC is distributed in the hope that it will be useful, but WITHOUT ANY
WARRANTY; without even the implied warranty of MERCHANTABILITY or
FITNESS FOR A PARTICULAR PURPOSE.  See the GNU General Public License
for more details.

You should have received a copy of the GNU General Public License
along with GCC; see the file COPYING3.  If not see
<http://www.gnu.org/licenses/>.  */

#include "config.h"
#include "system.h"
#include "coretypes.h"
#include "tm.h"
#include "machmode.h"
#include "rtl.h"
#include "tree.h"
#include "realmpfr.h"
#include "gimple.h"
#include "flags.h"
#include "regs.h"
#include "hard-reg-set.h"
#include "except.h"
#include "function.h"
#include "insn-config.h"
#include "expr.h"
#include "optabs.h"
#include "libfuncs.h"
#include "recog.h"
#include "output.h"
#include "typeclass.h"
#include "predict.h"
#include "tm_p.h"
#include "target.h"
#include "langhooks.h"
#include "basic-block.h"
#include "tree-mudflap.h"
#include "tree-flow.h"
#include "value-prof.h"
#include "diagnostic-core.h"
#include "builtins.h"


#ifndef PAD_VARARGS_DOWN
#define PAD_VARARGS_DOWN BYTES_BIG_ENDIAN
#endif
static tree do_mpc_arg1 (tree, tree, int (*)(mpc_ptr, mpc_srcptr, mpc_rnd_t));

struct target_builtins default_target_builtins;
#if SWITCHABLE_TARGET
struct target_builtins *this_target_builtins = &default_target_builtins;
#endif

/* Define the names of the builtin function types and codes.  */
const char *const built_in_class_names[4]
  = {"NOT_BUILT_IN", "BUILT_IN_FRONTEND", "BUILT_IN_MD", "BUILT_IN_NORMAL"};

#define DEF_BUILTIN(X, N, C, T, LT, B, F, NA, AT, IM, COND) #X,
const char * built_in_names[(int) END_BUILTINS] =
{
#include "builtins.def"
};
#undef DEF_BUILTIN

/* Setup an array of _DECL trees, make sure each element is
   initialized to NULL_TREE.  */
builtin_info_type builtin_info;

static const char *c_getstr (tree);
static rtx c_readstr (const char *, enum machine_mode);
static int target_char_cast (tree, char *);
static rtx get_memory_rtx (tree, tree);
static int apply_args_size (void);
static int apply_result_size (void);
#if defined (HAVE_untyped_call) || defined (HAVE_untyped_return)
static rtx result_vector (int, rtx);
#endif
static void expand_builtin_update_setjmp_buf (rtx);
static void expand_builtin_prefetch (tree);
static rtx expand_builtin_apply_args (void);
static rtx expand_builtin_apply_args_1 (void);
static rtx expand_builtin_apply (rtx, rtx, rtx);
static void expand_builtin_return (rtx);
static enum type_class type_to_class (tree);
static rtx expand_builtin_classify_type (tree);
static void expand_errno_check (tree, rtx);
static rtx expand_builtin_mathfn (tree, rtx, rtx);
static rtx expand_builtin_mathfn_2 (tree, rtx, rtx);
static rtx expand_builtin_mathfn_3 (tree, rtx, rtx);
static rtx expand_builtin_mathfn_ternary (tree, rtx, rtx);
static rtx expand_builtin_interclass_mathfn (tree, rtx);
static rtx expand_builtin_sincos (tree);
static rtx expand_builtin_cexpi (tree, rtx);
static rtx expand_builtin_int_roundingfn (tree, rtx);
static rtx expand_builtin_int_roundingfn_2 (tree, rtx);
static rtx expand_builtin_next_arg (void);
static rtx expand_builtin_va_start (tree);
static rtx expand_builtin_va_end (tree);
static rtx expand_builtin_va_copy (tree);
static rtx expand_builtin_memcmp (tree, rtx, enum machine_mode);
static rtx expand_builtin_strcmp (tree, rtx);
static rtx expand_builtin_strncmp (tree, rtx, enum machine_mode);
static rtx builtin_memcpy_read_str (void *, HOST_WIDE_INT, enum machine_mode);
static rtx expand_builtin_memcpy (tree, rtx);
static rtx expand_builtin_mempcpy (tree, rtx, enum machine_mode);
static rtx expand_builtin_mempcpy_args (tree, tree, tree, rtx,
					enum machine_mode, int);
static rtx expand_builtin_strcpy (tree, rtx);
static rtx expand_builtin_strcpy_args (tree, tree, rtx);
static rtx expand_builtin_stpcpy (tree, rtx, enum machine_mode);
static rtx expand_builtin_strncpy (tree, rtx);
static rtx builtin_memset_gen_str (void *, HOST_WIDE_INT, enum machine_mode);
static rtx expand_builtin_memset (tree, rtx, enum machine_mode);
static rtx expand_builtin_memset_args (tree, tree, tree, rtx, enum machine_mode, tree);
static rtx expand_builtin_bzero (tree);
static rtx expand_builtin_strlen (tree, rtx, enum machine_mode);
static rtx expand_builtin_alloca (tree, bool);
static rtx expand_builtin_unop (enum machine_mode, tree, rtx, rtx, optab);
static rtx expand_builtin_frame_address (tree, tree);
static tree stabilize_va_list_loc (location_t, tree, int);
static rtx expand_builtin_expect (tree, rtx);
static tree fold_builtin_constant_p (tree);
static tree fold_builtin_expect (location_t, tree, tree);
static tree fold_builtin_classify_type (tree);
static tree fold_builtin_strlen (location_t, tree, tree);
static tree fold_builtin_inf (location_t, tree, int);
static tree fold_builtin_nan (tree, tree, int);
static tree rewrite_call_expr (location_t, tree, int, tree, int, ...);
static bool validate_arg (const_tree, enum tree_code code);
static bool integer_valued_real_p (tree);
static tree fold_trunc_transparent_mathfn (location_t, tree, tree);
static bool readonly_data_expr (tree);
static rtx expand_builtin_fabs (tree, rtx, rtx);
static rtx expand_builtin_signbit (tree, rtx);
static tree fold_builtin_sqrt (location_t, tree, tree);
static tree fold_builtin_cbrt (location_t, tree, tree);
static tree fold_builtin_pow (location_t, tree, tree, tree, tree);
static tree fold_builtin_powi (location_t, tree, tree, tree, tree);
static tree fold_builtin_cos (location_t, tree, tree, tree);
static tree fold_builtin_cosh (location_t, tree, tree, tree);
static tree fold_builtin_tan (tree, tree);
static tree fold_builtin_trunc (location_t, tree, tree);
static tree fold_builtin_floor (location_t, tree, tree);
static tree fold_builtin_ceil (location_t, tree, tree);
static tree fold_builtin_round (location_t, tree, tree);
static tree fold_builtin_int_roundingfn (location_t, tree, tree);
static tree fold_builtin_bitop (tree, tree);
static tree fold_builtin_memory_op (location_t, tree, tree, tree, tree, bool, int);
static tree fold_builtin_strchr (location_t, tree, tree, tree);
static tree fold_builtin_memchr (location_t, tree, tree, tree, tree);
static tree fold_builtin_memcmp (location_t, tree, tree, tree);
static tree fold_builtin_strcmp (location_t, tree, tree);
static tree fold_builtin_strncmp (location_t, tree, tree, tree);
static tree fold_builtin_signbit (location_t, tree, tree);
static tree fold_builtin_copysign (location_t, tree, tree, tree, tree);
static tree fold_builtin_isascii (location_t, tree);
static tree fold_builtin_toascii (location_t, tree);
static tree fold_builtin_isdigit (location_t, tree);
static tree fold_builtin_fabs (location_t, tree, tree);
static tree fold_builtin_abs (location_t, tree, tree);
static tree fold_builtin_unordered_cmp (location_t, tree, tree, tree, enum tree_code,
					enum tree_code);
static tree fold_builtin_n (location_t, tree, tree *, int, bool);
static tree fold_builtin_0 (location_t, tree, bool);
static tree fold_builtin_1 (location_t, tree, tree, bool);
static tree fold_builtin_2 (location_t, tree, tree, tree, bool);
static tree fold_builtin_3 (location_t, tree, tree, tree, tree, bool);
static tree fold_builtin_4 (location_t, tree, tree, tree, tree, tree, bool);
static tree fold_builtin_varargs (location_t, tree, tree, bool);

static tree fold_builtin_strpbrk (location_t, tree, tree, tree);
static tree fold_builtin_strstr (location_t, tree, tree, tree);
static tree fold_builtin_strrchr (location_t, tree, tree, tree);
static tree fold_builtin_strcat (location_t, tree, tree);
static tree fold_builtin_strncat (location_t, tree, tree, tree);
static tree fold_builtin_strspn (location_t, tree, tree);
static tree fold_builtin_strcspn (location_t, tree, tree);
static tree fold_builtin_sprintf (location_t, tree, tree, tree, int);
static tree fold_builtin_snprintf (location_t, tree, tree, tree, tree, int);

static rtx expand_builtin_object_size (tree);
static rtx expand_builtin_memory_chk (tree, rtx, enum machine_mode,
				      enum built_in_function);
static void maybe_emit_chk_warning (tree, enum built_in_function);
static void maybe_emit_sprintf_chk_warning (tree, enum built_in_function);
static void maybe_emit_free_warning (tree);
static tree fold_builtin_object_size (tree, tree);
static tree fold_builtin_strcat_chk (location_t, tree, tree, tree, tree);
static tree fold_builtin_strncat_chk (location_t, tree, tree, tree, tree, tree);
static tree fold_builtin_sprintf_chk (location_t, tree, enum built_in_function);
static tree fold_builtin_printf (location_t, tree, tree, tree, bool, enum built_in_function);
static tree fold_builtin_fprintf (location_t, tree, tree, tree, tree, bool,
				  enum built_in_function);
static bool init_target_chars (void);

static unsigned HOST_WIDE_INT target_newline;
static unsigned HOST_WIDE_INT target_percent;
static unsigned HOST_WIDE_INT target_c;
static unsigned HOST_WIDE_INT target_s;
static char target_percent_c[3];
static char target_percent_s[3];
static char target_percent_s_newline[4];
static tree do_mpfr_arg1 (tree, tree, int (*)(mpfr_ptr, mpfr_srcptr, mp_rnd_t),
			  const REAL_VALUE_TYPE *, const REAL_VALUE_TYPE *, bool);
static tree do_mpfr_arg2 (tree, tree, tree,
			  int (*)(mpfr_ptr, mpfr_srcptr, mpfr_srcptr, mp_rnd_t));
static tree do_mpfr_arg3 (tree, tree, tree, tree,
			  int (*)(mpfr_ptr, mpfr_srcptr, mpfr_srcptr, mpfr_srcptr, mp_rnd_t));
static tree do_mpfr_sincos (tree, tree, tree);
static tree do_mpfr_bessel_n (tree, tree, tree,
			      int (*)(mpfr_ptr, long, mpfr_srcptr, mp_rnd_t),
			      const REAL_VALUE_TYPE *, bool);
static tree do_mpfr_remquo (tree, tree, tree);
static tree do_mpfr_lgamma_r (tree, tree, tree);
static void expand_builtin_sync_synchronize (void);

/* Return true if NAME starts with __builtin_ or __sync_.  */

static bool
is_builtin_name (const char *name)
{
  if (strncmp (name, "__builtin_", 10) == 0)
    return true;
  if (strncmp (name, "__sync_", 7) == 0)
    return true;
  if (strncmp (name, "__atomic_", 9) == 0)
    return true;
  return false;
}


/* Return true if DECL is a function symbol representing a built-in.  */

bool
is_builtin_fn (tree decl)
{
  return TREE_CODE (decl) == FUNCTION_DECL && DECL_BUILT_IN (decl);
}


/* Return true if NODE should be considered for inline expansion regardless
   of the optimization level.  This means whenever a function is invoked with
   its "internal" name, which normally contains the prefix "__builtin".  */

static bool
called_as_built_in (tree node)
{
  /* Note that we must use DECL_NAME, not DECL_ASSEMBLER_NAME_SET_P since
     we want the name used to call the function, not the name it
     will have. */
  const char *name = IDENTIFIER_POINTER (DECL_NAME (node));
  return is_builtin_name (name);
}

/* Compute values M and N such that M divides (address of EXP - N) and such
   that N < M.  If these numbers can be determined, store M in alignp and N in
   *BITPOSP and return true.  Otherwise return false and store BITS_PER_UNIT to
   *alignp and any bit-offset to *bitposp.

   Note that the address (and thus the alignment) computed here is based
   on the address to which a symbol resolves, whereas DECL_ALIGN is based
   on the address at which an object is actually located.  These two
   addresses are not always the same.  For example, on ARM targets,
   the address &foo of a Thumb function foo() has the lowest bit set,
   whereas foo() itself starts on an even address.

   If ADDR_P is true we are taking the address of the memory reference EXP
   and thus cannot rely on the access taking place.  */

static bool
get_object_alignment_2 (tree exp, unsigned int *alignp,
			unsigned HOST_WIDE_INT *bitposp, bool addr_p)
{
  HOST_WIDE_INT bitsize, bitpos;
  tree offset;
  enum machine_mode mode;
  int unsignedp, volatilep;
  unsigned int inner, align = BITS_PER_UNIT;
  bool known_alignment = false;

  /* Get the innermost object and the constant (bitpos) and possibly
     variable (offset) offset of the access.  */
  exp = get_inner_reference (exp, &bitsize, &bitpos, &offset,
			     &mode, &unsignedp, &volatilep, true);

  /* Extract alignment information from the innermost object and
     possibly adjust bitpos and offset.  */
  if (TREE_CODE (exp) == FUNCTION_DECL)
    {
      /* Function addresses can encode extra information besides their
	 alignment.  However, if TARGET_PTRMEMFUNC_VBIT_LOCATION
	 allows the low bit to be used as a virtual bit, we know
	 that the address itself must be at least 2-byte aligned.  */
      if (TARGET_PTRMEMFUNC_VBIT_LOCATION == ptrmemfunc_vbit_in_pfn)
	align = 2 * BITS_PER_UNIT;
    }
  else if (TREE_CODE (exp) == LABEL_DECL)
    ;
  else if (TREE_CODE (exp) == CONST_DECL)
    {
      /* The alignment of a CONST_DECL is determined by its initializer.  */
      exp = DECL_INITIAL (exp);
      align = TYPE_ALIGN (TREE_TYPE (exp));
#ifdef CONSTANT_ALIGNMENT
      if (CONSTANT_CLASS_P (exp))
	align = (unsigned) CONSTANT_ALIGNMENT (exp, align);
#endif
      known_alignment = true;
    }
  else if (DECL_P (exp))
    {
      align = DECL_ALIGN (exp);
      known_alignment = true;
    }
  else if (TREE_CODE (exp) == VIEW_CONVERT_EXPR)
    {
      align = TYPE_ALIGN (TREE_TYPE (exp));
    }
  else if (TREE_CODE (exp) == INDIRECT_REF
	   || TREE_CODE (exp) == MEM_REF
	   || TREE_CODE (exp) == TARGET_MEM_REF)
    {
      tree addr = TREE_OPERAND (exp, 0);
      unsigned ptr_align;
      unsigned HOST_WIDE_INT ptr_bitpos;

      if (TREE_CODE (addr) == BIT_AND_EXPR
	  && TREE_CODE (TREE_OPERAND (addr, 1)) == INTEGER_CST)
	{
	  align = (TREE_INT_CST_LOW (TREE_OPERAND (addr, 1))
		    & -TREE_INT_CST_LOW (TREE_OPERAND (addr, 1)));
	  align *= BITS_PER_UNIT;
	  addr = TREE_OPERAND (addr, 0);
	}

      known_alignment
	= get_pointer_alignment_1 (addr, &ptr_align, &ptr_bitpos);
      align = MAX (ptr_align, align);

      /* The alignment of the pointer operand in a TARGET_MEM_REF
	 has to take the variable offset parts into account.  */
      if (TREE_CODE (exp) == TARGET_MEM_REF)
	{
	  if (TMR_INDEX (exp))
	    {
	      unsigned HOST_WIDE_INT step = 1;
	      if (TMR_STEP (exp))
		step = TREE_INT_CST_LOW (TMR_STEP (exp));
	      align = MIN (align, (step & -step) * BITS_PER_UNIT);
	    }
	  if (TMR_INDEX2 (exp))
	    align = BITS_PER_UNIT;
	  known_alignment = false;
	}

      /* When EXP is an actual memory reference then we can use
	 TYPE_ALIGN of a pointer indirection to derive alignment.
	 Do so only if get_pointer_alignment_1 did not reveal absolute
	 alignment knowledge and if using that alignment would
	 improve the situation.  */
      if (!addr_p && !known_alignment
	  && TYPE_ALIGN (TREE_TYPE (exp)) > align)
	align = TYPE_ALIGN (TREE_TYPE (exp));
      else
	{
	  /* Else adjust bitpos accordingly.  */
	  bitpos += ptr_bitpos;
	  if (TREE_CODE (exp) == MEM_REF
	      || TREE_CODE (exp) == TARGET_MEM_REF)
	    bitpos += mem_ref_offset (exp).low * BITS_PER_UNIT;
	}
    }
  else if (TREE_CODE (exp) == STRING_CST)
    {
      /* STRING_CST are the only constant objects we allow to be not
         wrapped inside a CONST_DECL.  */
      align = TYPE_ALIGN (TREE_TYPE (exp));
#ifdef CONSTANT_ALIGNMENT
      if (CONSTANT_CLASS_P (exp))
	align = (unsigned) CONSTANT_ALIGNMENT (exp, align);
#endif
      known_alignment = true;
    }

  /* If there is a non-constant offset part extract the maximum
     alignment that can prevail.  */
  inner = ~0U;
  while (offset)
    {
      tree next_offset;

      if (TREE_CODE (offset) == PLUS_EXPR)
	{
	  next_offset = TREE_OPERAND (offset, 0);
	  offset = TREE_OPERAND (offset, 1);
	}
      else
	next_offset = NULL;
      if (host_integerp (offset, 1))
	{
	  /* Any overflow in calculating offset_bits won't change
	     the alignment.  */
	  unsigned offset_bits
	    = ((unsigned) tree_low_cst (offset, 1) * BITS_PER_UNIT);

	  if (offset_bits)
	    inner = MIN (inner, (offset_bits & -offset_bits));
	}
      else if (TREE_CODE (offset) == MULT_EXPR
	       && host_integerp (TREE_OPERAND (offset, 1), 1))
	{
	  /* Any overflow in calculating offset_factor won't change
	     the alignment.  */
	  unsigned offset_factor
	    = ((unsigned) tree_low_cst (TREE_OPERAND (offset, 1), 1)
	       * BITS_PER_UNIT);

	  if (offset_factor)
	    inner = MIN (inner, (offset_factor & -offset_factor));
	}
      else
	{
	  inner = MIN (inner, BITS_PER_UNIT);
	  break;
	}
      offset = next_offset;
    }
  /* Alignment is innermost object alignment adjusted by the constant
     and non-constant offset parts.  */
  align = MIN (align, inner);

  *alignp = align;
  *bitposp = bitpos & (*alignp - 1);
  return known_alignment;
}

/* For a memory reference expression EXP compute values M and N such that M
   divides (&EXP - N) and such that N < M.  If these numbers can be determined,
   store M in alignp and N in *BITPOSP and return true.  Otherwise return false
   and store BITS_PER_UNIT to *alignp and any bit-offset to *bitposp.  */

bool
get_object_alignment_1 (tree exp, unsigned int *alignp,
			unsigned HOST_WIDE_INT *bitposp)
{
  return get_object_alignment_2 (exp, alignp, bitposp, false);
}

/* Return the alignment in bits of EXP, an object.  */

unsigned int
get_object_alignment (tree exp)
{
  unsigned HOST_WIDE_INT bitpos = 0;
  unsigned int align;

  get_object_alignment_1 (exp, &align, &bitpos);

  /* align and bitpos now specify known low bits of the pointer.
     ptr & (align - 1) == bitpos.  */

  if (bitpos != 0)
    align = (bitpos & -bitpos);
  return align;
}

/* For a pointer valued expression EXP compute values M and N such that M
   divides (EXP - N) and such that N < M.  If these numbers can be determined,
   store M in alignp and N in *BITPOSP and return true.  Return false if
   the results are just a conservative approximation.

   If EXP is not a pointer, false is returned too.  */

bool
get_pointer_alignment_1 (tree exp, unsigned int *alignp,
			 unsigned HOST_WIDE_INT *bitposp)
{
  STRIP_NOPS (exp);

  if (TREE_CODE (exp) == ADDR_EXPR)
    return get_object_alignment_2 (TREE_OPERAND (exp, 0),
				   alignp, bitposp, true);
  else if (TREE_CODE (exp) == SSA_NAME
	   && POINTER_TYPE_P (TREE_TYPE (exp)))
    {
      unsigned int ptr_align, ptr_misalign;
      struct ptr_info_def *pi = SSA_NAME_PTR_INFO (exp);

      if (pi && get_ptr_info_alignment (pi, &ptr_align, &ptr_misalign))
	{
	  *bitposp = ptr_misalign * BITS_PER_UNIT;
	  *alignp = ptr_align * BITS_PER_UNIT;
	  /* We cannot really tell whether this result is an approximation.  */
	  return true;
	}
      else
	{
	  *bitposp = 0;
	  *alignp = BITS_PER_UNIT;
	  return false;
	}
    }
  else if (TREE_CODE (exp) == INTEGER_CST)
    {
      *alignp = BIGGEST_ALIGNMENT;
      *bitposp = ((TREE_INT_CST_LOW (exp) * BITS_PER_UNIT)
		  & (BIGGEST_ALIGNMENT - 1));
      return true;
    }

  *bitposp = 0;
  *alignp = BITS_PER_UNIT;
  return false;
}

/* Return the alignment in bits of EXP, a pointer valued expression.
   The alignment returned is, by default, the alignment of the thing that
   EXP points to.  If it is not a POINTER_TYPE, 0 is returned.

   Otherwise, look at the expression to see if we can do better, i.e., if the
   expression is actually pointing at an object whose alignment is tighter.  */

unsigned int
get_pointer_alignment (tree exp)
{
  unsigned HOST_WIDE_INT bitpos = 0;
  unsigned int align;

  get_pointer_alignment_1 (exp, &align, &bitpos);

  /* align and bitpos now specify known low bits of the pointer.
     ptr & (align - 1) == bitpos.  */

  if (bitpos != 0)
    align = (bitpos & -bitpos);

  return align;
}

/* Compute the length of a C string.  TREE_STRING_LENGTH is not the right
   way, because it could contain a zero byte in the middle.
   TREE_STRING_LENGTH is the size of the character array, not the string.

   ONLY_VALUE should be nonzero if the result is not going to be emitted
   into the instruction stream and zero if it is going to be expanded.
   E.g. with i++ ? "foo" : "bar", if ONLY_VALUE is nonzero, constant 3
   is returned, otherwise NULL, since
   len = c_strlen (src, 1); if (len) expand_expr (len, ...); would not
   evaluate the side-effects.

   The value returned is of type `ssizetype'.

   Unfortunately, string_constant can't access the values of const char
   arrays with initializers, so neither can we do so here.  */

tree
c_strlen (tree src, int only_value)
{
  tree offset_node;
  HOST_WIDE_INT offset;
  int max;
  const char *ptr;
  location_t loc;

  STRIP_NOPS (src);
  if (TREE_CODE (src) == COND_EXPR
      && (only_value || !TREE_SIDE_EFFECTS (TREE_OPERAND (src, 0))))
    {
      tree len1, len2;

      len1 = c_strlen (TREE_OPERAND (src, 1), only_value);
      len2 = c_strlen (TREE_OPERAND (src, 2), only_value);
      if (tree_int_cst_equal (len1, len2))
	return len1;
    }

  if (TREE_CODE (src) == COMPOUND_EXPR
      && (only_value || !TREE_SIDE_EFFECTS (TREE_OPERAND (src, 0))))
    return c_strlen (TREE_OPERAND (src, 1), only_value);

  loc = EXPR_LOC_OR_HERE (src);

  src = string_constant (src, &offset_node);
  if (src == 0)
    return NULL_TREE;

  max = TREE_STRING_LENGTH (src) - 1;
  ptr = TREE_STRING_POINTER (src);

  if (offset_node && TREE_CODE (offset_node) != INTEGER_CST)
    {
      /* If the string has an internal zero byte (e.g., "foo\0bar"), we can't
	 compute the offset to the following null if we don't know where to
	 start searching for it.  */
      int i;

      for (i = 0; i < max; i++)
	if (ptr[i] == 0)
	  return NULL_TREE;

      /* We don't know the starting offset, but we do know that the string
	 has no internal zero bytes.  We can assume that the offset falls
	 within the bounds of the string; otherwise, the programmer deserves
	 what he gets.  Subtract the offset from the length of the string,
	 and return that.  This would perhaps not be valid if we were dealing
	 with named arrays in addition to literal string constants.  */

      return size_diffop_loc (loc, size_int (max), offset_node);
    }

  /* We have a known offset into the string.  Start searching there for
     a null character if we can represent it as a single HOST_WIDE_INT.  */
  if (offset_node == 0)
    offset = 0;
  else if (! host_integerp (offset_node, 0))
    offset = -1;
  else
    offset = tree_low_cst (offset_node, 0);

  /* If the offset is known to be out of bounds, warn, and call strlen at
     runtime.  */
  if (offset < 0 || offset > max)
    {
     /* Suppress multiple warnings for propagated constant strings.  */
      if (! TREE_NO_WARNING (src))
        {
          warning_at (loc, 0, "offset outside bounds of constant string");
          TREE_NO_WARNING (src) = 1;
        }
      return NULL_TREE;
    }

  /* Use strlen to search for the first zero byte.  Since any strings
     constructed with build_string will have nulls appended, we win even
     if we get handed something like (char[4])"abcd".

     Since OFFSET is our starting index into the string, no further
     calculation is needed.  */
  return ssize_int (strlen (ptr + offset));
}

/* Return a char pointer for a C string if it is a string constant
   or sum of string constant and integer constant.  */

static const char *
c_getstr (tree src)
{
  tree offset_node;

  src = string_constant (src, &offset_node);
  if (src == 0)
    return 0;

  if (offset_node == 0)
    return TREE_STRING_POINTER (src);
  else if (!host_integerp (offset_node, 1)
	   || compare_tree_int (offset_node, TREE_STRING_LENGTH (src) - 1) > 0)
    return 0;

  return TREE_STRING_POINTER (src) + tree_low_cst (offset_node, 1);
}

/* Return a CONST_INT or CONST_DOUBLE corresponding to target reading
   GET_MODE_BITSIZE (MODE) bits from string constant STR.  */

static rtx
c_readstr (const char *str, enum machine_mode mode)
{
  HOST_WIDE_INT c[2];
  HOST_WIDE_INT ch;
  unsigned int i, j;

  gcc_assert (GET_MODE_CLASS (mode) == MODE_INT);

  c[0] = 0;
  c[1] = 0;
  ch = 1;
  for (i = 0; i < GET_MODE_SIZE (mode); i++)
    {
      j = i;
      if (WORDS_BIG_ENDIAN)
	j = GET_MODE_SIZE (mode) - i - 1;
      if (BYTES_BIG_ENDIAN != WORDS_BIG_ENDIAN
	  && GET_MODE_SIZE (mode) >= UNITS_PER_WORD)
	j = j + UNITS_PER_WORD - 2 * (j % UNITS_PER_WORD) - 1;
      j *= BITS_PER_UNIT;
      gcc_assert (j < HOST_BITS_PER_DOUBLE_INT);

      if (ch)
	ch = (unsigned char) str[i];
      c[j / HOST_BITS_PER_WIDE_INT] |= ch << (j % HOST_BITS_PER_WIDE_INT);
    }
  return immed_double_const (c[0], c[1], mode);
}

/* Cast a target constant CST to target CHAR and if that value fits into
   host char type, return zero and put that value into variable pointed to by
   P.  */

static int
target_char_cast (tree cst, char *p)
{
  unsigned HOST_WIDE_INT val, hostval;

  if (TREE_CODE (cst) != INTEGER_CST
      || CHAR_TYPE_SIZE > HOST_BITS_PER_WIDE_INT)
    return 1;

  val = TREE_INT_CST_LOW (cst);
  if (CHAR_TYPE_SIZE < HOST_BITS_PER_WIDE_INT)
    val &= (((unsigned HOST_WIDE_INT) 1) << CHAR_TYPE_SIZE) - 1;

  hostval = val;
  if (HOST_BITS_PER_CHAR < HOST_BITS_PER_WIDE_INT)
    hostval &= (((unsigned HOST_WIDE_INT) 1) << HOST_BITS_PER_CHAR) - 1;

  if (val != hostval)
    return 1;

  *p = hostval;
  return 0;
}

/* Similar to save_expr, but assumes that arbitrary code is not executed
   in between the multiple evaluations.  In particular, we assume that a
   non-addressable local variable will not be modified.  */

static tree
builtin_save_expr (tree exp)
{
  if (TREE_CODE (exp) == SSA_NAME
      || (TREE_ADDRESSABLE (exp) == 0
	  && (TREE_CODE (exp) == PARM_DECL
	      || (TREE_CODE (exp) == VAR_DECL && !TREE_STATIC (exp)))))
    return exp;

  return save_expr (exp);
}

/* Given TEM, a pointer to a stack frame, follow the dynamic chain COUNT
   times to get the address of either a higher stack frame, or a return
   address located within it (depending on FNDECL_CODE).  */

static rtx
expand_builtin_return_addr (enum built_in_function fndecl_code, int count)
{
  int i;

#ifdef INITIAL_FRAME_ADDRESS_RTX
  rtx tem = INITIAL_FRAME_ADDRESS_RTX;
#else
  rtx tem;

  /* For a zero count with __builtin_return_address, we don't care what
     frame address we return, because target-specific definitions will
     override us.  Therefore frame pointer elimination is OK, and using
     the soft frame pointer is OK.

     For a nonzero count, or a zero count with __builtin_frame_address,
     we require a stable offset from the current frame pointer to the
     previous one, so we must use the hard frame pointer, and
     we must disable frame pointer elimination.  */
  if (count == 0 && fndecl_code == BUILT_IN_RETURN_ADDRESS)
    tem = frame_pointer_rtx;
  else
    {
      tem = hard_frame_pointer_rtx;

      /* Tell reload not to eliminate the frame pointer.  */
      crtl->accesses_prior_frames = 1;
    }
#endif

  /* Some machines need special handling before we can access
     arbitrary frames.  For example, on the SPARC, we must first flush
     all register windows to the stack.  */
#ifdef SETUP_FRAME_ADDRESSES
  if (count > 0)
    SETUP_FRAME_ADDRESSES ();
#endif

  /* On the SPARC, the return address is not in the frame, it is in a
     register.  There is no way to access it off of the current frame
     pointer, but it can be accessed off the previous frame pointer by
     reading the value from the register window save area.  */
#ifdef RETURN_ADDR_IN_PREVIOUS_FRAME
  if (fndecl_code == BUILT_IN_RETURN_ADDRESS)
    count--;
#endif

  /* Scan back COUNT frames to the specified frame.  */
  for (i = 0; i < count; i++)
    {
      /* Assume the dynamic chain pointer is in the word that the
	 frame address points to, unless otherwise specified.  */
#ifdef DYNAMIC_CHAIN_ADDRESS
      tem = DYNAMIC_CHAIN_ADDRESS (tem);
#endif
      tem = memory_address (Pmode, tem);
      tem = gen_frame_mem (Pmode, tem);
      tem = copy_to_reg (tem);
    }

  /* For __builtin_frame_address, return what we've got.  But, on
     the SPARC for example, we may have to add a bias.  */
  if (fndecl_code == BUILT_IN_FRAME_ADDRESS)
#ifdef FRAME_ADDR_RTX
    return FRAME_ADDR_RTX (tem);
#else
    return tem;
#endif

  /* For __builtin_return_address, get the return address from that frame.  */
#ifdef RETURN_ADDR_RTX
  tem = RETURN_ADDR_RTX (count, tem);
#else
  tem = memory_address (Pmode,
			plus_constant (Pmode, tem, GET_MODE_SIZE (Pmode)));
  tem = gen_frame_mem (Pmode, tem);
#endif
  return tem;
}

/* Alias set used for setjmp buffer.  */
static alias_set_type setjmp_alias_set = -1;

/* Construct the leading half of a __builtin_setjmp call.  Control will
   return to RECEIVER_LABEL.  This is also called directly by the SJLJ
   exception handling code.  */

void
expand_builtin_setjmp_setup (rtx buf_addr, rtx receiver_label)
{
  enum machine_mode sa_mode = STACK_SAVEAREA_MODE (SAVE_NONLOCAL);
  rtx stack_save;
  rtx mem;

  if (setjmp_alias_set == -1)
    setjmp_alias_set = new_alias_set ();

  buf_addr = convert_memory_address (Pmode, buf_addr);

  buf_addr = force_reg (Pmode, force_operand (buf_addr, NULL_RTX));

  /* We store the frame pointer and the address of receiver_label in
     the buffer and use the rest of it for the stack save area, which
     is machine-dependent.  */

  mem = gen_rtx_MEM (Pmode, buf_addr);
  set_mem_alias_set (mem, setjmp_alias_set);
  emit_move_insn (mem, targetm.builtin_setjmp_frame_value ());

  mem = gen_rtx_MEM (Pmode, plus_constant (Pmode, buf_addr,
					   GET_MODE_SIZE (Pmode))),
  set_mem_alias_set (mem, setjmp_alias_set);

  emit_move_insn (validize_mem (mem),
		  force_reg (Pmode, gen_rtx_LABEL_REF (Pmode, receiver_label)));

  stack_save = gen_rtx_MEM (sa_mode,
			    plus_constant (Pmode, buf_addr,
					   2 * GET_MODE_SIZE (Pmode)));
  set_mem_alias_set (stack_save, setjmp_alias_set);
  emit_stack_save (SAVE_NONLOCAL, &stack_save);

  /* If there is further processing to do, do it.  */
#ifdef HAVE_builtin_setjmp_setup
  if (HAVE_builtin_setjmp_setup)
    emit_insn (gen_builtin_setjmp_setup (buf_addr));
#endif

  /* We have a nonlocal label.   */
  cfun->has_nonlocal_label = 1;
}

/* Construct the trailing part of a __builtin_setjmp call.  This is
   also called directly by the SJLJ exception handling code.  */

void
expand_builtin_setjmp_receiver (rtx receiver_label ATTRIBUTE_UNUSED)
{
  rtx chain;

  /* Clobber the FP when we get here, so we have to make sure it's
     marked as used by this function.  */
  emit_use (hard_frame_pointer_rtx);

  /* Mark the static chain as clobbered here so life information
     doesn't get messed up for it.  */
  chain = targetm.calls.static_chain (current_function_decl, true);
  if (chain && REG_P (chain))
    emit_clobber (chain);

  /* Now put in the code to restore the frame pointer, and argument
     pointer, if needed.  */
#ifdef HAVE_nonlocal_goto
  if (! HAVE_nonlocal_goto)
#endif
    {
      emit_move_insn (virtual_stack_vars_rtx, hard_frame_pointer_rtx);
      /* This might change the hard frame pointer in ways that aren't
	 apparent to early optimization passes, so force a clobber.  */
      emit_clobber (hard_frame_pointer_rtx);
    }

#if !HARD_FRAME_POINTER_IS_ARG_POINTER
  if (fixed_regs[ARG_POINTER_REGNUM])
    {
#ifdef ELIMINABLE_REGS
      size_t i;
      static const struct elims {const int from, to;} elim_regs[] = ELIMINABLE_REGS;

      for (i = 0; i < ARRAY_SIZE (elim_regs); i++)
	if (elim_regs[i].from == ARG_POINTER_REGNUM
	    && elim_regs[i].to == HARD_FRAME_POINTER_REGNUM)
	  break;

      if (i == ARRAY_SIZE (elim_regs))
#endif
	{
	  /* Now restore our arg pointer from the address at which it
	     was saved in our stack frame.  */
	  emit_move_insn (crtl->args.internal_arg_pointer,
			  copy_to_reg (get_arg_pointer_save_area ()));
	}
    }
#endif

#ifdef HAVE_builtin_setjmp_receiver
  if (HAVE_builtin_setjmp_receiver)
    emit_insn (gen_builtin_setjmp_receiver (receiver_label));
  else
#endif
#ifdef HAVE_nonlocal_goto_receiver
    if (HAVE_nonlocal_goto_receiver)
      emit_insn (gen_nonlocal_goto_receiver ());
    else
#endif
      { /* Nothing */ }

  /* We must not allow the code we just generated to be reordered by
     scheduling.  Specifically, the update of the frame pointer must
     happen immediately, not later.  Similarly, we must block
     (frame-related) register values to be used across this code.  */
  emit_insn (gen_blockage ());
}

/* __builtin_longjmp is passed a pointer to an array of five words (not
   all will be used on all machines).  It operates similarly to the C
   library function of the same name, but is more efficient.  Much of
   the code below is copied from the handling of non-local gotos.  */

static void
expand_builtin_longjmp (rtx buf_addr, rtx value)
{
  rtx fp, lab, stack, insn, last;
  enum machine_mode sa_mode = STACK_SAVEAREA_MODE (SAVE_NONLOCAL);

  /* DRAP is needed for stack realign if longjmp is expanded to current
     function  */
  if (SUPPORTS_STACK_ALIGNMENT)
    crtl->need_drap = true;

  if (setjmp_alias_set == -1)
    setjmp_alias_set = new_alias_set ();

  buf_addr = convert_memory_address (Pmode, buf_addr);

  buf_addr = force_reg (Pmode, buf_addr);

  /* We require that the user must pass a second argument of 1, because
     that is what builtin_setjmp will return.  */
  gcc_assert (value == const1_rtx);

  last = get_last_insn ();
#ifdef HAVE_builtin_longjmp
  if (HAVE_builtin_longjmp)
    emit_insn (gen_builtin_longjmp (buf_addr));
  else
#endif
    {
      fp = gen_rtx_MEM (Pmode, buf_addr);
      lab = gen_rtx_MEM (Pmode, plus_constant (Pmode, buf_addr,
					       GET_MODE_SIZE (Pmode)));

      stack = gen_rtx_MEM (sa_mode, plus_constant (Pmode, buf_addr,
						   2 * GET_MODE_SIZE (Pmode)));
      set_mem_alias_set (fp, setjmp_alias_set);
      set_mem_alias_set (lab, setjmp_alias_set);
      set_mem_alias_set (stack, setjmp_alias_set);

      /* Pick up FP, label, and SP from the block and jump.  This code is
	 from expand_goto in stmt.c; see there for detailed comments.  */
#ifdef HAVE_nonlocal_goto
      if (HAVE_nonlocal_goto)
	/* We have to pass a value to the nonlocal_goto pattern that will
	   get copied into the static_chain pointer, but it does not matter
	   what that value is, because builtin_setjmp does not use it.  */
	emit_insn (gen_nonlocal_goto (value, lab, stack, fp));
      else
#endif
	{
	  lab = copy_to_reg (lab);

	  emit_clobber (gen_rtx_MEM (BLKmode, gen_rtx_SCRATCH (VOIDmode)));
	  emit_clobber (gen_rtx_MEM (BLKmode, hard_frame_pointer_rtx));

	  emit_move_insn (hard_frame_pointer_rtx, fp);
	  emit_stack_restore (SAVE_NONLOCAL, stack);

	  emit_use (hard_frame_pointer_rtx);
	  emit_use (stack_pointer_rtx);
	  emit_indirect_jump (lab);
	}
    }

  /* Search backwards and mark the jump insn as a non-local goto.
     Note that this precludes the use of __builtin_longjmp to a
     __builtin_setjmp target in the same function.  However, we've
     already cautioned the user that these functions are for
     internal exception handling use only.  */
  for (insn = get_last_insn (); insn; insn = PREV_INSN (insn))
    {
      gcc_assert (insn != last);

      if (JUMP_P (insn))
	{
	  add_reg_note (insn, REG_NON_LOCAL_GOTO, const0_rtx);
	  break;
	}
      else if (CALL_P (insn))
	break;
    }
}

/* Expand a call to __builtin_nonlocal_goto.  We're passed the target label
   and the address of the save area.  */

static rtx
expand_builtin_nonlocal_goto (tree exp)
{
  tree t_label, t_save_area;
  rtx r_label, r_save_area, r_fp, r_sp, insn;

  if (!validate_arglist (exp, POINTER_TYPE, POINTER_TYPE, VOID_TYPE))
    return NULL_RTX;

  t_label = CALL_EXPR_ARG (exp, 0);
  t_save_area = CALL_EXPR_ARG (exp, 1);

  r_label = expand_normal (t_label);
  r_label = convert_memory_address (Pmode, r_label);
  r_save_area = expand_normal (t_save_area);
  r_save_area = convert_memory_address (Pmode, r_save_area);
  /* Copy the address of the save location to a register just in case it was
     based on the frame pointer.   */
  r_save_area = copy_to_reg (r_save_area);
  r_fp = gen_rtx_MEM (Pmode, r_save_area);
  r_sp = gen_rtx_MEM (STACK_SAVEAREA_MODE (SAVE_NONLOCAL),
		      plus_constant (Pmode, r_save_area,
				     GET_MODE_SIZE (Pmode)));

  crtl->has_nonlocal_goto = 1;

#ifdef HAVE_nonlocal_goto
  /* ??? We no longer need to pass the static chain value, afaik.  */
  if (HAVE_nonlocal_goto)
    emit_insn (gen_nonlocal_goto (const0_rtx, r_label, r_sp, r_fp));
  else
#endif
    {
      r_label = copy_to_reg (r_label);

      emit_clobber (gen_rtx_MEM (BLKmode, gen_rtx_SCRATCH (VOIDmode)));
      emit_clobber (gen_rtx_MEM (BLKmode, hard_frame_pointer_rtx));

      /* Restore frame pointer for containing function.  */
      emit_move_insn (hard_frame_pointer_rtx, r_fp);
      emit_stack_restore (SAVE_NONLOCAL, r_sp);

      /* USE of hard_frame_pointer_rtx added for consistency;
	 not clear if really needed.  */
      emit_use (hard_frame_pointer_rtx);
      emit_use (stack_pointer_rtx);

      /* If the architecture is using a GP register, we must
	 conservatively assume that the target function makes use of it.
	 The prologue of functions with nonlocal gotos must therefore
	 initialize the GP register to the appropriate value, and we
	 must then make sure that this value is live at the point
	 of the jump.  (Note that this doesn't necessarily apply
	 to targets with a nonlocal_goto pattern; they are free
	 to implement it in their own way.  Note also that this is
	 a no-op if the GP register is a global invariant.)  */
      if ((unsigned) PIC_OFFSET_TABLE_REGNUM != INVALID_REGNUM
	  && fixed_regs[PIC_OFFSET_TABLE_REGNUM])
	emit_use (pic_offset_table_rtx);

      emit_indirect_jump (r_label);
    }

  /* Search backwards to the jump insn and mark it as a
     non-local goto.  */
  for (insn = get_last_insn (); insn; insn = PREV_INSN (insn))
    {
      if (JUMP_P (insn))
	{
	  add_reg_note (insn, REG_NON_LOCAL_GOTO, const0_rtx);
	  break;
	}
      else if (CALL_P (insn))
	break;
    }

  return const0_rtx;
}

/* __builtin_update_setjmp_buf is passed a pointer to an array of five words
   (not all will be used on all machines) that was passed to __builtin_setjmp.
   It updates the stack pointer in that block to correspond to the current
   stack pointer.  */

static void
expand_builtin_update_setjmp_buf (rtx buf_addr)
{
  enum machine_mode sa_mode = STACK_SAVEAREA_MODE (SAVE_NONLOCAL);
  rtx stack_save
    = gen_rtx_MEM (sa_mode,
		   memory_address
		   (sa_mode,
		    plus_constant (Pmode, buf_addr,
				   2 * GET_MODE_SIZE (Pmode))));

  emit_stack_save (SAVE_NONLOCAL, &stack_save);
}

/* Expand a call to __builtin_prefetch.  For a target that does not support
   data prefetch, evaluate the memory address argument in case it has side
   effects.  */

static void
expand_builtin_prefetch (tree exp)
{
  tree arg0, arg1, arg2;
  int nargs;
  rtx op0, op1, op2;

  if (!validate_arglist (exp, POINTER_TYPE, 0))
    return;

  arg0 = CALL_EXPR_ARG (exp, 0);

  /* Arguments 1 and 2 are optional; argument 1 (read/write) defaults to
     zero (read) and argument 2 (locality) defaults to 3 (high degree of
     locality).  */
  nargs = call_expr_nargs (exp);
  if (nargs > 1)
    arg1 = CALL_EXPR_ARG (exp, 1);
  else
    arg1 = integer_zero_node;
  if (nargs > 2)
    arg2 = CALL_EXPR_ARG (exp, 2);
  else
    arg2 = integer_three_node;

  /* Argument 0 is an address.  */
  op0 = expand_expr (arg0, NULL_RTX, Pmode, EXPAND_NORMAL);

  /* Argument 1 (read/write flag) must be a compile-time constant int.  */
  if (TREE_CODE (arg1) != INTEGER_CST)
    {
      error ("second argument to %<__builtin_prefetch%> must be a constant");
      arg1 = integer_zero_node;
    }
  op1 = expand_normal (arg1);
  /* Argument 1 must be either zero or one.  */
  if (INTVAL (op1) != 0 && INTVAL (op1) != 1)
    {
      warning (0, "invalid second argument to %<__builtin_prefetch%>;"
	       " using zero");
      op1 = const0_rtx;
    }

  /* Argument 2 (locality) must be a compile-time constant int.  */
  if (TREE_CODE (arg2) != INTEGER_CST)
    {
      error ("third argument to %<__builtin_prefetch%> must be a constant");
      arg2 = integer_zero_node;
    }
  op2 = expand_normal (arg2);
  /* Argument 2 must be 0, 1, 2, or 3.  */
  if (INTVAL (op2) < 0 || INTVAL (op2) > 3)
    {
      warning (0, "invalid third argument to %<__builtin_prefetch%>; using zero");
      op2 = const0_rtx;
    }

#ifdef HAVE_prefetch
  if (HAVE_prefetch)
    {
      struct expand_operand ops[3];

      create_address_operand (&ops[0], op0);
      create_integer_operand (&ops[1], INTVAL (op1));
      create_integer_operand (&ops[2], INTVAL (op2));
      if (maybe_expand_insn (CODE_FOR_prefetch, 3, ops))
	return;
    }
#endif

  /* Don't do anything with direct references to volatile memory, but
     generate code to handle other side effects.  */
  if (!MEM_P (op0) && side_effects_p (op0))
    emit_insn (op0);
}

/* Get a MEM rtx for expression EXP which is the address of an operand
   to be used in a string instruction (cmpstrsi, movmemsi, ..).  LEN is
   the maximum length of the block of memory that might be accessed or
   NULL if unknown.  */

static rtx
get_memory_rtx (tree exp, tree len)
{
  tree orig_exp = exp;
  rtx addr, mem;

  /* When EXP is not resolved SAVE_EXPR, MEM_ATTRS can be still derived
     from its expression, for expr->a.b only <variable>.a.b is recorded.  */
  if (TREE_CODE (exp) == SAVE_EXPR && !SAVE_EXPR_RESOLVED_P (exp))
    exp = TREE_OPERAND (exp, 0);

  addr = expand_expr (orig_exp, NULL_RTX, ptr_mode, EXPAND_NORMAL);
  mem = gen_rtx_MEM (BLKmode, memory_address (BLKmode, addr));

  /* Get an expression we can use to find the attributes to assign to MEM.
     First remove any nops.  */
  while (CONVERT_EXPR_P (exp)
	 && POINTER_TYPE_P (TREE_TYPE (TREE_OPERAND (exp, 0))))
    exp = TREE_OPERAND (exp, 0);

  /* Build a MEM_REF representing the whole accessed area as a byte blob,
     (as builtin stringops may alias with anything).  */
  exp = fold_build2 (MEM_REF,
		     build_array_type (char_type_node,
				       build_range_type (sizetype,
							 size_one_node, len)),
		     exp, build_int_cst (ptr_type_node, 0));

  /* If the MEM_REF has no acceptable address, try to get the base object
     from the original address we got, and build an all-aliasing
     unknown-sized access to that one.  */
  if (is_gimple_mem_ref_addr (TREE_OPERAND (exp, 0)))
    set_mem_attributes (mem, exp, 0);
  else if (TREE_CODE (TREE_OPERAND (exp, 0)) == ADDR_EXPR
	   && (exp = get_base_address (TREE_OPERAND (TREE_OPERAND (exp, 0),
						     0))))
    {
      exp = build_fold_addr_expr (exp);
      exp = fold_build2 (MEM_REF,
			 build_array_type (char_type_node,
					   build_range_type (sizetype,
							     size_zero_node,
							     NULL)),
			 exp, build_int_cst (ptr_type_node, 0));
      set_mem_attributes (mem, exp, 0);
    }
  set_mem_alias_set (mem, 0);
  return mem;
}

/* Built-in functions to perform an untyped call and return.  */

#define apply_args_mode \
  (this_target_builtins->x_apply_args_mode)
#define apply_result_mode \
  (this_target_builtins->x_apply_result_mode)

/* Return the size required for the block returned by __builtin_apply_args,
   and initialize apply_args_mode.  */

static int
apply_args_size (void)
{
  static int size = -1;
  int align;
  unsigned int regno;
  enum machine_mode mode;

  /* The values computed by this function never change.  */
  if (size < 0)
    {
      /* The first value is the incoming arg-pointer.  */
      size = GET_MODE_SIZE (Pmode);

      /* The second value is the structure value address unless this is
	 passed as an "invisible" first argument.  */
      if (targetm.calls.struct_value_rtx (cfun ? TREE_TYPE (cfun->decl) : 0, 0))
	size += GET_MODE_SIZE (Pmode);

      for (regno = 0; regno < FIRST_PSEUDO_REGISTER; regno++)
	if (FUNCTION_ARG_REGNO_P (regno))
	  {
	    mode = targetm.calls.get_raw_arg_mode (regno);

	    gcc_assert (mode != VOIDmode);

	    align = GET_MODE_ALIGNMENT (mode) / BITS_PER_UNIT;
	    if (size % align != 0)
	      size = CEIL (size, align) * align;
	    size += GET_MODE_SIZE (mode);
	    apply_args_mode[regno] = mode;
	  }
	else
	  {
	    apply_args_mode[regno] = VOIDmode;
	  }
    }
  return size;
}

/* Return the size required for the block returned by __builtin_apply,
   and initialize apply_result_mode.  */

static int
apply_result_size (void)
{
  static int size = -1;
  int align, regno;
  enum machine_mode mode;

  /* The values computed by this function never change.  */
  if (size < 0)
    {
      size = 0;

      for (regno = 0; regno < FIRST_PSEUDO_REGISTER; regno++)
	if (targetm.calls.function_value_regno_p (regno))
	  {
	    mode = targetm.calls.get_raw_result_mode (regno);

	    gcc_assert (mode != VOIDmode);

	    align = GET_MODE_ALIGNMENT (mode) / BITS_PER_UNIT;
	    if (size % align != 0)
	      size = CEIL (size, align) * align;
	    size += GET_MODE_SIZE (mode);
	    apply_result_mode[regno] = mode;
	  }
	else
	  apply_result_mode[regno] = VOIDmode;

      /* Allow targets that use untyped_call and untyped_return to override
	 the size so that machine-specific information can be stored here.  */
#ifdef APPLY_RESULT_SIZE
      size = APPLY_RESULT_SIZE;
#endif
    }
  return size;
}

#if defined (HAVE_untyped_call) || defined (HAVE_untyped_return)
/* Create a vector describing the result block RESULT.  If SAVEP is true,
   the result block is used to save the values; otherwise it is used to
   restore the values.  */

static rtx
result_vector (int savep, rtx result)
{
  int regno, size, align, nelts;
  enum machine_mode mode;
  rtx reg, mem;
  rtx *savevec = XALLOCAVEC (rtx, FIRST_PSEUDO_REGISTER);

  size = nelts = 0;
  for (regno = 0; regno < FIRST_PSEUDO_REGISTER; regno++)
    if ((mode = apply_result_mode[regno]) != VOIDmode)
      {
	align = GET_MODE_ALIGNMENT (mode) / BITS_PER_UNIT;
	if (size % align != 0)
	  size = CEIL (size, align) * align;
	reg = gen_rtx_REG (mode, savep ? regno : INCOMING_REGNO (regno));
	mem = adjust_address (result, mode, size);
	savevec[nelts++] = (savep
			    ? gen_rtx_SET (VOIDmode, mem, reg)
			    : gen_rtx_SET (VOIDmode, reg, mem));
	size += GET_MODE_SIZE (mode);
      }
  return gen_rtx_PARALLEL (VOIDmode, gen_rtvec_v (nelts, savevec));
}
#endif /* HAVE_untyped_call or HAVE_untyped_return */

/* Save the state required to perform an untyped call with the same
   arguments as were passed to the current function.  */

static rtx
expand_builtin_apply_args_1 (void)
{
  rtx registers, tem;
  int size, align, regno;
  enum machine_mode mode;
  rtx struct_incoming_value = targetm.calls.struct_value_rtx (cfun ? TREE_TYPE (cfun->decl) : 0, 1);

  /* Create a block where the arg-pointer, structure value address,
     and argument registers can be saved.  */
  registers = assign_stack_local (BLKmode, apply_args_size (), -1);

  /* Walk past the arg-pointer and structure value address.  */
  size = GET_MODE_SIZE (Pmode);
  if (targetm.calls.struct_value_rtx (cfun ? TREE_TYPE (cfun->decl) : 0, 0))
    size += GET_MODE_SIZE (Pmode);

  /* Save each register used in calling a function to the block.  */
  for (regno = 0; regno < FIRST_PSEUDO_REGISTER; regno++)
    if ((mode = apply_args_mode[regno]) != VOIDmode)
      {
	align = GET_MODE_ALIGNMENT (mode) / BITS_PER_UNIT;
	if (size % align != 0)
	  size = CEIL (size, align) * align;

	tem = gen_rtx_REG (mode, INCOMING_REGNO (regno));

	emit_move_insn (adjust_address (registers, mode, size), tem);
	size += GET_MODE_SIZE (mode);
      }

  /* Save the arg pointer to the block.  */
  tem = copy_to_reg (crtl->args.internal_arg_pointer);
#ifdef STACK_GROWS_DOWNWARD
  /* We need the pointer as the caller actually passed them to us, not
     as we might have pretended they were passed.  Make sure it's a valid
     operand, as emit_move_insn isn't expected to handle a PLUS.  */
  tem
    = force_operand (plus_constant (Pmode, tem, crtl->args.pretend_args_size),
		     NULL_RTX);
#endif
  emit_move_insn (adjust_address (registers, Pmode, 0), tem);

  size = GET_MODE_SIZE (Pmode);

  /* Save the structure value address unless this is passed as an
     "invisible" first argument.  */
  if (struct_incoming_value)
    {
      emit_move_insn (adjust_address (registers, Pmode, size),
		      copy_to_reg (struct_incoming_value));
      size += GET_MODE_SIZE (Pmode);
    }

  /* Return the address of the block.  */
  return copy_addr_to_reg (XEXP (registers, 0));
}

/* __builtin_apply_args returns block of memory allocated on
   the stack into which is stored the arg pointer, structure
   value address, static chain, and all the registers that might
   possibly be used in performing a function call.  The code is
   moved to the start of the function so the incoming values are
   saved.  */

static rtx
expand_builtin_apply_args (void)
{
  /* Don't do __builtin_apply_args more than once in a function.
     Save the result of the first call and reuse it.  */
  if (apply_args_value != 0)
    return apply_args_value;
  {
    /* When this function is called, it means that registers must be
       saved on entry to this function.  So we migrate the
       call to the first insn of this function.  */
    rtx temp;
    rtx seq;

    start_sequence ();
    temp = expand_builtin_apply_args_1 ();
    seq = get_insns ();
    end_sequence ();

    apply_args_value = temp;

    /* Put the insns after the NOTE that starts the function.
       If this is inside a start_sequence, make the outer-level insn
       chain current, so the code is placed at the start of the
       function.  If internal_arg_pointer is a non-virtual pseudo,
       it needs to be placed after the function that initializes
       that pseudo.  */
    push_topmost_sequence ();
    if (REG_P (crtl->args.internal_arg_pointer)
	&& REGNO (crtl->args.internal_arg_pointer) > LAST_VIRTUAL_REGISTER)
      emit_insn_before (seq, parm_birth_insn);
    else
      emit_insn_before (seq, NEXT_INSN (entry_of_function ()));
    pop_topmost_sequence ();
    return temp;
  }
}

/* Perform an untyped call and save the state required to perform an
   untyped return of whatever value was returned by the given function.  */

static rtx
expand_builtin_apply (rtx function, rtx arguments, rtx argsize)
{
  int size, align, regno;
  enum machine_mode mode;
  rtx incoming_args, result, reg, dest, src, call_insn;
  rtx old_stack_level = 0;
  rtx call_fusage = 0;
  rtx struct_value = targetm.calls.struct_value_rtx (cfun ? TREE_TYPE (cfun->decl) : 0, 0);

  arguments = convert_memory_address (Pmode, arguments);

  /* Create a block where the return registers can be saved.  */
  result = assign_stack_local (BLKmode, apply_result_size (), -1);

  /* Fetch the arg pointer from the ARGUMENTS block.  */
  incoming_args = gen_reg_rtx (Pmode);
  emit_move_insn (incoming_args, gen_rtx_MEM (Pmode, arguments));
#ifndef STACK_GROWS_DOWNWARD
  incoming_args = expand_simple_binop (Pmode, MINUS, incoming_args, argsize,
				       incoming_args, 0, OPTAB_LIB_WIDEN);
#endif

  /* Push a new argument block and copy the arguments.  Do not allow
     the (potential) memcpy call below to interfere with our stack
     manipulations.  */
  do_pending_stack_adjust ();
  NO_DEFER_POP;

  /* Save the stack with nonlocal if available.  */
#ifdef HAVE_save_stack_nonlocal
  if (HAVE_save_stack_nonlocal)
    emit_stack_save (SAVE_NONLOCAL, &old_stack_level);
  else
#endif
    emit_stack_save (SAVE_BLOCK, &old_stack_level);

  /* Allocate a block of memory onto the stack and copy the memory
     arguments to the outgoing arguments address.  We can pass TRUE
     as the 4th argument because we just saved the stack pointer
     and will restore it right after the call.  */
  allocate_dynamic_stack_space (argsize, 0, BIGGEST_ALIGNMENT, true);

  /* Set DRAP flag to true, even though allocate_dynamic_stack_space
     may have already set current_function_calls_alloca to true.
     current_function_calls_alloca won't be set if argsize is zero,
     so we have to guarantee need_drap is true here.  */
  if (SUPPORTS_STACK_ALIGNMENT)
    crtl->need_drap = true;

  dest = virtual_outgoing_args_rtx;
#ifndef STACK_GROWS_DOWNWARD
  if (CONST_INT_P (argsize))
    dest = plus_constant (Pmode, dest, -INTVAL (argsize));
  else
    dest = gen_rtx_PLUS (Pmode, dest, negate_rtx (Pmode, argsize));
#endif
  dest = gen_rtx_MEM (BLKmode, dest);
  set_mem_align (dest, PARM_BOUNDARY);
  src = gen_rtx_MEM (BLKmode, incoming_args);
  set_mem_align (src, PARM_BOUNDARY);
  emit_block_move (dest, src, argsize, BLOCK_OP_NORMAL);

  /* Refer to the argument block.  */
  apply_args_size ();
  arguments = gen_rtx_MEM (BLKmode, arguments);
  set_mem_align (arguments, PARM_BOUNDARY);

  /* Walk past the arg-pointer and structure value address.  */
  size = GET_MODE_SIZE (Pmode);
  if (struct_value)
    size += GET_MODE_SIZE (Pmode);

  /* Restore each of the registers previously saved.  Make USE insns
     for each of these registers for use in making the call.  */
  for (regno = 0; regno < FIRST_PSEUDO_REGISTER; regno++)
    if ((mode = apply_args_mode[regno]) != VOIDmode)
      {
	align = GET_MODE_ALIGNMENT (mode) / BITS_PER_UNIT;
	if (size % align != 0)
	  size = CEIL (size, align) * align;
	reg = gen_rtx_REG (mode, regno);
	emit_move_insn (reg, adjust_address (arguments, mode, size));
	use_reg (&call_fusage, reg);
	size += GET_MODE_SIZE (mode);
      }

  /* Restore the structure value address unless this is passed as an
     "invisible" first argument.  */
  size = GET_MODE_SIZE (Pmode);
  if (struct_value)
    {
      rtx value = gen_reg_rtx (Pmode);
      emit_move_insn (value, adjust_address (arguments, Pmode, size));
      emit_move_insn (struct_value, value);
      if (REG_P (struct_value))
	use_reg (&call_fusage, struct_value);
      size += GET_MODE_SIZE (Pmode);
    }

  /* All arguments and registers used for the call are set up by now!  */
  function = prepare_call_address (NULL, function, NULL, &call_fusage, 0, 0);

  /* Ensure address is valid.  SYMBOL_REF is already valid, so no need,
     and we don't want to load it into a register as an optimization,
     because prepare_call_address already did it if it should be done.  */
  if (GET_CODE (function) != SYMBOL_REF)
    function = memory_address (FUNCTION_MODE, function);

  /* Generate the actual call instruction and save the return value.  */
#ifdef HAVE_untyped_call
  if (HAVE_untyped_call)
    emit_call_insn (gen_untyped_call (gen_rtx_MEM (FUNCTION_MODE, function),
				      result, result_vector (1, result)));
  else
#endif
#ifdef HAVE_call_value
  if (HAVE_call_value)
    {
      rtx valreg = 0;

      /* Locate the unique return register.  It is not possible to
	 express a call that sets more than one return register using
	 call_value; use untyped_call for that.  In fact, untyped_call
	 only needs to save the return registers in the given block.  */
      for (regno = 0; regno < FIRST_PSEUDO_REGISTER; regno++)
	if ((mode = apply_result_mode[regno]) != VOIDmode)
	  {
	    gcc_assert (!valreg); /* HAVE_untyped_call required.  */

	    valreg = gen_rtx_REG (mode, regno);
	  }

      emit_call_insn (GEN_CALL_VALUE (valreg,
				      gen_rtx_MEM (FUNCTION_MODE, function),
				      const0_rtx, NULL_RTX, const0_rtx));

      emit_move_insn (adjust_address (result, GET_MODE (valreg), 0), valreg);
    }
  else
#endif
    gcc_unreachable ();

  /* Find the CALL insn we just emitted, and attach the register usage
     information.  */
  call_insn = last_call_insn ();
  add_function_usage_to (call_insn, call_fusage);

  /* Restore the stack.  */
#ifdef HAVE_save_stack_nonlocal
  if (HAVE_save_stack_nonlocal)
    emit_stack_restore (SAVE_NONLOCAL, old_stack_level);
  else
#endif
    emit_stack_restore (SAVE_BLOCK, old_stack_level);
  fixup_args_size_notes (call_insn, get_last_insn(), 0);

  OK_DEFER_POP;

  /* Return the address of the result block.  */
  result = copy_addr_to_reg (XEXP (result, 0));
  return convert_memory_address (ptr_mode, result);
}

/* Perform an untyped return.  */

static void
expand_builtin_return (rtx result)
{
  int size, align, regno;
  enum machine_mode mode;
  rtx reg;
  rtx call_fusage = 0;

  result = convert_memory_address (Pmode, result);

  apply_result_size ();
  result = gen_rtx_MEM (BLKmode, result);

#ifdef HAVE_untyped_return
  if (HAVE_untyped_return)
    {
      emit_jump_insn (gen_untyped_return (result, result_vector (0, result)));
      emit_barrier ();
      return;
    }
#endif

  /* Restore the return value and note that each value is used.  */
  size = 0;
  for (regno = 0; regno < FIRST_PSEUDO_REGISTER; regno++)
    if ((mode = apply_result_mode[regno]) != VOIDmode)
      {
	align = GET_MODE_ALIGNMENT (mode) / BITS_PER_UNIT;
	if (size % align != 0)
	  size = CEIL (size, align) * align;
	reg = gen_rtx_REG (mode, INCOMING_REGNO (regno));
	emit_move_insn (reg, adjust_address (result, mode, size));

	push_to_sequence (call_fusage);
	emit_use (reg);
	call_fusage = get_insns ();
	end_sequence ();
	size += GET_MODE_SIZE (mode);
      }

  /* Put the USE insns before the return.  */
  emit_insn (call_fusage);

  /* Return whatever values was restored by jumping directly to the end
     of the function.  */
  expand_naked_return ();
}

/* Used by expand_builtin_classify_type and fold_builtin_classify_type.  */

static enum type_class
type_to_class (tree type)
{
  switch (TREE_CODE (type))
    {
    case VOID_TYPE:	   return void_type_class;
    case INTEGER_TYPE:	   return integer_type_class;
    case ENUMERAL_TYPE:	   return enumeral_type_class;
    case BOOLEAN_TYPE:	   return boolean_type_class;
    case POINTER_TYPE:	   return pointer_type_class;
    case REFERENCE_TYPE:   return reference_type_class;
    case OFFSET_TYPE:	   return offset_type_class;
    case REAL_TYPE:	   return real_type_class;
    case COMPLEX_TYPE:	   return complex_type_class;
    case FUNCTION_TYPE:	   return function_type_class;
    case METHOD_TYPE:	   return method_type_class;
    case RECORD_TYPE:	   return record_type_class;
    case UNION_TYPE:
    case QUAL_UNION_TYPE:  return union_type_class;
    case ARRAY_TYPE:	   return (TYPE_STRING_FLAG (type)
				   ? string_type_class : array_type_class);
    case LANG_TYPE:	   return lang_type_class;
    default:		   return no_type_class;
    }
}

/* Expand a call EXP to __builtin_classify_type.  */

static rtx
expand_builtin_classify_type (tree exp)
{
  if (call_expr_nargs (exp))
    return GEN_INT (type_to_class (TREE_TYPE (CALL_EXPR_ARG (exp, 0))));
  return GEN_INT (no_type_class);
}

/* This helper macro, meant to be used in mathfn_built_in below,
   determines which among a set of three builtin math functions is
   appropriate for a given type mode.  The `F' and `L' cases are
   automatically generated from the `double' case.  */
#define CASE_MATHFN(BUILT_IN_MATHFN) \
  case BUILT_IN_MATHFN: case BUILT_IN_MATHFN##F: case BUILT_IN_MATHFN##L: \
  fcode = BUILT_IN_MATHFN; fcodef = BUILT_IN_MATHFN##F ; \
  fcodel = BUILT_IN_MATHFN##L ; break;
/* Similar to above, but appends _R after any F/L suffix.  */
#define CASE_MATHFN_REENT(BUILT_IN_MATHFN) \
  case BUILT_IN_MATHFN##_R: case BUILT_IN_MATHFN##F_R: case BUILT_IN_MATHFN##L_R: \
  fcode = BUILT_IN_MATHFN##_R; fcodef = BUILT_IN_MATHFN##F_R ; \
  fcodel = BUILT_IN_MATHFN##L_R ; break;

/* Return mathematic function equivalent to FN but operating directly on TYPE,
   if available.  If IMPLICIT is true use the implicit builtin declaration,
   otherwise use the explicit declaration.  If we can't do the conversion,
   return zero.  */

static tree
mathfn_built_in_1 (tree type, enum built_in_function fn, bool implicit_p)
{
  enum built_in_function fcode, fcodef, fcodel, fcode2;

  switch (fn)
    {
      CASE_MATHFN (BUILT_IN_ACOS)
      CASE_MATHFN (BUILT_IN_ACOSH)
      CASE_MATHFN (BUILT_IN_ASIN)
      CASE_MATHFN (BUILT_IN_ASINH)
      CASE_MATHFN (BUILT_IN_ATAN)
      CASE_MATHFN (BUILT_IN_ATAN2)
      CASE_MATHFN (BUILT_IN_ATANH)
      CASE_MATHFN (BUILT_IN_CBRT)
      CASE_MATHFN (BUILT_IN_CEIL)
      CASE_MATHFN (BUILT_IN_CEXPI)
      CASE_MATHFN (BUILT_IN_COPYSIGN)
      CASE_MATHFN (BUILT_IN_COS)
      CASE_MATHFN (BUILT_IN_COSH)
      CASE_MATHFN (BUILT_IN_DREM)
      CASE_MATHFN (BUILT_IN_ERF)
      CASE_MATHFN (BUILT_IN_ERFC)
      CASE_MATHFN (BUILT_IN_EXP)
      CASE_MATHFN (BUILT_IN_EXP10)
      CASE_MATHFN (BUILT_IN_EXP2)
      CASE_MATHFN (BUILT_IN_EXPM1)
      CASE_MATHFN (BUILT_IN_FABS)
      CASE_MATHFN (BUILT_IN_FDIM)
      CASE_MATHFN (BUILT_IN_FLOOR)
      CASE_MATHFN (BUILT_IN_FMA)
      CASE_MATHFN (BUILT_IN_FMAX)
      CASE_MATHFN (BUILT_IN_FMIN)
      CASE_MATHFN (BUILT_IN_FMOD)
      CASE_MATHFN (BUILT_IN_FREXP)
      CASE_MATHFN (BUILT_IN_GAMMA)
      CASE_MATHFN_REENT (BUILT_IN_GAMMA) /* GAMMA_R */
      CASE_MATHFN (BUILT_IN_HUGE_VAL)
      CASE_MATHFN (BUILT_IN_HYPOT)
      CASE_MATHFN (BUILT_IN_ILOGB)
      CASE_MATHFN (BUILT_IN_ICEIL)
      CASE_MATHFN (BUILT_IN_IFLOOR)
      CASE_MATHFN (BUILT_IN_INF)
      CASE_MATHFN (BUILT_IN_IRINT)
      CASE_MATHFN (BUILT_IN_IROUND)
      CASE_MATHFN (BUILT_IN_ISINF)
      CASE_MATHFN (BUILT_IN_J0)
      CASE_MATHFN (BUILT_IN_J1)
      CASE_MATHFN (BUILT_IN_JN)
      CASE_MATHFN (BUILT_IN_LCEIL)
      CASE_MATHFN (BUILT_IN_LDEXP)
      CASE_MATHFN (BUILT_IN_LFLOOR)
      CASE_MATHFN (BUILT_IN_LGAMMA)
      CASE_MATHFN_REENT (BUILT_IN_LGAMMA) /* LGAMMA_R */
      CASE_MATHFN (BUILT_IN_LLCEIL)
      CASE_MATHFN (BUILT_IN_LLFLOOR)
      CASE_MATHFN (BUILT_IN_LLRINT)
      CASE_MATHFN (BUILT_IN_LLROUND)
      CASE_MATHFN (BUILT_IN_LOG)
      CASE_MATHFN (BUILT_IN_LOG10)
      CASE_MATHFN (BUILT_IN_LOG1P)
      CASE_MATHFN (BUILT_IN_LOG2)
      CASE_MATHFN (BUILT_IN_LOGB)
      CASE_MATHFN (BUILT_IN_LRINT)
      CASE_MATHFN (BUILT_IN_LROUND)
      CASE_MATHFN (BUILT_IN_MODF)
      CASE_MATHFN (BUILT_IN_NAN)
      CASE_MATHFN (BUILT_IN_NANS)
      CASE_MATHFN (BUILT_IN_NEARBYINT)
      CASE_MATHFN (BUILT_IN_NEXTAFTER)
      CASE_MATHFN (BUILT_IN_NEXTTOWARD)
      CASE_MATHFN (BUILT_IN_POW)
      CASE_MATHFN (BUILT_IN_POWI)
      CASE_MATHFN (BUILT_IN_POW10)
      CASE_MATHFN (BUILT_IN_REMAINDER)
      CASE_MATHFN (BUILT_IN_REMQUO)
      CASE_MATHFN (BUILT_IN_RINT)
      CASE_MATHFN (BUILT_IN_ROUND)
      CASE_MATHFN (BUILT_IN_SCALB)
      CASE_MATHFN (BUILT_IN_SCALBLN)
      CASE_MATHFN (BUILT_IN_SCALBN)
      CASE_MATHFN (BUILT_IN_SIGNBIT)
      CASE_MATHFN (BUILT_IN_SIGNIFICAND)
      CASE_MATHFN (BUILT_IN_SIN)
      CASE_MATHFN (BUILT_IN_SINCOS)
      CASE_MATHFN (BUILT_IN_SINH)
      CASE_MATHFN (BUILT_IN_SQRT)
      CASE_MATHFN (BUILT_IN_TAN)
      CASE_MATHFN (BUILT_IN_TANH)
      CASE_MATHFN (BUILT_IN_TGAMMA)
      CASE_MATHFN (BUILT_IN_TRUNC)
      CASE_MATHFN (BUILT_IN_Y0)
      CASE_MATHFN (BUILT_IN_Y1)
      CASE_MATHFN (BUILT_IN_YN)

      default:
	return NULL_TREE;
      }

  if (TYPE_MAIN_VARIANT (type) == double_type_node)
    fcode2 = fcode;
  else if (TYPE_MAIN_VARIANT (type) == float_type_node)
    fcode2 = fcodef;
  else if (TYPE_MAIN_VARIANT (type) == long_double_type_node)
    fcode2 = fcodel;
  else
    return NULL_TREE;

  if (implicit_p && !builtin_decl_implicit_p (fcode2))
    return NULL_TREE;

  return builtin_decl_explicit (fcode2);
}

/* Like mathfn_built_in_1(), but always use the implicit array.  */

tree
mathfn_built_in (tree type, enum built_in_function fn)
{
  return mathfn_built_in_1 (type, fn, /*implicit=*/ 1);
}

/* If errno must be maintained, expand the RTL to check if the result,
   TARGET, of a built-in function call, EXP, is NaN, and if so set
   errno to EDOM.  */

static void
expand_errno_check (tree exp, rtx target)
{
  rtx lab = gen_label_rtx ();

  /* Test the result; if it is NaN, set errno=EDOM because
     the argument was not in the domain.  */
  do_compare_rtx_and_jump (target, target, EQ, 0, GET_MODE (target),
			   NULL_RTX, NULL_RTX, lab,
			   /* The jump is very likely.  */
			   REG_BR_PROB_BASE - (REG_BR_PROB_BASE / 2000 - 1));

#ifdef TARGET_EDOM
  /* If this built-in doesn't throw an exception, set errno directly.  */
  if (TREE_NOTHROW (TREE_OPERAND (CALL_EXPR_FN (exp), 0)))
    {
#ifdef GEN_ERRNO_RTX
      rtx errno_rtx = GEN_ERRNO_RTX;
#else
      rtx errno_rtx
	  = gen_rtx_MEM (word_mode, gen_rtx_SYMBOL_REF (Pmode, "errno"));
#endif
      emit_move_insn (errno_rtx, GEN_INT (TARGET_EDOM));
      emit_label (lab);
      return;
    }
#endif

  /* Make sure the library call isn't expanded as a tail call.  */
  CALL_EXPR_TAILCALL (exp) = 0;

  /* We can't set errno=EDOM directly; let the library call do it.
     Pop the arguments right away in case the call gets deleted.  */
  NO_DEFER_POP;
  expand_call (exp, target, 0);
  OK_DEFER_POP;
  emit_label (lab);
}

/* Expand a call to one of the builtin math functions (sqrt, exp, or log).
   Return NULL_RTX if a normal call should be emitted rather than expanding
   the function in-line.  EXP is the expression that is a call to the builtin
   function; if convenient, the result should be placed in TARGET.
   SUBTARGET may be used as the target for computing one of EXP's operands.  */

static rtx
expand_builtin_mathfn (tree exp, rtx target, rtx subtarget)
{
  optab builtin_optab;
  rtx op0, insns;
  tree fndecl = get_callee_fndecl (exp);
  enum machine_mode mode;
  bool errno_set = false;
  tree arg;

  if (!validate_arglist (exp, REAL_TYPE, VOID_TYPE))
    return NULL_RTX;

  arg = CALL_EXPR_ARG (exp, 0);

  switch (DECL_FUNCTION_CODE (fndecl))
    {
    CASE_FLT_FN (BUILT_IN_SQRT):
      errno_set = ! tree_expr_nonnegative_p (arg);
      builtin_optab = sqrt_optab;
      break;
    CASE_FLT_FN (BUILT_IN_EXP):
      errno_set = true; builtin_optab = exp_optab; break;
    CASE_FLT_FN (BUILT_IN_EXP10):
    CASE_FLT_FN (BUILT_IN_POW10):
      errno_set = true; builtin_optab = exp10_optab; break;
    CASE_FLT_FN (BUILT_IN_EXP2):
      errno_set = true; builtin_optab = exp2_optab; break;
    CASE_FLT_FN (BUILT_IN_EXPM1):
      errno_set = true; builtin_optab = expm1_optab; break;
    CASE_FLT_FN (BUILT_IN_LOGB):
      errno_set = true; builtin_optab = logb_optab; break;
    CASE_FLT_FN (BUILT_IN_LOG):
      errno_set = true; builtin_optab = log_optab; break;
    CASE_FLT_FN (BUILT_IN_LOG10):
      errno_set = true; builtin_optab = log10_optab; break;
    CASE_FLT_FN (BUILT_IN_LOG2):
      errno_set = true; builtin_optab = log2_optab; break;
    CASE_FLT_FN (BUILT_IN_LOG1P):
      errno_set = true; builtin_optab = log1p_optab; break;
    CASE_FLT_FN (BUILT_IN_ASIN):
      builtin_optab = asin_optab; break;
    CASE_FLT_FN (BUILT_IN_ACOS):
      builtin_optab = acos_optab; break;
    CASE_FLT_FN (BUILT_IN_TAN):
      builtin_optab = tan_optab; break;
    CASE_FLT_FN (BUILT_IN_ATAN):
      builtin_optab = atan_optab; break;
    CASE_FLT_FN (BUILT_IN_FLOOR):
      builtin_optab = floor_optab; break;
    CASE_FLT_FN (BUILT_IN_CEIL):
      builtin_optab = ceil_optab; break;
    CASE_FLT_FN (BUILT_IN_TRUNC):
      builtin_optab = btrunc_optab; break;
    CASE_FLT_FN (BUILT_IN_ROUND):
      builtin_optab = round_optab; break;
    CASE_FLT_FN (BUILT_IN_NEARBYINT):
      builtin_optab = nearbyint_optab;
      if (flag_trapping_math)
	break;
      /* Else fallthrough and expand as rint.  */
    CASE_FLT_FN (BUILT_IN_RINT):
      builtin_optab = rint_optab; break;
    CASE_FLT_FN (BUILT_IN_SIGNIFICAND):
      builtin_optab = significand_optab; break;
    default:
      gcc_unreachable ();
    }

  /* Make a suitable register to place result in.  */
  mode = TYPE_MODE (TREE_TYPE (exp));

  if (! flag_errno_math || ! HONOR_NANS (mode))
    errno_set = false;

  /* Before working hard, check whether the instruction is available.  */
  if (optab_handler (builtin_optab, mode) != CODE_FOR_nothing
      && (!errno_set || !optimize_insn_for_size_p ()))
    {
      rtx result = gen_reg_rtx (mode);

      /* Wrap the computation of the argument in a SAVE_EXPR, as we may
	 need to expand the argument again.  This way, we will not perform
	 side-effects more the once.  */
      CALL_EXPR_ARG (exp, 0) = arg = builtin_save_expr (arg);

      op0 = expand_expr (arg, subtarget, VOIDmode, EXPAND_NORMAL);

      start_sequence ();

      /* Compute into RESULT.
	 Set RESULT to wherever the result comes back.  */
      result = expand_unop (mode, builtin_optab, op0, result, 0);

      if (result != 0)
	{
	  if (errno_set)
	    expand_errno_check (exp, result);

	  /* Output the entire sequence.  */
	  insns = get_insns ();
	  end_sequence ();
	  emit_insn (insns);
	  return result;
	}

      /* If we were unable to expand via the builtin, stop the sequence
	 (without outputting the insns) and call to the library function
	 with the stabilized argument list.  */
      end_sequence ();
    }

  return expand_call (exp, target, target == const0_rtx);
}

/* Expand a call to the builtin binary math functions (pow and atan2).
   Return NULL_RTX if a normal call should be emitted rather than expanding the
   function in-line.  EXP is the expression that is a call to the builtin
   function; if convenient, the result should be placed in TARGET.
   SUBTARGET may be used as the target for computing one of EXP's
   operands.  */

static rtx
expand_builtin_mathfn_2 (tree exp, rtx target, rtx subtarget)
{
  optab builtin_optab;
  rtx op0, op1, insns, result;
  int op1_type = REAL_TYPE;
  tree fndecl = get_callee_fndecl (exp);
  tree arg0, arg1;
  enum machine_mode mode;
  bool errno_set = true;

  switch (DECL_FUNCTION_CODE (fndecl))
    {
    CASE_FLT_FN (BUILT_IN_SCALBN):
    CASE_FLT_FN (BUILT_IN_SCALBLN):
    CASE_FLT_FN (BUILT_IN_LDEXP):
      op1_type = INTEGER_TYPE;
    default:
      break;
    }

  if (!validate_arglist (exp, REAL_TYPE, op1_type, VOID_TYPE))
    return NULL_RTX;

  arg0 = CALL_EXPR_ARG (exp, 0);
  arg1 = CALL_EXPR_ARG (exp, 1);

  switch (DECL_FUNCTION_CODE (fndecl))
    {
    CASE_FLT_FN (BUILT_IN_POW):
      builtin_optab = pow_optab; break;
    CASE_FLT_FN (BUILT_IN_ATAN2):
      builtin_optab = atan2_optab; break;
    CASE_FLT_FN (BUILT_IN_SCALB):
      if (REAL_MODE_FORMAT (TYPE_MODE (TREE_TYPE (exp)))->b != 2)
	return 0;
      builtin_optab = scalb_optab; break;
    CASE_FLT_FN (BUILT_IN_SCALBN):
    CASE_FLT_FN (BUILT_IN_SCALBLN):
      if (REAL_MODE_FORMAT (TYPE_MODE (TREE_TYPE (exp)))->b != 2)
	return 0;
    /* Fall through... */
    CASE_FLT_FN (BUILT_IN_LDEXP):
      builtin_optab = ldexp_optab; break;
    CASE_FLT_FN (BUILT_IN_FMOD):
      builtin_optab = fmod_optab; break;
    CASE_FLT_FN (BUILT_IN_REMAINDER):
    CASE_FLT_FN (BUILT_IN_DREM):
      builtin_optab = remainder_optab; break;
    default:
      gcc_unreachable ();
    }

  /* Make a suitable register to place result in.  */
  mode = TYPE_MODE (TREE_TYPE (exp));

  /* Before working hard, check whether the instruction is available.  */
  if (optab_handler (builtin_optab, mode) == CODE_FOR_nothing)
    return NULL_RTX;

  result = gen_reg_rtx (mode);

  if (! flag_errno_math || ! HONOR_NANS (mode))
    errno_set = false;

  if (errno_set && optimize_insn_for_size_p ())
    return 0;

  /* Always stabilize the argument list.  */
  CALL_EXPR_ARG (exp, 0) = arg0 = builtin_save_expr (arg0);
  CALL_EXPR_ARG (exp, 1) = arg1 = builtin_save_expr (arg1);

  op0 = expand_expr (arg0, subtarget, VOIDmode, EXPAND_NORMAL);
  op1 = expand_normal (arg1);

  start_sequence ();

  /* Compute into RESULT.
     Set RESULT to wherever the result comes back.  */
  result = expand_binop (mode, builtin_optab, op0, op1,
			 result, 0, OPTAB_DIRECT);

  /* If we were unable to expand via the builtin, stop the sequence
     (without outputting the insns) and call to the library function
     with the stabilized argument list.  */
  if (result == 0)
    {
      end_sequence ();
      return expand_call (exp, target, target == const0_rtx);
    }

  if (errno_set)
    expand_errno_check (exp, result);

  /* Output the entire sequence.  */
  insns = get_insns ();
  end_sequence ();
  emit_insn (insns);

  return result;
}

/* Expand a call to the builtin trinary math functions (fma).
   Return NULL_RTX if a normal call should be emitted rather than expanding the
   function in-line.  EXP is the expression that is a call to the builtin
   function; if convenient, the result should be placed in TARGET.
   SUBTARGET may be used as the target for computing one of EXP's
   operands.  */

static rtx
expand_builtin_mathfn_ternary (tree exp, rtx target, rtx subtarget)
{
  optab builtin_optab;
  rtx op0, op1, op2, insns, result;
  tree fndecl = get_callee_fndecl (exp);
  tree arg0, arg1, arg2;
  enum machine_mode mode;

  if (!validate_arglist (exp, REAL_TYPE, REAL_TYPE, REAL_TYPE, VOID_TYPE))
    return NULL_RTX;

  arg0 = CALL_EXPR_ARG (exp, 0);
  arg1 = CALL_EXPR_ARG (exp, 1);
  arg2 = CALL_EXPR_ARG (exp, 2);

  switch (DECL_FUNCTION_CODE (fndecl))
    {
    CASE_FLT_FN (BUILT_IN_FMA):
      builtin_optab = fma_optab; break;
    default:
      gcc_unreachable ();
    }

  /* Make a suitable register to place result in.  */
  mode = TYPE_MODE (TREE_TYPE (exp));

  /* Before working hard, check whether the instruction is available.  */
  if (optab_handler (builtin_optab, mode) == CODE_FOR_nothing)
    return NULL_RTX;

  result = gen_reg_rtx (mode);

  /* Always stabilize the argument list.  */
  CALL_EXPR_ARG (exp, 0) = arg0 = builtin_save_expr (arg0);
  CALL_EXPR_ARG (exp, 1) = arg1 = builtin_save_expr (arg1);
  CALL_EXPR_ARG (exp, 2) = arg2 = builtin_save_expr (arg2);

  op0 = expand_expr (arg0, subtarget, VOIDmode, EXPAND_NORMAL);
  op1 = expand_normal (arg1);
  op2 = expand_normal (arg2);

  start_sequence ();

  /* Compute into RESULT.
     Set RESULT to wherever the result comes back.  */
  result = expand_ternary_op (mode, builtin_optab, op0, op1, op2,
			      result, 0);

  /* If we were unable to expand via the builtin, stop the sequence
     (without outputting the insns) and call to the library function
     with the stabilized argument list.  */
  if (result == 0)
    {
      end_sequence ();
      return expand_call (exp, target, target == const0_rtx);
    }

  /* Output the entire sequence.  */
  insns = get_insns ();
  end_sequence ();
  emit_insn (insns);

  return result;
}

/* Expand a call to the builtin sin and cos math functions.
   Return NULL_RTX if a normal call should be emitted rather than expanding the
   function in-line.  EXP is the expression that is a call to the builtin
   function; if convenient, the result should be placed in TARGET.
   SUBTARGET may be used as the target for computing one of EXP's
   operands.  */

static rtx
expand_builtin_mathfn_3 (tree exp, rtx target, rtx subtarget)
{
  optab builtin_optab;
  rtx op0, insns;
  tree fndecl = get_callee_fndecl (exp);
  enum machine_mode mode;
  tree arg;

  if (!validate_arglist (exp, REAL_TYPE, VOID_TYPE))
    return NULL_RTX;

  arg = CALL_EXPR_ARG (exp, 0);

  switch (DECL_FUNCTION_CODE (fndecl))
    {
    CASE_FLT_FN (BUILT_IN_SIN):
    CASE_FLT_FN (BUILT_IN_COS):
      builtin_optab = sincos_optab; break;
    default:
      gcc_unreachable ();
    }

  /* Make a suitable register to place result in.  */
  mode = TYPE_MODE (TREE_TYPE (exp));

  /* Check if sincos insn is available, otherwise fallback
     to sin or cos insn.  */
  if (optab_handler (builtin_optab, mode) == CODE_FOR_nothing)
    switch (DECL_FUNCTION_CODE (fndecl))
      {
      CASE_FLT_FN (BUILT_IN_SIN):
	builtin_optab = sin_optab; break;
      CASE_FLT_FN (BUILT_IN_COS):
	builtin_optab = cos_optab; break;
      default:
	gcc_unreachable ();
      }

  /* Before working hard, check whether the instruction is available.  */
  if (optab_handler (builtin_optab, mode) != CODE_FOR_nothing)
    {
      rtx result = gen_reg_rtx (mode);

      /* Wrap the computation of the argument in a SAVE_EXPR, as we may
	 need to expand the argument again.  This way, we will not perform
	 side-effects more the once.  */
      CALL_EXPR_ARG (exp, 0) = arg = builtin_save_expr (arg);

      op0 = expand_expr (arg, subtarget, VOIDmode, EXPAND_NORMAL);

      start_sequence ();

      /* Compute into RESULT.
	 Set RESULT to wherever the result comes back.  */
      if (builtin_optab == sincos_optab)
	{
	  int ok;

	  switch (DECL_FUNCTION_CODE (fndecl))
	    {
	    CASE_FLT_FN (BUILT_IN_SIN):
	      ok = expand_twoval_unop (builtin_optab, op0, 0, result, 0);
	      break;
	    CASE_FLT_FN (BUILT_IN_COS):
	      ok = expand_twoval_unop (builtin_optab, op0, result, 0, 0);
	      break;
	    default:
	      gcc_unreachable ();
	    }
	  gcc_assert (ok);
	}
      else
	result = expand_unop (mode, builtin_optab, op0, result, 0);

      if (result != 0)
	{
	  /* Output the entire sequence.  */
	  insns = get_insns ();
	  end_sequence ();
	  emit_insn (insns);
	  return result;
	}

      /* If we were unable to expand via the builtin, stop the sequence
	 (without outputting the insns) and call to the library function
	 with the stabilized argument list.  */
      end_sequence ();
    }

  return expand_call (exp, target, target == const0_rtx);
}

/* Given an interclass math builtin decl FNDECL and it's argument ARG
   return an RTL instruction code that implements the functionality.
   If that isn't possible or available return CODE_FOR_nothing.  */

static enum insn_code
interclass_mathfn_icode (tree arg, tree fndecl)
{
  bool errno_set = false;
  optab builtin_optab = unknown_optab;
  enum machine_mode mode;

  switch (DECL_FUNCTION_CODE (fndecl))
    {
    CASE_FLT_FN (BUILT_IN_ILOGB):
      errno_set = true; builtin_optab = ilogb_optab; break;
    CASE_FLT_FN (BUILT_IN_ISINF):
      builtin_optab = isinf_optab; break;
    case BUILT_IN_ISNORMAL:
    case BUILT_IN_ISFINITE:
    CASE_FLT_FN (BUILT_IN_FINITE):
    case BUILT_IN_FINITED32:
    case BUILT_IN_FINITED64:
    case BUILT_IN_FINITED128:
    case BUILT_IN_ISINFD32:
    case BUILT_IN_ISINFD64:
    case BUILT_IN_ISINFD128:
      /* These builtins have no optabs (yet).  */
      break;
    default:
      gcc_unreachable ();
    }

  /* There's no easy way to detect the case we need to set EDOM.  */
  if (flag_errno_math && errno_set)
    return CODE_FOR_nothing;

  /* Optab mode depends on the mode of the input argument.  */
  mode = TYPE_MODE (TREE_TYPE (arg));

  if (builtin_optab)
    return optab_handler (builtin_optab, mode);
  return CODE_FOR_nothing;
}

/* Expand a call to one of the builtin math functions that operate on
   floating point argument and output an integer result (ilogb, isinf,
   isnan, etc).
   Return 0 if a normal call should be emitted rather than expanding the
   function in-line.  EXP is the expression that is a call to the builtin
   function; if convenient, the result should be placed in TARGET.  */

static rtx
expand_builtin_interclass_mathfn (tree exp, rtx target)
{
  enum insn_code icode = CODE_FOR_nothing;
  rtx op0;
  tree fndecl = get_callee_fndecl (exp);
  enum machine_mode mode;
  tree arg;

  if (!validate_arglist (exp, REAL_TYPE, VOID_TYPE))
    return NULL_RTX;

  arg = CALL_EXPR_ARG (exp, 0);
  icode = interclass_mathfn_icode (arg, fndecl);
  mode = TYPE_MODE (TREE_TYPE (arg));

  if (icode != CODE_FOR_nothing)
    {
      struct expand_operand ops[1];
      rtx last = get_last_insn ();
      tree orig_arg = arg;

      /* Wrap the computation of the argument in a SAVE_EXPR, as we may
	 need to expand the argument again.  This way, we will not perform
	 side-effects more the once.  */
      CALL_EXPR_ARG (exp, 0) = arg = builtin_save_expr (arg);

      op0 = expand_expr (arg, NULL_RTX, VOIDmode, EXPAND_NORMAL);

      if (mode != GET_MODE (op0))
	op0 = convert_to_mode (mode, op0, 0);

      create_output_operand (&ops[0], target, TYPE_MODE (TREE_TYPE (exp)));
      if (maybe_legitimize_operands (icode, 0, 1, ops)
	  && maybe_emit_unop_insn (icode, ops[0].value, op0, UNKNOWN))
	return ops[0].value;

      delete_insns_since (last);
      CALL_EXPR_ARG (exp, 0) = orig_arg;
    }

  return NULL_RTX;
}

/* Expand a call to the builtin sincos math function.
   Return NULL_RTX if a normal call should be emitted rather than expanding the
   function in-line.  EXP is the expression that is a call to the builtin
   function.  */

static rtx
expand_builtin_sincos (tree exp)
{
  rtx op0, op1, op2, target1, target2;
  enum machine_mode mode;
  tree arg, sinp, cosp;
  int result;
  location_t loc = EXPR_LOCATION (exp);
  tree alias_type, alias_off;

  if (!validate_arglist (exp, REAL_TYPE,
 			 POINTER_TYPE, POINTER_TYPE, VOID_TYPE))
    return NULL_RTX;

  arg = CALL_EXPR_ARG (exp, 0);
  sinp = CALL_EXPR_ARG (exp, 1);
  cosp = CALL_EXPR_ARG (exp, 2);

  /* Make a suitable register to place result in.  */
  mode = TYPE_MODE (TREE_TYPE (arg));

  /* Check if sincos insn is available, otherwise emit the call.  */
  if (optab_handler (sincos_optab, mode) == CODE_FOR_nothing)
    return NULL_RTX;

  target1 = gen_reg_rtx (mode);
  target2 = gen_reg_rtx (mode);

  op0 = expand_normal (arg);
  alias_type = build_pointer_type_for_mode (TREE_TYPE (arg), ptr_mode, true);
  alias_off = build_int_cst (alias_type, 0);
  op1 = expand_normal (fold_build2_loc (loc, MEM_REF, TREE_TYPE (arg),
					sinp, alias_off));
  op2 = expand_normal (fold_build2_loc (loc, MEM_REF, TREE_TYPE (arg),
					cosp, alias_off));

  /* Compute into target1 and target2.
     Set TARGET to wherever the result comes back.  */
  result = expand_twoval_unop (sincos_optab, op0, target2, target1, 0);
  gcc_assert (result);

  /* Move target1 and target2 to the memory locations indicated
     by op1 and op2.  */
  emit_move_insn (op1, target1);
  emit_move_insn (op2, target2);

  return const0_rtx;
}

/* Expand a call to the internal cexpi builtin to the sincos math function.
   EXP is the expression that is a call to the builtin function; if convenient,
   the result should be placed in TARGET.  */

static rtx
expand_builtin_cexpi (tree exp, rtx target)
{
  tree fndecl = get_callee_fndecl (exp);
  tree arg, type;
  enum machine_mode mode;
  rtx op0, op1, op2;
  location_t loc = EXPR_LOCATION (exp);

  if (!validate_arglist (exp, REAL_TYPE, VOID_TYPE))
    return NULL_RTX;

  arg = CALL_EXPR_ARG (exp, 0);
  type = TREE_TYPE (arg);
  mode = TYPE_MODE (TREE_TYPE (arg));

  /* Try expanding via a sincos optab, fall back to emitting a libcall
     to sincos or cexp.  We are sure we have sincos or cexp because cexpi
     is only generated from sincos, cexp or if we have either of them.  */
  if (optab_handler (sincos_optab, mode) != CODE_FOR_nothing)
    {
      op1 = gen_reg_rtx (mode);
      op2 = gen_reg_rtx (mode);

      op0 = expand_expr (arg, NULL_RTX, VOIDmode, EXPAND_NORMAL);

      /* Compute into op1 and op2.  */
      expand_twoval_unop (sincos_optab, op0, op2, op1, 0);
    }
  else if (TARGET_HAS_SINCOS)
    {
      tree call, fn = NULL_TREE;
      tree top1, top2;
      rtx op1a, op2a;

      if (DECL_FUNCTION_CODE (fndecl) == BUILT_IN_CEXPIF)
	fn = builtin_decl_explicit (BUILT_IN_SINCOSF);
      else if (DECL_FUNCTION_CODE (fndecl) == BUILT_IN_CEXPI)
	fn = builtin_decl_explicit (BUILT_IN_SINCOS);
      else if (DECL_FUNCTION_CODE (fndecl) == BUILT_IN_CEXPIL)
	fn = builtin_decl_explicit (BUILT_IN_SINCOSL);
      else
	gcc_unreachable ();

      op1 = assign_temp (TREE_TYPE (arg), 1, 1);
      op2 = assign_temp (TREE_TYPE (arg), 1, 1);
      op1a = copy_addr_to_reg (XEXP (op1, 0));
      op2a = copy_addr_to_reg (XEXP (op2, 0));
      top1 = make_tree (build_pointer_type (TREE_TYPE (arg)), op1a);
      top2 = make_tree (build_pointer_type (TREE_TYPE (arg)), op2a);

      /* Make sure not to fold the sincos call again.  */
      call = build1 (ADDR_EXPR, build_pointer_type (TREE_TYPE (fn)), fn);
      expand_normal (build_call_nary (TREE_TYPE (TREE_TYPE (fn)),
				      call, 3, arg, top1, top2));
    }
  else
    {
      tree call, fn = NULL_TREE, narg;
      tree ctype = build_complex_type (type);

      if (DECL_FUNCTION_CODE (fndecl) == BUILT_IN_CEXPIF)
	fn = builtin_decl_explicit (BUILT_IN_CEXPF);
      else if (DECL_FUNCTION_CODE (fndecl) == BUILT_IN_CEXPI)
	fn = builtin_decl_explicit (BUILT_IN_CEXP);
      else if (DECL_FUNCTION_CODE (fndecl) == BUILT_IN_CEXPIL)
	fn = builtin_decl_explicit (BUILT_IN_CEXPL);
      else
	gcc_unreachable ();

      /* If we don't have a decl for cexp create one.  This is the
	 friendliest fallback if the user calls __builtin_cexpi
	 without full target C99 function support.  */
      if (fn == NULL_TREE)
	{
	  tree fntype;
	  const char *name = NULL;

	  if (DECL_FUNCTION_CODE (fndecl) == BUILT_IN_CEXPIF)
	    name = "cexpf";
	  else if (DECL_FUNCTION_CODE (fndecl) == BUILT_IN_CEXPI)
	    name = "cexp";
	  else if (DECL_FUNCTION_CODE (fndecl) == BUILT_IN_CEXPIL)
	    name = "cexpl";

	  fntype = build_function_type_list (ctype, ctype, NULL_TREE);
	  fn = build_fn_decl (name, fntype);
	}

      narg = fold_build2_loc (loc, COMPLEX_EXPR, ctype,
			  build_real (type, dconst0), arg);

      /* Make sure not to fold the cexp call again.  */
      call = build1 (ADDR_EXPR, build_pointer_type (TREE_TYPE (fn)), fn);
      return expand_expr (build_call_nary (ctype, call, 1, narg),
			  target, VOIDmode, EXPAND_NORMAL);
    }

  /* Now build the proper return type.  */
  return expand_expr (build2 (COMPLEX_EXPR, build_complex_type (type),
			      make_tree (TREE_TYPE (arg), op2),
			      make_tree (TREE_TYPE (arg), op1)),
		      target, VOIDmode, EXPAND_NORMAL);
}

/* Conveniently construct a function call expression.  FNDECL names the
   function to be called, N is the number of arguments, and the "..."
   parameters are the argument expressions.  Unlike build_call_exr
   this doesn't fold the call, hence it will always return a CALL_EXPR.  */

static tree
build_call_nofold_loc (location_t loc, tree fndecl, int n, ...)
{
  va_list ap;
  tree fntype = TREE_TYPE (fndecl);
  tree fn = build1 (ADDR_EXPR, build_pointer_type (fntype), fndecl);

  va_start (ap, n);
  fn = build_call_valist (TREE_TYPE (fntype), fn, n, ap);
  va_end (ap);
  SET_EXPR_LOCATION (fn, loc);
  return fn;
}

/* Expand a call to one of the builtin rounding functions gcc defines
   as an extension (lfloor and lceil).  As these are gcc extensions we
   do not need to worry about setting errno to EDOM.
   If expanding via optab fails, lower expression to (int)(floor(x)).
   EXP is the expression that is a call to the builtin function;
   if convenient, the result should be placed in TARGET.  */

static rtx
expand_builtin_int_roundingfn (tree exp, rtx target)
{
  convert_optab builtin_optab;
  rtx op0, insns, tmp;
  tree fndecl = get_callee_fndecl (exp);
  enum built_in_function fallback_fn;
  tree fallback_fndecl;
  enum machine_mode mode;
  tree arg;

  if (!validate_arglist (exp, REAL_TYPE, VOID_TYPE))
    gcc_unreachable ();

  arg = CALL_EXPR_ARG (exp, 0);

  switch (DECL_FUNCTION_CODE (fndecl))
    {
    CASE_FLT_FN (BUILT_IN_ICEIL):
    CASE_FLT_FN (BUILT_IN_LCEIL):
    CASE_FLT_FN (BUILT_IN_LLCEIL):
      builtin_optab = lceil_optab;
      fallback_fn = BUILT_IN_CEIL;
      break;

    CASE_FLT_FN (BUILT_IN_IFLOOR):
    CASE_FLT_FN (BUILT_IN_LFLOOR):
    CASE_FLT_FN (BUILT_IN_LLFLOOR):
      builtin_optab = lfloor_optab;
      fallback_fn = BUILT_IN_FLOOR;
      break;

    default:
      gcc_unreachable ();
    }

  /* Make a suitable register to place result in.  */
  mode = TYPE_MODE (TREE_TYPE (exp));

  target = gen_reg_rtx (mode);

  /* Wrap the computation of the argument in a SAVE_EXPR, as we may
     need to expand the argument again.  This way, we will not perform
     side-effects more the once.  */
  CALL_EXPR_ARG (exp, 0) = arg = builtin_save_expr (arg);

  op0 = expand_expr (arg, NULL, VOIDmode, EXPAND_NORMAL);

  start_sequence ();

  /* Compute into TARGET.  */
  if (expand_sfix_optab (target, op0, builtin_optab))
    {
      /* Output the entire sequence.  */
      insns = get_insns ();
      end_sequence ();
      emit_insn (insns);
      return target;
    }

  /* If we were unable to expand via the builtin, stop the sequence
     (without outputting the insns).  */
  end_sequence ();

  /* Fall back to floating point rounding optab.  */
  fallback_fndecl = mathfn_built_in (TREE_TYPE (arg), fallback_fn);

  /* For non-C99 targets we may end up without a fallback fndecl here
     if the user called __builtin_lfloor directly.  In this case emit
     a call to the floor/ceil variants nevertheless.  This should result
     in the best user experience for not full C99 targets.  */
  if (fallback_fndecl == NULL_TREE)
    {
      tree fntype;
      const char *name = NULL;

      switch (DECL_FUNCTION_CODE (fndecl))
	{
	case BUILT_IN_ICEIL:
	case BUILT_IN_LCEIL:
	case BUILT_IN_LLCEIL:
	  name = "ceil";
	  break;
	case BUILT_IN_ICEILF:
	case BUILT_IN_LCEILF:
	case BUILT_IN_LLCEILF:
	  name = "ceilf";
	  break;
	case BUILT_IN_ICEILL:
	case BUILT_IN_LCEILL:
	case BUILT_IN_LLCEILL:
	  name = "ceill";
	  break;
	case BUILT_IN_IFLOOR:
	case BUILT_IN_LFLOOR:
	case BUILT_IN_LLFLOOR:
	  name = "floor";
	  break;
	case BUILT_IN_IFLOORF:
	case BUILT_IN_LFLOORF:
	case BUILT_IN_LLFLOORF:
	  name = "floorf";
	  break;
	case BUILT_IN_IFLOORL:
	case BUILT_IN_LFLOORL:
	case BUILT_IN_LLFLOORL:
	  name = "floorl";
	  break;
	default:
	  gcc_unreachable ();
	}

      fntype = build_function_type_list (TREE_TYPE (arg),
					 TREE_TYPE (arg), NULL_TREE);
      fallback_fndecl = build_fn_decl (name, fntype);
    }

  exp = build_call_nofold_loc (EXPR_LOCATION (exp), fallback_fndecl, 1, arg);

  tmp = expand_normal (exp);
  tmp = maybe_emit_group_store (tmp, TREE_TYPE (exp));

  /* Truncate the result of floating point optab to integer
     via expand_fix ().  */
  target = gen_reg_rtx (mode);
  expand_fix (target, tmp, 0);

  return target;
}

/* Expand a call to one of the builtin math functions doing integer
   conversion (lrint).
   Return 0 if a normal call should be emitted rather than expanding the
   function in-line.  EXP is the expression that is a call to the builtin
   function; if convenient, the result should be placed in TARGET.  */

static rtx
expand_builtin_int_roundingfn_2 (tree exp, rtx target)
{
  convert_optab builtin_optab;
  rtx op0, insns;
  tree fndecl = get_callee_fndecl (exp);
  tree arg;
  enum machine_mode mode;
  enum built_in_function fallback_fn = BUILT_IN_NONE;

  if (!validate_arglist (exp, REAL_TYPE, VOID_TYPE))
     gcc_unreachable ();

  arg = CALL_EXPR_ARG (exp, 0);

  switch (DECL_FUNCTION_CODE (fndecl))
    {
    CASE_FLT_FN (BUILT_IN_IRINT):
      fallback_fn = BUILT_IN_LRINT;
      /* FALLTHRU */
    CASE_FLT_FN (BUILT_IN_LRINT):
    CASE_FLT_FN (BUILT_IN_LLRINT):
      builtin_optab = lrint_optab;
      break;

    CASE_FLT_FN (BUILT_IN_IROUND):
      fallback_fn = BUILT_IN_LROUND;
      /* FALLTHRU */
    CASE_FLT_FN (BUILT_IN_LROUND):
    CASE_FLT_FN (BUILT_IN_LLROUND):
      builtin_optab = lround_optab;
      break;

    default:
      gcc_unreachable ();
    }

  /* There's no easy way to detect the case we need to set EDOM.  */
  if (flag_errno_math && fallback_fn == BUILT_IN_NONE)
    return NULL_RTX;

  /* Make a suitable register to place result in.  */
  mode = TYPE_MODE (TREE_TYPE (exp));

  /* There's no easy way to detect the case we need to set EDOM.  */
  if (!flag_errno_math)
    {
<<<<<<< HEAD
      target = gen_reg_rtx (mode);
=======
      rtx result = gen_reg_rtx (mode);
>>>>>>> e9c762ec

      /* Wrap the computation of the argument in a SAVE_EXPR, as we may
	 need to expand the argument again.  This way, we will not perform
	 side-effects more the once.  */
      CALL_EXPR_ARG (exp, 0) = arg = builtin_save_expr (arg);

      op0 = expand_expr (arg, NULL, VOIDmode, EXPAND_NORMAL);

      start_sequence ();

<<<<<<< HEAD
      if (expand_sfix_optab (target, op0, builtin_optab))
=======
      if (expand_sfix_optab (result, op0, builtin_optab))
>>>>>>> e9c762ec
	{
	  /* Output the entire sequence.  */
	  insns = get_insns ();
	  end_sequence ();
	  emit_insn (insns);
<<<<<<< HEAD
	  return target;
=======
	  return result;
>>>>>>> e9c762ec
	}

      /* If we were unable to expand via the builtin, stop the sequence
	 (without outputting the insns) and call to the library function
	 with the stabilized argument list.  */
      end_sequence ();
    }

  if (fallback_fn != BUILT_IN_NONE)
    {
      /* Fall back to rounding to long int.  Use implicit_p 0 - for non-C99
	 targets, (int) round (x) should never be transformed into
	 BUILT_IN_IROUND and if __builtin_iround is called directly, emit
	 a call to lround in the hope that the target provides at least some
	 C99 functions.  This should result in the best user experience for
	 not full C99 targets.  */
      tree fallback_fndecl = mathfn_built_in_1 (TREE_TYPE (arg),
						fallback_fn, 0);
<<<<<<< HEAD

      exp = build_call_nofold_loc (EXPR_LOCATION (exp),
				   fallback_fndecl, 1, arg);

      target = expand_call (exp, NULL_RTX, target == const0_rtx);
      return convert_to_mode (mode, target, 0);
    }
=======
>>>>>>> e9c762ec

      exp = build_call_nofold_loc (EXPR_LOCATION (exp),
				   fallback_fndecl, 1, arg);

      target = expand_call (exp, NULL_RTX, target == const0_rtx);
      target = maybe_emit_group_store (target, TREE_TYPE (exp));
      return convert_to_mode (mode, target, 0);
    }

  return expand_call (exp, target, target == const0_rtx);
}

/* Expand a call to the powi built-in mathematical function.  Return NULL_RTX if
   a normal call should be emitted rather than expanding the function
   in-line.  EXP is the expression that is a call to the builtin
   function; if convenient, the result should be placed in TARGET.  */

static rtx
expand_builtin_powi (tree exp, rtx target)
{
  tree arg0, arg1;
  rtx op0, op1;
  enum machine_mode mode;
  enum machine_mode mode2;

  if (! validate_arglist (exp, REAL_TYPE, INTEGER_TYPE, VOID_TYPE))
    return NULL_RTX;

  arg0 = CALL_EXPR_ARG (exp, 0);
  arg1 = CALL_EXPR_ARG (exp, 1);
  mode = TYPE_MODE (TREE_TYPE (exp));

  /* Emit a libcall to libgcc.  */

  /* Mode of the 2nd argument must match that of an int.  */
  mode2 = mode_for_size (INT_TYPE_SIZE, MODE_INT, 0);

  if (target == NULL_RTX)
    target = gen_reg_rtx (mode);

  op0 = expand_expr (arg0, NULL_RTX, mode, EXPAND_NORMAL);
  if (GET_MODE (op0) != mode)
    op0 = convert_to_mode (mode, op0, 0);
  op1 = expand_expr (arg1, NULL_RTX, mode2, EXPAND_NORMAL);
  if (GET_MODE (op1) != mode2)
    op1 = convert_to_mode (mode2, op1, 0);

  target = emit_library_call_value (optab_libfunc (powi_optab, mode),
				    target, LCT_CONST, mode, 2,
				    op0, mode, op1, mode2);

  return target;
}

/* Expand expression EXP which is a call to the strlen builtin.  Return
   NULL_RTX if we failed the caller should emit a normal call, otherwise
   try to get the result in TARGET, if convenient.  */

static rtx
expand_builtin_strlen (tree exp, rtx target,
		       enum machine_mode target_mode)
{
  if (!validate_arglist (exp, POINTER_TYPE, VOID_TYPE))
    return NULL_RTX;
  else
    {
      struct expand_operand ops[4];
      rtx pat;
      tree len;
      tree src = CALL_EXPR_ARG (exp, 0);
      rtx src_reg, before_strlen;
      enum machine_mode insn_mode = target_mode;
      enum insn_code icode = CODE_FOR_nothing;
      unsigned int align;

      /* If the length can be computed at compile-time, return it.  */
      len = c_strlen (src, 0);
      if (len)
	return expand_expr (len, target, target_mode, EXPAND_NORMAL);

      /* If the length can be computed at compile-time and is constant
	 integer, but there are side-effects in src, evaluate
	 src for side-effects, then return len.
	 E.g. x = strlen (i++ ? "xfoo" + 1 : "bar");
	 can be optimized into: i++; x = 3;  */
      len = c_strlen (src, 1);
      if (len && TREE_CODE (len) == INTEGER_CST)
	{
	  expand_expr (src, const0_rtx, VOIDmode, EXPAND_NORMAL);
	  return expand_expr (len, target, target_mode, EXPAND_NORMAL);
	}

      align = get_pointer_alignment (src) / BITS_PER_UNIT;

      /* If SRC is not a pointer type, don't do this operation inline.  */
      if (align == 0)
	return NULL_RTX;

      /* Bail out if we can't compute strlen in the right mode.  */
      while (insn_mode != VOIDmode)
	{
	  icode = optab_handler (strlen_optab, insn_mode);
	  if (icode != CODE_FOR_nothing)
	    break;

	  insn_mode = GET_MODE_WIDER_MODE (insn_mode);
	}
      if (insn_mode == VOIDmode)
	return NULL_RTX;

      /* Make a place to hold the source address.  We will not expand
	 the actual source until we are sure that the expansion will
	 not fail -- there are trees that cannot be expanded twice.  */
      src_reg = gen_reg_rtx (Pmode);

      /* Mark the beginning of the strlen sequence so we can emit the
	 source operand later.  */
      before_strlen = get_last_insn ();

      create_output_operand (&ops[0], target, insn_mode);
      create_fixed_operand (&ops[1], gen_rtx_MEM (BLKmode, src_reg));
      create_integer_operand (&ops[2], 0);
      create_integer_operand (&ops[3], align);
      if (!maybe_expand_insn (icode, 4, ops))
	return NULL_RTX;

      /* Now that we are assured of success, expand the source.  */
      start_sequence ();
      pat = expand_expr (src, src_reg, Pmode, EXPAND_NORMAL);
      if (pat != src_reg)
	{
#ifdef POINTERS_EXTEND_UNSIGNED
	  if (GET_MODE (pat) != Pmode)
	    pat = convert_to_mode (Pmode, pat,
				   POINTERS_EXTEND_UNSIGNED);
#endif
	  emit_move_insn (src_reg, pat);
	}
      pat = get_insns ();
      end_sequence ();

      if (before_strlen)
	emit_insn_after (pat, before_strlen);
      else
	emit_insn_before (pat, get_insns ());

      /* Return the value in the proper mode for this function.  */
      if (GET_MODE (ops[0].value) == target_mode)
	target = ops[0].value;
      else if (target != 0)
	convert_move (target, ops[0].value, 0);
      else
	target = convert_to_mode (target_mode, ops[0].value, 0);

      return target;
    }
}

/* Callback routine for store_by_pieces.  Read GET_MODE_BITSIZE (MODE)
   bytes from constant string DATA + OFFSET and return it as target
   constant.  */

static rtx
builtin_memcpy_read_str (void *data, HOST_WIDE_INT offset,
			 enum machine_mode mode)
{
  const char *str = (const char *) data;

  gcc_assert (offset >= 0
	      && ((unsigned HOST_WIDE_INT) offset + GET_MODE_SIZE (mode)
		  <= strlen (str) + 1));

  return c_readstr (str + offset, mode);
}

/* Expand a call EXP to the memcpy builtin.
   Return NULL_RTX if we failed, the caller should emit a normal call,
   otherwise try to get the result in TARGET, if convenient (and in
   mode MODE if that's convenient).  */

static rtx
expand_builtin_memcpy (tree exp, rtx target)
{
  if (!validate_arglist (exp,
 			 POINTER_TYPE, POINTER_TYPE, INTEGER_TYPE, VOID_TYPE))
    return NULL_RTX;
  else
    {
      tree dest = CALL_EXPR_ARG (exp, 0);
      tree src = CALL_EXPR_ARG (exp, 1);
      tree len = CALL_EXPR_ARG (exp, 2);
      const char *src_str;
      unsigned int src_align = get_pointer_alignment (src);
      unsigned int dest_align = get_pointer_alignment (dest);
      rtx dest_mem, src_mem, dest_addr, len_rtx;
      HOST_WIDE_INT expected_size = -1;
      unsigned int expected_align = 0;

      /* If DEST is not a pointer type, call the normal function.  */
      if (dest_align == 0)
	return NULL_RTX;

      /* If either SRC is not a pointer type, don't do this
	 operation in-line.  */
      if (src_align == 0)
	return NULL_RTX;

      if (currently_expanding_gimple_stmt)
        stringop_block_profile (currently_expanding_gimple_stmt,
				&expected_align, &expected_size);

      if (expected_align < dest_align)
	expected_align = dest_align;
      dest_mem = get_memory_rtx (dest, len);
      set_mem_align (dest_mem, dest_align);
      len_rtx = expand_normal (len);
      src_str = c_getstr (src);

      /* If SRC is a string constant and block move would be done
	 by pieces, we can avoid loading the string from memory
	 and only stored the computed constants.  */
      if (src_str
	  && CONST_INT_P (len_rtx)
	  && (unsigned HOST_WIDE_INT) INTVAL (len_rtx) <= strlen (src_str) + 1
	  && can_store_by_pieces (INTVAL (len_rtx), builtin_memcpy_read_str,
				  CONST_CAST (char *, src_str),
				  dest_align, false))
	{
	  dest_mem = store_by_pieces (dest_mem, INTVAL (len_rtx),
				      builtin_memcpy_read_str,
				      CONST_CAST (char *, src_str),
				      dest_align, false, 0);
	  dest_mem = force_operand (XEXP (dest_mem, 0), target);
	  dest_mem = convert_memory_address (ptr_mode, dest_mem);
	  return dest_mem;
	}

      src_mem = get_memory_rtx (src, len);
      set_mem_align (src_mem, src_align);

      /* Copy word part most expediently.  */
      dest_addr = emit_block_move_hints (dest_mem, src_mem, len_rtx,
				         CALL_EXPR_TAILCALL (exp)
				         ? BLOCK_OP_TAILCALL : BLOCK_OP_NORMAL,
					 expected_align, expected_size);

      if (dest_addr == 0)
	{
	  dest_addr = force_operand (XEXP (dest_mem, 0), target);
	  dest_addr = convert_memory_address (ptr_mode, dest_addr);
	}
      return dest_addr;
    }
}

/* Expand a call EXP to the mempcpy builtin.
   Return NULL_RTX if we failed; the caller should emit a normal call,
   otherwise try to get the result in TARGET, if convenient (and in
   mode MODE if that's convenient).  If ENDP is 0 return the
   destination pointer, if ENDP is 1 return the end pointer ala
   mempcpy, and if ENDP is 2 return the end pointer minus one ala
   stpcpy.  */

static rtx
expand_builtin_mempcpy (tree exp, rtx target, enum machine_mode mode)
{
  if (!validate_arglist (exp,
 			 POINTER_TYPE, POINTER_TYPE, INTEGER_TYPE, VOID_TYPE))
    return NULL_RTX;
  else
    {
      tree dest = CALL_EXPR_ARG (exp, 0);
      tree src = CALL_EXPR_ARG (exp, 1);
      tree len = CALL_EXPR_ARG (exp, 2);
      return expand_builtin_mempcpy_args (dest, src, len,
					  target, mode, /*endp=*/ 1);
    }
}

/* Helper function to do the actual work for expand_builtin_mempcpy.  The
   arguments to the builtin_mempcpy call DEST, SRC, and LEN are broken out
   so that this can also be called without constructing an actual CALL_EXPR.
   The other arguments and return value are the same as for
   expand_builtin_mempcpy.  */

static rtx
expand_builtin_mempcpy_args (tree dest, tree src, tree len,
			     rtx target, enum machine_mode mode, int endp)
{
    /* If return value is ignored, transform mempcpy into memcpy.  */
  if (target == const0_rtx && builtin_decl_implicit_p (BUILT_IN_MEMCPY))
    {
      tree fn = builtin_decl_implicit (BUILT_IN_MEMCPY);
      tree result = build_call_nofold_loc (UNKNOWN_LOCATION, fn, 3,
					   dest, src, len);
      return expand_expr (result, target, mode, EXPAND_NORMAL);
    }
  else
    {
      const char *src_str;
      unsigned int src_align = get_pointer_alignment (src);
      unsigned int dest_align = get_pointer_alignment (dest);
      rtx dest_mem, src_mem, len_rtx;

      /* If either SRC or DEST is not a pointer type, don't do this
	 operation in-line.  */
      if (dest_align == 0 || src_align == 0)
	return NULL_RTX;

      /* If LEN is not constant, call the normal function.  */
      if (! host_integerp (len, 1))
	return NULL_RTX;

      len_rtx = expand_normal (len);
      src_str = c_getstr (src);

      /* If SRC is a string constant and block move would be done
	 by pieces, we can avoid loading the string from memory
	 and only stored the computed constants.  */
      if (src_str
	  && CONST_INT_P (len_rtx)
	  && (unsigned HOST_WIDE_INT) INTVAL (len_rtx) <= strlen (src_str) + 1
	  && can_store_by_pieces (INTVAL (len_rtx), builtin_memcpy_read_str,
				  CONST_CAST (char *, src_str),
				  dest_align, false))
	{
	  dest_mem = get_memory_rtx (dest, len);
	  set_mem_align (dest_mem, dest_align);
	  dest_mem = store_by_pieces (dest_mem, INTVAL (len_rtx),
				      builtin_memcpy_read_str,
				      CONST_CAST (char *, src_str),
				      dest_align, false, endp);
	  dest_mem = force_operand (XEXP (dest_mem, 0), NULL_RTX);
	  dest_mem = convert_memory_address (ptr_mode, dest_mem);
	  return dest_mem;
	}

      if (CONST_INT_P (len_rtx)
	  && can_move_by_pieces (INTVAL (len_rtx),
				 MIN (dest_align, src_align)))
	{
	  dest_mem = get_memory_rtx (dest, len);
	  set_mem_align (dest_mem, dest_align);
	  src_mem = get_memory_rtx (src, len);
	  set_mem_align (src_mem, src_align);
	  dest_mem = move_by_pieces (dest_mem, src_mem, INTVAL (len_rtx),
				     MIN (dest_align, src_align), endp);
	  dest_mem = force_operand (XEXP (dest_mem, 0), NULL_RTX);
	  dest_mem = convert_memory_address (ptr_mode, dest_mem);
	  return dest_mem;
	}

      return NULL_RTX;
    }
}

#ifndef HAVE_movstr
# define HAVE_movstr 0
# define CODE_FOR_movstr CODE_FOR_nothing
#endif

/* Expand into a movstr instruction, if one is available.  Return NULL_RTX if
   we failed, the caller should emit a normal call, otherwise try to
   get the result in TARGET, if convenient.  If ENDP is 0 return the
   destination pointer, if ENDP is 1 return the end pointer ala
   mempcpy, and if ENDP is 2 return the end pointer minus one ala
   stpcpy.  */

static rtx
expand_movstr (tree dest, tree src, rtx target, int endp)
{
  struct expand_operand ops[3];
  rtx dest_mem;
  rtx src_mem;

  if (!HAVE_movstr)
    return NULL_RTX;

  dest_mem = get_memory_rtx (dest, NULL);
  src_mem = get_memory_rtx (src, NULL);
  if (!endp)
    {
      target = force_reg (Pmode, XEXP (dest_mem, 0));
      dest_mem = replace_equiv_address (dest_mem, target);
    }

  create_output_operand (&ops[0], endp ? target : NULL_RTX, Pmode);
  create_fixed_operand (&ops[1], dest_mem);
  create_fixed_operand (&ops[2], src_mem);
  expand_insn (CODE_FOR_movstr, 3, ops);

  if (endp && target != const0_rtx)
    {
      target = ops[0].value;
      /* movstr is supposed to set end to the address of the NUL
	 terminator.  If the caller requested a mempcpy-like return value,
	 adjust it.  */
      if (endp == 1)
	{
	  rtx tem = plus_constant (GET_MODE (target),
				   gen_lowpart (GET_MODE (target), target), 1);
	  emit_move_insn (target, force_operand (tem, NULL_RTX));
	}
    }
  return target;
}

/* Expand expression EXP, which is a call to the strcpy builtin.  Return
   NULL_RTX if we failed the caller should emit a normal call, otherwise
   try to get the result in TARGET, if convenient (and in mode MODE if that's
   convenient).  */

static rtx
expand_builtin_strcpy (tree exp, rtx target)
{
  if (validate_arglist (exp, POINTER_TYPE, POINTER_TYPE, VOID_TYPE))
   {
     tree dest = CALL_EXPR_ARG (exp, 0);
     tree src = CALL_EXPR_ARG (exp, 1);
     return expand_builtin_strcpy_args (dest, src, target);
   }
   return NULL_RTX;
}

/* Helper function to do the actual work for expand_builtin_strcpy.  The
   arguments to the builtin_strcpy call DEST and SRC are broken out
   so that this can also be called without constructing an actual CALL_EXPR.
   The other arguments and return value are the same as for
   expand_builtin_strcpy.  */

static rtx
expand_builtin_strcpy_args (tree dest, tree src, rtx target)
{
  return expand_movstr (dest, src, target, /*endp=*/0);
}

/* Expand a call EXP to the stpcpy builtin.
   Return NULL_RTX if we failed the caller should emit a normal call,
   otherwise try to get the result in TARGET, if convenient (and in
   mode MODE if that's convenient).  */

static rtx
expand_builtin_stpcpy (tree exp, rtx target, enum machine_mode mode)
{
  tree dst, src;
  location_t loc = EXPR_LOCATION (exp);

  if (!validate_arglist (exp, POINTER_TYPE, POINTER_TYPE, VOID_TYPE))
    return NULL_RTX;

  dst = CALL_EXPR_ARG (exp, 0);
  src = CALL_EXPR_ARG (exp, 1);

  /* If return value is ignored, transform stpcpy into strcpy.  */
  if (target == const0_rtx && builtin_decl_implicit (BUILT_IN_STRCPY))
    {
      tree fn = builtin_decl_implicit (BUILT_IN_STRCPY);
      tree result = build_call_nofold_loc (loc, fn, 2, dst, src);
      return expand_expr (result, target, mode, EXPAND_NORMAL);
    }
  else
    {
      tree len, lenp1;
      rtx ret;

      /* Ensure we get an actual string whose length can be evaluated at
	 compile-time, not an expression containing a string.  This is
	 because the latter will potentially produce pessimized code
	 when used to produce the return value.  */
      if (! c_getstr (src) || ! (len = c_strlen (src, 0)))
	return expand_movstr (dst, src, target, /*endp=*/2);

      lenp1 = size_binop_loc (loc, PLUS_EXPR, len, ssize_int (1));
      ret = expand_builtin_mempcpy_args (dst, src, lenp1,
 					 target, mode, /*endp=*/2);

      if (ret)
	return ret;

      if (TREE_CODE (len) == INTEGER_CST)
	{
	  rtx len_rtx = expand_normal (len);

	  if (CONST_INT_P (len_rtx))
	    {
	      ret = expand_builtin_strcpy_args (dst, src, target);

	      if (ret)
		{
		  if (! target)
		    {
		      if (mode != VOIDmode)
			target = gen_reg_rtx (mode);
		      else
			target = gen_reg_rtx (GET_MODE (ret));
		    }
		  if (GET_MODE (target) != GET_MODE (ret))
		    ret = gen_lowpart (GET_MODE (target), ret);

		  ret = plus_constant (GET_MODE (ret), ret, INTVAL (len_rtx));
		  ret = emit_move_insn (target, force_operand (ret, NULL_RTX));
		  gcc_assert (ret);

		  return target;
		}
	    }
	}

      return expand_movstr (dst, src, target, /*endp=*/2);
    }
}

/* Callback routine for store_by_pieces.  Read GET_MODE_BITSIZE (MODE)
   bytes from constant string DATA + OFFSET and return it as target
   constant.  */

rtx
builtin_strncpy_read_str (void *data, HOST_WIDE_INT offset,
			  enum machine_mode mode)
{
  const char *str = (const char *) data;

  if ((unsigned HOST_WIDE_INT) offset > strlen (str))
    return const0_rtx;

  return c_readstr (str + offset, mode);
}

/* Expand expression EXP, which is a call to the strncpy builtin.  Return
   NULL_RTX if we failed the caller should emit a normal call.  */

static rtx
expand_builtin_strncpy (tree exp, rtx target)
{
  location_t loc = EXPR_LOCATION (exp);

  if (validate_arglist (exp,
 			POINTER_TYPE, POINTER_TYPE, INTEGER_TYPE, VOID_TYPE))
    {
      tree dest = CALL_EXPR_ARG (exp, 0);
      tree src = CALL_EXPR_ARG (exp, 1);
      tree len = CALL_EXPR_ARG (exp, 2);
      tree slen = c_strlen (src, 1);

      /* We must be passed a constant len and src parameter.  */
      if (!host_integerp (len, 1) || !slen || !host_integerp (slen, 1))
	return NULL_RTX;

      slen = size_binop_loc (loc, PLUS_EXPR, slen, ssize_int (1));

      /* We're required to pad with trailing zeros if the requested
	 len is greater than strlen(s2)+1.  In that case try to
	 use store_by_pieces, if it fails, punt.  */
      if (tree_int_cst_lt (slen, len))
	{
	  unsigned int dest_align = get_pointer_alignment (dest);
	  const char *p = c_getstr (src);
	  rtx dest_mem;

	  if (!p || dest_align == 0 || !host_integerp (len, 1)
	      || !can_store_by_pieces (tree_low_cst (len, 1),
				       builtin_strncpy_read_str,
				       CONST_CAST (char *, p),
				       dest_align, false))
	    return NULL_RTX;

	  dest_mem = get_memory_rtx (dest, len);
	  store_by_pieces (dest_mem, tree_low_cst (len, 1),
			   builtin_strncpy_read_str,
			   CONST_CAST (char *, p), dest_align, false, 0);
	  dest_mem = force_operand (XEXP (dest_mem, 0), target);
	  dest_mem = convert_memory_address (ptr_mode, dest_mem);
	  return dest_mem;
	}
    }
  return NULL_RTX;
}

/* Callback routine for store_by_pieces.  Read GET_MODE_BITSIZE (MODE)
   bytes from constant string DATA + OFFSET and return it as target
   constant.  */

rtx
builtin_memset_read_str (void *data, HOST_WIDE_INT offset ATTRIBUTE_UNUSED,
			 enum machine_mode mode)
{
  const char *c = (const char *) data;
  char *p = XALLOCAVEC (char, GET_MODE_SIZE (mode));

  memset (p, *c, GET_MODE_SIZE (mode));

  return c_readstr (p, mode);
}

/* Callback routine for store_by_pieces.  Return the RTL of a register
   containing GET_MODE_SIZE (MODE) consecutive copies of the unsigned
   char value given in the RTL register data.  For example, if mode is
   4 bytes wide, return the RTL for 0x01010101*data.  */

static rtx
builtin_memset_gen_str (void *data, HOST_WIDE_INT offset ATTRIBUTE_UNUSED,
			enum machine_mode mode)
{
  rtx target, coeff;
  size_t size;
  char *p;

  size = GET_MODE_SIZE (mode);
  if (size == 1)
    return (rtx) data;

  p = XALLOCAVEC (char, size);
  memset (p, 1, size);
  coeff = c_readstr (p, mode);

  target = convert_to_mode (mode, (rtx) data, 1);
  target = expand_mult (mode, target, coeff, NULL_RTX, 1);
  return force_reg (mode, target);
}

/* Expand expression EXP, which is a call to the memset builtin.  Return
   NULL_RTX if we failed the caller should emit a normal call, otherwise
   try to get the result in TARGET, if convenient (and in mode MODE if that's
   convenient).  */

static rtx
expand_builtin_memset (tree exp, rtx target, enum machine_mode mode)
{
  if (!validate_arglist (exp,
 			 POINTER_TYPE, INTEGER_TYPE, INTEGER_TYPE, VOID_TYPE))
    return NULL_RTX;
  else
    {
      tree dest = CALL_EXPR_ARG (exp, 0);
      tree val = CALL_EXPR_ARG (exp, 1);
      tree len = CALL_EXPR_ARG (exp, 2);
      return expand_builtin_memset_args (dest, val, len, target, mode, exp);
    }
}

/* Helper function to do the actual work for expand_builtin_memset.  The
   arguments to the builtin_memset call DEST, VAL, and LEN are broken out
   so that this can also be called without constructing an actual CALL_EXPR.
   The other arguments and return value are the same as for
   expand_builtin_memset.  */

static rtx
expand_builtin_memset_args (tree dest, tree val, tree len,
			    rtx target, enum machine_mode mode, tree orig_exp)
{
  tree fndecl, fn;
  enum built_in_function fcode;
  enum machine_mode val_mode;
  char c;
  unsigned int dest_align;
  rtx dest_mem, dest_addr, len_rtx;
  HOST_WIDE_INT expected_size = -1;
  unsigned int expected_align = 0;

  dest_align = get_pointer_alignment (dest);

  /* If DEST is not a pointer type, don't do this operation in-line.  */
  if (dest_align == 0)
    return NULL_RTX;

  if (currently_expanding_gimple_stmt)
    stringop_block_profile (currently_expanding_gimple_stmt,
			    &expected_align, &expected_size);

  if (expected_align < dest_align)
    expected_align = dest_align;

  /* If the LEN parameter is zero, return DEST.  */
  if (integer_zerop (len))
    {
      /* Evaluate and ignore VAL in case it has side-effects.  */
      expand_expr (val, const0_rtx, VOIDmode, EXPAND_NORMAL);
      return expand_expr (dest, target, mode, EXPAND_NORMAL);
    }

  /* Stabilize the arguments in case we fail.  */
  dest = builtin_save_expr (dest);
  val = builtin_save_expr (val);
  len = builtin_save_expr (len);

  len_rtx = expand_normal (len);
  dest_mem = get_memory_rtx (dest, len);
  val_mode = TYPE_MODE (unsigned_char_type_node);

  if (TREE_CODE (val) != INTEGER_CST)
    {
      rtx val_rtx;

      val_rtx = expand_normal (val);
      val_rtx = convert_to_mode (val_mode, val_rtx, 0);

      /* Assume that we can memset by pieces if we can store
       * the coefficients by pieces (in the required modes).
       * We can't pass builtin_memset_gen_str as that emits RTL.  */
      c = 1;
      if (host_integerp (len, 1)
	  && can_store_by_pieces (tree_low_cst (len, 1),
				  builtin_memset_read_str, &c, dest_align,
				  true))
	{
	  val_rtx = force_reg (val_mode, val_rtx);
	  store_by_pieces (dest_mem, tree_low_cst (len, 1),
			   builtin_memset_gen_str, val_rtx, dest_align,
			   true, 0);
	}
      else if (!set_storage_via_setmem (dest_mem, len_rtx, val_rtx,
					dest_align, expected_align,
					expected_size))
	goto do_libcall;

      dest_mem = force_operand (XEXP (dest_mem, 0), NULL_RTX);
      dest_mem = convert_memory_address (ptr_mode, dest_mem);
      return dest_mem;
    }

  if (target_char_cast (val, &c))
    goto do_libcall;

  if (c)
    {
      if (host_integerp (len, 1)
	  && can_store_by_pieces (tree_low_cst (len, 1),
				  builtin_memset_read_str, &c, dest_align,
				  true))
	store_by_pieces (dest_mem, tree_low_cst (len, 1),
			 builtin_memset_read_str, &c, dest_align, true, 0);
      else if (!set_storage_via_setmem (dest_mem, len_rtx,
					gen_int_mode (c, val_mode),
					dest_align, expected_align,
					expected_size))
	goto do_libcall;

      dest_mem = force_operand (XEXP (dest_mem, 0), NULL_RTX);
      dest_mem = convert_memory_address (ptr_mode, dest_mem);
      return dest_mem;
    }

  set_mem_align (dest_mem, dest_align);
  dest_addr = clear_storage_hints (dest_mem, len_rtx,
				   CALL_EXPR_TAILCALL (orig_exp)
				   ? BLOCK_OP_TAILCALL : BLOCK_OP_NORMAL,
				   expected_align, expected_size);

  if (dest_addr == 0)
    {
      dest_addr = force_operand (XEXP (dest_mem, 0), NULL_RTX);
      dest_addr = convert_memory_address (ptr_mode, dest_addr);
    }

  return dest_addr;

 do_libcall:
  fndecl = get_callee_fndecl (orig_exp);
  fcode = DECL_FUNCTION_CODE (fndecl);
  if (fcode == BUILT_IN_MEMSET)
    fn = build_call_nofold_loc (EXPR_LOCATION (orig_exp), fndecl, 3,
				dest, val, len);
  else if (fcode == BUILT_IN_BZERO)
    fn = build_call_nofold_loc (EXPR_LOCATION (orig_exp), fndecl, 2,
				dest, len);
  else
    gcc_unreachable ();
  gcc_assert (TREE_CODE (fn) == CALL_EXPR);
  CALL_EXPR_TAILCALL (fn) = CALL_EXPR_TAILCALL (orig_exp);
  return expand_call (fn, target, target == const0_rtx);
}

/* Expand expression EXP, which is a call to the bzero builtin.  Return
   NULL_RTX if we failed the caller should emit a normal call.  */

static rtx
expand_builtin_bzero (tree exp)
{
  tree dest, size;
  location_t loc = EXPR_LOCATION (exp);

  if (!validate_arglist (exp, POINTER_TYPE, INTEGER_TYPE, VOID_TYPE))
    return NULL_RTX;

  dest = CALL_EXPR_ARG (exp, 0);
  size = CALL_EXPR_ARG (exp, 1);

  /* New argument list transforming bzero(ptr x, int y) to
     memset(ptr x, int 0, size_t y).   This is done this way
     so that if it isn't expanded inline, we fallback to
     calling bzero instead of memset.  */

  return expand_builtin_memset_args (dest, integer_zero_node,
				     fold_convert_loc (loc,
						       size_type_node, size),
				     const0_rtx, VOIDmode, exp);
}

/* Expand expression EXP, which is a call to the memcmp built-in function.
   Return NULL_RTX if we failed and the caller should emit a normal call,
   otherwise try to get the result in TARGET, if convenient (and in mode
   MODE, if that's convenient).  */

static rtx
expand_builtin_memcmp (tree exp, ATTRIBUTE_UNUSED rtx target,
		       ATTRIBUTE_UNUSED enum machine_mode mode)
{
  location_t loc ATTRIBUTE_UNUSED = EXPR_LOCATION (exp);

  if (!validate_arglist (exp,
 			 POINTER_TYPE, POINTER_TYPE, INTEGER_TYPE, VOID_TYPE))
    return NULL_RTX;

  /* Note: The cmpstrnsi pattern, if it exists, is not suitable for
     implementing memcmp because it will stop if it encounters two
     zero bytes.  */
#if defined HAVE_cmpmemsi
  {
    rtx arg1_rtx, arg2_rtx, arg3_rtx;
    rtx result;
    rtx insn;
    tree arg1 = CALL_EXPR_ARG (exp, 0);
    tree arg2 = CALL_EXPR_ARG (exp, 1);
    tree len = CALL_EXPR_ARG (exp, 2);

    unsigned int arg1_align = get_pointer_alignment (arg1) / BITS_PER_UNIT;
    unsigned int arg2_align = get_pointer_alignment (arg2) / BITS_PER_UNIT;
    enum machine_mode insn_mode;

    if (HAVE_cmpmemsi)
      insn_mode = insn_data[(int) CODE_FOR_cmpmemsi].operand[0].mode;
    else
      return NULL_RTX;

    /* If we don't have POINTER_TYPE, call the function.  */
    if (arg1_align == 0 || arg2_align == 0)
      return NULL_RTX;

    /* Make a place to write the result of the instruction.  */
    result = target;
    if (! (result != 0
	   && REG_P (result) && GET_MODE (result) == insn_mode
	   && REGNO (result) >= FIRST_PSEUDO_REGISTER))
      result = gen_reg_rtx (insn_mode);

    arg1_rtx = get_memory_rtx (arg1, len);
    arg2_rtx = get_memory_rtx (arg2, len);
    arg3_rtx = expand_normal (fold_convert_loc (loc, sizetype, len));

    /* Set MEM_SIZE as appropriate.  */
    if (CONST_INT_P (arg3_rtx))
      {
	set_mem_size (arg1_rtx, INTVAL (arg3_rtx));
	set_mem_size (arg2_rtx, INTVAL (arg3_rtx));
      }

    if (HAVE_cmpmemsi)
      insn = gen_cmpmemsi (result, arg1_rtx, arg2_rtx, arg3_rtx,
			   GEN_INT (MIN (arg1_align, arg2_align)));
    else
      gcc_unreachable ();

    if (insn)
      emit_insn (insn);
    else
      emit_library_call_value (memcmp_libfunc, result, LCT_PURE,
			       TYPE_MODE (integer_type_node), 3,
			       XEXP (arg1_rtx, 0), Pmode,
			       XEXP (arg2_rtx, 0), Pmode,
			       convert_to_mode (TYPE_MODE (sizetype), arg3_rtx,
						TYPE_UNSIGNED (sizetype)),
			       TYPE_MODE (sizetype));

    /* Return the value in the proper mode for this function.  */
    mode = TYPE_MODE (TREE_TYPE (exp));
    if (GET_MODE (result) == mode)
      return result;
    else if (target != 0)
      {
	convert_move (target, result, 0);
	return target;
      }
    else
      return convert_to_mode (mode, result, 0);
  }
#endif /* HAVE_cmpmemsi.  */

  return NULL_RTX;
}

/* Expand expression EXP, which is a call to the strcmp builtin.  Return NULL_RTX
   if we failed the caller should emit a normal call, otherwise try to get
   the result in TARGET, if convenient.  */

static rtx
expand_builtin_strcmp (tree exp, ATTRIBUTE_UNUSED rtx target)
{
  if (!validate_arglist (exp, POINTER_TYPE, POINTER_TYPE, VOID_TYPE))
    return NULL_RTX;

#if defined HAVE_cmpstrsi || defined HAVE_cmpstrnsi
  if (direct_optab_handler (cmpstr_optab, SImode) != CODE_FOR_nothing
      || direct_optab_handler (cmpstrn_optab, SImode) != CODE_FOR_nothing)
    {
      rtx arg1_rtx, arg2_rtx;
      rtx result, insn = NULL_RTX;
      tree fndecl, fn;
      tree arg1 = CALL_EXPR_ARG (exp, 0);
      tree arg2 = CALL_EXPR_ARG (exp, 1);

      unsigned int arg1_align = get_pointer_alignment (arg1) / BITS_PER_UNIT;
      unsigned int arg2_align = get_pointer_alignment (arg2) / BITS_PER_UNIT;

      /* If we don't have POINTER_TYPE, call the function.  */
      if (arg1_align == 0 || arg2_align == 0)
	return NULL_RTX;

      /* Stabilize the arguments in case gen_cmpstr(n)si fail.  */
      arg1 = builtin_save_expr (arg1);
      arg2 = builtin_save_expr (arg2);

      arg1_rtx = get_memory_rtx (arg1, NULL);
      arg2_rtx = get_memory_rtx (arg2, NULL);

#ifdef HAVE_cmpstrsi
      /* Try to call cmpstrsi.  */
      if (HAVE_cmpstrsi)
	{
	  enum machine_mode insn_mode
	    = insn_data[(int) CODE_FOR_cmpstrsi].operand[0].mode;

	  /* Make a place to write the result of the instruction.  */
	  result = target;
	  if (! (result != 0
		 && REG_P (result) && GET_MODE (result) == insn_mode
		 && REGNO (result) >= FIRST_PSEUDO_REGISTER))
	    result = gen_reg_rtx (insn_mode);

	  insn = gen_cmpstrsi (result, arg1_rtx, arg2_rtx,
			       GEN_INT (MIN (arg1_align, arg2_align)));
	}
#endif
#ifdef HAVE_cmpstrnsi
      /* Try to determine at least one length and call cmpstrnsi.  */
      if (!insn && HAVE_cmpstrnsi)
	{
	  tree len;
	  rtx arg3_rtx;

	  enum machine_mode insn_mode
	    = insn_data[(int) CODE_FOR_cmpstrnsi].operand[0].mode;
	  tree len1 = c_strlen (arg1, 1);
	  tree len2 = c_strlen (arg2, 1);

	  if (len1)
	    len1 = size_binop (PLUS_EXPR, ssize_int (1), len1);
	  if (len2)
	    len2 = size_binop (PLUS_EXPR, ssize_int (1), len2);

	  /* If we don't have a constant length for the first, use the length
	     of the second, if we know it.  We don't require a constant for
	     this case; some cost analysis could be done if both are available
	     but neither is constant.  For now, assume they're equally cheap,
	     unless one has side effects.  If both strings have constant lengths,
	     use the smaller.  */

	  if (!len1)
	    len = len2;
	  else if (!len2)
	    len = len1;
	  else if (TREE_SIDE_EFFECTS (len1))
	    len = len2;
	  else if (TREE_SIDE_EFFECTS (len2))
	    len = len1;
	  else if (TREE_CODE (len1) != INTEGER_CST)
	    len = len2;
	  else if (TREE_CODE (len2) != INTEGER_CST)
	    len = len1;
	  else if (tree_int_cst_lt (len1, len2))
	    len = len1;
	  else
	    len = len2;

	  /* If both arguments have side effects, we cannot optimize.  */
	  if (!len || TREE_SIDE_EFFECTS (len))
	    goto do_libcall;

	  arg3_rtx = expand_normal (len);

	  /* Make a place to write the result of the instruction.  */
	  result = target;
	  if (! (result != 0
		 && REG_P (result) && GET_MODE (result) == insn_mode
		 && REGNO (result) >= FIRST_PSEUDO_REGISTER))
	    result = gen_reg_rtx (insn_mode);

	  insn = gen_cmpstrnsi (result, arg1_rtx, arg2_rtx, arg3_rtx,
				GEN_INT (MIN (arg1_align, arg2_align)));
	}
#endif

      if (insn)
	{
	  enum machine_mode mode;
	  emit_insn (insn);

	  /* Return the value in the proper mode for this function.  */
	  mode = TYPE_MODE (TREE_TYPE (exp));
	  if (GET_MODE (result) == mode)
	    return result;
	  if (target == 0)
	    return convert_to_mode (mode, result, 0);
	  convert_move (target, result, 0);
	  return target;
	}

      /* Expand the library call ourselves using a stabilized argument
	 list to avoid re-evaluating the function's arguments twice.  */
#ifdef HAVE_cmpstrnsi
    do_libcall:
#endif
      fndecl = get_callee_fndecl (exp);
      fn = build_call_nofold_loc (EXPR_LOCATION (exp), fndecl, 2, arg1, arg2);
      gcc_assert (TREE_CODE (fn) == CALL_EXPR);
      CALL_EXPR_TAILCALL (fn) = CALL_EXPR_TAILCALL (exp);
      return expand_call (fn, target, target == const0_rtx);
    }
#endif
  return NULL_RTX;
}

/* Expand expression EXP, which is a call to the strncmp builtin. Return
   NULL_RTX if we failed the caller should emit a normal call, otherwise try to get
   the result in TARGET, if convenient.  */

static rtx
expand_builtin_strncmp (tree exp, ATTRIBUTE_UNUSED rtx target,
			ATTRIBUTE_UNUSED enum machine_mode mode)
{
  location_t loc ATTRIBUTE_UNUSED = EXPR_LOCATION (exp);

  if (!validate_arglist (exp,
 			 POINTER_TYPE, POINTER_TYPE, INTEGER_TYPE, VOID_TYPE))
    return NULL_RTX;

  /* If c_strlen can determine an expression for one of the string
     lengths, and it doesn't have side effects, then emit cmpstrnsi
     using length MIN(strlen(string)+1, arg3).  */
#ifdef HAVE_cmpstrnsi
  if (HAVE_cmpstrnsi)
  {
    tree len, len1, len2;
    rtx arg1_rtx, arg2_rtx, arg3_rtx;
    rtx result, insn;
    tree fndecl, fn;
    tree arg1 = CALL_EXPR_ARG (exp, 0);
    tree arg2 = CALL_EXPR_ARG (exp, 1);
    tree arg3 = CALL_EXPR_ARG (exp, 2);

    unsigned int arg1_align = get_pointer_alignment (arg1) / BITS_PER_UNIT;
    unsigned int arg2_align = get_pointer_alignment (arg2) / BITS_PER_UNIT;
    enum machine_mode insn_mode
      = insn_data[(int) CODE_FOR_cmpstrnsi].operand[0].mode;

    len1 = c_strlen (arg1, 1);
    len2 = c_strlen (arg2, 1);

    if (len1)
      len1 = size_binop_loc (loc, PLUS_EXPR, ssize_int (1), len1);
    if (len2)
      len2 = size_binop_loc (loc, PLUS_EXPR, ssize_int (1), len2);

    /* If we don't have a constant length for the first, use the length
       of the second, if we know it.  We don't require a constant for
       this case; some cost analysis could be done if both are available
       but neither is constant.  For now, assume they're equally cheap,
       unless one has side effects.  If both strings have constant lengths,
       use the smaller.  */

    if (!len1)
      len = len2;
    else if (!len2)
      len = len1;
    else if (TREE_SIDE_EFFECTS (len1))
      len = len2;
    else if (TREE_SIDE_EFFECTS (len2))
      len = len1;
    else if (TREE_CODE (len1) != INTEGER_CST)
      len = len2;
    else if (TREE_CODE (len2) != INTEGER_CST)
      len = len1;
    else if (tree_int_cst_lt (len1, len2))
      len = len1;
    else
      len = len2;

    /* If both arguments have side effects, we cannot optimize.  */
    if (!len || TREE_SIDE_EFFECTS (len))
      return NULL_RTX;

    /* The actual new length parameter is MIN(len,arg3).  */
    len = fold_build2_loc (loc, MIN_EXPR, TREE_TYPE (len), len,
		       fold_convert_loc (loc, TREE_TYPE (len), arg3));

    /* If we don't have POINTER_TYPE, call the function.  */
    if (arg1_align == 0 || arg2_align == 0)
      return NULL_RTX;

    /* Make a place to write the result of the instruction.  */
    result = target;
    if (! (result != 0
	   && REG_P (result) && GET_MODE (result) == insn_mode
	   && REGNO (result) >= FIRST_PSEUDO_REGISTER))
      result = gen_reg_rtx (insn_mode);

    /* Stabilize the arguments in case gen_cmpstrnsi fails.  */
    arg1 = builtin_save_expr (arg1);
    arg2 = builtin_save_expr (arg2);
    len = builtin_save_expr (len);

    arg1_rtx = get_memory_rtx (arg1, len);
    arg2_rtx = get_memory_rtx (arg2, len);
    arg3_rtx = expand_normal (len);
    insn = gen_cmpstrnsi (result, arg1_rtx, arg2_rtx, arg3_rtx,
			  GEN_INT (MIN (arg1_align, arg2_align)));
    if (insn)
      {
	emit_insn (insn);

	/* Return the value in the proper mode for this function.  */
	mode = TYPE_MODE (TREE_TYPE (exp));
	if (GET_MODE (result) == mode)
	  return result;
	if (target == 0)
	  return convert_to_mode (mode, result, 0);
	convert_move (target, result, 0);
	return target;
      }

    /* Expand the library call ourselves using a stabilized argument
       list to avoid re-evaluating the function's arguments twice.  */
    fndecl = get_callee_fndecl (exp);
    fn = build_call_nofold_loc (EXPR_LOCATION (exp), fndecl, 3,
				arg1, arg2, len);
    gcc_assert (TREE_CODE (fn) == CALL_EXPR);
    CALL_EXPR_TAILCALL (fn) = CALL_EXPR_TAILCALL (exp);
    return expand_call (fn, target, target == const0_rtx);
  }
#endif
  return NULL_RTX;
}

/* Expand a call to __builtin_saveregs, generating the result in TARGET,
   if that's convenient.  */

rtx
expand_builtin_saveregs (void)
{
  rtx val, seq;

  /* Don't do __builtin_saveregs more than once in a function.
     Save the result of the first call and reuse it.  */
  if (saveregs_value != 0)
    return saveregs_value;

  /* When this function is called, it means that registers must be
     saved on entry to this function.  So we migrate the call to the
     first insn of this function.  */

  start_sequence ();

  /* Do whatever the machine needs done in this case.  */
  val = targetm.calls.expand_builtin_saveregs ();

  seq = get_insns ();
  end_sequence ();

  saveregs_value = val;

  /* Put the insns after the NOTE that starts the function.  If this
     is inside a start_sequence, make the outer-level insn chain current, so
     the code is placed at the start of the function.  */
  push_topmost_sequence ();
  emit_insn_after (seq, entry_of_function ());
  pop_topmost_sequence ();

  return val;
}

/* Expand a call to __builtin_next_arg.  */

static rtx
expand_builtin_next_arg (void)
{
  /* Checking arguments is already done in fold_builtin_next_arg
     that must be called before this function.  */
  return expand_binop (ptr_mode, add_optab,
		       crtl->args.internal_arg_pointer,
		       crtl->args.arg_offset_rtx,
		       NULL_RTX, 0, OPTAB_LIB_WIDEN);
}

/* Make it easier for the backends by protecting the valist argument
   from multiple evaluations.  */

static tree
stabilize_va_list_loc (location_t loc, tree valist, int needs_lvalue)
{
  tree vatype = targetm.canonical_va_list_type (TREE_TYPE (valist));

  /* The current way of determining the type of valist is completely
     bogus.  We should have the information on the va builtin instead.  */
  if (!vatype)
    vatype = targetm.fn_abi_va_list (cfun->decl);

  if (TREE_CODE (vatype) == ARRAY_TYPE)
    {
      if (TREE_SIDE_EFFECTS (valist))
	valist = save_expr (valist);

      /* For this case, the backends will be expecting a pointer to
	 vatype, but it's possible we've actually been given an array
	 (an actual TARGET_CANONICAL_VA_LIST_TYPE (valist)).
	 So fix it.  */
      if (TREE_CODE (TREE_TYPE (valist)) == ARRAY_TYPE)
	{
	  tree p1 = build_pointer_type (TREE_TYPE (vatype));
	  valist = build_fold_addr_expr_with_type_loc (loc, valist, p1);
	}
    }
  else
    {
      tree pt = build_pointer_type (vatype);

      if (! needs_lvalue)
	{
	  if (! TREE_SIDE_EFFECTS (valist))
	    return valist;

	  valist = fold_build1_loc (loc, ADDR_EXPR, pt, valist);
	  TREE_SIDE_EFFECTS (valist) = 1;
	}

      if (TREE_SIDE_EFFECTS (valist))
	valist = save_expr (valist);
      valist = fold_build2_loc (loc, MEM_REF,
				vatype, valist, build_int_cst (pt, 0));
    }

  return valist;
}

/* The "standard" definition of va_list is void*.  */

tree
std_build_builtin_va_list (void)
{
  return ptr_type_node;
}

/* The "standard" abi va_list is va_list_type_node.  */

tree
std_fn_abi_va_list (tree fndecl ATTRIBUTE_UNUSED)
{
  return va_list_type_node;
}

/* The "standard" type of va_list is va_list_type_node.  */

tree
std_canonical_va_list_type (tree type)
{
  tree wtype, htype;

  if (INDIRECT_REF_P (type))
    type = TREE_TYPE (type);
  else if (POINTER_TYPE_P (type) && POINTER_TYPE_P (TREE_TYPE(type)))
    type = TREE_TYPE (type);
  wtype = va_list_type_node;
  htype = type;
  /* Treat structure va_list types.  */
  if (TREE_CODE (wtype) == RECORD_TYPE && POINTER_TYPE_P (htype))
    htype = TREE_TYPE (htype);
  else if (TREE_CODE (wtype) == ARRAY_TYPE)
    {
      /* If va_list is an array type, the argument may have decayed
	 to a pointer type, e.g. by being passed to another function.
	 In that case, unwrap both types so that we can compare the
	 underlying records.  */
      if (TREE_CODE (htype) == ARRAY_TYPE
	  || POINTER_TYPE_P (htype))
	{
	  wtype = TREE_TYPE (wtype);
	  htype = TREE_TYPE (htype);
	}
    }
  if (TYPE_MAIN_VARIANT (wtype) == TYPE_MAIN_VARIANT (htype))
    return va_list_type_node;

  return NULL_TREE;
}

/* The "standard" implementation of va_start: just assign `nextarg' to
   the variable.  */

void
std_expand_builtin_va_start (tree valist, rtx nextarg)
{
  rtx va_r = expand_expr (valist, NULL_RTX, VOIDmode, EXPAND_WRITE);
  convert_move (va_r, nextarg, 0);
}

/* Expand EXP, a call to __builtin_va_start.  */

static rtx
expand_builtin_va_start (tree exp)
{
  rtx nextarg;
  tree valist;
  location_t loc = EXPR_LOCATION (exp);

  if (call_expr_nargs (exp) < 2)
    {
      error_at (loc, "too few arguments to function %<va_start%>");
      return const0_rtx;
    }

  if (fold_builtin_next_arg (exp, true))
    return const0_rtx;

  nextarg = expand_builtin_next_arg ();
  valist = stabilize_va_list_loc (loc, CALL_EXPR_ARG (exp, 0), 1);

  if (targetm.expand_builtin_va_start)
    targetm.expand_builtin_va_start (valist, nextarg);
  else
    std_expand_builtin_va_start (valist, nextarg);

  return const0_rtx;
}

/* The "standard" implementation of va_arg: read the value from the
   current (padded) address and increment by the (padded) size.  */

tree
std_gimplify_va_arg_expr (tree valist, tree type, gimple_seq *pre_p,
			  gimple_seq *post_p)
{
  tree addr, t, type_size, rounded_size, valist_tmp;
  unsigned HOST_WIDE_INT align, boundary;
  bool indirect;

#ifdef ARGS_GROW_DOWNWARD
  /* All of the alignment and movement below is for args-grow-up machines.
     As of 2004, there are only 3 ARGS_GROW_DOWNWARD targets, and they all
     implement their own specialized gimplify_va_arg_expr routines.  */
  gcc_unreachable ();
#endif

  indirect = pass_by_reference (NULL, TYPE_MODE (type), type, false);
  if (indirect)
    type = build_pointer_type (type);

  align = PARM_BOUNDARY / BITS_PER_UNIT;
  boundary = targetm.calls.function_arg_boundary (TYPE_MODE (type), type);

  /* When we align parameter on stack for caller, if the parameter
     alignment is beyond MAX_SUPPORTED_STACK_ALIGNMENT, it will be
     aligned at MAX_SUPPORTED_STACK_ALIGNMENT.  We will match callee
     here with caller.  */
  if (boundary > MAX_SUPPORTED_STACK_ALIGNMENT)
    boundary = MAX_SUPPORTED_STACK_ALIGNMENT;

  boundary /= BITS_PER_UNIT;

  /* Hoist the valist value into a temporary for the moment.  */
  valist_tmp = get_initialized_tmp_var (valist, pre_p, NULL);

  /* va_list pointer is aligned to PARM_BOUNDARY.  If argument actually
     requires greater alignment, we must perform dynamic alignment.  */
  if (boundary > align
      && !integer_zerop (TYPE_SIZE (type)))
    {
      t = build2 (MODIFY_EXPR, TREE_TYPE (valist), valist_tmp,
		  fold_build_pointer_plus_hwi (valist_tmp, boundary - 1));
      gimplify_and_add (t, pre_p);

      t = build2 (MODIFY_EXPR, TREE_TYPE (valist), valist_tmp,
		  fold_build2 (BIT_AND_EXPR, TREE_TYPE (valist),
			       valist_tmp,
			       build_int_cst (TREE_TYPE (valist), -boundary)));
      gimplify_and_add (t, pre_p);
    }
  else
    boundary = align;

  /* If the actual alignment is less than the alignment of the type,
     adjust the type accordingly so that we don't assume strict alignment
     when dereferencing the pointer.  */
  boundary *= BITS_PER_UNIT;
  if (boundary < TYPE_ALIGN (type))
    {
      type = build_variant_type_copy (type);
      TYPE_ALIGN (type) = boundary;
    }

  /* Compute the rounded size of the type.  */
  type_size = size_in_bytes (type);
  rounded_size = round_up (type_size, align);

  /* Reduce rounded_size so it's sharable with the postqueue.  */
  gimplify_expr (&rounded_size, pre_p, post_p, is_gimple_val, fb_rvalue);

  /* Get AP.  */
  addr = valist_tmp;
  if (PAD_VARARGS_DOWN && !integer_zerop (rounded_size))
    {
      /* Small args are padded downward.  */
      t = fold_build2_loc (input_location, GT_EXPR, sizetype,
		       rounded_size, size_int (align));
      t = fold_build3 (COND_EXPR, sizetype, t, size_zero_node,
		       size_binop (MINUS_EXPR, rounded_size, type_size));
      addr = fold_build_pointer_plus (addr, t);
    }

  /* Compute new value for AP.  */
  t = fold_build_pointer_plus (valist_tmp, rounded_size);
  t = build2 (MODIFY_EXPR, TREE_TYPE (valist), valist, t);
  gimplify_and_add (t, pre_p);

  addr = fold_convert (build_pointer_type (type), addr);

  if (indirect)
    addr = build_va_arg_indirect_ref (addr);

  return build_va_arg_indirect_ref (addr);
}

/* Build an indirect-ref expression over the given TREE, which represents a
   piece of a va_arg() expansion.  */
tree
build_va_arg_indirect_ref (tree addr)
{
  addr = build_simple_mem_ref_loc (EXPR_LOCATION (addr), addr);

  if (flag_mudflap) /* Don't instrument va_arg INDIRECT_REF.  */
    mf_mark (addr);

  return addr;
}

/* Return a dummy expression of type TYPE in order to keep going after an
   error.  */

static tree
dummy_object (tree type)
{
  tree t = build_int_cst (build_pointer_type (type), 0);
  return build2 (MEM_REF, type, t, t);
}

/* Gimplify __builtin_va_arg, aka VA_ARG_EXPR, which is not really a
   builtin function, but a very special sort of operator.  */

enum gimplify_status
gimplify_va_arg_expr (tree *expr_p, gimple_seq *pre_p, gimple_seq *post_p)
{
  tree promoted_type, have_va_type;
  tree valist = TREE_OPERAND (*expr_p, 0);
  tree type = TREE_TYPE (*expr_p);
  tree t;
  location_t loc = EXPR_LOCATION (*expr_p);

  /* Verify that valist is of the proper type.  */
  have_va_type = TREE_TYPE (valist);
  if (have_va_type == error_mark_node)
    return GS_ERROR;
  have_va_type = targetm.canonical_va_list_type (have_va_type);

  if (have_va_type == NULL_TREE)
    {
      error_at (loc, "first argument to %<va_arg%> not of type %<va_list%>");
      return GS_ERROR;
    }

  /* Generate a diagnostic for requesting data of a type that cannot
     be passed through `...' due to type promotion at the call site.  */
  if ((promoted_type = lang_hooks.types.type_promotes_to (type))
	   != type)
    {
      static bool gave_help;
      bool warned;

      /* Unfortunately, this is merely undefined, rather than a constraint
	 violation, so we cannot make this an error.  If this call is never
	 executed, the program is still strictly conforming.  */
      warned = warning_at (loc, 0,
	  		   "%qT is promoted to %qT when passed through %<...%>",
			   type, promoted_type);
      if (!gave_help && warned)
	{
	  gave_help = true;
	  inform (loc, "(so you should pass %qT not %qT to %<va_arg%>)",
		  promoted_type, type);
	}

      /* We can, however, treat "undefined" any way we please.
	 Call abort to encourage the user to fix the program.  */
      if (warned)
	inform (loc, "if this code is reached, the program will abort");
      /* Before the abort, allow the evaluation of the va_list
	 expression to exit or longjmp.  */
      gimplify_and_add (valist, pre_p);
      t = build_call_expr_loc (loc,
			       builtin_decl_implicit (BUILT_IN_TRAP), 0);
      gimplify_and_add (t, pre_p);

      /* This is dead code, but go ahead and finish so that the
	 mode of the result comes out right.  */
      *expr_p = dummy_object (type);
      return GS_ALL_DONE;
    }
  else
    {
      /* Make it easier for the backends by protecting the valist argument
	 from multiple evaluations.  */
      if (TREE_CODE (have_va_type) == ARRAY_TYPE)
	{
	  /* For this case, the backends will be expecting a pointer to
	     TREE_TYPE (abi), but it's possible we've
	     actually been given an array (an actual TARGET_FN_ABI_VA_LIST).
	     So fix it.  */
	  if (TREE_CODE (TREE_TYPE (valist)) == ARRAY_TYPE)
	    {
	      tree p1 = build_pointer_type (TREE_TYPE (have_va_type));
	      valist = fold_convert_loc (loc, p1,
					 build_fold_addr_expr_loc (loc, valist));
	    }

	  gimplify_expr (&valist, pre_p, post_p, is_gimple_val, fb_rvalue);
	}
      else
	gimplify_expr (&valist, pre_p, post_p, is_gimple_min_lval, fb_lvalue);

      if (!targetm.gimplify_va_arg_expr)
	/* FIXME: Once most targets are converted we should merely
	   assert this is non-null.  */
	return GS_ALL_DONE;

      *expr_p = targetm.gimplify_va_arg_expr (valist, type, pre_p, post_p);
      return GS_OK;
    }
}

/* Expand EXP, a call to __builtin_va_end.  */

static rtx
expand_builtin_va_end (tree exp)
{
  tree valist = CALL_EXPR_ARG (exp, 0);

  /* Evaluate for side effects, if needed.  I hate macros that don't
     do that.  */
  if (TREE_SIDE_EFFECTS (valist))
    expand_expr (valist, const0_rtx, VOIDmode, EXPAND_NORMAL);

  return const0_rtx;
}

/* Expand EXP, a call to __builtin_va_copy.  We do this as a
   builtin rather than just as an assignment in stdarg.h because of the
   nastiness of array-type va_list types.  */

static rtx
expand_builtin_va_copy (tree exp)
{
  tree dst, src, t;
  location_t loc = EXPR_LOCATION (exp);

  dst = CALL_EXPR_ARG (exp, 0);
  src = CALL_EXPR_ARG (exp, 1);

  dst = stabilize_va_list_loc (loc, dst, 1);
  src = stabilize_va_list_loc (loc, src, 0);

  gcc_assert (cfun != NULL && cfun->decl != NULL_TREE);

  if (TREE_CODE (targetm.fn_abi_va_list (cfun->decl)) != ARRAY_TYPE)
    {
      t = build2 (MODIFY_EXPR, targetm.fn_abi_va_list (cfun->decl), dst, src);
      TREE_SIDE_EFFECTS (t) = 1;
      expand_expr (t, const0_rtx, VOIDmode, EXPAND_NORMAL);
    }
  else
    {
      rtx dstb, srcb, size;

      /* Evaluate to pointers.  */
      dstb = expand_expr (dst, NULL_RTX, Pmode, EXPAND_NORMAL);
      srcb = expand_expr (src, NULL_RTX, Pmode, EXPAND_NORMAL);
      size = expand_expr (TYPE_SIZE_UNIT (targetm.fn_abi_va_list (cfun->decl)),
      		  NULL_RTX, VOIDmode, EXPAND_NORMAL);

      dstb = convert_memory_address (Pmode, dstb);
      srcb = convert_memory_address (Pmode, srcb);

      /* "Dereference" to BLKmode memories.  */
      dstb = gen_rtx_MEM (BLKmode, dstb);
      set_mem_alias_set (dstb, get_alias_set (TREE_TYPE (TREE_TYPE (dst))));
      set_mem_align (dstb, TYPE_ALIGN (targetm.fn_abi_va_list (cfun->decl)));
      srcb = gen_rtx_MEM (BLKmode, srcb);
      set_mem_alias_set (srcb, get_alias_set (TREE_TYPE (TREE_TYPE (src))));
      set_mem_align (srcb, TYPE_ALIGN (targetm.fn_abi_va_list (cfun->decl)));

      /* Copy.  */
      emit_block_move (dstb, srcb, size, BLOCK_OP_NORMAL);
    }

  return const0_rtx;
}

/* Expand a call to one of the builtin functions __builtin_frame_address or
   __builtin_return_address.  */

static rtx
expand_builtin_frame_address (tree fndecl, tree exp)
{
  /* The argument must be a nonnegative integer constant.
     It counts the number of frames to scan up the stack.
     The value is the return address saved in that frame.  */
  if (call_expr_nargs (exp) == 0)
    /* Warning about missing arg was already issued.  */
    return const0_rtx;
  else if (! host_integerp (CALL_EXPR_ARG (exp, 0), 1))
    {
      if (DECL_FUNCTION_CODE (fndecl) == BUILT_IN_FRAME_ADDRESS)
	error ("invalid argument to %<__builtin_frame_address%>");
      else
	error ("invalid argument to %<__builtin_return_address%>");
      return const0_rtx;
    }
  else
    {
      rtx tem
	= expand_builtin_return_addr (DECL_FUNCTION_CODE (fndecl),
				      tree_low_cst (CALL_EXPR_ARG (exp, 0), 1));

      /* Some ports cannot access arbitrary stack frames.  */
      if (tem == NULL)
	{
	  if (DECL_FUNCTION_CODE (fndecl) == BUILT_IN_FRAME_ADDRESS)
	    warning (0, "unsupported argument to %<__builtin_frame_address%>");
	  else
	    warning (0, "unsupported argument to %<__builtin_return_address%>");
	  return const0_rtx;
	}

      /* For __builtin_frame_address, return what we've got.  */
      if (DECL_FUNCTION_CODE (fndecl) == BUILT_IN_FRAME_ADDRESS)
	return tem;

      if (!REG_P (tem)
	  && ! CONSTANT_P (tem))
	tem = copy_addr_to_reg (tem);
      return tem;
    }
}

/* Expand EXP, a call to the alloca builtin.  Return NULL_RTX if we
   failed and the caller should emit a normal call.  CANNOT_ACCUMULATE
   is the same as for allocate_dynamic_stack_space.  */

static rtx
expand_builtin_alloca (tree exp, bool cannot_accumulate)
{
  rtx op0;
  rtx result;
  bool valid_arglist;
  unsigned int align;
  bool alloca_with_align = (DECL_FUNCTION_CODE (get_callee_fndecl (exp))
			    == BUILT_IN_ALLOCA_WITH_ALIGN);

  /* Emit normal call if we use mudflap.  */
  if (flag_mudflap)
    return NULL_RTX;

  valid_arglist
    = (alloca_with_align
       ? validate_arglist (exp, INTEGER_TYPE, INTEGER_TYPE, VOID_TYPE)
       : validate_arglist (exp, INTEGER_TYPE, VOID_TYPE));

  if (!valid_arglist)
    return NULL_RTX;

  /* Compute the argument.  */
  op0 = expand_normal (CALL_EXPR_ARG (exp, 0));

  /* Compute the alignment.  */
  align = (alloca_with_align
	   ? TREE_INT_CST_LOW (CALL_EXPR_ARG (exp, 1))
	   : BIGGEST_ALIGNMENT);

  /* Allocate the desired space.  */
  result = allocate_dynamic_stack_space (op0, 0, align, cannot_accumulate);
  result = convert_memory_address (ptr_mode, result);

  return result;
}

/* Expand a call to bswap builtin in EXP.
   Return NULL_RTX if a normal call should be emitted rather than expanding the
   function in-line.  If convenient, the result should be placed in TARGET.
   SUBTARGET may be used as the target for computing one of EXP's operands.  */

static rtx
expand_builtin_bswap (enum machine_mode target_mode, tree exp, rtx target,
		      rtx subtarget)
{
  tree arg;
  rtx op0;

  if (!validate_arglist (exp, INTEGER_TYPE, VOID_TYPE))
    return NULL_RTX;

  arg = CALL_EXPR_ARG (exp, 0);
  op0 = expand_expr (arg,
		     subtarget && GET_MODE (subtarget) == target_mode
		     ? subtarget : NULL_RTX,
		     target_mode, EXPAND_NORMAL);
  if (GET_MODE (op0) != target_mode)
    op0 = convert_to_mode (target_mode, op0, 1);

  target = expand_unop (target_mode, bswap_optab, op0, target, 1);

  gcc_assert (target);

  return convert_to_mode (target_mode, target, 1);
}

/* Expand a call to a unary builtin in EXP.
   Return NULL_RTX if a normal call should be emitted rather than expanding the
   function in-line.  If convenient, the result should be placed in TARGET.
   SUBTARGET may be used as the target for computing one of EXP's operands.  */

static rtx
expand_builtin_unop (enum machine_mode target_mode, tree exp, rtx target,
		     rtx subtarget, optab op_optab)
{
  rtx op0;

  if (!validate_arglist (exp, INTEGER_TYPE, VOID_TYPE))
    return NULL_RTX;

  /* Compute the argument.  */
  op0 = expand_expr (CALL_EXPR_ARG (exp, 0),
		     (subtarget
		      && (TYPE_MODE (TREE_TYPE (CALL_EXPR_ARG (exp, 0)))
			  == GET_MODE (subtarget))) ? subtarget : NULL_RTX,
		     VOIDmode, EXPAND_NORMAL);
  /* Compute op, into TARGET if possible.
     Set TARGET to wherever the result comes back.  */
  target = expand_unop (TYPE_MODE (TREE_TYPE (CALL_EXPR_ARG (exp, 0))),
			op_optab, op0, target, op_optab != clrsb_optab);
  gcc_assert (target);

  return convert_to_mode (target_mode, target, 0);
}

/* Expand a call to __builtin_expect.  We just return our argument
   as the builtin_expect semantic should've been already executed by
   tree branch prediction pass. */

static rtx
expand_builtin_expect (tree exp, rtx target)
{
  tree arg;

  if (call_expr_nargs (exp) < 2)
    return const0_rtx;
  arg = CALL_EXPR_ARG (exp, 0);

  target = expand_expr (arg, target, VOIDmode, EXPAND_NORMAL);
  /* When guessing was done, the hints should be already stripped away.  */
  gcc_assert (!flag_guess_branch_prob
	      || optimize == 0 || seen_error ());
  return target;
}

/* Expand a call to __builtin_assume_aligned.  We just return our first
   argument as the builtin_assume_aligned semantic should've been already
   executed by CCP.  */

static rtx
expand_builtin_assume_aligned (tree exp, rtx target)
{
  if (call_expr_nargs (exp) < 2)
    return const0_rtx;
  target = expand_expr (CALL_EXPR_ARG (exp, 0), target, VOIDmode,
			EXPAND_NORMAL);
  gcc_assert (!TREE_SIDE_EFFECTS (CALL_EXPR_ARG (exp, 1))
	      && (call_expr_nargs (exp) < 3
		  || !TREE_SIDE_EFFECTS (CALL_EXPR_ARG (exp, 2))));
  return target;
}

void
expand_builtin_trap (void)
{
#ifdef HAVE_trap
  if (HAVE_trap)
    {
      rtx insn = emit_insn (gen_trap ());
      /* For trap insns when not accumulating outgoing args force
	 REG_ARGS_SIZE note to prevent crossjumping of calls with
	 different args sizes.  */
      if (!ACCUMULATE_OUTGOING_ARGS)
	add_reg_note (insn, REG_ARGS_SIZE, GEN_INT (stack_pointer_delta));
    }
  else
#endif
    emit_library_call (abort_libfunc, LCT_NORETURN, VOIDmode, 0);
  emit_barrier ();
}

/* Expand a call to __builtin_unreachable.  We do nothing except emit
   a barrier saying that control flow will not pass here.

   It is the responsibility of the program being compiled to ensure
   that control flow does never reach __builtin_unreachable.  */
static void
expand_builtin_unreachable (void)
{
  emit_barrier ();
}

/* Expand EXP, a call to fabs, fabsf or fabsl.
   Return NULL_RTX if a normal call should be emitted rather than expanding
   the function inline.  If convenient, the result should be placed
   in TARGET.  SUBTARGET may be used as the target for computing
   the operand.  */

static rtx
expand_builtin_fabs (tree exp, rtx target, rtx subtarget)
{
  enum machine_mode mode;
  tree arg;
  rtx op0;

  if (!validate_arglist (exp, REAL_TYPE, VOID_TYPE))
    return NULL_RTX;

  arg = CALL_EXPR_ARG (exp, 0);
  CALL_EXPR_ARG (exp, 0) = arg = builtin_save_expr (arg);
  mode = TYPE_MODE (TREE_TYPE (arg));
  op0 = expand_expr (arg, subtarget, VOIDmode, EXPAND_NORMAL);
  return expand_abs (mode, op0, target, 0, safe_from_p (target, arg, 1));
}

/* Expand EXP, a call to copysign, copysignf, or copysignl.
   Return NULL is a normal call should be emitted rather than expanding the
   function inline.  If convenient, the result should be placed in TARGET.
   SUBTARGET may be used as the target for computing the operand.  */

static rtx
expand_builtin_copysign (tree exp, rtx target, rtx subtarget)
{
  rtx op0, op1;
  tree arg;

  if (!validate_arglist (exp, REAL_TYPE, REAL_TYPE, VOID_TYPE))
    return NULL_RTX;

  arg = CALL_EXPR_ARG (exp, 0);
  op0 = expand_expr (arg, subtarget, VOIDmode, EXPAND_NORMAL);

  arg = CALL_EXPR_ARG (exp, 1);
  op1 = expand_normal (arg);

  return expand_copysign (op0, op1, target);
}

/* Create a new constant string literal and return a char* pointer to it.
   The STRING_CST value is the LEN characters at STR.  */
tree
build_string_literal (int len, const char *str)
{
  tree t, elem, index, type;

  t = build_string (len, str);
  elem = build_type_variant (char_type_node, 1, 0);
  index = build_index_type (size_int (len - 1));
  type = build_array_type (elem, index);
  TREE_TYPE (t) = type;
  TREE_CONSTANT (t) = 1;
  TREE_READONLY (t) = 1;
  TREE_STATIC (t) = 1;

  type = build_pointer_type (elem);
  t = build1 (ADDR_EXPR, type,
	      build4 (ARRAY_REF, elem,
		      t, integer_zero_node, NULL_TREE, NULL_TREE));
  return t;
}

/* Expand a call to __builtin___clear_cache.  */

static rtx
expand_builtin___clear_cache (tree exp ATTRIBUTE_UNUSED)
{
#ifndef HAVE_clear_cache
#ifdef CLEAR_INSN_CACHE
  /* There is no "clear_cache" insn, and __clear_cache() in libgcc
     does something.  Just do the default expansion to a call to
     __clear_cache().  */
  return NULL_RTX;
#else
  /* There is no "clear_cache" insn, and __clear_cache() in libgcc
     does nothing.  There is no need to call it.  Do nothing.  */
  return const0_rtx;
#endif /* CLEAR_INSN_CACHE */
#else
  /* We have a "clear_cache" insn, and it will handle everything.  */
  tree begin, end;
  rtx begin_rtx, end_rtx;

  /* We must not expand to a library call.  If we did, any
     fallback library function in libgcc that might contain a call to
     __builtin___clear_cache() would recurse infinitely.  */
  if (!validate_arglist (exp, POINTER_TYPE, POINTER_TYPE, VOID_TYPE))
    {
      error ("both arguments to %<__builtin___clear_cache%> must be pointers");
      return const0_rtx;
    }

  if (HAVE_clear_cache)
    {
      struct expand_operand ops[2];

      begin = CALL_EXPR_ARG (exp, 0);
      begin_rtx = expand_expr (begin, NULL_RTX, Pmode, EXPAND_NORMAL);

      end = CALL_EXPR_ARG (exp, 1);
      end_rtx = expand_expr (end, NULL_RTX, Pmode, EXPAND_NORMAL);

      create_address_operand (&ops[0], begin_rtx);
      create_address_operand (&ops[1], end_rtx);
      if (maybe_expand_insn (CODE_FOR_clear_cache, 2, ops))
	return const0_rtx;
    }
  return const0_rtx;
#endif /* HAVE_clear_cache */
}

/* Given a trampoline address, make sure it satisfies TRAMPOLINE_ALIGNMENT.  */

static rtx
round_trampoline_addr (rtx tramp)
{
  rtx temp, addend, mask;

  /* If we don't need too much alignment, we'll have been guaranteed
     proper alignment by get_trampoline_type.  */
  if (TRAMPOLINE_ALIGNMENT <= STACK_BOUNDARY)
    return tramp;

  /* Round address up to desired boundary.  */
  temp = gen_reg_rtx (Pmode);
  addend = GEN_INT (TRAMPOLINE_ALIGNMENT / BITS_PER_UNIT - 1);
  mask = GEN_INT (-TRAMPOLINE_ALIGNMENT / BITS_PER_UNIT);

  temp  = expand_simple_binop (Pmode, PLUS, tramp, addend,
			       temp, 0, OPTAB_LIB_WIDEN);
  tramp = expand_simple_binop (Pmode, AND, temp, mask,
			       temp, 0, OPTAB_LIB_WIDEN);

  return tramp;
}

static rtx
expand_builtin_init_trampoline (tree exp, bool onstack)
{
  tree t_tramp, t_func, t_chain;
  rtx m_tramp, r_tramp, r_chain, tmp;

  if (!validate_arglist (exp, POINTER_TYPE, POINTER_TYPE,
			 POINTER_TYPE, VOID_TYPE))
    return NULL_RTX;

  t_tramp = CALL_EXPR_ARG (exp, 0);
  t_func = CALL_EXPR_ARG (exp, 1);
  t_chain = CALL_EXPR_ARG (exp, 2);

  r_tramp = expand_normal (t_tramp);
  m_tramp = gen_rtx_MEM (BLKmode, r_tramp);
  MEM_NOTRAP_P (m_tramp) = 1;

  /* If ONSTACK, the TRAMP argument should be the address of a field
     within the local function's FRAME decl.  Either way, let's see if
     we can fill in the MEM_ATTRs for this memory.  */
  if (TREE_CODE (t_tramp) == ADDR_EXPR)
    set_mem_attributes (m_tramp, TREE_OPERAND (t_tramp, 0), true);

  /* Creator of a heap trampoline is responsible for making sure the
     address is aligned to at least STACK_BOUNDARY.  Normally malloc
     will ensure this anyhow.  */
  tmp = round_trampoline_addr (r_tramp);
  if (tmp != r_tramp)
    {
      m_tramp = change_address (m_tramp, BLKmode, tmp);
      set_mem_align (m_tramp, TRAMPOLINE_ALIGNMENT);
      set_mem_size (m_tramp, TRAMPOLINE_SIZE);
    }

  /* The FUNC argument should be the address of the nested function.
     Extract the actual function decl to pass to the hook.  */
  gcc_assert (TREE_CODE (t_func) == ADDR_EXPR);
  t_func = TREE_OPERAND (t_func, 0);
  gcc_assert (TREE_CODE (t_func) == FUNCTION_DECL);

  r_chain = expand_normal (t_chain);

  /* Generate insns to initialize the trampoline.  */
  targetm.calls.trampoline_init (m_tramp, t_func, r_chain);

  if (onstack)
    {
      trampolines_created = 1;

      warning_at (DECL_SOURCE_LOCATION (t_func), OPT_Wtrampolines,
		  "trampoline generated for nested function %qD", t_func);
    }

  return const0_rtx;
}

static rtx
expand_builtin_adjust_trampoline (tree exp)
{
  rtx tramp;

  if (!validate_arglist (exp, POINTER_TYPE, VOID_TYPE))
    return NULL_RTX;

  tramp = expand_normal (CALL_EXPR_ARG (exp, 0));
  tramp = round_trampoline_addr (tramp);
  if (targetm.calls.trampoline_adjust_address)
    tramp = targetm.calls.trampoline_adjust_address (tramp);

  return tramp;
}

/* Expand the call EXP to the built-in signbit, signbitf or signbitl
   function.  The function first checks whether the back end provides
   an insn to implement signbit for the respective mode.  If not, it
   checks whether the floating point format of the value is such that
   the sign bit can be extracted.  If that is not the case, the
   function returns NULL_RTX to indicate that a normal call should be
   emitted rather than expanding the function in-line.  EXP is the
   expression that is a call to the builtin function; if convenient,
   the result should be placed in TARGET.  */
static rtx
expand_builtin_signbit (tree exp, rtx target)
{
  const struct real_format *fmt;
  enum machine_mode fmode, imode, rmode;
  tree arg;
  int word, bitpos;
  enum insn_code icode;
  rtx temp;
  location_t loc = EXPR_LOCATION (exp);

  if (!validate_arglist (exp, REAL_TYPE, VOID_TYPE))
    return NULL_RTX;

  arg = CALL_EXPR_ARG (exp, 0);
  fmode = TYPE_MODE (TREE_TYPE (arg));
  rmode = TYPE_MODE (TREE_TYPE (exp));
  fmt = REAL_MODE_FORMAT (fmode);

  arg = builtin_save_expr (arg);

  /* Expand the argument yielding a RTX expression. */
  temp = expand_normal (arg);

  /* Check if the back end provides an insn that handles signbit for the
     argument's mode. */
  icode = optab_handler (signbit_optab, fmode);
  if (icode != CODE_FOR_nothing)
    {
      rtx last = get_last_insn ();
      target = gen_reg_rtx (TYPE_MODE (TREE_TYPE (exp)));
      if (maybe_emit_unop_insn (icode, target, temp, UNKNOWN))
	return target;
      delete_insns_since (last);
    }

  /* For floating point formats without a sign bit, implement signbit
     as "ARG < 0.0".  */
  bitpos = fmt->signbit_ro;
  if (bitpos < 0)
  {
    /* But we can't do this if the format supports signed zero.  */
    if (fmt->has_signed_zero && HONOR_SIGNED_ZEROS (fmode))
      return NULL_RTX;

    arg = fold_build2_loc (loc, LT_EXPR, TREE_TYPE (exp), arg,
		       build_real (TREE_TYPE (arg), dconst0));
    return expand_expr (arg, target, VOIDmode, EXPAND_NORMAL);
  }

  if (GET_MODE_SIZE (fmode) <= UNITS_PER_WORD)
    {
      imode = int_mode_for_mode (fmode);
      if (imode == BLKmode)
	return NULL_RTX;
      temp = gen_lowpart (imode, temp);
    }
  else
    {
      imode = word_mode;
      /* Handle targets with different FP word orders.  */
      if (FLOAT_WORDS_BIG_ENDIAN)
	word = (GET_MODE_BITSIZE (fmode) - bitpos) / BITS_PER_WORD;
      else
	word = bitpos / BITS_PER_WORD;
      temp = operand_subword_force (temp, word, fmode);
      bitpos = bitpos % BITS_PER_WORD;
    }

  /* Force the intermediate word_mode (or narrower) result into a
     register.  This avoids attempting to create paradoxical SUBREGs
     of floating point modes below.  */
  temp = force_reg (imode, temp);

  /* If the bitpos is within the "result mode" lowpart, the operation
     can be implement with a single bitwise AND.  Otherwise, we need
     a right shift and an AND.  */

  if (bitpos < GET_MODE_BITSIZE (rmode))
    {
      double_int mask = double_int_zero.set_bit (bitpos);

      if (GET_MODE_SIZE (imode) > GET_MODE_SIZE (rmode))
	temp = gen_lowpart (rmode, temp);
      temp = expand_binop (rmode, and_optab, temp,
			   immed_double_int_const (mask, rmode),
			   NULL_RTX, 1, OPTAB_LIB_WIDEN);
    }
  else
    {
      /* Perform a logical right shift to place the signbit in the least
	 significant bit, then truncate the result to the desired mode
	 and mask just this bit.  */
      temp = expand_shift (RSHIFT_EXPR, imode, temp, bitpos, NULL_RTX, 1);
      temp = gen_lowpart (rmode, temp);
      temp = expand_binop (rmode, and_optab, temp, const1_rtx,
			   NULL_RTX, 1, OPTAB_LIB_WIDEN);
    }

  return temp;
}

/* Expand fork or exec calls.  TARGET is the desired target of the
   call.  EXP is the call. FN is the
   identificator of the actual function.  IGNORE is nonzero if the
   value is to be ignored.  */

static rtx
expand_builtin_fork_or_exec (tree fn, tree exp, rtx target, int ignore)
{
  tree id, decl;
  tree call;

  /* If we are not profiling, just call the function.  */
  if (!profile_arc_flag)
    return NULL_RTX;

  /* Otherwise call the wrapper.  This should be equivalent for the rest of
     compiler, so the code does not diverge, and the wrapper may run the
     code necessary for keeping the profiling sane.  */

  switch (DECL_FUNCTION_CODE (fn))
    {
    case BUILT_IN_FORK:
      id = get_identifier ("__gcov_fork");
      break;

    case BUILT_IN_EXECL:
      id = get_identifier ("__gcov_execl");
      break;

    case BUILT_IN_EXECV:
      id = get_identifier ("__gcov_execv");
      break;

    case BUILT_IN_EXECLP:
      id = get_identifier ("__gcov_execlp");
      break;

    case BUILT_IN_EXECLE:
      id = get_identifier ("__gcov_execle");
      break;

    case BUILT_IN_EXECVP:
      id = get_identifier ("__gcov_execvp");
      break;

    case BUILT_IN_EXECVE:
      id = get_identifier ("__gcov_execve");
      break;

    default:
      gcc_unreachable ();
    }

  decl = build_decl (DECL_SOURCE_LOCATION (fn),
		     FUNCTION_DECL, id, TREE_TYPE (fn));
  DECL_EXTERNAL (decl) = 1;
  TREE_PUBLIC (decl) = 1;
  DECL_ARTIFICIAL (decl) = 1;
  TREE_NOTHROW (decl) = 1;
  DECL_VISIBILITY (decl) = VISIBILITY_DEFAULT;
  DECL_VISIBILITY_SPECIFIED (decl) = 1;
  call = rewrite_call_expr (EXPR_LOCATION (exp), exp, 0, decl, 0);
  return expand_call (call, target, ignore);
 }



/* Reconstitute a mode for a __sync intrinsic operation.  Since the type of
   the pointer in these functions is void*, the tree optimizers may remove
   casts.  The mode computed in expand_builtin isn't reliable either, due
   to __sync_bool_compare_and_swap.

   FCODE_DIFF should be fcode - base, where base is the FOO_1 code for the
   group of builtins.  This gives us log2 of the mode size.  */

static inline enum machine_mode
get_builtin_sync_mode (int fcode_diff)
{
  /* The size is not negotiable, so ask not to get BLKmode in return
     if the target indicates that a smaller size would be better.  */
  return mode_for_size (BITS_PER_UNIT << fcode_diff, MODE_INT, 0);
}

/* Expand the memory expression LOC and return the appropriate memory operand
   for the builtin_sync operations.  */

static rtx
get_builtin_sync_mem (tree loc, enum machine_mode mode)
{
  rtx addr, mem;

  addr = expand_expr (loc, NULL_RTX, ptr_mode, EXPAND_SUM);
  addr = convert_memory_address (Pmode, addr);

  /* Note that we explicitly do not want any alias information for this
     memory, so that we kill all other live memories.  Otherwise we don't
     satisfy the full barrier semantics of the intrinsic.  */
  mem = validize_mem (gen_rtx_MEM (mode, addr));

  /* The alignment needs to be at least according to that of the mode.  */
  set_mem_align (mem, MAX (GET_MODE_ALIGNMENT (mode),
			   get_pointer_alignment (loc)));
  set_mem_alias_set (mem, ALIAS_SET_MEMORY_BARRIER);
  MEM_VOLATILE_P (mem) = 1;

  return mem;
}

/* Make sure an argument is in the right mode.
   EXP is the tree argument. 
   MODE is the mode it should be in.  */

static rtx
expand_expr_force_mode (tree exp, enum machine_mode mode)
{
  rtx val;
  enum machine_mode old_mode;

  val = expand_expr (exp, NULL_RTX, mode, EXPAND_NORMAL);
  /* If VAL is promoted to a wider mode, convert it back to MODE.  Take care
     of CONST_INTs, where we know the old_mode only from the call argument.  */

  old_mode = GET_MODE (val);
  if (old_mode == VOIDmode)
    old_mode = TYPE_MODE (TREE_TYPE (exp));
  val = convert_modes (mode, old_mode, val, 1);
  return val;
}


/* Expand the __sync_xxx_and_fetch and __sync_fetch_and_xxx intrinsics.
   EXP is the CALL_EXPR.  CODE is the rtx code
   that corresponds to the arithmetic or logical operation from the name;
   an exception here is that NOT actually means NAND.  TARGET is an optional
   place for us to store the results; AFTER is true if this is the
   fetch_and_xxx form.  */

static rtx
expand_builtin_sync_operation (enum machine_mode mode, tree exp,
			       enum rtx_code code, bool after,
			       rtx target)
{
  rtx val, mem;
  location_t loc = EXPR_LOCATION (exp);

  if (code == NOT && warn_sync_nand)
    {
      tree fndecl = get_callee_fndecl (exp);
      enum built_in_function fcode = DECL_FUNCTION_CODE (fndecl);

      static bool warned_f_a_n, warned_n_a_f;

      switch (fcode)
	{
	case BUILT_IN_SYNC_FETCH_AND_NAND_1:
	case BUILT_IN_SYNC_FETCH_AND_NAND_2:
	case BUILT_IN_SYNC_FETCH_AND_NAND_4:
	case BUILT_IN_SYNC_FETCH_AND_NAND_8:
	case BUILT_IN_SYNC_FETCH_AND_NAND_16:
	  if (warned_f_a_n)
	    break;

	  fndecl = builtin_decl_implicit (BUILT_IN_SYNC_FETCH_AND_NAND_N);
	  inform (loc, "%qD changed semantics in GCC 4.4", fndecl);
	  warned_f_a_n = true;
	  break;

	case BUILT_IN_SYNC_NAND_AND_FETCH_1:
	case BUILT_IN_SYNC_NAND_AND_FETCH_2:
	case BUILT_IN_SYNC_NAND_AND_FETCH_4:
	case BUILT_IN_SYNC_NAND_AND_FETCH_8:
	case BUILT_IN_SYNC_NAND_AND_FETCH_16:
	  if (warned_n_a_f)
	    break;

	 fndecl = builtin_decl_implicit (BUILT_IN_SYNC_NAND_AND_FETCH_N);
	  inform (loc, "%qD changed semantics in GCC 4.4", fndecl);
	  warned_n_a_f = true;
	  break;

	default:
	  gcc_unreachable ();
	}
    }

  /* Expand the operands.  */
  mem = get_builtin_sync_mem (CALL_EXPR_ARG (exp, 0), mode);
  val = expand_expr_force_mode (CALL_EXPR_ARG (exp, 1), mode);

  return expand_atomic_fetch_op (target, mem, val, code, MEMMODEL_SEQ_CST,
				 after);
}

/* Expand the __sync_val_compare_and_swap and __sync_bool_compare_and_swap
   intrinsics. EXP is the CALL_EXPR.  IS_BOOL is
   true if this is the boolean form.  TARGET is a place for us to store the
   results; this is NOT optional if IS_BOOL is true.  */

static rtx
expand_builtin_compare_and_swap (enum machine_mode mode, tree exp,
				 bool is_bool, rtx target)
{
  rtx old_val, new_val, mem;
  rtx *pbool, *poval;

  /* Expand the operands.  */
  mem = get_builtin_sync_mem (CALL_EXPR_ARG (exp, 0), mode);
  old_val = expand_expr_force_mode (CALL_EXPR_ARG (exp, 1), mode);
  new_val = expand_expr_force_mode (CALL_EXPR_ARG (exp, 2), mode);

  pbool = poval = NULL;
  if (target != const0_rtx)
    {
      if (is_bool)
	pbool = &target;
      else
	poval = &target;
    }
  if (!expand_atomic_compare_and_swap (pbool, poval, mem, old_val, new_val,
				       false, MEMMODEL_SEQ_CST,
				       MEMMODEL_SEQ_CST))
    return NULL_RTX;

  return target;
}

/* Expand the __sync_lock_test_and_set intrinsic.  Note that the most
   general form is actually an atomic exchange, and some targets only
   support a reduced form with the second argument being a constant 1.
   EXP is the CALL_EXPR; TARGET is an optional place for us to store
   the results.  */

static rtx
expand_builtin_sync_lock_test_and_set (enum machine_mode mode, tree exp,
				       rtx target)
{
  rtx val, mem;

  /* Expand the operands.  */
  mem = get_builtin_sync_mem (CALL_EXPR_ARG (exp, 0), mode);
  val = expand_expr_force_mode (CALL_EXPR_ARG (exp, 1), mode);

  return expand_sync_lock_test_and_set (target, mem, val);
}

/* Expand the __sync_lock_release intrinsic.  EXP is the CALL_EXPR.  */

static void
expand_builtin_sync_lock_release (enum machine_mode mode, tree exp)
{
  rtx mem;

  /* Expand the operands.  */
  mem = get_builtin_sync_mem (CALL_EXPR_ARG (exp, 0), mode);

  expand_atomic_store (mem, const0_rtx, MEMMODEL_RELEASE, true);
}

/* Given an integer representing an ``enum memmodel'', verify its
   correctness and return the memory model enum.  */

static enum memmodel
get_memmodel (tree exp)
{
  rtx op;
  unsigned HOST_WIDE_INT val;

  /* If the parameter is not a constant, it's a run time value so we'll just
     convert it to MEMMODEL_SEQ_CST to avoid annoying runtime checking.  */
  if (TREE_CODE (exp) != INTEGER_CST)
    return MEMMODEL_SEQ_CST;

  op = expand_normal (exp);

  val = INTVAL (op);
  if (targetm.memmodel_check)
    val = targetm.memmodel_check (val);
  else if (val & ~MEMMODEL_MASK)
    {
      warning (OPT_Winvalid_memory_model,
	       "Unknown architecture specifier in memory model to builtin.");
      return MEMMODEL_SEQ_CST;
    }

  if ((INTVAL(op) & MEMMODEL_MASK) >= MEMMODEL_LAST)
    {
      warning (OPT_Winvalid_memory_model,
	       "invalid memory model argument to builtin");
      return MEMMODEL_SEQ_CST;
    }

  return (enum memmodel) val;
}

/* Expand the __atomic_exchange intrinsic:
   	TYPE __atomic_exchange (TYPE *object, TYPE desired, enum memmodel)
   EXP is the CALL_EXPR.
   TARGET is an optional place for us to store the results.  */

static rtx
expand_builtin_atomic_exchange (enum machine_mode mode, tree exp, rtx target)
{
  rtx val, mem;
  enum memmodel model;

  model = get_memmodel (CALL_EXPR_ARG (exp, 2));
  if ((model & MEMMODEL_MASK) == MEMMODEL_CONSUME)
    {
      error ("invalid memory model for %<__atomic_exchange%>");
      return NULL_RTX;
    }

  if (!flag_inline_atomics)
    return NULL_RTX;

  /* Expand the operands.  */
  mem = get_builtin_sync_mem (CALL_EXPR_ARG (exp, 0), mode);
  val = expand_expr_force_mode (CALL_EXPR_ARG (exp, 1), mode);

  return expand_atomic_exchange (target, mem, val, model);
}

/* Expand the __atomic_compare_exchange intrinsic:
   	bool __atomic_compare_exchange (TYPE *object, TYPE *expect, 
					TYPE desired, BOOL weak, 
					enum memmodel success,
					enum memmodel failure)
   EXP is the CALL_EXPR.
   TARGET is an optional place for us to store the results.  */

static rtx
expand_builtin_atomic_compare_exchange (enum machine_mode mode, tree exp, 
					rtx target)
{
  rtx expect, desired, mem, oldval;
  enum memmodel success, failure;
  tree weak;
  bool is_weak;

  success = get_memmodel (CALL_EXPR_ARG (exp, 4));
  failure = get_memmodel (CALL_EXPR_ARG (exp, 5));

  if ((failure & MEMMODEL_MASK) == MEMMODEL_RELEASE
      || (failure & MEMMODEL_MASK) == MEMMODEL_ACQ_REL)
    {
      error ("invalid failure memory model for %<__atomic_compare_exchange%>");
      return NULL_RTX;
    }

  if (failure > success)
    {
      error ("failure memory model cannot be stronger than success "
	     "memory model for %<__atomic_compare_exchange%>");
      return NULL_RTX;
    }
  
  if (!flag_inline_atomics)
    return NULL_RTX;

  /* Expand the operands.  */
  mem = get_builtin_sync_mem (CALL_EXPR_ARG (exp, 0), mode);

  expect = expand_normal (CALL_EXPR_ARG (exp, 1));
  expect = convert_memory_address (Pmode, expect);
  expect = gen_rtx_MEM (mode, expect);
  desired = expand_expr_force_mode (CALL_EXPR_ARG (exp, 2), mode);

  weak = CALL_EXPR_ARG (exp, 3);
  is_weak = false;
  if (host_integerp (weak, 0) && tree_low_cst (weak, 0) != 0)
    is_weak = true;

  oldval = expect;
  if (!expand_atomic_compare_and_swap ((target == const0_rtx ? NULL : &target),
				       &oldval, mem, oldval, desired,
				       is_weak, success, failure))
    return NULL_RTX;

  if (oldval != expect)
    emit_move_insn (expect, oldval);

  return target;
}

/* Expand the __atomic_load intrinsic:
   	TYPE __atomic_load (TYPE *object, enum memmodel)
   EXP is the CALL_EXPR.
   TARGET is an optional place for us to store the results.  */

static rtx
expand_builtin_atomic_load (enum machine_mode mode, tree exp, rtx target)
{
  rtx mem;
  enum memmodel model;

  model = get_memmodel (CALL_EXPR_ARG (exp, 1));
  if ((model & MEMMODEL_MASK) == MEMMODEL_RELEASE
      || (model & MEMMODEL_MASK) == MEMMODEL_ACQ_REL)
    {
      error ("invalid memory model for %<__atomic_load%>");
      return NULL_RTX;
    }

  if (!flag_inline_atomics)
    return NULL_RTX;

  /* Expand the operand.  */
  mem = get_builtin_sync_mem (CALL_EXPR_ARG (exp, 0), mode);

  return expand_atomic_load (target, mem, model);
}


/* Expand the __atomic_store intrinsic:
   	void __atomic_store (TYPE *object, TYPE desired, enum memmodel)
   EXP is the CALL_EXPR.
   TARGET is an optional place for us to store the results.  */

static rtx
expand_builtin_atomic_store (enum machine_mode mode, tree exp)
{
  rtx mem, val;
  enum memmodel model;

  model = get_memmodel (CALL_EXPR_ARG (exp, 2));
  if ((model & MEMMODEL_MASK) != MEMMODEL_RELAXED
      && (model & MEMMODEL_MASK) != MEMMODEL_SEQ_CST
      && (model & MEMMODEL_MASK) != MEMMODEL_RELEASE)
    {
      error ("invalid memory model for %<__atomic_store%>");
      return NULL_RTX;
    }

  if (!flag_inline_atomics)
    return NULL_RTX;

  /* Expand the operands.  */
  mem = get_builtin_sync_mem (CALL_EXPR_ARG (exp, 0), mode);
  val = expand_expr_force_mode (CALL_EXPR_ARG (exp, 1), mode);

  return expand_atomic_store (mem, val, model, false);
}

/* Expand the __atomic_fetch_XXX intrinsic:
   	TYPE __atomic_fetch_XXX (TYPE *object, TYPE val, enum memmodel)
   EXP is the CALL_EXPR.
   TARGET is an optional place for us to store the results.
   CODE is the operation, PLUS, MINUS, ADD, XOR, or IOR.
   FETCH_AFTER is true if returning the result of the operation.
   FETCH_AFTER is false if returning the value before the operation.
   IGNORE is true if the result is not used.
   EXT_CALL is the correct builtin for an external call if this cannot be
   resolved to an instruction sequence.  */

static rtx
expand_builtin_atomic_fetch_op (enum machine_mode mode, tree exp, rtx target,
				enum rtx_code code, bool fetch_after,
				bool ignore, enum built_in_function ext_call)
{
  rtx val, mem, ret;
  enum memmodel model;
  tree fndecl;
  tree addr;

  model = get_memmodel (CALL_EXPR_ARG (exp, 2));

  /* Expand the operands.  */
  mem = get_builtin_sync_mem (CALL_EXPR_ARG (exp, 0), mode);
  val = expand_expr_force_mode (CALL_EXPR_ARG (exp, 1), mode);

  /* Only try generating instructions if inlining is turned on.  */
  if (flag_inline_atomics)
    {
      ret = expand_atomic_fetch_op (target, mem, val, code, model, fetch_after);
      if (ret)
	return ret;
    }

  /* Return if a different routine isn't needed for the library call.  */
  if (ext_call == BUILT_IN_NONE)
    return NULL_RTX;

  /* Change the call to the specified function.  */
  fndecl = get_callee_fndecl (exp);
  addr = CALL_EXPR_FN (exp);
  STRIP_NOPS (addr);

  gcc_assert (TREE_OPERAND (addr, 0) == fndecl);
  TREE_OPERAND (addr, 0) = builtin_decl_explicit(ext_call);

  /* Expand the call here so we can emit trailing code.  */
  ret = expand_call (exp, target, ignore);

  /* Replace the original function just in case it matters.  */
  TREE_OPERAND (addr, 0) = fndecl;

  /* Then issue the arithmetic correction to return the right result.  */
  if (!ignore)
    {
      if (code == NOT)
	{
	  ret = expand_simple_binop (mode, AND, ret, val, NULL_RTX, true,
				     OPTAB_LIB_WIDEN);
	  ret = expand_simple_unop (mode, NOT, ret, target, true);
	}
      else
	ret = expand_simple_binop (mode, code, ret, val, target, true,
				   OPTAB_LIB_WIDEN);
    }
  return ret;
}


#ifndef HAVE_atomic_clear
# define HAVE_atomic_clear 0
# define gen_atomic_clear(x,y) (gcc_unreachable (), NULL_RTX)
#endif

/* Expand an atomic clear operation.
	void _atomic_clear (BOOL *obj, enum memmodel)
   EXP is the call expression.  */

static rtx
expand_builtin_atomic_clear (tree exp) 
{
  enum machine_mode mode;
  rtx mem, ret;
  enum memmodel model;

  mode = mode_for_size (BOOL_TYPE_SIZE, MODE_INT, 0);
  mem = get_builtin_sync_mem (CALL_EXPR_ARG (exp, 0), mode);
  model = get_memmodel (CALL_EXPR_ARG (exp, 1));

  if ((model & MEMMODEL_MASK) == MEMMODEL_ACQUIRE
      || (model & MEMMODEL_MASK) == MEMMODEL_ACQ_REL)
    {
      error ("invalid memory model for %<__atomic_store%>");
      return const0_rtx;
    }

  if (HAVE_atomic_clear)
    {
      emit_insn (gen_atomic_clear (mem, model));
      return const0_rtx;
    }

  /* Try issuing an __atomic_store, and allow fallback to __sync_lock_release.
     Failing that, a store is issued by __atomic_store.  The only way this can
     fail is if the bool type is larger than a word size.  Unlikely, but
     handle it anyway for completeness.  Assume a single threaded model since
     there is no atomic support in this case, and no barriers are required.  */
  ret = expand_atomic_store (mem, const0_rtx, model, true);
  if (!ret)
    emit_move_insn (mem, const0_rtx);
  return const0_rtx;
}

/* Expand an atomic test_and_set operation.
	bool _atomic_test_and_set (BOOL *obj, enum memmodel)
   EXP is the call expression.  */

static rtx
expand_builtin_atomic_test_and_set (tree exp, rtx target)
{
  rtx mem;
  enum memmodel model;
  enum machine_mode mode;

  mode = mode_for_size (BOOL_TYPE_SIZE, MODE_INT, 0);
  mem = get_builtin_sync_mem (CALL_EXPR_ARG (exp, 0), mode);
  model = get_memmodel (CALL_EXPR_ARG (exp, 1));

  return expand_atomic_test_and_set (target, mem, model);
}


/* Return true if (optional) argument ARG1 of size ARG0 is always lock free on
   this architecture.  If ARG1 is NULL, use typical alignment for size ARG0.  */

static tree
fold_builtin_atomic_always_lock_free (tree arg0, tree arg1)
{
  int size;
  enum machine_mode mode;
  unsigned int mode_align, type_align;

  if (TREE_CODE (arg0) != INTEGER_CST)
    return NULL_TREE;

  size = INTVAL (expand_normal (arg0)) * BITS_PER_UNIT;
  mode = mode_for_size (size, MODE_INT, 0);
  mode_align = GET_MODE_ALIGNMENT (mode);

  if (TREE_CODE (arg1) == INTEGER_CST && INTVAL (expand_normal (arg1)) == 0)
    type_align = mode_align;
  else
    {
      tree ttype = TREE_TYPE (arg1);

      /* This function is usually invoked and folded immediately by the front
	 end before anything else has a chance to look at it.  The pointer
	 parameter at this point is usually cast to a void *, so check for that
	 and look past the cast.  */
      if (TREE_CODE (arg1) == NOP_EXPR && POINTER_TYPE_P (ttype)
	  && VOID_TYPE_P (TREE_TYPE (ttype)))
	arg1 = TREE_OPERAND (arg1, 0);

      ttype = TREE_TYPE (arg1);
      gcc_assert (POINTER_TYPE_P (ttype));

      /* Get the underlying type of the object.  */
      ttype = TREE_TYPE (ttype);
      type_align = TYPE_ALIGN (ttype);
    }

  /* If the object has smaller alignment, the the lock free routines cannot
     be used.  */
  if (type_align < mode_align)
    return boolean_false_node;

  /* Check if a compare_and_swap pattern exists for the mode which represents
     the required size.  The pattern is not allowed to fail, so the existence
     of the pattern indicates support is present.  */
  if (can_compare_and_swap_p (mode, true))
    return boolean_true_node;
  else
    return boolean_false_node;
}

/* Return true if the parameters to call EXP represent an object which will
   always generate lock free instructions.  The first argument represents the
   size of the object, and the second parameter is a pointer to the object 
   itself.  If NULL is passed for the object, then the result is based on 
   typical alignment for an object of the specified size.  Otherwise return 
   false.  */

static rtx
expand_builtin_atomic_always_lock_free (tree exp)
{
  tree size;
  tree arg0 = CALL_EXPR_ARG (exp, 0);
  tree arg1 = CALL_EXPR_ARG (exp, 1);

  if (TREE_CODE (arg0) != INTEGER_CST)
    {
      error ("non-constant argument 1 to __atomic_always_lock_free");
      return const0_rtx;
    }

  size = fold_builtin_atomic_always_lock_free (arg0, arg1);
  if (size == boolean_true_node)
    return const1_rtx;
  return const0_rtx;
}

/* Return a one or zero if it can be determined that object ARG1 of size ARG 
   is lock free on this architecture.  */

static tree
fold_builtin_atomic_is_lock_free (tree arg0, tree arg1)
{
  if (!flag_inline_atomics)
    return NULL_TREE;
  
  /* If it isn't always lock free, don't generate a result.  */
  if (fold_builtin_atomic_always_lock_free (arg0, arg1) == boolean_true_node)
    return boolean_true_node;

  return NULL_TREE;
}

/* Return true if the parameters to call EXP represent an object which will
   always generate lock free instructions.  The first argument represents the
   size of the object, and the second parameter is a pointer to the object 
   itself.  If NULL is passed for the object, then the result is based on 
   typical alignment for an object of the specified size.  Otherwise return 
   NULL*/

static rtx
expand_builtin_atomic_is_lock_free (tree exp)
{
  tree size;
  tree arg0 = CALL_EXPR_ARG (exp, 0);
  tree arg1 = CALL_EXPR_ARG (exp, 1);

  if (!INTEGRAL_TYPE_P (TREE_TYPE (arg0)))
    {
      error ("non-integer argument 1 to __atomic_is_lock_free");
      return NULL_RTX;
    }

  if (!flag_inline_atomics)
    return NULL_RTX; 

  /* If the value is known at compile time, return the RTX for it.  */
  size = fold_builtin_atomic_is_lock_free (arg0, arg1);
  if (size == boolean_true_node)
    return const1_rtx;

  return NULL_RTX;
}

/* Expand the __atomic_thread_fence intrinsic:
   	void __atomic_thread_fence (enum memmodel)
   EXP is the CALL_EXPR.  */

static void
expand_builtin_atomic_thread_fence (tree exp)
{
  enum memmodel model = get_memmodel (CALL_EXPR_ARG (exp, 0));
  expand_mem_thread_fence (model);
}

/* Expand the __atomic_signal_fence intrinsic:
   	void __atomic_signal_fence (enum memmodel)
   EXP is the CALL_EXPR.  */

static void
expand_builtin_atomic_signal_fence (tree exp)
{
  enum memmodel model = get_memmodel (CALL_EXPR_ARG (exp, 0));
  expand_mem_signal_fence (model);
}

/* Expand the __sync_synchronize intrinsic.  */

static void
expand_builtin_sync_synchronize (void)
{
  expand_mem_thread_fence (MEMMODEL_SEQ_CST);
}

static rtx
expand_builtin_thread_pointer (tree exp, rtx target)
{
  enum insn_code icode;
  if (!validate_arglist (exp, VOID_TYPE))
    return const0_rtx;
  icode = direct_optab_handler (get_thread_pointer_optab, Pmode);
  if (icode != CODE_FOR_nothing)
    {
      struct expand_operand op;
      if (!REG_P (target) || GET_MODE (target) != Pmode)
	target = gen_reg_rtx (Pmode);
      create_output_operand (&op, target, Pmode);
      expand_insn (icode, 1, &op);
      return target;
    }
  error ("__builtin_thread_pointer is not supported on this target");
  return const0_rtx;
}

static void
expand_builtin_set_thread_pointer (tree exp)
{
  enum insn_code icode;
  if (!validate_arglist (exp, POINTER_TYPE, VOID_TYPE))
    return;
  icode = direct_optab_handler (set_thread_pointer_optab, Pmode);
  if (icode != CODE_FOR_nothing)
    {
      struct expand_operand op;
      rtx val = expand_expr (CALL_EXPR_ARG (exp, 0), NULL_RTX,
			     Pmode, EXPAND_NORMAL);      
      create_input_operand (&op, val, Pmode);
      expand_insn (icode, 1, &op);
      return;
    }
  error ("__builtin_set_thread_pointer is not supported on this target");
}


/* Expand an expression EXP that calls a built-in function,
   with result going to TARGET if that's convenient
   (and in mode MODE if that's convenient).
   SUBTARGET may be used as the target for computing one of EXP's operands.
   IGNORE is nonzero if the value is to be ignored.  */

rtx
expand_builtin (tree exp, rtx target, rtx subtarget, enum machine_mode mode,
		int ignore)
{
  tree fndecl = get_callee_fndecl (exp);
  enum built_in_function fcode = DECL_FUNCTION_CODE (fndecl);
  enum machine_mode target_mode = TYPE_MODE (TREE_TYPE (exp));
  int flags;

  if (DECL_BUILT_IN_CLASS (fndecl) == BUILT_IN_MD)
    return targetm.expand_builtin (exp, target, subtarget, mode, ignore);

  /* When not optimizing, generate calls to library functions for a certain
     set of builtins.  */
  if (!optimize
      && !called_as_built_in (fndecl)
      && fcode != BUILT_IN_ALLOCA
      && fcode != BUILT_IN_ALLOCA_WITH_ALIGN
      && fcode != BUILT_IN_FREE)
    return expand_call (exp, target, ignore);

  /* The built-in function expanders test for target == const0_rtx
     to determine whether the function's result will be ignored.  */
  if (ignore)
    target = const0_rtx;

  /* If the result of a pure or const built-in function is ignored, and
     none of its arguments are volatile, we can avoid expanding the
     built-in call and just evaluate the arguments for side-effects.  */
  if (target == const0_rtx
      && ((flags = flags_from_decl_or_type (fndecl)) & (ECF_CONST | ECF_PURE))
      && !(flags & ECF_LOOPING_CONST_OR_PURE))
    {
      bool volatilep = false;
      tree arg;
      call_expr_arg_iterator iter;

      FOR_EACH_CALL_EXPR_ARG (arg, iter, exp)
	if (TREE_THIS_VOLATILE (arg))
	  {
	    volatilep = true;
	    break;
	  }

      if (! volatilep)
	{
	  FOR_EACH_CALL_EXPR_ARG (arg, iter, exp)
	    expand_expr (arg, const0_rtx, VOIDmode, EXPAND_NORMAL);
	  return const0_rtx;
	}
    }

  switch (fcode)
    {
    CASE_FLT_FN (BUILT_IN_FABS):
      target = expand_builtin_fabs (exp, target, subtarget);
      if (target)
	return target;
      break;

    CASE_FLT_FN (BUILT_IN_COPYSIGN):
      target = expand_builtin_copysign (exp, target, subtarget);
      if (target)
	return target;
      break;

      /* Just do a normal library call if we were unable to fold
	 the values.  */
    CASE_FLT_FN (BUILT_IN_CABS):
      break;

    CASE_FLT_FN (BUILT_IN_EXP):
    CASE_FLT_FN (BUILT_IN_EXP10):
    CASE_FLT_FN (BUILT_IN_POW10):
    CASE_FLT_FN (BUILT_IN_EXP2):
    CASE_FLT_FN (BUILT_IN_EXPM1):
    CASE_FLT_FN (BUILT_IN_LOGB):
    CASE_FLT_FN (BUILT_IN_LOG):
    CASE_FLT_FN (BUILT_IN_LOG10):
    CASE_FLT_FN (BUILT_IN_LOG2):
    CASE_FLT_FN (BUILT_IN_LOG1P):
    CASE_FLT_FN (BUILT_IN_TAN):
    CASE_FLT_FN (BUILT_IN_ASIN):
    CASE_FLT_FN (BUILT_IN_ACOS):
    CASE_FLT_FN (BUILT_IN_ATAN):
    CASE_FLT_FN (BUILT_IN_SIGNIFICAND):
      /* Treat these like sqrt only if unsafe math optimizations are allowed,
	 because of possible accuracy problems.  */
      if (! flag_unsafe_math_optimizations)
	break;
    CASE_FLT_FN (BUILT_IN_SQRT):
    CASE_FLT_FN (BUILT_IN_FLOOR):
    CASE_FLT_FN (BUILT_IN_CEIL):
    CASE_FLT_FN (BUILT_IN_TRUNC):
    CASE_FLT_FN (BUILT_IN_ROUND):
    CASE_FLT_FN (BUILT_IN_NEARBYINT):
    CASE_FLT_FN (BUILT_IN_RINT):
      target = expand_builtin_mathfn (exp, target, subtarget);
      if (target)
	return target;
      break;

    CASE_FLT_FN (BUILT_IN_FMA):
      target = expand_builtin_mathfn_ternary (exp, target, subtarget);
      if (target)
	return target;
      break;

    CASE_FLT_FN (BUILT_IN_ILOGB):
      if (! flag_unsafe_math_optimizations)
	break;
    CASE_FLT_FN (BUILT_IN_ISINF):
    CASE_FLT_FN (BUILT_IN_FINITE):
    case BUILT_IN_ISFINITE:
    case BUILT_IN_ISNORMAL:
      target = expand_builtin_interclass_mathfn (exp, target);
      if (target)
	return target;
      break;

    CASE_FLT_FN (BUILT_IN_ICEIL):
    CASE_FLT_FN (BUILT_IN_LCEIL):
    CASE_FLT_FN (BUILT_IN_LLCEIL):
    CASE_FLT_FN (BUILT_IN_LFLOOR):
    CASE_FLT_FN (BUILT_IN_IFLOOR):
    CASE_FLT_FN (BUILT_IN_LLFLOOR):
      target = expand_builtin_int_roundingfn (exp, target);
      if (target)
	return target;
      break;

    CASE_FLT_FN (BUILT_IN_IRINT):
    CASE_FLT_FN (BUILT_IN_LRINT):
    CASE_FLT_FN (BUILT_IN_LLRINT):
    CASE_FLT_FN (BUILT_IN_IROUND):
    CASE_FLT_FN (BUILT_IN_LROUND):
    CASE_FLT_FN (BUILT_IN_LLROUND):
      target = expand_builtin_int_roundingfn_2 (exp, target);
      if (target)
	return target;
      break;

    CASE_FLT_FN (BUILT_IN_POWI):
      target = expand_builtin_powi (exp, target);
      if (target)
	return target;
      break;

    CASE_FLT_FN (BUILT_IN_ATAN2):
    CASE_FLT_FN (BUILT_IN_LDEXP):
    CASE_FLT_FN (BUILT_IN_SCALB):
    CASE_FLT_FN (BUILT_IN_SCALBN):
    CASE_FLT_FN (BUILT_IN_SCALBLN):
      if (! flag_unsafe_math_optimizations)
	break;

    CASE_FLT_FN (BUILT_IN_FMOD):
    CASE_FLT_FN (BUILT_IN_REMAINDER):
    CASE_FLT_FN (BUILT_IN_DREM):
    CASE_FLT_FN (BUILT_IN_POW):
      target = expand_builtin_mathfn_2 (exp, target, subtarget);
      if (target)
	return target;
      break;

    CASE_FLT_FN (BUILT_IN_CEXPI):
      target = expand_builtin_cexpi (exp, target);
      gcc_assert (target);
      return target;

    CASE_FLT_FN (BUILT_IN_SIN):
    CASE_FLT_FN (BUILT_IN_COS):
      if (! flag_unsafe_math_optimizations)
	break;
      target = expand_builtin_mathfn_3 (exp, target, subtarget);
      if (target)
	return target;
      break;

    CASE_FLT_FN (BUILT_IN_SINCOS):
      if (! flag_unsafe_math_optimizations)
	break;
      target = expand_builtin_sincos (exp);
      if (target)
	return target;
      break;

    case BUILT_IN_APPLY_ARGS:
      return expand_builtin_apply_args ();

      /* __builtin_apply (FUNCTION, ARGUMENTS, ARGSIZE) invokes
	 FUNCTION with a copy of the parameters described by
	 ARGUMENTS, and ARGSIZE.  It returns a block of memory
	 allocated on the stack into which is stored all the registers
	 that might possibly be used for returning the result of a
	 function.  ARGUMENTS is the value returned by
	 __builtin_apply_args.  ARGSIZE is the number of bytes of
	 arguments that must be copied.  ??? How should this value be
	 computed?  We'll also need a safe worst case value for varargs
	 functions.  */
    case BUILT_IN_APPLY:
      if (!validate_arglist (exp, POINTER_TYPE,
			     POINTER_TYPE, INTEGER_TYPE, VOID_TYPE)
	  && !validate_arglist (exp, REFERENCE_TYPE,
				POINTER_TYPE, INTEGER_TYPE, VOID_TYPE))
	return const0_rtx;
      else
	{
	  rtx ops[3];

	  ops[0] = expand_normal (CALL_EXPR_ARG (exp, 0));
	  ops[1] = expand_normal (CALL_EXPR_ARG (exp, 1));
	  ops[2] = expand_normal (CALL_EXPR_ARG (exp, 2));

	  return expand_builtin_apply (ops[0], ops[1], ops[2]);
	}

      /* __builtin_return (RESULT) causes the function to return the
	 value described by RESULT.  RESULT is address of the block of
	 memory returned by __builtin_apply.  */
    case BUILT_IN_RETURN:
      if (validate_arglist (exp, POINTER_TYPE, VOID_TYPE))
	expand_builtin_return (expand_normal (CALL_EXPR_ARG (exp, 0)));
      return const0_rtx;

    case BUILT_IN_SAVEREGS:
      return expand_builtin_saveregs ();

    case BUILT_IN_VA_ARG_PACK:
      /* All valid uses of __builtin_va_arg_pack () are removed during
	 inlining.  */
      error ("%Kinvalid use of %<__builtin_va_arg_pack ()%>", exp);
      return const0_rtx;

    case BUILT_IN_VA_ARG_PACK_LEN:
      /* All valid uses of __builtin_va_arg_pack_len () are removed during
	 inlining.  */
      error ("%Kinvalid use of %<__builtin_va_arg_pack_len ()%>", exp);
      return const0_rtx;

      /* Return the address of the first anonymous stack arg.  */
    case BUILT_IN_NEXT_ARG:
      if (fold_builtin_next_arg (exp, false))
	return const0_rtx;
      return expand_builtin_next_arg ();

    case BUILT_IN_CLEAR_CACHE:
      target = expand_builtin___clear_cache (exp);
      if (target)
        return target;
      break;

    case BUILT_IN_CLASSIFY_TYPE:
      return expand_builtin_classify_type (exp);

    case BUILT_IN_CONSTANT_P:
      return const0_rtx;

    case BUILT_IN_FRAME_ADDRESS:
    case BUILT_IN_RETURN_ADDRESS:
      return expand_builtin_frame_address (fndecl, exp);

    /* Returns the address of the area where the structure is returned.
       0 otherwise.  */
    case BUILT_IN_AGGREGATE_INCOMING_ADDRESS:
      if (call_expr_nargs (exp) != 0
	  || ! AGGREGATE_TYPE_P (TREE_TYPE (TREE_TYPE (current_function_decl)))
	  || !MEM_P (DECL_RTL (DECL_RESULT (current_function_decl))))
	return const0_rtx;
      else
	return XEXP (DECL_RTL (DECL_RESULT (current_function_decl)), 0);

    case BUILT_IN_ALLOCA:
    case BUILT_IN_ALLOCA_WITH_ALIGN:
      /* If the allocation stems from the declaration of a variable-sized
	 object, it cannot accumulate.  */
      target = expand_builtin_alloca (exp, CALL_ALLOCA_FOR_VAR_P (exp));
      if (target)
	return target;
      break;

    case BUILT_IN_STACK_SAVE:
      return expand_stack_save ();

    case BUILT_IN_STACK_RESTORE:
      expand_stack_restore (CALL_EXPR_ARG (exp, 0));
      return const0_rtx;

    case BUILT_IN_BSWAP16:
    case BUILT_IN_BSWAP32:
    case BUILT_IN_BSWAP64:
      target = expand_builtin_bswap (target_mode, exp, target, subtarget);
      if (target)
	return target;
      break;

    CASE_INT_FN (BUILT_IN_FFS):
    case BUILT_IN_FFSIMAX:
      target = expand_builtin_unop (target_mode, exp, target,
				    subtarget, ffs_optab);
      if (target)
	return target;
      break;

    CASE_INT_FN (BUILT_IN_CLZ):
    case BUILT_IN_CLZIMAX:
      target = expand_builtin_unop (target_mode, exp, target,
				    subtarget, clz_optab);
      if (target)
	return target;
      break;

    CASE_INT_FN (BUILT_IN_CTZ):
    case BUILT_IN_CTZIMAX:
      target = expand_builtin_unop (target_mode, exp, target,
				    subtarget, ctz_optab);
      if (target)
	return target;
      break;

    CASE_INT_FN (BUILT_IN_CLRSB):
    case BUILT_IN_CLRSBIMAX:
      target = expand_builtin_unop (target_mode, exp, target,
				    subtarget, clrsb_optab);
      if (target)
	return target;
      break;

    CASE_INT_FN (BUILT_IN_POPCOUNT):
    case BUILT_IN_POPCOUNTIMAX:
      target = expand_builtin_unop (target_mode, exp, target,
				    subtarget, popcount_optab);
      if (target)
	return target;
      break;

    CASE_INT_FN (BUILT_IN_PARITY):
    case BUILT_IN_PARITYIMAX:
      target = expand_builtin_unop (target_mode, exp, target,
				    subtarget, parity_optab);
      if (target)
	return target;
      break;

    case BUILT_IN_STRLEN:
      target = expand_builtin_strlen (exp, target, target_mode);
      if (target)
	return target;
      break;

    case BUILT_IN_STRCPY:
      target = expand_builtin_strcpy (exp, target);
      if (target)
	return target;
      break;

    case BUILT_IN_STRNCPY:
      target = expand_builtin_strncpy (exp, target);
      if (target)
	return target;
      break;

    case BUILT_IN_STPCPY:
      target = expand_builtin_stpcpy (exp, target, mode);
      if (target)
	return target;
      break;

    case BUILT_IN_MEMCPY:
      target = expand_builtin_memcpy (exp, target);
      if (target)
	return target;
      break;

    case BUILT_IN_MEMPCPY:
      target = expand_builtin_mempcpy (exp, target, mode);
      if (target)
	return target;
      break;

    case BUILT_IN_MEMSET:
      target = expand_builtin_memset (exp, target, mode);
      if (target)
	return target;
      break;

    case BUILT_IN_BZERO:
      target = expand_builtin_bzero (exp);
      if (target)
	return target;
      break;

    case BUILT_IN_STRCMP:
      target = expand_builtin_strcmp (exp, target);
      if (target)
	return target;
      break;

    case BUILT_IN_STRNCMP:
      target = expand_builtin_strncmp (exp, target, mode);
      if (target)
	return target;
      break;

    case BUILT_IN_BCMP:
    case BUILT_IN_MEMCMP:
      target = expand_builtin_memcmp (exp, target, mode);
      if (target)
	return target;
      break;

    case BUILT_IN_SETJMP:
      /* This should have been lowered to the builtins below.  */
      gcc_unreachable ();

    case BUILT_IN_SETJMP_SETUP:
      /* __builtin_setjmp_setup is passed a pointer to an array of five words
          and the receiver label.  */
      if (validate_arglist (exp, POINTER_TYPE, POINTER_TYPE, VOID_TYPE))
	{
	  rtx buf_addr = expand_expr (CALL_EXPR_ARG (exp, 0), subtarget,
				      VOIDmode, EXPAND_NORMAL);
	  tree label = TREE_OPERAND (CALL_EXPR_ARG (exp, 1), 0);
	  rtx label_r = label_rtx (label);

	  /* This is copied from the handling of non-local gotos.  */
	  expand_builtin_setjmp_setup (buf_addr, label_r);
	  nonlocal_goto_handler_labels
	    = gen_rtx_EXPR_LIST (VOIDmode, label_r,
				 nonlocal_goto_handler_labels);
	  /* ??? Do not let expand_label treat us as such since we would
	     not want to be both on the list of non-local labels and on
	     the list of forced labels.  */
	  FORCED_LABEL (label) = 0;
	  return const0_rtx;
	}
      break;

    case BUILT_IN_SETJMP_DISPATCHER:
       /* __builtin_setjmp_dispatcher is passed the dispatcher label.  */
      if (validate_arglist (exp, POINTER_TYPE, VOID_TYPE))
	{
	  tree label = TREE_OPERAND (CALL_EXPR_ARG (exp, 0), 0);
	  rtx label_r = label_rtx (label);

	  /* Remove the dispatcher label from the list of non-local labels
	     since the receiver labels have been added to it above.  */
	  remove_node_from_expr_list (label_r, &nonlocal_goto_handler_labels);
	  return const0_rtx;
	}
      break;

    case BUILT_IN_SETJMP_RECEIVER:
       /* __builtin_setjmp_receiver is passed the receiver label.  */
      if (validate_arglist (exp, POINTER_TYPE, VOID_TYPE))
	{
	  tree label = TREE_OPERAND (CALL_EXPR_ARG (exp, 0), 0);
	  rtx label_r = label_rtx (label);

	  expand_builtin_setjmp_receiver (label_r);
	  return const0_rtx;
	}
      break;

      /* __builtin_longjmp is passed a pointer to an array of five words.
	 It's similar to the C library longjmp function but works with
	 __builtin_setjmp above.  */
    case BUILT_IN_LONGJMP:
      if (validate_arglist (exp, POINTER_TYPE, INTEGER_TYPE, VOID_TYPE))
	{
	  rtx buf_addr = expand_expr (CALL_EXPR_ARG (exp, 0), subtarget,
				      VOIDmode, EXPAND_NORMAL);
	  rtx value = expand_normal (CALL_EXPR_ARG (exp, 1));

	  if (value != const1_rtx)
	    {
	      error ("%<__builtin_longjmp%> second argument must be 1");
	      return const0_rtx;
	    }

	  expand_builtin_longjmp (buf_addr, value);
	  return const0_rtx;
	}
      break;

    case BUILT_IN_NONLOCAL_GOTO:
      target = expand_builtin_nonlocal_goto (exp);
      if (target)
	return target;
      break;

      /* This updates the setjmp buffer that is its argument with the value
	 of the current stack pointer.  */
    case BUILT_IN_UPDATE_SETJMP_BUF:
      if (validate_arglist (exp, POINTER_TYPE, VOID_TYPE))
	{
	  rtx buf_addr
	    = expand_normal (CALL_EXPR_ARG (exp, 0));

	  expand_builtin_update_setjmp_buf (buf_addr);
	  return const0_rtx;
	}
      break;

    case BUILT_IN_TRAP:
      expand_builtin_trap ();
      return const0_rtx;

    case BUILT_IN_UNREACHABLE:
      expand_builtin_unreachable ();
      return const0_rtx;

    CASE_FLT_FN (BUILT_IN_SIGNBIT):
    case BUILT_IN_SIGNBITD32:
    case BUILT_IN_SIGNBITD64:
    case BUILT_IN_SIGNBITD128:
      target = expand_builtin_signbit (exp, target);
      if (target)
	return target;
      break;

      /* Various hooks for the DWARF 2 __throw routine.  */
    case BUILT_IN_UNWIND_INIT:
      expand_builtin_unwind_init ();
      return const0_rtx;
    case BUILT_IN_DWARF_CFA:
      return virtual_cfa_rtx;
#ifdef DWARF2_UNWIND_INFO
    case BUILT_IN_DWARF_SP_COLUMN:
      return expand_builtin_dwarf_sp_column ();
    case BUILT_IN_INIT_DWARF_REG_SIZES:
      expand_builtin_init_dwarf_reg_sizes (CALL_EXPR_ARG (exp, 0));
      return const0_rtx;
#endif
    case BUILT_IN_FROB_RETURN_ADDR:
      return expand_builtin_frob_return_addr (CALL_EXPR_ARG (exp, 0));
    case BUILT_IN_EXTRACT_RETURN_ADDR:
      return expand_builtin_extract_return_addr (CALL_EXPR_ARG (exp, 0));
    case BUILT_IN_EH_RETURN:
      expand_builtin_eh_return (CALL_EXPR_ARG (exp, 0),
				CALL_EXPR_ARG (exp, 1));
      return const0_rtx;
#ifdef EH_RETURN_DATA_REGNO
    case BUILT_IN_EH_RETURN_DATA_REGNO:
      return expand_builtin_eh_return_data_regno (exp);
#endif
    case BUILT_IN_EXTEND_POINTER:
      return expand_builtin_extend_pointer (CALL_EXPR_ARG (exp, 0));
    case BUILT_IN_EH_POINTER:
      return expand_builtin_eh_pointer (exp);
    case BUILT_IN_EH_FILTER:
      return expand_builtin_eh_filter (exp);
    case BUILT_IN_EH_COPY_VALUES:
      return expand_builtin_eh_copy_values (exp);

    case BUILT_IN_VA_START:
      return expand_builtin_va_start (exp);
    case BUILT_IN_VA_END:
      return expand_builtin_va_end (exp);
    case BUILT_IN_VA_COPY:
      return expand_builtin_va_copy (exp);
    case BUILT_IN_EXPECT:
      return expand_builtin_expect (exp, target);
    case BUILT_IN_ASSUME_ALIGNED:
      return expand_builtin_assume_aligned (exp, target);
    case BUILT_IN_PREFETCH:
      expand_builtin_prefetch (exp);
      return const0_rtx;

    case BUILT_IN_INIT_TRAMPOLINE:
      return expand_builtin_init_trampoline (exp, true);
    case BUILT_IN_INIT_HEAP_TRAMPOLINE:
      return expand_builtin_init_trampoline (exp, false);
    case BUILT_IN_ADJUST_TRAMPOLINE:
      return expand_builtin_adjust_trampoline (exp);

    case BUILT_IN_FORK:
    case BUILT_IN_EXECL:
    case BUILT_IN_EXECV:
    case BUILT_IN_EXECLP:
    case BUILT_IN_EXECLE:
    case BUILT_IN_EXECVP:
    case BUILT_IN_EXECVE:
      target = expand_builtin_fork_or_exec (fndecl, exp, target, ignore);
      if (target)
	return target;
      break;

    case BUILT_IN_SYNC_FETCH_AND_ADD_1:
    case BUILT_IN_SYNC_FETCH_AND_ADD_2:
    case BUILT_IN_SYNC_FETCH_AND_ADD_4:
    case BUILT_IN_SYNC_FETCH_AND_ADD_8:
    case BUILT_IN_SYNC_FETCH_AND_ADD_16:
      mode = get_builtin_sync_mode (fcode - BUILT_IN_SYNC_FETCH_AND_ADD_1);
      target = expand_builtin_sync_operation (mode, exp, PLUS, false, target);
      if (target)
	return target;
      break;

    case BUILT_IN_SYNC_FETCH_AND_SUB_1:
    case BUILT_IN_SYNC_FETCH_AND_SUB_2:
    case BUILT_IN_SYNC_FETCH_AND_SUB_4:
    case BUILT_IN_SYNC_FETCH_AND_SUB_8:
    case BUILT_IN_SYNC_FETCH_AND_SUB_16:
      mode = get_builtin_sync_mode (fcode - BUILT_IN_SYNC_FETCH_AND_SUB_1);
      target = expand_builtin_sync_operation (mode, exp, MINUS, false, target);
      if (target)
	return target;
      break;

    case BUILT_IN_SYNC_FETCH_AND_OR_1:
    case BUILT_IN_SYNC_FETCH_AND_OR_2:
    case BUILT_IN_SYNC_FETCH_AND_OR_4:
    case BUILT_IN_SYNC_FETCH_AND_OR_8:
    case BUILT_IN_SYNC_FETCH_AND_OR_16:
      mode = get_builtin_sync_mode (fcode - BUILT_IN_SYNC_FETCH_AND_OR_1);
      target = expand_builtin_sync_operation (mode, exp, IOR, false, target);
      if (target)
	return target;
      break;

    case BUILT_IN_SYNC_FETCH_AND_AND_1:
    case BUILT_IN_SYNC_FETCH_AND_AND_2:
    case BUILT_IN_SYNC_FETCH_AND_AND_4:
    case BUILT_IN_SYNC_FETCH_AND_AND_8:
    case BUILT_IN_SYNC_FETCH_AND_AND_16:
      mode = get_builtin_sync_mode (fcode - BUILT_IN_SYNC_FETCH_AND_AND_1);
      target = expand_builtin_sync_operation (mode, exp, AND, false, target);
      if (target)
	return target;
      break;

    case BUILT_IN_SYNC_FETCH_AND_XOR_1:
    case BUILT_IN_SYNC_FETCH_AND_XOR_2:
    case BUILT_IN_SYNC_FETCH_AND_XOR_4:
    case BUILT_IN_SYNC_FETCH_AND_XOR_8:
    case BUILT_IN_SYNC_FETCH_AND_XOR_16:
      mode = get_builtin_sync_mode (fcode - BUILT_IN_SYNC_FETCH_AND_XOR_1);
      target = expand_builtin_sync_operation (mode, exp, XOR, false, target);
      if (target)
	return target;
      break;

    case BUILT_IN_SYNC_FETCH_AND_NAND_1:
    case BUILT_IN_SYNC_FETCH_AND_NAND_2:
    case BUILT_IN_SYNC_FETCH_AND_NAND_4:
    case BUILT_IN_SYNC_FETCH_AND_NAND_8:
    case BUILT_IN_SYNC_FETCH_AND_NAND_16:
      mode = get_builtin_sync_mode (fcode - BUILT_IN_SYNC_FETCH_AND_NAND_1);
      target = expand_builtin_sync_operation (mode, exp, NOT, false, target);
      if (target)
	return target;
      break;

    case BUILT_IN_SYNC_ADD_AND_FETCH_1:
    case BUILT_IN_SYNC_ADD_AND_FETCH_2:
    case BUILT_IN_SYNC_ADD_AND_FETCH_4:
    case BUILT_IN_SYNC_ADD_AND_FETCH_8:
    case BUILT_IN_SYNC_ADD_AND_FETCH_16:
      mode = get_builtin_sync_mode (fcode - BUILT_IN_SYNC_ADD_AND_FETCH_1);
      target = expand_builtin_sync_operation (mode, exp, PLUS, true, target);
      if (target)
	return target;
      break;

    case BUILT_IN_SYNC_SUB_AND_FETCH_1:
    case BUILT_IN_SYNC_SUB_AND_FETCH_2:
    case BUILT_IN_SYNC_SUB_AND_FETCH_4:
    case BUILT_IN_SYNC_SUB_AND_FETCH_8:
    case BUILT_IN_SYNC_SUB_AND_FETCH_16:
      mode = get_builtin_sync_mode (fcode - BUILT_IN_SYNC_SUB_AND_FETCH_1);
      target = expand_builtin_sync_operation (mode, exp, MINUS, true, target);
      if (target)
	return target;
      break;

    case BUILT_IN_SYNC_OR_AND_FETCH_1:
    case BUILT_IN_SYNC_OR_AND_FETCH_2:
    case BUILT_IN_SYNC_OR_AND_FETCH_4:
    case BUILT_IN_SYNC_OR_AND_FETCH_8:
    case BUILT_IN_SYNC_OR_AND_FETCH_16:
      mode = get_builtin_sync_mode (fcode - BUILT_IN_SYNC_OR_AND_FETCH_1);
      target = expand_builtin_sync_operation (mode, exp, IOR, true, target);
      if (target)
	return target;
      break;

    case BUILT_IN_SYNC_AND_AND_FETCH_1:
    case BUILT_IN_SYNC_AND_AND_FETCH_2:
    case BUILT_IN_SYNC_AND_AND_FETCH_4:
    case BUILT_IN_SYNC_AND_AND_FETCH_8:
    case BUILT_IN_SYNC_AND_AND_FETCH_16:
      mode = get_builtin_sync_mode (fcode - BUILT_IN_SYNC_AND_AND_FETCH_1);
      target = expand_builtin_sync_operation (mode, exp, AND, true, target);
      if (target)
	return target;
      break;

    case BUILT_IN_SYNC_XOR_AND_FETCH_1:
    case BUILT_IN_SYNC_XOR_AND_FETCH_2:
    case BUILT_IN_SYNC_XOR_AND_FETCH_4:
    case BUILT_IN_SYNC_XOR_AND_FETCH_8:
    case BUILT_IN_SYNC_XOR_AND_FETCH_16:
      mode = get_builtin_sync_mode (fcode - BUILT_IN_SYNC_XOR_AND_FETCH_1);
      target = expand_builtin_sync_operation (mode, exp, XOR, true, target);
      if (target)
	return target;
      break;

    case BUILT_IN_SYNC_NAND_AND_FETCH_1:
    case BUILT_IN_SYNC_NAND_AND_FETCH_2:
    case BUILT_IN_SYNC_NAND_AND_FETCH_4:
    case BUILT_IN_SYNC_NAND_AND_FETCH_8:
    case BUILT_IN_SYNC_NAND_AND_FETCH_16:
      mode = get_builtin_sync_mode (fcode - BUILT_IN_SYNC_NAND_AND_FETCH_1);
      target = expand_builtin_sync_operation (mode, exp, NOT, true, target);
      if (target)
	return target;
      break;

    case BUILT_IN_SYNC_BOOL_COMPARE_AND_SWAP_1:
    case BUILT_IN_SYNC_BOOL_COMPARE_AND_SWAP_2:
    case BUILT_IN_SYNC_BOOL_COMPARE_AND_SWAP_4:
    case BUILT_IN_SYNC_BOOL_COMPARE_AND_SWAP_8:
    case BUILT_IN_SYNC_BOOL_COMPARE_AND_SWAP_16:
      if (mode == VOIDmode)
	mode = TYPE_MODE (boolean_type_node);
      if (!target || !register_operand (target, mode))
	target = gen_reg_rtx (mode);

      mode = get_builtin_sync_mode 
				(fcode - BUILT_IN_SYNC_BOOL_COMPARE_AND_SWAP_1);
      target = expand_builtin_compare_and_swap (mode, exp, true, target);
      if (target)
	return target;
      break;

    case BUILT_IN_SYNC_VAL_COMPARE_AND_SWAP_1:
    case BUILT_IN_SYNC_VAL_COMPARE_AND_SWAP_2:
    case BUILT_IN_SYNC_VAL_COMPARE_AND_SWAP_4:
    case BUILT_IN_SYNC_VAL_COMPARE_AND_SWAP_8:
    case BUILT_IN_SYNC_VAL_COMPARE_AND_SWAP_16:
      mode = get_builtin_sync_mode 
				(fcode - BUILT_IN_SYNC_VAL_COMPARE_AND_SWAP_1);
      target = expand_builtin_compare_and_swap (mode, exp, false, target);
      if (target)
	return target;
      break;

    case BUILT_IN_SYNC_LOCK_TEST_AND_SET_1:
    case BUILT_IN_SYNC_LOCK_TEST_AND_SET_2:
    case BUILT_IN_SYNC_LOCK_TEST_AND_SET_4:
    case BUILT_IN_SYNC_LOCK_TEST_AND_SET_8:
    case BUILT_IN_SYNC_LOCK_TEST_AND_SET_16:
      mode = get_builtin_sync_mode (fcode - BUILT_IN_SYNC_LOCK_TEST_AND_SET_1);
      target = expand_builtin_sync_lock_test_and_set (mode, exp, target);
      if (target)
	return target;
      break;

    case BUILT_IN_SYNC_LOCK_RELEASE_1:
    case BUILT_IN_SYNC_LOCK_RELEASE_2:
    case BUILT_IN_SYNC_LOCK_RELEASE_4:
    case BUILT_IN_SYNC_LOCK_RELEASE_8:
    case BUILT_IN_SYNC_LOCK_RELEASE_16:
      mode = get_builtin_sync_mode (fcode - BUILT_IN_SYNC_LOCK_RELEASE_1);
      expand_builtin_sync_lock_release (mode, exp);
      return const0_rtx;

    case BUILT_IN_SYNC_SYNCHRONIZE:
      expand_builtin_sync_synchronize ();
      return const0_rtx;

    case BUILT_IN_ATOMIC_EXCHANGE_1:
    case BUILT_IN_ATOMIC_EXCHANGE_2:
    case BUILT_IN_ATOMIC_EXCHANGE_4:
    case BUILT_IN_ATOMIC_EXCHANGE_8:
    case BUILT_IN_ATOMIC_EXCHANGE_16:
      mode = get_builtin_sync_mode (fcode - BUILT_IN_ATOMIC_EXCHANGE_1);
      target = expand_builtin_atomic_exchange (mode, exp, target);
      if (target)
	return target;
      break;

    case BUILT_IN_ATOMIC_COMPARE_EXCHANGE_1:
    case BUILT_IN_ATOMIC_COMPARE_EXCHANGE_2:
    case BUILT_IN_ATOMIC_COMPARE_EXCHANGE_4:
    case BUILT_IN_ATOMIC_COMPARE_EXCHANGE_8:
    case BUILT_IN_ATOMIC_COMPARE_EXCHANGE_16:
      {
	unsigned int nargs, z;
	vec<tree, va_gc> *vec;

	mode = 
	    get_builtin_sync_mode (fcode - BUILT_IN_ATOMIC_COMPARE_EXCHANGE_1);
	target = expand_builtin_atomic_compare_exchange (mode, exp, target);
	if (target)
	  return target;

	/* If this is turned into an external library call, the weak parameter
	   must be dropped to match the expected parameter list.  */
	nargs = call_expr_nargs (exp);
	vec_alloc (vec, nargs - 1);
	for (z = 0; z < 3; z++)
	  vec->quick_push (CALL_EXPR_ARG (exp, z));
	/* Skip the boolean weak parameter.  */
	for (z = 4; z < 6; z++)
	  vec->quick_push (CALL_EXPR_ARG (exp, z));
	exp = build_call_vec (TREE_TYPE (exp), CALL_EXPR_FN (exp), vec);
	break;
      }

    case BUILT_IN_ATOMIC_LOAD_1:
    case BUILT_IN_ATOMIC_LOAD_2:
    case BUILT_IN_ATOMIC_LOAD_4:
    case BUILT_IN_ATOMIC_LOAD_8:
    case BUILT_IN_ATOMIC_LOAD_16:
      mode = get_builtin_sync_mode (fcode - BUILT_IN_ATOMIC_LOAD_1);
      target = expand_builtin_atomic_load (mode, exp, target);
      if (target)
	return target;
      break;

    case BUILT_IN_ATOMIC_STORE_1:
    case BUILT_IN_ATOMIC_STORE_2:
    case BUILT_IN_ATOMIC_STORE_4:
    case BUILT_IN_ATOMIC_STORE_8:
    case BUILT_IN_ATOMIC_STORE_16:
      mode = get_builtin_sync_mode (fcode - BUILT_IN_ATOMIC_STORE_1);
      target = expand_builtin_atomic_store (mode, exp);
      if (target)
	return const0_rtx;
      break;

    case BUILT_IN_ATOMIC_ADD_FETCH_1:
    case BUILT_IN_ATOMIC_ADD_FETCH_2:
    case BUILT_IN_ATOMIC_ADD_FETCH_4:
    case BUILT_IN_ATOMIC_ADD_FETCH_8:
    case BUILT_IN_ATOMIC_ADD_FETCH_16:
      {
	enum built_in_function lib;
	mode = get_builtin_sync_mode (fcode - BUILT_IN_ATOMIC_ADD_FETCH_1);
	lib = (enum built_in_function)((int)BUILT_IN_ATOMIC_FETCH_ADD_1 + 
				       (fcode - BUILT_IN_ATOMIC_ADD_FETCH_1));
	target = expand_builtin_atomic_fetch_op (mode, exp, target, PLUS, true,
						 ignore, lib);
	if (target)
	  return target;
	break;
      }
    case BUILT_IN_ATOMIC_SUB_FETCH_1:
    case BUILT_IN_ATOMIC_SUB_FETCH_2:
    case BUILT_IN_ATOMIC_SUB_FETCH_4:
    case BUILT_IN_ATOMIC_SUB_FETCH_8:
    case BUILT_IN_ATOMIC_SUB_FETCH_16:
      {
	enum built_in_function lib;
	mode = get_builtin_sync_mode (fcode - BUILT_IN_ATOMIC_SUB_FETCH_1);
	lib = (enum built_in_function)((int)BUILT_IN_ATOMIC_FETCH_SUB_1 + 
				       (fcode - BUILT_IN_ATOMIC_SUB_FETCH_1));
	target = expand_builtin_atomic_fetch_op (mode, exp, target, MINUS, true,
						 ignore, lib);
	if (target)
	  return target;
	break;
      }
    case BUILT_IN_ATOMIC_AND_FETCH_1:
    case BUILT_IN_ATOMIC_AND_FETCH_2:
    case BUILT_IN_ATOMIC_AND_FETCH_4:
    case BUILT_IN_ATOMIC_AND_FETCH_8:
    case BUILT_IN_ATOMIC_AND_FETCH_16:
      {
	enum built_in_function lib;
	mode = get_builtin_sync_mode (fcode - BUILT_IN_ATOMIC_AND_FETCH_1);
	lib = (enum built_in_function)((int)BUILT_IN_ATOMIC_FETCH_AND_1 + 
				       (fcode - BUILT_IN_ATOMIC_AND_FETCH_1));
	target = expand_builtin_atomic_fetch_op (mode, exp, target, AND, true,
						 ignore, lib);
	if (target)
	  return target;
	break;
      }
    case BUILT_IN_ATOMIC_NAND_FETCH_1:
    case BUILT_IN_ATOMIC_NAND_FETCH_2:
    case BUILT_IN_ATOMIC_NAND_FETCH_4:
    case BUILT_IN_ATOMIC_NAND_FETCH_8:
    case BUILT_IN_ATOMIC_NAND_FETCH_16:
      {
	enum built_in_function lib;
	mode = get_builtin_sync_mode (fcode - BUILT_IN_ATOMIC_NAND_FETCH_1);
	lib = (enum built_in_function)((int)BUILT_IN_ATOMIC_FETCH_NAND_1 + 
				       (fcode - BUILT_IN_ATOMIC_NAND_FETCH_1));
	target = expand_builtin_atomic_fetch_op (mode, exp, target, NOT, true,
						 ignore, lib);
	if (target)
	  return target;
	break;
      }
    case BUILT_IN_ATOMIC_XOR_FETCH_1:
    case BUILT_IN_ATOMIC_XOR_FETCH_2:
    case BUILT_IN_ATOMIC_XOR_FETCH_4:
    case BUILT_IN_ATOMIC_XOR_FETCH_8:
    case BUILT_IN_ATOMIC_XOR_FETCH_16:
      {
	enum built_in_function lib;
	mode = get_builtin_sync_mode (fcode - BUILT_IN_ATOMIC_XOR_FETCH_1);
	lib = (enum built_in_function)((int)BUILT_IN_ATOMIC_FETCH_XOR_1 + 
				       (fcode - BUILT_IN_ATOMIC_XOR_FETCH_1));
	target = expand_builtin_atomic_fetch_op (mode, exp, target, XOR, true,
						 ignore, lib);
	if (target)
	  return target;
	break;
      }
    case BUILT_IN_ATOMIC_OR_FETCH_1:
    case BUILT_IN_ATOMIC_OR_FETCH_2:
    case BUILT_IN_ATOMIC_OR_FETCH_4:
    case BUILT_IN_ATOMIC_OR_FETCH_8:
    case BUILT_IN_ATOMIC_OR_FETCH_16:
      {
	enum built_in_function lib;
	mode = get_builtin_sync_mode (fcode - BUILT_IN_ATOMIC_OR_FETCH_1);
	lib = (enum built_in_function)((int)BUILT_IN_ATOMIC_FETCH_OR_1 + 
				       (fcode - BUILT_IN_ATOMIC_OR_FETCH_1));
	target = expand_builtin_atomic_fetch_op (mode, exp, target, IOR, true,
						 ignore, lib);
	if (target)
	  return target;
	break;
      }
    case BUILT_IN_ATOMIC_FETCH_ADD_1:
    case BUILT_IN_ATOMIC_FETCH_ADD_2:
    case BUILT_IN_ATOMIC_FETCH_ADD_4:
    case BUILT_IN_ATOMIC_FETCH_ADD_8:
    case BUILT_IN_ATOMIC_FETCH_ADD_16:
      mode = get_builtin_sync_mode (fcode - BUILT_IN_ATOMIC_FETCH_ADD_1);
      target = expand_builtin_atomic_fetch_op (mode, exp, target, PLUS, false,
					       ignore, BUILT_IN_NONE);
      if (target)
	return target;
      break;
 
    case BUILT_IN_ATOMIC_FETCH_SUB_1:
    case BUILT_IN_ATOMIC_FETCH_SUB_2:
    case BUILT_IN_ATOMIC_FETCH_SUB_4:
    case BUILT_IN_ATOMIC_FETCH_SUB_8:
    case BUILT_IN_ATOMIC_FETCH_SUB_16:
      mode = get_builtin_sync_mode (fcode - BUILT_IN_ATOMIC_FETCH_SUB_1);
      target = expand_builtin_atomic_fetch_op (mode, exp, target, MINUS, false,
					       ignore, BUILT_IN_NONE);
      if (target)
	return target;
      break;

    case BUILT_IN_ATOMIC_FETCH_AND_1:
    case BUILT_IN_ATOMIC_FETCH_AND_2:
    case BUILT_IN_ATOMIC_FETCH_AND_4:
    case BUILT_IN_ATOMIC_FETCH_AND_8:
    case BUILT_IN_ATOMIC_FETCH_AND_16:
      mode = get_builtin_sync_mode (fcode - BUILT_IN_ATOMIC_FETCH_AND_1);
      target = expand_builtin_atomic_fetch_op (mode, exp, target, AND, false,
					       ignore, BUILT_IN_NONE);
      if (target)
	return target;
      break;
  
    case BUILT_IN_ATOMIC_FETCH_NAND_1:
    case BUILT_IN_ATOMIC_FETCH_NAND_2:
    case BUILT_IN_ATOMIC_FETCH_NAND_4:
    case BUILT_IN_ATOMIC_FETCH_NAND_8:
    case BUILT_IN_ATOMIC_FETCH_NAND_16:
      mode = get_builtin_sync_mode (fcode - BUILT_IN_ATOMIC_FETCH_NAND_1);
      target = expand_builtin_atomic_fetch_op (mode, exp, target, NOT, false,
					       ignore, BUILT_IN_NONE);
      if (target)
	return target;
      break;
 
    case BUILT_IN_ATOMIC_FETCH_XOR_1:
    case BUILT_IN_ATOMIC_FETCH_XOR_2:
    case BUILT_IN_ATOMIC_FETCH_XOR_4:
    case BUILT_IN_ATOMIC_FETCH_XOR_8:
    case BUILT_IN_ATOMIC_FETCH_XOR_16:
      mode = get_builtin_sync_mode (fcode - BUILT_IN_ATOMIC_FETCH_XOR_1);
      target = expand_builtin_atomic_fetch_op (mode, exp, target, XOR, false,
					       ignore, BUILT_IN_NONE);
      if (target)
	return target;
      break;
 
    case BUILT_IN_ATOMIC_FETCH_OR_1:
    case BUILT_IN_ATOMIC_FETCH_OR_2:
    case BUILT_IN_ATOMIC_FETCH_OR_4:
    case BUILT_IN_ATOMIC_FETCH_OR_8:
    case BUILT_IN_ATOMIC_FETCH_OR_16:
      mode = get_builtin_sync_mode (fcode - BUILT_IN_ATOMIC_FETCH_OR_1);
      target = expand_builtin_atomic_fetch_op (mode, exp, target, IOR, false,
					       ignore, BUILT_IN_NONE);
      if (target)
	return target;
      break;

    case BUILT_IN_ATOMIC_TEST_AND_SET:
      return expand_builtin_atomic_test_and_set (exp, target);

    case BUILT_IN_ATOMIC_CLEAR:
      return expand_builtin_atomic_clear (exp);
 
    case BUILT_IN_ATOMIC_ALWAYS_LOCK_FREE:
      return expand_builtin_atomic_always_lock_free (exp);

    case BUILT_IN_ATOMIC_IS_LOCK_FREE:
      target = expand_builtin_atomic_is_lock_free (exp);
      if (target)
        return target;
      break;

    case BUILT_IN_ATOMIC_THREAD_FENCE:
      expand_builtin_atomic_thread_fence (exp);
      return const0_rtx;

    case BUILT_IN_ATOMIC_SIGNAL_FENCE:
      expand_builtin_atomic_signal_fence (exp);
      return const0_rtx;

    case BUILT_IN_OBJECT_SIZE:
      return expand_builtin_object_size (exp);

    case BUILT_IN_MEMCPY_CHK:
    case BUILT_IN_MEMPCPY_CHK:
    case BUILT_IN_MEMMOVE_CHK:
    case BUILT_IN_MEMSET_CHK:
      target = expand_builtin_memory_chk (exp, target, mode, fcode);
      if (target)
	return target;
      break;

    case BUILT_IN_STRCPY_CHK:
    case BUILT_IN_STPCPY_CHK:
    case BUILT_IN_STRNCPY_CHK:
    case BUILT_IN_STPNCPY_CHK:
    case BUILT_IN_STRCAT_CHK:
    case BUILT_IN_STRNCAT_CHK:
    case BUILT_IN_SNPRINTF_CHK:
    case BUILT_IN_VSNPRINTF_CHK:
      maybe_emit_chk_warning (exp, fcode);
      break;

    case BUILT_IN_SPRINTF_CHK:
    case BUILT_IN_VSPRINTF_CHK:
      maybe_emit_sprintf_chk_warning (exp, fcode);
      break;

    case BUILT_IN_FREE:
      if (warn_free_nonheap_object)
	maybe_emit_free_warning (exp);
      break;

    case BUILT_IN_THREAD_POINTER:
      return expand_builtin_thread_pointer (exp, target);

    case BUILT_IN_SET_THREAD_POINTER:
      expand_builtin_set_thread_pointer (exp);
      return const0_rtx;

    default:	/* just do library call, if unknown builtin */
      break;
    }

  /* The switch statement above can drop through to cause the function
     to be called normally.  */
  return expand_call (exp, target, ignore);
}

/* Determine whether a tree node represents a call to a built-in
   function.  If the tree T is a call to a built-in function with
   the right number of arguments of the appropriate types, return
   the DECL_FUNCTION_CODE of the call, e.g. BUILT_IN_SQRT.
   Otherwise the return value is END_BUILTINS.  */

enum built_in_function
builtin_mathfn_code (const_tree t)
{
  const_tree fndecl, arg, parmlist;
  const_tree argtype, parmtype;
  const_call_expr_arg_iterator iter;

  if (TREE_CODE (t) != CALL_EXPR
      || TREE_CODE (CALL_EXPR_FN (t)) != ADDR_EXPR)
    return END_BUILTINS;

  fndecl = get_callee_fndecl (t);
  if (fndecl == NULL_TREE
      || TREE_CODE (fndecl) != FUNCTION_DECL
      || ! DECL_BUILT_IN (fndecl)
      || DECL_BUILT_IN_CLASS (fndecl) == BUILT_IN_MD)
    return END_BUILTINS;

  parmlist = TYPE_ARG_TYPES (TREE_TYPE (fndecl));
  init_const_call_expr_arg_iterator (t, &iter);
  for (; parmlist; parmlist = TREE_CHAIN (parmlist))
    {
      /* If a function doesn't take a variable number of arguments,
	 the last element in the list will have type `void'.  */
      parmtype = TREE_VALUE (parmlist);
      if (VOID_TYPE_P (parmtype))
	{
	  if (more_const_call_expr_args_p (&iter))
	    return END_BUILTINS;
	  return DECL_FUNCTION_CODE (fndecl);
	}

      if (! more_const_call_expr_args_p (&iter))
	return END_BUILTINS;

      arg = next_const_call_expr_arg (&iter);
      argtype = TREE_TYPE (arg);

      if (SCALAR_FLOAT_TYPE_P (parmtype))
	{
	  if (! SCALAR_FLOAT_TYPE_P (argtype))
	    return END_BUILTINS;
	}
      else if (COMPLEX_FLOAT_TYPE_P (parmtype))
	{
	  if (! COMPLEX_FLOAT_TYPE_P (argtype))
	    return END_BUILTINS;
	}
      else if (POINTER_TYPE_P (parmtype))
	{
	  if (! POINTER_TYPE_P (argtype))
	    return END_BUILTINS;
	}
      else if (INTEGRAL_TYPE_P (parmtype))
	{
	  if (! INTEGRAL_TYPE_P (argtype))
	    return END_BUILTINS;
	}
      else
	return END_BUILTINS;
    }

  /* Variable-length argument list.  */
  return DECL_FUNCTION_CODE (fndecl);
}

/* Fold a call to __builtin_constant_p, if we know its argument ARG will
   evaluate to a constant.  */

static tree
fold_builtin_constant_p (tree arg)
{
  /* We return 1 for a numeric type that's known to be a constant
     value at compile-time or for an aggregate type that's a
     literal constant.  */
  STRIP_NOPS (arg);

  /* If we know this is a constant, emit the constant of one.  */
  if (CONSTANT_CLASS_P (arg)
      || (TREE_CODE (arg) == CONSTRUCTOR
	  && TREE_CONSTANT (arg)))
    return integer_one_node;
  if (TREE_CODE (arg) == ADDR_EXPR)
    {
       tree op = TREE_OPERAND (arg, 0);
       if (TREE_CODE (op) == STRING_CST
	   || (TREE_CODE (op) == ARRAY_REF
	       && integer_zerop (TREE_OPERAND (op, 1))
	       && TREE_CODE (TREE_OPERAND (op, 0)) == STRING_CST))
	 return integer_one_node;
    }

  /* If this expression has side effects, show we don't know it to be a
     constant.  Likewise if it's a pointer or aggregate type since in
     those case we only want literals, since those are only optimized
     when generating RTL, not later.
     And finally, if we are compiling an initializer, not code, we
     need to return a definite result now; there's not going to be any
     more optimization done.  */
  if (TREE_SIDE_EFFECTS (arg)
      || AGGREGATE_TYPE_P (TREE_TYPE (arg))
      || POINTER_TYPE_P (TREE_TYPE (arg))
      || cfun == 0
      || folding_initializer)
    return integer_zero_node;

  return NULL_TREE;
}

/* Create builtin_expect with PRED and EXPECTED as its arguments and
   return it as a truthvalue.  */

static tree
build_builtin_expect_predicate (location_t loc, tree pred, tree expected)
{
  tree fn, arg_types, pred_type, expected_type, call_expr, ret_type;

  fn = builtin_decl_explicit (BUILT_IN_EXPECT);
  arg_types = TYPE_ARG_TYPES (TREE_TYPE (fn));
  ret_type = TREE_TYPE (TREE_TYPE (fn));
  pred_type = TREE_VALUE (arg_types);
  expected_type = TREE_VALUE (TREE_CHAIN (arg_types));

  pred = fold_convert_loc (loc, pred_type, pred);
  expected = fold_convert_loc (loc, expected_type, expected);
  call_expr = build_call_expr_loc (loc, fn, 2, pred, expected);

  return build2 (NE_EXPR, TREE_TYPE (pred), call_expr,
		 build_int_cst (ret_type, 0));
}

/* Fold a call to builtin_expect with arguments ARG0 and ARG1.  Return
   NULL_TREE if no simplification is possible.  */

static tree
fold_builtin_expect (location_t loc, tree arg0, tree arg1)
{
  tree inner, fndecl, inner_arg0;
  enum tree_code code;

  /* Distribute the expected value over short-circuiting operators.
     See through the cast from truthvalue_type_node to long.  */
  inner_arg0 = arg0;
  while (TREE_CODE (inner_arg0) == NOP_EXPR
	 && INTEGRAL_TYPE_P (TREE_TYPE (inner_arg0))
	 && INTEGRAL_TYPE_P (TREE_TYPE (TREE_OPERAND (inner_arg0, 0))))
    inner_arg0 = TREE_OPERAND (inner_arg0, 0);

  /* If this is a builtin_expect within a builtin_expect keep the
     inner one.  See through a comparison against a constant.  It
     might have been added to create a thruthvalue.  */
  inner = inner_arg0;

  if (COMPARISON_CLASS_P (inner)
      && TREE_CODE (TREE_OPERAND (inner, 1)) == INTEGER_CST)
    inner = TREE_OPERAND (inner, 0);

  if (TREE_CODE (inner) == CALL_EXPR
      && (fndecl = get_callee_fndecl (inner))
      && DECL_BUILT_IN_CLASS (fndecl) == BUILT_IN_NORMAL
      && DECL_FUNCTION_CODE (fndecl) == BUILT_IN_EXPECT)
    return arg0;

  inner = inner_arg0;
  code = TREE_CODE (inner);
  if (code == TRUTH_ANDIF_EXPR || code == TRUTH_ORIF_EXPR)
    {
      tree op0 = TREE_OPERAND (inner, 0);
      tree op1 = TREE_OPERAND (inner, 1);

      op0 = build_builtin_expect_predicate (loc, op0, arg1);
      op1 = build_builtin_expect_predicate (loc, op1, arg1);
      inner = build2 (code, TREE_TYPE (inner), op0, op1);

      return fold_convert_loc (loc, TREE_TYPE (arg0), inner);
    }

  /* If the argument isn't invariant then there's nothing else we can do.  */
  if (!TREE_CONSTANT (inner_arg0))
    return NULL_TREE;

  /* If we expect that a comparison against the argument will fold to
     a constant return the constant.  In practice, this means a true
     constant or the address of a non-weak symbol.  */
  inner = inner_arg0;
  STRIP_NOPS (inner);
  if (TREE_CODE (inner) == ADDR_EXPR)
    {
      do
	{
	  inner = TREE_OPERAND (inner, 0);
	}
      while (TREE_CODE (inner) == COMPONENT_REF
	     || TREE_CODE (inner) == ARRAY_REF);
      if ((TREE_CODE (inner) == VAR_DECL
           || TREE_CODE (inner) == FUNCTION_DECL)
	  && DECL_WEAK (inner))
	return NULL_TREE;
    }

  /* Otherwise, ARG0 already has the proper type for the return value.  */
  return arg0;
}

/* Fold a call to __builtin_classify_type with argument ARG.  */

static tree
fold_builtin_classify_type (tree arg)
{
  if (arg == 0)
    return build_int_cst (integer_type_node, no_type_class);

  return build_int_cst (integer_type_node, type_to_class (TREE_TYPE (arg)));
}

/* Fold a call to __builtin_strlen with argument ARG.  */

static tree
fold_builtin_strlen (location_t loc, tree type, tree arg)
{
  if (!validate_arg (arg, POINTER_TYPE))
    return NULL_TREE;
  else
    {
      tree len = c_strlen (arg, 0);

      if (len)
	return fold_convert_loc (loc, type, len);

      return NULL_TREE;
    }
}

/* Fold a call to __builtin_inf or __builtin_huge_val.  */

static tree
fold_builtin_inf (location_t loc, tree type, int warn)
{
  REAL_VALUE_TYPE real;

  /* __builtin_inff is intended to be usable to define INFINITY on all
     targets.  If an infinity is not available, INFINITY expands "to a
     positive constant of type float that overflows at translation
     time", footnote "In this case, using INFINITY will violate the
     constraint in 6.4.4 and thus require a diagnostic." (C99 7.12#4).
     Thus we pedwarn to ensure this constraint violation is
     diagnosed.  */
  if (!MODE_HAS_INFINITIES (TYPE_MODE (type)) && warn)
    pedwarn (loc, 0, "target format does not support infinity");

  real_inf (&real);
  return build_real (type, real);
}

/* Fold a call to __builtin_nan or __builtin_nans with argument ARG.  */

static tree
fold_builtin_nan (tree arg, tree type, int quiet)
{
  REAL_VALUE_TYPE real;
  const char *str;

  if (!validate_arg (arg, POINTER_TYPE))
    return NULL_TREE;
  str = c_getstr (arg);
  if (!str)
    return NULL_TREE;

  if (!real_nan (&real, str, quiet, TYPE_MODE (type)))
    return NULL_TREE;

  return build_real (type, real);
}

/* Return true if the floating point expression T has an integer value.
   We also allow +Inf, -Inf and NaN to be considered integer values.  */

static bool
integer_valued_real_p (tree t)
{
  switch (TREE_CODE (t))
    {
    case FLOAT_EXPR:
      return true;

    case ABS_EXPR:
    case SAVE_EXPR:
      return integer_valued_real_p (TREE_OPERAND (t, 0));

    case COMPOUND_EXPR:
    case MODIFY_EXPR:
    case BIND_EXPR:
      return integer_valued_real_p (TREE_OPERAND (t, 1));

    case PLUS_EXPR:
    case MINUS_EXPR:
    case MULT_EXPR:
    case MIN_EXPR:
    case MAX_EXPR:
      return integer_valued_real_p (TREE_OPERAND (t, 0))
	     && integer_valued_real_p (TREE_OPERAND (t, 1));

    case COND_EXPR:
      return integer_valued_real_p (TREE_OPERAND (t, 1))
	     && integer_valued_real_p (TREE_OPERAND (t, 2));

    case REAL_CST:
      return real_isinteger (TREE_REAL_CST_PTR (t), TYPE_MODE (TREE_TYPE (t)));

    case NOP_EXPR:
      {
	tree type = TREE_TYPE (TREE_OPERAND (t, 0));
	if (TREE_CODE (type) == INTEGER_TYPE)
	  return true;
	if (TREE_CODE (type) == REAL_TYPE)
	  return integer_valued_real_p (TREE_OPERAND (t, 0));
	break;
      }

    case CALL_EXPR:
      switch (builtin_mathfn_code (t))
	{
	CASE_FLT_FN (BUILT_IN_CEIL):
	CASE_FLT_FN (BUILT_IN_FLOOR):
	CASE_FLT_FN (BUILT_IN_NEARBYINT):
	CASE_FLT_FN (BUILT_IN_RINT):
	CASE_FLT_FN (BUILT_IN_ROUND):
	CASE_FLT_FN (BUILT_IN_TRUNC):
	  return true;

	CASE_FLT_FN (BUILT_IN_FMIN):
	CASE_FLT_FN (BUILT_IN_FMAX):
	  return integer_valued_real_p (CALL_EXPR_ARG (t, 0))
 	    && integer_valued_real_p (CALL_EXPR_ARG (t, 1));

	default:
	  break;
	}
      break;

    default:
      break;
    }
  return false;
}

/* FNDECL is assumed to be a builtin where truncation can be propagated
   across (for instance floor((double)f) == (double)floorf (f).
   Do the transformation for a call with argument ARG.  */

static tree
fold_trunc_transparent_mathfn (location_t loc, tree fndecl, tree arg)
{
  enum built_in_function fcode = DECL_FUNCTION_CODE (fndecl);

  if (!validate_arg (arg, REAL_TYPE))
    return NULL_TREE;

  /* Integer rounding functions are idempotent.  */
  if (fcode == builtin_mathfn_code (arg))
    return arg;

  /* If argument is already integer valued, and we don't need to worry
     about setting errno, there's no need to perform rounding.  */
  if (! flag_errno_math && integer_valued_real_p (arg))
    return arg;

  if (optimize)
    {
      tree arg0 = strip_float_extensions (arg);
      tree ftype = TREE_TYPE (TREE_TYPE (fndecl));
      tree newtype = TREE_TYPE (arg0);
      tree decl;

      if (TYPE_PRECISION (newtype) < TYPE_PRECISION (ftype)
	  && (decl = mathfn_built_in (newtype, fcode)))
	return fold_convert_loc (loc, ftype,
				 build_call_expr_loc (loc, decl, 1,
						  fold_convert_loc (loc,
								    newtype,
								    arg0)));
    }
  return NULL_TREE;
}

/* FNDECL is assumed to be builtin which can narrow the FP type of
   the argument, for instance lround((double)f) -> lroundf (f).
   Do the transformation for a call with argument ARG.  */

static tree
fold_fixed_mathfn (location_t loc, tree fndecl, tree arg)
{
  enum built_in_function fcode = DECL_FUNCTION_CODE (fndecl);

  if (!validate_arg (arg, REAL_TYPE))
    return NULL_TREE;

  /* If argument is already integer valued, and we don't need to worry
     about setting errno, there's no need to perform rounding.  */
  if (! flag_errno_math && integer_valued_real_p (arg))
    return fold_build1_loc (loc, FIX_TRUNC_EXPR,
			TREE_TYPE (TREE_TYPE (fndecl)), arg);

  if (optimize)
    {
      tree ftype = TREE_TYPE (arg);
      tree arg0 = strip_float_extensions (arg);
      tree newtype = TREE_TYPE (arg0);
      tree decl;

      if (TYPE_PRECISION (newtype) < TYPE_PRECISION (ftype)
	  && (decl = mathfn_built_in (newtype, fcode)))
	return build_call_expr_loc (loc, decl, 1,
				fold_convert_loc (loc, newtype, arg0));
    }

  /* Canonicalize iround (x) to lround (x) on ILP32 targets where
     sizeof (int) == sizeof (long).  */
  if (TYPE_PRECISION (integer_type_node)
      == TYPE_PRECISION (long_integer_type_node))
    {
      tree newfn = NULL_TREE;
      switch (fcode)
	{
	CASE_FLT_FN (BUILT_IN_ICEIL):
	  newfn = mathfn_built_in (TREE_TYPE (arg), BUILT_IN_LCEIL);
	  break;

	CASE_FLT_FN (BUILT_IN_IFLOOR):
	  newfn = mathfn_built_in (TREE_TYPE (arg), BUILT_IN_LFLOOR);
	  break;

	CASE_FLT_FN (BUILT_IN_IROUND):
	  newfn = mathfn_built_in (TREE_TYPE (arg), BUILT_IN_LROUND);
	  break;

	CASE_FLT_FN (BUILT_IN_IRINT):
	  newfn = mathfn_built_in (TREE_TYPE (arg), BUILT_IN_LRINT);
	  break;

	default:
	  break;
	}

      if (newfn)
	{
	  tree newcall = build_call_expr_loc (loc, newfn, 1, arg);
	  return fold_convert_loc (loc,
				   TREE_TYPE (TREE_TYPE (fndecl)), newcall);
	}
    }

  /* Canonicalize llround (x) to lround (x) on LP64 targets where
     sizeof (long long) == sizeof (long).  */
  if (TYPE_PRECISION (long_long_integer_type_node)
      == TYPE_PRECISION (long_integer_type_node))
    {
      tree newfn = NULL_TREE;
      switch (fcode)
	{
	CASE_FLT_FN (BUILT_IN_LLCEIL):
	  newfn = mathfn_built_in (TREE_TYPE (arg), BUILT_IN_LCEIL);
	  break;

	CASE_FLT_FN (BUILT_IN_LLFLOOR):
	  newfn = mathfn_built_in (TREE_TYPE (arg), BUILT_IN_LFLOOR);
	  break;

	CASE_FLT_FN (BUILT_IN_LLROUND):
	  newfn = mathfn_built_in (TREE_TYPE (arg), BUILT_IN_LROUND);
	  break;

	CASE_FLT_FN (BUILT_IN_LLRINT):
	  newfn = mathfn_built_in (TREE_TYPE (arg), BUILT_IN_LRINT);
	  break;

	default:
	  break;
	}

      if (newfn)
	{
	  tree newcall = build_call_expr_loc (loc, newfn, 1, arg);
	  return fold_convert_loc (loc,
				   TREE_TYPE (TREE_TYPE (fndecl)), newcall);
	}
    }

  return NULL_TREE;
}

/* Fold call to builtin cabs, cabsf or cabsl with argument ARG.  TYPE is the
   return type.  Return NULL_TREE if no simplification can be made.  */

static tree
fold_builtin_cabs (location_t loc, tree arg, tree type, tree fndecl)
{
  tree res;

  if (!validate_arg (arg, COMPLEX_TYPE)
      || TREE_CODE (TREE_TYPE (TREE_TYPE (arg))) != REAL_TYPE)
    return NULL_TREE;

  /* Calculate the result when the argument is a constant.  */
  if (TREE_CODE (arg) == COMPLEX_CST
      && (res = do_mpfr_arg2 (TREE_REALPART (arg), TREE_IMAGPART (arg),
			      type, mpfr_hypot)))
    return res;

  if (TREE_CODE (arg) == COMPLEX_EXPR)
    {
      tree real = TREE_OPERAND (arg, 0);
      tree imag = TREE_OPERAND (arg, 1);

      /* If either part is zero, cabs is fabs of the other.  */
      if (real_zerop (real))
	return fold_build1_loc (loc, ABS_EXPR, type, imag);
      if (real_zerop (imag))
	return fold_build1_loc (loc, ABS_EXPR, type, real);

      /* cabs(x+xi) -> fabs(x)*sqrt(2).  */
      if (flag_unsafe_math_optimizations
	  && operand_equal_p (real, imag, OEP_PURE_SAME))
        {
	  const REAL_VALUE_TYPE sqrt2_trunc
	    = real_value_truncate (TYPE_MODE (type), dconst_sqrt2 ());
	  STRIP_NOPS (real);
	  return fold_build2_loc (loc, MULT_EXPR, type,
			      fold_build1_loc (loc, ABS_EXPR, type, real),
			      build_real (type, sqrt2_trunc));
	}
    }

  /* Optimize cabs(-z) and cabs(conj(z)) as cabs(z).  */
  if (TREE_CODE (arg) == NEGATE_EXPR
      || TREE_CODE (arg) == CONJ_EXPR)
    return build_call_expr_loc (loc, fndecl, 1, TREE_OPERAND (arg, 0));

  /* Don't do this when optimizing for size.  */
  if (flag_unsafe_math_optimizations
      && optimize && optimize_function_for_speed_p (cfun))
    {
      tree sqrtfn = mathfn_built_in (type, BUILT_IN_SQRT);

      if (sqrtfn != NULL_TREE)
	{
	  tree rpart, ipart, result;

	  arg = builtin_save_expr (arg);

	  rpart = fold_build1_loc (loc, REALPART_EXPR, type, arg);
	  ipart = fold_build1_loc (loc, IMAGPART_EXPR, type, arg);

	  rpart = builtin_save_expr (rpart);
	  ipart = builtin_save_expr (ipart);

	  result = fold_build2_loc (loc, PLUS_EXPR, type,
				fold_build2_loc (loc, MULT_EXPR, type,
					     rpart, rpart),
				fold_build2_loc (loc, MULT_EXPR, type,
					     ipart, ipart));

	  return build_call_expr_loc (loc, sqrtfn, 1, result);
	}
    }

  return NULL_TREE;
}

/* Build a complex (inf +- 0i) for the result of cproj.  TYPE is the
   complex tree type of the result.  If NEG is true, the imaginary
   zero is negative.  */

static tree
build_complex_cproj (tree type, bool neg)
{
  REAL_VALUE_TYPE rinf, rzero = dconst0;
  
  real_inf (&rinf);
  rzero.sign = neg;
  return build_complex (type, build_real (TREE_TYPE (type), rinf),
			build_real (TREE_TYPE (type), rzero));
}

/* Fold call to builtin cproj, cprojf or cprojl with argument ARG.  TYPE is the
   return type.  Return NULL_TREE if no simplification can be made.  */

static tree
fold_builtin_cproj (location_t loc, tree arg, tree type)
{
  if (!validate_arg (arg, COMPLEX_TYPE)
      || TREE_CODE (TREE_TYPE (TREE_TYPE (arg))) != REAL_TYPE)
    return NULL_TREE;

  /* If there are no infinities, return arg.  */
  if (! HONOR_INFINITIES (TYPE_MODE (TREE_TYPE (type))))
    return non_lvalue_loc (loc, arg);

  /* Calculate the result when the argument is a constant.  */
  if (TREE_CODE (arg) == COMPLEX_CST)
    {
      const REAL_VALUE_TYPE *real = TREE_REAL_CST_PTR (TREE_REALPART (arg));
      const REAL_VALUE_TYPE *imag = TREE_REAL_CST_PTR (TREE_IMAGPART (arg));
      
      if (real_isinf (real) || real_isinf (imag))
	return build_complex_cproj (type, imag->sign);
      else
	return arg;
    }
  else if (TREE_CODE (arg) == COMPLEX_EXPR)
    {
      tree real = TREE_OPERAND (arg, 0);
      tree imag = TREE_OPERAND (arg, 1);

      STRIP_NOPS (real);
      STRIP_NOPS (imag);
      
      /* If the real part is inf and the imag part is known to be
	 nonnegative, return (inf + 0i).  Remember side-effects are
	 possible in the imag part.  */
      if (TREE_CODE (real) == REAL_CST
	  && real_isinf (TREE_REAL_CST_PTR (real))
	  && tree_expr_nonnegative_p (imag))
	return omit_one_operand_loc (loc, type,
				     build_complex_cproj (type, false),
				     arg);
      
      /* If the imag part is inf, return (inf+I*copysign(0,imag)).
	 Remember side-effects are possible in the real part.  */
      if (TREE_CODE (imag) == REAL_CST
	  && real_isinf (TREE_REAL_CST_PTR (imag)))
	return
	  omit_one_operand_loc (loc, type,
				build_complex_cproj (type, TREE_REAL_CST_PTR
						     (imag)->sign), arg);
    }

  return NULL_TREE;
}

/* Fold a builtin function call to sqrt, sqrtf, or sqrtl with argument ARG.
   Return NULL_TREE if no simplification can be made.  */

static tree
fold_builtin_sqrt (location_t loc, tree arg, tree type)
{

  enum built_in_function fcode;
  tree res;

  if (!validate_arg (arg, REAL_TYPE))
    return NULL_TREE;

  /* Calculate the result when the argument is a constant.  */
  if ((res = do_mpfr_arg1 (arg, type, mpfr_sqrt, &dconst0, NULL, true)))
    return res;

  /* Optimize sqrt(expN(x)) = expN(x*0.5).  */
  fcode = builtin_mathfn_code (arg);
  if (flag_unsafe_math_optimizations && BUILTIN_EXPONENT_P (fcode))
    {
      tree expfn = TREE_OPERAND (CALL_EXPR_FN (arg), 0);
      arg = fold_build2_loc (loc, MULT_EXPR, type,
			 CALL_EXPR_ARG (arg, 0),
			 build_real (type, dconsthalf));
      return build_call_expr_loc (loc, expfn, 1, arg);
    }

  /* Optimize sqrt(Nroot(x)) -> pow(x,1/(2*N)).  */
  if (flag_unsafe_math_optimizations && BUILTIN_ROOT_P (fcode))
    {
      tree powfn = mathfn_built_in (type, BUILT_IN_POW);

      if (powfn)
	{
	  tree arg0 = CALL_EXPR_ARG (arg, 0);
	  tree tree_root;
	  /* The inner root was either sqrt or cbrt.  */
	  /* This was a conditional expression but it triggered a bug
	     in Sun C 5.5.  */
	  REAL_VALUE_TYPE dconstroot;
	  if (BUILTIN_SQRT_P (fcode))
	    dconstroot = dconsthalf;
	  else
	    dconstroot = dconst_third ();

	  /* Adjust for the outer root.  */
	  SET_REAL_EXP (&dconstroot, REAL_EXP (&dconstroot) - 1);
	  dconstroot = real_value_truncate (TYPE_MODE (type), dconstroot);
	  tree_root = build_real (type, dconstroot);
	  return build_call_expr_loc (loc, powfn, 2, arg0, tree_root);
	}
    }

  /* Optimize sqrt(pow(x,y)) = pow(|x|,y*0.5).  */
  if (flag_unsafe_math_optimizations
      && (fcode == BUILT_IN_POW
	  || fcode == BUILT_IN_POWF
	  || fcode == BUILT_IN_POWL))
    {
      tree powfn = TREE_OPERAND (CALL_EXPR_FN (arg), 0);
      tree arg0 = CALL_EXPR_ARG (arg, 0);
      tree arg1 = CALL_EXPR_ARG (arg, 1);
      tree narg1;
      if (!tree_expr_nonnegative_p (arg0))
	arg0 = build1 (ABS_EXPR, type, arg0);
      narg1 = fold_build2_loc (loc, MULT_EXPR, type, arg1,
			   build_real (type, dconsthalf));
      return build_call_expr_loc (loc, powfn, 2, arg0, narg1);
    }

  return NULL_TREE;
}

/* Fold a builtin function call to cbrt, cbrtf, or cbrtl with argument ARG.
   Return NULL_TREE if no simplification can be made.  */

static tree
fold_builtin_cbrt (location_t loc, tree arg, tree type)
{
  const enum built_in_function fcode = builtin_mathfn_code (arg);
  tree res;

  if (!validate_arg (arg, REAL_TYPE))
    return NULL_TREE;

  /* Calculate the result when the argument is a constant.  */
  if ((res = do_mpfr_arg1 (arg, type, mpfr_cbrt, NULL, NULL, 0)))
    return res;

  if (flag_unsafe_math_optimizations)
    {
      /* Optimize cbrt(expN(x)) -> expN(x/3).  */
      if (BUILTIN_EXPONENT_P (fcode))
	{
	  tree expfn = TREE_OPERAND (CALL_EXPR_FN (arg), 0);
	  const REAL_VALUE_TYPE third_trunc =
	    real_value_truncate (TYPE_MODE (type), dconst_third ());
	  arg = fold_build2_loc (loc, MULT_EXPR, type,
			     CALL_EXPR_ARG (arg, 0),
			     build_real (type, third_trunc));
	  return build_call_expr_loc (loc, expfn, 1, arg);
	}

      /* Optimize cbrt(sqrt(x)) -> pow(x,1/6).  */
      if (BUILTIN_SQRT_P (fcode))
	{
	  tree powfn = mathfn_built_in (type, BUILT_IN_POW);

	  if (powfn)
	    {
	      tree arg0 = CALL_EXPR_ARG (arg, 0);
	      tree tree_root;
	      REAL_VALUE_TYPE dconstroot = dconst_third ();

	      SET_REAL_EXP (&dconstroot, REAL_EXP (&dconstroot) - 1);
	      dconstroot = real_value_truncate (TYPE_MODE (type), dconstroot);
	      tree_root = build_real (type, dconstroot);
	      return build_call_expr_loc (loc, powfn, 2, arg0, tree_root);
	    }
	}

      /* Optimize cbrt(cbrt(x)) -> pow(x,1/9) iff x is nonnegative.  */
      if (BUILTIN_CBRT_P (fcode))
	{
	  tree arg0 = CALL_EXPR_ARG (arg, 0);
	  if (tree_expr_nonnegative_p (arg0))
	    {
	      tree powfn = mathfn_built_in (type, BUILT_IN_POW);

	      if (powfn)
		{
		  tree tree_root;
		  REAL_VALUE_TYPE dconstroot;

		  real_arithmetic (&dconstroot, MULT_EXPR,
                                   dconst_third_ptr (), dconst_third_ptr ());
		  dconstroot = real_value_truncate (TYPE_MODE (type), dconstroot);
		  tree_root = build_real (type, dconstroot);
		  return build_call_expr_loc (loc, powfn, 2, arg0, tree_root);
		}
	    }
	}

      /* Optimize cbrt(pow(x,y)) -> pow(x,y/3) iff x is nonnegative.  */
      if (fcode == BUILT_IN_POW
          || fcode == BUILT_IN_POWF
	  || fcode == BUILT_IN_POWL)
	{
	  tree arg00 = CALL_EXPR_ARG (arg, 0);
	  tree arg01 = CALL_EXPR_ARG (arg, 1);
	  if (tree_expr_nonnegative_p (arg00))
	    {
	      tree powfn = TREE_OPERAND (CALL_EXPR_FN (arg), 0);
	      const REAL_VALUE_TYPE dconstroot
		= real_value_truncate (TYPE_MODE (type), dconst_third ());
	      tree narg01 = fold_build2_loc (loc, MULT_EXPR, type, arg01,
					 build_real (type, dconstroot));
	      return build_call_expr_loc (loc, powfn, 2, arg00, narg01);
	    }
	}
    }
  return NULL_TREE;
}

/* Fold function call to builtin cos, cosf, or cosl with argument ARG.
   TYPE is the type of the return value.  Return NULL_TREE if no
   simplification can be made.  */

static tree
fold_builtin_cos (location_t loc,
		  tree arg, tree type, tree fndecl)
{
  tree res, narg;

  if (!validate_arg (arg, REAL_TYPE))
    return NULL_TREE;

  /* Calculate the result when the argument is a constant.  */
  if ((res = do_mpfr_arg1 (arg, type, mpfr_cos, NULL, NULL, 0)))
    return res;

  /* Optimize cos(-x) into cos (x).  */
  if ((narg = fold_strip_sign_ops (arg)))
    return build_call_expr_loc (loc, fndecl, 1, narg);

  return NULL_TREE;
}

/* Fold function call to builtin cosh, coshf, or coshl with argument ARG.
   Return NULL_TREE if no simplification can be made.  */

static tree
fold_builtin_cosh (location_t loc, tree arg, tree type, tree fndecl)
{
  if (validate_arg (arg, REAL_TYPE))
    {
      tree res, narg;

      /* Calculate the result when the argument is a constant.  */
      if ((res = do_mpfr_arg1 (arg, type, mpfr_cosh, NULL, NULL, 0)))
	return res;

      /* Optimize cosh(-x) into cosh (x).  */
      if ((narg = fold_strip_sign_ops (arg)))
	return build_call_expr_loc (loc, fndecl, 1, narg);
    }

  return NULL_TREE;
}

/* Fold function call to builtin ccos (or ccosh if HYPER is TRUE) with
   argument ARG.  TYPE is the type of the return value.  Return
   NULL_TREE if no simplification can be made.  */

static tree
fold_builtin_ccos (location_t loc, tree arg, tree type, tree fndecl,
		   bool hyper)
{
  if (validate_arg (arg, COMPLEX_TYPE)
      && TREE_CODE (TREE_TYPE (TREE_TYPE (arg))) == REAL_TYPE)
    {
      tree tmp;

      /* Calculate the result when the argument is a constant.  */
      if ((tmp = do_mpc_arg1 (arg, type, (hyper ? mpc_cosh : mpc_cos))))
	return tmp;

      /* Optimize fn(-x) into fn(x).  */
      if ((tmp = fold_strip_sign_ops (arg)))
	return build_call_expr_loc (loc, fndecl, 1, tmp);
    }

  return NULL_TREE;
}

/* Fold function call to builtin tan, tanf, or tanl with argument ARG.
   Return NULL_TREE if no simplification can be made.  */

static tree
fold_builtin_tan (tree arg, tree type)
{
  enum built_in_function fcode;
  tree res;

  if (!validate_arg (arg, REAL_TYPE))
    return NULL_TREE;

  /* Calculate the result when the argument is a constant.  */
  if ((res = do_mpfr_arg1 (arg, type, mpfr_tan, NULL, NULL, 0)))
    return res;

  /* Optimize tan(atan(x)) = x.  */
  fcode = builtin_mathfn_code (arg);
  if (flag_unsafe_math_optimizations
      && (fcode == BUILT_IN_ATAN
	  || fcode == BUILT_IN_ATANF
	  || fcode == BUILT_IN_ATANL))
    return CALL_EXPR_ARG (arg, 0);

  return NULL_TREE;
}

/* Fold function call to builtin sincos, sincosf, or sincosl.  Return
   NULL_TREE if no simplification can be made.  */

static tree
fold_builtin_sincos (location_t loc,
		     tree arg0, tree arg1, tree arg2)
{
  tree type;
  tree res, fn, call;

  if (!validate_arg (arg0, REAL_TYPE)
      || !validate_arg (arg1, POINTER_TYPE)
      || !validate_arg (arg2, POINTER_TYPE))
    return NULL_TREE;

  type = TREE_TYPE (arg0);

  /* Calculate the result when the argument is a constant.  */
  if ((res = do_mpfr_sincos (arg0, arg1, arg2)))
    return res;

  /* Canonicalize sincos to cexpi.  */
  if (!TARGET_C99_FUNCTIONS)
    return NULL_TREE;
  fn = mathfn_built_in (type, BUILT_IN_CEXPI);
  if (!fn)
    return NULL_TREE;

  call = build_call_expr_loc (loc, fn, 1, arg0);
  call = builtin_save_expr (call);

  return build2 (COMPOUND_EXPR, void_type_node,
		 build2 (MODIFY_EXPR, void_type_node,
			 build_fold_indirect_ref_loc (loc, arg1),
			 build1 (IMAGPART_EXPR, type, call)),
		 build2 (MODIFY_EXPR, void_type_node,
			 build_fold_indirect_ref_loc (loc, arg2),
			 build1 (REALPART_EXPR, type, call)));
}

/* Fold function call to builtin cexp, cexpf, or cexpl.  Return
   NULL_TREE if no simplification can be made.  */

static tree
fold_builtin_cexp (location_t loc, tree arg0, tree type)
{
  tree rtype;
  tree realp, imagp, ifn;
  tree res;

  if (!validate_arg (arg0, COMPLEX_TYPE)
      || TREE_CODE (TREE_TYPE (TREE_TYPE (arg0))) != REAL_TYPE)
    return NULL_TREE;

  /* Calculate the result when the argument is a constant.  */
  if ((res = do_mpc_arg1 (arg0, type, mpc_exp)))
    return res;

  rtype = TREE_TYPE (TREE_TYPE (arg0));

  /* In case we can figure out the real part of arg0 and it is constant zero
     fold to cexpi.  */
  if (!TARGET_C99_FUNCTIONS)
    return NULL_TREE;
  ifn = mathfn_built_in (rtype, BUILT_IN_CEXPI);
  if (!ifn)
    return NULL_TREE;

  if ((realp = fold_unary_loc (loc, REALPART_EXPR, rtype, arg0))
      && real_zerop (realp))
    {
      tree narg = fold_build1_loc (loc, IMAGPART_EXPR, rtype, arg0);
      return build_call_expr_loc (loc, ifn, 1, narg);
    }

  /* In case we can easily decompose real and imaginary parts split cexp
     to exp (r) * cexpi (i).  */
  if (flag_unsafe_math_optimizations
      && realp)
    {
      tree rfn, rcall, icall;

      rfn = mathfn_built_in (rtype, BUILT_IN_EXP);
      if (!rfn)
	return NULL_TREE;

      imagp = fold_unary_loc (loc, IMAGPART_EXPR, rtype, arg0);
      if (!imagp)
	return NULL_TREE;

      icall = build_call_expr_loc (loc, ifn, 1, imagp);
      icall = builtin_save_expr (icall);
      rcall = build_call_expr_loc (loc, rfn, 1, realp);
      rcall = builtin_save_expr (rcall);
      return fold_build2_loc (loc, COMPLEX_EXPR, type,
			  fold_build2_loc (loc, MULT_EXPR, rtype,
				       rcall,
			 	       fold_build1_loc (loc, REALPART_EXPR,
						    rtype, icall)),
			  fold_build2_loc (loc, MULT_EXPR, rtype,
				       rcall,
				       fold_build1_loc (loc, IMAGPART_EXPR,
						    rtype, icall)));
    }

  return NULL_TREE;
}

/* Fold function call to builtin trunc, truncf or truncl with argument ARG.
   Return NULL_TREE if no simplification can be made.  */

static tree
fold_builtin_trunc (location_t loc, tree fndecl, tree arg)
{
  if (!validate_arg (arg, REAL_TYPE))
    return NULL_TREE;

  /* Optimize trunc of constant value.  */
  if (TREE_CODE (arg) == REAL_CST && !TREE_OVERFLOW (arg))
    {
      REAL_VALUE_TYPE r, x;
      tree type = TREE_TYPE (TREE_TYPE (fndecl));

      x = TREE_REAL_CST (arg);
      real_trunc (&r, TYPE_MODE (type), &x);
      return build_real (type, r);
    }

  return fold_trunc_transparent_mathfn (loc, fndecl, arg);
}

/* Fold function call to builtin floor, floorf or floorl with argument ARG.
   Return NULL_TREE if no simplification can be made.  */

static tree
fold_builtin_floor (location_t loc, tree fndecl, tree arg)
{
  if (!validate_arg (arg, REAL_TYPE))
    return NULL_TREE;

  /* Optimize floor of constant value.  */
  if (TREE_CODE (arg) == REAL_CST && !TREE_OVERFLOW (arg))
    {
      REAL_VALUE_TYPE x;

      x = TREE_REAL_CST (arg);
      if (! REAL_VALUE_ISNAN (x) || ! flag_errno_math)
	{
	  tree type = TREE_TYPE (TREE_TYPE (fndecl));
	  REAL_VALUE_TYPE r;

	  real_floor (&r, TYPE_MODE (type), &x);
	  return build_real (type, r);
	}
    }

  /* Fold floor (x) where x is nonnegative to trunc (x).  */
  if (tree_expr_nonnegative_p (arg))
    {
      tree truncfn = mathfn_built_in (TREE_TYPE (arg), BUILT_IN_TRUNC);
      if (truncfn)
	return build_call_expr_loc (loc, truncfn, 1, arg);
    }

  return fold_trunc_transparent_mathfn (loc, fndecl, arg);
}

/* Fold function call to builtin ceil, ceilf or ceill with argument ARG.
   Return NULL_TREE if no simplification can be made.  */

static tree
fold_builtin_ceil (location_t loc, tree fndecl, tree arg)
{
  if (!validate_arg (arg, REAL_TYPE))
    return NULL_TREE;

  /* Optimize ceil of constant value.  */
  if (TREE_CODE (arg) == REAL_CST && !TREE_OVERFLOW (arg))
    {
      REAL_VALUE_TYPE x;

      x = TREE_REAL_CST (arg);
      if (! REAL_VALUE_ISNAN (x) || ! flag_errno_math)
	{
	  tree type = TREE_TYPE (TREE_TYPE (fndecl));
	  REAL_VALUE_TYPE r;

	  real_ceil (&r, TYPE_MODE (type), &x);
	  return build_real (type, r);
	}
    }

  return fold_trunc_transparent_mathfn (loc, fndecl, arg);
}

/* Fold function call to builtin round, roundf or roundl with argument ARG.
   Return NULL_TREE if no simplification can be made.  */

static tree
fold_builtin_round (location_t loc, tree fndecl, tree arg)
{
  if (!validate_arg (arg, REAL_TYPE))
    return NULL_TREE;

  /* Optimize round of constant value.  */
  if (TREE_CODE (arg) == REAL_CST && !TREE_OVERFLOW (arg))
    {
      REAL_VALUE_TYPE x;

      x = TREE_REAL_CST (arg);
      if (! REAL_VALUE_ISNAN (x) || ! flag_errno_math)
	{
	  tree type = TREE_TYPE (TREE_TYPE (fndecl));
	  REAL_VALUE_TYPE r;

	  real_round (&r, TYPE_MODE (type), &x);
	  return build_real (type, r);
	}
    }

  return fold_trunc_transparent_mathfn (loc, fndecl, arg);
}

/* Fold function call to builtin lround, lroundf or lroundl (or the
   corresponding long long versions) and other rounding functions.  ARG
   is the argument to the call.  Return NULL_TREE if no simplification
   can be made.  */

static tree
fold_builtin_int_roundingfn (location_t loc, tree fndecl, tree arg)
{
  if (!validate_arg (arg, REAL_TYPE))
    return NULL_TREE;

  /* Optimize lround of constant value.  */
  if (TREE_CODE (arg) == REAL_CST && !TREE_OVERFLOW (arg))
    {
      const REAL_VALUE_TYPE x = TREE_REAL_CST (arg);

      if (real_isfinite (&x))
	{
	  tree itype = TREE_TYPE (TREE_TYPE (fndecl));
	  tree ftype = TREE_TYPE (arg);
	  double_int val;
	  REAL_VALUE_TYPE r;

	  switch (DECL_FUNCTION_CODE (fndecl))
	    {
	    CASE_FLT_FN (BUILT_IN_IFLOOR):
	    CASE_FLT_FN (BUILT_IN_LFLOOR):
	    CASE_FLT_FN (BUILT_IN_LLFLOOR):
	      real_floor (&r, TYPE_MODE (ftype), &x);
	      break;

	    CASE_FLT_FN (BUILT_IN_ICEIL):
	    CASE_FLT_FN (BUILT_IN_LCEIL):
	    CASE_FLT_FN (BUILT_IN_LLCEIL):
	      real_ceil (&r, TYPE_MODE (ftype), &x);
	      break;

	    CASE_FLT_FN (BUILT_IN_IROUND):
	    CASE_FLT_FN (BUILT_IN_LROUND):
	    CASE_FLT_FN (BUILT_IN_LLROUND):
	      real_round (&r, TYPE_MODE (ftype), &x);
	      break;

	    default:
	      gcc_unreachable ();
	    }

	  real_to_integer2 ((HOST_WIDE_INT *)&val.low, &val.high, &r);
	  if (double_int_fits_to_tree_p (itype, val))
	    return double_int_to_tree (itype, val);
	}
    }

  switch (DECL_FUNCTION_CODE (fndecl))
    {
    CASE_FLT_FN (BUILT_IN_LFLOOR):
    CASE_FLT_FN (BUILT_IN_LLFLOOR):
      /* Fold lfloor (x) where x is nonnegative to FIX_TRUNC (x).  */
      if (tree_expr_nonnegative_p (arg))
	return fold_build1_loc (loc, FIX_TRUNC_EXPR,
			    TREE_TYPE (TREE_TYPE (fndecl)), arg);
      break;
    default:;
    }

  return fold_fixed_mathfn (loc, fndecl, arg);
}

/* Fold function call to builtin ffs, clz, ctz, popcount and parity
   and their long and long long variants (i.e. ffsl and ffsll).  ARG is
   the argument to the call.  Return NULL_TREE if no simplification can
   be made.  */

static tree
fold_builtin_bitop (tree fndecl, tree arg)
{
  if (!validate_arg (arg, INTEGER_TYPE))
    return NULL_TREE;

  /* Optimize for constant argument.  */
  if (TREE_CODE (arg) == INTEGER_CST && !TREE_OVERFLOW (arg))
    {
      HOST_WIDE_INT hi, width, result;
      unsigned HOST_WIDE_INT lo;
      tree type;

      type = TREE_TYPE (arg);
      width = TYPE_PRECISION (type);
      lo = TREE_INT_CST_LOW (arg);

      /* Clear all the bits that are beyond the type's precision.  */
      if (width > HOST_BITS_PER_WIDE_INT)
	{
	  hi = TREE_INT_CST_HIGH (arg);
	  if (width < HOST_BITS_PER_DOUBLE_INT)
	    hi &= ~((unsigned HOST_WIDE_INT) (-1)
		    << (width - HOST_BITS_PER_WIDE_INT));
	}
      else
	{
	  hi = 0;
	  if (width < HOST_BITS_PER_WIDE_INT)
	    lo &= ~((unsigned HOST_WIDE_INT) (-1) << width);
	}

      switch (DECL_FUNCTION_CODE (fndecl))
	{
	CASE_INT_FN (BUILT_IN_FFS):
	  if (lo != 0)
	    result = ffs_hwi (lo);
	  else if (hi != 0)
	    result = HOST_BITS_PER_WIDE_INT + ffs_hwi (hi);
	  else
	    result = 0;
	  break;

	CASE_INT_FN (BUILT_IN_CLZ):
	  if (hi != 0)
	    result = width - floor_log2 (hi) - 1 - HOST_BITS_PER_WIDE_INT;
	  else if (lo != 0)
	    result = width - floor_log2 (lo) - 1;
	  else if (! CLZ_DEFINED_VALUE_AT_ZERO (TYPE_MODE (type), result))
	    result = width;
	  break;

	CASE_INT_FN (BUILT_IN_CTZ):
	  if (lo != 0)
	    result = ctz_hwi (lo);
	  else if (hi != 0)
	    result = HOST_BITS_PER_WIDE_INT + ctz_hwi (hi);
	  else if (! CTZ_DEFINED_VALUE_AT_ZERO (TYPE_MODE (type), result))
	    result = width;
	  break;

	CASE_INT_FN (BUILT_IN_CLRSB):
	  if (width > HOST_BITS_PER_WIDE_INT
	      && (hi & ((unsigned HOST_WIDE_INT) 1
			<< (width - HOST_BITS_PER_WIDE_INT - 1))) != 0)
	    {
	      hi = ~hi & ~((unsigned HOST_WIDE_INT) (-1)
			   << (width - HOST_BITS_PER_WIDE_INT - 1));
	      lo = ~lo;
	    }
	  else if (width <= HOST_BITS_PER_WIDE_INT
		   && (lo & ((unsigned HOST_WIDE_INT) 1 << (width - 1))) != 0)
	    lo = ~lo & ~((unsigned HOST_WIDE_INT) (-1) << (width - 1));
	  if (hi != 0)
	    result = width - floor_log2 (hi) - 2 - HOST_BITS_PER_WIDE_INT;
	  else if (lo != 0)
	    result = width - floor_log2 (lo) - 2;
	  else
	    result = width - 1;
	  break;

	CASE_INT_FN (BUILT_IN_POPCOUNT):
	  result = 0;
	  while (lo)
	    result++, lo &= lo - 1;
	  while (hi)
	    result++, hi &= (unsigned HOST_WIDE_INT) hi - 1;
	  break;

	CASE_INT_FN (BUILT_IN_PARITY):
	  result = 0;
	  while (lo)
	    result++, lo &= lo - 1;
	  while (hi)
	    result++, hi &= (unsigned HOST_WIDE_INT) hi - 1;
	  result &= 1;
	  break;

	default:
	  gcc_unreachable ();
	}

      return build_int_cst (TREE_TYPE (TREE_TYPE (fndecl)), result);
    }

  return NULL_TREE;
}

/* Fold function call to builtin_bswap and the short, long and long long
   variants.  Return NULL_TREE if no simplification can be made.  */
static tree
fold_builtin_bswap (tree fndecl, tree arg)
{
  if (! validate_arg (arg, INTEGER_TYPE))
    return NULL_TREE;

  /* Optimize constant value.  */
  if (TREE_CODE (arg) == INTEGER_CST && !TREE_OVERFLOW (arg))
    {
      HOST_WIDE_INT hi, width, r_hi = 0;
      unsigned HOST_WIDE_INT lo, r_lo = 0;
      tree type = TREE_TYPE (TREE_TYPE (fndecl));

      width = TYPE_PRECISION (type);
      lo = TREE_INT_CST_LOW (arg);
      hi = TREE_INT_CST_HIGH (arg);

      switch (DECL_FUNCTION_CODE (fndecl))
	{
	  case BUILT_IN_BSWAP16:
	  case BUILT_IN_BSWAP32:
	  case BUILT_IN_BSWAP64:
	    {
	      int s;

	      for (s = 0; s < width; s += 8)
		{
		  int d = width - s - 8;
		  unsigned HOST_WIDE_INT byte;

		  if (s < HOST_BITS_PER_WIDE_INT)
		    byte = (lo >> s) & 0xff;
		  else
		    byte = (hi >> (s - HOST_BITS_PER_WIDE_INT)) & 0xff;

		  if (d < HOST_BITS_PER_WIDE_INT)
		    r_lo |= byte << d;
		  else
		    r_hi |= byte << (d - HOST_BITS_PER_WIDE_INT);
		}
	    }

	    break;

	default:
	  gcc_unreachable ();
	}

      if (width < HOST_BITS_PER_WIDE_INT)
	return build_int_cst (type, r_lo);
      else
	return build_int_cst_wide (type, r_lo, r_hi);
    }

  return NULL_TREE;
}

/* A subroutine of fold_builtin to fold the various logarithmic
   functions.  Return NULL_TREE if no simplification can me made.
   FUNC is the corresponding MPFR logarithm function.  */

static tree
fold_builtin_logarithm (location_t loc, tree fndecl, tree arg,
			int (*func)(mpfr_ptr, mpfr_srcptr, mp_rnd_t))
{
  if (validate_arg (arg, REAL_TYPE))
    {
      tree type = TREE_TYPE (TREE_TYPE (fndecl));
      tree res;
      const enum built_in_function fcode = builtin_mathfn_code (arg);

      /* Calculate the result when the argument is a constant.  */
      if ((res = do_mpfr_arg1 (arg, type, func, &dconst0, NULL, false)))
	return res;

      /* Special case, optimize logN(expN(x)) = x.  */
      if (flag_unsafe_math_optimizations
	  && ((func == mpfr_log
	       && (fcode == BUILT_IN_EXP
		   || fcode == BUILT_IN_EXPF
		   || fcode == BUILT_IN_EXPL))
	      || (func == mpfr_log2
		  && (fcode == BUILT_IN_EXP2
		      || fcode == BUILT_IN_EXP2F
		      || fcode == BUILT_IN_EXP2L))
	      || (func == mpfr_log10 && (BUILTIN_EXP10_P (fcode)))))
	return fold_convert_loc (loc, type, CALL_EXPR_ARG (arg, 0));

      /* Optimize logN(func()) for various exponential functions.  We
	 want to determine the value "x" and the power "exponent" in
	 order to transform logN(x**exponent) into exponent*logN(x).  */
      if (flag_unsafe_math_optimizations)
	{
	  tree exponent = 0, x = 0;

	  switch (fcode)
	  {
	  CASE_FLT_FN (BUILT_IN_EXP):
	    /* Prepare to do logN(exp(exponent) -> exponent*logN(e).  */
	    x = build_real (type, real_value_truncate (TYPE_MODE (type),
                                                       dconst_e ()));
	    exponent = CALL_EXPR_ARG (arg, 0);
	    break;
	  CASE_FLT_FN (BUILT_IN_EXP2):
	    /* Prepare to do logN(exp2(exponent) -> exponent*logN(2).  */
	    x = build_real (type, dconst2);
	    exponent = CALL_EXPR_ARG (arg, 0);
	    break;
	  CASE_FLT_FN (BUILT_IN_EXP10):
	  CASE_FLT_FN (BUILT_IN_POW10):
	    /* Prepare to do logN(exp10(exponent) -> exponent*logN(10).  */
	    {
	      REAL_VALUE_TYPE dconst10;
	      real_from_integer (&dconst10, VOIDmode, 10, 0, 0);
	      x = build_real (type, dconst10);
	    }
	    exponent = CALL_EXPR_ARG (arg, 0);
	    break;
	  CASE_FLT_FN (BUILT_IN_SQRT):
	    /* Prepare to do logN(sqrt(x) -> 0.5*logN(x).  */
	    x = CALL_EXPR_ARG (arg, 0);
	    exponent = build_real (type, dconsthalf);
	    break;
	  CASE_FLT_FN (BUILT_IN_CBRT):
	    /* Prepare to do logN(cbrt(x) -> (1/3)*logN(x).  */
	    x = CALL_EXPR_ARG (arg, 0);
	    exponent = build_real (type, real_value_truncate (TYPE_MODE (type),
							      dconst_third ()));
	    break;
	  CASE_FLT_FN (BUILT_IN_POW):
	    /* Prepare to do logN(pow(x,exponent) -> exponent*logN(x).  */
	    x = CALL_EXPR_ARG (arg, 0);
	    exponent = CALL_EXPR_ARG (arg, 1);
	    break;
	  default:
	    break;
	  }

	  /* Now perform the optimization.  */
	  if (x && exponent)
	    {
	      tree logfn = build_call_expr_loc (loc, fndecl, 1, x);
	      return fold_build2_loc (loc, MULT_EXPR, type, exponent, logfn);
	    }
	}
    }

  return NULL_TREE;
}

/* Fold a builtin function call to hypot, hypotf, or hypotl.  Return
   NULL_TREE if no simplification can be made.  */

static tree
fold_builtin_hypot (location_t loc, tree fndecl,
		    tree arg0, tree arg1, tree type)
{
  tree res, narg0, narg1;

  if (!validate_arg (arg0, REAL_TYPE)
      || !validate_arg (arg1, REAL_TYPE))
    return NULL_TREE;

  /* Calculate the result when the argument is a constant.  */
  if ((res = do_mpfr_arg2 (arg0, arg1, type, mpfr_hypot)))
    return res;

  /* If either argument to hypot has a negate or abs, strip that off.
     E.g. hypot(-x,fabs(y)) -> hypot(x,y).  */
  narg0 = fold_strip_sign_ops (arg0);
  narg1 = fold_strip_sign_ops (arg1);
  if (narg0 || narg1)
    {
      return build_call_expr_loc (loc, fndecl, 2, narg0 ? narg0 : arg0,
			      narg1 ? narg1 : arg1);
    }

  /* If either argument is zero, hypot is fabs of the other.  */
  if (real_zerop (arg0))
    return fold_build1_loc (loc, ABS_EXPR, type, arg1);
  else if (real_zerop (arg1))
    return fold_build1_loc (loc, ABS_EXPR, type, arg0);

  /* hypot(x,x) -> fabs(x)*sqrt(2).  */
  if (flag_unsafe_math_optimizations
      && operand_equal_p (arg0, arg1, OEP_PURE_SAME))
    {
      const REAL_VALUE_TYPE sqrt2_trunc
	= real_value_truncate (TYPE_MODE (type), dconst_sqrt2 ());
      return fold_build2_loc (loc, MULT_EXPR, type,
			  fold_build1_loc (loc, ABS_EXPR, type, arg0),
			  build_real (type, sqrt2_trunc));
    }

  return NULL_TREE;
}


/* Fold a builtin function call to pow, powf, or powl.  Return
   NULL_TREE if no simplification can be made.  */
static tree
fold_builtin_pow (location_t loc, tree fndecl, tree arg0, tree arg1, tree type)
{
  tree res;

  if (!validate_arg (arg0, REAL_TYPE)
       || !validate_arg (arg1, REAL_TYPE))
    return NULL_TREE;

  /* Calculate the result when the argument is a constant.  */
  if ((res = do_mpfr_arg2 (arg0, arg1, type, mpfr_pow)))
    return res;

  /* Optimize pow(1.0,y) = 1.0.  */
  if (real_onep (arg0))
    return omit_one_operand_loc (loc, type, build_real (type, dconst1), arg1);

  if (TREE_CODE (arg1) == REAL_CST
      && !TREE_OVERFLOW (arg1))
    {
      REAL_VALUE_TYPE cint;
      REAL_VALUE_TYPE c;
      HOST_WIDE_INT n;

      c = TREE_REAL_CST (arg1);

      /* Optimize pow(x,0.0) = 1.0.  */
      if (REAL_VALUES_EQUAL (c, dconst0))
	return omit_one_operand_loc (loc, type, build_real (type, dconst1),
				 arg0);

      /* Optimize pow(x,1.0) = x.  */
      if (REAL_VALUES_EQUAL (c, dconst1))
	return arg0;

      /* Optimize pow(x,-1.0) = 1.0/x.  */
      if (REAL_VALUES_EQUAL (c, dconstm1))
	return fold_build2_loc (loc, RDIV_EXPR, type,
			    build_real (type, dconst1), arg0);

      /* Optimize pow(x,0.5) = sqrt(x).  */
      if (flag_unsafe_math_optimizations
	  && REAL_VALUES_EQUAL (c, dconsthalf))
	{
	  tree sqrtfn = mathfn_built_in (type, BUILT_IN_SQRT);

	  if (sqrtfn != NULL_TREE)
	    return build_call_expr_loc (loc, sqrtfn, 1, arg0);
	}

      /* Optimize pow(x,1.0/3.0) = cbrt(x).  */
      if (flag_unsafe_math_optimizations)
	{
	  const REAL_VALUE_TYPE dconstroot
	    = real_value_truncate (TYPE_MODE (type), dconst_third ());

	  if (REAL_VALUES_EQUAL (c, dconstroot))
	    {
	      tree cbrtfn = mathfn_built_in (type, BUILT_IN_CBRT);
	      if (cbrtfn != NULL_TREE)
		return build_call_expr_loc (loc, cbrtfn, 1, arg0);
	    }
	}

      /* Check for an integer exponent.  */
      n = real_to_integer (&c);
      real_from_integer (&cint, VOIDmode, n, n < 0 ? -1 : 0, 0);
      if (real_identical (&c, &cint))
	{
	  /* Attempt to evaluate pow at compile-time, unless this should
	     raise an exception.  */
	  if (TREE_CODE (arg0) == REAL_CST
	      && !TREE_OVERFLOW (arg0)
	      && (n > 0
		  || (!flag_trapping_math && !flag_errno_math)
		  || !REAL_VALUES_EQUAL (TREE_REAL_CST (arg0), dconst0)))
	    {
	      REAL_VALUE_TYPE x;
	      bool inexact;

	      x = TREE_REAL_CST (arg0);
	      inexact = real_powi (&x, TYPE_MODE (type), &x, n);
	      if (flag_unsafe_math_optimizations || !inexact)
		return build_real (type, x);
	    }

	  /* Strip sign ops from even integer powers.  */
	  if ((n & 1) == 0 && flag_unsafe_math_optimizations)
	    {
	      tree narg0 = fold_strip_sign_ops (arg0);
	      if (narg0)
		return build_call_expr_loc (loc, fndecl, 2, narg0, arg1);
	    }
	}
    }

  if (flag_unsafe_math_optimizations)
    {
      const enum built_in_function fcode = builtin_mathfn_code (arg0);

      /* Optimize pow(expN(x),y) = expN(x*y).  */
      if (BUILTIN_EXPONENT_P (fcode))
	{
	  tree expfn = TREE_OPERAND (CALL_EXPR_FN (arg0), 0);
	  tree arg = CALL_EXPR_ARG (arg0, 0);
	  arg = fold_build2_loc (loc, MULT_EXPR, type, arg, arg1);
	  return build_call_expr_loc (loc, expfn, 1, arg);
	}

      /* Optimize pow(sqrt(x),y) = pow(x,y*0.5).  */
      if (BUILTIN_SQRT_P (fcode))
	{
	  tree narg0 = CALL_EXPR_ARG (arg0, 0);
	  tree narg1 = fold_build2_loc (loc, MULT_EXPR, type, arg1,
				    build_real (type, dconsthalf));
	  return build_call_expr_loc (loc, fndecl, 2, narg0, narg1);
	}

      /* Optimize pow(cbrt(x),y) = pow(x,y/3) iff x is nonnegative.  */
      if (BUILTIN_CBRT_P (fcode))
	{
	  tree arg = CALL_EXPR_ARG (arg0, 0);
	  if (tree_expr_nonnegative_p (arg))
	    {
	      const REAL_VALUE_TYPE dconstroot
		= real_value_truncate (TYPE_MODE (type), dconst_third ());
	      tree narg1 = fold_build2_loc (loc, MULT_EXPR, type, arg1,
					build_real (type, dconstroot));
	      return build_call_expr_loc (loc, fndecl, 2, arg, narg1);
	    }
	}

      /* Optimize pow(pow(x,y),z) = pow(x,y*z) iff x is nonnegative.  */
      if (fcode == BUILT_IN_POW
	  || fcode == BUILT_IN_POWF
	  || fcode == BUILT_IN_POWL)
	{
	  tree arg00 = CALL_EXPR_ARG (arg0, 0);
	  if (tree_expr_nonnegative_p (arg00))
	    {
	      tree arg01 = CALL_EXPR_ARG (arg0, 1);
	      tree narg1 = fold_build2_loc (loc, MULT_EXPR, type, arg01, arg1);
	      return build_call_expr_loc (loc, fndecl, 2, arg00, narg1);
	    }
	}
    }

  return NULL_TREE;
}

/* Fold a builtin function call to powi, powif, or powil with argument ARG.
   Return NULL_TREE if no simplification can be made.  */
static tree
fold_builtin_powi (location_t loc, tree fndecl ATTRIBUTE_UNUSED,
		   tree arg0, tree arg1, tree type)
{
  if (!validate_arg (arg0, REAL_TYPE)
      || !validate_arg (arg1, INTEGER_TYPE))
    return NULL_TREE;

  /* Optimize pow(1.0,y) = 1.0.  */
  if (real_onep (arg0))
    return omit_one_operand_loc (loc, type, build_real (type, dconst1), arg1);

  if (host_integerp (arg1, 0))
    {
      HOST_WIDE_INT c = TREE_INT_CST_LOW (arg1);

      /* Evaluate powi at compile-time.  */
      if (TREE_CODE (arg0) == REAL_CST
	  && !TREE_OVERFLOW (arg0))
	{
	  REAL_VALUE_TYPE x;
	  x = TREE_REAL_CST (arg0);
	  real_powi (&x, TYPE_MODE (type), &x, c);
	  return build_real (type, x);
	}

      /* Optimize pow(x,0) = 1.0.  */
      if (c == 0)
	return omit_one_operand_loc (loc, type, build_real (type, dconst1),
				 arg0);

      /* Optimize pow(x,1) = x.  */
      if (c == 1)
	return arg0;

      /* Optimize pow(x,-1) = 1.0/x.  */
      if (c == -1)
	return fold_build2_loc (loc, RDIV_EXPR, type,
			   build_real (type, dconst1), arg0);
    }

  return NULL_TREE;
}

/* A subroutine of fold_builtin to fold the various exponent
   functions.  Return NULL_TREE if no simplification can be made.
   FUNC is the corresponding MPFR exponent function.  */

static tree
fold_builtin_exponent (location_t loc, tree fndecl, tree arg,
		       int (*func)(mpfr_ptr, mpfr_srcptr, mp_rnd_t))
{
  if (validate_arg (arg, REAL_TYPE))
    {
      tree type = TREE_TYPE (TREE_TYPE (fndecl));
      tree res;

      /* Calculate the result when the argument is a constant.  */
      if ((res = do_mpfr_arg1 (arg, type, func, NULL, NULL, 0)))
	return res;

      /* Optimize expN(logN(x)) = x.  */
      if (flag_unsafe_math_optimizations)
	{
	  const enum built_in_function fcode = builtin_mathfn_code (arg);

	  if ((func == mpfr_exp
	       && (fcode == BUILT_IN_LOG
		   || fcode == BUILT_IN_LOGF
		   || fcode == BUILT_IN_LOGL))
	      || (func == mpfr_exp2
		  && (fcode == BUILT_IN_LOG2
		      || fcode == BUILT_IN_LOG2F
		      || fcode == BUILT_IN_LOG2L))
	      || (func == mpfr_exp10
		  && (fcode == BUILT_IN_LOG10
		      || fcode == BUILT_IN_LOG10F
		      || fcode == BUILT_IN_LOG10L)))
	    return fold_convert_loc (loc, type, CALL_EXPR_ARG (arg, 0));
	}
    }

  return NULL_TREE;
}

/* Return true if VAR is a VAR_DECL or a component thereof.  */

static bool
var_decl_component_p (tree var)
{
  tree inner = var;
  while (handled_component_p (inner))
    inner = TREE_OPERAND (inner, 0);
  return SSA_VAR_P (inner);
}

/* Fold function call to builtin memset.  Return
   NULL_TREE if no simplification can be made.  */

static tree
fold_builtin_memset (location_t loc, tree dest, tree c, tree len,
		     tree type, bool ignore)
{
  tree var, ret, etype;
  unsigned HOST_WIDE_INT length, cval;

  if (! validate_arg (dest, POINTER_TYPE)
      || ! validate_arg (c, INTEGER_TYPE)
      || ! validate_arg (len, INTEGER_TYPE))
    return NULL_TREE;

  if (! host_integerp (len, 1))
    return NULL_TREE;

  /* If the LEN parameter is zero, return DEST.  */
  if (integer_zerop (len))
    return omit_one_operand_loc (loc, type, dest, c);

  if (TREE_CODE (c) != INTEGER_CST || TREE_SIDE_EFFECTS (dest))
    return NULL_TREE;

  var = dest;
  STRIP_NOPS (var);
  if (TREE_CODE (var) != ADDR_EXPR)
    return NULL_TREE;

  var = TREE_OPERAND (var, 0);
  if (TREE_THIS_VOLATILE (var))
    return NULL_TREE;

  etype = TREE_TYPE (var);
  if (TREE_CODE (etype) == ARRAY_TYPE)
    etype = TREE_TYPE (etype);

  if (!INTEGRAL_TYPE_P (etype)
      && !POINTER_TYPE_P (etype))
    return NULL_TREE;

  if (! var_decl_component_p (var))
    return NULL_TREE;

  length = tree_low_cst (len, 1);
  if (GET_MODE_SIZE (TYPE_MODE (etype)) != length
      || get_pointer_alignment (dest) / BITS_PER_UNIT < length)
    return NULL_TREE;

  if (length > HOST_BITS_PER_WIDE_INT / BITS_PER_UNIT)
    return NULL_TREE;

  if (integer_zerop (c))
    cval = 0;
  else
    {
      if (CHAR_BIT != 8 || BITS_PER_UNIT != 8 || HOST_BITS_PER_WIDE_INT > 64)
	return NULL_TREE;

      cval = TREE_INT_CST_LOW (c);
      cval &= 0xff;
      cval |= cval << 8;
      cval |= cval << 16;
      cval |= (cval << 31) << 1;
    }

  ret = build_int_cst_type (etype, cval);
  var = build_fold_indirect_ref_loc (loc,
				 fold_convert_loc (loc,
						   build_pointer_type (etype),
						   dest));
  ret = build2 (MODIFY_EXPR, etype, var, ret);
  if (ignore)
    return ret;

  return omit_one_operand_loc (loc, type, dest, ret);
}

/* Fold function call to builtin memset.  Return
   NULL_TREE if no simplification can be made.  */

static tree
fold_builtin_bzero (location_t loc, tree dest, tree size, bool ignore)
{
  if (! validate_arg (dest, POINTER_TYPE)
      || ! validate_arg (size, INTEGER_TYPE))
    return NULL_TREE;

  if (!ignore)
    return NULL_TREE;

  /* New argument list transforming bzero(ptr x, int y) to
     memset(ptr x, int 0, size_t y).   This is done this way
     so that if it isn't expanded inline, we fallback to
     calling bzero instead of memset.  */

  return fold_builtin_memset (loc, dest, integer_zero_node,
			      fold_convert_loc (loc, size_type_node, size),
			      void_type_node, ignore);
}

/* Fold function call to builtin mem{{,p}cpy,move}.  Return
   NULL_TREE if no simplification can be made.
   If ENDP is 0, return DEST (like memcpy).
   If ENDP is 1, return DEST+LEN (like mempcpy).
   If ENDP is 2, return DEST+LEN-1 (like stpcpy).
   If ENDP is 3, return DEST, additionally *SRC and *DEST may overlap
   (memmove).   */

static tree
fold_builtin_memory_op (location_t loc, tree dest, tree src,
			tree len, tree type, bool ignore, int endp)
{
  tree destvar, srcvar, expr;

  if (! validate_arg (dest, POINTER_TYPE)
      || ! validate_arg (src, POINTER_TYPE)
      || ! validate_arg (len, INTEGER_TYPE))
    return NULL_TREE;

  /* If the LEN parameter is zero, return DEST.  */
  if (integer_zerop (len))
    return omit_one_operand_loc (loc, type, dest, src);

  /* If SRC and DEST are the same (and not volatile), return
     DEST{,+LEN,+LEN-1}.  */
  if (operand_equal_p (src, dest, 0))
    expr = len;
  else
    {
      tree srctype, desttype;
      unsigned int src_align, dest_align;
      tree off0;

      if (endp == 3)
	{
	  src_align = get_pointer_alignment (src);
	  dest_align = get_pointer_alignment (dest);

	  /* Both DEST and SRC must be pointer types.
	     ??? This is what old code did.  Is the testing for pointer types
	     really mandatory?

	     If either SRC is readonly or length is 1, we can use memcpy.  */
	  if (!dest_align || !src_align)
	    return NULL_TREE;
	  if (readonly_data_expr (src)
	      || (host_integerp (len, 1)
		  && (MIN (src_align, dest_align) / BITS_PER_UNIT
		      >= (unsigned HOST_WIDE_INT) tree_low_cst (len, 1))))
	    {
	      tree fn = builtin_decl_implicit (BUILT_IN_MEMCPY);
	      if (!fn)
		return NULL_TREE;
              return build_call_expr_loc (loc, fn, 3, dest, src, len);
	    }

	  /* If *src and *dest can't overlap, optimize into memcpy as well.  */
	  if (TREE_CODE (src) == ADDR_EXPR
	      && TREE_CODE (dest) == ADDR_EXPR)
	    {
	      tree src_base, dest_base, fn;
	      HOST_WIDE_INT src_offset = 0, dest_offset = 0;
	      HOST_WIDE_INT size = -1;
	      HOST_WIDE_INT maxsize = -1;

	      srcvar = TREE_OPERAND (src, 0);
	      src_base = get_ref_base_and_extent (srcvar, &src_offset,
						  &size, &maxsize);
	      destvar = TREE_OPERAND (dest, 0);
	      dest_base = get_ref_base_and_extent (destvar, &dest_offset,
						   &size, &maxsize);
	      if (host_integerp (len, 1))
		maxsize = tree_low_cst (len, 1);
	      else
		maxsize = -1;
	      src_offset /= BITS_PER_UNIT;
	      dest_offset /= BITS_PER_UNIT;
	      if (SSA_VAR_P (src_base)
		  && SSA_VAR_P (dest_base))
		{
		  if (operand_equal_p (src_base, dest_base, 0)
		      && ranges_overlap_p (src_offset, maxsize,
					   dest_offset, maxsize))
		    return NULL_TREE;
		}
	      else if (TREE_CODE (src_base) == MEM_REF
		       && TREE_CODE (dest_base) == MEM_REF)
		{
		  double_int off;
		  if (! operand_equal_p (TREE_OPERAND (src_base, 0),
					 TREE_OPERAND (dest_base, 0), 0))
		    return NULL_TREE;
		  off = mem_ref_offset (src_base) +
					double_int::from_shwi (src_offset);
		  if (!off.fits_shwi ())
		    return NULL_TREE;
		  src_offset = off.low;
		  off = mem_ref_offset (dest_base) +
					double_int::from_shwi (dest_offset);
		  if (!off.fits_shwi ())
		    return NULL_TREE;
		  dest_offset = off.low;
		  if (ranges_overlap_p (src_offset, maxsize,
					dest_offset, maxsize))
		    return NULL_TREE;
		}
	      else
		return NULL_TREE;

	      fn = builtin_decl_implicit (BUILT_IN_MEMCPY);
	      if (!fn)
		return NULL_TREE;
	      return build_call_expr_loc (loc, fn, 3, dest, src, len);
	    }

	  /* If the destination and source do not alias optimize into
	     memcpy as well.  */
	  if ((is_gimple_min_invariant (dest)
	       || TREE_CODE (dest) == SSA_NAME)
	      && (is_gimple_min_invariant (src)
		  || TREE_CODE (src) == SSA_NAME))
	    {
	      ao_ref destr, srcr;
	      ao_ref_init_from_ptr_and_size (&destr, dest, len);
	      ao_ref_init_from_ptr_and_size (&srcr, src, len);
	      if (!refs_may_alias_p_1 (&destr, &srcr, false))
		{
		  tree fn;
		  fn = builtin_decl_implicit (BUILT_IN_MEMCPY);
		  if (!fn)
		    return NULL_TREE;
		  return build_call_expr_loc (loc, fn, 3, dest, src, len);
		}
	    }

	  return NULL_TREE;
	}

      if (!host_integerp (len, 0))
	return NULL_TREE;
      /* FIXME:
         This logic lose for arguments like (type *)malloc (sizeof (type)),
         since we strip the casts of up to VOID return value from malloc.
	 Perhaps we ought to inherit type from non-VOID argument here?  */
      STRIP_NOPS (src);
      STRIP_NOPS (dest);
      if (!POINTER_TYPE_P (TREE_TYPE (src))
	  || !POINTER_TYPE_P (TREE_TYPE (dest)))
	return NULL_TREE;
      /* As we fold (void *)(p + CST) to (void *)p + CST undo this here.  */
      if (TREE_CODE (src) == POINTER_PLUS_EXPR)
	{
	  tree tem = TREE_OPERAND (src, 0);
	  STRIP_NOPS (tem);
	  if (tem != TREE_OPERAND (src, 0))
	    src = build1 (NOP_EXPR, TREE_TYPE (tem), src);
	}
      if (TREE_CODE (dest) == POINTER_PLUS_EXPR)
	{
	  tree tem = TREE_OPERAND (dest, 0);
	  STRIP_NOPS (tem);
	  if (tem != TREE_OPERAND (dest, 0))
	    dest = build1 (NOP_EXPR, TREE_TYPE (tem), dest);
	}
      srctype = TREE_TYPE (TREE_TYPE (src));
      if (TREE_CODE (srctype) == ARRAY_TYPE
	  && !tree_int_cst_equal (TYPE_SIZE_UNIT (srctype), len))
	{
	  srctype = TREE_TYPE (srctype);
	  STRIP_NOPS (src);
	  src = build1 (NOP_EXPR, build_pointer_type (srctype), src);
	}
      desttype = TREE_TYPE (TREE_TYPE (dest));
      if (TREE_CODE (desttype) == ARRAY_TYPE
	  && !tree_int_cst_equal (TYPE_SIZE_UNIT (desttype), len))
	{
	  desttype = TREE_TYPE (desttype);
	  STRIP_NOPS (dest);
	  dest = build1 (NOP_EXPR, build_pointer_type (desttype), dest);
	}
      if (TREE_ADDRESSABLE (srctype)
	  || TREE_ADDRESSABLE (desttype))
	return NULL_TREE;

      src_align = get_pointer_alignment (src);
      dest_align = get_pointer_alignment (dest);
      if (dest_align < TYPE_ALIGN (desttype)
	  || src_align < TYPE_ALIGN (srctype))
	return NULL_TREE;

      if (!ignore)
        dest = builtin_save_expr (dest);

      /* Build accesses at offset zero with a ref-all character type.  */
      off0 = build_int_cst (build_pointer_type_for_mode (char_type_node,
							 ptr_mode, true), 0);

      destvar = dest;
      STRIP_NOPS (destvar);
      if (TREE_CODE (destvar) == ADDR_EXPR
	  && var_decl_component_p (TREE_OPERAND (destvar, 0))
	  && tree_int_cst_equal (TYPE_SIZE_UNIT (desttype), len))
	destvar = fold_build2 (MEM_REF, desttype, destvar, off0);
      else
	destvar = NULL_TREE;

      srcvar = src;
      STRIP_NOPS (srcvar);
      if (TREE_CODE (srcvar) == ADDR_EXPR
	  && var_decl_component_p (TREE_OPERAND (srcvar, 0))
	  && tree_int_cst_equal (TYPE_SIZE_UNIT (srctype), len))
	{
	  if (!destvar
	      || src_align >= TYPE_ALIGN (desttype))
	    srcvar = fold_build2 (MEM_REF, destvar ? desttype : srctype,
				  srcvar, off0);
	  else if (!STRICT_ALIGNMENT)
	    {
	      srctype = build_aligned_type (TYPE_MAIN_VARIANT (desttype),
					    src_align);
	      srcvar = fold_build2 (MEM_REF, srctype, srcvar, off0);
	    }
	  else
	    srcvar = NULL_TREE;
	}
      else
	srcvar = NULL_TREE;

      if (srcvar == NULL_TREE && destvar == NULL_TREE)
	return NULL_TREE;

      if (srcvar == NULL_TREE)
	{
	  STRIP_NOPS (src);
	  if (src_align >= TYPE_ALIGN (desttype))
	    srcvar = fold_build2 (MEM_REF, desttype, src, off0);
	  else
	    {
	      if (STRICT_ALIGNMENT)
		return NULL_TREE;
	      srctype = build_aligned_type (TYPE_MAIN_VARIANT (desttype),
					    src_align);
	      srcvar = fold_build2 (MEM_REF, srctype, src, off0);
	    }
	}
      else if (destvar == NULL_TREE)
	{
	  STRIP_NOPS (dest);
	  if (dest_align >= TYPE_ALIGN (srctype))
	    destvar = fold_build2 (MEM_REF, srctype, dest, off0);
	  else
	    {
	      if (STRICT_ALIGNMENT)
		return NULL_TREE;
	      desttype = build_aligned_type (TYPE_MAIN_VARIANT (srctype),
					     dest_align);
	      destvar = fold_build2 (MEM_REF, desttype, dest, off0);
	    }
	}

      expr = build2 (MODIFY_EXPR, TREE_TYPE (destvar), destvar, srcvar);
    }

  if (ignore)
    return expr;

  if (endp == 0 || endp == 3)
    return omit_one_operand_loc (loc, type, dest, expr);

  if (expr == len)
    expr = NULL_TREE;

  if (endp == 2)
    len = fold_build2_loc (loc, MINUS_EXPR, TREE_TYPE (len), len,
		       ssize_int (1));

  dest = fold_build_pointer_plus_loc (loc, dest, len);
  dest = fold_convert_loc (loc, type, dest);
  if (expr)
    dest = omit_one_operand_loc (loc, type, dest, expr);
  return dest;
}

/* Fold function call to builtin strcpy with arguments DEST and SRC.
   If LEN is not NULL, it represents the length of the string to be
   copied.  Return NULL_TREE if no simplification can be made.  */

tree
fold_builtin_strcpy (location_t loc, tree fndecl, tree dest, tree src, tree len)
{
  tree fn;

  if (!validate_arg (dest, POINTER_TYPE)
      || !validate_arg (src, POINTER_TYPE))
    return NULL_TREE;

  /* If SRC and DEST are the same (and not volatile), return DEST.  */
  if (operand_equal_p (src, dest, 0))
    return fold_convert_loc (loc, TREE_TYPE (TREE_TYPE (fndecl)), dest);

  if (optimize_function_for_size_p (cfun))
    return NULL_TREE;

  fn = builtin_decl_implicit (BUILT_IN_MEMCPY);
  if (!fn)
    return NULL_TREE;

  if (!len)
    {
      len = c_strlen (src, 1);
      if (! len || TREE_SIDE_EFFECTS (len))
	return NULL_TREE;
    }

  len = fold_convert_loc (loc, size_type_node, len);
  len = size_binop_loc (loc, PLUS_EXPR, len, build_int_cst (size_type_node, 1));
  return fold_convert_loc (loc, TREE_TYPE (TREE_TYPE (fndecl)),
			   build_call_expr_loc (loc, fn, 3, dest, src, len));
}

/* Fold function call to builtin stpcpy with arguments DEST and SRC.
   Return NULL_TREE if no simplification can be made.  */

static tree
fold_builtin_stpcpy (location_t loc, tree fndecl, tree dest, tree src)
{
  tree fn, len, lenp1, call, type;

  if (!validate_arg (dest, POINTER_TYPE)
      || !validate_arg (src, POINTER_TYPE))
    return NULL_TREE;

  len = c_strlen (src, 1);
  if (!len
      || TREE_CODE (len) != INTEGER_CST)
    return NULL_TREE;

  if (optimize_function_for_size_p (cfun)
      /* If length is zero it's small enough.  */
      && !integer_zerop (len))
    return NULL_TREE;

  fn = builtin_decl_implicit (BUILT_IN_MEMCPY);
  if (!fn)
    return NULL_TREE;

  lenp1 = size_binop_loc (loc, PLUS_EXPR,
			  fold_convert_loc (loc, size_type_node, len),
			  build_int_cst (size_type_node, 1));
  /* We use dest twice in building our expression.  Save it from
     multiple expansions.  */
  dest = builtin_save_expr (dest);
  call = build_call_expr_loc (loc, fn, 3, dest, src, lenp1);

  type = TREE_TYPE (TREE_TYPE (fndecl));
  dest = fold_build_pointer_plus_loc (loc, dest, len);
  dest = fold_convert_loc (loc, type, dest);
  dest = omit_one_operand_loc (loc, type, dest, call);
  return dest;
}

/* Fold function call to builtin strncpy with arguments DEST, SRC, and LEN.
   If SLEN is not NULL, it represents the length of the source string.
   Return NULL_TREE if no simplification can be made.  */

tree
fold_builtin_strncpy (location_t loc, tree fndecl, tree dest,
		      tree src, tree len, tree slen)
{
  tree fn;

  if (!validate_arg (dest, POINTER_TYPE)
      || !validate_arg (src, POINTER_TYPE)
      || !validate_arg (len, INTEGER_TYPE))
    return NULL_TREE;

  /* If the LEN parameter is zero, return DEST.  */
  if (integer_zerop (len))
    return omit_one_operand_loc (loc, TREE_TYPE (TREE_TYPE (fndecl)), dest, src);

  /* We can't compare slen with len as constants below if len is not a
     constant.  */
  if (len == 0 || TREE_CODE (len) != INTEGER_CST)
    return NULL_TREE;

  if (!slen)
    slen = c_strlen (src, 1);

  /* Now, we must be passed a constant src ptr parameter.  */
  if (slen == 0 || TREE_CODE (slen) != INTEGER_CST)
    return NULL_TREE;

  slen = size_binop_loc (loc, PLUS_EXPR, slen, ssize_int (1));

  /* We do not support simplification of this case, though we do
     support it when expanding trees into RTL.  */
  /* FIXME: generate a call to __builtin_memset.  */
  if (tree_int_cst_lt (slen, len))
    return NULL_TREE;

  /* OK transform into builtin memcpy.  */
  fn = builtin_decl_implicit (BUILT_IN_MEMCPY);
  if (!fn)
    return NULL_TREE;

  len = fold_convert_loc (loc, size_type_node, len);
  return fold_convert_loc (loc, TREE_TYPE (TREE_TYPE (fndecl)),
			   build_call_expr_loc (loc, fn, 3, dest, src, len));
}

/* Fold function call to builtin memchr.  ARG1, ARG2 and LEN are the
   arguments to the call, and TYPE is its return type.
   Return NULL_TREE if no simplification can be made.  */

static tree
fold_builtin_memchr (location_t loc, tree arg1, tree arg2, tree len, tree type)
{
  if (!validate_arg (arg1, POINTER_TYPE)
      || !validate_arg (arg2, INTEGER_TYPE)
      || !validate_arg (len, INTEGER_TYPE))
    return NULL_TREE;
  else
    {
      const char *p1;

      if (TREE_CODE (arg2) != INTEGER_CST
	  || !host_integerp (len, 1))
	return NULL_TREE;

      p1 = c_getstr (arg1);
      if (p1 && compare_tree_int (len, strlen (p1) + 1) <= 0)
	{
	  char c;
	  const char *r;
	  tree tem;

	  if (target_char_cast (arg2, &c))
	    return NULL_TREE;

	  r = (const char *) memchr (p1, c, tree_low_cst (len, 1));

	  if (r == NULL)
	    return build_int_cst (TREE_TYPE (arg1), 0);

	  tem = fold_build_pointer_plus_hwi_loc (loc, arg1, r - p1);
	  return fold_convert_loc (loc, type, tem);
	}
      return NULL_TREE;
    }
}

/* Fold function call to builtin memcmp with arguments ARG1 and ARG2.
   Return NULL_TREE if no simplification can be made.  */

static tree
fold_builtin_memcmp (location_t loc, tree arg1, tree arg2, tree len)
{
  const char *p1, *p2;

  if (!validate_arg (arg1, POINTER_TYPE)
      || !validate_arg (arg2, POINTER_TYPE)
      || !validate_arg (len, INTEGER_TYPE))
    return NULL_TREE;

  /* If the LEN parameter is zero, return zero.  */
  if (integer_zerop (len))
    return omit_two_operands_loc (loc, integer_type_node, integer_zero_node,
			      arg1, arg2);

  /* If ARG1 and ARG2 are the same (and not volatile), return zero.  */
  if (operand_equal_p (arg1, arg2, 0))
    return omit_one_operand_loc (loc, integer_type_node, integer_zero_node, len);

  p1 = c_getstr (arg1);
  p2 = c_getstr (arg2);

  /* If all arguments are constant, and the value of len is not greater
     than the lengths of arg1 and arg2, evaluate at compile-time.  */
  if (host_integerp (len, 1) && p1 && p2
      && compare_tree_int (len, strlen (p1) + 1) <= 0
      && compare_tree_int (len, strlen (p2) + 1) <= 0)
    {
      const int r = memcmp (p1, p2, tree_low_cst (len, 1));

      if (r > 0)
	return integer_one_node;
      else if (r < 0)
	return integer_minus_one_node;
      else
	return integer_zero_node;
    }

  /* If len parameter is one, return an expression corresponding to
     (*(const unsigned char*)arg1 - (const unsigned char*)arg2).  */
  if (host_integerp (len, 1) && tree_low_cst (len, 1) == 1)
    {
      tree cst_uchar_node = build_type_variant (unsigned_char_type_node, 1, 0);
      tree cst_uchar_ptr_node
	= build_pointer_type_for_mode (cst_uchar_node, ptr_mode, true);

      tree ind1
	= fold_convert_loc (loc, integer_type_node,
			    build1 (INDIRECT_REF, cst_uchar_node,
				    fold_convert_loc (loc,
						      cst_uchar_ptr_node,
						      arg1)));
      tree ind2
	= fold_convert_loc (loc, integer_type_node,
			    build1 (INDIRECT_REF, cst_uchar_node,
				    fold_convert_loc (loc,
						      cst_uchar_ptr_node,
						      arg2)));
      return fold_build2_loc (loc, MINUS_EXPR, integer_type_node, ind1, ind2);
    }

  return NULL_TREE;
}

/* Fold function call to builtin strcmp with arguments ARG1 and ARG2.
   Return NULL_TREE if no simplification can be made.  */

static tree
fold_builtin_strcmp (location_t loc, tree arg1, tree arg2)
{
  const char *p1, *p2;

  if (!validate_arg (arg1, POINTER_TYPE)
      || !validate_arg (arg2, POINTER_TYPE))
    return NULL_TREE;

  /* If ARG1 and ARG2 are the same (and not volatile), return zero.  */
  if (operand_equal_p (arg1, arg2, 0))
    return integer_zero_node;

  p1 = c_getstr (arg1);
  p2 = c_getstr (arg2);

  if (p1 && p2)
    {
      const int i = strcmp (p1, p2);
      if (i < 0)
	return integer_minus_one_node;
      else if (i > 0)
	return integer_one_node;
      else
	return integer_zero_node;
    }

  /* If the second arg is "", return *(const unsigned char*)arg1.  */
  if (p2 && *p2 == '\0')
    {
      tree cst_uchar_node = build_type_variant (unsigned_char_type_node, 1, 0);
      tree cst_uchar_ptr_node
	= build_pointer_type_for_mode (cst_uchar_node, ptr_mode, true);

      return fold_convert_loc (loc, integer_type_node,
			       build1 (INDIRECT_REF, cst_uchar_node,
				       fold_convert_loc (loc,
							 cst_uchar_ptr_node,
							 arg1)));
    }

  /* If the first arg is "", return -*(const unsigned char*)arg2.  */
  if (p1 && *p1 == '\0')
    {
      tree cst_uchar_node = build_type_variant (unsigned_char_type_node, 1, 0);
      tree cst_uchar_ptr_node
	= build_pointer_type_for_mode (cst_uchar_node, ptr_mode, true);

      tree temp
	= fold_convert_loc (loc, integer_type_node,
			    build1 (INDIRECT_REF, cst_uchar_node,
				    fold_convert_loc (loc,
						      cst_uchar_ptr_node,
						      arg2)));
      return fold_build1_loc (loc, NEGATE_EXPR, integer_type_node, temp);
    }

  return NULL_TREE;
}

/* Fold function call to builtin strncmp with arguments ARG1, ARG2, and LEN.
   Return NULL_TREE if no simplification can be made.  */

static tree
fold_builtin_strncmp (location_t loc, tree arg1, tree arg2, tree len)
{
  const char *p1, *p2;

  if (!validate_arg (arg1, POINTER_TYPE)
      || !validate_arg (arg2, POINTER_TYPE)
      || !validate_arg (len, INTEGER_TYPE))
    return NULL_TREE;

  /* If the LEN parameter is zero, return zero.  */
  if (integer_zerop (len))
    return omit_two_operands_loc (loc, integer_type_node, integer_zero_node,
			      arg1, arg2);

  /* If ARG1 and ARG2 are the same (and not volatile), return zero.  */
  if (operand_equal_p (arg1, arg2, 0))
    return omit_one_operand_loc (loc, integer_type_node, integer_zero_node, len);

  p1 = c_getstr (arg1);
  p2 = c_getstr (arg2);

  if (host_integerp (len, 1) && p1 && p2)
    {
      const int i = strncmp (p1, p2, tree_low_cst (len, 1));
      if (i > 0)
	return integer_one_node;
      else if (i < 0)
	return integer_minus_one_node;
      else
	return integer_zero_node;
    }

  /* If the second arg is "", and the length is greater than zero,
     return *(const unsigned char*)arg1.  */
  if (p2 && *p2 == '\0'
      && TREE_CODE (len) == INTEGER_CST
      && tree_int_cst_sgn (len) == 1)
    {
      tree cst_uchar_node = build_type_variant (unsigned_char_type_node, 1, 0);
      tree cst_uchar_ptr_node
	= build_pointer_type_for_mode (cst_uchar_node, ptr_mode, true);

      return fold_convert_loc (loc, integer_type_node,
			       build1 (INDIRECT_REF, cst_uchar_node,
				       fold_convert_loc (loc,
							 cst_uchar_ptr_node,
							 arg1)));
    }

  /* If the first arg is "", and the length is greater than zero,
     return -*(const unsigned char*)arg2.  */
  if (p1 && *p1 == '\0'
      && TREE_CODE (len) == INTEGER_CST
      && tree_int_cst_sgn (len) == 1)
    {
      tree cst_uchar_node = build_type_variant (unsigned_char_type_node, 1, 0);
      tree cst_uchar_ptr_node
	= build_pointer_type_for_mode (cst_uchar_node, ptr_mode, true);

      tree temp = fold_convert_loc (loc, integer_type_node,
				    build1 (INDIRECT_REF, cst_uchar_node,
					    fold_convert_loc (loc,
							      cst_uchar_ptr_node,
							      arg2)));
      return fold_build1_loc (loc, NEGATE_EXPR, integer_type_node, temp);
    }

  /* If len parameter is one, return an expression corresponding to
     (*(const unsigned char*)arg1 - (const unsigned char*)arg2).  */
  if (host_integerp (len, 1) && tree_low_cst (len, 1) == 1)
    {
      tree cst_uchar_node = build_type_variant (unsigned_char_type_node, 1, 0);
      tree cst_uchar_ptr_node
	= build_pointer_type_for_mode (cst_uchar_node, ptr_mode, true);

      tree ind1 = fold_convert_loc (loc, integer_type_node,
				    build1 (INDIRECT_REF, cst_uchar_node,
					    fold_convert_loc (loc,
							      cst_uchar_ptr_node,
							      arg1)));
      tree ind2 = fold_convert_loc (loc, integer_type_node,
				    build1 (INDIRECT_REF, cst_uchar_node,
					    fold_convert_loc (loc,
							      cst_uchar_ptr_node,
							      arg2)));
      return fold_build2_loc (loc, MINUS_EXPR, integer_type_node, ind1, ind2);
    }

  return NULL_TREE;
}

/* Fold function call to builtin signbit, signbitf or signbitl with argument
   ARG.  Return NULL_TREE if no simplification can be made.  */

static tree
fold_builtin_signbit (location_t loc, tree arg, tree type)
{
  if (!validate_arg (arg, REAL_TYPE))
    return NULL_TREE;

  /* If ARG is a compile-time constant, determine the result.  */
  if (TREE_CODE (arg) == REAL_CST
      && !TREE_OVERFLOW (arg))
    {
      REAL_VALUE_TYPE c;

      c = TREE_REAL_CST (arg);
      return (REAL_VALUE_NEGATIVE (c)
	      ? build_one_cst (type)
	      : build_zero_cst (type));
    }

  /* If ARG is non-negative, the result is always zero.  */
  if (tree_expr_nonnegative_p (arg))
    return omit_one_operand_loc (loc, type, integer_zero_node, arg);

  /* If ARG's format doesn't have signed zeros, return "arg < 0.0".  */
  if (!HONOR_SIGNED_ZEROS (TYPE_MODE (TREE_TYPE (arg))))
    return fold_convert (type,
			 fold_build2_loc (loc, LT_EXPR, boolean_type_node, arg,
			build_real (TREE_TYPE (arg), dconst0)));

  return NULL_TREE;
}

/* Fold function call to builtin copysign, copysignf or copysignl with
   arguments ARG1 and ARG2.  Return NULL_TREE if no simplification can
   be made.  */

static tree
fold_builtin_copysign (location_t loc, tree fndecl,
		       tree arg1, tree arg2, tree type)
{
  tree tem;

  if (!validate_arg (arg1, REAL_TYPE)
      || !validate_arg (arg2, REAL_TYPE))
    return NULL_TREE;

  /* copysign(X,X) is X.  */
  if (operand_equal_p (arg1, arg2, 0))
    return fold_convert_loc (loc, type, arg1);

  /* If ARG1 and ARG2 are compile-time constants, determine the result.  */
  if (TREE_CODE (arg1) == REAL_CST
      && TREE_CODE (arg2) == REAL_CST
      && !TREE_OVERFLOW (arg1)
      && !TREE_OVERFLOW (arg2))
    {
      REAL_VALUE_TYPE c1, c2;

      c1 = TREE_REAL_CST (arg1);
      c2 = TREE_REAL_CST (arg2);
      /* c1.sign := c2.sign.  */
      real_copysign (&c1, &c2);
      return build_real (type, c1);
    }

  /* copysign(X, Y) is fabs(X) when Y is always non-negative.
     Remember to evaluate Y for side-effects.  */
  if (tree_expr_nonnegative_p (arg2))
    return omit_one_operand_loc (loc, type,
			     fold_build1_loc (loc, ABS_EXPR, type, arg1),
			     arg2);

  /* Strip sign changing operations for the first argument.  */
  tem = fold_strip_sign_ops (arg1);
  if (tem)
    return build_call_expr_loc (loc, fndecl, 2, tem, arg2);

  return NULL_TREE;
}

/* Fold a call to builtin isascii with argument ARG.  */

static tree
fold_builtin_isascii (location_t loc, tree arg)
{
  if (!validate_arg (arg, INTEGER_TYPE))
    return NULL_TREE;
  else
    {
      /* Transform isascii(c) -> ((c & ~0x7f) == 0).  */
      arg = fold_build2 (BIT_AND_EXPR, integer_type_node, arg,
			 build_int_cst (integer_type_node,
					~ (unsigned HOST_WIDE_INT) 0x7f));
      return fold_build2_loc (loc, EQ_EXPR, integer_type_node,
			      arg, integer_zero_node);
    }
}

/* Fold a call to builtin toascii with argument ARG.  */

static tree
fold_builtin_toascii (location_t loc, tree arg)
{
  if (!validate_arg (arg, INTEGER_TYPE))
    return NULL_TREE;

  /* Transform toascii(c) -> (c & 0x7f).  */
  return fold_build2_loc (loc, BIT_AND_EXPR, integer_type_node, arg,
			  build_int_cst (integer_type_node, 0x7f));
}

/* Fold a call to builtin isdigit with argument ARG.  */

static tree
fold_builtin_isdigit (location_t loc, tree arg)
{
  if (!validate_arg (arg, INTEGER_TYPE))
    return NULL_TREE;
  else
    {
      /* Transform isdigit(c) -> (unsigned)(c) - '0' <= 9.  */
      /* According to the C standard, isdigit is unaffected by locale.
	 However, it definitely is affected by the target character set.  */
      unsigned HOST_WIDE_INT target_digit0
	= lang_hooks.to_target_charset ('0');

      if (target_digit0 == 0)
	return NULL_TREE;

      arg = fold_convert_loc (loc, unsigned_type_node, arg);
      arg = fold_build2 (MINUS_EXPR, unsigned_type_node, arg,
			 build_int_cst (unsigned_type_node, target_digit0));
      return fold_build2_loc (loc, LE_EXPR, integer_type_node, arg,
			  build_int_cst (unsigned_type_node, 9));
    }
}

/* Fold a call to fabs, fabsf or fabsl with argument ARG.  */

static tree
fold_builtin_fabs (location_t loc, tree arg, tree type)
{
  if (!validate_arg (arg, REAL_TYPE))
    return NULL_TREE;

  arg = fold_convert_loc (loc, type, arg);
  if (TREE_CODE (arg) == REAL_CST)
    return fold_abs_const (arg, type);
  return fold_build1_loc (loc, ABS_EXPR, type, arg);
}

/* Fold a call to abs, labs, llabs or imaxabs with argument ARG.  */

static tree
fold_builtin_abs (location_t loc, tree arg, tree type)
{
  if (!validate_arg (arg, INTEGER_TYPE))
    return NULL_TREE;

  arg = fold_convert_loc (loc, type, arg);
  if (TREE_CODE (arg) == INTEGER_CST)
    return fold_abs_const (arg, type);
  return fold_build1_loc (loc, ABS_EXPR, type, arg);
}

/* Fold a fma operation with arguments ARG[012].  */

tree
fold_fma (location_t loc ATTRIBUTE_UNUSED,
	  tree type, tree arg0, tree arg1, tree arg2)
{
  if (TREE_CODE (arg0) == REAL_CST
      && TREE_CODE (arg1) == REAL_CST
      && TREE_CODE (arg2) == REAL_CST)
    return do_mpfr_arg3 (arg0, arg1, arg2, type, mpfr_fma);

  return NULL_TREE;
}

/* Fold a call to fma, fmaf, or fmal with arguments ARG[012].  */

static tree
fold_builtin_fma (location_t loc, tree arg0, tree arg1, tree arg2, tree type)
{
  if (validate_arg (arg0, REAL_TYPE)
      && validate_arg(arg1, REAL_TYPE)
      && validate_arg(arg2, REAL_TYPE))
    {
      tree tem = fold_fma (loc, type, arg0, arg1, arg2);
      if (tem)
	return tem;

      /* ??? Only expand to FMA_EXPR if it's directly supported.  */
      if (optab_handler (fma_optab, TYPE_MODE (type)) != CODE_FOR_nothing)
        return fold_build3_loc (loc, FMA_EXPR, type, arg0, arg1, arg2);
    }
  return NULL_TREE;
}

/* Fold a call to builtin fmin or fmax.  */

static tree
fold_builtin_fmin_fmax (location_t loc, tree arg0, tree arg1,
			tree type, bool max)
{
  if (validate_arg (arg0, REAL_TYPE) && validate_arg (arg1, REAL_TYPE))
    {
      /* Calculate the result when the argument is a constant.  */
      tree res = do_mpfr_arg2 (arg0, arg1, type, (max ? mpfr_max : mpfr_min));

      if (res)
	return res;

      /* If either argument is NaN, return the other one.  Avoid the
	 transformation if we get (and honor) a signalling NaN.  Using
	 omit_one_operand() ensures we create a non-lvalue.  */
      if (TREE_CODE (arg0) == REAL_CST
	  && real_isnan (&TREE_REAL_CST (arg0))
	  && (! HONOR_SNANS (TYPE_MODE (TREE_TYPE (arg0)))
	      || ! TREE_REAL_CST (arg0).signalling))
	return omit_one_operand_loc (loc, type, arg1, arg0);
      if (TREE_CODE (arg1) == REAL_CST
	  && real_isnan (&TREE_REAL_CST (arg1))
	  && (! HONOR_SNANS (TYPE_MODE (TREE_TYPE (arg1)))
	      || ! TREE_REAL_CST (arg1).signalling))
	return omit_one_operand_loc (loc, type, arg0, arg1);

      /* Transform fmin/fmax(x,x) -> x.  */
      if (operand_equal_p (arg0, arg1, OEP_PURE_SAME))
	return omit_one_operand_loc (loc, type, arg0, arg1);

      /* Convert fmin/fmax to MIN_EXPR/MAX_EXPR.  C99 requires these
	 functions to return the numeric arg if the other one is NaN.
	 These tree codes don't honor that, so only transform if
	 -ffinite-math-only is set.  C99 doesn't require -0.0 to be
	 handled, so we don't have to worry about it either.  */
      if (flag_finite_math_only)
	return fold_build2_loc (loc, (max ? MAX_EXPR : MIN_EXPR), type,
			    fold_convert_loc (loc, type, arg0),
			    fold_convert_loc (loc, type, arg1));
    }
  return NULL_TREE;
}

/* Fold a call to builtin carg(a+bi) -> atan2(b,a).  */

static tree
fold_builtin_carg (location_t loc, tree arg, tree type)
{
  if (validate_arg (arg, COMPLEX_TYPE)
      && TREE_CODE (TREE_TYPE (TREE_TYPE (arg))) == REAL_TYPE)
    {
      tree atan2_fn = mathfn_built_in (type, BUILT_IN_ATAN2);

      if (atan2_fn)
        {
  	  tree new_arg = builtin_save_expr (arg);
	  tree r_arg = fold_build1_loc (loc, REALPART_EXPR, type, new_arg);
	  tree i_arg = fold_build1_loc (loc, IMAGPART_EXPR, type, new_arg);
	  return build_call_expr_loc (loc, atan2_fn, 2, i_arg, r_arg);
	}
    }

  return NULL_TREE;
}

/* Fold a call to builtin logb/ilogb.  */

static tree
fold_builtin_logb (location_t loc, tree arg, tree rettype)
{
  if (! validate_arg (arg, REAL_TYPE))
    return NULL_TREE;

  STRIP_NOPS (arg);

  if (TREE_CODE (arg) == REAL_CST && ! TREE_OVERFLOW (arg))
    {
      const REAL_VALUE_TYPE *const value = TREE_REAL_CST_PTR (arg);

      switch (value->cl)
      {
      case rvc_nan:
      case rvc_inf:
	/* If arg is Inf or NaN and we're logb, return it.  */
	if (TREE_CODE (rettype) == REAL_TYPE)
	  {
	    /* For logb(-Inf) we have to return +Inf.  */
	    if (real_isinf (value) && real_isneg (value))
	      {
		REAL_VALUE_TYPE tem;
		real_inf (&tem);
		return build_real (rettype, tem);
	      }
	    return fold_convert_loc (loc, rettype, arg);
	  }
	/* Fall through... */
      case rvc_zero:
	/* Zero may set errno and/or raise an exception for logb, also
	   for ilogb we don't know FP_ILOGB0.  */
	return NULL_TREE;
      case rvc_normal:
	/* For normal numbers, proceed iff radix == 2.  In GCC,
	   normalized significands are in the range [0.5, 1.0).  We
	   want the exponent as if they were [1.0, 2.0) so get the
	   exponent and subtract 1.  */
	if (REAL_MODE_FORMAT (TYPE_MODE (TREE_TYPE (arg)))->b == 2)
	  return fold_convert_loc (loc, rettype,
				   build_int_cst (integer_type_node,
						  REAL_EXP (value)-1));
	break;
      }
    }

  return NULL_TREE;
}

/* Fold a call to builtin significand, if radix == 2.  */

static tree
fold_builtin_significand (location_t loc, tree arg, tree rettype)
{
  if (! validate_arg (arg, REAL_TYPE))
    return NULL_TREE;

  STRIP_NOPS (arg);

  if (TREE_CODE (arg) == REAL_CST && ! TREE_OVERFLOW (arg))
    {
      const REAL_VALUE_TYPE *const value = TREE_REAL_CST_PTR (arg);

      switch (value->cl)
      {
      case rvc_zero:
      case rvc_nan:
      case rvc_inf:
	/* If arg is +-0, +-Inf or +-NaN, then return it.  */
	return fold_convert_loc (loc, rettype, arg);
      case rvc_normal:
	/* For normal numbers, proceed iff radix == 2.  */
	if (REAL_MODE_FORMAT (TYPE_MODE (TREE_TYPE (arg)))->b == 2)
	  {
	    REAL_VALUE_TYPE result = *value;
	    /* In GCC, normalized significands are in the range [0.5,
	       1.0).  We want them to be [1.0, 2.0) so set the
	       exponent to 1.  */
	    SET_REAL_EXP (&result, 1);
	    return build_real (rettype, result);
	  }
	break;
      }
    }

  return NULL_TREE;
}

/* Fold a call to builtin frexp, we can assume the base is 2.  */

static tree
fold_builtin_frexp (location_t loc, tree arg0, tree arg1, tree rettype)
{
  if (! validate_arg (arg0, REAL_TYPE) || ! validate_arg (arg1, POINTER_TYPE))
    return NULL_TREE;

  STRIP_NOPS (arg0);

  if (!(TREE_CODE (arg0) == REAL_CST && ! TREE_OVERFLOW (arg0)))
    return NULL_TREE;

  arg1 = build_fold_indirect_ref_loc (loc, arg1);

  /* Proceed if a valid pointer type was passed in.  */
  if (TYPE_MAIN_VARIANT (TREE_TYPE (arg1)) == integer_type_node)
    {
      const REAL_VALUE_TYPE *const value = TREE_REAL_CST_PTR (arg0);
      tree frac, exp;

      switch (value->cl)
      {
      case rvc_zero:
	/* For +-0, return (*exp = 0, +-0).  */
	exp = integer_zero_node;
	frac = arg0;
	break;
      case rvc_nan:
      case rvc_inf:
	/* For +-NaN or +-Inf, *exp is unspecified, return arg0.  */
	return omit_one_operand_loc (loc, rettype, arg0, arg1);
      case rvc_normal:
	{
	  /* Since the frexp function always expects base 2, and in
	     GCC normalized significands are already in the range
	     [0.5, 1.0), we have exactly what frexp wants.  */
	  REAL_VALUE_TYPE frac_rvt = *value;
	  SET_REAL_EXP (&frac_rvt, 0);
	  frac = build_real (rettype, frac_rvt);
	  exp = build_int_cst (integer_type_node, REAL_EXP (value));
	}
	break;
      default:
	gcc_unreachable ();
      }

      /* Create the COMPOUND_EXPR (*arg1 = trunc, frac). */
      arg1 = fold_build2_loc (loc, MODIFY_EXPR, rettype, arg1, exp);
      TREE_SIDE_EFFECTS (arg1) = 1;
      return fold_build2_loc (loc, COMPOUND_EXPR, rettype, arg1, frac);
    }

  return NULL_TREE;
}

/* Fold a call to builtin ldexp or scalbn/scalbln.  If LDEXP is true
   then we can assume the base is two.  If it's false, then we have to
   check the mode of the TYPE parameter in certain cases.  */

static tree
fold_builtin_load_exponent (location_t loc, tree arg0, tree arg1,
			    tree type, bool ldexp)
{
  if (validate_arg (arg0, REAL_TYPE) && validate_arg (arg1, INTEGER_TYPE))
    {
      STRIP_NOPS (arg0);
      STRIP_NOPS (arg1);

      /* If arg0 is 0, Inf or NaN, or if arg1 is 0, then return arg0.  */
      if (real_zerop (arg0) || integer_zerop (arg1)
	  || (TREE_CODE (arg0) == REAL_CST
	      && !real_isfinite (&TREE_REAL_CST (arg0))))
	return omit_one_operand_loc (loc, type, arg0, arg1);

      /* If both arguments are constant, then try to evaluate it.  */
      if ((ldexp || REAL_MODE_FORMAT (TYPE_MODE (type))->b == 2)
	  && TREE_CODE (arg0) == REAL_CST && !TREE_OVERFLOW (arg0)
	  && host_integerp (arg1, 0))
        {
	  /* Bound the maximum adjustment to twice the range of the
	     mode's valid exponents.  Use abs to ensure the range is
	     positive as a sanity check.  */
	  const long max_exp_adj = 2 *
	    labs (REAL_MODE_FORMAT (TYPE_MODE (type))->emax
		 - REAL_MODE_FORMAT (TYPE_MODE (type))->emin);

	  /* Get the user-requested adjustment.  */
	  const HOST_WIDE_INT req_exp_adj = tree_low_cst (arg1, 0);

	  /* The requested adjustment must be inside this range.  This
	     is a preliminary cap to avoid things like overflow, we
	     may still fail to compute the result for other reasons.  */
	  if (-max_exp_adj < req_exp_adj && req_exp_adj < max_exp_adj)
	    {
	      REAL_VALUE_TYPE initial_result;

	      real_ldexp (&initial_result, &TREE_REAL_CST (arg0), req_exp_adj);

	      /* Ensure we didn't overflow.  */
	      if (! real_isinf (&initial_result))
	        {
		  const REAL_VALUE_TYPE trunc_result
		    = real_value_truncate (TYPE_MODE (type), initial_result);

		  /* Only proceed if the target mode can hold the
		     resulting value.  */
		  if (REAL_VALUES_EQUAL (initial_result, trunc_result))
		    return build_real (type, trunc_result);
		}
	    }
	}
    }

  return NULL_TREE;
}

/* Fold a call to builtin modf.  */

static tree
fold_builtin_modf (location_t loc, tree arg0, tree arg1, tree rettype)
{
  if (! validate_arg (arg0, REAL_TYPE) || ! validate_arg (arg1, POINTER_TYPE))
    return NULL_TREE;

  STRIP_NOPS (arg0);

  if (!(TREE_CODE (arg0) == REAL_CST && ! TREE_OVERFLOW (arg0)))
    return NULL_TREE;

  arg1 = build_fold_indirect_ref_loc (loc, arg1);

  /* Proceed if a valid pointer type was passed in.  */
  if (TYPE_MAIN_VARIANT (TREE_TYPE (arg1)) == TYPE_MAIN_VARIANT (rettype))
    {
      const REAL_VALUE_TYPE *const value = TREE_REAL_CST_PTR (arg0);
      REAL_VALUE_TYPE trunc, frac;

      switch (value->cl)
      {
      case rvc_nan:
      case rvc_zero:
	/* For +-NaN or +-0, return (*arg1 = arg0, arg0).  */
	trunc = frac = *value;
	break;
      case rvc_inf:
	/* For +-Inf, return (*arg1 = arg0, +-0).  */
	frac = dconst0;
	frac.sign = value->sign;
	trunc = *value;
	break;
      case rvc_normal:
	/* Return (*arg1 = trunc(arg0), arg0-trunc(arg0)).  */
	real_trunc (&trunc, VOIDmode, value);
	real_arithmetic (&frac, MINUS_EXPR, value, &trunc);
	/* If the original number was negative and already
	   integral, then the fractional part is -0.0.  */
	if (value->sign && frac.cl == rvc_zero)
	  frac.sign = value->sign;
	break;
      }

      /* Create the COMPOUND_EXPR (*arg1 = trunc, frac). */
      arg1 = fold_build2_loc (loc, MODIFY_EXPR, rettype, arg1,
			  build_real (rettype, trunc));
      TREE_SIDE_EFFECTS (arg1) = 1;
      return fold_build2_loc (loc, COMPOUND_EXPR, rettype, arg1,
			  build_real (rettype, frac));
    }

  return NULL_TREE;
}

/* Given a location LOC, an interclass builtin function decl FNDECL
   and its single argument ARG, return an folded expression computing
   the same, or NULL_TREE if we either couldn't or didn't want to fold
   (the latter happen if there's an RTL instruction available).  */

static tree
fold_builtin_interclass_mathfn (location_t loc, tree fndecl, tree arg)
{
  enum machine_mode mode;

  if (!validate_arg (arg, REAL_TYPE))
    return NULL_TREE;

  if (interclass_mathfn_icode (arg, fndecl) != CODE_FOR_nothing)
    return NULL_TREE;

  mode = TYPE_MODE (TREE_TYPE (arg));

  /* If there is no optab, try generic code.  */
  switch (DECL_FUNCTION_CODE (fndecl))
    {
      tree result;

    CASE_FLT_FN (BUILT_IN_ISINF):
      {
	/* isinf(x) -> isgreater(fabs(x),DBL_MAX).  */
	tree const isgr_fn = builtin_decl_explicit (BUILT_IN_ISGREATER);
	tree const type = TREE_TYPE (arg);
	REAL_VALUE_TYPE r;
	char buf[128];

	get_max_float (REAL_MODE_FORMAT (mode), buf, sizeof (buf));
	real_from_string (&r, buf);
	result = build_call_expr (isgr_fn, 2,
				  fold_build1_loc (loc, ABS_EXPR, type, arg),
				  build_real (type, r));
	return result;
      }
    CASE_FLT_FN (BUILT_IN_FINITE):
    case BUILT_IN_ISFINITE:
      {
	/* isfinite(x) -> islessequal(fabs(x),DBL_MAX).  */
	tree const isle_fn = builtin_decl_explicit (BUILT_IN_ISLESSEQUAL);
	tree const type = TREE_TYPE (arg);
	REAL_VALUE_TYPE r;
	char buf[128];

	get_max_float (REAL_MODE_FORMAT (mode), buf, sizeof (buf));
	real_from_string (&r, buf);
	result = build_call_expr (isle_fn, 2,
				  fold_build1_loc (loc, ABS_EXPR, type, arg),
				  build_real (type, r));
	/*result = fold_build2_loc (loc, UNGT_EXPR,
				  TREE_TYPE (TREE_TYPE (fndecl)),
				  fold_build1_loc (loc, ABS_EXPR, type, arg),
				  build_real (type, r));
	result = fold_build1_loc (loc, TRUTH_NOT_EXPR,
				  TREE_TYPE (TREE_TYPE (fndecl)),
				  result);*/
	return result;
      }
    case BUILT_IN_ISNORMAL:
      {
	/* isnormal(x) -> isgreaterequal(fabs(x),DBL_MIN) &
	   islessequal(fabs(x),DBL_MAX).  */
	tree const isle_fn = builtin_decl_explicit (BUILT_IN_ISLESSEQUAL);
	tree const isge_fn = builtin_decl_explicit (BUILT_IN_ISGREATEREQUAL);
	tree const type = TREE_TYPE (arg);
	REAL_VALUE_TYPE rmax, rmin;
	char buf[128];

	get_max_float (REAL_MODE_FORMAT (mode), buf, sizeof (buf));
	real_from_string (&rmax, buf);
	sprintf (buf, "0x1p%d", REAL_MODE_FORMAT (mode)->emin - 1);
	real_from_string (&rmin, buf);
	arg = builtin_save_expr (fold_build1_loc (loc, ABS_EXPR, type, arg));
	result = build_call_expr (isle_fn, 2, arg,
				  build_real (type, rmax));
	result = fold_build2 (BIT_AND_EXPR, integer_type_node, result,
			      build_call_expr (isge_fn, 2, arg,
					       build_real (type, rmin)));
	return result;
      }
    default:
      break;
    }

  return NULL_TREE;
}

/* Fold a call to __builtin_isnan(), __builtin_isinf, __builtin_finite.
   ARG is the argument for the call.  */

static tree
fold_builtin_classify (location_t loc, tree fndecl, tree arg, int builtin_index)
{
  tree type = TREE_TYPE (TREE_TYPE (fndecl));
  REAL_VALUE_TYPE r;

  if (!validate_arg (arg, REAL_TYPE))
    return NULL_TREE;

  switch (builtin_index)
    {
    case BUILT_IN_ISINF:
      if (!HONOR_INFINITIES (TYPE_MODE (TREE_TYPE (arg))))
	return omit_one_operand_loc (loc, type, integer_zero_node, arg);

      if (TREE_CODE (arg) == REAL_CST)
	{
	  r = TREE_REAL_CST (arg);
	  if (real_isinf (&r))
	    return real_compare (GT_EXPR, &r, &dconst0)
		   ? integer_one_node : integer_minus_one_node;
	  else
	    return integer_zero_node;
	}

      return NULL_TREE;

    case BUILT_IN_ISINF_SIGN:
      {
	/* isinf_sign(x) -> isinf(x) ? (signbit(x) ? -1 : 1) : 0 */
	/* In a boolean context, GCC will fold the inner COND_EXPR to
	   1.  So e.g. "if (isinf_sign(x))" would be folded to just
	   "if (isinf(x) ? 1 : 0)" which becomes "if (isinf(x))". */
	tree signbit_fn = mathfn_built_in_1 (TREE_TYPE (arg), BUILT_IN_SIGNBIT, 0);
	tree isinf_fn = builtin_decl_explicit (BUILT_IN_ISINF);
	tree tmp = NULL_TREE;

	arg = builtin_save_expr (arg);

	if (signbit_fn && isinf_fn)
	  {
	    tree signbit_call = build_call_expr_loc (loc, signbit_fn, 1, arg);
	    tree isinf_call = build_call_expr_loc (loc, isinf_fn, 1, arg);

	    signbit_call = fold_build2_loc (loc, NE_EXPR, integer_type_node,
					signbit_call, integer_zero_node);
	    isinf_call = fold_build2_loc (loc, NE_EXPR, integer_type_node,
				      isinf_call, integer_zero_node);

	    tmp = fold_build3_loc (loc, COND_EXPR, integer_type_node, signbit_call,
			       integer_minus_one_node, integer_one_node);
	    tmp = fold_build3_loc (loc, COND_EXPR, integer_type_node,
			       isinf_call, tmp,
			       integer_zero_node);
	  }

	return tmp;
      }

    case BUILT_IN_ISFINITE:
      if (!HONOR_NANS (TYPE_MODE (TREE_TYPE (arg)))
	  && !HONOR_INFINITIES (TYPE_MODE (TREE_TYPE (arg))))
	return omit_one_operand_loc (loc, type, integer_one_node, arg);

      if (TREE_CODE (arg) == REAL_CST)
	{
	  r = TREE_REAL_CST (arg);
	  return real_isfinite (&r) ? integer_one_node : integer_zero_node;
	}

      return NULL_TREE;

    case BUILT_IN_ISNAN:
      if (!HONOR_NANS (TYPE_MODE (TREE_TYPE (arg))))
	return omit_one_operand_loc (loc, type, integer_zero_node, arg);

      if (TREE_CODE (arg) == REAL_CST)
	{
	  r = TREE_REAL_CST (arg);
	  return real_isnan (&r) ? integer_one_node : integer_zero_node;
	}

      arg = builtin_save_expr (arg);
      return fold_build2_loc (loc, UNORDERED_EXPR, type, arg, arg);

    default:
      gcc_unreachable ();
    }
}

/* Fold a call to __builtin_fpclassify(int, int, int, int, int, ...).
   This builtin will generate code to return the appropriate floating
   point classification depending on the value of the floating point
   number passed in.  The possible return values must be supplied as
   int arguments to the call in the following order: FP_NAN, FP_INFINITE,
   FP_NORMAL, FP_SUBNORMAL and FP_ZERO.  The ellipses is for exactly
   one floating point argument which is "type generic".  */

static tree
fold_builtin_fpclassify (location_t loc, tree exp)
{
  tree fp_nan, fp_infinite, fp_normal, fp_subnormal, fp_zero,
    arg, type, res, tmp;
  enum machine_mode mode;
  REAL_VALUE_TYPE r;
  char buf[128];

  /* Verify the required arguments in the original call.  */
  if (!validate_arglist (exp, INTEGER_TYPE, INTEGER_TYPE,
			 INTEGER_TYPE, INTEGER_TYPE,
			 INTEGER_TYPE, REAL_TYPE, VOID_TYPE))
    return NULL_TREE;

  fp_nan = CALL_EXPR_ARG (exp, 0);
  fp_infinite = CALL_EXPR_ARG (exp, 1);
  fp_normal = CALL_EXPR_ARG (exp, 2);
  fp_subnormal = CALL_EXPR_ARG (exp, 3);
  fp_zero = CALL_EXPR_ARG (exp, 4);
  arg = CALL_EXPR_ARG (exp, 5);
  type = TREE_TYPE (arg);
  mode = TYPE_MODE (type);
  arg = builtin_save_expr (fold_build1_loc (loc, ABS_EXPR, type, arg));

  /* fpclassify(x) ->
       isnan(x) ? FP_NAN :
         (fabs(x) == Inf ? FP_INFINITE :
	   (fabs(x) >= DBL_MIN ? FP_NORMAL :
	     (x == 0 ? FP_ZERO : FP_SUBNORMAL))).  */

  tmp = fold_build2_loc (loc, EQ_EXPR, integer_type_node, arg,
		     build_real (type, dconst0));
  res = fold_build3_loc (loc, COND_EXPR, integer_type_node,
		     tmp, fp_zero, fp_subnormal);

  sprintf (buf, "0x1p%d", REAL_MODE_FORMAT (mode)->emin - 1);
  real_from_string (&r, buf);
  tmp = fold_build2_loc (loc, GE_EXPR, integer_type_node,
		     arg, build_real (type, r));
  res = fold_build3_loc (loc, COND_EXPR, integer_type_node, tmp, fp_normal, res);

  if (HONOR_INFINITIES (mode))
    {
      real_inf (&r);
      tmp = fold_build2_loc (loc, EQ_EXPR, integer_type_node, arg,
			 build_real (type, r));
      res = fold_build3_loc (loc, COND_EXPR, integer_type_node, tmp,
			 fp_infinite, res);
    }

  if (HONOR_NANS (mode))
    {
      tmp = fold_build2_loc (loc, ORDERED_EXPR, integer_type_node, arg, arg);
      res = fold_build3_loc (loc, COND_EXPR, integer_type_node, tmp, res, fp_nan);
    }

  return res;
}

/* Fold a call to an unordered comparison function such as
   __builtin_isgreater().  FNDECL is the FUNCTION_DECL for the function
   being called and ARG0 and ARG1 are the arguments for the call.
   UNORDERED_CODE and ORDERED_CODE are comparison codes that give
   the opposite of the desired result.  UNORDERED_CODE is used
   for modes that can hold NaNs and ORDERED_CODE is used for
   the rest.  */

static tree
fold_builtin_unordered_cmp (location_t loc, tree fndecl, tree arg0, tree arg1,
			    enum tree_code unordered_code,
			    enum tree_code ordered_code)
{
  tree type = TREE_TYPE (TREE_TYPE (fndecl));
  enum tree_code code;
  tree type0, type1;
  enum tree_code code0, code1;
  tree cmp_type = NULL_TREE;

  type0 = TREE_TYPE (arg0);
  type1 = TREE_TYPE (arg1);

  code0 = TREE_CODE (type0);
  code1 = TREE_CODE (type1);

  if (code0 == REAL_TYPE && code1 == REAL_TYPE)
    /* Choose the wider of two real types.  */
    cmp_type = TYPE_PRECISION (type0) >= TYPE_PRECISION (type1)
      ? type0 : type1;
  else if (code0 == REAL_TYPE && code1 == INTEGER_TYPE)
    cmp_type = type0;
  else if (code0 == INTEGER_TYPE && code1 == REAL_TYPE)
    cmp_type = type1;

  arg0 = fold_convert_loc (loc, cmp_type, arg0);
  arg1 = fold_convert_loc (loc, cmp_type, arg1);

  if (unordered_code == UNORDERED_EXPR)
    {
      if (!HONOR_NANS (TYPE_MODE (TREE_TYPE (arg0))))
	return omit_two_operands_loc (loc, type, integer_zero_node, arg0, arg1);
      return fold_build2_loc (loc, UNORDERED_EXPR, type, arg0, arg1);
    }

  code = HONOR_NANS (TYPE_MODE (TREE_TYPE (arg0))) ? unordered_code
						   : ordered_code;
  return fold_build1_loc (loc, TRUTH_NOT_EXPR, type,
		      fold_build2_loc (loc, code, type, arg0, arg1));
}

/* Fold a call to built-in function FNDECL with 0 arguments.
   IGNORE is true if the result of the function call is ignored.  This
   function returns NULL_TREE if no simplification was possible.  */

static tree
fold_builtin_0 (location_t loc, tree fndecl, bool ignore ATTRIBUTE_UNUSED)
{
  tree type = TREE_TYPE (TREE_TYPE (fndecl));
  enum built_in_function fcode = DECL_FUNCTION_CODE (fndecl);
  switch (fcode)
    {
    CASE_FLT_FN (BUILT_IN_INF):
    case BUILT_IN_INFD32:
    case BUILT_IN_INFD64:
    case BUILT_IN_INFD128:
      return fold_builtin_inf (loc, type, true);

    CASE_FLT_FN (BUILT_IN_HUGE_VAL):
      return fold_builtin_inf (loc, type, false);

    case BUILT_IN_CLASSIFY_TYPE:
      return fold_builtin_classify_type (NULL_TREE);

    default:
      break;
    }
  return NULL_TREE;
}

/* Fold a call to built-in function FNDECL with 1 argument, ARG0.
   IGNORE is true if the result of the function call is ignored.  This
   function returns NULL_TREE if no simplification was possible.  */

static tree
fold_builtin_1 (location_t loc, tree fndecl, tree arg0, bool ignore)
{
  tree type = TREE_TYPE (TREE_TYPE (fndecl));
  enum built_in_function fcode = DECL_FUNCTION_CODE (fndecl);
  switch (fcode)
    {
    case BUILT_IN_CONSTANT_P:
      {
	tree val = fold_builtin_constant_p (arg0);

	/* Gimplification will pull the CALL_EXPR for the builtin out of
	   an if condition.  When not optimizing, we'll not CSE it back.
	   To avoid link error types of regressions, return false now.  */
	if (!val && !optimize)
	  val = integer_zero_node;

	return val;
      }

    case BUILT_IN_CLASSIFY_TYPE:
      return fold_builtin_classify_type (arg0);

    case BUILT_IN_STRLEN:
      return fold_builtin_strlen (loc, type, arg0);

    CASE_FLT_FN (BUILT_IN_FABS):
      return fold_builtin_fabs (loc, arg0, type);

    case BUILT_IN_ABS:
    case BUILT_IN_LABS:
    case BUILT_IN_LLABS:
    case BUILT_IN_IMAXABS:
      return fold_builtin_abs (loc, arg0, type);

    CASE_FLT_FN (BUILT_IN_CONJ):
      if (validate_arg (arg0, COMPLEX_TYPE)
	&& TREE_CODE (TREE_TYPE (TREE_TYPE (arg0))) == REAL_TYPE)
	return fold_build1_loc (loc, CONJ_EXPR, type, arg0);
    break;

    CASE_FLT_FN (BUILT_IN_CREAL):
      if (validate_arg (arg0, COMPLEX_TYPE)
	&& TREE_CODE (TREE_TYPE (TREE_TYPE (arg0))) == REAL_TYPE)
	return non_lvalue_loc (loc, fold_build1_loc (loc, REALPART_EXPR, type, arg0));;
    break;

    CASE_FLT_FN (BUILT_IN_CIMAG):
      if (validate_arg (arg0, COMPLEX_TYPE)
	  && TREE_CODE (TREE_TYPE (TREE_TYPE (arg0))) == REAL_TYPE)
	return non_lvalue_loc (loc, fold_build1_loc (loc, IMAGPART_EXPR, type, arg0));
    break;

    CASE_FLT_FN (BUILT_IN_CCOS):
      return fold_builtin_ccos(loc, arg0, type, fndecl, /*hyper=*/ false);

    CASE_FLT_FN (BUILT_IN_CCOSH):
      return fold_builtin_ccos(loc, arg0, type, fndecl, /*hyper=*/ true);

    CASE_FLT_FN (BUILT_IN_CPROJ):
      return fold_builtin_cproj(loc, arg0, type);

    CASE_FLT_FN (BUILT_IN_CSIN):
      if (validate_arg (arg0, COMPLEX_TYPE)
	  && TREE_CODE (TREE_TYPE (TREE_TYPE (arg0))) == REAL_TYPE)
	return do_mpc_arg1 (arg0, type, mpc_sin);
    break;

    CASE_FLT_FN (BUILT_IN_CSINH):
      if (validate_arg (arg0, COMPLEX_TYPE)
	  && TREE_CODE (TREE_TYPE (TREE_TYPE (arg0))) == REAL_TYPE)
	return do_mpc_arg1 (arg0, type, mpc_sinh);
    break;

    CASE_FLT_FN (BUILT_IN_CTAN):
      if (validate_arg (arg0, COMPLEX_TYPE)
	  && TREE_CODE (TREE_TYPE (TREE_TYPE (arg0))) == REAL_TYPE)
	return do_mpc_arg1 (arg0, type, mpc_tan);
    break;

    CASE_FLT_FN (BUILT_IN_CTANH):
      if (validate_arg (arg0, COMPLEX_TYPE)
	  && TREE_CODE (TREE_TYPE (TREE_TYPE (arg0))) == REAL_TYPE)
	return do_mpc_arg1 (arg0, type, mpc_tanh);
    break;

    CASE_FLT_FN (BUILT_IN_CLOG):
      if (validate_arg (arg0, COMPLEX_TYPE)
	  && TREE_CODE (TREE_TYPE (TREE_TYPE (arg0))) == REAL_TYPE)
	return do_mpc_arg1 (arg0, type, mpc_log);
    break;

    CASE_FLT_FN (BUILT_IN_CSQRT):
      if (validate_arg (arg0, COMPLEX_TYPE)
	  && TREE_CODE (TREE_TYPE (TREE_TYPE (arg0))) == REAL_TYPE)
	return do_mpc_arg1 (arg0, type, mpc_sqrt);
    break;

    CASE_FLT_FN (BUILT_IN_CASIN):
      if (validate_arg (arg0, COMPLEX_TYPE)
	  && TREE_CODE (TREE_TYPE (TREE_TYPE (arg0))) == REAL_TYPE)
	return do_mpc_arg1 (arg0, type, mpc_asin);
    break;

    CASE_FLT_FN (BUILT_IN_CACOS):
      if (validate_arg (arg0, COMPLEX_TYPE)
	  && TREE_CODE (TREE_TYPE (TREE_TYPE (arg0))) == REAL_TYPE)
	return do_mpc_arg1 (arg0, type, mpc_acos);
    break;

    CASE_FLT_FN (BUILT_IN_CATAN):
      if (validate_arg (arg0, COMPLEX_TYPE)
	  && TREE_CODE (TREE_TYPE (TREE_TYPE (arg0))) == REAL_TYPE)
	return do_mpc_arg1 (arg0, type, mpc_atan);
    break;

    CASE_FLT_FN (BUILT_IN_CASINH):
      if (validate_arg (arg0, COMPLEX_TYPE)
	  && TREE_CODE (TREE_TYPE (TREE_TYPE (arg0))) == REAL_TYPE)
	return do_mpc_arg1 (arg0, type, mpc_asinh);
    break;

    CASE_FLT_FN (BUILT_IN_CACOSH):
      if (validate_arg (arg0, COMPLEX_TYPE)
	  && TREE_CODE (TREE_TYPE (TREE_TYPE (arg0))) == REAL_TYPE)
	return do_mpc_arg1 (arg0, type, mpc_acosh);
    break;

    CASE_FLT_FN (BUILT_IN_CATANH):
      if (validate_arg (arg0, COMPLEX_TYPE)
	  && TREE_CODE (TREE_TYPE (TREE_TYPE (arg0))) == REAL_TYPE)
	return do_mpc_arg1 (arg0, type, mpc_atanh);
    break;

    CASE_FLT_FN (BUILT_IN_CABS):
      return fold_builtin_cabs (loc, arg0, type, fndecl);

    CASE_FLT_FN (BUILT_IN_CARG):
      return fold_builtin_carg (loc, arg0, type);

    CASE_FLT_FN (BUILT_IN_SQRT):
      return fold_builtin_sqrt (loc, arg0, type);

    CASE_FLT_FN (BUILT_IN_CBRT):
      return fold_builtin_cbrt (loc, arg0, type);

    CASE_FLT_FN (BUILT_IN_ASIN):
      if (validate_arg (arg0, REAL_TYPE))
	return do_mpfr_arg1 (arg0, type, mpfr_asin,
			     &dconstm1, &dconst1, true);
    break;

    CASE_FLT_FN (BUILT_IN_ACOS):
      if (validate_arg (arg0, REAL_TYPE))
	return do_mpfr_arg1 (arg0, type, mpfr_acos,
			     &dconstm1, &dconst1, true);
    break;

    CASE_FLT_FN (BUILT_IN_ATAN):
      if (validate_arg (arg0, REAL_TYPE))
	return do_mpfr_arg1 (arg0, type, mpfr_atan, NULL, NULL, 0);
    break;

    CASE_FLT_FN (BUILT_IN_ASINH):
      if (validate_arg (arg0, REAL_TYPE))
	return do_mpfr_arg1 (arg0, type, mpfr_asinh, NULL, NULL, 0);
    break;

    CASE_FLT_FN (BUILT_IN_ACOSH):
      if (validate_arg (arg0, REAL_TYPE))
	return do_mpfr_arg1 (arg0, type, mpfr_acosh,
			     &dconst1, NULL, true);
    break;

    CASE_FLT_FN (BUILT_IN_ATANH):
      if (validate_arg (arg0, REAL_TYPE))
	return do_mpfr_arg1 (arg0, type, mpfr_atanh,
			     &dconstm1, &dconst1, false);
    break;

    CASE_FLT_FN (BUILT_IN_SIN):
      if (validate_arg (arg0, REAL_TYPE))
	return do_mpfr_arg1 (arg0, type, mpfr_sin, NULL, NULL, 0);
    break;

    CASE_FLT_FN (BUILT_IN_COS):
      return fold_builtin_cos (loc, arg0, type, fndecl);

    CASE_FLT_FN (BUILT_IN_TAN):
      return fold_builtin_tan (arg0, type);

    CASE_FLT_FN (BUILT_IN_CEXP):
      return fold_builtin_cexp (loc, arg0, type);

    CASE_FLT_FN (BUILT_IN_CEXPI):
      if (validate_arg (arg0, REAL_TYPE))
	return do_mpfr_sincos (arg0, NULL_TREE, NULL_TREE);
    break;

    CASE_FLT_FN (BUILT_IN_SINH):
      if (validate_arg (arg0, REAL_TYPE))
	return do_mpfr_arg1 (arg0, type, mpfr_sinh, NULL, NULL, 0);
    break;

    CASE_FLT_FN (BUILT_IN_COSH):
      return fold_builtin_cosh (loc, arg0, type, fndecl);

    CASE_FLT_FN (BUILT_IN_TANH):
      if (validate_arg (arg0, REAL_TYPE))
	return do_mpfr_arg1 (arg0, type, mpfr_tanh, NULL, NULL, 0);
    break;

    CASE_FLT_FN (BUILT_IN_ERF):
      if (validate_arg (arg0, REAL_TYPE))
	return do_mpfr_arg1 (arg0, type, mpfr_erf, NULL, NULL, 0);
    break;

    CASE_FLT_FN (BUILT_IN_ERFC):
      if (validate_arg (arg0, REAL_TYPE))
	return do_mpfr_arg1 (arg0, type, mpfr_erfc, NULL, NULL, 0);
    break;

    CASE_FLT_FN (BUILT_IN_TGAMMA):
      if (validate_arg (arg0, REAL_TYPE))
	return do_mpfr_arg1 (arg0, type, mpfr_gamma, NULL, NULL, 0);
    break;

    CASE_FLT_FN (BUILT_IN_EXP):
      return fold_builtin_exponent (loc, fndecl, arg0, mpfr_exp);

    CASE_FLT_FN (BUILT_IN_EXP2):
      return fold_builtin_exponent (loc, fndecl, arg0, mpfr_exp2);

    CASE_FLT_FN (BUILT_IN_EXP10):
    CASE_FLT_FN (BUILT_IN_POW10):
      return fold_builtin_exponent (loc, fndecl, arg0, mpfr_exp10);

    CASE_FLT_FN (BUILT_IN_EXPM1):
      if (validate_arg (arg0, REAL_TYPE))
	return do_mpfr_arg1 (arg0, type, mpfr_expm1, NULL, NULL, 0);
    break;

    CASE_FLT_FN (BUILT_IN_LOG):
    return fold_builtin_logarithm (loc, fndecl, arg0, mpfr_log);

    CASE_FLT_FN (BUILT_IN_LOG2):
      return fold_builtin_logarithm (loc, fndecl, arg0, mpfr_log2);

    CASE_FLT_FN (BUILT_IN_LOG10):
      return fold_builtin_logarithm (loc, fndecl, arg0, mpfr_log10);

    CASE_FLT_FN (BUILT_IN_LOG1P):
      if (validate_arg (arg0, REAL_TYPE))
	return do_mpfr_arg1 (arg0, type, mpfr_log1p,
			     &dconstm1, NULL, false);
    break;

    CASE_FLT_FN (BUILT_IN_J0):
      if (validate_arg (arg0, REAL_TYPE))
	return do_mpfr_arg1 (arg0, type, mpfr_j0,
			     NULL, NULL, 0);
    break;

    CASE_FLT_FN (BUILT_IN_J1):
      if (validate_arg (arg0, REAL_TYPE))
	return do_mpfr_arg1 (arg0, type, mpfr_j1,
			     NULL, NULL, 0);
    break;

    CASE_FLT_FN (BUILT_IN_Y0):
      if (validate_arg (arg0, REAL_TYPE))
	return do_mpfr_arg1 (arg0, type, mpfr_y0,
			     &dconst0, NULL, false);
    break;

    CASE_FLT_FN (BUILT_IN_Y1):
      if (validate_arg (arg0, REAL_TYPE))
	return do_mpfr_arg1 (arg0, type, mpfr_y1,
			     &dconst0, NULL, false);
    break;

    CASE_FLT_FN (BUILT_IN_NAN):
    case BUILT_IN_NAND32:
    case BUILT_IN_NAND64:
    case BUILT_IN_NAND128:
      return fold_builtin_nan (arg0, type, true);

    CASE_FLT_FN (BUILT_IN_NANS):
      return fold_builtin_nan (arg0, type, false);

    CASE_FLT_FN (BUILT_IN_FLOOR):
      return fold_builtin_floor (loc, fndecl, arg0);

    CASE_FLT_FN (BUILT_IN_CEIL):
      return fold_builtin_ceil (loc, fndecl, arg0);

    CASE_FLT_FN (BUILT_IN_TRUNC):
      return fold_builtin_trunc (loc, fndecl, arg0);

    CASE_FLT_FN (BUILT_IN_ROUND):
      return fold_builtin_round (loc, fndecl, arg0);

    CASE_FLT_FN (BUILT_IN_NEARBYINT):
    CASE_FLT_FN (BUILT_IN_RINT):
      return fold_trunc_transparent_mathfn (loc, fndecl, arg0);

    CASE_FLT_FN (BUILT_IN_ICEIL):
    CASE_FLT_FN (BUILT_IN_LCEIL):
    CASE_FLT_FN (BUILT_IN_LLCEIL):
    CASE_FLT_FN (BUILT_IN_LFLOOR):
    CASE_FLT_FN (BUILT_IN_IFLOOR):
    CASE_FLT_FN (BUILT_IN_LLFLOOR):
    CASE_FLT_FN (BUILT_IN_IROUND):
    CASE_FLT_FN (BUILT_IN_LROUND):
    CASE_FLT_FN (BUILT_IN_LLROUND):
      return fold_builtin_int_roundingfn (loc, fndecl, arg0);

    CASE_FLT_FN (BUILT_IN_IRINT):
    CASE_FLT_FN (BUILT_IN_LRINT):
    CASE_FLT_FN (BUILT_IN_LLRINT):
      return fold_fixed_mathfn (loc, fndecl, arg0);

    case BUILT_IN_BSWAP16:
    case BUILT_IN_BSWAP32:
    case BUILT_IN_BSWAP64:
      return fold_builtin_bswap (fndecl, arg0);

    CASE_INT_FN (BUILT_IN_FFS):
    CASE_INT_FN (BUILT_IN_CLZ):
    CASE_INT_FN (BUILT_IN_CTZ):
    CASE_INT_FN (BUILT_IN_CLRSB):
    CASE_INT_FN (BUILT_IN_POPCOUNT):
    CASE_INT_FN (BUILT_IN_PARITY):
      return fold_builtin_bitop (fndecl, arg0);

    CASE_FLT_FN (BUILT_IN_SIGNBIT):
      return fold_builtin_signbit (loc, arg0, type);

    CASE_FLT_FN (BUILT_IN_SIGNIFICAND):
      return fold_builtin_significand (loc, arg0, type);

    CASE_FLT_FN (BUILT_IN_ILOGB):
    CASE_FLT_FN (BUILT_IN_LOGB):
      return fold_builtin_logb (loc, arg0, type);

    case BUILT_IN_ISASCII:
      return fold_builtin_isascii (loc, arg0);

    case BUILT_IN_TOASCII:
      return fold_builtin_toascii (loc, arg0);

    case BUILT_IN_ISDIGIT:
      return fold_builtin_isdigit (loc, arg0);

    CASE_FLT_FN (BUILT_IN_FINITE):
    case BUILT_IN_FINITED32:
    case BUILT_IN_FINITED64:
    case BUILT_IN_FINITED128:
    case BUILT_IN_ISFINITE:
      {
	tree ret = fold_builtin_classify (loc, fndecl, arg0, BUILT_IN_ISFINITE);
	if (ret)
	  return ret;
	return fold_builtin_interclass_mathfn (loc, fndecl, arg0);
      }

    CASE_FLT_FN (BUILT_IN_ISINF):
    case BUILT_IN_ISINFD32:
    case BUILT_IN_ISINFD64:
    case BUILT_IN_ISINFD128:
      {
	tree ret = fold_builtin_classify (loc, fndecl, arg0, BUILT_IN_ISINF);
	if (ret)
	  return ret;
	return fold_builtin_interclass_mathfn (loc, fndecl, arg0);
      }

    case BUILT_IN_ISNORMAL:
      return fold_builtin_interclass_mathfn (loc, fndecl, arg0);

    case BUILT_IN_ISINF_SIGN:
      return fold_builtin_classify (loc, fndecl, arg0, BUILT_IN_ISINF_SIGN);

    CASE_FLT_FN (BUILT_IN_ISNAN):
    case BUILT_IN_ISNAND32:
    case BUILT_IN_ISNAND64:
    case BUILT_IN_ISNAND128:
      return fold_builtin_classify (loc, fndecl, arg0, BUILT_IN_ISNAN);

    case BUILT_IN_PRINTF:
    case BUILT_IN_PRINTF_UNLOCKED:
    case BUILT_IN_VPRINTF:
      return fold_builtin_printf (loc, fndecl, arg0, NULL_TREE, ignore, fcode);

    case BUILT_IN_FREE:
      if (integer_zerop (arg0))
	return build_empty_stmt (loc);
      break;

    default:
      break;
    }

  return NULL_TREE;

}

/* Fold a call to built-in function FNDECL with 2 arguments, ARG0 and ARG1.
   IGNORE is true if the result of the function call is ignored.  This
   function returns NULL_TREE if no simplification was possible.  */

static tree
fold_builtin_2 (location_t loc, tree fndecl, tree arg0, tree arg1, bool ignore)
{
  tree type = TREE_TYPE (TREE_TYPE (fndecl));
  enum built_in_function fcode = DECL_FUNCTION_CODE (fndecl);

  switch (fcode)
    {
    CASE_FLT_FN (BUILT_IN_JN):
      if (validate_arg (arg0, INTEGER_TYPE)
	  && validate_arg (arg1, REAL_TYPE))
	return do_mpfr_bessel_n (arg0, arg1, type, mpfr_jn, NULL, 0);
    break;

    CASE_FLT_FN (BUILT_IN_YN):
      if (validate_arg (arg0, INTEGER_TYPE)
	  && validate_arg (arg1, REAL_TYPE))
	return do_mpfr_bessel_n (arg0, arg1, type, mpfr_yn,
				 &dconst0, false);
    break;

    CASE_FLT_FN (BUILT_IN_DREM):
    CASE_FLT_FN (BUILT_IN_REMAINDER):
      if (validate_arg (arg0, REAL_TYPE)
          && validate_arg(arg1, REAL_TYPE))
        return do_mpfr_arg2 (arg0, arg1, type, mpfr_remainder);
    break;

    CASE_FLT_FN_REENT (BUILT_IN_GAMMA): /* GAMMA_R */
    CASE_FLT_FN_REENT (BUILT_IN_LGAMMA): /* LGAMMA_R */
      if (validate_arg (arg0, REAL_TYPE)
	  && validate_arg(arg1, POINTER_TYPE))
	return do_mpfr_lgamma_r (arg0, arg1, type);
    break;

    CASE_FLT_FN (BUILT_IN_ATAN2):
      if (validate_arg (arg0, REAL_TYPE)
	  && validate_arg(arg1, REAL_TYPE))
	return do_mpfr_arg2 (arg0, arg1, type, mpfr_atan2);
    break;

    CASE_FLT_FN (BUILT_IN_FDIM):
      if (validate_arg (arg0, REAL_TYPE)
	  && validate_arg(arg1, REAL_TYPE))
	return do_mpfr_arg2 (arg0, arg1, type, mpfr_dim);
    break;

    CASE_FLT_FN (BUILT_IN_HYPOT):
      return fold_builtin_hypot (loc, fndecl, arg0, arg1, type);

    CASE_FLT_FN (BUILT_IN_CPOW):
      if (validate_arg (arg0, COMPLEX_TYPE)
	  && TREE_CODE (TREE_TYPE (TREE_TYPE (arg0))) == REAL_TYPE
	  && validate_arg (arg1, COMPLEX_TYPE)
	  && TREE_CODE (TREE_TYPE (TREE_TYPE (arg1))) == REAL_TYPE)
	return do_mpc_arg2 (arg0, arg1, type, /*do_nonfinite=*/ 0, mpc_pow);
    break;

    CASE_FLT_FN (BUILT_IN_LDEXP):
      return fold_builtin_load_exponent (loc, arg0, arg1, type, /*ldexp=*/true);
    CASE_FLT_FN (BUILT_IN_SCALBN):
    CASE_FLT_FN (BUILT_IN_SCALBLN):
      return fold_builtin_load_exponent (loc, arg0, arg1,
					 type, /*ldexp=*/false);

    CASE_FLT_FN (BUILT_IN_FREXP):
      return fold_builtin_frexp (loc, arg0, arg1, type);

    CASE_FLT_FN (BUILT_IN_MODF):
      return fold_builtin_modf (loc, arg0, arg1, type);

    case BUILT_IN_BZERO:
      return fold_builtin_bzero (loc, arg0, arg1, ignore);

    case BUILT_IN_FPUTS:
      return fold_builtin_fputs (loc, arg0, arg1, ignore, false, NULL_TREE);

    case BUILT_IN_FPUTS_UNLOCKED:
      return fold_builtin_fputs (loc, arg0, arg1, ignore, true, NULL_TREE);

    case BUILT_IN_STRSTR:
      return fold_builtin_strstr (loc, arg0, arg1, type);

    case BUILT_IN_STRCAT:
      return fold_builtin_strcat (loc, arg0, arg1);

    case BUILT_IN_STRSPN:
      return fold_builtin_strspn (loc, arg0, arg1);

    case BUILT_IN_STRCSPN:
      return fold_builtin_strcspn (loc, arg0, arg1);

    case BUILT_IN_STRCHR:
    case BUILT_IN_INDEX:
      return fold_builtin_strchr (loc, arg0, arg1, type);

    case BUILT_IN_STRRCHR:
    case BUILT_IN_RINDEX:
      return fold_builtin_strrchr (loc, arg0, arg1, type);

    case BUILT_IN_STRCPY:
      return fold_builtin_strcpy (loc, fndecl, arg0, arg1, NULL_TREE);

    case BUILT_IN_STPCPY:
      if (ignore)
	{
	  tree fn = builtin_decl_implicit (BUILT_IN_STRCPY);
	  if (!fn)
	    break;

	  return build_call_expr_loc (loc, fn, 2, arg0, arg1);
	}
      else
	return fold_builtin_stpcpy (loc, fndecl, arg0, arg1);
      break;

    case BUILT_IN_STRCMP:
      return fold_builtin_strcmp (loc, arg0, arg1);

    case BUILT_IN_STRPBRK:
      return fold_builtin_strpbrk (loc, arg0, arg1, type);

    case BUILT_IN_EXPECT:
      return fold_builtin_expect (loc, arg0, arg1);

    CASE_FLT_FN (BUILT_IN_POW):
      return fold_builtin_pow (loc, fndecl, arg0, arg1, type);

    CASE_FLT_FN (BUILT_IN_POWI):
      return fold_builtin_powi (loc, fndecl, arg0, arg1, type);

    CASE_FLT_FN (BUILT_IN_COPYSIGN):
      return fold_builtin_copysign (loc, fndecl, arg0, arg1, type);

    CASE_FLT_FN (BUILT_IN_FMIN):
      return fold_builtin_fmin_fmax (loc, arg0, arg1, type, /*max=*/false);

    CASE_FLT_FN (BUILT_IN_FMAX):
      return fold_builtin_fmin_fmax (loc, arg0, arg1, type, /*max=*/true);

    case BUILT_IN_ISGREATER:
      return fold_builtin_unordered_cmp (loc, fndecl,
					 arg0, arg1, UNLE_EXPR, LE_EXPR);
    case BUILT_IN_ISGREATEREQUAL:
      return fold_builtin_unordered_cmp (loc, fndecl,
					 arg0, arg1, UNLT_EXPR, LT_EXPR);
    case BUILT_IN_ISLESS:
      return fold_builtin_unordered_cmp (loc, fndecl,
					 arg0, arg1, UNGE_EXPR, GE_EXPR);
    case BUILT_IN_ISLESSEQUAL:
      return fold_builtin_unordered_cmp (loc, fndecl,
					 arg0, arg1, UNGT_EXPR, GT_EXPR);
    case BUILT_IN_ISLESSGREATER:
      return fold_builtin_unordered_cmp (loc, fndecl,
					 arg0, arg1, UNEQ_EXPR, EQ_EXPR);
    case BUILT_IN_ISUNORDERED:
      return fold_builtin_unordered_cmp (loc, fndecl,
					 arg0, arg1, UNORDERED_EXPR,
					 NOP_EXPR);

      /* We do the folding for va_start in the expander.  */
    case BUILT_IN_VA_START:
      break;

    case BUILT_IN_SPRINTF:
      return fold_builtin_sprintf (loc, arg0, arg1, NULL_TREE, ignore);

    case BUILT_IN_OBJECT_SIZE:
      return fold_builtin_object_size (arg0, arg1);

    case BUILT_IN_PRINTF:
    case BUILT_IN_PRINTF_UNLOCKED:
    case BUILT_IN_VPRINTF:
      return fold_builtin_printf (loc, fndecl, arg0, arg1, ignore, fcode);

    case BUILT_IN_PRINTF_CHK:
    case BUILT_IN_VPRINTF_CHK:
      if (!validate_arg (arg0, INTEGER_TYPE)
	  || TREE_SIDE_EFFECTS (arg0))
	return NULL_TREE;
      else
	return fold_builtin_printf (loc, fndecl,
				    arg1, NULL_TREE, ignore, fcode);
    break;

    case BUILT_IN_FPRINTF:
    case BUILT_IN_FPRINTF_UNLOCKED:
    case BUILT_IN_VFPRINTF:
      return fold_builtin_fprintf (loc, fndecl, arg0, arg1, NULL_TREE,
				   ignore, fcode);

    case BUILT_IN_ATOMIC_ALWAYS_LOCK_FREE:
      return fold_builtin_atomic_always_lock_free (arg0, arg1);

    case BUILT_IN_ATOMIC_IS_LOCK_FREE:
      return fold_builtin_atomic_is_lock_free (arg0, arg1);

    default:
      break;
    }
  return NULL_TREE;
}

/* Fold a call to built-in function FNDECL with 3 arguments, ARG0, ARG1,
   and ARG2.  IGNORE is true if the result of the function call is ignored.
   This function returns NULL_TREE if no simplification was possible.  */

static tree
fold_builtin_3 (location_t loc, tree fndecl,
		tree arg0, tree arg1, tree arg2, bool ignore)
{
  tree type = TREE_TYPE (TREE_TYPE (fndecl));
  enum built_in_function fcode = DECL_FUNCTION_CODE (fndecl);
  switch (fcode)
    {

    CASE_FLT_FN (BUILT_IN_SINCOS):
      return fold_builtin_sincos (loc, arg0, arg1, arg2);

    CASE_FLT_FN (BUILT_IN_FMA):
      return fold_builtin_fma (loc, arg0, arg1, arg2, type);
    break;

    CASE_FLT_FN (BUILT_IN_REMQUO):
      if (validate_arg (arg0, REAL_TYPE)
	  && validate_arg(arg1, REAL_TYPE)
	  && validate_arg(arg2, POINTER_TYPE))
	return do_mpfr_remquo (arg0, arg1, arg2);
    break;

    case BUILT_IN_MEMSET:
      return fold_builtin_memset (loc, arg0, arg1, arg2, type, ignore);

    case BUILT_IN_BCOPY:
      return fold_builtin_memory_op (loc, arg1, arg0, arg2,
				     void_type_node, true, /*endp=*/3);

    case BUILT_IN_MEMCPY:
      return fold_builtin_memory_op (loc, arg0, arg1, arg2,
				     type, ignore, /*endp=*/0);

    case BUILT_IN_MEMPCPY:
      return fold_builtin_memory_op (loc, arg0, arg1, arg2,
				     type, ignore, /*endp=*/1);

    case BUILT_IN_MEMMOVE:
      return fold_builtin_memory_op (loc, arg0, arg1, arg2,
				     type, ignore, /*endp=*/3);

    case BUILT_IN_STRNCAT:
      return fold_builtin_strncat (loc, arg0, arg1, arg2);

    case BUILT_IN_STRNCPY:
      return fold_builtin_strncpy (loc, fndecl, arg0, arg1, arg2, NULL_TREE);

    case BUILT_IN_STRNCMP:
      return fold_builtin_strncmp (loc, arg0, arg1, arg2);

    case BUILT_IN_MEMCHR:
      return fold_builtin_memchr (loc, arg0, arg1, arg2, type);

    case BUILT_IN_BCMP:
    case BUILT_IN_MEMCMP:
      return fold_builtin_memcmp (loc, arg0, arg1, arg2);;

    case BUILT_IN_SPRINTF:
      return fold_builtin_sprintf (loc, arg0, arg1, arg2, ignore);

    case BUILT_IN_SNPRINTF:
      return fold_builtin_snprintf (loc, arg0, arg1, arg2, NULL_TREE, ignore);

    case BUILT_IN_STRCPY_CHK:
    case BUILT_IN_STPCPY_CHK:
      return fold_builtin_stxcpy_chk (loc, fndecl, arg0, arg1, arg2, NULL_TREE,
				      ignore, fcode);

    case BUILT_IN_STRCAT_CHK:
      return fold_builtin_strcat_chk (loc, fndecl, arg0, arg1, arg2);

    case BUILT_IN_PRINTF_CHK:
    case BUILT_IN_VPRINTF_CHK:
      if (!validate_arg (arg0, INTEGER_TYPE)
	  || TREE_SIDE_EFFECTS (arg0))
	return NULL_TREE;
      else
	return fold_builtin_printf (loc, fndecl, arg1, arg2, ignore, fcode);
    break;

    case BUILT_IN_FPRINTF:
    case BUILT_IN_FPRINTF_UNLOCKED:
    case BUILT_IN_VFPRINTF:
      return fold_builtin_fprintf (loc, fndecl, arg0, arg1, arg2,
				   ignore, fcode);

    case BUILT_IN_FPRINTF_CHK:
    case BUILT_IN_VFPRINTF_CHK:
      if (!validate_arg (arg1, INTEGER_TYPE)
	  || TREE_SIDE_EFFECTS (arg1))
	return NULL_TREE;
      else
	return fold_builtin_fprintf (loc, fndecl, arg0, arg2, NULL_TREE,
				     ignore, fcode);

    default:
      break;
    }
  return NULL_TREE;
}

/* Fold a call to built-in function FNDECL with 4 arguments, ARG0, ARG1,
   ARG2, and ARG3.  IGNORE is true if the result of the function call is
   ignored.  This function returns NULL_TREE if no simplification was
   possible.  */

static tree
fold_builtin_4 (location_t loc, tree fndecl,
		tree arg0, tree arg1, tree arg2, tree arg3, bool ignore)
{
  enum built_in_function fcode = DECL_FUNCTION_CODE (fndecl);

  switch (fcode)
    {
    case BUILT_IN_MEMCPY_CHK:
    case BUILT_IN_MEMPCPY_CHK:
    case BUILT_IN_MEMMOVE_CHK:
    case BUILT_IN_MEMSET_CHK:
      return fold_builtin_memory_chk (loc, fndecl, arg0, arg1, arg2, arg3,
				      NULL_TREE, ignore,
				      DECL_FUNCTION_CODE (fndecl));

    case BUILT_IN_STRNCPY_CHK:
    case BUILT_IN_STPNCPY_CHK:
      return fold_builtin_stxncpy_chk (loc, arg0, arg1, arg2, arg3, NULL_TREE,
                                       ignore, fcode);

    case BUILT_IN_STRNCAT_CHK:
      return fold_builtin_strncat_chk (loc, fndecl, arg0, arg1, arg2, arg3);

    case BUILT_IN_SNPRINTF:
      return fold_builtin_snprintf (loc, arg0, arg1, arg2, arg3, ignore);

    case BUILT_IN_FPRINTF_CHK:
    case BUILT_IN_VFPRINTF_CHK:
      if (!validate_arg (arg1, INTEGER_TYPE)
	  || TREE_SIDE_EFFECTS (arg1))
	return NULL_TREE;
      else
	return fold_builtin_fprintf (loc, fndecl, arg0, arg2, arg3,
				     ignore, fcode);
    break;

    default:
      break;
    }
  return NULL_TREE;
}

/* Fold a call to built-in function FNDECL.  ARGS is an array of NARGS
    arguments, where NARGS <= 4.  IGNORE is true if the result of the
    function call is ignored.  This function returns NULL_TREE if no
    simplification was possible.  Note that this only folds builtins with
    fixed argument patterns.  Foldings that do varargs-to-varargs
    transformations, or that match calls with more than 4 arguments,
    need to be handled with fold_builtin_varargs instead.  */

#define MAX_ARGS_TO_FOLD_BUILTIN 4

static tree
fold_builtin_n (location_t loc, tree fndecl, tree *args, int nargs, bool ignore)
{
  tree ret = NULL_TREE;

  switch (nargs)
    {
    case 0:
      ret = fold_builtin_0 (loc, fndecl, ignore);
      break;
    case 1:
      ret = fold_builtin_1 (loc, fndecl, args[0], ignore);
      break;
    case 2:
      ret = fold_builtin_2 (loc, fndecl, args[0], args[1], ignore);
      break;
    case 3:
      ret = fold_builtin_3 (loc, fndecl, args[0], args[1], args[2], ignore);
      break;
    case 4:
      ret = fold_builtin_4 (loc, fndecl, args[0], args[1], args[2], args[3],
 			    ignore);
      break;
    default:
      break;
    }
  if (ret)
    {
      ret = build1 (NOP_EXPR, TREE_TYPE (ret), ret);
      SET_EXPR_LOCATION (ret, loc);
      TREE_NO_WARNING (ret) = 1;
      return ret;
    }
  return NULL_TREE;
}

/* Builtins with folding operations that operate on "..." arguments
   need special handling; we need to store the arguments in a convenient
   data structure before attempting any folding.  Fortunately there are
   only a few builtins that fall into this category.  FNDECL is the
   function, EXP is the CALL_EXPR for the call, and IGNORE is true if the
   result of the function call is ignored.  */

static tree
fold_builtin_varargs (location_t loc, tree fndecl, tree exp,
		      bool ignore ATTRIBUTE_UNUSED)
{
  enum built_in_function fcode = DECL_FUNCTION_CODE (fndecl);
  tree ret = NULL_TREE;

  switch (fcode)
    {
    case BUILT_IN_SPRINTF_CHK:
    case BUILT_IN_VSPRINTF_CHK:
      ret = fold_builtin_sprintf_chk (loc, exp, fcode);
      break;

    case BUILT_IN_SNPRINTF_CHK:
    case BUILT_IN_VSNPRINTF_CHK:
      ret = fold_builtin_snprintf_chk (loc, exp, NULL_TREE, fcode);
      break;

    case BUILT_IN_FPCLASSIFY:
      ret = fold_builtin_fpclassify (loc, exp);
      break;

    default:
      break;
    }
  if (ret)
    {
      ret = build1 (NOP_EXPR, TREE_TYPE (ret), ret);
      SET_EXPR_LOCATION (ret, loc);
      TREE_NO_WARNING (ret) = 1;
      return ret;
    }
  return NULL_TREE;
}

/* Return true if FNDECL shouldn't be folded right now.
   If a built-in function has an inline attribute always_inline
   wrapper, defer folding it after always_inline functions have
   been inlined, otherwise e.g. -D_FORTIFY_SOURCE checking
   might not be performed.  */

bool
avoid_folding_inline_builtin (tree fndecl)
{
  return (DECL_DECLARED_INLINE_P (fndecl)
	  && DECL_DISREGARD_INLINE_LIMITS (fndecl)
	  && cfun
	  && !cfun->always_inline_functions_inlined
	  && lookup_attribute ("always_inline", DECL_ATTRIBUTES (fndecl)));
}

/* A wrapper function for builtin folding that prevents warnings for
   "statement without effect" and the like, caused by removing the
   call node earlier than the warning is generated.  */

tree
fold_call_expr (location_t loc, tree exp, bool ignore)
{
  tree ret = NULL_TREE;
  tree fndecl = get_callee_fndecl (exp);
  if (fndecl
      && TREE_CODE (fndecl) == FUNCTION_DECL
      && DECL_BUILT_IN (fndecl)
      /* If CALL_EXPR_VA_ARG_PACK is set, the arguments aren't finalized
	 yet.  Defer folding until we see all the arguments
	 (after inlining).  */
      && !CALL_EXPR_VA_ARG_PACK (exp))
    {
      int nargs = call_expr_nargs (exp);

      /* Before gimplification CALL_EXPR_VA_ARG_PACK is not set, but
	 instead last argument is __builtin_va_arg_pack ().  Defer folding
	 even in that case, until arguments are finalized.  */
      if (nargs && TREE_CODE (CALL_EXPR_ARG (exp, nargs - 1)) == CALL_EXPR)
	{
	  tree fndecl2 = get_callee_fndecl (CALL_EXPR_ARG (exp, nargs - 1));
	  if (fndecl2
	      && TREE_CODE (fndecl2) == FUNCTION_DECL
	      && DECL_BUILT_IN_CLASS (fndecl2) == BUILT_IN_NORMAL
	      && DECL_FUNCTION_CODE (fndecl2) == BUILT_IN_VA_ARG_PACK)
	    return NULL_TREE;
	}

      if (avoid_folding_inline_builtin (fndecl))
	return NULL_TREE;

      if (DECL_BUILT_IN_CLASS (fndecl) == BUILT_IN_MD)
        return targetm.fold_builtin (fndecl, call_expr_nargs (exp),
				     CALL_EXPR_ARGP (exp), ignore);
      else
	{
	  if (nargs <= MAX_ARGS_TO_FOLD_BUILTIN)
	    {
	      tree *args = CALL_EXPR_ARGP (exp);
	      ret = fold_builtin_n (loc, fndecl, args, nargs, ignore);
	    }
	  if (!ret)
	    ret = fold_builtin_varargs (loc, fndecl, exp, ignore);
	  if (ret)
	    return ret;
	}
    }
  return NULL_TREE;
}

/* Conveniently construct a function call expression.  FNDECL names the
   function to be called and N arguments are passed in the array
   ARGARRAY.  */

tree
build_call_expr_loc_array (location_t loc, tree fndecl, int n, tree *argarray)
{
  tree fntype = TREE_TYPE (fndecl);
  tree fn = build1 (ADDR_EXPR, build_pointer_type (fntype), fndecl);
 
  return fold_builtin_call_array (loc, TREE_TYPE (fntype), fn, n, argarray);
}

/* Conveniently construct a function call expression.  FNDECL names the
   function to be called and the arguments are passed in the vector
   VEC.  */

tree
build_call_expr_loc_vec (location_t loc, tree fndecl, vec<tree, va_gc> *vec)
{
  return build_call_expr_loc_array (loc, fndecl, vec_safe_length (vec),
				    vec_safe_address (vec));
}


/* Conveniently construct a function call expression.  FNDECL names the
   function to be called, N is the number of arguments, and the "..."
   parameters are the argument expressions.  */

tree
build_call_expr_loc (location_t loc, tree fndecl, int n, ...)
{
  va_list ap;
  tree *argarray = XALLOCAVEC (tree, n);
  int i;

  va_start (ap, n);
  for (i = 0; i < n; i++)
    argarray[i] = va_arg (ap, tree);
  va_end (ap);
  return build_call_expr_loc_array (loc, fndecl, n, argarray);
}

/* Like build_call_expr_loc (UNKNOWN_LOCATION, ...).  Duplicated because
   varargs macros aren't supported by all bootstrap compilers.  */

tree
build_call_expr (tree fndecl, int n, ...)
{
  va_list ap;
  tree *argarray = XALLOCAVEC (tree, n);
  int i;

  va_start (ap, n);
  for (i = 0; i < n; i++)
    argarray[i] = va_arg (ap, tree);
  va_end (ap);
  return build_call_expr_loc_array (UNKNOWN_LOCATION, fndecl, n, argarray);
}

/* Construct a CALL_EXPR with type TYPE with FN as the function expression.
   N arguments are passed in the array ARGARRAY.  */

tree
fold_builtin_call_array (location_t loc, tree type,
			 tree fn,
			 int n,
			 tree *argarray)
{
  tree ret = NULL_TREE;
   tree exp;

  if (TREE_CODE (fn) == ADDR_EXPR)
  {
    tree fndecl = TREE_OPERAND (fn, 0);
    if (TREE_CODE (fndecl) == FUNCTION_DECL
        && DECL_BUILT_IN (fndecl))
      {
	/* If last argument is __builtin_va_arg_pack (), arguments to this
	   function are not finalized yet.  Defer folding until they are.  */
	if (n && TREE_CODE (argarray[n - 1]) == CALL_EXPR)
	  {
	    tree fndecl2 = get_callee_fndecl (argarray[n - 1]);
	    if (fndecl2
		&& TREE_CODE (fndecl2) == FUNCTION_DECL
		&& DECL_BUILT_IN_CLASS (fndecl2) == BUILT_IN_NORMAL
		&& DECL_FUNCTION_CODE (fndecl2) == BUILT_IN_VA_ARG_PACK)
	      return build_call_array_loc (loc, type, fn, n, argarray);
	  }
	if (avoid_folding_inline_builtin (fndecl))
	  return build_call_array_loc (loc, type, fn, n, argarray);
        if (DECL_BUILT_IN_CLASS (fndecl) == BUILT_IN_MD)
          {
	    ret = targetm.fold_builtin (fndecl, n, argarray, false);
	    if (ret)
	      return ret;

	    return build_call_array_loc (loc, type, fn, n, argarray);
          }
        else if (n <= MAX_ARGS_TO_FOLD_BUILTIN)
          {
            /* First try the transformations that don't require consing up
               an exp.  */
            ret = fold_builtin_n (loc, fndecl, argarray, n, false);
            if (ret)
              return ret;
          }

        /* If we got this far, we need to build an exp.  */
        exp = build_call_array_loc (loc, type, fn, n, argarray);
        ret = fold_builtin_varargs (loc, fndecl, exp, false);
        return ret ? ret : exp;
      }
  }

  return build_call_array_loc (loc, type, fn, n, argarray);
}

/* Construct a new CALL_EXPR to FNDECL using the tail of the argument
   list ARGS along with N new arguments in NEWARGS.  SKIP is the number
   of arguments in ARGS to be omitted.  OLDNARGS is the number of
   elements in ARGS.  */

static tree
rewrite_call_expr_valist (location_t loc, int oldnargs, tree *args,
			  int skip, tree fndecl, int n, va_list newargs)
{
  int nargs = oldnargs - skip + n;
  tree *buffer;

  if (n > 0)
    {
      int i, j;

      buffer = XALLOCAVEC (tree, nargs);
      for (i = 0; i < n; i++)
	buffer[i] = va_arg (newargs, tree);
      for (j = skip; j < oldnargs; j++, i++)
	buffer[i] = args[j];
    }
  else
    buffer = args + skip;

  return build_call_expr_loc_array (loc, fndecl, nargs, buffer);
}

/* Construct a new CALL_EXPR to FNDECL using the tail of the argument
   list ARGS along with N new arguments specified as the "..."
   parameters.  SKIP is the number of arguments in ARGS to be omitted.
   OLDNARGS is the number of elements in ARGS.  */

static tree
rewrite_call_expr_array (location_t loc, int oldnargs, tree *args,
			 int skip, tree fndecl, int n, ...)
{
  va_list ap;
  tree t;

  va_start (ap, n);
  t = rewrite_call_expr_valist (loc, oldnargs, args, skip, fndecl, n, ap);
  va_end (ap);

  return t;
}

/* Construct a new CALL_EXPR using the tail of the argument list of EXP
   along with N new arguments specified as the "..." parameters.  SKIP
   is the number of arguments in EXP to be omitted.  This function is used
   to do varargs-to-varargs transformations.  */

static tree
rewrite_call_expr (location_t loc, tree exp, int skip, tree fndecl, int n, ...)
{
  va_list ap;
  tree t;

  va_start (ap, n);
  t = rewrite_call_expr_valist (loc, call_expr_nargs (exp),
				CALL_EXPR_ARGP (exp), skip, fndecl, n, ap);
  va_end (ap);

  return t;
}

/* Validate a single argument ARG against a tree code CODE representing
   a type.  */

static bool
validate_arg (const_tree arg, enum tree_code code)
{
  if (!arg)
    return false;
  else if (code == POINTER_TYPE)
    return POINTER_TYPE_P (TREE_TYPE (arg));
  else if (code == INTEGER_TYPE)
    return INTEGRAL_TYPE_P (TREE_TYPE (arg));
  return code == TREE_CODE (TREE_TYPE (arg));
}

/* This function validates the types of a function call argument list
   against a specified list of tree_codes.  If the last specifier is a 0,
   that represents an ellipses, otherwise the last specifier must be a
   VOID_TYPE.

   This is the GIMPLE version of validate_arglist.  Eventually we want to
   completely convert builtins.c to work from GIMPLEs and the tree based
   validate_arglist will then be removed.  */

bool
validate_gimple_arglist (const_gimple call, ...)
{
  enum tree_code code;
  bool res = 0;
  va_list ap;
  const_tree arg;
  size_t i;

  va_start (ap, call);
  i = 0;

  do
    {
      code = (enum tree_code) va_arg (ap, int);
      switch (code)
	{
	case 0:
	  /* This signifies an ellipses, any further arguments are all ok.  */
	  res = true;
	  goto end;
	case VOID_TYPE:
	  /* This signifies an endlink, if no arguments remain, return
	     true, otherwise return false.  */
	  res = (i == gimple_call_num_args (call));
	  goto end;
	default:
	  /* If no parameters remain or the parameter's code does not
	     match the specified code, return false.  Otherwise continue
	     checking any remaining arguments.  */
	  arg = gimple_call_arg (call, i++);
	  if (!validate_arg (arg, code))
	    goto end;
	  break;
	}
    }
  while (1);

  /* We need gotos here since we can only have one VA_CLOSE in a
     function.  */
 end: ;
  va_end (ap);

  return res;
}

/* This function validates the types of a function call argument list
   against a specified list of tree_codes.  If the last specifier is a 0,
   that represents an ellipses, otherwise the last specifier must be a
   VOID_TYPE.  */

bool
validate_arglist (const_tree callexpr, ...)
{
  enum tree_code code;
  bool res = 0;
  va_list ap;
  const_call_expr_arg_iterator iter;
  const_tree arg;

  va_start (ap, callexpr);
  init_const_call_expr_arg_iterator (callexpr, &iter);

  do
    {
      code = (enum tree_code) va_arg (ap, int);
      switch (code)
	{
	case 0:
	  /* This signifies an ellipses, any further arguments are all ok.  */
	  res = true;
	  goto end;
	case VOID_TYPE:
	  /* This signifies an endlink, if no arguments remain, return
	     true, otherwise return false.  */
	  res = !more_const_call_expr_args_p (&iter);
	  goto end;
	default:
	  /* If no parameters remain or the parameter's code does not
	     match the specified code, return false.  Otherwise continue
	     checking any remaining arguments.  */
	  arg = next_const_call_expr_arg (&iter);
	  if (!validate_arg (arg, code))
	    goto end;
	  break;
	}
    }
  while (1);

  /* We need gotos here since we can only have one VA_CLOSE in a
     function.  */
 end: ;
  va_end (ap);

  return res;
}

/* Default target-specific builtin expander that does nothing.  */

rtx
default_expand_builtin (tree exp ATTRIBUTE_UNUSED,
			rtx target ATTRIBUTE_UNUSED,
			rtx subtarget ATTRIBUTE_UNUSED,
			enum machine_mode mode ATTRIBUTE_UNUSED,
			int ignore ATTRIBUTE_UNUSED)
{
  return NULL_RTX;
}

/* Returns true is EXP represents data that would potentially reside
   in a readonly section.  */

static bool
readonly_data_expr (tree exp)
{
  STRIP_NOPS (exp);

  if (TREE_CODE (exp) != ADDR_EXPR)
    return false;

  exp = get_base_address (TREE_OPERAND (exp, 0));
  if (!exp)
    return false;

  /* Make sure we call decl_readonly_section only for trees it
     can handle (since it returns true for everything it doesn't
     understand).  */
  if (TREE_CODE (exp) == STRING_CST
      || TREE_CODE (exp) == CONSTRUCTOR
      || (TREE_CODE (exp) == VAR_DECL && TREE_STATIC (exp)))
    return decl_readonly_section (exp, 0);
  else
    return false;
}

/* Simplify a call to the strstr builtin.  S1 and S2 are the arguments
   to the call, and TYPE is its return type.

   Return NULL_TREE if no simplification was possible, otherwise return the
   simplified form of the call as a tree.

   The simplified form may be a constant or other expression which
   computes the same value, but in a more efficient manner (including
   calls to other builtin functions).

   The call may contain arguments which need to be evaluated, but
   which are not useful to determine the result of the call.  In
   this case we return a chain of COMPOUND_EXPRs.  The LHS of each
   COMPOUND_EXPR will be an argument which must be evaluated.
   COMPOUND_EXPRs are chained through their RHS.  The RHS of the last
   COMPOUND_EXPR in the chain will contain the tree for the simplified
   form of the builtin function call.  */

static tree
fold_builtin_strstr (location_t loc, tree s1, tree s2, tree type)
{
  if (!validate_arg (s1, POINTER_TYPE)
      || !validate_arg (s2, POINTER_TYPE))
    return NULL_TREE;
  else
    {
      tree fn;
      const char *p1, *p2;

      p2 = c_getstr (s2);
      if (p2 == NULL)
	return NULL_TREE;

      p1 = c_getstr (s1);
      if (p1 != NULL)
	{
	  const char *r = strstr (p1, p2);
	  tree tem;

	  if (r == NULL)
	    return build_int_cst (TREE_TYPE (s1), 0);

	  /* Return an offset into the constant string argument.  */
	  tem = fold_build_pointer_plus_hwi_loc (loc, s1, r - p1);
	  return fold_convert_loc (loc, type, tem);
	}

      /* The argument is const char *, and the result is char *, so we need
	 a type conversion here to avoid a warning.  */
      if (p2[0] == '\0')
	return fold_convert_loc (loc, type, s1);

      if (p2[1] != '\0')
	return NULL_TREE;

      fn = builtin_decl_implicit (BUILT_IN_STRCHR);
      if (!fn)
	return NULL_TREE;

      /* New argument list transforming strstr(s1, s2) to
	 strchr(s1, s2[0]).  */
      return build_call_expr_loc (loc, fn, 2, s1,
				  build_int_cst (integer_type_node, p2[0]));
    }
}

/* Simplify a call to the strchr builtin.  S1 and S2 are the arguments to
   the call, and TYPE is its return type.

   Return NULL_TREE if no simplification was possible, otherwise return the
   simplified form of the call as a tree.

   The simplified form may be a constant or other expression which
   computes the same value, but in a more efficient manner (including
   calls to other builtin functions).

   The call may contain arguments which need to be evaluated, but
   which are not useful to determine the result of the call.  In
   this case we return a chain of COMPOUND_EXPRs.  The LHS of each
   COMPOUND_EXPR will be an argument which must be evaluated.
   COMPOUND_EXPRs are chained through their RHS.  The RHS of the last
   COMPOUND_EXPR in the chain will contain the tree for the simplified
   form of the builtin function call.  */

static tree
fold_builtin_strchr (location_t loc, tree s1, tree s2, tree type)
{
  if (!validate_arg (s1, POINTER_TYPE)
      || !validate_arg (s2, INTEGER_TYPE))
    return NULL_TREE;
  else
    {
      const char *p1;

      if (TREE_CODE (s2) != INTEGER_CST)
	return NULL_TREE;

      p1 = c_getstr (s1);
      if (p1 != NULL)
	{
	  char c;
	  const char *r;
	  tree tem;

	  if (target_char_cast (s2, &c))
	    return NULL_TREE;

	  r = strchr (p1, c);

	  if (r == NULL)
	    return build_int_cst (TREE_TYPE (s1), 0);

	  /* Return an offset into the constant string argument.  */
	  tem = fold_build_pointer_plus_hwi_loc (loc, s1, r - p1);
	  return fold_convert_loc (loc, type, tem);
	}
      return NULL_TREE;
    }
}

/* Simplify a call to the strrchr builtin.  S1 and S2 are the arguments to
   the call, and TYPE is its return type.

   Return NULL_TREE if no simplification was possible, otherwise return the
   simplified form of the call as a tree.

   The simplified form may be a constant or other expression which
   computes the same value, but in a more efficient manner (including
   calls to other builtin functions).

   The call may contain arguments which need to be evaluated, but
   which are not useful to determine the result of the call.  In
   this case we return a chain of COMPOUND_EXPRs.  The LHS of each
   COMPOUND_EXPR will be an argument which must be evaluated.
   COMPOUND_EXPRs are chained through their RHS.  The RHS of the last
   COMPOUND_EXPR in the chain will contain the tree for the simplified
   form of the builtin function call.  */

static tree
fold_builtin_strrchr (location_t loc, tree s1, tree s2, tree type)
{
  if (!validate_arg (s1, POINTER_TYPE)
      || !validate_arg (s2, INTEGER_TYPE))
    return NULL_TREE;
  else
    {
      tree fn;
      const char *p1;

      if (TREE_CODE (s2) != INTEGER_CST)
	return NULL_TREE;

      p1 = c_getstr (s1);
      if (p1 != NULL)
	{
	  char c;
	  const char *r;
	  tree tem;

	  if (target_char_cast (s2, &c))
	    return NULL_TREE;

	  r = strrchr (p1, c);

	  if (r == NULL)
	    return build_int_cst (TREE_TYPE (s1), 0);

	  /* Return an offset into the constant string argument.  */
	  tem = fold_build_pointer_plus_hwi_loc (loc, s1, r - p1);
	  return fold_convert_loc (loc, type, tem);
	}

      if (! integer_zerop (s2))
	return NULL_TREE;

      fn = builtin_decl_implicit (BUILT_IN_STRCHR);
      if (!fn)
	return NULL_TREE;

      /* Transform strrchr(s1, '\0') to strchr(s1, '\0').  */
      return build_call_expr_loc (loc, fn, 2, s1, s2);
    }
}

/* Simplify a call to the strpbrk builtin.  S1 and S2 are the arguments
   to the call, and TYPE is its return type.

   Return NULL_TREE if no simplification was possible, otherwise return the
   simplified form of the call as a tree.

   The simplified form may be a constant or other expression which
   computes the same value, but in a more efficient manner (including
   calls to other builtin functions).

   The call may contain arguments which need to be evaluated, but
   which are not useful to determine the result of the call.  In
   this case we return a chain of COMPOUND_EXPRs.  The LHS of each
   COMPOUND_EXPR will be an argument which must be evaluated.
   COMPOUND_EXPRs are chained through their RHS.  The RHS of the last
   COMPOUND_EXPR in the chain will contain the tree for the simplified
   form of the builtin function call.  */

static tree
fold_builtin_strpbrk (location_t loc, tree s1, tree s2, tree type)
{
  if (!validate_arg (s1, POINTER_TYPE)
      || !validate_arg (s2, POINTER_TYPE))
    return NULL_TREE;
  else
    {
      tree fn;
      const char *p1, *p2;

      p2 = c_getstr (s2);
      if (p2 == NULL)
	return NULL_TREE;

      p1 = c_getstr (s1);
      if (p1 != NULL)
	{
	  const char *r = strpbrk (p1, p2);
	  tree tem;

	  if (r == NULL)
	    return build_int_cst (TREE_TYPE (s1), 0);

	  /* Return an offset into the constant string argument.  */
	  tem = fold_build_pointer_plus_hwi_loc (loc, s1, r - p1);
	  return fold_convert_loc (loc, type, tem);
	}

      if (p2[0] == '\0')
	/* strpbrk(x, "") == NULL.
	   Evaluate and ignore s1 in case it had side-effects.  */
	return omit_one_operand_loc (loc, TREE_TYPE (s1), integer_zero_node, s1);

      if (p2[1] != '\0')
	return NULL_TREE;  /* Really call strpbrk.  */

      fn = builtin_decl_implicit (BUILT_IN_STRCHR);
      if (!fn)
	return NULL_TREE;

      /* New argument list transforming strpbrk(s1, s2) to
	 strchr(s1, s2[0]).  */
      return build_call_expr_loc (loc, fn, 2, s1,
				  build_int_cst (integer_type_node, p2[0]));
    }
}

/* Simplify a call to the strcat builtin.  DST and SRC are the arguments
   to the call.

   Return NULL_TREE if no simplification was possible, otherwise return the
   simplified form of the call as a tree.

   The simplified form may be a constant or other expression which
   computes the same value, but in a more efficient manner (including
   calls to other builtin functions).

   The call may contain arguments which need to be evaluated, but
   which are not useful to determine the result of the call.  In
   this case we return a chain of COMPOUND_EXPRs.  The LHS of each
   COMPOUND_EXPR will be an argument which must be evaluated.
   COMPOUND_EXPRs are chained through their RHS.  The RHS of the last
   COMPOUND_EXPR in the chain will contain the tree for the simplified
   form of the builtin function call.  */

static tree
fold_builtin_strcat (location_t loc ATTRIBUTE_UNUSED, tree dst, tree src)
{
  if (!validate_arg (dst, POINTER_TYPE)
      || !validate_arg (src, POINTER_TYPE))
    return NULL_TREE;
  else
    {
      const char *p = c_getstr (src);

      /* If the string length is zero, return the dst parameter.  */
      if (p && *p == '\0')
	return dst;

      if (optimize_insn_for_speed_p ())
	{
	  /* See if we can store by pieces into (dst + strlen(dst)).  */
	  tree newdst, call;
	  tree strlen_fn = builtin_decl_implicit (BUILT_IN_STRLEN);
	  tree strcpy_fn = builtin_decl_implicit (BUILT_IN_STRCPY);

	  if (!strlen_fn || !strcpy_fn)
	    return NULL_TREE;

	  /* If we don't have a movstr we don't want to emit an strcpy
	     call.  We have to do that if the length of the source string
	     isn't computable (in that case we can use memcpy probably
	     later expanding to a sequence of mov instructions).  If we
	     have movstr instructions we can emit strcpy calls.  */
	  if (!HAVE_movstr)
	    {
	      tree len = c_strlen (src, 1);
	      if (! len || TREE_SIDE_EFFECTS (len))
		return NULL_TREE;
	    }

	  /* Stabilize the argument list.  */
	  dst = builtin_save_expr (dst);

	  /* Create strlen (dst).  */
	  newdst = build_call_expr_loc (loc, strlen_fn, 1, dst);
	  /* Create (dst p+ strlen (dst)).  */

	  newdst = fold_build_pointer_plus_loc (loc, dst, newdst);
	  newdst = builtin_save_expr (newdst);

	  call = build_call_expr_loc (loc, strcpy_fn, 2, newdst, src);
	  return build2 (COMPOUND_EXPR, TREE_TYPE (dst), call, dst);
	}
      return NULL_TREE;
    }
}

/* Simplify a call to the strncat builtin.  DST, SRC, and LEN are the
   arguments to the call.

   Return NULL_TREE if no simplification was possible, otherwise return the
   simplified form of the call as a tree.

   The simplified form may be a constant or other expression which
   computes the same value, but in a more efficient manner (including
   calls to other builtin functions).

   The call may contain arguments which need to be evaluated, but
   which are not useful to determine the result of the call.  In
   this case we return a chain of COMPOUND_EXPRs.  The LHS of each
   COMPOUND_EXPR will be an argument which must be evaluated.
   COMPOUND_EXPRs are chained through their RHS.  The RHS of the last
   COMPOUND_EXPR in the chain will contain the tree for the simplified
   form of the builtin function call.  */

static tree
fold_builtin_strncat (location_t loc, tree dst, tree src, tree len)
{
  if (!validate_arg (dst, POINTER_TYPE)
      || !validate_arg (src, POINTER_TYPE)
      || !validate_arg (len, INTEGER_TYPE))
    return NULL_TREE;
  else
    {
      const char *p = c_getstr (src);

      /* If the requested length is zero, or the src parameter string
	 length is zero, return the dst parameter.  */
      if (integer_zerop (len) || (p && *p == '\0'))
	return omit_two_operands_loc (loc, TREE_TYPE (dst), dst, src, len);

      /* If the requested len is greater than or equal to the string
	 length, call strcat.  */
      if (TREE_CODE (len) == INTEGER_CST && p
	  && compare_tree_int (len, strlen (p)) >= 0)
	{
	  tree fn = builtin_decl_implicit (BUILT_IN_STRCAT);

	  /* If the replacement _DECL isn't initialized, don't do the
	     transformation.  */
	  if (!fn)
	    return NULL_TREE;

	  return build_call_expr_loc (loc, fn, 2, dst, src);
	}
      return NULL_TREE;
    }
}

/* Simplify a call to the strspn builtin.  S1 and S2 are the arguments
   to the call.

   Return NULL_TREE if no simplification was possible, otherwise return the
   simplified form of the call as a tree.

   The simplified form may be a constant or other expression which
   computes the same value, but in a more efficient manner (including
   calls to other builtin functions).

   The call may contain arguments which need to be evaluated, but
   which are not useful to determine the result of the call.  In
   this case we return a chain of COMPOUND_EXPRs.  The LHS of each
   COMPOUND_EXPR will be an argument which must be evaluated.
   COMPOUND_EXPRs are chained through their RHS.  The RHS of the last
   COMPOUND_EXPR in the chain will contain the tree for the simplified
   form of the builtin function call.  */

static tree
fold_builtin_strspn (location_t loc, tree s1, tree s2)
{
  if (!validate_arg (s1, POINTER_TYPE)
      || !validate_arg (s2, POINTER_TYPE))
    return NULL_TREE;
  else
    {
      const char *p1 = c_getstr (s1), *p2 = c_getstr (s2);

      /* If both arguments are constants, evaluate at compile-time.  */
      if (p1 && p2)
	{
	  const size_t r = strspn (p1, p2);
	  return build_int_cst (size_type_node, r);
	}

      /* If either argument is "", return NULL_TREE.  */
      if ((p1 && *p1 == '\0') || (p2 && *p2 == '\0'))
	/* Evaluate and ignore both arguments in case either one has
	   side-effects.  */
	return omit_two_operands_loc (loc, size_type_node, size_zero_node,
				  s1, s2);
      return NULL_TREE;
    }
}

/* Simplify a call to the strcspn builtin.  S1 and S2 are the arguments
   to the call.

   Return NULL_TREE if no simplification was possible, otherwise return the
   simplified form of the call as a tree.

   The simplified form may be a constant or other expression which
   computes the same value, but in a more efficient manner (including
   calls to other builtin functions).

   The call may contain arguments which need to be evaluated, but
   which are not useful to determine the result of the call.  In
   this case we return a chain of COMPOUND_EXPRs.  The LHS of each
   COMPOUND_EXPR will be an argument which must be evaluated.
   COMPOUND_EXPRs are chained through their RHS.  The RHS of the last
   COMPOUND_EXPR in the chain will contain the tree for the simplified
   form of the builtin function call.  */

static tree
fold_builtin_strcspn (location_t loc, tree s1, tree s2)
{
  if (!validate_arg (s1, POINTER_TYPE)
      || !validate_arg (s2, POINTER_TYPE))
    return NULL_TREE;
  else
    {
      const char *p1 = c_getstr (s1), *p2 = c_getstr (s2);

      /* If both arguments are constants, evaluate at compile-time.  */
      if (p1 && p2)
	{
	  const size_t r = strcspn (p1, p2);
	  return build_int_cst (size_type_node, r);
	}

      /* If the first argument is "", return NULL_TREE.  */
      if (p1 && *p1 == '\0')
	{
	  /* Evaluate and ignore argument s2 in case it has
	     side-effects.  */
	  return omit_one_operand_loc (loc, size_type_node,
				   size_zero_node, s2);
	}

      /* If the second argument is "", return __builtin_strlen(s1).  */
      if (p2 && *p2 == '\0')
	{
	  tree fn = builtin_decl_implicit (BUILT_IN_STRLEN);

	  /* If the replacement _DECL isn't initialized, don't do the
	     transformation.  */
	  if (!fn)
	    return NULL_TREE;

	  return build_call_expr_loc (loc, fn, 1, s1);
	}
      return NULL_TREE;
    }
}

/* Fold a call to the fputs builtin.  ARG0 and ARG1 are the arguments
   to the call.  IGNORE is true if the value returned
   by the builtin will be ignored.  UNLOCKED is true is true if this
   actually a call to fputs_unlocked.  If LEN in non-NULL, it represents
   the known length of the string.  Return NULL_TREE if no simplification
   was possible.  */

tree
fold_builtin_fputs (location_t loc, tree arg0, tree arg1,
		    bool ignore, bool unlocked, tree len)
{
  /* If we're using an unlocked function, assume the other unlocked
     functions exist explicitly.  */
  tree const fn_fputc = (unlocked
			 ? builtin_decl_explicit (BUILT_IN_FPUTC_UNLOCKED)
			 : builtin_decl_implicit (BUILT_IN_FPUTC));
  tree const fn_fwrite = (unlocked
			  ? builtin_decl_explicit (BUILT_IN_FWRITE_UNLOCKED)
			  : builtin_decl_implicit (BUILT_IN_FWRITE));

  /* If the return value is used, don't do the transformation.  */
  if (!ignore)
    return NULL_TREE;

  /* Verify the arguments in the original call.  */
  if (!validate_arg (arg0, POINTER_TYPE)
      || !validate_arg (arg1, POINTER_TYPE))
    return NULL_TREE;

  if (! len)
    len = c_strlen (arg0, 0);

  /* Get the length of the string passed to fputs.  If the length
     can't be determined, punt.  */
  if (!len
      || TREE_CODE (len) != INTEGER_CST)
    return NULL_TREE;

  switch (compare_tree_int (len, 1))
    {
    case -1: /* length is 0, delete the call entirely .  */
      return omit_one_operand_loc (loc, integer_type_node,
			       integer_zero_node, arg1);;

    case 0: /* length is 1, call fputc.  */
      {
	const char *p = c_getstr (arg0);

	if (p != NULL)
	  {
 	    if (fn_fputc)
	      return build_call_expr_loc (loc, fn_fputc, 2,
					  build_int_cst
					    (integer_type_node, p[0]), arg1);
	    else
	      return NULL_TREE;
	  }
      }
      /* FALLTHROUGH */
    case 1: /* length is greater than 1, call fwrite.  */
      {
	/* If optimizing for size keep fputs.  */
	if (optimize_function_for_size_p (cfun))
	  return NULL_TREE;
	/* New argument list transforming fputs(string, stream) to
	   fwrite(string, 1, len, stream).  */
	if (fn_fwrite)
	  return build_call_expr_loc (loc, fn_fwrite, 4, arg0,
				  size_one_node, len, arg1);
	else
	  return NULL_TREE;
      }
    default:
      gcc_unreachable ();
    }
  return NULL_TREE;
}

/* Fold the next_arg or va_start call EXP. Returns true if there was an error
   produced.  False otherwise.  This is done so that we don't output the error
   or warning twice or three times.  */

bool
fold_builtin_next_arg (tree exp, bool va_start_p)
{
  tree fntype = TREE_TYPE (current_function_decl);
  int nargs = call_expr_nargs (exp);
  tree arg;
  /* There is good chance the current input_location points inside the
     definition of the va_start macro (perhaps on the token for
     builtin) in a system header, so warnings will not be emitted.
     Use the location in real source code.  */
  source_location current_location =
    linemap_unwind_to_first_non_reserved_loc (line_table, input_location,
					      NULL);

  if (!stdarg_p (fntype))
    {
      error ("%<va_start%> used in function with fixed args");
      return true;
    }

  if (va_start_p)
    {
      if (va_start_p && (nargs != 2))
	{
	  error ("wrong number of arguments to function %<va_start%>");
	  return true;
	}
      arg = CALL_EXPR_ARG (exp, 1);
    }
  /* We use __builtin_va_start (ap, 0, 0) or __builtin_next_arg (0, 0)
     when we checked the arguments and if needed issued a warning.  */
  else
    {
      if (nargs == 0)
	{
	  /* Evidently an out of date version of <stdarg.h>; can't validate
	     va_start's second argument, but can still work as intended.  */
	  warning_at (current_location,
		      OPT_Wvarargs,
		   "%<__builtin_next_arg%> called without an argument");
	  return true;
	}
      else if (nargs > 1)
	{
	  error ("wrong number of arguments to function %<__builtin_next_arg%>");
	  return true;
	}
      arg = CALL_EXPR_ARG (exp, 0);
    }

  if (TREE_CODE (arg) == SSA_NAME)
    arg = SSA_NAME_VAR (arg);

  /* We destructively modify the call to be __builtin_va_start (ap, 0)
     or __builtin_next_arg (0) the first time we see it, after checking
     the arguments and if needed issuing a warning.  */
  if (!integer_zerop (arg))
    {
      tree last_parm = tree_last (DECL_ARGUMENTS (current_function_decl));

      /* Strip off all nops for the sake of the comparison.  This
	 is not quite the same as STRIP_NOPS.  It does more.
	 We must also strip off INDIRECT_EXPR for C++ reference
	 parameters.  */
      while (CONVERT_EXPR_P (arg)
	     || TREE_CODE (arg) == INDIRECT_REF)
	arg = TREE_OPERAND (arg, 0);
      if (arg != last_parm)
	{
	  /* FIXME: Sometimes with the tree optimizers we can get the
	     not the last argument even though the user used the last
	     argument.  We just warn and set the arg to be the last
	     argument so that we will get wrong-code because of
	     it.  */
	  warning_at (current_location,
		      OPT_Wvarargs,
		      "second parameter of %<va_start%> not last named argument");
	}

      /* Undefined by C99 7.15.1.4p4 (va_start):
         "If the parameter parmN is declared with the register storage
         class, with a function or array type, or with a type that is
         not compatible with the type that results after application of
         the default argument promotions, the behavior is undefined."
      */
      else if (DECL_REGISTER (arg))
	{
	  warning_at (current_location,
		      OPT_Wvarargs,
		      "undefined behaviour when second parameter of "
		      "%<va_start%> is declared with %<register%> storage");
	}

      /* We want to verify the second parameter just once before the tree
	 optimizers are run and then avoid keeping it in the tree,
	 as otherwise we could warn even for correct code like:
	 void foo (int i, ...)
	 { va_list ap; i++; va_start (ap, i); va_end (ap); }  */
      if (va_start_p)
	CALL_EXPR_ARG (exp, 1) = integer_zero_node;
      else
	CALL_EXPR_ARG (exp, 0) = integer_zero_node;
    }
  return false;
}


/* Simplify a call to the sprintf builtin with arguments DEST, FMT, and ORIG.
   ORIG may be null if this is a 2-argument call.  We don't attempt to
   simplify calls with more than 3 arguments.

   Return NULL_TREE if no simplification was possible, otherwise return the
   simplified form of the call as a tree.  If IGNORED is true, it means that
   the caller does not use the returned value of the function.  */

static tree
fold_builtin_sprintf (location_t loc, tree dest, tree fmt,
		      tree orig, int ignored)
{
  tree call, retval;
  const char *fmt_str = NULL;

  /* Verify the required arguments in the original call.  We deal with two
     types of sprintf() calls: 'sprintf (str, fmt)' and
     'sprintf (dest, "%s", orig)'.  */
  if (!validate_arg (dest, POINTER_TYPE)
      || !validate_arg (fmt, POINTER_TYPE))
    return NULL_TREE;
  if (orig && !validate_arg (orig, POINTER_TYPE))
    return NULL_TREE;

  /* Check whether the format is a literal string constant.  */
  fmt_str = c_getstr (fmt);
  if (fmt_str == NULL)
    return NULL_TREE;

  call = NULL_TREE;
  retval = NULL_TREE;

  if (!init_target_chars ())
    return NULL_TREE;

  /* If the format doesn't contain % args or %%, use strcpy.  */
  if (strchr (fmt_str, target_percent) == NULL)
    {
      tree fn = builtin_decl_implicit (BUILT_IN_STRCPY);

      if (!fn)
	return NULL_TREE;

      /* Don't optimize sprintf (buf, "abc", ptr++).  */
      if (orig)
	return NULL_TREE;

      /* Convert sprintf (str, fmt) into strcpy (str, fmt) when
	 'format' is known to contain no % formats.  */
      call = build_call_expr_loc (loc, fn, 2, dest, fmt);
      if (!ignored)
	retval = build_int_cst (integer_type_node, strlen (fmt_str));
    }

  /* If the format is "%s", use strcpy if the result isn't used.  */
  else if (fmt_str && strcmp (fmt_str, target_percent_s) == 0)
    {
      tree fn;
      fn = builtin_decl_implicit (BUILT_IN_STRCPY);

      if (!fn)
	return NULL_TREE;

      /* Don't crash on sprintf (str1, "%s").  */
      if (!orig)
	return NULL_TREE;

      /* Convert sprintf (str1, "%s", str2) into strcpy (str1, str2).  */
      if (!ignored)
	{
	  retval = c_strlen (orig, 1);
	  if (!retval || TREE_CODE (retval) != INTEGER_CST)
	    return NULL_TREE;
	}
      call = build_call_expr_loc (loc, fn, 2, dest, orig);
    }

  if (call && retval)
    {
      retval = fold_convert_loc
	(loc, TREE_TYPE (TREE_TYPE (builtin_decl_implicit (BUILT_IN_SPRINTF))),
	 retval);
      return build2 (COMPOUND_EXPR, TREE_TYPE (retval), call, retval);
    }
  else
    return call;
}

/* Simplify a call to the snprintf builtin with arguments DEST, DESTSIZE,
   FMT, and ORIG.  ORIG may be null if this is a 3-argument call.  We don't
   attempt to simplify calls with more than 4 arguments.

   Return NULL_TREE if no simplification was possible, otherwise return the
   simplified form of the call as a tree.  If IGNORED is true, it means that
   the caller does not use the returned value of the function.  */

static tree
fold_builtin_snprintf (location_t loc, tree dest, tree destsize, tree fmt,
		       tree orig, int ignored)
{
  tree call, retval;
  const char *fmt_str = NULL;
  unsigned HOST_WIDE_INT destlen;

  /* Verify the required arguments in the original call.  We deal with two
     types of snprintf() calls: 'snprintf (str, cst, fmt)' and
     'snprintf (dest, cst, "%s", orig)'.  */
  if (!validate_arg (dest, POINTER_TYPE)
      || !validate_arg (destsize, INTEGER_TYPE)
      || !validate_arg (fmt, POINTER_TYPE))
    return NULL_TREE;
  if (orig && !validate_arg (orig, POINTER_TYPE))
    return NULL_TREE;

  if (!host_integerp (destsize, 1))
    return NULL_TREE;

  /* Check whether the format is a literal string constant.  */
  fmt_str = c_getstr (fmt);
  if (fmt_str == NULL)
    return NULL_TREE;

  call = NULL_TREE;
  retval = NULL_TREE;

  if (!init_target_chars ())
    return NULL_TREE;

  destlen = tree_low_cst (destsize, 1);

  /* If the format doesn't contain % args or %%, use strcpy.  */
  if (strchr (fmt_str, target_percent) == NULL)
    {
      tree fn = builtin_decl_implicit (BUILT_IN_STRCPY);
      size_t len = strlen (fmt_str);

      /* Don't optimize snprintf (buf, 4, "abc", ptr++).  */
      if (orig)
	return NULL_TREE;

      /* We could expand this as
	 memcpy (str, fmt, cst - 1); str[cst - 1] = '\0';
	 or to
	 memcpy (str, fmt_with_nul_at_cstm1, cst);
	 but in the former case that might increase code size
	 and in the latter case grow .rodata section too much.
	 So punt for now.  */
      if (len >= destlen)
	return NULL_TREE;

      if (!fn)
	return NULL_TREE;

      /* Convert snprintf (str, cst, fmt) into strcpy (str, fmt) when
	 'format' is known to contain no % formats and
	 strlen (fmt) < cst.  */
      call = build_call_expr_loc (loc, fn, 2, dest, fmt);

      if (!ignored)
	retval = build_int_cst (integer_type_node, strlen (fmt_str));
    }

  /* If the format is "%s", use strcpy if the result isn't used.  */
  else if (fmt_str && strcmp (fmt_str, target_percent_s) == 0)
    {
      tree fn = builtin_decl_implicit (BUILT_IN_STRCPY);
      unsigned HOST_WIDE_INT origlen;

      /* Don't crash on snprintf (str1, cst, "%s").  */
      if (!orig)
	return NULL_TREE;

      retval = c_strlen (orig, 1);
      if (!retval || !host_integerp (retval, 1))  
	return NULL_TREE;

      origlen = tree_low_cst (retval, 1);
      /* We could expand this as
	 memcpy (str1, str2, cst - 1); str1[cst - 1] = '\0';
	 or to
	 memcpy (str1, str2_with_nul_at_cstm1, cst);
	 but in the former case that might increase code size
	 and in the latter case grow .rodata section too much.
	 So punt for now.  */
      if (origlen >= destlen)
	return NULL_TREE;

      /* Convert snprintf (str1, cst, "%s", str2) into
	 strcpy (str1, str2) if strlen (str2) < cst.  */
      if (!fn)
	return NULL_TREE;

      call = build_call_expr_loc (loc, fn, 2, dest, orig);

      if (ignored)
	retval = NULL_TREE;
    }

  if (call && retval)
    {
      tree fn = builtin_decl_explicit (BUILT_IN_SNPRINTF);
      retval = fold_convert_loc (loc, TREE_TYPE (TREE_TYPE (fn)), retval);
      return build2 (COMPOUND_EXPR, TREE_TYPE (retval), call, retval);
    }
  else
    return call;
}

/* Expand a call EXP to __builtin_object_size.  */

rtx
expand_builtin_object_size (tree exp)
{
  tree ost;
  int object_size_type;
  tree fndecl = get_callee_fndecl (exp);

  if (!validate_arglist (exp, POINTER_TYPE, INTEGER_TYPE, VOID_TYPE))
    {
      error ("%Kfirst argument of %D must be a pointer, second integer constant",
	     exp, fndecl);
      expand_builtin_trap ();
      return const0_rtx;
    }

  ost = CALL_EXPR_ARG (exp, 1);
  STRIP_NOPS (ost);

  if (TREE_CODE (ost) != INTEGER_CST
      || tree_int_cst_sgn (ost) < 0
      || compare_tree_int (ost, 3) > 0)
    {
      error ("%Klast argument of %D is not integer constant between 0 and 3",
	     exp, fndecl);
      expand_builtin_trap ();
      return const0_rtx;
    }

  object_size_type = tree_low_cst (ost, 0);

  return object_size_type < 2 ? constm1_rtx : const0_rtx;
}

/* Expand EXP, a call to the __mem{cpy,pcpy,move,set}_chk builtin.
   FCODE is the BUILT_IN_* to use.
   Return NULL_RTX if we failed; the caller should emit a normal call,
   otherwise try to get the result in TARGET, if convenient (and in
   mode MODE if that's convenient).  */

static rtx
expand_builtin_memory_chk (tree exp, rtx target, enum machine_mode mode,
			   enum built_in_function fcode)
{
  tree dest, src, len, size;

  if (!validate_arglist (exp,
			 POINTER_TYPE,
			 fcode == BUILT_IN_MEMSET_CHK
			 ? INTEGER_TYPE : POINTER_TYPE,
			 INTEGER_TYPE, INTEGER_TYPE, VOID_TYPE))
    return NULL_RTX;

  dest = CALL_EXPR_ARG (exp, 0);
  src = CALL_EXPR_ARG (exp, 1);
  len = CALL_EXPR_ARG (exp, 2);
  size = CALL_EXPR_ARG (exp, 3);

  if (! host_integerp (size, 1))
    return NULL_RTX;

  if (host_integerp (len, 1) || integer_all_onesp (size))
    {
      tree fn;

      if (! integer_all_onesp (size) && tree_int_cst_lt (size, len))
	{
	  warning_at (tree_nonartificial_location (exp),
		      0, "%Kcall to %D will always overflow destination buffer",
		      exp, get_callee_fndecl (exp));
	  return NULL_RTX;
	}

      fn = NULL_TREE;
      /* If __builtin_mem{cpy,pcpy,move,set}_chk is used, assume
	 mem{cpy,pcpy,move,set} is available.  */
      switch (fcode)
	{
	case BUILT_IN_MEMCPY_CHK:
	  fn = builtin_decl_explicit (BUILT_IN_MEMCPY);
	  break;
	case BUILT_IN_MEMPCPY_CHK:
	  fn = builtin_decl_explicit (BUILT_IN_MEMPCPY);
	  break;
	case BUILT_IN_MEMMOVE_CHK:
	  fn = builtin_decl_explicit (BUILT_IN_MEMMOVE);
	  break;
	case BUILT_IN_MEMSET_CHK:
	  fn = builtin_decl_explicit (BUILT_IN_MEMSET);
	  break;
	default:
	  break;
	}

      if (! fn)
	return NULL_RTX;

      fn = build_call_nofold_loc (EXPR_LOCATION (exp), fn, 3, dest, src, len);
      gcc_assert (TREE_CODE (fn) == CALL_EXPR);
      CALL_EXPR_TAILCALL (fn) = CALL_EXPR_TAILCALL (exp);
      return expand_expr (fn, target, mode, EXPAND_NORMAL);
    }
  else if (fcode == BUILT_IN_MEMSET_CHK)
    return NULL_RTX;
  else
    {
      unsigned int dest_align = get_pointer_alignment (dest);

      /* If DEST is not a pointer type, call the normal function.  */
      if (dest_align == 0)
	return NULL_RTX;

      /* If SRC and DEST are the same (and not volatile), do nothing.  */
      if (operand_equal_p (src, dest, 0))
	{
	  tree expr;

	  if (fcode != BUILT_IN_MEMPCPY_CHK)
	    {
	      /* Evaluate and ignore LEN in case it has side-effects.  */
	      expand_expr (len, const0_rtx, VOIDmode, EXPAND_NORMAL);
	      return expand_expr (dest, target, mode, EXPAND_NORMAL);
	    }

	  expr = fold_build_pointer_plus (dest, len);
	  return expand_expr (expr, target, mode, EXPAND_NORMAL);
	}

      /* __memmove_chk special case.  */
      if (fcode == BUILT_IN_MEMMOVE_CHK)
	{
	  unsigned int src_align = get_pointer_alignment (src);

	  if (src_align == 0)
	    return NULL_RTX;

	  /* If src is categorized for a readonly section we can use
	     normal __memcpy_chk.  */
	  if (readonly_data_expr (src))
	    {
	      tree fn = builtin_decl_explicit (BUILT_IN_MEMCPY_CHK);
	      if (!fn)
		return NULL_RTX;
	      fn = build_call_nofold_loc (EXPR_LOCATION (exp), fn, 4,
					  dest, src, len, size);
	      gcc_assert (TREE_CODE (fn) == CALL_EXPR);
	      CALL_EXPR_TAILCALL (fn) = CALL_EXPR_TAILCALL (exp);
	      return expand_expr (fn, target, mode, EXPAND_NORMAL);
	    }
	}
      return NULL_RTX;
    }
}

/* Emit warning if a buffer overflow is detected at compile time.  */

static void
maybe_emit_chk_warning (tree exp, enum built_in_function fcode)
{
  int is_strlen = 0;
  tree len, size;
  location_t loc = tree_nonartificial_location (exp);

  switch (fcode)
    {
    case BUILT_IN_STRCPY_CHK:
    case BUILT_IN_STPCPY_CHK:
    /* For __strcat_chk the warning will be emitted only if overflowing
       by at least strlen (dest) + 1 bytes.  */
    case BUILT_IN_STRCAT_CHK:
      len = CALL_EXPR_ARG (exp, 1);
      size = CALL_EXPR_ARG (exp, 2);
      is_strlen = 1;
      break;
    case BUILT_IN_STRNCAT_CHK:
    case BUILT_IN_STRNCPY_CHK:
    case BUILT_IN_STPNCPY_CHK:
      len = CALL_EXPR_ARG (exp, 2);
      size = CALL_EXPR_ARG (exp, 3);
      break;
    case BUILT_IN_SNPRINTF_CHK:
    case BUILT_IN_VSNPRINTF_CHK:
      len = CALL_EXPR_ARG (exp, 1);
      size = CALL_EXPR_ARG (exp, 3);
      break;
    default:
      gcc_unreachable ();
    }

  if (!len || !size)
    return;

  if (! host_integerp (size, 1) || integer_all_onesp (size))
    return;

  if (is_strlen)
    {
      len = c_strlen (len, 1);
      if (! len || ! host_integerp (len, 1) || tree_int_cst_lt (len, size))
	return;
    }
  else if (fcode == BUILT_IN_STRNCAT_CHK)
    {
      tree src = CALL_EXPR_ARG (exp, 1);
      if (! src || ! host_integerp (len, 1) || tree_int_cst_lt (len, size))
	return;
      src = c_strlen (src, 1);
      if (! src || ! host_integerp (src, 1))
	{
	  warning_at (loc, 0, "%Kcall to %D might overflow destination buffer",
		      exp, get_callee_fndecl (exp));
	  return;
	}
      else if (tree_int_cst_lt (src, size))
	return;
    }
  else if (! host_integerp (len, 1) || ! tree_int_cst_lt (size, len))
    return;

  warning_at (loc, 0, "%Kcall to %D will always overflow destination buffer",
	      exp, get_callee_fndecl (exp));
}

/* Emit warning if a buffer overflow is detected at compile time
   in __sprintf_chk/__vsprintf_chk calls.  */

static void
maybe_emit_sprintf_chk_warning (tree exp, enum built_in_function fcode)
{
  tree size, len, fmt;
  const char *fmt_str;
  int nargs = call_expr_nargs (exp);

  /* Verify the required arguments in the original call.  */

  if (nargs < 4)
    return;
  size = CALL_EXPR_ARG (exp, 2);
  fmt = CALL_EXPR_ARG (exp, 3);

  if (! host_integerp (size, 1) || integer_all_onesp (size))
    return;

  /* Check whether the format is a literal string constant.  */
  fmt_str = c_getstr (fmt);
  if (fmt_str == NULL)
    return;

  if (!init_target_chars ())
    return;

  /* If the format doesn't contain % args or %%, we know its size.  */
  if (strchr (fmt_str, target_percent) == 0)
    len = build_int_cstu (size_type_node, strlen (fmt_str));
  /* If the format is "%s" and first ... argument is a string literal,
     we know it too.  */
  else if (fcode == BUILT_IN_SPRINTF_CHK
	   && strcmp (fmt_str, target_percent_s) == 0)
    {
      tree arg;

      if (nargs < 5)
	return;
      arg = CALL_EXPR_ARG (exp, 4);
      if (! POINTER_TYPE_P (TREE_TYPE (arg)))
	return;

      len = c_strlen (arg, 1);
      if (!len || ! host_integerp (len, 1))
	return;
    }
  else
    return;

  if (! tree_int_cst_lt (len, size))
    warning_at (tree_nonartificial_location (exp),
		0, "%Kcall to %D will always overflow destination buffer",
		exp, get_callee_fndecl (exp));
}

/* Emit warning if a free is called with address of a variable.  */

static void
maybe_emit_free_warning (tree exp)
{
  tree arg = CALL_EXPR_ARG (exp, 0);

  STRIP_NOPS (arg);
  if (TREE_CODE (arg) != ADDR_EXPR)
    return;

  arg = get_base_address (TREE_OPERAND (arg, 0));
  if (arg == NULL || INDIRECT_REF_P (arg) || TREE_CODE (arg) == MEM_REF)
    return;

  if (SSA_VAR_P (arg))
    warning_at (tree_nonartificial_location (exp), OPT_Wfree_nonheap_object,
		"%Kattempt to free a non-heap object %qD", exp, arg);
  else
    warning_at (tree_nonartificial_location (exp), OPT_Wfree_nonheap_object,
		"%Kattempt to free a non-heap object", exp);
}

/* Fold a call to __builtin_object_size with arguments PTR and OST,
   if possible.  */

tree
fold_builtin_object_size (tree ptr, tree ost)
{
  unsigned HOST_WIDE_INT bytes;
  int object_size_type;

  if (!validate_arg (ptr, POINTER_TYPE)
      || !validate_arg (ost, INTEGER_TYPE))
    return NULL_TREE;

  STRIP_NOPS (ost);

  if (TREE_CODE (ost) != INTEGER_CST
      || tree_int_cst_sgn (ost) < 0
      || compare_tree_int (ost, 3) > 0)
    return NULL_TREE;

  object_size_type = tree_low_cst (ost, 0);

  /* __builtin_object_size doesn't evaluate side-effects in its arguments;
     if there are any side-effects, it returns (size_t) -1 for types 0 and 1
     and (size_t) 0 for types 2 and 3.  */
  if (TREE_SIDE_EFFECTS (ptr))
    return build_int_cst_type (size_type_node, object_size_type < 2 ? -1 : 0);

  if (TREE_CODE (ptr) == ADDR_EXPR)
    {
      bytes = compute_builtin_object_size (ptr, object_size_type);
      if (double_int_fits_to_tree_p (size_type_node,
				     double_int::from_uhwi (bytes)))
	return build_int_cstu (size_type_node, bytes);
    }
  else if (TREE_CODE (ptr) == SSA_NAME)
    {
      /* If object size is not known yet, delay folding until
       later.  Maybe subsequent passes will help determining
       it.  */
      bytes = compute_builtin_object_size (ptr, object_size_type);
      if (bytes != (unsigned HOST_WIDE_INT) (object_size_type < 2 ? -1 : 0)
          && double_int_fits_to_tree_p (size_type_node,
					double_int::from_uhwi (bytes)))
	return build_int_cstu (size_type_node, bytes);
    }

  return NULL_TREE;
}

/* Fold a call to the __mem{cpy,pcpy,move,set}_chk builtin.
   DEST, SRC, LEN, and SIZE are the arguments to the call.
   IGNORE is true, if return value can be ignored.  FCODE is the BUILT_IN_*
   code of the builtin.  If MAXLEN is not NULL, it is maximum length
   passed as third argument.  */

tree
fold_builtin_memory_chk (location_t loc, tree fndecl,
			 tree dest, tree src, tree len, tree size,
			 tree maxlen, bool ignore,
			 enum built_in_function fcode)
{
  tree fn;

  if (!validate_arg (dest, POINTER_TYPE)
      || !validate_arg (src,
			(fcode == BUILT_IN_MEMSET_CHK
			 ? INTEGER_TYPE : POINTER_TYPE))
      || !validate_arg (len, INTEGER_TYPE)
      || !validate_arg (size, INTEGER_TYPE))
    return NULL_TREE;

  /* If SRC and DEST are the same (and not volatile), return DEST
     (resp. DEST+LEN for __mempcpy_chk).  */
  if (fcode != BUILT_IN_MEMSET_CHK && operand_equal_p (src, dest, 0))
    {
      if (fcode != BUILT_IN_MEMPCPY_CHK)
	return omit_one_operand_loc (loc, TREE_TYPE (TREE_TYPE (fndecl)),
				 dest, len);
      else
	{
	  tree temp = fold_build_pointer_plus_loc (loc, dest, len);
	  return fold_convert_loc (loc, TREE_TYPE (TREE_TYPE (fndecl)), temp);
	}
    }

  if (! host_integerp (size, 1))
    return NULL_TREE;

  if (! integer_all_onesp (size))
    {
      if (! host_integerp (len, 1))
	{
	  /* If LEN is not constant, try MAXLEN too.
	     For MAXLEN only allow optimizing into non-_ocs function
	     if SIZE is >= MAXLEN, never convert to __ocs_fail ().  */
	  if (maxlen == NULL_TREE || ! host_integerp (maxlen, 1))
	    {
	      if (fcode == BUILT_IN_MEMPCPY_CHK && ignore)
		{
		  /* (void) __mempcpy_chk () can be optimized into
		     (void) __memcpy_chk ().  */
		  fn = builtin_decl_explicit (BUILT_IN_MEMCPY_CHK);
		  if (!fn)
		    return NULL_TREE;

		  return build_call_expr_loc (loc, fn, 4, dest, src, len, size);
		}
	      return NULL_TREE;
	    }
	}
      else
	maxlen = len;

      if (tree_int_cst_lt (size, maxlen))
	return NULL_TREE;
    }

  fn = NULL_TREE;
  /* If __builtin_mem{cpy,pcpy,move,set}_chk is used, assume
     mem{cpy,pcpy,move,set} is available.  */
  switch (fcode)
    {
    case BUILT_IN_MEMCPY_CHK:
      fn = builtin_decl_explicit (BUILT_IN_MEMCPY);
      break;
    case BUILT_IN_MEMPCPY_CHK:
      fn = builtin_decl_explicit (BUILT_IN_MEMPCPY);
      break;
    case BUILT_IN_MEMMOVE_CHK:
      fn = builtin_decl_explicit (BUILT_IN_MEMMOVE);
      break;
    case BUILT_IN_MEMSET_CHK:
      fn = builtin_decl_explicit (BUILT_IN_MEMSET);
      break;
    default:
      break;
    }

  if (!fn)
    return NULL_TREE;

  return build_call_expr_loc (loc, fn, 3, dest, src, len);
}

/* Fold a call to the __st[rp]cpy_chk builtin.
   DEST, SRC, and SIZE are the arguments to the call.
   IGNORE is true if return value can be ignored.  FCODE is the BUILT_IN_*
   code of the builtin.  If MAXLEN is not NULL, it is maximum length of
   strings passed as second argument.  */

tree
fold_builtin_stxcpy_chk (location_t loc, tree fndecl, tree dest,
			 tree src, tree size,
			 tree maxlen, bool ignore,
			 enum built_in_function fcode)
{
  tree len, fn;

  if (!validate_arg (dest, POINTER_TYPE)
      || !validate_arg (src, POINTER_TYPE)
      || !validate_arg (size, INTEGER_TYPE))
    return NULL_TREE;

  /* If SRC and DEST are the same (and not volatile), return DEST.  */
  if (fcode == BUILT_IN_STRCPY_CHK && operand_equal_p (src, dest, 0))
    return fold_convert_loc (loc, TREE_TYPE (TREE_TYPE (fndecl)), dest);

  if (! host_integerp (size, 1))
    return NULL_TREE;

  if (! integer_all_onesp (size))
    {
      len = c_strlen (src, 1);
      if (! len || ! host_integerp (len, 1))
	{
	  /* If LEN is not constant, try MAXLEN too.
	     For MAXLEN only allow optimizing into non-_ocs function
	     if SIZE is >= MAXLEN, never convert to __ocs_fail ().  */
	  if (maxlen == NULL_TREE || ! host_integerp (maxlen, 1))
	    {
	      if (fcode == BUILT_IN_STPCPY_CHK)
		{
		  if (! ignore)
		    return NULL_TREE;

		  /* If return value of __stpcpy_chk is ignored,
		     optimize into __strcpy_chk.  */
		  fn = builtin_decl_explicit (BUILT_IN_STRCPY_CHK);
		  if (!fn)
		    return NULL_TREE;

		  return build_call_expr_loc (loc, fn, 3, dest, src, size);
		}

	      if (! len || TREE_SIDE_EFFECTS (len))
		return NULL_TREE;

	      /* If c_strlen returned something, but not a constant,
		 transform __strcpy_chk into __memcpy_chk.  */
	      fn = builtin_decl_explicit (BUILT_IN_MEMCPY_CHK);
	      if (!fn)
		return NULL_TREE;

	      len = fold_convert_loc (loc, size_type_node, len);
	      len = size_binop_loc (loc, PLUS_EXPR, len,
				    build_int_cst (size_type_node, 1));
	      return fold_convert_loc (loc, TREE_TYPE (TREE_TYPE (fndecl)),
				       build_call_expr_loc (loc, fn, 4,
							dest, src, len, size));
	    }
	}
      else
	maxlen = len;

      if (! tree_int_cst_lt (maxlen, size))
	return NULL_TREE;
    }

  /* If __builtin_st{r,p}cpy_chk is used, assume st{r,p}cpy is available.  */
  fn = builtin_decl_explicit (fcode == BUILT_IN_STPCPY_CHK
			      ? BUILT_IN_STPCPY : BUILT_IN_STRCPY);
  if (!fn)
    return NULL_TREE;

  return build_call_expr_loc (loc, fn, 2, dest, src);
}

/* Fold a call to the __st{r,p}ncpy_chk builtin.  DEST, SRC, LEN, and SIZE
   are the arguments to the call.  If MAXLEN is not NULL, it is maximum
   length passed as third argument. IGNORE is true if return value can be
   ignored. FCODE is the BUILT_IN_* code of the builtin. */

tree
fold_builtin_stxncpy_chk (location_t loc, tree dest, tree src,
			  tree len, tree size, tree maxlen, bool ignore,
			  enum built_in_function fcode)
{
  tree fn;

  if (!validate_arg (dest, POINTER_TYPE)
      || !validate_arg (src, POINTER_TYPE)
      || !validate_arg (len, INTEGER_TYPE)
      || !validate_arg (size, INTEGER_TYPE))
    return NULL_TREE;

  if (fcode == BUILT_IN_STPNCPY_CHK && ignore)
    {
       /* If return value of __stpncpy_chk is ignored,
          optimize into __strncpy_chk.  */
       fn = builtin_decl_explicit (BUILT_IN_STRNCPY_CHK);
       if (fn)
         return build_call_expr_loc (loc, fn, 4, dest, src, len, size);
    }

  if (! host_integerp (size, 1))
    return NULL_TREE;

  if (! integer_all_onesp (size))
    {
      if (! host_integerp (len, 1))
	{
	  /* If LEN is not constant, try MAXLEN too.
	     For MAXLEN only allow optimizing into non-_ocs function
	     if SIZE is >= MAXLEN, never convert to __ocs_fail ().  */
	  if (maxlen == NULL_TREE || ! host_integerp (maxlen, 1))
	    return NULL_TREE;
	}
      else
	maxlen = len;

      if (tree_int_cst_lt (size, maxlen))
	return NULL_TREE;
    }

  /* If __builtin_st{r,p}ncpy_chk is used, assume st{r,p}ncpy is available.  */
  fn = builtin_decl_explicit (fcode == BUILT_IN_STPNCPY_CHK
			      ? BUILT_IN_STPNCPY : BUILT_IN_STRNCPY);
  if (!fn)
    return NULL_TREE;

  return build_call_expr_loc (loc, fn, 3, dest, src, len);
}

/* Fold a call to the __strcat_chk builtin FNDECL.  DEST, SRC, and SIZE
   are the arguments to the call.  */

static tree
fold_builtin_strcat_chk (location_t loc, tree fndecl, tree dest,
			 tree src, tree size)
{
  tree fn;
  const char *p;

  if (!validate_arg (dest, POINTER_TYPE)
      || !validate_arg (src, POINTER_TYPE)
      || !validate_arg (size, INTEGER_TYPE))
    return NULL_TREE;

  p = c_getstr (src);
  /* If the SRC parameter is "", return DEST.  */
  if (p && *p == '\0')
    return omit_one_operand_loc (loc, TREE_TYPE (TREE_TYPE (fndecl)), dest, src);

  if (! host_integerp (size, 1) || ! integer_all_onesp (size))
    return NULL_TREE;

  /* If __builtin_strcat_chk is used, assume strcat is available.  */
  fn = builtin_decl_explicit (BUILT_IN_STRCAT);
  if (!fn)
    return NULL_TREE;

  return build_call_expr_loc (loc, fn, 2, dest, src);
}

/* Fold a call to the __strncat_chk builtin with arguments DEST, SRC,
   LEN, and SIZE.  */

static tree
fold_builtin_strncat_chk (location_t loc, tree fndecl,
			  tree dest, tree src, tree len, tree size)
{
  tree fn;
  const char *p;

  if (!validate_arg (dest, POINTER_TYPE)
      || !validate_arg (src, POINTER_TYPE)
      || !validate_arg (size, INTEGER_TYPE)
      || !validate_arg (size, INTEGER_TYPE))
    return NULL_TREE;

  p = c_getstr (src);
  /* If the SRC parameter is "" or if LEN is 0, return DEST.  */
  if (p && *p == '\0')
    return omit_one_operand_loc (loc, TREE_TYPE (TREE_TYPE (fndecl)), dest, len);
  else if (integer_zerop (len))
    return omit_one_operand_loc (loc, TREE_TYPE (TREE_TYPE (fndecl)), dest, src);

  if (! host_integerp (size, 1))
    return NULL_TREE;

  if (! integer_all_onesp (size))
    {
      tree src_len = c_strlen (src, 1);
      if (src_len
	  && host_integerp (src_len, 1)
	  && host_integerp (len, 1)
	  && ! tree_int_cst_lt (len, src_len))
	{
	  /* If LEN >= strlen (SRC), optimize into __strcat_chk.  */
	  fn = builtin_decl_explicit (BUILT_IN_STRCAT_CHK);
	  if (!fn)
	    return NULL_TREE;

	  return build_call_expr_loc (loc, fn, 3, dest, src, size);
	}
      return NULL_TREE;
    }

  /* If __builtin_strncat_chk is used, assume strncat is available.  */
  fn = builtin_decl_explicit (BUILT_IN_STRNCAT);
  if (!fn)
    return NULL_TREE;

  return build_call_expr_loc (loc, fn, 3, dest, src, len);
}

/* Fold a call EXP to __{,v}sprintf_chk having NARGS passed as ARGS.
   Return NULL_TREE if a normal call should be emitted rather than
   expanding the function inline.  FCODE is either BUILT_IN_SPRINTF_CHK
   or BUILT_IN_VSPRINTF_CHK.  */

static tree
fold_builtin_sprintf_chk_1 (location_t loc, int nargs, tree *args,
			    enum built_in_function fcode)
{
  tree dest, size, len, fn, fmt, flag;
  const char *fmt_str;

  /* Verify the required arguments in the original call.  */
  if (nargs < 4)
    return NULL_TREE;
  dest = args[0];
  if (!validate_arg (dest, POINTER_TYPE))
    return NULL_TREE;
  flag = args[1];
  if (!validate_arg (flag, INTEGER_TYPE))
    return NULL_TREE;
  size = args[2];
  if (!validate_arg (size, INTEGER_TYPE))
    return NULL_TREE;
  fmt = args[3];
  if (!validate_arg (fmt, POINTER_TYPE))
    return NULL_TREE;

  if (! host_integerp (size, 1))
    return NULL_TREE;

  len = NULL_TREE;

  if (!init_target_chars ())
    return NULL_TREE;

  /* Check whether the format is a literal string constant.  */
  fmt_str = c_getstr (fmt);
  if (fmt_str != NULL)
    {
      /* If the format doesn't contain % args or %%, we know the size.  */
      if (strchr (fmt_str, target_percent) == 0)
	{
	  if (fcode != BUILT_IN_SPRINTF_CHK || nargs == 4)
	    len = build_int_cstu (size_type_node, strlen (fmt_str));
	}
      /* If the format is "%s" and first ... argument is a string literal,
	 we know the size too.  */
      else if (fcode == BUILT_IN_SPRINTF_CHK
	       && strcmp (fmt_str, target_percent_s) == 0)
	{
	  tree arg;

	  if (nargs == 5)
	    {
	      arg = args[4];
	      if (validate_arg (arg, POINTER_TYPE))
		{
		  len = c_strlen (arg, 1);
		  if (! len || ! host_integerp (len, 1))
		    len = NULL_TREE;
		}
	    }
	}
    }

  if (! integer_all_onesp (size))
    {
      if (! len || ! tree_int_cst_lt (len, size))
	return NULL_TREE;
    }

  /* Only convert __{,v}sprintf_chk to {,v}sprintf if flag is 0
     or if format doesn't contain % chars or is "%s".  */
  if (! integer_zerop (flag))
    {
      if (fmt_str == NULL)
	return NULL_TREE;
      if (strchr (fmt_str, target_percent) != NULL
	  && strcmp (fmt_str, target_percent_s))
	return NULL_TREE;
    }

  /* If __builtin_{,v}sprintf_chk is used, assume {,v}sprintf is available.  */
  fn = builtin_decl_explicit (fcode == BUILT_IN_VSPRINTF_CHK
			      ? BUILT_IN_VSPRINTF : BUILT_IN_SPRINTF);
  if (!fn)
    return NULL_TREE;

  return rewrite_call_expr_array (loc, nargs, args, 4, fn, 2, dest, fmt);
}

/* Fold a call EXP to __{,v}sprintf_chk.  Return NULL_TREE if
   a normal call should be emitted rather than expanding the function
   inline.  FCODE is either BUILT_IN_SPRINTF_CHK or BUILT_IN_VSPRINTF_CHK.  */

static tree
fold_builtin_sprintf_chk (location_t loc, tree exp,
			  enum built_in_function fcode)
{
  return fold_builtin_sprintf_chk_1 (loc, call_expr_nargs (exp),
				     CALL_EXPR_ARGP (exp), fcode);
}

/* Fold a call EXP to {,v}snprintf having NARGS passed as ARGS.  Return
   NULL_TREE if a normal call should be emitted rather than expanding
   the function inline.  FCODE is either BUILT_IN_SNPRINTF_CHK or
   BUILT_IN_VSNPRINTF_CHK.  If MAXLEN is not NULL, it is maximum length
   passed as second argument.  */

static tree
fold_builtin_snprintf_chk_1 (location_t loc, int nargs, tree *args,
			     tree maxlen, enum built_in_function fcode)
{
  tree dest, size, len, fn, fmt, flag;
  const char *fmt_str;

  /* Verify the required arguments in the original call.  */
  if (nargs < 5)
    return NULL_TREE;
  dest = args[0];
  if (!validate_arg (dest, POINTER_TYPE))
    return NULL_TREE;
  len = args[1];
  if (!validate_arg (len, INTEGER_TYPE))
    return NULL_TREE;
  flag = args[2];
  if (!validate_arg (flag, INTEGER_TYPE))
    return NULL_TREE;
  size = args[3];
  if (!validate_arg (size, INTEGER_TYPE))
    return NULL_TREE;
  fmt = args[4];
  if (!validate_arg (fmt, POINTER_TYPE))
    return NULL_TREE;

  if (! host_integerp (size, 1))
    return NULL_TREE;

  if (! integer_all_onesp (size))
    {
      if (! host_integerp (len, 1))
	{
	  /* If LEN is not constant, try MAXLEN too.
	     For MAXLEN only allow optimizing into non-_ocs function
	     if SIZE is >= MAXLEN, never convert to __ocs_fail ().  */
	  if (maxlen == NULL_TREE || ! host_integerp (maxlen, 1))
	    return NULL_TREE;
	}
      else
	maxlen = len;

      if (tree_int_cst_lt (size, maxlen))
	return NULL_TREE;
    }

  if (!init_target_chars ())
    return NULL_TREE;

  /* Only convert __{,v}snprintf_chk to {,v}snprintf if flag is 0
     or if format doesn't contain % chars or is "%s".  */
  if (! integer_zerop (flag))
    {
      fmt_str = c_getstr (fmt);
      if (fmt_str == NULL)
	return NULL_TREE;
      if (strchr (fmt_str, target_percent) != NULL
	  && strcmp (fmt_str, target_percent_s))
	return NULL_TREE;
    }

  /* If __builtin_{,v}snprintf_chk is used, assume {,v}snprintf is
     available.  */
  fn = builtin_decl_explicit (fcode == BUILT_IN_VSNPRINTF_CHK
			      ? BUILT_IN_VSNPRINTF : BUILT_IN_SNPRINTF);
  if (!fn)
    return NULL_TREE;

  return rewrite_call_expr_array (loc, nargs, args, 5, fn, 3, dest, len, fmt);
}

/* Fold a call EXP to {,v}snprintf.  Return NULL_TREE if
   a normal call should be emitted rather than expanding the function
   inline.  FCODE is either BUILT_IN_SNPRINTF_CHK or
   BUILT_IN_VSNPRINTF_CHK.  If MAXLEN is not NULL, it is maximum length
   passed as second argument.  */

tree
fold_builtin_snprintf_chk (location_t loc, tree exp, tree maxlen,
			   enum built_in_function fcode)
{
  return fold_builtin_snprintf_chk_1 (loc, call_expr_nargs (exp),
				      CALL_EXPR_ARGP (exp), maxlen, fcode);
}

/* Fold a call to the {,v}printf{,_unlocked} and __{,v}printf_chk builtins.
   FMT and ARG are the arguments to the call; we don't fold cases with
   more than 2 arguments, and ARG may be null if this is a 1-argument case.

   Return NULL_TREE if no simplification was possible, otherwise return the
   simplified form of the call as a tree.  FCODE is the BUILT_IN_*
   code of the function to be simplified.  */

static tree
fold_builtin_printf (location_t loc, tree fndecl, tree fmt,
		     tree arg, bool ignore,
		     enum built_in_function fcode)
{
  tree fn_putchar, fn_puts, newarg, call = NULL_TREE;
  const char *fmt_str = NULL;

  /* If the return value is used, don't do the transformation.  */
  if (! ignore)
    return NULL_TREE;

  /* Verify the required arguments in the original call.  */
  if (!validate_arg (fmt, POINTER_TYPE))
    return NULL_TREE;

  /* Check whether the format is a literal string constant.  */
  fmt_str = c_getstr (fmt);
  if (fmt_str == NULL)
    return NULL_TREE;

  if (fcode == BUILT_IN_PRINTF_UNLOCKED)
    {
      /* If we're using an unlocked function, assume the other
	 unlocked functions exist explicitly.  */
      fn_putchar = builtin_decl_explicit (BUILT_IN_PUTCHAR_UNLOCKED);
      fn_puts = builtin_decl_explicit (BUILT_IN_PUTS_UNLOCKED);
    }
  else
    {
      fn_putchar = builtin_decl_implicit (BUILT_IN_PUTCHAR);
      fn_puts = builtin_decl_implicit (BUILT_IN_PUTS);
    }

  if (!init_target_chars ())
    return NULL_TREE;

  if (strcmp (fmt_str, target_percent_s) == 0
      || strchr (fmt_str, target_percent) == NULL)
    {
      const char *str;

      if (strcmp (fmt_str, target_percent_s) == 0)
	{
	  if (fcode == BUILT_IN_VPRINTF || fcode == BUILT_IN_VPRINTF_CHK)
	    return NULL_TREE;

	  if (!arg || !validate_arg (arg, POINTER_TYPE))
	    return NULL_TREE;

	  str = c_getstr (arg);
	  if (str == NULL)
	    return NULL_TREE;
	}
      else
	{
	  /* The format specifier doesn't contain any '%' characters.  */
	  if (fcode != BUILT_IN_VPRINTF && fcode != BUILT_IN_VPRINTF_CHK
	      && arg)
	    return NULL_TREE;
	  str = fmt_str;
	}

      /* If the string was "", printf does nothing.  */
      if (str[0] == '\0')
	return build_int_cst (TREE_TYPE (TREE_TYPE (fndecl)), 0);

      /* If the string has length of 1, call putchar.  */
      if (str[1] == '\0')
	{
	  /* Given printf("c"), (where c is any one character,)
	     convert "c"[0] to an int and pass that to the replacement
	     function.  */
	  newarg = build_int_cst (integer_type_node, str[0]);
	  if (fn_putchar)
	    call = build_call_expr_loc (loc, fn_putchar, 1, newarg);
	}
      else
	{
	  /* If the string was "string\n", call puts("string").  */
	  size_t len = strlen (str);
	  if ((unsigned char)str[len - 1] == target_newline
	      && (size_t) (int) len == len
	      && (int) len > 0)
	    {
	      char *newstr;
	      tree offset_node, string_cst;

	      /* Create a NUL-terminated string that's one char shorter
		 than the original, stripping off the trailing '\n'.  */
	      newarg = build_string_literal (len, str);
	      string_cst = string_constant (newarg, &offset_node);
	      gcc_checking_assert (string_cst
				   && (TREE_STRING_LENGTH (string_cst)
				       == (int) len)
				   && integer_zerop (offset_node)
				   && (unsigned char)
				      TREE_STRING_POINTER (string_cst)[len - 1]
				      == target_newline);
	      /* build_string_literal creates a new STRING_CST,
		 modify it in place to avoid double copying.  */
	      newstr = CONST_CAST (char *, TREE_STRING_POINTER (string_cst));
	      newstr[len - 1] = '\0';
	      if (fn_puts)
		call = build_call_expr_loc (loc, fn_puts, 1, newarg);
	    }
	  else
	    /* We'd like to arrange to call fputs(string,stdout) here,
	       but we need stdout and don't have a way to get it yet.  */
	    return NULL_TREE;
	}
    }

  /* The other optimizations can be done only on the non-va_list variants.  */
  else if (fcode == BUILT_IN_VPRINTF || fcode == BUILT_IN_VPRINTF_CHK)
    return NULL_TREE;

  /* If the format specifier was "%s\n", call __builtin_puts(arg).  */
  else if (strcmp (fmt_str, target_percent_s_newline) == 0)
    {
      if (!arg || !validate_arg (arg, POINTER_TYPE))
	return NULL_TREE;
      if (fn_puts)
	call = build_call_expr_loc (loc, fn_puts, 1, arg);
    }

  /* If the format specifier was "%c", call __builtin_putchar(arg).  */
  else if (strcmp (fmt_str, target_percent_c) == 0)
    {
      if (!arg || !validate_arg (arg, INTEGER_TYPE))
	return NULL_TREE;
      if (fn_putchar)
	call = build_call_expr_loc (loc, fn_putchar, 1, arg);
    }

  if (!call)
    return NULL_TREE;

  return fold_convert_loc (loc, TREE_TYPE (TREE_TYPE (fndecl)), call);
}

/* Fold a call to the {,v}fprintf{,_unlocked} and __{,v}printf_chk builtins.
   FP, FMT, and ARG are the arguments to the call.  We don't fold calls with
   more than 3 arguments, and ARG may be null in the 2-argument case.

   Return NULL_TREE if no simplification was possible, otherwise return the
   simplified form of the call as a tree.  FCODE is the BUILT_IN_*
   code of the function to be simplified.  */

static tree
fold_builtin_fprintf (location_t loc, tree fndecl, tree fp,
		      tree fmt, tree arg, bool ignore,
		      enum built_in_function fcode)
{
  tree fn_fputc, fn_fputs, call = NULL_TREE;
  const char *fmt_str = NULL;

  /* If the return value is used, don't do the transformation.  */
  if (! ignore)
    return NULL_TREE;

  /* Verify the required arguments in the original call.  */
  if (!validate_arg (fp, POINTER_TYPE))
    return NULL_TREE;
  if (!validate_arg (fmt, POINTER_TYPE))
    return NULL_TREE;

  /* Check whether the format is a literal string constant.  */
  fmt_str = c_getstr (fmt);
  if (fmt_str == NULL)
    return NULL_TREE;

  if (fcode == BUILT_IN_FPRINTF_UNLOCKED)
    {
      /* If we're using an unlocked function, assume the other
	 unlocked functions exist explicitly.  */
      fn_fputc = builtin_decl_explicit (BUILT_IN_FPUTC_UNLOCKED);
      fn_fputs = builtin_decl_explicit (BUILT_IN_FPUTS_UNLOCKED);
    }
  else
    {
      fn_fputc = builtin_decl_implicit (BUILT_IN_FPUTC);
      fn_fputs = builtin_decl_implicit (BUILT_IN_FPUTS);
    }

  if (!init_target_chars ())
    return NULL_TREE;

  /* If the format doesn't contain % args or %%, use strcpy.  */
  if (strchr (fmt_str, target_percent) == NULL)
    {
      if (fcode != BUILT_IN_VFPRINTF && fcode != BUILT_IN_VFPRINTF_CHK
	  && arg)
	return NULL_TREE;

      /* If the format specifier was "", fprintf does nothing.  */
      if (fmt_str[0] == '\0')
	{
	  /* If FP has side-effects, just wait until gimplification is
	     done.  */
	  if (TREE_SIDE_EFFECTS (fp))
	    return NULL_TREE;

	  return build_int_cst (TREE_TYPE (TREE_TYPE (fndecl)), 0);
	}

      /* When "string" doesn't contain %, replace all cases of
	 fprintf (fp, string) with fputs (string, fp).  The fputs
	 builtin will take care of special cases like length == 1.  */
      if (fn_fputs)
	call = build_call_expr_loc (loc, fn_fputs, 2, fmt, fp);
    }

  /* The other optimizations can be done only on the non-va_list variants.  */
  else if (fcode == BUILT_IN_VFPRINTF || fcode == BUILT_IN_VFPRINTF_CHK)
    return NULL_TREE;

  /* If the format specifier was "%s", call __builtin_fputs (arg, fp).  */
  else if (strcmp (fmt_str, target_percent_s) == 0)
    {
      if (!arg || !validate_arg (arg, POINTER_TYPE))
	return NULL_TREE;
      if (fn_fputs)
	call = build_call_expr_loc (loc, fn_fputs, 2, arg, fp);
    }

  /* If the format specifier was "%c", call __builtin_fputc (arg, fp).  */
  else if (strcmp (fmt_str, target_percent_c) == 0)
    {
      if (!arg || !validate_arg (arg, INTEGER_TYPE))
	return NULL_TREE;
      if (fn_fputc)
	call = build_call_expr_loc (loc, fn_fputc, 2, arg, fp);
    }

  if (!call)
    return NULL_TREE;
  return fold_convert_loc (loc, TREE_TYPE (TREE_TYPE (fndecl)), call);
}

/* Initialize format string characters in the target charset.  */

static bool
init_target_chars (void)
{
  static bool init;
  if (!init)
    {
      target_newline = lang_hooks.to_target_charset ('\n');
      target_percent = lang_hooks.to_target_charset ('%');
      target_c = lang_hooks.to_target_charset ('c');
      target_s = lang_hooks.to_target_charset ('s');
      if (target_newline == 0 || target_percent == 0 || target_c == 0
	  || target_s == 0)
	return false;

      target_percent_c[0] = target_percent;
      target_percent_c[1] = target_c;
      target_percent_c[2] = '\0';

      target_percent_s[0] = target_percent;
      target_percent_s[1] = target_s;
      target_percent_s[2] = '\0';

      target_percent_s_newline[0] = target_percent;
      target_percent_s_newline[1] = target_s;
      target_percent_s_newline[2] = target_newline;
      target_percent_s_newline[3] = '\0';

      init = true;
    }
  return true;
}

/* Helper function for do_mpfr_arg*().  Ensure M is a normal number
   and no overflow/underflow occurred.  INEXACT is true if M was not
   exactly calculated.  TYPE is the tree type for the result.  This
   function assumes that you cleared the MPFR flags and then
   calculated M to see if anything subsequently set a flag prior to
   entering this function.  Return NULL_TREE if any checks fail.  */

static tree
do_mpfr_ckconv (mpfr_srcptr m, tree type, int inexact)
{
  /* Proceed iff we get a normal number, i.e. not NaN or Inf and no
     overflow/underflow occurred.  If -frounding-math, proceed iff the
     result of calling FUNC was exact.  */
  if (mpfr_number_p (m) && !mpfr_overflow_p () && !mpfr_underflow_p ()
      && (!flag_rounding_math || !inexact))
    {
      REAL_VALUE_TYPE rr;

      real_from_mpfr (&rr, m, type, GMP_RNDN);
      /* Proceed iff GCC's REAL_VALUE_TYPE can hold the MPFR value,
	 check for overflow/underflow.  If the REAL_VALUE_TYPE is zero
	 but the mpft_t is not, then we underflowed in the
	 conversion.  */
      if (real_isfinite (&rr)
	  && (rr.cl == rvc_zero) == (mpfr_zero_p (m) != 0))
        {
	  REAL_VALUE_TYPE rmode;

	  real_convert (&rmode, TYPE_MODE (type), &rr);
	  /* Proceed iff the specified mode can hold the value.  */
	  if (real_identical (&rmode, &rr))
	    return build_real (type, rmode);
	}
    }
  return NULL_TREE;
}

/* Helper function for do_mpc_arg*().  Ensure M is a normal complex
   number and no overflow/underflow occurred.  INEXACT is true if M
   was not exactly calculated.  TYPE is the tree type for the result.
   This function assumes that you cleared the MPFR flags and then
   calculated M to see if anything subsequently set a flag prior to
   entering this function.  Return NULL_TREE if any checks fail, if
   FORCE_CONVERT is true, then bypass the checks.  */

static tree
do_mpc_ckconv (mpc_srcptr m, tree type, int inexact, int force_convert)
{
  /* Proceed iff we get a normal number, i.e. not NaN or Inf and no
     overflow/underflow occurred.  If -frounding-math, proceed iff the
     result of calling FUNC was exact.  */
  if (force_convert
      || (mpfr_number_p (mpc_realref (m)) && mpfr_number_p (mpc_imagref (m))
	  && !mpfr_overflow_p () && !mpfr_underflow_p ()
	  && (!flag_rounding_math || !inexact)))
    {
      REAL_VALUE_TYPE re, im;

      real_from_mpfr (&re, mpc_realref (m), TREE_TYPE (type), GMP_RNDN);
      real_from_mpfr (&im, mpc_imagref (m), TREE_TYPE (type), GMP_RNDN);
      /* Proceed iff GCC's REAL_VALUE_TYPE can hold the MPFR values,
	 check for overflow/underflow.  If the REAL_VALUE_TYPE is zero
	 but the mpft_t is not, then we underflowed in the
	 conversion.  */
      if (force_convert
	  || (real_isfinite (&re) && real_isfinite (&im)
	      && (re.cl == rvc_zero) == (mpfr_zero_p (mpc_realref (m)) != 0)
	      && (im.cl == rvc_zero) == (mpfr_zero_p (mpc_imagref (m)) != 0)))
        {
	  REAL_VALUE_TYPE re_mode, im_mode;

	  real_convert (&re_mode, TYPE_MODE (TREE_TYPE (type)), &re);
	  real_convert (&im_mode, TYPE_MODE (TREE_TYPE (type)), &im);
	  /* Proceed iff the specified mode can hold the value.  */
	  if (force_convert
	      || (real_identical (&re_mode, &re)
		  && real_identical (&im_mode, &im)))
	    return build_complex (type, build_real (TREE_TYPE (type), re_mode),
				  build_real (TREE_TYPE (type), im_mode));
	}
    }
  return NULL_TREE;
}

/* If argument ARG is a REAL_CST, call the one-argument mpfr function
   FUNC on it and return the resulting value as a tree with type TYPE.
   If MIN and/or MAX are not NULL, then the supplied ARG must be
   within those bounds.  If INCLUSIVE is true, then MIN/MAX are
   acceptable values, otherwise they are not.  The mpfr precision is
   set to the precision of TYPE.  We assume that function FUNC returns
   zero if the result could be calculated exactly within the requested
   precision.  */

static tree
do_mpfr_arg1 (tree arg, tree type, int (*func)(mpfr_ptr, mpfr_srcptr, mp_rnd_t),
	      const REAL_VALUE_TYPE *min, const REAL_VALUE_TYPE *max,
	      bool inclusive)
{
  tree result = NULL_TREE;

  STRIP_NOPS (arg);

  /* To proceed, MPFR must exactly represent the target floating point
     format, which only happens when the target base equals two.  */
  if (REAL_MODE_FORMAT (TYPE_MODE (type))->b == 2
      && TREE_CODE (arg) == REAL_CST && !TREE_OVERFLOW (arg))
    {
      const REAL_VALUE_TYPE *const ra = &TREE_REAL_CST (arg);

      if (real_isfinite (ra)
	  && (!min || real_compare (inclusive ? GE_EXPR: GT_EXPR , ra, min))
	  && (!max || real_compare (inclusive ? LE_EXPR: LT_EXPR , ra, max)))
        {
	  const struct real_format *fmt = REAL_MODE_FORMAT (TYPE_MODE (type));
	  const int prec = fmt->p;
	  const mp_rnd_t rnd = fmt->round_towards_zero? GMP_RNDZ : GMP_RNDN;
	  int inexact;
	  mpfr_t m;

	  mpfr_init2 (m, prec);
	  mpfr_from_real (m, ra, GMP_RNDN);
	  mpfr_clear_flags ();
	  inexact = func (m, m, rnd);
	  result = do_mpfr_ckconv (m, type, inexact);
	  mpfr_clear (m);
	}
    }

  return result;
}

/* If argument ARG is a REAL_CST, call the two-argument mpfr function
   FUNC on it and return the resulting value as a tree with type TYPE.
   The mpfr precision is set to the precision of TYPE.  We assume that
   function FUNC returns zero if the result could be calculated
   exactly within the requested precision.  */

static tree
do_mpfr_arg2 (tree arg1, tree arg2, tree type,
	      int (*func)(mpfr_ptr, mpfr_srcptr, mpfr_srcptr, mp_rnd_t))
{
  tree result = NULL_TREE;

  STRIP_NOPS (arg1);
  STRIP_NOPS (arg2);

  /* To proceed, MPFR must exactly represent the target floating point
     format, which only happens when the target base equals two.  */
  if (REAL_MODE_FORMAT (TYPE_MODE (type))->b == 2
      && TREE_CODE (arg1) == REAL_CST && !TREE_OVERFLOW (arg1)
      && TREE_CODE (arg2) == REAL_CST && !TREE_OVERFLOW (arg2))
    {
      const REAL_VALUE_TYPE *const ra1 = &TREE_REAL_CST (arg1);
      const REAL_VALUE_TYPE *const ra2 = &TREE_REAL_CST (arg2);

      if (real_isfinite (ra1) && real_isfinite (ra2))
        {
	  const struct real_format *fmt = REAL_MODE_FORMAT (TYPE_MODE (type));
	  const int prec = fmt->p;
	  const mp_rnd_t rnd = fmt->round_towards_zero? GMP_RNDZ : GMP_RNDN;
	  int inexact;
	  mpfr_t m1, m2;

	  mpfr_inits2 (prec, m1, m2, NULL);
	  mpfr_from_real (m1, ra1, GMP_RNDN);
	  mpfr_from_real (m2, ra2, GMP_RNDN);
	  mpfr_clear_flags ();
	  inexact = func (m1, m1, m2, rnd);
	  result = do_mpfr_ckconv (m1, type, inexact);
	  mpfr_clears (m1, m2, NULL);
	}
    }

  return result;
}

/* If argument ARG is a REAL_CST, call the three-argument mpfr function
   FUNC on it and return the resulting value as a tree with type TYPE.
   The mpfr precision is set to the precision of TYPE.  We assume that
   function FUNC returns zero if the result could be calculated
   exactly within the requested precision.  */

static tree
do_mpfr_arg3 (tree arg1, tree arg2, tree arg3, tree type,
	      int (*func)(mpfr_ptr, mpfr_srcptr, mpfr_srcptr, mpfr_srcptr, mp_rnd_t))
{
  tree result = NULL_TREE;

  STRIP_NOPS (arg1);
  STRIP_NOPS (arg2);
  STRIP_NOPS (arg3);

  /* To proceed, MPFR must exactly represent the target floating point
     format, which only happens when the target base equals two.  */
  if (REAL_MODE_FORMAT (TYPE_MODE (type))->b == 2
      && TREE_CODE (arg1) == REAL_CST && !TREE_OVERFLOW (arg1)
      && TREE_CODE (arg2) == REAL_CST && !TREE_OVERFLOW (arg2)
      && TREE_CODE (arg3) == REAL_CST && !TREE_OVERFLOW (arg3))
    {
      const REAL_VALUE_TYPE *const ra1 = &TREE_REAL_CST (arg1);
      const REAL_VALUE_TYPE *const ra2 = &TREE_REAL_CST (arg2);
      const REAL_VALUE_TYPE *const ra3 = &TREE_REAL_CST (arg3);

      if (real_isfinite (ra1) && real_isfinite (ra2) && real_isfinite (ra3))
        {
	  const struct real_format *fmt = REAL_MODE_FORMAT (TYPE_MODE (type));
	  const int prec = fmt->p;
	  const mp_rnd_t rnd = fmt->round_towards_zero? GMP_RNDZ : GMP_RNDN;
	  int inexact;
	  mpfr_t m1, m2, m3;

	  mpfr_inits2 (prec, m1, m2, m3, NULL);
	  mpfr_from_real (m1, ra1, GMP_RNDN);
	  mpfr_from_real (m2, ra2, GMP_RNDN);
	  mpfr_from_real (m3, ra3, GMP_RNDN);
	  mpfr_clear_flags ();
	  inexact = func (m1, m1, m2, m3, rnd);
	  result = do_mpfr_ckconv (m1, type, inexact);
	  mpfr_clears (m1, m2, m3, NULL);
	}
    }

  return result;
}

/* If argument ARG is a REAL_CST, call mpfr_sin_cos() on it and set
   the pointers *(ARG_SINP) and *(ARG_COSP) to the resulting values.
   If ARG_SINP and ARG_COSP are NULL then the result is returned
   as a complex value.
   The type is taken from the type of ARG and is used for setting the
   precision of the calculation and results.  */

static tree
do_mpfr_sincos (tree arg, tree arg_sinp, tree arg_cosp)
{
  tree const type = TREE_TYPE (arg);
  tree result = NULL_TREE;

  STRIP_NOPS (arg);

  /* To proceed, MPFR must exactly represent the target floating point
     format, which only happens when the target base equals two.  */
  if (REAL_MODE_FORMAT (TYPE_MODE (type))->b == 2
      && TREE_CODE (arg) == REAL_CST
      && !TREE_OVERFLOW (arg))
    {
      const REAL_VALUE_TYPE *const ra = &TREE_REAL_CST (arg);

      if (real_isfinite (ra))
        {
	  const struct real_format *fmt = REAL_MODE_FORMAT (TYPE_MODE (type));
	  const int prec = fmt->p;
	  const mp_rnd_t rnd = fmt->round_towards_zero? GMP_RNDZ : GMP_RNDN;
	  tree result_s, result_c;
	  int inexact;
	  mpfr_t m, ms, mc;

	  mpfr_inits2 (prec, m, ms, mc, NULL);
	  mpfr_from_real (m, ra, GMP_RNDN);
	  mpfr_clear_flags ();
	  inexact = mpfr_sin_cos (ms, mc, m, rnd);
	  result_s = do_mpfr_ckconv (ms, type, inexact);
	  result_c = do_mpfr_ckconv (mc, type, inexact);
	  mpfr_clears (m, ms, mc, NULL);
	  if (result_s && result_c)
	    {
	      /* If we are to return in a complex value do so.  */
	      if (!arg_sinp && !arg_cosp)
		return build_complex (build_complex_type (type),
				      result_c, result_s);

	      /* Dereference the sin/cos pointer arguments.  */
	      arg_sinp = build_fold_indirect_ref (arg_sinp);
	      arg_cosp = build_fold_indirect_ref (arg_cosp);
	      /* Proceed if valid pointer type were passed in.  */
	      if (TYPE_MAIN_VARIANT (TREE_TYPE (arg_sinp)) == TYPE_MAIN_VARIANT (type)
		  && TYPE_MAIN_VARIANT (TREE_TYPE (arg_cosp)) == TYPE_MAIN_VARIANT (type))
	        {
		  /* Set the values. */
		  result_s = fold_build2 (MODIFY_EXPR, type, arg_sinp,
		      			  result_s);
		  TREE_SIDE_EFFECTS (result_s) = 1;
		  result_c = fold_build2 (MODIFY_EXPR, type, arg_cosp,
		      			  result_c);
		  TREE_SIDE_EFFECTS (result_c) = 1;
		  /* Combine the assignments into a compound expr.  */
		  result = non_lvalue (fold_build2 (COMPOUND_EXPR, type,
						    result_s, result_c));
		}
	    }
	}
    }
  return result;
}

/* If argument ARG1 is an INTEGER_CST and ARG2 is a REAL_CST, call the
   two-argument mpfr order N Bessel function FUNC on them and return
   the resulting value as a tree with type TYPE.  The mpfr precision
   is set to the precision of TYPE.  We assume that function FUNC
   returns zero if the result could be calculated exactly within the
   requested precision.  */
static tree
do_mpfr_bessel_n (tree arg1, tree arg2, tree type,
		  int (*func)(mpfr_ptr, long, mpfr_srcptr, mp_rnd_t),
		  const REAL_VALUE_TYPE *min, bool inclusive)
{
  tree result = NULL_TREE;

  STRIP_NOPS (arg1);
  STRIP_NOPS (arg2);

  /* To proceed, MPFR must exactly represent the target floating point
     format, which only happens when the target base equals two.  */
  if (REAL_MODE_FORMAT (TYPE_MODE (type))->b == 2
      && host_integerp (arg1, 0)
      && TREE_CODE (arg2) == REAL_CST && !TREE_OVERFLOW (arg2))
    {
      const HOST_WIDE_INT n = tree_low_cst(arg1, 0);
      const REAL_VALUE_TYPE *const ra = &TREE_REAL_CST (arg2);

      if (n == (long)n
	  && real_isfinite (ra)
	  && (!min || real_compare (inclusive ? GE_EXPR: GT_EXPR , ra, min)))
        {
	  const struct real_format *fmt = REAL_MODE_FORMAT (TYPE_MODE (type));
	  const int prec = fmt->p;
	  const mp_rnd_t rnd = fmt->round_towards_zero? GMP_RNDZ : GMP_RNDN;
	  int inexact;
	  mpfr_t m;

	  mpfr_init2 (m, prec);
	  mpfr_from_real (m, ra, GMP_RNDN);
	  mpfr_clear_flags ();
	  inexact = func (m, n, m, rnd);
	  result = do_mpfr_ckconv (m, type, inexact);
	  mpfr_clear (m);
	}
    }

  return result;
}

/* If arguments ARG0 and ARG1 are REAL_CSTs, call mpfr_remquo() to set
   the pointer *(ARG_QUO) and return the result.  The type is taken
   from the type of ARG0 and is used for setting the precision of the
   calculation and results.  */

static tree
do_mpfr_remquo (tree arg0, tree arg1, tree arg_quo)
{
  tree const type = TREE_TYPE (arg0);
  tree result = NULL_TREE;

  STRIP_NOPS (arg0);
  STRIP_NOPS (arg1);

  /* To proceed, MPFR must exactly represent the target floating point
     format, which only happens when the target base equals two.  */
  if (REAL_MODE_FORMAT (TYPE_MODE (type))->b == 2
      && TREE_CODE (arg0) == REAL_CST && !TREE_OVERFLOW (arg0)
      && TREE_CODE (arg1) == REAL_CST && !TREE_OVERFLOW (arg1))
    {
      const REAL_VALUE_TYPE *const ra0 = TREE_REAL_CST_PTR (arg0);
      const REAL_VALUE_TYPE *const ra1 = TREE_REAL_CST_PTR (arg1);

      if (real_isfinite (ra0) && real_isfinite (ra1))
        {
	  const struct real_format *fmt = REAL_MODE_FORMAT (TYPE_MODE (type));
	  const int prec = fmt->p;
	  const mp_rnd_t rnd = fmt->round_towards_zero? GMP_RNDZ : GMP_RNDN;
	  tree result_rem;
	  long integer_quo;
	  mpfr_t m0, m1;

	  mpfr_inits2 (prec, m0, m1, NULL);
	  mpfr_from_real (m0, ra0, GMP_RNDN);
	  mpfr_from_real (m1, ra1, GMP_RNDN);
	  mpfr_clear_flags ();
	  mpfr_remquo (m0, &integer_quo, m0, m1, rnd);
	  /* Remquo is independent of the rounding mode, so pass
	     inexact=0 to do_mpfr_ckconv().  */
	  result_rem = do_mpfr_ckconv (m0, type, /*inexact=*/ 0);
	  mpfr_clears (m0, m1, NULL);
	  if (result_rem)
	    {
	      /* MPFR calculates quo in the host's long so it may
		 return more bits in quo than the target int can hold
		 if sizeof(host long) > sizeof(target int).  This can
		 happen even for native compilers in LP64 mode.  In
		 these cases, modulo the quo value with the largest
		 number that the target int can hold while leaving one
		 bit for the sign.  */
	      if (sizeof (integer_quo) * CHAR_BIT > INT_TYPE_SIZE)
		integer_quo %= (long)(1UL << (INT_TYPE_SIZE - 1));

	      /* Dereference the quo pointer argument.  */
	      arg_quo = build_fold_indirect_ref (arg_quo);
	      /* Proceed iff a valid pointer type was passed in.  */
	      if (TYPE_MAIN_VARIANT (TREE_TYPE (arg_quo)) == integer_type_node)
	        {
		  /* Set the value. */
		  tree result_quo
		    = fold_build2 (MODIFY_EXPR, TREE_TYPE (arg_quo), arg_quo,
				   build_int_cst (TREE_TYPE (arg_quo),
						  integer_quo));
		  TREE_SIDE_EFFECTS (result_quo) = 1;
		  /* Combine the quo assignment with the rem.  */
		  result = non_lvalue (fold_build2 (COMPOUND_EXPR, type,
						    result_quo, result_rem));
		}
	    }
	}
    }
  return result;
}

/* If ARG is a REAL_CST, call mpfr_lgamma() on it and return the
   resulting value as a tree with type TYPE.  The mpfr precision is
   set to the precision of TYPE.  We assume that this mpfr function
   returns zero if the result could be calculated exactly within the
   requested precision.  In addition, the integer pointer represented
   by ARG_SG will be dereferenced and set to the appropriate signgam
   (-1,1) value.  */

static tree
do_mpfr_lgamma_r (tree arg, tree arg_sg, tree type)
{
  tree result = NULL_TREE;

  STRIP_NOPS (arg);

  /* To proceed, MPFR must exactly represent the target floating point
     format, which only happens when the target base equals two.  Also
     verify ARG is a constant and that ARG_SG is an int pointer.  */
  if (REAL_MODE_FORMAT (TYPE_MODE (type))->b == 2
      && TREE_CODE (arg) == REAL_CST && !TREE_OVERFLOW (arg)
      && TREE_CODE (TREE_TYPE (arg_sg)) == POINTER_TYPE
      && TYPE_MAIN_VARIANT (TREE_TYPE (TREE_TYPE (arg_sg))) == integer_type_node)
    {
      const REAL_VALUE_TYPE *const ra = TREE_REAL_CST_PTR (arg);

      /* In addition to NaN and Inf, the argument cannot be zero or a
	 negative integer.  */
      if (real_isfinite (ra)
	  && ra->cl != rvc_zero
	  && !(real_isneg(ra) && real_isinteger(ra, TYPE_MODE (type))))
        {
	  const struct real_format *fmt = REAL_MODE_FORMAT (TYPE_MODE (type));
	  const int prec = fmt->p;
	  const mp_rnd_t rnd = fmt->round_towards_zero? GMP_RNDZ : GMP_RNDN;
	  int inexact, sg;
	  mpfr_t m;
	  tree result_lg;

	  mpfr_init2 (m, prec);
	  mpfr_from_real (m, ra, GMP_RNDN);
	  mpfr_clear_flags ();
	  inexact = mpfr_lgamma (m, &sg, m, rnd);
	  result_lg = do_mpfr_ckconv (m, type, inexact);
	  mpfr_clear (m);
	  if (result_lg)
	    {
	      tree result_sg;

	      /* Dereference the arg_sg pointer argument.  */
	      arg_sg = build_fold_indirect_ref (arg_sg);
	      /* Assign the signgam value into *arg_sg. */
	      result_sg = fold_build2 (MODIFY_EXPR,
				       TREE_TYPE (arg_sg), arg_sg,
				       build_int_cst (TREE_TYPE (arg_sg), sg));
	      TREE_SIDE_EFFECTS (result_sg) = 1;
	      /* Combine the signgam assignment with the lgamma result.  */
	      result = non_lvalue (fold_build2 (COMPOUND_EXPR, type,
						result_sg, result_lg));
	    }
	}
    }

  return result;
}

/* If argument ARG is a COMPLEX_CST, call the one-argument mpc
   function FUNC on it and return the resulting value as a tree with
   type TYPE.  The mpfr precision is set to the precision of TYPE.  We
   assume that function FUNC returns zero if the result could be
   calculated exactly within the requested precision.  */

static tree
do_mpc_arg1 (tree arg, tree type, int (*func)(mpc_ptr, mpc_srcptr, mpc_rnd_t))
{
  tree result = NULL_TREE;

  STRIP_NOPS (arg);

  /* To proceed, MPFR must exactly represent the target floating point
     format, which only happens when the target base equals two.  */
  if (TREE_CODE (arg) == COMPLEX_CST && !TREE_OVERFLOW (arg)
      && TREE_CODE (TREE_TYPE (TREE_TYPE (arg))) == REAL_TYPE
      && REAL_MODE_FORMAT (TYPE_MODE (TREE_TYPE (TREE_TYPE (arg))))->b == 2)
    {
      const REAL_VALUE_TYPE *const re = TREE_REAL_CST_PTR (TREE_REALPART (arg));
      const REAL_VALUE_TYPE *const im = TREE_REAL_CST_PTR (TREE_IMAGPART (arg));

      if (real_isfinite (re) && real_isfinite (im))
        {
	  const struct real_format *const fmt =
	    REAL_MODE_FORMAT (TYPE_MODE (TREE_TYPE (type)));
	  const int prec = fmt->p;
	  const mp_rnd_t rnd = fmt->round_towards_zero ? GMP_RNDZ : GMP_RNDN;
	  const mpc_rnd_t crnd = fmt->round_towards_zero ? MPC_RNDZZ : MPC_RNDNN;
	  int inexact;
	  mpc_t m;

	  mpc_init2 (m, prec);
	  mpfr_from_real (mpc_realref(m), re, rnd);
	  mpfr_from_real (mpc_imagref(m), im, rnd);
	  mpfr_clear_flags ();
	  inexact = func (m, m, crnd);
	  result = do_mpc_ckconv (m, type, inexact, /*force_convert=*/ 0);
	  mpc_clear (m);
	}
    }

  return result;
}

/* If arguments ARG0 and ARG1 are a COMPLEX_CST, call the two-argument
   mpc function FUNC on it and return the resulting value as a tree
   with type TYPE.  The mpfr precision is set to the precision of
   TYPE.  We assume that function FUNC returns zero if the result
   could be calculated exactly within the requested precision.  If
   DO_NONFINITE is true, then fold expressions containing Inf or NaN
   in the arguments and/or results.  */

tree
do_mpc_arg2 (tree arg0, tree arg1, tree type, int do_nonfinite,
	     int (*func)(mpc_ptr, mpc_srcptr, mpc_srcptr, mpc_rnd_t))
{
  tree result = NULL_TREE;

  STRIP_NOPS (arg0);
  STRIP_NOPS (arg1);

  /* To proceed, MPFR must exactly represent the target floating point
     format, which only happens when the target base equals two.  */
  if (TREE_CODE (arg0) == COMPLEX_CST && !TREE_OVERFLOW (arg0)
      && TREE_CODE (TREE_TYPE (TREE_TYPE (arg0))) == REAL_TYPE
      && TREE_CODE (arg1) == COMPLEX_CST && !TREE_OVERFLOW (arg1)
      && TREE_CODE (TREE_TYPE (TREE_TYPE (arg1))) == REAL_TYPE
      && REAL_MODE_FORMAT (TYPE_MODE (TREE_TYPE (TREE_TYPE (arg0))))->b == 2)
    {
      const REAL_VALUE_TYPE *const re0 = TREE_REAL_CST_PTR (TREE_REALPART (arg0));
      const REAL_VALUE_TYPE *const im0 = TREE_REAL_CST_PTR (TREE_IMAGPART (arg0));
      const REAL_VALUE_TYPE *const re1 = TREE_REAL_CST_PTR (TREE_REALPART (arg1));
      const REAL_VALUE_TYPE *const im1 = TREE_REAL_CST_PTR (TREE_IMAGPART (arg1));

      if (do_nonfinite
	  || (real_isfinite (re0) && real_isfinite (im0)
	      && real_isfinite (re1) && real_isfinite (im1)))
        {
	  const struct real_format *const fmt =
	    REAL_MODE_FORMAT (TYPE_MODE (TREE_TYPE (type)));
	  const int prec = fmt->p;
	  const mp_rnd_t rnd = fmt->round_towards_zero ? GMP_RNDZ : GMP_RNDN;
	  const mpc_rnd_t crnd = fmt->round_towards_zero ? MPC_RNDZZ : MPC_RNDNN;
	  int inexact;
	  mpc_t m0, m1;

	  mpc_init2 (m0, prec);
	  mpc_init2 (m1, prec);
	  mpfr_from_real (mpc_realref(m0), re0, rnd);
	  mpfr_from_real (mpc_imagref(m0), im0, rnd);
	  mpfr_from_real (mpc_realref(m1), re1, rnd);
	  mpfr_from_real (mpc_imagref(m1), im1, rnd);
	  mpfr_clear_flags ();
	  inexact = func (m0, m0, m1, crnd);
	  result = do_mpc_ckconv (m0, type, inexact, do_nonfinite);
	  mpc_clear (m0);
	  mpc_clear (m1);
	}
    }

  return result;
}

/* Fold a call STMT to __{,v}sprintf_chk.  Return NULL_TREE if
   a normal call should be emitted rather than expanding the function
   inline.  FCODE is either BUILT_IN_SPRINTF_CHK or BUILT_IN_VSPRINTF_CHK.  */

static tree
gimple_fold_builtin_sprintf_chk (gimple stmt, enum built_in_function fcode)
{
  int nargs = gimple_call_num_args (stmt);

  return fold_builtin_sprintf_chk_1 (gimple_location (stmt), nargs,
				     (nargs > 0
				      ? gimple_call_arg_ptr (stmt, 0)
				      : &error_mark_node), fcode);
}

/* Fold a call STMT to {,v}snprintf.  Return NULL_TREE if
   a normal call should be emitted rather than expanding the function
   inline.  FCODE is either BUILT_IN_SNPRINTF_CHK or
   BUILT_IN_VSNPRINTF_CHK.  If MAXLEN is not NULL, it is maximum length
   passed as second argument.  */

tree
gimple_fold_builtin_snprintf_chk (gimple stmt, tree maxlen,
                                  enum built_in_function fcode)
{
  int nargs = gimple_call_num_args (stmt);

  return fold_builtin_snprintf_chk_1 (gimple_location (stmt), nargs,
				      (nargs > 0
				       ? gimple_call_arg_ptr (stmt, 0)
				       : &error_mark_node), maxlen, fcode);
}

/* Builtins with folding operations that operate on "..." arguments
   need special handling; we need to store the arguments in a convenient
   data structure before attempting any folding.  Fortunately there are
   only a few builtins that fall into this category.  FNDECL is the
   function, EXP is the CALL_EXPR for the call, and IGNORE is true if the
   result of the function call is ignored.  */

static tree
gimple_fold_builtin_varargs (tree fndecl, gimple stmt,
			     bool ignore ATTRIBUTE_UNUSED)
{
  enum built_in_function fcode = DECL_FUNCTION_CODE (fndecl);
  tree ret = NULL_TREE;

  switch (fcode)
    {
    case BUILT_IN_SPRINTF_CHK:
    case BUILT_IN_VSPRINTF_CHK:
      ret = gimple_fold_builtin_sprintf_chk (stmt, fcode);
      break;

    case BUILT_IN_SNPRINTF_CHK:
    case BUILT_IN_VSNPRINTF_CHK:
      ret = gimple_fold_builtin_snprintf_chk (stmt, NULL_TREE, fcode);

    default:
      break;
    }
  if (ret)
    {
      ret = build1 (NOP_EXPR, TREE_TYPE (ret), ret);
      TREE_NO_WARNING (ret) = 1;
      return ret;
    }
  return NULL_TREE;
}

/* A wrapper function for builtin folding that prevents warnings for
   "statement without effect" and the like, caused by removing the
   call node earlier than the warning is generated.  */

tree
fold_call_stmt (gimple stmt, bool ignore)
{
  tree ret = NULL_TREE;
  tree fndecl = gimple_call_fndecl (stmt);
  location_t loc = gimple_location (stmt);
  if (fndecl
      && TREE_CODE (fndecl) == FUNCTION_DECL
      && DECL_BUILT_IN (fndecl)
      && !gimple_call_va_arg_pack_p (stmt))
    {
      int nargs = gimple_call_num_args (stmt);
      tree *args = (nargs > 0
		    ? gimple_call_arg_ptr (stmt, 0)
		    : &error_mark_node);

      if (avoid_folding_inline_builtin (fndecl))
	return NULL_TREE;
      if (DECL_BUILT_IN_CLASS (fndecl) == BUILT_IN_MD)
        {
	  return targetm.fold_builtin (fndecl, nargs, args, ignore);
        }
      else
	{
	  if (nargs <= MAX_ARGS_TO_FOLD_BUILTIN)
	    ret = fold_builtin_n (loc, fndecl, args, nargs, ignore);
	  if (!ret)
	    ret = gimple_fold_builtin_varargs (fndecl, stmt, ignore);
	  if (ret)
	    {
	      /* Propagate location information from original call to
		 expansion of builtin.  Otherwise things like
		 maybe_emit_chk_warning, that operate on the expansion
		 of a builtin, will use the wrong location information.  */
	      if (gimple_has_location (stmt))
                {
		  tree realret = ret;
		  if (TREE_CODE (ret) == NOP_EXPR)
		    realret = TREE_OPERAND (ret, 0);
		  if (CAN_HAVE_LOCATION_P (realret)
		      && !EXPR_HAS_LOCATION (realret))
		    SET_EXPR_LOCATION (realret, loc);
                  return realret;
                }
	      return ret;
	    }
	}
    }
  return NULL_TREE;
}

/* Look up the function in builtin_decl that corresponds to DECL
   and set ASMSPEC as its user assembler name.  DECL must be a
   function decl that declares a builtin.  */

void
set_builtin_user_assembler_name (tree decl, const char *asmspec)
{
  tree builtin;
  gcc_assert (TREE_CODE (decl) == FUNCTION_DECL
	      && DECL_BUILT_IN_CLASS (decl) == BUILT_IN_NORMAL
	      && asmspec != 0);

  builtin = builtin_decl_explicit (DECL_FUNCTION_CODE (decl));
  set_user_assembler_name (builtin, asmspec);
  switch (DECL_FUNCTION_CODE (decl))
    {
    case BUILT_IN_MEMCPY:
      init_block_move_fn (asmspec);
      memcpy_libfunc = set_user_assembler_libfunc ("memcpy", asmspec);
      break;
    case BUILT_IN_MEMSET:
      init_block_clear_fn (asmspec);
      memset_libfunc = set_user_assembler_libfunc ("memset", asmspec);
      break;
    case BUILT_IN_MEMMOVE:
      memmove_libfunc = set_user_assembler_libfunc ("memmove", asmspec);
      break;
    case BUILT_IN_MEMCMP:
      memcmp_libfunc = set_user_assembler_libfunc ("memcmp", asmspec);
      break;
    case BUILT_IN_ABORT:
      abort_libfunc = set_user_assembler_libfunc ("abort", asmspec);
      break;
    case BUILT_IN_FFS:
      if (INT_TYPE_SIZE < BITS_PER_WORD)
	{
	  set_user_assembler_libfunc ("ffs", asmspec);
	  set_optab_libfunc (ffs_optab, mode_for_size (INT_TYPE_SIZE,
						       MODE_INT, 0), "ffs");
	}
      break;
    default:
      break;
    }
}

/* Return true if DECL is a builtin that expands to a constant or similarly
   simple code.  */
bool
is_simple_builtin (tree decl)
{
  if (decl && DECL_BUILT_IN_CLASS (decl) == BUILT_IN_NORMAL)
    switch (DECL_FUNCTION_CODE (decl))
      {
	/* Builtins that expand to constants.  */
      case BUILT_IN_CONSTANT_P:
      case BUILT_IN_EXPECT:
      case BUILT_IN_OBJECT_SIZE:
      case BUILT_IN_UNREACHABLE:
	/* Simple register moves or loads from stack.  */
      case BUILT_IN_ASSUME_ALIGNED:
      case BUILT_IN_RETURN_ADDRESS:
      case BUILT_IN_EXTRACT_RETURN_ADDR:
      case BUILT_IN_FROB_RETURN_ADDR:
      case BUILT_IN_RETURN:
      case BUILT_IN_AGGREGATE_INCOMING_ADDRESS:
      case BUILT_IN_FRAME_ADDRESS:
      case BUILT_IN_VA_END:
      case BUILT_IN_STACK_SAVE:
      case BUILT_IN_STACK_RESTORE:
	/* Exception state returns or moves registers around.  */
      case BUILT_IN_EH_FILTER:
      case BUILT_IN_EH_POINTER:
      case BUILT_IN_EH_COPY_VALUES:
	return true;

      default:
	return false;
      }

  return false;
}

/* Return true if DECL is a builtin that is not expensive, i.e., they are
   most probably expanded inline into reasonably simple code.  This is a
   superset of is_simple_builtin.  */
bool
is_inexpensive_builtin (tree decl)
{
  if (!decl)
    return false;
  else if (DECL_BUILT_IN_CLASS (decl) == BUILT_IN_MD)
    return true;
  else if (DECL_BUILT_IN_CLASS (decl) == BUILT_IN_NORMAL)
    switch (DECL_FUNCTION_CODE (decl))
      {
      case BUILT_IN_ABS:
      case BUILT_IN_ALLOCA:
      case BUILT_IN_ALLOCA_WITH_ALIGN:
      case BUILT_IN_BSWAP16:
      case BUILT_IN_BSWAP32:
      case BUILT_IN_BSWAP64:
      case BUILT_IN_CLZ:
      case BUILT_IN_CLZIMAX:
      case BUILT_IN_CLZL:
      case BUILT_IN_CLZLL:
      case BUILT_IN_CTZ:
      case BUILT_IN_CTZIMAX:
      case BUILT_IN_CTZL:
      case BUILT_IN_CTZLL:
      case BUILT_IN_FFS:
      case BUILT_IN_FFSIMAX:
      case BUILT_IN_FFSL:
      case BUILT_IN_FFSLL:
      case BUILT_IN_IMAXABS:
      case BUILT_IN_FINITE:
      case BUILT_IN_FINITEF:
      case BUILT_IN_FINITEL:
      case BUILT_IN_FINITED32:
      case BUILT_IN_FINITED64:
      case BUILT_IN_FINITED128:
      case BUILT_IN_FPCLASSIFY:
      case BUILT_IN_ISFINITE:
      case BUILT_IN_ISINF_SIGN:
      case BUILT_IN_ISINF:
      case BUILT_IN_ISINFF:
      case BUILT_IN_ISINFL:
      case BUILT_IN_ISINFD32:
      case BUILT_IN_ISINFD64:
      case BUILT_IN_ISINFD128:
      case BUILT_IN_ISNAN:
      case BUILT_IN_ISNANF:
      case BUILT_IN_ISNANL:
      case BUILT_IN_ISNAND32:
      case BUILT_IN_ISNAND64:
      case BUILT_IN_ISNAND128:
      case BUILT_IN_ISNORMAL:
      case BUILT_IN_ISGREATER:
      case BUILT_IN_ISGREATEREQUAL:
      case BUILT_IN_ISLESS:
      case BUILT_IN_ISLESSEQUAL:
      case BUILT_IN_ISLESSGREATER:
      case BUILT_IN_ISUNORDERED:
      case BUILT_IN_VA_ARG_PACK:
      case BUILT_IN_VA_ARG_PACK_LEN:
      case BUILT_IN_VA_COPY:
      case BUILT_IN_TRAP:
      case BUILT_IN_SAVEREGS:
      case BUILT_IN_POPCOUNTL:
      case BUILT_IN_POPCOUNTLL:
      case BUILT_IN_POPCOUNTIMAX:
      case BUILT_IN_POPCOUNT:
      case BUILT_IN_PARITYL:
      case BUILT_IN_PARITYLL:
      case BUILT_IN_PARITYIMAX:
      case BUILT_IN_PARITY:
      case BUILT_IN_LABS:
      case BUILT_IN_LLABS:
      case BUILT_IN_PREFETCH:
	return true;

      default:
	return is_simple_builtin (decl);
      }

  return false;
}<|MERGE_RESOLUTION|>--- conflicted
+++ resolved
@@ -2815,11 +2815,7 @@
   /* There's no easy way to detect the case we need to set EDOM.  */
   if (!flag_errno_math)
     {
-<<<<<<< HEAD
-      target = gen_reg_rtx (mode);
-=======
       rtx result = gen_reg_rtx (mode);
->>>>>>> e9c762ec
 
       /* Wrap the computation of the argument in a SAVE_EXPR, as we may
 	 need to expand the argument again.  This way, we will not perform
@@ -2830,21 +2826,13 @@
 
       start_sequence ();
 
-<<<<<<< HEAD
-      if (expand_sfix_optab (target, op0, builtin_optab))
-=======
       if (expand_sfix_optab (result, op0, builtin_optab))
->>>>>>> e9c762ec
 	{
 	  /* Output the entire sequence.  */
 	  insns = get_insns ();
 	  end_sequence ();
 	  emit_insn (insns);
-<<<<<<< HEAD
-	  return target;
-=======
 	  return result;
->>>>>>> e9c762ec
 	}
 
       /* If we were unable to expand via the builtin, stop the sequence
@@ -2863,16 +2851,6 @@
 	 not full C99 targets.  */
       tree fallback_fndecl = mathfn_built_in_1 (TREE_TYPE (arg),
 						fallback_fn, 0);
-<<<<<<< HEAD
-
-      exp = build_call_nofold_loc (EXPR_LOCATION (exp),
-				   fallback_fndecl, 1, arg);
-
-      target = expand_call (exp, NULL_RTX, target == const0_rtx);
-      return convert_to_mode (mode, target, 0);
-    }
-=======
->>>>>>> e9c762ec
 
       exp = build_call_nofold_loc (EXPR_LOCATION (exp),
 				   fallback_fndecl, 1, arg);
@@ -9719,16 +9697,7 @@
       case rvc_inf:
 	/* If arg is Inf or NaN and we're logb, return it.  */
 	if (TREE_CODE (rettype) == REAL_TYPE)
-	  {
-	    /* For logb(-Inf) we have to return +Inf.  */
-	    if (real_isinf (value) && real_isneg (value))
-	      {
-		REAL_VALUE_TYPE tem;
-		real_inf (&tem);
-		return build_real (rettype, tem);
-	      }
-	    return fold_convert_loc (loc, rettype, arg);
-	  }
+	  return fold_convert_loc (loc, rettype, arg);
 	/* Fall through... */
       case rvc_zero:
 	/* Zero may set errno and/or raise an exception for logb, also
