/* Define builtin-in macros for the C family front ends.
   Copyright (C) 2002-2015 Free Software Foundation, Inc.

This file is part of GCC.

GCC is free software; you can redistribute it and/or modify it under
the terms of the GNU General Public License as published by the Free
Software Foundation; either version 3, or (at your option) any later
version.

GCC is distributed in the hope that it will be useful, but WITHOUT ANY
WARRANTY; without even the implied warranty of MERCHANTABILITY or
FITNESS FOR A PARTICULAR PURPOSE.  See the GNU General Public License
for more details.

You should have received a copy of the GNU General Public License
along with GCC; see the file COPYING3.  If not see
<http://www.gnu.org/licenses/>.  */

#include "config.h"
#include "system.h"
#include "coretypes.h"
#include "tm.h"
#include "hash-set.h"
#include "machmode.h"
#include "vec.h"
#include "double-int.h"
#include "input.h"
#include "alias.h"
#include "symtab.h"
#include "wide-int.h"
#include "inchash.h"
#include "tree.h"
#include "stor-layout.h"
#include "stringpool.h"
#include "version.h"
#include "flags.h"
#include "c-common.h"
#include "c-pragma.h"
#include "output.h"		/* For user_label_prefix.  */
#include "debug.h"		/* For dwarf2out_do_cfi_asm.  */
#include "tm_p.h"		/* For TARGET_CPU_CPP_BUILTINS & friends.  */
#include "target.h"
#include "common/common-target.h"
#include "cpp-id-data.h"
#include "cppbuiltin.h"

#ifndef TARGET_OS_CPP_BUILTINS
# define TARGET_OS_CPP_BUILTINS()
#endif

#ifndef TARGET_OBJFMT_CPP_BUILTINS
# define TARGET_OBJFMT_CPP_BUILTINS()
#endif

#ifndef REGISTER_PREFIX
#define REGISTER_PREFIX ""
#endif

/* Non-static as some targets don't use it.  */
void builtin_define_std (const char *) ATTRIBUTE_UNUSED;
static void builtin_define_with_int_value (const char *, HOST_WIDE_INT);
static void builtin_define_with_hex_fp_value (const char *, tree,
					      int, const char *,
					      const char *,
					      const char *);
static void builtin_define_stdint_macros (void);
static void builtin_define_constants (const char *, tree);
static void builtin_define_type_max (const char *, tree);
static void builtin_define_type_minmax (const char *, const char *, tree);
static void builtin_define_type_sizeof (const char *, tree);
static void builtin_define_float_constants (const char *,
					    const char *,
					    const char *,
					    const char *,
					    tree);

/* Return true if MODE provides a fast multiply/add (FMA) builtin function.
   Originally this function used the fma optab, but that doesn't work with
   -save-temps, so just rely on the HAVE_fma macros for the standard floating
   point types.  */

static bool
mode_has_fma (machine_mode mode)
{
  switch (mode)
    {
#ifdef HAVE_fmasf4
    case SFmode:
      return !!HAVE_fmasf4;
#endif

#ifdef HAVE_fmadf4
    case DFmode:
      return !!HAVE_fmadf4;
#endif

#ifdef HAVE_fmaxf4
    case XFmode:
      return !!HAVE_fmaxf4;
#endif

#ifdef HAVE_fmatf4
    case TFmode:
      return !!HAVE_fmatf4;
#endif

    default:
      break;
    }

  return false;
}

/* Define NAME with value TYPE size_unit.  */
static void
builtin_define_type_sizeof (const char *name, tree type)
{
  builtin_define_with_int_value (name,
				 tree_to_uhwi (TYPE_SIZE_UNIT (type)));
}

/* Define the float.h constants for TYPE using NAME_PREFIX, FP_SUFFIX,
   and FP_CAST. */
static void
builtin_define_float_constants (const char *name_prefix,
		                const char *fp_suffix,
				const char *fp_cast,
				const char *fma_suffix,
				tree type)
{
  /* Used to convert radix-based values to base 10 values in several cases.

     In the max_exp -> max_10_exp conversion for 128-bit IEEE, we need at
     least 6 significant digits for correct results.  Using the fraction
     formed by (log(2)*1e6)/(log(10)*1e6) overflows a 32-bit integer as an
     intermediate; perhaps someone can find a better approximation, in the
     mean time, I suspect using doubles won't harm the bootstrap here.  */

  const double log10_2 = .30102999566398119521;
  double log10_b;
  const struct real_format *fmt;
  const struct real_format *ldfmt;

  char name[64], buf[128];
  int dig, min_10_exp, max_10_exp;
  int decimal_dig;
  int type_decimal_dig;

  fmt = REAL_MODE_FORMAT (TYPE_MODE (type));
  gcc_assert (fmt->b != 10);
  ldfmt = REAL_MODE_FORMAT (TYPE_MODE (long_double_type_node));
  gcc_assert (ldfmt->b != 10);

  /* The radix of the exponent representation.  */
  if (type == float_type_node)
    builtin_define_with_int_value ("__FLT_RADIX__", fmt->b);
  log10_b = log10_2;

  /* The number of radix digits, p, in the floating-point significand.  */
  sprintf (name, "__%s_MANT_DIG__", name_prefix);
  builtin_define_with_int_value (name, fmt->p);

  /* The number of decimal digits, q, such that any floating-point number
     with q decimal digits can be rounded into a floating-point number with
     p radix b digits and back again without change to the q decimal digits,

	p log10 b			if b is a power of 10
	floor((p - 1) log10 b)		otherwise
  */
  dig = (fmt->p - 1) * log10_b;
  sprintf (name, "__%s_DIG__", name_prefix);
  builtin_define_with_int_value (name, dig);

  /* The minimum negative int x such that b**(x-1) is a normalized float.  */
  sprintf (name, "__%s_MIN_EXP__", name_prefix);
  sprintf (buf, "(%d)", fmt->emin);
  builtin_define_with_value (name, buf, 0);

  /* The minimum negative int x such that 10**x is a normalized float,

	  ceil (log10 (b ** (emin - 1)))
	= ceil (log10 (b) * (emin - 1))

     Recall that emin is negative, so the integer truncation calculates
     the ceiling, not the floor, in this case.  */
  min_10_exp = (fmt->emin - 1) * log10_b;
  sprintf (name, "__%s_MIN_10_EXP__", name_prefix);
  sprintf (buf, "(%d)", min_10_exp);
  builtin_define_with_value (name, buf, 0);

  /* The maximum int x such that b**(x-1) is a representable float.  */
  sprintf (name, "__%s_MAX_EXP__", name_prefix);
  builtin_define_with_int_value (name, fmt->emax);

  /* The maximum int x such that 10**x is in the range of representable
     finite floating-point numbers,

	  floor (log10((1 - b**-p) * b**emax))
	= floor (log10(1 - b**-p) + log10(b**emax))
	= floor (log10(1 - b**-p) + log10(b)*emax)

     The safest thing to do here is to just compute this number.  But since
     we don't link cc1 with libm, we cannot.  We could implement log10 here
     a series expansion, but that seems too much effort because:

     Note that the first term, for all extant p, is a number exceedingly close
     to zero, but slightly negative.  Note that the second term is an integer
     scaling an irrational number, and that because of the floor we are only
     interested in its integral portion.

     In order for the first term to have any effect on the integral portion
     of the second term, the second term has to be exceedingly close to an
     integer itself (e.g. 123.000000000001 or something).  Getting a result
     that close to an integer requires that the irrational multiplicand have
     a long series of zeros in its expansion, which doesn't occur in the
     first 20 digits or so of log10(b).

     Hand-waving aside, crunching all of the sets of constants above by hand
     does not yield a case for which the first term is significant, which
     in the end is all that matters.  */
  max_10_exp = fmt->emax * log10_b;
  sprintf (name, "__%s_MAX_10_EXP__", name_prefix);
  builtin_define_with_int_value (name, max_10_exp);

  /* The number of decimal digits, n, such that any floating-point number
     can be rounded to n decimal digits and back again without change to
     the value.

	p * log10(b)			if b is a power of 10
	ceil(1 + p * log10(b))		otherwise

     The only macro we care about is this number for the widest supported
     floating type, but we want this value for rendering constants below.  */
  {
    double d_decimal_dig
      = 1 + (fmt->p < ldfmt->p ? ldfmt->p : fmt->p) * log10_b;
    decimal_dig = d_decimal_dig;
    if (decimal_dig < d_decimal_dig)
      decimal_dig++;
  }
  /* Similar, for this type rather than long double.  */
  {
    double type_d_decimal_dig = 1 + fmt->p * log10_b;
    type_decimal_dig = type_d_decimal_dig;
    if (type_decimal_dig < type_d_decimal_dig)
      type_decimal_dig++;
  }
  if (type == long_double_type_node)
    builtin_define_with_int_value ("__DECIMAL_DIG__", decimal_dig);
  else
    {
      sprintf (name, "__%s_DECIMAL_DIG__", name_prefix);
      builtin_define_with_int_value (name, type_decimal_dig);
    }

  /* Since, for the supported formats, B is always a power of 2, we
     construct the following numbers directly as a hexadecimal
     constants.  */
  get_max_float (fmt, buf, sizeof (buf));

  sprintf (name, "__%s_MAX__", name_prefix);
  builtin_define_with_hex_fp_value (name, type, decimal_dig, buf, fp_suffix, fp_cast);

  /* The minimum normalized positive floating-point number,
     b**(emin-1).  */
  sprintf (name, "__%s_MIN__", name_prefix);
  sprintf (buf, "0x1p%d", fmt->emin - 1);
  builtin_define_with_hex_fp_value (name, type, decimal_dig, buf, fp_suffix, fp_cast);

  /* The difference between 1 and the least value greater than 1 that is
     representable in the given floating point type, b**(1-p).  */
  sprintf (name, "__%s_EPSILON__", name_prefix);
  if (fmt->pnan < fmt->p)
    /* This is an IBM extended double format, so 1.0 + any double is
       representable precisely.  */
      sprintf (buf, "0x1p%d", fmt->emin - fmt->p);
    else
      sprintf (buf, "0x1p%d", 1 - fmt->p);
  builtin_define_with_hex_fp_value (name, type, decimal_dig, buf, fp_suffix, fp_cast);

  /* For C++ std::numeric_limits<T>::denorm_min and C11 *_TRUE_MIN.
     The minimum denormalized positive floating-point number, b**(emin-p).
     The minimum normalized positive floating-point number for formats
     that don't support denormals.  */
  sprintf (name, "__%s_DENORM_MIN__", name_prefix);
  sprintf (buf, "0x1p%d", fmt->emin - (fmt->has_denorm ? fmt->p : 1));
  builtin_define_with_hex_fp_value (name, type, decimal_dig,
				    buf, fp_suffix, fp_cast);

  sprintf (name, "__%s_HAS_DENORM__", name_prefix);
  builtin_define_with_value (name, fmt->has_denorm ? "1" : "0", 0);

  /* For C++ std::numeric_limits<T>::has_infinity.  */
  sprintf (name, "__%s_HAS_INFINITY__", name_prefix);
  builtin_define_with_int_value (name,
				 MODE_HAS_INFINITIES (TYPE_MODE (type)));
  /* For C++ std::numeric_limits<T>::has_quiet_NaN.  We do not have a
     predicate to distinguish a target that has both quiet and
     signalling NaNs from a target that has only quiet NaNs or only
     signalling NaNs, so we assume that a target that has any kind of
     NaN has quiet NaNs.  */
  sprintf (name, "__%s_HAS_QUIET_NAN__", name_prefix);
  builtin_define_with_int_value (name, MODE_HAS_NANS (TYPE_MODE (type)));

  /* Note whether we have fast FMA.  */
  if (mode_has_fma (TYPE_MODE (type)))
    {
      sprintf (name, "__FP_FAST_FMA%s", fma_suffix);
      builtin_define_with_int_value (name, 1);
    }
}

/* Define __DECx__ constants for TYPE using NAME_PREFIX and SUFFIX. */
static void
builtin_define_decimal_float_constants (const char *name_prefix,
					const char *suffix,
					tree type)
{
  const struct real_format *fmt;
  char name[64], buf[128], *p;
  int digits;

  fmt = REAL_MODE_FORMAT (TYPE_MODE (type));

  /* The number of radix digits, p, in the significand.  */
  sprintf (name, "__%s_MANT_DIG__", name_prefix);
  builtin_define_with_int_value (name, fmt->p);

  /* The minimum negative int x such that b**(x-1) is a normalized float.  */
  sprintf (name, "__%s_MIN_EXP__", name_prefix);
  sprintf (buf, "(%d)", fmt->emin);
  builtin_define_with_value (name, buf, 0);

  /* The maximum int x such that b**(x-1) is a representable float.  */
  sprintf (name, "__%s_MAX_EXP__", name_prefix);
  builtin_define_with_int_value (name, fmt->emax);

  /* Compute the minimum representable value.  */
  sprintf (name, "__%s_MIN__", name_prefix);
  sprintf (buf, "1E%d%s", fmt->emin - 1, suffix);
  builtin_define_with_value (name, buf, 0);

  /* Compute the maximum representable value.  */
  sprintf (name, "__%s_MAX__", name_prefix);
  p = buf;
  for (digits = fmt->p; digits; digits--)
    {
      *p++ = '9';
      if (digits == fmt->p)
	*p++ = '.';
    }
  *p = 0;
  /* fmt->p plus 1, to account for the decimal point and fmt->emax
     minus 1 because the digits are nines, not 1.0.  */
  sprintf (&buf[fmt->p + 1], "E%d%s", fmt->emax - 1, suffix);
  builtin_define_with_value (name, buf, 0);

  /* Compute epsilon (the difference between 1 and least value greater
     than 1 representable).  */
  sprintf (name, "__%s_EPSILON__", name_prefix);
  sprintf (buf, "1E-%d%s", fmt->p - 1, suffix);
  builtin_define_with_value (name, buf, 0);

  /* Minimum subnormal positive decimal value.  */
  sprintf (name, "__%s_SUBNORMAL_MIN__", name_prefix);
  p = buf;
  for (digits = fmt->p; digits > 1; digits--)
    {
      *p++ = '0';
      if (digits == fmt->p)
	*p++ = '.';
    }
  *p = 0;
  sprintf (&buf[fmt->p], "1E%d%s", fmt->emin - 1, suffix);
  builtin_define_with_value (name, buf, 0);
}

/* Define fixed-point constants for TYPE using NAME_PREFIX and SUFFIX.  */

static void
builtin_define_fixed_point_constants (const char *name_prefix,
				      const char *suffix,
				      tree type)
{
  char name[64], buf[256], *new_buf;
  int i, mod;

  sprintf (name, "__%s_FBIT__", name_prefix);
  builtin_define_with_int_value (name, TYPE_FBIT (type));

  sprintf (name, "__%s_IBIT__", name_prefix);
  builtin_define_with_int_value (name, TYPE_IBIT (type));

  /* If there is no suffix, defines are for fixed-point modes.
     We just return.  */
  if (strcmp (suffix, "") == 0)
    return;

  if (TYPE_UNSIGNED (type))
    {
      sprintf (name, "__%s_MIN__", name_prefix);
      sprintf (buf, "0.0%s", suffix);
      builtin_define_with_value (name, buf, 0);
    }
  else
    {
      sprintf (name, "__%s_MIN__", name_prefix);
      if (ALL_ACCUM_MODE_P (TYPE_MODE (type)))
	sprintf (buf, "(-0X1P%d%s-0X1P%d%s)", TYPE_IBIT (type) - 1, suffix,
		 TYPE_IBIT (type) - 1, suffix);
      else
	sprintf (buf, "(-0.5%s-0.5%s)", suffix, suffix);
      builtin_define_with_value (name, buf, 0);
    }

  sprintf (name, "__%s_MAX__", name_prefix);
  sprintf (buf, "0X");
  new_buf = buf + 2;
  mod = (TYPE_FBIT (type) + TYPE_IBIT (type)) % 4;
  if (mod)
    sprintf (new_buf++, "%x", (1 << mod) - 1);
  for (i = 0; i < (TYPE_FBIT (type) + TYPE_IBIT (type)) / 4; i++)
    sprintf (new_buf++, "F");
  sprintf (new_buf, "P-%d%s", TYPE_FBIT (type), suffix);
  builtin_define_with_value (name, buf, 0);

  sprintf (name, "__%s_EPSILON__", name_prefix);
  sprintf (buf, "0x1P-%d%s", TYPE_FBIT (type), suffix);
  builtin_define_with_value (name, buf, 0);
}

/* Define macros used by <stdint.h>.  */
static void
builtin_define_stdint_macros (void)
{
  builtin_define_type_max ("__INTMAX_MAX__", intmax_type_node);
  builtin_define_constants ("__INTMAX_C", intmax_type_node);
  builtin_define_type_max ("__UINTMAX_MAX__", uintmax_type_node);
  builtin_define_constants ("__UINTMAX_C", uintmax_type_node);
  if (sig_atomic_type_node)
    builtin_define_type_minmax ("__SIG_ATOMIC_MIN__", "__SIG_ATOMIC_MAX__",
				sig_atomic_type_node);
  if (int8_type_node)
    builtin_define_type_max ("__INT8_MAX__", int8_type_node);
  if (int16_type_node)
    builtin_define_type_max ("__INT16_MAX__", int16_type_node);
  if (int32_type_node)
    builtin_define_type_max ("__INT32_MAX__", int32_type_node);
  if (int64_type_node)
    builtin_define_type_max ("__INT64_MAX__", int64_type_node);
  if (uint8_type_node)
    builtin_define_type_max ("__UINT8_MAX__", uint8_type_node);
  if (c_uint16_type_node)
    builtin_define_type_max ("__UINT16_MAX__", c_uint16_type_node);
  if (c_uint32_type_node)
    builtin_define_type_max ("__UINT32_MAX__", c_uint32_type_node);
  if (c_uint64_type_node)
    builtin_define_type_max ("__UINT64_MAX__", c_uint64_type_node);
  if (int_least8_type_node)
    {
      builtin_define_type_max ("__INT_LEAST8_MAX__", int_least8_type_node);
      builtin_define_constants ("__INT8_C", int_least8_type_node);
    }
  if (int_least16_type_node)
    {
      builtin_define_type_max ("__INT_LEAST16_MAX__", int_least16_type_node);
      builtin_define_constants ("__INT16_C", int_least16_type_node);
    }
  if (int_least32_type_node)
    {
      builtin_define_type_max ("__INT_LEAST32_MAX__", int_least32_type_node);
      builtin_define_constants ("__INT32_C", int_least32_type_node);
    }
  if (int_least64_type_node)
    {
      builtin_define_type_max ("__INT_LEAST64_MAX__", int_least64_type_node);
      builtin_define_constants ("__INT64_C", int_least64_type_node);
    }
  if (uint_least8_type_node)
    {
      builtin_define_type_max ("__UINT_LEAST8_MAX__", uint_least8_type_node);
      builtin_define_constants ("__UINT8_C", uint_least8_type_node);
    }
  if (uint_least16_type_node)
    {
      builtin_define_type_max ("__UINT_LEAST16_MAX__", uint_least16_type_node);
      builtin_define_constants ("__UINT16_C", uint_least16_type_node);
    }
  if (uint_least32_type_node)
    {
      builtin_define_type_max ("__UINT_LEAST32_MAX__", uint_least32_type_node);
      builtin_define_constants ("__UINT32_C", uint_least32_type_node);
    }
  if (uint_least64_type_node)
    {
      builtin_define_type_max ("__UINT_LEAST64_MAX__", uint_least64_type_node);
      builtin_define_constants ("__UINT64_C", uint_least64_type_node);
    }
  if (int_fast8_type_node)
    builtin_define_type_max ("__INT_FAST8_MAX__", int_fast8_type_node);
  if (int_fast16_type_node)
    builtin_define_type_max ("__INT_FAST16_MAX__", int_fast16_type_node);
  if (int_fast32_type_node)
    builtin_define_type_max ("__INT_FAST32_MAX__", int_fast32_type_node);
  if (int_fast64_type_node)
    builtin_define_type_max ("__INT_FAST64_MAX__", int_fast64_type_node);
  if (uint_fast8_type_node)
    builtin_define_type_max ("__UINT_FAST8_MAX__", uint_fast8_type_node);
  if (uint_fast16_type_node)
    builtin_define_type_max ("__UINT_FAST16_MAX__", uint_fast16_type_node);
  if (uint_fast32_type_node)
    builtin_define_type_max ("__UINT_FAST32_MAX__", uint_fast32_type_node);
  if (uint_fast64_type_node)
    builtin_define_type_max ("__UINT_FAST64_MAX__", uint_fast64_type_node);
  if (intptr_type_node)
    builtin_define_type_max ("__INTPTR_MAX__", intptr_type_node);
  if (uintptr_type_node)
    builtin_define_type_max ("__UINTPTR_MAX__", uintptr_type_node);
}

/* Adjust the optimization macros when a #pragma GCC optimization is done to
   reflect the current level.  */
void
c_cpp_builtins_optimize_pragma (cpp_reader *pfile, tree prev_tree,
				tree cur_tree)
{
  struct cl_optimization *prev = TREE_OPTIMIZATION (prev_tree);
  struct cl_optimization *cur  = TREE_OPTIMIZATION (cur_tree);
  bool prev_fast_math;
  bool cur_fast_math;

  /* -undef turns off target-specific built-ins.  */
  if (flag_undef)
    return;

  /* Other target-independent built-ins determined by command-line
     options.  */
  if (!prev->x_optimize_size && cur->x_optimize_size)
    cpp_define (pfile, "__OPTIMIZE_SIZE__");
  else if (prev->x_optimize_size && !cur->x_optimize_size)
    cpp_undef (pfile, "__OPTIMIZE_SIZE__");

  if (!prev->x_optimize && cur->x_optimize)
    cpp_define (pfile, "__OPTIMIZE__");
  else if (prev->x_optimize && !cur->x_optimize)
    cpp_undef (pfile, "__OPTIMIZE__");

  prev_fast_math = fast_math_flags_struct_set_p (prev);
  cur_fast_math  = fast_math_flags_struct_set_p (cur);
  if (!prev_fast_math && cur_fast_math)
    cpp_define (pfile, "__FAST_MATH__");
  else if (prev_fast_math && !cur_fast_math)
    cpp_undef (pfile, "__FAST_MATH__");

  if (!prev->x_flag_signaling_nans && cur->x_flag_signaling_nans)
    cpp_define (pfile, "__SUPPORT_SNAN__");
  else if (prev->x_flag_signaling_nans && !cur->x_flag_signaling_nans)
    cpp_undef (pfile, "__SUPPORT_SNAN__");

  if (!prev->x_flag_errno_math && cur->x_flag_errno_math)
    cpp_undef (pfile, "__NO_MATH_ERRNO__");
  else if (prev->x_flag_errno_math && !cur->x_flag_errno_math)
    cpp_define (pfile, "__NO_MATH_ERRNO__");

  if (!prev->x_flag_finite_math_only && cur->x_flag_finite_math_only)
    {
      cpp_undef (pfile, "__FINITE_MATH_ONLY__");
      cpp_define (pfile, "__FINITE_MATH_ONLY__=1");
    }
  else if (prev->x_flag_finite_math_only && !cur->x_flag_finite_math_only)
    {
      cpp_undef (pfile, "__FINITE_MATH_ONLY__");
      cpp_define (pfile, "__FINITE_MATH_ONLY__=0");
    }
}


/* This function will emit cpp macros to indicate the presence of various lock
   free atomic operations.  */
   
static void
cpp_atomic_builtins (cpp_reader *pfile)
{
  /* Set a flag for each size of object that compare and swap exists for up to
     a 16 byte object.  */
#define SWAP_LIMIT  17
  bool have_swap[SWAP_LIMIT];
  unsigned int psize;

  /* Clear the map of sizes compare_and swap exists for.  */
  memset (have_swap, 0, sizeof (have_swap));

  /* Tell source code if the compiler makes sync_compare_and_swap
     builtins available.  */
#ifndef HAVE_sync_compare_and_swapqi
#define HAVE_sync_compare_and_swapqi 0
#endif
#ifndef HAVE_atomic_compare_and_swapqi
#define HAVE_atomic_compare_and_swapqi 0
#endif

  if (HAVE_sync_compare_and_swapqi || HAVE_atomic_compare_and_swapqi)
    {
      cpp_define (pfile, "__GCC_HAVE_SYNC_COMPARE_AND_SWAP_1");
      have_swap[1] = true;
    }

#ifndef HAVE_sync_compare_and_swaphi
#define HAVE_sync_compare_and_swaphi 0
#endif
#ifndef HAVE_atomic_compare_and_swaphi
#define HAVE_atomic_compare_and_swaphi 0
#endif
  if (HAVE_sync_compare_and_swaphi || HAVE_atomic_compare_and_swaphi)
    {
      cpp_define (pfile, "__GCC_HAVE_SYNC_COMPARE_AND_SWAP_2");
      have_swap[2] = true;
    }

#ifndef HAVE_sync_compare_and_swapsi
#define HAVE_sync_compare_and_swapsi 0
#endif
#ifndef HAVE_atomic_compare_and_swapsi
#define HAVE_atomic_compare_and_swapsi 0
#endif
  if (HAVE_sync_compare_and_swapsi || HAVE_atomic_compare_and_swapsi)
    {
      cpp_define (pfile, "__GCC_HAVE_SYNC_COMPARE_AND_SWAP_4");
      have_swap[4] = true;
    }

#ifndef HAVE_sync_compare_and_swapdi
#define HAVE_sync_compare_and_swapdi 0
#endif
#ifndef HAVE_atomic_compare_and_swapdi
#define HAVE_atomic_compare_and_swapdi 0
#endif
  if (HAVE_sync_compare_and_swapdi || HAVE_atomic_compare_and_swapdi)
    {
      cpp_define (pfile, "__GCC_HAVE_SYNC_COMPARE_AND_SWAP_8");
      have_swap[8] = true;
    }

#ifndef HAVE_sync_compare_and_swapti
#define HAVE_sync_compare_and_swapti 0
#endif
#ifndef HAVE_atomic_compare_and_swapti
#define HAVE_atomic_compare_and_swapti 0
#endif
  if (HAVE_sync_compare_and_swapti || HAVE_atomic_compare_and_swapti)
    {
      cpp_define (pfile, "__GCC_HAVE_SYNC_COMPARE_AND_SWAP_16");
      have_swap[16] = true;
    }

  /* Tell the source code about various types.  These map to the C++11 and C11
     macros where 2 indicates lock-free always, and 1 indicates sometimes
     lock free.  */
#define SIZEOF_NODE(T) (tree_to_uhwi (TYPE_SIZE_UNIT (T)))
#define SWAP_INDEX(T) ((SIZEOF_NODE (T) < SWAP_LIMIT) ? SIZEOF_NODE (T) : 0)
  builtin_define_with_int_value ("__GCC_ATOMIC_BOOL_LOCK_FREE", 
			(have_swap[SWAP_INDEX (boolean_type_node)]? 2 : 1));
  builtin_define_with_int_value ("__GCC_ATOMIC_CHAR_LOCK_FREE", 
			(have_swap[SWAP_INDEX (signed_char_type_node)]? 2 : 1));
  builtin_define_with_int_value ("__GCC_ATOMIC_CHAR16_T_LOCK_FREE", 
			(have_swap[SWAP_INDEX (char16_type_node)]? 2 : 1));
  builtin_define_with_int_value ("__GCC_ATOMIC_CHAR32_T_LOCK_FREE", 
			(have_swap[SWAP_INDEX (char32_type_node)]? 2 : 1));
  builtin_define_with_int_value ("__GCC_ATOMIC_WCHAR_T_LOCK_FREE", 
			(have_swap[SWAP_INDEX (wchar_type_node)]? 2 : 1));
  builtin_define_with_int_value ("__GCC_ATOMIC_SHORT_LOCK_FREE", 
		      (have_swap[SWAP_INDEX (short_integer_type_node)]? 2 : 1));
  builtin_define_with_int_value ("__GCC_ATOMIC_INT_LOCK_FREE", 
			(have_swap[SWAP_INDEX (integer_type_node)]? 2 : 1));
  builtin_define_with_int_value ("__GCC_ATOMIC_LONG_LOCK_FREE", 
		      (have_swap[SWAP_INDEX (long_integer_type_node)]? 2 : 1));
  builtin_define_with_int_value ("__GCC_ATOMIC_LLONG_LOCK_FREE", 
		(have_swap[SWAP_INDEX (long_long_integer_type_node)]? 2 : 1));

  /* If we're dealing with a "set" value that doesn't exactly correspond
     to a boolean truth value, let the library work around that.  */
  builtin_define_with_int_value ("__GCC_ATOMIC_TEST_AND_SET_TRUEVAL",
				 targetm.atomic_test_and_set_trueval);

  /* ptr_type_node can't be used here since ptr_mode is only set when
     toplev calls backend_init which is not done with -E  or pch.  */
  psize = POINTER_SIZE_UNITS;
  if (psize >= SWAP_LIMIT)
    psize = 0;
  builtin_define_with_int_value ("__GCC_ATOMIC_POINTER_LOCK_FREE", 
			(have_swap[psize]? 2 : 1));
}

/* Return the value for __GCC_IEC_559.  */
static int
cpp_iec_559_value (void)
{
  /* The default is support for IEEE 754-2008.  */
  int ret = 2;

  /* float and double must be binary32 and binary64.  If they are but
     with reversed NaN convention, at most IEEE 754-1985 is
     supported.  */
  const struct real_format *ffmt
    = REAL_MODE_FORMAT (TYPE_MODE (float_type_node));
  const struct real_format *dfmt
    = REAL_MODE_FORMAT (TYPE_MODE (double_type_node));
  if (!ffmt->qnan_msb_set || !dfmt->qnan_msb_set)
    ret = 1;
  if (ffmt->b != 2
      || ffmt->p != 24
      || ffmt->pnan != 24
      || ffmt->emin != -125
      || ffmt->emax != 128
      || ffmt->signbit_rw != 31
      || ffmt->round_towards_zero
      || !ffmt->has_sign_dependent_rounding
      || !ffmt->has_nans
      || !ffmt->has_inf
      || !ffmt->has_denorm
      || !ffmt->has_signed_zero
      || dfmt->b != 2
      || dfmt->p != 53
      || dfmt->pnan != 53
      || dfmt->emin != -1021
      || dfmt->emax != 1024
      || dfmt->signbit_rw != 63
      || dfmt->round_towards_zero
      || !dfmt->has_sign_dependent_rounding
      || !dfmt->has_nans
      || !dfmt->has_inf
      || !dfmt->has_denorm
      || !dfmt->has_signed_zero)
    ret = 0;

  /* In strict C standards conformance mode, consider unpredictable
     excess precision to mean lack of IEEE 754 support.  The same
     applies to unpredictable contraction.  For C++, and outside
     strict conformance mode, do not consider these options to mean
     lack of IEEE 754 support.  */
  if (flag_iso
      && !c_dialect_cxx ()
      && TARGET_FLT_EVAL_METHOD != 0
      && flag_excess_precision_cmdline != EXCESS_PRECISION_STANDARD)
    ret = 0;
  if (flag_iso
      && !c_dialect_cxx ()
      && flag_fp_contract_mode == FP_CONTRACT_FAST)
    ret = 0;

  /* Various options are contrary to IEEE 754 semantics.  */
  if (flag_unsafe_math_optimizations
      || flag_associative_math
      || flag_reciprocal_math
      || flag_finite_math_only
      || !flag_signed_zeros
      || flag_single_precision_constant)
    ret = 0;

  /* If the target does not support IEEE 754 exceptions and rounding
     modes, consider IEEE 754 support to be absent.  */
  if (!targetm.float_exceptions_rounding_supported_p ())
    ret = 0;

  return ret;
}

/* Return the value for __GCC_IEC_559_COMPLEX.  */
static int
cpp_iec_559_complex_value (void)
{
  /* The value is no bigger than that of __GCC_IEC_559.  */
  int ret = cpp_iec_559_value ();

  /* Some options are contrary to the required default state of the
     CX_LIMITED_RANGE pragma.  */
  if (flag_complex_method != 2)
    ret = 0;

  return ret;
}

/* Hook that registers front end and target-specific built-ins.  */
void
c_cpp_builtins (cpp_reader *pfile)
{
  int i;

  /* -undef turns off target-specific built-ins.  */
  if (flag_undef)
    return;

  define_language_independent_builtin_macros (pfile);

  if (c_dialect_cxx ())
  {
    int major;
    parse_basever (&major, NULL, NULL);
    cpp_define_formatted (pfile, "__GNUG__=%d", major);
  }

  /* For stddef.h.  They require macros defined in c-common.c.  */
  c_stddef_cpp_builtins ();

  /* Set include test macros for all C/C++ (not for just C++11 etc.)
<<<<<<< HEAD
     the builtins __has_include__ and __has_include_next__ are defined
=======
     The builtins __has_include__ and __has_include_next__ are defined
>>>>>>> d5ad84b3
     in libcpp.  */
  cpp_define (pfile, "__has_include(STR)=__has_include__(STR)");
  cpp_define (pfile, "__has_include_next(STR)=__has_include_next__(STR)");

  if (c_dialect_cxx ())
    {
      if (flag_weak && SUPPORTS_ONE_ONLY)
	cpp_define (pfile, "__GXX_WEAK__=1");
      else
	cpp_define (pfile, "__GXX_WEAK__=0");

      if (warn_deprecated)
	cpp_define (pfile, "__DEPRECATED");

      if (flag_rtti)
<<<<<<< HEAD
	cpp_define (pfile, "__GXX_RTTI");
=======
	{
	  cpp_define (pfile, "__GXX_RTTI");
	  cpp_define (pfile, "__cpp_rtti=199711");
	}
>>>>>>> d5ad84b3

      if (cxx_dialect >= cxx11)
        cpp_define (pfile, "__GXX_EXPERIMENTAL_CXX0X__");

      /* Binary literals have been allowed in g++ before C++11
	 and were standardized for C++14.  */
      if (!pedantic || cxx_dialect > cxx11)
	cpp_define (pfile, "__cpp_binary_literals=201304");
<<<<<<< HEAD
=======

      /* Arrays of runtime bound were removed from C++14, but we still
	 support GNU VLAs.  Let's define this macro to a low number
	 (corresponding to the initial test release of GNU C++) if we won't
	 complain about use of VLAs.  */
      if (c_dialect_cxx ()
	  && (pedantic ? warn_vla == 0 : warn_vla <= 0))
	cpp_define (pfile, "__cpp_runtime_arrays=198712");

>>>>>>> d5ad84b3
      if (cxx_dialect >= cxx11)
	{
	  /* Set feature test macros for C++11  */
	  cpp_define (pfile, "__cpp_unicode_characters=200704");
	  cpp_define (pfile, "__cpp_raw_strings=200710");
	  cpp_define (pfile, "__cpp_unicode_literals=200710");
	  cpp_define (pfile, "__cpp_user_defined_literals=200809");
	  cpp_define (pfile, "__cpp_lambdas=200907");
<<<<<<< HEAD
	  cpp_define (pfile, "__cpp_constexpr=200704");
=======
	  if (cxx_dialect == cxx11)
	    cpp_define (pfile, "__cpp_constexpr=200704");
	  cpp_define (pfile, "__cpp_range_based_for=200907");
>>>>>>> d5ad84b3
	  cpp_define (pfile, "__cpp_static_assert=200410");
	  cpp_define (pfile, "__cpp_decltype=200707");
	  cpp_define (pfile, "__cpp_attributes=200809");
	  cpp_define (pfile, "__cpp_rvalue_reference=200610");
	  cpp_define (pfile, "__cpp_variadic_templates=200704");
<<<<<<< HEAD
=======
	  cpp_define (pfile, "__cpp_initializer_lists=200806");
	  cpp_define (pfile, "__cpp_delegating_constructors=200604");
	  cpp_define (pfile, "__cpp_nsdmi=200809");
	  cpp_define (pfile, "__cpp_inheriting_constructors=200802");
	  cpp_define (pfile, "__cpp_ref_qualifiers=200710");
>>>>>>> d5ad84b3
	  cpp_define (pfile, "__cpp_alias_templates=200704");
	}
      if (cxx_dialect > cxx11)
	{
	  /* Set feature test macros for C++14  */
	  cpp_define (pfile, "__cpp_return_type_deduction=201304");
	  cpp_define (pfile, "__cpp_init_captures=201304");
	  cpp_define (pfile, "__cpp_generic_lambdas=201304");
<<<<<<< HEAD
	  //cpp_undef (pfile, "__cpp_constexpr");
	  //cpp_define (pfile, "__cpp_constexpr=201304");
	  cpp_define (pfile, "__cpp_decltype_auto=201304");
	  //cpp_define (pfile, "__cpp_aggregate_nsdmi=201304");
	  //cpp_define (pfile, "__cpp_variable_templates=201304");
	  cpp_define (pfile, "__cpp_digit_separators=201309");
	  cpp_define (pfile, "__cpp_attribute_deprecated=201309");
	  //cpp_define (pfile, "__cpp_sized_deallocation=201309");
	  /* We'll have to see where runtime arrays wind up.
	     Let's put it in C++14 for now.  */
	  cpp_define (pfile, "__cpp_runtime_arrays=201304");
	}
=======
	  cpp_define (pfile, "__cpp_constexpr=201304");
	  cpp_define (pfile, "__cpp_decltype_auto=201304");
	  cpp_define (pfile, "__cpp_aggregate_nsdmi=201304");
	  cpp_define (pfile, "__cpp_variable_templates=201304");
	  cpp_define (pfile, "__cpp_digit_separators=201309");
	}
      if (flag_sized_deallocation)
	cpp_define (pfile, "__cpp_sized_deallocation=201309");
>>>>>>> d5ad84b3
    }
  /* Note that we define this for C as well, so that we know if
     __attribute__((cleanup)) will interface with EH.  */
  if (flag_exceptions)
    {
      cpp_define (pfile, "__EXCEPTIONS");
      if (c_dialect_cxx ())
	cpp_define (pfile, "__cpp_exceptions=199711");
    }

  /* Represents the C++ ABI version, always defined so it can be used while
     preprocessing C and assembler.  */
  if (flag_abi_version == 0)
    /* We should have set this to something real in c_common_post_options.  */
    gcc_unreachable ();
  else if (flag_abi_version == 1)
    /* Due to a historical accident, this version had the value
       "102".  */
    builtin_define_with_int_value ("__GXX_ABI_VERSION", 102);
  else
    /* Newer versions have values 1002, 1003, ....  */
    builtin_define_with_int_value ("__GXX_ABI_VERSION",
				   1000 + flag_abi_version);

  /* libgcc needs to know this.  */
  if (targetm_common.except_unwind_info (&global_options) == UI_SJLJ)
    cpp_define (pfile, "__USING_SJLJ_EXCEPTIONS__");

  /* limits.h and stdint.h need to know these.  */
  builtin_define_type_max ("__SCHAR_MAX__", signed_char_type_node);
  builtin_define_type_max ("__SHRT_MAX__", short_integer_type_node);
  builtin_define_type_max ("__INT_MAX__", integer_type_node);
  builtin_define_type_max ("__LONG_MAX__", long_integer_type_node);
  builtin_define_type_max ("__LONG_LONG_MAX__", long_long_integer_type_node);
  builtin_define_type_minmax ("__WCHAR_MIN__", "__WCHAR_MAX__",
			      underlying_wchar_type_node);
  builtin_define_type_minmax ("__WINT_MIN__", "__WINT_MAX__", wint_type_node);
  builtin_define_type_max ("__PTRDIFF_MAX__", ptrdiff_type_node);
  builtin_define_type_max ("__SIZE_MAX__", size_type_node);

  if (c_dialect_cxx ())
    for (i = 0; i < NUM_INT_N_ENTS; i ++)
      if (int_n_enabled_p[i])
	{
	  char buf[35+20+20];

	  /* These are used to configure the C++ library.  */

	  if (!flag_iso || int_n_data[i].bitsize == POINTER_SIZE)
	    {
	      sprintf (buf, "__GLIBCXX_TYPE_INT_N_%d=__int%d", i, int_n_data[i].bitsize);
	      cpp_define (parse_in, buf);

	      sprintf (buf, "__GLIBCXX_BITSIZE_INT_N_%d=%d", i, int_n_data[i].bitsize);
	      cpp_define (parse_in, buf);
	    }
	}

  /* stdint.h and the testsuite need to know these.  */
  builtin_define_stdint_macros ();

  /* Provide information for library headers to determine whether to
     define macros such as __STDC_IEC_559__ and
     __STDC_IEC_559_COMPLEX__.  */
  builtin_define_with_int_value ("__GCC_IEC_559", cpp_iec_559_value ());
  builtin_define_with_int_value ("__GCC_IEC_559_COMPLEX",
				 cpp_iec_559_complex_value ());

  /* float.h needs to know this.  */
  builtin_define_with_int_value ("__FLT_EVAL_METHOD__",
				 TARGET_FLT_EVAL_METHOD);

  /* And decfloat.h needs this.  */
  builtin_define_with_int_value ("__DEC_EVAL_METHOD__",
                                 TARGET_DEC_EVAL_METHOD);

  builtin_define_float_constants ("FLT", "F", "%s", "F", float_type_node);
  /* Cast the double precision constants.  This is needed when single
     precision constants are specified or when pragma FLOAT_CONST_DECIMAL64
     is used.  The correct result is computed by the compiler when using
     macros that include a cast.  We use a different cast for C++ to avoid
     problems with -Wold-style-cast.  */
  builtin_define_float_constants ("DBL", "L",
				  (c_dialect_cxx ()
				   ? "double(%s)"
				   : "((double)%s)"),
				  "", double_type_node);
  builtin_define_float_constants ("LDBL", "L", "%s", "L",
				  long_double_type_node);

  /* For decfloat.h.  */
  builtin_define_decimal_float_constants ("DEC32", "DF", dfloat32_type_node);
  builtin_define_decimal_float_constants ("DEC64", "DD", dfloat64_type_node);
  builtin_define_decimal_float_constants ("DEC128", "DL", dfloat128_type_node);

  /* For fixed-point fibt, ibit, max, min, and epsilon.  */
  if (targetm.fixed_point_supported_p ())
    {
      builtin_define_fixed_point_constants ("SFRACT", "HR",
					    short_fract_type_node);
      builtin_define_fixed_point_constants ("USFRACT", "UHR",
					    unsigned_short_fract_type_node);
      builtin_define_fixed_point_constants ("FRACT", "R",
					    fract_type_node);
      builtin_define_fixed_point_constants ("UFRACT", "UR",
					    unsigned_fract_type_node);
      builtin_define_fixed_point_constants ("LFRACT", "LR",
					    long_fract_type_node);
      builtin_define_fixed_point_constants ("ULFRACT", "ULR",
					    unsigned_long_fract_type_node);
      builtin_define_fixed_point_constants ("LLFRACT", "LLR",
					    long_long_fract_type_node);
      builtin_define_fixed_point_constants ("ULLFRACT", "ULLR",
					    unsigned_long_long_fract_type_node);
      builtin_define_fixed_point_constants ("SACCUM", "HK",
					    short_accum_type_node);
      builtin_define_fixed_point_constants ("USACCUM", "UHK",
					    unsigned_short_accum_type_node);
      builtin_define_fixed_point_constants ("ACCUM", "K",
					    accum_type_node);
      builtin_define_fixed_point_constants ("UACCUM", "UK",
					    unsigned_accum_type_node);
      builtin_define_fixed_point_constants ("LACCUM", "LK",
					    long_accum_type_node);
      builtin_define_fixed_point_constants ("ULACCUM", "ULK",
					    unsigned_long_accum_type_node);
      builtin_define_fixed_point_constants ("LLACCUM", "LLK",
					    long_long_accum_type_node);
      builtin_define_fixed_point_constants ("ULLACCUM", "ULLK",
					    unsigned_long_long_accum_type_node);

      builtin_define_fixed_point_constants ("QQ", "", qq_type_node);
      builtin_define_fixed_point_constants ("HQ", "", hq_type_node);
      builtin_define_fixed_point_constants ("SQ", "", sq_type_node);
      builtin_define_fixed_point_constants ("DQ", "", dq_type_node);
      builtin_define_fixed_point_constants ("TQ", "", tq_type_node);
      builtin_define_fixed_point_constants ("UQQ", "", uqq_type_node);
      builtin_define_fixed_point_constants ("UHQ", "", uhq_type_node);
      builtin_define_fixed_point_constants ("USQ", "", usq_type_node);
      builtin_define_fixed_point_constants ("UDQ", "", udq_type_node);
      builtin_define_fixed_point_constants ("UTQ", "", utq_type_node);
      builtin_define_fixed_point_constants ("HA", "", ha_type_node);
      builtin_define_fixed_point_constants ("SA", "", sa_type_node);
      builtin_define_fixed_point_constants ("DA", "", da_type_node);
      builtin_define_fixed_point_constants ("TA", "", ta_type_node);
      builtin_define_fixed_point_constants ("UHA", "", uha_type_node);
      builtin_define_fixed_point_constants ("USA", "", usa_type_node);
      builtin_define_fixed_point_constants ("UDA", "", uda_type_node);
      builtin_define_fixed_point_constants ("UTA", "", uta_type_node);
    }

  /* For libgcc-internal use only.  */
  if (flag_building_libgcc)
    {
      /* Properties of floating-point modes for libgcc2.c.  */
      for (machine_mode mode = GET_CLASS_NARROWEST_MODE (MODE_FLOAT);
	   mode != VOIDmode;
	   mode = GET_MODE_WIDER_MODE (mode))
	{
	  const char *name = GET_MODE_NAME (mode);
	  char *macro_name
	    = (char *) alloca (strlen (name)
			       + sizeof ("__LIBGCC__MANT_DIG__"));
	  sprintf (macro_name, "__LIBGCC_%s_MANT_DIG__", name);
	  builtin_define_with_int_value (macro_name,
					 REAL_MODE_FORMAT (mode)->p);
	  if (!targetm.scalar_mode_supported_p (mode)
	      || !targetm.libgcc_floating_mode_supported_p (mode))
	    continue;
	  macro_name = (char *) alloca (strlen (name)
					+ sizeof ("__LIBGCC_HAS__MODE__"));
	  sprintf (macro_name, "__LIBGCC_HAS_%s_MODE__", name);
	  cpp_define (pfile, macro_name);
	  macro_name = (char *) alloca (strlen (name)
					+ sizeof ("__LIBGCC__FUNC_EXT__"));
	  sprintf (macro_name, "__LIBGCC_%s_FUNC_EXT__", name);
	  const char *suffix;
	  if (mode == TYPE_MODE (double_type_node))
	    suffix = "";
	  else if (mode == TYPE_MODE (float_type_node))
	    suffix = "f";
	  else if (mode == TYPE_MODE (long_double_type_node))
	    suffix = "l";
	  /* ??? The following assumes the built-in functions (defined
	     in target-specific code) match the suffixes used for
	     constants.  Because in fact such functions are not
	     defined for the 'w' suffix, 'l' is used there
	     instead.  */
	  else if (mode == targetm.c.mode_for_suffix ('q'))
	    suffix = "q";
	  else if (mode == targetm.c.mode_for_suffix ('w'))
	    suffix = "l";
	  else
	    gcc_unreachable ();
	  builtin_define_with_value (macro_name, suffix, 0);
	  bool excess_precision = false;
	  if (TARGET_FLT_EVAL_METHOD != 0
	      && mode != TYPE_MODE (long_double_type_node)
	      && (mode == TYPE_MODE (float_type_node)
		  || mode == TYPE_MODE (double_type_node)))
	    switch (TARGET_FLT_EVAL_METHOD)
	      {
	      case -1:
	      case 2:
		excess_precision = true;
		break;

	      case 1:
		excess_precision = mode == TYPE_MODE (float_type_node);
		break;

	      default:
		gcc_unreachable ();
	      }
	  macro_name = (char *) alloca (strlen (name)
					+ sizeof ("__LIBGCC__EXCESS_"
						  "PRECISION__"));
	  sprintf (macro_name, "__LIBGCC_%s_EXCESS_PRECISION__", name);
	  builtin_define_with_int_value (macro_name, excess_precision);
	}

      /* For libgcc crtstuff.c and libgcc2.c.  */
      builtin_define_with_int_value ("__LIBGCC_EH_TABLES_CAN_BE_READ_ONLY__",
				     EH_TABLES_CAN_BE_READ_ONLY);
#ifdef EH_FRAME_SECTION_NAME
      builtin_define_with_value ("__LIBGCC_EH_FRAME_SECTION_NAME__",
				 EH_FRAME_SECTION_NAME, 1);
#endif
#ifdef JCR_SECTION_NAME
      builtin_define_with_value ("__LIBGCC_JCR_SECTION_NAME__",
				 JCR_SECTION_NAME, 1);
#endif
#ifdef CTORS_SECTION_ASM_OP
      builtin_define_with_value ("__LIBGCC_CTORS_SECTION_ASM_OP__",
				 CTORS_SECTION_ASM_OP, 1);
#endif
#ifdef DTORS_SECTION_ASM_OP
      builtin_define_with_value ("__LIBGCC_DTORS_SECTION_ASM_OP__",
				 DTORS_SECTION_ASM_OP, 1);
#endif
#ifdef TEXT_SECTION_ASM_OP
      builtin_define_with_value ("__LIBGCC_TEXT_SECTION_ASM_OP__",
				 TEXT_SECTION_ASM_OP, 1);
#endif
#ifdef INIT_SECTION_ASM_OP
      builtin_define_with_value ("__LIBGCC_INIT_SECTION_ASM_OP__",
				 INIT_SECTION_ASM_OP, 1);
#endif
#ifdef INIT_ARRAY_SECTION_ASM_OP
      /* Despite the name of this target macro, the expansion is not
	 actually used, and may be empty rather than a string
	 constant.  */
      cpp_define (pfile, "__LIBGCC_INIT_ARRAY_SECTION_ASM_OP__");
#endif

      /* For libgcc enable-execute-stack.c.  */
      builtin_define_with_int_value ("__LIBGCC_TRAMPOLINE_SIZE__",
				     TRAMPOLINE_SIZE);

      /* For libgcc generic-morestack.c and unwinder code.  */
#ifdef STACK_GROWS_DOWNWARD
      cpp_define (pfile, "__LIBGCC_STACK_GROWS_DOWNWARD__");
#endif

      /* For libgcc unwinder code.  */
#ifdef DONT_USE_BUILTIN_SETJMP
      cpp_define (pfile, "__LIBGCC_DONT_USE_BUILTIN_SETJMP__");
#endif
#ifdef DWARF_ALT_FRAME_RETURN_COLUMN
      builtin_define_with_int_value ("__LIBGCC_DWARF_ALT_FRAME_RETURN_COLUMN__",
				     DWARF_ALT_FRAME_RETURN_COLUMN);
#endif
      builtin_define_with_int_value ("__LIBGCC_DWARF_FRAME_REGISTERS__",
				     DWARF_FRAME_REGISTERS);
#ifdef EH_RETURN_STACKADJ_RTX
      cpp_define (pfile, "__LIBGCC_EH_RETURN_STACKADJ_RTX__");
#endif
#ifdef JMP_BUF_SIZE
      builtin_define_with_int_value ("__LIBGCC_JMP_BUF_SIZE__",
				     JMP_BUF_SIZE);
#endif
      builtin_define_with_int_value ("__LIBGCC_STACK_POINTER_REGNUM__",
				     STACK_POINTER_REGNUM);

      /* For libgcov.  */
      builtin_define_with_int_value ("__LIBGCC_VTABLE_USES_DESCRIPTORS__",
				     TARGET_VTABLE_USES_DESCRIPTORS);
    }

  /* For use in assembly language.  */
  builtin_define_with_value ("__REGISTER_PREFIX__", REGISTER_PREFIX, 0);
  builtin_define_with_value ("__USER_LABEL_PREFIX__", user_label_prefix, 0);

  /* Misc.  */
  if (flag_gnu89_inline)
    cpp_define (pfile, "__GNUC_GNU_INLINE__");
  else
    cpp_define (pfile, "__GNUC_STDC_INLINE__");

  if (flag_no_inline)
    cpp_define (pfile, "__NO_INLINE__");

  if (flag_iso)
    cpp_define (pfile, "__STRICT_ANSI__");

  if (!flag_signed_char)
    cpp_define (pfile, "__CHAR_UNSIGNED__");

  if (c_dialect_cxx () && TYPE_UNSIGNED (wchar_type_node))
    cpp_define (pfile, "__WCHAR_UNSIGNED__");

  cpp_atomic_builtins (pfile);
    
#ifdef DWARF2_UNWIND_INFO
  if (dwarf2out_do_cfi_asm ())
    cpp_define (pfile, "__GCC_HAVE_DWARF2_CFI_ASM");
#endif

  /* Make the choice of ObjC runtime visible to source code.  */
  if (c_dialect_objc () && flag_next_runtime)
    cpp_define (pfile, "__NEXT_RUNTIME__");

  /* Show the availability of some target pragmas.  */
  cpp_define (pfile, "__PRAGMA_REDEFINE_EXTNAME");

  /* Make the choice of the stack protector runtime visible to source code.
     The macro names and values here were chosen for compatibility with an
     earlier implementation, i.e. ProPolice.  */
  if (flag_stack_protect == 4)
    cpp_define (pfile, "__SSP_EXPLICIT__=4");
  if (flag_stack_protect == 3)
    cpp_define (pfile, "__SSP_STRONG__=3");
  if (flag_stack_protect == 2)
    cpp_define (pfile, "__SSP_ALL__=2");
  else if (flag_stack_protect == 1)
    cpp_define (pfile, "__SSP__=1");

  if (flag_openacc)
    cpp_define (pfile, "_OPENACC=201306");

  if (flag_openmp)
    cpp_define (pfile, "_OPENMP=201307");

  for (i = 0; i < NUM_INT_N_ENTS; i ++)
    if (int_n_enabled_p[i])
      {
	char buf[15+20];
	sprintf(buf, "__SIZEOF_INT%d__", int_n_data[i].bitsize);
	builtin_define_type_sizeof (buf,
				    int_n_trees[i].signed_type);
      }
  builtin_define_type_sizeof ("__SIZEOF_WCHAR_T__", wchar_type_node);
  builtin_define_type_sizeof ("__SIZEOF_WINT_T__", wint_type_node);
  builtin_define_type_sizeof ("__SIZEOF_PTRDIFF_T__",
			      unsigned_ptrdiff_type_node);

  /* A straightforward target hook doesn't work, because of problems
     linking that hook's body when part of non-C front ends.  */
# define preprocessing_asm_p() (cpp_get_options (pfile)->lang == CLK_ASM)
# define preprocessing_trad_p() (cpp_get_options (pfile)->traditional)
# define builtin_define(TXT) cpp_define (pfile, TXT)
# define builtin_assert(TXT) cpp_assert (pfile, TXT)
  TARGET_CPU_CPP_BUILTINS ();
  TARGET_OS_CPP_BUILTINS ();
  TARGET_OBJFMT_CPP_BUILTINS ();

  /* Support the __declspec keyword by turning them into attributes.
     Note that the current way we do this may result in a collision
     with predefined attributes later on.  This can be solved by using
     one attribute, say __declspec__, and passing args to it.  The
     problem with that approach is that args are not accumulated: each
     new appearance would clobber any existing args.  */
  if (TARGET_DECLSPEC)
    builtin_define ("__declspec(x)=__attribute__((x))");

  /* If decimal floating point is supported, tell the user if the
     alternate format (BID) is used instead of the standard (DPD)
     format.  */
  if (ENABLE_DECIMAL_FLOAT && ENABLE_DECIMAL_BID_FORMAT)
    cpp_define (pfile, "__DECIMAL_BID_FORMAT__");
}

/* Pass an object-like macro.  If it doesn't lie in the user's
   namespace, defines it unconditionally.  Otherwise define a version
   with two leading underscores, and another version with two leading
   and trailing underscores, and define the original only if an ISO
   standard was not nominated.

   e.g. passing "unix" defines "__unix", "__unix__" and possibly
   "unix".  Passing "_mips" defines "__mips", "__mips__" and possibly
   "_mips".  */
void
builtin_define_std (const char *macro)
{
  size_t len = strlen (macro);
  char *buff = (char *) alloca (len + 5);
  char *p = buff + 2;
  char *q = p + len;

  /* prepend __ (or maybe just _) if in user's namespace.  */
  memcpy (p, macro, len + 1);
  if (!( *p == '_' && (p[1] == '_' || ISUPPER (p[1]))))
    {
      if (*p != '_')
	*--p = '_';
      if (p[1] != '_')
	*--p = '_';
    }
  cpp_define (parse_in, p);

  /* If it was in user's namespace...  */
  if (p != buff + 2)
    {
      /* Define the macro with leading and following __.  */
      if (q[-1] != '_')
	*q++ = '_';
      if (q[-2] != '_')
	*q++ = '_';
      *q = '\0';
      cpp_define (parse_in, p);

      /* Finally, define the original macro if permitted.  */
      if (!flag_iso)
	cpp_define (parse_in, macro);
    }
}

/* Pass an object-like macro and a value to define it to.  The third
   parameter says whether or not to turn the value into a string
   constant.  */
void
builtin_define_with_value (const char *macro, const char *expansion, int is_str)
{
  char *buf;
  size_t mlen = strlen (macro);
  size_t elen = strlen (expansion);
  size_t extra = 2;  /* space for an = and a NUL */

  if (is_str)
    {
      char *quoted_expansion = (char *) alloca (elen * 4 + 1);
      const char *p;
      char *q;
      extra += 2;  /* space for two quote marks */
      for (p = expansion, q = quoted_expansion; *p; p++)
	{
	  switch (*p)
	    {
	    case '\n':
	      *q++ = '\\';
	      *q++ = 'n';
	      break;

	    case '\t':
	      *q++ = '\\';
	      *q++ = 't';
	      break;

	    case '\\':
	      *q++ = '\\';
	      *q++ = '\\';
	      break;

	    case '"':
	      *q++ = '\\';
	      *q++ = '"';
	      break;

	    default:
	      if (ISPRINT ((unsigned char) *p))
		*q++ = *p;
	      else
		{
		  sprintf (q, "\\%03o", (unsigned char) *p);
		  q += 4;
		}
	    }
	}
      *q = '\0';
      expansion = quoted_expansion;
      elen = q - expansion;
    }

  buf = (char *) alloca (mlen + elen + extra);
  if (is_str)
    sprintf (buf, "%s=\"%s\"", macro, expansion);
  else
    sprintf (buf, "%s=%s", macro, expansion);

  cpp_define (parse_in, buf);
}


/* Pass an object-like macro and an integer value to define it to.  */
static void
builtin_define_with_int_value (const char *macro, HOST_WIDE_INT value)
{
  char *buf;
  size_t mlen = strlen (macro);
  size_t vlen = 18;
  size_t extra = 2; /* space for = and NUL.  */

  buf = (char *) alloca (mlen + vlen + extra);
  memcpy (buf, macro, mlen);
  buf[mlen] = '=';
  sprintf (buf + mlen + 1, HOST_WIDE_INT_PRINT_DEC, value);

  cpp_define (parse_in, buf);
}

/* builtin_define_with_hex_fp_value is very expensive, so the following
   array and function allows it to be done lazily when __DBL_MAX__
   etc. is first used.  */

struct GTY(()) lazy_hex_fp_value_struct
{
  const char *hex_str;
  cpp_macro *macro;
  machine_mode mode;
  int digits;
  const char *fp_suffix;
};
static GTY(()) struct lazy_hex_fp_value_struct lazy_hex_fp_values[12];
static GTY(()) int lazy_hex_fp_value_count;

static bool
lazy_hex_fp_value (cpp_reader *pfile ATTRIBUTE_UNUSED,
		   cpp_hashnode *node)
{
  REAL_VALUE_TYPE real;
  char dec_str[64], buf1[256];
  unsigned int idx;
  if (node->value.builtin < BT_FIRST_USER
      || (int) node->value.builtin >= BT_FIRST_USER + lazy_hex_fp_value_count)
    return false;

  idx = node->value.builtin - BT_FIRST_USER;
  real_from_string (&real, lazy_hex_fp_values[idx].hex_str);
  real_to_decimal_for_mode (dec_str, &real, sizeof (dec_str),
			    lazy_hex_fp_values[idx].digits, 0,
			    lazy_hex_fp_values[idx].mode);

  sprintf (buf1, "%s%s", dec_str, lazy_hex_fp_values[idx].fp_suffix);
  node->flags &= ~(NODE_BUILTIN | NODE_USED);
  node->value.macro = lazy_hex_fp_values[idx].macro;
  for (idx = 0; idx < node->value.macro->count; idx++)
    if (node->value.macro->exp.tokens[idx].type == CPP_NUMBER)
      break;
  gcc_assert (idx < node->value.macro->count);
  node->value.macro->exp.tokens[idx].val.str.len = strlen (buf1);
  node->value.macro->exp.tokens[idx].val.str.text
    = (const unsigned char *) ggc_strdup (buf1);
  return true;
}

/* Pass an object-like macro a hexadecimal floating-point value.  */
static void
builtin_define_with_hex_fp_value (const char *macro,
				  tree type, int digits,
				  const char *hex_str,
				  const char *fp_suffix,
				  const char *fp_cast)
{
  REAL_VALUE_TYPE real;
  char dec_str[64], buf1[256], buf2[256];

  /* This is very expensive, so if possible expand them lazily.  */
  if (lazy_hex_fp_value_count < 12
      && flag_dump_macros == 0
      && !cpp_get_options (parse_in)->traditional)
    {
      struct cpp_hashnode *node;
      if (lazy_hex_fp_value_count == 0)
	cpp_get_callbacks (parse_in)->user_builtin_macro = lazy_hex_fp_value;
      sprintf (buf2, fp_cast, "1.1");
      sprintf (buf1, "%s=%s", macro, buf2);
      cpp_define (parse_in, buf1);
      node = C_CPP_HASHNODE (get_identifier (macro));
      lazy_hex_fp_values[lazy_hex_fp_value_count].hex_str
	= ggc_strdup (hex_str);
      lazy_hex_fp_values[lazy_hex_fp_value_count].mode = TYPE_MODE (type);
      lazy_hex_fp_values[lazy_hex_fp_value_count].digits = digits;
      lazy_hex_fp_values[lazy_hex_fp_value_count].fp_suffix = fp_suffix;
      lazy_hex_fp_values[lazy_hex_fp_value_count].macro = node->value.macro;
      node->flags |= NODE_BUILTIN;
      node->value.builtin
	= (enum cpp_builtin_type) (BT_FIRST_USER + lazy_hex_fp_value_count);
      lazy_hex_fp_value_count++;
      return;
    }

  /* Hex values are really cool and convenient, except that they're
     not supported in strict ISO C90 mode.  First, the "p-" sequence
     is not valid as part of a preprocessor number.  Second, we get a
     pedwarn from the preprocessor, which has no context, so we can't
     suppress the warning with __extension__.

     So instead what we do is construct the number in hex (because
     it's easy to get the exact correct value), parse it as a real,
     then print it back out as decimal.  */

  real_from_string (&real, hex_str);
  real_to_decimal_for_mode (dec_str, &real, sizeof (dec_str), digits, 0,
			    TYPE_MODE (type));

  /* Assemble the macro in the following fashion
     macro = fp_cast [dec_str fp_suffix] */
  sprintf (buf1, "%s%s", dec_str, fp_suffix);
  sprintf (buf2, fp_cast, buf1);
  sprintf (buf1, "%s=%s", macro, buf2);

  cpp_define (parse_in, buf1);
}

/* Return a string constant for the suffix for a value of type TYPE
   promoted according to the integer promotions.  The type must be one
   of the standard integer type nodes.  */

static const char *
type_suffix (tree type)
{
  static const char *const suffixes[] = { "", "U", "L", "UL", "LL", "ULL" };
  int unsigned_suffix;
  int is_long;
  int tp = TYPE_PRECISION (type);

  if (type == long_long_integer_type_node
      || type == long_long_unsigned_type_node
      || tp > TYPE_PRECISION (long_integer_type_node))
    is_long = 2;
  else if (type == long_integer_type_node
	   || type == long_unsigned_type_node
	   || tp > TYPE_PRECISION (integer_type_node))
    is_long = 1;
  else if (type == integer_type_node
	   || type == unsigned_type_node
	   || type == short_integer_type_node
	   || type == short_unsigned_type_node
	   || type == signed_char_type_node
	   || type == unsigned_char_type_node
	   /* ??? "char" is not a signed or unsigned integer type and
	      so is not permitted for the standard typedefs, but some
	      systems use it anyway.  */
	   || type == char_type_node)
    is_long = 0;
  else
    gcc_unreachable ();

  unsigned_suffix = TYPE_UNSIGNED (type);
  if (TYPE_PRECISION (type) < TYPE_PRECISION (integer_type_node))
    unsigned_suffix = 0;
  return suffixes[is_long * 2 + unsigned_suffix];
}

/* Define MACRO as a <stdint.h> constant-suffix macro for TYPE.  */
static void
builtin_define_constants (const char *macro, tree type)
{
  const char *suffix;
  char *buf;

  suffix = type_suffix (type);

  if (suffix[0] == 0)
    {
      buf = (char *) alloca (strlen (macro) + 6);
      sprintf (buf, "%s(c)=c", macro);
    }
  else
    {
      buf = (char *) alloca (strlen (macro) + 9 + strlen (suffix) + 1);
      sprintf (buf, "%s(c)=c ## %s", macro, suffix);
    }

  cpp_define (parse_in, buf);
}

/* Define MAX for TYPE based on the precision of the type.  */

static void
builtin_define_type_max (const char *macro, tree type)
{
  builtin_define_type_minmax (NULL, macro, type);
}

/* Given a value with COUNT LSBs set, fill BUF with a hexidecimal
   representation of that value.  For example, a COUNT of 10 would
   return "0x3ff".  */

static void
print_bits_of_hex (char *buf, int bufsz, int count)
{
  gcc_assert (bufsz > 3);
  *buf++ = '0';
  *buf++ = 'x';
  bufsz -= 2;

  gcc_assert (count > 0);

  switch (count % 4) {
  case 0:
    break;
  case 1:
    *buf++ = '1';
    bufsz --;
    count -= 1;
    break;
  case 2:
    *buf++ = '3';
    bufsz --;
    count -= 2;
    break;
  case 3:
    *buf++ = '7';
    bufsz --;
    count -= 3;
    break;
  }
  while (count >= 4)
    {
      gcc_assert (bufsz > 1);
      *buf++ = 'f';
      bufsz --;
      count -= 4;
    }
  gcc_assert (bufsz > 0);
  *buf++ = 0;
}

/* Define MIN_MACRO (if not NULL) and MAX_MACRO for TYPE based on the
   precision of the type.  */

static void
builtin_define_type_minmax (const char *min_macro, const char *max_macro,
			    tree type)
{
#define PBOH_SZ (MAX_BITSIZE_MODE_ANY_INT/4+4)
  char value[PBOH_SZ];

  const char *suffix;
  char *buf;
  int bits;

  bits = TYPE_PRECISION (type) + (TYPE_UNSIGNED (type) ? 0 : -1);

  print_bits_of_hex (value, PBOH_SZ, bits);

  suffix = type_suffix (type);

  buf = (char *) alloca (strlen (max_macro) + 1 + strlen (value)
                         + strlen (suffix) + 1);
  sprintf (buf, "%s=%s%s", max_macro, value, suffix);

  cpp_define (parse_in, buf);

  if (min_macro)
    {
      if (TYPE_UNSIGNED (type))
	{
	  buf = (char *) alloca (strlen (min_macro) + 2 + strlen (suffix) + 1);
	  sprintf (buf, "%s=0%s", min_macro, suffix);
	}
      else
	{
	  buf = (char *) alloca (strlen (min_macro) + 3
				 + strlen (max_macro) + 6);
	  sprintf (buf, "%s=(-%s - 1)", min_macro, max_macro);
	}
      cpp_define (parse_in, buf);
    }
}

#include "gt-c-family-c-cppbuiltin.h"<|MERGE_RESOLUTION|>--- conflicted
+++ resolved
@@ -804,11 +804,7 @@
   c_stddef_cpp_builtins ();
 
   /* Set include test macros for all C/C++ (not for just C++11 etc.)
-<<<<<<< HEAD
-     the builtins __has_include__ and __has_include_next__ are defined
-=======
      The builtins __has_include__ and __has_include_next__ are defined
->>>>>>> d5ad84b3
      in libcpp.  */
   cpp_define (pfile, "__has_include(STR)=__has_include__(STR)");
   cpp_define (pfile, "__has_include_next(STR)=__has_include_next__(STR)");
@@ -824,14 +820,10 @@
 	cpp_define (pfile, "__DEPRECATED");
 
       if (flag_rtti)
-<<<<<<< HEAD
-	cpp_define (pfile, "__GXX_RTTI");
-=======
 	{
 	  cpp_define (pfile, "__GXX_RTTI");
 	  cpp_define (pfile, "__cpp_rtti=199711");
 	}
->>>>>>> d5ad84b3
 
       if (cxx_dialect >= cxx11)
         cpp_define (pfile, "__GXX_EXPERIMENTAL_CXX0X__");
@@ -840,8 +832,6 @@
 	 and were standardized for C++14.  */
       if (!pedantic || cxx_dialect > cxx11)
 	cpp_define (pfile, "__cpp_binary_literals=201304");
-<<<<<<< HEAD
-=======
 
       /* Arrays of runtime bound were removed from C++14, but we still
 	 support GNU VLAs.  Let's define this macro to a low number
@@ -851,7 +841,6 @@
 	  && (pedantic ? warn_vla == 0 : warn_vla <= 0))
 	cpp_define (pfile, "__cpp_runtime_arrays=198712");
 
->>>>>>> d5ad84b3
       if (cxx_dialect >= cxx11)
 	{
 	  /* Set feature test macros for C++11  */
@@ -860,26 +849,19 @@
 	  cpp_define (pfile, "__cpp_unicode_literals=200710");
 	  cpp_define (pfile, "__cpp_user_defined_literals=200809");
 	  cpp_define (pfile, "__cpp_lambdas=200907");
-<<<<<<< HEAD
-	  cpp_define (pfile, "__cpp_constexpr=200704");
-=======
 	  if (cxx_dialect == cxx11)
 	    cpp_define (pfile, "__cpp_constexpr=200704");
 	  cpp_define (pfile, "__cpp_range_based_for=200907");
->>>>>>> d5ad84b3
 	  cpp_define (pfile, "__cpp_static_assert=200410");
 	  cpp_define (pfile, "__cpp_decltype=200707");
 	  cpp_define (pfile, "__cpp_attributes=200809");
 	  cpp_define (pfile, "__cpp_rvalue_reference=200610");
 	  cpp_define (pfile, "__cpp_variadic_templates=200704");
-<<<<<<< HEAD
-=======
 	  cpp_define (pfile, "__cpp_initializer_lists=200806");
 	  cpp_define (pfile, "__cpp_delegating_constructors=200604");
 	  cpp_define (pfile, "__cpp_nsdmi=200809");
 	  cpp_define (pfile, "__cpp_inheriting_constructors=200802");
 	  cpp_define (pfile, "__cpp_ref_qualifiers=200710");
->>>>>>> d5ad84b3
 	  cpp_define (pfile, "__cpp_alias_templates=200704");
 	}
       if (cxx_dialect > cxx11)
@@ -888,20 +870,6 @@
 	  cpp_define (pfile, "__cpp_return_type_deduction=201304");
 	  cpp_define (pfile, "__cpp_init_captures=201304");
 	  cpp_define (pfile, "__cpp_generic_lambdas=201304");
-<<<<<<< HEAD
-	  //cpp_undef (pfile, "__cpp_constexpr");
-	  //cpp_define (pfile, "__cpp_constexpr=201304");
-	  cpp_define (pfile, "__cpp_decltype_auto=201304");
-	  //cpp_define (pfile, "__cpp_aggregate_nsdmi=201304");
-	  //cpp_define (pfile, "__cpp_variable_templates=201304");
-	  cpp_define (pfile, "__cpp_digit_separators=201309");
-	  cpp_define (pfile, "__cpp_attribute_deprecated=201309");
-	  //cpp_define (pfile, "__cpp_sized_deallocation=201309");
-	  /* We'll have to see where runtime arrays wind up.
-	     Let's put it in C++14 for now.  */
-	  cpp_define (pfile, "__cpp_runtime_arrays=201304");
-	}
-=======
 	  cpp_define (pfile, "__cpp_constexpr=201304");
 	  cpp_define (pfile, "__cpp_decltype_auto=201304");
 	  cpp_define (pfile, "__cpp_aggregate_nsdmi=201304");
@@ -910,7 +878,6 @@
 	}
       if (flag_sized_deallocation)
 	cpp_define (pfile, "__cpp_sized_deallocation=201309");
->>>>>>> d5ad84b3
     }
   /* Note that we define this for C as well, so that we know if
      __attribute__((cleanup)) will interface with EH.  */
