<<<<<<< HEAD
2014-06-12  Release Manager

	* GCC 4.7.4 released.

2014-04-07  Dominique d'Humieres <dominiq@lps.ens.fr>    

	Backport from mainline
	2013-09-14  Iain Sandoe <iains@gcc.gnu.org>

	PR target/48094
	* c.opt (fgnu-runtime, fnext-runtime, fobjc-abi-version,
	fobjc-gc, freplace-objc-classes): Accept for LTO.

2013-09-01  Iain Sandoe  <iain@codesourcery.com>

	Backported from 4.8
	2012-06-19  Steven Bosscher  <steven@gcc.gnu.org>

	* c-target.def (objc_declare_unresolved_class_reference,
	objc_declare_class_definition): Add new hooks.

2013-04-11  Release Manager

	* GCC 4.7.3 released.

2012-12-03  Marek Polacek  <polacek@redhat.com>

	Backported from mainline
	2012-12-03  Marek Polacek  <polacek@redhat.com>
=======
2013-03-22  Release Manager

	* GCC 4.8.0 released.

2013-03-09  Richard Sandiford  <rdsandiford@googlemail.com>

	PR middle-end/56524
	* c-common.c (handle_optimize_attribute): Don't call
	save_optabs_if_changed.

2013-03-05  Jakub Jelinek  <jakub@redhat.com>

	PR middle-end/56461
	* c-pch.c (pch_init): Free target_validity at the end.

2013-03-04  Jakub Jelinek  <jakub@redhat.com>

	* c-pretty-print.c (pp_c_pretty_printer_init): Clear pp->flags.

2013-02-28  Konstantin Serebryany  <konstantin.s.serebryany@gmail.com>
	    Jakub Jelinek  <jakub@redhat.com>

	PR sanitizer/56454
	* c-common.c (handle_no_sanitize_address_attribute): New function.
	(c_common_attribute_table): Add no_sanitize_address attribute.
	(handle_no_address_safety_analysis_attribute): Add
	no_sanitize_address attribute, not no_address_safety_analysis
	attribute.

2013-02-18  Aldy Hernandez  <aldyh@redhat.com>

	PR target/52555
	* c-common.c (handle_optimize_attribute): Call
	save_optabs_if_changed.

2013-02-18  Jakub Jelinek  <jakub@redhat.com>
	    Steven Bosscher  <steven@gcc.gnu.org>

	PR pch/54117
	* c-opts.c (c_common_post_options): If debug info is enabled
	and non-dwarf*, refuse to load PCH files and when writing PCH
	file warn.

2013-02-05  Jakub Jelinek  <jakub@redhat.com>

	PR middle-end/56167
	* c-common.c (handle_error_attribute): Fix condition.

2013-01-30  Jakub Jelinek  <jakub@redhat.com>

	PR c++/55742
	* c-common.c (handle_target_attribute): Revert 2012-12-26 change.

2013-01-18  Jason Merrill  <jason@redhat.com>

	PR target/54908
	* c.opt (-fextern-tls-init): New.
	* c-opts.c (c_common_post_options): Handle it.

2013-01-09  Jakub Jelinek  <jakub@redhat.com>

	PR c/48418
	* c-common.c (c_fully_fold_internal): Warn for LSHIFT_EXPR and
	RSHIFT_EXPR, if orig_op1 isn't INTEGER_CST, op1 is INTEGER_CST
	and is either negative or bigger or equal to type precision
	of the first operand.

2012-12-03  Marek Polacek  <polacek@redhat.com>
>>>>>>> e9c762ec

	PR c/55570
	* c-common.c (check_user_alignment): Swap order of tests,
	check TREE_CODE first.

<<<<<<< HEAD
2012-09-20  Release Manager

	* GCC 4.7.2 released.

2012-06-27  Kai Tietz  <ktietz@redhat.com>

	Merged from trunk
	PR preprocessor/37215
	* c-ppoutput.c (preprocess_file): Check for nonempty buffer.

2012-06-14  Release Manager

	* GCC 4.7.1 released.

2012-03-23  William Bader  <williambader@hotmail.com>

	PR c/52682
	* c-lex.c (c_lex_with_flags): Avoid declarations after stmts.

2012-03-22  Release Manager

	* GCC 4.7.0 released.
=======
2012-11-29  Ed Smith-Rowland  <3dw4rd@verizon.net>

	PR c++/52654
	* c-common.h (overflow_type): New enum.
	(build_userdef_literal): Add overflow_type argument.
	(tree_userdef_literal): Add overflow_type.
	(USERDEF_LITERAL_OVERFLOW): New access macro.
	* c-common.c (build_userdef_literal): Add overflow_type
	argument.
	* c-lex.c (c_lex_with_flags): Add overflow_type to
	build_userdef_literal calls.
	(interpret_integer, interpret_float): Add overflow_type argument.

2012-11-28  Richard Biener  <rguenther@suse.de>

	PR c/35634
	* c-gimplify.c (c_gimplify_expr): Gimplify self-modify expressions
	here and use a type with proper overflow behavior for types that would
	need to be promoted for the arithmetic.

2012-11-23  Jakub Jelinek  <jakub@redhat.com>

	PR sanitizer/55435
	* c-common.c (handle_no_address_safety_analysis_attribute): New
	function.
	(c_common_attribute_table): Add no_address_safety_analysis.

2012-11-16  Simon Baldwin  <simonb@google.com>

	* c.opt: Add f[no-]canonical-system-headers.
	* c-opts.c (c_common_handle_option): Handle
	OPT_fcanonical_system_headers.

2012-11-09  Ed Smith-Rowland  <3dw4rd@verizon.net>

	PR c++/54413
	* c-opts.c (c_common_handle_option): Set new flags.
	* c.opt: Describe new flags.

2012-11-09  Jason Merrill  <jason@redhat.com>

	* c.opt (Wabi-tag): New.

2012-11-09  Andi Kleen  <ak@linux.intel.com>

	PR 55139
	* c-common.c (get_atomic_generic_size): Mask with
        MEMMODEL_MASK

2012-11-07  Manuel López-Ibáñez  <manu@gcc.gnu.org>

	PR c/53063
	* c.opt (Wformat): Make it Alias Wformat=1.
	(Wformat-contains-nul,Wformat-extra-args,Wformat-nonliteral,
	Wformat-security,Wformat-y2k,Wformat-zero-length): Use
	LangEnabledBy.
	(Wformat=): RejectNegative. Use LangEnabledBy.
	(Wnonnull): Use LangEnabledBy.
	* c-opts.c (c_common_handle_option): Do not handle Wformat here.
	* c-format.c (set_Wformat): Delete.
	(decode_format_attr): Replace OPT_Wformat with OPT_Wformat_.
        (maybe_read_dollar_number):  Likewise.
        (avoid_dollar_number):  Likewise.
        (finish_dollar_format_checking):  Likewise.
        (check_format_info):  Likewise.
        (check_format_info_main):  Likewise.
        (check_format_types):  Likewise.
        (format_type_warning):  Likewise.
        * c-common.c (int):  Likewise.
        (check_function_sentinel):  Likewise.
        * c-common.h (warn_format,set_Wformat): Do not declare here.

2012-11-07  Manuel López-Ibáñez  <manu@gcc.gnu.org>

	PR c/53063
	* c.opt(Warray-bounds,Wdelete-non-virtual-dtor,Wenum-compare,
	Wmain,Woverlength-strings, Wunknown-pragmas,Wunused-macros):
	Use LangEnabledBy.
	(Wswitch,Wswitch-default,Wswitch-enum): Likewise. Move here from
	common.opt.
	(Wvariadic-macros): Init(1).
	* c-opts.c (c_common_handle_option): Do not handle them
	explicitly.
	(c_common_post_options): Likewise.
	(sanitize_cpp_opts): warn_unused_macros is now
	cpp_warn_unused_macros.
	(push_command_line_include): Likewise.
	* c-common.c (warn_unknown_pragmas): Do not define.
	* c-common.h (warn_unknown_pragmas): Do not declare.

2012-11-07  Manuel López-Ibáñez  <manu@gcc.gnu.org>

	PR c/51294
	* c-common.c (conversion_warning): Handle conditional expressions.

2012-10-29  Jonathan Wakely  <jwakely.gcc@gmail.com>

	PR c++/54930
	* c.opt (Wreturn_local_addr): Define new option.

2012-10-25  Jason Merrill  <jason@redhat.com>

	* c.opt (Wvirtual-move-assign): New.

	* c.opt (Winherited-variadic-ctor): New.

2012-10-25  Marc Glisse  <marc.glisse@inria.fr>

	PR c++/54427
	* c-common.c (scalar_to_vector): Handle VEC_COND_EXPR.

2012-10-23  Joseph Myers  <joseph@codesourcery.com>

	* c-common.h (pch_cpp_save_state): Declare.
	* c-target.def (c_preinclude): New hook.
	* c-opts.c (done_preinclude): New.
	(push_command_line_include): Handle default preincluded header.
	(cb_file_change): Call pch_cpp_save_state when calling
	push_command_line_include.
	* c-pch.c (pch_ready_to_save_cpp_state, pch_cpp_state_saved)
	(pch_cpp_save_state): New.
	(pch_init): Call pch_cpp_save_state conditionally, instead of
	calling cpp_save_state.

2012-10-20  Manuel López-Ibáñez  <manu@gcc.gnu.org>

	PR c/53063
	PR c/40989
	* c.opt (Waddress,Wchar-subscripts,Wsign-conversion,Wimplicit,
	Wimplicit-function-declaration,Wimplicit-int,Wsizeof-pointer-memaccess,
	Wnarrowing,Wparentheses,Wpointer-sign,Wreturn-type,Wsequence-point,
	Wsign-compare,Wuninitialized,Wmaybe-uninitialized,Wunused,
	Wvolatile-register-var): Add LangEnabledBy or EnabledBy.
	* c-opts.c (c_common_handle_option): Remove explicit handling from
	here.
	(c_common_post_options): Likewise.

2012-10-18  Eric Botcazou  <ebotcazou@adacore.com>

	* c-ada-spec.c (LOCATION_COL): Delete.
	(compare_location): New function.
	(compare_node): Use it.
	(compare_comment): Likewise.

2012-10-16  Manuel López-Ibáñez  <manu@gcc.gnu.org>

	PR c/53063
	PR c/40989
	* c.opt (Wstrict-aliasing=,Wstrict-overflow=): Use LangEnabledBy.
	* c-opts.c (c_common_handle_option): Do not set them here. Add
	comment.
	(c_common_post_options): Likewise.

2012-10-16  Eric Botcazou  <ebotcazou@adacore.com>

	* c-ada-spec.c (ADA_HOST_WIDE_INT_PRINT_DOUBLE_HEX): Define.
	(dump_generic_ada_node) <INTEGER_CST>: Deal with sizetype specially.
	Remove POINTER_TYPE handling, add large unsigned handling and use
	ADA_HOST_WIDE_INT_PRINT_DOUBLE_HEX for big numbers.

2012-10-12  Jakub Jelinek  <jakub@redhat.com>

	PR c/54381
	* c-common.h (sizeof_pointer_memaccess_warning): Adjust prototype.
	* c-common.c (sizeof_pointer_memaccess_warning): Take array of 3
	locs and array of 3 trees instead of just single loc and single
	sizeof_arg tree.  Handle __builtin___*_chk builtins too, and
	also stpncpy, bcopy, bcmp, bzero, snprintf and vsnprintf builtins.
	For *cmp* builtins that take two sources strings report warnings
	about first and second source, not about destination and source.

2012-10-12  Marc Glisse  <marc.glisse@inria.fr>

	PR c++/53055
	* c-common.h (enum ref_operator) [RO_ARROW_STAR]: New.

2012-10-11  Eric Botcazou  <ebotcazou@adacore.com>

	* c-ada-spec.c (dump_ada_template): Bail out for template declarations
	declaring something coming from another file.

2012-10-10  Arnaud Charlet  <charlet@adacore.com>

	PR ada/54845
	* c-ada-spec.c (print_ada_struct_decl): Increase buf size.

2012-10-09  Paolo Carlini  <paolo.carlini@oracle.com>

	PR c++/54194
	* c-common.c (warn_about_parentheses): Add location_t parameter;
	use EXPR_LOC_OR_LOC.
	* c-common.h: Update declaration.

2012-10-09  Marc Glisse  <marc.glisse@inria.fr>

	PR c++/54427
	* c-common.c (scalar_to_vector): Moved from c-typeck.c. Support
	more operations. Make error messages optional.
	* c-common.h (enum stv_conv): Moved from c-typeck.c.
	(scalar_to_vector): Declare.

2012-10-08  Jason Merrill  <jason@redhat.com>

	* c-common.c (c_common_reswords): Add thread_local.

2012-10-08  Dodji Seketeli  <dodji@redhat.com>

	PR c++/53528 C++11 attribute support
	* c-common.h (bitfield_p, cxx_fundamental_alignment_p): Declare
	new functions.
	* c-common.c (check_cxx_fundamental_alignment_constraints): New
	static function.
	(handle_aligned_attribute): In choose strictest alignment
	among many.  Use new check_cxx_fundamental_alignment_constraints.
	(handle_transparent_union_attribute): In c++11 attribute syntax,
	don't look through typedefs.

2012-10-04  Arnaud Charlet  <charlet@adacore.com>

	* c-ada-spec.c (print_ada_declaration): Remove handling of TDF_RAW.
	* c.opt (-fdump-ada-spec, -fdump-ada-spec-slim): Move switch definition
	out of dumpfile.h.

2012-09-25  Dehao Chen  <dehao@google.com>

	PR middle-end/54645
	* c-pch.c (c_common_read_pch): Rebuild the location_adhoc_data
	map when read in the pch.

2012-09-18 Arnaud Charlet  <charlet@adacore.com>

	* c-ada-spec.c: Style fixes.

2012-09-18 Thomas Quinot  <quinot@adacore.com>

	* c.opt (-fada-spec-parent): Define new command line switch.
	* c-ada-spec.c (get_ada_package): When -fada-spec-parent
	is specified, generate binding spec as a child of the specified unit.

2012-09-13  Paolo Carlini  <paolo.carlini@oracle.com>
	    Manuel López-Ibáñez  <manu@gcc.gnu.org>

	PR c++/53210
	* c.opt ([Winit-self]): Enabled by -Wall in C++.

2012-08-23  Arnaud Charlet  <charlet@adacore.com>

	* c-ada-spec.c (dump_generic_ada_node): Fix handling of name_only
	for pointers, and add missing Convention C pragma.
	(print_ada_struct_decl): Add missing aliased keyword.
	(dump_ads): Add pragma Ada_2005 and Style_Checks (Off).

2012-08-17  Jakub Jelinek  <jakub@redhat.com>

	* c-common.c (sizeof_pointer_memaccess_warning): New function.
	* c.opt (-Wsizeof-pointer-memaccess): Add new option.
	* c-opts.c (c_common_handle_option): Enable it for -Wall.
	* c-common.h (sizeof_pointer_memaccess_warning): Add prototype.
	* c-common.def (SIZEOF_EXPR): Moved here from cp-tree.def.

2012-08-10  Richard Guenther  <rguenther@suse.de>

	* c-pretty-print.c (pp_c_expression): Handle anonymous SSA names.

2012-08-07  Steven Bosscher  <steven@gcc.gnu.org>

	* c-pretty-print.c (pp_c_function_definition): Use pp_newline_and_flush
	instead of separate pp_newline and pp_flush.
	(print_c_tree): Likewise.

2012-07-26  Richard Henderson  <rth@redhat.com>

	* c-common.c (handle_hot_attribute): Allow labels.
	(handle_cold_attribute): Likewise.

2012-07-20  Jakub Jelinek  <jakub@redhat.com>

	PR c++/28656
	* c-common.c (check_function_nonnull): Handle multiple nonnull
	attributes properly.

2012-07-16  Steven Bosscher  <steven@gcc.gnu.org>

	* c-gimplify.c: Include dumpfile.h instead of tree-dump.h.
	* c-ada-spec.c: Likewise.
	* c-dump.c (dump_stmt): Move to cp/dump.c, the only user.

2012-07-14  Steven Bosscher  <steven@gcc.gnu.org>

	* c-pch.c (CHECK_NO_ASM_OUT_DURING_PCH): Do not define.
	Remove code conditional on it.

2012-07-11  Steven Bosscher  <steven@gcc.gnu.org>

	* c-gimplify.c: Do not include basic-block.h.
	* c-common.c: Do not include linfuncs.h.

2012-07-08  Steven Bosscher  <steven@gcc.gnu.org>

	* c-common.h: Include tree.h.

2012-07-02  Jason Merrill  <jason@redhat.com>

	PR c++/53524
	* c-common.c (get_priority): Call default_conversion.

2012-07-01  Uros Bizjak  <ubizjak@gmail.com>

	* c-pch.c (c_common_write_pch): Remove unused variables.

2012-06-29  Steven Bosscher  <steven@gcc.gnu.org>

	* cppspec.c: Moved from gcc/ to here.

2012-06-27  Kai Tietz  <ktietz@redhat.com>

	PR preprocessor/37215
	* c-ppoutput.c (preprocess_file): Check for nonempty buffer.

2012-06-21  Steven Bosscher  <steven@gcc.gnu.org>

	* c-common.h (c_common_print_pch_checksum): Remove.
	* c-pch.c: Do not include output.h.
	(CHECK_NO_ASM_OUT_DURING_PCH): Define and add FIXME.
	(asm_out_file): Define iff CHECK_NO_ASM_OUT_DURING_PCH isdefined.
	(asm_file_startpos): Define iff CHECK_NO_ASM_OUT_DURING_PCH is defined.
	(struct c_pch_header): Remove.
	(get_ident): Update gpch version.
	(pch_init): Do not print executable_checksum to asm_out_file.
	Do not fail if there is no asm_out_file to read back from.  Set
	asm_file_startpos only if CHECK_NO_ASM_OUT_DURING_PCH is defined.
	(c_common_write_pch): Verify that nothing was written to asm_out_file
	since pch_init was called.  Do not write a c_pch_header, and do not
	copy from asm_out_file to the PCH.
	(c_common_read_pch): Do not read a c_pch_header, and do not restore
	the content of asm_out_file from the PCH.
	(c_common_print_pch_checksum): Remove.
	* c-opts.c (c_common_init): Print out executable_checksum directly.

2012-06-19  Steven Bosscher  <steven@gcc.gnu.org>

	* c-target.def (objc_declare_unresolved_class_reference,
	objc_declare_class_definition): Add new hooks.

2012-06-19  Steven Bosscher  <steven@gcc.gnu.org>

	* c-lex.c: Do not include output.h.
	(cb_ident): Try to put out .ident with targetm.asm_out.output_ident.
	Remove uses of ASM_OUTPUT_IDENT.

2012-06-15  Marc Glisse  <marc.glisse@inria.fr>

	PR c++/51033
	* c-common.h (c_build_vec_perm_expr): Move decl here.
	* c-common.c (c_build_vec_perm_expr): Move definition
	here.

2012-06-06  Steven Bosscher  <steven@gcc.gnu.org>

	* c.opt (fconserve-space): Turn into a no-op.

2012-06-04  Sterling Augustine  <saugustine@google.com>

	* c-pretty-print.h (pp_c_flag_gnu_v3): New enumerator.
	* c-pretty-print.c (pp_c_specifier_qualifier_list): Check it at
	both the start and end of the function.

2012-06-04  Steven Bosscher  <steven@gcc.gnu.org>

	* c-common.c: Do not include output.h.
	* c-pragma.c: Likewise.

2012-06-04  Steven Bosscher  <steven@gcc.gnu.org>

	* error.c (dump_decl): Check pp_c_flag_gnu_v3.
	(decl_as_dwarf_string, lang_decl_dwarf_name): New functions.
	(lang_decl_name): Handle namespace decls.

2012-05-31  Steven Bosscher  <steven@gcc.gnu.org>

	* c-ada-spec.c: Do not include output.h.
	* c-semantics.c: Likewise.

2012-05-29  Joseph Myers  <joseph@codesourcery.com>

	* c-common.c: Fix typo.

2012-05-29  Michael Matz  <matz@suse.de>

	* c-common.h (c_expand_decl): Remove prototype.

2012-05-29  Manuel López-Ibáñez  <manu@gcc.gnu.org>

	* c.opt (Wmissing-braces): Use LangEnabledBy(C ObjC,Wall).
	* c-opts.c (c_common_handle_option): Remove code handling
	warn_missing_braces.

2012-05-28  Paolo Carlini  <paolo.carlini@oracle.com>

	PR c++/25137
	* c-opts.c (c_common_handle_option): For C++ -Wall doesn't enable
	-Wmissing_braces.

2012-05-22  Dodji Seketeli  <dodji@redhat.com>

	PR c++/53322
	* c.opt (Wunused-local-typedefs): Use EnabledBy(Wunused).

2012-05-17  Manuel López-Ibáñez  <manu@gcc.gnu.org>

	* c.opt (--pedantic-errors,-pedantic-errors): Do not handle here.
	* c-opts.c (c_common_handle_option): Do not handle explicitly
	Wreturn-type, Wwrite-strings, warn_ecpp, and -pedantic-errors.

2012-05-16  Dodji Seketeli  <dodji@redhat.com>

	PR preprocessor/7263
	* c-lex.c (c_lex_with_flags):  Pass a virtual location to the call
	to cpp_classify_number.  For diagnostics, use the precise location
	instead of the global input_location.

2012-05-15  Paolo Carlini  <paolo.carlini@oracle.com>

	PR c++/11856
	* c-common.c (shorten_compare): Check c_inhibit_evaluation_warnings.

2012-05-14  Bernd Schmidt  <bernds@codesourcery.com>

	* c-common.c (DEF_ATTR_STRING): Define and undefine as necessary.

2012-05-14  Manuel López-Ibáñez  <manu@gcc.gnu.org>

	PR 53063
	* c.opt (Wc++0X-compat,Wdelete-non-virtual-dtor,Wjump-misses-init,
	Wreorder): Use LangEnabledBy.
	* c-opts.c (c_common_handle_option): Do not enable them
	explicitly. Call lang-specific generated functions.
	(c_common_post_options): Do not set them here.

2012-05-13  Manuel López-Ibáñez  <manu@gcc.gnu.org>

	* c.opt (Wclobbered,Wempty-body,Wignored-qualifiers,
	Wmissing-field-initializers,Wmissing-parameter-type,
	Wold-style-declaration,Woverride-init): Use EnabledBy.
	* c-opts.c (c_common_post_options): Do not set here explicitly.

2012-05-11  Manuel López-Ibáñez  <manu@gcc.gnu.org>

	PR 53063
	* c-opts.c (c_common_handle_option): Use handle_generated_option
	to enable sub-options.

2012-05-10  Paolo Carlini  <paolo.carlini@oracle.com>

	PR c++/53158
	* c-common.c (warnings_for_convert_and_check): Use warning_at.

2012-05-10  Richard Guenther  <rguenther@suse.de>

	* c-common.c (c_sizeof_or_alignof_type): Remove assert and
	adjust commentary about TYPE_IS_SIZETYPE types.

2012-05-09  Manuel López-Ibáñez  <manu@gcc.gnu.org>

	PR c++/53261
	* c-common.c (warn_logical_operator): Check that argument of
	integer_zerop is not NULL.

2012-05-05  Manuel López-Ibáñez  <manu@gcc.gnu.org>

	PR c/43772
	* c-common.c (warn_logical_operator): Do not warn if either side
	is already true or false.

2012-05-04  Manuel López-Ibáñez  <manu@gcc.gnu.org>

	PR c/51712
	* c-common.c (expr_original_type): New.
	(shorten_compare): Do not warn for enumeration types.

2012-05-03  Manuel López-Ibáñez  <manu@gcc.gnu.org>

	* c.opt (fpermissive): Add Var(flag_permissive).

2012-04-30  Marc Glisse  <marc.glisse@inria.fr>

	PR c++/51033
	* c-common.c (convert_vector_to_pointer_for_subscript): New function.
	* c-common.h (convert_vector_to_pointer_for_subscript): Declare it.

2012-04-30  Dodji Seketeli  <dodji@redhat.com>

	Add -Wvarargs option
	* c.opt (Wvarargs):  Define new option.

2012-04-30  Manuel López-Ibáñez  <manu@gcc.gnu.org>

	* c-common.c (check_function_arguments): Replace
	Wmissing-format-attribute with Wsuggest-attribute=format.

2012-04-30  Manuel López-Ibáñez  <manu@gcc.gnu.org>

	* c.opt (Wsuggest-attribute=format): New. Alias of
	Wmissing-format-attribute.
	* c-format.c (decode_format_type): Replace
	Wmissing-format-attribute with Wsuggest-attribute=format.
	(check_function_format): Likewise.

2012-04-27  Ollie Wild  <aaw@google.com>

	* c-common.c: Add CPP_W_LITERAL_SUFFIX mapping.
	* c-opts.c (c_common_handle_option): Handle OPT_Wliteral_suffix.
	* c.opt: Add Wliteral-suffix.

2012-04-22  Manuel López-Ibáñez  <manu@gcc.gnu.org>

	PR c/44774
	* c.opt (Wpedantic): New.
	(pedantic): Alias Wpedantic.
	* c-opts.c (c_common_handle_option): Replace -pedantic with -Wpedantic.
	(c_common_post_options): Likewise.
	(sanitize_cpp_opts): Likewise.
	* c-lex.c (interpret_float): Likewise.
	* c-format.c (check_format_types): Likewise.
	* c-common.c (pointer_int_sum): Likewise.
	(c_sizeof_or_alignof_type): Likewise.
	(c_add_case_label): Likewise.
	(c_do_switch_warnings): Likewise.
	* c-pragma.c (handle_pragma_float_const_decimal64): Likewise.

2012-04-15  Jason Merrill  <jason@redhat.com>

	PR c++/52818
	* c-format.c (CPLUSPLUS_STD_VER): C++11 inherits from C99.
	(C_STD_NAME): Distinguish between C++98 and C++11.

2012-04-11  Eric Botcazou  <ebotcazou@adacore.com>

	PR target/52624
	* c-common.h (uint16_type_node): Rename into...
	(c_uint16_type_node): ...this.
	* c-common.c (c_common_nodes_and_builtins): Adjust for above renaming.
	* c-cppbuiltin.c (builtin_define_stdint_macros): Likewise.

2012-04-10  Manuel López-Ibáñez  <manu@gcc.gnu.org>

	* c-common.c (warn_if_unused_value): Move definition to here.
	* c-common.h (warn_if_unused_value): Move declaration to here.

2012-03-23  William Bader  <williambader@hotmail.com>

	* c-lex.c (c_lex_with_flags): Avoid declarations after stmts.

2012-03-20  Jason Merrill  <jason@redhat.com>

	* c-common.h (enum cxx_dialect): Add cxx1y.
	* c-common.c (c_common_nodes_and_builtins): Use >= for cxx_dialect
	test.
	* c-cppbuiltin.c (c_cpp_builtins): Likewise.
	* c-opts.c (c_common_post_options): Likewise.
	(set_std_cxx1y): New.
	(c_common_handle_option): Call it.
	* c.opt (-std=c++1y, -std=gnu++1y): New flags.

2012-03-19  Paolo Carlini  <paolo.carlini@oracle.com>

	PR c++/14710
	* c.opt ([Wuseless-cast]): Add.

2012-03-16  Richard Guenther  <rguenther@suse.de>

	* c-pretty-print.c (pp_c_initializer_list): Adjust.

2012-03-15  Manuel López-Ibáñez  <manu@gcc.gnu.org>

	PR c++/44783
	* c.opt (ftemplate-backtrace-limit) Add.

2012-03-12  Rainer Orth  <ro@CeBiTec.Uni-Bielefeld.DE>

	* c-cppbuiltin.c (c_cpp_builtins): Remove #pragma extern_prefix
	handling.
	* c-pragma.c (handle_pragma_extern_prefix): Remove.
	(init_pragma): Don't register extern_prefix.

2012-03-12  Richard Guenther  <rguenther@suse.de>

	* c-common.c (c_common_get_narrower): Use c_common_type_for_size.
	(builtin_type_for_size): Likewise.
>>>>>>> e9c762ec

2012-02-13  Jakub Jelinek  <jakub@redhat.com>

	PR c++/52215
	* c-common.c (sync_resolve_params): Don't decide whether to convert
	or not based on TYPE_SIZE comparison, convert whenever arg_type
	is unsigned INTEGER_TYPE.

2012-02-06  Paolo Carlini  <paolo.carlini@oracle.com>

	PR c/52118
	* c.opt ([Wunused-local-typedefs]): Fix description.

2012-01-24  Mike Stump  <mikestump@comcast.net>

	* c-common.c (c_common_type_for_mode): Match signed/unsigned types
	exactly.

2012-01-18  Richard Guenther  <rguenther@suse.de>

	* c-opts.c (c_common_post_options): Reset LTO flags if
	we are about to generate a PCH.

2012-01-17  Paolo Carlini  <paolo.carlini@oracle.com>

	PR c++/51777
	* c-pretty-print.c (pp_c_integer_constant): For unsigned constants
	use pp_unsigned_wide_integer.

2012-01-10  Richard Guenther  <rguenther@suse.de>

	PR middle-end/51806
	* c-opts.c (c_common_handle_option): Move -Werror handling
	to language independent code.

2012-01-05  Richard Guenther  <rguenther@suse.de>

	PR middle-end/51764
	* c.opt (Wmudflap, fmudflap, fmudflapth, fmudflapir): Move here
	from common.opt.

2011-12-30  Paolo Carlini  <paolo.carlini@oracle.com>

	PR c++/51316
	* c-common.c (c_sizeof_or_alignof_type): In C++ allow for alignof
	of array types with an unknown bound.

2011-12-20  Joseph Myers  <joseph@codesourcery.com>

	* c-common.c (flag_isoc99): Update comment to refer to C11.
	(flag_isoc1x): Change to flag_isoc11.
	* c-common.h (flag_isoc99): Update comment to refer to C11.
	(flag_isoc1x): Change to flag_isoc11.
	* c-cppbuiltin.c (cpp_atomic_builtins): Change comment to refer to
	C11.
	* c-opts.c (set_std_c1x): Change to set_std_c11.
	(c_common_handle_option): Handle OPT_std_c11 and OPT_std_gnu11.
	Call set_std_c11.
	(set_std_c89, set_std_c99, set_std_c11): Use flag_isoc11.
	(set_std_c1): Use CLK_STDC11 and CLK_GNUC11.
	* c.opt (std=c1x): Change to std=c11.  Document as non-draft
	standard.
	(std=c1x, std=iso9899:2011): Add as aliases of std=c11.
	(std=gnu1x): Change to std=gnu11.  Refer to non-draft standard.
	(std=gnu1x): Make alias of std=gnu11.

2011-12-19  Jason Merrill  <jason@redhat.com>

	PR c++/51228
	* c-common.c (handle_transparent_union_attribute): Check the first
	field if the type is complete.

2011-12-15  Jonathan Wakely  <jwakely.gcc@gmail.com>

	PR libstdc++/51365
	* c-common.c (RID_IS_FINAL): Add.
	* c-common.h (RID_IS_FINAL): Add.

2011-11-30  Iain Sandoe  <iains@gcc.gnu.org>

	* c.opt (fgnu-runtime): Provide full description.
	(fnext-runtime): Likewise.
	* c-opts.c (OPT_fgnu_runtime, OPT_fnext_runtime) Remove.

2011-11-28  Andrew MacLeod  <amacleod@redhat.com>

	* c-cpp-builtin.c (cpp_atomic_builtins):New.  Emit all atomic
	predefines in one place.  Add LOCK_FREE predefines.
	(c_cpp_builtins): Move Legacy HAVE_SYNC predefines to
	new func.

2011-11-24  Andrew MacLeod  <amacleod@redhat.com>

	PR c/51256
	* c-common.c (get_atomic_generic_size): Check for various error
	conditions
	(resolve_overloaded_atomic_exchange,
	resolve_overloaded_atomic_compare_exchange,
	resolve_overloaded_atomic_load, resolve_overloaded_atomic_store): Return
	error_mark_node for error conditions.

2011-11-08  Richard Guenther  <rguenther@suse.de>

	PR middle-end/51010
	c-family/

2011-11-07  Richard Henderson  <rth@redhat.com>
	    Aldy Hernandez  <aldyh@redhat.com>
	    Torvald Riegel  <triegel@redhat.com>

	Merged from transactional-memory.

	* c-common.c (handle_tm_wrap_attribute,
	handle_tm_attribute, ignore_attribute, parse_tm_stmt_attr): New.
	(struct c_common_reswords): Added __transaction* keywords.
	(struct c_common_attribute_table): Added transaction* and tm_regparm
	attributes.
	* c-common.h: Added RID_TRANSACTION*. Added TM_ATTR* and TM_STMT*
	masks.
	(parse_tm_stmt_attr, tm_attr_to_mask, tm_mask_to_attr,
	find_tm_attribute): Declare.

2011-11-07  Jason Merrill  <jason@redhat.com>

	PR c++/35688
	* c-common.c, c-common.h: Revert yesterday's changes.

2011-11-06  Jason Merrill  <jason@redhat.com>

	PR c++/35688
	* c-common.c (decl_has_visibility_attr): Split out from...
	(c_determine_visibility): ...here.
	* c-common.h: Declare it.

2011-11-06  Joseph Myers  <joseph@codesourcery.com>

	* c-common.c (c_common_reswords): Add _Alignas and _Alignof.
	(c_sizeof_or_alignof_type): Diagnose alignof applied to a function
	type.
	(check_user_alignment): New.  Split out of
	handle_aligned_attribute.  Disallow integer constants with
	noninteger types.  Conditionally allow zero.
	(handle_aligned_attribute): Use check_user_alignment.
	* c-common.h (RID_ALIGNAS, check_user_alignment): New.

2011-11-06  Andrew MacLeod  <amacleod@redhat.com>
	    Richard Henderson  <rth@redhat.com>

	Merged from cxx-mem-model.

	* c-cppbuiltin.c (c_cpp_builtins): Test both atomic and sync patterns.
	* c-common.c (sync_resolve_params, sync_resolve_return): Only tweak
	parameters that are the same type size.
	(get_atomic_generic_size): New.  Find size of generic
	atomic function parameters and do typechecking.
	(add_atomic_size_parameter): New.  Insert size into parameter list.
	(resolve_overloaded_atomic_exchange): Restructure __atomic_exchange to
	either __atomic_exchange_n or external library call.
	(resolve_overloaded_atomic_compare_exchange): Restructure
	__atomic_compare_exchange to either _n variant or external library call.
	(resolve_overloaded_atomic_load): Restructure __atomic_load to either
	__atomic_load_n or an external library call.
	(resolve_overloaded_atomic_store): Restructure __atomic_store to either
	__atomic_store_n or an external library call.
	(resolve_overloaded_builtin): Handle new __atomic builtins.

2011-11-04  Eric Botcazou  <ebotcazou@adacore.com>

	PR c++/50608
	* c-common.c (c_fully_fold_internal) <ADDR_EXPR>: Call fold_offsetof_1.
	(fold_offsetof_1): Make global.  Remove STOP_REF argument and adjust.
	<INDIRECT_REF>: Return the argument.
	<ARRAY_REF>: Remove special code for negative offset.
	Call fold_build_pointer_plus instead of size_binop.
	(fold_offsetof): Remove STOP_REF argument and adjust.
	* c-common.h (fold_offsetof_1): Declare.
	(fold_offsetof): Remove STOP_REF argument.

2011-11-02  Paolo Carlini  <paolo.carlini@oracle.com>

	PR c++/50810
	* c-opts.c (c_common_handle_option): Enable -Wnarrowing as part
	of -Wall; include -Wnarrowing in -Wc++0x-compat; adjust default
	Wnarrowing for C++0x and C++98.
	* c.opt ([Wnarrowing]): Update.

2011-11-01  Paolo Carlini  <paolo.carlini@oracle.com>

	PR c++/44277
	* c.opt: Add Wzero-as-null-pointer-constant.

2011-10-31  Jason Merrill  <jason@redhat.com>

	* c.opt (-fdeduce-init-list): Off by default.

	PR c++/50920
	* c-common.h (cxx_dialect): Add cxx11 and cxx03.
	* c.opt: Add -std=c++11, -std=gnu++11, -std=gnu++03,
	and -Wc++11-compat.
	* c-opts.c (set_std_cxx11): Rename from set_std_cxx0x.

2011-10-27  Roberto Agostino Vitillo  <ravitillo@lbl.gov>

	PR c++/30066
	* c.opt (fvisibility-inlines-hidden): Description change.

2011-10-26  Ed Smith-Rowland  <3dw4rd@verizon.net>

	Implement C++11 user-defined literals.
	* c-common.c (build_userdef_literal): New.
	* c-common.def: New tree code.
	* c-common.h (tree_userdef_literal): New tree struct and accessors.
	* c-lex.c (interpret_float): Add suffix parm.
	(c_lex_with_flags): Build literal tokens.

2011-10-23  Paolo Carlini  <paolo.carlini@oracle.com>

	PR c++/50841
	Revert:
	2011-10-23  Paolo Carlini  <paolo.carlini@oracle.com>

	PR c++/50810
	* c-opts.c (c_common_handle_option): Enable -Wnarrowing as part
	of -Wall; include -Wnarrowing in -Wc++0x-compat; adjust default
	Wnarrowing for C++0x and C++98.
	* c.opt ([Wnarrowing]): Update.

2011-10-23  Paolo Carlini  <paolo.carlini@oracle.com>

	PR c++/50810
	* c-opts.c (c_common_handle_option): Enable -Wnarrowing as part
	of -Wall; include -Wnarrowing in -Wc++0x-compat; adjust default
	Wnarrowing for C++0x and C++98.
	* c.opt ([Wnarrowing]): Update.

2011-10-21  Paolo Carlini  <paolo.carlini@oracle.com>

	PR c++/45385
	* c-common.c (conversion_warning): Remove code looking for
	artificial operands.

2011-10-18  Dodji Seketeli  <dodji@redhat.com>

	PR bootstrap/50760
	* c-lex.c (fe_file_change): Use LINEMAP_SYSP when
	!NO_IMPLICIT_EXTERN_C.

2011-10-17  Michael Spertus  <mike_spertus@symantec.com>

	* c-common.c (c_common_reswords): Add __bases,
	__direct_bases.
	* c-common.h: Add RID_BASES and RID_DIRECT_BASES.

2011-10-17  Paolo Carlini  <paolo.carlini@oracle.com>

	PR c++/50757
	* c.opt ([Wnonnull]): Add C++ and Objective-C++.

2011-10-15  Tom Tromey  <tromey@redhat.com>
	    Dodji Seketeli  <dodji@redhat.com>

	* c.opt (fdebug-cpp): New option.
	* c-opts.c (c_common_handle_option): Handle the option.
	* c-ppoutput.c (maybe_print_line_1): New static function. Takes an
	output stream in parameter. Factorized from ...
	(maybe_print_line): ... this. Dump location debug information when
	-fdebug-cpp is in effect.
	(print_line_1): New static function. Takes an output stream in
	parameter. Factorized from ...
	(print_line): ... here. Dump location information when -fdebug-cpp
	is in effect.
	(scan_translation_unit): Dump location information when
	-fdebug-cpp is in effect.

2011-10-15  Tom Tromey  <tromey@redhat.com>
	    Dodji Seketeli  <dodji@redhat.com>

	* c.opt (ftrack-macro-expansion): New option. Handle it with and
	without argument.
	* c-opts.c (c_common_handle_option)<case
	OPT_ftrack_macro_expansion_, case OPT_ftrack_macro_expansion>: New
	cases. Handle -ftrack-macro-expansion with and without argument.

2011-10-15  Tom Tromey  <tromey@redhat.com>
	    Dodji Seketeli  <dodji@redhat.com>

	* c-ppoutput.c (scan_translation_unit, maybe_print_line)
	(print_line, cb_define, do_line_change): Adjust to avoid touching
	the internals of struct line_map.  Use the public API instead.
	* c-pch.c (c_common_read_pch): Likewise.
	* c-lex.c (fe_file_change): Likewise.

2011-10-14  Paolo Carlini  <paolo.carlini@oracle.com>

	PR c++/17212
	* c.opt ([Wformat-zero-length]): Add C++ and Objective-C++.

2011-10-11  Paolo Carlini  <paolo.carlini@oracle.com>

	PR c++/33067
	* c-pretty-print.c (pp_c_floating_constant): Output
	max_digits10 (in the ISO C++ WG N1822 sense) decimal digits.

2011-10-11  Michael Meissner  <meissner@linux.vnet.ibm.com>

	* c-common.c (def_builtin_1): Delete old interface with two
	parallel arrays to hold standard builtin declarations, and replace
	it with a function based interface that can support creating
	builtins on the fly in the future.  Change all uses, and poison
	the old	names.  Make sure 0 is not a legitimate builtin index.
	* c-omp.c (c_finish_omp_barrier): Ditto.
	(c_finish_omp_taskwait): Ditto.
	(c_finish_omp_flush): Ditto.

2011-10-11  Tristan Gingold  <gingold@adacore.com>

	* c.opt: (fallow-parameterless-variadic-functions): New.

2011-09-08  Dodji Seketeli  <dodji@redhat.com>

	PR c++/33255 - Support -Wunused-local-typedefs warning
	* c-common.h (struct c_language_function::local_typedefs): New
	field.
	(record_locally_defined_typedef, maybe_record_typedef_use)
	(maybe_warn_unused_local_typedefs): Declare new functions.
	* c-common.c (record_locally_defined_typedef)
	(maybe_record_typedef_use)
	(maybe_warn_unused_local_typedefs): Define new functions.
	* c.opt: Declare new -Wunused-local-typedefs flag.

2011-09-06  Eric Botcazou  <ebotcazou@adacore.com>

	PR middle-end/50266
	* c-common.c (c_fully_fold_internal) <ADDR_EXPR>: Fold offsetof-like
	computations.

2011-09-05  Richard Guenther  <rguenther@suse.de>

	* c-common.c (complete_array_type): Use ssize_int (-1) instead
	of integer_minus_one_node for empty array upper bounds.

2011-08-28  Dodji Seketeli  <dodji@redhat.com>

	* c-pch.c (c_common_read_pch): Call linemap_add with LC_ENTER as
	it's the first time it's being called on this main TU.

2011-08-24  Richard Guenther  <rguenther@suse.de>

	PR c/49396
	* c-cppbuiltin.c (c_cpp_builtins_optimize_pragma): Fix conditional.

2011-08-22  Gabriel Charette  <gchare@google.com>

	* c-opts.c (c_finish_options): Force BUILTINS_LOCATION for tokens
	defined in cpp_init_builtins and c_cpp_builtins.

2011-08-19  Joseph Myers  <joseph@codesourcery.com>

	* c-common.c (c_common_reswords): Add __builtin_complex.
	* c-common.h (RID_BUILTIN_COMPLEX): New.

2011-08-18  Joseph Myers  <joseph@codesourcery.com>

	* c-common.c (c_common_reswords): Add _Noreturn.
	(keyword_is_function_specifier): Handle RID_NORETURN.
	* c-common.h (RID_NORETURN): New.

2011-08-10  Artjoms Sinkarovs <artyom.shinakroff@gmail.com>

	* c-common.c (unsafe_conversion_p): New function. Check if it is
	unsafe to convert an expression to the type.
	(conversion_warning): Adjust, use unsafe_conversion_p.
	* c-common.h (unsafe_conversion_p): New function declaration.

2011-08-02  Jakub Jelinek  <jakub@redhat.com>

	* c-common.h (c_finish_omp_atomic): Adjust prototype.
	(c_finish_omp_taskyield): New prototype.
	* c-omp.c (c_finish_omp_atomic): Add OPCODE, V, LHS1 and RHS1
	arguments. Handle OMP_ATOMIC_READ, OMP_ATOMIC_CAPTURE_OLD and
	OMP_ATOMIC_CAPTURE_NEW in addition to OMP_ATOMIC.  If LHS1
	or RHS1 have side-effects, evaluate those too in the right spot,
	if it is a decl and LHS is also a decl, error out if they
	aren't the same.
	(c_finish_omp_taskyield): New function.
	* c-cppbuiltin.c (c_cpp_builtins): Change _OPENMP to 201107.
	* c-pragma.c (omp_pragmas): Add taskyield.
	* c-pragma.h (enum pragma_kind): Add PRAGMA_OMP_TASKYIELD.
	(enum pragma_omp_clause): Add PRAGMA_OMP_CLAUSE_FINAL and
	PRAGMA_OMP_CLAUSE_MERGEABLE.

2011-07-25  Dodji Seketeli  <dodji@redhat.com>

	* c-common.h (set_underlying_type): Remove parm name from
	declaration.

2011-07-25  Romain Geissler  <romain.geissler@gmail.com>

	* c-pretty-print.h: Search c-common.h in c-family.

2011-07-22  Jason Merrill  <jason@redhat.com>

	PR c++/49793
	* c.opt (Wnarrowing): New.

	PR c++/30112
	* c-common.h: Declare c_linkage_bindings.
	* c-pragma.c (handle_pragma_redefine_extname): Use it.

	PR c++/49813
	* c-opts.c (set_std_cxx0x): Set flag_isoc94 and flag_isoc99.
	* c-pretty-print.c (pp_c_cv_qualifiers): Check c_dialect_cxx as well
	as flag_isoc99 for 'restrict'.
	(pp_c_specifier_qualifier_list): Likewise for _Complex.

2011-07-21  Ian Lance Taylor  <iant@google.com>

	PR middle-end/49705
	* c-common.c (c_disable_warnings): New static function.
	(c_enable_warnings): New static function.
	(c_fully_fold_internal): Change local unused_p to bool.  Call
	c_disable_warnings and c_enable_warnings rather than change
	c_inhibit_evaluation_warnings.

2011-07-20  Jason Merrill  <jason@redhat.com>

	PR c++/6709 (DR 743)
	PR c++/42603 (DR 950)
	* c-common.h (CPP_KEYWORD, CPP_TEMPLATE_ID): Move from cp/parser.h.
	(CPP_NESTED_NAME_SPECIFIER, N_CP_TTYPES): Likewise.
	(CPP_DECLTYPE): New.
	* c-common.c (c_parse_error): Handle CPP_DECLTYPE.

2011-07-19  Richard Guenther  <rguenther@suse.de>

	* c-common.c (pointer_int_sum): Use fold_build_pointer_plus.
	* c-omp.c (c_finish_omp_for): Likewise.

2011-07-12  Eric Botcazou  <ebotcazou@adacore.com>

	* c-ada-spec.c (dump_nested_types): Put semi-colon after empty loop
	body on the next line.

2011-07-08  Jason Merrill  <jason@redhat.com>

	PR c++/45437
	* c-omp.c (check_omp_for_incr_expr): Handle preevaluation.

	PR c++/49673
	* c-common.c (c_apply_type_quals_to_decl): Don't check
	TYPE_NEEDS_CONSTRUCTING.

2011-07-06  Richard Guenther  <rguenther@suse.de>

	* c-common.c (c_common_nodes_and_builtins):
	Merge calls to build_common_tree_nodes and build_common_tree_nodes_2.

2011-07-05  Richard Guenther  <rguenther@suse.de>

	* c-common.c (c_common_nodes_and_builtins): Build all common
	tree nodes first.

2011-06-27  Jakub Jelinek  <jakub@redhat.com>

	* c-common.h (c_tree_chain_next): New static inline function.

	* c-common.c (check_builtin_function_arguments): Handle
	BUILT_IN_ASSUME_ALIGNED.

2011-06-21  Andrew MacLeod  <amacleod@redhat.com>

	* c-common.c: Add sync_ or SYNC__ to builtin names.
	* c-omp.c: Add sync_ or SYNC__ to builtin names.

2011-06-20  Pierre Vittet  <piervit@pvittet.com>

	* c-pragma.h (pragma_handler_1arg, pragma_handler_2arg): New
	handler.
	(gen_pragma_handler): New union.
	(internal_pragma_handler): New type.
	(c_register_pragma_with_data)
	(c_register_pragma_with_expansion_and_data): New functions.

	* c-pragma.c (registered_pragmas, c_register_pragma_1)
	(c_register_pragma, c_register_pragma_with_expansion)
	(c_invoke_pragma_handler): Changed to work with
	internal_pragma_handler.
	(c_register_pragma_with_data)
	(c_register_pragma_with_expansion_and_data): New functions.

2011-06-14  Joseph Myers  <joseph@codesourcery.com>

	* c-common.c: Include common/common-target.h.
	(handle_section_attribute): Use
	targetm_common.have_named_sections.
	* c-cppbuiltin.c: Include common/common-target.h.
	(c_cpp_builtins): Use targetm_common.except_unwind_info.

2011-06-10  Richard Guenther  <rguenther@suse.de>

	* c-pretty-print.c (pp_c_type_specifier): Use pp_c_identifier
	to print a IDENTIFIER_NODE.

2011-06-09  Rainer Orth  <ro@CeBiTec.Uni-Bielefeld.DE>
	    Joseph Myers  <joseph@codesourcery.com>

	* c.opt (fbuilding-libgcc): New option.
	* c-cppbuiltin.c (c_cpp_builtins): Define
	__LIBGCC_TRAMPOLINE_SIZE__ if flag_building_libgcc.

2011-06-07  Jason Merrill  <jason@redhat.com>

	* c-common.c (max_tinst_depth): Lower default to 900.

	* c-format.c (gcc_cxxdiag_char_table): Add 'S' format.

2011-06-07  Richard Guenther  <rguenther@suse.de>

	* c-common.c (c_common_nodes_and_builtins): Do not set
	size_type_node or call set_sizetype.

2011-06-07  Dodji Seketeli  <dodji@redhat.com>

	PR debug/49130
	* c-pretty-print.c (pp_c_integer_constant): Consider the canonical
	type when using pointer comparison to compare types.

2011-06-02  Jonathan Wakely  <jwakely.gcc@gmail.com>

	* c.opt: Add -Wdelete-non-virtual-dtor.
	* c-opts.c (c_common_handle_option): Include it in -Wall.

2011-05-30  Nathan Froyd  <froydnj@gcc.gnu.org>

	PR bootstrap/49190

	Revert:
	2011-05-26  Nathan Froyd  <froydnj@codesourcery.com>

	* c-common.h (struct c_common_identifier): Inherit from tree_typed,
	not tree_common.

2011-05-27  Jakub Jelinek  <jakub@redhat.com>

	PR c++/49165
	* c-common.c (c_common_truthvalue_conversion) <case COND_EXPR>: For
	C++ don't call c_common_truthvalue_conversion on void type arms.

2011-05-27  Nathan Froyd  <froydnj@codesourcery.com>

	* c-common.h (struct stmt_tree_s) [x_cur_stmt_list]: Change to a VEC.
	(stmt_list_stack): Define.
	(cur_stmt_list): Adjust for new type of x_cur_stmt_list.
	* c-semantics.c (push_stmt_list, pop_stmt_list): Likewise.

2011-05-26  Nathan Froyd  <froydnj@codesourcery.com>

	* c-common.c (warning_candidate_p): Check for BLOCKs.

2011-05-26  Nathan Froyd  <froydnj@codesourcery.com>

	* c-common.h (struct c_common_identifier): Inherit from tree_typed,
	not tree_common.

2011-05-25  Jakub Jelinek  <jakub@redhat.com>

	* c-common.c (def_fn_type): Remove extra va_end.

2011-05-23  Jason Merrill  <jason@redhat.com>

	PR c++/48106
	* c-common.c (c_common_get_narrower): New.
	(shorten_binary_op, shorten_compare, warn_for_sign_compare): Use it.

2011-05-23  Nathan Froyd  <froydnj@codesourcery.com>

	* c-common.h (check_function_arguments): Tweak prototype of
	check_function_arguments.
	* c-common.c (check_function_arguments): Likewise.  Adjust
	calls to check_function_nonnull, check_function_format, and
	check_function_sentinel.
	(check_function_sentinel): Take a FUNCTION_TYPE rather than
	separate attributes and typelist arguments.  Use
	FOREACH_FUNCTION_ARGS to iterate over argument types.

2011-05-15  Paolo Carlini  <paolo.carlini@oracle.com>

	* c-common.c (c_common_reswords): Reorder.
	* c-common.h (rid): Likewise.

2011-05-10  Nathan Froyd  <froydnj@codesourcery.com>

	* c-common.c (def_fn_type): Don't call build_function_type, call
	build_function_type_array or build_varargs_function_type_array
	instead.
	(c_common_nodes_and_builtins): Likewise.

2011-05-05  Nathan Froyd  <froydnj@codesourcery.com>

	* c-common.c (c_add_case_label): Omit the loc argument to
	build_case_label.
	* c-common.h (build_case_label): Remove.
	* c-semantics.c (build_case_label): Remove.

2011-05-05  Joseph Myers  <joseph@codesourcery.com>

	* c-objc.h (objc_start_method_definition): Update prototype.
	* stub-objc.c (objc_start_method_definition): Add extra parameter.

2011-05-04  Nathan Froyd  <froydnj@codesourcery.com>

	* c-common.c (check_main_parameter_types): Reindent.  Don't use
	TYPE_ARG_TYPES directly.
	(handle_nonnull_attribute): Likewise.
	(sync_resolve_params): Likewise.
	* c-format.c (handle_format_arg_attribute): Likewise.  Adjust call
	to check_format_string.
	(handle_format_attribute): Likewise.
	(check_format_string): Take a function type to examine instead of
	a type list.  Use a function_arg_iterator to step through argument
	types.

2011-05-04  Richard Guenther  <rguenther@suse.de>

	* c-common.c (fix_string_type): Use size_int for index type bounds.
	(start_fname_decls): Do not pass NULL to build_int_cst.
	(c_init_attributes): Likewise.
	* c-lex.c (c_lex_with_flags): Likewise.

2011-04-27  Jason Merrill  <jason@redhat.com>

	* c-common.c (make_tree_vector_from_list): New.
	* c-common.h: Declare it.

2011-04-26  Richard Guenther  <rguenther@suse.de>

	PR preprocessor/48248
	* c-ppoutput.c (maybe_print_line): Always optimize newlines
	for output size with -P.

2011-04-25  Paolo Carlini  <paolo.carlini@oracle.com>

	* c-common.c (struct c_common_resword): Add __underlying_type.
	* c-common.h (enum rid): Add RID_UNDERLYING_TYPE.

2011-04-20  Jim Meyering  <meyering@redhat.com>

	* c-format.c (init_dollar_format_checking): Remove useless
	if-before-free.

2011-04-15  Nicola Pero  <nicola.pero@meta-innovation.com>

	* c-objc.h (objc_get_interface_ivars): Removed.
	(objc_detect_field_duplicates): New.
	* stub-objc.c: Likewise.

2011-04-14  Nicola Pero  <nicola.pero@meta-innovation.com>

	* stub-objc.c (objc_declare_protocols): Renamed to
	objc_declare_protocol.
	* c-objc.h: Likewise.

2011-04-14  Nicola Pero  <nicola.pero@meta-innovation.com>

	* stub-objc.c (objc_declare_class): Updated argument name.

2011-04-12  Nathan Froyd  <froydnj@codesourcery.com>

	* c-common.h (c_common_init_ts): Declare.
	* c-common.c (c_common_init_ts): Define.

2011-04-12  Nicola Pero  <nicola.pero@meta-innovation.com>

	* c-objc.h (objc_build_message_expr): Updated prototype.
	* stub-objc.c (objc_build_message_expr): Likewise.

2011-04-12  Martin Jambor  <mjambor@suse.cz>

	* c-gimplify.c (c_genericize): Call cgraph_get_create_node instead
	of cgraph_node.

2011-04-11  Richard Guenther  <rguenther@suse.de>

	* c-common.c (complete_array_type): Build a range type of
	proper type.

2011-04-08  Nathan Froyd  <froydnj@codesourcery.com>

	* c-common.c (handle_sentinel_attribute): Don't use TYPE_ARG_TYPES.
	(handle_type_generic_attribute): Likewise.

2011-04-07  Jason Merrill  <jason@redhat.com>

	PR c++/48450
	* c-common.c (c_common_truthvalue_conversion): Don't ignore
	conversion from C++0x scoped enum.

2011-04-06  Joseph Myers  <joseph@codesourcery.com>

	* c-target-def.h: New file.
	* c-target.def: New file.
	* c-target.h: New file.
	* c-common.c (targetcm): Don't define here.
	* c-common.h (default_handle_c_option): Declare.
	* c-format.c: Include c-target.h instead of target.h.
	* c-opts.c: Include c-target.h instead of target.h.  Explicitly
	include tm.h.
	(default_handle_c_option): Move from targhooks.c.

2011-03-29  Jakub Jelinek  <jakub@redhat.com>

	PR preprocessor/48248
	* c-ppoutput.c (print): Add src_file field.
	(init_pp_output): Initialize it.
	(maybe_print_line): Don't optimize by adding up to 8 newlines
	if map->to_file and print.src_file are different file.
	(print_line): Update print.src_file.

2011-03-25  Kai Tietz  <ktietz@redhat.com>

	* c-ada-spec.c (compare_comment): Use filename_cmp
	instead of strcmp for filename.

2011-03-25  Jeff Law  <law@redhat.com>

	* c-family/c-common.c (def_fn_type): Add missing va_end.

2011-03-25  Jason Merrill  <jason@redhat.com>

	* c.opt: Add -std=c++03.

2011-03-22  Eric Botcazou  <ebotcazou@adacore.com>

	* c-ada-spec.c (dump_ada_template): Skip non-class instances.

2011-03-17  Kai Tietz

	PR target/12171
	* c-pretty-print.c (pp_c_specifier_qualifier_list):
	Display allowed attributes for function pointer types.
	(pp_c_attributes_display): New function to display
	attributes having affects_type_identity flag set to true.
	* c-pretty-print.h (pp_c_attributes_display): New prototype.

	* c-common.c (c_common_attribute_table):
	Add new element.
	(c_common_format_attribute_table): Likewise.

2011-03-18  Jason Merrill  <jason@redhat.com>

	* c.opt (fconstexpr-depth): Add Var(max_constexpr_depth).
	* c-common.h: Don't declare it here.
	* c-common.c: Or define it here.
	* c-opts.c (c_common_handle_option): Or set it here.

	PR c++/35315
	* c-common.c (handle_transparent_union_attribute): Don't
	make a duplicate type in C++.

2011-03-15  Jason Merrill  <jason@redhat.com>

	* c-common.c (max_constexpr_depth): New.
	* c-common.h: Declare it.
	* c-opts.c (c_common_handle_option): Set it.
	* c.opt (fconstexpr-depth): New option.

2011-03-11  Jason Merrill  <jason@redhat.com>

	* c-common.c (attribute_takes_identifier_p): Add missing const.

	PR c++/46803
	* c-common.c (attribute_takes_identifier_p): Assume that an
	unknown attribute takes an identifier.

2011-03-07  Nathan Froyd  <froydnj@codesourcery.com>

	PR c/47786
	* c-common.c (c_type_hash): Call list_length instead of iterating
	through DECL_CHAIN.  Rename 'i' to 'n_elements'.

2011-02-19  Jakub Jelinek  <jakub@redhat.com>

	PR c/47809
	* c-common.c (c_fully_fold_internal): Handle VIEW_CONVERT_EXPR.

2011-02-17  Iain Sandoe  <iains@gcc.gnu.org>

	* c.opt (fobjc-abi-version=) New.
	(fobjc-nilcheck): New.

2011-02-03  Nathan Froyd  <froydnj@codesourcery.com>

	PR c++/46890
	* c-common.h (keyword_is_decl_specifier): Declare.
	* c-common.c (keyword_is_decl_specifier): Define.
	(keyword_is_function_specifier): New function.

2011-01-26  Jakub Jelinek  <jakub@redhat.com>

	PR c/47473
	* c-lex.c (interpret_float): If CPP_N_IMAGINARY, ensure
	EXCESS_PRECISION_EXPR is created with COMPLEX_TYPE instead of
	REAL_TYPE.

2011-01-26  Arnaud Charlet  <charlet@adacore.com>

	* c-ada-spec.c (dump_generic_ada_node): Avoid dereferencing null type.

2011-01-26  Jakub Jelinek  <jakub@redhat.com>

	PR pch/47430
	* c-opts.c (c_common_post_options): Call c_common_no_more_pch
	after init_c_lex if pch_file is set.

2011-01-26  Dave Korn  <dave.korn.cygwin@gmail.com>

	PR c++/43601
	* c.opt (-fkeep-inline-dllexport): New switch.

2011-01-12  Richard Guenther  <rguenther@suse.de>

	PR middle-end/32511
	* c-common.c (handle_weak_attribute): Warn instead of error
	on declaring an inline function weak.

2011-01-05  Tom Tromey  <tromey@redhat.com>

	* c-common.h (lvalue_error): Update.
	* c-common.c (lvalue_error): Add 'loc' argument.  Call error_at,
	not error.

2010-12-29  Nicola Pero  <nicola.pero@meta-innovation.com>

	PR objc/47075
	* c-objc.h (objc_finish_message_expr): Added argument to
	prototype.

2010-12-22  Nathan Froyd  <froydnj@codesourcery.com>

	* c-common.c (handle_nonnull_attribute, handle_sentinel_attribute):
	Use prototype_p.

2010-12-18  Nicola Pero  <nicola.pero@meta-innovation.com>

	* c-objc.h (objc_maybe_warn_exceptions): New.
	* stub-objc.c (objc_maybe_warn_exceptions): New.

2010-12-10  Nathan Froyd  <froydnj@codesourcery.com>

	* c-common.h (readonly_error): Declare.
	* c-common.c (readonly_error): Define.

2010-12-09  Nathan Froyd  <froydnj@codesourcery.com>

	* c-common.h (invalid_indirection_error): Declare.
	* c-common.c (invalid_indirection_error): Define.

2010-12-03  Richard Guenther  <rguenther@suse.de>

	PR c/46745
	* c-pretty-print.c (pp_c_postfix_expression): Handle MEM_REF.
	(pp_c_unary_expression): Likewise.
	(pp_c_expression): Likewise.

2010-11-30  Nicola Pero  <nicola.pero@meta-innovation.com>

	* c-common.h (objc_finish_function): New.
	(objc_non_volatilized_type): Removed.
	(objc_type_quals_match): Removed.
	* stub-objc.c (objc_finish_function): New.
	(objc_non_volatilized_type): Removed.
	(objc_type_quals_match): Removed.

2010-11-30  Joseph Myers  <joseph@codesourcery.com>

	* c-common.h (parse_optimize_options): Declare.
	* c-cppbuiltin.c, c-format.c, c-gimplify.c, c-lex.c, c-omp.c,
	c-pch.c, c-pragma.c, c-semantics.c: Don't include toplev.h.

2010-11-29  Joseph Myers  <joseph@codesourcery.com>

	* c-opts.c (check_deps_environment_vars): Use getenv instead of
	GET_ENVIRONMENT.
	* c-pch.c (O_BINARY): Don't define here.
	* c-pragma.h: Include "cpplib.h" instead of <cpplib.h>.

2010-11-25  Joseph Myers  <joseph@codesourcery.com>

	* c-cppbuiltin.c (c_cpp_builtins): Pass &global_options to
	targetm.except_unwind_info.

2010-11-23  Joseph Myers  <joseph@codesourcery.com>

	* c-opts.c (c_common_handle_option): Pass location to
	set_struct_debug_option.

2010-11-23  Joseph Myers  <joseph@codesourcery.com>

	* c-common.c (visibility_options): Move from ../opts.c.
	* c-common.h (struct visibility_flags, visibility_options):
	Declare here.
	* c-opts.c (finish_options): Rename to c_finish_options.
	(c_common_init): Update call to finish_options.

2010-11-22  Nicola Pero  <nicola.pero@meta-innovation.com>

	PR objc/34033
	* c-lex.c (lex_string): Check that each string in an Objective-C
	string concat sequence starts with either one or zero '@', and
	that there are no spurious '@' signs at the end.

2010-11-20  Joseph Myers  <joseph@codesourcery.com>

	* c-pragma.c: Remove conditionals on HANDLE_PRAGMA_PACK,
	HANDLE_PRAGMA_PACK_PUSH_POP, HANDLE_PRAGMA_WEAK and
	HANDLE_PRAGMA_VISIBILITY.
	* c-pragma.h (HANDLE_PRAGMA_WEAK, HANDLE_PRAGMA_PACK,
	HANDLE_PRAGMA_VISIBILITY): Don't define.
	(HANDLE_SYSV_PRAGMA, HANDLE_PRAGMA_PACK_PUSH_POP): Don't test.

2010-11-20  Nathan Froyd  <froydnj@codesourcery.com>

	PR c++/16189
	PR c++/36888
	PR c++/45331
	* c-common.h (keyword_begins_type_specifier): Declare.
	(keyword_is_storage_class_specifier): Declare.
	(keyword_is_type_qualifier): Declare.
	* c-common.c (keyword_begins_type_specifier): New function.
	(keyword_is_storage_class_specifier): New function.
	(keyword_is_type_qualifier): Declare.

2010-11-19  Joseph Myers  <joseph@codesourcery.com>

	PR c/46547
	* c-common.c (in_late_binary_op): Define.
	(c_common_truthvalue_conversion): Check in_late_binary_op before
	calling c_save_expr.
	* c-common.h (in_late_binary_op): Declare.

2010-11-19  Joseph Myers  <joseph@codesourcery.com>

	* c-opts.c (c_common_handle_option): Update calls to
	set_struct_debug_option.

2010-11-19  Nicola Pero  <nicola.pero@meta-innovation.com>

	* c-common.h (objc_declare_protocols): Added additional argument.
	* stub-objc.c (objc_declare_protocol): Same change.

2010-11-18  Nathan Froyd  <froydnj@codesourcery.com>

	PR c/33193
	* c-common.h (build_real_imag_expr): Declare.
	* c-semantics.c (build_real_imag_expr): Define.

2010-11-17  Joseph Myers  <joseph@codesourcery.com>

	* c-opts.c (c_common_parse_file): Take no arguments.
	* c-common.h (c_common_parse_file): Update prototype.

2010-11-16  Jakub Jelinek  <jakub@redhat.com>

	PR c++/46401
	* c-common.c (warning_candidate_p): Don't track non-const calls
	or STRING_CSTs.

2010-11-15  Ian Lance Taylor  <iant@google.com>

	* c-lex.c (init_c_lex): Set macro debug callbacks if
	flag_dump_go_spec is set.

2010-11-15  Nicola Pero  <nicola.pero@meta-innovation.com>

	* c-common.h (objc_build_incr_expr_for_property_ref): New.
	* stub-objc.c (objc_build_incr_expr_for_property_ref): New.

2010-11-15  Nathan Froyd  <froydnj@codesourcery.com>

	PR preprocessor/45038
	* c-cppbuiltin.c (c_cpp_builtins): Use different format for C++
	dialects.

2010-11-12  Joseph Myers  <joseph@codesourcery.com>

	* c-common.h (c_family_lang_mask): Declare.
	* c-opts.c (c_family_lang_mask): Make extern.
	* c-pragma.c (handle_pragma_diagnostic): Use
	control_warning_option.

2010-11-12  Joseph Myers  <joseph@codesourcery.com>

	* c-common.c (parse_optimize_options): Update call to
	decode_options.
	* c-common.h (c_common_handle_option): Update prototype.
	* c-opts.c (c_common_handle_option): Take location_t parameter and
	pass it to other functions.

2010-11-11  Joseph Myers  <joseph@codesourcery.com>

	* c-opts.c (warning_as_error_callback): Remove.
	(c_common_initialize_diagnostics): Don't call
	register_warning_as_error_callback.
	(c_common_handle_option): Handle -Werror=normalized= here.

2010-11-10  Joseph Myers  <joseph@codesourcery.com>

	* c-common.c (handle_mode_attribute): Use %' and word "signedness"
	in diagnostic.
	* c-opts.c (c_common_parse_file): Start diagnostics with lowercase
	letter.
	* c-pragma.c (handle_pragma_target, handle_pragma_optimize):
	Remove trailing '.' from diagnostics.
	* c.opt (Wwrite-strings_: Avoid '`' in help text.

2010-11-10  Joseph Myers  <joseph@codesourcery.com>

	* c-common.c (parse_optimize_options): Pass global_dc to
	decode_options.
	* c-opts.c (c_common_handle_option): Pass &global_options to
	set_Wstrict_aliasing.
	* c.opt (v): Don't mark Common or document here.

2010-11-06  Iain Sandoe  <iains@gcc.gnu.org>

	PR target/44981
	* c-format.c (format_type): New type gcc_objc_string_format_type.
	(valid_stringptr_type_p): New.
	(handle_format_arg_attribute): Use valid_stringptr_type_p ().
	(check_format_string): Pass expected type, use
	valid_stringptr_type_p (), check that the format string types are
	consistent with the format specification.
	(decode_format_attr): Warn if NSString is used outside objective-c.
	(format_types_orig): Add NSString.
	(format_name): New.
	(format_flags): New.
	(check_format_arg): Handle format strings requiring an external parser.
	first_target_format_type: New variable.
	(handle_format_attribute): Set up first_target_format_type, pass the
	expected format arg string type to check_format_string().
	* c-common.h (FMT_FLAG_PARSE_ARG_CONVERT_EXTERNAL):  New flag.
	* stub-objc.c (objc_string_ref_type_p): New.
	(objc_check_format_arg): New.

2010-11-04  Nicola Pero  <nicola.pero@meta-innovation.com>

	Fixed using the Objective-C 2.0 dot-syntax with class names.
	* c-common.h (objc_build_class_component_ref): New.
	* stub-objc.c (objc_build_class_component_ref): New.

2010-11-03  Nicola Pero  <nicola.pero@meta-innovation.com>

	* c.opt (Wproperty-assign-default): New option.

2010-11-03  Nicola Pero  <nicola.pero@meta-innovation.com>

	Implemented -fobjc-std=objc1 flag.
	* c.opt (fobjc-std=objc1): New option.

2010-11-01  Nicola Pero  <nicola.pero@meta-innovation.com>

	Implemented format and noreturn attributes for Objective-C methods.
	* c-common.c (handle_noreturn_attribute): Recognize 'noreturn'
	attribute for Objective-C methods.

2010-10-31  Jason Merrill  <jason@redhat.com>

	* c-common.c (conversion_warning, warn_for_collisions_1): Use
	EXPR_LOC_OR_HERE.

2010-10-30  Nicola Pero  <nicola.pero@meta-innovation.com>

	Implemented Objective-C 2.0 @property, @synthesize and @dynamic.
	* c-common.h (enum rid): Removed RID_COPIES and RID_IVAR.
	(objc_add_property_declaration): Removed arguments for copies and
	ivar.
	(objc_build_getter_call): Renamed to
	objc_maybe_build_component_ref.
	(objc_build_setter_call): Renamed to objc_maybe_build_modify_expr.
	(objc_is_property_ref): New.
	* c-common.c (c_common_reswords): Removed copies and ivar.
	* stub-objc.c (objc_add_property_declaration): Removed arguments
	for copies and ivar.
	(objc_build_getter_call): Renamed to
	objc_maybe_build_component_ref.
	(objc_build_setter_call): Renamed to objc_maybe_build_modify_expr.
	(objc_is_property_ref): New.

2010-10-29  Arnaud Charlet  <charlet@adacore.com>
	    Matthew Gingell  <gingell@adacore.com>

	* c-ada-spec.c (separate_class_package): New function.
	(pp_ada_tree_identifier): Prefix references to C++ classes with the
	name of their enclosing package.
	(print_ada_declaration): Use separate_class_package.

2010-10-27  Jason Merrill  <jason@redhat.com>

	* c-common.c (c_common_reswords): Add __is_literal_type.
	* c-common.h (enum rid): Add RID_IS_LITERAL_TYPE.

	* c-common.c (check_case_value): Remove special C++ code.

2010-10-27  Nicola Pero  <nicola.pero@meta-innovation.com>

	* c-common.h (enum rid): Added RID_READWRITE, RID_ASSIGN,
	RID_RETAIN, RID_COPY and RID_NONATOMIC.  Updated RID_FIRST_PATTR
	and RID_LAST_PATTR.
	(objc_add_property_declaration): Added additional arguments.
	(objc_property_attribute_kind): Removed.
	(objc_set_property_attr): Removed.
	* c-common.c (c_common_reswords): Added readwrite, assign, retain,
	copy and nonatomic.
	* stub-objc.c (objc_add_property_declaration): Added additional
	arguments.
	(objc_set_property_attr): Removed.

2010-10-27  Nicola Pero  <nicola.pero@meta-innovation.com>

	* c-common.h (objc_add_property_variable): Renamed to
	objc_add_property_declaration.  Added location argument.
	* stub-objc.c (objc_add_property_variable): Same change.
	
2010-10-23  Nicola Pero  <nicola.pero@meta-innovation.com>

	* c-common.h (objc_maybe_printable_name): New.
	* stub-objc.c (objc_maybe_printable_name): New.

2010-10-22  Artjoms Sinkarovs <artyom.shinakroff@gmail.com>
	Andrew Pinski <pinskia@gmail.com>

	* c-common.h (c_common_mark_addressable_vec): Declare.
	* c-common.c (c_common_mark_addressable_vec): New function.

2010-10-20  Nicola Pero  <nicola.pero@meta-innovation.com>

	* c-common.h (objc_set_method_type): Removed.
	(objc_add_method_declaration): Added boolean argument.
	(objc_start_method_definition): Same change.
	(objc_build_method_signature): Same change.
	* stub-objc.c (objc_set_method_type): Removed.
	(objc_add_method_declaration): Added boolean argument.
	(objc_start_method_definition): Same change.
	(objc_build_method_signature): Same change.

2010-10-20  Nicola Pero  <nicola.pero@meta-innovation.com>

	* c-common.h (finish_file): Removed.
	(objc_write_global_declarations): New.
	* c-opts.c (c_common_parse_file): Do not call finish_file.
	* stub-objc.c (objc_write_global_declarations): New.

2010-10-18  Nicola Pero  <nicola.pero@meta-innovation.com>

	Implemented parsing @synthesize and @dynamic for
	Objective-C/Objective-C++.
	* c-common.h (enum rid): Add RID_AT_SYNTHESIZE and RID_AT_DYNAMIC.
	(objc_add_synthesize_declaration): New.
	(objc_add_dynamic_declaration): New.
	* c-common.c (c_common_reswords): Add synthesize and dynamic.
	* stub-objc.c (objc_add_synthesize_declaration): New.
	(objc_add_dynamic_declaration): New.

2010-10-18  Michael Meissner  <meissner@linux.vnet.ibm.com>

	PR target/46041
	* c-cppbuiltin.c (mode_has_fma): Move function here from
	builtins.c.  Don't use the fma optab, instead just use the
	HAVE_fma* macros, so that __FP_FAST_FMA* will be defined when
	using -save-temps.

2010-10-18  Nicola Pero  <nicola.pero@meta-innovation.com>

	Merge from 'apple/trunk' branch on FSF servers.

	2005-11-08  Fariborz Jahanian <fjahanian@apple.com>

	Radar 4330422
	* c-common.h (objc_non_volatilized_type): New declaration
	* stub-objc.c (objc_non_volatilized_type): New stub.

2010-10-17  Nicola Pero  <nicola.pero@meta-innovation.com>

	Merge from 'apple/trunk' branch on FSF servers.

	2006-03-27 Fariborz Jahanian <fjahanian@apple.com>

	Radar 4133425
	* c-common.h (objc_diagnose_private_ivar): New decl.
	* stub-objc.c (objc_diagnose_private_ivar): New stub.

2010-10-17  Iain Sandoe  <iains@gcc.gnu.org>

	* c-common.c (c_common_reswords): Add package, RID_AT_PACKAGE.
	* c-common.h (enum rid): Add RID_AT_PACKAGE.
	(objc_ivar_visibility_kind): New enum.
	(objc_set_visibility): Adjust prototype to use visibility enum.
	* stub-objc.c (objc_set_visibility): Adjust stub to use
	visibility enum.

2010-10-14  Michael Meissner  <meissner@linux.vnet.ibm.com>

	* c-cppbuiltin.c (builtin_define_float_constants): Emit
	__FP_FAST_FMA, __FP_FAST_FMAF, and __FP_FAST_FMAL if the machine
	has the appropriate fma builtins.
	(c_cpp_builtins): Adjust call to builtin_define_float_constants.

2010-10-14  Iain Sandoe  <iains@gcc.gnu.org>

	merge from FSF apple 'trunk' branch.
	2006 Fariborz Jahanian <fjahanian@apple.com>

	Radars 4436866, 4505126, 4506903, 4517826
	* c-common.c (c_common_resword): Define @property and its attributes.
	* c-common.h: Define property attribute enum entries.
	(OBJC_IS_PATTR_KEYWORD): New.
	(objc_property_attribute_kind): New enum.
	Declare objc_set_property_attr (), objc_add_property_variable (),
	objc_build_getter_call () and objc_build_setter_call ().
	* stub-objc.c (objc_set_property_attr): New stub.
	(objc_add_property_variable): Likewise.
	(objc_build_getter_call): Likewise.
	(objc_build_setter_call) Likewise.

2010-10-13  Iain Sandoe  <iains@gcc.gnu.org>

	merge from FSF apple 'trunk' branch.
	2006-04-26 Fariborz Jahanian <fjahanian@apple.com>

	Radar 3803157 (method attributes)
	* c-common.c (handle_deprecated_attribute): Recognize
	objc methods as valid declarations.
	* c-common.h: Declare objc_method_decl ().
	* stub-objc.c (objc_method_decl): New stub.

2010-10-08  Joseph Myers  <joseph@codesourcery.com>

	* c-common.c (parse_optimize_options): Call
	decode_cmdline_options_to_array_default_mask before
	decode_options.  Update arguments to decode_options.
	* c-common.h (c_common_init_options_struct): Declare.
	* c-opts.c (c_common_init_options_struct): New.  Split out from
	c_common_init_options.

2010-10-06  Nicola Pero  <nicola.pero@meta-innovation.com>

	Implemented fast enumeration for Objective-C.
	* c-common.h (objc_finish_foreach_loop): New.
	* stub-objc.c (objc_finish_foreach_loop): New.

2010-10-05  Joseph Myers  <joseph@codesourcery.com>

	* c-common.h (struct diagnostic_context): Don't declare here.
	(c_common_initialize_diagnostics): Declare using
	diagnostic_context typedef.
	* c-opts.c (c_common_handle_option): Pass global_dc to
	handle_generated_option.

2010-10-04  Joseph Myers  <joseph@codesourcery.com>

	* c-opts.c (c_common_handle_option): Pass &global_options_set to
	handle_generated_option.

2010-10-03  Ian Lance Taylor  <iant@google.com>

	* c.opt (-fplan9-extensions): New option.

2010-10-03  Francois-Xavier Coudert  <fxcoudert@gcc.gnu.org>

	* c-cppbuiltin.c (define__GNUC__, builtin_define_type_precision):
	Remove.
	(c_cpp_builtins): Call functions from cppbuiltin.c instead
	of duplicating code.

2010-09-30  Iain Sandoe  <iains@gcc.gnu.org>

	* c-common.c: Add two new entries for @optional
	and @required keywords.

	merge from FSF 'apple/trunk' branch.
	2006-01-30  Fariborz Jahanian <fjahanian@apple.com>

	Radar 4386773
	* c-common.h (RID_AT_OPTIONAL, RID_AT_REQUIRED): Two new
	objective-c keywords.
	(objc_set_method_opt): New declaration.
	* stub-objc.c (objc_set_method_opt): New stub.

2010-09-30  Joseph Myers  <joseph@codesourcery.com>

	* c-common.c (handle_optimize_attribute): Pass &global_options to
	cl_optimization_save and cl_optimization_restore.
	* c-opts.c (c_common_handle_option): Pass &global_options to
	handle_generated_option.
	* c-pragma.c (handle_pragma_diagnostic): Use option_flag_var.
	(handle_pragma_pop_options, handle_pragma_reset_options): Pass
	&global_options to cl_optimization_restore.

2010-09-30  Nicola Pero  <nicola.pero@meta-innovation.com>

	* c-lex.c (c_lex_with_flags): Updated comments for CPP_AT_NAME
	Objective-C/Objective-C++ keywords.

2010-09-29  Nicola Pero  <nicola.pero@meta-innovation.com>

	Merge from 'apple/trunk' branch on FSF servers.

	2005-10-04  Fariborz Jahanian <fjahanian@apple.com>

	Radar 4281748
	* c-common.h (objc_check_global_decl): New declaration.
	* stub-objc.c (objc_check_global_decl): New stub.

2010-09-29  Joseph Myers  <joseph@codesourcery.com>

	* c.opt: Don't use VarExists.

2010-09-29  Joseph Myers  <joseph@codesourcery.com>

	* c-common.c (c_cpp_error): Update names of diagnostic_context
	members.
	* c-cppbuiltin.c (c_cpp_builtins_optimize_pragma): Update names of
	cl_optimization members.
	* c-opts.c (warning_as_error_callback, c_common_handle_option,
	sanitize_cpp_opts, finish_options): Update names of cpp_options
	members.

2010-09-29  Nicola Pero  <nicola.pero@meta-innovation.com>

	* c-common.h (OBJC_IS_CXX_KEYWORD): New macro.  Updated comments.
	(objc_is_reserved_word): Removed.
	* c-common.c: Updated comments.
	* c-lex.c (c_lex_with_flags): Use OBJC_IS_CXX_KEYWORD instead of
	objc_is_reserved_word.
	* stub-objc.c (objc_is_reserved_word): Removed.

2010-09-28  Iain Sandoe  <iains@gcc.gnu.org>

	* c-common.h (objc_add_method_declaration): Adjust prototype to
	include attributes.
	(objc_start_method_definition): Likewise.
	(objc_build_keyword_decl): Likewise.
	* stub-objc.c:(objc_add_method_declaration): Handle attributes.
	(objc_start_method_definition): Likewise.
	(objc_build_keyword_decl): Likewise.

2010-09-28  Iain Sandoe  <iains@gcc.gnu.org>

	* c-common.h (objc_start_class_interface): Adjust prototype.
	(objc_start_category_interface): Likewise.
	(objc_start_protocol): Likewise.
	* stub-objc.c (objc_start_protocol): Adjust for extra argument.
	(objc_start_class_interface): Likewise.
	(objc_start_category_interface): Likewise.

2010-09-27  Ian Lance Taylor  <iant@google.com>

	* c-common.c (c_common_attribute_table): Add no_split_stack.
	(handle_no_split_stack_attribute): New static function.

2010-09-27  Nicola Pero  <nicola.pero@meta-innovation.com>

	Merge from 'apple/trunk' branch on FSF servers.

	2005-12-15  Fariborz Jahanian <fjahanian@apple.com>

	Radar 4229905
	* c-common.h (objc_have_common_type): New declaration.
	* stub-objc.c (objc_have_common_type): New stub.

	2005-06-22  Ziemowit Laski  <zlaski@apple.com>

	Radar 4154928
	* c-common.h (objc_common_type): New prototype.
	* stub-objc.c (objc_common_type): New stub.

2010-09-24  Jan Hubicka  <jh@suse.cz>

	* c-common.c (handle_leaf_attribute): New function.
	(struct attribute_spec c_common_att): Add leaf.

2010-09-22  Joseph Myers  <joseph@codesourcery.com>

	* c.opt (-all-warnings, -ansi, -assert, -assert=, -comments,
	-comments-in-macros, -define-macro, -define-macro=, -dependencies,
	-dump, -dump=, -imacros, -imacros=, -include, -include=,
	-include-barrier, -include-directory, -include-directory=,
	-include-directory-after, -include-directory-after=,
	-include-prefix, -include-prefix=, -include-with-prefix,
	-include-with-prefix=, -include-with-prefix-after,
	-include-with-prefix-after=, -include-with-prefix-before,
	-include-with-prefix-before=, -no-integrated-cpp,
	-no-line-commands, -no-standard-includes, -no-warnings, -output,
	-output=, -pedantic, -pedantic-errors, -preprocess,
	-print-missing-file-dependencies, -trace-includes, -traditional,
	-traditional-cpp, -trigraphs, -undefine-macro, -undefine-macro=,
	-user-dependencies, -verbose, -write-dependencies,
	-write-user-dependencies, no-integrated-cpp, traditional): New.

2010-09-21  Nicola Pero  <nicola.pero@meta-innovation.com>

	PR objc/23710
	* c-common.h (objc_start_method_definition): Return bool instead
	of void.
	* stub-objc.c (objc_start_method_definition): Return bool instead
	of void.

2010-09-21  Nicola Pero  <nicola.pero@meta-innovation.com>

	PR objc/25965
	* c-common.h (objc_get_interface_ivars): New declaration.
	* stub-objc.c (objc_get_interface_ivars): New stub.

2010-09-15  Ian Lance Taylor  <iant@google.com>

	* c-common.c (parse_optimize_options): Do not capitalize warning
	messages.  Remove period at end of warning message.

2010-09-09  Nathan Sidwell  <nathan@codesourcery.com>

	* c-common.c (handle_alias_ifunc_attribute): New, broken out of	...
	(handle_alias_attribute): ... here.
	(handle_ifunc_attribute): New.

2010-09-06  Mark Mitchell  <mark@codesourcery.com>

	* c-common.h (do_warn_double_promotion): Declare.
	* c-common.c (do_warn_double_promotion): Define.

2010-09-05  Mark Mitchell  <mark@codesourcery.com>

	* c.opt (Wdouble-promotion): New.

2010-09-02  Joseph Myers  <joseph@codesourcery.com>

	* c.opt (falt-external-templates, fhuge-objects, fvtable-gc,
	fvtable-thunks, fxref): Mark no longer supported in help text.

2010-09-02  Joseph Myers  <joseph@codesourcery.com>

	* c.opt (Wimport, fall-virtual, falt-external-templates,
	fdefault-inline, fenum-int-equiv, fexternal-templates,
	fguiding-decls, fhonor-std, fhuge-objects, flabels-ok,
	fname-mangling-version-, fnew-abi, fnonnull-objects,
	foptional-diags, fsquangle, fstrict-prototype, fthis-is-variable,
	fvtable-gc, fvtable-thunks, fxref): Mark with Ignore and Warn as
	applicable.
	(fhandle-exceptions): Mark with Alias and Warn.
	* c-opts.c (c_common_handle_option): Don't handle options marked
	as ignored.

2010-09-02  Joseph Myers  <joseph@codesourcery.com>

	* c.opt (Wcomments, Werror-implicit-function-declaration,
	ftemplate-depth-, std=c89, std=c9x, std=gnu89, std=gnu9x,
	std=iso9899:1990, std=iso9899:1999, std=iso9899:199x): Mark as
	aliases.
	* c-common.c (option_codes): Use OPT_Wcomment instead of
	OPT_Wcomments.
	* c-opts.c (warning_as_error_callback, c_common_handle_option):
	Don't handle options marked as aliases.

2010-08-25  Richard Guenther  <rguenther@suse.de>

	* c-common.c (c_common_get_alias_set): Remove special
	handling for pointers.

2010-08-20  Nathan Froyd  <froydnj@codesourcery.com>

	* c-common.c: Use FOR_EACH_VEC_ELT.
	* c-gimplify.c: Likewise.
	* c-pragma.c: Likewise.

2010-08-16  Joseph Myers  <joseph@codesourcery.com>

	* c.opt (MDX): Change back to MD.  Mark NoDriverArg instead of
	RejectDriver.
	(MMDX): Change back to MMD.  Mark NoDriverArg instead of
	RejectDriver.
	* c-opts.c (c_common_handle_option): Use OPT_MD and OPT_MMD
	instead of OPT_MDX and OPT_MMDX.

2010-08-16  Joseph Myers  <joseph@codesourcery.com>

	* c.opt (MDX, MMDX, lang-asm): Mark RejectDriver.

2010-08-12  Joseph Myers  <joseph@codesourcery.com>

	* c.opt (MD, MMD): Change to MDX and MMDX.
	* c-opts.c (c_common_handle_option): Use OPT_MMD and OPT_MMDX.

2010-08-11  Joseph Myers  <joseph@codesourcery.com>

	* c-opts.c (c_common_handle_option): Call handle_generated_option
	instead of handle_option.

2010-08-08  Nathan Froyd  <froydnj@codesourcery.com>

	* c-pragma.c (add_to_renaming_pragma_list): Fix call to VEC_safe_push.
	(maybe_apply_renaming_pragma): Delete unneeded declarations.

2010-08-08  Nathan Froyd  <froydnj@codesourcery.com>

	* c-pragma.c (pending_redefinition): Declare.  Declare a VEC of it.
	(pending_redefine_extname): Change type to a VEC.
	(add_to_renaming_pragma_list): Update for new type of
	pending_redefine_extname.
	(maybe_apply_renaming_pragma): Likewise.

2010-08-04  Arnaud Charlet  <charlet@adacore.com>

	* c-ada-spec.c (dump_ada_template): Mark underlying instance type as
	visited.
	(dump_generic_ada_node): Code clean up. Use TREE_VISITED flag to
	decide whether a type has already been declared/seen.
	Do not go to the original type.
	(dump_nested_types): New parameter forward.
	Generate forward declaration if needed and mark type as visited.
	(print_ada_declaration): Call dump_nested_types if not already done.
	Mark types as visited.

2010-08-03  Joseph Myers  <joseph@codesourcery.com>

	* c.opt (-print-pch-checksum): Remove option.
	* c-opts.c (c_common_handle_option): Don't handle
	OPT_print_pch_checksum.

2010-07-27  Joseph Myers  <joseph@codesourcery.com>

	* c-common.h (c_common_handle_option): Update prototype and return
	value type.
	* c-opts.c (c_common_handle_option): Update prototype and return
	value type.  Update calls to handle_option and
	enable_warning_as_error.

2010-07-27  Jakub Jelinek  <jakub@redhat.com>

	PR c/45079
	* c-pretty-print.c (pp_c_expression): Handle C_MAYBE_CONST_EXPR.

2010-07-27  Joseph Myers  <joseph@codesourcery.com>

	* c-common.h (c_common_missing_argument): Remove.
	* c-opts.c (c_common_missing_argument): Remove.
	* c.opt (A, D, F, I, MD, MMD, MQ, MT, U, fconstant-string-class=,
	idirafter, imacros, include, isysroot, isystem, iquote): Add
	MissingArgError.
	* c-objc-common.h (LANG_HOOKS_MISSING_ARGUMENT): Remove.

2010-07-27  Joseph Myers  <joseph@codesourcery.com>

	* c-common.h (c_common_option_lang_mask,
	c_common_initialize_diagnostics, c_common_complain_wrong_lang_p):
	New.
	(c_common_init_options): Update prototype.
	* c-opts.c (c_common_option_lang_mask): New.
	(c_common_initialize_diagnostics): Split out of
	c_common_init_options.
	(accept_all_c_family_options, c_common_complain_wrong_lang_p):
	New.
	(c_common_init_options): Update prototype.  Use decoded options in
	search for -lang-asm.

2010-07-15  Nathan Froyd  <froydnj@codesourcery.com>

	* c-common.c: Carefully replace TREE_CHAIN with DECL_CHAIN.
	* c-format.c: Likewise.

2010-07-08  Manuel López-Ibáñez  <manu@gcc.gnu.org>

	* c-common.h: Include diagnostic-core.h. Error if already
	included.
	* c-semantics.c: Do not define GCC_DIAG_STYLE here.

2010-07-03  Manuel López-Ibáñez  <manu@gcc.gnu.org>

	* c-family/c-common.c (IN_GCC_FRONTEND): Do not undef.
	Do not include expr.h
	(vector_mode_valid_p): Move here.

2010-06-21  DJ Delorie  <dj@redhat.com>

	* c-pragma.c (handle_pragma_diagnostic): Add push/pop,
	allow these pragmas anywhere.

2010-06-14  Jakub Jelinek  <jakub@redhat.com>

	PR bootstrap/44509
	* c-cppbuiltin.c: Include gt-c-family-c-cppbuiltin.h.
	(lazy_hex_fp_values, lazy_hex_fp_value_count): Add GTY(()) markers.
	(lazy_hex_fp_value, builtin_define_with_hex_fp_value): Use
	ggc_strdup instead of xstrdup.

2010-06-10  Jakub Jelinek  <jakub@redhat.com>

	* c-cppbuiltin.c: Include cpp-id-data.h.
	(lazy_hex_fp_values, lazy_hex_fp_value_count): New variables.
	(lazy_hex_fp_value): New function.
	(builtin_define_with_hex_fp_value): Provide definitions lazily.

2010-06-30  Manuel López-Ibáñez  <manu@gcc.gnu.org>

	* c-gimplify.c: Do not include tree-flow.h

2010-06-29  Joern Rennecke  <joern.rennecke@embecosm.com>

	PR other/44034
	* c-common.c: Rename targetm member:
	targetm.enum_va_list -> targetm.enum_va_list_p

2010-06-28  Anatoly Sokolov  <aesok@post.ru>

	* c-common.c (shorten_compare): Adjust call to force_fit_type_double.

2010-06-28  Steven Bosscher  <steven@gcc.gnu.org>

	* c-cppbuiltin.c: Do not include except.h.

2010-06-24  Andi Kleen  <ak@linux.intel.com>

	* c-common.c (warn_for_omitted_condop): New.
	* c-common.h (warn_for_omitted_condop): Add prototype.

2010-06-21  Joseph Myers  <joseph@codesourcery.com>

	* c.opt (lang-objc): Remove.
	* c-opts.c (c_common_handle_option): Don't handle OPT_lang_objc.

2010-06-21  Joern Rennecke  <joern.rennecke@embecosm.com>

	* c-opts.c: Include "tm_p.h".

2010-06-20  Joseph Myers  <joseph@codesourcery.com>

	* c-common.c (parse_optimize_options): Update call to
	decode_options.

2010-06-18  Nathan Froyd  <froydnj@codesourcery.com>

	* c-common.c (record_types_used_by_current_var_decl): Adjust for
	new type of types_used_by_cur_var_decl.

2010-06-17  Joern Rennecke  <joern.rennecke@embecosm.com>

	PR bootstrap/44512
	* c-cppbuiltin.c (builtin_define_with_hex_fp_value): Add cast
	for C++ standard compliance.

2010-06-16  Jason Merrill  <jason@redhat.com>

	* c.opt: Add -Wnoexcept.

2010-06-16  Richard Guenther  <rguenther@suse.de>

	PR c/44555
	* c-common.c (c_common_truthvalue_conversion): Remove
	premature and wrong optimization concering ADDR_EXPRs.

2010-06-15  Arnaud Charlet  <charlet@adacore.com>

	* c-ada-spec.c (dump_sloc): Remove column info.
	(is_simple_enum): New function.
	(dump_generic_ada_node, print_ada_declaration): Map C enum types to Ada
	enum types when relevant.

2010-06-11  Manuel López-Ibáñez  <manu@gcc.gnu.org>

	* c-common.c (conversion_warning): Warn at expression
	location.

2010-06-10  Joseph Myers  <joseph@codesourcery.com>

	* c-opts.c (c_common_handle_option): Don't handle
	OPT_fshow_column.

2010-06-08  Laurynas Biveinis  <laurynas.biveinis@gmail.com>

	* c-pragma.c (push_alignment): Use typed GC allocation.
	(handle_pragma_push_options): Likewise.

	* c-common.c (parse_optimize_options): Likewise.

	* c-common.h (struct sorted_fields_type): Add variable_size GTY
	option.

2010-06-07  Joseph Myers  <joseph@codesourcery.com>

	* c-common.c (flag_preprocess_only, flag_undef, flag_no_builtin,
	flag_no_nonansi_builtin, flag_short_double, flag_short_wchar,
	flag_lax_vector_conversions, flag_ms_extensions, flag_no_asm,
	flag_signed_bitfields, warn_strict_null_sentinel,
	flag_nil_receivers, flag_zero_link, flag_replace_objc_classes,
	flag_gen_declaration, flag_no_gnu_keywords,
	flag_implement_inlines, flag_implicit_templates,
	flag_implicit_inline_templates, flag_optional_diags,
	flag_elide_constructors, flag_default_inline, flag_rtti,
	flag_conserve_space, flag_access_control, flag_check_new,
	flag_new_for_scope, flag_weak, flag_working_directory,
	flag_use_cxa_atexit, flag_use_cxa_get_exception_ptr,
	flag_enforce_eh_specs, flag_threadsafe_statics,
	flag_pretty_templates): Remove.
	* c-common.h (flag_preprocess_only, flag_nil_receivers,
	flag_objc_exceptions, flag_objc_sjlj_exceptions, flag_zero_link,
	flag_replace_objc_classes, flag_undef, flag_no_builtin,
	flag_no_nonansi_builtin, flag_short_double, flag_short_wchar,
	flag_lax_vector_conversions, flag_ms_extensions, flag_no_asm,
	flag_const_strings, flag_signed_bitfields, flag_gen_declaration,
	flag_no_gnu_keywords, flag_implement_inlines,
	flag_implicit_templates, flag_implicit_inline_templates,
	flag_optional_diags, flag_elide_constructors, flag_default_inline,
	flag_rtti, flag_conserve_space, flag_access_control,
	flag_check_new, flag_new_for_scope, flag_weak,
	flag_working_directory, flag_use_cxa_atexit,
	flag_use_cxa_get_exception_ptr, flag_enforce_eh_specs,
	flag_threadsafe_statics, flag_pretty_templates,
	warn_strict_null_sentinel): Remove.
	* c.opt (E, Wstrict-null-sentinel, faccess-control, fasm,
	fbuiltin, fcheck-new, fconserve-space, felide-constructors,
	fenforce-eh-specs, ffor-scope, fgnu-keywords, fimplement-inlines,
	fimplicit-inline-templates, fimplicit-templates,
	flax-vector-conversions, fms-extensions, fnil-receivers,
	fnonansi-builtins, fpretty-templates, freplace-objc-classes,
	frtti, fshort-double, fshort-enums, fshort-wchar,
	fsigned-bitfields, fsigned-char, fstats, fthreadsafe-statics,
	funsigned-bitfields, funsigned-char, fuse-cxa-atexit,
	fuse-cxa-get-exception-ptr, fweak, fworking-directory, fzero-link,
	gen-decls, undef): Use Var.
	(fdefault-inline, foptional-diags): Document as doing nothing.
	* c-opts.c (c_common_handle_option): Remove cases for options now
	using Var.  Mark ignored options as such.

2010-06-05  Steven Bosscher  <steven@gcc.gnu.org>

	* c-common.c: Moved to here from parent directory.
	* c-common.def: Likewise.
	* c-common.h: Likewise.
	* c-cppbuiltin.c: Likewise.
	* c-dump.c: Likewise.
	* c-format.c: Likewise.
	* c-format.h : Likewise.
	* c-gimplify.c: Likewise.
	* c-lex.c: Likewise.
	* c-omp.c: Likewise.
	* c.opt: Likewise.
	* c-opts.c: Likewise.
	* c-pch.c: Likewise.
	* c-ppoutput.c: Likewise.
	* c-pragma.c: Likewise.
	* c-pragma.h: Likewise.
	* c-pretty-print.c: Likewise.
	* c-pretty-print.h: Likewise.
	* c-semantics.c: Likewise.
	* stub-objc.c: Likewise.

	* c-common.c: Include gt-c-family-c-common.h.
	* c-pragma.c: Include gt-c-family-c-pragma.h.

Copyright (C) 2010-2013 Free Software Foundation, Inc.

Copying and distribution of this file, with or without modification,
are permitted in any medium without royalty provided the copyright
notice and this notice are preserved.<|MERGE_RESOLUTION|>--- conflicted
+++ resolved
@@ -1,34 +1,3 @@
-<<<<<<< HEAD
-2014-06-12  Release Manager
-
-	* GCC 4.7.4 released.
-
-2014-04-07  Dominique d'Humieres <dominiq@lps.ens.fr>    
-
-	Backport from mainline
-	2013-09-14  Iain Sandoe <iains@gcc.gnu.org>
-
-	PR target/48094
-	* c.opt (fgnu-runtime, fnext-runtime, fobjc-abi-version,
-	fobjc-gc, freplace-objc-classes): Accept for LTO.
-
-2013-09-01  Iain Sandoe  <iain@codesourcery.com>
-
-	Backported from 4.8
-	2012-06-19  Steven Bosscher  <steven@gcc.gnu.org>
-
-	* c-target.def (objc_declare_unresolved_class_reference,
-	objc_declare_class_definition): Add new hooks.
-
-2013-04-11  Release Manager
-
-	* GCC 4.7.3 released.
-
-2012-12-03  Marek Polacek  <polacek@redhat.com>
-
-	Backported from mainline
-	2012-12-03  Marek Polacek  <polacek@redhat.com>
-=======
 2013-03-22  Release Manager
 
 	* GCC 4.8.0 released.
@@ -97,36 +66,11 @@
 	of the first operand.
 
 2012-12-03  Marek Polacek  <polacek@redhat.com>
->>>>>>> e9c762ec
 
 	PR c/55570
 	* c-common.c (check_user_alignment): Swap order of tests,
 	check TREE_CODE first.
 
-<<<<<<< HEAD
-2012-09-20  Release Manager
-
-	* GCC 4.7.2 released.
-
-2012-06-27  Kai Tietz  <ktietz@redhat.com>
-
-	Merged from trunk
-	PR preprocessor/37215
-	* c-ppoutput.c (preprocess_file): Check for nonempty buffer.
-
-2012-06-14  Release Manager
-
-	* GCC 4.7.1 released.
-
-2012-03-23  William Bader  <williambader@hotmail.com>
-
-	PR c/52682
-	* c-lex.c (c_lex_with_flags): Avoid declarations after stmts.
-
-2012-03-22  Release Manager
-
-	* GCC 4.7.0 released.
-=======
 2012-11-29  Ed Smith-Rowland  <3dw4rd@verizon.net>
 
 	PR c++/52654
@@ -716,7 +660,6 @@
 
 	* c-common.c (c_common_get_narrower): Use c_common_type_for_size.
 	(builtin_type_for_size): Likewise.
->>>>>>> e9c762ec
 
 2012-02-13  Jakub Jelinek  <jakub@redhat.com>
 
