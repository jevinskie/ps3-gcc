/* Tail merging for gimple.
   Copyright (C) 2011-2015 Free Software Foundation, Inc.
   Contributed by Tom de Vries (tom@codesourcery.com)

This file is part of GCC.

GCC is free software; you can redistribute it and/or modify
it under the terms of the GNU General Public License as published by
the Free Software Foundation; either version 3, or (at your option)
any later version.

GCC is distributed in the hope that it will be useful,
but WITHOUT ANY WARRANTY; without even the implied warranty of
MERCHANTABILITY or FITNESS FOR A PARTICULAR PURPOSE.  See the
GNU General Public License for more details.

You should have received a copy of the GNU General Public License
along with GCC; see the file COPYING3.  If not see
<http://www.gnu.org/licenses/>.  */

/* Pass overview.


   MOTIVATIONAL EXAMPLE

   gimple representation of gcc/testsuite/gcc.dg/pr43864.c at

   hprofStartupp (charD.1 * outputFileNameD.2600, charD.1 * ctxD.2601)
   {
     struct FILED.1638 * fpD.2605;
     charD.1 fileNameD.2604[1000];
     intD.0 D.3915;
     const charD.1 * restrict outputFileName.0D.3914;

     # BLOCK 2 freq:10000
     # PRED: ENTRY [100.0%]  (fallthru,exec)
     # PT = nonlocal { D.3926 } (restr)
     outputFileName.0D.3914_3
       = (const charD.1 * restrict) outputFileNameD.2600_2(D);
     # .MEMD.3923_13 = VDEF <.MEMD.3923_12(D)>
     # USE = nonlocal null { fileNameD.2604 D.3926 } (restr)
     # CLB = nonlocal null { fileNameD.2604 D.3926 } (restr)
     sprintfD.759 (&fileNameD.2604, outputFileName.0D.3914_3);
     # .MEMD.3923_14 = VDEF <.MEMD.3923_13>
     # USE = nonlocal null { fileNameD.2604 D.3926 } (restr)
     # CLB = nonlocal null { fileNameD.2604 D.3926 } (restr)
     D.3915_4 = accessD.2606 (&fileNameD.2604, 1);
     if (D.3915_4 == 0)
       goto <bb 3>;
     else
       goto <bb 4>;
     # SUCC: 3 [10.0%]  (true,exec) 4 [90.0%]  (false,exec)

     # BLOCK 3 freq:1000
     # PRED: 2 [10.0%]  (true,exec)
     # .MEMD.3923_15 = VDEF <.MEMD.3923_14>
     # USE = nonlocal null { fileNameD.2604 D.3926 } (restr)
     # CLB = nonlocal null { fileNameD.2604 D.3926 } (restr)
     freeD.898 (ctxD.2601_5(D));
     goto <bb 7>;
     # SUCC: 7 [100.0%]  (fallthru,exec)

     # BLOCK 4 freq:9000
     # PRED: 2 [90.0%]  (false,exec)
     # .MEMD.3923_16 = VDEF <.MEMD.3923_14>
     # PT = nonlocal escaped
     # USE = nonlocal null { fileNameD.2604 D.3926 } (restr)
     # CLB = nonlocal null { fileNameD.2604 D.3926 } (restr)
     fpD.2605_8 = fopenD.1805 (&fileNameD.2604[0], 0B);
     if (fpD.2605_8 == 0B)
       goto <bb 5>;
     else
       goto <bb 6>;
     # SUCC: 5 [1.9%]  (true,exec) 6 [98.1%]  (false,exec)

     # BLOCK 5 freq:173
     # PRED: 4 [1.9%]  (true,exec)
     # .MEMD.3923_17 = VDEF <.MEMD.3923_16>
     # USE = nonlocal null { fileNameD.2604 D.3926 } (restr)
     # CLB = nonlocal null { fileNameD.2604 D.3926 } (restr)
     freeD.898 (ctxD.2601_5(D));
     goto <bb 7>;
     # SUCC: 7 [100.0%]  (fallthru,exec)

     # BLOCK 6 freq:8827
     # PRED: 4 [98.1%]  (false,exec)
     # .MEMD.3923_18 = VDEF <.MEMD.3923_16>
     # USE = nonlocal null { fileNameD.2604 D.3926 } (restr)
     # CLB = nonlocal null { fileNameD.2604 D.3926 } (restr)
     fooD.2599 (outputFileNameD.2600_2(D), fpD.2605_8);
     # SUCC: 7 [100.0%]  (fallthru,exec)

     # BLOCK 7 freq:10000
     # PRED: 3 [100.0%]  (fallthru,exec) 5 [100.0%]  (fallthru,exec)
             6 [100.0%]  (fallthru,exec)
     # PT = nonlocal null

     # ctxD.2601_1 = PHI <0B(3), 0B(5), ctxD.2601_5(D)(6)>
     # .MEMD.3923_11 = PHI <.MEMD.3923_15(3), .MEMD.3923_17(5),
                            .MEMD.3923_18(6)>
     # VUSE <.MEMD.3923_11>
     return ctxD.2601_1;
     # SUCC: EXIT [100.0%]
   }

   bb 3 and bb 5 can be merged.  The blocks have different predecessors, but the
   same successors, and the same operations.


   CONTEXT

   A technique called tail merging (or cross jumping) can fix the example
   above.  For a block, we look for common code at the end (the tail) of the
   predecessor blocks, and insert jumps from one block to the other.
   The example is a special case for tail merging, in that 2 whole blocks
   can be merged, rather than just the end parts of it.
   We currently only focus on whole block merging, so in that sense
   calling this pass tail merge is a bit of a misnomer.

   We distinguish 2 kinds of situations in which blocks can be merged:
   - same operations, same predecessors.  The successor edges coming from one
     block are redirected to come from the other block.
   - same operations, same successors.  The predecessor edges entering one block
     are redirected to enter the other block.  Note that this operation might
     involve introducing phi operations.

   For efficient implementation, we would like to value numbers the blocks, and
   have a comparison operator that tells us whether the blocks are equal.
   Besides being runtime efficient, block value numbering should also abstract
   from irrelevant differences in order of operations, much like normal value
   numbering abstracts from irrelevant order of operations.

   For the first situation (same_operations, same predecessors), normal value
   numbering fits well.  We can calculate a block value number based on the
   value numbers of the defs and vdefs.

   For the second situation (same operations, same successors), this approach
   doesn't work so well.  We can illustrate this using the example.  The calls
   to free use different vdefs: MEMD.3923_16 and MEMD.3923_14, and these will
   remain different in value numbering, since they represent different memory
   states.  So the resulting vdefs of the frees will be different in value
   numbering, so the block value numbers will be different.

   The reason why we call the blocks equal is not because they define the same
   values, but because uses in the blocks use (possibly different) defs in the
   same way.  To be able to detect this efficiently, we need to do some kind of
   reverse value numbering, meaning number the uses rather than the defs, and
   calculate a block value number based on the value number of the uses.
   Ideally, a block comparison operator will also indicate which phis are needed
   to merge the blocks.

   For the moment, we don't do block value numbering, but we do insn-by-insn
   matching, using scc value numbers to match operations with results, and
   structural comparison otherwise, while ignoring vop mismatches.


   IMPLEMENTATION

   1. The pass first determines all groups of blocks with the same successor
      blocks.
   2. Within each group, it tries to determine clusters of equal basic blocks.
   3. The clusters are applied.
   4. The same successor groups are updated.
   5. This process is repeated from 2 onwards, until no more changes.


   LIMITATIONS/TODO

   - block only
   - handles only 'same operations, same successors'.
     It handles same predecessors as a special subcase though.
   - does not implement the reverse value numbering and block value numbering.
   - improve memory allocation: use garbage collected memory, obstacks,
     allocpools where appropriate.
   - no insertion of gimple_reg phis,  We only introduce vop-phis.
   - handle blocks with gimple_reg phi_nodes.


   PASS PLACEMENT
   This 'pass' is not a stand-alone gimple pass, but runs as part of
   pass_pre, in order to share the value numbering.


   SWITCHES

   - ftree-tail-merge.  On at -O2.  We may have to enable it only at -Os.  */

#include "config.h"
#include "system.h"
#include "coretypes.h"
#include "tm.h"
#include "hash-set.h"
#include "machmode.h"
#include "vec.h"
#include "double-int.h"
#include "input.h"
#include "alias.h"
#include "symtab.h"
#include "wide-int.h"
#include "inchash.h"
#include "real.h"
#include "tree.h"
#include "fold-const.h"
#include "stor-layout.h"
#include "trans-mem.h"
#include "inchash.h"
#include "tm_p.h"
#include "predict.h"
#include "hard-reg-set.h"
#include "input.h"
#include "function.h"
#include "dominance.h"
#include "cfg.h"
#include "cfganal.h"
#include "cfgcleanup.h"
#include "basic-block.h"
#include "flags.h"
#include "hash-table.h"
#include "tree-ssa-alias.h"
#include "internal-fn.h"
#include "tree-eh.h"
#include "gimple-expr.h"
#include "is-a.h"
#include "gimple.h"
#include "gimple-iterator.h"
#include "gimple-ssa.h"
#include "tree-cfg.h"
#include "tree-phinodes.h"
#include "ssa-iterators.h"
#include "tree-into-ssa.h"
#include "params.h"
#include "gimple-pretty-print.h"
#include "tree-ssa-sccvn.h"
#include "tree-dump.h"
#include "cfgloop.h"
#include "tree-pass.h"
#include "trans-mem.h"

/* Describes a group of bbs with the same successors.  The successor bbs are
   cached in succs, and the successor edge flags are cached in succ_flags.
   If a bb has the EDGE_TRUE/FALSE_VALUE flags swapped compared to succ_flags,
   it's marked in inverse.
   Additionally, the hash value for the struct is cached in hashval, and
   in_worklist indicates whether it's currently part of worklist.  */

struct same_succ_def
{
  /* The bbs that have the same successor bbs.  */
  bitmap bbs;
  /* The successor bbs.  */
  bitmap succs;
  /* Indicates whether the EDGE_TRUE/FALSE_VALUEs of succ_flags are swapped for
     bb.  */
  bitmap inverse;
  /* The edge flags for each of the successor bbs.  */
  vec<int> succ_flags;
  /* Indicates whether the struct is currently in the worklist.  */
  bool in_worklist;
  /* The hash value of the struct.  */
  hashval_t hashval;

  /* hash_table support.  */
  typedef same_succ_def value_type;
  typedef same_succ_def compare_type;
  static inline hashval_t hash (const value_type *);
  static int equal (const value_type *, const compare_type *);
  static void remove (value_type *);
};
typedef struct same_succ_def *same_succ;
typedef const struct same_succ_def *const_same_succ;

/* hash routine for hash_table support, returns hashval of E.  */

inline hashval_t
same_succ_def::hash (const value_type *e)
{
  return e->hashval;
}

/* A group of bbs where 1 bb from bbs can replace the other bbs.  */

struct bb_cluster_def
{
  /* The bbs in the cluster.  */
  bitmap bbs;
  /* The preds of the bbs in the cluster.  */
  bitmap preds;
  /* Index in all_clusters vector.  */
  int index;
  /* The bb to replace the cluster with.  */
  basic_block rep_bb;
};
typedef struct bb_cluster_def *bb_cluster;
typedef const struct bb_cluster_def *const_bb_cluster;

/* Per bb-info.  */

struct aux_bb_info
{
  /* The number of non-debug statements in the bb.  */
  int size;
  /* The same_succ that this bb is a member of.  */
  same_succ bb_same_succ;
  /* The cluster that this bb is a member of.  */
  bb_cluster cluster;
  /* The vop state at the exit of a bb.  This is shortlived data, used to
     communicate data between update_block_by and update_vuses.  */
  tree vop_at_exit;
  /* The bb that either contains or is dominated by the dependencies of the
     bb.  */
  basic_block dep_bb;
};

/* Macros to access the fields of struct aux_bb_info.  */

#define BB_SIZE(bb) (((struct aux_bb_info *)bb->aux)->size)
#define BB_SAME_SUCC(bb) (((struct aux_bb_info *)bb->aux)->bb_same_succ)
#define BB_CLUSTER(bb) (((struct aux_bb_info *)bb->aux)->cluster)
#define BB_VOP_AT_EXIT(bb) (((struct aux_bb_info *)bb->aux)->vop_at_exit)
#define BB_DEP_BB(bb) (((struct aux_bb_info *)bb->aux)->dep_bb)

/* Returns true if the only effect a statement STMT has, is to define locally
   used SSA_NAMEs.  */

static bool
stmt_local_def (gimple stmt)
{
  basic_block bb, def_bb;
  imm_use_iterator iter;
  use_operand_p use_p;
  tree val;
  def_operand_p def_p;

  if (gimple_vdef (stmt) != NULL_TREE
      || gimple_has_side_effects (stmt)
<<<<<<< HEAD
      || gimple_could_trap_p_1 (stmt, false, false))
=======
      || gimple_could_trap_p_1 (stmt, false, false)
      || gimple_vuse (stmt) != NULL_TREE)
>>>>>>> d5ad84b3
    return false;

  def_p = SINGLE_SSA_DEF_OPERAND (stmt, SSA_OP_DEF);
  if (def_p == NULL)
    return false;

  val = DEF_FROM_PTR (def_p);
  if (val == NULL_TREE || TREE_CODE (val) != SSA_NAME)
    return false;

  def_bb = gimple_bb (stmt);

  FOR_EACH_IMM_USE_FAST (use_p, iter, val)
    {
      if (is_gimple_debug (USE_STMT (use_p)))
	continue;
      bb = gimple_bb (USE_STMT (use_p));
      if (bb == def_bb)
	continue;

      if (gimple_code (USE_STMT (use_p)) == GIMPLE_PHI
	  && EDGE_PRED (bb, PHI_ARG_INDEX_FROM_USE (use_p))->src == def_bb)
	continue;

      return false;
    }

  return true;
}

/* Let GSI skip forwards over local defs.  */

static void
gsi_advance_fw_nondebug_nonlocal (gimple_stmt_iterator *gsi)
{
  gimple stmt;

  while (true)
    {
      if (gsi_end_p (*gsi))
	return;
      stmt = gsi_stmt (*gsi);
      if (!stmt_local_def (stmt))
	return;
	gsi_next_nondebug (gsi);
    }
}

/* VAL1 and VAL2 are either:
   - uses in BB1 and BB2, or
   - phi alternatives for BB1 and BB2.
   Return true if the uses have the same gvn value.  */

static bool
gvn_uses_equal (tree val1, tree val2)
{
  gcc_checking_assert (val1 != NULL_TREE && val2 != NULL_TREE);

  if (val1 == val2)
    return true;

  if (vn_valueize (val1) != vn_valueize (val2))
    return false;

  return ((TREE_CODE (val1) == SSA_NAME || CONSTANT_CLASS_P (val1))
	  && (TREE_CODE (val2) == SSA_NAME || CONSTANT_CLASS_P (val2)));
}

/* Prints E to FILE.  */

static void
same_succ_print (FILE *file, const same_succ e)
{
  unsigned int i;
  bitmap_print (file, e->bbs, "bbs:", "\n");
  bitmap_print (file, e->succs, "succs:", "\n");
  bitmap_print (file, e->inverse, "inverse:", "\n");
  fprintf (file, "flags:");
  for (i = 0; i < e->succ_flags.length (); ++i)
    fprintf (file, " %x", e->succ_flags[i]);
  fprintf (file, "\n");
}

/* Prints same_succ VE to VFILE.  */

inline int
ssa_same_succ_print_traverse (same_succ *pe, FILE *file)
{
  const same_succ e = *pe;
  same_succ_print (file, e);
  return 1;
}

/* Update BB_DEP_BB (USE_BB), given a use of VAL in USE_BB.  */

static void
update_dep_bb (basic_block use_bb, tree val)
{
  basic_block dep_bb;

  /* Not a dep.  */
  if (TREE_CODE (val) != SSA_NAME)
    return;

  /* Skip use of global def.  */
  if (SSA_NAME_IS_DEFAULT_DEF (val))
    return;

  /* Skip use of local def.  */
  dep_bb = gimple_bb (SSA_NAME_DEF_STMT (val));
  if (dep_bb == use_bb)
    return;

  if (BB_DEP_BB (use_bb) == NULL
      || dominated_by_p (CDI_DOMINATORS, dep_bb, BB_DEP_BB (use_bb)))
    BB_DEP_BB (use_bb) = dep_bb;
}

/* Update BB_DEP_BB, given the dependencies in STMT.  */

static void
stmt_update_dep_bb (gimple stmt)
{
  ssa_op_iter iter;
  use_operand_p use;

  FOR_EACH_SSA_USE_OPERAND (use, stmt, iter, SSA_OP_USE)
    update_dep_bb (gimple_bb (stmt), USE_FROM_PTR (use));
}

/* Calculates hash value for same_succ VE.  */

static hashval_t
same_succ_hash (const_same_succ e)
{
  inchash::hash hstate (bitmap_hash (e->succs));
  int flags;
  unsigned int i;
  unsigned int first = bitmap_first_set_bit (e->bbs);
  basic_block bb = BASIC_BLOCK_FOR_FN (cfun, first);
  int size = 0;
  gimple stmt;
  tree arg;
  unsigned int s;
  bitmap_iterator bs;

  for (gimple_stmt_iterator gsi = gsi_start_nondebug_bb (bb);
       !gsi_end_p (gsi); gsi_next_nondebug (&gsi))
    {
      stmt = gsi_stmt (gsi);
      stmt_update_dep_bb (stmt);
      if (stmt_local_def (stmt))
	continue;
      size++;

      hstate.add_int (gimple_code (stmt));
      if (is_gimple_assign (stmt))
	hstate.add_int (gimple_assign_rhs_code (stmt));
      if (!is_gimple_call (stmt))
	continue;
      if (gimple_call_internal_p (stmt))
        hstate.add_int (gimple_call_internal_fn (stmt));
      else
	{
<<<<<<< HEAD
	  hashval = iterative_hash_expr (gimple_call_fn (stmt), hashval);
	  if (gimple_call_chain (stmt))
	    hashval = iterative_hash_expr (gimple_call_chain (stmt), hashval);
=======
	  inchash::add_expr (gimple_call_fn (stmt), hstate);
	  if (gimple_call_chain (stmt))
	    inchash::add_expr (gimple_call_chain (stmt), hstate);
>>>>>>> d5ad84b3
	}
      for (i = 0; i < gimple_call_num_args (stmt); i++)
	{
	  arg = gimple_call_arg (stmt, i);
	  arg = vn_valueize (arg);
	  inchash::add_expr (arg, hstate);
	}
    }

  hstate.add_int (size);
  BB_SIZE (bb) = size;

  for (i = 0; i < e->succ_flags.length (); ++i)
    {
      flags = e->succ_flags[i];
      flags = flags & ~(EDGE_TRUE_VALUE | EDGE_FALSE_VALUE);
      hstate.add_int (flags);
    }

  EXECUTE_IF_SET_IN_BITMAP (e->succs, 0, s, bs)
    {
      int n = find_edge (bb, BASIC_BLOCK_FOR_FN (cfun, s))->dest_idx;
      for (gphi_iterator gsi = gsi_start_phis (BASIC_BLOCK_FOR_FN (cfun, s));
	   !gsi_end_p (gsi);
	   gsi_next (&gsi))
	{
	  gphi *phi = gsi.phi ();
	  tree lhs = gimple_phi_result (phi);
	  tree val = gimple_phi_arg_def (phi, n);

	  if (virtual_operand_p (lhs))
	    continue;
	  update_dep_bb (bb, val);
	}
    }

  return hstate.end ();
}

/* Returns true if E1 and E2 have 2 successors, and if the successor flags
   are inverse for the EDGE_TRUE_VALUE and EDGE_FALSE_VALUE flags, and equal for
   the other edge flags.  */

static bool
inverse_flags (const_same_succ e1, const_same_succ e2)
{
  int f1a, f1b, f2a, f2b;
  int mask = ~(EDGE_TRUE_VALUE | EDGE_FALSE_VALUE);

  if (e1->succ_flags.length () != 2)
    return false;

  f1a = e1->succ_flags[0];
  f1b = e1->succ_flags[1];
  f2a = e2->succ_flags[0];
  f2b = e2->succ_flags[1];

  if (f1a == f2a && f1b == f2b)
    return false;

  return (f1a & mask) == (f2a & mask) && (f1b & mask) == (f2b & mask);
}

/* Compares SAME_SUCCs E1 and E2.  */

int
same_succ_def::equal (const value_type *e1, const compare_type *e2)
{
  unsigned int i, first1, first2;
  gimple_stmt_iterator gsi1, gsi2;
  gimple s1, s2;
  basic_block bb1, bb2;

  if (e1->hashval != e2->hashval)
    return 0;

  if (e1->succ_flags.length () != e2->succ_flags.length ())
    return 0;

  if (!bitmap_equal_p (e1->succs, e2->succs))
    return 0;

  if (!inverse_flags (e1, e2))
    {
      for (i = 0; i < e1->succ_flags.length (); ++i)
	if (e1->succ_flags[i] != e2->succ_flags[i])
	  return 0;
    }

  first1 = bitmap_first_set_bit (e1->bbs);
  first2 = bitmap_first_set_bit (e2->bbs);

  bb1 = BASIC_BLOCK_FOR_FN (cfun, first1);
  bb2 = BASIC_BLOCK_FOR_FN (cfun, first2);

  if (BB_SIZE (bb1) != BB_SIZE (bb2))
    return 0;

  gsi1 = gsi_start_nondebug_bb (bb1);
  gsi2 = gsi_start_nondebug_bb (bb2);
  gsi_advance_fw_nondebug_nonlocal (&gsi1);
  gsi_advance_fw_nondebug_nonlocal (&gsi2);
  while (!(gsi_end_p (gsi1) || gsi_end_p (gsi2)))
    {
      s1 = gsi_stmt (gsi1);
      s2 = gsi_stmt (gsi2);
      if (gimple_code (s1) != gimple_code (s2))
	return 0;
      if (is_gimple_call (s1) && !gimple_call_same_target_p (s1, s2))
	return 0;
      gsi_next_nondebug (&gsi1);
      gsi_next_nondebug (&gsi2);
      gsi_advance_fw_nondebug_nonlocal (&gsi1);
      gsi_advance_fw_nondebug_nonlocal (&gsi2);
    }

  return 1;
}

/* Alloc and init a new SAME_SUCC.  */

static same_succ
same_succ_alloc (void)
{
  same_succ same = XNEW (struct same_succ_def);

  same->bbs = BITMAP_ALLOC (NULL);
  same->succs = BITMAP_ALLOC (NULL);
  same->inverse = BITMAP_ALLOC (NULL);
  same->succ_flags.create (10);
  same->in_worklist = false;

  return same;
}

/* Delete same_succ E.  */

void
same_succ_def::remove (same_succ e)
{
  BITMAP_FREE (e->bbs);
  BITMAP_FREE (e->succs);
  BITMAP_FREE (e->inverse);
  e->succ_flags.release ();

  XDELETE (e);
}

/* Reset same_succ SAME.  */

static void
same_succ_reset (same_succ same)
{
  bitmap_clear (same->bbs);
  bitmap_clear (same->succs);
  bitmap_clear (same->inverse);
  same->succ_flags.truncate (0);
}

static hash_table<same_succ_def> *same_succ_htab;

/* Array that is used to store the edge flags for a successor.  */

static int *same_succ_edge_flags;

/* Bitmap that is used to mark bbs that are recently deleted.  */

static bitmap deleted_bbs;

/* Bitmap that is used to mark predecessors of bbs that are
   deleted.  */

static bitmap deleted_bb_preds;

/* Prints same_succ_htab to stderr.  */

extern void debug_same_succ (void);
DEBUG_FUNCTION void
debug_same_succ ( void)
{
  same_succ_htab->traverse <FILE *, ssa_same_succ_print_traverse> (stderr);
}


/* Vector of bbs to process.  */

static vec<same_succ> worklist;

/* Prints worklist to FILE.  */

static void
print_worklist (FILE *file)
{
  unsigned int i;
  for (i = 0; i < worklist.length (); ++i)
    same_succ_print (file, worklist[i]);
}

/* Adds SAME to worklist.  */

static void
add_to_worklist (same_succ same)
{
  if (same->in_worklist)
    return;

  if (bitmap_count_bits (same->bbs) < 2)
    return;

  same->in_worklist = true;
  worklist.safe_push (same);
}

/* Add BB to same_succ_htab.  */

static void
find_same_succ_bb (basic_block bb, same_succ *same_p)
{
  unsigned int j;
  bitmap_iterator bj;
  same_succ same = *same_p;
  same_succ *slot;
  edge_iterator ei;
  edge e;

  if (bb == NULL
      /* Be conservative with loop structure.  It's not evident that this test
	 is sufficient.  Before tail-merge, we've just called
	 loop_optimizer_finalize, and LOOPS_MAY_HAVE_MULTIPLE_LATCHES is now
	 set, so there's no guarantee that the loop->latch value is still valid.
	 But we assume that, since we've forced LOOPS_HAVE_SIMPLE_LATCHES at the
	 start of pre, we've kept that property intact throughout pre, and are
	 keeping it throughout tail-merge using this test.  */
      || bb->loop_father->latch == bb)
    return;
  bitmap_set_bit (same->bbs, bb->index);
  FOR_EACH_EDGE (e, ei, bb->succs)
    {
      int index = e->dest->index;
      bitmap_set_bit (same->succs, index);
      same_succ_edge_flags[index] = e->flags;
    }
  EXECUTE_IF_SET_IN_BITMAP (same->succs, 0, j, bj)
    same->succ_flags.safe_push (same_succ_edge_flags[j]);

  same->hashval = same_succ_hash (same);

  slot = same_succ_htab->find_slot_with_hash (same, same->hashval, INSERT);
  if (*slot == NULL)
    {
      *slot = same;
      BB_SAME_SUCC (bb) = same;
      add_to_worklist (same);
      *same_p = NULL;
    }
  else
    {
      bitmap_set_bit ((*slot)->bbs, bb->index);
      BB_SAME_SUCC (bb) = *slot;
      add_to_worklist (*slot);
      if (inverse_flags (same, *slot))
	bitmap_set_bit ((*slot)->inverse, bb->index);
      same_succ_reset (same);
    }
}

/* Find bbs with same successors.  */

static void
find_same_succ (void)
{
  same_succ same = same_succ_alloc ();
  basic_block bb;

  FOR_EACH_BB_FN (bb, cfun)
    {
      find_same_succ_bb (bb, &same);
      if (same == NULL)
	same = same_succ_alloc ();
    }

  same_succ_def::remove (same);
}

/* Initializes worklist administration.  */

static void
init_worklist (void)
{
  alloc_aux_for_blocks (sizeof (struct aux_bb_info));
  same_succ_htab = new hash_table<same_succ_def> (n_basic_blocks_for_fn (cfun));
  same_succ_edge_flags = XCNEWVEC (int, last_basic_block_for_fn (cfun));
  deleted_bbs = BITMAP_ALLOC (NULL);
  deleted_bb_preds = BITMAP_ALLOC (NULL);
  worklist.create (n_basic_blocks_for_fn (cfun));
  find_same_succ ();

  if (dump_file && (dump_flags & TDF_DETAILS))
    {
      fprintf (dump_file, "initial worklist:\n");
      print_worklist (dump_file);
    }
}

/* Deletes worklist administration.  */

static void
delete_worklist (void)
{
  free_aux_for_blocks ();
  delete same_succ_htab;
  same_succ_htab = NULL;
  XDELETEVEC (same_succ_edge_flags);
  same_succ_edge_flags = NULL;
  BITMAP_FREE (deleted_bbs);
  BITMAP_FREE (deleted_bb_preds);
  worklist.release ();
}

/* Mark BB as deleted, and mark its predecessors.  */

static void
mark_basic_block_deleted (basic_block bb)
{
  edge e;
  edge_iterator ei;

  bitmap_set_bit (deleted_bbs, bb->index);

  FOR_EACH_EDGE (e, ei, bb->preds)
    bitmap_set_bit (deleted_bb_preds, e->src->index);
}

/* Removes BB from its corresponding same_succ.  */

static void
same_succ_flush_bb (basic_block bb)
{
  same_succ same = BB_SAME_SUCC (bb);
  BB_SAME_SUCC (bb) = NULL;
  if (bitmap_single_bit_set_p (same->bbs))
    same_succ_htab->remove_elt_with_hash (same, same->hashval);
  else
    bitmap_clear_bit (same->bbs, bb->index);
}

/* Removes all bbs in BBS from their corresponding same_succ.  */

static void
same_succ_flush_bbs (bitmap bbs)
{
  unsigned int i;
  bitmap_iterator bi;

  EXECUTE_IF_SET_IN_BITMAP (bbs, 0, i, bi)
    same_succ_flush_bb (BASIC_BLOCK_FOR_FN (cfun, i));
}

/* Release the last vdef in BB, either normal or phi result.  */

static void
release_last_vdef (basic_block bb)
{
  for (gimple_stmt_iterator i = gsi_last_bb (bb); !gsi_end_p (i);
       gsi_prev_nondebug (&i))
    {
      gimple stmt = gsi_stmt (i);
      if (gimple_vdef (stmt) == NULL_TREE)
	continue;

      mark_virtual_operand_for_renaming (gimple_vdef (stmt));
      return;
    }

  for (gphi_iterator i = gsi_start_phis (bb); !gsi_end_p (i);
       gsi_next (&i))
    {
      gphi *phi = i.phi ();
      tree res = gimple_phi_result (phi);

      if (!virtual_operand_p (res))
	continue;

      mark_virtual_phi_result_for_renaming (phi);
      return;
    }
  
}

/* For deleted_bb_preds, find bbs with same successors.  */

static void
update_worklist (void)
{
  unsigned int i;
  bitmap_iterator bi;
  basic_block bb;
  same_succ same;

  bitmap_and_compl_into (deleted_bb_preds, deleted_bbs);
  bitmap_clear (deleted_bbs);

  bitmap_clear_bit (deleted_bb_preds, ENTRY_BLOCK);
  same_succ_flush_bbs (deleted_bb_preds);

  same = same_succ_alloc ();
  EXECUTE_IF_SET_IN_BITMAP (deleted_bb_preds, 0, i, bi)
    {
      bb = BASIC_BLOCK_FOR_FN (cfun, i);
      gcc_assert (bb != NULL);
      find_same_succ_bb (bb, &same);
      if (same == NULL)
	same = same_succ_alloc ();
    }
  same_succ_def::remove (same);
  bitmap_clear (deleted_bb_preds);
}

/* Prints cluster C to FILE.  */

static void
print_cluster (FILE *file, bb_cluster c)
{
  if (c == NULL)
    return;
  bitmap_print (file, c->bbs, "bbs:", "\n");
  bitmap_print (file, c->preds, "preds:", "\n");
}

/* Prints cluster C to stderr.  */

extern void debug_cluster (bb_cluster);
DEBUG_FUNCTION void
debug_cluster (bb_cluster c)
{
  print_cluster (stderr, c);
}

/* Update C->rep_bb, given that BB is added to the cluster.  */

static void
update_rep_bb (bb_cluster c, basic_block bb)
{
  /* Initial.  */
  if (c->rep_bb == NULL)
    {
      c->rep_bb = bb;
      return;
    }

  /* Current needs no deps, keep it.  */
  if (BB_DEP_BB (c->rep_bb) == NULL)
    return;

  /* Bb needs no deps, change rep_bb.  */
  if (BB_DEP_BB (bb) == NULL)
    {
      c->rep_bb = bb;
      return;
    }

  /* Bb needs last deps earlier than current, change rep_bb.  A potential
     problem with this, is that the first deps might also be earlier, which
     would mean we prefer longer lifetimes for the deps.  To be able to check
     for this, we would have to trace BB_FIRST_DEP_BB as well, besides
     BB_DEP_BB, which is really BB_LAST_DEP_BB.
     The benefit of choosing the bb with last deps earlier, is that it can
     potentially be used as replacement for more bbs.  */
  if (dominated_by_p (CDI_DOMINATORS, BB_DEP_BB (c->rep_bb), BB_DEP_BB (bb)))
    c->rep_bb = bb;
}

/* Add BB to cluster C.  Sets BB in C->bbs, and preds of BB in C->preds.  */

static void
add_bb_to_cluster (bb_cluster c, basic_block bb)
{
  edge e;
  edge_iterator ei;

  bitmap_set_bit (c->bbs, bb->index);

  FOR_EACH_EDGE (e, ei, bb->preds)
    bitmap_set_bit (c->preds, e->src->index);

  update_rep_bb (c, bb);
}

/* Allocate and init new cluster.  */

static bb_cluster
new_cluster (void)
{
  bb_cluster c;
  c = XCNEW (struct bb_cluster_def);
  c->bbs = BITMAP_ALLOC (NULL);
  c->preds = BITMAP_ALLOC (NULL);
  c->rep_bb = NULL;
  return c;
}

/* Delete clusters.  */

static void
delete_cluster (bb_cluster c)
{
  if (c == NULL)
    return;
  BITMAP_FREE (c->bbs);
  BITMAP_FREE (c->preds);
  XDELETE (c);
}


/* Array that contains all clusters.  */

static vec<bb_cluster> all_clusters;

/* Allocate all cluster vectors.  */

static void
alloc_cluster_vectors (void)
{
  all_clusters.create (n_basic_blocks_for_fn (cfun));
}

/* Reset all cluster vectors.  */

static void
reset_cluster_vectors (void)
{
  unsigned int i;
  basic_block bb;
  for (i = 0; i < all_clusters.length (); ++i)
    delete_cluster (all_clusters[i]);
  all_clusters.truncate (0);
  FOR_EACH_BB_FN (bb, cfun)
    BB_CLUSTER (bb) = NULL;
}

/* Delete all cluster vectors.  */

static void
delete_cluster_vectors (void)
{
  unsigned int i;
  for (i = 0; i < all_clusters.length (); ++i)
    delete_cluster (all_clusters[i]);
  all_clusters.release ();
}

/* Merge cluster C2 into C1.  */

static void
merge_clusters (bb_cluster c1, bb_cluster c2)
{
  bitmap_ior_into (c1->bbs, c2->bbs);
  bitmap_ior_into (c1->preds, c2->preds);
}

/* Register equivalence of BB1 and BB2 (members of cluster C).  Store c in
   all_clusters, or merge c with existing cluster.  */

static void
set_cluster (basic_block bb1, basic_block bb2)
{
  basic_block merge_bb, other_bb;
  bb_cluster merge, old, c;

  if (BB_CLUSTER (bb1) == NULL && BB_CLUSTER (bb2) == NULL)
    {
      c = new_cluster ();
      add_bb_to_cluster (c, bb1);
      add_bb_to_cluster (c, bb2);
      BB_CLUSTER (bb1) = c;
      BB_CLUSTER (bb2) = c;
      c->index = all_clusters.length ();
      all_clusters.safe_push (c);
    }
  else if (BB_CLUSTER (bb1) == NULL || BB_CLUSTER (bb2) == NULL)
    {
      merge_bb = BB_CLUSTER (bb1) == NULL ? bb2 : bb1;
      other_bb = BB_CLUSTER (bb1) == NULL ? bb1 : bb2;
      merge = BB_CLUSTER (merge_bb);
      add_bb_to_cluster (merge, other_bb);
      BB_CLUSTER (other_bb) = merge;
    }
  else if (BB_CLUSTER (bb1) != BB_CLUSTER (bb2))
    {
      unsigned int i;
      bitmap_iterator bi;

      old = BB_CLUSTER (bb2);
      merge = BB_CLUSTER (bb1);
      merge_clusters (merge, old);
      EXECUTE_IF_SET_IN_BITMAP (old->bbs, 0, i, bi)
	BB_CLUSTER (BASIC_BLOCK_FOR_FN (cfun, i)) = merge;
      all_clusters[old->index] = NULL;
      update_rep_bb (merge, old->rep_bb);
      delete_cluster (old);
    }
  else
    gcc_unreachable ();
}

/* Return true if gimple operands T1 and T2 have the same value.  */

static bool
gimple_operand_equal_value_p (tree t1, tree t2)
{
  if (t1 == t2)
    return true;

  if (t1 == NULL_TREE
      || t2 == NULL_TREE)
    return false;

  if (operand_equal_p (t1, t2, 0))
    return true;

  return gvn_uses_equal (t1, t2);
}

/* Return true if gimple statements S1 and S2 are equal.  Gimple_bb (s1) and
   gimple_bb (s2) are members of SAME_SUCC.  */

static bool
gimple_equal_p (same_succ same_succ, gimple s1, gimple s2)
{
  unsigned int i;
  tree lhs1, lhs2;
  basic_block bb1 = gimple_bb (s1), bb2 = gimple_bb (s2);
  tree t1, t2;
  bool inv_cond;
  enum tree_code code1, code2;

  if (gimple_code (s1) != gimple_code (s2))
    return false;

  switch (gimple_code (s1))
    {
    case GIMPLE_CALL:
      if (!gimple_call_same_target_p (s1, s2))
        return false;

      t1 = gimple_call_chain (s1);
      t2 = gimple_call_chain (s2);
      if (!gimple_operand_equal_value_p (t1, t2))
	return false;

      if (gimple_call_num_args (s1) != gimple_call_num_args (s2))
	return false;

      for (i = 0; i < gimple_call_num_args (s1); ++i)
	{
	  t1 = gimple_call_arg (s1, i);
	  t2 = gimple_call_arg (s2, i);
	  if (!gimple_operand_equal_value_p (t1, t2))
	    return false;
	}

      lhs1 = gimple_get_lhs (s1);
      lhs2 = gimple_get_lhs (s2);
      if (lhs1 == NULL_TREE && lhs2 == NULL_TREE)
	return true;
      if (lhs1 == NULL_TREE || lhs2 == NULL_TREE)
	return false;
      if (TREE_CODE (lhs1) == SSA_NAME && TREE_CODE (lhs2) == SSA_NAME)
	return vn_valueize (lhs1) == vn_valueize (lhs2);
      return operand_equal_p (lhs1, lhs2, 0);

    case GIMPLE_ASSIGN:
      lhs1 = gimple_get_lhs (s1);
      lhs2 = gimple_get_lhs (s2);
      if (TREE_CODE (lhs1) != SSA_NAME
	  && TREE_CODE (lhs2) != SSA_NAME)
	return (operand_equal_p (lhs1, lhs2, 0)
		&& gimple_operand_equal_value_p (gimple_assign_rhs1 (s1),
						 gimple_assign_rhs1 (s2)));
      else if (TREE_CODE (lhs1) == SSA_NAME
	       && TREE_CODE (lhs2) == SSA_NAME)
	return operand_equal_p (gimple_assign_rhs1 (s1),
				gimple_assign_rhs1 (s2), 0);
      return false;

    case GIMPLE_COND:
      t1 = gimple_cond_lhs (s1);
      t2 = gimple_cond_lhs (s2);
      if (!gimple_operand_equal_value_p (t1, t2))
	return false;

      t1 = gimple_cond_rhs (s1);
      t2 = gimple_cond_rhs (s2);
      if (!gimple_operand_equal_value_p (t1, t2))
	return false;

      code1 = gimple_expr_code (s1);
      code2 = gimple_expr_code (s2);
      inv_cond = (bitmap_bit_p (same_succ->inverse, bb1->index)
		  != bitmap_bit_p (same_succ->inverse, bb2->index));
      if (inv_cond)
	{
	  bool honor_nans = HONOR_NANS (t1);
	  code2 = invert_tree_comparison (code2, honor_nans);
	}
      return code1 == code2;

    default:
      return false;
    }
}

/* Let GSI skip backwards over local defs.  Return the earliest vuse in VUSE.
   Return true in VUSE_ESCAPED if the vuse influenced a SSA_OP_DEF of one of the
   processed statements.  */

static void
gsi_advance_bw_nondebug_nonlocal (gimple_stmt_iterator *gsi, tree *vuse,
				  bool *vuse_escaped)
{
  gimple stmt;
  tree lvuse;

  while (true)
    {
      if (gsi_end_p (*gsi))
	return;
      stmt = gsi_stmt (*gsi);

      lvuse = gimple_vuse (stmt);
      if (lvuse != NULL_TREE)
	{
	  *vuse = lvuse;
	  if (!ZERO_SSA_OPERANDS (stmt, SSA_OP_DEF))
	    *vuse_escaped = true;
	}

      if (!stmt_local_def (stmt))
	return;
      gsi_prev_nondebug (gsi);
    }
}

/* Determines whether BB1 and BB2 (members of same_succ) are duplicates.  If so,
   clusters them.  */

static void
find_duplicate (same_succ same_succ, basic_block bb1, basic_block bb2)
{
  gimple_stmt_iterator gsi1 = gsi_last_nondebug_bb (bb1);
  gimple_stmt_iterator gsi2 = gsi_last_nondebug_bb (bb2);
  tree vuse1 = NULL_TREE, vuse2 = NULL_TREE;
  bool vuse_escaped = false;

  gsi_advance_bw_nondebug_nonlocal (&gsi1, &vuse1, &vuse_escaped);
  gsi_advance_bw_nondebug_nonlocal (&gsi2, &vuse2, &vuse_escaped);

  while (!gsi_end_p (gsi1) && !gsi_end_p (gsi2))
    {
      gimple stmt1 = gsi_stmt (gsi1);
      gimple stmt2 = gsi_stmt (gsi2);

      /* What could be better than to this this here is to blacklist the bb
	 containing the stmt, when encountering the stmt f.i. in
	 same_succ_hash.  */
      if (is_tm_ending (stmt1)
	  || is_tm_ending (stmt2))
	return;

      if (!gimple_equal_p (same_succ, stmt1, stmt2))
	return;

      gsi_prev_nondebug (&gsi1);
      gsi_prev_nondebug (&gsi2);
      gsi_advance_bw_nondebug_nonlocal (&gsi1, &vuse1, &vuse_escaped);
      gsi_advance_bw_nondebug_nonlocal (&gsi2, &vuse2, &vuse_escaped);
    }

  if (!(gsi_end_p (gsi1) && gsi_end_p (gsi2)))
    return;

  /* If the incoming vuses are not the same, and the vuse escaped into an
     SSA_OP_DEF, then merging the 2 blocks will change the value of the def,
     which potentially means the semantics of one of the blocks will be changed.
     TODO: make this check more precise.  */
  if (vuse_escaped && vuse1 != vuse2)
    return;

  if (dump_file)
    fprintf (dump_file, "find_duplicates: <bb %d> duplicate of <bb %d>\n",
	     bb1->index, bb2->index);

  set_cluster (bb1, bb2);
}

/* Returns whether for all phis in DEST the phi alternatives for E1 and
   E2 are equal.  */

static bool
same_phi_alternatives_1 (basic_block dest, edge e1, edge e2)
{
  int n1 = e1->dest_idx, n2 = e2->dest_idx;
  gphi_iterator gsi;

  for (gsi = gsi_start_phis (dest); !gsi_end_p (gsi); gsi_next (&gsi))
    {
      gphi *phi = gsi.phi ();
      tree lhs = gimple_phi_result (phi);
      tree val1 = gimple_phi_arg_def (phi, n1);
      tree val2 = gimple_phi_arg_def (phi, n2);

      if (virtual_operand_p (lhs))
	continue;

      if (operand_equal_for_phi_arg_p (val1, val2))
        continue;
      if (gvn_uses_equal (val1, val2))
	continue;

      return false;
    }

  return true;
}

/* Returns whether for all successors of BB1 and BB2 (members of SAME_SUCC), the
   phi alternatives for BB1 and BB2 are equal.  */

static bool
same_phi_alternatives (same_succ same_succ, basic_block bb1, basic_block bb2)
{
  unsigned int s;
  bitmap_iterator bs;
  edge e1, e2;
  basic_block succ;

  EXECUTE_IF_SET_IN_BITMAP (same_succ->succs, 0, s, bs)
    {
      succ = BASIC_BLOCK_FOR_FN (cfun, s);
      e1 = find_edge (bb1, succ);
      e2 = find_edge (bb2, succ);
      if (e1->flags & EDGE_COMPLEX
	  || e2->flags & EDGE_COMPLEX)
	return false;

      /* For all phis in bb, the phi alternatives for e1 and e2 need to have
	 the same value.  */
      if (!same_phi_alternatives_1 (succ, e1, e2))
	return false;
    }

  return true;
}

/* Return true if BB has non-vop phis.  */

static bool
bb_has_non_vop_phi (basic_block bb)
{
  gimple_seq phis = phi_nodes (bb);
  gimple phi;

  if (phis == NULL)
    return false;

  if (!gimple_seq_singleton_p (phis))
    return true;

  phi = gimple_seq_first_stmt (phis);
  return !virtual_operand_p (gimple_phi_result (phi));
}

/* Returns true if redirecting the incoming edges of FROM to TO maintains the
   invariant that uses in FROM are dominates by their defs.  */

static bool
deps_ok_for_redirect_from_bb_to_bb (basic_block from, basic_block to)
{
  basic_block cd, dep_bb = BB_DEP_BB (to);
  edge_iterator ei;
  edge e;
  bitmap from_preds = BITMAP_ALLOC (NULL);

  if (dep_bb == NULL)
    return true;

  FOR_EACH_EDGE (e, ei, from->preds)
    bitmap_set_bit (from_preds, e->src->index);
  cd = nearest_common_dominator_for_set (CDI_DOMINATORS, from_preds);
  BITMAP_FREE (from_preds);

  return dominated_by_p (CDI_DOMINATORS, dep_bb, cd);
}

/* Returns true if replacing BB1 (or its replacement bb) by BB2 (or its
   replacement bb) and vice versa maintains the invariant that uses in the
   replacement are dominates by their defs.  */

static bool
deps_ok_for_redirect (basic_block bb1, basic_block bb2)
{
  if (BB_CLUSTER (bb1) != NULL)
    bb1 = BB_CLUSTER (bb1)->rep_bb;

  if (BB_CLUSTER (bb2) != NULL)
    bb2 = BB_CLUSTER (bb2)->rep_bb;

  return (deps_ok_for_redirect_from_bb_to_bb (bb1, bb2)
	  && deps_ok_for_redirect_from_bb_to_bb (bb2, bb1));
}

/* Within SAME_SUCC->bbs, find clusters of bbs which can be merged.  */

static void
find_clusters_1 (same_succ same_succ)
{
  basic_block bb1, bb2;
  unsigned int i, j;
  bitmap_iterator bi, bj;
  int nr_comparisons;
  int max_comparisons = PARAM_VALUE (PARAM_MAX_TAIL_MERGE_COMPARISONS);

  EXECUTE_IF_SET_IN_BITMAP (same_succ->bbs, 0, i, bi)
    {
      bb1 = BASIC_BLOCK_FOR_FN (cfun, i);

      /* TODO: handle blocks with phi-nodes.  We'll have to find corresponding
	 phi-nodes in bb1 and bb2, with the same alternatives for the same
	 preds.  */
      if (bb_has_non_vop_phi (bb1))
	continue;

      nr_comparisons = 0;
      EXECUTE_IF_SET_IN_BITMAP (same_succ->bbs, i + 1, j, bj)
	{
	  bb2 = BASIC_BLOCK_FOR_FN (cfun, j);

	  if (bb_has_non_vop_phi (bb2))
	    continue;

	  if (BB_CLUSTER (bb1) != NULL && BB_CLUSTER (bb1) == BB_CLUSTER (bb2))
	    continue;

	  /* Limit quadratic behaviour.  */
	  nr_comparisons++;
	  if (nr_comparisons > max_comparisons)
	    break;

	  /* This is a conservative dependency check.  We could test more
	     precise for allowed replacement direction.  */
	  if (!deps_ok_for_redirect (bb1, bb2))
	    continue;

	  if (!(same_phi_alternatives (same_succ, bb1, bb2)))
	    continue;

	  find_duplicate (same_succ, bb1, bb2);
        }
    }
}

/* Find clusters of bbs which can be merged.  */

static void
find_clusters (void)
{
  same_succ same;

  while (!worklist.is_empty ())
    {
      same = worklist.pop ();
      same->in_worklist = false;
      if (dump_file && (dump_flags & TDF_DETAILS))
	{
	  fprintf (dump_file, "processing worklist entry\n");
	  same_succ_print (dump_file, same);
	}
      find_clusters_1 (same);
    }
}

/* Returns the vop phi of BB, if any.  */

static gphi *
vop_phi (basic_block bb)
{
  gphi *stmt;
  gphi_iterator gsi;
  for (gsi = gsi_start_phis (bb); !gsi_end_p (gsi); gsi_next (&gsi))
    {
      stmt = gsi.phi ();
      if (! virtual_operand_p (gimple_phi_result (stmt)))
	continue;
      return stmt;
    }
  return NULL;
}

/* Redirect all edges from BB1 to BB2, removes BB1 and marks it as removed.  */

static void
replace_block_by (basic_block bb1, basic_block bb2)
{
  edge pred_edge;
  edge e1, e2;
  edge_iterator ei;
  unsigned int i;
  gphi *bb2_phi;

  bb2_phi = vop_phi (bb2);

  /* Mark the basic block as deleted.  */
  mark_basic_block_deleted (bb1);

  /* Redirect the incoming edges of bb1 to bb2.  */
  for (i = EDGE_COUNT (bb1->preds); i > 0 ; --i)
    {
      pred_edge = EDGE_PRED (bb1, i - 1);
      pred_edge = redirect_edge_and_branch (pred_edge, bb2);
      gcc_assert (pred_edge != NULL);

      if (bb2_phi == NULL)
	continue;

      /* The phi might have run out of capacity when the redirect added an
	 argument, which means it could have been replaced.  Refresh it.  */
      bb2_phi = vop_phi (bb2);

      add_phi_arg (bb2_phi, SSA_NAME_VAR (gimple_phi_result (bb2_phi)),
		   pred_edge, UNKNOWN_LOCATION);
    }

  bb2->frequency += bb1->frequency;
  if (bb2->frequency > BB_FREQ_MAX)
    bb2->frequency = BB_FREQ_MAX;

  bb2->count += bb1->count;

  /* Merge the outgoing edge counts from bb1 onto bb2.  */
  gcov_type out_sum = 0;
  FOR_EACH_EDGE (e1, ei, bb1->succs)
    {
      e2 = find_edge (bb2, e1->dest);
      gcc_assert (e2);
      e2->count += e1->count;
      out_sum += e2->count;
    }
  /* Recompute the edge probabilities from the new merged edge count.
     Use the sum of the new merged edge counts computed above instead
     of bb2's merged count, in case there are profile count insanities
     making the bb count inconsistent with the edge weights.  */
  FOR_EACH_EDGE (e2, ei, bb2->succs)
    {
      e2->probability = GCOV_COMPUTE_SCALE (e2->count, out_sum);
    }

  /* Do updates that use bb1, before deleting bb1.  */
  release_last_vdef (bb1);
  same_succ_flush_bb (bb1);

  delete_basic_block (bb1);
}

/* Bbs for which update_debug_stmt need to be called.  */

static bitmap update_bbs;

/* For each cluster in all_clusters, merge all cluster->bbs.  Returns
   number of bbs removed.  */

static int
apply_clusters (void)
{
  basic_block bb1, bb2;
  bb_cluster c;
  unsigned int i, j;
  bitmap_iterator bj;
  int nr_bbs_removed = 0;

  for (i = 0; i < all_clusters.length (); ++i)
    {
      c = all_clusters[i];
      if (c == NULL)
	continue;

      bb2 = c->rep_bb;
      bitmap_set_bit (update_bbs, bb2->index);

      bitmap_clear_bit (c->bbs, bb2->index);
      EXECUTE_IF_SET_IN_BITMAP (c->bbs, 0, j, bj)
	{
	  bb1 = BASIC_BLOCK_FOR_FN (cfun, j);
	  bitmap_clear_bit (update_bbs, bb1->index);

	  replace_block_by (bb1, bb2);
	  nr_bbs_removed++;
	}
    }

  return nr_bbs_removed;
}

/* Resets debug statement STMT if it has uses that are not dominated by their
   defs.  */

static void
update_debug_stmt (gimple stmt)
{
  use_operand_p use_p;
  ssa_op_iter oi;
  basic_block bbuse;

  if (!gimple_debug_bind_p (stmt))
    return;

  bbuse = gimple_bb (stmt);
  FOR_EACH_PHI_OR_STMT_USE (use_p, stmt, oi, SSA_OP_USE)
    {
      tree name = USE_FROM_PTR (use_p);
      gimple def_stmt = SSA_NAME_DEF_STMT (name);
      basic_block bbdef = gimple_bb (def_stmt);
      if (bbdef == NULL || bbuse == bbdef
	  || dominated_by_p (CDI_DOMINATORS, bbuse, bbdef))
	continue;

      gimple_debug_bind_reset_value (stmt);
      update_stmt (stmt);
      break;
    }
}

/* Resets all debug statements that have uses that are not
   dominated by their defs.  */

static void
update_debug_stmts (void)
{
  basic_block bb;
  bitmap_iterator bi;
  unsigned int i;

  EXECUTE_IF_SET_IN_BITMAP (update_bbs, 0, i, bi)
    {
      gimple stmt;
      gimple_stmt_iterator gsi;

      bb = BASIC_BLOCK_FOR_FN (cfun, i);
      for (gsi = gsi_start_bb (bb); !gsi_end_p (gsi); gsi_next (&gsi))
	{
	  stmt = gsi_stmt (gsi);
	  if (!is_gimple_debug (stmt))
	    continue;
	  update_debug_stmt (stmt);
	}
    }
}

/* Runs tail merge optimization.  */

unsigned int
tail_merge_optimize (unsigned int todo)
{
  int nr_bbs_removed_total = 0;
  int nr_bbs_removed;
  bool loop_entered = false;
  int iteration_nr = 0;
  int max_iterations = PARAM_VALUE (PARAM_MAX_TAIL_MERGE_ITERATIONS);

  if (!flag_tree_tail_merge
      || max_iterations == 0)
    return 0;

  timevar_push (TV_TREE_TAIL_MERGE);

  if (!dom_info_available_p (CDI_DOMINATORS))
    {
      /* PRE can leave us with unreachable blocks, remove them now.  */
      delete_unreachable_blocks ();
      calculate_dominance_info (CDI_DOMINATORS);
    }
  init_worklist ();

  while (!worklist.is_empty ())
    {
      if (!loop_entered)
	{
	  loop_entered = true;
	  alloc_cluster_vectors ();
	  update_bbs = BITMAP_ALLOC (NULL);
	}
      else
	reset_cluster_vectors ();

      iteration_nr++;
      if (dump_file && (dump_flags & TDF_DETAILS))
	fprintf (dump_file, "worklist iteration #%d\n", iteration_nr);

      find_clusters ();
      gcc_assert (worklist.is_empty ());
      if (all_clusters.is_empty ())
	break;

      nr_bbs_removed = apply_clusters ();
      nr_bbs_removed_total += nr_bbs_removed;
      if (nr_bbs_removed == 0)
	break;

      free_dominance_info (CDI_DOMINATORS);

      if (iteration_nr == max_iterations)
	break;

      calculate_dominance_info (CDI_DOMINATORS);
      update_worklist ();
    }

  if (dump_file && (dump_flags & TDF_DETAILS))
    fprintf (dump_file, "htab collision / search: %f\n",
	     same_succ_htab->collisions ());

  if (nr_bbs_removed_total > 0)
    {
      if (MAY_HAVE_DEBUG_STMTS)
	{
	  calculate_dominance_info (CDI_DOMINATORS);
	  update_debug_stmts ();
	}

      if (dump_file && (dump_flags & TDF_DETAILS))
	{
	  fprintf (dump_file, "Before TODOs.\n");
	  dump_function_to_file (current_function_decl, dump_file, dump_flags);
	}

      mark_virtual_operands_for_renaming (cfun);
    }

  delete_worklist ();
  if (loop_entered)
    {
      delete_cluster_vectors ();
      BITMAP_FREE (update_bbs);
    }

  timevar_pop (TV_TREE_TAIL_MERGE);

  return todo;
}<|MERGE_RESOLUTION|>--- conflicted
+++ resolved
@@ -333,12 +333,8 @@
 
   if (gimple_vdef (stmt) != NULL_TREE
       || gimple_has_side_effects (stmt)
-<<<<<<< HEAD
-      || gimple_could_trap_p_1 (stmt, false, false))
-=======
       || gimple_could_trap_p_1 (stmt, false, false)
       || gimple_vuse (stmt) != NULL_TREE)
->>>>>>> d5ad84b3
     return false;
 
   def_p = SINGLE_SSA_DEF_OPERAND (stmt, SSA_OP_DEF);
@@ -503,15 +499,9 @@
         hstate.add_int (gimple_call_internal_fn (stmt));
       else
 	{
-<<<<<<< HEAD
-	  hashval = iterative_hash_expr (gimple_call_fn (stmt), hashval);
-	  if (gimple_call_chain (stmt))
-	    hashval = iterative_hash_expr (gimple_call_chain (stmt), hashval);
-=======
 	  inchash::add_expr (gimple_call_fn (stmt), hstate);
 	  if (gimple_call_chain (stmt))
 	    inchash::add_expr (gimple_call_chain (stmt), hstate);
->>>>>>> d5ad84b3
 	}
       for (i = 0; i < gimple_call_num_args (stmt); i++)
 	{
