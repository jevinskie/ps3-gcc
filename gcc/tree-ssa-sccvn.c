/* SCC value numbering for trees
   Copyright (C) 2006-2013 Free Software Foundation, Inc.
   Contributed by Daniel Berlin <dan@dberlin.org>

This file is part of GCC.

GCC is free software; you can redistribute it and/or modify
it under the terms of the GNU General Public License as published by
the Free Software Foundation; either version 3, or (at your option)
any later version.

GCC is distributed in the hope that it will be useful,
but WITHOUT ANY WARRANTY; without even the implied warranty of
MERCHANTABILITY or FITNESS FOR A PARTICULAR PURPOSE.  See the
GNU General Public License for more details.

You should have received a copy of the GNU General Public License
along with GCC; see the file COPYING3.  If not see
<http://www.gnu.org/licenses/>.  */

#include "config.h"
#include "system.h"
#include "coretypes.h"
#include "tm.h"
#include "tree.h"
#include "basic-block.h"
#include "gimple-pretty-print.h"
#include "tree-inline.h"
#include "tree-flow.h"
#include "gimple.h"
#include "dumpfile.h"
#include "hashtab.h"
#include "alloc-pool.h"
#include "flags.h"
#include "bitmap.h"
#include "cfgloop.h"
#include "params.h"
#include "tree-ssa-propagate.h"
#include "tree-ssa-sccvn.h"
#include "gimple-fold.h"

/* This algorithm is based on the SCC algorithm presented by Keith
   Cooper and L. Taylor Simpson in "SCC-Based Value numbering"
   (http://citeseer.ist.psu.edu/41805.html).  In
   straight line code, it is equivalent to a regular hash based value
   numbering that is performed in reverse postorder.

   For code with cycles, there are two alternatives, both of which
   require keeping the hashtables separate from the actual list of
   value numbers for SSA names.

   1. Iterate value numbering in an RPO walk of the blocks, removing
   all the entries from the hashtable after each iteration (but
   keeping the SSA name->value number mapping between iterations).
   Iterate until it does not change.

   2. Perform value numbering as part of an SCC walk on the SSA graph,
   iterating only the cycles in the SSA graph until they do not change
   (using a separate, optimistic hashtable for value numbering the SCC
   operands).

   The second is not just faster in practice (because most SSA graph
   cycles do not involve all the variables in the graph), it also has
   some nice properties.

   One of these nice properties is that when we pop an SCC off the
   stack, we are guaranteed to have processed all the operands coming from
   *outside of that SCC*, so we do not need to do anything special to
   ensure they have value numbers.

   Another nice property is that the SCC walk is done as part of a DFS
   of the SSA graph, which makes it easy to perform combining and
   simplifying operations at the same time.

   The code below is deliberately written in a way that makes it easy
   to separate the SCC walk from the other work it does.

   In order to propagate constants through the code, we track which
   expressions contain constants, and use those while folding.  In
   theory, we could also track expressions whose value numbers are
   replaced, in case we end up folding based on expression
   identities.

   In order to value number memory, we assign value numbers to vuses.
   This enables us to note that, for example, stores to the same
   address of the same value from the same starting memory states are
   equivalent.
   TODO:

   1. We can iterate only the changing portions of the SCC's, but
   I have not seen an SCC big enough for this to be a win.
   2. If you differentiate between phi nodes for loops and phi nodes
   for if-then-else, you can properly consider phi nodes in different
   blocks for equivalence.
   3. We could value number vuses in more cases, particularly, whole
   structure copies.
*/

/* The set of hashtables and alloc_pool's for their items.  */

typedef struct vn_tables_s
{
  htab_t nary;
  htab_t phis;
  htab_t references;
  struct obstack nary_obstack;
  alloc_pool phis_pool;
  alloc_pool references_pool;
} *vn_tables_t;

static htab_t constant_to_value_id;
static bitmap constant_value_ids;


/* Valid hashtables storing information we have proven to be
   correct.  */

static vn_tables_t valid_info;

/* Optimistic hashtables storing information we are making assumptions about
   during iterations.  */

static vn_tables_t optimistic_info;

/* Pointer to the set of hashtables that is currently being used.
   Should always point to either the optimistic_info, or the
   valid_info.  */

static vn_tables_t current_info;


/* Reverse post order index for each basic block.  */

static int *rpo_numbers;

#define SSA_VAL(x) (VN_INFO ((x))->valnum)

/* This represents the top of the VN lattice, which is the universal
   value.  */

tree VN_TOP;

/* Unique counter for our value ids.  */

static unsigned int next_value_id;

/* Next DFS number and the stack for strongly connected component
   detection. */

static unsigned int next_dfs_num;
static vec<tree> sccstack;



/* Table of vn_ssa_aux_t's, one per ssa_name.  The vn_ssa_aux_t objects
   are allocated on an obstack for locality reasons, and to free them
   without looping over the vec.  */

static vec<vn_ssa_aux_t> vn_ssa_aux_table;
static struct obstack vn_ssa_aux_obstack;

/* Return the value numbering information for a given SSA name.  */

vn_ssa_aux_t
VN_INFO (tree name)
{
  vn_ssa_aux_t res = vn_ssa_aux_table[SSA_NAME_VERSION (name)];
  gcc_checking_assert (res);
  return res;
}

/* Set the value numbering info for a given SSA name to a given
   value.  */

static inline void
VN_INFO_SET (tree name, vn_ssa_aux_t value)
{
  vn_ssa_aux_table[SSA_NAME_VERSION (name)] = value;
}

/* Initialize the value numbering info for a given SSA name.
   This should be called just once for every SSA name.  */

vn_ssa_aux_t
VN_INFO_GET (tree name)
{
  vn_ssa_aux_t newinfo;

  newinfo = XOBNEW (&vn_ssa_aux_obstack, struct vn_ssa_aux);
  memset (newinfo, 0, sizeof (struct vn_ssa_aux));
  if (SSA_NAME_VERSION (name) >= vn_ssa_aux_table.length ())
    vn_ssa_aux_table.safe_grow (SSA_NAME_VERSION (name) + 1);
  vn_ssa_aux_table[SSA_NAME_VERSION (name)] = newinfo;
  return newinfo;
}


/* Get the representative expression for the SSA_NAME NAME.  Returns
   the representative SSA_NAME if there is no expression associated with it.  */

tree
vn_get_expr_for (tree name)
{
  vn_ssa_aux_t vn = VN_INFO (name);
  gimple def_stmt;
  tree expr = NULL_TREE;
  enum tree_code code;

  if (vn->valnum == VN_TOP)
    return name;

  /* If the value-number is a constant it is the representative
     expression.  */
  if (TREE_CODE (vn->valnum) != SSA_NAME)
    return vn->valnum;

  /* Get to the information of the value of this SSA_NAME.  */
  vn = VN_INFO (vn->valnum);

  /* If the value-number is a constant it is the representative
     expression.  */
  if (TREE_CODE (vn->valnum) != SSA_NAME)
    return vn->valnum;

  /* Else if we have an expression, return it.  */
  if (vn->expr != NULL_TREE)
    return vn->expr;

  /* Otherwise use the defining statement to build the expression.  */
  def_stmt = SSA_NAME_DEF_STMT (vn->valnum);

  /* If the value number is not an assignment use it directly.  */
  if (!is_gimple_assign (def_stmt))
    return vn->valnum;

  /* FIXME tuples.  This is incomplete and likely will miss some
     simplifications.  */
  code = gimple_assign_rhs_code (def_stmt);
  switch (TREE_CODE_CLASS (code))
    {
    case tcc_reference:
      if ((code == REALPART_EXPR
	   || code == IMAGPART_EXPR
	   || code == VIEW_CONVERT_EXPR)
	  && TREE_CODE (TREE_OPERAND (gimple_assign_rhs1 (def_stmt),
				      0)) == SSA_NAME)
	expr = fold_build1 (code,
			    gimple_expr_type (def_stmt),
			    TREE_OPERAND (gimple_assign_rhs1 (def_stmt), 0));
      break;

    case tcc_unary:
      expr = fold_build1 (code,
			  gimple_expr_type (def_stmt),
			  gimple_assign_rhs1 (def_stmt));
      break;

    case tcc_binary:
      expr = fold_build2 (code,
			  gimple_expr_type (def_stmt),
			  gimple_assign_rhs1 (def_stmt),
			  gimple_assign_rhs2 (def_stmt));
      break;

    case tcc_exceptional:
      if (code == CONSTRUCTOR
	  && TREE_CODE
	       (TREE_TYPE (gimple_assign_rhs1 (def_stmt))) == VECTOR_TYPE)
	expr = gimple_assign_rhs1 (def_stmt);
      break;

    default:;
    }
  if (expr == NULL_TREE)
    return vn->valnum;

  /* Cache the expression.  */
  vn->expr = expr;

  return expr;
}

/* Return the vn_kind the expression computed by the stmt should be
   associated with.  */

enum vn_kind
vn_get_stmt_kind (gimple stmt)
{
  switch (gimple_code (stmt))
    {
    case GIMPLE_CALL:
      return VN_REFERENCE;
    case GIMPLE_PHI:
      return VN_PHI;
    case GIMPLE_ASSIGN:
      {
	enum tree_code code = gimple_assign_rhs_code (stmt);
	tree rhs1 = gimple_assign_rhs1 (stmt);
	switch (get_gimple_rhs_class (code))
	  {
	  case GIMPLE_UNARY_RHS:
	  case GIMPLE_BINARY_RHS:
	  case GIMPLE_TERNARY_RHS:
	    return VN_NARY;
	  case GIMPLE_SINGLE_RHS:
	    switch (TREE_CODE_CLASS (code))
	      {
	      case tcc_reference:
		/* VOP-less references can go through unary case.  */
		if ((code == REALPART_EXPR
		     || code == IMAGPART_EXPR
		     || code == VIEW_CONVERT_EXPR
		     || code == BIT_FIELD_REF)
		    && TREE_CODE (TREE_OPERAND (rhs1, 0)) == SSA_NAME)
		  return VN_NARY;

		/* Fallthrough.  */
	      case tcc_declaration:
		return VN_REFERENCE;

	      case tcc_constant:
		return VN_CONSTANT;

	      default:
		if (code == ADDR_EXPR)
		  return (is_gimple_min_invariant (rhs1)
			  ? VN_CONSTANT : VN_REFERENCE);
		else if (code == CONSTRUCTOR)
		  return VN_NARY;
		return VN_NONE;
	      }
	  default:
	    return VN_NONE;
	  }
      }
    default:
      return VN_NONE;
    }
}

/* Free a phi operation structure VP.  */

static void
free_phi (void *vp)
{
  vn_phi_t phi = (vn_phi_t) vp;
  phi->phiargs.release ();
}

/* Free a reference operation structure VP.  */

static void
free_reference (void *vp)
{
  vn_reference_t vr = (vn_reference_t) vp;
  vr->operands.release ();
}

/* Hash table equality function for vn_constant_t.  */

static int
vn_constant_eq (const void *p1, const void *p2)
{
  const struct vn_constant_s *vc1 = (const struct vn_constant_s *) p1;
  const struct vn_constant_s *vc2 = (const struct vn_constant_s *) p2;

  if (vc1->hashcode != vc2->hashcode)
    return false;

  return vn_constant_eq_with_type (vc1->constant, vc2->constant);
}

/* Hash table hash function for vn_constant_t.  */

static hashval_t
vn_constant_hash (const void *p1)
{
  const struct vn_constant_s *vc1 = (const struct vn_constant_s *) p1;
  return vc1->hashcode;
}

/* Lookup a value id for CONSTANT and return it.  If it does not
   exist returns 0.  */

unsigned int
get_constant_value_id (tree constant)
{
  void **slot;
  struct vn_constant_s vc;

  vc.hashcode = vn_hash_constant_with_type (constant);
  vc.constant = constant;
  slot = htab_find_slot_with_hash (constant_to_value_id, &vc,
				   vc.hashcode, NO_INSERT);
  if (slot)
    return ((vn_constant_t)*slot)->value_id;
  return 0;
}

/* Lookup a value id for CONSTANT, and if it does not exist, create a
   new one and return it.  If it does exist, return it.  */

unsigned int
get_or_alloc_constant_value_id (tree constant)
{
  void **slot;
  struct vn_constant_s vc;
  vn_constant_t vcp;

  vc.hashcode = vn_hash_constant_with_type (constant);
  vc.constant = constant;
  slot = htab_find_slot_with_hash (constant_to_value_id, &vc,
				   vc.hashcode, INSERT);
  if (*slot)
    return ((vn_constant_t)*slot)->value_id;

  vcp = XNEW (struct vn_constant_s);
  vcp->hashcode = vc.hashcode;
  vcp->constant = constant;
  vcp->value_id = get_next_value_id ();
  *slot = (void *) vcp;
  bitmap_set_bit (constant_value_ids, vcp->value_id);
  return vcp->value_id;
}

/* Return true if V is a value id for a constant.  */

bool
value_id_constant_p (unsigned int v)
{
  return bitmap_bit_p (constant_value_ids, v);
}

/* Compare two reference operands P1 and P2 for equality.  Return true if
   they are equal, and false otherwise.  */

static int
vn_reference_op_eq (const void *p1, const void *p2)
{
  const_vn_reference_op_t const vro1 = (const_vn_reference_op_t) p1;
  const_vn_reference_op_t const vro2 = (const_vn_reference_op_t) p2;

  return (vro1->opcode == vro2->opcode
	  /* We do not care for differences in type qualification.  */
	  && (vro1->type == vro2->type
	      || (vro1->type && vro2->type
		  && types_compatible_p (TYPE_MAIN_VARIANT (vro1->type),
					 TYPE_MAIN_VARIANT (vro2->type))))
	  && expressions_equal_p (vro1->op0, vro2->op0)
	  && expressions_equal_p (vro1->op1, vro2->op1)
	  && expressions_equal_p (vro1->op2, vro2->op2));
}

/* Compute the hash for a reference operand VRO1.  */

static hashval_t
vn_reference_op_compute_hash (const vn_reference_op_t vro1, hashval_t result)
{
  result = iterative_hash_hashval_t (vro1->opcode, result);
  if (vro1->op0)
    result = iterative_hash_expr (vro1->op0, result);
  if (vro1->op1)
    result = iterative_hash_expr (vro1->op1, result);
  if (vro1->op2)
    result = iterative_hash_expr (vro1->op2, result);
  return result;
}

/* Return the hashcode for a given reference operation P1.  */

static hashval_t
vn_reference_hash (const void *p1)
{
  const_vn_reference_t const vr1 = (const_vn_reference_t) p1;
  return vr1->hashcode;
}

/* Compute a hash for the reference operation VR1 and return it.  */

hashval_t
vn_reference_compute_hash (const vn_reference_t vr1)
{
  hashval_t result = 0;
  int i;
  vn_reference_op_t vro;
  HOST_WIDE_INT off = -1;
  bool deref = false;

  FOR_EACH_VEC_ELT (vr1->operands, i, vro)
    {
      if (vro->opcode == MEM_REF)
	deref = true;
      else if (vro->opcode != ADDR_EXPR)
	deref = false;
      if (vro->off != -1)
	{
	  if (off == -1)
	    off = 0;
	  off += vro->off;
	}
      else
	{
	  if (off != -1
	      && off != 0)
	    result = iterative_hash_hashval_t (off, result);
	  off = -1;
	  if (deref
	      && vro->opcode == ADDR_EXPR)
	    {
	      if (vro->op0)
		{
		  tree op = TREE_OPERAND (vro->op0, 0);
		  result = iterative_hash_hashval_t (TREE_CODE (op), result);
		  result = iterative_hash_expr (op, result);
		}
	    }
	  else
	    result = vn_reference_op_compute_hash (vro, result);
	}
    }
  if (vr1->vuse)
    result += SSA_NAME_VERSION (vr1->vuse);

  return result;
}

/* Return true if reference operations P1 and P2 are equivalent.  This
   means they have the same set of operands and vuses.  */

int
vn_reference_eq (const void *p1, const void *p2)
{
  unsigned i, j;

  const_vn_reference_t const vr1 = (const_vn_reference_t) p1;
  const_vn_reference_t const vr2 = (const_vn_reference_t) p2;
  if (vr1->hashcode != vr2->hashcode)
    return false;

  /* Early out if this is not a hash collision.  */
  if (vr1->hashcode != vr2->hashcode)
    return false;

  /* The VOP needs to be the same.  */
  if (vr1->vuse != vr2->vuse)
    return false;

  /* If the operands are the same we are done.  */
  if (vr1->operands == vr2->operands)
    return true;

  if (!expressions_equal_p (TYPE_SIZE (vr1->type), TYPE_SIZE (vr2->type)))
    return false;

  if (INTEGRAL_TYPE_P (vr1->type)
      && INTEGRAL_TYPE_P (vr2->type))
    {
      if (TYPE_PRECISION (vr1->type) != TYPE_PRECISION (vr2->type))
	return false;
    }
  else if (INTEGRAL_TYPE_P (vr1->type)
	   && (TYPE_PRECISION (vr1->type)
	       != TREE_INT_CST_LOW (TYPE_SIZE (vr1->type))))
    return false;
  else if (INTEGRAL_TYPE_P (vr2->type)
	   && (TYPE_PRECISION (vr2->type)
	       != TREE_INT_CST_LOW (TYPE_SIZE (vr2->type))))
    return false;

  i = 0;
  j = 0;
  do
    {
      HOST_WIDE_INT off1 = 0, off2 = 0;
      vn_reference_op_t vro1, vro2;
      vn_reference_op_s tem1, tem2;
      bool deref1 = false, deref2 = false;
      for (; vr1->operands.iterate (i, &vro1); i++)
	{
	  if (vro1->opcode == MEM_REF)
	    deref1 = true;
	  if (vro1->off == -1)
	    break;
	  off1 += vro1->off;
	}
      for (; vr2->operands.iterate (j, &vro2); j++)
	{
	  if (vro2->opcode == MEM_REF)
	    deref2 = true;
	  if (vro2->off == -1)
	    break;
	  off2 += vro2->off;
	}
      if (off1 != off2)
	return false;
      if (deref1 && vro1->opcode == ADDR_EXPR)
	{
	  memset (&tem1, 0, sizeof (tem1));
	  tem1.op0 = TREE_OPERAND (vro1->op0, 0);
	  tem1.type = TREE_TYPE (tem1.op0);
	  tem1.opcode = TREE_CODE (tem1.op0);
	  vro1 = &tem1;
	  deref1 = false;
	}
      if (deref2 && vro2->opcode == ADDR_EXPR)
	{
	  memset (&tem2, 0, sizeof (tem2));
	  tem2.op0 = TREE_OPERAND (vro2->op0, 0);
	  tem2.type = TREE_TYPE (tem2.op0);
	  tem2.opcode = TREE_CODE (tem2.op0);
	  vro2 = &tem2;
	  deref2 = false;
	}
      if (deref1 != deref2)
	return false;
      if (!vn_reference_op_eq (vro1, vro2))
	return false;
      ++j;
      ++i;
    }
  while (vr1->operands.length () != i
	 || vr2->operands.length () != j);

  return true;
}

/* Copy the operations present in load/store REF into RESULT, a vector of
   vn_reference_op_s's.  */

void
copy_reference_ops_from_ref (tree ref, vec<vn_reference_op_s> *result)
{
  if (TREE_CODE (ref) == TARGET_MEM_REF)
    {
      vn_reference_op_s temp;

      memset (&temp, 0, sizeof (temp));
      temp.type = TREE_TYPE (ref);
      temp.opcode = TREE_CODE (ref);
      temp.op0 = TMR_INDEX (ref);
      temp.op1 = TMR_STEP (ref);
      temp.op2 = TMR_OFFSET (ref);
      temp.off = -1;
      result->safe_push (temp);

      memset (&temp, 0, sizeof (temp));
      temp.type = NULL_TREE;
      temp.opcode = ERROR_MARK;
      temp.op0 = TMR_INDEX2 (ref);
      temp.off = -1;
      result->safe_push (temp);

      memset (&temp, 0, sizeof (temp));
      temp.type = NULL_TREE;
      temp.opcode = TREE_CODE (TMR_BASE (ref));
      temp.op0 = TMR_BASE (ref);
      temp.off = -1;
      result->safe_push (temp);
      return;
    }

  /* For non-calls, store the information that makes up the address.  */

  while (ref)
    {
      vn_reference_op_s temp;

      memset (&temp, 0, sizeof (temp));
      temp.type = TREE_TYPE (ref);
      temp.opcode = TREE_CODE (ref);
      temp.off = -1;

      switch (temp.opcode)
	{
	case MODIFY_EXPR:
	  temp.op0 = TREE_OPERAND (ref, 1);
	  break;
	case WITH_SIZE_EXPR:
	  temp.op0 = TREE_OPERAND (ref, 1);
	  temp.off = 0;
	  break;
	case MEM_REF:
	  /* The base address gets its own vn_reference_op_s structure.  */
	  temp.op0 = TREE_OPERAND (ref, 1);
	  if (host_integerp (TREE_OPERAND (ref, 1), 0))
	    temp.off = TREE_INT_CST_LOW (TREE_OPERAND (ref, 1));
	  break;
	case BIT_FIELD_REF:
	  /* Record bits and position.  */
	  temp.op0 = TREE_OPERAND (ref, 1);
	  temp.op1 = TREE_OPERAND (ref, 2);
	  break;
	case COMPONENT_REF:
	  /* The field decl is enough to unambiguously specify the field,
	     a matching type is not necessary and a mismatching type
	     is always a spurious difference.  */
	  temp.type = NULL_TREE;
	  temp.op0 = TREE_OPERAND (ref, 1);
	  temp.op1 = TREE_OPERAND (ref, 2);
	  {
	    tree this_offset = component_ref_field_offset (ref);
	    if (this_offset
		&& TREE_CODE (this_offset) == INTEGER_CST)
	      {
		tree bit_offset = DECL_FIELD_BIT_OFFSET (TREE_OPERAND (ref, 1));
		if (TREE_INT_CST_LOW (bit_offset) % BITS_PER_UNIT == 0)
		  {
		    double_int off
		      = tree_to_double_int (this_offset)
			+ tree_to_double_int (bit_offset)
			  .arshift (BITS_PER_UNIT == 8
				    ? 3 : exact_log2 (BITS_PER_UNIT),
				    HOST_BITS_PER_DOUBLE_INT);
		    if (off.fits_shwi ())
		      temp.off = off.low;
		  }
	      }
	  }
	  break;
	case ARRAY_RANGE_REF:
	case ARRAY_REF:
	  /* Record index as operand.  */
	  temp.op0 = TREE_OPERAND (ref, 1);
	  /* Always record lower bounds and element size.  */
	  temp.op1 = array_ref_low_bound (ref);
	  temp.op2 = array_ref_element_size (ref);
	  if (TREE_CODE (temp.op0) == INTEGER_CST
	      && TREE_CODE (temp.op1) == INTEGER_CST
	      && TREE_CODE (temp.op2) == INTEGER_CST)
	    {
	      double_int off = tree_to_double_int (temp.op0);
	      off += -tree_to_double_int (temp.op1);
	      off *= tree_to_double_int (temp.op2);
	      if (off.fits_shwi ())
		temp.off = off.low;
	    }
	  break;
	case VAR_DECL:
	  if (DECL_HARD_REGISTER (ref))
	    {
	      temp.op0 = ref;
	      break;
	    }
	  /* Fallthru.  */
	case PARM_DECL:
	case CONST_DECL:
	case RESULT_DECL:
	  /* Canonicalize decls to MEM[&decl] which is what we end up with
	     when valueizing MEM[ptr] with ptr = &decl.  */
	  temp.opcode = MEM_REF;
	  temp.op0 = build_int_cst (build_pointer_type (TREE_TYPE (ref)), 0);
	  temp.off = 0;
	  result->safe_push (temp);
	  temp.opcode = ADDR_EXPR;
	  temp.op0 = build_fold_addr_expr (ref);
	  temp.type = TREE_TYPE (temp.op0);
	  temp.off = -1;
	  break;
	case STRING_CST:
	case INTEGER_CST:
	case COMPLEX_CST:
	case VECTOR_CST:
	case REAL_CST:
	case FIXED_CST:
	case CONSTRUCTOR:
	case SSA_NAME:
	  temp.op0 = ref;
	  break;
	case ADDR_EXPR:
	  if (is_gimple_min_invariant (ref))
	    {
	      temp.op0 = ref;
	      break;
	    }
	  /* Fallthrough.  */
	  /* These are only interesting for their operands, their
	     existence, and their type.  They will never be the last
	     ref in the chain of references (IE they require an
	     operand), so we don't have to put anything
	     for op* as it will be handled by the iteration  */
	case REALPART_EXPR:
	case VIEW_CONVERT_EXPR:
	  temp.off = 0;
	  break;
	case IMAGPART_EXPR:
	  /* This is only interesting for its constant offset.  */
	  temp.off = TREE_INT_CST_LOW (TYPE_SIZE_UNIT (TREE_TYPE (ref)));
	  break;
	default:
	  gcc_unreachable ();
	}
      result->safe_push (temp);

      if (REFERENCE_CLASS_P (ref)
	  || TREE_CODE (ref) == MODIFY_EXPR
	  || TREE_CODE (ref) == WITH_SIZE_EXPR
	  || (TREE_CODE (ref) == ADDR_EXPR
	      && !is_gimple_min_invariant (ref)))
	ref = TREE_OPERAND (ref, 0);
      else
	ref = NULL_TREE;
    }
}

/* Build a alias-oracle reference abstraction in *REF from the vn_reference
   operands in *OPS, the reference alias set SET and the reference type TYPE.
   Return true if something useful was produced.  */

bool
ao_ref_init_from_vn_reference (ao_ref *ref,
			       alias_set_type set, tree type,
			       vec<vn_reference_op_s> ops)
{
  vn_reference_op_t op;
  unsigned i;
  tree base = NULL_TREE;
  tree *op0_p = &base;
  HOST_WIDE_INT offset = 0;
  HOST_WIDE_INT max_size;
  HOST_WIDE_INT size = -1;
  tree size_tree = NULL_TREE;
  alias_set_type base_alias_set = -1;

  /* First get the final access size from just the outermost expression.  */
  op = &ops[0];
  if (op->opcode == COMPONENT_REF)
    size_tree = DECL_SIZE (op->op0);
  else if (op->opcode == BIT_FIELD_REF)
    size_tree = op->op0;
  else
    {
      enum machine_mode mode = TYPE_MODE (type);
      if (mode == BLKmode)
	size_tree = TYPE_SIZE (type);
      else
        size = GET_MODE_BITSIZE (mode);
    }
  if (size_tree != NULL_TREE)
    {
      if (!host_integerp (size_tree, 1))
	size = -1;
      else
	size = TREE_INT_CST_LOW (size_tree);
    }

  /* Initially, maxsize is the same as the accessed element size.
     In the following it will only grow (or become -1).  */
  max_size = size;

  /* Compute cumulative bit-offset for nested component-refs and array-refs,
     and find the ultimate containing object.  */
  FOR_EACH_VEC_ELT (ops, i, op)
    {
      switch (op->opcode)
	{
	/* These may be in the reference ops, but we cannot do anything
	   sensible with them here.  */
	case ADDR_EXPR:
	  /* Apart from ADDR_EXPR arguments to MEM_REF.  */
	  if (base != NULL_TREE
	      && TREE_CODE (base) == MEM_REF
	      && op->op0
	      && DECL_P (TREE_OPERAND (op->op0, 0)))
	    {
	      vn_reference_op_t pop = &ops[i-1];
	      base = TREE_OPERAND (op->op0, 0);
	      if (pop->off == -1)
		{
		  max_size = -1;
		  offset = 0;
		}
	      else
		offset += pop->off * BITS_PER_UNIT;
	      op0_p = NULL;
	      break;
	    }
	  /* Fallthru.  */
	case CALL_EXPR:
	  return false;

	/* Record the base objects.  */
	case MEM_REF:
	  base_alias_set = get_deref_alias_set (op->op0);
	  *op0_p = build2 (MEM_REF, op->type,
			   NULL_TREE, op->op0);
	  op0_p = &TREE_OPERAND (*op0_p, 0);
	  break;

	case VAR_DECL:
	case PARM_DECL:
	case RESULT_DECL:
	case SSA_NAME:
	  *op0_p = op->op0;
	  op0_p = NULL;
	  break;

	/* And now the usual component-reference style ops.  */
	case BIT_FIELD_REF:
	  offset += tree_low_cst (op->op1, 0);
	  break;

	case COMPONENT_REF:
	  {
	    tree field = op->op0;
	    /* We do not have a complete COMPONENT_REF tree here so we
	       cannot use component_ref_field_offset.  Do the interesting
	       parts manually.  */

	    if (op->op1
		|| !host_integerp (DECL_FIELD_OFFSET (field), 1))
	      max_size = -1;
	    else
	      {
		offset += (TREE_INT_CST_LOW (DECL_FIELD_OFFSET (field))
			   * BITS_PER_UNIT);
		offset += TREE_INT_CST_LOW (DECL_FIELD_BIT_OFFSET (field));
	      }
	    break;
	  }

	case ARRAY_RANGE_REF:
	case ARRAY_REF:
	  /* We recorded the lower bound and the element size.  */
	  if (!host_integerp (op->op0, 0)
	      || !host_integerp (op->op1, 0)
	      || !host_integerp (op->op2, 0))
	    max_size = -1;
	  else
	    {
	      HOST_WIDE_INT hindex = TREE_INT_CST_LOW (op->op0);
	      hindex -= TREE_INT_CST_LOW (op->op1);
	      hindex *= TREE_INT_CST_LOW (op->op2);
	      hindex *= BITS_PER_UNIT;
	      offset += hindex;
	    }
	  break;

	case REALPART_EXPR:
	  break;

	case IMAGPART_EXPR:
	  offset += size;
	  break;

	case VIEW_CONVERT_EXPR:
	  break;

	case STRING_CST:
	case INTEGER_CST:
	case COMPLEX_CST:
	case VECTOR_CST:
	case REAL_CST:
	case CONSTRUCTOR:
	case CONST_DECL:
	  return false;

	default:
	  return false;
	}
    }

  if (base == NULL_TREE)
    return false;

  ref->ref = NULL_TREE;
  ref->base = base;
  ref->offset = offset;
  ref->size = size;
  ref->max_size = max_size;
  ref->ref_alias_set = set;
  if (base_alias_set != -1)
    ref->base_alias_set = base_alias_set;
  else
    ref->base_alias_set = get_alias_set (base);
  /* We discount volatiles from value-numbering elsewhere.  */
  ref->volatile_p = false;

  return true;
}

/* Copy the operations present in load/store/call REF into RESULT, a vector of
   vn_reference_op_s's.  */

void
copy_reference_ops_from_call (gimple call,
			      vec<vn_reference_op_s> *result)
{
  vn_reference_op_s temp;
  unsigned i;
  tree lhs = gimple_call_lhs (call);

  /* If 2 calls have a different non-ssa lhs, vdef value numbers should be
     different.  By adding the lhs here in the vector, we ensure that the
     hashcode is different, guaranteeing a different value number.  */
  if (lhs && TREE_CODE (lhs) != SSA_NAME)
    {
      memset (&temp, 0, sizeof (temp));
      temp.opcode = MODIFY_EXPR;
      temp.type = TREE_TYPE (lhs);
      temp.op0 = lhs;
      temp.off = -1;
      result->safe_push (temp);
    }

  /* Copy the type, opcode, function being called and static chain.  */
  memset (&temp, 0, sizeof (temp));
  temp.type = gimple_call_return_type (call);
  temp.opcode = CALL_EXPR;
  temp.op0 = gimple_call_fn (call);
  temp.op1 = gimple_call_chain (call);
  temp.off = -1;
  result->safe_push (temp);

  /* Copy the call arguments.  As they can be references as well,
     just chain them together.  */
  for (i = 0; i < gimple_call_num_args (call); ++i)
    {
      tree callarg = gimple_call_arg (call, i);
      copy_reference_ops_from_ref (callarg, result);
    }
}

/* Create a vector of vn_reference_op_s structures from REF, a
   REFERENCE_CLASS_P tree.  The vector is not shared. */

static vec<vn_reference_op_s> 
create_reference_ops_from_ref (tree ref)
{
  vec<vn_reference_op_s> result = vNULL;

  copy_reference_ops_from_ref (ref, &result);
  return result;
}

/* Create a vector of vn_reference_op_s structures from CALL, a
   call statement.  The vector is not shared.  */

static vec<vn_reference_op_s> 
create_reference_ops_from_call (gimple call)
{
  vec<vn_reference_op_s> result = vNULL;

  copy_reference_ops_from_call (call, &result);
  return result;
}

/* Fold *& at position *I_P in a vn_reference_op_s vector *OPS.  Updates
   *I_P to point to the last element of the replacement.  */
void
vn_reference_fold_indirect (vec<vn_reference_op_s> *ops,
			    unsigned int *i_p)
{
  unsigned int i = *i_p;
  vn_reference_op_t op = &(*ops)[i];
  vn_reference_op_t mem_op = &(*ops)[i - 1];
  tree addr_base;
  HOST_WIDE_INT addr_offset = 0;

  /* The only thing we have to do is from &OBJ.foo.bar add the offset
     from .foo.bar to the preceding MEM_REF offset and replace the
     address with &OBJ.  */
  addr_base = get_addr_base_and_unit_offset (TREE_OPERAND (op->op0, 0),
					     &addr_offset);
  gcc_checking_assert (addr_base && TREE_CODE (addr_base) != MEM_REF);
  if (addr_base != op->op0)
    {
      double_int off = tree_to_double_int (mem_op->op0);
      off = off.sext (TYPE_PRECISION (TREE_TYPE (mem_op->op0)));
      off += double_int::from_shwi (addr_offset);
      mem_op->op0 = double_int_to_tree (TREE_TYPE (mem_op->op0), off);
      op->op0 = build_fold_addr_expr (addr_base);
      if (host_integerp (mem_op->op0, 0))
	mem_op->off = TREE_INT_CST_LOW (mem_op->op0);
      else
	mem_op->off = -1;
    }
}

/* Fold *& at position *I_P in a vn_reference_op_s vector *OPS.  Updates
   *I_P to point to the last element of the replacement.  */
static void
vn_reference_maybe_forwprop_address (vec<vn_reference_op_s> *ops,
				     unsigned int *i_p)
{
  unsigned int i = *i_p;
  vn_reference_op_t op = &(*ops)[i];
  vn_reference_op_t mem_op = &(*ops)[i - 1];
  gimple def_stmt;
  enum tree_code code;
  double_int off;

  def_stmt = SSA_NAME_DEF_STMT (op->op0);
  if (!is_gimple_assign (def_stmt))
    return;

  code = gimple_assign_rhs_code (def_stmt);
  if (code != ADDR_EXPR
      && code != POINTER_PLUS_EXPR)
    return;

  off = tree_to_double_int (mem_op->op0);
  off = off.sext (TYPE_PRECISION (TREE_TYPE (mem_op->op0)));

  /* The only thing we have to do is from &OBJ.foo.bar add the offset
     from .foo.bar to the preceding MEM_REF offset and replace the
     address with &OBJ.  */
  if (code == ADDR_EXPR)
    {
      tree addr, addr_base;
      HOST_WIDE_INT addr_offset;

      addr = gimple_assign_rhs1 (def_stmt);
      addr_base = get_addr_base_and_unit_offset (TREE_OPERAND (addr, 0),
						 &addr_offset);
      if (!addr_base
	  || TREE_CODE (addr_base) != MEM_REF)
	return;

      off += double_int::from_shwi (addr_offset);
      off += mem_ref_offset (addr_base);
      op->op0 = TREE_OPERAND (addr_base, 0);
    }
  else
    {
      tree ptr, ptroff;
      ptr = gimple_assign_rhs1 (def_stmt);
      ptroff = gimple_assign_rhs2 (def_stmt);
      if (TREE_CODE (ptr) != SSA_NAME
	  || TREE_CODE (ptroff) != INTEGER_CST)
	return;

      off += tree_to_double_int (ptroff);
      op->op0 = ptr;
    }

  mem_op->op0 = double_int_to_tree (TREE_TYPE (mem_op->op0), off);
  if (host_integerp (mem_op->op0, 0))
    mem_op->off = TREE_INT_CST_LOW (mem_op->op0);
  else
    mem_op->off = -1;
  if (TREE_CODE (op->op0) == SSA_NAME)
    op->op0 = SSA_VAL (op->op0);
  if (TREE_CODE (op->op0) != SSA_NAME)
    op->opcode = TREE_CODE (op->op0);

  /* And recurse.  */
  if (TREE_CODE (op->op0) == SSA_NAME)
    vn_reference_maybe_forwprop_address (ops, i_p);
  else if (TREE_CODE (op->op0) == ADDR_EXPR)
    vn_reference_fold_indirect (ops, i_p);
}

/* Optimize the reference REF to a constant if possible or return
   NULL_TREE if not.  */

tree
fully_constant_vn_reference_p (vn_reference_t ref)
{
  vec<vn_reference_op_s> operands = ref->operands;
  vn_reference_op_t op;

  /* Try to simplify the translated expression if it is
     a call to a builtin function with at most two arguments.  */
  op = &operands[0];
  if (op->opcode == CALL_EXPR
      && TREE_CODE (op->op0) == ADDR_EXPR
      && TREE_CODE (TREE_OPERAND (op->op0, 0)) == FUNCTION_DECL
      && DECL_BUILT_IN (TREE_OPERAND (op->op0, 0))
      && operands.length () >= 2
      && operands.length () <= 3)
    {
      vn_reference_op_t arg0, arg1 = NULL;
      bool anyconst = false;
      arg0 = &operands[1];
      if (operands.length () > 2)
	arg1 = &operands[2];
      if (TREE_CODE_CLASS (arg0->opcode) == tcc_constant
	  || (arg0->opcode == ADDR_EXPR
	      && is_gimple_min_invariant (arg0->op0)))
	anyconst = true;
      if (arg1
	  && (TREE_CODE_CLASS (arg1->opcode) == tcc_constant
	      || (arg1->opcode == ADDR_EXPR
		  && is_gimple_min_invariant (arg1->op0))))
	anyconst = true;
      if (anyconst)
	{
	  tree folded = build_call_expr (TREE_OPERAND (op->op0, 0),
					 arg1 ? 2 : 1,
					 arg0->op0,
					 arg1 ? arg1->op0 : NULL);
	  if (folded
	      && TREE_CODE (folded) == NOP_EXPR)
	    folded = TREE_OPERAND (folded, 0);
	  if (folded
	      && is_gimple_min_invariant (folded))
	    return folded;
	}
    }

  /* Simplify reads from constant strings.  */
  else if (op->opcode == ARRAY_REF
	   && TREE_CODE (op->op0) == INTEGER_CST
	   && integer_zerop (op->op1)
	   && operands.length () == 2)
    {
      vn_reference_op_t arg0;
      arg0 = &operands[1];
      if (arg0->opcode == STRING_CST
	  && (TYPE_MODE (op->type)
	      == TYPE_MODE (TREE_TYPE (TREE_TYPE (arg0->op0))))
	  && GET_MODE_CLASS (TYPE_MODE (op->type)) == MODE_INT
	  && GET_MODE_SIZE (TYPE_MODE (op->type)) == 1
	  && compare_tree_int (op->op0, TREE_STRING_LENGTH (arg0->op0)) < 0)
	return build_int_cst_type (op->type,
				   (TREE_STRING_POINTER (arg0->op0)
				    [TREE_INT_CST_LOW (op->op0)]));
    }

  return NULL_TREE;
}

/* Transform any SSA_NAME's in a vector of vn_reference_op_s
   structures into their value numbers.  This is done in-place, and
   the vector passed in is returned.  *VALUEIZED_ANYTHING will specify
   whether any operands were valueized.  */

static vec<vn_reference_op_s> 
valueize_refs_1 (vec<vn_reference_op_s> orig, bool *valueized_anything)
{
  vn_reference_op_t vro;
  unsigned int i;

  *valueized_anything = false;

  FOR_EACH_VEC_ELT (orig, i, vro)
    {
      if (vro->opcode == SSA_NAME
	  || (vro->op0 && TREE_CODE (vro->op0) == SSA_NAME))
	{
	  tree tem = SSA_VAL (vro->op0);
	  if (tem != vro->op0)
	    {
	      *valueized_anything = true;
	      vro->op0 = tem;
	    }
	  /* If it transforms from an SSA_NAME to a constant, update
	     the opcode.  */
	  if (TREE_CODE (vro->op0) != SSA_NAME && vro->opcode == SSA_NAME)
	    vro->opcode = TREE_CODE (vro->op0);
	}
      if (vro->op1 && TREE_CODE (vro->op1) == SSA_NAME)
	{
	  tree tem = SSA_VAL (vro->op1);
	  if (tem != vro->op1)
	    {
	      *valueized_anything = true;
	      vro->op1 = tem;
	    }
	}
      if (vro->op2 && TREE_CODE (vro->op2) == SSA_NAME)
	{
	  tree tem = SSA_VAL (vro->op2);
	  if (tem != vro->op2)
	    {
	      *valueized_anything = true;
	      vro->op2 = tem;
	    }
	}
      /* If it transforms from an SSA_NAME to an address, fold with
	 a preceding indirect reference.  */
      if (i > 0
	  && vro->op0
	  && TREE_CODE (vro->op0) == ADDR_EXPR
	  && orig[i - 1].opcode == MEM_REF)
	vn_reference_fold_indirect (&orig, &i);
      else if (i > 0
	       && vro->opcode == SSA_NAME
	       && orig[i - 1].opcode == MEM_REF)
	vn_reference_maybe_forwprop_address (&orig, &i);
      /* If it transforms a non-constant ARRAY_REF into a constant
	 one, adjust the constant offset.  */
      else if (vro->opcode == ARRAY_REF
	       && vro->off == -1
	       && TREE_CODE (vro->op0) == INTEGER_CST
	       && TREE_CODE (vro->op1) == INTEGER_CST
	       && TREE_CODE (vro->op2) == INTEGER_CST)
	{
	  double_int off = tree_to_double_int (vro->op0);
	  off += -tree_to_double_int (vro->op1);
	  off *= tree_to_double_int (vro->op2);
	  if (off.fits_shwi ())
	    vro->off = off.low;
	}
    }

  return orig;
}

static vec<vn_reference_op_s> 
valueize_refs (vec<vn_reference_op_s> orig)
{
  bool tem;
  return valueize_refs_1 (orig, &tem);
}

static vec<vn_reference_op_s> shared_lookup_references;

/* Create a vector of vn_reference_op_s structures from REF, a
   REFERENCE_CLASS_P tree.  The vector is shared among all callers of
   this function.  *VALUEIZED_ANYTHING will specify whether any
   operands were valueized.  */

static vec<vn_reference_op_s> 
valueize_shared_reference_ops_from_ref (tree ref, bool *valueized_anything)
{
  if (!ref)
    return vNULL;
  shared_lookup_references.truncate (0);
  copy_reference_ops_from_ref (ref, &shared_lookup_references);
  shared_lookup_references = valueize_refs_1 (shared_lookup_references,
					      valueized_anything);
  return shared_lookup_references;
}

/* Create a vector of vn_reference_op_s structures from CALL, a
   call statement.  The vector is shared among all callers of
   this function.  */

static vec<vn_reference_op_s> 
valueize_shared_reference_ops_from_call (gimple call)
{
  if (!call)
    return vNULL;
  shared_lookup_references.truncate (0);
  copy_reference_ops_from_call (call, &shared_lookup_references);
  shared_lookup_references = valueize_refs (shared_lookup_references);
  return shared_lookup_references;
}

/* Lookup a SCCVN reference operation VR in the current hash table.
   Returns the resulting value number if it exists in the hash table,
   NULL_TREE otherwise.  VNRESULT will be filled in with the actual
   vn_reference_t stored in the hashtable if something is found.  */

static tree
vn_reference_lookup_1 (vn_reference_t vr, vn_reference_t *vnresult)
{
  void **slot;
  hashval_t hash;

  hash = vr->hashcode;
  slot = htab_find_slot_with_hash (current_info->references, vr,
				   hash, NO_INSERT);
  if (!slot && current_info == optimistic_info)
    slot = htab_find_slot_with_hash (valid_info->references, vr,
				     hash, NO_INSERT);
  if (slot)
    {
      if (vnresult)
	*vnresult = (vn_reference_t)*slot;
      return ((vn_reference_t)*slot)->result;
    }

  return NULL_TREE;
}

static tree *last_vuse_ptr;
static vn_lookup_kind vn_walk_kind;
static vn_lookup_kind default_vn_walk_kind;

/* Callback for walk_non_aliased_vuses.  Adjusts the vn_reference_t VR_
   with the current VUSE and performs the expression lookup.  */

static void *
vn_reference_lookup_2 (ao_ref *op ATTRIBUTE_UNUSED, tree vuse,
		       unsigned int cnt, void *vr_)
{
  vn_reference_t vr = (vn_reference_t)vr_;
  void **slot;
  hashval_t hash;

  /* This bounds the stmt walks we perform on reference lookups
     to O(1) instead of O(N) where N is the number of dominating
     stores.  */
  if (cnt > (unsigned) PARAM_VALUE (PARAM_SCCVN_MAX_ALIAS_QUERIES_PER_ACCESS))
    return (void *)-1;

  if (last_vuse_ptr)
    *last_vuse_ptr = vuse;

  /* Fixup vuse and hash.  */
  if (vr->vuse)
    vr->hashcode = vr->hashcode - SSA_NAME_VERSION (vr->vuse);
  vr->vuse = SSA_VAL (vuse);
  if (vr->vuse)
    vr->hashcode = vr->hashcode + SSA_NAME_VERSION (vr->vuse);

  hash = vr->hashcode;
  slot = htab_find_slot_with_hash (current_info->references, vr,
				   hash, NO_INSERT);
  if (!slot && current_info == optimistic_info)
    slot = htab_find_slot_with_hash (valid_info->references, vr,
				     hash, NO_INSERT);
  if (slot)
    return *slot;

  return NULL;
}

/* Lookup an existing or insert a new vn_reference entry into the
   value table for the VUSE, SET, TYPE, OPERANDS reference which
   has the value VALUE which is either a constant or an SSA name.  */

static vn_reference_t
vn_reference_lookup_or_insert_for_pieces (tree vuse,
					  alias_set_type set,
					  tree type,
<<<<<<< HEAD
					  VEC (vn_reference_op_s,
					       heap) *operands,
=======
					  vec<vn_reference_op_s,
					        va_heap> operands,
>>>>>>> e9c762ec
					  tree value)
{
  struct vn_reference_s vr1;
  vn_reference_t result;
  unsigned value_id;
  vr1.vuse = vuse;
  vr1.operands = operands;
  vr1.type = type;
  vr1.set = set;
  vr1.hashcode = vn_reference_compute_hash (&vr1);
  if (vn_reference_lookup_1 (&vr1, &result))
    return result;
  if (TREE_CODE (value) == SSA_NAME)
    value_id = VN_INFO (value)->value_id;
  else
    value_id = get_or_alloc_constant_value_id (value);
  return vn_reference_insert_pieces (vuse, set, type,
<<<<<<< HEAD
				     VEC_copy (vn_reference_op_s, heap,
					       operands), value, value_id);
=======
				     operands.copy (), value, value_id);
>>>>>>> e9c762ec
}

/* Callback for walk_non_aliased_vuses.  Tries to perform a lookup
   from the statement defining VUSE and if not successful tries to
   translate *REFP and VR_ through an aggregate copy at the definition
   of VUSE.  */

static void *
vn_reference_lookup_3 (ao_ref *ref, tree vuse, void *vr_)
{
  vn_reference_t vr = (vn_reference_t)vr_;
  gimple def_stmt = SSA_NAME_DEF_STMT (vuse);
  tree base;
  HOST_WIDE_INT offset, maxsize;
  static vec<vn_reference_op_s>
    lhs_ops = vNULL;
  ao_ref lhs_ref;
  bool lhs_ref_ok = false;

  /* First try to disambiguate after value-replacing in the definitions LHS.  */
  if (is_gimple_assign (def_stmt))
    {
      vec<vn_reference_op_s> tem;
      tree lhs = gimple_assign_lhs (def_stmt);
      bool valueized_anything = false;
      /* Avoid re-allocation overhead.  */
      lhs_ops.truncate (0);
      copy_reference_ops_from_ref (lhs, &lhs_ops);
      tem = lhs_ops;
      lhs_ops = valueize_refs_1 (lhs_ops, &valueized_anything);
      gcc_assert (lhs_ops == tem);
      if (valueized_anything)
	{
	  lhs_ref_ok = ao_ref_init_from_vn_reference (&lhs_ref,
						      get_alias_set (lhs),
						      TREE_TYPE (lhs), lhs_ops);
	  if (lhs_ref_ok
	      && !refs_may_alias_p_1 (ref, &lhs_ref, true))
	    return NULL;
	}
      else
	{
	  ao_ref_init (&lhs_ref, lhs);
	  lhs_ref_ok = true;
	}
    }

  base = ao_ref_base (ref);
  offset = ref->offset;
  maxsize = ref->max_size;

  /* If we cannot constrain the size of the reference we cannot
     test if anything kills it.  */
  if (maxsize == -1)
    return (void *)-1;

  /* We can't deduce anything useful from clobbers.  */
  if (gimple_clobber_p (def_stmt))
    return (void *)-1;

  /* def_stmt may-defs *ref.  See if we can derive a value for *ref
     from that definition.
     1) Memset.  */
  if (is_gimple_reg_type (vr->type)
      && gimple_call_builtin_p (def_stmt, BUILT_IN_MEMSET)
      && integer_zerop (gimple_call_arg (def_stmt, 1))
      && host_integerp (gimple_call_arg (def_stmt, 2), 1)
      && TREE_CODE (gimple_call_arg (def_stmt, 0)) == ADDR_EXPR)
    {
      tree ref2 = TREE_OPERAND (gimple_call_arg (def_stmt, 0), 0);
      tree base2;
      HOST_WIDE_INT offset2, size2, maxsize2;
      base2 = get_ref_base_and_extent (ref2, &offset2, &size2, &maxsize2);
      size2 = TREE_INT_CST_LOW (gimple_call_arg (def_stmt, 2)) * 8;
      if ((unsigned HOST_WIDE_INT)size2 / 8
	  == TREE_INT_CST_LOW (gimple_call_arg (def_stmt, 2))
	  && maxsize2 != -1
	  && operand_equal_p (base, base2, 0)
	  && offset2 <= offset
	  && offset2 + size2 >= offset + maxsize)
	{
	  tree val = build_zero_cst (vr->type);
	  return vn_reference_lookup_or_insert_for_pieces
	           (vuse, vr->set, vr->type, vr->operands, val);
	}
    }

  /* 2) Assignment from an empty CONSTRUCTOR.  */
  else if (is_gimple_reg_type (vr->type)
	   && gimple_assign_single_p (def_stmt)
	   && gimple_assign_rhs_code (def_stmt) == CONSTRUCTOR
	   && CONSTRUCTOR_NELTS (gimple_assign_rhs1 (def_stmt)) == 0)
    {
      tree base2;
      HOST_WIDE_INT offset2, size2, maxsize2;
      base2 = get_ref_base_and_extent (gimple_assign_lhs (def_stmt),
				       &offset2, &size2, &maxsize2);
      if (maxsize2 != -1
	  && operand_equal_p (base, base2, 0)
	  && offset2 <= offset
	  && offset2 + size2 >= offset + maxsize)
	{
	  tree val = build_zero_cst (vr->type);
	  return vn_reference_lookup_or_insert_for_pieces
	           (vuse, vr->set, vr->type, vr->operands, val);
	}
    }

  /* 3) Assignment from a constant.  We can use folds native encode/interpret
     routines to extract the assigned bits.  */
  else if (vn_walk_kind == VN_WALKREWRITE
	   && CHAR_BIT == 8 && BITS_PER_UNIT == 8
	   && ref->size == maxsize
	   && maxsize % BITS_PER_UNIT == 0
	   && offset % BITS_PER_UNIT == 0
	   && is_gimple_reg_type (vr->type)
	   && gimple_assign_single_p (def_stmt)
	   && is_gimple_min_invariant (gimple_assign_rhs1 (def_stmt)))
    {
      tree base2;
      HOST_WIDE_INT offset2, size2, maxsize2;
      base2 = get_ref_base_and_extent (gimple_assign_lhs (def_stmt),
				       &offset2, &size2, &maxsize2);
      if (maxsize2 != -1
	  && maxsize2 == size2
	  && size2 % BITS_PER_UNIT == 0
	  && offset2 % BITS_PER_UNIT == 0
	  && operand_equal_p (base, base2, 0)
	  && offset2 <= offset
	  && offset2 + size2 >= offset + maxsize)
	{
	  /* We support up to 512-bit values (for V8DFmode).  */
	  unsigned char buffer[64];
	  int len;

	  len = native_encode_expr (gimple_assign_rhs1 (def_stmt),
				    buffer, sizeof (buffer));
	  if (len > 0)
	    {
	      tree val = native_interpret_expr (vr->type,
						buffer
						+ ((offset - offset2)
						   / BITS_PER_UNIT),
						ref->size / BITS_PER_UNIT);
	      if (val)
		return vn_reference_lookup_or_insert_for_pieces
		         (vuse, vr->set, vr->type, vr->operands, val);
	    }
	}
    }

  /* 4) Assignment from an SSA name which definition we may be able
     to access pieces from.  */
  else if (ref->size == maxsize
	   && is_gimple_reg_type (vr->type)
	   && gimple_assign_single_p (def_stmt)
	   && TREE_CODE (gimple_assign_rhs1 (def_stmt)) == SSA_NAME)
    {
      tree rhs1 = gimple_assign_rhs1 (def_stmt);
      gimple def_stmt2 = SSA_NAME_DEF_STMT (rhs1);
      if (is_gimple_assign (def_stmt2)
	  && (gimple_assign_rhs_code (def_stmt2) == COMPLEX_EXPR
	      || gimple_assign_rhs_code (def_stmt2) == CONSTRUCTOR)
	  && types_compatible_p (vr->type, TREE_TYPE (TREE_TYPE (rhs1))))
	{
	  tree base2;
	  HOST_WIDE_INT offset2, size2, maxsize2, off;
	  base2 = get_ref_base_and_extent (gimple_assign_lhs (def_stmt),
					   &offset2, &size2, &maxsize2);
	  off = offset - offset2;
	  if (maxsize2 != -1
	      && maxsize2 == size2
	      && operand_equal_p (base, base2, 0)
	      && offset2 <= offset
	      && offset2 + size2 >= offset + maxsize)
	    {
	      tree val = NULL_TREE;
	      HOST_WIDE_INT elsz
		= TREE_INT_CST_LOW (TYPE_SIZE (TREE_TYPE (TREE_TYPE (rhs1))));
	      if (gimple_assign_rhs_code (def_stmt2) == COMPLEX_EXPR)
		{
		  if (off == 0)
		    val = gimple_assign_rhs1 (def_stmt2);
		  else if (off == elsz)
		    val = gimple_assign_rhs2 (def_stmt2);
		}
	      else if (gimple_assign_rhs_code (def_stmt2) == CONSTRUCTOR
		       && off % elsz == 0)
		{
		  tree ctor = gimple_assign_rhs1 (def_stmt2);
		  unsigned i = off / elsz;
		  if (i < CONSTRUCTOR_NELTS (ctor))
		    {
		      constructor_elt *elt = CONSTRUCTOR_ELT (ctor, i);
		      if (TREE_CODE (TREE_TYPE (rhs1)) == VECTOR_TYPE)
			{
			  if (TREE_CODE (TREE_TYPE (elt->value))
			      != VECTOR_TYPE)
			    val = elt->value;
			}
		    }
		}
	      if (val)
		return vn_reference_lookup_or_insert_for_pieces
		         (vuse, vr->set, vr->type, vr->operands, val);
	    }
	}
    }

  /* 5) For aggregate copies translate the reference through them if
     the copy kills ref.  */
  else if (vn_walk_kind == VN_WALKREWRITE
	   && gimple_assign_single_p (def_stmt)
	   && (DECL_P (gimple_assign_rhs1 (def_stmt))
	       || TREE_CODE (gimple_assign_rhs1 (def_stmt)) == MEM_REF
	       || handled_component_p (gimple_assign_rhs1 (def_stmt))))
    {
      tree base2;
      HOST_WIDE_INT offset2, size2, maxsize2;
      int i, j;
      vec<vn_reference_op_s>
	  rhs = vNULL;
      vn_reference_op_t vro;
      ao_ref r;

      if (!lhs_ref_ok)
	return (void *)-1;

      /* See if the assignment kills REF.  */
      base2 = ao_ref_base (&lhs_ref);
      offset2 = lhs_ref.offset;
      size2 = lhs_ref.size;
      maxsize2 = lhs_ref.max_size;
      if (maxsize2 == -1
	  || (base != base2 && !operand_equal_p (base, base2, 0))
	  || offset2 > offset
	  || offset2 + size2 < offset + maxsize)
	return (void *)-1;

      /* Find the common base of ref and the lhs.  lhs_ops already
         contains valueized operands for the lhs.  */
      i = vr->operands.length () - 1;
      j = lhs_ops.length () - 1;
      while (j >= 0 && i >= 0
	     && vn_reference_op_eq (&vr->operands[i], &lhs_ops[j]))
	{
	  i--;
	  j--;
	}

      /* ???  The innermost op should always be a MEM_REF and we already
         checked that the assignment to the lhs kills vr.  Thus for
	 aggregate copies using char[] types the vn_reference_op_eq
	 may fail when comparing types for compatibility.  But we really
	 don't care here - further lookups with the rewritten operands
	 will simply fail if we messed up types too badly.  */
      if (j == 0 && i >= 0
	  && lhs_ops[0].opcode == MEM_REF
	  && lhs_ops[0].off != -1
	  && (lhs_ops[0].off == vr->operands[i].off))
	i--, j--;

      /* i now points to the first additional op.
	 ???  LHS may not be completely contained in VR, one or more
	 VIEW_CONVERT_EXPRs could be in its way.  We could at least
	 try handling outermost VIEW_CONVERT_EXPRs.  */
      if (j != -1)
	return (void *)-1;

      /* Now re-write REF to be based on the rhs of the assignment.  */
      copy_reference_ops_from_ref (gimple_assign_rhs1 (def_stmt), &rhs);
      /* We need to pre-pend vr->operands[0..i] to rhs.  */
      if (i + 1 + rhs.length () > vr->operands.length ())
	{
	  vec<vn_reference_op_s> old = vr->operands;
	  vr->operands.safe_grow (i + 1 + rhs.length ());
	  if (old == shared_lookup_references
	      && vr->operands != old)
	    shared_lookup_references = vNULL;
	}
      else
	vr->operands.truncate (i + 1 + rhs.length ());
      FOR_EACH_VEC_ELT (rhs, j, vro)
	vr->operands[i + 1 + j] = *vro;
      rhs.release ();
      vr->operands = valueize_refs (vr->operands);
      vr->hashcode = vn_reference_compute_hash (vr);

      /* Adjust *ref from the new operands.  */
      if (!ao_ref_init_from_vn_reference (&r, vr->set, vr->type, vr->operands))
	return (void *)-1;
      /* This can happen with bitfields.  */
      if (ref->size != r.size)
	return (void *)-1;
      *ref = r;

      /* Do not update last seen VUSE after translating.  */
      last_vuse_ptr = NULL;

      /* Keep looking for the adjusted *REF / VR pair.  */
      return NULL;
    }

  /* 6) For memcpy copies translate the reference through them if
     the copy kills ref.  */
  else if (vn_walk_kind == VN_WALKREWRITE
	   && is_gimple_reg_type (vr->type)
	   /* ???  Handle BCOPY as well.  */
	   && (gimple_call_builtin_p (def_stmt, BUILT_IN_MEMCPY)
	       || gimple_call_builtin_p (def_stmt, BUILT_IN_MEMPCPY)
	       || gimple_call_builtin_p (def_stmt, BUILT_IN_MEMMOVE))
	   && (TREE_CODE (gimple_call_arg (def_stmt, 0)) == ADDR_EXPR
	       || TREE_CODE (gimple_call_arg (def_stmt, 0)) == SSA_NAME)
	   && (TREE_CODE (gimple_call_arg (def_stmt, 1)) == ADDR_EXPR
	       || TREE_CODE (gimple_call_arg (def_stmt, 1)) == SSA_NAME)
	   && host_integerp (gimple_call_arg (def_stmt, 2), 1))
    {
      tree lhs, rhs;
      ao_ref r;
      HOST_WIDE_INT rhs_offset, copy_size, lhs_offset;
      vn_reference_op_s op;
      HOST_WIDE_INT at;


      /* Only handle non-variable, addressable refs.  */
      if (ref->size != maxsize
	  || offset % BITS_PER_UNIT != 0
	  || ref->size % BITS_PER_UNIT != 0)
	return (void *)-1;

      /* Extract a pointer base and an offset for the destination.  */
      lhs = gimple_call_arg (def_stmt, 0);
      lhs_offset = 0;
      if (TREE_CODE (lhs) == SSA_NAME)
	lhs = SSA_VAL (lhs);
      if (TREE_CODE (lhs) == ADDR_EXPR)
	{
	  tree tem = get_addr_base_and_unit_offset (TREE_OPERAND (lhs, 0),
						    &lhs_offset);
	  if (!tem)
	    return (void *)-1;
	  if (TREE_CODE (tem) == MEM_REF
	      && host_integerp (TREE_OPERAND (tem, 1), 1))
	    {
	      lhs = TREE_OPERAND (tem, 0);
	      lhs_offset += TREE_INT_CST_LOW (TREE_OPERAND (tem, 1));
	    }
	  else if (DECL_P (tem))
	    lhs = build_fold_addr_expr (tem);
	  else
	    return (void *)-1;
	}
      if (TREE_CODE (lhs) != SSA_NAME
	  && TREE_CODE (lhs) != ADDR_EXPR)
	return (void *)-1;

      /* Extract a pointer base and an offset for the source.  */
      rhs = gimple_call_arg (def_stmt, 1);
      rhs_offset = 0;
      if (TREE_CODE (rhs) == SSA_NAME)
	rhs = SSA_VAL (rhs);
      if (TREE_CODE (rhs) == ADDR_EXPR)
	{
	  tree tem = get_addr_base_and_unit_offset (TREE_OPERAND (rhs, 0),
						    &rhs_offset);
	  if (!tem)
	    return (void *)-1;
	  if (TREE_CODE (tem) == MEM_REF
	      && host_integerp (TREE_OPERAND (tem, 1), 1))
	    {
	      rhs = TREE_OPERAND (tem, 0);
	      rhs_offset += TREE_INT_CST_LOW (TREE_OPERAND (tem, 1));
	    }
	  else if (DECL_P (tem))
	    rhs = build_fold_addr_expr (tem);
	  else
	    return (void *)-1;
	}
      if (TREE_CODE (rhs) != SSA_NAME
	  && TREE_CODE (rhs) != ADDR_EXPR)
	return (void *)-1;

      copy_size = TREE_INT_CST_LOW (gimple_call_arg (def_stmt, 2));

      /* The bases of the destination and the references have to agree.  */
      if ((TREE_CODE (base) != MEM_REF
	   && !DECL_P (base))
	  || (TREE_CODE (base) == MEM_REF
	      && (TREE_OPERAND (base, 0) != lhs
		  || !host_integerp (TREE_OPERAND (base, 1), 1)))
	  || (DECL_P (base)
	      && (TREE_CODE (lhs) != ADDR_EXPR
		  || TREE_OPERAND (lhs, 0) != base)))
	return (void *)-1;

      /* And the access has to be contained within the memcpy destination.  */
      at = offset / BITS_PER_UNIT;
      if (TREE_CODE (base) == MEM_REF)
	at += TREE_INT_CST_LOW (TREE_OPERAND (base, 1));
      if (lhs_offset > at
	  || lhs_offset + copy_size < at + maxsize / BITS_PER_UNIT)
	return (void *)-1;

      /* Make room for 2 operands in the new reference.  */
      if (vr->operands.length () < 2)
	{
	  vec<vn_reference_op_s> old = vr->operands;
	  vr->operands.safe_grow_cleared (2);
	  if (old == shared_lookup_references
	      && vr->operands != old)
	    shared_lookup_references.create (0);
	}
      else
	vr->operands.truncate (2);

      /* The looked-through reference is a simple MEM_REF.  */
      memset (&op, 0, sizeof (op));
      op.type = vr->type;
      op.opcode = MEM_REF;
      op.op0 = build_int_cst (ptr_type_node, at - rhs_offset);
      op.off = at - lhs_offset + rhs_offset;
      vr->operands[0] = op;
      op.type = TREE_TYPE (rhs);
      op.opcode = TREE_CODE (rhs);
      op.op0 = rhs;
      op.off = -1;
      vr->operands[1] = op;
      vr->hashcode = vn_reference_compute_hash (vr);

      /* Adjust *ref from the new operands.  */
      if (!ao_ref_init_from_vn_reference (&r, vr->set, vr->type, vr->operands))
	return (void *)-1;
      /* This can happen with bitfields.  */
      if (ref->size != r.size)
	return (void *)-1;
      *ref = r;

      /* Do not update last seen VUSE after translating.  */
      last_vuse_ptr = NULL;

      /* Keep looking for the adjusted *REF / VR pair.  */
      return NULL;
    }

  /* Bail out and stop walking.  */
  return (void *)-1;
}

/* Lookup a reference operation by it's parts, in the current hash table.
   Returns the resulting value number if it exists in the hash table,
   NULL_TREE otherwise.  VNRESULT will be filled in with the actual
   vn_reference_t stored in the hashtable if something is found.  */

tree
vn_reference_lookup_pieces (tree vuse, alias_set_type set, tree type,
			    vec<vn_reference_op_s> operands,
			    vn_reference_t *vnresult, vn_lookup_kind kind)
{
  struct vn_reference_s vr1;
  vn_reference_t tmp;
  tree cst;

  if (!vnresult)
    vnresult = &tmp;
  *vnresult = NULL;

  vr1.vuse = vuse ? SSA_VAL (vuse) : NULL_TREE;
  shared_lookup_references.truncate (0);
  shared_lookup_references.safe_grow (operands.length ());
  memcpy (shared_lookup_references.address (),
	  operands.address (),
	  sizeof (vn_reference_op_s)
	  * operands.length ());
  vr1.operands = operands = shared_lookup_references
    = valueize_refs (shared_lookup_references);
  vr1.type = type;
  vr1.set = set;
  vr1.hashcode = vn_reference_compute_hash (&vr1);
  if ((cst = fully_constant_vn_reference_p (&vr1)))
    return cst;

  vn_reference_lookup_1 (&vr1, vnresult);
  if (!*vnresult
      && kind != VN_NOWALK
      && vr1.vuse)
    {
      ao_ref r;
      vn_walk_kind = kind;
      if (ao_ref_init_from_vn_reference (&r, set, type, vr1.operands))
	*vnresult =
	  (vn_reference_t)walk_non_aliased_vuses (&r, vr1.vuse,
						  vn_reference_lookup_2,
						  vn_reference_lookup_3, &vr1);
      if (vr1.operands != operands)
	vr1.operands.release ();
    }

  if (*vnresult)
     return (*vnresult)->result;

  return NULL_TREE;
}

/* Lookup OP in the current hash table, and return the resulting value
   number if it exists in the hash table.  Return NULL_TREE if it does
   not exist in the hash table or if the result field of the structure
   was NULL..  VNRESULT will be filled in with the vn_reference_t
   stored in the hashtable if one exists.  */

tree
vn_reference_lookup (tree op, tree vuse, vn_lookup_kind kind,
		     vn_reference_t *vnresult)
{
  vec<vn_reference_op_s> operands;
  struct vn_reference_s vr1;
  tree cst;
  bool valuezied_anything;

  if (vnresult)
    *vnresult = NULL;

  vr1.vuse = vuse ? SSA_VAL (vuse) : NULL_TREE;
  vr1.operands = operands
    = valueize_shared_reference_ops_from_ref (op, &valuezied_anything);
  vr1.type = TREE_TYPE (op);
  vr1.set = get_alias_set (op);
  vr1.hashcode = vn_reference_compute_hash (&vr1);
  if ((cst = fully_constant_vn_reference_p (&vr1)))
    return cst;

  if (kind != VN_NOWALK
      && vr1.vuse)
    {
      vn_reference_t wvnresult;
      ao_ref r;
      /* Make sure to use a valueized reference if we valueized anything.
         Otherwise preserve the full reference for advanced TBAA.  */
      if (!valuezied_anything
	  || !ao_ref_init_from_vn_reference (&r, vr1.set, vr1.type,
					     vr1.operands))
	ao_ref_init (&r, op);
      vn_walk_kind = kind;
      wvnresult =
	(vn_reference_t)walk_non_aliased_vuses (&r, vr1.vuse,
						vn_reference_lookup_2,
						vn_reference_lookup_3, &vr1);
      if (vr1.operands != operands)
	vr1.operands.release ();
      if (wvnresult)
	{
	  if (vnresult)
	    *vnresult = wvnresult;
	  return wvnresult->result;
	}

      return NULL_TREE;
    }

  return vn_reference_lookup_1 (&vr1, vnresult);
}


/* Insert OP into the current hash table with a value number of
   RESULT, and return the resulting reference structure we created.  */

vn_reference_t
vn_reference_insert (tree op, tree result, tree vuse, tree vdef)
{
  void **slot;
  vn_reference_t vr1;

  vr1 = (vn_reference_t) pool_alloc (current_info->references_pool);
  if (TREE_CODE (result) == SSA_NAME)
    vr1->value_id = VN_INFO (result)->value_id;
  else
    vr1->value_id = get_or_alloc_constant_value_id (result);
  vr1->vuse = vuse ? SSA_VAL (vuse) : NULL_TREE;
  vr1->operands = valueize_refs (create_reference_ops_from_ref (op));
  vr1->type = TREE_TYPE (op);
  vr1->set = get_alias_set (op);
  vr1->hashcode = vn_reference_compute_hash (vr1);
  vr1->result = TREE_CODE (result) == SSA_NAME ? SSA_VAL (result) : result;
  vr1->result_vdef = vdef;

  slot = htab_find_slot_with_hash (current_info->references, vr1, vr1->hashcode,
				   INSERT);

  /* Because we lookup stores using vuses, and value number failures
     using the vdefs (see visit_reference_op_store for how and why),
     it's possible that on failure we may try to insert an already
     inserted store.  This is not wrong, there is no ssa name for a
     store that we could use as a differentiator anyway.  Thus, unlike
     the other lookup functions, you cannot gcc_assert (!*slot)
     here.  */

  /* But free the old slot in case of a collision.  */
  if (*slot)
    free_reference (*slot);

  *slot = vr1;
  return vr1;
}

/* Insert a reference by it's pieces into the current hash table with
   a value number of RESULT.  Return the resulting reference
   structure we created.  */

vn_reference_t
vn_reference_insert_pieces (tree vuse, alias_set_type set, tree type,
			    vec<vn_reference_op_s> operands,
			    tree result, unsigned int value_id)

{
  void **slot;
  vn_reference_t vr1;

  vr1 = (vn_reference_t) pool_alloc (current_info->references_pool);
  vr1->value_id = value_id;
  vr1->vuse = vuse ? SSA_VAL (vuse) : NULL_TREE;
  vr1->operands = valueize_refs (operands);
  vr1->type = type;
  vr1->set = set;
  vr1->hashcode = vn_reference_compute_hash (vr1);
  if (result && TREE_CODE (result) == SSA_NAME)
    result = SSA_VAL (result);
  vr1->result = result;

  slot = htab_find_slot_with_hash (current_info->references, vr1, vr1->hashcode,
				   INSERT);

  /* At this point we should have all the things inserted that we have
     seen before, and we should never try inserting something that
     already exists.  */
  gcc_assert (!*slot);
  if (*slot)
    free_reference (*slot);

  *slot = vr1;
  return vr1;
}

/* Compute and return the hash value for nary operation VBO1.  */

hashval_t
vn_nary_op_compute_hash (const vn_nary_op_t vno1)
{
  hashval_t hash;
  unsigned i;

  for (i = 0; i < vno1->length; ++i)
    if (TREE_CODE (vno1->op[i]) == SSA_NAME)
      vno1->op[i] = SSA_VAL (vno1->op[i]);

  if (vno1->length == 2
      && commutative_tree_code (vno1->opcode)
      && tree_swap_operands_p (vno1->op[0], vno1->op[1], false))
    {
      tree temp = vno1->op[0];
      vno1->op[0] = vno1->op[1];
      vno1->op[1] = temp;
    }

  hash = iterative_hash_hashval_t (vno1->opcode, 0);
  for (i = 0; i < vno1->length; ++i)
    hash = iterative_hash_expr (vno1->op[i], hash);

  return hash;
}

/* Return the computed hashcode for nary operation P1.  */

static hashval_t
vn_nary_op_hash (const void *p1)
{
  const_vn_nary_op_t const vno1 = (const_vn_nary_op_t) p1;
  return vno1->hashcode;
}

/* Compare nary operations P1 and P2 and return true if they are
   equivalent.  */

int
vn_nary_op_eq (const void *p1, const void *p2)
{
  const_vn_nary_op_t const vno1 = (const_vn_nary_op_t) p1;
  const_vn_nary_op_t const vno2 = (const_vn_nary_op_t) p2;
  unsigned i;

  if (vno1->hashcode != vno2->hashcode)
    return false;

  if (vno1->length != vno2->length)
    return false;

  if (vno1->opcode != vno2->opcode
      || !types_compatible_p (vno1->type, vno2->type))
    return false;

  for (i = 0; i < vno1->length; ++i)
    if (!expressions_equal_p (vno1->op[i], vno2->op[i]))
      return false;

  return true;
}

/* Initialize VNO from the pieces provided.  */

static void
init_vn_nary_op_from_pieces (vn_nary_op_t vno, unsigned int length,
			     enum tree_code code, tree type, tree *ops)
{
  vno->opcode = code;
  vno->length = length;
  vno->type = type;
  memcpy (&vno->op[0], ops, sizeof (tree) * length);
}

/* Initialize VNO from OP.  */

static void
init_vn_nary_op_from_op (vn_nary_op_t vno, tree op)
{
  unsigned i;

  vno->opcode = TREE_CODE (op);
  vno->length = TREE_CODE_LENGTH (TREE_CODE (op));
  vno->type = TREE_TYPE (op);
  for (i = 0; i < vno->length; ++i)
    vno->op[i] = TREE_OPERAND (op, i);
}

/* Return the number of operands for a vn_nary ops structure from STMT.  */

static unsigned int
vn_nary_length_from_stmt (gimple stmt)
{
  switch (gimple_assign_rhs_code (stmt))
    {
    case REALPART_EXPR:
    case IMAGPART_EXPR:
    case VIEW_CONVERT_EXPR:
      return 1;

    case BIT_FIELD_REF:
      return 3;

    case CONSTRUCTOR:
      return CONSTRUCTOR_NELTS (gimple_assign_rhs1 (stmt));

    default:
      return gimple_num_ops (stmt) - 1;
    }
}

/* Initialize VNO from STMT.  */

static void
init_vn_nary_op_from_stmt (vn_nary_op_t vno, gimple stmt)
{
  unsigned i;

  vno->opcode = gimple_assign_rhs_code (stmt);
  vno->type = gimple_expr_type (stmt);
  switch (vno->opcode)
    {
    case REALPART_EXPR:
    case IMAGPART_EXPR:
    case VIEW_CONVERT_EXPR:
      vno->length = 1;
      vno->op[0] = TREE_OPERAND (gimple_assign_rhs1 (stmt), 0);
      break;

    case BIT_FIELD_REF:
      vno->length = 3;
      vno->op[0] = TREE_OPERAND (gimple_assign_rhs1 (stmt), 0);
      vno->op[1] = TREE_OPERAND (gimple_assign_rhs1 (stmt), 1);
      vno->op[2] = TREE_OPERAND (gimple_assign_rhs1 (stmt), 2);
      break;

    case CONSTRUCTOR:
      vno->length = CONSTRUCTOR_NELTS (gimple_assign_rhs1 (stmt));
      for (i = 0; i < vno->length; ++i)
	vno->op[i] = CONSTRUCTOR_ELT (gimple_assign_rhs1 (stmt), i)->value;
      break;

    default:
      gcc_checking_assert (!gimple_assign_single_p (stmt));
      vno->length = gimple_num_ops (stmt) - 1;
      for (i = 0; i < vno->length; ++i)
	vno->op[i] = gimple_op (stmt, i + 1);
    }
}

/* Compute the hashcode for VNO and look for it in the hash table;
   return the resulting value number if it exists in the hash table.
   Return NULL_TREE if it does not exist in the hash table or if the
   result field of the operation is NULL.  VNRESULT will contain the
   vn_nary_op_t from the hashtable if it exists.  */

static tree
vn_nary_op_lookup_1 (vn_nary_op_t vno, vn_nary_op_t *vnresult)
{
  void **slot;

  if (vnresult)
    *vnresult = NULL;

  vno->hashcode = vn_nary_op_compute_hash (vno);
  slot = htab_find_slot_with_hash (current_info->nary, vno, vno->hashcode,
				   NO_INSERT);
  if (!slot && current_info == optimistic_info)
    slot = htab_find_slot_with_hash (valid_info->nary, vno, vno->hashcode,
				     NO_INSERT);
  if (!slot)
    return NULL_TREE;
  if (vnresult)
    *vnresult = (vn_nary_op_t)*slot;
  return ((vn_nary_op_t)*slot)->result;
}

/* Lookup a n-ary operation by its pieces and return the resulting value
   number if it exists in the hash table.  Return NULL_TREE if it does
   not exist in the hash table or if the result field of the operation
   is NULL. VNRESULT will contain the vn_nary_op_t from the hashtable
   if it exists.  */

tree
vn_nary_op_lookup_pieces (unsigned int length, enum tree_code code,
			  tree type, tree *ops, vn_nary_op_t *vnresult)
{
  vn_nary_op_t vno1 = XALLOCAVAR (struct vn_nary_op_s,
				  sizeof_vn_nary_op (length));
  init_vn_nary_op_from_pieces (vno1, length, code, type, ops);
  return vn_nary_op_lookup_1 (vno1, vnresult);
}

/* Lookup OP in the current hash table, and return the resulting value
   number if it exists in the hash table.  Return NULL_TREE if it does
   not exist in the hash table or if the result field of the operation
   is NULL. VNRESULT will contain the vn_nary_op_t from the hashtable
   if it exists.  */

tree
vn_nary_op_lookup (tree op, vn_nary_op_t *vnresult)
{
  vn_nary_op_t vno1
    = XALLOCAVAR (struct vn_nary_op_s,
		  sizeof_vn_nary_op (TREE_CODE_LENGTH (TREE_CODE (op))));
  init_vn_nary_op_from_op (vno1, op);
  return vn_nary_op_lookup_1 (vno1, vnresult);
}

/* Lookup the rhs of STMT in the current hash table, and return the resulting
   value number if it exists in the hash table.  Return NULL_TREE if
   it does not exist in the hash table.  VNRESULT will contain the
   vn_nary_op_t from the hashtable if it exists.  */

tree
vn_nary_op_lookup_stmt (gimple stmt, vn_nary_op_t *vnresult)
{
  vn_nary_op_t vno1
    = XALLOCAVAR (struct vn_nary_op_s,
		  sizeof_vn_nary_op (vn_nary_length_from_stmt (stmt)));
  init_vn_nary_op_from_stmt (vno1, stmt);
  return vn_nary_op_lookup_1 (vno1, vnresult);
}

/* Allocate a vn_nary_op_t with LENGTH operands on STACK.  */

static vn_nary_op_t
alloc_vn_nary_op_noinit (unsigned int length, struct obstack *stack)
{
  return (vn_nary_op_t) obstack_alloc (stack, sizeof_vn_nary_op (length));
}

/* Allocate and initialize a vn_nary_op_t on CURRENT_INFO's
   obstack.  */

static vn_nary_op_t
alloc_vn_nary_op (unsigned int length, tree result, unsigned int value_id)
{
  vn_nary_op_t vno1 = alloc_vn_nary_op_noinit (length,
					       &current_info->nary_obstack);

  vno1->value_id = value_id;
  vno1->length = length;
  vno1->result = result;

  return vno1;
}

/* Insert VNO into TABLE.  If COMPUTE_HASH is true, then compute
   VNO->HASHCODE first.  */

static vn_nary_op_t
vn_nary_op_insert_into (vn_nary_op_t vno, htab_t table, bool compute_hash)
{
  void **slot;

  if (compute_hash)
    vno->hashcode = vn_nary_op_compute_hash (vno);

  slot = htab_find_slot_with_hash (table, vno, vno->hashcode, INSERT);
  gcc_assert (!*slot);

  *slot = vno;
  return vno;
}

/* Insert a n-ary operation into the current hash table using it's
   pieces.  Return the vn_nary_op_t structure we created and put in
   the hashtable.  */

vn_nary_op_t
vn_nary_op_insert_pieces (unsigned int length, enum tree_code code,
			  tree type, tree *ops,
			  tree result, unsigned int value_id)
{
  vn_nary_op_t vno1 = alloc_vn_nary_op (length, result, value_id);
  init_vn_nary_op_from_pieces (vno1, length, code, type, ops);
  return vn_nary_op_insert_into (vno1, current_info->nary, true);
}

/* Insert OP into the current hash table with a value number of
   RESULT.  Return the vn_nary_op_t structure we created and put in
   the hashtable.  */

vn_nary_op_t
vn_nary_op_insert (tree op, tree result)
{
  unsigned length = TREE_CODE_LENGTH (TREE_CODE (op));
  vn_nary_op_t vno1;

  vno1 = alloc_vn_nary_op (length, result, VN_INFO (result)->value_id);
  init_vn_nary_op_from_op (vno1, op);
  return vn_nary_op_insert_into (vno1, current_info->nary, true);
}

/* Insert the rhs of STMT into the current hash table with a value number of
   RESULT.  */

vn_nary_op_t
vn_nary_op_insert_stmt (gimple stmt, tree result)
{
  vn_nary_op_t vno1
    = alloc_vn_nary_op (vn_nary_length_from_stmt (stmt),
			result, VN_INFO (result)->value_id);
  init_vn_nary_op_from_stmt (vno1, stmt);
  return vn_nary_op_insert_into (vno1, current_info->nary, true);
}

/* Compute a hashcode for PHI operation VP1 and return it.  */

static inline hashval_t
vn_phi_compute_hash (vn_phi_t vp1)
{
  hashval_t result;
  int i;
  tree phi1op;
  tree type;

  result = vp1->block->index;

  /* If all PHI arguments are constants we need to distinguish
     the PHI node via its type.  */
  type = vp1->type;
  result += vn_hash_type (type);

  FOR_EACH_VEC_ELT (vp1->phiargs, i, phi1op)
    {
      if (phi1op == VN_TOP)
	continue;
      result = iterative_hash_expr (phi1op, result);
    }

  return result;
}

/* Return the computed hashcode for phi operation P1.  */

static hashval_t
vn_phi_hash (const void *p1)
{
  const_vn_phi_t const vp1 = (const_vn_phi_t) p1;
  return vp1->hashcode;
}

/* Compare two phi entries for equality, ignoring VN_TOP arguments.  */

static int
vn_phi_eq (const void *p1, const void *p2)
{
  const_vn_phi_t const vp1 = (const_vn_phi_t) p1;
  const_vn_phi_t const vp2 = (const_vn_phi_t) p2;

  if (vp1->hashcode != vp2->hashcode)
    return false;

  if (vp1->block == vp2->block)
    {
      int i;
      tree phi1op;

      /* If the PHI nodes do not have compatible types
	 they are not the same.  */
      if (!types_compatible_p (vp1->type, vp2->type))
	return false;

      /* Any phi in the same block will have it's arguments in the
	 same edge order, because of how we store phi nodes.  */
      FOR_EACH_VEC_ELT (vp1->phiargs, i, phi1op)
	{
	  tree phi2op = vp2->phiargs[i];
	  if (phi1op == VN_TOP || phi2op == VN_TOP)
	    continue;
	  if (!expressions_equal_p (phi1op, phi2op))
	    return false;
	}
      return true;
    }
  return false;
}

static vec<tree> shared_lookup_phiargs;

/* Lookup PHI in the current hash table, and return the resulting
   value number if it exists in the hash table.  Return NULL_TREE if
   it does not exist in the hash table. */

static tree
vn_phi_lookup (gimple phi)
{
  void **slot;
  struct vn_phi_s vp1;
  unsigned i;

  shared_lookup_phiargs.truncate (0);

  /* Canonicalize the SSA_NAME's to their value number.  */
  for (i = 0; i < gimple_phi_num_args (phi); i++)
    {
      tree def = PHI_ARG_DEF (phi, i);
      def = TREE_CODE (def) == SSA_NAME ? SSA_VAL (def) : def;
      shared_lookup_phiargs.safe_push (def);
    }
  vp1.type = TREE_TYPE (gimple_phi_result (phi));
  vp1.phiargs = shared_lookup_phiargs;
  vp1.block = gimple_bb (phi);
  vp1.hashcode = vn_phi_compute_hash (&vp1);
  slot = htab_find_slot_with_hash (current_info->phis, &vp1, vp1.hashcode,
				   NO_INSERT);
  if (!slot && current_info == optimistic_info)
    slot = htab_find_slot_with_hash (valid_info->phis, &vp1, vp1.hashcode,
				     NO_INSERT);
  if (!slot)
    return NULL_TREE;
  return ((vn_phi_t)*slot)->result;
}

/* Insert PHI into the current hash table with a value number of
   RESULT.  */

static vn_phi_t
vn_phi_insert (gimple phi, tree result)
{
  void **slot;
  vn_phi_t vp1 = (vn_phi_t) pool_alloc (current_info->phis_pool);
  unsigned i;
  vec<tree> args = vNULL;

  /* Canonicalize the SSA_NAME's to their value number.  */
  for (i = 0; i < gimple_phi_num_args (phi); i++)
    {
      tree def = PHI_ARG_DEF (phi, i);
      def = TREE_CODE (def) == SSA_NAME ? SSA_VAL (def) : def;
      args.safe_push (def);
    }
  vp1->value_id = VN_INFO (result)->value_id;
  vp1->type = TREE_TYPE (gimple_phi_result (phi));
  vp1->phiargs = args;
  vp1->block = gimple_bb (phi);
  vp1->result = result;
  vp1->hashcode = vn_phi_compute_hash (vp1);

  slot = htab_find_slot_with_hash (current_info->phis, vp1, vp1->hashcode,
				   INSERT);

  /* Because we iterate over phi operations more than once, it's
     possible the slot might already exist here, hence no assert.*/
  *slot = vp1;
  return vp1;
}


/* Print set of components in strongly connected component SCC to OUT. */

static void
print_scc (FILE *out, vec<tree> scc)
{
  tree var;
  unsigned int i;

  fprintf (out, "SCC consists of:");
  FOR_EACH_VEC_ELT (scc, i, var)
    {
      fprintf (out, " ");
      print_generic_expr (out, var, 0);
    }
  fprintf (out, "\n");
}

/* Set the value number of FROM to TO, return true if it has changed
   as a result.  */

static inline bool
set_ssa_val_to (tree from, tree to)
{
  tree currval = SSA_VAL (from);
  HOST_WIDE_INT toff, coff;

  if (from != to)
    {
      if (currval == from)
	{
	  if (dump_file && (dump_flags & TDF_DETAILS))
	    {
	      fprintf (dump_file, "Not changing value number of ");
	      print_generic_expr (dump_file, from, 0);
	      fprintf (dump_file, " from VARYING to ");
	      print_generic_expr (dump_file, to, 0);
	      fprintf (dump_file, "\n");
	    }
	  return false;
	}
      else if (TREE_CODE (to) == SSA_NAME
	       && SSA_NAME_OCCURS_IN_ABNORMAL_PHI (to))
	to = from;
    }

  /* The only thing we allow as value numbers are VN_TOP, ssa_names
     and invariants.  So assert that here.  */
  gcc_assert (to != NULL_TREE
	      && (to == VN_TOP
		  || TREE_CODE (to) == SSA_NAME
		  || is_gimple_min_invariant (to)));

  if (dump_file && (dump_flags & TDF_DETAILS))
    {
      fprintf (dump_file, "Setting value number of ");
      print_generic_expr (dump_file, from, 0);
      fprintf (dump_file, " to ");
      print_generic_expr (dump_file, to, 0);
    }

  if (currval != to
      && !operand_equal_p (currval, to, OEP_PURE_SAME)
      /* ???  For addresses involving volatile objects or types operand_equal_p
	 does not reliably detect ADDR_EXPRs as equal.  We know we are only
	 getting invariant gimple addresses here, so can use
	 get_addr_base_and_unit_offset to do this comparison.  */
      && !(TREE_CODE (currval) == ADDR_EXPR
	   && TREE_CODE (to) == ADDR_EXPR
	   && (get_addr_base_and_unit_offset (TREE_OPERAND (currval, 0), &coff)
	       == get_addr_base_and_unit_offset (TREE_OPERAND (to, 0), &toff))
	   && coff == toff))
    {
      VN_INFO (from)->valnum = to;
      if (dump_file && (dump_flags & TDF_DETAILS))
	fprintf (dump_file, " (changed)\n");
      return true;
    }
  if (dump_file && (dump_flags & TDF_DETAILS))
    fprintf (dump_file, "\n");
  return false;
}

/* Mark as processed all the definitions in the defining stmt of USE, or
   the USE itself.  */

static void
mark_use_processed (tree use)
{
  ssa_op_iter iter;
  def_operand_p defp;
  gimple stmt = SSA_NAME_DEF_STMT (use);

  if (SSA_NAME_IS_DEFAULT_DEF (use) || gimple_code (stmt) == GIMPLE_PHI)
    {
      VN_INFO (use)->use_processed = true;
      return;
    }

  FOR_EACH_SSA_DEF_OPERAND (defp, stmt, iter, SSA_OP_ALL_DEFS)
    {
      tree def = DEF_FROM_PTR (defp);

      VN_INFO (def)->use_processed = true;
    }
}

/* Set all definitions in STMT to value number to themselves.
   Return true if a value number changed. */

static bool
defs_to_varying (gimple stmt)
{
  bool changed = false;
  ssa_op_iter iter;
  def_operand_p defp;

  FOR_EACH_SSA_DEF_OPERAND (defp, stmt, iter, SSA_OP_ALL_DEFS)
    {
      tree def = DEF_FROM_PTR (defp);
      changed |= set_ssa_val_to (def, def);
    }
  return changed;
}

static bool expr_has_constants (tree expr);
static tree valueize_expr (tree expr);

/* Visit a copy between LHS and RHS, return true if the value number
   changed.  */

static bool
visit_copy (tree lhs, tree rhs)
{
  /* Follow chains of copies to their destination.  */
  while (TREE_CODE (rhs) == SSA_NAME
	 && SSA_VAL (rhs) != rhs)
    rhs = SSA_VAL (rhs);

  /* The copy may have a more interesting constant filled expression
     (we don't, since we know our RHS is just an SSA name).  */
  if (TREE_CODE (rhs) == SSA_NAME)
    {
      VN_INFO (lhs)->has_constants = VN_INFO (rhs)->has_constants;
      VN_INFO (lhs)->expr = VN_INFO (rhs)->expr;
    }

  return set_ssa_val_to (lhs, rhs);
}

/* Visit a nary operator RHS, value number it, and return true if the
   value number of LHS has changed as a result.  */

static bool
visit_nary_op (tree lhs, gimple stmt)
{
  bool changed = false;
  tree result = vn_nary_op_lookup_stmt (stmt, NULL);

  if (result)
    changed = set_ssa_val_to (lhs, result);
  else
    {
      changed = set_ssa_val_to (lhs, lhs);
      vn_nary_op_insert_stmt (stmt, lhs);
    }

  return changed;
}

/* Visit a call STMT storing into LHS.  Return true if the value number
   of the LHS has changed as a result.  */

static bool
visit_reference_op_call (tree lhs, gimple stmt)
{
  bool changed = false;
  struct vn_reference_s vr1;
  vn_reference_t vnresult = NULL;
  tree vuse = gimple_vuse (stmt);
  tree vdef = gimple_vdef (stmt);

  /* Non-ssa lhs is handled in copy_reference_ops_from_call.  */
  if (lhs && TREE_CODE (lhs) != SSA_NAME)
    lhs = NULL_TREE;

  vr1.vuse = vuse ? SSA_VAL (vuse) : NULL_TREE;
  vr1.operands = valueize_shared_reference_ops_from_call (stmt);
  vr1.type = gimple_expr_type (stmt);
  vr1.set = 0;
  vr1.hashcode = vn_reference_compute_hash (&vr1);
  vn_reference_lookup_1 (&vr1, &vnresult);

  if (vnresult)
    {
      if (vnresult->result_vdef)
	changed |= set_ssa_val_to (vdef, vnresult->result_vdef);

      if (!vnresult->result && lhs)
	vnresult->result = lhs;

      if (vnresult->result && lhs)
	{
	  changed |= set_ssa_val_to (lhs, vnresult->result);

	  if (VN_INFO (vnresult->result)->has_constants)
	    VN_INFO (lhs)->has_constants = true;
	}
    }
  else
    {
      void **slot;
      vn_reference_t vr2;
      if (vdef)
	changed |= set_ssa_val_to (vdef, vdef);
      if (lhs)
	changed |= set_ssa_val_to (lhs, lhs);
      vr2 = (vn_reference_t) pool_alloc (current_info->references_pool);
      vr2->vuse = vr1.vuse;
      vr2->operands = valueize_refs (create_reference_ops_from_call (stmt));
      vr2->type = vr1.type;
      vr2->set = vr1.set;
      vr2->hashcode = vr1.hashcode;
      vr2->result = lhs;
      vr2->result_vdef = vdef;
      slot = htab_find_slot_with_hash (current_info->references,
				       vr2, vr2->hashcode, INSERT);
      if (*slot)
	free_reference (*slot);
      *slot = vr2;
    }

  return changed;
}

/* Visit a load from a reference operator RHS, part of STMT, value number it,
   and return true if the value number of the LHS has changed as a result.  */

static bool
visit_reference_op_load (tree lhs, tree op, gimple stmt)
{
  bool changed = false;
  tree last_vuse;
  tree result;

  last_vuse = gimple_vuse (stmt);
  last_vuse_ptr = &last_vuse;
  result = vn_reference_lookup (op, gimple_vuse (stmt),
				default_vn_walk_kind, NULL);
  last_vuse_ptr = NULL;

  /* If we have a VCE, try looking up its operand as it might be stored in
     a different type.  */
  if (!result && TREE_CODE (op) == VIEW_CONVERT_EXPR)
    result = vn_reference_lookup (TREE_OPERAND (op, 0), gimple_vuse (stmt),
    				  default_vn_walk_kind, NULL);

  /* We handle type-punning through unions by value-numbering based
     on offset and size of the access.  Be prepared to handle a
     type-mismatch here via creating a VIEW_CONVERT_EXPR.  */
  if (result
      && !useless_type_conversion_p (TREE_TYPE (result), TREE_TYPE (op)))
    {
      /* We will be setting the value number of lhs to the value number
	 of VIEW_CONVERT_EXPR <TREE_TYPE (result)> (result).
	 So first simplify and lookup this expression to see if it
	 is already available.  */
      tree val = fold_build1 (VIEW_CONVERT_EXPR, TREE_TYPE (op), result);
      if ((CONVERT_EXPR_P (val)
	   || TREE_CODE (val) == VIEW_CONVERT_EXPR)
	  && TREE_CODE (TREE_OPERAND (val, 0)) == SSA_NAME)
        {
	  tree tem = valueize_expr (vn_get_expr_for (TREE_OPERAND (val, 0)));
	  if ((CONVERT_EXPR_P (tem)
	       || TREE_CODE (tem) == VIEW_CONVERT_EXPR)
	      && (tem = fold_unary_ignore_overflow (TREE_CODE (val),
						    TREE_TYPE (val), tem)))
	    val = tem;
	}
      result = val;
      if (!is_gimple_min_invariant (val)
	  && TREE_CODE (val) != SSA_NAME)
	result = vn_nary_op_lookup (val, NULL);
      /* If the expression is not yet available, value-number lhs to
	 a new SSA_NAME we create.  */
      if (!result)
        {
	  result = make_temp_ssa_name (TREE_TYPE (lhs), gimple_build_nop (),
				       "vntemp");
	  /* Initialize value-number information properly.  */
	  VN_INFO_GET (result)->valnum = result;
	  VN_INFO (result)->value_id = get_next_value_id ();
	  VN_INFO (result)->expr = val;
	  VN_INFO (result)->has_constants = expr_has_constants (val);
	  VN_INFO (result)->needs_insertion = true;
	  /* As all "inserted" statements are singleton SCCs, insert
	     to the valid table.  This is strictly needed to
	     avoid re-generating new value SSA_NAMEs for the same
	     expression during SCC iteration over and over (the
	     optimistic table gets cleared after each iteration).
	     We do not need to insert into the optimistic table, as
	     lookups there will fall back to the valid table.  */
	  if (current_info == optimistic_info)
	    {
	      current_info = valid_info;
	      vn_nary_op_insert (val, result);
	      current_info = optimistic_info;
	    }
	  else
	    vn_nary_op_insert (val, result);
	  if (dump_file && (dump_flags & TDF_DETAILS))
	    {
	      fprintf (dump_file, "Inserting name ");
	      print_generic_expr (dump_file, result, 0);
	      fprintf (dump_file, " for expression ");
	      print_generic_expr (dump_file, val, 0);
	      fprintf (dump_file, "\n");
	    }
	}
    }

  if (result)
    {
      changed = set_ssa_val_to (lhs, result);
      if (TREE_CODE (result) == SSA_NAME
	  && VN_INFO (result)->has_constants)
	{
	  VN_INFO (lhs)->expr = VN_INFO (result)->expr;
	  VN_INFO (lhs)->has_constants = true;
	}
    }
  else
    {
      changed = set_ssa_val_to (lhs, lhs);
      vn_reference_insert (op, lhs, last_vuse, NULL_TREE);
    }

  return changed;
}


/* Visit a store to a reference operator LHS, part of STMT, value number it,
   and return true if the value number of the LHS has changed as a result.  */

static bool
visit_reference_op_store (tree lhs, tree op, gimple stmt)
{
  bool changed = false;
  vn_reference_t vnresult = NULL;
  tree result, assign;
  bool resultsame = false;
  tree vuse = gimple_vuse (stmt);
  tree vdef = gimple_vdef (stmt);

  /* First we want to lookup using the *vuses* from the store and see
     if there the last store to this location with the same address
     had the same value.

     The vuses represent the memory state before the store.  If the
     memory state, address, and value of the store is the same as the
     last store to this location, then this store will produce the
     same memory state as that store.

     In this case the vdef versions for this store are value numbered to those
     vuse versions, since they represent the same memory state after
     this store.

     Otherwise, the vdefs for the store are used when inserting into
     the table, since the store generates a new memory state.  */

  result = vn_reference_lookup (lhs, vuse, VN_NOWALK, NULL);

  if (result)
    {
      if (TREE_CODE (result) == SSA_NAME)
	result = SSA_VAL (result);
      if (TREE_CODE (op) == SSA_NAME)
	op = SSA_VAL (op);
      resultsame = expressions_equal_p (result, op);
    }

  if (!result || !resultsame)
    {
      assign = build2 (MODIFY_EXPR, TREE_TYPE (lhs), lhs, op);
      vn_reference_lookup (assign, vuse, VN_NOWALK, &vnresult);
      if (vnresult)
	{
	  VN_INFO (vdef)->use_processed = true;
	  return set_ssa_val_to (vdef, vnresult->result_vdef);
	}
    }

  if (!result || !resultsame)
    {
      if (dump_file && (dump_flags & TDF_DETAILS))
	{
	  fprintf (dump_file, "No store match\n");
	  fprintf (dump_file, "Value numbering store ");
	  print_generic_expr (dump_file, lhs, 0);
	  fprintf (dump_file, " to ");
	  print_generic_expr (dump_file, op, 0);
	  fprintf (dump_file, "\n");
	}
      /* Have to set value numbers before insert, since insert is
	 going to valueize the references in-place.  */
      if (vdef)
	{
	  changed |= set_ssa_val_to (vdef, vdef);
	}

      /* Do not insert structure copies into the tables.  */
      if (is_gimple_min_invariant (op)
	  || is_gimple_reg (op))
        vn_reference_insert (lhs, op, vdef, NULL);

      assign = build2 (MODIFY_EXPR, TREE_TYPE (lhs), lhs, op);
      vn_reference_insert (assign, lhs, vuse, vdef);
    }
  else
    {
      /* We had a match, so value number the vdef to have the value
	 number of the vuse it came from.  */

      if (dump_file && (dump_flags & TDF_DETAILS))
	fprintf (dump_file, "Store matched earlier value,"
		 "value numbering store vdefs to matching vuses.\n");

      changed |= set_ssa_val_to (vdef, SSA_VAL (vuse));
    }

  return changed;
}

/* Visit and value number PHI, return true if the value number
   changed.  */

static bool
visit_phi (gimple phi)
{
  bool changed = false;
  tree result;
  tree sameval = VN_TOP;
  bool allsame = true;
  unsigned i;

  /* TODO: We could check for this in init_sccvn, and replace this
     with a gcc_assert.  */
  if (SSA_NAME_OCCURS_IN_ABNORMAL_PHI (PHI_RESULT (phi)))
    return set_ssa_val_to (PHI_RESULT (phi), PHI_RESULT (phi));

  /* See if all non-TOP arguments have the same value.  TOP is
     equivalent to everything, so we can ignore it.  */
  for (i = 0; i < gimple_phi_num_args (phi); i++)
    {
      tree def = PHI_ARG_DEF (phi, i);

      if (TREE_CODE (def) == SSA_NAME)
	def = SSA_VAL (def);
      if (def == VN_TOP)
	continue;
      if (sameval == VN_TOP)
	{
	  sameval = def;
	}
      else
	{
	  if (!expressions_equal_p (def, sameval))
	    {
	      allsame = false;
	      break;
	    }
	}
    }

  /* If all value numbered to the same value, the phi node has that
     value.  */
  if (allsame)
    {
      if (is_gimple_min_invariant (sameval))
	{
	  VN_INFO (PHI_RESULT (phi))->has_constants = true;
	  VN_INFO (PHI_RESULT (phi))->expr = sameval;
	}
      else
	{
	  VN_INFO (PHI_RESULT (phi))->has_constants = false;
	  VN_INFO (PHI_RESULT (phi))->expr = sameval;
	}

      if (TREE_CODE (sameval) == SSA_NAME)
	return visit_copy (PHI_RESULT (phi), sameval);

      return set_ssa_val_to (PHI_RESULT (phi), sameval);
    }

  /* Otherwise, see if it is equivalent to a phi node in this block.  */
  result = vn_phi_lookup (phi);
  if (result)
    {
      if (TREE_CODE (result) == SSA_NAME)
	changed = visit_copy (PHI_RESULT (phi), result);
      else
	changed = set_ssa_val_to (PHI_RESULT (phi), result);
    }
  else
    {
      vn_phi_insert (phi, PHI_RESULT (phi));
      VN_INFO (PHI_RESULT (phi))->has_constants = false;
      VN_INFO (PHI_RESULT (phi))->expr = PHI_RESULT (phi);
      changed = set_ssa_val_to (PHI_RESULT (phi), PHI_RESULT (phi));
    }

  return changed;
}

/* Return true if EXPR contains constants.  */

static bool
expr_has_constants (tree expr)
{
  switch (TREE_CODE_CLASS (TREE_CODE (expr)))
    {
    case tcc_unary:
      return is_gimple_min_invariant (TREE_OPERAND (expr, 0));

    case tcc_binary:
      return is_gimple_min_invariant (TREE_OPERAND (expr, 0))
	|| is_gimple_min_invariant (TREE_OPERAND (expr, 1));
      /* Constants inside reference ops are rarely interesting, but
	 it can take a lot of looking to find them.  */
    case tcc_reference:
    case tcc_declaration:
      return false;
    default:
      return is_gimple_min_invariant (expr);
    }
  return false;
}

/* Return true if STMT contains constants.  */

static bool
stmt_has_constants (gimple stmt)
{
  if (gimple_code (stmt) != GIMPLE_ASSIGN)
    return false;

  switch (get_gimple_rhs_class (gimple_assign_rhs_code (stmt)))
    {
    case GIMPLE_UNARY_RHS:
      return is_gimple_min_invariant (gimple_assign_rhs1 (stmt));

    case GIMPLE_BINARY_RHS:
      return (is_gimple_min_invariant (gimple_assign_rhs1 (stmt))
	      || is_gimple_min_invariant (gimple_assign_rhs2 (stmt)));
    case GIMPLE_TERNARY_RHS:
      return (is_gimple_min_invariant (gimple_assign_rhs1 (stmt))
	      || is_gimple_min_invariant (gimple_assign_rhs2 (stmt))
	      || is_gimple_min_invariant (gimple_assign_rhs3 (stmt)));
    case GIMPLE_SINGLE_RHS:
      /* Constants inside reference ops are rarely interesting, but
	 it can take a lot of looking to find them.  */
      return is_gimple_min_invariant (gimple_assign_rhs1 (stmt));
    default:
      gcc_unreachable ();
    }
  return false;
}

/* Replace SSA_NAMES in expr with their value numbers, and return the
   result.
   This is performed in place. */

static tree
valueize_expr (tree expr)
{
  switch (TREE_CODE_CLASS (TREE_CODE (expr)))
    {
    case tcc_binary:
      TREE_OPERAND (expr, 1) = vn_valueize (TREE_OPERAND (expr, 1));
      /* Fallthru.  */
    case tcc_unary:
      TREE_OPERAND (expr, 0) = vn_valueize (TREE_OPERAND (expr, 0));
      break;
    default:;
    }
  return expr;
}

/* Simplify the binary expression RHS, and return the result if
   simplified. */

static tree
simplify_binary_expression (gimple stmt)
{
  tree result = NULL_TREE;
  tree op0 = gimple_assign_rhs1 (stmt);
  tree op1 = gimple_assign_rhs2 (stmt);
  enum tree_code code = gimple_assign_rhs_code (stmt);

  /* This will not catch every single case we could combine, but will
     catch those with constants.  The goal here is to simultaneously
     combine constants between expressions, but avoid infinite
     expansion of expressions during simplification.  */
  if (TREE_CODE (op0) == SSA_NAME)
    {
      if (VN_INFO (op0)->has_constants
	  || TREE_CODE_CLASS (code) == tcc_comparison
	  || code == COMPLEX_EXPR)
	op0 = valueize_expr (vn_get_expr_for (op0));
      else
	op0 = vn_valueize (op0);
    }

  if (TREE_CODE (op1) == SSA_NAME)
    {
      if (VN_INFO (op1)->has_constants
	  || code == COMPLEX_EXPR)
	op1 = valueize_expr (vn_get_expr_for (op1));
      else
	op1 = vn_valueize (op1);
    }

  /* Pointer plus constant can be represented as invariant address.
     Do so to allow further propatation, see also tree forwprop.  */
  if (code == POINTER_PLUS_EXPR
      && host_integerp (op1, 1)
      && TREE_CODE (op0) == ADDR_EXPR
      && is_gimple_min_invariant (op0))
    return build_invariant_address (TREE_TYPE (op0),
				    TREE_OPERAND (op0, 0),
				    TREE_INT_CST_LOW (op1));

  /* Avoid folding if nothing changed.  */
  if (op0 == gimple_assign_rhs1 (stmt)
      && op1 == gimple_assign_rhs2 (stmt))
    return NULL_TREE;

  fold_defer_overflow_warnings ();

  result = fold_binary (code, gimple_expr_type (stmt), op0, op1);
  if (result)
    STRIP_USELESS_TYPE_CONVERSION (result);

  fold_undefer_overflow_warnings (result && valid_gimple_rhs_p (result),
				  stmt, 0);

  /* Make sure result is not a complex expression consisting
     of operators of operators (IE (a + b) + (a + c))
     Otherwise, we will end up with unbounded expressions if
     fold does anything at all.  */
  if (result && valid_gimple_rhs_p (result))
    return result;

  return NULL_TREE;
}

/* Simplify the unary expression RHS, and return the result if
   simplified. */

static tree
simplify_unary_expression (gimple stmt)
{
  tree result = NULL_TREE;
  tree orig_op0, op0 = gimple_assign_rhs1 (stmt);
  enum tree_code code = gimple_assign_rhs_code (stmt);

  /* We handle some tcc_reference codes here that are all
     GIMPLE_ASSIGN_SINGLE codes.  */
  if (code == REALPART_EXPR
      || code == IMAGPART_EXPR
      || code == VIEW_CONVERT_EXPR
      || code == BIT_FIELD_REF)
    op0 = TREE_OPERAND (op0, 0);

  if (TREE_CODE (op0) != SSA_NAME)
    return NULL_TREE;

  orig_op0 = op0;
  if (VN_INFO (op0)->has_constants)
    op0 = valueize_expr (vn_get_expr_for (op0));
  else if (CONVERT_EXPR_CODE_P (code)
	   || code == REALPART_EXPR
	   || code == IMAGPART_EXPR
	   || code == VIEW_CONVERT_EXPR
	   || code == BIT_FIELD_REF)
    {
      /* We want to do tree-combining on conversion-like expressions.
         Make sure we feed only SSA_NAMEs or constants to fold though.  */
      tree tem = valueize_expr (vn_get_expr_for (op0));
      if (UNARY_CLASS_P (tem)
	  || BINARY_CLASS_P (tem)
	  || TREE_CODE (tem) == VIEW_CONVERT_EXPR
	  || TREE_CODE (tem) == SSA_NAME
	  || TREE_CODE (tem) == CONSTRUCTOR
	  || is_gimple_min_invariant (tem))
	op0 = tem;
    }

  /* Avoid folding if nothing changed, but remember the expression.  */
  if (op0 == orig_op0)
    return NULL_TREE;

  if (code == BIT_FIELD_REF)
    {
      tree rhs = gimple_assign_rhs1 (stmt);
      result = fold_ternary (BIT_FIELD_REF, TREE_TYPE (rhs),
			     op0, TREE_OPERAND (rhs, 1), TREE_OPERAND (rhs, 2));
    }
  else
    result = fold_unary_ignore_overflow (code, gimple_expr_type (stmt), op0);
  if (result)
    {
      STRIP_USELESS_TYPE_CONVERSION (result);
      if (valid_gimple_rhs_p (result))
        return result;
    }

  return NULL_TREE;
}

/* Try to simplify RHS using equivalences and constant folding.  */

static tree
try_to_simplify (gimple stmt)
{
  enum tree_code code = gimple_assign_rhs_code (stmt);
  tree tem;

  /* For stores we can end up simplifying a SSA_NAME rhs.  Just return
     in this case, there is no point in doing extra work.  */
  if (code == SSA_NAME)
    return NULL_TREE;

  /* First try constant folding based on our current lattice.  */
  tem = gimple_fold_stmt_to_constant_1 (stmt, vn_valueize);
  if (tem
      && (TREE_CODE (tem) == SSA_NAME
	  || is_gimple_min_invariant (tem)))
    return tem;

  /* If that didn't work try combining multiple statements.  */
  switch (TREE_CODE_CLASS (code))
    {
    case tcc_reference:
      /* Fallthrough for some unary codes that can operate on registers.  */
      if (!(code == REALPART_EXPR
	    || code == IMAGPART_EXPR
	    || code == VIEW_CONVERT_EXPR
	    || code == BIT_FIELD_REF))
	break;
      /* We could do a little more with unary ops, if they expand
	 into binary ops, but it's debatable whether it is worth it. */
    case tcc_unary:
      return simplify_unary_expression (stmt);

    case tcc_comparison:
    case tcc_binary:
      return simplify_binary_expression (stmt);

    default:
      break;
    }

  return NULL_TREE;
}

/* Visit and value number USE, return true if the value number
   changed. */

static bool
visit_use (tree use)
{
  bool changed = false;
  gimple stmt = SSA_NAME_DEF_STMT (use);

  mark_use_processed (use);

  gcc_assert (!SSA_NAME_IN_FREE_LIST (use));
  if (dump_file && (dump_flags & TDF_DETAILS)
      && !SSA_NAME_IS_DEFAULT_DEF (use))
    {
      fprintf (dump_file, "Value numbering ");
      print_generic_expr (dump_file, use, 0);
      fprintf (dump_file, " stmt = ");
      print_gimple_stmt (dump_file, stmt, 0, 0);
    }

  /* Handle uninitialized uses.  */
  if (SSA_NAME_IS_DEFAULT_DEF (use))
    changed = set_ssa_val_to (use, use);
  else
    {
      if (gimple_code (stmt) == GIMPLE_PHI)
	changed = visit_phi (stmt);
      else if (gimple_has_volatile_ops (stmt))
	changed = defs_to_varying (stmt);
      else if (is_gimple_assign (stmt))
	{
	  enum tree_code code = gimple_assign_rhs_code (stmt);
	  tree lhs = gimple_assign_lhs (stmt);
	  tree rhs1 = gimple_assign_rhs1 (stmt);
	  tree simplified;

	  /* Shortcut for copies. Simplifying copies is pointless,
	     since we copy the expression and value they represent.  */
	  if (code == SSA_NAME
	      && TREE_CODE (lhs) == SSA_NAME)
	    {
	      changed = visit_copy (lhs, rhs1);
	      goto done;
	    }
	  simplified = try_to_simplify (stmt);
	  if (simplified)
	    {
	      if (dump_file && (dump_flags & TDF_DETAILS))
		{
		  fprintf (dump_file, "RHS ");
		  print_gimple_expr (dump_file, stmt, 0, 0);
		  fprintf (dump_file, " simplified to ");
		  print_generic_expr (dump_file, simplified, 0);
		  if (TREE_CODE (lhs) == SSA_NAME)
		    fprintf (dump_file, " has constants %d\n",
			     expr_has_constants (simplified));
		  else
		    fprintf (dump_file, "\n");
		}
	    }
	  /* Setting value numbers to constants will occasionally
	     screw up phi congruence because constants are not
	     uniquely associated with a single ssa name that can be
	     looked up.  */
	  if (simplified
	      && is_gimple_min_invariant (simplified)
	      && TREE_CODE (lhs) == SSA_NAME)
	    {
	      VN_INFO (lhs)->expr = simplified;
	      VN_INFO (lhs)->has_constants = true;
	      changed = set_ssa_val_to (lhs, simplified);
	      goto done;
	    }
	  else if (simplified
		   && TREE_CODE (simplified) == SSA_NAME
		   && TREE_CODE (lhs) == SSA_NAME)
	    {
	      changed = visit_copy (lhs, simplified);
	      goto done;
	    }
	  else if (simplified)
	    {
	      if (TREE_CODE (lhs) == SSA_NAME)
		{
		  VN_INFO (lhs)->has_constants = expr_has_constants (simplified);
		  /* We have to unshare the expression or else
		     valuizing may change the IL stream.  */
		  VN_INFO (lhs)->expr = unshare_expr (simplified);
		}
	    }
	  else if (stmt_has_constants (stmt)
		   && TREE_CODE (lhs) == SSA_NAME)
	    VN_INFO (lhs)->has_constants = true;
	  else if (TREE_CODE (lhs) == SSA_NAME)
	    {
	      /* We reset expr and constantness here because we may
		 have been value numbering optimistically, and
		 iterating. They may become non-constant in this case,
		 even if they were optimistically constant. */

	      VN_INFO (lhs)->has_constants = false;
	      VN_INFO (lhs)->expr = NULL_TREE;
	    }

	  if ((TREE_CODE (lhs) == SSA_NAME
	       /* We can substitute SSA_NAMEs that are live over
		  abnormal edges with their constant value.  */
	       && !(gimple_assign_copy_p (stmt)
		    && is_gimple_min_invariant (rhs1))
	       && !(simplified
		    && is_gimple_min_invariant (simplified))
	       && SSA_NAME_OCCURS_IN_ABNORMAL_PHI (lhs))
	      /* Stores or copies from SSA_NAMEs that are live over
		 abnormal edges are a problem.  */
	      || (code == SSA_NAME
		  && SSA_NAME_OCCURS_IN_ABNORMAL_PHI (rhs1)))
	    changed = defs_to_varying (stmt);
	  else if (REFERENCE_CLASS_P (lhs)
		   || DECL_P (lhs))
	    changed = visit_reference_op_store (lhs, rhs1, stmt);
	  else if (TREE_CODE (lhs) == SSA_NAME)
	    {
	      if ((gimple_assign_copy_p (stmt)
		   && is_gimple_min_invariant (rhs1))
		  || (simplified
		      && is_gimple_min_invariant (simplified)))
		{
		  VN_INFO (lhs)->has_constants = true;
		  if (simplified)
		    changed = set_ssa_val_to (lhs, simplified);
		  else
		    changed = set_ssa_val_to (lhs, rhs1);
		}
	      else
		{
		  /* First try to lookup the simplified expression.  */
		  if (simplified)
		    {
		      enum gimple_rhs_class rhs_class;


		      rhs_class = get_gimple_rhs_class (TREE_CODE (simplified));
		      if ((rhs_class == GIMPLE_UNARY_RHS
			   || rhs_class == GIMPLE_BINARY_RHS
			   || rhs_class == GIMPLE_TERNARY_RHS)
			  && valid_gimple_rhs_p (simplified))
			{
			  tree result = vn_nary_op_lookup (simplified, NULL);
			  if (result)
			    {
			      changed = set_ssa_val_to (lhs, result);
			      goto done;
			    }
			}
		    }

		  /* Otherwise visit the original statement.  */
		  switch (vn_get_stmt_kind (stmt))
		    {
		    case VN_NARY:
		      changed = visit_nary_op (lhs, stmt);
		      break;
		    case VN_REFERENCE:
		      changed = visit_reference_op_load (lhs, rhs1, stmt);
		      break;
		    default:
		      changed = defs_to_varying (stmt);
		      break;
		    }
		}
	    }
	  else
	    changed = defs_to_varying (stmt);
	}
      else if (is_gimple_call (stmt))
	{
	  tree lhs = gimple_call_lhs (stmt);

	  /* ???  We could try to simplify calls.  */

	  if (lhs && TREE_CODE (lhs) == SSA_NAME)
	    {
	      if (stmt_has_constants (stmt))
		VN_INFO (lhs)->has_constants = true;
	      else
		{
		  /* We reset expr and constantness here because we may
		     have been value numbering optimistically, and
		     iterating.  They may become non-constant in this case,
		     even if they were optimistically constant.  */
		  VN_INFO (lhs)->has_constants = false;
		  VN_INFO (lhs)->expr = NULL_TREE;
		}

	      if (SSA_NAME_OCCURS_IN_ABNORMAL_PHI (lhs))
		{
		  changed = defs_to_varying (stmt);
		  goto done;
		}
	    }

	  if (!gimple_call_internal_p (stmt)
	      && (/* Calls to the same function with the same vuse
		     and the same operands do not necessarily return the same
		     value, unless they're pure or const.  */
		  gimple_call_flags (stmt) & (ECF_PURE | ECF_CONST)
		  /* If calls have a vdef, subsequent calls won't have
		     the same incoming vuse.  So, if 2 calls with vdef have the
		     same vuse, we know they're not subsequent.
		     We can value number 2 calls to the same function with the
		     same vuse and the same operands which are not subsequent
		     the same, because there is no code in the program that can
		     compare the 2 values...  */
		  || (gimple_vdef (stmt)
		      /* ... unless the call returns a pointer which does
		         not alias with anything else.  In which case the
			 information that the values are distinct are encoded
			 in the IL.  */
		      && !(gimple_call_return_flags (stmt) & ERF_NOALIAS))))
	    changed = visit_reference_op_call (lhs, stmt);
	  else
	    changed = defs_to_varying (stmt);
	}
      else
	changed = defs_to_varying (stmt);
    }
 done:
  return changed;
}

/* Compare two operands by reverse postorder index */

static int
compare_ops (const void *pa, const void *pb)
{
  const tree opa = *((const tree *)pa);
  const tree opb = *((const tree *)pb);
  gimple opstmta = SSA_NAME_DEF_STMT (opa);
  gimple opstmtb = SSA_NAME_DEF_STMT (opb);
  basic_block bba;
  basic_block bbb;

  if (gimple_nop_p (opstmta) && gimple_nop_p (opstmtb))
    return SSA_NAME_VERSION (opa) - SSA_NAME_VERSION (opb);
  else if (gimple_nop_p (opstmta))
    return -1;
  else if (gimple_nop_p (opstmtb))
    return 1;

  bba = gimple_bb (opstmta);
  bbb = gimple_bb (opstmtb);

  if (!bba && !bbb)
    return SSA_NAME_VERSION (opa) - SSA_NAME_VERSION (opb);
  else if (!bba)
    return -1;
  else if (!bbb)
    return 1;

  if (bba == bbb)
    {
      if (gimple_code (opstmta) == GIMPLE_PHI
	  && gimple_code (opstmtb) == GIMPLE_PHI)
	return SSA_NAME_VERSION (opa) - SSA_NAME_VERSION (opb);
      else if (gimple_code (opstmta) == GIMPLE_PHI)
	return -1;
      else if (gimple_code (opstmtb) == GIMPLE_PHI)
	return 1;
      else if (gimple_uid (opstmta) != gimple_uid (opstmtb))
        return gimple_uid (opstmta) - gimple_uid (opstmtb);
      else
	return SSA_NAME_VERSION (opa) - SSA_NAME_VERSION (opb);
    }
  return rpo_numbers[bba->index] - rpo_numbers[bbb->index];
}

/* Sort an array containing members of a strongly connected component
   SCC so that the members are ordered by RPO number.
   This means that when the sort is complete, iterating through the
   array will give you the members in RPO order.  */

static void
sort_scc (vec<tree> scc)
{
  scc.qsort (compare_ops);
}

/* Insert the no longer used nary ONARY to the hash INFO.  */

static void
copy_nary (vn_nary_op_t onary, vn_tables_t info)
{
  size_t size = sizeof_vn_nary_op (onary->length);
  vn_nary_op_t nary = alloc_vn_nary_op_noinit (onary->length,
					       &info->nary_obstack);
  memcpy (nary, onary, size);
  vn_nary_op_insert_into (nary, info->nary, false);
}

/* Insert the no longer used phi OPHI to the hash INFO.  */

static void
copy_phi (vn_phi_t ophi, vn_tables_t info)
{
  vn_phi_t phi = (vn_phi_t) pool_alloc (info->phis_pool);
  void **slot;
  memcpy (phi, ophi, sizeof (*phi));
  ophi->phiargs.create (0);
  slot = htab_find_slot_with_hash (info->phis, phi, phi->hashcode, INSERT);
  gcc_assert (!*slot);
  *slot = phi;
}

/* Insert the no longer used reference OREF to the hash INFO.  */

static void
copy_reference (vn_reference_t oref, vn_tables_t info)
{
  vn_reference_t ref;
  void **slot;
  ref = (vn_reference_t) pool_alloc (info->references_pool);
  memcpy (ref, oref, sizeof (*ref));
  oref->operands.create (0);
  slot = htab_find_slot_with_hash (info->references, ref, ref->hashcode,
				   INSERT);
  if (*slot)
    free_reference (*slot);
  *slot = ref;
}

/* Process a strongly connected component in the SSA graph.  */

static void
process_scc (vec<tree> scc)
{
  tree var;
  unsigned int i;
  unsigned int iterations = 0;
  bool changed = true;
  htab_iterator hi;
  vn_nary_op_t nary;
  vn_phi_t phi;
  vn_reference_t ref;

  /* If the SCC has a single member, just visit it.  */
  if (scc.length () == 1)
    {
      tree use = scc[0];
      if (VN_INFO (use)->use_processed)
	return;
      /* We need to make sure it doesn't form a cycle itself, which can
	 happen for self-referential PHI nodes.  In that case we would
	 end up inserting an expression with VN_TOP operands into the
	 valid table which makes us derive bogus equivalences later.
	 The cheapest way to check this is to assume it for all PHI nodes.  */
      if (gimple_code (SSA_NAME_DEF_STMT (use)) == GIMPLE_PHI)
	/* Fallthru to iteration.  */ ;
      else
	{
	  visit_use (use);
	  return;
	}
    }

  /* Iterate over the SCC with the optimistic table until it stops
     changing.  */
  current_info = optimistic_info;
  while (changed)
    {
      changed = false;
      iterations++;
      if (dump_file && (dump_flags & TDF_DETAILS))
	fprintf (dump_file, "Starting iteration %d\n", iterations);
      /* As we are value-numbering optimistically we have to
	 clear the expression tables and the simplified expressions
	 in each iteration until we converge.  */
      htab_empty (optimistic_info->nary);
      htab_empty (optimistic_info->phis);
      htab_empty (optimistic_info->references);
      obstack_free (&optimistic_info->nary_obstack, NULL);
      gcc_obstack_init (&optimistic_info->nary_obstack);
      empty_alloc_pool (optimistic_info->phis_pool);
      empty_alloc_pool (optimistic_info->references_pool);
      FOR_EACH_VEC_ELT (scc, i, var)
	VN_INFO (var)->expr = NULL_TREE;
      FOR_EACH_VEC_ELT (scc, i, var)
	changed |= visit_use (var);
    }

  statistics_histogram_event (cfun, "SCC iterations", iterations);

  /* Finally, copy the contents of the no longer used optimistic
     table to the valid table.  */
  FOR_EACH_HTAB_ELEMENT (optimistic_info->nary, nary, vn_nary_op_t, hi)
    copy_nary (nary, valid_info);
  FOR_EACH_HTAB_ELEMENT (optimistic_info->phis, phi, vn_phi_t, hi)
    copy_phi (phi, valid_info);
  FOR_EACH_HTAB_ELEMENT (optimistic_info->references, ref, vn_reference_t, hi)
    copy_reference (ref, valid_info);

  current_info = valid_info;
}


/* Pop the components of the found SCC for NAME off the SCC stack
   and process them.  Returns true if all went well, false if
   we run into resource limits.  */

static bool
extract_and_process_scc_for_name (tree name)
{
  vec<tree> scc = vNULL;
  tree x;

  /* Found an SCC, pop the components off the SCC stack and
     process them.  */
  do
    {
      x = sccstack.pop ();

      VN_INFO (x)->on_sccstack = false;
      scc.safe_push (x);
    } while (x != name);

  /* Bail out of SCCVN in case a SCC turns out to be incredibly large.  */
  if (scc.length ()
      > (unsigned)PARAM_VALUE (PARAM_SCCVN_MAX_SCC_SIZE))
    {
      if (dump_file)
	fprintf (dump_file, "WARNING: Giving up with SCCVN due to "
		 "SCC size %u exceeding %u\n", scc.length (),
		 (unsigned)PARAM_VALUE (PARAM_SCCVN_MAX_SCC_SIZE));

<<<<<<< HEAD
      VEC_free (tree, heap, scc);
=======
      scc.release ();
>>>>>>> e9c762ec
      return false;
    }

  if (scc.length () > 1)
    sort_scc (scc);

  if (dump_file && (dump_flags & TDF_DETAILS))
    print_scc (dump_file, scc);

  process_scc (scc);

  scc.release ();

  return true;
}

/* Depth first search on NAME to discover and process SCC's in the SSA
   graph.
   Execution of this algorithm relies on the fact that the SCC's are
   popped off the stack in topological order.
   Returns true if successful, false if we stopped processing SCC's due
   to resource constraints.  */

static bool
DFS (tree name)
{
  vec<ssa_op_iter> itervec = vNULL;
  vec<tree> namevec = vNULL;
  use_operand_p usep = NULL;
  gimple defstmt;
  tree use;
  ssa_op_iter iter;

start_over:
  /* SCC info */
  VN_INFO (name)->dfsnum = next_dfs_num++;
  VN_INFO (name)->visited = true;
  VN_INFO (name)->low = VN_INFO (name)->dfsnum;

  sccstack.safe_push (name);
  VN_INFO (name)->on_sccstack = true;
  defstmt = SSA_NAME_DEF_STMT (name);

  /* Recursively DFS on our operands, looking for SCC's.  */
  if (!gimple_nop_p (defstmt))
    {
      /* Push a new iterator.  */
      if (gimple_code (defstmt) == GIMPLE_PHI)
	usep = op_iter_init_phiuse (&iter, defstmt, SSA_OP_ALL_USES);
      else
	usep = op_iter_init_use (&iter, defstmt, SSA_OP_ALL_USES);
    }
  else
    clear_and_done_ssa_iter (&iter);

  while (1)
    {
      /* If we are done processing uses of a name, go up the stack
	 of iterators and process SCCs as we found them.  */
      if (op_iter_done (&iter))
	{
	  /* See if we found an SCC.  */
	  if (VN_INFO (name)->low == VN_INFO (name)->dfsnum)
	    if (!extract_and_process_scc_for_name (name))
	      {
		namevec.release ();
		itervec.release ();
		return false;
	      }

	  /* Check if we are done.  */
	  if (namevec.is_empty ())
	    {
	      namevec.release ();
	      itervec.release ();
	      return true;
	    }

	  /* Restore the last use walker and continue walking there.  */
	  use = name;
	  name = namevec.pop ();
	  memcpy (&iter, &itervec.last (),
		  sizeof (ssa_op_iter));
	  itervec.pop ();
	  goto continue_walking;
	}

      use = USE_FROM_PTR (usep);

      /* Since we handle phi nodes, we will sometimes get
	 invariants in the use expression.  */
      if (TREE_CODE (use) == SSA_NAME)
	{
	  if (! (VN_INFO (use)->visited))
	    {
	      /* Recurse by pushing the current use walking state on
		 the stack and starting over.  */
	      itervec.safe_push (iter);
	      namevec.safe_push (name);
	      name = use;
	      goto start_over;

continue_walking:
	      VN_INFO (name)->low = MIN (VN_INFO (name)->low,
					 VN_INFO (use)->low);
	    }
	  if (VN_INFO (use)->dfsnum < VN_INFO (name)->dfsnum
	      && VN_INFO (use)->on_sccstack)
	    {
	      VN_INFO (name)->low = MIN (VN_INFO (use)->dfsnum,
					 VN_INFO (name)->low);
	    }
	}

      usep = op_iter_next_use (&iter);
    }
}

/* Allocate a value number table.  */

static void
allocate_vn_table (vn_tables_t table)
{
  table->phis = htab_create (23, vn_phi_hash, vn_phi_eq, free_phi);
  table->nary = htab_create (23, vn_nary_op_hash, vn_nary_op_eq, NULL);
  table->references = htab_create (23, vn_reference_hash, vn_reference_eq,
				   free_reference);

  gcc_obstack_init (&table->nary_obstack);
  table->phis_pool = create_alloc_pool ("VN phis",
					sizeof (struct vn_phi_s),
					30);
  table->references_pool = create_alloc_pool ("VN references",
					      sizeof (struct vn_reference_s),
					      30);
}

/* Free a value number table.  */

static void
free_vn_table (vn_tables_t table)
{
  htab_delete (table->phis);
  htab_delete (table->nary);
  htab_delete (table->references);
  obstack_free (&table->nary_obstack, NULL);
  free_alloc_pool (table->phis_pool);
  free_alloc_pool (table->references_pool);
}

static void
init_scc_vn (void)
{
  size_t i;
  int j;
  int *rpo_numbers_temp;

  calculate_dominance_info (CDI_DOMINATORS);
  sccstack.create (0);
  constant_to_value_id = htab_create (23, vn_constant_hash, vn_constant_eq,
				  free);

  constant_value_ids = BITMAP_ALLOC (NULL);

  next_dfs_num = 1;
  next_value_id = 1;

  vn_ssa_aux_table.create (num_ssa_names + 1);
  /* VEC_alloc doesn't actually grow it to the right size, it just
     preallocates the space to do so.  */
  vn_ssa_aux_table.safe_grow_cleared (num_ssa_names + 1);
  gcc_obstack_init (&vn_ssa_aux_obstack);

  shared_lookup_phiargs.create (0);
  shared_lookup_references.create (0);
  rpo_numbers = XNEWVEC (int, last_basic_block);
  rpo_numbers_temp = XNEWVEC (int, n_basic_blocks - NUM_FIXED_BLOCKS);
  pre_and_rev_post_order_compute (NULL, rpo_numbers_temp, false);

  /* RPO numbers is an array of rpo ordering, rpo[i] = bb means that
     the i'th block in RPO order is bb.  We want to map bb's to RPO
     numbers, so we need to rearrange this array.  */
  for (j = 0; j < n_basic_blocks - NUM_FIXED_BLOCKS; j++)
    rpo_numbers[rpo_numbers_temp[j]] = j;

  XDELETE (rpo_numbers_temp);

  VN_TOP = create_tmp_var_raw (void_type_node, "vn_top");

  /* Create the VN_INFO structures, and initialize value numbers to
     TOP.  */
  for (i = 0; i < num_ssa_names; i++)
    {
      tree name = ssa_name (i);
      if (name)
	{
	  VN_INFO_GET (name)->valnum = VN_TOP;
	  VN_INFO (name)->expr = NULL_TREE;
	  VN_INFO (name)->value_id = 0;
	}
    }

  renumber_gimple_stmt_uids ();

  /* Create the valid and optimistic value numbering tables.  */
  valid_info = XCNEW (struct vn_tables_s);
  allocate_vn_table (valid_info);
  optimistic_info = XCNEW (struct vn_tables_s);
  allocate_vn_table (optimistic_info);
}

void
free_scc_vn (void)
{
  size_t i;

  htab_delete (constant_to_value_id);
  BITMAP_FREE (constant_value_ids);
  shared_lookup_phiargs.release ();
  shared_lookup_references.release ();
  XDELETEVEC (rpo_numbers);

  for (i = 0; i < num_ssa_names; i++)
    {
      tree name = ssa_name (i);
      if (name
	  && VN_INFO (name)->needs_insertion)
	release_ssa_name (name);
    }
  obstack_free (&vn_ssa_aux_obstack, NULL);
  vn_ssa_aux_table.release ();

  sccstack.release ();
  free_vn_table (valid_info);
  XDELETE (valid_info);
  free_vn_table (optimistic_info);
  XDELETE (optimistic_info);
}

/* Set *ID according to RESULT.  */

static void
set_value_id_for_result (tree result, unsigned int *id)
{
  if (result && TREE_CODE (result) == SSA_NAME)
    *id = VN_INFO (result)->value_id;
  else if (result && is_gimple_min_invariant (result))
    *id = get_or_alloc_constant_value_id (result);
  else
    *id = get_next_value_id ();
}

/* Set the value ids in the valid hash tables.  */

static void
set_hashtable_value_ids (void)
{
  htab_iterator hi;
  vn_nary_op_t vno;
  vn_reference_t vr;
  vn_phi_t vp;

  /* Now set the value ids of the things we had put in the hash
     table.  */

  FOR_EACH_HTAB_ELEMENT (valid_info->nary,
			 vno, vn_nary_op_t, hi)
    set_value_id_for_result (vno->result, &vno->value_id);

  FOR_EACH_HTAB_ELEMENT (valid_info->phis,
			 vp, vn_phi_t, hi)
    set_value_id_for_result (vp->result, &vp->value_id);

  FOR_EACH_HTAB_ELEMENT (valid_info->references,
			 vr, vn_reference_t, hi)
    set_value_id_for_result (vr->result, &vr->value_id);
}

/* Do SCCVN.  Returns true if it finished, false if we bailed out
   due to resource constraints.  DEFAULT_VN_WALK_KIND_ specifies
   how we use the alias oracle walking during the VN process.  */

bool
run_scc_vn (vn_lookup_kind default_vn_walk_kind_)
{
  size_t i;
  tree param;

  default_vn_walk_kind = default_vn_walk_kind_;

  init_scc_vn ();
  current_info = valid_info;

  for (param = DECL_ARGUMENTS (current_function_decl);
       param;
       param = DECL_CHAIN (param))
    {
      tree def = ssa_default_def (cfun, param);
      if (def)
	VN_INFO (def)->valnum = def;
    }

  for (i = 1; i < num_ssa_names; ++i)
    {
      tree name = ssa_name (i);
      if (name
	  && VN_INFO (name)->visited == false
	  && !has_zero_uses (name))
	if (!DFS (name))
	  {
	    free_scc_vn ();
	    return false;
	  }
    }

  /* Initialize the value ids.  */

  for (i = 1; i < num_ssa_names; ++i)
    {
      tree name = ssa_name (i);
      vn_ssa_aux_t info;
      if (!name)
	continue;
      info = VN_INFO (name);
      if (info->valnum == name
	  || info->valnum == VN_TOP)
	info->value_id = get_next_value_id ();
      else if (is_gimple_min_invariant (info->valnum))
	info->value_id = get_or_alloc_constant_value_id (info->valnum);
    }

  /* Propagate.  */
  for (i = 1; i < num_ssa_names; ++i)
    {
      tree name = ssa_name (i);
      vn_ssa_aux_t info;
      if (!name)
	continue;
      info = VN_INFO (name);
      if (TREE_CODE (info->valnum) == SSA_NAME
	  && info->valnum != name
	  && info->value_id != VN_INFO (info->valnum)->value_id)
	info->value_id = VN_INFO (info->valnum)->value_id;
    }

  set_hashtable_value_ids ();

  if (dump_file && (dump_flags & TDF_DETAILS))
    {
      fprintf (dump_file, "Value numbers:\n");
      for (i = 0; i < num_ssa_names; i++)
	{
	  tree name = ssa_name (i);
	  if (name
	      && VN_INFO (name)->visited
	      && SSA_VAL (name) != name)
	    {
	      print_generic_expr (dump_file, name, 0);
	      fprintf (dump_file, " = ");
	      print_generic_expr (dump_file, SSA_VAL (name), 0);
	      fprintf (dump_file, "\n");
	    }
	}
    }

  return true;
}

/* Return the maximum value id we have ever seen.  */

unsigned int
get_max_value_id (void)
{
  return next_value_id;
}

/* Return the next unique value id.  */

unsigned int
get_next_value_id (void)
{
  return next_value_id++;
}


/* Compare two expressions E1 and E2 and return true if they are equal.  */

bool
expressions_equal_p (tree e1, tree e2)
{
  /* The obvious case.  */
  if (e1 == e2)
    return true;

  /* If only one of them is null, they cannot be equal.  */
  if (!e1 || !e2)
    return false;

  /* Now perform the actual comparison.  */
  if (TREE_CODE (e1) == TREE_CODE (e2)
      && operand_equal_p (e1, e2, OEP_PURE_SAME))
    return true;

  return false;
}


/* Return true if the nary operation NARY may trap.  This is a copy
   of stmt_could_throw_1_p adjusted to the SCCVN IL.  */

bool
vn_nary_may_trap (vn_nary_op_t nary)
{
  tree type;
  tree rhs2 = NULL_TREE;
  bool honor_nans = false;
  bool honor_snans = false;
  bool fp_operation = false;
  bool honor_trapv = false;
  bool handled, ret;
  unsigned i;

  if (TREE_CODE_CLASS (nary->opcode) == tcc_comparison
      || TREE_CODE_CLASS (nary->opcode) == tcc_unary
      || TREE_CODE_CLASS (nary->opcode) == tcc_binary)
    {
      type = nary->type;
      fp_operation = FLOAT_TYPE_P (type);
      if (fp_operation)
	{
	  honor_nans = flag_trapping_math && !flag_finite_math_only;
	  honor_snans = flag_signaling_nans != 0;
	}
      else if (INTEGRAL_TYPE_P (type)
	       && TYPE_OVERFLOW_TRAPS (type))
	honor_trapv = true;
    }
  if (nary->length >= 2)
    rhs2 = nary->op[1];
  ret = operation_could_trap_helper_p (nary->opcode, fp_operation,
				       honor_trapv,
				       honor_nans, honor_snans, rhs2,
				       &handled);
  if (handled
      && ret)
    return true;

  for (i = 0; i < nary->length; ++i)
    if (tree_could_trap_p (nary->op[i]))
      return true;

  return false;
}<|MERGE_RESOLUTION|>--- conflicted
+++ resolved
@@ -1416,13 +1416,8 @@
 vn_reference_lookup_or_insert_for_pieces (tree vuse,
 					  alias_set_type set,
 					  tree type,
-<<<<<<< HEAD
-					  VEC (vn_reference_op_s,
-					       heap) *operands,
-=======
 					  vec<vn_reference_op_s,
 					        va_heap> operands,
->>>>>>> e9c762ec
 					  tree value)
 {
   struct vn_reference_s vr1;
@@ -1440,12 +1435,7 @@
   else
     value_id = get_or_alloc_constant_value_id (value);
   return vn_reference_insert_pieces (vuse, set, type,
-<<<<<<< HEAD
-				     VEC_copy (vn_reference_op_s, heap,
-					       operands), value, value_id);
-=======
 				     operands.copy (), value, value_id);
->>>>>>> e9c762ec
 }
 
 /* Callback for walk_non_aliased_vuses.  Tries to perform a lookup
@@ -2564,7 +2554,6 @@
 set_ssa_val_to (tree from, tree to)
 {
   tree currval = SSA_VAL (from);
-  HOST_WIDE_INT toff, coff;
 
   if (from != to)
     {
@@ -2600,17 +2589,7 @@
       print_generic_expr (dump_file, to, 0);
     }
 
-  if (currval != to
-      && !operand_equal_p (currval, to, OEP_PURE_SAME)
-      /* ???  For addresses involving volatile objects or types operand_equal_p
-	 does not reliably detect ADDR_EXPRs as equal.  We know we are only
-	 getting invariant gimple addresses here, so can use
-	 get_addr_base_and_unit_offset to do this comparison.  */
-      && !(TREE_CODE (currval) == ADDR_EXPR
-	   && TREE_CODE (to) == ADDR_EXPR
-	   && (get_addr_base_and_unit_offset (TREE_OPERAND (currval, 0), &coff)
-	       == get_addr_base_and_unit_offset (TREE_OPERAND (to, 0), &toff))
-	   && coff == toff))
+  if (currval != to  && !operand_equal_p (currval, to, OEP_PURE_SAME))
     {
       VN_INFO (from)->valnum = to;
       if (dump_file && (dump_flags & TDF_DETAILS))
@@ -3740,11 +3719,7 @@
 		 "SCC size %u exceeding %u\n", scc.length (),
 		 (unsigned)PARAM_VALUE (PARAM_SCCVN_MAX_SCC_SIZE));
 
-<<<<<<< HEAD
-      VEC_free (tree, heap, scc);
-=======
       scc.release ();
->>>>>>> e9c762ec
       return false;
     }
 
