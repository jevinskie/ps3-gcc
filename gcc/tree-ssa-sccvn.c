--- conflicted
+++ resolved
@@ -817,14 +817,8 @@
 		    double_int off
 		      = tree_to_double_int (this_offset)
 			+ tree_to_double_int (bit_offset)
-<<<<<<< HEAD
-			  .arshift (BITS_PER_UNIT == 8
-				    ? 3 : exact_log2 (BITS_PER_UNIT),
-				    HOST_BITS_PER_DOUBLE_INT);
-=======
 			.rshift (BITS_PER_UNIT == 8
 				   ? 3 : exact_log2 (BITS_PER_UNIT));
->>>>>>> a7aa3838
 		    if (off.fits_shwi ()
 			/* Probibit value-numbering zero offset components
 			   of addresses the same before the pass folding
@@ -3080,12 +3074,33 @@
   /* If all value numbered to the same value, the phi node has that
      value.  */
   if (allsame)
-    return set_ssa_val_to (PHI_RESULT (phi), sameval);
+    {
+      if (is_gimple_min_invariant (sameval))
+	{
+	  VN_INFO (PHI_RESULT (phi))->has_constants = true;
+	  VN_INFO (PHI_RESULT (phi))->expr = sameval;
+	}
+      else
+	{
+	  VN_INFO (PHI_RESULT (phi))->has_constants = false;
+	  VN_INFO (PHI_RESULT (phi))->expr = sameval;
+	}
+
+      if (TREE_CODE (sameval) == SSA_NAME)
+	return visit_copy (PHI_RESULT (phi), sameval);
+
+      return set_ssa_val_to (PHI_RESULT (phi), sameval);
+    }
 
   /* Otherwise, see if it is equivalent to a phi node in this block.  */
   result = vn_phi_lookup (phi);
   if (result)
-    changed = set_ssa_val_to (PHI_RESULT (phi), result);
+    {
+      if (TREE_CODE (result) == SSA_NAME)
+	changed = visit_copy (PHI_RESULT (phi), result);
+      else
+	changed = set_ssa_val_to (PHI_RESULT (phi), result);
+    }
   else
     {
       vn_phi_insert (phi, PHI_RESULT (phi));
@@ -3199,18 +3214,24 @@
      catch those with constants.  The goal here is to simultaneously
      combine constants between expressions, but avoid infinite
      expansion of expressions during simplification.  */
-  op0 = vn_valueize (op0);
-  if (TREE_CODE (op0) == SSA_NAME
-      && (VN_INFO (op0)->has_constants
+  if (TREE_CODE (op0) == SSA_NAME)
+    {
+      if (VN_INFO (op0)->has_constants
 	  || TREE_CODE_CLASS (code) == tcc_comparison
-	  || code == COMPLEX_EXPR))
-    op0 = valueize_expr (vn_get_expr_for (op0));
-
-  op1 = vn_valueize (op1);
-  if (TREE_CODE (op1) == SSA_NAME
-      && (VN_INFO (op1)->has_constants
-	  || code == COMPLEX_EXPR))
-    op1 = valueize_expr (vn_get_expr_for (op1));
+	  || code == COMPLEX_EXPR)
+	op0 = valueize_expr (vn_get_expr_for (op0));
+      else
+	op0 = vn_valueize (op0);
+    }
+
+  if (TREE_CODE (op1) == SSA_NAME)
+    {
+      if (VN_INFO (op1)->has_constants
+	  || code == COMPLEX_EXPR)
+	op1 = valueize_expr (vn_get_expr_for (op1));
+      else
+	op1 = vn_valueize (op1);
+    }
 
   /* Pointer plus constant can be represented as invariant address.
      Do so to allow further propatation, see also tree forwprop.  */
@@ -3268,31 +3289,27 @@
     return NULL_TREE;
 
   orig_op0 = op0;
-  op0 = vn_valueize (op0);
-  if (TREE_CODE (op0) == SSA_NAME)
-    {
-      if (VN_INFO (op0)->has_constants)
-	op0 = valueize_expr (vn_get_expr_for (op0));
-      else if (CONVERT_EXPR_CODE_P (code)
-	       || code == REALPART_EXPR
-	       || code == IMAGPART_EXPR
-	       || code == VIEW_CONVERT_EXPR
-	       || code == BIT_FIELD_REF)
-	{
-	  /* We want to do tree-combining on conversion-like expressions.
-	     Make sure we feed only SSA_NAMEs or constants to fold though.  */
-	  tree tem = valueize_expr (vn_get_expr_for (op0));
-	  if (UNARY_CLASS_P (tem)
-	      || BINARY_CLASS_P (tem)
-	      || TREE_CODE (tem) == VIEW_CONVERT_EXPR
-	      || TREE_CODE (tem) == SSA_NAME
-	      || TREE_CODE (tem) == CONSTRUCTOR
-	      || is_gimple_min_invariant (tem))
-	    op0 = tem;
-	}
-    }
-
-  /* Avoid folding if nothing changed.  */
+  if (VN_INFO (op0)->has_constants)
+    op0 = valueize_expr (vn_get_expr_for (op0));
+  else if (CONVERT_EXPR_CODE_P (code)
+	   || code == REALPART_EXPR
+	   || code == IMAGPART_EXPR
+	   || code == VIEW_CONVERT_EXPR
+	   || code == BIT_FIELD_REF)
+    {
+      /* We want to do tree-combining on conversion-like expressions.
+         Make sure we feed only SSA_NAMEs or constants to fold though.  */
+      tree tem = valueize_expr (vn_get_expr_for (op0));
+      if (UNARY_CLASS_P (tem)
+	  || BINARY_CLASS_P (tem)
+	  || TREE_CODE (tem) == VIEW_CONVERT_EXPR
+	  || TREE_CODE (tem) == SSA_NAME
+	  || TREE_CODE (tem) == CONSTRUCTOR
+	  || is_gimple_min_invariant (tem))
+	op0 = tem;
+    }
+
+  /* Avoid folding if nothing changed, but remember the expression.  */
   if (op0 == orig_op0)
     return NULL_TREE;
 
