--- conflicted
+++ resolved
@@ -2472,20 +2472,6 @@
       return;
     }
 
-<<<<<<< HEAD
-  /* Cselib clears the table for this case, so we have to essentially
-     do the same.  */
-  if (NONJUMP_INSN_P (insn)
-      && GET_CODE (PATTERN (insn)) == ASM_OPERANDS
-      && MEM_VOLATILE_P (PATTERN (insn)))
-    {
-      add_wild_read (bb_info);
-      insn_info->cannot_delete = true;
-      return;
-    }
-
-=======
->>>>>>> a7aa3838
   /* Look at all of the uses in the insn.  */
   note_uses (&PATTERN (insn), check_mem_read_use, bb_info);
 
