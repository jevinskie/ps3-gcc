--- conflicted
+++ resolved
@@ -1746,11 +1746,6 @@
 };
 
 typedef struct tm_region *tm_region_p;
-<<<<<<< HEAD
-DEF_VEC_P (tm_region_p);
-DEF_VEC_ALLOC_P (tm_region_p, heap);
-=======
->>>>>>> e9c762ec
 
 /* True if there are pending edge statements to be committed for the
    current function being scanned in the tmmark pass.  */
@@ -1855,11 +1850,7 @@
   vec<basic_block> queue = vNULL;
   bitmap visited_blocks = BITMAP_ALLOC (NULL);
   struct tm_region *old_region;
-<<<<<<< HEAD
-  VEC(tm_region_p, heap) *bb_regions = NULL;
-=======
   vec<tm_region_p> bb_regions = vNULL;
->>>>>>> e9c762ec
 
   all_tm_regions = region;
   bb = single_succ (ENTRY_BLOCK_PTR);
@@ -1867,17 +1858,6 @@
   /* We could store this information in bb->aux, but we may get called
      through get_all_tm_blocks() from another pass that may be already
      using bb->aux.  */
-<<<<<<< HEAD
-  VEC_safe_grow_cleared (tm_region_p, heap, bb_regions, last_basic_block);
-
-  VEC_safe_push (basic_block, heap, queue, bb);
-  VEC_replace (tm_region_p, bb_regions, bb->index, region);
-  do
-    {
-      bb = VEC_pop (basic_block, queue);
-      region = VEC_index (tm_region_p, bb_regions, bb->index);
-      VEC_replace (tm_region_p, bb_regions, bb->index, NULL);
-=======
   bb_regions.safe_grow_cleared (last_basic_block);
 
   queue.safe_push (bb);
@@ -1887,7 +1867,6 @@
       bb = queue.pop ();
       region = bb_regions[bb->index];
       bb_regions[bb->index] = NULL;
->>>>>>> e9c762ec
 
       /* Record exit and irrevocable blocks.  */
       region = tm_region_init_1 (region, bb);
@@ -1909,25 +1888,15 @@
 	       the entry block of the new region is associated with this region.
 	       Other successors are still part of the old region.  */
 	    if (old_region != region && e->dest != region->entry_block)
-<<<<<<< HEAD
-	      VEC_replace (tm_region_p, bb_regions, e->dest->index, old_region);
-	    else
-	      VEC_replace (tm_region_p, bb_regions, e->dest->index, region);
-=======
 	      bb_regions[e->dest->index] = old_region;
 	    else
 	      bb_regions[e->dest->index] = region;
->>>>>>> e9c762ec
 	  }
     }
   while (!queue.is_empty ());
   queue.release ();
   BITMAP_FREE (visited_blocks);
-<<<<<<< HEAD
-  VEC_free (tm_region_p, heap, bb_regions);
-=======
   bb_regions.release ();
->>>>>>> e9c762ec
 }
 
 /* The "gate" function for all transactional memory expansion and optimization
@@ -2585,15 +2554,9 @@
 				    region->irr_blocks,
 				    NULL,
 				    /*stop_at_irr_p=*/true);
-<<<<<<< HEAD
-      for (i = 0; VEC_iterate (basic_block, queue, i, bb); ++i)
-	bb->flags |= BB_IN_TRANSACTION;
-      VEC_free (basic_block, heap, queue);
-=======
       for (i = 0; queue.iterate (i, &bb); ++i)
 	bb->flags |= BB_IN_TRANSACTION;
       queue.release ();
->>>>>>> e9c762ec
     }
 
   if (all_tm_regions)
@@ -3013,7 +2976,6 @@
 
   for (gsi = gsi_start_bb (bb); !gsi_end_p (gsi); gsi = next_gsi)
     {
-      bool do_next = true;
       gimple stmt = gsi_stmt (gsi);
 
       next_gsi = gsi;
@@ -3036,13 +2998,6 @@
 	      && (TREE_INT_CST_LOW (arg) & AR_OUTERABORT) != 0
 	      && !decl_is_tm_clone (current_function_decl))
 	    {
-<<<<<<< HEAD
-	      edge e = split_block (bb, stmt);
-	      make_tm_edge (stmt, bb, region);
-	      bb = e->dest;
-	      gsi = gsi_start_bb (bb);
-	      do_next = false;
-=======
 	      // Find the GTMA_IS_OUTER transaction.
 	      for (struct tm_region *o = region; o; o = o->outer)
 		if (o->original_transaction_was_outer)
@@ -3056,7 +3011,6 @@
 	      // outer aborts, but in either case the target region is not
 	      // within this function.
 	      continue;
->>>>>>> e9c762ec
 	    }
 
 	  // Non-outer, TM aborts have an abnormal edge to the inner-most
@@ -3064,144 +3018,11 @@
 	  split_bb_make_tm_edge (stmt, region->restart_block, gsi, &next_gsi);
 	}
 
-<<<<<<< HEAD
-      if (do_next)
-	gsi_next (&gsi);
-    }
-}
-
-/* Expand the GIMPLE_TRANSACTION statement into the STM library call.  */
-
-static void
-expand_transaction (struct tm_region *region)
-{
-  tree status, tm_start;
-  basic_block atomic_bb, slice_bb;
-  gimple_stmt_iterator gsi;
-  tree t1, t2;
-  gimple g;
-  int flags, subcode;
-
-  tm_start = builtin_decl_explicit (BUILT_IN_TM_START);
-  status = make_rename_temp (TREE_TYPE (TREE_TYPE (tm_start)), "tm_state");
-
-  /* ??? There are plenty of bits here we're not computing.  */
-  subcode = gimple_transaction_subcode (region->transaction_stmt);
-  if (subcode & GTMA_DOES_GO_IRREVOCABLE)
-    flags = PR_DOESGOIRREVOCABLE | PR_UNINSTRUMENTEDCODE;
-  else
-    flags = PR_INSTRUMENTEDCODE;
-  if ((subcode & GTMA_MAY_ENTER_IRREVOCABLE) == 0)
-    flags |= PR_HASNOIRREVOCABLE;
-  /* If the transaction does not have an abort in lexical scope and is not
-     marked as an outer transaction, then it will never abort.  */
-  if ((subcode & GTMA_HAVE_ABORT) == 0
-      && (subcode & GTMA_IS_OUTER) == 0)
-    flags |= PR_HASNOABORT;
-  if ((subcode & GTMA_HAVE_STORE) == 0)
-    flags |= PR_READONLY;
-  t2 = build_int_cst (TREE_TYPE (status), flags);
-  g = gimple_build_call (tm_start, 1, t2);
-  gimple_call_set_lhs (g, status);
-  gimple_set_location (g, gimple_location (region->transaction_stmt));
-
-  atomic_bb = gimple_bb (region->transaction_stmt);
-
-  if (!VEC_empty (tree, tm_log_save_addresses))
-    tm_log_emit_saves (region->entry_block, atomic_bb);
-
-  gsi = gsi_last_bb (atomic_bb);
-  gsi_insert_before (&gsi, g, GSI_SAME_STMT);
-  gsi_remove (&gsi, true);
-
-  if (!VEC_empty (tree, tm_log_save_addresses))
-    region->entry_block =
-      tm_log_emit_save_or_restores (region->entry_block,
-				    A_RESTORELIVEVARIABLES,
-				    status,
-				    tm_log_emit_restores,
-				    atomic_bb,
-				    FALLTHRU_EDGE (atomic_bb),
-				    &slice_bb);
-  else
-    slice_bb = atomic_bb;
-
-  /* If we have an ABORT statement, create a test following the start
-     call to perform the abort.  */
-  if (gimple_transaction_label (region->transaction_stmt))
-    {
-      edge e;
-      basic_block test_bb;
-
-      test_bb = create_empty_bb (slice_bb);
-      if (VEC_empty (tree, tm_log_save_addresses))
-	region->entry_block = test_bb;
-      gsi = gsi_last_bb (test_bb);
-
-      t1 = make_rename_temp (TREE_TYPE (status), NULL);
-      t2 = build_int_cst (TREE_TYPE (status), A_ABORTTRANSACTION);
-      g = gimple_build_assign_with_ops (BIT_AND_EXPR, t1, status, t2);
-      gsi_insert_after (&gsi, g, GSI_CONTINUE_LINKING);
-
-      t2 = build_int_cst (TREE_TYPE (status), 0);
-      g = gimple_build_cond (NE_EXPR, t1, t2, NULL, NULL);
-      gsi_insert_after (&gsi, g, GSI_CONTINUE_LINKING);
-
-      e = FALLTHRU_EDGE (slice_bb);
-      redirect_edge_pred (e, test_bb);
-      e->flags = EDGE_FALSE_VALUE;
-      e->probability = PROB_ALWAYS - PROB_VERY_UNLIKELY;
-
-      e = BRANCH_EDGE (atomic_bb);
-      redirect_edge_pred (e, test_bb);
-      e->flags = EDGE_TRUE_VALUE;
-      e->probability = PROB_VERY_UNLIKELY;
-
-      e = make_edge (slice_bb, test_bb, EDGE_FALLTHRU);
-    }
-
-  /* If we've no abort, but we do have PHIs at the beginning of the atomic
-     region, that means we've a loop at the beginning of the atomic region
-     that shares the first block.  This can cause problems with the abnormal
-     edges we're about to add for the transaction restart.  Solve this by
-     adding a new empty block to receive the abnormal edges.  */
-  else if (phi_nodes (region->entry_block))
-    {
-      edge e;
-      basic_block empty_bb;
-
-      region->entry_block = empty_bb = create_empty_bb (atomic_bb);
-
-      e = FALLTHRU_EDGE (atomic_bb);
-      redirect_edge_pred (e, empty_bb);
-
-      e = make_edge (atomic_bb, empty_bb, EDGE_FALLTHRU);
-    }
-
-  /* The GIMPLE_TRANSACTION statement no longer exists.  */
-  region->transaction_stmt = NULL;
-}
-
-static void expand_regions (struct tm_region *);
-
-/* Helper function for expand_regions.  Expand REGION and recurse to
-   the inner region.  */
-
-static void
-expand_regions_1 (struct tm_region *region)
-{
-  if (region->exit_blocks)
-    {
-      unsigned int i;
-      basic_block bb;
-      VEC (basic_block, heap) *queue;
-=======
       // All TM builtins have an abnormal edge to the outer-most transaction.
       // We never restart inner transactions.  For tm clones, we know a-priori
       // that the outer-most transaction is outside the function.
       if (decl_is_tm_clone (current_function_decl))
 	continue;
->>>>>>> e9c762ec
 
       if (cfun->gimple_df->tm_restart == NULL)
 	cfun->gimple_df->tm_restart
@@ -4888,15 +4709,9 @@
 
   record_tm_clone_pair (old_decl, new_decl);
 
-<<<<<<< HEAD
-  if (info->old_node->needed
-      || ipa_ref_list_first_refering (&info->old_node->ref_list))
-    ipa_tm_mark_needed_node (new_node);
-=======
   if (info->old_node->symbol.force_output
       || ipa_ref_list_first_referring (&info->old_node->symbol.ref_list))
     ipa_tm_mark_force_output_node (new_node);
->>>>>>> e9c762ec
   return false;
 }
 
@@ -4949,15 +4764,9 @@
   record_tm_clone_pair (old_decl, new_decl);
 
   cgraph_call_function_insertion_hooks (new_node);
-<<<<<<< HEAD
-  if (old_node->needed
-      || ipa_ref_list_first_refering (&old_node->ref_list))
-    ipa_tm_mark_needed_node (new_node);
-=======
   if (old_node->symbol.force_output
       || ipa_ref_list_first_referring (&old_node->symbol.ref_list))
     ipa_tm_mark_force_output_node (new_node);
->>>>>>> e9c762ec
 
   /* Do the same thing, but for any aliases of the original node.  */
   {
