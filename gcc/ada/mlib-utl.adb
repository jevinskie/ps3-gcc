------------------------------------------------------------------------------
--                                                                          --
--                         GNAT COMPILER COMPONENTS                         --
--                                                                          --
--                             M L I B . U T L                              --
--                                                                          --
--                                 B o d y                                  --
--                                                                          --
<<<<<<< HEAD
--                     Copyright (C) 2002-2012, AdaCore                     --
=======
--                     Copyright (C) 2002-2013, AdaCore                     --
>>>>>>> e9c762ec
--                                                                          --
-- GNAT is free software;  you can  redistribute it  and/or modify it under --
-- terms of the  GNU General Public License as published  by the Free Soft- --
-- ware  Foundation;  either version 3,  or (at your option) any later ver- --
-- sion.  GNAT is distributed in the hope that it will be useful, but WITH- --
-- OUT ANY WARRANTY;  without even the  implied warranty of MERCHANTABILITY --
-- or FITNESS FOR A PARTICULAR PURPOSE.  See the GNU General Public License --
-- for  more details.  You should have  received  a copy of the GNU General --
-- Public License  distributed with GNAT; see file COPYING3.  If not, go to --
-- http://www.gnu.org/licenses for a complete copy of the license.          --
--                                                                          --
-- GNAT was originally developed  by the GNAT team at  New York University. --
-- Extensive contributions were provided by Ada Core Technologies Inc.      --
--                                                                          --
------------------------------------------------------------------------------

with MLib.Fil; use MLib.Fil;
with MLib.Tgt; use MLib.Tgt;
with Opt;
with Osint;
with Output;   use Output;

with Interfaces.C.Strings; use Interfaces.C.Strings;

package body MLib.Utl is

   Adalib_Path : String_Access := null;
   --  Path of the GNAT adalib directory, specified in procedure
   --  Specify_Adalib_Dir. Used in function Lib_Directory.

   Gcc_Name : String_Access;
   --  Default value of the "gcc" executable used in procedure Gcc

   Gcc_Exec : String_Access;
   --  The full path name of the "gcc" executable

   Ar_Name : String_Access;
   --  The name of the archive builder for the platform, set when procedure Ar
   --  is called for the first time.

   Ar_Exec : String_Access;
   --  The full path name of the archive builder

   Ar_Options : String_List_Access;
   --  The minimum options used when invoking the archive builder

   Ar_Append_Options : String_List_Access;
   --  The options to be used when invoking the archive builder to add chunks
   --  of object files, when building the archive in chunks.

   Opt_Length : Natural := 0;
   --  The max number of options for the Archive_Builder

   Initial_Size : Natural := 0;
   --  The minimum number of bytes for the invocation of the Archive Builder
   --  (without name of the archive or object files).

   Ranlib_Name : String_Access;
   --  The name of the archive indexer for the platform, if there is one

   Ranlib_Exec : String_Access := null;
   --  The full path name of the archive indexer

   Ranlib_Options : String_List_Access := null;
   --  The options to be used when invoking the archive indexer, if any

   --------
   -- Ar --
   --------

   procedure Ar (Output_File : String; Objects : Argument_List) is
      Full_Output_File : constant String :=
                             Ext_To (Output_File, Archive_Ext);

      Arguments   : Argument_List_Access;
      Last_Arg    : Natural := 0;
      Success     : Boolean;
      Line_Length : Natural := 0;

      Maximum_Size : Integer;
      pragma Import (C, Maximum_Size, "__gnat_link_max");
      --  Maximum number of bytes to put in an invocation of the
      --  Archive_Builder.

      Size : Integer;
      --  The number of bytes for the invocation of the archive builder

      Current_Object : Natural;

      procedure Display;
      --  Display an invocation of the Archive Builder

      -------------
      -- Display --
      -------------

      procedure Display is
      begin
         if not Opt.Quiet_Output then
            Write_Str (Ar_Name.all);
            Line_Length := Ar_Name'Length;

            for J in 1 .. Last_Arg loop

               --  Make sure the Output buffer does not overflow

               if Line_Length + 1 + Arguments (J)'Length > Buffer_Max then
                  Write_Eol;
                  Line_Length := 0;
               end if;

               Write_Char (' ');

               --  Only output the first object files when not in verbose mode

               if (not Opt.Verbose_Mode) and then J = Opt_Length + 3 then
                  Write_Str ("...");
                  exit;
               end if;

               Write_Str (Arguments (J).all);
               Line_Length := Line_Length + 1 + Arguments (J)'Length;
            end loop;

            Write_Eol;
         end if;

      end Display;

   begin
      if Ar_Exec = null then
         Ar_Name := Osint.Program_Name (Archive_Builder, "gnatmake");
         Ar_Exec := Locate_Exec_On_Path (Ar_Name.all);

         if Ar_Exec = null then
            Free (Ar_Name);
            Ar_Name := new String'(Archive_Builder);
            Ar_Exec := Locate_Exec_On_Path (Ar_Name.all);
         end if;

         if Ar_Exec = null then
            Fail (Ar_Name.all & " not found in path");

         elsif Opt.Verbose_Mode then
            Write_Str  ("found ");
            Write_Line (Ar_Exec.all);
         end if;

         Ar_Options := Archive_Builder_Options;

         Initial_Size := 0;
         for J in Ar_Options'Range loop
            Initial_Size := Initial_Size + Ar_Options (J)'Length + 1;
         end loop;

         Ar_Append_Options := Archive_Builder_Append_Options;

         Opt_Length := Ar_Options'Length;

         if Ar_Append_Options /= null then
            Opt_Length := Natural'Max (Ar_Append_Options'Length, Opt_Length);

            Size := 0;
            for J in Ar_Append_Options'Range loop
               Size := Size + Ar_Append_Options (J)'Length + 1;
            end loop;

            Initial_Size := Integer'Max (Initial_Size, Size);
         end if;

         --  ranlib

         Ranlib_Name := Osint.Program_Name (Archive_Indexer, "gnatmake");

         if Ranlib_Name'Length > 0 then
            Ranlib_Exec := Locate_Exec_On_Path (Ranlib_Name.all);

            if Ranlib_Exec = null then
               Free (Ranlib_Name);
               Ranlib_Name := new String'(Archive_Indexer);
               Ranlib_Exec := Locate_Exec_On_Path (Ranlib_Name.all);
            end if;

            if Ranlib_Exec /= null and then Opt.Verbose_Mode then
               Write_Str ("found ");
               Write_Line (Ranlib_Exec.all);
            end if;
         end if;

         Ranlib_Options := Archive_Indexer_Options;
      end if;

      Arguments :=
        new String_List (1 .. 1 + Opt_Length + Objects'Length);
      Arguments (1 .. Ar_Options'Length) := Ar_Options.all; --  "ar cr ..."
      Arguments (Ar_Options'Length + 1) := new String'(Full_Output_File);

      Delete_File (Full_Output_File);

      Size := Initial_Size + Full_Output_File'Length + 1;

      --  Check the full size of a call of the archive builder with all the
      --  object files.

      for J in Objects'Range loop
         Size := Size + Objects (J)'Length + 1;
      end loop;

      --  If the size is not too large or if it is not possible to build the
      --  archive in chunks, build the archive in a single invocation.

      if Size <= Maximum_Size or else Ar_Append_Options = null then
         Last_Arg := Ar_Options'Length + 1 + Objects'Length;
         Arguments (Ar_Options'Length + 2 .. Last_Arg) := Objects;

         Display;

         Spawn (Ar_Exec.all, Arguments (1 .. Last_Arg), Success);

      else
         --  Build the archive in several invocation, making sure to not
         --  go over the maximum size for each invocation.

         Last_Arg := Ar_Options'Length + 1;
         Current_Object := Objects'First;
         Size := Initial_Size + Full_Output_File'Length + 1;

         --  First invocation

         while Current_Object <= Objects'Last loop
            Size := Size + Objects (Current_Object)'Length + 1;
            exit when Size > Maximum_Size;
            Last_Arg := Last_Arg + 1;
            Arguments (Last_Arg) := Objects (Current_Object);
            Current_Object := Current_Object + 1;
         end loop;

         Display;

         Spawn (Ar_Exec.all, Arguments (1 .. Last_Arg), Success);

         Arguments (1 .. Ar_Append_Options'Length) := Ar_Append_Options.all;
         Arguments
           (Ar_Append_Options'Length + 1) := new String'(Full_Output_File);

         --  Appending invocation(s)

         Big_Loop : while Success and then Current_Object <= Objects'Last loop
            Last_Arg := Ar_Append_Options'Length + 1;
            Size := Initial_Size + Full_Output_File'Length + 1;

            Inner_Loop : while Current_Object <= Objects'Last loop
               Size := Size + Objects (Current_Object)'Length + 1;
               exit Inner_Loop when Size > Maximum_Size;
               Last_Arg := Last_Arg + 1;
               Arguments (Last_Arg) := Objects (Current_Object);
               Current_Object := Current_Object + 1;
            end loop Inner_Loop;

            Display;

            Spawn (Ar_Exec.all, Arguments (1 .. Last_Arg), Success);
         end loop Big_Loop;
      end if;

      if not Success then
         Fail (Ar_Name.all & " execution error.");
      end if;

      --  If we have found ranlib, run it over the library

      if Ranlib_Exec /= null then
         if not Opt.Quiet_Output then
            Write_Str  (Ranlib_Name.all);
            Write_Char (' ');
            Write_Line (Arguments (Ar_Options'Length + 1).all);
         end if;

         Spawn
           (Ranlib_Exec.all,
            Ranlib_Options.all & (Arguments (Ar_Options'Length + 1)),
            Success);

         if not Success then
            Fail (Ranlib_Name.all & " execution error.");
         end if;
      end if;
   end Ar;

   -----------------
   -- Delete_File --
   -----------------

   procedure Delete_File (Filename : String) is
      File    : constant String := Filename & ASCII.NUL;
      Success : Boolean;

   begin
      Delete_File (File'Address, Success);

      if Opt.Verbose_Mode then
         if Success then
            Write_Str ("deleted ");

         else
            Write_Str ("could not delete ");
         end if;

         Write_Line (Filename);
      end if;
   end Delete_File;

   ---------
   -- Gcc --
   ---------

   procedure Gcc
     (Output_File : String;
      Objects     : Argument_List;
      Options     : Argument_List;
      Options_2   : Argument_List;
      Driver_Name : Name_Id := No_Name)
   is
      Link_Bytes : Integer := 0;
      --  Projected number of bytes for the linker command line

      Link_Max : Integer;
      pragma Import (C, Link_Max, "__gnat_link_max");
      --  Maximum number of bytes on the command line supported by the OS
      --  linker. Passed this limit the response file mechanism must be used
      --  if supported.

      Object_List_File_Supported : Boolean;
      for Object_List_File_Supported'Size use Character'Size;
      pragma Import
        (C, Object_List_File_Supported, "__gnat_objlist_file_supported");
      --  Predicate indicating whether the linker has an option whereby the
      --  names of object files can be passed to the linker in a file.

      Object_File_Option_Ptr : Interfaces.C.Strings.chars_ptr;
      pragma Import (C, Object_File_Option_Ptr, "__gnat_object_file_option");
      --  Pointer to a string representing the linker option which specifies
      --  the response file.

      Object_File_Option : constant String := Value (Object_File_Option_Ptr);
      --  The linker option which specifies the response file as a string

      Using_GNU_response_file : constant Boolean :=
<<<<<<< HEAD
        Object_File_Option'Length > 0
          and then Object_File_Option (Object_File_Option'Last) = '@';
=======
                                  Object_File_Option'Length > 0
                                    and then
                                      Object_File_Option
                                        (Object_File_Option'Last) = '@';
>>>>>>> e9c762ec
      --  Whether a GNU response file is used

      Tname    : String_Access;
      Tname_FD : File_Descriptor := Invalid_FD;
      --  Temporary file used by linker to pass list of object files on
      --  certain systems with limitations on size of arguments.

      Closing_Status : Boolean;
      --  For call to Close

      Arguments :
        Argument_List
          (1 .. 7 + Objects'Length + Options'Length + Options_2'Length);

      A       : Natural := 0;
      Success : Boolean;

      Out_Opt : constant String_Access := new String'("-o");
      Out_V   : constant String_Access := new String'(Output_File);
      Lib_Dir : constant String_Access := new String'("-L" & Lib_Directory);
      Lib_Opt : constant String_Access := new String'(Dynamic_Option);

      Driver : String_Access;

      type Object_Position is (First, Second, Last);

      Position : Object_Position;

      procedure Write_RF (S : String);
      --  Write a string to the response file and check if it was successful.
      --  Fail the program if it was not successful (disk full).

      --------------
      -- Write_RF --
      --------------

      procedure Write_RF (S : String) is
<<<<<<< HEAD
         Success : Boolean := True;
=======
         Success    : Boolean            := True;
         Back_Slash : constant Character := '\';

>>>>>>> e9c762ec
      begin
         --  If a GNU response file is used, space and backslash need to be
         --  escaped because they are interpreted as a string separator and
         --  an escape character respectively by the underlying mechanism.
         --  On the other hand, quote and double-quote are not escaped since
         --  they are interpreted as string delimiters on both sides.

         if Using_GNU_response_file then
<<<<<<< HEAD
            for I in S'Range loop
               if S (I) = ' ' or else S (I) = '\' then
                  if Write (Tname_FD, ASCII.BACK_SLASH'Address, 1) /= 1 then
                     Success := False;
                  end if;
               end if;

               if Write (Tname_FD, S (I)'Address, 1) /= 1 then
                  Success := False;
               end if;
            end loop;
         else
            if Write (Tname_FD, S'Address, S'Length) /= S'Length then
               Success := False;
            end if;
         end if;

=======
            for J in S'Range loop
               if S (J) = ' ' or else S (J) = '\' then
                  if Write (Tname_FD, Back_Slash'Address, 1) /= 1 then
                     Success := False;
                  end if;
               end if;

               if Write (Tname_FD, S (J)'Address, 1) /= 1 then
                  Success := False;
               end if;
            end loop;

         else
            if Write (Tname_FD, S'Address, S'Length) /= S'Length then
               Success := False;
            end if;
         end if;

>>>>>>> e9c762ec
         if Write (Tname_FD, ASCII.LF'Address, 1) /= 1 then
            Success := False;
         end if;

         if not Success then
            Fail ("cannot generate response file to link library: disk full");
         end if;
      end Write_RF;

   --  Start of processing for Gcc

   begin
      if Driver_Name = No_Name then
         if Gcc_Exec = null then
            if Gcc_Name = null then
               Gcc_Name := Osint.Program_Name ("gcc", "gnatmake");
            end if;

            Gcc_Exec := Locate_Exec_On_Path (Gcc_Name.all);

            if Gcc_Exec = null then
               Fail (Gcc_Name.all & " not found in path");
            end if;
         end if;

         Driver := Gcc_Exec;

      else
         Driver := Locate_Exec_On_Path (Get_Name_String (Driver_Name));

         if Driver = null then
            Fail (Get_Name_String (Driver_Name) & " not found in path");
         end if;
      end if;

      Link_Bytes := 0;

      if Lib_Opt'Length /= 0 then
         A := A + 1;
         Arguments (A) := Lib_Opt;
         Link_Bytes := Link_Bytes + Lib_Opt'Length + 1;
      end if;

      A := A + 1;
      Arguments (A) := Out_Opt;
      Link_Bytes := Link_Bytes + Out_Opt'Length + 1;

      A := A + 1;
      Arguments (A) := Out_V;
      Link_Bytes := Link_Bytes + Out_V'Length + 1;

      A := A + 1;
      Arguments (A) := Lib_Dir;
      Link_Bytes := Link_Bytes + Lib_Dir'Length + 1;

      A := A + Options'Length;
      Arguments (A - Options'Length + 1 .. A) := Options;

      for J in Options'Range loop
         Link_Bytes := Link_Bytes + Options (J)'Length + 1;
      end loop;

      if not Opt.Quiet_Output then
         if Opt.Verbose_Mode then
            Write_Str (Driver.all);

         elsif Driver_Name /= No_Name then
            Write_Str (Get_Name_String (Driver_Name));

         else
            Write_Str (Gcc_Name.all);
         end if;

         for J in 1 .. A loop
            if Opt.Verbose_Mode or else J < 4 then
               Write_Char (' ');
               Write_Str  (Arguments (J).all);

            else
               Write_Str (" ...");
               exit;
            end if;
         end loop;

         --  Do not display all the object files if not in verbose mode, only
         --  the first one.

         Position := First;
         for J in Objects'Range loop
            if Opt.Verbose_Mode or else Position = First then
               Write_Char (' ');
               Write_Str (Objects (J).all);
               Position := Second;

            elsif Position = Second then
               Write_Str (" ...");
               Position := Last;
               exit;
            end if;
         end loop;

         for J in Options_2'Range loop
            if not Opt.Verbose_Mode then
               if Position = Second then
                  Write_Str (" ...");
               end if;

               exit;
            end if;

            Write_Char (' ');
            Write_Str (Options_2 (J).all);
         end loop;

         Write_Eol;
      end if;

      for J in Objects'Range loop
         Link_Bytes := Link_Bytes + Objects (J)'Length + 1;
      end loop;

      for J in Options_2'Range loop
         Link_Bytes := Link_Bytes + Options_2 (J)'Length + 1;
      end loop;

      if Object_List_File_Supported and then Link_Bytes > Link_Max then

         --  Create a temporary file containing the object files, one object
         --  file per line for maximal compatibility with linkers supporting
         --  this option.

         Create_Temp_File (Tname_FD, Tname);

         for J in Objects'Range loop
            Write_RF (Objects (J).all);
         end loop;

         Close (Tname_FD, Closing_Status);

         if not Closing_Status then
            Fail ("cannot generate response file to link library: disk full");
         end if;

         A := A + 1;
         Arguments (A) := new String'(Object_File_Option & Tname.all);

      else
         A := A + Objects'Length;
         Arguments (A - Objects'Length + 1 .. A) := Objects;
      end if;

      A := A + Options_2'Length;
      Arguments (A - Options_2'Length + 1 .. A) := Options_2;

      Spawn (Driver.all, Arguments (1 .. A), Success);

      if Success then
         --  Delete the temporary file used in conjunction with linking
         --  if one was created.

         if Tname_FD /= Invalid_FD then
            Delete_File (Tname.all);
         end if;

      else
         if Driver_Name = No_Name then
            Fail (Gcc_Name.all & " execution error");
         else
            Fail (Get_Name_String (Driver_Name) & " execution error");
         end if;
      end if;
   end Gcc;

   -------------------
   -- Lib_Directory --
   -------------------

   function Lib_Directory return String is
      Libgnat : constant String := Tgt.Libgnat;

   begin
      --  If procedure Specify_Adalib_Dir has been called, used the specified
      --  value.

      if Adalib_Path /= null then
         return Adalib_Path.all;
      end if;

      Name_Len := Libgnat'Length;
      Name_Buffer (1 .. Name_Len) := Libgnat;
      Get_Name_String (Osint.Find_File (Name_Enter, Osint.Library));

      --  Remove libgnat.a

      return Name_Buffer (1 .. Name_Len - Libgnat'Length);
   end Lib_Directory;

   ------------------------
   -- Specify_Adalib_Dir --
   ------------------------

   procedure Specify_Adalib_Dir (Path : String) is
   begin
      if Path'Length = 0 then
         Adalib_Path := null;
      else
         Adalib_Path := new String'(Path);
      end if;
   end Specify_Adalib_Dir;

end MLib.Utl;<|MERGE_RESOLUTION|>--- conflicted
+++ resolved
@@ -6,11 +6,7 @@
 --                                                                          --
 --                                 B o d y                                  --
 --                                                                          --
-<<<<<<< HEAD
---                     Copyright (C) 2002-2012, AdaCore                     --
-=======
 --                     Copyright (C) 2002-2013, AdaCore                     --
->>>>>>> e9c762ec
 --                                                                          --
 -- GNAT is free software;  you can  redistribute it  and/or modify it under --
 -- terms of the  GNU General Public License as published  by the Free Soft- --
@@ -359,15 +355,10 @@
       --  The linker option which specifies the response file as a string
 
       Using_GNU_response_file : constant Boolean :=
-<<<<<<< HEAD
-        Object_File_Option'Length > 0
-          and then Object_File_Option (Object_File_Option'Last) = '@';
-=======
                                   Object_File_Option'Length > 0
                                     and then
                                       Object_File_Option
                                         (Object_File_Option'Last) = '@';
->>>>>>> e9c762ec
       --  Whether a GNU response file is used
 
       Tname    : String_Access;
@@ -405,13 +396,9 @@
       --------------
 
       procedure Write_RF (S : String) is
-<<<<<<< HEAD
-         Success : Boolean := True;
-=======
          Success    : Boolean            := True;
          Back_Slash : constant Character := '\';
 
->>>>>>> e9c762ec
       begin
          --  If a GNU response file is used, space and backslash need to be
          --  escaped because they are interpreted as a string separator and
@@ -420,25 +407,6 @@
          --  they are interpreted as string delimiters on both sides.
 
          if Using_GNU_response_file then
-<<<<<<< HEAD
-            for I in S'Range loop
-               if S (I) = ' ' or else S (I) = '\' then
-                  if Write (Tname_FD, ASCII.BACK_SLASH'Address, 1) /= 1 then
-                     Success := False;
-                  end if;
-               end if;
-
-               if Write (Tname_FD, S (I)'Address, 1) /= 1 then
-                  Success := False;
-               end if;
-            end loop;
-         else
-            if Write (Tname_FD, S'Address, S'Length) /= S'Length then
-               Success := False;
-            end if;
-         end if;
-
-=======
             for J in S'Range loop
                if S (J) = ' ' or else S (J) = '\' then
                   if Write (Tname_FD, Back_Slash'Address, 1) /= 1 then
@@ -457,7 +425,6 @@
             end if;
          end if;
 
->>>>>>> e9c762ec
          if Write (Tname_FD, ASCII.LF'Address, 1) /= 1 then
             Success := False;
          end if;
