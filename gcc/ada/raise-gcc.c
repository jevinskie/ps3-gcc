/****************************************************************************
 *                                                                          *
 *                         GNAT COMPILER COMPONENTS                         *
 *                                                                          *
 *                            R A I S E - G C C                             *
 *                                                                          *
 *                          C Implementation File                           *
 *                                                                          *
 *             Copyright (C) 1992-2013, Free Software Foundation, Inc.      *
 *                                                                          *
 * GNAT is free software;  you can  redistribute it  and/or modify it under *
 * terms of the  GNU General Public License as published  by the Free Soft- *
 * ware  Foundation;  either version 3,  or (at your option) any later ver- *
 * sion.  GNAT is distributed in the hope that it will be useful, but WITH- *
 * OUT ANY WARRANTY;  without even the  implied warranty of MERCHANTABILITY *
 * or FITNESS FOR A PARTICULAR PURPOSE.                                     *
 *                                                                          *
 * As a special exception under Section 7 of GPL version 3, you are granted *
 * additional permissions described in the GCC Runtime Library Exception,   *
 * version 3.1, as published by the Free Software Foundation.               *
 *                                                                          *
 * You should have received a copy of the GNU General Public License and    *
 * a copy of the GCC Runtime Library Exception along with this program;     *
 * see the files COPYING3 and COPYING.RUNTIME respectively.  If not, see    *
 * <http://www.gnu.org/licenses/>.                                          *
 *                                                                          *
 * GNAT was originally developed  by the GNAT team at  New York University. *
 * Extensive contributions were provided by Ada Core Technologies Inc.      *
 *                                                                          *
 ****************************************************************************/

/* Code related to the integration of the GCC mechanism for exception
   handling.  */

#ifndef IN_RTS
#error "RTS unit only"
#endif

#include "tconfig.h"
#include "tsystem.h"

#include <stdarg.h>
typedef char bool;
# define true 1
# define false 0

#include "raise.h"

#ifdef __APPLE__
/* On MacOS X, versions older than 10.5 don't export _Unwind_GetIPInfo.  */
#undef HAVE_GETIPINFO
#if __ENVIRONMENT_MAC_OS_X_VERSION_MIN_REQUIRED__ >= 1050
#define HAVE_GETIPINFO 1
#endif
#endif

#if defined (__hpux__) && defined (USE_LIBUNWIND_EXCEPTIONS)
/* HP-UX B.11.31 ia64 libunwind doesn't have _Unwind_GetIPInfo. */
#undef HAVE_GETIPINFO
#define _UA_END_OF_STACK 0
#endif

/* The names of a couple of "standard" routines for unwinding/propagation
   actually vary depending on the underlying GCC scheme for exception handling
   (SJLJ or DWARF). We need a consistently named interface to import from
   a-except, so wrappers are defined here.  */

#include "unwind.h"

typedef struct _Unwind_Context _Unwind_Context;
typedef struct _Unwind_Exception _Unwind_Exception;

_Unwind_Reason_Code
__gnat_Unwind_RaiseException (_Unwind_Exception *);

_Unwind_Reason_Code
__gnat_Unwind_ForcedUnwind (_Unwind_Exception *, void *, void *);

extern struct Exception_Occurrence *__gnat_setup_current_excep
 (_Unwind_Exception *);
extern void __gnat_unhandled_except_handler (_Unwind_Exception *);

#include "unwind-pe.h"

/* The known and handled exception classes.  */

#ifdef __ARM_EABI_UNWINDER__
#define CXX_EXCEPTION_CLASS "GNUCC++"
#define GNAT_EXCEPTION_CLASS "GNU-Ada"
#else
#define CXX_EXCEPTION_CLASS 0x474e5543432b2b00ULL
#define GNAT_EXCEPTION_CLASS 0x474e552d41646100ULL
#endif

/* Structure of a C++ exception, represented as a C structure...  See
   unwind-cxx.h for the full definition.  */

struct __cxa_exception
{
  void *exceptionType;
  void (*exceptionDestructor)(void *);

  void (*unexpectedHandler)();
  void (*terminateHandler)();

  struct __cxa_exception *nextException;

  int handlerCount;

#ifdef __ARM_EABI_UNWINDER__
  struct __cxa_exception* nextPropagatingException;

  int propagationCount;
#else
  int handlerSwitchValue;
  const unsigned char *actionRecord;
  const unsigned char *languageSpecificData;
  _Unwind_Ptr catchTemp;
  void *adjustedPtr;
#endif

  _Unwind_Exception unwindHeader;
};

/* --------------------------------------------------------------
   -- The DB stuff below is there for debugging purposes only. --
   -------------------------------------------------------------- */

#ifndef inhibit_libc

#define DB_PHASES     0x1
#define DB_CSITE      0x2
#define DB_ACTIONS    0x4
#define DB_REGIONS    0x8

#define DB_ERR        0x1000

/* The "action" stuff below is also there for debugging purposes only.  */

typedef struct
{
  _Unwind_Action phase;
  const char * description;
} phase_descriptor;

static const phase_descriptor phase_descriptors[]
  = {{ _UA_SEARCH_PHASE,  "SEARCH_PHASE" },
     { _UA_CLEANUP_PHASE, "CLEANUP_PHASE" },
     { _UA_HANDLER_FRAME, "HANDLER_FRAME" },
     { _UA_FORCE_UNWIND,  "FORCE_UNWIND" },
     { -1, 0}};

static int
db_accepted_codes (void)
{
  static int accepted_codes = -1;

  if (accepted_codes == -1)
    {
      char * db_env = (char *) getenv ("EH_DEBUG");

      accepted_codes = db_env ? (atoi (db_env) | DB_ERR) : 0;
      /* Arranged for ERR stuff to always be visible when the variable
	 is defined. One may just set the variable to 0 to see the ERR
	 stuff only.  */
    }

  return accepted_codes;
}

#define DB_INDENT_INCREASE 0x01
#define DB_INDENT_DECREASE 0x02
#define DB_INDENT_OUTPUT   0x04
#define DB_INDENT_NEWLINE  0x08
#define DB_INDENT_RESET    0x10

#define DB_INDENT_UNIT     8

static void
db_indent (int requests)
{
  static int current_indentation_level = 0;

  if (requests & DB_INDENT_RESET)
    current_indentation_level = 0;

  if (requests & DB_INDENT_INCREASE)
    current_indentation_level ++;

  if (requests & DB_INDENT_DECREASE)
    current_indentation_level --;

  if (requests & DB_INDENT_NEWLINE)
    fprintf (stderr, "\n");

  if (requests & DB_INDENT_OUTPUT)
    fprintf (stderr, "%*s", current_indentation_level * DB_INDENT_UNIT, " ");
}

static void ATTRIBUTE_PRINTF_2
db (int db_code, char * msg_format, ...)
{
  if (db_accepted_codes () & db_code)
    {
      va_list msg_args;

      db_indent (DB_INDENT_OUTPUT);

      va_start (msg_args, msg_format);
      vfprintf (stderr, msg_format, msg_args);
      va_end (msg_args);
    }
}

static void
db_phases (int phases)
{
  const phase_descriptor *a = phase_descriptors;

  if (! (db_accepted_codes () & DB_PHASES))
    return;

  db (DB_PHASES, "\n");

  for (; a->description != 0; a++)
    if (phases & a->phase)
      db (DB_PHASES, "%s ", a->description);

  db (DB_PHASES, " :\n");
}
#else /* !inhibit_libc */
#define db_phases(X)
#define db_indent(X)
#define db(X, ...)
#endif /* !inhibit_libc */

/* ---------------------------------------------------------------
   --  Now come a set of useful structures and helper routines. --
   --------------------------------------------------------------- */

/* There are three major runtime tables involved, generated by the
   GCC back-end. Contents slightly vary depending on the underlying
   implementation scheme (dwarf zero cost / sjlj).

   =======================================
   * Tables for the dwarf zero cost case *
   =======================================

   They are fully documented in:
     http://sourcery.mentor.com/public/cxx-abi/exceptions.pdf
   Here is a shorter presentation, with some specific comments for Ada.

   call_site []
   -------------------------------------------------------------------
   * region-start | region-length | landing-pad | first-action-index *
   -------------------------------------------------------------------

   Identify possible actions to be taken and where to resume control
   for that when an exception propagates through a pc inside the region
   delimited by start and length.

   A null landing-pad indicates that nothing is to be done.

   Otherwise, first-action-index provides an entry into the action[]
   table which heads a list of possible actions to be taken (see below).

   If it is determined that indeed an action should be taken, that
   is, if one action filter matches the exception being propagated,
   then control should be transferred to landing-pad.

   A null first-action-index indicates that there are only cleanups
   to run there.

   action []
   -------------------------------
   * action-filter | next-action *
   -------------------------------

   This table contains lists (called action chains) of possible actions
   associated with call-site entries described in the call-site [] table.
   There is at most one action list per call-site entry.  It is SLEB128
   encoded.

   A null action-filter indicates a cleanup.

   Non null action-filters provide an index into the ttypes [] table
   (see below), from which information may be retrieved to check if it
   matches the exception being propagated.

   * action-filter > 0:
   means there is a regular handler to be run The value is also passed
   to the landing pad to dispatch the exception.

   * action-filter < 0:
   means there is a some "exception_specification" data to retrieve,
   which is only relevant for C++ and should never show up for Ada.
   (Exception specification specifies which exceptions can be thrown
   by a function. Such filter is emitted around the body of C++
   functions defined like:
     void foo ([...])  throw (A, B) { [...] }
   These can be viewed as negativ filter: the landing pad is branched
   to for exceptions that doesn't match the filter and usually aborts
   the program).

   * next-action
   points to the next entry in the list using a relative byte offset. 0
   indicates there is no other entry.

   ttypes []
   ---------------
   * ttype-value *
   ---------------

   This table is an array of addresses.

   A null value indicates a catch-all handler.  (Not used by Ada)

   Non null values are used to match the exception being propagated:
   In C++ this is a pointer to some rtti data, while in Ada this is an
   exception id (with a fake id for others).

   For C++, this table is actually also used to store "exception
   specification" data. The differentiation between the two kinds
   of entries is made by the sign of the associated action filter,
   which translates into positive or negative offsets from the
   so called base of the table:

   Exception Specification data is stored at positive offsets from
   the ttypes table base, which Exception Type data is stored at
   negative offsets:

   ---------------------------------------------------------------------------

   Here is a quick summary of the tables organization:

	  +-- Unwind_Context (pc, ...)
	  |
	  |(pc)
	  |
	  |   CALL-SITE[]
	  |
	  |   +=============================================================+
	  |   | region-start + length |  landing-pad   | first-action-index |
	  |   +=============================================================+
	  +-> |       pc range          0 => no-action   0 => cleanups only |
	      |                         !0 => jump @              N --+     |
	      +====================================================== | ====+
                                                                      |
                                                                      |
       ACTION []                                                      |
                                                                      |
       +==========================================================+   |
       |              action-filter           |   next-action     |   |
       +==========================================================+   |
       |  0 => cleanup                                            |   |
       | >0 => ttype index for handler ------+  0 => end of chain | <-+
       | <0 => ttype index for spec data     |                    |
       +==================================== | ===================+
                                             |
                                             |
       TTYPES []                             |
					     |  Offset negated from
		 +=====================+     |  the actual base.
		 |     ttype-value     |     |
    +============+=====================+     |
    |            |        ...          |     |
    |    ...     |     exception id    | <---+
    |            |        ...          |
    |  handlers	 +---------------------+
    |            |        ...          |
    |    ...     |        ...          |
    |            |        ...          |
    +============+=====================+ <<------ Table base
    |    ...     |        ...          |
    |   specs    |        ...          | (should not see negative filter
    |    ...     |        ...          |  values for Ada).
    +============+=====================+


   ============================
   * Tables for the sjlj case *
   ============================

   So called "function contexts" are pushed on a context stack by calls to
   _Unwind_SjLj_Register on function entry, and popped off at exit points by
   calls to _Unwind_SjLj_Unregister. The current call_site for a function is
   updated in the function context as the function's code runs along.

   The generic unwinding engine in _Unwind_RaiseException walks the function
   context stack and not the actual call chain.

   The ACTION and TTYPES tables remain unchanged, which allows to search them
   during the propagation phase to determine whether or not the propagated
   exception is handled somewhere. When it is, we only "jump" up once directly
   to the context where the handler will be found. Besides, this allows "break
   exception unhandled" to work also

   The CALL-SITE table is setup differently, though: the pc attached to the
   unwind context is a direct index into the table, so the entries in this
   table do not hold region bounds any more.

   A special index (-1) is used to indicate that no action is possibly
   connected with the context at hand, so null landing pads cannot appear
   in the table.

   Additionally, landing pad values in the table do not represent code address
   to jump at, but so called "dispatch" indices used by a common landing pad
   for the function to switch to the appropriate post-landing-pad.

   +-- Unwind_Context (pc, ...)
   |
   | pc = call-site index
   |  0 => terminate (should not see this for Ada)
   | -1 => no-action
   |
   |   CALL-SITE[]
   |
   |   +=====================================+
   |   |  landing-pad   | first-action-index |
   |   +=====================================+
   +-> |                  0 => cleanups only |
       | dispatch index             N        |
       +=====================================+


   ===================================
   * Basic organization of this unit *
   ===================================

   The major point of this unit is to provide an exception propagation
   personality routine for Ada. This is __gnat_personality_v0.

   It is provided with a pointer to the propagated exception, an unwind
   context describing a location the propagation is going through, and a
   couple of other arguments including a description of the current
   propagation phase.

   It shall return to the generic propagation engine what is to be performed
   next, after possible context adjustments, depending on what it finds in the
   traversed context (a handler for the exception, a cleanup, nothing, ...),
   and on the propagation phase.

   A number of structures and subroutines are used for this purpose, as
   sketched below:

   o region_descriptor: General data associated with the context (base pc,
     call-site table, action table, ttypes table, ...)

   o action_descriptor: Data describing the action to be taken for the
     propagated exception in the provided context (kind of action: nothing,
     handler, cleanup; pointer to the action table entry, ...).

   raise
     |
    ... (a-except.adb)
     |
   Propagate_Exception (a-exexpr.adb)
     |
     |
   _Unwind_RaiseException (libgcc)
     |
     |   (Ada frame)
     |
     +--> __gnat_personality_v0 (context, exception)
	   |
	   +--> get_region_description_for (context)
	   |
	   +--> get_action_description_for (ip, exception, region)
	   |       |
	   |       +--> get_call_site_action_for (context, region)
	   |            (one version for each underlying scheme)
           |
	   +--> setup_to_install (context)

   This unit is inspired from the C++ version found in eh_personality.cc,
   part of libstdc++-v3.

*/


/* This is an incomplete "proxy" of the structure of exception objects as
   built by the GNAT runtime library. Accesses to other fields than the common
   header are performed through subprogram calls to alleviate the need of an
   exact counterpart here and potential alignment/size issues for the common
   header. See a-exexpr.adb.  */

typedef struct
{
  _Unwind_Exception common;
  /* ABI header, maximally aligned. */
} _GNAT_Exception;

/* The two constants below are specific ttype identifiers for special
   exception ids.  Their type should match what a-exexpr exports.  */

extern const int __gnat_others_value;
#define GNAT_OTHERS      ((_Unwind_Ptr) &__gnat_others_value)

extern const int __gnat_all_others_value;
#define GNAT_ALL_OTHERS  ((_Unwind_Ptr) &__gnat_all_others_value)

extern const int __gnat_unhandled_others_value;
#define GNAT_UNHANDLED_OTHERS  ((_Unwind_Ptr) &__gnat_unhandled_others_value)

/* Describe the useful region data associated with an unwind context.  */

typedef struct
{
  /* The base pc of the region.  */
  _Unwind_Ptr base;

  /* Pointer to the Language Specific Data for the region.  */
  _Unwind_Ptr lsda;

  /* Call-Site data associated with this region.  */
  unsigned char call_site_encoding;
  const unsigned char *call_site_table;

  /* The base to which are relative landing pad offsets inside the call-site
     entries .  */
  _Unwind_Ptr lp_base;

  /* Action-Table associated with this region.  */
  const unsigned char *action_table;

  /* Ttype data associated with this region.  */
  unsigned char ttype_encoding;
  const unsigned char *ttype_table;
  _Unwind_Ptr ttype_base;

} region_descriptor;

/* Extract and adjust the IP (instruction pointer) from an exception
   context.  */

static _Unwind_Ptr
get_ip_from_context (_Unwind_Context *uw_context)
{
  int ip_before_insn = 0;
#ifdef HAVE_GETIPINFO
  _Unwind_Ptr ip = _Unwind_GetIPInfo (uw_context, &ip_before_insn);
#else
  _Unwind_Ptr ip = _Unwind_GetIP (uw_context);
#endif
  /* Subtract 1 if necessary because GetIPInfo yields a call return address
     in this case, while we are interested in information for the call point.
     This does not always yield the exact call instruction address but always
     brings the IP back within the corresponding region.  */
  if (!ip_before_insn)
    ip--;

  return ip;
}

static void
db_region_for (region_descriptor *region, _Unwind_Ptr ip)
{
#ifndef inhibit_libc
  if (! (db_accepted_codes () & DB_REGIONS))
    return;

  db (DB_REGIONS, "For ip @ %p => ", (void *)ip);

  if (region->lsda)
    db (DB_REGIONS, "lsda @ %p", (void *)region->lsda);
  else
    db (DB_REGIONS, "no lsda");

  db (DB_REGIONS, "\n");
#endif
}

/* Retrieve the ttype entry associated with FILTER in the REGION's
   ttype table.  */

static _Unwind_Ptr
get_ttype_entry_for (region_descriptor *region, long filter)
{
  _Unwind_Ptr ttype_entry;

  filter *= size_of_encoded_value (region->ttype_encoding);
  read_encoded_value_with_base
    (region->ttype_encoding, region->ttype_base,
     region->ttype_table - filter, &ttype_entry);

  return ttype_entry;
}

/* Fill out the REGION descriptor for the provided UW_CONTEXT.  */

static void
get_region_description_for (_Unwind_Context *uw_context,
                            region_descriptor *region)
{
  const unsigned char * p;
  _uleb128_t tmp;
  unsigned char lpbase_encoding;

  /* Get the base address of the lsda information. If the provided context
     is null or if there is no associated language specific data, there's
     nothing we can/should do.  */
  region->lsda
    = (_Unwind_Ptr) (uw_context
		     ? _Unwind_GetLanguageSpecificData (uw_context) : 0);

  if (! region->lsda)
    return;

  /* Parse the lsda and fill the region descriptor.  */
  p = (const unsigned char *)region->lsda;

  region->base = _Unwind_GetRegionStart (uw_context);

  /* Find @LPStart, the base to which landing pad offsets are relative.  */
  lpbase_encoding = *p++;
  if (lpbase_encoding != DW_EH_PE_omit)
    p = read_encoded_value
      (uw_context, lpbase_encoding, p, &region->lp_base);
  else
    region->lp_base = region->base;

  /* Find @TType, the base of the handler and exception spec type data.  */
  region->ttype_encoding = *p++;
  if (region->ttype_encoding != DW_EH_PE_omit)
    {
      p = read_uleb128 (p, &tmp);
      region->ttype_table = p + tmp;
    }
   else
     region->ttype_table = 0;

  region->ttype_base
    = base_of_encoded_value (region->ttype_encoding, uw_context);

  /* Get the encoding and length of the call-site table; the action table
     immediately follows.  */
  region->call_site_encoding = *p++;
  region->call_site_table = read_uleb128 (p, &tmp);

  region->action_table = region->call_site_table + tmp;
}


/* Describe an action to be taken when propagating an exception up to
   some context.  */

enum action_kind
{
  /* Found some call site base data, but need to analyze further
     before being able to decide.  */
  unknown,

  /* There is nothing relevant in the context at hand. */
  nothing,

  /* There are only cleanups to run in this context.  */
  cleanup,

  /* There is a handler for the exception in this context.  */
  handler,

  /* There is a handler for the exception, but it is only for catching
     unhandled exceptions.  */
  unhandler
};

/* filter value for cleanup actions.  */
static const int cleanup_filter = 0;

typedef struct
{
  /* The kind of action to be taken.  */
  enum action_kind kind;

  /* A pointer to the action record entry.  */
  const unsigned char *table_entry;

  /* Where we should jump to actually take an action (trigger a cleanup or an
     exception handler).  */
  _Unwind_Ptr landing_pad;

  /* If we have a handler matching our exception, these are the filter to
     trigger it and the corresponding id.  */
  _Unwind_Sword ttype_filter;

} action_descriptor;

static void
db_action_for (action_descriptor *action, _Unwind_Ptr ip)
{
#ifndef inhibit_libc
  db (DB_ACTIONS, "For ip @ %p => ", (void *)ip);

  switch (action->kind)
     {
     case unknown:
       db (DB_ACTIONS, "lpad @ %p, record @ %p\n",
	   (void *) action->landing_pad, action->table_entry);
       break;

     case nothing:
       db (DB_ACTIONS, "Nothing\n");
       break;

     case cleanup:
       db (DB_ACTIONS, "Cleanup\n");
       break;

     case handler:
       db (DB_ACTIONS, "Handler, filter = %d\n", (int) action->ttype_filter);
       break;

     default:
       db (DB_ACTIONS, "Err? Unexpected action kind !\n");
       break;
    }
#endif
}

/* Search the call_site_table of REGION for an entry appropriate for the
   UW_CONTEXT's IP.  If one is found, store the associated landing_pad
   and action_table entry, and set the ACTION kind to unknown for further
   analysis.  Otherwise, set the ACTION kind to nothing.

   There are two variants of this routine, depending on the underlying
   mechanism (DWARF/SJLJ), which account for differences in the tables.  */

#ifdef __USING_SJLJ_EXCEPTIONS__

#define __builtin_eh_return_data_regno(x) x

static void
get_call_site_action_for (_Unwind_Ptr call_site,
                          region_descriptor *region,
                          action_descriptor *action)
{
  /* call_site is a direct index into the call-site table, with two special
     values : -1 for no-action and 0 for "terminate".  The latter should never
     show up for Ada.  To test for the former, beware that _Unwind_Ptr might
     be unsigned.  */

  if ((int)call_site < 0)
    {
      action->kind = nothing;
    }
  else if (call_site == 0)
    {
      db (DB_ERR, "========> Err, null call_site for Ada/sjlj\n");
      action->kind = nothing;
    }
  else
    {
      _uleb128_t cs_lp, cs_action;
      const unsigned char *p;

      /* Let the caller know there may be an action to take, but let it
	 determine the kind.  */
      action->kind = unknown;

      /* We have a direct index into the call-site table, but this table is
	 made of leb128 values, the encoding length of which is variable.  We
	 can't merely compute an offset from the index, then, but have to read
	 all the entries before the one of interest.  */
      p = region->call_site_table;
      do
	{
	  p = read_uleb128 (p, &cs_lp);
	  p = read_uleb128 (p, &cs_action);
	}
      while (--call_site);

      action->landing_pad = cs_lp + 1;

      if (cs_action)
	action->table_entry = region->action_table + cs_action - 1;
      else
	action->table_entry = 0;
    }
}

#else /* !__USING_SJLJ_EXCEPTIONS__  */

static void
get_call_site_action_for (_Unwind_Ptr ip,
                          region_descriptor *region,
                          action_descriptor *action)
{
  const unsigned char *p = region->call_site_table;

  /* Unless we are able to determine otherwise...  */
  action->kind = nothing;

  db (DB_CSITE, "\n");

  while (p < region->action_table)
    {
      _Unwind_Ptr cs_start, cs_len, cs_lp;
      _uleb128_t cs_action;

      /* Note that all call-site encodings are "absolute" displacements.  */
      p = read_encoded_value (0, region->call_site_encoding, p, &cs_start);
      p = read_encoded_value (0, region->call_site_encoding, p, &cs_len);
      p = read_encoded_value (0, region->call_site_encoding, p, &cs_lp);
      p = read_uleb128 (p, &cs_action);

      db (DB_CSITE,
	  "c_site @ %p (+%p), len = %p, lpad @ %p (+%p)\n",
	  (void *)region->base + cs_start, (void *)cs_start, (void *)cs_len,
	  (void *)region->lp_base + cs_lp, (void *)cs_lp);

      /* The table is sorted, so if we've passed the IP, stop.  */
      if (ip < region->base + cs_start)
 	break;

      /* If we have a match, fill the ACTION fields accordingly.  */
      else if (ip < region->base + cs_start + cs_len)
	{
	  /* Let the caller know there may be an action to take, but let it
	     determine the kind.  */
	  action->kind = unknown;

	  if (cs_lp)
	    action->landing_pad = region->lp_base + cs_lp;
	  else
	    action->landing_pad = 0;

	  if (cs_action)
	    action->table_entry = region->action_table + cs_action - 1;
	  else
	    action->table_entry = 0;

	  db (DB_CSITE, "+++\n");
	  return;
	}
    }

  db (DB_CSITE, "---\n");
}

#endif /* __USING_SJLJ_EXCEPTIONS__  */

/* With CHOICE an exception choice representing an "exception - when"
   argument, and PROPAGATED_EXCEPTION a pointer to the currently propagated
   occurrence, return true if the latter matches the former, that is, if
   PROPAGATED_EXCEPTION is caught by the handling code controlled by CHOICE.
   This takes care of the special Non_Ada_Error case on VMS.  */

#define Is_Handled_By_Others  __gnat_is_handled_by_others
#define Language_For          __gnat_language_for
#define Foreign_Data_For      __gnat_foreign_data_for
#define EID_For               __gnat_eid_for

extern bool Is_Handled_By_Others (_Unwind_Ptr eid);
extern char Language_For (_Unwind_Ptr eid);

extern void *Foreign_Data_For (_Unwind_Ptr eid);

extern Exception_Id EID_For (_GNAT_Exception * e);

#define Foreign_Exception system__exceptions__foreign_exception
extern struct Exception_Data Foreign_Exception;

#ifdef VMS
#define Non_Ada_Error system__aux_dec__non_ada_error
extern struct Exception_Data Non_Ada_Error;
#endif

/* Return true iff the exception class of EXCEPT is EC.  */

static int
exception_class_eq (const _GNAT_Exception *except, _Unwind_Exception_Class ec)
{
#ifdef __ARM_EABI_UNWINDER__
  return memcmp (except->common.exception_class, ec, 8) == 0;
#else
  return except->common.exception_class == ec;
#endif
}

/* Return how CHOICE matches PROPAGATED_EXCEPTION.  */

static enum action_kind
is_handled_by (_Unwind_Ptr choice, _GNAT_Exception *propagated_exception)
{
  /* All others choice match everything.  */
  if (choice == GNAT_ALL_OTHERS)
    return handler;

  /* GNAT exception occurrence.  */
  if (exception_class_eq (propagated_exception, GNAT_EXCEPTION_CLASS))
    {
      /* Pointer to the GNAT exception data corresponding to the propagated
         occurrence.  */
      _Unwind_Ptr E = (_Unwind_Ptr) EID_For (propagated_exception);

      if (choice == GNAT_UNHANDLED_OTHERS)
	return unhandler;

      E = (_Unwind_Ptr) EID_For (propagated_exception);

      /* Base matching rules: An exception data (id) matches itself, "when
         all_others" matches anything and "when others" matches anything
         unless explicitly stated otherwise in the propagated occurrence.  */
      if (choice == E || (choice == GNAT_OTHERS && Is_Handled_By_Others (E)))
	return handler;

#ifdef VMS
      /* In addition, on OpenVMS, Non_Ada_Error matches VMS exceptions, and we
         may have different exception data pointers that should match for the
         same condition code, if both an export and an import have been
         registered.  The import code for both the choice and the propagated
         occurrence are expected to have been masked off regarding severity
         bits already (at registration time for the former and from within the
         low level exception vector for the latter).  */
      if ((Language_For (E) == 'V'
	   && choice != GNAT_OTHERS
	   && ((Language_For (choice) == 'V'
		&& Foreign_Data_For (choice) != 0
		&& Foreign_Data_For (choice) == Foreign_Data_For (E))
	       || choice == (_Unwind_Ptr)&Non_Ada_Error)))
	return handler;
#endif

      /* Otherwise, it doesn't match an Ada choice.  */
      return nothing;
    }

  /* All others and others choice match any foreign exception.  */
  if (choice == GNAT_ALL_OTHERS
      || choice == GNAT_OTHERS
      || choice == (_Unwind_Ptr) &Foreign_Exception)
    return handler;

  /* C++ exception occurrences.  */
  if (exception_class_eq (propagated_exception, CXX_EXCEPTION_CLASS)
      && Language_For (choice) == 'C')
    {
      void *choice_typeinfo = Foreign_Data_For (choice);
      void *except_typeinfo =
	(((struct __cxa_exception *)
	  ((_Unwind_Exception *)propagated_exception + 1)) - 1)
	->exceptionType;

      /* Typeinfo are directly compared, which might not be correct if they
	 aren't merged.  ??? We should call the == operator if this module is
	 compiled in C++.  */
      if (choice_typeinfo == except_typeinfo)
	return handler;
    }

  return nothing;
}

/* Fill out the ACTION to be taken from propagating UW_EXCEPTION up to
   UW_CONTEXT in REGION.  */

static void
get_action_description_for (_Unwind_Ptr ip,
                            _Unwind_Exception *uw_exception,
                            _Unwind_Action uw_phase,
                            region_descriptor *region,
                            action_descriptor *action)
{
  _GNAT_Exception *gnat_exception = (_GNAT_Exception *) uw_exception;

  /* Search the call site table first, which may get us a landing pad as well
     as the head of an action record list.  */
  get_call_site_action_for (ip, region, action);
  db_action_for (action, ip);

  /* If there is not even a call_site entry, we are done.  */
  if (action->kind == nothing)
    return;

  /* Otherwise, check what we have at the place of the call site.  */

  /* No landing pad => no cleanups or handlers.  */
  if (action->landing_pad == 0)
    {
      action->kind = nothing;
      return;
    }

  /* Landing pad + null table entry => only cleanups.  */
  else if (action->table_entry == 0)
    {
      action->kind = cleanup;
      action->ttype_filter = cleanup_filter;
      /* The filter initialization is not strictly necessary, as cleanup-only
	 landing pads don't look at the filter value.  It is there to ensure
	 we don't pass random values and so trigger potential confusion when
	 installing the context later on.  */
      return;
    }

  /* Landing pad + Table entry => handlers + possible cleanups.  */
  else
    {
      const unsigned char * p = action->table_entry;
      _sleb128_t ar_filter, ar_disp;

      action->kind = nothing;

      while (1)
	{
	  p = read_sleb128 (p, &ar_filter);
	  read_sleb128 (p, &ar_disp);
	  /* Don't assign p here, as it will be incremented by ar_disp
	     below.  */

	  /* Null filters are for cleanups. */
	  if (ar_filter == cleanup_filter)
	    {
	      action->kind = cleanup;
	      action->ttype_filter = cleanup_filter;
	      /* The filter initialization is required here, to ensure
		 the target landing pad branches to the cleanup code if
		 we happen not to find a matching handler.  */
	    }

	  /* Positive filters are for regular handlers.  */
	  else if (ar_filter > 0)
	    {
              /* Do not catch an exception if the _UA_FORCE_UNWIND flag is
                 passed (to follow the ABI).  */
              if (!(uw_phase & _UA_FORCE_UNWIND))
                {
		  enum action_kind act;

                  /* See if the filter we have is for an exception which
                     matches the one we are propagating.  */
                  _Unwind_Ptr choice =
		    get_ttype_entry_for (region, ar_filter);

		  act = is_handled_by (choice, gnat_exception);
                  if (act != nothing)
                    {
		      action->kind = act;
                      action->ttype_filter = ar_filter;
                      return;
                    }
                }
	    }

	  /* Negative filter values are for C++ exception specifications.
	     Should not be there for Ada :/  */
	  else
	    db (DB_ERR, "========> Err, filter < 0 for Ada/dwarf\n");

	  if (ar_disp == 0)
	    return;

	  p += ar_disp;
	}
    }
}

/* Setup in UW_CONTEXT the eh return target IP and data registers, which will
   be restored with the others and retrieved by the landing pad once the jump
   occurred.  */

static void
setup_to_install (_Unwind_Context *uw_context,
                  _Unwind_Exception *uw_exception,
                  _Unwind_Ptr uw_landing_pad,
                  int uw_filter)
{
  /* 1/ exception object pointer, which might be provided back to
     _Unwind_Resume (and thus to this personality routine) if we are jumping
     to a cleanup.  */
  _Unwind_SetGR (uw_context, __builtin_eh_return_data_regno (0),
		 (_Unwind_Word)uw_exception);

  /* 2/ handler switch value register, which will also be used by the target
     landing pad to decide what action it shall take.  */
  _Unwind_SetGR (uw_context, __builtin_eh_return_data_regno (1),
		 (_Unwind_Word)uw_filter);

  /* Setup the address we should jump at to reach the code where there is the
     "something" we found.  */
  _Unwind_SetIP (uw_context, uw_landing_pad);
}

/* The following is defined from a-except.adb. Its purpose is to enable
   automatic backtraces upon exception raise, as provided through the
   GNAT.Traceback facilities.  */
extern void __gnat_notify_handled_exception (struct Exception_Occurrence *);
extern void __gnat_notify_unhandled_exception (struct Exception_Occurrence *);

/* Below is the eh personality routine per se. We currently assume that only
   GNU-Ada exceptions are met.  */

/* By default, the personality routine is public.  */
#define PERSONALITY_STORAGE

#ifdef __USING_SJLJ_EXCEPTIONS__
#define PERSONALITY_FUNCTION    __gnat_personality_sj0
#elif defined (__SEH__)
#define PERSONALITY_FUNCTION    __gnat_personality_imp
/* The public personality routine for seh is __gnat_personality_seh0, defined
   below using the SEH convention. This is a wrapper around the GNU routine,
   which is static.  */
#undef PERSONALITY_STORAGE
#define PERSONALITY_STORAGE static
#else
#define PERSONALITY_FUNCTION    __gnat_personality_v0
#endif

/* Code executed to continue unwinding.  With the ARM unwinder, the
   personality routine must unwind one frame (per EHABI 7.3 4.).  */

static _Unwind_Reason_Code
continue_unwind (struct _Unwind_Exception* ue_header,
		 struct _Unwind_Context* uw_context)
{
#ifdef __ARM_EABI_UNWINDER__
  if (__gnu_unwind_frame (ue_header, uw_context) != _URC_OK)
    return _URC_FAILURE;
#endif
  return _URC_CONTINUE_UNWIND;
}

/* Common code for the body of GNAT personality routine.  This code is shared
   between all unwinders.  */

static _Unwind_Reason_Code
personality_body (_Unwind_Action uw_phases,
		  _Unwind_Exception *uw_exception,
		  _Unwind_Context *uw_context)
{
  region_descriptor region;
  action_descriptor action;
  _Unwind_Ptr ip;

  /* Debug traces.  */
  db_indent (DB_INDENT_RESET);
  db_phases (uw_phases);
  db_indent (DB_INDENT_INCREASE);

  /* Get the region description for the context we were provided with. This
     will tell us if there is some lsda, call_site, action and/or ttype data
     for the associated ip.  */
  get_region_description_for (uw_context, &region);

  /* No LSDA => no handlers or cleanups => we shall unwind further up.  */
  if (! region.lsda)
    return continue_unwind (uw_exception, uw_context);

  /* Get the instruction pointer.  */
  ip = get_ip_from_context (uw_context);
  db_region_for (&region, ip);

  /* Search the call-site and action-record tables for the action associated
     with this IP.  */
  get_action_description_for (ip, uw_exception, uw_phases, &region, &action);
  db_action_for (&action, ip);

  /* Whatever the phase, if there is nothing relevant in this frame,
     unwinding should just go on.  */
  if (action.kind == nothing)
    return continue_unwind (uw_exception, uw_context);

  /* If we found something in search phase, we should return a code indicating
     what to do next depending on what we found. If we only have cleanups
     around, we shall try to unwind further up to find a handler, otherwise,
     tell we have a handler, which will trigger the second phase.  */
  if (uw_phases & _UA_SEARCH_PHASE)
    {
      if (action.kind == cleanup)
	{
	  return continue_unwind (uw_exception, uw_context);
	}
      else
	{
	  struct Exception_Occurrence *excep;

	  /* Trigger the appropriate notification routines before the second
	     phase starts, which ensures the stack is still intact.
             First, setup the Ada occurrence.  */
          excep = __gnat_setup_current_excep (uw_exception);
	  if (action.kind == unhandler)
	    __gnat_notify_unhandled_exception (excep);
	  else
	    __gnat_notify_handled_exception (excep);

	  return _URC_HANDLER_FOUND;
	}
    }

  /* We found something in cleanup/handler phase, which might be the handler
     or a cleanup for a handled occurrence, or a cleanup for an unhandled
     occurrence (we are in a FORCED_UNWIND phase in this case). Install the
     context to get there.  */

  setup_to_install
    (uw_context, uw_exception, action.landing_pad, action.ttype_filter);

  /* Write current exception, so that it can be retrieved from Ada.  It was
     already done during phase 1 (just above), but in between, one or several
     exceptions may have been raised (in cleanup handlers).  */
  __gnat_setup_current_excep (uw_exception);

  return _URC_INSTALL_CONTEXT;
}

#ifndef __ARM_EABI_UNWINDER__
/* Major tweak for ia64-vms : the CHF propagation phase calls this personality
   routine with sigargs/mechargs arguments and has very specific expectations
   on possible return values.

   We handle this with a number of specific tricks:

   1. We tweak the personality routine prototype to have the "version" and
      "phases" two first arguments be void * instead of int and _Unwind_Action
      as nominally expected in the GCC context.

      This allows us to access the full range of bits passed in every case and
      has no impact on the callers side since each argument remains assigned
      the same single 64bit slot.

   2. We retrieve the corresponding int and _Unwind_Action values within the
      routine for regular use with truncating conversions. This is a noop when
      called from the libgcc unwinder.

   3. We assume we're called by the VMS CHF when unexpected bits are set in
      both those values. The incoming arguments are then real sigargs and
      mechargs pointers, which we then redirect to __gnat_handle_vms_condition
      for proper processing.
*/
#if defined (VMS) && defined (__IA64)
typedef void * version_arg_t;
typedef void * phases_arg_t;
#else
typedef int version_arg_t;
typedef _Unwind_Action phases_arg_t;
#endif

<<<<<<< HEAD
#if defined (__SEH__) && !defined (__USING_SJLJ_EXCEPTIONS__)
static
#endif
_Unwind_Reason_Code
=======
PERSONALITY_STORAGE _Unwind_Reason_Code
>>>>>>> a7aa3838
PERSONALITY_FUNCTION (version_arg_t, phases_arg_t,
                      _Unwind_Exception_Class, _Unwind_Exception *,
                      _Unwind_Context *);

PERSONALITY_STORAGE _Unwind_Reason_Code
PERSONALITY_FUNCTION (version_arg_t version_arg,
                      phases_arg_t phases_arg,
                      _Unwind_Exception_Class uw_exception_class
		         ATTRIBUTE_UNUSED,
                      _Unwind_Exception *uw_exception,
                      _Unwind_Context *uw_context)
{
  /* Fetch the version and phases args with their nominal ABI types for later
     use. This is a noop everywhere except on ia64-vms when called from the
     Condition Handling Facility.  */
  int uw_version = (int) version_arg;
  _Unwind_Action uw_phases = (_Unwind_Action) phases_arg;
  region_descriptor region;
  action_descriptor action;
  _Unwind_Ptr ip;

  /* Check that we're called from the ABI context we expect, with a major
     possible variation on VMS for IA64.  */
  if (uw_version != 1)
    {
#if defined (VMS) && defined (__IA64)

      /* Assume we're called with sigargs/mechargs arguments if really
	 unexpected bits are set in our first two formals.  Redirect to the
	 GNAT condition handling code in this case.  */

      extern long __gnat_handle_vms_condition (void *, void *);

      unsigned int version_unexpected_bits_mask = 0xffffff00U;
      unsigned int phases_unexpected_bits_mask  = 0xffffff00U;

      if ((unsigned int)uw_version & version_unexpected_bits_mask
	  && (unsigned int)uw_phases & phases_unexpected_bits_mask)
	return __gnat_handle_vms_condition (version_arg, phases_arg);
#endif

      return _URC_FATAL_PHASE1_ERROR;
    }

  return personality_body (uw_phases, uw_exception, uw_context);
}

#else /* __ARM_EABI_UNWINDER__ */

PERSONALITY_STORAGE _Unwind_Reason_Code
PERSONALITY_FUNCTION (_Unwind_State state,
		      struct _Unwind_Exception* ue_header,
		      struct _Unwind_Context* uw_context);

PERSONALITY_STORAGE _Unwind_Reason_Code
PERSONALITY_FUNCTION (_Unwind_State state,
		      struct _Unwind_Exception* uw_exception,
		      struct _Unwind_Context* uw_context)
{
  _Unwind_Action uw_phases;

  switch (state & _US_ACTION_MASK)
    {
    case _US_VIRTUAL_UNWIND_FRAME:
      /* Phase 1.  */
      uw_phases = _UA_SEARCH_PHASE;
      break;

    case _US_UNWIND_FRAME_STARTING:
      /* Phase 2, to call a cleanup.  */
      uw_phases = _UA_CLEANUP_PHASE;
#if 0
      /* ??? We don't use UA_HANDLER_FRAME (except to debug).  Futhermore,
	 barrier_cache.sp isn't yet set.  */
      if (!(state & _US_FORCE_UNWIND)
	  && (uw_exception->barrier_cache.sp
	      == _Unwind_GetGR (uw_context, UNWIND_STACK_REG)))
	uw_phases |= _UA_HANDLER_FRAME;
#endif
      break;

    case _US_UNWIND_FRAME_RESUME:
      /* Phase 2, called at the return of a cleanup.  In the GNU
	 implementation, there is nothing left to do, so we simply go on.  */
      return continue_unwind (uw_exception, uw_context);

    default:
      return _URC_FAILURE;
    }
  uw_phases |= (state & _US_FORCE_UNWIND);

  /* The dwarf unwinder assumes the context structure holds things like the
     function and LSDA pointers.  The ARM implementation caches these in
     the exception header (UCB).  To avoid rewriting everything we make a
     virtual scratch register point at the UCB.  This is a GNU specific
     requirement.  */
  _Unwind_SetGR (uw_context, UNWIND_POINTER_REG, (_Unwind_Ptr) uw_exception);

  return personality_body (uw_phases, uw_exception, uw_context);
}
#endif /* __ARM_EABI_UNWINDER__ */

/* Callback routine called by Unwind_ForcedUnwind to execute all the cleanup
   before exiting the task.  */

_Unwind_Reason_Code
__gnat_cleanupunwind_handler (int version ATTRIBUTE_UNUSED,
			      _Unwind_Action phases,
			      _Unwind_Exception_Class eclass ATTRIBUTE_UNUSED,
			      struct _Unwind_Exception *exception,
			      struct _Unwind_Context *context ATTRIBUTE_UNUSED,
			      void *arg ATTRIBUTE_UNUSED)
{
  /* Terminate when the end of the stack is reached.  */
  if ((phases & _UA_END_OF_STACK) != 0
#if defined (__ia64__) && defined (__hpux__) && defined (USE_LIBUNWIND_EXCEPTIONS)
      /* Strictely follow the ia64 ABI: when end of stack is reached,
	 the callback will be called with a NULL stack pointer.
	 No need for that when using libgcc unwinder.  */
      || _Unwind_GetGR (context, 12) == 0
#endif
      )
    __gnat_unhandled_except_handler (exception);

  /* We know there is at least one cleanup further up. Return so that it
     is searched and entered, after which Unwind_Resume will be called
     and this hook will gain control again.  */
  return _URC_NO_REASON;
}

/* Define the consistently named wrappers imported by Propagate_Exception.  */

_Unwind_Reason_Code
__gnat_Unwind_RaiseException (_Unwind_Exception *e)
{
#ifdef __USING_SJLJ_EXCEPTIONS__
  return _Unwind_SjLj_RaiseException (e);
#else
  return _Unwind_RaiseException (e);
#endif
}

_Unwind_Reason_Code
__gnat_Unwind_ForcedUnwind (_Unwind_Exception *e,
			    void *handler,
			    void *argument)
{
#ifdef __USING_SJLJ_EXCEPTIONS__
  return _Unwind_SjLj_ForcedUnwind (e, handler, argument);
#else
  return _Unwind_ForcedUnwind (e, handler, argument);
#endif
}

#if defined (__SEH__) && !defined (__USING_SJLJ_EXCEPTIONS__)

#define STATUS_USER_DEFINED		(1U << 29)

/* From unwind-seh.c.  */
#define GCC_MAGIC			(('G' << 16) | ('C' << 8) | 'C')
#define GCC_EXCEPTION(TYPE)		\
       (STATUS_USER_DEFINED | ((TYPE) << 24) | GCC_MAGIC)
#define STATUS_GCC_THROW		GCC_EXCEPTION (0)

EXCEPTION_DISPOSITION __gnat_SEH_error_handler
 (struct _EXCEPTION_RECORD*, void*, struct _CONTEXT*, void*);

struct Exception_Data *
__gnat_map_SEH (EXCEPTION_RECORD* ExceptionRecord, const char **msg);

struct _Unwind_Exception *
__gnat_create_machine_occurrence_from_signal_handler (Exception_Id,
						      const char *);

/* Unwind opcodes.  */
#define UWOP_PUSH_NONVOL 0
#define UWOP_ALLOC_LARGE 1
#define UWOP_ALLOC_SMALL 2
#define UWOP_SET_FPREG	 3
#define UWOP_SAVE_NONVOL 4
#define UWOP_SAVE_NONVOL_FAR 5
#define UWOP_SAVE_XMM128 8
#define UWOP_SAVE_XMM128_FAR 9
#define UWOP_PUSH_MACHFRAME 10

/* Modify the IP value saved in the machine frame.  This is really a kludge,
   that will be removed if we could propagate the Windows exception (and not
   the GCC one).
   What is very wrong is that the Windows unwinder will try to decode the
   instruction at IP, which isn't valid anymore after the adjust.  */

static void
__gnat_adjust_context (unsigned char *unw, ULONG64 rsp)
{
  unsigned int len;

  /* Version = 1, no flags, no prolog.  */
  if (unw[0] != 1 || unw[1] != 0)
    return;
  len = unw[2];
  /* No frame pointer.  */
  if (unw[3] != 0)
    return;
  unw += 4;
  while (len > 0)
    {
      /* Offset in prolog = 0.  */
      if (unw[0] != 0)
	return;
      switch (unw[1] & 0xf)
	{
	case UWOP_ALLOC_LARGE:
	  /* Expect < 512KB.  */
	  if ((unw[1] & 0xf0) != 0)
	    return;
	  rsp += *(unsigned short *)(unw + 2) * 8;
	  len--;
	  unw += 2;
	  break;
	case UWOP_SAVE_NONVOL:
	case UWOP_SAVE_XMM128:
	  len--;
	  unw += 2;
	  break;
	case UWOP_PUSH_MACHFRAME:
	  {
	    ULONG64 *rip;
	    rip = (ULONG64 *)rsp;
	    if ((unw[1] & 0xf0) == 0x10)
	      rip++;
	    /* Adjust rip.  */
	    (*rip)++;
	  }
	  return;
	default:
	  /* Unexpected.  */
	  return;
	}
      unw += 2;
      len--;
    }
}

EXCEPTION_DISPOSITION
__gnat_personality_seh0 (PEXCEPTION_RECORD ms_exc, void *this_frame,
			 PCONTEXT ms_orig_context,
			 PDISPATCHER_CONTEXT ms_disp)
{
  /* Possibly transform run-time errors into Ada exceptions.  As a small
     optimization, we call __gnat_SEH_error_handler only on non-user
     exceptions.  */
  if (!(ms_exc->ExceptionCode & STATUS_USER_DEFINED))
    {
      struct Exception_Data *exception;
      const char *msg;
      ULONG64 excpip = (ULONG64) ms_exc->ExceptionAddress;

      if (excpip != 0
	  && excpip >= (ms_disp->ImageBase
			+ ms_disp->FunctionEntry->BeginAddress)
	  && excpip < (ms_disp->ImageBase
		       + ms_disp->FunctionEntry->EndAddress))
	{
	  /* This is a fault in this function.  We need to adjust the return
	     address before raising the GCC exception.  */
	  CONTEXT context;
	  PRUNTIME_FUNCTION mf_func = NULL;
	  ULONG64 mf_imagebase;
	  ULONG64 mf_rsp = 0;

	  /* Get the context.  */
	  RtlCaptureContext (&context);

	  while (1)
	    {
	      PRUNTIME_FUNCTION RuntimeFunction;
	      ULONG64 ImageBase;
	      VOID *HandlerData;
	      ULONG64 EstablisherFrame;

	      /* Get function metadata.  */
	      RuntimeFunction = RtlLookupFunctionEntry
		(context.Rip, &ImageBase, ms_disp->HistoryTable);
	      if (RuntimeFunction == ms_disp->FunctionEntry)
		break;
	      mf_func = RuntimeFunction;
	      mf_imagebase = ImageBase;
	      mf_rsp = context.Rsp;

	      if (!RuntimeFunction)
		{
		  /* In case of failure, assume this is a leaf function.  */
		  context.Rip = *(ULONG64 *) context.Rsp;
		  context.Rsp += 8;
		}
	      else
		{
		  /* Unwind.  */
		  RtlVirtualUnwind (0, ImageBase, context.Rip, RuntimeFunction,
				    &context, &HandlerData, &EstablisherFrame,
				    NULL);
		}

	      /* 0 means bottom of the stack.  */
	      if (context.Rip == 0)
		{
		  mf_func = NULL;
		  break;
		}
	    }
	  if (mf_func != NULL)
	    __gnat_adjust_context
	      ((unsigned char *)(mf_imagebase + mf_func->UnwindData), mf_rsp);
	}

      exception = __gnat_map_SEH (ms_exc, &msg);
      if (exception != NULL)
	{
	  struct _Unwind_Exception *exc;

	  /* Directly convert the system exception to a GCC one.
	     This is really breaking the API, but is necessary for stack size
	     reasons: the normal way is to call Raise_From_Signal_Handler,
	     which build the exception and calls _Unwind_RaiseException, which
	     unwinds the stack and will call this personality routine. But
	     the Windows unwinder needs about 2KB of stack.  */
	  exc = __gnat_create_machine_occurrence_from_signal_handler
	    (exception, msg);
	  memset (exc->private_, 0, sizeof (exc->private_));
	  ms_exc->ExceptionCode = STATUS_GCC_THROW;
	  ms_exc->NumberParameters = 1;
	  ms_exc->ExceptionInformation[0] = (ULONG_PTR)exc;
	}

    }

  return _GCC_specific_handler (ms_exc, this_frame, ms_orig_context,
				ms_disp, __gnat_personality_imp);
}
#endif /* SEH */

#if !defined (__USING_SJLJ_EXCEPTIONS__)
/* Size of the _Unwind_Exception structure.  This is used by g-cppexc to get
   the offset to the C++ object.  */

const int __gnat_unwind_exception_size = sizeof (_Unwind_Exception);
#endif<|MERGE_RESOLUTION|>--- conflicted
+++ resolved
@@ -1235,14 +1235,7 @@
 typedef _Unwind_Action phases_arg_t;
 #endif
 
-<<<<<<< HEAD
-#if defined (__SEH__) && !defined (__USING_SJLJ_EXCEPTIONS__)
-static
-#endif
-_Unwind_Reason_Code
-=======
 PERSONALITY_STORAGE _Unwind_Reason_Code
->>>>>>> a7aa3838
 PERSONALITY_FUNCTION (version_arg_t, phases_arg_t,
                       _Unwind_Exception_Class, _Unwind_Exception *,
                       _Unwind_Context *);
