/****************************************************************************
 *                                                                          *
 *                         GNAT COMPILER COMPONENTS                         *
 *                                                                          *
 *                                U T I L S                                 *
 *                                                                          *
 *                          C Implementation File                           *
 *                                                                          *
 *          Copyright (C) 1992-2012, Free Software Foundation, Inc.         *
 *                                                                          *
 * GNAT is free software;  you can  redistribute it  and/or modify it under *
 * terms of the  GNU General Public License as published  by the Free Soft- *
 * ware  Foundation;  either version 3,  or (at your option) any later ver- *
 * sion.  GNAT is distributed in the hope that it will be useful, but WITH- *
 * OUT ANY WARRANTY;  without even the  implied warranty of MERCHANTABILITY *
 * or FITNESS FOR A PARTICULAR PURPOSE.  See the GNU General Public License *
 * for  more details.  You should have received a copy of the GNU General   *
 * Public License along with GCC; see the file COPYING3.  If not see        *
 * <http://www.gnu.org/licenses/>.                                          *
 *                                                                          *
 * GNAT was originally developed  by the GNAT team at  New York University. *
 * Extensive contributions were provided by Ada Core Technologies Inc.      *
 *                                                                          *
 ****************************************************************************/

#include "config.h"
#include "system.h"
#include "coretypes.h"
#include "tm.h"
#include "tree.h"
#include "flags.h"
#include "toplev.h"
#include "diagnostic-core.h"
#include "output.h"
#include "ggc.h"
#include "debug.h"
#include "convert.h"
#include "target.h"
#include "common/common-target.h"
#include "langhooks.h"
#include "cgraph.h"
#include "diagnostic.h"
#include "timevar.h"
#include "tree-dump.h"
#include "tree-inline.h"
#include "tree-iterator.h"

#include "ada.h"
#include "types.h"
#include "atree.h"
#include "elists.h"
#include "namet.h"
#include "nlists.h"
#include "stringt.h"
#include "uintp.h"
#include "fe.h"
#include "sinfo.h"
#include "einfo.h"
#include "ada-tree.h"
#include "gigi.h"

/* If nonzero, pretend we are allocating at global level.  */
int force_global;

/* The default alignment of "double" floating-point types, i.e. floating
   point types whose size is equal to 64 bits, or 0 if this alignment is
   not specifically capped.  */
int double_float_alignment;

/* The default alignment of "double" or larger scalar types, i.e. scalar
   types whose size is greater or equal to 64 bits, or 0 if this alignment
   is not specifically capped.  */
int double_scalar_alignment;

/* Tree nodes for the various types and decls we create.  */
tree gnat_std_decls[(int) ADT_LAST];

/* Functions to call for each of the possible raise reasons.  */
tree gnat_raise_decls[(int) LAST_REASON_CODE + 1];

/* Likewise, but with extra info for each of the possible raise reasons.  */
tree gnat_raise_decls_ext[(int) LAST_REASON_CODE + 1];

/* Forward declarations for handlers of attributes.  */
static tree handle_const_attribute (tree *, tree, tree, int, bool *);
static tree handle_nothrow_attribute (tree *, tree, tree, int, bool *);
static tree handle_pure_attribute (tree *, tree, tree, int, bool *);
static tree handle_novops_attribute (tree *, tree, tree, int, bool *);
static tree handle_nonnull_attribute (tree *, tree, tree, int, bool *);
static tree handle_sentinel_attribute (tree *, tree, tree, int, bool *);
static tree handle_noreturn_attribute (tree *, tree, tree, int, bool *);
static tree handle_leaf_attribute (tree *, tree, tree, int, bool *);
static tree handle_malloc_attribute (tree *, tree, tree, int, bool *);
static tree handle_type_generic_attribute (tree *, tree, tree, int, bool *);
static tree handle_vector_size_attribute (tree *, tree, tree, int, bool *);
static tree handle_vector_type_attribute (tree *, tree, tree, int, bool *);

/* Fake handler for attributes we don't properly support, typically because
   they'd require dragging a lot of the common-c front-end circuitry.  */
static tree fake_attribute_handler      (tree *, tree, tree, int, bool *);

/* Table of machine-independent internal attributes for Ada.  We support
   this minimal set of attributes to accommodate the needs of builtins.  */
const struct attribute_spec gnat_internal_attribute_table[] =
{
  /* { name, min_len, max_len, decl_req, type_req, fn_type_req, handler,
       affects_type_identity } */
  { "const",        0, 0,  true,  false, false, handle_const_attribute,
    false },
  { "nothrow",      0, 0,  true,  false, false, handle_nothrow_attribute,
    false },
  { "pure",         0, 0,  true,  false, false, handle_pure_attribute,
    false },
  { "no vops",      0, 0,  true,  false, false, handle_novops_attribute,
    false },
  { "nonnull",      0, -1, false, true,  true,  handle_nonnull_attribute,
    false },
  { "sentinel",     0, 1,  false, true,  true,  handle_sentinel_attribute,
    false },
  { "noreturn",     0, 0,  true,  false, false, handle_noreturn_attribute,
    false },
  { "leaf",         0, 0,  true,  false, false, handle_leaf_attribute,
    false },
  { "malloc",       0, 0,  true,  false, false, handle_malloc_attribute,
    false },
  { "type generic", 0, 0,  false, true, true, handle_type_generic_attribute,
    false },

  { "vector_size",  1, 1,  false, true, false,  handle_vector_size_attribute,
    false },
  { "vector_type",  0, 0,  false, true, false,  handle_vector_type_attribute,
    false },
  { "may_alias",    0, 0, false, true, false, NULL, false },

  /* ??? format and format_arg are heavy and not supported, which actually
     prevents support for stdio builtins, which we however declare as part
     of the common builtins.def contents.  */
  { "format",     3, 3,  false, true,  true,  fake_attribute_handler, false },
  { "format_arg", 1, 1,  false, true,  true,  fake_attribute_handler, false },

  { NULL,         0, 0, false, false, false, NULL, false }
};

/* Associates a GNAT tree node to a GCC tree node. It is used in
   `save_gnu_tree', `get_gnu_tree' and `present_gnu_tree'. See documentation
   of `save_gnu_tree' for more info.  */
static GTY((length ("max_gnat_nodes"))) tree *associate_gnat_to_gnu;

#define GET_GNU_TREE(GNAT_ENTITY)	\
  associate_gnat_to_gnu[(GNAT_ENTITY) - First_Node_Id]

#define SET_GNU_TREE(GNAT_ENTITY,VAL)	\
  associate_gnat_to_gnu[(GNAT_ENTITY) - First_Node_Id] = (VAL)

#define PRESENT_GNU_TREE(GNAT_ENTITY)	\
  (associate_gnat_to_gnu[(GNAT_ENTITY) - First_Node_Id] != NULL_TREE)

/* Associates a GNAT entity to a GCC tree node used as a dummy, if any.  */
static GTY((length ("max_gnat_nodes"))) tree *dummy_node_table;

#define GET_DUMMY_NODE(GNAT_ENTITY)	\
  dummy_node_table[(GNAT_ENTITY) - First_Node_Id]

#define SET_DUMMY_NODE(GNAT_ENTITY,VAL)	\
  dummy_node_table[(GNAT_ENTITY) - First_Node_Id] = (VAL)

#define PRESENT_DUMMY_NODE(GNAT_ENTITY)	\
  (dummy_node_table[(GNAT_ENTITY) - First_Node_Id] != NULL_TREE)

/* This variable keeps a table for types for each precision so that we only
   allocate each of them once. Signed and unsigned types are kept separate.

   Note that these types are only used when fold-const requests something
   special.  Perhaps we should NOT share these types; we'll see how it
   goes later.  */
static GTY(()) tree signed_and_unsigned_types[2 * MAX_BITS_PER_WORD + 1][2];

/* Likewise for float types, but record these by mode.  */
static GTY(()) tree float_types[NUM_MACHINE_MODES];

/* For each binding contour we allocate a binding_level structure to indicate
   the binding depth.  */

struct GTY((chain_next ("%h.chain"))) gnat_binding_level {
  /* The binding level containing this one (the enclosing binding level). */
  struct gnat_binding_level *chain;
  /* The BLOCK node for this level.  */
  tree block;
  /* If nonzero, the setjmp buffer that needs to be updated for any
     variable-sized definition within this context.  */
  tree jmpbuf_decl;
};

/* The binding level currently in effect.  */
static GTY(()) struct gnat_binding_level *current_binding_level;

/* A chain of gnat_binding_level structures awaiting reuse.  */
static GTY((deletable)) struct gnat_binding_level *free_binding_level;

/* The context to be used for global declarations.  */
static GTY(()) tree global_context;

/* An array of global declarations.  */
static GTY(()) vec<tree, va_gc> *global_decls;

/* An array of builtin function declarations.  */
static GTY(()) vec<tree, va_gc> *builtin_decls;

/* An array of global renaming pointers.  */
static GTY(()) vec<tree, va_gc> *global_renaming_pointers;

/* A chain of unused BLOCK nodes. */
static GTY((deletable)) tree free_block_chain;

static int pad_type_hash_marked_p (const void *p);
static hashval_t pad_type_hash_hash (const void *p);
static int pad_type_hash_eq (const void *p1, const void *p2);

/* A hash table of padded types.  It is modelled on the generic type
   hash table in tree.c, which must thus be used as a reference.  */
struct GTY(()) pad_type_hash {
  unsigned long hash;
  tree type;
};

static GTY ((if_marked ("pad_type_hash_marked_p"),
	     param_is (struct pad_type_hash)))
  htab_t pad_type_hash_table;

static tree merge_sizes (tree, tree, tree, bool, bool);
static tree compute_related_constant (tree, tree);
static tree split_plus (tree, tree *);
static tree float_type_for_precision (int, enum machine_mode);
static tree convert_to_fat_pointer (tree, tree);
static bool potential_alignment_gap (tree, tree, tree);
static void process_attributes (tree, struct attrib *);

/* Initialize data structures of the utils.c module.  */

void
init_gnat_utils (void)
{
  /* Initialize the association of GNAT nodes to GCC trees.  */
  associate_gnat_to_gnu = ggc_alloc_cleared_vec_tree (max_gnat_nodes);

  /* Initialize the association of GNAT nodes to GCC trees as dummies.  */
  dummy_node_table = ggc_alloc_cleared_vec_tree (max_gnat_nodes);

  /* Initialize the hash table of padded types.  */
  pad_type_hash_table = htab_create_ggc (512, pad_type_hash_hash,
					 pad_type_hash_eq, 0);
}

/* Destroy data structures of the utils.c module.  */

void
destroy_gnat_utils (void)
{
  /* Destroy the association of GNAT nodes to GCC trees.  */
  ggc_free (associate_gnat_to_gnu);
  associate_gnat_to_gnu = NULL;

  /* Destroy the association of GNAT nodes to GCC trees as dummies.  */
  ggc_free (dummy_node_table);
  dummy_node_table = NULL;

  /* Destroy the hash table of padded types.  */
  htab_delete (pad_type_hash_table);
  pad_type_hash_table = NULL;

  /* Invalidate the global renaming pointers.   */
  invalidate_global_renaming_pointers ();
}

/* GNAT_ENTITY is a GNAT tree node for an entity.  Associate GNU_DECL, a GCC
   tree node, with GNAT_ENTITY.  If GNU_DECL is not a ..._DECL node, abort.
   If NO_CHECK is true, the latter check is suppressed.

   If GNU_DECL is zero, reset a previous association.  */

void
save_gnu_tree (Entity_Id gnat_entity, tree gnu_decl, bool no_check)
{
  /* Check that GNAT_ENTITY is not already defined and that it is being set
     to something which is a decl.  If that is not the case, this usually
     means GNAT_ENTITY is defined twice, but occasionally is due to some
     Gigi problem.  */
  gcc_assert (!(gnu_decl
		&& (PRESENT_GNU_TREE (gnat_entity)
		    || (!no_check && !DECL_P (gnu_decl)))));

  SET_GNU_TREE (gnat_entity, gnu_decl);
}

/* GNAT_ENTITY is a GNAT tree node for an entity.  Return the GCC tree node
   that was associated with it.  If there is no such tree node, abort.

   In some cases, such as delayed elaboration or expressions that need to
   be elaborated only once, GNAT_ENTITY is really not an entity.  */

tree
get_gnu_tree (Entity_Id gnat_entity)
{
  gcc_assert (PRESENT_GNU_TREE (gnat_entity));
  return GET_GNU_TREE (gnat_entity);
}

/* Return nonzero if a GCC tree has been associated with GNAT_ENTITY.  */

bool
present_gnu_tree (Entity_Id gnat_entity)
{
  return PRESENT_GNU_TREE (gnat_entity);
}

/* Make a dummy type corresponding to GNAT_TYPE.  */

tree
make_dummy_type (Entity_Id gnat_type)
{
  Entity_Id gnat_underlying = Gigi_Equivalent_Type (gnat_type);
  tree gnu_type;

  /* If there is an equivalent type, get its underlying type.  */
  if (Present (gnat_underlying))
    gnat_underlying = Gigi_Equivalent_Type (Underlying_Type (gnat_underlying));

  /* If there was no equivalent type (can only happen when just annotating
     types) or underlying type, go back to the original type.  */
  if (No (gnat_underlying))
    gnat_underlying = gnat_type;

  /* If it there already a dummy type, use that one.  Else make one.  */
  if (PRESENT_DUMMY_NODE (gnat_underlying))
    return GET_DUMMY_NODE (gnat_underlying);

  /* If this is a record, make a RECORD_TYPE or UNION_TYPE; else make
     an ENUMERAL_TYPE.  */
  gnu_type = make_node (Is_Record_Type (gnat_underlying)
			? tree_code_for_record_type (gnat_underlying)
			: ENUMERAL_TYPE);
  TYPE_NAME (gnu_type) = get_entity_name (gnat_type);
  TYPE_DUMMY_P (gnu_type) = 1;
  TYPE_STUB_DECL (gnu_type)
    = create_type_stub_decl (TYPE_NAME (gnu_type), gnu_type);
  if (Is_By_Reference_Type (gnat_underlying))
    TYPE_BY_REFERENCE_P (gnu_type) = 1;

  SET_DUMMY_NODE (gnat_underlying, gnu_type);

  return gnu_type;
}

/* Return the dummy type that was made for GNAT_TYPE, if any.  */

tree
get_dummy_type (Entity_Id gnat_type)
{
  return GET_DUMMY_NODE (gnat_type);
}

/* Build dummy fat and thin pointer types whose designated type is specified
   by GNAT_DESIG_TYPE/GNU_DESIG_TYPE and attach them to the latter.  */

void
build_dummy_unc_pointer_types (Entity_Id gnat_desig_type, tree gnu_desig_type)
{
  tree gnu_template_type, gnu_ptr_template, gnu_array_type, gnu_ptr_array;
  tree gnu_fat_type, fields, gnu_object_type;

  gnu_template_type = make_node (RECORD_TYPE);
  TYPE_NAME (gnu_template_type) = create_concat_name (gnat_desig_type, "XUB");
  TYPE_DUMMY_P (gnu_template_type) = 1;
  gnu_ptr_template = build_pointer_type (gnu_template_type);

  gnu_array_type = make_node (ENUMERAL_TYPE);
  TYPE_NAME (gnu_array_type) = create_concat_name (gnat_desig_type, "XUA");
  TYPE_DUMMY_P (gnu_array_type) = 1;
  gnu_ptr_array = build_pointer_type (gnu_array_type);

  gnu_fat_type = make_node (RECORD_TYPE);
  /* Build a stub DECL to trigger the special processing for fat pointer types
     in gnat_pushdecl.  */
  TYPE_NAME (gnu_fat_type)
    = create_type_stub_decl (create_concat_name (gnat_desig_type, "XUP"),
			     gnu_fat_type);
  fields = create_field_decl (get_identifier ("P_ARRAY"), gnu_ptr_array,
			      gnu_fat_type, NULL_TREE, NULL_TREE, 0, 0);
  DECL_CHAIN (fields)
    = create_field_decl (get_identifier ("P_BOUNDS"), gnu_ptr_template,
			 gnu_fat_type, NULL_TREE, NULL_TREE, 0, 0);
  finish_fat_pointer_type (gnu_fat_type, fields);
  SET_TYPE_UNCONSTRAINED_ARRAY (gnu_fat_type, gnu_desig_type);
  /* Suppress debug info until after the type is completed.  */
  TYPE_DECL_SUPPRESS_DEBUG (TYPE_STUB_DECL (gnu_fat_type)) = 1;

  gnu_object_type = make_node (RECORD_TYPE);
  TYPE_NAME (gnu_object_type) = create_concat_name (gnat_desig_type, "XUT");
  TYPE_DUMMY_P (gnu_object_type) = 1;

  TYPE_POINTER_TO (gnu_desig_type) = gnu_fat_type;
  TYPE_OBJECT_RECORD_TYPE (gnu_desig_type) = gnu_object_type;
}

/* Return true if we are in the global binding level.  */

bool
global_bindings_p (void)
{
  return force_global || current_function_decl == NULL_TREE;
}

/* Enter a new binding level.  */

void
gnat_pushlevel (void)
{
  struct gnat_binding_level *newlevel = NULL;

  /* Reuse a struct for this binding level, if there is one.  */
  if (free_binding_level)
    {
      newlevel = free_binding_level;
      free_binding_level = free_binding_level->chain;
    }
  else
    newlevel = ggc_alloc_gnat_binding_level ();

  /* Use a free BLOCK, if any; otherwise, allocate one.  */
  if (free_block_chain)
    {
      newlevel->block = free_block_chain;
      free_block_chain = BLOCK_CHAIN (free_block_chain);
      BLOCK_CHAIN (newlevel->block) = NULL_TREE;
    }
  else
    newlevel->block = make_node (BLOCK);

  /* Point the BLOCK we just made to its parent.  */
  if (current_binding_level)
    BLOCK_SUPERCONTEXT (newlevel->block) = current_binding_level->block;

  BLOCK_VARS (newlevel->block) = NULL_TREE;
  BLOCK_SUBBLOCKS (newlevel->block) = NULL_TREE;
  TREE_USED (newlevel->block) = 1;

  /* Add this level to the front of the chain (stack) of active levels.  */
  newlevel->chain = current_binding_level;
  newlevel->jmpbuf_decl = NULL_TREE;
  current_binding_level = newlevel;
}

/* Set SUPERCONTEXT of the BLOCK for the current binding level to FNDECL
   and point FNDECL to this BLOCK.  */

void
set_current_block_context (tree fndecl)
{
  BLOCK_SUPERCONTEXT (current_binding_level->block) = fndecl;
  DECL_INITIAL (fndecl) = current_binding_level->block;
  set_block_for_group (current_binding_level->block);
}

/* Set the jmpbuf_decl for the current binding level to DECL.  */

void
set_block_jmpbuf_decl (tree decl)
{
  current_binding_level->jmpbuf_decl = decl;
}

/* Get the jmpbuf_decl, if any, for the current binding level.  */

tree
get_block_jmpbuf_decl (void)
{
  return current_binding_level->jmpbuf_decl;
}

/* Exit a binding level.  Set any BLOCK into the current code group.  */

void
gnat_poplevel (void)
{
  struct gnat_binding_level *level = current_binding_level;
  tree block = level->block;

  BLOCK_VARS (block) = nreverse (BLOCK_VARS (block));
  BLOCK_SUBBLOCKS (block) = blocks_nreverse (BLOCK_SUBBLOCKS (block));

  /* If this is a function-level BLOCK don't do anything.  Otherwise, if there
     are no variables free the block and merge its subblocks into those of its
     parent block.  Otherwise, add it to the list of its parent.  */
  if (TREE_CODE (BLOCK_SUPERCONTEXT (block)) == FUNCTION_DECL)
    ;
  else if (BLOCK_VARS (block) == NULL_TREE)
    {
      BLOCK_SUBBLOCKS (level->chain->block)
	= block_chainon (BLOCK_SUBBLOCKS (block),
			 BLOCK_SUBBLOCKS (level->chain->block));
      BLOCK_CHAIN (block) = free_block_chain;
      free_block_chain = block;
    }
  else
    {
      BLOCK_CHAIN (block) = BLOCK_SUBBLOCKS (level->chain->block);
      BLOCK_SUBBLOCKS (level->chain->block) = block;
      TREE_USED (block) = 1;
      set_block_for_group (block);
    }

  /* Free this binding structure.  */
  current_binding_level = level->chain;
  level->chain = free_binding_level;
  free_binding_level = level;
}

/* Exit a binding level and discard the associated BLOCK.  */

void
gnat_zaplevel (void)
{
  struct gnat_binding_level *level = current_binding_level;
  tree block = level->block;

  BLOCK_CHAIN (block) = free_block_chain;
  free_block_chain = block;

  /* Free this binding structure.  */
  current_binding_level = level->chain;
  level->chain = free_binding_level;
  free_binding_level = level;
}

/* Set the context of TYPE and its parallel types (if any) to CONTEXT.  */

static void
gnat_set_type_context (tree type, tree context)
{
  tree decl = TYPE_STUB_DECL (type);

  TYPE_CONTEXT (type) = context;

  while (decl && DECL_PARALLEL_TYPE (decl))
    {
      TYPE_CONTEXT (DECL_PARALLEL_TYPE (decl)) = context;
      decl = TYPE_STUB_DECL (DECL_PARALLEL_TYPE (decl));
    }
}

/* Record DECL as belonging to the current lexical scope and use GNAT_NODE
   for location information and flag propagation.  */

void
gnat_pushdecl (tree decl, Node_Id gnat_node)
{
  /* If DECL is public external or at top level, it has global context.  */
  if ((TREE_PUBLIC (decl) && DECL_EXTERNAL (decl)) || global_bindings_p ())
    {
      if (!global_context)
	global_context = build_translation_unit_decl (NULL_TREE);
      DECL_CONTEXT (decl) = global_context;
   }
  else
    {
      DECL_CONTEXT (decl) = current_function_decl;

      /* Functions imported in another function are not really nested.
	 For really nested functions mark them initially as needing
	 a static chain for uses of that flag before unnesting;
	 lower_nested_functions will then recompute it.  */
      if (TREE_CODE (decl) == FUNCTION_DECL && !TREE_PUBLIC (decl))
	DECL_STATIC_CHAIN (decl) = 1;
    }

  TREE_NO_WARNING (decl) = (No (gnat_node) || Warnings_Off (gnat_node));

  /* Set the location of DECL and emit a declaration for it.  */
  if (Present (gnat_node))
    Sloc_to_locus (Sloc (gnat_node), &DECL_SOURCE_LOCATION (decl));

  add_decl_expr (decl, gnat_node);

  /* Put the declaration on the list.  The list of declarations is in reverse
     order.  The list will be reversed later.  Put global declarations in the
     globals list and local ones in the current block.  But skip TYPE_DECLs
     for UNCONSTRAINED_ARRAY_TYPE in both cases, as they will cause trouble
     with the debugger and aren't needed anyway.  */
  if (!(TREE_CODE (decl) == TYPE_DECL
        && TREE_CODE (TREE_TYPE (decl)) == UNCONSTRAINED_ARRAY_TYPE))
    {
      if (DECL_EXTERNAL (decl))
	{
	  if (TREE_CODE (decl) == FUNCTION_DECL && DECL_BUILT_IN (decl))
	    vec_safe_push (builtin_decls, decl);
	}
      else if (global_bindings_p ())
	vec_safe_push (global_decls, decl);
      else
	{
	  DECL_CHAIN (decl) = BLOCK_VARS (current_binding_level->block);
	  BLOCK_VARS (current_binding_level->block) = decl;
	}
    }

  /* For the declaration of a type, set its name if it either is not already
     set or if the previous type name was not derived from a source name.
     We'd rather have the type named with a real name and all the pointer
     types to the same object have the same POINTER_TYPE node.  Code in the
     equivalent function of c-decl.c makes a copy of the type node here, but
     that may cause us trouble with incomplete types.  We make an exception
     for fat pointer types because the compiler automatically builds them
     for unconstrained array types and the debugger uses them to represent
     both these and pointers to these.  */
  if (TREE_CODE (decl) == TYPE_DECL && DECL_NAME (decl))
    {
      tree t = TREE_TYPE (decl);

      if (!(TYPE_NAME (t) && TREE_CODE (TYPE_NAME (t)) == TYPE_DECL))
	{
	  /* Array and pointer types aren't "tagged" types so we force the
	     type to be associated with its typedef in the DWARF back-end,
	     in order to make sure that the latter is always preserved.  */
	  if (!DECL_ARTIFICIAL (decl)
	      && (TREE_CODE (t) == ARRAY_TYPE
		  || TREE_CODE (t) == POINTER_TYPE))
	    {
	      tree tt = build_distinct_type_copy (t);
	      if (TREE_CODE (t) == POINTER_TYPE)
		TYPE_NEXT_PTR_TO (t) = tt;
	      TYPE_NAME (tt) = DECL_NAME (decl);
<<<<<<< HEAD
	      gnat_set_type_context (tt, DECL_CONTEXT (decl));
=======
	      TYPE_CONTEXT (tt) = DECL_CONTEXT (decl);
>>>>>>> e9c762ec
	      TYPE_STUB_DECL (tt) = TYPE_STUB_DECL (t);
	      DECL_ORIGINAL_TYPE (decl) = tt;
	    }
	}
      else if (TYPE_IS_FAT_POINTER_P (t))
	{
	  /* We need a variant for the placeholder machinery to work.  */
	  tree tt = build_variant_type_copy (t);
	  TYPE_NAME (tt) = decl;
<<<<<<< HEAD
	  gnat_set_type_context (tt, DECL_CONTEXT (decl));
=======
	  TYPE_CONTEXT (tt) = DECL_CONTEXT (decl);
>>>>>>> e9c762ec
	  TREE_USED (tt) = TREE_USED (t);
	  TREE_TYPE (decl) = tt;
	  if (DECL_ORIGINAL_TYPE (TYPE_NAME (t)))
	    DECL_ORIGINAL_TYPE (decl) = DECL_ORIGINAL_TYPE (TYPE_NAME (t));
	  else
	    DECL_ORIGINAL_TYPE (decl) = t;
	  DECL_ARTIFICIAL (decl) = 0;
	  t = NULL_TREE;
	}
      else if (DECL_ARTIFICIAL (TYPE_NAME (t)) && !DECL_ARTIFICIAL (decl))
	;
      else
	t = NULL_TREE;

      /* Propagate the name to all the anonymous variants.  This is needed
	 for the type qualifiers machinery to work properly.  */
      if (t)
	for (t = TYPE_MAIN_VARIANT (t); t; t = TYPE_NEXT_VARIANT (t))
	  if (!(TYPE_NAME (t) && TREE_CODE (TYPE_NAME (t)) == TYPE_DECL))
	    {
	      TYPE_NAME (t) = decl;
<<<<<<< HEAD
	      gnat_set_type_context (t, DECL_CONTEXT (decl));
	    }
=======
	      TYPE_CONTEXT (t) = DECL_CONTEXT (decl);
	    }
    }
}

/* Create a record type that contains a SIZE bytes long field of TYPE with a
   starting bit position so that it is aligned to ALIGN bits, and leaving at
   least ROOM bytes free before the field.  BASE_ALIGN is the alignment the
   record is guaranteed to get.  */

tree
make_aligning_type (tree type, unsigned int align, tree size,
		    unsigned int base_align, int room)
{
  /* We will be crafting a record type with one field at a position set to be
     the next multiple of ALIGN past record'address + room bytes.  We use a
     record placeholder to express record'address.  */
  tree record_type = make_node (RECORD_TYPE);
  tree record = build0 (PLACEHOLDER_EXPR, record_type);

  tree record_addr_st
    = convert (sizetype, build_unary_op (ADDR_EXPR, NULL_TREE, record));

  /* The diagram below summarizes the shape of what we manipulate:

                    <--------- pos ---------->
                {  +------------+-------------+-----------------+
      record  =>{  |############|     ...     | field (type)    |
                {  +------------+-------------+-----------------+
		   |<-- room -->|<- voffset ->|<---- size ----->|
		   o            o
		   |            |
		   record_addr  vblock_addr

     Every length is in sizetype bytes there, except "pos" which has to be
     set as a bit position in the GCC tree for the record.  */
  tree room_st = size_int (room);
  tree vblock_addr_st = size_binop (PLUS_EXPR, record_addr_st, room_st);
  tree voffset_st, pos, field;

  tree name = TYPE_NAME (type);

  if (TREE_CODE (name) == TYPE_DECL)
    name = DECL_NAME (name);
  name = concat_name (name, "ALIGN");
  TYPE_NAME (record_type) = name;

  /* Compute VOFFSET and then POS.  The next byte position multiple of some
     alignment after some address is obtained by "and"ing the alignment minus
     1 with the two's complement of the address.   */
  voffset_st = size_binop (BIT_AND_EXPR,
			   fold_build1 (NEGATE_EXPR, sizetype, vblock_addr_st),
			   size_int ((align / BITS_PER_UNIT) - 1));

  /* POS = (ROOM + VOFFSET) * BIT_PER_UNIT, in bitsizetype.  */
  pos = size_binop (MULT_EXPR,
		    convert (bitsizetype,
			     size_binop (PLUS_EXPR, room_st, voffset_st)),
                    bitsize_unit_node);

  /* Craft the GCC record representation.  We exceptionally do everything
     manually here because 1) our generic circuitry is not quite ready to
     handle the complex position/size expressions we are setting up, 2) we
     have a strong simplifying factor at hand: we know the maximum possible
     value of voffset, and 3) we have to set/reset at least the sizes in
     accordance with this maximum value anyway, as we need them to convey
     what should be "alloc"ated for this type.

     Use -1 as the 'addressable' indication for the field to prevent the
     creation of a bitfield.  We don't need one, it would have damaging
     consequences on the alignment computation, and create_field_decl would
     make one without this special argument, for instance because of the
     complex position expression.  */
  field = create_field_decl (get_identifier ("F"), type, record_type, size,
			     pos, 1, -1);
  TYPE_FIELDS (record_type) = field;

  TYPE_ALIGN (record_type) = base_align;
  TYPE_USER_ALIGN (record_type) = 1;

  TYPE_SIZE (record_type)
    = size_binop (PLUS_EXPR,
                  size_binop (MULT_EXPR, convert (bitsizetype, size),
                              bitsize_unit_node),
		  bitsize_int (align + room * BITS_PER_UNIT));
  TYPE_SIZE_UNIT (record_type)
    = size_binop (PLUS_EXPR, size,
		  size_int (room + align / BITS_PER_UNIT));

  SET_TYPE_MODE (record_type, BLKmode);
  relate_alias_sets (record_type, type, ALIAS_SET_COPY);

  /* Declare it now since it will never be declared otherwise.  This is
     necessary to ensure that its subtrees are properly marked.  */
  create_type_decl (name, record_type, NULL, true, false, Empty);

  return record_type;
}

/* TYPE is a RECORD_TYPE, UNION_TYPE or QUAL_UNION_TYPE that is being used
   as the field type of a packed record if IN_RECORD is true, or as the
   component type of a packed array if IN_RECORD is false.  See if we can
   rewrite it either as a type that has a non-BLKmode, which we can pack
   tighter in the packed record case, or as a smaller type.  If so, return
   the new type.  If not, return the original type.  */

tree
make_packable_type (tree type, bool in_record)
{
  unsigned HOST_WIDE_INT size = tree_low_cst (TYPE_SIZE (type), 1);
  unsigned HOST_WIDE_INT new_size;
  tree new_type, old_field, field_list = NULL_TREE;
  unsigned int align;

  /* No point in doing anything if the size is zero.  */
  if (size == 0)
    return type;

  new_type = make_node (TREE_CODE (type));

  /* Copy the name and flags from the old type to that of the new.
     Note that we rely on the pointer equality created here for
     TYPE_NAME to look through conversions in various places.  */
  TYPE_NAME (new_type) = TYPE_NAME (type);
  TYPE_JUSTIFIED_MODULAR_P (new_type) = TYPE_JUSTIFIED_MODULAR_P (type);
  TYPE_CONTAINS_TEMPLATE_P (new_type) = TYPE_CONTAINS_TEMPLATE_P (type);
  if (TREE_CODE (type) == RECORD_TYPE)
    TYPE_PADDING_P (new_type) = TYPE_PADDING_P (type);

  /* If we are in a record and have a small size, set the alignment to
     try for an integral mode.  Otherwise set it to try for a smaller
     type with BLKmode.  */
  if (in_record && size <= MAX_FIXED_MODE_SIZE)
    {
      align = ceil_pow2 (size);
      TYPE_ALIGN (new_type) = align;
      new_size = (size + align - 1) & -align;
    }
  else
    {
      unsigned HOST_WIDE_INT align;

      /* Do not try to shrink the size if the RM size is not constant.  */
      if (TYPE_CONTAINS_TEMPLATE_P (type)
	  || !host_integerp (TYPE_ADA_SIZE (type), 1))
	return type;

      /* Round the RM size up to a unit boundary to get the minimal size
	 for a BLKmode record.  Give up if it's already the size.  */
      new_size = TREE_INT_CST_LOW (TYPE_ADA_SIZE (type));
      new_size = (new_size + BITS_PER_UNIT - 1) & -BITS_PER_UNIT;
      if (new_size == size)
	return type;

      align = new_size & -new_size;
      TYPE_ALIGN (new_type) = MIN (TYPE_ALIGN (type), align);
    }

  TYPE_USER_ALIGN (new_type) = 1;

  /* Now copy the fields, keeping the position and size as we don't want
     to change the layout by propagating the packedness downwards.  */
  for (old_field = TYPE_FIELDS (type); old_field;
       old_field = DECL_CHAIN (old_field))
    {
      tree new_field_type = TREE_TYPE (old_field);
      tree new_field, new_size;

      if (RECORD_OR_UNION_TYPE_P (new_field_type)
	  && !TYPE_FAT_POINTER_P (new_field_type)
	  && host_integerp (TYPE_SIZE (new_field_type), 1))
	new_field_type = make_packable_type (new_field_type, true);

      /* However, for the last field in a not already packed record type
	 that is of an aggregate type, we need to use the RM size in the
	 packable version of the record type, see finish_record_type.  */
      if (!DECL_CHAIN (old_field)
	  && !TYPE_PACKED (type)
	  && RECORD_OR_UNION_TYPE_P (new_field_type)
	  && !TYPE_FAT_POINTER_P (new_field_type)
	  && !TYPE_CONTAINS_TEMPLATE_P (new_field_type)
	  && TYPE_ADA_SIZE (new_field_type))
	new_size = TYPE_ADA_SIZE (new_field_type);
      else
	new_size = DECL_SIZE (old_field);

      new_field
	= create_field_decl (DECL_NAME (old_field), new_field_type, new_type,
			     new_size, bit_position (old_field),
			     TYPE_PACKED (type),
			     !DECL_NONADDRESSABLE_P (old_field));

      DECL_INTERNAL_P (new_field) = DECL_INTERNAL_P (old_field);
      SET_DECL_ORIGINAL_FIELD_TO_FIELD (new_field, old_field);
      if (TREE_CODE (new_type) == QUAL_UNION_TYPE)
	DECL_QUALIFIER (new_field) = DECL_QUALIFIER (old_field);

      DECL_CHAIN (new_field) = field_list;
      field_list = new_field;
    }

  finish_record_type (new_type, nreverse (field_list), 2, false);
  relate_alias_sets (new_type, type, ALIAS_SET_COPY);
  SET_DECL_PARALLEL_TYPE (TYPE_STUB_DECL (new_type),
			  DECL_PARALLEL_TYPE (TYPE_STUB_DECL (type)));

  /* If this is a padding record, we never want to make the size smaller
     than what was specified.  For QUAL_UNION_TYPE, also copy the size.  */
  if (TYPE_IS_PADDING_P (type) || TREE_CODE (type) == QUAL_UNION_TYPE)
    {
      TYPE_SIZE (new_type) = TYPE_SIZE (type);
      TYPE_SIZE_UNIT (new_type) = TYPE_SIZE_UNIT (type);
      new_size = size;
    }
  else
    {
      TYPE_SIZE (new_type) = bitsize_int (new_size);
      TYPE_SIZE_UNIT (new_type)
	= size_int ((new_size + BITS_PER_UNIT - 1) / BITS_PER_UNIT);
    }

  if (!TYPE_CONTAINS_TEMPLATE_P (type))
    SET_TYPE_ADA_SIZE (new_type, TYPE_ADA_SIZE (type));

  compute_record_mode (new_type);

  /* Try harder to get a packable type if necessary, for example
     in case the record itself contains a BLKmode field.  */
  if (in_record && TYPE_MODE (new_type) == BLKmode)
    SET_TYPE_MODE (new_type,
		   mode_for_size_tree (TYPE_SIZE (new_type), MODE_INT, 1));

  /* If neither the mode nor the size has shrunk, return the old type.  */
  if (TYPE_MODE (new_type) == BLKmode && new_size >= size)
    return type;

  return new_type;
}

/* Given a type TYPE, return a new type whose size is appropriate for SIZE.
   If TYPE is the best type, return it.  Otherwise, make a new type.  We
   only support new integral and pointer types.  FOR_BIASED is true if
   we are making a biased type.  */

tree
make_type_from_size (tree type, tree size_tree, bool for_biased)
{
  unsigned HOST_WIDE_INT size;
  bool biased_p;
  tree new_type;

  /* If size indicates an error, just return TYPE to avoid propagating
     the error.  Likewise if it's too large to represent.  */
  if (!size_tree || !host_integerp (size_tree, 1))
    return type;

  size = tree_low_cst (size_tree, 1);

  switch (TREE_CODE (type))
    {
    case INTEGER_TYPE:
    case ENUMERAL_TYPE:
    case BOOLEAN_TYPE:
      biased_p = (TREE_CODE (type) == INTEGER_TYPE
		  && TYPE_BIASED_REPRESENTATION_P (type));

      /* Integer types with precision 0 are forbidden.  */
      if (size == 0)
	size = 1;

      /* Only do something if the type isn't a packed array type and doesn't
	 already have the proper size and the size isn't too large.  */
      if (TYPE_IS_PACKED_ARRAY_TYPE_P (type)
	  || (TYPE_PRECISION (type) == size && biased_p == for_biased)
	  || size > LONG_LONG_TYPE_SIZE)
	break;

      biased_p |= for_biased;
      if (TYPE_UNSIGNED (type) || biased_p)
	new_type = make_unsigned_type (size);
      else
	new_type = make_signed_type (size);
      TREE_TYPE (new_type) = TREE_TYPE (type) ? TREE_TYPE (type) : type;
      SET_TYPE_RM_MIN_VALUE (new_type,
			     convert (TREE_TYPE (new_type),
				      TYPE_MIN_VALUE (type)));
      SET_TYPE_RM_MAX_VALUE (new_type,
			     convert (TREE_TYPE (new_type),
				      TYPE_MAX_VALUE (type)));
      /* Copy the name to show that it's essentially the same type and
	 not a subrange type.  */
      TYPE_NAME (new_type) = TYPE_NAME (type);
      TYPE_BIASED_REPRESENTATION_P (new_type) = biased_p;
      SET_TYPE_RM_SIZE (new_type, bitsize_int (size));
      return new_type;

    case RECORD_TYPE:
      /* Do something if this is a fat pointer, in which case we
	 may need to return the thin pointer.  */
      if (TYPE_FAT_POINTER_P (type) && size < POINTER_SIZE * 2)
	{
	  enum machine_mode p_mode = mode_for_size (size, MODE_INT, 0);
	  if (!targetm.valid_pointer_mode (p_mode))
	    p_mode = ptr_mode;
	  return
	    build_pointer_type_for_mode
	      (TYPE_OBJECT_RECORD_TYPE (TYPE_UNCONSTRAINED_ARRAY (type)),
	       p_mode, 0);
	}
      break;

    case POINTER_TYPE:
      /* Only do something if this is a thin pointer, in which case we
	 may need to return the fat pointer.  */
      if (TYPE_IS_THIN_POINTER_P (type) && size >= POINTER_SIZE * 2)
	return
	  build_pointer_type (TYPE_UNCONSTRAINED_ARRAY (TREE_TYPE (type)));
      break;

    default:
      break;
    }

  return type;
}

/* See if the data pointed to by the hash table slot is marked.  */

static int
pad_type_hash_marked_p (const void *p)
{
  const_tree const type = ((const struct pad_type_hash *) p)->type;

  return ggc_marked_p (type);
}

/* Return the cached hash value.  */

static hashval_t
pad_type_hash_hash (const void *p)
{
  return ((const struct pad_type_hash *) p)->hash;
}

/* Return 1 iff the padded types are equivalent.  */

static int
pad_type_hash_eq (const void *p1, const void *p2)
{
  const struct pad_type_hash *const t1 = (const struct pad_type_hash *) p1;
  const struct pad_type_hash *const t2 = (const struct pad_type_hash *) p2;
  tree type1, type2;

  if (t1->hash != t2->hash)
    return 0;

  type1 = t1->type;
  type2 = t2->type;

  /* We consider that the padded types are equivalent if they pad the same
     type and have the same size, alignment and RM size.  Taking the mode
     into account is redundant since it is determined by the others.  */
  return
    TREE_TYPE (TYPE_FIELDS (type1)) == TREE_TYPE (TYPE_FIELDS (type2))
    && TYPE_SIZE (type1) == TYPE_SIZE (type2)
    && TYPE_ALIGN (type1) == TYPE_ALIGN (type2)
    && TYPE_ADA_SIZE (type1) == TYPE_ADA_SIZE (type2);
}

/* Ensure that TYPE has SIZE and ALIGN.  Make and return a new padded type
   if needed.  We have already verified that SIZE and TYPE are large enough.
   GNAT_ENTITY is used to name the resulting record and to issue a warning.
   IS_COMPONENT_TYPE is true if this is being done for the component type of
   an array.  IS_USER_TYPE is true if the original type needs to be completed.
   DEFINITION is true if this type is being defined.  SET_RM_SIZE is true if
   the RM size of the resulting type is to be set to SIZE too.  */

tree
maybe_pad_type (tree type, tree size, unsigned int align,
		Entity_Id gnat_entity, bool is_component_type,
		bool is_user_type, bool definition, bool set_rm_size)
{
  tree orig_size = TYPE_SIZE (type);
  tree record, field;

  /* If TYPE is a padded type, see if it agrees with any size and alignment
     we were given.  If so, return the original type.  Otherwise, strip
     off the padding, since we will either be returning the inner type
     or repadding it.  If no size or alignment is specified, use that of
     the original padded type.  */
  if (TYPE_IS_PADDING_P (type))
    {
      if ((!size
	   || operand_equal_p (round_up (size,
					 MAX (align, TYPE_ALIGN (type))),
			       round_up (TYPE_SIZE (type),
					 MAX (align, TYPE_ALIGN (type))),
			       0))
	  && (align == 0 || align == TYPE_ALIGN (type)))
	return type;

      if (!size)
	size = TYPE_SIZE (type);
      if (align == 0)
	align = TYPE_ALIGN (type);

      type = TREE_TYPE (TYPE_FIELDS (type));
      orig_size = TYPE_SIZE (type);
    }

  /* If the size is either not being changed or is being made smaller (which
     is not done here and is only valid for bitfields anyway), show the size
     isn't changing.  Likewise, clear the alignment if it isn't being
     changed.  Then return if we aren't doing anything.  */
  if (size
      && (operand_equal_p (size, orig_size, 0)
	  || (TREE_CODE (orig_size) == INTEGER_CST
	      && tree_int_cst_lt (size, orig_size))))
    size = NULL_TREE;

  if (align == TYPE_ALIGN (type))
    align = 0;

  if (align == 0 && !size)
    return type;

  /* If requested, complete the original type and give it a name.  */
  if (is_user_type)
    create_type_decl (get_entity_name (gnat_entity), type,
		      NULL, !Comes_From_Source (gnat_entity),
		      !(TYPE_NAME (type)
			&& TREE_CODE (TYPE_NAME (type)) == TYPE_DECL
			&& DECL_IGNORED_P (TYPE_NAME (type))),
		      gnat_entity);

  /* We used to modify the record in place in some cases, but that could
     generate incorrect debugging information.  So make a new record
     type and name.  */
  record = make_node (RECORD_TYPE);
  TYPE_PADDING_P (record) = 1;

  if (Present (gnat_entity))
    TYPE_NAME (record) = create_concat_name (gnat_entity, "PAD");

  TYPE_ALIGN (record) = align;
  TYPE_SIZE (record) = size ? size : orig_size;
  TYPE_SIZE_UNIT (record)
    = convert (sizetype,
	       size_binop (CEIL_DIV_EXPR, TYPE_SIZE (record),
			   bitsize_unit_node));

  /* If we are changing the alignment and the input type is a record with
     BLKmode and a small constant size, try to make a form that has an
     integral mode.  This might allow the padding record to also have an
     integral mode, which will be much more efficient.  There is no point
     in doing so if a size is specified unless it is also a small constant
     size and it is incorrect to do so if we cannot guarantee that the mode
     will be naturally aligned since the field must always be addressable.

     ??? This might not always be a win when done for a stand-alone object:
     since the nominal and the effective type of the object will now have
     different modes, a VIEW_CONVERT_EXPR will be required for converting
     between them and it might be hard to overcome afterwards, including
     at the RTL level when the stand-alone object is accessed as a whole.  */
  if (align != 0
      && RECORD_OR_UNION_TYPE_P (type)
      && TYPE_MODE (type) == BLKmode
      && !TYPE_BY_REFERENCE_P (type)
      && TREE_CODE (orig_size) == INTEGER_CST
      && !TREE_OVERFLOW (orig_size)
      && compare_tree_int (orig_size, MAX_FIXED_MODE_SIZE) <= 0
      && (!size
	  || (TREE_CODE (size) == INTEGER_CST
	      && compare_tree_int (size, MAX_FIXED_MODE_SIZE) <= 0)))
    {
      tree packable_type = make_packable_type (type, true);
      if (TYPE_MODE (packable_type) != BLKmode
	  && align >= TYPE_ALIGN (packable_type))
        type = packable_type;
    }

  /* Now create the field with the original size.  */
  field  = create_field_decl (get_identifier ("F"), type, record, orig_size,
			      bitsize_zero_node, 0, 1);
  DECL_INTERNAL_P (field) = 1;

  /* Do not emit debug info until after the auxiliary record is built.  */
  finish_record_type (record, field, 1, false);

  /* Set the RM size if requested.  */
  if (set_rm_size)
    {
      SET_TYPE_ADA_SIZE (record, size ? size : orig_size);

      /* If the padded type is complete and has constant size, we canonicalize
	 it by means of the hash table.  This is consistent with the language
	 semantics and ensures that gigi and the middle-end have a common view
	 of these padded types.  */
      if (TREE_CONSTANT (TYPE_SIZE (record)))
	{
	  hashval_t hashcode;
	  struct pad_type_hash in, *h;
	  void **loc;

	  hashcode = iterative_hash_object (TYPE_HASH (type), 0);
	  hashcode = iterative_hash_expr (TYPE_SIZE (record), hashcode);
	  hashcode = iterative_hash_hashval_t (TYPE_ALIGN (record), hashcode);
	  hashcode = iterative_hash_expr (TYPE_ADA_SIZE (record), hashcode);

	  in.hash = hashcode;
	  in.type = record;
	  h = (struct pad_type_hash *)
		htab_find_with_hash (pad_type_hash_table, &in, hashcode);
	  if (h)
	    {
	      record = h->type;
	      goto built;
	    }

	  h = ggc_alloc_pad_type_hash ();
	  h->hash = hashcode;
	  h->type = record;
	  loc = htab_find_slot_with_hash (pad_type_hash_table, h, hashcode,
					  INSERT);
	  *loc = (void *)h;
	}
    }

  /* Unless debugging information isn't being written for the input type,
     write a record that shows what we are a subtype of and also make a
     variable that indicates our size, if still variable.  */
  if (TREE_CODE (orig_size) != INTEGER_CST
      && TYPE_NAME (record)
      && TYPE_NAME (type)
      && !(TREE_CODE (TYPE_NAME (type)) == TYPE_DECL
	   && DECL_IGNORED_P (TYPE_NAME (type))))
    {
      tree marker = make_node (RECORD_TYPE);
      tree name = TYPE_NAME (record);
      tree orig_name = TYPE_NAME (type);

      if (TREE_CODE (name) == TYPE_DECL)
	name = DECL_NAME (name);

      if (TREE_CODE (orig_name) == TYPE_DECL)
	orig_name = DECL_NAME (orig_name);

      TYPE_NAME (marker) = concat_name (name, "XVS");
      finish_record_type (marker,
			  create_field_decl (orig_name,
					     build_reference_type (type),
					     marker, NULL_TREE, NULL_TREE,
					     0, 0),
			  0, true);

      add_parallel_type (record, marker);

      if (definition && size && TREE_CODE (size) != INTEGER_CST)
	TYPE_SIZE_UNIT (marker)
	  = create_var_decl (concat_name (name, "XVZ"), NULL_TREE, sizetype,
			     TYPE_SIZE_UNIT (record), false, false, false,
			     false, NULL, gnat_entity);
    }

  rest_of_record_type_compilation (record);

built:
  /* If the size was widened explicitly, maybe give a warning.  Take the
     original size as the maximum size of the input if there was an
     unconstrained record involved and round it up to the specified alignment,
     if one was specified.  But don't do it if we are just annotating types
     and the type is tagged, since tagged types aren't fully laid out in this
     mode.  */
  if (!size
      || TREE_CODE (size) == COND_EXPR
      || TREE_CODE (size) == MAX_EXPR
      || No (gnat_entity)
      || (type_annotate_only && Is_Tagged_Type (Etype (gnat_entity))))
    return record;

  if (CONTAINS_PLACEHOLDER_P (orig_size))
    orig_size = max_size (orig_size, true);

  if (align)
    orig_size = round_up (orig_size, align);

  if (!operand_equal_p (size, orig_size, 0)
      && !(TREE_CODE (size) == INTEGER_CST
	   && TREE_CODE (orig_size) == INTEGER_CST
	   && (TREE_OVERFLOW (size)
	       || TREE_OVERFLOW (orig_size)
	       || tree_int_cst_lt (size, orig_size))))
    {
      Node_Id gnat_error_node = Empty;

      if (Is_Packed_Array_Type (gnat_entity))
	gnat_entity = Original_Array_Type (gnat_entity);

      if ((Ekind (gnat_entity) == E_Component
	   || Ekind (gnat_entity) == E_Discriminant)
	  && Present (Component_Clause (gnat_entity)))
	gnat_error_node = Last_Bit (Component_Clause (gnat_entity));
      else if (Present (Size_Clause (gnat_entity)))
	gnat_error_node = Expression (Size_Clause (gnat_entity));

      /* Generate message only for entities that come from source, since
	 if we have an entity created by expansion, the message will be
	 generated for some other corresponding source entity.  */
      if (Comes_From_Source (gnat_entity))
	{
	  if (Present (gnat_error_node))
	    post_error_ne_tree ("{^ }bits of & unused?",
				gnat_error_node, gnat_entity,
				size_diffop (size, orig_size));
	  else if (is_component_type)
	    post_error_ne_tree ("component of& padded{ by ^ bits}?",
				gnat_entity, gnat_entity,
				size_diffop (size, orig_size));
	}
    }

  return record;
}

/* Relate the alias sets of GNU_NEW_TYPE and GNU_OLD_TYPE according to OP.
   If this is a multi-dimensional array type, do this recursively.

   OP may be
   - ALIAS_SET_COPY:     the new set is made a copy of the old one.
   - ALIAS_SET_SUPERSET: the new set is made a superset of the old one.
   - ALIAS_SET_SUBSET:   the new set is made a subset of the old one.  */

void
relate_alias_sets (tree gnu_new_type, tree gnu_old_type, enum alias_set_op op)
{
  /* Remove any padding from GNU_OLD_TYPE.  It doesn't matter in the case
     of a one-dimensional array, since the padding has the same alias set
     as the field type, but if it's a multi-dimensional array, we need to
     see the inner types.  */
  while (TREE_CODE (gnu_old_type) == RECORD_TYPE
	 && (TYPE_JUSTIFIED_MODULAR_P (gnu_old_type)
	     || TYPE_PADDING_P (gnu_old_type)))
    gnu_old_type = TREE_TYPE (TYPE_FIELDS (gnu_old_type));

  /* Unconstrained array types are deemed incomplete and would thus be given
     alias set 0.  Retrieve the underlying array type.  */
  if (TREE_CODE (gnu_old_type) == UNCONSTRAINED_ARRAY_TYPE)
    gnu_old_type
      = TREE_TYPE (TREE_TYPE (TYPE_FIELDS (TREE_TYPE (gnu_old_type))));
  if (TREE_CODE (gnu_new_type) == UNCONSTRAINED_ARRAY_TYPE)
    gnu_new_type
      = TREE_TYPE (TREE_TYPE (TYPE_FIELDS (TREE_TYPE (gnu_new_type))));

  if (TREE_CODE (gnu_new_type) == ARRAY_TYPE
      && TREE_CODE (TREE_TYPE (gnu_new_type)) == ARRAY_TYPE
      && TYPE_MULTI_ARRAY_P (TREE_TYPE (gnu_new_type)))
    relate_alias_sets (TREE_TYPE (gnu_new_type), TREE_TYPE (gnu_old_type), op);

  switch (op)
    {
    case ALIAS_SET_COPY:
      /* The alias set shouldn't be copied between array types with different
	 aliasing settings because this can break the aliasing relationship
	 between the array type and its element type.  */
#ifndef ENABLE_CHECKING
      if (flag_strict_aliasing)
#endif
	gcc_assert (!(TREE_CODE (gnu_new_type) == ARRAY_TYPE
		      && TREE_CODE (gnu_old_type) == ARRAY_TYPE
		      && TYPE_NONALIASED_COMPONENT (gnu_new_type)
			 != TYPE_NONALIASED_COMPONENT (gnu_old_type)));

      TYPE_ALIAS_SET (gnu_new_type) = get_alias_set (gnu_old_type);
      break;

    case ALIAS_SET_SUBSET:
    case ALIAS_SET_SUPERSET:
      {
	alias_set_type old_set = get_alias_set (gnu_old_type);
	alias_set_type new_set = get_alias_set (gnu_new_type);

	/* Do nothing if the alias sets conflict.  This ensures that we
	   never call record_alias_subset several times for the same pair
	   or at all for alias set 0.  */
	if (!alias_sets_conflict_p (old_set, new_set))
	  {
	    if (op == ALIAS_SET_SUBSET)
	      record_alias_subset (old_set, new_set);
	    else
	      record_alias_subset (new_set, old_set);
	  }
      }
      break;

    default:
      gcc_unreachable ();
>>>>>>> e9c762ec
    }

  record_component_aliases (gnu_new_type);
}

/* Record TYPE as a builtin type for Ada.  NAME is the name of the type.
   ARTIFICIAL_P is true if it's a type that was generated by the compiler.  */

void
record_builtin_type (const char *name, tree type, bool artificial_p)
{
  tree type_decl = build_decl (input_location,
			       TYPE_DECL, get_identifier (name), type);
  DECL_ARTIFICIAL (type_decl) = artificial_p;
  TYPE_ARTIFICIAL (type) = artificial_p;
  gnat_pushdecl (type_decl, Empty);

  if (debug_hooks->type_decl)
    debug_hooks->type_decl (type_decl, false);
}

/* Given a record type RECORD_TYPE and a list of FIELD_DECL nodes FIELD_LIST,
   finish constructing the record type as a fat pointer type.  */

void
finish_fat_pointer_type (tree record_type, tree field_list)
{
  /* Make sure we can put it into a register.  */
  if (STRICT_ALIGNMENT)
    TYPE_ALIGN (record_type) = MIN (BIGGEST_ALIGNMENT, 2 * POINTER_SIZE);

  /* Show what it really is.  */
  TYPE_FAT_POINTER_P (record_type) = 1;

  /* Do not emit debug info for it since the types of its fields may still be
     incomplete at this point.  */
  finish_record_type (record_type, field_list, 0, false);

  /* Force type_contains_placeholder_p to return true on it.  Although the
     PLACEHOLDER_EXPRs are referenced only indirectly, this isn't a pointer
     type but the representation of the unconstrained array.  */
  TYPE_CONTAINS_PLACEHOLDER_INTERNAL (record_type) = 2;
}

/* Given a record type RECORD_TYPE and a list of FIELD_DECL nodes FIELD_LIST,
   finish constructing the record or union type.  If REP_LEVEL is zero, this
   record has no representation clause and so will be entirely laid out here.
   If REP_LEVEL is one, this record has a representation clause and has been
   laid out already; only set the sizes and alignment.  If REP_LEVEL is two,
   this record is derived from a parent record and thus inherits its layout;
   only make a pass on the fields to finalize them.  DEBUG_INFO_P is true if
   we need to write debug information about this type.  */

void
finish_record_type (tree record_type, tree field_list, int rep_level,
		    bool debug_info_p)
{
  enum tree_code code = TREE_CODE (record_type);
  tree name = TYPE_NAME (record_type);
  tree ada_size = bitsize_zero_node;
  tree size = bitsize_zero_node;
  bool had_size = TYPE_SIZE (record_type) != 0;
  bool had_size_unit = TYPE_SIZE_UNIT (record_type) != 0;
  bool had_align = TYPE_ALIGN (record_type) != 0;
  tree field;

  TYPE_FIELDS (record_type) = field_list;

  /* Always attach the TYPE_STUB_DECL for a record type.  It is required to
     generate debug info and have a parallel type.  */
  if (name && TREE_CODE (name) == TYPE_DECL)
    name = DECL_NAME (name);
  TYPE_STUB_DECL (record_type) = create_type_stub_decl (name, record_type);

  /* Globally initialize the record first.  If this is a rep'ed record,
     that just means some initializations; otherwise, layout the record.  */
  if (rep_level > 0)
    {
      TYPE_ALIGN (record_type) = MAX (BITS_PER_UNIT, TYPE_ALIGN (record_type));

      if (!had_size_unit)
	TYPE_SIZE_UNIT (record_type) = size_zero_node;

      if (!had_size)
	TYPE_SIZE (record_type) = bitsize_zero_node;

      /* For all-repped records with a size specified, lay the QUAL_UNION_TYPE
	 out just like a UNION_TYPE, since the size will be fixed.  */
      else if (code == QUAL_UNION_TYPE)
	code = UNION_TYPE;
    }
  else
    {
      /* Ensure there isn't a size already set.  There can be in an error
	 case where there is a rep clause but all fields have errors and
	 no longer have a position.  */
      TYPE_SIZE (record_type) = 0;

      /* Ensure we use the traditional GCC layout for bitfields when we need
	 to pack the record type or have a representation clause.  The other
	 possible layout (Microsoft C compiler), if available, would prevent
	 efficient packing in almost all cases.  */
#ifdef TARGET_MS_BITFIELD_LAYOUT
      if (TARGET_MS_BITFIELD_LAYOUT && TYPE_PACKED (record_type))
	decl_attributes (&record_type,
			 tree_cons (get_identifier ("gcc_struct"),
				    NULL_TREE, NULL_TREE),
			 ATTR_FLAG_TYPE_IN_PLACE);
#endif

      layout_type (record_type);
    }

  /* At this point, the position and size of each field is known.  It was
     either set before entry by a rep clause, or by laying out the type above.

     We now run a pass over the fields (in reverse order for QUAL_UNION_TYPEs)
     to compute the Ada size; the GCC size and alignment (for rep'ed records
     that are not padding types); and the mode (for rep'ed records).  We also
     clear the DECL_BIT_FIELD indication for the cases we know have not been
     handled yet, and adjust DECL_NONADDRESSABLE_P accordingly.  */

  if (code == QUAL_UNION_TYPE)
    field_list = nreverse (field_list);

  for (field = field_list; field; field = DECL_CHAIN (field))
    {
      tree type = TREE_TYPE (field);
      tree pos = bit_position (field);
      tree this_size = DECL_SIZE (field);
      tree this_ada_size;

      if (RECORD_OR_UNION_TYPE_P (type)
	  && !TYPE_FAT_POINTER_P (type)
	  && !TYPE_CONTAINS_TEMPLATE_P (type)
	  && TYPE_ADA_SIZE (type))
	this_ada_size = TYPE_ADA_SIZE (type);
      else
	this_ada_size = this_size;

      /* Clear DECL_BIT_FIELD for the cases layout_decl does not handle.  */
      if (DECL_BIT_FIELD (field)
	  && operand_equal_p (this_size, TYPE_SIZE (type), 0))
	{
	  unsigned int align = TYPE_ALIGN (type);

	  /* In the general case, type alignment is required.  */
	  if (value_factor_p (pos, align))
	    {
	      /* The enclosing record type must be sufficiently aligned.
		 Otherwise, if no alignment was specified for it and it
		 has been laid out already, bump its alignment to the
		 desired one if this is compatible with its size.  */
	      if (TYPE_ALIGN (record_type) >= align)
		{
		  DECL_ALIGN (field) = MAX (DECL_ALIGN (field), align);
		  DECL_BIT_FIELD (field) = 0;
		}
	      else if (!had_align
		       && rep_level == 0
		       && value_factor_p (TYPE_SIZE (record_type), align))
		{
		  TYPE_ALIGN (record_type) = align;
		  DECL_ALIGN (field) = MAX (DECL_ALIGN (field), align);
		  DECL_BIT_FIELD (field) = 0;
		}
	    }

	  /* In the non-strict alignment case, only byte alignment is.  */
	  if (!STRICT_ALIGNMENT
	      && DECL_BIT_FIELD (field)
	      && value_factor_p (pos, BITS_PER_UNIT))
	    DECL_BIT_FIELD (field) = 0;
	}

      /* If we still have DECL_BIT_FIELD set at this point, we know that the
	 field is technically not addressable.  Except that it can actually
	 be addressed if it is BLKmode and happens to be properly aligned.  */
      if (DECL_BIT_FIELD (field)
	  && !(DECL_MODE (field) == BLKmode
	       && value_factor_p (pos, BITS_PER_UNIT)))
	DECL_NONADDRESSABLE_P (field) = 1;

      /* A type must be as aligned as its most aligned field that is not
	 a bit-field.  But this is already enforced by layout_type.  */
      if (rep_level > 0 && !DECL_BIT_FIELD (field))
	TYPE_ALIGN (record_type)
	  = MAX (TYPE_ALIGN (record_type), DECL_ALIGN (field));

      switch (code)
	{
	case UNION_TYPE:
	  ada_size = size_binop (MAX_EXPR, ada_size, this_ada_size);
	  size = size_binop (MAX_EXPR, size, this_size);
	  break;

	case QUAL_UNION_TYPE:
	  ada_size
	    = fold_build3 (COND_EXPR, bitsizetype, DECL_QUALIFIER (field),
			   this_ada_size, ada_size);
	  size = fold_build3 (COND_EXPR, bitsizetype, DECL_QUALIFIER (field),
			      this_size, size);
	  break;

	case RECORD_TYPE:
	  /* Since we know here that all fields are sorted in order of
	     increasing bit position, the size of the record is one
	     higher than the ending bit of the last field processed
	     unless we have a rep clause, since in that case we might
	     have a field outside a QUAL_UNION_TYPE that has a higher ending
	     position.  So use a MAX in that case.  Also, if this field is a
	     QUAL_UNION_TYPE, we need to take into account the previous size in
	     the case of empty variants.  */
	  ada_size
	    = merge_sizes (ada_size, pos, this_ada_size,
			   TREE_CODE (type) == QUAL_UNION_TYPE, rep_level > 0);
	  size
	    = merge_sizes (size, pos, this_size,
			   TREE_CODE (type) == QUAL_UNION_TYPE, rep_level > 0);
	  break;

	default:
	  gcc_unreachable ();
	}
    }

  if (code == QUAL_UNION_TYPE)
    nreverse (field_list);

  if (rep_level < 2)
    {
      /* If this is a padding record, we never want to make the size smaller
	 than what was specified in it, if any.  */
      if (TYPE_IS_PADDING_P (record_type) && TYPE_SIZE (record_type))
	size = TYPE_SIZE (record_type);

      /* Now set any of the values we've just computed that apply.  */
      if (!TYPE_FAT_POINTER_P (record_type)
	  && !TYPE_CONTAINS_TEMPLATE_P (record_type))
	SET_TYPE_ADA_SIZE (record_type, ada_size);

      if (rep_level > 0)
	{
	  tree size_unit = had_size_unit
			   ? TYPE_SIZE_UNIT (record_type)
			   : convert (sizetype,
				      size_binop (CEIL_DIV_EXPR, size,
						  bitsize_unit_node));
	  unsigned int align = TYPE_ALIGN (record_type);

	  TYPE_SIZE (record_type) = variable_size (round_up (size, align));
	  TYPE_SIZE_UNIT (record_type)
	    = variable_size (round_up (size_unit, align / BITS_PER_UNIT));

	  compute_record_mode (record_type);
	}
    }

  if (debug_info_p)
    rest_of_record_type_compilation (record_type);
}

/* Append PARALLEL_TYPE on the chain of parallel types of TYPE.  */

void
add_parallel_type (tree type, tree parallel_type)
{
  tree decl = TYPE_STUB_DECL (type);

  while (DECL_PARALLEL_TYPE (decl))
    decl = TYPE_STUB_DECL (DECL_PARALLEL_TYPE (decl));

  SET_DECL_PARALLEL_TYPE (decl, parallel_type);
}

/* Return true if TYPE has a parallel type.  */

static bool
has_parallel_type (tree type)
{
  tree decl = TYPE_STUB_DECL (type);

  return DECL_PARALLEL_TYPE (decl) != NULL_TREE;
}

/* Wrap up compilation of RECORD_TYPE, i.e. output all the debug information
   associated with it.  It need not be invoked directly in most cases since
   finish_record_type takes care of doing so, but this can be necessary if
   a parallel type is to be attached to the record type.  */

void
rest_of_record_type_compilation (tree record_type)
{
  bool var_size = false;
  tree field;

  /* If this is a padded type, the bulk of the debug info has already been
     generated for the field's type.  */
  if (TYPE_IS_PADDING_P (record_type))
    return;

  /* If the type already has a parallel type (XVS type), then we're done.  */
  if (has_parallel_type (record_type))
    return;

  for (field = TYPE_FIELDS (record_type); field; field = DECL_CHAIN (field))
    {
      /* We need to make an XVE/XVU record if any field has variable size,
	 whether or not the record does.  For example, if we have a union,
	 it may be that all fields, rounded up to the alignment, have the
	 same size, in which case we'll use that size.  But the debug
	 output routines (except Dwarf2) won't be able to output the fields,
	 so we need to make the special record.  */
      if (TREE_CODE (DECL_SIZE (field)) != INTEGER_CST
	  /* If a field has a non-constant qualifier, the record will have
	     variable size too.  */
	  || (TREE_CODE (record_type) == QUAL_UNION_TYPE
	      && TREE_CODE (DECL_QUALIFIER (field)) != INTEGER_CST))
	{
	  var_size = true;
	  break;
	}
    }

  /* If this record type is of variable size, make a parallel record type that
     will tell the debugger how the former is laid out (see exp_dbug.ads).  */
  if (var_size)
    {
      tree new_record_type
	= make_node (TREE_CODE (record_type) == QUAL_UNION_TYPE
		     ? UNION_TYPE : TREE_CODE (record_type));
      tree orig_name = TYPE_NAME (record_type), new_name;
      tree last_pos = bitsize_zero_node;
      tree old_field, prev_old_field = NULL_TREE;

      if (TREE_CODE (orig_name) == TYPE_DECL)
	orig_name = DECL_NAME (orig_name);

      new_name
	= concat_name (orig_name, TREE_CODE (record_type) == QUAL_UNION_TYPE
				  ? "XVU" : "XVE");
      TYPE_NAME (new_record_type) = new_name;
      TYPE_ALIGN (new_record_type) = BIGGEST_ALIGNMENT;
      TYPE_STUB_DECL (new_record_type)
	= create_type_stub_decl (new_name, new_record_type);
      DECL_IGNORED_P (TYPE_STUB_DECL (new_record_type))
	= DECL_IGNORED_P (TYPE_STUB_DECL (record_type));
      TYPE_SIZE (new_record_type) = size_int (TYPE_ALIGN (record_type));
      TYPE_SIZE_UNIT (new_record_type)
	= size_int (TYPE_ALIGN (record_type) / BITS_PER_UNIT);

      /* Now scan all the fields, replacing each field with a new
	 field corresponding to the new encoding.  */
      for (old_field = TYPE_FIELDS (record_type); old_field;
	   old_field = DECL_CHAIN (old_field))
	{
	  tree field_type = TREE_TYPE (old_field);
	  tree field_name = DECL_NAME (old_field);
	  tree new_field;
	  tree curpos = bit_position (old_field);
	  bool var = false;
	  unsigned int align = 0;
	  tree pos;

	  /* See how the position was modified from the last position.

	  There are two basic cases we support: a value was added
	  to the last position or the last position was rounded to
	  a boundary and they something was added.  Check for the
	  first case first.  If not, see if there is any evidence
	  of rounding.  If so, round the last position and try
	  again.

	  If this is a union, the position can be taken as zero. */

	  /* Some computations depend on the shape of the position expression,
	     so strip conversions to make sure it's exposed.  */
	  curpos = remove_conversions (curpos, true);

	  if (TREE_CODE (new_record_type) == UNION_TYPE)
	    pos = bitsize_zero_node, align = 0;
	  else
	    pos = compute_related_constant (curpos, last_pos);

	  if (!pos && TREE_CODE (curpos) == MULT_EXPR
	      && host_integerp (TREE_OPERAND (curpos, 1), 1))
	    {
	      tree offset = TREE_OPERAND (curpos, 0);
	      align = tree_low_cst (TREE_OPERAND (curpos, 1), 1);

	      /* An offset which is a bitwise AND with a mask increases the
		 alignment according to the number of trailing zeros.  */
	      offset = remove_conversions (offset, true);
	      if (TREE_CODE (offset) == BIT_AND_EXPR
		  && TREE_CODE (TREE_OPERAND (offset, 1)) == INTEGER_CST)
		{
		  unsigned HOST_WIDE_INT mask
		    = TREE_INT_CST_LOW (TREE_OPERAND (offset, 1));
		  unsigned int i;

		  for (i = 0; i < HOST_BITS_PER_WIDE_INT; i++)
		    {
		      if (mask & 1)
			break;
		      mask >>= 1;
		      align *= 2;
		    }
		}

	      pos = compute_related_constant (curpos,
					      round_up (last_pos, align));
	    }
	  else if (!pos && TREE_CODE (curpos) == PLUS_EXPR
		   && TREE_CODE (TREE_OPERAND (curpos, 1)) == INTEGER_CST
		   && TREE_CODE (TREE_OPERAND (curpos, 0)) == MULT_EXPR
		   && host_integerp (TREE_OPERAND
				     (TREE_OPERAND (curpos, 0), 1),
				     1))
	    {
	      align
		= tree_low_cst
		(TREE_OPERAND (TREE_OPERAND (curpos, 0), 1), 1);
	      pos = compute_related_constant (curpos,
					      round_up (last_pos, align));
	    }
	  else if (potential_alignment_gap (prev_old_field, old_field,
					    pos))
	    {
	      align = TYPE_ALIGN (field_type);
	      pos = compute_related_constant (curpos,
					      round_up (last_pos, align));
	    }

	  /* If we can't compute a position, set it to zero.

	  ??? We really should abort here, but it's too much work
	  to get this correct for all cases.  */

	  if (!pos)
	    pos = bitsize_zero_node;

	  /* See if this type is variable-sized and make a pointer type
	     and indicate the indirection if so.  Beware that the debug
	     back-end may adjust the position computed above according
	     to the alignment of the field type, i.e. the pointer type
	     in this case, if we don't preventively counter that.  */
	  if (TREE_CODE (DECL_SIZE (old_field)) != INTEGER_CST)
	    {
	      field_type = build_pointer_type (field_type);
	      if (align != 0 && TYPE_ALIGN (field_type) > align)
		{
		  field_type = copy_node (field_type);
		  TYPE_ALIGN (field_type) = align;
		}
	      var = true;
	    }

	  /* Make a new field name, if necessary.  */
	  if (var || align != 0)
	    {
	      char suffix[16];

	      if (align != 0)
		sprintf (suffix, "XV%c%u", var ? 'L' : 'A',
			 align / BITS_PER_UNIT);
	      else
		strcpy (suffix, "XVL");

	      field_name = concat_name (field_name, suffix);
	    }

	  new_field
	    = create_field_decl (field_name, field_type, new_record_type,
				 DECL_SIZE (old_field), pos, 0, 0);
	  DECL_CHAIN (new_field) = TYPE_FIELDS (new_record_type);
	  TYPE_FIELDS (new_record_type) = new_field;

	  /* If old_field is a QUAL_UNION_TYPE, take its size as being
	     zero.  The only time it's not the last field of the record
	     is when there are other components at fixed positions after
	     it (meaning there was a rep clause for every field) and we
	     want to be able to encode them.  */
	  last_pos = size_binop (PLUS_EXPR, bit_position (old_field),
				 (TREE_CODE (TREE_TYPE (old_field))
				  == QUAL_UNION_TYPE)
				 ? bitsize_zero_node
				 : DECL_SIZE (old_field));
	  prev_old_field = old_field;
	}

      TYPE_FIELDS (new_record_type) = nreverse (TYPE_FIELDS (new_record_type));

      add_parallel_type (record_type, new_record_type);
    }
}

/* Utility function of above to merge LAST_SIZE, the previous size of a record
   with FIRST_BIT and SIZE that describe a field.  SPECIAL is true if this
   represents a QUAL_UNION_TYPE in which case we must look for COND_EXPRs and
   replace a value of zero with the old size.  If HAS_REP is true, we take the
   MAX of the end position of this field with LAST_SIZE.  In all other cases,
   we use FIRST_BIT plus SIZE.  Return an expression for the size.  */

static tree
merge_sizes (tree last_size, tree first_bit, tree size, bool special,
	     bool has_rep)
{
  tree type = TREE_TYPE (last_size);
  tree new_size;

  if (!special || TREE_CODE (size) != COND_EXPR)
    {
      new_size = size_binop (PLUS_EXPR, first_bit, size);
      if (has_rep)
	new_size = size_binop (MAX_EXPR, last_size, new_size);
    }

  else
    new_size = fold_build3 (COND_EXPR, type, TREE_OPERAND (size, 0),
			    integer_zerop (TREE_OPERAND (size, 1))
			    ? last_size : merge_sizes (last_size, first_bit,
						       TREE_OPERAND (size, 1),
						       1, has_rep),
			    integer_zerop (TREE_OPERAND (size, 2))
			    ? last_size : merge_sizes (last_size, first_bit,
						       TREE_OPERAND (size, 2),
						       1, has_rep));

  /* We don't need any NON_VALUE_EXPRs and they can confuse us (especially
     when fed through substitute_in_expr) into thinking that a constant
     size is not constant.  */
  while (TREE_CODE (new_size) == NON_LVALUE_EXPR)
    new_size = TREE_OPERAND (new_size, 0);

  return new_size;
}

/* Utility function of above to see if OP0 and OP1, both of SIZETYPE, are
   related by the addition of a constant.  Return that constant if so.  */

static tree
compute_related_constant (tree op0, tree op1)
{
  tree op0_var, op1_var;
  tree op0_con = split_plus (op0, &op0_var);
  tree op1_con = split_plus (op1, &op1_var);
  tree result = size_binop (MINUS_EXPR, op0_con, op1_con);

  if (operand_equal_p (op0_var, op1_var, 0))
    return result;
  else if (operand_equal_p (op0, size_binop (PLUS_EXPR, op1_var, result), 0))
    return result;
  else
    return 0;
}

/* Utility function of above to split a tree OP which may be a sum, into a
   constant part, which is returned, and a variable part, which is stored
   in *PVAR.  *PVAR may be bitsize_zero_node.  All operations must be of
   bitsizetype.  */

static tree
split_plus (tree in, tree *pvar)
{
  /* Strip conversions in order to ease the tree traversal and maximize the
     potential for constant or plus/minus discovery.  We need to be careful
     to always return and set *pvar to bitsizetype trees, but it's worth
     the effort.  */
  in = remove_conversions (in, false);

  *pvar = convert (bitsizetype, in);

  if (TREE_CODE (in) == INTEGER_CST)
    {
      *pvar = bitsize_zero_node;
      return convert (bitsizetype, in);
    }
  else if (TREE_CODE (in) == PLUS_EXPR || TREE_CODE (in) == MINUS_EXPR)
    {
      tree lhs_var, rhs_var;
      tree lhs_con = split_plus (TREE_OPERAND (in, 0), &lhs_var);
      tree rhs_con = split_plus (TREE_OPERAND (in, 1), &rhs_var);

      if (lhs_var == TREE_OPERAND (in, 0)
	  && rhs_var == TREE_OPERAND (in, 1))
	return bitsize_zero_node;

      *pvar = size_binop (TREE_CODE (in), lhs_var, rhs_var);
      return size_binop (TREE_CODE (in), lhs_con, rhs_con);
    }
  else
    return bitsize_zero_node;
}

/* Return a FUNCTION_TYPE node.  RETURN_TYPE is the type returned by the
   subprogram.  If it is VOID_TYPE, then we are dealing with a procedure,
   otherwise we are dealing with a function.  PARAM_DECL_LIST is a list of
   PARM_DECL nodes that are the subprogram parameters.  CICO_LIST is the
   copy-in/copy-out list to be stored into the TYPE_CICO_LIST field.
   RETURN_UNCONSTRAINED_P is true if the function returns an unconstrained
   object.  RETURN_BY_DIRECT_REF_P is true if the function returns by direct
   reference.  RETURN_BY_INVISI_REF_P is true if the function returns by
   invisible reference.  */

tree
create_subprog_type (tree return_type, tree param_decl_list, tree cico_list,
		     bool return_unconstrained_p, bool return_by_direct_ref_p,
		     bool return_by_invisi_ref_p)
{
  /* A list of the data type nodes of the subprogram formal parameters.
     This list is generated by traversing the input list of PARM_DECL
     nodes.  */
  vec<tree, va_gc> *param_type_list = NULL;
  tree t, type;

  for (t = param_decl_list; t; t = DECL_CHAIN (t))
    vec_safe_push (param_type_list, TREE_TYPE (t));

  type = build_function_type_vec (return_type, param_type_list);

  /* TYPE may have been shared since GCC hashes types.  If it has a different
     CICO_LIST, make a copy.  Likewise for the various flags.  */
  if (!fntype_same_flags_p (type, cico_list, return_unconstrained_p,
			    return_by_direct_ref_p, return_by_invisi_ref_p))
    {
      type = copy_type (type);
      TYPE_CI_CO_LIST (type) = cico_list;
      TYPE_RETURN_UNCONSTRAINED_P (type) = return_unconstrained_p;
      TYPE_RETURN_BY_DIRECT_REF_P (type) = return_by_direct_ref_p;
      TREE_ADDRESSABLE (type) = return_by_invisi_ref_p;
    }

  return type;
}

/* Return a copy of TYPE but safe to modify in any way.  */

tree
copy_type (tree type)
{
  tree new_type = copy_node (type);

  /* Unshare the language-specific data.  */
  if (TYPE_LANG_SPECIFIC (type))
    {
      TYPE_LANG_SPECIFIC (new_type) = NULL;
      SET_TYPE_LANG_SPECIFIC (new_type, GET_TYPE_LANG_SPECIFIC (type));
    }

  /* And the contents of the language-specific slot if needed.  */
  if ((INTEGRAL_TYPE_P (type) || TREE_CODE (type) == REAL_TYPE)
      && TYPE_RM_VALUES (type))
    {
      TYPE_RM_VALUES (new_type) = NULL_TREE;
      SET_TYPE_RM_SIZE (new_type, TYPE_RM_SIZE (type));
      SET_TYPE_RM_MIN_VALUE (new_type, TYPE_RM_MIN_VALUE (type));
      SET_TYPE_RM_MAX_VALUE (new_type, TYPE_RM_MAX_VALUE (type));
    }

  /* copy_node clears this field instead of copying it, because it is
     aliased with TREE_CHAIN.  */
  TYPE_STUB_DECL (new_type) = TYPE_STUB_DECL (type);

  TYPE_POINTER_TO (new_type) = 0;
  TYPE_REFERENCE_TO (new_type) = 0;
  TYPE_MAIN_VARIANT (new_type) = new_type;
  TYPE_NEXT_VARIANT (new_type) = 0;

  return new_type;
}

/* Return a subtype of sizetype with range MIN to MAX and whose
   TYPE_INDEX_TYPE is INDEX.  GNAT_NODE is used for the position
   of the associated TYPE_DECL.  */

tree
create_index_type (tree min, tree max, tree index, Node_Id gnat_node)
{
  /* First build a type for the desired range.  */
  tree type = build_nonshared_range_type (sizetype, min, max);

  /* Then set the index type.  */
  SET_TYPE_INDEX_TYPE (type, index);
  create_type_decl (NULL_TREE, type, NULL, true, false, gnat_node);

  return type;
}

/* Return a subtype of TYPE with range MIN to MAX.  If TYPE is NULL,
   sizetype is used.  */

tree
create_range_type (tree type, tree min, tree max)
{
  tree range_type;

  if (type == NULL_TREE)
    type = sizetype;

  /* First build a type with the base range.  */
  range_type = build_nonshared_range_type (type, TYPE_MIN_VALUE (type),
						 TYPE_MAX_VALUE (type));

  /* Then set the actual range.  */
  SET_TYPE_RM_MIN_VALUE (range_type, convert (type, min));
  SET_TYPE_RM_MAX_VALUE (range_type, convert (type, max));

  return range_type;
}

/* Return a TYPE_DECL node suitable for the TYPE_STUB_DECL field of a type.
   TYPE_NAME gives the name of the type and TYPE is a ..._TYPE node giving
   its data type.  */

tree
create_type_stub_decl (tree type_name, tree type)
{
  /* Using a named TYPE_DECL ensures that a type name marker is emitted in
     STABS while setting DECL_ARTIFICIAL ensures that no DW_TAG_typedef is
     emitted in DWARF.  */
  tree type_decl = build_decl (input_location,
			       TYPE_DECL, type_name, type);
  DECL_ARTIFICIAL (type_decl) = 1;
  TYPE_ARTIFICIAL (type) = 1;
  return type_decl;
}

/* Return a TYPE_DECL node.  TYPE_NAME gives the name of the type and TYPE
   is a ..._TYPE node giving its data type.  ARTIFICIAL_P is true if this
   is a declaration that was generated by the compiler.  DEBUG_INFO_P is
   true if we need to write debug information about this type.  GNAT_NODE
   is used for the position of the decl.  */

tree
create_type_decl (tree type_name, tree type, struct attrib *attr_list,
		  bool artificial_p, bool debug_info_p, Node_Id gnat_node)
{
  enum tree_code code = TREE_CODE (type);
  bool named = TYPE_NAME (type) && TREE_CODE (TYPE_NAME (type)) == TYPE_DECL;
  tree type_decl;

  /* Only the builtin TYPE_STUB_DECL should be used for dummy types.  */
  gcc_assert (!TYPE_IS_DUMMY_P (type));

  /* If the type hasn't been named yet, we're naming it; preserve an existing
     TYPE_STUB_DECL that has been attached to it for some purpose.  */
  if (!named && TYPE_STUB_DECL (type))
    {
      type_decl = TYPE_STUB_DECL (type);
      DECL_NAME (type_decl) = type_name;
    }
  else
    type_decl = build_decl (input_location,
			    TYPE_DECL, type_name, type);

  DECL_ARTIFICIAL (type_decl) = artificial_p;
  TYPE_ARTIFICIAL (type) = artificial_p;

  /* Add this decl to the current binding level.  */
  gnat_pushdecl (type_decl, gnat_node);

  process_attributes (type_decl, attr_list);

  /* If we're naming the type, equate the TYPE_STUB_DECL to the name.
     This causes the name to be also viewed as a "tag" by the debug
     back-end, with the advantage that no DW_TAG_typedef is emitted
     for artificial "tagged" types in DWARF.  */
  if (!named)
    TYPE_STUB_DECL (type) = type_decl;

  /* Do not generate debug info for UNCONSTRAINED_ARRAY_TYPE that the
     back-end doesn't support, and for others if we don't need to.  */
  if (code == UNCONSTRAINED_ARRAY_TYPE || !debug_info_p)
    DECL_IGNORED_P (type_decl) = 1;

  return type_decl;
}

/* Return a VAR_DECL or CONST_DECL node.

   VAR_NAME gives the name of the variable.  ASM_NAME is its assembler name
   (if provided).  TYPE is its data type (a GCC ..._TYPE node).  VAR_INIT is
   the GCC tree for an optional initial expression; NULL_TREE if none.

   CONST_FLAG is true if this variable is constant, in which case we might
   return a CONST_DECL node unless CONST_DECL_ALLOWED_P is false.

   PUBLIC_FLAG is true if this is for a reference to a public entity or for a
   definition to be made visible outside of the current compilation unit, for
   instance variable definitions in a package specification.

   EXTERN_FLAG is true when processing an external variable declaration (as
   opposed to a definition: no storage is to be allocated for the variable).

   STATIC_FLAG is only relevant when not at top level.  In that case
   it indicates whether to always allocate storage to the variable.

   GNAT_NODE is used for the position of the decl.  */

tree
create_var_decl_1 (tree var_name, tree asm_name, tree type, tree var_init,
		   bool const_flag, bool public_flag, bool extern_flag,
		   bool static_flag, bool const_decl_allowed_p,
		   struct attrib *attr_list, Node_Id gnat_node)
{
  /* Whether the initializer is a constant initializer.  At the global level
     or for an external object or an object to be allocated in static memory,
     we check that it is a valid constant expression for use in initializing
     a static variable; otherwise, we only check that it is constant.  */
  bool init_const
    = (var_init != 0
       && gnat_types_compatible_p (type, TREE_TYPE (var_init))
       && (global_bindings_p () || extern_flag || static_flag
	   ? initializer_constant_valid_p (var_init, TREE_TYPE (var_init)) != 0
	   : TREE_CONSTANT (var_init)));

  /* Whether we will make TREE_CONSTANT the DECL we produce here, in which
     case the initializer may be used in-lieu of the DECL node (as done in
     Identifier_to_gnu).  This is useful to prevent the need of elaboration
     code when an identifier for which such a decl is made is in turn used as
     an initializer.  We used to rely on CONST vs VAR_DECL for this purpose,
     but extra constraints apply to this choice (see below) and are not
     relevant to the distinction we wish to make. */
  bool constant_p = const_flag && init_const;

  /* The actual DECL node.  CONST_DECL was initially intended for enumerals
     and may be used for scalars in general but not for aggregates.  */
  tree var_decl
    = build_decl (input_location,
		  (constant_p && const_decl_allowed_p
		   && !AGGREGATE_TYPE_P (type)) ? CONST_DECL : VAR_DECL,
		  var_name, type);

  /* If this is external, throw away any initializations (they will be done
     elsewhere) unless this is a constant for which we would like to remain
     able to get the initializer.  If we are defining a global here, leave a
     constant initialization and save any variable elaborations for the
     elaboration routine.  If we are just annotating types, throw away the
     initialization if it isn't a constant.  */
  if ((extern_flag && !constant_p)
      || (type_annotate_only && var_init && !TREE_CONSTANT (var_init)))
    var_init = NULL_TREE;

  /* At the global level, an initializer requiring code to be generated
     produces elaboration statements.  Check that such statements are allowed,
     that is, not violating a No_Elaboration_Code restriction.  */
  if (global_bindings_p () && var_init != 0 && !init_const)
    Check_Elaboration_Code_Allowed (gnat_node);

  DECL_INITIAL  (var_decl) = var_init;
  TREE_READONLY (var_decl) = const_flag;
  DECL_EXTERNAL (var_decl) = extern_flag;
  TREE_PUBLIC   (var_decl) = public_flag || extern_flag;
  TREE_CONSTANT (var_decl) = constant_p;
  TREE_THIS_VOLATILE (var_decl) = TREE_SIDE_EFFECTS (var_decl)
    = TYPE_VOLATILE (type);

  /* Ada doesn't feature Fortran-like COMMON variables so we shouldn't
     try to fiddle with DECL_COMMON.  However, on platforms that don't
     support global BSS sections, uninitialized global variables would
     go in DATA instead, thus increasing the size of the executable.  */
  if (!flag_no_common
      && TREE_CODE (var_decl) == VAR_DECL
      && TREE_PUBLIC (var_decl)
      && !have_global_bss_p ())
    DECL_COMMON (var_decl) = 1;

  /* At the global binding level, we need to allocate static storage for the
     variable if it isn't external.  Otherwise, we allocate automatic storage
     unless requested not to.  */
  TREE_STATIC (var_decl)
    = !extern_flag && (static_flag || global_bindings_p ());

  /* For an external constant whose initializer is not absolute, do not emit
     debug info.  In DWARF this would mean a global relocation in a read-only
     section which runs afoul of the PE-COFF run-time relocation mechanism.  */
  if (extern_flag
      && constant_p
      && var_init
      && initializer_constant_valid_p (var_init, TREE_TYPE (var_init))
	   != null_pointer_node)
    DECL_IGNORED_P (var_decl) = 1;

  /* Add this decl to the current binding level.  */
  gnat_pushdecl (var_decl, gnat_node);

  if (TREE_SIDE_EFFECTS (var_decl))
    TREE_ADDRESSABLE (var_decl) = 1;

  if (TREE_CODE (var_decl) == VAR_DECL)
    {
      if (asm_name)
	SET_DECL_ASSEMBLER_NAME (var_decl, asm_name);
      process_attributes (var_decl, attr_list);
      if (global_bindings_p ())
	rest_of_decl_compilation (var_decl, true, 0);
    }

  return var_decl;
}

/* Return true if TYPE, an aggregate type, contains (or is) an array.  */

static bool
aggregate_type_contains_array_p (tree type)
{
  switch (TREE_CODE (type))
    {
    case RECORD_TYPE:
    case UNION_TYPE:
    case QUAL_UNION_TYPE:
      {
	tree field;
	for (field = TYPE_FIELDS (type); field; field = DECL_CHAIN (field))
	  if (AGGREGATE_TYPE_P (TREE_TYPE (field))
	      && aggregate_type_contains_array_p (TREE_TYPE (field)))
	    return true;
	return false;
      }

    case ARRAY_TYPE:
      return true;

    default:
      gcc_unreachable ();
    }
}

/* Return a FIELD_DECL node.  FIELD_NAME is the field's name, FIELD_TYPE is
   its type and RECORD_TYPE is the type of the enclosing record.  If SIZE is
   nonzero, it is the specified size of the field.  If POS is nonzero, it is
   the bit position.  PACKED is 1 if the enclosing record is packed, -1 if it
   has Component_Alignment of Storage_Unit.  If ADDRESSABLE is nonzero, it
   means we are allowed to take the address of the field; if it is negative,
   we should not make a bitfield, which is used by make_aligning_type.  */

tree
create_field_decl (tree field_name, tree field_type, tree record_type,
                   tree size, tree pos, int packed, int addressable)
{
  tree field_decl = build_decl (input_location,
				FIELD_DECL, field_name, field_type);

  DECL_CONTEXT (field_decl) = record_type;
  TREE_READONLY (field_decl) = TYPE_READONLY (field_type);

  /* If FIELD_TYPE is BLKmode, we must ensure this is aligned to at least a
     byte boundary since GCC cannot handle less-aligned BLKmode bitfields.
     Likewise for an aggregate without specified position that contains an
     array, because in this case slices of variable length of this array
     must be handled by GCC and variable-sized objects need to be aligned
     to at least a byte boundary.  */
  if (packed && (TYPE_MODE (field_type) == BLKmode
		 || (!pos
		     && AGGREGATE_TYPE_P (field_type)
		     && aggregate_type_contains_array_p (field_type))))
    DECL_ALIGN (field_decl) = BITS_PER_UNIT;

  /* If a size is specified, use it.  Otherwise, if the record type is packed
     compute a size to use, which may differ from the object's natural size.
     We always set a size in this case to trigger the checks for bitfield
     creation below, which is typically required when no position has been
     specified.  */
  if (size)
    size = convert (bitsizetype, size);
  else if (packed == 1)
    {
      size = rm_size (field_type);
      if (TYPE_MODE (field_type) == BLKmode)
	size = round_up (size, BITS_PER_UNIT);
    }

  /* If we may, according to ADDRESSABLE, make a bitfield if a size is
     specified for two reasons: first if the size differs from the natural
     size.  Second, if the alignment is insufficient.  There are a number of
     ways the latter can be true.

     We never make a bitfield if the type of the field has a nonconstant size,
     because no such entity requiring bitfield operations should reach here.

     We do *preventively* make a bitfield when there might be the need for it
     but we don't have all the necessary information to decide, as is the case
     of a field with no specified position in a packed record.

     We also don't look at STRICT_ALIGNMENT here, and rely on later processing
     in layout_decl or finish_record_type to clear the bit_field indication if
     it is in fact not needed.  */
  if (addressable >= 0
      && size
      && TREE_CODE (size) == INTEGER_CST
      && TREE_CODE (TYPE_SIZE (field_type)) == INTEGER_CST
      && (!tree_int_cst_equal (size, TYPE_SIZE (field_type))
	  || (pos && !value_factor_p (pos, TYPE_ALIGN (field_type)))
	  || packed
	  || (TYPE_ALIGN (record_type) != 0
	      && TYPE_ALIGN (record_type) < TYPE_ALIGN (field_type))))
    {
      DECL_BIT_FIELD (field_decl) = 1;
      DECL_SIZE (field_decl) = size;
      if (!packed && !pos)
	{
	  if (TYPE_ALIGN (record_type) != 0
	      && TYPE_ALIGN (record_type) < TYPE_ALIGN (field_type))
	    DECL_ALIGN (field_decl) = TYPE_ALIGN (record_type);
	  else
	    DECL_ALIGN (field_decl) = TYPE_ALIGN (field_type);
	}
    }

  DECL_PACKED (field_decl) = pos ? DECL_BIT_FIELD (field_decl) : packed;

  /* Bump the alignment if need be, either for bitfield/packing purposes or
     to satisfy the type requirements if no such consideration applies.  When
     we get the alignment from the type, indicate if this is from an explicit
     user request, which prevents stor-layout from lowering it later on.  */
  {
    unsigned int bit_align
      = (DECL_BIT_FIELD (field_decl) ? 1
	 : packed && TYPE_MODE (field_type) != BLKmode ? BITS_PER_UNIT : 0);

    if (bit_align > DECL_ALIGN (field_decl))
      DECL_ALIGN (field_decl) = bit_align;
    else if (!bit_align && TYPE_ALIGN (field_type) > DECL_ALIGN (field_decl))
      {
	DECL_ALIGN (field_decl) = TYPE_ALIGN (field_type);
	DECL_USER_ALIGN (field_decl) = TYPE_USER_ALIGN (field_type);
      }
  }

  if (pos)
    {
      /* We need to pass in the alignment the DECL is known to have.
	 This is the lowest-order bit set in POS, but no more than
	 the alignment of the record, if one is specified.  Note
	 that an alignment of 0 is taken as infinite.  */
      unsigned int known_align;

      if (host_integerp (pos, 1))
	known_align = tree_low_cst (pos, 1) & - tree_low_cst (pos, 1);
      else
	known_align = BITS_PER_UNIT;

      if (TYPE_ALIGN (record_type)
	  && (known_align == 0 || known_align > TYPE_ALIGN (record_type)))
	known_align = TYPE_ALIGN (record_type);

      layout_decl (field_decl, known_align);
      SET_DECL_OFFSET_ALIGN (field_decl,
			     host_integerp (pos, 1) ? BIGGEST_ALIGNMENT
			     : BITS_PER_UNIT);
      pos_from_bit (&DECL_FIELD_OFFSET (field_decl),
		    &DECL_FIELD_BIT_OFFSET (field_decl),
		    DECL_OFFSET_ALIGN (field_decl), pos);
    }

  /* In addition to what our caller says, claim the field is addressable if we
     know that its type is not suitable.

     The field may also be "technically" nonaddressable, meaning that even if
     we attempt to take the field's address we will actually get the address
     of a copy.  This is the case for true bitfields, but the DECL_BIT_FIELD
     value we have at this point is not accurate enough, so we don't account
     for this here and let finish_record_type decide.  */
  if (!addressable && !type_for_nonaliased_component_p (field_type))
    addressable = 1;

  DECL_NONADDRESSABLE_P (field_decl) = !addressable;

  return field_decl;
}

/* Return a PARM_DECL node.  PARAM_NAME is the name of the parameter and
   PARAM_TYPE is its type.  READONLY is true if the parameter is readonly
   (either an In parameter or an address of a pass-by-ref parameter).  */

tree
create_param_decl (tree param_name, tree param_type, bool readonly)
{
  tree param_decl = build_decl (input_location,
				PARM_DECL, param_name, param_type);

  /* Honor TARGET_PROMOTE_PROTOTYPES like the C compiler, as not doing so
     can lead to various ABI violations.  */
  if (targetm.calls.promote_prototypes (NULL_TREE)
      && INTEGRAL_TYPE_P (param_type)
      && TYPE_PRECISION (param_type) < TYPE_PRECISION (integer_type_node))
    {
      /* We have to be careful about biased types here.  Make a subtype
	 of integer_type_node with the proper biasing.  */
      if (TREE_CODE (param_type) == INTEGER_TYPE
	  && TYPE_BIASED_REPRESENTATION_P (param_type))
	{
	  tree subtype
	    = make_unsigned_type (TYPE_PRECISION (integer_type_node));
	  TREE_TYPE (subtype) = integer_type_node;
	  TYPE_BIASED_REPRESENTATION_P (subtype) = 1;
	  SET_TYPE_RM_MIN_VALUE (subtype, TYPE_MIN_VALUE (param_type));
	  SET_TYPE_RM_MAX_VALUE (subtype, TYPE_MAX_VALUE (param_type));
	  param_type = subtype;
	}
      else
	param_type = integer_type_node;
    }

  DECL_ARG_TYPE (param_decl) = param_type;
  TREE_READONLY (param_decl) = readonly;
  return param_decl;
}

/* Given a DECL and ATTR_LIST, process the listed attributes.  */

static void
process_attributes (tree decl, struct attrib *attr_list)
{
  for (; attr_list; attr_list = attr_list->next)
    switch (attr_list->type)
      {
      case ATTR_MACHINE_ATTRIBUTE:
	input_location = DECL_SOURCE_LOCATION (decl);
	decl_attributes (&decl, tree_cons (attr_list->name, attr_list->args,
					   NULL_TREE),
			 ATTR_FLAG_TYPE_IN_PLACE);
	break;

      case ATTR_LINK_ALIAS:
        if (! DECL_EXTERNAL (decl))
	  {
	    TREE_STATIC (decl) = 1;
	    assemble_alias (decl, attr_list->name);
	  }
	break;

      case ATTR_WEAK_EXTERNAL:
	if (SUPPORTS_WEAK)
	  declare_weak (decl);
	else
	  post_error ("?weak declarations not supported on this target",
		      attr_list->error_point);
	break;

      case ATTR_LINK_SECTION:
	if (targetm_common.have_named_sections)
	  {
	    DECL_SECTION_NAME (decl)
	      = build_string (IDENTIFIER_LENGTH (attr_list->name),
			      IDENTIFIER_POINTER (attr_list->name));
	    DECL_COMMON (decl) = 0;
	  }
	else
	  post_error ("?section attributes are not supported for this target",
		      attr_list->error_point);
	break;

      case ATTR_LINK_CONSTRUCTOR:
	DECL_STATIC_CONSTRUCTOR (decl) = 1;
	TREE_USED (decl) = 1;
	break;

      case ATTR_LINK_DESTRUCTOR:
	DECL_STATIC_DESTRUCTOR (decl) = 1;
	TREE_USED (decl) = 1;
	break;

      case ATTR_THREAD_LOCAL_STORAGE:
	DECL_TLS_MODEL (decl) = decl_default_tls_model (decl);
	DECL_COMMON (decl) = 0;
	break;
      }
}

/* Record DECL as a global renaming pointer.  */

void
record_global_renaming_pointer (tree decl)
{
  gcc_assert (!DECL_LOOP_PARM_P (decl) && DECL_RENAMED_OBJECT (decl));
  vec_safe_push (global_renaming_pointers, decl);
}

/* Invalidate the global renaming pointers.   */

void
invalidate_global_renaming_pointers (void)
{
  unsigned int i;
  tree iter;

  if (global_renaming_pointers == NULL)
    return;

  FOR_EACH_VEC_ELT (*global_renaming_pointers, i, iter)
    SET_DECL_RENAMED_OBJECT (iter, NULL_TREE);

  vec_free (global_renaming_pointers);
}

/* Return true if VALUE is a known to be a multiple of FACTOR, which must be
   a power of 2. */

bool
value_factor_p (tree value, HOST_WIDE_INT factor)
{
  if (host_integerp (value, 1))
    return tree_low_cst (value, 1) % factor == 0;

  if (TREE_CODE (value) == MULT_EXPR)
    return (value_factor_p (TREE_OPERAND (value, 0), factor)
            || value_factor_p (TREE_OPERAND (value, 1), factor));

  return false;
}

/* Given two consecutive field decls PREV_FIELD and CURR_FIELD, return true
   unless we can prove these 2 fields are laid out in such a way that no gap
   exist between the end of PREV_FIELD and the beginning of CURR_FIELD.  OFFSET
   is the distance in bits between the end of PREV_FIELD and the starting
   position of CURR_FIELD. It is ignored if null. */

static bool
potential_alignment_gap (tree prev_field, tree curr_field, tree offset)
{
  /* If this is the first field of the record, there cannot be any gap */
  if (!prev_field)
    return false;

  /* If the previous field is a union type, then return False: The only
     time when such a field is not the last field of the record is when
     there are other components at fixed positions after it (meaning there
     was a rep clause for every field), in which case we don't want the
     alignment constraint to override them. */
  if (TREE_CODE (TREE_TYPE (prev_field)) == QUAL_UNION_TYPE)
    return false;

  /* If the distance between the end of prev_field and the beginning of
     curr_field is constant, then there is a gap if the value of this
     constant is not null. */
  if (offset && host_integerp (offset, 1))
    return !integer_zerop (offset);

  /* If the size and position of the previous field are constant,
     then check the sum of this size and position. There will be a gap
     iff it is not multiple of the current field alignment. */
  if (host_integerp (DECL_SIZE (prev_field), 1)
      && host_integerp (bit_position (prev_field), 1))
    return ((tree_low_cst (bit_position (prev_field), 1)
	     + tree_low_cst (DECL_SIZE (prev_field), 1))
	    % DECL_ALIGN (curr_field) != 0);

  /* If both the position and size of the previous field are multiples
     of the current field alignment, there cannot be any gap. */
  if (value_factor_p (bit_position (prev_field), DECL_ALIGN (curr_field))
      && value_factor_p (DECL_SIZE (prev_field), DECL_ALIGN (curr_field)))
    return false;

  /* Fallback, return that there may be a potential gap */
  return true;
}

/* Return a LABEL_DECL with LABEL_NAME.  GNAT_NODE is used for the position
   of the decl.  */

tree
create_label_decl (tree label_name, Node_Id gnat_node)
{
  tree label_decl
    = build_decl (input_location, LABEL_DECL, label_name, void_type_node);

  DECL_MODE (label_decl) = VOIDmode;

  /* Add this decl to the current binding level.  */
  gnat_pushdecl (label_decl, gnat_node);

  return label_decl;
}

/* Return a FUNCTION_DECL node.  SUBPROG_NAME is the name of the subprogram,
   ASM_NAME is its assembler name, SUBPROG_TYPE is its type (a FUNCTION_TYPE
   node), PARAM_DECL_LIST is the list of the subprogram arguments (a list of
   PARM_DECL nodes chained through the DECL_CHAIN field).

   INLINE_FLAG, PUBLIC_FLAG, EXTERN_FLAG, ARTIFICIAL_FLAG and ATTR_LIST are
   used to set the appropriate fields in the FUNCTION_DECL.  GNAT_NODE is
   used for the position of the decl.  */

tree
create_subprog_decl (tree subprog_name, tree asm_name, tree subprog_type,
		     tree param_decl_list, bool inline_flag, bool public_flag,
		     bool extern_flag, bool artificial_flag,
		     struct attrib *attr_list, Node_Id gnat_node)
{
  tree subprog_decl = build_decl (input_location, FUNCTION_DECL, subprog_name,
				  subprog_type);
  tree result_decl = build_decl (input_location, RESULT_DECL, NULL_TREE,
				 TREE_TYPE (subprog_type));
  DECL_ARGUMENTS (subprog_decl) = param_decl_list;

  /* If this is a non-inline function nested inside an inlined external
     function, we cannot honor both requests without cloning the nested
     function in the current unit since it is private to the other unit.
     We could inline the nested function as well but it's probably better
     to err on the side of too little inlining.  */
  if (!inline_flag
      && !public_flag
      && current_function_decl
      && DECL_DECLARED_INLINE_P (current_function_decl)
      && DECL_EXTERNAL (current_function_decl))
    DECL_DECLARED_INLINE_P (current_function_decl) = 0;

  DECL_ARTIFICIAL (subprog_decl) = artificial_flag;
  DECL_EXTERNAL (subprog_decl) = extern_flag;
  DECL_DECLARED_INLINE_P (subprog_decl) = inline_flag;
  DECL_NO_INLINE_WARNING_P (subprog_decl) = inline_flag && artificial_flag;

  TREE_PUBLIC (subprog_decl) = public_flag;
  TREE_READONLY (subprog_decl) = TYPE_READONLY (subprog_type);
  TREE_THIS_VOLATILE (subprog_decl) = TYPE_VOLATILE (subprog_type);
  TREE_SIDE_EFFECTS (subprog_decl) = TYPE_VOLATILE (subprog_type);

  DECL_ARTIFICIAL (result_decl) = 1;
  DECL_IGNORED_P (result_decl) = 1;
  DECL_BY_REFERENCE (result_decl) = TREE_ADDRESSABLE (subprog_type);
  DECL_RESULT (subprog_decl) = result_decl;

  if (asm_name)
    {
      SET_DECL_ASSEMBLER_NAME (subprog_decl, asm_name);

      /* The expand_main_function circuitry expects "main_identifier_node" to
	 designate the DECL_NAME of the 'main' entry point, in turn expected
	 to be declared as the "main" function literally by default.  Ada
	 program entry points are typically declared with a different name
	 within the binder generated file, exported as 'main' to satisfy the
	 system expectations.  Force main_identifier_node in this case.  */
      if (asm_name == main_identifier_node)
	DECL_NAME (subprog_decl) = main_identifier_node;
    }

  /* Add this decl to the current binding level.  */
  gnat_pushdecl (subprog_decl, gnat_node);

  process_attributes (subprog_decl, attr_list);

  /* Output the assembler code and/or RTL for the declaration.  */
  rest_of_decl_compilation (subprog_decl, global_bindings_p (), 0);

  return subprog_decl;
}

/* Set up the framework for generating code for SUBPROG_DECL, a subprogram
   body.  This routine needs to be invoked before processing the declarations
   appearing in the subprogram.  */

void
begin_subprog_body (tree subprog_decl)
{
  tree param_decl;

  announce_function (subprog_decl);

  /* This function is being defined.  */
  TREE_STATIC (subprog_decl) = 1;

  current_function_decl = subprog_decl;

  /* Enter a new binding level and show that all the parameters belong to
     this function.  */
  gnat_pushlevel ();

  for (param_decl = DECL_ARGUMENTS (subprog_decl); param_decl;
       param_decl = DECL_CHAIN (param_decl))
    DECL_CONTEXT (param_decl) = subprog_decl;

  make_decl_rtl (subprog_decl);
}

/* Finish translating the current subprogram and set its BODY.  */

void
end_subprog_body (tree body)
{
  tree fndecl = current_function_decl;

  /* Attach the BLOCK for this level to the function and pop the level.  */
  BLOCK_SUPERCONTEXT (current_binding_level->block) = fndecl;
  DECL_INITIAL (fndecl) = current_binding_level->block;
  gnat_poplevel ();

  /* Mark the RESULT_DECL as being in this subprogram. */
  DECL_CONTEXT (DECL_RESULT (fndecl)) = fndecl;

  /* The body should be a BIND_EXPR whose BLOCK is the top-level one.  */
  if (TREE_CODE (body) == BIND_EXPR)
    {
      BLOCK_SUPERCONTEXT (BIND_EXPR_BLOCK (body)) = fndecl;
      DECL_INITIAL (fndecl) = BIND_EXPR_BLOCK (body);
    }

  DECL_SAVED_TREE (fndecl) = body;

  current_function_decl = decl_function_context (fndecl);
}

/* Wrap up compilation of SUBPROG_DECL, a subprogram body.  */

void
rest_of_subprog_body_compilation (tree subprog_decl)
{
  /* We cannot track the location of errors past this point.  */
  error_gnat_node = Empty;

  /* If we're only annotating types, don't actually compile this function.  */
  if (type_annotate_only)
    return;

  /* Dump functions before gimplification.  */
  dump_function (TDI_original, subprog_decl);

  if (!decl_function_context (subprog_decl))
    cgraph_finalize_function (subprog_decl, false);
  else
    /* Register this function with cgraph just far enough to get it
       added to our parent's nested function list.  */
    (void) cgraph_get_create_node (subprog_decl);
}

tree
gnat_builtin_function (tree decl)
{
  gnat_pushdecl (decl, Empty);
  return decl;
}

/* Return an integer type with the number of bits of precision given by
   PRECISION.  UNSIGNEDP is nonzero if the type is unsigned; otherwise
   it is a signed type.  */

tree
gnat_type_for_size (unsigned precision, int unsignedp)
{
  tree t;
  char type_name[20];

  if (precision <= 2 * MAX_BITS_PER_WORD
      && signed_and_unsigned_types[precision][unsignedp])
    return signed_and_unsigned_types[precision][unsignedp];

 if (unsignedp)
    t = make_unsigned_type (precision);
  else
    t = make_signed_type (precision);

  if (precision <= 2 * MAX_BITS_PER_WORD)
    signed_and_unsigned_types[precision][unsignedp] = t;

  if (!TYPE_NAME (t))
    {
      sprintf (type_name, "%sSIGNED_%u", unsignedp ? "UN" : "", precision);
      TYPE_NAME (t) = get_identifier (type_name);
    }

  return t;
}

/* Likewise for floating-point types.  */

static tree
float_type_for_precision (int precision, enum machine_mode mode)
{
  tree t;
  char type_name[20];

  if (float_types[(int) mode])
    return float_types[(int) mode];

  float_types[(int) mode] = t = make_node (REAL_TYPE);
  TYPE_PRECISION (t) = precision;
  layout_type (t);

  gcc_assert (TYPE_MODE (t) == mode);
  if (!TYPE_NAME (t))
    {
      sprintf (type_name, "FLOAT_%d", precision);
      TYPE_NAME (t) = get_identifier (type_name);
    }

  return t;
}

/* Return a data type that has machine mode MODE.  UNSIGNEDP selects
   an unsigned type; otherwise a signed type is returned.  */

tree
gnat_type_for_mode (enum machine_mode mode, int unsignedp)
{
  if (mode == BLKmode)
    return NULL_TREE;

  if (mode == VOIDmode)
    return void_type_node;

  if (COMPLEX_MODE_P (mode))
    return NULL_TREE;

  if (SCALAR_FLOAT_MODE_P (mode))
    return float_type_for_precision (GET_MODE_PRECISION (mode), mode);

  if (SCALAR_INT_MODE_P (mode))
    return gnat_type_for_size (GET_MODE_BITSIZE (mode), unsignedp);

  if (VECTOR_MODE_P (mode))
    {
      enum machine_mode inner_mode = GET_MODE_INNER (mode);
      tree inner_type = gnat_type_for_mode (inner_mode, unsignedp);
      if (inner_type)
	return build_vector_type_for_mode (inner_type, mode);
    }

  return NULL_TREE;
}

/* Return the unsigned version of a TYPE_NODE, a scalar type.  */

tree
gnat_unsigned_type (tree type_node)
{
  tree type = gnat_type_for_size (TYPE_PRECISION (type_node), 1);

  if (TREE_CODE (type_node) == INTEGER_TYPE && TYPE_MODULAR_P (type_node))
    {
      type = copy_node (type);
      TREE_TYPE (type) = type_node;
    }
  else if (TREE_TYPE (type_node)
	   && TREE_CODE (TREE_TYPE (type_node)) == INTEGER_TYPE
	   && TYPE_MODULAR_P (TREE_TYPE (type_node)))
    {
      type = copy_node (type);
      TREE_TYPE (type) = TREE_TYPE (type_node);
    }

  return type;
}

/* Return the signed version of a TYPE_NODE, a scalar type.  */

tree
gnat_signed_type (tree type_node)
{
  tree type = gnat_type_for_size (TYPE_PRECISION (type_node), 0);

  if (TREE_CODE (type_node) == INTEGER_TYPE && TYPE_MODULAR_P (type_node))
    {
      type = copy_node (type);
      TREE_TYPE (type) = type_node;
    }
  else if (TREE_TYPE (type_node)
	   && TREE_CODE (TREE_TYPE (type_node)) == INTEGER_TYPE
	   && TYPE_MODULAR_P (TREE_TYPE (type_node)))
    {
      type = copy_node (type);
      TREE_TYPE (type) = TREE_TYPE (type_node);
    }

  return type;
}

/* Return 1 if the types T1 and T2 are compatible, i.e. if they can be
   transparently converted to each other.  */

int
gnat_types_compatible_p (tree t1, tree t2)
{
  enum tree_code code;

  /* This is the default criterion.  */
  if (TYPE_MAIN_VARIANT (t1) == TYPE_MAIN_VARIANT (t2))
    return 1;

  /* We only check structural equivalence here.  */
  if ((code = TREE_CODE (t1)) != TREE_CODE (t2))
    return 0;

  /* Vector types are also compatible if they have the same number of subparts
     and the same form of (scalar) element type.  */
  if (code == VECTOR_TYPE
      && TYPE_VECTOR_SUBPARTS (t1) == TYPE_VECTOR_SUBPARTS (t2)
      && TREE_CODE (TREE_TYPE (t1)) == TREE_CODE (TREE_TYPE (t2))
      && TYPE_PRECISION (TREE_TYPE (t1)) == TYPE_PRECISION (TREE_TYPE (t2)))
    return 1;

  /* Array types are also compatible if they are constrained and have the same
     domain(s) and the same component type.  */
  if (code == ARRAY_TYPE
      && (TYPE_DOMAIN (t1) == TYPE_DOMAIN (t2)
	  || (TYPE_DOMAIN (t1)
	      && TYPE_DOMAIN (t2)
	      && tree_int_cst_equal (TYPE_MIN_VALUE (TYPE_DOMAIN (t1)),
				     TYPE_MIN_VALUE (TYPE_DOMAIN (t2)))
	      && tree_int_cst_equal (TYPE_MAX_VALUE (TYPE_DOMAIN (t1)),
				     TYPE_MAX_VALUE (TYPE_DOMAIN (t2)))))
      && (TREE_TYPE (t1) == TREE_TYPE (t2)
	  || (TREE_CODE (TREE_TYPE (t1)) == ARRAY_TYPE
	      && gnat_types_compatible_p (TREE_TYPE (t1), TREE_TYPE (t2)))))
    return 1;

  return 0;
}

/* Return true if EXPR is a useless type conversion.  */

bool
gnat_useless_type_conversion (tree expr)
{
  if (CONVERT_EXPR_P (expr)
      || TREE_CODE (expr) == VIEW_CONVERT_EXPR
      || TREE_CODE (expr) == NON_LVALUE_EXPR)
    return gnat_types_compatible_p (TREE_TYPE (expr),
				    TREE_TYPE (TREE_OPERAND (expr, 0)));

  return false;
}

/* Return true if T, a FUNCTION_TYPE, has the specified list of flags.  */

bool
fntype_same_flags_p (const_tree t, tree cico_list, bool return_unconstrained_p,
		     bool return_by_direct_ref_p, bool return_by_invisi_ref_p)
{
  return TYPE_CI_CO_LIST (t) == cico_list
	 && TYPE_RETURN_UNCONSTRAINED_P (t) == return_unconstrained_p
	 && TYPE_RETURN_BY_DIRECT_REF_P (t) == return_by_direct_ref_p
	 && TREE_ADDRESSABLE (t) == return_by_invisi_ref_p;
}

/* EXP is an expression for the size of an object.  If this size contains
   discriminant references, replace them with the maximum (if MAX_P) or
   minimum (if !MAX_P) possible value of the discriminant.  */

tree
max_size (tree exp, bool max_p)
{
  enum tree_code code = TREE_CODE (exp);
  tree type = TREE_TYPE (exp);

  switch (TREE_CODE_CLASS (code))
    {
    case tcc_declaration:
    case tcc_constant:
      return exp;

    case tcc_vl_exp:
      if (code == CALL_EXPR)
	{
	  tree t, *argarray;
	  int n, i;

	  t = maybe_inline_call_in_expr (exp);
	  if (t)
	    return max_size (t, max_p);

	  n = call_expr_nargs (exp);
	  gcc_assert (n > 0);
	  argarray = XALLOCAVEC (tree, n);
	  for (i = 0; i < n; i++)
	    argarray[i] = max_size (CALL_EXPR_ARG (exp, i), max_p);
	  return build_call_array (type, CALL_EXPR_FN (exp), n, argarray);
	}
      break;

    case tcc_reference:
      /* If this contains a PLACEHOLDER_EXPR, it is the thing we want to
	 modify.  Otherwise, we treat it like a variable.  */
      if (!CONTAINS_PLACEHOLDER_P (exp))
	return exp;

      type = TREE_TYPE (TREE_OPERAND (exp, 1));
      return
	max_size (max_p ? TYPE_MAX_VALUE (type) : TYPE_MIN_VALUE (type), true);

    case tcc_comparison:
      return max_p ? size_one_node : size_zero_node;

    case tcc_unary:
      if (code == NON_LVALUE_EXPR)
	return max_size (TREE_OPERAND (exp, 0), max_p);

      return fold_build1 (code, type,
			  max_size (TREE_OPERAND (exp, 0),
				    code == NEGATE_EXPR ? !max_p : max_p));

    case tcc_binary:
      {
	tree lhs = max_size (TREE_OPERAND (exp, 0), max_p);
	tree rhs = max_size (TREE_OPERAND (exp, 1),
			     code == MINUS_EXPR ? !max_p : max_p);

	/* Special-case wanting the maximum value of a MIN_EXPR.
	   In that case, if one side overflows, return the other.  */
	if (max_p && code == MIN_EXPR)
	  {
	    if (TREE_CODE (rhs) == INTEGER_CST && TREE_OVERFLOW (rhs))
	      return lhs;

	    if (TREE_CODE (lhs) == INTEGER_CST && TREE_OVERFLOW (lhs))
	      return rhs;
	  }

	/* Likewise, handle a MINUS_EXPR or PLUS_EXPR with the LHS
	   overflowing and the RHS a variable.  */
	if ((code == MINUS_EXPR || code == PLUS_EXPR)
	    && TREE_CODE (lhs) == INTEGER_CST
	    && TREE_OVERFLOW (lhs)
	    && !TREE_CONSTANT (rhs))
	  return lhs;

	return size_binop (code, lhs, rhs);
      }

    case tcc_expression:
      switch (TREE_CODE_LENGTH (code))
	{
	case 1:
	  if (code == SAVE_EXPR)
	    return exp;

	  return fold_build1 (code, type,
			      max_size (TREE_OPERAND (exp, 0), max_p));

	case 2:
	  if (code == COMPOUND_EXPR)
	    return max_size (TREE_OPERAND (exp, 1), max_p);

	  return fold_build2 (code, type,
			      max_size (TREE_OPERAND (exp, 0), max_p),
			      max_size (TREE_OPERAND (exp, 1), max_p));

	case 3:
	  if (code == COND_EXPR)
	    return fold_build2 (max_p ? MAX_EXPR : MIN_EXPR, type,
				max_size (TREE_OPERAND (exp, 1), max_p),
				max_size (TREE_OPERAND (exp, 2), max_p));

	default:
	  break;
	}

      /* Other tree classes cannot happen.  */
    default:
      break;
    }

  gcc_unreachable ();
}

/* Build a template of type TEMPLATE_TYPE from the array bounds of ARRAY_TYPE.
   EXPR is an expression that we can use to locate any PLACEHOLDER_EXPRs.
   Return a constructor for the template.  */

tree
build_template (tree template_type, tree array_type, tree expr)
{
  vec<constructor_elt, va_gc> *template_elts = NULL;
  tree bound_list = NULL_TREE;
  tree field;

  while (TREE_CODE (array_type) == RECORD_TYPE
	 && (TYPE_PADDING_P (array_type)
	     || TYPE_JUSTIFIED_MODULAR_P (array_type)))
    array_type = TREE_TYPE (TYPE_FIELDS (array_type));

  if (TREE_CODE (array_type) == ARRAY_TYPE
      || (TREE_CODE (array_type) == INTEGER_TYPE
	  && TYPE_HAS_ACTUAL_BOUNDS_P (array_type)))
    bound_list = TYPE_ACTUAL_BOUNDS (array_type);

  /* First make the list for a CONSTRUCTOR for the template.  Go down the
     field list of the template instead of the type chain because this
     array might be an Ada array of arrays and we can't tell where the
     nested arrays stop being the underlying object.  */

  for (field = TYPE_FIELDS (template_type); field;
       (bound_list
	? (bound_list = TREE_CHAIN (bound_list))
	: (array_type = TREE_TYPE (array_type))),
       field = DECL_CHAIN (DECL_CHAIN (field)))
    {
      tree bounds, min, max;

      /* If we have a bound list, get the bounds from there.  Likewise
	 for an ARRAY_TYPE.  Otherwise, if expr is a PARM_DECL with
	 DECL_BY_COMPONENT_PTR_P, use the bounds of the field in the template.
	 This will give us a maximum range.  */
      if (bound_list)
	bounds = TREE_VALUE (bound_list);
      else if (TREE_CODE (array_type) == ARRAY_TYPE)
	bounds = TYPE_INDEX_TYPE (TYPE_DOMAIN (array_type));
      else if (expr && TREE_CODE (expr) == PARM_DECL
	       && DECL_BY_COMPONENT_PTR_P (expr))
	bounds = TREE_TYPE (field);
      else
	gcc_unreachable ();

      min = convert (TREE_TYPE (field), TYPE_MIN_VALUE (bounds));
      max = convert (TREE_TYPE (DECL_CHAIN (field)), TYPE_MAX_VALUE (bounds));

      /* If either MIN or MAX involve a PLACEHOLDER_EXPR, we must
	 substitute it from OBJECT.  */
      min = SUBSTITUTE_PLACEHOLDER_IN_EXPR (min, expr);
      max = SUBSTITUTE_PLACEHOLDER_IN_EXPR (max, expr);

      CONSTRUCTOR_APPEND_ELT (template_elts, field, min);
      CONSTRUCTOR_APPEND_ELT (template_elts, DECL_CHAIN (field), max);
    }

  return gnat_build_constructor (template_type, template_elts);
}

/* Helper routine to make a descriptor field.  FIELD_LIST is the list of decls
   being built; the new decl is chained on to the front of the list.  */

static tree
make_descriptor_field (const char *name, tree type, tree rec_type,
		       tree initial, tree field_list)
{
  tree field
    = create_field_decl (get_identifier (name), type, rec_type, NULL_TREE,
			 NULL_TREE, 0, 0);

  DECL_INITIAL (field) = initial;
  DECL_CHAIN (field) = field_list;
  return field;
}

/* Build a 32-bit VMS descriptor from a Mechanism_Type, which must specify a
   descriptor type, and the GCC type of an object.  Each FIELD_DECL in the
   type contains in its DECL_INITIAL the expression to use when a constructor
   is made for the type.  GNAT_ENTITY is an entity used to print out an error
   message if the mechanism cannot be applied to an object of that type and
   also for the name.  */

tree
build_vms_descriptor32 (tree type, Mechanism_Type mech, Entity_Id gnat_entity)
{
  tree record_type = make_node (RECORD_TYPE);
  tree pointer32_type, pointer64_type;
  tree field_list = NULL_TREE;
  int klass, ndim, i, dtype = 0;
  tree inner_type, tem;
  tree *idx_arr;

  /* If TYPE is an unconstrained array, use the underlying array type.  */
  if (TREE_CODE (type) == UNCONSTRAINED_ARRAY_TYPE)
    type = TREE_TYPE (TREE_TYPE (TYPE_FIELDS (TREE_TYPE (type))));

  /* If this is an array, compute the number of dimensions in the array,
     get the index types, and point to the inner type.  */
  if (TREE_CODE (type) != ARRAY_TYPE)
    ndim = 0;
  else
    for (ndim = 1, inner_type = type;
	 TREE_CODE (TREE_TYPE (inner_type)) == ARRAY_TYPE
	 && TYPE_MULTI_ARRAY_P (TREE_TYPE (inner_type));
	 ndim++, inner_type = TREE_TYPE (inner_type))
      ;

  idx_arr = XALLOCAVEC (tree, ndim);

  if (mech != By_Descriptor_NCA && mech != By_Short_Descriptor_NCA
      && TREE_CODE (type) == ARRAY_TYPE && TYPE_CONVENTION_FORTRAN_P (type))
    for (i = ndim - 1, inner_type = type;
	 i >= 0;
	 i--, inner_type = TREE_TYPE (inner_type))
      idx_arr[i] = TYPE_DOMAIN (inner_type);
  else
    for (i = 0, inner_type = type;
	 i < ndim;
	 i++, inner_type = TREE_TYPE (inner_type))
      idx_arr[i] = TYPE_DOMAIN (inner_type);

  /* Now get the DTYPE value.  */
  switch (TREE_CODE (type))
    {
    case INTEGER_TYPE:
    case ENUMERAL_TYPE:
    case BOOLEAN_TYPE:
      if (TYPE_VAX_FLOATING_POINT_P (type))
	switch (tree_low_cst (TYPE_DIGITS_VALUE (type), 1))
	  {
	  case 6:
	    dtype = 10;
	    break;
	  case 9:
	    dtype = 11;
	    break;
	  case 15:
	    dtype = 27;
	    break;
	  }
      else
	switch (GET_MODE_BITSIZE (TYPE_MODE (type)))
	  {
	  case 8:
	    dtype = TYPE_UNSIGNED (type) ? 2 : 6;
	    break;
	  case 16:
	    dtype = TYPE_UNSIGNED (type) ? 3 : 7;
	    break;
	  case 32:
	    dtype = TYPE_UNSIGNED (type) ? 4 : 8;
	    break;
	  case 64:
	    dtype = TYPE_UNSIGNED (type) ? 5 : 9;
	    break;
	  case 128:
	    dtype = TYPE_UNSIGNED (type) ? 25 : 26;
	    break;
	  }
      break;

    case REAL_TYPE:
      dtype = GET_MODE_BITSIZE (TYPE_MODE (type)) == 32 ? 52 : 53;
      break;

    case COMPLEX_TYPE:
      if (TREE_CODE (TREE_TYPE (type)) == INTEGER_TYPE
	  && TYPE_VAX_FLOATING_POINT_P (type))
	switch (tree_low_cst (TYPE_DIGITS_VALUE (type), 1))
	  {
	  case 6:
	    dtype = 12;
	    break;
	  case 9:
	    dtype = 13;
	    break;
	  case 15:
	    dtype = 29;
	  }
      else
	dtype = GET_MODE_BITSIZE (TYPE_MODE (TREE_TYPE (type))) == 32 ? 54: 55;
      break;

    case ARRAY_TYPE:
      dtype = 14;
      break;

    default:
      break;
    }

  /* Get the CLASS value.  */
  switch (mech)
    {
    case By_Descriptor_A:
    case By_Short_Descriptor_A:
      klass = 4;
      break;
    case By_Descriptor_NCA:
    case By_Short_Descriptor_NCA:
      klass = 10;
      break;
    case By_Descriptor_SB:
    case By_Short_Descriptor_SB:
      klass = 15;
      break;
    case By_Descriptor:
    case By_Short_Descriptor:
    case By_Descriptor_S:
    case By_Short_Descriptor_S:
    default:
      klass = 1;
      break;
    }

  /* Make the type for a descriptor for VMS.  The first four fields are the
     same for all types.  */
  field_list
    = make_descriptor_field ("LENGTH", gnat_type_for_size (16, 1), record_type,
			     size_in_bytes ((mech == By_Descriptor_A
					     || mech == By_Short_Descriptor_A)
					    ? inner_type : type),
			     field_list);
  field_list
    = make_descriptor_field ("DTYPE", gnat_type_for_size (8, 1), record_type,
			     size_int (dtype), field_list);
  field_list
    = make_descriptor_field ("CLASS", gnat_type_for_size (8, 1), record_type,
			     size_int (klass), field_list);

  pointer32_type = build_pointer_type_for_mode (type, SImode, false);
  pointer64_type = build_pointer_type_for_mode (type, DImode, false);

  /* Ensure that only 32-bit pointers are passed in 32-bit descriptors.  Note
     that we cannot build a template call to the CE routine as it would get a
     wrong source location; instead we use a second placeholder for it.  */
  tem = build_unary_op (ADDR_EXPR, pointer64_type,
			build0 (PLACEHOLDER_EXPR, type));
  tem = build3 (COND_EXPR, pointer32_type,
		Pmode != SImode
		? build_binary_op (GE_EXPR, boolean_type_node, tem,
				   build_int_cstu (pointer64_type, 0x80000000))
		: boolean_false_node,
		build0 (PLACEHOLDER_EXPR, void_type_node),
		convert (pointer32_type, tem));

  field_list
    = make_descriptor_field ("POINTER", pointer32_type, record_type, tem,
			     field_list);

  switch (mech)
    {
    case By_Descriptor:
    case By_Short_Descriptor:
    case By_Descriptor_S:
    case By_Short_Descriptor_S:
      break;

    case By_Descriptor_SB:
    case By_Short_Descriptor_SB:
      field_list
	= make_descriptor_field ("SB_L1", gnat_type_for_size (32, 1),
			         record_type,
			         (TREE_CODE (type) == ARRAY_TYPE
				  ? TYPE_MIN_VALUE (TYPE_DOMAIN (type))
				  : size_zero_node),
				 field_list);
      field_list
	= make_descriptor_field ("SB_U1", gnat_type_for_size (32, 1),
				 record_type,
				 (TREE_CODE (type) == ARRAY_TYPE
				  ? TYPE_MAX_VALUE (TYPE_DOMAIN (type))
				  : size_zero_node),
				 field_list);
      break;

    case By_Descriptor_A:
    case By_Short_Descriptor_A:
    case By_Descriptor_NCA:
    case By_Short_Descriptor_NCA:
      field_list
	= make_descriptor_field ("SCALE", gnat_type_for_size (8, 1),
				 record_type, size_zero_node, field_list);

      field_list
	= make_descriptor_field ("DIGITS", gnat_type_for_size (8, 1),
				 record_type, size_zero_node, field_list);

      field_list
	= make_descriptor_field ("AFLAGS", gnat_type_for_size (8, 1),
				 record_type,
				 size_int ((mech == By_Descriptor_NCA
					    || mech == By_Short_Descriptor_NCA)
					   ? 0
					   /* Set FL_COLUMN, FL_COEFF, and
					      FL_BOUNDS.  */
					   : (TREE_CODE (type) == ARRAY_TYPE
					      && TYPE_CONVENTION_FORTRAN_P
						 (type)
					     ? 224 : 192)),
				 field_list);

      field_list
	= make_descriptor_field ("DIMCT", gnat_type_for_size (8, 1),
				 record_type, size_int (ndim), field_list);

      field_list
	= make_descriptor_field ("ARSIZE", gnat_type_for_size (32, 1),
				 record_type, size_in_bytes (type),
				 field_list);

      /* Now build a pointer to the 0,0,0... element.  */
      tem = build0 (PLACEHOLDER_EXPR, type);
      for (i = 0, inner_type = type; i < ndim;
	   i++, inner_type = TREE_TYPE (inner_type))
	tem = build4 (ARRAY_REF, TREE_TYPE (inner_type), tem,
		      convert (TYPE_DOMAIN (inner_type), size_zero_node),
		      NULL_TREE, NULL_TREE);

      field_list
	= make_descriptor_field ("A0", pointer32_type, record_type,
				 build1 (ADDR_EXPR, pointer32_type, tem),
				 field_list);

      /* Next come the addressing coefficients.  */
      tem = size_one_node;
      for (i = 0; i < ndim; i++)
	{
	  char fname[3];
	  tree idx_length
	    = size_binop (MULT_EXPR, tem,
			  size_binop (PLUS_EXPR,
				      size_binop (MINUS_EXPR,
						  TYPE_MAX_VALUE (idx_arr[i]),
						  TYPE_MIN_VALUE (idx_arr[i])),
				      size_int (1)));

	  fname[0] = ((mech == By_Descriptor_NCA ||
                       mech == By_Short_Descriptor_NCA) ? 'S' : 'M');
	  fname[1] = '0' + i, fname[2] = 0;
	  field_list
	    = make_descriptor_field (fname, gnat_type_for_size (32, 1),
				     record_type, idx_length, field_list);

	  if (mech == By_Descriptor_NCA || mech == By_Short_Descriptor_NCA)
	    tem = idx_length;
	}

      /* Finally here are the bounds.  */
      for (i = 0; i < ndim; i++)
	{
	  char fname[3];

	  fname[0] = 'L', fname[1] = '0' + i, fname[2] = 0;
	  field_list
	    = make_descriptor_field (fname, gnat_type_for_size (32, 1),
				     record_type, TYPE_MIN_VALUE (idx_arr[i]),
				     field_list);

	  fname[0] = 'U';
	  field_list
	    = make_descriptor_field (fname, gnat_type_for_size (32, 1),
				     record_type, TYPE_MAX_VALUE (idx_arr[i]),
				     field_list);
	}
      break;

    default:
      post_error ("unsupported descriptor type for &", gnat_entity);
    }

  TYPE_NAME (record_type) = create_concat_name (gnat_entity, "DESC");
  finish_record_type (record_type, nreverse (field_list), 0, false);
  return record_type;
}

/* Build a 64-bit VMS descriptor from a Mechanism_Type, which must specify a
   descriptor type, and the GCC type of an object.  Each FIELD_DECL in the
   type contains in its DECL_INITIAL the expression to use when a constructor
   is made for the type.  GNAT_ENTITY is an entity used to print out an error
   message if the mechanism cannot be applied to an object of that type and
   also for the name.  */

tree
build_vms_descriptor (tree type, Mechanism_Type mech, Entity_Id gnat_entity)
{
  tree record_type = make_node (RECORD_TYPE);
  tree pointer64_type;
  tree field_list = NULL_TREE;
  int klass, ndim, i, dtype = 0;
  tree inner_type, tem;
  tree *idx_arr;

  /* If TYPE is an unconstrained array, use the underlying array type.  */
  if (TREE_CODE (type) == UNCONSTRAINED_ARRAY_TYPE)
    type = TREE_TYPE (TREE_TYPE (TYPE_FIELDS (TREE_TYPE (type))));

  /* If this is an array, compute the number of dimensions in the array,
     get the index types, and point to the inner type.  */
  if (TREE_CODE (type) != ARRAY_TYPE)
    ndim = 0;
  else
    for (ndim = 1, inner_type = type;
	 TREE_CODE (TREE_TYPE (inner_type)) == ARRAY_TYPE
	 && TYPE_MULTI_ARRAY_P (TREE_TYPE (inner_type));
	 ndim++, inner_type = TREE_TYPE (inner_type))
      ;

  idx_arr = XALLOCAVEC (tree, ndim);

  if (mech != By_Descriptor_NCA
      && TREE_CODE (type) == ARRAY_TYPE && TYPE_CONVENTION_FORTRAN_P (type))
    for (i = ndim - 1, inner_type = type;
	 i >= 0;
	 i--, inner_type = TREE_TYPE (inner_type))
      idx_arr[i] = TYPE_DOMAIN (inner_type);
  else
    for (i = 0, inner_type = type;
	 i < ndim;
	 i++, inner_type = TREE_TYPE (inner_type))
      idx_arr[i] = TYPE_DOMAIN (inner_type);

  /* Now get the DTYPE value.  */
  switch (TREE_CODE (type))
    {
    case INTEGER_TYPE:
    case ENUMERAL_TYPE:
    case BOOLEAN_TYPE:
      if (TYPE_VAX_FLOATING_POINT_P (type))
	switch (tree_low_cst (TYPE_DIGITS_VALUE (type), 1))
	  {
	  case 6:
	    dtype = 10;
	    break;
	  case 9:
	    dtype = 11;
	    break;
	  case 15:
	    dtype = 27;
	    break;
	  }
      else
	switch (GET_MODE_BITSIZE (TYPE_MODE (type)))
	  {
	  case 8:
	    dtype = TYPE_UNSIGNED (type) ? 2 : 6;
	    break;
	  case 16:
	    dtype = TYPE_UNSIGNED (type) ? 3 : 7;
	    break;
	  case 32:
	    dtype = TYPE_UNSIGNED (type) ? 4 : 8;
	    break;
	  case 64:
	    dtype = TYPE_UNSIGNED (type) ? 5 : 9;
	    break;
	  case 128:
	    dtype = TYPE_UNSIGNED (type) ? 25 : 26;
	    break;
	  }
      break;

    case REAL_TYPE:
      dtype = GET_MODE_BITSIZE (TYPE_MODE (type)) == 32 ? 52 : 53;
      break;

    case COMPLEX_TYPE:
      if (TREE_CODE (TREE_TYPE (type)) == INTEGER_TYPE
	  && TYPE_VAX_FLOATING_POINT_P (type))
	switch (tree_low_cst (TYPE_DIGITS_VALUE (type), 1))
	  {
	  case 6:
	    dtype = 12;
	    break;
	  case 9:
	    dtype = 13;
	    break;
	  case 15:
	    dtype = 29;
	  }
      else
	dtype = GET_MODE_BITSIZE (TYPE_MODE (TREE_TYPE (type))) == 32 ? 54: 55;
      break;

    case ARRAY_TYPE:
      dtype = 14;
      break;

    default:
      break;
    }

  /* Get the CLASS value.  */
  switch (mech)
    {
    case By_Descriptor_A:
      klass = 4;
      break;
    case By_Descriptor_NCA:
      klass = 10;
      break;
    case By_Descriptor_SB:
      klass = 15;
      break;
    case By_Descriptor:
    case By_Descriptor_S:
    default:
      klass = 1;
      break;
    }

  /* Make the type for a 64-bit descriptor for VMS.  The first six fields
     are the same for all types.  */
  field_list
    = make_descriptor_field ("MBO", gnat_type_for_size (16, 1),
			     record_type, size_int (1), field_list);
  field_list
    = make_descriptor_field ("DTYPE", gnat_type_for_size (8, 1),
			     record_type, size_int (dtype), field_list);
  field_list
    = make_descriptor_field ("CLASS", gnat_type_for_size (8, 1),
			     record_type, size_int (klass), field_list);
  field_list
    = make_descriptor_field ("MBMO", gnat_type_for_size (32, 1),
			     record_type, size_int (-1), field_list);
  field_list
    = make_descriptor_field ("LENGTH", gnat_type_for_size (64, 1),
			     record_type,
			     size_in_bytes (mech == By_Descriptor_A
					    ? inner_type : type),
			     field_list);

  pointer64_type = build_pointer_type_for_mode (type, DImode, false);

  field_list
    = make_descriptor_field ("POINTER", pointer64_type, record_type,
			     build_unary_op (ADDR_EXPR, pointer64_type,
					     build0 (PLACEHOLDER_EXPR, type)),
			     field_list);

  switch (mech)
    {
    case By_Descriptor:
    case By_Descriptor_S:
      break;

    case By_Descriptor_SB:
      field_list
	= make_descriptor_field ("SB_L1", gnat_type_for_size (64, 1),
				 record_type,
				 (TREE_CODE (type) == ARRAY_TYPE
				  ? TYPE_MIN_VALUE (TYPE_DOMAIN (type))
				  : size_zero_node),
				 field_list);
      field_list
	= make_descriptor_field ("SB_U1", gnat_type_for_size (64, 1),
				 record_type,
				 (TREE_CODE (type) == ARRAY_TYPE
				  ? TYPE_MAX_VALUE (TYPE_DOMAIN (type))
				  : size_zero_node),
				 field_list);
      break;

    case By_Descriptor_A:
    case By_Descriptor_NCA:
      field_list
	= make_descriptor_field ("SCALE", gnat_type_for_size (8, 1),
				 record_type, size_zero_node, field_list);

      field_list
	= make_descriptor_field ("DIGITS", gnat_type_for_size (8, 1),
				 record_type, size_zero_node, field_list);

      dtype = (mech == By_Descriptor_NCA
	       ? 0
	       /* Set FL_COLUMN, FL_COEFF, and
		  FL_BOUNDS.  */
	       : (TREE_CODE (type) == ARRAY_TYPE
		  && TYPE_CONVENTION_FORTRAN_P (type)
		  ? 224 : 192));
      field_list
	= make_descriptor_field ("AFLAGS", gnat_type_for_size (8, 1),
				 record_type, size_int (dtype),
				 field_list);

      field_list
	= make_descriptor_field ("DIMCT", gnat_type_for_size (8, 1),
				 record_type, size_int (ndim), field_list);

      field_list
	= make_descriptor_field ("MBZ", gnat_type_for_size (32, 1),
				 record_type, size_int (0), field_list);
      field_list
	= make_descriptor_field ("ARSIZE", gnat_type_for_size (64, 1),
				 record_type, size_in_bytes (type),
				 field_list);

      /* Now build a pointer to the 0,0,0... element.  */
      tem = build0 (PLACEHOLDER_EXPR, type);
      for (i = 0, inner_type = type; i < ndim;
	   i++, inner_type = TREE_TYPE (inner_type))
	tem = build4 (ARRAY_REF, TREE_TYPE (inner_type), tem,
		      convert (TYPE_DOMAIN (inner_type), size_zero_node),
		      NULL_TREE, NULL_TREE);

      field_list
	= make_descriptor_field ("A0", pointer64_type, record_type,
				 build1 (ADDR_EXPR, pointer64_type, tem),
				 field_list);

      /* Next come the addressing coefficients.  */
      tem = size_one_node;
      for (i = 0; i < ndim; i++)
	{
	  char fname[3];
	  tree idx_length
	    = size_binop (MULT_EXPR, tem,
			  size_binop (PLUS_EXPR,
				      size_binop (MINUS_EXPR,
						  TYPE_MAX_VALUE (idx_arr[i]),
						  TYPE_MIN_VALUE (idx_arr[i])),
				      size_int (1)));

	  fname[0] = (mech == By_Descriptor_NCA ? 'S' : 'M');
	  fname[1] = '0' + i, fname[2] = 0;
	  field_list
	    = make_descriptor_field (fname, gnat_type_for_size (64, 1),
				     record_type, idx_length, field_list);

	  if (mech == By_Descriptor_NCA)
	    tem = idx_length;
	}

      /* Finally here are the bounds.  */
      for (i = 0; i < ndim; i++)
	{
	  char fname[3];

	  fname[0] = 'L', fname[1] = '0' + i, fname[2] = 0;
	  field_list
	    = make_descriptor_field (fname, gnat_type_for_size (64, 1),
				     record_type,
				     TYPE_MIN_VALUE (idx_arr[i]), field_list);

	  fname[0] = 'U';
	  field_list
	    = make_descriptor_field (fname, gnat_type_for_size (64, 1),
				     record_type,
				     TYPE_MAX_VALUE (idx_arr[i]), field_list);
	}
      break;

    default:
      post_error ("unsupported descriptor type for &", gnat_entity);
    }

  TYPE_NAME (record_type) = create_concat_name (gnat_entity, "DESC64");
  finish_record_type (record_type, nreverse (field_list), 0, false);
  return record_type;
}

/* Fill in a VMS descriptor of GNU_TYPE for GNU_EXPR and return the result.
   GNAT_ACTUAL is the actual parameter for which the descriptor is built.  */

tree
fill_vms_descriptor (tree gnu_type, tree gnu_expr, Node_Id gnat_actual)
{
  vec<constructor_elt, va_gc> *v = NULL;
  tree field;

  gnu_expr = maybe_unconstrained_array (gnu_expr);
  gnu_expr = gnat_protect_expr (gnu_expr);
  gnat_mark_addressable (gnu_expr);

  /* We may need to substitute both GNU_EXPR and a CALL_EXPR to the raise CE
     routine in case we have a 32-bit descriptor.  */
  gnu_expr = build2 (COMPOUND_EXPR, void_type_node,
		     build_call_raise (CE_Range_Check_Failed, gnat_actual,
				       N_Raise_Constraint_Error),
		     gnu_expr);

  for (field = TYPE_FIELDS (gnu_type); field; field = DECL_CHAIN (field))
    {
      tree value
	= convert (TREE_TYPE (field),
		   SUBSTITUTE_PLACEHOLDER_IN_EXPR (DECL_INITIAL (field),
						   gnu_expr));
      CONSTRUCTOR_APPEND_ELT (v, field, value);
    }

  return gnat_build_constructor (gnu_type, v);
}

/* Convert GNU_EXPR, a pointer to a 64bit VMS descriptor, to GNU_TYPE, a
   regular pointer or fat pointer type.  GNAT_SUBPROG is the subprogram to
   which the VMS descriptor is passed.  */

static tree
convert_vms_descriptor64 (tree gnu_type, tree gnu_expr, Entity_Id gnat_subprog)
{
  tree desc_type = TREE_TYPE (TREE_TYPE (gnu_expr));
  tree desc = build1 (INDIRECT_REF, desc_type, gnu_expr);
  /* The CLASS field is the 3rd field in the descriptor.  */
  tree klass = DECL_CHAIN (DECL_CHAIN (TYPE_FIELDS (desc_type)));
  /* The POINTER field is the 6th field in the descriptor.  */
  tree pointer = DECL_CHAIN (DECL_CHAIN (DECL_CHAIN (klass)));

  /* Retrieve the value of the POINTER field.  */
  tree gnu_expr64
    = build3 (COMPONENT_REF, TREE_TYPE (pointer), desc, pointer, NULL_TREE);

  if (POINTER_TYPE_P (gnu_type))
    return convert (gnu_type, gnu_expr64);

  else if (TYPE_IS_FAT_POINTER_P (gnu_type))
    {
      tree p_array_type = TREE_TYPE (TYPE_FIELDS (gnu_type));
      tree p_bounds_type = TREE_TYPE (DECL_CHAIN (TYPE_FIELDS (gnu_type)));
      tree template_type = TREE_TYPE (p_bounds_type);
      tree min_field = TYPE_FIELDS (template_type);
      tree max_field = DECL_CHAIN (TYPE_FIELDS (template_type));
      tree template_tree, template_addr, aflags, dimct, t, u;
      /* See the head comment of build_vms_descriptor.  */
      int iklass = TREE_INT_CST_LOW (DECL_INITIAL (klass));
      tree lfield, ufield;
      vec<constructor_elt, va_gc> *v;

      /* Convert POINTER to the pointer-to-array type.  */
      gnu_expr64 = convert (p_array_type, gnu_expr64);

      switch (iklass)
	{
	case 1:  /* Class S  */
	case 15: /* Class SB */
	  /* Build {1, LENGTH} template; LENGTH64 is the 5th field.  */
	  vec_alloc (v, 2);
	  t = DECL_CHAIN (DECL_CHAIN (klass));
	  t = build3 (COMPONENT_REF, TREE_TYPE (t), desc, t, NULL_TREE);
	  CONSTRUCTOR_APPEND_ELT (v, min_field,
				  convert (TREE_TYPE (min_field),
					   integer_one_node));
	  CONSTRUCTOR_APPEND_ELT (v, max_field,
				  convert (TREE_TYPE (max_field), t));
	  template_tree = gnat_build_constructor (template_type, v);
	  template_addr = build_unary_op (ADDR_EXPR, NULL_TREE, template_tree);

	  /* For class S, we are done.  */
	  if (iklass == 1)
	    break;

	  /* Test that we really have a SB descriptor, like DEC Ada.  */
	  t = build3 (COMPONENT_REF, TREE_TYPE (klass), desc, klass, NULL);
	  u = convert (TREE_TYPE (klass), DECL_INITIAL (klass));
	  u = build_binary_op (EQ_EXPR, boolean_type_node, t, u);
	  /* If so, there is already a template in the descriptor and
	     it is located right after the POINTER field.  The fields are
             64bits so they must be repacked. */
	  t = DECL_CHAIN (pointer);
          lfield = build3 (COMPONENT_REF, TREE_TYPE (t), desc, t, NULL_TREE);
          lfield = convert (TREE_TYPE (TYPE_FIELDS (template_type)), lfield);

	  t = DECL_CHAIN (t);
          ufield = build3 (COMPONENT_REF, TREE_TYPE (t), desc, t, NULL_TREE);
          ufield = convert
           (TREE_TYPE (DECL_CHAIN (TYPE_FIELDS (template_type))), ufield);

	  /* Build the template in the form of a constructor. */
	  vec_alloc (v, 2);
	  CONSTRUCTOR_APPEND_ELT (v, TYPE_FIELDS (template_type), lfield);
	  CONSTRUCTOR_APPEND_ELT (v, DECL_CHAIN (TYPE_FIELDS (template_type)),
				  ufield);
	  template_tree = gnat_build_constructor (template_type, v);

	  /* Otherwise use the {1, LENGTH} template we build above.  */
	  template_addr = build3 (COND_EXPR, p_bounds_type, u,
				  build_unary_op (ADDR_EXPR, p_bounds_type,
				 		 template_tree),
				  template_addr);
	  break;

	case 4:  /* Class A */
	  /* The AFLAGS field is the 3rd field after the pointer in the
             descriptor.  */
	  t = DECL_CHAIN (DECL_CHAIN (DECL_CHAIN (pointer)));
	  aflags = build3 (COMPONENT_REF, TREE_TYPE (t), desc, t, NULL_TREE);
	  /* The DIMCT field is the next field in the descriptor after
             aflags.  */
	  t = DECL_CHAIN (t);
	  dimct = build3 (COMPONENT_REF, TREE_TYPE (t), desc, t, NULL_TREE);
	  /* Raise CONSTRAINT_ERROR if either more than 1 dimension
	     or FL_COEFF or FL_BOUNDS not set.  */
	  u = build_int_cst (TREE_TYPE (aflags), 192);
	  u = build_binary_op (TRUTH_OR_EXPR, boolean_type_node,
			       build_binary_op (NE_EXPR, boolean_type_node,
						dimct,
						convert (TREE_TYPE (dimct),
							 size_one_node)),
			       build_binary_op (NE_EXPR, boolean_type_node,
						build2 (BIT_AND_EXPR,
							TREE_TYPE (aflags),
							aflags, u),
						u));
	  /* There is already a template in the descriptor and it is located
             in block 3.  The fields are 64bits so they must be repacked. */
	  t = DECL_CHAIN (DECL_CHAIN (DECL_CHAIN (DECL_CHAIN (DECL_CHAIN
              (t)))));
          lfield = build3 (COMPONENT_REF, TREE_TYPE (t), desc, t, NULL_TREE);
          lfield = convert (TREE_TYPE (TYPE_FIELDS (template_type)), lfield);

	  t = DECL_CHAIN (t);
          ufield = build3 (COMPONENT_REF, TREE_TYPE (t), desc, t, NULL_TREE);
          ufield = convert
           (TREE_TYPE (DECL_CHAIN (TYPE_FIELDS (template_type))), ufield);

	  /* Build the template in the form of a constructor. */
	  vec_alloc (v, 2);
	  CONSTRUCTOR_APPEND_ELT (v, TYPE_FIELDS (template_type), lfield);
	  CONSTRUCTOR_APPEND_ELT (v, DECL_CHAIN (TYPE_FIELDS (template_type)),
				  ufield);
	  template_tree = gnat_build_constructor (template_type, v);
	  template_tree = build3 (COND_EXPR, template_type, u,
			    build_call_raise (CE_Length_Check_Failed, Empty,
					      N_Raise_Constraint_Error),
			    template_tree);
	  template_addr
	    = build_unary_op (ADDR_EXPR, p_bounds_type, template_tree);
	  break;

	case 10: /* Class NCA */
	default:
	  post_error ("unsupported descriptor type for &", gnat_subprog);
	  template_addr = integer_zero_node;
	  break;
	}

      /* Build the fat pointer in the form of a constructor.  */
      vec_alloc (v, 2);
      CONSTRUCTOR_APPEND_ELT (v, TYPE_FIELDS (gnu_type), gnu_expr64);
      CONSTRUCTOR_APPEND_ELT (v, DECL_CHAIN (TYPE_FIELDS (gnu_type)),
			      template_addr);
      return gnat_build_constructor (gnu_type, v);
    }

  else
    gcc_unreachable ();
}

/* Convert GNU_EXPR, a pointer to a 32bit VMS descriptor, to GNU_TYPE, a
   regular pointer or fat pointer type.  GNAT_SUBPROG is the subprogram to
   which the VMS descriptor is passed.  */

static tree
convert_vms_descriptor32 (tree gnu_type, tree gnu_expr, Entity_Id gnat_subprog)
{
  tree desc_type = TREE_TYPE (TREE_TYPE (gnu_expr));
  tree desc = build1 (INDIRECT_REF, desc_type, gnu_expr);
  /* The CLASS field is the 3rd field in the descriptor.  */
  tree klass = DECL_CHAIN (DECL_CHAIN (TYPE_FIELDS (desc_type)));
  /* The POINTER field is the 4th field in the descriptor.  */
  tree pointer = DECL_CHAIN (klass);

  /* Retrieve the value of the POINTER field.  */
  tree gnu_expr32
    = build3 (COMPONENT_REF, TREE_TYPE (pointer), desc, pointer, NULL_TREE);

  if (POINTER_TYPE_P (gnu_type))
    return convert (gnu_type, gnu_expr32);

  else if (TYPE_IS_FAT_POINTER_P (gnu_type))
    {
      tree p_array_type = TREE_TYPE (TYPE_FIELDS (gnu_type));
      tree p_bounds_type = TREE_TYPE (DECL_CHAIN (TYPE_FIELDS (gnu_type)));
      tree template_type = TREE_TYPE (p_bounds_type);
      tree min_field = TYPE_FIELDS (template_type);
      tree max_field = DECL_CHAIN (TYPE_FIELDS (template_type));
      tree template_tree, template_addr, aflags, dimct, t, u;
      /* See the head comment of build_vms_descriptor.  */
      int iklass = TREE_INT_CST_LOW (DECL_INITIAL (klass));
      vec<constructor_elt, va_gc> *v;

      /* Convert POINTER to the pointer-to-array type.  */
      gnu_expr32 = convert (p_array_type, gnu_expr32);

      switch (iklass)
	{
	case 1:  /* Class S  */
	case 15: /* Class SB */
	  /* Build {1, LENGTH} template; LENGTH is the 1st field.  */
	  vec_alloc (v, 2);
	  t = TYPE_FIELDS (desc_type);
	  t = build3 (COMPONENT_REF, TREE_TYPE (t), desc, t, NULL_TREE);
	  CONSTRUCTOR_APPEND_ELT (v, min_field,
				  convert (TREE_TYPE (min_field),
					   integer_one_node));
	  CONSTRUCTOR_APPEND_ELT (v, max_field,
				  convert (TREE_TYPE (max_field), t));
	  template_tree = gnat_build_constructor (template_type, v);
	  template_addr = build_unary_op (ADDR_EXPR, NULL_TREE, template_tree);

	  /* For class S, we are done.  */
	  if (iklass == 1)
	    break;

	  /* Test that we really have a SB descriptor, like DEC Ada.  */
	  t = build3 (COMPONENT_REF, TREE_TYPE (klass), desc, klass, NULL);
	  u = convert (TREE_TYPE (klass), DECL_INITIAL (klass));
	  u = build_binary_op (EQ_EXPR, boolean_type_node, t, u);
	  /* If so, there is already a template in the descriptor and
	     it is located right after the POINTER field.  */
	  t = DECL_CHAIN (pointer);
	  template_tree
	    = build3 (COMPONENT_REF, TREE_TYPE (t), desc, t, NULL_TREE);
	  /* Otherwise use the {1, LENGTH} template we build above.  */
	  template_addr = build3 (COND_EXPR, p_bounds_type, u,
				  build_unary_op (ADDR_EXPR, p_bounds_type,
				 		 template_tree),
				  template_addr);
	  break;

	case 4:  /* Class A */
	  /* The AFLAGS field is the 7th field in the descriptor.  */
	  t = DECL_CHAIN (DECL_CHAIN (DECL_CHAIN (pointer)));
	  aflags = build3 (COMPONENT_REF, TREE_TYPE (t), desc, t, NULL_TREE);
	  /* The DIMCT field is the 8th field in the descriptor.  */
	  t = DECL_CHAIN (t);
	  dimct = build3 (COMPONENT_REF, TREE_TYPE (t), desc, t, NULL_TREE);
	  /* Raise CONSTRAINT_ERROR if either more than 1 dimension
	     or FL_COEFF or FL_BOUNDS not set.  */
	  u = build_int_cst (TREE_TYPE (aflags), 192);
	  u = build_binary_op (TRUTH_OR_EXPR, boolean_type_node,
			       build_binary_op (NE_EXPR, boolean_type_node,
						dimct,
						convert (TREE_TYPE (dimct),
							 size_one_node)),
			       build_binary_op (NE_EXPR, boolean_type_node,
						build2 (BIT_AND_EXPR,
							TREE_TYPE (aflags),
							aflags, u),
						u));
	  /* There is already a template in the descriptor and it is
	     located at the start of block 3 (12th field).  */
	  t = DECL_CHAIN (DECL_CHAIN (DECL_CHAIN (DECL_CHAIN (t))));
	  template_tree
	    = build3 (COMPONENT_REF, TREE_TYPE (t), desc, t, NULL_TREE);
	  template_tree = build3 (COND_EXPR, TREE_TYPE (t), u,
			    build_call_raise (CE_Length_Check_Failed, Empty,
					      N_Raise_Constraint_Error),
			    template_tree);
	  template_addr
	    = build_unary_op (ADDR_EXPR, p_bounds_type, template_tree);
	  break;

	case 10: /* Class NCA */
	default:
	  post_error ("unsupported descriptor type for &", gnat_subprog);
	  template_addr = integer_zero_node;
	  break;
	}

      /* Build the fat pointer in the form of a constructor.  */
      vec_alloc (v, 2);
      CONSTRUCTOR_APPEND_ELT (v, TYPE_FIELDS (gnu_type), gnu_expr32);
      CONSTRUCTOR_APPEND_ELT (v, DECL_CHAIN (TYPE_FIELDS (gnu_type)),
			      template_addr);

      return gnat_build_constructor (gnu_type, v);
    }

  else
    gcc_unreachable ();
}

/* Convert GNU_EXPR, a pointer to a VMS descriptor, to GNU_TYPE, a regular
   pointer or fat pointer type.  GNU_EXPR_ALT_TYPE is the alternate (32-bit)
   pointer type of GNU_EXPR.  BY_REF is true if the result is to be used by
   reference.  GNAT_SUBPROG is the subprogram to which the VMS descriptor is
   passed.  */

tree
convert_vms_descriptor (tree gnu_type, tree gnu_expr, tree gnu_expr_alt_type,
			bool by_ref, Entity_Id gnat_subprog)
{
  tree desc_type = TREE_TYPE (TREE_TYPE (gnu_expr));
  tree desc = build1 (INDIRECT_REF, desc_type, gnu_expr);
  tree mbo = TYPE_FIELDS (desc_type);
  const char *mbostr = IDENTIFIER_POINTER (DECL_NAME (mbo));
  tree mbmo = DECL_CHAIN (DECL_CHAIN (DECL_CHAIN (mbo)));
  tree real_type, is64bit, gnu_expr32, gnu_expr64;

  if (by_ref)
    real_type = TREE_TYPE (gnu_type);
  else
    real_type = gnu_type;

  /* If the field name is not MBO, it must be 32-bit and no alternate.
     Otherwise primary must be 64-bit and alternate 32-bit.  */
  if (strcmp (mbostr, "MBO") != 0)
    {
      tree ret = convert_vms_descriptor32 (real_type, gnu_expr, gnat_subprog);
      if (by_ref)
	ret = build_unary_op (ADDR_EXPR, gnu_type, ret);
      return ret;
    }

  /* Build the test for 64-bit descriptor.  */
  mbo = build3 (COMPONENT_REF, TREE_TYPE (mbo), desc, mbo, NULL_TREE);
  mbmo = build3 (COMPONENT_REF, TREE_TYPE (mbmo), desc, mbmo, NULL_TREE);
  is64bit
    = build_binary_op (TRUTH_ANDIF_EXPR, boolean_type_node,
		       build_binary_op (EQ_EXPR, boolean_type_node,
					convert (integer_type_node, mbo),
					integer_one_node),
		       build_binary_op (EQ_EXPR, boolean_type_node,
					convert (integer_type_node, mbmo),
					integer_minus_one_node));

  /* Build the 2 possible end results.  */
  gnu_expr64 = convert_vms_descriptor64 (real_type, gnu_expr, gnat_subprog);
  if (by_ref)
    gnu_expr64 =  build_unary_op (ADDR_EXPR, gnu_type, gnu_expr64);
  gnu_expr = fold_convert (gnu_expr_alt_type, gnu_expr);
  gnu_expr32 = convert_vms_descriptor32 (real_type, gnu_expr, gnat_subprog);
  if (by_ref)
    gnu_expr32 =  build_unary_op (ADDR_EXPR, gnu_type, gnu_expr32);

  return build3 (COND_EXPR, gnu_type, is64bit, gnu_expr64, gnu_expr32);
}

/* Build a type to be used to represent an aliased object whose nominal type
   is an unconstrained array.  This consists of a RECORD_TYPE containing a
   field of TEMPLATE_TYPE and a field of OBJECT_TYPE, which is an ARRAY_TYPE.
   If ARRAY_TYPE is that of an unconstrained array, this is used to represent
   an arbitrary unconstrained object.  Use NAME as the name of the record.
   DEBUG_INFO_P is true if we need to write debug information for the type.  */

tree
build_unc_object_type (tree template_type, tree object_type, tree name,
		       bool debug_info_p)
{
  tree type = make_node (RECORD_TYPE);
  tree template_field
    = create_field_decl (get_identifier ("BOUNDS"), template_type, type,
			 NULL_TREE, NULL_TREE, 0, 1);
  tree array_field
    = create_field_decl (get_identifier ("ARRAY"), object_type, type,
			 NULL_TREE, NULL_TREE, 0, 1);

  TYPE_NAME (type) = name;
  TYPE_CONTAINS_TEMPLATE_P (type) = 1;
  DECL_CHAIN (template_field) = array_field;
  finish_record_type (type, template_field, 0, true);

  /* Declare it now since it will never be declared otherwise.  This is
     necessary to ensure that its subtrees are properly marked.  */
  create_type_decl (name, type, NULL, true, debug_info_p, Empty);

  return type;
}

/* Same, taking a thin or fat pointer type instead of a template type. */

tree
build_unc_object_type_from_ptr (tree thin_fat_ptr_type, tree object_type,
				tree name, bool debug_info_p)
{
  tree template_type;

  gcc_assert (TYPE_IS_FAT_OR_THIN_POINTER_P (thin_fat_ptr_type));

  template_type
    = (TYPE_IS_FAT_POINTER_P (thin_fat_ptr_type)
       ? TREE_TYPE (TREE_TYPE (DECL_CHAIN (TYPE_FIELDS (thin_fat_ptr_type))))
       : TREE_TYPE (TYPE_FIELDS (TREE_TYPE (thin_fat_ptr_type))));

  return
    build_unc_object_type (template_type, object_type, name, debug_info_p);
}

/* Update anything previously pointing to OLD_TYPE to point to NEW_TYPE.
   In the normal case this is just two adjustments, but we have more to
   do if NEW_TYPE is an UNCONSTRAINED_ARRAY_TYPE.  */

void
update_pointer_to (tree old_type, tree new_type)
{
  tree ptr = TYPE_POINTER_TO (old_type);
  tree ref = TYPE_REFERENCE_TO (old_type);
  tree t;

  /* If this is the main variant, process all the other variants first.  */
  if (TYPE_MAIN_VARIANT (old_type) == old_type)
    for (t = TYPE_NEXT_VARIANT (old_type); t; t = TYPE_NEXT_VARIANT (t))
      update_pointer_to (t, new_type);

  /* If no pointers and no references, we are done.  */
  if (!ptr && !ref)
    return;

  /* Merge the old type qualifiers in the new type.

     Each old variant has qualifiers for specific reasons, and the new
     designated type as well.  Each set of qualifiers represents useful
     information grabbed at some point, and merging the two simply unifies
     these inputs into the final type description.

     Consider for instance a volatile type frozen after an access to constant
     type designating it; after the designated type's freeze, we get here with
     a volatile NEW_TYPE and a dummy OLD_TYPE with a readonly variant, created
     when the access type was processed.  We will make a volatile and readonly
     designated type, because that's what it really is.

     We might also get here for a non-dummy OLD_TYPE variant with different
     qualifiers than those of NEW_TYPE, for instance in some cases of pointers
     to private record type elaboration (see the comments around the call to
     this routine in gnat_to_gnu_entity <E_Access_Type>).  We have to merge
     the qualifiers in those cases too, to avoid accidentally discarding the
     initial set, and will often end up with OLD_TYPE == NEW_TYPE then.  */
  new_type
    = build_qualified_type (new_type,
			    TYPE_QUALS (old_type) | TYPE_QUALS (new_type));

  /* If old type and new type are identical, there is nothing to do.  */
  if (old_type == new_type)
    return;

  /* Otherwise, first handle the simple case.  */
  if (TREE_CODE (new_type) != UNCONSTRAINED_ARRAY_TYPE)
    {
      tree new_ptr, new_ref;

      /* If pointer or reference already points to new type, nothing to do.
	 This can happen as update_pointer_to can be invoked multiple times
	 on the same couple of types because of the type variants.  */
      if ((ptr && TREE_TYPE (ptr) == new_type)
	  || (ref && TREE_TYPE (ref) == new_type))
	return;

      /* Chain PTR and its variants at the end.  */
      new_ptr = TYPE_POINTER_TO (new_type);
      if (new_ptr)
	{
	  while (TYPE_NEXT_PTR_TO (new_ptr))
	    new_ptr = TYPE_NEXT_PTR_TO (new_ptr);
	  TYPE_NEXT_PTR_TO (new_ptr) = ptr;
	}
      else
	TYPE_POINTER_TO (new_type) = ptr;

      /* Now adjust them.  */
      for (; ptr; ptr = TYPE_NEXT_PTR_TO (ptr))
	for (t = TYPE_MAIN_VARIANT (ptr); t; t = TYPE_NEXT_VARIANT (t))
	  {
	    TREE_TYPE (t) = new_type;
	    if (TYPE_NULL_BOUNDS (t))
	      TREE_TYPE (TREE_OPERAND (TYPE_NULL_BOUNDS (t), 0)) = new_type;
	  }

      /* Chain REF and its variants at the end.  */
      new_ref = TYPE_REFERENCE_TO (new_type);
      if (new_ref)
	{
	  while (TYPE_NEXT_REF_TO (new_ref))
	    new_ref = TYPE_NEXT_REF_TO (new_ref);
	  TYPE_NEXT_REF_TO (new_ref) = ref;
	}
      else
	TYPE_REFERENCE_TO (new_type) = ref;

      /* Now adjust them.  */
      for (; ref; ref = TYPE_NEXT_REF_TO (ref))
	for (t = TYPE_MAIN_VARIANT (ref); t; t = TYPE_NEXT_VARIANT (t))
	  TREE_TYPE (t) = new_type;

      TYPE_POINTER_TO (old_type) = NULL_TREE;
      TYPE_REFERENCE_TO (old_type) = NULL_TREE;
    }

  /* Now deal with the unconstrained array case.  In this case the pointer
     is actually a record where both fields are pointers to dummy nodes.
     Turn them into pointers to the correct types using update_pointer_to.
     Likewise for the pointer to the object record (thin pointer).  */
  else
    {
      tree new_ptr = TYPE_POINTER_TO (new_type);

      gcc_assert (TYPE_IS_FAT_POINTER_P (ptr));

      /* If PTR already points to NEW_TYPE, nothing to do.  This can happen
	 since update_pointer_to can be invoked multiple times on the same
	 couple of types because of the type variants.  */
      if (TYPE_UNCONSTRAINED_ARRAY (ptr) == new_type)
	return;

      update_pointer_to
	(TREE_TYPE (TREE_TYPE (TYPE_FIELDS (ptr))),
	 TREE_TYPE (TREE_TYPE (TYPE_FIELDS (new_ptr))));

      update_pointer_to
	(TREE_TYPE (TREE_TYPE (DECL_CHAIN (TYPE_FIELDS (ptr)))),
	 TREE_TYPE (TREE_TYPE (DECL_CHAIN (TYPE_FIELDS (new_ptr)))));

      update_pointer_to (TYPE_OBJECT_RECORD_TYPE (old_type),
			 TYPE_OBJECT_RECORD_TYPE (new_type));

      TYPE_POINTER_TO (old_type) = NULL_TREE;
    }
}

/* Convert EXPR, a pointer to a constrained array, into a pointer to an
   unconstrained one.  This involves making or finding a template.  */

static tree
convert_to_fat_pointer (tree type, tree expr)
{
  tree template_type = TREE_TYPE (TREE_TYPE (DECL_CHAIN (TYPE_FIELDS (type))));
  tree p_array_type = TREE_TYPE (TYPE_FIELDS (type));
  tree etype = TREE_TYPE (expr);
  tree template_tree;
  vec<constructor_elt, va_gc> *v;
  vec_alloc (v, 2);

  /* If EXPR is null, make a fat pointer that contains a null pointer to the
     array (compare_fat_pointers ensures that this is the full discriminant)
     and a valid pointer to the bounds.  This latter property is necessary
     since the compiler can hoist the load of the bounds done through it.  */
  if (integer_zerop (expr))
    {
      tree ptr_template_type = TREE_TYPE (DECL_CHAIN (TYPE_FIELDS (type)));
      tree null_bounds, t;

      if (TYPE_NULL_BOUNDS (ptr_template_type))
	null_bounds = TYPE_NULL_BOUNDS (ptr_template_type);
      else
	{
	  /* The template type can still be dummy at this point so we build an
	     empty constructor.  The middle-end will fill it in with zeros.  */
	  t = build_constructor (template_type,
				 NULL);
	  TREE_CONSTANT (t) = TREE_STATIC (t) = 1;
	  null_bounds = build_unary_op (ADDR_EXPR, NULL_TREE, t);
	  SET_TYPE_NULL_BOUNDS (ptr_template_type, null_bounds);
	}

      CONSTRUCTOR_APPEND_ELT (v, TYPE_FIELDS (type),
			      fold_convert (p_array_type, null_pointer_node));
      CONSTRUCTOR_APPEND_ELT (v, DECL_CHAIN (TYPE_FIELDS (type)), null_bounds);
      t = build_constructor (type, v);
      /* Do not set TREE_CONSTANT so as to force T to static memory.  */
      TREE_CONSTANT (t) = 0;
      TREE_STATIC (t) = 1;

      return t;
    }

  /* If EXPR is a thin pointer, make template and data from the record.  */
  if (TYPE_IS_THIN_POINTER_P (etype))
    {
      tree field = TYPE_FIELDS (TREE_TYPE (etype));

      expr = gnat_protect_expr (expr);
      if (TREE_CODE (expr) == ADDR_EXPR)
	expr = TREE_OPERAND (expr, 0);
      else
	{
	  /* If we have a TYPE_UNCONSTRAINED_ARRAY attached to the RECORD_TYPE,
	     the thin pointer value has been shifted so we first need to shift
	     it back to get the template address.  */
	  if (TYPE_UNCONSTRAINED_ARRAY (TREE_TYPE (etype)))
	    expr
	      = build_binary_op (POINTER_PLUS_EXPR, etype, expr,
				 fold_build1 (NEGATE_EXPR, sizetype,
					      byte_position
					      (DECL_CHAIN (field))));
	  expr = build1 (INDIRECT_REF, TREE_TYPE (etype), expr);
	}

      template_tree = build_component_ref (expr, NULL_TREE, field, false);
      expr = build_unary_op (ADDR_EXPR, NULL_TREE,
			     build_component_ref (expr, NULL_TREE,
						  DECL_CHAIN (field), false));
    }

  /* Otherwise, build the constructor for the template.  */
  else
    template_tree = build_template (template_type, TREE_TYPE (etype), expr);

  /* The final result is a constructor for the fat pointer.

     If EXPR is an argument of a foreign convention subprogram, the type it
     points to is directly the component type.  In this case, the expression
     type may not match the corresponding FIELD_DECL type at this point, so we
     call "convert" here to fix that up if necessary.  This type consistency is
     required, for instance because it ensures that possible later folding of
     COMPONENT_REFs against this constructor always yields something of the
     same type as the initial reference.

     Note that the call to "build_template" above is still fine because it
     will only refer to the provided TEMPLATE_TYPE in this case.  */
  CONSTRUCTOR_APPEND_ELT (v, TYPE_FIELDS (type),
			  convert (p_array_type, expr));
  CONSTRUCTOR_APPEND_ELT (v, DECL_CHAIN (TYPE_FIELDS (type)),
			  build_unary_op (ADDR_EXPR, NULL_TREE,
					  template_tree));
  return gnat_build_constructor (type, v);
}

/* Create an expression whose value is that of EXPR,
   converted to type TYPE.  The TREE_TYPE of the value
   is always TYPE.  This function implements all reasonable
   conversions; callers should filter out those that are
   not permitted by the language being compiled.  */

tree
convert (tree type, tree expr)
{
  tree etype = TREE_TYPE (expr);
  enum tree_code ecode = TREE_CODE (etype);
  enum tree_code code = TREE_CODE (type);

  /* If the expression is already of the right type, we are done.  */
  if (etype == type)
    return expr;

  /* If both input and output have padding and are of variable size, do this
     as an unchecked conversion.  Likewise if one is a mere variant of the
     other, so we avoid a pointless unpad/repad sequence.  */
  else if (code == RECORD_TYPE && ecode == RECORD_TYPE
	   && TYPE_PADDING_P (type) && TYPE_PADDING_P (etype)
	   && (!TREE_CONSTANT (TYPE_SIZE (type))
	       || !TREE_CONSTANT (TYPE_SIZE (etype))
	       || TYPE_MAIN_VARIANT (type) == TYPE_MAIN_VARIANT (etype)
	       || TYPE_NAME (TREE_TYPE (TYPE_FIELDS (type)))
		  == TYPE_NAME (TREE_TYPE (TYPE_FIELDS (etype)))))
    ;

  /* If the output type has padding, convert to the inner type and make a
     constructor to build the record, unless a variable size is involved.  */
  else if (code == RECORD_TYPE && TYPE_PADDING_P (type))
    {
      vec<constructor_elt, va_gc> *v;

      /* If we previously converted from another type and our type is
	 of variable size, remove the conversion to avoid the need for
	 variable-sized temporaries.  Likewise for a conversion between
	 original and packable version.  */
      if (TREE_CODE (expr) == VIEW_CONVERT_EXPR
	  && (!TREE_CONSTANT (TYPE_SIZE (type))
	      || (ecode == RECORD_TYPE
		  && TYPE_NAME (etype)
		     == TYPE_NAME (TREE_TYPE (TREE_OPERAND (expr, 0))))))
	expr = TREE_OPERAND (expr, 0);

      /* If we are just removing the padding from expr, convert the original
	 object if we have variable size in order to avoid the need for some
	 variable-sized temporaries.  Likewise if the padding is a variant
	 of the other, so we avoid a pointless unpad/repad sequence.  */
      if (TREE_CODE (expr) == COMPONENT_REF
	  && TYPE_IS_PADDING_P (TREE_TYPE (TREE_OPERAND (expr, 0)))
	  && (!TREE_CONSTANT (TYPE_SIZE (type))
	      || TYPE_MAIN_VARIANT (type)
		 == TYPE_MAIN_VARIANT (TREE_TYPE (TREE_OPERAND (expr, 0)))
	      || (ecode == RECORD_TYPE
		  && TYPE_NAME (etype)
		     == TYPE_NAME (TREE_TYPE (TYPE_FIELDS (type))))))
	return convert (type, TREE_OPERAND (expr, 0));

      /* If the inner type is of self-referential size and the expression type
	 is a record, do this as an unchecked conversion.  But first pad the
	 expression if possible to have the same size on both sides.  */
      if (ecode == RECORD_TYPE
	  && CONTAINS_PLACEHOLDER_P (DECL_SIZE (TYPE_FIELDS (type))))
	{
	  if (TREE_CODE (TYPE_SIZE (etype)) == INTEGER_CST)
	    expr = convert (maybe_pad_type (etype, TYPE_SIZE (type), 0, Empty,
					    false, false, false, true),
			    expr);
	  return unchecked_convert (type, expr, false);
	}

      /* If we are converting between array types with variable size, do the
	 final conversion as an unchecked conversion, again to avoid the need
	 for some variable-sized temporaries.  If valid, this conversion is
	 very likely purely technical and without real effects.  */
      if (ecode == ARRAY_TYPE
	  && TREE_CODE (TREE_TYPE (TYPE_FIELDS (type))) == ARRAY_TYPE
	  && !TREE_CONSTANT (TYPE_SIZE (etype))
	  && !TREE_CONSTANT (TYPE_SIZE (type)))
	return unchecked_convert (type,
				  convert (TREE_TYPE (TYPE_FIELDS (type)),
					   expr),
				  false);

      vec_alloc (v, 1);
      CONSTRUCTOR_APPEND_ELT (v, TYPE_FIELDS (type),
			      convert (TREE_TYPE (TYPE_FIELDS (type)), expr));
      return gnat_build_constructor (type, v);
    }

  /* If the input type has padding, remove it and convert to the output type.
     The conditions ordering is arranged to ensure that the output type is not
     a padding type here, as it is not clear whether the conversion would
     always be correct if this was to happen.  */
  else if (ecode == RECORD_TYPE && TYPE_PADDING_P (etype))
    {
      tree unpadded;

      /* If we have just converted to this padded type, just get the
	 inner expression.  */
      if (TREE_CODE (expr) == CONSTRUCTOR
	  && !vec_safe_is_empty (CONSTRUCTOR_ELTS (expr))
	  && (*CONSTRUCTOR_ELTS (expr))[0].index == TYPE_FIELDS (etype))
	unpadded = (*CONSTRUCTOR_ELTS (expr))[0].value;

      /* Otherwise, build an explicit component reference.  */
      else
	unpadded
	  = build_component_ref (expr, NULL_TREE, TYPE_FIELDS (etype), false);

      return convert (type, unpadded);
    }

  /* If the input is a biased type, adjust first.  */
  if (ecode == INTEGER_TYPE && TYPE_BIASED_REPRESENTATION_P (etype))
    return convert (type, fold_build2 (PLUS_EXPR, TREE_TYPE (etype),
				       fold_convert (TREE_TYPE (etype),
						     expr),
				       TYPE_MIN_VALUE (etype)));

  /* If the input is a justified modular type, we need to extract the actual
     object before converting it to any other type with the exceptions of an
     unconstrained array or of a mere type variant.  It is useful to avoid the
     extraction and conversion in the type variant case because it could end
     up replacing a VAR_DECL expr by a constructor and we might be about the
     take the address of the result.  */
  if (ecode == RECORD_TYPE && TYPE_JUSTIFIED_MODULAR_P (etype)
      && code != UNCONSTRAINED_ARRAY_TYPE
      && TYPE_MAIN_VARIANT (type) != TYPE_MAIN_VARIANT (etype))
    return convert (type, build_component_ref (expr, NULL_TREE,
					       TYPE_FIELDS (etype), false));

  /* If converting to a type that contains a template, convert to the data
     type and then build the template. */
  if (code == RECORD_TYPE && TYPE_CONTAINS_TEMPLATE_P (type))
    {
      tree obj_type = TREE_TYPE (DECL_CHAIN (TYPE_FIELDS (type)));
      vec<constructor_elt, va_gc> *v;
      vec_alloc (v, 2);

      /* If the source already has a template, get a reference to the
	 associated array only, as we are going to rebuild a template
	 for the target type anyway.  */
      expr = maybe_unconstrained_array (expr);

      CONSTRUCTOR_APPEND_ELT (v, TYPE_FIELDS (type),
			      build_template (TREE_TYPE (TYPE_FIELDS (type)),
					      obj_type, NULL_TREE));
      CONSTRUCTOR_APPEND_ELT (v, DECL_CHAIN (TYPE_FIELDS (type)),
			      convert (obj_type, expr));
      return gnat_build_constructor (type, v);
    }

  /* There are some cases of expressions that we process specially.  */
  switch (TREE_CODE (expr))
    {
    case ERROR_MARK:
      return expr;

    case NULL_EXPR:
      /* Just set its type here.  For TRANSFORM_EXPR, we will do the actual
	 conversion in gnat_expand_expr.  NULL_EXPR does not represent
	 and actual value, so no conversion is needed.  */
      expr = copy_node (expr);
      TREE_TYPE (expr) = type;
      return expr;

    case STRING_CST:
      /* If we are converting a STRING_CST to another constrained array type,
	 just make a new one in the proper type.  */
      if (code == ecode && AGGREGATE_TYPE_P (etype)
	  && !(TREE_CODE (TYPE_SIZE (etype)) == INTEGER_CST
	       && TREE_CODE (TYPE_SIZE (type)) != INTEGER_CST))
	{
	  expr = copy_node (expr);
	  TREE_TYPE (expr) = type;
	  return expr;
	}
      break;

    case VECTOR_CST:
      /* If we are converting a VECTOR_CST to a mere variant type, just make
	 a new one in the proper type.  */
      if (code == ecode && gnat_types_compatible_p (type, etype))
	{
	  expr = copy_node (expr);
	  TREE_TYPE (expr) = type;
	  return expr;
	}

    case CONSTRUCTOR:
      /* If we are converting a CONSTRUCTOR to a mere variant type, just make
	 a new one in the proper type.  */
      if (code == ecode && gnat_types_compatible_p (type, etype))
	{
	  expr = copy_node (expr);
	  TREE_TYPE (expr) = type;
	  CONSTRUCTOR_ELTS (expr) = vec_safe_copy (CONSTRUCTOR_ELTS (expr));
	  return expr;
	}

      /* Likewise for a conversion between original and packable version, or
	 conversion between types of the same size and with the same list of
	 fields, but we have to work harder to preserve type consistency.  */
      if (code == ecode
	  && code == RECORD_TYPE
	  && (TYPE_NAME (type) == TYPE_NAME (etype)
	      || tree_int_cst_equal (TYPE_SIZE (type), TYPE_SIZE (etype))))

	{
	  vec<constructor_elt, va_gc> *e = CONSTRUCTOR_ELTS (expr);
	  unsigned HOST_WIDE_INT len = vec_safe_length (e);
	  vec<constructor_elt, va_gc> *v;
	  vec_alloc (v, len);
	  tree efield = TYPE_FIELDS (etype), field = TYPE_FIELDS (type);
	  unsigned HOST_WIDE_INT idx;
	  tree index, value;

	  /* Whether we need to clear TREE_CONSTANT et al. on the output
	     constructor when we convert in place.  */
	  bool clear_constant = false;

	  FOR_EACH_CONSTRUCTOR_ELT(e, idx, index, value)
	    {
	      /* We expect only simple constructors.  */
	      if (!SAME_FIELD_P (index, efield))
		break;
	      /* The field must be the same.  */
	      if (!SAME_FIELD_P (efield, field))
		break;
	      constructor_elt elt = {field, convert (TREE_TYPE (field), value)};
	      v->quick_push (elt);

	      /* If packing has made this field a bitfield and the input
		 value couldn't be emitted statically any more, we need to
		 clear TREE_CONSTANT on our output.  */
	      if (!clear_constant
		  && TREE_CONSTANT (expr)
		  && !CONSTRUCTOR_BITFIELD_P (efield)
		  && CONSTRUCTOR_BITFIELD_P (field)
		  && !initializer_constant_valid_for_bitfield_p (value))
		clear_constant = true;

	      efield = DECL_CHAIN (efield);
	      field = DECL_CHAIN (field);
	    }

	  /* If we have been able to match and convert all the input fields
	     to their output type, convert in place now.  We'll fallback to a
	     view conversion downstream otherwise.  */
	  if (idx == len)
	    {
	      expr = copy_node (expr);
	      TREE_TYPE (expr) = type;
	      CONSTRUCTOR_ELTS (expr) = v;
	      if (clear_constant)
		TREE_CONSTANT (expr) = TREE_STATIC (expr) = 0;
	      return expr;
	    }
	}

      /* Likewise for a conversion between array type and vector type with a
         compatible representative array.  */
      else if (code == VECTOR_TYPE
	       && ecode == ARRAY_TYPE
	       && gnat_types_compatible_p (TYPE_REPRESENTATIVE_ARRAY (type),
					   etype))
	{
	  vec<constructor_elt, va_gc> *e = CONSTRUCTOR_ELTS (expr);
	  unsigned HOST_WIDE_INT len = vec_safe_length (e);
	  vec<constructor_elt, va_gc> *v;
	  unsigned HOST_WIDE_INT ix;
	  tree value;

	  /* Build a VECTOR_CST from a *constant* array constructor.  */
	  if (TREE_CONSTANT (expr))
	    {
	      bool constant_p = true;

	      /* Iterate through elements and check if all constructor
		 elements are *_CSTs.  */
	      FOR_EACH_CONSTRUCTOR_VALUE (e, ix, value)
		if (!CONSTANT_CLASS_P (value))
		  {
		    constant_p = false;
		    break;
		  }

	      if (constant_p)
		return build_vector_from_ctor (type,
					       CONSTRUCTOR_ELTS (expr));
	    }

	  /* Otherwise, build a regular vector constructor.  */
	  vec_alloc (v, len);
	  FOR_EACH_CONSTRUCTOR_VALUE (e, ix, value)
	    {
	      constructor_elt elt = {NULL_TREE, value};
	      v->quick_push (elt);
	    }
	  expr = copy_node (expr);
	  TREE_TYPE (expr) = type;
	  CONSTRUCTOR_ELTS (expr) = v;
	  return expr;
	}
      break;

    case UNCONSTRAINED_ARRAY_REF:
      /* First retrieve the underlying array.  */
      expr = maybe_unconstrained_array (expr);
      etype = TREE_TYPE (expr);
      ecode = TREE_CODE (etype);
      break;

    case VIEW_CONVERT_EXPR:
      {
	/* GCC 4.x is very sensitive to type consistency overall, and view
	   conversions thus are very frequent.  Even though just "convert"ing
	   the inner operand to the output type is fine in most cases, it
	   might expose unexpected input/output type mismatches in special
	   circumstances so we avoid such recursive calls when we can.  */
	tree op0 = TREE_OPERAND (expr, 0);

	/* If we are converting back to the original type, we can just
	   lift the input conversion.  This is a common occurrence with
	   switches back-and-forth amongst type variants.  */
	if (type == TREE_TYPE (op0))
	  return op0;

	/* Otherwise, if we're converting between two aggregate or vector
	   types, we might be allowed to substitute the VIEW_CONVERT_EXPR
	   target type in place or to just convert the inner expression.  */
	if ((AGGREGATE_TYPE_P (type) && AGGREGATE_TYPE_P (etype))
	    || (VECTOR_TYPE_P (type) && VECTOR_TYPE_P (etype)))
	  {
	    /* If we are converting between mere variants, we can just
	       substitute the VIEW_CONVERT_EXPR in place.  */
	    if (gnat_types_compatible_p (type, etype))
	      return build1 (VIEW_CONVERT_EXPR, type, op0);

	    /* Otherwise, we may just bypass the input view conversion unless
	       one of the types is a fat pointer,  which is handled by
	       specialized code below which relies on exact type matching.  */
	    else if (!TYPE_IS_FAT_POINTER_P (type)
		     && !TYPE_IS_FAT_POINTER_P (etype))
	      return convert (type, op0);
	  }

	break;
      }

    default:
      break;
    }

  /* Check for converting to a pointer to an unconstrained array.  */
  if (TYPE_IS_FAT_POINTER_P (type) && !TYPE_IS_FAT_POINTER_P (etype))
    return convert_to_fat_pointer (type, expr);

  /* If we are converting between two aggregate or vector types that are mere
     variants, just make a VIEW_CONVERT_EXPR.  Likewise when we are converting
     to a vector type from its representative array type.  */
  else if ((code == ecode
	    && (AGGREGATE_TYPE_P (type) || VECTOR_TYPE_P (type))
	    && gnat_types_compatible_p (type, etype))
	   || (code == VECTOR_TYPE
	       && ecode == ARRAY_TYPE
	       && gnat_types_compatible_p (TYPE_REPRESENTATIVE_ARRAY (type),
					   etype)))
    return build1 (VIEW_CONVERT_EXPR, type, expr);

  /* If we are converting between tagged types, try to upcast properly.  */
  else if (ecode == RECORD_TYPE && code == RECORD_TYPE
	   && TYPE_ALIGN_OK (etype) && TYPE_ALIGN_OK (type))
    {
      tree child_etype = etype;
      do {
	tree field = TYPE_FIELDS (child_etype);
	if (DECL_NAME (field) == parent_name_id && TREE_TYPE (field) == type)
	  return build_component_ref (expr, NULL_TREE, field, false);
	child_etype = TREE_TYPE (field);
      } while (TREE_CODE (child_etype) == RECORD_TYPE);
    }

  /* If we are converting from a smaller form of record type back to it, just
     make a VIEW_CONVERT_EXPR.  But first pad the expression to have the same
     size on both sides.  */
  else if (ecode == RECORD_TYPE && code == RECORD_TYPE
	   && smaller_form_type_p (etype, type))
    {
      expr = convert (maybe_pad_type (etype, TYPE_SIZE (type), 0, Empty,
				      false, false, false, true),
		      expr);
      return build1 (VIEW_CONVERT_EXPR, type, expr);
    }

  /* In all other cases of related types, make a NOP_EXPR.  */
  else if (TYPE_MAIN_VARIANT (type) == TYPE_MAIN_VARIANT (etype))
    return fold_convert (type, expr);

  switch (code)
    {
    case VOID_TYPE:
      return fold_build1 (CONVERT_EXPR, type, expr);

    case INTEGER_TYPE:
      if (TYPE_HAS_ACTUAL_BOUNDS_P (type)
	  && (ecode == ARRAY_TYPE || ecode == UNCONSTRAINED_ARRAY_TYPE
	      || (ecode == RECORD_TYPE && TYPE_CONTAINS_TEMPLATE_P (etype))))
	return unchecked_convert (type, expr, false);
      else if (TYPE_BIASED_REPRESENTATION_P (type))
	return fold_convert (type,
			     fold_build2 (MINUS_EXPR, TREE_TYPE (type),
					  convert (TREE_TYPE (type), expr),
					  TYPE_MIN_VALUE (type)));

      /* ... fall through ... */

    case ENUMERAL_TYPE:
    case BOOLEAN_TYPE:
      /* If we are converting an additive expression to an integer type
	 with lower precision, be wary of the optimization that can be
	 applied by convert_to_integer.  There are 2 problematic cases:
	   - if the first operand was originally of a biased type,
	     because we could be recursively called to convert it
	     to an intermediate type and thus rematerialize the
	     additive operator endlessly,
	   - if the expression contains a placeholder, because an
	     intermediate conversion that changes the sign could
	     be inserted and thus introduce an artificial overflow
	     at compile time when the placeholder is substituted.  */
      if (code == INTEGER_TYPE
	  && ecode == INTEGER_TYPE
	  && TYPE_PRECISION (type) < TYPE_PRECISION (etype)
	  && (TREE_CODE (expr) == PLUS_EXPR || TREE_CODE (expr) == MINUS_EXPR))
	{
	  tree op0 = get_unwidened (TREE_OPERAND (expr, 0), type);

	  if ((TREE_CODE (TREE_TYPE (op0)) == INTEGER_TYPE
	       && TYPE_BIASED_REPRESENTATION_P (TREE_TYPE (op0)))
	      || CONTAINS_PLACEHOLDER_P (expr))
	    return build1 (NOP_EXPR, type, expr);
	}

      return fold (convert_to_integer (type, expr));

    case POINTER_TYPE:
    case REFERENCE_TYPE:
      /* If converting between two thin pointers, adjust if needed to account
	 for differing offsets from the base pointer, depending on whether
	 there is a TYPE_UNCONSTRAINED_ARRAY attached to the record type.  */
      if (TYPE_IS_THIN_POINTER_P (etype) && TYPE_IS_THIN_POINTER_P (type))
	{
	  tree etype_pos
	    = TYPE_UNCONSTRAINED_ARRAY (TREE_TYPE (etype)) != NULL_TREE
	      ? byte_position (DECL_CHAIN (TYPE_FIELDS (TREE_TYPE (etype))))
	      : size_zero_node;
	  tree type_pos
	    = TYPE_UNCONSTRAINED_ARRAY (TREE_TYPE (type)) != NULL_TREE
	      ? byte_position (DECL_CHAIN (TYPE_FIELDS (TREE_TYPE (type))))
	      : size_zero_node;
	  tree byte_diff = size_diffop (type_pos, etype_pos);

	  expr = build1 (NOP_EXPR, type, expr);
	  if (integer_zerop (byte_diff))
	    return expr;

	  return build_binary_op (POINTER_PLUS_EXPR, type, expr,
				  fold_convert (sizetype, byte_diff));
	}

      /* If converting fat pointer to normal or thin pointer, get the pointer
	 to the array and then convert it.  */
      if (TYPE_IS_FAT_POINTER_P (etype))
	expr
	  = build_component_ref (expr, NULL_TREE, TYPE_FIELDS (etype), false);

      return fold (convert_to_pointer (type, expr));

    case REAL_TYPE:
      return fold (convert_to_real (type, expr));

    case RECORD_TYPE:
      if (TYPE_JUSTIFIED_MODULAR_P (type) && !AGGREGATE_TYPE_P (etype))
	{
	  vec<constructor_elt, va_gc> *v;
	  vec_alloc (v, 1);

	  CONSTRUCTOR_APPEND_ELT (v, TYPE_FIELDS (type),
				  convert (TREE_TYPE (TYPE_FIELDS (type)),
					   expr));
	  return gnat_build_constructor (type, v);
	}

      /* ... fall through ... */

    case ARRAY_TYPE:
      /* In these cases, assume the front-end has validated the conversion.
	 If the conversion is valid, it will be a bit-wise conversion, so
	 it can be viewed as an unchecked conversion.  */
      return unchecked_convert (type, expr, false);

    case UNION_TYPE:
      /* This is a either a conversion between a tagged type and some
	 subtype, which we have to mark as a UNION_TYPE because of
	 overlapping fields or a conversion of an Unchecked_Union.  */
      return unchecked_convert (type, expr, false);

    case UNCONSTRAINED_ARRAY_TYPE:
      /* If the input is a VECTOR_TYPE, convert to the representative
	 array type first.  */
      if (ecode == VECTOR_TYPE)
	{
	  expr = convert (TYPE_REPRESENTATIVE_ARRAY (etype), expr);
	  etype = TREE_TYPE (expr);
	  ecode = TREE_CODE (etype);
	}

      /* If EXPR is a constrained array, take its address, convert it to a
	 fat pointer, and then dereference it.  Likewise if EXPR is a
	 record containing both a template and a constrained array.
	 Note that a record representing a justified modular type
	 always represents a packed constrained array.  */
      if (ecode == ARRAY_TYPE
	  || (ecode == INTEGER_TYPE && TYPE_HAS_ACTUAL_BOUNDS_P (etype))
	  || (ecode == RECORD_TYPE && TYPE_CONTAINS_TEMPLATE_P (etype))
	  || (ecode == RECORD_TYPE && TYPE_JUSTIFIED_MODULAR_P (etype)))
	return
	  build_unary_op
	    (INDIRECT_REF, NULL_TREE,
	     convert_to_fat_pointer (TREE_TYPE (type),
				     build_unary_op (ADDR_EXPR,
						     NULL_TREE, expr)));

      /* Do something very similar for converting one unconstrained
	 array to another.  */
      else if (ecode == UNCONSTRAINED_ARRAY_TYPE)
	return
	  build_unary_op (INDIRECT_REF, NULL_TREE,
			  convert (TREE_TYPE (type),
				   build_unary_op (ADDR_EXPR,
						   NULL_TREE, expr)));
      else
	gcc_unreachable ();

    case COMPLEX_TYPE:
      return fold (convert_to_complex (type, expr));

    default:
      gcc_unreachable ();
    }
}

/* Create an expression whose value is that of EXPR converted to the common
   index type, which is sizetype.  EXPR is supposed to be in the base type
   of the GNAT index type.  Calling it is equivalent to doing

     convert (sizetype, expr)

   but we try to distribute the type conversion with the knowledge that EXPR
   cannot overflow in its type.  This is a best-effort approach and we fall
   back to the above expression as soon as difficulties are encountered.

   This is necessary to overcome issues that arise when the GNAT base index
   type and the GCC common index type (sizetype) don't have the same size,
   which is quite frequent on 64-bit architectures.  In this case, and if
   the GNAT base index type is signed but the iteration type of the loop has
   been forced to unsigned, the loop scalar evolution engine cannot compute
   a simple evolution for the general induction variables associated with the
   array indices, because it will preserve the wrap-around semantics in the
   unsigned type of their "inner" part.  As a result, many loop optimizations
   are blocked.

   The solution is to use a special (basic) induction variable that is at
   least as large as sizetype, and to express the aforementioned general
   induction variables in terms of this induction variable, eliminating
   the problematic intermediate truncation to the GNAT base index type.
   This is possible as long as the original expression doesn't overflow
   and if the middle-end hasn't introduced artificial overflows in the
   course of the various simplification it can make to the expression.  */

tree
convert_to_index_type (tree expr)
{
  enum tree_code code = TREE_CODE (expr);
  tree type = TREE_TYPE (expr);

  /* If the type is unsigned, overflow is allowed so we cannot be sure that
     EXPR doesn't overflow.  Keep it simple if optimization is disabled.  */
  if (TYPE_UNSIGNED (type) || !optimize)
    return convert (sizetype, expr);

  switch (code)
    {
    case VAR_DECL:
      /* The main effect of the function: replace a loop parameter with its
	 associated special induction variable.  */
      if (DECL_LOOP_PARM_P (expr) && DECL_INDUCTION_VAR (expr))
	expr = DECL_INDUCTION_VAR (expr);
      break;

    CASE_CONVERT:
      {
	tree otype = TREE_TYPE (TREE_OPERAND (expr, 0));
	/* Bail out as soon as we suspect some sort of type frobbing.  */
	if (TYPE_PRECISION (type) != TYPE_PRECISION (otype)
	    || TYPE_UNSIGNED (type) != TYPE_UNSIGNED (otype))
	  break;
      }

      /* ... fall through ... */

    case NON_LVALUE_EXPR:
      return fold_build1 (code, sizetype,
			  convert_to_index_type (TREE_OPERAND (expr, 0)));

    case PLUS_EXPR:
    case MINUS_EXPR:
    case MULT_EXPR:
      return fold_build2 (code, sizetype,
			  convert_to_index_type (TREE_OPERAND (expr, 0)),
			  convert_to_index_type (TREE_OPERAND (expr, 1)));

    case COMPOUND_EXPR:
      return fold_build2 (code, sizetype, TREE_OPERAND (expr, 0),
			  convert_to_index_type (TREE_OPERAND (expr, 1)));

    case COND_EXPR:
      return fold_build3 (code, sizetype, TREE_OPERAND (expr, 0),
			  convert_to_index_type (TREE_OPERAND (expr, 1)),
			  convert_to_index_type (TREE_OPERAND (expr, 2)));

    default:
      break;
    }

  return convert (sizetype, expr);
}

/* Remove all conversions that are done in EXP.  This includes converting
   from a padded type or to a justified modular type.  If TRUE_ADDRESS
   is true, always return the address of the containing object even if
   the address is not bit-aligned.  */

tree
remove_conversions (tree exp, bool true_address)
{
  switch (TREE_CODE (exp))
    {
    case CONSTRUCTOR:
      if (true_address
	  && TREE_CODE (TREE_TYPE (exp)) == RECORD_TYPE
	  && TYPE_JUSTIFIED_MODULAR_P (TREE_TYPE (exp)))
	return
	  remove_conversions ((*CONSTRUCTOR_ELTS (exp))[0].value, true);
      break;

    case COMPONENT_REF:
      if (TYPE_IS_PADDING_P (TREE_TYPE (TREE_OPERAND (exp, 0))))
	return remove_conversions (TREE_OPERAND (exp, 0), true_address);
      break;

    CASE_CONVERT:
    case VIEW_CONVERT_EXPR:
    case NON_LVALUE_EXPR:
      return remove_conversions (TREE_OPERAND (exp, 0), true_address);

    default:
      break;
    }

  return exp;
}

/* If EXP's type is an UNCONSTRAINED_ARRAY_TYPE, return an expression that
   refers to the underlying array.  If it has TYPE_CONTAINS_TEMPLATE_P,
   likewise return an expression pointing to the underlying array.  */

tree
maybe_unconstrained_array (tree exp)
{
  enum tree_code code = TREE_CODE (exp);
  tree type = TREE_TYPE (exp);

  switch (TREE_CODE (type))
    {
    case UNCONSTRAINED_ARRAY_TYPE:
      if (code == UNCONSTRAINED_ARRAY_REF)
	{
	  const bool read_only = TREE_READONLY (exp);
	  const bool no_trap = TREE_THIS_NOTRAP (exp);

	  exp = TREE_OPERAND (exp, 0);
	  type = TREE_TYPE (exp);

	  if (TREE_CODE (exp) == COND_EXPR)
	    {
	      tree op1
		= build_unary_op (INDIRECT_REF, NULL_TREE,
				  build_component_ref (TREE_OPERAND (exp, 1),
						       NULL_TREE,
						       TYPE_FIELDS (type),
						       false));
	      tree op2
		= build_unary_op (INDIRECT_REF, NULL_TREE,
				  build_component_ref (TREE_OPERAND (exp, 2),
						       NULL_TREE,
						       TYPE_FIELDS (type),
						       false));

	      exp = build3 (COND_EXPR,
			    TREE_TYPE (TREE_TYPE (TYPE_FIELDS (type))),
			    TREE_OPERAND (exp, 0), op1, op2);
	    }
	  else
	    {
	      exp = build_unary_op (INDIRECT_REF, NULL_TREE,
				    build_component_ref (exp, NULL_TREE,
						         TYPE_FIELDS (type),
						         false));
	      TREE_READONLY (exp) = read_only;
	      TREE_THIS_NOTRAP (exp) = no_trap;
	    }
	}

      else if (code == NULL_EXPR)
	exp = build1 (NULL_EXPR,
		      TREE_TYPE (TREE_TYPE (TYPE_FIELDS (TREE_TYPE (type)))),
		      TREE_OPERAND (exp, 0));
      break;

    case RECORD_TYPE:
      /* If this is a padded type and it contains a template, convert to the
	 unpadded type first.  */
      if (TYPE_PADDING_P (type)
	  && TREE_CODE (TREE_TYPE (TYPE_FIELDS (type))) == RECORD_TYPE
	  && TYPE_CONTAINS_TEMPLATE_P (TREE_TYPE (TYPE_FIELDS (type))))
	{
	  exp = convert (TREE_TYPE (TYPE_FIELDS (type)), exp);
	  type = TREE_TYPE (exp);
	}

      if (TYPE_CONTAINS_TEMPLATE_P (type))
	{
	  exp = build_component_ref (exp, NULL_TREE,
				     DECL_CHAIN (TYPE_FIELDS (type)),
				     false);
	  type = TREE_TYPE (exp);

	  /* If the array type is padded, convert to the unpadded type.  */
	  if (TYPE_IS_PADDING_P (type))
	    exp = convert (TREE_TYPE (TYPE_FIELDS (type)), exp);
	}
      break;

    default:
      break;
    }

  return exp;
}

/* Return true if EXPR is an expression that can be folded as an operand
   of a VIEW_CONVERT_EXPR.  See ada-tree.h for a complete rationale.  */

static bool
can_fold_for_view_convert_p (tree expr)
{
  tree t1, t2;

  /* The folder will fold NOP_EXPRs between integral types with the same
     precision (in the middle-end's sense).  We cannot allow it if the
     types don't have the same precision in the Ada sense as well.  */
  if (TREE_CODE (expr) != NOP_EXPR)
    return true;

  t1 = TREE_TYPE (expr);
  t2 = TREE_TYPE (TREE_OPERAND (expr, 0));

  /* Defer to the folder for non-integral conversions.  */
  if (!(INTEGRAL_TYPE_P (t1) && INTEGRAL_TYPE_P (t2)))
    return true;

  /* Only fold conversions that preserve both precisions.  */
  if (TYPE_PRECISION (t1) == TYPE_PRECISION (t2)
      && operand_equal_p (rm_size (t1), rm_size (t2), 0))
    return true;

  return false;
}

/* Return an expression that does an unchecked conversion of EXPR to TYPE.
   If NOTRUNC_P is true, truncation operations should be suppressed.

   Special care is required with (source or target) integral types whose
   precision is not equal to their size, to make sure we fetch or assign
   the value bits whose location might depend on the endianness, e.g.

     Rmsize : constant := 8;
     subtype Int is Integer range 0 .. 2 ** Rmsize - 1;

     type Bit_Array is array (1 .. Rmsize) of Boolean;
     pragma Pack (Bit_Array);

     function To_Bit_Array is new Unchecked_Conversion (Int, Bit_Array);

     Value : Int := 2#1000_0001#;
     Vbits : Bit_Array := To_Bit_Array (Value);

   we expect the 8 bits at Vbits'Address to always contain Value, while
   their original location depends on the endianness, at Value'Address
   on a little-endian architecture but not on a big-endian one.  */

tree
unchecked_convert (tree type, tree expr, bool notrunc_p)
{
  tree etype = TREE_TYPE (expr);
  enum tree_code ecode = TREE_CODE (etype);
  enum tree_code code = TREE_CODE (type);
  int c;

  /* If the expression is already of the right type, we are done.  */
  if (etype == type)
    return expr;

  /* If both types types are integral just do a normal conversion.
     Likewise for a conversion to an unconstrained array.  */
  if ((((INTEGRAL_TYPE_P (type)
	 && !(code == INTEGER_TYPE && TYPE_VAX_FLOATING_POINT_P (type)))
	|| (POINTER_TYPE_P (type) && !TYPE_IS_THIN_POINTER_P (type))
	|| (code == RECORD_TYPE && TYPE_JUSTIFIED_MODULAR_P (type)))
       && ((INTEGRAL_TYPE_P (etype)
	    && !(ecode == INTEGER_TYPE && TYPE_VAX_FLOATING_POINT_P (etype)))
	   || (POINTER_TYPE_P (etype) && !TYPE_IS_THIN_POINTER_P (etype))
	   || (ecode == RECORD_TYPE && TYPE_JUSTIFIED_MODULAR_P (etype))))
      || code == UNCONSTRAINED_ARRAY_TYPE)
    {
      if (ecode == INTEGER_TYPE && TYPE_BIASED_REPRESENTATION_P (etype))
	{
	  tree ntype = copy_type (etype);
	  TYPE_BIASED_REPRESENTATION_P (ntype) = 0;
	  TYPE_MAIN_VARIANT (ntype) = ntype;
	  expr = build1 (NOP_EXPR, ntype, expr);
	}

      if (code == INTEGER_TYPE && TYPE_BIASED_REPRESENTATION_P (type))
	{
	  tree rtype = copy_type (type);
	  TYPE_BIASED_REPRESENTATION_P (rtype) = 0;
	  TYPE_MAIN_VARIANT (rtype) = rtype;
	  expr = convert (rtype, expr);
	  expr = build1 (NOP_EXPR, type, expr);
	}
      else
	expr = convert (type, expr);
    }

  /* If we are converting to an integral type whose precision is not equal
     to its size, first unchecked convert to a record type that contains an
     field of the given precision.  Then extract the field.  */
  else if (INTEGRAL_TYPE_P (type)
	   && TYPE_RM_SIZE (type)
	   && 0 != compare_tree_int (TYPE_RM_SIZE (type),
				     GET_MODE_BITSIZE (TYPE_MODE (type))))
    {
      tree rec_type = make_node (RECORD_TYPE);
      unsigned HOST_WIDE_INT prec = TREE_INT_CST_LOW (TYPE_RM_SIZE (type));
      tree field_type, field;

      if (TYPE_UNSIGNED (type))
	field_type = make_unsigned_type (prec);
      else
	field_type = make_signed_type (prec);
      SET_TYPE_RM_SIZE (field_type, TYPE_RM_SIZE (type));

      field = create_field_decl (get_identifier ("OBJ"), field_type, rec_type,
				 NULL_TREE, NULL_TREE, 1, 0);

      TYPE_FIELDS (rec_type) = field;
      layout_type (rec_type);

      expr = unchecked_convert (rec_type, expr, notrunc_p);
      expr = build_component_ref (expr, NULL_TREE, field, false);
      expr = fold_build1 (NOP_EXPR, type, expr);
    }

  /* Similarly if we are converting from an integral type whose precision is
     not equal to its size, first copy into a field of the given precision
     and unchecked convert the record type.  */
  else if (INTEGRAL_TYPE_P (etype)
	   && TYPE_RM_SIZE (etype)
	   && 0 != compare_tree_int (TYPE_RM_SIZE (etype),
				     GET_MODE_BITSIZE (TYPE_MODE (etype))))
    {
      tree rec_type = make_node (RECORD_TYPE);
      unsigned HOST_WIDE_INT prec = TREE_INT_CST_LOW (TYPE_RM_SIZE (etype));
      vec<constructor_elt, va_gc> *v;
      vec_alloc (v, 1);
      tree field_type, field;

      if (TYPE_UNSIGNED (etype))
	field_type = make_unsigned_type (prec);
      else
	field_type = make_signed_type (prec);
      SET_TYPE_RM_SIZE (field_type, TYPE_RM_SIZE (etype));

      field = create_field_decl (get_identifier ("OBJ"), field_type, rec_type,
				 NULL_TREE, NULL_TREE, 1, 0);

      TYPE_FIELDS (rec_type) = field;
      layout_type (rec_type);

      expr = fold_build1 (NOP_EXPR, field_type, expr);
      CONSTRUCTOR_APPEND_ELT (v, field, expr);
      expr = gnat_build_constructor (rec_type, v);
      expr = unchecked_convert (type, expr, notrunc_p);
    }

  /* If we are converting from a scalar type to a type with a different size,
     we need to pad to have the same size on both sides.

     ??? We cannot do it unconditionally because unchecked conversions are
     used liberally by the front-end to implement polymorphism, e.g. in:

       S191s : constant ada__tags__addr_ptr := ada__tags__addr_ptr!(S190s);
       return p___size__4 (p__object!(S191s.all));

     so we skip all expressions that are references.  */
  else if (!REFERENCE_CLASS_P (expr)
	   && !AGGREGATE_TYPE_P (etype)
	   && TREE_CODE (TYPE_SIZE (type)) == INTEGER_CST
	   && (c = tree_int_cst_compare (TYPE_SIZE (etype), TYPE_SIZE (type))))
    {
      if (c < 0)
	{
	  expr = convert (maybe_pad_type (etype, TYPE_SIZE (type), 0, Empty,
					  false, false, false, true),
			  expr);
	  expr = unchecked_convert (type, expr, notrunc_p);
	}
      else
	{
	  tree rec_type = maybe_pad_type (type, TYPE_SIZE (etype), 0, Empty,
					  false, false, false, true);
	  expr = unchecked_convert (rec_type, expr, notrunc_p);
	  expr = build_component_ref (expr, NULL_TREE, TYPE_FIELDS (rec_type),
				      false);
	}
    }

  /* We have a special case when we are converting between two unconstrained
     array types.  In that case, take the address, convert the fat pointer
     types, and dereference.  */
  else if (ecode == code && code == UNCONSTRAINED_ARRAY_TYPE)
    expr = build_unary_op (INDIRECT_REF, NULL_TREE,
			   build1 (VIEW_CONVERT_EXPR, TREE_TYPE (type),
				   build_unary_op (ADDR_EXPR, NULL_TREE,
						   expr)));

  /* Another special case is when we are converting to a vector type from its
     representative array type; this a regular conversion.  */
  else if (code == VECTOR_TYPE
	   && ecode == ARRAY_TYPE
	   && gnat_types_compatible_p (TYPE_REPRESENTATIVE_ARRAY (type),
				       etype))
    expr = convert (type, expr);

  else
    {
      expr = maybe_unconstrained_array (expr);
      etype = TREE_TYPE (expr);
      ecode = TREE_CODE (etype);
      if (can_fold_for_view_convert_p (expr))
	expr = fold_build1 (VIEW_CONVERT_EXPR, type, expr);
      else
	expr = build1 (VIEW_CONVERT_EXPR, type, expr);
    }

  /* If the result is an integral type whose precision is not equal to its
     size, sign- or zero-extend the result.  We need not do this if the input
     is an integral type of the same precision and signedness or if the output
     is a biased type or if both the input and output are unsigned.  */
  if (!notrunc_p
      && INTEGRAL_TYPE_P (type) && TYPE_RM_SIZE (type)
      && !(code == INTEGER_TYPE && TYPE_BIASED_REPRESENTATION_P (type))
      && 0 != compare_tree_int (TYPE_RM_SIZE (type),
				GET_MODE_BITSIZE (TYPE_MODE (type)))
      && !(INTEGRAL_TYPE_P (etype)
	   && TYPE_UNSIGNED (type) == TYPE_UNSIGNED (etype)
	   && operand_equal_p (TYPE_RM_SIZE (type),
			       (TYPE_RM_SIZE (etype) != 0
				? TYPE_RM_SIZE (etype) : TYPE_SIZE (etype)),
			       0))
      && !(TYPE_UNSIGNED (type) && TYPE_UNSIGNED (etype)))
    {
      tree base_type
	= gnat_type_for_mode (TYPE_MODE (type), TYPE_UNSIGNED (type));
      tree shift_expr
	= convert (base_type,
		   size_binop (MINUS_EXPR,
			       bitsize_int
			       (GET_MODE_BITSIZE (TYPE_MODE (type))),
			       TYPE_RM_SIZE (type)));
      expr
	= convert (type,
		   build_binary_op (RSHIFT_EXPR, base_type,
				    build_binary_op (LSHIFT_EXPR, base_type,
						     convert (base_type, expr),
						     shift_expr),
				    shift_expr));
    }

  /* An unchecked conversion should never raise Constraint_Error.  The code
     below assumes that GCC's conversion routines overflow the same way that
     the underlying hardware does.  This is probably true.  In the rare case
     when it is false, we can rely on the fact that such conversions are
     erroneous anyway.  */
  if (TREE_CODE (expr) == INTEGER_CST)
    TREE_OVERFLOW (expr) = 0;

  /* If the sizes of the types differ and this is an VIEW_CONVERT_EXPR,
     show no longer constant.  */
  if (TREE_CODE (expr) == VIEW_CONVERT_EXPR
      && !operand_equal_p (TYPE_SIZE_UNIT (type), TYPE_SIZE_UNIT (etype),
			   OEP_ONLY_CONST))
    TREE_CONSTANT (expr) = 0;

  return expr;
}

/* Return the appropriate GCC tree code for the specified GNAT_TYPE,
   the latter being a record type as predicated by Is_Record_Type.  */

enum tree_code
tree_code_for_record_type (Entity_Id gnat_type)
{
  Node_Id component_list, component;

  /* Return UNION_TYPE if it's an Unchecked_Union whose non-discriminant
     fields are all in the variant part.  Otherwise, return RECORD_TYPE.  */
  if (!Is_Unchecked_Union (gnat_type))
    return RECORD_TYPE;

  gnat_type = Implementation_Base_Type (gnat_type);
  component_list
    = Component_List (Type_Definition (Declaration_Node (gnat_type)));

  for (component = First_Non_Pragma (Component_Items (component_list));
       Present (component);
       component = Next_Non_Pragma (component))
    if (Ekind (Defining_Entity (component)) == E_Component)
      return RECORD_TYPE;

  return UNION_TYPE;
}

/* Return true if GNAT_TYPE is a "double" floating-point type, i.e. whose
   size is equal to 64 bits, or an array of such a type.  Set ALIGN_CLAUSE
   according to the presence of an alignment clause on the type or, if it
   is an array, on the component type.  */

bool
is_double_float_or_array (Entity_Id gnat_type, bool *align_clause)
{
  gnat_type = Underlying_Type (gnat_type);

  *align_clause = Present (Alignment_Clause (gnat_type));

  if (Is_Array_Type (gnat_type))
    {
      gnat_type = Underlying_Type (Component_Type (gnat_type));
      if (Present (Alignment_Clause (gnat_type)))
	*align_clause = true;
    }

  if (!Is_Floating_Point_Type (gnat_type))
    return false;

  if (UI_To_Int (Esize (gnat_type)) != 64)
    return false;

  return true;
}

/* Return true if GNAT_TYPE is a "double" or larger scalar type, i.e. whose
   size is greater or equal to 64 bits, or an array of such a type.  Set
   ALIGN_CLAUSE according to the presence of an alignment clause on the
   type or, if it is an array, on the component type.  */

bool
is_double_scalar_or_array (Entity_Id gnat_type, bool *align_clause)
{
  gnat_type = Underlying_Type (gnat_type);

  *align_clause = Present (Alignment_Clause (gnat_type));

  if (Is_Array_Type (gnat_type))
    {
      gnat_type = Underlying_Type (Component_Type (gnat_type));
      if (Present (Alignment_Clause (gnat_type)))
	*align_clause = true;
    }

  if (!Is_Scalar_Type (gnat_type))
    return false;

  if (UI_To_Int (Esize (gnat_type)) < 64)
    return false;

  return true;
}

/* Return true if GNU_TYPE is suitable as the type of a non-aliased
   component of an aggregate type.  */

bool
type_for_nonaliased_component_p (tree gnu_type)
{
  /* If the type is passed by reference, we may have pointers to the
     component so it cannot be made non-aliased. */
  if (must_pass_by_ref (gnu_type) || default_pass_by_ref (gnu_type))
    return false;

  /* We used to say that any component of aggregate type is aliased
     because the front-end may take 'Reference of it.  The front-end
     has been enhanced in the meantime so as to use a renaming instead
     in most cases, but the back-end can probably take the address of
     such a component too so we go for the conservative stance.

     For instance, we might need the address of any array type, even
     if normally passed by copy, to construct a fat pointer if the
     component is used as an actual for an unconstrained formal.

     Likewise for record types: even if a specific record subtype is
     passed by copy, the parent type might be passed by ref (e.g. if
     it's of variable size) and we might take the address of a child
     component to pass to a parent formal.  We have no way to check
     for such conditions here.  */
  if (AGGREGATE_TYPE_P (gnu_type))
    return false;

  return true;
}

/* Return true if TYPE is a smaller form of ORIG_TYPE.  */

bool
smaller_form_type_p (tree type, tree orig_type)
{
  tree size, osize;

  /* We're not interested in variants here.  */
  if (TYPE_MAIN_VARIANT (type) == TYPE_MAIN_VARIANT (orig_type))
    return false;

  /* Like a variant, a packable version keeps the original TYPE_NAME.  */
  if (TYPE_NAME (type) != TYPE_NAME (orig_type))
    return false;

  size = TYPE_SIZE (type);
  osize = TYPE_SIZE (orig_type);

  if (!(TREE_CODE (size) == INTEGER_CST && TREE_CODE (osize) == INTEGER_CST))
    return false;

  return tree_int_cst_lt (size, osize) != 0;
}

/* Perform final processing on global variables.  */

static GTY (()) tree dummy_global;

void
gnat_write_global_declarations (void)
{
  unsigned int i;
  tree iter;

  /* If we have declared types as used at the global level, insert them in
     the global hash table.  We use a dummy variable for this purpose.  */
  if (types_used_by_cur_var_decl && !types_used_by_cur_var_decl->is_empty ())
    {
      struct varpool_node *node;
      char *label;

      ASM_FORMAT_PRIVATE_NAME (label, first_global_object_name, 0);
      dummy_global
	= build_decl (BUILTINS_LOCATION, VAR_DECL, get_identifier (label),
		      void_type_node);
      TREE_STATIC (dummy_global) = 1;
      TREE_ASM_WRITTEN (dummy_global) = 1;
      node = varpool_node_for_decl (dummy_global);
      node->symbol.force_output = 1;

      while (!types_used_by_cur_var_decl->is_empty ())
	{
	  tree t = types_used_by_cur_var_decl->pop ();
	  types_used_by_var_decl_insert (t, dummy_global);
	}
    }

  /* Output debug information for all global type declarations first.  This
     ensures that global types whose compilation hasn't been finalized yet,
     for example pointers to Taft amendment types, have their compilation
     finalized in the right context.  */
  FOR_EACH_VEC_SAFE_ELT (global_decls, i, iter)
    if (TREE_CODE (iter) == TYPE_DECL)
      debug_hooks->global_decl (iter);

  /* Proceed to optimize and emit assembly. */
  finalize_compilation_unit ();

  /* After cgraph has had a chance to emit everything that's going to
     be emitted, output debug information for the rest of globals.  */
  if (!seen_error ())
    {
      timevar_push (TV_SYMOUT);
      FOR_EACH_VEC_SAFE_ELT (global_decls, i, iter)
	if (TREE_CODE (iter) != TYPE_DECL)
	  debug_hooks->global_decl (iter);
      timevar_pop (TV_SYMOUT);
    }
}

/* ************************************************************************
 * *                           GCC builtins support                       *
 * ************************************************************************ */

/* The general scheme is fairly simple:

   For each builtin function/type to be declared, gnat_install_builtins calls
   internal facilities which eventually get to gnat_push_decl, which in turn
   tracks the so declared builtin function decls in the 'builtin_decls' global
   datastructure. When an Intrinsic subprogram declaration is processed, we
   search this global datastructure to retrieve the associated BUILT_IN DECL
   node.  */

/* Search the chain of currently available builtin declarations for a node
   corresponding to function NAME (an IDENTIFIER_NODE).  Return the first node
   found, if any, or NULL_TREE otherwise.  */
tree
builtin_decl_for (tree name)
{
  unsigned i;
  tree decl;

  FOR_EACH_VEC_SAFE_ELT (builtin_decls, i, decl)
    if (DECL_NAME (decl) == name)
      return decl;

  return NULL_TREE;
}

/* The code below eventually exposes gnat_install_builtins, which declares
   the builtin types and functions we might need, either internally or as
   user accessible facilities.

   ??? This is a first implementation shot, still in rough shape.  It is
   heavily inspired from the "C" family implementation, with chunks copied
   verbatim from there.

   Two obvious TODO candidates are
   o Use a more efficient name/decl mapping scheme
   o Devise a middle-end infrastructure to avoid having to copy
     pieces between front-ends.  */

/* ----------------------------------------------------------------------- *
 *                         BUILTIN ELEMENTARY TYPES                        *
 * ----------------------------------------------------------------------- */

/* Standard data types to be used in builtin argument declarations.  */

enum c_tree_index
{
    CTI_SIGNED_SIZE_TYPE, /* For format checking only.  */
    CTI_STRING_TYPE,
    CTI_CONST_STRING_TYPE,

    CTI_MAX
};

static tree c_global_trees[CTI_MAX];

#define signed_size_type_node	c_global_trees[CTI_SIGNED_SIZE_TYPE]
#define string_type_node	c_global_trees[CTI_STRING_TYPE]
#define const_string_type_node	c_global_trees[CTI_CONST_STRING_TYPE]

/* ??? In addition some attribute handlers, we currently don't support a
   (small) number of builtin-types, which in turns inhibits support for a
   number of builtin functions.  */
#define wint_type_node    void_type_node
#define intmax_type_node  void_type_node
#define uintmax_type_node void_type_node

/* Build the void_list_node (void_type_node having been created).  */

static tree
build_void_list_node (void)
{
  tree t = build_tree_list (NULL_TREE, void_type_node);
  return t;
}

/* Used to help initialize the builtin-types.def table.  When a type of
   the correct size doesn't exist, use error_mark_node instead of NULL.
   The later results in segfaults even when a decl using the type doesn't
   get invoked.  */

static tree
builtin_type_for_size (int size, bool unsignedp)
{
  tree type = gnat_type_for_size (size, unsignedp);
  return type ? type : error_mark_node;
}

/* Build/push the elementary type decls that builtin functions/types
   will need.  */

static void
install_builtin_elementary_types (void)
{
  signed_size_type_node = gnat_signed_type (size_type_node);
  pid_type_node = integer_type_node;
  void_list_node = build_void_list_node ();

  string_type_node = build_pointer_type (char_type_node);
  const_string_type_node
    = build_pointer_type (build_qualified_type
			  (char_type_node, TYPE_QUAL_CONST));
}

/* ----------------------------------------------------------------------- *
 *                          BUILTIN FUNCTION TYPES                         *
 * ----------------------------------------------------------------------- */

/* Now, builtin function types per se.  */

enum c_builtin_type
{
#define DEF_PRIMITIVE_TYPE(NAME, VALUE) NAME,
#define DEF_FUNCTION_TYPE_0(NAME, RETURN) NAME,
#define DEF_FUNCTION_TYPE_1(NAME, RETURN, ARG1) NAME,
#define DEF_FUNCTION_TYPE_2(NAME, RETURN, ARG1, ARG2) NAME,
#define DEF_FUNCTION_TYPE_3(NAME, RETURN, ARG1, ARG2, ARG3) NAME,
#define DEF_FUNCTION_TYPE_4(NAME, RETURN, ARG1, ARG2, ARG3, ARG4) NAME,
#define DEF_FUNCTION_TYPE_5(NAME, RETURN, ARG1, ARG2, ARG3, ARG4, ARG5) NAME,
#define DEF_FUNCTION_TYPE_6(NAME, RETURN, ARG1, ARG2, ARG3, ARG4, ARG5, ARG6) NAME,
#define DEF_FUNCTION_TYPE_7(NAME, RETURN, ARG1, ARG2, ARG3, ARG4, ARG5, ARG6, ARG7) NAME,
#define DEF_FUNCTION_TYPE_VAR_0(NAME, RETURN) NAME,
#define DEF_FUNCTION_TYPE_VAR_1(NAME, RETURN, ARG1) NAME,
#define DEF_FUNCTION_TYPE_VAR_2(NAME, RETURN, ARG1, ARG2) NAME,
#define DEF_FUNCTION_TYPE_VAR_3(NAME, RETURN, ARG1, ARG2, ARG3) NAME,
#define DEF_FUNCTION_TYPE_VAR_4(NAME, RETURN, ARG1, ARG2, ARG3, ARG4) NAME,
#define DEF_FUNCTION_TYPE_VAR_5(NAME, RETURN, ARG1, ARG2, ARG3, ARG4, ARG6) \
  NAME,
#define DEF_POINTER_TYPE(NAME, TYPE) NAME,
#include "builtin-types.def"
#undef DEF_PRIMITIVE_TYPE
#undef DEF_FUNCTION_TYPE_0
#undef DEF_FUNCTION_TYPE_1
#undef DEF_FUNCTION_TYPE_2
#undef DEF_FUNCTION_TYPE_3
#undef DEF_FUNCTION_TYPE_4
#undef DEF_FUNCTION_TYPE_5
#undef DEF_FUNCTION_TYPE_6
#undef DEF_FUNCTION_TYPE_7
#undef DEF_FUNCTION_TYPE_VAR_0
#undef DEF_FUNCTION_TYPE_VAR_1
#undef DEF_FUNCTION_TYPE_VAR_2
#undef DEF_FUNCTION_TYPE_VAR_3
#undef DEF_FUNCTION_TYPE_VAR_4
#undef DEF_FUNCTION_TYPE_VAR_5
#undef DEF_POINTER_TYPE
  BT_LAST
};

typedef enum c_builtin_type builtin_type;

/* A temporary array used in communication with def_fn_type.  */
static GTY(()) tree builtin_types[(int) BT_LAST + 1];

/* A helper function for install_builtin_types.  Build function type
   for DEF with return type RET and N arguments.  If VAR is true, then the
   function should be variadic after those N arguments.

   Takes special care not to ICE if any of the types involved are
   error_mark_node, which indicates that said type is not in fact available
   (see builtin_type_for_size).  In which case the function type as a whole
   should be error_mark_node.  */

static void
def_fn_type (builtin_type def, builtin_type ret, bool var, int n, ...)
{
  tree t;
  tree *args = XALLOCAVEC (tree, n);
  va_list list;
  int i;

  va_start (list, n);
  for (i = 0; i < n; ++i)
    {
      builtin_type a = (builtin_type) va_arg (list, int);
      t = builtin_types[a];
      if (t == error_mark_node)
	goto egress;
      args[i] = t;
    }

  t = builtin_types[ret];
  if (t == error_mark_node)
    goto egress;
  if (var)
    t = build_varargs_function_type_array (t, n, args);
  else
    t = build_function_type_array (t, n, args);

 egress:
  builtin_types[def] = t;
  va_end (list);
}

/* Build the builtin function types and install them in the builtin_types
   array for later use in builtin function decls.  */

static void
install_builtin_function_types (void)
{
  tree va_list_ref_type_node;
  tree va_list_arg_type_node;

  if (TREE_CODE (va_list_type_node) == ARRAY_TYPE)
    {
      va_list_arg_type_node = va_list_ref_type_node =
	build_pointer_type (TREE_TYPE (va_list_type_node));
    }
  else
    {
      va_list_arg_type_node = va_list_type_node;
      va_list_ref_type_node = build_reference_type (va_list_type_node);
    }

#define DEF_PRIMITIVE_TYPE(ENUM, VALUE) \
  builtin_types[ENUM] = VALUE;
#define DEF_FUNCTION_TYPE_0(ENUM, RETURN) \
  def_fn_type (ENUM, RETURN, 0, 0);
#define DEF_FUNCTION_TYPE_1(ENUM, RETURN, ARG1) \
  def_fn_type (ENUM, RETURN, 0, 1, ARG1);
#define DEF_FUNCTION_TYPE_2(ENUM, RETURN, ARG1, ARG2) \
  def_fn_type (ENUM, RETURN, 0, 2, ARG1, ARG2);
#define DEF_FUNCTION_TYPE_3(ENUM, RETURN, ARG1, ARG2, ARG3) \
  def_fn_type (ENUM, RETURN, 0, 3, ARG1, ARG2, ARG3);
#define DEF_FUNCTION_TYPE_4(ENUM, RETURN, ARG1, ARG2, ARG3, ARG4) \
  def_fn_type (ENUM, RETURN, 0, 4, ARG1, ARG2, ARG3, ARG4);
#define DEF_FUNCTION_TYPE_5(ENUM, RETURN, ARG1, ARG2, ARG3, ARG4, ARG5)	\
  def_fn_type (ENUM, RETURN, 0, 5, ARG1, ARG2, ARG3, ARG4, ARG5);
#define DEF_FUNCTION_TYPE_6(ENUM, RETURN, ARG1, ARG2, ARG3, ARG4, ARG5, \
			    ARG6)					\
  def_fn_type (ENUM, RETURN, 0, 6, ARG1, ARG2, ARG3, ARG4, ARG5, ARG6);
#define DEF_FUNCTION_TYPE_7(ENUM, RETURN, ARG1, ARG2, ARG3, ARG4, ARG5, \
			    ARG6, ARG7)					\
  def_fn_type (ENUM, RETURN, 0, 7, ARG1, ARG2, ARG3, ARG4, ARG5, ARG6, ARG7);
#define DEF_FUNCTION_TYPE_VAR_0(ENUM, RETURN) \
  def_fn_type (ENUM, RETURN, 1, 0);
#define DEF_FUNCTION_TYPE_VAR_1(ENUM, RETURN, ARG1) \
  def_fn_type (ENUM, RETURN, 1, 1, ARG1);
#define DEF_FUNCTION_TYPE_VAR_2(ENUM, RETURN, ARG1, ARG2) \
  def_fn_type (ENUM, RETURN, 1, 2, ARG1, ARG2);
#define DEF_FUNCTION_TYPE_VAR_3(ENUM, RETURN, ARG1, ARG2, ARG3) \
  def_fn_type (ENUM, RETURN, 1, 3, ARG1, ARG2, ARG3);
#define DEF_FUNCTION_TYPE_VAR_4(ENUM, RETURN, ARG1, ARG2, ARG3, ARG4) \
  def_fn_type (ENUM, RETURN, 1, 4, ARG1, ARG2, ARG3, ARG4);
#define DEF_FUNCTION_TYPE_VAR_5(ENUM, RETURN, ARG1, ARG2, ARG3, ARG4, ARG5) \
  def_fn_type (ENUM, RETURN, 1, 5, ARG1, ARG2, ARG3, ARG4, ARG5);
#define DEF_POINTER_TYPE(ENUM, TYPE) \
  builtin_types[(int) ENUM] = build_pointer_type (builtin_types[(int) TYPE]);

#include "builtin-types.def"

#undef DEF_PRIMITIVE_TYPE
#undef DEF_FUNCTION_TYPE_1
#undef DEF_FUNCTION_TYPE_2
#undef DEF_FUNCTION_TYPE_3
#undef DEF_FUNCTION_TYPE_4
#undef DEF_FUNCTION_TYPE_5
#undef DEF_FUNCTION_TYPE_6
#undef DEF_FUNCTION_TYPE_VAR_0
#undef DEF_FUNCTION_TYPE_VAR_1
#undef DEF_FUNCTION_TYPE_VAR_2
#undef DEF_FUNCTION_TYPE_VAR_3
#undef DEF_FUNCTION_TYPE_VAR_4
#undef DEF_FUNCTION_TYPE_VAR_5
#undef DEF_POINTER_TYPE
  builtin_types[(int) BT_LAST] = NULL_TREE;
}

/* ----------------------------------------------------------------------- *
 *                            BUILTIN ATTRIBUTES                           *
 * ----------------------------------------------------------------------- */

enum built_in_attribute
{
#define DEF_ATTR_NULL_TREE(ENUM) ENUM,
#define DEF_ATTR_INT(ENUM, VALUE) ENUM,
#define DEF_ATTR_STRING(ENUM, VALUE) ENUM,
#define DEF_ATTR_IDENT(ENUM, STRING) ENUM,
#define DEF_ATTR_TREE_LIST(ENUM, PURPOSE, VALUE, CHAIN) ENUM,
#include "builtin-attrs.def"
#undef DEF_ATTR_NULL_TREE
#undef DEF_ATTR_INT
#undef DEF_ATTR_STRING
#undef DEF_ATTR_IDENT
#undef DEF_ATTR_TREE_LIST
  ATTR_LAST
};

static GTY(()) tree built_in_attributes[(int) ATTR_LAST];

static void
install_builtin_attributes (void)
{
  /* Fill in the built_in_attributes array.  */
#define DEF_ATTR_NULL_TREE(ENUM)				\
  built_in_attributes[(int) ENUM] = NULL_TREE;
#define DEF_ATTR_INT(ENUM, VALUE)				\
  built_in_attributes[(int) ENUM] = build_int_cst (NULL_TREE, VALUE);
#define DEF_ATTR_STRING(ENUM, VALUE)				\
  built_in_attributes[(int) ENUM] = build_string (strlen (VALUE), VALUE);
#define DEF_ATTR_IDENT(ENUM, STRING)				\
  built_in_attributes[(int) ENUM] = get_identifier (STRING);
#define DEF_ATTR_TREE_LIST(ENUM, PURPOSE, VALUE, CHAIN)	\
  built_in_attributes[(int) ENUM]			\
    = tree_cons (built_in_attributes[(int) PURPOSE],	\
		 built_in_attributes[(int) VALUE],	\
		 built_in_attributes[(int) CHAIN]);
#include "builtin-attrs.def"
#undef DEF_ATTR_NULL_TREE
#undef DEF_ATTR_INT
#undef DEF_ATTR_STRING
#undef DEF_ATTR_IDENT
#undef DEF_ATTR_TREE_LIST
}

/* Handle a "const" attribute; arguments as in
   struct attribute_spec.handler.  */

static tree
handle_const_attribute (tree *node, tree ARG_UNUSED (name),
			tree ARG_UNUSED (args), int ARG_UNUSED (flags),
			bool *no_add_attrs)
{
  if (TREE_CODE (*node) == FUNCTION_DECL)
    TREE_READONLY (*node) = 1;
  else
    *no_add_attrs = true;

  return NULL_TREE;
}

/* Handle a "nothrow" attribute; arguments as in
   struct attribute_spec.handler.  */

static tree
handle_nothrow_attribute (tree *node, tree ARG_UNUSED (name),
			  tree ARG_UNUSED (args), int ARG_UNUSED (flags),
			  bool *no_add_attrs)
{
  if (TREE_CODE (*node) == FUNCTION_DECL)
    TREE_NOTHROW (*node) = 1;
  else
    *no_add_attrs = true;

  return NULL_TREE;
}

/* Handle a "pure" attribute; arguments as in
   struct attribute_spec.handler.  */

static tree
handle_pure_attribute (tree *node, tree name, tree ARG_UNUSED (args),
		       int ARG_UNUSED (flags), bool *no_add_attrs)
{
  if (TREE_CODE (*node) == FUNCTION_DECL)
    DECL_PURE_P (*node) = 1;
  /* ??? TODO: Support types.  */
  else
    {
      warning (OPT_Wattributes, "%qs attribute ignored",
	       IDENTIFIER_POINTER (name));
      *no_add_attrs = true;
    }

  return NULL_TREE;
}

/* Handle a "no vops" attribute; arguments as in
   struct attribute_spec.handler.  */

static tree
handle_novops_attribute (tree *node, tree ARG_UNUSED (name),
			 tree ARG_UNUSED (args), int ARG_UNUSED (flags),
			 bool *ARG_UNUSED (no_add_attrs))
{
  gcc_assert (TREE_CODE (*node) == FUNCTION_DECL);
  DECL_IS_NOVOPS (*node) = 1;
  return NULL_TREE;
}

/* Helper for nonnull attribute handling; fetch the operand number
   from the attribute argument list.  */

static bool
get_nonnull_operand (tree arg_num_expr, unsigned HOST_WIDE_INT *valp)
{
  /* Verify the arg number is a constant.  */
  if (TREE_CODE (arg_num_expr) != INTEGER_CST
      || TREE_INT_CST_HIGH (arg_num_expr) != 0)
    return false;

  *valp = TREE_INT_CST_LOW (arg_num_expr);
  return true;
}

/* Handle the "nonnull" attribute.  */
static tree
handle_nonnull_attribute (tree *node, tree ARG_UNUSED (name),
			  tree args, int ARG_UNUSED (flags),
			  bool *no_add_attrs)
{
  tree type = *node;
  unsigned HOST_WIDE_INT attr_arg_num;

  /* If no arguments are specified, all pointer arguments should be
     non-null.  Verify a full prototype is given so that the arguments
     will have the correct types when we actually check them later.  */
  if (!args)
    {
      if (!prototype_p (type))
	{
	  error ("nonnull attribute without arguments on a non-prototype");
	  *no_add_attrs = true;
	}
      return NULL_TREE;
    }

  /* Argument list specified.  Verify that each argument number references
     a pointer argument.  */
  for (attr_arg_num = 1; args; args = TREE_CHAIN (args))
    {
      unsigned HOST_WIDE_INT arg_num = 0, ck_num;

      if (!get_nonnull_operand (TREE_VALUE (args), &arg_num))
	{
	  error ("nonnull argument has invalid operand number (argument %lu)",
		 (unsigned long) attr_arg_num);
	  *no_add_attrs = true;
	  return NULL_TREE;
	}

      if (prototype_p (type))
	{
	  function_args_iterator iter;
	  tree argument;

	  function_args_iter_init (&iter, type);
	  for (ck_num = 1; ; ck_num++, function_args_iter_next (&iter))
	    {
	      argument = function_args_iter_cond (&iter);
	      if (!argument || ck_num == arg_num)
		break;
	    }

	  if (!argument
	      || TREE_CODE (argument) == VOID_TYPE)
	    {
	      error ("nonnull argument with out-of-range operand number "
		     "(argument %lu, operand %lu)",
		     (unsigned long) attr_arg_num, (unsigned long) arg_num);
	      *no_add_attrs = true;
	      return NULL_TREE;
	    }

	  if (TREE_CODE (argument) != POINTER_TYPE)
	    {
	      error ("nonnull argument references non-pointer operand "
		     "(argument %lu, operand %lu)",
		   (unsigned long) attr_arg_num, (unsigned long) arg_num);
	      *no_add_attrs = true;
	      return NULL_TREE;
	    }
	}
    }

  return NULL_TREE;
}

/* Handle a "sentinel" attribute.  */

static tree
handle_sentinel_attribute (tree *node, tree name, tree args,
			   int ARG_UNUSED (flags), bool *no_add_attrs)
{
  if (!prototype_p (*node))
    {
      warning (OPT_Wattributes,
	       "%qs attribute requires prototypes with named arguments",
	       IDENTIFIER_POINTER (name));
      *no_add_attrs = true;
    }
  else
    {
      if (!stdarg_p (*node))
        {
	  warning (OPT_Wattributes,
		   "%qs attribute only applies to variadic functions",
		   IDENTIFIER_POINTER (name));
	  *no_add_attrs = true;
	}
    }

  if (args)
    {
      tree position = TREE_VALUE (args);

      if (TREE_CODE (position) != INTEGER_CST)
        {
	  warning (0, "requested position is not an integer constant");
	  *no_add_attrs = true;
	}
      else
        {
	  if (tree_int_cst_lt (position, integer_zero_node))
	    {
	      warning (0, "requested position is less than zero");
	      *no_add_attrs = true;
	    }
	}
    }

  return NULL_TREE;
}

/* Handle a "noreturn" attribute; arguments as in
   struct attribute_spec.handler.  */

static tree
handle_noreturn_attribute (tree *node, tree name, tree ARG_UNUSED (args),
			   int ARG_UNUSED (flags), bool *no_add_attrs)
{
  tree type = TREE_TYPE (*node);

  /* See FIXME comment in c_common_attribute_table.  */
  if (TREE_CODE (*node) == FUNCTION_DECL)
    TREE_THIS_VOLATILE (*node) = 1;
  else if (TREE_CODE (type) == POINTER_TYPE
	   && TREE_CODE (TREE_TYPE (type)) == FUNCTION_TYPE)
    TREE_TYPE (*node)
      = build_pointer_type
	(build_type_variant (TREE_TYPE (type),
			     TYPE_READONLY (TREE_TYPE (type)), 1));
  else
    {
      warning (OPT_Wattributes, "%qs attribute ignored",
	       IDENTIFIER_POINTER (name));
      *no_add_attrs = true;
    }

  return NULL_TREE;
}

/* Handle a "leaf" attribute; arguments as in
   struct attribute_spec.handler.  */

static tree
handle_leaf_attribute (tree *node, tree name,
		       tree ARG_UNUSED (args),
		       int ARG_UNUSED (flags), bool *no_add_attrs)
{
  if (TREE_CODE (*node) != FUNCTION_DECL)
    {
      warning (OPT_Wattributes, "%qE attribute ignored", name);
      *no_add_attrs = true;
    }
  if (!TREE_PUBLIC (*node))
    {
      warning (OPT_Wattributes, "%qE attribute has no effect", name);
      *no_add_attrs = true;
    }

  return NULL_TREE;
}

/* Handle a "malloc" attribute; arguments as in
   struct attribute_spec.handler.  */

static tree
handle_malloc_attribute (tree *node, tree name, tree ARG_UNUSED (args),
			 int ARG_UNUSED (flags), bool *no_add_attrs)
{
  if (TREE_CODE (*node) == FUNCTION_DECL
      && POINTER_TYPE_P (TREE_TYPE (TREE_TYPE (*node))))
    DECL_IS_MALLOC (*node) = 1;
  else
    {
      warning (OPT_Wattributes, "%qs attribute ignored",
	       IDENTIFIER_POINTER (name));
      *no_add_attrs = true;
    }

  return NULL_TREE;
}

/* Fake handler for attributes we don't properly support.  */

tree
fake_attribute_handler (tree * ARG_UNUSED (node),
			tree ARG_UNUSED (name),
			tree ARG_UNUSED (args),
			int  ARG_UNUSED (flags),
			bool * ARG_UNUSED (no_add_attrs))
{
  return NULL_TREE;
}

/* Handle a "type_generic" attribute.  */

static tree
handle_type_generic_attribute (tree *node, tree ARG_UNUSED (name),
			       tree ARG_UNUSED (args), int ARG_UNUSED (flags),
			       bool * ARG_UNUSED (no_add_attrs))
{
  /* Ensure we have a function type.  */
  gcc_assert (TREE_CODE (*node) == FUNCTION_TYPE);

  /* Ensure we have a variadic function.  */
  gcc_assert (!prototype_p (*node) || stdarg_p (*node));

  return NULL_TREE;
}

/* Handle a "vector_size" attribute; arguments as in
   struct attribute_spec.handler.  */

static tree
handle_vector_size_attribute (tree *node, tree name, tree args,
			      int ARG_UNUSED (flags),
			      bool *no_add_attrs)
{
  unsigned HOST_WIDE_INT vecsize, nunits;
  enum machine_mode orig_mode;
  tree type = *node, new_type, size;

  *no_add_attrs = true;

  size = TREE_VALUE (args);

  if (!host_integerp (size, 1))
    {
      warning (OPT_Wattributes, "%qs attribute ignored",
	       IDENTIFIER_POINTER (name));
      return NULL_TREE;
    }

  /* Get the vector size (in bytes).  */
  vecsize = tree_low_cst (size, 1);

  /* We need to provide for vector pointers, vector arrays, and
     functions returning vectors.  For example:

       __attribute__((vector_size(16))) short *foo;

     In this case, the mode is SI, but the type being modified is
     HI, so we need to look further.  */

  while (POINTER_TYPE_P (type)
	 || TREE_CODE (type) == FUNCTION_TYPE
	 || TREE_CODE (type) == ARRAY_TYPE)
    type = TREE_TYPE (type);

  /* Get the mode of the type being modified.  */
  orig_mode = TYPE_MODE (type);

  if ((!INTEGRAL_TYPE_P (type)
       && !SCALAR_FLOAT_TYPE_P (type)
       && !FIXED_POINT_TYPE_P (type))
      || (!SCALAR_FLOAT_MODE_P (orig_mode)
	  && GET_MODE_CLASS (orig_mode) != MODE_INT
	  && !ALL_SCALAR_FIXED_POINT_MODE_P (orig_mode))
      || !host_integerp (TYPE_SIZE_UNIT (type), 1)
      || TREE_CODE (type) == BOOLEAN_TYPE)
    {
      error ("invalid vector type for attribute %qs",
	     IDENTIFIER_POINTER (name));
      return NULL_TREE;
    }

  if (vecsize % tree_low_cst (TYPE_SIZE_UNIT (type), 1))
    {
      error ("vector size not an integral multiple of component size");
      return NULL;
    }

  if (vecsize == 0)
    {
      error ("zero vector size");
      return NULL;
    }

  /* Calculate how many units fit in the vector.  */
  nunits = vecsize / tree_low_cst (TYPE_SIZE_UNIT (type), 1);
  if (nunits & (nunits - 1))
    {
      error ("number of components of the vector not a power of two");
      return NULL_TREE;
    }

  new_type = build_vector_type (type, nunits);

  /* Build back pointers if needed.  */
  *node = reconstruct_complex_type (*node, new_type);

  return NULL_TREE;
}

/* Handle a "vector_type" attribute; arguments as in
   struct attribute_spec.handler.  */

static tree
handle_vector_type_attribute (tree *node, tree name, tree ARG_UNUSED (args),
			      int ARG_UNUSED (flags),
			      bool *no_add_attrs)
{
  /* Vector representative type and size.  */
  tree rep_type = *node;
  tree rep_size = TYPE_SIZE_UNIT (rep_type);
  tree rep_name;

  /* Vector size in bytes and number of units.  */
  unsigned HOST_WIDE_INT vec_bytes, vec_units;

  /* Vector element type and mode.  */
  tree elem_type;
  enum machine_mode elem_mode;

  *no_add_attrs = true;

  /* Get the representative array type, possibly nested within a
     padding record e.g. for alignment purposes.  */

  if (TYPE_IS_PADDING_P (rep_type))
    rep_type = TREE_TYPE (TYPE_FIELDS (rep_type));

  if (TREE_CODE (rep_type) != ARRAY_TYPE)
    {
      error ("attribute %qs applies to array types only",
	     IDENTIFIER_POINTER (name));
      return NULL_TREE;
    }

  /* Silently punt on variable sizes.  We can't make vector types for them,
     need to ignore them on front-end generated subtypes of unconstrained
     bases, and this attribute is for binding implementors, not end-users, so
     we should never get there from legitimate explicit uses.  */

  if (!host_integerp (rep_size, 1))
    return NULL_TREE;

  /* Get the element type/mode and check this is something we know
     how to make vectors of.  */

  elem_type = TREE_TYPE (rep_type);
  elem_mode = TYPE_MODE (elem_type);

  if ((!INTEGRAL_TYPE_P (elem_type)
       && !SCALAR_FLOAT_TYPE_P (elem_type)
       && !FIXED_POINT_TYPE_P (elem_type))
      || (!SCALAR_FLOAT_MODE_P (elem_mode)
	  && GET_MODE_CLASS (elem_mode) != MODE_INT
	  && !ALL_SCALAR_FIXED_POINT_MODE_P (elem_mode))
      || !host_integerp (TYPE_SIZE_UNIT (elem_type), 1))
    {
      error ("invalid element type for attribute %qs",
	     IDENTIFIER_POINTER (name));
      return NULL_TREE;
    }

  /* Sanity check the vector size and element type consistency.  */

  vec_bytes = tree_low_cst (rep_size, 1);

  if (vec_bytes % tree_low_cst (TYPE_SIZE_UNIT (elem_type), 1))
    {
      error ("vector size not an integral multiple of component size");
      return NULL;
    }

  if (vec_bytes == 0)
    {
      error ("zero vector size");
      return NULL;
    }

  vec_units = vec_bytes / tree_low_cst (TYPE_SIZE_UNIT (elem_type), 1);
  if (vec_units & (vec_units - 1))
    {
      error ("number of components of the vector not a power of two");
      return NULL_TREE;
    }

  /* Build the vector type and replace.  */

  *node = build_vector_type (elem_type, vec_units);
  rep_name = TYPE_NAME (rep_type);
  if (TREE_CODE (rep_name) == TYPE_DECL)
    rep_name = DECL_NAME (rep_name);
  TYPE_NAME (*node) = rep_name;
  TYPE_REPRESENTATIVE_ARRAY (*node) = rep_type;

  return NULL_TREE;
}

/* ----------------------------------------------------------------------- *
 *                              BUILTIN FUNCTIONS                          *
 * ----------------------------------------------------------------------- */

/* Worker for DEF_BUILTIN.  Possibly define a builtin function with one or two
   names.  Does not declare a non-__builtin_ function if flag_no_builtin, or
   if nonansi_p and flag_no_nonansi_builtin.  */

static void
def_builtin_1 (enum built_in_function fncode,
	       const char *name,
	       enum built_in_class fnclass,
	       tree fntype, tree libtype,
	       bool both_p, bool fallback_p,
	       bool nonansi_p ATTRIBUTE_UNUSED,
	       tree fnattrs, bool implicit_p)
{
  tree decl;
  const char *libname;

  /* Preserve an already installed decl.  It most likely was setup in advance
     (e.g. as part of the internal builtins) for specific reasons.  */
  if (builtin_decl_explicit (fncode) != NULL_TREE)
    return;

  gcc_assert ((!both_p && !fallback_p)
	      || !strncmp (name, "__builtin_",
			   strlen ("__builtin_")));

  libname = name + strlen ("__builtin_");
  decl = add_builtin_function (name, fntype, fncode, fnclass,
			       (fallback_p ? libname : NULL),
			       fnattrs);
  if (both_p)
    /* ??? This is normally further controlled by command-line options
       like -fno-builtin, but we don't have them for Ada.  */
    add_builtin_function (libname, libtype, fncode, fnclass,
			  NULL, fnattrs);

  set_builtin_decl (fncode, decl, implicit_p);
}

static int flag_isoc94 = 0;
static int flag_isoc99 = 0;

/* Install what the common builtins.def offers.  */

static void
install_builtin_functions (void)
{
#define DEF_BUILTIN(ENUM, NAME, CLASS, TYPE, LIBTYPE, BOTH_P, FALLBACK_P, \
		    NONANSI_P, ATTRS, IMPLICIT, COND)			\
  if (NAME && COND)							\
    def_builtin_1 (ENUM, NAME, CLASS,                                   \
                   builtin_types[(int) TYPE],                           \
                   builtin_types[(int) LIBTYPE],                        \
                   BOTH_P, FALLBACK_P, NONANSI_P,                       \
                   built_in_attributes[(int) ATTRS], IMPLICIT);
#include "builtins.def"
#undef DEF_BUILTIN
}

/* ----------------------------------------------------------------------- *
 *                              BUILTIN FUNCTIONS                          *
 * ----------------------------------------------------------------------- */

/* Install the builtin functions we might need.  */

void
gnat_install_builtins (void)
{
  install_builtin_elementary_types ();
  install_builtin_function_types ();
  install_builtin_attributes ();

  /* Install builtins used by generic middle-end pieces first.  Some of these
     know about internal specificities and control attributes accordingly, for
     instance __builtin_alloca vs no-throw and -fstack-check.  We will ignore
     the generic definition from builtins.def.  */
  build_common_builtin_nodes ();

  /* Now, install the target specific builtins, such as the AltiVec family on
     ppc, and the common set as exposed by builtins.def.  */
  targetm.init_builtins ();
  install_builtin_functions ();
}

#include "gt-ada-utils.h"
#include "gtype-ada.h"<|MERGE_RESOLUTION|>--- conflicted
+++ resolved
@@ -537,22 +537,6 @@
 }
  
-/* Set the context of TYPE and its parallel types (if any) to CONTEXT.  */
-
-static void
-gnat_set_type_context (tree type, tree context)
-{
-  tree decl = TYPE_STUB_DECL (type);
-
-  TYPE_CONTEXT (type) = context;
-
-  while (decl && DECL_PARALLEL_TYPE (decl))
-    {
-      TYPE_CONTEXT (DECL_PARALLEL_TYPE (decl)) = context;
-      decl = TYPE_STUB_DECL (DECL_PARALLEL_TYPE (decl));
-    }
-}
-
 /* Record DECL as belonging to the current lexical scope and use GNAT_NODE
    for location information and flag propagation.  */
 
@@ -634,11 +618,7 @@
 	      if (TREE_CODE (t) == POINTER_TYPE)
 		TYPE_NEXT_PTR_TO (t) = tt;
 	      TYPE_NAME (tt) = DECL_NAME (decl);
-<<<<<<< HEAD
-	      gnat_set_type_context (tt, DECL_CONTEXT (decl));
-=======
 	      TYPE_CONTEXT (tt) = DECL_CONTEXT (decl);
->>>>>>> e9c762ec
 	      TYPE_STUB_DECL (tt) = TYPE_STUB_DECL (t);
 	      DECL_ORIGINAL_TYPE (decl) = tt;
 	    }
@@ -648,11 +628,7 @@
 	  /* We need a variant for the placeholder machinery to work.  */
 	  tree tt = build_variant_type_copy (t);
 	  TYPE_NAME (tt) = decl;
-<<<<<<< HEAD
-	  gnat_set_type_context (tt, DECL_CONTEXT (decl));
-=======
 	  TYPE_CONTEXT (tt) = DECL_CONTEXT (decl);
->>>>>>> e9c762ec
 	  TREE_USED (tt) = TREE_USED (t);
 	  TREE_TYPE (decl) = tt;
 	  if (DECL_ORIGINAL_TYPE (TYPE_NAME (t)))
@@ -674,10 +650,6 @@
 	  if (!(TYPE_NAME (t) && TREE_CODE (TYPE_NAME (t)) == TYPE_DECL))
 	    {
 	      TYPE_NAME (t) = decl;
-<<<<<<< HEAD
-	      gnat_set_type_context (t, DECL_CONTEXT (decl));
-	    }
-=======
 	      TYPE_CONTEXT (t) = DECL_CONTEXT (decl);
 	    }
     }
@@ -1376,7 +1348,6 @@
 
     default:
       gcc_unreachable ();
->>>>>>> e9c762ec
     }
 
   record_component_aliases (gnu_new_type);
