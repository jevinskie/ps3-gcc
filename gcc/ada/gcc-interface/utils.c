/****************************************************************************
 *                                                                          *
 *                         GNAT COMPILER COMPONENTS                         *
 *                                                                          *
 *                                U T I L S                                 *
 *                                                                          *
 *                          C Implementation File                           *
 *                                                                          *
 *          Copyright (C) 1992-2014, Free Software Foundation, Inc.         *
 *                                                                          *
 * GNAT is free software;  you can  redistribute it  and/or modify it under *
 * terms of the  GNU General Public License as published  by the Free Soft- *
 * ware  Foundation;  either version 3,  or (at your option) any later ver- *
 * sion.  GNAT is distributed in the hope that it will be useful, but WITH- *
 * OUT ANY WARRANTY;  without even the  implied warranty of MERCHANTABILITY *
 * or FITNESS FOR A PARTICULAR PURPOSE.  See the GNU General Public License *
 * for  more details.  You should have received a copy of the GNU General   *
 * Public License along with GCC; see the file COPYING3.  If not see        *
 * <http://www.gnu.org/licenses/>.                                          *
 *                                                                          *
 * GNAT was originally developed  by the GNAT team at  New York University. *
 * Extensive contributions were provided by Ada Core Technologies Inc.      *
 *                                                                          *
 ****************************************************************************/

#include "config.h"
#include "system.h"
#include "coretypes.h"
#include "tm.h"
#include "tree.h"
#include "stringpool.h"
#include "stor-layout.h"
#include "attribs.h"
#include "varasm.h"
#include "flags.h"
#include "toplev.h"
#include "diagnostic-core.h"
#include "output.h"
#include "ggc.h"
#include "debug.h"
#include "convert.h"
#include "target.h"
#include "common/common-target.h"
#include "langhooks.h"
#include "cgraph.h"
#include "diagnostic.h"
#include "timevar.h"
#include "tree-dump.h"
#include "tree-inline.h"
#include "tree-iterator.h"

#include "ada.h"
#include "types.h"
#include "atree.h"
#include "elists.h"
#include "namet.h"
#include "nlists.h"
#include "stringt.h"
#include "uintp.h"
#include "fe.h"
#include "sinfo.h"
#include "einfo.h"
#include "ada-tree.h"
#include "gigi.h"

/* If nonzero, pretend we are allocating at global level.  */
int force_global;

/* The default alignment of "double" floating-point types, i.e. floating
   point types whose size is equal to 64 bits, or 0 if this alignment is
   not specifically capped.  */
int double_float_alignment;

/* The default alignment of "double" or larger scalar types, i.e. scalar
   types whose size is greater or equal to 64 bits, or 0 if this alignment
   is not specifically capped.  */
int double_scalar_alignment;

/* Tree nodes for the various types and decls we create.  */
tree gnat_std_decls[(int) ADT_LAST];

/* Functions to call for each of the possible raise reasons.  */
tree gnat_raise_decls[(int) LAST_REASON_CODE + 1];

/* Likewise, but with extra info for each of the possible raise reasons.  */
tree gnat_raise_decls_ext[(int) LAST_REASON_CODE + 1];

/* Forward declarations for handlers of attributes.  */
static tree handle_const_attribute (tree *, tree, tree, int, bool *);
static tree handle_nothrow_attribute (tree *, tree, tree, int, bool *);
static tree handle_pure_attribute (tree *, tree, tree, int, bool *);
static tree handle_novops_attribute (tree *, tree, tree, int, bool *);
static tree handle_nonnull_attribute (tree *, tree, tree, int, bool *);
static tree handle_sentinel_attribute (tree *, tree, tree, int, bool *);
static tree handle_noreturn_attribute (tree *, tree, tree, int, bool *);
static tree handle_leaf_attribute (tree *, tree, tree, int, bool *);
static tree handle_malloc_attribute (tree *, tree, tree, int, bool *);
static tree handle_type_generic_attribute (tree *, tree, tree, int, bool *);
static tree handle_vector_size_attribute (tree *, tree, tree, int, bool *);
static tree handle_vector_type_attribute (tree *, tree, tree, int, bool *);

/* Fake handler for attributes we don't properly support, typically because
   they'd require dragging a lot of the common-c front-end circuitry.  */
static tree fake_attribute_handler      (tree *, tree, tree, int, bool *);

/* Table of machine-independent internal attributes for Ada.  We support
   this minimal set of attributes to accommodate the needs of builtins.  */
const struct attribute_spec gnat_internal_attribute_table[] =
{
  /* { name, min_len, max_len, decl_req, type_req, fn_type_req, handler,
       affects_type_identity } */
  { "const",        0, 0,  true,  false, false, handle_const_attribute,
    false },
  { "nothrow",      0, 0,  true,  false, false, handle_nothrow_attribute,
    false },
  { "pure",         0, 0,  true,  false, false, handle_pure_attribute,
    false },
  { "no vops",      0, 0,  true,  false, false, handle_novops_attribute,
    false },
  { "nonnull",      0, -1, false, true,  true,  handle_nonnull_attribute,
    false },
  { "sentinel",     0, 1,  false, true,  true,  handle_sentinel_attribute,
    false },
  { "noreturn",     0, 0,  true,  false, false, handle_noreturn_attribute,
    false },
  { "leaf",         0, 0,  true,  false, false, handle_leaf_attribute,
    false },
  { "malloc",       0, 0,  true,  false, false, handle_malloc_attribute,
    false },
  { "type generic", 0, 0,  false, true, true, handle_type_generic_attribute,
    false },

  { "vector_size",  1, 1,  false, true, false,  handle_vector_size_attribute,
    false },
  { "vector_type",  0, 0,  false, true, false,  handle_vector_type_attribute,
    false },
  { "may_alias",    0, 0, false, true, false, NULL, false },

  /* ??? format and format_arg are heavy and not supported, which actually
     prevents support for stdio builtins, which we however declare as part
     of the common builtins.def contents.  */
  { "format",     3, 3,  false, true,  true,  fake_attribute_handler, false },
  { "format_arg", 1, 1,  false, true,  true,  fake_attribute_handler, false },

  { NULL,         0, 0, false, false, false, NULL, false }
};

/* Associates a GNAT tree node to a GCC tree node. It is used in
   `save_gnu_tree', `get_gnu_tree' and `present_gnu_tree'. See documentation
   of `save_gnu_tree' for more info.  */
static GTY((length ("max_gnat_nodes"))) tree *associate_gnat_to_gnu;

#define GET_GNU_TREE(GNAT_ENTITY)	\
  associate_gnat_to_gnu[(GNAT_ENTITY) - First_Node_Id]

#define SET_GNU_TREE(GNAT_ENTITY,VAL)	\
  associate_gnat_to_gnu[(GNAT_ENTITY) - First_Node_Id] = (VAL)

#define PRESENT_GNU_TREE(GNAT_ENTITY)	\
  (associate_gnat_to_gnu[(GNAT_ENTITY) - First_Node_Id] != NULL_TREE)

/* Associates a GNAT entity to a GCC tree node used as a dummy, if any.  */
static GTY((length ("max_gnat_nodes"))) tree *dummy_node_table;

#define GET_DUMMY_NODE(GNAT_ENTITY)	\
  dummy_node_table[(GNAT_ENTITY) - First_Node_Id]

#define SET_DUMMY_NODE(GNAT_ENTITY,VAL)	\
  dummy_node_table[(GNAT_ENTITY) - First_Node_Id] = (VAL)

#define PRESENT_DUMMY_NODE(GNAT_ENTITY)	\
  (dummy_node_table[(GNAT_ENTITY) - First_Node_Id] != NULL_TREE)

/* This variable keeps a table for types for each precision so that we only
   allocate each of them once. Signed and unsigned types are kept separate.

   Note that these types are only used when fold-const requests something
   special.  Perhaps we should NOT share these types; we'll see how it
   goes later.  */
static GTY(()) tree signed_and_unsigned_types[2 * MAX_BITS_PER_WORD + 1][2];

/* Likewise for float types, but record these by mode.  */
static GTY(()) tree float_types[NUM_MACHINE_MODES];

/* For each binding contour we allocate a binding_level structure to indicate
   the binding depth.  */

struct GTY((chain_next ("%h.chain"))) gnat_binding_level {
  /* The binding level containing this one (the enclosing binding level). */
  struct gnat_binding_level *chain;
  /* The BLOCK node for this level.  */
  tree block;
  /* If nonzero, the setjmp buffer that needs to be updated for any
     variable-sized definition within this context.  */
  tree jmpbuf_decl;
};

/* The binding level currently in effect.  */
static GTY(()) struct gnat_binding_level *current_binding_level;

/* A chain of gnat_binding_level structures awaiting reuse.  */
static GTY((deletable)) struct gnat_binding_level *free_binding_level;

/* The context to be used for global declarations.  */
static GTY(()) tree global_context;

/* An array of global declarations.  */
static GTY(()) vec<tree, va_gc> *global_decls;

/* An array of builtin function declarations.  */
static GTY(()) vec<tree, va_gc> *builtin_decls;

/* An array of global renaming pointers.  */
static GTY(()) vec<tree, va_gc> *global_renaming_pointers;

/* A chain of unused BLOCK nodes. */
static GTY((deletable)) tree free_block_chain;

static int pad_type_hash_marked_p (const void *p);
static hashval_t pad_type_hash_hash (const void *p);
static int pad_type_hash_eq (const void *p1, const void *p2);

/* A hash table of padded types.  It is modelled on the generic type
   hash table in tree.c, which must thus be used as a reference.  */
struct GTY(()) pad_type_hash {
  unsigned long hash;
  tree type;
};

static GTY ((if_marked ("pad_type_hash_marked_p"),
	     param_is (struct pad_type_hash)))
  htab_t pad_type_hash_table;

static tree merge_sizes (tree, tree, tree, bool, bool);
static tree compute_related_constant (tree, tree);
static tree split_plus (tree, tree *);
static tree float_type_for_precision (int, enum machine_mode);
static tree convert_to_fat_pointer (tree, tree);
static unsigned int scale_by_factor_of (tree, unsigned int);
static bool potential_alignment_gap (tree, tree, tree);

/* Initialize data structures of the utils.c module.  */

void
init_gnat_utils (void)
{
  /* Initialize the association of GNAT nodes to GCC trees.  */
  associate_gnat_to_gnu = ggc_alloc_cleared_vec_tree (max_gnat_nodes);

  /* Initialize the association of GNAT nodes to GCC trees as dummies.  */
  dummy_node_table = ggc_alloc_cleared_vec_tree (max_gnat_nodes);

  /* Initialize the hash table of padded types.  */
  pad_type_hash_table = htab_create_ggc (512, pad_type_hash_hash,
					 pad_type_hash_eq, 0);
}

/* Destroy data structures of the utils.c module.  */

void
destroy_gnat_utils (void)
{
  /* Destroy the association of GNAT nodes to GCC trees.  */
  ggc_free (associate_gnat_to_gnu);
  associate_gnat_to_gnu = NULL;

  /* Destroy the association of GNAT nodes to GCC trees as dummies.  */
  ggc_free (dummy_node_table);
  dummy_node_table = NULL;

  /* Destroy the hash table of padded types.  */
  htab_delete (pad_type_hash_table);
  pad_type_hash_table = NULL;

  /* Invalidate the global renaming pointers.   */
  invalidate_global_renaming_pointers ();
}

/* GNAT_ENTITY is a GNAT tree node for an entity.  Associate GNU_DECL, a GCC
   tree node, with GNAT_ENTITY.  If GNU_DECL is not a ..._DECL node, abort.
   If NO_CHECK is true, the latter check is suppressed.

   If GNU_DECL is zero, reset a previous association.  */

void
save_gnu_tree (Entity_Id gnat_entity, tree gnu_decl, bool no_check)
{
  /* Check that GNAT_ENTITY is not already defined and that it is being set
     to something which is a decl.  If that is not the case, this usually
     means GNAT_ENTITY is defined twice, but occasionally is due to some
     Gigi problem.  */
  gcc_assert (!(gnu_decl
		&& (PRESENT_GNU_TREE (gnat_entity)
		    || (!no_check && !DECL_P (gnu_decl)))));

  SET_GNU_TREE (gnat_entity, gnu_decl);
}

/* GNAT_ENTITY is a GNAT tree node for an entity.  Return the GCC tree node
   that was associated with it.  If there is no such tree node, abort.

   In some cases, such as delayed elaboration or expressions that need to
   be elaborated only once, GNAT_ENTITY is really not an entity.  */

tree
get_gnu_tree (Entity_Id gnat_entity)
{
  gcc_assert (PRESENT_GNU_TREE (gnat_entity));
  return GET_GNU_TREE (gnat_entity);
}

/* Return nonzero if a GCC tree has been associated with GNAT_ENTITY.  */

bool
present_gnu_tree (Entity_Id gnat_entity)
{
  return PRESENT_GNU_TREE (gnat_entity);
}

/* Make a dummy type corresponding to GNAT_TYPE.  */

tree
make_dummy_type (Entity_Id gnat_type)
{
  Entity_Id gnat_underlying = Gigi_Equivalent_Type (gnat_type);
  tree gnu_type;

  /* If there is an equivalent type, get its underlying type.  */
  if (Present (gnat_underlying))
    gnat_underlying = Gigi_Equivalent_Type (Underlying_Type (gnat_underlying));

  /* If there was no equivalent type (can only happen when just annotating
     types) or underlying type, go back to the original type.  */
  if (No (gnat_underlying))
    gnat_underlying = gnat_type;

  /* If it there already a dummy type, use that one.  Else make one.  */
  if (PRESENT_DUMMY_NODE (gnat_underlying))
    return GET_DUMMY_NODE (gnat_underlying);

  /* If this is a record, make a RECORD_TYPE or UNION_TYPE; else make
     an ENUMERAL_TYPE.  */
  gnu_type = make_node (Is_Record_Type (gnat_underlying)
			? tree_code_for_record_type (gnat_underlying)
			: ENUMERAL_TYPE);
  TYPE_NAME (gnu_type) = get_entity_name (gnat_type);
  TYPE_DUMMY_P (gnu_type) = 1;
  TYPE_STUB_DECL (gnu_type)
    = create_type_stub_decl (TYPE_NAME (gnu_type), gnu_type);
  if (Is_By_Reference_Type (gnat_underlying))
    TYPE_BY_REFERENCE_P (gnu_type) = 1;

  SET_DUMMY_NODE (gnat_underlying, gnu_type);

  return gnu_type;
}

/* Return the dummy type that was made for GNAT_TYPE, if any.  */

tree
get_dummy_type (Entity_Id gnat_type)
{
  return GET_DUMMY_NODE (gnat_type);
}

/* Build dummy fat and thin pointer types whose designated type is specified
   by GNAT_DESIG_TYPE/GNU_DESIG_TYPE and attach them to the latter.  */

void
build_dummy_unc_pointer_types (Entity_Id gnat_desig_type, tree gnu_desig_type)
{
  tree gnu_template_type, gnu_ptr_template, gnu_array_type, gnu_ptr_array;
  tree gnu_fat_type, fields, gnu_object_type;

  gnu_template_type = make_node (RECORD_TYPE);
  TYPE_NAME (gnu_template_type) = create_concat_name (gnat_desig_type, "XUB");
  TYPE_DUMMY_P (gnu_template_type) = 1;
  gnu_ptr_template = build_pointer_type (gnu_template_type);

  gnu_array_type = make_node (ENUMERAL_TYPE);
  TYPE_NAME (gnu_array_type) = create_concat_name (gnat_desig_type, "XUA");
  TYPE_DUMMY_P (gnu_array_type) = 1;
  gnu_ptr_array = build_pointer_type (gnu_array_type);

  gnu_fat_type = make_node (RECORD_TYPE);
  /* Build a stub DECL to trigger the special processing for fat pointer types
     in gnat_pushdecl.  */
  TYPE_NAME (gnu_fat_type)
    = create_type_stub_decl (create_concat_name (gnat_desig_type, "XUP"),
			     gnu_fat_type);
  fields = create_field_decl (get_identifier ("P_ARRAY"), gnu_ptr_array,
			      gnu_fat_type, NULL_TREE, NULL_TREE, 0, 0);
  DECL_CHAIN (fields)
    = create_field_decl (get_identifier ("P_BOUNDS"), gnu_ptr_template,
			 gnu_fat_type, NULL_TREE, NULL_TREE, 0, 0);
  finish_fat_pointer_type (gnu_fat_type, fields);
  SET_TYPE_UNCONSTRAINED_ARRAY (gnu_fat_type, gnu_desig_type);
  /* Suppress debug info until after the type is completed.  */
  TYPE_DECL_SUPPRESS_DEBUG (TYPE_STUB_DECL (gnu_fat_type)) = 1;

  gnu_object_type = make_node (RECORD_TYPE);
  TYPE_NAME (gnu_object_type) = create_concat_name (gnat_desig_type, "XUT");
  TYPE_DUMMY_P (gnu_object_type) = 1;

  TYPE_POINTER_TO (gnu_desig_type) = gnu_fat_type;
  TYPE_OBJECT_RECORD_TYPE (gnu_desig_type) = gnu_object_type;
}

/* Return true if we are in the global binding level.  */

bool
global_bindings_p (void)
{
  return force_global || current_function_decl == NULL_TREE;
}

/* Enter a new binding level.  */

void
gnat_pushlevel (void)
{
  struct gnat_binding_level *newlevel = NULL;

  /* Reuse a struct for this binding level, if there is one.  */
  if (free_binding_level)
    {
      newlevel = free_binding_level;
      free_binding_level = free_binding_level->chain;
    }
  else
    newlevel = ggc_alloc_gnat_binding_level ();

  /* Use a free BLOCK, if any; otherwise, allocate one.  */
  if (free_block_chain)
    {
      newlevel->block = free_block_chain;
      free_block_chain = BLOCK_CHAIN (free_block_chain);
      BLOCK_CHAIN (newlevel->block) = NULL_TREE;
    }
  else
    newlevel->block = make_node (BLOCK);

  /* Point the BLOCK we just made to its parent.  */
  if (current_binding_level)
    BLOCK_SUPERCONTEXT (newlevel->block) = current_binding_level->block;

  BLOCK_VARS (newlevel->block) = NULL_TREE;
  BLOCK_SUBBLOCKS (newlevel->block) = NULL_TREE;
  TREE_USED (newlevel->block) = 1;

  /* Add this level to the front of the chain (stack) of active levels.  */
  newlevel->chain = current_binding_level;
  newlevel->jmpbuf_decl = NULL_TREE;
  current_binding_level = newlevel;
}

/* Set SUPERCONTEXT of the BLOCK for the current binding level to FNDECL
   and point FNDECL to this BLOCK.  */

void
set_current_block_context (tree fndecl)
{
  BLOCK_SUPERCONTEXT (current_binding_level->block) = fndecl;
  DECL_INITIAL (fndecl) = current_binding_level->block;
  set_block_for_group (current_binding_level->block);
}

/* Set the jmpbuf_decl for the current binding level to DECL.  */

void
set_block_jmpbuf_decl (tree decl)
{
  current_binding_level->jmpbuf_decl = decl;
}

/* Get the jmpbuf_decl, if any, for the current binding level.  */

tree
get_block_jmpbuf_decl (void)
{
  return current_binding_level->jmpbuf_decl;
}

/* Exit a binding level.  Set any BLOCK into the current code group.  */

void
gnat_poplevel (void)
{
  struct gnat_binding_level *level = current_binding_level;
  tree block = level->block;

  BLOCK_VARS (block) = nreverse (BLOCK_VARS (block));
  BLOCK_SUBBLOCKS (block) = blocks_nreverse (BLOCK_SUBBLOCKS (block));

  /* If this is a function-level BLOCK don't do anything.  Otherwise, if there
     are no variables free the block and merge its subblocks into those of its
     parent block.  Otherwise, add it to the list of its parent.  */
  if (TREE_CODE (BLOCK_SUPERCONTEXT (block)) == FUNCTION_DECL)
    ;
  else if (BLOCK_VARS (block) == NULL_TREE)
    {
      BLOCK_SUBBLOCKS (level->chain->block)
	= block_chainon (BLOCK_SUBBLOCKS (block),
			 BLOCK_SUBBLOCKS (level->chain->block));
      BLOCK_CHAIN (block) = free_block_chain;
      free_block_chain = block;
    }
  else
    {
      BLOCK_CHAIN (block) = BLOCK_SUBBLOCKS (level->chain->block);
      BLOCK_SUBBLOCKS (level->chain->block) = block;
      TREE_USED (block) = 1;
      set_block_for_group (block);
    }

  /* Free this binding structure.  */
  current_binding_level = level->chain;
  level->chain = free_binding_level;
  free_binding_level = level;
}

/* Exit a binding level and discard the associated BLOCK.  */

void
gnat_zaplevel (void)
{
  struct gnat_binding_level *level = current_binding_level;
  tree block = level->block;

  BLOCK_CHAIN (block) = free_block_chain;
  free_block_chain = block;

  /* Free this binding structure.  */
  current_binding_level = level->chain;
  level->chain = free_binding_level;
  free_binding_level = level;
}

/* Set the context of TYPE and its parallel types (if any) to CONTEXT.  */

static void
gnat_set_type_context (tree type, tree context)
{
  tree decl = TYPE_STUB_DECL (type);

  TYPE_CONTEXT (type) = context;

  while (decl && DECL_PARALLEL_TYPE (decl))
    {
      TYPE_CONTEXT (DECL_PARALLEL_TYPE (decl)) = context;
      decl = TYPE_STUB_DECL (DECL_PARALLEL_TYPE (decl));
    }
}

/* Record DECL as belonging to the current lexical scope and use GNAT_NODE
   for location information and flag propagation.  */

void
gnat_pushdecl (tree decl, Node_Id gnat_node)
{
  /* If DECL is public external or at top level, it has global context.  */
  if ((TREE_PUBLIC (decl) && DECL_EXTERNAL (decl)) || global_bindings_p ())
    {
      if (!global_context)
	global_context = build_translation_unit_decl (NULL_TREE);
      DECL_CONTEXT (decl) = global_context;
   }
  else
    {
      DECL_CONTEXT (decl) = current_function_decl;

      /* Functions imported in another function are not really nested.
	 For really nested functions mark them initially as needing
	 a static chain for uses of that flag before unnesting;
	 lower_nested_functions will then recompute it.  */
      if (TREE_CODE (decl) == FUNCTION_DECL && !TREE_PUBLIC (decl))
	DECL_STATIC_CHAIN (decl) = 1;
    }

  TREE_NO_WARNING (decl) = (No (gnat_node) || Warnings_Off (gnat_node));

  /* Set the location of DECL and emit a declaration for it.  */
  if (Present (gnat_node))
    Sloc_to_locus (Sloc (gnat_node), &DECL_SOURCE_LOCATION (decl));

  add_decl_expr (decl, gnat_node);

  /* Put the declaration on the list.  The list of declarations is in reverse
     order.  The list will be reversed later.  Put global declarations in the
     globals list and local ones in the current block.  But skip TYPE_DECLs
     for UNCONSTRAINED_ARRAY_TYPE in both cases, as they will cause trouble
     with the debugger and aren't needed anyway.  */
  if (!(TREE_CODE (decl) == TYPE_DECL
        && TREE_CODE (TREE_TYPE (decl)) == UNCONSTRAINED_ARRAY_TYPE))
    {
      if (DECL_EXTERNAL (decl))
	{
	  if (TREE_CODE (decl) == FUNCTION_DECL && DECL_BUILT_IN (decl))
	    vec_safe_push (builtin_decls, decl);
	}
      else if (global_bindings_p ())
	vec_safe_push (global_decls, decl);
      else
	{
	  DECL_CHAIN (decl) = BLOCK_VARS (current_binding_level->block);
	  BLOCK_VARS (current_binding_level->block) = decl;
	}
    }

  /* For the declaration of a type, set its name if it either is not already
     set or if the previous type name was not derived from a source name.
     We'd rather have the type named with a real name and all the pointer
     types to the same object have the same POINTER_TYPE node.  Code in the
     equivalent function of c-decl.c makes a copy of the type node here, but
     that may cause us trouble with incomplete types.  We make an exception
     for fat pointer types because the compiler automatically builds them
     for unconstrained array types and the debugger uses them to represent
     both these and pointers to these.  */
  if (TREE_CODE (decl) == TYPE_DECL && DECL_NAME (decl))
    {
      tree t = TREE_TYPE (decl);

      if (!(TYPE_NAME (t) && TREE_CODE (TYPE_NAME (t)) == TYPE_DECL))
	{
	  /* Array and pointer types aren't "tagged" types so we force the
	     type to be associated with its typedef in the DWARF back-end,
	     in order to make sure that the latter is always preserved.  */
	  if (!DECL_ARTIFICIAL (decl)
	      && (TREE_CODE (t) == ARRAY_TYPE
		  || TREE_CODE (t) == POINTER_TYPE))
	    {
	      tree tt = build_distinct_type_copy (t);
	      if (TREE_CODE (t) == POINTER_TYPE)
		TYPE_NEXT_PTR_TO (t) = tt;
	      TYPE_NAME (tt) = DECL_NAME (decl);
	      gnat_set_type_context (tt, DECL_CONTEXT (decl));
	      TYPE_STUB_DECL (tt) = TYPE_STUB_DECL (t);
	      DECL_ORIGINAL_TYPE (decl) = tt;
	    }
	}
      else if (TYPE_IS_FAT_POINTER_P (t))
	{
	  /* We need a variant for the placeholder machinery to work.  */
	  tree tt = build_variant_type_copy (t);
	  TYPE_NAME (tt) = decl;
	  gnat_set_type_context (tt, DECL_CONTEXT (decl));
	  TREE_USED (tt) = TREE_USED (t);
	  TREE_TYPE (decl) = tt;
	  if (DECL_ORIGINAL_TYPE (TYPE_NAME (t)))
	    DECL_ORIGINAL_TYPE (decl) = DECL_ORIGINAL_TYPE (TYPE_NAME (t));
	  else
	    DECL_ORIGINAL_TYPE (decl) = t;
	  DECL_ARTIFICIAL (decl) = 0;
	  t = NULL_TREE;
	}
      else if (DECL_ARTIFICIAL (TYPE_NAME (t)) && !DECL_ARTIFICIAL (decl))
	;
      else
	t = NULL_TREE;

      /* Propagate the name to all the anonymous variants.  This is needed
	 for the type qualifiers machinery to work properly.  */
      if (t)
	for (t = TYPE_MAIN_VARIANT (t); t; t = TYPE_NEXT_VARIANT (t))
	  if (!(TYPE_NAME (t) && TREE_CODE (TYPE_NAME (t)) == TYPE_DECL))
	    {
	      TYPE_NAME (t) = decl;
	      gnat_set_type_context (t, DECL_CONTEXT (decl));
	    }
    }
}

/* Create a record type that contains a SIZE bytes long field of TYPE with a
   starting bit position so that it is aligned to ALIGN bits, and leaving at
   least ROOM bytes free before the field.  BASE_ALIGN is the alignment the
   record is guaranteed to get.  GNAT_NODE is used for the position of the
   associated TYPE_DECL.  */

tree
make_aligning_type (tree type, unsigned int align, tree size,
		    unsigned int base_align, int room, Node_Id gnat_node)
{
  /* We will be crafting a record type with one field at a position set to be
     the next multiple of ALIGN past record'address + room bytes.  We use a
     record placeholder to express record'address.  */
  tree record_type = make_node (RECORD_TYPE);
  tree record = build0 (PLACEHOLDER_EXPR, record_type);

  tree record_addr_st
    = convert (sizetype, build_unary_op (ADDR_EXPR, NULL_TREE, record));

  /* The diagram below summarizes the shape of what we manipulate:

                    <--------- pos ---------->
                {  +------------+-------------+-----------------+
      record  =>{  |############|     ...     | field (type)    |
                {  +------------+-------------+-----------------+
		   |<-- room -->|<- voffset ->|<---- size ----->|
		   o            o
		   |            |
		   record_addr  vblock_addr

     Every length is in sizetype bytes there, except "pos" which has to be
     set as a bit position in the GCC tree for the record.  */
  tree room_st = size_int (room);
  tree vblock_addr_st = size_binop (PLUS_EXPR, record_addr_st, room_st);
  tree voffset_st, pos, field;

  tree name = TYPE_NAME (type);

  if (TREE_CODE (name) == TYPE_DECL)
    name = DECL_NAME (name);
  name = concat_name (name, "ALIGN");
  TYPE_NAME (record_type) = name;

  /* Compute VOFFSET and then POS.  The next byte position multiple of some
     alignment after some address is obtained by "and"ing the alignment minus
     1 with the two's complement of the address.   */
  voffset_st = size_binop (BIT_AND_EXPR,
			   fold_build1 (NEGATE_EXPR, sizetype, vblock_addr_st),
			   size_int ((align / BITS_PER_UNIT) - 1));

  /* POS = (ROOM + VOFFSET) * BIT_PER_UNIT, in bitsizetype.  */
  pos = size_binop (MULT_EXPR,
		    convert (bitsizetype,
			     size_binop (PLUS_EXPR, room_st, voffset_st)),
                    bitsize_unit_node);

  /* Craft the GCC record representation.  We exceptionally do everything
     manually here because 1) our generic circuitry is not quite ready to
     handle the complex position/size expressions we are setting up, 2) we
     have a strong simplifying factor at hand: we know the maximum possible
     value of voffset, and 3) we have to set/reset at least the sizes in
     accordance with this maximum value anyway, as we need them to convey
     what should be "alloc"ated for this type.

     Use -1 as the 'addressable' indication for the field to prevent the
     creation of a bitfield.  We don't need one, it would have damaging
     consequences on the alignment computation, and create_field_decl would
     make one without this special argument, for instance because of the
     complex position expression.  */
  field = create_field_decl (get_identifier ("F"), type, record_type, size,
			     pos, 1, -1);
  TYPE_FIELDS (record_type) = field;

  TYPE_ALIGN (record_type) = base_align;
  TYPE_USER_ALIGN (record_type) = 1;

  TYPE_SIZE (record_type)
    = size_binop (PLUS_EXPR,
                  size_binop (MULT_EXPR, convert (bitsizetype, size),
                              bitsize_unit_node),
		  bitsize_int (align + room * BITS_PER_UNIT));
  TYPE_SIZE_UNIT (record_type)
    = size_binop (PLUS_EXPR, size,
		  size_int (room + align / BITS_PER_UNIT));

  SET_TYPE_MODE (record_type, BLKmode);
  relate_alias_sets (record_type, type, ALIAS_SET_COPY);

  /* Declare it now since it will never be declared otherwise.  This is
     necessary to ensure that its subtrees are properly marked.  */
  create_type_decl (name, record_type, true, false, gnat_node);

  return record_type;
}

/* TYPE is a RECORD_TYPE, UNION_TYPE or QUAL_UNION_TYPE that is being used
   as the field type of a packed record if IN_RECORD is true, or as the
   component type of a packed array if IN_RECORD is false.  See if we can
   rewrite it either as a type that has a non-BLKmode, which we can pack
   tighter in the packed record case, or as a smaller type.  If so, return
   the new type.  If not, return the original type.  */

tree
make_packable_type (tree type, bool in_record)
{
  unsigned HOST_WIDE_INT size = tree_to_uhwi (TYPE_SIZE (type));
  unsigned HOST_WIDE_INT new_size;
  tree new_type, old_field, field_list = NULL_TREE;
  unsigned int align;

  /* No point in doing anything if the size is zero.  */
  if (size == 0)
    return type;

  new_type = make_node (TREE_CODE (type));

  /* Copy the name and flags from the old type to that of the new.
     Note that we rely on the pointer equality created here for
     TYPE_NAME to look through conversions in various places.  */
  TYPE_NAME (new_type) = TYPE_NAME (type);
  TYPE_JUSTIFIED_MODULAR_P (new_type) = TYPE_JUSTIFIED_MODULAR_P (type);
  TYPE_CONTAINS_TEMPLATE_P (new_type) = TYPE_CONTAINS_TEMPLATE_P (type);
  if (TREE_CODE (type) == RECORD_TYPE)
    TYPE_PADDING_P (new_type) = TYPE_PADDING_P (type);

  /* If we are in a record and have a small size, set the alignment to
     try for an integral mode.  Otherwise set it to try for a smaller
     type with BLKmode.  */
  if (in_record && size <= MAX_FIXED_MODE_SIZE)
    {
      align = ceil_pow2 (size);
      TYPE_ALIGN (new_type) = align;
      new_size = (size + align - 1) & -align;
    }
  else
    {
      unsigned HOST_WIDE_INT align;

      /* Do not try to shrink the size if the RM size is not constant.  */
      if (TYPE_CONTAINS_TEMPLATE_P (type)
	  || !tree_fits_uhwi_p (TYPE_ADA_SIZE (type)))
	return type;

      /* Round the RM size up to a unit boundary to get the minimal size
	 for a BLKmode record.  Give up if it's already the size.  */
      new_size = tree_to_uhwi (TYPE_ADA_SIZE (type));
      new_size = (new_size + BITS_PER_UNIT - 1) & -BITS_PER_UNIT;
      if (new_size == size)
	return type;

      align = new_size & -new_size;
      TYPE_ALIGN (new_type) = MIN (TYPE_ALIGN (type), align);
    }

  TYPE_USER_ALIGN (new_type) = 1;

  /* Now copy the fields, keeping the position and size as we don't want
     to change the layout by propagating the packedness downwards.  */
  for (old_field = TYPE_FIELDS (type); old_field;
       old_field = DECL_CHAIN (old_field))
    {
      tree new_field_type = TREE_TYPE (old_field);
      tree new_field, new_size;

      if (RECORD_OR_UNION_TYPE_P (new_field_type)
	  && !TYPE_FAT_POINTER_P (new_field_type)
	  && tree_fits_uhwi_p (TYPE_SIZE (new_field_type)))
	new_field_type = make_packable_type (new_field_type, true);

      /* However, for the last field in a not already packed record type
	 that is of an aggregate type, we need to use the RM size in the
	 packable version of the record type, see finish_record_type.  */
      if (!DECL_CHAIN (old_field)
	  && !TYPE_PACKED (type)
	  && RECORD_OR_UNION_TYPE_P (new_field_type)
	  && !TYPE_FAT_POINTER_P (new_field_type)
	  && !TYPE_CONTAINS_TEMPLATE_P (new_field_type)
	  && TYPE_ADA_SIZE (new_field_type))
	new_size = TYPE_ADA_SIZE (new_field_type);
      else
	new_size = DECL_SIZE (old_field);

      new_field
	= create_field_decl (DECL_NAME (old_field), new_field_type, new_type,
			     new_size, bit_position (old_field),
			     TYPE_PACKED (type),
			     !DECL_NONADDRESSABLE_P (old_field));

      DECL_INTERNAL_P (new_field) = DECL_INTERNAL_P (old_field);
      SET_DECL_ORIGINAL_FIELD_TO_FIELD (new_field, old_field);
      if (TREE_CODE (new_type) == QUAL_UNION_TYPE)
	DECL_QUALIFIER (new_field) = DECL_QUALIFIER (old_field);

      DECL_CHAIN (new_field) = field_list;
      field_list = new_field;
    }

  finish_record_type (new_type, nreverse (field_list), 2, false);
  relate_alias_sets (new_type, type, ALIAS_SET_COPY);
  if (TYPE_STUB_DECL (type))
    SET_DECL_PARALLEL_TYPE (TYPE_STUB_DECL (new_type),
			    DECL_PARALLEL_TYPE (TYPE_STUB_DECL (type)));

  /* If this is a padding record, we never want to make the size smaller
     than what was specified.  For QUAL_UNION_TYPE, also copy the size.  */
  if (TYPE_IS_PADDING_P (type) || TREE_CODE (type) == QUAL_UNION_TYPE)
    {
      TYPE_SIZE (new_type) = TYPE_SIZE (type);
      TYPE_SIZE_UNIT (new_type) = TYPE_SIZE_UNIT (type);
      new_size = size;
    }
  else
    {
      TYPE_SIZE (new_type) = bitsize_int (new_size);
      TYPE_SIZE_UNIT (new_type)
	= size_int ((new_size + BITS_PER_UNIT - 1) / BITS_PER_UNIT);
    }

  if (!TYPE_CONTAINS_TEMPLATE_P (type))
    SET_TYPE_ADA_SIZE (new_type, TYPE_ADA_SIZE (type));

  compute_record_mode (new_type);

  /* Try harder to get a packable type if necessary, for example
     in case the record itself contains a BLKmode field.  */
  if (in_record && TYPE_MODE (new_type) == BLKmode)
    SET_TYPE_MODE (new_type,
		   mode_for_size_tree (TYPE_SIZE (new_type), MODE_INT, 1));

  /* If neither the mode nor the size has shrunk, return the old type.  */
  if (TYPE_MODE (new_type) == BLKmode && new_size >= size)
    return type;

  return new_type;
}

/* Given a type TYPE, return a new type whose size is appropriate for SIZE.
   If TYPE is the best type, return it.  Otherwise, make a new type.  We
   only support new integral and pointer types.  FOR_BIASED is true if
   we are making a biased type.  */

tree
make_type_from_size (tree type, tree size_tree, bool for_biased)
{
  unsigned HOST_WIDE_INT size;
  bool biased_p;
  tree new_type;

  /* If size indicates an error, just return TYPE to avoid propagating
     the error.  Likewise if it's too large to represent.  */
  if (!size_tree || !tree_fits_uhwi_p (size_tree))
    return type;

  size = tree_to_uhwi (size_tree);

  switch (TREE_CODE (type))
    {
    case INTEGER_TYPE:
    case ENUMERAL_TYPE:
    case BOOLEAN_TYPE:
      biased_p = (TREE_CODE (type) == INTEGER_TYPE
		  && TYPE_BIASED_REPRESENTATION_P (type));

      /* Integer types with precision 0 are forbidden.  */
      if (size == 0)
	size = 1;

      /* Only do something if the type isn't a packed array type and doesn't
	 already have the proper size and the size isn't too large.  */
      if (TYPE_IS_PACKED_ARRAY_TYPE_P (type)
	  || (TYPE_PRECISION (type) == size && biased_p == for_biased)
	  || size > LONG_LONG_TYPE_SIZE)
	break;

      biased_p |= for_biased;
      if (TYPE_UNSIGNED (type) || biased_p)
	new_type = make_unsigned_type (size);
      else
	new_type = make_signed_type (size);
      TREE_TYPE (new_type) = TREE_TYPE (type) ? TREE_TYPE (type) : type;
      SET_TYPE_RM_MIN_VALUE (new_type,
			     convert (TREE_TYPE (new_type),
				      TYPE_MIN_VALUE (type)));
      SET_TYPE_RM_MAX_VALUE (new_type,
			     convert (TREE_TYPE (new_type),
				      TYPE_MAX_VALUE (type)));
      /* Copy the name to show that it's essentially the same type and
	 not a subrange type.  */
      TYPE_NAME (new_type) = TYPE_NAME (type);
      TYPE_BIASED_REPRESENTATION_P (new_type) = biased_p;
      SET_TYPE_RM_SIZE (new_type, bitsize_int (size));
      return new_type;

    case RECORD_TYPE:
      /* Do something if this is a fat pointer, in which case we
	 may need to return the thin pointer.  */
      if (TYPE_FAT_POINTER_P (type) && size < POINTER_SIZE * 2)
	{
	  enum machine_mode p_mode = mode_for_size (size, MODE_INT, 0);
	  if (!targetm.valid_pointer_mode (p_mode))
	    p_mode = ptr_mode;
	  return
	    build_pointer_type_for_mode
	      (TYPE_OBJECT_RECORD_TYPE (TYPE_UNCONSTRAINED_ARRAY (type)),
	       p_mode, 0);
	}
      break;

    case POINTER_TYPE:
      /* Only do something if this is a thin pointer, in which case we
	 may need to return the fat pointer.  */
      if (TYPE_IS_THIN_POINTER_P (type) && size >= POINTER_SIZE * 2)
	return
	  build_pointer_type (TYPE_UNCONSTRAINED_ARRAY (TREE_TYPE (type)));
      break;

    default:
      break;
    }

  return type;
}

/* See if the data pointed to by the hash table slot is marked.  */

static int
pad_type_hash_marked_p (const void *p)
{
  const_tree const type = ((const struct pad_type_hash *) p)->type;

  return ggc_marked_p (type);
}

/* Return the cached hash value.  */

static hashval_t
pad_type_hash_hash (const void *p)
{
  return ((const struct pad_type_hash *) p)->hash;
}

/* Return 1 iff the padded types are equivalent.  */

static int
pad_type_hash_eq (const void *p1, const void *p2)
{
  const struct pad_type_hash *const t1 = (const struct pad_type_hash *) p1;
  const struct pad_type_hash *const t2 = (const struct pad_type_hash *) p2;
  tree type1, type2;

  if (t1->hash != t2->hash)
    return 0;

  type1 = t1->type;
  type2 = t2->type;

  /* We consider that the padded types are equivalent if they pad the same
     type and have the same size, alignment and RM size.  Taking the mode
     into account is redundant since it is determined by the others.  */
  return
    TREE_TYPE (TYPE_FIELDS (type1)) == TREE_TYPE (TYPE_FIELDS (type2))
    && TYPE_SIZE (type1) == TYPE_SIZE (type2)
    && TYPE_ALIGN (type1) == TYPE_ALIGN (type2)
    && TYPE_ADA_SIZE (type1) == TYPE_ADA_SIZE (type2);
}

/* Ensure that TYPE has SIZE and ALIGN.  Make and return a new padded type
   if needed.  We have already verified that SIZE and TYPE are large enough.
   GNAT_ENTITY is used to name the resulting record and to issue a warning.
   IS_COMPONENT_TYPE is true if this is being done for the component type of
   an array.  IS_USER_TYPE is true if the original type needs to be completed.
   DEFINITION is true if this type is being defined.  SET_RM_SIZE is true if
   the RM size of the resulting type is to be set to SIZE too.  */

tree
maybe_pad_type (tree type, tree size, unsigned int align,
		Entity_Id gnat_entity, bool is_component_type,
		bool is_user_type, bool definition, bool set_rm_size)
{
  tree orig_size = TYPE_SIZE (type);
  unsigned int orig_align = TYPE_ALIGN (type);
  tree record, field;

  /* If TYPE is a padded type, see if it agrees with any size and alignment
     we were given.  If so, return the original type.  Otherwise, strip
     off the padding, since we will either be returning the inner type
     or repadding it.  If no size or alignment is specified, use that of
     the original padded type.  */
  if (TYPE_IS_PADDING_P (type))
    {
      if ((!size
	   || operand_equal_p (round_up (size, orig_align), orig_size, 0))
	  && (align == 0 || align == orig_align))
	return type;

      if (!size)
	size = orig_size;
      if (align == 0)
	align = orig_align;

      type = TREE_TYPE (TYPE_FIELDS (type));
      orig_size = TYPE_SIZE (type);
      orig_align = TYPE_ALIGN (type);
    }

  /* If the size is either not being changed or is being made smaller (which
     is not done here and is only valid for bitfields anyway), show the size
     isn't changing.  Likewise, clear the alignment if it isn't being
     changed.  Then return if we aren't doing anything.  */
  if (size
      && (operand_equal_p (size, orig_size, 0)
	  || (TREE_CODE (orig_size) == INTEGER_CST
	      && tree_int_cst_lt (size, orig_size))))
    size = NULL_TREE;

  if (align == orig_align)
    align = 0;

  if (align == 0 && !size)
    return type;

  /* If requested, complete the original type and give it a name.  */
  if (is_user_type)
    create_type_decl (get_entity_name (gnat_entity), type,
		      !Comes_From_Source (gnat_entity),
		      !(TYPE_NAME (type)
			&& TREE_CODE (TYPE_NAME (type)) == TYPE_DECL
			&& DECL_IGNORED_P (TYPE_NAME (type))),
		      gnat_entity);

  /* We used to modify the record in place in some cases, but that could
     generate incorrect debugging information.  So make a new record
     type and name.  */
  record = make_node (RECORD_TYPE);
  TYPE_PADDING_P (record) = 1;

  if (Present (gnat_entity))
    TYPE_NAME (record) = create_concat_name (gnat_entity, "PAD");

  TYPE_ALIGN (record) = align ? align : orig_align;
  TYPE_SIZE (record) = size ? size : orig_size;
  TYPE_SIZE_UNIT (record)
    = convert (sizetype,
	       size_binop (CEIL_DIV_EXPR, TYPE_SIZE (record),
			   bitsize_unit_node));

  /* If we are changing the alignment and the input type is a record with
     BLKmode and a small constant size, try to make a form that has an
     integral mode.  This might allow the padding record to also have an
     integral mode, which will be much more efficient.  There is no point
     in doing so if a size is specified unless it is also a small constant
     size and it is incorrect to do so if we cannot guarantee that the mode
     will be naturally aligned since the field must always be addressable.

     ??? This might not always be a win when done for a stand-alone object:
     since the nominal and the effective type of the object will now have
     different modes, a VIEW_CONVERT_EXPR will be required for converting
     between them and it might be hard to overcome afterwards, including
     at the RTL level when the stand-alone object is accessed as a whole.  */
  if (align != 0
      && RECORD_OR_UNION_TYPE_P (type)
      && TYPE_MODE (type) == BLKmode
      && !TYPE_BY_REFERENCE_P (type)
      && TREE_CODE (orig_size) == INTEGER_CST
      && !TREE_OVERFLOW (orig_size)
      && compare_tree_int (orig_size, MAX_FIXED_MODE_SIZE) <= 0
      && (!size
	  || (TREE_CODE (size) == INTEGER_CST
	      && compare_tree_int (size, MAX_FIXED_MODE_SIZE) <= 0)))
    {
      tree packable_type = make_packable_type (type, true);
      if (TYPE_MODE (packable_type) != BLKmode
	  && align >= TYPE_ALIGN (packable_type))
        type = packable_type;
    }

  /* Now create the field with the original size.  */
  field  = create_field_decl (get_identifier ("F"), type, record, orig_size,
			      bitsize_zero_node, 0, 1);
  DECL_INTERNAL_P (field) = 1;

  /* Do not emit debug info until after the auxiliary record is built.  */
  finish_record_type (record, field, 1, false);

  /* Set the RM size if requested.  */
  if (set_rm_size)
    {
      SET_TYPE_ADA_SIZE (record, size ? size : orig_size);

      /* If the padded type is complete and has constant size, we canonicalize
	 it by means of the hash table.  This is consistent with the language
	 semantics and ensures that gigi and the middle-end have a common view
	 of these padded types.  */
      if (TREE_CONSTANT (TYPE_SIZE (record)))
	{
	  hashval_t hashcode;
	  struct pad_type_hash in, *h;
	  void **loc;

	  hashcode = iterative_hash_object (TYPE_HASH (type), 0);
	  hashcode = iterative_hash_expr (TYPE_SIZE (record), hashcode);
	  hashcode = iterative_hash_hashval_t (TYPE_ALIGN (record), hashcode);
	  hashcode = iterative_hash_expr (TYPE_ADA_SIZE (record), hashcode);

	  in.hash = hashcode;
	  in.type = record;
	  h = (struct pad_type_hash *)
		htab_find_with_hash (pad_type_hash_table, &in, hashcode);
	  if (h)
	    {
	      record = h->type;
	      goto built;
	    }

	  h = ggc_alloc_pad_type_hash ();
	  h->hash = hashcode;
	  h->type = record;
	  loc = htab_find_slot_with_hash (pad_type_hash_table, h, hashcode,
					  INSERT);
	  *loc = (void *)h;
	}
    }

  /* Unless debugging information isn't being written for the input type,
     write a record that shows what we are a subtype of and also make a
     variable that indicates our size, if still variable.  */
  if (TREE_CODE (orig_size) != INTEGER_CST
      && TYPE_NAME (record)
      && TYPE_NAME (type)
      && !(TREE_CODE (TYPE_NAME (type)) == TYPE_DECL
	   && DECL_IGNORED_P (TYPE_NAME (type))))
    {
      tree marker = make_node (RECORD_TYPE);
      tree name = TYPE_NAME (record);
      tree orig_name = TYPE_NAME (type);

      if (TREE_CODE (name) == TYPE_DECL)
	name = DECL_NAME (name);

      if (TREE_CODE (orig_name) == TYPE_DECL)
	orig_name = DECL_NAME (orig_name);

      TYPE_NAME (marker) = concat_name (name, "XVS");
      finish_record_type (marker,
			  create_field_decl (orig_name,
					     build_reference_type (type),
					     marker, NULL_TREE, NULL_TREE,
					     0, 0),
			  0, true);

      add_parallel_type (record, marker);

      if (definition && size && TREE_CODE (size) != INTEGER_CST)
	TYPE_SIZE_UNIT (marker)
	  = create_var_decl (concat_name (name, "XVZ"), NULL_TREE, sizetype,
			     TYPE_SIZE_UNIT (record), false, false, false,
			     false, NULL, gnat_entity);
    }

  rest_of_record_type_compilation (record);

built:
  /* If the size was widened explicitly, maybe give a warning.  Take the
     original size as the maximum size of the input if there was an
     unconstrained record involved and round it up to the specified alignment,
     if one was specified.  But don't do it if we are just annotating types
     and the type is tagged, since tagged types aren't fully laid out in this
     mode.  */
  if (!size
      || TREE_CODE (size) == COND_EXPR
      || TREE_CODE (size) == MAX_EXPR
      || No (gnat_entity)
      || (type_annotate_only && Is_Tagged_Type (Etype (gnat_entity))))
    return record;

  if (CONTAINS_PLACEHOLDER_P (orig_size))
    orig_size = max_size (orig_size, true);

  if (align)
    orig_size = round_up (orig_size, align);

  if (!operand_equal_p (size, orig_size, 0)
      && !(TREE_CODE (size) == INTEGER_CST
	   && TREE_CODE (orig_size) == INTEGER_CST
	   && (TREE_OVERFLOW (size)
	       || TREE_OVERFLOW (orig_size)
	       || tree_int_cst_lt (size, orig_size))))
    {
      Node_Id gnat_error_node = Empty;

      if (Is_Packed_Array_Type (gnat_entity))
	gnat_entity = Original_Array_Type (gnat_entity);

      if ((Ekind (gnat_entity) == E_Component
	   || Ekind (gnat_entity) == E_Discriminant)
	  && Present (Component_Clause (gnat_entity)))
	gnat_error_node = Last_Bit (Component_Clause (gnat_entity));
      else if (Present (Size_Clause (gnat_entity)))
	gnat_error_node = Expression (Size_Clause (gnat_entity));

      /* Generate message only for entities that come from source, since
	 if we have an entity created by expansion, the message will be
	 generated for some other corresponding source entity.  */
      if (Comes_From_Source (gnat_entity))
	{
	  if (Present (gnat_error_node))
	    post_error_ne_tree ("{^ }bits of & unused?",
				gnat_error_node, gnat_entity,
				size_diffop (size, orig_size));
	  else if (is_component_type)
	    post_error_ne_tree ("component of& padded{ by ^ bits}?",
				gnat_entity, gnat_entity,
				size_diffop (size, orig_size));
	}
    }

  return record;
}

/* Relate the alias sets of GNU_NEW_TYPE and GNU_OLD_TYPE according to OP.
   If this is a multi-dimensional array type, do this recursively.

   OP may be
   - ALIAS_SET_COPY:     the new set is made a copy of the old one.
   - ALIAS_SET_SUPERSET: the new set is made a superset of the old one.
   - ALIAS_SET_SUBSET:   the new set is made a subset of the old one.  */

void
relate_alias_sets (tree gnu_new_type, tree gnu_old_type, enum alias_set_op op)
{
  /* Remove any padding from GNU_OLD_TYPE.  It doesn't matter in the case
     of a one-dimensional array, since the padding has the same alias set
     as the field type, but if it's a multi-dimensional array, we need to
     see the inner types.  */
  while (TREE_CODE (gnu_old_type) == RECORD_TYPE
	 && (TYPE_JUSTIFIED_MODULAR_P (gnu_old_type)
	     || TYPE_PADDING_P (gnu_old_type)))
    gnu_old_type = TREE_TYPE (TYPE_FIELDS (gnu_old_type));

  /* Unconstrained array types are deemed incomplete and would thus be given
     alias set 0.  Retrieve the underlying array type.  */
  if (TREE_CODE (gnu_old_type) == UNCONSTRAINED_ARRAY_TYPE)
    gnu_old_type
      = TREE_TYPE (TREE_TYPE (TYPE_FIELDS (TREE_TYPE (gnu_old_type))));
  if (TREE_CODE (gnu_new_type) == UNCONSTRAINED_ARRAY_TYPE)
    gnu_new_type
      = TREE_TYPE (TREE_TYPE (TYPE_FIELDS (TREE_TYPE (gnu_new_type))));

  if (TREE_CODE (gnu_new_type) == ARRAY_TYPE
      && TREE_CODE (TREE_TYPE (gnu_new_type)) == ARRAY_TYPE
      && TYPE_MULTI_ARRAY_P (TREE_TYPE (gnu_new_type)))
    relate_alias_sets (TREE_TYPE (gnu_new_type), TREE_TYPE (gnu_old_type), op);

  switch (op)
    {
    case ALIAS_SET_COPY:
      /* The alias set shouldn't be copied between array types with different
	 aliasing settings because this can break the aliasing relationship
	 between the array type and its element type.  */
#ifndef ENABLE_CHECKING
      if (flag_strict_aliasing)
#endif
	gcc_assert (!(TREE_CODE (gnu_new_type) == ARRAY_TYPE
		      && TREE_CODE (gnu_old_type) == ARRAY_TYPE
		      && TYPE_NONALIASED_COMPONENT (gnu_new_type)
			 != TYPE_NONALIASED_COMPONENT (gnu_old_type)));

      TYPE_ALIAS_SET (gnu_new_type) = get_alias_set (gnu_old_type);
      break;

    case ALIAS_SET_SUBSET:
    case ALIAS_SET_SUPERSET:
      {
	alias_set_type old_set = get_alias_set (gnu_old_type);
	alias_set_type new_set = get_alias_set (gnu_new_type);

	/* Do nothing if the alias sets conflict.  This ensures that we
	   never call record_alias_subset several times for the same pair
	   or at all for alias set 0.  */
	if (!alias_sets_conflict_p (old_set, new_set))
	  {
	    if (op == ALIAS_SET_SUBSET)
	      record_alias_subset (old_set, new_set);
	    else
	      record_alias_subset (new_set, old_set);
	  }
      }
      break;

    default:
      gcc_unreachable ();
    }

  record_component_aliases (gnu_new_type);
}

/* Record TYPE as a builtin type for Ada.  NAME is the name of the type.
   ARTIFICIAL_P is true if it's a type that was generated by the compiler.  */

void
record_builtin_type (const char *name, tree type, bool artificial_p)
{
  tree type_decl = build_decl (input_location,
			       TYPE_DECL, get_identifier (name), type);
  DECL_ARTIFICIAL (type_decl) = artificial_p;
  TYPE_ARTIFICIAL (type) = artificial_p;
  gnat_pushdecl (type_decl, Empty);

  if (debug_hooks->type_decl)
    debug_hooks->type_decl (type_decl, false);
}

/* Given a record type RECORD_TYPE and a list of FIELD_DECL nodes FIELD_LIST,
   finish constructing the record type as a fat pointer type.  */

void
finish_fat_pointer_type (tree record_type, tree field_list)
{
  /* Make sure we can put it into a register.  */
  if (STRICT_ALIGNMENT)
    TYPE_ALIGN (record_type) = MIN (BIGGEST_ALIGNMENT, 2 * POINTER_SIZE);

  /* Show what it really is.  */
  TYPE_FAT_POINTER_P (record_type) = 1;

  /* Do not emit debug info for it since the types of its fields may still be
     incomplete at this point.  */
  finish_record_type (record_type, field_list, 0, false);

  /* Force type_contains_placeholder_p to return true on it.  Although the
     PLACEHOLDER_EXPRs are referenced only indirectly, this isn't a pointer
     type but the representation of the unconstrained array.  */
  TYPE_CONTAINS_PLACEHOLDER_INTERNAL (record_type) = 2;
}

/* Given a record type RECORD_TYPE and a list of FIELD_DECL nodes FIELD_LIST,
   finish constructing the record or union type.  If REP_LEVEL is zero, this
   record has no representation clause and so will be entirely laid out here.
   If REP_LEVEL is one, this record has a representation clause and has been
   laid out already; only set the sizes and alignment.  If REP_LEVEL is two,
   this record is derived from a parent record and thus inherits its layout;
   only make a pass on the fields to finalize them.  DEBUG_INFO_P is true if
   we need to write debug information about this type.  */

void
finish_record_type (tree record_type, tree field_list, int rep_level,
		    bool debug_info_p)
{
  enum tree_code code = TREE_CODE (record_type);
  tree name = TYPE_NAME (record_type);
  tree ada_size = bitsize_zero_node;
  tree size = bitsize_zero_node;
  bool had_size = TYPE_SIZE (record_type) != 0;
  bool had_size_unit = TYPE_SIZE_UNIT (record_type) != 0;
  bool had_align = TYPE_ALIGN (record_type) != 0;
  tree field;

  TYPE_FIELDS (record_type) = field_list;

  /* Always attach the TYPE_STUB_DECL for a record type.  It is required to
     generate debug info and have a parallel type.  */
  if (name && TREE_CODE (name) == TYPE_DECL)
    name = DECL_NAME (name);
  TYPE_STUB_DECL (record_type) = create_type_stub_decl (name, record_type);

  /* Globally initialize the record first.  If this is a rep'ed record,
     that just means some initializations; otherwise, layout the record.  */
  if (rep_level > 0)
    {
      TYPE_ALIGN (record_type) = MAX (BITS_PER_UNIT, TYPE_ALIGN (record_type));

      if (!had_size_unit)
	TYPE_SIZE_UNIT (record_type) = size_zero_node;

      if (!had_size)
	TYPE_SIZE (record_type) = bitsize_zero_node;

      /* For all-repped records with a size specified, lay the QUAL_UNION_TYPE
	 out just like a UNION_TYPE, since the size will be fixed.  */
      else if (code == QUAL_UNION_TYPE)
	code = UNION_TYPE;
    }
  else
    {
      /* Ensure there isn't a size already set.  There can be in an error
	 case where there is a rep clause but all fields have errors and
	 no longer have a position.  */
      TYPE_SIZE (record_type) = 0;

      /* Ensure we use the traditional GCC layout for bitfields when we need
	 to pack the record type or have a representation clause.  The other
	 possible layout (Microsoft C compiler), if available, would prevent
	 efficient packing in almost all cases.  */
#ifdef TARGET_MS_BITFIELD_LAYOUT
      if (TARGET_MS_BITFIELD_LAYOUT && TYPE_PACKED (record_type))
	decl_attributes (&record_type,
			 tree_cons (get_identifier ("gcc_struct"),
				    NULL_TREE, NULL_TREE),
			 ATTR_FLAG_TYPE_IN_PLACE);
#endif

      layout_type (record_type);
    }

  /* At this point, the position and size of each field is known.  It was
     either set before entry by a rep clause, or by laying out the type above.

     We now run a pass over the fields (in reverse order for QUAL_UNION_TYPEs)
     to compute the Ada size; the GCC size and alignment (for rep'ed records
     that are not padding types); and the mode (for rep'ed records).  We also
     clear the DECL_BIT_FIELD indication for the cases we know have not been
     handled yet, and adjust DECL_NONADDRESSABLE_P accordingly.  */

  if (code == QUAL_UNION_TYPE)
    field_list = nreverse (field_list);

  for (field = field_list; field; field = DECL_CHAIN (field))
    {
      tree type = TREE_TYPE (field);
      tree pos = bit_position (field);
      tree this_size = DECL_SIZE (field);
      tree this_ada_size;

      if (RECORD_OR_UNION_TYPE_P (type)
	  && !TYPE_FAT_POINTER_P (type)
	  && !TYPE_CONTAINS_TEMPLATE_P (type)
	  && TYPE_ADA_SIZE (type))
	this_ada_size = TYPE_ADA_SIZE (type);
      else
	this_ada_size = this_size;

      /* Clear DECL_BIT_FIELD for the cases layout_decl does not handle.  */
      if (DECL_BIT_FIELD (field)
	  && operand_equal_p (this_size, TYPE_SIZE (type), 0))
	{
	  unsigned int align = TYPE_ALIGN (type);

	  /* In the general case, type alignment is required.  */
	  if (value_factor_p (pos, align))
	    {
	      /* The enclosing record type must be sufficiently aligned.
		 Otherwise, if no alignment was specified for it and it
		 has been laid out already, bump its alignment to the
		 desired one if this is compatible with its size.  */
	      if (TYPE_ALIGN (record_type) >= align)
		{
		  DECL_ALIGN (field) = MAX (DECL_ALIGN (field), align);
		  DECL_BIT_FIELD (field) = 0;
		}
	      else if (!had_align
		       && rep_level == 0
		       && value_factor_p (TYPE_SIZE (record_type), align))
		{
		  TYPE_ALIGN (record_type) = align;
		  DECL_ALIGN (field) = MAX (DECL_ALIGN (field), align);
		  DECL_BIT_FIELD (field) = 0;
		}
	    }

	  /* In the non-strict alignment case, only byte alignment is.  */
	  if (!STRICT_ALIGNMENT
	      && DECL_BIT_FIELD (field)
	      && value_factor_p (pos, BITS_PER_UNIT))
	    DECL_BIT_FIELD (field) = 0;
	}

      /* If we still have DECL_BIT_FIELD set at this point, we know that the
	 field is technically not addressable.  Except that it can actually
	 be addressed if it is BLKmode and happens to be properly aligned.  */
      if (DECL_BIT_FIELD (field)
	  && !(DECL_MODE (field) == BLKmode
	       && value_factor_p (pos, BITS_PER_UNIT)))
	DECL_NONADDRESSABLE_P (field) = 1;

      /* A type must be as aligned as its most aligned field that is not
	 a bit-field.  But this is already enforced by layout_type.  */
      if (rep_level > 0 && !DECL_BIT_FIELD (field))
	TYPE_ALIGN (record_type)
	  = MAX (TYPE_ALIGN (record_type), DECL_ALIGN (field));

      switch (code)
	{
	case UNION_TYPE:
	  ada_size = size_binop (MAX_EXPR, ada_size, this_ada_size);
	  size = size_binop (MAX_EXPR, size, this_size);
	  break;

	case QUAL_UNION_TYPE:
	  ada_size
	    = fold_build3 (COND_EXPR, bitsizetype, DECL_QUALIFIER (field),
			   this_ada_size, ada_size);
	  size = fold_build3 (COND_EXPR, bitsizetype, DECL_QUALIFIER (field),
			      this_size, size);
	  break;

	case RECORD_TYPE:
	  /* Since we know here that all fields are sorted in order of
	     increasing bit position, the size of the record is one
	     higher than the ending bit of the last field processed
	     unless we have a rep clause, since in that case we might
	     have a field outside a QUAL_UNION_TYPE that has a higher ending
	     position.  So use a MAX in that case.  Also, if this field is a
	     QUAL_UNION_TYPE, we need to take into account the previous size in
	     the case of empty variants.  */
	  ada_size
	    = merge_sizes (ada_size, pos, this_ada_size,
			   TREE_CODE (type) == QUAL_UNION_TYPE, rep_level > 0);
	  size
	    = merge_sizes (size, pos, this_size,
			   TREE_CODE (type) == QUAL_UNION_TYPE, rep_level > 0);
	  break;

	default:
	  gcc_unreachable ();
	}
    }

  if (code == QUAL_UNION_TYPE)
    nreverse (field_list);

  if (rep_level < 2)
    {
      /* If this is a padding record, we never want to make the size smaller
	 than what was specified in it, if any.  */
      if (TYPE_IS_PADDING_P (record_type) && TYPE_SIZE (record_type))
	size = TYPE_SIZE (record_type);

      /* Now set any of the values we've just computed that apply.  */
      if (!TYPE_FAT_POINTER_P (record_type)
	  && !TYPE_CONTAINS_TEMPLATE_P (record_type))
	SET_TYPE_ADA_SIZE (record_type, ada_size);

      if (rep_level > 0)
	{
	  tree size_unit = had_size_unit
			   ? TYPE_SIZE_UNIT (record_type)
			   : convert (sizetype,
				      size_binop (CEIL_DIV_EXPR, size,
						  bitsize_unit_node));
	  unsigned int align = TYPE_ALIGN (record_type);

	  TYPE_SIZE (record_type) = variable_size (round_up (size, align));
	  TYPE_SIZE_UNIT (record_type)
	    = variable_size (round_up (size_unit, align / BITS_PER_UNIT));

	  compute_record_mode (record_type);
	}
    }

  if (debug_info_p)
    rest_of_record_type_compilation (record_type);
}

/* Append PARALLEL_TYPE on the chain of parallel types of TYPE.  */

void
add_parallel_type (tree type, tree parallel_type)
{
  tree decl = TYPE_STUB_DECL (type);

  while (DECL_PARALLEL_TYPE (decl))
    decl = TYPE_STUB_DECL (DECL_PARALLEL_TYPE (decl));

  SET_DECL_PARALLEL_TYPE (decl, parallel_type);
}

/* Return true if TYPE has a parallel type.  */

static bool
has_parallel_type (tree type)
{
  tree decl = TYPE_STUB_DECL (type);

  return DECL_PARALLEL_TYPE (decl) != NULL_TREE;
}

/* Wrap up compilation of RECORD_TYPE, i.e. output all the debug information
   associated with it.  It need not be invoked directly in most cases since
   finish_record_type takes care of doing so, but this can be necessary if
   a parallel type is to be attached to the record type.  */

void
rest_of_record_type_compilation (tree record_type)
{
  bool var_size = false;
  tree field;

  /* If this is a padded type, the bulk of the debug info has already been
     generated for the field's type.  */
  if (TYPE_IS_PADDING_P (record_type))
    return;

  /* If the type already has a parallel type (XVS type), then we're done.  */
  if (has_parallel_type (record_type))
    return;

  for (field = TYPE_FIELDS (record_type); field; field = DECL_CHAIN (field))
    {
      /* We need to make an XVE/XVU record if any field has variable size,
	 whether or not the record does.  For example, if we have a union,
	 it may be that all fields, rounded up to the alignment, have the
	 same size, in which case we'll use that size.  But the debug
	 output routines (except Dwarf2) won't be able to output the fields,
	 so we need to make the special record.  */
      if (TREE_CODE (DECL_SIZE (field)) != INTEGER_CST
	  /* If a field has a non-constant qualifier, the record will have
	     variable size too.  */
	  || (TREE_CODE (record_type) == QUAL_UNION_TYPE
	      && TREE_CODE (DECL_QUALIFIER (field)) != INTEGER_CST))
	{
	  var_size = true;
	  break;
	}
    }

  /* If this record type is of variable size, make a parallel record type that
     will tell the debugger how the former is laid out (see exp_dbug.ads).  */
  if (var_size)
    {
      tree new_record_type
	= make_node (TREE_CODE (record_type) == QUAL_UNION_TYPE
		     ? UNION_TYPE : TREE_CODE (record_type));
      tree orig_name = TYPE_NAME (record_type), new_name;
      tree last_pos = bitsize_zero_node;
      tree old_field, prev_old_field = NULL_TREE;

      if (TREE_CODE (orig_name) == TYPE_DECL)
	orig_name = DECL_NAME (orig_name);

      new_name
	= concat_name (orig_name, TREE_CODE (record_type) == QUAL_UNION_TYPE
				  ? "XVU" : "XVE");
      TYPE_NAME (new_record_type) = new_name;
      TYPE_ALIGN (new_record_type) = BIGGEST_ALIGNMENT;
      TYPE_STUB_DECL (new_record_type)
	= create_type_stub_decl (new_name, new_record_type);
      DECL_IGNORED_P (TYPE_STUB_DECL (new_record_type))
	= DECL_IGNORED_P (TYPE_STUB_DECL (record_type));
      TYPE_SIZE (new_record_type) = size_int (TYPE_ALIGN (record_type));
      TYPE_SIZE_UNIT (new_record_type)
	= size_int (TYPE_ALIGN (record_type) / BITS_PER_UNIT);

      /* Now scan all the fields, replacing each field with a new field
	 corresponding to the new encoding.  */
      for (old_field = TYPE_FIELDS (record_type); old_field;
	   old_field = DECL_CHAIN (old_field))
	{
	  tree field_type = TREE_TYPE (old_field);
	  tree field_name = DECL_NAME (old_field);
	  tree curpos = bit_position (old_field);
	  tree pos, new_field;
	  bool var = false;
	  unsigned int align = 0;

	  /* We're going to do some pattern matching below so remove as many
	     conversions as possible.  */
	  curpos = remove_conversions (curpos, true);
<<<<<<< HEAD

	  /* See how the position was modified from the last position.

=======

	  /* See how the position was modified from the last position.

>>>>>>> a7aa3838
	     There are two basic cases we support: a value was added
	     to the last position or the last position was rounded to
	     a boundary and they something was added.  Check for the
	     first case first.  If not, see if there is any evidence
	     of rounding.  If so, round the last position and retry.

	     If this is a union, the position can be taken as zero.  */
	  if (TREE_CODE (new_record_type) == UNION_TYPE)
	    pos = bitsize_zero_node;
	  else
	    pos = compute_related_constant (curpos, last_pos);

	  if (!pos
	      && TREE_CODE (curpos) == MULT_EXPR
<<<<<<< HEAD
	      && host_integerp (TREE_OPERAND (curpos, 1), 1))
	    {
	      tree offset = TREE_OPERAND (curpos, 0);
	      align = tree_low_cst (TREE_OPERAND (curpos, 1), 1);
=======
	      && tree_fits_uhwi_p (TREE_OPERAND (curpos, 1)))
	    {
	      tree offset = TREE_OPERAND (curpos, 0);
	      align = tree_to_uhwi (TREE_OPERAND (curpos, 1));
>>>>>>> a7aa3838
	      align = scale_by_factor_of (offset, align);
	      last_pos = round_up (last_pos, align);
	      pos = compute_related_constant (curpos, last_pos);
	    }
	  else if (!pos
		   && TREE_CODE (curpos) == PLUS_EXPR
<<<<<<< HEAD
		   && host_integerp (TREE_OPERAND (curpos, 1), 1)
		   && TREE_CODE (TREE_OPERAND (curpos, 0)) == MULT_EXPR
		   && host_integerp
		      (TREE_OPERAND (TREE_OPERAND (curpos, 0), 1), 1))
	    {
	      tree offset = TREE_OPERAND (TREE_OPERAND (curpos, 0), 0);
	      unsigned HOST_WIDE_INT addend
	        = tree_low_cst (TREE_OPERAND (curpos, 1), 1);
	      align
		= tree_low_cst (TREE_OPERAND (TREE_OPERAND (curpos, 0), 1), 1);
=======
		   && tree_fits_uhwi_p (TREE_OPERAND (curpos, 1))
		   && TREE_CODE (TREE_OPERAND (curpos, 0)) == MULT_EXPR
		   && tree_fits_uhwi_p
		      (TREE_OPERAND (TREE_OPERAND (curpos, 0), 1)))
	    {
	      tree offset = TREE_OPERAND (TREE_OPERAND (curpos, 0), 0);
	      unsigned HOST_WIDE_INT addend
	        = tree_to_uhwi (TREE_OPERAND (curpos, 1));
	      align
		= tree_to_uhwi (TREE_OPERAND (TREE_OPERAND (curpos, 0), 1));
>>>>>>> a7aa3838
	      align = scale_by_factor_of (offset, align);
	      align = MIN (align, addend & -addend);
	      last_pos = round_up (last_pos, align);
	      pos = compute_related_constant (curpos, last_pos);
	    }
	  else if (potential_alignment_gap (prev_old_field, old_field, pos))
	    {
	      align = TYPE_ALIGN (field_type);
	      last_pos = round_up (last_pos, align);
	      pos = compute_related_constant (curpos, last_pos);
	    }

	  /* If we can't compute a position, set it to zero.

	     ??? We really should abort here, but it's too much work
	     to get this correct for all cases.  */
	  if (!pos)
	    pos = bitsize_zero_node;

	  /* See if this type is variable-sized and make a pointer type
	     and indicate the indirection if so.  Beware that the debug
	     back-end may adjust the position computed above according
	     to the alignment of the field type, i.e. the pointer type
	     in this case, if we don't preventively counter that.  */
	  if (TREE_CODE (DECL_SIZE (old_field)) != INTEGER_CST)
	    {
	      field_type = build_pointer_type (field_type);
	      if (align != 0 && TYPE_ALIGN (field_type) > align)
		{
		  field_type = copy_node (field_type);
		  TYPE_ALIGN (field_type) = align;
		}
	      var = true;
	    }

	  /* Make a new field name, if necessary.  */
	  if (var || align != 0)
	    {
	      char suffix[16];

	      if (align != 0)
		sprintf (suffix, "XV%c%u", var ? 'L' : 'A',
			 align / BITS_PER_UNIT);
	      else
		strcpy (suffix, "XVL");

	      field_name = concat_name (field_name, suffix);
	    }

	  new_field
	    = create_field_decl (field_name, field_type, new_record_type,
				 DECL_SIZE (old_field), pos, 0, 0);
	  DECL_CHAIN (new_field) = TYPE_FIELDS (new_record_type);
	  TYPE_FIELDS (new_record_type) = new_field;

	  /* If old_field is a QUAL_UNION_TYPE, take its size as being
	     zero.  The only time it's not the last field of the record
	     is when there are other components at fixed positions after
	     it (meaning there was a rep clause for every field) and we
	     want to be able to encode them.  */
	  last_pos = size_binop (PLUS_EXPR, bit_position (old_field),
				 (TREE_CODE (TREE_TYPE (old_field))
				  == QUAL_UNION_TYPE)
				 ? bitsize_zero_node
				 : DECL_SIZE (old_field));
	  prev_old_field = old_field;
	}

      TYPE_FIELDS (new_record_type) = nreverse (TYPE_FIELDS (new_record_type));

      add_parallel_type (record_type, new_record_type);
    }
}

/* Utility function of above to merge LAST_SIZE, the previous size of a record
   with FIRST_BIT and SIZE that describe a field.  SPECIAL is true if this
   represents a QUAL_UNION_TYPE in which case we must look for COND_EXPRs and
   replace a value of zero with the old size.  If HAS_REP is true, we take the
   MAX of the end position of this field with LAST_SIZE.  In all other cases,
   we use FIRST_BIT plus SIZE.  Return an expression for the size.  */

static tree
merge_sizes (tree last_size, tree first_bit, tree size, bool special,
	     bool has_rep)
{
  tree type = TREE_TYPE (last_size);
  tree new_size;

  if (!special || TREE_CODE (size) != COND_EXPR)
    {
      new_size = size_binop (PLUS_EXPR, first_bit, size);
      if (has_rep)
	new_size = size_binop (MAX_EXPR, last_size, new_size);
    }

  else
    new_size = fold_build3 (COND_EXPR, type, TREE_OPERAND (size, 0),
			    integer_zerop (TREE_OPERAND (size, 1))
			    ? last_size : merge_sizes (last_size, first_bit,
						       TREE_OPERAND (size, 1),
						       1, has_rep),
			    integer_zerop (TREE_OPERAND (size, 2))
			    ? last_size : merge_sizes (last_size, first_bit,
						       TREE_OPERAND (size, 2),
						       1, has_rep));

  /* We don't need any NON_VALUE_EXPRs and they can confuse us (especially
     when fed through substitute_in_expr) into thinking that a constant
     size is not constant.  */
  while (TREE_CODE (new_size) == NON_LVALUE_EXPR)
    new_size = TREE_OPERAND (new_size, 0);

  return new_size;
}

/* Utility function of above to see if OP0 and OP1, both of SIZETYPE, are
   related by the addition of a constant.  Return that constant if so.  */

static tree
compute_related_constant (tree op0, tree op1)
{
  tree op0_var, op1_var;
  tree op0_con = split_plus (op0, &op0_var);
  tree op1_con = split_plus (op1, &op1_var);
  tree result = size_binop (MINUS_EXPR, op0_con, op1_con);

  if (operand_equal_p (op0_var, op1_var, 0))
    return result;
  else if (operand_equal_p (op0, size_binop (PLUS_EXPR, op1_var, result), 0))
    return result;
  else
    return 0;
}

/* Utility function of above to split a tree OP which may be a sum, into a
   constant part, which is returned, and a variable part, which is stored
   in *PVAR.  *PVAR may be bitsize_zero_node.  All operations must be of
   bitsizetype.  */

static tree
split_plus (tree in, tree *pvar)
{
  /* Strip conversions in order to ease the tree traversal and maximize the
     potential for constant or plus/minus discovery.  We need to be careful
     to always return and set *pvar to bitsizetype trees, but it's worth
     the effort.  */
  in = remove_conversions (in, false);

  *pvar = convert (bitsizetype, in);

  if (TREE_CODE (in) == INTEGER_CST)
    {
      *pvar = bitsize_zero_node;
      return convert (bitsizetype, in);
    }
  else if (TREE_CODE (in) == PLUS_EXPR || TREE_CODE (in) == MINUS_EXPR)
    {
      tree lhs_var, rhs_var;
      tree lhs_con = split_plus (TREE_OPERAND (in, 0), &lhs_var);
      tree rhs_con = split_plus (TREE_OPERAND (in, 1), &rhs_var);

      if (lhs_var == TREE_OPERAND (in, 0)
	  && rhs_var == TREE_OPERAND (in, 1))
	return bitsize_zero_node;

      *pvar = size_binop (TREE_CODE (in), lhs_var, rhs_var);
      return size_binop (TREE_CODE (in), lhs_con, rhs_con);
    }
  else
    return bitsize_zero_node;
}

/* Return a FUNCTION_TYPE node.  RETURN_TYPE is the type returned by the
   subprogram.  If it is VOID_TYPE, then we are dealing with a procedure,
   otherwise we are dealing with a function.  PARAM_DECL_LIST is a list of
   PARM_DECL nodes that are the subprogram parameters.  CICO_LIST is the
   copy-in/copy-out list to be stored into the TYPE_CICO_LIST field.
   RETURN_UNCONSTRAINED_P is true if the function returns an unconstrained
   object.  RETURN_BY_DIRECT_REF_P is true if the function returns by direct
   reference.  RETURN_BY_INVISI_REF_P is true if the function returns by
   invisible reference.  */

tree
create_subprog_type (tree return_type, tree param_decl_list, tree cico_list,
		     bool return_unconstrained_p, bool return_by_direct_ref_p,
		     bool return_by_invisi_ref_p)
{
  /* A list of the data type nodes of the subprogram formal parameters.
     This list is generated by traversing the input list of PARM_DECL
     nodes.  */
  vec<tree, va_gc> *param_type_list = NULL;
  tree t, type;

  for (t = param_decl_list; t; t = DECL_CHAIN (t))
    vec_safe_push (param_type_list, TREE_TYPE (t));

  type = build_function_type_vec (return_type, param_type_list);

  /* TYPE may have been shared since GCC hashes types.  If it has a different
     CICO_LIST, make a copy.  Likewise for the various flags.  */
  if (!fntype_same_flags_p (type, cico_list, return_unconstrained_p,
			    return_by_direct_ref_p, return_by_invisi_ref_p))
    {
      type = copy_type (type);
      TYPE_CI_CO_LIST (type) = cico_list;
      TYPE_RETURN_UNCONSTRAINED_P (type) = return_unconstrained_p;
      TYPE_RETURN_BY_DIRECT_REF_P (type) = return_by_direct_ref_p;
      TREE_ADDRESSABLE (type) = return_by_invisi_ref_p;
    }

  return type;
}

/* Return a copy of TYPE but safe to modify in any way.  */

tree
copy_type (tree type)
{
  tree new_type = copy_node (type);

  /* Unshare the language-specific data.  */
  if (TYPE_LANG_SPECIFIC (type))
    {
      TYPE_LANG_SPECIFIC (new_type) = NULL;
      SET_TYPE_LANG_SPECIFIC (new_type, GET_TYPE_LANG_SPECIFIC (type));
    }

  /* And the contents of the language-specific slot if needed.  */
  if ((INTEGRAL_TYPE_P (type) || TREE_CODE (type) == REAL_TYPE)
      && TYPE_RM_VALUES (type))
    {
      TYPE_RM_VALUES (new_type) = NULL_TREE;
      SET_TYPE_RM_SIZE (new_type, TYPE_RM_SIZE (type));
      SET_TYPE_RM_MIN_VALUE (new_type, TYPE_RM_MIN_VALUE (type));
      SET_TYPE_RM_MAX_VALUE (new_type, TYPE_RM_MAX_VALUE (type));
    }

  /* copy_node clears this field instead of copying it, because it is
     aliased with TREE_CHAIN.  */
  TYPE_STUB_DECL (new_type) = TYPE_STUB_DECL (type);

  TYPE_POINTER_TO (new_type) = 0;
  TYPE_REFERENCE_TO (new_type) = 0;
  TYPE_MAIN_VARIANT (new_type) = new_type;
  TYPE_NEXT_VARIANT (new_type) = 0;

  return new_type;
}

/* Return a subtype of sizetype with range MIN to MAX and whose
   TYPE_INDEX_TYPE is INDEX.  GNAT_NODE is used for the position
   of the associated TYPE_DECL.  */

tree
create_index_type (tree min, tree max, tree index, Node_Id gnat_node)
{
  /* First build a type for the desired range.  */
  tree type = build_nonshared_range_type (sizetype, min, max);

  /* Then set the index type.  */
  SET_TYPE_INDEX_TYPE (type, index);
  create_type_decl (NULL_TREE, type, true, false, gnat_node);

  return type;
}

/* Return a subtype of TYPE with range MIN to MAX.  If TYPE is NULL,
   sizetype is used.  */

tree
create_range_type (tree type, tree min, tree max)
{
  tree range_type;

  if (type == NULL_TREE)
    type = sizetype;

  /* First build a type with the base range.  */
  range_type = build_nonshared_range_type (type, TYPE_MIN_VALUE (type),
						 TYPE_MAX_VALUE (type));

  /* Then set the actual range.  */
  SET_TYPE_RM_MIN_VALUE (range_type, convert (type, min));
  SET_TYPE_RM_MAX_VALUE (range_type, convert (type, max));

  return range_type;
}

/* Return a TYPE_DECL node suitable for the TYPE_STUB_DECL field of a type.
   TYPE_NAME gives the name of the type and TYPE is a ..._TYPE node giving
   its data type.  */

tree
create_type_stub_decl (tree type_name, tree type)
{
  /* Using a named TYPE_DECL ensures that a type name marker is emitted in
     STABS while setting DECL_ARTIFICIAL ensures that no DW_TAG_typedef is
     emitted in DWARF.  */
  tree type_decl = build_decl (input_location, TYPE_DECL, type_name, type);
  DECL_ARTIFICIAL (type_decl) = 1;
  TYPE_ARTIFICIAL (type) = 1;
  return type_decl;
}

/* Return a TYPE_DECL node.  TYPE_NAME gives the name of the type and TYPE
   is a ..._TYPE node giving its data type.  ARTIFICIAL_P is true if this
   is a declaration that was generated by the compiler.  DEBUG_INFO_P is
   true if we need to write debug information about this type.  GNAT_NODE
   is used for the position of the decl.  */

tree
create_type_decl (tree type_name, tree type, bool artificial_p,
		  bool debug_info_p, Node_Id gnat_node)
{
  enum tree_code code = TREE_CODE (type);
  bool named = TYPE_NAME (type) && TREE_CODE (TYPE_NAME (type)) == TYPE_DECL;
  tree type_decl;

  /* Only the builtin TYPE_STUB_DECL should be used for dummy types.  */
  gcc_assert (!TYPE_IS_DUMMY_P (type));

  /* If the type hasn't been named yet, we're naming it; preserve an existing
     TYPE_STUB_DECL that has been attached to it for some purpose.  */
  if (!named && TYPE_STUB_DECL (type))
    {
      type_decl = TYPE_STUB_DECL (type);
      DECL_NAME (type_decl) = type_name;
    }
  else
    type_decl = build_decl (input_location, TYPE_DECL, type_name, type);

  DECL_ARTIFICIAL (type_decl) = artificial_p;
  TYPE_ARTIFICIAL (type) = artificial_p;

  /* Add this decl to the current binding level.  */
  gnat_pushdecl (type_decl, gnat_node);

  /* If we're naming the type, equate the TYPE_STUB_DECL to the name.
     This causes the name to be also viewed as a "tag" by the debug
     back-end, with the advantage that no DW_TAG_typedef is emitted
     for artificial "tagged" types in DWARF.  */
  if (!named)
    TYPE_STUB_DECL (type) = type_decl;

  /* Do not generate debug info for UNCONSTRAINED_ARRAY_TYPE that the
     back-end doesn't support, and for others if we don't need to.  */
  if (code == UNCONSTRAINED_ARRAY_TYPE || !debug_info_p)
    DECL_IGNORED_P (type_decl) = 1;

  return type_decl;
}

/* Return a VAR_DECL or CONST_DECL node.

   VAR_NAME gives the name of the variable.  ASM_NAME is its assembler name
   (if provided).  TYPE is its data type (a GCC ..._TYPE node).  VAR_INIT is
   the GCC tree for an optional initial expression; NULL_TREE if none.

   CONST_FLAG is true if this variable is constant, in which case we might
   return a CONST_DECL node unless CONST_DECL_ALLOWED_P is false.

   PUBLIC_FLAG is true if this is for a reference to a public entity or for a
   definition to be made visible outside of the current compilation unit, for
   instance variable definitions in a package specification.

   EXTERN_FLAG is true when processing an external variable declaration (as
   opposed to a definition: no storage is to be allocated for the variable).

   STATIC_FLAG is only relevant when not at top level.  In that case
   it indicates whether to always allocate storage to the variable.

   GNAT_NODE is used for the position of the decl.  */

tree
create_var_decl_1 (tree var_name, tree asm_name, tree type, tree var_init,
		   bool const_flag, bool public_flag, bool extern_flag,
		   bool static_flag, bool const_decl_allowed_p,
		   struct attrib *attr_list, Node_Id gnat_node)
{
  /* Whether the initializer is a constant initializer.  At the global level
     or for an external object or an object to be allocated in static memory,
     we check that it is a valid constant expression for use in initializing
     a static variable; otherwise, we only check that it is constant.  */
  bool init_const
    = (var_init != 0
       && gnat_types_compatible_p (type, TREE_TYPE (var_init))
       && (global_bindings_p () || extern_flag || static_flag
	   ? initializer_constant_valid_p (var_init, TREE_TYPE (var_init)) != 0
	   : TREE_CONSTANT (var_init)));

  /* Whether we will make TREE_CONSTANT the DECL we produce here, in which
     case the initializer may be used in-lieu of the DECL node (as done in
     Identifier_to_gnu).  This is useful to prevent the need of elaboration
     code when an identifier for which such a decl is made is in turn used as
     an initializer.  We used to rely on CONST vs VAR_DECL for this purpose,
     but extra constraints apply to this choice (see below) and are not
     relevant to the distinction we wish to make. */
  bool constant_p = const_flag && init_const;

  /* The actual DECL node.  CONST_DECL was initially intended for enumerals
     and may be used for scalars in general but not for aggregates.  */
  tree var_decl
    = build_decl (input_location,
		  (constant_p && const_decl_allowed_p
		   && !AGGREGATE_TYPE_P (type)) ? CONST_DECL : VAR_DECL,
		  var_name, type);

  /* If this is external, throw away any initializations (they will be done
     elsewhere) unless this is a constant for which we would like to remain
     able to get the initializer.  If we are defining a global here, leave a
     constant initialization and save any variable elaborations for the
     elaboration routine.  If we are just annotating types, throw away the
     initialization if it isn't a constant.  */
  if ((extern_flag && !constant_p)
      || (type_annotate_only && var_init && !TREE_CONSTANT (var_init)))
    var_init = NULL_TREE;

  /* At the global level, an initializer requiring code to be generated
     produces elaboration statements.  Check that such statements are allowed,
     that is, not violating a No_Elaboration_Code restriction.  */
  if (global_bindings_p () && var_init != 0 && !init_const)
    Check_Elaboration_Code_Allowed (gnat_node);

  DECL_INITIAL  (var_decl) = var_init;
  TREE_READONLY (var_decl) = const_flag;
  DECL_EXTERNAL (var_decl) = extern_flag;
  TREE_PUBLIC   (var_decl) = public_flag || extern_flag;
  TREE_CONSTANT (var_decl) = constant_p;
  TREE_THIS_VOLATILE (var_decl) = TREE_SIDE_EFFECTS (var_decl)
    = TYPE_VOLATILE (type);

  /* Ada doesn't feature Fortran-like COMMON variables so we shouldn't
     try to fiddle with DECL_COMMON.  However, on platforms that don't
     support global BSS sections, uninitialized global variables would
     go in DATA instead, thus increasing the size of the executable.  */
  if (!flag_no_common
      && TREE_CODE (var_decl) == VAR_DECL
      && TREE_PUBLIC (var_decl)
      && !have_global_bss_p ())
    DECL_COMMON (var_decl) = 1;

  /* At the global binding level, we need to allocate static storage for the
     variable if it isn't external.  Otherwise, we allocate automatic storage
     unless requested not to.  */
  TREE_STATIC (var_decl)
    = !extern_flag && (static_flag || global_bindings_p ());

  /* For an external constant whose initializer is not absolute, do not emit
     debug info.  In DWARF this would mean a global relocation in a read-only
     section which runs afoul of the PE-COFF run-time relocation mechanism.  */
  if (extern_flag
      && constant_p
      && var_init
      && initializer_constant_valid_p (var_init, TREE_TYPE (var_init))
	   != null_pointer_node)
    DECL_IGNORED_P (var_decl) = 1;

  if (TREE_SIDE_EFFECTS (var_decl))
    TREE_ADDRESSABLE (var_decl) = 1;

  /* ??? Some attributes cannot be applied to CONST_DECLs.  */
  if (TREE_CODE (var_decl) == VAR_DECL)
    process_attributes (&var_decl, &attr_list, true, gnat_node);

  /* Add this decl to the current binding level.  */
  gnat_pushdecl (var_decl, gnat_node);

  if (TREE_CODE (var_decl) == VAR_DECL)
    {
      if (asm_name)
	SET_DECL_ASSEMBLER_NAME (var_decl, asm_name);

      if (global_bindings_p ())
	rest_of_decl_compilation (var_decl, true, 0);
    }

  return var_decl;
}

/* Return true if TYPE, an aggregate type, contains (or is) an array.  */

static bool
aggregate_type_contains_array_p (tree type)
{
  switch (TREE_CODE (type))
    {
    case RECORD_TYPE:
    case UNION_TYPE:
    case QUAL_UNION_TYPE:
      {
	tree field;
	for (field = TYPE_FIELDS (type); field; field = DECL_CHAIN (field))
	  if (AGGREGATE_TYPE_P (TREE_TYPE (field))
	      && aggregate_type_contains_array_p (TREE_TYPE (field)))
	    return true;
	return false;
      }

    case ARRAY_TYPE:
      return true;

    default:
      gcc_unreachable ();
    }
}

/* Return a FIELD_DECL node.  FIELD_NAME is the field's name, FIELD_TYPE is
   its type and RECORD_TYPE is the type of the enclosing record.  If SIZE is
   nonzero, it is the specified size of the field.  If POS is nonzero, it is
   the bit position.  PACKED is 1 if the enclosing record is packed, -1 if it
   has Component_Alignment of Storage_Unit.  If ADDRESSABLE is nonzero, it
   means we are allowed to take the address of the field; if it is negative,
   we should not make a bitfield, which is used by make_aligning_type.  */

tree
create_field_decl (tree field_name, tree field_type, tree record_type,
                   tree size, tree pos, int packed, int addressable)
{
  tree field_decl = build_decl (input_location,
				FIELD_DECL, field_name, field_type);

  DECL_CONTEXT (field_decl) = record_type;
  TREE_READONLY (field_decl) = TYPE_READONLY (field_type);

  /* If FIELD_TYPE is BLKmode, we must ensure this is aligned to at least a
     byte boundary since GCC cannot handle less-aligned BLKmode bitfields.
     Likewise for an aggregate without specified position that contains an
     array, because in this case slices of variable length of this array
     must be handled by GCC and variable-sized objects need to be aligned
     to at least a byte boundary.  */
  if (packed && (TYPE_MODE (field_type) == BLKmode
		 || (!pos
		     && AGGREGATE_TYPE_P (field_type)
		     && aggregate_type_contains_array_p (field_type))))
    DECL_ALIGN (field_decl) = BITS_PER_UNIT;

  /* If a size is specified, use it.  Otherwise, if the record type is packed
     compute a size to use, which may differ from the object's natural size.
     We always set a size in this case to trigger the checks for bitfield
     creation below, which is typically required when no position has been
     specified.  */
  if (size)
    size = convert (bitsizetype, size);
  else if (packed == 1)
    {
      size = rm_size (field_type);
      if (TYPE_MODE (field_type) == BLKmode)
	size = round_up (size, BITS_PER_UNIT);
    }

  /* If we may, according to ADDRESSABLE, make a bitfield if a size is
     specified for two reasons: first if the size differs from the natural
     size.  Second, if the alignment is insufficient.  There are a number of
     ways the latter can be true.

     We never make a bitfield if the type of the field has a nonconstant size,
     because no such entity requiring bitfield operations should reach here.

     We do *preventively* make a bitfield when there might be the need for it
     but we don't have all the necessary information to decide, as is the case
     of a field with no specified position in a packed record.

     We also don't look at STRICT_ALIGNMENT here, and rely on later processing
     in layout_decl or finish_record_type to clear the bit_field indication if
     it is in fact not needed.  */
  if (addressable >= 0
      && size
      && TREE_CODE (size) == INTEGER_CST
      && TREE_CODE (TYPE_SIZE (field_type)) == INTEGER_CST
      && (!tree_int_cst_equal (size, TYPE_SIZE (field_type))
	  || (pos && !value_factor_p (pos, TYPE_ALIGN (field_type)))
	  || packed
	  || (TYPE_ALIGN (record_type) != 0
	      && TYPE_ALIGN (record_type) < TYPE_ALIGN (field_type))))
    {
      DECL_BIT_FIELD (field_decl) = 1;
      DECL_SIZE (field_decl) = size;
      if (!packed && !pos)
	{
	  if (TYPE_ALIGN (record_type) != 0
	      && TYPE_ALIGN (record_type) < TYPE_ALIGN (field_type))
	    DECL_ALIGN (field_decl) = TYPE_ALIGN (record_type);
	  else
	    DECL_ALIGN (field_decl) = TYPE_ALIGN (field_type);
	}
    }

  DECL_PACKED (field_decl) = pos ? DECL_BIT_FIELD (field_decl) : packed;

  /* Bump the alignment if need be, either for bitfield/packing purposes or
     to satisfy the type requirements if no such consideration applies.  When
     we get the alignment from the type, indicate if this is from an explicit
     user request, which prevents stor-layout from lowering it later on.  */
  {
    unsigned int bit_align
      = (DECL_BIT_FIELD (field_decl) ? 1
	 : packed && TYPE_MODE (field_type) != BLKmode ? BITS_PER_UNIT : 0);

    if (bit_align > DECL_ALIGN (field_decl))
      DECL_ALIGN (field_decl) = bit_align;
    else if (!bit_align && TYPE_ALIGN (field_type) > DECL_ALIGN (field_decl))
      {
	DECL_ALIGN (field_decl) = TYPE_ALIGN (field_type);
	DECL_USER_ALIGN (field_decl) = TYPE_USER_ALIGN (field_type);
      }
  }

  if (pos)
    {
      /* We need to pass in the alignment the DECL is known to have.
	 This is the lowest-order bit set in POS, but no more than
	 the alignment of the record, if one is specified.  Note
	 that an alignment of 0 is taken as infinite.  */
      unsigned int known_align;

      if (tree_fits_uhwi_p (pos))
	known_align = tree_to_uhwi (pos) & - tree_to_uhwi (pos);
      else
	known_align = BITS_PER_UNIT;

      if (TYPE_ALIGN (record_type)
	  && (known_align == 0 || known_align > TYPE_ALIGN (record_type)))
	known_align = TYPE_ALIGN (record_type);

      layout_decl (field_decl, known_align);
      SET_DECL_OFFSET_ALIGN (field_decl,
			     tree_fits_uhwi_p (pos) ? BIGGEST_ALIGNMENT
			     : BITS_PER_UNIT);
      pos_from_bit (&DECL_FIELD_OFFSET (field_decl),
		    &DECL_FIELD_BIT_OFFSET (field_decl),
		    DECL_OFFSET_ALIGN (field_decl), pos);
    }

  /* In addition to what our caller says, claim the field is addressable if we
     know that its type is not suitable.

     The field may also be "technically" nonaddressable, meaning that even if
     we attempt to take the field's address we will actually get the address
     of a copy.  This is the case for true bitfields, but the DECL_BIT_FIELD
     value we have at this point is not accurate enough, so we don't account
     for this here and let finish_record_type decide.  */
  if (!addressable && !type_for_nonaliased_component_p (field_type))
    addressable = 1;

  DECL_NONADDRESSABLE_P (field_decl) = !addressable;

  return field_decl;
}

/* Return a PARM_DECL node.  PARAM_NAME is the name of the parameter and
   PARAM_TYPE is its type.  READONLY is true if the parameter is readonly
   (either an In parameter or an address of a pass-by-ref parameter).  */

tree
create_param_decl (tree param_name, tree param_type, bool readonly)
{
  tree param_decl = build_decl (input_location,
				PARM_DECL, param_name, param_type);

  /* Honor TARGET_PROMOTE_PROTOTYPES like the C compiler, as not doing so
     can lead to various ABI violations.  */
  if (targetm.calls.promote_prototypes (NULL_TREE)
      && INTEGRAL_TYPE_P (param_type)
      && TYPE_PRECISION (param_type) < TYPE_PRECISION (integer_type_node))
    {
      /* We have to be careful about biased types here.  Make a subtype
	 of integer_type_node with the proper biasing.  */
      if (TREE_CODE (param_type) == INTEGER_TYPE
	  && TYPE_BIASED_REPRESENTATION_P (param_type))
	{
	  tree subtype
	    = make_unsigned_type (TYPE_PRECISION (integer_type_node));
	  TREE_TYPE (subtype) = integer_type_node;
	  TYPE_BIASED_REPRESENTATION_P (subtype) = 1;
	  SET_TYPE_RM_MIN_VALUE (subtype, TYPE_MIN_VALUE (param_type));
	  SET_TYPE_RM_MAX_VALUE (subtype, TYPE_MAX_VALUE (param_type));
	  param_type = subtype;
	}
      else
	param_type = integer_type_node;
    }

  DECL_ARG_TYPE (param_decl) = param_type;
  TREE_READONLY (param_decl) = readonly;
  return param_decl;
}

/* Process the attributes in ATTR_LIST for NODE, which is either a DECL or
   a TYPE.  If IN_PLACE is true, the tree pointed to by NODE should not be
   changed.  GNAT_NODE is used for the position of error messages.  */

void
process_attributes (tree *node, struct attrib **attr_list, bool in_place,
		    Node_Id gnat_node)
{
  struct attrib *attr;

  for (attr = *attr_list; attr; attr = attr->next)
    switch (attr->type)
      {
      case ATTR_MACHINE_ATTRIBUTE:
	Sloc_to_locus (Sloc (gnat_node), &input_location);
	decl_attributes (node, tree_cons (attr->name, attr->args, NULL_TREE),
			 in_place ? ATTR_FLAG_TYPE_IN_PLACE : 0);
	break;

      case ATTR_LINK_ALIAS:
        if (!DECL_EXTERNAL (*node))
	  {
	    TREE_STATIC (*node) = 1;
	    assemble_alias (*node, attr->name);
	  }
	break;

      case ATTR_WEAK_EXTERNAL:
	if (SUPPORTS_WEAK)
	  declare_weak (*node);
	else
	  post_error ("?weak declarations not supported on this target",
		      attr->error_point);
	break;

      case ATTR_LINK_SECTION:
	if (targetm_common.have_named_sections)
	  {
	    DECL_SECTION_NAME (*node)
	      = build_string (IDENTIFIER_LENGTH (attr->name),
			      IDENTIFIER_POINTER (attr->name));
	    DECL_COMMON (*node) = 0;
	  }
	else
	  post_error ("?section attributes are not supported for this target",
		      attr->error_point);
	break;

      case ATTR_LINK_CONSTRUCTOR:
	DECL_STATIC_CONSTRUCTOR (*node) = 1;
	TREE_USED (*node) = 1;
	break;

      case ATTR_LINK_DESTRUCTOR:
	DECL_STATIC_DESTRUCTOR (*node) = 1;
	TREE_USED (*node) = 1;
	break;

      case ATTR_THREAD_LOCAL_STORAGE:
	DECL_TLS_MODEL (*node) = decl_default_tls_model (*node);
	DECL_COMMON (*node) = 0;
	break;
      }

  *attr_list = NULL;
}

/* Record DECL as a global renaming pointer.  */

void
record_global_renaming_pointer (tree decl)
{
  gcc_assert (!DECL_LOOP_PARM_P (decl) && DECL_RENAMED_OBJECT (decl));
  vec_safe_push (global_renaming_pointers, decl);
}

/* Invalidate the global renaming pointers.   */

void
invalidate_global_renaming_pointers (void)
{
  unsigned int i;
  tree iter;

  if (global_renaming_pointers == NULL)
    return;

  FOR_EACH_VEC_ELT (*global_renaming_pointers, i, iter)
    SET_DECL_RENAMED_OBJECT (iter, NULL_TREE);

  vec_free (global_renaming_pointers);
}

/* Return true if VALUE is a known to be a multiple of FACTOR, which must be
   a power of 2. */

bool
value_factor_p (tree value, HOST_WIDE_INT factor)
{
  if (tree_fits_uhwi_p (value))
    return tree_to_uhwi (value) % factor == 0;

  if (TREE_CODE (value) == MULT_EXPR)
    return (value_factor_p (TREE_OPERAND (value, 0), factor)
            || value_factor_p (TREE_OPERAND (value, 1), factor));

  return false;
}

/* Return VALUE scaled by the biggest power-of-2 factor of EXPR.  */

static unsigned int
scale_by_factor_of (tree expr, unsigned int value)
{
  expr = remove_conversions (expr, true);

  /* An expression which is a bitwise AND with a mask has a power-of-2 factor
     corresponding to the number of trailing zeros of the mask.  */
  if (TREE_CODE (expr) == BIT_AND_EXPR
      && TREE_CODE (TREE_OPERAND (expr, 1)) == INTEGER_CST)
    {
      unsigned HOST_WIDE_INT mask = TREE_INT_CST_LOW (TREE_OPERAND (expr, 1));
      unsigned int i = 0;

      while ((mask & 1) == 0 && i < HOST_BITS_PER_WIDE_INT)
	{
	  mask >>= 1;
	  value *= 2;
	  i++;
	}
    }

  return value;
}

/* Given two consecutive field decls PREV_FIELD and CURR_FIELD, return true
   unless we can prove these 2 fields are laid out in such a way that no gap
   exist between the end of PREV_FIELD and the beginning of CURR_FIELD.  OFFSET
   is the distance in bits between the end of PREV_FIELD and the starting
   position of CURR_FIELD. It is ignored if null. */

static bool
potential_alignment_gap (tree prev_field, tree curr_field, tree offset)
{
  /* If this is the first field of the record, there cannot be any gap */
  if (!prev_field)
    return false;

  /* If the previous field is a union type, then return false: The only
     time when such a field is not the last field of the record is when
     there are other components at fixed positions after it (meaning there
     was a rep clause for every field), in which case we don't want the
     alignment constraint to override them. */
  if (TREE_CODE (TREE_TYPE (prev_field)) == QUAL_UNION_TYPE)
    return false;

  /* If the distance between the end of prev_field and the beginning of
     curr_field is constant, then there is a gap if the value of this
     constant is not null. */
  if (offset && tree_fits_uhwi_p (offset))
    return !integer_zerop (offset);

  /* If the size and position of the previous field are constant,
     then check the sum of this size and position. There will be a gap
     iff it is not multiple of the current field alignment. */
  if (tree_fits_uhwi_p (DECL_SIZE (prev_field))
      && tree_fits_uhwi_p (bit_position (prev_field)))
    return ((tree_to_uhwi (bit_position (prev_field))
	     + tree_to_uhwi (DECL_SIZE (prev_field)))
	    % DECL_ALIGN (curr_field) != 0);

  /* If both the position and size of the previous field are multiples
     of the current field alignment, there cannot be any gap. */
  if (value_factor_p (bit_position (prev_field), DECL_ALIGN (curr_field))
      && value_factor_p (DECL_SIZE (prev_field), DECL_ALIGN (curr_field)))
    return false;

  /* Fallback, return that there may be a potential gap */
  return true;
}

/* Return a LABEL_DECL with LABEL_NAME.  GNAT_NODE is used for the position
   of the decl.  */

tree
create_label_decl (tree label_name, Node_Id gnat_node)
{
  tree label_decl
    = build_decl (input_location, LABEL_DECL, label_name, void_type_node);

  DECL_MODE (label_decl) = VOIDmode;

  /* Add this decl to the current binding level.  */
  gnat_pushdecl (label_decl, gnat_node);

  return label_decl;
}

/* Return a FUNCTION_DECL node.  SUBPROG_NAME is the name of the subprogram,
   ASM_NAME is its assembler name, SUBPROG_TYPE is its type (a FUNCTION_TYPE
   node), PARAM_DECL_LIST is the list of the subprogram arguments (a list of
   PARM_DECL nodes chained through the DECL_CHAIN field).

   INLINE_STATUS, PUBLIC_FLAG, EXTERN_FLAG, ARTIFICIAL_FLAG and ATTR_LIST are
   used to set the appropriate fields in the FUNCTION_DECL.  GNAT_NODE is
   used for the position of the decl.  */

tree
create_subprog_decl (tree subprog_name, tree asm_name, tree subprog_type,
 		     tree param_decl_list, enum inline_status_t inline_status,
		     bool public_flag, bool extern_flag, bool artificial_flag,
		     struct attrib *attr_list, Node_Id gnat_node)
{
  tree subprog_decl = build_decl (input_location, FUNCTION_DECL, subprog_name,
				  subprog_type);
  tree result_decl = build_decl (input_location, RESULT_DECL, NULL_TREE,
				 TREE_TYPE (subprog_type));
  DECL_ARGUMENTS (subprog_decl) = param_decl_list;

  /* If this is a non-inline function nested inside an inlined external
     function, we cannot honor both requests without cloning the nested
     function in the current unit since it is private to the other unit.
     We could inline the nested function as well but it's probably better
     to err on the side of too little inlining.  */
  if (inline_status != is_enabled
      && !public_flag
      && current_function_decl
      && DECL_DECLARED_INLINE_P (current_function_decl)
      && DECL_EXTERNAL (current_function_decl))
    DECL_DECLARED_INLINE_P (current_function_decl) = 0;

  DECL_ARTIFICIAL (subprog_decl) = artificial_flag;
  DECL_EXTERNAL (subprog_decl) = extern_flag;

  switch (inline_status)
    {
    case is_suppressed:
      DECL_UNINLINABLE (subprog_decl) = 1;
      break;

    case is_disabled:
      break;

    case is_enabled:
      DECL_DECLARED_INLINE_P (subprog_decl) = 1;
      DECL_NO_INLINE_WARNING_P (subprog_decl) = artificial_flag;
      break;

    default:
      gcc_unreachable ();
    }

  TREE_PUBLIC (subprog_decl) = public_flag;
  TREE_READONLY (subprog_decl) = TYPE_READONLY (subprog_type);
  TREE_THIS_VOLATILE (subprog_decl) = TYPE_VOLATILE (subprog_type);
  TREE_SIDE_EFFECTS (subprog_decl) = TYPE_VOLATILE (subprog_type);

  DECL_ARTIFICIAL (result_decl) = 1;
  DECL_IGNORED_P (result_decl) = 1;
  DECL_BY_REFERENCE (result_decl) = TREE_ADDRESSABLE (subprog_type);
  DECL_RESULT (subprog_decl) = result_decl;

  if (asm_name)
    {
      SET_DECL_ASSEMBLER_NAME (subprog_decl, asm_name);

      /* The expand_main_function circuitry expects "main_identifier_node" to
	 designate the DECL_NAME of the 'main' entry point, in turn expected
	 to be declared as the "main" function literally by default.  Ada
	 program entry points are typically declared with a different name
	 within the binder generated file, exported as 'main' to satisfy the
	 system expectations.  Force main_identifier_node in this case.  */
      if (asm_name == main_identifier_node)
	DECL_NAME (subprog_decl) = main_identifier_node;
    }

  process_attributes (&subprog_decl, &attr_list, true, gnat_node);

  /* Add this decl to the current binding level.  */
  gnat_pushdecl (subprog_decl, gnat_node);

  /* Output the assembler code and/or RTL for the declaration.  */
  rest_of_decl_compilation (subprog_decl, global_bindings_p (), 0);

  return subprog_decl;
}

/* Set up the framework for generating code for SUBPROG_DECL, a subprogram
   body.  This routine needs to be invoked before processing the declarations
   appearing in the subprogram.  */

void
begin_subprog_body (tree subprog_decl)
{
  tree param_decl;

  announce_function (subprog_decl);

  /* This function is being defined.  */
  TREE_STATIC (subprog_decl) = 1;

  current_function_decl = subprog_decl;

  /* Enter a new binding level and show that all the parameters belong to
     this function.  */
  gnat_pushlevel ();

  for (param_decl = DECL_ARGUMENTS (subprog_decl); param_decl;
       param_decl = DECL_CHAIN (param_decl))
    DECL_CONTEXT (param_decl) = subprog_decl;

  make_decl_rtl (subprog_decl);
}

/* Finish translating the current subprogram and set its BODY.  */

void
end_subprog_body (tree body)
{
  tree fndecl = current_function_decl;

  /* Attach the BLOCK for this level to the function and pop the level.  */
  BLOCK_SUPERCONTEXT (current_binding_level->block) = fndecl;
  DECL_INITIAL (fndecl) = current_binding_level->block;
  gnat_poplevel ();

  /* Mark the RESULT_DECL as being in this subprogram. */
  DECL_CONTEXT (DECL_RESULT (fndecl)) = fndecl;

  /* The body should be a BIND_EXPR whose BLOCK is the top-level one.  */
  if (TREE_CODE (body) == BIND_EXPR)
    {
      BLOCK_SUPERCONTEXT (BIND_EXPR_BLOCK (body)) = fndecl;
      DECL_INITIAL (fndecl) = BIND_EXPR_BLOCK (body);
    }

  DECL_SAVED_TREE (fndecl) = body;

  current_function_decl = decl_function_context (fndecl);
}

/* Wrap up compilation of SUBPROG_DECL, a subprogram body.  */

void
rest_of_subprog_body_compilation (tree subprog_decl)
{
  /* We cannot track the location of errors past this point.  */
  error_gnat_node = Empty;

  /* If we're only annotating types, don't actually compile this function.  */
  if (type_annotate_only)
    return;

  /* Dump functions before gimplification.  */
  dump_function (TDI_original, subprog_decl);

  if (!decl_function_context (subprog_decl))
    cgraph_finalize_function (subprog_decl, false);
  else
    /* Register this function with cgraph just far enough to get it
       added to our parent's nested function list.  */
    (void) cgraph_get_create_node (subprog_decl);
}

tree
gnat_builtin_function (tree decl)
{
  gnat_pushdecl (decl, Empty);
  return decl;
}

/* Return an integer type with the number of bits of precision given by
   PRECISION.  UNSIGNEDP is nonzero if the type is unsigned; otherwise
   it is a signed type.  */

tree
gnat_type_for_size (unsigned precision, int unsignedp)
{
  tree t;
  char type_name[20];

  if (precision <= 2 * MAX_BITS_PER_WORD
      && signed_and_unsigned_types[precision][unsignedp])
    return signed_and_unsigned_types[precision][unsignedp];

 if (unsignedp)
    t = make_unsigned_type (precision);
  else
    t = make_signed_type (precision);

  if (precision <= 2 * MAX_BITS_PER_WORD)
    signed_and_unsigned_types[precision][unsignedp] = t;

  if (!TYPE_NAME (t))
    {
      sprintf (type_name, "%sSIGNED_%u", unsignedp ? "UN" : "", precision);
      TYPE_NAME (t) = get_identifier (type_name);
    }

  return t;
}

/* Likewise for floating-point types.  */

static tree
float_type_for_precision (int precision, enum machine_mode mode)
{
  tree t;
  char type_name[20];

  if (float_types[(int) mode])
    return float_types[(int) mode];

  float_types[(int) mode] = t = make_node (REAL_TYPE);
  TYPE_PRECISION (t) = precision;
  layout_type (t);

  gcc_assert (TYPE_MODE (t) == mode);
  if (!TYPE_NAME (t))
    {
      sprintf (type_name, "FLOAT_%d", precision);
      TYPE_NAME (t) = get_identifier (type_name);
    }

  return t;
}

/* Return a data type that has machine mode MODE.  UNSIGNEDP selects
   an unsigned type; otherwise a signed type is returned.  */

tree
gnat_type_for_mode (enum machine_mode mode, int unsignedp)
{
  if (mode == BLKmode)
    return NULL_TREE;

  if (mode == VOIDmode)
    return void_type_node;

  if (COMPLEX_MODE_P (mode))
    return NULL_TREE;

  if (SCALAR_FLOAT_MODE_P (mode))
    return float_type_for_precision (GET_MODE_PRECISION (mode), mode);

  if (SCALAR_INT_MODE_P (mode))
    return gnat_type_for_size (GET_MODE_BITSIZE (mode), unsignedp);

  if (VECTOR_MODE_P (mode))
    {
      enum machine_mode inner_mode = GET_MODE_INNER (mode);
      tree inner_type = gnat_type_for_mode (inner_mode, unsignedp);
      if (inner_type)
	return build_vector_type_for_mode (inner_type, mode);
    }

  return NULL_TREE;
}

/* Return the unsigned version of a TYPE_NODE, a scalar type.  */

tree
gnat_unsigned_type (tree type_node)
{
  tree type = gnat_type_for_size (TYPE_PRECISION (type_node), 1);

  if (TREE_CODE (type_node) == INTEGER_TYPE && TYPE_MODULAR_P (type_node))
    {
      type = copy_node (type);
      TREE_TYPE (type) = type_node;
    }
  else if (TREE_TYPE (type_node)
	   && TREE_CODE (TREE_TYPE (type_node)) == INTEGER_TYPE
	   && TYPE_MODULAR_P (TREE_TYPE (type_node)))
    {
      type = copy_node (type);
      TREE_TYPE (type) = TREE_TYPE (type_node);
    }

  return type;
}

/* Return the signed version of a TYPE_NODE, a scalar type.  */

tree
gnat_signed_type (tree type_node)
{
  tree type = gnat_type_for_size (TYPE_PRECISION (type_node), 0);

  if (TREE_CODE (type_node) == INTEGER_TYPE && TYPE_MODULAR_P (type_node))
    {
      type = copy_node (type);
      TREE_TYPE (type) = type_node;
    }
  else if (TREE_TYPE (type_node)
	   && TREE_CODE (TREE_TYPE (type_node)) == INTEGER_TYPE
	   && TYPE_MODULAR_P (TREE_TYPE (type_node)))
    {
      type = copy_node (type);
      TREE_TYPE (type) = TREE_TYPE (type_node);
    }

  return type;
}

/* Return 1 if the types T1 and T2 are compatible, i.e. if they can be
   transparently converted to each other.  */

int
gnat_types_compatible_p (tree t1, tree t2)
{
  enum tree_code code;

  /* This is the default criterion.  */
  if (TYPE_MAIN_VARIANT (t1) == TYPE_MAIN_VARIANT (t2))
    return 1;

  /* We only check structural equivalence here.  */
  if ((code = TREE_CODE (t1)) != TREE_CODE (t2))
    return 0;

  /* Vector types are also compatible if they have the same number of subparts
     and the same form of (scalar) element type.  */
  if (code == VECTOR_TYPE
      && TYPE_VECTOR_SUBPARTS (t1) == TYPE_VECTOR_SUBPARTS (t2)
      && TREE_CODE (TREE_TYPE (t1)) == TREE_CODE (TREE_TYPE (t2))
      && TYPE_PRECISION (TREE_TYPE (t1)) == TYPE_PRECISION (TREE_TYPE (t2)))
    return 1;

  /* Array types are also compatible if they are constrained and have the same
     domain(s) and the same component type.  */
  if (code == ARRAY_TYPE
      && (TYPE_DOMAIN (t1) == TYPE_DOMAIN (t2)
	  || (TYPE_DOMAIN (t1)
	      && TYPE_DOMAIN (t2)
	      && tree_int_cst_equal (TYPE_MIN_VALUE (TYPE_DOMAIN (t1)),
				     TYPE_MIN_VALUE (TYPE_DOMAIN (t2)))
	      && tree_int_cst_equal (TYPE_MAX_VALUE (TYPE_DOMAIN (t1)),
				     TYPE_MAX_VALUE (TYPE_DOMAIN (t2)))))
      && (TREE_TYPE (t1) == TREE_TYPE (t2)
	  || (TREE_CODE (TREE_TYPE (t1)) == ARRAY_TYPE
	      && gnat_types_compatible_p (TREE_TYPE (t1), TREE_TYPE (t2)))))
    return 1;

  return 0;
}

/* Return true if EXPR is a useless type conversion.  */

bool
gnat_useless_type_conversion (tree expr)
{
  if (CONVERT_EXPR_P (expr)
      || TREE_CODE (expr) == VIEW_CONVERT_EXPR
      || TREE_CODE (expr) == NON_LVALUE_EXPR)
    return gnat_types_compatible_p (TREE_TYPE (expr),
				    TREE_TYPE (TREE_OPERAND (expr, 0)));

  return false;
}

/* Return true if T, a FUNCTION_TYPE, has the specified list of flags.  */

bool
fntype_same_flags_p (const_tree t, tree cico_list, bool return_unconstrained_p,
		     bool return_by_direct_ref_p, bool return_by_invisi_ref_p)
{
  return TYPE_CI_CO_LIST (t) == cico_list
	 && TYPE_RETURN_UNCONSTRAINED_P (t) == return_unconstrained_p
	 && TYPE_RETURN_BY_DIRECT_REF_P (t) == return_by_direct_ref_p
	 && TREE_ADDRESSABLE (t) == return_by_invisi_ref_p;
}

/* EXP is an expression for the size of an object.  If this size contains
   discriminant references, replace them with the maximum (if MAX_P) or
   minimum (if !MAX_P) possible value of the discriminant.  */

tree
max_size (tree exp, bool max_p)
{
  enum tree_code code = TREE_CODE (exp);
  tree type = TREE_TYPE (exp);

  switch (TREE_CODE_CLASS (code))
    {
    case tcc_declaration:
    case tcc_constant:
      return exp;

    case tcc_vl_exp:
      if (code == CALL_EXPR)
	{
	  tree t, *argarray;
	  int n, i;

	  t = maybe_inline_call_in_expr (exp);
	  if (t)
	    return max_size (t, max_p);

	  n = call_expr_nargs (exp);
	  gcc_assert (n > 0);
	  argarray = XALLOCAVEC (tree, n);
	  for (i = 0; i < n; i++)
	    argarray[i] = max_size (CALL_EXPR_ARG (exp, i), max_p);
	  return build_call_array (type, CALL_EXPR_FN (exp), n, argarray);
	}
      break;

    case tcc_reference:
      /* If this contains a PLACEHOLDER_EXPR, it is the thing we want to
	 modify.  Otherwise, we treat it like a variable.  */
      if (!CONTAINS_PLACEHOLDER_P (exp))
	return exp;

      type = TREE_TYPE (TREE_OPERAND (exp, 1));
      return
	max_size (max_p ? TYPE_MAX_VALUE (type) : TYPE_MIN_VALUE (type), true);

    case tcc_comparison:
      return max_p ? size_one_node : size_zero_node;

    case tcc_unary:
      if (code == NON_LVALUE_EXPR)
	return max_size (TREE_OPERAND (exp, 0), max_p);

      return fold_build1 (code, type,
			  max_size (TREE_OPERAND (exp, 0),
				    code == NEGATE_EXPR ? !max_p : max_p));

    case tcc_binary:
      {
	tree lhs = max_size (TREE_OPERAND (exp, 0), max_p);
	tree rhs = max_size (TREE_OPERAND (exp, 1),
			     code == MINUS_EXPR ? !max_p : max_p);

	/* Special-case wanting the maximum value of a MIN_EXPR.
	   In that case, if one side overflows, return the other.  */
	if (max_p && code == MIN_EXPR)
	  {
	    if (TREE_CODE (rhs) == INTEGER_CST && TREE_OVERFLOW (rhs))
	      return lhs;

	    if (TREE_CODE (lhs) == INTEGER_CST && TREE_OVERFLOW (lhs))
	      return rhs;
	  }

	/* Likewise, handle a MINUS_EXPR or PLUS_EXPR with the LHS
	   overflowing and the RHS a variable.  */
	if ((code == MINUS_EXPR || code == PLUS_EXPR)
	    && TREE_CODE (lhs) == INTEGER_CST
	    && TREE_OVERFLOW (lhs)
	    && !TREE_CONSTANT (rhs))
	  return lhs;

	return size_binop (code, lhs, rhs);
      }

    case tcc_expression:
      switch (TREE_CODE_LENGTH (code))
	{
	case 1:
	  if (code == SAVE_EXPR)
	    return exp;

	  return fold_build1 (code, type,
			      max_size (TREE_OPERAND (exp, 0), max_p));

	case 2:
	  if (code == COMPOUND_EXPR)
	    return max_size (TREE_OPERAND (exp, 1), max_p);

	  return fold_build2 (code, type,
			      max_size (TREE_OPERAND (exp, 0), max_p),
			      max_size (TREE_OPERAND (exp, 1), max_p));

	case 3:
	  if (code == COND_EXPR)
	    return fold_build2 (max_p ? MAX_EXPR : MIN_EXPR, type,
				max_size (TREE_OPERAND (exp, 1), max_p),
				max_size (TREE_OPERAND (exp, 2), max_p));

	default:
	  break;
	}

      /* Other tree classes cannot happen.  */
    default:
      break;
    }

  gcc_unreachable ();
}

/* Build a template of type TEMPLATE_TYPE from the array bounds of ARRAY_TYPE.
   EXPR is an expression that we can use to locate any PLACEHOLDER_EXPRs.
   Return a constructor for the template.  */

tree
build_template (tree template_type, tree array_type, tree expr)
{
  vec<constructor_elt, va_gc> *template_elts = NULL;
  tree bound_list = NULL_TREE;
  tree field;

  while (TREE_CODE (array_type) == RECORD_TYPE
	 && (TYPE_PADDING_P (array_type)
	     || TYPE_JUSTIFIED_MODULAR_P (array_type)))
    array_type = TREE_TYPE (TYPE_FIELDS (array_type));

  if (TREE_CODE (array_type) == ARRAY_TYPE
      || (TREE_CODE (array_type) == INTEGER_TYPE
	  && TYPE_HAS_ACTUAL_BOUNDS_P (array_type)))
    bound_list = TYPE_ACTUAL_BOUNDS (array_type);

  /* First make the list for a CONSTRUCTOR for the template.  Go down the
     field list of the template instead of the type chain because this
     array might be an Ada array of arrays and we can't tell where the
     nested arrays stop being the underlying object.  */

  for (field = TYPE_FIELDS (template_type); field;
       (bound_list
	? (bound_list = TREE_CHAIN (bound_list))
	: (array_type = TREE_TYPE (array_type))),
       field = DECL_CHAIN (DECL_CHAIN (field)))
    {
      tree bounds, min, max;

      /* If we have a bound list, get the bounds from there.  Likewise
	 for an ARRAY_TYPE.  Otherwise, if expr is a PARM_DECL with
	 DECL_BY_COMPONENT_PTR_P, use the bounds of the field in the template.
	 This will give us a maximum range.  */
      if (bound_list)
	bounds = TREE_VALUE (bound_list);
      else if (TREE_CODE (array_type) == ARRAY_TYPE)
	bounds = TYPE_INDEX_TYPE (TYPE_DOMAIN (array_type));
      else if (expr && TREE_CODE (expr) == PARM_DECL
	       && DECL_BY_COMPONENT_PTR_P (expr))
	bounds = TREE_TYPE (field);
      else
	gcc_unreachable ();

      min = convert (TREE_TYPE (field), TYPE_MIN_VALUE (bounds));
      max = convert (TREE_TYPE (DECL_CHAIN (field)), TYPE_MAX_VALUE (bounds));

      /* If either MIN or MAX involve a PLACEHOLDER_EXPR, we must
	 substitute it from OBJECT.  */
      min = SUBSTITUTE_PLACEHOLDER_IN_EXPR (min, expr);
      max = SUBSTITUTE_PLACEHOLDER_IN_EXPR (max, expr);

      CONSTRUCTOR_APPEND_ELT (template_elts, field, min);
      CONSTRUCTOR_APPEND_ELT (template_elts, DECL_CHAIN (field), max);
    }

  return gnat_build_constructor (template_type, template_elts);
}

/* Helper routine to make a descriptor field.  FIELD_LIST is the list of decls
   being built; the new decl is chained on to the front of the list.  */

static tree
make_descriptor_field (const char *name, tree type, tree rec_type,
		       tree initial, tree field_list)
{
  tree field
    = create_field_decl (get_identifier (name), type, rec_type, NULL_TREE,
			 NULL_TREE, 0, 0);

  DECL_INITIAL (field) = initial;
  DECL_CHAIN (field) = field_list;
  return field;
}

/* Build a 32-bit VMS descriptor from a Mechanism_Type, which must specify a
   descriptor type, and the GCC type of an object.  Each FIELD_DECL in the
   type contains in its DECL_INITIAL the expression to use when a constructor
   is made for the type.  GNAT_ENTITY is an entity used to print out an error
   message if the mechanism cannot be applied to an object of that type and
   also for the name.  */

tree
build_vms_descriptor32 (tree type, Mechanism_Type mech, Entity_Id gnat_entity)
{
  tree record_type = make_node (RECORD_TYPE);
  tree pointer32_type, pointer64_type;
  tree field_list = NULL_TREE;
  int klass, ndim, i, dtype = 0;
  tree inner_type, tem;
  tree *idx_arr;

  /* If TYPE is an unconstrained array, use the underlying array type.  */
  if (TREE_CODE (type) == UNCONSTRAINED_ARRAY_TYPE)
    type = TREE_TYPE (TREE_TYPE (TYPE_FIELDS (TREE_TYPE (type))));

  /* If this is an array, compute the number of dimensions in the array,
     get the index types, and point to the inner type.  */
  if (TREE_CODE (type) != ARRAY_TYPE)
    ndim = 0;
  else
    for (ndim = 1, inner_type = type;
	 TREE_CODE (TREE_TYPE (inner_type)) == ARRAY_TYPE
	 && TYPE_MULTI_ARRAY_P (TREE_TYPE (inner_type));
	 ndim++, inner_type = TREE_TYPE (inner_type))
      ;

  idx_arr = XALLOCAVEC (tree, ndim);

  if (mech != By_Descriptor_NCA && mech != By_Short_Descriptor_NCA
      && TREE_CODE (type) == ARRAY_TYPE && TYPE_CONVENTION_FORTRAN_P (type))
    for (i = ndim - 1, inner_type = type;
	 i >= 0;
	 i--, inner_type = TREE_TYPE (inner_type))
      idx_arr[i] = TYPE_DOMAIN (inner_type);
  else
    for (i = 0, inner_type = type;
	 i < ndim;
	 i++, inner_type = TREE_TYPE (inner_type))
      idx_arr[i] = TYPE_DOMAIN (inner_type);

  /* Now get the DTYPE value.  */
  switch (TREE_CODE (type))
    {
    case INTEGER_TYPE:
    case ENUMERAL_TYPE:
    case BOOLEAN_TYPE:
      if (TYPE_VAX_FLOATING_POINT_P (type))
	switch (tree_to_uhwi (TYPE_DIGITS_VALUE (type)))
	  {
	  case 6:
	    dtype = 10;
	    break;
	  case 9:
	    dtype = 11;
	    break;
	  case 15:
	    dtype = 27;
	    break;
	  }
      else
	switch (GET_MODE_BITSIZE (TYPE_MODE (type)))
	  {
	  case 8:
	    dtype = TYPE_UNSIGNED (type) ? 2 : 6;
	    break;
	  case 16:
	    dtype = TYPE_UNSIGNED (type) ? 3 : 7;
	    break;
	  case 32:
	    dtype = TYPE_UNSIGNED (type) ? 4 : 8;
	    break;
	  case 64:
	    dtype = TYPE_UNSIGNED (type) ? 5 : 9;
	    break;
	  case 128:
	    dtype = TYPE_UNSIGNED (type) ? 25 : 26;
	    break;
	  }
      break;

    case REAL_TYPE:
      dtype = GET_MODE_BITSIZE (TYPE_MODE (type)) == 32 ? 52 : 53;
      break;

    case COMPLEX_TYPE:
      if (TREE_CODE (TREE_TYPE (type)) == INTEGER_TYPE
	  && TYPE_VAX_FLOATING_POINT_P (type))
	switch (tree_to_uhwi (TYPE_DIGITS_VALUE (type)))
	  {
	  case 6:
	    dtype = 12;
	    break;
	  case 9:
	    dtype = 13;
	    break;
	  case 15:
	    dtype = 29;
	  }
      else
	dtype = GET_MODE_BITSIZE (TYPE_MODE (TREE_TYPE (type))) == 32 ? 54: 55;
      break;

    case ARRAY_TYPE:
      dtype = 14;
      break;

    default:
      break;
    }

  /* Get the CLASS value.  */
  switch (mech)
    {
    case By_Descriptor_A:
    case By_Short_Descriptor_A:
      klass = 4;
      break;
    case By_Descriptor_NCA:
    case By_Short_Descriptor_NCA:
      klass = 10;
      break;
    case By_Descriptor_SB:
    case By_Short_Descriptor_SB:
      klass = 15;
      break;
    case By_Descriptor:
    case By_Short_Descriptor:
    case By_Descriptor_S:
    case By_Short_Descriptor_S:
    default:
      klass = 1;
      break;
    }

  /* Make the type for a descriptor for VMS.  The first four fields are the
     same for all types.  */
  field_list
    = make_descriptor_field ("LENGTH", gnat_type_for_size (16, 1), record_type,
			     size_in_bytes ((mech == By_Descriptor_A
					     || mech == By_Short_Descriptor_A)
					    ? inner_type : type),
			     field_list);
  field_list
    = make_descriptor_field ("DTYPE", gnat_type_for_size (8, 1), record_type,
			     size_int (dtype), field_list);
  field_list
    = make_descriptor_field ("CLASS", gnat_type_for_size (8, 1), record_type,
			     size_int (klass), field_list);

  pointer32_type = build_pointer_type_for_mode (type, SImode, false);
  pointer64_type = build_pointer_type_for_mode (type, DImode, false);

  /* Ensure that only 32-bit pointers are passed in 32-bit descriptors.  Note
     that we cannot build a template call to the CE routine as it would get a
     wrong source location; instead we use a second placeholder for it.  */
  tem = build_unary_op (ADDR_EXPR, pointer64_type,
			build0 (PLACEHOLDER_EXPR, type));
  tem = build3 (COND_EXPR, pointer32_type,
		Pmode != SImode
		? build_binary_op (GE_EXPR, boolean_type_node, tem,
				   build_int_cstu (pointer64_type, 0x80000000))
		: boolean_false_node,
		build0 (PLACEHOLDER_EXPR, void_type_node),
		convert (pointer32_type, tem));

  field_list
    = make_descriptor_field ("POINTER", pointer32_type, record_type, tem,
			     field_list);

  switch (mech)
    {
    case By_Descriptor:
    case By_Short_Descriptor:
    case By_Descriptor_S:
    case By_Short_Descriptor_S:
      break;

    case By_Descriptor_SB:
    case By_Short_Descriptor_SB:
      field_list
	= make_descriptor_field ("SB_L1", gnat_type_for_size (32, 1),
			         record_type,
			         (TREE_CODE (type) == ARRAY_TYPE
				  ? TYPE_MIN_VALUE (TYPE_DOMAIN (type))
				  : size_zero_node),
				 field_list);
      field_list
	= make_descriptor_field ("SB_U1", gnat_type_for_size (32, 1),
				 record_type,
				 (TREE_CODE (type) == ARRAY_TYPE
				  ? TYPE_MAX_VALUE (TYPE_DOMAIN (type))
				  : size_zero_node),
				 field_list);
      break;

    case By_Descriptor_A:
    case By_Short_Descriptor_A:
    case By_Descriptor_NCA:
    case By_Short_Descriptor_NCA:
      field_list
	= make_descriptor_field ("SCALE", gnat_type_for_size (8, 1),
				 record_type, size_zero_node, field_list);

      field_list
	= make_descriptor_field ("DIGITS", gnat_type_for_size (8, 1),
				 record_type, size_zero_node, field_list);

      field_list
	= make_descriptor_field ("AFLAGS", gnat_type_for_size (8, 1),
				 record_type,
				 size_int ((mech == By_Descriptor_NCA
					    || mech == By_Short_Descriptor_NCA)
					   ? 0
					   /* Set FL_COLUMN, FL_COEFF, and
					      FL_BOUNDS.  */
					   : (TREE_CODE (type) == ARRAY_TYPE
					      && TYPE_CONVENTION_FORTRAN_P
						 (type)
					     ? 224 : 192)),
				 field_list);

      field_list
	= make_descriptor_field ("DIMCT", gnat_type_for_size (8, 1),
				 record_type, size_int (ndim), field_list);

      field_list
	= make_descriptor_field ("ARSIZE", gnat_type_for_size (32, 1),
				 record_type, size_in_bytes (type),
				 field_list);

      /* Now build a pointer to the 0,0,0... element.  */
      tem = build0 (PLACEHOLDER_EXPR, type);
      for (i = 0, inner_type = type; i < ndim;
	   i++, inner_type = TREE_TYPE (inner_type))
	tem = build4 (ARRAY_REF, TREE_TYPE (inner_type), tem,
		      convert (TYPE_DOMAIN (inner_type), size_zero_node),
		      NULL_TREE, NULL_TREE);

      field_list
	= make_descriptor_field ("A0", pointer32_type, record_type,
				 build1 (ADDR_EXPR, pointer32_type, tem),
				 field_list);

      /* Next come the addressing coefficients.  */
      tem = size_one_node;
      for (i = 0; i < ndim; i++)
	{
	  char fname[3];
	  tree idx_length
	    = size_binop (MULT_EXPR, tem,
			  size_binop (PLUS_EXPR,
				      size_binop (MINUS_EXPR,
						  TYPE_MAX_VALUE (idx_arr[i]),
						  TYPE_MIN_VALUE (idx_arr[i])),
				      size_int (1)));

	  fname[0] = ((mech == By_Descriptor_NCA ||
                       mech == By_Short_Descriptor_NCA) ? 'S' : 'M');
	  fname[1] = '0' + i, fname[2] = 0;
	  field_list
	    = make_descriptor_field (fname, gnat_type_for_size (32, 1),
				     record_type, idx_length, field_list);

	  if (mech == By_Descriptor_NCA || mech == By_Short_Descriptor_NCA)
	    tem = idx_length;
	}

      /* Finally here are the bounds.  */
      for (i = 0; i < ndim; i++)
	{
	  char fname[3];

	  fname[0] = 'L', fname[1] = '0' + i, fname[2] = 0;
	  field_list
	    = make_descriptor_field (fname, gnat_type_for_size (32, 1),
				     record_type, TYPE_MIN_VALUE (idx_arr[i]),
				     field_list);

	  fname[0] = 'U';
	  field_list
	    = make_descriptor_field (fname, gnat_type_for_size (32, 1),
				     record_type, TYPE_MAX_VALUE (idx_arr[i]),
				     field_list);
	}
      break;

    default:
      post_error ("unsupported descriptor type for &", gnat_entity);
    }

  TYPE_NAME (record_type) = create_concat_name (gnat_entity, "DESC");
  finish_record_type (record_type, nreverse (field_list), 0, false);
  return record_type;
}

/* Build a 64-bit VMS descriptor from a Mechanism_Type, which must specify a
   descriptor type, and the GCC type of an object.  Each FIELD_DECL in the
   type contains in its DECL_INITIAL the expression to use when a constructor
   is made for the type.  GNAT_ENTITY is an entity used to print out an error
   message if the mechanism cannot be applied to an object of that type and
   also for the name.  */

tree
build_vms_descriptor (tree type, Mechanism_Type mech, Entity_Id gnat_entity)
{
  tree record_type = make_node (RECORD_TYPE);
  tree pointer64_type;
  tree field_list = NULL_TREE;
  int klass, ndim, i, dtype = 0;
  tree inner_type, tem;
  tree *idx_arr;

  /* If TYPE is an unconstrained array, use the underlying array type.  */
  if (TREE_CODE (type) == UNCONSTRAINED_ARRAY_TYPE)
    type = TREE_TYPE (TREE_TYPE (TYPE_FIELDS (TREE_TYPE (type))));

  /* If this is an array, compute the number of dimensions in the array,
     get the index types, and point to the inner type.  */
  if (TREE_CODE (type) != ARRAY_TYPE)
    ndim = 0;
  else
    for (ndim = 1, inner_type = type;
	 TREE_CODE (TREE_TYPE (inner_type)) == ARRAY_TYPE
	 && TYPE_MULTI_ARRAY_P (TREE_TYPE (inner_type));
	 ndim++, inner_type = TREE_TYPE (inner_type))
      ;

  idx_arr = XALLOCAVEC (tree, ndim);

  if (mech != By_Descriptor_NCA
      && TREE_CODE (type) == ARRAY_TYPE && TYPE_CONVENTION_FORTRAN_P (type))
    for (i = ndim - 1, inner_type = type;
	 i >= 0;
	 i--, inner_type = TREE_TYPE (inner_type))
      idx_arr[i] = TYPE_DOMAIN (inner_type);
  else
    for (i = 0, inner_type = type;
	 i < ndim;
	 i++, inner_type = TREE_TYPE (inner_type))
      idx_arr[i] = TYPE_DOMAIN (inner_type);

  /* Now get the DTYPE value.  */
  switch (TREE_CODE (type))
    {
    case INTEGER_TYPE:
    case ENUMERAL_TYPE:
    case BOOLEAN_TYPE:
      if (TYPE_VAX_FLOATING_POINT_P (type))
	switch (tree_to_uhwi (TYPE_DIGITS_VALUE (type)))
	  {
	  case 6:
	    dtype = 10;
	    break;
	  case 9:
	    dtype = 11;
	    break;
	  case 15:
	    dtype = 27;
	    break;
	  }
      else
	switch (GET_MODE_BITSIZE (TYPE_MODE (type)))
	  {
	  case 8:
	    dtype = TYPE_UNSIGNED (type) ? 2 : 6;
	    break;
	  case 16:
	    dtype = TYPE_UNSIGNED (type) ? 3 : 7;
	    break;
	  case 32:
	    dtype = TYPE_UNSIGNED (type) ? 4 : 8;
	    break;
	  case 64:
	    dtype = TYPE_UNSIGNED (type) ? 5 : 9;
	    break;
	  case 128:
	    dtype = TYPE_UNSIGNED (type) ? 25 : 26;
	    break;
	  }
      break;

    case REAL_TYPE:
      dtype = GET_MODE_BITSIZE (TYPE_MODE (type)) == 32 ? 52 : 53;
      break;

    case COMPLEX_TYPE:
      if (TREE_CODE (TREE_TYPE (type)) == INTEGER_TYPE
	  && TYPE_VAX_FLOATING_POINT_P (type))
	switch (tree_to_uhwi (TYPE_DIGITS_VALUE (type)))
	  {
	  case 6:
	    dtype = 12;
	    break;
	  case 9:
	    dtype = 13;
	    break;
	  case 15:
	    dtype = 29;
	  }
      else
	dtype = GET_MODE_BITSIZE (TYPE_MODE (TREE_TYPE (type))) == 32 ? 54: 55;
      break;

    case ARRAY_TYPE:
      dtype = 14;
      break;

    default:
      break;
    }

  /* Get the CLASS value.  */
  switch (mech)
    {
    case By_Descriptor_A:
      klass = 4;
      break;
    case By_Descriptor_NCA:
      klass = 10;
      break;
    case By_Descriptor_SB:
      klass = 15;
      break;
    case By_Descriptor:
    case By_Descriptor_S:
    default:
      klass = 1;
      break;
    }

  /* Make the type for a 64-bit descriptor for VMS.  The first six fields
     are the same for all types.  */
  field_list
    = make_descriptor_field ("MBO", gnat_type_for_size (16, 1),
			     record_type, size_int (1), field_list);
  field_list
    = make_descriptor_field ("DTYPE", gnat_type_for_size (8, 1),
			     record_type, size_int (dtype), field_list);
  field_list
    = make_descriptor_field ("CLASS", gnat_type_for_size (8, 1),
			     record_type, size_int (klass), field_list);
  field_list
    = make_descriptor_field ("MBMO", gnat_type_for_size (32, 1),
			     record_type, size_int (-1), field_list);
  field_list
    = make_descriptor_field ("LENGTH", gnat_type_for_size (64, 1),
			     record_type,
			     size_in_bytes (mech == By_Descriptor_A
					    ? inner_type : type),
			     field_list);

  pointer64_type = build_pointer_type_for_mode (type, DImode, false);

  field_list
    = make_descriptor_field ("POINTER", pointer64_type, record_type,
			     build_unary_op (ADDR_EXPR, pointer64_type,
					     build0 (PLACEHOLDER_EXPR, type)),
			     field_list);

  switch (mech)
    {
    case By_Descriptor:
    case By_Descriptor_S:
      break;

    case By_Descriptor_SB:
      field_list
	= make_descriptor_field ("SB_L1", gnat_type_for_size (64, 1),
				 record_type,
				 (TREE_CODE (type) == ARRAY_TYPE
				  ? TYPE_MIN_VALUE (TYPE_DOMAIN (type))
				  : size_zero_node),
				 field_list);
      field_list
	= make_descriptor_field ("SB_U1", gnat_type_for_size (64, 1),
				 record_type,
				 (TREE_CODE (type) == ARRAY_TYPE
				  ? TYPE_MAX_VALUE (TYPE_DOMAIN (type))
				  : size_zero_node),
				 field_list);
      break;

    case By_Descriptor_A:
    case By_Descriptor_NCA:
      field_list
	= make_descriptor_field ("SCALE", gnat_type_for_size (8, 1),
				 record_type, size_zero_node, field_list);

      field_list
	= make_descriptor_field ("DIGITS", gnat_type_for_size (8, 1),
				 record_type, size_zero_node, field_list);

      dtype = (mech == By_Descriptor_NCA
	       ? 0
	       /* Set FL_COLUMN, FL_COEFF, and
		  FL_BOUNDS.  */
	       : (TREE_CODE (type) == ARRAY_TYPE
		  && TYPE_CONVENTION_FORTRAN_P (type)
		  ? 224 : 192));
      field_list
	= make_descriptor_field ("AFLAGS", gnat_type_for_size (8, 1),
				 record_type, size_int (dtype),
				 field_list);

      field_list
	= make_descriptor_field ("DIMCT", gnat_type_for_size (8, 1),
				 record_type, size_int (ndim), field_list);

      field_list
	= make_descriptor_field ("MBZ", gnat_type_for_size (32, 1),
				 record_type, size_int (0), field_list);
      field_list
	= make_descriptor_field ("ARSIZE", gnat_type_for_size (64, 1),
				 record_type, size_in_bytes (type),
				 field_list);

      /* Now build a pointer to the 0,0,0... element.  */
      tem = build0 (PLACEHOLDER_EXPR, type);
      for (i = 0, inner_type = type; i < ndim;
	   i++, inner_type = TREE_TYPE (inner_type))
	tem = build4 (ARRAY_REF, TREE_TYPE (inner_type), tem,
		      convert (TYPE_DOMAIN (inner_type), size_zero_node),
		      NULL_TREE, NULL_TREE);

      field_list
	= make_descriptor_field ("A0", pointer64_type, record_type,
				 build1 (ADDR_EXPR, pointer64_type, tem),
				 field_list);

      /* Next come the addressing coefficients.  */
      tem = size_one_node;
      for (i = 0; i < ndim; i++)
	{
	  char fname[3];
	  tree idx_length
	    = size_binop (MULT_EXPR, tem,
			  size_binop (PLUS_EXPR,
				      size_binop (MINUS_EXPR,
						  TYPE_MAX_VALUE (idx_arr[i]),
						  TYPE_MIN_VALUE (idx_arr[i])),
				      size_int (1)));

	  fname[0] = (mech == By_Descriptor_NCA ? 'S' : 'M');
	  fname[1] = '0' + i, fname[2] = 0;
	  field_list
	    = make_descriptor_field (fname, gnat_type_for_size (64, 1),
				     record_type, idx_length, field_list);

	  if (mech == By_Descriptor_NCA)
	    tem = idx_length;
	}

      /* Finally here are the bounds.  */
      for (i = 0; i < ndim; i++)
	{
	  char fname[3];

	  fname[0] = 'L', fname[1] = '0' + i, fname[2] = 0;
	  field_list
	    = make_descriptor_field (fname, gnat_type_for_size (64, 1),
				     record_type,
				     TYPE_MIN_VALUE (idx_arr[i]), field_list);

	  fname[0] = 'U';
	  field_list
	    = make_descriptor_field (fname, gnat_type_for_size (64, 1),
				     record_type,
				     TYPE_MAX_VALUE (idx_arr[i]), field_list);
	}
      break;

    default:
      post_error ("unsupported descriptor type for &", gnat_entity);
    }

  TYPE_NAME (record_type) = create_concat_name (gnat_entity, "DESC64");
  finish_record_type (record_type, nreverse (field_list), 0, false);
  return record_type;
}

/* Fill in a VMS descriptor of GNU_TYPE for GNU_EXPR and return the result.
   GNAT_ACTUAL is the actual parameter for which the descriptor is built.  */

tree
fill_vms_descriptor (tree gnu_type, tree gnu_expr, Node_Id gnat_actual)
{
  vec<constructor_elt, va_gc> *v = NULL;
  tree field;

  gnu_expr = maybe_unconstrained_array (gnu_expr);
  gnu_expr = gnat_protect_expr (gnu_expr);
  gnat_mark_addressable (gnu_expr);

  /* We may need to substitute both GNU_EXPR and a CALL_EXPR to the raise CE
     routine in case we have a 32-bit descriptor.  */
  gnu_expr = build2 (COMPOUND_EXPR, void_type_node,
		     build_call_raise (CE_Range_Check_Failed, gnat_actual,
				       N_Raise_Constraint_Error),
		     gnu_expr);

  for (field = TYPE_FIELDS (gnu_type); field; field = DECL_CHAIN (field))
    {
      tree value
	= convert (TREE_TYPE (field),
		   SUBSTITUTE_PLACEHOLDER_IN_EXPR (DECL_INITIAL (field),
						   gnu_expr));
      CONSTRUCTOR_APPEND_ELT (v, field, value);
    }

  return gnat_build_constructor (gnu_type, v);
}

/* Convert GNU_EXPR, a pointer to a 64bit VMS descriptor, to GNU_TYPE, a
   regular pointer or fat pointer type.  GNAT_SUBPROG is the subprogram to
   which the VMS descriptor is passed.  */

static tree
convert_vms_descriptor64 (tree gnu_type, tree gnu_expr, Entity_Id gnat_subprog)
{
  tree desc_type = TREE_TYPE (TREE_TYPE (gnu_expr));
  tree desc = build1 (INDIRECT_REF, desc_type, gnu_expr);
  /* The CLASS field is the 3rd field in the descriptor.  */
  tree klass = DECL_CHAIN (DECL_CHAIN (TYPE_FIELDS (desc_type)));
  /* The POINTER field is the 6th field in the descriptor.  */
  tree pointer = DECL_CHAIN (DECL_CHAIN (DECL_CHAIN (klass)));

  /* Retrieve the value of the POINTER field.  */
  tree gnu_expr64
    = build3 (COMPONENT_REF, TREE_TYPE (pointer), desc, pointer, NULL_TREE);

  if (POINTER_TYPE_P (gnu_type))
    return convert (gnu_type, gnu_expr64);

  else if (TYPE_IS_FAT_POINTER_P (gnu_type))
    {
      tree p_array_type = TREE_TYPE (TYPE_FIELDS (gnu_type));
      tree p_bounds_type = TREE_TYPE (DECL_CHAIN (TYPE_FIELDS (gnu_type)));
      tree template_type = TREE_TYPE (p_bounds_type);
      tree min_field = TYPE_FIELDS (template_type);
      tree max_field = DECL_CHAIN (TYPE_FIELDS (template_type));
      tree template_tree, template_addr, aflags, dimct, t, u;
      /* See the head comment of build_vms_descriptor.  */
      int iklass = TREE_INT_CST_LOW (DECL_INITIAL (klass));
      tree lfield, ufield;
      vec<constructor_elt, va_gc> *v;

      /* Convert POINTER to the pointer-to-array type.  */
      gnu_expr64 = convert (p_array_type, gnu_expr64);

      switch (iklass)
	{
	case 1:  /* Class S  */
	case 15: /* Class SB */
	  /* Build {1, LENGTH} template; LENGTH64 is the 5th field.  */
	  vec_alloc (v, 2);
	  t = DECL_CHAIN (DECL_CHAIN (klass));
	  t = build3 (COMPONENT_REF, TREE_TYPE (t), desc, t, NULL_TREE);
	  CONSTRUCTOR_APPEND_ELT (v, min_field,
				  convert (TREE_TYPE (min_field),
					   integer_one_node));
	  CONSTRUCTOR_APPEND_ELT (v, max_field,
				  convert (TREE_TYPE (max_field), t));
	  template_tree = gnat_build_constructor (template_type, v);
	  template_addr = build_unary_op (ADDR_EXPR, NULL_TREE, template_tree);

	  /* For class S, we are done.  */
	  if (iklass == 1)
	    break;

	  /* Test that we really have a SB descriptor, like DEC Ada.  */
	  t = build3 (COMPONENT_REF, TREE_TYPE (klass), desc, klass, NULL);
	  u = convert (TREE_TYPE (klass), DECL_INITIAL (klass));
	  u = build_binary_op (EQ_EXPR, boolean_type_node, t, u);
	  /* If so, there is already a template in the descriptor and
	     it is located right after the POINTER field.  The fields are
             64bits so they must be repacked. */
	  t = DECL_CHAIN (pointer);
          lfield = build3 (COMPONENT_REF, TREE_TYPE (t), desc, t, NULL_TREE);
          lfield = convert (TREE_TYPE (TYPE_FIELDS (template_type)), lfield);

	  t = DECL_CHAIN (t);
          ufield = build3 (COMPONENT_REF, TREE_TYPE (t), desc, t, NULL_TREE);
          ufield = convert
           (TREE_TYPE (DECL_CHAIN (TYPE_FIELDS (template_type))), ufield);

	  /* Build the template in the form of a constructor. */
	  vec_alloc (v, 2);
	  CONSTRUCTOR_APPEND_ELT (v, TYPE_FIELDS (template_type), lfield);
	  CONSTRUCTOR_APPEND_ELT (v, DECL_CHAIN (TYPE_FIELDS (template_type)),
				  ufield);
	  template_tree = gnat_build_constructor (template_type, v);

	  /* Otherwise use the {1, LENGTH} template we build above.  */
	  template_addr = build3 (COND_EXPR, p_bounds_type, u,
				  build_unary_op (ADDR_EXPR, p_bounds_type,
				 		 template_tree),
				  template_addr);
	  break;

	case 4:  /* Class A */
	  /* The AFLAGS field is the 3rd field after the pointer in the
             descriptor.  */
	  t = DECL_CHAIN (DECL_CHAIN (DECL_CHAIN (pointer)));
	  aflags = build3 (COMPONENT_REF, TREE_TYPE (t), desc, t, NULL_TREE);
	  /* The DIMCT field is the next field in the descriptor after
             aflags.  */
	  t = DECL_CHAIN (t);
	  dimct = build3 (COMPONENT_REF, TREE_TYPE (t), desc, t, NULL_TREE);
	  /* Raise CONSTRAINT_ERROR if either more than 1 dimension
	     or FL_COEFF or FL_BOUNDS not set.  */
	  u = build_int_cst (TREE_TYPE (aflags), 192);
	  u = build_binary_op (TRUTH_OR_EXPR, boolean_type_node,
			       build_binary_op (NE_EXPR, boolean_type_node,
						dimct,
						convert (TREE_TYPE (dimct),
							 size_one_node)),
			       build_binary_op (NE_EXPR, boolean_type_node,
						build2 (BIT_AND_EXPR,
							TREE_TYPE (aflags),
							aflags, u),
						u));
	  /* There is already a template in the descriptor and it is located
             in block 3.  The fields are 64bits so they must be repacked. */
	  t = DECL_CHAIN (DECL_CHAIN (DECL_CHAIN (DECL_CHAIN (DECL_CHAIN
              (t)))));
          lfield = build3 (COMPONENT_REF, TREE_TYPE (t), desc, t, NULL_TREE);
          lfield = convert (TREE_TYPE (TYPE_FIELDS (template_type)), lfield);

	  t = DECL_CHAIN (t);
          ufield = build3 (COMPONENT_REF, TREE_TYPE (t), desc, t, NULL_TREE);
          ufield = convert
           (TREE_TYPE (DECL_CHAIN (TYPE_FIELDS (template_type))), ufield);

	  /* Build the template in the form of a constructor. */
	  vec_alloc (v, 2);
	  CONSTRUCTOR_APPEND_ELT (v, TYPE_FIELDS (template_type), lfield);
	  CONSTRUCTOR_APPEND_ELT (v, DECL_CHAIN (TYPE_FIELDS (template_type)),
				  ufield);
	  template_tree = gnat_build_constructor (template_type, v);
	  template_tree = build3 (COND_EXPR, template_type, u,
			    build_call_raise (CE_Length_Check_Failed, Empty,
					      N_Raise_Constraint_Error),
			    template_tree);
	  template_addr
	    = build_unary_op (ADDR_EXPR, p_bounds_type, template_tree);
	  break;

	case 10: /* Class NCA */
	default:
	  post_error ("unsupported descriptor type for &", gnat_subprog);
	  template_addr = integer_zero_node;
	  break;
	}

      /* Build the fat pointer in the form of a constructor.  */
      vec_alloc (v, 2);
      CONSTRUCTOR_APPEND_ELT (v, TYPE_FIELDS (gnu_type), gnu_expr64);
      CONSTRUCTOR_APPEND_ELT (v, DECL_CHAIN (TYPE_FIELDS (gnu_type)),
			      template_addr);
      return gnat_build_constructor (gnu_type, v);
    }

  else
    gcc_unreachable ();
}

/* Convert GNU_EXPR, a pointer to a 32bit VMS descriptor, to GNU_TYPE, a
   regular pointer or fat pointer type.  GNAT_SUBPROG is the subprogram to
   which the VMS descriptor is passed.  */

static tree
convert_vms_descriptor32 (tree gnu_type, tree gnu_expr, Entity_Id gnat_subprog)
{
  tree desc_type = TREE_TYPE (TREE_TYPE (gnu_expr));
  tree desc = build1 (INDIRECT_REF, desc_type, gnu_expr);
  /* The CLASS field is the 3rd field in the descriptor.  */
  tree klass = DECL_CHAIN (DECL_CHAIN (TYPE_FIELDS (desc_type)));
  /* The POINTER field is the 4th field in the descriptor.  */
  tree pointer = DECL_CHAIN (klass);

  /* Retrieve the value of the POINTER field.  */
  tree gnu_expr32
    = build3 (COMPONENT_REF, TREE_TYPE (pointer), desc, pointer, NULL_TREE);

  if (POINTER_TYPE_P (gnu_type))
    return convert (gnu_type, gnu_expr32);

  else if (TYPE_IS_FAT_POINTER_P (gnu_type))
    {
      tree p_array_type = TREE_TYPE (TYPE_FIELDS (gnu_type));
      tree p_bounds_type = TREE_TYPE (DECL_CHAIN (TYPE_FIELDS (gnu_type)));
      tree template_type = TREE_TYPE (p_bounds_type);
      tree min_field = TYPE_FIELDS (template_type);
      tree max_field = DECL_CHAIN (TYPE_FIELDS (template_type));
      tree template_tree, template_addr, aflags, dimct, t, u;
      /* See the head comment of build_vms_descriptor.  */
      int iklass = TREE_INT_CST_LOW (DECL_INITIAL (klass));
      vec<constructor_elt, va_gc> *v;

      /* Convert POINTER to the pointer-to-array type.  */
      gnu_expr32 = convert (p_array_type, gnu_expr32);

      switch (iklass)
	{
	case 1:  /* Class S  */
	case 15: /* Class SB */
	  /* Build {1, LENGTH} template; LENGTH is the 1st field.  */
	  vec_alloc (v, 2);
	  t = TYPE_FIELDS (desc_type);
	  t = build3 (COMPONENT_REF, TREE_TYPE (t), desc, t, NULL_TREE);
	  CONSTRUCTOR_APPEND_ELT (v, min_field,
				  convert (TREE_TYPE (min_field),
					   integer_one_node));
	  CONSTRUCTOR_APPEND_ELT (v, max_field,
				  convert (TREE_TYPE (max_field), t));
	  template_tree = gnat_build_constructor (template_type, v);
	  template_addr = build_unary_op (ADDR_EXPR, NULL_TREE, template_tree);

	  /* For class S, we are done.  */
	  if (iklass == 1)
	    break;

	  /* Test that we really have a SB descriptor, like DEC Ada.  */
	  t = build3 (COMPONENT_REF, TREE_TYPE (klass), desc, klass, NULL);
	  u = convert (TREE_TYPE (klass), DECL_INITIAL (klass));
	  u = build_binary_op (EQ_EXPR, boolean_type_node, t, u);
	  /* If so, there is already a template in the descriptor and
	     it is located right after the POINTER field.  */
	  t = DECL_CHAIN (pointer);
	  template_tree
	    = build3 (COMPONENT_REF, TREE_TYPE (t), desc, t, NULL_TREE);
	  /* Otherwise use the {1, LENGTH} template we build above.  */
	  template_addr = build3 (COND_EXPR, p_bounds_type, u,
				  build_unary_op (ADDR_EXPR, p_bounds_type,
				 		 template_tree),
				  template_addr);
	  break;

	case 4:  /* Class A */
	  /* The AFLAGS field is the 7th field in the descriptor.  */
	  t = DECL_CHAIN (DECL_CHAIN (DECL_CHAIN (pointer)));
	  aflags = build3 (COMPONENT_REF, TREE_TYPE (t), desc, t, NULL_TREE);
	  /* The DIMCT field is the 8th field in the descriptor.  */
	  t = DECL_CHAIN (t);
	  dimct = build3 (COMPONENT_REF, TREE_TYPE (t), desc, t, NULL_TREE);
	  /* Raise CONSTRAINT_ERROR if either more than 1 dimension
	     or FL_COEFF or FL_BOUNDS not set.  */
	  u = build_int_cst (TREE_TYPE (aflags), 192);
	  u = build_binary_op (TRUTH_OR_EXPR, boolean_type_node,
			       build_binary_op (NE_EXPR, boolean_type_node,
						dimct,
						convert (TREE_TYPE (dimct),
							 size_one_node)),
			       build_binary_op (NE_EXPR, boolean_type_node,
						build2 (BIT_AND_EXPR,
							TREE_TYPE (aflags),
							aflags, u),
						u));
	  /* There is already a template in the descriptor and it is
	     located at the start of block 3 (12th field).  */
	  t = DECL_CHAIN (DECL_CHAIN (DECL_CHAIN (DECL_CHAIN (t))));
	  template_tree
	    = build3 (COMPONENT_REF, TREE_TYPE (t), desc, t, NULL_TREE);
	  template_tree = build3 (COND_EXPR, TREE_TYPE (t), u,
			    build_call_raise (CE_Length_Check_Failed, Empty,
					      N_Raise_Constraint_Error),
			    template_tree);
	  template_addr
	    = build_unary_op (ADDR_EXPR, p_bounds_type, template_tree);
	  break;

	case 10: /* Class NCA */
	default:
	  post_error ("unsupported descriptor type for &", gnat_subprog);
	  template_addr = integer_zero_node;
	  break;
	}

      /* Build the fat pointer in the form of a constructor.  */
      vec_alloc (v, 2);
      CONSTRUCTOR_APPEND_ELT (v, TYPE_FIELDS (gnu_type), gnu_expr32);
      CONSTRUCTOR_APPEND_ELT (v, DECL_CHAIN (TYPE_FIELDS (gnu_type)),
			      template_addr);

      return gnat_build_constructor (gnu_type, v);
    }

  else
    gcc_unreachable ();
}

/* Convert GNU_EXPR, a pointer to a VMS descriptor, to GNU_TYPE, a regular
   pointer or fat pointer type.  GNU_EXPR_ALT_TYPE is the alternate (32-bit)
   pointer type of GNU_EXPR.  GNAT_SUBPROG is the subprogram to which the
   descriptor is passed.  */

tree
convert_vms_descriptor (tree gnu_type, tree gnu_expr, tree gnu_expr_alt_type,
			Entity_Id gnat_subprog)
{
  tree desc_type = TREE_TYPE (TREE_TYPE (gnu_expr));
  tree desc = build1 (INDIRECT_REF, desc_type, gnu_expr);
  tree mbo = TYPE_FIELDS (desc_type);
  const char *mbostr = IDENTIFIER_POINTER (DECL_NAME (mbo));
  tree mbmo = DECL_CHAIN (DECL_CHAIN (DECL_CHAIN (mbo)));
  tree is64bit, gnu_expr32, gnu_expr64;

  /* If the field name is not MBO, it must be 32-bit and no alternate.
     Otherwise primary must be 64-bit and alternate 32-bit.  */
  if (strcmp (mbostr, "MBO") != 0)
    {
      tree ret = convert_vms_descriptor32 (gnu_type, gnu_expr, gnat_subprog);
      return ret;
    }

  /* Build the test for 64-bit descriptor.  */
  mbo = build3 (COMPONENT_REF, TREE_TYPE (mbo), desc, mbo, NULL_TREE);
  mbmo = build3 (COMPONENT_REF, TREE_TYPE (mbmo), desc, mbmo, NULL_TREE);
  is64bit
    = build_binary_op (TRUTH_ANDIF_EXPR, boolean_type_node,
		       build_binary_op (EQ_EXPR, boolean_type_node,
					convert (integer_type_node, mbo),
					integer_one_node),
		       build_binary_op (EQ_EXPR, boolean_type_node,
					convert (integer_type_node, mbmo),
					integer_minus_one_node));

  /* Build the 2 possible end results.  */
  gnu_expr64 = convert_vms_descriptor64 (gnu_type, gnu_expr, gnat_subprog);
  gnu_expr = fold_convert (gnu_expr_alt_type, gnu_expr);
  gnu_expr32 = convert_vms_descriptor32 (gnu_type, gnu_expr, gnat_subprog);
  return build3 (COND_EXPR, gnu_type, is64bit, gnu_expr64, gnu_expr32);
}

/* Build a type to be used to represent an aliased object whose nominal type
   is an unconstrained array.  This consists of a RECORD_TYPE containing a
   field of TEMPLATE_TYPE and a field of OBJECT_TYPE, which is an ARRAY_TYPE.
   If ARRAY_TYPE is that of an unconstrained array, this is used to represent
   an arbitrary unconstrained object.  Use NAME as the name of the record.
   DEBUG_INFO_P is true if we need to write debug information for the type.  */

tree
build_unc_object_type (tree template_type, tree object_type, tree name,
		       bool debug_info_p)
{
  tree type = make_node (RECORD_TYPE);
  tree template_field
    = create_field_decl (get_identifier ("BOUNDS"), template_type, type,
			 NULL_TREE, NULL_TREE, 0, 1);
  tree array_field
    = create_field_decl (get_identifier ("ARRAY"), object_type, type,
			 NULL_TREE, NULL_TREE, 0, 1);

  TYPE_NAME (type) = name;
  TYPE_CONTAINS_TEMPLATE_P (type) = 1;
  DECL_CHAIN (template_field) = array_field;
  finish_record_type (type, template_field, 0, true);

  /* Declare it now since it will never be declared otherwise.  This is
     necessary to ensure that its subtrees are properly marked.  */
  create_type_decl (name, type, true, debug_info_p, Empty);

  return type;
}

/* Same, taking a thin or fat pointer type instead of a template type. */

tree
build_unc_object_type_from_ptr (tree thin_fat_ptr_type, tree object_type,
				tree name, bool debug_info_p)
{
  tree template_type;

  gcc_assert (TYPE_IS_FAT_OR_THIN_POINTER_P (thin_fat_ptr_type));

  template_type
    = (TYPE_IS_FAT_POINTER_P (thin_fat_ptr_type)
       ? TREE_TYPE (TREE_TYPE (DECL_CHAIN (TYPE_FIELDS (thin_fat_ptr_type))))
       : TREE_TYPE (TYPE_FIELDS (TREE_TYPE (thin_fat_ptr_type))));

  return
    build_unc_object_type (template_type, object_type, name, debug_info_p);
}

/* Update anything previously pointing to OLD_TYPE to point to NEW_TYPE.
   In the normal case this is just two adjustments, but we have more to
   do if NEW_TYPE is an UNCONSTRAINED_ARRAY_TYPE.  */

void
update_pointer_to (tree old_type, tree new_type)
{
  tree ptr = TYPE_POINTER_TO (old_type);
  tree ref = TYPE_REFERENCE_TO (old_type);
  tree t;

  /* If this is the main variant, process all the other variants first.  */
  if (TYPE_MAIN_VARIANT (old_type) == old_type)
    for (t = TYPE_NEXT_VARIANT (old_type); t; t = TYPE_NEXT_VARIANT (t))
      update_pointer_to (t, new_type);

  /* If no pointers and no references, we are done.  */
  if (!ptr && !ref)
    return;

  /* Merge the old type qualifiers in the new type.

     Each old variant has qualifiers for specific reasons, and the new
     designated type as well.  Each set of qualifiers represents useful
     information grabbed at some point, and merging the two simply unifies
     these inputs into the final type description.

     Consider for instance a volatile type frozen after an access to constant
     type designating it; after the designated type's freeze, we get here with
     a volatile NEW_TYPE and a dummy OLD_TYPE with a readonly variant, created
     when the access type was processed.  We will make a volatile and readonly
     designated type, because that's what it really is.

     We might also get here for a non-dummy OLD_TYPE variant with different
     qualifiers than those of NEW_TYPE, for instance in some cases of pointers
     to private record type elaboration (see the comments around the call to
     this routine in gnat_to_gnu_entity <E_Access_Type>).  We have to merge
     the qualifiers in those cases too, to avoid accidentally discarding the
     initial set, and will often end up with OLD_TYPE == NEW_TYPE then.  */
  new_type
    = build_qualified_type (new_type,
			    TYPE_QUALS (old_type) | TYPE_QUALS (new_type));

  /* If old type and new type are identical, there is nothing to do.  */
  if (old_type == new_type)
    return;

  /* Otherwise, first handle the simple case.  */
  if (TREE_CODE (new_type) != UNCONSTRAINED_ARRAY_TYPE)
    {
      tree new_ptr, new_ref;

      /* If pointer or reference already points to new type, nothing to do.
	 This can happen as update_pointer_to can be invoked multiple times
	 on the same couple of types because of the type variants.  */
      if ((ptr && TREE_TYPE (ptr) == new_type)
	  || (ref && TREE_TYPE (ref) == new_type))
	return;

      /* Chain PTR and its variants at the end.  */
      new_ptr = TYPE_POINTER_TO (new_type);
      if (new_ptr)
	{
	  while (TYPE_NEXT_PTR_TO (new_ptr))
	    new_ptr = TYPE_NEXT_PTR_TO (new_ptr);
	  TYPE_NEXT_PTR_TO (new_ptr) = ptr;
	}
      else
	TYPE_POINTER_TO (new_type) = ptr;

      /* Now adjust them.  */
      for (; ptr; ptr = TYPE_NEXT_PTR_TO (ptr))
	for (t = TYPE_MAIN_VARIANT (ptr); t; t = TYPE_NEXT_VARIANT (t))
	  {
	    TREE_TYPE (t) = new_type;
	    if (TYPE_NULL_BOUNDS (t))
	      TREE_TYPE (TREE_OPERAND (TYPE_NULL_BOUNDS (t), 0)) = new_type;
	  }

      /* Chain REF and its variants at the end.  */
      new_ref = TYPE_REFERENCE_TO (new_type);
      if (new_ref)
	{
	  while (TYPE_NEXT_REF_TO (new_ref))
	    new_ref = TYPE_NEXT_REF_TO (new_ref);
	  TYPE_NEXT_REF_TO (new_ref) = ref;
	}
      else
	TYPE_REFERENCE_TO (new_type) = ref;

      /* Now adjust them.  */
      for (; ref; ref = TYPE_NEXT_REF_TO (ref))
	for (t = TYPE_MAIN_VARIANT (ref); t; t = TYPE_NEXT_VARIANT (t))
	  TREE_TYPE (t) = new_type;

      TYPE_POINTER_TO (old_type) = NULL_TREE;
      TYPE_REFERENCE_TO (old_type) = NULL_TREE;
    }

  /* Now deal with the unconstrained array case.  In this case the pointer
     is actually a record where both fields are pointers to dummy nodes.
     Turn them into pointers to the correct types using update_pointer_to.
     Likewise for the pointer to the object record (thin pointer).  */
  else
    {
      tree new_ptr = TYPE_POINTER_TO (new_type);

      gcc_assert (TYPE_IS_FAT_POINTER_P (ptr));

      /* If PTR already points to NEW_TYPE, nothing to do.  This can happen
	 since update_pointer_to can be invoked multiple times on the same
	 couple of types because of the type variants.  */
      if (TYPE_UNCONSTRAINED_ARRAY (ptr) == new_type)
	return;

      update_pointer_to
	(TREE_TYPE (TREE_TYPE (TYPE_FIELDS (ptr))),
	 TREE_TYPE (TREE_TYPE (TYPE_FIELDS (new_ptr))));

      update_pointer_to
	(TREE_TYPE (TREE_TYPE (DECL_CHAIN (TYPE_FIELDS (ptr)))),
	 TREE_TYPE (TREE_TYPE (DECL_CHAIN (TYPE_FIELDS (new_ptr)))));

      update_pointer_to (TYPE_OBJECT_RECORD_TYPE (old_type),
			 TYPE_OBJECT_RECORD_TYPE (new_type));

      TYPE_POINTER_TO (old_type) = NULL_TREE;
    }
}

/* Convert EXPR, a pointer to a constrained array, into a pointer to an
   unconstrained one.  This involves making or finding a template.  */

static tree
convert_to_fat_pointer (tree type, tree expr)
{
  tree template_type = TREE_TYPE (TREE_TYPE (DECL_CHAIN (TYPE_FIELDS (type))));
  tree p_array_type = TREE_TYPE (TYPE_FIELDS (type));
  tree etype = TREE_TYPE (expr);
  tree template_addr;
  vec<constructor_elt, va_gc> *v;
  vec_alloc (v, 2);

  /* If EXPR is null, make a fat pointer that contains a null pointer to the
     array (compare_fat_pointers ensures that this is the full discriminant)
     and a valid pointer to the bounds.  This latter property is necessary
     since the compiler can hoist the load of the bounds done through it.  */
  if (integer_zerop (expr))
    {
      tree ptr_template_type = TREE_TYPE (DECL_CHAIN (TYPE_FIELDS (type)));
      tree null_bounds, t;

      if (TYPE_NULL_BOUNDS (ptr_template_type))
	null_bounds = TYPE_NULL_BOUNDS (ptr_template_type);
      else
	{
	  /* The template type can still be dummy at this point so we build an
	     empty constructor.  The middle-end will fill it in with zeros.  */
	  t = build_constructor (template_type,
				 NULL);
	  TREE_CONSTANT (t) = TREE_STATIC (t) = 1;
	  null_bounds = build_unary_op (ADDR_EXPR, NULL_TREE, t);
	  SET_TYPE_NULL_BOUNDS (ptr_template_type, null_bounds);
	}

      CONSTRUCTOR_APPEND_ELT (v, TYPE_FIELDS (type),
			      fold_convert (p_array_type, null_pointer_node));
      CONSTRUCTOR_APPEND_ELT (v, DECL_CHAIN (TYPE_FIELDS (type)), null_bounds);
      t = build_constructor (type, v);
      /* Do not set TREE_CONSTANT so as to force T to static memory.  */
      TREE_CONSTANT (t) = 0;
      TREE_STATIC (t) = 1;

      return t;
    }

  /* If EXPR is a thin pointer, make template and data from the record.  */
  if (TYPE_IS_THIN_POINTER_P (etype))
    {
      tree field = TYPE_FIELDS (TREE_TYPE (etype));

      expr = gnat_protect_expr (expr);

      /* If we have a TYPE_UNCONSTRAINED_ARRAY attached to the RECORD_TYPE,
	 the thin pointer value has been shifted so we shift it back to get
	 the template address.  */
      if (TYPE_UNCONSTRAINED_ARRAY (TREE_TYPE (etype)))
	{
	  template_addr
	    = build_binary_op (POINTER_PLUS_EXPR, etype, expr,
			       fold_build1 (NEGATE_EXPR, sizetype,
					    byte_position
					    (DECL_CHAIN (field))));
	  template_addr
	    = fold_convert (TREE_TYPE (DECL_CHAIN (TYPE_FIELDS (type))),
			    template_addr);
	}

      /* Otherwise we explicitly take the address of the fields.  */
      else
	{
	  expr = build_unary_op (INDIRECT_REF, NULL_TREE, expr);
	  template_addr
	    = build_unary_op (ADDR_EXPR, NULL_TREE,
			      build_component_ref (expr, NULL_TREE, field,
						   false));
	  expr = build_unary_op (ADDR_EXPR, NULL_TREE,
				 build_component_ref (expr, NULL_TREE,
						      DECL_CHAIN (field),
						      false));
	}
    }

  /* Otherwise, build the constructor for the template.  */
  else
    template_addr
      = build_unary_op (ADDR_EXPR, NULL_TREE,
			build_template (template_type, TREE_TYPE (etype),
					expr));

  /* The final result is a constructor for the fat pointer.

     If EXPR is an argument of a foreign convention subprogram, the type it
     points to is directly the component type.  In this case, the expression
     type may not match the corresponding FIELD_DECL type at this point, so we
     call "convert" here to fix that up if necessary.  This type consistency is
     required, for instance because it ensures that possible later folding of
     COMPONENT_REFs against this constructor always yields something of the
     same type as the initial reference.

     Note that the call to "build_template" above is still fine because it
     will only refer to the provided TEMPLATE_TYPE in this case.  */
  CONSTRUCTOR_APPEND_ELT (v, TYPE_FIELDS (type), convert (p_array_type, expr));
  CONSTRUCTOR_APPEND_ELT (v, DECL_CHAIN (TYPE_FIELDS (type)), template_addr);
  return gnat_build_constructor (type, v);
}

/* Create an expression whose value is that of EXPR,
   converted to type TYPE.  The TREE_TYPE of the value
   is always TYPE.  This function implements all reasonable
   conversions; callers should filter out those that are
   not permitted by the language being compiled.  */

tree
convert (tree type, tree expr)
{
  tree etype = TREE_TYPE (expr);
  enum tree_code ecode = TREE_CODE (etype);
  enum tree_code code = TREE_CODE (type);

  /* If the expression is already of the right type, we are done.  */
  if (etype == type)
    return expr;

  /* If both input and output have padding and are of variable size, do this
     as an unchecked conversion.  Likewise if one is a mere variant of the
     other, so we avoid a pointless unpad/repad sequence.  */
  else if (code == RECORD_TYPE && ecode == RECORD_TYPE
	   && TYPE_PADDING_P (type) && TYPE_PADDING_P (etype)
	   && (!TREE_CONSTANT (TYPE_SIZE (type))
	       || !TREE_CONSTANT (TYPE_SIZE (etype))
	       || TYPE_MAIN_VARIANT (type) == TYPE_MAIN_VARIANT (etype)
	       || TYPE_NAME (TREE_TYPE (TYPE_FIELDS (type)))
		  == TYPE_NAME (TREE_TYPE (TYPE_FIELDS (etype)))))
    ;

  /* If the output type has padding, convert to the inner type and make a
     constructor to build the record, unless a variable size is involved.  */
  else if (code == RECORD_TYPE && TYPE_PADDING_P (type))
    {
      vec<constructor_elt, va_gc> *v;

      /* If we previously converted from another type and our type is
	 of variable size, remove the conversion to avoid the need for
	 variable-sized temporaries.  Likewise for a conversion between
	 original and packable version.  */
      if (TREE_CODE (expr) == VIEW_CONVERT_EXPR
	  && (!TREE_CONSTANT (TYPE_SIZE (type))
	      || (ecode == RECORD_TYPE
		  && TYPE_NAME (etype)
		     == TYPE_NAME (TREE_TYPE (TREE_OPERAND (expr, 0))))))
	expr = TREE_OPERAND (expr, 0);

      /* If we are just removing the padding from expr, convert the original
	 object if we have variable size in order to avoid the need for some
	 variable-sized temporaries.  Likewise if the padding is a variant
	 of the other, so we avoid a pointless unpad/repad sequence.  */
      if (TREE_CODE (expr) == COMPONENT_REF
	  && TYPE_IS_PADDING_P (TREE_TYPE (TREE_OPERAND (expr, 0)))
	  && (!TREE_CONSTANT (TYPE_SIZE (type))
	      || TYPE_MAIN_VARIANT (type)
		 == TYPE_MAIN_VARIANT (TREE_TYPE (TREE_OPERAND (expr, 0)))
	      || (ecode == RECORD_TYPE
		  && TYPE_NAME (etype)
		     == TYPE_NAME (TREE_TYPE (TYPE_FIELDS (type))))))
	return convert (type, TREE_OPERAND (expr, 0));

      /* If the inner type is of self-referential size and the expression type
	 is a record, do this as an unchecked conversion.  But first pad the
	 expression if possible to have the same size on both sides.  */
      if (ecode == RECORD_TYPE
	  && CONTAINS_PLACEHOLDER_P (DECL_SIZE (TYPE_FIELDS (type))))
	{
	  if (TREE_CODE (TYPE_SIZE (etype)) == INTEGER_CST)
	    expr = convert (maybe_pad_type (etype, TYPE_SIZE (type), 0, Empty,
					    false, false, false, true),
			    expr);
	  return unchecked_convert (type, expr, false);
	}

      /* If we are converting between array types with variable size, do the
	 final conversion as an unchecked conversion, again to avoid the need
	 for some variable-sized temporaries.  If valid, this conversion is
	 very likely purely technical and without real effects.  */
      if (ecode == ARRAY_TYPE
	  && TREE_CODE (TREE_TYPE (TYPE_FIELDS (type))) == ARRAY_TYPE
	  && !TREE_CONSTANT (TYPE_SIZE (etype))
	  && !TREE_CONSTANT (TYPE_SIZE (type)))
	return unchecked_convert (type,
				  convert (TREE_TYPE (TYPE_FIELDS (type)),
					   expr),
				  false);

      vec_alloc (v, 1);
      CONSTRUCTOR_APPEND_ELT (v, TYPE_FIELDS (type),
			      convert (TREE_TYPE (TYPE_FIELDS (type)), expr));
      return gnat_build_constructor (type, v);
    }

  /* If the input type has padding, remove it and convert to the output type.
     The conditions ordering is arranged to ensure that the output type is not
     a padding type here, as it is not clear whether the conversion would
     always be correct if this was to happen.  */
  else if (ecode == RECORD_TYPE && TYPE_PADDING_P (etype))
    {
      tree unpadded;

      /* If we have just converted to this padded type, just get the
	 inner expression.  */
      if (TREE_CODE (expr) == CONSTRUCTOR
	  && !vec_safe_is_empty (CONSTRUCTOR_ELTS (expr))
	  && (*CONSTRUCTOR_ELTS (expr))[0].index == TYPE_FIELDS (etype))
	unpadded = (*CONSTRUCTOR_ELTS (expr))[0].value;

      /* Otherwise, build an explicit component reference.  */
      else
	unpadded
	  = build_component_ref (expr, NULL_TREE, TYPE_FIELDS (etype), false);

      return convert (type, unpadded);
    }

  /* If the input is a biased type, adjust first.  */
  if (ecode == INTEGER_TYPE && TYPE_BIASED_REPRESENTATION_P (etype))
    return convert (type, fold_build2 (PLUS_EXPR, TREE_TYPE (etype),
				       fold_convert (TREE_TYPE (etype),
						     expr),
				       TYPE_MIN_VALUE (etype)));

  /* If the input is a justified modular type, we need to extract the actual
     object before converting it to any other type with the exceptions of an
     unconstrained array or of a mere type variant.  It is useful to avoid the
     extraction and conversion in the type variant case because it could end
     up replacing a VAR_DECL expr by a constructor and we might be about the
     take the address of the result.  */
  if (ecode == RECORD_TYPE && TYPE_JUSTIFIED_MODULAR_P (etype)
      && code != UNCONSTRAINED_ARRAY_TYPE
      && TYPE_MAIN_VARIANT (type) != TYPE_MAIN_VARIANT (etype))
    return convert (type, build_component_ref (expr, NULL_TREE,
					       TYPE_FIELDS (etype), false));

  /* If converting to a type that contains a template, convert to the data
     type and then build the template. */
  if (code == RECORD_TYPE && TYPE_CONTAINS_TEMPLATE_P (type))
    {
      tree obj_type = TREE_TYPE (DECL_CHAIN (TYPE_FIELDS (type)));
      vec<constructor_elt, va_gc> *v;
      vec_alloc (v, 2);

      /* If the source already has a template, get a reference to the
	 associated array only, as we are going to rebuild a template
	 for the target type anyway.  */
      expr = maybe_unconstrained_array (expr);

      CONSTRUCTOR_APPEND_ELT (v, TYPE_FIELDS (type),
			      build_template (TREE_TYPE (TYPE_FIELDS (type)),
					      obj_type, NULL_TREE));
      CONSTRUCTOR_APPEND_ELT (v, DECL_CHAIN (TYPE_FIELDS (type)),
			      convert (obj_type, expr));
      return gnat_build_constructor (type, v);
    }

  /* There are some cases of expressions that we process specially.  */
  switch (TREE_CODE (expr))
    {
    case ERROR_MARK:
      return expr;

    case NULL_EXPR:
      /* Just set its type here.  For TRANSFORM_EXPR, we will do the actual
	 conversion in gnat_expand_expr.  NULL_EXPR does not represent
	 and actual value, so no conversion is needed.  */
      expr = copy_node (expr);
      TREE_TYPE (expr) = type;
      return expr;

    case STRING_CST:
      /* If we are converting a STRING_CST to another constrained array type,
	 just make a new one in the proper type.  */
      if (code == ecode && AGGREGATE_TYPE_P (etype)
	  && !(TREE_CODE (TYPE_SIZE (etype)) == INTEGER_CST
	       && TREE_CODE (TYPE_SIZE (type)) != INTEGER_CST))
	{
	  expr = copy_node (expr);
	  TREE_TYPE (expr) = type;
	  return expr;
	}
      break;

    case VECTOR_CST:
      /* If we are converting a VECTOR_CST to a mere type variant, just make
	 a new one in the proper type.  */
      if (code == ecode && gnat_types_compatible_p (type, etype))
	{
	  expr = copy_node (expr);
	  TREE_TYPE (expr) = type;
	  return expr;
	}

    case CONSTRUCTOR:
      /* If we are converting a CONSTRUCTOR to a mere type variant, or to
	 another padding type around the same type, just make a new one in
	 the proper type.  */
      if (code == ecode
	  && (gnat_types_compatible_p (type, etype)
	      || (code == RECORD_TYPE
		  && TYPE_PADDING_P (type) && TYPE_PADDING_P (etype)
		  && TREE_TYPE (TYPE_FIELDS (type))
		     == TREE_TYPE (TYPE_FIELDS (etype)))))
	{
	  expr = copy_node (expr);
	  TREE_TYPE (expr) = type;
	  CONSTRUCTOR_ELTS (expr) = vec_safe_copy (CONSTRUCTOR_ELTS (expr));
	  return expr;
	}

      /* Likewise for a conversion between original and packable version, or
	 conversion between types of the same size and with the same list of
	 fields, but we have to work harder to preserve type consistency.  */
      if (code == ecode
	  && code == RECORD_TYPE
	  && (TYPE_NAME (type) == TYPE_NAME (etype)
	      || tree_int_cst_equal (TYPE_SIZE (type), TYPE_SIZE (etype))))

	{
	  vec<constructor_elt, va_gc> *e = CONSTRUCTOR_ELTS (expr);
	  unsigned HOST_WIDE_INT len = vec_safe_length (e);
	  vec<constructor_elt, va_gc> *v;
	  vec_alloc (v, len);
	  tree efield = TYPE_FIELDS (etype), field = TYPE_FIELDS (type);
	  unsigned HOST_WIDE_INT idx;
	  tree index, value;

	  /* Whether we need to clear TREE_CONSTANT et al. on the output
	     constructor when we convert in place.  */
	  bool clear_constant = false;

	  FOR_EACH_CONSTRUCTOR_ELT(e, idx, index, value)
	    {
	      /* Skip the missing fields in the CONSTRUCTOR.  */
	      while (efield && field && !SAME_FIELD_P (efield, index))
	        {
		  efield = DECL_CHAIN (efield);
		  field = DECL_CHAIN (field);
		}
	      /* The field must be the same.  */
	      if (!(efield && field && SAME_FIELD_P (efield, field)))
		break;
	      constructor_elt elt
	        = {field, convert (TREE_TYPE (field), value)};
	      v->quick_push (elt);

	      /* If packing has made this field a bitfield and the input
		 value couldn't be emitted statically any more, we need to
		 clear TREE_CONSTANT on our output.  */
	      if (!clear_constant
		  && TREE_CONSTANT (expr)
		  && !CONSTRUCTOR_BITFIELD_P (efield)
		  && CONSTRUCTOR_BITFIELD_P (field)
		  && !initializer_constant_valid_for_bitfield_p (value))
		clear_constant = true;

	      efield = DECL_CHAIN (efield);
	      field = DECL_CHAIN (field);
	    }

	  /* If we have been able to match and convert all the input fields
	     to their output type, convert in place now.  We'll fallback to a
	     view conversion downstream otherwise.  */
	  if (idx == len)
	    {
	      expr = copy_node (expr);
	      TREE_TYPE (expr) = type;
	      CONSTRUCTOR_ELTS (expr) = v;
	      if (clear_constant)
		TREE_CONSTANT (expr) = TREE_STATIC (expr) = 0;
	      return expr;
	    }
	}

      /* Likewise for a conversion between array type and vector type with a
         compatible representative array.  */
      else if (code == VECTOR_TYPE
	       && ecode == ARRAY_TYPE
	       && gnat_types_compatible_p (TYPE_REPRESENTATIVE_ARRAY (type),
					   etype))
	{
	  vec<constructor_elt, va_gc> *e = CONSTRUCTOR_ELTS (expr);
	  unsigned HOST_WIDE_INT len = vec_safe_length (e);
	  vec<constructor_elt, va_gc> *v;
	  unsigned HOST_WIDE_INT ix;
	  tree value;

	  /* Build a VECTOR_CST from a *constant* array constructor.  */
	  if (TREE_CONSTANT (expr))
	    {
	      bool constant_p = true;

	      /* Iterate through elements and check if all constructor
		 elements are *_CSTs.  */
	      FOR_EACH_CONSTRUCTOR_VALUE (e, ix, value)
		if (!CONSTANT_CLASS_P (value))
		  {
		    constant_p = false;
		    break;
		  }

	      if (constant_p)
		return build_vector_from_ctor (type,
					       CONSTRUCTOR_ELTS (expr));
	    }

	  /* Otherwise, build a regular vector constructor.  */
	  vec_alloc (v, len);
	  FOR_EACH_CONSTRUCTOR_VALUE (e, ix, value)
	    {
	      constructor_elt elt = {NULL_TREE, value};
	      v->quick_push (elt);
	    }
	  expr = copy_node (expr);
	  TREE_TYPE (expr) = type;
	  CONSTRUCTOR_ELTS (expr) = v;
	  return expr;
	}
      break;

    case UNCONSTRAINED_ARRAY_REF:
      /* First retrieve the underlying array.  */
      expr = maybe_unconstrained_array (expr);
      etype = TREE_TYPE (expr);
      ecode = TREE_CODE (etype);
      break;

    case VIEW_CONVERT_EXPR:
      {
	/* GCC 4.x is very sensitive to type consistency overall, and view
	   conversions thus are very frequent.  Even though just "convert"ing
	   the inner operand to the output type is fine in most cases, it
	   might expose unexpected input/output type mismatches in special
	   circumstances so we avoid such recursive calls when we can.  */
	tree op0 = TREE_OPERAND (expr, 0);

	/* If we are converting back to the original type, we can just
	   lift the input conversion.  This is a common occurrence with
	   switches back-and-forth amongst type variants.  */
	if (type == TREE_TYPE (op0))
	  return op0;

	/* Otherwise, if we're converting between two aggregate or vector
	   types, we might be allowed to substitute the VIEW_CONVERT_EXPR
	   target type in place or to just convert the inner expression.  */
	if ((AGGREGATE_TYPE_P (type) && AGGREGATE_TYPE_P (etype))
	    || (VECTOR_TYPE_P (type) && VECTOR_TYPE_P (etype)))
	  {
	    /* If we are converting between mere variants, we can just
	       substitute the VIEW_CONVERT_EXPR in place.  */
	    if (gnat_types_compatible_p (type, etype))
	      return build1 (VIEW_CONVERT_EXPR, type, op0);

	    /* Otherwise, we may just bypass the input view conversion unless
	       one of the types is a fat pointer,  which is handled by
	       specialized code below which relies on exact type matching.  */
	    else if (!TYPE_IS_FAT_POINTER_P (type)
		     && !TYPE_IS_FAT_POINTER_P (etype))
	      return convert (type, op0);
	  }

	break;
      }

    default:
      break;
    }

  /* Check for converting to a pointer to an unconstrained array.  */
  if (TYPE_IS_FAT_POINTER_P (type) && !TYPE_IS_FAT_POINTER_P (etype))
    return convert_to_fat_pointer (type, expr);

  /* If we are converting between two aggregate or vector types that are mere
     variants, just make a VIEW_CONVERT_EXPR.  Likewise when we are converting
     to a vector type from its representative array type.  */
  else if ((code == ecode
	    && (AGGREGATE_TYPE_P (type) || VECTOR_TYPE_P (type))
	    && gnat_types_compatible_p (type, etype))
	   || (code == VECTOR_TYPE
	       && ecode == ARRAY_TYPE
	       && gnat_types_compatible_p (TYPE_REPRESENTATIVE_ARRAY (type),
					   etype)))
    return build1 (VIEW_CONVERT_EXPR, type, expr);

  /* If we are converting between tagged types, try to upcast properly.  */
  else if (ecode == RECORD_TYPE && code == RECORD_TYPE
	   && TYPE_ALIGN_OK (etype) && TYPE_ALIGN_OK (type))
    {
      tree child_etype = etype;
      do {
	tree field = TYPE_FIELDS (child_etype);
	if (DECL_NAME (field) == parent_name_id && TREE_TYPE (field) == type)
	  return build_component_ref (expr, NULL_TREE, field, false);
	child_etype = TREE_TYPE (field);
      } while (TREE_CODE (child_etype) == RECORD_TYPE);
    }

  /* If we are converting from a smaller form of record type back to it, just
     make a VIEW_CONVERT_EXPR.  But first pad the expression to have the same
     size on both sides.  */
  else if (ecode == RECORD_TYPE && code == RECORD_TYPE
	   && smaller_form_type_p (etype, type))
    {
      expr = convert (maybe_pad_type (etype, TYPE_SIZE (type), 0, Empty,
				      false, false, false, true),
		      expr);
      return build1 (VIEW_CONVERT_EXPR, type, expr);
    }

  /* In all other cases of related types, make a NOP_EXPR.  */
  else if (TYPE_MAIN_VARIANT (type) == TYPE_MAIN_VARIANT (etype))
    return fold_convert (type, expr);

  switch (code)
    {
    case VOID_TYPE:
      return fold_build1 (CONVERT_EXPR, type, expr);

    case INTEGER_TYPE:
      if (TYPE_HAS_ACTUAL_BOUNDS_P (type)
	  && (ecode == ARRAY_TYPE || ecode == UNCONSTRAINED_ARRAY_TYPE
	      || (ecode == RECORD_TYPE && TYPE_CONTAINS_TEMPLATE_P (etype))))
	return unchecked_convert (type, expr, false);
      else if (TYPE_BIASED_REPRESENTATION_P (type))
	return fold_convert (type,
			     fold_build2 (MINUS_EXPR, TREE_TYPE (type),
					  convert (TREE_TYPE (type), expr),
					  TYPE_MIN_VALUE (type)));

      /* ... fall through ... */

    case ENUMERAL_TYPE:
    case BOOLEAN_TYPE:
      /* If we are converting an additive expression to an integer type
	 with lower precision, be wary of the optimization that can be
	 applied by convert_to_integer.  There are 2 problematic cases:
	   - if the first operand was originally of a biased type,
	     because we could be recursively called to convert it
	     to an intermediate type and thus rematerialize the
	     additive operator endlessly,
	   - if the expression contains a placeholder, because an
	     intermediate conversion that changes the sign could
	     be inserted and thus introduce an artificial overflow
	     at compile time when the placeholder is substituted.  */
      if (code == INTEGER_TYPE
	  && ecode == INTEGER_TYPE
	  && TYPE_PRECISION (type) < TYPE_PRECISION (etype)
	  && (TREE_CODE (expr) == PLUS_EXPR || TREE_CODE (expr) == MINUS_EXPR))
	{
	  tree op0 = get_unwidened (TREE_OPERAND (expr, 0), type);

	  if ((TREE_CODE (TREE_TYPE (op0)) == INTEGER_TYPE
	       && TYPE_BIASED_REPRESENTATION_P (TREE_TYPE (op0)))
	      || CONTAINS_PLACEHOLDER_P (expr))
	    return build1 (NOP_EXPR, type, expr);
	}

      return fold (convert_to_integer (type, expr));

    case POINTER_TYPE:
    case REFERENCE_TYPE:
      /* If converting between two thin pointers, adjust if needed to account
	 for differing offsets from the base pointer, depending on whether
	 there is a TYPE_UNCONSTRAINED_ARRAY attached to the record type.  */
      if (TYPE_IS_THIN_POINTER_P (etype) && TYPE_IS_THIN_POINTER_P (type))
	{
	  tree etype_pos
	    = TYPE_UNCONSTRAINED_ARRAY (TREE_TYPE (etype)) != NULL_TREE
	      ? byte_position (DECL_CHAIN (TYPE_FIELDS (TREE_TYPE (etype))))
	      : size_zero_node;
	  tree type_pos
	    = TYPE_UNCONSTRAINED_ARRAY (TREE_TYPE (type)) != NULL_TREE
	      ? byte_position (DECL_CHAIN (TYPE_FIELDS (TREE_TYPE (type))))
	      : size_zero_node;
	  tree byte_diff = size_diffop (type_pos, etype_pos);

	  expr = build1 (NOP_EXPR, type, expr);
	  if (integer_zerop (byte_diff))
	    return expr;

	  return build_binary_op (POINTER_PLUS_EXPR, type, expr,
				  fold_convert (sizetype, byte_diff));
	}

      /* If converting fat pointer to normal or thin pointer, get the pointer
	 to the array and then convert it.  */
      if (TYPE_IS_FAT_POINTER_P (etype))
	expr
	  = build_component_ref (expr, NULL_TREE, TYPE_FIELDS (etype), false);

      return fold (convert_to_pointer (type, expr));

    case REAL_TYPE:
      return fold (convert_to_real (type, expr));

    case RECORD_TYPE:
      if (TYPE_JUSTIFIED_MODULAR_P (type) && !AGGREGATE_TYPE_P (etype))
	{
	  vec<constructor_elt, va_gc> *v;
	  vec_alloc (v, 1);

	  CONSTRUCTOR_APPEND_ELT (v, TYPE_FIELDS (type),
				  convert (TREE_TYPE (TYPE_FIELDS (type)),
					   expr));
	  return gnat_build_constructor (type, v);
	}

      /* ... fall through ... */

    case ARRAY_TYPE:
      /* In these cases, assume the front-end has validated the conversion.
	 If the conversion is valid, it will be a bit-wise conversion, so
	 it can be viewed as an unchecked conversion.  */
      return unchecked_convert (type, expr, false);

    case UNION_TYPE:
      /* This is a either a conversion between a tagged type and some
	 subtype, which we have to mark as a UNION_TYPE because of
	 overlapping fields or a conversion of an Unchecked_Union.  */
      return unchecked_convert (type, expr, false);

    case UNCONSTRAINED_ARRAY_TYPE:
      /* If the input is a VECTOR_TYPE, convert to the representative
	 array type first.  */
      if (ecode == VECTOR_TYPE)
	{
	  expr = convert (TYPE_REPRESENTATIVE_ARRAY (etype), expr);
	  etype = TREE_TYPE (expr);
	  ecode = TREE_CODE (etype);
	}

      /* If EXPR is a constrained array, take its address, convert it to a
	 fat pointer, and then dereference it.  Likewise if EXPR is a
	 record containing both a template and a constrained array.
	 Note that a record representing a justified modular type
	 always represents a packed constrained array.  */
      if (ecode == ARRAY_TYPE
	  || (ecode == INTEGER_TYPE && TYPE_HAS_ACTUAL_BOUNDS_P (etype))
	  || (ecode == RECORD_TYPE && TYPE_CONTAINS_TEMPLATE_P (etype))
	  || (ecode == RECORD_TYPE && TYPE_JUSTIFIED_MODULAR_P (etype)))
	return
	  build_unary_op
	    (INDIRECT_REF, NULL_TREE,
	     convert_to_fat_pointer (TREE_TYPE (type),
				     build_unary_op (ADDR_EXPR,
						     NULL_TREE, expr)));

      /* Do something very similar for converting one unconstrained
	 array to another.  */
      else if (ecode == UNCONSTRAINED_ARRAY_TYPE)
	return
	  build_unary_op (INDIRECT_REF, NULL_TREE,
			  convert (TREE_TYPE (type),
				   build_unary_op (ADDR_EXPR,
						   NULL_TREE, expr)));
      else
	gcc_unreachable ();

    case COMPLEX_TYPE:
      return fold (convert_to_complex (type, expr));

    default:
      gcc_unreachable ();
    }
}

/* Create an expression whose value is that of EXPR converted to the common
   index type, which is sizetype.  EXPR is supposed to be in the base type
   of the GNAT index type.  Calling it is equivalent to doing

     convert (sizetype, expr)

   but we try to distribute the type conversion with the knowledge that EXPR
   cannot overflow in its type.  This is a best-effort approach and we fall
   back to the above expression as soon as difficulties are encountered.

   This is necessary to overcome issues that arise when the GNAT base index
   type and the GCC common index type (sizetype) don't have the same size,
   which is quite frequent on 64-bit architectures.  In this case, and if
   the GNAT base index type is signed but the iteration type of the loop has
   been forced to unsigned, the loop scalar evolution engine cannot compute
   a simple evolution for the general induction variables associated with the
   array indices, because it will preserve the wrap-around semantics in the
   unsigned type of their "inner" part.  As a result, many loop optimizations
   are blocked.

   The solution is to use a special (basic) induction variable that is at
   least as large as sizetype, and to express the aforementioned general
   induction variables in terms of this induction variable, eliminating
   the problematic intermediate truncation to the GNAT base index type.
   This is possible as long as the original expression doesn't overflow
   and if the middle-end hasn't introduced artificial overflows in the
   course of the various simplification it can make to the expression.  */

tree
convert_to_index_type (tree expr)
{
  enum tree_code code = TREE_CODE (expr);
  tree type = TREE_TYPE (expr);

  /* If the type is unsigned, overflow is allowed so we cannot be sure that
     EXPR doesn't overflow.  Keep it simple if optimization is disabled.  */
  if (TYPE_UNSIGNED (type) || !optimize)
    return convert (sizetype, expr);

  switch (code)
    {
    case VAR_DECL:
      /* The main effect of the function: replace a loop parameter with its
	 associated special induction variable.  */
      if (DECL_LOOP_PARM_P (expr) && DECL_INDUCTION_VAR (expr))
	expr = DECL_INDUCTION_VAR (expr);
      break;

    CASE_CONVERT:
      {
	tree otype = TREE_TYPE (TREE_OPERAND (expr, 0));
	/* Bail out as soon as we suspect some sort of type frobbing.  */
	if (TYPE_PRECISION (type) != TYPE_PRECISION (otype)
	    || TYPE_UNSIGNED (type) != TYPE_UNSIGNED (otype))
	  break;
      }

      /* ... fall through ... */

    case NON_LVALUE_EXPR:
      return fold_build1 (code, sizetype,
			  convert_to_index_type (TREE_OPERAND (expr, 0)));

    case PLUS_EXPR:
    case MINUS_EXPR:
    case MULT_EXPR:
      return fold_build2 (code, sizetype,
			  convert_to_index_type (TREE_OPERAND (expr, 0)),
			  convert_to_index_type (TREE_OPERAND (expr, 1)));

    case COMPOUND_EXPR:
      return fold_build2 (code, sizetype, TREE_OPERAND (expr, 0),
			  convert_to_index_type (TREE_OPERAND (expr, 1)));

    case COND_EXPR:
      return fold_build3 (code, sizetype, TREE_OPERAND (expr, 0),
			  convert_to_index_type (TREE_OPERAND (expr, 1)),
			  convert_to_index_type (TREE_OPERAND (expr, 2)));

    default:
      break;
    }

  return convert (sizetype, expr);
}

/* Remove all conversions that are done in EXP.  This includes converting
   from a padded type or to a justified modular type.  If TRUE_ADDRESS
   is true, always return the address of the containing object even if
   the address is not bit-aligned.  */

tree
remove_conversions (tree exp, bool true_address)
{
  switch (TREE_CODE (exp))
    {
    case CONSTRUCTOR:
      if (true_address
	  && TREE_CODE (TREE_TYPE (exp)) == RECORD_TYPE
	  && TYPE_JUSTIFIED_MODULAR_P (TREE_TYPE (exp)))
	return
	  remove_conversions ((*CONSTRUCTOR_ELTS (exp))[0].value, true);
      break;

    case COMPONENT_REF:
      if (TYPE_IS_PADDING_P (TREE_TYPE (TREE_OPERAND (exp, 0))))
	return remove_conversions (TREE_OPERAND (exp, 0), true_address);
      break;

    CASE_CONVERT:
    case VIEW_CONVERT_EXPR:
    case NON_LVALUE_EXPR:
      return remove_conversions (TREE_OPERAND (exp, 0), true_address);

    default:
      break;
    }

  return exp;
}

/* If EXP's type is an UNCONSTRAINED_ARRAY_TYPE, return an expression that
   refers to the underlying array.  If it has TYPE_CONTAINS_TEMPLATE_P,
   likewise return an expression pointing to the underlying array.  */

tree
maybe_unconstrained_array (tree exp)
{
  enum tree_code code = TREE_CODE (exp);
  tree type = TREE_TYPE (exp);

  switch (TREE_CODE (type))
    {
    case UNCONSTRAINED_ARRAY_TYPE:
      if (code == UNCONSTRAINED_ARRAY_REF)
	{
	  const bool read_only = TREE_READONLY (exp);
	  const bool no_trap = TREE_THIS_NOTRAP (exp);

	  exp = TREE_OPERAND (exp, 0);
	  type = TREE_TYPE (exp);

	  if (TREE_CODE (exp) == COND_EXPR)
	    {
	      tree op1
		= build_unary_op (INDIRECT_REF, NULL_TREE,
				  build_component_ref (TREE_OPERAND (exp, 1),
						       NULL_TREE,
						       TYPE_FIELDS (type),
						       false));
	      tree op2
		= build_unary_op (INDIRECT_REF, NULL_TREE,
				  build_component_ref (TREE_OPERAND (exp, 2),
						       NULL_TREE,
						       TYPE_FIELDS (type),
						       false));

	      exp = build3 (COND_EXPR,
			    TREE_TYPE (TREE_TYPE (TYPE_FIELDS (type))),
			    TREE_OPERAND (exp, 0), op1, op2);
	    }
	  else
	    {
	      exp = build_unary_op (INDIRECT_REF, NULL_TREE,
				    build_component_ref (exp, NULL_TREE,
						         TYPE_FIELDS (type),
						         false));
	      TREE_READONLY (exp) = read_only;
	      TREE_THIS_NOTRAP (exp) = no_trap;
	    }
	}

      else if (code == NULL_EXPR)
	exp = build1 (NULL_EXPR,
		      TREE_TYPE (TREE_TYPE (TYPE_FIELDS (TREE_TYPE (type)))),
		      TREE_OPERAND (exp, 0));
      break;

    case RECORD_TYPE:
      /* If this is a padded type and it contains a template, convert to the
	 unpadded type first.  */
      if (TYPE_PADDING_P (type)
	  && TREE_CODE (TREE_TYPE (TYPE_FIELDS (type))) == RECORD_TYPE
	  && TYPE_CONTAINS_TEMPLATE_P (TREE_TYPE (TYPE_FIELDS (type))))
	{
	  exp = convert (TREE_TYPE (TYPE_FIELDS (type)), exp);
	  type = TREE_TYPE (exp);
	}

      if (TYPE_CONTAINS_TEMPLATE_P (type))
	{
	  exp = build_component_ref (exp, NULL_TREE,
				     DECL_CHAIN (TYPE_FIELDS (type)),
				     false);
	  type = TREE_TYPE (exp);

	  /* If the array type is padded, convert to the unpadded type.  */
	  if (TYPE_IS_PADDING_P (type))
	    exp = convert (TREE_TYPE (TYPE_FIELDS (type)), exp);
	}
      break;

    default:
      break;
    }

  return exp;
}

/* Return true if EXPR is an expression that can be folded as an operand
   of a VIEW_CONVERT_EXPR.  See ada-tree.h for a complete rationale.  */

static bool
can_fold_for_view_convert_p (tree expr)
{
  tree t1, t2;

  /* The folder will fold NOP_EXPRs between integral types with the same
     precision (in the middle-end's sense).  We cannot allow it if the
     types don't have the same precision in the Ada sense as well.  */
  if (TREE_CODE (expr) != NOP_EXPR)
    return true;

  t1 = TREE_TYPE (expr);
  t2 = TREE_TYPE (TREE_OPERAND (expr, 0));

  /* Defer to the folder for non-integral conversions.  */
  if (!(INTEGRAL_TYPE_P (t1) && INTEGRAL_TYPE_P (t2)))
    return true;

  /* Only fold conversions that preserve both precisions.  */
  if (TYPE_PRECISION (t1) == TYPE_PRECISION (t2)
      && operand_equal_p (rm_size (t1), rm_size (t2), 0))
    return true;

  return false;
}

/* Return an expression that does an unchecked conversion of EXPR to TYPE.
   If NOTRUNC_P is true, truncation operations should be suppressed.

   Special care is required with (source or target) integral types whose
   precision is not equal to their size, to make sure we fetch or assign
   the value bits whose location might depend on the endianness, e.g.

     Rmsize : constant := 8;
     subtype Int is Integer range 0 .. 2 ** Rmsize - 1;

     type Bit_Array is array (1 .. Rmsize) of Boolean;
     pragma Pack (Bit_Array);

     function To_Bit_Array is new Unchecked_Conversion (Int, Bit_Array);

     Value : Int := 2#1000_0001#;
     Vbits : Bit_Array := To_Bit_Array (Value);

   we expect the 8 bits at Vbits'Address to always contain Value, while
   their original location depends on the endianness, at Value'Address
   on a little-endian architecture but not on a big-endian one.  */

tree
unchecked_convert (tree type, tree expr, bool notrunc_p)
{
  tree etype = TREE_TYPE (expr);
  enum tree_code ecode = TREE_CODE (etype);
  enum tree_code code = TREE_CODE (type);
  int c;

  /* If the expression is already of the right type, we are done.  */
  if (etype == type)
    return expr;

  /* If both types types are integral just do a normal conversion.
     Likewise for a conversion to an unconstrained array.  */
  if ((((INTEGRAL_TYPE_P (type)
	 && !(code == INTEGER_TYPE && TYPE_VAX_FLOATING_POINT_P (type)))
	|| (POINTER_TYPE_P (type) && !TYPE_IS_THIN_POINTER_P (type))
	|| (code == RECORD_TYPE && TYPE_JUSTIFIED_MODULAR_P (type)))
       && ((INTEGRAL_TYPE_P (etype)
	    && !(ecode == INTEGER_TYPE && TYPE_VAX_FLOATING_POINT_P (etype)))
	   || (POINTER_TYPE_P (etype) && !TYPE_IS_THIN_POINTER_P (etype))
	   || (ecode == RECORD_TYPE && TYPE_JUSTIFIED_MODULAR_P (etype))))
      || code == UNCONSTRAINED_ARRAY_TYPE)
    {
      if (ecode == INTEGER_TYPE && TYPE_BIASED_REPRESENTATION_P (etype))
	{
	  tree ntype = copy_type (etype);
	  TYPE_BIASED_REPRESENTATION_P (ntype) = 0;
	  TYPE_MAIN_VARIANT (ntype) = ntype;
	  expr = build1 (NOP_EXPR, ntype, expr);
	}

      if (code == INTEGER_TYPE && TYPE_BIASED_REPRESENTATION_P (type))
	{
	  tree rtype = copy_type (type);
	  TYPE_BIASED_REPRESENTATION_P (rtype) = 0;
	  TYPE_MAIN_VARIANT (rtype) = rtype;
	  expr = convert (rtype, expr);
	  expr = build1 (NOP_EXPR, type, expr);
	}
      else
	expr = convert (type, expr);
    }

  /* If we are converting to an integral type whose precision is not equal
     to its size, first unchecked convert to a record type that contains an
     field of the given precision.  Then extract the field.  */
  else if (INTEGRAL_TYPE_P (type)
	   && TYPE_RM_SIZE (type)
	   && 0 != compare_tree_int (TYPE_RM_SIZE (type),
				     GET_MODE_BITSIZE (TYPE_MODE (type))))
    {
      tree rec_type = make_node (RECORD_TYPE);
      unsigned HOST_WIDE_INT prec = TREE_INT_CST_LOW (TYPE_RM_SIZE (type));
      tree field_type, field;

      if (TYPE_UNSIGNED (type))
	field_type = make_unsigned_type (prec);
      else
	field_type = make_signed_type (prec);
      SET_TYPE_RM_SIZE (field_type, TYPE_RM_SIZE (type));

      field = create_field_decl (get_identifier ("OBJ"), field_type, rec_type,
				 NULL_TREE, bitsize_zero_node, 1, 0);

      finish_record_type (rec_type, field, 1, false);

      expr = unchecked_convert (rec_type, expr, notrunc_p);
      expr = build_component_ref (expr, NULL_TREE, field, false);
      expr = fold_build1 (NOP_EXPR, type, expr);
    }

  /* Similarly if we are converting from an integral type whose precision is
     not equal to its size, first copy into a field of the given precision
     and unchecked convert the record type.  */
  else if (INTEGRAL_TYPE_P (etype)
	   && TYPE_RM_SIZE (etype)
	   && 0 != compare_tree_int (TYPE_RM_SIZE (etype),
				     GET_MODE_BITSIZE (TYPE_MODE (etype))))
    {
      tree rec_type = make_node (RECORD_TYPE);
      unsigned HOST_WIDE_INT prec = TREE_INT_CST_LOW (TYPE_RM_SIZE (etype));
      vec<constructor_elt, va_gc> *v;
      vec_alloc (v, 1);
      tree field_type, field;

      if (TYPE_UNSIGNED (etype))
	field_type = make_unsigned_type (prec);
      else
	field_type = make_signed_type (prec);
      SET_TYPE_RM_SIZE (field_type, TYPE_RM_SIZE (etype));

      field = create_field_decl (get_identifier ("OBJ"), field_type, rec_type,
				 NULL_TREE, bitsize_zero_node, 1, 0);

      finish_record_type (rec_type, field, 1, false);

      expr = fold_build1 (NOP_EXPR, field_type, expr);
      CONSTRUCTOR_APPEND_ELT (v, field, expr);
      expr = gnat_build_constructor (rec_type, v);
      expr = unchecked_convert (type, expr, notrunc_p);
    }

  /* If we are converting from a scalar type to a type with a different size,
     we need to pad to have the same size on both sides.

     ??? We cannot do it unconditionally because unchecked conversions are
     used liberally by the front-end to implement polymorphism, e.g. in:

       S191s : constant ada__tags__addr_ptr := ada__tags__addr_ptr!(S190s);
       return p___size__4 (p__object!(S191s.all));

     so we skip all expressions that are references.  */
  else if (!REFERENCE_CLASS_P (expr)
	   && !AGGREGATE_TYPE_P (etype)
	   && TREE_CODE (TYPE_SIZE (type)) == INTEGER_CST
	   && (c = tree_int_cst_compare (TYPE_SIZE (etype), TYPE_SIZE (type))))
    {
      if (c < 0)
	{
	  expr = convert (maybe_pad_type (etype, TYPE_SIZE (type), 0, Empty,
					  false, false, false, true),
			  expr);
	  expr = unchecked_convert (type, expr, notrunc_p);
	}
      else
	{
	  tree rec_type = maybe_pad_type (type, TYPE_SIZE (etype), 0, Empty,
					  false, false, false, true);
	  expr = unchecked_convert (rec_type, expr, notrunc_p);
	  expr = build_component_ref (expr, NULL_TREE, TYPE_FIELDS (rec_type),
				      false);
	}
    }

  /* We have a special case when we are converting between two unconstrained
     array types.  In that case, take the address, convert the fat pointer
     types, and dereference.  */
  else if (ecode == code && code == UNCONSTRAINED_ARRAY_TYPE)
    expr = build_unary_op (INDIRECT_REF, NULL_TREE,
			   build1 (VIEW_CONVERT_EXPR, TREE_TYPE (type),
				   build_unary_op (ADDR_EXPR, NULL_TREE,
						   expr)));

  /* Another special case is when we are converting to a vector type from its
     representative array type; this a regular conversion.  */
  else if (code == VECTOR_TYPE
	   && ecode == ARRAY_TYPE
	   && gnat_types_compatible_p (TYPE_REPRESENTATIVE_ARRAY (type),
				       etype))
    expr = convert (type, expr);

  /* If we are converting a CONSTRUCTOR to a more aligned RECORD_TYPE, bump
     the alignment of the CONSTRUCTOR to speed up the copy operation.  */
  else if (TREE_CODE (expr) == CONSTRUCTOR
	   && code == RECORD_TYPE
	   && TYPE_ALIGN (etype) < TYPE_ALIGN (type))
    {
      expr = convert (maybe_pad_type (etype, NULL_TREE, TYPE_ALIGN (type),
				      Empty, false, false, false, true),
		      expr);
      return unchecked_convert (type, expr, notrunc_p);
    }

  /* Otherwise, just build a VIEW_CONVERT_EXPR of the expression.  */
  else
    {
      expr = maybe_unconstrained_array (expr);
      etype = TREE_TYPE (expr);
      ecode = TREE_CODE (etype);
      if (can_fold_for_view_convert_p (expr))
	expr = fold_build1 (VIEW_CONVERT_EXPR, type, expr);
      else
	expr = build1 (VIEW_CONVERT_EXPR, type, expr);
    }

  /* If the result is an integral type whose precision is not equal to its
     size, sign- or zero-extend the result.  We need not do this if the input
     is an integral type of the same precision and signedness or if the output
     is a biased type or if both the input and output are unsigned.  */
  if (!notrunc_p
      && INTEGRAL_TYPE_P (type) && TYPE_RM_SIZE (type)
      && !(code == INTEGER_TYPE && TYPE_BIASED_REPRESENTATION_P (type))
      && 0 != compare_tree_int (TYPE_RM_SIZE (type),
				GET_MODE_BITSIZE (TYPE_MODE (type)))
      && !(INTEGRAL_TYPE_P (etype)
	   && TYPE_UNSIGNED (type) == TYPE_UNSIGNED (etype)
	   && operand_equal_p (TYPE_RM_SIZE (type),
			       (TYPE_RM_SIZE (etype) != 0
				? TYPE_RM_SIZE (etype) : TYPE_SIZE (etype)),
			       0))
      && !(TYPE_UNSIGNED (type) && TYPE_UNSIGNED (etype)))
    {
      tree base_type
	= gnat_type_for_mode (TYPE_MODE (type), TYPE_UNSIGNED (type));
      tree shift_expr
	= convert (base_type,
		   size_binop (MINUS_EXPR,
			       bitsize_int
			       (GET_MODE_BITSIZE (TYPE_MODE (type))),
			       TYPE_RM_SIZE (type)));
      expr
	= convert (type,
		   build_binary_op (RSHIFT_EXPR, base_type,
				    build_binary_op (LSHIFT_EXPR, base_type,
						     convert (base_type, expr),
						     shift_expr),
				    shift_expr));
    }

  /* An unchecked conversion should never raise Constraint_Error.  The code
     below assumes that GCC's conversion routines overflow the same way that
     the underlying hardware does.  This is probably true.  In the rare case
     when it is false, we can rely on the fact that such conversions are
     erroneous anyway.  */
  if (TREE_CODE (expr) == INTEGER_CST)
    TREE_OVERFLOW (expr) = 0;

  /* If the sizes of the types differ and this is an VIEW_CONVERT_EXPR,
     show no longer constant.  */
  if (TREE_CODE (expr) == VIEW_CONVERT_EXPR
      && !operand_equal_p (TYPE_SIZE_UNIT (type), TYPE_SIZE_UNIT (etype),
			   OEP_ONLY_CONST))
    TREE_CONSTANT (expr) = 0;

  return expr;
}

/* Return the appropriate GCC tree code for the specified GNAT_TYPE,
   the latter being a record type as predicated by Is_Record_Type.  */

enum tree_code
tree_code_for_record_type (Entity_Id gnat_type)
{
  Node_Id component_list, component;

  /* Return UNION_TYPE if it's an Unchecked_Union whose non-discriminant
     fields are all in the variant part.  Otherwise, return RECORD_TYPE.  */
  if (!Is_Unchecked_Union (gnat_type))
    return RECORD_TYPE;

  gnat_type = Implementation_Base_Type (gnat_type);
  component_list
    = Component_List (Type_Definition (Declaration_Node (gnat_type)));

  for (component = First_Non_Pragma (Component_Items (component_list));
       Present (component);
       component = Next_Non_Pragma (component))
    if (Ekind (Defining_Entity (component)) == E_Component)
      return RECORD_TYPE;

  return UNION_TYPE;
}

/* Return true if GNAT_TYPE is a "double" floating-point type, i.e. whose
   size is equal to 64 bits, or an array of such a type.  Set ALIGN_CLAUSE
   according to the presence of an alignment clause on the type or, if it
   is an array, on the component type.  */

bool
is_double_float_or_array (Entity_Id gnat_type, bool *align_clause)
{
  gnat_type = Underlying_Type (gnat_type);

  *align_clause = Present (Alignment_Clause (gnat_type));

  if (Is_Array_Type (gnat_type))
    {
      gnat_type = Underlying_Type (Component_Type (gnat_type));
      if (Present (Alignment_Clause (gnat_type)))
	*align_clause = true;
    }

  if (!Is_Floating_Point_Type (gnat_type))
    return false;

  if (UI_To_Int (Esize (gnat_type)) != 64)
    return false;

  return true;
}

/* Return true if GNAT_TYPE is a "double" or larger scalar type, i.e. whose
   size is greater or equal to 64 bits, or an array of such a type.  Set
   ALIGN_CLAUSE according to the presence of an alignment clause on the
   type or, if it is an array, on the component type.  */

bool
is_double_scalar_or_array (Entity_Id gnat_type, bool *align_clause)
{
  gnat_type = Underlying_Type (gnat_type);

  *align_clause = Present (Alignment_Clause (gnat_type));

  if (Is_Array_Type (gnat_type))
    {
      gnat_type = Underlying_Type (Component_Type (gnat_type));
      if (Present (Alignment_Clause (gnat_type)))
	*align_clause = true;
    }

  if (!Is_Scalar_Type (gnat_type))
    return false;

  if (UI_To_Int (Esize (gnat_type)) < 64)
    return false;

  return true;
}

/* Return true if GNU_TYPE is suitable as the type of a non-aliased
   component of an aggregate type.  */

bool
type_for_nonaliased_component_p (tree gnu_type)
{
  /* If the type is passed by reference, we may have pointers to the
     component so it cannot be made non-aliased. */
  if (must_pass_by_ref (gnu_type) || default_pass_by_ref (gnu_type))
    return false;

  /* We used to say that any component of aggregate type is aliased
     because the front-end may take 'Reference of it.  The front-end
     has been enhanced in the meantime so as to use a renaming instead
     in most cases, but the back-end can probably take the address of
     such a component too so we go for the conservative stance.

     For instance, we might need the address of any array type, even
     if normally passed by copy, to construct a fat pointer if the
     component is used as an actual for an unconstrained formal.

     Likewise for record types: even if a specific record subtype is
     passed by copy, the parent type might be passed by ref (e.g. if
     it's of variable size) and we might take the address of a child
     component to pass to a parent formal.  We have no way to check
     for such conditions here.  */
  if (AGGREGATE_TYPE_P (gnu_type))
    return false;

  return true;
}

/* Return true if TYPE is a smaller form of ORIG_TYPE.  */

bool
smaller_form_type_p (tree type, tree orig_type)
{
  tree size, osize;

  /* We're not interested in variants here.  */
  if (TYPE_MAIN_VARIANT (type) == TYPE_MAIN_VARIANT (orig_type))
    return false;

  /* Like a variant, a packable version keeps the original TYPE_NAME.  */
  if (TYPE_NAME (type) != TYPE_NAME (orig_type))
    return false;

  size = TYPE_SIZE (type);
  osize = TYPE_SIZE (orig_type);

  if (!(TREE_CODE (size) == INTEGER_CST && TREE_CODE (osize) == INTEGER_CST))
    return false;

  return tree_int_cst_lt (size, osize) != 0;
}

/* Perform final processing on global variables.  */

static GTY (()) tree dummy_global;

void
gnat_write_global_declarations (void)
{
  unsigned int i;
  tree iter;

  /* If we have declared types as used at the global level, insert them in
     the global hash table.  We use a dummy variable for this purpose.  */
  if (types_used_by_cur_var_decl && !types_used_by_cur_var_decl->is_empty ())
    {
      struct varpool_node *node;
      char *label;

      ASM_FORMAT_PRIVATE_NAME (label, first_global_object_name, 0);
      dummy_global
	= build_decl (BUILTINS_LOCATION, VAR_DECL, get_identifier (label),
		      void_type_node);
      TREE_STATIC (dummy_global) = 1;
      TREE_ASM_WRITTEN (dummy_global) = 1;
      node = varpool_node_for_decl (dummy_global);
      node->force_output = 1;

      while (!types_used_by_cur_var_decl->is_empty ())
	{
	  tree t = types_used_by_cur_var_decl->pop ();
	  types_used_by_var_decl_insert (t, dummy_global);
	}
    }

  /* Output debug information for all global type declarations first.  This
     ensures that global types whose compilation hasn't been finalized yet,
     for example pointers to Taft amendment types, have their compilation
     finalized in the right context.  */
  FOR_EACH_VEC_SAFE_ELT (global_decls, i, iter)
    if (TREE_CODE (iter) == TYPE_DECL)
      debug_hooks->global_decl (iter);

  /* Proceed to optimize and emit assembly. */
  finalize_compilation_unit ();

  /* After cgraph has had a chance to emit everything that's going to
     be emitted, output debug information for the rest of globals.  */
  if (!seen_error ())
    {
      timevar_push (TV_SYMOUT);
      FOR_EACH_VEC_SAFE_ELT (global_decls, i, iter)
	if (TREE_CODE (iter) != TYPE_DECL)
	  debug_hooks->global_decl (iter);
      timevar_pop (TV_SYMOUT);
    }
}

/* ************************************************************************
 * *                           GCC builtins support                       *
 * ************************************************************************ */

/* The general scheme is fairly simple:

   For each builtin function/type to be declared, gnat_install_builtins calls
   internal facilities which eventually get to gnat_push_decl, which in turn
   tracks the so declared builtin function decls in the 'builtin_decls' global
   datastructure. When an Intrinsic subprogram declaration is processed, we
   search this global datastructure to retrieve the associated BUILT_IN DECL
   node.  */

/* Search the chain of currently available builtin declarations for a node
   corresponding to function NAME (an IDENTIFIER_NODE).  Return the first node
   found, if any, or NULL_TREE otherwise.  */
tree
builtin_decl_for (tree name)
{
  unsigned i;
  tree decl;

  FOR_EACH_VEC_SAFE_ELT (builtin_decls, i, decl)
    if (DECL_NAME (decl) == name)
      return decl;

  return NULL_TREE;
}

/* The code below eventually exposes gnat_install_builtins, which declares
   the builtin types and functions we might need, either internally or as
   user accessible facilities.

   ??? This is a first implementation shot, still in rough shape.  It is
   heavily inspired from the "C" family implementation, with chunks copied
   verbatim from there.

   Two obvious TODO candidates are
   o Use a more efficient name/decl mapping scheme
   o Devise a middle-end infrastructure to avoid having to copy
     pieces between front-ends.  */

/* ----------------------------------------------------------------------- *
 *                         BUILTIN ELEMENTARY TYPES                        *
 * ----------------------------------------------------------------------- */

/* Standard data types to be used in builtin argument declarations.  */

enum c_tree_index
{
    CTI_SIGNED_SIZE_TYPE, /* For format checking only.  */
    CTI_STRING_TYPE,
    CTI_CONST_STRING_TYPE,

    CTI_MAX
};

static tree c_global_trees[CTI_MAX];

#define signed_size_type_node	c_global_trees[CTI_SIGNED_SIZE_TYPE]
#define string_type_node	c_global_trees[CTI_STRING_TYPE]
#define const_string_type_node	c_global_trees[CTI_CONST_STRING_TYPE]

/* ??? In addition some attribute handlers, we currently don't support a
   (small) number of builtin-types, which in turns inhibits support for a
   number of builtin functions.  */
#define wint_type_node    void_type_node
#define intmax_type_node  void_type_node
#define uintmax_type_node void_type_node

/* Build the void_list_node (void_type_node having been created).  */

static tree
build_void_list_node (void)
{
  tree t = build_tree_list (NULL_TREE, void_type_node);
  return t;
}

/* Used to help initialize the builtin-types.def table.  When a type of
   the correct size doesn't exist, use error_mark_node instead of NULL.
   The later results in segfaults even when a decl using the type doesn't
   get invoked.  */

static tree
builtin_type_for_size (int size, bool unsignedp)
{
  tree type = gnat_type_for_size (size, unsignedp);
  return type ? type : error_mark_node;
}

/* Build/push the elementary type decls that builtin functions/types
   will need.  */

static void
install_builtin_elementary_types (void)
{
  signed_size_type_node = gnat_signed_type (size_type_node);
  pid_type_node = integer_type_node;
  void_list_node = build_void_list_node ();

  string_type_node = build_pointer_type (char_type_node);
  const_string_type_node
    = build_pointer_type (build_qualified_type
			  (char_type_node, TYPE_QUAL_CONST));
}

/* ----------------------------------------------------------------------- *
 *                          BUILTIN FUNCTION TYPES                         *
 * ----------------------------------------------------------------------- */

/* Now, builtin function types per se.  */

enum c_builtin_type
{
#define DEF_PRIMITIVE_TYPE(NAME, VALUE) NAME,
#define DEF_FUNCTION_TYPE_0(NAME, RETURN) NAME,
#define DEF_FUNCTION_TYPE_1(NAME, RETURN, ARG1) NAME,
#define DEF_FUNCTION_TYPE_2(NAME, RETURN, ARG1, ARG2) NAME,
#define DEF_FUNCTION_TYPE_3(NAME, RETURN, ARG1, ARG2, ARG3) NAME,
#define DEF_FUNCTION_TYPE_4(NAME, RETURN, ARG1, ARG2, ARG3, ARG4) NAME,
#define DEF_FUNCTION_TYPE_5(NAME, RETURN, ARG1, ARG2, ARG3, ARG4, ARG5) NAME,
#define DEF_FUNCTION_TYPE_6(NAME, RETURN, ARG1, ARG2, ARG3, ARG4, ARG5, ARG6) NAME,
#define DEF_FUNCTION_TYPE_7(NAME, RETURN, ARG1, ARG2, ARG3, ARG4, ARG5, ARG6, ARG7) NAME,
#define DEF_FUNCTION_TYPE_8(NAME, RETURN, ARG1, ARG2, ARG3, ARG4, ARG5, ARG6, ARG7, ARG8) NAME,
#define DEF_FUNCTION_TYPE_VAR_0(NAME, RETURN) NAME,
#define DEF_FUNCTION_TYPE_VAR_1(NAME, RETURN, ARG1) NAME,
#define DEF_FUNCTION_TYPE_VAR_2(NAME, RETURN, ARG1, ARG2) NAME,
#define DEF_FUNCTION_TYPE_VAR_3(NAME, RETURN, ARG1, ARG2, ARG3) NAME,
#define DEF_FUNCTION_TYPE_VAR_4(NAME, RETURN, ARG1, ARG2, ARG3, ARG4) NAME,
#define DEF_FUNCTION_TYPE_VAR_5(NAME, RETURN, ARG1, ARG2, ARG3, ARG4, ARG6) \
  NAME,
#define DEF_POINTER_TYPE(NAME, TYPE) NAME,
#include "builtin-types.def"
#undef DEF_PRIMITIVE_TYPE
#undef DEF_FUNCTION_TYPE_0
#undef DEF_FUNCTION_TYPE_1
#undef DEF_FUNCTION_TYPE_2
#undef DEF_FUNCTION_TYPE_3
#undef DEF_FUNCTION_TYPE_4
#undef DEF_FUNCTION_TYPE_5
#undef DEF_FUNCTION_TYPE_6
#undef DEF_FUNCTION_TYPE_7
#undef DEF_FUNCTION_TYPE_8
#undef DEF_FUNCTION_TYPE_VAR_0
#undef DEF_FUNCTION_TYPE_VAR_1
#undef DEF_FUNCTION_TYPE_VAR_2
#undef DEF_FUNCTION_TYPE_VAR_3
#undef DEF_FUNCTION_TYPE_VAR_4
#undef DEF_FUNCTION_TYPE_VAR_5
#undef DEF_POINTER_TYPE
  BT_LAST
};

typedef enum c_builtin_type builtin_type;

/* A temporary array used in communication with def_fn_type.  */
static GTY(()) tree builtin_types[(int) BT_LAST + 1];

/* A helper function for install_builtin_types.  Build function type
   for DEF with return type RET and N arguments.  If VAR is true, then the
   function should be variadic after those N arguments.

   Takes special care not to ICE if any of the types involved are
   error_mark_node, which indicates that said type is not in fact available
   (see builtin_type_for_size).  In which case the function type as a whole
   should be error_mark_node.  */

static void
def_fn_type (builtin_type def, builtin_type ret, bool var, int n, ...)
{
  tree t;
  tree *args = XALLOCAVEC (tree, n);
  va_list list;
  int i;

  va_start (list, n);
  for (i = 0; i < n; ++i)
    {
      builtin_type a = (builtin_type) va_arg (list, int);
      t = builtin_types[a];
      if (t == error_mark_node)
	goto egress;
      args[i] = t;
    }

  t = builtin_types[ret];
  if (t == error_mark_node)
    goto egress;
  if (var)
    t = build_varargs_function_type_array (t, n, args);
  else
    t = build_function_type_array (t, n, args);

 egress:
  builtin_types[def] = t;
  va_end (list);
}

/* Build the builtin function types and install them in the builtin_types
   array for later use in builtin function decls.  */

static void
install_builtin_function_types (void)
{
  tree va_list_ref_type_node;
  tree va_list_arg_type_node;

  if (TREE_CODE (va_list_type_node) == ARRAY_TYPE)
    {
      va_list_arg_type_node = va_list_ref_type_node =
	build_pointer_type (TREE_TYPE (va_list_type_node));
    }
  else
    {
      va_list_arg_type_node = va_list_type_node;
      va_list_ref_type_node = build_reference_type (va_list_type_node);
    }

#define DEF_PRIMITIVE_TYPE(ENUM, VALUE) \
  builtin_types[ENUM] = VALUE;
#define DEF_FUNCTION_TYPE_0(ENUM, RETURN) \
  def_fn_type (ENUM, RETURN, 0, 0);
#define DEF_FUNCTION_TYPE_1(ENUM, RETURN, ARG1) \
  def_fn_type (ENUM, RETURN, 0, 1, ARG1);
#define DEF_FUNCTION_TYPE_2(ENUM, RETURN, ARG1, ARG2) \
  def_fn_type (ENUM, RETURN, 0, 2, ARG1, ARG2);
#define DEF_FUNCTION_TYPE_3(ENUM, RETURN, ARG1, ARG2, ARG3) \
  def_fn_type (ENUM, RETURN, 0, 3, ARG1, ARG2, ARG3);
#define DEF_FUNCTION_TYPE_4(ENUM, RETURN, ARG1, ARG2, ARG3, ARG4) \
  def_fn_type (ENUM, RETURN, 0, 4, ARG1, ARG2, ARG3, ARG4);
#define DEF_FUNCTION_TYPE_5(ENUM, RETURN, ARG1, ARG2, ARG3, ARG4, ARG5)	\
  def_fn_type (ENUM, RETURN, 0, 5, ARG1, ARG2, ARG3, ARG4, ARG5);
#define DEF_FUNCTION_TYPE_6(ENUM, RETURN, ARG1, ARG2, ARG3, ARG4, ARG5, \
			    ARG6)					\
  def_fn_type (ENUM, RETURN, 0, 6, ARG1, ARG2, ARG3, ARG4, ARG5, ARG6);
#define DEF_FUNCTION_TYPE_7(ENUM, RETURN, ARG1, ARG2, ARG3, ARG4, ARG5, \
			    ARG6, ARG7)					\
  def_fn_type (ENUM, RETURN, 0, 7, ARG1, ARG2, ARG3, ARG4, ARG5, ARG6, ARG7);
#define DEF_FUNCTION_TYPE_8(ENUM, RETURN, ARG1, ARG2, ARG3, ARG4, ARG5, \
			    ARG6, ARG7, ARG8)				\
  def_fn_type (ENUM, RETURN, 0, 8, ARG1, ARG2, ARG3, ARG4, ARG5, ARG6,	\
	       ARG7, ARG8);
#define DEF_FUNCTION_TYPE_VAR_0(ENUM, RETURN) \
  def_fn_type (ENUM, RETURN, 1, 0);
#define DEF_FUNCTION_TYPE_VAR_1(ENUM, RETURN, ARG1) \
  def_fn_type (ENUM, RETURN, 1, 1, ARG1);
#define DEF_FUNCTION_TYPE_VAR_2(ENUM, RETURN, ARG1, ARG2) \
  def_fn_type (ENUM, RETURN, 1, 2, ARG1, ARG2);
#define DEF_FUNCTION_TYPE_VAR_3(ENUM, RETURN, ARG1, ARG2, ARG3) \
  def_fn_type (ENUM, RETURN, 1, 3, ARG1, ARG2, ARG3);
#define DEF_FUNCTION_TYPE_VAR_4(ENUM, RETURN, ARG1, ARG2, ARG3, ARG4) \
  def_fn_type (ENUM, RETURN, 1, 4, ARG1, ARG2, ARG3, ARG4);
#define DEF_FUNCTION_TYPE_VAR_5(ENUM, RETURN, ARG1, ARG2, ARG3, ARG4, ARG5) \
  def_fn_type (ENUM, RETURN, 1, 5, ARG1, ARG2, ARG3, ARG4, ARG5);
#define DEF_POINTER_TYPE(ENUM, TYPE) \
  builtin_types[(int) ENUM] = build_pointer_type (builtin_types[(int) TYPE]);

#include "builtin-types.def"

#undef DEF_PRIMITIVE_TYPE
#undef DEF_FUNCTION_TYPE_1
#undef DEF_FUNCTION_TYPE_2
#undef DEF_FUNCTION_TYPE_3
#undef DEF_FUNCTION_TYPE_4
#undef DEF_FUNCTION_TYPE_5
#undef DEF_FUNCTION_TYPE_6
#undef DEF_FUNCTION_TYPE_VAR_0
#undef DEF_FUNCTION_TYPE_VAR_1
#undef DEF_FUNCTION_TYPE_VAR_2
#undef DEF_FUNCTION_TYPE_VAR_3
#undef DEF_FUNCTION_TYPE_VAR_4
#undef DEF_FUNCTION_TYPE_VAR_5
#undef DEF_POINTER_TYPE
  builtin_types[(int) BT_LAST] = NULL_TREE;
}

/* ----------------------------------------------------------------------- *
 *                            BUILTIN ATTRIBUTES                           *
 * ----------------------------------------------------------------------- */

enum built_in_attribute
{
#define DEF_ATTR_NULL_TREE(ENUM) ENUM,
#define DEF_ATTR_INT(ENUM, VALUE) ENUM,
#define DEF_ATTR_STRING(ENUM, VALUE) ENUM,
#define DEF_ATTR_IDENT(ENUM, STRING) ENUM,
#define DEF_ATTR_TREE_LIST(ENUM, PURPOSE, VALUE, CHAIN) ENUM,
#include "builtin-attrs.def"
#undef DEF_ATTR_NULL_TREE
#undef DEF_ATTR_INT
#undef DEF_ATTR_STRING
#undef DEF_ATTR_IDENT
#undef DEF_ATTR_TREE_LIST
  ATTR_LAST
};

static GTY(()) tree built_in_attributes[(int) ATTR_LAST];

static void
install_builtin_attributes (void)
{
  /* Fill in the built_in_attributes array.  */
#define DEF_ATTR_NULL_TREE(ENUM)				\
  built_in_attributes[(int) ENUM] = NULL_TREE;
#define DEF_ATTR_INT(ENUM, VALUE)				\
  built_in_attributes[(int) ENUM] = build_int_cst (NULL_TREE, VALUE);
#define DEF_ATTR_STRING(ENUM, VALUE)				\
  built_in_attributes[(int) ENUM] = build_string (strlen (VALUE), VALUE);
#define DEF_ATTR_IDENT(ENUM, STRING)				\
  built_in_attributes[(int) ENUM] = get_identifier (STRING);
#define DEF_ATTR_TREE_LIST(ENUM, PURPOSE, VALUE, CHAIN)	\
  built_in_attributes[(int) ENUM]			\
    = tree_cons (built_in_attributes[(int) PURPOSE],	\
		 built_in_attributes[(int) VALUE],	\
		 built_in_attributes[(int) CHAIN]);
#include "builtin-attrs.def"
#undef DEF_ATTR_NULL_TREE
#undef DEF_ATTR_INT
#undef DEF_ATTR_STRING
#undef DEF_ATTR_IDENT
#undef DEF_ATTR_TREE_LIST
}

/* Handle a "const" attribute; arguments as in
   struct attribute_spec.handler.  */

static tree
handle_const_attribute (tree *node, tree ARG_UNUSED (name),
			tree ARG_UNUSED (args), int ARG_UNUSED (flags),
			bool *no_add_attrs)
{
  if (TREE_CODE (*node) == FUNCTION_DECL)
    TREE_READONLY (*node) = 1;
  else
    *no_add_attrs = true;

  return NULL_TREE;
}

/* Handle a "nothrow" attribute; arguments as in
   struct attribute_spec.handler.  */

static tree
handle_nothrow_attribute (tree *node, tree ARG_UNUSED (name),
			  tree ARG_UNUSED (args), int ARG_UNUSED (flags),
			  bool *no_add_attrs)
{
  if (TREE_CODE (*node) == FUNCTION_DECL)
    TREE_NOTHROW (*node) = 1;
  else
    *no_add_attrs = true;

  return NULL_TREE;
}

/* Handle a "pure" attribute; arguments as in
   struct attribute_spec.handler.  */

static tree
handle_pure_attribute (tree *node, tree name, tree ARG_UNUSED (args),
		       int ARG_UNUSED (flags), bool *no_add_attrs)
{
  if (TREE_CODE (*node) == FUNCTION_DECL)
    DECL_PURE_P (*node) = 1;
  /* ??? TODO: Support types.  */
  else
    {
      warning (OPT_Wattributes, "%qs attribute ignored",
	       IDENTIFIER_POINTER (name));
      *no_add_attrs = true;
    }

  return NULL_TREE;
}

/* Handle a "no vops" attribute; arguments as in
   struct attribute_spec.handler.  */

static tree
handle_novops_attribute (tree *node, tree ARG_UNUSED (name),
			 tree ARG_UNUSED (args), int ARG_UNUSED (flags),
			 bool *ARG_UNUSED (no_add_attrs))
{
  gcc_assert (TREE_CODE (*node) == FUNCTION_DECL);
  DECL_IS_NOVOPS (*node) = 1;
  return NULL_TREE;
}

/* Helper for nonnull attribute handling; fetch the operand number
   from the attribute argument list.  */

static bool
get_nonnull_operand (tree arg_num_expr, unsigned HOST_WIDE_INT *valp)
{
  /* Verify the arg number is a constant.  */
  if (TREE_CODE (arg_num_expr) != INTEGER_CST
      || TREE_INT_CST_HIGH (arg_num_expr) != 0)
    return false;

  *valp = TREE_INT_CST_LOW (arg_num_expr);
  return true;
}

/* Handle the "nonnull" attribute.  */
static tree
handle_nonnull_attribute (tree *node, tree ARG_UNUSED (name),
			  tree args, int ARG_UNUSED (flags),
			  bool *no_add_attrs)
{
  tree type = *node;
  unsigned HOST_WIDE_INT attr_arg_num;

  /* If no arguments are specified, all pointer arguments should be
     non-null.  Verify a full prototype is given so that the arguments
     will have the correct types when we actually check them later.  */
  if (!args)
    {
      if (!prototype_p (type))
	{
	  error ("nonnull attribute without arguments on a non-prototype");
	  *no_add_attrs = true;
	}
      return NULL_TREE;
    }

  /* Argument list specified.  Verify that each argument number references
     a pointer argument.  */
  for (attr_arg_num = 1; args; args = TREE_CHAIN (args))
    {
      unsigned HOST_WIDE_INT arg_num = 0, ck_num;

      if (!get_nonnull_operand (TREE_VALUE (args), &arg_num))
	{
	  error ("nonnull argument has invalid operand number (argument %lu)",
		 (unsigned long) attr_arg_num);
	  *no_add_attrs = true;
	  return NULL_TREE;
	}

      if (prototype_p (type))
	{
	  function_args_iterator iter;
	  tree argument;

	  function_args_iter_init (&iter, type);
	  for (ck_num = 1; ; ck_num++, function_args_iter_next (&iter))
	    {
	      argument = function_args_iter_cond (&iter);
	      if (!argument || ck_num == arg_num)
		break;
	    }

	  if (!argument
	      || TREE_CODE (argument) == VOID_TYPE)
	    {
	      error ("nonnull argument with out-of-range operand number "
		     "(argument %lu, operand %lu)",
		     (unsigned long) attr_arg_num, (unsigned long) arg_num);
	      *no_add_attrs = true;
	      return NULL_TREE;
	    }

	  if (TREE_CODE (argument) != POINTER_TYPE)
	    {
	      error ("nonnull argument references non-pointer operand "
		     "(argument %lu, operand %lu)",
		   (unsigned long) attr_arg_num, (unsigned long) arg_num);
	      *no_add_attrs = true;
	      return NULL_TREE;
	    }
	}
    }

  return NULL_TREE;
}

/* Handle a "sentinel" attribute.  */

static tree
handle_sentinel_attribute (tree *node, tree name, tree args,
			   int ARG_UNUSED (flags), bool *no_add_attrs)
{
  if (!prototype_p (*node))
    {
      warning (OPT_Wattributes,
	       "%qs attribute requires prototypes with named arguments",
	       IDENTIFIER_POINTER (name));
      *no_add_attrs = true;
    }
  else
    {
      if (!stdarg_p (*node))
        {
	  warning (OPT_Wattributes,
		   "%qs attribute only applies to variadic functions",
		   IDENTIFIER_POINTER (name));
	  *no_add_attrs = true;
	}
    }

  if (args)
    {
      tree position = TREE_VALUE (args);

      if (TREE_CODE (position) != INTEGER_CST)
        {
	  warning (0, "requested position is not an integer constant");
	  *no_add_attrs = true;
	}
      else
        {
	  if (tree_int_cst_lt (position, integer_zero_node))
	    {
	      warning (0, "requested position is less than zero");
	      *no_add_attrs = true;
	    }
	}
    }

  return NULL_TREE;
}

/* Handle a "noreturn" attribute; arguments as in
   struct attribute_spec.handler.  */

static tree
handle_noreturn_attribute (tree *node, tree name, tree ARG_UNUSED (args),
			   int ARG_UNUSED (flags), bool *no_add_attrs)
{
  tree type = TREE_TYPE (*node);

  /* See FIXME comment in c_common_attribute_table.  */
  if (TREE_CODE (*node) == FUNCTION_DECL)
    TREE_THIS_VOLATILE (*node) = 1;
  else if (TREE_CODE (type) == POINTER_TYPE
	   && TREE_CODE (TREE_TYPE (type)) == FUNCTION_TYPE)
    TREE_TYPE (*node)
      = build_pointer_type
	(build_type_variant (TREE_TYPE (type),
			     TYPE_READONLY (TREE_TYPE (type)), 1));
  else
    {
      warning (OPT_Wattributes, "%qs attribute ignored",
	       IDENTIFIER_POINTER (name));
      *no_add_attrs = true;
    }

  return NULL_TREE;
}

/* Handle a "leaf" attribute; arguments as in
   struct attribute_spec.handler.  */

static tree
handle_leaf_attribute (tree *node, tree name,
		       tree ARG_UNUSED (args),
		       int ARG_UNUSED (flags), bool *no_add_attrs)
{
  if (TREE_CODE (*node) != FUNCTION_DECL)
    {
      warning (OPT_Wattributes, "%qE attribute ignored", name);
      *no_add_attrs = true;
    }
  if (!TREE_PUBLIC (*node))
    {
      warning (OPT_Wattributes, "%qE attribute has no effect", name);
      *no_add_attrs = true;
    }

  return NULL_TREE;
}

/* Handle a "malloc" attribute; arguments as in
   struct attribute_spec.handler.  */

static tree
handle_malloc_attribute (tree *node, tree name, tree ARG_UNUSED (args),
			 int ARG_UNUSED (flags), bool *no_add_attrs)
{
  if (TREE_CODE (*node) == FUNCTION_DECL
      && POINTER_TYPE_P (TREE_TYPE (TREE_TYPE (*node))))
    DECL_IS_MALLOC (*node) = 1;
  else
    {
      warning (OPT_Wattributes, "%qs attribute ignored",
	       IDENTIFIER_POINTER (name));
      *no_add_attrs = true;
    }

  return NULL_TREE;
}

/* Fake handler for attributes we don't properly support.  */

tree
fake_attribute_handler (tree * ARG_UNUSED (node),
			tree ARG_UNUSED (name),
			tree ARG_UNUSED (args),
			int  ARG_UNUSED (flags),
			bool * ARG_UNUSED (no_add_attrs))
{
  return NULL_TREE;
}

/* Handle a "type_generic" attribute.  */

static tree
handle_type_generic_attribute (tree *node, tree ARG_UNUSED (name),
			       tree ARG_UNUSED (args), int ARG_UNUSED (flags),
			       bool * ARG_UNUSED (no_add_attrs))
{
  /* Ensure we have a function type.  */
  gcc_assert (TREE_CODE (*node) == FUNCTION_TYPE);

  /* Ensure we have a variadic function.  */
  gcc_assert (!prototype_p (*node) || stdarg_p (*node));

  return NULL_TREE;
}

/* Handle a "vector_size" attribute; arguments as in
   struct attribute_spec.handler.  */

static tree
handle_vector_size_attribute (tree *node, tree name, tree args,
			      int ARG_UNUSED (flags),
			      bool *no_add_attrs)
{
  unsigned HOST_WIDE_INT vecsize, nunits;
  enum machine_mode orig_mode;
  tree type = *node, new_type, size;

  *no_add_attrs = true;

  size = TREE_VALUE (args);

  if (!tree_fits_uhwi_p (size))
    {
      warning (OPT_Wattributes, "%qs attribute ignored",
	       IDENTIFIER_POINTER (name));
      return NULL_TREE;
    }

  /* Get the vector size (in bytes).  */
  vecsize = tree_to_uhwi (size);

  /* We need to provide for vector pointers, vector arrays, and
     functions returning vectors.  For example:

       __attribute__((vector_size(16))) short *foo;

     In this case, the mode is SI, but the type being modified is
     HI, so we need to look further.  */

  while (POINTER_TYPE_P (type)
	 || TREE_CODE (type) == FUNCTION_TYPE
	 || TREE_CODE (type) == ARRAY_TYPE)
    type = TREE_TYPE (type);

  /* Get the mode of the type being modified.  */
  orig_mode = TYPE_MODE (type);

  if ((!INTEGRAL_TYPE_P (type)
       && !SCALAR_FLOAT_TYPE_P (type)
       && !FIXED_POINT_TYPE_P (type))
      || (!SCALAR_FLOAT_MODE_P (orig_mode)
	  && GET_MODE_CLASS (orig_mode) != MODE_INT
	  && !ALL_SCALAR_FIXED_POINT_MODE_P (orig_mode))
      || !tree_fits_uhwi_p (TYPE_SIZE_UNIT (type))
      || TREE_CODE (type) == BOOLEAN_TYPE)
    {
      error ("invalid vector type for attribute %qs",
	     IDENTIFIER_POINTER (name));
      return NULL_TREE;
    }

  if (vecsize % tree_to_uhwi (TYPE_SIZE_UNIT (type)))
    {
      error ("vector size not an integral multiple of component size");
      return NULL;
    }

  if (vecsize == 0)
    {
      error ("zero vector size");
      return NULL;
    }

  /* Calculate how many units fit in the vector.  */
  nunits = vecsize / tree_to_uhwi (TYPE_SIZE_UNIT (type));
  if (nunits & (nunits - 1))
    {
      error ("number of components of the vector not a power of two");
      return NULL_TREE;
    }

  new_type = build_vector_type (type, nunits);

  /* Build back pointers if needed.  */
  *node = reconstruct_complex_type (*node, new_type);

  return NULL_TREE;
}

/* Handle a "vector_type" attribute; arguments as in
   struct attribute_spec.handler.  */

static tree
handle_vector_type_attribute (tree *node, tree name, tree ARG_UNUSED (args),
			      int ARG_UNUSED (flags),
			      bool *no_add_attrs)
{
  /* Vector representative type and size.  */
  tree rep_type = *node;
  tree rep_size = TYPE_SIZE_UNIT (rep_type);

  /* Vector size in bytes and number of units.  */
  unsigned HOST_WIDE_INT vec_bytes, vec_units;

  /* Vector element type and mode.  */
  tree elem_type;
  enum machine_mode elem_mode;

  *no_add_attrs = true;

  if (TREE_CODE (rep_type) != ARRAY_TYPE)
    {
      error ("attribute %qs applies to array types only",
	     IDENTIFIER_POINTER (name));
      return NULL_TREE;
    }

  /* Silently punt on variable sizes.  We can't make vector types for them,
     need to ignore them on front-end generated subtypes of unconstrained
     bases, and this attribute is for binding implementors, not end-users, so
     we should never get there from legitimate explicit uses.  */

  if (!tree_fits_uhwi_p (rep_size))
    return NULL_TREE;

  /* Get the element type/mode and check this is something we know
     how to make vectors of.  */

  elem_type = TREE_TYPE (rep_type);
  elem_mode = TYPE_MODE (elem_type);

  if ((!INTEGRAL_TYPE_P (elem_type)
       && !SCALAR_FLOAT_TYPE_P (elem_type)
       && !FIXED_POINT_TYPE_P (elem_type))
      || (!SCALAR_FLOAT_MODE_P (elem_mode)
	  && GET_MODE_CLASS (elem_mode) != MODE_INT
	  && !ALL_SCALAR_FIXED_POINT_MODE_P (elem_mode))
      || !tree_fits_uhwi_p (TYPE_SIZE_UNIT (elem_type)))
    {
      error ("invalid element type for attribute %qs",
	     IDENTIFIER_POINTER (name));
      return NULL_TREE;
    }

  /* Sanity check the vector size and element type consistency.  */

  vec_bytes = tree_to_uhwi (rep_size);

  if (vec_bytes % tree_to_uhwi (TYPE_SIZE_UNIT (elem_type)))
    {
      error ("vector size not an integral multiple of component size");
      return NULL;
    }

  if (vec_bytes == 0)
    {
      error ("zero vector size");
      return NULL;
    }

  vec_units = vec_bytes / tree_to_uhwi (TYPE_SIZE_UNIT (elem_type));
  if (vec_units & (vec_units - 1))
    {
      error ("number of components of the vector not a power of two");
      return NULL_TREE;
    }

  /* Build the vector type and replace.  */

  *node = build_vector_type (elem_type, vec_units);
  TYPE_REPRESENTATIVE_ARRAY (*node) = rep_type;

  return NULL_TREE;
}

/* ----------------------------------------------------------------------- *
 *                              BUILTIN FUNCTIONS                          *
 * ----------------------------------------------------------------------- */

/* Worker for DEF_BUILTIN.  Possibly define a builtin function with one or two
   names.  Does not declare a non-__builtin_ function if flag_no_builtin, or
   if nonansi_p and flag_no_nonansi_builtin.  */

static void
def_builtin_1 (enum built_in_function fncode,
	       const char *name,
	       enum built_in_class fnclass,
	       tree fntype, tree libtype,
	       bool both_p, bool fallback_p,
	       bool nonansi_p ATTRIBUTE_UNUSED,
	       tree fnattrs, bool implicit_p)
{
  tree decl;
  const char *libname;

  /* Preserve an already installed decl.  It most likely was setup in advance
     (e.g. as part of the internal builtins) for specific reasons.  */
  if (builtin_decl_explicit (fncode) != NULL_TREE)
    return;

  gcc_assert ((!both_p && !fallback_p)
	      || !strncmp (name, "__builtin_",
			   strlen ("__builtin_")));

  libname = name + strlen ("__builtin_");
  decl = add_builtin_function (name, fntype, fncode, fnclass,
			       (fallback_p ? libname : NULL),
			       fnattrs);
  if (both_p)
    /* ??? This is normally further controlled by command-line options
       like -fno-builtin, but we don't have them for Ada.  */
    add_builtin_function (libname, libtype, fncode, fnclass,
			  NULL, fnattrs);

  set_builtin_decl (fncode, decl, implicit_p);
}

static int flag_isoc94 = 0;
static int flag_isoc99 = 0;

/* Install what the common builtins.def offers.  */

static void
install_builtin_functions (void)
{
#define DEF_BUILTIN(ENUM, NAME, CLASS, TYPE, LIBTYPE, BOTH_P, FALLBACK_P, \
		    NONANSI_P, ATTRS, IMPLICIT, COND)			\
  if (NAME && COND)							\
    def_builtin_1 (ENUM, NAME, CLASS,                                   \
                   builtin_types[(int) TYPE],                           \
                   builtin_types[(int) LIBTYPE],                        \
                   BOTH_P, FALLBACK_P, NONANSI_P,                       \
                   built_in_attributes[(int) ATTRS], IMPLICIT);
#include "builtins.def"
#undef DEF_BUILTIN
}

/* ----------------------------------------------------------------------- *
 *                              BUILTIN FUNCTIONS                          *
 * ----------------------------------------------------------------------- */

/* Install the builtin functions we might need.  */

void
gnat_install_builtins (void)
{
  install_builtin_elementary_types ();
  install_builtin_function_types ();
  install_builtin_attributes ();

  /* Install builtins used by generic middle-end pieces first.  Some of these
     know about internal specificities and control attributes accordingly, for
     instance __builtin_alloca vs no-throw and -fstack-check.  We will ignore
     the generic definition from builtins.def.  */
  build_common_builtin_nodes ();

  /* Now, install the target specific builtins, such as the AltiVec family on
     ppc, and the common set as exposed by builtins.def.  */
  targetm.init_builtins ();
  install_builtin_functions ();
}

#include "gt-ada-utils.h"
#include "gtype-ada.h"<|MERGE_RESOLUTION|>--- conflicted
+++ resolved
@@ -1736,15 +1736,9 @@
 	  /* We're going to do some pattern matching below so remove as many
 	     conversions as possible.  */
 	  curpos = remove_conversions (curpos, true);
-<<<<<<< HEAD
 
 	  /* See how the position was modified from the last position.
 
-=======
-
-	  /* See how the position was modified from the last position.
-
->>>>>>> a7aa3838
 	     There are two basic cases we support: a value was added
 	     to the last position or the last position was rounded to
 	     a boundary and they something was added.  Check for the
@@ -1759,35 +1753,16 @@
 
 	  if (!pos
 	      && TREE_CODE (curpos) == MULT_EXPR
-<<<<<<< HEAD
-	      && host_integerp (TREE_OPERAND (curpos, 1), 1))
-	    {
-	      tree offset = TREE_OPERAND (curpos, 0);
-	      align = tree_low_cst (TREE_OPERAND (curpos, 1), 1);
-=======
 	      && tree_fits_uhwi_p (TREE_OPERAND (curpos, 1)))
 	    {
 	      tree offset = TREE_OPERAND (curpos, 0);
 	      align = tree_to_uhwi (TREE_OPERAND (curpos, 1));
->>>>>>> a7aa3838
 	      align = scale_by_factor_of (offset, align);
 	      last_pos = round_up (last_pos, align);
 	      pos = compute_related_constant (curpos, last_pos);
 	    }
 	  else if (!pos
 		   && TREE_CODE (curpos) == PLUS_EXPR
-<<<<<<< HEAD
-		   && host_integerp (TREE_OPERAND (curpos, 1), 1)
-		   && TREE_CODE (TREE_OPERAND (curpos, 0)) == MULT_EXPR
-		   && host_integerp
-		      (TREE_OPERAND (TREE_OPERAND (curpos, 0), 1), 1))
-	    {
-	      tree offset = TREE_OPERAND (TREE_OPERAND (curpos, 0), 0);
-	      unsigned HOST_WIDE_INT addend
-	        = tree_low_cst (TREE_OPERAND (curpos, 1), 1);
-	      align
-		= tree_low_cst (TREE_OPERAND (TREE_OPERAND (curpos, 0), 1), 1);
-=======
 		   && tree_fits_uhwi_p (TREE_OPERAND (curpos, 1))
 		   && TREE_CODE (TREE_OPERAND (curpos, 0)) == MULT_EXPR
 		   && tree_fits_uhwi_p
@@ -1798,7 +1773,6 @@
 	        = tree_to_uhwi (TREE_OPERAND (curpos, 1));
 	      align
 		= tree_to_uhwi (TREE_OPERAND (TREE_OPERAND (curpos, 0), 1));
->>>>>>> a7aa3838
 	      align = scale_by_factor_of (offset, align);
 	      align = MIN (align, addend & -addend);
 	      last_pos = round_up (last_pos, align);
