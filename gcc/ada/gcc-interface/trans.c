/****************************************************************************
 *                                                                          *
 *                         GNAT COMPILER COMPONENTS                         *
 *                                                                          *
 *                                T R A N S                                 *
 *                                                                          *
 *                          C Implementation File                           *
 *                                                                          *
 *          Copyright (C) 1992-2014, Free Software Foundation, Inc.         *
 *                                                                          *
 * GNAT is free software;  you can  redistribute it  and/or modify it under *
 * terms of the  GNU General Public License as published  by the Free Soft- *
 * ware  Foundation;  either version 3,  or (at your option) any later ver- *
 * sion.  GNAT is distributed in the hope that it will be useful, but WITH- *
 * OUT ANY WARRANTY;  without even the  implied warranty of MERCHANTABILITY *
 * or FITNESS FOR A PARTICULAR PURPOSE.  See the GNU General Public License *
 * for  more details.  You should have  received  a copy of the GNU General *
 * Public License  distributed  with GNAT;  see file  COPYING3.  If not see *
 * <http://www.gnu.org/licenses/>.                                          *
 *                                                                          *
 * GNAT was originally developed  by the GNAT team at  New York University. *
 * Extensive contributions were provided by Ada Core Technologies Inc.      *
 *                                                                          *
 ****************************************************************************/

#include "config.h"
#include "system.h"
#include "coretypes.h"
#include "tm.h"
#include "tree.h"
#include "stringpool.h"
#include "stor-layout.h"
#include "stmt.h"
#include "varasm.h"
#include "flags.h"
#include "output.h"
#include "libfuncs.h"	/* For set_stack_check_libfunc.  */
#include "tree-iterator.h"
#include "pointer-set.h"
#include "gimple-expr.h"
#include "gimplify.h"
#include "bitmap.h"
#include "cgraph.h"
#include "diagnostic.h"
#include "opts.h"
#include "target.h"
#include "common/common-target.h"

#include "ada.h"
#include "adadecode.h"
#include "types.h"
#include "atree.h"
#include "elists.h"
#include "namet.h"
#include "nlists.h"
#include "snames.h"
#include "stringt.h"
#include "uintp.h"
#include "urealp.h"
#include "fe.h"
#include "sinfo.h"
#include "einfo.h"
#include "gadaint.h"
#include "ada-tree.h"
#include "gigi.h"

/* We should avoid allocating more than ALLOCA_THRESHOLD bytes via alloca,
   for fear of running out of stack space.  If we need more, we use xmalloc
   instead.  */
#define ALLOCA_THRESHOLD 1000

/* In configurations where blocks have no end_locus attached, just
   sink assignments into a dummy global.  */
#ifndef BLOCK_SOURCE_END_LOCATION
static location_t block_end_locus_sink;
#define BLOCK_SOURCE_END_LOCATION(BLOCK) block_end_locus_sink
#endif

/* For efficient float-to-int rounding, it is necessary to know whether
   floating-point arithmetic may use wider intermediate results.  When
   FP_ARITH_MAY_WIDEN is not defined, be conservative and only assume
   that arithmetic does not widen if double precision is emulated.  */
#ifndef FP_ARITH_MAY_WIDEN
#if defined(HAVE_extendsfdf2)
#define FP_ARITH_MAY_WIDEN HAVE_extendsfdf2
#else
#define FP_ARITH_MAY_WIDEN 0
#endif
#endif

/* Pointers to front-end tables accessed through macros.  */
struct Node *Nodes_Ptr;
struct Flags *Flags_Ptr;
Node_Id *Next_Node_Ptr;
Node_Id *Prev_Node_Ptr;
struct Elist_Header *Elists_Ptr;
struct Elmt_Item *Elmts_Ptr;
struct String_Entry *Strings_Ptr;
Char_Code *String_Chars_Ptr;
struct List_Header *List_Headers_Ptr;

/* Highest number in the front-end node table.  */
int max_gnat_nodes;

/* Current node being treated, in case abort called.  */
Node_Id error_gnat_node;

/* True when gigi is being called on an analyzed but unexpanded
   tree, and the only purpose of the call is to properly annotate
   types with representation information.  */
bool type_annotate_only;

/* Current filename without path.  */
const char *ref_filename;


/* List of N_Validate_Unchecked_Conversion nodes in the unit.  */
static vec<Node_Id> gnat_validate_uc_list;

/* When not optimizing, we cache the 'First, 'Last and 'Length attributes
   of unconstrained array IN parameters to avoid emitting a great deal of
   redundant instructions to recompute them each time.  */
struct GTY (()) parm_attr_d {
  int id; /* GTY doesn't like Entity_Id.  */
  int dim;
  tree first;
  tree last;
  tree length;
};

typedef struct parm_attr_d *parm_attr;


struct GTY(()) language_function {
  vec<parm_attr, va_gc> *parm_attr_cache;
  bitmap named_ret_val;
  vec<tree, va_gc> *other_ret_val;
  int gnat_ret;
};

#define f_parm_attr_cache \
  DECL_STRUCT_FUNCTION (current_function_decl)->language->parm_attr_cache

#define f_named_ret_val \
  DECL_STRUCT_FUNCTION (current_function_decl)->language->named_ret_val

#define f_other_ret_val \
  DECL_STRUCT_FUNCTION (current_function_decl)->language->other_ret_val

#define f_gnat_ret \
  DECL_STRUCT_FUNCTION (current_function_decl)->language->gnat_ret

/* A structure used to gather together information about a statement group.
   We use this to gather related statements, for example the "then" part
   of a IF.  In the case where it represents a lexical scope, we may also
   have a BLOCK node corresponding to it and/or cleanups.  */

struct GTY((chain_next ("%h.previous"))) stmt_group {
  struct stmt_group *previous;	/* Previous code group.  */
  tree stmt_list;		/* List of statements for this code group.  */
  tree block;			/* BLOCK for this code group, if any.  */
  tree cleanups;		/* Cleanups for this code group, if any.  */
};

static GTY(()) struct stmt_group *current_stmt_group;

/* List of unused struct stmt_group nodes.  */
static GTY((deletable)) struct stmt_group *stmt_group_free_list;

/* A structure used to record information on elaboration procedures
   we've made and need to process.

   ??? gnat_node should be Node_Id, but gengtype gets confused.  */

struct GTY((chain_next ("%h.next"))) elab_info {
  struct elab_info *next;	/* Pointer to next in chain.  */
  tree elab_proc;		/* Elaboration procedure.  */
  int gnat_node;		/* The N_Compilation_Unit.  */
};

static GTY(()) struct elab_info *elab_info_list;

/* Stack of exception pointer variables.  Each entry is the VAR_DECL
   that stores the address of the raised exception.  Nonzero means we
   are in an exception handler.  Not used in the zero-cost case.  */
static GTY(()) vec<tree, va_gc> *gnu_except_ptr_stack;

/* In ZCX case, current exception pointer.  Used to re-raise it.  */
static GTY(()) tree gnu_incoming_exc_ptr;

/* Stack for storing the current elaboration procedure decl.  */
static GTY(()) vec<tree, va_gc> *gnu_elab_proc_stack;

/* Stack of labels to be used as a goto target instead of a return in
   some functions.  See processing for N_Subprogram_Body.  */
static GTY(()) vec<tree, va_gc> *gnu_return_label_stack;

/* Stack of variable for the return value of a function with copy-in/copy-out
   parameters.  See processing for N_Subprogram_Body.  */
static GTY(()) vec<tree, va_gc> *gnu_return_var_stack;

/* Structure used to record information for a range check.  */
struct GTY(()) range_check_info_d {
  tree low_bound;
  tree high_bound;
  tree type;
  tree invariant_cond;
};

typedef struct range_check_info_d *range_check_info;


/* Structure used to record information for a loop.  */
struct GTY(()) loop_info_d {
  tree stmt;
  tree loop_var;
  vec<range_check_info, va_gc> *checks;
};

typedef struct loop_info_d *loop_info;


/* Stack of loop_info structures associated with LOOP_STMT nodes.  */
static GTY(()) vec<loop_info, va_gc> *gnu_loop_stack;

/* The stacks for N_{Push,Pop}_*_Label.  */
static GTY(()) vec<tree, va_gc> *gnu_constraint_error_label_stack;
static GTY(()) vec<tree, va_gc> *gnu_storage_error_label_stack;
static GTY(()) vec<tree, va_gc> *gnu_program_error_label_stack;

/* Map GNAT tree codes to GCC tree codes for simple expressions.  */
static enum tree_code gnu_codes[Number_Node_Kinds];

static void init_code_table (void);
static void Compilation_Unit_to_gnu (Node_Id);
static void record_code_position (Node_Id);
static void insert_code_for (Node_Id);
static void add_cleanup (tree, Node_Id);
static void add_stmt_list (List_Id);
static void push_exception_label_stack (vec<tree, va_gc> **, Entity_Id);
static tree build_stmt_group (List_Id, bool);
static inline bool stmt_group_may_fallthru (void);
static enum gimplify_status gnat_gimplify_stmt (tree *);
static void elaborate_all_entities (Node_Id);
static void process_freeze_entity (Node_Id);
static void process_decls (List_Id, List_Id, Node_Id, bool, bool);
static tree emit_range_check (tree, Node_Id, Node_Id);
static tree emit_index_check (tree, tree, tree, tree, Node_Id);
static tree emit_check (tree, tree, int, Node_Id);
static tree build_unary_op_trapv (enum tree_code, tree, tree, Node_Id);
static tree build_binary_op_trapv (enum tree_code, tree, tree, tree, Node_Id);
static tree convert_with_check (Entity_Id, tree, bool, bool, bool, Node_Id);
static bool addressable_p (tree, tree);
static tree assoc_to_constructor (Entity_Id, Node_Id, tree);
static tree extract_values (tree, tree);
static tree pos_to_constructor (Node_Id, tree, Entity_Id);
static void validate_unchecked_conversion (Node_Id);
static tree maybe_implicit_deref (tree);
static void set_expr_location_from_node (tree, Node_Id);
static void set_expr_location_from_node1 (tree, Node_Id, bool);
static bool Sloc_to_locus1 (Source_Ptr, location_t *, bool);
static bool set_end_locus_from_node (tree, Node_Id);
static void set_gnu_expr_location_from_node (tree, Node_Id);
static int lvalue_required_p (Node_Id, tree, bool, bool, bool);
static tree build_raise_check (int, enum exception_info_kind);
static tree create_init_temporary (const char *, tree, tree *, Node_Id);

/* Hooks for debug info back-ends, only supported and used in a restricted set
   of configurations.  */
static const char *extract_encoding (const char *) ATTRIBUTE_UNUSED;
static const char *decode_name (const char *) ATTRIBUTE_UNUSED;

/* This is the main program of the back-end.  It sets up all the table
   structures and then generates code.  */

void
gigi (Node_Id gnat_root,
      int max_gnat_node,
      int number_name ATTRIBUTE_UNUSED,
      struct Node *nodes_ptr,
      struct Flags *flags_ptr,
      Node_Id *next_node_ptr,
      Node_Id *prev_node_ptr,
      struct Elist_Header *elists_ptr,
      struct Elmt_Item *elmts_ptr,
      struct String_Entry *strings_ptr,
      Char_Code *string_chars_ptr,
      struct List_Header *list_headers_ptr,
      Nat number_file,
      struct File_Info_Type *file_info_ptr,
      Entity_Id standard_boolean,
      Entity_Id standard_integer,
      Entity_Id standard_character,
      Entity_Id standard_long_long_float,
      Entity_Id standard_exception_type,
      Int gigi_operating_mode)
{
  Node_Id gnat_iter;
  Entity_Id gnat_literal;
  tree long_long_float_type, exception_type, t, ftype;
  tree int64_type = gnat_type_for_size (64, 0);
  struct elab_info *info;
  int i;

  max_gnat_nodes = max_gnat_node;

  Nodes_Ptr = nodes_ptr;
  Flags_Ptr = flags_ptr;
  Next_Node_Ptr = next_node_ptr;
  Prev_Node_Ptr = prev_node_ptr;
  Elists_Ptr = elists_ptr;
  Elmts_Ptr = elmts_ptr;
  Strings_Ptr = strings_ptr;
  String_Chars_Ptr = string_chars_ptr;
  List_Headers_Ptr = list_headers_ptr;

  type_annotate_only = (gigi_operating_mode == 1);

<<<<<<< HEAD
=======
#if TARGET_ABI_OPEN_VMS
  vms_float_format = Float_Format;
#endif

>>>>>>> a7aa3838
  for (i = 0; i < number_file; i++)
    {
      /* Use the identifier table to make a permanent copy of the filename as
	 the name table gets reallocated after Gigi returns but before all the
	 debugging information is output.  The __gnat_to_canonical_file_spec
	 call translates filenames from pragmas Source_Reference that contain
	 host style syntax not understood by gdb.  */
      const char *filename
	= IDENTIFIER_POINTER
	   (get_identifier
	    (__gnat_to_canonical_file_spec
	     (Get_Name_String (file_info_ptr[i].File_Name))));

      /* We rely on the order isomorphism between files and line maps.  */
      gcc_assert ((int) LINEMAPS_ORDINARY_USED (line_table) == i);

      /* We create the line map for a source file at once, with a fixed number
	 of columns chosen to avoid jumping over the next power of 2.  */
      linemap_add (line_table, LC_ENTER, 0, filename, 1);
      linemap_line_start (line_table, file_info_ptr[i].Num_Source_Lines, 252);
      linemap_position_for_column (line_table, 252 - 1);
      linemap_add (line_table, LC_LEAVE, 0, NULL, 0);
    }

  gcc_assert (Nkind (gnat_root) == N_Compilation_Unit);

  /* Declare the name of the compilation unit as the first global
     name in order to make the middle-end fully deterministic.  */
  t = create_concat_name (Defining_Entity (Unit (gnat_root)), NULL);
  first_global_object_name = ggc_strdup (IDENTIFIER_POINTER (t));

  /* Initialize ourselves.  */
  init_code_table ();
  init_gnat_utils ();

  /* If we are just annotating types, give VOID_TYPE zero sizes to avoid
     errors.  */
  if (type_annotate_only)
    {
      TYPE_SIZE (void_type_node) = bitsize_zero_node;
      TYPE_SIZE_UNIT (void_type_node) = size_zero_node;
    }

  /* Enable GNAT stack checking method if needed */
  if (!Stack_Check_Probes_On_Target)
    set_stack_check_libfunc ("_gnat_stack_check");

  /* Retrieve alignment settings.  */
  double_float_alignment = get_target_double_float_alignment ();
  double_scalar_alignment = get_target_double_scalar_alignment ();

  /* Record the builtin types.  Define `integer' and `character' first so that
     dbx will output them first.  */
  record_builtin_type ("integer", integer_type_node, false);
  record_builtin_type ("character", unsigned_char_type_node, false);
  record_builtin_type ("boolean", boolean_type_node, false);
  record_builtin_type ("void", void_type_node, false);

  /* Save the type we made for integer as the type for Standard.Integer.  */
  save_gnu_tree (Base_Type (standard_integer),
		 TYPE_NAME (integer_type_node),
		 false);

  /* Likewise for character as the type for Standard.Character.  */
  save_gnu_tree (Base_Type (standard_character),
		 TYPE_NAME (unsigned_char_type_node),
		 false);

  /* Likewise for boolean as the type for Standard.Boolean.  */
  save_gnu_tree (Base_Type (standard_boolean),
		 TYPE_NAME (boolean_type_node),
		 false);
  gnat_literal = First_Literal (Base_Type (standard_boolean));
  t = UI_To_gnu (Enumeration_Rep (gnat_literal), boolean_type_node);
  gcc_assert (t == boolean_false_node);
  t = create_var_decl (get_entity_name (gnat_literal), NULL_TREE,
		       boolean_type_node, t, true, false, false, false,
		       NULL, gnat_literal);
  DECL_IGNORED_P (t) = 1;
  save_gnu_tree (gnat_literal, t, false);
  gnat_literal = Next_Literal (gnat_literal);
  t = UI_To_gnu (Enumeration_Rep (gnat_literal), boolean_type_node);
  gcc_assert (t == boolean_true_node);
  t = create_var_decl (get_entity_name (gnat_literal), NULL_TREE,
		       boolean_type_node, t, true, false, false, false,
		       NULL, gnat_literal);
  DECL_IGNORED_P (t) = 1;
  save_gnu_tree (gnat_literal, t, false);

  void_ftype = build_function_type_list (void_type_node, NULL_TREE);
  ptr_void_ftype = build_pointer_type (void_ftype);

  /* Now declare run-time functions.  */
  ftype = build_function_type_list (ptr_void_type_node, sizetype, NULL_TREE);

  /* malloc is a function declaration tree for a function to allocate
     memory.  */
  malloc_decl
    = create_subprog_decl (get_identifier ("__gnat_malloc"), NULL_TREE,
			   ftype, NULL_TREE, is_disabled, true, true, true,
			   NULL, Empty);
  DECL_IS_MALLOC (malloc_decl) = 1;

  /* malloc32 is a function declaration tree for a function to allocate
     32-bit memory on a 64-bit system.  Needed only on 64-bit VMS.  */
  malloc32_decl
    = create_subprog_decl (get_identifier ("__gnat_malloc32"), NULL_TREE,
			   ftype, NULL_TREE, is_disabled, true, true, true,
			   NULL, Empty);
  DECL_IS_MALLOC (malloc32_decl) = 1;

  /* free is a function declaration tree for a function to free memory.  */
  free_decl
    = create_subprog_decl (get_identifier ("__gnat_free"), NULL_TREE,
			   build_function_type_list (void_type_node,
						     ptr_void_type_node,
						     NULL_TREE),
			   NULL_TREE, is_disabled, true, true, true, NULL,
			   Empty);

  /* This is used for 64-bit multiplication with overflow checking.  */
  mulv64_decl
    = create_subprog_decl (get_identifier ("__gnat_mulv64"), NULL_TREE,
			   build_function_type_list (int64_type, int64_type,
						     int64_type, NULL_TREE),
			   NULL_TREE, is_disabled, true, true, true, NULL,
			   Empty);

  /* Name of the _Parent field in tagged record types.  */
  parent_name_id = get_identifier (Get_Name_String (Name_uParent));

  /* Name of the Exception_Data type defined in System.Standard_Library.  */
  exception_data_name_id
    = get_identifier ("system__standard_library__exception_data");

  /* Make the types and functions used for exception processing.  */
  jmpbuf_type
    = build_array_type (gnat_type_for_mode (Pmode, 0),
			build_index_type (size_int (5)));
  record_builtin_type ("JMPBUF_T", jmpbuf_type, true);
  jmpbuf_ptr_type = build_pointer_type (jmpbuf_type);

  /* Functions to get and set the jumpbuf pointer for the current thread.  */
  get_jmpbuf_decl
    = create_subprog_decl
      (get_identifier ("system__soft_links__get_jmpbuf_address_soft"),
       NULL_TREE, build_function_type_list (jmpbuf_ptr_type, NULL_TREE),
       NULL_TREE, is_disabled, true, true, true, NULL, Empty);
  DECL_IGNORED_P (get_jmpbuf_decl) = 1;

  set_jmpbuf_decl
    = create_subprog_decl
      (get_identifier ("system__soft_links__set_jmpbuf_address_soft"),
       NULL_TREE, build_function_type_list (void_type_node, jmpbuf_ptr_type,
					    NULL_TREE),
       NULL_TREE, is_disabled, true, true, true, NULL, Empty);
  DECL_IGNORED_P (set_jmpbuf_decl) = 1;

  /* setjmp returns an integer and has one operand, which is a pointer to
     a jmpbuf.  */
  setjmp_decl
    = create_subprog_decl
      (get_identifier ("__builtin_setjmp"), NULL_TREE,
       build_function_type_list (integer_type_node, jmpbuf_ptr_type,
				 NULL_TREE),
       NULL_TREE, is_disabled, true, true, true, NULL, Empty);
  DECL_BUILT_IN_CLASS (setjmp_decl) = BUILT_IN_NORMAL;
  DECL_FUNCTION_CODE (setjmp_decl) = BUILT_IN_SETJMP;

  /* update_setjmp_buf updates a setjmp buffer from the current stack pointer
     address.  */
  update_setjmp_buf_decl
    = create_subprog_decl
      (get_identifier ("__builtin_update_setjmp_buf"), NULL_TREE,
       build_function_type_list (void_type_node, jmpbuf_ptr_type, NULL_TREE),
       NULL_TREE, is_disabled, true, true, true, NULL, Empty);
  DECL_BUILT_IN_CLASS (update_setjmp_buf_decl) = BUILT_IN_NORMAL;
  DECL_FUNCTION_CODE (update_setjmp_buf_decl) = BUILT_IN_UPDATE_SETJMP_BUF;

  /* Hooks to call when entering/leaving an exception handler.  */
  ftype
    = build_function_type_list (void_type_node, ptr_void_type_node, NULL_TREE);

  begin_handler_decl
    = create_subprog_decl (get_identifier ("__gnat_begin_handler"), NULL_TREE,
			   ftype, NULL_TREE, is_disabled, true, true, true,
			   NULL, Empty);
  DECL_IGNORED_P (begin_handler_decl) = 1;

  end_handler_decl
    = create_subprog_decl (get_identifier ("__gnat_end_handler"), NULL_TREE,
			   ftype, NULL_TREE, is_disabled, true, true, true,
			   NULL, Empty);
  DECL_IGNORED_P (end_handler_decl) = 1;

  unhandled_except_decl
    = create_subprog_decl (get_identifier ("__gnat_unhandled_except_handler"),
			   NULL_TREE,
			   ftype, NULL_TREE, is_disabled, true, true, true,
			   NULL, Empty);
  DECL_IGNORED_P (unhandled_except_decl) = 1;

  reraise_zcx_decl
    = create_subprog_decl (get_identifier ("__gnat_reraise_zcx"), NULL_TREE,
			   ftype, NULL_TREE, is_disabled, true, true, true,
			   NULL, Empty);
  /* Indicate that these never return.  */
  DECL_IGNORED_P (reraise_zcx_decl) = 1;
  TREE_THIS_VOLATILE (reraise_zcx_decl) = 1;
  TREE_SIDE_EFFECTS (reraise_zcx_decl) = 1;
  TREE_TYPE (reraise_zcx_decl)
    = build_qualified_type (TREE_TYPE (reraise_zcx_decl), TYPE_QUAL_VOLATILE);

  /* If in no exception handlers mode, all raise statements are redirected to
     __gnat_last_chance_handler.  No need to redefine raise_nodefer_decl since
     this procedure will never be called in this mode.  */
  if (No_Exception_Handlers_Set ())
    {
      tree decl
	= create_subprog_decl
	  (get_identifier ("__gnat_last_chance_handler"), NULL_TREE,
	   build_function_type_list (void_type_node,
				     build_pointer_type
				     (unsigned_char_type_node),
				     integer_type_node, NULL_TREE),
	   NULL_TREE, is_disabled, true, true, true, NULL, Empty);
      TREE_THIS_VOLATILE (decl) = 1;
      TREE_SIDE_EFFECTS (decl) = 1;
      TREE_TYPE (decl)
	= build_qualified_type (TREE_TYPE (decl), TYPE_QUAL_VOLATILE);
      for (i = 0; i < (int) ARRAY_SIZE (gnat_raise_decls); i++)
	gnat_raise_decls[i] = decl;
    }
  else
    {
      /* Otherwise, make one decl for each exception reason.  */
      for (i = 0; i < (int) ARRAY_SIZE (gnat_raise_decls); i++)
	gnat_raise_decls[i] = build_raise_check (i, exception_simple);
      for (i = 0; i < (int) ARRAY_SIZE (gnat_raise_decls_ext); i++)
	gnat_raise_decls_ext[i]
	  = build_raise_check (i,
			       i == CE_Index_Check_Failed
			       || i == CE_Range_Check_Failed
			       || i == CE_Invalid_Data
			       ? exception_range : exception_column);
    }

  /* Set the types that GCC and Gigi use from the front end.  */
  exception_type
    = gnat_to_gnu_entity (Base_Type (standard_exception_type),  NULL_TREE, 0);
  except_type_node = TREE_TYPE (exception_type);

  /* Make other functions used for exception processing.  */
  get_excptr_decl
    = create_subprog_decl
      (get_identifier ("system__soft_links__get_gnat_exception"), NULL_TREE,
       build_function_type_list (build_pointer_type (except_type_node),
				 NULL_TREE),
     NULL_TREE, is_disabled, true, true, true, NULL, Empty);
  DECL_IGNORED_P (get_excptr_decl) = 1;

  set_exception_parameter_decl
    = create_subprog_decl
      (get_identifier ("__gnat_set_exception_parameter"), NULL_TREE,
       build_function_type_list (void_type_node,
				 ptr_void_type_node,
				 ptr_void_type_node,
				 NULL_TREE),
       NULL_TREE, is_disabled, true, true, true, NULL, Empty);

  raise_nodefer_decl
    = create_subprog_decl
      (get_identifier ("__gnat_raise_nodefer_with_msg"), NULL_TREE,
       build_function_type_list (void_type_node,
				 build_pointer_type (except_type_node),
				 NULL_TREE),
       NULL_TREE, is_disabled, true, true, true, NULL, Empty);

  /* Indicate that it never returns.  */
  TREE_THIS_VOLATILE (raise_nodefer_decl) = 1;
  TREE_SIDE_EFFECTS (raise_nodefer_decl) = 1;
  TREE_TYPE (raise_nodefer_decl)
    = build_qualified_type (TREE_TYPE (raise_nodefer_decl),
			    TYPE_QUAL_VOLATILE);

  /* Build the special descriptor type and its null node if needed.  */
  if (TARGET_VTABLE_USES_DESCRIPTORS)
    {
      tree null_node = fold_convert (ptr_void_ftype, null_pointer_node);
      tree field_list = NULL_TREE;
      int j;
      vec<constructor_elt, va_gc> *null_vec = NULL;
      constructor_elt *elt;

      fdesc_type_node = make_node (RECORD_TYPE);
      vec_safe_grow (null_vec, TARGET_VTABLE_USES_DESCRIPTORS);
      elt = (null_vec->address () + TARGET_VTABLE_USES_DESCRIPTORS - 1);

      for (j = 0; j < TARGET_VTABLE_USES_DESCRIPTORS; j++)
	{
	  tree field
	    = create_field_decl (NULL_TREE, ptr_void_ftype, fdesc_type_node,
				 NULL_TREE, NULL_TREE, 0, 1);
	  DECL_CHAIN (field) = field_list;
	  field_list = field;
	  elt->index = field;
	  elt->value = null_node;
	  elt--;
	}

      finish_record_type (fdesc_type_node, nreverse (field_list), 0, false);
      record_builtin_type ("descriptor", fdesc_type_node, true);
      null_fdesc_node = gnat_build_constructor (fdesc_type_node, null_vec);
    }

  long_long_float_type
    = gnat_to_gnu_entity (Base_Type (standard_long_long_float), NULL_TREE, 0);

  if (TREE_CODE (TREE_TYPE (long_long_float_type)) == INTEGER_TYPE)
    {
      /* In this case, the builtin floating point types are VAX float,
	 so make up a type for use.  */
      longest_float_type_node = make_node (REAL_TYPE);
      TYPE_PRECISION (longest_float_type_node) = LONG_DOUBLE_TYPE_SIZE;
      layout_type (longest_float_type_node);
      record_builtin_type ("longest float type", longest_float_type_node,
			   false);
    }
  else
    longest_float_type_node = TREE_TYPE (long_long_float_type);

  /* Dummy objects to materialize "others" and "all others" in the exception
     tables.  These are exported by a-exexpr-gcc.adb, so see this unit for
     the types to use.  */
  others_decl
    = create_var_decl (get_identifier ("OTHERS"),
		       get_identifier ("__gnat_others_value"),
		       unsigned_char_type_node,
		       NULL_TREE, true, false, true, false, NULL, Empty);

  all_others_decl
    = create_var_decl (get_identifier ("ALL_OTHERS"),
		       get_identifier ("__gnat_all_others_value"),
		       unsigned_char_type_node,
		       NULL_TREE, true, false, true, false, NULL, Empty);

  unhandled_others_decl
    = create_var_decl (get_identifier ("UNHANDLED_OTHERS"),
		       get_identifier ("__gnat_unhandled_others_value"),
		       unsigned_char_type_node,
		       NULL_TREE, true, false, true, false, NULL, Empty);

  main_identifier_node = get_identifier ("main");

  /* Install the builtins we might need, either internally or as
     user available facilities for Intrinsic imports.  */
  gnat_install_builtins ();

  vec_safe_push (gnu_except_ptr_stack, NULL_TREE);
  vec_safe_push (gnu_constraint_error_label_stack, NULL_TREE);
  vec_safe_push (gnu_storage_error_label_stack, NULL_TREE);
  vec_safe_push (gnu_program_error_label_stack, NULL_TREE);

  /* Process any Pragma Ident for the main unit.  */
  if (Present (Ident_String (Main_Unit)))
    targetm.asm_out.output_ident
      (TREE_STRING_POINTER (gnat_to_gnu (Ident_String (Main_Unit))));

  /* If we are using the GCC exception mechanism, let GCC know.  */
  if (Exception_Mechanism == Back_End_Exceptions)
    gnat_init_gcc_eh ();

  /* Initialize the GCC support for FP operations.  */
  gnat_init_gcc_fp ();

  /* Now translate the compilation unit proper.  */
  Compilation_Unit_to_gnu (gnat_root);

  /* Then process the N_Validate_Unchecked_Conversion nodes.  We do this at
     the very end to avoid having to second-guess the front-end when we run
     into dummy nodes during the regular processing.  */
  for (i = 0; gnat_validate_uc_list.iterate (i, &gnat_iter); i++)
    validate_unchecked_conversion (gnat_iter);
  gnat_validate_uc_list.release ();

  /* Finally see if we have any elaboration procedures to deal with.  */
  for (info = elab_info_list; info; info = info->next)
    {
      tree gnu_body = DECL_SAVED_TREE (info->elab_proc), gnu_stmts;

      /* We should have a BIND_EXPR but it may not have any statements in it.
	 If it doesn't have any, we have nothing to do except for setting the
	 flag on the GNAT node.  Otherwise, process the function as others.  */
      gnu_stmts = gnu_body;
      if (TREE_CODE (gnu_stmts) == BIND_EXPR)
	gnu_stmts = BIND_EXPR_BODY (gnu_stmts);
      if (!gnu_stmts || !STATEMENT_LIST_HEAD (gnu_stmts))
	Set_Has_No_Elaboration_Code (info->gnat_node, 1);
      else
	{
	  begin_subprog_body (info->elab_proc);
	  end_subprog_body (gnu_body);
	  rest_of_subprog_body_compilation (info->elab_proc);
	}
    }

  /* Destroy ourselves.  */
  destroy_gnat_utils ();

  /* We cannot track the location of errors past this point.  */
  error_gnat_node = Empty;
}

/* Return a subprogram decl corresponding to __gnat_rcheck_xx for the given
   CHECK if KIND is EXCEPTION_SIMPLE, or else to __gnat_rcheck_xx_ext.  */

static tree
build_raise_check (int check, enum exception_info_kind kind)
{
  tree result, ftype;
  const char pfx[] = "__gnat_rcheck_";

  strcpy (Name_Buffer, pfx);
  Name_Len = sizeof (pfx) - 1;
  Get_RT_Exception_Name (check);

  if (kind == exception_simple)
    {
      Name_Buffer[Name_Len] = 0;
      ftype
	= build_function_type_list (void_type_node,
				    build_pointer_type
				    (unsigned_char_type_node),
				    integer_type_node, NULL_TREE);
    }
  else
    {
      tree t = (kind == exception_column ? NULL_TREE : integer_type_node);

      strcpy (Name_Buffer + Name_Len, "_ext");
      Name_Buffer[Name_Len + 4] = 0;
      ftype
	= build_function_type_list (void_type_node,
				    build_pointer_type
				    (unsigned_char_type_node),
				    integer_type_node, integer_type_node,
				    t, t, NULL_TREE);
    }

  result
    = create_subprog_decl (get_identifier (Name_Buffer),
			   NULL_TREE, ftype, NULL_TREE,
			   is_disabled, true, true, true, NULL, Empty);

  /* Indicate that it never returns.  */
  TREE_THIS_VOLATILE (result) = 1;
  TREE_SIDE_EFFECTS (result) = 1;
  TREE_TYPE (result)
    = build_qualified_type (TREE_TYPE (result), TYPE_QUAL_VOLATILE);

  return result;
}

/* Return a positive value if an lvalue is required for GNAT_NODE, which is
   an N_Attribute_Reference.  */

static int
lvalue_required_for_attribute_p (Node_Id gnat_node)
{
  switch (Get_Attribute_Id (Attribute_Name (gnat_node)))
    {
    case Attr_Pos:
    case Attr_Val:
    case Attr_Pred:
    case Attr_Succ:
    case Attr_First:
    case Attr_Last:
    case Attr_Range_Length:
    case Attr_Length:
    case Attr_Object_Size:
    case Attr_Value_Size:
    case Attr_Component_Size:
    case Attr_Max_Size_In_Storage_Elements:
    case Attr_Min:
    case Attr_Max:
    case Attr_Null_Parameter:
    case Attr_Passed_By_Reference:
    case Attr_Mechanism_Code:
      return 0;

    case Attr_Address:
    case Attr_Access:
    case Attr_Unchecked_Access:
    case Attr_Unrestricted_Access:
    case Attr_Code_Address:
    case Attr_Pool_Address:
    case Attr_Size:
    case Attr_Alignment:
    case Attr_Bit_Position:
    case Attr_Position:
    case Attr_First_Bit:
    case Attr_Last_Bit:
    case Attr_Bit:
    case Attr_Asm_Input:
    case Attr_Asm_Output:
    default:
      return 1;
    }
}

/* Return a positive value if an lvalue is required for GNAT_NODE.  GNU_TYPE
   is the type that will be used for GNAT_NODE in the translated GNU tree.
   CONSTANT indicates whether the underlying object represented by GNAT_NODE
   is constant in the Ada sense.  If it is, ADDRESS_OF_CONSTANT indicates
   whether its value is the address of a constant and ALIASED whether it is
   aliased.  If it isn't, ADDRESS_OF_CONSTANT and ALIASED are ignored.

   The function climbs up the GNAT tree starting from the node and returns 1
   upon encountering a node that effectively requires an lvalue downstream.
   It returns int instead of bool to facilitate usage in non-purely binary
   logic contexts.  */

static int
lvalue_required_p (Node_Id gnat_node, tree gnu_type, bool constant,
		   bool address_of_constant, bool aliased)
{
  Node_Id gnat_parent = Parent (gnat_node), gnat_temp;

  switch (Nkind (gnat_parent))
    {
    case N_Reference:
      return 1;

    case N_Attribute_Reference:
      return lvalue_required_for_attribute_p (gnat_parent);

    case N_Parameter_Association:
    case N_Function_Call:
    case N_Procedure_Call_Statement:
      /* If the parameter is by reference, an lvalue is required.  */
      return (!constant
	      || must_pass_by_ref (gnu_type)
	      || default_pass_by_ref (gnu_type));

    case N_Indexed_Component:
      /* Only the array expression can require an lvalue.  */
      if (Prefix (gnat_parent) != gnat_node)
	return 0;

      /* ??? Consider that referencing an indexed component with a
	 non-constant index forces the whole aggregate to memory.
	 Note that N_Integer_Literal is conservative, any static
	 expression in the RM sense could probably be accepted.  */
      for (gnat_temp = First (Expressions (gnat_parent));
	   Present (gnat_temp);
	   gnat_temp = Next (gnat_temp))
	if (Nkind (gnat_temp) != N_Integer_Literal)
	  return 1;

      /* ... fall through ... */

    case N_Slice:
      /* Only the array expression can require an lvalue.  */
      if (Prefix (gnat_parent) != gnat_node)
	return 0;

      aliased |= Has_Aliased_Components (Etype (gnat_node));
      return lvalue_required_p (gnat_parent, gnu_type, constant,
				address_of_constant, aliased);

    case N_Selected_Component:
      aliased |= Is_Aliased (Entity (Selector_Name (gnat_parent)));
      return lvalue_required_p (gnat_parent, gnu_type, constant,
				address_of_constant, aliased);

    case N_Object_Renaming_Declaration:
      /* We need to make a real renaming only if the constant object is
	 aliased or if we may use a renaming pointer; otherwise we can
	 optimize and return the rvalue.  We make an exception if the object
	 is an identifier since in this case the rvalue can be propagated
	 attached to the CONST_DECL.  */
      return (!constant
	      || aliased
	      /* This should match the constant case of the renaming code.  */
	      || Is_Composite_Type
		 (Underlying_Type (Etype (Name (gnat_parent))))
	      || Nkind (Name (gnat_parent)) == N_Identifier);

    case N_Object_Declaration:
      /* We cannot use a constructor if this is an atomic object because
	 the actual assignment might end up being done component-wise.  */
      return (!constant
	      ||(Is_Composite_Type (Underlying_Type (Etype (gnat_node)))
		 && Is_Atomic (Defining_Entity (gnat_parent)))
	      /* We don't use a constructor if this is a class-wide object
		 because the effective type of the object is the equivalent
		 type of the class-wide subtype and it smashes most of the
		 data into an array of bytes to which we cannot convert.  */
	      || Ekind ((Etype (Defining_Entity (gnat_parent))))
		 == E_Class_Wide_Subtype);

    case N_Assignment_Statement:
      /* We cannot use a constructor if the LHS is an atomic object because
	 the actual assignment might end up being done component-wise.  */
      return (!constant
	      || Name (gnat_parent) == gnat_node
	      || (Is_Composite_Type (Underlying_Type (Etype (gnat_node)))
		  && Is_Atomic (Entity (Name (gnat_parent)))));

    case N_Unchecked_Type_Conversion:
	if (!constant)
	  return 1;

      /* ... fall through ... */

    case N_Type_Conversion:
    case N_Qualified_Expression:
      /* We must look through all conversions because we may need to bypass
	 an intermediate conversion that is meant to be purely formal.  */
     return lvalue_required_p (gnat_parent,
			       get_unpadded_type (Etype (gnat_parent)),
			       constant, address_of_constant, aliased);

    case N_Allocator:
      /* We should only reach here through the N_Qualified_Expression case.
	 Force an lvalue for composite types since a block-copy to the newly
	 allocated area of memory is made.  */
      return Is_Composite_Type (Underlying_Type (Etype (gnat_node)));

   case N_Explicit_Dereference:
      /* We look through dereferences for address of constant because we need
	 to handle the special cases listed above.  */
      if (constant && address_of_constant)
	return lvalue_required_p (gnat_parent,
				  get_unpadded_type (Etype (gnat_parent)),
				  true, false, true);

      /* ... fall through ... */

    default:
      return 0;
    }

  gcc_unreachable ();
}

/* Subroutine of gnat_to_gnu to translate gnat_node, an N_Identifier,
   to a GCC tree, which is returned.  GNU_RESULT_TYPE_P is a pointer
   to where we should place the result type.  */

static tree
Identifier_to_gnu (Node_Id gnat_node, tree *gnu_result_type_p)
{
  Node_Id gnat_temp, gnat_temp_type;
  tree gnu_result, gnu_result_type;

  /* Whether we should require an lvalue for GNAT_NODE.  Needed in
     specific circumstances only, so evaluated lazily.  < 0 means
     unknown, > 0 means known true, 0 means known false.  */
  int require_lvalue = -1;

  /* If GNAT_NODE is a constant, whether we should use the initialization
     value instead of the constant entity, typically for scalars with an
     address clause when the parent doesn't require an lvalue.  */
  bool use_constant_initializer = false;

  /* If the Etype of this node does not equal the Etype of the Entity,
     something is wrong with the entity map, probably in generic
     instantiation. However, this does not apply to types. Since we sometime
     have strange Ekind's, just do this test for objects. Also, if the Etype of
     the Entity is private, the Etype of the N_Identifier is allowed to be the
     full type and also we consider a packed array type to be the same as the
     original type. Similarly, a class-wide type is equivalent to a subtype of
     itself. Finally, if the types are Itypes, one may be a copy of the other,
     which is also legal.  */
  gnat_temp = (Nkind (gnat_node) == N_Defining_Identifier
	       ? gnat_node : Entity (gnat_node));
  gnat_temp_type = Etype (gnat_temp);

  gcc_assert (Etype (gnat_node) == gnat_temp_type
	      || (Is_Packed (gnat_temp_type)
		  && Etype (gnat_node) == Packed_Array_Type (gnat_temp_type))
	      || (Is_Class_Wide_Type (Etype (gnat_node)))
	      || (IN (Ekind (gnat_temp_type), Private_Kind)
		  && Present (Full_View (gnat_temp_type))
		  && ((Etype (gnat_node) == Full_View (gnat_temp_type))
		      || (Is_Packed (Full_View (gnat_temp_type))
			  && (Etype (gnat_node)
			      == Packed_Array_Type (Full_View
						    (gnat_temp_type))))))
	      || (Is_Itype (Etype (gnat_node)) && Is_Itype (gnat_temp_type))
	      || !(Ekind (gnat_temp) == E_Variable
		   || Ekind (gnat_temp) == E_Component
		   || Ekind (gnat_temp) == E_Constant
		   || Ekind (gnat_temp) == E_Loop_Parameter
		   || IN (Ekind (gnat_temp), Formal_Kind)));

  /* If this is a reference to a deferred constant whose partial view is an
     unconstrained private type, the proper type is on the full view of the
     constant, not on the full view of the type, which may be unconstrained.

     This may be a reference to a type, for example in the prefix of the
     attribute Position, generated for dispatching code (see Make_DT in
     exp_disp,adb). In that case we need the type itself, not is parent,
     in particular if it is a derived type  */
  if (Ekind (gnat_temp) == E_Constant
      && Is_Private_Type (gnat_temp_type)
      && (Has_Unknown_Discriminants (gnat_temp_type)
	  || (Present (Full_View (gnat_temp_type))
 	      && Has_Discriminants (Full_View (gnat_temp_type))))
      && Present (Full_View (gnat_temp)))
    {
      gnat_temp = Full_View (gnat_temp);
      gnat_temp_type = Etype (gnat_temp);
    }
  else
    {
      /* We want to use the Actual_Subtype if it has already been elaborated,
	 otherwise the Etype.  Avoid using Actual_Subtype for packed arrays to
	 simplify things.  */
      if ((Ekind (gnat_temp) == E_Constant
	   || Ekind (gnat_temp) == E_Variable || Is_Formal (gnat_temp))
	  && !(Is_Array_Type (Etype (gnat_temp))
	       && Present (Packed_Array_Type (Etype (gnat_temp))))
	  && Present (Actual_Subtype (gnat_temp))
	  && present_gnu_tree (Actual_Subtype (gnat_temp)))
	gnat_temp_type = Actual_Subtype (gnat_temp);
      else
	gnat_temp_type = Etype (gnat_node);
    }

  /* Expand the type of this identifier first, in case it is an enumeral
     literal, which only get made when the type is expanded.  There is no
     order-of-elaboration issue here.  */
  gnu_result_type = get_unpadded_type (gnat_temp_type);

  /* If this is a non-imported elementary constant with an address clause,
     retrieve the value instead of a pointer to be dereferenced unless
     an lvalue is required.  This is generally more efficient and actually
     required if this is a static expression because it might be used
     in a context where a dereference is inappropriate, such as a case
     statement alternative or a record discriminant.  There is no possible
     volatile-ness short-circuit here since Volatile constants must be
     imported per C.6.  */
  if (Ekind (gnat_temp) == E_Constant
      && Is_Elementary_Type (gnat_temp_type)
      && !Is_Imported (gnat_temp)
      && Present (Address_Clause (gnat_temp)))
    {
      require_lvalue = lvalue_required_p (gnat_node, gnu_result_type, true,
					  false, Is_Aliased (gnat_temp));
      use_constant_initializer = !require_lvalue;
    }

  if (use_constant_initializer)
    {
      /* If this is a deferred constant, the initializer is attached to
	 the full view.  */
      if (Present (Full_View (gnat_temp)))
	gnat_temp = Full_View (gnat_temp);

      gnu_result = gnat_to_gnu (Expression (Declaration_Node (gnat_temp)));
    }
  else
    gnu_result = gnat_to_gnu_entity (gnat_temp, NULL_TREE, 0);

  /* Some objects (such as parameters passed by reference, globals of
     variable size, and renamed objects) actually represent the address
     of the object.  In that case, we must do the dereference.  Likewise,
     deal with parameters to foreign convention subprograms.  */
  if (DECL_P (gnu_result)
      && (DECL_BY_REF_P (gnu_result)
	  || (TREE_CODE (gnu_result) == PARM_DECL
	      && DECL_BY_COMPONENT_PTR_P (gnu_result))))
    {
      const bool read_only = DECL_POINTS_TO_READONLY_P (gnu_result);

      /* If it's a PARM_DECL to foreign convention subprogram, convert it.  */
      if (TREE_CODE (gnu_result) == PARM_DECL
	  && DECL_BY_COMPONENT_PTR_P (gnu_result))
	gnu_result
	  = convert (build_pointer_type (gnu_result_type), gnu_result);

      /* If it's a CONST_DECL, return the underlying constant like below.  */
      else if (TREE_CODE (gnu_result) == CONST_DECL
	       && !(DECL_CONST_ADDRESS_P (gnu_result)
		    && lvalue_required_p (gnat_node, gnu_result_type, true,
					  true, false)))
	gnu_result = DECL_INITIAL (gnu_result);

      /* If it's a renaming pointer and we are at the right binding level,
	 we can reference the renamed object directly, since the renamed
	 expression has been protected against multiple evaluations.  */
      if (TREE_CODE (gnu_result) == VAR_DECL
          && !DECL_LOOP_PARM_P (gnu_result)
	  && DECL_RENAMED_OBJECT (gnu_result)
	  && (!DECL_RENAMING_GLOBAL_P (gnu_result) || global_bindings_p ()))
	gnu_result = DECL_RENAMED_OBJECT (gnu_result);

      /* Otherwise, do the final dereference.  */
      else
	{
	  gnu_result = build_unary_op (INDIRECT_REF, NULL_TREE, gnu_result);

	  if ((TREE_CODE (gnu_result) == INDIRECT_REF
	       || TREE_CODE (gnu_result) == UNCONSTRAINED_ARRAY_REF)
	      && No (Address_Clause (gnat_temp)))
	    TREE_THIS_NOTRAP (gnu_result) = 1;

	  if (read_only)
	    TREE_READONLY (gnu_result) = 1;
	}
    }

  /* If we have a constant declaration and its initializer, try to return the
     latter to avoid the need to call fold in lots of places and the need for
     elaboration code if this identifier is used as an initializer itself.
     Don't do it for aggregate types that contain a placeholder since their
     initializers cannot be manipulated easily.  */
  if (TREE_CONSTANT (gnu_result)
      && DECL_P (gnu_result)
      && DECL_INITIAL (gnu_result)
      && !(AGGREGATE_TYPE_P (TREE_TYPE (gnu_result))
	   && !TYPE_IS_FAT_POINTER_P (TREE_TYPE (gnu_result))
	   && type_contains_placeholder_p (TREE_TYPE (gnu_result))))
    {
      bool constant_only = (TREE_CODE (gnu_result) == CONST_DECL
			    && !DECL_CONST_CORRESPONDING_VAR (gnu_result));
      bool address_of_constant = (TREE_CODE (gnu_result) == CONST_DECL
				  && DECL_CONST_ADDRESS_P (gnu_result));

      /* If there is a (corresponding) variable or this is the address of a
	 constant, we only want to return the initializer if an lvalue isn't
	 required.  Evaluate this now if we have not already done so.  */
      if ((!constant_only || address_of_constant) && require_lvalue < 0)
	require_lvalue
	  = lvalue_required_p (gnat_node, gnu_result_type, true,
			       address_of_constant, Is_Aliased (gnat_temp));

      /* Finally retrieve the initializer if this is deemed valid.  */
      if ((constant_only && !address_of_constant) || !require_lvalue)
	gnu_result = DECL_INITIAL (gnu_result);
    }

  /* The GNAT tree has the type of a function set to its result type, so we
     adjust here.  Also use the type of the result if the Etype is a subtype
     that is nominally unconstrained.  Likewise if this is a deferred constant
     of a discriminated type whose full view can be elaborated statically, to
     avoid problematic conversions to the nominal subtype.  But remove any
     padding from the resulting type.  */
  if (TREE_CODE (TREE_TYPE (gnu_result)) == FUNCTION_TYPE
      || Is_Constr_Subt_For_UN_Aliased (gnat_temp_type)
      || (Ekind (gnat_temp) == E_Constant
	  && Present (Full_View (gnat_temp))
	  && Has_Discriminants (gnat_temp_type)
	  && TREE_CODE (gnu_result) == CONSTRUCTOR))
    {
      gnu_result_type = TREE_TYPE (gnu_result);
      if (TYPE_IS_PADDING_P (gnu_result_type))
	gnu_result_type = TREE_TYPE (TYPE_FIELDS (gnu_result_type));
    }

  *gnu_result_type_p = gnu_result_type;

  return gnu_result;
}

/* Subroutine of gnat_to_gnu to process gnat_node, an N_Pragma.  Return
   any statements we generate.  */

static tree
Pragma_to_gnu (Node_Id gnat_node)
{
  tree gnu_result = alloc_stmt_list ();
  unsigned char pragma_id;
  Node_Id gnat_temp;

  /* Do nothing if we are just annotating types and check for (and ignore)
     unrecognized pragmas.  */
  if (type_annotate_only
      || !Is_Pragma_Name (Chars (Pragma_Identifier (gnat_node))))
    return gnu_result;

  pragma_id = Get_Pragma_Id (Chars (Pragma_Identifier (gnat_node)));
  switch (pragma_id)
    {
    case Pragma_Inspection_Point:
      /* Do nothing at top level: all such variables are already viewable.  */
      if (global_bindings_p ())
	break;

      for (gnat_temp = First (Pragma_Argument_Associations (gnat_node));
	   Present (gnat_temp);
	   gnat_temp = Next (gnat_temp))
	{
	  Node_Id gnat_expr = Expression (gnat_temp);
	  tree gnu_expr = gnat_to_gnu (gnat_expr);
	  int use_address;
	  enum machine_mode mode;
	  tree asm_constraint = NULL_TREE;
#ifdef ASM_COMMENT_START
	  char *comment;
#endif

	  if (TREE_CODE (gnu_expr) == UNCONSTRAINED_ARRAY_REF)
	    gnu_expr = TREE_OPERAND (gnu_expr, 0);

	  /* Use the value only if it fits into a normal register,
	     otherwise use the address.  */
	  mode = TYPE_MODE (TREE_TYPE (gnu_expr));
	  use_address = ((GET_MODE_CLASS (mode) != MODE_INT
			  && GET_MODE_CLASS (mode) != MODE_PARTIAL_INT)
			 || GET_MODE_SIZE (mode) > UNITS_PER_WORD);

	  if (use_address)
	    gnu_expr = build_unary_op (ADDR_EXPR, NULL_TREE, gnu_expr);

#ifdef ASM_COMMENT_START
	  comment = concat (ASM_COMMENT_START,
			    " inspection point: ",
			    Get_Name_String (Chars (gnat_expr)),
			    use_address ? " address" : "",
			    " is in %0",
			    NULL);
	  asm_constraint = build_string (strlen (comment), comment);
	  free (comment);
#endif
	  gnu_expr = build5 (ASM_EXPR, void_type_node,
			     asm_constraint,
			     NULL_TREE,
			     tree_cons
			     (build_tree_list (NULL_TREE,
					       build_string (1, "g")),
			      gnu_expr, NULL_TREE),
			     NULL_TREE, NULL_TREE);
	  ASM_VOLATILE_P (gnu_expr) = 1;
	  set_expr_location_from_node (gnu_expr, gnat_node);
	  append_to_statement_list (gnu_expr, &gnu_result);
	}
      break;

    case Pragma_Loop_Optimize:
      for (gnat_temp = First (Pragma_Argument_Associations (gnat_node));
	   Present (gnat_temp);
	   gnat_temp = Next (gnat_temp))
	{
	  tree gnu_loop_stmt = gnu_loop_stack ->last ()->stmt;

	  switch (Chars (Expression (gnat_temp)))
	    {
	    case Name_No_Unroll:
	      LOOP_STMT_NO_UNROLL (gnu_loop_stmt) = 1;
	      break;

	    case Name_Unroll:
	      LOOP_STMT_UNROLL (gnu_loop_stmt) = 1;
	      break;

	    case Name_No_Vector:
	      LOOP_STMT_NO_VECTOR (gnu_loop_stmt) = 1;
	      break;

	    case Name_Vector:
	      LOOP_STMT_VECTOR (gnu_loop_stmt) = 1;
	      break;

	    default:
	      gcc_unreachable ();
	    }
	}
      break;

    case Pragma_Optimize:
      switch (Chars (Expression
		     (First (Pragma_Argument_Associations (gnat_node)))))
	{
	case Name_Off:
	  if (optimize)
	    post_error ("must specify -O0?", gnat_node);
	  break;

	case Name_Space:
	  if (!optimize_size)
	    post_error ("must specify -Os?", gnat_node);
	  break;

	case Name_Time:
	  if (!optimize)
	    post_error ("insufficient -O value?", gnat_node);
	  break;

	default:
	  gcc_unreachable ();
	}
      break;

    case Pragma_Reviewable:
      if (write_symbols == NO_DEBUG)
	post_error ("must specify -g?", gnat_node);
      break;

    case Pragma_Warning_As_Error:
    case Pragma_Warnings:
      {
	Node_Id gnat_expr;
	/* Preserve the location of the pragma.  */
	const location_t location = input_location;
	struct cl_option_handlers handlers;
	unsigned int option_index;
	diagnostic_t kind;
	bool imply;

	gnat_temp = First (Pragma_Argument_Associations (gnat_node));

	/* This is the String form: pragma Warning{s|_As_Error}(String).  */
	if (Nkind (Expression (gnat_temp)) == N_String_Literal)
	  {
	    switch (pragma_id)
	      {
	      case Pragma_Warning_As_Error:
		kind = DK_ERROR;
		imply = false;
		break;

	      case Pragma_Warnings:
		kind = DK_WARNING;
		imply = true;
		break;

	      default:
		gcc_unreachable ();
	      }

	    gnat_expr = Expression (gnat_temp);
	  }

	/* This is the On/Off form: pragma Warnings (On | Off [,String]).  */
	else if (Nkind (Expression (gnat_temp)) == N_Identifier)
	  {
	    switch (Chars (Expression (gnat_temp)))
	      {
		case Name_Off:
		  kind = DK_IGNORED;
		  break;

		case Name_On:
		  kind = DK_WARNING;
		  break;

		default:
		  gcc_unreachable ();
	      }

	    if (Present (Next (gnat_temp)))
	      {
		/* pragma Warnings (On | Off, Name) is handled differently.  */
		if (Nkind (Expression (Next (gnat_temp))) != N_String_Literal)
		  break;

	        gnat_expr = Expression (Next (gnat_temp));
	      }
	    else
	      gnat_expr = Empty;

	    imply = false;
	  }

	else
	  gcc_unreachable ();

	/* This is the same implementation as in the C family of compilers.  */
	if (Present (gnat_expr))
	  {
	    tree gnu_expr = gnat_to_gnu (gnat_expr);
	    const char *opt_string = TREE_STRING_POINTER (gnu_expr);
	    const int len = TREE_STRING_LENGTH (gnu_expr);
	    if (len < 3 || opt_string[0] != '-' || opt_string[1] != 'W')
	      break;
	    for (option_index = 0;
		 option_index < cl_options_count;
		 option_index++)
	      if (strcmp (cl_options[option_index].opt_text, opt_string) == 0)
		break;
	    if (option_index == cl_options_count)
	      {
		post_error ("unknown -W switch", gnat_node);
		break;
	      }
	  }
	else
	  option_index = 0;

	set_default_handlers (&handlers);
	control_warning_option (option_index, (int) kind, imply, location,
				CL_Ada, &handlers, &global_options,
				&global_options_set, global_dc);
      }
      break;

    default:
      break;
    }

  return gnu_result;
}

/* Subroutine of gnat_to_gnu to translate GNAT_NODE, an N_Attribute node,
   to a GCC tree, which is returned.  GNU_RESULT_TYPE_P is a pointer to
   where we should place the result type.  ATTRIBUTE is the attribute ID.  */

static tree
Attribute_to_gnu (Node_Id gnat_node, tree *gnu_result_type_p, int attribute)
{
  const Node_Id gnat_prefix = Prefix (gnat_node);
  tree gnu_prefix, gnu_type, gnu_expr;
  tree gnu_result_type, gnu_result = error_mark_node;
  bool prefix_unused = false;

  /* ??? If this is an access attribute for a public subprogram to be used in
     a dispatch table, do not translate its type as it's useless there and the
     parameter types might be incomplete types coming from a limited with.  */
  if (Ekind (Etype (gnat_node)) == E_Access_Subprogram_Type
      && Is_Dispatch_Table_Entity (Etype (gnat_node))
      && Nkind (gnat_prefix) == N_Identifier
      && Is_Subprogram (Entity (gnat_prefix))
      && Is_Public (Entity (gnat_prefix))
      && !present_gnu_tree (Entity (gnat_prefix)))
    gnu_prefix = get_minimal_subprog_decl (Entity (gnat_prefix));
  else
    gnu_prefix = gnat_to_gnu (gnat_prefix);
  gnu_type = TREE_TYPE (gnu_prefix);

  /* If the input is a NULL_EXPR, make a new one.  */
  if (TREE_CODE (gnu_prefix) == NULL_EXPR)
    {
      gnu_result_type = get_unpadded_type (Etype (gnat_node));
      *gnu_result_type_p = gnu_result_type;
      return build1 (NULL_EXPR, gnu_result_type, TREE_OPERAND (gnu_prefix, 0));
    }

  switch (attribute)
    {
    case Attr_Pos:
    case Attr_Val:
      /* These are just conversions since representation clauses for
	 enumeration types are handled in the front-end.  */
      {
	bool checkp = Do_Range_Check (First (Expressions (gnat_node)));
	gnu_result = gnat_to_gnu (First (Expressions (gnat_node)));
	gnu_result_type = get_unpadded_type (Etype (gnat_node));
	gnu_result = convert_with_check (Etype (gnat_node), gnu_result,
					 checkp, checkp, true, gnat_node);
      }
      break;

    case Attr_Pred:
    case Attr_Succ:
      /* These just add or subtract the constant 1 since representation
	 clauses for enumeration types are handled in the front-end.  */
      gnu_expr = gnat_to_gnu (First (Expressions (gnat_node)));
      gnu_result_type = get_unpadded_type (Etype (gnat_node));

      if (Do_Range_Check (First (Expressions (gnat_node))))
	{
	  gnu_expr = gnat_protect_expr (gnu_expr);
	  gnu_expr
	    = emit_check
	      (build_binary_op (EQ_EXPR, boolean_type_node,
				gnu_expr,
				attribute == Attr_Pred
				? TYPE_MIN_VALUE (gnu_result_type)
				: TYPE_MAX_VALUE (gnu_result_type)),
	       gnu_expr, CE_Range_Check_Failed, gnat_node);
	}

      gnu_result
	= build_binary_op (attribute == Attr_Pred ? MINUS_EXPR : PLUS_EXPR,
			   gnu_result_type, gnu_expr,
			   convert (gnu_result_type, integer_one_node));
      break;

    case Attr_Address:
    case Attr_Unrestricted_Access:
      /* Conversions don't change addresses but can cause us to miss the
	 COMPONENT_REF case below, so strip them off.  */
      gnu_prefix = remove_conversions (gnu_prefix,
				       !Must_Be_Byte_Aligned (gnat_node));

      /* If we are taking 'Address of an unconstrained object, this is the
	 pointer to the underlying array.  */
      if (attribute == Attr_Address)
	gnu_prefix = maybe_unconstrained_array (gnu_prefix);

      /* If we are building a static dispatch table, we have to honor
	 TARGET_VTABLE_USES_DESCRIPTORS if we want to be compatible
	 with the C++ ABI.  We do it in the non-static case as well,
	 see gnat_to_gnu_entity, case E_Access_Subprogram_Type.  */
      else if (TARGET_VTABLE_USES_DESCRIPTORS
	       && Is_Dispatch_Table_Entity (Etype (gnat_node)))
	{
	  tree gnu_field, t;
	  /* Descriptors can only be built here for top-level functions.  */
	  bool build_descriptor = (global_bindings_p () != 0);
	  int i;
	  vec<constructor_elt, va_gc> *gnu_vec = NULL;
	  constructor_elt *elt;

	  gnu_result_type = get_unpadded_type (Etype (gnat_node));

	  /* If we're not going to build the descriptor, we have to retrieve
	     the one which will be built by the linker (or by the compiler
	     later if a static chain is requested).  */
	  if (!build_descriptor)
	    {
	      gnu_result = build_unary_op (ADDR_EXPR, NULL_TREE, gnu_prefix);
	      gnu_result = fold_convert (build_pointer_type (gnu_result_type),
					 gnu_result);
	      gnu_result = build1 (INDIRECT_REF, gnu_result_type, gnu_result);
	    }

	  vec_safe_grow (gnu_vec, TARGET_VTABLE_USES_DESCRIPTORS);
	  elt = (gnu_vec->address () + TARGET_VTABLE_USES_DESCRIPTORS - 1);
	  for (gnu_field = TYPE_FIELDS (gnu_result_type), i = 0;
	       i < TARGET_VTABLE_USES_DESCRIPTORS;
	       gnu_field = DECL_CHAIN (gnu_field), i++)
	    {
	      if (build_descriptor)
		{
		  t = build2 (FDESC_EXPR, TREE_TYPE (gnu_field), gnu_prefix,
			      build_int_cst (NULL_TREE, i));
		  TREE_CONSTANT (t) = 1;
		}
	      else
		t = build3 (COMPONENT_REF, ptr_void_ftype, gnu_result,
			    gnu_field, NULL_TREE);

	      elt->index = gnu_field;
	      elt->value = t;
	      elt--;
	    }

	  gnu_result = gnat_build_constructor (gnu_result_type, gnu_vec);
	  break;
	}

      /* ... fall through ... */

    case Attr_Access:
    case Attr_Unchecked_Access:
    case Attr_Code_Address:
      gnu_result_type = get_unpadded_type (Etype (gnat_node));
      gnu_result
	= build_unary_op (((attribute == Attr_Address
			    || attribute == Attr_Unrestricted_Access)
			   && !Must_Be_Byte_Aligned (gnat_node))
			  ? ATTR_ADDR_EXPR : ADDR_EXPR,
			  gnu_result_type, gnu_prefix);

      /* For 'Code_Address, find an inner ADDR_EXPR and mark it so that we
	 don't try to build a trampoline.  */
      if (attribute == Attr_Code_Address)
	{
	  gnu_expr = remove_conversions (gnu_result, false);

	  if (TREE_CODE (gnu_expr) == ADDR_EXPR)
	    TREE_NO_TRAMPOLINE (gnu_expr) = TREE_CONSTANT (gnu_expr) = 1;
	}

      /* For 'Access, issue an error message if the prefix is a C++ method
	 since it can use a special calling convention on some platforms,
	 which cannot be propagated to the access type.  */
      else if (attribute == Attr_Access
	       && Nkind (gnat_prefix) == N_Identifier
	       && is_cplusplus_method (Entity (gnat_prefix)))
	post_error ("access to C++ constructor or member function not allowed",
		    gnat_node);

      /* For other address attributes applied to a nested function,
	 find an inner ADDR_EXPR and annotate it so that we can issue
	 a useful warning with -Wtrampolines.  */
      else if (TREE_CODE (TREE_TYPE (gnu_prefix)) == FUNCTION_TYPE)
	{
	  gnu_expr = remove_conversions (gnu_result, false);

	  if (TREE_CODE (gnu_expr) == ADDR_EXPR
	      && decl_function_context (TREE_OPERAND (gnu_expr, 0)))
	    {
	      set_expr_location_from_node (gnu_expr, gnat_node);

	      /* Check that we're not violating the No_Implicit_Dynamic_Code
		 restriction.  Be conservative if we don't know anything
		 about the trampoline strategy for the target.  */
	      Check_Implicit_Dynamic_Code_Allowed (gnat_node);
	    }
	}
      break;

    case Attr_Pool_Address:
      {
	tree gnu_ptr = gnu_prefix;
	tree gnu_obj_type;

	gnu_result_type = get_unpadded_type (Etype (gnat_node));

	/* If this is fat pointer, the object must have been allocated with the
	   template in front of the array.  So compute the template address; do
	   it by converting to a thin pointer.  */
	if (TYPE_IS_FAT_POINTER_P (TREE_TYPE (gnu_ptr)))
	  gnu_ptr
	    = convert (build_pointer_type
		       (TYPE_OBJECT_RECORD_TYPE
			(TYPE_UNCONSTRAINED_ARRAY (TREE_TYPE (gnu_ptr)))),
		       gnu_ptr);

	gnu_obj_type = TREE_TYPE (TREE_TYPE (gnu_ptr));

	/* If this is a thin pointer, the object must have been allocated with
	   the template in front of the array.  So compute the template address
	   and return it.  */
	if (TYPE_IS_THIN_POINTER_P (TREE_TYPE (gnu_ptr)))
	  gnu_ptr
	    = build_binary_op (POINTER_PLUS_EXPR, TREE_TYPE (gnu_ptr),
			       gnu_ptr,
			       fold_build1 (NEGATE_EXPR, sizetype,
					    byte_position
					    (DECL_CHAIN
					     TYPE_FIELDS ((gnu_obj_type)))));

	gnu_result = convert (gnu_result_type, gnu_ptr);
      }
      break;

    case Attr_Size:
    case Attr_Object_Size:
    case Attr_Value_Size:
    case Attr_Max_Size_In_Storage_Elements:
      gnu_expr = gnu_prefix;

      /* Remove NOPs and conversions between original and packable version
	 from GNU_EXPR, and conversions from GNU_PREFIX.  We use GNU_EXPR
	 to see if a COMPONENT_REF was involved.  */
      while (TREE_CODE (gnu_expr) == NOP_EXPR
	     || (TREE_CODE (gnu_expr) == VIEW_CONVERT_EXPR
		 && TREE_CODE (TREE_TYPE (gnu_expr)) == RECORD_TYPE
		 && TREE_CODE (TREE_TYPE (TREE_OPERAND (gnu_expr, 0)))
		    == RECORD_TYPE
		 && TYPE_NAME (TREE_TYPE (gnu_expr))
		    == TYPE_NAME (TREE_TYPE (TREE_OPERAND (gnu_expr, 0)))))
	gnu_expr = TREE_OPERAND (gnu_expr, 0);

      gnu_prefix = remove_conversions (gnu_prefix, true);
      prefix_unused = true;
      gnu_type = TREE_TYPE (gnu_prefix);

      /* Replace an unconstrained array type with the type of the underlying
	 array.  We can't do this with a call to maybe_unconstrained_array
	 since we may have a TYPE_DECL.  For 'Max_Size_In_Storage_Elements,
	 use the record type that will be used to allocate the object and its
	 template.  */
      if (TREE_CODE (gnu_type) == UNCONSTRAINED_ARRAY_TYPE)
	{
	  gnu_type = TYPE_OBJECT_RECORD_TYPE (gnu_type);
	  if (attribute != Attr_Max_Size_In_Storage_Elements)
	    gnu_type = TREE_TYPE (DECL_CHAIN (TYPE_FIELDS (gnu_type)));
	}

      /* If we're looking for the size of a field, return the field size.  */
      if (TREE_CODE (gnu_prefix) == COMPONENT_REF)
	gnu_result = DECL_SIZE (TREE_OPERAND (gnu_prefix, 1));

      /* Otherwise, if the prefix is an object, or if we are looking for
	 'Object_Size or 'Max_Size_In_Storage_Elements, the result is the
	 GCC size of the type.  We make an exception for padded objects,
	 as we do not take into account alignment promotions for the size.
	 This is in keeping with the object case of gnat_to_gnu_entity.  */
      else if ((TREE_CODE (gnu_prefix) != TYPE_DECL
		&& !(TYPE_IS_PADDING_P (gnu_type)
		     && TREE_CODE (gnu_expr) == COMPONENT_REF))
	       || attribute == Attr_Object_Size
	       || attribute == Attr_Max_Size_In_Storage_Elements)
	{
	  /* If this is a dereference and we have a special dynamic constrained
	     subtype on the prefix, use it to compute the size; otherwise, use
	     the designated subtype.  */
	  if (Nkind (gnat_prefix) == N_Explicit_Dereference)
	    {
	      Node_Id gnat_actual_subtype
		= Actual_Designated_Subtype (gnat_prefix);
	      tree gnu_ptr_type
		= TREE_TYPE (gnat_to_gnu (Prefix (gnat_prefix)));

	      if (TYPE_IS_FAT_OR_THIN_POINTER_P (gnu_ptr_type)
		  && Present (gnat_actual_subtype))
		{
		  tree gnu_actual_obj_type
		    = gnat_to_gnu_type (gnat_actual_subtype);
		  gnu_type
		    = build_unc_object_type_from_ptr (gnu_ptr_type,
						      gnu_actual_obj_type,
						      get_identifier ("SIZE"),
						      false);
		}
	    }

	  gnu_result = TYPE_SIZE (gnu_type);
	}

      /* Otherwise, the result is the RM size of the type.  */
      else
	gnu_result = rm_size (gnu_type);

      /* Deal with a self-referential size by returning the maximum size for
	 a type and by qualifying the size with the object otherwise.  */
      if (CONTAINS_PLACEHOLDER_P (gnu_result))
	{
	  if (TREE_CODE (gnu_prefix) == TYPE_DECL)
	    gnu_result = max_size (gnu_result, true);
	  else
	    gnu_result = substitute_placeholder_in_expr (gnu_result, gnu_expr);
	}

      /* If the type contains a template, subtract its size.  */
      if (TREE_CODE (gnu_type) == RECORD_TYPE
	  && TYPE_CONTAINS_TEMPLATE_P (gnu_type))
	gnu_result = size_binop (MINUS_EXPR, gnu_result,
				 DECL_SIZE (TYPE_FIELDS (gnu_type)));

      /* For 'Max_Size_In_Storage_Elements, adjust the unit.  */
      if (attribute == Attr_Max_Size_In_Storage_Elements)
	gnu_result = size_binop (CEIL_DIV_EXPR, gnu_result, bitsize_unit_node);

      gnu_result_type = get_unpadded_type (Etype (gnat_node));
      break;

    case Attr_Alignment:
      {
	unsigned int align;

	if (TREE_CODE (gnu_prefix) == COMPONENT_REF
	    && TYPE_IS_PADDING_P (TREE_TYPE (TREE_OPERAND (gnu_prefix, 0))))
	  gnu_prefix = TREE_OPERAND (gnu_prefix, 0);

	gnu_type = TREE_TYPE (gnu_prefix);
	gnu_result_type = get_unpadded_type (Etype (gnat_node));
	prefix_unused = true;

	if (TREE_CODE (gnu_prefix) == COMPONENT_REF)
	  align = DECL_ALIGN (TREE_OPERAND (gnu_prefix, 1)) / BITS_PER_UNIT;
	else
	  {
	    Entity_Id gnat_type = Etype (gnat_prefix);
	    unsigned int double_align;
	    bool is_capped_double, align_clause;

	    /* If the default alignment of "double" or larger scalar types is
	       specifically capped and there is an alignment clause neither
	       on the type nor on the prefix itself, return the cap.  */
	    if ((double_align = double_float_alignment) > 0)
	      is_capped_double
		= is_double_float_or_array (gnat_type, &align_clause);
	    else if ((double_align = double_scalar_alignment) > 0)
	      is_capped_double
		= is_double_scalar_or_array (gnat_type, &align_clause);
	    else
	      is_capped_double = align_clause = false;

	    if (is_capped_double
		&& Nkind (gnat_prefix) == N_Identifier
		&& Present (Alignment_Clause (Entity (gnat_prefix))))
	      align_clause = true;

	    if (is_capped_double && !align_clause)
	      align = double_align;
	    else
	      align = TYPE_ALIGN (gnu_type) / BITS_PER_UNIT;
	  }

	gnu_result = size_int (align);
      }
      break;

    case Attr_First:
    case Attr_Last:
    case Attr_Range_Length:
      prefix_unused = true;

      if (INTEGRAL_TYPE_P (gnu_type) || TREE_CODE (gnu_type) == REAL_TYPE)
	{
	  gnu_result_type = get_unpadded_type (Etype (gnat_node));

	  if (attribute == Attr_First)
	    gnu_result = TYPE_MIN_VALUE (gnu_type);
	  else if (attribute == Attr_Last)
	    gnu_result = TYPE_MAX_VALUE (gnu_type);
	  else
	    gnu_result
	      = build_binary_op
		(MAX_EXPR, get_base_type (gnu_result_type),
		 build_binary_op
		 (PLUS_EXPR, get_base_type (gnu_result_type),
		  build_binary_op (MINUS_EXPR,
				   get_base_type (gnu_result_type),
				   convert (gnu_result_type,
					    TYPE_MAX_VALUE (gnu_type)),
				   convert (gnu_result_type,
					    TYPE_MIN_VALUE (gnu_type))),
		  convert (gnu_result_type, integer_one_node)),
		 convert (gnu_result_type, integer_zero_node));

	  break;
	}

      /* ... fall through ... */

    case Attr_Length:
      {
	int Dimension = (Present (Expressions (gnat_node))
			 ? UI_To_Int (Intval (First (Expressions (gnat_node))))
			 : 1), i;
	struct parm_attr_d *pa = NULL;
	Entity_Id gnat_param = Empty;
	bool unconstrained_ptr_deref = false;

	/* Make sure any implicit dereference gets done.  */
	gnu_prefix = maybe_implicit_deref (gnu_prefix);
	gnu_prefix = maybe_unconstrained_array (gnu_prefix);

	/* We treat unconstrained array In parameters specially.  We also note
	   whether we are dereferencing a pointer to unconstrained array.  */
	if (!Is_Constrained (Etype (gnat_prefix)))
	  switch (Nkind (gnat_prefix))
	    {
	    case N_Identifier:
	      /* This is the direct case.  */
	      if (Ekind (Entity (gnat_prefix)) == E_In_Parameter)
		gnat_param = Entity (gnat_prefix);
	      break;

	    case N_Explicit_Dereference:
	      /* This is the indirect case.  Note that we need to be sure that
		 the access value cannot be null as we'll hoist the load.  */
	      if (Nkind (Prefix (gnat_prefix)) == N_Identifier
		  && Ekind (Entity (Prefix (gnat_prefix))) == E_In_Parameter)
		{
		  if (Can_Never_Be_Null (Entity (Prefix (gnat_prefix))))
		    gnat_param = Entity (Prefix (gnat_prefix));
		}
	      else
		unconstrained_ptr_deref = true;
	      break;

	    default:
	      break;
	  }

	/* If the prefix is the view conversion of a constrained array to an
	   unconstrained form, we retrieve the constrained array because we
	   might not be able to substitute the PLACEHOLDER_EXPR coming from
	   the conversion.  This can occur with the 'Old attribute applied
	   to a parameter with an unconstrained type, which gets rewritten
	   into a constrained local variable very late in the game.  */
	if (TREE_CODE (gnu_prefix) == VIEW_CONVERT_EXPR
	    && CONTAINS_PLACEHOLDER_P (TYPE_SIZE (TREE_TYPE (gnu_prefix)))
	    && !CONTAINS_PLACEHOLDER_P
	        (TYPE_SIZE (TREE_TYPE (TREE_OPERAND (gnu_prefix, 0)))))
	  gnu_type = TREE_TYPE (TREE_OPERAND (gnu_prefix, 0));
	else
	  gnu_type = TREE_TYPE (gnu_prefix);

	prefix_unused = true;
	gnu_result_type = get_unpadded_type (Etype (gnat_node));

	if (TYPE_CONVENTION_FORTRAN_P (gnu_type))
	  {
	    int ndim;
	    tree gnu_type_temp;

	    for (ndim = 1, gnu_type_temp = gnu_type;
		 TREE_CODE (TREE_TYPE (gnu_type_temp)) == ARRAY_TYPE
		 && TYPE_MULTI_ARRAY_P (TREE_TYPE (gnu_type_temp));
		 ndim++, gnu_type_temp = TREE_TYPE (gnu_type_temp))
	      ;

	    Dimension = ndim + 1 - Dimension;
	  }

	for (i = 1; i < Dimension; i++)
	  gnu_type = TREE_TYPE (gnu_type);

	gcc_assert (TREE_CODE (gnu_type) == ARRAY_TYPE);

	/* When not optimizing, look up the slot associated with the parameter
	   and the dimension in the cache and create a new one on failure.  */
	if (!optimize && Present (gnat_param))
	  {
	    FOR_EACH_VEC_SAFE_ELT (f_parm_attr_cache, i, pa)
	      if (pa->id == gnat_param && pa->dim == Dimension)
		break;

	    if (!pa)
	      {
		pa = ggc_alloc_cleared_parm_attr_d ();
		pa->id = gnat_param;
		pa->dim = Dimension;
		vec_safe_push (f_parm_attr_cache, pa);
	      }
	  }

	/* Return the cached expression or build a new one.  */
	if (attribute == Attr_First)
	  {
	    if (pa && pa->first)
	      {
		gnu_result = pa->first;
		break;
	      }

	    gnu_result
	      = TYPE_MIN_VALUE (TYPE_INDEX_TYPE (TYPE_DOMAIN (gnu_type)));
	  }

	else if (attribute == Attr_Last)
	  {
	    if (pa && pa->last)
	      {
		gnu_result = pa->last;
		break;
	      }

	    gnu_result
	      = TYPE_MAX_VALUE (TYPE_INDEX_TYPE (TYPE_DOMAIN (gnu_type)));
	  }

	else /* attribute == Attr_Range_Length || attribute == Attr_Length  */
	  {
	    if (pa && pa->length)
	      {
		gnu_result = pa->length;
		break;
	      }
	    else
	      {
		/* We used to compute the length as max (hb - lb + 1, 0),
		   which could overflow for some cases of empty arrays, e.g.
		   when lb == index_type'first.  We now compute the length as
		   (hb >= lb) ? hb - lb + 1 : 0, which would only overflow in
		   much rarer cases, for extremely large arrays we expect
		   never to encounter in practice.  In addition, the former
		   computation required the use of potentially constraining
		   signed arithmetic while the latter doesn't.  Note that
		   the comparison must be done in the original index type,
		   to avoid any overflow during the conversion.  */
		tree comp_type = get_base_type (gnu_result_type);
		tree index_type = TYPE_INDEX_TYPE (TYPE_DOMAIN (gnu_type));
		tree lb = TYPE_MIN_VALUE (index_type);
		tree hb = TYPE_MAX_VALUE (index_type);
		gnu_result
		  = build_binary_op (PLUS_EXPR, comp_type,
				     build_binary_op (MINUS_EXPR,
						      comp_type,
						      convert (comp_type, hb),
						      convert (comp_type, lb)),
				     convert (comp_type, integer_one_node));
		gnu_result
		  = build_cond_expr (comp_type,
				     build_binary_op (GE_EXPR,
						      boolean_type_node,
						      hb, lb),
				     gnu_result,
				     convert (comp_type, integer_zero_node));
	      }
	  }

	/* If this has a PLACEHOLDER_EXPR, qualify it by the object we are
	   handling.  Note that these attributes could not have been used on
	   an unconstrained array type.  */
	gnu_result = SUBSTITUTE_PLACEHOLDER_IN_EXPR (gnu_result, gnu_prefix);

	/* Cache the expression we have just computed.  Since we want to do it
	   at run time, we force the use of a SAVE_EXPR and let the gimplifier
	   create the temporary in the outermost binding level.  We will make
	   sure in Subprogram_Body_to_gnu that it is evaluated on all possible
	   paths by forcing its evaluation on entry of the function.  */
	if (pa)
	  {
	    gnu_result
	      = build1 (SAVE_EXPR, TREE_TYPE (gnu_result), gnu_result);
	    switch (attribute)
	      {
	      case Attr_First:
		pa->first = gnu_result;
		break;

	      case Attr_Last:
		pa->last = gnu_result;
		break;

	      case Attr_Length:
	      case Attr_Range_Length:
		pa->length = gnu_result;
		break;

	      default:
		gcc_unreachable ();
	      }
	  }

	/* Otherwise, evaluate it each time it is referenced.  */
	else
	  switch (attribute)
	    {
	    case Attr_First:
	    case Attr_Last:
	      /* If we are dereferencing a pointer to unconstrained array, we
		 need to capture the value because the pointed-to bounds may
		 subsequently be released.  */
	      if (unconstrained_ptr_deref)
		gnu_result
		  = build1 (SAVE_EXPR, TREE_TYPE (gnu_result), gnu_result);
	      break;

	    case Attr_Length:
	    case Attr_Range_Length:
	      /* Set the source location onto the predicate of the condition
		 but not if the expression is cached to avoid messing up the
		 debug info.  */
	      if (TREE_CODE (gnu_result) == COND_EXPR
		  && EXPR_P (TREE_OPERAND (gnu_result, 0)))
		set_expr_location_from_node (TREE_OPERAND (gnu_result, 0),
					     gnat_node);
	      break;

	    default:
	      gcc_unreachable ();
	    }

	break;
      }

    case Attr_Bit_Position:
    case Attr_Position:
    case Attr_First_Bit:
    case Attr_Last_Bit:
    case Attr_Bit:
      {
	HOST_WIDE_INT bitsize;
	HOST_WIDE_INT bitpos;
	tree gnu_offset;
	tree gnu_field_bitpos;
	tree gnu_field_offset;
	tree gnu_inner;
	enum machine_mode mode;
	int unsignedp, volatilep;

	gnu_result_type = get_unpadded_type (Etype (gnat_node));
	gnu_prefix = remove_conversions (gnu_prefix, true);
	prefix_unused = true;

	/* We can have 'Bit on any object, but if it isn't a COMPONENT_REF,
	   the result is 0.  Don't allow 'Bit on a bare component, though.  */
	if (attribute == Attr_Bit
	    && TREE_CODE (gnu_prefix) != COMPONENT_REF
	    && TREE_CODE (gnu_prefix) != FIELD_DECL)
	  {
	    gnu_result = integer_zero_node;
	    break;
	  }

	else
	  gcc_assert (TREE_CODE (gnu_prefix) == COMPONENT_REF
		      || (attribute == Attr_Bit_Position
			  && TREE_CODE (gnu_prefix) == FIELD_DECL));

	get_inner_reference (gnu_prefix, &bitsize, &bitpos, &gnu_offset,
			     &mode, &unsignedp, &volatilep, false);

	if (TREE_CODE (gnu_prefix) == COMPONENT_REF)
	  {
	    gnu_field_bitpos = bit_position (TREE_OPERAND (gnu_prefix, 1));
	    gnu_field_offset = byte_position (TREE_OPERAND (gnu_prefix, 1));

	    for (gnu_inner = TREE_OPERAND (gnu_prefix, 0);
		 TREE_CODE (gnu_inner) == COMPONENT_REF
		 && DECL_INTERNAL_P (TREE_OPERAND (gnu_inner, 1));
		 gnu_inner = TREE_OPERAND (gnu_inner, 0))
	      {
		gnu_field_bitpos
		  = size_binop (PLUS_EXPR, gnu_field_bitpos,
				bit_position (TREE_OPERAND (gnu_inner, 1)));
		gnu_field_offset
		  = size_binop (PLUS_EXPR, gnu_field_offset,
				byte_position (TREE_OPERAND (gnu_inner, 1)));
	      }
	  }
	else if (TREE_CODE (gnu_prefix) == FIELD_DECL)
	  {
	    gnu_field_bitpos = bit_position (gnu_prefix);
	    gnu_field_offset = byte_position (gnu_prefix);
	  }
	else
	  {
	    gnu_field_bitpos = bitsize_zero_node;
	    gnu_field_offset = size_zero_node;
	  }

	switch (attribute)
	  {
	  case Attr_Position:
	    gnu_result = gnu_field_offset;
	    break;

	  case Attr_First_Bit:
	  case Attr_Bit:
	    gnu_result = size_int (bitpos % BITS_PER_UNIT);
	    break;

	  case Attr_Last_Bit:
	    gnu_result = bitsize_int (bitpos % BITS_PER_UNIT);
	    gnu_result = size_binop (PLUS_EXPR, gnu_result,
				     TYPE_SIZE (TREE_TYPE (gnu_prefix)));
	    /* ??? Avoid a large unsigned result that will overflow when
	       converted to the signed universal_integer.  */
	    if (integer_zerop (gnu_result))
	      gnu_result = integer_minus_one_node;
	    else
	      gnu_result
		= size_binop (MINUS_EXPR, gnu_result, bitsize_one_node);
	    break;

	  case Attr_Bit_Position:
	    gnu_result = gnu_field_bitpos;
	    break;
	  }

	/* If this has a PLACEHOLDER_EXPR, qualify it by the object we are
	   handling.  */
	gnu_result = SUBSTITUTE_PLACEHOLDER_IN_EXPR (gnu_result, gnu_prefix);
	break;
      }

    case Attr_Min:
    case Attr_Max:
      {
	tree gnu_lhs = gnat_to_gnu (First (Expressions (gnat_node)));
	tree gnu_rhs = gnat_to_gnu (Next (First (Expressions (gnat_node))));

	gnu_result_type = get_unpadded_type (Etype (gnat_node));
	gnu_result = build_binary_op (attribute == Attr_Min
				      ? MIN_EXPR : MAX_EXPR,
				      gnu_result_type, gnu_lhs, gnu_rhs);
      }
      break;

    case Attr_Passed_By_Reference:
      gnu_result = size_int (default_pass_by_ref (gnu_type)
			     || must_pass_by_ref (gnu_type));
      gnu_result_type = get_unpadded_type (Etype (gnat_node));
      break;

    case Attr_Component_Size:
      if (TREE_CODE (gnu_prefix) == COMPONENT_REF
	  && TYPE_IS_PADDING_P (TREE_TYPE (TREE_OPERAND (gnu_prefix, 0))))
	gnu_prefix = TREE_OPERAND (gnu_prefix, 0);

      gnu_prefix = maybe_implicit_deref (gnu_prefix);
      gnu_type = TREE_TYPE (gnu_prefix);

      if (TREE_CODE (gnu_type) == UNCONSTRAINED_ARRAY_TYPE)
	gnu_type = TREE_TYPE (TREE_TYPE (TYPE_FIELDS (TREE_TYPE (gnu_type))));

      while (TREE_CODE (TREE_TYPE (gnu_type)) == ARRAY_TYPE
	     && TYPE_MULTI_ARRAY_P (TREE_TYPE (gnu_type)))
	gnu_type = TREE_TYPE (gnu_type);

      gcc_assert (TREE_CODE (gnu_type) == ARRAY_TYPE);

      /* Note this size cannot be self-referential.  */
      gnu_result = TYPE_SIZE (TREE_TYPE (gnu_type));
      gnu_result_type = get_unpadded_type (Etype (gnat_node));
      prefix_unused = true;
      break;

    case Attr_Descriptor_Size:
      gnu_type = TREE_TYPE (gnu_prefix);
      gcc_assert (TREE_CODE (gnu_type) == UNCONSTRAINED_ARRAY_TYPE);

      /* What we want is the offset of the ARRAY field in the record
	 that the thin pointer designates.  */
      gnu_type = TYPE_OBJECT_RECORD_TYPE (gnu_type);
      gnu_result = bit_position (DECL_CHAIN (TYPE_FIELDS (gnu_type)));
      gnu_result_type = get_unpadded_type (Etype (gnat_node));
      prefix_unused = true;
      break;

    case Attr_Null_Parameter:
      /* This is just a zero cast to the pointer type for our prefix and
	 dereferenced.  */
      gnu_result_type = get_unpadded_type (Etype (gnat_node));
      gnu_result
	= build_unary_op (INDIRECT_REF, NULL_TREE,
			  convert (build_pointer_type (gnu_result_type),
				   integer_zero_node));
      TREE_PRIVATE (gnu_result) = 1;
      break;

    case Attr_Mechanism_Code:
      {
	Entity_Id gnat_obj = Entity (gnat_prefix);
	int code;

	prefix_unused = true;
	gnu_result_type = get_unpadded_type (Etype (gnat_node));
	if (Present (Expressions (gnat_node)))
	  {
	    int i = UI_To_Int (Intval (First (Expressions (gnat_node))));

	    for (gnat_obj = First_Formal (gnat_obj); i > 1;
		 i--, gnat_obj = Next_Formal (gnat_obj))
	      ;
	  }

	code = Mechanism (gnat_obj);
	if (code == Default)
	  code = ((present_gnu_tree (gnat_obj)
		   && (DECL_BY_REF_P (get_gnu_tree (gnat_obj))
		       || ((TREE_CODE (get_gnu_tree (gnat_obj))
			    == PARM_DECL)
			   && (DECL_BY_COMPONENT_PTR_P
			       (get_gnu_tree (gnat_obj))))))
		  ? By_Reference : By_Copy);
	gnu_result = convert (gnu_result_type, size_int (- code));
      }
      break;

    default:
      /* This abort means that we have an unimplemented attribute.  */
      gcc_unreachable ();
    }

  /* If this is an attribute where the prefix was unused, force a use of it if
     it has a side-effect.  But don't do it if the prefix is just an entity
     name.  However, if an access check is needed, we must do it.  See second
     example in AARM 11.6(5.e).  */
  if (prefix_unused
      && TREE_SIDE_EFFECTS (gnu_prefix)
      && !Is_Entity_Name (gnat_prefix))
    gnu_result
      = build_compound_expr  (TREE_TYPE (gnu_result), gnu_prefix, gnu_result);

  *gnu_result_type_p = gnu_result_type;
  return gnu_result;
}

/* Subroutine of gnat_to_gnu to translate gnat_node, an N_Case_Statement,
   to a GCC tree, which is returned.  */

static tree
Case_Statement_to_gnu (Node_Id gnat_node)
{
  tree gnu_result, gnu_expr, gnu_label;
  Node_Id gnat_when;
  location_t end_locus;
  bool may_fallthru = false;

  gnu_expr = gnat_to_gnu (Expression (gnat_node));
  gnu_expr = convert (get_base_type (TREE_TYPE (gnu_expr)), gnu_expr);

  /*  The range of values in a case statement is determined by the rules in
      RM 5.4(7-9). In almost all cases, this range is represented by the Etype
      of the expression. One exception arises in the case of a simple name that
      is parenthesized. This still has the Etype of the name, but since it is
      not a name, para 7 does not apply, and we need to go to the base type.
      This is the only case where parenthesization affects the dynamic
      semantics (i.e. the range of possible values at run time that is covered
      by the others alternative).

      Another exception is if the subtype of the expression is non-static.  In
      that case, we also have to use the base type.  */
  if (Paren_Count (Expression (gnat_node)) != 0
      || !Is_OK_Static_Subtype (Underlying_Type
				(Etype (Expression (gnat_node)))))
    gnu_expr = convert (get_base_type (TREE_TYPE (gnu_expr)), gnu_expr);

  /* We build a SWITCH_EXPR that contains the code with interspersed
     CASE_LABEL_EXPRs for each label.  */
  if (!Sloc_to_locus (Sloc (gnat_node) + UI_To_Int (End_Span (gnat_node)),
      &end_locus))
    end_locus = input_location;
  gnu_label = create_artificial_label (end_locus);
  start_stmt_group ();

  for (gnat_when = First_Non_Pragma (Alternatives (gnat_node));
       Present (gnat_when);
       gnat_when = Next_Non_Pragma (gnat_when))
    {
      bool choices_added_p = false;
      Node_Id gnat_choice;

      /* First compile all the different case choices for the current WHEN
	 alternative.  */
      for (gnat_choice = First (Discrete_Choices (gnat_when));
	   Present (gnat_choice); gnat_choice = Next (gnat_choice))
	{
	  tree gnu_low = NULL_TREE, gnu_high = NULL_TREE;

	  switch (Nkind (gnat_choice))
	    {
	    case N_Range:
	      gnu_low = gnat_to_gnu (Low_Bound (gnat_choice));
	      gnu_high = gnat_to_gnu (High_Bound (gnat_choice));
	      break;

	    case N_Subtype_Indication:
	      gnu_low = gnat_to_gnu (Low_Bound (Range_Expression
						(Constraint (gnat_choice))));
	      gnu_high = gnat_to_gnu (High_Bound (Range_Expression
						  (Constraint (gnat_choice))));
	      break;

	    case N_Identifier:
	    case N_Expanded_Name:
	      /* This represents either a subtype range or a static value of
		 some kind; Ekind says which.  */
	      if (IN (Ekind (Entity (gnat_choice)), Type_Kind))
		{
		  tree gnu_type = get_unpadded_type (Entity (gnat_choice));

		  gnu_low = fold (TYPE_MIN_VALUE (gnu_type));
		  gnu_high = fold (TYPE_MAX_VALUE (gnu_type));
		  break;
		}

	      /* ... fall through ... */

	    case N_Character_Literal:
	    case N_Integer_Literal:
	      gnu_low = gnat_to_gnu (gnat_choice);
	      break;

	    case N_Others_Choice:
	      break;

	    default:
	      gcc_unreachable ();
	    }

	  /* If the case value is a subtype that raises Constraint_Error at
	     run time because of a wrong bound, then gnu_low or gnu_high is
	     not translated into an INTEGER_CST.  In such a case, we need
	     to ensure that the when statement is not added in the tree,
	     otherwise it will crash the gimplifier.  */
	  if ((!gnu_low || TREE_CODE (gnu_low) == INTEGER_CST)
	      && (!gnu_high || TREE_CODE (gnu_high) == INTEGER_CST))
	    {
	      add_stmt_with_node (build_case_label
				  (gnu_low, gnu_high,
				   create_artificial_label (input_location)),
				  gnat_choice);
	      choices_added_p = true;
	    }
	}

      /* This construct doesn't define a scope so we shouldn't push a binding
	 level around the statement list.  Except that we have always done so
	 historically and this makes it possible to reduce stack usage.  As a
	 compromise, we keep doing it for case statements, for which this has
	 never been problematic, but not for case expressions in Ada 2012.  */
      if (choices_added_p)
	{
	  const bool is_case_expression
	    = (Nkind (Parent (gnat_node)) == N_Expression_With_Actions);
	  tree group
	    = build_stmt_group (Statements (gnat_when), !is_case_expression);
	  bool group_may_fallthru = block_may_fallthru (group);
	  add_stmt (group);
	  if (group_may_fallthru)
	    {
	      tree stmt = build1 (GOTO_EXPR, void_type_node, gnu_label);
	      SET_EXPR_LOCATION (stmt, end_locus);
	      add_stmt (stmt);
	      may_fallthru = true;
	    }
	}
    }

  /* Now emit a definition of the label the cases branch to, if any.  */
  if (may_fallthru)
    add_stmt (build1 (LABEL_EXPR, void_type_node, gnu_label));
  gnu_result = build3 (SWITCH_EXPR, TREE_TYPE (gnu_expr), gnu_expr,
		       end_stmt_group (), NULL_TREE);

  return gnu_result;
}

/* Find out whether VAR is an iteration variable of an enclosing loop in the
   current function.  If so, push a range_check_info structure onto the stack
   of this enclosing loop and return it.  Otherwise, return NULL.  */

static struct range_check_info_d *
push_range_check_info (tree var)
{
  struct loop_info_d *iter = NULL;
  unsigned int i;

  if (vec_safe_is_empty (gnu_loop_stack))
    return NULL;

  var = remove_conversions (var, false);

  if (TREE_CODE (var) != VAR_DECL)
    return NULL;

  if (decl_function_context (var) != current_function_decl)
    return NULL;

  for (i = vec_safe_length (gnu_loop_stack) - 1;
       vec_safe_iterate (gnu_loop_stack, i, &iter);
       i--)
    if (var == iter->loop_var)
      break;

  if (iter)
    {
      struct range_check_info_d *rci = ggc_alloc_range_check_info_d ();
      vec_safe_push (iter->checks, rci);
      return rci;
    }

  return NULL;
}

/* Return true if VAL (of type TYPE) can equal the minimum value if MAX is
   false, or the maximum value if MAX is true, of TYPE.  */

static bool
can_equal_min_or_max_val_p (tree val, tree type, bool max)
{
  tree min_or_max_val = (max ? TYPE_MAX_VALUE (type) : TYPE_MIN_VALUE (type));

  if (TREE_CODE (min_or_max_val) != INTEGER_CST)
    return true;

  if (TREE_CODE (val) == NOP_EXPR)
    val = (max
	   ? TYPE_MAX_VALUE (TREE_TYPE (TREE_OPERAND (val, 0)))
	   : TYPE_MIN_VALUE (TREE_TYPE (TREE_OPERAND (val, 0))));

  if (TREE_CODE (val) != INTEGER_CST)
    return true;

  if (max)
    return tree_int_cst_lt (val, min_or_max_val) == 0;
  else
    return tree_int_cst_lt (min_or_max_val, val) == 0;
}

/* Return true if VAL (of type TYPE) can equal the minimum value of TYPE.
   If REVERSE is true, minimum value is taken as maximum value.  */

static inline bool
can_equal_min_val_p (tree val, tree type, bool reverse)
{
  return can_equal_min_or_max_val_p (val, type, reverse);
}

/* Return true if VAL (of type TYPE) can equal the maximum value of TYPE.
   If REVERSE is true, maximum value is taken as minimum value.  */

static inline bool
can_equal_max_val_p (tree val, tree type, bool reverse)
{
  return can_equal_min_or_max_val_p (val, type, !reverse);
}

/* Return true if VAL1 can be lower than VAL2.  */

static bool
can_be_lower_p (tree val1, tree val2)
{
  if (TREE_CODE (val1) == NOP_EXPR)
    val1 = TYPE_MIN_VALUE (TREE_TYPE (TREE_OPERAND (val1, 0)));

  if (TREE_CODE (val1) != INTEGER_CST)
    return true;

  if (TREE_CODE (val2) == NOP_EXPR)
    val2 = TYPE_MAX_VALUE (TREE_TYPE (TREE_OPERAND (val2, 0)));

  if (TREE_CODE (val2) != INTEGER_CST)
    return true;

  return tree_int_cst_lt (val1, val2);
}

/* Subroutine of gnat_to_gnu to translate gnat_node, an N_Loop_Statement,
   to a GCC tree, which is returned.  */

static tree
Loop_Statement_to_gnu (Node_Id gnat_node)
{
  const Node_Id gnat_iter_scheme = Iteration_Scheme (gnat_node);
  struct loop_info_d *gnu_loop_info = ggc_alloc_cleared_loop_info_d ();
  tree gnu_loop_stmt = build4 (LOOP_STMT, void_type_node, NULL_TREE,
			       NULL_TREE, NULL_TREE, NULL_TREE);
  tree gnu_loop_label = create_artificial_label (input_location);
  tree gnu_cond_expr = NULL_TREE, gnu_low = NULL_TREE, gnu_high = NULL_TREE;
  tree gnu_result;

  /* Push the loop_info structure associated with the LOOP_STMT.  */
  vec_safe_push (gnu_loop_stack, gnu_loop_info);

  /* Set location information for statement and end label.  */
  set_expr_location_from_node (gnu_loop_stmt, gnat_node);
  Sloc_to_locus (Sloc (End_Label (gnat_node)),
		 &DECL_SOURCE_LOCATION (gnu_loop_label));
  LOOP_STMT_LABEL (gnu_loop_stmt) = gnu_loop_label;

  /* Save the statement for later reuse.  */
  gnu_loop_info->stmt = gnu_loop_stmt;

  /* Set the condition under which the loop must keep going.
     For the case "LOOP .... END LOOP;" the condition is always true.  */
  if (No (gnat_iter_scheme))
    ;

  /* For the case "WHILE condition LOOP ..... END LOOP;" it's immediate.  */
  else if (Present (Condition (gnat_iter_scheme)))
    LOOP_STMT_COND (gnu_loop_stmt)
      = gnat_to_gnu (Condition (gnat_iter_scheme));

  /* Otherwise we have an iteration scheme and the condition is given by the
     bounds of the subtype of the iteration variable.  */
  else
    {
      Node_Id gnat_loop_spec = Loop_Parameter_Specification (gnat_iter_scheme);
      Entity_Id gnat_loop_var = Defining_Entity (gnat_loop_spec);
      Entity_Id gnat_type = Etype (gnat_loop_var);
      tree gnu_type = get_unpadded_type (gnat_type);
      tree gnu_base_type = get_base_type (gnu_type);
      tree gnu_one_node = convert (gnu_base_type, integer_one_node);
      tree gnu_loop_var, gnu_loop_iv, gnu_first, gnu_last, gnu_stmt;
      enum tree_code update_code, test_code, shift_code;
      bool reverse = Reverse_Present (gnat_loop_spec), use_iv = false;

      gnu_low = TYPE_MIN_VALUE (gnu_type);
      gnu_high = TYPE_MAX_VALUE (gnu_type);

      /* We must disable modulo reduction for the iteration variable, if any,
	 in order for the loop comparison to be effective.  */
      if (reverse)
	{
	  gnu_first = gnu_high;
	  gnu_last = gnu_low;
	  update_code = MINUS_NOMOD_EXPR;
	  test_code = GE_EXPR;
	  shift_code = PLUS_NOMOD_EXPR;
	}
      else
	{
	  gnu_first = gnu_low;
	  gnu_last = gnu_high;
	  update_code = PLUS_NOMOD_EXPR;
	  test_code = LE_EXPR;
	  shift_code = MINUS_NOMOD_EXPR;
	}

      /* We use two different strategies to translate the loop, depending on
	 whether optimization is enabled.

	 If it is, we generate the canonical loop form expected by the loop
	 optimizer and the loop vectorizer, which is the do-while form:

	     ENTRY_COND
	   loop:
	     TOP_UPDATE
	     BODY
	     BOTTOM_COND
	     GOTO loop

	 This avoids an implicit dependency on loop header copying and makes
	 it possible to turn BOTTOM_COND into an inequality test.

	 If optimization is disabled, loop header copying doesn't come into
	 play and we try to generate the loop form with the fewer conditional
	 branches.  First, the default form, which is:

	   loop:
	     TOP_COND
	     BODY
	     BOTTOM_UPDATE
	     GOTO loop

	 It should catch most loops with constant ending point.  Then, if we
	 cannot, we try to generate the shifted form:

	   loop:
	     TOP_COND
	     TOP_UPDATE
	     BODY
	     GOTO loop

	 which should catch loops with constant starting point.  Otherwise, if
	 we cannot, we generate the fallback form:

	     ENTRY_COND
	   loop:
	     BODY
	     BOTTOM_COND
	     BOTTOM_UPDATE
	     GOTO loop

	 which works in all cases.  */

      if (optimize)
	{
	  /* We can use the do-while form directly if GNU_FIRST-1 doesn't
	     overflow.  */
	  if (!can_equal_min_val_p (gnu_first, gnu_base_type, reverse))
	    ;

	  /* Otherwise, use the do-while form with the help of a special
	     induction variable in the unsigned version of the base type
	     or the unsigned version of the size type, whichever is the
	     largest, in order to have wrap-around arithmetics for it.  */
	  else
	    {
	      if (TYPE_PRECISION (gnu_base_type)
		  > TYPE_PRECISION (size_type_node))
		gnu_base_type
		  = gnat_type_for_size (TYPE_PRECISION (gnu_base_type), 1);
	      else
		gnu_base_type = size_type_node;

	      gnu_first = convert (gnu_base_type, gnu_first);
	      gnu_last = convert (gnu_base_type, gnu_last);
	      gnu_one_node = convert (gnu_base_type, integer_one_node);
	      use_iv = true;
	    }

	  gnu_first
	    = build_binary_op (shift_code, gnu_base_type, gnu_first,
			       gnu_one_node);
	  LOOP_STMT_TOP_UPDATE_P (gnu_loop_stmt) = 1;
	  LOOP_STMT_BOTTOM_COND_P (gnu_loop_stmt) = 1;
	}
      else
	{
	  /* We can use the default form if GNU_LAST+1 doesn't overflow.  */
	  if (!can_equal_max_val_p (gnu_last, gnu_base_type, reverse))
	    ;

	  /* Otherwise, we can use the shifted form if neither GNU_FIRST-1 nor
	     GNU_LAST-1 does.  */
	  else if (!can_equal_min_val_p (gnu_first, gnu_base_type, reverse)
		   && !can_equal_min_val_p (gnu_last, gnu_base_type, reverse))
	    {
	      gnu_first
		= build_binary_op (shift_code, gnu_base_type, gnu_first,
				   gnu_one_node);
	      gnu_last
		= build_binary_op (shift_code, gnu_base_type, gnu_last,
				   gnu_one_node);
	      LOOP_STMT_TOP_UPDATE_P (gnu_loop_stmt) = 1;
	    }

	  /* Otherwise, use the fallback form.  */
	  else
	    LOOP_STMT_BOTTOM_COND_P (gnu_loop_stmt) = 1;
	}

      /* If we use the BOTTOM_COND, we can turn the test into an inequality
	 test but we may have to add ENTRY_COND to protect the empty loop.  */
      if (LOOP_STMT_BOTTOM_COND_P (gnu_loop_stmt))
	{
	  test_code = NE_EXPR;
	  if (can_be_lower_p (gnu_high, gnu_low))
	    {
	      gnu_cond_expr
		= build3 (COND_EXPR, void_type_node,
			  build_binary_op (LE_EXPR, boolean_type_node,
					   gnu_low, gnu_high),
			  NULL_TREE, alloc_stmt_list ());
	      set_expr_location_from_node (gnu_cond_expr, gnat_loop_spec);
	    }
	}

      /* Open a new nesting level that will surround the loop to declare the
	 iteration variable.  */
      start_stmt_group ();
      gnat_pushlevel ();

      /* If we use the special induction variable, create it and set it to
	 its initial value.  Morever, the regular iteration variable cannot
	 itself be initialized, lest the initial value wrapped around.  */
      if (use_iv)
	{
	  gnu_loop_iv
	    = create_init_temporary ("I", gnu_first, &gnu_stmt, gnat_loop_var);
	  add_stmt (gnu_stmt);
	  gnu_first = NULL_TREE;
	}
      else
	gnu_loop_iv = NULL_TREE;

      /* Declare the iteration variable and set it to its initial value.  */
      gnu_loop_var = gnat_to_gnu_entity (gnat_loop_var, gnu_first, 1);
      if (DECL_BY_REF_P (gnu_loop_var))
	gnu_loop_var = build_unary_op (INDIRECT_REF, NULL_TREE, gnu_loop_var);
      else if (use_iv)
	{
	  gcc_assert (DECL_LOOP_PARM_P (gnu_loop_var));
	  SET_DECL_INDUCTION_VAR (gnu_loop_var, gnu_loop_iv);
	}
      gnu_loop_info->loop_var = gnu_loop_var;

      /* Do all the arithmetics in the base type.  */
      gnu_loop_var = convert (gnu_base_type, gnu_loop_var);

      /* Set either the top or bottom exit condition.  */
      if (use_iv)
        LOOP_STMT_COND (gnu_loop_stmt)
	  = build_binary_op (test_code, boolean_type_node, gnu_loop_iv,
			     gnu_last);
      else
        LOOP_STMT_COND (gnu_loop_stmt)
	  = build_binary_op (test_code, boolean_type_node, gnu_loop_var,
			     gnu_last);

      /* Set either the top or bottom update statement and give it the source
	 location of the iteration for better coverage info.  */
      if (use_iv)
	{
	  gnu_stmt
	    = build_binary_op (MODIFY_EXPR, NULL_TREE, gnu_loop_iv,
			       build_binary_op (update_code, gnu_base_type,
						gnu_loop_iv, gnu_one_node));
	  set_expr_location_from_node (gnu_stmt, gnat_iter_scheme);
	  append_to_statement_list (gnu_stmt,
				    &LOOP_STMT_UPDATE (gnu_loop_stmt));
	  gnu_stmt
	    = build_binary_op (MODIFY_EXPR, NULL_TREE, gnu_loop_var,
			       gnu_loop_iv);
	  set_expr_location_from_node (gnu_stmt, gnat_iter_scheme);
	  append_to_statement_list (gnu_stmt,
				    &LOOP_STMT_UPDATE (gnu_loop_stmt));
	}
      else
	{
	  gnu_stmt
	    = build_binary_op (MODIFY_EXPR, NULL_TREE, gnu_loop_var,
			       build_binary_op (update_code, gnu_base_type,
						gnu_loop_var, gnu_one_node));
	  set_expr_location_from_node (gnu_stmt, gnat_iter_scheme);
	  LOOP_STMT_UPDATE (gnu_loop_stmt) = gnu_stmt;
	}
    }

  /* If the loop was named, have the name point to this loop.  In this case,
     the association is not a DECL node, but the end label of the loop.  */
  if (Present (Identifier (gnat_node)))
    save_gnu_tree (Entity (Identifier (gnat_node)), gnu_loop_label, true);

  /* Make the loop body into its own block, so any allocated storage will be
     released every iteration.  This is needed for stack allocation.  */
  LOOP_STMT_BODY (gnu_loop_stmt)
    = build_stmt_group (Statements (gnat_node), true);
  TREE_SIDE_EFFECTS (gnu_loop_stmt) = 1;

  /* If we have an iteration scheme, then we are in a statement group.  Add
     the LOOP_STMT to it, finish it and make it the "loop".  */
  if (Present (gnat_iter_scheme) && No (Condition (gnat_iter_scheme)))
    {
      struct range_check_info_d *rci;
      unsigned n_checks = vec_safe_length (gnu_loop_info->checks);
      unsigned int i;

      /* First, if we have computed a small number of invariant conditions for
	 range checks applied to the iteration variable, then initialize these
	 conditions in front of the loop.  Otherwise, leave them set to true.

	 ??? The heuristics need to be improved, by taking into account the
	     following datapoints:
	       - loop unswitching is disabled for big loops.  The cap is the
		 parameter PARAM_MAX_UNSWITCH_INSNS (50).
	       - loop unswitching can only be applied a small number of times
		 to a given loop.  The cap is PARAM_MAX_UNSWITCH_LEVEL (3).
	       - the front-end quickly generates useless or redundant checks
		 that can be entirely optimized away in the end.  */
      if (1 <= n_checks && n_checks <= 4)
	for (i = 0;
	     vec_safe_iterate (gnu_loop_info->checks, i, &rci);
	     i++)
	  {
	    tree low_ok
	      = rci->low_bound
	        ? build_binary_op (GE_EXPR, boolean_type_node,
				   convert (rci->type, gnu_low),
				   rci->low_bound)
		: boolean_true_node;

	    tree high_ok
	      = rci->high_bound
	        ? build_binary_op (LE_EXPR, boolean_type_node,
				   convert (rci->type, gnu_high),
				   rci->high_bound)
		: boolean_true_node;

	    tree range_ok
	      = build_binary_op (TRUTH_ANDIF_EXPR, boolean_type_node,
				 low_ok, high_ok);

	    TREE_OPERAND (rci->invariant_cond, 0)
	      = build_unary_op (TRUTH_NOT_EXPR, boolean_type_node, range_ok);

	    add_stmt_with_node_force (rci->invariant_cond, gnat_node);
	  }

      add_stmt (gnu_loop_stmt);
      gnat_poplevel ();
      gnu_loop_stmt = end_stmt_group ();
    }

  /* If we have an outer COND_EXPR, that's our result and this loop is its
     "true" statement.  Otherwise, the result is the LOOP_STMT.  */
  if (gnu_cond_expr)
    {
      COND_EXPR_THEN (gnu_cond_expr) = gnu_loop_stmt;
      TREE_SIDE_EFFECTS (gnu_cond_expr) = 1;
      gnu_result = gnu_cond_expr;
    }
  else
    gnu_result = gnu_loop_stmt;

  gnu_loop_stack->pop ();

  return gnu_result;
}

/* Emit statements to establish __gnat_handle_vms_condition as a VMS condition
   handler for the current function.  */

/* This is implemented by issuing a call to the appropriate VMS specific
   builtin.  To avoid having VMS specific sections in the global gigi decls
   array, we maintain the decls of interest here.  We can't declare them
   inside the function because we must mark them never to be GC'd, which we
   can only do at the global level.  */

static GTY(()) tree vms_builtin_establish_handler_decl = NULL_TREE;
static GTY(()) tree gnat_vms_condition_handler_decl = NULL_TREE;

static void
establish_gnat_vms_condition_handler (void)
{
  tree establish_stmt;

  /* Elaborate the required decls on the first call.  Check on the decl for
     the gnat condition handler to decide, as this is one we create so we are
     sure that it will be non null on subsequent calls.  The builtin decl is
     looked up so remains null on targets where it is not implemented yet.  */
  if (gnat_vms_condition_handler_decl == NULL_TREE)
    {
      vms_builtin_establish_handler_decl
	= builtin_decl_for
	  (get_identifier ("__builtin_establish_vms_condition_handler"));

      gnat_vms_condition_handler_decl
	= create_subprog_decl (get_identifier ("__gnat_handle_vms_condition"),
			       NULL_TREE,
			       build_function_type_list (boolean_type_node,
							 ptr_void_type_node,
							 ptr_void_type_node,
							 NULL_TREE),
			       NULL_TREE, is_disabled, true, true, true, NULL,
			       Empty);

      /* ??? DECL_CONTEXT shouldn't have been set because of DECL_EXTERNAL.  */
      DECL_CONTEXT (gnat_vms_condition_handler_decl) = NULL_TREE;
    }

  /* Do nothing if the establish builtin is not available, which might happen
     on targets where the facility is not implemented.  */
  if (vms_builtin_establish_handler_decl == NULL_TREE)
    return;

  establish_stmt
    = build_call_n_expr (vms_builtin_establish_handler_decl, 1,
			 build_unary_op
			 (ADDR_EXPR, NULL_TREE,
			  gnat_vms_condition_handler_decl));

  add_stmt (establish_stmt);
}

/* This page implements a form of Named Return Value optimization modelled
   on the C++ optimization of the same name.  The main difference is that
   we disregard any semantical considerations when applying it here, the
   counterpart being that we don't try to apply it to semantically loaded
   return types, i.e. types with the TYPE_BY_REFERENCE_P flag set.

   We consider a function body of the following GENERIC form:

     return_type R1;
       [...]
     RETURN_EXPR [<retval> = ...]
       [...]
     RETURN_EXPR [<retval> = R1]
       [...]
     return_type Ri;
       [...]
     RETURN_EXPR [<retval> = ...]
       [...]
     RETURN_EXPR [<retval> = Ri]
       [...]

   and we try to fulfill a simple criterion that would make it possible to
   replace one or several Ri variables with the RESULT_DECL of the function.

   The first observation is that RETURN_EXPRs that don't directly reference
   any of the Ri variables on the RHS of their assignment are transparent wrt
   the optimization.  This is because the Ri variables aren't addressable so
   any transformation applied to them doesn't affect the RHS; moreover, the
   assignment writes the full <retval> object so existing values are entirely
   discarded.

   This property can be extended to some forms of RETURN_EXPRs that reference
   the Ri variables, for example CONSTRUCTORs, but isn't true in the general
   case, in particular when function calls are involved.

   Therefore the algorithm is as follows:

     1. Collect the list of candidates for a Named Return Value (Ri variables
	on the RHS of assignments of RETURN_EXPRs) as well as the list of the
	other expressions on the RHS of such assignments.

     2. Prune the members of the first list (candidates) that are referenced
	by a member of the second list (expressions).

     3. Extract a set of candidates with non-overlapping live ranges from the
	first list.  These are the Named Return Values.

     4. Adjust the relevant RETURN_EXPRs and replace the occurrences of the
	Named Return Values in the function with the RESULT_DECL.

   If the function returns an unconstrained type, things are a bit different
   because the anonymous return object is allocated on the secondary stack
   and RESULT_DECL is only a pointer to it.  Each return object can be of a
   different size and is allocated separately so we need not care about the
   aforementioned overlapping issues.  Therefore, we don't collect the other
   expressions and skip step #2 in the algorithm.  */

struct nrv_data
{
  bitmap nrv;
  tree result;
  Node_Id gnat_ret;
  struct pointer_set_t *visited;
};

/* Return true if T is a Named Return Value.  */

static inline bool
is_nrv_p (bitmap nrv, tree t)
{
  return TREE_CODE (t) == VAR_DECL && bitmap_bit_p (nrv, DECL_UID (t));
}

/* Helper function for walk_tree, used by finalize_nrv below.  */

static tree
prune_nrv_r (tree *tp, int *walk_subtrees, void *data)
{
  struct nrv_data *dp = (struct nrv_data *)data;
  tree t = *tp;

  /* No need to walk into types or decls.  */
  if (IS_TYPE_OR_DECL_P (t))
    *walk_subtrees = 0;

  if (is_nrv_p (dp->nrv, t))
    bitmap_clear_bit (dp->nrv, DECL_UID (t));

  return NULL_TREE;
}

/* Prune Named Return Values in BLOCK and return true if there is still a
   Named Return Value in BLOCK or one of its sub-blocks.  */

static bool
prune_nrv_in_block (bitmap nrv, tree block)
{
  bool has_nrv = false;
  tree t;

  /* First recurse on the sub-blocks.  */
  for (t = BLOCK_SUBBLOCKS (block); t; t = BLOCK_CHAIN (t))
    has_nrv |= prune_nrv_in_block (nrv, t);

  /* Then make sure to keep at most one NRV per block.  */
  for (t = BLOCK_VARS (block); t; t = DECL_CHAIN (t))
    if (is_nrv_p (nrv, t))
      {
	if (has_nrv)
	  bitmap_clear_bit (nrv, DECL_UID (t));
	else
	  has_nrv = true;
      }

  return has_nrv;
}

/* Helper function for walk_tree, used by finalize_nrv below.  */

static tree
finalize_nrv_r (tree *tp, int *walk_subtrees, void *data)
{
  struct nrv_data *dp = (struct nrv_data *)data;
  tree t = *tp;

  /* No need to walk into types.  */
  if (TYPE_P (t))
    *walk_subtrees = 0;

  /* Change RETURN_EXPRs of NRVs to just refer to the RESULT_DECL; this is a
     nop, but differs from using NULL_TREE in that it indicates that we care
     about the value of the RESULT_DECL.  */
  else if (TREE_CODE (t) == RETURN_EXPR
	   && TREE_CODE (TREE_OPERAND (t, 0)) == MODIFY_EXPR)
    {
      tree ret_val = TREE_OPERAND (TREE_OPERAND (t, 0), 1), init_expr;

      /* If this is the temporary created for a return value with variable
	 size in Call_to_gnu, we replace the RHS with the init expression.  */
      if (TREE_CODE (ret_val) == COMPOUND_EXPR
	  && TREE_CODE (TREE_OPERAND (ret_val, 0)) == INIT_EXPR
	  && TREE_OPERAND (TREE_OPERAND (ret_val, 0), 0)
	     == TREE_OPERAND (ret_val, 1))
	{
	  init_expr = TREE_OPERAND (TREE_OPERAND (ret_val, 0), 1);
	  ret_val = TREE_OPERAND (ret_val, 1);
	}
      else
	init_expr = NULL_TREE;

      /* Strip useless conversions around the return value.  */
      if (gnat_useless_type_conversion (ret_val))
	ret_val = TREE_OPERAND (ret_val, 0);

      if (is_nrv_p (dp->nrv, ret_val))
	{
	  if (init_expr)
	    TREE_OPERAND (TREE_OPERAND (t, 0), 1) = init_expr;
	  else
	    TREE_OPERAND (t, 0) = dp->result;
	}
    }

  /* Replace the DECL_EXPR of NRVs with an initialization of the RESULT_DECL,
     if needed.  */
  else if (TREE_CODE (t) == DECL_EXPR
	   && is_nrv_p (dp->nrv, DECL_EXPR_DECL (t)))
    {
      tree var = DECL_EXPR_DECL (t), init;

      if (DECL_INITIAL (var))
	{
	  init = build_binary_op (INIT_EXPR, NULL_TREE, dp->result,
				  DECL_INITIAL (var));
	  SET_EXPR_LOCATION (init, EXPR_LOCATION (t));
	  DECL_INITIAL (var) = NULL_TREE;
	}
      else
	init = build_empty_stmt (EXPR_LOCATION (t));
      *tp = init;

      /* Identify the NRV to the RESULT_DECL for debugging purposes.  */
      SET_DECL_VALUE_EXPR (var, dp->result);
      DECL_HAS_VALUE_EXPR_P (var) = 1;
      /* ??? Kludge to avoid an assertion failure during inlining.  */
      DECL_SIZE (var) = bitsize_unit_node;
      DECL_SIZE_UNIT (var) = size_one_node;
    }

  /* And replace all uses of NRVs with the RESULT_DECL.  */
  else if (is_nrv_p (dp->nrv, t))
    *tp = convert (TREE_TYPE (t), dp->result);

  /* Avoid walking into the same tree more than once.  Unfortunately, we
     can't just use walk_tree_without_duplicates because it would only
     call us for the first occurrence of NRVs in the function body.  */
  if (pointer_set_insert (dp->visited, *tp))
    *walk_subtrees = 0;

  return NULL_TREE;
}

/* Likewise, but used when the function returns an unconstrained type.  */

static tree
finalize_nrv_unc_r (tree *tp, int *walk_subtrees, void *data)
{
  struct nrv_data *dp = (struct nrv_data *)data;
  tree t = *tp;

  /* No need to walk into types.  */
  if (TYPE_P (t))
    *walk_subtrees = 0;

  /* We need to see the DECL_EXPR of NRVs before any other references so we
     walk the body of BIND_EXPR before walking its variables.  */
  else if (TREE_CODE (t) == BIND_EXPR)
    walk_tree (&BIND_EXPR_BODY (t), finalize_nrv_unc_r, data, NULL);

  /* Change RETURN_EXPRs of NRVs to assign to the RESULT_DECL only the final
     return value built by the allocator instead of the whole construct.  */
  else if (TREE_CODE (t) == RETURN_EXPR
	   && TREE_CODE (TREE_OPERAND (t, 0)) == MODIFY_EXPR)
    {
      tree ret_val = TREE_OPERAND (TREE_OPERAND (t, 0), 1);

      /* This is the construct returned by the allocator.  */
      if (TREE_CODE (ret_val) == COMPOUND_EXPR
	  && TREE_CODE (TREE_OPERAND (ret_val, 0)) == INIT_EXPR)
	{
	  if (TYPE_IS_FAT_POINTER_P (TREE_TYPE (ret_val)))
	    ret_val
	      = (*CONSTRUCTOR_ELTS (TREE_OPERAND (TREE_OPERAND (ret_val, 0),
						1)))[1].value;
	  else
	    ret_val = TREE_OPERAND (TREE_OPERAND (ret_val, 0), 1);
	}

      /* Strip useless conversions around the return value.  */
      if (gnat_useless_type_conversion (ret_val)
	  || TREE_CODE (ret_val) == VIEW_CONVERT_EXPR)
	ret_val = TREE_OPERAND (ret_val, 0);

      /* Strip unpadding around the return value.  */
      if (TREE_CODE (ret_val) == COMPONENT_REF
	  && TYPE_IS_PADDING_P (TREE_TYPE (TREE_OPERAND (ret_val, 0))))
	ret_val = TREE_OPERAND (ret_val, 0);

      /* Assign the new return value to the RESULT_DECL.  */
      if (is_nrv_p (dp->nrv, ret_val))
	TREE_OPERAND (TREE_OPERAND (t, 0), 1)
	  = TREE_OPERAND (DECL_INITIAL (ret_val), 0);
    }

  /* Adjust the DECL_EXPR of NRVs to call the allocator and save the result
     into a new variable.  */
  else if (TREE_CODE (t) == DECL_EXPR
	   && is_nrv_p (dp->nrv, DECL_EXPR_DECL (t)))
    {
      tree saved_current_function_decl = current_function_decl;
      tree var = DECL_EXPR_DECL (t);
      tree alloc, p_array, new_var, new_ret;
      vec<constructor_elt, va_gc> *v;
      vec_alloc (v, 2);

      /* Create an artificial context to build the allocation.  */
      current_function_decl = decl_function_context (var);
      start_stmt_group ();
      gnat_pushlevel ();

      /* This will return a COMPOUND_EXPR with the allocation in the first
	 arm and the final return value in the second arm.  */
      alloc = build_allocator (TREE_TYPE (var), DECL_INITIAL (var),
			       TREE_TYPE (dp->result),
			       Procedure_To_Call (dp->gnat_ret),
			       Storage_Pool (dp->gnat_ret),
			       Empty, false);

      /* The new variable is built as a reference to the allocated space.  */
      new_var
	= build_decl (DECL_SOURCE_LOCATION (var), VAR_DECL, DECL_NAME (var),
		      build_reference_type (TREE_TYPE (var)));
      DECL_BY_REFERENCE (new_var) = 1;

      if (TYPE_IS_FAT_POINTER_P (TREE_TYPE (alloc)))
	{
	  /* The new initial value is a COMPOUND_EXPR with the allocation in
	     the first arm and the value of P_ARRAY in the second arm.  */
	  DECL_INITIAL (new_var)
	    = build2 (COMPOUND_EXPR, TREE_TYPE (new_var),
		      TREE_OPERAND (alloc, 0),
		      (*CONSTRUCTOR_ELTS (TREE_OPERAND (alloc, 1)))[0].value);

	  /* Build a modified CONSTRUCTOR that references NEW_VAR.  */
	  p_array = TYPE_FIELDS (TREE_TYPE (alloc));
	  CONSTRUCTOR_APPEND_ELT (v, p_array,
				  fold_convert (TREE_TYPE (p_array), new_var));
	  CONSTRUCTOR_APPEND_ELT (v, DECL_CHAIN (p_array),
				  (*CONSTRUCTOR_ELTS (
				      TREE_OPERAND (alloc, 1)))[1].value);
	  new_ret = build_constructor (TREE_TYPE (alloc), v);
	}
      else
	{
	  /* The new initial value is just the allocation.  */
	  DECL_INITIAL (new_var) = alloc;
	  new_ret = fold_convert (TREE_TYPE (alloc), new_var);
	}

      gnat_pushdecl (new_var, Empty);

      /* Destroy the artificial context and insert the new statements.  */
      gnat_zaplevel ();
      *tp = end_stmt_group ();
      current_function_decl = saved_current_function_decl;

      /* Chain NEW_VAR immediately after VAR and ignore the latter.  */
      DECL_CHAIN (new_var) = DECL_CHAIN (var);
      DECL_CHAIN (var) = new_var;
      DECL_IGNORED_P (var) = 1;

      /* Save the new return value and the dereference of NEW_VAR.  */
      DECL_INITIAL (var)
	= build2 (COMPOUND_EXPR, TREE_TYPE (var), new_ret,
		  build1 (INDIRECT_REF, TREE_TYPE (var), new_var));
      /* ??? Kludge to avoid messing up during inlining.  */
      DECL_CONTEXT (var) = NULL_TREE;
    }

  /* And replace all uses of NRVs with the dereference of NEW_VAR.  */
  else if (is_nrv_p (dp->nrv, t))
    *tp = TREE_OPERAND (DECL_INITIAL (t), 1);

  /* Avoid walking into the same tree more than once.  Unfortunately, we
     can't just use walk_tree_without_duplicates because it would only
     call us for the first occurrence of NRVs in the function body.  */
  if (pointer_set_insert (dp->visited, *tp))
    *walk_subtrees = 0;

  return NULL_TREE;
}

/* Finalize the Named Return Value optimization for FNDECL.  The NRV bitmap
   contains the candidates for Named Return Value and OTHER is a list of
   the other return values.  GNAT_RET is a representative return node.  */

static void
finalize_nrv (tree fndecl, bitmap nrv, vec<tree, va_gc> *other, Node_Id gnat_ret)
{
  struct cgraph_node *node;
  struct nrv_data data;
  walk_tree_fn func;
  unsigned int i;
  tree iter;

  /* We shouldn't be applying the optimization to return types that we aren't
     allowed to manipulate freely.  */
  gcc_assert (!TYPE_IS_BY_REFERENCE_P (TREE_TYPE (TREE_TYPE (fndecl))));

  /* Prune the candidates that are referenced by other return values.  */
  data.nrv = nrv;
  data.result = NULL_TREE;
  data.visited = NULL;
  for (i = 0; vec_safe_iterate (other, i, &iter); i++)
    walk_tree_without_duplicates (&iter, prune_nrv_r, &data);
  if (bitmap_empty_p (nrv))
    return;

  /* Prune also the candidates that are referenced by nested functions.  */
  node = cgraph_get_create_node (fndecl);
  for (node = node->nested; node; node = node->next_nested)
    walk_tree_without_duplicates (&DECL_SAVED_TREE (node->decl), prune_nrv_r,
				  &data);
  if (bitmap_empty_p (nrv))
    return;

  /* Extract a set of NRVs with non-overlapping live ranges.  */
  if (!prune_nrv_in_block (nrv, DECL_INITIAL (fndecl)))
    return;

  /* Adjust the relevant RETURN_EXPRs and replace the occurrences of NRVs.  */
  data.nrv = nrv;
  data.result = DECL_RESULT (fndecl);
  data.gnat_ret = gnat_ret;
  data.visited = pointer_set_create ();
  if (TYPE_RETURN_UNCONSTRAINED_P (TREE_TYPE (fndecl)))
    func = finalize_nrv_unc_r;
  else
    func = finalize_nrv_r;
  walk_tree (&DECL_SAVED_TREE (fndecl), func, &data, NULL);
  pointer_set_destroy (data.visited);
}

/* Return true if RET_VAL can be used as a Named Return Value for the
   anonymous return object RET_OBJ.  */

static bool
return_value_ok_for_nrv_p (tree ret_obj, tree ret_val)
{
  if (TREE_CODE (ret_val) != VAR_DECL)
    return false;

  if (TREE_THIS_VOLATILE (ret_val))
    return false;

  if (DECL_CONTEXT (ret_val) != current_function_decl)
    return false;

  if (TREE_STATIC (ret_val))
    return false;

  if (TREE_ADDRESSABLE (ret_val))
    return false;

  if (ret_obj && DECL_ALIGN (ret_val) > DECL_ALIGN (ret_obj))
    return false;

  return true;
}

/* Build a RETURN_EXPR.  If RET_VAL is non-null, build a RETURN_EXPR around
   the assignment of RET_VAL to RET_OBJ.  Otherwise build a bare RETURN_EXPR
   around RESULT_OBJ, which may be null in this case.  */

static tree
build_return_expr (tree ret_obj, tree ret_val)
{
  tree result_expr;

  if (ret_val)
    {
      /* The gimplifier explicitly enforces the following invariant:

	      RETURN_EXPR
		  |
	      MODIFY_EXPR
	      /        \
	     /          \
	 RET_OBJ        ...

	 As a consequence, type consistency dictates that we use the type
	 of the RET_OBJ as the operation type.  */
      tree operation_type = TREE_TYPE (ret_obj);

      /* Convert the right operand to the operation type.  Note that it's the
	 same transformation as in the MODIFY_EXPR case of build_binary_op,
	 with the assumption that the type cannot involve a placeholder.  */
      if (operation_type != TREE_TYPE (ret_val))
	ret_val = convert (operation_type, ret_val);

      result_expr = build2 (MODIFY_EXPR, void_type_node, ret_obj, ret_val);

      /* If the function returns an aggregate type, find out whether this is
	 a candidate for Named Return Value.  If so, record it.  Otherwise,
	 if this is an expression of some kind, record it elsewhere.  */
      if (optimize
	  && AGGREGATE_TYPE_P (operation_type)
	  && !TYPE_IS_FAT_POINTER_P (operation_type)
	  && TYPE_MODE (operation_type) == BLKmode
	  && aggregate_value_p (operation_type, current_function_decl))
	{
	  /* Recognize the temporary created for a return value with variable
	     size in Call_to_gnu.  We want to eliminate it if possible.  */
	  if (TREE_CODE (ret_val) == COMPOUND_EXPR
	      && TREE_CODE (TREE_OPERAND (ret_val, 0)) == INIT_EXPR
	      && TREE_OPERAND (TREE_OPERAND (ret_val, 0), 0)
		 == TREE_OPERAND (ret_val, 1))
	    ret_val = TREE_OPERAND (ret_val, 1);

	  /* Strip useless conversions around the return value.  */
	  if (gnat_useless_type_conversion (ret_val))
	    ret_val = TREE_OPERAND (ret_val, 0);

	  /* Now apply the test to the return value.  */
	  if (return_value_ok_for_nrv_p (ret_obj, ret_val))
	    {
	      if (!f_named_ret_val)
		f_named_ret_val = BITMAP_GGC_ALLOC ();
	      bitmap_set_bit (f_named_ret_val, DECL_UID (ret_val));
	    }

	  /* Note that we need not care about CONSTRUCTORs here, as they are
	     totally transparent given the read-compose-write semantics of
	     assignments from CONSTRUCTORs.  */
	  else if (EXPR_P (ret_val))
	    vec_safe_push (f_other_ret_val, ret_val);
	}
    }
  else
    result_expr = ret_obj;

  return build1 (RETURN_EXPR, void_type_node, result_expr);
}

/* Build a stub for the subprogram specified by the GCC tree GNU_SUBPROG
   and the GNAT node GNAT_SUBPROG.  */

static void
build_function_stub (tree gnu_subprog, Entity_Id gnat_subprog)
{
  tree gnu_subprog_type, gnu_subprog_addr, gnu_subprog_call;
  tree gnu_subprog_param, gnu_stub_param, gnu_param;
  tree gnu_stub_decl = DECL_FUNCTION_STUB (gnu_subprog);
  vec<tree, va_gc> *gnu_param_vec = NULL;

  gnu_subprog_type = TREE_TYPE (gnu_subprog);

  /* Initialize the information structure for the function.  */
  allocate_struct_function (gnu_stub_decl, false);
  set_cfun (NULL);

  begin_subprog_body (gnu_stub_decl);

  start_stmt_group ();
  gnat_pushlevel ();

  /* Loop over the parameters of the stub and translate any of them
     passed by descriptor into a by reference one.  */
  for (gnu_stub_param = DECL_ARGUMENTS (gnu_stub_decl),
       gnu_subprog_param = DECL_ARGUMENTS (gnu_subprog);
       gnu_stub_param;
       gnu_stub_param = DECL_CHAIN (gnu_stub_param),
       gnu_subprog_param = DECL_CHAIN (gnu_subprog_param))
    {
      if (DECL_BY_DESCRIPTOR_P (gnu_stub_param))
	{
	  gcc_assert (DECL_BY_REF_P (gnu_subprog_param));
	  gnu_param
	    = convert_vms_descriptor (TREE_TYPE (gnu_subprog_param),
				      gnu_stub_param,
				      DECL_PARM_ALT_TYPE (gnu_stub_param),
				      gnat_subprog);
	}
      else
	gnu_param = gnu_stub_param;

      vec_safe_push (gnu_param_vec, gnu_param);
    }

  /* Invoke the internal subprogram.  */
  gnu_subprog_addr = build1 (ADDR_EXPR, build_pointer_type (gnu_subprog_type),
			     gnu_subprog);
  gnu_subprog_call = build_call_vec (TREE_TYPE (gnu_subprog_type),
                                     gnu_subprog_addr, gnu_param_vec);

  /* Propagate the return value, if any.  */
  if (VOID_TYPE_P (TREE_TYPE (gnu_subprog_type)))
    add_stmt (gnu_subprog_call);
  else
    add_stmt (build_return_expr (DECL_RESULT (gnu_stub_decl),
				 gnu_subprog_call));

  gnat_poplevel ();
  end_subprog_body (end_stmt_group ());
  rest_of_subprog_body_compilation (gnu_stub_decl);
}

/* Subroutine of gnat_to_gnu to process gnat_node, an N_Subprogram_Body.  We
   don't return anything.  */

static void
Subprogram_Body_to_gnu (Node_Id gnat_node)
{
  /* Defining identifier of a parameter to the subprogram.  */
  Entity_Id gnat_param;
  /* The defining identifier for the subprogram body. Note that if a
     specification has appeared before for this body, then the identifier
     occurring in that specification will also be a defining identifier and all
     the calls to this subprogram will point to that specification.  */
  Entity_Id gnat_subprog_id
    = (Present (Corresponding_Spec (gnat_node))
       ? Corresponding_Spec (gnat_node) : Defining_Entity (gnat_node));
  /* The FUNCTION_DECL node corresponding to the subprogram spec.   */
  tree gnu_subprog_decl;
  /* Its RESULT_DECL node.  */
  tree gnu_result_decl;
  /* Its FUNCTION_TYPE node.  */
  tree gnu_subprog_type;
  /* The TYPE_CI_CO_LIST of its FUNCTION_TYPE node, if any.  */
  tree gnu_cico_list;
  /* The entry in the CI_CO_LIST that represents a function return, if any.  */
  tree gnu_return_var_elmt = NULL_TREE;
  tree gnu_result;
  struct language_function *gnu_subprog_language;
  vec<parm_attr, va_gc> *cache;

  /* If this is a generic object or if it has been eliminated,
     ignore it.  */
  if (Ekind (gnat_subprog_id) == E_Generic_Procedure
      || Ekind (gnat_subprog_id) == E_Generic_Function
      || Is_Eliminated (gnat_subprog_id))
    return;

  /* If this subprogram acts as its own spec, define it.  Otherwise, just get
     the already-elaborated tree node.  However, if this subprogram had its
     elaboration deferred, we will already have made a tree node for it.  So
     treat it as not being defined in that case.  Such a subprogram cannot
     have an address clause or a freeze node, so this test is safe, though it
     does disable some otherwise-useful error checking.  */
  gnu_subprog_decl
    = gnat_to_gnu_entity (gnat_subprog_id, NULL_TREE,
			  Acts_As_Spec (gnat_node)
			  && !present_gnu_tree (gnat_subprog_id));
  gnu_result_decl = DECL_RESULT (gnu_subprog_decl);
  gnu_subprog_type = TREE_TYPE (gnu_subprog_decl);
  gnu_cico_list = TYPE_CI_CO_LIST (gnu_subprog_type);
  if (gnu_cico_list)
    gnu_return_var_elmt = value_member (void_type_node, gnu_cico_list);

  /* If the function returns by invisible reference, make it explicit in the
     function body.  See gnat_to_gnu_entity, E_Subprogram_Type case.
     Handle the explicit case here and the copy-in/copy-out case below.  */
  if (TREE_ADDRESSABLE (gnu_subprog_type) && !gnu_return_var_elmt)
    {
      TREE_TYPE (gnu_result_decl)
	= build_reference_type (TREE_TYPE (gnu_result_decl));
      relayout_decl (gnu_result_decl);
    }

  /* Set the line number in the decl to correspond to that of the body so that
     the line number notes are written correctly.  */
  Sloc_to_locus (Sloc (gnat_node), &DECL_SOURCE_LOCATION (gnu_subprog_decl));

  /* Initialize the information structure for the function.  */
  allocate_struct_function (gnu_subprog_decl, false);
  gnu_subprog_language = ggc_alloc_cleared_language_function ();
  DECL_STRUCT_FUNCTION (gnu_subprog_decl)->language = gnu_subprog_language;
  set_cfun (NULL);

  begin_subprog_body (gnu_subprog_decl);

  /* If there are In Out or Out parameters, we need to ensure that the return
     statement properly copies them out.  We do this by making a new block and
     converting any return into a goto to a label at the end of the block.  */
  if (gnu_cico_list)
    {
      tree gnu_return_var = NULL_TREE;

      vec_safe_push (gnu_return_label_stack,
		     create_artificial_label (input_location));

      start_stmt_group ();
      gnat_pushlevel ();

      /* If this is a function with In Out or Out parameters, we also need a
	 variable for the return value to be placed.  */
      if (gnu_return_var_elmt)
	{
	  tree gnu_return_type
	    = TREE_TYPE (TREE_PURPOSE (gnu_return_var_elmt));

	  /* If the function returns by invisible reference, make it
	     explicit in the function body.  See gnat_to_gnu_entity,
	     E_Subprogram_Type case.  */
	  if (TREE_ADDRESSABLE (gnu_subprog_type))
	    gnu_return_type = build_reference_type (gnu_return_type);

	  gnu_return_var
	    = create_var_decl (get_identifier ("RETVAL"), NULL_TREE,
			       gnu_return_type, NULL_TREE, false, false,
			       false, false, NULL, gnat_subprog_id);
	  TREE_VALUE (gnu_return_var_elmt) = gnu_return_var;
	}

      vec_safe_push (gnu_return_var_stack, gnu_return_var);

      /* See whether there are parameters for which we don't have a GCC tree
	 yet.  These must be Out parameters.  Make a VAR_DECL for them and
	 put it into TYPE_CI_CO_LIST, which must contain an empty entry too.
	 We can match up the entries because TYPE_CI_CO_LIST is in the order
	 of the parameters.  */
      for (gnat_param = First_Formal_With_Extras (gnat_subprog_id);
	   Present (gnat_param);
	   gnat_param = Next_Formal_With_Extras (gnat_param))
	if (!present_gnu_tree (gnat_param))
	  {
	    tree gnu_cico_entry = gnu_cico_list;
	    tree gnu_decl;

	    /* Skip any entries that have been already filled in; they must
	       correspond to In Out parameters.  */
	    while (gnu_cico_entry && TREE_VALUE (gnu_cico_entry))
	      gnu_cico_entry = TREE_CHAIN (gnu_cico_entry);

	    /* Do any needed dereferences for by-ref objects.  */
	    gnu_decl = gnat_to_gnu_entity (gnat_param, NULL_TREE, 1);
	    gcc_assert (DECL_P (gnu_decl));
	    if (DECL_BY_REF_P (gnu_decl))
	      gnu_decl = build_unary_op (INDIRECT_REF, NULL_TREE, gnu_decl);

	    /* Do any needed references for padded types.  */
	    TREE_VALUE (gnu_cico_entry)
	      = convert (TREE_TYPE (TREE_PURPOSE (gnu_cico_entry)), gnu_decl);
	  }
    }
  else
    vec_safe_push (gnu_return_label_stack, NULL_TREE);

  /* Get a tree corresponding to the code for the subprogram.  */
  start_stmt_group ();
  gnat_pushlevel ();

  /* On VMS, establish our condition handler to possibly turn a condition into
     the corresponding exception if the subprogram has a foreign convention or
     is exported.

     To ensure proper execution of local finalizations on condition instances,
     we must turn a condition into the corresponding exception even if there
     is no applicable Ada handler, and need at least one condition handler per
     possible call chain involving GNAT code.  OTOH, establishing the handler
     has a cost so we want to minimize the number of subprograms into which
     this happens.  The foreign or exported condition is expected to satisfy
     all the constraints.  */
  if (TARGET_ABI_OPEN_VMS
      && (Has_Foreign_Convention (gnat_subprog_id)
	  || Is_Exported (gnat_subprog_id)))
    establish_gnat_vms_condition_handler ();

  process_decls (Declarations (gnat_node), Empty, Empty, true, true);

  /* Generate the code of the subprogram itself.  A return statement will be
     present and any Out parameters will be handled there.  */
  add_stmt (gnat_to_gnu (Handled_Statement_Sequence (gnat_node)));
  gnat_poplevel ();
  gnu_result = end_stmt_group ();

  /* If we populated the parameter attributes cache, we need to make sure that
     the cached expressions are evaluated on all the possible paths leading to
     their uses.  So we force their evaluation on entry of the function.  */
  cache = gnu_subprog_language->parm_attr_cache;
  if (cache)
    {
      struct parm_attr_d *pa;
      int i;

      start_stmt_group ();

      FOR_EACH_VEC_ELT (*cache, i, pa)
	{
	  if (pa->first)
	    add_stmt_with_node_force (pa->first, gnat_node);
	  if (pa->last)
	    add_stmt_with_node_force (pa->last, gnat_node);
	  if (pa->length)
	    add_stmt_with_node_force (pa->length, gnat_node);
	}

      add_stmt (gnu_result);
      gnu_result = end_stmt_group ();

      gnu_subprog_language->parm_attr_cache = NULL;
    }

  /* If we are dealing with a return from an Ada procedure with parameters
     passed by copy-in/copy-out, we need to return a record containing the
     final values of these parameters.  If the list contains only one entry,
     return just that entry though.

     For a full description of the copy-in/copy-out parameter mechanism, see
     the part of the gnat_to_gnu_entity routine dealing with the translation
     of subprograms.

     We need to make a block that contains the definition of that label and
     the copying of the return value.  It first contains the function, then
     the label and copy statement.  */
  if (gnu_cico_list)
    {
      tree gnu_retval;

      gnu_return_var_stack->pop ();

      add_stmt (gnu_result);
      add_stmt (build1 (LABEL_EXPR, void_type_node,
			gnu_return_label_stack->last ()));

      if (list_length (gnu_cico_list) == 1)
	gnu_retval = TREE_VALUE (gnu_cico_list);
      else
	gnu_retval = build_constructor_from_list (TREE_TYPE (gnu_subprog_type),
						  gnu_cico_list);

      add_stmt_with_node (build_return_expr (gnu_result_decl, gnu_retval),
			  End_Label (Handled_Statement_Sequence (gnat_node)));
      gnat_poplevel ();
      gnu_result = end_stmt_group ();
    }

  gnu_return_label_stack->pop ();

  /* Attempt setting the end_locus of our GCC body tree, typically a
     BIND_EXPR or STATEMENT_LIST, then the end_locus of our GCC subprogram
     declaration tree.  */
  set_end_locus_from_node (gnu_result, gnat_node);
  set_end_locus_from_node (gnu_subprog_decl, gnat_node);

  /* On SEH targets, install an exception handler around the main entry
     point to catch unhandled exceptions.  */
  if (DECL_NAME (gnu_subprog_decl) == main_identifier_node
      && targetm_common.except_unwind_info (&global_options) == UI_SEH)
    {
      tree t;
      tree etype;

      t = build_call_expr (builtin_decl_explicit (BUILT_IN_EH_POINTER),
			   1, integer_zero_node);
      t = build_call_n_expr (unhandled_except_decl, 1, t);

      etype = build_unary_op (ADDR_EXPR, NULL_TREE, unhandled_others_decl);
      etype = tree_cons (NULL_TREE, etype, NULL_TREE);

      t = build2 (CATCH_EXPR, void_type_node, etype, t);
      gnu_result = build2 (TRY_CATCH_EXPR, TREE_TYPE (gnu_result),
			   gnu_result, t);
    }

  end_subprog_body (gnu_result);

  /* Finally annotate the parameters and disconnect the trees for parameters
     that we have turned into variables since they are now unusable.  */
  for (gnat_param = First_Formal_With_Extras (gnat_subprog_id);
       Present (gnat_param);
       gnat_param = Next_Formal_With_Extras (gnat_param))
    {
      tree gnu_param = get_gnu_tree (gnat_param);
      bool is_var_decl = (TREE_CODE (gnu_param) == VAR_DECL);

      annotate_object (gnat_param, TREE_TYPE (gnu_param), NULL_TREE,
		       DECL_BY_REF_P (gnu_param));

      if (is_var_decl)
	save_gnu_tree (gnat_param, NULL_TREE, false);
    }

  /* Disconnect the variable created for the return value.  */
  if (gnu_return_var_elmt)
    TREE_VALUE (gnu_return_var_elmt) = void_type_node;

  /* If the function returns an aggregate type and we have candidates for
     a Named Return Value, finalize the optimization.  */
  if (optimize && gnu_subprog_language->named_ret_val)
    {
      finalize_nrv (gnu_subprog_decl,
		    gnu_subprog_language->named_ret_val,
		    gnu_subprog_language->other_ret_val,
		    gnu_subprog_language->gnat_ret);
      gnu_subprog_language->named_ret_val = NULL;
      gnu_subprog_language->other_ret_val = NULL;
    }

  rest_of_subprog_body_compilation (gnu_subprog_decl);

  /* If there is a stub associated with the function, build it now.  */
  if (DECL_FUNCTION_STUB (gnu_subprog_decl))
    build_function_stub (gnu_subprog_decl, gnat_subprog_id);
}

/* Return true if GNAT_NODE requires atomic synchronization.  */

static bool
atomic_sync_required_p (Node_Id gnat_node)
{
  const Node_Id gnat_parent = Parent (gnat_node);
  Node_Kind kind;
  unsigned char attr_id;

  /* First, scan the node to find the Atomic_Sync_Required flag.  */
  kind = Nkind (gnat_node);
  if (kind == N_Type_Conversion || kind == N_Unchecked_Type_Conversion)
    {
      gnat_node = Expression (gnat_node);
      kind = Nkind (gnat_node);
    }

  switch (kind)
    {
    case N_Expanded_Name:
    case N_Explicit_Dereference:
    case N_Identifier:
    case N_Indexed_Component:
    case N_Selected_Component:
      if (!Atomic_Sync_Required (gnat_node))
	return false;
      break;

    default:
      return false;
    }

  /* Then, scan the parent to find out cases where the flag is irrelevant.  */
  kind = Nkind (gnat_parent);
  switch (kind)
    {
    case N_Attribute_Reference:
      attr_id = Get_Attribute_Id (Attribute_Name (gnat_parent));
      /* Do not mess up machine code insertions.  */
      if (attr_id == Attr_Asm_Input || attr_id == Attr_Asm_Output)
	return false;
      break;

    case N_Object_Renaming_Declaration:
      /* Do not generate a function call as a renamed object.  */
      return false;

    default:
      break;
    }

  return true;
}

/* Create a temporary variable with PREFIX and TYPE, and return it.  */

static tree
create_temporary (const char *prefix, tree type)
{
  tree gnu_temp = create_var_decl (create_tmp_var_name (prefix), NULL_TREE,
				   type, NULL_TREE, false, false, false, false,
				   NULL, Empty);
  DECL_ARTIFICIAL (gnu_temp) = 1;
  DECL_IGNORED_P (gnu_temp) = 1;

  return gnu_temp;
}

/* Create a temporary variable with PREFIX and initialize it with GNU_INIT.
   Put the initialization statement into GNU_INIT_STMT and annotate it with
   the SLOC of GNAT_NODE.  Return the temporary variable.  */

static tree
create_init_temporary (const char *prefix, tree gnu_init, tree *gnu_init_stmt,
		       Node_Id gnat_node)
{
  tree gnu_temp = create_temporary (prefix, TREE_TYPE (gnu_init));

  *gnu_init_stmt = build_binary_op (INIT_EXPR, NULL_TREE, gnu_temp, gnu_init);
  set_expr_location_from_node (*gnu_init_stmt, gnat_node);

  return gnu_temp;
}

/* Subroutine of gnat_to_gnu to translate gnat_node, either an N_Function_Call
   or an N_Procedure_Call_Statement, to a GCC tree, which is returned.
   GNU_RESULT_TYPE_P is a pointer to where we should place the result type.
   If GNU_TARGET is non-null, this must be a function call on the RHS of a
   N_Assignment_Statement and the result is to be placed into that object.
   If, in addition, ATOMIC_SYNC is true, then the assignment to GNU_TARGET
   requires atomic synchronization.  */

static tree
Call_to_gnu (Node_Id gnat_node, tree *gnu_result_type_p, tree gnu_target,
	     bool atomic_sync)
{
  const bool function_call = (Nkind (gnat_node) == N_Function_Call);
  const bool returning_value = (function_call && !gnu_target);
  /* The GCC node corresponding to the GNAT subprogram name.  This can either
     be a FUNCTION_DECL node if we are dealing with a standard subprogram call,
     or an indirect reference expression (an INDIRECT_REF node) pointing to a
     subprogram.  */
  tree gnu_subprog = gnat_to_gnu (Name (gnat_node));
  /* The FUNCTION_TYPE node giving the GCC type of the subprogram.  */
  tree gnu_subprog_type = TREE_TYPE (gnu_subprog);
  /* The return type of the FUNCTION_TYPE.  */
  tree gnu_result_type = TREE_TYPE (gnu_subprog_type);
  tree gnu_subprog_addr = build_unary_op (ADDR_EXPR, NULL_TREE, gnu_subprog);
  vec<tree, va_gc> *gnu_actual_vec = NULL;
  tree gnu_name_list = NULL_TREE;
  tree gnu_stmt_list = NULL_TREE;
  tree gnu_after_list = NULL_TREE;
  tree gnu_retval = NULL_TREE;
  tree gnu_call, gnu_result;
  bool went_into_elab_proc = false;
  bool pushed_binding_level = false;
  Entity_Id gnat_formal;
  Node_Id gnat_actual;

  gcc_assert (TREE_CODE (gnu_subprog_type) == FUNCTION_TYPE);

  /* If we are calling a stubbed function, raise Program_Error, but Elaborate
     all our args first.  */
  if (TREE_CODE (gnu_subprog) == FUNCTION_DECL && DECL_STUBBED_P (gnu_subprog))
    {
      tree call_expr = build_call_raise (PE_Stubbed_Subprogram_Called,
					 gnat_node, N_Raise_Program_Error);

      for (gnat_actual = First_Actual (gnat_node);
	   Present (gnat_actual);
	   gnat_actual = Next_Actual (gnat_actual))
	add_stmt (gnat_to_gnu (gnat_actual));

      if (returning_value)
	{
	  *gnu_result_type_p = gnu_result_type;
	  return build1 (NULL_EXPR, gnu_result_type, call_expr);
	}

      return call_expr;
    }

  /* The only way we can be making a call via an access type is if Name is an
     explicit dereference.  In that case, get the list of formal args from the
     type the access type is pointing to.  Otherwise, get the formals from the
     entity being called.  */
  if (Nkind (Name (gnat_node)) == N_Explicit_Dereference)
    gnat_formal = First_Formal_With_Extras (Etype (Name (gnat_node)));
  else if (Nkind (Name (gnat_node)) == N_Attribute_Reference)
    /* Assume here that this must be 'Elab_Body or 'Elab_Spec.  */
    gnat_formal = Empty;
  else
    gnat_formal = First_Formal_With_Extras (Entity (Name (gnat_node)));

  /* The lifetime of the temporaries created for the call ends right after the
     return value is copied, so we can give them the scope of the elaboration
     routine at top level.  */
  if (!current_function_decl)
    {
      current_function_decl = get_elaboration_procedure ();
      went_into_elab_proc = true;
    }

  /* First, create the temporary for the return value when:

       1. There is no target and the function has copy-in/copy-out parameters,
	  because we need to preserve the return value before copying back the
	  parameters.

       2. There is no target and this is not an object declaration, and the
	  return type has variable size, because in these cases the gimplifier
	  cannot create the temporary.

       3. There is a target and it is a slice or an array with fixed size,
	  and the return type has variable size, because the gimplifier
	  doesn't handle these cases.

     This must be done before we push a binding level around the call, since
     we will pop it before copying the return value.  */
  if (function_call
      && ((!gnu_target && TYPE_CI_CO_LIST (gnu_subprog_type))
	  || (!gnu_target
	      && Nkind (Parent (gnat_node)) != N_Object_Declaration
	      && TREE_CODE (TYPE_SIZE (gnu_result_type)) != INTEGER_CST)
	  || (gnu_target
	      && (TREE_CODE (gnu_target) == ARRAY_RANGE_REF
		  || (TREE_CODE (TREE_TYPE (gnu_target)) == ARRAY_TYPE
		      && TREE_CODE (TYPE_SIZE (TREE_TYPE (gnu_target)))
			 == INTEGER_CST))
	      && TREE_CODE (TYPE_SIZE (gnu_result_type)) != INTEGER_CST)))
    gnu_retval = create_temporary ("R", gnu_result_type);

  /* Create the list of the actual parameters as GCC expects it, namely a
     chain of TREE_LIST nodes in which the TREE_VALUE field of each node
     is an expression and the TREE_PURPOSE field is null.  But skip Out
     parameters not passed by reference and that need not be copied in.  */
  for (gnat_actual = First_Actual (gnat_node);
       Present (gnat_actual);
       gnat_formal = Next_Formal_With_Extras (gnat_formal),
       gnat_actual = Next_Actual (gnat_actual))
    {
      tree gnu_formal = present_gnu_tree (gnat_formal)
			? get_gnu_tree (gnat_formal) : NULL_TREE;
      tree gnu_formal_type = gnat_to_gnu_type (Etype (gnat_formal));
      const bool is_true_formal_parm
	= gnu_formal && TREE_CODE (gnu_formal) == PARM_DECL;
      const bool is_by_ref_formal_parm
 	= is_true_formal_parm
 	  && (DECL_BY_REF_P (gnu_formal)
	      || DECL_BY_COMPONENT_PTR_P (gnu_formal)
	      || DECL_BY_DESCRIPTOR_P (gnu_formal));
      /* In the Out or In Out case, we must suppress conversions that yield
	 an lvalue but can nevertheless cause the creation of a temporary,
	 because we need the real object in this case, either to pass its
	 address if it's passed by reference or as target of the back copy
	 done after the call if it uses the copy-in/copy-out mechanism.
	 We do it in the In case too, except for an unchecked conversion
	 because it alone can cause the actual to be misaligned and the
	 addressability test is applied to the real object.  */
      const bool suppress_type_conversion
	= ((Nkind (gnat_actual) == N_Unchecked_Type_Conversion
	    && Ekind (gnat_formal) != E_In_Parameter)
	   || (Nkind (gnat_actual) == N_Type_Conversion
	       && Is_Composite_Type (Underlying_Type (Etype (gnat_formal)))));
      Node_Id gnat_name = suppress_type_conversion
			  ? Expression (gnat_actual) : gnat_actual;
      tree gnu_name = gnat_to_gnu (gnat_name), gnu_name_type;
      tree gnu_actual;

      /* If it's possible we may need to use this expression twice, make sure
	 that any side-effects are handled via SAVE_EXPRs; likewise if we need
	 to force side-effects before the call.
	 ??? This is more conservative than we need since we don't need to do
	 this for pass-by-ref with no conversion.  */
      if (Ekind (gnat_formal) != E_In_Parameter)
	gnu_name = gnat_stabilize_reference (gnu_name, true, NULL);

      /* If we are passing a non-addressable parameter by reference, pass the
	 address of a copy.  In the Out or In Out case, set up to copy back
	 out after the call.  */
      if (is_by_ref_formal_parm
	  && (gnu_name_type = gnat_to_gnu_type (Etype (gnat_name)))
	  && !addressable_p (gnu_name, gnu_name_type))
	{
	  bool in_param = (Ekind (gnat_formal) == E_In_Parameter);
	  tree gnu_orig = gnu_name, gnu_temp, gnu_stmt;

	  /* Do not issue warnings for CONSTRUCTORs since this is not a copy
	     but sort of an instantiation for them.  */
	  if (TREE_CODE (gnu_name) == CONSTRUCTOR)
	    ;

	  /* If the type is passed by reference, a copy is not allowed.  */
	  else if (TYPE_IS_BY_REFERENCE_P (gnu_formal_type))
	    post_error ("misaligned actual cannot be passed by reference",
		        gnat_actual);

	  /* For users of Starlet we issue a warning because the interface
	     apparently assumes that by-ref parameters outlive the procedure
	     invocation.  The code still will not work as intended, but we
	     cannot do much better since low-level parts of the back-end
	     would allocate temporaries at will because of the misalignment
	     if we did not do so here.  */
	  else if (Is_Valued_Procedure (Entity (Name (gnat_node))))
	    {
	      post_error
		("?possible violation of implicit assumption", gnat_actual);
	      post_error_ne
		("?made by pragma Import_Valued_Procedure on &", gnat_actual,
		 Entity (Name (gnat_node)));
	      post_error_ne ("?because of misalignment of &", gnat_actual,
			     gnat_formal);
	    }

	  /* If the actual type of the object is already the nominal type,
	     we have nothing to do, except if the size is self-referential
	     in which case we'll remove the unpadding below.  */
	  if (TREE_TYPE (gnu_name) == gnu_name_type
	      && !CONTAINS_PLACEHOLDER_P (TYPE_SIZE (gnu_name_type)))
	    ;

	  /* Otherwise remove the unpadding from all the objects.  */
	  else if (TREE_CODE (gnu_name) == COMPONENT_REF
		   && TYPE_IS_PADDING_P
		      (TREE_TYPE (TREE_OPERAND (gnu_name, 0))))
	    gnu_orig = gnu_name = TREE_OPERAND (gnu_name, 0);

	  /* Otherwise convert to the nominal type of the object if needed.
	     There are several cases in which we need to make the temporary
	     using this type instead of the actual type of the object when
	     they are distinct, because the expectations of the callee would
	     otherwise not be met:
	       - if it's a justified modular type,
	       - if the actual type is a smaller form of it,
	       - if it's a smaller form of the actual type.  */
	  else if ((TREE_CODE (gnu_name_type) == RECORD_TYPE
		    && (TYPE_JUSTIFIED_MODULAR_P (gnu_name_type)
		        || smaller_form_type_p (TREE_TYPE (gnu_name),
					        gnu_name_type)))
		   || (INTEGRAL_TYPE_P (gnu_name_type)
		       && smaller_form_type_p (gnu_name_type,
					       TREE_TYPE (gnu_name))))
	    gnu_name = convert (gnu_name_type, gnu_name);

	  /* If this is an In Out or Out parameter and we're returning a value,
	     we need to create a temporary for the return value because we must
	     preserve it before copying back at the very end.  */
	  if (!in_param && returning_value && !gnu_retval)
	    gnu_retval = create_temporary ("R", gnu_result_type);

	  /* If we haven't pushed a binding level, push a new one.  This will
	     narrow the lifetime of the temporary we are about to make as much
	     as possible.  The drawback is that we'd need to create a temporary
	     for the return value, if any (see comment before the loop).  So do
	     it only when this temporary was already created just above.  */
	  if (!pushed_binding_level && !(in_param && returning_value))
	    {
	      start_stmt_group ();
	      gnat_pushlevel ();
	      pushed_binding_level = true;
	    }

	  /* Create an explicit temporary holding the copy.  */
	  gnu_temp
	    = create_init_temporary ("A", gnu_name, &gnu_stmt, gnat_actual);

	  /* But initialize it on the fly like for an implicit temporary as
	     we aren't necessarily having a statement list.  */
	  gnu_name = build_compound_expr (TREE_TYPE (gnu_name), gnu_stmt,
					  gnu_temp);

	  /* Set up to move the copy back to the original if needed.  */
	  if (!in_param)
	    {
	      /* If the original is a COND_EXPR whose first arm isn't meant to
		 be further used, just deal with the second arm.  This is very
		 likely the conditional expression built for a check.  */
	      if (TREE_CODE (gnu_orig) == COND_EXPR
		  && TREE_CODE (TREE_OPERAND (gnu_orig, 1)) == COMPOUND_EXPR
		  && integer_zerop
		     (TREE_OPERAND (TREE_OPERAND (gnu_orig, 1), 1)))
		gnu_orig = TREE_OPERAND (gnu_orig, 2);

	      gnu_stmt
		= build_binary_op (MODIFY_EXPR, NULL_TREE, gnu_orig, gnu_temp);
	      set_expr_location_from_node (gnu_stmt, gnat_node);

	      append_to_statement_list (gnu_stmt, &gnu_after_list);
	    }
	}

      /* Start from the real object and build the actual.  */
      gnu_actual = gnu_name;

      /* If this is an atomic access of an In or In Out parameter for which
	 synchronization is required, build the atomic load.  */
      if (is_true_formal_parm
	  && !is_by_ref_formal_parm
	  && Ekind (gnat_formal) != E_Out_Parameter
	  && atomic_sync_required_p (gnat_actual))
	gnu_actual = build_atomic_load (gnu_actual);

      /* If this was a procedure call, we may not have removed any padding.
	 So do it here for the part we will use as an input, if any.  */
      if (Ekind (gnat_formal) != E_Out_Parameter
	  && TYPE_IS_PADDING_P (TREE_TYPE (gnu_actual)))
	gnu_actual
	  = convert (get_unpadded_type (Etype (gnat_actual)), gnu_actual);

      /* Put back the conversion we suppressed above in the computation of the
	 real object.  And even if we didn't suppress any conversion there, we
	 may have suppressed a conversion to the Etype of the actual earlier,
	 since the parent is a procedure call, so put it back here.  */
      if (suppress_type_conversion
	  && Nkind (gnat_actual) == N_Unchecked_Type_Conversion)
	gnu_actual
	  = unchecked_convert (gnat_to_gnu_type (Etype (gnat_actual)),
			       gnu_actual, No_Truncation (gnat_actual));
      else
	gnu_actual
	  = convert (gnat_to_gnu_type (Etype (gnat_actual)), gnu_actual);

      /* Make sure that the actual is in range of the formal's type.  */
      if (Ekind (gnat_formal) != E_Out_Parameter
	  && Do_Range_Check (gnat_actual))
	gnu_actual
	  = emit_range_check (gnu_actual, Etype (gnat_formal), gnat_actual);

      /* Unless this is an In parameter, we must remove any justified modular
	 building from GNU_NAME to get an lvalue.  */
      if (Ekind (gnat_formal) != E_In_Parameter
	  && TREE_CODE (gnu_name) == CONSTRUCTOR
	  && TREE_CODE (TREE_TYPE (gnu_name)) == RECORD_TYPE
	  && TYPE_JUSTIFIED_MODULAR_P (TREE_TYPE (gnu_name)))
	gnu_name
	  = convert (TREE_TYPE (TYPE_FIELDS (TREE_TYPE (gnu_name))), gnu_name);

      /* First see if the parameter is passed by reference.  */
      if (is_true_formal_parm && DECL_BY_REF_P (gnu_formal))
	{
	  if (Ekind (gnat_formal) != E_In_Parameter)
	    {
	      /* In Out or Out parameters passed by reference don't use the
		 copy-in/copy-out mechanism so the address of the real object
		 must be passed to the function.  */
	      gnu_actual = gnu_name;

	      /* If we have a padded type, be sure we've removed padding.  */
	      if (TYPE_IS_PADDING_P (TREE_TYPE (gnu_actual)))
		gnu_actual = convert (get_unpadded_type (Etype (gnat_actual)),
				      gnu_actual);

	      /* If we have the constructed subtype of an aliased object
		 with an unconstrained nominal subtype, the type of the
		 actual includes the template, although it is formally
		 constrained.  So we need to convert it back to the real
		 constructed subtype to retrieve the constrained part
		 and takes its address.  */
	      if (TREE_CODE (TREE_TYPE (gnu_actual)) == RECORD_TYPE
		  && TYPE_CONTAINS_TEMPLATE_P (TREE_TYPE (gnu_actual))
		  && Is_Constr_Subt_For_UN_Aliased (Etype (gnat_actual))
		  && (Is_Array_Type (Etype (gnat_actual))
		      || (Is_Private_Type (Etype (gnat_actual))
			  && Is_Array_Type (Full_View (Etype (gnat_actual))))))
		gnu_actual = convert (gnat_to_gnu_type (Etype (gnat_actual)),
				      gnu_actual);
	    }

	  /* There is no need to convert the actual to the formal's type before
	     taking its address.  The only exception is for unconstrained array
	     types because of the way we build fat pointers.  */
	  if (TREE_CODE (gnu_formal_type) == UNCONSTRAINED_ARRAY_TYPE)
	    {
	      /* Put back a view conversion for In Out or Out parameters.  */
	      if (Ekind (gnat_formal) != E_In_Parameter)
		gnu_actual = convert (gnat_to_gnu_type (Etype (gnat_actual)),
				      gnu_actual);
	      gnu_actual = convert (gnu_formal_type, gnu_actual);
	    }

	  /* The symmetry of the paths to the type of an entity is broken here
	     since arguments don't know that they will be passed by ref.  */
	  gnu_formal_type = TREE_TYPE (gnu_formal);
	  gnu_actual = build_unary_op (ADDR_EXPR, gnu_formal_type, gnu_actual);
	}

      /* Then see if the parameter is an array passed to a foreign convention
	 subprogram.  */
      else if (is_true_formal_parm && DECL_BY_COMPONENT_PTR_P (gnu_formal))
	{
	  gnu_formal_type = TREE_TYPE (gnu_formal);
	  gnu_actual = maybe_implicit_deref (gnu_actual);
	  gnu_actual = maybe_unconstrained_array (gnu_actual);

	  if (TYPE_IS_PADDING_P (gnu_formal_type))
	    {
	      gnu_formal_type = TREE_TYPE (TYPE_FIELDS (gnu_formal_type));
	      gnu_actual = convert (gnu_formal_type, gnu_actual);
	    }

	  /* Take the address of the object and convert to the proper pointer
	     type.  We'd like to actually compute the address of the beginning
	     of the array using an ADDR_EXPR of an ARRAY_REF, but there's a
	     possibility that the ARRAY_REF might return a constant and we'd be
	     getting the wrong address.  Neither approach is exactly correct,
	     but this is the most likely to work in all cases.  */
	  gnu_actual = build_unary_op (ADDR_EXPR, gnu_formal_type, gnu_actual);
	}

      /* Then see if the parameter is passed by descriptor.  */
      else if (is_true_formal_parm && DECL_BY_DESCRIPTOR_P (gnu_formal))
	{
	  gnu_actual = convert (gnu_formal_type, gnu_actual);

	  /* If this is 'Null_Parameter, pass a zero descriptor.  */
	  if ((TREE_CODE (gnu_actual) == INDIRECT_REF
	       || TREE_CODE (gnu_actual) == UNCONSTRAINED_ARRAY_REF)
	      && TREE_PRIVATE (gnu_actual))
	    gnu_actual
	      = convert (DECL_ARG_TYPE (gnu_formal), integer_zero_node);
	  else
	    gnu_actual = build_unary_op (ADDR_EXPR, NULL_TREE,
					 fill_vms_descriptor
					 (TREE_TYPE (TREE_TYPE (gnu_formal)),
					  gnu_actual, gnat_actual));
	}

      /* Otherwise the parameter is passed by copy.  */
      else
	{
	  tree gnu_size;

	  if (Ekind (gnat_formal) != E_In_Parameter)
	    gnu_name_list = tree_cons (NULL_TREE, gnu_name, gnu_name_list);

	  /* If we didn't create a PARM_DECL for the formal, this means that
	     it is an Out parameter not passed by reference and that need not
	     be copied in.  In this case, the value of the actual need not be
	     read.  However, we still need to make sure that its side-effects
	     are evaluated before the call, so we evaluate its address.  */
	  if (!is_true_formal_parm)
	    {
	      if (TREE_SIDE_EFFECTS (gnu_name))
		{
		  tree addr = build_unary_op (ADDR_EXPR, NULL_TREE, gnu_name);
		  append_to_statement_list (addr, &gnu_stmt_list);
		}
	      continue;
	    }

	  gnu_actual = convert (gnu_formal_type, gnu_actual);

	  /* If this is 'Null_Parameter, pass a zero even though we are
	     dereferencing it.  */
	  if (TREE_CODE (gnu_actual) == INDIRECT_REF
	      && TREE_PRIVATE (gnu_actual)
	      && (gnu_size = TYPE_SIZE (TREE_TYPE (gnu_actual)))
	      && TREE_CODE (gnu_size) == INTEGER_CST
	      && compare_tree_int (gnu_size, BITS_PER_WORD) <= 0)
	    gnu_actual
	      = unchecked_convert (DECL_ARG_TYPE (gnu_formal),
				   convert (gnat_type_for_size
					    (TREE_INT_CST_LOW (gnu_size), 1),
					    integer_zero_node),
				   false);
	  else
	    gnu_actual = convert (DECL_ARG_TYPE (gnu_formal), gnu_actual);
	}

      vec_safe_push (gnu_actual_vec, gnu_actual);
    }

  gnu_call
    = build_call_vec (gnu_result_type, gnu_subprog_addr, gnu_actual_vec);
  set_expr_location_from_node (gnu_call, gnat_node);

  /* If we have created a temporary for the return value, initialize it.  */
  if (gnu_retval)
    {
      tree gnu_stmt
	= build_binary_op (INIT_EXPR, NULL_TREE, gnu_retval, gnu_call);
      set_expr_location_from_node (gnu_stmt, gnat_node);
      append_to_statement_list (gnu_stmt, &gnu_stmt_list);
      gnu_call = gnu_retval;
    }

  /* If this is a subprogram with copy-in/copy-out parameters, we need to
     unpack the valued returned from the function into the In Out or Out
     parameters.  We deal with the function return (if this is an Ada
     function) below.  */
  if (TYPE_CI_CO_LIST (gnu_subprog_type))
    {
      /* List of FIELD_DECLs associated with the PARM_DECLs of the copy-in/
	 copy-out parameters.  */
      tree gnu_cico_list = TYPE_CI_CO_LIST (gnu_subprog_type);
      const int length = list_length (gnu_cico_list);

      /* The call sequence must contain one and only one call, even though the
	 function is pure.  Save the result into a temporary if needed.  */
      if (length > 1)
	{
	  if (!gnu_retval)
	    {
	      tree gnu_stmt;
	      /* If we haven't pushed a binding level, push a new one.  This
		 will narrow the lifetime of the temporary we are about to
		 make as much as possible.  */
	      if (!pushed_binding_level)
		{
		  start_stmt_group ();
		  gnat_pushlevel ();
		  pushed_binding_level = true;
	        }
	      gnu_call
		= create_init_temporary ("P", gnu_call, &gnu_stmt, gnat_node);
	      append_to_statement_list (gnu_stmt, &gnu_stmt_list);
	    }

	  gnu_name_list = nreverse (gnu_name_list);
	}

      /* The first entry is for the actual return value if this is a
	 function, so skip it.  */
      if (function_call)
	gnu_cico_list = TREE_CHAIN (gnu_cico_list);

      if (Nkind (Name (gnat_node)) == N_Explicit_Dereference)
	gnat_formal = First_Formal_With_Extras (Etype (Name (gnat_node)));
      else
	gnat_formal = First_Formal_With_Extras (Entity (Name (gnat_node)));

      for (gnat_actual = First_Actual (gnat_node);
	   Present (gnat_actual);
	   gnat_formal = Next_Formal_With_Extras (gnat_formal),
	   gnat_actual = Next_Actual (gnat_actual))
	/* If we are dealing with a copy-in/copy-out parameter, we must
	   retrieve its value from the record returned in the call.  */
	if (!(present_gnu_tree (gnat_formal)
	      && TREE_CODE (get_gnu_tree (gnat_formal)) == PARM_DECL
	      && (DECL_BY_REF_P (get_gnu_tree (gnat_formal))
		  || (TREE_CODE (get_gnu_tree (gnat_formal)) == PARM_DECL
		      && ((DECL_BY_COMPONENT_PTR_P (get_gnu_tree (gnat_formal))
			   || (DECL_BY_DESCRIPTOR_P
			       (get_gnu_tree (gnat_formal))))))))
	    && Ekind (gnat_formal) != E_In_Parameter)
	  {
	    /* Get the value to assign to this Out or In Out parameter.  It is
	       either the result of the function if there is only a single such
	       parameter or the appropriate field from the record returned.  */
	    tree gnu_result
	      = length == 1
		? gnu_call
		: build_component_ref (gnu_call, NULL_TREE,
				       TREE_PURPOSE (gnu_cico_list), false);

	    /* If the actual is a conversion, get the inner expression, which
	       will be the real destination, and convert the result to the
	       type of the actual parameter.  */
	    tree gnu_actual
	      = maybe_unconstrained_array (TREE_VALUE (gnu_name_list));

	    /* If the result is a padded type, remove the padding.  */
	    if (TYPE_IS_PADDING_P (TREE_TYPE (gnu_result)))
	      gnu_result
		= convert (TREE_TYPE (TYPE_FIELDS (TREE_TYPE (gnu_result))),
			   gnu_result);

	    /* If the actual is a type conversion, the real target object is
	       denoted by the inner Expression and we need to convert the
	       result to the associated type.
	       We also need to convert our gnu assignment target to this type
	       if the corresponding GNU_NAME was constructed from the GNAT
	       conversion node and not from the inner Expression.  */
	    if (Nkind (gnat_actual) == N_Type_Conversion)
	      {
		gnu_result
		  = convert_with_check
		    (Etype (Expression (gnat_actual)), gnu_result,
		     Do_Overflow_Check (gnat_actual),
		     Do_Range_Check (Expression (gnat_actual)),
		     Float_Truncate (gnat_actual), gnat_actual);

		if (!Is_Composite_Type (Underlying_Type (Etype (gnat_formal))))
		  gnu_actual = convert (TREE_TYPE (gnu_result), gnu_actual);
	      }

	    /* Unchecked conversions as actuals for Out parameters are not
	       allowed in user code because they are not variables, but do
	       occur in front-end expansions.  The associated GNU_NAME is
	       always obtained from the inner expression in such cases.  */
	    else if (Nkind (gnat_actual) == N_Unchecked_Type_Conversion)
	      gnu_result = unchecked_convert (TREE_TYPE (gnu_actual),
					      gnu_result,
					      No_Truncation (gnat_actual));
	    else
	      {
		if (Do_Range_Check (gnat_actual))
		  gnu_result
		    = emit_range_check (gnu_result, Etype (gnat_actual),
					gnat_actual);

		if (!(!TREE_CONSTANT (TYPE_SIZE (TREE_TYPE (gnu_actual)))
		      && TREE_CONSTANT (TYPE_SIZE (TREE_TYPE (gnu_result)))))
		  gnu_result = convert (TREE_TYPE (gnu_actual), gnu_result);
	      }

	    if (atomic_sync_required_p (gnat_actual))
	      gnu_result = build_atomic_store (gnu_actual, gnu_result);
	    else
	      gnu_result = build_binary_op (MODIFY_EXPR, NULL_TREE,
					    gnu_actual, gnu_result);
	    set_expr_location_from_node (gnu_result, gnat_node);
	    append_to_statement_list (gnu_result, &gnu_stmt_list);
	    gnu_cico_list = TREE_CHAIN (gnu_cico_list);
	    gnu_name_list = TREE_CHAIN (gnu_name_list);
	  }
    }

  /* If this is a function call, the result is the call expression unless a
     target is specified, in which case we copy the result into the target
     and return the assignment statement.  */
  if (function_call)
    {
      /* If this is a function with copy-in/copy-out parameters, extract the
	 return value from it and update the return type.  */
      if (TYPE_CI_CO_LIST (gnu_subprog_type))
	{
	  tree gnu_elmt = TYPE_CI_CO_LIST (gnu_subprog_type);
	  gnu_call = build_component_ref (gnu_call, NULL_TREE,
					  TREE_PURPOSE (gnu_elmt), false);
	  gnu_result_type = TREE_TYPE (gnu_call);
	}

      /* If the function returns an unconstrained array or by direct reference,
	 we have to dereference the pointer.  */
      if (TYPE_RETURN_UNCONSTRAINED_P (gnu_subprog_type)
	  || TYPE_RETURN_BY_DIRECT_REF_P (gnu_subprog_type))
	gnu_call = build_unary_op (INDIRECT_REF, NULL_TREE, gnu_call);

      if (gnu_target)
	{
	  Node_Id gnat_parent = Parent (gnat_node);
	  enum tree_code op_code;

	  /* If range check is needed, emit code to generate it.  */
	  if (Do_Range_Check (gnat_node))
	    gnu_call
	      = emit_range_check (gnu_call, Etype (Name (gnat_parent)),
				  gnat_parent);

	  /* ??? If the return type has variable size, then force the return
	     slot optimization as we would not be able to create a temporary.
	     Likewise if it was unconstrained as we would copy too much data.
	     That's what has been done historically.  */
	  if (TREE_CODE (TYPE_SIZE (gnu_result_type)) != INTEGER_CST
	      || (TYPE_IS_PADDING_P (gnu_result_type)
		  && CONTAINS_PLACEHOLDER_P
		     (TYPE_SIZE (TREE_TYPE (TYPE_FIELDS (gnu_result_type))))))
	    op_code = INIT_EXPR;
	  else
	    op_code = MODIFY_EXPR;

	  if (atomic_sync)
	    gnu_call = build_atomic_store (gnu_target, gnu_call);
	  else
	    gnu_call
	      = build_binary_op (op_code, NULL_TREE, gnu_target, gnu_call);
	  set_expr_location_from_node (gnu_call, gnat_parent);
	  append_to_statement_list (gnu_call, &gnu_stmt_list);
	}
      else
	*gnu_result_type_p = get_unpadded_type (Etype (gnat_node));
    }

  /* Otherwise, if this is a procedure call statement without copy-in/copy-out
     parameters, the result is just the call statement.  */
  else if (!TYPE_CI_CO_LIST (gnu_subprog_type))
    append_to_statement_list (gnu_call, &gnu_stmt_list);

  /* Finally, add the copy back statements, if any.  */
  append_to_statement_list (gnu_after_list, &gnu_stmt_list);

  if (went_into_elab_proc)
    current_function_decl = NULL_TREE;

  /* If we have pushed a binding level, pop it and finish up the enclosing
     statement group.  */
  if (pushed_binding_level)
    {
      add_stmt (gnu_stmt_list);
      gnat_poplevel ();
      gnu_result = end_stmt_group ();
    }

  /* Otherwise, retrieve the statement list, if any.  */
  else if (gnu_stmt_list)
    gnu_result = gnu_stmt_list;

  /* Otherwise, just return the call expression.  */
  else
    return gnu_call;

  /* If we nevertheless need a value, make a COMPOUND_EXPR to return it.
     But first simplify if we have only one statement in the list.  */
  if (returning_value)
    {
      tree first = expr_first (gnu_result), last = expr_last (gnu_result);
      if (first == last)
	gnu_result = first;
      gnu_result
	= build_compound_expr (TREE_TYPE (gnu_call), gnu_result, gnu_call);
    }

  return gnu_result;
}

/* Subroutine of gnat_to_gnu to translate gnat_node, an
   N_Handled_Sequence_Of_Statements, to a GCC tree, which is returned.  */

static tree
Handled_Sequence_Of_Statements_to_gnu (Node_Id gnat_node)
{
  tree gnu_jmpsave_decl = NULL_TREE;
  tree gnu_jmpbuf_decl = NULL_TREE;
  /* If just annotating, ignore all EH and cleanups.  */
  bool gcc_zcx = (!type_annotate_only
		  && Present (Exception_Handlers (gnat_node))
		  && Exception_Mechanism == Back_End_Exceptions);
  bool setjmp_longjmp
    = (!type_annotate_only && Present (Exception_Handlers (gnat_node))
       && Exception_Mechanism == Setjmp_Longjmp);
  bool at_end = !type_annotate_only && Present (At_End_Proc (gnat_node));
  bool binding_for_block = (at_end || gcc_zcx || setjmp_longjmp);
  tree gnu_inner_block; /* The statement(s) for the block itself.  */
  tree gnu_result;
  tree gnu_expr;
  Node_Id gnat_temp;
  /* Node providing the sloc for the cleanup actions.  */
  Node_Id gnat_cleanup_loc_node = (Present (End_Label (gnat_node)) ?
                                   End_Label (gnat_node) :
                                   gnat_node);

  /* The GCC exception handling mechanism can handle both ZCX and SJLJ schemes
     and we have our own SJLJ mechanism.  To call the GCC mechanism, we call
     add_cleanup, and when we leave the binding, end_stmt_group will create
     the TRY_FINALLY_EXPR.

     ??? The region level calls down there have been specifically put in place
     for a ZCX context and currently the order in which things are emitted
     (region/handlers) is different from the SJLJ case. Instead of putting
     other calls with different conditions at other places for the SJLJ case,
     it seems cleaner to reorder things for the SJLJ case and generalize the
     condition to make it not ZCX specific.

     If there are any exceptions or cleanup processing involved, we need an
     outer statement group (for Setjmp_Longjmp) and binding level.  */
  if (binding_for_block)
    {
      start_stmt_group ();
      gnat_pushlevel ();
    }

  /* If using setjmp_longjmp, make the variables for the setjmp buffer and save
     area for address of previous buffer.  Do this first since we need to have
     the setjmp buf known for any decls in this block.  */
  if (setjmp_longjmp)
    {
      gnu_jmpsave_decl
	= create_var_decl (get_identifier ("JMPBUF_SAVE"), NULL_TREE,
			   jmpbuf_ptr_type,
			   build_call_n_expr (get_jmpbuf_decl, 0),
			   false, false, false, false, NULL, gnat_node);
      DECL_ARTIFICIAL (gnu_jmpsave_decl) = 1;

      /* The __builtin_setjmp receivers will immediately reinstall it.  Now
	 because of the unstructured form of EH used by setjmp_longjmp, there
	 might be forward edges going to __builtin_setjmp receivers on which
	 it is uninitialized, although they will never be actually taken.  */
      TREE_NO_WARNING (gnu_jmpsave_decl) = 1;
      gnu_jmpbuf_decl
	= create_var_decl (get_identifier ("JMP_BUF"), NULL_TREE,
			   jmpbuf_type,
			   NULL_TREE,
			   false, false, false, false, NULL, gnat_node);
      DECL_ARTIFICIAL (gnu_jmpbuf_decl) = 1;

      set_block_jmpbuf_decl (gnu_jmpbuf_decl);

      /* When we exit this block, restore the saved value.  */
      add_cleanup (build_call_n_expr (set_jmpbuf_decl, 1, gnu_jmpsave_decl),
		   gnat_cleanup_loc_node);
    }

  /* If we are to call a function when exiting this block, add a cleanup
     to the binding level we made above.  Note that add_cleanup is FIFO
     so we must register this cleanup after the EH cleanup just above.  */
  if (at_end)
    add_cleanup (build_call_n_expr (gnat_to_gnu (At_End_Proc (gnat_node)), 0),
		 gnat_cleanup_loc_node);

  /* Now build the tree for the declarations and statements inside this block.
     If this is SJLJ, set our jmp_buf as the current buffer.  */
  start_stmt_group ();

  if (setjmp_longjmp)
    add_stmt (build_call_n_expr (set_jmpbuf_decl, 1,
				 build_unary_op (ADDR_EXPR, NULL_TREE,
						 gnu_jmpbuf_decl)));

  if (Present (First_Real_Statement (gnat_node)))
    process_decls (Statements (gnat_node), Empty,
		   First_Real_Statement (gnat_node), true, true);

  /* Generate code for each statement in the block.  */
  for (gnat_temp = (Present (First_Real_Statement (gnat_node))
		    ? First_Real_Statement (gnat_node)
		    : First (Statements (gnat_node)));
       Present (gnat_temp); gnat_temp = Next (gnat_temp))
    add_stmt (gnat_to_gnu (gnat_temp));
  gnu_inner_block = end_stmt_group ();

  /* Now generate code for the two exception models, if either is relevant for
     this block.  */
  if (setjmp_longjmp)
    {
      tree *gnu_else_ptr = 0;
      tree gnu_handler;

      /* Make a binding level for the exception handling declarations and code
	 and set up gnu_except_ptr_stack for the handlers to use.  */
      start_stmt_group ();
      gnat_pushlevel ();

      vec_safe_push (gnu_except_ptr_stack,
		     create_var_decl (get_identifier ("EXCEPT_PTR"), NULL_TREE,
				      build_pointer_type (except_type_node),
				      build_call_n_expr (get_excptr_decl, 0),
				      false, false, false, false,
				      NULL, gnat_node));

      /* Generate code for each handler. The N_Exception_Handler case does the
	 real work and returns a COND_EXPR for each handler, which we chain
	 together here.  */
      for (gnat_temp = First_Non_Pragma (Exception_Handlers (gnat_node));
	   Present (gnat_temp); gnat_temp = Next_Non_Pragma (gnat_temp))
	{
	  gnu_expr = gnat_to_gnu (gnat_temp);

	  /* If this is the first one, set it as the outer one. Otherwise,
	     point the "else" part of the previous handler to us. Then point
	     to our "else" part.  */
	  if (!gnu_else_ptr)
	    add_stmt (gnu_expr);
	  else
	    *gnu_else_ptr = gnu_expr;

	  gnu_else_ptr = &COND_EXPR_ELSE (gnu_expr);
	}

      /* If none of the exception handlers did anything, re-raise but do not
	 defer abortion.  */
      gnu_expr = build_call_n_expr (raise_nodefer_decl, 1,
				    gnu_except_ptr_stack->last ());
      set_expr_location_from_node
	(gnu_expr,
	 Present (End_Label (gnat_node)) ? End_Label (gnat_node) : gnat_node);

      if (gnu_else_ptr)
	*gnu_else_ptr = gnu_expr;
      else
	add_stmt (gnu_expr);

      /* End the binding level dedicated to the exception handlers and get the
	 whole statement group.  */
      gnu_except_ptr_stack->pop ();
      gnat_poplevel ();
      gnu_handler = end_stmt_group ();

      /* If the setjmp returns 1, we restore our incoming longjmp value and
	 then check the handlers.  */
      start_stmt_group ();
      add_stmt_with_node (build_call_n_expr (set_jmpbuf_decl, 1,
					     gnu_jmpsave_decl),
			  gnat_node);
      add_stmt (gnu_handler);
      gnu_handler = end_stmt_group ();

      /* This block is now "if (setjmp) ... <handlers> else <block>".  */
      gnu_result = build3 (COND_EXPR, void_type_node,
			   (build_call_n_expr
			    (setjmp_decl, 1,
			     build_unary_op (ADDR_EXPR, NULL_TREE,
					     gnu_jmpbuf_decl))),
			   gnu_handler, gnu_inner_block);
    }
  else if (gcc_zcx)
    {
      tree gnu_handlers;
      location_t locus;

      /* First make a block containing the handlers.  */
      start_stmt_group ();
      for (gnat_temp = First_Non_Pragma (Exception_Handlers (gnat_node));
	   Present (gnat_temp);
	   gnat_temp = Next_Non_Pragma (gnat_temp))
	add_stmt (gnat_to_gnu (gnat_temp));
      gnu_handlers = end_stmt_group ();

      /* Now make the TRY_CATCH_EXPR for the block.  */
      gnu_result = build2 (TRY_CATCH_EXPR, void_type_node,
			   gnu_inner_block, gnu_handlers);
      /* Set a location.  We need to find a unique location for the dispatching
	 code, otherwise we can get coverage or debugging issues.  Try with
	 the location of the end label.  */
      if (Present (End_Label (gnat_node))
	  && Sloc_to_locus (Sloc (End_Label (gnat_node)), &locus))
	SET_EXPR_LOCATION (gnu_result, locus);
      else
        /* Clear column information so that the exception handler of an
           implicit transient block does not incorrectly inherit the slocs
           of a decision, which would otherwise confuse control flow based
           coverage analysis tools.  */
	set_expr_location_from_node1 (gnu_result, gnat_node, true);
    }
  else
    gnu_result = gnu_inner_block;

  /* Now close our outer block, if we had to make one.  */
  if (binding_for_block)
    {
      add_stmt (gnu_result);
      gnat_poplevel ();
      gnu_result = end_stmt_group ();
    }

  return gnu_result;
}

/* Subroutine of gnat_to_gnu to translate gnat_node, an N_Exception_Handler,
   to a GCC tree, which is returned.  This is the variant for Setjmp_Longjmp
   exception handling.  */

static tree
Exception_Handler_to_gnu_sjlj (Node_Id gnat_node)
{
  /* Unless this is "Others" or the special "Non-Ada" exception for Ada, make
     an "if" statement to select the proper exceptions.  For "Others", exclude
     exceptions where Handled_By_Others is nonzero unless the All_Others flag
     is set. For "Non-ada", accept an exception if "Lang" is 'V'.  */
  tree gnu_choice = boolean_false_node;
  tree gnu_body = build_stmt_group (Statements (gnat_node), false);
  Node_Id gnat_temp;

  for (gnat_temp = First (Exception_Choices (gnat_node));
       gnat_temp; gnat_temp = Next (gnat_temp))
    {
      tree this_choice;

      if (Nkind (gnat_temp) == N_Others_Choice)
	{
	  if (All_Others (gnat_temp))
	    this_choice = boolean_true_node;
	  else
	    this_choice
	      = build_binary_op
		(EQ_EXPR, boolean_type_node,
		 convert
		 (integer_type_node,
		  build_component_ref
		  (build_unary_op
		   (INDIRECT_REF, NULL_TREE,
		    gnu_except_ptr_stack->last ()),
		   get_identifier ("not_handled_by_others"), NULL_TREE,
		   false)),
		 integer_zero_node);
	}

      else if (Nkind (gnat_temp) == N_Identifier
	       || Nkind (gnat_temp) == N_Expanded_Name)
	{
	  Entity_Id gnat_ex_id = Entity (gnat_temp);
	  tree gnu_expr;

	  /* Exception may be a renaming. Recover original exception which is
	     the one elaborated and registered.  */
	  if (Present (Renamed_Object (gnat_ex_id)))
	    gnat_ex_id = Renamed_Object (gnat_ex_id);

	  gnu_expr = gnat_to_gnu_entity (gnat_ex_id, NULL_TREE, 0);

	  this_choice
	    = build_binary_op
	      (EQ_EXPR, boolean_type_node,
	       gnu_except_ptr_stack->last (),
	       convert (TREE_TYPE (gnu_except_ptr_stack->last ()),
			build_unary_op (ADDR_EXPR, NULL_TREE, gnu_expr)));

	  /* If this is the distinguished exception "Non_Ada_Error" (and we are
	     in VMS mode), also allow a non-Ada exception (a VMS condition) t
	     match.  */
	  if (Is_Non_Ada_Error (Entity (gnat_temp)))
	    {
	      tree gnu_comp
		= build_component_ref
		  (build_unary_op (INDIRECT_REF, NULL_TREE,
				   gnu_except_ptr_stack->last ()),
		   get_identifier ("lang"), NULL_TREE, false);

	      this_choice
		= build_binary_op
		  (TRUTH_ORIF_EXPR, boolean_type_node,
		   build_binary_op (EQ_EXPR, boolean_type_node, gnu_comp,
				    build_int_cst (TREE_TYPE (gnu_comp), 'V')),
		   this_choice);
	    }
	}
      else
	gcc_unreachable ();

      gnu_choice = build_binary_op (TRUTH_ORIF_EXPR, boolean_type_node,
				    gnu_choice, this_choice);
    }

  return build3 (COND_EXPR, void_type_node, gnu_choice, gnu_body, NULL_TREE);
}

/* Subroutine of gnat_to_gnu to translate gnat_node, an N_Exception_Handler,
   to a GCC tree, which is returned.  This is the variant for ZCX.  */

static tree
Exception_Handler_to_gnu_zcx (Node_Id gnat_node)
{
  tree gnu_etypes_list = NULL_TREE;
  tree gnu_current_exc_ptr, prev_gnu_incoming_exc_ptr;
  Node_Id gnat_temp;

  /* We build a TREE_LIST of nodes representing what exception types this
     handler can catch, with special cases for others and all others cases.

     Each exception type is actually identified by a pointer to the exception
     id, or to a dummy object for "others" and "all others".  */
  for (gnat_temp = First (Exception_Choices (gnat_node));
       gnat_temp; gnat_temp = Next (gnat_temp))
    {
      tree gnu_expr, gnu_etype;

      if (Nkind (gnat_temp) == N_Others_Choice)
	{
	  gnu_expr = All_Others (gnat_temp) ? all_others_decl : others_decl;
	  gnu_etype = build_unary_op (ADDR_EXPR, NULL_TREE, gnu_expr);
	}
      else if (Nkind (gnat_temp) == N_Identifier
	       || Nkind (gnat_temp) == N_Expanded_Name)
	{
	  Entity_Id gnat_ex_id = Entity (gnat_temp);

	  /* Exception may be a renaming.  Recover original exception which is
	     the one elaborated and registered.  */
	  if (Present (Renamed_Object (gnat_ex_id)))
	    gnat_ex_id = Renamed_Object (gnat_ex_id);

	  gnu_expr = gnat_to_gnu_entity (gnat_ex_id, NULL_TREE, 0);
	  gnu_etype = build_unary_op (ADDR_EXPR, NULL_TREE, gnu_expr);

	  /* The Non_Ada_Error case for VMS exceptions is handled
	     by the personality routine.  */
	}
      else
	gcc_unreachable ();

      /* The GCC interface expects NULL to be passed for catch all handlers, so
	 it would be quite tempting to set gnu_etypes_list to NULL if gnu_etype
	 is integer_zero_node.  It would not work, however, because GCC's
	 notion of "catch all" is stronger than our notion of "others".  Until
	 we correctly use the cleanup interface as well, doing that would
	 prevent the "all others" handlers from being seen, because nothing
	 can be caught beyond a catch all from GCC's point of view.  */
      gnu_etypes_list = tree_cons (NULL_TREE, gnu_etype, gnu_etypes_list);
    }

  start_stmt_group ();
  gnat_pushlevel ();

  /* Expand a call to the begin_handler hook at the beginning of the handler,
     and arrange for a call to the end_handler hook to occur on every possible
     exit path.

     The hooks expect a pointer to the low level occurrence. This is required
     for our stack management scheme because a raise inside the handler pushes
     a new occurrence on top of the stack, which means that this top does not
     necessarily match the occurrence this handler was dealing with.

     __builtin_eh_pointer references the exception occurrence being
     propagated. Upon handler entry, this is the exception for which the
     handler is triggered. This might not be the case upon handler exit,
     however, as we might have a new occurrence propagated by the handler's
     body, and the end_handler hook called as a cleanup in this context.

     We use a local variable to retrieve the incoming value at handler entry
     time, and reuse it to feed the end_handler hook's argument at exit.  */

  gnu_current_exc_ptr
    = build_call_expr (builtin_decl_explicit (BUILT_IN_EH_POINTER),
		       1, integer_zero_node);
  prev_gnu_incoming_exc_ptr = gnu_incoming_exc_ptr;
  gnu_incoming_exc_ptr = create_var_decl (get_identifier ("EXPTR"), NULL_TREE,
					  ptr_type_node, gnu_current_exc_ptr,
					  false, false, false, false,
					  NULL, gnat_node);

  add_stmt_with_node (build_call_n_expr (begin_handler_decl, 1,
					 gnu_incoming_exc_ptr),
		      gnat_node);

  /* Declare and initialize the choice parameter, if present.  */
  if (Present (Choice_Parameter (gnat_node)))
    {
      tree gnu_param
	= gnat_to_gnu_entity (Choice_Parameter (gnat_node), NULL_TREE, 1);

      add_stmt (build_call_n_expr
		(set_exception_parameter_decl, 2,
		 build_unary_op (ADDR_EXPR, NULL_TREE, gnu_param),
		 gnu_incoming_exc_ptr));
    }

  /* We don't have an End_Label at hand to set the location of the cleanup
     actions, so we use that of the exception handler itself instead.  */
  add_cleanup (build_call_n_expr (end_handler_decl, 1, gnu_incoming_exc_ptr),
	       gnat_node);
  add_stmt_list (Statements (gnat_node));
  gnat_poplevel ();

  gnu_incoming_exc_ptr = prev_gnu_incoming_exc_ptr;

  return
    build2 (CATCH_EXPR, void_type_node, gnu_etypes_list, end_stmt_group ());
}

/* Subroutine of gnat_to_gnu to generate code for an N_Compilation unit.  */

static void
Compilation_Unit_to_gnu (Node_Id gnat_node)
{
  const Node_Id gnat_unit = Unit (gnat_node);
  const bool body_p = (Nkind (gnat_unit) == N_Package_Body
		       || Nkind (gnat_unit) == N_Subprogram_Body);
  const Entity_Id gnat_unit_entity = Defining_Entity (gnat_unit);
  Node_Id gnat_pragma;
  /* Make the decl for the elaboration procedure.  */
  tree gnu_elab_proc_decl
    = create_subprog_decl
      (create_concat_name (gnat_unit_entity, body_p ? "elabb" : "elabs"),
       NULL_TREE, void_ftype, NULL_TREE, is_disabled, true, false, true, NULL,
       gnat_unit);
  struct elab_info *info;

  vec_safe_push (gnu_elab_proc_stack, gnu_elab_proc_decl);
  DECL_ELABORATION_PROC_P (gnu_elab_proc_decl) = 1;

  /* Initialize the information structure for the function.  */
  allocate_struct_function (gnu_elab_proc_decl, false);
  set_cfun (NULL);

  current_function_decl = NULL_TREE;

  start_stmt_group ();
  gnat_pushlevel ();

  /* For a body, first process the spec if there is one.  */
  if (Nkind (gnat_unit) == N_Package_Body
      || (Nkind (gnat_unit) == N_Subprogram_Body && !Acts_As_Spec (gnat_node)))
    add_stmt (gnat_to_gnu (Library_Unit (gnat_node)));

  if (type_annotate_only && gnat_node == Cunit (Main_Unit))
    {
      elaborate_all_entities (gnat_node);

      if (Nkind (gnat_unit) == N_Subprogram_Declaration
	  || Nkind (gnat_unit) == N_Generic_Package_Declaration
	  || Nkind (gnat_unit) == N_Generic_Subprogram_Declaration)
	return;
    }

  /* Then process any pragmas and declarations preceding the unit.  */
  for (gnat_pragma = First (Context_Items (gnat_node));
       Present (gnat_pragma);
       gnat_pragma = Next (gnat_pragma))
    if (Nkind (gnat_pragma) == N_Pragma)
      add_stmt (gnat_to_gnu (gnat_pragma));
  process_decls (Declarations (Aux_Decls_Node (gnat_node)), Empty, Empty,
		 true, true);

  /* Process the unit itself.  */
  add_stmt (gnat_to_gnu (gnat_unit));

  /* If we can inline, generate code for all the inlined subprograms.  */
  if (optimize)
    {
      Entity_Id gnat_entity;

      for (gnat_entity = First_Inlined_Subprogram (gnat_node);
	   Present (gnat_entity);
	   gnat_entity = Next_Inlined_Subprogram (gnat_entity))
	{
	  Node_Id gnat_body = Parent (Declaration_Node (gnat_entity));

	  if (Nkind (gnat_body) != N_Subprogram_Body)
	    {
	      /* ??? This really should always be present.  */
	      if (No (Corresponding_Body (gnat_body)))
		continue;
	      gnat_body
		= Parent (Declaration_Node (Corresponding_Body (gnat_body)));
	    }

	  if (Present (gnat_body))
	    {
	      /* Define the entity first so we set DECL_EXTERNAL.  */
	      gnat_to_gnu_entity (gnat_entity, NULL_TREE, 0);
	      add_stmt (gnat_to_gnu (gnat_body));
	    }
	}
    }

  /* Process any pragmas and actions following the unit.  */
  add_stmt_list (Pragmas_After (Aux_Decls_Node (gnat_node)));
  add_stmt_list (Actions (Aux_Decls_Node (gnat_node)));
  finalize_from_limited_with ();

  /* Save away what we've made so far and record this potential elaboration
     procedure.  */
  info = ggc_alloc_elab_info ();
  set_current_block_context (gnu_elab_proc_decl);
  gnat_poplevel ();
  DECL_SAVED_TREE (gnu_elab_proc_decl) = end_stmt_group ();

  set_end_locus_from_node (gnu_elab_proc_decl, gnat_unit);

  info->next = elab_info_list;
  info->elab_proc = gnu_elab_proc_decl;
  info->gnat_node = gnat_node;
  elab_info_list = info;

  /* Generate elaboration code for this unit, if necessary, and say whether
     we did or not.  */
  gnu_elab_proc_stack->pop ();

  /* Invalidate the global renaming pointers.  This is necessary because
     stabilization of the renamed entities may create SAVE_EXPRs which
     have been tied to a specific elaboration routine just above.  */
  invalidate_global_renaming_pointers ();
}

/* Subroutine of gnat_to_gnu to translate gnat_node, an N_Raise_xxx_Error,
   to a GCC tree, which is returned.  GNU_RESULT_TYPE_P is a pointer to where
   we should place the result type.  LABEL_P is true if there is a label to
   branch to for the exception.  */

static tree
Raise_Error_to_gnu (Node_Id gnat_node, tree *gnu_result_type_p)
{
  const Node_Kind kind = Nkind (gnat_node);
  const int reason = UI_To_Int (Reason (gnat_node));
  const Node_Id gnat_cond = Condition (gnat_node);
  const bool with_extra_info
    = Exception_Extra_Info
      && !No_Exception_Handlers_Set ()
      && !get_exception_label (kind);
  tree gnu_result = NULL_TREE, gnu_cond = NULL_TREE;

  *gnu_result_type_p = get_unpadded_type (Etype (gnat_node));

  switch (reason)
    {
    case CE_Access_Check_Failed:
      if (with_extra_info)
	gnu_result = build_call_raise_column (reason, gnat_node);
      break;

    case CE_Index_Check_Failed:
    case CE_Range_Check_Failed:
    case CE_Invalid_Data:
      if (Present (gnat_cond) && Nkind (gnat_cond) == N_Op_Not)
	{
	  Node_Id gnat_range, gnat_index, gnat_type;
	  tree gnu_index, gnu_low_bound, gnu_high_bound;
	  struct range_check_info_d *rci;

	  switch (Nkind (Right_Opnd (gnat_cond)))
	    {
	    case N_In:
	      gnat_range = Right_Opnd (Right_Opnd (gnat_cond));
	      gcc_assert (Nkind (gnat_range) == N_Range);
	      gnu_low_bound = gnat_to_gnu (Low_Bound (gnat_range));
	      gnu_high_bound = gnat_to_gnu (High_Bound (gnat_range));
	      break;

	    case N_Op_Ge:
	      gnu_low_bound = gnat_to_gnu (Right_Opnd (Right_Opnd (gnat_cond)));
	      gnu_high_bound = NULL_TREE;
	      break;

	    case N_Op_Le:
	      gnu_low_bound = NULL_TREE;
	      gnu_high_bound = gnat_to_gnu (Right_Opnd (Right_Opnd (gnat_cond)));
	      break;

	    default:
	      goto common;
	    }

	  gnat_index = Left_Opnd (Right_Opnd (gnat_cond));
	  gnat_type = Etype (gnat_index);
	  gnu_index = gnat_to_gnu (gnat_index);

	  if (with_extra_info
	      && gnu_low_bound
	      && gnu_high_bound
	      && Known_Esize (gnat_type)
	      && UI_To_Int (Esize (gnat_type)) <= 32)
	    gnu_result
	      = build_call_raise_range (reason, gnat_node, gnu_index,
					gnu_low_bound, gnu_high_bound);

	  /* If loop unswitching is enabled, we try to compute invariant
	     conditions for checks applied to iteration variables, i.e.
	     conditions that are both independent of the variable and
	     necessary in order for the check to fail in the course of
	     some iteration, and prepend them to the original condition
	     of the checks.  This will make it possible later for the
	     loop unswitching pass to replace the loop with two loops,
	     one of which has the checks eliminated and the other has
	     the original checks reinstated, and a run time selection.
	     The former loop will be suitable for vectorization.  */
	  if (flag_unswitch_loops
	      && (!gnu_low_bound
		  || (gnu_low_bound = gnat_invariant_expr (gnu_low_bound)))
	      && (!gnu_high_bound
		  || (gnu_high_bound = gnat_invariant_expr (gnu_high_bound)))
	      && (rci = push_range_check_info (gnu_index)))
	    {
	      rci->low_bound = gnu_low_bound;
	      rci->high_bound = gnu_high_bound;
	      rci->type = get_unpadded_type (gnat_type);
	      rci->invariant_cond = build1 (SAVE_EXPR, boolean_type_node,
					    boolean_true_node);
	      gnu_cond = build_binary_op (TRUTH_ANDIF_EXPR,
					  boolean_type_node,
					  rci->invariant_cond,
					  gnat_to_gnu (gnat_cond));
	    }
	}
      break;

    default:
      break;
    }

common:
  if (!gnu_result)
    gnu_result = build_call_raise (reason, gnat_node, kind);
  set_expr_location_from_node (gnu_result, gnat_node);

  /* If the type is VOID, this is a statement, so we need to generate the code
     for the call.  Handle a condition, if there is one.  */
  if (VOID_TYPE_P (*gnu_result_type_p))
    {
      if (Present (gnat_cond))
	{
	  if (!gnu_cond)
	    gnu_cond = gnat_to_gnu (gnat_cond);
	  gnu_result = build3 (COND_EXPR, void_type_node, gnu_cond, gnu_result,
			       alloc_stmt_list ());
	}
    }
  else
    gnu_result = build1 (NULL_EXPR, *gnu_result_type_p, gnu_result);

  return gnu_result;
}

/* Return true if GNAT_NODE is on the LHS of an assignment or an actual
   parameter of a call.  */

static bool
lhs_or_actual_p (Node_Id gnat_node)
{
  Node_Id gnat_parent = Parent (gnat_node);
  Node_Kind kind = Nkind (gnat_parent);

  if (kind == N_Assignment_Statement && Name (gnat_parent) == gnat_node)
    return true;

  if ((kind == N_Procedure_Call_Statement || kind == N_Function_Call)
      && Name (gnat_parent) != gnat_node)
    return true;

  if (kind == N_Parameter_Association)
    return true;

  return false;
}

/* Return true if either GNAT_NODE or a view of GNAT_NODE is on the LHS
   of an assignment or an actual parameter of a call.  */

static bool
present_in_lhs_or_actual_p (Node_Id gnat_node)
{
  Node_Kind kind;

  if (lhs_or_actual_p (gnat_node))
    return true;

  kind = Nkind (Parent (gnat_node));

  if ((kind == N_Type_Conversion || kind == N_Unchecked_Type_Conversion)
      && lhs_or_actual_p (Parent (gnat_node)))
    return true;

  return false;
}

/* Return true if GNAT_NODE, an unchecked type conversion, is a no-op as far
   as gigi is concerned.  This is used to avoid conversions on the LHS.  */

static bool
unchecked_conversion_nop (Node_Id gnat_node)
{
  Entity_Id from_type, to_type;

  /* The conversion must be on the LHS of an assignment or an actual parameter
     of a call.  Otherwise, even if the conversion was essentially a no-op, it
     could de facto ensure type consistency and this should be preserved.  */
  if (!lhs_or_actual_p (gnat_node))
    return false;

  from_type = Etype (Expression (gnat_node));

  /* We're interested in artificial conversions generated by the front-end
     to make private types explicit, e.g. in Expand_Assign_Array.  */
  if (!Is_Private_Type (from_type))
    return false;

  from_type = Underlying_Type (from_type);
  to_type = Etype (gnat_node);

  /* The direct conversion to the underlying type is a no-op.  */
  if (to_type == from_type)
    return true;

  /* For an array subtype, the conversion to the PAT is a no-op.  */
  if (Ekind (from_type) == E_Array_Subtype
      && to_type == Packed_Array_Type (from_type))
    return true;

  /* For a record subtype, the conversion to the type is a no-op.  */
  if (Ekind (from_type) == E_Record_Subtype
      && to_type == Etype (from_type))
    return true;

  return false;
}

/* This function is the driver of the GNAT to GCC tree transformation process.
   It is the entry point of the tree transformer.  GNAT_NODE is the root of
   some GNAT tree.  Return the root of the corresponding GCC tree.  If this
   is an expression, return the GCC equivalent of the expression.  If this
   is a statement, return the statement or add it to the current statement
   group, in which case anything returned is to be interpreted as occurring
   after anything added.  */

tree
gnat_to_gnu (Node_Id gnat_node)
{
  const Node_Kind kind = Nkind (gnat_node);
  bool went_into_elab_proc = false;
  tree gnu_result = error_mark_node; /* Default to no value.  */
  tree gnu_result_type = void_type_node;
  tree gnu_expr, gnu_lhs, gnu_rhs;
  Node_Id gnat_temp;

  /* Save node number for error message and set location information.  */
  error_gnat_node = gnat_node;
  Sloc_to_locus (Sloc (gnat_node), &input_location);

  /* If this node is a statement and we are only annotating types, return an
     empty statement list.  */
  if (type_annotate_only && IN (kind, N_Statement_Other_Than_Procedure_Call))
    return alloc_stmt_list ();

  /* If this node is a non-static subexpression and we are only annotating
     types, make this into a NULL_EXPR.  */
  if (type_annotate_only
      && IN (kind, N_Subexpr)
      && kind != N_Identifier
      && !Compile_Time_Known_Value (gnat_node))
    return build1 (NULL_EXPR, get_unpadded_type (Etype (gnat_node)),
		   build_call_raise (CE_Range_Check_Failed, gnat_node,
				     N_Raise_Constraint_Error));

  if ((IN (kind, N_Statement_Other_Than_Procedure_Call)
       && kind != N_Null_Statement)
      || kind == N_Procedure_Call_Statement
      || kind == N_Label
      || kind == N_Implicit_Label_Declaration
      || kind == N_Handled_Sequence_Of_Statements
      || (IN (kind, N_Raise_xxx_Error) && Ekind (Etype (gnat_node)) == E_Void))
    {
      tree current_elab_proc = get_elaboration_procedure ();

      /* If this is a statement and we are at top level, it must be part of
	 the elaboration procedure, so mark us as being in that procedure.  */
      if (!current_function_decl)
	{
	  current_function_decl = current_elab_proc;
	  went_into_elab_proc = true;
	}

      /* If we are in the elaboration procedure, check if we are violating a
	 No_Elaboration_Code restriction by having a statement there.  Don't
	 check for a possible No_Elaboration_Code restriction violation on
	 N_Handled_Sequence_Of_Statements, as we want to signal an error on
	 every nested real statement instead.  This also avoids triggering
	 spurious errors on dummy (empty) sequences created by the front-end
	 for package bodies in some cases.  */
      if (current_function_decl == current_elab_proc
	  && kind != N_Handled_Sequence_Of_Statements)
	Check_Elaboration_Code_Allowed (gnat_node);
    }

  switch (kind)
    {
      /********************************/
      /* Chapter 2: Lexical Elements  */
      /********************************/

    case N_Identifier:
    case N_Expanded_Name:
    case N_Operator_Symbol:
    case N_Defining_Identifier:
      gnu_result = Identifier_to_gnu (gnat_node, &gnu_result_type);

      /* If this is an atomic access on the RHS for which synchronization is
	 required, build the atomic load.  */
      if (atomic_sync_required_p (gnat_node)
	  && !present_in_lhs_or_actual_p (gnat_node))
	gnu_result = build_atomic_load (gnu_result);
      break;

    case N_Integer_Literal:
      {
	tree gnu_type;

	/* Get the type of the result, looking inside any padding and
	   justified modular types.  Then get the value in that type.  */
	gnu_type = gnu_result_type = get_unpadded_type (Etype (gnat_node));

	if (TREE_CODE (gnu_type) == RECORD_TYPE
	    && TYPE_JUSTIFIED_MODULAR_P (gnu_type))
	  gnu_type = TREE_TYPE (TYPE_FIELDS (gnu_type));

	gnu_result = UI_To_gnu (Intval (gnat_node), gnu_type);

	/* If the result overflows (meaning it doesn't fit in its base type),
	   abort.  We would like to check that the value is within the range
	   of the subtype, but that causes problems with subtypes whose usage
	   will raise Constraint_Error and with biased representation, so
	   we don't.  */
	gcc_assert (!TREE_OVERFLOW (gnu_result));
      }
      break;

    case N_Character_Literal:
      /* If a Entity is present, it means that this was one of the
	 literals in a user-defined character type.  In that case,
	 just return the value in the CONST_DECL.  Otherwise, use the
	 character code.  In that case, the base type should be an
	 INTEGER_TYPE, but we won't bother checking for that.  */
      gnu_result_type = get_unpadded_type (Etype (gnat_node));
      if (Present (Entity (gnat_node)))
	gnu_result = DECL_INITIAL (get_gnu_tree (Entity (gnat_node)));
      else
	gnu_result
	  = build_int_cst_type
	      (gnu_result_type, UI_To_CC (Char_Literal_Value (gnat_node)));
      break;

    case N_Real_Literal:
      gnu_result_type = get_unpadded_type (Etype (gnat_node));

      /* If this is of a fixed-point type, the value we want is the
	 value of the corresponding integer.  */
      if (IN (Ekind (Underlying_Type (Etype (gnat_node))), Fixed_Point_Kind))
	{
	  gnu_result = UI_To_gnu (Corresponding_Integer_Value (gnat_node),
				  gnu_result_type);
	  gcc_assert (!TREE_OVERFLOW (gnu_result));
	}

      /* Convert the Ureal to a vax float (represented on a signed type).  */
      else if (Vax_Float (Underlying_Type (Etype (gnat_node))))
	{
	  gnu_result = UI_To_gnu (Get_Vax_Real_Literal_As_Signed (gnat_node),
				  gnu_result_type);
	}

      else
	{
	  Ureal ur_realval = Realval (gnat_node);

	  /* First convert the real value to a machine number if it isn't
	     already. That forces BASE to 2 for non-zero values and simplifies
             the rest of our logic.  */

	  if (!Is_Machine_Number (gnat_node))
	    ur_realval
	      = Machine (Base_Type (Underlying_Type (Etype (gnat_node))),
			 ur_realval, Round_Even, gnat_node);

	  if (UR_Is_Zero (ur_realval))
	    gnu_result = convert (gnu_result_type, integer_zero_node);
	  else
	    {
	      REAL_VALUE_TYPE tmp;

	      gnu_result
		= UI_To_gnu (Numerator (ur_realval), gnu_result_type);

	      /* The base must be 2 as Machine guarantees this, so we scale
                 the value, which we know can fit in the mantissa of the type
                 (hence the use of that type above).  */

	      gcc_assert (Rbase (ur_realval) == 2);
	      real_ldexp (&tmp, &TREE_REAL_CST (gnu_result),
			  - UI_To_Int (Denominator (ur_realval)));
	      gnu_result = build_real (gnu_result_type, tmp);
	    }

	  /* Now see if we need to negate the result.  Do it this way to
	     properly handle -0.  */
	  if (UR_Is_Negative (Realval (gnat_node)))
	    gnu_result
	      = build_unary_op (NEGATE_EXPR, get_base_type (gnu_result_type),
				gnu_result);
	}

      break;

    case N_String_Literal:
      gnu_result_type = get_unpadded_type (Etype (gnat_node));
      if (TYPE_PRECISION (TREE_TYPE (gnu_result_type)) == HOST_BITS_PER_CHAR)
	{
	  String_Id gnat_string = Strval (gnat_node);
	  int length = String_Length (gnat_string);
	  int i;
	  char *string;
	  if (length >= ALLOCA_THRESHOLD)
	    string = XNEWVEC (char, length + 1);
	  else
	    string = (char *) alloca (length + 1);

	  /* Build the string with the characters in the literal.  Note
	     that Ada strings are 1-origin.  */
	  for (i = 0; i < length; i++)
	    string[i] = Get_String_Char (gnat_string, i + 1);

	  /* Put a null at the end of the string in case it's in a context
	     where GCC will want to treat it as a C string.  */
	  string[i] = 0;

	  gnu_result = build_string (length, string);

	  /* Strings in GCC don't normally have types, but we want
	     this to not be converted to the array type.  */
	  TREE_TYPE (gnu_result) = gnu_result_type;

	  if (length >= ALLOCA_THRESHOLD)
	    free (string);
	}
      else
	{
	  /* Build a list consisting of each character, then make
	     the aggregate.  */
	  String_Id gnat_string = Strval (gnat_node);
	  int length = String_Length (gnat_string);
	  int i;
	  tree gnu_idx = TYPE_MIN_VALUE (TYPE_DOMAIN (gnu_result_type));
	  vec<constructor_elt, va_gc> *gnu_vec;
	  vec_alloc (gnu_vec, length);

	  for (i = 0; i < length; i++)
	    {
	      tree t = build_int_cst (TREE_TYPE (gnu_result_type),
				      Get_String_Char (gnat_string, i + 1));

	      CONSTRUCTOR_APPEND_ELT (gnu_vec, gnu_idx, t);
	      gnu_idx = int_const_binop (PLUS_EXPR, gnu_idx, integer_one_node);
	    }

	  gnu_result = gnat_build_constructor (gnu_result_type, gnu_vec);
	}
      break;

    case N_Pragma:
      gnu_result = Pragma_to_gnu (gnat_node);
      break;

    /**************************************/
    /* Chapter 3: Declarations and Types  */
    /**************************************/

    case N_Subtype_Declaration:
    case N_Full_Type_Declaration:
    case N_Incomplete_Type_Declaration:
    case N_Private_Type_Declaration:
    case N_Private_Extension_Declaration:
    case N_Task_Type_Declaration:
      process_type (Defining_Entity (gnat_node));
      gnu_result = alloc_stmt_list ();
      break;

    case N_Object_Declaration:
    case N_Exception_Declaration:
      gnat_temp = Defining_Entity (gnat_node);
      gnu_result = alloc_stmt_list ();

      /* If we are just annotating types and this object has an unconstrained
	 or task type, don't elaborate it.   */
      if (type_annotate_only
	  && (((Is_Array_Type (Etype (gnat_temp))
		|| Is_Record_Type (Etype (gnat_temp)))
	       && !Is_Constrained (Etype (gnat_temp)))
	    || Is_Concurrent_Type (Etype (gnat_temp))))
	break;

      if (Present (Expression (gnat_node))
	  && !(kind == N_Object_Declaration && No_Initialization (gnat_node))
	  && (!type_annotate_only
	      || Compile_Time_Known_Value (Expression (gnat_node))))
	{
	  gnu_expr = gnat_to_gnu (Expression (gnat_node));
	  if (Do_Range_Check (Expression (gnat_node)))
	    gnu_expr
	      = emit_range_check (gnu_expr, Etype (gnat_temp), gnat_node);

	  /* If this object has its elaboration delayed, we must force
	     evaluation of GNU_EXPR right now and save it for when the object
	     is frozen.  */
	  if (Present (Freeze_Node (gnat_temp)))
	    {
	      if (TREE_CONSTANT (gnu_expr))
		;
	      else if (global_bindings_p ())
		gnu_expr
		  = create_var_decl (create_concat_name (gnat_temp, "init"),
				     NULL_TREE, TREE_TYPE (gnu_expr), gnu_expr,
				     false, false, false, false,
				     NULL, gnat_temp);
	      else
		gnu_expr = gnat_save_expr (gnu_expr);

	      save_gnu_tree (gnat_node, gnu_expr, true);
	    }
	}
      else
	gnu_expr = NULL_TREE;

      if (type_annotate_only && gnu_expr && TREE_CODE (gnu_expr) == ERROR_MARK)
	gnu_expr = NULL_TREE;

      /* If this is a deferred constant with an address clause, we ignore the
	 full view since the clause is on the partial view and we cannot have
	 2 different GCC trees for the object.  The only bits of the full view
	 we will use is the initializer, but it will be directly fetched.  */
      if (Ekind(gnat_temp) == E_Constant
	  && Present (Address_Clause (gnat_temp))
	  && Present (Full_View (gnat_temp)))
	save_gnu_tree (Full_View (gnat_temp), error_mark_node, true);

      if (No (Freeze_Node (gnat_temp)))
	gnat_to_gnu_entity (gnat_temp, gnu_expr, 1);
      break;

    case N_Object_Renaming_Declaration:
      gnat_temp = Defining_Entity (gnat_node);

      /* Don't do anything if this renaming is handled by the front end or if
	 we are just annotating types and this object has a composite or task
	 type, don't elaborate it.  We return the result in case it has any
	 SAVE_EXPRs in it that need to be evaluated here.  */
      if (!Is_Renaming_Of_Object (gnat_temp)
	  && ! (type_annotate_only
		&& (Is_Array_Type (Etype (gnat_temp))
		    || Is_Record_Type (Etype (gnat_temp))
		    || Is_Concurrent_Type (Etype (gnat_temp)))))
	gnu_result
	  = gnat_to_gnu_entity (gnat_temp,
				gnat_to_gnu (Renamed_Object (gnat_temp)), 1);
      else
	gnu_result = alloc_stmt_list ();
      break;

    case N_Implicit_Label_Declaration:
      gnat_to_gnu_entity (Defining_Entity (gnat_node), NULL_TREE, 1);
      gnu_result = alloc_stmt_list ();
      break;

    case N_Exception_Renaming_Declaration:
    case N_Number_Declaration:
    case N_Package_Renaming_Declaration:
    case N_Subprogram_Renaming_Declaration:
      /* These are fully handled in the front end.  */
      gnu_result = alloc_stmt_list ();
      break;

    /*************************************/
    /* Chapter 4: Names and Expressions  */
    /*************************************/

    case N_Explicit_Dereference:
      gnu_result = gnat_to_gnu (Prefix (gnat_node));
      gnu_result_type = get_unpadded_type (Etype (gnat_node));
      gnu_result = build_unary_op (INDIRECT_REF, NULL_TREE, gnu_result);

      /* If this is an atomic access on the RHS for which synchronization is
	 required, build the atomic load.  */
      if (atomic_sync_required_p (gnat_node)
	  && !present_in_lhs_or_actual_p (gnat_node))
	gnu_result = build_atomic_load (gnu_result);
      break;

    case N_Indexed_Component:
      {
	tree gnu_array_object = gnat_to_gnu (Prefix (gnat_node));
	tree gnu_type;
	int ndim;
	int i;
	Node_Id *gnat_expr_array;

	gnu_array_object = maybe_implicit_deref (gnu_array_object);

	/* Convert vector inputs to their representative array type, to fit
	   what the code below expects.  */
	if (VECTOR_TYPE_P (TREE_TYPE (gnu_array_object)))
	  {
	    if (present_in_lhs_or_actual_p (gnat_node))
	      gnat_mark_addressable (gnu_array_object);
	    gnu_array_object = maybe_vector_array (gnu_array_object);
	  }

	gnu_array_object = maybe_unconstrained_array (gnu_array_object);

	/* If we got a padded type, remove it too.  */
	if (TYPE_IS_PADDING_P (TREE_TYPE (gnu_array_object)))
	  gnu_array_object
	    = convert (TREE_TYPE (TYPE_FIELDS (TREE_TYPE (gnu_array_object))),
		       gnu_array_object);

	gnu_result = gnu_array_object;

	/* The failure of this assertion will very likely come from a missing
	   expansion for a packed array access.  */
	gcc_assert (TREE_CODE (TREE_TYPE (gnu_array_object)) == ARRAY_TYPE);

	/* First compute the number of dimensions of the array, then
	   fill the expression array, the order depending on whether
	   this is a Convention_Fortran array or not.  */
	for (ndim = 1, gnu_type = TREE_TYPE (gnu_array_object);
	     TREE_CODE (TREE_TYPE (gnu_type)) == ARRAY_TYPE
	     && TYPE_MULTI_ARRAY_P (TREE_TYPE (gnu_type));
	     ndim++, gnu_type = TREE_TYPE (gnu_type))
	  ;

	gnat_expr_array = XALLOCAVEC (Node_Id, ndim);

	if (TYPE_CONVENTION_FORTRAN_P (TREE_TYPE (gnu_array_object)))
	  for (i = ndim - 1, gnat_temp = First (Expressions (gnat_node));
	       i >= 0;
	       i--, gnat_temp = Next (gnat_temp))
	    gnat_expr_array[i] = gnat_temp;
	else
	  for (i = 0, gnat_temp = First (Expressions (gnat_node));
	       i < ndim;
	       i++, gnat_temp = Next (gnat_temp))
	    gnat_expr_array[i] = gnat_temp;

	for (i = 0, gnu_type = TREE_TYPE (gnu_array_object);
	     i < ndim; i++, gnu_type = TREE_TYPE (gnu_type))
	  {
	    gcc_assert (TREE_CODE (gnu_type) == ARRAY_TYPE);
	    gnat_temp = gnat_expr_array[i];
	    gnu_expr = gnat_to_gnu (gnat_temp);

	    if (Do_Range_Check (gnat_temp))
	      gnu_expr
		= emit_index_check
		  (gnu_array_object, gnu_expr,
		   TYPE_MIN_VALUE (TYPE_INDEX_TYPE (TYPE_DOMAIN (gnu_type))),
		   TYPE_MAX_VALUE (TYPE_INDEX_TYPE (TYPE_DOMAIN (gnu_type))),
		   gnat_temp);

	    gnu_result = build_binary_op (ARRAY_REF, NULL_TREE,
					  gnu_result, gnu_expr);
	  }

	gnu_result_type = get_unpadded_type (Etype (gnat_node));

	/* If this is an atomic access on the RHS for which synchronization is
	   required, build the atomic load.  */
	if (atomic_sync_required_p (gnat_node)
	    && !present_in_lhs_or_actual_p (gnat_node))
	  gnu_result = build_atomic_load (gnu_result);
      }
      break;

    case N_Slice:
      {
	Node_Id gnat_range_node = Discrete_Range (gnat_node);
	tree gnu_type;

	gnu_result = gnat_to_gnu (Prefix (gnat_node));
	gnu_result_type = get_unpadded_type (Etype (gnat_node));

	/* Do any implicit dereferences of the prefix and do any needed
	   range check.  */
	gnu_result = maybe_implicit_deref (gnu_result);
	gnu_result = maybe_unconstrained_array (gnu_result);
	gnu_type = TREE_TYPE (gnu_result);
	if (Do_Range_Check (gnat_range_node))
	  {
	    /* Get the bounds of the slice.  */
	    tree gnu_index_type
	      = TYPE_INDEX_TYPE (TYPE_DOMAIN (gnu_result_type));
	    tree gnu_min_expr = TYPE_MIN_VALUE (gnu_index_type);
	    tree gnu_max_expr = TYPE_MAX_VALUE (gnu_index_type);
	    /* Get the permitted bounds.  */
	    tree gnu_base_index_type
	      = TYPE_INDEX_TYPE (TYPE_DOMAIN (gnu_type));
	    tree gnu_base_min_expr = SUBSTITUTE_PLACEHOLDER_IN_EXPR
	      (TYPE_MIN_VALUE (gnu_base_index_type), gnu_result);
	    tree gnu_base_max_expr = SUBSTITUTE_PLACEHOLDER_IN_EXPR
	      (TYPE_MAX_VALUE (gnu_base_index_type), gnu_result);
	    tree gnu_expr_l, gnu_expr_h, gnu_expr_type;

	   gnu_min_expr = gnat_protect_expr (gnu_min_expr);
	   gnu_max_expr = gnat_protect_expr (gnu_max_expr);

	    /* Derive a good type to convert everything to.  */
	    gnu_expr_type = get_base_type (gnu_index_type);

	    /* Test whether the minimum slice value is too small.  */
	    gnu_expr_l = build_binary_op (LT_EXPR, boolean_type_node,
					  convert (gnu_expr_type,
						   gnu_min_expr),
					  convert (gnu_expr_type,
						   gnu_base_min_expr));

	    /* Test whether the maximum slice value is too large.  */
	    gnu_expr_h = build_binary_op (GT_EXPR, boolean_type_node,
					  convert (gnu_expr_type,
						   gnu_max_expr),
					  convert (gnu_expr_type,
						   gnu_base_max_expr));

	    /* Build a slice index check that returns the low bound,
	       assuming the slice is not empty.  */
	    gnu_expr = emit_check
	      (build_binary_op (TRUTH_ORIF_EXPR, boolean_type_node,
				gnu_expr_l, gnu_expr_h),
	       gnu_min_expr, CE_Index_Check_Failed, gnat_node);

	   /* Build a conditional expression that does the index checks and
	      returns the low bound if the slice is not empty (max >= min),
	      and returns the naked low bound otherwise (max < min), unless
	      it is non-constant and the high bound is; this prevents VRP
	      from inferring bogus ranges on the unlikely path.  */
	    gnu_expr = fold_build3 (COND_EXPR, gnu_expr_type,
				    build_binary_op (GE_EXPR, gnu_expr_type,
						     convert (gnu_expr_type,
							      gnu_max_expr),
						     convert (gnu_expr_type,
							      gnu_min_expr)),
				    gnu_expr,
				    TREE_CODE (gnu_min_expr) != INTEGER_CST
				    && TREE_CODE (gnu_max_expr) == INTEGER_CST
				    ? gnu_max_expr : gnu_min_expr);
	  }
	else
	  /* Simply return the naked low bound.  */
	  gnu_expr = TYPE_MIN_VALUE (TYPE_DOMAIN (gnu_result_type));

	/* If this is a slice with non-constant size of an array with constant
	   size, set the maximum size for the allocation of temporaries.  */
	if (!TREE_CONSTANT (TYPE_SIZE_UNIT (gnu_result_type))
	    && TREE_CONSTANT (TYPE_SIZE_UNIT (gnu_type)))
	  TYPE_ARRAY_MAX_SIZE (gnu_result_type) = TYPE_SIZE_UNIT (gnu_type);

	gnu_result = build_binary_op (ARRAY_RANGE_REF, gnu_result_type,
				      gnu_result, gnu_expr);
      }
      break;

    case N_Selected_Component:
      {
	tree gnu_prefix = gnat_to_gnu (Prefix (gnat_node));
	Entity_Id gnat_field = Entity (Selector_Name (gnat_node));
	Entity_Id gnat_pref_type = Etype (Prefix (gnat_node));
	tree gnu_field;

	while (IN (Ekind (gnat_pref_type), Incomplete_Or_Private_Kind)
	       || IN (Ekind (gnat_pref_type), Access_Kind))
	  {
	    if (IN (Ekind (gnat_pref_type), Incomplete_Or_Private_Kind))
	      gnat_pref_type = Underlying_Type (gnat_pref_type);
	    else if (IN (Ekind (gnat_pref_type), Access_Kind))
	      gnat_pref_type = Designated_Type (gnat_pref_type);
	  }

	gnu_prefix = maybe_implicit_deref (gnu_prefix);

	/* For discriminant references in tagged types always substitute the
	   corresponding discriminant as the actual selected component.  */
	if (Is_Tagged_Type (gnat_pref_type))
	  while (Present (Corresponding_Discriminant (gnat_field)))
	    gnat_field = Corresponding_Discriminant (gnat_field);

	/* For discriminant references of untagged types always substitute the
	   corresponding stored discriminant.  */
	else if (Present (Corresponding_Discriminant (gnat_field)))
	  gnat_field = Original_Record_Component (gnat_field);

	/* Handle extracting the real or imaginary part of a complex.
	   The real part is the first field and the imaginary the last.  */
	if (TREE_CODE (TREE_TYPE (gnu_prefix)) == COMPLEX_TYPE)
	  gnu_result = build_unary_op (Present (Next_Entity (gnat_field))
				       ? REALPART_EXPR : IMAGPART_EXPR,
				       NULL_TREE, gnu_prefix);
	else
	  {
	    gnu_field = gnat_to_gnu_field_decl (gnat_field);

	    /* If there are discriminants, the prefix might be evaluated more
	       than once, which is a problem if it has side-effects.  */
	    if (Has_Discriminants (Is_Access_Type (Etype (Prefix (gnat_node)))
				   ? Designated_Type (Etype
						      (Prefix (gnat_node)))
				   : Etype (Prefix (gnat_node))))
	      gnu_prefix = gnat_stabilize_reference (gnu_prefix, false, NULL);

	    gnu_result
	      = build_component_ref (gnu_prefix, NULL_TREE, gnu_field,
				     (Nkind (Parent (gnat_node))
				      == N_Attribute_Reference)
				     && lvalue_required_for_attribute_p
					(Parent (gnat_node)));
	  }

	gnu_result_type = get_unpadded_type (Etype (gnat_node));

	/* If this is an atomic access on the RHS for which synchronization is
	   required, build the atomic load.  */
	if (atomic_sync_required_p (gnat_node)
	    && !present_in_lhs_or_actual_p (gnat_node))
	  gnu_result = build_atomic_load (gnu_result);
      }
      break;

    case N_Attribute_Reference:
      {
	/* The attribute designator.  */
	const int attr = Get_Attribute_Id (Attribute_Name (gnat_node));

	/* The Elab_Spec and Elab_Body attributes are special in that Prefix
	   is a unit, not an object with a GCC equivalent.  */
	if (attr == Attr_Elab_Spec || attr == Attr_Elab_Body)
	  return
	    create_subprog_decl (create_concat_name
				 (Entity (Prefix (gnat_node)),
				  attr == Attr_Elab_Body ? "elabb" : "elabs"),
				 NULL_TREE, void_ftype, NULL_TREE, is_disabled,
				 true, true, true, NULL, gnat_node);

	gnu_result = Attribute_to_gnu (gnat_node, &gnu_result_type, attr);
      }
      break;

    case N_Reference:
      /* Like 'Access as far as we are concerned.  */
      gnu_result = gnat_to_gnu (Prefix (gnat_node));
      gnu_result = build_unary_op (ADDR_EXPR, NULL_TREE, gnu_result);
      gnu_result_type = get_unpadded_type (Etype (gnat_node));
      break;

    case N_Aggregate:
    case N_Extension_Aggregate:
      {
	tree gnu_aggr_type;

	/* ??? It is wrong to evaluate the type now, but there doesn't
	   seem to be any other practical way of doing it.  */

	gcc_assert (!Expansion_Delayed (gnat_node));

	gnu_aggr_type = gnu_result_type
	  = get_unpadded_type (Etype (gnat_node));

	if (TREE_CODE (gnu_result_type) == RECORD_TYPE
	    && TYPE_CONTAINS_TEMPLATE_P (gnu_result_type))
	  gnu_aggr_type
	    = TREE_TYPE (DECL_CHAIN (TYPE_FIELDS (gnu_result_type)));
	else if (TREE_CODE (gnu_result_type) == VECTOR_TYPE)
	  gnu_aggr_type = TYPE_REPRESENTATIVE_ARRAY (gnu_result_type);

	if (Null_Record_Present (gnat_node))
	  gnu_result = gnat_build_constructor (gnu_aggr_type,
					       NULL);

	else if (TREE_CODE (gnu_aggr_type) == RECORD_TYPE
		 || TREE_CODE (gnu_aggr_type) == UNION_TYPE)
	  gnu_result
	    = assoc_to_constructor (Etype (gnat_node),
				    First (Component_Associations (gnat_node)),
				    gnu_aggr_type);
	else if (TREE_CODE (gnu_aggr_type) == ARRAY_TYPE)
	  gnu_result = pos_to_constructor (First (Expressions (gnat_node)),
					   gnu_aggr_type,
					   Component_Type (Etype (gnat_node)));
	else if (TREE_CODE (gnu_aggr_type) == COMPLEX_TYPE)
	  gnu_result
	    = build_binary_op
	      (COMPLEX_EXPR, gnu_aggr_type,
	       gnat_to_gnu (Expression (First
					(Component_Associations (gnat_node)))),
	       gnat_to_gnu (Expression
			    (Next
			     (First (Component_Associations (gnat_node))))));
	else
	  gcc_unreachable ();

	gnu_result = convert (gnu_result_type, gnu_result);
      }
      break;

    case N_Null:
      if (TARGET_VTABLE_USES_DESCRIPTORS
	  && Ekind (Etype (gnat_node)) == E_Access_Subprogram_Type
	  && Is_Dispatch_Table_Entity (Etype (gnat_node)))
	gnu_result = null_fdesc_node;
      else
	gnu_result = null_pointer_node;
      gnu_result_type = get_unpadded_type (Etype (gnat_node));
      break;

    case N_Type_Conversion:
    case N_Qualified_Expression:
      /* Get the operand expression.  */
      gnu_result = gnat_to_gnu (Expression (gnat_node));
      gnu_result_type = get_unpadded_type (Etype (gnat_node));

      /* If this is a qualified expression for a tagged type, we mark the type
	 as used.  Because of polymorphism, this might be the only reference to
	 the tagged type in the program while objects have it as dynamic type.
	 The debugger needs to see it to display these objects properly.  */
      if (kind == N_Qualified_Expression && Is_Tagged_Type (Etype (gnat_node)))
	used_types_insert (gnu_result_type);

      gnu_result
	= convert_with_check (Etype (gnat_node), gnu_result,
			      Do_Overflow_Check (gnat_node),
			      Do_Range_Check (Expression (gnat_node)),
			      kind == N_Type_Conversion
			      && Float_Truncate (gnat_node), gnat_node);
      break;

    case N_Unchecked_Type_Conversion:
      gnu_result = gnat_to_gnu (Expression (gnat_node));

      /* Skip further processing if the conversion is deemed a no-op.  */
      if (unchecked_conversion_nop (gnat_node))
	{
	  gnu_result_type = TREE_TYPE (gnu_result);
	  break;
	}

      gnu_result_type = get_unpadded_type (Etype (gnat_node));

      /* If the result is a pointer type, see if we are improperly
	 converting to a stricter alignment.  */
      if (STRICT_ALIGNMENT && POINTER_TYPE_P (gnu_result_type)
	  && IN (Ekind (Etype (gnat_node)), Access_Kind))
	{
	  unsigned int align = known_alignment (gnu_result);
	  tree gnu_obj_type = TREE_TYPE (gnu_result_type);
	  unsigned int oalign = TYPE_ALIGN (gnu_obj_type);

	  if (align != 0 && align < oalign && !TYPE_ALIGN_OK (gnu_obj_type))
	    post_error_ne_tree_2
	      ("?source alignment (^) '< alignment of & (^)",
	       gnat_node, Designated_Type (Etype (gnat_node)),
	       size_int (align / BITS_PER_UNIT), oalign / BITS_PER_UNIT);
	}

      /* If we are converting a descriptor to a function pointer, first
	 build the pointer.  */
      if (TARGET_VTABLE_USES_DESCRIPTORS
	  && TREE_TYPE (gnu_result) == fdesc_type_node
	  && POINTER_TYPE_P (gnu_result_type))
	gnu_result = build_unary_op (ADDR_EXPR, NULL_TREE, gnu_result);

      gnu_result = unchecked_convert (gnu_result_type, gnu_result,
				      No_Truncation (gnat_node));
      break;

    case N_In:
    case N_Not_In:
      {
	tree gnu_obj = gnat_to_gnu (Left_Opnd (gnat_node));
	Node_Id gnat_range = Right_Opnd (gnat_node);
	tree gnu_low, gnu_high;

	/* GNAT_RANGE is either an N_Range node or an identifier denoting a
	   subtype.  */
	if (Nkind (gnat_range) == N_Range)
	  {
	    gnu_low = gnat_to_gnu (Low_Bound (gnat_range));
	    gnu_high = gnat_to_gnu (High_Bound (gnat_range));
	  }
	else if (Nkind (gnat_range) == N_Identifier
		 || Nkind (gnat_range) == N_Expanded_Name)
	  {
	    tree gnu_range_type = get_unpadded_type (Entity (gnat_range));

	    gnu_low = TYPE_MIN_VALUE (gnu_range_type);
	    gnu_high = TYPE_MAX_VALUE (gnu_range_type);
	  }
	else
	  gcc_unreachable ();

	gnu_result_type = get_unpadded_type (Etype (gnat_node));

	/* If LOW and HIGH are identical, perform an equality test.  Otherwise,
	   ensure that GNU_OBJ is evaluated only once and perform a full range
	   test.  */
	if (operand_equal_p (gnu_low, gnu_high, 0))
	  gnu_result
	    = build_binary_op (EQ_EXPR, gnu_result_type, gnu_obj, gnu_low);
	else
	  {
	    tree t1, t2;
	    gnu_obj = gnat_protect_expr (gnu_obj);
	    t1 = build_binary_op (GE_EXPR, gnu_result_type, gnu_obj, gnu_low);
	    if (EXPR_P (t1))
	      set_expr_location_from_node (t1, gnat_node);
	    t2 = build_binary_op (LE_EXPR, gnu_result_type, gnu_obj, gnu_high);
	    if (EXPR_P (t2))
	      set_expr_location_from_node (t2, gnat_node);
	    gnu_result
	      = build_binary_op (TRUTH_ANDIF_EXPR, gnu_result_type, t1, t2);
	  }

	if (kind == N_Not_In)
	  gnu_result
	    = invert_truthvalue_loc (EXPR_LOCATION (gnu_result), gnu_result);
      }
      break;

    case N_Op_Divide:
      gnu_lhs = gnat_to_gnu (Left_Opnd (gnat_node));
      gnu_rhs = gnat_to_gnu (Right_Opnd (gnat_node));
      gnu_result_type = get_unpadded_type (Etype (gnat_node));
      gnu_result = build_binary_op (FLOAT_TYPE_P (gnu_result_type)
				    ? RDIV_EXPR
				    : (Rounded_Result (gnat_node)
				       ? ROUND_DIV_EXPR : TRUNC_DIV_EXPR),
				    gnu_result_type, gnu_lhs, gnu_rhs);
      break;

    case N_Op_Or:    case N_Op_And:      case N_Op_Xor:
      /* These can either be operations on booleans or on modular types.
	 Fall through for boolean types since that's the way GNU_CODES is
	 set up.  */
      if (IN (Ekind (Underlying_Type (Etype (gnat_node))),
	      Modular_Integer_Kind))
	{
	  enum tree_code code
	    = (kind == N_Op_Or ? BIT_IOR_EXPR
	       : kind == N_Op_And ? BIT_AND_EXPR
	       : BIT_XOR_EXPR);

	  gnu_lhs = gnat_to_gnu (Left_Opnd (gnat_node));
	  gnu_rhs = gnat_to_gnu (Right_Opnd (gnat_node));
	  gnu_result_type = get_unpadded_type (Etype (gnat_node));
	  gnu_result = build_binary_op (code, gnu_result_type,
					gnu_lhs, gnu_rhs);
	  break;
	}

      /* ... fall through ... */

    case N_Op_Eq:    case N_Op_Ne:	 case N_Op_Lt:
    case N_Op_Le:    case N_Op_Gt:       case N_Op_Ge:
    case N_Op_Add:   case N_Op_Subtract: case N_Op_Multiply:
    case N_Op_Mod:   case N_Op_Rem:
    case N_Op_Rotate_Left:
    case N_Op_Rotate_Right:
    case N_Op_Shift_Left:
    case N_Op_Shift_Right:
    case N_Op_Shift_Right_Arithmetic:
    case N_And_Then: case N_Or_Else:
      {
	enum tree_code code = gnu_codes[kind];
	bool ignore_lhs_overflow = false;
	location_t saved_location = input_location;
	tree gnu_type;

	gnu_lhs = gnat_to_gnu (Left_Opnd (gnat_node));
	gnu_rhs = gnat_to_gnu (Right_Opnd (gnat_node));
	gnu_type = gnu_result_type = get_unpadded_type (Etype (gnat_node));

	/* Pending generic support for efficient vector logical operations in
	   GCC, convert vectors to their representative array type view and
	   fallthrough.  */
	gnu_lhs = maybe_vector_array (gnu_lhs);
	gnu_rhs = maybe_vector_array (gnu_rhs);

	/* If this is a comparison operator, convert any references to
	   an unconstrained array value into a reference to the
	   actual array.  */
	if (TREE_CODE_CLASS (code) == tcc_comparison)
	  {
	    gnu_lhs = maybe_unconstrained_array (gnu_lhs);
	    gnu_rhs = maybe_unconstrained_array (gnu_rhs);
	  }

	/* If the result type is a private type, its full view may be a
	   numeric subtype. The representation we need is that of its base
	   type, given that it is the result of an arithmetic operation.  */
	else if (Is_Private_Type (Etype (gnat_node)))
	  gnu_type = gnu_result_type
	    = get_unpadded_type (Base_Type (Full_View (Etype (gnat_node))));

	/* If this is a shift whose count is not guaranteed to be correct,
	   we need to adjust the shift count.  */
	if (IN (kind, N_Op_Shift) && !Shift_Count_OK (gnat_node))
	  {
	    tree gnu_count_type = get_base_type (TREE_TYPE (gnu_rhs));
	    tree gnu_max_shift
	      = convert (gnu_count_type, TYPE_SIZE (gnu_type));

	    if (kind == N_Op_Rotate_Left || kind == N_Op_Rotate_Right)
	      gnu_rhs = build_binary_op (TRUNC_MOD_EXPR, gnu_count_type,
					 gnu_rhs, gnu_max_shift);
	    else if (kind == N_Op_Shift_Right_Arithmetic)
	      gnu_rhs
		= build_binary_op
		  (MIN_EXPR, gnu_count_type,
		   build_binary_op (MINUS_EXPR,
				    gnu_count_type,
				    gnu_max_shift,
				    convert (gnu_count_type,
					     integer_one_node)),
		   gnu_rhs);
	  }

	/* For right shifts, the type says what kind of shift to do,
	   so we may need to choose a different type.  In this case,
	   we have to ignore integer overflow lest it propagates all
	   the way down and causes a CE to be explicitly raised.  */
	if (kind == N_Op_Shift_Right && !TYPE_UNSIGNED (gnu_type))
	  {
	    gnu_type = gnat_unsigned_type (gnu_type);
	    ignore_lhs_overflow = true;
	  }
	else if (kind == N_Op_Shift_Right_Arithmetic
		 && TYPE_UNSIGNED (gnu_type))
	  {
	    gnu_type = gnat_signed_type (gnu_type);
	    ignore_lhs_overflow = true;
	  }

	if (gnu_type != gnu_result_type)
	  {
	    tree gnu_old_lhs = gnu_lhs;
	    gnu_lhs = convert (gnu_type, gnu_lhs);
	    if (TREE_CODE (gnu_lhs) == INTEGER_CST && ignore_lhs_overflow)
	      TREE_OVERFLOW (gnu_lhs) = TREE_OVERFLOW (gnu_old_lhs);
	    gnu_rhs = convert (gnu_type, gnu_rhs);
	  }

	/* Instead of expanding overflow checks for addition, subtraction
	   and multiplication itself, the front end will leave this to
	   the back end when Backend_Overflow_Checks_On_Target is set.
	   As the GCC back end itself does not know yet how to properly
	   do overflow checking, do it here.  The goal is to push
	   the expansions further into the back end over time.  */
	if (Do_Overflow_Check (gnat_node) && Backend_Overflow_Checks_On_Target
	    && (kind == N_Op_Add
		|| kind == N_Op_Subtract
		|| kind == N_Op_Multiply)
	    && !TYPE_UNSIGNED (gnu_type)
	    && !FLOAT_TYPE_P (gnu_type))
	  gnu_result = build_binary_op_trapv (code, gnu_type,
					      gnu_lhs, gnu_rhs, gnat_node);
	else
	  {
	    /* Some operations, e.g. comparisons of arrays, generate complex
	       trees that need to be annotated while they are being built.  */
	    input_location = saved_location;
	    gnu_result = build_binary_op (code, gnu_type, gnu_lhs, gnu_rhs);
	  }

	/* If this is a logical shift with the shift count not verified,
	   we must return zero if it is too large.  We cannot compensate
	   above in this case.  */
	if ((kind == N_Op_Shift_Left || kind == N_Op_Shift_Right)
	    && !Shift_Count_OK (gnat_node))
	  gnu_result
	    = build_cond_expr
	      (gnu_type,
	       build_binary_op (GE_EXPR, boolean_type_node,
				gnu_rhs,
				convert (TREE_TYPE (gnu_rhs),
					 TYPE_SIZE (gnu_type))),
	       convert (gnu_type, integer_zero_node),
	       gnu_result);
      }
      break;

    case N_If_Expression:
      {
	tree gnu_cond = gnat_to_gnu (First (Expressions (gnat_node)));
	tree gnu_true = gnat_to_gnu (Next (First (Expressions (gnat_node))));
	tree gnu_false
	  = gnat_to_gnu (Next (Next (First (Expressions (gnat_node)))));

	gnu_result_type = get_unpadded_type (Etype (gnat_node));
	gnu_result
	  = build_cond_expr (gnu_result_type, gnu_cond, gnu_true, gnu_false);
      }
      break;

    case N_Op_Plus:
      gnu_result = gnat_to_gnu (Right_Opnd (gnat_node));
      gnu_result_type = get_unpadded_type (Etype (gnat_node));
      break;

    case N_Op_Not:
      /* This case can apply to a boolean or a modular type.
	 Fall through for a boolean operand since GNU_CODES is set
	 up to handle this.  */
      if (Is_Modular_Integer_Type (Etype (gnat_node))
	  || (Is_Private_Type (Etype (gnat_node))
	      && Is_Modular_Integer_Type (Full_View (Etype (gnat_node)))))
	{
	  gnu_expr = gnat_to_gnu (Right_Opnd (gnat_node));
	  gnu_result_type = get_unpadded_type (Etype (gnat_node));
	  gnu_result = build_unary_op (BIT_NOT_EXPR, gnu_result_type,
				       gnu_expr);
	  break;
	}

      /* ... fall through ... */

    case N_Op_Minus:  case N_Op_Abs:
      gnu_expr = gnat_to_gnu (Right_Opnd (gnat_node));
      gnu_result_type = get_unpadded_type (Etype (gnat_node));

      if (Do_Overflow_Check (gnat_node)
	  && !TYPE_UNSIGNED (gnu_result_type)
	  && !FLOAT_TYPE_P (gnu_result_type))
	gnu_result
	  = build_unary_op_trapv (gnu_codes[kind],
				  gnu_result_type, gnu_expr, gnat_node);
      else
	gnu_result = build_unary_op (gnu_codes[kind],
				     gnu_result_type, gnu_expr);
      break;

    case N_Allocator:
      {
	tree gnu_init = 0;
	tree gnu_type;
	bool ignore_init_type = false;

	gnat_temp = Expression (gnat_node);

	/* The Expression operand can either be an N_Identifier or
	   Expanded_Name, which must represent a type, or a
	   N_Qualified_Expression, which contains both the object type and an
	   initial value for the object.  */
	if (Nkind (gnat_temp) == N_Identifier
	    || Nkind (gnat_temp) == N_Expanded_Name)
	  gnu_type = gnat_to_gnu_type (Entity (gnat_temp));
	else if (Nkind (gnat_temp) == N_Qualified_Expression)
	  {
	    Entity_Id gnat_desig_type
	      = Designated_Type (Underlying_Type (Etype (gnat_node)));

	    ignore_init_type = Has_Constrained_Partial_View (gnat_desig_type);
	    gnu_init = gnat_to_gnu (Expression (gnat_temp));

	    gnu_init = maybe_unconstrained_array (gnu_init);
	    if (Do_Range_Check (Expression (gnat_temp)))
	      gnu_init
		= emit_range_check (gnu_init, gnat_desig_type, gnat_temp);

	    if (Is_Elementary_Type (gnat_desig_type)
		|| Is_Constrained (gnat_desig_type))
	      gnu_type = gnat_to_gnu_type (gnat_desig_type);
	    else
	      {
		gnu_type = gnat_to_gnu_type (Etype (Expression (gnat_temp)));
		if (TREE_CODE (gnu_type) == UNCONSTRAINED_ARRAY_TYPE)
		  gnu_type = TREE_TYPE (gnu_init);
	      }

	    /* See the N_Qualified_Expression case for the rationale.  */
	    if (Is_Tagged_Type (gnat_desig_type))
	      used_types_insert (gnu_type);

	    gnu_init = convert (gnu_type, gnu_init);
	  }
	else
	  gcc_unreachable ();

	gnu_result_type = get_unpadded_type (Etype (gnat_node));
	return build_allocator (gnu_type, gnu_init, gnu_result_type,
				Procedure_To_Call (gnat_node),
				Storage_Pool (gnat_node), gnat_node,
				ignore_init_type);
      }
      break;

    /**************************/
    /* Chapter 5: Statements  */
    /**************************/

    case N_Label:
      gnu_result = build1 (LABEL_EXPR, void_type_node,
			   gnat_to_gnu (Identifier (gnat_node)));
      break;

    case N_Null_Statement:
      /* When not optimizing, turn null statements from source into gotos to
	 the next statement that the middle-end knows how to preserve.  */
      if (!optimize && Comes_From_Source (gnat_node))
	{
	  tree stmt, label = create_label_decl (NULL_TREE, gnat_node);
	  DECL_IGNORED_P (label) = 1;
	  start_stmt_group ();
	  stmt = build1 (GOTO_EXPR, void_type_node, label);
	  set_expr_location_from_node (stmt, gnat_node);
	  add_stmt (stmt);
	  stmt = build1 (LABEL_EXPR, void_type_node, label);
	  set_expr_location_from_node (stmt, gnat_node);
	  add_stmt (stmt);
	  gnu_result = end_stmt_group ();
	}
      else
	gnu_result = alloc_stmt_list ();
      break;

    case N_Assignment_Statement:
      /* Get the LHS and RHS of the statement and convert any reference to an
	 unconstrained array into a reference to the underlying array.  */
      gnu_lhs = maybe_unconstrained_array (gnat_to_gnu (Name (gnat_node)));

      /* If the type has a size that overflows, convert this into raise of
	 Storage_Error: execution shouldn't have gotten here anyway.  */
      if (TREE_CODE (TYPE_SIZE_UNIT (TREE_TYPE (gnu_lhs))) == INTEGER_CST
	   && !valid_constant_size_p (TYPE_SIZE_UNIT (TREE_TYPE (gnu_lhs))))
	gnu_result = build_call_raise (SE_Object_Too_Large, gnat_node,
				       N_Raise_Storage_Error);
      else if (Nkind (Expression (gnat_node)) == N_Function_Call)
	gnu_result
	  = Call_to_gnu (Expression (gnat_node), &gnu_result_type, gnu_lhs,
			 atomic_sync_required_p (Name (gnat_node)));
      else
	{
	  gnu_rhs
	    = maybe_unconstrained_array (gnat_to_gnu (Expression (gnat_node)));

	  /* If range check is needed, emit code to generate it.  */
	  if (Do_Range_Check (Expression (gnat_node)))
	    gnu_rhs = emit_range_check (gnu_rhs, Etype (Name (gnat_node)),
					gnat_node);

	  if (atomic_sync_required_p (Name (gnat_node)))
	    gnu_result = build_atomic_store (gnu_lhs, gnu_rhs);
	  else
	    gnu_result
	      = build_binary_op (MODIFY_EXPR, NULL_TREE, gnu_lhs, gnu_rhs);

	  /* If the type being assigned is an array type and the two sides are
	     not completely disjoint, play safe and use memmove.  But don't do
	     it for a bit-packed array as it might not be byte-aligned.  */
	  if (TREE_CODE (gnu_result) == MODIFY_EXPR
	      && Is_Array_Type (Etype (Name (gnat_node)))
	      && !Is_Bit_Packed_Array (Etype (Name (gnat_node)))
	      && !(Forwards_OK (gnat_node) && Backwards_OK (gnat_node)))
	    {
	      tree to, from, size, to_ptr, from_ptr, t;

	      to = TREE_OPERAND (gnu_result, 0);
	      from = TREE_OPERAND (gnu_result, 1);

	      size = TYPE_SIZE_UNIT (TREE_TYPE (from));
	      size = SUBSTITUTE_PLACEHOLDER_IN_EXPR (size, from);

	      to_ptr = build_fold_addr_expr (to);
	      from_ptr = build_fold_addr_expr (from);

	      t = builtin_decl_implicit (BUILT_IN_MEMMOVE);
	      gnu_result = build_call_expr (t, 3, to_ptr, from_ptr, size);
	   }
	}
      break;

    case N_If_Statement:
      {
	tree *gnu_else_ptr; /* Point to put next "else if" or "else".  */

	/* Make the outer COND_EXPR.  Avoid non-determinism.  */
	gnu_result = build3 (COND_EXPR, void_type_node,
			     gnat_to_gnu (Condition (gnat_node)),
			     NULL_TREE, NULL_TREE);
	COND_EXPR_THEN (gnu_result)
	  = build_stmt_group (Then_Statements (gnat_node), false);
	TREE_SIDE_EFFECTS (gnu_result) = 1;
	gnu_else_ptr = &COND_EXPR_ELSE (gnu_result);

	/* Now make a COND_EXPR for each of the "else if" parts.  Put each
	   into the previous "else" part and point to where to put any
	   outer "else".  Also avoid non-determinism.  */
	if (Present (Elsif_Parts (gnat_node)))
	  for (gnat_temp = First (Elsif_Parts (gnat_node));
	       Present (gnat_temp); gnat_temp = Next (gnat_temp))
	    {
	      gnu_expr = build3 (COND_EXPR, void_type_node,
				 gnat_to_gnu (Condition (gnat_temp)),
				 NULL_TREE, NULL_TREE);
	      COND_EXPR_THEN (gnu_expr)
		= build_stmt_group (Then_Statements (gnat_temp), false);
	      TREE_SIDE_EFFECTS (gnu_expr) = 1;
	      set_expr_location_from_node (gnu_expr, gnat_temp);
	      *gnu_else_ptr = gnu_expr;
	      gnu_else_ptr = &COND_EXPR_ELSE (gnu_expr);
	    }

	*gnu_else_ptr = build_stmt_group (Else_Statements (gnat_node), false);
      }
      break;

    case N_Case_Statement:
      gnu_result = Case_Statement_to_gnu (gnat_node);
      break;

    case N_Loop_Statement:
      gnu_result = Loop_Statement_to_gnu (gnat_node);
      break;

    case N_Block_Statement:
      /* The only way to enter the block is to fall through to it.  */
      if (stmt_group_may_fallthru ())
	{
	  start_stmt_group ();
	  gnat_pushlevel ();
	  process_decls (Declarations (gnat_node), Empty, Empty, true, true);
	  add_stmt (gnat_to_gnu (Handled_Statement_Sequence (gnat_node)));
	  gnat_poplevel ();
	  gnu_result = end_stmt_group ();
	}
      else
	gnu_result = alloc_stmt_list ();
      break;

    case N_Exit_Statement:
      gnu_result
	= build2 (EXIT_STMT, void_type_node,
		  (Present (Condition (gnat_node))
		   ? gnat_to_gnu (Condition (gnat_node)) : NULL_TREE),
		  (Present (Name (gnat_node))
		   ? get_gnu_tree (Entity (Name (gnat_node)))
		   : LOOP_STMT_LABEL (gnu_loop_stack->last ()->stmt)));
      break;

    case N_Simple_Return_Statement:
      {
	tree gnu_ret_obj, gnu_ret_val;

	/* If the subprogram is a function, we must return the expression.  */
	if (Present (Expression (gnat_node)))
	  {
	    tree gnu_subprog_type = TREE_TYPE (current_function_decl);

	    /* If this function has copy-in/copy-out parameters, get the real
	       object for the return.  See Subprogram_to_gnu.  */
	    if (TYPE_CI_CO_LIST (gnu_subprog_type))
	      gnu_ret_obj = gnu_return_var_stack->last ();
	    else
	      gnu_ret_obj = DECL_RESULT (current_function_decl);

	    /* Get the GCC tree for the expression to be returned.  */
	    gnu_ret_val = gnat_to_gnu (Expression (gnat_node));

	    /* Do not remove the padding from GNU_RET_VAL if the inner type is
	       self-referential since we want to allocate the fixed size.  */
	    if (TREE_CODE (gnu_ret_val) == COMPONENT_REF
		&& TYPE_IS_PADDING_P
		   (TREE_TYPE (TREE_OPERAND (gnu_ret_val, 0)))
		&& CONTAINS_PLACEHOLDER_P
		   (TYPE_SIZE (TREE_TYPE (gnu_ret_val))))
	      gnu_ret_val = TREE_OPERAND (gnu_ret_val, 0);

	    /* If the function returns by direct reference, return a pointer
	       to the return value.  */
	    if (TYPE_RETURN_BY_DIRECT_REF_P (gnu_subprog_type)
		|| By_Ref (gnat_node))
	      gnu_ret_val = build_unary_op (ADDR_EXPR, NULL_TREE, gnu_ret_val);

	    /* Otherwise, if it returns an unconstrained array, we have to
	       allocate a new version of the result and return it.  */
	    else if (TYPE_RETURN_UNCONSTRAINED_P (gnu_subprog_type))
	      {
		gnu_ret_val = maybe_unconstrained_array (gnu_ret_val);

		/* And find out whether this is a candidate for Named Return
		   Value.  If so, record it.  */
		if (!TYPE_CI_CO_LIST (gnu_subprog_type) && optimize)
		  {
		    tree ret_val = gnu_ret_val;

		    /* Strip useless conversions around the return value.  */
		    if (gnat_useless_type_conversion (ret_val))
		      ret_val = TREE_OPERAND (ret_val, 0);

		    /* Strip unpadding around the return value.  */
		    if (TREE_CODE (ret_val) == COMPONENT_REF
			&& TYPE_IS_PADDING_P
			   (TREE_TYPE (TREE_OPERAND (ret_val, 0))))
		      ret_val = TREE_OPERAND (ret_val, 0);

		    /* Now apply the test to the return value.  */
		    if (return_value_ok_for_nrv_p (NULL_TREE, ret_val))
		      {
			if (!f_named_ret_val)
			  f_named_ret_val = BITMAP_GGC_ALLOC ();
			bitmap_set_bit (f_named_ret_val, DECL_UID (ret_val));
			if (!f_gnat_ret)
			  f_gnat_ret = gnat_node;
		      }
		  }

		gnu_ret_val = build_allocator (TREE_TYPE (gnu_ret_val),
					       gnu_ret_val,
					       TREE_TYPE (gnu_ret_obj),
					       Procedure_To_Call (gnat_node),
					       Storage_Pool (gnat_node),
					       gnat_node, false);
	      }

	    /* Otherwise, if it returns by invisible reference, dereference
	       the pointer it is passed using the type of the return value
	       and build the copy operation manually.  This ensures that we
	       don't copy too much data, for example if the return type is
	       unconstrained with a maximum size.  */
	    else if (TREE_ADDRESSABLE (gnu_subprog_type))
	      {
		tree gnu_ret_deref
		  = build_unary_op (INDIRECT_REF, TREE_TYPE (gnu_ret_val),
				    gnu_ret_obj);
		gnu_result = build_binary_op (MODIFY_EXPR, NULL_TREE,
					      gnu_ret_deref, gnu_ret_val);
		add_stmt_with_node (gnu_result, gnat_node);
		gnu_ret_val = NULL_TREE;
	      }
	  }

	else
	  gnu_ret_obj = gnu_ret_val = NULL_TREE;

	/* If we have a return label defined, convert this into a branch to
	   that label.  The return proper will be handled elsewhere.  */
	if (gnu_return_label_stack->last ())
	  {
	    if (gnu_ret_obj)
	      add_stmt (build_binary_op (MODIFY_EXPR, NULL_TREE, gnu_ret_obj,
					 gnu_ret_val));

	    gnu_result = build1 (GOTO_EXPR, void_type_node,
				 gnu_return_label_stack->last ());

	    /* When not optimizing, make sure the return is preserved.  */
	    if (!optimize && Comes_From_Source (gnat_node))
	      DECL_ARTIFICIAL (gnu_return_label_stack->last ()) = 0;
	  }

	/* Otherwise, build a regular return.  */
	else
	  gnu_result = build_return_expr (gnu_ret_obj, gnu_ret_val);
      }
      break;

    case N_Goto_Statement:
      gnu_result
	= build1 (GOTO_EXPR, void_type_node, gnat_to_gnu (Name (gnat_node)));
      break;

    /***************************/
    /* Chapter 6: Subprograms  */
    /***************************/

    case N_Subprogram_Declaration:
      /* Unless there is a freeze node, declare the subprogram.  We consider
	 this a "definition" even though we're not generating code for
	 the subprogram because we will be making the corresponding GCC
	 node here.  */

      if (No (Freeze_Node (Defining_Entity (Specification (gnat_node)))))
	gnat_to_gnu_entity (Defining_Entity (Specification (gnat_node)),
			    NULL_TREE, 1);
      gnu_result = alloc_stmt_list ();
      break;

    case N_Abstract_Subprogram_Declaration:
      /* This subprogram doesn't exist for code generation purposes, but we
	 have to elaborate the types of any parameters and result, unless
	 they are imported types (nothing to generate in this case).

	 The parameter list may contain types with freeze nodes, e.g. not null
	 subtypes, so the subprogram itself may carry a freeze node, in which
	 case its elaboration must be deferred.  */

      /* Process the parameter types first.  */
      if (No (Freeze_Node (Defining_Entity (Specification (gnat_node)))))
      for (gnat_temp
	   = First_Formal_With_Extras
	      (Defining_Entity (Specification (gnat_node)));
	   Present (gnat_temp);
	   gnat_temp = Next_Formal_With_Extras (gnat_temp))
	if (Is_Itype (Etype (gnat_temp))
	    && !From_Limited_With (Etype (gnat_temp)))
	  gnat_to_gnu_entity (Etype (gnat_temp), NULL_TREE, 0);

      /* Then the result type, set to Standard_Void_Type for procedures.  */
      {
	Entity_Id gnat_temp_type
	  = Etype (Defining_Entity (Specification (gnat_node)));

	if (Is_Itype (gnat_temp_type) && !From_Limited_With (gnat_temp_type))
	  gnat_to_gnu_entity (Etype (gnat_temp_type), NULL_TREE, 0);
      }

      gnu_result = alloc_stmt_list ();
      break;

    case N_Defining_Program_Unit_Name:
      /* For a child unit identifier go up a level to get the specification.
	 We get this when we try to find the spec of a child unit package
	 that is the compilation unit being compiled.  */
      gnu_result = gnat_to_gnu (Parent (gnat_node));
      break;

    case N_Subprogram_Body:
      Subprogram_Body_to_gnu (gnat_node);
      gnu_result = alloc_stmt_list ();
      break;

    case N_Function_Call:
    case N_Procedure_Call_Statement:
      gnu_result = Call_to_gnu (gnat_node, &gnu_result_type, NULL_TREE, false);
      break;

    /************************/
    /* Chapter 7: Packages  */
    /************************/

    case N_Package_Declaration:
      gnu_result = gnat_to_gnu (Specification (gnat_node));
      break;

    case N_Package_Specification:

      start_stmt_group ();
      process_decls (Visible_Declarations (gnat_node),
		     Private_Declarations (gnat_node), Empty, true, true);
      gnu_result = end_stmt_group ();
      break;

    case N_Package_Body:

      /* If this is the body of a generic package - do nothing.  */
      if (Ekind (Corresponding_Spec (gnat_node)) == E_Generic_Package)
	{
	  gnu_result = alloc_stmt_list ();
	  break;
	}

      start_stmt_group ();
      process_decls (Declarations (gnat_node), Empty, Empty, true, true);

      if (Present (Handled_Statement_Sequence (gnat_node)))
	add_stmt (gnat_to_gnu (Handled_Statement_Sequence (gnat_node)));

      gnu_result = end_stmt_group ();
      break;

    /********************************/
    /* Chapter 8: Visibility Rules  */
    /********************************/

    case N_Use_Package_Clause:
    case N_Use_Type_Clause:
      /* Nothing to do here - but these may appear in list of declarations.  */
      gnu_result = alloc_stmt_list ();
      break;

    /*********************/
    /* Chapter 9: Tasks  */
    /*********************/

    case N_Protected_Type_Declaration:
      gnu_result = alloc_stmt_list ();
      break;

    case N_Single_Task_Declaration:
      gnat_to_gnu_entity (Defining_Entity (gnat_node), NULL_TREE, 1);
      gnu_result = alloc_stmt_list ();
      break;

    /*********************************************************/
    /* Chapter 10: Program Structure and Compilation Issues  */
    /*********************************************************/

    case N_Compilation_Unit:
      /* This is not called for the main unit on which gigi is invoked.  */
      Compilation_Unit_to_gnu (gnat_node);
      gnu_result = alloc_stmt_list ();
      break;

    case N_Subprogram_Body_Stub:
    case N_Package_Body_Stub:
    case N_Protected_Body_Stub:
    case N_Task_Body_Stub:
      /* Simply process whatever unit is being inserted.  */
      if (Present (Library_Unit (gnat_node)))
	gnu_result = gnat_to_gnu (Unit (Library_Unit (gnat_node)));
      else
	{
	  gcc_assert (type_annotate_only);
	  gnu_result = alloc_stmt_list ();
	}
      break;

    case N_Subunit:
      gnu_result = gnat_to_gnu (Proper_Body (gnat_node));
      break;

    /***************************/
    /* Chapter 11: Exceptions  */
    /***************************/

    case N_Handled_Sequence_Of_Statements:
      /* If there is an At_End procedure attached to this node, and the EH
	 mechanism is SJLJ, we must have at least a corresponding At_End
	 handler, unless the No_Exception_Handlers restriction is set.  */
      gcc_assert (type_annotate_only
		  || Exception_Mechanism != Setjmp_Longjmp
		  || No (At_End_Proc (gnat_node))
		  || Present (Exception_Handlers (gnat_node))
		  || No_Exception_Handlers_Set ());

      gnu_result = Handled_Sequence_Of_Statements_to_gnu (gnat_node);
      break;

    case N_Exception_Handler:
      if (Exception_Mechanism == Setjmp_Longjmp)
	gnu_result = Exception_Handler_to_gnu_sjlj (gnat_node);
      else if (Exception_Mechanism == Back_End_Exceptions)
	gnu_result = Exception_Handler_to_gnu_zcx (gnat_node);
      else
	gcc_unreachable ();
      break;

    case N_Raise_Statement:
      /* Only for reraise in back-end exceptions mode.  */
      gcc_assert (No (Name (gnat_node))
		  && Exception_Mechanism == Back_End_Exceptions);

      start_stmt_group ();
      gnat_pushlevel ();

      /* Clear the current exception pointer so that the occurrence won't be
	 deallocated.  */
      gnu_expr = create_var_decl (get_identifier ("SAVED_EXPTR"), NULL_TREE,
				  ptr_type_node, gnu_incoming_exc_ptr,
				  false, false, false, false, NULL, gnat_node);

      add_stmt (build_binary_op (MODIFY_EXPR, NULL_TREE, gnu_incoming_exc_ptr,
				 convert (ptr_type_node, integer_zero_node)));
      add_stmt (build_call_n_expr (reraise_zcx_decl, 1, gnu_expr));
      gnat_poplevel ();
      gnu_result = end_stmt_group ();
      break;

    case N_Push_Constraint_Error_Label:
      push_exception_label_stack (&gnu_constraint_error_label_stack,
				  Exception_Label (gnat_node));
      break;

    case N_Push_Storage_Error_Label:
      push_exception_label_stack (&gnu_storage_error_label_stack,
				  Exception_Label (gnat_node));
      break;

    case N_Push_Program_Error_Label:
      push_exception_label_stack (&gnu_program_error_label_stack,
				  Exception_Label (gnat_node));
      break;

    case N_Pop_Constraint_Error_Label:
      gnu_constraint_error_label_stack->pop ();
      break;

    case N_Pop_Storage_Error_Label:
      gnu_storage_error_label_stack->pop ();
      break;

    case N_Pop_Program_Error_Label:
      gnu_program_error_label_stack->pop ();
      break;

    /******************************/
    /* Chapter 12: Generic Units  */
    /******************************/

    case N_Generic_Function_Renaming_Declaration:
    case N_Generic_Package_Renaming_Declaration:
    case N_Generic_Procedure_Renaming_Declaration:
    case N_Generic_Package_Declaration:
    case N_Generic_Subprogram_Declaration:
    case N_Package_Instantiation:
    case N_Procedure_Instantiation:
    case N_Function_Instantiation:
      /* These nodes can appear on a declaration list but there is nothing to
	 to be done with them.  */
      gnu_result = alloc_stmt_list ();
      break;

    /**************************************************/
    /* Chapter 13: Representation Clauses and         */
    /*             Implementation-Dependent Features  */
    /**************************************************/

    case N_Attribute_Definition_Clause:
      gnu_result = alloc_stmt_list ();

      /* The only one we need to deal with is 'Address since, for the others,
	 the front-end puts the information elsewhere.  */
      if (Get_Attribute_Id (Chars (gnat_node)) != Attr_Address)
	break;

      /* And we only deal with 'Address if the object has a Freeze node.  */
      gnat_temp = Entity (Name (gnat_node));
      if (No (Freeze_Node (gnat_temp)))
	break;

      /* Get the value to use as the address and save it as the equivalent
	 for the object.  When it is frozen, gnat_to_gnu_entity will do the
	 right thing.  */
      save_gnu_tree (gnat_temp, gnat_to_gnu (Expression (gnat_node)), true);
      break;

    case N_Enumeration_Representation_Clause:
    case N_Record_Representation_Clause:
    case N_At_Clause:
      /* We do nothing with these.  SEM puts the information elsewhere.  */
      gnu_result = alloc_stmt_list ();
      break;

    case N_Code_Statement:
      if (!type_annotate_only)
	{
	  tree gnu_template = gnat_to_gnu (Asm_Template (gnat_node));
	  tree gnu_inputs = NULL_TREE, gnu_outputs = NULL_TREE;
	  tree gnu_clobbers = NULL_TREE, tail;
	  bool allows_mem, allows_reg, fake;
	  int ninputs, noutputs, i;
	  const char **oconstraints;
	  const char *constraint;
	  char *clobber;

	  /* First retrieve the 3 operand lists built by the front-end.  */
	  Setup_Asm_Outputs (gnat_node);
	  while (Present (gnat_temp = Asm_Output_Variable ()))
	    {
	      tree gnu_value = gnat_to_gnu (gnat_temp);
	      tree gnu_constr = build_tree_list (NULL_TREE, gnat_to_gnu
						 (Asm_Output_Constraint ()));

	      gnu_outputs = tree_cons (gnu_constr, gnu_value, gnu_outputs);
	      Next_Asm_Output ();
	    }

	  Setup_Asm_Inputs (gnat_node);
	  while (Present (gnat_temp = Asm_Input_Value ()))
	    {
	      tree gnu_value = gnat_to_gnu (gnat_temp);
	      tree gnu_constr = build_tree_list (NULL_TREE, gnat_to_gnu
						 (Asm_Input_Constraint ()));

	      gnu_inputs = tree_cons (gnu_constr, gnu_value, gnu_inputs);
	      Next_Asm_Input ();
	    }

	  Clobber_Setup (gnat_node);
	  while ((clobber = Clobber_Get_Next ()))
	    gnu_clobbers
	      = tree_cons (NULL_TREE,
			   build_string (strlen (clobber) + 1, clobber),
			   gnu_clobbers);

	  /* Then perform some standard checking and processing on the
	     operands.  In particular, mark them addressable if needed.  */
	  gnu_outputs = nreverse (gnu_outputs);
	  noutputs = list_length (gnu_outputs);
	  gnu_inputs = nreverse (gnu_inputs);
	  ninputs = list_length (gnu_inputs);
	  oconstraints = XALLOCAVEC (const char *, noutputs);

	  for (i = 0, tail = gnu_outputs; tail; ++i, tail = TREE_CHAIN (tail))
	    {
	      tree output = TREE_VALUE (tail);
	      constraint
		= TREE_STRING_POINTER (TREE_VALUE (TREE_PURPOSE (tail)));
	      oconstraints[i] = constraint;

	      if (parse_output_constraint (&constraint, i, ninputs, noutputs,
					   &allows_mem, &allows_reg, &fake))
		{
		  /* If the operand is going to end up in memory,
		     mark it addressable.  Note that we don't test
		     allows_mem like in the input case below; this
		     is modelled on the C front-end.  */
		  if (!allows_reg)
		    {
		      output = remove_conversions (output, false);
		      if (TREE_CODE (output) == CONST_DECL
			  && DECL_CONST_CORRESPONDING_VAR (output))
			output = DECL_CONST_CORRESPONDING_VAR (output);
		      if (!gnat_mark_addressable (output))
			output = error_mark_node;
		    }
		}
	      else
		output = error_mark_node;

	      TREE_VALUE (tail) = output;
	    }

	  for (i = 0, tail = gnu_inputs; tail; ++i, tail = TREE_CHAIN (tail))
	    {
	      tree input = TREE_VALUE (tail);
	      constraint
		= TREE_STRING_POINTER (TREE_VALUE (TREE_PURPOSE (tail)));

	      if (parse_input_constraint (&constraint, i, ninputs, noutputs,
					  0, oconstraints,
					  &allows_mem, &allows_reg))
		{
		  /* If the operand is going to end up in memory,
		     mark it addressable.  */
		  if (!allows_reg && allows_mem)
		    {
		      input = remove_conversions (input, false);
		      if (TREE_CODE (input) == CONST_DECL
			  && DECL_CONST_CORRESPONDING_VAR (input))
			input = DECL_CONST_CORRESPONDING_VAR (input);
		      if (!gnat_mark_addressable (input))
			input = error_mark_node;
		    }
		}
	      else
		input = error_mark_node;

	      TREE_VALUE (tail) = input;
	    }

	  gnu_result = build5 (ASM_EXPR,  void_type_node,
			       gnu_template, gnu_outputs,
			       gnu_inputs, gnu_clobbers, NULL_TREE);
	  ASM_VOLATILE_P (gnu_result) = Is_Asm_Volatile (gnat_node);
	}
      else
	gnu_result = alloc_stmt_list ();

      break;

    /****************/
    /* Added Nodes  */
    /****************/

    case N_Expression_With_Actions:
      /* This construct doesn't define a scope so we don't push a binding level
	 around the statement list; but we wrap it in a SAVE_EXPR to protect it
	 from unsharing.  */
      gnu_result = build_stmt_group (Actions (gnat_node), false);
      gnu_result = build1 (SAVE_EXPR, void_type_node, gnu_result);
      TREE_SIDE_EFFECTS (gnu_result) = 1;
      gnu_expr = gnat_to_gnu (Expression (gnat_node));
      gnu_result
	= build_compound_expr (TREE_TYPE (gnu_expr), gnu_result, gnu_expr);
      gnu_result_type = get_unpadded_type (Etype (gnat_node));
      break;

    case N_Freeze_Entity:
      start_stmt_group ();
      process_freeze_entity (gnat_node);
      process_decls (Actions (gnat_node), Empty, Empty, true, true);
      gnu_result = end_stmt_group ();
      break;

    case N_Freeze_Generic_Entity:
      gnu_result = alloc_stmt_list ();
      break;

    case N_Itype_Reference:
      if (!present_gnu_tree (Itype (gnat_node)))
	process_type (Itype (gnat_node));

      gnu_result = alloc_stmt_list ();
      break;

    case N_Free_Statement:
      if (!type_annotate_only)
	{
	  tree gnu_ptr = gnat_to_gnu (Expression (gnat_node));
	  tree gnu_ptr_type = TREE_TYPE (gnu_ptr);
	  tree gnu_obj_type, gnu_actual_obj_type;

	  /* If this is a thin pointer, we must first dereference it to create
	     a fat pointer, then go back below to a thin pointer.  The reason
	     for this is that we need to have a fat pointer someplace in order
	     to properly compute the size.  */
	  if (TYPE_IS_THIN_POINTER_P (TREE_TYPE (gnu_ptr)))
	    gnu_ptr = build_unary_op (ADDR_EXPR, NULL_TREE,
				      build_unary_op (INDIRECT_REF, NULL_TREE,
						      gnu_ptr));

	  /* If this is a fat pointer, the object must have been allocated with
	     the template in front of the array.  So pass the template address,
	     and get the total size; do it by converting to a thin pointer.  */
	  if (TYPE_IS_FAT_POINTER_P (TREE_TYPE (gnu_ptr)))
	    gnu_ptr
	      = convert (build_pointer_type
			 (TYPE_OBJECT_RECORD_TYPE
			  (TYPE_UNCONSTRAINED_ARRAY (TREE_TYPE (gnu_ptr)))),
			 gnu_ptr);

	  gnu_obj_type = TREE_TYPE (TREE_TYPE (gnu_ptr));

	  /* If this is a thin pointer, the object must have been allocated with
	     the template in front of the array.  So pass the template address,
	     and get the total size.  */
	  if (TYPE_IS_THIN_POINTER_P (TREE_TYPE (gnu_ptr)))
	    gnu_ptr
	      = build_binary_op (POINTER_PLUS_EXPR, TREE_TYPE (gnu_ptr),
				 gnu_ptr,
				 fold_build1 (NEGATE_EXPR, sizetype,
					      byte_position
					      (DECL_CHAIN
					       TYPE_FIELDS ((gnu_obj_type)))));

	  /* If we have a special dynamic constrained subtype on the node, use
	     it to compute the size; otherwise, use the designated subtype.  */
	  if (Present (Actual_Designated_Subtype (gnat_node)))
	    {
	      gnu_actual_obj_type
		= gnat_to_gnu_type (Actual_Designated_Subtype (gnat_node));

	      if (TYPE_IS_FAT_OR_THIN_POINTER_P (gnu_ptr_type))
		gnu_actual_obj_type
		  = build_unc_object_type_from_ptr (gnu_ptr_type,
						    gnu_actual_obj_type,
						    get_identifier ("DEALLOC"),
						    false);
	    }
	  else
	    gnu_actual_obj_type = gnu_obj_type;

	  gnu_result
	      = build_call_alloc_dealloc (gnu_ptr,
					  TYPE_SIZE_UNIT (gnu_actual_obj_type),
					  gnu_obj_type,
					  Procedure_To_Call (gnat_node),
					  Storage_Pool (gnat_node),
					  gnat_node);
	}
      break;

    case N_Raise_Constraint_Error:
    case N_Raise_Program_Error:
    case N_Raise_Storage_Error:
      if (type_annotate_only)
	gnu_result = alloc_stmt_list ();
      else
	gnu_result = Raise_Error_to_gnu (gnat_node, &gnu_result_type);
      break;

    case N_Validate_Unchecked_Conversion:
      /* The only validation we currently do on an unchecked conversion is
	 that of aliasing assumptions.  */
      if (flag_strict_aliasing)
	gnat_validate_uc_list.safe_push (gnat_node);
      gnu_result = alloc_stmt_list ();
      break;

    case N_Function_Specification:
    case N_Procedure_Specification:
    case N_Op_Concat:
    case N_Component_Association:
    case N_Protected_Body:
    case N_Task_Body:
      /* These nodes should only be present when annotating types.  */
      gcc_assert (type_annotate_only);
      gnu_result = alloc_stmt_list ();
      break;

    default:
      /* Other nodes are not supposed to reach here.  */
      gcc_unreachable ();
    }

  /* If we pushed the processing of the elaboration routine, pop it back.  */
  if (went_into_elab_proc)
    current_function_decl = NULL_TREE;

  /* When not optimizing, turn boolean rvalues B into B != false tests
     so that the code just below can put the location information of the
     reference to B on the inequality operator for better debug info.  */
  if (!optimize
      && TREE_CODE (gnu_result) != INTEGER_CST
      && (kind == N_Identifier
	  || kind == N_Expanded_Name
	  || kind == N_Explicit_Dereference
	  || kind == N_Function_Call
	  || kind == N_Indexed_Component
	  || kind == N_Selected_Component)
      && TREE_CODE (get_base_type (gnu_result_type)) == BOOLEAN_TYPE
      && !lvalue_required_p (gnat_node, gnu_result_type, false, false, false))
    gnu_result = build_binary_op (NE_EXPR, gnu_result_type,
				  convert (gnu_result_type, gnu_result),
				  convert (gnu_result_type,
					   boolean_false_node));

  /* Set the location information on the result.  Note that we may have
     no result if we tried to build a CALL_EXPR node to a procedure with
     no side-effects and optimization is enabled.  */
  if (gnu_result && EXPR_P (gnu_result))
    set_gnu_expr_location_from_node (gnu_result, gnat_node);

  /* If we're supposed to return something of void_type, it means we have
     something we're elaborating for effect, so just return.  */
  if (TREE_CODE (gnu_result_type) == VOID_TYPE)
    return gnu_result;

  /* If the result is a constant that overflowed, raise Constraint_Error.  */
  if (TREE_CODE (gnu_result) == INTEGER_CST && TREE_OVERFLOW (gnu_result))
    {
      post_error ("?`Constraint_Error` will be raised at run time", gnat_node);
      gnu_result
	= build1 (NULL_EXPR, gnu_result_type,
		  build_call_raise (CE_Overflow_Check_Failed, gnat_node,
				    N_Raise_Constraint_Error));
    }

  /* If the result has side-effects and is of an unconstrained type, make a
     SAVE_EXPR so that we can be sure it will only be referenced once.  But
     this is useless for a call to a function that returns an unconstrained
     type with default discriminant, as we cannot compute the size of the
     actual returned object.  We must do this before any conversions.  */
  if (TREE_SIDE_EFFECTS (gnu_result)
      && !(TREE_CODE (gnu_result) == CALL_EXPR
	   && TYPE_IS_PADDING_P (TREE_TYPE (gnu_result)))
      && (TREE_CODE (gnu_result_type) == UNCONSTRAINED_ARRAY_TYPE
	  || CONTAINS_PLACEHOLDER_P (TYPE_SIZE (gnu_result_type))))
    gnu_result = gnat_stabilize_reference (gnu_result, false, NULL);

  /* Now convert the result to the result type, unless we are in one of the
     following cases:

       1. If this is the LHS of an assignment or an actual parameter of a
	  call, return the result almost unmodified since the RHS will have
	  to be converted to our type in that case, unless the result type
	  has a simpler size.  Likewise if there is just a no-op unchecked
	  conversion in-between.  Similarly, don't convert integral types
	  that are the operands of an unchecked conversion since we need
	  to ignore those conversions (for 'Valid).

       2. If we have a label (which doesn't have any well-defined type), a
	  field or an error, return the result almost unmodified.  Similarly,
	  if the two types are record types with the same name, don't convert.
	  This will be the case when we are converting from a packable version
	  of a type to its original type and we need those conversions to be
	  NOPs in order for assignments into these types to work properly.

       3. If the type is void or if we have no result, return error_mark_node
	  to show we have no result.

       4. If this a call to a function that returns an unconstrained type with
	  default discriminant, return the call expression unmodified since we
	  cannot compute the size of the actual returned object.

       5. Finally, if the type of the result is already correct.  */

  if (Present (Parent (gnat_node))
      && (lhs_or_actual_p (gnat_node)
	  || (Nkind (Parent (gnat_node)) == N_Unchecked_Type_Conversion
	      && unchecked_conversion_nop (Parent (gnat_node)))
	  || (Nkind (Parent (gnat_node)) == N_Unchecked_Type_Conversion
	      && !AGGREGATE_TYPE_P (gnu_result_type)
	      && !AGGREGATE_TYPE_P (TREE_TYPE (gnu_result))))
      && !(TYPE_SIZE (gnu_result_type)
	   && TYPE_SIZE (TREE_TYPE (gnu_result))
	   && (AGGREGATE_TYPE_P (gnu_result_type)
	       == AGGREGATE_TYPE_P (TREE_TYPE (gnu_result)))
	   && ((TREE_CODE (TYPE_SIZE (gnu_result_type)) == INTEGER_CST
		&& (TREE_CODE (TYPE_SIZE (TREE_TYPE (gnu_result)))
		    != INTEGER_CST))
	       || (TREE_CODE (TYPE_SIZE (gnu_result_type)) != INTEGER_CST
		   && !CONTAINS_PLACEHOLDER_P (TYPE_SIZE (gnu_result_type))
		   && (CONTAINS_PLACEHOLDER_P
		       (TYPE_SIZE (TREE_TYPE (gnu_result))))))
	   && !(TREE_CODE (gnu_result_type) == RECORD_TYPE
		&& TYPE_JUSTIFIED_MODULAR_P (gnu_result_type))))
    {
      /* Remove padding only if the inner object is of self-referential
	 size: in that case it must be an object of unconstrained type
	 with a default discriminant and we want to avoid copying too
	 much data.  */
      if (TYPE_IS_PADDING_P (TREE_TYPE (gnu_result))
	  && CONTAINS_PLACEHOLDER_P (TYPE_SIZE (TREE_TYPE (TYPE_FIELDS
				     (TREE_TYPE (gnu_result))))))
	gnu_result = convert (TREE_TYPE (TYPE_FIELDS (TREE_TYPE (gnu_result))),
			      gnu_result);
    }

  else if (TREE_CODE (gnu_result) == LABEL_DECL
	   || TREE_CODE (gnu_result) == FIELD_DECL
	   || TREE_CODE (gnu_result) == ERROR_MARK
	   || (TYPE_NAME (gnu_result_type)
	       == TYPE_NAME (TREE_TYPE (gnu_result))
	       && TREE_CODE (gnu_result_type) == RECORD_TYPE
	       && TREE_CODE (TREE_TYPE (gnu_result)) == RECORD_TYPE))
    {
      /* Remove any padding.  */
      if (TYPE_IS_PADDING_P (TREE_TYPE (gnu_result)))
	gnu_result = convert (TREE_TYPE (TYPE_FIELDS (TREE_TYPE (gnu_result))),
			      gnu_result);
    }

  else if (gnu_result == error_mark_node || gnu_result_type == void_type_node)
    gnu_result = error_mark_node;

  else if (TREE_CODE (gnu_result) == CALL_EXPR
	   && TYPE_IS_PADDING_P (TREE_TYPE (gnu_result))
	   && TREE_TYPE (TYPE_FIELDS (TREE_TYPE (gnu_result)))
	      == gnu_result_type
	   && CONTAINS_PLACEHOLDER_P (TYPE_SIZE (gnu_result_type)))
    ;

  else if (TREE_TYPE (gnu_result) != gnu_result_type)
    gnu_result = convert (gnu_result_type, gnu_result);

  /* We don't need any NOP_EXPR or NON_LVALUE_EXPR on the result.  */
  while ((TREE_CODE (gnu_result) == NOP_EXPR
	  || TREE_CODE (gnu_result) == NON_LVALUE_EXPR)
	 && TREE_TYPE (TREE_OPERAND (gnu_result, 0)) == TREE_TYPE (gnu_result))
    gnu_result = TREE_OPERAND (gnu_result, 0);

  return gnu_result;
}

/* Subroutine of above to push the exception label stack.  GNU_STACK is
   a pointer to the stack to update and GNAT_LABEL, if present, is the
   label to push onto the stack.  */

static void
push_exception_label_stack (vec<tree, va_gc> **gnu_stack, Entity_Id gnat_label)
{
  tree gnu_label = (Present (gnat_label)
		    ? gnat_to_gnu_entity (gnat_label, NULL_TREE, 0)
		    : NULL_TREE);

  vec_safe_push (*gnu_stack, gnu_label);
}

/* Record the current code position in GNAT_NODE.  */

static void
record_code_position (Node_Id gnat_node)
{
  tree stmt_stmt = build1 (STMT_STMT, void_type_node, NULL_TREE);

  add_stmt_with_node (stmt_stmt, gnat_node);
  save_gnu_tree (gnat_node, stmt_stmt, true);
}

/* Insert the code for GNAT_NODE at the position saved for that node.  */

static void
insert_code_for (Node_Id gnat_node)
{
  STMT_STMT_STMT (get_gnu_tree (gnat_node)) = gnat_to_gnu (gnat_node);
  save_gnu_tree (gnat_node, NULL_TREE, true);
}

/* Start a new statement group chained to the previous group.  */

void
start_stmt_group (void)
{
  struct stmt_group *group = stmt_group_free_list;

  /* First see if we can get one from the free list.  */
  if (group)
    stmt_group_free_list = group->previous;
  else
    group = ggc_alloc_stmt_group ();

  group->previous = current_stmt_group;
  group->stmt_list = group->block = group->cleanups = NULL_TREE;
  current_stmt_group = group;
}

/* Add GNU_STMT to the current statement group.  If it is an expression with
   no effects, it is ignored.  */

void
add_stmt (tree gnu_stmt)
{
  append_to_statement_list (gnu_stmt, &current_stmt_group->stmt_list);
}

/* Similar, but the statement is always added, regardless of side-effects.  */

void
add_stmt_force (tree gnu_stmt)
{
  append_to_statement_list_force (gnu_stmt, &current_stmt_group->stmt_list);
}

/* Like add_stmt, but set the location of GNU_STMT to that of GNAT_NODE.  */

void
add_stmt_with_node (tree gnu_stmt, Node_Id gnat_node)
{
  if (Present (gnat_node))
    set_expr_location_from_node (gnu_stmt, gnat_node);
  add_stmt (gnu_stmt);
}

/* Similar, but the statement is always added, regardless of side-effects.  */

void
add_stmt_with_node_force (tree gnu_stmt, Node_Id gnat_node)
{
  if (Present (gnat_node))
    set_expr_location_from_node (gnu_stmt, gnat_node);
  add_stmt_force (gnu_stmt);
}

/* Add a declaration statement for GNU_DECL to the current statement group.
   Get SLOC from Entity_Id.  */

void
add_decl_expr (tree gnu_decl, Entity_Id gnat_entity)
{
  tree type = TREE_TYPE (gnu_decl);
  tree gnu_stmt, gnu_init, t;

  /* If this is a variable that Gigi is to ignore, we may have been given
     an ERROR_MARK.  So test for it.  We also might have been given a
     reference for a renaming.  So only do something for a decl.  Also
     ignore a TYPE_DECL for an UNCONSTRAINED_ARRAY_TYPE.  */
  if (!DECL_P (gnu_decl)
      || (TREE_CODE (gnu_decl) == TYPE_DECL
	  && TREE_CODE (type) == UNCONSTRAINED_ARRAY_TYPE))
    return;

  gnu_stmt = build1 (DECL_EXPR, void_type_node, gnu_decl);

  /* If we are external or global, we don't want to output the DECL_EXPR for
     this DECL node since we already have evaluated the expressions in the
     sizes and positions as globals and doing it again would be wrong.  */
  if (DECL_EXTERNAL (gnu_decl) || global_bindings_p ())
    {
      /* Mark everything as used to prevent node sharing with subprograms.
	 Note that walk_tree knows how to deal with TYPE_DECL, but neither
	 VAR_DECL nor CONST_DECL.  This appears to be somewhat arbitrary.  */
      MARK_VISITED (gnu_stmt);
      if (TREE_CODE (gnu_decl) == VAR_DECL
	  || TREE_CODE (gnu_decl) == CONST_DECL)
	{
	  MARK_VISITED (DECL_SIZE (gnu_decl));
	  MARK_VISITED (DECL_SIZE_UNIT (gnu_decl));
	  MARK_VISITED (DECL_INITIAL (gnu_decl));
	}
      /* In any case, we have to deal with our own TYPE_ADA_SIZE field.  */
      else if (TREE_CODE (gnu_decl) == TYPE_DECL
	       && RECORD_OR_UNION_TYPE_P (type)
	       && !TYPE_FAT_POINTER_P (type))
	MARK_VISITED (TYPE_ADA_SIZE (type));
    }
  else
    add_stmt_with_node (gnu_stmt, gnat_entity);

  /* If this is a variable and an initializer is attached to it, it must be
     valid for the context.  Similar to init_const in create_var_decl_1.  */
  if (TREE_CODE (gnu_decl) == VAR_DECL
      && (gnu_init = DECL_INITIAL (gnu_decl)) != NULL_TREE
      && (!gnat_types_compatible_p (type, TREE_TYPE (gnu_init))
	  || (TREE_STATIC (gnu_decl)
	      && !initializer_constant_valid_p (gnu_init,
						TREE_TYPE (gnu_init)))))
    {
      /* If GNU_DECL has a padded type, convert it to the unpadded
	 type so the assignment is done properly.  */
      if (TYPE_IS_PADDING_P (type))
	t = convert (TREE_TYPE (TYPE_FIELDS (type)), gnu_decl);
      else
	t = gnu_decl;

      gnu_stmt = build_binary_op (INIT_EXPR, NULL_TREE, t, gnu_init);

      DECL_INITIAL (gnu_decl) = NULL_TREE;
      if (TREE_READONLY (gnu_decl))
	{
	  TREE_READONLY (gnu_decl) = 0;
	  DECL_READONLY_ONCE_ELAB (gnu_decl) = 1;
	}

      add_stmt_with_node (gnu_stmt, gnat_entity);
    }
}

/* Callback for walk_tree to mark the visited trees rooted at *TP.  */

static tree
mark_visited_r (tree *tp, int *walk_subtrees, void *data ATTRIBUTE_UNUSED)
{
  tree t = *tp;

  if (TREE_VISITED (t))
    *walk_subtrees = 0;

  /* Don't mark a dummy type as visited because we want to mark its sizes
     and fields once it's filled in.  */
  else if (!TYPE_IS_DUMMY_P (t))
    TREE_VISITED (t) = 1;

  if (TYPE_P (t))
    TYPE_SIZES_GIMPLIFIED (t) = 1;

  return NULL_TREE;
}

/* Mark nodes rooted at T with TREE_VISITED and types as having their
   sized gimplified.  We use this to indicate all variable sizes and
   positions in global types may not be shared by any subprogram.  */

void
mark_visited (tree t)
{
  walk_tree (&t, mark_visited_r, NULL, NULL);
}

/* Add GNU_CLEANUP, a cleanup action, to the current code group and
   set its location to that of GNAT_NODE if present, but with column info
   cleared so that conditional branches generated as part of the cleanup
   code do not interfere with coverage analysis tools.  */

static void
add_cleanup (tree gnu_cleanup, Node_Id gnat_node)
{
  if (Present (gnat_node))
    set_expr_location_from_node1 (gnu_cleanup, gnat_node, true);
  append_to_statement_list (gnu_cleanup, &current_stmt_group->cleanups);
}

/* Set the BLOCK node corresponding to the current code group to GNU_BLOCK.  */

void
set_block_for_group (tree gnu_block)
{
  gcc_assert (!current_stmt_group->block);
  current_stmt_group->block = gnu_block;
}

/* Return code corresponding to the current code group.  It is normally
   a STATEMENT_LIST, but may also be a BIND_EXPR or TRY_FINALLY_EXPR if
   BLOCK or cleanups were set.  */

tree
end_stmt_group (void)
{
  struct stmt_group *group = current_stmt_group;
  tree gnu_retval = group->stmt_list;

  /* If this is a null list, allocate a new STATEMENT_LIST.  Then, if there
     are cleanups, make a TRY_FINALLY_EXPR.  Last, if there is a BLOCK,
     make a BIND_EXPR.  Note that we nest in that because the cleanup may
     reference variables in the block.  */
  if (gnu_retval == NULL_TREE)
    gnu_retval = alloc_stmt_list ();

  if (group->cleanups)
    gnu_retval = build2 (TRY_FINALLY_EXPR, void_type_node, gnu_retval,
			 group->cleanups);

  if (current_stmt_group->block)
    gnu_retval = build3 (BIND_EXPR, void_type_node, BLOCK_VARS (group->block),
			 gnu_retval, group->block);

  /* Remove this group from the stack and add it to the free list.  */
  current_stmt_group = group->previous;
  group->previous = stmt_group_free_list;
  stmt_group_free_list = group;

  return gnu_retval;
}

/* Return whether the current statement group may fall through.  */

static inline bool
stmt_group_may_fallthru (void)
{
  if (current_stmt_group->stmt_list)
    return block_may_fallthru (current_stmt_group->stmt_list);
  else
    return true;
}

/* Add a list of statements from GNAT_LIST, a possibly-empty list of
   statements.*/

static void
add_stmt_list (List_Id gnat_list)
{
  Node_Id gnat_node;

  if (Present (gnat_list))
    for (gnat_node = First (gnat_list); Present (gnat_node);
	 gnat_node = Next (gnat_node))
      add_stmt (gnat_to_gnu (gnat_node));
}

/* Build a tree from GNAT_LIST, a possibly-empty list of statements.
   If BINDING_P is true, push and pop a binding level around the list.  */

static tree
build_stmt_group (List_Id gnat_list, bool binding_p)
{
  start_stmt_group ();
  if (binding_p)
    gnat_pushlevel ();

  add_stmt_list (gnat_list);
  if (binding_p)
    gnat_poplevel ();

  return end_stmt_group ();
}

/* Generate GIMPLE in place for the expression at *EXPR_P.  */

int
gnat_gimplify_expr (tree *expr_p, gimple_seq *pre_p,
		    gimple_seq *post_p ATTRIBUTE_UNUSED)
{
  tree expr = *expr_p;
  tree op;

  if (IS_ADA_STMT (expr))
    return gnat_gimplify_stmt (expr_p);

  switch (TREE_CODE (expr))
    {
    case NULL_EXPR:
      /* If this is for a scalar, just make a VAR_DECL for it.  If for
	 an aggregate, get a null pointer of the appropriate type and
	 dereference it.  */
      if (AGGREGATE_TYPE_P (TREE_TYPE (expr)))
	*expr_p = build1 (INDIRECT_REF, TREE_TYPE (expr),
			  convert (build_pointer_type (TREE_TYPE (expr)),
				   integer_zero_node));
      else
	{
	  *expr_p = create_tmp_var (TREE_TYPE (expr), NULL);
	  TREE_NO_WARNING (*expr_p) = 1;
	}

      gimplify_and_add (TREE_OPERAND (expr, 0), pre_p);
      return GS_OK;

    case UNCONSTRAINED_ARRAY_REF:
      /* We should only do this if we are just elaborating for side-effects,
	 but we can't know that yet.  */
      *expr_p = TREE_OPERAND (*expr_p, 0);
      return GS_OK;

    case ADDR_EXPR:
      op = TREE_OPERAND (expr, 0);

      /* If we are taking the address of a constant CONSTRUCTOR, make sure it
	 is put into static memory.  We know that it's going to be read-only
	 given the semantics we have and it must be in static memory when the
	 reference is in an elaboration procedure.  */
      if (TREE_CODE (op) == CONSTRUCTOR && TREE_CONSTANT (op))
	{
	  tree addr = build_fold_addr_expr (tree_output_constant_def (op));
	  *expr_p = fold_convert (TREE_TYPE (expr), addr);
	  return GS_ALL_DONE;
	}

      return GS_UNHANDLED;

    case VIEW_CONVERT_EXPR:
      op = TREE_OPERAND (expr, 0);

      /* If we are view-converting a CONSTRUCTOR or a call from an aggregate
	 type to a scalar one, explicitly create the local temporary.  That's
	 required if the type is passed by reference.  */
      if ((TREE_CODE (op) == CONSTRUCTOR || TREE_CODE (op) == CALL_EXPR)
	  && AGGREGATE_TYPE_P (TREE_TYPE (op))
	  && !AGGREGATE_TYPE_P (TREE_TYPE (expr)))
	{
	  tree mod, new_var = create_tmp_var_raw (TREE_TYPE (op), "C");
	  gimple_add_tmp_var (new_var);

	  mod = build2 (INIT_EXPR, TREE_TYPE (new_var), new_var, op);
	  gimplify_and_add (mod, pre_p);

	  TREE_OPERAND (expr, 0) = new_var;
	  return GS_OK;
	}

      return GS_UNHANDLED;

    case DECL_EXPR:
      op = DECL_EXPR_DECL (expr);

      /* The expressions for the RM bounds must be gimplified to ensure that
	 they are properly elaborated.  See gimplify_decl_expr.  */
      if ((TREE_CODE (op) == TYPE_DECL || TREE_CODE (op) == VAR_DECL)
	  && !TYPE_SIZES_GIMPLIFIED (TREE_TYPE (op)))
	switch (TREE_CODE (TREE_TYPE (op)))
	  {
	  case INTEGER_TYPE:
	  case ENUMERAL_TYPE:
	  case BOOLEAN_TYPE:
	  case REAL_TYPE:
	    {
	      tree type = TYPE_MAIN_VARIANT (TREE_TYPE (op)), t, val;

	      val = TYPE_RM_MIN_VALUE (type);
	      if (val)
		{
		  gimplify_one_sizepos (&val, pre_p);
		  for (t = type; t; t = TYPE_NEXT_VARIANT (t))
		    SET_TYPE_RM_MIN_VALUE (t, val);
		}

	      val = TYPE_RM_MAX_VALUE (type);
	      if (val)
		{
		  gimplify_one_sizepos (&val, pre_p);
		  for (t = type; t; t = TYPE_NEXT_VARIANT (t))
		    SET_TYPE_RM_MAX_VALUE (t, val);
		}

	    }
	    break;

	  default:
	    break;
	  }

      /* ... fall through ... */

    default:
      return GS_UNHANDLED;
    }
}

/* Generate GIMPLE in place for the statement at *STMT_P.  */

static enum gimplify_status
gnat_gimplify_stmt (tree *stmt_p)
{
  tree stmt = *stmt_p;

  switch (TREE_CODE (stmt))
    {
    case STMT_STMT:
      *stmt_p = STMT_STMT_STMT (stmt);
      return GS_OK;

    case LOOP_STMT:
      {
	tree gnu_start_label = create_artificial_label (input_location);
	tree gnu_cond = LOOP_STMT_COND (stmt);
	tree gnu_update = LOOP_STMT_UPDATE (stmt);
	tree gnu_end_label = LOOP_STMT_LABEL (stmt);
	tree t;

	/* Build the condition expression from the test, if any.  */
	if (gnu_cond)
	  gnu_cond
	    = build3 (COND_EXPR, void_type_node, gnu_cond, alloc_stmt_list (),
		      build1 (GOTO_EXPR, void_type_node, gnu_end_label));

	/* Set to emit the statements of the loop.  */
	*stmt_p = NULL_TREE;

	/* We first emit the start label and then a conditional jump to the
	   end label if there's a top condition, then the update if it's at
	   the top, then the body of the loop, then a conditional jump to
	   the end label if there's a bottom condition, then the update if
	   it's at the bottom, and finally a jump to the start label and the
	   definition of the end label.  */
	append_to_statement_list (build1 (LABEL_EXPR, void_type_node,
					  gnu_start_label),
				  stmt_p);

        if (gnu_cond && !LOOP_STMT_BOTTOM_COND_P (stmt))
	  append_to_statement_list (gnu_cond, stmt_p);

        if (gnu_update && LOOP_STMT_TOP_UPDATE_P (stmt))
	  append_to_statement_list (gnu_update, stmt_p);

	append_to_statement_list (LOOP_STMT_BODY (stmt), stmt_p);

        if (gnu_cond && LOOP_STMT_BOTTOM_COND_P (stmt))
	  append_to_statement_list (gnu_cond, stmt_p);

        if (gnu_update && !LOOP_STMT_TOP_UPDATE_P (stmt))
	  append_to_statement_list (gnu_update, stmt_p);

	t = build1 (GOTO_EXPR, void_type_node, gnu_start_label);
	SET_EXPR_LOCATION (t, DECL_SOURCE_LOCATION (gnu_end_label));
	append_to_statement_list (t, stmt_p);

	append_to_statement_list (build1 (LABEL_EXPR, void_type_node,
					  gnu_end_label),
				  stmt_p);
	return GS_OK;
      }

    case EXIT_STMT:
      /* Build a statement to jump to the corresponding end label, then
	 see if it needs to be conditional.  */
      *stmt_p = build1 (GOTO_EXPR, void_type_node, EXIT_STMT_LABEL (stmt));
      if (EXIT_STMT_COND (stmt))
	*stmt_p = build3 (COND_EXPR, void_type_node,
			  EXIT_STMT_COND (stmt), *stmt_p, alloc_stmt_list ());
      return GS_OK;

    default:
      gcc_unreachable ();
    }
}

/* Force references to each of the entities in packages withed by GNAT_NODE.
   Operate recursively but check that we aren't elaborating something more
   than once.

   This routine is exclusively called in type_annotate mode, to compute DDA
   information for types in withed units, for ASIS use.  */

static void
elaborate_all_entities (Node_Id gnat_node)
{
  Entity_Id gnat_with_clause, gnat_entity;

  /* Process each unit only once.  As we trace the context of all relevant
     units transitively, including generic bodies, we may encounter the
     same generic unit repeatedly.  */
  if (!present_gnu_tree (gnat_node))
     save_gnu_tree (gnat_node, integer_zero_node, true);

  /* Save entities in all context units.  A body may have an implicit_with
     on its own spec, if the context includes a child unit, so don't save
     the spec twice.  */
  for (gnat_with_clause = First (Context_Items (gnat_node));
       Present (gnat_with_clause);
       gnat_with_clause = Next (gnat_with_clause))
    if (Nkind (gnat_with_clause) == N_With_Clause
	&& !present_gnu_tree (Library_Unit (gnat_with_clause))
	&& Library_Unit (gnat_with_clause) != Library_Unit (Cunit (Main_Unit)))
      {
	elaborate_all_entities (Library_Unit (gnat_with_clause));

	if (Ekind (Entity (Name (gnat_with_clause))) == E_Package)
	  {
	    for (gnat_entity = First_Entity (Entity (Name (gnat_with_clause)));
		 Present (gnat_entity);
		 gnat_entity = Next_Entity (gnat_entity))
	      if (Is_Public (gnat_entity)
		  && Convention (gnat_entity) != Convention_Intrinsic
		  && Ekind (gnat_entity) != E_Package
		  && Ekind (gnat_entity) != E_Package_Body
		  && Ekind (gnat_entity) != E_Operator
		  && !(IN (Ekind (gnat_entity), Type_Kind)
		       && !Is_Frozen (gnat_entity))
		  && !((Ekind (gnat_entity) == E_Procedure
			|| Ekind (gnat_entity) == E_Function)
		       && Is_Intrinsic_Subprogram (gnat_entity))
		  && !IN (Ekind (gnat_entity), Named_Kind)
		  && !IN (Ekind (gnat_entity), Generic_Unit_Kind))
		gnat_to_gnu_entity (gnat_entity, NULL_TREE, 0);
	  }
	else if (Ekind (Entity (Name (gnat_with_clause))) == E_Generic_Package)
	  {
	    Node_Id gnat_body
	      = Corresponding_Body (Unit (Library_Unit (gnat_with_clause)));

	    /* Retrieve compilation unit node of generic body.  */
	    while (Present (gnat_body)
		   && Nkind (gnat_body) != N_Compilation_Unit)
	      gnat_body = Parent (gnat_body);

	    /* If body is available, elaborate its context.  */
	    if (Present (gnat_body))
	      elaborate_all_entities (gnat_body);
	  }
      }

  if (Nkind (Unit (gnat_node)) == N_Package_Body)
    elaborate_all_entities (Library_Unit (gnat_node));
}

/* Do the processing of GNAT_NODE, an N_Freeze_Entity.  */

static void
process_freeze_entity (Node_Id gnat_node)
{
  const Entity_Id gnat_entity = Entity (gnat_node);
  const Entity_Kind kind = Ekind (gnat_entity);
  tree gnu_old, gnu_new;

  /* If this is a package, we need to generate code for the package.  */
  if (kind == E_Package)
    {
      insert_code_for
	(Parent (Corresponding_Body
		 (Parent (Declaration_Node (gnat_entity)))));
      return;
    }

  /* Don't do anything for class-wide types as they are always transformed
     into their root type.  */
  if (kind == E_Class_Wide_Type)
    return;

  /* Check for an old definition.  This freeze node might be for an Itype.  */
  gnu_old
    = present_gnu_tree (gnat_entity) ? get_gnu_tree (gnat_entity) : NULL_TREE;

  /* If this entity has an address representation clause, GNU_OLD is the
     address, so discard it here.  */
  if (Present (Address_Clause (gnat_entity)))
    gnu_old = NULL_TREE;

  /* Don't do anything for subprograms that may have been elaborated before
     their freeze nodes.  This can happen, for example, because of an inner
     call in an instance body or because of previous compilation of a spec
     for inlining purposes.  */
  if (gnu_old
      && ((TREE_CODE (gnu_old) == FUNCTION_DECL
	   && (kind == E_Function || kind == E_Procedure))
	  || (TREE_CODE (TREE_TYPE (gnu_old)) == FUNCTION_TYPE
	      && kind == E_Subprogram_Type)))
    return;

  /* If we have a non-dummy type old tree, we have nothing to do, except
     aborting if this is the public view of a private type whose full view was
     not delayed, as this node was never delayed as it should have been.  We
     let this happen for concurrent types and their Corresponding_Record_Type,
     however, because each might legitimately be elaborated before its own
     freeze node, e.g. while processing the other.  */
  if (gnu_old
      && !(TREE_CODE (gnu_old) == TYPE_DECL
	   && TYPE_IS_DUMMY_P (TREE_TYPE (gnu_old))))
    {
      gcc_assert ((IN (kind, Incomplete_Or_Private_Kind)
		   && Present (Full_View (gnat_entity))
		   && No (Freeze_Node (Full_View (gnat_entity))))
		  || Is_Concurrent_Type (gnat_entity)
		  || (IN (kind, Record_Kind)
		      && Is_Concurrent_Record_Type (gnat_entity)));
      return;
    }

  /* Reset the saved tree, if any, and elaborate the object or type for real.
     If there is a full view, elaborate it and use the result.  And, if this
     is the root type of a class-wide type, reuse it for the latter.  */
  if (gnu_old)
    {
      save_gnu_tree (gnat_entity, NULL_TREE, false);
      if (IN (kind, Incomplete_Or_Private_Kind)
	  && Present (Full_View (gnat_entity))
	  && present_gnu_tree (Full_View (gnat_entity)))
	save_gnu_tree (Full_View (gnat_entity), NULL_TREE, false);
      if (IN (kind, Type_Kind)
	  && Present (Class_Wide_Type (gnat_entity))
	  && Root_Type (Class_Wide_Type (gnat_entity)) == gnat_entity)
	save_gnu_tree (Class_Wide_Type (gnat_entity), NULL_TREE, false);
    }

  if (IN (kind, Incomplete_Or_Private_Kind)
      && Present (Full_View (gnat_entity)))
    {
      gnu_new = gnat_to_gnu_entity (Full_View (gnat_entity), NULL_TREE, 1);

      /* Propagate back-annotations from full view to partial view.  */
      if (Unknown_Alignment (gnat_entity))
	Set_Alignment (gnat_entity, Alignment (Full_View (gnat_entity)));

      if (Unknown_Esize (gnat_entity))
	Set_Esize (gnat_entity, Esize (Full_View (gnat_entity)));

      if (Unknown_RM_Size (gnat_entity))
	Set_RM_Size (gnat_entity, RM_Size (Full_View (gnat_entity)));

      /* The above call may have defined this entity (the simplest example
	 of this is when we have a private enumeral type since the bounds
	 will have the public view).  */
      if (!present_gnu_tree (gnat_entity))
	save_gnu_tree (gnat_entity, gnu_new, false);
    }
  else
    {
      tree gnu_init
	= (Nkind (Declaration_Node (gnat_entity)) == N_Object_Declaration
	   && present_gnu_tree (Declaration_Node (gnat_entity)))
	  ? get_gnu_tree (Declaration_Node (gnat_entity)) : NULL_TREE;

      gnu_new = gnat_to_gnu_entity (gnat_entity, gnu_init, 1);
    }

  if (IN (kind, Type_Kind)
      && Present (Class_Wide_Type (gnat_entity))
      && Root_Type (Class_Wide_Type (gnat_entity)) == gnat_entity)
    save_gnu_tree (Class_Wide_Type (gnat_entity), gnu_new, false);

  /* If we have an old type and we've made pointers to this type, update those
     pointers.  If this is a Taft amendment type in the main unit, we need to
     mark the type as used since other units referencing it don't see the full
     declaration and, therefore, cannot mark it as used themselves.  */
  if (gnu_old)
    {
      update_pointer_to (TYPE_MAIN_VARIANT (TREE_TYPE (gnu_old)),
			 TREE_TYPE (gnu_new));
      if (DECL_TAFT_TYPE_P (gnu_old))
	used_types_insert (TREE_TYPE (gnu_new));
    }
}

/* Elaborate decls in the lists GNAT_DECLS and GNAT_DECLS2, if present.
   We make two passes, one to elaborate anything other than bodies (but
   we declare a function if there was no spec).  The second pass
   elaborates the bodies.

   GNAT_END_LIST gives the element in the list past the end.  Normally,
   this is Empty, but can be First_Real_Statement for a
   Handled_Sequence_Of_Statements.

   We make a complete pass through both lists if PASS1P is true, then make
   the second pass over both lists if PASS2P is true.  The lists usually
   correspond to the public and private parts of a package.  */

static void
process_decls (List_Id gnat_decls, List_Id gnat_decls2,
	       Node_Id gnat_end_list, bool pass1p, bool pass2p)
{
  List_Id gnat_decl_array[2];
  Node_Id gnat_decl;
  int i;

  gnat_decl_array[0] = gnat_decls, gnat_decl_array[1] = gnat_decls2;

  if (pass1p)
    for (i = 0; i <= 1; i++)
      if (Present (gnat_decl_array[i]))
	for (gnat_decl = First (gnat_decl_array[i]);
	     gnat_decl != gnat_end_list; gnat_decl = Next (gnat_decl))
	  {
	    /* For package specs, we recurse inside the declarations,
	       thus taking the two pass approach inside the boundary.  */
	    if (Nkind (gnat_decl) == N_Package_Declaration
		&& (Nkind (Specification (gnat_decl)
			   == N_Package_Specification)))
	      process_decls (Visible_Declarations (Specification (gnat_decl)),
			     Private_Declarations (Specification (gnat_decl)),
			     Empty, true, false);

	    /* Similarly for any declarations in the actions of a
	       freeze node.  */
	    else if (Nkind (gnat_decl) == N_Freeze_Entity)
	      {
		process_freeze_entity (gnat_decl);
		process_decls (Actions (gnat_decl), Empty, Empty, true, false);
	      }

	    /* Package bodies with freeze nodes get their elaboration deferred
	       until the freeze node, but the code must be placed in the right
	       place, so record the code position now.  */
	    else if (Nkind (gnat_decl) == N_Package_Body
		     && Present (Freeze_Node (Corresponding_Spec (gnat_decl))))
	      record_code_position (gnat_decl);

	    else if (Nkind (gnat_decl) == N_Package_Body_Stub
		     && Present (Library_Unit (gnat_decl))
		     && Present (Freeze_Node
				 (Corresponding_Spec
				  (Proper_Body (Unit
						(Library_Unit (gnat_decl)))))))
	      record_code_position
		(Proper_Body (Unit (Library_Unit (gnat_decl))));

	    /* We defer most subprogram bodies to the second pass.  */
	    else if (Nkind (gnat_decl) == N_Subprogram_Body)
	      {
		if (Acts_As_Spec (gnat_decl))
		  {
		    Node_Id gnat_subprog_id = Defining_Entity (gnat_decl);

		    if (Ekind (gnat_subprog_id) != E_Generic_Procedure
			&& Ekind (gnat_subprog_id) != E_Generic_Function)
		      gnat_to_gnu_entity (gnat_subprog_id, NULL_TREE, 1);
		  }
	      }

	    /* For bodies and stubs that act as their own specs, the entity
	       itself must be elaborated in the first pass, because it may
	       be used in other declarations.  */
	    else if (Nkind (gnat_decl) == N_Subprogram_Body_Stub)
	      {
		Node_Id gnat_subprog_id
		  = Defining_Entity (Specification (gnat_decl));

		    if (Ekind (gnat_subprog_id) != E_Subprogram_Body
			&& Ekind (gnat_subprog_id) != E_Generic_Procedure
			&& Ekind (gnat_subprog_id) != E_Generic_Function)
		      gnat_to_gnu_entity (gnat_subprog_id, NULL_TREE, 1);
	      }

	    /* Concurrent stubs stand for the corresponding subprogram bodies,
	       which are deferred like other bodies.  */
	    else if (Nkind (gnat_decl) == N_Task_Body_Stub
		     || Nkind (gnat_decl) == N_Protected_Body_Stub)
	      ;

	    else
	      add_stmt (gnat_to_gnu (gnat_decl));
	  }

  /* Here we elaborate everything we deferred above except for package bodies,
     which are elaborated at their freeze nodes.  Note that we must also
     go inside things (package specs and freeze nodes) the first pass did.  */
  if (pass2p)
    for (i = 0; i <= 1; i++)
      if (Present (gnat_decl_array[i]))
	for (gnat_decl = First (gnat_decl_array[i]);
	     gnat_decl != gnat_end_list; gnat_decl = Next (gnat_decl))
	  {
	    if (Nkind (gnat_decl) == N_Subprogram_Body
		|| Nkind (gnat_decl) == N_Subprogram_Body_Stub
		|| Nkind (gnat_decl) == N_Task_Body_Stub
		|| Nkind (gnat_decl) == N_Protected_Body_Stub)
	      add_stmt (gnat_to_gnu (gnat_decl));

	    else if (Nkind (gnat_decl) == N_Package_Declaration
		     && (Nkind (Specification (gnat_decl)
				== N_Package_Specification)))
	      process_decls (Visible_Declarations (Specification (gnat_decl)),
			     Private_Declarations (Specification (gnat_decl)),
			     Empty, false, true);

	    else if (Nkind (gnat_decl) == N_Freeze_Entity)
	      process_decls (Actions (gnat_decl), Empty, Empty, false, true);
	  }
}

/* Make a unary operation of kind CODE using build_unary_op, but guard
   the operation by an overflow check.  CODE can be one of NEGATE_EXPR
   or ABS_EXPR.  GNU_TYPE is the type desired for the result.  Usually
   the operation is to be performed in that type.  GNAT_NODE is the gnat
   node conveying the source location for which the error should be
   signaled.  */

static tree
build_unary_op_trapv (enum tree_code code, tree gnu_type, tree operand,
		      Node_Id gnat_node)
{
  gcc_assert (code == NEGATE_EXPR || code == ABS_EXPR);

  operand = gnat_protect_expr (operand);

  return emit_check (build_binary_op (EQ_EXPR, boolean_type_node,
				      operand, TYPE_MIN_VALUE (gnu_type)),
		     build_unary_op (code, gnu_type, operand),
		     CE_Overflow_Check_Failed, gnat_node);
}

/* Make a binary operation of kind CODE using build_binary_op, but guard
   the operation by an overflow check.  CODE can be one of PLUS_EXPR,
   MINUS_EXPR or MULT_EXPR.  GNU_TYPE is the type desired for the result.
   Usually the operation is to be performed in that type.  GNAT_NODE is
   the GNAT node conveying the source location for which the error should
   be signaled.  */

static tree
build_binary_op_trapv (enum tree_code code, tree gnu_type, tree left,
		       tree right, Node_Id gnat_node)
{
  tree lhs = gnat_protect_expr (left);
  tree rhs = gnat_protect_expr (right);
  tree type_max = TYPE_MAX_VALUE (gnu_type);
  tree type_min = TYPE_MIN_VALUE (gnu_type);
  tree gnu_expr;
  tree tmp1, tmp2;
  tree zero = convert (gnu_type, integer_zero_node);
  tree rhs_lt_zero;
  tree check_pos;
  tree check_neg;
  tree check;
  int precision = TYPE_PRECISION (gnu_type);

  gcc_assert (!(precision & (precision - 1))); /* ensure power of 2 */

  /* Prefer a constant or known-positive rhs to simplify checks.  */
  if (!TREE_CONSTANT (rhs)
      && commutative_tree_code (code)
      && (TREE_CONSTANT (lhs) || (!tree_expr_nonnegative_p (rhs)
				  && tree_expr_nonnegative_p (lhs))))
    {
      tree tmp = lhs;
      lhs = rhs;
      rhs = tmp;
    }

  rhs_lt_zero = tree_expr_nonnegative_p (rhs)
		? boolean_false_node
		: build_binary_op (LT_EXPR, boolean_type_node, rhs, zero);

  /* ??? Should use more efficient check for operand_equal_p (lhs, rhs, 0) */

  /* Try a few strategies that may be cheaper than the general
     code at the end of the function, if the rhs is not known.
     The strategies are:
       - Call library function for 64-bit multiplication (complex)
       - Widen, if input arguments are sufficiently small
       - Determine overflow using wrapped result for addition/subtraction.  */

  if (!TREE_CONSTANT (rhs))
    {
      /* Even for add/subtract double size to get another base type.  */
      int needed_precision = precision * 2;

      if (code == MULT_EXPR && precision == 64)
	{
	  tree int_64 = gnat_type_for_size (64, 0);

	  return convert (gnu_type, build_call_n_expr (mulv64_decl, 2,
						       convert (int_64, lhs),
						       convert (int_64, rhs)));
	}

      else if (needed_precision <= BITS_PER_WORD
	       || (code == MULT_EXPR
		   && needed_precision <= LONG_LONG_TYPE_SIZE))
	{
	  tree wide_type = gnat_type_for_size (needed_precision, 0);

	  tree wide_result = build_binary_op (code, wide_type,
					      convert (wide_type, lhs),
					      convert (wide_type, rhs));

	  tree check = build_binary_op
	    (TRUTH_ORIF_EXPR, boolean_type_node,
	     build_binary_op (LT_EXPR, boolean_type_node, wide_result,
			      convert (wide_type, type_min)),
	     build_binary_op (GT_EXPR, boolean_type_node, wide_result,
			      convert (wide_type, type_max)));

	  tree result = convert (gnu_type, wide_result);

	  return
	    emit_check (check, result, CE_Overflow_Check_Failed, gnat_node);
	}

      else if (code == PLUS_EXPR || code == MINUS_EXPR)
	{
	  tree unsigned_type = gnat_type_for_size (precision, 1);
	  tree wrapped_expr = convert
	    (gnu_type, build_binary_op (code, unsigned_type,
					convert (unsigned_type, lhs),
					convert (unsigned_type, rhs)));

	  tree result = convert
	    (gnu_type, build_binary_op (code, gnu_type, lhs, rhs));

	  /* Overflow when (rhs < 0) ^ (wrapped_expr < lhs)), for addition
	     or when (rhs < 0) ^ (wrapped_expr > lhs) for subtraction.  */
	  tree check = build_binary_op
	    (TRUTH_XOR_EXPR, boolean_type_node, rhs_lt_zero,
	     build_binary_op (code == PLUS_EXPR ? LT_EXPR : GT_EXPR,
			      boolean_type_node, wrapped_expr, lhs));

	  return
	    emit_check (check, result, CE_Overflow_Check_Failed, gnat_node);
	}
   }

  switch (code)
    {
    case PLUS_EXPR:
      /* When rhs >= 0, overflow when lhs > type_max - rhs.  */
      check_pos = build_binary_op (GT_EXPR, boolean_type_node, lhs,
				   build_binary_op (MINUS_EXPR, gnu_type,
						    type_max, rhs)),

      /* When rhs < 0, overflow when lhs < type_min - rhs.  */
      check_neg = build_binary_op (LT_EXPR, boolean_type_node, lhs,
				   build_binary_op (MINUS_EXPR, gnu_type,
						    type_min, rhs));
      break;

    case MINUS_EXPR:
      /* When rhs >= 0, overflow when lhs < type_min + rhs.  */
      check_pos = build_binary_op (LT_EXPR, boolean_type_node, lhs,
				   build_binary_op (PLUS_EXPR, gnu_type,
						    type_min, rhs)),

      /* When rhs < 0, overflow when lhs > type_max + rhs.  */
      check_neg = build_binary_op (GT_EXPR, boolean_type_node, lhs,
				   build_binary_op (PLUS_EXPR, gnu_type,
						    type_max, rhs));
      break;

    case MULT_EXPR:
      /* The check here is designed to be efficient if the rhs is constant,
	 but it will work for any rhs by using integer division.
	 Four different check expressions determine whether X * C overflows,
	 depending on C.
	   C ==  0  =>  false
	   C  >  0  =>  X > type_max / C || X < type_min / C
	   C == -1  =>  X == type_min
	   C  < -1  =>  X > type_min / C || X < type_max / C */

      tmp1 = build_binary_op (TRUNC_DIV_EXPR, gnu_type, type_max, rhs);
      tmp2 = build_binary_op (TRUNC_DIV_EXPR, gnu_type, type_min, rhs);

      check_pos
	= build_binary_op (TRUTH_ANDIF_EXPR, boolean_type_node,
			   build_binary_op (NE_EXPR, boolean_type_node, zero,
					    rhs),
			   build_binary_op (TRUTH_ORIF_EXPR, boolean_type_node,
					    build_binary_op (GT_EXPR,
							     boolean_type_node,
							     lhs, tmp1),
					    build_binary_op (LT_EXPR,
							     boolean_type_node,
							     lhs, tmp2)));

      check_neg
	= fold_build3 (COND_EXPR, boolean_type_node,
		       build_binary_op (EQ_EXPR, boolean_type_node, rhs,
					build_int_cst (gnu_type, -1)),
		       build_binary_op (EQ_EXPR, boolean_type_node, lhs,
					type_min),
		       build_binary_op (TRUTH_ORIF_EXPR, boolean_type_node,
					build_binary_op (GT_EXPR,
							 boolean_type_node,
							 lhs, tmp2),
					build_binary_op (LT_EXPR,
							 boolean_type_node,
							 lhs, tmp1)));
      break;

    default:
      gcc_unreachable();
    }

  gnu_expr = build_binary_op (code, gnu_type, lhs, rhs);

  /* If we can fold the expression to a constant, just return it.
     The caller will deal with overflow, no need to generate a check.  */
  if (TREE_CONSTANT (gnu_expr))
    return gnu_expr;

  check = fold_build3 (COND_EXPR, boolean_type_node, rhs_lt_zero, check_neg,
		       check_pos);

  return emit_check (check, gnu_expr, CE_Overflow_Check_Failed, gnat_node);
}

/* Emit code for a range check.  GNU_EXPR is the expression to be checked,
   GNAT_RANGE_TYPE the gnat type or subtype containing the bounds against
   which we have to check.  GNAT_NODE is the GNAT node conveying the source
   location for which the error should be signaled.  */

static tree
emit_range_check (tree gnu_expr, Entity_Id gnat_range_type, Node_Id gnat_node)
{
  tree gnu_range_type = get_unpadded_type (gnat_range_type);
  tree gnu_compare_type = get_base_type (TREE_TYPE (gnu_expr));

  /* If GNU_EXPR has GNAT_RANGE_TYPE as its base type, no check is needed.
     This can for example happen when translating 'Val or 'Value.  */
  if (gnu_compare_type == gnu_range_type)
    return gnu_expr;

  /* Range checks can only be applied to types with ranges.  */
  gcc_assert (INTEGRAL_TYPE_P (gnu_range_type)
              || SCALAR_FLOAT_TYPE_P (gnu_range_type));

  /* If GNU_EXPR has an integral type that is narrower than GNU_RANGE_TYPE,
     we can't do anything since we might be truncating the bounds.  No
     check is needed in this case.  */
  if (INTEGRAL_TYPE_P (TREE_TYPE (gnu_expr))
      && (TYPE_PRECISION (gnu_compare_type)
	  < TYPE_PRECISION (get_base_type (gnu_range_type))))
    return gnu_expr;

  /* Checked expressions must be evaluated only once.  */
  gnu_expr = gnat_protect_expr (gnu_expr);

  /* Note that the form of the check is
	(not (expr >= lo)) or (not (expr <= hi))
     the reason for this slightly convoluted form is that NaNs
     are not considered to be in range in the float case.  */
  return emit_check
    (build_binary_op (TRUTH_ORIF_EXPR, boolean_type_node,
		      invert_truthvalue
		      (build_binary_op (GE_EXPR, boolean_type_node,
				        convert (gnu_compare_type, gnu_expr),
				        convert (gnu_compare_type,
						 TYPE_MIN_VALUE
						 (gnu_range_type)))),
		      invert_truthvalue
		      (build_binary_op (LE_EXPR, boolean_type_node,
					convert (gnu_compare_type, gnu_expr),
					convert (gnu_compare_type,
						 TYPE_MAX_VALUE
						 (gnu_range_type))))),
     gnu_expr, CE_Range_Check_Failed, gnat_node);
}

/* Emit code for an index check.  GNU_ARRAY_OBJECT is the array object which
   we are about to index, GNU_EXPR is the index expression to be checked,
   GNU_LOW and GNU_HIGH are the lower and upper bounds against which GNU_EXPR
   has to be checked.  Note that for index checking we cannot simply use the
   emit_range_check function (although very similar code needs to be generated
   in both cases) since for index checking the array type against which we are
   checking the indices may be unconstrained and consequently we need to get
   the actual index bounds from the array object itself (GNU_ARRAY_OBJECT).
   The place where we need to do that is in subprograms having unconstrained
   array formal parameters.  GNAT_NODE is the GNAT node conveying the source
   location for which the error should be signaled.  */

static tree
emit_index_check (tree gnu_array_object, tree gnu_expr, tree gnu_low,
		  tree gnu_high, Node_Id gnat_node)
{
  tree gnu_expr_check;

  /* Checked expressions must be evaluated only once.  */
  gnu_expr = gnat_protect_expr (gnu_expr);

  /* Must do this computation in the base type in case the expression's
     type is an unsigned subtypes.  */
  gnu_expr_check = convert (get_base_type (TREE_TYPE (gnu_expr)), gnu_expr);

  /* If GNU_LOW or GNU_HIGH are a PLACEHOLDER_EXPR, qualify them by
     the object we are handling.  */
  gnu_low = SUBSTITUTE_PLACEHOLDER_IN_EXPR (gnu_low, gnu_array_object);
  gnu_high = SUBSTITUTE_PLACEHOLDER_IN_EXPR (gnu_high, gnu_array_object);

  return emit_check
    (build_binary_op (TRUTH_ORIF_EXPR, boolean_type_node,
		      build_binary_op (LT_EXPR, boolean_type_node,
				       gnu_expr_check,
				       convert (TREE_TYPE (gnu_expr_check),
						gnu_low)),
		      build_binary_op (GT_EXPR, boolean_type_node,
				       gnu_expr_check,
				       convert (TREE_TYPE (gnu_expr_check),
						gnu_high))),
     gnu_expr, CE_Index_Check_Failed, gnat_node);
}

/* GNU_COND contains the condition corresponding to an access, discriminant or
   range check of value GNU_EXPR.  Build a COND_EXPR that returns GNU_EXPR if
   GNU_COND is false and raises a CONSTRAINT_ERROR if GNU_COND is true.
   REASON is the code that says why the exception was raised.  GNAT_NODE is
   the GNAT node conveying the source location for which the error should be
   signaled.  */

static tree
emit_check (tree gnu_cond, tree gnu_expr, int reason, Node_Id gnat_node)
{
  tree gnu_call
    = build_call_raise (reason, gnat_node, N_Raise_Constraint_Error);
  tree gnu_result
    = fold_build3 (COND_EXPR, TREE_TYPE (gnu_expr), gnu_cond,
		   build2 (COMPOUND_EXPR, TREE_TYPE (gnu_expr), gnu_call,
			   convert (TREE_TYPE (gnu_expr), integer_zero_node)),
		   gnu_expr);

  /* GNU_RESULT has side effects if and only if GNU_EXPR has:
     we don't need to evaluate it just for the check.  */
  TREE_SIDE_EFFECTS (gnu_result) = TREE_SIDE_EFFECTS (gnu_expr);

  return gnu_result;
}

/* Return an expression that converts GNU_EXPR to GNAT_TYPE, doing overflow
   checks if OVERFLOW_P is true and range checks if RANGE_P is true.
   GNAT_TYPE is known to be an integral type.  If TRUNCATE_P true, do a
   float to integer conversion with truncation; otherwise round.
   GNAT_NODE is the GNAT node conveying the source location for which the
   error should be signaled.  */

static tree
convert_with_check (Entity_Id gnat_type, tree gnu_expr, bool overflowp,
		    bool rangep, bool truncatep, Node_Id gnat_node)
{
  tree gnu_type = get_unpadded_type (gnat_type);
  tree gnu_in_type = TREE_TYPE (gnu_expr);
  tree gnu_in_basetype = get_base_type (gnu_in_type);
  tree gnu_base_type = get_base_type (gnu_type);
  tree gnu_result = gnu_expr;

  /* If we are not doing any checks, the output is an integral type, and
     the input is not a floating type, just do the conversion.  This
     shortcut is required to avoid problems with packed array types
     and simplifies code in all cases anyway.   */
  if (!rangep && !overflowp && INTEGRAL_TYPE_P (gnu_base_type)
      && !FLOAT_TYPE_P (gnu_in_type))
    return convert (gnu_type, gnu_expr);

  /* First convert the expression to its base type.  This
     will never generate code, but makes the tests below much simpler.
     But don't do this if converting from an integer type to an unconstrained
     array type since then we need to get the bounds from the original
     (unpacked) type.  */
  if (TREE_CODE (gnu_type) != UNCONSTRAINED_ARRAY_TYPE)
    gnu_result = convert (gnu_in_basetype, gnu_result);

  /* If overflow checks are requested,  we need to be sure the result will
     fit in the output base type.  But don't do this if the input
     is integer and the output floating-point.  */
  if (overflowp
      && !(FLOAT_TYPE_P (gnu_base_type) && INTEGRAL_TYPE_P (gnu_in_basetype)))
    {
      /* Ensure GNU_EXPR only gets evaluated once.  */
      tree gnu_input = gnat_protect_expr (gnu_result);
      tree gnu_cond = boolean_false_node;
      tree gnu_in_lb = TYPE_MIN_VALUE (gnu_in_basetype);
      tree gnu_in_ub = TYPE_MAX_VALUE (gnu_in_basetype);
      tree gnu_out_lb = TYPE_MIN_VALUE (gnu_base_type);
      tree gnu_out_ub = TYPE_MAX_VALUE (gnu_base_type);

      /* Convert the lower bounds to signed types, so we're sure we're
	 comparing them properly.  Likewise, convert the upper bounds
	 to unsigned types.  */
      if (INTEGRAL_TYPE_P (gnu_in_basetype) && TYPE_UNSIGNED (gnu_in_basetype))
	gnu_in_lb = convert (gnat_signed_type (gnu_in_basetype), gnu_in_lb);

      if (INTEGRAL_TYPE_P (gnu_in_basetype)
	  && !TYPE_UNSIGNED (gnu_in_basetype))
	gnu_in_ub = convert (gnat_unsigned_type (gnu_in_basetype), gnu_in_ub);

      if (INTEGRAL_TYPE_P (gnu_base_type) && TYPE_UNSIGNED (gnu_base_type))
	gnu_out_lb = convert (gnat_signed_type (gnu_base_type), gnu_out_lb);

      if (INTEGRAL_TYPE_P (gnu_base_type) && !TYPE_UNSIGNED (gnu_base_type))
	gnu_out_ub = convert (gnat_unsigned_type (gnu_base_type), gnu_out_ub);

      /* Check each bound separately and only if the result bound
	 is tighter than the bound on the input type.  Note that all the
	 types are base types, so the bounds must be constant. Also,
	 the comparison is done in the base type of the input, which
	 always has the proper signedness.  First check for input
	 integer (which means output integer), output float (which means
	 both float), or mixed, in which case we always compare.
	 Note that we have to do the comparison which would *fail* in the
	 case of an error since if it's an FP comparison and one of the
	 values is a NaN or Inf, the comparison will fail.  */
      if (INTEGRAL_TYPE_P (gnu_in_basetype)
	  ? tree_int_cst_lt (gnu_in_lb, gnu_out_lb)
	  : (FLOAT_TYPE_P (gnu_base_type)
	     ? REAL_VALUES_LESS (TREE_REAL_CST (gnu_in_lb),
				 TREE_REAL_CST (gnu_out_lb))
	     : 1))
	gnu_cond
	  = invert_truthvalue
	    (build_binary_op (GE_EXPR, boolean_type_node,
			      gnu_input, convert (gnu_in_basetype,
						  gnu_out_lb)));

      if (INTEGRAL_TYPE_P (gnu_in_basetype)
	  ? tree_int_cst_lt (gnu_out_ub, gnu_in_ub)
	  : (FLOAT_TYPE_P (gnu_base_type)
	     ? REAL_VALUES_LESS (TREE_REAL_CST (gnu_out_ub),
				 TREE_REAL_CST (gnu_in_lb))
	     : 1))
	gnu_cond
	  = build_binary_op (TRUTH_ORIF_EXPR, boolean_type_node, gnu_cond,
			     invert_truthvalue
			     (build_binary_op (LE_EXPR, boolean_type_node,
					       gnu_input,
					       convert (gnu_in_basetype,
							gnu_out_ub))));

      if (!integer_zerop (gnu_cond))
	gnu_result = emit_check (gnu_cond, gnu_input,
				 CE_Overflow_Check_Failed, gnat_node);
    }

  /* Now convert to the result base type.  If this is a non-truncating
     float-to-integer conversion, round.  */
  if (INTEGRAL_TYPE_P (gnu_base_type) && FLOAT_TYPE_P (gnu_in_basetype)
      && !truncatep)
    {
      REAL_VALUE_TYPE half_minus_pred_half, pred_half;
      tree gnu_conv, gnu_zero, gnu_comp, calc_type;
      tree gnu_pred_half, gnu_add_pred_half, gnu_subtract_pred_half;
      const struct real_format *fmt;

      /* The following calculations depend on proper rounding to even
	 of each arithmetic operation. In order to prevent excess
	 precision from spoiling this property, use the widest hardware
	 floating-point type if FP_ARITH_MAY_WIDEN is true.  */
      calc_type
	= FP_ARITH_MAY_WIDEN ? longest_float_type_node : gnu_in_basetype;

      /* FIXME: Should not have padding in the first place.  */
      if (TYPE_IS_PADDING_P (calc_type))
	calc_type = TREE_TYPE (TYPE_FIELDS (calc_type));

      /* Compute the exact value calc_type'Pred (0.5) at compile time.  */
      fmt = REAL_MODE_FORMAT (TYPE_MODE (calc_type));
      real_2expN (&half_minus_pred_half, -(fmt->p) - 1, TYPE_MODE (calc_type));
      REAL_ARITHMETIC (pred_half, MINUS_EXPR, dconsthalf,
		       half_minus_pred_half);
      gnu_pred_half = build_real (calc_type, pred_half);

      /* If the input is strictly negative, subtract this value
	 and otherwise add it from the input.  For 0.5, the result
	 is exactly between 1.0 and the machine number preceding 1.0
	 (for calc_type).  Since the last bit of 1.0 is even, this 0.5
	 will round to 1.0, while all other number with an absolute
	 value less than 0.5 round to 0.0.  For larger numbers exactly
	 halfway between integers, rounding will always be correct as
	 the true mathematical result will be closer to the higher
	 integer compared to the lower one.  So, this constant works
	 for all floating-point numbers.

	 The reason to use the same constant with subtract/add instead
	 of a positive and negative constant is to allow the comparison
	 to be scheduled in parallel with retrieval of the constant and
	 conversion of the input to the calc_type (if necessary).  */

      gnu_zero = convert (gnu_in_basetype, integer_zero_node);
      gnu_result = gnat_protect_expr (gnu_result);
      gnu_conv = convert (calc_type, gnu_result);
      gnu_comp
	= fold_build2 (GE_EXPR, boolean_type_node, gnu_result, gnu_zero);
      gnu_add_pred_half
	= fold_build2 (PLUS_EXPR, calc_type, gnu_conv, gnu_pred_half);
      gnu_subtract_pred_half
	= fold_build2 (MINUS_EXPR, calc_type, gnu_conv, gnu_pred_half);
      gnu_result = fold_build3 (COND_EXPR, calc_type, gnu_comp,
				gnu_add_pred_half, gnu_subtract_pred_half);
    }

  if (TREE_CODE (gnu_base_type) == INTEGER_TYPE
      && TYPE_HAS_ACTUAL_BOUNDS_P (gnu_base_type)
      && TREE_CODE (gnu_result) == UNCONSTRAINED_ARRAY_REF)
    gnu_result = unchecked_convert (gnu_base_type, gnu_result, false);
  else
    gnu_result = convert (gnu_base_type, gnu_result);

  /* Finally, do the range check if requested.  Note that if the result type
     is a modular type, the range check is actually an overflow check.  */
  if (rangep
      || (TREE_CODE (gnu_base_type) == INTEGER_TYPE
	  && TYPE_MODULAR_P (gnu_base_type) && overflowp))
    gnu_result = emit_range_check (gnu_result, gnat_type, gnat_node);

  return convert (gnu_type, gnu_result);
}

/* Return true if GNU_EXPR can be directly addressed.  This is the case
   unless it is an expression involving computation or if it involves a
   reference to a bitfield or to an object not sufficiently aligned for
   its type.  If GNU_TYPE is non-null, return true only if GNU_EXPR can
   be directly addressed as an object of this type.

   *** Notes on addressability issues in the Ada compiler ***

   This predicate is necessary in order to bridge the gap between Gigi
   and the middle-end about addressability of GENERIC trees.  A tree
   is said to be addressable if it can be directly addressed, i.e. if
   its address can be taken, is a multiple of the type's alignment on
   strict-alignment architectures and returns the first storage unit
   assigned to the object represented by the tree.

   In the C family of languages, everything is in practice addressable
   at the language level, except for bit-fields.  This means that these
   compilers will take the address of any tree that doesn't represent
   a bit-field reference and expect the result to be the first storage
   unit assigned to the object.  Even in cases where this will result
   in unaligned accesses at run time, nothing is supposed to be done
   and the program is considered as erroneous instead (see PR c/18287).

   The implicit assumptions made in the middle-end are in keeping with
   the C viewpoint described above:
     - the address of a bit-field reference is supposed to be never
       taken; the compiler (generally) will stop on such a construct,
     - any other tree is addressable if it is formally addressable,
       i.e. if it is formally allowed to be the operand of ADDR_EXPR.

   In Ada, the viewpoint is the opposite one: nothing is addressable
   at the language level unless explicitly declared so.  This means
   that the compiler will both make sure that the trees representing
   references to addressable ("aliased" in Ada parlance) objects are
   addressable and make no real attempts at ensuring that the trees
   representing references to non-addressable objects are addressable.

   In the first case, Ada is effectively equivalent to C and handing
   down the direct result of applying ADDR_EXPR to these trees to the
   middle-end works flawlessly.  In the second case, Ada cannot afford
   to consider the program as erroneous if the address of trees that
   are not addressable is requested for technical reasons, unlike C;
   as a consequence, the Ada compiler must arrange for either making
   sure that this address is not requested in the middle-end or for
   compensating by inserting temporaries if it is requested in Gigi.

   The first goal can be achieved because the middle-end should not
   request the address of non-addressable trees on its own; the only
   exception is for the invocation of low-level block operations like
   memcpy, for which the addressability requirements are lower since
   the type's alignment can be disregarded.  In practice, this means
   that Gigi must make sure that such operations cannot be applied to
   non-BLKmode bit-fields.

   The second goal is achieved by means of the addressable_p predicate,
   which computes whether a temporary must be inserted by Gigi when the
   address of a tree is requested; if so, the address of the temporary
   will be used in lieu of that of the original tree and some glue code
   generated to connect everything together.  */

static bool
addressable_p (tree gnu_expr, tree gnu_type)
{
  /* For an integral type, the size of the actual type of the object may not
     be greater than that of the expected type, otherwise an indirect access
     in the latter type wouldn't correctly set all the bits of the object.  */
  if (gnu_type
      && INTEGRAL_TYPE_P (gnu_type)
      && smaller_form_type_p (gnu_type, TREE_TYPE (gnu_expr)))
    return false;

  /* The size of the actual type of the object may not be smaller than that
     of the expected type, otherwise an indirect access in the latter type
     would be larger than the object.  But only record types need to be
     considered in practice for this case.  */
  if (gnu_type
      && TREE_CODE (gnu_type) == RECORD_TYPE
      && smaller_form_type_p (TREE_TYPE (gnu_expr), gnu_type))
    return false;

  switch (TREE_CODE (gnu_expr))
    {
    case VAR_DECL:
    case PARM_DECL:
    case FUNCTION_DECL:
    case RESULT_DECL:
      /* All DECLs are addressable: if they are in a register, we can force
	 them to memory.  */
      return true;

    case UNCONSTRAINED_ARRAY_REF:
    case INDIRECT_REF:
      /* Taking the address of a dereference yields the original pointer.  */
      return true;

    case STRING_CST:
    case INTEGER_CST:
      /* Taking the address yields a pointer to the constant pool.  */
      return true;

    case CONSTRUCTOR:
      /* Taking the address of a static constructor yields a pointer to the
	 tree constant pool.  */
      return TREE_STATIC (gnu_expr) ? true : false;

    case NULL_EXPR:
    case SAVE_EXPR:
    case CALL_EXPR:
    case PLUS_EXPR:
    case MINUS_EXPR:
    case BIT_IOR_EXPR:
    case BIT_XOR_EXPR:
    case BIT_AND_EXPR:
    case BIT_NOT_EXPR:
      /* All rvalues are deemed addressable since taking their address will
	 force a temporary to be created by the middle-end.  */
      return true;

    case COMPOUND_EXPR:
      /* The address of a compound expression is that of its 2nd operand.  */
      return addressable_p (TREE_OPERAND (gnu_expr, 1), gnu_type);

    case COND_EXPR:
      /* We accept &COND_EXPR as soon as both operands are addressable and
	 expect the outcome to be the address of the selected operand.  */
      return (addressable_p (TREE_OPERAND (gnu_expr, 1), NULL_TREE)
	      && addressable_p (TREE_OPERAND (gnu_expr, 2), NULL_TREE));

    case COMPONENT_REF:
      return (((!DECL_BIT_FIELD (TREE_OPERAND (gnu_expr, 1))
		/* Even with DECL_BIT_FIELD cleared, we have to ensure that
		   the field is sufficiently aligned, in case it is subject
		   to a pragma Component_Alignment.  But we don't need to
		   check the alignment of the containing record, as it is
		   guaranteed to be not smaller than that of its most
		   aligned field that is not a bit-field.  */
		&& (!STRICT_ALIGNMENT
		    || DECL_ALIGN (TREE_OPERAND (gnu_expr, 1))
		       >= TYPE_ALIGN (TREE_TYPE (gnu_expr))))
	       /* The field of a padding record is always addressable.  */
	       || TYPE_IS_PADDING_P (TREE_TYPE (TREE_OPERAND (gnu_expr, 0))))
	      && addressable_p (TREE_OPERAND (gnu_expr, 0), NULL_TREE));

    case ARRAY_REF:  case ARRAY_RANGE_REF:
    case REALPART_EXPR:  case IMAGPART_EXPR:
    case NOP_EXPR:
      return addressable_p (TREE_OPERAND (gnu_expr, 0), NULL_TREE);

    case CONVERT_EXPR:
      return (AGGREGATE_TYPE_P (TREE_TYPE (gnu_expr))
	      && addressable_p (TREE_OPERAND (gnu_expr, 0), NULL_TREE));

    case VIEW_CONVERT_EXPR:
      {
	/* This is addressable if we can avoid a copy.  */
	tree type = TREE_TYPE (gnu_expr);
	tree inner_type = TREE_TYPE (TREE_OPERAND (gnu_expr, 0));
	return (((TYPE_MODE (type) == TYPE_MODE (inner_type)
		  && (!STRICT_ALIGNMENT
		      || TYPE_ALIGN (type) <= TYPE_ALIGN (inner_type)
		      || TYPE_ALIGN (inner_type) >= BIGGEST_ALIGNMENT))
		 || ((TYPE_MODE (type) == BLKmode
		      || TYPE_MODE (inner_type) == BLKmode)
		     && (!STRICT_ALIGNMENT
			 || TYPE_ALIGN (type) <= TYPE_ALIGN (inner_type)
			 || TYPE_ALIGN (inner_type) >= BIGGEST_ALIGNMENT
			 || TYPE_ALIGN_OK (type)
			 || TYPE_ALIGN_OK (inner_type))))
		&& addressable_p (TREE_OPERAND (gnu_expr, 0), NULL_TREE));
      }

    default:
      return false;
    }
}

/* Do the processing for the declaration of a GNAT_ENTITY, a type.  If
   a separate Freeze node exists, delay the bulk of the processing.  Otherwise
   make a GCC type for GNAT_ENTITY and set up the correspondence.  */

void
process_type (Entity_Id gnat_entity)
{
  tree gnu_old
    = present_gnu_tree (gnat_entity) ? get_gnu_tree (gnat_entity) : 0;
  tree gnu_new;

  /* If we are to delay elaboration of this type, just do any
     elaborations needed for expressions within the declaration and
     make a dummy type entry for this node and its Full_View (if
     any) in case something points to it.  Don't do this if it
     has already been done (the only way that can happen is if
     the private completion is also delayed).  */
  if (Present (Freeze_Node (gnat_entity))
      || (IN (Ekind (gnat_entity), Incomplete_Or_Private_Kind)
	  && Present (Full_View (gnat_entity))
	  && Present (Freeze_Node (Full_View (gnat_entity)))
	  && !present_gnu_tree (Full_View (gnat_entity))))
    {
      elaborate_entity (gnat_entity);

      if (!gnu_old)
	{
	  tree gnu_decl = TYPE_STUB_DECL (make_dummy_type (gnat_entity));
	  save_gnu_tree (gnat_entity, gnu_decl, false);
	  if (IN (Ekind (gnat_entity), Incomplete_Or_Private_Kind)
	      && Present (Full_View (gnat_entity)))
	    {
	      if (Has_Completion_In_Body (gnat_entity))
		DECL_TAFT_TYPE_P (gnu_decl) = 1;
	      save_gnu_tree (Full_View (gnat_entity), gnu_decl, false);
	    }
	}

      return;
    }

  /* If we saved away a dummy type for this node it means that this
     made the type that corresponds to the full type of an incomplete
     type.  Clear that type for now and then update the type in the
     pointers.  */
  if (gnu_old)
    {
      gcc_assert (TREE_CODE (gnu_old) == TYPE_DECL
		  && TYPE_IS_DUMMY_P (TREE_TYPE (gnu_old)));

      save_gnu_tree (gnat_entity, NULL_TREE, false);
    }

  /* Now fully elaborate the type.  */
  gnu_new = gnat_to_gnu_entity (gnat_entity, NULL_TREE, 1);
  gcc_assert (TREE_CODE (gnu_new) == TYPE_DECL);

  /* If we have an old type and we've made pointers to this type, update those
     pointers.  If this is a Taft amendment type in the main unit, we need to
     mark the type as used since other units referencing it don't see the full
     declaration and, therefore, cannot mark it as used themselves.  */
  if (gnu_old)
    {
      update_pointer_to (TYPE_MAIN_VARIANT (TREE_TYPE (gnu_old)),
			 TREE_TYPE (gnu_new));
      if (DECL_TAFT_TYPE_P (gnu_old))
	used_types_insert (TREE_TYPE (gnu_new));
    }

  /* If this is a record type corresponding to a task or protected type
     that is a completion of an incomplete type, perform a similar update
     on the type.  ??? Including protected types here is a guess.  */
  if (IN (Ekind (gnat_entity), Record_Kind)
      && Is_Concurrent_Record_Type (gnat_entity)
      && present_gnu_tree (Corresponding_Concurrent_Type (gnat_entity)))
    {
      tree gnu_task_old
	= get_gnu_tree (Corresponding_Concurrent_Type (gnat_entity));

      save_gnu_tree (Corresponding_Concurrent_Type (gnat_entity),
		     NULL_TREE, false);
      save_gnu_tree (Corresponding_Concurrent_Type (gnat_entity),
		     gnu_new, false);

      update_pointer_to (TYPE_MAIN_VARIANT (TREE_TYPE (gnu_task_old)),
			 TREE_TYPE (gnu_new));
    }
}

/* GNAT_ENTITY is the type of the resulting constructor, GNAT_ASSOC is the
   front of the Component_Associations of an N_Aggregate and GNU_TYPE is the
   GCC type of the corresponding record type.  Return the CONSTRUCTOR.  */

static tree
assoc_to_constructor (Entity_Id gnat_entity, Node_Id gnat_assoc, tree gnu_type)
{
  tree gnu_list = NULL_TREE, gnu_result;

  /* We test for GNU_FIELD being empty in the case where a variant
     was the last thing since we don't take things off GNAT_ASSOC in
     that case.  We check GNAT_ASSOC in case we have a variant, but it
     has no fields.  */

  for (; Present (gnat_assoc); gnat_assoc = Next (gnat_assoc))
    {
      Node_Id gnat_field = First (Choices (gnat_assoc));
      tree gnu_field = gnat_to_gnu_field_decl (Entity (gnat_field));
      tree gnu_expr = gnat_to_gnu (Expression (gnat_assoc));

      /* The expander is supposed to put a single component selector name
	 in every record component association.  */
      gcc_assert (No (Next (gnat_field)));

      /* Ignore fields that have Corresponding_Discriminants since we'll
	 be setting that field in the parent.  */
      if (Present (Corresponding_Discriminant (Entity (gnat_field)))
	  && Is_Tagged_Type (Scope (Entity (gnat_field))))
	continue;

      /* Also ignore discriminants of Unchecked_Unions.  */
      if (Is_Unchecked_Union (gnat_entity)
	  && Ekind (Entity (gnat_field)) == E_Discriminant)
	continue;

      /* Before assigning a value in an aggregate make sure range checks
	 are done if required.  Then convert to the type of the field.  */
      if (Do_Range_Check (Expression (gnat_assoc)))
	gnu_expr = emit_range_check (gnu_expr, Etype (gnat_field), Empty);

      gnu_expr = convert (TREE_TYPE (gnu_field), gnu_expr);

      /* Add the field and expression to the list.  */
      gnu_list = tree_cons (gnu_field, gnu_expr, gnu_list);
    }

  gnu_result = extract_values (gnu_list, gnu_type);

#ifdef ENABLE_CHECKING
  /* Verify that every entry in GNU_LIST was used.  */
  for (; gnu_list; gnu_list = TREE_CHAIN (gnu_list))
    gcc_assert (TREE_ADDRESSABLE (gnu_list));
#endif

  return gnu_result;
}

/* Build a possibly nested constructor for array aggregates.  GNAT_EXPR is
   the first element of an array aggregate.  It may itself be an aggregate.
   GNU_ARRAY_TYPE is the GCC type corresponding to the array aggregate.
   GNAT_COMPONENT_TYPE is the type of the array component; it is needed
   for range checking.  */

static tree
pos_to_constructor (Node_Id gnat_expr, tree gnu_array_type,
		    Entity_Id gnat_component_type)
{
  tree gnu_index = TYPE_MIN_VALUE (TYPE_DOMAIN (gnu_array_type));
  tree gnu_expr;
  vec<constructor_elt, va_gc> *gnu_expr_vec = NULL;

  for ( ; Present (gnat_expr); gnat_expr = Next (gnat_expr))
    {
      /* If the expression is itself an array aggregate then first build the
	 innermost constructor if it is part of our array (multi-dimensional
	 case).  */
      if (Nkind (gnat_expr) == N_Aggregate
	  && TREE_CODE (TREE_TYPE (gnu_array_type)) == ARRAY_TYPE
	  && TYPE_MULTI_ARRAY_P (TREE_TYPE (gnu_array_type)))
	gnu_expr = pos_to_constructor (First (Expressions (gnat_expr)),
				       TREE_TYPE (gnu_array_type),
				       gnat_component_type);
      else
	{
	  gnu_expr = gnat_to_gnu (gnat_expr);

	  /* Before assigning the element to the array, make sure it is
	     in range.  */
	  if (Do_Range_Check (gnat_expr))
	    gnu_expr = emit_range_check (gnu_expr, gnat_component_type, Empty);
	}

      CONSTRUCTOR_APPEND_ELT (gnu_expr_vec, gnu_index,
			      convert (TREE_TYPE (gnu_array_type), gnu_expr));

      gnu_index = int_const_binop (PLUS_EXPR, gnu_index, integer_one_node);
    }

  return gnat_build_constructor (gnu_array_type, gnu_expr_vec);
}

/* Subroutine of assoc_to_constructor: VALUES is a list of field associations,
   some of which are from RECORD_TYPE.  Return a CONSTRUCTOR consisting
   of the associations that are from RECORD_TYPE.  If we see an internal
   record, make a recursive call to fill it in as well.  */

static tree
extract_values (tree values, tree record_type)
{
  tree field, tem;
  vec<constructor_elt, va_gc> *v = NULL;

  for (field = TYPE_FIELDS (record_type); field; field = DECL_CHAIN (field))
    {
      tree value = 0;

      /* _Parent is an internal field, but may have values in the aggregate,
	 so check for values first.  */
      if ((tem = purpose_member (field, values)))
	{
	  value = TREE_VALUE (tem);
	  TREE_ADDRESSABLE (tem) = 1;
	}

      else if (DECL_INTERNAL_P (field))
	{
	  value = extract_values (values, TREE_TYPE (field));
	  if (TREE_CODE (value) == CONSTRUCTOR
	      && vec_safe_is_empty (CONSTRUCTOR_ELTS (value)))
	    value = 0;
	}
      else
	/* If we have a record subtype, the names will match, but not the
	   actual FIELD_DECLs.  */
	for (tem = values; tem; tem = TREE_CHAIN (tem))
	  if (DECL_NAME (TREE_PURPOSE (tem)) == DECL_NAME (field))
	    {
	      value = convert (TREE_TYPE (field), TREE_VALUE (tem));
	      TREE_ADDRESSABLE (tem) = 1;
	    }

      if (!value)
	continue;

      CONSTRUCTOR_APPEND_ELT (v, field, value);
    }

  return gnat_build_constructor (record_type, v);
}

/* Process a N_Validate_Unchecked_Conversion node.  */

static void
validate_unchecked_conversion (Node_Id gnat_node)
{
  tree gnu_source_type = gnat_to_gnu_type (Source_Type (gnat_node));
  tree gnu_target_type = gnat_to_gnu_type (Target_Type (gnat_node));

  /* If the target is a pointer type, see if we are either converting from a
     non-pointer or from a pointer to a type with a different alias set and
     warn if so, unless the pointer has been marked to alias everything.  */
  if (POINTER_TYPE_P (gnu_target_type)
      && !TYPE_REF_CAN_ALIAS_ALL (gnu_target_type))
    {
      tree gnu_source_desig_type = POINTER_TYPE_P (gnu_source_type)
				   ? TREE_TYPE (gnu_source_type)
				   : NULL_TREE;
      tree gnu_target_desig_type = TREE_TYPE (gnu_target_type);
      alias_set_type target_alias_set = get_alias_set (gnu_target_desig_type);

      if (target_alias_set != 0
	  && (!POINTER_TYPE_P (gnu_source_type)
	      || !alias_sets_conflict_p (get_alias_set (gnu_source_desig_type),
					 target_alias_set)))
	{
	  post_error_ne ("?possible aliasing problem for type&",
			 gnat_node, Target_Type (gnat_node));
	  post_error ("\\?use -fno-strict-aliasing switch for references",
		      gnat_node);
	  post_error_ne ("\\?or use `pragma No_Strict_Aliasing (&);`",
			 gnat_node, Target_Type (gnat_node));
	}
    }

  /* Likewise if the target is a fat pointer type, but we have no mechanism to
     mitigate the problem in this case, so we unconditionally warn.  */
  else if (TYPE_IS_FAT_POINTER_P (gnu_target_type))
    {
      tree gnu_source_desig_type
	= TYPE_IS_FAT_POINTER_P (gnu_source_type)
	  ? TREE_TYPE (TREE_TYPE (TYPE_FIELDS (gnu_source_type)))
	  : NULL_TREE;
      tree gnu_target_desig_type
	= TREE_TYPE (TREE_TYPE (TYPE_FIELDS (gnu_target_type)));
      alias_set_type target_alias_set = get_alias_set (gnu_target_desig_type);

      if (target_alias_set != 0
	  && (!TYPE_IS_FAT_POINTER_P (gnu_source_type)
	      || !alias_sets_conflict_p (get_alias_set (gnu_source_desig_type),
					 target_alias_set)))
	{
	  post_error_ne ("?possible aliasing problem for type&",
			 gnat_node, Target_Type (gnat_node));
	  post_error ("\\?use -fno-strict-aliasing switch for references",
		      gnat_node);
	}
    }
}

/* EXP is to be treated as an array or record.  Handle the cases when it is
   an access object and perform the required dereferences.  */

static tree
maybe_implicit_deref (tree exp)
{
  /* If the type is a pointer, dereference it.  */
  if (POINTER_TYPE_P (TREE_TYPE (exp))
      || TYPE_IS_FAT_POINTER_P (TREE_TYPE (exp)))
    exp = build_unary_op (INDIRECT_REF, NULL_TREE, exp);

  /* If we got a padded type, remove it too.  */
  if (TYPE_IS_PADDING_P (TREE_TYPE (exp)))
    exp = convert (TREE_TYPE (TYPE_FIELDS (TREE_TYPE (exp))), exp);

  return exp;
}

/* Convert SLOC into LOCUS.  Return true if SLOC corresponds to a source code
   location and false if it doesn't.  In the former case, set the Gigi global
   variable REF_FILENAME to the simple debug file name as given by sinput.
   If clear_column is true, set column information to 0.  */

static bool
Sloc_to_locus1 (Source_Ptr Sloc, location_t *locus, bool clear_column)
{
  if (Sloc == No_Location)
    return false;

  if (Sloc <= Standard_Location)
    {
      *locus = BUILTINS_LOCATION;
      return false;
    }
  else
    {
      Source_File_Index file = Get_Source_File_Index (Sloc);
      Logical_Line_Number line = Get_Logical_Line_Number (Sloc);
      Column_Number column = (clear_column ? 0 : Get_Column_Number (Sloc));
      struct line_map *map = LINEMAPS_ORDINARY_MAP_AT (line_table, file - 1);

      /* We can have zero if pragma Source_Reference is in effect.  */
      if (line < 1)
	line = 1;

      /* Translate the location.  */
      *locus = linemap_position_for_line_and_column (map, line, column);
    }

  ref_filename
    = IDENTIFIER_POINTER
      (get_identifier
       (Get_Name_String (Debug_Source_Name (Get_Source_File_Index (Sloc)))));;

  return true;
}

/* Similar to the above, not clearing the column information.  */

bool
Sloc_to_locus (Source_Ptr Sloc, location_t *locus)
{
  return Sloc_to_locus1 (Sloc, locus, false);
}

/* Similar to set_expr_location, but start with the Sloc of GNAT_NODE and
   don't do anything if it doesn't correspond to a source location.  */

static void
set_expr_location_from_node1 (tree node, Node_Id gnat_node, bool clear_column)
{
  location_t locus;

  if (!Sloc_to_locus1 (Sloc (gnat_node), &locus, clear_column))
    return;

  SET_EXPR_LOCATION (node, locus);
}

/* Similar to the above, not clearing the column information.  */

static void
set_expr_location_from_node (tree node, Node_Id gnat_node)
{
  set_expr_location_from_node1 (node, gnat_node, false);
}

/* More elaborate version of set_expr_location_from_node to be used in more
   general contexts, for example the result of the translation of a generic
   GNAT node.  */

static void
set_gnu_expr_location_from_node (tree node, Node_Id gnat_node)
{
  /* Set the location information on the node if it is a real expression.
     References can be reused for multiple GNAT nodes and they would get
     the location information of their last use.  Also make sure not to
     overwrite an existing location as it is probably more precise.  */

  switch (TREE_CODE (node))
    {
    CASE_CONVERT:
    case NON_LVALUE_EXPR:
      break;

    case COMPOUND_EXPR:
      if (EXPR_P (TREE_OPERAND (node, 1)))
	set_gnu_expr_location_from_node (TREE_OPERAND (node, 1), gnat_node);

      /* ... fall through ... */

    default:
      if (!REFERENCE_CLASS_P (node) && !EXPR_HAS_LOCATION (node))
	{
	  set_expr_location_from_node (node, gnat_node);
	  set_end_locus_from_node (node, gnat_node);
	}
      break;
    }
}

/* Return a colon-separated list of encodings contained in encoded Ada
   name.  */

static const char *
extract_encoding (const char *name)
{
  char *encoding = (char *) ggc_alloc_atomic (strlen (name));
  get_encoding (name, encoding);
  return encoding;
}

/* Extract the Ada name from an encoded name.  */

static const char *
decode_name (const char *name)
{
  char *decoded = (char *) ggc_alloc_atomic (strlen (name) * 2 + 60);
  __gnat_decode (name, decoded, 0);
  return decoded;
}

/* Post an error message.  MSG is the error message, properly annotated.
   NODE is the node at which to post the error and the node to use for the
   '&' substitution.  */

void
post_error (const char *msg, Node_Id node)
{
  String_Template temp;
  Fat_Pointer fp;

  if (No (node))
    return;

  temp.Low_Bound = 1;
  temp.High_Bound = strlen (msg);
  fp.Bounds = &temp;
  fp.Array = msg;
  Error_Msg_N (fp, node);
}

/* Similar to post_error, but NODE is the node at which to post the error and
   ENT is the node to use for the '&' substitution.  */

void
post_error_ne (const char *msg, Node_Id node, Entity_Id ent)
{
  String_Template temp;
  Fat_Pointer fp;

  if (No (node))
    return;

  temp.Low_Bound = 1;
  temp.High_Bound = strlen (msg);
  fp.Bounds = &temp;
  fp.Array = msg;
  Error_Msg_NE (fp, node, ent);
}

/* Similar to post_error_ne, but NUM is the number to use for the '^'.  */

void
post_error_ne_num (const char *msg, Node_Id node, Entity_Id ent, int num)
{
  Error_Msg_Uint_1 = UI_From_Int (num);
  post_error_ne (msg, node, ent);
}

/* Set the end_locus information for GNU_NODE, if any, from an explicit end
   location associated with GNAT_NODE or GNAT_NODE itself, whichever makes
   most sense.  Return true if a sensible assignment was performed.  */

static bool
set_end_locus_from_node (tree gnu_node, Node_Id gnat_node)
{
  Node_Id gnat_end_label = Empty;
  location_t end_locus;

  /* Pick the GNAT node of which we'll take the sloc to assign to the GCC node
     end_locus when there is one.  We consider only GNAT nodes with a possible
     End_Label attached.  If the End_Label actually was unassigned, fallback
     on the original node.  We'd better assign an explicit sloc associated with
     the outer construct in any case.  */

  switch (Nkind (gnat_node))
    {
    case N_Package_Body:
    case N_Subprogram_Body:
    case N_Block_Statement:
      gnat_end_label = End_Label (Handled_Statement_Sequence (gnat_node));
      break;

    case N_Package_Declaration:
      gnat_end_label = End_Label (Specification (gnat_node));
      break;

    default:
      return false;
    }

  gnat_node = Present (gnat_end_label) ? gnat_end_label : gnat_node;

  /* Some expanded subprograms have neither an End_Label nor a Sloc
     attached.  Notify that to callers.  For a block statement with no
     End_Label, clear column information, so that the tree for a
     transient block does not receive the sloc of a source condition.  */

  if (!Sloc_to_locus1 (Sloc (gnat_node), &end_locus,
                       No (gnat_end_label) &&
                       (Nkind (gnat_node) == N_Block_Statement)))
    return false;

  switch (TREE_CODE (gnu_node))
    {
    case BIND_EXPR:
      BLOCK_SOURCE_END_LOCATION (BIND_EXPR_BLOCK (gnu_node)) = end_locus;
      return true;

    case FUNCTION_DECL:
      DECL_STRUCT_FUNCTION (gnu_node)->function_end_locus = end_locus;
      return true;

    default:
      return false;
    }
}

/* Similar to post_error_ne, but T is a GCC tree representing the number to
   write.  If T represents a constant, the text inside curly brackets in
   MSG will be output (presumably including a '^').  Otherwise it will not
   be output and the text inside square brackets will be output instead.  */

void
post_error_ne_tree (const char *msg, Node_Id node, Entity_Id ent, tree t)
{
  char *new_msg = XALLOCAVEC (char, strlen (msg) + 1);
  char start_yes, end_yes, start_no, end_no;
  const char *p;
  char *q;

  if (TREE_CODE (t) == INTEGER_CST)
    {
      Error_Msg_Uint_1 = UI_From_gnu (t);
      start_yes = '{', end_yes = '}', start_no = '[', end_no = ']';
    }
  else
    start_yes = '[', end_yes = ']', start_no = '{', end_no = '}';

  for (p = msg, q = new_msg; *p; p++)
    {
      if (*p == start_yes)
	for (p++; *p != end_yes; p++)
	  *q++ = *p;
      else if (*p == start_no)
	for (p++; *p != end_no; p++)
	  ;
      else
	*q++ = *p;
    }

  *q = 0;

  post_error_ne (new_msg, node, ent);
}

/* Similar to post_error_ne_tree, but NUM is a second integer to write.  */

void
post_error_ne_tree_2 (const char *msg, Node_Id node, Entity_Id ent, tree t,
		      int num)
{
  Error_Msg_Uint_2 = UI_From_Int (num);
  post_error_ne_tree (msg, node, ent, t);
}

/* Initialize the table that maps GNAT codes to GCC codes for simple
   binary and unary operations.  */

static void
init_code_table (void)
{
  gnu_codes[N_And_Then] = TRUTH_ANDIF_EXPR;
  gnu_codes[N_Or_Else] = TRUTH_ORIF_EXPR;

  gnu_codes[N_Op_And] = TRUTH_AND_EXPR;
  gnu_codes[N_Op_Or] = TRUTH_OR_EXPR;
  gnu_codes[N_Op_Xor] = TRUTH_XOR_EXPR;
  gnu_codes[N_Op_Eq] = EQ_EXPR;
  gnu_codes[N_Op_Ne] = NE_EXPR;
  gnu_codes[N_Op_Lt] = LT_EXPR;
  gnu_codes[N_Op_Le] = LE_EXPR;
  gnu_codes[N_Op_Gt] = GT_EXPR;
  gnu_codes[N_Op_Ge] = GE_EXPR;
  gnu_codes[N_Op_Add] = PLUS_EXPR;
  gnu_codes[N_Op_Subtract] = MINUS_EXPR;
  gnu_codes[N_Op_Multiply] = MULT_EXPR;
  gnu_codes[N_Op_Mod] = FLOOR_MOD_EXPR;
  gnu_codes[N_Op_Rem] = TRUNC_MOD_EXPR;
  gnu_codes[N_Op_Minus] = NEGATE_EXPR;
  gnu_codes[N_Op_Abs] = ABS_EXPR;
  gnu_codes[N_Op_Not] = TRUTH_NOT_EXPR;
  gnu_codes[N_Op_Rotate_Left] = LROTATE_EXPR;
  gnu_codes[N_Op_Rotate_Right] = RROTATE_EXPR;
  gnu_codes[N_Op_Shift_Left] = LSHIFT_EXPR;
  gnu_codes[N_Op_Shift_Right] = RSHIFT_EXPR;
  gnu_codes[N_Op_Shift_Right_Arithmetic] = RSHIFT_EXPR;
}

/* Return a label to branch to for the exception type in KIND or NULL_TREE
   if none.  */

tree
get_exception_label (char kind)
{
  if (kind == N_Raise_Constraint_Error)
    return gnu_constraint_error_label_stack->last ();
  else if (kind == N_Raise_Storage_Error)
    return gnu_storage_error_label_stack->last ();
  else if (kind == N_Raise_Program_Error)
    return gnu_program_error_label_stack->last ();
  else
    return NULL_TREE;
}

/* Return the decl for the current elaboration procedure.  */

tree
get_elaboration_procedure (void)
{
  return gnu_elab_proc_stack->last ();
}

#include "gt-ada-trans.h"<|MERGE_RESOLUTION|>--- conflicted
+++ resolved
@@ -317,13 +317,10 @@
 
   type_annotate_only = (gigi_operating_mode == 1);
 
-<<<<<<< HEAD
-=======
 #if TARGET_ABI_OPEN_VMS
   vms_float_format = Float_Format;
 #endif
 
->>>>>>> a7aa3838
   for (i = 0; i < number_file; i++)
     {
       /* Use the identifier table to make a permanent copy of the filename as
