--- conflicted
+++ resolved
@@ -3455,12 +3455,7 @@
 			unsigned int i;
 
 			t = NULL_TREE;
-<<<<<<< HEAD
-			FOR_EACH_VEC_ELT_REVERSE (variant_desc,
-						  gnu_variant_list, ix, v)
-=======
 			FOR_EACH_VEC_ELT (gnu_variant_list, i, v)
->>>>>>> e9c762ec
 			  if (gnu_context == v->type
 			      || ((gnu_rep_part = get_rep_part (v->type))
 				  && gnu_context == TREE_TYPE (gnu_rep_part)))
@@ -3548,13 +3543,8 @@
 
 	      /* Do not emit debug info for the type yet since we're going to
 		 modify it below.  */
-<<<<<<< HEAD
-	      gnu_field_list = nreverse (gnu_field_list);
-	      finish_record_type (gnu_type, gnu_field_list, 2, false);
-=======
 	      finish_record_type (gnu_type, nreverse (gnu_field_list), 2,
 				  false);
->>>>>>> e9c762ec
 	      compute_record_mode (gnu_type);
 
 	      /* See the E_Record_Type case for the rationale.  */
@@ -5422,39 +5412,6 @@
   return False;
 }
 
-/* Return whether the E_Subprogram_Type/E_Function/E_Procedure GNAT_ENTITY is
-   a C++ imported method or equivalent.
-
-   We use the predicate on 32-bit x86/Windows to find out whether we need to
-   use the "thiscall" calling convention for GNAT_ENTITY.  This convention is
-   used for C++ methods (functions with METHOD_TYPE) by the back-end.  */
-
-bool
-is_cplusplus_method (Entity_Id gnat_entity)
-{
-  if (Convention (gnat_entity) != Convention_CPP)
-    return False;
-
-  /* This is the main case: C++ method imported as a primitive operation.  */
-  if (Is_Dispatching_Operation (gnat_entity))
-    return True;
-
-  /* A thunk needs to be handled like its associated primitive operation.  */
-  if (Is_Subprogram (gnat_entity) && Is_Thunk (gnat_entity))
-    return True;
-
-  /* C++ classes with no virtual functions can be imported as limited
-     record types, but we need to return true for the constructors.  */
-  if (Is_Constructor (gnat_entity))
-    return True;
-
-  /* This is set on the E_Subprogram_Type built for a dispatching call.  */
-  if (Is_Dispatch_Table_Entity (gnat_entity))
-    return True;
-
-  return False;
-}
-
 /* Finalize the processing of From_With_Type incomplete types.  */
 
 void
@@ -7723,15 +7680,7 @@
 	  tree variant_type = TREE_TYPE (gnu_field), variant_subpart;
 	  variant_desc v = {variant_type, gnu_field, qual, NULL_TREE};
 
-<<<<<<< HEAD
-	  v = VEC_safe_push (variant_desc, heap, variant_list, NULL);
-	  v->type = variant_type;
-	  v->field = gnu_field;
-	  v->qual = qual;
-	  v->new_type = NULL_TREE;
-=======
 	  gnu_list.safe_push (v);
->>>>>>> e9c762ec
 
 	  /* Recurse on the variant subpart of the variant, if any.  */
 	  variant_subpart = get_variant_part (variant_type);
