--- conflicted
+++ resolved
@@ -155,21 +155,6 @@
    --  Print representation of package Standard if switch set
 
    procedure Register_Float_Type
-<<<<<<< HEAD
-     (Name      : C_String; -- Nul-terminated string with name of type
-      Digs      : Natural;  -- Nr or digits for floating point, 0 otherwise
-      Complex   : Boolean;  -- True iff type has real and imaginary parts
-      Count     : Natural;  -- Number of elements in vector, 0 otherwise
-      Float_Rep : Float_Rep_Kind; -- Representation used for fpt type
-      Precision : Positive; -- Precision of representation in bits
-      Size      : Positive; -- Size of representation in bits
-      Alignment : Natural); -- Required alignment in bits
-   pragma Convention (C, Register_Float_Type);
-   --  Call back to allow the back end to register available types.
-   --  This call back currently creates predefined floating point base types
-   --  for any floating point types reported by the back end, and adds them
-   --  to the list of predefined float types.
-=======
      (Name      : String;
       Digs      : Positive;
       Float_Rep : Float_Rep_Kind;
@@ -185,7 +170,6 @@
    --  filtered out earlier. Float_Rep indicates the kind of floating-point
    --  type, and Precision, Size and Alignment are the precision, size and
    --  alignment in bits.
->>>>>>> a7aa3838
 
    procedure Set_Integer_Bounds
      (Id  : Entity_Id;
@@ -2106,79 +2090,7 @@
       Size      : Positive;
       Alignment : Natural)
    is
-<<<<<<< HEAD
-      T    : String (1 .. Name'Length);
-      Last : Natural := 0;
-
-      procedure Dump;
-      --  Dump information given by the back end for the type to register
-
-      procedure Dump is
-      begin
-         Write_Str ("type " & T (1 .. Last) & " is ");
-
-         if Count > 0 then
-            Write_Str ("array (1 .. ");
-            Write_Int (Int (Count));
-
-            if Complex then
-               Write_Str (", 1 .. 2");
-            end if;
-
-            Write_Str (") of ");
-
-         elsif Complex then
-            Write_Str ("array (1 .. 2) of ");
-         end if;
-
-         if Digs > 0 then
-            Write_Str ("digits ");
-            Write_Int (Int (Digs));
-            Write_Line (";");
-
-            Write_Str ("pragma Float_Representation (");
-
-            case Float_Rep is
-               when IEEE_Binary =>  Write_Str ("IEEE");
-               when VAX_Native =>
-                  case Digs is
-                     when  6 =>     Write_Str ("VAXF");
-                     when  9 =>     Write_Str ("VAXD");
-                     when 15 =>     Write_Str ("VAXG");
-                     when others => Write_Str ("VAX_"); Write_Int (Int (Digs));
-                  end case;
-               when AAMP =>         Write_Str ("AAMP");
-            end case;
-            Write_Line (", " & T & ");");
-
-         else
-            Write_Str ("mod 2**");
-            Write_Int (Int (Precision / Positive'Max (1, Count)));
-            Write_Line (";");
-         end if;
-
-         if Precision = Size then
-            Write_Str ("for " & T (1 .. Last) & "'Size use ");
-            Write_Int (Int (Size));
-            Write_Line (";");
-
-         else
-            Write_Str ("for " & T (1 .. Last) & "'Value_Size use ");
-            Write_Int (Int (Precision));
-            Write_Line (";");
-
-            Write_Str ("for " & T (1 .. Last) & "'Object_Size use ");
-            Write_Int (Int (Size));
-            Write_Line (";");
-         end if;
-
-         Write_Str ("for " & T & "'Alignment use ");
-         Write_Int (Int (Alignment / 8));
-         Write_Line (";");
-      end Dump;
-=======
       Ent : constant Entity_Id := New_Standard_Entity;
->>>>>>> a7aa3838
 
    begin
       Set_Defining_Identifier (New_Node (N_Full_Type_Declaration, Stloc), Ent);
@@ -2192,29 +2104,7 @@
          Back_End_Float_Types := New_Elmt_List;
       end if;
 
-<<<<<<< HEAD
-      if Digs > 0 and then not Complex and then Count = 0 then
-         declare
-            Ent   : constant Entity_Id := New_Standard_Entity;
-         begin
-            Set_Defining_Identifier
-              (New_Node (N_Full_Type_Declaration, Stloc), Ent);
-            Make_Name (Ent, T (1 .. Last));
-            Set_Scope (Ent, Standard_Standard);
-            Build_Float_Type (Ent, Int (Size), Float_Rep, Pos (Digs));
-            Set_RM_Size (Ent, UI_From_Int (Int (Precision)));
-            Set_Alignment (Ent, UI_From_Int (Int (Alignment / 8)));
-
-            if No (Back_End_Float_Types) then
-               Back_End_Float_Types := New_Elmt_List;
-            end if;
-
-            Append_Elmt (Ent, Back_End_Float_Types);
-         end;
-      end if;
-=======
       Append_Elmt (Ent, Back_End_Float_Types);
->>>>>>> a7aa3838
    end Register_Float_Type;
 
    ----------------------
