--- conflicted
+++ resolved
@@ -3610,15 +3610,9 @@
 This hook is only used if @code{doloop_end} is available.  The default\n\
 implementation returns true.  You can use @code{can_use_doloop_if_innermost}\n\
 if the loop must be the innermost, and if there are no other restrictions.",
-<<<<<<< HEAD
  bool, (const widest_int &iterations, const widest_int &iterations_max,
 	unsigned int loop_depth, bool entered_at_top),
  hook_bool_wint_wint_uint_bool_true)
-=======
- bool, (double_int iterations, double_int iterations_max,
-	unsigned int loop_depth, bool entered_at_top),
- hook_bool_dint_dint_uint_bool_true)
->>>>>>> 5f35dd0e
 
 /* Returns NULL if target supports the insn within a doloop block,
    otherwise it returns an error message.  */
