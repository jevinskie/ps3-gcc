/* Loop distribution.
   Copyright (C) 2006-2014 Free Software Foundation, Inc.
   Contributed by Georges-Andre Silber <Georges-Andre.Silber@ensmp.fr>
   and Sebastian Pop <sebastian.pop@amd.com>.

This file is part of GCC.

GCC is free software; you can redistribute it and/or modify it
under the terms of the GNU General Public License as published by the
Free Software Foundation; either version 3, or (at your option) any
later version.

GCC is distributed in the hope that it will be useful, but WITHOUT
ANY WARRANTY; without even the implied warranty of MERCHANTABILITY or
FITNESS FOR A PARTICULAR PURPOSE.  See the GNU General Public License
for more details.

You should have received a copy of the GNU General Public License
along with GCC; see the file COPYING3.  If not see
<http://www.gnu.org/licenses/>.  */

/* This pass performs loop distribution: for example, the loop

   |DO I = 2, N
   |    A(I) = B(I) + C
   |    D(I) = A(I-1)*E
   |ENDDO

   is transformed to

   |DOALL I = 2, N
   |   A(I) = B(I) + C
   |ENDDO
   |
   |DOALL I = 2, N
   |   D(I) = A(I-1)*E
   |ENDDO

   This pass uses an RDG, Reduced Dependence Graph built on top of the
   data dependence relations.  The RDG is then topologically sorted to
   obtain a map of information producers/consumers based on which it
   generates the new loops.  */

#include "config.h"
#include "system.h"
#include "coretypes.h"
#include "tree.h"
#include "basic-block.h"
#include "tree-ssa-alias.h"
#include "internal-fn.h"
#include "gimple-expr.h"
#include "is-a.h"
#include "gimple.h"
#include "gimple-iterator.h"
#include "gimplify-me.h"
#include "stor-layout.h"
#include "gimple-ssa.h"
#include "tree-cfg.h"
#include "tree-phinodes.h"
#include "ssa-iterators.h"
#include "stringpool.h"
#include "tree-ssanames.h"
#include "tree-ssa-loop-manip.h"
#include "tree-ssa-loop.h"
#include "tree-into-ssa.h"
#include "tree-ssa.h"
#include "cfgloop.h"
#include "tree-chrec.h"
#include "tree-data-ref.h"
#include "tree-scalar-evolution.h"
#include "tree-pass.h"
#include "gimple-pretty-print.h"
#include "tree-vectorizer.h"


/* A Reduced Dependence Graph (RDG) vertex representing a statement.  */
typedef struct rdg_vertex
{
  /* The statement represented by this vertex.  */
  gimple stmt;

  /* Vector of data-references in this statement.  */
  vec<data_reference_p> datarefs;

  /* True when the statement contains a write to memory.  */
  bool has_mem_write;

  /* True when the statement contains a read from memory.  */
  bool has_mem_reads;
} *rdg_vertex_p;

#define RDGV_STMT(V)     ((struct rdg_vertex *) ((V)->data))->stmt
#define RDGV_DATAREFS(V) ((struct rdg_vertex *) ((V)->data))->datarefs
#define RDGV_HAS_MEM_WRITE(V) ((struct rdg_vertex *) ((V)->data))->has_mem_write
#define RDGV_HAS_MEM_READS(V) ((struct rdg_vertex *) ((V)->data))->has_mem_reads
#define RDG_STMT(RDG, I) RDGV_STMT (&(RDG->vertices[I]))
#define RDG_DATAREFS(RDG, I) RDGV_DATAREFS (&(RDG->vertices[I]))
#define RDG_MEM_WRITE_STMT(RDG, I) RDGV_HAS_MEM_WRITE (&(RDG->vertices[I]))
#define RDG_MEM_READS_STMT(RDG, I) RDGV_HAS_MEM_READS (&(RDG->vertices[I]))

/* Data dependence type.  */

enum rdg_dep_type
{
  /* Read After Write (RAW).  */
  flow_dd = 'f',

  /* Control dependence (execute conditional on).  */
  control_dd = 'c'
};

/* Dependence information attached to an edge of the RDG.  */

typedef struct rdg_edge
{
  /* Type of the dependence.  */
  enum rdg_dep_type type;
} *rdg_edge_p;

#define RDGE_TYPE(E)        ((struct rdg_edge *) ((E)->data))->type

/* Dump vertex I in RDG to FILE.  */

static void
dump_rdg_vertex (FILE *file, struct graph *rdg, int i)
{
  struct vertex *v = &(rdg->vertices[i]);
  struct graph_edge *e;

  fprintf (file, "(vertex %d: (%s%s) (in:", i,
	   RDG_MEM_WRITE_STMT (rdg, i) ? "w" : "",
	   RDG_MEM_READS_STMT (rdg, i) ? "r" : "");

  if (v->pred)
    for (e = v->pred; e; e = e->pred_next)
      fprintf (file, " %d", e->src);

  fprintf (file, ") (out:");

  if (v->succ)
    for (e = v->succ; e; e = e->succ_next)
      fprintf (file, " %d", e->dest);

  fprintf (file, ")\n");
  print_gimple_stmt (file, RDGV_STMT (v), 0, TDF_VOPS|TDF_MEMSYMS);
  fprintf (file, ")\n");
}

/* Call dump_rdg_vertex on stderr.  */

DEBUG_FUNCTION void
debug_rdg_vertex (struct graph *rdg, int i)
{
  dump_rdg_vertex (stderr, rdg, i);
}

/* Dump the reduced dependence graph RDG to FILE.  */

static void
dump_rdg (FILE *file, struct graph *rdg)
{
  fprintf (file, "(rdg\n");
  for (int i = 0; i < rdg->n_vertices; i++)
    dump_rdg_vertex (file, rdg, i);
  fprintf (file, ")\n");
}

/* Call dump_rdg on stderr.  */

DEBUG_FUNCTION void
debug_rdg (struct graph *rdg)
{
  dump_rdg (stderr, rdg);
}

static void
dot_rdg_1 (FILE *file, struct graph *rdg)
{
  int i;
  pretty_printer buffer;
  pp_needs_newline (&buffer) = false;
  buffer.buffer->stream = file;

  fprintf (file, "digraph RDG {\n");

  for (i = 0; i < rdg->n_vertices; i++)
    {
      struct vertex *v = &(rdg->vertices[i]);
      struct graph_edge *e;

      fprintf (file, "%d [label=\"[%d] ", i, i);
      pp_gimple_stmt_1 (&buffer, RDGV_STMT (v), 0, TDF_SLIM);
      pp_flush (&buffer);
      fprintf (file, "\"]\n");

      /* Highlight reads from memory.  */
      if (RDG_MEM_READS_STMT (rdg, i))
       fprintf (file, "%d [style=filled, fillcolor=green]\n", i);

      /* Highlight stores to memory.  */
      if (RDG_MEM_WRITE_STMT (rdg, i))
       fprintf (file, "%d [style=filled, fillcolor=red]\n", i);

      if (v->succ)
       for (e = v->succ; e; e = e->succ_next)
         switch (RDGE_TYPE (e))
           {
           case flow_dd:
             /* These are the most common dependences: don't print these. */
             fprintf (file, "%d -> %d \n", i, e->dest);
             break;

	   case control_dd:
             fprintf (file, "%d -> %d [label=control] \n", i, e->dest);
             break;

           default:
             gcc_unreachable ();
           }
    }

  fprintf (file, "}\n\n");
}

/* Display the Reduced Dependence Graph using dotty.  */

DEBUG_FUNCTION void
dot_rdg (struct graph *rdg)
{
  /* When debugging, you may want to enable the following code.  */
#if 1
  FILE *file = popen ("dot -Tx11", "w");
  if (!file)
    return;
  dot_rdg_1 (file, rdg);
  fflush (file);
  close (fileno (file));
  pclose (file);
#else
  dot_rdg_1 (stderr, rdg);
#endif
}

/* Returns the index of STMT in RDG.  */

static int
rdg_vertex_for_stmt (struct graph *rdg ATTRIBUTE_UNUSED, gimple stmt)
{
  int index = gimple_uid (stmt);
  gcc_checking_assert (index == -1 || RDG_STMT (rdg, index) == stmt);
  return index;
}

/* Creates dependence edges in RDG for all the uses of DEF.  IDEF is
   the index of DEF in RDG.  */

static void
create_rdg_edges_for_scalar (struct graph *rdg, tree def, int idef)
{
  use_operand_p imm_use_p;
  imm_use_iterator iterator;

  FOR_EACH_IMM_USE_FAST (imm_use_p, iterator, def)
    {
      struct graph_edge *e;
      int use = rdg_vertex_for_stmt (rdg, USE_STMT (imm_use_p));

      if (use < 0)
	continue;

      e = add_edge (rdg, idef, use);
      e->data = XNEW (struct rdg_edge);
      RDGE_TYPE (e) = flow_dd;
    }
}

/* Creates an edge for the control dependences of BB to the vertex V.  */

static void
create_edge_for_control_dependence (struct graph *rdg, basic_block bb,
				    int v, control_dependences *cd)
{
  bitmap_iterator bi;
  unsigned edge_n;
  EXECUTE_IF_SET_IN_BITMAP (cd->get_edges_dependent_on (bb->index),
			    0, edge_n, bi)
    {
      basic_block cond_bb = cd->get_edge (edge_n)->src;
      gimple stmt = last_stmt (cond_bb);
      if (stmt && is_ctrl_stmt (stmt))
	{
	  struct graph_edge *e;
	  int c = rdg_vertex_for_stmt (rdg, stmt);
	  if (c < 0)
	    continue;

	  e = add_edge (rdg, c, v);
	  e->data = XNEW (struct rdg_edge);
	  RDGE_TYPE (e) = control_dd;
	}
    }
}

/* Creates the edges of the reduced dependence graph RDG.  */

static void
create_rdg_flow_edges (struct graph *rdg)
{
  int i;
  def_operand_p def_p;
  ssa_op_iter iter;

  for (i = 0; i < rdg->n_vertices; i++)
    FOR_EACH_PHI_OR_STMT_DEF (def_p, RDG_STMT (rdg, i),
			      iter, SSA_OP_DEF)
      create_rdg_edges_for_scalar (rdg, DEF_FROM_PTR (def_p), i);
}

/* Creates the edges of the reduced dependence graph RDG.  */

static void
create_rdg_cd_edges (struct graph *rdg, control_dependences *cd)
{
  int i;

  for (i = 0; i < rdg->n_vertices; i++)
    {
      gimple stmt = RDG_STMT (rdg, i);
      if (gimple_code (stmt) == GIMPLE_PHI)
	{
	  edge_iterator ei;
	  edge e;
	  FOR_EACH_EDGE (e, ei, gimple_bb (stmt)->preds)
	      create_edge_for_control_dependence (rdg, e->src, i, cd);
	}
      else
	create_edge_for_control_dependence (rdg, gimple_bb (stmt), i, cd);
    }
}

/* Build the vertices of the reduced dependence graph RDG.  Return false
   if that failed.  */

static bool
create_rdg_vertices (struct graph *rdg, vec<gimple> stmts, loop_p loop,
		     vec<data_reference_p> *datarefs)
{
  int i;
  gimple stmt;

  FOR_EACH_VEC_ELT (stmts, i, stmt)
    {
      struct vertex *v = &(rdg->vertices[i]);

      /* Record statement to vertex mapping.  */
      gimple_set_uid (stmt, i);

      v->data = XNEW (struct rdg_vertex);
      RDGV_STMT (v) = stmt;
      RDGV_DATAREFS (v).create (0);
      RDGV_HAS_MEM_WRITE (v) = false;
      RDGV_HAS_MEM_READS (v) = false;
      if (gimple_code (stmt) == GIMPLE_PHI)
	continue;

      unsigned drp = datarefs->length ();
      if (!find_data_references_in_stmt (loop, stmt, datarefs))
	return false;
      for (unsigned j = drp; j < datarefs->length (); ++j)
	{
	  data_reference_p dr = (*datarefs)[j];
	  if (DR_IS_READ (dr))
	    RDGV_HAS_MEM_READS (v) = true;
	  else
	    RDGV_HAS_MEM_WRITE (v) = true;
	  RDGV_DATAREFS (v).safe_push (dr);
	}
    }
  return true;
}

/* Initialize STMTS with all the statements of LOOP.  The order in
   which we discover statements is important as
   generate_loops_for_partition is using the same traversal for
   identifying statements in loop copies.  */

static void
stmts_from_loop (struct loop *loop, vec<gimple> *stmts)
{
  unsigned int i;
  basic_block *bbs = get_loop_body_in_dom_order (loop);

  for (i = 0; i < loop->num_nodes; i++)
    {
      basic_block bb = bbs[i];
      gimple_stmt_iterator bsi;
      gimple stmt;

      for (bsi = gsi_start_phis (bb); !gsi_end_p (bsi); gsi_next (&bsi))
	if (!virtual_operand_p (gimple_phi_result (gsi_stmt (bsi))))
	  stmts->safe_push (gsi_stmt (bsi));

      for (bsi = gsi_start_bb (bb); !gsi_end_p (bsi); gsi_next (&bsi))
	{
	  stmt = gsi_stmt (bsi);
	  if (gimple_code (stmt) != GIMPLE_LABEL && !is_gimple_debug (stmt))
	    stmts->safe_push (stmt);
	}
    }

  free (bbs);
}

/* Free the reduced dependence graph RDG.  */

static void
free_rdg (struct graph *rdg)
{
  int i;

  for (i = 0; i < rdg->n_vertices; i++)
    {
      struct vertex *v = &(rdg->vertices[i]);
      struct graph_edge *e;

      for (e = v->succ; e; e = e->succ_next)
	free (e->data);

      if (v->data)
	{
	  gimple_set_uid (RDGV_STMT (v), -1);
	  free_data_refs (RDGV_DATAREFS (v));
	  free (v->data);
	}
    }

  free_graph (rdg);
}

/* Build the Reduced Dependence Graph (RDG) with one vertex per
   statement of the loop nest LOOP_NEST, and one edge per data dependence or
   scalar dependence.  */

static struct graph *
build_rdg (vec<loop_p> loop_nest, control_dependences *cd)
{
  struct graph *rdg;
  vec<data_reference_p> datarefs;

  /* Create the RDG vertices from the stmts of the loop nest.  */
  auto_vec<gimple, 10> stmts;
  stmts_from_loop (loop_nest[0], &stmts);
  rdg = new_graph (stmts.length ());
  datarefs.create (10);
  if (!create_rdg_vertices (rdg, stmts, loop_nest[0], &datarefs))
    {
      datarefs.release ();
      free_rdg (rdg);
      return NULL;
    }
  stmts.release ();

  create_rdg_flow_edges (rdg);
  if (cd)
    create_rdg_cd_edges (rdg, cd);

  datarefs.release ();

  return rdg;
}



enum partition_kind {
    PKIND_NORMAL, PKIND_MEMSET, PKIND_MEMCPY
};

typedef struct partition_s
{
  bitmap stmts;
  bitmap loops;
  bool reduction_p;
  enum partition_kind kind;
  /* data-references a kind != PKIND_NORMAL partition is about.  */
  data_reference_p main_dr;
  data_reference_p secondary_dr;
  tree niter;
  bool plus_one;
} *partition_t;


/* Allocate and initialize a partition from BITMAP.  */

static partition_t
partition_alloc (bitmap stmts, bitmap loops)
{
  partition_t partition = XCNEW (struct partition_s);
  partition->stmts = stmts ? stmts : BITMAP_ALLOC (NULL);
  partition->loops = loops ? loops : BITMAP_ALLOC (NULL);
  partition->reduction_p = false;
  partition->kind = PKIND_NORMAL;
  return partition;
}

/* Free PARTITION.  */

static void
partition_free (partition_t partition)
{
  BITMAP_FREE (partition->stmts);
  BITMAP_FREE (partition->loops);
  free (partition);
}

/* Returns true if the partition can be generated as a builtin.  */

static bool
partition_builtin_p (partition_t partition)
{
  return partition->kind != PKIND_NORMAL;
}

/* Returns true if the partition contains a reduction.  */

static bool
partition_reduction_p (partition_t partition)
{
  return partition->reduction_p;
}

/* Merge PARTITION into the partition DEST.  */

static void
partition_merge_into (partition_t dest, partition_t partition)
{
  dest->kind = PKIND_NORMAL;
  bitmap_ior_into (dest->stmts, partition->stmts);
  if (partition_reduction_p (partition))
    dest->reduction_p = true;
}


/* Returns true when DEF is an SSA_NAME defined in LOOP and used after
   the LOOP.  */

static bool
ssa_name_has_uses_outside_loop_p (tree def, loop_p loop)
{
  imm_use_iterator imm_iter;
  use_operand_p use_p;

  FOR_EACH_IMM_USE_FAST (use_p, imm_iter, def)
    {
      gimple use_stmt = USE_STMT (use_p);
      if (!is_gimple_debug (use_stmt)
	  && loop != loop_containing_stmt (use_stmt))
	return true;
    }

  return false;
}

/* Returns true when STMT defines a scalar variable used after the
   loop LOOP.  */

static bool
stmt_has_scalar_dependences_outside_loop (loop_p loop, gimple stmt)
{
  def_operand_p def_p;
  ssa_op_iter op_iter;

  if (gimple_code (stmt) == GIMPLE_PHI)
    return ssa_name_has_uses_outside_loop_p (gimple_phi_result (stmt), loop);

  FOR_EACH_SSA_DEF_OPERAND (def_p, stmt, op_iter, SSA_OP_DEF)
    if (ssa_name_has_uses_outside_loop_p (DEF_FROM_PTR (def_p), loop))
      return true;

  return false;
}

/* Return a copy of LOOP placed before LOOP.  */

static struct loop *
copy_loop_before (struct loop *loop)
{
  struct loop *res;
  edge preheader = loop_preheader_edge (loop);

  initialize_original_copy_tables ();
  res = slpeel_tree_duplicate_loop_to_edge_cfg (loop, NULL, preheader);
  gcc_assert (res != NULL);
  free_original_copy_tables ();
  delete_update_ssa ();

  return res;
}

/* Creates an empty basic block after LOOP.  */

static void
create_bb_after_loop (struct loop *loop)
{
  edge exit = single_exit (loop);

  if (!exit)
    return;

  split_edge (exit);
}

/* Generate code for PARTITION from the code in LOOP.  The loop is
   copied when COPY_P is true.  All the statements not flagged in the
   PARTITION bitmap are removed from the loop or from its copy.  The
   statements are indexed in sequence inside a basic block, and the
   basic blocks of a loop are taken in dom order.  */

static void
generate_loops_for_partition (struct loop *loop, partition_t partition,
			      bool copy_p)
{
  unsigned i;
  gimple_stmt_iterator bsi;
  basic_block *bbs;

  if (copy_p)
    {
      loop = copy_loop_before (loop);
      gcc_assert (loop != NULL);
      create_preheader (loop, CP_SIMPLE_PREHEADERS);
      create_bb_after_loop (loop);
    }

  /* Remove stmts not in the PARTITION bitmap.  */
  bbs = get_loop_body_in_dom_order (loop);

  if (MAY_HAVE_DEBUG_STMTS)
    for (i = 0; i < loop->num_nodes; i++)
      {
	basic_block bb = bbs[i];

	for (bsi = gsi_start_phis (bb); !gsi_end_p (bsi); gsi_next (&bsi))
	  {
	    gimple phi = gsi_stmt (bsi);
	    if (!virtual_operand_p (gimple_phi_result (phi))
		&& !bitmap_bit_p (partition->stmts, gimple_uid (phi)))
	      reset_debug_uses (phi);
	  }

	for (bsi = gsi_start_bb (bb); !gsi_end_p (bsi); gsi_next (&bsi))
	  {
	    gimple stmt = gsi_stmt (bsi);
	    if (gimple_code (stmt) != GIMPLE_LABEL
		&& !is_gimple_debug (stmt)
		&& !bitmap_bit_p (partition->stmts, gimple_uid (stmt)))
	      reset_debug_uses (stmt);
	  }
      }

  for (i = 0; i < loop->num_nodes; i++)
    {
      basic_block bb = bbs[i];

      for (bsi = gsi_start_phis (bb); !gsi_end_p (bsi);)
	{
	  gimple phi = gsi_stmt (bsi);
	  if (!virtual_operand_p (gimple_phi_result (phi))
	      && !bitmap_bit_p (partition->stmts, gimple_uid (phi)))
	    remove_phi_node (&bsi, true);
	  else
	    gsi_next (&bsi);
	}

      for (bsi = gsi_start_bb (bb); !gsi_end_p (bsi);)
	{
	  gimple stmt = gsi_stmt (bsi);
	  if (gimple_code (stmt) != GIMPLE_LABEL
	      && !is_gimple_debug (stmt)
	      && !bitmap_bit_p (partition->stmts, gimple_uid (stmt)))
	    {
	      /* Choose an arbitrary path through the empty CFG part
		 that this unnecessary control stmt controls.  */
	      if (gimple_code (stmt) == GIMPLE_COND)
		{
		  gimple_cond_make_false (stmt);
		  update_stmt (stmt);
		}
	      else if (gimple_code (stmt) == GIMPLE_SWITCH)
		{
		  gimple_switch_set_index
		      (stmt, CASE_LOW (gimple_switch_label (stmt, 1)));
		  update_stmt (stmt);
		}
	      else
		{
		  unlink_stmt_vdef (stmt);
		  gsi_remove (&bsi, true);
		  release_defs (stmt);
		  continue;
		}
	    }
	  gsi_next (&bsi);
	}
    }

  free (bbs);
}

/* Build the size argument for a memory operation call.  */

static tree
build_size_arg_loc (location_t loc, data_reference_p dr, tree nb_iter,
		    bool plus_one)
{
  tree size = fold_convert_loc (loc, sizetype, nb_iter);
  if (plus_one)
    size = size_binop (PLUS_EXPR, size, size_one_node);
  size = fold_build2_loc (loc, MULT_EXPR, sizetype, size,
			  TYPE_SIZE_UNIT (TREE_TYPE (DR_REF (dr))));
  size = fold_convert_loc (loc, size_type_node, size);
  return size;
}

/* Build an address argument for a memory operation call.  */

static tree
build_addr_arg_loc (location_t loc, data_reference_p dr, tree nb_bytes)
{
  tree addr_base;

  addr_base = size_binop_loc (loc, PLUS_EXPR, DR_OFFSET (dr), DR_INIT (dr));
  addr_base = fold_convert_loc (loc, sizetype, addr_base);

  /* Test for a negative stride, iterating over every element.  */
  if (tree_int_cst_sgn (DR_STEP (dr)) == -1)
    {
      addr_base = size_binop_loc (loc, MINUS_EXPR, addr_base,
				  fold_convert_loc (loc, sizetype, nb_bytes));
      addr_base = size_binop_loc (loc, PLUS_EXPR, addr_base,
				  TYPE_SIZE_UNIT (TREE_TYPE (DR_REF (dr))));
    }

  return fold_build_pointer_plus_loc (loc, DR_BASE_ADDRESS (dr), addr_base);
}

/* If VAL memory representation contains the same value in all bytes,
   return that value, otherwise return -1.
   E.g. for 0x24242424 return 0x24, for IEEE double
   747708026454360457216.0 return 0x44, etc.  */

static int
const_with_all_bytes_same (tree val)
{
  unsigned char buf[64];
  int i, len;

  if (integer_zerop (val)
      || real_zerop (val)
      || (TREE_CODE (val) == CONSTRUCTOR
          && !TREE_CLOBBER_P (val)
          && CONSTRUCTOR_NELTS (val) == 0))
    return 0;

  if (CHAR_BIT != 8 || BITS_PER_UNIT != 8)
    return -1;

  len = native_encode_expr (val, buf, sizeof (buf));
  if (len == 0)
    return -1;
  for (i = 1; i < len; i++)
    if (buf[i] != buf[0])
      return -1;
  return buf[0];
}

/* Generate a call to memset for PARTITION in LOOP.  */

static void
generate_memset_builtin (struct loop *loop, partition_t partition)
{
  gimple_stmt_iterator gsi;
  gimple stmt, fn_call;
  tree mem, fn, nb_bytes;
  location_t loc;
  tree val;

  stmt = DR_STMT (partition->main_dr);
  loc = gimple_location (stmt);

  /* The new statements will be placed before LOOP.  */
  gsi = gsi_last_bb (loop_preheader_edge (loop)->src);

  nb_bytes = build_size_arg_loc (loc, partition->main_dr, partition->niter,
				 partition->plus_one);
  nb_bytes = force_gimple_operand_gsi (&gsi, nb_bytes, true, NULL_TREE,
				       false, GSI_CONTINUE_LINKING);
  mem = build_addr_arg_loc (loc, partition->main_dr, nb_bytes);
  mem = force_gimple_operand_gsi (&gsi, mem, true, NULL_TREE,
				  false, GSI_CONTINUE_LINKING);

  /* This exactly matches the pattern recognition in classify_partition.  */
  val = gimple_assign_rhs1 (stmt);
  /* Handle constants like 0x15151515 and similarly
     floating point constants etc. where all bytes are the same.  */
  int bytev = const_with_all_bytes_same (val);
  if (bytev != -1)
    val = build_int_cst (integer_type_node, bytev);
  else if (TREE_CODE (val) == INTEGER_CST)
    val = fold_convert (integer_type_node, val);
  else if (!useless_type_conversion_p (integer_type_node, TREE_TYPE (val)))
    {
      gimple cstmt;
      tree tem = make_ssa_name (integer_type_node, NULL);
      cstmt = gimple_build_assign_with_ops (NOP_EXPR, tem, val, NULL_TREE);
      gsi_insert_after (&gsi, cstmt, GSI_CONTINUE_LINKING);
      val = tem;
    }

  fn = build_fold_addr_expr (builtin_decl_implicit (BUILT_IN_MEMSET));
  fn_call = gimple_build_call (fn, 3, mem, val, nb_bytes);
  gsi_insert_after (&gsi, fn_call, GSI_CONTINUE_LINKING);

  if (dump_file && (dump_flags & TDF_DETAILS))
    {
      fprintf (dump_file, "generated memset");
      if (bytev == 0)
	fprintf (dump_file, " zero\n");
      else
	fprintf (dump_file, "\n");
    }
}

/* Generate a call to memcpy for PARTITION in LOOP.  */

static void
generate_memcpy_builtin (struct loop *loop, partition_t partition)
{
  gimple_stmt_iterator gsi;
  gimple stmt, fn_call;
  tree dest, src, fn, nb_bytes;
  location_t loc;
  enum built_in_function kind;

  stmt = DR_STMT (partition->main_dr);
  loc = gimple_location (stmt);

  /* The new statements will be placed before LOOP.  */
  gsi = gsi_last_bb (loop_preheader_edge (loop)->src);

  nb_bytes = build_size_arg_loc (loc, partition->main_dr, partition->niter,
				 partition->plus_one);
  nb_bytes = force_gimple_operand_gsi (&gsi, nb_bytes, true, NULL_TREE,
				       false, GSI_CONTINUE_LINKING);
  dest = build_addr_arg_loc (loc, partition->main_dr, nb_bytes);
  src = build_addr_arg_loc (loc, partition->secondary_dr, nb_bytes);
  if (ptr_derefs_may_alias_p (dest, src))
    kind = BUILT_IN_MEMMOVE;
  else
    kind = BUILT_IN_MEMCPY;

  dest = force_gimple_operand_gsi (&gsi, dest, true, NULL_TREE,
				   false, GSI_CONTINUE_LINKING);
  src = force_gimple_operand_gsi (&gsi, src, true, NULL_TREE,
				  false, GSI_CONTINUE_LINKING);
  fn = build_fold_addr_expr (builtin_decl_implicit (kind));
  fn_call = gimple_build_call (fn, 3, dest, src, nb_bytes);
  gsi_insert_after (&gsi, fn_call, GSI_CONTINUE_LINKING);

  if (dump_file && (dump_flags & TDF_DETAILS))
    {
      if (kind == BUILT_IN_MEMCPY)
	fprintf (dump_file, "generated memcpy\n");
      else
	fprintf (dump_file, "generated memmove\n");
    }
}

/* Remove and destroy the loop LOOP.  */

static void
destroy_loop (struct loop *loop)
{
  unsigned nbbs = loop->num_nodes;
  edge exit = single_exit (loop);
  basic_block src = loop_preheader_edge (loop)->src, dest = exit->dest;
  basic_block *bbs;
  unsigned i;

  bbs = get_loop_body_in_dom_order (loop);

  redirect_edge_pred (exit, src);
  exit->flags &= ~(EDGE_TRUE_VALUE|EDGE_FALSE_VALUE);
  exit->flags |= EDGE_FALLTHRU;
  cancel_loop_tree (loop);
  rescan_loop_exit (exit, false, true);

  for (i = 0; i < nbbs; i++)
    {
      /* We have made sure to not leave any dangling uses of SSA
         names defined in the loop.  With the exception of virtuals.
	 Make sure we replace all uses of virtual defs that will remain
	 outside of the loop with the bare symbol as delete_basic_block
	 will release them.  */
      gimple_stmt_iterator gsi;
      for (gsi = gsi_start_phis (bbs[i]); !gsi_end_p (gsi); gsi_next (&gsi))
	{
	  gimple phi = gsi_stmt (gsi);
	  if (virtual_operand_p (gimple_phi_result (phi)))
	    mark_virtual_phi_result_for_renaming (phi);
	}
      for (gsi = gsi_start_bb (bbs[i]); !gsi_end_p (gsi); gsi_next (&gsi))
	{
	  gimple stmt = gsi_stmt (gsi);
	  tree vdef = gimple_vdef (stmt);
	  if (vdef && TREE_CODE (vdef) == SSA_NAME)
	    mark_virtual_operand_for_renaming (vdef);
	}
      delete_basic_block (bbs[i]);
<<<<<<< HEAD
    }
  free (bbs);

  set_immediate_dominator (CDI_DOMINATORS, dest,
			   recompute_dominator (CDI_DOMINATORS, dest));
}

/* Generates code for PARTITION.  */

static void
generate_code_for_partition (struct loop *loop,
			     partition_t partition, bool copy_p)
{
  switch (partition->kind)
    {
    case PKIND_MEMSET:
      generate_memset_builtin (loop, partition);
      /* If this is the last partition for which we generate code, we have
	 to destroy the loop.  */
      if (!copy_p)
	destroy_loop (loop);
      break;

    case PKIND_MEMCPY:
      generate_memcpy_builtin (loop, partition);
      /* If this is the last partition for which we generate code, we have
	 to destroy the loop.  */
      if (!copy_p)
	destroy_loop (loop);
      break;

    case PKIND_REDUCTION:
      /* Reductions all have to be in the last partition.  */
      gcc_assert (!copy_p);
    case PKIND_NORMAL:
      generate_loops_for_partition (loop, partition, copy_p);
      break;

    default:
      gcc_unreachable ();
    }
}


/* Returns true if the node V of RDG cannot be recomputed.  */

static bool
rdg_cannot_recompute_vertex_p (struct graph *rdg, int v)
{
  if (RDG_MEM_WRITE_STMT (rdg, v))
    return true;

  return false;
}

/* Returns true when the vertex V has already been generated in the
   current partition (V is in PROCESSED), or when V belongs to another
   partition and cannot be recomputed (V is not in REMAINING_STMTS).  */

static inline bool
already_processed_vertex_p (bitmap processed, int v)
{
  return (bitmap_bit_p (processed, v)
	  || !bitmap_bit_p (remaining_stmts, v));
}

/* Returns NULL when there is no anti-dependence or output-dependence
   among the successors of vertex V, otherwise returns the edge with the
   dependency.  */

static struct graph_edge *
has_anti_or_output_dependence (struct vertex *v)
{
  struct graph_edge *e;

  if (v->succ)
    for (e = v->succ; e; e = e->succ_next)
      if (RDGE_TYPE (e) == anti_dd
	  || RDGE_TYPE (e) == output_dd)
	return e;

  return NULL;
}

/* Returns true when V has an anti-dependence edge among its successors.  */

static bool
predecessor_has_mem_write (struct graph *rdg, struct vertex *v)
{
  struct graph_edge *e;

  if (v->pred)
    for (e = v->pred; e; e = e->pred_next)
      if (bitmap_bit_p (upstream_mem_writes, e->src)
	  /* Don't consider flow channels: a write to memory followed
	     by a read from memory.  These channels allow the split of
	     the RDG in different partitions.  */
	  && !RDG_MEM_WRITE_STMT (rdg, e->src))
	return true;

  return false;
}

/* Initializes the upstream_mem_writes bitmap following the
   information from RDG.  */

static void
mark_nodes_having_upstream_mem_writes (struct graph *rdg)
{
  int v, x;
  bitmap seen = BITMAP_ALLOC (NULL);

  for (v = rdg->n_vertices - 1; v >= 0; v--)
    if (!bitmap_bit_p (seen, v))
      {
	unsigned i;
	vec<int> nodes;
	nodes.create (3);

	graphds_dfs (rdg, &v, 1, &nodes, false, NULL);

	FOR_EACH_VEC_ELT (nodes, i, x)
	  {
	    if (!bitmap_set_bit (seen, x))
	      continue;

	    if (RDG_MEM_WRITE_STMT (rdg, x)
		|| predecessor_has_mem_write (rdg, &(rdg->vertices[x]))
		/* In anti dependences the read should occur before
		   the write, this is why both the read and the write
		   should be placed in the same partition.  In output
		   dependences the writes order need to be preserved.  */
		|| has_anti_or_output_dependence (&(rdg->vertices[x])))
	      bitmap_set_bit (upstream_mem_writes, x);
	  }

	nodes.release ();
      }
}

/* Returns true when vertex u has a memory write node as a predecessor
   in RDG.  */

static bool
has_upstream_mem_writes (int u)
{
  return bitmap_bit_p (upstream_mem_writes, u);
}

static void rdg_flag_vertex_and_dependent (struct graph *, int, partition_t,
					   bitmap, bitmap);

/* Flag the uses of U stopping following the information from
   upstream_mem_writes.  */

static void
rdg_flag_uses (struct graph *rdg, int u, partition_t partition, bitmap loops,
	       bitmap processed)
{
  use_operand_p use_p;
  struct vertex *x = &(rdg->vertices[u]);
  gimple stmt = RDGV_STMT (x);
  struct graph_edge *anti_dep = has_anti_or_output_dependence (x);

  /* Keep in the same partition the destination of an antidependence,
     because this is a store to the exact same location.  Putting this
     in another partition is bad for cache locality.  */
  if (anti_dep)
    {
      int v = anti_dep->dest;

      if (!already_processed_vertex_p (processed, v))
	rdg_flag_vertex_and_dependent (rdg, v, partition, loops,
				       processed);
    }

  if (gimple_code (stmt) != GIMPLE_PHI)
    {
      if ((use_p = gimple_vuse_op (stmt)) != NULL_USE_OPERAND_P)
	{
	  tree use = USE_FROM_PTR (use_p);

	  if (TREE_CODE (use) == SSA_NAME
	      && !SSA_NAME_IS_DEFAULT_DEF (use))
	    {
	      gimple def_stmt = SSA_NAME_DEF_STMT (use);
	      int v = rdg_vertex_for_stmt (rdg, def_stmt);

	      if (v >= 0
		  && !already_processed_vertex_p (processed, v))
		rdg_flag_vertex_and_dependent (rdg, v, partition, loops,
					       processed);
	    }
	}
    }

  if (is_gimple_assign (stmt) && has_upstream_mem_writes (u))
    {
      tree op0 = gimple_assign_lhs (stmt);

      /* Scalar channels don't have enough space for transmitting data
	 between tasks, unless we add more storage by privatizing.  */
      if (is_gimple_reg (op0))
	{
	  use_operand_p use_p;
	  imm_use_iterator iter;

	  FOR_EACH_IMM_USE_FAST (use_p, iter, op0)
	    {
	      int v = rdg_vertex_for_stmt (rdg, USE_STMT (use_p));

	      if (!already_processed_vertex_p (processed, v))
		rdg_flag_vertex_and_dependent (rdg, v, partition, loops,
					       processed);
	    }
	}
    }
}

/* Flag V from RDG as part of PARTITION, and also flag its loop number
   in LOOPS.  */

static void
rdg_flag_vertex (struct graph *rdg, int v, partition_t partition, bitmap loops)
{
  struct loop *loop;

  if (!bitmap_set_bit (partition->stmts, v))
    return;

  loop = loop_containing_stmt (RDG_STMT (rdg, v));
  bitmap_set_bit (loops, loop->num);

  if (rdg_cannot_recompute_vertex_p (rdg, v))
    {
      partition->has_writes = true;
      bitmap_clear_bit (remaining_stmts, v);
    }
}

/* Flag in the bitmap PARTITION the vertex V and all its predecessors.
   Also flag their loop number in LOOPS.  */

static void
rdg_flag_vertex_and_dependent (struct graph *rdg, int v, partition_t partition,
			       bitmap loops, bitmap processed)
{
  unsigned i;
  vec<int> nodes;
  nodes.create (3);
  int x;

  bitmap_set_bit (processed, v);
  rdg_flag_uses (rdg, v, partition, loops, processed);
  graphds_dfs (rdg, &v, 1, &nodes, false, remaining_stmts);
  rdg_flag_vertex (rdg, v, partition, loops);

  FOR_EACH_VEC_ELT (nodes, i, x)
    if (!already_processed_vertex_p (processed, x))
      rdg_flag_vertex_and_dependent (rdg, x, partition, loops, processed);

  nodes.release ();
}

/* Initialize CONDS with all the condition statements from the basic
   blocks of LOOP.  */

static void
collect_condition_stmts (struct loop *loop, vec<gimple> *conds)
{
  unsigned i;
  edge e;
  vec<edge> exits = get_loop_exit_edges (loop);

  FOR_EACH_VEC_ELT (exits, i, e)
    {
      gimple cond = last_stmt (e->src);

      if (cond)
	conds->safe_push (cond);
=======
>>>>>>> a7aa3838
    }
  free (bbs);

  set_immediate_dominator (CDI_DOMINATORS, dest,
			   recompute_dominator (CDI_DOMINATORS, dest));
}

/* Generates code for PARTITION.  */

static void
generate_code_for_partition (struct loop *loop,
			     partition_t partition, bool copy_p)
{
  switch (partition->kind)
    {
    case PKIND_NORMAL:
      /* Reductions all have to be in the last partition.  */
      gcc_assert (!partition_reduction_p (partition)
		  || !copy_p);
      generate_loops_for_partition (loop, partition, copy_p);
      return;

    case PKIND_MEMSET:
      generate_memset_builtin (loop, partition);
      break;

    case PKIND_MEMCPY:
      generate_memcpy_builtin (loop, partition);
      break;

    default:
      gcc_unreachable ();
    }

  /* Common tail for partitions we turn into a call.  If this was the last
     partition for which we generate code, we have to destroy the loop.  */
  if (!copy_p)
    destroy_loop (loop);
}


/* Returns a partition with all the statements needed for computing
   the vertex V of the RDG, also including the loop exit conditions.  */

static partition_t
build_rdg_partition_for_vertex (struct graph *rdg, int v)
{
  partition_t partition = partition_alloc (NULL, NULL);
  auto_vec<int, 3> nodes;
  unsigned i;
  int x;

  graphds_dfs (rdg, &v, 1, &nodes, false, NULL);

  FOR_EACH_VEC_ELT (nodes, i, x)
    {
      bitmap_set_bit (partition->stmts, x);
      bitmap_set_bit (partition->loops,
		      loop_containing_stmt (RDG_STMT (rdg, x))->num);
    }

  return partition;
}

/* Classifies the builtin kind we can generate for PARTITION of RDG and LOOP.
   For the moment we detect only the memset zero pattern.  */

static void
classify_partition (loop_p loop, struct graph *rdg, partition_t partition)
{
  bitmap_iterator bi;
  unsigned i;
  tree nb_iter;
  data_reference_p single_load, single_store;
  bool volatiles_p = false;
  bool plus_one = false;

  partition->kind = PKIND_NORMAL;
  partition->main_dr = NULL;
  partition->secondary_dr = NULL;
  partition->niter = NULL_TREE;
  partition->plus_one = false;

  EXECUTE_IF_SET_IN_BITMAP (partition->stmts, 0, i, bi)
    {
      gimple stmt = RDG_STMT (rdg, i);

      if (gimple_has_volatile_ops (stmt))
	volatiles_p = true;

      /* If the stmt has uses outside of the loop mark it as reduction.  */
      if (stmt_has_scalar_dependences_outside_loop (loop, stmt))
	{
	  partition->reduction_p = true;
	  return;
	}
    }

  /* Perform general partition disqualification for builtins.  */
  if (volatiles_p
      || !flag_tree_loop_distribute_patterns)
    return;

  /* Detect memset and memcpy.  */
  single_load = NULL;
  single_store = NULL;
  EXECUTE_IF_SET_IN_BITMAP (partition->stmts, 0, i, bi)
    {
      gimple stmt = RDG_STMT (rdg, i);
      data_reference_p dr;
      unsigned j;

      if (gimple_code (stmt) == GIMPLE_PHI)
	continue;

      /* Any scalar stmts are ok.  */
      if (!gimple_vuse (stmt))
	continue;

      /* Otherwise just regular loads/stores.  */
      if (!gimple_assign_single_p (stmt))
	return;

      /* But exactly one store and/or load.  */
      for (j = 0; RDG_DATAREFS (rdg, i).iterate (j, &dr); ++j)
	{
	  if (DR_IS_READ (dr))
	    {
	      if (single_load != NULL)
		return;
	      single_load = dr;
	    }
	  else
	    {
	      if (single_store != NULL)
		return;
	      single_store = dr;
	    }
	}
    }

  if (!single_store)
    return;

  nb_iter = number_of_latch_executions (loop);
  if (!nb_iter || nb_iter == chrec_dont_know)
    return;
  if (dominated_by_p (CDI_DOMINATORS, single_exit (loop)->src,
		      gimple_bb (DR_STMT (single_store))))
    plus_one = true;

  if (single_store && !single_load)
    {
      gimple stmt = DR_STMT (single_store);
      tree rhs = gimple_assign_rhs1 (stmt);
<<<<<<< HEAD
      if (!(integer_zerop (rhs)
	    || real_zerop (rhs)
	    || (TREE_CODE (rhs) == CONSTRUCTOR
		&& !TREE_CLOBBER_P (rhs))
	    || ((integer_all_onesp (rhs)
		 || (INTEGRAL_TYPE_P (TREE_TYPE (rhs))
		     && (TYPE_MODE (TREE_TYPE (rhs))
			 == TYPE_MODE (unsigned_char_type_node))))
		/* For stores of a non-zero value require that the precision
		   of the value matches its actual size.  */
		&& (TYPE_PRECISION (TREE_TYPE (rhs))
		    == GET_MODE_BITSIZE (TYPE_MODE (TREE_TYPE (rhs)))))))
=======
      if (const_with_all_bytes_same (rhs) == -1
	  && (!INTEGRAL_TYPE_P (TREE_TYPE (rhs))
	      || (TYPE_MODE (TREE_TYPE (rhs))
		  != TYPE_MODE (unsigned_char_type_node))))
>>>>>>> a7aa3838
	return;
      if (TREE_CODE (rhs) == SSA_NAME
	  && !SSA_NAME_IS_DEFAULT_DEF (rhs)
	  && flow_bb_inside_loop_p (loop, gimple_bb (SSA_NAME_DEF_STMT (rhs))))
	return;
      if (!adjacent_dr_p (single_store)
	  || !dominated_by_p (CDI_DOMINATORS,
			      loop->latch, gimple_bb (stmt)))
	return;
      partition->kind = PKIND_MEMSET;
      partition->main_dr = single_store;
      partition->niter = nb_iter;
      partition->plus_one = plus_one;
    }
  else if (single_store && single_load)
    {
      gimple store = DR_STMT (single_store);
      gimple load = DR_STMT (single_load);
      /* Direct aggregate copy or via an SSA name temporary.  */
      if (load != store
	  && gimple_assign_lhs (load) != gimple_assign_rhs1 (store))
	return;
      if (!adjacent_dr_p (single_store)
	  || !adjacent_dr_p (single_load)
	  || !operand_equal_p (DR_STEP (single_store),
			       DR_STEP (single_load), 0)
	  || !dominated_by_p (CDI_DOMINATORS,
			      loop->latch, gimple_bb (store)))
	return;
      /* Now check that if there is a dependence this dependence is
         of a suitable form for memmove.  */
      vec<loop_p> loops = vNULL;
      ddr_p ddr;
      loops.safe_push (loop);
      ddr = initialize_data_dependence_relation (single_load, single_store,
						 loops);
      compute_affine_dependence (ddr, loop);
      if (DDR_ARE_DEPENDENT (ddr) == chrec_dont_know)
	{
	  free_dependence_relation (ddr);
	  loops.release ();
	  return;
	}
      if (DDR_ARE_DEPENDENT (ddr) != chrec_known)
	{
	  if (DDR_NUM_DIST_VECTS (ddr) == 0)
	    {
	      free_dependence_relation (ddr);
	      loops.release ();
	      return;
	    }
	  lambda_vector dist_v;
	  FOR_EACH_VEC_ELT (DDR_DIST_VECTS (ddr), i, dist_v)
	    {
	      int dist = dist_v[index_in_loop_nest (loop->num,
						    DDR_LOOP_NEST (ddr))];
	      if (dist > 0 && !DDR_REVERSED_P (ddr))
		{
		  free_dependence_relation (ddr);
		  loops.release ();
		  return;
		}
	    }
	}
      free_dependence_relation (ddr);
      loops.release ();
      partition->kind = PKIND_MEMCPY;
      partition->main_dr = single_store;
      partition->secondary_dr = single_load;
      partition->niter = nb_iter;
      partition->plus_one = plus_one;
    }
}

/* For a data reference REF, return the declaration of its base
   address or NULL_TREE if the base is not determined.  */

static tree
ref_base_address (data_reference_p dr)
{
  tree base_address = DR_BASE_ADDRESS (dr);
  if (base_address
      && TREE_CODE (base_address) == ADDR_EXPR)
    return TREE_OPERAND (base_address, 0);

  return base_address;
}

/* Returns true when PARTITION1 and PARTITION2 have similar memory
   accesses in RDG.  */

static bool
similar_memory_accesses (struct graph *rdg, partition_t partition1,
			 partition_t partition2)
{
  unsigned i, j, k, l;
  bitmap_iterator bi, bj;
  data_reference_p ref1, ref2;

  /* First check whether in the intersection of the two partitions are
     any loads or stores.  Common loads are the situation that happens
     most often.  */
  EXECUTE_IF_AND_IN_BITMAP (partition1->stmts, partition2->stmts, 0, i, bi)
    if (RDG_MEM_WRITE_STMT (rdg, i)
	|| RDG_MEM_READS_STMT (rdg, i))
      return true;

  /* Then check all data-references against each other.  */
  EXECUTE_IF_SET_IN_BITMAP (partition1->stmts, 0, i, bi)
    if (RDG_MEM_WRITE_STMT (rdg, i)
	|| RDG_MEM_READS_STMT (rdg, i))
      EXECUTE_IF_SET_IN_BITMAP (partition2->stmts, 0, j, bj)
	if (RDG_MEM_WRITE_STMT (rdg, j)
	    || RDG_MEM_READS_STMT (rdg, j))
	  {
	    FOR_EACH_VEC_ELT (RDG_DATAREFS (rdg, i), k, ref1)
	      {
		tree base1 = ref_base_address (ref1);
		if (base1)
		  FOR_EACH_VEC_ELT (RDG_DATAREFS (rdg, j), l, ref2)
		    if (base1 == ref_base_address (ref2))
		      return true;
	      }
	  }

  return false;
}

/* Aggregate several components into a useful partition that is
   registered in the PARTITIONS vector.  Partitions will be
   distributed in different loops.  */

static void
rdg_build_partitions (struct graph *rdg,
		      vec<gimple> starting_stmts,
		      vec<partition_t> *partitions)
{
  bitmap processed = BITMAP_ALLOC (NULL);
  int i;
  gimple stmt;

  FOR_EACH_VEC_ELT (starting_stmts, i, stmt)
    {
      int v = rdg_vertex_for_stmt (rdg, stmt);

      if (dump_file && (dump_flags & TDF_DETAILS))
	fprintf (dump_file,
		 "ldist asked to generate code for vertex %d\n", v);

      /* If the vertex is already contained in another partition so
         is the partition rooted at it.  */
      if (bitmap_bit_p (processed, v))
	continue;

      partition_t partition = build_rdg_partition_for_vertex (rdg, v);
      bitmap_ior_into (processed, partition->stmts);

      if (dump_file && (dump_flags & TDF_DETAILS))
	{
	  fprintf (dump_file, "ldist useful partition:\n");
	  dump_bitmap (dump_file, partition->stmts);
	}

      partitions->safe_push (partition);
    }

  /* All vertices should have been assigned to at least one partition now,
     other than vertices belonging to dead code.  */

  BITMAP_FREE (processed);
}

/* Dump to FILE the PARTITIONS.  */

static void
dump_rdg_partitions (FILE *file, vec<partition_t> partitions)
{
  int i;
  partition_t partition;

  FOR_EACH_VEC_ELT (partitions, i, partition)
    debug_bitmap_file (file, partition->stmts);
}

/* Debug PARTITIONS.  */
extern void debug_rdg_partitions (vec<partition_t> );

DEBUG_FUNCTION void
debug_rdg_partitions (vec<partition_t> partitions)
{
  dump_rdg_partitions (stderr, partitions);
}

/* Returns the number of read and write operations in the RDG.  */

static int
number_of_rw_in_rdg (struct graph *rdg)
{
  int i, res = 0;

  for (i = 0; i < rdg->n_vertices; i++)
    {
      if (RDG_MEM_WRITE_STMT (rdg, i))
	++res;

      if (RDG_MEM_READS_STMT (rdg, i))
	++res;
    }

  return res;
}

/* Returns the number of read and write operations in a PARTITION of
   the RDG.  */

static int
number_of_rw_in_partition (struct graph *rdg, partition_t partition)
{
  int res = 0;
  unsigned i;
  bitmap_iterator ii;

  EXECUTE_IF_SET_IN_BITMAP (partition->stmts, 0, i, ii)
    {
      if (RDG_MEM_WRITE_STMT (rdg, i))
	++res;

      if (RDG_MEM_READS_STMT (rdg, i))
	++res;
    }

  return res;
}

/* Returns true when one of the PARTITIONS contains all the read or
   write operations of RDG.  */

static bool
partition_contains_all_rw (struct graph *rdg,
			   vec<partition_t> partitions)
{
  int i;
  partition_t partition;
  int nrw = number_of_rw_in_rdg (rdg);

  FOR_EACH_VEC_ELT (partitions, i, partition)
    if (nrw == number_of_rw_in_partition (rdg, partition))
      return true;

  return false;
}

/* Compute partition dependence created by the data references in DRS1
   and DRS2 and modify and return DIR according to that.  */

static int
pg_add_dependence_edges (struct graph *rdg, vec<loop_p> loops, int dir,
			 vec<data_reference_p> drs1,
			 vec<data_reference_p> drs2)
{
  data_reference_p dr1, dr2;

  /* dependence direction - 0 is no dependence, -1 is back,
     1 is forth, 2 is both (we can stop then, merging will occur).  */
  for (int ii = 0; drs1.iterate (ii, &dr1); ++ii)
    for (int jj = 0; drs2.iterate (jj, &dr2); ++jj)
      {
	int this_dir = 1;
	ddr_p ddr;
	/* Re-shuffle data-refs to be in dominator order.  */
	if (rdg_vertex_for_stmt (rdg, DR_STMT (dr1))
	    > rdg_vertex_for_stmt (rdg, DR_STMT (dr2)))
	  {
	    data_reference_p tem = dr1;
	    dr1 = dr2;
	    dr2 = tem;
	    this_dir = -this_dir;
	  }
	ddr = initialize_data_dependence_relation (dr1, dr2, loops);
	compute_affine_dependence (ddr, loops[0]);
	if (DDR_ARE_DEPENDENT (ddr) == chrec_dont_know)
	  this_dir = 2;
	else if (DDR_ARE_DEPENDENT (ddr) == NULL_TREE)
	  {
	    if (DDR_REVERSED_P (ddr))
	      {
		data_reference_p tem = dr1;
		dr1 = dr2;
		dr2 = tem;
		this_dir = -this_dir;
	      }
	    /* Known dependences can still be unordered througout the
	       iteration space, see gcc.dg/tree-ssa/ldist-16.c.  */
	    if (DDR_NUM_DIST_VECTS (ddr) != 1)
	      this_dir = 2;
	    /* If the overlap is exact preserve stmt order.  */
	    else if (lambda_vector_zerop (DDR_DIST_VECT (ddr, 0), 1))
	      ;
	    else
	      {
		/* Else as the distance vector is lexicographic positive
		   swap the dependence direction.  */
		this_dir = -this_dir;
	      }
	  }
	else
	  this_dir = 0;
	free_dependence_relation (ddr);
	if (dir == 0)
	  dir = this_dir;
	else if (dir != this_dir)
	  return 2;
      }
  return dir;
}

/* Compare postorder number of the partition graph vertices V1 and V2.  */

static int
pgcmp (const void *v1_, const void *v2_)
{
  const vertex *v1 = (const vertex *)v1_;
  const vertex *v2 = (const vertex *)v2_;
  return v2->post - v1->post;
}

/* Distributes the code from LOOP in such a way that producer
   statements are placed before consumer statements.  Tries to separate
   only the statements from STMTS into separate loops.
   Returns the number of distributed loops.  */

static int
distribute_loop (struct loop *loop, vec<gimple> stmts,
		 control_dependences *cd, int *nb_calls)
{
  struct graph *rdg;
  partition_t partition;
  bool any_builtin;
  int i, nbp;
  graph *pg = NULL;
  int num_sccs = 1;

  *nb_calls = 0;
  auto_vec<loop_p, 3> loop_nest;
  if (!find_loop_nest (loop, &loop_nest))
    return 0;

  rdg = build_rdg (loop_nest, cd);
  if (!rdg)
    {
      if (dump_file && (dump_flags & TDF_DETAILS))
	fprintf (dump_file,
		 "Loop %d not distributed: failed to build the RDG.\n",
		 loop->num);

      return 0;
    }

  if (dump_file && (dump_flags & TDF_DETAILS))
    dump_rdg (dump_file, rdg);

  auto_vec<partition_t, 3> partitions;
  rdg_build_partitions (rdg, stmts, &partitions);

  any_builtin = false;
  FOR_EACH_VEC_ELT (partitions, i, partition)
    {
      classify_partition (loop, rdg, partition);
      any_builtin |= partition_builtin_p (partition);
    }

  /* If we are only distributing patterns but did not detect any,
     simply bail out.  */
  if (!flag_tree_loop_distribution
      && !any_builtin)
    {
      nbp = 0;
      goto ldist_done;
    }

  /* If we are only distributing patterns fuse all partitions that
     were not classified as builtins.  This also avoids chopping
     a loop into pieces, separated by builtin calls.  That is, we
     only want no or a single loop body remaining.  */
  partition_t into;
  if (!flag_tree_loop_distribution)
    {
      for (i = 0; partitions.iterate (i, &into); ++i)
	if (!partition_builtin_p (into))
	  break;
      for (++i; partitions.iterate (i, &partition); ++i)
	if (!partition_builtin_p (partition))
	  {
	    if (dump_file && (dump_flags & TDF_DETAILS))
	      {
		fprintf (dump_file, "fusing non-builtin partitions\n");
		dump_bitmap (dump_file, into->stmts);
		dump_bitmap (dump_file, partition->stmts);
	      }
	    partition_merge_into (into, partition);
	    partitions.unordered_remove (i);
	    partition_free (partition);
	    i--;
	  }
    }

  /* Due to limitations in the transform phase we have to fuse all
     reduction partitions into the last partition so the existing
     loop will contain all loop-closed PHI nodes.  */
  for (i = 0; partitions.iterate (i, &into); ++i)
    if (partition_reduction_p (into))
      break;
  for (i = i + 1; partitions.iterate (i, &partition); ++i)
    if (partition_reduction_p (partition))
      {
	if (dump_file && (dump_flags & TDF_DETAILS))
	  {
	    fprintf (dump_file, "fusing partitions\n");
	    dump_bitmap (dump_file, into->stmts);
	    dump_bitmap (dump_file, partition->stmts);
	    fprintf (dump_file, "because they have reductions\n");
	  }
	partition_merge_into (into, partition);
	partitions.unordered_remove (i);
	partition_free (partition);
	i--;
      }

  /* Apply our simple cost model - fuse partitions with similar
     memory accesses.  */
  for (i = 0; partitions.iterate (i, &into); ++i)
    {
      if (partition_builtin_p (into))
	continue;
      for (int j = i + 1;
	   partitions.iterate (j, &partition); ++j)
	{
	  if (!partition_builtin_p (partition)
	      && similar_memory_accesses (rdg, into, partition))
	    {
	      if (dump_file && (dump_flags & TDF_DETAILS))
		{
		  fprintf (dump_file, "fusing partitions\n");
		  dump_bitmap (dump_file, into->stmts);
		  dump_bitmap (dump_file, partition->stmts);
		  fprintf (dump_file, "because they have similar "
			   "memory accesses\n");
		}
	      partition_merge_into (into, partition);
	      partitions.unordered_remove (j);
	      partition_free (partition);
	      j--;
	    }
	}
    }

  /* Build the partition dependency graph.  */
  if (partitions.length () > 1)
    {
      pg = new_graph (partitions.length ());
      struct pgdata {
	  partition_t partition;
	  vec<data_reference_p> writes;
	  vec<data_reference_p> reads;
      };
#define PGDATA(i) ((pgdata *)(pg->vertices[i].data))
      for (i = 0; partitions.iterate (i, &partition); ++i)
	{
	  vertex *v = &pg->vertices[i];
	  pgdata *data = new pgdata;
	  data_reference_p dr;
	  /* FIXME - leaks.  */
	  v->data = data;
	  bitmap_iterator bi;
	  unsigned j;
	  data->partition = partition;
	  data->reads = vNULL;
	  data->writes = vNULL;
	  EXECUTE_IF_SET_IN_BITMAP (partition->stmts, 0, j, bi)
	    for (int k = 0; RDG_DATAREFS (rdg, j).iterate (k, &dr); ++k)
	      if (DR_IS_READ (dr))
		data->reads.safe_push (dr);
	      else
		data->writes.safe_push (dr);
	}
      partition_t partition1, partition2;
      for (i = 0; partitions.iterate (i, &partition1); ++i)
	for (int j = i + 1; partitions.iterate (j, &partition2); ++j)
	  {
	    /* dependence direction - 0 is no dependence, -1 is back,
	       1 is forth, 2 is both (we can stop then, merging will occur).  */
	    int dir = 0;
	    dir = pg_add_dependence_edges (rdg, loop_nest, dir,
					   PGDATA(i)->writes,
					   PGDATA(j)->reads);
	    if (dir != 2)
	      dir = pg_add_dependence_edges (rdg, loop_nest, dir,
					     PGDATA(i)->reads,
					     PGDATA(j)->writes);
	    if (dir != 2)
	      dir = pg_add_dependence_edges (rdg, loop_nest, dir,
					     PGDATA(i)->writes,
					     PGDATA(j)->writes);
	    if (dir == 1 || dir == 2)
	      add_edge (pg, i, j);
	    if (dir == -1 || dir == 2)
	      add_edge (pg, j, i);
	  }

      /* Add edges to the reduction partition (if any) to force it last.  */
      unsigned j;
      for (j = 0; partitions.iterate (j, &partition); ++j)
	if (partition_reduction_p (partition))
	  break;
      if (j < partitions.length ())
	{
	  for (unsigned i = 0; partitions.iterate (i, &partition); ++i)
	    if (i != j)
	      add_edge (pg, i, j);
	}

      /* Compute partitions we cannot separate and fuse them.  */
      num_sccs = graphds_scc (pg, NULL);
      for (i = 0; i < num_sccs; ++i)
	{
	  partition_t first;
	  int j;
	  for (j = 0; partitions.iterate (j, &first); ++j)
	    if (pg->vertices[j].component == i)
	      break;
	  for (j = j + 1; partitions.iterate (j, &partition); ++j)
	    if (pg->vertices[j].component == i)
	      {
		if (dump_file && (dump_flags & TDF_DETAILS))
		  {
		    fprintf (dump_file, "fusing partitions\n");
		    dump_bitmap (dump_file, first->stmts);
		    dump_bitmap (dump_file, partition->stmts);
		    fprintf (dump_file, "because they are in the same "
			     "dependence SCC\n");
		  }
		partition_merge_into (first, partition);
		partitions[j] = NULL;
		partition_free (partition);
		PGDATA (j)->partition = NULL;
	      }
	}

      /* Now order the remaining nodes in postorder.  */
      qsort (pg->vertices, pg->n_vertices, sizeof (vertex), pgcmp);
      partitions.truncate (0);
      for (i = 0; i < pg->n_vertices; ++i)
	{
	  pgdata *data = PGDATA (i);
	  if (data->partition)
	    partitions.safe_push (data->partition);
	  data->reads.release ();
	  data->writes.release ();
	  delete data;
	}
      gcc_assert (partitions.length () == (unsigned)num_sccs);
      free_graph (pg);
    }

  nbp = partitions.length ();
  if (nbp == 0
      || (nbp == 1 && !partition_builtin_p (partitions[0]))
      || (nbp > 1 && partition_contains_all_rw (rdg, partitions)))
    {
      nbp = 0;
      goto ldist_done;
    }

  if (dump_file && (dump_flags & TDF_DETAILS))
    dump_rdg_partitions (dump_file, partitions);

  FOR_EACH_VEC_ELT (partitions, i, partition)
    {
      if (partition_builtin_p (partition))
	(*nb_calls)++;
      generate_code_for_partition (loop, partition, i < nbp - 1);
    }

 ldist_done:

  FOR_EACH_VEC_ELT (partitions, i, partition)
    partition_free (partition);

  free_rdg (rdg);
  return nbp - *nb_calls;
}

/* Distribute all loops in the current function.  */

static unsigned int
tree_loop_distribution (void)
{
  struct loop *loop;
  bool changed = false;
  basic_block bb;
  control_dependences *cd = NULL;

  FOR_ALL_BB_FN (bb, cfun)
    {
      gimple_stmt_iterator gsi;
      for (gsi = gsi_start_phis (bb); !gsi_end_p (gsi); gsi_next (&gsi))
	gimple_set_uid (gsi_stmt (gsi), -1);
      for (gsi = gsi_start_bb (bb); !gsi_end_p (gsi); gsi_next (&gsi))
	gimple_set_uid (gsi_stmt (gsi), -1);
    }

  /* We can at the moment only distribute non-nested loops, thus restrict
     walking to innermost loops.  */
  FOR_EACH_LOOP (loop, LI_ONLY_INNERMOST)
    {
      auto_vec<gimple> work_list;
      basic_block *bbs;
      int num = loop->num;
      unsigned int i;

      /* If the loop doesn't have a single exit we will fail anyway,
	 so do that early.  */
      if (!single_exit (loop))
	continue;

      /* Only optimize hot loops.  */
      if (!optimize_loop_for_speed_p (loop))
	continue;

      /* Initialize the worklist with stmts we seed the partitions with.  */
      bbs = get_loop_body_in_dom_order (loop);
      for (i = 0; i < loop->num_nodes; ++i)
	{
	  gimple_stmt_iterator gsi;
	  for (gsi = gsi_start_phis (bbs[i]); !gsi_end_p (gsi); gsi_next (&gsi))
	    {
	      gimple phi = gsi_stmt (gsi);
	      if (virtual_operand_p (gimple_phi_result (phi)))
		continue;
	      /* Distribute stmts which have defs that are used outside of
	         the loop.  */
	      if (!stmt_has_scalar_dependences_outside_loop (loop, phi))
		continue;
	      work_list.safe_push (phi);
	    }
	  for (gsi = gsi_start_bb (bbs[i]); !gsi_end_p (gsi); gsi_next (&gsi))
	    {
	      gimple stmt = gsi_stmt (gsi);

	      /* If there is a stmt with side-effects bail out - we
	         cannot and should not distribute this loop.  */
	      if (gimple_has_side_effects (stmt))
		{
		  work_list.truncate (0);
		  goto out;
		}

	      /* Distribute stmts which have defs that are used outside of
	         the loop.  */
	      if (stmt_has_scalar_dependences_outside_loop (loop, stmt))
		;
	      /* Otherwise only distribute stores for now.  */
	      else if (!gimple_vdef (stmt))
		continue;

	      work_list.safe_push (stmt);
	    }
	}
out:
      free (bbs);

      int nb_generated_loops = 0;
      int nb_generated_calls = 0;
      location_t loc = find_loop_location (loop);
      if (work_list.length () > 0)
	{
	  if (!cd)
	    {
	      calculate_dominance_info (CDI_DOMINATORS);
	      calculate_dominance_info (CDI_POST_DOMINATORS);
	      cd = new control_dependences (create_edge_list ());
	      free_dominance_info (CDI_POST_DOMINATORS);
	    }
	  nb_generated_loops = distribute_loop (loop, work_list, cd,
						&nb_generated_calls);
	}

      if (nb_generated_loops + nb_generated_calls > 0)
	{
	  changed = true;
	  dump_printf_loc (MSG_OPTIMIZED_LOCATIONS,
			   loc, "Loop %d distributed: split to %d loops "
			   "and %d library calls.\n",
			   num, nb_generated_loops, nb_generated_calls);
	}
      else if (dump_file && (dump_flags & TDF_DETAILS))
	fprintf (dump_file, "Loop %d is the same.\n", num);
    }

  if (cd)
    delete cd;

  if (changed)
    {
      mark_virtual_operands_for_renaming (cfun);
      rewrite_into_loop_closed_ssa (NULL, TODO_update_ssa);
    }

#ifdef ENABLE_CHECKING
  verify_loop_structure ();
#endif

  return 0;
}

static bool
gate_tree_loop_distribution (void)
{
  return flag_tree_loop_distribution
    || flag_tree_loop_distribute_patterns;
}

namespace {

const pass_data pass_data_loop_distribution =
{
  GIMPLE_PASS, /* type */
  "ldist", /* name */
  OPTGROUP_LOOP, /* optinfo_flags */
  true, /* has_gate */
  true, /* has_execute */
  TV_TREE_LOOP_DISTRIBUTION, /* tv_id */
  ( PROP_cfg | PROP_ssa ), /* properties_required */
  0, /* properties_provided */
  0, /* properties_destroyed */
  0, /* todo_flags_start */
  TODO_verify_ssa, /* todo_flags_finish */
};

class pass_loop_distribution : public gimple_opt_pass
{
public:
  pass_loop_distribution (gcc::context *ctxt)
    : gimple_opt_pass (pass_data_loop_distribution, ctxt)
  {}

  /* opt_pass methods: */
  bool gate () { return gate_tree_loop_distribution (); }
  unsigned int execute () { return tree_loop_distribution (); }

}; // class pass_loop_distribution

} // anon namespace

gimple_opt_pass *
make_pass_loop_distribution (gcc::context *ctxt)
{
  return new pass_loop_distribution (ctxt);
}<|MERGE_RESOLUTION|>--- conflicted
+++ resolved
@@ -916,289 +916,6 @@
 	    mark_virtual_operand_for_renaming (vdef);
 	}
       delete_basic_block (bbs[i]);
-<<<<<<< HEAD
-    }
-  free (bbs);
-
-  set_immediate_dominator (CDI_DOMINATORS, dest,
-			   recompute_dominator (CDI_DOMINATORS, dest));
-}
-
-/* Generates code for PARTITION.  */
-
-static void
-generate_code_for_partition (struct loop *loop,
-			     partition_t partition, bool copy_p)
-{
-  switch (partition->kind)
-    {
-    case PKIND_MEMSET:
-      generate_memset_builtin (loop, partition);
-      /* If this is the last partition for which we generate code, we have
-	 to destroy the loop.  */
-      if (!copy_p)
-	destroy_loop (loop);
-      break;
-
-    case PKIND_MEMCPY:
-      generate_memcpy_builtin (loop, partition);
-      /* If this is the last partition for which we generate code, we have
-	 to destroy the loop.  */
-      if (!copy_p)
-	destroy_loop (loop);
-      break;
-
-    case PKIND_REDUCTION:
-      /* Reductions all have to be in the last partition.  */
-      gcc_assert (!copy_p);
-    case PKIND_NORMAL:
-      generate_loops_for_partition (loop, partition, copy_p);
-      break;
-
-    default:
-      gcc_unreachable ();
-    }
-}
-
-
-/* Returns true if the node V of RDG cannot be recomputed.  */
-
-static bool
-rdg_cannot_recompute_vertex_p (struct graph *rdg, int v)
-{
-  if (RDG_MEM_WRITE_STMT (rdg, v))
-    return true;
-
-  return false;
-}
-
-/* Returns true when the vertex V has already been generated in the
-   current partition (V is in PROCESSED), or when V belongs to another
-   partition and cannot be recomputed (V is not in REMAINING_STMTS).  */
-
-static inline bool
-already_processed_vertex_p (bitmap processed, int v)
-{
-  return (bitmap_bit_p (processed, v)
-	  || !bitmap_bit_p (remaining_stmts, v));
-}
-
-/* Returns NULL when there is no anti-dependence or output-dependence
-   among the successors of vertex V, otherwise returns the edge with the
-   dependency.  */
-
-static struct graph_edge *
-has_anti_or_output_dependence (struct vertex *v)
-{
-  struct graph_edge *e;
-
-  if (v->succ)
-    for (e = v->succ; e; e = e->succ_next)
-      if (RDGE_TYPE (e) == anti_dd
-	  || RDGE_TYPE (e) == output_dd)
-	return e;
-
-  return NULL;
-}
-
-/* Returns true when V has an anti-dependence edge among its successors.  */
-
-static bool
-predecessor_has_mem_write (struct graph *rdg, struct vertex *v)
-{
-  struct graph_edge *e;
-
-  if (v->pred)
-    for (e = v->pred; e; e = e->pred_next)
-      if (bitmap_bit_p (upstream_mem_writes, e->src)
-	  /* Don't consider flow channels: a write to memory followed
-	     by a read from memory.  These channels allow the split of
-	     the RDG in different partitions.  */
-	  && !RDG_MEM_WRITE_STMT (rdg, e->src))
-	return true;
-
-  return false;
-}
-
-/* Initializes the upstream_mem_writes bitmap following the
-   information from RDG.  */
-
-static void
-mark_nodes_having_upstream_mem_writes (struct graph *rdg)
-{
-  int v, x;
-  bitmap seen = BITMAP_ALLOC (NULL);
-
-  for (v = rdg->n_vertices - 1; v >= 0; v--)
-    if (!bitmap_bit_p (seen, v))
-      {
-	unsigned i;
-	vec<int> nodes;
-	nodes.create (3);
-
-	graphds_dfs (rdg, &v, 1, &nodes, false, NULL);
-
-	FOR_EACH_VEC_ELT (nodes, i, x)
-	  {
-	    if (!bitmap_set_bit (seen, x))
-	      continue;
-
-	    if (RDG_MEM_WRITE_STMT (rdg, x)
-		|| predecessor_has_mem_write (rdg, &(rdg->vertices[x]))
-		/* In anti dependences the read should occur before
-		   the write, this is why both the read and the write
-		   should be placed in the same partition.  In output
-		   dependences the writes order need to be preserved.  */
-		|| has_anti_or_output_dependence (&(rdg->vertices[x])))
-	      bitmap_set_bit (upstream_mem_writes, x);
-	  }
-
-	nodes.release ();
-      }
-}
-
-/* Returns true when vertex u has a memory write node as a predecessor
-   in RDG.  */
-
-static bool
-has_upstream_mem_writes (int u)
-{
-  return bitmap_bit_p (upstream_mem_writes, u);
-}
-
-static void rdg_flag_vertex_and_dependent (struct graph *, int, partition_t,
-					   bitmap, bitmap);
-
-/* Flag the uses of U stopping following the information from
-   upstream_mem_writes.  */
-
-static void
-rdg_flag_uses (struct graph *rdg, int u, partition_t partition, bitmap loops,
-	       bitmap processed)
-{
-  use_operand_p use_p;
-  struct vertex *x = &(rdg->vertices[u]);
-  gimple stmt = RDGV_STMT (x);
-  struct graph_edge *anti_dep = has_anti_or_output_dependence (x);
-
-  /* Keep in the same partition the destination of an antidependence,
-     because this is a store to the exact same location.  Putting this
-     in another partition is bad for cache locality.  */
-  if (anti_dep)
-    {
-      int v = anti_dep->dest;
-
-      if (!already_processed_vertex_p (processed, v))
-	rdg_flag_vertex_and_dependent (rdg, v, partition, loops,
-				       processed);
-    }
-
-  if (gimple_code (stmt) != GIMPLE_PHI)
-    {
-      if ((use_p = gimple_vuse_op (stmt)) != NULL_USE_OPERAND_P)
-	{
-	  tree use = USE_FROM_PTR (use_p);
-
-	  if (TREE_CODE (use) == SSA_NAME
-	      && !SSA_NAME_IS_DEFAULT_DEF (use))
-	    {
-	      gimple def_stmt = SSA_NAME_DEF_STMT (use);
-	      int v = rdg_vertex_for_stmt (rdg, def_stmt);
-
-	      if (v >= 0
-		  && !already_processed_vertex_p (processed, v))
-		rdg_flag_vertex_and_dependent (rdg, v, partition, loops,
-					       processed);
-	    }
-	}
-    }
-
-  if (is_gimple_assign (stmt) && has_upstream_mem_writes (u))
-    {
-      tree op0 = gimple_assign_lhs (stmt);
-
-      /* Scalar channels don't have enough space for transmitting data
-	 between tasks, unless we add more storage by privatizing.  */
-      if (is_gimple_reg (op0))
-	{
-	  use_operand_p use_p;
-	  imm_use_iterator iter;
-
-	  FOR_EACH_IMM_USE_FAST (use_p, iter, op0)
-	    {
-	      int v = rdg_vertex_for_stmt (rdg, USE_STMT (use_p));
-
-	      if (!already_processed_vertex_p (processed, v))
-		rdg_flag_vertex_and_dependent (rdg, v, partition, loops,
-					       processed);
-	    }
-	}
-    }
-}
-
-/* Flag V from RDG as part of PARTITION, and also flag its loop number
-   in LOOPS.  */
-
-static void
-rdg_flag_vertex (struct graph *rdg, int v, partition_t partition, bitmap loops)
-{
-  struct loop *loop;
-
-  if (!bitmap_set_bit (partition->stmts, v))
-    return;
-
-  loop = loop_containing_stmt (RDG_STMT (rdg, v));
-  bitmap_set_bit (loops, loop->num);
-
-  if (rdg_cannot_recompute_vertex_p (rdg, v))
-    {
-      partition->has_writes = true;
-      bitmap_clear_bit (remaining_stmts, v);
-    }
-}
-
-/* Flag in the bitmap PARTITION the vertex V and all its predecessors.
-   Also flag their loop number in LOOPS.  */
-
-static void
-rdg_flag_vertex_and_dependent (struct graph *rdg, int v, partition_t partition,
-			       bitmap loops, bitmap processed)
-{
-  unsigned i;
-  vec<int> nodes;
-  nodes.create (3);
-  int x;
-
-  bitmap_set_bit (processed, v);
-  rdg_flag_uses (rdg, v, partition, loops, processed);
-  graphds_dfs (rdg, &v, 1, &nodes, false, remaining_stmts);
-  rdg_flag_vertex (rdg, v, partition, loops);
-
-  FOR_EACH_VEC_ELT (nodes, i, x)
-    if (!already_processed_vertex_p (processed, x))
-      rdg_flag_vertex_and_dependent (rdg, x, partition, loops, processed);
-
-  nodes.release ();
-}
-
-/* Initialize CONDS with all the condition statements from the basic
-   blocks of LOOP.  */
-
-static void
-collect_condition_stmts (struct loop *loop, vec<gimple> *conds)
-{
-  unsigned i;
-  edge e;
-  vec<edge> exits = get_loop_exit_edges (loop);
-
-  FOR_EACH_VEC_ELT (exits, i, e)
-    {
-      gimple cond = last_stmt (e->src);
-
-      if (cond)
-	conds->safe_push (cond);
-=======
->>>>>>> a7aa3838
     }
   free (bbs);
 
@@ -1354,25 +1071,10 @@
     {
       gimple stmt = DR_STMT (single_store);
       tree rhs = gimple_assign_rhs1 (stmt);
-<<<<<<< HEAD
-      if (!(integer_zerop (rhs)
-	    || real_zerop (rhs)
-	    || (TREE_CODE (rhs) == CONSTRUCTOR
-		&& !TREE_CLOBBER_P (rhs))
-	    || ((integer_all_onesp (rhs)
-		 || (INTEGRAL_TYPE_P (TREE_TYPE (rhs))
-		     && (TYPE_MODE (TREE_TYPE (rhs))
-			 == TYPE_MODE (unsigned_char_type_node))))
-		/* For stores of a non-zero value require that the precision
-		   of the value matches its actual size.  */
-		&& (TYPE_PRECISION (TREE_TYPE (rhs))
-		    == GET_MODE_BITSIZE (TYPE_MODE (TREE_TYPE (rhs)))))))
-=======
       if (const_with_all_bytes_same (rhs) == -1
 	  && (!INTEGRAL_TYPE_P (TREE_TYPE (rhs))
 	      || (TYPE_MODE (TREE_TYPE (rhs))
 		  != TYPE_MODE (unsigned_char_type_node))))
->>>>>>> a7aa3838
 	return;
       if (TREE_CODE (rhs) == SSA_NAME
 	  && !SSA_NAME_IS_DEFAULT_DEF (rhs)
