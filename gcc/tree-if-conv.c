/* If-conversion for vectorizer.
   Copyright (C) 2004-2013 Free Software Foundation, Inc.
   Contributed by Devang Patel <dpatel@apple.com>

This file is part of GCC.

GCC is free software; you can redistribute it and/or modify it under
the terms of the GNU General Public License as published by the Free
Software Foundation; either version 3, or (at your option) any later
version.

GCC is distributed in the hope that it will be useful, but WITHOUT ANY
WARRANTY; without even the implied warranty of MERCHANTABILITY or
FITNESS FOR A PARTICULAR PURPOSE.  See the GNU General Public License
for more details.

You should have received a copy of the GNU General Public License
along with GCC; see the file COPYING3.  If not see
<http://www.gnu.org/licenses/>.  */

/* This pass implements a tree level if-conversion of loops.  Its
   initial goal is to help the vectorizer to vectorize loops with
   conditions.

   A short description of if-conversion:

     o Decide if a loop is if-convertible or not.
     o Walk all loop basic blocks in breadth first order (BFS order).
       o Remove conditional statements (at the end of basic block)
         and propagate condition into destination basic blocks'
	 predicate list.
       o Replace modify expression with conditional modify expression
         using current basic block's condition.
     o Merge all basic blocks
       o Replace phi nodes with conditional modify expr
       o Merge all basic blocks into header

     Sample transformation:

     INPUT
     -----

     # i_23 = PHI <0(0), i_18(10)>;
     <L0>:;
     j_15 = A[i_23];
     if (j_15 > 41) goto <L1>; else goto <L17>;

     <L17>:;
     goto <bb 3> (<L3>);

     <L1>:;

     # iftmp.2_4 = PHI <0(8), 42(2)>;
     <L3>:;
     A[i_23] = iftmp.2_4;
     i_18 = i_23 + 1;
     if (i_18 <= 15) goto <L19>; else goto <L18>;

     <L19>:;
     goto <bb 1> (<L0>);

     <L18>:;

     OUTPUT
     ------

     # i_23 = PHI <0(0), i_18(10)>;
     <L0>:;
     j_15 = A[i_23];

     <L3>:;
     iftmp.2_4 = j_15 > 41 ? 42 : 0;
     A[i_23] = iftmp.2_4;
     i_18 = i_23 + 1;
     if (i_18 <= 15) goto <L19>; else goto <L18>;

     <L19>:;
     goto <bb 1> (<L0>);

     <L18>:;
*/

#include "config.h"
#include "system.h"
#include "coretypes.h"
#include "tm.h"
#include "tree.h"
#include "flags.h"
#include "basic-block.h"
#include "gimple-pretty-print.h"
#include "tree-flow.h"
#include "cfgloop.h"
#include "tree-chrec.h"
#include "tree-data-ref.h"
#include "tree-scalar-evolution.h"
#include "tree-pass.h"
#include "dbgcnt.h"

/* List of basic blocks in if-conversion-suitable order.  */
static basic_block *ifc_bbs;

/* Structure used to predicate basic blocks.  This is attached to the
   ->aux field of the BBs in the loop to be if-converted.  */
typedef struct bb_predicate_s {

  /* The condition under which this basic block is executed.  */
  tree predicate;

  /* PREDICATE is gimplified, and the sequence of statements is
     recorded here, in order to avoid the duplication of computations
     that occur in previous conditions.  See PR44483.  */
  gimple_seq predicate_gimplified_stmts;
} *bb_predicate_p;

/* Returns true when the basic block BB has a predicate.  */

static inline bool
bb_has_predicate (basic_block bb)
{
  return bb->aux != NULL;
}

/* Returns the gimplified predicate for basic block BB.  */

static inline tree
bb_predicate (basic_block bb)
{
  return ((bb_predicate_p) bb->aux)->predicate;
}

/* Sets the gimplified predicate COND for basic block BB.  */

static inline void
set_bb_predicate (basic_block bb, tree cond)
{
  gcc_assert ((TREE_CODE (cond) == TRUTH_NOT_EXPR
	       && is_gimple_condexpr (TREE_OPERAND (cond, 0)))
	      || is_gimple_condexpr (cond));
  ((bb_predicate_p) bb->aux)->predicate = cond;
}

/* Returns the sequence of statements of the gimplification of the
   predicate for basic block BB.  */

static inline gimple_seq
bb_predicate_gimplified_stmts (basic_block bb)
{
  return ((bb_predicate_p) bb->aux)->predicate_gimplified_stmts;
}

/* Sets the sequence of statements STMTS of the gimplification of the
   predicate for basic block BB.  */

static inline void
set_bb_predicate_gimplified_stmts (basic_block bb, gimple_seq stmts)
{
  ((bb_predicate_p) bb->aux)->predicate_gimplified_stmts = stmts;
}

/* Adds the sequence of statements STMTS to the sequence of statements
   of the predicate for basic block BB.  */

static inline void
add_bb_predicate_gimplified_stmts (basic_block bb, gimple_seq stmts)
{
  gimple_seq_add_seq
    (&(((bb_predicate_p) bb->aux)->predicate_gimplified_stmts), stmts);
}

/* Initializes to TRUE the predicate of basic block BB.  */

static inline void
init_bb_predicate (basic_block bb)
{
  bb->aux = XNEW (struct bb_predicate_s);
  set_bb_predicate_gimplified_stmts (bb, NULL);
  set_bb_predicate (bb, boolean_true_node);
}

/* Free the predicate of basic block BB.  */

static inline void
free_bb_predicate (basic_block bb)
{
  gimple_seq stmts;

  if (!bb_has_predicate (bb))
    return;

  /* Release the SSA_NAMEs created for the gimplification of the
     predicate.  */
  stmts = bb_predicate_gimplified_stmts (bb);
  if (stmts)
    {
      gimple_stmt_iterator i;

      for (i = gsi_start (stmts); !gsi_end_p (i); gsi_next (&i))
	free_stmt_operands (gsi_stmt (i));
    }

  free (bb->aux);
  bb->aux = NULL;
}

/* Free the predicate of BB and reinitialize it with the true
   predicate.  */

static inline void
reset_bb_predicate (basic_block bb)
{
  free_bb_predicate (bb);
  init_bb_predicate (bb);
}

/* Returns a new SSA_NAME of type TYPE that is assigned the value of
   the expression EXPR.  Inserts the statement created for this
   computation before GSI and leaves the iterator GSI at the same
   statement.  */

static tree
ifc_temp_var (tree type, tree expr, gimple_stmt_iterator *gsi)
{
  tree new_name = make_temp_ssa_name (type, NULL, "_ifc_");
  gimple stmt = gimple_build_assign (new_name, expr);
  gsi_insert_before (gsi, stmt, GSI_SAME_STMT);
  return new_name;
}

/* Return true when COND is a true predicate.  */

static inline bool
is_true_predicate (tree cond)
{
  return (cond == NULL_TREE
	  || cond == boolean_true_node
	  || integer_onep (cond));
}

/* Returns true when BB has a predicate that is not trivial: true or
   NULL_TREE.  */

static inline bool
is_predicated (basic_block bb)
{
  return !is_true_predicate (bb_predicate (bb));
}

/* Parses the predicate COND and returns its comparison code and
   operands OP0 and OP1.  */

static enum tree_code
parse_predicate (tree cond, tree *op0, tree *op1)
{
  gimple s;

  if (TREE_CODE (cond) == SSA_NAME
      && is_gimple_assign (s = SSA_NAME_DEF_STMT (cond)))
    {
      if (TREE_CODE_CLASS (gimple_assign_rhs_code (s)) == tcc_comparison)
	{
	  *op0 = gimple_assign_rhs1 (s);
	  *op1 = gimple_assign_rhs2 (s);
	  return gimple_assign_rhs_code (s);
	}

      else if (gimple_assign_rhs_code (s) == TRUTH_NOT_EXPR)
	{
	  tree op = gimple_assign_rhs1 (s);
	  tree type = TREE_TYPE (op);
	  enum tree_code code = parse_predicate (op, op0, op1);

	  return code == ERROR_MARK ? ERROR_MARK
	    : invert_tree_comparison (code, HONOR_NANS (TYPE_MODE (type)));
	}

      return ERROR_MARK;
    }

  if (TREE_CODE_CLASS (TREE_CODE (cond)) == tcc_comparison)
    {
      *op0 = TREE_OPERAND (cond, 0);
      *op1 = TREE_OPERAND (cond, 1);
      return TREE_CODE (cond);
    }

  return ERROR_MARK;
}

/* Returns the fold of predicate C1 OR C2 at location LOC.  */

static tree
fold_or_predicates (location_t loc, tree c1, tree c2)
{
  tree op1a, op1b, op2a, op2b;
  enum tree_code code1 = parse_predicate (c1, &op1a, &op1b);
  enum tree_code code2 = parse_predicate (c2, &op2a, &op2b);

  if (code1 != ERROR_MARK && code2 != ERROR_MARK)
    {
      tree t = maybe_fold_or_comparisons (code1, op1a, op1b,
					  code2, op2a, op2b);
      if (t)
	return t;
    }

  return fold_build2_loc (loc, TRUTH_OR_EXPR, boolean_type_node, c1, c2);
}

/* Returns true if N is either a constant or a SSA_NAME.  */

static bool
constant_or_ssa_name (tree n)
{
  switch (TREE_CODE (n))
    {
      case SSA_NAME:
      case INTEGER_CST:
      case REAL_CST:
      case COMPLEX_CST:
      case VECTOR_CST:
	return true;
      default:
	return false;
    }
}

/* Returns either a COND_EXPR or the folded expression if the folded
   expression is a MIN_EXPR, a MAX_EXPR, an ABS_EXPR,
   a constant or a SSA_NAME. */

static tree
fold_build_cond_expr (tree type, tree cond, tree rhs, tree lhs)
{
  tree rhs1, lhs1, cond_expr;
  cond_expr = fold_ternary (COND_EXPR, type, cond,
			    rhs, lhs);

  if (cond_expr == NULL_TREE)
    return build3 (COND_EXPR, type, cond, rhs, lhs);

  STRIP_USELESS_TYPE_CONVERSION (cond_expr);

  if (constant_or_ssa_name (cond_expr))
    return cond_expr;

  if (TREE_CODE (cond_expr) == ABS_EXPR)
    {
      rhs1 = TREE_OPERAND (cond_expr, 1);
      STRIP_USELESS_TYPE_CONVERSION (rhs1);
      if (constant_or_ssa_name (rhs1))
	return build1 (ABS_EXPR, type, rhs1);
    }

  if (TREE_CODE (cond_expr) == MIN_EXPR
      || TREE_CODE (cond_expr) == MAX_EXPR)
    {
      lhs1 = TREE_OPERAND (cond_expr, 0);
      STRIP_USELESS_TYPE_CONVERSION (lhs1);
      rhs1 = TREE_OPERAND (cond_expr, 1);
      STRIP_USELESS_TYPE_CONVERSION (rhs1);
      if (constant_or_ssa_name (rhs1)
	  && constant_or_ssa_name (lhs1))
	return build2 (TREE_CODE (cond_expr), type, lhs1, rhs1);
    }
  return build3 (COND_EXPR, type, cond, rhs, lhs);
}

/* Add condition NC to the predicate list of basic block BB.  */

static inline void
add_to_predicate_list (basic_block bb, tree nc)
{
  tree bc, *tp;

  if (is_true_predicate (nc))
    return;

  if (!is_predicated (bb))
    bc = nc;
  else
    {
      bc = bb_predicate (bb);
      bc = fold_or_predicates (EXPR_LOCATION (bc), nc, bc);
      if (is_true_predicate (bc))
	{
	  reset_bb_predicate (bb);
	  return;
	}
    }

  /* Allow a TRUTH_NOT_EXPR around the main predicate.  */
  if (TREE_CODE (bc) == TRUTH_NOT_EXPR)
    tp = &TREE_OPERAND (bc, 0);
  else
    tp = &bc;
  if (!is_gimple_condexpr (*tp))
    {
      gimple_seq stmts;
      *tp = force_gimple_operand_1 (*tp, &stmts, is_gimple_condexpr, NULL_TREE);
      add_bb_predicate_gimplified_stmts (bb, stmts);
    }
  set_bb_predicate (bb, bc);
}

/* Add the condition COND to the previous condition PREV_COND, and add
   this to the predicate list of the destination of edge E.  LOOP is
   the loop to be if-converted.  */

static void
add_to_dst_predicate_list (struct loop *loop, edge e,
			   tree prev_cond, tree cond)
{
  if (!flow_bb_inside_loop_p (loop, e->dest))
    return;

  if (!is_true_predicate (prev_cond))
    cond = fold_build2 (TRUTH_AND_EXPR, boolean_type_node,
			prev_cond, cond);

  add_to_predicate_list (e->dest, cond);
}

/* Return true if one of the successor edges of BB exits LOOP.  */

static bool
bb_with_exit_edge_p (struct loop *loop, basic_block bb)
{
  edge e;
  edge_iterator ei;

  FOR_EACH_EDGE (e, ei, bb->succs)
    if (loop_exit_edge_p (loop, e))
      return true;

  return false;
}

/* Return true when PHI is if-convertible.  PHI is part of loop LOOP
   and it belongs to basic block BB.

   PHI is not if-convertible if:
   - it has more than 2 arguments.

   When the flag_tree_loop_if_convert_stores is not set, PHI is not
   if-convertible if:
   - a virtual PHI is immediately used in another PHI node,
   - there is a virtual PHI in a BB other than the loop->header.  */

static bool
if_convertible_phi_p (struct loop *loop, basic_block bb, gimple phi)
{
  if (dump_file && (dump_flags & TDF_DETAILS))
    {
      fprintf (dump_file, "-------------------------\n");
      print_gimple_stmt (dump_file, phi, 0, TDF_SLIM);
    }

  if (bb != loop->header && gimple_phi_num_args (phi) != 2)
    {
      if (dump_file && (dump_flags & TDF_DETAILS))
	fprintf (dump_file, "More than two phi node args.\n");
      return false;
    }

  if (flag_tree_loop_if_convert_stores)
    return true;

  /* When the flag_tree_loop_if_convert_stores is not set, check
     that there are no memory writes in the branches of the loop to be
     if-converted.  */
  if (virtual_operand_p (gimple_phi_result (phi)))
    {
      imm_use_iterator imm_iter;
      use_operand_p use_p;

      if (bb != loop->header)
	{
	  if (dump_file && (dump_flags & TDF_DETAILS))
	    fprintf (dump_file, "Virtual phi not on loop->header.\n");
	  return false;
	}

      FOR_EACH_IMM_USE_FAST (use_p, imm_iter, gimple_phi_result (phi))
	{
	  if (gimple_code (USE_STMT (use_p)) == GIMPLE_PHI)
	    {
	      if (dump_file && (dump_flags & TDF_DETAILS))
		fprintf (dump_file, "Difficult to handle this virtual phi.\n");
	      return false;
	    }
	}
    }

  return true;
}

/* Records the status of a data reference.  This struct is attached to
   each DR->aux field.  */

struct ifc_dr {
  /* -1 when not initialized, 0 when false, 1 when true.  */
  int written_at_least_once;

  /* -1 when not initialized, 0 when false, 1 when true.  */
  int rw_unconditionally;
};

#define IFC_DR(DR) ((struct ifc_dr *) (DR)->aux)
#define DR_WRITTEN_AT_LEAST_ONCE(DR) (IFC_DR (DR)->written_at_least_once)
#define DR_RW_UNCONDITIONALLY(DR) (IFC_DR (DR)->rw_unconditionally)

/* Returns true when the memory references of STMT are read or written
   unconditionally.  In other words, this function returns true when
   for every data reference A in STMT there exist other accesses to
   a data reference with the same base with predicates that add up (OR-up) to
   the true predicate: this ensures that the data reference A is touched
   (read or written) on every iteration of the if-converted loop.  */

static bool
memrefs_read_or_written_unconditionally (gimple stmt,
					 vec<data_reference_p> drs)
{
  int i, j;
  data_reference_p a, b;
  tree ca = bb_predicate (gimple_bb (stmt));

  for (i = 0; drs.iterate (i, &a); i++)
    if (DR_STMT (a) == stmt)
      {
	bool found = false;
	int x = DR_RW_UNCONDITIONALLY (a);

	if (x == 0)
	  return false;

	if (x == 1)
	  continue;

	for (j = 0; drs.iterate (j, &b); j++)
          {
            tree ref_base_a = DR_REF (a);
            tree ref_base_b = DR_REF (b);

            if (DR_STMT (b) == stmt)
              continue;

            while (TREE_CODE (ref_base_a) == COMPONENT_REF
                   || TREE_CODE (ref_base_a) == IMAGPART_EXPR
                   || TREE_CODE (ref_base_a) == REALPART_EXPR)
              ref_base_a = TREE_OPERAND (ref_base_a, 0);

            while (TREE_CODE (ref_base_b) == COMPONENT_REF
                   || TREE_CODE (ref_base_b) == IMAGPART_EXPR
                   || TREE_CODE (ref_base_b) == REALPART_EXPR)
              ref_base_b = TREE_OPERAND (ref_base_b, 0);

  	    if (!operand_equal_p (ref_base_a, ref_base_b, 0))
	      {
	        tree cb = bb_predicate (gimple_bb (DR_STMT (b)));

	        if (DR_RW_UNCONDITIONALLY (b) == 1
		    || is_true_predicate (cb)
		    || is_true_predicate (ca
                        = fold_or_predicates (EXPR_LOCATION (cb), ca, cb)))
		  {
		    DR_RW_UNCONDITIONALLY (a) = 1;
  		    DR_RW_UNCONDITIONALLY (b) = 1;
		    found = true;
		    break;
		  }
               }
	    }

	if (!found)
	  {
	    DR_RW_UNCONDITIONALLY (a) = 0;
	    return false;
	  }
      }

  return true;
}

/* Returns true when the memory references of STMT are unconditionally
   written.  In other words, this function returns true when for every
   data reference A written in STMT, there exist other writes to the
   same data reference with predicates that add up (OR-up) to the true
   predicate: this ensures that the data reference A is written on
   every iteration of the if-converted loop.  */

static bool
write_memrefs_written_at_least_once (gimple stmt,
				     vec<data_reference_p> drs)
{
  int i, j;
  data_reference_p a, b;
  tree ca = bb_predicate (gimple_bb (stmt));

  for (i = 0; drs.iterate (i, &a); i++)
    if (DR_STMT (a) == stmt
	&& DR_IS_WRITE (a))
      {
	bool found = false;
	int x = DR_WRITTEN_AT_LEAST_ONCE (a);

	if (x == 0)
	  return false;

	if (x == 1)
	  continue;

	for (j = 0; drs.iterate (j, &b); j++)
	  if (DR_STMT (b) != stmt
	      && DR_IS_WRITE (b)
	      && same_data_refs_base_objects (a, b))
	    {
	      tree cb = bb_predicate (gimple_bb (DR_STMT (b)));

	      if (DR_WRITTEN_AT_LEAST_ONCE (b) == 1
		  || is_true_predicate (cb)
		  || is_true_predicate (ca = fold_or_predicates (EXPR_LOCATION (cb),
								 ca, cb)))
		{
		  DR_WRITTEN_AT_LEAST_ONCE (a) = 1;
		  DR_WRITTEN_AT_LEAST_ONCE (b) = 1;
		  found = true;
		  break;
		}
	    }

	if (!found)
	  {
	    DR_WRITTEN_AT_LEAST_ONCE (a) = 0;
	    return false;
	  }
      }

  return true;
}

/* Return true when the memory references of STMT won't trap in the
   if-converted code.  There are two things that we have to check for:

   - writes to memory occur to writable memory: if-conversion of
   memory writes transforms the conditional memory writes into
   unconditional writes, i.e. "if (cond) A[i] = foo" is transformed
   into "A[i] = cond ? foo : A[i]", and as the write to memory may not
   be executed at all in the original code, it may be a readonly
   memory.  To check that A is not const-qualified, we check that
   there exists at least an unconditional write to A in the current
   function.

   - reads or writes to memory are valid memory accesses for every
   iteration.  To check that the memory accesses are correctly formed
   and that we are allowed to read and write in these locations, we
   check that the memory accesses to be if-converted occur at every
   iteration unconditionally.  */

static bool
ifcvt_memrefs_wont_trap (gimple stmt, vec<data_reference_p> refs)
{
  return write_memrefs_written_at_least_once (stmt, refs)
    && memrefs_read_or_written_unconditionally (stmt, refs);
}

/* Wrapper around gimple_could_trap_p refined for the needs of the
   if-conversion.  Try to prove that the memory accesses of STMT could
   not trap in the innermost loop containing STMT.  */

static bool
ifcvt_could_trap_p (gimple stmt, vec<data_reference_p> refs)
{
  if (gimple_vuse (stmt)
      && !gimple_could_trap_p_1 (stmt, false, false)
      && ifcvt_memrefs_wont_trap (stmt, refs))
    return false;

  return gimple_could_trap_p (stmt);
}

/* Return true when STMT is if-convertible.

   GIMPLE_ASSIGN statement is not if-convertible if,
   - it is not movable,
   - it could trap,
   - LHS is not var decl.  */

static bool
if_convertible_gimple_assign_stmt_p (gimple stmt,
				     vec<data_reference_p> refs)
{
  tree lhs = gimple_assign_lhs (stmt);
  basic_block bb;

  if (dump_file && (dump_flags & TDF_DETAILS))
    {
      fprintf (dump_file, "-------------------------\n");
      print_gimple_stmt (dump_file, stmt, 0, TDF_SLIM);
    }

  if (!is_gimple_reg_type (TREE_TYPE (lhs)))
    return false;

  /* Some of these constrains might be too conservative.  */
  if (stmt_ends_bb_p (stmt)
      || gimple_has_volatile_ops (stmt)
      || (TREE_CODE (lhs) == SSA_NAME
          && SSA_NAME_OCCURS_IN_ABNORMAL_PHI (lhs))
      || gimple_has_side_effects (stmt))
    {
      if (dump_file && (dump_flags & TDF_DETAILS))
        fprintf (dump_file, "stmt not suitable for ifcvt\n");
      return false;
    }

  if (flag_tree_loop_if_convert_stores)
    {
      if (ifcvt_could_trap_p (stmt, refs))
	{
	  if (dump_file && (dump_flags & TDF_DETAILS))
	    fprintf (dump_file, "tree could trap...\n");
	  return false;
	}
      return true;
    }

  if (gimple_assign_rhs_could_trap_p (stmt))
    {
      if (dump_file && (dump_flags & TDF_DETAILS))
	fprintf (dump_file, "tree could trap...\n");
      return false;
    }

  bb = gimple_bb (stmt);

  if (TREE_CODE (lhs) != SSA_NAME
      && bb != bb->loop_father->header
      && !bb_with_exit_edge_p (bb->loop_father, bb))
    {
      if (dump_file && (dump_flags & TDF_DETAILS))
	{
	  fprintf (dump_file, "LHS is not var\n");
	  print_gimple_stmt (dump_file, stmt, 0, TDF_SLIM);
	}
      return false;
    }

  return true;
}

/* Return true when STMT is if-convertible.

   A statement is if-convertible if:
   - it is an if-convertible GIMPLE_ASSIGN,
   - it is a GIMPLE_LABEL or a GIMPLE_COND.  */

static bool
if_convertible_stmt_p (gimple stmt, vec<data_reference_p> refs)
{
  switch (gimple_code (stmt))
    {
    case GIMPLE_LABEL:
    case GIMPLE_DEBUG:
    case GIMPLE_COND:
      return true;

    case GIMPLE_ASSIGN:
      return if_convertible_gimple_assign_stmt_p (stmt, refs);

    case GIMPLE_CALL:
      {
	tree fndecl = gimple_call_fndecl (stmt);
	if (fndecl)
	  {
	    int flags = gimple_call_flags (stmt);
	    if ((flags & ECF_CONST)
		&& !(flags & ECF_LOOPING_CONST_OR_PURE)
		/* We can only vectorize some builtins at the moment,
		   so restrict if-conversion to those.  */
		&& DECL_BUILT_IN (fndecl))
	      return true;
	  }
	return false;
      }

    default:
      /* Don't know what to do with 'em so don't do anything.  */
      if (dump_file && (dump_flags & TDF_DETAILS))
	{
	  fprintf (dump_file, "don't know what to do\n");
	  print_gimple_stmt (dump_file, stmt, 0, TDF_SLIM);
	}
      return false;
      break;
    }

  return true;
}

/* Return true when BB is if-convertible.  This routine does not check
   basic block's statements and phis.

   A basic block is not if-convertible if:
   - it is non-empty and it is after the exit block (in BFS order),
   - it is after the exit block but before the latch,
   - its edges are not normal.

   EXIT_BB is the basic block containing the exit of the LOOP.  BB is
   inside LOOP.  */

static bool
if_convertible_bb_p (struct loop *loop, basic_block bb, basic_block exit_bb)
{
  edge e;
  edge_iterator ei;

  if (dump_file && (dump_flags & TDF_DETAILS))
    fprintf (dump_file, "----------[%d]-------------\n", bb->index);

  if (EDGE_COUNT (bb->preds) > 2
      || EDGE_COUNT (bb->succs) > 2)
    return false;

  if (exit_bb)
    {
      if (bb != loop->latch)
	{
	  if (dump_file && (dump_flags & TDF_DETAILS))
	    fprintf (dump_file, "basic block after exit bb but before latch\n");
	  return false;
	}
      else if (!empty_block_p (bb))
	{
	  if (dump_file && (dump_flags & TDF_DETAILS))
	    fprintf (dump_file, "non empty basic block after exit bb\n");
	  return false;
	}
      else if (bb == loop->latch
	       && bb != exit_bb
	       && !dominated_by_p (CDI_DOMINATORS, bb, exit_bb))
	  {
	    if (dump_file && (dump_flags & TDF_DETAILS))
	      fprintf (dump_file, "latch is not dominated by exit_block\n");
	    return false;
	  }
    }

  /* Be less adventurous and handle only normal edges.  */
  FOR_EACH_EDGE (e, ei, bb->succs)
    if (e->flags & (EDGE_EH | EDGE_ABNORMAL | EDGE_IRREDUCIBLE_LOOP))
      {
	if (dump_file && (dump_flags & TDF_DETAILS))
	  fprintf (dump_file, "Difficult to handle edges\n");
	return false;
      }

  /* At least one incoming edge has to be non-critical as otherwise edge
     predicates are not equal to basic-block predicates of the edge
     source.  */
  if (EDGE_COUNT (bb->preds) > 1
      && bb != loop->header)
    {
      bool found = false;
      FOR_EACH_EDGE (e, ei, bb->preds)
	if (EDGE_COUNT (e->src->succs) == 1)
	  found = true;
      if (!found)
	{
	  if (dump_file && (dump_flags & TDF_DETAILS))
	    fprintf (dump_file, "only critical predecessors\n");
	  return false;
	}
    }

  return true;
}

/* Return true when all predecessor blocks of BB are visited.  The
   VISITED bitmap keeps track of the visited blocks.  */

static bool
pred_blocks_visited_p (basic_block bb, bitmap *visited)
{
  edge e;
  edge_iterator ei;
  FOR_EACH_EDGE (e, ei, bb->preds)
    if (!bitmap_bit_p (*visited, e->src->index))
      return false;

  return true;
}

/* Get body of a LOOP in suitable order for if-conversion.  It is
   caller's responsibility to deallocate basic block list.
   If-conversion suitable order is, breadth first sort (BFS) order
   with an additional constraint: select a block only if all its
   predecessors are already selected.  */

static basic_block *
get_loop_body_in_if_conv_order (const struct loop *loop)
{
  basic_block *blocks, *blocks_in_bfs_order;
  basic_block bb;
  bitmap visited;
  unsigned int index = 0;
  unsigned int visited_count = 0;

  gcc_assert (loop->num_nodes);
  gcc_assert (loop->latch != EXIT_BLOCK_PTR);

  blocks = XCNEWVEC (basic_block, loop->num_nodes);
  visited = BITMAP_ALLOC (NULL);

  blocks_in_bfs_order = get_loop_body_in_bfs_order (loop);

  index = 0;
  while (index < loop->num_nodes)
    {
      bb = blocks_in_bfs_order [index];

      if (bb->flags & BB_IRREDUCIBLE_LOOP)
	{
	  free (blocks_in_bfs_order);
	  BITMAP_FREE (visited);
	  free (blocks);
	  return NULL;
	}

      if (!bitmap_bit_p (visited, bb->index))
	{
	  if (pred_blocks_visited_p (bb, &visited)
	      || bb == loop->header)
	    {
	      /* This block is now visited.  */
	      bitmap_set_bit (visited, bb->index);
	      blocks[visited_count++] = bb;
	    }
	}

      index++;

      if (index == loop->num_nodes
	  && visited_count != loop->num_nodes)
	/* Not done yet.  */
	index = 0;
    }
  free (blocks_in_bfs_order);
  BITMAP_FREE (visited);
  return blocks;
}

/* Returns true when the analysis of the predicates for all the basic
   blocks in LOOP succeeded.

   predicate_bbs first allocates the predicates of the basic blocks.
   These fields are then initialized with the tree expressions
   representing the predicates under which a basic block is executed
   in the LOOP.  As the loop->header is executed at each iteration, it
   has the "true" predicate.  Other statements executed under a
   condition are predicated with that condition, for example

   | if (x)
   |   S1;
   | else
   |   S2;

   S1 will be predicated with "x", and
   S2 will be predicated with "!x".  */

static bool
predicate_bbs (loop_p loop)
{
  unsigned int i;

  for (i = 0; i < loop->num_nodes; i++)
    init_bb_predicate (ifc_bbs[i]);

  for (i = 0; i < loop->num_nodes; i++)
    {
      basic_block bb = ifc_bbs[i];
      tree cond;
      gimple_stmt_iterator itr;

      /* The loop latch is always executed and has no extra conditions
	 to be processed: skip it.  */
      if (bb == loop->latch)
	{
	  reset_bb_predicate (loop->latch);
	  continue;
	}

      cond = bb_predicate (bb);

      for (itr = gsi_start_bb (bb); !gsi_end_p (itr); gsi_next (&itr))
	{
	  gimple stmt = gsi_stmt (itr);

	  switch (gimple_code (stmt))
	    {
	    case GIMPLE_LABEL:
	    case GIMPLE_ASSIGN:
	    case GIMPLE_CALL:
	    case GIMPLE_DEBUG:
	      break;

	    case GIMPLE_COND:
	      {
		tree c2;
		edge true_edge, false_edge;
		location_t loc = gimple_location (stmt);
		tree c = fold_build2_loc (loc, gimple_cond_code (stmt),
					  boolean_type_node,
					  gimple_cond_lhs (stmt),
					  gimple_cond_rhs (stmt));

		/* Add new condition into destination's predicate list.  */
		extract_true_false_edges_from_block (gimple_bb (stmt),
						     &true_edge, &false_edge);

		/* If C is true, then TRUE_EDGE is taken.  */
		add_to_dst_predicate_list (loop, true_edge,
					   unshare_expr (cond),
					   unshare_expr (c));

		/* If C is false, then FALSE_EDGE is taken.  */
		c2 = build1_loc (loc, TRUTH_NOT_EXPR,
				 boolean_type_node, unshare_expr (c));
		add_to_dst_predicate_list (loop, false_edge,
					   unshare_expr (cond), c2);

		cond = NULL_TREE;
		break;
	      }

	    default:
	      /* Not handled yet in if-conversion.  */
	      return false;
	    }
	}

      /* If current bb has only one successor, then consider it as an
	 unconditional goto.  */
      if (single_succ_p (bb))
	{
	  basic_block bb_n = single_succ (bb);

	  /* The successor bb inherits the predicate of its
	     predecessor.  If there is no predicate in the predecessor
	     bb, then consider the successor bb as always executed.  */
	  if (cond == NULL_TREE)
	    cond = boolean_true_node;

	  add_to_predicate_list (bb_n, cond);
	}
    }

  /* The loop header is always executed.  */
  reset_bb_predicate (loop->header);
  gcc_assert (bb_predicate_gimplified_stmts (loop->header) == NULL
	      && bb_predicate_gimplified_stmts (loop->latch) == NULL);

  return true;
}

/* Return true when LOOP is if-convertible.  This is a helper function
   for if_convertible_loop_p.  REFS and DDRS are initialized and freed
   in if_convertible_loop_p.  */

static bool
if_convertible_loop_p_1 (struct loop *loop,
			 vec<loop_p> *loop_nest,
			 vec<data_reference_p> *refs,
			 vec<ddr_p> *ddrs)
{
  bool res;
  unsigned int i;
  basic_block exit_bb = NULL;

  /* Don't if-convert the loop when the data dependences cannot be
     computed: the loop won't be vectorized in that case.  */
  res = compute_data_dependences_for_loop (loop, true, loop_nest, refs, ddrs);
  if (!res)
    return false;

  calculate_dominance_info (CDI_DOMINATORS);

  /* Allow statements that can be handled during if-conversion.  */
  ifc_bbs = get_loop_body_in_if_conv_order (loop);
  if (!ifc_bbs)
    {
      if (dump_file && (dump_flags & TDF_DETAILS))
	fprintf (dump_file, "Irreducible loop\n");
      return false;
    }

  for (i = 0; i < loop->num_nodes; i++)
    {
      basic_block bb = ifc_bbs[i];

      if (!if_convertible_bb_p (loop, bb, exit_bb))
	return false;

      if (bb_with_exit_edge_p (loop, bb))
	exit_bb = bb;
    }

  res = predicate_bbs (loop);
  if (!res)
    return false;

  if (flag_tree_loop_if_convert_stores)
    {
      data_reference_p dr;

      for (i = 0; refs->iterate (i, &dr); i++)
	{
	  dr->aux = XNEW (struct ifc_dr);
	  DR_WRITTEN_AT_LEAST_ONCE (dr) = -1;
	  DR_RW_UNCONDITIONALLY (dr) = -1;
	}
    }

  for (i = 0; i < loop->num_nodes; i++)
    {
      basic_block bb = ifc_bbs[i];
      gimple_stmt_iterator itr;

      for (itr = gsi_start_phis (bb); !gsi_end_p (itr); gsi_next (&itr))
	if (!if_convertible_phi_p (loop, bb, gsi_stmt (itr)))
	  return false;

      /* Check the if-convertibility of statements in predicated BBs.  */
      if (is_predicated (bb))
	for (itr = gsi_start_bb (bb); !gsi_end_p (itr); gsi_next (&itr))
	  if (!if_convertible_stmt_p (gsi_stmt (itr), *refs))
	    return false;
    }

  if (dump_file)
    fprintf (dump_file, "Applying if-conversion\n");

  return true;
}

/* Return true when LOOP is if-convertible.
   LOOP is if-convertible if:
   - it is innermost,
   - it has two or more basic blocks,
   - it has only one exit,
   - loop header is not the exit edge,
   - if its basic blocks and phi nodes are if convertible.  */

static bool
if_convertible_loop_p (struct loop *loop)
{
  edge e;
  edge_iterator ei;
  bool res = false;
  vec<data_reference_p> refs;
  vec<ddr_p> ddrs;
  vec<loop_p> loop_nest;

  /* Handle only innermost loop.  */
  if (!loop || loop->inner)
    {
      if (dump_file && (dump_flags & TDF_DETAILS))
	fprintf (dump_file, "not innermost loop\n");
      return false;
    }

  /* If only one block, no need for if-conversion.  */
  if (loop->num_nodes <= 2)
    {
      if (dump_file && (dump_flags & TDF_DETAILS))
	fprintf (dump_file, "less than 2 basic blocks\n");
      return false;
    }

  /* More than one loop exit is too much to handle.  */
  if (!single_exit (loop))
    {
      if (dump_file && (dump_flags & TDF_DETAILS))
	fprintf (dump_file, "multiple exits\n");
      return false;
    }

  /* If one of the loop header's edge is an exit edge then do not
     apply if-conversion.  */
  FOR_EACH_EDGE (e, ei, loop->header->succs)
    if (loop_exit_edge_p (loop, e))
      return false;

  refs.create (5);
  ddrs.create (25);
  loop_nest.create (3);
  res = if_convertible_loop_p_1 (loop, &loop_nest, &refs, &ddrs);

  if (flag_tree_loop_if_convert_stores)
    {
      data_reference_p dr;
      unsigned int i;

      for (i = 0; refs.iterate (i, &dr); i++)
	free (dr->aux);
    }

  loop_nest.release ();
  free_data_refs (refs);
  free_dependence_relations (ddrs);
  return res;
}

/* Basic block BB has two predecessors.  Using predecessor's bb
   predicate, set an appropriate condition COND for the PHI node
   replacement.  Return the true block whose phi arguments are
   selected when cond is true.  LOOP is the loop containing the
   if-converted region, GSI is the place to insert the code for the
   if-conversion.  */

static basic_block
find_phi_replacement_condition (basic_block bb, tree *cond,
				gimple_stmt_iterator *gsi)
{
  edge first_edge, second_edge;
  tree tmp_cond;

  gcc_assert (EDGE_COUNT (bb->preds) == 2);
  first_edge = EDGE_PRED (bb, 0);
  second_edge = EDGE_PRED (bb, 1);

  /* Prefer an edge with a not negated predicate.
     ???  That's a very weak cost model.  */
  tmp_cond = bb_predicate (first_edge->src);
  gcc_assert (tmp_cond);
  if (TREE_CODE (tmp_cond) == TRUTH_NOT_EXPR)
    {
      edge tmp_edge;

      tmp_edge = first_edge;
      first_edge = second_edge;
      second_edge = tmp_edge;
    }

  /* Check if the edge we take the condition from is not critical.
     We know that at least one non-critical edge exists.  */
  if (EDGE_COUNT (first_edge->src->succs) > 1)
    {
      *cond = bb_predicate (second_edge->src);

      if (TREE_CODE (*cond) == TRUTH_NOT_EXPR)
	*cond = TREE_OPERAND (*cond, 0);
      else
	/* Select non loop header bb.  */
	first_edge = second_edge;
    }
  else
    *cond = bb_predicate (first_edge->src);

  /* Gimplify the condition to a valid cond-expr conditonal operand.  */
  *cond = force_gimple_operand_gsi_1 (gsi, unshare_expr (*cond),
				      is_gimple_condexpr, NULL_TREE,
				      true, GSI_SAME_STMT);

  return first_edge->src;
}

/* Replace a scalar PHI node with a COND_EXPR using COND as condition.
   This routine does not handle PHI nodes with more than two
   arguments.

   For example,
     S1: A = PHI <x1(1), x2(5)>
   is converted into,
     S2: A = cond ? x1 : x2;

   The generated code is inserted at GSI that points to the top of
   basic block's statement list.  When COND is true, phi arg from
   TRUE_BB is selected.  */

static void
predicate_scalar_phi (gimple phi, tree cond,
		      basic_block true_bb,
		      gimple_stmt_iterator *gsi)
{
  gimple new_stmt;
  basic_block bb;
  tree rhs, res, arg, scev;

  gcc_assert (gimple_code (phi) == GIMPLE_PHI
	      && gimple_phi_num_args (phi) == 2);

  res = gimple_phi_result (phi);
  /* Do not handle virtual phi nodes.  */
  if (virtual_operand_p (res))
    return;

  bb = gimple_bb (phi);

  if ((arg = degenerate_phi_result (phi))
      || ((scev = analyze_scalar_evolution (gimple_bb (phi)->loop_father,
					    res))
	  && !chrec_contains_undetermined (scev)
	  && scev != res
	  && (arg = gimple_phi_arg_def (phi, 0))))
    rhs = arg;
  else
    {
      tree arg_0, arg_1;
      /* Use condition that is not TRUTH_NOT_EXPR in conditional modify expr.  */
      if (EDGE_PRED (bb, 1)->src == true_bb)
	{
	  arg_0 = gimple_phi_arg_def (phi, 1);
	  arg_1 = gimple_phi_arg_def (phi, 0);
	}
      else
	{
	  arg_0 = gimple_phi_arg_def (phi, 0);
	  arg_1 = gimple_phi_arg_def (phi, 1);
	}

      /* Build new RHS using selected condition and arguments.  */
      rhs = fold_build_cond_expr (TREE_TYPE (res), unshare_expr (cond),
				  arg_0, arg_1);
    }

  new_stmt = gimple_build_assign (res, rhs);
  SSA_NAME_DEF_STMT (gimple_phi_result (phi)) = new_stmt;
  gsi_insert_before (gsi, new_stmt, GSI_SAME_STMT);
  update_stmt (new_stmt);

  if (dump_file && (dump_flags & TDF_DETAILS))
    {
      fprintf (dump_file, "new phi replacement stmt\n");
      print_gimple_stmt (dump_file, new_stmt, 0, TDF_SLIM);
    }
}

/* Replaces in LOOP all the scalar phi nodes other than those in the
   LOOP->header block with conditional modify expressions.  */

static void
predicate_all_scalar_phis (struct loop *loop)
{
  basic_block bb;
  unsigned int orig_loop_num_nodes = loop->num_nodes;
  unsigned int i;

  for (i = 1; i < orig_loop_num_nodes; i++)
    {
      gimple phi;
      tree cond = NULL_TREE;
      gimple_stmt_iterator gsi, phi_gsi;
      basic_block true_bb = NULL;
      bb = ifc_bbs[i];

      if (bb == loop->header)
	continue;

      phi_gsi = gsi_start_phis (bb);
      if (gsi_end_p (phi_gsi))
	continue;

      /* BB has two predecessors.  Using predecessor's aux field, set
	 appropriate condition for the PHI node replacement.  */
      gsi = gsi_after_labels (bb);
      true_bb = find_phi_replacement_condition (bb, &cond, &gsi);

      while (!gsi_end_p (phi_gsi))
	{
	  phi = gsi_stmt (phi_gsi);
	  predicate_scalar_phi (phi, cond, true_bb, &gsi);
	  release_phi_node (phi);
	  gsi_next (&phi_gsi);
	}

      set_phi_nodes (bb, NULL);
    }
}

/* Insert in each basic block of LOOP the statements produced by the
   gimplification of the predicates.  */

static void
insert_gimplified_predicates (loop_p loop)
{
  unsigned int i;

  for (i = 0; i < loop->num_nodes; i++)
    {
      basic_block bb = ifc_bbs[i];
      gimple_seq stmts;

      if (!is_predicated (bb))
	{
	  /* Do not insert statements for a basic block that is not
	     predicated.  Also make sure that the predicate of the
	     basic block is set to true.  */
	  reset_bb_predicate (bb);
	  continue;
	}

      stmts = bb_predicate_gimplified_stmts (bb);
      if (stmts)
	{
	  if (flag_tree_loop_if_convert_stores)
	    {
	      /* Insert the predicate of the BB just after the label,
		 as the if-conversion of memory writes will use this
		 predicate.  */
	      gimple_stmt_iterator gsi = gsi_after_labels (bb);
	      gsi_insert_seq_before (&gsi, stmts, GSI_SAME_STMT);
	    }
	  else
	    {
	      /* Insert the predicate of the BB at the end of the BB
		 as this would reduce the register pressure: the only
		 use of this predicate will be in successor BBs.  */
	      gimple_stmt_iterator gsi = gsi_last_bb (bb);

	      if (gsi_end_p (gsi)
		  || stmt_ends_bb_p (gsi_stmt (gsi)))
		gsi_insert_seq_before (&gsi, stmts, GSI_SAME_STMT);
	      else
		gsi_insert_seq_after (&gsi, stmts, GSI_SAME_STMT);
	    }

	  /* Once the sequence is code generated, set it to NULL.  */
	  set_bb_predicate_gimplified_stmts (bb, NULL);
	}
    }
}

/* Predicate each write to memory in LOOP.

   This function transforms control flow constructs containing memory
   writes of the form:

   | for (i = 0; i < N; i++)
   |   if (cond)
   |     A[i] = expr;

   into the following form that does not contain control flow:

   | for (i = 0; i < N; i++)
   |   A[i] = cond ? expr : A[i];

   The original CFG looks like this:

   | bb_0
   |   i = 0
   | end_bb_0
   |
   | bb_1
   |   if (i < N) goto bb_5 else goto bb_2
   | end_bb_1
   |
   | bb_2
   |   cond = some_computation;
   |   if (cond) goto bb_3 else goto bb_4
   | end_bb_2
   |
   | bb_3
   |   A[i] = expr;
   |   goto bb_4
   | end_bb_3
   |
   | bb_4
   |   goto bb_1
   | end_bb_4

   insert_gimplified_predicates inserts the computation of the COND
   expression at the beginning of the destination basic block:

   | bb_0
   |   i = 0
   | end_bb_0
   |
   | bb_1
   |   if (i < N) goto bb_5 else goto bb_2
   | end_bb_1
   |
   | bb_2
   |   cond = some_computation;
   |   if (cond) goto bb_3 else goto bb_4
   | end_bb_2
   |
   | bb_3
   |   cond = some_computation;
   |   A[i] = expr;
   |   goto bb_4
   | end_bb_3
   |
   | bb_4
   |   goto bb_1
   | end_bb_4

   predicate_mem_writes is then predicating the memory write as follows:

   | bb_0
   |   i = 0
   | end_bb_0
   |
   | bb_1
   |   if (i < N) goto bb_5 else goto bb_2
   | end_bb_1
   |
   | bb_2
   |   if (cond) goto bb_3 else goto bb_4
   | end_bb_2
   |
   | bb_3
   |   cond = some_computation;
   |   A[i] = cond ? expr : A[i];
   |   goto bb_4
   | end_bb_3
   |
   | bb_4
   |   goto bb_1
   | end_bb_4

   and finally combine_blocks removes the basic block boundaries making
   the loop vectorizable:

   | bb_0
   |   i = 0
   |   if (i < N) goto bb_5 else goto bb_1
   | end_bb_0
   |
   | bb_1
   |   cond = some_computation;
   |   A[i] = cond ? expr : A[i];
   |   if (i < N) goto bb_5 else goto bb_4
   | end_bb_1
   |
   | bb_4
   |   goto bb_1
   | end_bb_4
*/

static void
predicate_mem_writes (loop_p loop)
{
  unsigned int i, orig_loop_num_nodes = loop->num_nodes;

  for (i = 1; i < orig_loop_num_nodes; i++)
    {
      gimple_stmt_iterator gsi;
      basic_block bb = ifc_bbs[i];
      tree cond = bb_predicate (bb);
      bool swap;
      gimple stmt;

      if (is_true_predicate (cond))
	continue;

      swap = false;
      if (TREE_CODE (cond) == TRUTH_NOT_EXPR)
	{
	  swap = true;
	  cond = TREE_OPERAND (cond, 0);
	}

      for (gsi = gsi_start_bb (bb); !gsi_end_p (gsi); gsi_next (&gsi))
	if ((stmt = gsi_stmt (gsi))
	    && gimple_assign_single_p (stmt)
	    && gimple_vdef (stmt))
	  {
	    tree lhs = gimple_assign_lhs (stmt);
	    tree rhs = gimple_assign_rhs1 (stmt);
	    tree type = TREE_TYPE (lhs);

	    lhs = ifc_temp_var (type, unshare_expr (lhs), &gsi);
	    rhs = ifc_temp_var (type, unshare_expr (rhs), &gsi);
	    if (swap)
	      {
		tree tem = lhs;
		lhs = rhs;
		rhs = tem;
	      }
	    cond = force_gimple_operand_gsi_1 (&gsi, unshare_expr (cond),
					       is_gimple_condexpr, NULL_TREE,
					       true, GSI_SAME_STMT);
<<<<<<< HEAD
	    rhs = build3 (COND_EXPR, type, unshare_expr (cond), rhs, lhs);
=======
	    rhs = fold_build_cond_expr (type, unshare_expr (cond), rhs, lhs);
>>>>>>> e9c762ec
	    gimple_assign_set_rhs1 (stmt, ifc_temp_var (type, rhs, &gsi));
	    update_stmt (stmt);
	  }
    }
}

/* Remove all GIMPLE_CONDs and GIMPLE_LABELs of all the basic blocks
   other than the exit and latch of the LOOP.  Also resets the
   GIMPLE_DEBUG information.  */

static void
remove_conditions_and_labels (loop_p loop)
{
  gimple_stmt_iterator gsi;
  unsigned int i;

  for (i = 0; i < loop->num_nodes; i++)
    {
      basic_block bb = ifc_bbs[i];

      if (bb_with_exit_edge_p (loop, bb)
        || bb == loop->latch)
      continue;

      for (gsi = gsi_start_bb (bb); !gsi_end_p (gsi); )
	switch (gimple_code (gsi_stmt (gsi)))
	  {
	  case GIMPLE_COND:
	  case GIMPLE_LABEL:
	    gsi_remove (&gsi, true);
	    break;

	  case GIMPLE_DEBUG:
	    /* ??? Should there be conditional GIMPLE_DEBUG_BINDs?  */
	    if (gimple_debug_bind_p (gsi_stmt (gsi)))
	      {
		gimple_debug_bind_reset_value (gsi_stmt (gsi));
		update_stmt (gsi_stmt (gsi));
	      }
	    gsi_next (&gsi);
	    break;

	  default:
	    gsi_next (&gsi);
	  }
    }
}

/* Combine all the basic blocks from LOOP into one or two super basic
   blocks.  Replace PHI nodes with conditional modify expressions.  */

static void
combine_blocks (struct loop *loop)
{
  basic_block bb, exit_bb, merge_target_bb;
  unsigned int orig_loop_num_nodes = loop->num_nodes;
  unsigned int i;
  edge e;
  edge_iterator ei;

  remove_conditions_and_labels (loop);
  insert_gimplified_predicates (loop);
  predicate_all_scalar_phis (loop);

  if (flag_tree_loop_if_convert_stores)
    predicate_mem_writes (loop);

  /* Merge basic blocks: first remove all the edges in the loop,
     except for those from the exit block.  */
  exit_bb = NULL;
  for (i = 0; i < orig_loop_num_nodes; i++)
    {
      bb = ifc_bbs[i];
      free_bb_predicate (bb);
      if (bb_with_exit_edge_p (loop, bb))
	{
	  gcc_assert (exit_bb == NULL);
	  exit_bb = bb;
	}
    }
  gcc_assert (exit_bb != loop->latch);

  for (i = 1; i < orig_loop_num_nodes; i++)
    {
      bb = ifc_bbs[i];

      for (ei = ei_start (bb->preds); (e = ei_safe_edge (ei));)
	{
	  if (e->src == exit_bb)
	    ei_next (&ei);
	  else
	    remove_edge (e);
	}
    }

  if (exit_bb != NULL)
    {
      if (exit_bb != loop->header)
	{
	  /* Connect this node to loop header.  */
	  make_edge (loop->header, exit_bb, EDGE_FALLTHRU);
	  set_immediate_dominator (CDI_DOMINATORS, exit_bb, loop->header);
	}

      /* Redirect non-exit edges to loop->latch.  */
      FOR_EACH_EDGE (e, ei, exit_bb->succs)
	{
	  if (!loop_exit_edge_p (loop, e))
	    redirect_edge_and_branch (e, loop->latch);
	}
      set_immediate_dominator (CDI_DOMINATORS, loop->latch, exit_bb);
    }
  else
    {
      /* If the loop does not have an exit, reconnect header and latch.  */
      make_edge (loop->header, loop->latch, EDGE_FALLTHRU);
      set_immediate_dominator (CDI_DOMINATORS, loop->latch, loop->header);
    }

  merge_target_bb = loop->header;
  for (i = 1; i < orig_loop_num_nodes; i++)
    {
      gimple_stmt_iterator gsi;
      gimple_stmt_iterator last;

      bb = ifc_bbs[i];

      if (bb == exit_bb || bb == loop->latch)
	continue;

      /* Make stmts member of loop->header.  */
      for (gsi = gsi_start_bb (bb); !gsi_end_p (gsi); gsi_next (&gsi))
	gimple_set_bb (gsi_stmt (gsi), merge_target_bb);

      /* Update stmt list.  */
      last = gsi_last_bb (merge_target_bb);
      gsi_insert_seq_after (&last, bb_seq (bb), GSI_NEW_STMT);
      set_bb_seq (bb, NULL);

      delete_basic_block (bb);
    }

  /* If possible, merge loop header to the block with the exit edge.
     This reduces the number of basic blocks to two, to please the
     vectorizer that handles only loops with two nodes.  */
  if (exit_bb
      && exit_bb != loop->header
      && can_merge_blocks_p (loop->header, exit_bb))
    merge_blocks (loop->header, exit_bb);

  free (ifc_bbs);
  ifc_bbs = NULL;

  /* Post-dominators are corrupt now.  */
  free_dominance_info (CDI_POST_DOMINATORS);
}

/* If-convert LOOP when it is legal.  For the moment this pass has no
   profitability analysis.  Returns true when something changed.  */

static bool
tree_if_conversion (struct loop *loop)
{
  bool changed = false;
  ifc_bbs = NULL;

  if (!if_convertible_loop_p (loop)
      || !dbg_cnt (if_conversion_tree))
    goto cleanup;

  /* Now all statements are if-convertible.  Combine all the basic
     blocks into one huge basic block doing the if-conversion
     on-the-fly.  */
  combine_blocks (loop);

  if (flag_tree_loop_if_convert_stores)
    mark_virtual_operands_for_renaming (cfun);

  changed = true;

 cleanup:
  if (ifc_bbs)
    {
      unsigned int i;

      for (i = 0; i < loop->num_nodes; i++)
	free_bb_predicate (ifc_bbs[i]);

      free (ifc_bbs);
      ifc_bbs = NULL;
    }

  return changed;
}

/* Tree if-conversion pass management.  */

static unsigned int
main_tree_if_conversion (void)
{
  loop_iterator li;
  struct loop *loop;
  bool changed = false;
  unsigned todo = 0;

  if (number_of_loops () <= 1)
    return 0;

  FOR_EACH_LOOP (li, loop, 0)
    changed |= tree_if_conversion (loop);

  if (changed)
    todo |= TODO_cleanup_cfg;

  if (changed && flag_tree_loop_if_convert_stores)
    todo |= TODO_update_ssa_only_virtuals;

<<<<<<< HEAD
=======
  free_dominance_info (CDI_POST_DOMINATORS);

#ifdef ENABLE_CHECKING
  {
    basic_block bb;
    FOR_EACH_BB (bb)
      gcc_assert (!bb->aux);
  }
#endif

>>>>>>> e9c762ec
  return todo;
}

/* Returns true when the if-conversion pass is enabled.  */

static bool
gate_tree_if_conversion (void)
{
  return ((flag_tree_vectorize && flag_tree_loop_if_convert != 0)
	  || flag_tree_loop_if_convert == 1
	  || flag_tree_loop_if_convert_stores == 1);
}

struct gimple_opt_pass pass_if_conversion =
{
 {
  GIMPLE_PASS,
  "ifcvt",				/* name */
  OPTGROUP_NONE,                        /* optinfo_flags */
  gate_tree_if_conversion,		/* gate */
  main_tree_if_conversion,		/* execute */
  NULL,					/* sub */
  NULL,					/* next */
  0,					/* static_pass_number */
  TV_NONE,				/* tv_id */
  PROP_cfg | PROP_ssa,			/* properties_required */
  0,					/* properties_provided */
  0,					/* properties_destroyed */
  0,					/* todo_flags_start */
  TODO_verify_stmts | TODO_verify_flow
                                        /* todo_flags_finish */
 }
};<|MERGE_RESOLUTION|>--- conflicted
+++ resolved
@@ -797,6 +797,20 @@
   return true;
 }
 
+/* Return true when BB post-dominates all its predecessors.  */
+
+static bool
+bb_postdominates_preds (basic_block bb)
+{
+  unsigned i;
+
+  for (i = 0; i < EDGE_COUNT (bb->preds); i++)
+    if (!dominated_by_p (CDI_POST_DOMINATORS, EDGE_PRED (bb, i)->src, bb))
+      return false;
+
+  return true;
+}
+
 /* Return true when BB is if-convertible.  This routine does not check
    basic block's statements and phis.
 
@@ -854,23 +868,10 @@
 	return false;
       }
 
-  /* At least one incoming edge has to be non-critical as otherwise edge
-     predicates are not equal to basic-block predicates of the edge
-     source.  */
-  if (EDGE_COUNT (bb->preds) > 1
-      && bb != loop->header)
-    {
-      bool found = false;
-      FOR_EACH_EDGE (e, ei, bb->preds)
-	if (EDGE_COUNT (e->src->succs) == 1)
-	  found = true;
-      if (!found)
-	{
-	  if (dump_file && (dump_flags & TDF_DETAILS))
-	    fprintf (dump_file, "only critical predecessors\n");
-	  return false;
-	}
-    }
+  if (EDGE_COUNT (bb->preds) == 2
+      && bb != loop->header
+      && !bb_postdominates_preds (bb))
+    return false;
 
   return true;
 }
@@ -1083,6 +1084,7 @@
     return false;
 
   calculate_dominance_info (CDI_DOMINATORS);
+  calculate_dominance_info (CDI_POST_DOMINATORS);
 
   /* Allow statements that can be handled during if-conversion.  */
   ifc_bbs = get_loop_body_in_if_conv_order (loop);
@@ -1218,7 +1220,8 @@
    if-conversion.  */
 
 static basic_block
-find_phi_replacement_condition (basic_block bb, tree *cond,
+find_phi_replacement_condition (struct loop *loop,
+				basic_block bb, tree *cond,
 				gimple_stmt_iterator *gsi)
 {
   edge first_edge, second_edge;
@@ -1228,10 +1231,34 @@
   first_edge = EDGE_PRED (bb, 0);
   second_edge = EDGE_PRED (bb, 1);
 
-  /* Prefer an edge with a not negated predicate.
-     ???  That's a very weak cost model.  */
+  /* Use condition based on following criteria:
+     1)
+       S1: x = !c ? a : b;
+
+       S2: x = c ? b : a;
+
+       S2 is preferred over S1. Make 'b' first_bb and use its condition.
+
+     2) Do not make loop header first_bb.
+
+     3)
+       S1: x = !(c == d)? a : b;
+
+       S21: t1 = c == d;
+       S22: x = t1 ? b : a;
+
+       S3: x = (c == d) ? b : a;
+
+       S3 is preferred over S1 and S2*, Make 'b' first_bb and use
+       its condition.
+
+     4) If  pred B is dominated by pred A then use pred B's condition.
+        See PR23115.  */
+
+  /* Select condition that is not TRUTH_NOT_EXPR.  */
   tmp_cond = bb_predicate (first_edge->src);
   gcc_assert (tmp_cond);
+
   if (TREE_CODE (tmp_cond) == TRUTH_NOT_EXPR)
     {
       edge tmp_edge;
@@ -1241,9 +1268,11 @@
       second_edge = tmp_edge;
     }
 
-  /* Check if the edge we take the condition from is not critical.
-     We know that at least one non-critical edge exists.  */
-  if (EDGE_COUNT (first_edge->src->succs) > 1)
+  /* Check if FIRST_BB is loop header or not and make sure that
+     FIRST_BB does not dominate SECOND_BB.  */
+  if (first_edge->src == loop->header
+      || dominated_by_p (CDI_DOMINATORS,
+			 second_edge->src, first_edge->src))
     {
       *cond = bb_predicate (second_edge->src);
 
@@ -1318,6 +1347,9 @@
 	  arg_1 = gimple_phi_arg_def (phi, 1);
 	}
 
+      gcc_checking_assert (bb == bb->loop_father->header
+			   || bb_postdominates_preds (bb));
+
       /* Build new RHS using selected condition and arguments.  */
       rhs = fold_build_cond_expr (TREE_TYPE (res), unshare_expr (cond),
 				  arg_0, arg_1);
@@ -1363,7 +1395,7 @@
       /* BB has two predecessors.  Using predecessor's aux field, set
 	 appropriate condition for the PHI node replacement.  */
       gsi = gsi_after_labels (bb);
-      true_bb = find_phi_replacement_condition (bb, &cond, &gsi);
+      true_bb = find_phi_replacement_condition (loop, bb, &cond, &gsi);
 
       while (!gsi_end_p (phi_gsi))
 	{
@@ -1580,11 +1612,7 @@
 	    cond = force_gimple_operand_gsi_1 (&gsi, unshare_expr (cond),
 					       is_gimple_condexpr, NULL_TREE,
 					       true, GSI_SAME_STMT);
-<<<<<<< HEAD
-	    rhs = build3 (COND_EXPR, type, unshare_expr (cond), rhs, lhs);
-=======
 	    rhs = fold_build_cond_expr (type, unshare_expr (cond), rhs, lhs);
->>>>>>> e9c762ec
 	    gimple_assign_set_rhs1 (stmt, ifc_temp_var (type, rhs, &gsi));
 	    update_stmt (stmt);
 	  }
@@ -1802,8 +1830,6 @@
   if (changed && flag_tree_loop_if_convert_stores)
     todo |= TODO_update_ssa_only_virtuals;
 
-<<<<<<< HEAD
-=======
   free_dominance_info (CDI_POST_DOMINATORS);
 
 #ifdef ENABLE_CHECKING
@@ -1814,7 +1840,6 @@
   }
 #endif
 
->>>>>>> e9c762ec
   return todo;
 }
 
